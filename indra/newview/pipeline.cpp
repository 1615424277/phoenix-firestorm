/** 
 * @file pipeline.cpp
 * @brief Rendering pipeline.
 *
 * $LicenseInfo:firstyear=2005&license=viewerlgpl$
 * Second Life Viewer Source Code
 * Copyright (C) 2010, Linden Research, Inc.
 * 
 * This library is free software; you can redistribute it and/or
 * modify it under the terms of the GNU Lesser General Public
 * License as published by the Free Software Foundation;
 * version 2.1 of the License only.
 * 
 * This library is distributed in the hope that it will be useful,
 * but WITHOUT ANY WARRANTY; without even the implied warranty of
 * MERCHANTABILITY or FITNESS FOR A PARTICULAR PURPOSE.  See the GNU
 * Lesser General Public License for more details.
 * 
 * You should have received a copy of the GNU Lesser General Public
 * License along with this library; if not, write to the Free Software
 * Foundation, Inc., 51 Franklin Street, Fifth Floor, Boston, MA  02110-1301  USA
 * 
 * Linden Research, Inc., 945 Battery Street, San Francisco, CA  94111  USA
 * $/LicenseInfo$
 */

#include "llviewerprecompiledheaders.h"

#include "pipeline.h"

// library includes
#include "llaudioengine.h" // For debugging.
#include "llerror.h"
#include "llviewercontrol.h"
#include "llfasttimer.h"
#include "llfontgl.h"
#include "llnamevalue.h"
#include "llpointer.h"
#include "llprimitive.h"
#include "llvolume.h"
#include "material_codes.h"
#include "v3color.h"
#include "llui.h" 
#include "llglheaders.h"
#include "llrender.h"
#include "llwindow.h"	// swapBuffers()

// newview includes
#include "llagent.h"
#include "llagentcamera.h"
#include "llappviewer.h"
#include "lltexturecache.h"
#include "lltexturefetch.h"
#include "llimageworker.h"
#include "lldrawable.h"
#include "lldrawpoolalpha.h"
#include "lldrawpoolavatar.h"
#include "lldrawpoolground.h"
#include "lldrawpoolbump.h"
#include "lldrawpooltree.h"
#include "lldrawpoolwater.h"
#include "llface.h"
#include "llfeaturemanager.h"
#include "llfloatertelehub.h"
#include "llfloaterreg.h"
#include "llgldbg.h"
#include "llhudmanager.h"
#include "llhudnametag.h"
#include "llhudtext.h"
#include "lllightconstants.h"
#include "llmeshrepository.h"
#include "llpipelinelistener.h"
#include "llresmgr.h"
#include "llselectmgr.h"
#include "llsky.h"
#include "lltracker.h"
#include "lltool.h"
#include "lltoolmgr.h"
#include "llviewercamera.h"
#include "llviewermediafocus.h"
#include "llviewertexturelist.h"
#include "llviewerobject.h"
#include "llviewerobjectlist.h"
#include "llviewerparcelmgr.h"
#include "llviewerregion.h" // for audio debugging.
#include "llviewerwindow.h" // For getSpinAxis
#include "llvoavatarself.h"
#include "llvocache.h"
#include "llvoground.h"
#include "llvosky.h"
#include "llvowlsky.h"
#include "llvotree.h"
#include "llvovolume.h"
#include "llvosurfacepatch.h"
#include "llvowater.h"
#include "llvotree.h"
#include "llvopartgroup.h"
#include "llworld.h"
#include "llcubemap.h"
#include "llviewershadermgr.h"
#include "llviewerstats.h"
#include "llviewerjoystick.h"
#include "llviewerdisplay.h"
#include "llspatialpartition.h"
#include "llmutelist.h"
#include "lltoolpie.h"
#include "llnotifications.h"
#include "llpathinglib.h"
#include "llfloaterpathfindingconsole.h"
#include "llfloaterpathfindingcharacters.h"
#include "llfloatertools.h"
#include "llpanelface.h"
#include "llpathfindingpathtool.h"
#include "llscenemonitor.h"
#include "llprogressview.h"
#include "llcleanup.h"
// [RLVa:KB] - Checked: RLVa-2.0.0
#include "llvisualeffect.h"
#include "rlvactions.h"
#include "rlvlocks.h"
// [/RLVa:KB]
#include "exopostprocess.h" // <FS:CR> Import Vignette from Exodus

#include "llenvironment.h"

#include "llenvironment.h"
#include "llsettingsvo.h"

#ifdef _DEBUG
// Debug indices is disabled for now for debug performance - djs 4/24/02
//#define DEBUG_INDICES
#else
//#define DEBUG_INDICES
#endif

// Expensive and currently broken
//
#define MATERIALS_IN_REFLECTIONS 0

// NOTE: Keep in sync with indra/newview/skins/default/xui/en/floater_preferences_graphics_advanced.xml
// NOTE: Unused consts are commented out since some compilers (on macOS) may complain about unused variables.
//  const S32 WATER_REFLECT_NONE_WATER_OPAQUE       = -2;
    //const S32 WATER_REFLECT_NONE_WATER_TRANSPARENT  = -1;
    //const S32 WATER_REFLECT_MINIMAL                 =  0;
//  const S32 WATER_REFLECT_TERRAIN                 =  1;
    //const S32 WATER_REFLECT_STATIC_OBJECTS          =  2;
    //const S32 WATER_REFLECT_AVATARS                 =  3;
    //const S32 WATER_REFLECT_EVERYTHING              =  4;

bool gShiftFrame = false;

//cached settings
bool LLPipeline::WindLightUseAtmosShaders;
bool LLPipeline::RenderDeferred;
F32 LLPipeline::RenderDeferredSunWash;
U32 LLPipeline::RenderFSAASamples;
U32 LLPipeline::RenderResolutionDivisor;
// [SL:KB] - Patch: Settings-RenderResolutionMultiplier | Checked: Catznip-5.4
F32 LLPipeline::RenderResolutionMultiplier;
// [/SL:KB]
bool LLPipeline::RenderUIBuffer;
S32 LLPipeline::RenderShadowDetail;
bool LLPipeline::RenderDeferredSSAO;
F32 LLPipeline::RenderShadowResolutionScale;
bool LLPipeline::RenderLocalLights;
bool LLPipeline::RenderDelayCreation;
//bool LLPipeline::RenderAnimateRes; <FS:Beq> FIRE-23122 BUG-225920 Remove broken RenderAnimateRes functionality.
bool LLPipeline::FreezeTime;
S32 LLPipeline::DebugBeaconLineWidth;
F32 LLPipeline::RenderHighlightBrightness;
LLColor4 LLPipeline::RenderHighlightColor;
F32 LLPipeline::RenderHighlightThickness;
bool LLPipeline::RenderSpotLightsInNondeferred;
LLColor4 LLPipeline::PreviewAmbientColor;
LLColor4 LLPipeline::PreviewDiffuse0;
LLColor4 LLPipeline::PreviewSpecular0;
LLColor4 LLPipeline::PreviewDiffuse1;
LLColor4 LLPipeline::PreviewSpecular1;
LLColor4 LLPipeline::PreviewDiffuse2;
LLColor4 LLPipeline::PreviewSpecular2;
LLVector3 LLPipeline::PreviewDirection0;
LLVector3 LLPipeline::PreviewDirection1;
LLVector3 LLPipeline::PreviewDirection2;
F32 LLPipeline::RenderGlowMinLuminance;
F32 LLPipeline::RenderGlowMaxExtractAlpha;
F32 LLPipeline::RenderGlowWarmthAmount;
LLVector3 LLPipeline::RenderGlowLumWeights;
LLVector3 LLPipeline::RenderGlowWarmthWeights;
S32 LLPipeline::RenderGlowResolutionPow;
S32 LLPipeline::RenderGlowIterations;
F32 LLPipeline::RenderGlowWidth;
F32 LLPipeline::RenderGlowStrength;
bool LLPipeline::RenderDepthOfField;
bool LLPipeline::RenderDepthOfFieldInEditMode;
//<FS:TS> FIRE-16251: Depth of field does not work underwater
bool LLPipeline::FSRenderDepthOfFieldUnderwater;
//</FS:TS> FIRE-16251
// <FS:Beq> FIRE-16728 Add free aim mouse and focus lock
bool LLPipeline::FSFocusPointLocked;
bool LLPipeline::FSFocusPointFollowsPointer;
// </FS:Beq>
F32 LLPipeline::CameraFocusTransitionTime;
F32 LLPipeline::CameraFNumber;
F32 LLPipeline::CameraFocalLength;
F32 LLPipeline::CameraFieldOfView;
F32 LLPipeline::RenderShadowNoise;
F32 LLPipeline::RenderShadowBlurSize;
F32 LLPipeline::RenderSSAOScale;
U32 LLPipeline::RenderSSAOMaxScale;
F32 LLPipeline::RenderSSAOFactor;
LLVector3 LLPipeline::RenderSSAOEffect;
F32 LLPipeline::RenderShadowOffsetError;
F32 LLPipeline::RenderShadowBiasError;
F32 LLPipeline::RenderShadowOffset;
F32 LLPipeline::RenderShadowBias;
F32 LLPipeline::RenderSpotShadowOffset;
F32 LLPipeline::RenderSpotShadowBias;
LLDrawable* LLPipeline::RenderSpotLight = nullptr;
F32 LLPipeline::RenderEdgeDepthCutoff;
F32 LLPipeline::RenderEdgeNormCutoff;
LLVector3 LLPipeline::RenderShadowGaussian;
F32 LLPipeline::RenderShadowBlurDistFactor;
bool LLPipeline::RenderDeferredAtmospheric;
F32 LLPipeline::RenderHighlightFadeTime;
LLVector3 LLPipeline::RenderShadowClipPlanes;
LLVector3 LLPipeline::RenderShadowOrthoClipPlanes;
LLVector3 LLPipeline::RenderShadowNearDist;
F32 LLPipeline::RenderFarClip;
LLVector3 LLPipeline::RenderShadowSplitExponent;
F32 LLPipeline::RenderShadowErrorCutoff;
F32 LLPipeline::RenderShadowFOVCutoff;
bool LLPipeline::CameraOffset;
F32 LLPipeline::CameraMaxCoF;
F32 LLPipeline::CameraDoFResScale;
F32 LLPipeline::RenderAutoHideSurfaceAreaLimit;
bool LLPipeline::RenderScreenSpaceReflections;
LLTrace::EventStatHandle<S64> LLPipeline::sStatBatchSize("renderbatchsize");

const F32 BACKLIGHT_DAY_MAGNITUDE_OBJECT = 0.1f;
const F32 BACKLIGHT_NIGHT_MAGNITUDE_OBJECT = 0.08f;
const F32 DEFERRED_LIGHT_FALLOFF = 0.5f;
const U32 DEFERRED_VB_MASK = LLVertexBuffer::MAP_VERTEX | LLVertexBuffer::MAP_TEXCOORD0 | LLVertexBuffer::MAP_TEXCOORD1;

extern S32 gBoxFrame;
//extern BOOL gHideSelectedObjects;
extern BOOL gDisplaySwapBuffers;
extern BOOL gDebugGL;
extern BOOL gCubeSnapshot;

bool	gAvatarBacklight = false;

bool	gDebugPipeline = false;
LLPipeline gPipeline;
const LLMatrix4* gGLLastMatrix = NULL;

LLTrace::BlockTimerStatHandle FTM_RENDER_GEOMETRY("Render Geometry");
LLTrace::BlockTimerStatHandle FTM_RENDER_GRASS("Grass");
LLTrace::BlockTimerStatHandle FTM_RENDER_INVISIBLE("Invisible");
LLTrace::BlockTimerStatHandle FTM_RENDER_SHINY("Shiny");
LLTrace::BlockTimerStatHandle FTM_RENDER_SIMPLE("Simple");
LLTrace::BlockTimerStatHandle FTM_RENDER_TERRAIN("Terrain");
LLTrace::BlockTimerStatHandle FTM_RENDER_TREES("Trees");
LLTrace::BlockTimerStatHandle FTM_RENDER_UI("UI");
LLTrace::BlockTimerStatHandle FTM_RENDER_WATER("Water");
LLTrace::BlockTimerStatHandle FTM_RENDER_WL_SKY("Windlight Sky");
LLTrace::BlockTimerStatHandle FTM_RENDER_ALPHA("Alpha Objects");
LLTrace::BlockTimerStatHandle FTM_RENDER_CHARACTERS("Avatars");
LLTrace::BlockTimerStatHandle FTM_RENDER_BUMP("Bump");
LLTrace::BlockTimerStatHandle FTM_RENDER_MATERIALS("Render Materials");
LLTrace::BlockTimerStatHandle FTM_RENDER_FULLBRIGHT("Fullbright");
LLTrace::BlockTimerStatHandle FTM_RENDER_GLOW("Glow");
LLTrace::BlockTimerStatHandle FTM_GEO_UPDATE("Geo Update");
LLTrace::BlockTimerStatHandle FTM_POOLRENDER("RenderPool");
LLTrace::BlockTimerStatHandle FTM_POOLS("Pools");
LLTrace::BlockTimerStatHandle FTM_DEFERRED_POOLRENDER("RenderPool (Deferred)");
LLTrace::BlockTimerStatHandle FTM_DEFERRED_POOLS("Pools (Deferred)");
LLTrace::BlockTimerStatHandle FTM_POST_DEFERRED_POOLRENDER("RenderPool (Post)");
LLTrace::BlockTimerStatHandle FTM_POST_DEFERRED_POOLS("Pools (Post)");
LLTrace::BlockTimerStatHandle FTM_STATESORT("Sort Draw State");
LLTrace::BlockTimerStatHandle FTM_PIPELINE("Pipeline");
LLTrace::BlockTimerStatHandle FTM_CLIENT_COPY("Client Copy");
LLTrace::BlockTimerStatHandle FTM_RENDER_DEFERRED("Deferred Shading");

LLTrace::BlockTimerStatHandle FTM_RENDER_UI_HUD("HUD");
LLTrace::BlockTimerStatHandle FTM_RENDER_UI_3D("3D");
LLTrace::BlockTimerStatHandle FTM_RENDER_UI_2D("2D");

static LLTrace::BlockTimerStatHandle FTM_STATESORT_DRAWABLE("Sort Drawables");

static LLStaticHashedString sTint("tint");
static LLStaticHashedString sAmbiance("ambiance");
static LLStaticHashedString sAlphaScale("alpha_scale");
static LLStaticHashedString sNormMat("norm_mat");
static LLStaticHashedString sOffset("offset");
static LLStaticHashedString sScreenRes("screenRes");
static LLStaticHashedString sDelta("delta");
static LLStaticHashedString sDistFactor("dist_factor");
static LLStaticHashedString sKern("kern");
static LLStaticHashedString sKernScale("kern_scale");

//----------------------------------------

void drawBox(const LLVector4a& c, const LLVector4a& r);
void drawBoxOutline(const LLVector3& pos, const LLVector3& size);
U32 nhpo2(U32 v);
LLVertexBuffer* ll_create_cube_vb(U32 type_mask, U32 usage);

void display_update_camera();
//----------------------------------------

S32		LLPipeline::sCompiles = 0;

bool	LLPipeline::sPickAvatar = true;
bool	LLPipeline::sDynamicLOD = true;
bool	LLPipeline::sShowHUDAttachments = true;
bool	LLPipeline::sRenderMOAPBeacons = false;
bool	LLPipeline::sRenderPhysicalBeacons = true;
bool	LLPipeline::sRenderScriptedBeacons = false;
bool	LLPipeline::sRenderScriptedTouchBeacons = true;
bool	LLPipeline::sRenderParticleBeacons = false;
bool	LLPipeline::sRenderSoundBeacons = false;
bool	LLPipeline::sRenderBeacons = false;
bool	LLPipeline::sRenderHighlight = true;
LLRender::eTexIndex LLPipeline::sRenderHighlightTextureChannel = LLRender::DIFFUSE_MAP;
bool	LLPipeline::sForceOldBakedUpload = false;
S32		LLPipeline::sUseOcclusion = 0;
bool	LLPipeline::sDelayVBUpdate = true;
bool	LLPipeline::sAutoMaskAlphaDeferred = true;
bool	LLPipeline::sAutoMaskAlphaNonDeferred = false;
bool	LLPipeline::sRenderTransparentWater = true;
bool	LLPipeline::sRenderBump = true;
bool	LLPipeline::sBakeSunlight = false;
bool	LLPipeline::sNoAlpha = false;
bool	LLPipeline::sUseFarClip = true;
bool	LLPipeline::sShadowRender = false;
bool	LLPipeline::sRenderGlow = false;
bool	LLPipeline::sReflectionRender = false;
bool    LLPipeline::sDistortionRender = false;
bool	LLPipeline::sImpostorRender = false;
bool	LLPipeline::sImpostorRenderAlphaDepthPass = false;
bool	LLPipeline::sShowJellyDollAsImpostor = true;
bool	LLPipeline::sUnderWaterRender = false;
bool	LLPipeline::sTextureBindTest = false;
bool	LLPipeline::sRenderAttachedLights = true;
bool	LLPipeline::sRenderAttachedParticles = true;
bool	LLPipeline::sRenderDeferred = false;
bool	LLPipeline::sReflectionProbesEnabled = false;
bool    LLPipeline::sRenderPBR = false;
S32		LLPipeline::sVisibleLightCount = 0;
bool	LLPipeline::sRenderingHUDs;
F32     LLPipeline::sDistortionWaterClipPlaneMargin = 1.0125f;
F32 LLPipeline::sVolumeSAFrame = 0.f; // ZK LBG

bool	LLPipeline::sRenderParticles; // <FS:LO> flag to hold correct, user selected, status of particles
// [SL:KB] - Patch: Render-TextureToggle (Catznip-4.0)
bool	LLPipeline::sRenderTextures = true;
// [/SL:KB]
// [RLVa:KB] - @setsphere
bool	LLPipeline::sUseDepthTexture = false;
// [/RLVa:KB]

// EventHost API LLPipeline listener.
static LLPipelineListener sPipelineListener;

static LLCullResult* sCull = NULL;

void validate_framebuffer_object();

// Add color attachments for deferred rendering
// target -- RenderTarget to add attachments to
bool addDeferredAttachments(LLRenderTarget& target, bool for_impostor = false)
{
    bool valid = true
        && target.addColorAttachment(GL_RGBA) // frag-data[1] specular OR PBR ORM
        && target.addColorAttachment(GL_RGBA16F)                              // frag_data[2] normal+z+fogmask, See: class1\deferred\materialF.glsl & softenlight
        && target.addColorAttachment(GL_RGBA);                  // frag_data[3] PBR emissive
    return valid;
}

LLPipeline::LLPipeline() :
	mBackfaceCull(false),
	mMatrixOpCount(0),
	mTextureMatrixOps(0),
	mNumVisibleNodes(0),
	mNumVisibleFaces(0),

	mInitialized(false),
	mShadersLoaded(false),
	mTransformFeedbackPrimitives(0),
	mRenderDebugFeatureMask(0),
	mRenderDebugMask(0),
	mOldRenderDebugMask(0),
	mMeshDirtyQueryObject(0),
	mGroupQ1Locked(false),
	mGroupQ2Locked(false),
	mResetVertexBuffers(false),
	mLastRebuildPool(NULL),
	mLightMask(0),
	mLightMovingMask(0),
	mLightingDetail(0)
{
	mNoiseMap = 0;
	mTrueNoiseMap = 0;
	mLightFunc = 0;

    for(U32 i = 0; i < 8; i++)
    {
        mHWLightColors[i] = LLColor4::black;
    }
}

void LLPipeline::connectRefreshCachedSettingsSafe(const std::string name)
{
	LLPointer<LLControlVariable> cntrl_ptr = gSavedSettings.getControl(name);
	if ( cntrl_ptr.isNull() )
	{
		LL_WARNS() << "Global setting name not found:" << name << LL_ENDL;
	}
	else
	{
		cntrl_ptr->getCommitSignal()->connect(boost::bind(&LLPipeline::refreshCachedSettings));
	}
}

void LLPipeline::init()
{
	refreshCachedSettings();

    mRT = &mMainRT;

	gOctreeMaxCapacity = gSavedSettings.getU32("OctreeMaxNodeCapacity");
	gOctreeMinSize = gSavedSettings.getF32("OctreeMinimumNodeSize");
	sDynamicLOD = gSavedSettings.getBOOL("RenderDynamicLOD");
    sRenderBump = TRUE; // DEPRECATED -- gSavedSettings.getBOOL("RenderObjectBump");
	LLVertexBuffer::sUseStreamDraw = gSavedSettings.getBOOL("RenderUseStreamVBO");
	// <FS:Ansariel> Vertex Array Objects are required in OpenGL core profile
	LLVertexBuffer::sUseVAO = gSavedSettings.getBOOL("RenderUseVAO");
	//LLVertexBuffer::sUseVAO = LLRender::sGLCoreProfile ? TRUE : gSavedSettings.getBOOL("RenderUseVAO");
	// </FS:Ansariel>
	LLVertexBuffer::sPreferStreamDraw = gSavedSettings.getBOOL("RenderPreferStreamDraw");
	sRenderAttachedLights = gSavedSettings.getBOOL("RenderAttachedLights");
	sRenderAttachedParticles = gSavedSettings.getBOOL("RenderAttachedParticles");

	sRenderMOAPBeacons = gSavedSettings.getBOOL("moapbeacon");
	sRenderPhysicalBeacons = gSavedSettings.getBOOL("physicalbeacon");
	sRenderScriptedBeacons = gSavedSettings.getBOOL("scriptsbeacon");
	sRenderScriptedTouchBeacons = gSavedSettings.getBOOL("scripttouchbeacon");
	sRenderParticleBeacons = gSavedSettings.getBOOL("particlesbeacon");
	sRenderSoundBeacons = gSavedSettings.getBOOL("soundsbeacon");
	sRenderBeacons = gSavedSettings.getBOOL("renderbeacons");
	sRenderHighlight = gSavedSettings.getBOOL("renderhighlights");

	mInitialized = true;
	
	stop_glerror();

	//create render pass pools
	getPool(LLDrawPool::POOL_ALPHA_PRE_WATER);
    getPool(LLDrawPool::POOL_ALPHA_POST_WATER);
	getPool(LLDrawPool::POOL_SIMPLE);
	getPool(LLDrawPool::POOL_ALPHA_MASK);
	getPool(LLDrawPool::POOL_FULLBRIGHT_ALPHA_MASK);
	getPool(LLDrawPool::POOL_GRASS);
	getPool(LLDrawPool::POOL_FULLBRIGHT);
	getPool(LLDrawPool::POOL_INVISIBLE);
	getPool(LLDrawPool::POOL_BUMP);
	getPool(LLDrawPool::POOL_MATERIALS);
	getPool(LLDrawPool::POOL_GLOW);
	getPool(LLDrawPool::POOL_GLTF_PBR);

	resetFrameStats();

	if (gSavedSettings.getBOOL("DisableAllRenderFeatures"))
	{
		clearAllRenderDebugFeatures();
	}
	else
	{
		setAllRenderDebugFeatures(); // By default, all debugging features on
	}
	clearAllRenderDebugDisplays(); // All debug displays off

	sRenderParticles = true; // <FS:LO> flag to hold correct, user selected, status of particles

	if (gSavedSettings.getBOOL("DisableAllRenderTypes"))
	{
		clearAllRenderTypes();
	}
	else if (gNonInteractive)
	{
		clearAllRenderTypes();
	}
	else
	{
		setAllRenderTypes(); // By default, all rendering types start enabled
		// Don't turn on ground when this is set
		// Mac Books with intel 950s need this
		if(!gSavedSettings.getBOOL("RenderGround"))
		{
			toggleRenderType(RENDER_TYPE_GROUND);
		}
	}

	// make sure RenderPerformanceTest persists (hackity hack hack)
	// disables non-object rendering (UI, sky, water, etc)
	if (gSavedSettings.getBOOL("RenderPerformanceTest"))
	{
		gSavedSettings.setBOOL("RenderPerformanceTest", FALSE);
		gSavedSettings.setBOOL("RenderPerformanceTest", TRUE);
	}

	mOldRenderDebugMask = mRenderDebugMask;

	mBackfaceCull = true;

	stop_glerror();
	
	// Enable features
		
	LLViewerShaderMgr::instance()->setShaders();

	stop_glerror();

	for (U32 i = 0; i < 2; ++i)
	{
		mSpotLightFade[i] = 1.f;
	}

	if (mCubeVB.isNull())
	{
		mCubeVB = ll_create_cube_vb(LLVertexBuffer::MAP_VERTEX, GL_STATIC_DRAW);
	}

	// <FS:Ansariel> Reset VB during TP
	//mDeferredVB = new LLVertexBuffer(DEFERRED_VB_MASK, 0);
	//mDeferredVB->allocateBuffer(8, 0, true);
	initDeferredVB();
	// </FS:Ansariel>
	setLightingDetail(-1);
	
	// <FS:Ansariel> FIRE-16829: Visual Artifacts with ALM enabled on AMD graphics
	initAuxiliaryVB();
	// </FS:Ansariel>

	//
	// Update all settings to trigger a cached settings refresh
	//
	connectRefreshCachedSettingsSafe("RenderAutoMaskAlphaDeferred");
	connectRefreshCachedSettingsSafe("RenderAutoMaskAlphaNonDeferred");
	connectRefreshCachedSettingsSafe("RenderUseFarClip");
	connectRefreshCachedSettingsSafe("RenderAvatarMaxNonImpostors");
	connectRefreshCachedSettingsSafe("RenderDelayVBUpdate");
	connectRefreshCachedSettingsSafe("UseOcclusion");
	// DEPRECATED -- connectRefreshCachedSettingsSafe("WindLightUseAtmosShaders");
	// DEPRECATED -- connectRefreshCachedSettingsSafe("RenderDeferred");
	connectRefreshCachedSettingsSafe("RenderDeferredSunWash");
	connectRefreshCachedSettingsSafe("RenderFSAASamples");
	connectRefreshCachedSettingsSafe("RenderResolutionDivisor");
// [SL:KB] - Patch: Settings-RenderResolutionMultiplier | Checked: Catznip-5.4
	connectRefreshCachedSettingsSafe("RenderResolutionMultiplier");
// [/SL:KB]
	connectRefreshCachedSettingsSafe("RenderUIBuffer");
	connectRefreshCachedSettingsSafe("RenderShadowDetail");
	connectRefreshCachedSettingsSafe("RenderDeferredSSAO");
	connectRefreshCachedSettingsSafe("RenderShadowResolutionScale");
	connectRefreshCachedSettingsSafe("RenderLocalLights");
	connectRefreshCachedSettingsSafe("RenderDelayCreation");
//	connectRefreshCachedSettingsSafe("RenderAnimateRes"); <FS:Beq> FIRE-23122 BUG-225920 Remove broken RenderAnimateRes functionality.
	connectRefreshCachedSettingsSafe("FreezeTime");
	connectRefreshCachedSettingsSafe("DebugBeaconLineWidth");
	connectRefreshCachedSettingsSafe("RenderHighlightBrightness");
	connectRefreshCachedSettingsSafe("RenderHighlightColor");
	connectRefreshCachedSettingsSafe("RenderHighlightThickness");
	connectRefreshCachedSettingsSafe("RenderSpotLightsInNondeferred");
	connectRefreshCachedSettingsSafe("PreviewAmbientColor");
	connectRefreshCachedSettingsSafe("PreviewDiffuse0");
	connectRefreshCachedSettingsSafe("PreviewSpecular0");
	connectRefreshCachedSettingsSafe("PreviewDiffuse1");
	connectRefreshCachedSettingsSafe("PreviewSpecular1");
	connectRefreshCachedSettingsSafe("PreviewDiffuse2");
	connectRefreshCachedSettingsSafe("PreviewSpecular2");
	connectRefreshCachedSettingsSafe("PreviewDirection0");
	connectRefreshCachedSettingsSafe("PreviewDirection1");
	connectRefreshCachedSettingsSafe("PreviewDirection2");
	connectRefreshCachedSettingsSafe("RenderGlowMinLuminance");
	connectRefreshCachedSettingsSafe("RenderGlowMaxExtractAlpha");
	connectRefreshCachedSettingsSafe("RenderGlowWarmthAmount");
	connectRefreshCachedSettingsSafe("RenderGlowLumWeights");
	connectRefreshCachedSettingsSafe("RenderGlowWarmthWeights");
	connectRefreshCachedSettingsSafe("RenderGlowResolutionPow");
	connectRefreshCachedSettingsSafe("RenderGlowIterations");
	connectRefreshCachedSettingsSafe("RenderGlowWidth");
	connectRefreshCachedSettingsSafe("RenderGlowStrength");
	connectRefreshCachedSettingsSafe("RenderDepthOfField");
	connectRefreshCachedSettingsSafe("RenderDepthOfFieldInEditMode");
	//<FS:TS> FIRE-16251: Depth of Field does not work underwater
	connectRefreshCachedSettingsSafe("FSRenderDoFUnderwater");
	//</FS:TS> FIRE-16251
	connectRefreshCachedSettingsSafe("CameraFocusTransitionTime");
	connectRefreshCachedSettingsSafe("CameraFNumber");
	connectRefreshCachedSettingsSafe("CameraFocalLength");
	connectRefreshCachedSettingsSafe("CameraFieldOfView");
	connectRefreshCachedSettingsSafe("RenderShadowNoise");
	connectRefreshCachedSettingsSafe("RenderShadowBlurSize");
	connectRefreshCachedSettingsSafe("RenderSSAOScale");
	connectRefreshCachedSettingsSafe("RenderSSAOMaxScale");
	connectRefreshCachedSettingsSafe("RenderSSAOFactor");
	connectRefreshCachedSettingsSafe("RenderSSAOEffect");
	connectRefreshCachedSettingsSafe("RenderShadowOffsetError");
	connectRefreshCachedSettingsSafe("RenderShadowBiasError");
	connectRefreshCachedSettingsSafe("RenderShadowOffset");
	connectRefreshCachedSettingsSafe("RenderShadowBias");
	connectRefreshCachedSettingsSafe("RenderSpotShadowOffset");
	connectRefreshCachedSettingsSafe("RenderSpotShadowBias");
	connectRefreshCachedSettingsSafe("RenderEdgeDepthCutoff");
	connectRefreshCachedSettingsSafe("RenderEdgeNormCutoff");
	connectRefreshCachedSettingsSafe("RenderShadowGaussian");
	connectRefreshCachedSettingsSafe("RenderShadowBlurDistFactor");
	connectRefreshCachedSettingsSafe("RenderDeferredAtmospheric");
	connectRefreshCachedSettingsSafe("RenderHighlightFadeTime");
	connectRefreshCachedSettingsSafe("RenderShadowClipPlanes");
	connectRefreshCachedSettingsSafe("RenderShadowOrthoClipPlanes");
	connectRefreshCachedSettingsSafe("RenderShadowNearDist");
	connectRefreshCachedSettingsSafe("RenderFarClip");
	connectRefreshCachedSettingsSafe("RenderShadowSplitExponent");
	connectRefreshCachedSettingsSafe("RenderShadowErrorCutoff");
	connectRefreshCachedSettingsSafe("RenderShadowFOVCutoff");
	connectRefreshCachedSettingsSafe("CameraOffset");
	connectRefreshCachedSettingsSafe("CameraMaxCoF");
	connectRefreshCachedSettingsSafe("CameraDoFResScale");
	connectRefreshCachedSettingsSafe("RenderAutoHideSurfaceAreaLimit");
    connectRefreshCachedSettingsSafe("RenderScreenSpaceReflections");
	gSavedSettings.getControl("RenderAutoHideSurfaceAreaLimit")->getCommitSignal()->connect(boost::bind(&LLPipeline::refreshCachedSettings));
	connectRefreshCachedSettingsSafe("FSRenderVignette");	// <FS:CR> Import Vignette from Exodus
	// <FS:Ansariel> Make change to RenderAttachedLights & RenderAttachedParticles instant
	connectRefreshCachedSettingsSafe("RenderAttachedLights");
	connectRefreshCachedSettingsSafe("RenderAttachedParticles");
	// </FS:Ansariel>
    // <FS:Beq> FIRE-16728 Add free aim mouse and focus lock
	connectRefreshCachedSettingsSafe("FSFocusPointLocked");
	connectRefreshCachedSettingsSafe("FSFocusPointFollowsPointer");
    // </FS:Beq>
}

LLPipeline::~LLPipeline()
{

}

void LLPipeline::cleanup()
{
	assertInitialized();

	mGroupQ1.clear() ;
	mGroupQ2.clear() ;

	for(pool_set_t::iterator iter = mPools.begin();
		iter != mPools.end(); )
	{
		pool_set_t::iterator curiter = iter++;
		LLDrawPool* poolp = *curiter;
		if (poolp->isFacePool())
		{
			LLFacePool* face_pool = (LLFacePool*) poolp;
			if (face_pool->mReferences.empty())
			{
				mPools.erase(curiter);
				removeFromQuickLookup( poolp );
				delete poolp;
			}
		}
		else
		{
			mPools.erase(curiter);
			removeFromQuickLookup( poolp );
			delete poolp;
		}
	}
	
	if (!mTerrainPools.empty())
	{
		LL_WARNS() << "Terrain Pools not cleaned up" << LL_ENDL;
	}
	if (!mTreePools.empty())
	{
		LL_WARNS() << "Tree Pools not cleaned up" << LL_ENDL;
	}
		
	delete mAlphaPoolPreWater;
    mAlphaPoolPreWater = nullptr;
    delete mAlphaPoolPostWater;
    mAlphaPoolPostWater = nullptr;
	delete mSkyPool;
	mSkyPool = NULL;
	delete mTerrainPool;
	mTerrainPool = NULL;
	delete mWaterPool;
	mWaterPool = NULL;
	delete mGroundPool;
	mGroundPool = NULL;
	delete mSimplePool;
	mSimplePool = NULL;
	delete mFullbrightPool;
	mFullbrightPool = NULL;
	delete mInvisiblePool;
	mInvisiblePool = NULL;
	delete mGlowPool;
	mGlowPool = NULL;
	delete mBumpPool;
	mBumpPool = NULL;
	// don't delete wl sky pool it was handled above in the for loop
	//delete mWLSkyPool;
	mWLSkyPool = NULL;

	releaseGLBuffers();

	mFaceSelectImagep = NULL;

    mMovedList.clear();
    mMovedBridge.clear();
    mShiftList.clear();

	mInitialized = false;

	// <FS:Ansariel> FIRE-16829: Visual Artifacts with ALM enabled on AMD graphics
	mAuxiliaryVB = NULL;

	mDeferredVB = NULL;

	mCubeVB = NULL;

    mReflectionMapManager.cleanup();
}

//============================================================================

void LLPipeline::destroyGL() 
{
	stop_glerror();
	unloadShaders();
	mHighlightFaces.clear();
	
	resetDrawOrders();

	resetVertexBuffers();

	releaseGLBuffers();

	if (LLVertexBuffer::sEnableVBOs)
	{
		LLVertexBuffer::sEnableVBOs = FALSE;
	}

	if (mMeshDirtyQueryObject)
	{
		glDeleteQueries(1, &mMeshDirtyQueryObject);
		mMeshDirtyQueryObject = 0;
	}
}

void LLPipeline::requestResizeScreenTexture()
{
    gResizeScreenTexture = TRUE;
}

void LLPipeline::requestResizeShadowTexture()
{
    gResizeShadowTexture = TRUE;
}

void LLPipeline::resizeShadowTexture()
{
    releaseSunShadowTargets();
    releaseSpotShadowTargets();
    allocateShadowBuffer(mRT->width, mRT->height);
    gResizeShadowTexture = FALSE;
}

void LLPipeline::resizeScreenTexture()
{
	if (gPipeline.shadersLoaded())
	{
		GLuint resX = gViewerWindow->getWorldViewWidthRaw();
		GLuint resY = gViewerWindow->getWorldViewHeightRaw();
	
// [SL:KB] - Patch: Settings-RenderResolutionMultiplier | Checked: Catznip-5.4
		GLuint scaledResX = resX;
		GLuint scaledResY = resY;
		if ( (RenderResolutionDivisor > 1) && (RenderResolutionDivisor < resX) && (RenderResolutionDivisor < resY) )
		{
			scaledResX /= RenderResolutionDivisor;
			scaledResY /= RenderResolutionDivisor;
		}
		else if (RenderResolutionMultiplier > 0.f && RenderResolutionMultiplier < 1.f)
		{
			scaledResX *= RenderResolutionMultiplier;
			scaledResY *= RenderResolutionMultiplier;
		}
// [/SL:KB]

//		if (gResizeScreenTexture || (resX != mRT->screen.getWidth()) || (resY != mRT->screen.getHeight()))
// [SL:KB] - Patch: Settings-RenderResolutionMultiplier | Checked: Catznip-5.4
		if (gResizeScreenTexture || (scaledResX != mRT->screen.getWidth()) || (scaledResY != mRT->screen.getHeight()))
// [/SL:KB]
		{
			releaseScreenBuffers();
            releaseSunShadowTargets();
            releaseSpotShadowTargets();
		    allocateScreenBuffer(resX,resY);
            gResizeScreenTexture = FALSE;
		}
	}
}

void LLPipeline::allocatePhysicsBuffer()
{
	GLuint resX = gViewerWindow->getWorldViewWidthRaw();
	GLuint resY = gViewerWindow->getWorldViewHeightRaw();

	if (mPhysicsDisplay.getWidth() != resX || mPhysicsDisplay.getHeight() != resY)
	{
		mPhysicsDisplay.allocate(resX, resY, GL_RGBA, TRUE, FALSE, LLTexUnit::TT_TEXTURE, FALSE);
	}
}

bool LLPipeline::allocateScreenBuffer(U32 resX, U32 resY)
{
    LL_PROFILE_ZONE_SCOPED_CATEGORY_DISPLAY;
	eFBOStatus ret = doAllocateScreenBuffer(resX, resY);

	return ret == FBO_SUCCESS_FULLRES;
}


LLPipeline::eFBOStatus LLPipeline::doAllocateScreenBuffer(U32 resX, U32 resY)
{
    LL_PROFILE_ZONE_SCOPED_CATEGORY_DISPLAY;
	// try to allocate screen buffers at requested resolution and samples
	// - on failure, shrink number of samples and try again
	// - if not multisampled, shrink resolution and try again (favor X resolution over Y)
	// Make sure to call "releaseScreenBuffers" after each failure to cleanup the partially loaded state

	U32 samples = RenderFSAASamples;

	eFBOStatus ret = FBO_SUCCESS_FULLRES;
	if (!allocateScreenBuffer(resX, resY, samples))
	{
		//failed to allocate at requested specification, return false
		ret = FBO_FAILURE;

		releaseScreenBuffers();
		//reduce number of samples 
		while (samples > 0)
		{
			samples /= 2;
			if (allocateScreenBuffer(resX, resY, samples))
			{ //success
				return FBO_SUCCESS_LOWRES;
			}
			releaseScreenBuffers();
		}

		samples = 0;

		//reduce resolution
		while (resY > 0 && resX > 0)
		{
			resY /= 2;
			if (allocateScreenBuffer(resX, resY, samples))
			{
				return FBO_SUCCESS_LOWRES;
			}
			releaseScreenBuffers();

			resX /= 2;
			if (allocateScreenBuffer(resX, resY, samples))
			{
				return FBO_SUCCESS_LOWRES;
			}
			releaseScreenBuffers();
		}

		LL_WARNS() << "Unable to allocate screen buffer at any resolution!" << LL_ENDL;
	}

	return ret;
}

bool LLPipeline::allocateScreenBuffer(U32 resX, U32 resY, U32 samples)
{
    LL_PROFILE_ZONE_SCOPED_CATEGORY_DISPLAY;
    if (mRT == &mMainRT)
    { // hacky -- allocate auxillary buffer
        gCubeSnapshot = TRUE;
        mRT = &mAuxillaryRT;
        U32 res = LL_REFLECTION_PROBE_RESOLUTION * 2;
        allocateScreenBuffer(res, res, samples);
        mRT = &mMainRT;
        gCubeSnapshot = FALSE;
    }

	// remember these dimensions
	mRT->width = resX;
	mRT->height = resY;
	
	U32 res_mod = RenderResolutionDivisor;

	//<FS:TS> FIRE-7066: RenderResolutionDivisor broken if higher than
	//		smallest screen dimension
	if (res_mod >= resX)
	{
		res_mod = resX - 1;
	}
	if (res_mod >= resY)
	{
		res_mod = resY - 1;
	}
	//</FS:TS> FIRE-7066

	if (res_mod > 1 && res_mod < resX && res_mod < resY)
	{
		resX /= res_mod;
		resY /= res_mod;
	}
// [SL:KB] - Patch: Settings-RenderResolutionMultiplier | Checked: Catznip-5.4
	else if (RenderResolutionMultiplier > 0.f && RenderResolutionMultiplier < 1.f)
	{
		resX *= RenderResolutionMultiplier;
		resY *= RenderResolutionMultiplier;
	}
// [/SL:KB]

	if (RenderUIBuffer)
	{
		if (!mRT->uiScreen.allocate(resX,resY, GL_RGBA, FALSE, FALSE, LLTexUnit::TT_TEXTURE, FALSE))
		{
			return false;
		}
	}	

	if (LLPipeline::sRenderDeferred)
	{
		S32 shadow_detail = RenderShadowDetail;
		bool ssao = RenderDeferredSSAO;
		
		const U32 occlusion_divisor = 3;

		//allocate deferred rendering color buffers
		if (!mRT->deferredScreen.allocate(resX, resY, GL_RGBA, TRUE, FALSE, LLTexUnit::TT_TEXTURE, FALSE, samples)) return false;
		//if (!mRT->deferredDepth.allocate(resX, resY, 0, TRUE, FALSE, LLTexUnit::TT_TEXTURE, FALSE, samples)) return false;
		if (!mRT->occlusionDepth.allocate(resX/occlusion_divisor, resY/occlusion_divisor, 0, TRUE, FALSE, LLTexUnit::TT_TEXTURE, FALSE, samples)) return false;
		if (!addDeferredAttachments(mRT->deferredScreen)) return false;
	
		GLuint screenFormat = GL_RGBA16;
        
		if (!mRT->screen.allocate(resX, resY, screenFormat, FALSE, FALSE, LLTexUnit::TT_TEXTURE, FALSE, samples)) return false;

        mRT->deferredScreen.shareDepthBuffer(mRT->screen);

		if (samples > 0)
		{
			if (!mRT->fxaaBuffer.allocate(resX, resY, GL_RGBA, FALSE, FALSE, LLTexUnit::TT_TEXTURE, FALSE, samples)) return false;
		}
		else
		{
			mRT->fxaaBuffer.release();
		}
		
//		if (shadow_detail > 0 || ssao || RenderDepthOfField || samples > 0)
// [RLVa:KB] - @setsphere
		if (shadow_detail > 0 || ssao || RenderDepthOfField || samples > 0 || RlvActions::hasPostProcess())
// [/RLVa:KB]
		{ //only need mRT->deferredLight for shadows OR ssao OR dof OR fxaa
			if (!mRT->deferredLight.allocate(resX, resY, GL_RGBA, FALSE, FALSE, LLTexUnit::TT_TEXTURE, FALSE)) return false;
		}
		else
		{
			mRT->deferredLight.release();
		}

        allocateShadowBuffer(resX, resY);

        //HACK make screenbuffer allocations start failing after 30 seconds
        if (gSavedSettings.getBOOL("SimulateFBOFailure"))
        {
            return false;
        }
    }
    else
    {
        mRT->deferredLight.release();

        releaseSunShadowTargets();
        releaseSpotShadowTargets();

		mRT->fxaaBuffer.release();
		mRT->screen.release();
		mRT->deferredScreen.release(); //make sure to release any render targets that share a depth buffer with mRT->deferredScreen first
// [RLVa:KB] - @setsphere
		if (!LLRenderTarget::sUseFBO || !LLPipeline::sUseDepthTexture)
		{
			//mRT->deferredDepth.release();
			mRT->occlusionDepth.release();
		}
		else
		{
			const U32 occlusion_divisor = 3;
			//if (!mRT->deferredDepth.allocate(resX, resY, 0, TRUE, FALSE, LLTexUnit::TT_RECT_TEXTURE, FALSE, samples)) return false;
			if (!mRT->occlusionDepth.allocate(resX / occlusion_divisor, resY / occlusion_divisor, 0, TRUE, FALSE, LLTexUnit::TT_RECT_TEXTURE, FALSE, samples)) return false;
			if (RlvActions::isRlvEnabled() && !!mRT->deferredLight.allocate(resX, resY, GL_RGBA, FALSE, FALSE, LLTexUnit::TT_RECT_TEXTURE, FALSE)) return false;
		}
// [/RLVa:KB]
//		//mRT->deferredDepth.release();
//		mRT->occlusionDepth.release();
						
		if (!mRT->screen.allocate(resX, resY, GL_RGBA, TRUE, TRUE, LLTexUnit::TT_TEXTURE, FALSE)) return false;		
	}
	
	gGL.getTexUnit(0)->disable();

	stop_glerror();

	return true;
}

// must be even to avoid a stripe in the horizontal shadow blur
inline U32 BlurHappySize(U32 x, F32 scale) { return U32( x * scale + 16.0f) & ~0xF; }

bool LLPipeline::allocateShadowBuffer(U32 resX, U32 resY)
{
    LL_PROFILE_ZONE_SCOPED_CATEGORY_DISPLAY;
    S32 shadow_detail = RenderShadowDetail;

    const U32 occlusion_divisor = 3;

    F32 scale = llmax(0.f, RenderShadowResolutionScale);
    U32 sun_shadow_map_width = BlurHappySize(resX, scale);
    U32 sun_shadow_map_height = BlurHappySize(resY, scale);

    if (shadow_detail > 0)
    { //allocate 4 sun shadow maps
        for (U32 i = 0; i < 4; i++)
        {
            if (!mRT->shadow[i].allocate(sun_shadow_map_width, sun_shadow_map_height, 0, TRUE, FALSE, LLTexUnit::TT_TEXTURE))
            {
                return false;
            }

            if (!mRT->shadowOcclusion[i].allocate(sun_shadow_map_width / occlusion_divisor, sun_shadow_map_height / occlusion_divisor, 0, TRUE, FALSE, LLTexUnit::TT_TEXTURE))
            {
                return false;
            }
        }
    }
    else
    {
        for (U32 i = 0; i < 4; i++)
        {
            releaseSunShadowTarget(i);
        }
    }

    if (!gCubeSnapshot) // hack to not allocate spot shadow maps during ReflectionMapManager init
    {
        U32 width = (U32)(resX * scale);
        U32 height = width;

        if (shadow_detail > 1)
        { //allocate two spot shadow maps
            U32 spot_shadow_map_width = width;
            U32 spot_shadow_map_height = height;
            for (U32 i = 0; i < 2; i++)
            {
                if (!mSpotShadow[i].allocate(spot_shadow_map_width, spot_shadow_map_height, 0, TRUE, FALSE))
                {
                    return false;
                }
                if (!mSpotShadowOcclusion[i].allocate(spot_shadow_map_width / occlusion_divisor, height / occlusion_divisor, 0, TRUE, FALSE))
                {
                    return false;
                }
            }
        }
        else
        {
            releaseSpotShadowTargets();
        }
    }


    // set up shadow map filtering and compare modes
    if (shadow_detail > 0)
    { 
        for (U32 i = 0; i < 4; i++)
        {
            LLRenderTarget* shadow_target = getSunShadowTarget(i);
            if (shadow_target)
            {
                gGL.getTexUnit(0)->bind(getSunShadowTarget(i), TRUE);
                gGL.getTexUnit(0)->setTextureFilteringOption(LLTexUnit::TFO_ANISOTROPIC);
                gGL.getTexUnit(0)->setTextureAddressMode(LLTexUnit::TAM_CLAMP);

                glTexParameteri(GL_TEXTURE_2D, GL_TEXTURE_COMPARE_MODE, GL_COMPARE_R_TO_TEXTURE);
                glTexParameteri(GL_TEXTURE_2D, GL_TEXTURE_COMPARE_FUNC, GL_LEQUAL);
            }
        }
    }

    if (shadow_detail > 1)
    {
        for (U32 i = 0; i < 2; i++)
        {
            LLRenderTarget* shadow_target = getSpotShadowTarget(i);
            if (shadow_target)
            {
                gGL.getTexUnit(0)->bind(shadow_target, TRUE);
                gGL.getTexUnit(0)->setTextureFilteringOption(LLTexUnit::TFO_ANISOTROPIC);
                gGL.getTexUnit(0)->setTextureAddressMode(LLTexUnit::TAM_CLAMP);

                glTexParameteri(GL_TEXTURE_2D, GL_TEXTURE_COMPARE_MODE, GL_COMPARE_R_TO_TEXTURE);
                glTexParameteri(GL_TEXTURE_2D, GL_TEXTURE_COMPARE_FUNC, GL_LEQUAL);
            }
        }
    }

	return true;
}

//static
void LLPipeline::updateRenderTransparentWater()
{
	sRenderTransparentWater = gSavedSettings.getBOOL("RenderTransparentWater");
}

//static
void LLPipeline::updateRenderBump()
{
    sRenderBump = TRUE; // DEPRECATED -- gSavedSettings.getBOOL("RenderObjectBump");
}

// static
void LLPipeline::updateRenderDeferred()
{
    sRenderPBR = sRenderDeferred;
    static LLCachedControl<S32> sProbeDetail(gSavedSettings, "RenderReflectionProbeDetail", -1);
    sReflectionProbesEnabled = sProbeDetail >= 0 && gGLManager.mGLVersion > 3.99f;

    exoPostProcess::instance().ExodusRenderPostUpdate(); // <FS:CR> Import Vignette from Exodus

// [RLVa:KB] - @setsphere
	if (!sRenderDeferred && RlvActions::hasBehaviour(RLV_BHVR_SETSPHERE) && WindLightUseAtmosShaders)
	{
		LLRenderTarget::sUseFBO = true;
		LLPipeline::sUseDepthTexture = true;
	}
// [/RLVa:KB]
}

// static
void LLPipeline::refreshCachedSettings()
{
    LL_PROFILE_ZONE_SCOPED_CATEGORY_DISPLAY;
	LLPipeline::sAutoMaskAlphaDeferred = gSavedSettings.getBOOL("RenderAutoMaskAlphaDeferred");
	LLPipeline::sAutoMaskAlphaNonDeferred = gSavedSettings.getBOOL("RenderAutoMaskAlphaNonDeferred");
	LLPipeline::sUseFarClip = gSavedSettings.getBOOL("RenderUseFarClip");
	LLPipeline::sShowJellyDollAsImpostor = gSavedSettings.getBOOL("RenderJellyDollsAsImpostors");
	LLVOAvatar::sMaxNonImpostors = gSavedSettings.getU32("RenderAvatarMaxNonImpostors");
	LLVOAvatar::updateImpostorRendering(LLVOAvatar::sMaxNonImpostors);
	LLPipeline::sDelayVBUpdate = gSavedSettings.getBOOL("RenderDelayVBUpdate");
	// <FS:Ansariel> Make change to RenderAttachedLights & RenderAttachedParticles instant
	LLPipeline::sRenderAttachedLights = gSavedSettings.getBOOL("RenderAttachedLights");
	LLPipeline::sRenderAttachedParticles = gSavedSettings.getBOOL("RenderAttachedParticles");
	// </FS:Ansariel>

	LLPipeline::sUseOcclusion = 
			(!gUseWireframe
			&& LLFeatureManager::getInstance()->isFeatureAvailable("UseOcclusion") 
			&& gSavedSettings.getBOOL("UseOcclusion")) ? 2 : 0;
	
    WindLightUseAtmosShaders = TRUE; // DEPRECATED -- gSavedSettings.getBOOL("WindLightUseAtmosShaders");
    RenderDeferred = TRUE; // DEPRECATED -- gSavedSettings.getBOOL("RenderDeferred");
	RenderDeferredSunWash = gSavedSettings.getF32("RenderDeferredSunWash");
	RenderFSAASamples = gSavedSettings.getU32("RenderFSAASamples");
	RenderResolutionDivisor = gSavedSettings.getU32("RenderResolutionDivisor");
// [SL:KB] - Patch: Settings-RenderResolutionMultiplier | Checked: Catznip-5.4
	RenderResolutionMultiplier = gSavedSettings.getF32("RenderResolutionMultiplier");
// [/SL:KB]
	RenderUIBuffer = gSavedSettings.getBOOL("RenderUIBuffer");
	RenderShadowDetail = gSavedSettings.getS32("RenderShadowDetail");
	RenderDeferredSSAO = gSavedSettings.getBOOL("RenderDeferredSSAO");
	RenderShadowResolutionScale = gSavedSettings.getF32("RenderShadowResolutionScale");
	RenderLocalLights = gSavedSettings.getBOOL("RenderLocalLights");
	RenderDelayCreation = gSavedSettings.getBOOL("RenderDelayCreation");
//	RenderAnimateRes = gSavedSettings.getBOOL("RenderAnimateRes"); <FS:Beq> FIRE-23122 BUG-225920 Remove broken RenderAnimateRes functionality.
	FreezeTime = gSavedSettings.getBOOL("FreezeTime");
	DebugBeaconLineWidth = gSavedSettings.getS32("DebugBeaconLineWidth");
	RenderHighlightBrightness = gSavedSettings.getF32("RenderHighlightBrightness");
	RenderHighlightColor = gSavedSettings.getColor4("RenderHighlightColor");
	RenderHighlightThickness = gSavedSettings.getF32("RenderHighlightThickness");
	RenderSpotLightsInNondeferred = gSavedSettings.getBOOL("RenderSpotLightsInNondeferred");
	PreviewAmbientColor = gSavedSettings.getColor4("PreviewAmbientColor");
	PreviewDiffuse0 = gSavedSettings.getColor4("PreviewDiffuse0");
	PreviewSpecular0 = gSavedSettings.getColor4("PreviewSpecular0");
	PreviewDiffuse1 = gSavedSettings.getColor4("PreviewDiffuse1");
	PreviewSpecular1 = gSavedSettings.getColor4("PreviewSpecular1");
	PreviewDiffuse2 = gSavedSettings.getColor4("PreviewDiffuse2");
	PreviewSpecular2 = gSavedSettings.getColor4("PreviewSpecular2");
	PreviewDirection0 = gSavedSettings.getVector3("PreviewDirection0");
	PreviewDirection1 = gSavedSettings.getVector3("PreviewDirection1");
	PreviewDirection2 = gSavedSettings.getVector3("PreviewDirection2");
	RenderGlowMinLuminance = gSavedSettings.getF32("RenderGlowMinLuminance");
	RenderGlowMaxExtractAlpha = gSavedSettings.getF32("RenderGlowMaxExtractAlpha");
	RenderGlowWarmthAmount = gSavedSettings.getF32("RenderGlowWarmthAmount");
	RenderGlowLumWeights = gSavedSettings.getVector3("RenderGlowLumWeights");
	RenderGlowWarmthWeights = gSavedSettings.getVector3("RenderGlowWarmthWeights");
	RenderGlowResolutionPow = gSavedSettings.getS32("RenderGlowResolutionPow");
	RenderGlowIterations = gSavedSettings.getS32("RenderGlowIterations");
	RenderGlowWidth = gSavedSettings.getF32("RenderGlowWidth");
	RenderGlowStrength = gSavedSettings.getF32("RenderGlowStrength");
	RenderDepthOfField = gSavedSettings.getBOOL("RenderDepthOfField");
	RenderDepthOfFieldInEditMode = gSavedSettings.getBOOL("RenderDepthOfFieldInEditMode");
	//<FS:TS> FIRE-16251: Depth of Field does not work underwater
	FSRenderDepthOfFieldUnderwater = gSavedSettings.getBOOL("FSRenderDoFUnderwater");
	//</FS:TS> FIRE-16251
	// <FS:Beq> FIRE-16728 Add free aim mouse and focus lock
	FSFocusPointLocked = gSavedSettings.getBOOL("FSFocusPointLocked");
	FSFocusPointFollowsPointer = gSavedSettings.getBOOL("FSFocusPointFollowsPointer");
	// </FS:Beq>    
	CameraFocusTransitionTime = gSavedSettings.getF32("CameraFocusTransitionTime");
	CameraFNumber = gSavedSettings.getF32("CameraFNumber");
	CameraFocalLength = gSavedSettings.getF32("CameraFocalLength");
	CameraFieldOfView = gSavedSettings.getF32("CameraFieldOfView");
	RenderShadowNoise = gSavedSettings.getF32("RenderShadowNoise");
	RenderShadowBlurSize = gSavedSettings.getF32("RenderShadowBlurSize");
	RenderSSAOScale = gSavedSettings.getF32("RenderSSAOScale");
	RenderSSAOMaxScale = gSavedSettings.getU32("RenderSSAOMaxScale");
	RenderSSAOFactor = gSavedSettings.getF32("RenderSSAOFactor");
	RenderSSAOEffect = gSavedSettings.getVector3("RenderSSAOEffect");
	RenderShadowOffsetError = gSavedSettings.getF32("RenderShadowOffsetError");
	RenderShadowBiasError = gSavedSettings.getF32("RenderShadowBiasError");
	RenderShadowOffset = gSavedSettings.getF32("RenderShadowOffset");
	RenderShadowBias = gSavedSettings.getF32("RenderShadowBias");
	RenderSpotShadowOffset = gSavedSettings.getF32("RenderSpotShadowOffset");
	RenderSpotShadowBias = gSavedSettings.getF32("RenderSpotShadowBias");
	RenderEdgeDepthCutoff = gSavedSettings.getF32("RenderEdgeDepthCutoff");
	RenderEdgeNormCutoff = gSavedSettings.getF32("RenderEdgeNormCutoff");
	RenderShadowGaussian = gSavedSettings.getVector3("RenderShadowGaussian");
	RenderShadowBlurDistFactor = gSavedSettings.getF32("RenderShadowBlurDistFactor");
	RenderDeferredAtmospheric = gSavedSettings.getBOOL("RenderDeferredAtmospheric");
	RenderHighlightFadeTime = gSavedSettings.getF32("RenderHighlightFadeTime");
	RenderShadowClipPlanes = gSavedSettings.getVector3("RenderShadowClipPlanes");
	RenderShadowOrthoClipPlanes = gSavedSettings.getVector3("RenderShadowOrthoClipPlanes");
	RenderShadowNearDist = gSavedSettings.getVector3("RenderShadowNearDist");
	RenderFarClip = gSavedSettings.getF32("RenderFarClip");
	RenderShadowSplitExponent = gSavedSettings.getVector3("RenderShadowSplitExponent");
	RenderShadowErrorCutoff = gSavedSettings.getF32("RenderShadowErrorCutoff");
	RenderShadowFOVCutoff = gSavedSettings.getF32("RenderShadowFOVCutoff");
	CameraOffset = gSavedSettings.getBOOL("CameraOffset");
	CameraMaxCoF = gSavedSettings.getF32("CameraMaxCoF");
	CameraDoFResScale = gSavedSettings.getF32("CameraDoFResScale");
	exoPostProcess::instance().ExodusRenderPostSettingsUpdate();	// <FS:CR> Import Vignette from Exodus

	RenderAutoHideSurfaceAreaLimit = gSavedSettings.getF32("RenderAutoHideSurfaceAreaLimit");
    RenderScreenSpaceReflections = gSavedSettings.getBOOL("RenderScreenSpaceReflections");
	RenderSpotLight = nullptr;
	updateRenderDeferred();

	if (gNonInteractive)
	{
		LLVOAvatar::sMaxNonImpostors = 1;
		LLVOAvatar::updateImpostorRendering(LLVOAvatar::sMaxNonImpostors);
	}
}

void LLPipeline::releaseGLBuffers()
{
	assertInitialized();
	
	if (mNoiseMap)
	{
		LLImageGL::deleteTextures(1, &mNoiseMap);
		mNoiseMap = 0;
	}

	if (mTrueNoiseMap)
	{
		LLImageGL::deleteTextures(1, &mTrueNoiseMap);
		mTrueNoiseMap = 0;
	}

	releaseLUTBuffers();

	mWaterRef.release();
	mWaterDis.release();
    mBake.release();
	mHighlight.release();
	
	for (U32 i = 0; i < 3; i++)
	{
		mGlow[i].release();
	}

	releaseScreenBuffers();

	gBumpImageList.destroyGL();
	LLVOAvatar::resetImpostors();
}

void LLPipeline::releaseLUTBuffers()
{
	if (mLightFunc)
	{
		LLImageGL::deleteTextures(1, &mLightFunc);
		mLightFunc = 0;
	}

    mPbrBrdfLut.release();
}

void LLPipeline::releaseShadowBuffers()
{
    releaseSunShadowTargets();
    releaseSpotShadowTargets();
}

void LLPipeline::releaseScreenBuffers()
{
	mRT->uiScreen.release();
	mRT->screen.release();
	mRT->fxaaBuffer.release();
	mPhysicsDisplay.release();
	mRT->deferredScreen.release();
	mRT->deferredDepth.release();
	mRT->deferredLight.release();
	mRT->occlusionDepth.release();
}
		
		
void LLPipeline::releaseSunShadowTarget(U32 index)
{
    llassert(index < 4);
    mRT->shadow[index].release();
    mRT->shadowOcclusion[index].release();
}

void LLPipeline::releaseSunShadowTargets()
{
	for (U32 i = 0; i < 4; i++)
	{
        releaseSunShadowTarget(i);
	}
}

void LLPipeline::releaseSpotShadowTargets()
{
    if (!gCubeSnapshot) // hack to avoid freeing spot shadows during ReflectionMapManager init
    {
        for (U32 i = 0; i < 2; i++)
        {
            mSpotShadow[i].release();
            mSpotShadowOcclusion[i].release();
        }
    }
}

void LLPipeline::createGLBuffers()
{
    LL_PROFILE_ZONE_SCOPED_CATEGORY_PIPELINE;
    stop_glerror();
	assertInitialized();

	updateRenderDeferred();
	if (LLPipeline::sRenderTransparentWater)
	{ //water reflection texture
		U32 res = (U32) llmax(gSavedSettings.getS32("RenderWaterRefResolution"), 512);
        mWaterDis.allocate(res,res,GL_RGBA,TRUE,FALSE,LLTexUnit::TT_TEXTURE);
	}

    // Use FBO for bake tex
    // <FS:Ansariel> Allow higher resolution rendering in mesh render preview
    //mBake.allocate(512, 512, GL_RGBA, TRUE, FALSE, LLTexUnit::TT_TEXTURE, true); // SL-12781 Build > Upload > Model; 3D Preview
    mBake.allocate(1024, 1024, GL_RGBA, true, false, LLTexUnit::TT_TEXTURE, true); // SL-12781 Build > Upload > Model; 3D Preview
    // <FS:Ansariel>

	mHighlight.allocate(256,256,GL_RGBA, FALSE, FALSE);

	stop_glerror();

	GLuint resX = gViewerWindow->getWorldViewWidthRaw();
	GLuint resY = gViewerWindow->getWorldViewHeightRaw();

    // allocate screen space glow buffers
    const U32 glow_res = llmax(1, llmin(512, 1 << gSavedSettings.getS32("RenderGlowResolutionPow")));
    for (U32 i = 0; i < 3; i++)
    {
        mGlow[i].allocate(512, glow_res, GL_RGBA, FALSE, FALSE);
    }

    allocateScreenBuffer(resX, resY);
    mRT->width = 0;
    mRT->height = 0;

    if (sRenderDeferred)
    {
		if (!mNoiseMap)
		{
			const U32 noiseRes = 128;
			LLVector3 noise[noiseRes*noiseRes];

			F32 scaler = gSavedSettings.getF32("RenderDeferredNoise")/100.f;
			for (U32 i = 0; i < noiseRes*noiseRes; ++i)
			{
				noise[i] = LLVector3(ll_frand()-0.5f, ll_frand()-0.5f, 0.f);
				noise[i].normVec();
				noise[i].mV[2] = ll_frand()*scaler+1.f-scaler/2.f;
			}

			LLImageGL::generateTextures(1, &mNoiseMap);
			
			gGL.getTexUnit(0)->bindManual(LLTexUnit::TT_TEXTURE, mNoiseMap);
			LLImageGL::setManualImage(LLTexUnit::getInternalType(LLTexUnit::TT_TEXTURE), 0, GL_RGB16F, noiseRes, noiseRes, GL_RGB, GL_FLOAT, noise, false);
			gGL.getTexUnit(0)->setTextureFilteringOption(LLTexUnit::TFO_POINT);
		}

		if (!mTrueNoiseMap)
		{
			const U32 noiseRes = 128;
			F32 noise[noiseRes*noiseRes*3];
			for (U32 i = 0; i < noiseRes*noiseRes*3; i++)
			{
				noise[i] = ll_frand()*2.0-1.0;
			}

			LLImageGL::generateTextures(1, &mTrueNoiseMap);
			gGL.getTexUnit(0)->bindManual(LLTexUnit::TT_TEXTURE, mTrueNoiseMap);
			LLImageGL::setManualImage(LLTexUnit::getInternalType(LLTexUnit::TT_TEXTURE), 0, GL_RGB16F, noiseRes, noiseRes, GL_RGB,GL_FLOAT, noise, false);
			gGL.getTexUnit(0)->setTextureFilteringOption(LLTexUnit::TFO_POINT);
		}

		createLUTBuffers();
	}

	gBumpImageList.restoreGL();
}

F32 lerpf(F32 a, F32 b, F32 w)
{
	return a + w * (b - a);
}

void LLPipeline::createLUTBuffers()
{
	if (sRenderDeferred)
	{
		if (!mLightFunc)
		{
			U32 lightResX = gSavedSettings.getU32("RenderSpecularResX");
			U32 lightResY = gSavedSettings.getU32("RenderSpecularResY");
			F32* ls = new F32[lightResX*lightResY];
			F32 specExp = gSavedSettings.getF32("RenderSpecularExponent");
            // Calculate the (normalized) blinn-phong specular lookup texture. (with a few tweaks)
			for (U32 y = 0; y < lightResY; ++y)
			{
				for (U32 x = 0; x < lightResX; ++x)
				{
					ls[y*lightResX+x] = 0;
					F32 sa = (F32) x/(lightResX-1);
					F32 spec = (F32) y/(lightResY-1);
					F32 n = spec * spec * specExp;
					
					// Nothing special here.  Just your typical blinn-phong term.
					spec = powf(sa, n);
					
					// Apply our normalization function.
					// Note: This is the full equation that applies the full normalization curve, not an approximation.
					// This is fine, given we only need to create our LUT once per buffer initialization.
					spec *= (((n + 2) * (n + 4)) / (8 * F_PI * (powf(2, -n/2) + n)));

					// Since we use R16F, we no longer have a dynamic range issue we need to work around here.
					// Though some older drivers may not like this, newer drivers shouldn't have this problem.
					ls[y*lightResX+x] = spec;
				}
			}
			
			U32 pix_format = GL_R16F;
#if LL_DARWIN
			// Need to work around limited precision with 10.6.8 and older drivers
			//
			pix_format = GL_R32F;
#endif
			LLImageGL::generateTextures(1, &mLightFunc);
			gGL.getTexUnit(0)->bindManual(LLTexUnit::TT_TEXTURE, mLightFunc);
			LLImageGL::setManualImage(LLTexUnit::getInternalType(LLTexUnit::TT_TEXTURE), 0, pix_format, lightResX, lightResY, GL_RED, GL_FLOAT, ls, false);
			gGL.getTexUnit(0)->setTextureAddressMode(LLTexUnit::TAM_CLAMP);
			gGL.getTexUnit(0)->setTextureFilteringOption(LLTexUnit::TFO_TRILINEAR);
			glTexParameteri(GL_TEXTURE_2D, GL_TEXTURE_MAG_FILTER, GL_LINEAR);
			glTexParameteri(GL_TEXTURE_2D, GL_TEXTURE_MIN_FILTER, GL_NEAREST);
			
			delete [] ls;
		}

        mPbrBrdfLut.allocate(512, 512, GL_RG16F, false, false);
        mPbrBrdfLut.bindTarget();
        gDeferredGenBrdfLutProgram.bind();

        gGL.begin(LLRender::TRIANGLE_STRIP);
        gGL.vertex2f(-1, -1);
        gGL.vertex2f(-1, 1);
        gGL.vertex2f(1, -1);
        gGL.vertex2f(1, 1);
        gGL.end();
        gGL.flush();

        gDeferredGenBrdfLutProgram.unbind();
        mPbrBrdfLut.flush();
	}
}


void LLPipeline::restoreGL()
{
	assertInitialized();

	LLViewerShaderMgr::instance()->setShaders();

	for (LLWorld::region_list_t::const_iterator iter = LLWorld::getInstance()->getRegionList().begin(); 
			iter != LLWorld::getInstance()->getRegionList().end(); ++iter)
	{
		LLViewerRegion* region = *iter;
		for (U32 i = 0; i < LLViewerRegion::NUM_PARTITIONS; i++)
		{
			LLSpatialPartition* part = region->getSpatialPartition(i);
			if (part)
			{
				part->restoreGL();
		}
		}
	}
}

bool LLPipeline::shadersLoaded()
{
    return (assertInitialized() && mShadersLoaded);
}

bool LLPipeline::canUseWindLightShaders() const
{
	return (gWLSkyProgram.mProgramObject != 0 &&
			LLViewerShaderMgr::instance()->getShaderLevel(LLViewerShaderMgr::SHADER_WINDLIGHT) > 1);
}

bool LLPipeline::canUseWindLightShadersOnObjects() const
{
	return (canUseWindLightShaders() 
		&& LLViewerShaderMgr::instance()->getShaderLevel(LLViewerShaderMgr::SHADER_OBJECT) > 0);
}

bool LLPipeline::canUseAntiAliasing() const
{
	return true;
}

void LLPipeline::unloadShaders()
{
	LLViewerShaderMgr::instance()->unloadShaders();
	mShadersLoaded = false;
}

void LLPipeline::assertInitializedDoError()
{
	LL_ERRS() << "LLPipeline used when uninitialized." << LL_ENDL;
}

//============================================================================

void LLPipeline::enableShadows(const bool enable_shadows)
{
	//should probably do something here to wrangle shadows....	
}

S32 LLPipeline::getMaxLightingDetail() const
{
	/*if (mShaderLevel[SHADER_OBJECT] >= LLDrawPoolSimple::SHADER_LEVEL_LOCAL_LIGHTS)
	{
		return 3;
	}
	else*/
	{
		return 1;
	}
}

S32 LLPipeline::setLightingDetail(S32 level)
{
	refreshCachedSettings();

	if (level < 0)
	{
		if (RenderLocalLights)
		{
			level = 1;
		}
		else
		{
			level = 0;
		}
	}
	level = llclamp(level, 0, getMaxLightingDetail());
	mLightingDetail = level;
	
	return mLightingDetail;
}

class LLOctreeDirtyTexture : public OctreeTraveler
{
public:
	const std::set<LLViewerFetchedTexture*>& mTextures;

	LLOctreeDirtyTexture(const std::set<LLViewerFetchedTexture*>& textures) : mTextures(textures) { }

	virtual void visit(const OctreeNode* node)
	{
		LLSpatialGroup* group = (LLSpatialGroup*) node->getListener(0);

		if (!group->hasState(LLSpatialGroup::GEOM_DIRTY) && !group->isEmpty())
		{
			for (LLSpatialGroup::draw_map_t::iterator i = group->mDrawMap.begin(); i != group->mDrawMap.end(); ++i)
			{
				for (LLSpatialGroup::drawmap_elem_t::iterator j = i->second.begin(); j != i->second.end(); ++j) 
				{
					LLDrawInfo* params = *j;
					LLViewerFetchedTexture* tex = LLViewerTextureManager::staticCastToFetchedTexture(params->mTexture);
					if (tex && mTextures.find(tex) != mTextures.end())
					{ 
						group->setState(LLSpatialGroup::GEOM_DIRTY);
					}
				}
			}
		}

		for (LLSpatialGroup::bridge_list_t::iterator i = group->mBridgeList.begin(); i != group->mBridgeList.end(); ++i)
		{
			LLSpatialBridge* bridge = *i;
			traverse(bridge->mOctree);
		}
	}
};

// Called when a texture changes # of channels (causes faces to move to alpha pool)
void LLPipeline::dirtyPoolObjectTextures(const std::set<LLViewerFetchedTexture*>& textures)
{
    LL_PROFILE_ZONE_SCOPED_CATEGORY_PIPELINE;
	assertInitialized();

	// *TODO: This is inefficient and causes frame spikes; need a better way to do this
	//        Most of the time is spent in dirty.traverse.

	for (pool_set_t::iterator iter = mPools.begin(); iter != mPools.end(); ++iter)
	{
		LLDrawPool *poolp = *iter;
		if (poolp->isFacePool())
		{
			((LLFacePool*) poolp)->dirtyTextures(textures);
		}
	}
	
	LLOctreeDirtyTexture dirty(textures);
	for (LLWorld::region_list_t::const_iterator iter = LLWorld::getInstance()->getRegionList().begin(); 
			iter != LLWorld::getInstance()->getRegionList().end(); ++iter)
	{
		LLViewerRegion* region = *iter;
		for (U32 i = 0; i < LLViewerRegion::NUM_PARTITIONS; i++)
		{
			LLSpatialPartition* part = region->getSpatialPartition(i);
			if (part)
			{
				dirty.traverse(part->mOctree);
			}
		}
	}
}

LLDrawPool *LLPipeline::findPool(const U32 type, LLViewerTexture *tex0)
{
	assertInitialized();

	LLDrawPool *poolp = NULL;
	switch( type )
	{
	case LLDrawPool::POOL_SIMPLE:
		poolp = mSimplePool;
		break;

	case LLDrawPool::POOL_GRASS:
		poolp = mGrassPool;
		break;

	case LLDrawPool::POOL_ALPHA_MASK:
		poolp = mAlphaMaskPool;
		break;

	case LLDrawPool::POOL_FULLBRIGHT_ALPHA_MASK:
		poolp = mFullbrightAlphaMaskPool;
		break;

	case LLDrawPool::POOL_FULLBRIGHT:
		poolp = mFullbrightPool;
		break;

	case LLDrawPool::POOL_INVISIBLE:
		poolp = mInvisiblePool;
		break;

	case LLDrawPool::POOL_GLOW:
		poolp = mGlowPool;
		break;

	case LLDrawPool::POOL_TREE:
		poolp = get_if_there(mTreePools, (uintptr_t)tex0, (LLDrawPool*)0 );
		break;

	case LLDrawPool::POOL_TERRAIN:
		poolp = get_if_there(mTerrainPools, (uintptr_t)tex0, (LLDrawPool*)0 );
		break;

	case LLDrawPool::POOL_BUMP:
		poolp = mBumpPool;
		break;
	case LLDrawPool::POOL_MATERIALS:
		poolp = mMaterialsPool;
		break;
	case LLDrawPool::POOL_ALPHA_PRE_WATER:
		poolp = mAlphaPoolPreWater;
		break;
    case LLDrawPool::POOL_ALPHA_POST_WATER:
        poolp = mAlphaPoolPostWater;
        break;

	case LLDrawPool::POOL_AVATAR:
	case LLDrawPool::POOL_CONTROL_AV:
		break; // Do nothing

	case LLDrawPool::POOL_SKY:
		poolp = mSkyPool;
		break;

	case LLDrawPool::POOL_WATER:
		poolp = mWaterPool;
		break;

	case LLDrawPool::POOL_GROUND:
		poolp = mGroundPool;
		break;

	case LLDrawPool::POOL_WL_SKY:
		poolp = mWLSkyPool;
		break;

	case LLDrawPool::POOL_GLTF_PBR:
		poolp = mPBROpaquePool;
		break;

	default:
		llassert(0);
		LL_ERRS() << "Invalid Pool Type in  LLPipeline::findPool() type=" << type << LL_ENDL;
		break;
	}

	return poolp;
}


LLDrawPool *LLPipeline::getPool(const U32 type,	LLViewerTexture *tex0)
{
	LLDrawPool *poolp = findPool(type, tex0);
	if (poolp)
	{
		return poolp;
	}

	LLDrawPool *new_poolp = LLDrawPool::createPool(type, tex0);
	addPool( new_poolp );

	return new_poolp;
}


// static
LLDrawPool* LLPipeline::getPoolFromTE(const LLTextureEntry* te, LLViewerTexture* imagep)
{
	U32 type = getPoolTypeFromTE(te, imagep);
	return gPipeline.getPool(type, imagep);
}

//static 
U32 LLPipeline::getPoolTypeFromTE(const LLTextureEntry* te, LLViewerTexture* imagep)
{
	if (!te || !imagep)
	{
		return 0;
	}
		
	LLMaterial* mat = te->getMaterialParams().get();
    LLGLTFMaterial* gltf_mat = te->getGLTFRenderMaterial();

	bool color_alpha = te->getColor().mV[3] < 0.999f;
	bool alpha = color_alpha;
	if (imagep)
	{
		alpha = alpha || (imagep->getComponents() == 4 && imagep->getType() != LLViewerTexture::MEDIA_TEXTURE) || (imagep->getComponents() == 2);
	}

	if (alpha && mat)
	{
		switch (mat->getDiffuseAlphaMode())
		{
			case 1:
				alpha = true; // Material's alpha mode is set to blend.  Toss it into the alpha draw pool.
				break;
			case 0: //alpha mode set to none, never go to alpha pool
			case 3: //alpha mode set to emissive, never go to alpha pool
				alpha = color_alpha;
				break;
			default: //alpha mode set to "mask", go to alpha pool if fullbright
				alpha = color_alpha; // Material's alpha mode is set to none, mask, or emissive.  Toss it into the opaque material draw pool.
				break;
		}
	}
	
	if (alpha || (gltf_mat && gltf_mat->mAlphaMode == LLGLTFMaterial::ALPHA_MODE_BLEND))
	{
		return LLDrawPool::POOL_ALPHA;
	}
	else if ((te->getBumpmap() || te->getShiny()) && (!mat || mat->getNormalID().isNull()))
	{
		return LLDrawPool::POOL_BUMP;
	}
    else if (gltf_mat)
    {
        return LLDrawPool::POOL_GLTF_PBR;
    }
	else if (mat && !alpha)
	{
		return LLDrawPool::POOL_MATERIALS;
	}
	else
	{
		return LLDrawPool::POOL_SIMPLE;
	}
}


void LLPipeline::addPool(LLDrawPool *new_poolp)
{
	assertInitialized();
	mPools.insert(new_poolp);
	addToQuickLookup( new_poolp );
}

void LLPipeline::allocDrawable(LLViewerObject *vobj)
{
	LLDrawable *drawable = new LLDrawable(vobj);
	vobj->mDrawable = drawable;
	
	//encompass completely sheared objects by taking 
	//the most extreme point possible (<1,1,0.5>)
	drawable->setRadius(LLVector3(1,1,0.5f).scaleVec(vobj->getScale()).length());
	if (vobj->isOrphaned())
	{
		drawable->setState(LLDrawable::FORCE_INVISIBLE);
	}
	drawable->updateXform(TRUE);
}


void LLPipeline::unlinkDrawable(LLDrawable *drawable)
{
    LL_PROFILE_ZONE_SCOPED_CATEGORY_PIPELINE;

	assertInitialized();

	LLPointer<LLDrawable> drawablep = drawable; // make sure this doesn't get deleted before we are done
	
	// Based on flags, remove the drawable from the queues that it's on.
	if (drawablep->isState(LLDrawable::ON_MOVE_LIST))
	{
		LLDrawable::drawable_vector_t::iterator iter = std::find(mMovedList.begin(), mMovedList.end(), drawablep);
		if (iter != mMovedList.end())
		{
			mMovedList.erase(iter);
		}
	}

	if (drawablep->getSpatialGroup())
	{
		if (!drawablep->getSpatialGroup()->getSpatialPartition()->remove(drawablep, drawablep->getSpatialGroup()))
		{
#ifdef LL_RELEASE_FOR_DOWNLOAD
			LL_WARNS() << "Couldn't remove object from spatial group!" << LL_ENDL;
#else
			LL_ERRS() << "Couldn't remove object from spatial group!" << LL_ENDL;
#endif
		}
	}

	mLights.erase(drawablep);

	for (light_set_t::iterator iter = mNearbyLights.begin();
				iter != mNearbyLights.end(); iter++)
	{
		if (iter->drawable == drawablep)
		{
			mNearbyLights.erase(iter);
			break;
		}
	}

	HighlightItem item(drawablep);
	mHighlightSet.erase(item);

	if (mHighlightObject == drawablep)
	{
		mHighlightObject = NULL;
	}

	for (U32 i = 0; i < 2; ++i)
	{
		if (mShadowSpotLight[i] == drawablep)
		{
			mShadowSpotLight[i] = NULL;
		}

		if (mTargetShadowSpotLight[i] == drawablep)
		{
			mTargetShadowSpotLight[i] = NULL;
		}
	}
}

//static
void LLPipeline::removeMutedAVsLights(LLVOAvatar* muted_avatar)
{
    LL_PROFILE_ZONE_SCOPED_CATEGORY_PIPELINE;
	for (light_set_t::iterator iter = gPipeline.mNearbyLights.begin();
		 iter != gPipeline.mNearbyLights.end(); iter++)
	{
		if (iter->drawable->getVObj()->isAttachment() && iter->drawable->getVObj()->getAvatar() == muted_avatar)
		{
			gPipeline.mLights.erase(iter->drawable);
			gPipeline.mNearbyLights.erase(iter);
		}
	}
}

U32 LLPipeline::addObject(LLViewerObject *vobj)
{
	if (RenderDelayCreation)
	{
		mCreateQ.push_back(vobj);
	}
	else
	{
		createObject(vobj);
	}

	return 1;
}

void LLPipeline::createObjects(F32 max_dtime)
{
    LL_PROFILE_ZONE_SCOPED_CATEGORY_PIPELINE;

	LLTimer update_timer;

	while (!mCreateQ.empty() && update_timer.getElapsedTimeF32() < max_dtime)
	{
		LLViewerObject* vobj = mCreateQ.front();
		if (!vobj->isDead())
		{
			createObject(vobj);
		}
		mCreateQ.pop_front();
	}
	
	//for (LLViewerObject::vobj_list_t::iterator iter = mCreateQ.begin(); iter != mCreateQ.end(); ++iter)
	//{
	//	createObject(*iter);
	//}

	//mCreateQ.clear();
}

void LLPipeline::createObject(LLViewerObject* vobj)
{
    LL_PROFILE_ZONE_SCOPED_CATEGORY_PIPELINE;
	LLDrawable* drawablep = vobj->mDrawable;

	if (!drawablep)
	{
		drawablep = vobj->createDrawable(this);
	}
	else
	{
		LL_ERRS() << "Redundant drawable creation!" << LL_ENDL;
	}
		
	llassert(drawablep);

	if (vobj->getParent())
	{
		vobj->setDrawableParent(((LLViewerObject*)vobj->getParent())->mDrawable); // LLPipeline::addObject 1
	}
	else
	{
		vobj->setDrawableParent(NULL); // LLPipeline::addObject 2
	}

	markRebuild(drawablep, LLDrawable::REBUILD_ALL, TRUE);

	// <FS:Beq> FIRE-23122 BUG-225920 Remove broken RenderAnimateRes functionality.
	//if (drawablep->getVOVolume() && RenderAnimateRes)
	//{
	//	// fun animated res
	//	drawablep->updateXform(TRUE);
	//	drawablep->clearState(LLDrawable::MOVE_UNDAMPED);
	//	drawablep->setScale(LLVector3(0,0,0));
	//	drawablep->makeActive();
	//}
}


void LLPipeline::resetFrameStats()
{
    LL_PROFILE_ZONE_SCOPED_CATEGORY_PIPELINE;
	assertInitialized();

	sCompiles        = 0;
	mNumVisibleFaces = 0;

	if (mOldRenderDebugMask != mRenderDebugMask)
	{
		gObjectList.clearDebugText();
		mOldRenderDebugMask = mRenderDebugMask;
	}
}

//external functions for asynchronous updating
void LLPipeline::updateMoveDampedAsync(LLDrawable* drawablep)
{
    LL_PROFILE_ZONE_SCOPED;
	if (FreezeTime)
	{
		return;
	}
	if (!drawablep)
	{
		LL_ERRS() << "updateMove called with NULL drawablep" << LL_ENDL;
		return;
	}
	if (drawablep->isState(LLDrawable::EARLY_MOVE))
	{
		return;
	}

	assertInitialized();

	// update drawable now
	drawablep->clearState(LLDrawable::MOVE_UNDAMPED); // force to DAMPED
	drawablep->updateMove(); // returns done
	drawablep->setState(LLDrawable::EARLY_MOVE); // flag says we already did an undamped move this frame
	// Put on move list so that EARLY_MOVE gets cleared
	if (!drawablep->isState(LLDrawable::ON_MOVE_LIST))
	{
		mMovedList.push_back(drawablep);
		drawablep->setState(LLDrawable::ON_MOVE_LIST);
	}
}

void LLPipeline::updateMoveNormalAsync(LLDrawable* drawablep)
{
    LL_PROFILE_ZONE_SCOPED;
	if (FreezeTime)
	{
		return;
	}
	if (!drawablep)
	{
		LL_ERRS() << "updateMove called with NULL drawablep" << LL_ENDL;
		return;
	}
	if (drawablep->isState(LLDrawable::EARLY_MOVE))
	{
		return;
	}

	assertInitialized();

	// update drawable now
	drawablep->setState(LLDrawable::MOVE_UNDAMPED); // force to UNDAMPED
	drawablep->updateMove();
	drawablep->setState(LLDrawable::EARLY_MOVE); // flag says we already did an undamped move this frame
	// Put on move list so that EARLY_MOVE gets cleared
	if (!drawablep->isState(LLDrawable::ON_MOVE_LIST))
	{
		mMovedList.push_back(drawablep);
		drawablep->setState(LLDrawable::ON_MOVE_LIST);
	}
}

void LLPipeline::updateMovedList(LLDrawable::drawable_vector_t& moved_list)
{
    LL_PROFILE_ZONE_SCOPED;
	LLDrawable::drawable_vector_t newList; // <FS:ND> removing elements in the middle of a vector is a really bad idea. I'll just create a new one and swap it at the end.

	for (LLDrawable::drawable_vector_t::iterator iter = moved_list.begin();
		 iter != moved_list.end(); )
	{
		LLDrawable::drawable_vector_t::iterator curiter = iter++;
		LLDrawable *drawablep = *curiter;
		bool done = true;
		if (!drawablep->isDead() && (!drawablep->isState(LLDrawable::EARLY_MOVE)))
		{
			done = drawablep->updateMove();
		}
		drawablep->clearState(LLDrawable::EARLY_MOVE | LLDrawable::MOVE_UNDAMPED);
		if (done)
		{
			if (drawablep->isRoot() && !drawablep->isState(LLDrawable::ACTIVE))
			{
				drawablep->makeStatic();
			}
			drawablep->clearState(LLDrawable::ON_MOVE_LIST);
			if (drawablep->isState(LLDrawable::ANIMATED_CHILD))
			{ //will likely not receive any future world matrix updates
				// -- this keeps attachments from getting stuck in space and falling off your avatar
				drawablep->clearState(LLDrawable::ANIMATED_CHILD);
				markRebuild(drawablep, LLDrawable::REBUILD_VOLUME, TRUE);
				if (drawablep->getVObj())
				{
					drawablep->getVObj()->dirtySpatialGroup(TRUE);
				}
			}
		// <FS:ND> removing elements in the middle of a vector is a really bad idea. I'll just create a new one and swap it at the end.
			// iter = moved_list.erase(curiter); // <FS:ND> removing elements in the middle of a vector is a really bad idea. I'll just create a new one and swap it at the end.
		}
		else
			newList.push_back( drawablep );
		// </FS:ND>
	}

	moved_list.swap( newList ); // <FS:ND> removing elements in the middle of a vector is a really bad idea. I'll just create a new one and swap it at the end.
}

void LLPipeline::updateMove()
{
    LL_PROFILE_ZONE_SCOPED_CATEGORY_PIPELINE;

	if (FreezeTime)
	{
		return;
	}

	assertInitialized();

	for (LLDrawable::drawable_set_t::iterator iter = mRetexturedList.begin();
			iter != mRetexturedList.end(); ++iter)
	{
		LLDrawable* drawablep = *iter;
		if (drawablep && !drawablep->isDead())
		{
			drawablep->updateTexture();
		}
	}
	mRetexturedList.clear();

	updateMovedList(mMovedList);

	//balance octrees
	for (LLWorld::region_list_t::const_iterator iter = LLWorld::getInstance()->getRegionList().begin(); 
		iter != LLWorld::getInstance()->getRegionList().end(); ++iter)
	{
		LLViewerRegion* region = *iter;
		for (U32 i = 0; i < LLViewerRegion::NUM_PARTITIONS; i++)
		{
			LLSpatialPartition* part = region->getSpatialPartition(i);
			if (part)
			{
				part->mOctree->balance();
			}
		}

		//balance the VO Cache tree
		LLVOCachePartition* vo_part = region->getVOCachePartition();
		if(vo_part)
		{
			vo_part->mOctree->balance();
		}
	}
}

/////////////////////////////////////////////////////////////////////////////
// Culling and occlusion testing
/////////////////////////////////////////////////////////////////////////////

//static
F32 LLPipeline::calcPixelArea(LLVector3 center, LLVector3 size, LLCamera &camera)
{
    llassert(!gCubeSnapshot); // shouldn't be doing ANY of this during cube snap shots
	LLVector3 lookAt = center - camera.getOrigin();
	F32 dist = lookAt.length();

	//ramp down distance for nearby objects
	//shrink dist by dist/16.
	if (dist < 16.f)
	{
		dist /= 16.f;
		dist *= dist;
		dist *= 16.f;
	}

	//get area of circle around node
	F32 app_angle = atanf(size.length()/dist);
	F32 radius = app_angle*LLDrawable::sCurPixelAngle;
	return radius*radius * F_PI;
}

//static
F32 LLPipeline::calcPixelArea(const LLVector4a& center, const LLVector4a& size, LLCamera &camera)
{
	LLVector4a origin;
	origin.load3(camera.getOrigin().mV);

	LLVector4a lookAt;
	lookAt.setSub(center, origin);
	F32 dist = lookAt.getLength3().getF32();

	//ramp down distance for nearby objects
	//shrink dist by dist/16.
	if (dist < 16.f)
	{
		dist /= 16.f;
		dist *= dist;
		dist *= 16.f;
	}

	//get area of circle around node
	F32 app_angle = atanf(size.getLength3().getF32()/dist);
	F32 radius = app_angle*LLDrawable::sCurPixelAngle;
	return radius*radius * F_PI;
}

void LLPipeline::grabReferences(LLCullResult& result)
{
	sCull = &result;
}

void LLPipeline::clearReferences()
{
    LL_PROFILE_ZONE_SCOPED_CATEGORY_PIPELINE;
	sCull = NULL;
	mGroupSaveQ1.clear();
}

void check_references(LLSpatialGroup* group, LLDrawable* drawable)
{
	for (LLSpatialGroup::element_iter i = group->getDataBegin(); i != group->getDataEnd(); ++i)
	{
        LLDrawable* drawablep = (LLDrawable*)(*i)->getDrawable();
		if (drawable == drawablep)
		{
			LL_ERRS() << "LLDrawable deleted while actively reference by LLPipeline." << LL_ENDL;
		}
	}			
}

void check_references(LLDrawable* drawable, LLFace* face)
{
	for (S32 i = 0; i < drawable->getNumFaces(); ++i)
	{
		if (drawable->getFace(i) == face)
		{
			LL_ERRS() << "LLFace deleted while actively referenced by LLPipeline." << LL_ENDL;
		}
	}
}

void check_references(LLSpatialGroup* group, LLFace* face)
{
	for (LLSpatialGroup::element_iter i = group->getDataBegin(); i != group->getDataEnd(); ++i)
	{
		LLDrawable* drawable = (LLDrawable*)(*i)->getDrawable();
		if(drawable)
		{
		check_references(drawable, face);
	}			
}
}

void LLPipeline::checkReferences(LLFace* face)
{
#if 0
	if (sCull)
	{
		for (LLCullResult::sg_iterator iter = sCull->beginVisibleGroups(); iter != sCull->endVisibleGroups(); ++iter)
		{
			LLSpatialGroup* group = *iter;
			check_references(group, face);
		}

		for (LLCullResult::sg_iterator iter = sCull->beginAlphaGroups(); iter != sCull->endAlphaGroups(); ++iter)
		{
			LLSpatialGroup* group = *iter;
			check_references(group, face);
		}

		for (LLCullResult::sg_iterator iter = sCull->beginDrawableGroups(); iter != sCull->endDrawableGroups(); ++iter)
		{
			LLSpatialGroup* group = *iter;
			check_references(group, face);
		}

		for (LLCullResult::drawable_iterator iter = sCull->beginVisibleList(); iter != sCull->endVisibleList(); ++iter)
		{
			LLDrawable* drawable = *iter;
			check_references(drawable, face);	
		}
	}
#endif
}

void LLPipeline::checkReferences(LLDrawable* drawable)
{
#if 0
	if (sCull)
	{
		for (LLCullResult::sg_iterator iter = sCull->beginVisibleGroups(); iter != sCull->endVisibleGroups(); ++iter)
		{
			LLSpatialGroup* group = *iter;
			check_references(group, drawable);
		}

		for (LLCullResult::sg_iterator iter = sCull->beginAlphaGroups(); iter != sCull->endAlphaGroups(); ++iter)
		{
			LLSpatialGroup* group = *iter;
			check_references(group, drawable);
		}

		for (LLCullResult::sg_iterator iter = sCull->beginDrawableGroups(); iter != sCull->endDrawableGroups(); ++iter)
		{
			LLSpatialGroup* group = *iter;
			check_references(group, drawable);
		}

		for (LLCullResult::drawable_iterator iter = sCull->beginVisibleList(); iter != sCull->endVisibleList(); ++iter)
		{
			if (drawable == *iter)
			{
				LL_ERRS() << "LLDrawable deleted while actively referenced by LLPipeline." << LL_ENDL;
			}
		}
	}
#endif
}

void check_references(LLSpatialGroup* group, LLDrawInfo* draw_info)
{
	for (LLSpatialGroup::draw_map_t::iterator i = group->mDrawMap.begin(); i != group->mDrawMap.end(); ++i)
	{
		LLSpatialGroup::drawmap_elem_t& draw_vec = i->second;
		for (LLSpatialGroup::drawmap_elem_t::iterator j = draw_vec.begin(); j != draw_vec.end(); ++j)
		{
			LLDrawInfo* params = *j;
			if (params == draw_info)
			{
				LL_ERRS() << "LLDrawInfo deleted while actively referenced by LLPipeline." << LL_ENDL;
			}
		}
	}
}


void LLPipeline::checkReferences(LLDrawInfo* draw_info)
{
#if 0
	if (sCull)
	{
		for (LLCullResult::sg_iterator iter = sCull->beginVisibleGroups(); iter != sCull->endVisibleGroups(); ++iter)
		{
			LLSpatialGroup* group = *iter;
			check_references(group, draw_info);
		}

		for (LLCullResult::sg_iterator iter = sCull->beginAlphaGroups(); iter != sCull->endAlphaGroups(); ++iter)
		{
			LLSpatialGroup* group = *iter;
			check_references(group, draw_info);
		}

		for (LLCullResult::sg_iterator iter = sCull->beginDrawableGroups(); iter != sCull->endDrawableGroups(); ++iter)
		{
			LLSpatialGroup* group = *iter;
			check_references(group, draw_info);
		}
	}
#endif
}

void LLPipeline::checkReferences(LLSpatialGroup* group)
{
#if CHECK_PIPELINE_REFERENCES
	if (sCull)
	{
		for (LLCullResult::sg_iterator iter = sCull->beginVisibleGroups(); iter != sCull->endVisibleGroups(); ++iter)
		{
			if (group == *iter)
			{
				LL_ERRS() << "LLSpatialGroup deleted while actively referenced by LLPipeline." << LL_ENDL;
			}
		}

		for (LLCullResult::sg_iterator iter = sCull->beginAlphaGroups(); iter != sCull->endAlphaGroups(); ++iter)
		{
			if (group == *iter)
			{
				LL_ERRS() << "LLSpatialGroup deleted while actively referenced by LLPipeline." << LL_ENDL;
			}
		}

		for (LLCullResult::sg_iterator iter = sCull->beginDrawableGroups(); iter != sCull->endDrawableGroups(); ++iter)
		{
			if (group == *iter)
			{
				LL_ERRS() << "LLSpatialGroup deleted while actively referenced by LLPipeline." << LL_ENDL;
			}
		}
	}
#endif
}


bool LLPipeline::visibleObjectsInFrustum(LLCamera& camera)
{
	for (LLWorld::region_list_t::const_iterator iter = LLWorld::getInstance()->getRegionList().begin(); 
			iter != LLWorld::getInstance()->getRegionList().end(); ++iter)
	{
		LLViewerRegion* region = *iter;

		for (U32 i = 0; i < LLViewerRegion::NUM_PARTITIONS; i++)
		{
			LLSpatialPartition* part = region->getSpatialPartition(i);
			if (part)
			{
				if (hasRenderType(part->mDrawableType))
				{
					if (part->visibleObjectsInFrustum(camera))
					{
						return true;
					}
				}
			}
		}
	}

	return false;
}

bool LLPipeline::getVisibleExtents(LLCamera& camera, LLVector3& min, LLVector3& max)
{
	const F32 X = 65536.f;

	min = LLVector3(X,X,X);
	max = LLVector3(-X,-X,-X);

	LLViewerCamera::eCameraID saved_camera_id = LLViewerCamera::sCurCameraID;
	LLViewerCamera::sCurCameraID = LLViewerCamera::CAMERA_WORLD;

	bool res = true;

	for (LLWorld::region_list_t::const_iterator iter = LLWorld::getInstance()->getRegionList().begin(); 
			iter != LLWorld::getInstance()->getRegionList().end(); ++iter)
	{
		LLViewerRegion* region = *iter;

		for (U32 i = 0; i < LLViewerRegion::NUM_PARTITIONS; i++)
		{
			LLSpatialPartition* part = region->getSpatialPartition(i);
			if (part)
			{
				if (hasRenderType(part->mDrawableType))
				{
					if (!part->getVisibleExtents(camera, min, max))
					{
						res = false;
					}
				}
			}
		}
	}

	LLViewerCamera::sCurCameraID = saved_camera_id;

	return res;
}

static LLTrace::BlockTimerStatHandle FTM_CULL("Object Culling");

void LLPipeline::updateCull(LLCamera& camera, LLCullResult& result, LLPlane* planep, bool hud_attachments)
{
	static LLCachedControl<bool> use_occlusion(gSavedSettings,"UseOcclusion");
    static bool can_use_occlusion = LLFeatureManager::getInstance()->isFeatureAvailable("UseOcclusion");

    LL_PROFILE_ZONE_SCOPED_CATEGORY_PIPELINE; //LL_RECORD_BLOCK_TIME(FTM_CULL);

	// <FS:Ansariel> Factor out instance() call
	LLWorld& world = LLWorld::instance();

    if (planep != nullptr)
    {
        camera.setUserClipPlane(*planep);
    }
    else
    {
        camera.disableUserClipPlane();
    }

	grabReferences(result);

	sCull->clear();

	bool to_texture = LLPipeline::sUseOcclusion > 1 && gPipeline.shadersLoaded();

	if (to_texture)
	{
		if (LLPipeline::sRenderDeferred && can_use_occlusion)
		{
			mRT->occlusionDepth.bindTarget();
		}
		else
		{
			mRT->screen.bindTarget();
		}
	}

	if (sUseOcclusion > 1)
	{
		gGL.setColorMask(false, false);
	}

	gGL.matrixMode(LLRender::MM_PROJECTION);
	gGL.pushMatrix();
	gGL.loadMatrix(gGLLastProjection);
	gGL.matrixMode(LLRender::MM_MODELVIEW);
	gGL.pushMatrix();
	gGLLastMatrix = NULL;
	gGL.loadMatrix(gGLLastModelView);

	LLGLDisable blend(GL_BLEND);
	LLGLDisable test(GL_ALPHA_TEST);
	gGL.getTexUnit(0)->unbind(LLTexUnit::TT_TEXTURE);

	LLGLDepthTest depth(GL_TRUE, GL_FALSE);

	bool bound_shader = false;
	if (gPipeline.shadersLoaded() && LLGLSLShader::sCurBoundShader == 0)
	{ //if no shader is currently bound, use the occlusion shader instead of fixed function if we can
		// (shadow render uses a special shader that clamps to clip planes)
		bound_shader = true;
		gOcclusionCubeProgram.bind();
	}
	
	if (sUseOcclusion > 1)
	{
		if (mCubeVB.isNull())
		{ //cube VB will be used for issuing occlusion queries
			mCubeVB = ll_create_cube_vb(LLVertexBuffer::MAP_VERTEX, GL_STATIC_DRAW);
		}
		mCubeVB->setBuffer(LLVertexBuffer::MAP_VERTEX);
	}
	
	for (LLWorld::region_list_t::const_iterator iter = world.getRegionList().begin(); // <FS:Ansariel> Factor out instance() call
			iter != world.getRegionList().end(); ++iter)
	{
		LLViewerRegion* region = *iter;

		for (U32 i = 0; i < LLViewerRegion::NUM_PARTITIONS; i++)
		{
			LLSpatialPartition* part = region->getSpatialPartition(i);
			if (part)
			{
				if (!hud_attachments ? LLViewerRegion::PARTITION_BRIDGE == i || hasRenderType(part->mDrawableType) : hasRenderType(part->mDrawableType))
				{
				    part->cull(camera);
				}
			}
		}

		//scan the VO Cache tree
		LLVOCachePartition* vo_part = region->getVOCachePartition();
		if(vo_part)
		{
            bool do_occlusion_cull = can_use_occlusion && use_occlusion && !gUseWireframe;
			vo_part->cull(camera, do_occlusion_cull);
		}
	}

	if (bound_shader)
	{
		gOcclusionCubeProgram.unbind();
	}

	if (hasRenderType(LLPipeline::RENDER_TYPE_SKY) && 
		gSky.mVOSkyp.notNull() && 
		gSky.mVOSkyp->mDrawable.notNull())
	{
		gSky.mVOSkyp->mDrawable->setVisible(camera);
		sCull->pushDrawable(gSky.mVOSkyp->mDrawable);
		gSky.updateCull();
		stop_glerror();
	}

    if (hasRenderType(LLPipeline::RENDER_TYPE_WL_SKY) && 
        gPipeline.canUseWindLightShaders() &&
        gSky.mVOWLSkyp.notNull() && 
        gSky.mVOWLSkyp->mDrawable.notNull())
    {
        gSky.mVOWLSkyp->mDrawable->setVisible(camera);
        sCull->pushDrawable(gSky.mVOWLSkyp->mDrawable);
    }

    bool render_water = !sReflectionRender && (hasRenderType(LLPipeline::RENDER_TYPE_WATER) || hasRenderType(LLPipeline::RENDER_TYPE_VOIDWATER));

    if (render_water)
    {
        world.precullWaterObjects(camera, sCull, render_water); // <FS:Ansariel> Factor out instance() call
    }
	
	gGL.matrixMode(LLRender::MM_PROJECTION);
	gGL.popMatrix();
	gGL.matrixMode(LLRender::MM_MODELVIEW);
	gGL.popMatrix();

	if (sUseOcclusion > 1)
	{
		gGL.setColorMask(true, false);
	}

	if (to_texture)
	{
		if (LLPipeline::sRenderDeferred && can_use_occlusion)
		{
			mRT->occlusionDepth.flush();
		}
		else
		{
			mRT->screen.flush();
		}
	}
}

void LLPipeline::markNotCulled(LLSpatialGroup* group, LLCamera& camera)
{
	if (group->isEmpty())
	{ 
		return;
	}
	
	group->setVisible();

	if (LLViewerCamera::sCurCameraID == LLViewerCamera::CAMERA_WORLD && !gCubeSnapshot)
	{
		group->updateDistance(camera);
	}
	
	assertInitialized();
	
	if (!group->getSpatialPartition()->mRenderByGroup)
	{ //render by drawable
		sCull->pushDrawableGroup(group);
	}
	else
	{   //render by group
		sCull->pushVisibleGroup(group);
	}

    if (group->needsUpdate() ||
        group->getVisible(LLViewerCamera::sCurCameraID) < LLDrawable::getCurrentFrame() - 1)
    {
        // include this group in occlusion groups, not because it is an occluder, but because we want to run
        // an occlusion query to find out if it's an occluder
        markOccluder(group);
    }
	mNumVisibleNodes++;
}

void LLPipeline::markOccluder(LLSpatialGroup* group)
{
	if (sUseOcclusion > 1 && group && !group->isOcclusionState(LLSpatialGroup::ACTIVE_OCCLUSION))
	{
		LLSpatialGroup* parent = group->getParent();

		if (!parent || !parent->isOcclusionState(LLSpatialGroup::OCCLUDED))
		{ //only mark top most occluders as active occlusion
			sCull->pushOcclusionGroup(group);
			group->setOcclusionState(LLSpatialGroup::ACTIVE_OCCLUSION);
				
			if (parent && 
				!parent->isOcclusionState(LLSpatialGroup::ACTIVE_OCCLUSION) &&
				parent->getElementCount() == 0 &&
				parent->needsUpdate())
			{
				sCull->pushOcclusionGroup(group);
				parent->setOcclusionState(LLSpatialGroup::ACTIVE_OCCLUSION);
			}
		}
	}
}

void LLPipeline::downsampleDepthBuffer(LLRenderTarget& source, LLRenderTarget& dest, LLRenderTarget* scratch_space)
{
	LLGLSLShader* last_shader = LLGLSLShader::sCurBoundShaderPtr;

	LLGLSLShader* shader = NULL;

	if (scratch_space)
	{
        GLint bits = 0;
        llassert(!source.hasStencil()); // stencil buffer usage is deprecated
        bits |= (source.hasStencil() && dest.hasStencil()) ? GL_STENCIL_BUFFER_BIT : 0;
        bits |= GL_DEPTH_BUFFER_BIT;
		scratch_space->copyContents(source, 
									0, 0, source.getWidth(), source.getHeight(), 
									0, 0, scratch_space->getWidth(), scratch_space->getHeight(), bits, GL_NEAREST);
	}

	dest.bindTarget();
	dest.clear(GL_DEPTH_BUFFER_BIT);

	LLStrider<LLVector3> vert; 
	mDeferredVB->getVertexStrider(vert);
	LLStrider<LLVector2> tc0;
		
	vert[0].set(-1,1,0);
	vert[1].set(-1,-3,0);
	vert[2].set(3,1,0);
	
	if (source.getUsage() == LLTexUnit::TT_TEXTURE)
	{
		shader = &gDownsampleDepthRectProgram;
		shader->bind();
		shader->uniform2f(sDelta, 1.f, 1.f);
		shader->uniform2f(LLShaderMgr::DEFERRED_SCREEN_RES, source.getWidth(), source.getHeight());
	}
	else
	{
		shader = &gDownsampleDepthProgram;
		shader->bind();
		shader->uniform2f(sDelta, 1.f/source.getWidth(), 1.f/source.getHeight());
		shader->uniform2f(LLShaderMgr::DEFERRED_SCREEN_RES, 1.f, 1.f);
	}

	gGL.getTexUnit(0)->bind(scratch_space ? scratch_space : &source, TRUE);

	{
		LLGLDepthTest depth(GL_TRUE, GL_TRUE, GL_ALWAYS);
		mDeferredVB->setBuffer(LLVertexBuffer::MAP_VERTEX);
		mDeferredVB->drawArrays(LLRender::TRIANGLES, 0, 3);
	}
	
	dest.flush();
	
	if (last_shader)
	{
		last_shader->bind();
	}
	else
	{
		shader->unbind();
	}
}

void LLPipeline::doOcclusion(LLCamera& camera, LLRenderTarget& source, LLRenderTarget& dest, LLRenderTarget* scratch_space)
{
    LL_PROFILE_ZONE_SCOPED_CATEGORY_DISPLAY;
    llassert(!gCubeSnapshot);
#if 0
	downsampleDepthBuffer(source, dest, scratch_space);
	dest.bindTarget();
	doOcclusion(camera);
	dest.flush();
#else
    // none of the above shenanigans should matter (enough) because we've preserved hierarchical Z before issuing occlusion queries
    //source.bindTarget();
    doOcclusion(camera);
    //source.flush();
#endif
}

void LLPipeline::doOcclusion(LLCamera& camera)
{
    LL_PROFILE_ZONE_SCOPED_CATEGORY_PIPELINE;
    LL_PROFILE_GPU_ZONE("doOcclusion");
    if (LLPipeline::sUseOcclusion > 1 && !LLSpatialPartition::sTeleportRequested &&
		(sCull->hasOcclusionGroups() || LLVOCachePartition::sNeedsOcclusionCheck))
	{
		LLVertexBuffer::unbind();

		if (hasRenderDebugMask(LLPipeline::RENDER_DEBUG_OCCLUSION))
		{
			gGL.setColorMask(true, false, false, false);
		}
		else
		{
			gGL.setColorMask(false, false);
		}
		LLGLDisable blend(GL_BLEND);
		LLGLDisable test(GL_ALPHA_TEST);
		gGL.getTexUnit(0)->unbind(LLTexUnit::TT_TEXTURE);
		LLGLDepthTest depth(GL_TRUE, GL_FALSE);

		LLGLDisable cull(GL_CULL_FACE);

		
		bool bind_shader = (LLGLSLShader::sCurBoundShader == 0);
		if (bind_shader)
		{
			if (LLPipeline::sShadowRender)
			{
				gDeferredShadowCubeProgram.bind();
			}
			else
			{
				gOcclusionCubeProgram.bind();
			}
		}

		if (mCubeVB.isNull())
		{ //cube VB will be used for issuing occlusion queries
			mCubeVB = ll_create_cube_vb(LLVertexBuffer::MAP_VERTEX, GL_STATIC_DRAW);
		}
		mCubeVB->setBuffer(LLVertexBuffer::MAP_VERTEX);

		for (LLCullResult::sg_iterator iter = sCull->beginOcclusionGroups(); iter != sCull->endOcclusionGroups(); ++iter)
		{
			LLSpatialGroup* group = *iter;
			group->doOcclusion(&camera);
			group->clearOcclusionState(LLSpatialGroup::ACTIVE_OCCLUSION);
		}
	
		//apply occlusion culling to object cache tree
		for (LLWorld::region_list_t::const_iterator iter = LLWorld::getInstance()->getRegionList().begin(); 
			iter != LLWorld::getInstance()->getRegionList().end(); ++iter)
		{
			LLVOCachePartition* vo_part = (*iter)->getVOCachePartition();
			if(vo_part)
			{
				vo_part->processOccluders(&camera);
			}
		}

		if (bind_shader)
		{
			if (LLPipeline::sShadowRender)
			{
				gDeferredShadowCubeProgram.unbind();
			}
			else
			{
				gOcclusionCubeProgram.unbind();
			}
		}

		gGL.setColorMask(true, false);
	}
}
	
bool LLPipeline::updateDrawableGeom(LLDrawable* drawablep, bool priority)
{
	bool update_complete = drawablep->updateGeometry(priority);
	if (update_complete && assertInitialized())
	{
		drawablep->setState(LLDrawable::BUILT);
	}
	return update_complete;
}

void LLPipeline::updateGL()
{
    LL_PROFILE_ZONE_SCOPED_CATEGORY_PIPELINE;
	{
		while (!LLGLUpdate::sGLQ.empty())
		{
			LLGLUpdate* glu = LLGLUpdate::sGLQ.front();
			glu->updateGL();
			glu->mInQ = FALSE;
			LLGLUpdate::sGLQ.pop_front();
		}
	}

	{ //seed VBO Pools
		LLVertexBuffer::seedPools();
	}
}

void LLPipeline::clearRebuildGroups()
{
    LL_PROFILE_ZONE_SCOPED_CATEGORY_PIPELINE;
	LLSpatialGroup::sg_vector_t	hudGroups;

	mGroupQ1Locked = true;
	// Iterate through all drawables on the priority build queue,
	for (LLSpatialGroup::sg_vector_t::iterator iter = mGroupQ1.begin();
		 iter != mGroupQ1.end(); ++iter)
	{
		LLSpatialGroup* group = *iter;

		// If the group contains HUD objects, save the group
		if (group->isHUDGroup())
		{
			hudGroups.push_back(group);
		}
		// Else, no HUD objects so clear the build state
		else
		{
			group->clearState(LLSpatialGroup::IN_BUILD_Q1);
		}
	}

	// Clear the group
	mGroupQ1.clear();

	// Copy the saved HUD groups back in
	mGroupQ1.assign(hudGroups.begin(), hudGroups.end());
	mGroupQ1Locked = false;

	// Clear the HUD groups
	hudGroups.clear();

	mGroupQ2Locked = true;
	for (LLSpatialGroup::sg_vector_t::iterator iter = mGroupQ2.begin();
		 iter != mGroupQ2.end(); ++iter)
	{
		LLSpatialGroup* group = *iter;

		// If the group contains HUD objects, save the group
		if (group->isHUDGroup())
		{
			hudGroups.push_back(group);
		}
		// Else, no HUD objects so clear the build state
		else
		{
			group->clearState(LLSpatialGroup::IN_BUILD_Q2);
		}
	}	
	// Clear the group
	mGroupQ2.clear();

	// Copy the saved HUD groups back in
	mGroupQ2.assign(hudGroups.begin(), hudGroups.end());
	mGroupQ2Locked = false;
}

void LLPipeline::clearRebuildDrawables()
{
	// Clear all drawables on the priority build queue,
	for (LLDrawable::drawable_list_t::iterator iter = mBuildQ1.begin();
		 iter != mBuildQ1.end(); ++iter)
	{
		LLDrawable* drawablep = *iter;
		if (drawablep && !drawablep->isDead())
		{
			drawablep->clearState(LLDrawable::IN_REBUILD_Q2);
			drawablep->clearState(LLDrawable::IN_REBUILD_Q1);
		}
	}
	mBuildQ1.clear();

	// clear drawables on the non-priority build queue
	for (LLDrawable::drawable_list_t::iterator iter = mBuildQ2.begin();
		 iter != mBuildQ2.end(); ++iter)
	{
		LLDrawable* drawablep = *iter;
		if (!drawablep->isDead())
		{
			drawablep->clearState(LLDrawable::IN_REBUILD_Q2);
		}
	}	
	mBuildQ2.clear();
	
	//clear all moving bridges
	for (LLDrawable::drawable_vector_t::iterator iter = mMovedBridge.begin();
		 iter != mMovedBridge.end(); ++iter)
	{
		LLDrawable *drawablep = *iter;
		drawablep->clearState(LLDrawable::EARLY_MOVE | LLDrawable::MOVE_UNDAMPED | LLDrawable::ON_MOVE_LIST | LLDrawable::ANIMATED_CHILD);
	}
	mMovedBridge.clear();

	//clear all moving drawables
	for (LLDrawable::drawable_vector_t::iterator iter = mMovedList.begin();
		 iter != mMovedList.end(); ++iter)
	{
		LLDrawable *drawablep = *iter;
		drawablep->clearState(LLDrawable::EARLY_MOVE | LLDrawable::MOVE_UNDAMPED | LLDrawable::ON_MOVE_LIST | LLDrawable::ANIMATED_CHILD);
	}
	mMovedList.clear();

    for (LLDrawable::drawable_vector_t::iterator iter = mShiftList.begin();
        iter != mShiftList.end(); ++iter)
    {
        LLDrawable *drawablep = *iter;
        drawablep->clearState(LLDrawable::EARLY_MOVE | LLDrawable::MOVE_UNDAMPED | LLDrawable::ON_MOVE_LIST | LLDrawable::ANIMATED_CHILD | LLDrawable::ON_SHIFT_LIST);
    }
    mShiftList.clear();
}

void LLPipeline::rebuildPriorityGroups()
{
    LL_PROFILE_ZONE_SCOPED_CATEGORY_PIPELINE;
	LLTimer update_timer;
	assertInitialized();

	gMeshRepo.notifyLoadedMeshes();

	mGroupQ1Locked = true;
	// Iterate through all drawables on the priority build queue,
	for (LLSpatialGroup::sg_vector_t::iterator iter = mGroupQ1.begin();
		 iter != mGroupQ1.end(); ++iter)
	{
		LLSpatialGroup* group = *iter;
		group->rebuildGeom();
		group->clearState(LLSpatialGroup::IN_BUILD_Q1);
	}

	mGroupSaveQ1 = mGroupQ1;
	mGroupQ1.clear();
	mGroupQ1Locked = false;

}

void LLPipeline::rebuildGroups()
{
	if (mGroupQ2.empty() || gCubeSnapshot)
	{
		return;
	}

    LL_PROFILE_ZONE_SCOPED_CATEGORY_PIPELINE;
	mGroupQ2Locked = true;
	// Iterate through some drawables on the non-priority build queue
	S32 size = (S32) mGroupQ2.size();
	S32 min_count = llclamp((S32) ((F32) (size * size)/4096*0.25f), 1, size);
			
	S32 count = 0;
	
	std::sort(mGroupQ2.begin(), mGroupQ2.end(), LLSpatialGroup::CompareUpdateUrgency());

	LLSpatialGroup::sg_vector_t::iterator iter;
	LLSpatialGroup::sg_vector_t::iterator last_iter = mGroupQ2.begin();

	for (iter = mGroupQ2.begin();
		 iter != mGroupQ2.end() && count <= min_count; ++iter)
	{
		LLSpatialGroup* group = *iter;
		last_iter = iter;

		if (!group->isDead())
		{
			group->rebuildGeom();
			// <FS:Beq> defend against occasional crash due to null SP
			// if(group->getSpatialPartition()->mRenderByGroup)
			if(group->getSpatialPartition() && (group->getSpatialPartition()->mRenderByGroup))
			{
				count++;
			}
		}

		group->clearState(LLSpatialGroup::IN_BUILD_Q2);
	}	

	mGroupQ2.erase(mGroupQ2.begin(), ++last_iter);

	mGroupQ2Locked = false;

	updateMovedList(mMovedBridge);
}

void LLPipeline::updateGeom(F32 max_dtime)
{
	LLTimer update_timer;
	LLPointer<LLDrawable> drawablep;

	LL_RECORD_BLOCK_TIME(FTM_GEO_UPDATE);
    if (gCubeSnapshot)
    {
        return;
    }

	assertInitialized();

	// notify various object types to reset internal cost metrics, etc.
	// for now, only LLVOVolume does this to throttle LOD changes
	LLVOVolume::preUpdateGeom();

	// Iterate through all drawables on the priority build queue,
	for (LLDrawable::drawable_list_t::iterator iter = mBuildQ1.begin();
		 iter != mBuildQ1.end();)
	{
		LLDrawable::drawable_list_t::iterator curiter = iter++;
		LLDrawable* drawablep = *curiter;
		if (drawablep && !drawablep->isDead())
		{
			if (drawablep->isState(LLDrawable::IN_REBUILD_Q2))
			{
				drawablep->clearState(LLDrawable::IN_REBUILD_Q2);
				LLDrawable::drawable_list_t::iterator find = std::find(mBuildQ2.begin(), mBuildQ2.end(), drawablep);
				if (find != mBuildQ2.end())
				{
					mBuildQ2.erase(find);
				}
			}

			if (drawablep->isUnload())
			{
				drawablep->unload();
				drawablep->clearState(LLDrawable::FOR_UNLOAD);
			}

			if (updateDrawableGeom(drawablep, TRUE))
			{
				drawablep->clearState(LLDrawable::IN_REBUILD_Q1);
				mBuildQ1.erase(curiter);
			}
		}
		else
		{
			mBuildQ1.erase(curiter);
		}
	}
		
	// Iterate through some drawables on the non-priority build queue
	S32 min_count = 16;
	S32 size = (S32) mBuildQ2.size();
	if (size > 1024)
	{
		min_count = llclamp((S32) (size * (F32) size/4096), 16, size);
	}
		
	S32 count = 0;
	
	max_dtime = llmax(update_timer.getElapsedTimeF32()+0.001f, F32SecondsImplicit(max_dtime));
	LLSpatialGroup* last_group = NULL;
	LLSpatialBridge* last_bridge = NULL;

	for (LLDrawable::drawable_list_t::iterator iter = mBuildQ2.begin();
		 iter != mBuildQ2.end(); )
	{
		LLDrawable::drawable_list_t::iterator curiter = iter++;
		LLDrawable* drawablep = *curiter;

		LLSpatialBridge* bridge = drawablep->isRoot() ? drawablep->getSpatialBridge() :
									drawablep->getParent()->getSpatialBridge();

		if (drawablep->getSpatialGroup() != last_group && 
			(!last_bridge || bridge != last_bridge) &&
			(update_timer.getElapsedTimeF32() >= max_dtime) && count > min_count)
		{
			break;
		}

		//make sure updates don't stop in the middle of a spatial group
		//to avoid thrashing (objects are enqueued by group)
		last_group = drawablep->getSpatialGroup();
		last_bridge = bridge;

		bool update_complete = true;
		if (!drawablep->isDead())
		{
			update_complete = updateDrawableGeom(drawablep, FALSE);
			count++;
		}
		if (update_complete)
		{
			drawablep->clearState(LLDrawable::IN_REBUILD_Q2);
			mBuildQ2.erase(curiter);
		}
	}	

	updateMovedList(mMovedBridge);
}

void LLPipeline::markVisible(LLDrawable *drawablep, LLCamera& camera)
{
	if(drawablep && !drawablep->isDead())
	{
		if (drawablep->isSpatialBridge())
		{
			const LLDrawable* root = ((LLSpatialBridge*) drawablep)->mDrawable;
			llassert(root); // trying to catch a bad assumption
					
			if (root && //  // this test may not be needed, see above
					root->getVObj()->isAttachment())
			{
				LLDrawable* rootparent = root->getParent();
				if (rootparent) // this IS sometimes NULL
				{
					LLViewerObject *vobj = rootparent->getVObj();
					llassert(vobj); // trying to catch a bad assumption
					if (vobj) // this test may not be needed, see above
					{
						LLVOAvatar* av = vobj->asAvatar();
						if (av &&
							((!sImpostorRender && av->isImpostor()) //ignore impostor flag during impostor pass
							 //|| av->isInMuteList() // <FS:Ansariel> Partially undo MAINT-5700: Draw imposter for muted avatars
							 || (LLVOAvatar::AOA_JELLYDOLL == av->getOverallAppearance() && !av->needsImpostorUpdate()) ))
						{
							return;
						}
					}
				}
			}
			sCull->pushBridge((LLSpatialBridge*) drawablep);
		}
		else
		{
		
			sCull->pushDrawable(drawablep);
		}

		drawablep->setVisible(camera);
	}
}

void LLPipeline::markMoved(LLDrawable *drawablep, bool damped_motion)
{
	if (!drawablep)
	{
		//LL_ERRS() << "Sending null drawable to moved list!" << LL_ENDL;
		return;
	}
	
	if (drawablep->isDead())
	{
		LL_WARNS() << "Marking NULL or dead drawable moved!" << LL_ENDL;
		return;
	}
	
	if (drawablep->getParent()) 
	{
		//ensure that parent drawables are moved first
		markMoved(drawablep->getParent(), damped_motion);
	}

	assertInitialized();

	if (!drawablep->isState(LLDrawable::ON_MOVE_LIST))
	{
		if (drawablep->isSpatialBridge())
		{
			mMovedBridge.push_back(drawablep);
		}
		else
		{
			mMovedList.push_back(drawablep);
		}
		drawablep->setState(LLDrawable::ON_MOVE_LIST);
	}
	if (! damped_motion)
	{
		drawablep->setState(LLDrawable::MOVE_UNDAMPED); // UNDAMPED trumps DAMPED
	}
	else if (drawablep->isState(LLDrawable::MOVE_UNDAMPED))
	{
		drawablep->clearState(LLDrawable::MOVE_UNDAMPED);
	}
}

void LLPipeline::markShift(LLDrawable *drawablep)
{
	if (!drawablep || drawablep->isDead())
	{
		return;
	}

	assertInitialized();

	if (!drawablep->isState(LLDrawable::ON_SHIFT_LIST))
	{
		drawablep->getVObj()->setChanged(LLXform::SHIFTED | LLXform::SILHOUETTE);
		if (drawablep->getParent()) 
		{
			markShift(drawablep->getParent());
		}
		mShiftList.push_back(drawablep);
		drawablep->setState(LLDrawable::ON_SHIFT_LIST);
	}
}

void LLPipeline::shiftObjects(const LLVector3 &offset)
{
    LL_PROFILE_ZONE_SCOPED_CATEGORY_PIPELINE;
	assertInitialized();

	glClear(GL_DEPTH_BUFFER_BIT);
	gDepthDirty = true;
		
	LLVector4a offseta;
	offseta.load3(offset.mV);

	for (LLDrawable::drawable_vector_t::iterator iter = mShiftList.begin();
			iter != mShiftList.end(); iter++)
	{
		LLDrawable *drawablep = *iter;
		if (drawablep->isDead())
		{
			continue;
		}	
		drawablep->shiftPos(offseta);	
		drawablep->clearState(LLDrawable::ON_SHIFT_LIST);
	}
	mShiftList.resize(0);
	
	for (LLWorld::region_list_t::const_iterator iter = LLWorld::getInstance()->getRegionList().begin(); 
			iter != LLWorld::getInstance()->getRegionList().end(); ++iter)
	{
		LLViewerRegion* region = *iter;
		for (U32 i = 0; i < LLViewerRegion::NUM_PARTITIONS; i++)
		{
			LLSpatialPartition* part = region->getSpatialPartition(i);
			if (part)
			{
				part->shift(offseta);
			}
		}
	}

    mReflectionMapManager.shift(offseta);

	LLHUDText::shiftAll(offset);
	LLHUDNameTag::shiftAll(offset);

	display_update_camera();
}

void LLPipeline::markTextured(LLDrawable *drawablep)
{
	if (drawablep && !drawablep->isDead() && assertInitialized())
	{
		mRetexturedList.insert(drawablep);
	}
}

void LLPipeline::markGLRebuild(LLGLUpdate* glu)
{
	if (glu && !glu->mInQ)
	{
		LLGLUpdate::sGLQ.push_back(glu);
		glu->mInQ = TRUE;
	}
}

void LLPipeline::markPartitionMove(LLDrawable* drawable)
{
	if (!drawable->isState(LLDrawable::PARTITION_MOVE) && 
		!drawable->getPositionGroup().equals3(LLVector4a::getZero()))
	{
		drawable->setState(LLDrawable::PARTITION_MOVE);
		mPartitionQ.push_back(drawable);
	}
}

void LLPipeline::processPartitionQ()
{
    LL_PROFILE_ZONE_SCOPED_CATEGORY_PIPELINE;

	// <FS:ND> A vector is much better suited for the use case of mPartitionQ
	// for (LLDrawable::drawable_list_t::iterator iter = mPartitionQ.begin(); iter != mPartitionQ.end(); ++iter)
	for (LLDrawable::drawable_vector_t::iterator iter = mPartitionQ.begin(); iter != mPartitionQ.end(); ++iter)
	// </FS:ND>
	{
		LLDrawable* drawable = *iter;
		if (!drawable->isDead())
		{
			drawable->updateBinRadius();
			drawable->movePartition();
		}
		drawable->clearState(LLDrawable::PARTITION_MOVE);
	}

	mPartitionQ.clear();
}

void LLPipeline::markMeshDirty(LLSpatialGroup* group)
{
	mMeshDirtyGroup.push_back(group);
}

void LLPipeline::markRebuild(LLSpatialGroup* group, bool priority)
{
	if (group && !group->isDead() && group->getSpatialPartition())
	{
		if (group->getSpatialPartition()->mPartitionType == LLViewerRegion::PARTITION_HUD)
		{
			priority = true;
		}

		if (priority)
		{
			if (!group->hasState(LLSpatialGroup::IN_BUILD_Q1))
			{
				llassert_always(!mGroupQ1Locked);

				mGroupQ1.push_back(group);
				group->setState(LLSpatialGroup::IN_BUILD_Q1);

				if (group->hasState(LLSpatialGroup::IN_BUILD_Q2))
				{
					LLSpatialGroup::sg_vector_t::iterator iter = std::find(mGroupQ2.begin(), mGroupQ2.end(), group);
					if (iter != mGroupQ2.end())
					{
						mGroupQ2.erase(iter);
					}
					group->clearState(LLSpatialGroup::IN_BUILD_Q2);
				}
			}
		}
		else if (!group->hasState(LLSpatialGroup::IN_BUILD_Q2 | LLSpatialGroup::IN_BUILD_Q1))
		{
			llassert_always(!mGroupQ2Locked);
			mGroupQ2.push_back(group);
			group->setState(LLSpatialGroup::IN_BUILD_Q2);

		}
	}
}

void LLPipeline::markRebuild(LLDrawable *drawablep, LLDrawable::EDrawableFlags flag, bool priority)
{
	if (drawablep && !drawablep->isDead() && assertInitialized())
	{
		//<FS:Beq> avoid unfortunate sleep during trylock by static check
		//if(debugLoggingEnabled("AnimatedObjectsLinkset"))
		static auto debug_logging_on = debugLoggingEnabled("AnimatedObjectsLinkset");
		if (debug_logging_on)
		//</FS:Beq>
        {
            LLVOVolume *vol_obj = drawablep->getVOVolume();
            if (vol_obj && vol_obj->isAnimatedObject() && vol_obj->isRiggedMesh())
            {
                std::string vobj_name = llformat("Vol%p", vol_obj);
                F32 est_tris = vol_obj->getEstTrianglesMax();
                LL_DEBUGS("AnimatedObjectsLinkset") << vobj_name << " markRebuild, tris " << est_tris 
                                                    << " priority " << (S32) priority << " flag " << std::hex << flag << LL_ENDL; 
            }
        }
    
		if (!drawablep->isState(LLDrawable::BUILT))
		{
			priority = true;
		}
		if (priority)
		{
			if (!drawablep->isState(LLDrawable::IN_REBUILD_Q1))
			{
				mBuildQ1.push_back(drawablep);
				drawablep->setState(LLDrawable::IN_REBUILD_Q1); // mark drawable as being in priority queue
			}
		}
		else if (!drawablep->isState(LLDrawable::IN_REBUILD_Q2))
		{
			mBuildQ2.push_back(drawablep);
			drawablep->setState(LLDrawable::IN_REBUILD_Q2); // need flag here because it is just a list
		}
		// <FS:Ansariel> FIRE-16485: Crash when calling texture refresh on an object that has a blacklisted copy
		//if (flag & (LLDrawable::REBUILD_VOLUME | LLDrawable::REBUILD_POSITION))
		if ((flag & (LLDrawable::REBUILD_VOLUME | LLDrawable::REBUILD_POSITION)) && drawablep->getVObj().notNull())
		// </FS:Ansariel>
		{
			drawablep->getVObj()->setChanged(LLXform::SILHOUETTE);
		}
		drawablep->setState(flag);
	}
}

void LLPipeline::stateSort(LLCamera& camera, LLCullResult &result)
{
    LL_PROFILE_ZONE_SCOPED_CATEGORY_PIPELINE;

	if (hasAnyRenderType(LLPipeline::RENDER_TYPE_AVATAR,
					  LLPipeline::RENDER_TYPE_CONTROL_AV,
					  LLPipeline::RENDER_TYPE_GROUND,
					  LLPipeline::RENDER_TYPE_TERRAIN,
					  LLPipeline::RENDER_TYPE_TREE,
					  LLPipeline::RENDER_TYPE_SKY,
					  LLPipeline::RENDER_TYPE_VOIDWATER,
					  LLPipeline::RENDER_TYPE_WATER,
					  LLPipeline::END_RENDER_TYPES))
	{
		//clear faces from face pools
		gPipeline.resetDrawOrders();
	}

	//LLVertexBuffer::unbind();

	grabReferences(result);
	{
		LL_PROFILE_ZONE_NAMED_CATEGORY_PIPELINE("checkOcclusionAndRebuildMesh");
	for (LLCullResult::sg_iterator iter = sCull->beginDrawableGroups(); iter != sCull->endDrawableGroups(); ++iter)
	{
		LLSpatialGroup* group = *iter;
		group->checkOcclusion();
		if (sUseOcclusion > 1 && group->isOcclusionState(LLSpatialGroup::OCCLUDED))
		{
			markOccluder(group);
		}
		else
		{
			group->setVisible();
			for (LLSpatialGroup::element_iter i = group->getDataBegin(); i != group->getDataEnd(); ++i)
			{
                LLDrawable* drawablep = (LLDrawable*)(*i)->getDrawable();
				markVisible(drawablep, camera);
			}

			if (!sDelayVBUpdate)
			{ //rebuild mesh as soon as we know it's visible
				group->rebuildMesh();
			}
		}
	}
	}

	if (LLViewerCamera::sCurCameraID == LLViewerCamera::CAMERA_WORLD && !gCubeSnapshot)
	{
		LL_PROFILE_ZONE_NAMED_CATEGORY_PIPELINE("WorldCamera");
		LLSpatialGroup* last_group = NULL;
		BOOL fov_changed = LLViewerCamera::getInstance()->isDefaultFOVChanged();
		for (LLCullResult::bridge_iterator i = sCull->beginVisibleBridge(); i != sCull->endVisibleBridge(); ++i)
		{
			LLCullResult::bridge_iterator cur_iter = i;
			LLSpatialBridge* bridge = *cur_iter;
			LLSpatialGroup* group = bridge->getSpatialGroup();

			if (last_group == NULL)
			{
				last_group = group;
			}

			if (!bridge->isDead() && group && !group->isOcclusionState(LLSpatialGroup::OCCLUDED))
			{
				stateSort(bridge, camera, fov_changed);
			}

			if (LLViewerCamera::sCurCameraID == LLViewerCamera::CAMERA_WORLD &&
				last_group != group && last_group->changeLOD())
			{
				last_group->mLastUpdateDistance = last_group->mDistance;
			}

			last_group = group;
		}

		if (LLViewerCamera::sCurCameraID == LLViewerCamera::CAMERA_WORLD &&
			last_group && last_group->changeLOD())
		{
			last_group->mLastUpdateDistance = last_group->mDistance;
		}
	}
	{
		LL_PROFILE_ZONE_NAMED_CATEGORY_PIPELINE("StateSort: visible groups");
	for (LLCullResult::sg_iterator iter = sCull->beginVisibleGroups(); iter != sCull->endVisibleGroups(); ++iter)
	{
		LLSpatialGroup* group = *iter;
		group->checkOcclusion();
		if (sUseOcclusion > 1 && group->isOcclusionState(LLSpatialGroup::OCCLUDED))
		{
			markOccluder(group);
		}
		else
		{
			group->setVisible();
			stateSort(group, camera);

			if (!sDelayVBUpdate)
			{ //rebuild mesh as soon as we know it's visible
				group->rebuildMesh();
			}
		}
	}}
	
	{
		LL_PROFILE_ZONE_NAMED_CATEGORY_DRAWABLE("stateSort"); // LL_RECORD_BLOCK_TIME(FTM_STATESORT_DRAWABLE);
		for (LLCullResult::drawable_iterator iter = sCull->beginVisibleList();
			 iter != sCull->endVisibleList(); ++iter)
		{
			LLDrawable *drawablep = *iter;
			if (!drawablep->isDead())
			{
				stateSort(drawablep, camera);
			}
		}
	}
		
	postSort(camera);	
}

void LLPipeline::stateSort(LLSpatialGroup* group, LLCamera& camera)
{
	if (group->changeLOD())
	{
		for (LLSpatialGroup::element_iter i = group->getDataBegin(); i != group->getDataEnd(); ++i)
		{
            LLDrawable* drawablep = (LLDrawable*)(*i)->getDrawable();            
			stateSort(drawablep, camera);
		}

		if (LLViewerCamera::sCurCameraID == LLViewerCamera::CAMERA_WORLD && !gCubeSnapshot)
		{ //avoid redundant stateSort calls
			group->mLastUpdateDistance = group->mDistance;
		}
	}
}

void LLPipeline::stateSort(LLSpatialBridge* bridge, LLCamera& camera, BOOL fov_changed)
{
    LL_PROFILE_ZONE_SCOPED_CATEGORY_PIPELINE;
    if (bridge->getSpatialGroup()->changeLOD() || fov_changed)
	{
		bool force_update = false;
		bridge->updateDistance(camera, force_update);
	}
}

void LLPipeline::stateSort(LLDrawable* drawablep, LLCamera& camera)
{
    LL_PROFILE_ZONE_SCOPED_CATEGORY_PIPELINE;
    if (!drawablep
		|| drawablep->isDead() 
		|| !hasRenderType(drawablep->getRenderType()))
	{
		return;
	}
	
    // SL-11353
    // ignore our own geo when rendering spotlight shadowmaps...
    // 
    if (RenderSpotLight && drawablep == RenderSpotLight)
    {
        return;
    }

	if (LLSelectMgr::getInstance()->mHideSelectedObjects)
	{
//		if (drawablep->getVObj().notNull() &&
//			drawablep->getVObj()->isSelected())
// [RLVa:KB] - Checked: 2010-09-28 (RLVa-1.2.1f) | Modified: RLVa-1.2.1f
		const LLViewerObject* pObj = drawablep->getVObj();
		if ( (pObj) && (pObj->isSelected()) && 
			 ( (!RlvActions::isRlvEnabled()) || 
			   ( ((!pObj->isHUDAttachment()) || (!gRlvAttachmentLocks.isLockedAttachment(pObj->getRootEdit()))) && 
				 (RlvActions::canEdit(pObj)) ) ) )
// [/RVLa:KB]
		{
			return;
		}
	}

	if (drawablep->isAvatar())
	{ //don't draw avatars beyond render distance or if we don't have a spatial group.
		if ((drawablep->getSpatialGroup() == NULL) || 
			(drawablep->getSpatialGroup()->mDistance > LLVOAvatar::sRenderDistance))
		{
			return;
		}

		LLVOAvatar* avatarp = (LLVOAvatar*) drawablep->getVObj().get();
		if (!avatarp->isVisible())
		{
			return;
		}
	}

	assertInitialized();

	if (hasRenderType(drawablep->mRenderType))
	{
		if (!drawablep->isState(LLDrawable::INVISIBLE|LLDrawable::FORCE_INVISIBLE))
		{
			drawablep->setVisible(camera, NULL, FALSE);
		}
	}

	if (LLViewerCamera::sCurCameraID == LLViewerCamera::CAMERA_WORLD && !gCubeSnapshot)
	{
		//if (drawablep->isVisible()) isVisible() check here is redundant, if it wasn't visible, it wouldn't be here
		{
			if (!drawablep->isActive())
			{
				bool force_update = false;
				drawablep->updateDistance(camera, force_update);
			}
			else if (drawablep->isAvatar())
			{
				bool force_update = false;
				drawablep->updateDistance(camera, force_update); // calls vobj->updateLOD() which calls LLVOAvatar::updateVisibility()
			}
		}
	}

	if (!drawablep->getVOVolume())
	{
		for (LLDrawable::face_list_t::iterator iter = drawablep->mFaces.begin();
				iter != drawablep->mFaces.end(); iter++)
		{
			LLFace* facep = *iter;

			if (facep->hasGeometry())
			{
				if (facep->getPool())
				{
					facep->getPool()->enqueue(facep);
				}
				else
				{
					break;
				}
			}
		}
	}
	
	mNumVisibleFaces += drawablep->getNumFaces();
}


void forAllDrawables(LLCullResult::sg_iterator begin, 
					 LLCullResult::sg_iterator end,
					 void (*func)(LLDrawable*))
{
	for (LLCullResult::sg_iterator i = begin; i != end; ++i)
	{
		for (LLSpatialGroup::element_iter j = (*i)->getDataBegin(); j != (*i)->getDataEnd(); ++j)
		{
			if((*j)->hasDrawable())
			{
				func((LLDrawable*)(*j)->getDrawable());	
			}
		}
	}
}

void LLPipeline::forAllVisibleDrawables(void (*func)(LLDrawable*))
{
	forAllDrawables(sCull->beginDrawableGroups(), sCull->endDrawableGroups(), func);
	forAllDrawables(sCull->beginVisibleGroups(), sCull->endVisibleGroups(), func);
}

//function for creating scripted beacons
void renderScriptedBeacons(LLDrawable* drawablep)
{
	LLViewerObject *vobj = drawablep->getVObj();
	if (vobj 
		&& !vobj->isAvatar() 
		&& !vobj->getParent()
		&& vobj->flagScripted())
	{
		if (gPipeline.sRenderBeacons)
		{
			gObjectList.addDebugBeacon(vobj->getPositionAgent(), "", LLColor4(1.f, 0.f, 0.f, 0.5f), LLColor4(1.f, 1.f, 1.f, 0.5f), LLPipeline::DebugBeaconLineWidth);
		}

		if (gPipeline.sRenderHighlight)
		{
			S32 face_id;
			S32 count = drawablep->getNumFaces();
			for (face_id = 0; face_id < count; face_id++)
			{
				LLFace * facep = drawablep->getFace(face_id);
				if (facep) 
				{
					gPipeline.mHighlightFaces.push_back(facep);
				}
			}
		}
	}
}

void renderScriptedTouchBeacons(LLDrawable *drawablep)
{
    LLViewerObject *vobj = drawablep->getVObj();
    if (vobj && !vobj->isAvatar() && !vobj->getParent() && vobj->flagScripted() && vobj->flagHandleTouch())
    {
        if (gPipeline.sRenderBeacons)
        {
            gObjectList.addDebugBeacon(vobj->getPositionAgent(), "", LLColor4(1.f, 0.f, 0.f, 0.5f), LLColor4(1.f, 1.f, 1.f, 0.5f),
                                       LLPipeline::DebugBeaconLineWidth);
        }

        if (gPipeline.sRenderHighlight)
        {
            S32 face_id;
            S32 count = drawablep->getNumFaces();
            for (face_id = 0; face_id < count; face_id++)
            {
                LLFace *facep = drawablep->getFace(face_id);
                if (facep)
                {
                    gPipeline.mHighlightFaces.push_back(facep);
                }
            }
        }
    }
}

void renderPhysicalBeacons(LLDrawable *drawablep)
{
    LLViewerObject *vobj = drawablep->getVObj();
    if (vobj &&
        !vobj->isAvatar()
        //&& !vobj->getParent()
        && vobj->flagUsePhysics())
    {
        if (gPipeline.sRenderBeacons)
        {
            gObjectList.addDebugBeacon(vobj->getPositionAgent(), "", LLColor4(0.f, 1.f, 0.f, 0.5f), LLColor4(1.f, 1.f, 1.f, 0.5f),
                                       LLPipeline::DebugBeaconLineWidth);
        }

        if (gPipeline.sRenderHighlight)
        {
            S32 face_id;
            S32 count = drawablep->getNumFaces();
            for (face_id = 0; face_id < count; face_id++)
            {
                LLFace *facep = drawablep->getFace(face_id);
                if (facep)
                {
                    gPipeline.mHighlightFaces.push_back(facep);
                }
            }
        }
    }
}

void renderMOAPBeacons(LLDrawable *drawablep)
{
    LLViewerObject *vobj = drawablep->getVObj();

    if (!vobj || vobj->isAvatar())
        return;

<<<<<<< HEAD
	bool beacon=false;
	U8 tecount=vobj->getNumTEs();
	for(int x=0;x<tecount;x++)
	{
		if(vobj->getTEref(x).hasMedia())
		{
			beacon=true;
			break;
		}
	}
	if(beacon)
	{
		if (gPipeline.sRenderBeacons)
		{
			gObjectList.addDebugBeacon(vobj->getPositionAgent(), "", LLColor4(1.f, 1.f, 1.f, 0.5f), LLColor4(1.f, 1.f, 1.f, 0.5f), LLPipeline::DebugBeaconLineWidth);
		}
=======
    bool beacon  = false;
    U8   tecount = vobj->getNumTEs();
    for (int x = 0; x < tecount; x++)
    {
        if (vobj->getTE(x)->hasMedia())
        {
            beacon = true;
            break;
        }
    }
    if (beacon)
    {
        if (gPipeline.sRenderBeacons)
        {
            gObjectList.addDebugBeacon(vobj->getPositionAgent(), "", LLColor4(1.f, 1.f, 1.f, 0.5f), LLColor4(1.f, 1.f, 1.f, 0.5f),
                                       LLPipeline::DebugBeaconLineWidth);
        }
>>>>>>> 598e33e2

        if (gPipeline.sRenderHighlight)
        {
            S32 face_id;
            S32 count = drawablep->getNumFaces();
            for (face_id = 0; face_id < count; face_id++)
            {
                LLFace *facep = drawablep->getFace(face_id);
                if (facep)
                {
                    gPipeline.mHighlightFaces.push_back(facep);
                }
            }
        }
    }
}

void renderParticleBeacons(LLDrawable *drawablep)
{
    // Look for attachments, objects, etc.
    LLViewerObject *vobj = drawablep->getVObj();
    if (vobj && vobj->isParticleSource())
    {
        if (gPipeline.sRenderBeacons)
        {
            LLColor4 light_blue(0.5f, 0.5f, 1.f, 0.5f);
            gObjectList.addDebugBeacon(vobj->getPositionAgent(), "", light_blue, LLColor4(1.f, 1.f, 1.f, 0.5f),
                                       LLPipeline::DebugBeaconLineWidth);
        }

        if (gPipeline.sRenderHighlight)
        {
            S32 face_id;
            S32 count = drawablep->getNumFaces();
            for (face_id = 0; face_id < count; face_id++)
            {
                LLFace *facep = drawablep->getFace(face_id);
                if (facep)
                {
                    gPipeline.mHighlightFaces.push_back(facep);
                }
            }
        }
    }
}

void renderSoundHighlights(LLDrawable *drawablep)
{
    // Look for attachments, objects, etc.
    LLViewerObject *vobj = drawablep->getVObj();
    if (vobj && vobj->isAudioSource())
    {
        if (gPipeline.sRenderHighlight)
        {
            S32 face_id;
            S32 count = drawablep->getNumFaces();
            for (face_id = 0; face_id < count; face_id++)
            {
                LLFace *facep = drawablep->getFace(face_id);
                if (facep)
                {
                    gPipeline.mHighlightFaces.push_back(facep);
                }
            }
        }
    }
}

void LLPipeline::touchTexture(LLViewerTexture* tex, F32 vsize)
{
    if (tex)
    {
        tex->setActive();
        tex->addTextureStats(vsize);
    }
}

void LLPipeline::touchTextures(LLDrawInfo* info)
{
    if (--info->mTextureTimer == 0)
    {
        LL_PROFILE_ZONE_SCOPED_CATEGORY_PIPELINE;
        // reset texture timer in a noisy fashion to avoid clumping of updates
        const U32 MIN_WAIT_TIME = 8;
        const U32 MAX_WAIT_TIME = 16;

        info->mTextureTimer = ll_rand() % (MAX_WAIT_TIME - MIN_WAIT_TIME) + MIN_WAIT_TIME;

        auto& mat = info->mGLTFMaterial;
        if (mat.notNull())
        {
            touchTexture(mat->mBaseColorTexture, info->mVSize);
            touchTexture(mat->mNormalTexture, info->mVSize);
            touchTexture(mat->mMetallicRoughnessTexture, info->mVSize);
            touchTexture(mat->mEmissiveTexture, info->mVSize);
        }
        else
        {
            info->mTextureTimer += (U8) info->mTextureList.size();

            for (int i = 0; i < info->mTextureList.size(); ++i)
            {
                touchTexture(info->mTextureList[i], info->mTextureListVSize[i]);
            }

            touchTexture(info->mTexture, info->mVSize);
            touchTexture(info->mSpecularMap, info->mVSize);
            touchTexture(info->mNormalMap, info->mVSize);
        }
    }
}

void LLPipeline::postSort(LLCamera &camera)
{
    LL_PROFILE_ZONE_SCOPED_CATEGORY_PIPELINE;

<<<<<<< HEAD
	assertInitialized();
	sVolumeSAFrame = 0.f; //ZK LBG
=======
    assertInitialized();
>>>>>>> 598e33e2

    LL_PUSH_CALLSTACKS();

    if (!gCubeSnapshot)
    {
        // rebuild drawable geometry
        for (LLCullResult::sg_iterator i = sCull->beginDrawableGroups(); i != sCull->endDrawableGroups(); ++i)
        {
            LLSpatialGroup *group = *i;
            if (!sUseOcclusion || !group->isOcclusionState(LLSpatialGroup::OCCLUDED))
            {
                group->rebuildGeom();
            }
        }
        LL_PUSH_CALLSTACKS();
        // rebuild groups
        sCull->assertDrawMapsEmpty();

        rebuildPriorityGroups();
    }

    LL_PUSH_CALLSTACKS();

<<<<<<< HEAD
	
	//build render map
	{
		LL_PROFILE_ZONE_NAMED_CATEGORY_PIPELINE("build render map");
	for (LLCullResult::sg_iterator i = sCull->beginVisibleGroups(); i != sCull->endVisibleGroups(); ++i)
	{
		LLSpatialGroup* group = *i;
		if ((sUseOcclusion && 
			group->isOcclusionState(LLSpatialGroup::OCCLUDED)) ||
			(RenderAutoHideSurfaceAreaLimit > 0.f && 
			group->mSurfaceArea > RenderAutoHideSurfaceAreaLimit*llmax(group->mObjectBoxSize, 10.f)))
		{
			continue;
		}
=======
    // build render map
    for (LLCullResult::sg_iterator i = sCull->beginVisibleGroups(); i != sCull->endVisibleGroups(); ++i)
    {
        LLSpatialGroup *group = *i;
        if ((sUseOcclusion && group->isOcclusionState(LLSpatialGroup::OCCLUDED)) ||
            (RenderAutoHideSurfaceAreaLimit > 0.f &&
             group->mSurfaceArea > RenderAutoHideSurfaceAreaLimit * llmax(group->mObjectBoxSize, 10.f)))
        {
            continue;
        }
>>>>>>> 598e33e2

        if (group->hasState(LLSpatialGroup::NEW_DRAWINFO) && group->hasState(LLSpatialGroup::GEOM_DIRTY) && !gCubeSnapshot)
        {  // no way this group is going to be drawable without a rebuild
            group->rebuildGeom();
        }

        for (LLSpatialGroup::draw_map_t::iterator j = group->mDrawMap.begin(); j != group->mDrawMap.end(); ++j)
        {
            LLSpatialGroup::drawmap_elem_t &src_vec = j->second;
            if (!hasRenderType(j->first))
            {
                continue;
            }

            // DEBUG -- force a texture virtual size update every frame
            /*if (group->getSpatialPartition()->mDrawableType == LLPipeline::RENDER_TYPE_VOLUME)
            {
                LL_PROFILE_ZONE_NAMED_CATEGORY_TEXTURE("plps - update vsize");
                auto& entries = group->getData();
                for (auto& entry : entries)
                {
                    if (entry)
                    {
                        auto* data = entry->getDrawable();
                        if (data)
                        {
                            LLVOVolume* volume = ((LLDrawable*)data)->getVOVolume();
                            if (volume)
                            {
                                volume->updateTextureVirtualSize(true);
                            }
                        }
                    }
                }
            }*/

            for (LLSpatialGroup::drawmap_elem_t::iterator k = src_vec.begin(); k != src_vec.end(); ++k)
            {
                LLDrawInfo *info = *k;

                sCull->pushDrawInfo(j->first, info);
                if (!sShadowRender && !sReflectionRender && !gCubeSnapshot)
                {
                    touchTextures(info);
                    addTrianglesDrawn(info->mCount);
                }
            }
        }

<<<<<<< HEAD
		if (hasRenderType(LLPipeline::RENDER_TYPE_PASS_ALPHA))
		{
			LL_PROFILE_ZONE_NAMED_CATEGORY_PIPELINE("Collect Alpha groups");
			LLSpatialGroup::draw_map_t::iterator alpha = group->mDrawMap.find(LLRenderPass::PASS_ALPHA);
			
			if (alpha != group->mDrawMap.end())
			{ //store alpha groups for sorting
				LLSpatialBridge* bridge = group->getSpatialPartition()->asBridge();
				if (LLViewerCamera::sCurCameraID == LLViewerCamera::CAMERA_WORLD && !gCubeSnapshot)
				{
					if (bridge)
					{
						LLCamera trans_camera = bridge->transformCamera(camera);
						group->updateDistance(trans_camera);
					}
					else
					{
						group->updateDistance(camera);
					}
				}
							
				if (hasRenderType(LLDrawPool::POOL_ALPHA))
				{
					sCull->pushAlphaGroup(group);
				}
			}
=======
        if (hasRenderType(LLPipeline::RENDER_TYPE_PASS_ALPHA))
        {
            LLSpatialGroup::draw_map_t::iterator alpha = group->mDrawMap.find(LLRenderPass::PASS_ALPHA);

            if (alpha != group->mDrawMap.end())
            {  // store alpha groups for sorting
                LLSpatialBridge *bridge = group->getSpatialPartition()->asBridge();
                if (LLViewerCamera::sCurCameraID == LLViewerCamera::CAMERA_WORLD && !gCubeSnapshot)
                {
                    if (bridge)
                    {
                        LLCamera trans_camera = bridge->transformCamera(camera);
                        group->updateDistance(trans_camera);
                    }
                    else
                    {
                        group->updateDistance(camera);
                    }
                }

                if (hasRenderType(LLDrawPool::POOL_ALPHA))
                {
                    sCull->pushAlphaGroup(group);
                }
            }
>>>>>>> 598e33e2

            LLSpatialGroup::draw_map_t::iterator rigged_alpha = group->mDrawMap.find(LLRenderPass::PASS_ALPHA_RIGGED);

            if (rigged_alpha != group->mDrawMap.end())
            {  // store rigged alpha groups for LLDrawPoolAlpha prepass (skip distance update, rigged attachments use depth buffer)
                if (hasRenderType(LLDrawPool::POOL_ALPHA))
                {
                    sCull->pushRiggedAlphaGroup(group);
                }
            }
<<<<<<< HEAD
		}
	}
	}
	
	//flush particle VB
	if (LLVOPartGroup::sVB)
	{
		LLVOPartGroup::sVB->flush();
	}
	else
	{
		LL_WARNS_ONCE() << "Missing particle buffer" << LL_ENDL;
	}
=======
        }
    }
>>>>>>> 598e33e2

    // flush particle VB
    if (LLVOPartGroup::sVB)
    {
        LLVOPartGroup::sVB->flush();
    }
    else
    {
        LL_WARNS_ONCE() << "Missing particle buffer" << LL_ENDL;
    }

    /*bool use_transform_feedback = gTransformPositionProgram.mProgramObject && !mMeshDirtyGroup.empty();

    if (use_transform_feedback)
    { //place a query around potential transform feedback code for synchronization
        mTransformFeedbackPrimitives = 0;

<<<<<<< HEAD
		
		glBeginQuery(GL_TRANSFORM_FEEDBACK_PRIMITIVES_WRITTEN, mMeshDirtyQueryObject);
	}*/
	{
		LL_PROFILE_ZONE_NAMED_CATEGORY_PIPELINE("rebuild delayed upd groups");
	//pack vertex buffers for groups that chose to delay their updates
	for (LLSpatialGroup::sg_vector_t::iterator iter = mMeshDirtyGroup.begin(); iter != mMeshDirtyGroup.end(); ++iter)
	{
		(*iter)->rebuildMesh();
	}
	}
=======
        if (!mMeshDirtyQueryObject)
        {
            glGenQueries(1, &mMeshDirtyQueryObject);
        }

>>>>>>> 598e33e2

        glBeginQuery(GL_TRANSFORM_FEEDBACK_PRIMITIVES_WRITTEN, mMeshDirtyQueryObject);
    }*/

<<<<<<< HEAD
	{
		LL_PROFILE_ZONE_NAMED_CATEGORY_PIPELINE("sort alpha groups");
	if (!sShadowRender)
	{
=======
    // pack vertex buffers for groups that chose to delay their updates
    for (LLSpatialGroup::sg_vector_t::iterator iter = mMeshDirtyGroup.begin(); iter != mMeshDirtyGroup.end(); ++iter)
    {
        (*iter)->rebuildMesh();
    }

    /*if (use_transform_feedback)
    {
        glEndQuery(GL_TRANSFORM_FEEDBACK_PRIMITIVES_WRITTEN);
    }*/

    mMeshDirtyGroup.clear();

    if (!sShadowRender)
    {
>>>>>>> 598e33e2
        // order alpha groups by distance
        std::sort(sCull->beginAlphaGroups(), sCull->endAlphaGroups(), LLSpatialGroup::CompareDepthGreater());

        // order rigged alpha groups by avatar attachment order
        std::sort(sCull->beginRiggedAlphaGroups(), sCull->endRiggedAlphaGroups(), LLSpatialGroup::CompareRenderOrder());
<<<<<<< HEAD
	}
	}

	LL_PUSH_CALLSTACKS();
	{
		LL_PROFILE_ZONE_NAMED_CATEGORY_PIPELINE("beacon rendering flags");
	// only render if the flag is set. The flag is only set if we are in edit mode or the toggle is set in the menus
	// <FS:Ansariel> Make beacons also show when beacons floater is closed.
	if (/*LLFloaterReg::instanceVisible("beacons") &&*/ !sShadowRender && !gCubeSnapshot)
	{
		if (sRenderScriptedTouchBeacons)
		{
			// Only show the beacon on the root object.
			forAllVisibleDrawables(renderScriptedTouchBeacons);
		}
		else
		if (sRenderScriptedBeacons)
		{
			// Only show the beacon on the root object.
			forAllVisibleDrawables(renderScriptedBeacons);
		}
=======
    }

    LL_PUSH_CALLSTACKS();
    // only render if the flag is set. The flag is only set if we are in edit mode or the toggle is set in the menus
    if (LLFloaterReg::instanceVisible("beacons") && !sShadowRender && !gCubeSnapshot)
    {
        if (sRenderScriptedTouchBeacons)
        {
            // Only show the beacon on the root object.
            forAllVisibleDrawables(renderScriptedTouchBeacons);
        }
        else if (sRenderScriptedBeacons)
        {
            // Only show the beacon on the root object.
            forAllVisibleDrawables(renderScriptedBeacons);
        }
>>>>>>> 598e33e2

        if (sRenderPhysicalBeacons)
        {
            // Only show the beacon on the root object.
            forAllVisibleDrawables(renderPhysicalBeacons);
        }

        if (sRenderMOAPBeacons)
        {
            forAllVisibleDrawables(renderMOAPBeacons);
        }

        if (sRenderParticleBeacons)
        {
            forAllVisibleDrawables(renderParticleBeacons);
        }

        // If god mode, also show audio cues
        if (sRenderSoundBeacons && gAudiop)
        {
            // Walk all sound sources and render out beacons for them. Note, this isn't done in the ForAllVisibleDrawables function, because
            // some are not visible.
            LLAudioEngine::source_map::iterator iter;
            for (iter = gAudiop->mAllSources.begin(); iter != gAudiop->mAllSources.end(); ++iter)
            {
                LLAudioSource *sourcep = iter->second;

<<<<<<< HEAD
				LLVector3d pos_global = sourcep->getPositionGlobal();
				LLVector3 pos = gAgent.getPosAgentFromGlobal(pos_global);
				if (gPipeline.sRenderBeacons)
				{
					//pos += LLVector3(0.f, 0.f, 0.2f);
					gObjectList.addDebugBeacon(pos, "", LLColor4(1.f, 1.f, 0.f, 0.5f), LLColor4(1.f, 1.f, 1.f, 0.5f), DebugBeaconLineWidth);
				}
			}
			// now deal with highlights for all those seeable sound sources
			forAllVisibleDrawables(renderSoundHighlights);
		}
	}
	}
	LL_PUSH_CALLSTACKS();
	// If managing your telehub, draw beacons at telehub and currently selected spawnpoint.
	if (LLFloaterTelehub::renderBeacons() && !sShadowRender && !gCubeSnapshot)
	{
		LLFloaterTelehub::addBeacons();
	}

	if (!sShadowRender && !gCubeSnapshot)
	{
		LL_PROFILE_ZONE_NAMED_CATEGORY_PIPELINE("Render face highlights");
		mSelectedFaces.clear();
=======
                LLVector3d pos_global = sourcep->getPositionGlobal();
                LLVector3  pos        = gAgent.getPosAgentFromGlobal(pos_global);
                if (gPipeline.sRenderBeacons)
                {
                    // pos += LLVector3(0.f, 0.f, 0.2f);
                    gObjectList.addDebugBeacon(pos, "", LLColor4(1.f, 1.f, 0.f, 0.5f), LLColor4(1.f, 1.f, 1.f, 0.5f), DebugBeaconLineWidth);
                }
            }
            // now deal with highlights for all those seeable sound sources
            forAllVisibleDrawables(renderSoundHighlights);
        }
    }
    LL_PUSH_CALLSTACKS();
    // If managing your telehub, draw beacons at telehub and currently selected spawnpoint.
    if (LLFloaterTelehub::renderBeacons() && !sShadowRender && !gCubeSnapshot)
    {
        LLFloaterTelehub::addBeacons();
    }

    if (!sShadowRender && !gCubeSnapshot)
    {
        mSelectedFaces.clear();
>>>>>>> 598e33e2

        if (!gNonInteractive)
        {
            LLPipeline::setRenderHighlightTextureChannel(gFloaterTools->getPanelFace()->getTextureChannelToEdit());
        }

        // Draw face highlights for selected faces.
        if (LLSelectMgr::getInstance()->getTEMode())
        {
            struct f : public LLSelectedTEFunctor
            {
                virtual bool apply(LLViewerObject *object, S32 te)
                {
                    if (object->mDrawable)
                    {
                        LLFace *facep = object->mDrawable->getFace(te);
                        if (facep)
                        {
                            gPipeline.mSelectedFaces.push_back(facep);
                        }
                    }
                    return true;
                }
            } func;
            LLSelectMgr::getInstance()->getSelection()->applyToTEs(&func);
        }
    }

    // LLSpatialGroup::sNoDelete = FALSE;
    LL_PUSH_CALLSTACKS();
}


void render_hud_elements()
{
    LL_PROFILE_ZONE_SCOPED_CATEGORY_UI; //LL_RECORD_BLOCK_TIME(FTM_RENDER_UI);
	gPipeline.disableLights();
	
	LLGLSUIDefault gls_ui;

	//LLGLEnable stencil(GL_STENCIL_TEST);
	//glStencilFunc(GL_ALWAYS, 255, 0xFFFFFFFF);
	//glStencilMask(0xFFFFFFFF);
	//glStencilOp(GL_KEEP, GL_KEEP, GL_REPLACE);
	
	gGL.color4f(1,1,1,1);
	
	gUIProgram.bind();
	LLGLDepthTest depth(GL_TRUE, GL_FALSE);

	if (!LLPipeline::sReflectionRender && gPipeline.hasRenderDebugFeatureMask(LLPipeline::RENDER_DEBUG_FEATURE_UI))
	{
		LLGLEnable multisample(LLPipeline::RenderFSAASamples > 0 ? GL_MULTISAMPLE : 0);
		gViewerWindow->renderSelections(FALSE, FALSE, FALSE); // For HUD version in render_ui_3d()
	
		// Draw the tracking overlays
		LLTracker::render3D();
		
        if (LLWorld::instanceExists())
        {
            // Show the property lines
            LLWorld::getInstance()->renderPropertyLines();
        }
		LLViewerParcelMgr::getInstance()->render();
		LLViewerParcelMgr::getInstance()->renderParcelCollision();
	}
	else if (gForceRenderLandFence)
	{
		// This is only set when not rendering the UI, for parcel snapshots
		LLViewerParcelMgr::getInstance()->render();
	}
	else if (gPipeline.hasRenderType(LLPipeline::RENDER_TYPE_HUD))
	{
		LLHUDText::renderAllHUD();
	}

	gUIProgram.unbind();
}

void LLPipeline::renderHighlights()
{
	assertInitialized();

	// Draw 3D UI elements here (before we clear the Z buffer in POOL_HUD)
	// Render highlighted faces.
	LLGLSPipelineAlpha gls_pipeline_alpha;
	LLColor4 color(1.f, 1.f, 1.f, 0.5f);
	LLGLEnable color_mat(GL_COLOR_MATERIAL);
	disableLights();

	if (!hasRenderType(LLPipeline::RENDER_TYPE_HUD) && !mHighlightSet.empty())
	{ //draw blurry highlight image over screen
		LLGLEnable blend(GL_BLEND);
		LLGLDepthTest depth(GL_TRUE, GL_FALSE, GL_ALWAYS);
		LLGLDisable test(GL_ALPHA_TEST);

		//LLGLEnable stencil(GL_STENCIL_TEST);
		gGL.flush();
        // stencil ops are deprecated
		//glStencilMask(0xFFFFFFFF);
		//glClearStencil(1);
		//glClear(GL_STENCIL_BUFFER_BIT);

		//glStencilFunc(GL_ALWAYS, 0, 0xFFFFFFFF);
		//glStencilOp(GL_REPLACE, GL_REPLACE, GL_REPLACE);

		gGL.setColorMask(false, false);

        gHighlightProgram.bind();

		for (std::set<HighlightItem>::iterator iter = mHighlightSet.begin(); iter != mHighlightSet.end(); ++iter)
		{
			renderHighlight(iter->mItem->getVObj(), 1.f);
		}
		gGL.setColorMask(true, false);

		//glStencilOp(GL_KEEP, GL_KEEP, GL_KEEP); // deprecated
		//glStencilFunc(GL_NOTEQUAL, 0, 0xFFFFFFFF);
		
		//gGL.setSceneBlendType(LLRender::BT_ADD_WITH_ALPHA);

		gGL.pushMatrix();
		gGL.loadIdentity();
		gGL.matrixMode(LLRender::MM_PROJECTION);
		gGL.pushMatrix();
		gGL.loadIdentity();

		gGL.getTexUnit(0)->bind(&mHighlight);

		LLVector2 tc1;
		LLVector2 tc2;

		tc1.setVec(0,0);
		tc2.setVec(2,2);

		gGL.begin(LLRender::TRIANGLES);
				
		F32 scale = RenderHighlightBrightness;
		LLColor4 color = RenderHighlightColor;
		F32 thickness = RenderHighlightThickness;

		for (S32 pass = 0; pass < 2; ++pass)
		{
			if (pass == 0)
			{
				gGL.setSceneBlendType(LLRender::BT_ADD_WITH_ALPHA);
			}
			else
			{
				gGL.setSceneBlendType(LLRender::BT_ALPHA);
			}

			for (S32 i = 0; i < 8; ++i)
			{
				for (S32 j = 0; j < 8; ++j)
				{
					LLVector2 tc(i-4+0.5f, j-4+0.5f);

					F32 dist = 1.f-(tc.length()/sqrtf(32.f));
					dist *= scale/64.f;

					tc *= thickness;
					tc.mV[0] = (tc.mV[0])/mHighlight.getWidth();
					tc.mV[1] = (tc.mV[1])/mHighlight.getHeight();

					gGL.color4f(color.mV[0],
								color.mV[1],
								color.mV[2],
								color.mV[3]*dist);
					
					gGL.texCoord2f(tc.mV[0]+tc1.mV[0], tc.mV[1]+tc2.mV[1]);
					gGL.vertex2f(-1,3);
					
					gGL.texCoord2f(tc.mV[0]+tc1.mV[0], tc.mV[1]+tc1.mV[1]);
					gGL.vertex2f(-1,-1);
					
					gGL.texCoord2f(tc.mV[0]+tc2.mV[0], tc.mV[1]+tc1.mV[1]);
					gGL.vertex2f(3,-1);
				}
			}
		}

		gGL.end();

		gGL.popMatrix();
		gGL.matrixMode(LLRender::MM_MODELVIEW);
		gGL.popMatrix();
		
		//gGL.setSceneBlendType(LLRender::BT_ALPHA);
	}

	if ((LLViewerShaderMgr::instance()->getShaderLevel(LLViewerShaderMgr::SHADER_INTERFACE) > 0))
	{
		gHighlightProgram.bind();
		gGL.diffuseColor4f(1,1,1,0.5f);
	}
	
	if (hasRenderDebugFeatureMask(RENDER_DEBUG_FEATURE_SELECTED) && !mFaceSelectImagep)
		{
			mFaceSelectImagep = LLViewerTextureManager::getFetchedTexture(IMG_FACE_SELECT);
		}

	if (hasRenderDebugFeatureMask(RENDER_DEBUG_FEATURE_SELECTED) && (sRenderHighlightTextureChannel == LLRender::DIFFUSE_MAP))
	{
		// Make sure the selection image gets downloaded and decoded
		mFaceSelectImagep->addTextureStats((F32)MAX_IMAGE_AREA);

		U32 count = mSelectedFaces.size();
		for (U32 i = 0; i < count; i++)
		{
			LLFace *facep = mSelectedFaces[i];
			if (!facep || facep->getDrawable()->isDead())
			{
				LL_ERRS() << "Bad face on selection" << LL_ENDL;
				return;
			}
			
			facep->renderSelected(mFaceSelectImagep, color);
		}
	}

	if (hasRenderDebugFeatureMask(RENDER_DEBUG_FEATURE_SELECTED))
	{
		// Paint 'em red!
		color.setVec(1.f, 0.f, 0.f, 0.5f);
		
		int count = mHighlightFaces.size();
		for (S32 i = 0; i < count; i++)
		{
			LLFace* facep = mHighlightFaces[i];
			facep->renderSelected(LLViewerTexture::sNullImagep, color);
		}
	}

	// Contains a list of the faces of objects that are physical or
	// have touch-handlers.
	mHighlightFaces.clear();

	if (LLViewerShaderMgr::instance()->getShaderLevel(LLViewerShaderMgr::SHADER_INTERFACE) > 0)
	{
		gHighlightProgram.unbind();
	}


	if (hasRenderDebugFeatureMask(RENDER_DEBUG_FEATURE_SELECTED) && (sRenderHighlightTextureChannel == LLRender::NORMAL_MAP))
	{
		color.setVec(1.0f, 0.5f, 0.5f, 0.5f);
		if ((LLViewerShaderMgr::instance()->getShaderLevel(LLViewerShaderMgr::SHADER_INTERFACE) > 0))
		{
			gHighlightNormalProgram.bind();
			gGL.diffuseColor4f(1,1,1,0.5f);
		}

		mFaceSelectImagep->addTextureStats((F32)MAX_IMAGE_AREA);

		U32 count = mSelectedFaces.size();
		for (U32 i = 0; i < count; i++)
		{
			LLFace *facep = mSelectedFaces[i];
			if (!facep || facep->getDrawable()->isDead())
			{
				LL_ERRS() << "Bad face on selection" << LL_ENDL;
				return;
			}

			facep->renderSelected(mFaceSelectImagep, color);
		}

		if ((LLViewerShaderMgr::instance()->getShaderLevel(LLViewerShaderMgr::SHADER_INTERFACE) > 0))
		{
			gHighlightNormalProgram.unbind();
		}
	}

	if (hasRenderDebugFeatureMask(RENDER_DEBUG_FEATURE_SELECTED) && (sRenderHighlightTextureChannel == LLRender::SPECULAR_MAP))
	{
		color.setVec(0.0f, 0.3f, 1.0f, 0.8f);
		if ((LLViewerShaderMgr::instance()->getShaderLevel(LLViewerShaderMgr::SHADER_INTERFACE) > 0))
		{
			gHighlightSpecularProgram.bind();
			gGL.diffuseColor4f(1,1,1,0.5f);
		}

		mFaceSelectImagep->addTextureStats((F32)MAX_IMAGE_AREA);

		U32 count = mSelectedFaces.size();
		for (U32 i = 0; i < count; i++)
		{
			LLFace *facep = mSelectedFaces[i];
			if (!facep || facep->getDrawable()->isDead())
			{
				LL_ERRS() << "Bad face on selection" << LL_ENDL;
				return;
			}

			facep->renderSelected(mFaceSelectImagep, color);
		}

		if ((LLViewerShaderMgr::instance()->getShaderLevel(LLViewerShaderMgr::SHADER_INTERFACE) > 0))
		{
			gHighlightSpecularProgram.unbind();
		}
	}
}

//debug use
U32 LLPipeline::sCurRenderPoolType = 0 ;

void LLPipeline::renderGeom(LLCamera& camera, bool forceVBOUpdate)
{
#if 0
	LL_PROFILE_ZONE_SCOPED_CATEGORY_PIPELINE; //LL_RECORD_BLOCK_TIME(FTM_RENDER_GEOMETRY);
    LL_PROFILE_GPU_ZONE("renderGeom");
	assertInitialized();

	F32 saved_modelview[16];
	F32 saved_projection[16];

	//HACK: preserve/restore matrices around HUD render
	if (gPipeline.hasRenderType(LLPipeline::RENDER_TYPE_HUD))
	{
		for (U32 i = 0; i < 16; i++)
		{
			saved_modelview[i] = gGLModelView[i];
			saved_projection[i] = gGLProjection[i];
		}
	}

	///////////////////////////////////////////
	//
	// Sync and verify GL state
	//
	//

	stop_glerror();

	LLVertexBuffer::unbind();

	// Do verification of GL state
	LLGLState::checkStates();
	LLGLState::checkTextureChannels();
	if (mRenderDebugMask & RENDER_DEBUG_VERIFY)
	{
		if (!verify())
		{
			LL_ERRS() << "Pipeline verification failed!" << LL_ENDL;
		}
	}

	LLAppViewer::instance()->pingMainloopTimeout("Pipeline:ForceVBO");
	
	// Initialize lots of GL state to "safe" values
	gGL.getTexUnit(0)->unbind(LLTexUnit::TT_TEXTURE);
	gGL.matrixMode(LLRender::MM_TEXTURE);
	gGL.loadIdentity();
	gGL.matrixMode(LLRender::MM_MODELVIEW);

	LLGLSPipeline gls_pipeline;
	LLGLEnable multisample(RenderFSAASamples > 0 ? GL_MULTISAMPLE : 0);

	LLGLState gls_color_material(GL_COLOR_MATERIAL, mLightingDetail < 2);
				
	// Toggle backface culling for debugging
	LLGLEnable cull_face(mBackfaceCull ? GL_CULL_FACE : 0);
	// Set fog
	bool use_fog = hasRenderDebugFeatureMask(LLPipeline::RENDER_DEBUG_FEATURE_FOG);
	LLGLEnable fog_enable(use_fog &&
						  !gPipeline.canUseWindLightShadersOnObjects() ? GL_FOG : 0);
	gSky.updateFog(camera.getFar());
	if (!use_fog)
	{
		sUnderWaterRender = false;
	}

	gGL.getTexUnit(0)->bind(LLViewerFetchedTexture::sDefaultImagep);
	LLViewerFetchedTexture::sDefaultImagep->setAddressMode(LLTexUnit::TAM_WRAP);
	

	//////////////////////////////////////////////
	//
	// Actually render all of the geometry
	//
	//	
	stop_glerror();
	
	LLAppViewer::instance()->pingMainloopTimeout("Pipeline:RenderDrawPools");

	for (pool_set_t::iterator iter = mPools.begin(); iter != mPools.end(); ++iter)
	{
		LLDrawPool *poolp = *iter;
		if (hasRenderType(poolp->getType()))
		{
			poolp->prerender();
		}
	}

	{
        bool occlude = sUseOcclusion > 1;
#if 1 // DEPRECATED -- requires forward rendering
		LL_PROFILE_ZONE_NAMED_CATEGORY_DRAWPOOL("pools"); //LL_RECORD_BLOCK_TIME(FTM_POOLS);
		
		// HACK: don't calculate local lights if we're rendering the HUD!
		//    Removing this check will cause bad flickering when there are 
		//    HUD elements being rendered AND the user is in flycam mode  -nyx
		if (!gPipeline.hasRenderType(LLPipeline::RENDER_TYPE_HUD))
		{
			calcNearbyLights(camera);
			setupHWLights(NULL);
		}

		U32 cur_type = 0;

		pool_set_t::iterator iter1 = mPools.begin();
		while ( iter1 != mPools.end() )
		{
			LLDrawPool *poolp = *iter1;
			
			cur_type = poolp->getType();

			//debug use
			sCurRenderPoolType = cur_type ;

			if (occlude && cur_type >= LLDrawPool::POOL_GRASS)
			{
				occlude = false;
				gGLLastMatrix = NULL;
				gGL.loadMatrix(gGLModelView);
				LLGLSLShader::bindNoShader();
// [RLVa:KB] - @setsphere
				if (LLPipeline::sRenderDeferred || !LLRenderTarget::sUseFBO || !LLPipeline::sUseDepthTexture)
				{
					doOcclusion(camera);
				}
				else
				{
					doOcclusion(camera, mRT->screen, mRT->occlusionDepth, &mRT->deferredDepth);
				}
// [/RLVa:KB]
//				doOcclusion(camera);
			}


			pool_set_t::iterator iter2 = iter1;
			if (hasRenderType(poolp->getType()) && poolp->getNumPasses() > 0)
			{
				LL_PROFILE_ZONE_NAMED_CATEGORY_DRAWPOOL("pool render"); //LL_RECORD_BLOCK_TIME(FTM_POOLRENDER);

				gGLLastMatrix = NULL;
				gGL.loadMatrix(gGLModelView);
			
				for( S32 i = 0; i < poolp->getNumPasses(); i++ )
				{
					LLVertexBuffer::unbind();
					poolp->beginRenderPass(i);
					for (iter2 = iter1; iter2 != mPools.end(); iter2++)
					{
						LLDrawPool *p = *iter2;
						if (p->getType() != cur_type)
						{
							break;
						}
						
						if ( !p->getSkipRenderFlag() ) { p->render(i); }
					}
					poolp->endRenderPass(i);
					LLVertexBuffer::unbind();
					if (gDebugGL)
					{
						std::string msg = llformat("pass %d", i);
						LLGLState::checkStates(msg);
						//LLGLState::checkTextureChannels(msg);
						//LLGLState::checkClientArrays(msg);
					}
				}
			}
			else
			{
				// Skip all pools of this type
				for (iter2 = iter1; iter2 != mPools.end(); iter2++)
				{
					LLDrawPool *p = *iter2;
					if (p->getType() != cur_type)
					{
						break;
					}
				}
			}
			iter1 = iter2;
			stop_glerror();

		}
		
		LLAppViewer::instance()->pingMainloopTimeout("Pipeline:RenderDrawPoolsEnd");

		LLVertexBuffer::unbind();
#endif			
		gGLLastMatrix = NULL;
		gGL.loadMatrix(gGLModelView);

		if (occlude)
		{ // catch uncommon condition where pools at drawpool grass and later are disabled
			occlude = false;
			gGLLastMatrix = NULL;
			gGL.loadMatrix(gGLModelView);
			LLGLSLShader::bindNoShader();
			doOcclusion(camera);
		}
	}

	LLVertexBuffer::unbind();
	LLGLState::checkStates();

	if (!LLPipeline::sImpostorRender)
	{
		LLAppViewer::instance()->pingMainloopTimeout("Pipeline:RenderHighlights");

		if (!sReflectionRender)
		{
			renderHighlights();
		}

		// Contains a list of the faces of objects that are physical or
		// have touch-handlers.
		mHighlightFaces.clear();

		LLAppViewer::instance()->pingMainloopTimeout("Pipeline:RenderDebug");
	
		renderDebug();

		LLVertexBuffer::unbind();
	
		if (!LLPipeline::sReflectionRender && !LLPipeline::sRenderDeferred)
		{
			if (gPipeline.hasRenderDebugFeatureMask(LLPipeline::RENDER_DEBUG_FEATURE_UI))
			{
				// Render debugging beacons.
				gObjectList.renderObjectBeacons();
				gObjectList.resetObjectBeacons();
                gSky.addSunMoonBeacons();
			}
			else
			{
				// Make sure particle effects disappear
				LLHUDObject::renderAllForTimer();
			}
		}
		else
		{
			// Make sure particle effects disappear
			LLHUDObject::renderAllForTimer();
		}

		LLAppViewer::instance()->pingMainloopTimeout("Pipeline:RenderGeomEnd");

		//HACK: preserve/restore matrices around HUD render
		if (gPipeline.hasRenderType(LLPipeline::RENDER_TYPE_HUD))
		{
			for (U32 i = 0; i < 16; i++)
			{
				gGLModelView[i] = saved_modelview[i];
				gGLProjection[i] = saved_projection[i];
			}
		}
	}

	LLVertexBuffer::unbind();

	LLGLState::checkStates();
//	LLGLState::checkTextureChannels();
//	LLGLState::checkClientArrays();
#endif
}

void LLPipeline::renderGeomDeferred(LLCamera& camera, bool do_occlusion)
{
	LLAppViewer::instance()->pingMainloopTimeout("Pipeline:RenderGeomDeferred");
	LL_PROFILE_ZONE_SCOPED_CATEGORY_DRAWPOOL; //LL_RECORD_BLOCK_TIME(FTM_RENDER_GEOMETRY);
    LL_PROFILE_GPU_ZONE("renderGeomDeferred");

    if (gUseWireframe)
    {
        glPolygonMode(GL_FRONT_AND_BACK, GL_LINE);
    }

    bool occlude = LLPipeline::sUseOcclusion > 1 && do_occlusion;

	{
		LL_PROFILE_ZONE_NAMED_CATEGORY_DRAWPOOL("deferred pools"); //LL_RECORD_BLOCK_TIME(FTM_DEFERRED_POOLS);

		LLGLEnable cull(GL_CULL_FACE);

		for (pool_set_t::iterator iter = mPools.begin(); iter != mPools.end(); ++iter)
		{
			LLDrawPool *poolp = *iter;
			if (hasRenderType(poolp->getType()))
			{
				poolp->prerender();
			}
		}

		LLGLEnable multisample(RenderFSAASamples > 0 ? GL_MULTISAMPLE : 0);

		LLVertexBuffer::unbind();

		LLGLState::checkStates();
		LLGLState::checkTextureChannels();

        if (LLViewerShaderMgr::instance()->mShaderLevel[LLViewerShaderMgr::SHADER_DEFERRED] > 1)
        {
            //update reflection probe uniform
            mReflectionMapManager.updateUniforms();
        }

		U32 cur_type = 0;

		gGL.setColorMask(true, true);
	
		pool_set_t::iterator iter1 = mPools.begin();

		while ( iter1 != mPools.end() )
		{
			LLDrawPool *poolp = *iter1;
		
			cur_type = poolp->getType();

            if (occlude && cur_type >= LLDrawPool::POOL_GRASS)
            {
                llassert(!gCubeSnapshot); // never do occlusion culling on cube snapshots
                occlude = false;
                gGLLastMatrix = NULL;
                gGL.loadMatrix(gGLModelView);
                LLGLSLShader::bindNoShader();
                doOcclusion(camera);
                gGL.setColorMask(true, false);
            }

			pool_set_t::iterator iter2 = iter1;
			if (hasRenderType(poolp->getType()) && poolp->getNumDeferredPasses() > 0)
			{
				LL_PROFILE_ZONE_NAMED_CATEGORY_DRAWPOOL("deferred pool render"); //LL_RECORD_BLOCK_TIME(FTM_DEFERRED_POOLRENDER);

				gGLLastMatrix = NULL;
				gGL.loadMatrix(gGLModelView);
		
				for( S32 i = 0; i < poolp->getNumDeferredPasses(); i++ )
				{
					LLVertexBuffer::unbind();
					poolp->beginDeferredPass(i);
					for (iter2 = iter1; iter2 != mPools.end(); iter2++)
					{
						LLDrawPool *p = *iter2;
						if (p->getType() != cur_type)
						{
							break;
						}

						if ( !p->getSkipRenderFlag() ) { p->renderDeferred(i); }
					}
					poolp->endDeferredPass(i);
					LLVertexBuffer::unbind();

					if (gDebugGL || gDebugPipeline)
					{
						LLGLState::checkStates();
					}
				}
			}
			else
			{
				// Skip all pools of this type
				for (iter2 = iter1; iter2 != mPools.end(); iter2++)
				{
					LLDrawPool *p = *iter2;
					if (p->getType() != cur_type)
					{
						break;
					}
				}
			}
			iter1 = iter2;
			stop_glerror();
		}

		gGLLastMatrix = NULL;
		gGL.matrixMode(LLRender::MM_MODELVIEW);
		gGL.loadMatrix(gGLModelView);

		gGL.setColorMask(true, false);

	} // Tracy ZoneScoped

    if (gUseWireframe)
    {
        glPolygonMode(GL_FRONT_AND_BACK, GL_FILL);
    }
}

void LLPipeline::renderGeomPostDeferred(LLCamera& camera)
{
	LL_PROFILE_ZONE_SCOPED_CATEGORY_DRAWPOOL; //LL_RECORD_BLOCK_TIME(FTM_POST_DEFERRED_POOLS);
    LL_PROFILE_GPU_ZONE("renderGeomPostDeferred");

    if (gUseWireframe)
    {
        glPolygonMode(GL_FRONT_AND_BACK, GL_LINE);
    }

	U32 cur_type = 0;

	LLGLEnable cull(GL_CULL_FACE);

	LLGLEnable multisample(RenderFSAASamples > 0 ? GL_MULTISAMPLE : 0);

	calcNearbyLights(camera);
	setupHWLights(NULL);

	gGL.setColorMask(true, false);

	pool_set_t::iterator iter1 = mPools.begin();

	while ( iter1 != mPools.end() )
	{
		LLDrawPool *poolp = *iter1;
		
		cur_type = poolp->getType();

		pool_set_t::iterator iter2 = iter1;
		if (hasRenderType(poolp->getType()) && poolp->getNumPostDeferredPasses() > 0)
		{
			LL_PROFILE_ZONE_NAMED_CATEGORY_DRAWPOOL("deferred poolrender"); //LL_RECORD_BLOCK_TIME(FTM_POST_DEFERRED_POOLRENDER);

			gGLLastMatrix = NULL;
			gGL.loadMatrix(gGLModelView);
		
			for( S32 i = 0; i < poolp->getNumPostDeferredPasses(); i++ )
			{
				LLVertexBuffer::unbind();
				poolp->beginPostDeferredPass(i);
				for (iter2 = iter1; iter2 != mPools.end(); iter2++)
				{
					LLDrawPool *p = *iter2;
					if (p->getType() != cur_type)
					{
						break;
					}
										
					p->renderPostDeferred(i);
				}
				poolp->endPostDeferredPass(i);
				LLVertexBuffer::unbind();

				if (gDebugGL || gDebugPipeline)
				{
					LLGLState::checkStates();
				}
			}
		}
		else
		{
			// Skip all pools of this type
			for (iter2 = iter1; iter2 != mPools.end(); iter2++)
			{
				LLDrawPool *p = *iter2;
				if (p->getType() != cur_type)
				{
					break;
				}
			}
		}
		iter1 = iter2;
		stop_glerror();
	}

	gGLLastMatrix = NULL;
	gGL.matrixMode(LLRender::MM_MODELVIEW);
	gGL.loadMatrix(gGLModelView);

    if (!gCubeSnapshot)
    {
        // debug displays
        renderHighlights();
        mHighlightFaces.clear();

        renderDebug();
    }

    if (gUseWireframe)
    {
        glPolygonMode(GL_FRONT_AND_BACK, GL_FILL);
    }
}

void LLPipeline::renderGeomShadow(LLCamera& camera)
{
    LL_PROFILE_ZONE_SCOPED_CATEGORY_PIPELINE;
    LL_PROFILE_GPU_ZONE("renderGeomShadow");
    U32 cur_type = 0;
	
	LLGLEnable cull(GL_CULL_FACE);

	LLVertexBuffer::unbind();

	pool_set_t::iterator iter1 = mPools.begin();
	
	while ( iter1 != mPools.end() )
	{
		LLDrawPool *poolp = *iter1;
		
		cur_type = poolp->getType();

		pool_set_t::iterator iter2 = iter1;
		if (hasRenderType(poolp->getType()) && poolp->getNumShadowPasses() > 0)
		{
			poolp->prerender() ;

			gGLLastMatrix = NULL;
			gGL.loadMatrix(gGLModelView);
		
			for( S32 i = 0; i < poolp->getNumShadowPasses(); i++ )
			{
				LLVertexBuffer::unbind();
				poolp->beginShadowPass(i);
				for (iter2 = iter1; iter2 != mPools.end(); iter2++)
				{
					LLDrawPool *p = *iter2;
					if (p->getType() != cur_type)
					{
						break;
					}
										
					p->renderShadow(i);
				}
				poolp->endShadowPass(i);
				LLVertexBuffer::unbind();

				LLGLState::checkStates();
			}
		}
		else
		{
			// Skip all pools of this type
			for (iter2 = iter1; iter2 != mPools.end(); iter2++)
			{
				LLDrawPool *p = *iter2;
				if (p->getType() != cur_type)
				{
					break;
				}
			}
		}
		iter1 = iter2;
		stop_glerror();
	}

	gGLLastMatrix = NULL;
	gGL.loadMatrix(gGLModelView);
}


static U32 sIndicesDrawnCount = 0;

void LLPipeline::addTrianglesDrawn(S32 index_count)
{
    sIndicesDrawnCount += index_count;
}

void LLPipeline::recordTrianglesDrawn()
{
    assertInitialized();
    U32 count = sIndicesDrawnCount / 3;
    sIndicesDrawnCount = 0;
    add(LLStatViewer::TRIANGLES_DRAWN, LLUnits::Triangles::fromValue(count));
}

void LLPipeline::renderPhysicsDisplay()
{
	if (!hasRenderDebugMask(LLPipeline::RENDER_DEBUG_PHYSICS_SHAPES))
	{
		return;
	}

	allocatePhysicsBuffer();

	gGL.flush();
	mPhysicsDisplay.bindTarget();
	glClearColor(0,0,0,1);
	gGL.setColorMask(true, true);
	mPhysicsDisplay.clear();
	glClearColor(0,0,0,0);

	gGL.setColorMask(true, false);

	gDebugProgram.bind();

	for (LLWorld::region_list_t::const_iterator iter = LLWorld::getInstance()->getRegionList().begin(); 
			iter != LLWorld::getInstance()->getRegionList().end(); ++iter)
	{
		LLViewerRegion* region = *iter;
		for (U32 i = 0; i < LLViewerRegion::NUM_PARTITIONS; i++)
		{
			LLSpatialPartition* part = region->getSpatialPartition(i);
			if (part)
			{
				if (hasRenderType(part->mDrawableType))
				{
					part->renderPhysicsShapes();
				}
			}
		}
	}

	gGL.flush();

	gDebugProgram.unbind();
	mPhysicsDisplay.flush();
}

extern std::set<LLSpatialGroup*> visible_selected_groups;

void LLPipeline::renderDebug()
{
	assertInitialized();

	bool hud_only = hasRenderType(LLPipeline::RENDER_TYPE_HUD);

	if (!hud_only )
	{
		//Render any navmesh geometry	
		LLPathingLib *llPathingLibInstance = LLPathingLib::getInstance();
		if ( llPathingLibInstance != NULL ) 
		{
			//character floater renderables
			
			LLHandle<LLFloaterPathfindingCharacters> pathfindingCharacterHandle = LLFloaterPathfindingCharacters::getInstanceHandle();
			if ( !pathfindingCharacterHandle.isDead() )
			{
				LLFloaterPathfindingCharacters *pathfindingCharacter = pathfindingCharacterHandle.get();

				if ( pathfindingCharacter->getVisible() || gAgentCamera.cameraMouselook() )			
				{	
					gPathfindingProgram.bind();			
					gPathfindingProgram.uniform1f(sTint, 1.f);
					gPathfindingProgram.uniform1f(sAmbiance, 1.f);
					gPathfindingProgram.uniform1f(sAlphaScale, 1.f);

					//Requried character physics capsule render parameters
					LLUUID id;					
					LLVector3 pos;
					LLQuaternion rot;
				
					if ( pathfindingCharacter->isPhysicsCapsuleEnabled( id, pos, rot ) )
					{
						//remove blending artifacts
						gGL.setColorMask(false, false);
						llPathingLibInstance->renderSimpleShapeCapsuleID( gGL, id, pos, rot );				
						gGL.setColorMask(true, false);
						LLGLEnable blend(GL_BLEND);
						gPathfindingProgram.uniform1f(sAlphaScale, 0.90f);
						llPathingLibInstance->renderSimpleShapeCapsuleID( gGL, id, pos, rot );
						gPathfindingProgram.bind();
					}
				}
			}
			

			//pathing console renderables
			LLHandle<LLFloaterPathfindingConsole> pathfindingConsoleHandle = LLFloaterPathfindingConsole::getInstanceHandle();
			if (!pathfindingConsoleHandle.isDead())
			{
				LLFloaterPathfindingConsole *pathfindingConsole = pathfindingConsoleHandle.get();

				if ( pathfindingConsole->getVisible() || gAgentCamera.cameraMouselook() )
				{				
					F32 ambiance = gSavedSettings.getF32("PathfindingAmbiance");

					gPathfindingProgram.bind();
			
					gPathfindingProgram.uniform1f(sTint, 1.f);
					gPathfindingProgram.uniform1f(sAmbiance, ambiance);
					gPathfindingProgram.uniform1f(sAlphaScale, 1.f);

					if ( !pathfindingConsole->isRenderWorld() )
					{
						const LLColor4 clearColor = gSavedSettings.getColor4("PathfindingNavMeshClear");
						gGL.setColorMask(true, true);
						glClearColor(clearColor.mV[0],clearColor.mV[1],clearColor.mV[2],0);
                        glClear(GL_DEPTH_BUFFER_BIT | GL_COLOR_BUFFER_BIT); // no stencil -- deprecated | GL_STENCIL_BUFFER_BIT);
						gGL.setColorMask(true, false);
						glPolygonMode( GL_FRONT_AND_BACK, GL_FILL );	
					}

					//NavMesh
					if ( pathfindingConsole->isRenderNavMesh() )
					{	
						gGL.flush();
						gGL.setLineWidth(2.0f);	// <FS> Line width OGL core profile fix by Rye Mutt
						LLGLEnable cull(GL_CULL_FACE);
						LLGLDisable blend(GL_BLEND);
						
						if ( pathfindingConsole->isRenderWorld() )
						{					
							LLGLEnable blend(GL_BLEND);
							gPathfindingProgram.uniform1f(sAlphaScale, 0.66f);
							llPathingLibInstance->renderNavMesh();
						}
						else
						{
							llPathingLibInstance->renderNavMesh();
						}
						
						//render edges
						gPathfindingNoNormalsProgram.bind();
						gPathfindingNoNormalsProgram.uniform1f(sTint, 1.f);
						gPathfindingNoNormalsProgram.uniform1f(sAlphaScale, 1.f);
						llPathingLibInstance->renderNavMeshEdges();
						gPathfindingProgram.bind();

						gGL.flush();
						glPolygonMode( GL_FRONT_AND_BACK, GL_FILL );	
						gGL.setLineWidth(1.0f);	// <FS> Line width OGL core profile fix by Rye Mutt
						gGL.flush();
					}
					//User designated path
					if ( LLPathfindingPathTool::getInstance()->isRenderPath() )
					{
						//The path
						gUIProgram.bind();
						gGL.getTexUnit(0)->bind(LLViewerFetchedTexture::sWhiteImagep);
						llPathingLibInstance->renderPath();
						gPathfindingProgram.bind();

                        //The bookends
						//remove blending artifacts
						gGL.setColorMask(false, false);
						llPathingLibInstance->renderPathBookend( gGL, LLPathingLib::LLPL_START );
						llPathingLibInstance->renderPathBookend( gGL, LLPathingLib::LLPL_END );
						
						gGL.setColorMask(true, false);
						//render the bookends
						LLGLEnable blend(GL_BLEND);
						gPathfindingProgram.uniform1f(sAlphaScale, 0.90f);
						llPathingLibInstance->renderPathBookend( gGL, LLPathingLib::LLPL_START );
						llPathingLibInstance->renderPathBookend( gGL, LLPathingLib::LLPL_END );
						gPathfindingProgram.bind();
					}
				
					if ( pathfindingConsole->isRenderWaterPlane() )
					{	
						LLGLEnable blend(GL_BLEND);
						gPathfindingProgram.uniform1f(sAlphaScale, 0.90f);
						llPathingLibInstance->renderSimpleShapes( gGL, gAgent.getRegion()->getWaterHeight() );
					}
				//physics/exclusion shapes
				if ( pathfindingConsole->isRenderAnyShapes() )
				{					
						U32 render_order[] = {
							1 << LLPathingLib::LLST_ObstacleObjects,
							1 << LLPathingLib::LLST_WalkableObjects,
							1 << LLPathingLib::LLST_ExclusionPhantoms,	
							1 << LLPathingLib::LLST_MaterialPhantoms,
						};

						U32 flags = pathfindingConsole->getRenderShapeFlags();

						for (U32 i = 0; i < 4; i++)
						{
							if (!(flags & render_order[i]))
							{
								continue;
							}

							//turn off backface culling for volumes so they are visible when camera is inside volume
							LLGLDisable cull(i >= 2 ? GL_CULL_FACE : 0);
						
							gGL.flush();
							glPolygonMode( GL_FRONT_AND_BACK, GL_FILL );	
				
							//get rid of some z-fighting
							LLGLEnable polyOffset(GL_POLYGON_OFFSET_FILL);
							glPolygonOffset(1.0f, 1.0f);

							//render to depth first to avoid blending artifacts
							gGL.setColorMask(false, false);
							llPathingLibInstance->renderNavMeshShapesVBO( render_order[i] );		
							gGL.setColorMask(true, false);

							//get rid of some z-fighting
							glPolygonOffset(0.f, 0.f);

							LLGLEnable blend(GL_BLEND);
				
							{
								gPathfindingProgram.uniform1f(sAmbiance, ambiance);

								{ //draw solid overlay
									LLGLDepthTest depth(GL_TRUE, GL_FALSE, GL_LEQUAL);
									llPathingLibInstance->renderNavMeshShapesVBO( render_order[i] );				
									gGL.flush();				
								}
				
								LLGLEnable lineOffset(GL_POLYGON_OFFSET_LINE);
								glPolygonMode( GL_FRONT_AND_BACK, GL_LINE );	
						
								F32 offset = gSavedSettings.getF32("PathfindingLineOffset");

								if (pathfindingConsole->isRenderXRay())
								{
									gPathfindingProgram.uniform1f(sTint, gSavedSettings.getF32("PathfindingXRayTint"));
									gPathfindingProgram.uniform1f(sAlphaScale, gSavedSettings.getF32("PathfindingXRayOpacity"));
									LLGLEnable blend(GL_BLEND);
									LLGLDepthTest depth(GL_TRUE, GL_FALSE, GL_GREATER);
								
									glPolygonOffset(offset, -offset);
								
									if (gSavedSettings.getBOOL("PathfindingXRayWireframe"))
									{ //draw hidden wireframe as darker and less opaque
										gPathfindingProgram.uniform1f(sAmbiance, 1.f);
										llPathingLibInstance->renderNavMeshShapesVBO( render_order[i] );				
									}
									else
									{
										glPolygonMode( GL_FRONT_AND_BACK, GL_FILL );	
										gPathfindingProgram.uniform1f(sAmbiance, ambiance);
										llPathingLibInstance->renderNavMeshShapesVBO( render_order[i] );				
										glPolygonMode(GL_FRONT_AND_BACK, GL_LINE);
									}
								}

								{ //draw visible wireframe as brighter, thicker and more opaque
									glPolygonOffset(offset, offset);
									gPathfindingProgram.uniform1f(sAmbiance, 1.f);
									gPathfindingProgram.uniform1f(sTint, 1.f);
									gPathfindingProgram.uniform1f(sAlphaScale, 1.f);

									gGL.setLineWidth(gSavedSettings.getF32("PathfindingLineWidth")); // <FS> Line width OGL core profile fix by Rye Mutt
									LLGLDisable blendOut(GL_BLEND);
									llPathingLibInstance->renderNavMeshShapesVBO( render_order[i] );				
									gGL.flush();
									gGL.setLineWidth(1.f); // <FS> Line width OGL core profile fix by Rye Mutt
								}
				
								glPolygonMode( GL_FRONT_AND_BACK, GL_FILL );
							}
						}
					}

					glPolygonOffset(0.f, 0.f);

					if ( pathfindingConsole->isRenderNavMesh() && pathfindingConsole->isRenderXRay() )
					{	//render navmesh xray
						F32 ambiance = gSavedSettings.getF32("PathfindingAmbiance");

						LLGLEnable lineOffset(GL_POLYGON_OFFSET_LINE);
						LLGLEnable polyOffset(GL_POLYGON_OFFSET_FILL);
											
						F32 offset = gSavedSettings.getF32("PathfindingLineOffset");
						glPolygonOffset(offset, -offset);

						LLGLEnable blend(GL_BLEND);
						LLGLDepthTest depth(GL_TRUE, GL_FALSE, GL_GREATER);
						gGL.flush();				
						gGL.setLineWidth(2.0f);	// <FS> Line width OGL core profile fix by Rye Mutt
						LLGLEnable cull(GL_CULL_FACE);
																		
						gPathfindingProgram.uniform1f(sTint, gSavedSettings.getF32("PathfindingXRayTint"));
						gPathfindingProgram.uniform1f(sAlphaScale, gSavedSettings.getF32("PathfindingXRayOpacity"));
								
						if (gSavedSettings.getBOOL("PathfindingXRayWireframe"))
						{ //draw hidden wireframe as darker and less opaque
							glPolygonMode( GL_FRONT_AND_BACK, GL_LINE );	
							gPathfindingProgram.uniform1f(sAmbiance, 1.f);
							llPathingLibInstance->renderNavMesh();
							glPolygonMode( GL_FRONT_AND_BACK, GL_FILL );	
						}	
						else
						{
							gPathfindingProgram.uniform1f(sAmbiance, ambiance);
							llPathingLibInstance->renderNavMesh();
						}

						//render edges
						gPathfindingNoNormalsProgram.bind();
						gPathfindingNoNormalsProgram.uniform1f(sTint, gSavedSettings.getF32("PathfindingXRayTint"));
						gPathfindingNoNormalsProgram.uniform1f(sAlphaScale, gSavedSettings.getF32("PathfindingXRayOpacity"));
						llPathingLibInstance->renderNavMeshEdges();
						gPathfindingProgram.bind();
					
						gGL.flush();
						gGL.setLineWidth(1.0f);	// <FS> Line width OGL core profile fix by Rye Mutt
					}
			
					glPolygonOffset(0.f, 0.f);

					gGL.flush();
					gPathfindingProgram.unbind();
				}
			}
		}
	}

	gGL.color4f(1,1,1,1);

	gGLLastMatrix = NULL;
	gGL.loadMatrix(gGLModelView);
	gGL.setColorMask(true, false);

	
	if (!hud_only && !mDebugBlips.empty())
	{ //render debug blips
		gUIProgram.bind();

		gGL.getTexUnit(0)->bind(LLViewerFetchedTexture::sWhiteImagep, true);

		glPointSize(8.f);
		LLGLDepthTest depth(GL_TRUE, GL_TRUE, GL_ALWAYS);

		gGL.begin(LLRender::POINTS);
		for (std::list<DebugBlip>::iterator iter = mDebugBlips.begin(); iter != mDebugBlips.end(); )
		{
			DebugBlip& blip = *iter;

			blip.mAge += gFrameIntervalSeconds.value();
			if (blip.mAge > 2.f)
			{
				mDebugBlips.erase(iter++);
			}
			else
			{
				iter++;
			}

			blip.mPosition.mV[2] += gFrameIntervalSeconds.value()*2.f;

			gGL.color4fv(blip.mColor.mV);
			gGL.vertex3fv(blip.mPosition.mV);
		}
		gGL.end();
		gGL.flush();
		glPointSize(1.f);
	}

	// Debug stuff.
	for (LLWorld::region_list_t::const_iterator iter = LLWorld::getInstance()->getRegionList().begin(); 
			iter != LLWorld::getInstance()->getRegionList().end(); ++iter)
	{
		LLViewerRegion* region = *iter;
		for (U32 i = 0; i < LLViewerRegion::NUM_PARTITIONS; i++)
		{
			LLSpatialPartition* part = region->getSpatialPartition(i);
			if (part)
			{
				if ( (hud_only && (part->mDrawableType == RENDER_TYPE_HUD || part->mDrawableType == RENDER_TYPE_HUD_PARTICLES)) ||
					 (!hud_only && hasRenderType(part->mDrawableType)) )
				{
					part->renderDebug();
				}
			}
		}
	}

	for (LLCullResult::bridge_iterator i = sCull->beginVisibleBridge(); i != sCull->endVisibleBridge(); ++i)
	{
		LLSpatialBridge* bridge = *i;
		if (!bridge->isDead() && hasRenderType(bridge->mDrawableType))
		{
			gGL.pushMatrix();
			gGL.multMatrix((F32*)bridge->mDrawable->getRenderMatrix().mMatrix);
			bridge->renderDebug();
			gGL.popMatrix();
		}
	}

	if (gPipeline.hasRenderDebugMask(LLPipeline::RENDER_DEBUG_OCCLUSION))
	{ //render visible selected group occlusion geometry
		gDebugProgram.bind();
		LLGLDepthTest depth(GL_TRUE, GL_FALSE);
		gGL.diffuseColor3f(1,0,1);
		for (std::set<LLSpatialGroup*>::iterator iter = visible_selected_groups.begin(); iter != visible_selected_groups.end(); ++iter)
		{
			LLSpatialGroup* group = *iter;

			LLVector4a fudge;
			fudge.splat(0.25f); //SG_OCCLUSION_FUDGE

			LLVector4a size;
			const LLVector4a* bounds = group->getBounds();
			size.setAdd(fudge, bounds[1]);
			
			drawBox(bounds[0], size);
		}
	}

	visible_selected_groups.clear();

    //draw reflection probes and links between them
    if (gPipeline.hasRenderDebugMask(LLPipeline::RENDER_DEBUG_REFLECTION_PROBES) && !hud_only)
    {
        mReflectionMapManager.renderDebug();
    }

	gUIProgram.bind();

	if (hasRenderDebugMask(LLPipeline::RENDER_DEBUG_RAYCAST) && !hud_only)
	{ //draw crosshairs on particle intersection
		if (gDebugRaycastParticle)
		{
			gDebugProgram.bind();

			gGL.getTexUnit(0)->unbind(LLTexUnit::TT_TEXTURE);

			LLVector3 center(gDebugRaycastParticleIntersection.getF32ptr());
			LLVector3 size(0.1f, 0.1f, 0.1f);

			LLVector3 p[6];

			p[0] = center + size.scaledVec(LLVector3(1,0,0));
			p[1] = center + size.scaledVec(LLVector3(-1,0,0));
			p[2] = center + size.scaledVec(LLVector3(0,1,0));
			p[3] = center + size.scaledVec(LLVector3(0,-1,0));
			p[4] = center + size.scaledVec(LLVector3(0,0,1));
			p[5] = center + size.scaledVec(LLVector3(0,0,-1));
				
			gGL.begin(LLRender::LINES);
			gGL.diffuseColor3f(1.f, 1.f, 0.f);
			for (U32 i = 0; i < 6; i++)
			{
				gGL.vertex3fv(p[i].mV);
			}
			gGL.end();
			gGL.flush();

			gDebugProgram.unbind();
		}
	}

	if (hasRenderDebugMask(LLPipeline::RENDER_DEBUG_SHADOW_FRUSTA))
	{
		LLVertexBuffer::unbind();

		LLGLEnable blend(GL_BLEND);
		LLGLDepthTest depth(TRUE, FALSE);
		LLGLDisable cull(GL_CULL_FACE);

		gGL.color4f(1,1,1,1);
		gGL.getTexUnit(0)->unbind(LLTexUnit::TT_TEXTURE);
				
		F32 a = 0.1f;

		F32 col[] =
		{
			1,0,0,a,
			0,1,0,a,
			0,0,1,a,
			1,0,1,a,
			
			1,1,0,a,
			0,1,1,a,
			1,1,1,a,
			1,0,1,a,
		};

		for (U32 i = 0; i < 8; i++)
		{
			LLVector3* frust = mShadowCamera[i].mAgentFrustum;

			if (i > 3)
			{ //render shadow frusta as volumes
				if (mShadowFrustPoints[i-4].empty())
				{
					continue;
				}

				gGL.color4fv(col+(i-4)*4);	
			
				gGL.begin(LLRender::TRIANGLE_STRIP);
				gGL.vertex3fv(frust[0].mV); gGL.vertex3fv(frust[4].mV);
				gGL.vertex3fv(frust[1].mV); gGL.vertex3fv(frust[5].mV);
				gGL.vertex3fv(frust[2].mV); gGL.vertex3fv(frust[6].mV);
				gGL.vertex3fv(frust[3].mV); gGL.vertex3fv(frust[7].mV);
				gGL.vertex3fv(frust[0].mV); gGL.vertex3fv(frust[4].mV);
				gGL.end();
				
				
				gGL.begin(LLRender::TRIANGLE_STRIP);
				gGL.vertex3fv(frust[0].mV);
				gGL.vertex3fv(frust[1].mV);
				gGL.vertex3fv(frust[3].mV);
				gGL.vertex3fv(frust[2].mV);
				gGL.end();
				
				gGL.begin(LLRender::TRIANGLE_STRIP);
				gGL.vertex3fv(frust[4].mV);
				gGL.vertex3fv(frust[5].mV);
				gGL.vertex3fv(frust[7].mV);
				gGL.vertex3fv(frust[6].mV);
				gGL.end();		
			}

	
			if (i < 4)
			{
				
				//if (i == 0 || !mShadowFrustPoints[i].empty())
				{
					//render visible point cloud
					gGL.flush();
					glPointSize(8.f);
					gGL.begin(LLRender::POINTS);
					
					F32* c = col+i*4;
					gGL.color3fv(c);

					for (U32 j = 0; j < mShadowFrustPoints[i].size(); ++j)
						{
							gGL.vertex3fv(mShadowFrustPoints[i][j].mV);
						
						}
					gGL.end();

					gGL.flush();
					glPointSize(1.f);

					LLVector3* ext = mShadowExtents[i]; 
					LLVector3 pos = (ext[0]+ext[1])*0.5f;
					LLVector3 size = (ext[1]-ext[0])*0.5f;
					drawBoxOutline(pos, size);

					//render camera frustum splits as outlines
					gGL.begin(LLRender::LINES);
					gGL.vertex3fv(frust[0].mV); gGL.vertex3fv(frust[1].mV);
					gGL.vertex3fv(frust[1].mV); gGL.vertex3fv(frust[2].mV);
					gGL.vertex3fv(frust[2].mV); gGL.vertex3fv(frust[3].mV);
					gGL.vertex3fv(frust[3].mV); gGL.vertex3fv(frust[0].mV);
					gGL.vertex3fv(frust[4].mV); gGL.vertex3fv(frust[5].mV);
					gGL.vertex3fv(frust[5].mV); gGL.vertex3fv(frust[6].mV);
					gGL.vertex3fv(frust[6].mV); gGL.vertex3fv(frust[7].mV);
					gGL.vertex3fv(frust[7].mV); gGL.vertex3fv(frust[4].mV);
					gGL.vertex3fv(frust[0].mV); gGL.vertex3fv(frust[4].mV);
					gGL.vertex3fv(frust[1].mV); gGL.vertex3fv(frust[5].mV);
					gGL.vertex3fv(frust[2].mV); gGL.vertex3fv(frust[6].mV);
					gGL.vertex3fv(frust[3].mV); gGL.vertex3fv(frust[7].mV);
					gGL.end();
				}
			}

			/*gGL.flush();
			gGL.setLineWidth(16-i*2); // <FS> Line width OGL core profile fix by Rye Mutt
			for (LLWorld::region_list_t::const_iterator iter = LLWorld::getInstance()->getRegionList().begin(); 
					iter != LLWorld::getInstance()->getRegionList().end(); ++iter)
			{
				LLViewerRegion* region = *iter;
				for (U32 j = 0; j < LLViewerRegion::NUM_PARTITIONS; j++)
				{
					LLSpatialPartition* part = region->getSpatialPartition(j);
					if (part)
					{
						if (hasRenderType(part->mDrawableType))
						{
							part->renderIntersectingBBoxes(&mShadowCamera[i]);
						}
					}
				}
			}
			gGL.flush();
			gGL.setLineWidth(1.f);*/ // <FS> Line width OGL core profile fix by Rye Mutt
		}
	}

	if (mRenderDebugMask & RENDER_DEBUG_WIND_VECTORS)
	{
		gAgent.getRegion()->mWind.renderVectors();
	}
	
	if (mRenderDebugMask & RENDER_DEBUG_COMPOSITION)
	{
		// Debug composition layers
		F32 x, y;

		gGL.getTexUnit(0)->unbind(LLTexUnit::TT_TEXTURE);

		if (gAgent.getRegion())
		{
			gGL.begin(LLRender::POINTS);
			// Draw the composition layer for the region that I'm in.
			for (x = 0; x <= 260; x++)
			{
				for (y = 0; y <= 260; y++)
				{
					if ((x > 255) || (y > 255))
					{
						gGL.color4f(1.f, 0.f, 0.f, 1.f);
					}
					else
					{
						gGL.color4f(0.f, 0.f, 1.f, 1.f);
					}
					F32 z = gAgent.getRegion()->getCompositionXY((S32)x, (S32)y);
					z *= 5.f;
					z += 50.f;
					gGL.vertex3f(x, y, z);
				}
			}
			gGL.end();
		}
	}

	if (mRenderDebugMask & LLPipeline::RENDER_DEBUG_BUILD_QUEUE)
	{
		U32 count = 0;
		U32 size = mGroupQ2.size();
		LLColor4 col;

		LLVertexBuffer::unbind();
		LLGLEnable blend(GL_BLEND);
		gGL.setSceneBlendType(LLRender::BT_ALPHA);
		LLGLDepthTest depth(GL_TRUE, GL_FALSE);
		gGL.getTexUnit(0)->bind(LLViewerFetchedTexture::sWhiteImagep);
		
		gGL.pushMatrix();
		gGL.loadMatrix(gGLModelView);
		gGLLastMatrix = NULL;

		for (LLSpatialGroup::sg_vector_t::iterator iter = mGroupQ2.begin(); iter != mGroupQ2.end(); ++iter)
		{
			LLSpatialGroup* group = *iter;
			if (group->isDead())
			{
				continue;
			}

			LLSpatialBridge* bridge = group->getSpatialPartition()->asBridge();

			if (bridge && (!bridge->mDrawable || bridge->mDrawable->isDead()))
			{
				continue;
			}

			if (bridge)
			{
				gGL.pushMatrix();
				gGL.multMatrix((F32*)bridge->mDrawable->getRenderMatrix().mMatrix);
			}

			F32 alpha = llclamp((F32) (size-count)/size, 0.f, 1.f);

			
			LLVector2 c(1.f-alpha, alpha);
			c.normVec();

			
			++count;
			col.set(c.mV[0], c.mV[1], 0, alpha*0.5f+0.5f);
			group->drawObjectBox(col);

			if (bridge)
			{
				gGL.popMatrix();
			}
		}

		gGL.popMatrix();
	}

	gGL.flush();
	gUIProgram.unbind();
}

void LLPipeline::rebuildPools()
{
    LL_PROFILE_ZONE_SCOPED_CATEGORY_PIPELINE;

	assertInitialized();

	S32 max_count = mPools.size();
	pool_set_t::iterator iter1 = mPools.upper_bound(mLastRebuildPool);
	while(max_count > 0 && mPools.size() > 0) // && num_rebuilds < MAX_REBUILDS)
	{
		if (iter1 == mPools.end())
		{
			iter1 = mPools.begin();
		}
		LLDrawPool* poolp = *iter1;

		if (poolp->isDead())
		{
			mPools.erase(iter1++);
			removeFromQuickLookup( poolp );
			if (poolp == mLastRebuildPool)
			{
				mLastRebuildPool = NULL;
			}
			delete poolp;
		}
		else
		{
			mLastRebuildPool = poolp;
			iter1++;
		}
		max_count--;
	}
}

void LLPipeline::addToQuickLookup( LLDrawPool* new_poolp )
{
	assertInitialized();

	switch( new_poolp->getType() )
	{
	case LLDrawPool::POOL_SIMPLE:
		if (mSimplePool)
		{
			llassert(0);
			LL_WARNS() << "Ignoring duplicate simple pool." << LL_ENDL;
		}
		else
		{
			mSimplePool = (LLRenderPass*) new_poolp;
		}
		break;

	case LLDrawPool::POOL_ALPHA_MASK:
		if (mAlphaMaskPool)
		{
			llassert(0);
			LL_WARNS() << "Ignoring duplicate alpha mask pool." << LL_ENDL;
			break;
		}
		else
		{
			mAlphaMaskPool = (LLRenderPass*) new_poolp;
		}
		break;

	case LLDrawPool::POOL_FULLBRIGHT_ALPHA_MASK:
		if (mFullbrightAlphaMaskPool)
		{
			llassert(0);
			LL_WARNS() << "Ignoring duplicate alpha mask pool." << LL_ENDL;
			break;
		}
		else
		{
			mFullbrightAlphaMaskPool = (LLRenderPass*) new_poolp;
		}
		break;
		
	case LLDrawPool::POOL_GRASS:
		if (mGrassPool)
		{
			llassert(0);
			LL_WARNS() << "Ignoring duplicate grass pool." << LL_ENDL;
		}
		else
		{
			mGrassPool = (LLRenderPass*) new_poolp;
		}
		break;

	case LLDrawPool::POOL_FULLBRIGHT:
		if (mFullbrightPool)
		{
			llassert(0);
			LL_WARNS() << "Ignoring duplicate simple pool." << LL_ENDL;
		}
		else
		{
			mFullbrightPool = (LLRenderPass*) new_poolp;
		}
		break;

	case LLDrawPool::POOL_INVISIBLE:
		if (mInvisiblePool)
		{
			llassert(0);
			LL_WARNS() << "Ignoring duplicate simple pool." << LL_ENDL;
		}
		else
		{
			mInvisiblePool = (LLRenderPass*) new_poolp;
		}
		break;

	case LLDrawPool::POOL_GLOW:
		if (mGlowPool)
		{
			llassert(0);
			LL_WARNS() << "Ignoring duplicate glow pool." << LL_ENDL;
		}
		else
		{
			mGlowPool = (LLRenderPass*) new_poolp;
		}
		break;

	case LLDrawPool::POOL_TREE:
		mTreePools[ uintptr_t(new_poolp->getTexture()) ] = new_poolp ;
		break;
 
	case LLDrawPool::POOL_TERRAIN:
		mTerrainPools[ uintptr_t(new_poolp->getTexture()) ] = new_poolp ;
		break;

	case LLDrawPool::POOL_BUMP:
		if (mBumpPool)
		{
			llassert(0);
			LL_WARNS() << "Ignoring duplicate bump pool." << LL_ENDL;
		}
		else
		{
			mBumpPool = new_poolp;
		}
		break;
	case LLDrawPool::POOL_MATERIALS:
		if (mMaterialsPool)
		{
			llassert(0);
			LL_WARNS() << "Ignorning duplicate materials pool." << LL_ENDL;
		}
		else
		{
			mMaterialsPool = new_poolp;
		}
		break;
	case LLDrawPool::POOL_ALPHA_PRE_WATER:
		if( mAlphaPoolPreWater )
		{
			llassert(0);
			LL_WARNS() << "LLPipeline::addPool(): Ignoring duplicate Alpha pre-water pool" << LL_ENDL;
		}
		else
		{
			mAlphaPoolPreWater = (LLDrawPoolAlpha*) new_poolp;
		}
		break;
    case LLDrawPool::POOL_ALPHA_POST_WATER:
        if (mAlphaPoolPostWater)
        {
            llassert(0);
            LL_WARNS() << "LLPipeline::addPool(): Ignoring duplicate Alpha post-water pool" << LL_ENDL;
        }
        else
        {
            mAlphaPoolPostWater = (LLDrawPoolAlpha*)new_poolp;
        }
        break;

	case LLDrawPool::POOL_AVATAR:
	case LLDrawPool::POOL_CONTROL_AV:
		break; // Do nothing

	case LLDrawPool::POOL_SKY:
		if( mSkyPool )
		{
			llassert(0);
			LL_WARNS() << "LLPipeline::addPool(): Ignoring duplicate Sky pool" << LL_ENDL;
		}
		else
		{
			mSkyPool = new_poolp;
		}
		break;
	
	case LLDrawPool::POOL_WATER:
		if( mWaterPool )
		{
			llassert(0);
			LL_WARNS() << "LLPipeline::addPool(): Ignoring duplicate Water pool" << LL_ENDL;
		}
		else
		{
			mWaterPool = new_poolp;
		}
		break;

	case LLDrawPool::POOL_GROUND:
		if( mGroundPool )
		{
			llassert(0);
			LL_WARNS() << "LLPipeline::addPool(): Ignoring duplicate Ground Pool" << LL_ENDL;
		}
		else
		{ 
			mGroundPool = new_poolp;
		}
		break;

	case LLDrawPool::POOL_WL_SKY:
		if( mWLSkyPool )
		{
			llassert(0);
			LL_WARNS() << "LLPipeline::addPool(): Ignoring duplicate WLSky Pool" << LL_ENDL;
		}
		else
		{ 
			mWLSkyPool = new_poolp;
		}
		break;

    case LLDrawPool::POOL_GLTF_PBR:
        if( mPBROpaquePool )
        {
            llassert(0);
            LL_WARNS() << "LLPipeline::addPool(): Ignoring duplicate PBR Opaque Pool" << LL_ENDL;
        }
        else
        {
            mPBROpaquePool = new_poolp;
        }
        break;

	default:
		llassert(0);
		LL_WARNS() << "Invalid Pool Type in  LLPipeline::addPool()" << LL_ENDL;
		break;
	}
}

void LLPipeline::removePool( LLDrawPool* poolp )
{
	assertInitialized();
	removeFromQuickLookup(poolp);
	mPools.erase(poolp);
	delete poolp;
}

void LLPipeline::removeFromQuickLookup( LLDrawPool* poolp )
{
	assertInitialized();
	switch( poolp->getType() )
	{
	case LLDrawPool::POOL_SIMPLE:
		llassert(mSimplePool == poolp);
		mSimplePool = NULL;
		break;

	case LLDrawPool::POOL_ALPHA_MASK:
		llassert(mAlphaMaskPool == poolp);
		mAlphaMaskPool = NULL;
		break;

	case LLDrawPool::POOL_FULLBRIGHT_ALPHA_MASK:
		llassert(mFullbrightAlphaMaskPool == poolp);
		mFullbrightAlphaMaskPool = NULL;
		break;

	case LLDrawPool::POOL_GRASS:
		llassert(mGrassPool == poolp);
		mGrassPool = NULL;
		break;

	case LLDrawPool::POOL_FULLBRIGHT:
		llassert(mFullbrightPool == poolp);
		mFullbrightPool = NULL;
		break;

	case LLDrawPool::POOL_INVISIBLE:
		llassert(mInvisiblePool == poolp);
		mInvisiblePool = NULL;
		break;

	case LLDrawPool::POOL_WL_SKY:
		llassert(mWLSkyPool == poolp);
		mWLSkyPool = NULL;
		break;

	case LLDrawPool::POOL_GLOW:
		llassert(mGlowPool == poolp);
		mGlowPool = NULL;
		break;

	case LLDrawPool::POOL_TREE:
		#ifdef _DEBUG
			{
				bool found = mTreePools.erase( (uintptr_t)poolp->getTexture() );
				llassert( found );
			}
		#else
			mTreePools.erase( (uintptr_t)poolp->getTexture() );
		#endif
		break;

	case LLDrawPool::POOL_TERRAIN:
		#ifdef _DEBUG
			{
				bool found = mTerrainPools.erase( (uintptr_t)poolp->getTexture() );
				llassert( found );
			}
		#else
			mTerrainPools.erase( (uintptr_t)poolp->getTexture() );
		#endif
		break;

	case LLDrawPool::POOL_BUMP:
		llassert( poolp == mBumpPool );
		mBumpPool = NULL;
		break;
	
	case LLDrawPool::POOL_MATERIALS:
		llassert(poolp == mMaterialsPool);
		mMaterialsPool = NULL;
		break;
			
	case LLDrawPool::POOL_ALPHA_PRE_WATER:
		llassert( poolp == mAlphaPoolPreWater );
		mAlphaPoolPreWater = nullptr;
		break;
    
    case LLDrawPool::POOL_ALPHA_POST_WATER:
        llassert(poolp == mAlphaPoolPostWater);
        mAlphaPoolPostWater = nullptr;
        break;

	case LLDrawPool::POOL_AVATAR:
	case LLDrawPool::POOL_CONTROL_AV:
		break; // Do nothing

	case LLDrawPool::POOL_SKY:
		llassert( poolp == mSkyPool );
		mSkyPool = NULL;
		break;

	case LLDrawPool::POOL_WATER:
		llassert( poolp == mWaterPool );
		mWaterPool = NULL;
		break;

	case LLDrawPool::POOL_GROUND:
		llassert( poolp == mGroundPool );
		mGroundPool = NULL;
		break;

    case LLDrawPool::POOL_GLTF_PBR:
        llassert( poolp == mPBROpaquePool );
        mPBROpaquePool = NULL;
        break;

	default:
		llassert(0);
		LL_WARNS() << "Invalid Pool Type in  LLPipeline::removeFromQuickLookup() type=" << poolp->getType() << LL_ENDL;
		break;
	}
}

void LLPipeline::resetDrawOrders()
{
    LL_PROFILE_ZONE_SCOPED_CATEGORY_PIPELINE;
	assertInitialized();
	// Iterate through all of the draw pools and rebuild them.
	for (pool_set_t::iterator iter = mPools.begin(); iter != mPools.end(); ++iter)
	{
		LLDrawPool *poolp = *iter;
		poolp->resetDrawOrders();
	}
}

//============================================================================
// Once-per-frame setup of hardware lights,
// including sun/moon, avatar backlight, and up to 6 local lights

void LLPipeline::setupAvatarLights(bool for_edit)
{
	assertInitialized();

    LLEnvironment& environment = LLEnvironment::instance();
    LLSettingsSky::ptr_t psky = environment.getCurrentSky();

    bool sun_up = environment.getIsSunUp();


	if (for_edit)
	{
		LLColor4 diffuse(1.f, 1.f, 1.f, 0.f);
		LLVector4 light_pos_cam(-8.f, 0.25f, 10.f, 0.f);  // w==0 => directional light
		LLMatrix4 camera_mat = LLViewerCamera::getInstance()->getModelview();
		LLMatrix4 camera_rot(camera_mat.getMat3());
		camera_rot.invert();
		LLVector4 light_pos = light_pos_cam * camera_rot;
		
		light_pos.normalize();

		LLLightState* light = gGL.getLight(1);

		mHWLightColors[1] = diffuse;

		light->setDiffuse(diffuse);
		light->setAmbient(LLColor4::black);
		light->setSpecular(LLColor4::black);
		light->setPosition(light_pos);
		light->setConstantAttenuation(1.f);
		light->setLinearAttenuation(0.f);
		light->setQuadraticAttenuation(0.f);
		light->setSpotExponent(0.f);
		light->setSpotCutoff(180.f);
	}
	else if (gAvatarBacklight) // Always true (unless overridden in a devs .ini)
	{
        LLVector3 light_dir = sun_up ? LLVector3(mSunDir) : LLVector3(mMoonDir);
		LLVector3 opposite_pos = -light_dir;
		LLVector3 orthog_light_pos = light_dir % LLVector3::z_axis;
		LLVector4 backlight_pos = LLVector4(lerp(opposite_pos, orthog_light_pos, 0.3f), 0.0f);
		backlight_pos.normalize();
			
		LLColor4 light_diffuse = sun_up ? mSunDiffuse : mMoonDiffuse;

		LLColor4 backlight_diffuse(1.f - light_diffuse.mV[VRED], 1.f - light_diffuse.mV[VGREEN], 1.f - light_diffuse.mV[VBLUE], 1.f);
		F32 max_component = 0.001f;
		for (S32 i = 0; i < 3; i++)
		{
			if (backlight_diffuse.mV[i] > max_component)
			{
				max_component = backlight_diffuse.mV[i];
			}
		}
		F32 backlight_mag;
		if (environment.getIsSunUp()) // <FS:Ansariel> Factor out instance() calls
		{
			backlight_mag = BACKLIGHT_DAY_MAGNITUDE_OBJECT;
		}
		else
		{
			backlight_mag = BACKLIGHT_NIGHT_MAGNITUDE_OBJECT;
		}
		backlight_diffuse *= backlight_mag / max_component;

		mHWLightColors[1] = backlight_diffuse;

		LLLightState* light = gGL.getLight(1);

		light->setPosition(backlight_pos);
		light->setDiffuse(backlight_diffuse);
		light->setAmbient(LLColor4::black);
		light->setSpecular(LLColor4::black);
		light->setConstantAttenuation(1.f);
		light->setLinearAttenuation(0.f);
		light->setQuadraticAttenuation(0.f);
		light->setSpotExponent(0.f);
		light->setSpotCutoff(180.f);
	}
	else
	{
		LLLightState* light = gGL.getLight(1);

		mHWLightColors[1] = LLColor4::black;

		light->setDiffuse(LLColor4::black);
		light->setAmbient(LLColor4::black);
		light->setSpecular(LLColor4::black);
	}
}

static F32 calc_light_dist(LLVOVolume* light, const LLVector3& cam_pos, F32 max_dist)
{
    LL_PROFILE_ZONE_SCOPED_CATEGORY_DRAWPOOL;
	F32 inten = light->getLightIntensity();
	if (inten < .001f)
	{
		return max_dist;
	}
	bool selected = light->isSelected();
	if (selected)
	{
        return 0.f; // selected lights get highest priority
	}
    F32 radius = light->getLightRadius();
    F32 dist = dist_vec(light->getRenderPosition(), cam_pos);
    dist = llmax(dist - radius, 0.f);
	if (light->mDrawable.notNull() && light->mDrawable->isState(LLDrawable::ACTIVE))
	{
		// moving lights get a little higher priority (too much causes artifacts)
        dist = llmax(dist - light->getLightRadius()*0.25f, 0.f);
	}
	return dist;
}

void LLPipeline::calcNearbyLights(LLCamera& camera)
{
    LL_PROFILE_ZONE_SCOPED_CATEGORY_DRAWPOOL;
	assertInitialized();

	if (LLPipeline::sReflectionRender || gCubeSnapshot)
	{
		return;
	}

	if (mLightingDetail >= 1)
	{
		// mNearbyLight (and all light_set_t's) are sorted such that
		// begin() == the closest light and rbegin() == the farthest light
		const S32 MAX_LOCAL_LIGHTS = 6;
        LLVector3 cam_pos = camera.getOrigin();
		
        F32 max_dist;
        if (LLPipeline::sRenderDeferred)
        {
            max_dist = RenderFarClip;
        }
        else
        {
            max_dist = llmin(RenderFarClip, LIGHT_MAX_RADIUS * 4.f);
        }

		// UPDATE THE EXISTING NEARBY LIGHTS
		light_set_t cur_nearby_lights;
		for (light_set_t::iterator iter = mNearbyLights.begin();
			iter != mNearbyLights.end(); iter++)
		{
			const Light* light = &(*iter);
			LLDrawable* drawable = light->drawable;
            const LLViewerObject *vobj = light->drawable->getVObj();
            if(vobj && vobj->getAvatar() 
               && (vobj->getAvatar()->isTooComplex() || vobj->getAvatar()->isInMuteList())
               )
            {
                drawable->clearState(LLDrawable::NEARBY_LIGHT);
                continue;
            }

			LLVOVolume* volight = drawable->getVOVolume();
			if (!volight || !drawable->isState(LLDrawable::LIGHT))
			{
				drawable->clearState(LLDrawable::NEARBY_LIGHT);
				continue;
			}
			if (light->fade <= -LIGHT_FADE_TIME)
			{
				drawable->clearState(LLDrawable::NEARBY_LIGHT);
				continue;
			}
			if (!sRenderAttachedLights && volight && volight->isAttachment())
			{
				drawable->clearState(LLDrawable::NEARBY_LIGHT);
				continue;
			}

            F32 dist = calc_light_dist(volight, cam_pos, max_dist);
            F32 fade = light->fade;
            // actual fade gets decreased/increased by setupHWLights
            // light->fade value is 'time'.
            // >=0 and light will become visible as value increases
            // <0 and light will fade out
            if (dist < max_dist)
            {
                if (fade < 0)
                {
                    // mark light to fade in
                    // if fade was -LIGHT_FADE_TIME - it was fully invisible
                    // if fade -0 - it was fully visible
                    // visibility goes up from 0 to LIGHT_FADE_TIME.
                    fade += LIGHT_FADE_TIME;
                }
            }
            else
            {
                // mark light to fade out
                // visibility goes down from -0 to -LIGHT_FADE_TIME.
                if (fade >= LIGHT_FADE_TIME)
                {
                    fade = -0.0001f; // was fully visible
                }
                else if (fade >= 0)
                {
                    // 0.75 visible light should stay 0.75 visible, but should reverse direction
                    fade -= LIGHT_FADE_TIME;
                }
            }
            cur_nearby_lights.insert(Light(drawable, dist, fade));
		}
		mNearbyLights = cur_nearby_lights;
				
		// FIND NEW LIGHTS THAT ARE IN RANGE
		light_set_t new_nearby_lights;
		for (LLDrawable::ordered_drawable_set_t::iterator iter = mLights.begin();
			 iter != mLights.end(); ++iter)
		{
			LLDrawable* drawable = *iter;
			LLVOVolume* light = drawable->getVOVolume();
			if (!light || drawable->isState(LLDrawable::NEARBY_LIGHT))
			{
				continue;
			}
			if (light->isHUDAttachment())
			{
				continue; // no lighting from HUD objects
			}
            if (!sRenderAttachedLights && light && light->isAttachment())
			{
				continue;
			}
            LLVOAvatar * av = light->getAvatar();
            if (av && (av->isTooComplex() || av->isInMuteList()))
            {
                // avatars that are already in the list will be removed by removeMutedAVsLights
                continue;
            }
            F32 dist = calc_light_dist(light, cam_pos, max_dist);
            if (dist >= max_dist)
			{
				continue;
			}
			new_nearby_lights.insert(Light(drawable, dist, 0.f));
            if (!LLPipeline::sRenderDeferred && new_nearby_lights.size() > (U32)MAX_LOCAL_LIGHTS)
			{
				new_nearby_lights.erase(--new_nearby_lights.end());
				const Light& last = *new_nearby_lights.rbegin();
				max_dist = last.dist;
			}
		}

		// INSERT ANY NEW LIGHTS
		for (light_set_t::iterator iter = new_nearby_lights.begin();
			 iter != new_nearby_lights.end(); iter++)
		{
			const Light* light = &(*iter);
            if (LLPipeline::sRenderDeferred || mNearbyLights.size() < (U32)MAX_LOCAL_LIGHTS)
			{
				mNearbyLights.insert(*light);
				((LLDrawable*) light->drawable)->setState(LLDrawable::NEARBY_LIGHT);
			}
			else
			{
				// crazy cast so that we can overwrite the fade value
				// even though gcc enforces sets as const
				// (fade value doesn't affect sort so this is safe)
				Light* farthest_light = (const_cast<Light*>(&(*(mNearbyLights.rbegin()))));
				if (light->dist < farthest_light->dist)
				{
                    // mark light to fade out
                    // visibility goes down from -0 to -LIGHT_FADE_TIME.
                    //
                    // This is a mess, but for now it needs to be in sync
                    // with fade code above. Ex: code above detects distance < max,
                    // sets fade time to positive, this code then detects closer
                    // lights and sets fade time negative, fully compensating
                    // for the code above
                    if (farthest_light->fade >= LIGHT_FADE_TIME)
                    {
                        farthest_light->fade = -0.0001f; // was fully visible
                    }
                    else if (farthest_light->fade >= 0)
                    {
                        farthest_light->fade -= LIGHT_FADE_TIME;
                    }
				}
				else
				{
					break; // none of the other lights are closer
				}
			}
		}
		
		//mark nearby lights not-removable.
		for (light_set_t::iterator iter = mNearbyLights.begin();
			 iter != mNearbyLights.end(); iter++)
		{
			const Light* light = &(*iter);
			((LLViewerOctreeEntryData*) light->drawable)->setVisible();
		}
	}
}

void LLPipeline::setupHWLights(LLDrawPool* pool)
{
    LL_PROFILE_ZONE_SCOPED_CATEGORY_DRAWPOOL;
	assertInitialized();
	
    LLEnvironment& environment = LLEnvironment::instance();
    LLSettingsSky::ptr_t psky = environment.getCurrentSky();

    // Ambient
    LLColor4 ambient = psky->getTotalAmbient();

	gGL.setAmbientLightColor(ambient);

    bool sun_up  = environment.getIsSunUp();
    bool moon_up = environment.getIsMoonUp();

	// Light 0 = Sun or Moon (All objects)
	{
        LLVector4 sun_dir(environment.getSunDirection(), 0.0f);
        LLVector4 moon_dir(environment.getMoonDirection(), 0.0f);

        mSunDir.setVec(sun_dir);
        mMoonDir.setVec(moon_dir);

        mSunDiffuse.setVec(psky->getSunlightColor());
        mMoonDiffuse.setVec(psky->getMoonlightColor());

		F32 max_color = llmax(mSunDiffuse.mV[0], mSunDiffuse.mV[1], mSunDiffuse.mV[2]);
		if (max_color > 1.f)
		{
			mSunDiffuse *= 1.f/max_color;
		}
		mSunDiffuse.clamp();

        max_color = llmax(mMoonDiffuse.mV[0], mMoonDiffuse.mV[1], mMoonDiffuse.mV[2]);
        if (max_color > 1.f)
        {
            mMoonDiffuse *= 1.f/max_color;
        }
        mMoonDiffuse.clamp();

        // prevent underlighting from having neither lightsource facing us
        if (!sun_up && !moon_up)
		{
            mSunDiffuse.setVec(LLColor4(0.0, 0.0, 0.0, 1.0));
            mMoonDiffuse.setVec(LLColor4(0.0, 0.0, 0.0, 1.0));
            mSunDir.setVec(LLVector4(0.0, 1.0, 0.0, 0.0));
            mMoonDir.setVec(LLVector4(0.0, 1.0, 0.0, 0.0));
		}

        LLVector4 light_dir = sun_up ? mSunDir : mMoonDir;

        mHWLightColors[0] = sun_up ? mSunDiffuse : mMoonDiffuse;

		LLLightState* light = gGL.getLight(0);
        light->setPosition(light_dir);

        light->setSunPrimary(sun_up);
        light->setDiffuse(mHWLightColors[0]);
        light->setDiffuseB(mMoonDiffuse);
        light->setAmbient(psky->getTotalAmbient());
		light->setSpecular(LLColor4::black);
		light->setConstantAttenuation(1.f);
		light->setLinearAttenuation(0.f);
		light->setQuadraticAttenuation(0.f);
		light->setSpotExponent(0.f);
		light->setSpotCutoff(180.f);
	}
	
	// Light 1 = Backlight (for avatars)
	// (set by enableLightsAvatar)
	
	S32 cur_light = 2;
	
	// Nearby lights = LIGHT 2-7

	mLightMovingMask = 0;
	
	if (mLightingDetail >= 1)
	{
		for (light_set_t::iterator iter = mNearbyLights.begin();
			 iter != mNearbyLights.end(); ++iter)
		{
			LLDrawable* drawable = iter->drawable;
			LLVOVolume* light = drawable->getVOVolume();
			if (!light)
			{
				continue;
			}

            if (light->isAttachment())
            {
                if (!sRenderAttachedLights)
                {
                    continue;
                }
            }

			if (drawable->isState(LLDrawable::ACTIVE))
			{
				mLightMovingMask |= (1<<cur_light);
			}
			
            //send linear light color to shader
			LLColor4  light_color = light->getLightLinearColor();
			light_color.mV[3] = 0.0f;

			F32 fade = iter->fade;
			if (fade < LIGHT_FADE_TIME)
			{
				// fade in/out light
				if (fade >= 0.f)
				{
					fade = fade / LIGHT_FADE_TIME;
					((Light*) (&(*iter)))->fade += gFrameIntervalSeconds.value();
				}
				else
				{
					fade = 1.f + fade / LIGHT_FADE_TIME;
					((Light*) (&(*iter)))->fade -= gFrameIntervalSeconds.value();
				}
				fade = llclamp(fade,0.f,1.f);
				light_color *= fade;
			}

            if (light_color.magVecSquared() < 0.001f)
            {
                continue;
            }

            LLVector3 light_pos(light->getRenderPosition());
            LLVector4 light_pos_gl(light_pos, 1.0f);

            F32 adjusted_radius = light->getLightRadius() * (sRenderDeferred ? 1.5f : 1.0f);
            if (adjusted_radius <= 0.001f)
            {
                continue;
            }

            F32 x = (3.f * (1.f + (light->getLightFalloff() * 2.0f)));  // why this magic?  probably trying to match a historic behavior.
            F32 linatten = x / adjusted_radius;                         // % of brightness at radius

            mHWLightColors[cur_light] = light_color;
			LLLightState* light_state = gGL.getLight(cur_light);
			
			light_state->setPosition(light_pos_gl);
			light_state->setDiffuse(light_color);
			light_state->setAmbient(LLColor4::black);
			light_state->setConstantAttenuation(0.f);
            light_state->setSize(light->getLightRadius() * 1.5f);
            light_state->setFalloff(light->getLightFalloff(DEFERRED_LIGHT_FALLOFF));

			if (sRenderDeferred)
			{
				light_state->setLinearAttenuation(linatten);
				light_state->setQuadraticAttenuation(light->getLightFalloff(DEFERRED_LIGHT_FALLOFF) + 1.f); // get falloff to match for forward deferred rendering lights
			}
			else
			{
				light_state->setLinearAttenuation(linatten);
				light_state->setQuadraticAttenuation(0.f);
			}
			

			if (light->isLightSpotlight() // directional (spot-)light
			    && (LLPipeline::sRenderDeferred || RenderSpotLightsInNondeferred)) // these are only rendered as GL spotlights if we're in deferred rendering mode *or* the setting forces them on
			{
				LLQuaternion quat = light->getRenderRotation();
				LLVector3 at_axis(0,0,-1); // this matches deferred rendering's object light direction
				at_axis *= quat;

				light_state->setSpotDirection(at_axis);
				light_state->setSpotCutoff(90.f);
				light_state->setSpotExponent(2.f);
	
				LLVector3 spotParams = light->getSpotLightParams();

				const LLColor4 specular(0.f, 0.f, 0.f, spotParams[2]);
				light_state->setSpecular(specular);
			}
			else // omnidirectional (point) light
			{
				light_state->setSpotExponent(0.f);
				light_state->setSpotCutoff(180.f);
				
				// we use specular.z = 1.0 as a cheap hack for the shaders to know that this is omnidirectional rather than a spotlight
				const LLColor4 specular(0.f, 0.f, 1.f, 0.f);
				light_state->setSpecular(specular);				
			}
			cur_light++;
			if (cur_light >= 8)
			{
				break; // safety
			}
		}
	}
	for ( ; cur_light < 8 ; cur_light++)
	{
		mHWLightColors[cur_light] = LLColor4::black;
		LLLightState* light = gGL.getLight(cur_light);
        light->setSunPrimary(true);
		light->setDiffuse(LLColor4::black);
		light->setAmbient(LLColor4::black);
		light->setSpecular(LLColor4::black);
	}

    // Bookmark comment to allow searching for mSpecialRenderMode == 3 (avatar edit mode),
    // prev site of forward (non-deferred) character light injection, removed by SL-13522 09/20

	// Init GL state
	for (S32 i = 0; i < 8; ++i)
	{
		gGL.getLight(i)->disable();
	}
	mLightMask = 0;
}

void LLPipeline::enableLights(U32 mask)
{
	assertInitialized();

	if (mLightingDetail == 0)
	{
		mask &= 0xf003; // sun and backlight only (and fullbright bit)
	}
	if (mLightMask != mask)
	{
		stop_glerror();
		if (mask)
		{
			stop_glerror();
			for (S32 i=0; i<8; i++)
			{
				LLLightState* light = gGL.getLight(i);
				if (mask & (1<<i))
				{
					light->enable();
					light->setDiffuse(mHWLightColors[i]);
				}
				else
				{
					light->disable();
					light->setDiffuse(LLColor4::black);
				}
			}
			stop_glerror();
		}
		mLightMask = mask;
		stop_glerror();
	}
}

void LLPipeline::enableLightsStatic()
{
	assertInitialized();
	U32 mask = 0x01; // Sun
	if (mLightingDetail >= 2)
	{
		mask |= mLightMovingMask; // Hardware moving lights
	}
	else
	{
		mask |= 0xff & (~2); // Hardware local lights
	}
	enableLights(mask);
}

void LLPipeline::enableLightsDynamic()
{
	assertInitialized();
	U32 mask = 0xff & (~2); // Local lights
	enableLights(mask);
	
	if (isAgentAvatarValid() && getLightingDetail() <= 0)
	{
		if (gAgentAvatarp->mSpecialRenderMode == 0) // normal
		{
			gPipeline.enableLightsAvatar();
		}
		else if (gAgentAvatarp->mSpecialRenderMode == 2)  // anim preview
		{
			gPipeline.enableLightsAvatarEdit(LLColor4(0.7f, 0.6f, 0.3f, 1.f));
		}
	}
}

void LLPipeline::enableLightsAvatar()
{
	U32 mask = 0xff; // All lights
	setupAvatarLights(FALSE);
	enableLights(mask);
}

void LLPipeline::enableLightsPreview()
{
	disableLights();

	LLColor4 ambient = PreviewAmbientColor;
	gGL.setAmbientLightColor(ambient);

	LLColor4 diffuse0 = PreviewDiffuse0;
	LLColor4 specular0 = PreviewSpecular0;
	LLColor4 diffuse1 = PreviewDiffuse1;
	LLColor4 specular1 = PreviewSpecular1;
	LLColor4 diffuse2 = PreviewDiffuse2;
	LLColor4 specular2 = PreviewSpecular2;

	LLVector3 dir0 = PreviewDirection0;
	LLVector3 dir1 = PreviewDirection1;
	LLVector3 dir2 = PreviewDirection2;

	dir0.normVec();
	dir1.normVec();
	dir2.normVec();
	
	LLVector4 light_pos(dir0, 0.0f);

	LLLightState* light = gGL.getLight(1);

	light->enable();
	light->setPosition(light_pos);
	light->setDiffuse(diffuse0);
	light->setAmbient(ambient);
	light->setSpecular(specular0);
	light->setSpotExponent(0.f);
	light->setSpotCutoff(180.f);

	light_pos = LLVector4(dir1, 0.f);

	light = gGL.getLight(2);
	light->enable();
	light->setPosition(light_pos);
	light->setDiffuse(diffuse1);
	light->setAmbient(ambient);
	light->setSpecular(specular1);
	light->setSpotExponent(0.f);
	light->setSpotCutoff(180.f);

	light_pos = LLVector4(dir2, 0.f);
	light = gGL.getLight(3);
	light->enable();
	light->setPosition(light_pos);
	light->setDiffuse(diffuse2);
	light->setAmbient(ambient);
	light->setSpecular(specular2);
	light->setSpotExponent(0.f);
	light->setSpotCutoff(180.f);
}


void LLPipeline::enableLightsAvatarEdit(const LLColor4& color)
{
	U32 mask = 0x2002; // Avatar backlight only, set ambient
	setupAvatarLights(TRUE);
	enableLights(mask);

	gGL.setAmbientLightColor(color);
}

void LLPipeline::enableLightsFullbright()
{
	assertInitialized();
	U32 mask = 0x1000; // Non-0 mask, set ambient
	enableLights(mask);
}

void LLPipeline::disableLights()
{
	enableLights(0); // no lighting (full bright)
}

//============================================================================

class LLMenuItemGL;
class LLInvFVBridge;
struct cat_folder_pair;
class LLVOBranch;
class LLVOLeaf;

void LLPipeline::findReferences(LLDrawable *drawablep)
{
	assertInitialized();
	if (mLights.find(drawablep) != mLights.end())
	{
		LL_INFOS() << "In mLights" << LL_ENDL;
	}
	if (std::find(mMovedList.begin(), mMovedList.end(), drawablep) != mMovedList.end())
	{
		LL_INFOS() << "In mMovedList" << LL_ENDL;
	}
	if (std::find(mShiftList.begin(), mShiftList.end(), drawablep) != mShiftList.end())
	{
		LL_INFOS() << "In mShiftList" << LL_ENDL;
	}
	if (mRetexturedList.find(drawablep) != mRetexturedList.end())
	{
		LL_INFOS() << "In mRetexturedList" << LL_ENDL;
	}
	
	if (std::find(mBuildQ1.begin(), mBuildQ1.end(), drawablep) != mBuildQ1.end())
	{
		LL_INFOS() << "In mBuildQ1" << LL_ENDL;
	}
	if (std::find(mBuildQ2.begin(), mBuildQ2.end(), drawablep) != mBuildQ2.end())
	{
		LL_INFOS() << "In mBuildQ2" << LL_ENDL;
	}

	S32 count;
	
	count = gObjectList.findReferences(drawablep);
	if (count)
	{
		LL_INFOS() << "In other drawables: " << count << " references" << LL_ENDL;
	}
}

bool LLPipeline::verify()
{
	bool ok = assertInitialized();
	if (ok) 
	{
		for (pool_set_t::iterator iter = mPools.begin(); iter != mPools.end(); ++iter)
		{
			LLDrawPool *poolp = *iter;
			if (!poolp->verify())
			{
				ok = false;
			}
		}
	}

	if (!ok)
	{
		LL_WARNS() << "Pipeline verify failed!" << LL_ENDL;
	}
	return ok;
}

//////////////////////////////
//
// Collision detection
//
//

///////////////////////////////////////////////////////////////////////////////////////////////////////////////////////////////////////////////////////////////////////////////////////////////////////
/**
 *	A method to compute a ray-AABB intersection.
 *	Original code by Andrew Woo, from "Graphics Gems", Academic Press, 1990
 *	Optimized code by Pierre Terdiman, 2000 (~20-30% faster on my Celeron 500)
 *	Epsilon value added by Klaus Hartmann. (discarding it saves a few cycles only)
 *
 *	Hence this version is faster as well as more robust than the original one.
 *
 *	Should work provided:
 *	1) the integer representation of 0.0f is 0x00000000
 *	2) the sign bit of the float is the most significant one
 *
 *	Report bugs: p.terdiman@codercorner.com
 *
 *	\param		aabb		[in] the axis-aligned bounding box
 *	\param		origin		[in] ray origin
 *	\param		dir			[in] ray direction
 *	\param		coord		[out] impact coordinates
 *	\return		true if ray intersects AABB
 */
///////////////////////////////////////////////////////////////////////////////////////////////////////////////////////////////////////////////////////////////////////////////////////////////////////
//#define RAYAABB_EPSILON 0.00001f
#define IR(x)	((U32&)x)

bool LLRayAABB(const LLVector3 &center, const LLVector3 &size, const LLVector3& origin, const LLVector3& dir, LLVector3 &coord, F32 epsilon)
{
	bool Inside = true;
	LLVector3 MinB = center - size;
	LLVector3 MaxB = center + size;
	LLVector3 MaxT;
	MaxT.mV[VX]=MaxT.mV[VY]=MaxT.mV[VZ]=-1.0f;

	// Find candidate planes.
	for(U32 i=0;i<3;i++)
	{
		if(origin.mV[i] < MinB.mV[i])
		{
			coord.mV[i]	= MinB.mV[i];
			Inside		= false;

			// Calculate T distances to candidate planes
			if(IR(dir.mV[i]))	MaxT.mV[i] = (MinB.mV[i] - origin.mV[i]) / dir.mV[i];
		}
		else if(origin.mV[i] > MaxB.mV[i])
		{
			coord.mV[i]	= MaxB.mV[i];
			Inside		= false;

			// Calculate T distances to candidate planes
			if(IR(dir.mV[i]))	MaxT.mV[i] = (MaxB.mV[i] - origin.mV[i]) / dir.mV[i];
		}
	}

	// Ray origin inside bounding box
	if(Inside)
	{
		coord = origin;
		return true;
	}

	// Get largest of the maxT's for final choice of intersection
	U32 WhichPlane = 0;
	if(MaxT.mV[1] > MaxT.mV[WhichPlane])	WhichPlane = 1;
	if(MaxT.mV[2] > MaxT.mV[WhichPlane])	WhichPlane = 2;

	// Check final candidate actually inside box
	if(IR(MaxT.mV[WhichPlane])&0x80000000) return false;

	for(U32 i=0;i<3;i++)
	{
		if(i!=WhichPlane)
		{
			coord.mV[i] = origin.mV[i] + MaxT.mV[WhichPlane] * dir.mV[i];
			if (epsilon > 0)
			{
				if(coord.mV[i] < MinB.mV[i] - epsilon || coord.mV[i] > MaxB.mV[i] + epsilon)	return false;
			}
			else
			{
				if(coord.mV[i] < MinB.mV[i] || coord.mV[i] > MaxB.mV[i])	return false;
			}
		}
	}
	return true;	// ray hits box
}

//////////////////////////////
//
// Macros, functions, and inline methods from other classes
//
//

void LLPipeline::setLight(LLDrawable *drawablep, bool is_light)
{
	if (drawablep && assertInitialized())
	{
		if (is_light)
		{
			mLights.insert(drawablep);
			drawablep->setState(LLDrawable::LIGHT);
		}
		else
		{
			drawablep->clearState(LLDrawable::LIGHT);
			mLights.erase(drawablep);
		}
	}
}

//static
void LLPipeline::toggleRenderType(U32 type)
{
	gPipeline.mRenderTypeEnabled[type] = !gPipeline.mRenderTypeEnabled[type];
	if (type == LLPipeline::RENDER_TYPE_WATER)
	{
		gPipeline.mRenderTypeEnabled[LLPipeline::RENDER_TYPE_VOIDWATER] = !gPipeline.mRenderTypeEnabled[LLPipeline::RENDER_TYPE_VOIDWATER];
	}
}

//static
void LLPipeline::toggleRenderTypeControl(U32 type)
{
	gPipeline.toggleRenderType(type);
}

//static
bool LLPipeline::hasRenderTypeControl(U32 type)
{
	return gPipeline.hasRenderType(type);
}

// Allows UI items labeled "Hide foo" instead of "Show foo"
//static
bool LLPipeline::toggleRenderTypeControlNegated(S32 type)
{
	return !gPipeline.hasRenderType(type);
}

//static
void LLPipeline::toggleRenderDebug(U64 bit)
{
	if (gPipeline.hasRenderDebugMask(bit))
	{
		LL_INFOS() << "Toggling render debug mask " << std::hex << bit << " off" << std::dec << LL_ENDL;
	}
	else
	{
		LL_INFOS() << "Toggling render debug mask " << std::hex << bit << " on" << std::dec << LL_ENDL;
	}
	gPipeline.mRenderDebugMask ^= bit;
}


//static
bool LLPipeline::toggleRenderDebugControl(U64 bit)
{
	return gPipeline.hasRenderDebugMask(bit);
}

//static
void LLPipeline::toggleRenderDebugFeature(U32 bit)
{
	gPipeline.mRenderDebugFeatureMask ^= bit;
}


//static
bool LLPipeline::toggleRenderDebugFeatureControl(U32 bit)
{
	return gPipeline.hasRenderDebugFeatureMask(bit);
}

void LLPipeline::setRenderDebugFeatureControl(U32 bit, bool value)
{
	if (value)
	{
		gPipeline.mRenderDebugFeatureMask |= bit;
	}
	else
	{
		gPipeline.mRenderDebugFeatureMask &= !bit;
	}
}

void LLPipeline::pushRenderDebugFeatureMask()
{
	mRenderDebugFeatureStack.push(mRenderDebugFeatureMask);
}

void LLPipeline::popRenderDebugFeatureMask()
{
	if (mRenderDebugFeatureStack.empty())
	{
		LL_ERRS() << "Depleted render feature stack." << LL_ENDL;
	}

	mRenderDebugFeatureMask = mRenderDebugFeatureStack.top();
	mRenderDebugFeatureStack.pop();
}

// static
void LLPipeline::setRenderScriptedBeacons(bool val)
{
	sRenderScriptedBeacons = val;
}

// static
void LLPipeline::toggleRenderScriptedBeacons()
{
	sRenderScriptedBeacons = !sRenderScriptedBeacons;
}

// static
bool LLPipeline::getRenderScriptedBeacons()
{
	return sRenderScriptedBeacons;
}

// static
void LLPipeline::setRenderScriptedTouchBeacons(bool val)
{
	sRenderScriptedTouchBeacons = val;
}

// static
void LLPipeline::toggleRenderScriptedTouchBeacons()
{
	sRenderScriptedTouchBeacons = !sRenderScriptedTouchBeacons;
}

// static
bool LLPipeline::getRenderScriptedTouchBeacons()
{
	return sRenderScriptedTouchBeacons;
}

// static
void LLPipeline::setRenderMOAPBeacons(bool val)
{
	sRenderMOAPBeacons = val;
}

// static
void LLPipeline::toggleRenderMOAPBeacons()
{
	sRenderMOAPBeacons = !sRenderMOAPBeacons;
}

// static
bool LLPipeline::getRenderMOAPBeacons()
{
	return sRenderMOAPBeacons;
}

// static
void LLPipeline::setRenderPhysicalBeacons(bool val)
{
	sRenderPhysicalBeacons = val;
}

// static
void LLPipeline::toggleRenderPhysicalBeacons()
{
	sRenderPhysicalBeacons = !sRenderPhysicalBeacons;
}

// static
bool LLPipeline::getRenderPhysicalBeacons()
{
	return sRenderPhysicalBeacons;
}

// static
void LLPipeline::setRenderParticleBeacons(bool val)
{
	sRenderParticleBeacons = val;
}

// static
void LLPipeline::toggleRenderParticleBeacons()
{
	sRenderParticleBeacons = !sRenderParticleBeacons;
}

// static
bool LLPipeline::getRenderParticleBeacons()
{
	return sRenderParticleBeacons;
}

// static
void LLPipeline::setRenderSoundBeacons(bool val)
{
	sRenderSoundBeacons = val;
}

// static
void LLPipeline::toggleRenderSoundBeacons()
{
	sRenderSoundBeacons = !sRenderSoundBeacons;
}

// static
bool LLPipeline::getRenderSoundBeacons()
{
	return sRenderSoundBeacons;
}

// static
void LLPipeline::setRenderBeacons(bool val)
{
	sRenderBeacons = val;
}

// static
void LLPipeline::toggleRenderBeacons()
{
	sRenderBeacons = !sRenderBeacons;
}

// static
bool LLPipeline::getRenderBeacons()
{
	return sRenderBeacons;
}

// static
void LLPipeline::setRenderHighlights(bool val)
{
	sRenderHighlight = val;
}

// static
void LLPipeline::toggleRenderHighlights()
{
	sRenderHighlight = !sRenderHighlight;
}

// static
bool LLPipeline::getRenderHighlights()
{
	return sRenderHighlight;
}

// static
void LLPipeline::setRenderHighlightTextureChannel(LLRender::eTexIndex channel)
{
	sRenderHighlightTextureChannel = channel;
}

LLVOPartGroup* LLPipeline::lineSegmentIntersectParticle(const LLVector4a& start, const LLVector4a& end, LLVector4a* intersection,
														S32* face_hit)
{
	LLVector4a local_end = end;

	LLVector4a position;

	LLDrawable* drawable = NULL;

	for (LLWorld::region_list_t::const_iterator iter = LLWorld::getInstance()->getRegionList().begin(); 
			iter != LLWorld::getInstance()->getRegionList().end(); ++iter)
	{
		LLViewerRegion* region = *iter;

		LLSpatialPartition* part = region->getSpatialPartition(LLViewerRegion::PARTITION_PARTICLE);
		if (part && hasRenderType(part->mDrawableType))
		{
			LLDrawable* hit = part->lineSegmentIntersect(start, local_end, TRUE, FALSE, TRUE, face_hit, &position, NULL, NULL, NULL);
			if (hit)
			{
				drawable = hit;
				local_end = position;						
			}
		}
	}

	LLVOPartGroup* ret = NULL;
	if (drawable)
	{
		//make sure we're returning an LLVOPartGroup
		llassert(drawable->getVObj()->getPCode() == LLViewerObject::LL_VO_PART_GROUP);
		ret = (LLVOPartGroup*) drawable->getVObj().get();
	}
		
	if (intersection)
	{
		*intersection = position;
	}

	return ret;
}

LLViewerObject* LLPipeline::lineSegmentIntersectInWorld(const LLVector4a& start, const LLVector4a& end,
														bool pick_transparent,
														bool pick_rigged,
                                                        bool pick_unselectable,
														S32* face_hit,
														LLVector4a* intersection,         // return the intersection point
														LLVector2* tex_coord,            // return the texture coordinates of the intersection point
														LLVector4a* normal,               // return the surface normal at the intersection point
														LLVector4a* tangent             // return the surface tangent at the intersection point
	)
{
	LLDrawable* drawable = NULL;

	LLVector4a local_end = end;

	LLVector4a position;

	sPickAvatar = false; //! LLToolMgr::getInstance()->inBuildMode();
	
	for (LLWorld::region_list_t::const_iterator iter = LLWorld::getInstance()->getRegionList().begin(); 
			iter != LLWorld::getInstance()->getRegionList().end(); ++iter)
	{
		LLViewerRegion* region = *iter;

		for (U32 j = 0; j < LLViewerRegion::NUM_PARTITIONS; j++)
		{
			if ((j == LLViewerRegion::PARTITION_VOLUME) || 
				(j == LLViewerRegion::PARTITION_BRIDGE) ||
                (j == LLViewerRegion::PARTITION_AVATAR) || // for attachments
				(j == LLViewerRegion::PARTITION_CONTROL_AV) ||
				(j == LLViewerRegion::PARTITION_TERRAIN) ||
				(j == LLViewerRegion::PARTITION_TREE) ||
				(j == LLViewerRegion::PARTITION_GRASS))  // only check these partitions for now
			{
				LLSpatialPartition* part = region->getSpatialPartition(j);
				if (part && hasRenderType(part->mDrawableType))
				{
					LLDrawable* hit = part->lineSegmentIntersect(start, local_end, pick_transparent, pick_rigged, pick_unselectable, face_hit, &position, tex_coord, normal, tangent);
					if (hit)
					{
						drawable = hit;
						local_end = position;						
					}
				}
			}
		}
	}
	
	if (!sPickAvatar)
	{
		//save hit info in case we need to restore
		//due to attachment override
		LLVector4a local_normal;
		LLVector4a local_tangent;
		LLVector2 local_texcoord;
		S32 local_face_hit = -1;

		if (face_hit)
		{ 
			local_face_hit = *face_hit;
		}
		if (tex_coord)
		{
			local_texcoord = *tex_coord;
		}
		if (tangent)
		{
			local_tangent = *tangent;
		}
		else
		{
			local_tangent.clear();
		}
		if (normal)
		{
			local_normal = *normal;
		}
		else
		{
			local_normal.clear();
		}
				
		const F32 ATTACHMENT_OVERRIDE_DIST = 0.1f;

		//check against avatars
		sPickAvatar = true;
		for (LLWorld::region_list_t::const_iterator iter = LLWorld::getInstance()->getRegionList().begin(); 
				iter != LLWorld::getInstance()->getRegionList().end(); ++iter)
		{
			LLViewerRegion* region = *iter;

			LLSpatialPartition* part = region->getSpatialPartition(LLViewerRegion::PARTITION_AVATAR);
			if (part && hasRenderType(part->mDrawableType))
			{
				LLDrawable* hit = part->lineSegmentIntersect(start, local_end, pick_transparent, pick_rigged, pick_unselectable, face_hit, &position, tex_coord, normal, tangent);
				if (hit)
				{
					LLVector4a delta;
					delta.setSub(position, local_end);

					if (!drawable || 
						!drawable->getVObj()->isAttachment() ||
						delta.getLength3().getF32() > ATTACHMENT_OVERRIDE_DIST)
					{ //avatar overrides if previously hit drawable is not an attachment or 
					  //attachment is far enough away from detected intersection
						drawable = hit;
						local_end = position;						
					}
					else
					{ //prioritize attachments over avatars
						position = local_end;

						if (face_hit)
						{
							*face_hit = local_face_hit;
						}
						if (tex_coord)
						{
							*tex_coord = local_texcoord;
						}
						if (tangent)
						{
							*tangent = local_tangent;
						}
						if (normal)
						{
							*normal = local_normal;
						}
					}
				}
			}
		}
	}

	//check all avatar nametags (silly, isn't it?)
	for (std::vector< LLCharacter* >::iterator iter = LLCharacter::sInstances.begin();
		iter != LLCharacter::sInstances.end();
		++iter)
	{
		LLVOAvatar* av = (LLVOAvatar*) *iter;
		if (av->mNameText.notNull()
			&& av->mNameText->lineSegmentIntersect(start, local_end, position))
		{
			drawable = av->mDrawable;
			local_end = position;
		}
	}

	if (intersection)
	{
		*intersection = position;
	}

	return drawable ? drawable->getVObj().get() : NULL;
}

LLViewerObject* LLPipeline::lineSegmentIntersectInHUD(const LLVector4a& start, const LLVector4a& end,
													  bool pick_transparent,													
													  S32* face_hit,
													  LLVector4a* intersection,         // return the intersection point
													  LLVector2* tex_coord,            // return the texture coordinates of the intersection point
													  LLVector4a* normal,               // return the surface normal at the intersection point
													  LLVector4a* tangent				// return the surface tangent at the intersection point
	)
{
	LLDrawable* drawable = NULL;

	for (LLWorld::region_list_t::const_iterator iter = LLWorld::getInstance()->getRegionList().begin(); 
			iter != LLWorld::getInstance()->getRegionList().end(); ++iter)
	{
		LLViewerRegion* region = *iter;

		bool toggle = false;
		if (!hasRenderType(LLPipeline::RENDER_TYPE_HUD))
		{
			toggleRenderType(LLPipeline::RENDER_TYPE_HUD);
			toggle = true;
		}

		LLSpatialPartition* part = region->getSpatialPartition(LLViewerRegion::PARTITION_HUD);
		if (part)
		{
			LLDrawable* hit = part->lineSegmentIntersect(start, end, pick_transparent, FALSE, TRUE, face_hit, intersection, tex_coord, normal, tangent);
			if (hit)
			{
				drawable = hit;
			}
		}

		if (toggle)
		{
			toggleRenderType(LLPipeline::RENDER_TYPE_HUD);
		}
	}
	return drawable ? drawable->getVObj().get() : NULL;
}

LLSpatialPartition* LLPipeline::getSpatialPartition(LLViewerObject* vobj)
{
	if (vobj)
	{
		LLViewerRegion* region = vobj->getRegion();
		if (region)
		{
			return region->getSpatialPartition(vobj->getPartitionType());
		}
	}
	return NULL;
}

void LLPipeline::resetVertexBuffers(LLDrawable* drawable)
{
	if (!drawable)
	{
		return;
	}

	for (S32 i = 0; i < drawable->getNumFaces(); i++)
	{
		LLFace* facep = drawable->getFace(i);
		if (facep)
		{
			facep->clearVertexBuffer();
		}
	}
}

void LLPipeline::resetVertexBuffers()
{	
	mResetVertexBuffers = true;
}

void LLPipeline::doResetVertexBuffers(bool forced)
{
	if (!mResetVertexBuffers)
	{
		return;
	}
	if(!forced && LLSpatialPartition::sTeleportRequested)
	{
		if(gAgent.getTeleportState() != LLAgent::TELEPORT_NONE)
		{
			return; //wait for teleporting to finish
		}
		else
		{
			//teleporting aborted
			LLSpatialPartition::sTeleportRequested = FALSE;
			mResetVertexBuffers = false;
			return;
		}
	}

    LL_PROFILE_ZONE_SCOPED_CATEGORY_PIPELINE;
	mResetVertexBuffers = false;

	mCubeVB = NULL;
    mDeferredVB = NULL;
	mAuxiliaryVB = NULL;
	exoPostProcess::instance().destroyVB(); // Will be re-created via updateRenderDeferred()

	for (LLWorld::region_list_t::const_iterator iter = LLWorld::getInstance()->getRegionList().begin(); 
			iter != LLWorld::getInstance()->getRegionList().end(); ++iter)
	{
		LLViewerRegion* region = *iter;
		for (U32 i = 0; i < LLViewerRegion::NUM_PARTITIONS; i++)
		{
			LLSpatialPartition* part = region->getSpatialPartition(i);
			if (part)
			{
				part->resetVertexBuffers();
			}
		}
	}
	if(LLSpatialPartition::sTeleportRequested)
	{
		LLSpatialPartition::sTeleportRequested = FALSE;

		LLWorld::getInstance()->clearAllVisibleObjects();
		clearRebuildDrawables();
	}

	resetDrawOrders();

	gSky.resetVertexBuffers();

	LLVOPartGroup::destroyGL();

	if ( LLPathingLib::getInstance() )
	{
		LLPathingLib::getInstance()->cleanupVBOManager();
	}
	LLVOPartGroup::destroyGL();
	gGL.resetVertexBuffer();

    mReflectionMapManager.cleanup();

	SUBSYSTEM_CLEANUP(LLVertexBuffer);
	
	if (LLVertexBuffer::sGLCount != 0)
	{
		LL_WARNS() << "VBO wipe failed -- " << LLVertexBuffer::sGLCount << " buffers remaining." << LL_ENDL;
	}

	LLVertexBuffer::unbind();	
	
	updateRenderBump();
	//updateRenderDeferred(); // <FS:Ansariel> Moved further down because of exoPostProcess creating a new VB

	LLVertexBuffer::sUseStreamDraw = gSavedSettings.getBOOL("RenderUseStreamVBO");
	// <FS:Ansariel> Vertex Array Objects are required in OpenGL core profile
	LLVertexBuffer::sUseVAO = gSavedSettings.getBOOL("RenderUseVAO");
	//LLVertexBuffer::sUseVAO = LLRender::sGLCoreProfile ? TRUE : gSavedSettings.getBOOL("RenderUseVAO");
	// </FS:Ansariel>
	LLVertexBuffer::sPreferStreamDraw = gSavedSettings.getBOOL("RenderPreferStreamDraw");
	LLVertexBuffer::sEnableVBOs = gSavedSettings.getBOOL("RenderVBOEnable");
	LLVertexBuffer::sDisableVBOMapping = LLVertexBuffer::sEnableVBOs && gSavedSettings.getBOOL("RenderVBOMappingDisable") ;
	sBakeSunlight = gSavedSettings.getBOOL("RenderBakeSunlight");
	sNoAlpha = gSavedSettings.getBOOL("RenderNoAlpha");
	LLPipeline::sTextureBindTest = gSavedSettings.getBOOL("RenderDebugTextureBind");

	LLVertexBuffer::initClass(LLVertexBuffer::sEnableVBOs, LLVertexBuffer::sDisableVBOMapping);
    gGL.initVertexBuffer();

    // <FS:Ansariel> Reset VB during TP
    //mDeferredVB = new LLVertexBuffer(DEFERRED_VB_MASK, 0);
    //mDeferredVB->allocateBuffer(8, 0, true);
    initDeferredVB();
    // </FS:Ansariel>

	LLVOPartGroup::restoreGL();

	// <FS:Ansariel> Reset VB during TP
	updateRenderDeferred(); // Moved further down because of exoPostProcess creating a new VB
	initAuxiliaryVB();
	// </FS:Ansariel>
}

void LLPipeline::renderObjects(U32 type, U32 mask, bool texture, bool batch_texture, bool rigged)
{
	assertInitialized();
	gGL.loadMatrix(gGLModelView);
	gGLLastMatrix = NULL;
    if (rigged)
    {
        mSimplePool->pushRiggedBatches(type + 1, mask, texture, batch_texture);
    }
    else
    {
        mSimplePool->pushBatches(type, mask, texture, batch_texture);
    }
	gGL.loadMatrix(gGLModelView);
	gGLLastMatrix = NULL;		
}

void LLPipeline::renderAlphaObjects(U32 mask, bool texture, bool batch_texture, bool rigged)
{
    LL_PROFILE_ZONE_SCOPED_CATEGORY_PIPELINE;
    assertInitialized();
    gGL.loadMatrix(gGLModelView);
    gGLLastMatrix = NULL;
    U32 type = LLRenderPass::PASS_ALPHA;
    LLVOAvatar* lastAvatar = nullptr;
    U64 lastMeshId = 0;
    for (LLCullResult::drawinfo_iterator i = gPipeline.beginRenderMap(type); i != gPipeline.endRenderMap(type); ++i)
    {
        LLDrawInfo* pparams = *i;
        if (pparams)
        {
            if (rigged)
            {
                if (pparams->mAvatar != nullptr)
                {
                    if (lastAvatar != pparams->mAvatar || lastMeshId != pparams->mSkinInfo->mHash)
                    {
                        mSimplePool->uploadMatrixPalette(*pparams);
                        lastAvatar = pparams->mAvatar;
                        lastMeshId = pparams->mSkinInfo->mHash;
                    }

                    mSimplePool->pushBatch(*pparams, mask | LLVertexBuffer::MAP_WEIGHT4, texture, batch_texture);
                }
            }
            else if (pparams->mAvatar == nullptr)
            {
                mSimplePool->pushBatch(*pparams, mask, texture, batch_texture);
            }
        }
    }
    gGL.loadMatrix(gGLModelView);
    gGLLastMatrix = NULL;
}

void LLPipeline::renderMaskedObjects(U32 type, U32 mask, bool texture, bool batch_texture, bool rigged)
{
	assertInitialized();
	gGL.loadMatrix(gGLModelView);
	gGLLastMatrix = NULL;
    if (rigged)
    {
        mAlphaMaskPool->pushRiggedMaskBatches(type+1, mask, texture, batch_texture);
    }
    else
    {
        mAlphaMaskPool->pushMaskBatches(type, mask, texture, batch_texture);
    }
	gGL.loadMatrix(gGLModelView);
	gGLLastMatrix = NULL;		
}

void LLPipeline::renderFullbrightMaskedObjects(U32 type, U32 mask, bool texture, bool batch_texture, bool rigged)
{
	assertInitialized();
	gGL.loadMatrix(gGLModelView);
	gGLLastMatrix = NULL;
    if (rigged)
    {
        mFullbrightAlphaMaskPool->pushRiggedMaskBatches(type+1, mask, texture, batch_texture);
    }
    else
    {
        mFullbrightAlphaMaskPool->pushMaskBatches(type, mask, texture, batch_texture);
    }
	gGL.loadMatrix(gGLModelView);
	gGLLastMatrix = NULL;		
}

void apply_cube_face_rotation(U32 face)
{
	switch (face)
	{
		case 0: 
			gGL.rotatef(90.f, 0, 1, 0);
			gGL.rotatef(180.f, 1, 0, 0);
		break;
		case 2: 
			gGL.rotatef(-90.f, 1, 0, 0);
		break;
		case 4:
			gGL.rotatef(180.f, 0, 1, 0);
			gGL.rotatef(180.f, 0, 0, 1);
		break;
		case 1: 
			gGL.rotatef(-90.f, 0, 1, 0);
			gGL.rotatef(180.f, 1, 0, 0);
		break;
		case 3:
			gGL.rotatef(90, 1, 0, 0);
		break;
		case 5: 
			gGL.rotatef(180, 0, 0, 1);
		break;
	}
}

void validate_framebuffer_object()
{                                                           
	GLenum status;                                            
	status = glCheckFramebufferStatus(GL_FRAMEBUFFER_EXT); 
	switch(status) 
	{                                          
		case GL_FRAMEBUFFER_COMPLETE:                       
			//framebuffer OK, no error.
			break;
		case GL_FRAMEBUFFER_INCOMPLETE_MISSING_ATTACHMENT:
			// frame buffer not OK: probably means unsupported depth buffer format
			LL_ERRS() << "Framebuffer Incomplete Missing Attachment." << LL_ENDL;
			break;
		case GL_FRAMEBUFFER_INCOMPLETE_ATTACHMENT:
			// frame buffer not OK: probably means unsupported depth buffer format
			LL_ERRS() << "Framebuffer Incomplete Attachment." << LL_ENDL;
			break; 
		case GL_FRAMEBUFFER_UNSUPPORTED:                    
			/* choose different formats */                        
			LL_ERRS() << "Framebuffer unsupported." << LL_ENDL;
			break;                                                
		default:                                                
			LL_ERRS() << "Unknown framebuffer status." << LL_ENDL;
			break;
	}
}

void LLPipeline::bindScreenToTexture() 
{
	
}

static LLTrace::BlockTimerStatHandle FTM_RENDER_BLOOM("Bloom");

void LLPipeline::renderFinalize()
{
    LLVertexBuffer::unbind();
    LLGLState::checkStates();
    LLGLState::checkTextureChannels();

    assertInitialized();

    LLVector2 tc1(0, 0);
    LLVector2 tc2((F32) mRT->screen.getWidth() * 2, (F32) mRT->screen.getHeight() * 2);

    LL_RECORD_BLOCK_TIME(FTM_RENDER_BLOOM);
    LL_PROFILE_GPU_ZONE("renderFinalize");

    gGL.color4f(1, 1, 1, 1);
    LLGLDepthTest depth(GL_FALSE);
    LLGLDisable blend(GL_BLEND);
    LLGLDisable cull(GL_CULL_FACE);

    enableLightsFullbright();

    LLGLDisable test(GL_ALPHA_TEST);

    gGL.setColorMask(true, true);
    glClearColor(0, 0, 0, 0);
    exoPostProcess::instance().ExodusRenderPostStack(&mRT->screen, &mRT->screen); // <FS:CR> Import Vignette from Exodus

    if (!gCubeSnapshot)
    {
        if (RenderScreenSpaceReflections)
        {
            LL_PROFILE_ZONE_NAMED_CATEGORY_PIPELINE("renderDeferredLighting - screen space reflections");
            LL_PROFILE_GPU_ZONE("screen space reflections");
            LLStrider<LLVector3> vert;
            mDeferredVB->getVertexStrider(vert);

            vert[0].set(-1, 1, 0);
            vert[1].set(-1, -3, 0);
            vert[2].set(3, 1, 0);

            // Make sure the deferred VB is a full screen triangle.
            mDeferredVB->getVertexStrider(vert);

            bindDeferredShader(gPostScreenSpaceReflectionProgram, NULL);
            mDeferredVB->setBuffer(LLVertexBuffer::MAP_VERTEX);

            // Provide our projection matrix.
            auto          camProj    = LLViewerCamera::getInstance()->getProjection();
            glh::matrix4f projection = get_current_projection();
            projection.set_row(0, glh::vec4f(camProj.mMatrix[0][0], camProj.mMatrix[0][1], camProj.mMatrix[0][2], camProj.mMatrix[0][3]));
            projection.set_row(0, glh::vec4f(camProj.mMatrix[1][0], camProj.mMatrix[1][1], camProj.mMatrix[1][2], camProj.mMatrix[1][3]));
            projection.set_row(0, glh::vec4f(camProj.mMatrix[2][0], camProj.mMatrix[2][1], camProj.mMatrix[2][2], camProj.mMatrix[2][3]));
            projection.set_row(0, glh::vec4f(camProj.mMatrix[3][0], camProj.mMatrix[3][1], camProj.mMatrix[3][2], camProj.mMatrix[3][3]));
            gPostScreenSpaceReflectionProgram.uniformMatrix4fv(LLShaderMgr::PROJECTION_MATRIX, 1, FALSE, projection.m);

            // We need linear depth.
            static LLStaticHashedString zfar("zFar");
            static LLStaticHashedString znear("zNear");
            float                       nearClip = LLViewerCamera::getInstance()->getNear();
            float                       farClip  = LLViewerCamera::getInstance()->getFar();
            gPostScreenSpaceReflectionProgram.uniform1f(zfar, farClip);
            gPostScreenSpaceReflectionProgram.uniform1f(znear, nearClip);

            LLRenderTarget *screen_target = &mRT->screen;

            screen_target->bindTarget();
            S32 channel = gPostScreenSpaceReflectionProgram.enableTexture(LLShaderMgr::DIFFUSE_MAP, screen_target->getUsage());
            if (channel > -1)
            {
                screen_target->bindTexture(0, channel, LLTexUnit::TFO_POINT);
				
            }

            {
                LLGLDisable blend(GL_BLEND);
                LLGLDepthTest depth(GL_TRUE, GL_FALSE, GL_ALWAYS);

                stop_glerror();
                mDeferredVB->drawArrays(LLRender::TRIANGLES, 0, 3);
                stop_glerror();
            }

            unbindDeferredShader(gPostScreenSpaceReflectionProgram);

            screen_target->flush();
        }

        // gamma correct lighting

        {
            LL_PROFILE_GPU_ZONE("gamma correct");

            LLGLDepthTest depth(GL_FALSE, GL_FALSE);

            LLRenderTarget* screen_target = &mRT->screen;

            LLVector2 tc1(0, 0);
            LLVector2 tc2((F32)screen_target->getWidth() * 2, (F32)screen_target->getHeight() * 2);

            screen_target->bindTarget();
            // Apply gamma correction to the frame here.
            gDeferredPostGammaCorrectProgram.bind();
            // mDeferredVB->setBuffer(LLVertexBuffer::MAP_VERTEX);
            S32 channel = 0;
            channel = gDeferredPostGammaCorrectProgram.enableTexture(LLShaderMgr::DEFERRED_DIFFUSE, screen_target->getUsage());
            if (channel > -1)
            {
                screen_target->bindTexture(0, channel, LLTexUnit::TFO_POINT);
            }

            gDeferredPostGammaCorrectProgram.uniform2f(LLShaderMgr::DEFERRED_SCREEN_RES, screen_target->getWidth(), screen_target->getHeight());

            F32 gamma = gSavedSettings.getF32("RenderDeferredDisplayGamma");

            gDeferredPostGammaCorrectProgram.uniform1f(LLShaderMgr::DISPLAY_GAMMA, (gamma > 0.1f) ? 1.0f / gamma : (1.0f / 2.2f));

            gGL.begin(LLRender::TRIANGLE_STRIP);
            gGL.texCoord2f(tc1.mV[0], tc1.mV[1]);
            gGL.vertex2f(-1, -1);

            gGL.texCoord2f(tc1.mV[0], tc2.mV[1]);
            gGL.vertex2f(-1, 3);

            gGL.texCoord2f(tc2.mV[0], tc1.mV[1]);
            gGL.vertex2f(3, -1);

            gGL.end();

            gGL.getTexUnit(channel)->unbind(screen_target->getUsage());
            gDeferredPostGammaCorrectProgram.unbind();
            screen_target->flush();
        }

        LLVertexBuffer::unbind();
    }

    if (sRenderGlow)
    {
        LL_PROFILE_GPU_ZONE("glow");
        mGlow[2].bindTarget();
        mGlow[2].clear();

        gGlowExtractProgram.bind();
        F32 minLum = llmax((F32) RenderGlowMinLuminance, 0.0f);
        F32 maxAlpha = RenderGlowMaxExtractAlpha;
        F32 warmthAmount = RenderGlowWarmthAmount;
        LLVector3 lumWeights = RenderGlowLumWeights;
        LLVector3 warmthWeights = RenderGlowWarmthWeights;

        gGlowExtractProgram.uniform1f(LLShaderMgr::GLOW_MIN_LUMINANCE, minLum);
        gGlowExtractProgram.uniform1f(LLShaderMgr::GLOW_MAX_EXTRACT_ALPHA, maxAlpha);
        gGlowExtractProgram.uniform3f(LLShaderMgr::GLOW_LUM_WEIGHTS, lumWeights.mV[0], lumWeights.mV[1],
                                      lumWeights.mV[2]);
        gGlowExtractProgram.uniform3f(LLShaderMgr::GLOW_WARMTH_WEIGHTS, warmthWeights.mV[0], warmthWeights.mV[1],
                                      warmthWeights.mV[2]);
        gGlowExtractProgram.uniform1f(LLShaderMgr::GLOW_WARMTH_AMOUNT, warmthAmount);
        
        {
            LLGLEnable blend_on(GL_BLEND);
            LLGLEnable test(GL_ALPHA_TEST);

            gGL.setSceneBlendType(LLRender::BT_ADD_WITH_ALPHA);

            mRT->screen.bindTexture(0, 0, LLTexUnit::TFO_POINT);

            gGL.color4f(1, 1, 1, 1);
            gPipeline.enableLightsFullbright();
            // <FS:Ansariel> FIRE-16829: Visual Artifacts with ALM enabled on AMD graphics
            //gGL.begin(LLRender::TRIANGLE_STRIP);
            //gGL.texCoord2f(tc1.mV[0], tc1.mV[1]);
            //gGL.vertex2f(-1, -1);

            //gGL.texCoord2f(tc1.mV[0], tc2.mV[1]);
            //gGL.vertex2f(-1, 3);

            //gGL.texCoord2f(tc2.mV[0], tc1.mV[1]);
            //gGL.vertex2f(3, -1);

            //gGL.end();
            drawAuxiliaryVB(tc1, tc2);
            // </FS:Ansariel>

            gGL.getTexUnit(0)->unbind(mRT->screen.getUsage());

            mGlow[2].flush();

            tc1.setVec(0, 0);
            tc2.setVec(2, 2); 
        }

        // power of two between 1 and 1024
        U32 glowResPow = RenderGlowResolutionPow;
        const U32 glow_res = llmax(1, llmin(1024, 1 << glowResPow));

        S32 kernel = RenderGlowIterations * 2;
        F32 delta = RenderGlowWidth / glow_res;
        // Use half the glow width if we have the res set to less than 9 so that it looks
        // almost the same in either case.
        if (glowResPow < 9)
        {
            delta *= 0.5f;
        }
        F32 strength = RenderGlowStrength;

        gGlowProgram.bind();
        gGlowProgram.uniform1f(LLShaderMgr::GLOW_STRENGTH, strength);

        for (S32 i = 0; i < kernel; i++)
        {
            mGlow[i % 2].bindTarget();
            mGlow[i % 2].clear();

            if (i == 0)
            {
                gGL.getTexUnit(0)->bind(&mGlow[2]);
            }
            else
            {
                gGL.getTexUnit(0)->bind(&mGlow[(i - 1) % 2]);
            }

            if (i % 2 == 0)
            {
                gGlowProgram.uniform2f(LLShaderMgr::GLOW_DELTA, delta, 0);
            }
            else
            {
                gGlowProgram.uniform2f(LLShaderMgr::GLOW_DELTA, 0, delta);
            }

            // <FS:Ansariel> FIRE-16829: Visual Artifacts with ALM enabled on AMD graphics
            //gGL.begin(LLRender::TRIANGLE_STRIP);
            //gGL.texCoord2f(tc1.mV[0], tc1.mV[1]);
            //gGL.vertex2f(-1,-1);
            //
            //gGL.texCoord2f(tc1.mV[0], tc2.mV[1]);
            //gGL.vertex2f(-1,3);
            //
            //gGL.texCoord2f(tc2.mV[0], tc1.mV[1]);
            //gGL.vertex2f(3,-1);
            //
            //gGL.end();
            drawAuxiliaryVB(tc1, tc2);
            // </FS:Ansariel>

            mGlow[i % 2].flush();
        }

        gGlowProgram.unbind();
    }
    else // !sRenderGlow, skip the glow ping-pong and just clear the result target
    {
        mGlow[1].bindTarget();
        mGlow[1].clear();
        mGlow[1].flush();
    }

    gGLViewport[0] = gViewerWindow->getWorldViewRectRaw().mLeft;
    gGLViewport[1] = gViewerWindow->getWorldViewRectRaw().mBottom;
    gGLViewport[2] = gViewerWindow->getWorldViewRectRaw().getWidth();
    gGLViewport[3] = gViewerWindow->getWorldViewRectRaw().getHeight();
    glViewport(gGLViewport[0], gGLViewport[1], gGLViewport[2], gGLViewport[3]);

    tc2.setVec((F32) mRT->screen.getWidth(), (F32) mRT->screen.getHeight());

    gGL.flush();

    LLVertexBuffer::unbind();

// [RLVa:KB] - @setsphere
    LLRenderTarget* pRenderBuffer = (RlvActions::hasBehaviour(RLV_BHVR_SETSPHERE)) ? &mRT->deferredLight : nullptr;
// [/RLVa:KB]
    if (LLPipeline::sRenderDeferred)
    {
        //<FS:TS> FIRE-16251: Depth of Field does not work underwater
        //bool dof_enabled = !LLViewerCamera::getInstance()->cameraUnderWater() &&
        bool dof_enabled = (FSRenderDepthOfFieldUnderwater || !LLViewerCamera::getInstance()->cameraUnderWater()) &&
        //</FS:TS> FIRE-16251
                           (RenderDepthOfFieldInEditMode || !LLToolMgr::getInstance()->inBuildMode()) &&
                           RenderDepthOfField &&
                            !gCubeSnapshot;

        bool multisample = RenderFSAASamples > 1 && mRT->fxaaBuffer.isComplete() && !gCubeSnapshot;
        exoPostProcess::instance().multisample = multisample;	// <FS:CR> Import Vignette from Exodus
// [RLVa:KB] - @setsphere
        if (multisample && !pRenderBuffer)
        {
            pRenderBuffer = &mRT->deferredLight;
        }
// [/RLVa:KB]

        gViewerWindow->setup3DViewport();

        if (dof_enabled)
        {
            LL_PROFILE_GPU_ZONE("dof");
            LLGLSLShader *shader = &gDeferredPostProgram;
            LLGLDisable blend(GL_BLEND);

            // depth of field focal plane calculations
            static F32 current_distance = 16.f;
            static F32 start_distance = 16.f;
            static F32 transition_time = 1.f;

            LLVector3 focus_point;

            // <FS:Beq> FIRE-16728 focus point lock & free focus DoF - based on a feature developed by NiranV Dean
            static LLVector3 last_focus_point{};
            if( LLPipeline::FSFocusPointLocked && !last_focus_point.isExactlyZero() )
            {
                focus_point = last_focus_point;
            }
            else
            {
            // </FS:Beq>
            LLViewerObject *obj = LLViewerMediaFocus::getInstance()->getFocusedObject();
            if (obj && obj->mDrawable && obj->isSelected())
            { // focus on selected media object
                S32 face_idx = LLViewerMediaFocus::getInstance()->getFocusedFace();
                if (obj && obj->mDrawable)
                {
                    LLFace *face = obj->mDrawable->getFace(face_idx);
                    if (face)
                    {
                        focus_point = face->getPositionAgent();
                    }
                }
            }
            }// <FS:Beq/> support focus point lock

            if (focus_point.isExactlyZero())
            {
                if (LLViewerJoystick::getInstance()->getOverrideCamera() || LLPipeline::FSFocusPointFollowsPointer) // <FS:Beq/> FIRE-16728 Add free aim mouse and focus lock
                { // focus on point under cursor
                    focus_point.set(gDebugRaycastIntersection.getF32ptr());
                }
                else if (gAgentCamera.cameraMouselook())
                { // focus on point under mouselook crosshairs
                    LLVector4a result;
                    result.clear();

                    gViewerWindow->cursorIntersect(-1, -1, 512.f, NULL, -1, FALSE, FALSE, TRUE, NULL, &result);

                    focus_point.set(result.getF32ptr());
                }
                else
                {
                    // focus on alt-zoom target
                    LLViewerRegion *region = gAgent.getRegion();
                    if (region)
                    {
                        focus_point = LLVector3(gAgentCamera.getFocusGlobal() - region->getOriginGlobal());
                    }
                }
            }
            // <FS:Beq> FIRE-16728 Add free aim mouse and focus lock
            last_focus_point = focus_point;
            // </FS:Beq>
            LLVector3 eye = LLViewerCamera::getInstance()->getOrigin();
            F32 target_distance = 16.f;
            if (!focus_point.isExactlyZero())
            {
                target_distance = LLViewerCamera::getInstance()->getAtAxis() * (focus_point - eye);
            }

            if (transition_time >= 1.f && fabsf(current_distance - target_distance) / current_distance > 0.01f)
            { // large shift happened, interpolate smoothly to new target distance
                transition_time = 0.f;
                start_distance = current_distance;
            }
            else if (transition_time < 1.f)
            { // currently in a transition, continue interpolating
                transition_time += 1.f / CameraFocusTransitionTime * gFrameIntervalSeconds.value();
                transition_time = llmin(transition_time, 1.f);

                F32 t = cosf(transition_time * F_PI + F_PI) * 0.5f + 0.5f;
                current_distance = start_distance + (target_distance - start_distance) * t;
            }
            else
            { // small or no change, just snap to target distance
                current_distance = target_distance;
            }

            // convert to mm
            F32 subject_distance = current_distance * 1000.f;
            F32 fnumber = CameraFNumber;
            F32 default_focal_length = CameraFocalLength;

            F32 fov = LLViewerCamera::getInstance()->getView();

            const F32 default_fov = CameraFieldOfView * F_PI / 180.f;

            // F32 aspect_ratio = (F32) mRT->screen.getWidth()/(F32)mRT->screen.getHeight();

            F32 dv = 2.f * default_focal_length * tanf(default_fov / 2.f);

            F32 focal_length = dv / (2 * tanf(fov / 2.f));

            // F32 tan_pixel_angle = tanf(LLDrawable::sCurPixelAngle);

            // from wikipedia -- c = |s2-s1|/s2 * f^2/(N(S1-f))
            // where	 N = fnumber
            //			 s2 = dot distance
            //			 s1 = subject distance
            //			 f = focal length
            //

            F32 blur_constant = focal_length * focal_length / (fnumber * (subject_distance - focal_length));
            blur_constant /= 1000.f; // convert to meters for shader
            F32 magnification = focal_length / (subject_distance - focal_length);

            { // build diffuse+bloom+CoF
                mRT->deferredLight.bindTarget();
                shader = &gDeferredCoFProgram;

                bindDeferredShader(*shader);

                S32 channel = shader->enableTexture(LLShaderMgr::DEFERRED_DIFFUSE, mRT->screen.getUsage());
                if (channel > -1)
                {
                    mRT->screen.bindTexture(0, channel);
                }

                shader->uniform1f(LLShaderMgr::DOF_FOCAL_DISTANCE, -subject_distance / 1000.f);
                shader->uniform1f(LLShaderMgr::DOF_BLUR_CONSTANT, blur_constant);
                shader->uniform1f(LLShaderMgr::DOF_TAN_PIXEL_ANGLE, tanf(1.f / LLDrawable::sCurPixelAngle));
                shader->uniform1f(LLShaderMgr::DOF_MAGNIFICATION, magnification);
                shader->uniform1f(LLShaderMgr::DOF_MAX_COF, CameraMaxCoF);
                shader->uniform1f(LLShaderMgr::DOF_RES_SCALE, CameraDoFResScale);

                // <FS:Ansariel> FIRE-16829: Visual Artifacts with ALM enabled on AMD graphics
                //gGL.begin(LLRender::TRIANGLE_STRIP);
                //gGL.texCoord2f(tc1.mV[0], tc1.mV[1]);
                //gGL.vertex2f(-1,-1);

                //gGL.texCoord2f(tc1.mV[0], tc2.mV[1]);
                //gGL.vertex2f(-1,3);

                //gGL.texCoord2f(tc2.mV[0], tc1.mV[1]);
                //gGL.vertex2f(3,-1);

                //gGL.end();
                drawAuxiliaryVB(tc1, tc2);
                // </FS:Ansariel>

                unbindDeferredShader(*shader);
                mRT->deferredLight.flush();
            }

            U32 dof_width = (U32)(mRT->screen.getWidth() * CameraDoFResScale);
            U32 dof_height = (U32)(mRT->screen.getHeight() * CameraDoFResScale);

            { // perform DoF sampling at half-res (preserve alpha channel)
                mRT->screen.bindTarget();
                glViewport(0, 0, dof_width, dof_height);
                gGL.setColorMask(true, false);

                shader = &gDeferredPostProgram;
                bindDeferredShader(*shader);
                S32 channel = shader->enableTexture(LLShaderMgr::DEFERRED_DIFFUSE, mRT->deferredLight.getUsage());
                if (channel > -1)
                {
                    mRT->deferredLight.bindTexture(0, channel);
                }

                shader->uniform1f(LLShaderMgr::DOF_MAX_COF, CameraMaxCoF);
                shader->uniform1f(LLShaderMgr::DOF_RES_SCALE, CameraDoFResScale);

                // <FS:Ansariel> FIRE-16829: Visual Artifacts with ALM enabled on AMD graphics
                //gGL.begin(LLRender::TRIANGLE_STRIP);
                //gGL.texCoord2f(tc1.mV[0], tc1.mV[1]);
                //gGL.vertex2f(-1,-1);

                //gGL.texCoord2f(tc1.mV[0], tc2.mV[1]);
                //gGL.vertex2f(-1,3);

                //gGL.texCoord2f(tc2.mV[0], tc1.mV[1]);
                //gGL.vertex2f(3,-1);

                //gGL.end();
                drawAuxiliaryVB(tc1, tc2);
                // </FS:Ansariel>

                unbindDeferredShader(*shader);
                mRT->screen.flush();
                gGL.setColorMask(true, true);
            }

            { // combine result based on alpha
//                if (multisample)
//                {
//                    mRT->deferredLight.bindTarget();
//                    glViewport(0, 0, mRT->deferredScreen.getWidth(), mRT->deferredScreen.getHeight());
//                }
// [RLVa:KB] - @setsphere
                if (pRenderBuffer)
                {
                    pRenderBuffer->bindTarget();
                    glViewport(0, 0, mRT->deferredScreen.getWidth(), mRT->deferredScreen.getHeight());
                }
// [/RLVa:KB]
                else
                {
                    gGLViewport[0] = gViewerWindow->getWorldViewRectRaw().mLeft;
                    gGLViewport[1] = gViewerWindow->getWorldViewRectRaw().mBottom;
                    gGLViewport[2] = gViewerWindow->getWorldViewRectRaw().getWidth();
                    gGLViewport[3] = gViewerWindow->getWorldViewRectRaw().getHeight();
                    glViewport(gGLViewport[0], gGLViewport[1], gGLViewport[2], gGLViewport[3]);
                }

                shader = &gDeferredDoFCombineProgram;
                bindDeferredShader(*shader);

                S32 channel = shader->enableTexture(LLShaderMgr::DEFERRED_DIFFUSE, mRT->screen.getUsage());
                if (channel > -1)
                {
                    mRT->screen.bindTexture(0, channel);
                }

                shader->uniform1f(LLShaderMgr::DOF_MAX_COF, CameraMaxCoF);
                shader->uniform1f(LLShaderMgr::DOF_RES_SCALE, CameraDoFResScale);
                shader->uniform1f(LLShaderMgr::DOF_WIDTH, (dof_width - 1) / (F32)mRT->screen.getWidth());
                shader->uniform1f(LLShaderMgr::DOF_HEIGHT, (dof_height - 1) / (F32)mRT->screen.getHeight());

                // <FS:Ansariel> FIRE-16829: Visual Artifacts with ALM enabled on AMD graphics
                //gGL.begin(LLRender::TRIANGLE_STRIP);
                //gGL.texCoord2f(tc1.mV[0], tc1.mV[1]);
                //gGL.vertex2f(-1,-1);

                //gGL.texCoord2f(tc1.mV[0], tc2.mV[1]);
                //gGL.vertex2f(-1,3);

                //gGL.texCoord2f(tc2.mV[0], tc1.mV[1]);
                //gGL.vertex2f(3,-1);

                //gGL.end();
                drawAuxiliaryVB(tc1, tc2);
                // </FS:Ansariel>

                unbindDeferredShader(*shader);

// [RLVa:KB] - @setsphere
                if (pRenderBuffer)
                {
                    pRenderBuffer->flush();
                }
// [/RLVa:KB]
//                if (multisample)
//                {
//                    mRT->deferredLight.flush();
//                }
            }
        }
        else
        {
            LL_PROFILE_GPU_ZONE("no dof");
//            if (multisample)
//            {
//                mRT->deferredLight.bindTarget();
//            }
// [RLVa:KB] - @setsphere
            if (pRenderBuffer)
            {
                pRenderBuffer->bindTarget();
            }
// [/RLVa:KB]
            LLGLSLShader *shader = &gDeferredPostNoDoFProgram;

            bindDeferredShader(*shader);

            S32 channel = shader->enableTexture(LLShaderMgr::DEFERRED_DIFFUSE, mRT->screen.getUsage());
            if (channel > -1)
            {
                mRT->screen.bindTexture(0, channel);
            }

            // <FS:Ansariel> FIRE-16829: Visual Artifacts with ALM enabled on AMD graphics
            //gGL.begin(LLRender::TRIANGLE_STRIP);
            //gGL.texCoord2f(tc1.mV[0], tc1.mV[1]);
            //gGL.vertex2f(-1,-1);

            //gGL.texCoord2f(tc1.mV[0], tc2.mV[1]);
            //gGL.vertex2f(-1,3);

            //gGL.texCoord2f(tc2.mV[0], tc1.mV[1]);
            //gGL.vertex2f(3,-1);

            //gGL.end();
            drawAuxiliaryVB(tc1, tc2);
            // </FS:Ansariel>

            unbindDeferredShader(*shader);

// [RLVa:KB] - @setsphere
            if (pRenderBuffer)
            {
                pRenderBuffer->flush();
            }
// [/RLVa:KB]
//            if (multisample)
//            {
//                mRT->deferredLight.flush();
//            }
        }

// [RLVa:KB] - @setsphere
        if (RlvActions::hasBehaviour(RLV_BHVR_SETSPHERE))
        {
            LLShaderEffectParams params(pRenderBuffer, &mRT->screen, !multisample);
            LLVfxManager::instance().runEffect(EVisualEffect::RlvSphere, &params);
            pRenderBuffer = params.m_pDstBuffer;
        }
// [/RLVa:KB]

        if (multisample)
        {
            LL_PROFILE_GPU_ZONE("aa");
            // bake out texture2D with RGBL for FXAA shader
            mRT->fxaaBuffer.bindTarget();

            S32 width = mRT->screen.getWidth();
            S32 height = mRT->screen.getHeight();
            glViewport(0, 0, width, height);

            LLGLSLShader *shader = &gGlowCombineFXAAProgram;

            shader->bind();
            shader->uniform2f(LLShaderMgr::DEFERRED_SCREEN_RES, width, height);

//            S32 channel = shader->enableTexture(LLShaderMgr::DEFERRED_DIFFUSE, mRT->deferredLight.getUsage());
//            if (channel > -1)
//            {
//                mRT->deferredLight.bindTexture(0, channel);
//            }
// [RLVa:KB] - @setsphere
            S32 channel = shader->enableTexture(LLShaderMgr::DEFERRED_DIFFUSE, pRenderBuffer->getUsage());
            if (channel > -1)
            {
                pRenderBuffer->bindTexture(0, channel);
            }
// [RLVa:KB]

            // <FS:Ansariel> FIRE-16829: Visual Artifacts with ALM enabled on AMD graphics
            //gGL.begin(LLRender::TRIANGLE_STRIP);
            //gGL.vertex2f(-1,-1);
            //gGL.vertex2f(-1,3);
            //gGL.vertex2f(3,-1);
            //gGL.end();

            //gGL.flush();
            drawAuxiliaryVB();
            // </FS:Ansariel>

// [RLVa:KB] - @setsphere
            shader->disableTexture(LLShaderMgr::DEFERRED_DIFFUSE, pRenderBuffer->getUsage());
// [/RLVa:KB]
//            shader->disableTexture(LLShaderMgr::DEFERRED_DIFFUSE, mRT->deferredLight.getUsage());
            shader->unbind();

            mRT->fxaaBuffer.flush();

            shader = &gFXAAProgram;
            shader->bind();

            channel = shader->enableTexture(LLShaderMgr::DIFFUSE_MAP, mRT->fxaaBuffer.getUsage());
            if (channel > -1)
            {
                mRT->fxaaBuffer.bindTexture(0, channel, LLTexUnit::TFO_BILINEAR);
            }

            gGLViewport[0] = gViewerWindow->getWorldViewRectRaw().mLeft;
            gGLViewport[1] = gViewerWindow->getWorldViewRectRaw().mBottom;
            gGLViewport[2] = gViewerWindow->getWorldViewRectRaw().getWidth();
            gGLViewport[3] = gViewerWindow->getWorldViewRectRaw().getHeight();
            glViewport(gGLViewport[0], gGLViewport[1], gGLViewport[2], gGLViewport[3]);

            F32 scale_x = (F32) width / mRT->fxaaBuffer.getWidth();
            F32 scale_y = (F32) height / mRT->fxaaBuffer.getHeight();
            shader->uniform2f(LLShaderMgr::FXAA_TC_SCALE, scale_x, scale_y);
            shader->uniform2f(LLShaderMgr::FXAA_RCP_SCREEN_RES, 1.f / width * scale_x, 1.f / height * scale_y);
            shader->uniform4f(LLShaderMgr::FXAA_RCP_FRAME_OPT, -0.5f / width * scale_x, -0.5f / height * scale_y,
                              0.5f / width * scale_x, 0.5f / height * scale_y);
            shader->uniform4f(LLShaderMgr::FXAA_RCP_FRAME_OPT2, -2.f / width * scale_x, -2.f / height * scale_y,
                              2.f / width * scale_x, 2.f / height * scale_y);

            // <FS:Ansariel> FIRE-16829: Visual Artifacts with ALM enabled on AMD graphics
            //gGL.begin(LLRender::TRIANGLE_STRIP);
            //gGL.vertex2f(-1,-1);
            //gGL.vertex2f(-1,3);
            //gGL.vertex2f(3,-1);
            //gGL.end();

            //gGL.flush();
            drawAuxiliaryVB();
            // </FS:Ansariel>
            shader->unbind();
        }
    }
#if 0 // DEPRECATED
    else // not deferred
    {
// [RLVa:KB] - @setsphere
        if (RlvActions::hasBehaviour(RLV_BHVR_SETSPHERE))
        {
            LLShaderEffectParams params(&mRT->screen, &mRT->deferredLight, false);
            LLVfxManager::instance().runEffect(EVisualEffect::RlvSphere, &params);
            pRenderBuffer = params.m_pDstBuffer;
        }
// [/RLVa:KB]

        U32 mask = LLVertexBuffer::MAP_VERTEX | LLVertexBuffer::MAP_TEXCOORD0 | LLVertexBuffer::MAP_TEXCOORD1;
        LLPointer<LLVertexBuffer> buff = new LLVertexBuffer(mask, 0);
        buff->allocateBuffer(3, 0, TRUE);

        LLStrider<LLVector3> v;
        LLStrider<LLVector2> uv1;
        LLStrider<LLVector2> uv2;

        buff->getVertexStrider(v);
        buff->getTexCoord0Strider(uv1);
        buff->getTexCoord1Strider(uv2);

        uv1[0] = LLVector2(0, 0);
        uv1[1] = LLVector2(0, 2);
        uv1[2] = LLVector2(2, 0);

        uv2[0] = LLVector2(0, 0);
        uv2[1] = LLVector2(0, tc2.mV[1] * 2.f);
        uv2[2] = LLVector2(tc2.mV[0] * 2.f, 0);

        v[0] = LLVector3(-1, -1, 0);
        v[1] = LLVector3(-1, 3, 0);
        v[2] = LLVector3(3, -1, 0);

        buff->flush();

        LLGLDisable blend(GL_BLEND);

        gGlowCombineProgram.bind();

        gGL.getTexUnit(0)->bind(&mGlow[1]);
// [RLVa:KB] - @setsphere
        gGL.getTexUnit(1)->bind( pRenderBuffer ? pRenderBuffer : &mRT->screen );
// [/RLVa:KB]
//        gGL.getTexUnit(1)->bind(&mRT->screen);

        LLGLEnable multisample(RenderFSAASamples > 0 ? GL_MULTISAMPLE : 0);

        buff->setBuffer(mask);
        buff->drawArrays(LLRender::TRIANGLE_STRIP, 0, 3);

        gGlowCombineProgram.unbind();
    }
#endif
    gGL.setSceneBlendType(LLRender::BT_ALPHA);

    if (hasRenderDebugMask(LLPipeline::RENDER_DEBUG_PHYSICS_SHAPES))
    {
        gSplatTextureRectProgram.bind();

        gGL.setColorMask(true, false);

        LLVector2 tc1(0, 0);
        LLVector2 tc2((F32) gViewerWindow->getWorldViewWidthRaw() * 2,
                      (F32) gViewerWindow->getWorldViewHeightRaw() * 2);

        LLGLEnable blend(GL_BLEND);
        //gGL.color4f(1,1,1,0.75f); // <FS:Ansariel> FIRE-16829: Visual Artifacts with ALM enabled on AMD graphics

        gGL.getTexUnit(0)->bind(&mPhysicsDisplay);

        // <FS:Ansariel> FIRE-16829: Visual Artifacts with ALM enabled on AMD graphics
        //gGL.begin(LLRender::TRIANGLES);
        //gGL.texCoord2f(tc1.mV[0], tc1.mV[1]);
        //gGL.vertex2f(-1,-1);
        //
        //gGL.texCoord2f(tc1.mV[0], tc2.mV[1]);
        //gGL.vertex2f(-1,3);
        //
        //gGL.texCoord2f(tc2.mV[0], tc1.mV[1]);
        //gGL.vertex2f(3,-1);
        //
        //gGL.end();
        //gGL.flush();
        drawAuxiliaryVB(tc1, tc2, LLColor4(1.f, 1.f, 1.f, 0.75f));
        // </FS:Ansariel>

        gSplatTextureRectProgram.unbind();
    }

    /*if (LLRenderTarget::sUseFBO && !gCubeSnapshot)
    { // copy depth buffer from mRT->screen to framebuffer
        LLRenderTarget::copyContentsToFramebuffer(mRT->screen, 0, 0, mRT->screen.getWidth(), mRT->screen.getHeight(), 0, 0,
                                                  mRT->screen.getWidth(), mRT->screen.getHeight(),
                                                  GL_DEPTH_BUFFER_BIT | GL_STENCIL_BUFFER_BIT, GL_NEAREST);
    }*/

    LLVertexBuffer::unbind();

    LLGLState::checkStates();
    LLGLState::checkTextureChannels();

    // flush calls made to "addTrianglesDrawn" so far to stats machinery
    recordTrianglesDrawn();
}

void LLPipeline::bindLightFunc(LLGLSLShader& shader)
{
    S32 channel = shader.enableTexture(LLShaderMgr::DEFERRED_LIGHTFUNC);
    if (channel > -1)
    {
        gGL.getTexUnit(channel)->bindManual(LLTexUnit::TT_TEXTURE, mLightFunc);
    }

    channel = shader.enableTexture(LLShaderMgr::DEFERRED_BRDF_LUT, LLTexUnit::TT_TEXTURE);
    if (channel > -1)
    {
        mPbrBrdfLut.bindTexture(0, channel);
    }
}

void LLPipeline::bindShadowMaps(LLGLSLShader& shader)
{
    for (U32 i = 0; i < 4; i++)
    {
        LLRenderTarget* shadow_target = getSunShadowTarget(i);
        if (shadow_target)
        {
            S32 channel = shader.enableTexture(LLShaderMgr::DEFERRED_SHADOW0 + i, LLTexUnit::TT_TEXTURE);
            if (channel > -1)
            {
                gGL.getTexUnit(channel)->bind(getSunShadowTarget(i), TRUE);
            }
        }
    }

    for (U32 i = 4; i < 6; i++)
    {
        S32 channel = shader.enableTexture(LLShaderMgr::DEFERRED_SHADOW0 + i);
        if (channel > -1)
        {
            LLRenderTarget* shadow_target = getSpotShadowTarget(i - 4);
            if (shadow_target)
            {
                gGL.getTexUnit(channel)->bind(shadow_target, TRUE);
            }
        }
    }
}

void LLPipeline::bindDeferredShaderFast(LLGLSLShader& shader)
{
    shader.bind();
    bindLightFunc(shader);
    bindShadowMaps(shader);
    bindReflectionProbes(shader);

#if 0
    shader.uniform1f(LLShaderMgr::DEFERRED_SUN_WASH, RenderDeferredSunWash);
    shader.uniform1f(LLShaderMgr::DEFERRED_SHADOW_NOISE, RenderShadowNoise);
    shader.uniform1f(LLShaderMgr::DEFERRED_BLUR_SIZE, RenderShadowBlurSize);

    shader.uniform1f(LLShaderMgr::DEFERRED_SSAO_RADIUS, RenderSSAOScale);
    shader.uniform1f(LLShaderMgr::DEFERRED_SSAO_MAX_RADIUS, RenderSSAOMaxScale);

    F32 ssao_factor = RenderSSAOFactor;
    shader.uniform1f(LLShaderMgr::DEFERRED_SSAO_FACTOR, ssao_factor);
    shader.uniform1f(LLShaderMgr::DEFERRED_SSAO_FACTOR_INV, 1.0 / ssao_factor);

    LLVector3 ssao_effect = RenderSSAOEffect;
    F32 matrix_diag = (ssao_effect[0] + 2.0 * ssao_effect[1]) / 3.0;
    F32 matrix_nondiag = (ssao_effect[0] - ssao_effect[1]) / 3.0;
    // This matrix scales (proj of color onto <1/rt(3),1/rt(3),1/rt(3)>) by
    // value factor, and scales remainder by saturation factor
    F32 ssao_effect_mat[] = { matrix_diag, matrix_nondiag, matrix_nondiag,
                                matrix_nondiag, matrix_diag, matrix_nondiag,
                                matrix_nondiag, matrix_nondiag, matrix_diag };
    shader.uniformMatrix3fv(LLShaderMgr::DEFERRED_SSAO_EFFECT_MAT, 1, GL_FALSE, ssao_effect_mat);

    //F32 shadow_offset_error = 1.f + RenderShadowOffsetError * fabsf(LLViewerCamera::getInstance()->getOrigin().mV[2]);
    F32 shadow_bias_error = RenderShadowBiasError * fabsf(LLViewerCamera::getInstance()->getOrigin().mV[2]) / 3000.f;
    F32 shadow_bias = RenderShadowBias + shadow_bias_error;

    //shader.uniform2f(LLShaderMgr::DEFERRED_SCREEN_RES, deferred_target->getWidth(), deferred_target->getHeight());
    shader.uniform1f(LLShaderMgr::DEFERRED_NEAR_CLIP, LLViewerCamera::getInstance()->getNear() * 2.f);
    shader.uniform1f(LLShaderMgr::DEFERRED_SHADOW_OFFSET, RenderShadowOffset); //*shadow_offset_error);
    shader.uniform1f(LLShaderMgr::DEFERRED_SHADOW_BIAS, shadow_bias);
    shader.uniform1f(LLShaderMgr::DEFERRED_SPOT_SHADOW_OFFSET, RenderSpotShadowOffset);
    shader.uniform1f(LLShaderMgr::DEFERRED_SPOT_SHADOW_BIAS, RenderSpotShadowBias);

    shader.uniform3fv(LLShaderMgr::DEFERRED_SUN_DIR, 1, mTransformedSunDir.mV);
    shader.uniform3fv(LLShaderMgr::DEFERRED_MOON_DIR, 1, mTransformedMoonDir.mV);
    shader.uniform2f(LLShaderMgr::DEFERRED_SHADOW_RES, mRT->shadow[0].getWidth(), mRT->shadow[0].getHeight());
    shader.uniform2f(LLShaderMgr::DEFERRED_PROJ_SHADOW_RES, mSpotShadow[0].getWidth(), mSpotShadow[0].getHeight());
    shader.uniform1f(LLShaderMgr::DEFERRED_DEPTH_CUTOFF, RenderEdgeDepthCutoff);
    shader.uniform1f(LLShaderMgr::DEFERRED_NORM_CUTOFF, RenderEdgeNormCutoff);

    if (shader.getUniformLocation(LLShaderMgr::DEFERRED_NORM_MATRIX) >= 0)
    {
        glh::matrix4f norm_mat = get_current_modelview().inverse().transpose();
        shader.uniformMatrix4fv(LLShaderMgr::DEFERRED_NORM_MATRIX, 1, FALSE, norm_mat.m);
    }

    shader.uniform3fv(LLShaderMgr::SUNLIGHT_COLOR, 1, mSunDiffuse.mV);
    shader.uniform3fv(LLShaderMgr::MOONLIGHT_COLOR, 1, mMoonDiffuse.mV);
#endif
}

void LLPipeline::bindDeferredShader(LLGLSLShader& shader, LLRenderTarget* light_target)
{
    LL_PROFILE_ZONE_SCOPED_CATEGORY_PIPELINE;
    LL_PROFILE_GPU_ZONE("bindDeferredShader");
    LLRenderTarget* deferred_target       = &mRT->deferredScreen;
    //LLRenderTarget* deferred_depth_target = &mRT->deferredDepth;
    LLRenderTarget* deferred_light_target = &mRT->deferredLight;

	shader.bind();
	S32 channel = 0;
    channel = shader.enableTexture(LLShaderMgr::DEFERRED_DIFFUSE, deferred_target->getUsage());
	if (channel > -1)
	{
        deferred_target->bindTexture(0,channel, LLTexUnit::TFO_POINT); // frag_data[0]
        gGL.getTexUnit(channel)->setTextureAddressMode(LLTexUnit::TAM_CLAMP);
	}

    channel = shader.enableTexture(LLShaderMgr::DEFERRED_SPECULAR, deferred_target->getUsage());
	if (channel > -1)
	{
        deferred_target->bindTexture(1, channel, LLTexUnit::TFO_POINT); // frag_data[1]
        gGL.getTexUnit(channel)->setTextureAddressMode(LLTexUnit::TAM_CLAMP);
	}

    channel = shader.enableTexture(LLShaderMgr::DEFERRED_NORMAL, deferred_target->getUsage());
	if (channel > -1)
	{
        deferred_target->bindTexture(2, channel, LLTexUnit::TFO_POINT); // frag_data[2]
        gGL.getTexUnit(channel)->setTextureAddressMode(LLTexUnit::TAM_CLAMP);
	}

    channel = shader.enableTexture(LLShaderMgr::DEFERRED_EMISSIVE, deferred_target->getUsage());
    if (channel > -1)
    {
        deferred_target->bindTexture(3, channel, LLTexUnit::TFO_POINT); // frag_data[3]
        gGL.getTexUnit(channel)->setTextureAddressMode(LLTexUnit::TAM_CLAMP);
    }

#if 0
    channel = shader.enableTexture(LLShaderMgr::DEFERRED_DEPTH, deferred_depth_target->getUsage());
	if (channel > -1)
	{
        gGL.getTexUnit(channel)->bind(deferred_depth_target, TRUE);
		stop_glerror();
    }
#else
    channel = shader.enableTexture(LLShaderMgr::DEFERRED_DEPTH, deferred_target->getUsage());
    if (channel > -1)
    {
        gGL.getTexUnit(channel)->bind(deferred_target, TRUE);
        stop_glerror();
    }
#endif

    if (shader.getUniformLocation(LLShaderMgr::VIEWPORT) != -1)
    {
		shader.uniform4f(LLShaderMgr::VIEWPORT, (F32) gGLViewport[0],
									(F32) gGLViewport[1],
									(F32) gGLViewport[2],
									(F32) gGLViewport[3]);
	}

    if (sReflectionRender && !shader.getUniformLocation(LLShaderMgr::MODELVIEW_MATRIX))
    {
        shader.uniformMatrix4fv(LLShaderMgr::MODELVIEW_MATRIX, 1, FALSE, mReflectionModelView.m);  
    }

	channel = shader.enableTexture(LLShaderMgr::DEFERRED_NOISE);
	if (channel > -1)
	{
        gGL.getTexUnit(channel)->bindManual(LLTexUnit::TT_TEXTURE, mNoiseMap);
		gGL.getTexUnit(channel)->setTextureFilteringOption(LLTexUnit::TFO_POINT);
	}

    bindLightFunc(shader);

	stop_glerror();

    light_target = light_target ? light_target : deferred_light_target;
    channel = shader.enableTexture(LLShaderMgr::DEFERRED_LIGHT, light_target->getUsage());
	if (channel > -1)
	{
        light_target->bindTexture(0, channel, LLTexUnit::TFO_POINT);
	}

	channel = shader.enableTexture(LLShaderMgr::DEFERRED_BLOOM);
	if (channel > -1)
	{
		mGlow[1].bindTexture(0, channel);
	}

	stop_glerror();

    bindShadowMaps(shader);

	stop_glerror();

	F32 mat[16*6];
	for (U32 i = 0; i < 16; i++)
	{
		mat[i] = mSunShadowMatrix[0].m[i];
		mat[i+16] = mSunShadowMatrix[1].m[i];
		mat[i+32] = mSunShadowMatrix[2].m[i];
		mat[i+48] = mSunShadowMatrix[3].m[i];
		mat[i+64] = mSunShadowMatrix[4].m[i];
		mat[i+80] = mSunShadowMatrix[5].m[i];
	}

	shader.uniformMatrix4fv(LLShaderMgr::DEFERRED_SHADOW_MATRIX, 6, FALSE, mat);

	stop_glerror();

	channel = shader.enableTexture(LLShaderMgr::ENVIRONMENT_MAP, LLTexUnit::TT_CUBE_MAP);
	if (channel > -1)
	{
		LLCubeMap* cube_map = gSky.mVOSkyp ? gSky.mVOSkyp->getCubeMap() : NULL;
		if (cube_map)
		{
			cube_map->enable(channel);
			cube_map->bind();
		}

        F32* m = gGLModelView;

        F32 mat[] = { m[0], m[1], m[2],
                      m[4], m[5], m[6],
                      m[8], m[9], m[10] };

        shader.uniformMatrix3fv(LLShaderMgr::DEFERRED_ENV_MAT, 1, TRUE, mat);
	}

    bindReflectionProbes(shader);

    if (gAtmosphere)
    {
        // bind precomputed textures necessary for calculating sun and sky luminance
        channel = shader.enableTexture(LLShaderMgr::TRANSMITTANCE_TEX, LLTexUnit::TT_TEXTURE);
        if (channel > -1)
        {
            shader.bindTexture(LLShaderMgr::TRANSMITTANCE_TEX, gAtmosphere->getTransmittance());
        }

        channel = shader.enableTexture(LLShaderMgr::SCATTER_TEX, LLTexUnit::TT_TEXTURE_3D);
        if (channel > -1)
        {
            shader.bindTexture(LLShaderMgr::SCATTER_TEX, gAtmosphere->getScattering());
        }

        channel = shader.enableTexture(LLShaderMgr::SINGLE_MIE_SCATTER_TEX, LLTexUnit::TT_TEXTURE_3D);
        if (channel > -1)
        {
            shader.bindTexture(LLShaderMgr::SINGLE_MIE_SCATTER_TEX, gAtmosphere->getMieScattering());
        }

        channel = shader.enableTexture(LLShaderMgr::ILLUMINANCE_TEX, LLTexUnit::TT_TEXTURE);
        if (channel > -1)
        {
            shader.bindTexture(LLShaderMgr::ILLUMINANCE_TEX, gAtmosphere->getIlluminance());
        }
    }

    /*if (gCubeSnapshot)
    { // we only really care about the first two values, but the shader needs increasing separation between clip planes
        shader.uniform4f(LLShaderMgr::DEFERRED_SHADOW_CLIP, 1.f, 64.f, 128.f, 256.f);
    }
    else*/
    {
        shader.uniform4fv(LLShaderMgr::DEFERRED_SHADOW_CLIP, 1, mSunClipPlanes.mV);
    }
	shader.uniform1f(LLShaderMgr::DEFERRED_SUN_WASH, RenderDeferredSunWash);
	shader.uniform1f(LLShaderMgr::DEFERRED_SHADOW_NOISE, RenderShadowNoise);
	shader.uniform1f(LLShaderMgr::DEFERRED_BLUR_SIZE, RenderShadowBlurSize);

	shader.uniform1f(LLShaderMgr::DEFERRED_SSAO_RADIUS, RenderSSAOScale);
	shader.uniform1f(LLShaderMgr::DEFERRED_SSAO_MAX_RADIUS, RenderSSAOMaxScale);

	F32 ssao_factor = RenderSSAOFactor;
	shader.uniform1f(LLShaderMgr::DEFERRED_SSAO_FACTOR, ssao_factor);
	shader.uniform1f(LLShaderMgr::DEFERRED_SSAO_FACTOR_INV, 1.0/ssao_factor);

	LLVector3 ssao_effect = RenderSSAOEffect;
	F32 matrix_diag = (ssao_effect[0] + 2.0*ssao_effect[1])/3.0;
	F32 matrix_nondiag = (ssao_effect[0] - ssao_effect[1])/3.0;
	// This matrix scales (proj of color onto <1/rt(3),1/rt(3),1/rt(3)>) by
	// value factor, and scales remainder by saturation factor
	F32 ssao_effect_mat[] = {	matrix_diag, matrix_nondiag, matrix_nondiag,
								matrix_nondiag, matrix_diag, matrix_nondiag,
								matrix_nondiag, matrix_nondiag, matrix_diag};
	shader.uniformMatrix3fv(LLShaderMgr::DEFERRED_SSAO_EFFECT_MAT, 1, GL_FALSE, ssao_effect_mat);

	//F32 shadow_offset_error = 1.f + RenderShadowOffsetError * fabsf(LLViewerCamera::getInstance()->getOrigin().mV[2]);
	F32 shadow_bias_error = RenderShadowBiasError * fabsf(LLViewerCamera::getInstance()->getOrigin().mV[2])/3000.f;
    F32 shadow_bias       = RenderShadowBias + shadow_bias_error;

    shader.uniform2f(LLShaderMgr::DEFERRED_SCREEN_RES, deferred_target->getWidth(), deferred_target->getHeight());
	shader.uniform1f(LLShaderMgr::DEFERRED_NEAR_CLIP, LLViewerCamera::getInstance()->getNear()*2.f);
	shader.uniform1f (LLShaderMgr::DEFERRED_SHADOW_OFFSET, RenderShadowOffset); //*shadow_offset_error);
    shader.uniform1f(LLShaderMgr::DEFERRED_SHADOW_BIAS, shadow_bias);
	shader.uniform1f(LLShaderMgr::DEFERRED_SPOT_SHADOW_OFFSET, RenderSpotShadowOffset);
	shader.uniform1f(LLShaderMgr::DEFERRED_SPOT_SHADOW_BIAS, RenderSpotShadowBias);	

	shader.uniform3fv(LLShaderMgr::DEFERRED_SUN_DIR, 1, mTransformedSunDir.mV);
    shader.uniform3fv(LLShaderMgr::DEFERRED_MOON_DIR, 1, mTransformedMoonDir.mV);
	shader.uniform2f(LLShaderMgr::DEFERRED_SHADOW_RES, mRT->shadow[0].getWidth(), mRT->shadow[0].getHeight());
	shader.uniform2f(LLShaderMgr::DEFERRED_PROJ_SHADOW_RES, mSpotShadow[0].getWidth(), mSpotShadow[0].getHeight());
	shader.uniform1f(LLShaderMgr::DEFERRED_DEPTH_CUTOFF, RenderEdgeDepthCutoff);
	shader.uniform1f(LLShaderMgr::DEFERRED_NORM_CUTOFF, RenderEdgeNormCutoff);
	
	if (shader.getUniformLocation(LLShaderMgr::DEFERRED_NORM_MATRIX) >= 0)
	{
        glh::matrix4f norm_mat = get_current_modelview().inverse().transpose();
		shader.uniformMatrix4fv(LLShaderMgr::DEFERRED_NORM_MATRIX, 1, FALSE, norm_mat.m);
	}

    shader.uniform3fv(LLShaderMgr::SUNLIGHT_COLOR, 1, mSunDiffuse.mV);
    shader.uniform3fv(LLShaderMgr::MOONLIGHT_COLOR, 1, mMoonDiffuse.mV);
}


LLColor3 pow3f(LLColor3 v, F32 f)
{
	v.mV[0] = powf(v.mV[0], f);
	v.mV[1] = powf(v.mV[1], f);
	v.mV[2] = powf(v.mV[2], f);
	return v;
}

LLVector4 pow4fsrgb(LLVector4 v, F32 f)
{
	v.mV[0] = powf(v.mV[0], f);
	v.mV[1] = powf(v.mV[1], f);
	v.mV[2] = powf(v.mV[2], f);
	return v;
}

void LLPipeline::renderDeferredLighting()
{


    LL_PROFILE_ZONE_SCOPED_CATEGORY_PIPELINE;
    LL_PROFILE_GPU_ZONE("renderDeferredLighting");
    if (!sCull)
    {
        return;
    }

    LLRenderTarget *screen_target         = &mRT->screen;
    //LLRenderTarget *deferred_target       = &mRT->deferredScreen;
    //LLRenderTarget *deferred_depth_target = &mRT->deferredDepth;
    LLRenderTarget* deferred_light_target = &mRT->deferredLight;

    {
        LL_PROFILE_ZONE_NAMED_CATEGORY_PIPELINE("deferred"); //LL_RECORD_BLOCK_TIME(FTM_RENDER_DEFERRED);
        LLViewerCamera *camera = LLViewerCamera::getInstance();
        
#if 0
        {
            LLGLDepthTest depth(GL_TRUE);
            deferred_depth_target->copyContents(*deferred_target,
                                                0,
                                                0,
                                                deferred_target->getWidth(),
                                                deferred_target->getHeight(),
                                                0,
                                                0,
                                                deferred_depth_target->getWidth(),
                                                deferred_depth_target->getHeight(),
                                                GL_DEPTH_BUFFER_BIT,
                                                GL_NEAREST);
        }
#endif

        LLGLEnable multisample(RenderFSAASamples > 0 ? GL_MULTISAMPLE : 0);

        if (gPipeline.hasRenderType(LLPipeline::RENDER_TYPE_HUD))
        {
            gPipeline.toggleRenderType(LLPipeline::RENDER_TYPE_HUD);
        }

        // ati doesn't seem to love actually using the stencil buffer on FBO's
        //LLGLDisable stencil(GL_STENCIL_TEST);
        // glStencilFunc(GL_EQUAL, 1, 0xFFFFFFFF);
        // glStencilOp(GL_KEEP, GL_KEEP, GL_KEEP);

        gGL.setColorMask(true, true);

        // draw a cube around every light
        LLVertexBuffer::unbind();

        LLGLEnable cull(GL_CULL_FACE);
        LLGLEnable blend(GL_BLEND);

        glh::matrix4f mat = copy_matrix(gGLModelView);

        LLStrider<LLVector3> vert;
        mDeferredVB->getVertexStrider(vert);

        vert[0].set(-1, 1, 0);
        vert[1].set(-1, -3, 0);
        vert[2].set(3, 1, 0);

        setupHWLights(NULL);  // to set mSun/MoonDir;

        glh::vec4f tc(mSunDir.mV);
        mat.mult_matrix_vec(tc);
        mTransformedSunDir.set(tc.v);

        glh::vec4f tc_moon(mMoonDir.mV);
        mat.mult_matrix_vec(tc_moon);
        mTransformedMoonDir.set(tc_moon.v);

        if (RenderDeferredSSAO || RenderShadowDetail > 0)
        {
            LL_PROFILE_GPU_ZONE("sun program");
            deferred_light_target->bindTarget();
            {  // paint shadow/SSAO light map (direct lighting lightmap)
                LL_PROFILE_ZONE_NAMED_CATEGORY_PIPELINE("renderDeferredLighting - sun shadow");
                bindDeferredShader(gDeferredSunProgram, deferred_light_target);
                mDeferredVB->setBuffer(LLVertexBuffer::MAP_VERTEX);
                glClearColor(1, 1, 1, 1);
                deferred_light_target->clear(GL_COLOR_BUFFER_BIT);
                glClearColor(0, 0, 0, 0);

                glh::matrix4f inv_trans = get_current_modelview().inverse().transpose();

                const U32 slice = 32;
                F32       offset[slice * 3];
                for (U32 i = 0; i < 4; i++)
                {
                    for (U32 j = 0; j < 8; j++)
                    {
                        glh::vec3f v;
                        v.set_value(sinf(6.284f / 8 * j), cosf(6.284f / 8 * j), -(F32) i);
                        v.normalize();
                        inv_trans.mult_matrix_vec(v);
                        v.normalize();
                        offset[(i * 8 + j) * 3 + 0] = v.v[0];
                        offset[(i * 8 + j) * 3 + 1] = v.v[2];
                        offset[(i * 8 + j) * 3 + 2] = v.v[1];
                    }
                }

                gDeferredSunProgram.uniform3fv(sOffset, slice, offset);
                gDeferredSunProgram.uniform2f(LLShaderMgr::DEFERRED_SCREEN_RES,
                                              deferred_light_target->getWidth(),
                                              deferred_light_target->getHeight());

                {
                    LLGLDisable   blend(GL_BLEND);
                    LLGLDepthTest depth(GL_TRUE, GL_FALSE, GL_ALWAYS);
                    stop_glerror();
                    mDeferredVB->drawArrays(LLRender::TRIANGLES, 0, 3);
                    stop_glerror();
                }

                unbindDeferredShader(gDeferredSunProgram);
            }
            deferred_light_target->flush();
        }

        if (RenderDeferredSSAO)
        {
            /*if (gCubeSnapshot)
            { // SSAO and shadows disabled in reflection maps
                deferred_light_target->bindTarget();
                glClearColor(1, 1, 1, 1);
                deferred_light_target->clear();
                glClearColor(0, 0, 0, 0);
                deferred_light_target->flush();
            }
            else*/
            {
                // soften direct lighting lightmap
                LL_PROFILE_ZONE_NAMED_CATEGORY_PIPELINE("renderDeferredLighting - soften shadow");
                LL_PROFILE_GPU_ZONE("soften shadow");
                // blur lightmap
                screen_target->bindTarget();
                glClearColor(1, 1, 1, 1);
                screen_target->clear(GL_COLOR_BUFFER_BIT);
                glClearColor(0, 0, 0, 0);

                bindDeferredShader(gDeferredBlurLightProgram);
                mDeferredVB->setBuffer(LLVertexBuffer::MAP_VERTEX);
                LLVector3 go = RenderShadowGaussian;
                const U32 kern_length = 4;
                F32       blur_size = RenderShadowBlurSize;
                F32       dist_factor = RenderShadowBlurDistFactor;

                // sample symmetrically with the middle sample falling exactly on 0.0
                F32 x = 0.f;

                LLVector3 gauss[32];  // xweight, yweight, offset

				F32 screenPixelSize = 1.f / screen_target->getWidth();

                for (U32 i = 0; i < kern_length; i++)
                {
                    gauss[i].mV[0] = llgaussian(x, go.mV[0]);
                    gauss[i].mV[1] = llgaussian(x, go.mV[1]);
                    gauss[i].mV[2] = x;
                    x += screenPixelSize;
                }

                gDeferredBlurLightProgram.uniform2f(sDelta, screenPixelSize, 0.f);
                gDeferredBlurLightProgram.uniform1f(sDistFactor, dist_factor);
                gDeferredBlurLightProgram.uniform3fv(sKern, kern_length, gauss[0].mV);
                gDeferredBlurLightProgram.uniform1f(sKernScale, blur_size * (kern_length / 2.f - 0.5f));

                {
                    LLGLDisable   blend(GL_BLEND);
                    LLGLDepthTest depth(GL_TRUE, GL_FALSE, GL_ALWAYS);
                    stop_glerror();
                    mDeferredVB->drawArrays(LLRender::TRIANGLES, 0, 3);
                    stop_glerror();
                }

                screen_target->flush();
                unbindDeferredShader(gDeferredBlurLightProgram);

                bindDeferredShader(gDeferredBlurLightProgram, screen_target);

                mDeferredVB->setBuffer(LLVertexBuffer::MAP_VERTEX);
                deferred_light_target->bindTarget();

                gDeferredBlurLightProgram.uniform2f(sDelta, 0.f, 1.f);

                {
                    LLGLDisable   blend(GL_BLEND);
                    LLGLDepthTest depth(GL_TRUE, GL_FALSE, GL_ALWAYS);
                    stop_glerror();
                    mDeferredVB->drawArrays(LLRender::TRIANGLES, 0, 3);
                    stop_glerror();
                }
                deferred_light_target->flush();
                unbindDeferredShader(gDeferredBlurLightProgram);
            }
        }

        screen_target->bindTarget();
        // clear color buffer here - zeroing alpha (glow) is important or it will accumulate against sky
        glClearColor(0, 0, 0, 0);
        screen_target->clear(GL_COLOR_BUFFER_BIT);

        if (RenderDeferredAtmospheric)
        {  // apply sunlight contribution
            LLGLSLShader &soften_shader = LLPipeline::sUnderWaterRender ? gDeferredSoftenWaterProgram : gDeferredSoftenProgram;

            LL_PROFILE_ZONE_NAMED_CATEGORY_PIPELINE("renderDeferredLighting - atmospherics");
            LL_PROFILE_GPU_ZONE("atmospherics");
            bindDeferredShader(soften_shader);

            LLEnvironment &environment = LLEnvironment::instance();
            soften_shader.uniform1i(LLShaderMgr::SUN_UP_FACTOR, environment.getIsSunUp() ? 1 : 0);
            soften_shader.uniform3fv(LLShaderMgr::LIGHTNORM, 1, environment.getClampedLightNorm().mV);

            if (!LLPipeline::sUnderWaterRender && LLPipeline::sRenderPBR)
            {
                soften_shader.bindTexture(LLShaderMgr::ALTERNATE_DIFFUSE_MAP, LLViewerFetchedTexture::sDefaultIrradiancePBRp); // PBR: irradiance
            }

            if(LLPipeline::sRenderPBR)
            {
                LLVector3 cameraAtAxis = LLViewerCamera::getInstance()->getAtAxis();
                soften_shader.uniform3fv(LLShaderMgr::DEFERRED_VIEW_DIR, 1, cameraAtAxis.mV);
            }

            {
                LLGLDepthTest depth(GL_FALSE);
                LLGLDisable   blend(GL_BLEND);
                LLGLDisable   test(GL_ALPHA_TEST);

                // full screen blit

                mDeferredVB->setBuffer(LLVertexBuffer::MAP_VERTEX);

                mDeferredVB->drawArrays(LLRender::TRIANGLES, 0, 3);

            }

            unbindDeferredShader(LLPipeline::sUnderWaterRender ? gDeferredSoftenWaterProgram : gDeferredSoftenProgram);
        }

#if 0
        {  // render non-deferred geometry (fullbright, alpha, etc)
            LLGLDisable blend(GL_BLEND);
            //LLGLDisable stencil(GL_STENCIL_TEST);
            gGL.setSceneBlendType(LLRender::BT_ALPHA);

            gPipeline.pushRenderTypeMask();

            gPipeline.andRenderTypeMask(LLPipeline::RENDER_TYPE_SKY,
                                        LLPipeline::RENDER_TYPE_CLOUDS,
                                        LLPipeline::RENDER_TYPE_WL_SKY,
                                        LLPipeline::END_RENDER_TYPES);

            renderGeomPostDeferred(*LLViewerCamera::getInstance(), false);
            gPipeline.popRenderTypeMask();
        }
#endif

        bool render_local = RenderLocalLights; // && !gCubeSnapshot;

        if (render_local)
        {
            gGL.setSceneBlendType(LLRender::BT_ADD);
            std::list<LLVector4>        fullscreen_lights;
            LLDrawable::drawable_list_t spot_lights;
            LLDrawable::drawable_list_t fullscreen_spot_lights;

            if (!gCubeSnapshot)
            {
                for (U32 i = 0; i < 2; i++)
                {
                    mTargetShadowSpotLight[i] = NULL;
                }
            }

            std::list<LLVector4> light_colors;

            LLVertexBuffer::unbind();

            {
                LL_PROFILE_ZONE_NAMED_CATEGORY_PIPELINE("renderDeferredLighting - local lights");
                LL_PROFILE_GPU_ZONE("local lights");
                bindDeferredShader(gDeferredLightProgram);

                if (mCubeVB.isNull())
                {
                    mCubeVB = ll_create_cube_vb(LLVertexBuffer::MAP_VERTEX, GL_STATIC_DRAW);
                }

                mCubeVB->setBuffer(LLVertexBuffer::MAP_VERTEX);

                LLGLDepthTest depth(GL_TRUE, GL_FALSE);
                // mNearbyLights already includes distance calculation and excludes muted avatars.
                // It is calculated from mLights
                // mNearbyLights also provides fade value to gracefully fade-out out of range lights
                for (light_set_t::iterator iter = mNearbyLights.begin(); iter != mNearbyLights.end(); ++iter)
                {
                    LLDrawable * drawablep = iter->drawable;
                    LLVOVolume * volume = drawablep->getVOVolume();
                    if (!volume)
                    {
                        continue;
                    }

                    if (volume->isAttachment())
                    {
                        if (!sRenderAttachedLights)
                        {
                            continue;
                        }
                    }

                    LLVector4a center;
                    center.load3(drawablep->getPositionAgent().mV);
                    const F32 *c = center.getF32ptr();
                    F32        s = volume->getLightRadius() * 1.5f;

                    // send light color to shader in linear space
                    LLColor3 col = volume->getLightLinearColor();

                    if (col.magVecSquared() < 0.001f)
                    {
                        continue;
                    }

                    if (s <= 0.001f)
                    {
                        continue;
                    }

                    LLVector4a sa;
                    sa.splat(s);
                    if (camera->AABBInFrustumNoFarClip(center, sa) == 0)
                    {
                        continue;
                    }

                    sVisibleLightCount++;

                    if (camera->getOrigin().mV[0] > c[0] + s + 0.2f || camera->getOrigin().mV[0] < c[0] - s - 0.2f ||
                        camera->getOrigin().mV[1] > c[1] + s + 0.2f || camera->getOrigin().mV[1] < c[1] - s - 0.2f ||
                        camera->getOrigin().mV[2] > c[2] + s + 0.2f || camera->getOrigin().mV[2] < c[2] - s - 0.2f)
                    {  // draw box if camera is outside box
                        if (render_local)
                        {
                            if (volume->isLightSpotlight())
                            {
                                drawablep->getVOVolume()->updateSpotLightPriority();
                                spot_lights.push_back(drawablep);
                                continue;
                            }

                            gDeferredLightProgram.uniform3fv(LLShaderMgr::LIGHT_CENTER, 1, c);
                            gDeferredLightProgram.uniform1f(LLShaderMgr::LIGHT_SIZE, s);
                            gDeferredLightProgram.uniform3fv(LLShaderMgr::DIFFUSE_COLOR, 1, col.mV);
                            gDeferredLightProgram.uniform1f(LLShaderMgr::LIGHT_FALLOFF, volume->getLightFalloff(DEFERRED_LIGHT_FALLOFF));
                            gGL.syncMatrices();

                            mCubeVB->drawRange(LLRender::TRIANGLE_FAN, 0, 7, 8, get_box_fan_indices(camera, center));
                            stop_glerror();
                        }
                    }
                    else
                    {
                        if (volume->isLightSpotlight())
                        {
                            drawablep->getVOVolume()->updateSpotLightPriority();
                            fullscreen_spot_lights.push_back(drawablep);
                            continue;
                        }

                        glh::vec3f tc(c);
                        mat.mult_matrix_vec(tc);

                        fullscreen_lights.push_back(LLVector4(tc.v[0], tc.v[1], tc.v[2], s));
                        light_colors.push_back(LLVector4(col.mV[0], col.mV[1], col.mV[2], volume->getLightFalloff(DEFERRED_LIGHT_FALLOFF)));
                    }
                }

                // Bookmark comment to allow searching for mSpecialRenderMode == 3 (avatar edit mode),
                // prev site of appended deferred character light, removed by SL-13522 09/20

                unbindDeferredShader(gDeferredLightProgram);
            }

            if (!spot_lights.empty())
            {
                LL_PROFILE_ZONE_NAMED_CATEGORY_PIPELINE("renderDeferredLighting - projectors");
                LL_PROFILE_GPU_ZONE("projectors");
                LLGLDepthTest depth(GL_TRUE, GL_FALSE);
                bindDeferredShader(gDeferredSpotLightProgram);

                mCubeVB->setBuffer(LLVertexBuffer::MAP_VERTEX);

                gDeferredSpotLightProgram.enableTexture(LLShaderMgr::DEFERRED_PROJECTION);

                for (LLDrawable::drawable_list_t::iterator iter = spot_lights.begin(); iter != spot_lights.end(); ++iter)
                {
                    LLDrawable *drawablep = *iter;

                    LLVOVolume *volume = drawablep->getVOVolume();

                    LLVector4a center;
                    center.load3(drawablep->getPositionAgent().mV);
                    const F32 *c = center.getF32ptr();
                    F32        s = volume->getLightRadius() * 1.5f;

                    sVisibleLightCount++;

                    setupSpotLight(gDeferredSpotLightProgram, drawablep);

                    // send light color to shader in linear space
                    LLColor3 col = volume->getLightLinearColor();

                    gDeferredSpotLightProgram.uniform3fv(LLShaderMgr::LIGHT_CENTER, 1, c);
                    gDeferredSpotLightProgram.uniform1f(LLShaderMgr::LIGHT_SIZE, s);
                    gDeferredSpotLightProgram.uniform3fv(LLShaderMgr::DIFFUSE_COLOR, 1, col.mV);
                    gDeferredSpotLightProgram.uniform1f(LLShaderMgr::LIGHT_FALLOFF, volume->getLightFalloff(DEFERRED_LIGHT_FALLOFF));
                    gGL.syncMatrices();

                    mCubeVB->drawRange(LLRender::TRIANGLE_FAN, 0, 7, 8, get_box_fan_indices(camera, center));
                }
                gDeferredSpotLightProgram.disableTexture(LLShaderMgr::DEFERRED_PROJECTION);
                unbindDeferredShader(gDeferredSpotLightProgram);
            }

            // reset mDeferredVB to fullscreen triangle
            mDeferredVB->getVertexStrider(vert);
            vert[0].set(-1, 1, 0);
            vert[1].set(-1, -3, 0);
            vert[2].set(3, 1, 0);

            {
                LL_PROFILE_ZONE_NAMED_CATEGORY_PIPELINE("renderDeferredLighting - fullscreen lights");
                LLGLDepthTest depth(GL_FALSE);
                LL_PROFILE_GPU_ZONE("fullscreen lights");

                U32 count = 0;

                const U32 max_count = LL_DEFERRED_MULTI_LIGHT_COUNT;
                LLVector4 light[max_count];
                LLVector4 col[max_count];

                F32 far_z = 0.f;

                while (!fullscreen_lights.empty())
                {
                    light[count] = fullscreen_lights.front();
                    fullscreen_lights.pop_front();
                    col[count] = light_colors.front();
                    light_colors.pop_front();

                    far_z = llmin(light[count].mV[2] - light[count].mV[3], far_z);
                    count++;
                    if (count == max_count || fullscreen_lights.empty())
                    {
                        U32 idx = count - 1;
                        bindDeferredShader(gDeferredMultiLightProgram[idx]);
                        gDeferredMultiLightProgram[idx].uniform1i(LLShaderMgr::MULTI_LIGHT_COUNT, count);
                        gDeferredMultiLightProgram[idx].uniform4fv(LLShaderMgr::MULTI_LIGHT, count, (GLfloat *) light);
                        gDeferredMultiLightProgram[idx].uniform4fv(LLShaderMgr::MULTI_LIGHT_COL, count, (GLfloat *) col);
                        gDeferredMultiLightProgram[idx].uniform1f(LLShaderMgr::MULTI_LIGHT_FAR_Z, far_z);
                        far_z = 0.f;
                        count = 0;
                        mDeferredVB->setBuffer(LLVertexBuffer::MAP_VERTEX);
                        mDeferredVB->drawArrays(LLRender::TRIANGLES, 0, 3);
                        unbindDeferredShader(gDeferredMultiLightProgram[idx]);
                    }
                }

                bindDeferredShader(gDeferredMultiSpotLightProgram);

                gDeferredMultiSpotLightProgram.enableTexture(LLShaderMgr::DEFERRED_PROJECTION);

                mDeferredVB->setBuffer(LLVertexBuffer::MAP_VERTEX);

                for (LLDrawable::drawable_list_t::iterator iter = fullscreen_spot_lights.begin(); iter != fullscreen_spot_lights.end(); ++iter)
                {
                    LLDrawable *drawablep           = *iter;
                    LLVOVolume *volume              = drawablep->getVOVolume();
                    LLVector3   center              = drawablep->getPositionAgent();
                    F32 *       c                   = center.mV;
                    F32         light_size_final    = volume->getLightRadius() * 1.5f;
                    F32         light_falloff_final = volume->getLightFalloff(DEFERRED_LIGHT_FALLOFF);

                    sVisibleLightCount++;

                    glh::vec3f tc(c);
                    mat.mult_matrix_vec(tc);

                    setupSpotLight(gDeferredMultiSpotLightProgram, drawablep);

                    // send light color to shader in linear space
                    LLColor3 col = volume->getLightLinearColor();

                    gDeferredMultiSpotLightProgram.uniform3fv(LLShaderMgr::LIGHT_CENTER, 1, tc.v);
                    gDeferredMultiSpotLightProgram.uniform1f(LLShaderMgr::LIGHT_SIZE, light_size_final);
                    gDeferredMultiSpotLightProgram.uniform3fv(LLShaderMgr::DIFFUSE_COLOR, 1, col.mV);
                    gDeferredMultiSpotLightProgram.uniform1f(LLShaderMgr::LIGHT_FALLOFF, light_falloff_final);
                    mDeferredVB->drawArrays(LLRender::TRIANGLES, 0, 3);
                }

                gDeferredMultiSpotLightProgram.disableTexture(LLShaderMgr::DEFERRED_PROJECTION);
                unbindDeferredShader(gDeferredMultiSpotLightProgram);
            }
        }


        gGL.setColorMask(true, true);
    }

    {  // render non-deferred geometry (alpha, fullbright, glow)
        LLGLDisable blend(GL_BLEND);
        //LLGLDisable stencil(GL_STENCIL_TEST);

        pushRenderTypeMask();
        andRenderTypeMask(LLPipeline::RENDER_TYPE_ALPHA,
                          LLPipeline::RENDER_TYPE_ALPHA_PRE_WATER,
                          LLPipeline::RENDER_TYPE_ALPHA_POST_WATER,
                          LLPipeline::RENDER_TYPE_FULLBRIGHT,
                          LLPipeline::RENDER_TYPE_VOLUME,
                          LLPipeline::RENDER_TYPE_GLOW,
                          LLPipeline::RENDER_TYPE_BUMP,
                          LLPipeline::RENDER_TYPE_PASS_SIMPLE,
                          LLPipeline::RENDER_TYPE_PASS_ALPHA,
                          LLPipeline::RENDER_TYPE_PASS_ALPHA_MASK,
                          LLPipeline::RENDER_TYPE_PASS_BUMP,
                          LLPipeline::RENDER_TYPE_PASS_POST_BUMP,
                          LLPipeline::RENDER_TYPE_PASS_FULLBRIGHT,
                          LLPipeline::RENDER_TYPE_PASS_FULLBRIGHT_ALPHA_MASK,
                          LLPipeline::RENDER_TYPE_PASS_FULLBRIGHT_SHINY,
                          LLPipeline::RENDER_TYPE_PASS_GLOW,
                          LLPipeline::RENDER_TYPE_PASS_GRASS,
                          LLPipeline::RENDER_TYPE_PASS_SHINY,
                          LLPipeline::RENDER_TYPE_PASS_INVISIBLE,
                          LLPipeline::RENDER_TYPE_PASS_INVISI_SHINY,
                          LLPipeline::RENDER_TYPE_AVATAR,
                          LLPipeline::RENDER_TYPE_CONTROL_AV,
                          LLPipeline::RENDER_TYPE_ALPHA_MASK,
                          LLPipeline::RENDER_TYPE_FULLBRIGHT_ALPHA_MASK,
                          LLPipeline::RENDER_TYPE_WATER,
                          END_RENDER_TYPES);

        renderGeomPostDeferred(*LLViewerCamera::getInstance());
        popRenderTypeMask();
    }

    screen_target->flush();
}

void LLPipeline::setupSpotLight(LLGLSLShader& shader, LLDrawable* drawablep)
{
	//construct frustum
	LLVOVolume* volume = drawablep->getVOVolume();
	LLVector3 params = volume->getSpotLightParams();

	F32 fov = params.mV[0];
	F32 focus = params.mV[1];

	LLVector3 pos = drawablep->getPositionAgent();
	LLQuaternion quat = volume->getRenderRotation();
	LLVector3 scale = volume->getScale();
	
	//get near clip plane
	LLVector3 at_axis(0,0,-scale.mV[2]*0.5f);
	at_axis *= quat;

	LLVector3 np = pos+at_axis;
	at_axis.normVec();

	//get origin that has given fov for plane np, at_axis, and given scale
	F32 dist = (scale.mV[1]*0.5f)/tanf(fov*0.5f);

	LLVector3 origin = np - at_axis*dist;

	//matrix from volume space to agent space
	LLMatrix4 light_mat(quat, LLVector4(origin,1.f));

	glh::matrix4f light_to_agent((F32*) light_mat.mMatrix);
	glh::matrix4f light_to_screen = get_current_modelview() * light_to_agent;

	glh::matrix4f screen_to_light = light_to_screen.inverse();

	F32 s = volume->getLightRadius()*1.5f;
	F32 near_clip = dist;
	F32 width = scale.mV[VX];
	F32 height = scale.mV[VY];
	F32 far_clip = s+dist-scale.mV[VZ];

	F32 fovy = fov * RAD_TO_DEG;
	F32 aspect = width/height;

	glh::matrix4f trans(0.5f, 0.f, 0.f, 0.5f,
				0.f, 0.5f, 0.f, 0.5f,
				0.f, 0.f, 0.5f, 0.5f,
				0.f, 0.f, 0.f, 1.f);

	glh::vec3f p1(0, 0, -(near_clip+0.01f));
	glh::vec3f p2(0, 0, -(near_clip+1.f));

	glh::vec3f screen_origin(0, 0, 0);

	light_to_screen.mult_matrix_vec(p1);
	light_to_screen.mult_matrix_vec(p2);
	light_to_screen.mult_matrix_vec(screen_origin);

	glh::vec3f n = p2-p1;
	n.normalize();
	
	F32 proj_range = far_clip - near_clip;
	glh::matrix4f light_proj = gl_perspective(fovy, aspect, near_clip, far_clip);
	screen_to_light = trans * light_proj * screen_to_light;
	shader.uniformMatrix4fv(LLShaderMgr::PROJECTOR_MATRIX, 1, FALSE, screen_to_light.m);
	shader.uniform1f(LLShaderMgr::PROJECTOR_NEAR, near_clip);
	shader.uniform3fv(LLShaderMgr::PROJECTOR_P, 1, p1.v);
	shader.uniform3fv(LLShaderMgr::PROJECTOR_N, 1, n.v);
	shader.uniform3fv(LLShaderMgr::PROJECTOR_ORIGIN, 1, screen_origin.v);
	shader.uniform1f(LLShaderMgr::PROJECTOR_RANGE, proj_range);
	shader.uniform1f(LLShaderMgr::PROJECTOR_AMBIANCE, params.mV[2]);
	S32 s_idx = -1;

	for (U32 i = 0; i < 2; i++)
	{
		if (mShadowSpotLight[i] == drawablep)
		{
			s_idx = i;
		}
	}

	shader.uniform1i(LLShaderMgr::PROJECTOR_SHADOW_INDEX, s_idx);

	if (s_idx >= 0)
	{
		shader.uniform1f(LLShaderMgr::PROJECTOR_SHADOW_FADE, 1.f-mSpotLightFade[s_idx]);
	}
	else
	{
		shader.uniform1f(LLShaderMgr::PROJECTOR_SHADOW_FADE, 1.f);
	}

    //if (!gCubeSnapshot)
	{
		LLDrawable* potential = drawablep;
		//determine if this is a good light for casting shadows
		F32 m_pri = volume->getSpotLightPriority();

		for (U32 i = 0; i < 2; i++)
		{
			F32 pri = 0.f;

			if (mTargetShadowSpotLight[i].notNull())
			{
				pri = mTargetShadowSpotLight[i]->getVOVolume()->getSpotLightPriority();			
			}

			if (m_pri > pri)
			{
				LLDrawable* temp = mTargetShadowSpotLight[i];
				mTargetShadowSpotLight[i] = potential;
				potential = temp;
				m_pri = pri;
			}
		}
	}

	LLViewerTexture* img = volume->getLightTexture();

	if (img == NULL)
	{
		img = LLViewerFetchedTexture::sWhiteImagep;
	}

	S32 channel = shader.enableTexture(LLShaderMgr::DEFERRED_PROJECTION);

	if (channel > -1)
	{
		if (img)
		{
			gGL.getTexUnit(channel)->bind(img);

			F32 lod_range = logf(img->getWidth())/logf(2.f);

			shader.uniform1f(LLShaderMgr::PROJECTOR_FOCUS, focus);
			shader.uniform1f(LLShaderMgr::PROJECTOR_LOD, lod_range);
			shader.uniform1f(LLShaderMgr::PROJECTOR_AMBIENT_LOD, llclamp((proj_range-focus)/proj_range*lod_range, 0.f, 1.f));
		}
	}
		
}

void LLPipeline::unbindDeferredShader(LLGLSLShader &shader)
{
    LLRenderTarget* deferred_target       = &mRT->deferredScreen;
    //LLRenderTarget* deferred_depth_target = &mRT->deferredDepth;
    LLRenderTarget* deferred_light_target = &mRT->deferredLight;

	stop_glerror();
    shader.disableTexture(LLShaderMgr::DEFERRED_NORMAL, deferred_target->getUsage());
    shader.disableTexture(LLShaderMgr::DEFERRED_DIFFUSE, deferred_target->getUsage());
    shader.disableTexture(LLShaderMgr::DEFERRED_SPECULAR, deferred_target->getUsage());
    shader.disableTexture(LLShaderMgr::DEFERRED_EMISSIVE, deferred_target->getUsage());
    shader.disableTexture(LLShaderMgr::DEFERRED_BRDF_LUT);
    //shader.disableTexture(LLShaderMgr::DEFERRED_DEPTH, deferred_depth_target->getUsage());
    shader.disableTexture(LLShaderMgr::DEFERRED_DEPTH, deferred_target->getUsage());
    shader.disableTexture(LLShaderMgr::DEFERRED_LIGHT, deferred_light_target->getUsage());
	shader.disableTexture(LLShaderMgr::DIFFUSE_MAP);
	shader.disableTexture(LLShaderMgr::DEFERRED_BLOOM);

	for (U32 i = 0; i < 4; i++)
	{
		if (shader.disableTexture(LLShaderMgr::DEFERRED_SHADOW0+i) > -1)
		{
			glTexParameteri(GL_TEXTURE_2D, GL_TEXTURE_COMPARE_MODE, GL_NONE);
		}
	}

	for (U32 i = 4; i < 6; i++)
	{
		if (shader.disableTexture(LLShaderMgr::DEFERRED_SHADOW0+i) > -1)
		{
			glTexParameteri(GL_TEXTURE_2D, GL_TEXTURE_COMPARE_MODE, GL_NONE);
		}
	}

	shader.disableTexture(LLShaderMgr::DEFERRED_NOISE);
	shader.disableTexture(LLShaderMgr::DEFERRED_LIGHTFUNC);

	S32 channel = shader.disableTexture(LLShaderMgr::ENVIRONMENT_MAP, LLTexUnit::TT_CUBE_MAP);
	if (channel > -1)
	{
		LLCubeMap* cube_map = gSky.mVOSkyp ? gSky.mVOSkyp->getCubeMap() : NULL;
		if (cube_map)
		{
			cube_map->disable();
		}
	}

    unbindReflectionProbes(shader);

	gGL.getTexUnit(0)->unbind(LLTexUnit::TT_TEXTURE);
	gGL.getTexUnit(0)->activate();
	shader.unbind();
}

void LLPipeline::setEnvMat(LLGLSLShader& shader)
{
    F32* m = gGLModelView;

    F32 mat[] = { m[0], m[1], m[2],
                    m[4], m[5], m[6],
                    m[8], m[9], m[10] };

    shader.uniformMatrix3fv(LLShaderMgr::DEFERRED_ENV_MAT, 1, TRUE, mat);
}

void LLPipeline::bindReflectionProbes(LLGLSLShader& shader)
{
    if (!sReflectionProbesEnabled)
    {
        return;
    }

    S32 channel = shader.enableTexture(LLShaderMgr::REFLECTION_PROBES, LLTexUnit::TT_CUBE_MAP_ARRAY);
    bool bound = false;
    if (channel > -1 && mReflectionMapManager.mTexture.notNull())
    {
        mReflectionMapManager.mTexture->bind(channel);
        bound = true;
    }

    channel = shader.enableTexture(LLShaderMgr::IRRADIANCE_PROBES, LLTexUnit::TT_CUBE_MAP_ARRAY);
    if (channel > -1 && mReflectionMapManager.mIrradianceMaps.notNull())
    {
        mReflectionMapManager.mIrradianceMaps->bind(channel);
        bound = true;
    }

    if (bound)
    {
        mReflectionMapManager.setUniforms();

        setEnvMat(shader);
    }
}

void LLPipeline::unbindReflectionProbes(LLGLSLShader& shader)
{
    S32 channel = shader.disableTexture(LLShaderMgr::REFLECTION_PROBES, LLTexUnit::TT_CUBE_MAP);
    if (channel > -1 && mReflectionMapManager.mTexture.notNull())
    {
        mReflectionMapManager.mTexture->unbind();
        if (channel == 0)
        {
            gGL.getTexUnit(channel)->enable(LLTexUnit::TT_TEXTURE);
        }
    }
}


inline float sgn(float a)
{
    if (a > 0.0F) return (1.0F);
    if (a < 0.0F) return (-1.0F);
    return (0.0F);
}

glh::matrix4f look(const LLVector3 pos, const LLVector3 dir, const LLVector3 up)
{
	glh::matrix4f ret;

	LLVector3 dirN;
	LLVector3 upN;
	LLVector3 lftN;

	lftN = dir % up;
	lftN.normVec();
	
	upN = lftN % dir;
	upN.normVec();
	
	dirN = dir;
	dirN.normVec();

	ret.m[ 0] = lftN[0];
	ret.m[ 1] = upN[0];
	ret.m[ 2] = -dirN[0];
	ret.m[ 3] = 0.f;

	ret.m[ 4] = lftN[1];
	ret.m[ 5] = upN[1];
	ret.m[ 6] = -dirN[1];
	ret.m[ 7] = 0.f;

	ret.m[ 8] = lftN[2];
	ret.m[ 9] = upN[2];
	ret.m[10] = -dirN[2];
	ret.m[11] = 0.f;

	ret.m[12] = -(lftN*pos);
	ret.m[13] = -(upN*pos);
	ret.m[14] = dirN*pos;
	ret.m[15] = 1.f;

	return ret;
}

glh::matrix4f scale_translate_to_fit(const LLVector3 min, const LLVector3 max)
{
	glh::matrix4f ret;
	ret.m[ 0] = 2/(max[0]-min[0]);
	ret.m[ 4] = 0;
	ret.m[ 8] = 0;
	ret.m[12] = -(max[0]+min[0])/(max[0]-min[0]);

	ret.m[ 1] = 0;
	ret.m[ 5] = 2/(max[1]-min[1]);
	ret.m[ 9] = 0;
	ret.m[13] = -(max[1]+min[1])/(max[1]-min[1]);

	ret.m[ 2] = 0;
	ret.m[ 6] = 0;
	ret.m[10] = 2/(max[2]-min[2]);
	ret.m[14] = -(max[2]+min[2])/(max[2]-min[2]);

	ret.m[ 3] = 0;
	ret.m[ 7] = 0;
	ret.m[11] = 0;
	ret.m[15] = 1;

	return ret;
}

static LLTrace::BlockTimerStatHandle FTM_SHADOW_RENDER("Render Shadows");
static LLTrace::BlockTimerStatHandle FTM_SHADOW_ALPHA("Alpha Shadow");
static LLTrace::BlockTimerStatHandle FTM_SHADOW_SIMPLE("Simple Shadow");
static LLTrace::BlockTimerStatHandle FTM_SHADOW_GEOM("Shadow Geom");

static LLTrace::BlockTimerStatHandle FTM_SHADOW_ALPHA_MASKED("Alpha Masked");
static LLTrace::BlockTimerStatHandle FTM_SHADOW_ALPHA_BLEND("Alpha Blend");
static LLTrace::BlockTimerStatHandle FTM_SHADOW_ALPHA_TREE("Alpha Tree");
static LLTrace::BlockTimerStatHandle FTM_SHADOW_ALPHA_GRASS("Alpha Grass");
static LLTrace::BlockTimerStatHandle FTM_SHADOW_FULLBRIGHT_ALPHA_MASKED("Fullbright Alpha Masked");

void LLPipeline::renderShadow(glh::matrix4f& view, glh::matrix4f& proj, LLCamera& shadow_cam, LLCullResult& result, bool use_shader, bool use_occlusion, U32 target_width)
{
    LL_PROFILE_ZONE_SCOPED_CATEGORY_PIPELINE; //LL_RECORD_BLOCK_TIME(FTM_SHADOW_RENDER);
    LL_PROFILE_GPU_ZONE("renderShadow");
    //disable occlusion culling for shadow passes (save setting to restore later)
    S32 occlude = LLPipeline::sUseOcclusion;
    if (!use_occlusion)
    {
        LLPipeline::sUseOcclusion = 0;
    }
    LLPipeline::sShadowRender = true;

    static const U32 types[] = {
        LLRenderPass::PASS_SIMPLE,
        LLRenderPass::PASS_FULLBRIGHT,
        LLRenderPass::PASS_SHINY,
        LLRenderPass::PASS_BUMP,
        LLRenderPass::PASS_FULLBRIGHT_SHINY ,
        LLRenderPass::PASS_MATERIAL,
        LLRenderPass::PASS_MATERIAL_ALPHA_EMISSIVE,
        LLRenderPass::PASS_SPECMAP,
        LLRenderPass::PASS_SPECMAP_EMISSIVE,
        LLRenderPass::PASS_NORMMAP,
        LLRenderPass::PASS_NORMMAP_EMISSIVE,
        LLRenderPass::PASS_NORMSPEC,
        LLRenderPass::PASS_NORMSPEC_EMISSIVE
    };

    LLGLEnable cull(GL_CULL_FACE);

    //enable depth clamping if available
    //LLGLEnable depth_clamp(GL_DEPTH_CLAMP);

    if (use_shader)
    {
        gDeferredShadowCubeProgram.bind();
    }

    LLRenderTarget& occlusion_target = LLViewerCamera::sCurCameraID >= LLViewerCamera::CAMERA_SPOT_SHADOW0 ?
        mSpotShadowOcclusion[LLViewerCamera::sCurCameraID - LLViewerCamera::CAMERA_SPOT_SHADOW0] :
        mRT->shadowOcclusion[LLViewerCamera::sCurCameraID - LLViewerCamera::CAMERA_SUN_SHADOW0];

    occlusion_target.bindTarget();
    updateCull(shadow_cam, result);
    occlusion_target.flush();

    stateSort(shadow_cam, result);


    //generate shadow map
    gGL.matrixMode(LLRender::MM_PROJECTION);
    gGL.pushMatrix();
    gGL.loadMatrix(proj.m);
    gGL.matrixMode(LLRender::MM_MODELVIEW);
    gGL.pushMatrix();
    gGL.loadMatrix(view.m);

    stop_glerror();
    gGLLastMatrix = NULL;

    gGL.getTexUnit(0)->unbind(LLTexUnit::TT_TEXTURE);

    stop_glerror();

    LLEnvironment& environment = LLEnvironment::instance();

    LLVertexBuffer::unbind();

    for (int j = 0; j < 2; ++j) // 0 -- static, 1 -- rigged
    {
        bool rigged = j == 1;
        if (!use_shader)
        { //occlusion program is general purpose depth-only no-textures
            gOcclusionProgram.bind(rigged);
        }
        else
        {
            gDeferredShadowProgram.bind(rigged);
            LLGLSLShader::sCurBoundShaderPtr->uniform1i(LLShaderMgr::SUN_UP_FACTOR, environment.getIsSunUp() ? 1 : 0);
        }

        gGL.diffuseColor4f(1, 1, 1, 1);

        S32 shadow_detail = gSavedSettings.getS32("RenderShadowDetail");

        // if not using VSM, disable color writes
        if (shadow_detail <= 2)
        {
            gGL.setColorMask(false, false);
        }

        LL_PROFILE_ZONE_NAMED_CATEGORY_PIPELINE("shadow simple"); //LL_RECORD_BLOCK_TIME(FTM_SHADOW_SIMPLE);
        LL_PROFILE_GPU_ZONE("shadow simple");
        gGL.getTexUnit(0)->disable();
        for (U32 i = 0; i < sizeof(types) / sizeof(U32); ++i)
        {
            renderObjects(types[i], LLVertexBuffer::MAP_VERTEX, FALSE, FALSE, rigged);
        }
        gGL.getTexUnit(0)->enable(LLTexUnit::TT_TEXTURE);
        if (!use_shader)
        {
            gOcclusionProgram.unbind();
        }


    }

    if (use_shader)
    {
        LL_PROFILE_ZONE_NAMED_CATEGORY_PIPELINE("shadow geom");

        gDeferredShadowProgram.unbind();
        renderGeomShadow(shadow_cam);
        gDeferredShadowProgram.bind();
        gDeferredShadowProgram.uniform1i(LLShaderMgr::SUN_UP_FACTOR, environment.getIsSunUp() ? 1 : 0);
    }
    else
    {
        LL_PROFILE_ZONE_NAMED_CATEGORY_PIPELINE("shadow geom");

        renderGeomShadow(shadow_cam);
    }

    {
        LL_PROFILE_ZONE_NAMED_CATEGORY_PIPELINE("shadow alpha");
        LL_PROFILE_GPU_ZONE("shadow alpha");
        for (int i = 0; i < 2; ++i)
        {
            bool rigged = i == 1;

            gDeferredShadowAlphaMaskProgram.bind(rigged);
            LLGLSLShader::sCurBoundShaderPtr->uniform1f(LLShaderMgr::DEFERRED_SHADOW_TARGET_WIDTH, (float)target_width);
            LLGLSLShader::sCurBoundShaderPtr->uniform1i(LLShaderMgr::SUN_UP_FACTOR, environment.getIsSunUp() ? 1 : 0);

            U32 mask = LLVertexBuffer::MAP_VERTEX |
                LLVertexBuffer::MAP_TEXCOORD0 |
                LLVertexBuffer::MAP_COLOR |
                LLVertexBuffer::MAP_TEXTURE_INDEX;

            {
                LL_PROFILE_ZONE_NAMED_CATEGORY_PIPELINE("shadow alpha masked");
                renderMaskedObjects(LLRenderPass::PASS_ALPHA_MASK, mask, TRUE, TRUE, rigged);
            }

            {
                LL_PROFILE_ZONE_NAMED_CATEGORY_PIPELINE("shadow alpha blend");
                LLGLSLShader::sCurBoundShaderPtr->setMinimumAlpha(0.598f);
                renderAlphaObjects(mask, TRUE, TRUE, rigged);
            }


            {
                LL_PROFILE_ZONE_NAMED_CATEGORY_PIPELINE("shadow fullbright alpha masked");
                gDeferredShadowFullbrightAlphaMaskProgram.bind(rigged);
                LLGLSLShader::sCurBoundShaderPtr->uniform1f(LLShaderMgr::DEFERRED_SHADOW_TARGET_WIDTH, (float)target_width);
                LLGLSLShader::sCurBoundShaderPtr->uniform1i(LLShaderMgr::SUN_UP_FACTOR, environment.getIsSunUp() ? 1 : 0);
                renderFullbrightMaskedObjects(LLRenderPass::PASS_FULLBRIGHT_ALPHA_MASK, mask, TRUE, TRUE, rigged);
            }


            {
                LL_PROFILE_ZONE_NAMED_CATEGORY_PIPELINE("shadow alpha grass");
                gDeferredTreeShadowProgram.bind(rigged);
                if (i == 0)
                {
                    LLGLSLShader::sCurBoundShaderPtr->setMinimumAlpha(0.598f);
                    renderObjects(LLRenderPass::PASS_GRASS, LLVertexBuffer::MAP_VERTEX | LLVertexBuffer::MAP_TEXCOORD0, TRUE);
                }

                U32 no_idx_mask = mask & ~LLVertexBuffer::MAP_TEXTURE_INDEX;
                renderMaskedObjects(LLRenderPass::PASS_NORMSPEC_MASK, no_idx_mask, true, false, rigged);
                renderMaskedObjects(LLRenderPass::PASS_MATERIAL_ALPHA_MASK, no_idx_mask, true, false, rigged);
                renderMaskedObjects(LLRenderPass::PASS_SPECMAP_MASK, no_idx_mask, true, false, rigged);
                renderMaskedObjects(LLRenderPass::PASS_NORMMAP_MASK, no_idx_mask, true, false, rigged);
            }
        }
    }

    //glCullFace(GL_BACK);

    gDeferredShadowCubeProgram.bind();
    gGLLastMatrix = NULL;
    gGL.loadMatrix(gGLModelView);

    LLRenderTarget& occlusion_source = LLViewerCamera::sCurCameraID >= LLViewerCamera::CAMERA_SPOT_SHADOW0 ?
        mSpotShadow[LLViewerCamera::sCurCameraID - LLViewerCamera::CAMERA_SPOT_SHADOW0] :
        mRT->shadow[LLViewerCamera::sCurCameraID - LLViewerCamera::CAMERA_SUN_SHADOW0];

    if (occlude > 1)
    {
        doOcclusion(shadow_cam, occlusion_source, occlusion_target);
    }

    if (use_shader)
    {
        gDeferredShadowProgram.unbind();
    }

    gGL.setColorMask(true, true);

    gGL.matrixMode(LLRender::MM_PROJECTION);
    gGL.popMatrix();
    gGL.matrixMode(LLRender::MM_MODELVIEW);
    gGL.popMatrix();
    gGLLastMatrix = NULL;

    LLPipeline::sUseOcclusion = occlude;
    LLPipeline::sShadowRender = false;
}

bool LLPipeline::getVisiblePointCloud(LLCamera& camera, LLVector3& min, LLVector3& max, std::vector<LLVector3>& fp, LLVector3 light_dir)
{
    LL_PROFILE_ZONE_SCOPED_CATEGORY_PIPELINE;
	//get point cloud of intersection of frust and min, max

	if (getVisibleExtents(camera, min, max))
	{
		return false;
	}

	//get set of planes on bounding box
	LLPlane bp[] = { 
		LLPlane(min, LLVector3(-1,0,0)),
		LLPlane(min, LLVector3(0,-1,0)),
		LLPlane(min, LLVector3(0,0,-1)),
		LLPlane(max, LLVector3(1,0,0)),
		LLPlane(max, LLVector3(0,1,0)),
		LLPlane(max, LLVector3(0,0,1))};
	
	//potential points
	std::vector<LLVector3> pp;

	//add corners of AABB
	pp.push_back(LLVector3(min.mV[0], min.mV[1], min.mV[2]));
	pp.push_back(LLVector3(max.mV[0], min.mV[1], min.mV[2]));
	pp.push_back(LLVector3(min.mV[0], max.mV[1], min.mV[2]));
	pp.push_back(LLVector3(max.mV[0], max.mV[1], min.mV[2]));
	pp.push_back(LLVector3(min.mV[0], min.mV[1], max.mV[2]));
	pp.push_back(LLVector3(max.mV[0], min.mV[1], max.mV[2]));
	pp.push_back(LLVector3(min.mV[0], max.mV[1], max.mV[2]));
	pp.push_back(LLVector3(max.mV[0], max.mV[1], max.mV[2]));

	//add corners of camera frustum
	for (U32 i = 0; i < LLCamera::AGENT_FRUSTRUM_NUM; i++)
	{
		pp.push_back(camera.mAgentFrustum[i]);
	}


	//bounding box line segments
	U32 bs[] = 
			{
		0,1,
		1,3,
		3,2,
		2,0,

		4,5,
		5,7,
		7,6,
		6,4,

		0,4,
		1,5,
		3,7,
		2,6
	};

	for (U32 i = 0; i < 12; i++)
	{ //for each line segment in bounding box
		for (U32 j = 0; j < LLCamera::AGENT_PLANE_NO_USER_CLIP_NUM; j++) 
		{ //for each plane in camera frustum
			const LLPlane& cp = camera.getAgentPlane(j);
			const LLVector3& v1 = pp[bs[i*2+0]];
			const LLVector3& v2 = pp[bs[i*2+1]];
			LLVector3 n;
			cp.getVector3(n);

			LLVector3 line = v1-v2;

			F32 d1 = line*n;
			F32 d2 = -cp.dist(v2);

			F32 t = d2/d1;

			if (t > 0.f && t < 1.f)
			{
				LLVector3 intersect = v2+line*t;
				pp.push_back(intersect);
			}
		}
	}
			
	//camera frustum line segments
	const U32 fs[] =
	{
		0,1,
		1,2,
		2,3,
		3,0,

		4,5,
		5,6,
		6,7,
		7,4,
	
		0,4,
		1,5,
		2,6,
		3,7	
	};

	for (U32 i = 0; i < 12; i++)
	{
		for (U32 j = 0; j < 6; ++j)
		{
			const LLVector3& v1 = pp[fs[i*2+0]+8];
			const LLVector3& v2 = pp[fs[i*2+1]+8];
			const LLPlane& cp = bp[j];
			LLVector3 n;
			cp.getVector3(n);

			LLVector3 line = v1-v2;

			F32 d1 = line*n;
			F32 d2 = -cp.dist(v2);

			F32 t = d2/d1;

			if (t > 0.f && t < 1.f)
			{
				LLVector3 intersect = v2+line*t;
				pp.push_back(intersect);
			}	
		}
	}

	LLVector3 ext[] = { min-LLVector3(0.05f,0.05f,0.05f),
		max+LLVector3(0.05f,0.05f,0.05f) };

	for (U32 i = 0; i < pp.size(); ++i)
	{
		bool found = true;

		const F32* p = pp[i].mV;
			
		for (U32 j = 0; j < 3; ++j)
		{
			if (p[j] < ext[0].mV[j] ||
				p[j] > ext[1].mV[j])
			{
				found = false;
				break;
			}
		}
				
		for (U32 j = 0; j < LLCamera::AGENT_PLANE_NO_USER_CLIP_NUM; ++j)
		{
			const LLPlane& cp = camera.getAgentPlane(j);
			F32 dist = cp.dist(pp[i]);
			if (dist > 0.05f) //point is above some plane, not contained
			{
				found = false;
				break;
			}
		}

		if (found)
		{
			fp.push_back(pp[i]);
		}
	}
	
	if (fp.empty())
	{
		return false;
	}
	
	return true;
}

void LLPipeline::renderHighlight(const LLViewerObject* obj, F32 fade)
{
	if (obj && obj->getVolume())
	{
		for (LLViewerObject::child_list_t::const_iterator iter = obj->getChildren().begin(); iter != obj->getChildren().end(); ++iter)
		{
			renderHighlight(*iter, fade);
		}

		LLDrawable* drawable = obj->mDrawable;
		if (drawable)
		{
			for (S32 i = 0; i < drawable->getNumFaces(); ++i)
			{
				LLFace* face = drawable->getFace(i);
				if (face)
				{
					face->renderSelected(LLViewerTexture::sNullImagep, LLColor4(1,1,1,fade));
				}
			}
		}
	}
}

void LLPipeline::generateHighlight(LLCamera& camera)
{
	//render highlighted object as white into offscreen render target
	if (mHighlightObject.notNull())
	{
		mHighlightSet.insert(HighlightItem(mHighlightObject));
	}
    llassert(!gCubeSnapshot);

	if (!mHighlightSet.empty())
	{
		F32 transition = gFrameIntervalSeconds.value()/RenderHighlightFadeTime;

		LLGLDisable test(GL_ALPHA_TEST);
		LLGLDepthTest depth(GL_FALSE);
		mHighlight.bindTarget();
		disableLights();
		gGL.setColorMask(true, true);
		mHighlight.clear();

        gHighlightProgram.bind();

		gGL.getTexUnit(0)->bind(LLViewerFetchedTexture::sWhiteImagep);
		for (std::set<HighlightItem>::iterator iter = mHighlightSet.begin(); iter != mHighlightSet.end(); )
		{
			std::set<HighlightItem>::iterator cur_iter = iter++;

			if (cur_iter->mItem.isNull())
			{
				mHighlightSet.erase(cur_iter);
				continue;
			}

			if (cur_iter->mItem == mHighlightObject)
			{
				cur_iter->incrFade(transition); 
			}
			else
			{
				cur_iter->incrFade(-transition);
				if (cur_iter->mFade <= 0.f)
				{
					mHighlightSet.erase(cur_iter);
					continue;
				}
			}

			renderHighlight(cur_iter->mItem->getVObj(), cur_iter->mFade);
		}

		mHighlight.flush();
		gGL.setColorMask(true, false);
		gViewerWindow->setup3DViewport();
	}
}

LLRenderTarget* LLPipeline::getSunShadowTarget(U32 i)
{
    llassert(i < 4);
    return &mRT->shadow[i];
}

LLRenderTarget* LLPipeline::getSpotShadowTarget(U32 i)
{
    llassert(i < 2);
    return &mSpotShadow[i];
}

static LLTrace::BlockTimerStatHandle FTM_GEN_SUN_SHADOW("Gen Sun Shadow");
static LLTrace::BlockTimerStatHandle FTM_GEN_SUN_SHADOW_SPOT_RENDER("Spot Shadow Render");

void LLPipeline::generateSunShadow(LLCamera& camera)
{
	if (!sRenderDeferred || RenderShadowDetail <= 0)
	{
		return;
	}

	LL_PROFILE_ZONE_SCOPED_CATEGORY_PIPELINE; //LL_RECORD_BLOCK_TIME(FTM_GEN_SUN_SHADOW);
    LL_PROFILE_GPU_ZONE("generateSunShadow");

	bool skip_avatar_update = false;
	if (!isAgentAvatarValid() || gAgentCamera.getCameraAnimating() || gAgentCamera.getCameraMode() != CAMERA_MODE_MOUSELOOK || !LLVOAvatar::sVisibleInFirstPerson)
	{

		skip_avatar_update = true;
	}

	if (!skip_avatar_update)
	{
		gAgentAvatarp->updateAttachmentVisibility(CAMERA_MODE_THIRD_PERSON);
	}

	F64 last_modelview[16];
	F64 last_projection[16];
	for (U32 i = 0; i < 16; i++)
	{ //store last_modelview of world camera
		last_modelview[i] = gGLLastModelView[i];
		last_projection[i] = gGLLastProjection[i];
	}

	pushRenderTypeMask();
	andRenderTypeMask(LLPipeline::RENDER_TYPE_SIMPLE,
					LLPipeline::RENDER_TYPE_ALPHA,
                    LLPipeline::RENDER_TYPE_ALPHA_PRE_WATER,
                    LLPipeline::RENDER_TYPE_ALPHA_POST_WATER,
					LLPipeline::RENDER_TYPE_GRASS,
                    LLPipeline::RENDER_TYPE_GLTF_PBR,
					LLPipeline::RENDER_TYPE_FULLBRIGHT,
					LLPipeline::RENDER_TYPE_BUMP,
					LLPipeline::RENDER_TYPE_VOLUME,
					LLPipeline::RENDER_TYPE_AVATAR,
					LLPipeline::RENDER_TYPE_CONTROL_AV,
					LLPipeline::RENDER_TYPE_TREE, 
					LLPipeline::RENDER_TYPE_TERRAIN,
					LLPipeline::RENDER_TYPE_WATER,
					LLPipeline::RENDER_TYPE_VOIDWATER,
					LLPipeline::RENDER_TYPE_PASS_ALPHA,
					LLPipeline::RENDER_TYPE_PASS_ALPHA_MASK,
					LLPipeline::RENDER_TYPE_PASS_FULLBRIGHT_ALPHA_MASK,
					LLPipeline::RENDER_TYPE_PASS_GRASS,
					LLPipeline::RENDER_TYPE_PASS_SIMPLE,
					LLPipeline::RENDER_TYPE_PASS_BUMP,
					LLPipeline::RENDER_TYPE_PASS_FULLBRIGHT,
					LLPipeline::RENDER_TYPE_PASS_SHINY,
					LLPipeline::RENDER_TYPE_PASS_FULLBRIGHT_SHINY,
					LLPipeline::RENDER_TYPE_PASS_MATERIAL,
					LLPipeline::RENDER_TYPE_PASS_MATERIAL_ALPHA,
					LLPipeline::RENDER_TYPE_PASS_MATERIAL_ALPHA_MASK,
					LLPipeline::RENDER_TYPE_PASS_MATERIAL_ALPHA_EMISSIVE,
					LLPipeline::RENDER_TYPE_PASS_SPECMAP,
					LLPipeline::RENDER_TYPE_PASS_SPECMAP_BLEND,
					LLPipeline::RENDER_TYPE_PASS_SPECMAP_MASK,
					LLPipeline::RENDER_TYPE_PASS_SPECMAP_EMISSIVE,
					LLPipeline::RENDER_TYPE_PASS_NORMMAP,
					LLPipeline::RENDER_TYPE_PASS_NORMMAP_BLEND,
					LLPipeline::RENDER_TYPE_PASS_NORMMAP_MASK,
					LLPipeline::RENDER_TYPE_PASS_NORMMAP_EMISSIVE,
					LLPipeline::RENDER_TYPE_PASS_NORMSPEC,
					LLPipeline::RENDER_TYPE_PASS_NORMSPEC_BLEND,
					LLPipeline::RENDER_TYPE_PASS_NORMSPEC_MASK,
					LLPipeline::RENDER_TYPE_PASS_NORMSPEC_EMISSIVE,
                    LLPipeline::RENDER_TYPE_PASS_ALPHA_MASK_RIGGED,
                    LLPipeline::RENDER_TYPE_PASS_FULLBRIGHT_ALPHA_MASK_RIGGED,
                    LLPipeline::RENDER_TYPE_PASS_SIMPLE_RIGGED,
                    LLPipeline::RENDER_TYPE_PASS_BUMP_RIGGED,
                    LLPipeline::RENDER_TYPE_PASS_FULLBRIGHT_RIGGED,
                    LLPipeline::RENDER_TYPE_PASS_SHINY_RIGGED,
                    LLPipeline::RENDER_TYPE_PASS_FULLBRIGHT_SHINY_RIGGED,
                    LLPipeline::RENDER_TYPE_PASS_MATERIAL_RIGGED,
                    LLPipeline::RENDER_TYPE_PASS_MATERIAL_ALPHA_RIGGED,
                    LLPipeline::RENDER_TYPE_PASS_MATERIAL_ALPHA_MASK_RIGGED,
                    LLPipeline::RENDER_TYPE_PASS_MATERIAL_ALPHA_EMISSIVE_RIGGED,
                    LLPipeline::RENDER_TYPE_PASS_SPECMAP_RIGGED,
                    LLPipeline::RENDER_TYPE_PASS_SPECMAP_BLEND_RIGGED,
                    LLPipeline::RENDER_TYPE_PASS_SPECMAP_MASK_RIGGED,
                    LLPipeline::RENDER_TYPE_PASS_SPECMAP_EMISSIVE_RIGGED,
                    LLPipeline::RENDER_TYPE_PASS_NORMMAP_RIGGED,
                    LLPipeline::RENDER_TYPE_PASS_NORMMAP_BLEND_RIGGED,
                    LLPipeline::RENDER_TYPE_PASS_NORMMAP_MASK_RIGGED,
                    LLPipeline::RENDER_TYPE_PASS_NORMMAP_EMISSIVE_RIGGED,
                    LLPipeline::RENDER_TYPE_PASS_NORMSPEC_RIGGED,
                    LLPipeline::RENDER_TYPE_PASS_NORMSPEC_BLEND_RIGGED,
                    LLPipeline::RENDER_TYPE_PASS_NORMSPEC_MASK_RIGGED,
                    LLPipeline::RENDER_TYPE_PASS_NORMSPEC_EMISSIVE_RIGGED,
                    LLPipeline::RENDER_TYPE_PASS_GLTF_PBR,
                    LLPipeline::RENDER_TYPE_PASS_GLTF_PBR_RIGGED,
					END_RENDER_TYPES);

	gGL.setColorMask(false, false);

    LLEnvironment& environment = LLEnvironment::instance();

	//get sun view matrix
	
	//store current projection/modelview matrix
	glh::matrix4f saved_proj = get_current_projection();
	glh::matrix4f saved_view = get_current_modelview();
	glh::matrix4f inv_view = saved_view.inverse();

	glh::matrix4f view[6];
	glh::matrix4f proj[6];
	
	//clip contains parallel split distances for 3 splits
	LLVector3 clip = RenderShadowClipPlanes;

    LLVector3 caster_dir(environment.getIsSunUp() ? mSunDir : mMoonDir);

	//F32 slope_threshold = gSavedSettings.getF32("RenderShadowSlopeThreshold");

	//far clip on last split is minimum of camera view distance and 128
	mSunClipPlanes = LLVector4(clip, clip.mV[2] * clip.mV[2]/clip.mV[1]);

	clip = RenderShadowOrthoClipPlanes;
	mSunOrthoClipPlanes = LLVector4(clip, clip.mV[2]*clip.mV[2]/clip.mV[1]);

    //if (gCubeSnapshot)
    { //always do a single 64m shadow in reflection maps
        mSunClipPlanes.set(64.f, 128.f, 256.f);
        mSunOrthoClipPlanes.set(64.f, 128.f, 256.f);
    }

	//currently used for amount to extrude frusta corners for constructing shadow frusta
	//LLVector3 n = RenderShadowNearDist;
	//F32 nearDist[] = { n.mV[0], n.mV[1], n.mV[2], n.mV[2] };

	//put together a universal "near clip" plane for shadow frusta
	LLPlane shadow_near_clip;
	{
		LLVector3 p = gAgent.getPositionAgent();
		p += caster_dir * RenderFarClip*2.f;
		shadow_near_clip.setVec(p, caster_dir);
	}

	LLVector3 lightDir = -caster_dir;
	lightDir.normVec();

	glh::vec3f light_dir(lightDir.mV);

	//create light space camera matrix
	
	LLVector3 at = lightDir;

	LLVector3 up = camera.getAtAxis();

	if (fabsf(up*lightDir) > 0.75f)
	{
		up = camera.getUpAxis();
	}

	/*LLVector3 left = up%at;
	up = at%left;*/

	up.normVec();
	at.normVec();
	
	
	LLCamera main_camera = camera;
	
	F32 near_clip = 0.f;
	{
		//get visible point cloud
		std::vector<LLVector3> fp;

		main_camera.calcAgentFrustumPlanes(main_camera.mAgentFrustum);
		
		LLVector3 min,max;
		getVisiblePointCloud(main_camera,min,max,fp);

		if (fp.empty())
		{
			if (!hasRenderDebugMask(RENDER_DEBUG_SHADOW_FRUSTA))
			{
				mShadowCamera[0] = main_camera;
				mShadowExtents[0][0] = min;
				mShadowExtents[0][1] = max;

				mShadowFrustPoints[0].clear();
				mShadowFrustPoints[1].clear();
				mShadowFrustPoints[2].clear();
				mShadowFrustPoints[3].clear();
			}
			popRenderTypeMask();

			if (!skip_avatar_update)
			{
				gAgentAvatarp->updateAttachmentVisibility(gAgentCamera.getCameraMode());
			}

			return;
		}

		//get good split distances for frustum
		for (U32 i = 0; i < fp.size(); ++i)
		{
			glh::vec3f v(fp[i].mV);
			saved_view.mult_matrix_vec(v);
			fp[i].setVec(v.v);
		}

		min = fp[0];
		max = fp[0];

		//get camera space bounding box
		for (U32 i = 1; i < fp.size(); ++i)
		{
			update_min_max(min, max, fp[i]);
		}

		near_clip    = llclamp(-max.mV[2], 0.01f, 4.0f);
		F32 far_clip = llclamp(-min.mV[2]*2.f, 16.0f, 512.0f);

		//far_clip = llmin(far_clip, 128.f);
		far_clip = llmin(far_clip, camera.getFar());

		F32 range = far_clip-near_clip;

		LLVector3 split_exp = RenderShadowSplitExponent;

		F32 da = 1.f-llmax( fabsf(lightDir*up), fabsf(lightDir*camera.getLeftAxis()) );
		
		da = powf(da, split_exp.mV[2]);

		F32 sxp = split_exp.mV[1] + (split_exp.mV[0]-split_exp.mV[1])*da;
		
		for (U32 i = 0; i < 4; ++i)
		{
			F32 x = (F32)(i+1)/4.f;
			x = powf(x, sxp);
			mSunClipPlanes.mV[i] = near_clip+range*x;
		}

		mSunClipPlanes.mV[0] *= 1.25f; //bump back first split for transition padding
	}

	// convenience array of 4 near clip plane distances
	F32 dist[] = { near_clip, mSunClipPlanes.mV[0], mSunClipPlanes.mV[1], mSunClipPlanes.mV[2], mSunClipPlanes.mV[3] };
	
	if (mSunDiffuse == LLColor4::black)
	{ //sun diffuse is totally shadows don't matter
		LLGLDepthTest depth(GL_TRUE);

		for (S32 j = 0; j < 4; j++)
		{
			mRT->shadow[j].bindTarget();
			mRT->shadow[j].clear();
			mRT->shadow[j].flush();
		}
	}
	else
	{
        /*if (gCubeSnapshot)
        {
            // do one shadow split for cube snapshots, clear the rest
            mSunClipPlanes.set(64.f, 64.f, 64.f);
            dist[1] = dist[2] = dist[3] = dist[4] = 64.f;
            for (S32 j = 1; j < 4; j++)
            {
                mRT->shadow[j].bindTarget();
                mRT->shadow[j].clear();
                mRT->shadow[j].flush();
            }
        }*/

		//for (S32 j = 0; j < (gCubeSnapshot ? 1 : 4); j++)
        for (S32 j = 0; j < 4; j++)
		{
			if (!hasRenderDebugMask(RENDER_DEBUG_SHADOW_FRUSTA))
			{
				mShadowFrustPoints[j].clear();
			}

			LLViewerCamera::sCurCameraID = (LLViewerCamera::eCameraID)(LLViewerCamera::CAMERA_SUN_SHADOW0+j);

			//restore render matrices
			set_current_modelview(saved_view);
			set_current_projection(saved_proj);

			LLVector3 eye = camera.getOrigin();

			//camera used for shadow cull/render
			LLCamera shadow_cam;
		
			//create world space camera frustum for this split
			shadow_cam = camera;
			shadow_cam.setFar(16.f);
	
			LLViewerCamera::updateFrustumPlanes(shadow_cam, FALSE, FALSE, TRUE);

			LLVector3* frust = shadow_cam.mAgentFrustum;

			LLVector3 pn = shadow_cam.getAtAxis();
		
			LLVector3 min, max;

			//construct 8 corners of split frustum section
			for (U32 i = 0; i < 4; i++)
			{
				LLVector3 delta = frust[i+4]-eye;
				delta += (frust[i+4]-frust[(i+2)%4+4])*0.05f;
				delta.normVec();
				F32 dp = delta*pn;
				frust[i] = eye + (delta*dist[j]*0.75f)/dp;
				frust[i+4] = eye + (delta*dist[j+1]*1.25f)/dp;
			}
						
			shadow_cam.calcAgentFrustumPlanes(frust);
			shadow_cam.mFrustumCornerDist = 0.f;
		
			if (!gPipeline.hasRenderDebugMask(LLPipeline::RENDER_DEBUG_SHADOW_FRUSTA))
			{
				mShadowCamera[j] = shadow_cam;
			}

			std::vector<LLVector3> fp;

			if (!gPipeline.getVisiblePointCloud(shadow_cam, min, max, fp, lightDir))
			{
				//no possible shadow receivers
				if (!gPipeline.hasRenderDebugMask(LLPipeline::RENDER_DEBUG_SHADOW_FRUSTA))
				{
					mShadowExtents[j][0] = LLVector3();
					mShadowExtents[j][1] = LLVector3();
					mShadowCamera[j+4] = shadow_cam;
				}

				mRT->shadow[j].bindTarget();
				{
					LLGLDepthTest depth(GL_TRUE);
					mRT->shadow[j].clear();
				}
				mRT->shadow[j].flush();

				mShadowError.mV[j] = 0.f;
				mShadowFOV.mV[j] = 0.f;

				continue;
			}

			if (!gPipeline.hasRenderDebugMask(LLPipeline::RENDER_DEBUG_SHADOW_FRUSTA))
			{
				mShadowExtents[j][0] = min;
				mShadowExtents[j][1] = max;
				mShadowFrustPoints[j] = fp;
			}
				

			//find a good origin for shadow projection
			LLVector3 origin;

			//get a temporary view projection
			view[j] = look(camera.getOrigin(), lightDir, -up);

			std::vector<LLVector3> wpf;

			for (U32 i = 0; i < fp.size(); i++)
			{
				glh::vec3f p = glh::vec3f(fp[i].mV);
				view[j].mult_matrix_vec(p);
				wpf.push_back(LLVector3(p.v));
			}

			min = wpf[0];
			max = wpf[0];

			for (U32 i = 0; i < fp.size(); ++i)
			{ //get AABB in camera space
				update_min_max(min, max, wpf[i]);
			}

			// Construct a perspective transform with perspective along y-axis that contains
			// points in wpf
			//Known:
			// - far clip plane
			// - near clip plane
			// - points in frustum
			//Find:
			// - origin

			//get some "interesting" points of reference
			LLVector3 center = (min+max)*0.5f;
			LLVector3 size = (max-min)*0.5f;
			LLVector3 near_center = center;
			near_center.mV[1] += size.mV[1]*2.f;
		
		
			//put all points in wpf in quadrant 0, reletive to center of min/max
			//get the best fit line using least squares
			F32 bfm = 0.f;
			F32 bfb = 0.f;

			for (U32 i = 0; i < wpf.size(); ++i)
			{
				wpf[i] -= center;
				wpf[i].mV[0] = fabsf(wpf[i].mV[0]);
				wpf[i].mV[2] = fabsf(wpf[i].mV[2]);
			}

			if (!wpf.empty())
			{ 
				F32 sx = 0.f;
				F32 sx2 = 0.f;
				F32 sy = 0.f;
				F32 sxy = 0.f;
			
				for (U32 i = 0; i < wpf.size(); ++i)
				{		
					sx += wpf[i].mV[0];
					sx2 += wpf[i].mV[0]*wpf[i].mV[0];
					sy += wpf[i].mV[1];
					sxy += wpf[i].mV[0]*wpf[i].mV[1]; 
				}

				bfm = (sy*sx-wpf.size()*sxy)/(sx*sx-wpf.size()*sx2);
				bfb = (sx*sxy-sy*sx2)/(sx*sx-bfm*sx2);
			}
		
			{
				// best fit line is y=bfm*x+bfb
		
				//find point that is furthest to the right of line
				F32 off_x = -1.f;
				LLVector3 lp;

				for (U32 i = 0; i < wpf.size(); ++i)
				{
					//y = bfm*x+bfb
					//x = (y-bfb)/bfm
					F32 lx = (wpf[i].mV[1]-bfb)/bfm;

					lx = wpf[i].mV[0]-lx;
				
					if (off_x < lx)
					{
						off_x = lx;
						lp = wpf[i];
					}
				}

				//get line with slope bfm through lp
				// bfb = y-bfm*x
				bfb = lp.mV[1]-bfm*lp.mV[0];

				//calculate error
				mShadowError.mV[j] = 0.f;

				for (U32 i = 0; i < wpf.size(); ++i)
				{
					F32 lx = (wpf[i].mV[1]-bfb)/bfm;
					mShadowError.mV[j] += fabsf(wpf[i].mV[0]-lx);
				}

				mShadowError.mV[j] /= wpf.size();
				mShadowError.mV[j] /= size.mV[0];

				if (mShadowError.mV[j] > RenderShadowErrorCutoff)
				{ //just use ortho projection
					mShadowFOV.mV[j] = -1.f;
					origin.clearVec();
					proj[j] = gl_ortho(min.mV[0], max.mV[0],
										min.mV[1], max.mV[1],
										-max.mV[2], -min.mV[2]);
				}
				else
				{
					//origin is where line x = 0;
					origin.setVec(0,bfb,0);

					F32 fovz = 1.f;
					F32 fovx = 1.f;
				
					LLVector3 zp;
					LLVector3 xp;

					for (U32 i = 0; i < wpf.size(); ++i)
					{
						LLVector3 atz = wpf[i]-origin;
						atz.mV[0] = 0.f;
						atz.normVec();
						if (fovz > -atz.mV[1])
						{
							zp = wpf[i];
							fovz = -atz.mV[1];
						}
					
						LLVector3 atx = wpf[i]-origin;
						atx.mV[2] = 0.f;
						atx.normVec();
						if (fovx > -atx.mV[1])
						{
							fovx = -atx.mV[1];
							xp = wpf[i];
						}
					}

					fovx = acos(fovx);
					fovz = acos(fovz);

					F32 cutoff = llmin((F32) RenderShadowFOVCutoff, 1.4f);
				
					mShadowFOV.mV[j] = fovx;
				
					if (fovx < cutoff && fovz > cutoff)
					{
						//x is a good fit, but z is too big, move away from zp enough so that fovz matches cutoff
						F32 d = zp.mV[2]/tan(cutoff);
						F32 ny = zp.mV[1] + fabsf(d);

						origin.mV[1] = ny;

						fovz = 1.f;
						fovx = 1.f;

						for (U32 i = 0; i < wpf.size(); ++i)
						{
							LLVector3 atz = wpf[i]-origin;
							atz.mV[0] = 0.f;
							atz.normVec();
							fovz = llmin(fovz, -atz.mV[1]);

							LLVector3 atx = wpf[i]-origin;
							atx.mV[2] = 0.f;
							atx.normVec();
							fovx = llmin(fovx, -atx.mV[1]);
						}

						fovx = acos(fovx);
						fovz = acos(fovz);

						mShadowFOV.mV[j] = cutoff;
					}

				
					origin += center;
			
					F32 ynear = -(max.mV[1]-origin.mV[1]);
					F32 yfar = -(min.mV[1]-origin.mV[1]);
				
					if (ynear < 0.1f) //keep a sensible near clip plane
					{
						F32 diff = 0.1f-ynear;
						origin.mV[1] += diff;
						ynear += diff;
						yfar += diff;
					}
								
					if (fovx > cutoff)
					{ //just use ortho projection
						origin.clearVec();
						mShadowError.mV[j] = -1.f;
						proj[j] = gl_ortho(min.mV[0], max.mV[0],
								min.mV[1], max.mV[1],
								-max.mV[2], -min.mV[2]);
					}
					else
					{
						//get perspective projection
						view[j] = view[j].inverse();

						glh::vec3f origin_agent(origin.mV);
					
						//translate view to origin
						view[j].mult_matrix_vec(origin_agent);

						eye = LLVector3(origin_agent.v);

						if (!hasRenderDebugMask(LLPipeline::RENDER_DEBUG_SHADOW_FRUSTA))
						{
							mShadowFrustOrigin[j] = eye;
						}
				
						view[j] = look(LLVector3(origin_agent.v), lightDir, -up);

						F32 fx = 1.f/tanf(fovx);
						F32 fz = 1.f/tanf(fovz);

						proj[j] = glh::matrix4f(-fx, 0, 0, 0,
												0, (yfar+ynear)/(ynear-yfar), 0, (2.f*yfar*ynear)/(ynear-yfar),
												0, 0, -fz, 0,
												0, -1.f, 0, 0);
					}
				}
			}

			//shadow_cam.setFar(128.f);
			shadow_cam.setOriginAndLookAt(eye, up, center);

			shadow_cam.setOrigin(0,0,0);

			set_current_modelview(view[j]);
			set_current_projection(proj[j]);

			LLViewerCamera::updateFrustumPlanes(shadow_cam, FALSE, FALSE, TRUE);

			//shadow_cam.ignoreAgentFrustumPlane(LLCamera::AGENT_PLANE_NEAR);
			shadow_cam.getAgentPlane(LLCamera::AGENT_PLANE_NEAR).set(shadow_near_clip);

			//translate and scale to from [-1, 1] to [0, 1]
			glh::matrix4f trans(0.5f, 0.f, 0.f, 0.5f,
							0.f, 0.5f, 0.f, 0.5f,
							0.f, 0.f, 0.5f, 0.5f,
							0.f, 0.f, 0.f, 1.f);

			set_current_modelview(view[j]);
			set_current_projection(proj[j]);

			for (U32 i = 0; i < 16; i++)
			{
				gGLLastModelView[i] = mShadowModelview[j].m[i];
				gGLLastProjection[i] = mShadowProjection[j].m[i];
			}

			mShadowModelview[j] = view[j];
			mShadowProjection[j] = proj[j];
			mSunShadowMatrix[j] = trans*proj[j]*view[j]*inv_view;
		
			stop_glerror();

			mRT->shadow[j].bindTarget();
			mRT->shadow[j].getViewport(gGLViewport);
			mRT->shadow[j].clear();
		
			U32 target_width = mRT->shadow[j].getWidth();

			{
				static LLCullResult result[4];
				renderShadow(view[j], proj[j], shadow_cam, result[j], TRUE, FALSE, target_width);
			}

			mRT->shadow[j].flush();
 
			if (!gPipeline.hasRenderDebugMask(LLPipeline::RENDER_DEBUG_SHADOW_FRUSTA))
			{
				mShadowCamera[j+4] = shadow_cam;
			}
		}
	}

	
	//hack to disable projector shadows 
	bool gen_shadow = RenderShadowDetail > 1;

	if (gen_shadow)
	{
        if (!gCubeSnapshot) //skip updating spot shadow maps during cubemap updates
        {
            LLTrace::CountStatHandle<>* velocity_stat = LLViewerCamera::getVelocityStat();
            F32 fade_amt = gFrameIntervalSeconds.value()
                * llmax(LLTrace::get_frame_recording().getLastRecording().getSum(*velocity_stat) / LLTrace::get_frame_recording().getLastRecording().getDuration().value(), 1.0);

            //update shadow targets
            for (U32 i = 0; i < 2; i++)
            { //for each current shadow
                LLViewerCamera::sCurCameraID = (LLViewerCamera::eCameraID)(LLViewerCamera::CAMERA_SPOT_SHADOW0 + i);

                if (mShadowSpotLight[i].notNull() &&
                    (mShadowSpotLight[i] == mTargetShadowSpotLight[0] ||
                        mShadowSpotLight[i] == mTargetShadowSpotLight[1]))
                { //keep this spotlight
                    mSpotLightFade[i] = llmin(mSpotLightFade[i] + fade_amt, 1.f);
                }
                else
                { //fade out this light
                    mSpotLightFade[i] = llmax(mSpotLightFade[i] - fade_amt, 0.f);

                    if (mSpotLightFade[i] == 0.f || mShadowSpotLight[i].isNull())
                    { //faded out, grab one of the pending spots (whichever one isn't already taken)
                        if (mTargetShadowSpotLight[0] != mShadowSpotLight[(i + 1) % 2])
                        {
                            mShadowSpotLight[i] = mTargetShadowSpotLight[0];
                        }
                        else
                        {
                            mShadowSpotLight[i] = mTargetShadowSpotLight[1];
                        }
                    }
                }
            }
        }

        for (S32 i = 0; i < 2; i++)
        {
            set_current_modelview(saved_view);
            set_current_projection(saved_proj);

            if (mShadowSpotLight[i].isNull())
            {
                continue;
            }

            LLVOVolume* volume = mShadowSpotLight[i]->getVOVolume();

            if (!volume)
            {
                mShadowSpotLight[i] = NULL;
                continue;
            }

            LLDrawable* drawable = mShadowSpotLight[i];

            LLVector3 params = volume->getSpotLightParams();
            F32 fov = params.mV[0];

            //get agent->light space matrix (modelview)
            LLVector3 center = drawable->getPositionAgent();
            LLQuaternion quat = volume->getRenderRotation();

            //get near clip plane
            LLVector3 scale = volume->getScale();
            LLVector3 at_axis(0, 0, -scale.mV[2] * 0.5f);
            at_axis *= quat;

            LLVector3 np = center + at_axis;
            at_axis.normVec();

            //get origin that has given fov for plane np, at_axis, and given scale
            F32 dist = (scale.mV[1] * 0.5f) / tanf(fov * 0.5f);

            LLVector3 origin = np - at_axis * dist;

            LLMatrix4 mat(quat, LLVector4(origin, 1.f));

            view[i + 4] = glh::matrix4f((F32*)mat.mMatrix);

            view[i + 4] = view[i + 4].inverse();

            //get perspective matrix
            F32 near_clip = dist + 0.01f;
            F32 width = scale.mV[VX];
            F32 height = scale.mV[VY];
            F32 far_clip = dist + volume->getLightRadius() * 1.5f;

            F32 fovy = fov * RAD_TO_DEG;
            F32 aspect = width / height;

            proj[i + 4] = gl_perspective(fovy, aspect, near_clip, far_clip);

            //translate and scale to from [-1, 1] to [0, 1]
            glh::matrix4f trans(0.5f, 0.f, 0.f, 0.5f,
                0.f, 0.5f, 0.f, 0.5f,
                0.f, 0.f, 0.5f, 0.5f,
                0.f, 0.f, 0.f, 1.f);

            set_current_modelview(view[i + 4]);
            set_current_projection(proj[i + 4]);

            mSunShadowMatrix[i + 4] = trans * proj[i + 4] * view[i + 4] * inv_view;

            for (U32 j = 0; j < 16; j++)
            {
                gGLLastModelView[j] = mShadowModelview[i + 4].m[j];
                gGLLastProjection[j] = mShadowProjection[i + 4].m[j];
            }

            mShadowModelview[i + 4] = view[i + 4];
            mShadowProjection[i + 4] = proj[i + 4];

            if (!gCubeSnapshot) //skip updating spot shadow maps during cubemap updates
            {
                LLCamera shadow_cam = camera;
                shadow_cam.setFar(far_clip);
                shadow_cam.setOrigin(origin);

                LLViewerCamera::updateFrustumPlanes(shadow_cam, FALSE, FALSE, TRUE);

                stop_glerror();

                //
                
                mSpotShadow[i].bindTarget();
                mSpotShadow[i].getViewport(gGLViewport);
                mSpotShadow[i].clear();

                U32 target_width = mSpotShadow[i].getWidth();

                static LLCullResult result[2];

                LLViewerCamera::sCurCameraID = (LLViewerCamera::eCameraID)(LLViewerCamera::CAMERA_SPOT_SHADOW0 + i);

                RenderSpotLight = drawable;

                renderShadow(view[i + 4], proj[i + 4], shadow_cam, result[i], FALSE, FALSE, target_width);

                RenderSpotLight = nullptr;

                mSpotShadow[i].flush();
            }
        }
	}
	else
	{ //no spotlight shadows
		mShadowSpotLight[0] = mShadowSpotLight[1] = NULL;
	}


	if (!CameraOffset)
	{
		set_current_modelview(saved_view);
		set_current_projection(saved_proj);
	}
	else
	{
		set_current_modelview(view[1]);
		set_current_projection(proj[1]);
		gGL.loadMatrix(view[1].m);
		gGL.matrixMode(LLRender::MM_PROJECTION);
		gGL.loadMatrix(proj[1].m);
		gGL.matrixMode(LLRender::MM_MODELVIEW);
	}
	gGL.setColorMask(true, false);

	for (U32 i = 0; i < 16; i++)
	{
		gGLLastModelView[i] = last_modelview[i];
		gGLLastProjection[i] = last_projection[i];
	}

	popRenderTypeMask();

	if (!skip_avatar_update)
	{
		gAgentAvatarp->updateAttachmentVisibility(gAgentCamera.getCameraMode());
	}
}

void LLPipeline::renderGroups(LLRenderPass* pass, U32 type, U32 mask, bool texture)
{
	for (LLCullResult::sg_iterator i = sCull->beginVisibleGroups(); i != sCull->endVisibleGroups(); ++i)
	{
		LLSpatialGroup* group = *i;
		if (!group->isDead() &&
			(!sUseOcclusion || !group->isOcclusionState(LLSpatialGroup::OCCLUDED)) &&
			gPipeline.hasRenderType(group->getSpatialPartition()->mDrawableType) &&
			group->mDrawMap.find(type) != group->mDrawMap.end())
		{
			pass->renderGroup(group,type,mask,texture);
		}
	}
}

void LLPipeline::renderRiggedGroups(LLRenderPass* pass, U32 type, U32 mask, bool texture)
{
    for (LLCullResult::sg_iterator i = sCull->beginVisibleGroups(); i != sCull->endVisibleGroups(); ++i)
    {
        LLSpatialGroup* group = *i;
        if (!group->isDead() &&
            (!sUseOcclusion || !group->isOcclusionState(LLSpatialGroup::OCCLUDED)) &&
            gPipeline.hasRenderType(group->getSpatialPartition()->mDrawableType) &&
            group->mDrawMap.find(type) != group->mDrawMap.end())
        {
            pass->renderRiggedGroup(group, type, mask, texture);
        }
    }
}

static LLTrace::BlockTimerStatHandle FTM_GENERATE_IMPOSTOR("Generate Impostor");

void LLPipeline::generateImpostor(LLVOAvatar* avatar, bool preview_avatar)
{
    LL_RECORD_BLOCK_TIME(FTM_GENERATE_IMPOSTOR);
    LL_PROFILE_GPU_ZONE("generateImpostor");
	LLGLState::checkStates();
	LLGLState::checkTextureChannels();

	static LLCullResult result;
	result.clear();
	grabReferences(result);
	
	if (!avatar || !avatar->mDrawable)
	{
        LL_WARNS_ONCE("AvatarRenderPipeline") << "Avatar is " << (avatar ? "not drawable" : "null") << LL_ENDL;
		return;
	}
    LL_DEBUGS_ONCE("AvatarRenderPipeline") << "Avatar " << avatar->getID() << " is drawable" << LL_ENDL;

	assertInitialized();

    // previews can't be muted or impostered
	bool visually_muted = !preview_avatar && avatar->isVisuallyMuted();
    LL_DEBUGS_ONCE("AvatarRenderPipeline") << "Avatar " << avatar->getID()
                              << " is " << ( visually_muted ? "" : "not ") << "visually muted"
                              << LL_ENDL;
	bool too_complex = !preview_avatar && avatar->isTooComplex();
    LL_DEBUGS_ONCE("AvatarRenderPipeline") << "Avatar " << avatar->getID()
                              << " is " << ( too_complex ? "" : "not ") << "too complex"
                              << LL_ENDL;

	bool too_slow = avatar->isTooSlowWithoutShadows(); // <FS:Beq/> only if we really have to do we imposter.

	pushRenderTypeMask();
	
	if ( !too_slow && ( visually_muted || too_complex ) )
	{
        // only show jelly doll geometry
		andRenderTypeMask(LLPipeline::RENDER_TYPE_AVATAR,
							LLPipeline::RENDER_TYPE_CONTROL_AV,
							END_RENDER_TYPES);
	}
	else
	{
        //hide world geometry
        clearRenderTypeMask(
            RENDER_TYPE_SKY,
            RENDER_TYPE_WL_SKY,
            RENDER_TYPE_GROUND,
            RENDER_TYPE_TERRAIN,
            RENDER_TYPE_GRASS,
            RENDER_TYPE_CONTROL_AV, // Animesh
            RENDER_TYPE_TREE,
            RENDER_TYPE_VOIDWATER,
            RENDER_TYPE_WATER,
            RENDER_TYPE_PASS_GRASS,
            RENDER_TYPE_HUD,
            RENDER_TYPE_PARTICLES,
            RENDER_TYPE_CLOUDS,
            RENDER_TYPE_HUD_PARTICLES,
            END_RENDER_TYPES
         );
	}
	
	S32 occlusion = sUseOcclusion;
	sUseOcclusion = 0;

	sReflectionRender = ! sRenderDeferred;

	sShadowRender = true;
	sImpostorRender = true;

	LLViewerCamera* viewer_camera = LLViewerCamera::getInstance();

	{
		markVisible(avatar->mDrawable, *viewer_camera);

        if (preview_avatar)
        {
            // Only show rigged attachments for preview
            LLVOAvatar::attachment_map_t::iterator iter;
            for (iter = avatar->mAttachmentPoints.begin();
                iter != avatar->mAttachmentPoints.end();
                ++iter)
            {
                LLViewerJointAttachment *attachment = iter->second;
                for (LLViewerJointAttachment::attachedobjs_vec_t::iterator attachment_iter = attachment->mAttachedObjects.begin();
                    attachment_iter != attachment->mAttachedObjects.end();
                    ++attachment_iter)
                {
                    LLViewerObject* attached_object = attachment_iter->get();
                    // <FS:Ansariel> FIRE-31966: Some mesh bodies/objects don't show in shape editor previews -> show everything but animesh
                    //if (attached_object && attached_object->isRiggedMesh())
                    if (attached_object && !attached_object->getControlAvatar())
                    // </FS:Ansariel>
                    {
                        markVisible(attached_object->mDrawable->getSpatialBridge(), *viewer_camera);
                    }
                }
            }
        }
        else
        {
            LLVOAvatar::attachment_map_t::iterator iter;
            for (iter = avatar->mAttachmentPoints.begin();
                iter != avatar->mAttachmentPoints.end();
                ++iter)
            {
                LLViewerJointAttachment *attachment = iter->second;
                for (LLViewerJointAttachment::attachedobjs_vec_t::iterator attachment_iter = attachment->mAttachedObjects.begin();
                    attachment_iter != attachment->mAttachedObjects.end();
                    ++attachment_iter)
                {
                    LLViewerObject* attached_object = attachment_iter->get();
                    if (attached_object)
                    {
                        markVisible(attached_object->mDrawable->getSpatialBridge(), *viewer_camera);
                    }
                }
            }
        }
	}

	stateSort(*LLViewerCamera::getInstance(), result);
	
	LLCamera camera = *viewer_camera;
	LLVector2 tdim;
	U32 resY = 0;
	U32 resX = 0;

    if (!preview_avatar)
	{
		const LLVector4a* ext = avatar->mDrawable->getSpatialExtents();
		LLVector3 pos(avatar->getRenderPosition()+avatar->getImpostorOffset());

		camera.lookAt(viewer_camera->getOrigin(), pos, viewer_camera->getUpAxis());
	
		LLVector4a half_height;
		half_height.setSub(ext[1], ext[0]);
		half_height.mul(0.5f);

		LLVector4a left;
		left.load3(camera.getLeftAxis().mV);
		left.mul(left);
		llassert(left.dot3(left).getF32() > F_APPROXIMATELY_ZERO);
		left.normalize3fast();

		LLVector4a up;
		up.load3(camera.getUpAxis().mV);
		up.mul(up);
		llassert(up.dot3(up).getF32() > F_APPROXIMATELY_ZERO);
		up.normalize3fast();

		tdim.mV[0] = fabsf(half_height.dot3(left).getF32());
		tdim.mV[1] = fabsf(half_height.dot3(up).getF32());

		gGL.matrixMode(LLRender::MM_PROJECTION);
		gGL.pushMatrix();
	
		F32 distance = (pos-camera.getOrigin()).length();
		F32 fov = atanf(tdim.mV[1]/distance)*2.f*RAD_TO_DEG;
		F32 aspect = tdim.mV[0]/tdim.mV[1];
		glh::matrix4f persp = gl_perspective(fov, aspect, 1.f, 256.f);
		set_current_projection(persp);
		gGL.loadMatrix(persp.m);

		gGL.matrixMode(LLRender::MM_MODELVIEW);
		gGL.pushMatrix();
		glh::matrix4f mat;
		camera.getOpenGLTransform(mat.m);

		mat = glh::matrix4f((GLfloat*) OGL_TO_CFR_ROTATION) * mat;

		gGL.loadMatrix(mat.m);
		set_current_modelview(mat);

		glClearColor(0.0f,0.0f,0.0f,0.0f);
		gGL.setColorMask(true, true);
	
		// get the number of pixels per angle
		F32 pa = gViewerWindow->getWindowHeightRaw() / (RAD_TO_DEG * viewer_camera->getView());

		//get resolution based on angle width and height of impostor (double desired resolution to prevent aliasing)
		resY = llmin(nhpo2((U32) (fov*pa)), (U32) 512);
		resX = llmin(nhpo2((U32) (atanf(tdim.mV[0]/distance)*2.f*RAD_TO_DEG*pa)), (U32) 512);

		if (!avatar->mImpostor.isComplete())
		{
            avatar->mImpostor.allocate(resX, resY, GL_RGBA, TRUE, FALSE);

			if (LLPipeline::sRenderDeferred)
			{
				addDeferredAttachments(avatar->mImpostor, true);
			}
		
			gGL.getTexUnit(0)->bind(&avatar->mImpostor);
			gGL.getTexUnit(0)->setTextureFilteringOption(LLTexUnit::TFO_POINT);
			gGL.getTexUnit(0)->unbind(LLTexUnit::TT_TEXTURE);
		}
		else if(resX != avatar->mImpostor.getWidth() || resY != avatar->mImpostor.getHeight())
		{
			avatar->mImpostor.resize(resX,resY);
		}

		avatar->mImpostor.bindTarget();
	}

	F32 old_alpha = LLDrawPoolAvatar::sMinimumAlpha;

	if (visually_muted || too_complex)
	{ //disable alpha masking for muted avatars (get whole skin silhouette)
		LLDrawPoolAvatar::sMinimumAlpha = 0.f;
	}

    if (preview_avatar)
    {
        // previews don't care about imposters
        if (LLPipeline::sRenderDeferred)
        {
            renderGeomDeferred(camera);
            renderGeomPostDeferred(camera);
        }
        else
        {
            renderGeom(camera);
        }
    }
    else if (LLPipeline::sRenderDeferred)
	{
		avatar->mImpostor.clear();
		renderGeomDeferred(camera);

		renderGeomPostDeferred(camera);		

		// Shameless hack time: render it all again,
		// this time writing the depth
		// values we need to generate the alpha mask below
		// while preserving the alpha-sorted color rendering
		// from the previous pass
		//
		sImpostorRenderAlphaDepthPass = true;
		// depth-only here...
		//
		gGL.setColorMask(false,false);
		renderGeomPostDeferred(camera);

		sImpostorRenderAlphaDepthPass = false;

	}
	else
	{
		LLGLEnable scissor(GL_SCISSOR_TEST);
		glScissor(0, 0, resX, resY);
		avatar->mImpostor.clear();
		renderGeom(camera);

		// Shameless hack time: render it all again,
		// this time writing the depth
		// values we need to generate the alpha mask below
		// while preserving the alpha-sorted color rendering
		// from the previous pass
		//
		sImpostorRenderAlphaDepthPass = true;

		// depth-only here...
		//
		gGL.setColorMask(false,false);
		renderGeom(camera);

		sImpostorRenderAlphaDepthPass = false;
	}

	LLDrawPoolAvatar::sMinimumAlpha = old_alpha;

	{ //create alpha mask based on depth buffer (grey out if muted)
		if (LLPipeline::sRenderDeferred)
		{
			GLuint buff = GL_COLOR_ATTACHMENT0;
			glDrawBuffers(1, &buff);
		}

		LLGLDisable blend(GL_BLEND);

		if (visually_muted || too_complex)
		{
			gGL.setColorMask(true, true);
		}
		else
		{
			gGL.setColorMask(false, true);
		}
		
		gGL.getTexUnit(0)->unbind(LLTexUnit::TT_TEXTURE);

		LLGLDepthTest depth(GL_TRUE, GL_FALSE, GL_GREATER);

		gGL.flush();

		gGL.pushMatrix();
		gGL.loadIdentity();
		gGL.matrixMode(LLRender::MM_PROJECTION);
		gGL.pushMatrix();
		gGL.loadIdentity();

		static const F32 clip_plane = 0.99999f;

		gDebugProgram.bind();

		if (visually_muted)
		{	// Visually muted avatar
            LLColor4 muted_color(avatar->getMutedAVColor());
            LL_DEBUGS_ONCE("AvatarRenderPipeline") << "Avatar " << avatar->getID() << " MUTED set solid color " << muted_color << LL_ENDL;
			gGL.diffuseColor4fv( muted_color.mV );
		}
		else if (!preview_avatar)
		{ //grey muted avatar
            LL_DEBUGS_ONCE("AvatarRenderPipeline") << "Avatar " << avatar->getID() << " MUTED set grey" << LL_ENDL;
			gGL.diffuseColor4fv(LLColor4::pink.mV );
		}

		// <FS:Ansariel> Remove QUADS rendering mode
		//gGL.begin(LLRender::QUADS);
		//gGL.vertex3f(-1, -1, clip_plane);
		//gGL.vertex3f(1, -1, clip_plane);
		//gGL.vertex3f(1, 1, clip_plane);
		//gGL.vertex3f(-1, 1, clip_plane);
		//gGL.end();
		gGL.begin(LLRender::TRIANGLES);
		{
			gGL.vertex3f(-1.f, -1.f, clip_plane);
			gGL.vertex3f(1.f, -1.f, clip_plane);
			gGL.vertex3f(1.f, 1.f, clip_plane);

			gGL.vertex3f(-1.f, -1.f, clip_plane);
			gGL.vertex3f(1.f, 1.f, clip_plane);
			gGL.vertex3f(-1.f, 1.f, clip_plane);
		}
		gGL.end();
		// </FS:Ansariel>
		gGL.flush();

		gDebugProgram.unbind();

		gGL.popMatrix();
		gGL.matrixMode(LLRender::MM_MODELVIEW);
		gGL.popMatrix();
	}

    if (!preview_avatar)
    {
        avatar->mImpostor.flush();
        avatar->setImpostorDim(tdim);
    }

	sUseOcclusion = occlusion;
	sReflectionRender = false;
	sImpostorRender = false;
	sShadowRender = false;
	popRenderTypeMask();

	gGL.matrixMode(LLRender::MM_PROJECTION);
	gGL.popMatrix();
	gGL.matrixMode(LLRender::MM_MODELVIEW);
	gGL.popMatrix();

    if (!preview_avatar)
    {
        avatar->mNeedsImpostorUpdate = FALSE;
        avatar->cacheImpostorValues();
        avatar->mLastImpostorUpdateFrameTime = gFrameTimeSeconds;
    }

	LLVertexBuffer::unbind();
	LLGLState::checkStates();
	LLGLState::checkTextureChannels();
}

bool LLPipeline::hasRenderBatches(const U32 type) const
{
	// <FS:ND>  FIRE-31942, sCull can be invalid if triggering 360 snapshosts fast enough  (due to snapshots running in their own co routine)
	if( !sCull )
		return {};
	// </FS:ND>
	
	return sCull->getRenderMapSize(type) > 0;
}

LLCullResult::drawinfo_iterator LLPipeline::beginRenderMap(U32 type)
{
	// <FS:ND>  FIRE-31942, sCull can be invalid if triggering 360 snapshosts fast enough  (due to snapshots running in their own co routine)
	if( !sCull )
		return {};
	// </FS:ND>

	return sCull->beginRenderMap(type);
}

LLCullResult::drawinfo_iterator LLPipeline::endRenderMap(U32 type)
{
	// <FS:ND>  FIRE-31942, sCull can be invalid if triggering 360 snapshosts fast enough  (due to snapshots running in their own co routine)
	if( !sCull )
		return {};
	// </FS:ND>

	return sCull->endRenderMap(type);
}

LLCullResult::sg_iterator LLPipeline::beginAlphaGroups()
{
	// <FS:ND>  FIRE-31942, sCull can be invalid if triggering 360 snapshosts fast enough  (due to snapshots running in their own co routine)
	if( !sCull )
		return {};
	// </FS:ND>

	return sCull->beginAlphaGroups();
}

LLCullResult::sg_iterator LLPipeline::endAlphaGroups()
{
	// <FS:ND>  FIRE-31942, sCull can be invalid if triggering 360 snapshosts fast enough  (due to snapshots running in their own co routine)
	if( !sCull )
		return {};
	// </FS:ND>

	return sCull->endAlphaGroups();
}

LLCullResult::sg_iterator LLPipeline::beginRiggedAlphaGroups()
{
	// <FS:ND>  FIRE-31942, sCull can be invalid if triggering 360 snapshosts fast enough  (due to snapshots running in their own co routine)
	if( !sCull )
		return {};
	// </FS:ND>

    return sCull->beginRiggedAlphaGroups();
}

LLCullResult::sg_iterator LLPipeline::endRiggedAlphaGroups()
{
	// <FS:ND>  FIRE-31942, sCull can be invalid if triggering 360 snapshosts fast enough  (due to snapshots running in their own co routine)
	if( !sCull )
		return {};
	// </FS:ND>

    return sCull->endRiggedAlphaGroups();
}

bool LLPipeline::hasRenderType(const U32 type) const
{
    // STORM-365 : LLViewerJointAttachment::setAttachmentVisibility() is setting type to 0 to actually mean "do not render"
    // We then need to test that value here and return false to prevent attachment to render (in mouselook for instance)
    // TODO: reintroduce RENDER_TYPE_NONE in LLRenderTypeMask and initialize its mRenderTypeEnabled[RENDER_TYPE_NONE] to false explicitely
	return (type == 0 ? false : mRenderTypeEnabled[type]);
}

void LLPipeline::setRenderTypeMask(U32 type, ...)
{
	va_list args;

	va_start(args, type);
	while (type < END_RENDER_TYPES)
	{
		mRenderTypeEnabled[type] = true;
		type = va_arg(args, U32);
	}
	va_end(args);

	if (type > END_RENDER_TYPES)
	{
		LL_ERRS() << "Invalid render type." << LL_ENDL;
	}
}

bool LLPipeline::hasAnyRenderType(U32 type, ...) const
{
	va_list args;

	va_start(args, type);
	while (type < END_RENDER_TYPES)
	{
		if (mRenderTypeEnabled[type])
		{
			va_end(args); // <FS:ND/> Need to end varargs being returning.
			return true;
		}
		type = va_arg(args, U32);
	}
	va_end(args);

	if (type > END_RENDER_TYPES)
	{
		LL_ERRS() << "Invalid render type." << LL_ENDL;
	}

	return false;
}

void LLPipeline::pushRenderTypeMask()
{
	std::string cur_mask;
	cur_mask.assign((const char*) mRenderTypeEnabled, sizeof(mRenderTypeEnabled));
	mRenderTypeEnableStack.push(cur_mask);
}

void LLPipeline::popRenderTypeMask()
{
	if (mRenderTypeEnableStack.empty())
	{
		LL_ERRS() << "Depleted render type stack." << LL_ENDL;
	}

	memcpy(mRenderTypeEnabled, mRenderTypeEnableStack.top().data(), sizeof(mRenderTypeEnabled));
	mRenderTypeEnableStack.pop();
}

void LLPipeline::andRenderTypeMask(U32 type, ...)
{
	va_list args;

	bool tmp[NUM_RENDER_TYPES];
	for (U32 i = 0; i < NUM_RENDER_TYPES; ++i)
	{
		tmp[i] = false;
	}

	va_start(args, type);
	while (type < END_RENDER_TYPES)
	{
		if (mRenderTypeEnabled[type]) 
		{
			tmp[type] = true;
		}

		type = va_arg(args, U32);
	}
	va_end(args);

	if (type > END_RENDER_TYPES)
	{
		LL_ERRS() << "Invalid render type." << LL_ENDL;
	}

	for (U32 i = 0; i < LLPipeline::NUM_RENDER_TYPES; ++i)
	{
		mRenderTypeEnabled[i] = tmp[i];
	}

}

void LLPipeline::clearRenderTypeMask(U32 type, ...)
{
	va_list args;

	va_start(args, type);
	while (type < END_RENDER_TYPES)
	{
		mRenderTypeEnabled[type] = false;
		
		type = va_arg(args, U32);
	}
	va_end(args);

	if (type > END_RENDER_TYPES)
	{
		LL_ERRS() << "Invalid render type." << LL_ENDL;
	}
}

void LLPipeline::setAllRenderTypes()
{
	for (U32 i = 0; i < NUM_RENDER_TYPES; ++i)
	{
		mRenderTypeEnabled[i] = true;
	}
}

void LLPipeline::clearAllRenderTypes()
{
	for (U32 i = 0; i < NUM_RENDER_TYPES; ++i)
	{
		mRenderTypeEnabled[i] = false;
	}
}

void LLPipeline::addDebugBlip(const LLVector3& position, const LLColor4& color)
{
	DebugBlip blip(position, color);
	mDebugBlips.push_back(blip);
}

void LLPipeline::hidePermanentObjects( std::vector<U32>& restoreList )
{
	//This method is used to hide any vo's from the object list that may have
	//the permanent flag set.
	
	U32 objCnt = gObjectList.getNumObjects();
	for (U32 i = 0; i < objCnt; ++i)
	{
		LLViewerObject* pObject = gObjectList.getObject(i);
		if ( pObject && pObject->flagObjectPermanent() )
		{
			LLDrawable *pDrawable = pObject->mDrawable;
		
			if ( pDrawable )
			{
				restoreList.push_back( i );
				hideDrawable( pDrawable );			
			}
		}
	}

	skipRenderingOfTerrain( true );
}

void LLPipeline::restorePermanentObjects( const std::vector<U32>& restoreList )
{
	//This method is used to restore(unhide) any vo's from the object list that may have
	//been hidden because their permanency flag was set.

	std::vector<U32>::const_iterator itCurrent	= restoreList.begin();
	std::vector<U32>::const_iterator itEnd		= restoreList.end();
	
	U32 objCnt = gObjectList.getNumObjects();

	while ( itCurrent != itEnd )
	{
		U32 index = *itCurrent;
		LLViewerObject* pObject = NULL;
		if ( index < objCnt ) 
		{
			pObject = gObjectList.getObject( index );
		}
		if ( pObject )
		{
			LLDrawable *pDrawable = pObject->mDrawable;
			if ( pDrawable )
			{
				pDrawable->clearState( LLDrawable::FORCE_INVISIBLE );
				unhideDrawable( pDrawable );				
			}
		}
		++itCurrent;
	}
	
	skipRenderingOfTerrain( false );
}

void LLPipeline::skipRenderingOfTerrain( bool flag )
{
	pool_set_t::iterator iter = mPools.begin();
	while ( iter != mPools.end() )
	{
		LLDrawPool* pPool = *iter;		
		U32 poolType = pPool->getType();					
		if ( hasRenderType( pPool->getType() ) && poolType == LLDrawPool::POOL_TERRAIN )
		{
			pPool->setSkipRenderFlag( flag );			
		}
		++iter;
	}
}

void LLPipeline::hideObject( const LLUUID& id )
{
	LLViewerObject *pVO = gObjectList.findObject( id );
	
	if ( pVO )
	{
		LLDrawable *pDrawable = pVO->mDrawable;
		
		if ( pDrawable )
		{
			hideDrawable( pDrawable );		
		}		
	}
}

void LLPipeline::hideDrawable( LLDrawable *pDrawable )
{
	pDrawable->setState( LLDrawable::FORCE_INVISIBLE );
	markRebuild( pDrawable, LLDrawable::REBUILD_ALL, TRUE );
	//hide the children
	LLViewerObject::const_child_list_t& child_list = pDrawable->getVObj()->getChildren();
	for ( LLViewerObject::child_list_t::const_iterator iter = child_list.begin();
		  iter != child_list.end(); iter++ )
	{
		LLViewerObject* child = *iter;
		LLDrawable* drawable = child->mDrawable;					
		if ( drawable )
		{
			drawable->setState( LLDrawable::FORCE_INVISIBLE );
			markRebuild( drawable, LLDrawable::REBUILD_ALL, TRUE );
		}
	}
}
void LLPipeline::unhideDrawable( LLDrawable *pDrawable )
{
	pDrawable->clearState( LLDrawable::FORCE_INVISIBLE );
	markRebuild( pDrawable, LLDrawable::REBUILD_ALL, TRUE );
	//restore children
	LLViewerObject::const_child_list_t& child_list = pDrawable->getVObj()->getChildren();
	for ( LLViewerObject::child_list_t::const_iterator iter = child_list.begin();
		  iter != child_list.end(); iter++)
	{
		LLViewerObject* child = *iter;
		LLDrawable* drawable = child->mDrawable;					
		if ( drawable )
		{
			drawable->clearState( LLDrawable::FORCE_INVISIBLE );
			markRebuild( drawable, LLDrawable::REBUILD_ALL, TRUE );
		}
	}
}
void LLPipeline::restoreHiddenObject( const LLUUID& id )
{
	LLViewerObject *pVO = gObjectList.findObject( id );
	
	if ( pVO )
	{
		LLDrawable *pDrawable = pVO->mDrawable;
		if ( pDrawable )
		{
			unhideDrawable( pDrawable );			
		}
	}
}

void LLPipeline::overrideEnvironmentMap()
{
    //mReflectionMapManager.mProbes.clear();
    //mReflectionMapManager.addProbe(LLViewerCamera::instance().getOrigin());
}

// <FS:Ansariel> Reset VB during TP
void LLPipeline::initDeferredVB()
{
	mDeferredVB = new LLVertexBuffer(DEFERRED_VB_MASK, 0);
	if (!mDeferredVB->allocateBuffer(8, 0, true))
	{
		// Most likely going to crash...
		LL_WARNS() << "Failed to allocate Vertex Buffer for deferred rendering" << LL_ENDL;
	}
}
// </FS:Ansariel>

// <FS:Ansariel> FIRE-16829: Visual Artifacts with ALM enabled on AMD graphics
void LLPipeline::initAuxiliaryVB()
{
	mAuxiliaryVB = new LLVertexBuffer(LLVertexBuffer::MAP_VERTEX | LLVertexBuffer::MAP_TEXCOORD0 | LLVertexBuffer::MAP_COLOR, 0);
	if (!mAuxiliaryVB->allocateBuffer(3, 0, true))
	{
		LL_WARNS() << "Failed to allocate auxiliary Vertex Buffer" << LL_ENDL;
		mAuxiliaryVB = NULL;
		return;
	}

	LLStrider<LLVector3> verts;
	mAuxiliaryVB->getVertexStrider(verts);
	verts[0].set(-1.f, -1.f, 0.f);
	verts[1].set(-1.f, 3.f, 0.f);
	verts[2].set(3.f, -1.f, 0.f);
}

void LLPipeline::drawAuxiliaryVB(U32 mask /*= 0*/)
{
	if (!mAuxiliaryVB)
	{
		return;
	}
	mAuxiliaryVB->setBuffer(LLVertexBuffer::MAP_VERTEX | mask);
	mAuxiliaryVB->drawArrays(LLRender::TRIANGLES, 0, 3);
}

void LLPipeline::drawAuxiliaryVB(const LLVector2& tc1, const LLVector2& tc2, U32 mask /*= 0*/)
{
	if (!mAuxiliaryVB)
	{
		return;
	}
	LLStrider<LLVector2> tc;
	mAuxiliaryVB->getTexCoord0Strider(tc);
	tc[0].set(tc1.mV[0], tc1.mV[1]);
	tc[1].set(tc1.mV[0], tc2.mV[1]);
	tc[2].set(tc2.mV[0], tc1.mV[1]);

	drawAuxiliaryVB(LLVertexBuffer::MAP_TEXCOORD0 | mask);
}

void LLPipeline::drawAuxiliaryVB(const LLVector2& tc1, const LLVector2& tc2, const LLColor4& color)
{
	if (!mAuxiliaryVB)
	{
		return;
	}
	LLStrider<LLColor4U> col;
	mAuxiliaryVB->getColorStrider(col);
	col[0].set(color);
	col[1].set(color);
	col[2].set(color);

	drawAuxiliaryVB(tc1, tc2, LLVertexBuffer::MAP_COLOR);
}
// </FS:Ansariel><|MERGE_RESOLUTION|>--- conflicted
+++ resolved
@@ -3848,29 +3848,11 @@
     if (!vobj || vobj->isAvatar())
         return;
 
-<<<<<<< HEAD
-	bool beacon=false;
-	U8 tecount=vobj->getNumTEs();
-	for(int x=0;x<tecount;x++)
-	{
-		if(vobj->getTEref(x).hasMedia())
-		{
-			beacon=true;
-			break;
-		}
-	}
-	if(beacon)
-	{
-		if (gPipeline.sRenderBeacons)
-		{
-			gObjectList.addDebugBeacon(vobj->getPositionAgent(), "", LLColor4(1.f, 1.f, 1.f, 0.5f), LLColor4(1.f, 1.f, 1.f, 0.5f), LLPipeline::DebugBeaconLineWidth);
-		}
-=======
     bool beacon  = false;
     U8   tecount = vobj->getNumTEs();
     for (int x = 0; x < tecount; x++)
     {
-        if (vobj->getTE(x)->hasMedia())
+        if (vobj->getTEref(x)->hasMedia())
         {
             beacon = true;
             break;
@@ -3883,7 +3865,6 @@
             gObjectList.addDebugBeacon(vobj->getPositionAgent(), "", LLColor4(1.f, 1.f, 1.f, 0.5f), LLColor4(1.f, 1.f, 1.f, 0.5f),
                                        LLPipeline::DebugBeaconLineWidth);
         }
->>>>>>> 598e33e2
 
         if (gPipeline.sRenderHighlight)
         {
@@ -4000,12 +3981,8 @@
 {
     LL_PROFILE_ZONE_SCOPED_CATEGORY_PIPELINE;
 
-<<<<<<< HEAD
-	assertInitialized();
-	sVolumeSAFrame = 0.f; //ZK LBG
-=======
     assertInitialized();
->>>>>>> 598e33e2
+    sVolumeSAFrame = 0.f; //ZK LBG
 
     LL_PUSH_CALLSTACKS();
 
@@ -4029,23 +4006,9 @@
 
     LL_PUSH_CALLSTACKS();
 
-<<<<<<< HEAD
-	
-	//build render map
-	{
-		LL_PROFILE_ZONE_NAMED_CATEGORY_PIPELINE("build render map");
-	for (LLCullResult::sg_iterator i = sCull->beginVisibleGroups(); i != sCull->endVisibleGroups(); ++i)
-	{
-		LLSpatialGroup* group = *i;
-		if ((sUseOcclusion && 
-			group->isOcclusionState(LLSpatialGroup::OCCLUDED)) ||
-			(RenderAutoHideSurfaceAreaLimit > 0.f && 
-			group->mSurfaceArea > RenderAutoHideSurfaceAreaLimit*llmax(group->mObjectBoxSize, 10.f)))
-		{
-			continue;
-		}
-=======
     // build render map
+    {
+        LL_PROFILE_ZONE_NAMED_CATEGORY_PIPELINE("build render map");
     for (LLCullResult::sg_iterator i = sCull->beginVisibleGroups(); i != sCull->endVisibleGroups(); ++i)
     {
         LLSpatialGroup *group = *i;
@@ -4055,7 +4018,6 @@
         {
             continue;
         }
->>>>>>> 598e33e2
 
         if (group->hasState(LLSpatialGroup::NEW_DRAWINFO) && group->hasState(LLSpatialGroup::GEOM_DIRTY) && !gCubeSnapshot)
         {  // no way this group is going to be drawable without a rebuild
@@ -4105,36 +4067,9 @@
             }
         }
 
-<<<<<<< HEAD
-		if (hasRenderType(LLPipeline::RENDER_TYPE_PASS_ALPHA))
-		{
-			LL_PROFILE_ZONE_NAMED_CATEGORY_PIPELINE("Collect Alpha groups");
-			LLSpatialGroup::draw_map_t::iterator alpha = group->mDrawMap.find(LLRenderPass::PASS_ALPHA);
-			
-			if (alpha != group->mDrawMap.end())
-			{ //store alpha groups for sorting
-				LLSpatialBridge* bridge = group->getSpatialPartition()->asBridge();
-				if (LLViewerCamera::sCurCameraID == LLViewerCamera::CAMERA_WORLD && !gCubeSnapshot)
-				{
-					if (bridge)
-					{
-						LLCamera trans_camera = bridge->transformCamera(camera);
-						group->updateDistance(trans_camera);
-					}
-					else
-					{
-						group->updateDistance(camera);
-					}
-				}
-							
-				if (hasRenderType(LLDrawPool::POOL_ALPHA))
-				{
-					sCull->pushAlphaGroup(group);
-				}
-			}
-=======
         if (hasRenderType(LLPipeline::RENDER_TYPE_PASS_ALPHA))
         {
+            LL_PROFILE_ZONE_NAMED_CATEGORY_PIPELINE("Collect Alpha groups");
             LLSpatialGroup::draw_map_t::iterator alpha = group->mDrawMap.find(LLRenderPass::PASS_ALPHA);
 
             if (alpha != group->mDrawMap.end())
@@ -4158,7 +4093,6 @@
                     sCull->pushAlphaGroup(group);
                 }
             }
->>>>>>> 598e33e2
 
             LLSpatialGroup::draw_map_t::iterator rigged_alpha = group->mDrawMap.find(LLRenderPass::PASS_ALPHA_RIGGED);
 
@@ -4169,24 +4103,9 @@
                     sCull->pushRiggedAlphaGroup(group);
                 }
             }
-<<<<<<< HEAD
-		}
-	}
-	}
-	
-	//flush particle VB
-	if (LLVOPartGroup::sVB)
-	{
-		LLVOPartGroup::sVB->flush();
-	}
-	else
-	{
-		LL_WARNS_ONCE() << "Missing particle buffer" << LL_ENDL;
-	}
-=======
         }
     }
->>>>>>> 598e33e2
+    }
 
     // flush particle VB
     if (LLVOPartGroup::sVB)
@@ -4204,40 +4123,22 @@
     { //place a query around potential transform feedback code for synchronization
         mTransformFeedbackPrimitives = 0;
 
-<<<<<<< HEAD
-		
-		glBeginQuery(GL_TRANSFORM_FEEDBACK_PRIMITIVES_WRITTEN, mMeshDirtyQueryObject);
-	}*/
-	{
-		LL_PROFILE_ZONE_NAMED_CATEGORY_PIPELINE("rebuild delayed upd groups");
-	//pack vertex buffers for groups that chose to delay their updates
-	for (LLSpatialGroup::sg_vector_t::iterator iter = mMeshDirtyGroup.begin(); iter != mMeshDirtyGroup.end(); ++iter)
-	{
-		(*iter)->rebuildMesh();
-	}
-	}
-=======
         if (!mMeshDirtyQueryObject)
         {
             glGenQueries(1, &mMeshDirtyQueryObject);
         }
 
->>>>>>> 598e33e2
-
         glBeginQuery(GL_TRANSFORM_FEEDBACK_PRIMITIVES_WRITTEN, mMeshDirtyQueryObject);
     }*/
 
-<<<<<<< HEAD
-	{
-		LL_PROFILE_ZONE_NAMED_CATEGORY_PIPELINE("sort alpha groups");
-	if (!sShadowRender)
-	{
-=======
+    {
+        LL_PROFILE_ZONE_NAMED_CATEGORY_PIPELINE("rebuild delayed upd groups");
     // pack vertex buffers for groups that chose to delay their updates
     for (LLSpatialGroup::sg_vector_t::iterator iter = mMeshDirtyGroup.begin(); iter != mMeshDirtyGroup.end(); ++iter)
     {
         (*iter)->rebuildMesh();
     }
+    }
 
     /*if (use_transform_feedback)
     {
@@ -4246,42 +4147,24 @@
 
     mMeshDirtyGroup.clear();
 
+    {
+        LL_PROFILE_ZONE_NAMED_CATEGORY_PIPELINE("sort alpha groups");
     if (!sShadowRender)
     {
->>>>>>> 598e33e2
         // order alpha groups by distance
         std::sort(sCull->beginAlphaGroups(), sCull->endAlphaGroups(), LLSpatialGroup::CompareDepthGreater());
 
         // order rigged alpha groups by avatar attachment order
         std::sort(sCull->beginRiggedAlphaGroups(), sCull->endRiggedAlphaGroups(), LLSpatialGroup::CompareRenderOrder());
-<<<<<<< HEAD
-	}
-	}
-
-	LL_PUSH_CALLSTACKS();
-	{
-		LL_PROFILE_ZONE_NAMED_CATEGORY_PIPELINE("beacon rendering flags");
-	// only render if the flag is set. The flag is only set if we are in edit mode or the toggle is set in the menus
-	// <FS:Ansariel> Make beacons also show when beacons floater is closed.
-	if (/*LLFloaterReg::instanceVisible("beacons") &&*/ !sShadowRender && !gCubeSnapshot)
-	{
-		if (sRenderScriptedTouchBeacons)
-		{
-			// Only show the beacon on the root object.
-			forAllVisibleDrawables(renderScriptedTouchBeacons);
-		}
-		else
-		if (sRenderScriptedBeacons)
-		{
-			// Only show the beacon on the root object.
-			forAllVisibleDrawables(renderScriptedBeacons);
-		}
-=======
     }
+    }
 
     LL_PUSH_CALLSTACKS();
+    {
+        LL_PROFILE_ZONE_NAMED_CATEGORY_PIPELINE("beacon rendering flags");
     // only render if the flag is set. The flag is only set if we are in edit mode or the toggle is set in the menus
-    if (LLFloaterReg::instanceVisible("beacons") && !sShadowRender && !gCubeSnapshot)
+    // <FS:Ansariel> Make beacons also show when beacons floater is closed.
+    if (/*LLFloaterReg::instanceVisible("beacons") &&*/ !sShadowRender && !gCubeSnapshot)
     {
         if (sRenderScriptedTouchBeacons)
         {
@@ -4293,7 +4176,6 @@
             // Only show the beacon on the root object.
             forAllVisibleDrawables(renderScriptedBeacons);
         }
->>>>>>> 598e33e2
 
         if (sRenderPhysicalBeacons)
         {
@@ -4321,32 +4203,6 @@
             {
                 LLAudioSource *sourcep = iter->second;
 
-<<<<<<< HEAD
-				LLVector3d pos_global = sourcep->getPositionGlobal();
-				LLVector3 pos = gAgent.getPosAgentFromGlobal(pos_global);
-				if (gPipeline.sRenderBeacons)
-				{
-					//pos += LLVector3(0.f, 0.f, 0.2f);
-					gObjectList.addDebugBeacon(pos, "", LLColor4(1.f, 1.f, 0.f, 0.5f), LLColor4(1.f, 1.f, 1.f, 0.5f), DebugBeaconLineWidth);
-				}
-			}
-			// now deal with highlights for all those seeable sound sources
-			forAllVisibleDrawables(renderSoundHighlights);
-		}
-	}
-	}
-	LL_PUSH_CALLSTACKS();
-	// If managing your telehub, draw beacons at telehub and currently selected spawnpoint.
-	if (LLFloaterTelehub::renderBeacons() && !sShadowRender && !gCubeSnapshot)
-	{
-		LLFloaterTelehub::addBeacons();
-	}
-
-	if (!sShadowRender && !gCubeSnapshot)
-	{
-		LL_PROFILE_ZONE_NAMED_CATEGORY_PIPELINE("Render face highlights");
-		mSelectedFaces.clear();
-=======
                 LLVector3d pos_global = sourcep->getPositionGlobal();
                 LLVector3  pos        = gAgent.getPosAgentFromGlobal(pos_global);
                 if (gPipeline.sRenderBeacons)
@@ -4359,6 +4215,7 @@
             forAllVisibleDrawables(renderSoundHighlights);
         }
     }
+    }
     LL_PUSH_CALLSTACKS();
     // If managing your telehub, draw beacons at telehub and currently selected spawnpoint.
     if (LLFloaterTelehub::renderBeacons() && !sShadowRender && !gCubeSnapshot)
@@ -4368,8 +4225,8 @@
 
     if (!sShadowRender && !gCubeSnapshot)
     {
+        LL_PROFILE_ZONE_NAMED_CATEGORY_PIPELINE("Render face highlights");
         mSelectedFaces.clear();
->>>>>>> 598e33e2
 
         if (!gNonInteractive)
         {
