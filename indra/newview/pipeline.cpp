/** 
 * @file pipeline.cpp
 * @brief Rendering pipeline.
 *
 * $LicenseInfo:firstyear=2005&license=viewerlgpl$
 * Second Life Viewer Source Code
 * Copyright (C) 2010, Linden Research, Inc.
 * 
 * This library is free software; you can redistribute it and/or
 * modify it under the terms of the GNU Lesser General Public
 * License as published by the Free Software Foundation;
 * version 2.1 of the License only.
 * 
 * This library is distributed in the hope that it will be useful,
 * but WITHOUT ANY WARRANTY; without even the implied warranty of
 * MERCHANTABILITY or FITNESS FOR A PARTICULAR PURPOSE.  See the GNU
 * Lesser General Public License for more details.
 * 
 * You should have received a copy of the GNU Lesser General Public
 * License along with this library; if not, write to the Free Software
 * Foundation, Inc., 51 Franklin Street, Fifth Floor, Boston, MA  02110-1301  USA
 * 
 * Linden Research, Inc., 945 Battery Street, San Francisco, CA  94111  USA
 * $/LicenseInfo$
 */

#include "llviewerprecompiledheaders.h"

#include "pipeline.h"

// library includes
#include "llaudioengine.h" // For debugging.
#include "llerror.h"
#include "llviewercontrol.h"
#include "llfasttimer.h"
#include "llfontgl.h"
#include "llnamevalue.h"
#include "llpointer.h"
#include "llprimitive.h"
#include "llvolume.h"
#include "material_codes.h"
#include "v3color.h"
#include "llui.h" 
#include "llglheaders.h"
#include "llrender.h"
#include "llstartup.h"
#include "llwindow.h"	// swapBuffers()

// newview includes
#include "llagent.h"
#include "llagentcamera.h"
#include "llappviewer.h"
#include "lltexturecache.h"
#include "lltexturefetch.h"
#include "llimageworker.h"
#include "lldrawable.h"
#include "lldrawpoolalpha.h"
#include "lldrawpoolavatar.h"
#include "lldrawpoolground.h"
#include "lldrawpoolbump.h"
#include "lldrawpooltree.h"
#include "lldrawpoolwater.h"
#include "llface.h"
#include "llfeaturemanager.h"
#include "llfloatertelehub.h"
#include "llfloaterreg.h"
#include "llgldbg.h"
#include "llhudmanager.h"
#include "llhudnametag.h"
#include "llhudtext.h"
#include "lllightconstants.h"
#include "llmeshrepository.h"
#include "llpipelinelistener.h"
#include "llresmgr.h"
#include "llselectmgr.h"
#include "llsky.h"
#include "lltracker.h"
#include "lltool.h"
#include "lltoolmgr.h"
#include "llviewercamera.h"
#include "llviewermediafocus.h"
#include "llviewertexturelist.h"
#include "llviewerobject.h"
#include "llviewerobjectlist.h"
#include "llviewerparcelmgr.h"
#include "llviewerregion.h" // for audio debugging.
#include "llviewerwindow.h" // For getSpinAxis
#include "llvoavatarself.h"
#include "llvocache.h"
#include "llvoground.h"
#include "llvosky.h"
#include "llvowlsky.h"
#include "llvotree.h"
#include "llvovolume.h"
#include "llvosurfacepatch.h"
#include "llvowater.h"
#include "llvotree.h"
#include "llvopartgroup.h"
#include "llworld.h"
#include "llcubemap.h"
#include "llviewershadermgr.h"
#include "llviewerstats.h"
#include "llviewerjoystick.h"
#include "llviewerdisplay.h"
#include "llspatialpartition.h"
#include "llmutelist.h"
#include "lltoolpie.h"
#include "llnotifications.h"
#include "llpathinglib.h"
#include "llfloaterpathfindingconsole.h"
#include "llfloaterpathfindingcharacters.h"
#include "llfloatertools.h"
#include "llpanelface.h"
#include "llpathfindingpathtool.h"
#include "llscenemonitor.h"
#include "llprogressview.h"
#include "llcleanup.h"
// [RLVa:KB] - Checked: RLVa-2.0.0
#include "llvisualeffect.h"
#include "rlvactions.h"
#include "rlvlocks.h"
// [/RLVa:KB]
#include "exopostprocess.h" // <FS:CR> Import Vignette from Exodus

#include "llenvironment.h"

#include "llenvironment.h"
#include "llsettingsvo.h"

#ifdef _DEBUG
// Debug indices is disabled for now for debug performance - djs 4/24/02
//#define DEBUG_INDICES
#else
//#define DEBUG_INDICES
#endif

// Expensive and currently broken
//
#define MATERIALS_IN_REFLECTIONS 0

// NOTE: Keep in sync with indra/newview/skins/default/xui/en/floater_preferences_graphics_advanced.xml
// NOTE: Unused consts are commented out since some compilers (on macOS) may complain about unused variables.
//  const S32 WATER_REFLECT_NONE_WATER_OPAQUE       = -2;
    const S32 WATER_REFLECT_NONE_WATER_TRANSPARENT  = -1;
    const S32 WATER_REFLECT_MINIMAL                 =  0;
//  const S32 WATER_REFLECT_TERRAIN                 =  1;
    const S32 WATER_REFLECT_STATIC_OBJECTS          =  2;
    const S32 WATER_REFLECT_AVATARS                 =  3;
    const S32 WATER_REFLECT_EVERYTHING              =  4;

bool gShiftFrame = false;

//cached settings
bool LLPipeline::WindLightUseAtmosShaders;
bool LLPipeline::RenderDeferred;
F32 LLPipeline::RenderDeferredSunWash;
U32 LLPipeline::RenderFSAASamples;
U32 LLPipeline::RenderResolutionDivisor;
// [SL:KB] - Patch: Settings-RenderResolutionMultiplier | Checked: Catznip-5.4
F32 LLPipeline::RenderResolutionMultiplier;
// [/SL:KB]
bool LLPipeline::RenderUIBuffer;
S32 LLPipeline::RenderShadowDetail;
S32 LLPipeline::RenderShadowSplits;
bool LLPipeline::RenderDeferredSSAO;
F32 LLPipeline::RenderShadowResolutionScale;
bool LLPipeline::RenderLocalLights;
bool LLPipeline::RenderDelayCreation;
//bool LLPipeline::RenderAnimateRes; <FS:Beq> FIRE-23122 BUG-225920 Remove broken RenderAnimateRes functionality.
bool LLPipeline::FreezeTime;
S32 LLPipeline::DebugBeaconLineWidth;
F32 LLPipeline::RenderHighlightBrightness;
LLColor4 LLPipeline::RenderHighlightColor;
F32 LLPipeline::RenderHighlightThickness;
bool LLPipeline::RenderSpotLightsInNondeferred;
LLColor4 LLPipeline::PreviewAmbientColor;
LLColor4 LLPipeline::PreviewDiffuse0;
LLColor4 LLPipeline::PreviewSpecular0;
LLColor4 LLPipeline::PreviewDiffuse1;
LLColor4 LLPipeline::PreviewSpecular1;
LLColor4 LLPipeline::PreviewDiffuse2;
LLColor4 LLPipeline::PreviewSpecular2;
LLVector3 LLPipeline::PreviewDirection0;
LLVector3 LLPipeline::PreviewDirection1;
LLVector3 LLPipeline::PreviewDirection2;
F32 LLPipeline::RenderGlowMinLuminance;
F32 LLPipeline::RenderGlowMaxExtractAlpha;
F32 LLPipeline::RenderGlowWarmthAmount;
LLVector3 LLPipeline::RenderGlowLumWeights;
LLVector3 LLPipeline::RenderGlowWarmthWeights;
S32 LLPipeline::RenderGlowResolutionPow;
S32 LLPipeline::RenderGlowIterations;
F32 LLPipeline::RenderGlowWidth;
F32 LLPipeline::RenderGlowStrength;
bool LLPipeline::RenderDepthOfField;
bool LLPipeline::RenderDepthOfFieldInEditMode;
//<FS:TS> FIRE-16251: Depth of field does not work underwater
bool LLPipeline::FSRenderDepthOfFieldUnderwater;
//</FS:TS> FIRE-16251
// <FS:Beq> FIRE-16728 Add free aim mouse and focus lock
bool LLPipeline::FSFocusPointLocked;
bool LLPipeline::FSFocusPointFollowsPointer;
// </FS:Beq>
F32 LLPipeline::CameraFocusTransitionTime;
F32 LLPipeline::CameraFNumber;
F32 LLPipeline::CameraFocalLength;
F32 LLPipeline::CameraFieldOfView;
F32 LLPipeline::RenderShadowNoise;
F32 LLPipeline::RenderShadowBlurSize;
F32 LLPipeline::RenderSSAOScale;
U32 LLPipeline::RenderSSAOMaxScale;
F32 LLPipeline::RenderSSAOFactor;
LLVector3 LLPipeline::RenderSSAOEffect;
F32 LLPipeline::RenderShadowOffsetError;
F32 LLPipeline::RenderShadowBiasError;
F32 LLPipeline::RenderShadowOffset;
F32 LLPipeline::RenderShadowBias;
F32 LLPipeline::RenderSpotShadowOffset;
F32 LLPipeline::RenderSpotShadowBias;
LLDrawable* LLPipeline::RenderSpotLight = nullptr;
F32 LLPipeline::RenderEdgeDepthCutoff;
F32 LLPipeline::RenderEdgeNormCutoff;
LLVector3 LLPipeline::RenderShadowGaussian;
F32 LLPipeline::RenderShadowBlurDistFactor;
bool LLPipeline::RenderDeferredAtmospheric;
S32 LLPipeline::RenderReflectionDetail;
F32 LLPipeline::RenderHighlightFadeTime;
LLVector3 LLPipeline::RenderShadowClipPlanes;
LLVector3 LLPipeline::RenderShadowOrthoClipPlanes;
LLVector3 LLPipeline::RenderShadowNearDist;
F32 LLPipeline::RenderFarClip;
LLVector3 LLPipeline::RenderShadowSplitExponent;
F32 LLPipeline::RenderShadowErrorCutoff;
F32 LLPipeline::RenderShadowFOVCutoff;
bool LLPipeline::CameraOffset;
F32 LLPipeline::CameraMaxCoF;
F32 LLPipeline::CameraDoFResScale;
F32 LLPipeline::RenderAutoHideSurfaceAreaLimit;
LLTrace::EventStatHandle<S64> LLPipeline::sStatBatchSize("renderbatchsize");

const F32 BACKLIGHT_DAY_MAGNITUDE_OBJECT = 0.1f;
const F32 BACKLIGHT_NIGHT_MAGNITUDE_OBJECT = 0.08f;
const F32 DEFERRED_LIGHT_FALLOFF = 0.5f;
const U32 DEFERRED_VB_MASK = LLVertexBuffer::MAP_VERTEX | LLVertexBuffer::MAP_TEXCOORD0 | LLVertexBuffer::MAP_TEXCOORD1;

extern S32 gBoxFrame;
//extern BOOL gHideSelectedObjects;
extern BOOL gDisplaySwapBuffers;
extern BOOL gDebugGL;

bool	gAvatarBacklight = false;

bool	gDebugPipeline = false;
LLPipeline gPipeline;
const LLMatrix4* gGLLastMatrix = NULL;

LLTrace::BlockTimerStatHandle FTM_RENDER_GEOMETRY("Render Geometry");
LLTrace::BlockTimerStatHandle FTM_RENDER_GRASS("Grass");
LLTrace::BlockTimerStatHandle FTM_RENDER_INVISIBLE("Invisible");
LLTrace::BlockTimerStatHandle FTM_RENDER_SHINY("Shiny");
LLTrace::BlockTimerStatHandle FTM_RENDER_SIMPLE("Simple");
LLTrace::BlockTimerStatHandle FTM_RENDER_TERRAIN("Terrain");
LLTrace::BlockTimerStatHandle FTM_RENDER_TREES("Trees");
LLTrace::BlockTimerStatHandle FTM_RENDER_UI("UI");
LLTrace::BlockTimerStatHandle FTM_RENDER_WATER("Water");
LLTrace::BlockTimerStatHandle FTM_RENDER_WL_SKY("Windlight Sky");
LLTrace::BlockTimerStatHandle FTM_RENDER_ALPHA("Alpha Objects");
LLTrace::BlockTimerStatHandle FTM_RENDER_CHARACTERS("Avatars");
LLTrace::BlockTimerStatHandle FTM_RENDER_BUMP("Bump");
LLTrace::BlockTimerStatHandle FTM_RENDER_MATERIALS("Render Materials");
LLTrace::BlockTimerStatHandle FTM_RENDER_FULLBRIGHT("Fullbright");
LLTrace::BlockTimerStatHandle FTM_RENDER_GLOW("Glow");
LLTrace::BlockTimerStatHandle FTM_GEO_UPDATE("Geo Update");
LLTrace::BlockTimerStatHandle FTM_POOLRENDER("RenderPool");
LLTrace::BlockTimerStatHandle FTM_POOLS("Pools");
LLTrace::BlockTimerStatHandle FTM_DEFERRED_POOLRENDER("RenderPool (Deferred)");
LLTrace::BlockTimerStatHandle FTM_DEFERRED_POOLS("Pools (Deferred)");
LLTrace::BlockTimerStatHandle FTM_POST_DEFERRED_POOLRENDER("RenderPool (Post)");
LLTrace::BlockTimerStatHandle FTM_POST_DEFERRED_POOLS("Pools (Post)");
LLTrace::BlockTimerStatHandle FTM_STATESORT("Sort Draw State");
LLTrace::BlockTimerStatHandle FTM_PIPELINE("Pipeline");
LLTrace::BlockTimerStatHandle FTM_CLIENT_COPY("Client Copy");
LLTrace::BlockTimerStatHandle FTM_RENDER_DEFERRED("Deferred Shading");

LLTrace::BlockTimerStatHandle FTM_RENDER_UI_HUD("HUD");
LLTrace::BlockTimerStatHandle FTM_RENDER_UI_3D("3D");
LLTrace::BlockTimerStatHandle FTM_RENDER_UI_2D("2D");

static LLTrace::BlockTimerStatHandle FTM_STATESORT_DRAWABLE("Sort Drawables");

static LLStaticHashedString sTint("tint");
static LLStaticHashedString sAmbiance("ambiance");
static LLStaticHashedString sAlphaScale("alpha_scale");
static LLStaticHashedString sNormMat("norm_mat");
static LLStaticHashedString sOffset("offset");
static LLStaticHashedString sScreenRes("screenRes");
static LLStaticHashedString sDelta("delta");
static LLStaticHashedString sDistFactor("dist_factor");
static LLStaticHashedString sKern("kern");
static LLStaticHashedString sKernScale("kern_scale");

//----------------------------------------
std::string gPoolNames[] = 
{
	// Correspond to LLDrawpool enum render type
	"NONE",
	"POOL_SIMPLE",
	"POOL_GROUND",
	"POOL_FULLBRIGHT",
	"POOL_BUMP",
	"POOL_MATERIALS",
	"POOL_TERRAIN",
	"POOL_SKY",
	"POOL_WL_SKY",
	"POOL_TREE",
	"POOL_ALPHA_MASK",
	"POOL_FULLBRIGHT_ALPHA_MASK",
	"POOL_GRASS",
	"POOL_INVISIBLE",
	"POOL_AVATAR",
	"POOL_VOIDWATER",
	"POOL_WATER",
	"POOL_GLOW",
	"POOL_ALPHA"
};

void drawBox(const LLVector4a& c, const LLVector4a& r);
void drawBoxOutline(const LLVector3& pos, const LLVector3& size);
U32 nhpo2(U32 v);
LLVertexBuffer* ll_create_cube_vb(U32 type_mask, U32 usage);

void display_update_camera();
//----------------------------------------

S32		LLPipeline::sCompiles = 0;

bool	LLPipeline::sPickAvatar = true;
bool	LLPipeline::sDynamicLOD = true;
bool	LLPipeline::sShowHUDAttachments = true;
bool	LLPipeline::sRenderMOAPBeacons = false;
bool	LLPipeline::sRenderPhysicalBeacons = true;
bool	LLPipeline::sRenderScriptedBeacons = false;
bool	LLPipeline::sRenderScriptedTouchBeacons = true;
bool	LLPipeline::sRenderParticleBeacons = false;
bool	LLPipeline::sRenderSoundBeacons = false;
bool	LLPipeline::sRenderBeacons = false;
bool	LLPipeline::sRenderHighlight = true;
LLRender::eTexIndex LLPipeline::sRenderHighlightTextureChannel = LLRender::DIFFUSE_MAP;
bool	LLPipeline::sForceOldBakedUpload = false;
S32		LLPipeline::sUseOcclusion = 0;
bool	LLPipeline::sDelayVBUpdate = true;
bool	LLPipeline::sAutoMaskAlphaDeferred = true;
bool	LLPipeline::sAutoMaskAlphaNonDeferred = false;
bool	LLPipeline::sRenderTransparentWater = true;
bool	LLPipeline::sRenderBump = true;
bool	LLPipeline::sBakeSunlight = false;
bool	LLPipeline::sNoAlpha = false;
bool	LLPipeline::sUseTriStrips = true;
bool	LLPipeline::sUseFarClip = true;
bool	LLPipeline::sShadowRender = false;
bool	LLPipeline::sWaterReflections = false;
bool	LLPipeline::sRenderGlow = false;
bool	LLPipeline::sReflectionRender = false;
bool    LLPipeline::sDistortionRender = false;
bool	LLPipeline::sImpostorRender = false;
bool	LLPipeline::sImpostorRenderAlphaDepthPass = false;
bool	LLPipeline::sShowJellyDollAsImpostor = true;
bool	LLPipeline::sUnderWaterRender = false;
bool	LLPipeline::sTextureBindTest = false;
bool	LLPipeline::sRenderFrameTest = false;
bool	LLPipeline::sRenderAttachedLights = true;
bool	LLPipeline::sRenderAttachedParticles = true;
bool	LLPipeline::sRenderDeferred = false;
S32		LLPipeline::sVisibleLightCount = 0;
bool	LLPipeline::sRenderingHUDs;
F32     LLPipeline::sDistortionWaterClipPlaneMargin = 1.0125f;
F32 LLPipeline::sVolumeSAFrame = 0.f; // ZK LBG

bool	LLPipeline::sRenderParticles; // <FS:LO> flag to hold correct, user selected, status of particles
// [SL:KB] - Patch: Render-TextureToggle (Catznip-4.0)
bool	LLPipeline::sRenderTextures = true;
// [/SL:KB]
// [RLVa:KB] - @setsphere
bool	LLPipeline::sUseDepthTexture = false;
// [/RLVa:KB]

// EventHost API LLPipeline listener.
static LLPipelineListener sPipelineListener;

static LLCullResult* sCull = NULL;

void validate_framebuffer_object();

// Add color attachments for deferred rendering
// target -- RenderTarget to add attachments to
// for_impostor -- whether or not these render targets are for an impostor (if true, avoids implicit sRGB conversions)
bool addDeferredAttachments(LLRenderTarget& target, bool for_impostor = false)
{
	return target.addColorAttachment(for_impostor ? GL_RGBA : GL_SRGB8_ALPHA8) && //specular
			target.addColorAttachment(GL_RGB10_A2); //normal+z
}

LLPipeline::LLPipeline() :
	mBackfaceCull(false),
	mMatrixOpCount(0),
	mTextureMatrixOps(0),
	mNumVisibleNodes(0),
	mNumVisibleFaces(0),

	mInitialized(false),
	mShadersLoaded(false),
	mTransformFeedbackPrimitives(0),
	mRenderDebugFeatureMask(0),
	mRenderDebugMask(0),
	mOldRenderDebugMask(0),
	mMeshDirtyQueryObject(0),
	mGroupQ1Locked(false),
	mGroupQ2Locked(false),
	mResetVertexBuffers(false),
	mLastRebuildPool(NULL),
	mAlphaPool(NULL),
	mSkyPool(NULL),
	mTerrainPool(NULL),
	mWaterPool(NULL),
	mGroundPool(NULL),
	mSimplePool(NULL),
	mGrassPool(NULL),
	mAlphaMaskPool(NULL),
	mFullbrightAlphaMaskPool(NULL),
	mFullbrightPool(NULL),
	mInvisiblePool(NULL),
	mGlowPool(NULL),
	mBumpPool(NULL),
	mMaterialsPool(NULL),
	mWLSkyPool(NULL),
	mLightMask(0),
	mLightMovingMask(0),
	mLightingDetail(0),
	mScreenWidth(0),
	mScreenHeight(0)
{
	mNoiseMap = 0;
	mTrueNoiseMap = 0;
	mLightFunc = 0;

    for(U32 i = 0; i < 8; i++)
    {
        mHWLightColors[i] = LLColor4::black;
    }
}

void LLPipeline::connectRefreshCachedSettingsSafe(const std::string name)
{
	LLPointer<LLControlVariable> cntrl_ptr = gSavedSettings.getControl(name);
	if ( cntrl_ptr.isNull() )
	{
		LL_WARNS() << "Global setting name not found:" << name << LL_ENDL;
	}
	else
	{
		cntrl_ptr->getCommitSignal()->connect(boost::bind(&LLPipeline::refreshCachedSettings));
	}
}

void LLPipeline::init()
{
	refreshCachedSettings();

	gOctreeMaxCapacity = gSavedSettings.getU32("OctreeMaxNodeCapacity");
	gOctreeMinSize = gSavedSettings.getF32("OctreeMinimumNodeSize");
	sDynamicLOD = gSavedSettings.getBOOL("RenderDynamicLOD");
	sRenderBump = gSavedSettings.getBOOL("RenderObjectBump");
	sUseTriStrips = gSavedSettings.getBOOL("RenderUseTriStrips");
	LLVertexBuffer::sUseStreamDraw = gSavedSettings.getBOOL("RenderUseStreamVBO");
	// <FS:Ansariel> Vertex Array Objects are required in OpenGL core profile
	LLVertexBuffer::sUseVAO = gSavedSettings.getBOOL("RenderUseVAO");
	//LLVertexBuffer::sUseVAO = LLRender::sGLCoreProfile ? TRUE : gSavedSettings.getBOOL("RenderUseVAO");
	// </FS:Ansariel>
	LLVertexBuffer::sPreferStreamDraw = gSavedSettings.getBOOL("RenderPreferStreamDraw");
	sRenderAttachedLights = gSavedSettings.getBOOL("RenderAttachedLights");
	sRenderAttachedParticles = gSavedSettings.getBOOL("RenderAttachedParticles");

	sRenderMOAPBeacons = gSavedSettings.getBOOL("moapbeacon");
	sRenderPhysicalBeacons = gSavedSettings.getBOOL("physicalbeacon");
	sRenderScriptedBeacons = gSavedSettings.getBOOL("scriptsbeacon");
	sRenderScriptedTouchBeacons = gSavedSettings.getBOOL("scripttouchbeacon");
	sRenderParticleBeacons = gSavedSettings.getBOOL("particlesbeacon");
	sRenderSoundBeacons = gSavedSettings.getBOOL("soundsbeacon");
	sRenderBeacons = gSavedSettings.getBOOL("renderbeacons");
	sRenderHighlight = gSavedSettings.getBOOL("renderhighlights");

	mInitialized = true;
	
	stop_glerror();

	//create render pass pools
	getPool(LLDrawPool::POOL_ALPHA);
	getPool(LLDrawPool::POOL_SIMPLE);
	getPool(LLDrawPool::POOL_ALPHA_MASK);
	getPool(LLDrawPool::POOL_FULLBRIGHT_ALPHA_MASK);
	getPool(LLDrawPool::POOL_GRASS);
	getPool(LLDrawPool::POOL_FULLBRIGHT);
	getPool(LLDrawPool::POOL_INVISIBLE);
	getPool(LLDrawPool::POOL_BUMP);
	getPool(LLDrawPool::POOL_MATERIALS);
	getPool(LLDrawPool::POOL_GLOW);

	resetFrameStats();

	if (gSavedSettings.getBOOL("DisableAllRenderFeatures"))
	{
		clearAllRenderDebugFeatures();
	}
	else
	{
		setAllRenderDebugFeatures(); // By default, all debugging features on
	}
	clearAllRenderDebugDisplays(); // All debug displays off

	sRenderParticles = true; // <FS:LO> flag to hold correct, user selected, status of particles

	if (gSavedSettings.getBOOL("DisableAllRenderTypes"))
	{
		clearAllRenderTypes();
	}
	else if (gNonInteractive)
	{
		clearAllRenderTypes();
	}
	else
	{
		setAllRenderTypes(); // By default, all rendering types start enabled
		// Don't turn on ground when this is set
		// Mac Books with intel 950s need this
		if(!gSavedSettings.getBOOL("RenderGround"))
		{
			toggleRenderType(RENDER_TYPE_GROUND);
		}
	}

	// make sure RenderPerformanceTest persists (hackity hack hack)
	// disables non-object rendering (UI, sky, water, etc)
	if (gSavedSettings.getBOOL("RenderPerformanceTest"))
	{
		gSavedSettings.setBOOL("RenderPerformanceTest", FALSE);
		gSavedSettings.setBOOL("RenderPerformanceTest", TRUE);
	}

	mOldRenderDebugMask = mRenderDebugMask;

	mBackfaceCull = true;

	stop_glerror();
	
	// Enable features
		
	LLViewerShaderMgr::instance()->setShaders();

	stop_glerror();

	for (U32 i = 0; i < 2; ++i)
	{
		mSpotLightFade[i] = 1.f;
	}

	if (mCubeVB.isNull())
	{
		mCubeVB = ll_create_cube_vb(LLVertexBuffer::MAP_VERTEX, GL_STATIC_DRAW_ARB);
	}

	// <FS:Ansariel> Reset VB during TP
	//mDeferredVB = new LLVertexBuffer(DEFERRED_VB_MASK, 0);
	//mDeferredVB->allocateBuffer(8, 0, true);
	initDeferredVB();
	// </FS:Ansariel>
	setLightingDetail(-1);
	
	// <FS:Ansariel> FIRE-16829: Visual Artifacts with ALM enabled on AMD graphics
	initAuxiliaryVB();
	// </FS:Ansariel>

	//
	// Update all settings to trigger a cached settings refresh
	//
	connectRefreshCachedSettingsSafe("RenderAutoMaskAlphaDeferred");
	connectRefreshCachedSettingsSafe("RenderAutoMaskAlphaNonDeferred");
	connectRefreshCachedSettingsSafe("RenderUseFarClip");
	connectRefreshCachedSettingsSafe("RenderAvatarMaxNonImpostors");
	connectRefreshCachedSettingsSafe("RenderDelayVBUpdate");
	connectRefreshCachedSettingsSafe("UseOcclusion");
	connectRefreshCachedSettingsSafe("WindLightUseAtmosShaders");
	connectRefreshCachedSettingsSafe("RenderDeferred");
	connectRefreshCachedSettingsSafe("RenderDeferredSunWash");
	connectRefreshCachedSettingsSafe("RenderFSAASamples");
	connectRefreshCachedSettingsSafe("RenderResolutionDivisor");
// [SL:KB] - Patch: Settings-RenderResolutionMultiplier | Checked: Catznip-5.4
	connectRefreshCachedSettingsSafe("RenderResolutionMultiplier");
// [/SL:KB]
	connectRefreshCachedSettingsSafe("RenderUIBuffer");
	connectRefreshCachedSettingsSafe("RenderShadowDetail");
    connectRefreshCachedSettingsSafe("RenderShadowSplits");
	connectRefreshCachedSettingsSafe("RenderDeferredSSAO");
	connectRefreshCachedSettingsSafe("RenderShadowResolutionScale");
	connectRefreshCachedSettingsSafe("RenderLocalLights");
	connectRefreshCachedSettingsSafe("RenderDelayCreation");
//	connectRefreshCachedSettingsSafe("RenderAnimateRes"); <FS:Beq> FIRE-23122 BUG-225920 Remove broken RenderAnimateRes functionality.
	connectRefreshCachedSettingsSafe("FreezeTime");
	connectRefreshCachedSettingsSafe("DebugBeaconLineWidth");
	connectRefreshCachedSettingsSafe("RenderHighlightBrightness");
	connectRefreshCachedSettingsSafe("RenderHighlightColor");
	connectRefreshCachedSettingsSafe("RenderHighlightThickness");
	connectRefreshCachedSettingsSafe("RenderSpotLightsInNondeferred");
	connectRefreshCachedSettingsSafe("PreviewAmbientColor");
	connectRefreshCachedSettingsSafe("PreviewDiffuse0");
	connectRefreshCachedSettingsSafe("PreviewSpecular0");
	connectRefreshCachedSettingsSafe("PreviewDiffuse1");
	connectRefreshCachedSettingsSafe("PreviewSpecular1");
	connectRefreshCachedSettingsSafe("PreviewDiffuse2");
	connectRefreshCachedSettingsSafe("PreviewSpecular2");
	connectRefreshCachedSettingsSafe("PreviewDirection0");
	connectRefreshCachedSettingsSafe("PreviewDirection1");
	connectRefreshCachedSettingsSafe("PreviewDirection2");
	connectRefreshCachedSettingsSafe("RenderGlowMinLuminance");
	connectRefreshCachedSettingsSafe("RenderGlowMaxExtractAlpha");
	connectRefreshCachedSettingsSafe("RenderGlowWarmthAmount");
	connectRefreshCachedSettingsSafe("RenderGlowLumWeights");
	connectRefreshCachedSettingsSafe("RenderGlowWarmthWeights");
	connectRefreshCachedSettingsSafe("RenderGlowResolutionPow");
	connectRefreshCachedSettingsSafe("RenderGlowIterations");
	connectRefreshCachedSettingsSafe("RenderGlowWidth");
	connectRefreshCachedSettingsSafe("RenderGlowStrength");
	connectRefreshCachedSettingsSafe("RenderDepthOfField");
	connectRefreshCachedSettingsSafe("RenderDepthOfFieldInEditMode");
	//<FS:TS> FIRE-16251: Depth of Field does not work underwater
	connectRefreshCachedSettingsSafe("FSRenderDoFUnderwater");
	//</FS:TS> FIRE-16251
	connectRefreshCachedSettingsSafe("CameraFocusTransitionTime");
	connectRefreshCachedSettingsSafe("CameraFNumber");
	connectRefreshCachedSettingsSafe("CameraFocalLength");
	connectRefreshCachedSettingsSafe("CameraFieldOfView");
	connectRefreshCachedSettingsSafe("RenderShadowNoise");
	connectRefreshCachedSettingsSafe("RenderShadowBlurSize");
	connectRefreshCachedSettingsSafe("RenderSSAOScale");
	connectRefreshCachedSettingsSafe("RenderSSAOMaxScale");
	connectRefreshCachedSettingsSafe("RenderSSAOFactor");
	connectRefreshCachedSettingsSafe("RenderSSAOEffect");
	connectRefreshCachedSettingsSafe("RenderShadowOffsetError");
	connectRefreshCachedSettingsSafe("RenderShadowBiasError");
	connectRefreshCachedSettingsSafe("RenderShadowOffset");
	connectRefreshCachedSettingsSafe("RenderShadowBias");
	connectRefreshCachedSettingsSafe("RenderSpotShadowOffset");
	connectRefreshCachedSettingsSafe("RenderSpotShadowBias");
	connectRefreshCachedSettingsSafe("RenderEdgeDepthCutoff");
	connectRefreshCachedSettingsSafe("RenderEdgeNormCutoff");
	connectRefreshCachedSettingsSafe("RenderShadowGaussian");
	connectRefreshCachedSettingsSafe("RenderShadowBlurDistFactor");
	connectRefreshCachedSettingsSafe("RenderDeferredAtmospheric");
	connectRefreshCachedSettingsSafe("RenderReflectionDetail");
	connectRefreshCachedSettingsSafe("RenderHighlightFadeTime");
	connectRefreshCachedSettingsSafe("RenderShadowClipPlanes");
	connectRefreshCachedSettingsSafe("RenderShadowOrthoClipPlanes");
	connectRefreshCachedSettingsSafe("RenderShadowNearDist");
	connectRefreshCachedSettingsSafe("RenderFarClip");
	connectRefreshCachedSettingsSafe("RenderShadowSplitExponent");
	connectRefreshCachedSettingsSafe("RenderShadowErrorCutoff");
	connectRefreshCachedSettingsSafe("RenderShadowFOVCutoff");
	connectRefreshCachedSettingsSafe("CameraOffset");
	connectRefreshCachedSettingsSafe("CameraMaxCoF");
	connectRefreshCachedSettingsSafe("CameraDoFResScale");
	connectRefreshCachedSettingsSafe("RenderAutoHideSurfaceAreaLimit");
	gSavedSettings.getControl("RenderAutoHideSurfaceAreaLimit")->getCommitSignal()->connect(boost::bind(&LLPipeline::refreshCachedSettings));
	connectRefreshCachedSettingsSafe("FSRenderVignette");	// <FS:CR> Import Vignette from Exodus
	// <FS:Ansariel> Make change to RenderAttachedLights & RenderAttachedParticles instant
	connectRefreshCachedSettingsSafe("RenderAttachedLights");
	connectRefreshCachedSettingsSafe("RenderAttachedParticles");
	// </FS:Ansariel>
    // <FS:Beq> FIRE-16728 Add free aim mouse and focus lock
	connectRefreshCachedSettingsSafe("FSFocusPointFollowsPointer");
	connectRefreshCachedSettingsSafe("FSFocusPointLocked");
    // </FS:Beq>
}

LLPipeline::~LLPipeline()
{
}

void LLPipeline::cleanup()
{
	assertInitialized();

	mGroupQ1.clear() ;
	mGroupQ2.clear() ;

	for(pool_set_t::iterator iter = mPools.begin();
		iter != mPools.end(); )
	{
		pool_set_t::iterator curiter = iter++;
		LLDrawPool* poolp = *curiter;
		if (poolp->isFacePool())
		{
			LLFacePool* face_pool = (LLFacePool*) poolp;
			if (face_pool->mReferences.empty())
			{
				mPools.erase(curiter);
				removeFromQuickLookup( poolp );
				delete poolp;
			}
		}
		else
		{
			mPools.erase(curiter);
			removeFromQuickLookup( poolp );
			delete poolp;
		}
	}
	
	if (!mTerrainPools.empty())
	{
		LL_WARNS() << "Terrain Pools not cleaned up" << LL_ENDL;
	}
	if (!mTreePools.empty())
	{
		LL_WARNS() << "Tree Pools not cleaned up" << LL_ENDL;
	}
		
	delete mAlphaPool;
	mAlphaPool = NULL;
	delete mSkyPool;
	mSkyPool = NULL;
	delete mTerrainPool;
	mTerrainPool = NULL;
	delete mWaterPool;
	mWaterPool = NULL;
	delete mGroundPool;
	mGroundPool = NULL;
	delete mSimplePool;
	mSimplePool = NULL;
	delete mFullbrightPool;
	mFullbrightPool = NULL;
	delete mInvisiblePool;
	mInvisiblePool = NULL;
	delete mGlowPool;
	mGlowPool = NULL;
	delete mBumpPool;
	mBumpPool = NULL;
	// don't delete wl sky pool it was handled above in the for loop
	//delete mWLSkyPool;
	mWLSkyPool = NULL;

	releaseGLBuffers();

	mFaceSelectImagep = NULL;

    mMovedList.clear();
    mMovedBridge.clear();
    mShiftList.clear();

	mInitialized = false;

	// <FS:Ansariel> FIRE-16829: Visual Artifacts with ALM enabled on AMD graphics
	mAuxiliaryVB = NULL;

	mDeferredVB = NULL;

	mCubeVB = NULL;
}

//============================================================================

void LLPipeline::destroyGL() 
{
	stop_glerror();
	unloadShaders();
	mHighlightFaces.clear();
	
	resetDrawOrders();

	resetVertexBuffers();

	releaseGLBuffers();

	if (LLVertexBuffer::sEnableVBOs)
	{
		LLVertexBuffer::sEnableVBOs = FALSE;
	}

	if (mMeshDirtyQueryObject)
	{
		glDeleteQueriesARB(1, &mMeshDirtyQueryObject);
		mMeshDirtyQueryObject = 0;
	}
}

void LLPipeline::requestResizeScreenTexture()
{
    gResizeScreenTexture = TRUE;
}

void LLPipeline::requestResizeShadowTexture()
{
    gResizeShadowTexture = TRUE;
}

void LLPipeline::resizeShadowTexture()
{
    releaseShadowTargets();
    // <FS:Beq> FIRE-30538 don;t pass zero screen size to shadow buff allocator
    // allocateShadowBuffer(mScreenWidth, mScreenHeight);
    allocateShadowBuffer( mScreen.getWidth(), mScreen.getHeight() );
    // </FS:Beq>
    gResizeShadowTexture = FALSE;
}

void LLPipeline::resizeScreenTexture()
{
	if (gPipeline.shadersLoaded())
	{
		GLuint resX = gViewerWindow->getWorldViewWidthRaw();
		GLuint resY = gViewerWindow->getWorldViewHeightRaw();
	
// [SL:KB] - Patch: Settings-RenderResolutionMultiplier | Checked: Catznip-5.4
		GLuint scaledResX = resX;
		GLuint scaledResY = resY;
		if ( (RenderResolutionDivisor > 1) && (RenderResolutionDivisor < resX) && (RenderResolutionDivisor < resY) )
		{
			scaledResX /= RenderResolutionDivisor;
			scaledResY /= RenderResolutionDivisor;
		}
		else if (RenderResolutionMultiplier > 0.f && RenderResolutionMultiplier < 1.f)
		{
			scaledResX *= RenderResolutionMultiplier;
			scaledResY *= RenderResolutionMultiplier;
		}
// [/SL:KB]

//		if (gResizeScreenTexture || (resX != mScreen.getWidth()) || (resY != mScreen.getHeight()))
// [SL:KB] - Patch: Settings-RenderResolutionMultiplier | Checked: Catznip-5.4
		if (gResizeScreenTexture || (scaledResX != mScreen.getWidth()) || (scaledResY != mScreen.getHeight()))
// [/SL:KB]
		{
			releaseScreenBuffers();
            releaseShadowTargets();
		    allocateScreenBuffer(resX,resY);
            gResizeScreenTexture = FALSE;
		}
	}
}

void LLPipeline::allocatePhysicsBuffer()
{
	GLuint resX = gViewerWindow->getWorldViewWidthRaw();
	GLuint resY = gViewerWindow->getWorldViewHeightRaw();

	if (mPhysicsDisplay.getWidth() != resX || mPhysicsDisplay.getHeight() != resY)
	{
		mPhysicsDisplay.allocate(resX, resY, GL_RGBA, TRUE, FALSE, LLTexUnit::TT_RECT_TEXTURE, FALSE);
	}
}

bool LLPipeline::allocateScreenBuffer(U32 resX, U32 resY)
{
	refreshCachedSettings();
	
	bool save_settings = sRenderDeferred;
	if (save_settings)
	{
		// Set this flag in case we crash while resizing window or allocating space for deferred rendering targets
		gSavedSettings.setBOOL("RenderInitError", TRUE);
		gSavedSettings.saveToFile( gSavedSettings.getString("ClientSettingsFile"), TRUE );
	}

	eFBOStatus ret = doAllocateScreenBuffer(resX, resY);

	if (save_settings)
	{
		// don't disable shaders on next session
		gSavedSettings.setBOOL("RenderInitError", FALSE);
		gSavedSettings.saveToFile( gSavedSettings.getString("ClientSettingsFile"), TRUE );
	}
	
	if (ret == FBO_FAILURE)
	{ //FAILSAFE: screen buffer allocation failed, disable deferred rendering if it's enabled
		//NOTE: if the session closes successfully after this call, deferred rendering will be 
		// disabled on future sessions
		if (LLPipeline::sRenderDeferred)
		{
			LL_WARNS() << "Couldn't allocate screen buffer - Deferred rendering disabled" << LL_ENDL; // FS:Ansariel> FIRE-20305: Debug output
			gSavedSettings.setBOOL("RenderDeferred", FALSE);
			LLPipeline::refreshCachedSettings();
		}
	}

	return ret == FBO_SUCCESS_FULLRES;
}


LLPipeline::eFBOStatus LLPipeline::doAllocateScreenBuffer(U32 resX, U32 resY)
{
	// try to allocate screen buffers at requested resolution and samples
	// - on failure, shrink number of samples and try again
	// - if not multisampled, shrink resolution and try again (favor X resolution over Y)
	// Make sure to call "releaseScreenBuffers" after each failure to cleanup the partially loaded state

	U32 samples = RenderFSAASamples;

	eFBOStatus ret = FBO_SUCCESS_FULLRES;
	if (!allocateScreenBuffer(resX, resY, samples))
	{
		//failed to allocate at requested specification, return false
		ret = FBO_FAILURE;

		releaseScreenBuffers();
		//reduce number of samples 
		while (samples > 0)
		{
			samples /= 2;
			if (allocateScreenBuffer(resX, resY, samples))
			{ //success
				return FBO_SUCCESS_LOWRES;
			}
			releaseScreenBuffers();
		}

		samples = 0;

		//reduce resolution
		while (resY > 0 && resX > 0)
		{
			resY /= 2;
			if (allocateScreenBuffer(resX, resY, samples))
			{
				return FBO_SUCCESS_LOWRES;
			}
			releaseScreenBuffers();

			resX /= 2;
			if (allocateScreenBuffer(resX, resY, samples))
			{
				return FBO_SUCCESS_LOWRES;
			}
			releaseScreenBuffers();
		}

		LL_WARNS() << "Unable to allocate screen buffer at any resolution!" << LL_ENDL;
	}

	return ret;
}

bool LLPipeline::allocateScreenBuffer(U32 resX, U32 resY, U32 samples)
{
	refreshCachedSettings();

	// remember these dimensions
	mScreenWidth = resX;
	mScreenHeight = resY;
	
	U32 res_mod = RenderResolutionDivisor;

	//<FS:TS> FIRE-7066: RenderResolutionDivisor broken if higher than
	//		smallest screen dimension
	if (res_mod >= resX)
	{
		res_mod = resX - 1;
	}
	if (res_mod >= resY)
	{
		res_mod = resY - 1;
	}
	//</FS:TS> FIRE-7066

	if (res_mod > 1 && res_mod < resX && res_mod < resY)
	{
		resX /= res_mod;
		resY /= res_mod;
	}
// [SL:KB] - Patch: Settings-RenderResolutionMultiplier | Checked: Catznip-5.4
	else if (RenderResolutionMultiplier > 0.f && RenderResolutionMultiplier < 1.f)
	{
		resX *= RenderResolutionMultiplier;
		resY *= RenderResolutionMultiplier;
	}
// [/SL:KB]

	if (RenderUIBuffer)
	{
		if (!mUIScreen.allocate(resX,resY, GL_RGBA, FALSE, FALSE, LLTexUnit::TT_RECT_TEXTURE, FALSE))
		{
			return false;
		}
	}	

	if (LLPipeline::sRenderDeferred)
	{
		S32 shadow_detail = RenderShadowDetail;
		bool ssao = RenderDeferredSSAO;
		
		const U32 occlusion_divisor = 3;

		//allocate deferred rendering color buffers
		if (!mDeferredScreen.allocate(resX, resY, GL_SRGB8_ALPHA8, TRUE, TRUE, LLTexUnit::TT_RECT_TEXTURE, FALSE, samples)) return false;
		if (!mDeferredDepth.allocate(resX, resY, 0, TRUE, FALSE, LLTexUnit::TT_RECT_TEXTURE, FALSE, samples)) return false;
		if (!mOcclusionDepth.allocate(resX/occlusion_divisor, resY/occlusion_divisor, 0, TRUE, FALSE, LLTexUnit::TT_RECT_TEXTURE, FALSE, samples)) return false;
		if (!addDeferredAttachments(mDeferredScreen)) return false;
	
		GLuint screenFormat = GL_RGBA16;
		if (gGLManager.mIsAMD)
		{
			screenFormat = GL_RGBA12;
		}

		if (gGLManager.mGLVersion < 4.f && gGLManager.mIsNVIDIA)
		{
			screenFormat = GL_RGBA16F_ARB;
		}
        
		if (!mScreen.allocate(resX, resY, screenFormat, FALSE, FALSE, LLTexUnit::TT_RECT_TEXTURE, FALSE, samples)) return false;
		if (samples > 0)
		{
			if (!mFXAABuffer.allocate(resX, resY, GL_RGBA, FALSE, FALSE, LLTexUnit::TT_TEXTURE, FALSE, samples)) return false;
		}
		else
		{
			mFXAABuffer.release();
		}
		
//		if (shadow_detail > 0 || ssao || RenderDepthOfField || samples > 0)
// [RLVa:KB] - @setsphere
		if (shadow_detail > 0 || ssao || RenderDepthOfField || samples > 0 || RlvActions::hasPostProcess())
// [/RLVa:KB]
		{ //only need mDeferredLight for shadows OR ssao OR dof OR fxaa
			if (!mDeferredLight.allocate(resX, resY, GL_RGBA, FALSE, FALSE, LLTexUnit::TT_RECT_TEXTURE, FALSE)) return false;
		}
		else
		{
			mDeferredLight.release();
		}

        allocateShadowBuffer(resX, resY);

        //HACK make screenbuffer allocations start failing after 30 seconds
        if (gSavedSettings.getBOOL("SimulateFBOFailure"))
        {
            return false;
        }
    }
    else
    {
        mDeferredLight.release();

        releaseShadowTargets();

		mFXAABuffer.release();
		mScreen.release();
		mDeferredScreen.release(); //make sure to release any render targets that share a depth buffer with mDeferredScreen first
// [RLVa:KB] - @setsphere
		if (!LLRenderTarget::sUseFBO || !LLPipeline::sUseDepthTexture)
		{
			mDeferredDepth.release();
			mOcclusionDepth.release();
		}
		else
		{
			const U32 occlusion_divisor = 3;
			if (!mDeferredDepth.allocate(resX, resY, 0, TRUE, FALSE, LLTexUnit::TT_RECT_TEXTURE, FALSE, samples)) return false;
			if (!mOcclusionDepth.allocate(resX / occlusion_divisor, resY / occlusion_divisor, 0, TRUE, FALSE, LLTexUnit::TT_RECT_TEXTURE, FALSE, samples)) return false;
			if (RlvActions::isRlvEnabled() && !mDeferredLight.allocate(resX, resY, GL_RGBA, FALSE, FALSE, LLTexUnit::TT_RECT_TEXTURE, FALSE)) return false;
		}
// [/RLVa:KB]
//        mDeferredDepth.release();
//        mOcclusionDepth.release();
						
		if (!mScreen.allocate(resX, resY, GL_RGBA, TRUE, TRUE, LLTexUnit::TT_RECT_TEXTURE, FALSE)) return false;		
	}
	
	if (LLPipeline::sRenderDeferred)
	{ //share depth buffer between deferred targets
		mDeferredScreen.shareDepthBuffer(mScreen);
	}

	gGL.getTexUnit(0)->disable();

	stop_glerror();

	return true;
}

// must be even to avoid a stripe in the horizontal shadow blur
inline U32 BlurHappySize(U32 x, F32 scale) { return U32( x * scale + 16.0f) & ~0xF; }

bool LLPipeline::allocateShadowBuffer(U32 resX, U32 resY)
{
	refreshCachedSettings();
	
	if (LLPipeline::sRenderDeferred)
	{
		S32 shadow_detail = RenderShadowDetail;

		const U32 occlusion_divisor = 3;

		F32 scale = llmax(0.f,RenderShadowResolutionScale);
		U32 sun_shadow_map_width  = BlurHappySize(resX, scale);
		U32 sun_shadow_map_height = BlurHappySize(resY, scale);

		if (shadow_detail > 0)
		{ //allocate 4 sun shadow maps
			for (U32 i = 0; i < 4; i++)
			{
				if (!mShadow[i].allocate(sun_shadow_map_width, sun_shadow_map_height, 0, TRUE, FALSE, LLTexUnit::TT_TEXTURE))
                {
                    return false;
                }

                if (!mShadowOcclusion[i].allocate(sun_shadow_map_width/occlusion_divisor, sun_shadow_map_height/occlusion_divisor, 0, TRUE, FALSE, LLTexUnit::TT_TEXTURE))
                {
                    return false;
                }
			}
		}
		else
		{
			for (U32 i = 0; i < 4; i++)
			{
                releaseShadowTarget(i);
			}
		}

		U32 width = (U32) (resX*scale);
		U32 height = width;

		if (shadow_detail > 1)
		{ //allocate two spot shadow maps
			U32 spot_shadow_map_width = width;
            U32 spot_shadow_map_height = height;
			for (U32 i = 4; i < 6; i++)
			{
                if (!mShadow[i].allocate(spot_shadow_map_width, spot_shadow_map_height, 0, TRUE, FALSE))
		{
                    return false;
			}
                if (!mShadowOcclusion[i].allocate(spot_shadow_map_width/occlusion_divisor, height/occlusion_divisor, 0, TRUE, FALSE))
		{
			return false;
		}
	}
        }
	else
	{
            for (U32 i = 4; i < 6; i++)
		{
                releaseShadowTarget(i);
		}
	}
	}

	return true;
}

//static
void LLPipeline::updateRenderTransparentWater()
{
	sRenderTransparentWater = gSavedSettings.getBOOL("RenderTransparentWater");
}

//static
void LLPipeline::updateRenderBump()
{
	sRenderBump = gSavedSettings.getBOOL("RenderObjectBump");
}

// static
void LLPipeline::updateRenderDeferred()
{
    sRenderDeferred = !gUseWireframe &&
                      RenderDeferred &&
                      LLRenderTarget::sUseFBO &&
                      LLPipeline::sRenderBump &&
                      WindLightUseAtmosShaders &&
                      (bool) LLFeatureManager::getInstance()->isFeatureAvailable("RenderDeferred");

    exoPostProcess::instance().ExodusRenderPostUpdate(); // <FS:CR> Import Vignette from Exodus

// [RLVa:KB] - @setsphere
	if (!sRenderDeferred && RlvActions::hasBehaviour(RLV_BHVR_SETSPHERE) && WindLightUseAtmosShaders)
	{
		LLRenderTarget::sUseFBO = true;
		LLPipeline::sUseDepthTexture = true;
	}
// [/RLVa:KB]
}

// static
void LLPipeline::refreshCachedSettings()
{
	LLPipeline::sAutoMaskAlphaDeferred = gSavedSettings.getBOOL("RenderAutoMaskAlphaDeferred");
	LLPipeline::sAutoMaskAlphaNonDeferred = gSavedSettings.getBOOL("RenderAutoMaskAlphaNonDeferred");
	LLPipeline::sUseFarClip = gSavedSettings.getBOOL("RenderUseFarClip");
	LLPipeline::sShowJellyDollAsImpostor = gSavedSettings.getBOOL("RenderJellyDollsAsImpostors");
	LLVOAvatar::sMaxNonImpostors = gSavedSettings.getU32("RenderAvatarMaxNonImpostors");
	LLVOAvatar::updateImpostorRendering(LLVOAvatar::sMaxNonImpostors);
	LLPipeline::sDelayVBUpdate = gSavedSettings.getBOOL("RenderDelayVBUpdate");
	// <FS:Ansariel> Make change to RenderAttachedLights & RenderAttachedParticles instant
	LLPipeline::sRenderAttachedLights = gSavedSettings.getBOOL("RenderAttachedLights");
	LLPipeline::sRenderAttachedParticles = gSavedSettings.getBOOL("RenderAttachedParticles");
	// </FS:Ansariel>

	LLPipeline::sUseOcclusion = 
			(!gUseWireframe
			&& LLFeatureManager::getInstance()->isFeatureAvailable("UseOcclusion") 
			&& gSavedSettings.getBOOL("UseOcclusion") 
			&& gGLManager.mHasOcclusionQuery) ? 2 : 0;
	
	WindLightUseAtmosShaders = gSavedSettings.getBOOL("WindLightUseAtmosShaders");
	RenderDeferred = gSavedSettings.getBOOL("RenderDeferred");
	RenderDeferredSunWash = gSavedSettings.getF32("RenderDeferredSunWash");
	RenderFSAASamples = gSavedSettings.getU32("RenderFSAASamples");
	RenderResolutionDivisor = gSavedSettings.getU32("RenderResolutionDivisor");
// [SL:KB] - Patch: Settings-RenderResolutionMultiplier | Checked: Catznip-5.4
	RenderResolutionMultiplier = gSavedSettings.getF32("RenderResolutionMultiplier");
// [/SL:KB]
	RenderUIBuffer = gSavedSettings.getBOOL("RenderUIBuffer");
	RenderShadowDetail = gSavedSettings.getS32("RenderShadowDetail");
    RenderShadowSplits = gSavedSettings.getS32("RenderShadowSplits");
	RenderDeferredSSAO = gSavedSettings.getBOOL("RenderDeferredSSAO");
	RenderShadowResolutionScale = gSavedSettings.getF32("RenderShadowResolutionScale");
	RenderLocalLights = gSavedSettings.getBOOL("RenderLocalLights");
	RenderDelayCreation = gSavedSettings.getBOOL("RenderDelayCreation");
//	RenderAnimateRes = gSavedSettings.getBOOL("RenderAnimateRes"); <FS:Beq> FIRE-23122 BUG-225920 Remove broken RenderAnimateRes functionality.
	FreezeTime = gSavedSettings.getBOOL("FreezeTime");
	DebugBeaconLineWidth = gSavedSettings.getS32("DebugBeaconLineWidth");
	RenderHighlightBrightness = gSavedSettings.getF32("RenderHighlightBrightness");
	RenderHighlightColor = gSavedSettings.getColor4("RenderHighlightColor");
	RenderHighlightThickness = gSavedSettings.getF32("RenderHighlightThickness");
	RenderSpotLightsInNondeferred = gSavedSettings.getBOOL("RenderSpotLightsInNondeferred");
	PreviewAmbientColor = gSavedSettings.getColor4("PreviewAmbientColor");
	PreviewDiffuse0 = gSavedSettings.getColor4("PreviewDiffuse0");
	PreviewSpecular0 = gSavedSettings.getColor4("PreviewSpecular0");
	PreviewDiffuse1 = gSavedSettings.getColor4("PreviewDiffuse1");
	PreviewSpecular1 = gSavedSettings.getColor4("PreviewSpecular1");
	PreviewDiffuse2 = gSavedSettings.getColor4("PreviewDiffuse2");
	PreviewSpecular2 = gSavedSettings.getColor4("PreviewSpecular2");
	PreviewDirection0 = gSavedSettings.getVector3("PreviewDirection0");
	PreviewDirection1 = gSavedSettings.getVector3("PreviewDirection1");
	PreviewDirection2 = gSavedSettings.getVector3("PreviewDirection2");
	RenderGlowMinLuminance = gSavedSettings.getF32("RenderGlowMinLuminance");
	RenderGlowMaxExtractAlpha = gSavedSettings.getF32("RenderGlowMaxExtractAlpha");
	RenderGlowWarmthAmount = gSavedSettings.getF32("RenderGlowWarmthAmount");
	RenderGlowLumWeights = gSavedSettings.getVector3("RenderGlowLumWeights");
	RenderGlowWarmthWeights = gSavedSettings.getVector3("RenderGlowWarmthWeights");
	RenderGlowResolutionPow = gSavedSettings.getS32("RenderGlowResolutionPow");
	RenderGlowIterations = gSavedSettings.getS32("RenderGlowIterations");
	RenderGlowWidth = gSavedSettings.getF32("RenderGlowWidth");
	RenderGlowStrength = gSavedSettings.getF32("RenderGlowStrength");
	RenderDepthOfField = gSavedSettings.getBOOL("RenderDepthOfField");
	RenderDepthOfFieldInEditMode = gSavedSettings.getBOOL("RenderDepthOfFieldInEditMode");
	//<FS:TS> FIRE-16251: Depth of Field does not work underwater
	FSRenderDepthOfFieldUnderwater = gSavedSettings.getBOOL("FSRenderDoFUnderwater");
	//</FS:TS> FIRE-16251
	// <FS:Beq> FIRE-16728 Add free aim mouse and focus lock
	FSFocusPointLocked = gSavedSettings.getBOOL("FSFocusPointLocked");
	FSFocusPointFollowsPointer = gSavedSettings.getBOOL("FSFocusPointFollowsPointer");
	// </FS:Beq>    
	CameraFocusTransitionTime = gSavedSettings.getF32("CameraFocusTransitionTime");
	CameraFNumber = gSavedSettings.getF32("CameraFNumber");
	CameraFocalLength = gSavedSettings.getF32("CameraFocalLength");
	CameraFieldOfView = gSavedSettings.getF32("CameraFieldOfView");
	RenderShadowNoise = gSavedSettings.getF32("RenderShadowNoise");
	RenderShadowBlurSize = gSavedSettings.getF32("RenderShadowBlurSize");
	RenderSSAOScale = gSavedSettings.getF32("RenderSSAOScale");
	RenderSSAOMaxScale = gSavedSettings.getU32("RenderSSAOMaxScale");
	RenderSSAOFactor = gSavedSettings.getF32("RenderSSAOFactor");
	RenderSSAOEffect = gSavedSettings.getVector3("RenderSSAOEffect");
	RenderShadowOffsetError = gSavedSettings.getF32("RenderShadowOffsetError");
	RenderShadowBiasError = gSavedSettings.getF32("RenderShadowBiasError");
	RenderShadowOffset = gSavedSettings.getF32("RenderShadowOffset");
	RenderShadowBias = gSavedSettings.getF32("RenderShadowBias");
	RenderSpotShadowOffset = gSavedSettings.getF32("RenderSpotShadowOffset");
	RenderSpotShadowBias = gSavedSettings.getF32("RenderSpotShadowBias");
	RenderEdgeDepthCutoff = gSavedSettings.getF32("RenderEdgeDepthCutoff");
	RenderEdgeNormCutoff = gSavedSettings.getF32("RenderEdgeNormCutoff");
	RenderShadowGaussian = gSavedSettings.getVector3("RenderShadowGaussian");
	RenderShadowBlurDistFactor = gSavedSettings.getF32("RenderShadowBlurDistFactor");
	RenderDeferredAtmospheric = gSavedSettings.getBOOL("RenderDeferredAtmospheric");
	RenderReflectionDetail = gSavedSettings.getS32("RenderReflectionDetail");
	RenderHighlightFadeTime = gSavedSettings.getF32("RenderHighlightFadeTime");
	RenderShadowClipPlanes = gSavedSettings.getVector3("RenderShadowClipPlanes");
	RenderShadowOrthoClipPlanes = gSavedSettings.getVector3("RenderShadowOrthoClipPlanes");
	RenderShadowNearDist = gSavedSettings.getVector3("RenderShadowNearDist");
	RenderFarClip = gSavedSettings.getF32("RenderFarClip");
	RenderShadowSplitExponent = gSavedSettings.getVector3("RenderShadowSplitExponent");
	RenderShadowErrorCutoff = gSavedSettings.getF32("RenderShadowErrorCutoff");
	RenderShadowFOVCutoff = gSavedSettings.getF32("RenderShadowFOVCutoff");
	CameraOffset = gSavedSettings.getBOOL("CameraOffset");
	CameraMaxCoF = gSavedSettings.getF32("CameraMaxCoF");
	CameraDoFResScale = gSavedSettings.getF32("CameraDoFResScale");
	exoPostProcess::instance().ExodusRenderPostSettingsUpdate();	// <FS:CR> Import Vignette from Exodus

	RenderAutoHideSurfaceAreaLimit = gSavedSettings.getF32("RenderAutoHideSurfaceAreaLimit");
	RenderSpotLight = nullptr;
	updateRenderDeferred();

	if (gNonInteractive)
	{
		LLVOAvatar::sMaxNonImpostors = 1;
		LLVOAvatar::updateImpostorRendering(LLVOAvatar::sMaxNonImpostors);
	}
}

void LLPipeline::releaseGLBuffers()
{
	assertInitialized();
	
	if (mNoiseMap)
	{
		LLImageGL::deleteTextures(1, &mNoiseMap);
		mNoiseMap = 0;
	}

	if (mTrueNoiseMap)
	{
		LLImageGL::deleteTextures(1, &mTrueNoiseMap);
		mTrueNoiseMap = 0;
	}

	releaseLUTBuffers();

	mWaterRef.release();
	mWaterDis.release();
    mBake.release();
	mHighlight.release();
	
	for (U32 i = 0; i < 3; i++)
	{
		mGlow[i].release();
	}

	releaseScreenBuffers();

	gBumpImageList.destroyGL();
	LLVOAvatar::resetImpostors();
}

void LLPipeline::releaseLUTBuffers()
{
	if (mLightFunc)
	{
		LLImageGL::deleteTextures(1, &mLightFunc);
		mLightFunc = 0;
	}
}

void LLPipeline::releaseShadowBuffers()
{
    releaseShadowTargets();
}

void LLPipeline::releaseScreenBuffers()
{
	mUIScreen.release();
	mScreen.release();
	mFXAABuffer.release();
	mPhysicsDisplay.release();
	mDeferredScreen.release();
	mDeferredDepth.release();
	mDeferredLight.release();
	mOcclusionDepth.release();
}
		
		
void LLPipeline::releaseShadowTarget(U32 index)
{
    mShadow[index].release();
    mShadowOcclusion[index].release();
}

void LLPipeline::releaseShadowTargets()
{
	for (U32 i = 0; i < 6; i++)
	{
        releaseShadowTarget(i);
	}
}

void LLPipeline::createGLBuffers()
{
    LL_PROFILE_ZONE_SCOPED_CATEGORY_PIPELINE;
    stop_glerror();
	assertInitialized();

	updateRenderDeferred();
	if (LLPipeline::sWaterReflections)
	{ //water reflection texture
		U32 res = (U32) llmax(gSavedSettings.getS32("RenderWaterRefResolution"), 512);
		mWaterRef.allocate(res,res,GL_RGBA,TRUE,FALSE);
        mWaterDis.allocate(res,res,GL_RGBA,TRUE,FALSE,LLTexUnit::TT_TEXTURE);
	}

    // Use FBO for bake tex
    // <FS:Ansariel> Allow higher resolution rendering in mesh render preview
    //mBake.allocate(512, 512, GL_RGBA, TRUE, FALSE, LLTexUnit::TT_TEXTURE, true); // SL-12781 Build > Upload > Model; 3D Preview
    mBake.allocate(1024, 1024, GL_RGBA, true, false, LLTexUnit::TT_TEXTURE, true); // SL-12781 Build > Upload > Model; 3D Preview
    // <FS:Ansariel>

	mHighlight.allocate(256,256,GL_RGBA, FALSE, FALSE);

	stop_glerror();

	GLuint resX = gViewerWindow->getWorldViewWidthRaw();
	GLuint resY = gViewerWindow->getWorldViewHeightRaw();

    // allocate screen space glow buffers
    const U32 glow_res = llmax(1, llmin(512, 1 << gSavedSettings.getS32("RenderGlowResolutionPow")));
    for (U32 i = 0; i < 3; i++)
    {
        mGlow[i].allocate(512, glow_res, GL_RGBA, FALSE, FALSE);
    }

    allocateScreenBuffer(resX, resY);
    mScreenWidth = 0;
    mScreenHeight = 0;

    if (sRenderDeferred)
    {
		if (!mNoiseMap)
		{
			const U32 noiseRes = 128;
			LLVector3 noise[noiseRes*noiseRes];

			F32 scaler = gSavedSettings.getF32("RenderDeferredNoise")/100.f;
			for (U32 i = 0; i < noiseRes*noiseRes; ++i)
			{
				noise[i] = LLVector3(ll_frand()-0.5f, ll_frand()-0.5f, 0.f);
				noise[i].normVec();
				noise[i].mV[2] = ll_frand()*scaler+1.f-scaler/2.f;
			}

			LLImageGL::generateTextures(1, &mNoiseMap);
			
			gGL.getTexUnit(0)->bindManual(LLTexUnit::TT_TEXTURE, mNoiseMap);
			LLImageGL::setManualImage(LLTexUnit::getInternalType(LLTexUnit::TT_TEXTURE), 0, GL_RGB16F_ARB, noiseRes, noiseRes, GL_RGB, GL_FLOAT, noise, false);
			gGL.getTexUnit(0)->setTextureFilteringOption(LLTexUnit::TFO_POINT);
		}

		if (!mTrueNoiseMap)
		{
			const U32 noiseRes = 128;
			F32 noise[noiseRes*noiseRes*3];
			for (U32 i = 0; i < noiseRes*noiseRes*3; i++)
			{
				noise[i] = ll_frand()*2.0-1.0;
			}

			LLImageGL::generateTextures(1, &mTrueNoiseMap);
			gGL.getTexUnit(0)->bindManual(LLTexUnit::TT_TEXTURE, mTrueNoiseMap);
			LLImageGL::setManualImage(LLTexUnit::getInternalType(LLTexUnit::TT_TEXTURE), 0, GL_RGB16F_ARB, noiseRes, noiseRes, GL_RGB,GL_FLOAT, noise, false);
			gGL.getTexUnit(0)->setTextureFilteringOption(LLTexUnit::TFO_POINT);
		}

		createLUTBuffers();
	}

	gBumpImageList.restoreGL();
}

F32 lerpf(F32 a, F32 b, F32 w)
{
	return a + w * (b - a);
}

void LLPipeline::createLUTBuffers()
{
	if (sRenderDeferred)
	{
		if (!mLightFunc)
		{
			U32 lightResX = gSavedSettings.getU32("RenderSpecularResX");
			U32 lightResY = gSavedSettings.getU32("RenderSpecularResY");
			F32* ls = new F32[lightResX*lightResY];
			F32 specExp = gSavedSettings.getF32("RenderSpecularExponent");
            // Calculate the (normalized) blinn-phong specular lookup texture. (with a few tweaks)
			for (U32 y = 0; y < lightResY; ++y)
			{
				for (U32 x = 0; x < lightResX; ++x)
				{
					ls[y*lightResX+x] = 0;
					F32 sa = (F32) x/(lightResX-1);
					F32 spec = (F32) y/(lightResY-1);
					F32 n = spec * spec * specExp;
					
					// Nothing special here.  Just your typical blinn-phong term.
					spec = powf(sa, n);
					
					// Apply our normalization function.
					// Note: This is the full equation that applies the full normalization curve, not an approximation.
					// This is fine, given we only need to create our LUT once per buffer initialization.
					spec *= (((n + 2) * (n + 4)) / (8 * F_PI * (powf(2, -n/2) + n)));

					// Since we use R16F, we no longer have a dynamic range issue we need to work around here.
					// Though some older drivers may not like this, newer drivers shouldn't have this problem.
					ls[y*lightResX+x] = spec;
				}
			}
			
			U32 pix_format = GL_R16F;
#if LL_DARWIN
			// Need to work around limited precision with 10.6.8 and older drivers
			//
			pix_format = GL_R32F;
#endif
			LLImageGL::generateTextures(1, &mLightFunc);
			gGL.getTexUnit(0)->bindManual(LLTexUnit::TT_TEXTURE, mLightFunc);
			LLImageGL::setManualImage(LLTexUnit::getInternalType(LLTexUnit::TT_TEXTURE), 0, pix_format, lightResX, lightResY, GL_RED, GL_FLOAT, ls, false);
			gGL.getTexUnit(0)->setTextureAddressMode(LLTexUnit::TAM_CLAMP);
			gGL.getTexUnit(0)->setTextureFilteringOption(LLTexUnit::TFO_TRILINEAR);
			glTexParameteri(GL_TEXTURE_2D, GL_TEXTURE_MAG_FILTER, GL_LINEAR);
			glTexParameteri(GL_TEXTURE_2D, GL_TEXTURE_MIN_FILTER, GL_NEAREST);
			
			delete [] ls;
		}
	}
}


void LLPipeline::restoreGL()
{
	assertInitialized();

	LLViewerShaderMgr::instance()->setShaders();

	for (LLWorld::region_list_t::const_iterator iter = LLWorld::getInstance()->getRegionList().begin(); 
			iter != LLWorld::getInstance()->getRegionList().end(); ++iter)
	{
		LLViewerRegion* region = *iter;
		for (U32 i = 0; i < LLViewerRegion::NUM_PARTITIONS; i++)
		{
			LLSpatialPartition* part = region->getSpatialPartition(i);
			if (part)
			{
				part->restoreGL();
		}
		}
	}
}

bool LLPipeline::shadersLoaded()
{
    return (assertInitialized() && mShadersLoaded);
}

bool LLPipeline::canUseWindLightShaders() const
{
	return (gWLSkyProgram.mProgramObject != 0 &&
			LLViewerShaderMgr::instance()->getShaderLevel(LLViewerShaderMgr::SHADER_WINDLIGHT) > 1);
}

bool LLPipeline::canUseWindLightShadersOnObjects() const
{
	return (canUseWindLightShaders() 
		&& LLViewerShaderMgr::instance()->getShaderLevel(LLViewerShaderMgr::SHADER_OBJECT) > 0);
}

bool LLPipeline::canUseAntiAliasing() const
{
	return true;
}

void LLPipeline::unloadShaders()
{
	LLViewerShaderMgr::instance()->unloadShaders();
	mShadersLoaded = false;
}

void LLPipeline::assertInitializedDoError()
{
	LL_ERRS() << "LLPipeline used when uninitialized." << LL_ENDL;
}

//============================================================================

void LLPipeline::enableShadows(const bool enable_shadows)
{
	//should probably do something here to wrangle shadows....	
}

S32 LLPipeline::getMaxLightingDetail() const
{
	/*if (mShaderLevel[SHADER_OBJECT] >= LLDrawPoolSimple::SHADER_LEVEL_LOCAL_LIGHTS)
	{
		return 3;
	}
	else*/
	{
		return 1;
	}
}

S32 LLPipeline::setLightingDetail(S32 level)
{
	refreshCachedSettings();

	if (level < 0)
	{
		if (RenderLocalLights)
		{
			level = 1;
		}
		else
		{
			level = 0;
		}
	}
	level = llclamp(level, 0, getMaxLightingDetail());
	mLightingDetail = level;
	
	return mLightingDetail;
}

class LLOctreeDirtyTexture : public OctreeTraveler
{
public:
	const std::set<LLViewerFetchedTexture*>& mTextures;

	LLOctreeDirtyTexture(const std::set<LLViewerFetchedTexture*>& textures) : mTextures(textures) { }

	virtual void visit(const OctreeNode* node)
	{
		LLSpatialGroup* group = (LLSpatialGroup*) node->getListener(0);

		if (!group->hasState(LLSpatialGroup::GEOM_DIRTY) && !group->isEmpty())
		{
			for (LLSpatialGroup::draw_map_t::iterator i = group->mDrawMap.begin(); i != group->mDrawMap.end(); ++i)
			{
				for (LLSpatialGroup::drawmap_elem_t::iterator j = i->second.begin(); j != i->second.end(); ++j) 
				{
					LLDrawInfo* params = *j;
					LLViewerFetchedTexture* tex = LLViewerTextureManager::staticCastToFetchedTexture(params->mTexture);
					if (tex && mTextures.find(tex) != mTextures.end())
					{ 
						group->setState(LLSpatialGroup::GEOM_DIRTY);
					}
				}
			}
		}

		for (LLSpatialGroup::bridge_list_t::iterator i = group->mBridgeList.begin(); i != group->mBridgeList.end(); ++i)
		{
			LLSpatialBridge* bridge = *i;
			traverse(bridge->mOctree);
		}
	}
};

// Called when a texture changes # of channels (causes faces to move to alpha pool)
void LLPipeline::dirtyPoolObjectTextures(const std::set<LLViewerFetchedTexture*>& textures)
{
    LL_PROFILE_ZONE_SCOPED_CATEGORY_PIPELINE;
	assertInitialized();

	// *TODO: This is inefficient and causes frame spikes; need a better way to do this
	//        Most of the time is spent in dirty.traverse.

	for (pool_set_t::iterator iter = mPools.begin(); iter != mPools.end(); ++iter)
	{
		LLDrawPool *poolp = *iter;
		if (poolp->isFacePool())
		{
			((LLFacePool*) poolp)->dirtyTextures(textures);
		}
	}
	
	LLOctreeDirtyTexture dirty(textures);
	for (LLWorld::region_list_t::const_iterator iter = LLWorld::getInstance()->getRegionList().begin(); 
			iter != LLWorld::getInstance()->getRegionList().end(); ++iter)
	{
		LLViewerRegion* region = *iter;
		for (U32 i = 0; i < LLViewerRegion::NUM_PARTITIONS; i++)
		{
			LLSpatialPartition* part = region->getSpatialPartition(i);
			if (part)
			{
				dirty.traverse(part->mOctree);
			}
		}
	}
}

LLDrawPool *LLPipeline::findPool(const U32 type, LLViewerTexture *tex0)
{
	assertInitialized();

	LLDrawPool *poolp = NULL;
	switch( type )
	{
	case LLDrawPool::POOL_SIMPLE:
		poolp = mSimplePool;
		break;

	case LLDrawPool::POOL_GRASS:
		poolp = mGrassPool;
		break;

	case LLDrawPool::POOL_ALPHA_MASK:
		poolp = mAlphaMaskPool;
		break;

	case LLDrawPool::POOL_FULLBRIGHT_ALPHA_MASK:
		poolp = mFullbrightAlphaMaskPool;
		break;

	case LLDrawPool::POOL_FULLBRIGHT:
		poolp = mFullbrightPool;
		break;

	case LLDrawPool::POOL_INVISIBLE:
		poolp = mInvisiblePool;
		break;

	case LLDrawPool::POOL_GLOW:
		poolp = mGlowPool;
		break;

	case LLDrawPool::POOL_TREE:
		poolp = get_if_there(mTreePools, (uintptr_t)tex0, (LLDrawPool*)0 );
		break;

	case LLDrawPool::POOL_TERRAIN:
		poolp = get_if_there(mTerrainPools, (uintptr_t)tex0, (LLDrawPool*)0 );
		break;

	case LLDrawPool::POOL_BUMP:
		poolp = mBumpPool;
		break;
	case LLDrawPool::POOL_MATERIALS:
		poolp = mMaterialsPool;
		break;
	case LLDrawPool::POOL_ALPHA:
		poolp = mAlphaPool;
		break;

	case LLDrawPool::POOL_AVATAR:
	case LLDrawPool::POOL_CONTROL_AV:
		break; // Do nothing

	case LLDrawPool::POOL_SKY:
		poolp = mSkyPool;
		break;

	case LLDrawPool::POOL_WATER:
		poolp = mWaterPool;
		break;

	case LLDrawPool::POOL_GROUND:
		poolp = mGroundPool;
		break;

	case LLDrawPool::POOL_WL_SKY:
		poolp = mWLSkyPool;
		break;

	default:
		llassert(0);
		LL_ERRS() << "Invalid Pool Type in  LLPipeline::findPool() type=" << type << LL_ENDL;
		break;
	}

	return poolp;
}


LLDrawPool *LLPipeline::getPool(const U32 type,	LLViewerTexture *tex0)
{
	LLDrawPool *poolp = findPool(type, tex0);
	if (poolp)
	{
		return poolp;
	}

	LLDrawPool *new_poolp = LLDrawPool::createPool(type, tex0);
	addPool( new_poolp );

	return new_poolp;
}


// static
LLDrawPool* LLPipeline::getPoolFromTE(const LLTextureEntry* te, LLViewerTexture* imagep)
{
	U32 type = getPoolTypeFromTE(te, imagep);
	return gPipeline.getPool(type, imagep);
}

//static 
U32 LLPipeline::getPoolTypeFromTE(const LLTextureEntry* te, LLViewerTexture* imagep)
{
	if (!te || !imagep)
	{
		return 0;
	}
		
	LLMaterial* mat = te->getMaterialParams().get();

	bool color_alpha = te->getColor().mV[3] < 0.999f;
	bool alpha = color_alpha;
	if (imagep)
	{
		alpha = alpha || (imagep->getComponents() == 4 && imagep->getType() != LLViewerTexture::MEDIA_TEXTURE) || (imagep->getComponents() == 2);
	}

	if (alpha && mat)
	{
		switch (mat->getDiffuseAlphaMode())
		{
			case 1:
				alpha = true; // Material's alpha mode is set to blend.  Toss it into the alpha draw pool.
				break;
			case 0: //alpha mode set to none, never go to alpha pool
			case 3: //alpha mode set to emissive, never go to alpha pool
				alpha = color_alpha;
				break;
			default: //alpha mode set to "mask", go to alpha pool if fullbright
				alpha = color_alpha; // Material's alpha mode is set to none, mask, or emissive.  Toss it into the opaque material draw pool.
				break;
		}
	}
	
	if (alpha)
	{
		return LLDrawPool::POOL_ALPHA;
	}
	else if ((te->getBumpmap() || te->getShiny()) && (!mat || mat->getNormalID().isNull()))
	{
		return LLDrawPool::POOL_BUMP;
	}
	else if (mat && !alpha)
	{
		return LLDrawPool::POOL_MATERIALS;
	}
	else
	{
		return LLDrawPool::POOL_SIMPLE;
	}
}


void LLPipeline::addPool(LLDrawPool *new_poolp)
{
	assertInitialized();
	mPools.insert(new_poolp);
	addToQuickLookup( new_poolp );
}

void LLPipeline::allocDrawable(LLViewerObject *vobj)
{
	LLDrawable *drawable = new LLDrawable(vobj);
	vobj->mDrawable = drawable;
	
	//encompass completely sheared objects by taking 
	//the most extreme point possible (<1,1,0.5>)
	drawable->setRadius(LLVector3(1,1,0.5f).scaleVec(vobj->getScale()).length());
	if (vobj->isOrphaned())
	{
		drawable->setState(LLDrawable::FORCE_INVISIBLE);
	}
	drawable->updateXform(TRUE);
}


void LLPipeline::unlinkDrawable(LLDrawable *drawable)
{
    LL_PROFILE_ZONE_SCOPED_CATEGORY_PIPELINE;

	assertInitialized();

	LLPointer<LLDrawable> drawablep = drawable; // make sure this doesn't get deleted before we are done
	
	// Based on flags, remove the drawable from the queues that it's on.
	if (drawablep->isState(LLDrawable::ON_MOVE_LIST))
	{
		LLDrawable::drawable_vector_t::iterator iter = std::find(mMovedList.begin(), mMovedList.end(), drawablep);
		if (iter != mMovedList.end())
		{
			mMovedList.erase(iter);
		}
	}

	if (drawablep->getSpatialGroup())
	{
		if (!drawablep->getSpatialGroup()->getSpatialPartition()->remove(drawablep, drawablep->getSpatialGroup()))
		{
#ifdef LL_RELEASE_FOR_DOWNLOAD
			LL_WARNS() << "Couldn't remove object from spatial group!" << LL_ENDL;
#else
			LL_ERRS() << "Couldn't remove object from spatial group!" << LL_ENDL;
#endif
		}
	}

	mLights.erase(drawablep);

	for (light_set_t::iterator iter = mNearbyLights.begin();
				iter != mNearbyLights.end(); iter++)
	{
		if (iter->drawable == drawablep)
		{
			mNearbyLights.erase(iter);
			break;
		}
	}

	HighlightItem item(drawablep);
	mHighlightSet.erase(item);

	if (mHighlightObject == drawablep)
	{
		mHighlightObject = NULL;
	}

	for (U32 i = 0; i < 2; ++i)
	{
		if (mShadowSpotLight[i] == drawablep)
		{
			mShadowSpotLight[i] = NULL;
		}

		if (mTargetShadowSpotLight[i] == drawablep)
		{
			mTargetShadowSpotLight[i] = NULL;
		}
	}
}

//static
void LLPipeline::removeMutedAVsLights(LLVOAvatar* muted_avatar)
{
    LL_PROFILE_ZONE_SCOPED_CATEGORY_PIPELINE;
    light_set_t::iterator iter = gPipeline.mNearbyLights.begin();

    while (iter != gPipeline.mNearbyLights.end())
    {
        if (iter->drawable->getVObj()->isAttachment() && iter->drawable->getVObj()->getAvatar() == muted_avatar)
        {
            gPipeline.mLights.erase(iter->drawable);
            iter = gPipeline.mNearbyLights.erase(iter);
        }
        else
        {
            iter++;
        }
    }
}

U32 LLPipeline::addObject(LLViewerObject *vobj)
{
	if (RenderDelayCreation)
	{
		mCreateQ.push_back(vobj);
	}
	else
	{
		createObject(vobj);
	}

	return 1;
}

void LLPipeline::createObjects(F32 max_dtime)
{
    LL_PROFILE_ZONE_SCOPED_CATEGORY_PIPELINE;

	LLTimer update_timer;

	while (!mCreateQ.empty() && update_timer.getElapsedTimeF32() < max_dtime)
	{
		LLViewerObject* vobj = mCreateQ.front();
		if (!vobj->isDead())
		{
			createObject(vobj);
		}
		mCreateQ.pop_front();
	}
	
	//for (LLViewerObject::vobj_list_t::iterator iter = mCreateQ.begin(); iter != mCreateQ.end(); ++iter)
	//{
	//	createObject(*iter);
	//}

	//mCreateQ.clear();
}

void LLPipeline::createObject(LLViewerObject* vobj)
{
    LL_PROFILE_ZONE_SCOPED_CATEGORY_PIPELINE;
	LLDrawable* drawablep = vobj->mDrawable;

	if (!drawablep)
	{
		drawablep = vobj->createDrawable(this);
	}
	else
	{
		LL_ERRS() << "Redundant drawable creation!" << LL_ENDL;
	}
		
	llassert(drawablep);

	if (vobj->getParent())
	{
		vobj->setDrawableParent(((LLViewerObject*)vobj->getParent())->mDrawable); // LLPipeline::addObject 1
	}
	else
	{
		vobj->setDrawableParent(NULL); // LLPipeline::addObject 2
	}

	markRebuild(drawablep, LLDrawable::REBUILD_ALL, TRUE);

	// <FS:Beq> FIRE-23122 BUG-225920 Remove broken RenderAnimateRes functionality.
	//if (drawablep->getVOVolume() && RenderAnimateRes)
	//{
	//	// fun animated res
	//	drawablep->updateXform(TRUE);
	//	drawablep->clearState(LLDrawable::MOVE_UNDAMPED);
	//	drawablep->setScale(LLVector3(0,0,0));
	//	drawablep->makeActive();
	//}
}


void LLPipeline::resetFrameStats()
{
    LL_PROFILE_ZONE_SCOPED_CATEGORY_PIPELINE;
	assertInitialized();

	sCompiles        = 0;
	mNumVisibleFaces = 0;

	if (mOldRenderDebugMask != mRenderDebugMask)
	{
		gObjectList.clearDebugText();
		mOldRenderDebugMask = mRenderDebugMask;
	}
}

//external functions for asynchronous updating
void LLPipeline::updateMoveDampedAsync(LLDrawable* drawablep)
{
    LL_PROFILE_ZONE_SCOPED;
	if (FreezeTime)
	{
		return;
	}
	if (!drawablep)
	{
		LL_ERRS() << "updateMove called with NULL drawablep" << LL_ENDL;
		return;
	}
	if (drawablep->isState(LLDrawable::EARLY_MOVE))
	{
		return;
	}

	assertInitialized();

	// update drawable now
	drawablep->clearState(LLDrawable::MOVE_UNDAMPED); // force to DAMPED
	drawablep->updateMove(); // returns done
	drawablep->setState(LLDrawable::EARLY_MOVE); // flag says we already did an undamped move this frame
	// Put on move list so that EARLY_MOVE gets cleared
	if (!drawablep->isState(LLDrawable::ON_MOVE_LIST))
	{
		mMovedList.push_back(drawablep);
		drawablep->setState(LLDrawable::ON_MOVE_LIST);
	}
}

void LLPipeline::updateMoveNormalAsync(LLDrawable* drawablep)
{
    LL_PROFILE_ZONE_SCOPED;
	if (FreezeTime)
	{
		return;
	}
	if (!drawablep)
	{
		LL_ERRS() << "updateMove called with NULL drawablep" << LL_ENDL;
		return;
	}
	if (drawablep->isState(LLDrawable::EARLY_MOVE))
	{
		return;
	}

	assertInitialized();

	// update drawable now
	drawablep->setState(LLDrawable::MOVE_UNDAMPED); // force to UNDAMPED
	drawablep->updateMove();
	drawablep->setState(LLDrawable::EARLY_MOVE); // flag says we already did an undamped move this frame
	// Put on move list so that EARLY_MOVE gets cleared
	if (!drawablep->isState(LLDrawable::ON_MOVE_LIST))
	{
		mMovedList.push_back(drawablep);
		drawablep->setState(LLDrawable::ON_MOVE_LIST);
	}
}

void LLPipeline::updateMovedList(LLDrawable::drawable_vector_t& moved_list)
{
    LL_PROFILE_ZONE_SCOPED;
	LLDrawable::drawable_vector_t newList; // <FS:ND> removing elements in the middle of a vector is a really bad idea. I'll just create a new one and swap it at the end.

	for (LLDrawable::drawable_vector_t::iterator iter = moved_list.begin();
		 iter != moved_list.end(); )
	{
		LLDrawable::drawable_vector_t::iterator curiter = iter++;
		LLDrawable *drawablep = *curiter;
		bool done = true;
		if (!drawablep->isDead() && (!drawablep->isState(LLDrawable::EARLY_MOVE)))
		{
			done = drawablep->updateMove();
		}
		drawablep->clearState(LLDrawable::EARLY_MOVE | LLDrawable::MOVE_UNDAMPED);
		if (done)
		{
			if (drawablep->isRoot() && !drawablep->isState(LLDrawable::ACTIVE))
			{
				drawablep->makeStatic();
			}
			drawablep->clearState(LLDrawable::ON_MOVE_LIST);
			if (drawablep->isState(LLDrawable::ANIMATED_CHILD))
			{ //will likely not receive any future world matrix updates
				// -- this keeps attachments from getting stuck in space and falling off your avatar
				drawablep->clearState(LLDrawable::ANIMATED_CHILD);
				markRebuild(drawablep, LLDrawable::REBUILD_VOLUME, TRUE);
				if (drawablep->getVObj())
				{
					drawablep->getVObj()->dirtySpatialGroup(TRUE);
				}
			}
		// <FS:ND> removing elements in the middle of a vector is a really bad idea. I'll just create a new one and swap it at the end.
			// iter = moved_list.erase(curiter); // <FS:ND> removing elements in the middle of a vector is a really bad idea. I'll just create a new one and swap it at the end.
		}
		else
			newList.push_back( drawablep );
		// </FS:ND>
	}

	moved_list.swap( newList ); // <FS:ND> removing elements in the middle of a vector is a really bad idea. I'll just create a new one and swap it at the end.
}

void LLPipeline::updateMove()
{
    LL_PROFILE_ZONE_SCOPED_CATEGORY_PIPELINE;

	if (FreezeTime)
	{
		return;
	}

	assertInitialized();

	for (LLDrawable::drawable_set_t::iterator iter = mRetexturedList.begin();
			iter != mRetexturedList.end(); ++iter)
	{
		LLDrawable* drawablep = *iter;
		if (drawablep && !drawablep->isDead())
		{
			drawablep->updateTexture();
		}
	}
	mRetexturedList.clear();

	updateMovedList(mMovedList);

	//balance octrees
	for (LLWorld::region_list_t::const_iterator iter = LLWorld::getInstance()->getRegionList().begin(); 
		iter != LLWorld::getInstance()->getRegionList().end(); ++iter)
	{
		LLViewerRegion* region = *iter;
		for (U32 i = 0; i < LLViewerRegion::NUM_PARTITIONS; i++)
		{
			LLSpatialPartition* part = region->getSpatialPartition(i);
			if (part)
			{
				part->mOctree->balance();
			}
		}

		//balance the VO Cache tree
		LLVOCachePartition* vo_part = region->getVOCachePartition();
		if(vo_part)
		{
			vo_part->mOctree->balance();
		}
	}
}

/////////////////////////////////////////////////////////////////////////////
// Culling and occlusion testing
/////////////////////////////////////////////////////////////////////////////

//static
F32 LLPipeline::calcPixelArea(LLVector3 center, LLVector3 size, LLCamera &camera)
{
	LLVector3 lookAt = center - camera.getOrigin();
	F32 dist = lookAt.length();

	//ramp down distance for nearby objects
	//shrink dist by dist/16.
	if (dist < 16.f)
	{
		dist /= 16.f;
		dist *= dist;
		dist *= 16.f;
	}

	//get area of circle around node
	F32 app_angle = atanf(size.length()/dist);
	F32 radius = app_angle*LLDrawable::sCurPixelAngle;
	return radius*radius * F_PI;
}

//static
F32 LLPipeline::calcPixelArea(const LLVector4a& center, const LLVector4a& size, LLCamera &camera)
{
	LLVector4a origin;
	origin.load3(camera.getOrigin().mV);

	LLVector4a lookAt;
	lookAt.setSub(center, origin);
	F32 dist = lookAt.getLength3().getF32();

	//ramp down distance for nearby objects
	//shrink dist by dist/16.
	if (dist < 16.f)
	{
		dist /= 16.f;
		dist *= dist;
		dist *= 16.f;
	}

	//get area of circle around node
	F32 app_angle = atanf(size.getLength3().getF32()/dist);
	F32 radius = app_angle*LLDrawable::sCurPixelAngle;
	return radius*radius * F_PI;
}

void LLPipeline::grabReferences(LLCullResult& result)
{
	sCull = &result;
}

void LLPipeline::clearReferences()
{
    LL_PROFILE_ZONE_SCOPED_CATEGORY_PIPELINE;
	sCull = NULL;
	mGroupSaveQ1.clear();
}

void check_references(LLSpatialGroup* group, LLDrawable* drawable)
{
	for (LLSpatialGroup::element_iter i = group->getDataBegin(); i != group->getDataEnd(); ++i)
	{
        LLDrawable* drawablep = (LLDrawable*)(*i)->getDrawable();
		if (drawable == drawablep)
		{
			LL_ERRS() << "LLDrawable deleted while actively reference by LLPipeline." << LL_ENDL;
		}
	}			
}

void check_references(LLDrawable* drawable, LLFace* face)
{
	for (S32 i = 0; i < drawable->getNumFaces(); ++i)
	{
		if (drawable->getFace(i) == face)
		{
			LL_ERRS() << "LLFace deleted while actively referenced by LLPipeline." << LL_ENDL;
		}
	}
}

void check_references(LLSpatialGroup* group, LLFace* face)
{
	for (LLSpatialGroup::element_iter i = group->getDataBegin(); i != group->getDataEnd(); ++i)
	{
		LLDrawable* drawable = (LLDrawable*)(*i)->getDrawable();
		if(drawable)
		{
		check_references(drawable, face);
	}			
}
}

void LLPipeline::checkReferences(LLFace* face)
{
#if 0
	if (sCull)
	{
		for (LLCullResult::sg_iterator iter = sCull->beginVisibleGroups(); iter != sCull->endVisibleGroups(); ++iter)
		{
			LLSpatialGroup* group = *iter;
			check_references(group, face);
		}

		for (LLCullResult::sg_iterator iter = sCull->beginAlphaGroups(); iter != sCull->endAlphaGroups(); ++iter)
		{
			LLSpatialGroup* group = *iter;
			check_references(group, face);
		}

		for (LLCullResult::sg_iterator iter = sCull->beginDrawableGroups(); iter != sCull->endDrawableGroups(); ++iter)
		{
			LLSpatialGroup* group = *iter;
			check_references(group, face);
		}

		for (LLCullResult::drawable_iterator iter = sCull->beginVisibleList(); iter != sCull->endVisibleList(); ++iter)
		{
			LLDrawable* drawable = *iter;
			check_references(drawable, face);	
		}
	}
#endif
}

void LLPipeline::checkReferences(LLDrawable* drawable)
{
#if 0
	if (sCull)
	{
		for (LLCullResult::sg_iterator iter = sCull->beginVisibleGroups(); iter != sCull->endVisibleGroups(); ++iter)
		{
			LLSpatialGroup* group = *iter;
			check_references(group, drawable);
		}

		for (LLCullResult::sg_iterator iter = sCull->beginAlphaGroups(); iter != sCull->endAlphaGroups(); ++iter)
		{
			LLSpatialGroup* group = *iter;
			check_references(group, drawable);
		}

		for (LLCullResult::sg_iterator iter = sCull->beginDrawableGroups(); iter != sCull->endDrawableGroups(); ++iter)
		{
			LLSpatialGroup* group = *iter;
			check_references(group, drawable);
		}

		for (LLCullResult::drawable_iterator iter = sCull->beginVisibleList(); iter != sCull->endVisibleList(); ++iter)
		{
			if (drawable == *iter)
			{
				LL_ERRS() << "LLDrawable deleted while actively referenced by LLPipeline." << LL_ENDL;
			}
		}
	}
#endif
}

void check_references(LLSpatialGroup* group, LLDrawInfo* draw_info)
{
	for (LLSpatialGroup::draw_map_t::iterator i = group->mDrawMap.begin(); i != group->mDrawMap.end(); ++i)
	{
		LLSpatialGroup::drawmap_elem_t& draw_vec = i->second;
		for (LLSpatialGroup::drawmap_elem_t::iterator j = draw_vec.begin(); j != draw_vec.end(); ++j)
		{
			LLDrawInfo* params = *j;
			if (params == draw_info)
			{
				LL_ERRS() << "LLDrawInfo deleted while actively referenced by LLPipeline." << LL_ENDL;
			}
		}
	}
}


void LLPipeline::checkReferences(LLDrawInfo* draw_info)
{
#if 0
	if (sCull)
	{
		for (LLCullResult::sg_iterator iter = sCull->beginVisibleGroups(); iter != sCull->endVisibleGroups(); ++iter)
		{
			LLSpatialGroup* group = *iter;
			check_references(group, draw_info);
		}

		for (LLCullResult::sg_iterator iter = sCull->beginAlphaGroups(); iter != sCull->endAlphaGroups(); ++iter)
		{
			LLSpatialGroup* group = *iter;
			check_references(group, draw_info);
		}

		for (LLCullResult::sg_iterator iter = sCull->beginDrawableGroups(); iter != sCull->endDrawableGroups(); ++iter)
		{
			LLSpatialGroup* group = *iter;
			check_references(group, draw_info);
		}
	}
#endif
}

void LLPipeline::checkReferences(LLSpatialGroup* group)
{
#if CHECK_PIPELINE_REFERENCES
	if (sCull)
	{
		for (LLCullResult::sg_iterator iter = sCull->beginVisibleGroups(); iter != sCull->endVisibleGroups(); ++iter)
		{
			if (group == *iter)
			{
				LL_ERRS() << "LLSpatialGroup deleted while actively referenced by LLPipeline." << LL_ENDL;
			}
		}

		for (LLCullResult::sg_iterator iter = sCull->beginAlphaGroups(); iter != sCull->endAlphaGroups(); ++iter)
		{
			if (group == *iter)
			{
				LL_ERRS() << "LLSpatialGroup deleted while actively referenced by LLPipeline." << LL_ENDL;
			}
		}

		for (LLCullResult::sg_iterator iter = sCull->beginDrawableGroups(); iter != sCull->endDrawableGroups(); ++iter)
		{
			if (group == *iter)
			{
				LL_ERRS() << "LLSpatialGroup deleted while actively referenced by LLPipeline." << LL_ENDL;
			}
		}
	}
#endif
}


bool LLPipeline::visibleObjectsInFrustum(LLCamera& camera)
{
	for (LLWorld::region_list_t::const_iterator iter = LLWorld::getInstance()->getRegionList().begin(); 
			iter != LLWorld::getInstance()->getRegionList().end(); ++iter)
	{
		LLViewerRegion* region = *iter;

		for (U32 i = 0; i < LLViewerRegion::NUM_PARTITIONS; i++)
		{
			LLSpatialPartition* part = region->getSpatialPartition(i);
			if (part)
			{
				if (hasRenderType(part->mDrawableType))
				{
					if (part->visibleObjectsInFrustum(camera))
					{
						return true;
					}
				}
			}
		}
	}

	return false;
}

bool LLPipeline::getVisibleExtents(LLCamera& camera, LLVector3& min, LLVector3& max)
{
	const F32 X = 65536.f;

	min = LLVector3(X,X,X);
	max = LLVector3(-X,-X,-X);

	LLViewerCamera::eCameraID saved_camera_id = LLViewerCamera::sCurCameraID;
	LLViewerCamera::sCurCameraID = LLViewerCamera::CAMERA_WORLD;

	bool res = true;

	for (LLWorld::region_list_t::const_iterator iter = LLWorld::getInstance()->getRegionList().begin(); 
			iter != LLWorld::getInstance()->getRegionList().end(); ++iter)
	{
		LLViewerRegion* region = *iter;

		for (U32 i = 0; i < LLViewerRegion::NUM_PARTITIONS; i++)
		{
			LLSpatialPartition* part = region->getSpatialPartition(i);
			if (part)
			{
				if (hasRenderType(part->mDrawableType))
				{
					if (!part->getVisibleExtents(camera, min, max))
					{
						res = false;
					}
				}
			}
		}
	}

	LLViewerCamera::sCurCameraID = saved_camera_id;

	return res;
}

static LLTrace::BlockTimerStatHandle FTM_CULL("Object Culling");

void LLPipeline::updateCull(LLCamera& camera, LLCullResult& result, LLPlane* planep, bool hud_attachments)
{
	static LLCachedControl<bool> use_occlusion(gSavedSettings,"UseOcclusion");
	static bool can_use_occlusion = LLFeatureManager::getInstance()->isFeatureAvailable("UseOcclusion") 
									&& gGLManager.mHasOcclusionQuery;

    LL_PROFILE_ZONE_SCOPED_CATEGORY_PIPELINE; //LL_RECORD_BLOCK_TIME(FTM_CULL);

	// <FS:Ansariel> Factor out instance() call
	LLWorld& world = LLWorld::instance();

    if (planep != nullptr)
    {
        camera.setUserClipPlane(*planep);
    }
    else
    {
        camera.disableUserClipPlane();
    }

	grabReferences(result);

	sCull->clear();

	bool to_texture = LLPipeline::sUseOcclusion > 1 && gPipeline.shadersLoaded();

	if (to_texture)
	{
		if (LLPipeline::sRenderDeferred && can_use_occlusion)
		{
			mOcclusionDepth.bindTarget();
		}
		else
		{
			mScreen.bindTarget();
		}
	}

	if (sUseOcclusion > 1)
	{
		gGL.setColorMask(false, false);
	}

	gGL.matrixMode(LLRender::MM_PROJECTION);
	gGL.pushMatrix();
	gGL.loadMatrix(gGLLastProjection);
	gGL.matrixMode(LLRender::MM_MODELVIEW);
	gGL.pushMatrix();
	gGLLastMatrix = NULL;
	gGL.loadMatrix(gGLLastModelView);

	LLGLDisable blend(GL_BLEND);
	LLGLDisable test(GL_ALPHA_TEST);
	gGL.getTexUnit(0)->unbind(LLTexUnit::TT_TEXTURE);

	LLGLDepthTest depth(GL_TRUE, GL_FALSE);

	bool bound_shader = false;
	if (gPipeline.shadersLoaded() && LLGLSLShader::sCurBoundShader == 0)
	{ //if no shader is currently bound, use the occlusion shader instead of fixed function if we can
		// (shadow render uses a special shader that clamps to clip planes)
		bound_shader = true;
		gOcclusionCubeProgram.bind();
	}
	
	if (sUseOcclusion > 1)
	{
		if (mCubeVB.isNull())
		{ //cube VB will be used for issuing occlusion queries
			mCubeVB = ll_create_cube_vb(LLVertexBuffer::MAP_VERTEX, GL_STATIC_DRAW_ARB);
		}
		mCubeVB->setBuffer(LLVertexBuffer::MAP_VERTEX);
	}
	
	for (LLWorld::region_list_t::const_iterator iter = world.getRegionList().begin(); // <FS:Ansariel> Factor out instance() call
			iter != world.getRegionList().end(); ++iter)
	{
		LLViewerRegion* region = *iter;

		for (U32 i = 0; i < LLViewerRegion::NUM_PARTITIONS; i++)
		{
			LLSpatialPartition* part = region->getSpatialPartition(i);
			if (part)
			{
				if (!hud_attachments ? LLViewerRegion::PARTITION_BRIDGE == i || hasRenderType(part->mDrawableType) : hasRenderType(part->mDrawableType))
				{
				    part->cull(camera);
				}
			}
		}

		//scan the VO Cache tree
		LLVOCachePartition* vo_part = region->getVOCachePartition();
		if(vo_part)
		{
            bool do_occlusion_cull = can_use_occlusion && use_occlusion && !gUseWireframe;
			vo_part->cull(camera, do_occlusion_cull);
		}
	}

	if (bound_shader)
	{
		gOcclusionCubeProgram.unbind();
	}

	if (hasRenderType(LLPipeline::RENDER_TYPE_SKY) && 
		gSky.mVOSkyp.notNull() && 
		gSky.mVOSkyp->mDrawable.notNull())
	{
		gSky.mVOSkyp->mDrawable->setVisible(camera);
		sCull->pushDrawable(gSky.mVOSkyp->mDrawable);
		gSky.updateCull();
		stop_glerror();
	}

	if (hasRenderType(LLPipeline::RENDER_TYPE_GROUND) && 
		!gPipeline.canUseWindLightShaders() &&
		gSky.mVOGroundp.notNull() && 
		gSky.mVOGroundp->mDrawable.notNull() &&
		!LLPipeline::sWaterReflections)
	{
		gSky.mVOGroundp->mDrawable->setVisible(camera);
		sCull->pushDrawable(gSky.mVOGroundp->mDrawable);
	}
	
	
    if (hasRenderType(LLPipeline::RENDER_TYPE_WL_SKY) && 
        gPipeline.canUseWindLightShaders() &&
        gSky.mVOWLSkyp.notNull() && 
        gSky.mVOWLSkyp->mDrawable.notNull())
    {
        gSky.mVOWLSkyp->mDrawable->setVisible(camera);
        sCull->pushDrawable(gSky.mVOWLSkyp->mDrawable);
    }

    bool render_water = !sReflectionRender && (hasRenderType(LLPipeline::RENDER_TYPE_WATER) || hasRenderType(LLPipeline::RENDER_TYPE_VOIDWATER));

    if (render_water)
    {
        world.precullWaterObjects(camera, sCull, render_water); // <FS:Ansariel> Factor out instance() call
    }
	
	gGL.matrixMode(LLRender::MM_PROJECTION);
	gGL.popMatrix();
	gGL.matrixMode(LLRender::MM_MODELVIEW);
	gGL.popMatrix();

	if (sUseOcclusion > 1)
	{
		gGL.setColorMask(true, false);
	}

	if (to_texture)
	{
		if (LLPipeline::sRenderDeferred && can_use_occlusion)
		{
			mOcclusionDepth.flush();
		}
		else
		{
			mScreen.flush();
		}
	}
}

void LLPipeline::markNotCulled(LLSpatialGroup* group, LLCamera& camera)
{
	if (group->isEmpty())
	{ 
		return;
	}
	
	group->setVisible();

	if (LLViewerCamera::sCurCameraID == LLViewerCamera::CAMERA_WORLD)
	{
		group->updateDistance(camera);
	}
	
	assertInitialized();
	
	if (!group->getSpatialPartition()->mRenderByGroup)
	{ //render by drawable
		sCull->pushDrawableGroup(group);
	}
	else
	{   //render by group
		sCull->pushVisibleGroup(group);
	}

	mNumVisibleNodes++;
}

void LLPipeline::markOccluder(LLSpatialGroup* group)
{
	if (sUseOcclusion > 1 && group && !group->isOcclusionState(LLSpatialGroup::ACTIVE_OCCLUSION))
	{
		LLSpatialGroup* parent = group->getParent();

		if (!parent || !parent->isOcclusionState(LLSpatialGroup::OCCLUDED))
		{ //only mark top most occluders as active occlusion
			sCull->pushOcclusionGroup(group);
			group->setOcclusionState(LLSpatialGroup::ACTIVE_OCCLUSION);
				
			if (parent && 
				!parent->isOcclusionState(LLSpatialGroup::ACTIVE_OCCLUSION) &&
				parent->getElementCount() == 0 &&
				parent->needsUpdate())
			{
				sCull->pushOcclusionGroup(group);
				parent->setOcclusionState(LLSpatialGroup::ACTIVE_OCCLUSION);
			}
		}
	}
}

void LLPipeline::downsampleDepthBuffer(LLRenderTarget& source, LLRenderTarget& dest, LLRenderTarget* scratch_space)
{
	LLGLSLShader* last_shader = LLGLSLShader::sCurBoundShaderPtr;

	LLGLSLShader* shader = NULL;

	if (scratch_space)
	{
        GLint bits = 0;
        bits |= (source.hasStencil() && dest.hasStencil()) ? GL_STENCIL_BUFFER_BIT : 0;
        bits |= GL_DEPTH_BUFFER_BIT;
		scratch_space->copyContents(source, 
									0, 0, source.getWidth(), source.getHeight(), 
									0, 0, scratch_space->getWidth(), scratch_space->getHeight(), bits, GL_NEAREST);
	}

	dest.bindTarget();
	dest.clear(GL_DEPTH_BUFFER_BIT);

	LLStrider<LLVector3> vert; 
	mDeferredVB->getVertexStrider(vert);
	LLStrider<LLVector2> tc0;
		
	vert[0].set(-1,1,0);
	vert[1].set(-1,-3,0);
	vert[2].set(3,1,0);
	
	if (source.getUsage() == LLTexUnit::TT_RECT_TEXTURE)
	{
		shader = &gDownsampleDepthRectProgram;
		shader->bind();
		shader->uniform2f(sDelta, 1.f, 1.f);
		shader->uniform2f(LLShaderMgr::DEFERRED_SCREEN_RES, source.getWidth(), source.getHeight());
	}
	else
	{
		shader = &gDownsampleDepthProgram;
		shader->bind();
		shader->uniform2f(sDelta, 1.f/source.getWidth(), 1.f/source.getHeight());
		shader->uniform2f(LLShaderMgr::DEFERRED_SCREEN_RES, 1.f, 1.f);
	}

	gGL.getTexUnit(0)->bind(scratch_space ? scratch_space : &source, TRUE);

	{
		LLGLDepthTest depth(GL_TRUE, GL_TRUE, GL_ALWAYS);
		mDeferredVB->setBuffer(LLVertexBuffer::MAP_VERTEX);
		mDeferredVB->drawArrays(LLRender::TRIANGLES, 0, 3);
	}
	
	dest.flush();
	
	if (last_shader)
	{
		last_shader->bind();
	}
	else
	{
		shader->unbind();
	}
}

void LLPipeline::doOcclusion(LLCamera& camera, LLRenderTarget& source, LLRenderTarget& dest, LLRenderTarget* scratch_space)
{
	downsampleDepthBuffer(source, dest, scratch_space);
	dest.bindTarget();
	doOcclusion(camera);
	dest.flush();
}

void LLPipeline::doOcclusion(LLCamera& camera)
{
    LL_PROFILE_ZONE_SCOPED_CATEGORY_PIPELINE;
    if (LLPipeline::sUseOcclusion > 1 && !LLSpatialPartition::sTeleportRequested &&
		(sCull->hasOcclusionGroups() || LLVOCachePartition::sNeedsOcclusionCheck))
	{
		LLVertexBuffer::unbind();

		if (hasRenderDebugMask(LLPipeline::RENDER_DEBUG_OCCLUSION))
		{
			gGL.setColorMask(true, false, false, false);
		}
		else
		{
			gGL.setColorMask(false, false);
		}
		LLGLDisable blend(GL_BLEND);
		LLGLDisable test(GL_ALPHA_TEST);
		gGL.getTexUnit(0)->unbind(LLTexUnit::TT_TEXTURE);
		LLGLDepthTest depth(GL_TRUE, GL_FALSE);

		LLGLDisable cull(GL_CULL_FACE);

		
		bool bind_shader = (LLGLSLShader::sCurBoundShader == 0);
		if (bind_shader)
		{
			if (LLPipeline::sShadowRender)
			{
				gDeferredShadowCubeProgram.bind();
			}
			else
			{
				gOcclusionCubeProgram.bind();
			}
		}

		if (mCubeVB.isNull())
		{ //cube VB will be used for issuing occlusion queries
			mCubeVB = ll_create_cube_vb(LLVertexBuffer::MAP_VERTEX, GL_STATIC_DRAW_ARB);
		}
		mCubeVB->setBuffer(LLVertexBuffer::MAP_VERTEX);

		for (LLCullResult::sg_iterator iter = sCull->beginOcclusionGroups(); iter != sCull->endOcclusionGroups(); ++iter)
		{
			LLSpatialGroup* group = *iter;
			group->doOcclusion(&camera);
			group->clearOcclusionState(LLSpatialGroup::ACTIVE_OCCLUSION);
		}
	
		//apply occlusion culling to object cache tree
		for (LLWorld::region_list_t::const_iterator iter = LLWorld::getInstance()->getRegionList().begin(); 
			iter != LLWorld::getInstance()->getRegionList().end(); ++iter)
		{
			LLVOCachePartition* vo_part = (*iter)->getVOCachePartition();
			if(vo_part)
			{
				vo_part->processOccluders(&camera);
			}
		}

		if (bind_shader)
		{
			if (LLPipeline::sShadowRender)
			{
				gDeferredShadowCubeProgram.unbind();
			}
			else
			{
				gOcclusionCubeProgram.unbind();
			}
		}

		gGL.setColorMask(true, false);
	}
}
	
bool LLPipeline::updateDrawableGeom(LLDrawable* drawablep, bool priority)
{
	bool update_complete = drawablep->updateGeometry(priority);
	if (update_complete && assertInitialized())
	{
		drawablep->setState(LLDrawable::BUILT);
	}
	return update_complete;
}

void LLPipeline::updateGL()
{
    LL_PROFILE_ZONE_SCOPED_CATEGORY_PIPELINE;
	{
		while (!LLGLUpdate::sGLQ.empty())
		{
			LLGLUpdate* glu = LLGLUpdate::sGLQ.front();
			glu->updateGL();
			glu->mInQ = FALSE;
			LLGLUpdate::sGLQ.pop_front();
		}
	}

	{ //seed VBO Pools
		LLVertexBuffer::seedPools();
	}
}

void LLPipeline::clearRebuildGroups()
{
    LL_PROFILE_ZONE_SCOPED_CATEGORY_PIPELINE;
	LLSpatialGroup::sg_vector_t	hudGroups;

	mGroupQ1Locked = true;
	// Iterate through all drawables on the priority build queue,
	for (LLSpatialGroup::sg_vector_t::iterator iter = mGroupQ1.begin();
		 iter != mGroupQ1.end(); ++iter)
	{
		LLSpatialGroup* group = *iter;

		// If the group contains HUD objects, save the group
		if (group->isHUDGroup())
		{
			hudGroups.push_back(group);
		}
		// Else, no HUD objects so clear the build state
		else
		{
			group->clearState(LLSpatialGroup::IN_BUILD_Q1);
		}
	}

	// Clear the group
	mGroupQ1.clear();

	// Copy the saved HUD groups back in
	mGroupQ1.assign(hudGroups.begin(), hudGroups.end());
	mGroupQ1Locked = false;

	// Clear the HUD groups
	hudGroups.clear();

	mGroupQ2Locked = true;
	for (LLSpatialGroup::sg_vector_t::iterator iter = mGroupQ2.begin();
		 iter != mGroupQ2.end(); ++iter)
	{
		LLSpatialGroup* group = *iter;

		// If the group contains HUD objects, save the group
		if (group->isHUDGroup())
		{
			hudGroups.push_back(group);
		}
		// Else, no HUD objects so clear the build state
		else
		{
			group->clearState(LLSpatialGroup::IN_BUILD_Q2);
		}
	}	
	// Clear the group
	mGroupQ2.clear();

	// Copy the saved HUD groups back in
	mGroupQ2.assign(hudGroups.begin(), hudGroups.end());
	mGroupQ2Locked = false;
}

void LLPipeline::clearRebuildDrawables()
{
	// Clear all drawables on the priority build queue,
	for (LLDrawable::drawable_list_t::iterator iter = mBuildQ1.begin();
		 iter != mBuildQ1.end(); ++iter)
	{
		LLDrawable* drawablep = *iter;
		if (drawablep && !drawablep->isDead())
		{
			drawablep->clearState(LLDrawable::IN_REBUILD_Q2);
			drawablep->clearState(LLDrawable::IN_REBUILD_Q1);
		}
	}
	mBuildQ1.clear();

	// clear drawables on the non-priority build queue
	for (LLDrawable::drawable_list_t::iterator iter = mBuildQ2.begin();
		 iter != mBuildQ2.end(); ++iter)
	{
		LLDrawable* drawablep = *iter;
		if (!drawablep->isDead())
		{
			drawablep->clearState(LLDrawable::IN_REBUILD_Q2);
		}
	}	
	mBuildQ2.clear();
	
	//clear all moving bridges
	for (LLDrawable::drawable_vector_t::iterator iter = mMovedBridge.begin();
		 iter != mMovedBridge.end(); ++iter)
	{
		LLDrawable *drawablep = *iter;
		drawablep->clearState(LLDrawable::EARLY_MOVE | LLDrawable::MOVE_UNDAMPED | LLDrawable::ON_MOVE_LIST | LLDrawable::ANIMATED_CHILD);
	}
	mMovedBridge.clear();

	//clear all moving drawables
	for (LLDrawable::drawable_vector_t::iterator iter = mMovedList.begin();
		 iter != mMovedList.end(); ++iter)
	{
		LLDrawable *drawablep = *iter;
		drawablep->clearState(LLDrawable::EARLY_MOVE | LLDrawable::MOVE_UNDAMPED | LLDrawable::ON_MOVE_LIST | LLDrawable::ANIMATED_CHILD);
	}
	mMovedList.clear();

    for (LLDrawable::drawable_vector_t::iterator iter = mShiftList.begin();
        iter != mShiftList.end(); ++iter)
    {
        LLDrawable *drawablep = *iter;
        drawablep->clearState(LLDrawable::EARLY_MOVE | LLDrawable::MOVE_UNDAMPED | LLDrawable::ON_MOVE_LIST | LLDrawable::ANIMATED_CHILD | LLDrawable::ON_SHIFT_LIST);
    }
    mShiftList.clear();
}

void LLPipeline::rebuildPriorityGroups()
{
    LL_PROFILE_ZONE_SCOPED_CATEGORY_PIPELINE;
	LLTimer update_timer;
	assertInitialized();

	gMeshRepo.notifyLoadedMeshes();

	mGroupQ1Locked = true;
	// Iterate through all drawables on the priority build queue,
	for (LLSpatialGroup::sg_vector_t::iterator iter = mGroupQ1.begin();
		 iter != mGroupQ1.end(); ++iter)
	{
		LLSpatialGroup* group = *iter;
		group->rebuildGeom();
		group->clearState(LLSpatialGroup::IN_BUILD_Q1);
	}

	mGroupSaveQ1 = mGroupQ1;
	mGroupQ1.clear();
	mGroupQ1Locked = false;

}

void LLPipeline::rebuildGroups()
{
	if (mGroupQ2.empty())
	{
		return;
	}

    LL_PROFILE_ZONE_SCOPED_CATEGORY_PIPELINE;
	mGroupQ2Locked = true;
	// Iterate through some drawables on the non-priority build queue
	S32 size = (S32) mGroupQ2.size();
	S32 min_count = llclamp((S32) ((F32) (size * size)/4096*0.25f), 1, size);
			
	S32 count = 0;
	
	std::sort(mGroupQ2.begin(), mGroupQ2.end(), LLSpatialGroup::CompareUpdateUrgency());

	LLSpatialGroup::sg_vector_t::iterator iter;
	LLSpatialGroup::sg_vector_t::iterator last_iter = mGroupQ2.begin();

	for (iter = mGroupQ2.begin();
		 iter != mGroupQ2.end() && count <= min_count; ++iter)
	{
		LLSpatialGroup* group = *iter;
		last_iter = iter;

		if (!group->isDead())
		{
			group->rebuildGeom();
			// <FS:Beq> defend against occasional crash due to null SP
			// if(group->getSpatialPartition()->mRenderByGroup)
			if(group->getSpatialPartition() && (group->getSpatialPartition()->mRenderByGroup))
			{
				count++;
			}
		}

		group->clearState(LLSpatialGroup::IN_BUILD_Q2);
	}	

	mGroupQ2.erase(mGroupQ2.begin(), ++last_iter);

	mGroupQ2Locked = false;

	updateMovedList(mMovedBridge);
}

void LLPipeline::updateGeom(F32 max_dtime)
{
	LLTimer update_timer;
	LLPointer<LLDrawable> drawablep;

	LL_RECORD_BLOCK_TIME(FTM_GEO_UPDATE);

	assertInitialized();

	// notify various object types to reset internal cost metrics, etc.
	// for now, only LLVOVolume does this to throttle LOD changes
	LLVOVolume::preUpdateGeom();

	// Iterate through all drawables on the priority build queue,
	for (LLDrawable::drawable_list_t::iterator iter = mBuildQ1.begin();
		 iter != mBuildQ1.end();)
	{
		LLDrawable::drawable_list_t::iterator curiter = iter++;
		LLDrawable* drawablep = *curiter;
		if (drawablep && !drawablep->isDead())
		{
			if (drawablep->isState(LLDrawable::IN_REBUILD_Q2))
			{
				drawablep->clearState(LLDrawable::IN_REBUILD_Q2);
				LLDrawable::drawable_list_t::iterator find = std::find(mBuildQ2.begin(), mBuildQ2.end(), drawablep);
				if (find != mBuildQ2.end())
				{
					mBuildQ2.erase(find);
				}
			}

			if (drawablep->isUnload())
			{
				drawablep->unload();
				drawablep->clearState(LLDrawable::FOR_UNLOAD);
			}

			if (updateDrawableGeom(drawablep, TRUE))
			{
				drawablep->clearState(LLDrawable::IN_REBUILD_Q1);
				mBuildQ1.erase(curiter);
			}
		}
		else
		{
			mBuildQ1.erase(curiter);
		}
	}
		
	// Iterate through some drawables on the non-priority build queue
	S32 min_count = 16;
	S32 size = (S32) mBuildQ2.size();
	if (size > 1024)
	{
		min_count = llclamp((S32) (size * (F32) size/4096), 16, size);
	}
		
	S32 count = 0;
	
	max_dtime = llmax(update_timer.getElapsedTimeF32()+0.001f, F32SecondsImplicit(max_dtime));
	LLSpatialGroup* last_group = NULL;
	LLSpatialBridge* last_bridge = NULL;

	for (LLDrawable::drawable_list_t::iterator iter = mBuildQ2.begin();
		 iter != mBuildQ2.end(); )
	{
		LLDrawable::drawable_list_t::iterator curiter = iter++;
		LLDrawable* drawablep = *curiter;

		LLSpatialBridge* bridge = drawablep->isRoot() ? drawablep->getSpatialBridge() :
									drawablep->getParent()->getSpatialBridge();

		if (drawablep->getSpatialGroup() != last_group && 
			(!last_bridge || bridge != last_bridge) &&
			(update_timer.getElapsedTimeF32() >= max_dtime) && count > min_count)
		{
			break;
		}

		//make sure updates don't stop in the middle of a spatial group
		//to avoid thrashing (objects are enqueued by group)
		last_group = drawablep->getSpatialGroup();
		last_bridge = bridge;

		bool update_complete = true;
		if (!drawablep->isDead())
		{
			update_complete = updateDrawableGeom(drawablep, FALSE);
			count++;
		}
		if (update_complete)
		{
			drawablep->clearState(LLDrawable::IN_REBUILD_Q2);
			mBuildQ2.erase(curiter);
		}
	}	

	updateMovedList(mMovedBridge);
}

void LLPipeline::markVisible(LLDrawable *drawablep, LLCamera& camera)
{
	if(drawablep && !drawablep->isDead())
	{
		if (drawablep->isSpatialBridge())
		{
			const LLDrawable* root = ((LLSpatialBridge*) drawablep)->mDrawable;
			llassert(root); // trying to catch a bad assumption
					
			if (root && //  // this test may not be needed, see above
					root->getVObj()->isAttachment())
			{
				LLDrawable* rootparent = root->getParent();
				if (rootparent) // this IS sometimes NULL
				{
					LLViewerObject *vobj = rootparent->getVObj();
					llassert(vobj); // trying to catch a bad assumption
					if (vobj) // this test may not be needed, see above
					{
						LLVOAvatar* av = vobj->asAvatar();
						if (av &&
							((!sImpostorRender && av->isImpostor()) //ignore impostor flag during impostor pass
							 //|| av->isInMuteList() // <FS:Ansariel> Partially undo MAINT-5700: Draw imposter for muted avatars
							 || (LLVOAvatar::AOA_JELLYDOLL == av->getOverallAppearance() && !av->needsImpostorUpdate()) ))
						{
							return;
						}
					}
				}
			}
			sCull->pushBridge((LLSpatialBridge*) drawablep);
		}
		else
		{
		
			sCull->pushDrawable(drawablep);
		}

		drawablep->setVisible(camera);
	}
}

void LLPipeline::markMoved(LLDrawable *drawablep, bool damped_motion)
{
	if (!drawablep)
	{
		//LL_ERRS() << "Sending null drawable to moved list!" << LL_ENDL;
		return;
	}
	
	if (drawablep->isDead())
	{
		LL_WARNS() << "Marking NULL or dead drawable moved!" << LL_ENDL;
		return;
	}
	
	if (drawablep->getParent()) 
	{
		//ensure that parent drawables are moved first
		markMoved(drawablep->getParent(), damped_motion);
	}

	assertInitialized();

	if (!drawablep->isState(LLDrawable::ON_MOVE_LIST))
	{
		if (drawablep->isSpatialBridge())
		{
			mMovedBridge.push_back(drawablep);
		}
		else
		{
			mMovedList.push_back(drawablep);
		}
		drawablep->setState(LLDrawable::ON_MOVE_LIST);
	}
	if (! damped_motion)
	{
		drawablep->setState(LLDrawable::MOVE_UNDAMPED); // UNDAMPED trumps DAMPED
	}
	else if (drawablep->isState(LLDrawable::MOVE_UNDAMPED))
	{
		drawablep->clearState(LLDrawable::MOVE_UNDAMPED);
	}
}

void LLPipeline::markShift(LLDrawable *drawablep)
{
	if (!drawablep || drawablep->isDead())
	{
		return;
	}

	assertInitialized();

	if (!drawablep->isState(LLDrawable::ON_SHIFT_LIST))
	{
		drawablep->getVObj()->setChanged(LLXform::SHIFTED | LLXform::SILHOUETTE);
		if (drawablep->getParent()) 
		{
			markShift(drawablep->getParent());
		}
		mShiftList.push_back(drawablep);
		drawablep->setState(LLDrawable::ON_SHIFT_LIST);
	}
}

void LLPipeline::shiftObjects(const LLVector3 &offset)
{
    LL_PROFILE_ZONE_SCOPED_CATEGORY_PIPELINE;
	assertInitialized();

	glClear(GL_DEPTH_BUFFER_BIT);
	gDepthDirty = true;
		
	LLVector4a offseta;
	offseta.load3(offset.mV);

	for (LLDrawable::drawable_vector_t::iterator iter = mShiftList.begin();
			iter != mShiftList.end(); iter++)
	{
		LLDrawable *drawablep = *iter;
		if (drawablep->isDead())
		{
			continue;
		}	
		drawablep->shiftPos(offseta);	
		drawablep->clearState(LLDrawable::ON_SHIFT_LIST);
	}
	mShiftList.resize(0);
	
	for (LLWorld::region_list_t::const_iterator iter = LLWorld::getInstance()->getRegionList().begin(); 
			iter != LLWorld::getInstance()->getRegionList().end(); ++iter)
	{
		LLViewerRegion* region = *iter;
		for (U32 i = 0; i < LLViewerRegion::NUM_PARTITIONS; i++)
		{
			LLSpatialPartition* part = region->getSpatialPartition(i);
			if (part)
			{
				part->shift(offseta);
			}
		}
	}

	LLHUDText::shiftAll(offset);
	LLHUDNameTag::shiftAll(offset);

	display_update_camera();
}

void LLPipeline::markTextured(LLDrawable *drawablep)
{
	if (drawablep && !drawablep->isDead() && assertInitialized())
	{
		mRetexturedList.insert(drawablep);
	}
}

void LLPipeline::markGLRebuild(LLGLUpdate* glu)
{
	if (glu && !glu->mInQ)
	{
		LLGLUpdate::sGLQ.push_back(glu);
		glu->mInQ = TRUE;
	}
}

void LLPipeline::markPartitionMove(LLDrawable* drawable)
{
	if (!drawable->isState(LLDrawable::PARTITION_MOVE) && 
		!drawable->getPositionGroup().equals3(LLVector4a::getZero()))
	{
		drawable->setState(LLDrawable::PARTITION_MOVE);
		mPartitionQ.push_back(drawable);
	}
}

void LLPipeline::processPartitionQ()
{
    LL_PROFILE_ZONE_SCOPED_CATEGORY_PIPELINE;

	// <FS:ND> A vector is much better suited for the use case of mPartitionQ
	// for (LLDrawable::drawable_list_t::iterator iter = mPartitionQ.begin(); iter != mPartitionQ.end(); ++iter)
	for (LLDrawable::drawable_vector_t::iterator iter = mPartitionQ.begin(); iter != mPartitionQ.end(); ++iter)
	// </FS:ND>
	{
		LLDrawable* drawable = *iter;
		if (!drawable->isDead())
		{
			drawable->updateBinRadius();
			drawable->movePartition();
		}
		drawable->clearState(LLDrawable::PARTITION_MOVE);
	}

	mPartitionQ.clear();
}

void LLPipeline::markMeshDirty(LLSpatialGroup* group)
{
	mMeshDirtyGroup.push_back(group);
}

void LLPipeline::markRebuild(LLSpatialGroup* group, bool priority)
{
	if (group && !group->isDead() && group->getSpatialPartition())
	{
		if (group->getSpatialPartition()->mPartitionType == LLViewerRegion::PARTITION_HUD)
		{
			priority = true;
		}

		if (priority)
		{
			if (!group->hasState(LLSpatialGroup::IN_BUILD_Q1))
			{
				llassert_always(!mGroupQ1Locked);

				mGroupQ1.push_back(group);
				group->setState(LLSpatialGroup::IN_BUILD_Q1);

				if (group->hasState(LLSpatialGroup::IN_BUILD_Q2))
				{
					LLSpatialGroup::sg_vector_t::iterator iter = std::find(mGroupQ2.begin(), mGroupQ2.end(), group);
					if (iter != mGroupQ2.end())
					{
						mGroupQ2.erase(iter);
					}
					group->clearState(LLSpatialGroup::IN_BUILD_Q2);
				}
			}
		}
		else if (!group->hasState(LLSpatialGroup::IN_BUILD_Q2 | LLSpatialGroup::IN_BUILD_Q1))
		{
			llassert_always(!mGroupQ2Locked);
			mGroupQ2.push_back(group);
			group->setState(LLSpatialGroup::IN_BUILD_Q2);

		}
	}
}

void LLPipeline::markRebuild(LLDrawable *drawablep, LLDrawable::EDrawableFlags flag, bool priority)
{
	if (drawablep && !drawablep->isDead() && assertInitialized())
	{
		//<FS:Beq> avoid unfortunate sleep during trylock by static check
		//if(debugLoggingEnabled("AnimatedObjectsLinkset"))
		static auto debug_logging_on = debugLoggingEnabled("AnimatedObjectsLinkset");
		if (debug_logging_on)
		//</FS:Beq>
        {
            LLVOVolume *vol_obj = drawablep->getVOVolume();
            if (vol_obj && vol_obj->isAnimatedObject() && vol_obj->isRiggedMesh())
            {
                std::string vobj_name = llformat("Vol%p", vol_obj);
                F32 est_tris = vol_obj->getEstTrianglesMax();
                LL_DEBUGS("AnimatedObjectsLinkset") << vobj_name << " markRebuild, tris " << est_tris 
                                                    << " priority " << (S32) priority << " flag " << std::hex << flag << LL_ENDL; 
            }
        }
    
		if (!drawablep->isState(LLDrawable::BUILT))
		{
			priority = true;
		}
		if (priority)
		{
			if (!drawablep->isState(LLDrawable::IN_REBUILD_Q1))
			{
				mBuildQ1.push_back(drawablep);
				drawablep->setState(LLDrawable::IN_REBUILD_Q1); // mark drawable as being in priority queue
			}
		}
		else if (!drawablep->isState(LLDrawable::IN_REBUILD_Q2))
		{
			mBuildQ2.push_back(drawablep);
			drawablep->setState(LLDrawable::IN_REBUILD_Q2); // need flag here because it is just a list
		}
		// <FS:Ansariel> FIRE-16485: Crash when calling texture refresh on an object that has a blacklisted copy
		//if (flag & (LLDrawable::REBUILD_VOLUME | LLDrawable::REBUILD_POSITION))
		if ((flag & (LLDrawable::REBUILD_VOLUME | LLDrawable::REBUILD_POSITION)) && drawablep->getVObj().notNull())
		// </FS:Ansariel>
		{
			drawablep->getVObj()->setChanged(LLXform::SILHOUETTE);
		}
		drawablep->setState(flag);
	}
}

void LLPipeline::stateSort(LLCamera& camera, LLCullResult &result)
{
    LL_PROFILE_ZONE_SCOPED_CATEGORY_PIPELINE;

	if (hasAnyRenderType(LLPipeline::RENDER_TYPE_AVATAR,
					  LLPipeline::RENDER_TYPE_CONTROL_AV,
					  LLPipeline::RENDER_TYPE_GROUND,
					  LLPipeline::RENDER_TYPE_TERRAIN,
					  LLPipeline::RENDER_TYPE_TREE,
					  LLPipeline::RENDER_TYPE_SKY,
					  LLPipeline::RENDER_TYPE_VOIDWATER,
					  LLPipeline::RENDER_TYPE_WATER,
					  LLPipeline::END_RENDER_TYPES))
	{
		//clear faces from face pools
		gPipeline.resetDrawOrders();
	}

	//LLVertexBuffer::unbind();

	grabReferences(result);
	{
		LL_PROFILE_ZONE_NAMED_CATEGORY_PIPELINE("checkOcclusionAndRebuildMesh");
	for (LLCullResult::sg_iterator iter = sCull->beginDrawableGroups(); iter != sCull->endDrawableGroups(); ++iter)
	{
		LLSpatialGroup* group = *iter;
		group->checkOcclusion();
		if (sUseOcclusion > 1 && group->isOcclusionState(LLSpatialGroup::OCCLUDED))
		{
			markOccluder(group);
		}
		else
		{
			group->setVisible();
			for (LLSpatialGroup::element_iter i = group->getDataBegin(); i != group->getDataEnd(); ++i)
			{
                LLDrawable* drawablep = (LLDrawable*)(*i)->getDrawable();
				markVisible(drawablep, camera);
			}

			if (!sDelayVBUpdate)
			{ //rebuild mesh as soon as we know it's visible
				group->rebuildMesh();
			}
		}
	}
	}

	if (LLViewerCamera::sCurCameraID == LLViewerCamera::CAMERA_WORLD)
	{
		LL_PROFILE_ZONE_NAMED_CATEGORY_PIPELINE("WorldCamera");
		LLSpatialGroup* last_group = NULL;
		BOOL fov_changed = LLViewerCamera::getInstance()->isDefaultFOVChanged();
		for (LLCullResult::bridge_iterator i = sCull->beginVisibleBridge(); i != sCull->endVisibleBridge(); ++i)
		{
			LLCullResult::bridge_iterator cur_iter = i;
			LLSpatialBridge* bridge = *cur_iter;
			LLSpatialGroup* group = bridge->getSpatialGroup();

			if (last_group == NULL)
			{
				last_group = group;
			}

			if (!bridge->isDead() && group && !group->isOcclusionState(LLSpatialGroup::OCCLUDED))
			{
				stateSort(bridge, camera, fov_changed);
			}

			if (LLViewerCamera::sCurCameraID == LLViewerCamera::CAMERA_WORLD &&
				last_group != group && last_group->changeLOD())
			{
				last_group->mLastUpdateDistance = last_group->mDistance;
			}

			last_group = group;
		}

		if (LLViewerCamera::sCurCameraID == LLViewerCamera::CAMERA_WORLD &&
			last_group && last_group->changeLOD())
		{
			last_group->mLastUpdateDistance = last_group->mDistance;
		}
	}
	{
		LL_PROFILE_ZONE_NAMED_CATEGORY_PIPELINE("StateSort: visible groups");
	for (LLCullResult::sg_iterator iter = sCull->beginVisibleGroups(); iter != sCull->endVisibleGroups(); ++iter)
	{
		LLSpatialGroup* group = *iter;
		group->checkOcclusion();
		if (sUseOcclusion > 1 && group->isOcclusionState(LLSpatialGroup::OCCLUDED))
		{
			markOccluder(group);
		}
		else
		{
			group->setVisible();
			stateSort(group, camera);

			if (!sDelayVBUpdate)
			{ //rebuild mesh as soon as we know it's visible
				group->rebuildMesh();
			}
		}
	}}
	
	{
		LL_PROFILE_ZONE_NAMED_CATEGORY_DRAWABLE("stateSort"); // LL_RECORD_BLOCK_TIME(FTM_STATESORT_DRAWABLE);
		for (LLCullResult::drawable_iterator iter = sCull->beginVisibleList();
			 iter != sCull->endVisibleList(); ++iter)
		{
			LLDrawable *drawablep = *iter;
			if (!drawablep->isDead())
			{
				stateSort(drawablep, camera);
			}
		}
	}
		
	postSort(camera);	
}

void LLPipeline::stateSort(LLSpatialGroup* group, LLCamera& camera)
{
	if (group->changeLOD())
	{
		for (LLSpatialGroup::element_iter i = group->getDataBegin(); i != group->getDataEnd(); ++i)
		{
            LLDrawable* drawablep = (LLDrawable*)(*i)->getDrawable();            
			stateSort(drawablep, camera);
		}

		if (LLViewerCamera::sCurCameraID == LLViewerCamera::CAMERA_WORLD)
		{ //avoid redundant stateSort calls
			group->mLastUpdateDistance = group->mDistance;
		}
	}
}

void LLPipeline::stateSort(LLSpatialBridge* bridge, LLCamera& camera, BOOL fov_changed)
{
    LL_PROFILE_ZONE_SCOPED_CATEGORY_PIPELINE;
    if (bridge->getSpatialGroup()->changeLOD() || fov_changed)
	{
		bool force_update = false;
		bridge->updateDistance(camera, force_update);
	}
}

void LLPipeline::stateSort(LLDrawable* drawablep, LLCamera& camera)
{
    LL_PROFILE_ZONE_SCOPED_CATEGORY_PIPELINE;
    if (!drawablep
		|| drawablep->isDead() 
		|| !hasRenderType(drawablep->getRenderType()))
	{
		return;
	}
	
    // SL-11353
    // ignore our own geo when rendering spotlight shadowmaps...
    // 
    if (RenderSpotLight && drawablep == RenderSpotLight)
    {
        return;
    }

	if (LLSelectMgr::getInstance()->mHideSelectedObjects)
	{
//		if (drawablep->getVObj().notNull() &&
//			drawablep->getVObj()->isSelected())
// [RLVa:KB] - Checked: 2010-09-28 (RLVa-1.2.1f) | Modified: RLVa-1.2.1f
		const LLViewerObject* pObj = drawablep->getVObj();
		if ( (pObj) && (pObj->isSelected()) && 
			 ( (!RlvActions::isRlvEnabled()) || 
			   ( ((!pObj->isHUDAttachment()) || (!gRlvAttachmentLocks.isLockedAttachment(pObj->getRootEdit()))) && 
				 (RlvActions::canEdit(pObj)) ) ) )
// [/RVLa:KB]
		{
			return;
		}
	}

	if (drawablep->isAvatar())
	{ //don't draw avatars beyond render distance or if we don't have a spatial group.
		if ((drawablep->getSpatialGroup() == NULL) || 
			(drawablep->getSpatialGroup()->mDistance > LLVOAvatar::sRenderDistance))
		{
			return;
		}

		LLVOAvatar* avatarp = (LLVOAvatar*) drawablep->getVObj().get();
		if (!avatarp->isVisible())
		{
			return;
		}
	}

	assertInitialized();

	if (hasRenderType(drawablep->mRenderType))
	{
		if (!drawablep->isState(LLDrawable::INVISIBLE|LLDrawable::FORCE_INVISIBLE))
		{
			drawablep->setVisible(camera, NULL, FALSE);
		}
	}

	if (LLViewerCamera::sCurCameraID == LLViewerCamera::CAMERA_WORLD)
	{
		//if (drawablep->isVisible()) isVisible() check here is redundant, if it wasn't visible, it wouldn't be here
		{
			if (!drawablep->isActive())
			{
				bool force_update = false;
				drawablep->updateDistance(camera, force_update);
			}
			else if (drawablep->isAvatar())
			{
				bool force_update = false;
				drawablep->updateDistance(camera, force_update); // calls vobj->updateLOD() which calls LLVOAvatar::updateVisibility()
			}
		}
	}

	if (!drawablep->getVOVolume())
	{
		for (LLDrawable::face_list_t::iterator iter = drawablep->mFaces.begin();
				iter != drawablep->mFaces.end(); iter++)
		{
			LLFace* facep = *iter;

			if (facep->hasGeometry())
			{
				if (facep->getPool())
				{
					facep->getPool()->enqueue(facep);
				}
				else
				{
					break;
				}
			}
		}
	}
	
	mNumVisibleFaces += drawablep->getNumFaces();
}


void forAllDrawables(LLCullResult::sg_iterator begin, 
					 LLCullResult::sg_iterator end,
					 void (*func)(LLDrawable*))
{
	for (LLCullResult::sg_iterator i = begin; i != end; ++i)
	{
		for (LLSpatialGroup::element_iter j = (*i)->getDataBegin(); j != (*i)->getDataEnd(); ++j)
		{
			if((*j)->hasDrawable())
			{
				func((LLDrawable*)(*j)->getDrawable());	
			}
		}
	}
}

void LLPipeline::forAllVisibleDrawables(void (*func)(LLDrawable*))
{
	forAllDrawables(sCull->beginDrawableGroups(), sCull->endDrawableGroups(), func);
	forAllDrawables(sCull->beginVisibleGroups(), sCull->endVisibleGroups(), func);
}

//function for creating scripted beacons
void renderScriptedBeacons(LLDrawable* drawablep)
{
	LLViewerObject *vobj = drawablep->getVObj();
	if (vobj 
		&& !vobj->isAvatar() 
		&& !vobj->getParent()
		&& vobj->flagScripted())
	{
		if (gPipeline.sRenderBeacons)
		{
			gObjectList.addDebugBeacon(vobj->getPositionAgent(), "", LLColor4(1.f, 0.f, 0.f, 0.5f), LLColor4(1.f, 1.f, 1.f, 0.5f), LLPipeline::DebugBeaconLineWidth);
		}

		if (gPipeline.sRenderHighlight)
		{
			S32 face_id;
			S32 count = drawablep->getNumFaces();
			for (face_id = 0; face_id < count; face_id++)
			{
				LLFace * facep = drawablep->getFace(face_id);
				if (facep) 
				{
					gPipeline.mHighlightFaces.push_back(facep);
				}
			}
		}
	}
}

void renderScriptedTouchBeacons(LLDrawable* drawablep)
{
	LLViewerObject *vobj = drawablep->getVObj();
	if (vobj 
		&& !vobj->isAvatar() 
		&& !vobj->getParent()
		&& vobj->flagScripted()
		&& vobj->flagHandleTouch())
	{
		if (gPipeline.sRenderBeacons)
		{
			gObjectList.addDebugBeacon(vobj->getPositionAgent(), "", LLColor4(1.f, 0.f, 0.f, 0.5f), LLColor4(1.f, 1.f, 1.f, 0.5f), LLPipeline::DebugBeaconLineWidth);
		}

		if (gPipeline.sRenderHighlight)
		{
			S32 face_id;
			S32 count = drawablep->getNumFaces();
			for (face_id = 0; face_id < count; face_id++)
			{
				LLFace * facep = drawablep->getFace(face_id);
				if (facep)
				{
					gPipeline.mHighlightFaces.push_back(facep);
			}
		}
	}
}
}

void renderPhysicalBeacons(LLDrawable* drawablep)
{
	LLViewerObject *vobj = drawablep->getVObj();
	if (vobj 
		&& !vobj->isAvatar() 
		//&& !vobj->getParent()
		&& vobj->flagUsePhysics())
	{
		if (gPipeline.sRenderBeacons)
		{
			gObjectList.addDebugBeacon(vobj->getPositionAgent(), "", LLColor4(0.f, 1.f, 0.f, 0.5f), LLColor4(1.f, 1.f, 1.f, 0.5f), LLPipeline::DebugBeaconLineWidth);
		}

		if (gPipeline.sRenderHighlight)
		{
			S32 face_id;
			S32 count = drawablep->getNumFaces();
			for (face_id = 0; face_id < count; face_id++)
			{
				LLFace * facep = drawablep->getFace(face_id);
				if (facep)
				{
					gPipeline.mHighlightFaces.push_back(facep);
			}
		}
	}
}
}

void renderMOAPBeacons(LLDrawable* drawablep)
{
	LLViewerObject *vobj = drawablep->getVObj();

	if(!vobj || vobj->isAvatar())
		return;

	bool beacon=false;
	U8 tecount=vobj->getNumTEs();
	for(int x=0;x<tecount;x++)
	{
		if(vobj->getTEref(x).hasMedia())
		{
			beacon=true;
			break;
		}
	}
	if(beacon)
	{
		if (gPipeline.sRenderBeacons)
		{
			gObjectList.addDebugBeacon(vobj->getPositionAgent(), "", LLColor4(1.f, 1.f, 1.f, 0.5f), LLColor4(1.f, 1.f, 1.f, 0.5f), LLPipeline::DebugBeaconLineWidth);
		}

		if (gPipeline.sRenderHighlight)
		{
			S32 face_id;
			S32 count = drawablep->getNumFaces();
			for (face_id = 0; face_id < count; face_id++)
			{
				LLFace * facep = drawablep->getFace(face_id);
				if (facep)
				{
					gPipeline.mHighlightFaces.push_back(facep);
			}
		}
	}
}
}

void renderParticleBeacons(LLDrawable* drawablep)
{
	// Look for attachments, objects, etc.
	LLViewerObject *vobj = drawablep->getVObj();
	if (vobj 
		&& vobj->isParticleSource())
	{
		if (gPipeline.sRenderBeacons)
		{
			LLColor4 light_blue(0.5f, 0.5f, 1.f, 0.5f);
			gObjectList.addDebugBeacon(vobj->getPositionAgent(), "", light_blue, LLColor4(1.f, 1.f, 1.f, 0.5f), LLPipeline::DebugBeaconLineWidth);
		}

		if (gPipeline.sRenderHighlight)
		{
			S32 face_id;
			S32 count = drawablep->getNumFaces();
			for (face_id = 0; face_id < count; face_id++)
			{
				LLFace * facep = drawablep->getFace(face_id);
				if (facep)
				{
					gPipeline.mHighlightFaces.push_back(facep);
			}
		}
	}
}
}

void renderSoundHighlights(LLDrawable* drawablep)
{
	// Look for attachments, objects, etc.
	LLViewerObject *vobj = drawablep->getVObj();
	if (vobj && vobj->isAudioSource())
	{
		if (gPipeline.sRenderHighlight)
		{
			S32 face_id;
			S32 count = drawablep->getNumFaces();
			for (face_id = 0; face_id < count; face_id++)
			{
				LLFace * facep = drawablep->getFace(face_id);
				if (facep)
				{
					gPipeline.mHighlightFaces.push_back(facep);
			}
		}
	}
}
}

void LLPipeline::touchTexture(LLViewerTexture* tex, F32 vsize)
{
    if (tex)
    {
        LLImageGL* gl_tex = tex->getGLTexture();
        if (gl_tex && gl_tex->updateBindStats(gl_tex->mTextureMemory))
        {
            tex->setActive();
            tex->addTextureStats(vsize);
        }
    }


}
void LLPipeline::touchTextures(LLDrawInfo* info)
{
    LL_PROFILE_ZONE_SCOPED_CATEGORY_PIPELINE;
    for (int i = 0; i < info->mTextureList.size(); ++i)
    {
        touchTexture(info->mTextureList[i], info->mTextureListVSize[i]);
    }

    touchTexture(info->mTexture, info->mVSize);
    touchTexture(info->mSpecularMap, info->mVSize);
    touchTexture(info->mNormalMap, info->mVSize);
}

void LLPipeline::postSort(LLCamera& camera)
{
    LL_PROFILE_ZONE_SCOPED_CATEGORY_PIPELINE;

	assertInitialized();
	sVolumeSAFrame = 0.f; //ZK LBG

	LL_PUSH_CALLSTACKS();
	//rebuild drawable geometry
	{
		LL_PROFILE_ZONE_NAMED_CATEGORY_PIPELINE("PostSort: rebuildGeom");
	for (LLCullResult::sg_iterator i = sCull->beginDrawableGroups(); i != sCull->endDrawableGroups(); ++i)
	{
		LLSpatialGroup* group = *i;
		if (!sUseOcclusion || 
			!group->isOcclusionState(LLSpatialGroup::OCCLUDED))
		{
			group->rebuildGeom();
		}
	}
	LL_PUSH_CALLSTACKS();
	//rebuild groups
	sCull->assertDrawMapsEmpty();

	rebuildPriorityGroups();
	LL_PUSH_CALLSTACKS();

	
	//build render map
	{
		LL_PROFILE_ZONE_NAMED_CATEGORY_PIPELINE("build render map");
	for (LLCullResult::sg_iterator i = sCull->beginVisibleGroups(); i != sCull->endVisibleGroups(); ++i)
	{
		LLSpatialGroup* group = *i;
		if ((sUseOcclusion && 
			group->isOcclusionState(LLSpatialGroup::OCCLUDED)) ||
			(RenderAutoHideSurfaceAreaLimit > 0.f && 
			group->mSurfaceArea > RenderAutoHideSurfaceAreaLimit*llmax(group->mObjectBoxSize, 10.f)))
		{
			continue;
		}

		if (group->hasState(LLSpatialGroup::NEW_DRAWINFO) && group->hasState(LLSpatialGroup::GEOM_DIRTY))
		{ //no way this group is going to be drawable without a rebuild
			group->rebuildGeom();
		}

		for (LLSpatialGroup::draw_map_t::iterator j = group->mDrawMap.begin(); j != group->mDrawMap.end(); ++j)
		{
			LLSpatialGroup::drawmap_elem_t& src_vec = j->second;	
			if (!hasRenderType(j->first))
			{
				continue;
			}
			
			for (LLSpatialGroup::drawmap_elem_t::iterator k = src_vec.begin(); k != src_vec.end(); ++k)
			{
                LLDrawInfo* info = *k;
				
				sCull->pushDrawInfo(j->first, info);
                if (!sShadowRender && !sReflectionRender)
                {
                    touchTextures(info);
                    addTrianglesDrawn(info->mCount, info->mDrawMode);
                }
			}
		}

		if (hasRenderType(LLPipeline::RENDER_TYPE_PASS_ALPHA))
		{
			LL_PROFILE_ZONE_NAMED_CATEGORY_PIPELINE("Collect Alpha groups");
			LLSpatialGroup::draw_map_t::iterator alpha = group->mDrawMap.find(LLRenderPass::PASS_ALPHA);
			
			if (alpha != group->mDrawMap.end())
			{ //store alpha groups for sorting
				LLSpatialBridge* bridge = group->getSpatialPartition()->asBridge();
				if (LLViewerCamera::sCurCameraID == LLViewerCamera::CAMERA_WORLD)
				{
					if (bridge)
					{
						LLCamera trans_camera = bridge->transformCamera(camera);
						group->updateDistance(trans_camera);
					}
					else
					{
						group->updateDistance(camera);
					}
				}
							
				if (hasRenderType(LLDrawPool::POOL_ALPHA))
				{
					sCull->pushAlphaGroup(group);
				}
			}

            LLSpatialGroup::draw_map_t::iterator rigged_alpha = group->mDrawMap.find(LLRenderPass::PASS_ALPHA_RIGGED);

            if (rigged_alpha != group->mDrawMap.end())
            { //store rigged alpha groups for LLDrawPoolAlpha prepass (skip distance update, rigged attachments use depth buffer)
                if (hasRenderType(LLDrawPool::POOL_ALPHA))
                {
                    sCull->pushRiggedAlphaGroup(group);
                }
            }
		}
	}
	}
	
	//flush particle VB
	if (LLVOPartGroup::sVB)
	{
		LLVOPartGroup::sVB->flush();
	}
	else
	{
		LL_WARNS_ONCE() << "Missing particle buffer" << LL_ENDL;
	}

	/*bool use_transform_feedback = gTransformPositionProgram.mProgramObject && !mMeshDirtyGroup.empty();

	if (use_transform_feedback)
	{ //place a query around potential transform feedback code for synchronization
		mTransformFeedbackPrimitives = 0;

		if (!mMeshDirtyQueryObject)
		{
			glGenQueriesARB(1, &mMeshDirtyQueryObject);
		}

		
		glBeginQueryARB(GL_TRANSFORM_FEEDBACK_PRIMITIVES_WRITTEN, mMeshDirtyQueryObject);
	}*/
	{
		LL_PROFILE_ZONE_NAMED_CATEGORY_PIPELINE("rebuild delayed upd groups");
	//pack vertex buffers for groups that chose to delay their updates
	for (LLSpatialGroup::sg_vector_t::iterator iter = mMeshDirtyGroup.begin(); iter != mMeshDirtyGroup.end(); ++iter)
	{
		(*iter)->rebuildMesh();
	}
	}
	}

	/*if (use_transform_feedback)
	{
		glEndQueryARB(GL_TRANSFORM_FEEDBACK_PRIMITIVES_WRITTEN);
	}*/
	
	mMeshDirtyGroup.clear();

	{
		LL_PROFILE_ZONE_NAMED_CATEGORY_PIPELINE("sort alpha groups");
	if (!sShadowRender)
	{
        // order alpha groups by distance
		std::sort(sCull->beginAlphaGroups(), sCull->endAlphaGroups(), LLSpatialGroup::CompareDepthGreater());

        // order rigged alpha groups by avatar attachment order
        std::sort(sCull->beginRiggedAlphaGroups(), sCull->endRiggedAlphaGroups(), LLSpatialGroup::CompareRenderOrder());
	}
	}

	LL_PUSH_CALLSTACKS();
	{
		LL_PROFILE_ZONE_NAMED_CATEGORY_PIPELINE("beacon rendering flags");
	// only render if the flag is set. The flag is only set if we are in edit mode or the toggle is set in the menus
	// Ansariel: Make beacons also show when beacons floater is closed.
	if (/*LLFloaterReg::instanceVisible("beacons") &&*/ !sShadowRender)
	{
		if (sRenderScriptedTouchBeacons)
		{
			// Only show the beacon on the root object.
			forAllVisibleDrawables(renderScriptedTouchBeacons);
		}
		else
		if (sRenderScriptedBeacons)
		{
			// Only show the beacon on the root object.
			forAllVisibleDrawables(renderScriptedBeacons);
		}

		if (sRenderPhysicalBeacons)
		{
			// Only show the beacon on the root object.
			forAllVisibleDrawables(renderPhysicalBeacons);
		}

		if(sRenderMOAPBeacons)
		{
			forAllVisibleDrawables(renderMOAPBeacons);
		}

		if (sRenderParticleBeacons)
		{
			forAllVisibleDrawables(renderParticleBeacons);
		}

		// If god mode, also show audio cues
		if (sRenderSoundBeacons && gAudiop)
		{
			// Walk all sound sources and render out beacons for them. Note, this isn't done in the ForAllVisibleDrawables function, because some are not visible.
			LLAudioEngine::source_map::iterator iter;
			for (iter = gAudiop->mAllSources.begin(); iter != gAudiop->mAllSources.end(); ++iter)
			{
				LLAudioSource *sourcep = iter->second;

				LLVector3d pos_global = sourcep->getPositionGlobal();
				LLVector3 pos = gAgent.getPosAgentFromGlobal(pos_global);
				if (gPipeline.sRenderBeacons)
				{
					//pos += LLVector3(0.f, 0.f, 0.2f);
					gObjectList.addDebugBeacon(pos, "", LLColor4(1.f, 1.f, 0.f, 0.5f), LLColor4(1.f, 1.f, 1.f, 0.5f), DebugBeaconLineWidth);
				}
			}
			// now deal with highlights for all those seeable sound sources
			forAllVisibleDrawables(renderSoundHighlights);
		}
	}
	}
	LL_PUSH_CALLSTACKS();
	// If managing your telehub, draw beacons at telehub and currently selected spawnpoint.
	if (LLFloaterTelehub::renderBeacons() && !sShadowRender)
	{
		LLFloaterTelehub::addBeacons();
	}

	if (!sShadowRender)
	{
		LL_PROFILE_ZONE_NAMED_CATEGORY_PIPELINE("Render face highlights");
		mSelectedFaces.clear();

		if (!gNonInteractive)
		{
			LLPipeline::setRenderHighlightTextureChannel(gFloaterTools->getPanelFace()->getTextureChannelToEdit());
		}

		// Draw face highlights for selected faces.
		if (LLSelectMgr::getInstance()->getTEMode())
		{
			struct f : public LLSelectedTEFunctor
			{
				virtual bool apply(LLViewerObject* object, S32 te)
				{
					if (object->mDrawable)
					{
						LLFace * facep = object->mDrawable->getFace(te);
						if (facep)
						{
							gPipeline.mSelectedFaces.push_back(facep);
					}
					}
					return true;
				}
			} func;
			LLSelectMgr::getInstance()->getSelection()->applyToTEs(&func);
		}
	}

	//LLSpatialGroup::sNoDelete = FALSE;
	LL_PUSH_CALLSTACKS();
}


void render_hud_elements()
{
    LL_PROFILE_ZONE_SCOPED_CATEGORY_UI; //LL_RECORD_BLOCK_TIME(FTM_RENDER_UI);
	gPipeline.disableLights();
	
	LLGLDisable fog(GL_FOG);
	LLGLSUIDefault gls_ui;

	LLGLEnable stencil(GL_STENCIL_TEST);
	glStencilFunc(GL_ALWAYS, 255, 0xFFFFFFFF);
	glStencilMask(0xFFFFFFFF);
	glStencilOp(GL_KEEP, GL_KEEP, GL_REPLACE);
	
	gGL.color4f(1,1,1,1);
	
	gUIProgram.bind();
	LLGLDepthTest depth(GL_TRUE, GL_FALSE);

	if (!LLPipeline::sReflectionRender && gPipeline.hasRenderDebugFeatureMask(LLPipeline::RENDER_DEBUG_FEATURE_UI))
	{
		LLGLEnable multisample(LLPipeline::RenderFSAASamples > 0 ? GL_MULTISAMPLE_ARB : 0);
		gViewerWindow->renderSelections(FALSE, FALSE, FALSE); // For HUD version in render_ui_3d()
	
		// Draw the tracking overlays
		LLTracker::render3D();
		
        if (LLWorld::instanceExists())
        {
            // Show the property lines
            LLWorld::getInstance()->renderPropertyLines();
        }
		LLViewerParcelMgr::getInstance()->render();
		LLViewerParcelMgr::getInstance()->renderParcelCollision();
	
		// Render name tags.
		LLHUDObject::renderAll();
	}
	else if (gForceRenderLandFence)
	{
		// This is only set when not rendering the UI, for parcel snapshots
		LLViewerParcelMgr::getInstance()->render();
	}
	else if (gPipeline.hasRenderType(LLPipeline::RENDER_TYPE_HUD))
	{
		LLHUDText::renderAllHUD();
	}

	gUIProgram.unbind();
	gGL.flush();
}

void LLPipeline::renderHighlights()
{
	assertInitialized();

	// Draw 3D UI elements here (before we clear the Z buffer in POOL_HUD)
	// Render highlighted faces.
	LLGLSPipelineAlpha gls_pipeline_alpha;
	LLColor4 color(1.f, 1.f, 1.f, 0.5f);
	LLGLEnable color_mat(GL_COLOR_MATERIAL);
	disableLights();

	if (!hasRenderType(LLPipeline::RENDER_TYPE_HUD) && !mHighlightSet.empty())
	{ //draw blurry highlight image over screen
		LLGLEnable blend(GL_BLEND);
		LLGLDepthTest depth(GL_TRUE, GL_FALSE, GL_ALWAYS);
		LLGLDisable test(GL_ALPHA_TEST);

		LLGLEnable stencil(GL_STENCIL_TEST);
		gGL.flush();
		glStencilMask(0xFFFFFFFF);
		glClearStencil(1);
		glClear(GL_STENCIL_BUFFER_BIT);

		glStencilFunc(GL_ALWAYS, 0, 0xFFFFFFFF);
		glStencilOp(GL_REPLACE, GL_REPLACE, GL_REPLACE);

		gGL.setColorMask(false, false);

        gHighlightProgram.bind();

		for (std::set<HighlightItem>::iterator iter = mHighlightSet.begin(); iter != mHighlightSet.end(); ++iter)
		{
			renderHighlight(iter->mItem->getVObj(), 1.f);
		}
		gGL.setColorMask(true, false);

		glStencilOp(GL_KEEP, GL_KEEP, GL_KEEP);
		glStencilFunc(GL_NOTEQUAL, 0, 0xFFFFFFFF);
		
		//gGL.setSceneBlendType(LLRender::BT_ADD_WITH_ALPHA);

		gGL.pushMatrix();
		gGL.loadIdentity();
		gGL.matrixMode(LLRender::MM_PROJECTION);
		gGL.pushMatrix();
		gGL.loadIdentity();

		gGL.getTexUnit(0)->bind(&mHighlight);

		LLVector2 tc1;
		LLVector2 tc2;

		tc1.setVec(0,0);
		tc2.setVec(2,2);

		gGL.begin(LLRender::TRIANGLES);
				
		F32 scale = RenderHighlightBrightness;
		LLColor4 color = RenderHighlightColor;
		F32 thickness = RenderHighlightThickness;

		for (S32 pass = 0; pass < 2; ++pass)
		{
			if (pass == 0)
			{
				gGL.setSceneBlendType(LLRender::BT_ADD_WITH_ALPHA);
			}
			else
			{
				gGL.setSceneBlendType(LLRender::BT_ALPHA);
			}

			for (S32 i = 0; i < 8; ++i)
			{
				for (S32 j = 0; j < 8; ++j)
				{
					LLVector2 tc(i-4+0.5f, j-4+0.5f);

					F32 dist = 1.f-(tc.length()/sqrtf(32.f));
					dist *= scale/64.f;

					tc *= thickness;
					tc.mV[0] = (tc.mV[0])/mHighlight.getWidth();
					tc.mV[1] = (tc.mV[1])/mHighlight.getHeight();

					gGL.color4f(color.mV[0],
								color.mV[1],
								color.mV[2],
								color.mV[3]*dist);
					
					gGL.texCoord2f(tc.mV[0]+tc1.mV[0], tc.mV[1]+tc2.mV[1]);
					gGL.vertex2f(-1,3);
					
					gGL.texCoord2f(tc.mV[0]+tc1.mV[0], tc.mV[1]+tc1.mV[1]);
					gGL.vertex2f(-1,-1);
					
					gGL.texCoord2f(tc.mV[0]+tc2.mV[0], tc.mV[1]+tc1.mV[1]);
					gGL.vertex2f(3,-1);
				}
			}
		}

		gGL.end();

		gGL.popMatrix();
		gGL.matrixMode(LLRender::MM_MODELVIEW);
		gGL.popMatrix();
		
		//gGL.setSceneBlendType(LLRender::BT_ALPHA);
	}

	if ((LLViewerShaderMgr::instance()->getShaderLevel(LLViewerShaderMgr::SHADER_INTERFACE) > 0))
	{
		gHighlightProgram.bind();
		gGL.diffuseColor4f(1,1,1,0.5f);
	}
	
	if (hasRenderDebugFeatureMask(RENDER_DEBUG_FEATURE_SELECTED) && !mFaceSelectImagep)
		{
			mFaceSelectImagep = LLViewerTextureManager::getFetchedTexture(IMG_FACE_SELECT);
		}

	if (hasRenderDebugFeatureMask(RENDER_DEBUG_FEATURE_SELECTED) && (sRenderHighlightTextureChannel == LLRender::DIFFUSE_MAP))
	{
		// Make sure the selection image gets downloaded and decoded
		mFaceSelectImagep->addTextureStats((F32)MAX_IMAGE_AREA);

		U32 count = mSelectedFaces.size();
		for (U32 i = 0; i < count; i++)
		{
			LLFace *facep = mSelectedFaces[i];
			if (!facep || facep->getDrawable()->isDead())
			{
				LL_ERRS() << "Bad face on selection" << LL_ENDL;
				return;
			}
			
			facep->renderSelected(mFaceSelectImagep, color);
		}
	}

	if (hasRenderDebugFeatureMask(RENDER_DEBUG_FEATURE_SELECTED))
	{
		// Paint 'em red!
		color.setVec(1.f, 0.f, 0.f, 0.5f);
		
		int count = mHighlightFaces.size();
		for (S32 i = 0; i < count; i++)
		{
			LLFace* facep = mHighlightFaces[i];
			facep->renderSelected(LLViewerTexture::sNullImagep, color);
		}
	}

	// Contains a list of the faces of objects that are physical or
	// have touch-handlers.
	mHighlightFaces.clear();

	if (LLViewerShaderMgr::instance()->getShaderLevel(LLViewerShaderMgr::SHADER_INTERFACE) > 0)
	{
		gHighlightProgram.unbind();
	}


	if (hasRenderDebugFeatureMask(RENDER_DEBUG_FEATURE_SELECTED) && (sRenderHighlightTextureChannel == LLRender::NORMAL_MAP))
	{
		color.setVec(1.0f, 0.5f, 0.5f, 0.5f);
		if ((LLViewerShaderMgr::instance()->getShaderLevel(LLViewerShaderMgr::SHADER_INTERFACE) > 0))
		{
			gHighlightNormalProgram.bind();
			gGL.diffuseColor4f(1,1,1,0.5f);
		}

		mFaceSelectImagep->addTextureStats((F32)MAX_IMAGE_AREA);

		U32 count = mSelectedFaces.size();
		for (U32 i = 0; i < count; i++)
		{
			LLFace *facep = mSelectedFaces[i];
			if (!facep || facep->getDrawable()->isDead())
			{
				LL_ERRS() << "Bad face on selection" << LL_ENDL;
				return;
			}

			facep->renderSelected(mFaceSelectImagep, color);
		}

		if ((LLViewerShaderMgr::instance()->getShaderLevel(LLViewerShaderMgr::SHADER_INTERFACE) > 0))
		{
			gHighlightNormalProgram.unbind();
		}
	}

	if (hasRenderDebugFeatureMask(RENDER_DEBUG_FEATURE_SELECTED) && (sRenderHighlightTextureChannel == LLRender::SPECULAR_MAP))
	{
		color.setVec(0.0f, 0.3f, 1.0f, 0.8f);
		if ((LLViewerShaderMgr::instance()->getShaderLevel(LLViewerShaderMgr::SHADER_INTERFACE) > 0))
		{
			gHighlightSpecularProgram.bind();
			gGL.diffuseColor4f(1,1,1,0.5f);
		}

		mFaceSelectImagep->addTextureStats((F32)MAX_IMAGE_AREA);

		U32 count = mSelectedFaces.size();
		for (U32 i = 0; i < count; i++)
		{
			LLFace *facep = mSelectedFaces[i];
			if (!facep || facep->getDrawable()->isDead())
			{
				LL_ERRS() << "Bad face on selection" << LL_ENDL;
				return;
			}

			facep->renderSelected(mFaceSelectImagep, color);
		}

		if ((LLViewerShaderMgr::instance()->getShaderLevel(LLViewerShaderMgr::SHADER_INTERFACE) > 0))
		{
			gHighlightSpecularProgram.unbind();
		}
	}
}

//debug use
U32 LLPipeline::sCurRenderPoolType = 0 ;

void LLPipeline::renderGeom(LLCamera& camera, bool forceVBOUpdate)
{
	LL_PROFILE_ZONE_SCOPED_CATEGORY_PIPELINE; //LL_RECORD_BLOCK_TIME(FTM_RENDER_GEOMETRY);

	assertInitialized();

	F32 saved_modelview[16];
	F32 saved_projection[16];

	//HACK: preserve/restore matrices around HUD render
	if (gPipeline.hasRenderType(LLPipeline::RENDER_TYPE_HUD))
	{
		for (U32 i = 0; i < 16; i++)
		{
			saved_modelview[i] = gGLModelView[i];
			saved_projection[i] = gGLProjection[i];
		}
	}

	///////////////////////////////////////////
	//
	// Sync and verify GL state
	//
	//

	stop_glerror();

	LLVertexBuffer::unbind();

	// Do verification of GL state
	LLGLState::checkStates();
	LLGLState::checkTextureChannels();
	if (mRenderDebugMask & RENDER_DEBUG_VERIFY)
	{
		if (!verify())
		{
			LL_ERRS() << "Pipeline verification failed!" << LL_ENDL;
		}
	}

	LLAppViewer::instance()->pingMainloopTimeout("Pipeline:ForceVBO");
	
	// Initialize lots of GL state to "safe" values
	gGL.getTexUnit(0)->unbind(LLTexUnit::TT_TEXTURE);
	gGL.matrixMode(LLRender::MM_TEXTURE);
	gGL.loadIdentity();
	gGL.matrixMode(LLRender::MM_MODELVIEW);

	LLGLSPipeline gls_pipeline;
	LLGLEnable multisample(RenderFSAASamples > 0 ? GL_MULTISAMPLE_ARB : 0);

	LLGLState gls_color_material(GL_COLOR_MATERIAL, mLightingDetail < 2);
				
	// Toggle backface culling for debugging
	LLGLEnable cull_face(mBackfaceCull ? GL_CULL_FACE : 0);
	// Set fog
	bool use_fog = hasRenderDebugFeatureMask(LLPipeline::RENDER_DEBUG_FEATURE_FOG);
	LLGLEnable fog_enable(use_fog &&
						  !gPipeline.canUseWindLightShadersOnObjects() ? GL_FOG : 0);
	gSky.updateFog(camera.getFar());
	if (!use_fog)
	{
		sUnderWaterRender = false;
	}

	gGL.getTexUnit(0)->bind(LLViewerFetchedTexture::sDefaultImagep);
	LLViewerFetchedTexture::sDefaultImagep->setAddressMode(LLTexUnit::TAM_WRAP);
	

	//////////////////////////////////////////////
	//
	// Actually render all of the geometry
	//
	//	
	stop_glerror();
	
	LLAppViewer::instance()->pingMainloopTimeout("Pipeline:RenderDrawPools");

	for (pool_set_t::iterator iter = mPools.begin(); iter != mPools.end(); ++iter)
	{
		LLDrawPool *poolp = *iter;
		if (hasRenderType(poolp->getType()))
		{
			poolp->prerender();
		}
	}

	{
		LL_PROFILE_ZONE_NAMED_CATEGORY_DRAWPOOL("pools"); //LL_RECORD_BLOCK_TIME(FTM_POOLS);
		
		// HACK: don't calculate local lights if we're rendering the HUD!
		//    Removing this check will cause bad flickering when there are 
		//    HUD elements being rendered AND the user is in flycam mode  -nyx
		if (!gPipeline.hasRenderType(LLPipeline::RENDER_TYPE_HUD))
		{
			calcNearbyLights(camera);
			setupHWLights(NULL);
		}

		bool occlude = sUseOcclusion > 1;
		U32 cur_type = 0;

		pool_set_t::iterator iter1 = mPools.begin();
		while ( iter1 != mPools.end() )
		{
			LLDrawPool *poolp = *iter1;
			
			cur_type = poolp->getType();

			//debug use
			sCurRenderPoolType = cur_type ;

			if (occlude && cur_type >= LLDrawPool::POOL_GRASS)
			{
				occlude = false;
				gGLLastMatrix = NULL;
				gGL.loadMatrix(gGLModelView);
				LLGLSLShader::bindNoShader();
// [RLVa:KB] - @setsphere
				if (LLPipeline::sRenderDeferred || !LLRenderTarget::sUseFBO || !LLPipeline::sUseDepthTexture)
				{
					doOcclusion(camera);
				}
				else
				{
					doOcclusion(camera, mScreen, mOcclusionDepth, &mDeferredDepth);
				}
// [/RLVa:KB]
//				doOcclusion(camera);
			}

			pool_set_t::iterator iter2 = iter1;
			if (hasRenderType(poolp->getType()) && poolp->getNumPasses() > 0)
			{
				LL_PROFILE_ZONE_NAMED_CATEGORY_DRAWPOOL("pool render"); //LL_RECORD_BLOCK_TIME(FTM_POOLRENDER);

				gGLLastMatrix = NULL;
				gGL.loadMatrix(gGLModelView);
			
				for( S32 i = 0; i < poolp->getNumPasses(); i++ )
				{
					LLVertexBuffer::unbind();
					poolp->beginRenderPass(i);
					for (iter2 = iter1; iter2 != mPools.end(); iter2++)
					{
						LLDrawPool *p = *iter2;
						if (p->getType() != cur_type)
						{
							break;
						}
						
						if ( !p->getSkipRenderFlag() ) { p->render(i); }
					}
					poolp->endRenderPass(i);
					LLVertexBuffer::unbind();
					if (gDebugGL)
					{
						std::string msg = llformat("pass %d", i);
						LLGLState::checkStates(msg);
						//LLGLState::checkTextureChannels(msg);
						//LLGLState::checkClientArrays(msg);
					}
				}
			}
			else
			{
				// Skip all pools of this type
				for (iter2 = iter1; iter2 != mPools.end(); iter2++)
				{
					LLDrawPool *p = *iter2;
					if (p->getType() != cur_type)
					{
						break;
					}
				}
			}
			iter1 = iter2;
			stop_glerror();
		}
		
		LLAppViewer::instance()->pingMainloopTimeout("Pipeline:RenderDrawPoolsEnd");

		LLVertexBuffer::unbind();
			
		gGLLastMatrix = NULL;
		gGL.loadMatrix(gGLModelView);

		if (occlude)
		{
			occlude = false;
			gGLLastMatrix = NULL;
			gGL.loadMatrix(gGLModelView);
			LLGLSLShader::bindNoShader();
			doOcclusion(camera);
		}
	}

	LLVertexBuffer::unbind();
	LLGLState::checkStates();

	if (!LLPipeline::sImpostorRender)
	{
		LLAppViewer::instance()->pingMainloopTimeout("Pipeline:RenderHighlights");

		if (!sReflectionRender)
		{
			renderHighlights();
		}

		// Contains a list of the faces of objects that are physical or
		// have touch-handlers.
		mHighlightFaces.clear();

		LLAppViewer::instance()->pingMainloopTimeout("Pipeline:RenderDebug");
	
		renderDebug();

		LLVertexBuffer::unbind();
	
		if (!LLPipeline::sReflectionRender && !LLPipeline::sRenderDeferred)
		{
			if (gPipeline.hasRenderDebugFeatureMask(LLPipeline::RENDER_DEBUG_FEATURE_UI))
			{
				// Render debugging beacons.
				gObjectList.renderObjectBeacons();
				gObjectList.resetObjectBeacons();
                gSky.addSunMoonBeacons();
			}
			else
			{
				// Make sure particle effects disappear
				LLHUDObject::renderAllForTimer();
			}
		}
		else
		{
			// Make sure particle effects disappear
			LLHUDObject::renderAllForTimer();
		}

		LLAppViewer::instance()->pingMainloopTimeout("Pipeline:RenderGeomEnd");

		//HACK: preserve/restore matrices around HUD render
		if (gPipeline.hasRenderType(LLPipeline::RENDER_TYPE_HUD))
		{
			for (U32 i = 0; i < 16; i++)
			{
				gGLModelView[i] = saved_modelview[i];
				gGLProjection[i] = saved_projection[i];
			}
		}
	}

	LLVertexBuffer::unbind();

	LLGLState::checkStates();
//	LLGLState::checkTextureChannels();
//	LLGLState::checkClientArrays();
}

void LLPipeline::renderGeomDeferred(LLCamera& camera)
{
	LLAppViewer::instance()->pingMainloopTimeout("Pipeline:RenderGeomDeferred");

	LL_PROFILE_ZONE_SCOPED_CATEGORY_DRAWPOOL; //LL_RECORD_BLOCK_TIME(FTM_RENDER_GEOMETRY);
	{
		// SL-15709 -- NOTE: Tracy only allows one ZoneScoped per function.
		// Solutions are:
		// 1. Use a new scope
		// 2. Use named zones
		// 3. Use transient zones
		LL_PROFILE_ZONE_NAMED_CATEGORY_DRAWPOOL("deferred pools"); //LL_RECORD_BLOCK_TIME(FTM_DEFERRED_POOLS);

		LLGLEnable cull(GL_CULL_FACE);

		for (pool_set_t::iterator iter = mPools.begin(); iter != mPools.end(); ++iter)
		{
			LLDrawPool *poolp = *iter;
			if (hasRenderType(poolp->getType()))
			{
				poolp->prerender();
			}
		}

		LLGLEnable multisample(RenderFSAASamples > 0 ? GL_MULTISAMPLE_ARB : 0);

		LLVertexBuffer::unbind();

		LLGLState::checkStates();
		LLGLState::checkTextureChannels();

		U32 cur_type = 0;

		gGL.setColorMask(true, true);
	
		pool_set_t::iterator iter1 = mPools.begin();

		while ( iter1 != mPools.end() )
		{
			LLDrawPool *poolp = *iter1;
		
			cur_type = poolp->getType();

			pool_set_t::iterator iter2 = iter1;
			if (hasRenderType(poolp->getType()) && poolp->getNumDeferredPasses() > 0)
			{
				LL_PROFILE_ZONE_NAMED_CATEGORY_DRAWPOOL("deferred pool render"); //LL_RECORD_BLOCK_TIME(FTM_DEFERRED_POOLRENDER);

				gGLLastMatrix = NULL;
				gGL.loadMatrix(gGLModelView);
		
				for( S32 i = 0; i < poolp->getNumDeferredPasses(); i++ )
				{
					LLVertexBuffer::unbind();
					poolp->beginDeferredPass(i);
					for (iter2 = iter1; iter2 != mPools.end(); iter2++)
					{
						LLDrawPool *p = *iter2;
						if (p->getType() != cur_type)
						{
							break;
						}

						if ( !p->getSkipRenderFlag() ) { p->renderDeferred(i); }
					}
					poolp->endDeferredPass(i);
					LLVertexBuffer::unbind();

					if (gDebugGL || gDebugPipeline)
					{
						LLGLState::checkStates();
					}
				}
			}
			else
			{
				// Skip all pools of this type
				for (iter2 = iter1; iter2 != mPools.end(); iter2++)
				{
					LLDrawPool *p = *iter2;
					if (p->getType() != cur_type)
					{
						break;
					}
				}
			}
			iter1 = iter2;
			stop_glerror();
		}

		gGLLastMatrix = NULL;
		gGL.matrixMode(LLRender::MM_MODELVIEW);
		gGL.loadMatrix(gGLModelView);

		gGL.setColorMask(true, false);

	} // Tracy ZoneScoped
}

void LLPipeline::renderGeomPostDeferred(LLCamera& camera, bool do_occlusion)
{
	LL_PROFILE_ZONE_SCOPED_CATEGORY_DRAWPOOL; //LL_RECORD_BLOCK_TIME(FTM_POST_DEFERRED_POOLS);
	U32 cur_type = 0;

	LLGLEnable cull(GL_CULL_FACE);

	LLGLEnable multisample(RenderFSAASamples > 0 ? GL_MULTISAMPLE_ARB : 0);

	calcNearbyLights(camera);
	setupHWLights(NULL);

	gGL.setColorMask(true, false);

	pool_set_t::iterator iter1 = mPools.begin();
	bool occlude = LLPipeline::sUseOcclusion > 1 && do_occlusion;

	while ( iter1 != mPools.end() )
	{
		LLDrawPool *poolp = *iter1;
		
		cur_type = poolp->getType();

		if (occlude && cur_type >= LLDrawPool::POOL_GRASS)
		{
			occlude = false;
			gGLLastMatrix = NULL;
			gGL.loadMatrix(gGLModelView);
			LLGLSLShader::bindNoShader();
			doOcclusion(camera, mScreen, mOcclusionDepth, &mDeferredDepth);
			gGL.setColorMask(true, false);
		}

		pool_set_t::iterator iter2 = iter1;
		if (hasRenderType(poolp->getType()) && poolp->getNumPostDeferredPasses() > 0)
		{
			LL_PROFILE_ZONE_NAMED_CATEGORY_DRAWPOOL("deferred poolrender"); //LL_RECORD_BLOCK_TIME(FTM_POST_DEFERRED_POOLRENDER);

			gGLLastMatrix = NULL;
			gGL.loadMatrix(gGLModelView);
		
			for( S32 i = 0; i < poolp->getNumPostDeferredPasses(); i++ )
			{
				LLVertexBuffer::unbind();
				poolp->beginPostDeferredPass(i);
				for (iter2 = iter1; iter2 != mPools.end(); iter2++)
				{
					LLDrawPool *p = *iter2;
					if (p->getType() != cur_type)
					{
						break;
					}
										
					p->renderPostDeferred(i);
				}
				poolp->endPostDeferredPass(i);
				LLVertexBuffer::unbind();

				if (gDebugGL || gDebugPipeline)
				{
					LLGLState::checkStates();
				}
			}
		}
		else
		{
			// Skip all pools of this type
			for (iter2 = iter1; iter2 != mPools.end(); iter2++)
			{
				LLDrawPool *p = *iter2;
				if (p->getType() != cur_type)
				{
					break;
				}
			}
		}
		iter1 = iter2;
		stop_glerror();
	}

	gGLLastMatrix = NULL;
	gGL.matrixMode(LLRender::MM_MODELVIEW);
	gGL.loadMatrix(gGLModelView);

	if (occlude)
	{
		occlude = false;
		LLGLSLShader::bindNoShader();
		doOcclusion(camera);
		gGLLastMatrix = NULL;
		gGL.matrixMode(LLRender::MM_MODELVIEW);
		gGL.loadMatrix(gGLModelView);
	}
}

void LLPipeline::renderGeomShadow(LLCamera& camera)
{
    LL_PROFILE_ZONE_SCOPED_CATEGORY_PIPELINE;
    U32 cur_type = 0;
	
	LLGLEnable cull(GL_CULL_FACE);

	LLVertexBuffer::unbind();

	pool_set_t::iterator iter1 = mPools.begin();
	
	while ( iter1 != mPools.end() )
	{
		LLDrawPool *poolp = *iter1;
		
		cur_type = poolp->getType();

		pool_set_t::iterator iter2 = iter1;
		if (hasRenderType(poolp->getType()) && poolp->getNumShadowPasses() > 0)
		{
			poolp->prerender() ;

			gGLLastMatrix = NULL;
			gGL.loadMatrix(gGLModelView);
		
			for( S32 i = 0; i < poolp->getNumShadowPasses(); i++ )
			{
				LLVertexBuffer::unbind();
				poolp->beginShadowPass(i);
				for (iter2 = iter1; iter2 != mPools.end(); iter2++)
				{
					LLDrawPool *p = *iter2;
					if (p->getType() != cur_type)
					{
						break;
					}
										
					p->renderShadow(i);
				}
				poolp->endShadowPass(i);
				LLVertexBuffer::unbind();

				LLGLState::checkStates();
			}
		}
		else
		{
			// Skip all pools of this type
			for (iter2 = iter1; iter2 != mPools.end(); iter2++)
			{
				LLDrawPool *p = *iter2;
				if (p->getType() != cur_type)
				{
					break;
				}
			}
		}
		iter1 = iter2;
		stop_glerror();
	}

	gGLLastMatrix = NULL;
	gGL.loadMatrix(gGLModelView);
}


void LLPipeline::addTrianglesDrawn(S32 index_count, U32 render_type)
{
    LL_PROFILE_ZONE_SCOPED_CATEGORY_PIPELINE;
	assertInitialized();
	S32 count = 0;
	if (render_type == LLRender::TRIANGLE_STRIP)
	{
		count = index_count-2;
	}
	else
	{
		count = index_count/3;
	}

	record(sStatBatchSize, count);

	add(LLStatViewer::TRIANGLES_DRAWN, LLUnits::Triangles::fromValue(count));

	if (LLPipeline::sRenderFrameTest)
	{
		gViewerWindow->getWindow()->swapBuffers();
		ms_sleep(16);
	}
}

void LLPipeline::renderPhysicsDisplay()
{
	if (!hasRenderDebugMask(LLPipeline::RENDER_DEBUG_PHYSICS_SHAPES))
	{
		return;
	}

	allocatePhysicsBuffer();

	gGL.flush();
	mPhysicsDisplay.bindTarget();
	glClearColor(0,0,0,1);
	gGL.setColorMask(true, true);
	mPhysicsDisplay.clear();
	glClearColor(0,0,0,0);

	gGL.setColorMask(true, false);

	gDebugProgram.bind();

	for (LLWorld::region_list_t::const_iterator iter = LLWorld::getInstance()->getRegionList().begin(); 
			iter != LLWorld::getInstance()->getRegionList().end(); ++iter)
	{
		LLViewerRegion* region = *iter;
		for (U32 i = 0; i < LLViewerRegion::NUM_PARTITIONS; i++)
		{
			LLSpatialPartition* part = region->getSpatialPartition(i);
			if (part)
			{
				if (hasRenderType(part->mDrawableType))
				{
					part->renderPhysicsShapes();
				}
			}
		}
	}

	gGL.flush();

	gDebugProgram.unbind();
	mPhysicsDisplay.flush();
}

extern std::set<LLSpatialGroup*> visible_selected_groups;

void LLPipeline::renderDebug()
{
	assertInitialized();

	bool hud_only = hasRenderType(LLPipeline::RENDER_TYPE_HUD);

	if (!hud_only )
	{
		//Render any navmesh geometry	
		LLPathingLib *llPathingLibInstance = LLPathingLib::getInstance();
		if ( llPathingLibInstance != NULL ) 
		{
			//character floater renderables
			
			LLHandle<LLFloaterPathfindingCharacters> pathfindingCharacterHandle = LLFloaterPathfindingCharacters::getInstanceHandle();
			if ( !pathfindingCharacterHandle.isDead() )
			{
				LLFloaterPathfindingCharacters *pathfindingCharacter = pathfindingCharacterHandle.get();

				if ( pathfindingCharacter->getVisible() || gAgentCamera.cameraMouselook() )			
				{	
					gPathfindingProgram.bind();			
					gPathfindingProgram.uniform1f(sTint, 1.f);
					gPathfindingProgram.uniform1f(sAmbiance, 1.f);
					gPathfindingProgram.uniform1f(sAlphaScale, 1.f);

					//Requried character physics capsule render parameters
					LLUUID id;					
					LLVector3 pos;
					LLQuaternion rot;
				
					if ( pathfindingCharacter->isPhysicsCapsuleEnabled( id, pos, rot ) )
					{
						//remove blending artifacts
						gGL.setColorMask(false, false);
						llPathingLibInstance->renderSimpleShapeCapsuleID( gGL, id, pos, rot );				
						gGL.setColorMask(true, false);
						LLGLEnable blend(GL_BLEND);
						gPathfindingProgram.uniform1f(sAlphaScale, 0.90f);
						llPathingLibInstance->renderSimpleShapeCapsuleID( gGL, id, pos, rot );
						gPathfindingProgram.bind();
					}
				}
			}
			

			//pathing console renderables
			LLHandle<LLFloaterPathfindingConsole> pathfindingConsoleHandle = LLFloaterPathfindingConsole::getInstanceHandle();
			if (!pathfindingConsoleHandle.isDead())
			{
				LLFloaterPathfindingConsole *pathfindingConsole = pathfindingConsoleHandle.get();

				if ( pathfindingConsole->getVisible() || gAgentCamera.cameraMouselook() )
				{				
					F32 ambiance = gSavedSettings.getF32("PathfindingAmbiance");

					gPathfindingProgram.bind();
			
					gPathfindingProgram.uniform1f(sTint, 1.f);
					gPathfindingProgram.uniform1f(sAmbiance, ambiance);
					gPathfindingProgram.uniform1f(sAlphaScale, 1.f);

					if ( !pathfindingConsole->isRenderWorld() )
					{
						const LLColor4 clearColor = gSavedSettings.getColor4("PathfindingNavMeshClear");
						gGL.setColorMask(true, true);
						glClearColor(clearColor.mV[0],clearColor.mV[1],clearColor.mV[2],0);
						glClear(GL_DEPTH_BUFFER_BIT | GL_COLOR_BUFFER_BIT | GL_STENCIL_BUFFER_BIT);					
						gGL.setColorMask(true, false);
						glPolygonMode( GL_FRONT_AND_BACK, GL_FILL );	
					}

					//NavMesh
					if ( pathfindingConsole->isRenderNavMesh() )
					{	
						gGL.flush();
						gGL.setLineWidth(2.0f);	// <FS> Line width OGL core profile fix by Rye Mutt
						LLGLEnable cull(GL_CULL_FACE);
						LLGLDisable blend(GL_BLEND);
						
						if ( pathfindingConsole->isRenderWorld() )
						{					
							LLGLEnable blend(GL_BLEND);
							gPathfindingProgram.uniform1f(sAlphaScale, 0.66f);
							llPathingLibInstance->renderNavMesh();
						}
						else
						{
							llPathingLibInstance->renderNavMesh();
						}
						
						//render edges
						gPathfindingNoNormalsProgram.bind();
						gPathfindingNoNormalsProgram.uniform1f(sTint, 1.f);
						gPathfindingNoNormalsProgram.uniform1f(sAlphaScale, 1.f);
						llPathingLibInstance->renderNavMeshEdges();
						gPathfindingProgram.bind();

						gGL.flush();
						glPolygonMode( GL_FRONT_AND_BACK, GL_FILL );	
						gGL.setLineWidth(1.0f);	// <FS> Line width OGL core profile fix by Rye Mutt
						gGL.flush();
					}
					//User designated path
					if ( LLPathfindingPathTool::getInstance()->isRenderPath() )
					{
						//The path
						gUIProgram.bind();
						gGL.getTexUnit(0)->bind(LLViewerFetchedTexture::sWhiteImagep);
						llPathingLibInstance->renderPath();
						gPathfindingProgram.bind();

                        //The bookends
						//remove blending artifacts
						gGL.setColorMask(false, false);
						llPathingLibInstance->renderPathBookend( gGL, LLPathingLib::LLPL_START );
						llPathingLibInstance->renderPathBookend( gGL, LLPathingLib::LLPL_END );
						
						gGL.setColorMask(true, false);
						//render the bookends
						LLGLEnable blend(GL_BLEND);
						gPathfindingProgram.uniform1f(sAlphaScale, 0.90f);
						llPathingLibInstance->renderPathBookend( gGL, LLPathingLib::LLPL_START );
						llPathingLibInstance->renderPathBookend( gGL, LLPathingLib::LLPL_END );
						gPathfindingProgram.bind();
					}
				
					if ( pathfindingConsole->isRenderWaterPlane() )
					{	
						LLGLEnable blend(GL_BLEND);
						gPathfindingProgram.uniform1f(sAlphaScale, 0.90f);
						llPathingLibInstance->renderSimpleShapes( gGL, gAgent.getRegion()->getWaterHeight() );
					}
				//physics/exclusion shapes
				if ( pathfindingConsole->isRenderAnyShapes() )
				{					
						U32 render_order[] = {
							1 << LLPathingLib::LLST_ObstacleObjects,
							1 << LLPathingLib::LLST_WalkableObjects,
							1 << LLPathingLib::LLST_ExclusionPhantoms,	
							1 << LLPathingLib::LLST_MaterialPhantoms,
						};

						U32 flags = pathfindingConsole->getRenderShapeFlags();

						for (U32 i = 0; i < 4; i++)
						{
							if (!(flags & render_order[i]))
							{
								continue;
							}

							//turn off backface culling for volumes so they are visible when camera is inside volume
							LLGLDisable cull(i >= 2 ? GL_CULL_FACE : 0);
						
							gGL.flush();
							glPolygonMode( GL_FRONT_AND_BACK, GL_FILL );	
				
							//get rid of some z-fighting
							LLGLEnable polyOffset(GL_POLYGON_OFFSET_FILL);
							glPolygonOffset(1.0f, 1.0f);

							//render to depth first to avoid blending artifacts
							gGL.setColorMask(false, false);
							llPathingLibInstance->renderNavMeshShapesVBO( render_order[i] );		
							gGL.setColorMask(true, false);

							//get rid of some z-fighting
							glPolygonOffset(0.f, 0.f);

							LLGLEnable blend(GL_BLEND);
				
							{
								gPathfindingProgram.uniform1f(sAmbiance, ambiance);

								{ //draw solid overlay
									LLGLDepthTest depth(GL_TRUE, GL_FALSE, GL_LEQUAL);
									llPathingLibInstance->renderNavMeshShapesVBO( render_order[i] );				
									gGL.flush();				
								}
				
								LLGLEnable lineOffset(GL_POLYGON_OFFSET_LINE);
								glPolygonMode( GL_FRONT_AND_BACK, GL_LINE );	
						
								F32 offset = gSavedSettings.getF32("PathfindingLineOffset");

								if (pathfindingConsole->isRenderXRay())
								{
									gPathfindingProgram.uniform1f(sTint, gSavedSettings.getF32("PathfindingXRayTint"));
									gPathfindingProgram.uniform1f(sAlphaScale, gSavedSettings.getF32("PathfindingXRayOpacity"));
									LLGLEnable blend(GL_BLEND);
									LLGLDepthTest depth(GL_TRUE, GL_FALSE, GL_GREATER);
								
									glPolygonOffset(offset, -offset);
								
									if (gSavedSettings.getBOOL("PathfindingXRayWireframe"))
									{ //draw hidden wireframe as darker and less opaque
										gPathfindingProgram.uniform1f(sAmbiance, 1.f);
										llPathingLibInstance->renderNavMeshShapesVBO( render_order[i] );				
									}
									else
									{
										glPolygonMode( GL_FRONT_AND_BACK, GL_FILL );	
										gPathfindingProgram.uniform1f(sAmbiance, ambiance);
										llPathingLibInstance->renderNavMeshShapesVBO( render_order[i] );				
										glPolygonMode(GL_FRONT_AND_BACK, GL_LINE);
									}
								}

								{ //draw visible wireframe as brighter, thicker and more opaque
									glPolygonOffset(offset, offset);
									gPathfindingProgram.uniform1f(sAmbiance, 1.f);
									gPathfindingProgram.uniform1f(sTint, 1.f);
									gPathfindingProgram.uniform1f(sAlphaScale, 1.f);

									gGL.setLineWidth(gSavedSettings.getF32("PathfindingLineWidth")); // <FS> Line width OGL core profile fix by Rye Mutt
									LLGLDisable blendOut(GL_BLEND);
									llPathingLibInstance->renderNavMeshShapesVBO( render_order[i] );				
									gGL.flush();
									gGL.setLineWidth(1.f); // <FS> Line width OGL core profile fix by Rye Mutt
								}
				
								glPolygonMode( GL_FRONT_AND_BACK, GL_FILL );
							}
						}
					}

					glPolygonOffset(0.f, 0.f);

					if ( pathfindingConsole->isRenderNavMesh() && pathfindingConsole->isRenderXRay() )
					{	//render navmesh xray
						F32 ambiance = gSavedSettings.getF32("PathfindingAmbiance");

						LLGLEnable lineOffset(GL_POLYGON_OFFSET_LINE);
						LLGLEnable polyOffset(GL_POLYGON_OFFSET_FILL);
											
						F32 offset = gSavedSettings.getF32("PathfindingLineOffset");
						glPolygonOffset(offset, -offset);

						LLGLEnable blend(GL_BLEND);
						LLGLDepthTest depth(GL_TRUE, GL_FALSE, GL_GREATER);
						gGL.flush();				
						gGL.setLineWidth(2.0f);	// <FS> Line width OGL core profile fix by Rye Mutt
						LLGLEnable cull(GL_CULL_FACE);
																		
						gPathfindingProgram.uniform1f(sTint, gSavedSettings.getF32("PathfindingXRayTint"));
						gPathfindingProgram.uniform1f(sAlphaScale, gSavedSettings.getF32("PathfindingXRayOpacity"));
								
						if (gSavedSettings.getBOOL("PathfindingXRayWireframe"))
						{ //draw hidden wireframe as darker and less opaque
							glPolygonMode( GL_FRONT_AND_BACK, GL_LINE );	
							gPathfindingProgram.uniform1f(sAmbiance, 1.f);
							llPathingLibInstance->renderNavMesh();
							glPolygonMode( GL_FRONT_AND_BACK, GL_FILL );	
						}	
						else
						{
							gPathfindingProgram.uniform1f(sAmbiance, ambiance);
							llPathingLibInstance->renderNavMesh();
						}

						//render edges
						gPathfindingNoNormalsProgram.bind();
						gPathfindingNoNormalsProgram.uniform1f(sTint, gSavedSettings.getF32("PathfindingXRayTint"));
						gPathfindingNoNormalsProgram.uniform1f(sAlphaScale, gSavedSettings.getF32("PathfindingXRayOpacity"));
						llPathingLibInstance->renderNavMeshEdges();
						gPathfindingProgram.bind();
					
						gGL.flush();
						gGL.setLineWidth(1.0f);	// <FS> Line width OGL core profile fix by Rye Mutt
					}
			
					glPolygonOffset(0.f, 0.f);

					gGL.flush();
					gPathfindingProgram.unbind();
				}
			}
		}
	}

	gGL.color4f(1,1,1,1);

	gGLLastMatrix = NULL;
	gGL.loadMatrix(gGLModelView);
	gGL.setColorMask(true, false);

	
	if (!hud_only && !mDebugBlips.empty())
	{ //render debug blips
		gUIProgram.bind();

		gGL.getTexUnit(0)->bind(LLViewerFetchedTexture::sWhiteImagep, true);

		glPointSize(8.f);
		LLGLDepthTest depth(GL_TRUE, GL_TRUE, GL_ALWAYS);

		gGL.begin(LLRender::POINTS);
		for (std::list<DebugBlip>::iterator iter = mDebugBlips.begin(); iter != mDebugBlips.end(); )
		{
			DebugBlip& blip = *iter;

			blip.mAge += gFrameIntervalSeconds.value();
			if (blip.mAge > 2.f)
			{
				mDebugBlips.erase(iter++);
			}
			else
			{
				iter++;
			}

			blip.mPosition.mV[2] += gFrameIntervalSeconds.value()*2.f;

			gGL.color4fv(blip.mColor.mV);
			gGL.vertex3fv(blip.mPosition.mV);
		}
		gGL.end();
		gGL.flush();
		glPointSize(1.f);
	}


	// Debug stuff.
	for (LLWorld::region_list_t::const_iterator iter = LLWorld::getInstance()->getRegionList().begin(); 
			iter != LLWorld::getInstance()->getRegionList().end(); ++iter)
	{
		LLViewerRegion* region = *iter;
		for (U32 i = 0; i < LLViewerRegion::NUM_PARTITIONS; i++)
		{
			LLSpatialPartition* part = region->getSpatialPartition(i);
			if (part)
			{
				if ( (hud_only && (part->mDrawableType == RENDER_TYPE_HUD || part->mDrawableType == RENDER_TYPE_HUD_PARTICLES)) ||
					 (!hud_only && hasRenderType(part->mDrawableType)) )
				{
					part->renderDebug();
				}
			}
		}
	}

	for (LLCullResult::bridge_iterator i = sCull->beginVisibleBridge(); i != sCull->endVisibleBridge(); ++i)
	{
		LLSpatialBridge* bridge = *i;
		if (!bridge->isDead() && hasRenderType(bridge->mDrawableType))
		{
			gGL.pushMatrix();
			gGL.multMatrix((F32*)bridge->mDrawable->getRenderMatrix().mMatrix);
			bridge->renderDebug();
			gGL.popMatrix();
		}
	}

	if (gPipeline.hasRenderDebugMask(LLPipeline::RENDER_DEBUG_OCCLUSION))
	{ //render visible selected group occlusion geometry
		gDebugProgram.bind();
		LLGLDepthTest depth(GL_TRUE, GL_FALSE);
		gGL.diffuseColor3f(1,0,1);
		for (std::set<LLSpatialGroup*>::iterator iter = visible_selected_groups.begin(); iter != visible_selected_groups.end(); ++iter)
		{
			LLSpatialGroup* group = *iter;

			LLVector4a fudge;
			fudge.splat(0.25f); //SG_OCCLUSION_FUDGE

			LLVector4a size;
			const LLVector4a* bounds = group->getBounds();
			size.setAdd(fudge, bounds[1]);
			
			drawBox(bounds[0], size);
		}
	}

	visible_selected_groups.clear();

	gUIProgram.bind();

	if (hasRenderDebugMask(LLPipeline::RENDER_DEBUG_RAYCAST) && !hud_only)
	{ //draw crosshairs on particle intersection
		if (gDebugRaycastParticle)
		{
			gDebugProgram.bind();

			gGL.getTexUnit(0)->unbind(LLTexUnit::TT_TEXTURE);

			LLVector3 center(gDebugRaycastParticleIntersection.getF32ptr());
			LLVector3 size(0.1f, 0.1f, 0.1f);

			LLVector3 p[6];

			p[0] = center + size.scaledVec(LLVector3(1,0,0));
			p[1] = center + size.scaledVec(LLVector3(-1,0,0));
			p[2] = center + size.scaledVec(LLVector3(0,1,0));
			p[3] = center + size.scaledVec(LLVector3(0,-1,0));
			p[4] = center + size.scaledVec(LLVector3(0,0,1));
			p[5] = center + size.scaledVec(LLVector3(0,0,-1));
				
			gGL.begin(LLRender::LINES);
			gGL.diffuseColor3f(1.f, 1.f, 0.f);
			for (U32 i = 0; i < 6; i++)
			{
				gGL.vertex3fv(p[i].mV);
			}
			gGL.end();
			gGL.flush();

			gDebugProgram.unbind();
		}
	}

	if (hasRenderDebugMask(LLPipeline::RENDER_DEBUG_SHADOW_FRUSTA))
	{
		LLVertexBuffer::unbind();

		LLGLEnable blend(GL_BLEND);
		LLGLDepthTest depth(TRUE, FALSE);
		LLGLDisable cull(GL_CULL_FACE);

		gGL.color4f(1,1,1,1);
		gGL.getTexUnit(0)->unbind(LLTexUnit::TT_TEXTURE);
				
		F32 a = 0.1f;

		F32 col[] =
		{
			1,0,0,a,
			0,1,0,a,
			0,0,1,a,
			1,0,1,a,
			
			1,1,0,a,
			0,1,1,a,
			1,1,1,a,
			1,0,1,a,
		};

		for (U32 i = 0; i < 8; i++)
		{
			LLVector3* frust = mShadowCamera[i].mAgentFrustum;

			if (i > 3)
			{ //render shadow frusta as volumes
				if (mShadowFrustPoints[i-4].empty())
				{
					continue;
				}

				gGL.color4fv(col+(i-4)*4);	
			
				gGL.begin(LLRender::TRIANGLE_STRIP);
				gGL.vertex3fv(frust[0].mV); gGL.vertex3fv(frust[4].mV);
				gGL.vertex3fv(frust[1].mV); gGL.vertex3fv(frust[5].mV);
				gGL.vertex3fv(frust[2].mV); gGL.vertex3fv(frust[6].mV);
				gGL.vertex3fv(frust[3].mV); gGL.vertex3fv(frust[7].mV);
				gGL.vertex3fv(frust[0].mV); gGL.vertex3fv(frust[4].mV);
				gGL.end();
				
				
				gGL.begin(LLRender::TRIANGLE_STRIP);
				gGL.vertex3fv(frust[0].mV);
				gGL.vertex3fv(frust[1].mV);
				gGL.vertex3fv(frust[3].mV);
				gGL.vertex3fv(frust[2].mV);
				gGL.end();
				
				gGL.begin(LLRender::TRIANGLE_STRIP);
				gGL.vertex3fv(frust[4].mV);
				gGL.vertex3fv(frust[5].mV);
				gGL.vertex3fv(frust[7].mV);
				gGL.vertex3fv(frust[6].mV);
				gGL.end();		
			}

	
			if (i < 4)
			{
				
				//if (i == 0 || !mShadowFrustPoints[i].empty())
				{
					//render visible point cloud
					gGL.flush();
					glPointSize(8.f);
					gGL.begin(LLRender::POINTS);
					
					F32* c = col+i*4;
					gGL.color3fv(c);

					for (U32 j = 0; j < mShadowFrustPoints[i].size(); ++j)
						{
							gGL.vertex3fv(mShadowFrustPoints[i][j].mV);
						
						}
					gGL.end();

					gGL.flush();
					glPointSize(1.f);

					LLVector3* ext = mShadowExtents[i]; 
					LLVector3 pos = (ext[0]+ext[1])*0.5f;
					LLVector3 size = (ext[1]-ext[0])*0.5f;
					drawBoxOutline(pos, size);

					//render camera frustum splits as outlines
					gGL.begin(LLRender::LINES);
					gGL.vertex3fv(frust[0].mV); gGL.vertex3fv(frust[1].mV);
					gGL.vertex3fv(frust[1].mV); gGL.vertex3fv(frust[2].mV);
					gGL.vertex3fv(frust[2].mV); gGL.vertex3fv(frust[3].mV);
					gGL.vertex3fv(frust[3].mV); gGL.vertex3fv(frust[0].mV);
					gGL.vertex3fv(frust[4].mV); gGL.vertex3fv(frust[5].mV);
					gGL.vertex3fv(frust[5].mV); gGL.vertex3fv(frust[6].mV);
					gGL.vertex3fv(frust[6].mV); gGL.vertex3fv(frust[7].mV);
					gGL.vertex3fv(frust[7].mV); gGL.vertex3fv(frust[4].mV);
					gGL.vertex3fv(frust[0].mV); gGL.vertex3fv(frust[4].mV);
					gGL.vertex3fv(frust[1].mV); gGL.vertex3fv(frust[5].mV);
					gGL.vertex3fv(frust[2].mV); gGL.vertex3fv(frust[6].mV);
					gGL.vertex3fv(frust[3].mV); gGL.vertex3fv(frust[7].mV);
					gGL.end();
				}
			}

			/*gGL.flush();
			gGL.setLineWidth(16-i*2); // <FS> Line width OGL core profile fix by Rye Mutt
			for (LLWorld::region_list_t::const_iterator iter = LLWorld::getInstance()->getRegionList().begin(); 
					iter != LLWorld::getInstance()->getRegionList().end(); ++iter)
			{
				LLViewerRegion* region = *iter;
				for (U32 j = 0; j < LLViewerRegion::NUM_PARTITIONS; j++)
				{
					LLSpatialPartition* part = region->getSpatialPartition(j);
					if (part)
					{
						if (hasRenderType(part->mDrawableType))
						{
							part->renderIntersectingBBoxes(&mShadowCamera[i]);
						}
					}
				}
			}
			gGL.flush();
			gGL.setLineWidth(1.f);*/ // <FS> Line width OGL core profile fix by Rye Mutt
		}
	}

	if (mRenderDebugMask & RENDER_DEBUG_WIND_VECTORS)
	{
		gAgent.getRegion()->mWind.renderVectors();
	}
	
	if (mRenderDebugMask & RENDER_DEBUG_COMPOSITION)
	{
		// Debug composition layers
		F32 x, y;

		gGL.getTexUnit(0)->unbind(LLTexUnit::TT_TEXTURE);

		if (gAgent.getRegion())
		{
			gGL.begin(LLRender::POINTS);
			// Draw the composition layer for the region that I'm in.
			for (x = 0; x <= 260; x++)
			{
				for (y = 0; y <= 260; y++)
				{
					if ((x > 255) || (y > 255))
					{
						gGL.color4f(1.f, 0.f, 0.f, 1.f);
					}
					else
					{
						gGL.color4f(0.f, 0.f, 1.f, 1.f);
					}
					F32 z = gAgent.getRegion()->getCompositionXY((S32)x, (S32)y);
					z *= 5.f;
					z += 50.f;
					gGL.vertex3f(x, y, z);
				}
			}
			gGL.end();
		}
	}

	if (mRenderDebugMask & LLPipeline::RENDER_DEBUG_BUILD_QUEUE)
	{
		U32 count = 0;
		U32 size = mGroupQ2.size();
		LLColor4 col;

		LLVertexBuffer::unbind();
		LLGLEnable blend(GL_BLEND);
		gGL.setSceneBlendType(LLRender::BT_ALPHA);
		LLGLDepthTest depth(GL_TRUE, GL_FALSE);
		gGL.getTexUnit(0)->bind(LLViewerFetchedTexture::sWhiteImagep);
		
		gGL.pushMatrix();
		gGL.loadMatrix(gGLModelView);
		gGLLastMatrix = NULL;

		for (LLSpatialGroup::sg_vector_t::iterator iter = mGroupQ2.begin(); iter != mGroupQ2.end(); ++iter)
		{
			LLSpatialGroup* group = *iter;
			if (group->isDead())
			{
				continue;
			}

			LLSpatialBridge* bridge = group->getSpatialPartition()->asBridge();

			if (bridge && (!bridge->mDrawable || bridge->mDrawable->isDead()))
			{
				continue;
			}

			if (bridge)
			{
				gGL.pushMatrix();
				gGL.multMatrix((F32*)bridge->mDrawable->getRenderMatrix().mMatrix);
			}

			F32 alpha = llclamp((F32) (size-count)/size, 0.f, 1.f);

			
			LLVector2 c(1.f-alpha, alpha);
			c.normVec();

			
			++count;
			col.set(c.mV[0], c.mV[1], 0, alpha*0.5f+0.5f);
			group->drawObjectBox(col);

			if (bridge)
			{
				gGL.popMatrix();
			}
		}

		gGL.popMatrix();
	}

	gGL.flush();
	gUIProgram.unbind();
}

void LLPipeline::rebuildPools()
{
    LL_PROFILE_ZONE_SCOPED_CATEGORY_PIPELINE;

	assertInitialized();

	S32 max_count = mPools.size();
	pool_set_t::iterator iter1 = mPools.upper_bound(mLastRebuildPool);
	while(max_count > 0 && mPools.size() > 0) // && num_rebuilds < MAX_REBUILDS)
	{
		if (iter1 == mPools.end())
		{
			iter1 = mPools.begin();
		}
		LLDrawPool* poolp = *iter1;

		if (poolp->isDead())
		{
			mPools.erase(iter1++);
			removeFromQuickLookup( poolp );
			if (poolp == mLastRebuildPool)
			{
				mLastRebuildPool = NULL;
			}
			delete poolp;
		}
		else
		{
			mLastRebuildPool = poolp;
			iter1++;
		}
		max_count--;
	}
}

void LLPipeline::addToQuickLookup( LLDrawPool* new_poolp )
{
	assertInitialized();

	switch( new_poolp->getType() )
	{
	case LLDrawPool::POOL_SIMPLE:
		if (mSimplePool)
		{
			llassert(0);
			LL_WARNS() << "Ignoring duplicate simple pool." << LL_ENDL;
		}
		else
		{
			mSimplePool = (LLRenderPass*) new_poolp;
		}
		break;

	case LLDrawPool::POOL_ALPHA_MASK:
		if (mAlphaMaskPool)
		{
			llassert(0);
			LL_WARNS() << "Ignoring duplicate alpha mask pool." << LL_ENDL;
			break;
		}
		else
		{
			mAlphaMaskPool = (LLRenderPass*) new_poolp;
		}
		break;

	case LLDrawPool::POOL_FULLBRIGHT_ALPHA_MASK:
		if (mFullbrightAlphaMaskPool)
		{
			llassert(0);
			LL_WARNS() << "Ignoring duplicate alpha mask pool." << LL_ENDL;
			break;
		}
		else
		{
			mFullbrightAlphaMaskPool = (LLRenderPass*) new_poolp;
		}
		break;
		
	case LLDrawPool::POOL_GRASS:
		if (mGrassPool)
		{
			llassert(0);
			LL_WARNS() << "Ignoring duplicate grass pool." << LL_ENDL;
		}
		else
		{
			mGrassPool = (LLRenderPass*) new_poolp;
		}
		break;

	case LLDrawPool::POOL_FULLBRIGHT:
		if (mFullbrightPool)
		{
			llassert(0);
			LL_WARNS() << "Ignoring duplicate simple pool." << LL_ENDL;
		}
		else
		{
			mFullbrightPool = (LLRenderPass*) new_poolp;
		}
		break;

	case LLDrawPool::POOL_INVISIBLE:
		if (mInvisiblePool)
		{
			llassert(0);
			LL_WARNS() << "Ignoring duplicate simple pool." << LL_ENDL;
		}
		else
		{
			mInvisiblePool = (LLRenderPass*) new_poolp;
		}
		break;

	case LLDrawPool::POOL_GLOW:
		if (mGlowPool)
		{
			llassert(0);
			LL_WARNS() << "Ignoring duplicate glow pool." << LL_ENDL;
		}
		else
		{
			mGlowPool = (LLRenderPass*) new_poolp;
		}
		break;

	case LLDrawPool::POOL_TREE:
		mTreePools[ uintptr_t(new_poolp->getTexture()) ] = new_poolp ;
		break;
 
	case LLDrawPool::POOL_TERRAIN:
		mTerrainPools[ uintptr_t(new_poolp->getTexture()) ] = new_poolp ;
		break;

	case LLDrawPool::POOL_BUMP:
		if (mBumpPool)
		{
			llassert(0);
			LL_WARNS() << "Ignoring duplicate bump pool." << LL_ENDL;
		}
		else
		{
			mBumpPool = new_poolp;
		}
		break;
	case LLDrawPool::POOL_MATERIALS:
		if (mMaterialsPool)
		{
			llassert(0);
			LL_WARNS() << "Ignorning duplicate materials pool." << LL_ENDL;
		}
		else
		{
			mMaterialsPool = new_poolp;
		}
		break;
	case LLDrawPool::POOL_ALPHA:
		if( mAlphaPool )
		{
			llassert(0);
			LL_WARNS() << "LLPipeline::addPool(): Ignoring duplicate Alpha pool" << LL_ENDL;
		}
		else
		{
			mAlphaPool = (LLDrawPoolAlpha*) new_poolp;
		}
		break;

	case LLDrawPool::POOL_AVATAR:
	case LLDrawPool::POOL_CONTROL_AV:
		break; // Do nothing

	case LLDrawPool::POOL_SKY:
		if( mSkyPool )
		{
			llassert(0);
			LL_WARNS() << "LLPipeline::addPool(): Ignoring duplicate Sky pool" << LL_ENDL;
		}
		else
		{
			mSkyPool = new_poolp;
		}
		break;
	
	case LLDrawPool::POOL_WATER:
		if( mWaterPool )
		{
			llassert(0);
			LL_WARNS() << "LLPipeline::addPool(): Ignoring duplicate Water pool" << LL_ENDL;
		}
		else
		{
			mWaterPool = new_poolp;
		}
		break;

	case LLDrawPool::POOL_GROUND:
		if( mGroundPool )
		{
			llassert(0);
			LL_WARNS() << "LLPipeline::addPool(): Ignoring duplicate Ground Pool" << LL_ENDL;
		}
		else
		{ 
			mGroundPool = new_poolp;
		}
		break;

	case LLDrawPool::POOL_WL_SKY:
		if( mWLSkyPool )
		{
			llassert(0);
			LL_WARNS() << "LLPipeline::addPool(): Ignoring duplicate WLSky Pool" << LL_ENDL;
		}
		else
		{ 
			mWLSkyPool = new_poolp;
		}
		break;

	default:
		llassert(0);
		LL_WARNS() << "Invalid Pool Type in  LLPipeline::addPool()" << LL_ENDL;
		break;
	}
}

void LLPipeline::removePool( LLDrawPool* poolp )
{
	assertInitialized();
	removeFromQuickLookup(poolp);
	mPools.erase(poolp);
	delete poolp;
}

void LLPipeline::removeFromQuickLookup( LLDrawPool* poolp )
{
	assertInitialized();
	switch( poolp->getType() )
	{
	case LLDrawPool::POOL_SIMPLE:
		llassert(mSimplePool == poolp);
		mSimplePool = NULL;
		break;

	case LLDrawPool::POOL_ALPHA_MASK:
		llassert(mAlphaMaskPool == poolp);
		mAlphaMaskPool = NULL;
		break;

	case LLDrawPool::POOL_FULLBRIGHT_ALPHA_MASK:
		llassert(mFullbrightAlphaMaskPool == poolp);
		mFullbrightAlphaMaskPool = NULL;
		break;

	case LLDrawPool::POOL_GRASS:
		llassert(mGrassPool == poolp);
		mGrassPool = NULL;
		break;

	case LLDrawPool::POOL_FULLBRIGHT:
		llassert(mFullbrightPool == poolp);
		mFullbrightPool = NULL;
		break;

	case LLDrawPool::POOL_INVISIBLE:
		llassert(mInvisiblePool == poolp);
		mInvisiblePool = NULL;
		break;

	case LLDrawPool::POOL_WL_SKY:
		llassert(mWLSkyPool == poolp);
		mWLSkyPool = NULL;
		break;

	case LLDrawPool::POOL_GLOW:
		llassert(mGlowPool == poolp);
		mGlowPool = NULL;
		break;

	case LLDrawPool::POOL_TREE:
		#ifdef _DEBUG
			{
				bool found = mTreePools.erase( (uintptr_t)poolp->getTexture() );
				llassert( found );
			}
		#else
			mTreePools.erase( (uintptr_t)poolp->getTexture() );
		#endif
		break;

	case LLDrawPool::POOL_TERRAIN:
		#ifdef _DEBUG
			{
				bool found = mTerrainPools.erase( (uintptr_t)poolp->getTexture() );
				llassert( found );
			}
		#else
			mTerrainPools.erase( (uintptr_t)poolp->getTexture() );
		#endif
		break;

	case LLDrawPool::POOL_BUMP:
		llassert( poolp == mBumpPool );
		mBumpPool = NULL;
		break;
	
	case LLDrawPool::POOL_MATERIALS:
		llassert(poolp == mMaterialsPool);
		mMaterialsPool = NULL;
		break;
			
	case LLDrawPool::POOL_ALPHA:
		llassert( poolp == mAlphaPool );
		mAlphaPool = NULL;
		break;

	case LLDrawPool::POOL_AVATAR:
	case LLDrawPool::POOL_CONTROL_AV:
		break; // Do nothing

	case LLDrawPool::POOL_SKY:
		llassert( poolp == mSkyPool );
		mSkyPool = NULL;
		break;

	case LLDrawPool::POOL_WATER:
		llassert( poolp == mWaterPool );
		mWaterPool = NULL;
		break;

	case LLDrawPool::POOL_GROUND:
		llassert( poolp == mGroundPool );
		mGroundPool = NULL;
		break;

	default:
		llassert(0);
		LL_WARNS() << "Invalid Pool Type in  LLPipeline::removeFromQuickLookup() type=" << poolp->getType() << LL_ENDL;
		break;
	}
}

void LLPipeline::resetDrawOrders()
{
    LL_PROFILE_ZONE_SCOPED_CATEGORY_PIPELINE;
	assertInitialized();
	// Iterate through all of the draw pools and rebuild them.
	for (pool_set_t::iterator iter = mPools.begin(); iter != mPools.end(); ++iter)
	{
		LLDrawPool *poolp = *iter;
		poolp->resetDrawOrders();
	}
}

//============================================================================
// Once-per-frame setup of hardware lights,
// including sun/moon, avatar backlight, and up to 6 local lights

void LLPipeline::setupAvatarLights(bool for_edit)
{
	assertInitialized();

    LLEnvironment& environment = LLEnvironment::instance();
    LLSettingsSky::ptr_t psky = environment.getCurrentSky();

    bool sun_up = environment.getIsSunUp();


	if (for_edit)
	{
		LLColor4 diffuse(1.f, 1.f, 1.f, 0.f);
		LLVector4 light_pos_cam(-8.f, 0.25f, 10.f, 0.f);  // w==0 => directional light
		LLMatrix4 camera_mat = LLViewerCamera::getInstance()->getModelview();
		LLMatrix4 camera_rot(camera_mat.getMat3());
		camera_rot.invert();
		LLVector4 light_pos = light_pos_cam * camera_rot;
		
		light_pos.normalize();

		LLLightState* light = gGL.getLight(1);

		mHWLightColors[1] = diffuse;

		light->setDiffuse(diffuse);
		light->setAmbient(LLColor4::black);
		light->setSpecular(LLColor4::black);
		light->setPosition(light_pos);
		light->setConstantAttenuation(1.f);
		light->setLinearAttenuation(0.f);
		light->setQuadraticAttenuation(0.f);
		light->setSpotExponent(0.f);
		light->setSpotCutoff(180.f);
	}
	else if (gAvatarBacklight) // Always true (unless overridden in a devs .ini)
	{
        LLVector3 light_dir = sun_up ? LLVector3(mSunDir) : LLVector3(mMoonDir);
		LLVector3 opposite_pos = -light_dir;
		LLVector3 orthog_light_pos = light_dir % LLVector3::z_axis;
		LLVector4 backlight_pos = LLVector4(lerp(opposite_pos, orthog_light_pos, 0.3f), 0.0f);
		backlight_pos.normalize();
			
		LLColor4 light_diffuse = sun_up ? mSunDiffuse : mMoonDiffuse;

		LLColor4 backlight_diffuse(1.f - light_diffuse.mV[VRED], 1.f - light_diffuse.mV[VGREEN], 1.f - light_diffuse.mV[VBLUE], 1.f);
		F32 max_component = 0.001f;
		for (S32 i = 0; i < 3; i++)
		{
			if (backlight_diffuse.mV[i] > max_component)
			{
				max_component = backlight_diffuse.mV[i];
			}
		}
		F32 backlight_mag;
		if (environment.getIsSunUp()) // <FS:Ansariel> Factor out instance() calls
		{
			backlight_mag = BACKLIGHT_DAY_MAGNITUDE_OBJECT;
		}
		else
		{
			backlight_mag = BACKLIGHT_NIGHT_MAGNITUDE_OBJECT;
		}
		backlight_diffuse *= backlight_mag / max_component;

		mHWLightColors[1] = backlight_diffuse;

		LLLightState* light = gGL.getLight(1);

		light->setPosition(backlight_pos);
		light->setDiffuse(backlight_diffuse);
		light->setAmbient(LLColor4::black);
		light->setSpecular(LLColor4::black);
		light->setConstantAttenuation(1.f);
		light->setLinearAttenuation(0.f);
		light->setQuadraticAttenuation(0.f);
		light->setSpotExponent(0.f);
		light->setSpotCutoff(180.f);
	}
	else
	{
		LLLightState* light = gGL.getLight(1);

		mHWLightColors[1] = LLColor4::black;

		light->setDiffuse(LLColor4::black);
		light->setAmbient(LLColor4::black);
		light->setSpecular(LLColor4::black);
	}
}

static F32 calc_light_dist(LLVOVolume* light, const LLVector3& cam_pos, F32 max_dist)
{
	F32 inten = light->getLightIntensity();
	if (inten < .001f)
	{
		return max_dist;
	}
	bool selected = light->isSelected();
	if (selected)
	{
        return 0.f; // selected lights get highest priority
	}
    F32 radius = light->getLightRadius();
    F32 dist = dist_vec(light->getRenderPosition(), cam_pos);
    dist = llmax(dist - radius, 0.f);
	if (light->mDrawable.notNull() && light->mDrawable->isState(LLDrawable::ACTIVE))
	{
		// moving lights get a little higher priority (too much causes artifacts)
        dist = llmax(dist - light->getLightRadius()*0.25f, 0.f);
	}
	return dist;
}

void LLPipeline::calcNearbyLights(LLCamera& camera)
{
	assertInitialized();

	if (LLPipeline::sReflectionRender)
	{
		return;
	}

	if (mLightingDetail >= 1)
	{
		// mNearbyLight (and all light_set_t's) are sorted such that
		// begin() == the closest light and rbegin() == the farthest light
		const S32 MAX_LOCAL_LIGHTS = 6;
        LLVector3 cam_pos = camera.getOrigin();
		
        F32 max_dist;
        if (LLPipeline::sRenderDeferred)
        {
            max_dist = RenderFarClip;
        }
        else
        {
            max_dist = llmin(RenderFarClip, LIGHT_MAX_RADIUS * 4.f);
        }

		// UPDATE THE EXISTING NEARBY LIGHTS
		light_set_t cur_nearby_lights;
		for (light_set_t::iterator iter = mNearbyLights.begin();
			iter != mNearbyLights.end(); iter++)
		{
			const Light* light = &(*iter);
			LLDrawable* drawable = light->drawable;
            const LLViewerObject *vobj = light->drawable->getVObj();
            if(vobj && vobj->getAvatar() 
               && (vobj->getAvatar()->isTooComplex() || vobj->getAvatar()->isInMuteList() || vobj->getAvatar()->isTooSlow())
               )
            {
                drawable->clearState(LLDrawable::NEARBY_LIGHT);
                continue;
            }

			LLVOVolume* volight = drawable->getVOVolume();
			if (!volight || !drawable->isState(LLDrawable::LIGHT))
			{
				drawable->clearState(LLDrawable::NEARBY_LIGHT);
				continue;
			}
			if (light->fade <= -LIGHT_FADE_TIME)
			{
				drawable->clearState(LLDrawable::NEARBY_LIGHT);
				continue;
			}
			if (!sRenderAttachedLights && volight && volight->isAttachment())
			{
				drawable->clearState(LLDrawable::NEARBY_LIGHT);
				continue;
			}

            F32 dist = calc_light_dist(volight, cam_pos, max_dist);
            F32 fade = light->fade;
            // actual fade gets decreased/increased by setupHWLights
            // light->fade value is 'time'.
            // >=0 and light will become visible as value increases
            // <0 and light will fade out
            if (dist < max_dist)
            {
                if (fade < 0)
                {
                    // mark light to fade in
                    // if fade was -LIGHT_FADE_TIME - it was fully invisible
                    // if fade -0 - it was fully visible
                    // visibility goes up from 0 to LIGHT_FADE_TIME.
                    fade += LIGHT_FADE_TIME;
                }
            }
            else
            {
                // mark light to fade out
                // visibility goes down from -0 to -LIGHT_FADE_TIME.
                if (fade >= LIGHT_FADE_TIME)
                {
                    fade = -0.0001f; // was fully visible
                }
                else if (fade >= 0)
                {
                    // 0.75 visible light should stay 0.75 visible, but should reverse direction
                    fade -= LIGHT_FADE_TIME;
                }
            }
            cur_nearby_lights.insert(Light(drawable, dist, fade));
		}
		mNearbyLights = cur_nearby_lights;
				
		// FIND NEW LIGHTS THAT ARE IN RANGE
		light_set_t new_nearby_lights;
		for (LLDrawable::drawable_set_t::iterator iter = mLights.begin();
			 iter != mLights.end(); ++iter)
		{
			LLDrawable* drawable = *iter;
			LLVOVolume* light = drawable->getVOVolume();
			if (!light || drawable->isState(LLDrawable::NEARBY_LIGHT))
			{
				continue;
			}
			if (light->isHUDAttachment())
			{
				continue; // no lighting from HUD objects
			}
            if (!sRenderAttachedLights && light && light->isAttachment())
			{
				continue;
			}
            LLVOAvatar * av = light->getAvatar();
            if (av && (av->isTooComplex() || av->isInMuteList() || av->isTooSlow()))
            {
                // avatars that are already in the list will be removed by removeMutedAVsLights
                continue;
            }
            F32 dist = calc_light_dist(light, cam_pos, max_dist);
            if (dist >= max_dist)
			{
				continue;
			}
			new_nearby_lights.insert(Light(drawable, dist, 0.f));
            if (!LLPipeline::sRenderDeferred && new_nearby_lights.size() > (U32)MAX_LOCAL_LIGHTS)
			{
				new_nearby_lights.erase(--new_nearby_lights.end());
				const Light& last = *new_nearby_lights.rbegin();
				max_dist = last.dist;
			}
		}

		// INSERT ANY NEW LIGHTS
		for (light_set_t::iterator iter = new_nearby_lights.begin();
			 iter != new_nearby_lights.end(); iter++)
		{
			const Light* light = &(*iter);
            if (LLPipeline::sRenderDeferred || mNearbyLights.size() < (U32)MAX_LOCAL_LIGHTS)
			{
				mNearbyLights.insert(*light);
				((LLDrawable*) light->drawable)->setState(LLDrawable::NEARBY_LIGHT);
			}
			else
			{
				// crazy cast so that we can overwrite the fade value
				// even though gcc enforces sets as const
				// (fade value doesn't affect sort so this is safe)
				Light* farthest_light = (const_cast<Light*>(&(*(mNearbyLights.rbegin()))));
				if (light->dist < farthest_light->dist)
				{
                    // mark light to fade out
                    // visibility goes down from -0 to -LIGHT_FADE_TIME.
                    //
                    // This is a mess, but for now it needs to be in sync
                    // with fade code above. Ex: code above detects distance < max,
                    // sets fade time to positive, this code then detects closer
                    // lights and sets fade time negative, fully compensating
                    // for the code above
                    if (farthest_light->fade >= LIGHT_FADE_TIME)
                    {
                        farthest_light->fade = -0.0001f; // was fully visible
                    }
                    else if (farthest_light->fade >= 0)
                    {
                        farthest_light->fade -= LIGHT_FADE_TIME;
                    }
				}
				else
				{
					break; // none of the other lights are closer
				}
			}
		}
		
		//mark nearby lights not-removable.
		for (light_set_t::iterator iter = mNearbyLights.begin();
			 iter != mNearbyLights.end(); iter++)
		{
			const Light* light = &(*iter);
			((LLViewerOctreeEntryData*) light->drawable)->setVisible();
		}
	}
}

void LLPipeline::setupHWLights(LLDrawPool* pool)
{
	assertInitialized();
	
    LLEnvironment& environment = LLEnvironment::instance();
    LLSettingsSky::ptr_t psky = environment.getCurrentSky();

    // Ambient
    LLColor4 ambient = psky->getTotalAmbient();
		gGL.setAmbientLightColor(ambient);

    bool sun_up  = environment.getIsSunUp();
    bool moon_up = environment.getIsMoonUp();

	// Light 0 = Sun or Moon (All objects)
	{
        LLVector4 sun_dir(environment.getSunDirection(), 0.0f);
        LLVector4 moon_dir(environment.getMoonDirection(), 0.0f);

        mSunDir.setVec(sun_dir);
        mMoonDir.setVec(moon_dir);

        mSunDiffuse.setVec(psky->getSunlightColor());
        mMoonDiffuse.setVec(psky->getMoonlightColor());

		F32 max_color = llmax(mSunDiffuse.mV[0], mSunDiffuse.mV[1], mSunDiffuse.mV[2]);
		if (max_color > 1.f)
		{
			mSunDiffuse *= 1.f/max_color;
		}
		mSunDiffuse.clamp();

        max_color = llmax(mMoonDiffuse.mV[0], mMoonDiffuse.mV[1], mMoonDiffuse.mV[2]);
        if (max_color > 1.f)
        {
            mMoonDiffuse *= 1.f/max_color;
        }
        mMoonDiffuse.clamp();

        // prevent underlighting from having neither lightsource facing us
        if (!sun_up && !moon_up)
		{
            mSunDiffuse.setVec(LLColor4(0.0, 0.0, 0.0, 1.0));
            mMoonDiffuse.setVec(LLColor4(0.0, 0.0, 0.0, 1.0));
            mSunDir.setVec(LLVector4(0.0, 1.0, 0.0, 0.0));
            mMoonDir.setVec(LLVector4(0.0, 1.0, 0.0, 0.0));
		}

        LLVector4 light_dir = sun_up ? mSunDir : mMoonDir;

        mHWLightColors[0] = sun_up ? mSunDiffuse : mMoonDiffuse;

		LLLightState* light = gGL.getLight(0);
        light->setPosition(light_dir);

        light->setSunPrimary(sun_up);
        light->setDiffuse(mHWLightColors[0]);
        light->setDiffuseB(mMoonDiffuse);
        light->setAmbient(psky->getTotalAmbient());
		light->setSpecular(LLColor4::black);
		light->setConstantAttenuation(1.f);
		light->setLinearAttenuation(0.f);
		light->setQuadraticAttenuation(0.f);
		light->setSpotExponent(0.f);
		light->setSpotCutoff(180.f);
	}
	
	// Light 1 = Backlight (for avatars)
	// (set by enableLightsAvatar)
	
	S32 cur_light = 2;
	
	// Nearby lights = LIGHT 2-7

	mLightMovingMask = 0;
	
	if (mLightingDetail >= 1)
	{
		for (light_set_t::iterator iter = mNearbyLights.begin();
			 iter != mNearbyLights.end(); ++iter)
		{
			LLDrawable* drawable = iter->drawable;
			LLVOVolume* light = drawable->getVOVolume();
			if (!light)
			{
				continue;
			}

            if (light->isAttachment())
            {
                if (!sRenderAttachedLights)
                {
                    continue;
                }
            }

			if (drawable->isState(LLDrawable::ACTIVE))
			{
				mLightMovingMask |= (1<<cur_light);
			}
			
            //send linear light color to shader
			LLColor4  light_color = light->getLightLinearColor();
			light_color.mV[3] = 0.0f;

			F32 fade = iter->fade;
			if (fade < LIGHT_FADE_TIME)
			{
				// fade in/out light
				if (fade >= 0.f)
				{
					fade = fade / LIGHT_FADE_TIME;
					((Light*) (&(*iter)))->fade += gFrameIntervalSeconds.value();
				}
				else
				{
					fade = 1.f + fade / LIGHT_FADE_TIME;
					((Light*) (&(*iter)))->fade -= gFrameIntervalSeconds.value();
				}
				fade = llclamp(fade,0.f,1.f);
				light_color *= fade;
			}

            if (light_color.magVecSquared() < 0.001f)
            {
                continue;
            }

            LLVector3 light_pos(light->getRenderPosition());
            LLVector4 light_pos_gl(light_pos, 1.0f);

            F32 adjusted_radius = light->getLightRadius() * (sRenderDeferred ? 1.5f : 1.0f);
            if (adjusted_radius <= 0.001f)
            {
                continue;
            }

            F32 x = (3.f * (1.f + (light->getLightFalloff() * 2.0f)));  // why this magic?  probably trying to match a historic behavior.
            F32 linatten = x / adjusted_radius;                         // % of brightness at radius

            mHWLightColors[cur_light] = light_color;
			LLLightState* light_state = gGL.getLight(cur_light);
			
			light_state->setPosition(light_pos_gl);
			light_state->setDiffuse(light_color);
			light_state->setAmbient(LLColor4::black);
			light_state->setConstantAttenuation(0.f);
			if (sRenderDeferred)
			{
				light_state->setLinearAttenuation(linatten);
				light_state->setQuadraticAttenuation(light->getLightFalloff(DEFERRED_LIGHT_FALLOFF) + 1.f); // get falloff to match for forward deferred rendering lights
			}
			else
			{
				light_state->setLinearAttenuation(linatten);
				light_state->setQuadraticAttenuation(0.f);
			}
			

			if (light->isLightSpotlight() // directional (spot-)light
			    && (LLPipeline::sRenderDeferred || RenderSpotLightsInNondeferred)) // these are only rendered as GL spotlights if we're in deferred rendering mode *or* the setting forces them on
			{
				LLQuaternion quat = light->getRenderRotation();
				LLVector3 at_axis(0,0,-1); // this matches deferred rendering's object light direction
				at_axis *= quat;

				light_state->setSpotDirection(at_axis);
				light_state->setSpotCutoff(90.f);
				light_state->setSpotExponent(2.f);
	
				LLVector3 spotParams = light->getSpotLightParams();

				const LLColor4 specular(0.f, 0.f, 0.f, spotParams[2]);
				light_state->setSpecular(specular);
			}
			else // omnidirectional (point) light
			{
				light_state->setSpotExponent(0.f);
				light_state->setSpotCutoff(180.f);
				
				// we use specular.z = 1.0 as a cheap hack for the shaders to know that this is omnidirectional rather than a spotlight
				const LLColor4 specular(0.f, 0.f, 1.f, 0.f);
				light_state->setSpecular(specular);				
			}
			cur_light++;
			if (cur_light >= 8)
			{
				break; // safety
			}
		}
	}
	for ( ; cur_light < 8 ; cur_light++)
	{
		mHWLightColors[cur_light] = LLColor4::black;
		LLLightState* light = gGL.getLight(cur_light);
        light->setSunPrimary(true);
		light->setDiffuse(LLColor4::black);
		light->setAmbient(LLColor4::black);
		light->setSpecular(LLColor4::black);
	}

    // Bookmark comment to allow searching for mSpecialRenderMode == 3 (avatar edit mode),
    // prev site of forward (non-deferred) character light injection, removed by SL-13522 09/20

	// Init GL state
	for (S32 i = 0; i < 8; ++i)
	{
		gGL.getLight(i)->disable();
	}
	mLightMask = 0;
}

void LLPipeline::enableLights(U32 mask)
{
	assertInitialized();

	if (mLightingDetail == 0)
	{
		mask &= 0xf003; // sun and backlight only (and fullbright bit)
	}
	if (mLightMask != mask)
	{
		stop_glerror();
		if (mask)
		{
			stop_glerror();
			for (S32 i=0; i<8; i++)
			{
				LLLightState* light = gGL.getLight(i);
				if (mask & (1<<i))
				{
					light->enable();
					light->setDiffuse(mHWLightColors[i]);
				}
				else
				{
					light->disable();
					light->setDiffuse(LLColor4::black);
				}
			}
			stop_glerror();
		}
		mLightMask = mask;
		stop_glerror();
	}
}

void LLPipeline::enableLightsStatic()
{
	assertInitialized();
	U32 mask = 0x01; // Sun
	if (mLightingDetail >= 2)
	{
		mask |= mLightMovingMask; // Hardware moving lights
	}
	else
	{
		mask |= 0xff & (~2); // Hardware local lights
	}
	enableLights(mask);
}

void LLPipeline::enableLightsDynamic()
{
	assertInitialized();
	U32 mask = 0xff & (~2); // Local lights
	enableLights(mask);
	
	if (isAgentAvatarValid() && getLightingDetail() <= 0)
	{
		if (gAgentAvatarp->mSpecialRenderMode == 0) // normal
		{
			gPipeline.enableLightsAvatar();
		}
		else if (gAgentAvatarp->mSpecialRenderMode == 2)  // anim preview
		{
			gPipeline.enableLightsAvatarEdit(LLColor4(0.7f, 0.6f, 0.3f, 1.f));
		}
	}
}

void LLPipeline::enableLightsAvatar()
{
	U32 mask = 0xff; // All lights
	setupAvatarLights(FALSE);
	enableLights(mask);
}

void LLPipeline::enableLightsPreview()
{
	disableLights();

	LLColor4 ambient = PreviewAmbientColor;
	gGL.setAmbientLightColor(ambient);

	LLColor4 diffuse0 = PreviewDiffuse0;
	LLColor4 specular0 = PreviewSpecular0;
	LLColor4 diffuse1 = PreviewDiffuse1;
	LLColor4 specular1 = PreviewSpecular1;
	LLColor4 diffuse2 = PreviewDiffuse2;
	LLColor4 specular2 = PreviewSpecular2;

	LLVector3 dir0 = PreviewDirection0;
	LLVector3 dir1 = PreviewDirection1;
	LLVector3 dir2 = PreviewDirection2;

	dir0.normVec();
	dir1.normVec();
	dir2.normVec();
	
	LLVector4 light_pos(dir0, 0.0f);

	LLLightState* light = gGL.getLight(1);

	light->enable();
	light->setPosition(light_pos);
	light->setDiffuse(diffuse0);
	light->setAmbient(ambient);
	light->setSpecular(specular0);
	light->setSpotExponent(0.f);
	light->setSpotCutoff(180.f);

	light_pos = LLVector4(dir1, 0.f);

	light = gGL.getLight(2);
	light->enable();
	light->setPosition(light_pos);
	light->setDiffuse(diffuse1);
	light->setAmbient(ambient);
	light->setSpecular(specular1);
	light->setSpotExponent(0.f);
	light->setSpotCutoff(180.f);

	light_pos = LLVector4(dir2, 0.f);
	light = gGL.getLight(3);
	light->enable();
	light->setPosition(light_pos);
	light->setDiffuse(diffuse2);
	light->setAmbient(ambient);
	light->setSpecular(specular2);
	light->setSpotExponent(0.f);
	light->setSpotCutoff(180.f);
}


void LLPipeline::enableLightsAvatarEdit(const LLColor4& color)
{
	U32 mask = 0x2002; // Avatar backlight only, set ambient
	setupAvatarLights(TRUE);
	enableLights(mask);

	gGL.setAmbientLightColor(color);
}

void LLPipeline::enableLightsFullbright()
{
	assertInitialized();
	U32 mask = 0x1000; // Non-0 mask, set ambient
	enableLights(mask);
}

void LLPipeline::disableLights()
{
	enableLights(0); // no lighting (full bright)
}

//============================================================================

class LLMenuItemGL;
class LLInvFVBridge;
struct cat_folder_pair;
class LLVOBranch;
class LLVOLeaf;

void LLPipeline::findReferences(LLDrawable *drawablep)
{
	assertInitialized();
	if (mLights.find(drawablep) != mLights.end())
	{
		LL_INFOS() << "In mLights" << LL_ENDL;
	}
	if (std::find(mMovedList.begin(), mMovedList.end(), drawablep) != mMovedList.end())
	{
		LL_INFOS() << "In mMovedList" << LL_ENDL;
	}
	if (std::find(mShiftList.begin(), mShiftList.end(), drawablep) != mShiftList.end())
	{
		LL_INFOS() << "In mShiftList" << LL_ENDL;
	}
	if (mRetexturedList.find(drawablep) != mRetexturedList.end())
	{
		LL_INFOS() << "In mRetexturedList" << LL_ENDL;
	}
	
	if (std::find(mBuildQ1.begin(), mBuildQ1.end(), drawablep) != mBuildQ1.end())
	{
		LL_INFOS() << "In mBuildQ1" << LL_ENDL;
	}
	if (std::find(mBuildQ2.begin(), mBuildQ2.end(), drawablep) != mBuildQ2.end())
	{
		LL_INFOS() << "In mBuildQ2" << LL_ENDL;
	}

	S32 count;
	
	count = gObjectList.findReferences(drawablep);
	if (count)
	{
		LL_INFOS() << "In other drawables: " << count << " references" << LL_ENDL;
	}
}

bool LLPipeline::verify()
{
	bool ok = assertInitialized();
	if (ok) 
	{
		for (pool_set_t::iterator iter = mPools.begin(); iter != mPools.end(); ++iter)
		{
			LLDrawPool *poolp = *iter;
			if (!poolp->verify())
			{
				ok = false;
			}
		}
	}

	if (!ok)
	{
		LL_WARNS() << "Pipeline verify failed!" << LL_ENDL;
	}
	return ok;
}

//////////////////////////////
//
// Collision detection
//
//

///////////////////////////////////////////////////////////////////////////////////////////////////////////////////////////////////////////////////////////////////////////////////////////////////////
/**
 *	A method to compute a ray-AABB intersection.
 *	Original code by Andrew Woo, from "Graphics Gems", Academic Press, 1990
 *	Optimized code by Pierre Terdiman, 2000 (~20-30% faster on my Celeron 500)
 *	Epsilon value added by Klaus Hartmann. (discarding it saves a few cycles only)
 *
 *	Hence this version is faster as well as more robust than the original one.
 *
 *	Should work provided:
 *	1) the integer representation of 0.0f is 0x00000000
 *	2) the sign bit of the float is the most significant one
 *
 *	Report bugs: p.terdiman@codercorner.com
 *
 *	\param		aabb		[in] the axis-aligned bounding box
 *	\param		origin		[in] ray origin
 *	\param		dir			[in] ray direction
 *	\param		coord		[out] impact coordinates
 *	\return		true if ray intersects AABB
 */
///////////////////////////////////////////////////////////////////////////////////////////////////////////////////////////////////////////////////////////////////////////////////////////////////////
//#define RAYAABB_EPSILON 0.00001f
#define IR(x)	((U32&)x)

bool LLRayAABB(const LLVector3 &center, const LLVector3 &size, const LLVector3& origin, const LLVector3& dir, LLVector3 &coord, F32 epsilon)
{
	bool Inside = true;
	LLVector3 MinB = center - size;
	LLVector3 MaxB = center + size;
	LLVector3 MaxT;
	MaxT.mV[VX]=MaxT.mV[VY]=MaxT.mV[VZ]=-1.0f;

	// Find candidate planes.
	for(U32 i=0;i<3;i++)
	{
		if(origin.mV[i] < MinB.mV[i])
		{
			coord.mV[i]	= MinB.mV[i];
			Inside		= false;

			// Calculate T distances to candidate planes
			if(IR(dir.mV[i]))	MaxT.mV[i] = (MinB.mV[i] - origin.mV[i]) / dir.mV[i];
		}
		else if(origin.mV[i] > MaxB.mV[i])
		{
			coord.mV[i]	= MaxB.mV[i];
			Inside		= false;

			// Calculate T distances to candidate planes
			if(IR(dir.mV[i]))	MaxT.mV[i] = (MaxB.mV[i] - origin.mV[i]) / dir.mV[i];
		}
	}

	// Ray origin inside bounding box
	if(Inside)
	{
		coord = origin;
		return true;
	}

	// Get largest of the maxT's for final choice of intersection
	U32 WhichPlane = 0;
	if(MaxT.mV[1] > MaxT.mV[WhichPlane])	WhichPlane = 1;
	if(MaxT.mV[2] > MaxT.mV[WhichPlane])	WhichPlane = 2;

	// Check final candidate actually inside box
	if(IR(MaxT.mV[WhichPlane])&0x80000000) return false;

	for(U32 i=0;i<3;i++)
	{
		if(i!=WhichPlane)
		{
			coord.mV[i] = origin.mV[i] + MaxT.mV[WhichPlane] * dir.mV[i];
			if (epsilon > 0)
			{
				if(coord.mV[i] < MinB.mV[i] - epsilon || coord.mV[i] > MaxB.mV[i] + epsilon)	return false;
			}
			else
			{
				if(coord.mV[i] < MinB.mV[i] || coord.mV[i] > MaxB.mV[i])	return false;
			}
		}
	}
	return true;	// ray hits box
}

//////////////////////////////
//
// Macros, functions, and inline methods from other classes
//
//

void LLPipeline::setLight(LLDrawable *drawablep, bool is_light)
{
	if (drawablep && assertInitialized())
	{
		if (is_light)
		{
			mLights.insert(drawablep);
			drawablep->setState(LLDrawable::LIGHT);
		}
		else
		{
			drawablep->clearState(LLDrawable::LIGHT);
			mLights.erase(drawablep);
		}
	}
}

//static
void LLPipeline::toggleRenderType(U32 type)
{
	gPipeline.mRenderTypeEnabled[type] = !gPipeline.mRenderTypeEnabled[type];
	if (type == LLPipeline::RENDER_TYPE_WATER)
	{
		gPipeline.mRenderTypeEnabled[LLPipeline::RENDER_TYPE_VOIDWATER] = !gPipeline.mRenderTypeEnabled[LLPipeline::RENDER_TYPE_VOIDWATER];
	}
}

//static
void LLPipeline::toggleRenderTypeControl(U32 type)
{
	U32 bit = (1<<type);
	if (gPipeline.hasRenderType(type))
	{
		LL_INFOS() << "Toggling render type mask " << std::hex << bit << " off" << std::dec << LL_ENDL;
	}
	else
	{
		LL_INFOS() << "Toggling render type mask " << std::hex << bit << " on" << std::dec << LL_ENDL;
	}
	gPipeline.toggleRenderType(type);
}

//static
bool LLPipeline::hasRenderTypeControl(U32 type)
{
	return gPipeline.hasRenderType(type);
}

// Allows UI items labeled "Hide foo" instead of "Show foo"
//static
bool LLPipeline::toggleRenderTypeControlNegated(S32 type)
{
	return !gPipeline.hasRenderType(type);
}

//static
void LLPipeline::toggleRenderDebug(U64 bit)
{
	if (gPipeline.hasRenderDebugMask(bit))
	{
		LL_INFOS() << "Toggling render debug mask " << std::hex << bit << " off" << std::dec << LL_ENDL;
	}
	else
	{
		LL_INFOS() << "Toggling render debug mask " << std::hex << bit << " on" << std::dec << LL_ENDL;
	}
	gPipeline.mRenderDebugMask ^= bit;
}


//static
bool LLPipeline::toggleRenderDebugControl(U64 bit)
{
	return gPipeline.hasRenderDebugMask(bit);
}

//static
void LLPipeline::toggleRenderDebugFeature(U32 bit)
{
	gPipeline.mRenderDebugFeatureMask ^= bit;
}


//static
bool LLPipeline::toggleRenderDebugFeatureControl(U32 bit)
{
	return gPipeline.hasRenderDebugFeatureMask(bit);
}

void LLPipeline::setRenderDebugFeatureControl(U32 bit, bool value)
{
	if (value)
	{
		gPipeline.mRenderDebugFeatureMask |= bit;
	}
	else
	{
		gPipeline.mRenderDebugFeatureMask &= !bit;
	}
}

void LLPipeline::pushRenderDebugFeatureMask()
{
	mRenderDebugFeatureStack.push(mRenderDebugFeatureMask);
}

void LLPipeline::popRenderDebugFeatureMask()
{
	if (mRenderDebugFeatureStack.empty())
	{
		LL_ERRS() << "Depleted render feature stack." << LL_ENDL;
	}

	mRenderDebugFeatureMask = mRenderDebugFeatureStack.top();
	mRenderDebugFeatureStack.pop();
}

// static
void LLPipeline::setRenderScriptedBeacons(bool val)
{
	sRenderScriptedBeacons = val;
}

// static
void LLPipeline::toggleRenderScriptedBeacons()
{
	sRenderScriptedBeacons = !sRenderScriptedBeacons;
}

// static
bool LLPipeline::getRenderScriptedBeacons()
{
	return sRenderScriptedBeacons;
}

// static
void LLPipeline::setRenderScriptedTouchBeacons(bool val)
{
	sRenderScriptedTouchBeacons = val;
}

// static
void LLPipeline::toggleRenderScriptedTouchBeacons()
{
	sRenderScriptedTouchBeacons = !sRenderScriptedTouchBeacons;
}

// static
bool LLPipeline::getRenderScriptedTouchBeacons()
{
	return sRenderScriptedTouchBeacons;
}

// static
void LLPipeline::setRenderMOAPBeacons(bool val)
{
	sRenderMOAPBeacons = val;
}

// static
void LLPipeline::toggleRenderMOAPBeacons()
{
	sRenderMOAPBeacons = !sRenderMOAPBeacons;
}

// static
bool LLPipeline::getRenderMOAPBeacons()
{
	return sRenderMOAPBeacons;
}

// static
void LLPipeline::setRenderPhysicalBeacons(bool val)
{
	sRenderPhysicalBeacons = val;
}

// static
void LLPipeline::toggleRenderPhysicalBeacons()
{
	sRenderPhysicalBeacons = !sRenderPhysicalBeacons;
}

// static
bool LLPipeline::getRenderPhysicalBeacons()
{
	return sRenderPhysicalBeacons;
}

// static
void LLPipeline::setRenderParticleBeacons(bool val)
{
	sRenderParticleBeacons = val;
}

// static
void LLPipeline::toggleRenderParticleBeacons()
{
	sRenderParticleBeacons = !sRenderParticleBeacons;
}

// static
bool LLPipeline::getRenderParticleBeacons()
{
	return sRenderParticleBeacons;
}

// static
void LLPipeline::setRenderSoundBeacons(bool val)
{
	sRenderSoundBeacons = val;
}

// static
void LLPipeline::toggleRenderSoundBeacons()
{
	sRenderSoundBeacons = !sRenderSoundBeacons;
}

// static
bool LLPipeline::getRenderSoundBeacons()
{
	return sRenderSoundBeacons;
}

// static
void LLPipeline::setRenderBeacons(bool val)
{
	sRenderBeacons = val;
}

// static
void LLPipeline::toggleRenderBeacons()
{
	sRenderBeacons = !sRenderBeacons;
}

// static
bool LLPipeline::getRenderBeacons()
{
	return sRenderBeacons;
}

// static
void LLPipeline::setRenderHighlights(bool val)
{
	sRenderHighlight = val;
}

// static
void LLPipeline::toggleRenderHighlights()
{
	sRenderHighlight = !sRenderHighlight;
}

// static
bool LLPipeline::getRenderHighlights()
{
	return sRenderHighlight;
}

// static
void LLPipeline::setRenderHighlightTextureChannel(LLRender::eTexIndex channel)
{
	sRenderHighlightTextureChannel = channel;
}

LLVOPartGroup* LLPipeline::lineSegmentIntersectParticle(const LLVector4a& start, const LLVector4a& end, LLVector4a* intersection,
														S32* face_hit)
{
	LLVector4a local_end = end;

	LLVector4a position;

	LLDrawable* drawable = NULL;

	for (LLWorld::region_list_t::const_iterator iter = LLWorld::getInstance()->getRegionList().begin(); 
			iter != LLWorld::getInstance()->getRegionList().end(); ++iter)
	{
		LLViewerRegion* region = *iter;

		LLSpatialPartition* part = region->getSpatialPartition(LLViewerRegion::PARTITION_PARTICLE);
		if (part && hasRenderType(part->mDrawableType))
		{
			LLDrawable* hit = part->lineSegmentIntersect(start, local_end, TRUE, FALSE, face_hit, &position, NULL, NULL, NULL);
			if (hit)
			{
				drawable = hit;
				local_end = position;						
			}
		}
	}

	LLVOPartGroup* ret = NULL;
	if (drawable)
	{
		//make sure we're returning an LLVOPartGroup
		llassert(drawable->getVObj()->getPCode() == LLViewerObject::LL_VO_PART_GROUP);
		ret = (LLVOPartGroup*) drawable->getVObj().get();
	}
		
	if (intersection)
	{
		*intersection = position;
	}

	return ret;
}

LLViewerObject* LLPipeline::lineSegmentIntersectInWorld(const LLVector4a& start, const LLVector4a& end,
														bool pick_transparent,
														bool pick_rigged,
														S32* face_hit,
														LLVector4a* intersection,         // return the intersection point
														LLVector2* tex_coord,            // return the texture coordinates of the intersection point
														LLVector4a* normal,               // return the surface normal at the intersection point
														LLVector4a* tangent             // return the surface tangent at the intersection point
	)
{
	LLDrawable* drawable = NULL;

	LLVector4a local_end = end;

	LLVector4a position;

	sPickAvatar = false; //! LLToolMgr::getInstance()->inBuildMode();
	
	for (LLWorld::region_list_t::const_iterator iter = LLWorld::getInstance()->getRegionList().begin(); 
			iter != LLWorld::getInstance()->getRegionList().end(); ++iter)
	{
		LLViewerRegion* region = *iter;

		for (U32 j = 0; j < LLViewerRegion::NUM_PARTITIONS; j++)
		{
			if ((j == LLViewerRegion::PARTITION_VOLUME) || 
				(j == LLViewerRegion::PARTITION_BRIDGE) ||
                (j == LLViewerRegion::PARTITION_AVATAR) || // for attachments
				(j == LLViewerRegion::PARTITION_CONTROL_AV) ||
				(j == LLViewerRegion::PARTITION_TERRAIN) ||
				(j == LLViewerRegion::PARTITION_TREE) ||
				(j == LLViewerRegion::PARTITION_GRASS))  // only check these partitions for now
			{
				LLSpatialPartition* part = region->getSpatialPartition(j);
				if (part && hasRenderType(part->mDrawableType))
				{
					LLDrawable* hit = part->lineSegmentIntersect(start, local_end, pick_transparent, pick_rigged, face_hit, &position, tex_coord, normal, tangent);
					if (hit)
					{
						drawable = hit;
						local_end = position;						
					}
				}
			}
		}
	}
	
	if (!sPickAvatar)
	{
		//save hit info in case we need to restore
		//due to attachment override
		LLVector4a local_normal;
		LLVector4a local_tangent;
		LLVector2 local_texcoord;
		S32 local_face_hit = -1;

		if (face_hit)
		{ 
			local_face_hit = *face_hit;
		}
		if (tex_coord)
		{
			local_texcoord = *tex_coord;
		}
		if (tangent)
		{
			local_tangent = *tangent;
		}
		else
		{
			local_tangent.clear();
		}
		if (normal)
		{
			local_normal = *normal;
		}
		else
		{
			local_normal.clear();
		}
				
		const F32 ATTACHMENT_OVERRIDE_DIST = 0.1f;

		//check against avatars
		sPickAvatar = true;
		for (LLWorld::region_list_t::const_iterator iter = LLWorld::getInstance()->getRegionList().begin(); 
				iter != LLWorld::getInstance()->getRegionList().end(); ++iter)
		{
			LLViewerRegion* region = *iter;

			LLSpatialPartition* part = region->getSpatialPartition(LLViewerRegion::PARTITION_AVATAR);
			if (part && hasRenderType(part->mDrawableType))
			{
				LLDrawable* hit = part->lineSegmentIntersect(start, local_end, pick_transparent, pick_rigged, face_hit, &position, tex_coord, normal, tangent);
				if (hit)
				{
					LLVector4a delta;
					delta.setSub(position, local_end);

					if (!drawable || 
						!drawable->getVObj()->isAttachment() ||
						delta.getLength3().getF32() > ATTACHMENT_OVERRIDE_DIST)
					{ //avatar overrides if previously hit drawable is not an attachment or 
					  //attachment is far enough away from detected intersection
						drawable = hit;
						local_end = position;						
					}
					else
					{ //prioritize attachments over avatars
						position = local_end;

						if (face_hit)
						{
							*face_hit = local_face_hit;
						}
						if (tex_coord)
						{
							*tex_coord = local_texcoord;
						}
						if (tangent)
						{
							*tangent = local_tangent;
						}
						if (normal)
						{
							*normal = local_normal;
						}
					}
				}
			}
		}
	}

	//check all avatar nametags (silly, isn't it?)
	for (std::vector< LLCharacter* >::iterator iter = LLCharacter::sInstances.begin();
		iter != LLCharacter::sInstances.end();
		++iter)
	{
		LLVOAvatar* av = (LLVOAvatar*) *iter;
		if (av->mNameText.notNull()
			&& av->mNameText->lineSegmentIntersect(start, local_end, position))
		{
			drawable = av->mDrawable;
			local_end = position;
		}
	}

	if (intersection)
	{
		*intersection = position;
	}

	return drawable ? drawable->getVObj().get() : NULL;
}

LLViewerObject* LLPipeline::lineSegmentIntersectInHUD(const LLVector4a& start, const LLVector4a& end,
													  bool pick_transparent,													
													  S32* face_hit,
													  LLVector4a* intersection,         // return the intersection point
													  LLVector2* tex_coord,            // return the texture coordinates of the intersection point
													  LLVector4a* normal,               // return the surface normal at the intersection point
													  LLVector4a* tangent				// return the surface tangent at the intersection point
	)
{
	LLDrawable* drawable = NULL;

	for (LLWorld::region_list_t::const_iterator iter = LLWorld::getInstance()->getRegionList().begin(); 
			iter != LLWorld::getInstance()->getRegionList().end(); ++iter)
	{
		LLViewerRegion* region = *iter;

		bool toggle = false;
		if (!hasRenderType(LLPipeline::RENDER_TYPE_HUD))
		{
			toggleRenderType(LLPipeline::RENDER_TYPE_HUD);
			toggle = true;
		}

		LLSpatialPartition* part = region->getSpatialPartition(LLViewerRegion::PARTITION_HUD);
		if (part)
		{
			LLDrawable* hit = part->lineSegmentIntersect(start, end, pick_transparent, FALSE, face_hit, intersection, tex_coord, normal, tangent);
			if (hit)
			{
				drawable = hit;
			}
		}

		if (toggle)
		{
			toggleRenderType(LLPipeline::RENDER_TYPE_HUD);
		}
	}
	return drawable ? drawable->getVObj().get() : NULL;
}

LLSpatialPartition* LLPipeline::getSpatialPartition(LLViewerObject* vobj)
{
	if (vobj)
	{
		LLViewerRegion* region = vobj->getRegion();
		if (region)
		{
			return region->getSpatialPartition(vobj->getPartitionType());
		}
	}
	return NULL;
}

void LLPipeline::resetVertexBuffers(LLDrawable* drawable)
{
	if (!drawable)
	{
		return;
	}

	for (S32 i = 0; i < drawable->getNumFaces(); i++)
	{
		LLFace* facep = drawable->getFace(i);
		if (facep)
		{
			facep->clearVertexBuffer();
		}
	}
}

void LLPipeline::resetVertexBuffers()
{	
	mResetVertexBuffers = true;
}

void LLPipeline::doResetVertexBuffers(bool forced)
{
	if (!mResetVertexBuffers)
	{
		return;
	}
	if(!forced && LLSpatialPartition::sTeleportRequested)
	{
		if(gAgent.getTeleportState() != LLAgent::TELEPORT_NONE)
		{
			return; //wait for teleporting to finish
		}
		else
		{
			//teleporting aborted
			LLSpatialPartition::sTeleportRequested = FALSE;
			mResetVertexBuffers = false;
			return;
		}
	}

    LL_PROFILE_ZONE_SCOPED_CATEGORY_PIPELINE;
	mResetVertexBuffers = false;

	mCubeVB = NULL;
    mDeferredVB = NULL;
	mAuxiliaryVB = NULL;
	exoPostProcess::instance().destroyVB(); // Will be re-created via updateRenderDeferred()

	for (LLWorld::region_list_t::const_iterator iter = LLWorld::getInstance()->getRegionList().begin(); 
			iter != LLWorld::getInstance()->getRegionList().end(); ++iter)
	{
		LLViewerRegion* region = *iter;
		for (U32 i = 0; i < LLViewerRegion::NUM_PARTITIONS; i++)
		{
			LLSpatialPartition* part = region->getSpatialPartition(i);
			if (part)
			{
				part->resetVertexBuffers();
			}
		}
	}
	if(LLSpatialPartition::sTeleportRequested)
	{
		LLSpatialPartition::sTeleportRequested = FALSE;

		LLWorld::getInstance()->clearAllVisibleObjects();
		clearRebuildDrawables();
	}

	resetDrawOrders();

	gSky.resetVertexBuffers();

	LLVOPartGroup::destroyGL();

	if ( LLPathingLib::getInstance() )
	{
		LLPathingLib::getInstance()->cleanupVBOManager();
	}
	LLVOPartGroup::destroyGL();
    gGL.resetVertexBuffer();

	SUBSYSTEM_CLEANUP(LLVertexBuffer);
	
	if (LLVertexBuffer::sGLCount != 0)
	{
		LL_WARNS() << "VBO wipe failed -- " << LLVertexBuffer::sGLCount << " buffers remaining." << LL_ENDL;
	}

	LLVertexBuffer::unbind();	
	
	updateRenderBump();
	//updateRenderDeferred(); // <FS:Ansariel> Moved further down because of exoPostProcess creating a new VB

	sUseTriStrips = gSavedSettings.getBOOL("RenderUseTriStrips");
	LLVertexBuffer::sUseStreamDraw = gSavedSettings.getBOOL("RenderUseStreamVBO");
	// <FS:Ansariel> Vertex Array Objects are required in OpenGL core profile
	LLVertexBuffer::sUseVAO = gSavedSettings.getBOOL("RenderUseVAO");
	//LLVertexBuffer::sUseVAO = LLRender::sGLCoreProfile ? TRUE : gSavedSettings.getBOOL("RenderUseVAO");
	// </FS:Ansariel>
	LLVertexBuffer::sPreferStreamDraw = gSavedSettings.getBOOL("RenderPreferStreamDraw");
	LLVertexBuffer::sEnableVBOs = gSavedSettings.getBOOL("RenderVBOEnable");
	LLVertexBuffer::sDisableVBOMapping = LLVertexBuffer::sEnableVBOs && gSavedSettings.getBOOL("RenderVBOMappingDisable") ;
	sBakeSunlight = gSavedSettings.getBOOL("RenderBakeSunlight");
	sNoAlpha = gSavedSettings.getBOOL("RenderNoAlpha");
	LLPipeline::sTextureBindTest = gSavedSettings.getBOOL("RenderDebugTextureBind");

	LLVertexBuffer::initClass(LLVertexBuffer::sEnableVBOs, LLVertexBuffer::sDisableVBOMapping);
    gGL.initVertexBuffer();

    // <FS:Ansariel> Reset VB during TP
    //mDeferredVB = new LLVertexBuffer(DEFERRED_VB_MASK, 0);
    //mDeferredVB->allocateBuffer(8, 0, true);
    initDeferredVB();
    // </FS:Ansariel>

	LLVOPartGroup::restoreGL();

	// <FS:Ansariel> Reset VB during TP
	updateRenderDeferred(); // Moved further down because of exoPostProcess creating a new VB
	initAuxiliaryVB();
	// </FS:Ansariel>
}

void LLPipeline::renderObjects(U32 type, U32 mask, bool texture, bool batch_texture, bool rigged)
{
	assertInitialized();
	gGL.loadMatrix(gGLModelView);
	gGLLastMatrix = NULL;
    if (rigged)
    {
        mSimplePool->pushRiggedBatches(type + 1, mask, texture, batch_texture);
    }
    else
    {
        mSimplePool->pushBatches(type, mask, texture, batch_texture);
    }
	gGL.loadMatrix(gGLModelView);
	gGLLastMatrix = NULL;		
}

void LLPipeline::renderAlphaObjects(U32 mask, bool texture, bool batch_texture, bool rigged)
{
    LL_PROFILE_ZONE_SCOPED_CATEGORY_PIPELINE;
    assertInitialized();
    gGL.loadMatrix(gGLModelView);
    gGLLastMatrix = NULL;
    U32 type = LLRenderPass::PASS_ALPHA;
    LLVOAvatar* lastAvatar = nullptr;
    U64 lastMeshId = 0;
    for (LLCullResult::drawinfo_iterator i = gPipeline.beginRenderMap(type); i != gPipeline.endRenderMap(type); ++i)
    {
        LLDrawInfo* pparams = *i;
        if (pparams)
        {
            if (rigged)
            {
                if (pparams->mAvatar != nullptr)
                {
                    if (lastAvatar != pparams->mAvatar || lastMeshId != pparams->mSkinInfo->mHash)
                    {
                        mSimplePool->uploadMatrixPalette(*pparams);
                        lastAvatar = pparams->mAvatar;
                        lastMeshId = pparams->mSkinInfo->mHash;
                    }

                    mSimplePool->pushBatch(*pparams, mask | LLVertexBuffer::MAP_WEIGHT4, texture, batch_texture);
                }
            }
            else if (pparams->mAvatar == nullptr)
            {
                mSimplePool->pushBatch(*pparams, mask, texture, batch_texture);
            }
        }
    }
    gGL.loadMatrix(gGLModelView);
    gGLLastMatrix = NULL;
}

void LLPipeline::renderMaskedObjects(U32 type, U32 mask, bool texture, bool batch_texture, bool rigged)
{
	assertInitialized();
	gGL.loadMatrix(gGLModelView);
	gGLLastMatrix = NULL;
    if (rigged)
    {
        mAlphaMaskPool->pushRiggedMaskBatches(type+1, mask, texture, batch_texture);
    }
    else
    {
        mAlphaMaskPool->pushMaskBatches(type, mask, texture, batch_texture);
    }
	gGL.loadMatrix(gGLModelView);
	gGLLastMatrix = NULL;		
}

void LLPipeline::renderFullbrightMaskedObjects(U32 type, U32 mask, bool texture, bool batch_texture, bool rigged)
{
	assertInitialized();
	gGL.loadMatrix(gGLModelView);
	gGLLastMatrix = NULL;
    if (rigged)
    {
        mFullbrightAlphaMaskPool->pushRiggedMaskBatches(type+1, mask, texture, batch_texture);
    }
    else
    {
        mFullbrightAlphaMaskPool->pushMaskBatches(type, mask, texture, batch_texture);
    }
	gGL.loadMatrix(gGLModelView);
	gGLLastMatrix = NULL;		
}

void apply_cube_face_rotation(U32 face)
{
	switch (face)
	{
		case 0: 
			gGL.rotatef(90.f, 0, 1, 0);
			gGL.rotatef(180.f, 1, 0, 0);
		break;
		case 2: 
			gGL.rotatef(-90.f, 1, 0, 0);
		break;
		case 4:
			gGL.rotatef(180.f, 0, 1, 0);
			gGL.rotatef(180.f, 0, 0, 1);
		break;
		case 1: 
			gGL.rotatef(-90.f, 0, 1, 0);
			gGL.rotatef(180.f, 1, 0, 0);
		break;
		case 3:
			gGL.rotatef(90, 1, 0, 0);
		break;
		case 5: 
			gGL.rotatef(180, 0, 0, 1);
		break;
	}
}

void validate_framebuffer_object()
{                                                           
	GLenum status;                                            
	status = glCheckFramebufferStatus(GL_FRAMEBUFFER_EXT); 
	switch(status) 
	{                                          
		case GL_FRAMEBUFFER_COMPLETE:                       
			//framebuffer OK, no error.
			break;
		case GL_FRAMEBUFFER_INCOMPLETE_MISSING_ATTACHMENT:
			// frame buffer not OK: probably means unsupported depth buffer format
			LL_ERRS() << "Framebuffer Incomplete Missing Attachment." << LL_ENDL;
			break;
		case GL_FRAMEBUFFER_INCOMPLETE_ATTACHMENT:
			// frame buffer not OK: probably means unsupported depth buffer format
			LL_ERRS() << "Framebuffer Incomplete Attachment." << LL_ENDL;
			break; 
		case GL_FRAMEBUFFER_UNSUPPORTED:                    
			/* choose different formats */                        
			LL_ERRS() << "Framebuffer unsupported." << LL_ENDL;
			break;                                                
		default:                                                
			LL_ERRS() << "Unknown framebuffer status." << LL_ENDL;
			break;
	}
}

void LLPipeline::bindScreenToTexture() 
{
	
}

static LLTrace::BlockTimerStatHandle FTM_RENDER_BLOOM("Bloom");

void LLPipeline::renderFinalize()
{
    LLVertexBuffer::unbind();
    LLGLState::checkStates();
    LLGLState::checkTextureChannels();

    assertInitialized();

    if (gUseWireframe)
    {
        glPolygonMode(GL_FRONT_AND_BACK, GL_FILL);
    }

    LLVector2 tc1(0, 0);
    LLVector2 tc2((F32) mScreen.getWidth() * 2, (F32) mScreen.getHeight() * 2);

    LL_RECORD_BLOCK_TIME(FTM_RENDER_BLOOM);
    gGL.color4f(1, 1, 1, 1);
    LLGLDepthTest depth(GL_FALSE);
    LLGLDisable blend(GL_BLEND);
    LLGLDisable cull(GL_CULL_FACE);

    enableLightsFullbright();

    gGL.matrixMode(LLRender::MM_PROJECTION);
    gGL.pushMatrix();
    gGL.loadIdentity();
    gGL.matrixMode(LLRender::MM_MODELVIEW);
    gGL.pushMatrix();
    gGL.loadIdentity();

    LLGLDisable test(GL_ALPHA_TEST);

    gGL.setColorMask(true, true);
    glClearColor(0, 0, 0, 0);
    exoPostProcess::instance().ExodusRenderPostStack(&mScreen, &mScreen); // <FS:CR> Import Vignette from Exodus

    if (sRenderGlow)
    {
        mGlow[2].bindTarget();
        mGlow[2].clear();

        gGlowExtractProgram.bind();
        F32 minLum = llmax((F32) RenderGlowMinLuminance, 0.0f);
        F32 maxAlpha = RenderGlowMaxExtractAlpha;
        F32 warmthAmount = RenderGlowWarmthAmount;
        LLVector3 lumWeights = RenderGlowLumWeights;
        LLVector3 warmthWeights = RenderGlowWarmthWeights;

        gGlowExtractProgram.uniform1f(LLShaderMgr::GLOW_MIN_LUMINANCE, minLum);
        gGlowExtractProgram.uniform1f(LLShaderMgr::GLOW_MAX_EXTRACT_ALPHA, maxAlpha);
        gGlowExtractProgram.uniform3f(LLShaderMgr::GLOW_LUM_WEIGHTS, lumWeights.mV[0], lumWeights.mV[1],
                                      lumWeights.mV[2]);
        gGlowExtractProgram.uniform3f(LLShaderMgr::GLOW_WARMTH_WEIGHTS, warmthWeights.mV[0], warmthWeights.mV[1],
                                      warmthWeights.mV[2]);
        gGlowExtractProgram.uniform1f(LLShaderMgr::GLOW_WARMTH_AMOUNT, warmthAmount);
        
        {
            LLGLEnable blend_on(GL_BLEND);
            LLGLEnable test(GL_ALPHA_TEST);

            gGL.setSceneBlendType(LLRender::BT_ADD_WITH_ALPHA);

            mScreen.bindTexture(0, 0, LLTexUnit::TFO_POINT);

            gGL.color4f(1, 1, 1, 1);
            gPipeline.enableLightsFullbright();
            // <FS:Ansariel> FIRE-16829: Visual Artifacts with ALM enabled on AMD graphics
            //gGL.begin(LLRender::TRIANGLE_STRIP);
            //gGL.texCoord2f(tc1.mV[0], tc1.mV[1]);
            //gGL.vertex2f(-1, -1);

            //gGL.texCoord2f(tc1.mV[0], tc2.mV[1]);
            //gGL.vertex2f(-1, 3);

            //gGL.texCoord2f(tc2.mV[0], tc1.mV[1]);
            //gGL.vertex2f(3, -1);

            //gGL.end();
            drawAuxiliaryVB(tc1, tc2);
            // </FS:Ansariel>

            gGL.getTexUnit(0)->unbind(mScreen.getUsage());

            mGlow[2].flush();

            tc1.setVec(0, 0);
            tc2.setVec(2, 2); 
        }

        // power of two between 1 and 1024
        U32 glowResPow = RenderGlowResolutionPow;
        const U32 glow_res = llmax(1, llmin(1024, 1 << glowResPow));

        S32 kernel = RenderGlowIterations * 2;
        F32 delta = RenderGlowWidth / glow_res;
        // Use half the glow width if we have the res set to less than 9 so that it looks
        // almost the same in either case.
        if (glowResPow < 9)
        {
            delta *= 0.5f;
        }
        F32 strength = RenderGlowStrength;

        gGlowProgram.bind();
        gGlowProgram.uniform1f(LLShaderMgr::GLOW_STRENGTH, strength);

        for (S32 i = 0; i < kernel; i++)
        {
            mGlow[i % 2].bindTarget();
            mGlow[i % 2].clear();

            if (i == 0)
            {
                gGL.getTexUnit(0)->bind(&mGlow[2]);
            }
            else
            {
                gGL.getTexUnit(0)->bind(&mGlow[(i - 1) % 2]);
            }

            if (i % 2 == 0)
            {
                gGlowProgram.uniform2f(LLShaderMgr::GLOW_DELTA, delta, 0);
            }
            else
            {
                gGlowProgram.uniform2f(LLShaderMgr::GLOW_DELTA, 0, delta);
            }

            // <FS:Ansariel> FIRE-16829: Visual Artifacts with ALM enabled on AMD graphics
            //gGL.begin(LLRender::TRIANGLE_STRIP);
            //gGL.texCoord2f(tc1.mV[0], tc1.mV[1]);
            //gGL.vertex2f(-1,-1);
            //
            //gGL.texCoord2f(tc1.mV[0], tc2.mV[1]);
            //gGL.vertex2f(-1,3);
            //
            //gGL.texCoord2f(tc2.mV[0], tc1.mV[1]);
            //gGL.vertex2f(3,-1);
            //
            //gGL.end();
            drawAuxiliaryVB(tc1, tc2);
            // </FS:Ansariel>

            mGlow[i % 2].flush();
        }

        gGlowProgram.unbind();
    }
    else // !sRenderGlow, skip the glow ping-pong and just clear the result target
    {
        mGlow[1].bindTarget();
        mGlow[1].clear();
        mGlow[1].flush();
    }

    gGLViewport[0] = gViewerWindow->getWorldViewRectRaw().mLeft;
    gGLViewport[1] = gViewerWindow->getWorldViewRectRaw().mBottom;
    gGLViewport[2] = gViewerWindow->getWorldViewRectRaw().getWidth();
    gGLViewport[3] = gViewerWindow->getWorldViewRectRaw().getHeight();
    glViewport(gGLViewport[0], gGLViewport[1], gGLViewport[2], gGLViewport[3]);

    tc2.setVec((F32) mScreen.getWidth(), (F32) mScreen.getHeight());

    gGL.flush();

    LLVertexBuffer::unbind();

// [RLVa:KB] - @setsphere
	LLRenderTarget* pRenderBuffer = (RlvActions::hasBehaviour(RLV_BHVR_SETSPHERE)) ? &mDeferredLight : nullptr;
// [/RLVa:KB]
    if (LLPipeline::sRenderDeferred)
    {

        //<FS:TS> FIRE-16251: Depth of Field does not work underwater
        //bool dof_enabled = !LLViewerCamera::getInstance()->cameraUnderWater() &&
        bool dof_enabled = (FSRenderDepthOfFieldUnderwater || !LLViewerCamera::getInstance()->cameraUnderWater()) &&
        //</FS:TS> FIRE-16251
                           (RenderDepthOfFieldInEditMode || !LLToolMgr::getInstance()->inBuildMode()) &&
                           RenderDepthOfField;

        bool multisample = RenderFSAASamples > 1 && mFXAABuffer.isComplete();
        exoPostProcess::instance().multisample = multisample;	// <FS:CR> Import Vignette from Exodus
// [RLVa:KB] - @setsphere
		if (multisample && !pRenderBuffer)
		{
			pRenderBuffer = &mDeferredLight;
		}
// [/RLVa:KB]

        gViewerWindow->setup3DViewport();

        if (dof_enabled)
        {
            LLGLSLShader *shader = &gDeferredPostProgram;
            LLGLDisable blend(GL_BLEND);

            // depth of field focal plane calculations
            static F32 current_distance = 16.f;
            static F32 start_distance = 16.f;
            static F32 transition_time = 1.f;

            LLVector3 focus_point;

            // <FS:Beq> FIRE-16728 focus point lock & free focus DoF - based on a feature developed by NiranV Dean
            static LLVector3 last_focus_point{};
            if( LLPipeline::FSFocusPointLocked && !last_focus_point.isExactlyZero() )
            {
                focus_point = last_focus_point;
            }
            else
            {
            // </FS:Beq>
            LLViewerObject *obj = LLViewerMediaFocus::getInstance()->getFocusedObject();
            if (obj && obj->mDrawable && obj->isSelected())
            { // focus on selected media object
                S32 face_idx = LLViewerMediaFocus::getInstance()->getFocusedFace();
                if (obj && obj->mDrawable)
                {
                    LLFace *face = obj->mDrawable->getFace(face_idx);
                    if (face)
                    {
                        focus_point = face->getPositionAgent();
                    }
                }
            }
            }// <FS:Beq/> support focus point lock

            if (focus_point.isExactlyZero())
            {
                if (LLViewerJoystick::getInstance()->getOverrideCamera() || LLPipeline::FSFocusPointFollowsPointer) // <FS:Beq/> FIRE-16728 Add free aim mouse and focus lock
                { // focus on point under cursor
                    focus_point.set(gDebugRaycastIntersection.getF32ptr());
                }
                else if (gAgentCamera.cameraMouselook())
                { // focus on point under mouselook crosshairs
                    LLVector4a result;
                    result.clear();

                    gViewerWindow->cursorIntersect(-1, -1, 512.f, NULL, -1, FALSE, FALSE, NULL, &result);

                    focus_point.set(result.getF32ptr());
                }
                else
                {
                    // focus on alt-zoom target
                    LLViewerRegion *region = gAgent.getRegion();
                    if (region)
                    {
                        focus_point = LLVector3(gAgentCamera.getFocusGlobal() - region->getOriginGlobal());
                    }
                }
            }
            // <FS:Beq> FIRE-16728 Add free aim mouse and focus lock
            last_focus_point = focus_point;
            // </FS:Beq>
            LLVector3 eye = LLViewerCamera::getInstance()->getOrigin();
            F32 target_distance = 16.f;
            if (!focus_point.isExactlyZero())
            {
                target_distance = LLViewerCamera::getInstance()->getAtAxis() * (focus_point - eye);
            }

            if (transition_time >= 1.f && fabsf(current_distance - target_distance) / current_distance > 0.01f)
            { // large shift happened, interpolate smoothly to new target distance
                transition_time = 0.f;
                start_distance = current_distance;
            }
            else if (transition_time < 1.f)
            { // currently in a transition, continue interpolating
                transition_time += 1.f / CameraFocusTransitionTime * gFrameIntervalSeconds.value();
                transition_time = llmin(transition_time, 1.f);

                F32 t = cosf(transition_time * F_PI + F_PI) * 0.5f + 0.5f;
                current_distance = start_distance + (target_distance - start_distance) * t;
            }
            else
            { // small or no change, just snap to target distance
                current_distance = target_distance;
            }

            // convert to mm
            F32 subject_distance = current_distance * 1000.f;
            F32 fnumber = CameraFNumber;
            F32 default_focal_length = CameraFocalLength;

            F32 fov = LLViewerCamera::getInstance()->getView();

            const F32 default_fov = CameraFieldOfView * F_PI / 180.f;

            // F32 aspect_ratio = (F32) mScreen.getWidth()/(F32)mScreen.getHeight();

            F32 dv = 2.f * default_focal_length * tanf(default_fov / 2.f);

            F32 focal_length = dv / (2 * tanf(fov / 2.f));

            // F32 tan_pixel_angle = tanf(LLDrawable::sCurPixelAngle);

            // from wikipedia -- c = |s2-s1|/s2 * f^2/(N(S1-f))
            // where	 N = fnumber
            //			 s2 = dot distance
            //			 s1 = subject distance
            //			 f = focal length
            //

            F32 blur_constant = focal_length * focal_length / (fnumber * (subject_distance - focal_length));
            blur_constant /= 1000.f; // convert to meters for shader
            F32 magnification = focal_length / (subject_distance - focal_length);

            { // build diffuse+bloom+CoF
                mDeferredLight.bindTarget();
                shader = &gDeferredCoFProgram;

                bindDeferredShader(*shader);

                S32 channel = shader->enableTexture(LLShaderMgr::DEFERRED_DIFFUSE, mScreen.getUsage());
                if (channel > -1)
                {
                    mScreen.bindTexture(0, channel);
                }

                shader->uniform1f(LLShaderMgr::DOF_FOCAL_DISTANCE, -subject_distance / 1000.f);
                shader->uniform1f(LLShaderMgr::DOF_BLUR_CONSTANT, blur_constant);
                shader->uniform1f(LLShaderMgr::DOF_TAN_PIXEL_ANGLE, tanf(1.f / LLDrawable::sCurPixelAngle));
                shader->uniform1f(LLShaderMgr::DOF_MAGNIFICATION, magnification);
                shader->uniform1f(LLShaderMgr::DOF_MAX_COF, CameraMaxCoF);
                shader->uniform1f(LLShaderMgr::DOF_RES_SCALE, CameraDoFResScale);

                // <FS:Ansariel> FIRE-16829: Visual Artifacts with ALM enabled on AMD graphics
                //gGL.begin(LLRender::TRIANGLE_STRIP);
                //gGL.texCoord2f(tc1.mV[0], tc1.mV[1]);
                //gGL.vertex2f(-1,-1);

                //gGL.texCoord2f(tc1.mV[0], tc2.mV[1]);
                //gGL.vertex2f(-1,3);

                //gGL.texCoord2f(tc2.mV[0], tc1.mV[1]);
                //gGL.vertex2f(3,-1);

                //gGL.end();
                drawAuxiliaryVB(tc1, tc2);
                // </FS:Ansariel>

                unbindDeferredShader(*shader);
                mDeferredLight.flush();
            }

            U32 dof_width = (U32)(mScreen.getWidth() * CameraDoFResScale);
            U32 dof_height = (U32)(mScreen.getHeight() * CameraDoFResScale);

            { // perform DoF sampling at half-res (preserve alpha channel)
                mScreen.bindTarget();
                glViewport(0, 0, dof_width, dof_height);
                gGL.setColorMask(true, false);

                shader = &gDeferredPostProgram;
                bindDeferredShader(*shader);
                S32 channel = shader->enableTexture(LLShaderMgr::DEFERRED_DIFFUSE, mDeferredLight.getUsage());
                if (channel > -1)
                {
                    mDeferredLight.bindTexture(0, channel);
                }

                shader->uniform1f(LLShaderMgr::DOF_MAX_COF, CameraMaxCoF);
                shader->uniform1f(LLShaderMgr::DOF_RES_SCALE, CameraDoFResScale);

                // <FS:Ansariel> FIRE-16829: Visual Artifacts with ALM enabled on AMD graphics
                //gGL.begin(LLRender::TRIANGLE_STRIP);
                //gGL.texCoord2f(tc1.mV[0], tc1.mV[1]);
                //gGL.vertex2f(-1,-1);

                //gGL.texCoord2f(tc1.mV[0], tc2.mV[1]);
                //gGL.vertex2f(-1,3);

                //gGL.texCoord2f(tc2.mV[0], tc1.mV[1]);
                //gGL.vertex2f(3,-1);

                //gGL.end();
                drawAuxiliaryVB(tc1, tc2);
                // </FS:Ansariel>

                unbindDeferredShader(*shader);
                mScreen.flush();
                gGL.setColorMask(true, true);
            }

            { // combine result based on alpha
//                if (multisample)
//                {
//                    mDeferredLight.bindTarget();
//                    glViewport(0, 0, mDeferredScreen.getWidth(), mDeferredScreen.getHeight());
//                }
// [RLVa:KB] - @setsphere
                if (pRenderBuffer)
                {
					pRenderBuffer->bindTarget();
                    glViewport(0, 0, mDeferredScreen.getWidth(), mDeferredScreen.getHeight());
                }
// [/RLVa:KB]
                else
                {
                    gGLViewport[0] = gViewerWindow->getWorldViewRectRaw().mLeft;
                    gGLViewport[1] = gViewerWindow->getWorldViewRectRaw().mBottom;
                    gGLViewport[2] = gViewerWindow->getWorldViewRectRaw().getWidth();
                    gGLViewport[3] = gViewerWindow->getWorldViewRectRaw().getHeight();
                    glViewport(gGLViewport[0], gGLViewport[1], gGLViewport[2], gGLViewport[3]);
                }

                shader = &gDeferredDoFCombineProgram;
                bindDeferredShader(*shader);

                S32 channel = shader->enableTexture(LLShaderMgr::DEFERRED_DIFFUSE, mScreen.getUsage());
                if (channel > -1)
                {
                    mScreen.bindTexture(0, channel);
                }

                shader->uniform1f(LLShaderMgr::DOF_MAX_COF, CameraMaxCoF);
                shader->uniform1f(LLShaderMgr::DOF_RES_SCALE, CameraDoFResScale);
                shader->uniform1f(LLShaderMgr::DOF_WIDTH, dof_width - 1);
                shader->uniform1f(LLShaderMgr::DOF_HEIGHT, dof_height - 1);

                // <FS:Ansariel> FIRE-16829: Visual Artifacts with ALM enabled on AMD graphics
                //gGL.begin(LLRender::TRIANGLE_STRIP);
                //gGL.texCoord2f(tc1.mV[0], tc1.mV[1]);
                //gGL.vertex2f(-1,-1);

                //gGL.texCoord2f(tc1.mV[0], tc2.mV[1]);
                //gGL.vertex2f(-1,3);

                //gGL.texCoord2f(tc2.mV[0], tc1.mV[1]);
                //gGL.vertex2f(3,-1);

                //gGL.end();
                drawAuxiliaryVB(tc1, tc2);
                // </FS:Ansariel>

                unbindDeferredShader(*shader);

// [RLVa:KB] - @setsphere
                if (pRenderBuffer)
                {
                    pRenderBuffer->flush();
                }
// [/RLVa:KB]
//                if (multisample)
//                {
//                    mDeferredLight.flush();
//                }
            }
        }
        else
        {
//            if (multisample)
//            {
//                mDeferredLight.bindTarget();
//            }
// [RLVa:KB] - @setsphere
            if (pRenderBuffer)
            {
				pRenderBuffer->bindTarget();
            }
// [/RLVa:KB]
            LLGLSLShader *shader = &gDeferredPostNoDoFProgram;

            bindDeferredShader(*shader);

            S32 channel = shader->enableTexture(LLShaderMgr::DEFERRED_DIFFUSE, mScreen.getUsage());
            if (channel > -1)
            {
                mScreen.bindTexture(0, channel);
            }

            // <FS:Ansariel> FIRE-16829: Visual Artifacts with ALM enabled on AMD graphics
            //gGL.begin(LLRender::TRIANGLE_STRIP);
            //gGL.texCoord2f(tc1.mV[0], tc1.mV[1]);
            //gGL.vertex2f(-1,-1);

            //gGL.texCoord2f(tc1.mV[0], tc2.mV[1]);
            //gGL.vertex2f(-1,3);

            //gGL.texCoord2f(tc2.mV[0], tc1.mV[1]);
            //gGL.vertex2f(3,-1);

            //gGL.end();
            drawAuxiliaryVB(tc1, tc2);
            // </FS:Ansariel>

            unbindDeferredShader(*shader);

// [RLVa:KB] - @setsphere
            if (pRenderBuffer)
            {
				pRenderBuffer->flush();
            }
// [/RLVa:KB]
//            if (multisample)
//            {
//                mDeferredLight.flush();
//            }
        }

// [RLVa:KB] - @setsphere
		if (RlvActions::hasBehaviour(RLV_BHVR_SETSPHERE))
		{
			LLShaderEffectParams params(pRenderBuffer, &mScreen, !multisample);
			LLVfxManager::instance().runEffect(EVisualEffect::RlvSphere, &params);
			pRenderBuffer = params.m_pDstBuffer;
		}
// [/RLVa:KB]

        if (multisample)
        {
            // bake out texture2D with RGBL for FXAA shader
            mFXAABuffer.bindTarget();

            S32 width = mScreen.getWidth();
            S32 height = mScreen.getHeight();
            glViewport(0, 0, width, height);

            LLGLSLShader *shader = &gGlowCombineFXAAProgram;

            shader->bind();
            shader->uniform2f(LLShaderMgr::DEFERRED_SCREEN_RES, width, height);

//            S32 channel = shader->enableTexture(LLShaderMgr::DEFERRED_DIFFUSE, mDeferredLight.getUsage());
//            if (channel > -1)
//            {
//                mDeferredLight.bindTexture(0, channel);
//            }
// [RLVa:KB] - @setsphere
			S32 channel = shader->enableTexture(LLShaderMgr::DEFERRED_DIFFUSE, pRenderBuffer->getUsage());
            if (channel > -1)
            {
				pRenderBuffer->bindTexture(0, channel);
            }
// [RLVa:KB]

            // <FS:Ansariel> FIRE-16829: Visual Artifacts with ALM enabled on AMD graphics
            //gGL.begin(LLRender::TRIANGLE_STRIP);
            //gGL.vertex2f(-1,-1);
            //gGL.vertex2f(-1,3);
            //gGL.vertex2f(3,-1);
            //gGL.end();

            //gGL.flush();
            drawAuxiliaryVB();
            // </FS:Ansariel>

// [RLVa:KB] - @setsphere
            shader->disableTexture(LLShaderMgr::DEFERRED_DIFFUSE, pRenderBuffer->getUsage());
// [/RLVa:KB]
//            shader->disableTexture(LLShaderMgr::DEFERRED_DIFFUSE, mDeferredLight.getUsage());
            shader->unbind();

            mFXAABuffer.flush();

            shader = &gFXAAProgram;
            shader->bind();

            channel = shader->enableTexture(LLShaderMgr::DIFFUSE_MAP, mFXAABuffer.getUsage());
            if (channel > -1)
            {
                mFXAABuffer.bindTexture(0, channel, LLTexUnit::TFO_BILINEAR);
            }

            gGLViewport[0] = gViewerWindow->getWorldViewRectRaw().mLeft;
            gGLViewport[1] = gViewerWindow->getWorldViewRectRaw().mBottom;
            gGLViewport[2] = gViewerWindow->getWorldViewRectRaw().getWidth();
            gGLViewport[3] = gViewerWindow->getWorldViewRectRaw().getHeight();
            glViewport(gGLViewport[0], gGLViewport[1], gGLViewport[2], gGLViewport[3]);

            F32 scale_x = (F32) width / mFXAABuffer.getWidth();
            F32 scale_y = (F32) height / mFXAABuffer.getHeight();
            shader->uniform2f(LLShaderMgr::FXAA_TC_SCALE, scale_x, scale_y);
            shader->uniform2f(LLShaderMgr::FXAA_RCP_SCREEN_RES, 1.f / width * scale_x, 1.f / height * scale_y);
            shader->uniform4f(LLShaderMgr::FXAA_RCP_FRAME_OPT, -0.5f / width * scale_x, -0.5f / height * scale_y,
                              0.5f / width * scale_x, 0.5f / height * scale_y);
            shader->uniform4f(LLShaderMgr::FXAA_RCP_FRAME_OPT2, -2.f / width * scale_x, -2.f / height * scale_y,
                              2.f / width * scale_x, 2.f / height * scale_y);

            // <FS:Ansariel> FIRE-16829: Visual Artifacts with ALM enabled on AMD graphics
            //gGL.begin(LLRender::TRIANGLE_STRIP);
            //gGL.vertex2f(-1,-1);
            //gGL.vertex2f(-1,3);
            //gGL.vertex2f(3,-1);
            //gGL.end();

            //gGL.flush();
            drawAuxiliaryVB();
            // </FS:Ansariel>
            shader->unbind();
        }
    }
    else // not deferred
    {
// [RLVa:KB] - @setsphere
		if (RlvActions::hasBehaviour(RLV_BHVR_SETSPHERE))
		{
			LLShaderEffectParams params(&mScreen, &mDeferredLight, false);
			LLVfxManager::instance().runEffect(EVisualEffect::RlvSphere, &params);
			pRenderBuffer = params.m_pDstBuffer;
		}
// [/RLVa:KB]

        U32 mask = LLVertexBuffer::MAP_VERTEX | LLVertexBuffer::MAP_TEXCOORD0 | LLVertexBuffer::MAP_TEXCOORD1;
        LLPointer<LLVertexBuffer> buff = new LLVertexBuffer(mask, 0);
        buff->allocateBuffer(3, 0, TRUE);

        LLStrider<LLVector3> v;
        LLStrider<LLVector2> uv1;
        LLStrider<LLVector2> uv2;

        buff->getVertexStrider(v);
        buff->getTexCoord0Strider(uv1);
        buff->getTexCoord1Strider(uv2);

        uv1[0] = LLVector2(0, 0);
        uv1[1] = LLVector2(0, 2);
        uv1[2] = LLVector2(2, 0);

        uv2[0] = LLVector2(0, 0);
        uv2[1] = LLVector2(0, tc2.mV[1] * 2.f);
        uv2[2] = LLVector2(tc2.mV[0] * 2.f, 0);

        v[0] = LLVector3(-1, -1, 0);
        v[1] = LLVector3(-1, 3, 0);
        v[2] = LLVector3(3, -1, 0);

        buff->flush();

        LLGLDisable blend(GL_BLEND);

        gGlowCombineProgram.bind();

        gGL.getTexUnit(0)->bind(&mGlow[1]);
// [RLVa:KB] - @setsphere
        gGL.getTexUnit(1)->bind( pRenderBuffer ? pRenderBuffer : &mScreen );
// [/RLVa:KB]
//        gGL.getTexUnit(1)->bind(&mScreen);

        LLGLEnable multisample(RenderFSAASamples > 0 ? GL_MULTISAMPLE_ARB : 0);

        buff->setBuffer(mask);
        buff->drawArrays(LLRender::TRIANGLE_STRIP, 0, 3);

        gGlowCombineProgram.unbind();
    }

    gGL.setSceneBlendType(LLRender::BT_ALPHA);

    if (hasRenderDebugMask(LLPipeline::RENDER_DEBUG_PHYSICS_SHAPES))
    {
        gSplatTextureRectProgram.bind();

        gGL.setColorMask(true, false);

        LLVector2 tc1(0, 0);
        LLVector2 tc2((F32) gViewerWindow->getWorldViewWidthRaw() * 2,
                      (F32) gViewerWindow->getWorldViewHeightRaw() * 2);

        LLGLEnable blend(GL_BLEND);
        //gGL.color4f(1,1,1,0.75f); // <FS:Ansariel> FIRE-16829: Visual Artifacts with ALM enabled on AMD graphics

        gGL.getTexUnit(0)->bind(&mPhysicsDisplay);

        // <FS:Ansariel> FIRE-16829: Visual Artifacts with ALM enabled on AMD graphics
        //gGL.begin(LLRender::TRIANGLES);
        //gGL.texCoord2f(tc1.mV[0], tc1.mV[1]);
        //gGL.vertex2f(-1,-1);
        //
        //gGL.texCoord2f(tc1.mV[0], tc2.mV[1]);
        //gGL.vertex2f(-1,3);
        //
        //gGL.texCoord2f(tc2.mV[0], tc1.mV[1]);
        //gGL.vertex2f(3,-1);
        //
        //gGL.end();
        //gGL.flush();
        drawAuxiliaryVB(tc1, tc2, LLColor4(1.f, 1.f, 1.f, 0.75f));
        // </FS:Ansariel>

        gSplatTextureRectProgram.unbind();
    }

    if (LLRenderTarget::sUseFBO)
    { // copy depth buffer from mScreen to framebuffer
        LLRenderTarget::copyContentsToFramebuffer(mScreen, 0, 0, mScreen.getWidth(), mScreen.getHeight(), 0, 0,
                                                  mScreen.getWidth(), mScreen.getHeight(),
                                                  GL_DEPTH_BUFFER_BIT | GL_STENCIL_BUFFER_BIT, GL_NEAREST);
    }

    gGL.matrixMode(LLRender::MM_PROJECTION);
    gGL.popMatrix();
    gGL.matrixMode(LLRender::MM_MODELVIEW);
    gGL.popMatrix();

    LLVertexBuffer::unbind();

    LLGLState::checkStates();
    LLGLState::checkTextureChannels();
}

void LLPipeline::bindDeferredShader(LLGLSLShader& shader, LLRenderTarget* light_target)
{
    LL_PROFILE_ZONE_SCOPED_CATEGORY_PIPELINE;

    LLRenderTarget* deferred_target       = &mDeferredScreen;
    LLRenderTarget* deferred_depth_target = &mDeferredDepth;
    LLRenderTarget* deferred_light_target = &mDeferredLight;

	shader.bind();
	S32 channel = 0;
    channel = shader.enableTexture(LLShaderMgr::DEFERRED_DIFFUSE, deferred_target->getUsage());
	if (channel > -1)
	{
        deferred_target->bindTexture(0,channel, LLTexUnit::TFO_POINT);
	}

    channel = shader.enableTexture(LLShaderMgr::DEFERRED_SPECULAR, deferred_target->getUsage());
	if (channel > -1)
	{
        deferred_target->bindTexture(1, channel, LLTexUnit::TFO_POINT);
	}

    channel = shader.enableTexture(LLShaderMgr::DEFERRED_NORMAL, deferred_target->getUsage());
	if (channel > -1)
	{
        deferred_target->bindTexture(2, channel, LLTexUnit::TFO_POINT);
	}

    channel = shader.enableTexture(LLShaderMgr::DEFERRED_DEPTH, deferred_depth_target->getUsage());
	if (channel > -1)
	{
        gGL.getTexUnit(channel)->bind(deferred_depth_target, TRUE);
		stop_glerror();
    }
		
    glh::matrix4f projection = get_current_projection();
		glh::matrix4f inv_proj = projection.inverse();
		
    if (shader.getUniformLocation(LLShaderMgr::INVERSE_PROJECTION_MATRIX) != -1)
    {
		shader.uniformMatrix4fv(LLShaderMgr::INVERSE_PROJECTION_MATRIX, 1, FALSE, inv_proj.m);
    }

    if (shader.getUniformLocation(LLShaderMgr::VIEWPORT) != -1)
    {
		shader.uniform4f(LLShaderMgr::VIEWPORT, (F32) gGLViewport[0],
									(F32) gGLViewport[1],
									(F32) gGLViewport[2],
									(F32) gGLViewport[3]);
	}

    if (sReflectionRender && !shader.getUniformLocation(LLShaderMgr::MODELVIEW_MATRIX))
    {
        shader.uniformMatrix4fv(LLShaderMgr::MODELVIEW_MATRIX, 1, FALSE, mReflectionModelView.m);  
    }

	channel = shader.enableTexture(LLShaderMgr::DEFERRED_NOISE);
	if (channel > -1)
	{
        gGL.getTexUnit(channel)->bindManual(LLTexUnit::TT_TEXTURE, mNoiseMap);
		gGL.getTexUnit(channel)->setTextureFilteringOption(LLTexUnit::TFO_POINT);
	}

	channel = shader.enableTexture(LLShaderMgr::DEFERRED_LIGHTFUNC);
	if (channel > -1)
	{
		gGL.getTexUnit(channel)->bindManual(LLTexUnit::TT_TEXTURE, mLightFunc);
	}

	stop_glerror();

    light_target = light_target ? light_target : deferred_light_target;
    channel = shader.enableTexture(LLShaderMgr::DEFERRED_LIGHT, light_target->getUsage());
	if (channel > -1)
	{
        light_target->bindTexture(0, channel, LLTexUnit::TFO_POINT);
	}

	channel = shader.enableTexture(LLShaderMgr::DEFERRED_BLOOM);
	if (channel > -1)
	{
		mGlow[1].bindTexture(0, channel);
	}

	stop_glerror();

	for (U32 i = 0; i < 4; i++)
	{
        LLRenderTarget* shadow_target = getShadowTarget(i);
        if (shadow_target)
        {
		channel = shader.enableTexture(LLShaderMgr::DEFERRED_SHADOW0+i, LLTexUnit::TT_TEXTURE);
		stop_glerror();
		if (channel > -1)
		{
			stop_glerror();
                gGL.getTexUnit(channel)->bind(getShadowTarget(i), TRUE);
                gGL.getTexUnit(channel)->setTextureFilteringOption(LLTexUnit::TFO_ANISOTROPIC);
			gGL.getTexUnit(channel)->setTextureAddressMode(LLTexUnit::TAM_CLAMP);
			stop_glerror();
			
			glTexParameteri(GL_TEXTURE_2D, GL_TEXTURE_COMPARE_MODE_ARB, GL_COMPARE_R_TO_TEXTURE_ARB);
			glTexParameteri(GL_TEXTURE_2D, GL_TEXTURE_COMPARE_FUNC_ARB, GL_LEQUAL);
			stop_glerror();
		}
	}
    }

	for (U32 i = 4; i < 6; i++)
	{
		channel = shader.enableTexture(LLShaderMgr::DEFERRED_SHADOW0+i);
		stop_glerror();
		if (channel > -1)
		{
			stop_glerror();
			LLRenderTarget* shadow_target = getShadowTarget(i);
			if (shadow_target)
			{
				gGL.getTexUnit(channel)->bind(shadow_target, TRUE);
				gGL.getTexUnit(channel)->setTextureFilteringOption(LLTexUnit::TFO_ANISOTROPIC);
			gGL.getTexUnit(channel)->setTextureAddressMode(LLTexUnit::TAM_CLAMP);
			stop_glerror();
			
			glTexParameteri(GL_TEXTURE_2D, GL_TEXTURE_COMPARE_MODE_ARB, GL_COMPARE_R_TO_TEXTURE_ARB);
			glTexParameteri(GL_TEXTURE_2D, GL_TEXTURE_COMPARE_FUNC_ARB, GL_LEQUAL);
			stop_glerror();
		}
	}
	}

	stop_glerror();

	F32 mat[16*6];
	for (U32 i = 0; i < 16; i++)
	{
		mat[i] = mSunShadowMatrix[0].m[i];
		mat[i+16] = mSunShadowMatrix[1].m[i];
		mat[i+32] = mSunShadowMatrix[2].m[i];
		mat[i+48] = mSunShadowMatrix[3].m[i];
		mat[i+64] = mSunShadowMatrix[4].m[i];
		mat[i+80] = mSunShadowMatrix[5].m[i];
	}

	shader.uniformMatrix4fv(LLShaderMgr::DEFERRED_SHADOW_MATRIX, 6, FALSE, mat);

	stop_glerror();

	channel = shader.enableTexture(LLShaderMgr::ENVIRONMENT_MAP, LLTexUnit::TT_CUBE_MAP);
	if (channel > -1)
	{
		LLCubeMap* cube_map = gSky.mVOSkyp ? gSky.mVOSkyp->getCubeMap() : NULL;
		if (cube_map)
		{
			cube_map->enable(channel);
			cube_map->bind();
			F32* m = gGLModelView;
						
			F32 mat[] = { m[0], m[1], m[2],
						  m[4], m[5], m[6],
						  m[8], m[9], m[10] };
		
			shader.uniformMatrix3fv(LLShaderMgr::DEFERRED_ENV_MAT, 1, TRUE, mat);
		}
	}

    if (gAtmosphere)
    {
        // bind precomputed textures necessary for calculating sun and sky luminance
        channel = shader.enableTexture(LLShaderMgr::TRANSMITTANCE_TEX, LLTexUnit::TT_TEXTURE);
        if (channel > -1)
        {
            shader.bindTexture(LLShaderMgr::TRANSMITTANCE_TEX, gAtmosphere->getTransmittance());
        }

        channel = shader.enableTexture(LLShaderMgr::SCATTER_TEX, LLTexUnit::TT_TEXTURE_3D);
        if (channel > -1)
        {
            shader.bindTexture(LLShaderMgr::SCATTER_TEX, gAtmosphere->getScattering());
        }

        channel = shader.enableTexture(LLShaderMgr::SINGLE_MIE_SCATTER_TEX, LLTexUnit::TT_TEXTURE_3D);
        if (channel > -1)
        {
            shader.bindTexture(LLShaderMgr::SINGLE_MIE_SCATTER_TEX, gAtmosphere->getMieScattering());
        }

        channel = shader.enableTexture(LLShaderMgr::ILLUMINANCE_TEX, LLTexUnit::TT_TEXTURE);
        if (channel > -1)
        {
            shader.bindTexture(LLShaderMgr::ILLUMINANCE_TEX, gAtmosphere->getIlluminance());
        }
    }

	shader.uniform4fv(LLShaderMgr::DEFERRED_SHADOW_CLIP, 1, mSunClipPlanes.mV);
	shader.uniform1f(LLShaderMgr::DEFERRED_SUN_WASH, RenderDeferredSunWash);
	shader.uniform1f(LLShaderMgr::DEFERRED_SHADOW_NOISE, RenderShadowNoise);
	shader.uniform1f(LLShaderMgr::DEFERRED_BLUR_SIZE, RenderShadowBlurSize);

	shader.uniform1f(LLShaderMgr::DEFERRED_SSAO_RADIUS, RenderSSAOScale);
	shader.uniform1f(LLShaderMgr::DEFERRED_SSAO_MAX_RADIUS, RenderSSAOMaxScale);

	F32 ssao_factor = RenderSSAOFactor;
	shader.uniform1f(LLShaderMgr::DEFERRED_SSAO_FACTOR, ssao_factor);
	shader.uniform1f(LLShaderMgr::DEFERRED_SSAO_FACTOR_INV, 1.0/ssao_factor);

	LLVector3 ssao_effect = RenderSSAOEffect;
	F32 matrix_diag = (ssao_effect[0] + 2.0*ssao_effect[1])/3.0;
	F32 matrix_nondiag = (ssao_effect[0] - ssao_effect[1])/3.0;
	// This matrix scales (proj of color onto <1/rt(3),1/rt(3),1/rt(3)>) by
	// value factor, and scales remainder by saturation factor
	F32 ssao_effect_mat[] = {	matrix_diag, matrix_nondiag, matrix_nondiag,
								matrix_nondiag, matrix_diag, matrix_nondiag,
								matrix_nondiag, matrix_nondiag, matrix_diag};
	shader.uniformMatrix3fv(LLShaderMgr::DEFERRED_SSAO_EFFECT_MAT, 1, GL_FALSE, ssao_effect_mat);

	//F32 shadow_offset_error = 1.f + RenderShadowOffsetError * fabsf(LLViewerCamera::getInstance()->getOrigin().mV[2]);
	F32 shadow_bias_error = RenderShadowBiasError * fabsf(LLViewerCamera::getInstance()->getOrigin().mV[2])/3000.f;
    F32 shadow_bias       = RenderShadowBias + shadow_bias_error;

    shader.uniform2f(LLShaderMgr::DEFERRED_SCREEN_RES, deferred_target->getWidth(), deferred_target->getHeight());
	shader.uniform1f(LLShaderMgr::DEFERRED_NEAR_CLIP, LLViewerCamera::getInstance()->getNear()*2.f);
	shader.uniform1f (LLShaderMgr::DEFERRED_SHADOW_OFFSET, RenderShadowOffset); //*shadow_offset_error);
    shader.uniform1f(LLShaderMgr::DEFERRED_SHADOW_BIAS, shadow_bias);
	shader.uniform1f(LLShaderMgr::DEFERRED_SPOT_SHADOW_OFFSET, RenderSpotShadowOffset);
	shader.uniform1f(LLShaderMgr::DEFERRED_SPOT_SHADOW_BIAS, RenderSpotShadowBias);	

	shader.uniform3fv(LLShaderMgr::DEFERRED_SUN_DIR, 1, mTransformedSunDir.mV);
    shader.uniform3fv(LLShaderMgr::DEFERRED_MOON_DIR, 1, mTransformedMoonDir.mV);
	shader.uniform2f(LLShaderMgr::DEFERRED_SHADOW_RES, mShadow[0].getWidth(), mShadow[0].getHeight());
	shader.uniform2f(LLShaderMgr::DEFERRED_PROJ_SHADOW_RES, mShadow[4].getWidth(), mShadow[4].getHeight());
	shader.uniform1f(LLShaderMgr::DEFERRED_DEPTH_CUTOFF, RenderEdgeDepthCutoff);
	shader.uniform1f(LLShaderMgr::DEFERRED_NORM_CUTOFF, RenderEdgeNormCutoff);
	
	if (shader.getUniformLocation(LLShaderMgr::DEFERRED_NORM_MATRIX) >= 0)
	{
        glh::matrix4f norm_mat = get_current_modelview().inverse().transpose();
		shader.uniformMatrix4fv(LLShaderMgr::DEFERRED_NORM_MATRIX, 1, FALSE, norm_mat.m);
	}

    shader.uniform4fv(LLShaderMgr::SUNLIGHT_COLOR, 1, mSunDiffuse.mV);
    shader.uniform4fv(LLShaderMgr::MOONLIGHT_COLOR, 1, mMoonDiffuse.mV);

    LLEnvironment& environment = LLEnvironment::instance();
    LLSettingsSky::ptr_t sky = environment.getCurrentSky();
}

LLColor3 pow3f(LLColor3 v, F32 f)
{
	v.mV[0] = powf(v.mV[0], f);
	v.mV[1] = powf(v.mV[1], f);
	v.mV[2] = powf(v.mV[2], f);
	return v;
}

LLVector4 pow4fsrgb(LLVector4 v, F32 f)
{
	v.mV[0] = powf(v.mV[0], f);
	v.mV[1] = powf(v.mV[1], f);
	v.mV[2] = powf(v.mV[2], f);
	return v;
}

void LLPipeline::renderDeferredLighting(LLRenderTarget *screen_target)
{
    LL_PROFILE_ZONE_SCOPED_CATEGORY_PIPELINE;
    if (!sCull)
    {
        return;
    }

    LLRenderTarget *deferred_target       = &mDeferredScreen;
    LLRenderTarget *deferred_depth_target = &mDeferredDepth;
    LLRenderTarget *deferred_light_target = &mDeferredLight;

    {
        LL_PROFILE_ZONE_NAMED_CATEGORY_PIPELINE("deferred"); //LL_RECORD_BLOCK_TIME(FTM_RENDER_DEFERRED);
        LLViewerCamera *camera = LLViewerCamera::getInstance();
        {
            LLGLDepthTest depth(GL_TRUE);
            deferred_depth_target->copyContents(*deferred_target,
                                                0,
                                                0,
                                                deferred_target->getWidth(),
                                                deferred_target->getHeight(),
                                                0,
                                                0,
                                                deferred_depth_target->getWidth(),
                                                deferred_depth_target->getHeight(),
                                                GL_DEPTH_BUFFER_BIT,
                                                GL_NEAREST);
        }

        LLGLEnable multisample(RenderFSAASamples > 0 ? GL_MULTISAMPLE_ARB : 0);

        if (gPipeline.hasRenderType(LLPipeline::RENDER_TYPE_HUD))
        {
            gPipeline.toggleRenderType(LLPipeline::RENDER_TYPE_HUD);
        }

        // ati doesn't seem to love actually using the stencil buffer on FBO's
        LLGLDisable stencil(GL_STENCIL_TEST);
        // glStencilFunc(GL_EQUAL, 1, 0xFFFFFFFF);
        // glStencilOp(GL_KEEP, GL_KEEP, GL_KEEP);

        gGL.setColorMask(true, true);

        // draw a cube around every light
        LLVertexBuffer::unbind();

        LLGLEnable cull(GL_CULL_FACE);
        LLGLEnable blend(GL_BLEND);

        glh::matrix4f mat = copy_matrix(gGLModelView);

        LLStrider<LLVector3> vert;
        mDeferredVB->getVertexStrider(vert);

        vert[0].set(-1, 1, 0);
        vert[1].set(-1, -3, 0);
        vert[2].set(3, 1, 0);

        setupHWLights(NULL);  // to set mSun/MoonDir;

        glh::vec4f tc(mSunDir.mV);
        mat.mult_matrix_vec(tc);
        mTransformedSunDir.set(tc.v);

        glh::vec4f tc_moon(mMoonDir.mV);
        mat.mult_matrix_vec(tc_moon);
        mTransformedMoonDir.set(tc_moon.v);

        gGL.pushMatrix();
        gGL.loadIdentity();
        gGL.matrixMode(LLRender::MM_PROJECTION);
        gGL.pushMatrix();
        gGL.loadIdentity();

        if (RenderDeferredSSAO || RenderShadowDetail > 0)
        {
            deferred_light_target->bindTarget();
            {  // paint shadow/SSAO light map (direct lighting lightmap)
                LL_PROFILE_ZONE_NAMED_CATEGORY_PIPELINE("renderDeferredLighting - sun shadow");
                bindDeferredShader(gDeferredSunProgram, deferred_light_target);
                mDeferredVB->setBuffer(LLVertexBuffer::MAP_VERTEX);
                glClearColor(1, 1, 1, 1);
                deferred_light_target->clear(GL_COLOR_BUFFER_BIT);
                glClearColor(0, 0, 0, 0);

                glh::matrix4f inv_trans = get_current_modelview().inverse().transpose();

                const U32 slice = 32;
                F32       offset[slice * 3];
                for (U32 i = 0; i < 4; i++)
                {
                    for (U32 j = 0; j < 8; j++)
                    {
                        glh::vec3f v;
                        v.set_value(sinf(6.284f / 8 * j), cosf(6.284f / 8 * j), -(F32) i);
                        v.normalize();
                        inv_trans.mult_matrix_vec(v);
                        v.normalize();
                        offset[(i * 8 + j) * 3 + 0] = v.v[0];
                        offset[(i * 8 + j) * 3 + 1] = v.v[2];
                        offset[(i * 8 + j) * 3 + 2] = v.v[1];
                    }
                }

                gDeferredSunProgram.uniform3fv(sOffset, slice, offset);
                gDeferredSunProgram.uniform2f(LLShaderMgr::DEFERRED_SCREEN_RES,
                                              deferred_light_target->getWidth(),
                                              deferred_light_target->getHeight());

                {
                    LLGLDisable   blend(GL_BLEND);
                    LLGLDepthTest depth(GL_TRUE, GL_FALSE, GL_ALWAYS);
                    stop_glerror();
                    mDeferredVB->drawArrays(LLRender::TRIANGLES, 0, 3);
                    stop_glerror();
                }

                unbindDeferredShader(gDeferredSunProgram);
            }
            deferred_light_target->flush();
        }

        if (RenderDeferredSSAO)
        {  // soften direct lighting lightmap
            LL_PROFILE_ZONE_NAMED_CATEGORY_PIPELINE("renderDeferredLighting - soften shadow");
            // blur lightmap
            screen_target->bindTarget();
            glClearColor(1, 1, 1, 1);
            screen_target->clear(GL_COLOR_BUFFER_BIT);
            glClearColor(0, 0, 0, 0);

            bindDeferredShader(gDeferredBlurLightProgram);
            mDeferredVB->setBuffer(LLVertexBuffer::MAP_VERTEX);
            LLVector3 go          = RenderShadowGaussian;
            const U32 kern_length = 4;
            F32       blur_size   = RenderShadowBlurSize;
            F32       dist_factor = RenderShadowBlurDistFactor;

            // sample symmetrically with the middle sample falling exactly on 0.0
            F32 x = 0.f;

            LLVector3 gauss[32];  // xweight, yweight, offset

            for (U32 i = 0; i < kern_length; i++)
            {
                gauss[i].mV[0] = llgaussian(x, go.mV[0]);
                gauss[i].mV[1] = llgaussian(x, go.mV[1]);
                gauss[i].mV[2] = x;
                x += 1.f;
            }

            gDeferredBlurLightProgram.uniform2f(sDelta, 1.f, 0.f);
            gDeferredBlurLightProgram.uniform1f(sDistFactor, dist_factor);
            gDeferredBlurLightProgram.uniform3fv(sKern, kern_length, gauss[0].mV);
            gDeferredBlurLightProgram.uniform1f(sKernScale, blur_size * (kern_length / 2.f - 0.5f));

            {
                LLGLDisable   blend(GL_BLEND);
                LLGLDepthTest depth(GL_TRUE, GL_FALSE, GL_ALWAYS);
                stop_glerror();
                mDeferredVB->drawArrays(LLRender::TRIANGLES, 0, 3);
                stop_glerror();
            }

            screen_target->flush();
            unbindDeferredShader(gDeferredBlurLightProgram);

            bindDeferredShader(gDeferredBlurLightProgram, screen_target);

            mDeferredVB->setBuffer(LLVertexBuffer::MAP_VERTEX);
            deferred_light_target->bindTarget();

            gDeferredBlurLightProgram.uniform2f(sDelta, 0.f, 1.f);

            {
                LLGLDisable   blend(GL_BLEND);
                LLGLDepthTest depth(GL_TRUE, GL_FALSE, GL_ALWAYS);
                stop_glerror();
                mDeferredVB->drawArrays(LLRender::TRIANGLES, 0, 3);
                stop_glerror();
            }
            deferred_light_target->flush();
            unbindDeferredShader(gDeferredBlurLightProgram);
        }

        stop_glerror();
        gGL.popMatrix();
        stop_glerror();
        gGL.matrixMode(LLRender::MM_MODELVIEW);
        stop_glerror();
        gGL.popMatrix();
        stop_glerror();

        screen_target->bindTarget();
        // clear color buffer here - zeroing alpha (glow) is important or it will accumulate against sky
        glClearColor(0, 0, 0, 0);
        screen_target->clear(GL_COLOR_BUFFER_BIT);

        if (RenderDeferredAtmospheric)
        {  // apply sunlight contribution
            LLGLSLShader &soften_shader = LLPipeline::sUnderWaterRender ? gDeferredSoftenWaterProgram : gDeferredSoftenProgram;

            LL_PROFILE_ZONE_NAMED_CATEGORY_PIPELINE("renderDeferredLighting - atmospherics");
            bindDeferredShader(soften_shader);

            LLEnvironment &environment = LLEnvironment::instance();
            soften_shader.uniform1i(LLShaderMgr::SUN_UP_FACTOR, environment.getIsSunUp() ? 1 : 0);
            soften_shader.uniform4fv(LLShaderMgr::LIGHTNORM, 1, environment.getClampedLightNorm().mV);

            {
                LLGLDepthTest depth(GL_FALSE);
                LLGLDisable   blend(GL_BLEND);
                LLGLDisable   test(GL_ALPHA_TEST);

                // full screen blit
                gGL.pushMatrix();
                gGL.loadIdentity();
                gGL.matrixMode(LLRender::MM_PROJECTION);
                gGL.pushMatrix();
                gGL.loadIdentity();

                mDeferredVB->setBuffer(LLVertexBuffer::MAP_VERTEX);

                mDeferredVB->drawArrays(LLRender::TRIANGLES, 0, 3);

                gGL.popMatrix();
                gGL.matrixMode(LLRender::MM_MODELVIEW);
                gGL.popMatrix();
            }

            unbindDeferredShader(LLPipeline::sUnderWaterRender ? gDeferredSoftenWaterProgram : gDeferredSoftenProgram);
        }

        {  // render non-deferred geometry (fullbright, alpha, etc)
            LLGLDisable blend(GL_BLEND);
            LLGLDisable stencil(GL_STENCIL_TEST);
            gGL.setSceneBlendType(LLRender::BT_ALPHA);

            gPipeline.pushRenderTypeMask();

            gPipeline.andRenderTypeMask(LLPipeline::RENDER_TYPE_SKY,
                                        LLPipeline::RENDER_TYPE_CLOUDS,
                                        LLPipeline::RENDER_TYPE_WL_SKY,
                                        LLPipeline::END_RENDER_TYPES);

            renderGeomPostDeferred(*LLViewerCamera::getInstance(), false);
            gPipeline.popRenderTypeMask();
        }

        bool render_local = RenderLocalLights;

        if (render_local)
        {
            gGL.setSceneBlendType(LLRender::BT_ADD);
            std::list<LLVector4>        fullscreen_lights;
            LLDrawable::drawable_list_t spot_lights;
            LLDrawable::drawable_list_t fullscreen_spot_lights;

            for (U32 i = 0; i < 2; i++)
            {
                mTargetShadowSpotLight[i] = NULL;
            }

            std::list<LLVector4> light_colors;

            LLVertexBuffer::unbind();

            {
                LL_PROFILE_ZONE_NAMED_CATEGORY_PIPELINE("renderDeferredLighting - local lights");
                bindDeferredShader(gDeferredLightProgram);

                if (mCubeVB.isNull())
                {
                    mCubeVB = ll_create_cube_vb(LLVertexBuffer::MAP_VERTEX, GL_STATIC_DRAW_ARB);
                }

                mCubeVB->setBuffer(LLVertexBuffer::MAP_VERTEX);

                LLGLDepthTest depth(GL_TRUE, GL_FALSE);
                // mNearbyLights already includes distance calculation and excludes muted avatars.
                // It is calculated from mLights
                // mNearbyLights also provides fade value to gracefully fade-out out of range lights
                for (light_set_t::iterator iter = mNearbyLights.begin(); iter != mNearbyLights.end(); ++iter)
                {
                    LLDrawable * drawablep = iter->drawable;
                    LLVOVolume * volume = drawablep->getVOVolume();
                    if (!volume)
                    {
                        continue;
                    }

                    if (volume->isAttachment())
                    {
                        if (!sRenderAttachedLights)
                        {
                            continue;
                        }
                    }

                    LLVector4a center;
                    center.load3(drawablep->getPositionAgent().mV);
                    const F32 *c = center.getF32ptr();
                    F32        s = volume->getLightRadius() * 1.5f;

                    // send light color to shader in linear space
                    LLColor3 col = volume->getLightLinearColor();

                    if (col.magVecSquared() < 0.001f)
                    {
                        continue;
                    }

                    if (s <= 0.001f)
                    {
                        continue;
                    }

                    LLVector4a sa;
                    sa.splat(s);
                    if (camera->AABBInFrustumNoFarClip(center, sa) == 0)
                    {
                        continue;
                    }

                    sVisibleLightCount++;

                    if (camera->getOrigin().mV[0] > c[0] + s + 0.2f || camera->getOrigin().mV[0] < c[0] - s - 0.2f ||
                        camera->getOrigin().mV[1] > c[1] + s + 0.2f || camera->getOrigin().mV[1] < c[1] - s - 0.2f ||
                        camera->getOrigin().mV[2] > c[2] + s + 0.2f || camera->getOrigin().mV[2] < c[2] - s - 0.2f)
                    {  // draw box if camera is outside box
                        if (render_local)
                        {
                            if (volume->isLightSpotlight())
                            {
                                drawablep->getVOVolume()->updateSpotLightPriority();
                                spot_lights.push_back(drawablep);
                                continue;
                            }

                            gDeferredLightProgram.uniform3fv(LLShaderMgr::LIGHT_CENTER, 1, c);
                            gDeferredLightProgram.uniform1f(LLShaderMgr::LIGHT_SIZE, s);
                            gDeferredLightProgram.uniform3fv(LLShaderMgr::DIFFUSE_COLOR, 1, col.mV);
                            gDeferredLightProgram.uniform1f(LLShaderMgr::LIGHT_FALLOFF, volume->getLightFalloff(DEFERRED_LIGHT_FALLOFF));
                            gGL.syncMatrices();

                            mCubeVB->drawRange(LLRender::TRIANGLE_FAN, 0, 7, 8, get_box_fan_indices(camera, center));
                            stop_glerror();
                        }
                    }
                    else
                    {
                        if (volume->isLightSpotlight())
                        {
                            drawablep->getVOVolume()->updateSpotLightPriority();
                            fullscreen_spot_lights.push_back(drawablep);
                            continue;
                        }

                        glh::vec3f tc(c);
                        mat.mult_matrix_vec(tc);

                        fullscreen_lights.push_back(LLVector4(tc.v[0], tc.v[1], tc.v[2], s));
                        light_colors.push_back(LLVector4(col.mV[0], col.mV[1], col.mV[2], volume->getLightFalloff(DEFERRED_LIGHT_FALLOFF)));
                    }
                }

                // Bookmark comment to allow searching for mSpecialRenderMode == 3 (avatar edit mode),
                // prev site of appended deferred character light, removed by SL-13522 09/20

                unbindDeferredShader(gDeferredLightProgram);
            }

            if (!spot_lights.empty())
            {
                LL_PROFILE_ZONE_NAMED_CATEGORY_PIPELINE("renderDeferredLighting - projectors");
                LLGLDepthTest depth(GL_TRUE, GL_FALSE);
                bindDeferredShader(gDeferredSpotLightProgram);

                mCubeVB->setBuffer(LLVertexBuffer::MAP_VERTEX);

                gDeferredSpotLightProgram.enableTexture(LLShaderMgr::DEFERRED_PROJECTION);

                for (LLDrawable::drawable_list_t::iterator iter = spot_lights.begin(); iter != spot_lights.end(); ++iter)
                {
                    LLDrawable *drawablep = *iter;

                    LLVOVolume *volume = drawablep->getVOVolume();

                    LLVector4a center;
                    center.load3(drawablep->getPositionAgent().mV);
                    const F32 *c = center.getF32ptr();
                    F32        s = volume->getLightRadius() * 1.5f;

                    sVisibleLightCount++;

                    setupSpotLight(gDeferredSpotLightProgram, drawablep);

                    // send light color to shader in linear space
                    LLColor3 col = volume->getLightLinearColor();

                    gDeferredSpotLightProgram.uniform3fv(LLShaderMgr::LIGHT_CENTER, 1, c);
                    gDeferredSpotLightProgram.uniform1f(LLShaderMgr::LIGHT_SIZE, s);
                    gDeferredSpotLightProgram.uniform3fv(LLShaderMgr::DIFFUSE_COLOR, 1, col.mV);
                    gDeferredSpotLightProgram.uniform1f(LLShaderMgr::LIGHT_FALLOFF, volume->getLightFalloff(DEFERRED_LIGHT_FALLOFF));
                    gGL.syncMatrices();

                    mCubeVB->drawRange(LLRender::TRIANGLE_FAN, 0, 7, 8, get_box_fan_indices(camera, center));
                }
                gDeferredSpotLightProgram.disableTexture(LLShaderMgr::DEFERRED_PROJECTION);
                unbindDeferredShader(gDeferredSpotLightProgram);
            }

            // reset mDeferredVB to fullscreen triangle
            mDeferredVB->getVertexStrider(vert);
            vert[0].set(-1, 1, 0);
            vert[1].set(-1, -3, 0);
            vert[2].set(3, 1, 0);

            {
                LL_PROFILE_ZONE_NAMED_CATEGORY_PIPELINE("renderDeferredLighting - fullscreen lights");
                LLGLDepthTest depth(GL_FALSE);

                // full screen blit
                gGL.pushMatrix();
                gGL.loadIdentity();
                gGL.matrixMode(LLRender::MM_PROJECTION);
                gGL.pushMatrix();
                gGL.loadIdentity();

                U32 count = 0;

                const U32 max_count = LL_DEFERRED_MULTI_LIGHT_COUNT;
                LLVector4 light[max_count];
                LLVector4 col[max_count];

                F32 far_z = 0.f;

                while (!fullscreen_lights.empty())
                {
                    light[count] = fullscreen_lights.front();
                    fullscreen_lights.pop_front();
                    col[count] = light_colors.front();
                    light_colors.pop_front();

                    far_z = llmin(light[count].mV[2] - light[count].mV[3], far_z);
                    count++;
                    if (count == max_count || fullscreen_lights.empty())
                    {
                        U32 idx = count - 1;
                        bindDeferredShader(gDeferredMultiLightProgram[idx]);
                        gDeferredMultiLightProgram[idx].uniform1i(LLShaderMgr::MULTI_LIGHT_COUNT, count);
                        gDeferredMultiLightProgram[idx].uniform4fv(LLShaderMgr::MULTI_LIGHT, count, (GLfloat *) light);
                        gDeferredMultiLightProgram[idx].uniform4fv(LLShaderMgr::MULTI_LIGHT_COL, count, (GLfloat *) col);
                        gDeferredMultiLightProgram[idx].uniform1f(LLShaderMgr::MULTI_LIGHT_FAR_Z, far_z);
                        far_z = 0.f;
                        count = 0;
                        mDeferredVB->setBuffer(LLVertexBuffer::MAP_VERTEX);
                        mDeferredVB->drawArrays(LLRender::TRIANGLES, 0, 3);
                        unbindDeferredShader(gDeferredMultiLightProgram[idx]);
                    }
                }

                bindDeferredShader(gDeferredMultiSpotLightProgram);

                gDeferredMultiSpotLightProgram.enableTexture(LLShaderMgr::DEFERRED_PROJECTION);

                mDeferredVB->setBuffer(LLVertexBuffer::MAP_VERTEX);

                for (LLDrawable::drawable_list_t::iterator iter = fullscreen_spot_lights.begin(); iter != fullscreen_spot_lights.end(); ++iter)
                {
                    LLDrawable *drawablep           = *iter;
                    LLVOVolume *volume              = drawablep->getVOVolume();
                    LLVector3   center              = drawablep->getPositionAgent();
                    F32 *       c                   = center.mV;
                    F32         light_size_final    = volume->getLightRadius() * 1.5f;
                    F32         light_falloff_final = volume->getLightFalloff(DEFERRED_LIGHT_FALLOFF);

                    sVisibleLightCount++;

                    glh::vec3f tc(c);
                    mat.mult_matrix_vec(tc);

                    setupSpotLight(gDeferredMultiSpotLightProgram, drawablep);

                    // send light color to shader in linear space
                    LLColor3 col = volume->getLightLinearColor();

                    gDeferredMultiSpotLightProgram.uniform3fv(LLShaderMgr::LIGHT_CENTER, 1, tc.v);
                    gDeferredMultiSpotLightProgram.uniform1f(LLShaderMgr::LIGHT_SIZE, light_size_final);
                    gDeferredMultiSpotLightProgram.uniform3fv(LLShaderMgr::DIFFUSE_COLOR, 1, col.mV);
                    gDeferredMultiSpotLightProgram.uniform1f(LLShaderMgr::LIGHT_FALLOFF, light_falloff_final);
                    mDeferredVB->drawArrays(LLRender::TRIANGLES, 0, 3);
                }

                gDeferredMultiSpotLightProgram.disableTexture(LLShaderMgr::DEFERRED_PROJECTION);
                unbindDeferredShader(gDeferredMultiSpotLightProgram);

                gGL.popMatrix();
                gGL.matrixMode(LLRender::MM_MODELVIEW);
                gGL.popMatrix();
            }
        }

        gGL.setColorMask(true, true);
    }

    screen_target->flush();

    // gamma correct lighting
    gGL.matrixMode(LLRender::MM_PROJECTION);
    gGL.pushMatrix();
    gGL.loadIdentity();
    gGL.matrixMode(LLRender::MM_MODELVIEW);
    gGL.pushMatrix();
    gGL.loadIdentity();

    {
        LLGLDepthTest depth(GL_FALSE, GL_FALSE);

        LLVector2 tc1(0, 0);
        LLVector2 tc2((F32) screen_target->getWidth() * 2, (F32) screen_target->getHeight() * 2);

        screen_target->bindTarget();
        // Apply gamma correction to the frame here.
        gDeferredPostGammaCorrectProgram.bind();
        // mDeferredVB->setBuffer(LLVertexBuffer::MAP_VERTEX);
        S32 channel = 0;
        channel     = gDeferredPostGammaCorrectProgram.enableTexture(LLShaderMgr::DEFERRED_DIFFUSE, screen_target->getUsage());
        if (channel > -1)
        {
            screen_target->bindTexture(0, channel, LLTexUnit::TFO_POINT);
        }

        gDeferredPostGammaCorrectProgram.uniform2f(LLShaderMgr::DEFERRED_SCREEN_RES, screen_target->getWidth(), screen_target->getHeight());

        //F32 gamma = gSavedSettings.getF32("RenderDeferredDisplayGamma");
        static LLCachedControl<F32> gamma(gSavedSettings, "RenderDeferredDisplayGamma");

        gDeferredPostGammaCorrectProgram.uniform1f(LLShaderMgr::DISPLAY_GAMMA, (gamma > 0.1f) ? 1.0f / gamma : (1.0f/2.2f));

        // <FS:Ansariel> FIRE-16829: Visual Artifacts with ALM enabled on AMD graphics
        //gGL.begin(LLRender::TRIANGLE_STRIP);
        //gGL.texCoord2f(tc1.mV[0], tc1.mV[1]);
        //gGL.vertex2f(-1,-1);

        //gGL.texCoord2f(tc1.mV[0], tc2.mV[1]);
        //gGL.vertex2f(-1,3);

        //gGL.texCoord2f(tc2.mV[0], tc1.mV[1]);
        //gGL.vertex2f(3,-1);

        //gGL.end();
        drawAuxiliaryVB(tc1, tc2);
        // </FS:Ansariel>

        gGL.getTexUnit(channel)->unbind(screen_target->getUsage());
        gDeferredPostGammaCorrectProgram.unbind();
        screen_target->flush();
    }

    gGL.matrixMode(LLRender::MM_PROJECTION);
    gGL.popMatrix();
    gGL.matrixMode(LLRender::MM_MODELVIEW);
    gGL.popMatrix();

    screen_target->bindTarget();

    {  // render non-deferred geometry (alpha, fullbright, glow)
        LLGLDisable blend(GL_BLEND);
        LLGLDisable stencil(GL_STENCIL_TEST);

        pushRenderTypeMask();
        andRenderTypeMask(LLPipeline::RENDER_TYPE_ALPHA,
                          LLPipeline::RENDER_TYPE_FULLBRIGHT,
                          LLPipeline::RENDER_TYPE_VOLUME,
                          LLPipeline::RENDER_TYPE_GLOW,
                          LLPipeline::RENDER_TYPE_BUMP,
                          LLPipeline::RENDER_TYPE_PASS_SIMPLE,
                          LLPipeline::RENDER_TYPE_PASS_ALPHA,
                          LLPipeline::RENDER_TYPE_PASS_ALPHA_MASK,
                          LLPipeline::RENDER_TYPE_PASS_BUMP,
                          LLPipeline::RENDER_TYPE_PASS_POST_BUMP,
                          LLPipeline::RENDER_TYPE_PASS_FULLBRIGHT,
                          LLPipeline::RENDER_TYPE_PASS_FULLBRIGHT_ALPHA_MASK,
                          LLPipeline::RENDER_TYPE_PASS_FULLBRIGHT_SHINY,
                          LLPipeline::RENDER_TYPE_PASS_GLOW,
                          LLPipeline::RENDER_TYPE_PASS_GRASS,
                          LLPipeline::RENDER_TYPE_PASS_SHINY,
                          LLPipeline::RENDER_TYPE_PASS_INVISIBLE,
                          LLPipeline::RENDER_TYPE_PASS_INVISI_SHINY,
                          LLPipeline::RENDER_TYPE_AVATAR,
                          LLPipeline::RENDER_TYPE_CONTROL_AV,
                          LLPipeline::RENDER_TYPE_ALPHA_MASK,
                          LLPipeline::RENDER_TYPE_FULLBRIGHT_ALPHA_MASK,
                          END_RENDER_TYPES);

        renderGeomPostDeferred(*LLViewerCamera::getInstance());
        popRenderTypeMask();
    }

    {
        // render highlights, etc.
        renderHighlights();
        mHighlightFaces.clear();

        renderDebug();

        LLVertexBuffer::unbind();

        if (gPipeline.hasRenderDebugFeatureMask(LLPipeline::RENDER_DEBUG_FEATURE_UI))
        {
            // Render debugging beacons.
            gObjectList.renderObjectBeacons();
            gObjectList.resetObjectBeacons();
            gSky.addSunMoonBeacons();
        }
    }

    screen_target->flush();
}

void LLPipeline::setupSpotLight(LLGLSLShader& shader, LLDrawable* drawablep)
{
	//construct frustum
	LLVOVolume* volume = drawablep->getVOVolume();
	LLVector3 params = volume->getSpotLightParams();

	F32 fov = params.mV[0];
	F32 focus = params.mV[1];

	LLVector3 pos = drawablep->getPositionAgent();
	LLQuaternion quat = volume->getRenderRotation();
	LLVector3 scale = volume->getScale();
	
	//get near clip plane
	LLVector3 at_axis(0,0,-scale.mV[2]*0.5f);
	at_axis *= quat;

	LLVector3 np = pos+at_axis;
	at_axis.normVec();

	//get origin that has given fov for plane np, at_axis, and given scale
	F32 dist = (scale.mV[1]*0.5f)/tanf(fov*0.5f);

	LLVector3 origin = np - at_axis*dist;

	//matrix from volume space to agent space
	LLMatrix4 light_mat(quat, LLVector4(origin,1.f));

	glh::matrix4f light_to_agent((F32*) light_mat.mMatrix);
	glh::matrix4f light_to_screen = get_current_modelview() * light_to_agent;

	glh::matrix4f screen_to_light = light_to_screen.inverse();

	F32 s = volume->getLightRadius()*1.5f;
	F32 near_clip = dist;
	F32 width = scale.mV[VX];
	F32 height = scale.mV[VY];
	F32 far_clip = s+dist-scale.mV[VZ];

	F32 fovy = fov * RAD_TO_DEG;
	F32 aspect = width/height;

	glh::matrix4f trans(0.5f, 0.f, 0.f, 0.5f,
				0.f, 0.5f, 0.f, 0.5f,
				0.f, 0.f, 0.5f, 0.5f,
				0.f, 0.f, 0.f, 1.f);

	glh::vec3f p1(0, 0, -(near_clip+0.01f));
	glh::vec3f p2(0, 0, -(near_clip+1.f));

	glh::vec3f screen_origin(0, 0, 0);

	light_to_screen.mult_matrix_vec(p1);
	light_to_screen.mult_matrix_vec(p2);
	light_to_screen.mult_matrix_vec(screen_origin);

	glh::vec3f n = p2-p1;
	n.normalize();
	
	F32 proj_range = far_clip - near_clip;
	glh::matrix4f light_proj = gl_perspective(fovy, aspect, near_clip, far_clip);
	screen_to_light = trans * light_proj * screen_to_light;
	shader.uniformMatrix4fv(LLShaderMgr::PROJECTOR_MATRIX, 1, FALSE, screen_to_light.m);
	shader.uniform1f(LLShaderMgr::PROJECTOR_NEAR, near_clip);
	shader.uniform3fv(LLShaderMgr::PROJECTOR_P, 1, p1.v);
	shader.uniform3fv(LLShaderMgr::PROJECTOR_N, 1, n.v);
	shader.uniform3fv(LLShaderMgr::PROJECTOR_ORIGIN, 1, screen_origin.v);
	shader.uniform1f(LLShaderMgr::PROJECTOR_RANGE, proj_range);
	shader.uniform1f(LLShaderMgr::PROJECTOR_AMBIANCE, params.mV[2]);
	S32 s_idx = -1;

	for (U32 i = 0; i < 2; i++)
	{
		if (mShadowSpotLight[i] == drawablep)
		{
			s_idx = i;
		}
	}

	shader.uniform1i(LLShaderMgr::PROJECTOR_SHADOW_INDEX, s_idx);

	if (s_idx >= 0)
	{
		shader.uniform1f(LLShaderMgr::PROJECTOR_SHADOW_FADE, 1.f-mSpotLightFade[s_idx]);
	}
	else
	{
		shader.uniform1f(LLShaderMgr::PROJECTOR_SHADOW_FADE, 1.f);
	}

	{
		LLDrawable* potential = drawablep;
		//determine if this is a good light for casting shadows
		F32 m_pri = volume->getSpotLightPriority();

		for (U32 i = 0; i < 2; i++)
		{
			F32 pri = 0.f;

			if (mTargetShadowSpotLight[i].notNull())
			{
				pri = mTargetShadowSpotLight[i]->getVOVolume()->getSpotLightPriority();			
			}

			if (m_pri > pri)
			{
				LLDrawable* temp = mTargetShadowSpotLight[i];
				mTargetShadowSpotLight[i] = potential;
				potential = temp;
				m_pri = pri;
			}
		}
	}

	LLViewerTexture* img = volume->getLightTexture();

	if (img == NULL)
	{
		img = LLViewerFetchedTexture::sWhiteImagep;
	}

	S32 channel = shader.enableTexture(LLShaderMgr::DEFERRED_PROJECTION);

	if (channel > -1)
	{
		if (img)
		{
			gGL.getTexUnit(channel)->bind(img);

			F32 lod_range = logf(img->getWidth())/logf(2.f);

			shader.uniform1f(LLShaderMgr::PROJECTOR_FOCUS, focus);
			shader.uniform1f(LLShaderMgr::PROJECTOR_LOD, lod_range);
			shader.uniform1f(LLShaderMgr::PROJECTOR_AMBIENT_LOD, llclamp((proj_range-focus)/proj_range*lod_range, 0.f, 1.f));
		}
	}
		
}

void LLPipeline::unbindDeferredShader(LLGLSLShader &shader)
{
    LLRenderTarget* deferred_target       = &mDeferredScreen;
    LLRenderTarget* deferred_depth_target = &mDeferredDepth;
    LLRenderTarget* deferred_light_target = &mDeferredLight;

	stop_glerror();
    shader.disableTexture(LLShaderMgr::DEFERRED_NORMAL, deferred_target->getUsage());
    shader.disableTexture(LLShaderMgr::DEFERRED_DIFFUSE, deferred_target->getUsage());
    shader.disableTexture(LLShaderMgr::DEFERRED_SPECULAR, deferred_target->getUsage());
    shader.disableTexture(LLShaderMgr::DEFERRED_DEPTH, deferred_depth_target->getUsage());
    shader.disableTexture(LLShaderMgr::DEFERRED_LIGHT, deferred_light_target->getUsage());
	shader.disableTexture(LLShaderMgr::DIFFUSE_MAP);
	shader.disableTexture(LLShaderMgr::DEFERRED_BLOOM);

	for (U32 i = 0; i < 4; i++)
	{
		if (shader.disableTexture(LLShaderMgr::DEFERRED_SHADOW0+i) > -1)
		{
			glTexParameteri(GL_TEXTURE_2D, GL_TEXTURE_COMPARE_MODE_ARB, GL_NONE);
		}
	}

	for (U32 i = 4; i < 6; i++)
	{
		if (shader.disableTexture(LLShaderMgr::DEFERRED_SHADOW0+i) > -1)
		{
			glTexParameteri(GL_TEXTURE_2D, GL_TEXTURE_COMPARE_MODE_ARB, GL_NONE);
		}
	}

	shader.disableTexture(LLShaderMgr::DEFERRED_NOISE);
	shader.disableTexture(LLShaderMgr::DEFERRED_LIGHTFUNC);

	S32 channel = shader.disableTexture(LLShaderMgr::ENVIRONMENT_MAP, LLTexUnit::TT_CUBE_MAP);
	if (channel > -1)
	{
		LLCubeMap* cube_map = gSky.mVOSkyp ? gSky.mVOSkyp->getCubeMap() : NULL;
		if (cube_map)
		{
			cube_map->disable();
		}
	}
	gGL.getTexUnit(0)->unbind(LLTexUnit::TT_TEXTURE);
	gGL.getTexUnit(0)->activate();
	shader.unbind();
}

inline float sgn(float a)
{
    if (a > 0.0F) return (1.0F);
    if (a < 0.0F) return (-1.0F);
    return (0.0F);
}

void LLPipeline::generateWaterReflection(LLCamera& camera_in)
{
    LL_PROFILE_ZONE_SCOPED_CATEGORY_PIPELINE;

    if (!assertInitialized())
    {
        return;
    }

    if (LLPipeline::sWaterReflections && LLDrawPoolWater::sNeedsReflectionUpdate)
    {
        //disable occlusion culling for reflection/refraction passes (save setting to restore later)
        S32 occlude = LLPipeline::sUseOcclusion;
        LLPipeline::sUseOcclusion = 0;

        bool skip_avatar_update = false;
        if (!isAgentAvatarValid() || gAgentCamera.getCameraAnimating() || gAgentCamera.getCameraMode() != CAMERA_MODE_MOUSELOOK || !LLVOAvatar::sVisibleInFirstPerson)
        {
            skip_avatar_update = true;
        }

        LLCamera camera = camera_in;
        camera.setFar(camera_in.getFar() * 0.75f);

        bool camera_is_underwater = LLViewerCamera::getInstance()->cameraUnderWater();

        LLPipeline::sReflectionRender = true;

        gPipeline.pushRenderTypeMask();

        glh::matrix4f saved_modelview  = get_current_modelview();
        glh::matrix4f saved_projection = get_current_projection();
        glh::matrix4f mat;

        S32 reflection_detail  = RenderReflectionDetail;

        F32 water_height      = gAgent.getRegion()->getWaterHeight(); 
        F32 camera_height     = camera_in.getOrigin().mV[VZ];
        F32 distance_to_water = (water_height < camera_height) ? (camera_height - water_height) : (water_height - camera_height);

        LLVector3 reflection_offset      = LLVector3(0, 0, distance_to_water * 2.0f);
        LLVector3 camera_look_at         = camera_in.getAtAxis();
        LLVector3 reflection_look_at     = LLVector3(camera_look_at.mV[VX], camera_look_at.mV[VY], -camera_look_at.mV[VZ]);
        LLVector3 reflect_origin         = camera_in.getOrigin() - reflection_offset;
        LLVector3 reflect_interest_point = reflect_origin + (reflection_look_at * 5.0f);

        camera.setOriginAndLookAt(reflect_origin, LLVector3::z_axis, reflect_interest_point);

        //plane params
        LLPlane plane;
        LLVector3 pnorm;

        if (camera_is_underwater)
        {
            //camera is below water, cull above water
            pnorm.setVec(0, 0, 1);
        }
        else
        {
            //camera is above water, cull below water
            pnorm = LLVector3(0, 0, -1);
        }

        plane.setVec(LLVector3(0, 0, water_height), pnorm);

        if (!camera_is_underwater)
        {
            //generate planar reflection map
            LLViewerCamera::sCurCameraID = LLViewerCamera::CAMERA_WATER0;

            gGL.matrixMode(LLRender::MM_MODELVIEW);
            gGL.pushMatrix();

            mat.set_scale(glh::vec3f(1, 1, -1));
            mat.set_translate(glh::vec3f(0,0,water_height*2.f));
            mat = saved_modelview * mat;


            mReflectionModelView = mat;

            set_current_modelview(mat);
            gGL.loadMatrix(mat.m);

            LLViewerCamera::updateFrustumPlanes(camera, FALSE, TRUE);

            glh::vec3f    origin(0, 0, 0);
            glh::matrix4f inv_mat = mat.inverse();
            inv_mat.mult_matrix_vec(origin);

            camera.setOrigin(origin.v);

            glCullFace(GL_FRONT);

            if (LLDrawPoolWater::sNeedsReflectionUpdate)
            {
                gGL.getTexUnit(0)->unbind(LLTexUnit::TT_TEXTURE);
                glClearColor(0,0,0,0);
                mWaterRef.bindTarget();

                gGL.setColorMask(true, true);
                mWaterRef.clear();
                gGL.setColorMask(true, false);
                mWaterRef.getViewport(gGLViewport);

                //initial sky pass (no user clip plane)
                //mask out everything but the sky
                gPipeline.pushRenderTypeMask();
                {
                    if (reflection_detail >= WATER_REFLECT_MINIMAL)
                    {
                        gPipeline.andRenderTypeMask(
                            LLPipeline::RENDER_TYPE_SKY,
                            LLPipeline::RENDER_TYPE_WL_SKY,
                            LLPipeline::RENDER_TYPE_CLOUDS,
                            LLPipeline::END_RENDER_TYPES);
                    }
                    else
                    {
                        gPipeline.andRenderTypeMask(
                            LLPipeline::RENDER_TYPE_SKY,
                            LLPipeline::RENDER_TYPE_WL_SKY,
                            LLPipeline::END_RENDER_TYPES);
                    }

                    updateCull(camera, mSky);
                    stateSort(camera, mSky);
                    renderGeom(camera, TRUE);
                }
                gPipeline.popRenderTypeMask();

                if (reflection_detail >= WATER_REFLECT_NONE_WATER_TRANSPARENT)
                {
                    gPipeline.pushRenderTypeMask();
                    {
                        clearRenderTypeMask(
                            LLPipeline::RENDER_TYPE_WATER,
                            LLPipeline::RENDER_TYPE_VOIDWATER,
                            LLPipeline::RENDER_TYPE_GROUND,
                            LLPipeline::RENDER_TYPE_SKY,
                            LLPipeline::RENDER_TYPE_CLOUDS,
                            LLPipeline::END_RENDER_TYPES);

                        if (reflection_detail > WATER_REFLECT_MINIMAL)
                        { //mask out selected geometry based on reflection detail
                            if (reflection_detail < WATER_REFLECT_EVERYTHING)
                            {
                                clearRenderTypeMask(LLPipeline::RENDER_TYPE_PARTICLES, END_RENDER_TYPES);
                                if (reflection_detail < WATER_REFLECT_AVATARS)
                                {
                                    clearRenderTypeMask(
                                        LLPipeline::RENDER_TYPE_AVATAR,
                                        LLPipeline::RENDER_TYPE_CONTROL_AV,
                                        END_RENDER_TYPES);
                                    if (reflection_detail < WATER_REFLECT_STATIC_OBJECTS)
                                    {
                                        clearRenderTypeMask(LLPipeline::RENDER_TYPE_VOLUME, END_RENDER_TYPES);
                                    }
                                }
                            }

                            LLGLUserClipPlane clip_plane(plane, mReflectionModelView, saved_projection);
                            LLGLDisable cull(GL_CULL_FACE);
                            updateCull(camera, mReflectedObjects, &plane);
                            stateSort(camera, mReflectedObjects);
                            renderGeom(camera);
                        }
                    }
                    gPipeline.popRenderTypeMask();
                }

                mWaterRef.flush();
            }

            glCullFace(GL_BACK);
            gGL.matrixMode(LLRender::MM_MODELVIEW);
            gGL.popMatrix();

            set_current_modelview(saved_modelview);
        }

        camera.setOrigin(camera_in.getOrigin());
        //render distortion map
        static bool last_update = true;
        if (last_update)
        {
            gPipeline.pushRenderTypeMask();

            camera.setFar(camera_in.getFar());
            clearRenderTypeMask(
                LLPipeline::RENDER_TYPE_WATER,
                LLPipeline::RENDER_TYPE_VOIDWATER,
                LLPipeline::RENDER_TYPE_GROUND,
                END_RENDER_TYPES);

            // intentionally inverted so that distortion map contents (objects under the water when we're above it)
            // will properly include water fog effects
            LLPipeline::sUnderWaterRender = !camera_is_underwater;

            if (LLPipeline::sUnderWaterRender)
            {
                clearRenderTypeMask(
                    LLPipeline::RENDER_TYPE_GROUND,
                    LLPipeline::RENDER_TYPE_SKY,
                    LLPipeline::RENDER_TYPE_CLOUDS,
                    LLPipeline::RENDER_TYPE_WL_SKY,
                    END_RENDER_TYPES);
            }
            LLViewerCamera::updateFrustumPlanes(camera);

            gGL.getTexUnit(0)->unbind(LLTexUnit::TT_TEXTURE);

            if (LLPipeline::sUnderWaterRender || LLDrawPoolWater::sNeedsDistortionUpdate)
            {
                LLPipeline::sDistortionRender = true;

                LLColor3 col = LLEnvironment::instance().getCurrentWater()->getWaterFogColor();
                glClearColor(col.mV[0], col.mV[1], col.mV[2], 0.f);

                // HACK FIX -- pretend underwater camera is the world camera to fix weird visibility artifacts
                // during distortion render (doesn't break main render because the camera is the same perspective
                // as world camera and occlusion culling is disabled for this pass)
                //LLViewerCamera::sCurCameraID = LLViewerCamera::CAMERA_WATER1;
                LLViewerCamera::sCurCameraID = LLViewerCamera::CAMERA_WORLD;

                mWaterDis.bindTarget();
                mWaterDis.getViewport(gGLViewport);

                gGL.setColorMask(true, true);
                mWaterDis.clear();
                gGL.setColorMask(true, false);

                F32 water_dist = water_height;

                //clip out geometry on the same side of water as the camera w/ enough margin to not include the water geo itself,
                // but not so much as to clip out parts of avatars that should be seen under the water in the distortion map
                LLPlane plane;

                if (camera_is_underwater)
                {
                    //nudge clip plane below water to avoid visible holes in objects intersecting water surface
                    water_dist /= LLPipeline::sDistortionWaterClipPlaneMargin;
                    //camera is below water, clip plane points up
                    pnorm.setVec(0, 0, -1);
                }
                else
                {
                    //nudge clip plane above water to avoid visible holes in objects intersecting water surface
                    water_dist *= LLPipeline::sDistortionWaterClipPlaneMargin;
                    //camera is above water, clip plane points down
                    pnorm = LLVector3(0, 0, 1);
                }

                plane.setVec(LLVector3(0, 0, water_dist), pnorm);

                LLGLUserClipPlane clip_plane(plane, saved_modelview, saved_projection);

                gGL.setColorMask(true, true);
                mWaterDis.clear();
                gGL.setColorMask(true, false);

                if (reflection_detail >= WATER_REFLECT_NONE_WATER_TRANSPARENT)
                {
                    updateCull(camera, mRefractedObjects, &plane);
                    stateSort(camera, mRefractedObjects);
                    renderGeom(camera);
                }

                gUIProgram.bind();

                LLWorld::getInstance()->renderPropertyLines();

                gUIProgram.unbind();

                mWaterDis.flush();
            }

            LLPipeline::sDistortionRender = false;

            gPipeline.popRenderTypeMask();
        }
        last_update = LLDrawPoolWater::sNeedsReflectionUpdate && LLDrawPoolWater::sNeedsDistortionUpdate;

        gPipeline.popRenderTypeMask();

        LLPipeline::sUnderWaterRender = false;
        LLPipeline::sReflectionRender = false;

        LLDrawPoolWater::sNeedsReflectionUpdate = FALSE;
        LLDrawPoolWater::sNeedsDistortionUpdate = FALSE;

        if (!LLRenderTarget::sUseFBO)
        {
            glClear(GL_DEPTH_BUFFER_BIT);
        }
        glClearColor(0.f, 0.f, 0.f, 0.f);
        gViewerWindow->setup3DViewport();

        LLGLState::checkStates();

        if (!skip_avatar_update)
        {
            gAgentAvatarp->updateAttachmentVisibility(gAgentCamera.getCameraMode());
        }

        LLViewerCamera::sCurCameraID = LLViewerCamera::CAMERA_WORLD;

        // restore occlusion culling
        LLPipeline::sUseOcclusion = occlude;
    }
    else
    {
        // Initial sky pass is still needed even if water reflection is not rendering
        bool camera_is_underwater = LLViewerCamera::getInstance()->cameraUnderWater();
        if (!camera_is_underwater)
        {
            gPipeline.pushRenderTypeMask();
            {
                gPipeline.andRenderTypeMask(
                    LLPipeline::RENDER_TYPE_SKY,
                    LLPipeline::RENDER_TYPE_WL_SKY,
                    LLPipeline::END_RENDER_TYPES);

                LLCamera camera = camera_in;
                camera.setFar(camera_in.getFar() * 0.75f);

                updateCull(camera, mSky);
                stateSort(camera, mSky);
                renderGeom(camera, TRUE);
            }
            gPipeline.popRenderTypeMask();
        }
    }
}

glh::matrix4f look(const LLVector3 pos, const LLVector3 dir, const LLVector3 up)
{
	glh::matrix4f ret;

	LLVector3 dirN;
	LLVector3 upN;
	LLVector3 lftN;

	lftN = dir % up;
	lftN.normVec();
	
	upN = lftN % dir;
	upN.normVec();
	
	dirN = dir;
	dirN.normVec();

	ret.m[ 0] = lftN[0];
	ret.m[ 1] = upN[0];
	ret.m[ 2] = -dirN[0];
	ret.m[ 3] = 0.f;

	ret.m[ 4] = lftN[1];
	ret.m[ 5] = upN[1];
	ret.m[ 6] = -dirN[1];
	ret.m[ 7] = 0.f;

	ret.m[ 8] = lftN[2];
	ret.m[ 9] = upN[2];
	ret.m[10] = -dirN[2];
	ret.m[11] = 0.f;

	ret.m[12] = -(lftN*pos);
	ret.m[13] = -(upN*pos);
	ret.m[14] = dirN*pos;
	ret.m[15] = 1.f;

	return ret;
}

glh::matrix4f scale_translate_to_fit(const LLVector3 min, const LLVector3 max)
{
	glh::matrix4f ret;
	ret.m[ 0] = 2/(max[0]-min[0]);
	ret.m[ 4] = 0;
	ret.m[ 8] = 0;
	ret.m[12] = -(max[0]+min[0])/(max[0]-min[0]);

	ret.m[ 1] = 0;
	ret.m[ 5] = 2/(max[1]-min[1]);
	ret.m[ 9] = 0;
	ret.m[13] = -(max[1]+min[1])/(max[1]-min[1]);

	ret.m[ 2] = 0;
	ret.m[ 6] = 0;
	ret.m[10] = 2/(max[2]-min[2]);
	ret.m[14] = -(max[2]+min[2])/(max[2]-min[2]);

	ret.m[ 3] = 0;
	ret.m[ 7] = 0;
	ret.m[11] = 0;
	ret.m[15] = 1;

	return ret;
}

static LLTrace::BlockTimerStatHandle FTM_SHADOW_RENDER("Render Shadows");
static LLTrace::BlockTimerStatHandle FTM_SHADOW_ALPHA("Alpha Shadow");
static LLTrace::BlockTimerStatHandle FTM_SHADOW_SIMPLE("Simple Shadow");
static LLTrace::BlockTimerStatHandle FTM_SHADOW_GEOM("Shadow Geom");

static LLTrace::BlockTimerStatHandle FTM_SHADOW_ALPHA_MASKED("Alpha Masked");
static LLTrace::BlockTimerStatHandle FTM_SHADOW_ALPHA_BLEND("Alpha Blend");
static LLTrace::BlockTimerStatHandle FTM_SHADOW_ALPHA_TREE("Alpha Tree");
static LLTrace::BlockTimerStatHandle FTM_SHADOW_ALPHA_GRASS("Alpha Grass");
static LLTrace::BlockTimerStatHandle FTM_SHADOW_FULLBRIGHT_ALPHA_MASKED("Fullbright Alpha Masked");

void LLPipeline::renderShadow(glh::matrix4f& view, glh::matrix4f& proj, LLCamera& shadow_cam, LLCullResult& result, bool use_shader, bool use_occlusion, U32 target_width)
{
    LL_PROFILE_ZONE_SCOPED_CATEGORY_PIPELINE; //LL_RECORD_BLOCK_TIME(FTM_SHADOW_RENDER);

    //disable occlusion culling for shadow passes (save setting to restore later)
    S32 occlude = LLPipeline::sUseOcclusion;
    if (!use_occlusion)
    {
        LLPipeline::sUseOcclusion = 0;
    }
    LLPipeline::sShadowRender = true;

    static const U32 types[] = {
        LLRenderPass::PASS_SIMPLE,
        LLRenderPass::PASS_FULLBRIGHT,
        LLRenderPass::PASS_SHINY,
        LLRenderPass::PASS_BUMP,
        LLRenderPass::PASS_FULLBRIGHT_SHINY ,
        LLRenderPass::PASS_MATERIAL,
        LLRenderPass::PASS_MATERIAL_ALPHA_EMISSIVE,
        LLRenderPass::PASS_SPECMAP,
        LLRenderPass::PASS_SPECMAP_EMISSIVE,
        LLRenderPass::PASS_NORMMAP,
        LLRenderPass::PASS_NORMMAP_EMISSIVE,
        LLRenderPass::PASS_NORMSPEC,
        LLRenderPass::PASS_NORMSPEC_EMISSIVE,
    };

    LLGLEnable cull(GL_CULL_FACE);

    //enable depth clamping if available
    LLGLEnable depth_clamp(gGLManager.mHasDepthClamp ? GL_DEPTH_CLAMP : 0);

    if (use_shader)
    {
        gDeferredShadowCubeProgram.bind();
    }

    LLRenderTarget& occlusion_target = mShadowOcclusion[LLViewerCamera::sCurCameraID - 1];

    occlusion_target.bindTarget();
    updateCull(shadow_cam, result);
    occlusion_target.flush();

    stateSort(shadow_cam, result);


    //generate shadow map
    gGL.matrixMode(LLRender::MM_PROJECTION);
    gGL.pushMatrix();
    gGL.loadMatrix(proj.m);
    gGL.matrixMode(LLRender::MM_MODELVIEW);
    gGL.pushMatrix();
    gGL.loadMatrix(view.m);

    stop_glerror();
    gGLLastMatrix = NULL;

    gGL.getTexUnit(0)->unbind(LLTexUnit::TT_TEXTURE);

    stop_glerror();

    LLEnvironment& environment = LLEnvironment::instance();

    LLVertexBuffer::unbind();

    for (int j = 0; j < 2; ++j) // 0 -- static, 1 -- rigged
    {
        bool rigged = j == 1;
        if (!use_shader)
        { //occlusion program is general purpose depth-only no-textures
            gOcclusionProgram.bind(rigged);
        }
        else
        {
            gDeferredShadowProgram.bind(rigged);
            LLGLSLShader::sCurBoundShaderPtr->uniform1i(LLShaderMgr::SUN_UP_FACTOR, environment.getIsSunUp() ? 1 : 0);
        }

        gGL.diffuseColor4f(1, 1, 1, 1);

        S32 shadow_detail = gSavedSettings.getS32("RenderShadowDetail");

        // if not using VSM, disable color writes
        if (shadow_detail <= 2)
        {
            gGL.setColorMask(false, false);
        }

        LL_PROFILE_ZONE_NAMED_CATEGORY_PIPELINE("shadow simple"); //LL_RECORD_BLOCK_TIME(FTM_SHADOW_SIMPLE);

        gGL.getTexUnit(0)->disable();
        for (U32 i = 0; i < sizeof(types) / sizeof(U32); ++i)
        {
            renderObjects(types[i], LLVertexBuffer::MAP_VERTEX, FALSE, FALSE, rigged);
        }
        gGL.getTexUnit(0)->enable(LLTexUnit::TT_TEXTURE);
        if (!use_shader)
        {
            gOcclusionProgram.unbind();
        }


    }

    if (use_shader)
    {
        LL_PROFILE_ZONE_NAMED_CATEGORY_PIPELINE("shadow geom"); //LL_RECORD_BLOCK_TIME(FTM_SHADOW_GEOM);

        gDeferredShadowProgram.unbind();
        renderGeomShadow(shadow_cam);
        gDeferredShadowProgram.bind();
        gDeferredShadowProgram.uniform1i(LLShaderMgr::SUN_UP_FACTOR, environment.getIsSunUp() ? 1 : 0);
    }
    else
    {
        LL_PROFILE_ZONE_NAMED_CATEGORY_PIPELINE("shadow geom"); //LL_RECORD_BLOCK_TIME(FTM_SHADOW_GEOM);

        renderGeomShadow(shadow_cam);
    }

    {
        LL_PROFILE_ZONE_NAMED_CATEGORY_PIPELINE("shadow alpha"); //LL_RECORD_BLOCK_TIME(FTM_SHADOW_ALPHA);

        for (int i = 0; i < 2; ++i)
        {
            bool rigged = i == 1;

            gDeferredShadowAlphaMaskProgram.bind(rigged);
            LLGLSLShader::sCurBoundShaderPtr->uniform1f(LLShaderMgr::DEFERRED_SHADOW_TARGET_WIDTH, (float)target_width);
            LLGLSLShader::sCurBoundShaderPtr->uniform1i(LLShaderMgr::SUN_UP_FACTOR, environment.getIsSunUp() ? 1 : 0);

            U32 mask = LLVertexBuffer::MAP_VERTEX |
                LLVertexBuffer::MAP_TEXCOORD0 |
                LLVertexBuffer::MAP_COLOR |
                LLVertexBuffer::MAP_TEXTURE_INDEX;

            {
                LL_PROFILE_ZONE_NAMED_CATEGORY_PIPELINE("shadow alpha masked"); //LL_RECORD_BLOCK_TIME(FTM_SHADOW_ALPHA_MASKED);
                renderMaskedObjects(LLRenderPass::PASS_ALPHA_MASK, mask, TRUE, TRUE, rigged);
            }

            {
                LL_PROFILE_ZONE_NAMED_CATEGORY_PIPELINE("shadow alpha blend"); //LL_RECORD_BLOCK_TIME(FTM_SHADOW_ALPHA_BLEND);
                LLGLSLShader::sCurBoundShaderPtr->setMinimumAlpha(0.598f);
                renderAlphaObjects(mask, TRUE, TRUE, rigged);
            }


            {
                LL_PROFILE_ZONE_NAMED_CATEGORY_PIPELINE("shadow fullbright alpha masked"); //LL_RECORD_BLOCK_TIME(FTM_SHADOW_FULLBRIGHT_ALPHA_MASKED);
                gDeferredShadowFullbrightAlphaMaskProgram.bind(rigged);
                LLGLSLShader::sCurBoundShaderPtr->uniform1f(LLShaderMgr::DEFERRED_SHADOW_TARGET_WIDTH, (float)target_width);
                LLGLSLShader::sCurBoundShaderPtr->uniform1i(LLShaderMgr::SUN_UP_FACTOR, environment.getIsSunUp() ? 1 : 0);
                renderFullbrightMaskedObjects(LLRenderPass::PASS_FULLBRIGHT_ALPHA_MASK, mask, TRUE, TRUE, rigged);
            }


            {
                LL_PROFILE_ZONE_NAMED_CATEGORY_PIPELINE("shadow alpha grass"); //LL_RECORD_BLOCK_TIME(FTM_SHADOW_ALPHA_GRASS);
                gDeferredTreeShadowProgram.bind(rigged);
                if (i == 0)
                {
                    LLGLSLShader::sCurBoundShaderPtr->setMinimumAlpha(0.598f);
                    renderObjects(LLRenderPass::PASS_GRASS, LLVertexBuffer::MAP_VERTEX | LLVertexBuffer::MAP_TEXCOORD0, TRUE);
                }

                U32 no_idx_mask = mask & ~LLVertexBuffer::MAP_TEXTURE_INDEX;
                renderMaskedObjects(LLRenderPass::PASS_NORMSPEC_MASK, no_idx_mask, true, false, rigged);
                renderMaskedObjects(LLRenderPass::PASS_MATERIAL_ALPHA_MASK, no_idx_mask, true, false, rigged);
                renderMaskedObjects(LLRenderPass::PASS_SPECMAP_MASK, no_idx_mask, true, false, rigged);
                renderMaskedObjects(LLRenderPass::PASS_NORMMAP_MASK, no_idx_mask, true, false, rigged);
            }
        }
    }

    //glCullFace(GL_BACK);

    gDeferredShadowCubeProgram.bind();
    gGLLastMatrix = NULL;
    gGL.loadMatrix(gGLModelView);

    LLRenderTarget& occlusion_source = mShadow[LLViewerCamera::sCurCameraID - 1];

    doOcclusion(shadow_cam, occlusion_source, occlusion_target);

    if (use_shader)
    {
        gDeferredShadowProgram.unbind();
    }

    gGL.setColorMask(true, true);

    gGL.matrixMode(LLRender::MM_PROJECTION);
    gGL.popMatrix();
    gGL.matrixMode(LLRender::MM_MODELVIEW);
    gGL.popMatrix();
    gGLLastMatrix = NULL;

    LLPipeline::sUseOcclusion = occlude;
    LLPipeline::sShadowRender = false;
}

bool LLPipeline::getVisiblePointCloud(LLCamera& camera, LLVector3& min, LLVector3& max, std::vector<LLVector3>& fp, LLVector3 light_dir)
{
    LL_PROFILE_ZONE_SCOPED_CATEGORY_PIPELINE;
	//get point cloud of intersection of frust and min, max

	if (getVisibleExtents(camera, min, max))
	{
		return false;
	}

	//get set of planes on bounding box
	LLPlane bp[] = { 
		LLPlane(min, LLVector3(-1,0,0)),
		LLPlane(min, LLVector3(0,-1,0)),
		LLPlane(min, LLVector3(0,0,-1)),
		LLPlane(max, LLVector3(1,0,0)),
		LLPlane(max, LLVector3(0,1,0)),
		LLPlane(max, LLVector3(0,0,1))};
	
	//potential points
	std::vector<LLVector3> pp;

	//add corners of AABB
	pp.push_back(LLVector3(min.mV[0], min.mV[1], min.mV[2]));
	pp.push_back(LLVector3(max.mV[0], min.mV[1], min.mV[2]));
	pp.push_back(LLVector3(min.mV[0], max.mV[1], min.mV[2]));
	pp.push_back(LLVector3(max.mV[0], max.mV[1], min.mV[2]));
	pp.push_back(LLVector3(min.mV[0], min.mV[1], max.mV[2]));
	pp.push_back(LLVector3(max.mV[0], min.mV[1], max.mV[2]));
	pp.push_back(LLVector3(min.mV[0], max.mV[1], max.mV[2]));
	pp.push_back(LLVector3(max.mV[0], max.mV[1], max.mV[2]));

	//add corners of camera frustum
	for (U32 i = 0; i < LLCamera::AGENT_FRUSTRUM_NUM; i++)
	{
		pp.push_back(camera.mAgentFrustum[i]);
	}


	//bounding box line segments
	U32 bs[] = 
			{
		0,1,
		1,3,
		3,2,
		2,0,

		4,5,
		5,7,
		7,6,
		6,4,

		0,4,
		1,5,
		3,7,
		2,6
	};

	for (U32 i = 0; i < 12; i++)
	{ //for each line segment in bounding box
		for (U32 j = 0; j < LLCamera::AGENT_PLANE_NO_USER_CLIP_NUM; j++) 
		{ //for each plane in camera frustum
			const LLPlane& cp = camera.getAgentPlane(j);
			const LLVector3& v1 = pp[bs[i*2+0]];
			const LLVector3& v2 = pp[bs[i*2+1]];
			LLVector3 n;
			cp.getVector3(n);

			LLVector3 line = v1-v2;

			F32 d1 = line*n;
			F32 d2 = -cp.dist(v2);

			F32 t = d2/d1;

			if (t > 0.f && t < 1.f)
			{
				LLVector3 intersect = v2+line*t;
				pp.push_back(intersect);
			}
		}
	}
			
	//camera frustum line segments
	const U32 fs[] =
	{
		0,1,
		1,2,
		2,3,
		3,0,

		4,5,
		5,6,
		6,7,
		7,4,
	
		0,4,
		1,5,
		2,6,
		3,7	
	};

	for (U32 i = 0; i < 12; i++)
	{
		for (U32 j = 0; j < 6; ++j)
		{
			const LLVector3& v1 = pp[fs[i*2+0]+8];
			const LLVector3& v2 = pp[fs[i*2+1]+8];
			const LLPlane& cp = bp[j];
			LLVector3 n;
			cp.getVector3(n);

			LLVector3 line = v1-v2;

			F32 d1 = line*n;
			F32 d2 = -cp.dist(v2);

			F32 t = d2/d1;

			if (t > 0.f && t < 1.f)
			{
				LLVector3 intersect = v2+line*t;
				pp.push_back(intersect);
			}	
		}
	}

	LLVector3 ext[] = { min-LLVector3(0.05f,0.05f,0.05f),
		max+LLVector3(0.05f,0.05f,0.05f) };

	for (U32 i = 0; i < pp.size(); ++i)
	{
		bool found = true;

		const F32* p = pp[i].mV;
			
		for (U32 j = 0; j < 3; ++j)
		{
			if (p[j] < ext[0].mV[j] ||
				p[j] > ext[1].mV[j])
			{
				found = false;
				break;
			}
		}
				
		for (U32 j = 0; j < LLCamera::AGENT_PLANE_NO_USER_CLIP_NUM; ++j)
		{
			const LLPlane& cp = camera.getAgentPlane(j);
			F32 dist = cp.dist(pp[i]);
			if (dist > 0.05f) //point is above some plane, not contained
			{
				found = false;
				break;
			}
		}

		if (found)
		{
			fp.push_back(pp[i]);
		}
	}
	
	if (fp.empty())
	{
		return false;
	}
	
	return true;
}

void LLPipeline::renderHighlight(const LLViewerObject* obj, F32 fade)
{
	if (obj && obj->getVolume())
	{
		for (LLViewerObject::child_list_t::const_iterator iter = obj->getChildren().begin(); iter != obj->getChildren().end(); ++iter)
		{
			renderHighlight(*iter, fade);
		}

		LLDrawable* drawable = obj->mDrawable;
		if (drawable)
		{
			for (S32 i = 0; i < drawable->getNumFaces(); ++i)
			{
				LLFace* face = drawable->getFace(i);
				if (face)
				{
					face->renderSelected(LLViewerTexture::sNullImagep, LLColor4(1,1,1,fade));
				}
			}
		}
	}
}

void LLPipeline::generateHighlight(LLCamera& camera)
{
	//render highlighted object as white into offscreen render target
	if (mHighlightObject.notNull())
	{
		mHighlightSet.insert(HighlightItem(mHighlightObject));
	}
	
	if (!mHighlightSet.empty())
	{
		F32 transition = gFrameIntervalSeconds.value()/RenderHighlightFadeTime;

		LLGLDisable test(GL_ALPHA_TEST);
		LLGLDepthTest depth(GL_FALSE);
		mHighlight.bindTarget();
		disableLights();
		gGL.setColorMask(true, true);
		mHighlight.clear();

        gHighlightProgram.bind();

		gGL.getTexUnit(0)->bind(LLViewerFetchedTexture::sWhiteImagep);
		for (std::set<HighlightItem>::iterator iter = mHighlightSet.begin(); iter != mHighlightSet.end(); )
		{
			std::set<HighlightItem>::iterator cur_iter = iter++;

			if (cur_iter->mItem.isNull())
			{
				mHighlightSet.erase(cur_iter);
				continue;
			}

			if (cur_iter->mItem == mHighlightObject)
			{
				cur_iter->incrFade(transition); 
			}
			else
			{
				cur_iter->incrFade(-transition);
				if (cur_iter->mFade <= 0.f)
				{
					mHighlightSet.erase(cur_iter);
					continue;
				}
			}

			renderHighlight(cur_iter->mItem->getVObj(), cur_iter->mFade);
		}

		mHighlight.flush();
		gGL.setColorMask(true, false);
		gViewerWindow->setup3DViewport();
	}
}

LLRenderTarget* LLPipeline::getShadowTarget(U32 i)
{
    return &mShadow[i];
}

static LLTrace::BlockTimerStatHandle FTM_GEN_SUN_SHADOW("Gen Sun Shadow");
static LLTrace::BlockTimerStatHandle FTM_GEN_SUN_SHADOW_SPOT_RENDER("Spot Shadow Render");

void LLPipeline::generateSunShadow(LLCamera& camera)
{
	if (!sRenderDeferred || RenderShadowDetail <= 0)
	{
		return;
	}

	LL_PROFILE_ZONE_SCOPED_CATEGORY_PIPELINE; //LL_RECORD_BLOCK_TIME(FTM_GEN_SUN_SHADOW);

	bool skip_avatar_update = false;
	if (!isAgentAvatarValid() || gAgentCamera.getCameraAnimating() || gAgentCamera.getCameraMode() != CAMERA_MODE_MOUSELOOK || !LLVOAvatar::sVisibleInFirstPerson)
	{

		skip_avatar_update = true;
	}

	if (!skip_avatar_update)
	{
		gAgentAvatarp->updateAttachmentVisibility(CAMERA_MODE_THIRD_PERSON);
	}

	F64 last_modelview[16];
	F64 last_projection[16];
	for (U32 i = 0; i < 16; i++)
	{ //store last_modelview of world camera
		last_modelview[i] = gGLLastModelView[i];
		last_projection[i] = gGLLastProjection[i];
	}

	pushRenderTypeMask();
	andRenderTypeMask(LLPipeline::RENDER_TYPE_SIMPLE,
					LLPipeline::RENDER_TYPE_ALPHA,
					LLPipeline::RENDER_TYPE_GRASS,
					LLPipeline::RENDER_TYPE_FULLBRIGHT,
					LLPipeline::RENDER_TYPE_BUMP,
					LLPipeline::RENDER_TYPE_VOLUME,
					LLPipeline::RENDER_TYPE_AVATAR,
					LLPipeline::RENDER_TYPE_CONTROL_AV,
					LLPipeline::RENDER_TYPE_TREE, 
					LLPipeline::RENDER_TYPE_TERRAIN,
					LLPipeline::RENDER_TYPE_WATER,
					LLPipeline::RENDER_TYPE_VOIDWATER,
					LLPipeline::RENDER_TYPE_PASS_ALPHA,
					LLPipeline::RENDER_TYPE_PASS_ALPHA_MASK,
					LLPipeline::RENDER_TYPE_PASS_FULLBRIGHT_ALPHA_MASK,
					LLPipeline::RENDER_TYPE_PASS_GRASS,
					LLPipeline::RENDER_TYPE_PASS_SIMPLE,
					LLPipeline::RENDER_TYPE_PASS_BUMP,
					LLPipeline::RENDER_TYPE_PASS_FULLBRIGHT,
					LLPipeline::RENDER_TYPE_PASS_SHINY,
					LLPipeline::RENDER_TYPE_PASS_FULLBRIGHT_SHINY,
					LLPipeline::RENDER_TYPE_PASS_MATERIAL,
					LLPipeline::RENDER_TYPE_PASS_MATERIAL_ALPHA,
					LLPipeline::RENDER_TYPE_PASS_MATERIAL_ALPHA_MASK,
					LLPipeline::RENDER_TYPE_PASS_MATERIAL_ALPHA_EMISSIVE,
					LLPipeline::RENDER_TYPE_PASS_SPECMAP,
					LLPipeline::RENDER_TYPE_PASS_SPECMAP_BLEND,
					LLPipeline::RENDER_TYPE_PASS_SPECMAP_MASK,
					LLPipeline::RENDER_TYPE_PASS_SPECMAP_EMISSIVE,
					LLPipeline::RENDER_TYPE_PASS_NORMMAP,
					LLPipeline::RENDER_TYPE_PASS_NORMMAP_BLEND,
					LLPipeline::RENDER_TYPE_PASS_NORMMAP_MASK,
					LLPipeline::RENDER_TYPE_PASS_NORMMAP_EMISSIVE,
					LLPipeline::RENDER_TYPE_PASS_NORMSPEC,
					LLPipeline::RENDER_TYPE_PASS_NORMSPEC_BLEND,
					LLPipeline::RENDER_TYPE_PASS_NORMSPEC_MASK,
					LLPipeline::RENDER_TYPE_PASS_NORMSPEC_EMISSIVE,
                    LLPipeline::RENDER_TYPE_PASS_ALPHA_MASK_RIGGED,
                    LLPipeline::RENDER_TYPE_PASS_FULLBRIGHT_ALPHA_MASK_RIGGED,
                    LLPipeline::RENDER_TYPE_PASS_SIMPLE_RIGGED,
                    LLPipeline::RENDER_TYPE_PASS_BUMP_RIGGED,
                    LLPipeline::RENDER_TYPE_PASS_FULLBRIGHT_RIGGED,
                    LLPipeline::RENDER_TYPE_PASS_SHINY_RIGGED,
                    LLPipeline::RENDER_TYPE_PASS_FULLBRIGHT_SHINY_RIGGED,
                    LLPipeline::RENDER_TYPE_PASS_MATERIAL_RIGGED,
                    LLPipeline::RENDER_TYPE_PASS_MATERIAL_ALPHA_RIGGED,
                    LLPipeline::RENDER_TYPE_PASS_MATERIAL_ALPHA_MASK_RIGGED,
                    LLPipeline::RENDER_TYPE_PASS_MATERIAL_ALPHA_EMISSIVE_RIGGED,
                    LLPipeline::RENDER_TYPE_PASS_SPECMAP_RIGGED,
                    LLPipeline::RENDER_TYPE_PASS_SPECMAP_BLEND_RIGGED,
                    LLPipeline::RENDER_TYPE_PASS_SPECMAP_MASK_RIGGED,
                    LLPipeline::RENDER_TYPE_PASS_SPECMAP_EMISSIVE_RIGGED,
                    LLPipeline::RENDER_TYPE_PASS_NORMMAP_RIGGED,
                    LLPipeline::RENDER_TYPE_PASS_NORMMAP_BLEND_RIGGED,
                    LLPipeline::RENDER_TYPE_PASS_NORMMAP_MASK_RIGGED,
                    LLPipeline::RENDER_TYPE_PASS_NORMMAP_EMISSIVE_RIGGED,
                    LLPipeline::RENDER_TYPE_PASS_NORMSPEC_RIGGED,
                    LLPipeline::RENDER_TYPE_PASS_NORMSPEC_BLEND_RIGGED,
                    LLPipeline::RENDER_TYPE_PASS_NORMSPEC_MASK_RIGGED,
                    LLPipeline::RENDER_TYPE_PASS_NORMSPEC_EMISSIVE_RIGGED,
					END_RENDER_TYPES);

	gGL.setColorMask(false, false);

    LLEnvironment& environment = LLEnvironment::instance();

	//get sun view matrix
	
	//store current projection/modelview matrix
	glh::matrix4f saved_proj = get_current_projection();
	glh::matrix4f saved_view = get_current_modelview();
	glh::matrix4f inv_view = saved_view.inverse();

	glh::matrix4f view[6];
	glh::matrix4f proj[6];
	
	//clip contains parallel split distances for 3 splits
	LLVector3 clip = RenderShadowClipPlanes;

    LLVector3 caster_dir(environment.getIsSunUp() ? mSunDir : mMoonDir);

	//F32 slope_threshold = gSavedSettings.getF32("RenderShadowSlopeThreshold");

	//far clip on last split is minimum of camera view distance and 128
	mSunClipPlanes = LLVector4(clip, clip.mV[2] * clip.mV[2]/clip.mV[1]);

	clip = RenderShadowOrthoClipPlanes;
	mSunOrthoClipPlanes = LLVector4(clip, clip.mV[2]*clip.mV[2]/clip.mV[1]);

	//currently used for amount to extrude frusta corners for constructing shadow frusta
	//LLVector3 n = RenderShadowNearDist;
	//F32 nearDist[] = { n.mV[0], n.mV[1], n.mV[2], n.mV[2] };

	//put together a universal "near clip" plane for shadow frusta
	LLPlane shadow_near_clip;
	{
		LLVector3 p = gAgent.getPositionAgent();
		p += caster_dir * RenderFarClip*2.f;
		shadow_near_clip.setVec(p, caster_dir);
	}

	LLVector3 lightDir = -caster_dir;
	lightDir.normVec();

	glh::vec3f light_dir(lightDir.mV);

	//create light space camera matrix
	
	LLVector3 at = lightDir;

	LLVector3 up = camera.getAtAxis();

	if (fabsf(up*lightDir) > 0.75f)
	{
		up = camera.getUpAxis();
	}

	/*LLVector3 left = up%at;
	up = at%left;*/

	up.normVec();
	at.normVec();
	
	
	LLCamera main_camera = camera;
	
	F32 near_clip = 0.f;
	{
		//get visible point cloud
		std::vector<LLVector3> fp;

		main_camera.calcAgentFrustumPlanes(main_camera.mAgentFrustum);
		
		LLVector3 min,max;
		getVisiblePointCloud(main_camera,min,max,fp);

		if (fp.empty())
		{
			if (!hasRenderDebugMask(RENDER_DEBUG_SHADOW_FRUSTA))
			{
				mShadowCamera[0] = main_camera;
				mShadowExtents[0][0] = min;
				mShadowExtents[0][1] = max;

				mShadowFrustPoints[0].clear();
				mShadowFrustPoints[1].clear();
				mShadowFrustPoints[2].clear();
				mShadowFrustPoints[3].clear();
			}
			popRenderTypeMask();

			if (!skip_avatar_update)
			{
				gAgentAvatarp->updateAttachmentVisibility(gAgentCamera.getCameraMode());
			}

			return;
		}

		//get good split distances for frustum
		for (U32 i = 0; i < fp.size(); ++i)
		{
			glh::vec3f v(fp[i].mV);
			saved_view.mult_matrix_vec(v);
			fp[i].setVec(v.v);
		}

		min = fp[0];
		max = fp[0];

		//get camera space bounding box
		for (U32 i = 1; i < fp.size(); ++i)
		{
			update_min_max(min, max, fp[i]);
		}

		near_clip    = llclamp(-max.mV[2], 0.01f, 4.0f);
		F32 far_clip = llclamp(-min.mV[2]*2.f, 16.0f, 512.0f);

		//far_clip = llmin(far_clip, 128.f);
		far_clip = llmin(far_clip, camera.getFar());

		F32 range = far_clip-near_clip;

		LLVector3 split_exp = RenderShadowSplitExponent;

		F32 da = 1.f-llmax( fabsf(lightDir*up), fabsf(lightDir*camera.getLeftAxis()) );
		
		da = powf(da, split_exp.mV[2]);

		F32 sxp = split_exp.mV[1] + (split_exp.mV[0]-split_exp.mV[1])*da;
		
		for (U32 i = 0; i < 4; ++i)
		{
			F32 x = (F32)(i+1)/4.f;
			x = powf(x, sxp);
			mSunClipPlanes.mV[i] = near_clip+range*x;
		}

		mSunClipPlanes.mV[0] *= 1.25f; //bump back first split for transition padding
	}

	// convenience array of 4 near clip plane distances
	F32 dist[] = { near_clip, mSunClipPlanes.mV[0], mSunClipPlanes.mV[1], mSunClipPlanes.mV[2], mSunClipPlanes.mV[3] };
	

	if (mSunDiffuse == LLColor4::black)
	{ //sun diffuse is totally black, shadows don't matter
        skipRenderingShadows();
	}
	else
	{
		for (S32 j = 0; j < 4; j++)
		{
			if (!hasRenderDebugMask(RENDER_DEBUG_SHADOW_FRUSTA))
			{
				mShadowFrustPoints[j].clear();
			}

			LLViewerCamera::sCurCameraID = (LLViewerCamera::eCameraID)(LLViewerCamera::CAMERA_SHADOW0+j);

			//restore render matrices
			set_current_modelview(saved_view);
			set_current_projection(saved_proj);

			LLVector3 eye = camera.getOrigin();

			//camera used for shadow cull/render
			LLCamera shadow_cam;
		
			//create world space camera frustum for this split
			shadow_cam = camera;
			shadow_cam.setFar(16.f);
	
			LLViewerCamera::updateFrustumPlanes(shadow_cam, FALSE, FALSE, TRUE);

			LLVector3* frust = shadow_cam.mAgentFrustum;

			LLVector3 pn = shadow_cam.getAtAxis();
		
			LLVector3 min, max;

			//construct 8 corners of split frustum section
			for (U32 i = 0; i < 4; i++)
			{
				LLVector3 delta = frust[i+4]-eye;
				delta += (frust[i+4]-frust[(i+2)%4+4])*0.05f;
				delta.normVec();
				F32 dp = delta*pn;
				frust[i] = eye + (delta*dist[j]*0.75f)/dp;
				frust[i+4] = eye + (delta*dist[j+1]*1.25f)/dp;
			}
						
			shadow_cam.calcAgentFrustumPlanes(frust);
			shadow_cam.mFrustumCornerDist = 0.f;
		
			if (!gPipeline.hasRenderDebugMask(LLPipeline::RENDER_DEBUG_SHADOW_FRUSTA))
			{
				mShadowCamera[j] = shadow_cam;
			}

			std::vector<LLVector3> fp;

			if (!gPipeline.getVisiblePointCloud(shadow_cam, min, max, fp, lightDir)
                || j > RenderShadowSplits)
			{
				//no possible shadow receivers
				if (!gPipeline.hasRenderDebugMask(LLPipeline::RENDER_DEBUG_SHADOW_FRUSTA))
				{
					mShadowExtents[j][0] = LLVector3();
					mShadowExtents[j][1] = LLVector3();
					mShadowCamera[j+4] = shadow_cam;
				}

				mShadow[j].bindTarget();
				{
					LLGLDepthTest depth(GL_TRUE);
					mShadow[j].clear();
				}
				mShadow[j].flush();

				mShadowError.mV[j] = 0.f;
				mShadowFOV.mV[j] = 0.f;

				continue;
			}

			if (!gPipeline.hasRenderDebugMask(LLPipeline::RENDER_DEBUG_SHADOW_FRUSTA))
			{
				mShadowExtents[j][0] = min;
				mShadowExtents[j][1] = max;
				mShadowFrustPoints[j] = fp;
			}
				

			//find a good origin for shadow projection
			LLVector3 origin;

			//get a temporary view projection
			view[j] = look(camera.getOrigin(), lightDir, -up);

			std::vector<LLVector3> wpf;

			for (U32 i = 0; i < fp.size(); i++)
			{
				glh::vec3f p = glh::vec3f(fp[i].mV);
				view[j].mult_matrix_vec(p);
				wpf.push_back(LLVector3(p.v));
			}

			min = wpf[0];
			max = wpf[0];

			for (U32 i = 0; i < fp.size(); ++i)
			{ //get AABB in camera space
				update_min_max(min, max, wpf[i]);
			}

			// Construct a perspective transform with perspective along y-axis that contains
			// points in wpf
			//Known:
			// - far clip plane
			// - near clip plane
			// - points in frustum
			//Find:
			// - origin

			//get some "interesting" points of reference
			LLVector3 center = (min+max)*0.5f;
			LLVector3 size = (max-min)*0.5f;
			LLVector3 near_center = center;
			near_center.mV[1] += size.mV[1]*2.f;
		
		
			//put all points in wpf in quadrant 0, reletive to center of min/max
			//get the best fit line using least squares
			F32 bfm = 0.f;
			F32 bfb = 0.f;

			for (U32 i = 0; i < wpf.size(); ++i)
			{
				wpf[i] -= center;
				wpf[i].mV[0] = fabsf(wpf[i].mV[0]);
				wpf[i].mV[2] = fabsf(wpf[i].mV[2]);
			}

			if (!wpf.empty())
			{ 
				F32 sx = 0.f;
				F32 sx2 = 0.f;
				F32 sy = 0.f;
				F32 sxy = 0.f;
			
				for (U32 i = 0; i < wpf.size(); ++i)
				{		
					sx += wpf[i].mV[0];
					sx2 += wpf[i].mV[0]*wpf[i].mV[0];
					sy += wpf[i].mV[1];
					sxy += wpf[i].mV[0]*wpf[i].mV[1]; 
				}

				bfm = (sy*sx-wpf.size()*sxy)/(sx*sx-wpf.size()*sx2);
				bfb = (sx*sxy-sy*sx2)/(sx*sx-bfm*sx2);
			}
		
			{
				// best fit line is y=bfm*x+bfb
		
				//find point that is furthest to the right of line
				F32 off_x = -1.f;
				LLVector3 lp;

				for (U32 i = 0; i < wpf.size(); ++i)
				{
					//y = bfm*x+bfb
					//x = (y-bfb)/bfm
					F32 lx = (wpf[i].mV[1]-bfb)/bfm;

					lx = wpf[i].mV[0]-lx;
				
					if (off_x < lx)
					{
						off_x = lx;
						lp = wpf[i];
					}
				}

				//get line with slope bfm through lp
				// bfb = y-bfm*x
				bfb = lp.mV[1]-bfm*lp.mV[0];

				//calculate error
				mShadowError.mV[j] = 0.f;

				for (U32 i = 0; i < wpf.size(); ++i)
				{
					F32 lx = (wpf[i].mV[1]-bfb)/bfm;
					mShadowError.mV[j] += fabsf(wpf[i].mV[0]-lx);
				}

				mShadowError.mV[j] /= wpf.size();
				mShadowError.mV[j] /= size.mV[0];

				if (mShadowError.mV[j] > RenderShadowErrorCutoff)
				{ //just use ortho projection
					mShadowFOV.mV[j] = -1.f;
					origin.clearVec();
					proj[j] = gl_ortho(min.mV[0], max.mV[0],
										min.mV[1], max.mV[1],
										-max.mV[2], -min.mV[2]);
				}
				else
				{
					//origin is where line x = 0;
					origin.setVec(0,bfb,0);

					F32 fovz = 1.f;
					F32 fovx = 1.f;
				
					LLVector3 zp;
					LLVector3 xp;

					for (U32 i = 0; i < wpf.size(); ++i)
					{
						LLVector3 atz = wpf[i]-origin;
						atz.mV[0] = 0.f;
						atz.normVec();
						if (fovz > -atz.mV[1])
						{
							zp = wpf[i];
							fovz = -atz.mV[1];
						}
					
						LLVector3 atx = wpf[i]-origin;
						atx.mV[2] = 0.f;
						atx.normVec();
						if (fovx > -atx.mV[1])
						{
							fovx = -atx.mV[1];
							xp = wpf[i];
						}
					}

					fovx = acos(fovx);
					fovz = acos(fovz);

					F32 cutoff = llmin((F32) RenderShadowFOVCutoff, 1.4f);
				
					mShadowFOV.mV[j] = fovx;
				
					if (fovx < cutoff && fovz > cutoff)
					{
						//x is a good fit, but z is too big, move away from zp enough so that fovz matches cutoff
						F32 d = zp.mV[2]/tan(cutoff);
						F32 ny = zp.mV[1] + fabsf(d);

						origin.mV[1] = ny;

						fovz = 1.f;
						fovx = 1.f;

						for (U32 i = 0; i < wpf.size(); ++i)
						{
							LLVector3 atz = wpf[i]-origin;
							atz.mV[0] = 0.f;
							atz.normVec();
							fovz = llmin(fovz, -atz.mV[1]);

							LLVector3 atx = wpf[i]-origin;
							atx.mV[2] = 0.f;
							atx.normVec();
							fovx = llmin(fovx, -atx.mV[1]);
						}

						fovx = acos(fovx);
						fovz = acos(fovz);

						mShadowFOV.mV[j] = cutoff;
					}

				
					origin += center;
			
					F32 ynear = -(max.mV[1]-origin.mV[1]);
					F32 yfar = -(min.mV[1]-origin.mV[1]);
				
					if (ynear < 0.1f) //keep a sensible near clip plane
					{
						F32 diff = 0.1f-ynear;
						origin.mV[1] += diff;
						ynear += diff;
						yfar += diff;
					}
								
					if (fovx > cutoff)
					{ //just use ortho projection
						origin.clearVec();
						mShadowError.mV[j] = -1.f;
						proj[j] = gl_ortho(min.mV[0], max.mV[0],
								min.mV[1], max.mV[1],
								-max.mV[2], -min.mV[2]);
					}
					else
					{
						//get perspective projection
						view[j] = view[j].inverse();

						glh::vec3f origin_agent(origin.mV);
					
						//translate view to origin
						view[j].mult_matrix_vec(origin_agent);

						eye = LLVector3(origin_agent.v);

						if (!hasRenderDebugMask(LLPipeline::RENDER_DEBUG_SHADOW_FRUSTA))
						{
							mShadowFrustOrigin[j] = eye;
						}
				
						view[j] = look(LLVector3(origin_agent.v), lightDir, -up);

						F32 fx = 1.f/tanf(fovx);
						F32 fz = 1.f/tanf(fovz);

						proj[j] = glh::matrix4f(-fx, 0, 0, 0,
												0, (yfar+ynear)/(ynear-yfar), 0, (2.f*yfar*ynear)/(ynear-yfar),
												0, 0, -fz, 0,
												0, -1.f, 0, 0);
					}
				}
			}

			//shadow_cam.setFar(128.f);
			shadow_cam.setOriginAndLookAt(eye, up, center);

			shadow_cam.setOrigin(0,0,0);

			set_current_modelview(view[j]);
			set_current_projection(proj[j]);

			LLViewerCamera::updateFrustumPlanes(shadow_cam, FALSE, FALSE, TRUE);

			//shadow_cam.ignoreAgentFrustumPlane(LLCamera::AGENT_PLANE_NEAR);
			shadow_cam.getAgentPlane(LLCamera::AGENT_PLANE_NEAR).set(shadow_near_clip);

			//translate and scale to from [-1, 1] to [0, 1]
			glh::matrix4f trans(0.5f, 0.f, 0.f, 0.5f,
							0.f, 0.5f, 0.f, 0.5f,
							0.f, 0.f, 0.5f, 0.5f,
							0.f, 0.f, 0.f, 1.f);

			set_current_modelview(view[j]);
			set_current_projection(proj[j]);

			for (U32 i = 0; i < 16; i++)
			{
				gGLLastModelView[i] = mShadowModelview[j].m[i];
				gGLLastProjection[i] = mShadowProjection[j].m[i];
			}

			mShadowModelview[j] = view[j];
			mShadowProjection[j] = proj[j];
			mSunShadowMatrix[j] = trans*proj[j]*view[j]*inv_view;
		
			stop_glerror();

			mShadow[j].bindTarget();
			mShadow[j].getViewport(gGLViewport);
			mShadow[j].clear();
		
			U32 target_width = mShadow[j].getWidth();

			{
				static LLCullResult result[4];
				renderShadow(view[j], proj[j], shadow_cam, result[j], TRUE, FALSE, target_width);
			}

			mShadow[j].flush();
 
			if (!gPipeline.hasRenderDebugMask(LLPipeline::RENDER_DEBUG_SHADOW_FRUSTA))
			{
				mShadowCamera[j+4] = shadow_cam;
			}
		}
	}

	
	//hack to disable projector shadows 
	bool gen_shadow = RenderShadowDetail > 1;

	if (gen_shadow)
	{
		LLTrace::CountStatHandle<>* velocity_stat = LLViewerCamera::getVelocityStat();
		F32 fade_amt = gFrameIntervalSeconds.value() 
			* llmax(LLTrace::get_frame_recording().getLastRecording().getSum(*velocity_stat) / LLTrace::get_frame_recording().getLastRecording().getDuration().value(), 1.0);

		//update shadow targets
		for (U32 i = 0; i < 2; i++)
		{ //for each current shadow
			LLViewerCamera::sCurCameraID = (LLViewerCamera::eCameraID)(LLViewerCamera::CAMERA_SHADOW4+i);

			if (mShadowSpotLight[i].notNull() && 
				(mShadowSpotLight[i] == mTargetShadowSpotLight[0] ||
				mShadowSpotLight[i] == mTargetShadowSpotLight[1]))
			{ //keep this spotlight
				mSpotLightFade[i] = llmin(mSpotLightFade[i]+fade_amt, 1.f);
			}
			else
			{ //fade out this light
				mSpotLightFade[i] = llmax(mSpotLightFade[i]-fade_amt, 0.f);
				
				if (mSpotLightFade[i] == 0.f || mShadowSpotLight[i].isNull())
				{ //faded out, grab one of the pending spots (whichever one isn't already taken)
					if (mTargetShadowSpotLight[0] != mShadowSpotLight[(i+1)%2])
					{
						mShadowSpotLight[i] = mTargetShadowSpotLight[0];
					}
					else
					{
						mShadowSpotLight[i] = mTargetShadowSpotLight[1];
					}
				}
			}
		}

		for (S32 i = 0; i < 2; i++)
		{
			set_current_modelview(saved_view);
			set_current_projection(saved_proj);

			if (mShadowSpotLight[i].isNull())
			{
				continue;
			}

			LLVOVolume* volume = mShadowSpotLight[i]->getVOVolume();

			if (!volume)
			{
				mShadowSpotLight[i] = NULL;
				continue;
			}

			LLDrawable* drawable = mShadowSpotLight[i];

			LLVector3 params = volume->getSpotLightParams();
			F32 fov = params.mV[0];

			//get agent->light space matrix (modelview)
			LLVector3 center = drawable->getPositionAgent();
			LLQuaternion quat = volume->getRenderRotation();

			//get near clip plane
			LLVector3 scale = volume->getScale();
			LLVector3 at_axis(0,0,-scale.mV[2]*0.5f);
			at_axis *= quat;

			LLVector3 np = center+at_axis;
			at_axis.normVec();

			//get origin that has given fov for plane np, at_axis, and given scale
			F32 dist = (scale.mV[1]*0.5f)/tanf(fov*0.5f);

			LLVector3 origin = np - at_axis*dist;

			LLMatrix4 mat(quat, LLVector4(origin, 1.f));

			view[i+4] = glh::matrix4f((F32*) mat.mMatrix);

			view[i+4] = view[i+4].inverse();

			//get perspective matrix
			F32 near_clip = dist+0.01f;
			F32 width = scale.mV[VX];
			F32 height = scale.mV[VY];
			F32 far_clip = dist+volume->getLightRadius()*1.5f;

			F32 fovy = fov * RAD_TO_DEG;
			F32 aspect = width/height;
			
			proj[i+4] = gl_perspective(fovy, aspect, near_clip, far_clip);

			//translate and scale to from [-1, 1] to [0, 1]
			glh::matrix4f trans(0.5f, 0.f, 0.f, 0.5f,
							0.f, 0.5f, 0.f, 0.5f,
							0.f, 0.f, 0.5f, 0.5f,
							0.f, 0.f, 0.f, 1.f);

			set_current_modelview(view[i+4]);
			set_current_projection(proj[i+4]);

			mSunShadowMatrix[i+4] = trans*proj[i+4]*view[i+4]*inv_view;
			
			for (U32 j = 0; j < 16; j++)
			{
				gGLLastModelView[j] = mShadowModelview[i+4].m[j];
				gGLLastProjection[j] = mShadowProjection[i+4].m[j];
			}

			mShadowModelview[i+4] = view[i+4];
			mShadowProjection[i+4] = proj[i+4];

			LLCamera shadow_cam = camera;
			shadow_cam.setFar(far_clip);
			shadow_cam.setOrigin(origin);

			LLViewerCamera::updateFrustumPlanes(shadow_cam, FALSE, FALSE, TRUE);

			stop_glerror();

			mShadow[i+4].bindTarget();
			mShadow[i+4].getViewport(gGLViewport);
			mShadow[i+4].clear();

			U32 target_width = mShadow[i+4].getWidth();

			static LLCullResult result[2];

			LLViewerCamera::sCurCameraID = (LLViewerCamera::eCameraID)(LLViewerCamera::CAMERA_SHADOW0 + i + 4);

            RenderSpotLight = drawable;            

			renderShadow(view[i+4], proj[i+4], shadow_cam, result[i], FALSE, FALSE, target_width);

            RenderSpotLight = nullptr;

			mShadow[i+4].flush();
 		}
	}
	else
	{ //no spotlight shadows
		mShadowSpotLight[0] = mShadowSpotLight[1] = NULL;
	}


	if (!CameraOffset)
	{
		set_current_modelview(saved_view);
		set_current_projection(saved_proj);
	}
	else
	{
		set_current_modelview(view[1]);
		set_current_projection(proj[1]);
		gGL.loadMatrix(view[1].m);
		gGL.matrixMode(LLRender::MM_PROJECTION);
		gGL.loadMatrix(proj[1].m);
		gGL.matrixMode(LLRender::MM_MODELVIEW);
	}
	gGL.setColorMask(true, false);

	for (U32 i = 0; i < 16; i++)
	{
		gGLLastModelView[i] = last_modelview[i];
		gGLLastProjection[i] = last_projection[i];
	}

	popRenderTypeMask();

	if (!skip_avatar_update)
	{
		gAgentAvatarp->updateAttachmentVisibility(gAgentCamera.getCameraMode());
	}
}

void LLPipeline::renderGroups(LLRenderPass* pass, U32 type, U32 mask, bool texture)
{
	for (LLCullResult::sg_iterator i = sCull->beginVisibleGroups(); i != sCull->endVisibleGroups(); ++i)
	{
		LLSpatialGroup* group = *i;
		if (!group->isDead() &&
			(!sUseOcclusion || !group->isOcclusionState(LLSpatialGroup::OCCLUDED)) &&
			gPipeline.hasRenderType(group->getSpatialPartition()->mDrawableType) &&
			group->mDrawMap.find(type) != group->mDrawMap.end())
		{
			pass->renderGroup(group,type,mask,texture);
		}
	}
}

void LLPipeline::renderRiggedGroups(LLRenderPass* pass, U32 type, U32 mask, bool texture)
{
    for (LLCullResult::sg_iterator i = sCull->beginVisibleGroups(); i != sCull->endVisibleGroups(); ++i)
    {
        LLSpatialGroup* group = *i;
        if (!group->isDead() &&
            (!sUseOcclusion || !group->isOcclusionState(LLSpatialGroup::OCCLUDED)) &&
            gPipeline.hasRenderType(group->getSpatialPartition()->mDrawableType) &&
            group->mDrawMap.find(type) != group->mDrawMap.end())
        {
            pass->renderRiggedGroup(group, type, mask, texture);
        }
    }
}

static LLTrace::BlockTimerStatHandle FTM_GENERATE_IMPOSTOR("Generate Impostor");

void LLPipeline::generateImpostor(LLVOAvatar* avatar, bool preview_avatar)
{
    LL_RECORD_BLOCK_TIME(FTM_GENERATE_IMPOSTOR);
	LLGLState::checkStates();
	LLGLState::checkTextureChannels();

	static LLCullResult result;
	result.clear();
	grabReferences(result);
	
	if (!avatar || !avatar->mDrawable)
	{
        LL_WARNS_ONCE("AvatarRenderPipeline") << "Avatar is " << (avatar ? "not drawable" : "null") << LL_ENDL;
		return;
	}
    LL_DEBUGS_ONCE("AvatarRenderPipeline") << "Avatar " << avatar->getID() << " is drawable" << LL_ENDL;

	assertInitialized();

    // previews can't be muted or impostered
	bool visually_muted = !preview_avatar && avatar->isVisuallyMuted();
    LL_DEBUGS_ONCE("AvatarRenderPipeline") << "Avatar " << avatar->getID()
                              << " is " << ( visually_muted ? "" : "not ") << "visually muted"
                              << LL_ENDL;
	bool too_complex = !preview_avatar && avatar->isTooComplex();
    LL_DEBUGS_ONCE("AvatarRenderPipeline") << "Avatar " << avatar->getID()
                              << " is " << ( too_complex ? "" : "not ") << "too complex"
                              << LL_ENDL;

<<<<<<< HEAD
    bool too_slow = avatar->isTooSlowWithoutShadows();// <FS:Beq/> only if we really have to do we imposter.

    pushRenderTypeMask();

    if ( !too_slow && ( visually_muted || too_complex ) )
=======
    pushRenderTypeMask();

    if (visually_muted || too_complex)
>>>>>>> e7ba1753
    {
        // only show jelly doll geometry
		andRenderTypeMask(LLPipeline::RENDER_TYPE_AVATAR,
							LLPipeline::RENDER_TYPE_CONTROL_AV,
							END_RENDER_TYPES);
	}
	else
	{
        //hide world geometry
        clearRenderTypeMask(
            RENDER_TYPE_SKY,
            RENDER_TYPE_WL_SKY,
            RENDER_TYPE_GROUND,
            RENDER_TYPE_TERRAIN,
            RENDER_TYPE_GRASS,
            RENDER_TYPE_CONTROL_AV, // Animesh
            RENDER_TYPE_TREE,
            RENDER_TYPE_VOIDWATER,
            RENDER_TYPE_WATER,
            RENDER_TYPE_PASS_GRASS,
            RENDER_TYPE_HUD,
            RENDER_TYPE_PARTICLES,
            RENDER_TYPE_CLOUDS,
            RENDER_TYPE_HUD_PARTICLES,
            END_RENDER_TYPES
         );
	}
	
	S32 occlusion = sUseOcclusion;
	sUseOcclusion = 0;

	sReflectionRender = ! sRenderDeferred;

	sShadowRender = true;
	sImpostorRender = true;

	LLViewerCamera* viewer_camera = LLViewerCamera::getInstance();

	{
		markVisible(avatar->mDrawable, *viewer_camera);

        if (preview_avatar)
        {
            // Only show rigged attachments for preview
            // For the sake of performance and so that static
            // objects won't obstruct previewing changes
            LLVOAvatar::attachment_map_t::iterator iter;
            for (iter = avatar->mAttachmentPoints.begin();
                iter != avatar->mAttachmentPoints.end();
                ++iter)
            {
                LLViewerJointAttachment *attachment = iter->second;
                for (LLViewerJointAttachment::attachedobjs_vec_t::iterator attachment_iter = attachment->mAttachedObjects.begin();
                    attachment_iter != attachment->mAttachedObjects.end();
                    ++attachment_iter)
                {
                    LLViewerObject* attached_object = attachment_iter->get();
                    // <FS:Ansariel> FIRE-31966: Some mesh bodies/objects don't show in shape editor previews -> show everything but animesh
                    //if (attached_object)
                    //{
                    //    if (attached_object->isRiggedMesh())
                    //    {
                    //        markVisible(attached_object->mDrawable->getSpatialBridge(), *viewer_camera);
                    //    }
                    //    else
                    //    {
                    //        // sometimes object is a linkset and rigged mesh is a child
                    //        LLViewerObject::const_child_list_t& child_list = attached_object->getChildren();
                    //        for (LLViewerObject::child_list_t::const_iterator iter = child_list.begin();
                    //            iter != child_list.end(); iter++)
                    //        {
                    //            LLViewerObject* child = *iter;
                    //            if (child->isRiggedMesh())
                    //            {
                    //                markVisible(attached_object->mDrawable->getSpatialBridge(), *viewer_camera);
                    //                break;
                    //            }
                    //        }
                    //    }
                    //}
                    if (attached_object && !attached_object->getControlAvatar())
                    {
                        markVisible(attached_object->mDrawable->getSpatialBridge(), *viewer_camera);
                    }
                    // </FS:Ansariel>
                }
            }
        }
        else
        {
            LLVOAvatar::attachment_map_t::iterator iter;
            for (iter = avatar->mAttachmentPoints.begin();
                iter != avatar->mAttachmentPoints.end();
                ++iter)
            {
                LLViewerJointAttachment *attachment = iter->second;
                for (LLViewerJointAttachment::attachedobjs_vec_t::iterator attachment_iter = attachment->mAttachedObjects.begin();
                    attachment_iter != attachment->mAttachedObjects.end();
                    ++attachment_iter)
                {
                    LLViewerObject* attached_object = attachment_iter->get();
                    if (attached_object)
                    {
                        markVisible(attached_object->mDrawable->getSpatialBridge(), *viewer_camera);
                    }
                }
            }
        }
	}

	stateSort(*LLViewerCamera::getInstance(), result);
	
	LLCamera camera = *viewer_camera;
	LLVector2 tdim;
	U32 resY = 0;
	U32 resX = 0;

    if (!preview_avatar)
	{
		const LLVector4a* ext = avatar->mDrawable->getSpatialExtents();
		LLVector3 pos(avatar->getRenderPosition()+avatar->getImpostorOffset());

		camera.lookAt(viewer_camera->getOrigin(), pos, viewer_camera->getUpAxis());
	
		LLVector4a half_height;
		half_height.setSub(ext[1], ext[0]);
		half_height.mul(0.5f);

		LLVector4a left;
		left.load3(camera.getLeftAxis().mV);
		left.mul(left);
		llassert(left.dot3(left).getF32() > F_APPROXIMATELY_ZERO);
		left.normalize3fast();

		LLVector4a up;
		up.load3(camera.getUpAxis().mV);
		up.mul(up);
		llassert(up.dot3(up).getF32() > F_APPROXIMATELY_ZERO);
		up.normalize3fast();

		tdim.mV[0] = fabsf(half_height.dot3(left).getF32());
		tdim.mV[1] = fabsf(half_height.dot3(up).getF32());

		gGL.matrixMode(LLRender::MM_PROJECTION);
		gGL.pushMatrix();
	
		F32 distance = (pos-camera.getOrigin()).length();
		F32 fov = atanf(tdim.mV[1]/distance)*2.f*RAD_TO_DEG;
		F32 aspect = tdim.mV[0]/tdim.mV[1];
		glh::matrix4f persp = gl_perspective(fov, aspect, 1.f, 256.f);
		set_current_projection(persp);
		gGL.loadMatrix(persp.m);

		gGL.matrixMode(LLRender::MM_MODELVIEW);
		gGL.pushMatrix();
		glh::matrix4f mat;
		camera.getOpenGLTransform(mat.m);

		mat = glh::matrix4f((GLfloat*) OGL_TO_CFR_ROTATION) * mat;

		gGL.loadMatrix(mat.m);
		set_current_modelview(mat);

		glClearColor(0.0f,0.0f,0.0f,0.0f);
		gGL.setColorMask(true, true);
	
		// get the number of pixels per angle
		F32 pa = gViewerWindow->getWindowHeightRaw() / (RAD_TO_DEG * viewer_camera->getView());

		//get resolution based on angle width and height of impostor (double desired resolution to prevent aliasing)
		resY = llmin(nhpo2((U32) (fov*pa)), (U32) 512);
		resX = llmin(nhpo2((U32) (atanf(tdim.mV[0]/distance)*2.f*RAD_TO_DEG*pa)), (U32) 512);

		if (!avatar->mImpostor.isComplete())
		{
            avatar->mImpostor.allocate(resX, resY, GL_RGBA, TRUE, FALSE);

			if (LLPipeline::sRenderDeferred)
			{
				addDeferredAttachments(avatar->mImpostor, true);
			}
		
			gGL.getTexUnit(0)->bind(&avatar->mImpostor);
			gGL.getTexUnit(0)->setTextureFilteringOption(LLTexUnit::TFO_POINT);
			gGL.getTexUnit(0)->unbind(LLTexUnit::TT_TEXTURE);
		}
		else if(resX != avatar->mImpostor.getWidth() || resY != avatar->mImpostor.getHeight())
		{
			avatar->mImpostor.resize(resX,resY);
		}

		avatar->mImpostor.bindTarget();
	}

	F32 old_alpha = LLDrawPoolAvatar::sMinimumAlpha;

	if (visually_muted || too_complex)
	{ //disable alpha masking for muted avatars (get whole skin silhouette)
		LLDrawPoolAvatar::sMinimumAlpha = 0.f;
	}

    if (preview_avatar)
    {
        // previews don't care about imposters
        if (LLPipeline::sRenderDeferred)
        {
            renderGeomDeferred(camera);
            renderGeomPostDeferred(camera);
        }
        else
        {
            renderGeom(camera);
        }
    }
    else if (LLPipeline::sRenderDeferred)
	{
		avatar->mImpostor.clear();
		renderGeomDeferred(camera);

		renderGeomPostDeferred(camera);		

		// Shameless hack time: render it all again,
		// this time writing the depth
		// values we need to generate the alpha mask below
		// while preserving the alpha-sorted color rendering
		// from the previous pass
		//
		sImpostorRenderAlphaDepthPass = true;
		// depth-only here...
		//
		gGL.setColorMask(false,false);
		renderGeomPostDeferred(camera);

		sImpostorRenderAlphaDepthPass = false;

	}
	else
	{
		LLGLEnable scissor(GL_SCISSOR_TEST);
		glScissor(0, 0, resX, resY);
		avatar->mImpostor.clear();
		renderGeom(camera);

		// Shameless hack time: render it all again,
		// this time writing the depth
		// values we need to generate the alpha mask below
		// while preserving the alpha-sorted color rendering
		// from the previous pass
		//
		sImpostorRenderAlphaDepthPass = true;

		// depth-only here...
		//
		gGL.setColorMask(false,false);
		renderGeom(camera);

		sImpostorRenderAlphaDepthPass = false;
	}

	LLDrawPoolAvatar::sMinimumAlpha = old_alpha;

	{ //create alpha mask based on depth buffer (grey out if muted)
		if (LLPipeline::sRenderDeferred)
		{
			GLuint buff = GL_COLOR_ATTACHMENT0;
			LL_PROFILER_GPU_ZONEC( "gl.DrawBuffersARB", 0x8000FF );
			glDrawBuffersARB(1, &buff);
		}

		LLGLDisable blend(GL_BLEND);

		if (visually_muted || too_complex)
		{
			gGL.setColorMask(true, true);
		}
		else
		{
			gGL.setColorMask(false, true);
		}
		
		gGL.getTexUnit(0)->unbind(LLTexUnit::TT_TEXTURE);

		LLGLDepthTest depth(GL_TRUE, GL_FALSE, GL_GREATER);

		gGL.flush();

		gGL.pushMatrix();
		gGL.loadIdentity();
		gGL.matrixMode(LLRender::MM_PROJECTION);
		gGL.pushMatrix();
		gGL.loadIdentity();

		static const F32 clip_plane = 0.99999f;

		gDebugProgram.bind();

		if (visually_muted)
		{	// Visually muted avatar
            LLColor4 muted_color(avatar->getMutedAVColor());
            LL_DEBUGS_ONCE("AvatarRenderPipeline") << "Avatar " << avatar->getID() << " MUTED set solid color " << muted_color << LL_ENDL;
			gGL.diffuseColor4fv( muted_color.mV );
		}
		else if (!preview_avatar)
		{ //grey muted avatar
            LL_DEBUGS_ONCE("AvatarRenderPipeline") << "Avatar " << avatar->getID() << " MUTED set grey" << LL_ENDL;
			gGL.diffuseColor4fv(LLColor4::pink.mV );
		}

		// <FS:Ansariel> Remove QUADS rendering mode
		//gGL.begin(LLRender::QUADS);
		//gGL.vertex3f(-1, -1, clip_plane);
		//gGL.vertex3f(1, -1, clip_plane);
		//gGL.vertex3f(1, 1, clip_plane);
		//gGL.vertex3f(-1, 1, clip_plane);
		//gGL.end();
		gGL.begin(LLRender::TRIANGLES);
		{
			gGL.vertex3f(-1.f, -1.f, clip_plane);
			gGL.vertex3f(1.f, -1.f, clip_plane);
			gGL.vertex3f(1.f, 1.f, clip_plane);

			gGL.vertex3f(-1.f, -1.f, clip_plane);
			gGL.vertex3f(1.f, 1.f, clip_plane);
			gGL.vertex3f(-1.f, 1.f, clip_plane);
		}
		gGL.end();
		// </FS:Ansariel>
		gGL.flush();

		gDebugProgram.unbind();

		gGL.popMatrix();
		gGL.matrixMode(LLRender::MM_MODELVIEW);
		gGL.popMatrix();
	}

    if (!preview_avatar)
    {
        avatar->mImpostor.flush();
        avatar->setImpostorDim(tdim);
    }

	sUseOcclusion = occlusion;
	sReflectionRender = false;
	sImpostorRender = false;
	sShadowRender = false;
	popRenderTypeMask();

	gGL.matrixMode(LLRender::MM_PROJECTION);
	gGL.popMatrix();
	gGL.matrixMode(LLRender::MM_MODELVIEW);
	gGL.popMatrix();

    if (!preview_avatar)
    {
        avatar->mNeedsImpostorUpdate = FALSE;
        avatar->cacheImpostorValues();
        avatar->mLastImpostorUpdateFrameTime = gFrameTimeSeconds;
    }

	LLVertexBuffer::unbind();
	LLGLState::checkStates();
	LLGLState::checkTextureChannels();
}

bool LLPipeline::hasRenderBatches(const U32 type) const
{
	// <FS:ND>  FIRE-31942, sCull can be invalid if triggering 360 snapshosts fast enough  (due to snapshots running in their own co routine)
	if( !sCull )
		return {};
	// </FS:ND>
	
	return sCull->getRenderMapSize(type) > 0;
}

LLCullResult::drawinfo_iterator LLPipeline::beginRenderMap(U32 type)
{
	// <FS:ND>  FIRE-31942, sCull can be invalid if triggering 360 snapshosts fast enough  (due to snapshots running in their own co routine)
	if( !sCull )
		return {};
	// </FS:ND>

	return sCull->beginRenderMap(type);
}

LLCullResult::drawinfo_iterator LLPipeline::endRenderMap(U32 type)
{
	// <FS:ND>  FIRE-31942, sCull can be invalid if triggering 360 snapshosts fast enough  (due to snapshots running in their own co routine)
	if( !sCull )
		return {};
	// </FS:ND>

	return sCull->endRenderMap(type);
}

LLCullResult::sg_iterator LLPipeline::beginAlphaGroups()
{
	// <FS:ND>  FIRE-31942, sCull can be invalid if triggering 360 snapshosts fast enough  (due to snapshots running in their own co routine)
	if( !sCull )
		return {};
	// </FS:ND>

	return sCull->beginAlphaGroups();
}

LLCullResult::sg_iterator LLPipeline::endAlphaGroups()
{
	// <FS:ND>  FIRE-31942, sCull can be invalid if triggering 360 snapshosts fast enough  (due to snapshots running in their own co routine)
	if( !sCull )
		return {};
	// </FS:ND>

	return sCull->endAlphaGroups();
}

LLCullResult::sg_iterator LLPipeline::beginRiggedAlphaGroups()
{
	// <FS:ND>  FIRE-31942, sCull can be invalid if triggering 360 snapshosts fast enough  (due to snapshots running in their own co routine)
	if( !sCull )
		return {};
	// </FS:ND>

    return sCull->beginRiggedAlphaGroups();
}

LLCullResult::sg_iterator LLPipeline::endRiggedAlphaGroups()
{
	// <FS:ND>  FIRE-31942, sCull can be invalid if triggering 360 snapshosts fast enough  (due to snapshots running in their own co routine)
	if( !sCull )
		return {};
	// </FS:ND>

    return sCull->endRiggedAlphaGroups();
}

bool LLPipeline::hasRenderType(const U32 type) const
{
    // STORM-365 : LLViewerJointAttachment::setAttachmentVisibility() is setting type to 0 to actually mean "do not render"
    // We then need to test that value here and return false to prevent attachment to render (in mouselook for instance)
    // TODO: reintroduce RENDER_TYPE_NONE in LLRenderTypeMask and initialize its mRenderTypeEnabled[RENDER_TYPE_NONE] to false explicitely
	return (type == 0 ? false : mRenderTypeEnabled[type]);
}

void LLPipeline::setRenderTypeMask(U32 type, ...)
{
	va_list args;

	va_start(args, type);
	while (type < END_RENDER_TYPES)
	{
		mRenderTypeEnabled[type] = true;
		type = va_arg(args, U32);
	}
	va_end(args);

	if (type > END_RENDER_TYPES)
	{
		LL_ERRS() << "Invalid render type." << LL_ENDL;
	}
}

bool LLPipeline::hasAnyRenderType(U32 type, ...) const
{
	va_list args;

	va_start(args, type);
	while (type < END_RENDER_TYPES)
	{
		if (mRenderTypeEnabled[type])
		{
			va_end(args); // <FS:ND/> Need to end varargs being returning.
			return true;
		}
		type = va_arg(args, U32);
	}
	va_end(args);

	if (type > END_RENDER_TYPES)
	{
		LL_ERRS() << "Invalid render type." << LL_ENDL;
	}

	return false;
}

void LLPipeline::pushRenderTypeMask()
{
	std::string cur_mask;
	cur_mask.assign((const char*) mRenderTypeEnabled, sizeof(mRenderTypeEnabled));
	mRenderTypeEnableStack.push(cur_mask);
}

void LLPipeline::popRenderTypeMask()
{
	if (mRenderTypeEnableStack.empty())
	{
		LL_ERRS() << "Depleted render type stack." << LL_ENDL;
	}

	memcpy(mRenderTypeEnabled, mRenderTypeEnableStack.top().data(), sizeof(mRenderTypeEnabled));
	mRenderTypeEnableStack.pop();
}

void LLPipeline::andRenderTypeMask(U32 type, ...)
{
	va_list args;

	bool tmp[NUM_RENDER_TYPES];
	for (U32 i = 0; i < NUM_RENDER_TYPES; ++i)
	{
		tmp[i] = false;
	}

	va_start(args, type);
	while (type < END_RENDER_TYPES)
	{
		if (mRenderTypeEnabled[type]) 
		{
			tmp[type] = true;
		}

		type = va_arg(args, U32);
	}
	va_end(args);

	if (type > END_RENDER_TYPES)
	{
		LL_ERRS() << "Invalid render type." << LL_ENDL;
	}

	for (U32 i = 0; i < LLPipeline::NUM_RENDER_TYPES; ++i)
	{
		mRenderTypeEnabled[i] = tmp[i];
	}

}

void LLPipeline::clearRenderTypeMask(U32 type, ...)
{
	va_list args;

	va_start(args, type);
	while (type < END_RENDER_TYPES)
	{
		mRenderTypeEnabled[type] = false;
		
		type = va_arg(args, U32);
	}
	va_end(args);

	if (type > END_RENDER_TYPES)
	{
		LL_ERRS() << "Invalid render type." << LL_ENDL;
	}
}

void LLPipeline::setAllRenderTypes()
{
	for (U32 i = 0; i < NUM_RENDER_TYPES; ++i)
	{
		mRenderTypeEnabled[i] = true;
	}
}

void LLPipeline::clearAllRenderTypes()
{
	for (U32 i = 0; i < NUM_RENDER_TYPES; ++i)
	{
		mRenderTypeEnabled[i] = false;
	}
}

void LLPipeline::addDebugBlip(const LLVector3& position, const LLColor4& color)
{
	DebugBlip blip(position, color);
	mDebugBlips.push_back(blip);
}

void LLPipeline::hidePermanentObjects( std::vector<U32>& restoreList )
{
	//This method is used to hide any vo's from the object list that may have
	//the permanent flag set.
	
	U32 objCnt = gObjectList.getNumObjects();
	for (U32 i = 0; i < objCnt; ++i)
	{
		LLViewerObject* pObject = gObjectList.getObject(i);
		if ( pObject && pObject->flagObjectPermanent() )
		{
			LLDrawable *pDrawable = pObject->mDrawable;
		
			if ( pDrawable )
			{
				restoreList.push_back( i );
				hideDrawable( pDrawable );			
			}
		}
	}

	skipRenderingOfTerrain( true );
}

void LLPipeline::restorePermanentObjects( const std::vector<U32>& restoreList )
{
	//This method is used to restore(unhide) any vo's from the object list that may have
	//been hidden because their permanency flag was set.

	std::vector<U32>::const_iterator itCurrent	= restoreList.begin();
	std::vector<U32>::const_iterator itEnd		= restoreList.end();
	
	U32 objCnt = gObjectList.getNumObjects();

	while ( itCurrent != itEnd )
	{
		U32 index = *itCurrent;
		LLViewerObject* pObject = NULL;
		if ( index < objCnt ) 
		{
			pObject = gObjectList.getObject( index );
		}
		if ( pObject )
		{
			LLDrawable *pDrawable = pObject->mDrawable;
			if ( pDrawable )
			{
				pDrawable->clearState( LLDrawable::FORCE_INVISIBLE );
				unhideDrawable( pDrawable );				
			}
		}
		++itCurrent;
	}
	
	skipRenderingOfTerrain( false );
}

void LLPipeline::skipRenderingOfTerrain( bool flag )
{
	pool_set_t::iterator iter = mPools.begin();
	while ( iter != mPools.end() )
	{
		LLDrawPool* pPool = *iter;		
		U32 poolType = pPool->getType();					
		if ( hasRenderType( pPool->getType() ) && poolType == LLDrawPool::POOL_TERRAIN )
		{
			pPool->setSkipRenderFlag( flag );			
		}
		++iter;
	}
}

void LLPipeline::hideObject( const LLUUID& id )
{
	LLViewerObject *pVO = gObjectList.findObject( id );
	
	if ( pVO )
	{
		LLDrawable *pDrawable = pVO->mDrawable;
		
		if ( pDrawable )
		{
			hideDrawable( pDrawable );		
		}		
	}
}

void LLPipeline::hideDrawable( LLDrawable *pDrawable )
{
	pDrawable->setState( LLDrawable::FORCE_INVISIBLE );
	markRebuild( pDrawable, LLDrawable::REBUILD_ALL, TRUE );
	//hide the children
	LLViewerObject::const_child_list_t& child_list = pDrawable->getVObj()->getChildren();
	for ( LLViewerObject::child_list_t::const_iterator iter = child_list.begin();
		  iter != child_list.end(); iter++ )
	{
		LLViewerObject* child = *iter;
		LLDrawable* drawable = child->mDrawable;					
		if ( drawable )
		{
			drawable->setState( LLDrawable::FORCE_INVISIBLE );
			markRebuild( drawable, LLDrawable::REBUILD_ALL, TRUE );
		}
	}
}
void LLPipeline::unhideDrawable( LLDrawable *pDrawable )
{
	pDrawable->clearState( LLDrawable::FORCE_INVISIBLE );
	markRebuild( pDrawable, LLDrawable::REBUILD_ALL, TRUE );
	//restore children
	LLViewerObject::const_child_list_t& child_list = pDrawable->getVObj()->getChildren();
	for ( LLViewerObject::child_list_t::const_iterator iter = child_list.begin();
		  iter != child_list.end(); iter++)
	{
		LLViewerObject* child = *iter;
		LLDrawable* drawable = child->mDrawable;					
		if ( drawable )
		{
			drawable->clearState( LLDrawable::FORCE_INVISIBLE );
			markRebuild( drawable, LLDrawable::REBUILD_ALL, TRUE );
		}
	}
}
void LLPipeline::restoreHiddenObject( const LLUUID& id )
{
	LLViewerObject *pVO = gObjectList.findObject( id );
	
	if ( pVO )
	{
		LLDrawable *pDrawable = pVO->mDrawable;
		if ( pDrawable )
		{
			unhideDrawable( pDrawable );			
		}
	}
}

void LLPipeline::skipRenderingShadows()
{
    LLGLDepthTest depth(GL_TRUE);

    for (S32 j = 0; j < 4; j++)
    {
        mShadow[j].bindTarget();
        mShadow[j].clear();
        mShadow[j].flush();
    }
}

void LLPipeline::handleShadowDetailChanged()
{
    if (RenderShadowDetail > gSavedSettings.getS32("RenderShadowDetail"))
    {
        skipRenderingShadows();
    }
    else
    {
        LLViewerShaderMgr::instance()->setShaders();
    }
}
<<<<<<< HEAD


// <FS:Ansariel> Reset VB during TP
void LLPipeline::initDeferredVB()
{
	mDeferredVB = new LLVertexBuffer(DEFERRED_VB_MASK, 0);
	if (!mDeferredVB->allocateBuffer(8, 0, true))
	{
		// Most likely going to crash...
		LL_WARNS() << "Failed to allocate Vertex Buffer for deferred rendering" << LL_ENDL;
	}
}
// </FS:Ansariel>

// <FS:Ansariel> FIRE-16829: Visual Artifacts with ALM enabled on AMD graphics
void LLPipeline::initAuxiliaryVB()
{
	mAuxiliaryVB = new LLVertexBuffer(LLVertexBuffer::MAP_VERTEX | LLVertexBuffer::MAP_TEXCOORD0 | LLVertexBuffer::MAP_COLOR, 0);
	if (!mAuxiliaryVB->allocateBuffer(3, 0, true))
	{
		LL_WARNS() << "Failed to allocate auxiliary Vertex Buffer" << LL_ENDL;
		mAuxiliaryVB = NULL;
		return;
	}

	LLStrider<LLVector3> verts;
	mAuxiliaryVB->getVertexStrider(verts);
	verts[0].set(-1.f, -1.f, 0.f);
	verts[1].set(-1.f, 3.f, 0.f);
	verts[2].set(3.f, -1.f, 0.f);
}

void LLPipeline::drawAuxiliaryVB(U32 mask /*= 0*/)
{
	if (!mAuxiliaryVB)
	{
		return;
	}
	mAuxiliaryVB->setBuffer(LLVertexBuffer::MAP_VERTEX | mask);
	mAuxiliaryVB->drawArrays(LLRender::TRIANGLES, 0, 3);
}

void LLPipeline::drawAuxiliaryVB(const LLVector2& tc1, const LLVector2& tc2, U32 mask /*= 0*/)
{
	if (!mAuxiliaryVB)
	{
		return;
	}
	LLStrider<LLVector2> tc;
	mAuxiliaryVB->getTexCoord0Strider(tc);
	tc[0].set(tc1.mV[0], tc1.mV[1]);
	tc[1].set(tc1.mV[0], tc2.mV[1]);
	tc[2].set(tc2.mV[0], tc1.mV[1]);

	drawAuxiliaryVB(LLVertexBuffer::MAP_TEXCOORD0 | mask);
}

void LLPipeline::drawAuxiliaryVB(const LLVector2& tc1, const LLVector2& tc2, const LLColor4& color)
{
	if (!mAuxiliaryVB)
	{
		return;
	}
	LLStrider<LLColor4U> col;
	mAuxiliaryVB->getColorStrider(col);
	col[0].set(color);
	col[1].set(color);
	col[2].set(color);

	drawAuxiliaryVB(tc1, tc2, LLVertexBuffer::MAP_COLOR);
}
// </FS:Ansariel>
=======
>>>>>>> e7ba1753
<|MERGE_RESOLUTION|>--- conflicted
+++ resolved
@@ -11217,17 +11217,9 @@
                               << " is " << ( too_complex ? "" : "not ") << "too complex"
                               << LL_ENDL;
 
-<<<<<<< HEAD
-    bool too_slow = avatar->isTooSlowWithoutShadows();// <FS:Beq/> only if we really have to do we imposter.
-
     pushRenderTypeMask();
 
-    if ( !too_slow && ( visually_muted || too_complex ) )
-=======
-    pushRenderTypeMask();
-
     if (visually_muted || too_complex)
->>>>>>> e7ba1753
     {
         // only show jelly doll geometry
 		andRenderTypeMask(LLPipeline::RENDER_TYPE_AVATAR,
@@ -11966,7 +11958,6 @@
         LLViewerShaderMgr::instance()->setShaders();
     }
 }
-<<<<<<< HEAD
 
 
 // <FS:Ansariel> Reset VB during TP
@@ -12038,6 +12029,4 @@
 
 	drawAuxiliaryVB(tc1, tc2, LLVertexBuffer::MAP_COLOR);
 }
-// </FS:Ansariel>
-=======
->>>>>>> e7ba1753
+// </FS:Ansariel>