--- conflicted
+++ resolved
@@ -112,10 +112,7 @@
 #include "llscenemonitor.h"
 #include "llprogressview.h"
 #include "llcleanup.h"
-<<<<<<< HEAD
 #include "gltfscenemanager.h"
-=======
->>>>>>> ac0d6afb
 // [RLVa:KB] - Checked: RLVa-2.0.0
 #include "llvisualeffect.h"
 #include "rlvactions.h"
@@ -603,12 +600,9 @@
     connectRefreshCachedSettingsSafe("RenderScreenSpaceReflectionAdaptiveStepMultiplier");
     connectRefreshCachedSettingsSafe("RenderScreenSpaceReflectionGlossySamples");
     connectRefreshCachedSettingsSafe("RenderBufferVisualization");
-<<<<<<< HEAD
     connectRefreshCachedSettingsSafe("RenderMirrors");
     connectRefreshCachedSettingsSafe("RenderHeroProbeUpdateRate");
     connectRefreshCachedSettingsSafe("RenderHeroProbeConservativeUpdateMultiplier");
-=======
->>>>>>> ac0d6afb
     connectRefreshCachedSettingsSafe("RenderAutoHideSurfaceAreaLimit");
     connectRefreshCachedSettingsSafe("FSRenderVignette");   // <FS:CR> Import Vignette from Exodus
     // <FS:Ansariel> Make change to RenderAttachedLights & RenderAttachedParticles instant
@@ -1301,15 +1295,6 @@
     stop_glerror();
     assertInitialized();
 
-<<<<<<< HEAD
-=======
-    // Use FBO for bake tex
-    // <FS:Ansariel> Allow higher resolution rendering in mesh render preview
-    //mBake.allocate(512, 512, GL_RGBA, true); // SL-12781 Build > Upload > Model; 3D Preview
-    mBake.allocate(1024, 1024, GL_RGBA, true); // SL-12781 Build > Upload > Model; 3D Preview
-    // <FS:Ansariel>
-
->>>>>>> ac0d6afb
     stop_glerror();
 
     GLuint resX = gViewerWindow->getWorldViewWidthRaw();
@@ -11260,7 +11245,6 @@
     }
 }
 
-<<<<<<< HEAD
 void LLPipeline::rebuildTerrain()
 {
     for (LLWorld::region_list_t::const_iterator iter = LLWorld::getInstance()->getRegionList().begin();
@@ -11271,8 +11255,6 @@
     }
 }
 
-=======
->>>>>>> ac0d6afb
 // <FS:Ansariel> Reset VB during TP
 void LLPipeline::initDeferredVB()
 {
