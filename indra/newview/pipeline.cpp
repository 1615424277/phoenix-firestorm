/** 
 * @file pipeline.cpp
 * @brief Rendering pipeline.
 *
 * $LicenseInfo:firstyear=2005&license=viewerlgpl$
 * Second Life Viewer Source Code
 * Copyright (C) 2010, Linden Research, Inc.
 * 
 * This library is free software; you can redistribute it and/or
 * modify it under the terms of the GNU Lesser General Public
 * License as published by the Free Software Foundation;
 * version 2.1 of the License only.
 * 
 * This library is distributed in the hope that it will be useful,
 * but WITHOUT ANY WARRANTY; without even the implied warranty of
 * MERCHANTABILITY or FITNESS FOR A PARTICULAR PURPOSE.  See the GNU
 * Lesser General Public License for more details.
 * 
 * You should have received a copy of the GNU Lesser General Public
 * License along with this library; if not, write to the Free Software
 * Foundation, Inc., 51 Franklin Street, Fifth Floor, Boston, MA  02110-1301  USA
 * 
 * Linden Research, Inc., 945 Battery Street, San Francisco, CA  94111  USA
 * $/LicenseInfo$
 */

#include "llviewerprecompiledheaders.h"

#include "pipeline.h"

// library includes
#include "llaudioengine.h" // For debugging.
#include "llerror.h"
#include "llviewercontrol.h"
#include "llfasttimer.h"
#include "llfontgl.h"
#include "llnamevalue.h"
#include "llpointer.h"
#include "llprimitive.h"
#include "llvolume.h"
#include "material_codes.h"
#include "v3color.h"
#include "llui.h" 
#include "llglheaders.h"
#include "llrender.h"
#include "llwindow.h"	// swapBuffers()

// newview includes
#include "llagent.h"
#include "llagentcamera.h"
#include "llappviewer.h"
#include "lltexturecache.h"
#include "lltexturefetch.h"
#include "llimageworker.h"
#include "lldrawable.h"
#include "lldrawpoolalpha.h"
#include "lldrawpoolavatar.h"
#include "lldrawpoolground.h"
#include "lldrawpoolbump.h"
#include "lldrawpooltree.h"
#include "lldrawpoolwater.h"
#include "llface.h"
#include "llfeaturemanager.h"
#include "llfloatertelehub.h"
#include "llfloaterreg.h"
#include "llgldbg.h"
#include "llhudmanager.h"
#include "llhudnametag.h"
#include "llhudtext.h"
#include "lllightconstants.h"
#include "llmeshrepository.h"
#include "llpipelinelistener.h"
#include "llresmgr.h"
#include "llselectmgr.h"
#include "llsky.h"
#include "lltracker.h"
#include "lltool.h"
#include "lltoolmgr.h"
#include "llviewercamera.h"
#include "llviewermediafocus.h"
#include "llviewertexturelist.h"
#include "llviewerobject.h"
#include "llviewerobjectlist.h"
#include "llviewerparcelmgr.h"
#include "llviewerregion.h" // for audio debugging.
#include "llviewerwindow.h" // For getSpinAxis
#include "llvoavatarself.h"
#include "llvocache.h"
#include "llvoground.h"
#include "llvosky.h"
#include "llvowlsky.h"
#include "llvotree.h"
#include "llvovolume.h"
#include "llvosurfacepatch.h"
#include "llvowater.h"
#include "llvotree.h"
#include "llvopartgroup.h"
#include "llworld.h"
#include "llcubemap.h"
#include "llviewershadermgr.h"
#include "llviewerstats.h"
#include "llviewerjoystick.h"
#include "llviewerdisplay.h"
#include "llspatialpartition.h"
#include "llmutelist.h"
#include "lltoolpie.h"
#include "llnotifications.h"
#include "llpathinglib.h"
#include "llfloaterpathfindingconsole.h"
#include "llfloaterpathfindingcharacters.h"
#include "llfloatertools.h"
#include "llpanelface.h"
#include "llpathfindingpathtool.h"
#include "llscenemonitor.h"
#include "llprogressview.h"
#include "llcleanup.h"

#include "llenvironment.h"
#include "llsettingsvo.h"

#ifdef _DEBUG
// Debug indices is disabled for now for debug performance - djs 4/24/02
//#define DEBUG_INDICES
#else
//#define DEBUG_INDICES
#endif

// Expensive and currently broken
//
#define MATERIALS_IN_REFLECTIONS 0

// NOTE: Keep in sync with indra/newview/skins/default/xui/en/floater_preferences_graphics_advanced.xml
// NOTE: Unused consts are commented out since some compilers (on macOS) may complain about unused variables.
//  const S32 WATER_REFLECT_NONE_WATER_OPAQUE       = -2;
    const S32 WATER_REFLECT_NONE_WATER_TRANSPARENT  = -1;
    const S32 WATER_REFLECT_MINIMAL                 =  0;
//  const S32 WATER_REFLECT_TERRAIN                 =  1;
    const S32 WATER_REFLECT_STATIC_OBJECTS          =  2;
    const S32 WATER_REFLECT_AVATARS                 =  3;
    const S32 WATER_REFLECT_EVERYTHING              =  4;

bool gShiftFrame = false;

//cached settings
bool LLPipeline::WindLightUseAtmosShaders;
bool LLPipeline::RenderDeferred;
F32 LLPipeline::RenderDeferredSunWash;
U32 LLPipeline::RenderFSAASamples;
U32 LLPipeline::RenderResolutionDivisor;
bool LLPipeline::RenderUIBuffer;
S32 LLPipeline::RenderShadowDetail;
bool LLPipeline::RenderDeferredSSAO;
F32 LLPipeline::RenderShadowResolutionScale;
bool LLPipeline::RenderLocalLights;
bool LLPipeline::RenderDelayCreation;
bool LLPipeline::RenderAnimateRes;
bool LLPipeline::FreezeTime;
S32 LLPipeline::DebugBeaconLineWidth;
F32 LLPipeline::RenderHighlightBrightness;
LLColor4 LLPipeline::RenderHighlightColor;
F32 LLPipeline::RenderHighlightThickness;
bool LLPipeline::RenderSpotLightsInNondeferred;
LLColor4 LLPipeline::PreviewAmbientColor;
LLColor4 LLPipeline::PreviewDiffuse0;
LLColor4 LLPipeline::PreviewSpecular0;
LLColor4 LLPipeline::PreviewDiffuse1;
LLColor4 LLPipeline::PreviewSpecular1;
LLColor4 LLPipeline::PreviewDiffuse2;
LLColor4 LLPipeline::PreviewSpecular2;
LLVector3 LLPipeline::PreviewDirection0;
LLVector3 LLPipeline::PreviewDirection1;
LLVector3 LLPipeline::PreviewDirection2;
F32 LLPipeline::RenderGlowMinLuminance;
F32 LLPipeline::RenderGlowMaxExtractAlpha;
F32 LLPipeline::RenderGlowWarmthAmount;
LLVector3 LLPipeline::RenderGlowLumWeights;
LLVector3 LLPipeline::RenderGlowWarmthWeights;
S32 LLPipeline::RenderGlowResolutionPow;
S32 LLPipeline::RenderGlowIterations;
F32 LLPipeline::RenderGlowWidth;
F32 LLPipeline::RenderGlowStrength;
bool LLPipeline::RenderDepthOfField;
bool LLPipeline::RenderDepthOfFieldInEditMode;
F32 LLPipeline::CameraFocusTransitionTime;
F32 LLPipeline::CameraFNumber;
F32 LLPipeline::CameraFocalLength;
F32 LLPipeline::CameraFieldOfView;
F32 LLPipeline::RenderShadowNoise;
F32 LLPipeline::RenderShadowBlurSize;
F32 LLPipeline::RenderSSAOScale;
U32 LLPipeline::RenderSSAOMaxScale;
F32 LLPipeline::RenderSSAOFactor;
LLVector3 LLPipeline::RenderSSAOEffect;
F32 LLPipeline::RenderShadowOffsetError;
F32 LLPipeline::RenderShadowBiasError;
F32 LLPipeline::RenderShadowOffset;
F32 LLPipeline::RenderShadowBias;
F32 LLPipeline::RenderSpotShadowOffset;
F32 LLPipeline::RenderSpotShadowBias;
LLDrawable* LLPipeline::RenderSpotLight = nullptr;
F32 LLPipeline::RenderEdgeDepthCutoff;
F32 LLPipeline::RenderEdgeNormCutoff;
LLVector3 LLPipeline::RenderShadowGaussian;
F32 LLPipeline::RenderShadowBlurDistFactor;
bool LLPipeline::RenderDeferredAtmospheric;
S32 LLPipeline::RenderReflectionDetail;
F32 LLPipeline::RenderHighlightFadeTime;
LLVector3 LLPipeline::RenderShadowClipPlanes;
LLVector3 LLPipeline::RenderShadowOrthoClipPlanes;
LLVector3 LLPipeline::RenderShadowNearDist;
F32 LLPipeline::RenderFarClip;
LLVector3 LLPipeline::RenderShadowSplitExponent;
F32 LLPipeline::RenderShadowErrorCutoff;
F32 LLPipeline::RenderShadowFOVCutoff;
bool LLPipeline::CameraOffset;
F32 LLPipeline::CameraMaxCoF;
F32 LLPipeline::CameraDoFResScale;
F32 LLPipeline::RenderAutoHideSurfaceAreaLimit;
LLTrace::EventStatHandle<S64> LLPipeline::sStatBatchSize("renderbatchsize");

const F32 BACKLIGHT_DAY_MAGNITUDE_OBJECT = 0.1f;
const F32 BACKLIGHT_NIGHT_MAGNITUDE_OBJECT = 0.08f;
const F32 DEFERRED_LIGHT_FALLOFF = 0.5f;
const U32 DEFERRED_VB_MASK = LLVertexBuffer::MAP_VERTEX | LLVertexBuffer::MAP_TEXCOORD0 | LLVertexBuffer::MAP_TEXCOORD1;

extern S32 gBoxFrame;
//extern BOOL gHideSelectedObjects;
extern BOOL gDisplaySwapBuffers;
extern BOOL gDebugGL;

bool	gAvatarBacklight = false;

bool	gDebugPipeline = false;
LLPipeline gPipeline;
const LLMatrix4* gGLLastMatrix = NULL;

LLTrace::BlockTimerStatHandle FTM_RENDER_GEOMETRY("Render Geometry");
LLTrace::BlockTimerStatHandle FTM_RENDER_GRASS("Grass");
LLTrace::BlockTimerStatHandle FTM_RENDER_INVISIBLE("Invisible");
LLTrace::BlockTimerStatHandle FTM_RENDER_SHINY("Shiny");
LLTrace::BlockTimerStatHandle FTM_RENDER_SIMPLE("Simple");
LLTrace::BlockTimerStatHandle FTM_RENDER_TERRAIN("Terrain");
LLTrace::BlockTimerStatHandle FTM_RENDER_TREES("Trees");
LLTrace::BlockTimerStatHandle FTM_RENDER_UI("UI");
LLTrace::BlockTimerStatHandle FTM_RENDER_WATER("Water");
LLTrace::BlockTimerStatHandle FTM_RENDER_WL_SKY("Windlight Sky");
LLTrace::BlockTimerStatHandle FTM_RENDER_ALPHA("Alpha Objects");
LLTrace::BlockTimerStatHandle FTM_RENDER_CHARACTERS("Avatars");
LLTrace::BlockTimerStatHandle FTM_RENDER_BUMP("Bump");
LLTrace::BlockTimerStatHandle FTM_RENDER_MATERIALS("Render Materials");
LLTrace::BlockTimerStatHandle FTM_RENDER_FULLBRIGHT("Fullbright");
LLTrace::BlockTimerStatHandle FTM_RENDER_GLOW("Glow");
LLTrace::BlockTimerStatHandle FTM_GEO_UPDATE("Geo Update");
LLTrace::BlockTimerStatHandle FTM_POOLRENDER("RenderPool");
LLTrace::BlockTimerStatHandle FTM_POOLS("Pools");
LLTrace::BlockTimerStatHandle FTM_DEFERRED_POOLRENDER("RenderPool (Deferred)");
LLTrace::BlockTimerStatHandle FTM_DEFERRED_POOLS("Pools (Deferred)");
LLTrace::BlockTimerStatHandle FTM_POST_DEFERRED_POOLRENDER("RenderPool (Post)");
LLTrace::BlockTimerStatHandle FTM_POST_DEFERRED_POOLS("Pools (Post)");
LLTrace::BlockTimerStatHandle FTM_STATESORT("Sort Draw State");
LLTrace::BlockTimerStatHandle FTM_PIPELINE("Pipeline");
LLTrace::BlockTimerStatHandle FTM_CLIENT_COPY("Client Copy");
LLTrace::BlockTimerStatHandle FTM_RENDER_DEFERRED("Deferred Shading");

LLTrace::BlockTimerStatHandle FTM_RENDER_UI_HUD("HUD");
LLTrace::BlockTimerStatHandle FTM_RENDER_UI_3D("3D");
LLTrace::BlockTimerStatHandle FTM_RENDER_UI_2D("2D");

static LLTrace::BlockTimerStatHandle FTM_STATESORT_DRAWABLE("Sort Drawables");

static LLStaticHashedString sTint("tint");
static LLStaticHashedString sAmbiance("ambiance");
static LLStaticHashedString sAlphaScale("alpha_scale");
static LLStaticHashedString sNormMat("norm_mat");
static LLStaticHashedString sOffset("offset");
static LLStaticHashedString sScreenRes("screenRes");
static LLStaticHashedString sDelta("delta");
static LLStaticHashedString sDistFactor("dist_factor");
static LLStaticHashedString sKern("kern");
static LLStaticHashedString sKernScale("kern_scale");

//----------------------------------------
std::string gPoolNames[] = 
{
	// Correspond to LLDrawpool enum render type
	"NONE",
	"POOL_SIMPLE",
	"POOL_GROUND",
	"POOL_FULLBRIGHT",
	"POOL_BUMP",
	"POOL_MATERIALS",
	"POOL_TERRAIN,"	
	"POOL_SKY",
	"POOL_WL_SKY",
	"POOL_TREE",
	"POOL_ALPHA_MASK",
	"POOL_FULLBRIGHT_ALPHA_MASK",
	"POOL_GRASS",
	"POOL_INVISIBLE",
	"POOL_AVATAR",
	"POOL_VOIDWATER",
	"POOL_WATER",
	"POOL_GLOW",
	"POOL_ALPHA"
};

void drawBox(const LLVector4a& c, const LLVector4a& r);
void drawBoxOutline(const LLVector3& pos, const LLVector3& size);
U32 nhpo2(U32 v);
LLVertexBuffer* ll_create_cube_vb(U32 type_mask, U32 usage);

void display_update_camera();
//----------------------------------------

S32		LLPipeline::sCompiles = 0;

bool	LLPipeline::sPickAvatar = true;
bool	LLPipeline::sDynamicLOD = true;
bool	LLPipeline::sShowHUDAttachments = true;
bool	LLPipeline::sRenderMOAPBeacons = false;
bool	LLPipeline::sRenderPhysicalBeacons = true;
bool	LLPipeline::sRenderScriptedBeacons = false;
bool	LLPipeline::sRenderScriptedTouchBeacons = true;
bool	LLPipeline::sRenderParticleBeacons = false;
bool	LLPipeline::sRenderSoundBeacons = false;
bool	LLPipeline::sRenderBeacons = false;
bool	LLPipeline::sRenderHighlight = true;
LLRender::eTexIndex LLPipeline::sRenderHighlightTextureChannel = LLRender::DIFFUSE_MAP;
bool	LLPipeline::sForceOldBakedUpload = false;
S32		LLPipeline::sUseOcclusion = 0;
bool	LLPipeline::sDelayVBUpdate = true;
bool	LLPipeline::sAutoMaskAlphaDeferred = true;
bool	LLPipeline::sAutoMaskAlphaNonDeferred = false;
bool	LLPipeline::sRenderTransparentWater = true;
bool	LLPipeline::sRenderBump = true;
bool	LLPipeline::sBakeSunlight = false;
bool	LLPipeline::sNoAlpha = false;
bool	LLPipeline::sUseTriStrips = true;
bool	LLPipeline::sUseFarClip = true;
bool	LLPipeline::sShadowRender = false;
bool	LLPipeline::sWaterReflections = false;
bool	LLPipeline::sRenderGlow = false;
bool	LLPipeline::sReflectionRender = false;
bool    LLPipeline::sDistortionRender = false;
bool	LLPipeline::sImpostorRender = false;
bool	LLPipeline::sImpostorRenderAlphaDepthPass = false;
bool	LLPipeline::sUnderWaterRender = false;
bool	LLPipeline::sTextureBindTest = false;
bool	LLPipeline::sRenderFrameTest = false;
bool	LLPipeline::sRenderAttachedLights = true;
bool	LLPipeline::sRenderAttachedParticles = true;
bool	LLPipeline::sRenderDeferred = false;
S32		LLPipeline::sVisibleLightCount = 0;
bool	LLPipeline::sRenderingHUDs;
F32     LLPipeline::sDistortionWaterClipPlaneMargin = 1.0125f;

// EventHost API LLPipeline listener.
static LLPipelineListener sPipelineListener;

static LLCullResult* sCull = NULL;

void validate_framebuffer_object();

// Add color attachments for deferred rendering
// target -- RenderTarget to add attachments to
// for_impostor -- whether or not these render targets are for an impostor (if true, avoids implicit sRGB conversions)
bool addDeferredAttachments(LLRenderTarget& target, bool for_impostor = false)
{
	return target.addColorAttachment(for_impostor ? GL_RGBA : GL_SRGB8_ALPHA8) && //specular
			target.addColorAttachment(GL_RGB10_A2); //normal+z
}

LLPipeline::LLPipeline() :
	mBackfaceCull(false),
	mMatrixOpCount(0),
	mTextureMatrixOps(0),
	mNumVisibleNodes(0),
	mNumVisibleFaces(0),

	mInitialized(false),
	mShadersLoaded(false),
	mTransformFeedbackPrimitives(0),
	mRenderDebugFeatureMask(0),
	mRenderDebugMask(0),
	mOldRenderDebugMask(0),
	mMeshDirtyQueryObject(0),
	mGroupQ1Locked(false),
	mGroupQ2Locked(false),
	mResetVertexBuffers(false),
	mLastRebuildPool(NULL),
	mAlphaPool(NULL),
	mSkyPool(NULL),
	mTerrainPool(NULL),
	mWaterPool(NULL),
	mGroundPool(NULL),
	mSimplePool(NULL),
	mGrassPool(NULL),
	mAlphaMaskPool(NULL),
	mFullbrightAlphaMaskPool(NULL),
	mFullbrightPool(NULL),
	mInvisiblePool(NULL),
	mGlowPool(NULL),
	mBumpPool(NULL),
	mMaterialsPool(NULL),
	mWLSkyPool(NULL),
	mLightMask(0),
	mLightMovingMask(0),
	mLightingDetail(0),
	mScreenWidth(0),
	mScreenHeight(0)
{
	mNoiseMap = 0;
	mTrueNoiseMap = 0;
	mLightFunc = 0;

    for(U32 i = 0; i < 8; i++)
    {
        mHWLightColors[i] = LLColor4::black;
    }
}

void LLPipeline::connectRefreshCachedSettingsSafe(const std::string name)
{
	LLPointer<LLControlVariable> cntrl_ptr = gSavedSettings.getControl(name);
	if ( cntrl_ptr.isNull() )
	{
		LL_WARNS() << "Global setting name not found:" << name << LL_ENDL;
	}
	else
	{
		cntrl_ptr->getCommitSignal()->connect(boost::bind(&LLPipeline::refreshCachedSettings));
	}
}

void LLPipeline::init()
{
	refreshCachedSettings();

	gOctreeMaxCapacity = gSavedSettings.getU32("OctreeMaxNodeCapacity");
	gOctreeMinSize = gSavedSettings.getF32("OctreeMinimumNodeSize");
	sDynamicLOD = gSavedSettings.getBOOL("RenderDynamicLOD");
	sRenderBump = gSavedSettings.getBOOL("RenderObjectBump");
	sUseTriStrips = gSavedSettings.getBOOL("RenderUseTriStrips");
	LLVertexBuffer::sUseStreamDraw = gSavedSettings.getBOOL("RenderUseStreamVBO");
	LLVertexBuffer::sUseVAO = gSavedSettings.getBOOL("RenderUseVAO");
	LLVertexBuffer::sPreferStreamDraw = gSavedSettings.getBOOL("RenderPreferStreamDraw");
	sRenderAttachedLights = gSavedSettings.getBOOL("RenderAttachedLights");
	sRenderAttachedParticles = gSavedSettings.getBOOL("RenderAttachedParticles");

	mInitialized = true;
	
	stop_glerror();

	//create render pass pools
	getPool(LLDrawPool::POOL_ALPHA);
	getPool(LLDrawPool::POOL_SIMPLE);
	getPool(LLDrawPool::POOL_ALPHA_MASK);
	getPool(LLDrawPool::POOL_FULLBRIGHT_ALPHA_MASK);
	getPool(LLDrawPool::POOL_GRASS);
	getPool(LLDrawPool::POOL_FULLBRIGHT);
	getPool(LLDrawPool::POOL_INVISIBLE);
	getPool(LLDrawPool::POOL_BUMP);
	getPool(LLDrawPool::POOL_MATERIALS);
	getPool(LLDrawPool::POOL_GLOW);

	resetFrameStats();

	if (gSavedSettings.getBOOL("DisableAllRenderFeatures"))
	{
		clearAllRenderDebugFeatures();
	}
	else
	{
		setAllRenderDebugFeatures(); // By default, all debugging features on
	}
	clearAllRenderDebugDisplays(); // All debug displays off

	if (gSavedSettings.getBOOL("DisableAllRenderTypes"))
	{
		clearAllRenderTypes();
	}
	else if (gNonInteractive)
	{
		clearAllRenderTypes();
	}
	else
	{
		setAllRenderTypes(); // By default, all rendering types start enabled
		// Don't turn on ground when this is set
		// Mac Books with intel 950s need this
		if(!gSavedSettings.getBOOL("RenderGround"))
		{
			toggleRenderType(RENDER_TYPE_GROUND);
		}
	}

	// make sure RenderPerformanceTest persists (hackity hack hack)
	// disables non-object rendering (UI, sky, water, etc)
	if (gSavedSettings.getBOOL("RenderPerformanceTest"))
	{
		gSavedSettings.setBOOL("RenderPerformanceTest", FALSE);
		gSavedSettings.setBOOL("RenderPerformanceTest", TRUE);
	}

	mOldRenderDebugMask = mRenderDebugMask;

	mBackfaceCull = true;

	stop_glerror();
	
	// Enable features
		
	LLViewerShaderMgr::instance()->setShaders();

	stop_glerror();

	for (U32 i = 0; i < 2; ++i)
	{
		mSpotLightFade[i] = 1.f;
	}

	if (mCubeVB.isNull())
	{
		mCubeVB = ll_create_cube_vb(LLVertexBuffer::MAP_VERTEX, GL_STATIC_DRAW_ARB);
	}

	mDeferredVB = new LLVertexBuffer(DEFERRED_VB_MASK, 0);
	mDeferredVB->allocateBuffer(8, 0, true);
	setLightingDetail(-1);
	
	//
	// Update all settings to trigger a cached settings refresh
	//
	connectRefreshCachedSettingsSafe("RenderAutoMaskAlphaDeferred");
	connectRefreshCachedSettingsSafe("RenderAutoMaskAlphaNonDeferred");
	connectRefreshCachedSettingsSafe("RenderUseFarClip");
	connectRefreshCachedSettingsSafe("RenderAvatarMaxNonImpostors");
	connectRefreshCachedSettingsSafe("RenderDelayVBUpdate");
	connectRefreshCachedSettingsSafe("UseOcclusion");
	connectRefreshCachedSettingsSafe("WindLightUseAtmosShaders");
	connectRefreshCachedSettingsSafe("RenderDeferred");
	connectRefreshCachedSettingsSafe("RenderDeferredSunWash");
	connectRefreshCachedSettingsSafe("RenderFSAASamples");
	connectRefreshCachedSettingsSafe("RenderResolutionDivisor");
	connectRefreshCachedSettingsSafe("RenderUIBuffer");
	connectRefreshCachedSettingsSafe("RenderShadowDetail");
	connectRefreshCachedSettingsSafe("RenderDeferredSSAO");
	connectRefreshCachedSettingsSafe("RenderShadowResolutionScale");
	connectRefreshCachedSettingsSafe("RenderLocalLights");
	connectRefreshCachedSettingsSafe("RenderDelayCreation");
	connectRefreshCachedSettingsSafe("RenderAnimateRes");
	connectRefreshCachedSettingsSafe("FreezeTime");
	connectRefreshCachedSettingsSafe("DebugBeaconLineWidth");
	connectRefreshCachedSettingsSafe("RenderHighlightBrightness");
	connectRefreshCachedSettingsSafe("RenderHighlightColor");
	connectRefreshCachedSettingsSafe("RenderHighlightThickness");
	connectRefreshCachedSettingsSafe("RenderSpotLightsInNondeferred");
	connectRefreshCachedSettingsSafe("PreviewAmbientColor");
	connectRefreshCachedSettingsSafe("PreviewDiffuse0");
	connectRefreshCachedSettingsSafe("PreviewSpecular0");
	connectRefreshCachedSettingsSafe("PreviewDiffuse1");
	connectRefreshCachedSettingsSafe("PreviewSpecular1");
	connectRefreshCachedSettingsSafe("PreviewDiffuse2");
	connectRefreshCachedSettingsSafe("PreviewSpecular2");
	connectRefreshCachedSettingsSafe("PreviewDirection0");
	connectRefreshCachedSettingsSafe("PreviewDirection1");
	connectRefreshCachedSettingsSafe("PreviewDirection2");
	connectRefreshCachedSettingsSafe("RenderGlowMinLuminance");
	connectRefreshCachedSettingsSafe("RenderGlowMaxExtractAlpha");
	connectRefreshCachedSettingsSafe("RenderGlowWarmthAmount");
	connectRefreshCachedSettingsSafe("RenderGlowLumWeights");
	connectRefreshCachedSettingsSafe("RenderGlowWarmthWeights");
	connectRefreshCachedSettingsSafe("RenderGlowResolutionPow");
	connectRefreshCachedSettingsSafe("RenderGlowIterations");
	connectRefreshCachedSettingsSafe("RenderGlowWidth");
	connectRefreshCachedSettingsSafe("RenderGlowStrength");
	connectRefreshCachedSettingsSafe("RenderDepthOfField");
	connectRefreshCachedSettingsSafe("RenderDepthOfFieldInEditMode");
	connectRefreshCachedSettingsSafe("CameraFocusTransitionTime");
	connectRefreshCachedSettingsSafe("CameraFNumber");
	connectRefreshCachedSettingsSafe("CameraFocalLength");
	connectRefreshCachedSettingsSafe("CameraFieldOfView");
	connectRefreshCachedSettingsSafe("RenderShadowNoise");
	connectRefreshCachedSettingsSafe("RenderShadowBlurSize");
	connectRefreshCachedSettingsSafe("RenderSSAOScale");
	connectRefreshCachedSettingsSafe("RenderSSAOMaxScale");
	connectRefreshCachedSettingsSafe("RenderSSAOFactor");
	connectRefreshCachedSettingsSafe("RenderSSAOEffect");
	connectRefreshCachedSettingsSafe("RenderShadowOffsetError");
	connectRefreshCachedSettingsSafe("RenderShadowBiasError");
	connectRefreshCachedSettingsSafe("RenderShadowOffset");
	connectRefreshCachedSettingsSafe("RenderShadowBias");
	connectRefreshCachedSettingsSafe("RenderSpotShadowOffset");
	connectRefreshCachedSettingsSafe("RenderSpotShadowBias");
	connectRefreshCachedSettingsSafe("RenderEdgeDepthCutoff");
	connectRefreshCachedSettingsSafe("RenderEdgeNormCutoff");
	connectRefreshCachedSettingsSafe("RenderShadowGaussian");
	connectRefreshCachedSettingsSafe("RenderShadowBlurDistFactor");
	connectRefreshCachedSettingsSafe("RenderDeferredAtmospheric");
	connectRefreshCachedSettingsSafe("RenderReflectionDetail");
	connectRefreshCachedSettingsSafe("RenderHighlightFadeTime");
	connectRefreshCachedSettingsSafe("RenderShadowClipPlanes");
	connectRefreshCachedSettingsSafe("RenderShadowOrthoClipPlanes");
	connectRefreshCachedSettingsSafe("RenderShadowNearDist");
	connectRefreshCachedSettingsSafe("RenderFarClip");
	connectRefreshCachedSettingsSafe("RenderShadowSplitExponent");
	connectRefreshCachedSettingsSafe("RenderShadowErrorCutoff");
	connectRefreshCachedSettingsSafe("RenderShadowFOVCutoff");
	connectRefreshCachedSettingsSafe("CameraOffset");
	connectRefreshCachedSettingsSafe("CameraMaxCoF");
	connectRefreshCachedSettingsSafe("CameraDoFResScale");
	connectRefreshCachedSettingsSafe("RenderAutoHideSurfaceAreaLimit");
	gSavedSettings.getControl("RenderAutoHideSurfaceAreaLimit")->getCommitSignal()->connect(boost::bind(&LLPipeline::refreshCachedSettings));
}

LLPipeline::~LLPipeline()
{

}

void LLPipeline::cleanup()
{
	assertInitialized();

	mGroupQ1.clear() ;
	mGroupQ2.clear() ;

	for(pool_set_t::iterator iter = mPools.begin();
		iter != mPools.end(); )
	{
		pool_set_t::iterator curiter = iter++;
		LLDrawPool* poolp = *curiter;
		if (poolp->isFacePool())
		{
			LLFacePool* face_pool = (LLFacePool*) poolp;
			if (face_pool->mReferences.empty())
			{
				mPools.erase(curiter);
				removeFromQuickLookup( poolp );
				delete poolp;
			}
		}
		else
		{
			mPools.erase(curiter);
			removeFromQuickLookup( poolp );
			delete poolp;
		}
	}
	
	if (!mTerrainPools.empty())
	{
		LL_WARNS() << "Terrain Pools not cleaned up" << LL_ENDL;
	}
	if (!mTreePools.empty())
	{
		LL_WARNS() << "Tree Pools not cleaned up" << LL_ENDL;
	}
		
	delete mAlphaPool;
	mAlphaPool = NULL;
	delete mSkyPool;
	mSkyPool = NULL;
	delete mTerrainPool;
	mTerrainPool = NULL;
	delete mWaterPool;
	mWaterPool = NULL;
	delete mGroundPool;
	mGroundPool = NULL;
	delete mSimplePool;
	mSimplePool = NULL;
	delete mFullbrightPool;
	mFullbrightPool = NULL;
	delete mInvisiblePool;
	mInvisiblePool = NULL;
	delete mGlowPool;
	mGlowPool = NULL;
	delete mBumpPool;
	mBumpPool = NULL;
	// don't delete wl sky pool it was handled above in the for loop
	//delete mWLSkyPool;
	mWLSkyPool = NULL;

	releaseGLBuffers();

	mFaceSelectImagep = NULL;

    mMovedList.clear();
    mMovedBridge.clear();
    mShiftList.clear();

	mInitialized = false;

	mDeferredVB = NULL;

	mCubeVB = NULL;
}

//============================================================================

void LLPipeline::destroyGL() 
{
	stop_glerror();
	unloadShaders();
	mHighlightFaces.clear();
	
	resetDrawOrders();

	resetVertexBuffers();

	releaseGLBuffers();

	if (LLVertexBuffer::sEnableVBOs)
	{
		LLVertexBuffer::sEnableVBOs = FALSE;
	}

	if (mMeshDirtyQueryObject)
	{
		glDeleteQueriesARB(1, &mMeshDirtyQueryObject);
		mMeshDirtyQueryObject = 0;
	}
}

void LLPipeline::requestResizeScreenTexture()
{
    gResizeScreenTexture = TRUE;
}

void LLPipeline::requestResizeShadowTexture()
{
    gResizeShadowTexture = TRUE;
}

void LLPipeline::resizeShadowTexture()
{
    releaseShadowTargets();
    allocateShadowBuffer(mScreenWidth, mScreenHeight);
    gResizeShadowTexture = FALSE;
}

void LLPipeline::resizeScreenTexture()
{
	if (gPipeline.shadersLoaded())
	{
		GLuint resX = gViewerWindow->getWorldViewWidthRaw();
		GLuint resY = gViewerWindow->getWorldViewHeightRaw();
	
		if (gResizeScreenTexture || (resX != mScreen.getWidth()) || (resY != mScreen.getHeight()))
		{
			releaseScreenBuffers();
            releaseShadowTargets();
		    allocateScreenBuffer(resX,resY);
            gResizeScreenTexture = FALSE;
		}
	}
}

void LLPipeline::allocatePhysicsBuffer()
{
	GLuint resX = gViewerWindow->getWorldViewWidthRaw();
	GLuint resY = gViewerWindow->getWorldViewHeightRaw();

	if (mPhysicsDisplay.getWidth() != resX || mPhysicsDisplay.getHeight() != resY)
	{
		mPhysicsDisplay.allocate(resX, resY, GL_RGBA, TRUE, FALSE, LLTexUnit::TT_RECT_TEXTURE, FALSE);
	}
}

bool LLPipeline::allocateScreenBuffer(U32 resX, U32 resY)
{
	refreshCachedSettings();
	
	bool save_settings = sRenderDeferred;
	if (save_settings)
	{
		// Set this flag in case we crash while resizing window or allocating space for deferred rendering targets
		gSavedSettings.setBOOL("RenderInitError", TRUE);
		gSavedSettings.saveToFile( gSavedSettings.getString("ClientSettingsFile"), TRUE );
	}

	eFBOStatus ret = doAllocateScreenBuffer(resX, resY);

	if (save_settings)
	{
		// don't disable shaders on next session
		gSavedSettings.setBOOL("RenderInitError", FALSE);
		gSavedSettings.saveToFile( gSavedSettings.getString("ClientSettingsFile"), TRUE );
	}
	
	if (ret == FBO_FAILURE)
	{ //FAILSAFE: screen buffer allocation failed, disable deferred rendering if it's enabled
		//NOTE: if the session closes successfully after this call, deferred rendering will be 
		// disabled on future sessions
		if (LLPipeline::sRenderDeferred)
		{
			gSavedSettings.setBOOL("RenderDeferred", FALSE);
			LLPipeline::refreshCachedSettings();
		}
	}

	return ret == FBO_SUCCESS_FULLRES;
}


LLPipeline::eFBOStatus LLPipeline::doAllocateScreenBuffer(U32 resX, U32 resY)
{
	// try to allocate screen buffers at requested resolution and samples
	// - on failure, shrink number of samples and try again
	// - if not multisampled, shrink resolution and try again (favor X resolution over Y)
	// Make sure to call "releaseScreenBuffers" after each failure to cleanup the partially loaded state

	U32 samples = RenderFSAASamples;

	eFBOStatus ret = FBO_SUCCESS_FULLRES;
	if (!allocateScreenBuffer(resX, resY, samples))
	{
		//failed to allocate at requested specification, return false
		ret = FBO_FAILURE;

		releaseScreenBuffers();
		//reduce number of samples 
		while (samples > 0)
		{
			samples /= 2;
			if (allocateScreenBuffer(resX, resY, samples))
			{ //success
				return FBO_SUCCESS_LOWRES;
			}
			releaseScreenBuffers();
		}

		samples = 0;

		//reduce resolution
		while (resY > 0 && resX > 0)
		{
			resY /= 2;
			if (allocateScreenBuffer(resX, resY, samples))
			{
				return FBO_SUCCESS_LOWRES;
			}
			releaseScreenBuffers();

			resX /= 2;
			if (allocateScreenBuffer(resX, resY, samples))
			{
				return FBO_SUCCESS_LOWRES;
			}
			releaseScreenBuffers();
		}

		LL_WARNS() << "Unable to allocate screen buffer at any resolution!" << LL_ENDL;
	}

	return ret;
}

bool LLPipeline::allocateScreenBuffer(U32 resX, U32 resY, U32 samples)
{
	refreshCachedSettings();

	// remember these dimensions
	mScreenWidth = resX;
	mScreenHeight = resY;
	
	U32 res_mod = RenderResolutionDivisor;

	if (res_mod > 1 && res_mod < resX && res_mod < resY)
	{
		resX /= res_mod;
		resY /= res_mod;
	}

	if (RenderUIBuffer)
	{
		if (!mUIScreen.allocate(resX,resY, GL_RGBA, FALSE, FALSE, LLTexUnit::TT_RECT_TEXTURE, FALSE))
		{
			return false;
		}
	}	

	if (LLPipeline::sRenderDeferred)
	{
		S32 shadow_detail = RenderShadowDetail;
		bool ssao = RenderDeferredSSAO;
		
		const U32 occlusion_divisor = 3;

		//allocate deferred rendering color buffers
		if (!mDeferredScreen.allocate(resX, resY, GL_SRGB8_ALPHA8, TRUE, TRUE, LLTexUnit::TT_RECT_TEXTURE, FALSE, samples)) return false;
		if (!mDeferredDepth.allocate(resX, resY, 0, TRUE, FALSE, LLTexUnit::TT_RECT_TEXTURE, FALSE, samples)) return false;
		if (!mOcclusionDepth.allocate(resX/occlusion_divisor, resY/occlusion_divisor, 0, TRUE, FALSE, LLTexUnit::TT_RECT_TEXTURE, FALSE, samples)) return false;
		if (!addDeferredAttachments(mDeferredScreen)) return false;
	
		GLuint screenFormat = GL_RGBA16;
		if (gGLManager.mIsAMD)
		{
			screenFormat = GL_RGBA12;
		}

		if (gGLManager.mGLVersion < 4.f && gGLManager.mIsNVIDIA)
		{
			screenFormat = GL_RGBA16F_ARB;
		}
        
		if (!mScreen.allocate(resX, resY, screenFormat, FALSE, FALSE, LLTexUnit::TT_RECT_TEXTURE, FALSE, samples)) return false;
		if (samples > 0)
		{
			if (!mFXAABuffer.allocate(resX, resY, GL_RGBA, FALSE, FALSE, LLTexUnit::TT_TEXTURE, FALSE, samples)) return false;
		}
		else
		{
			mFXAABuffer.release();
		}
		
		if (shadow_detail > 0 || ssao || RenderDepthOfField || samples > 0)
		{ //only need mDeferredLight for shadows OR ssao OR dof OR fxaa
			if (!mDeferredLight.allocate(resX, resY, GL_RGBA, FALSE, FALSE, LLTexUnit::TT_RECT_TEXTURE, FALSE)) return false;
		}
		else
		{
			mDeferredLight.release();
		}

        allocateShadowBuffer(resX, resY);

        //HACK make screenbuffer allocations start failing after 30 seconds
        if (gSavedSettings.getBOOL("SimulateFBOFailure"))
        {
            return false;
        }
    }
    else
    {
        mDeferredLight.release();

        releaseShadowTargets();

		mFXAABuffer.release();
		mScreen.release();
		mDeferredScreen.release(); //make sure to release any render targets that share a depth buffer with mDeferredScreen first
		mDeferredDepth.release();
		mOcclusionDepth.release();
						
		if (!mScreen.allocate(resX, resY, GL_RGBA, TRUE, TRUE, LLTexUnit::TT_RECT_TEXTURE, FALSE)) return false;		
	}
	
	if (LLPipeline::sRenderDeferred)
	{ //share depth buffer between deferred targets
		mDeferredScreen.shareDepthBuffer(mScreen);
	}

	gGL.getTexUnit(0)->disable();

	stop_glerror();

	return true;
}

// must be even to avoid a stripe in the horizontal shadow blur
inline U32 BlurHappySize(U32 x, F32 scale) { return U32( x * scale + 16.0f) & ~0xF; }

bool LLPipeline::allocateShadowBuffer(U32 resX, U32 resY)
{
	refreshCachedSettings();
	
	if (LLPipeline::sRenderDeferred)
	{
		S32 shadow_detail = RenderShadowDetail;

		const U32 occlusion_divisor = 3;

		F32 scale = llmax(0.f,RenderShadowResolutionScale);
		U32 sun_shadow_map_width  = BlurHappySize(resX, scale);
		U32 sun_shadow_map_height = BlurHappySize(resY, scale);

		if (shadow_detail > 0)
		{ //allocate 4 sun shadow maps
			for (U32 i = 0; i < 4; i++)
			{
				if (!mShadow[i].allocate(sun_shadow_map_width, sun_shadow_map_height, 0, TRUE, FALSE, LLTexUnit::TT_TEXTURE))
                {
                    return false;
                }

                if (!mShadowOcclusion[i].allocate(sun_shadow_map_width/occlusion_divisor, sun_shadow_map_height/occlusion_divisor, 0, TRUE, FALSE, LLTexUnit::TT_TEXTURE))
                {
                    return false;
                }
			}
		}
		else
		{
			for (U32 i = 0; i < 4; i++)
			{
                releaseShadowTarget(i);
			}
		}

		U32 width = (U32) (resX*scale);
		U32 height = width;

		if (shadow_detail > 1)
		{ //allocate two spot shadow maps
			U32 spot_shadow_map_width = width;
            U32 spot_shadow_map_height = height;
			for (U32 i = 4; i < 6; i++)
			{
                if (!mShadow[i].allocate(spot_shadow_map_width, spot_shadow_map_height, 0, TRUE, FALSE))
		{
                    return false;
			}
                if (!mShadowOcclusion[i].allocate(spot_shadow_map_width/occlusion_divisor, height/occlusion_divisor, 0, TRUE, FALSE))
		{
			return false;
		}
	}
        }
	else
	{
            for (U32 i = 4; i < 6; i++)
		{
                releaseShadowTarget(i);
		}
	}
	}

	return true;
}

//static
void LLPipeline::updateRenderTransparentWater()
{
    sRenderTransparentWater = gSavedSettings.getBOOL("RenderTransparentWater");
}

//static
void LLPipeline::updateRenderBump()
{
	sRenderBump = gSavedSettings.getBOOL("RenderObjectBump");
}

// static
void LLPipeline::updateRenderDeferred()
{
    sRenderDeferred = !gUseWireframe &&
                      RenderDeferred &&
                      LLRenderTarget::sUseFBO &&
                      LLPipeline::sRenderBump &&
                      WindLightUseAtmosShaders &&
                      (bool) LLFeatureManager::getInstance()->isFeatureAvailable("RenderDeferred");
}

// static
void LLPipeline::refreshCachedSettings()
{
	LLPipeline::sAutoMaskAlphaDeferred = gSavedSettings.getBOOL("RenderAutoMaskAlphaDeferred");
	LLPipeline::sAutoMaskAlphaNonDeferred = gSavedSettings.getBOOL("RenderAutoMaskAlphaNonDeferred");
	LLPipeline::sUseFarClip = gSavedSettings.getBOOL("RenderUseFarClip");
	LLVOAvatar::sMaxNonImpostors = gSavedSettings.getU32("RenderAvatarMaxNonImpostors");
	LLVOAvatar::updateImpostorRendering(LLVOAvatar::sMaxNonImpostors);
	LLPipeline::sDelayVBUpdate = gSavedSettings.getBOOL("RenderDelayVBUpdate");

	LLPipeline::sUseOcclusion = 
			(!gUseWireframe
			&& LLFeatureManager::getInstance()->isFeatureAvailable("UseOcclusion") 
			&& gSavedSettings.getBOOL("UseOcclusion") 
			&& gGLManager.mHasOcclusionQuery) ? 2 : 0;
	
	WindLightUseAtmosShaders = gSavedSettings.getBOOL("WindLightUseAtmosShaders");
	RenderDeferred = gSavedSettings.getBOOL("RenderDeferred");
	RenderDeferredSunWash = gSavedSettings.getF32("RenderDeferredSunWash");
	RenderFSAASamples = gSavedSettings.getU32("RenderFSAASamples");
	RenderResolutionDivisor = gSavedSettings.getU32("RenderResolutionDivisor");
	RenderUIBuffer = gSavedSettings.getBOOL("RenderUIBuffer");
	RenderShadowDetail = gSavedSettings.getS32("RenderShadowDetail");
	RenderDeferredSSAO = gSavedSettings.getBOOL("RenderDeferredSSAO");
	RenderShadowResolutionScale = gSavedSettings.getF32("RenderShadowResolutionScale");
	RenderLocalLights = gSavedSettings.getBOOL("RenderLocalLights");
	RenderDelayCreation = gSavedSettings.getBOOL("RenderDelayCreation");
	RenderAnimateRes = gSavedSettings.getBOOL("RenderAnimateRes");
	FreezeTime = gSavedSettings.getBOOL("FreezeTime");
	DebugBeaconLineWidth = gSavedSettings.getS32("DebugBeaconLineWidth");
	RenderHighlightBrightness = gSavedSettings.getF32("RenderHighlightBrightness");
	RenderHighlightColor = gSavedSettings.getColor4("RenderHighlightColor");
	RenderHighlightThickness = gSavedSettings.getF32("RenderHighlightThickness");
	RenderSpotLightsInNondeferred = gSavedSettings.getBOOL("RenderSpotLightsInNondeferred");
	PreviewAmbientColor = gSavedSettings.getColor4("PreviewAmbientColor");
	PreviewDiffuse0 = gSavedSettings.getColor4("PreviewDiffuse0");
	PreviewSpecular0 = gSavedSettings.getColor4("PreviewSpecular0");
	PreviewDiffuse1 = gSavedSettings.getColor4("PreviewDiffuse1");
	PreviewSpecular1 = gSavedSettings.getColor4("PreviewSpecular1");
	PreviewDiffuse2 = gSavedSettings.getColor4("PreviewDiffuse2");
	PreviewSpecular2 = gSavedSettings.getColor4("PreviewSpecular2");
	PreviewDirection0 = gSavedSettings.getVector3("PreviewDirection0");
	PreviewDirection1 = gSavedSettings.getVector3("PreviewDirection1");
	PreviewDirection2 = gSavedSettings.getVector3("PreviewDirection2");
	RenderGlowMinLuminance = gSavedSettings.getF32("RenderGlowMinLuminance");
	RenderGlowMaxExtractAlpha = gSavedSettings.getF32("RenderGlowMaxExtractAlpha");
	RenderGlowWarmthAmount = gSavedSettings.getF32("RenderGlowWarmthAmount");
	RenderGlowLumWeights = gSavedSettings.getVector3("RenderGlowLumWeights");
	RenderGlowWarmthWeights = gSavedSettings.getVector3("RenderGlowWarmthWeights");
	RenderGlowResolutionPow = gSavedSettings.getS32("RenderGlowResolutionPow");
	RenderGlowIterations = gSavedSettings.getS32("RenderGlowIterations");
	RenderGlowWidth = gSavedSettings.getF32("RenderGlowWidth");
	RenderGlowStrength = gSavedSettings.getF32("RenderGlowStrength");
	RenderDepthOfField = gSavedSettings.getBOOL("RenderDepthOfField");
	RenderDepthOfFieldInEditMode = gSavedSettings.getBOOL("RenderDepthOfFieldInEditMode");
	CameraFocusTransitionTime = gSavedSettings.getF32("CameraFocusTransitionTime");
	CameraFNumber = gSavedSettings.getF32("CameraFNumber");
	CameraFocalLength = gSavedSettings.getF32("CameraFocalLength");
	CameraFieldOfView = gSavedSettings.getF32("CameraFieldOfView");
	RenderShadowNoise = gSavedSettings.getF32("RenderShadowNoise");
	RenderShadowBlurSize = gSavedSettings.getF32("RenderShadowBlurSize");
	RenderSSAOScale = gSavedSettings.getF32("RenderSSAOScale");
	RenderSSAOMaxScale = gSavedSettings.getU32("RenderSSAOMaxScale");
	RenderSSAOFactor = gSavedSettings.getF32("RenderSSAOFactor");
	RenderSSAOEffect = gSavedSettings.getVector3("RenderSSAOEffect");
	RenderShadowOffsetError = gSavedSettings.getF32("RenderShadowOffsetError");
	RenderShadowBiasError = gSavedSettings.getF32("RenderShadowBiasError");
	RenderShadowOffset = gSavedSettings.getF32("RenderShadowOffset");
	RenderShadowBias = gSavedSettings.getF32("RenderShadowBias");
	RenderSpotShadowOffset = gSavedSettings.getF32("RenderSpotShadowOffset");
	RenderSpotShadowBias = gSavedSettings.getF32("RenderSpotShadowBias");
	RenderEdgeDepthCutoff = gSavedSettings.getF32("RenderEdgeDepthCutoff");
	RenderEdgeNormCutoff = gSavedSettings.getF32("RenderEdgeNormCutoff");
	RenderShadowGaussian = gSavedSettings.getVector3("RenderShadowGaussian");
	RenderShadowBlurDistFactor = gSavedSettings.getF32("RenderShadowBlurDistFactor");
	RenderDeferredAtmospheric = gSavedSettings.getBOOL("RenderDeferredAtmospheric");
	RenderReflectionDetail = gSavedSettings.getS32("RenderReflectionDetail");
	RenderHighlightFadeTime = gSavedSettings.getF32("RenderHighlightFadeTime");
	RenderShadowClipPlanes = gSavedSettings.getVector3("RenderShadowClipPlanes");
	RenderShadowOrthoClipPlanes = gSavedSettings.getVector3("RenderShadowOrthoClipPlanes");
	RenderShadowNearDist = gSavedSettings.getVector3("RenderShadowNearDist");
	RenderFarClip = gSavedSettings.getF32("RenderFarClip");
	RenderShadowSplitExponent = gSavedSettings.getVector3("RenderShadowSplitExponent");
	RenderShadowErrorCutoff = gSavedSettings.getF32("RenderShadowErrorCutoff");
	RenderShadowFOVCutoff = gSavedSettings.getF32("RenderShadowFOVCutoff");
	CameraOffset = gSavedSettings.getBOOL("CameraOffset");
	CameraMaxCoF = gSavedSettings.getF32("CameraMaxCoF");
	CameraDoFResScale = gSavedSettings.getF32("CameraDoFResScale");
	RenderAutoHideSurfaceAreaLimit = gSavedSettings.getF32("RenderAutoHideSurfaceAreaLimit");
	RenderSpotLight = nullptr;
	updateRenderDeferred();

	if (gNonInteractive)
	{
		LLVOAvatar::sMaxNonImpostors = 1;
		LLVOAvatar::updateImpostorRendering(LLVOAvatar::sMaxNonImpostors);
	}
}

void LLPipeline::releaseGLBuffers()
{
	assertInitialized();
	
	if (mNoiseMap)
	{
		LLImageGL::deleteTextures(1, &mNoiseMap);
		mNoiseMap = 0;
	}

	if (mTrueNoiseMap)
	{
		LLImageGL::deleteTextures(1, &mTrueNoiseMap);
		mTrueNoiseMap = 0;
	}

	releaseLUTBuffers();

	mWaterRef.release();
	mWaterDis.release();
    mBake.release();
	mHighlight.release();
	
	for (U32 i = 0; i < 3; i++)
	{
		mGlow[i].release();
	}

	releaseScreenBuffers();

	gBumpImageList.destroyGL();
	LLVOAvatar::resetImpostors();
}

void LLPipeline::releaseLUTBuffers()
{
	if (mLightFunc)
	{
		LLImageGL::deleteTextures(1, &mLightFunc);
		mLightFunc = 0;
	}
}

void LLPipeline::releaseShadowBuffers()
{
    releaseShadowTargets();
}

void LLPipeline::releaseScreenBuffers()
{
	mUIScreen.release();
	mScreen.release();
	mFXAABuffer.release();
	mPhysicsDisplay.release();
	mDeferredScreen.release();
	mDeferredDepth.release();
	mDeferredLight.release();
	mOcclusionDepth.release();
}
		
		
void LLPipeline::releaseShadowTarget(U32 index)
{
    mShadow[index].release();
    mShadowOcclusion[index].release();
}

void LLPipeline::releaseShadowTargets()
{
	for (U32 i = 0; i < 6; i++)
	{
        releaseShadowTarget(i);
	}
}

void LLPipeline::createGLBuffers()
{
    LL_PROFILE_ZONE_SCOPED_CATEGORY_PIPELINE;
    stop_glerror();
	assertInitialized();

	updateRenderDeferred();
	if (LLPipeline::sWaterReflections)
	{ //water reflection texture
		U32 res = (U32) llmax(gSavedSettings.getS32("RenderWaterRefResolution"), 512);
		mWaterRef.allocate(res,res,GL_RGBA,TRUE,FALSE);
        mWaterDis.allocate(res,res,GL_RGBA,TRUE,FALSE,LLTexUnit::TT_TEXTURE);
	}

    // Use FBO for bake tex
    mBake.allocate(512, 512, GL_RGBA, TRUE, FALSE, LLTexUnit::TT_TEXTURE, true); // SL-12781 Build > Upload > Model; 3D Preview

	mHighlight.allocate(256,256,GL_RGBA, FALSE, FALSE);

	stop_glerror();

	GLuint resX = gViewerWindow->getWorldViewWidthRaw();
	GLuint resY = gViewerWindow->getWorldViewHeightRaw();

    // allocate screen space glow buffers
    const U32 glow_res = llmax(1, llmin(512, 1 << gSavedSettings.getS32("RenderGlowResolutionPow")));
    for (U32 i = 0; i < 3; i++)
    {
        mGlow[i].allocate(512, glow_res, GL_RGBA, FALSE, FALSE);
    }

    allocateScreenBuffer(resX, resY);
    mScreenWidth = 0;
    mScreenHeight = 0;

    if (sRenderDeferred)
    {
		if (!mNoiseMap)
		{
			const U32 noiseRes = 128;
			LLVector3 noise[noiseRes*noiseRes];

			F32 scaler = gSavedSettings.getF32("RenderDeferredNoise")/100.f;
			for (U32 i = 0; i < noiseRes*noiseRes; ++i)
			{
				noise[i] = LLVector3(ll_frand()-0.5f, ll_frand()-0.5f, 0.f);
				noise[i].normVec();
				noise[i].mV[2] = ll_frand()*scaler+1.f-scaler/2.f;
			}

			LLImageGL::generateTextures(1, &mNoiseMap);
			
			gGL.getTexUnit(0)->bindManual(LLTexUnit::TT_TEXTURE, mNoiseMap);
			LLImageGL::setManualImage(LLTexUnit::getInternalType(LLTexUnit::TT_TEXTURE), 0, GL_RGB16F_ARB, noiseRes, noiseRes, GL_RGB, GL_FLOAT, noise, false);
			gGL.getTexUnit(0)->setTextureFilteringOption(LLTexUnit::TFO_POINT);
		}

		if (!mTrueNoiseMap)
		{
			const U32 noiseRes = 128;
			F32 noise[noiseRes*noiseRes*3];
			for (U32 i = 0; i < noiseRes*noiseRes*3; i++)
			{
				noise[i] = ll_frand()*2.0-1.0;
			}

			LLImageGL::generateTextures(1, &mTrueNoiseMap);
			gGL.getTexUnit(0)->bindManual(LLTexUnit::TT_TEXTURE, mTrueNoiseMap);
			LLImageGL::setManualImage(LLTexUnit::getInternalType(LLTexUnit::TT_TEXTURE), 0, GL_RGB16F_ARB, noiseRes, noiseRes, GL_RGB,GL_FLOAT, noise, false);
			gGL.getTexUnit(0)->setTextureFilteringOption(LLTexUnit::TFO_POINT);
		}

		createLUTBuffers();
	}

	gBumpImageList.restoreGL();
}

F32 lerpf(F32 a, F32 b, F32 w)
{
	return a + w * (b - a);
}

void LLPipeline::createLUTBuffers()
{
	if (sRenderDeferred)
	{
		if (!mLightFunc)
		{
			U32 lightResX = gSavedSettings.getU32("RenderSpecularResX");
			U32 lightResY = gSavedSettings.getU32("RenderSpecularResY");
			F32* ls = new F32[lightResX*lightResY];
			F32 specExp = gSavedSettings.getF32("RenderSpecularExponent");
            // Calculate the (normalized) blinn-phong specular lookup texture. (with a few tweaks)
			for (U32 y = 0; y < lightResY; ++y)
			{
				for (U32 x = 0; x < lightResX; ++x)
				{
					ls[y*lightResX+x] = 0;
					F32 sa = (F32) x/(lightResX-1);
					F32 spec = (F32) y/(lightResY-1);
					F32 n = spec * spec * specExp;
					
					// Nothing special here.  Just your typical blinn-phong term.
					spec = powf(sa, n);
					
					// Apply our normalization function.
					// Note: This is the full equation that applies the full normalization curve, not an approximation.
					// This is fine, given we only need to create our LUT once per buffer initialization.
					spec *= (((n + 2) * (n + 4)) / (8 * F_PI * (powf(2, -n/2) + n)));

					// Since we use R16F, we no longer have a dynamic range issue we need to work around here.
					// Though some older drivers may not like this, newer drivers shouldn't have this problem.
					ls[y*lightResX+x] = spec;
				}
			}
			
			U32 pix_format = GL_R16F;
#if LL_DARWIN
			// Need to work around limited precision with 10.6.8 and older drivers
			//
			pix_format = GL_R32F;
#endif
			LLImageGL::generateTextures(1, &mLightFunc);
			gGL.getTexUnit(0)->bindManual(LLTexUnit::TT_TEXTURE, mLightFunc);
			LLImageGL::setManualImage(LLTexUnit::getInternalType(LLTexUnit::TT_TEXTURE), 0, pix_format, lightResX, lightResY, GL_RED, GL_FLOAT, ls, false);
			gGL.getTexUnit(0)->setTextureAddressMode(LLTexUnit::TAM_CLAMP);
			gGL.getTexUnit(0)->setTextureFilteringOption(LLTexUnit::TFO_TRILINEAR);
			glTexParameteri(GL_TEXTURE_2D, GL_TEXTURE_MAG_FILTER, GL_LINEAR);
			glTexParameteri(GL_TEXTURE_2D, GL_TEXTURE_MIN_FILTER, GL_NEAREST);
			
			delete [] ls;
		}
	}
}


void LLPipeline::restoreGL()
{
	assertInitialized();

	LLViewerShaderMgr::instance()->setShaders();

	for (LLWorld::region_list_t::const_iterator iter = LLWorld::getInstance()->getRegionList().begin(); 
			iter != LLWorld::getInstance()->getRegionList().end(); ++iter)
	{
		LLViewerRegion* region = *iter;
		for (U32 i = 0; i < LLViewerRegion::NUM_PARTITIONS; i++)
		{
			LLSpatialPartition* part = region->getSpatialPartition(i);
			if (part)
			{
				part->restoreGL();
		}
		}
	}
}

bool LLPipeline::shadersLoaded()
{
    return (assertInitialized() && mShadersLoaded);
}

bool LLPipeline::canUseWindLightShaders() const
{
	return (gWLSkyProgram.mProgramObject != 0 &&
			LLViewerShaderMgr::instance()->getShaderLevel(LLViewerShaderMgr::SHADER_WINDLIGHT) > 1);
}

bool LLPipeline::canUseWindLightShadersOnObjects() const
{
	return (canUseWindLightShaders() 
		&& LLViewerShaderMgr::instance()->getShaderLevel(LLViewerShaderMgr::SHADER_OBJECT) > 0);
}

bool LLPipeline::canUseAntiAliasing() const
{
	return true;
}

void LLPipeline::unloadShaders()
{
	LLViewerShaderMgr::instance()->unloadShaders();
	mShadersLoaded = false;
}

void LLPipeline::assertInitializedDoError()
{
	LL_ERRS() << "LLPipeline used when uninitialized." << LL_ENDL;
}

//============================================================================

void LLPipeline::enableShadows(const bool enable_shadows)
{
	//should probably do something here to wrangle shadows....	
}

S32 LLPipeline::getMaxLightingDetail() const
{
	/*if (mShaderLevel[SHADER_OBJECT] >= LLDrawPoolSimple::SHADER_LEVEL_LOCAL_LIGHTS)
	{
		return 3;
	}
	else*/
	{
		return 1;
	}
}

S32 LLPipeline::setLightingDetail(S32 level)
{
	refreshCachedSettings();

	if (level < 0)
	{
		if (RenderLocalLights)
		{
			level = 1;
		}
		else
		{
			level = 0;
		}
	}
	level = llclamp(level, 0, getMaxLightingDetail());
	mLightingDetail = level;
	
	return mLightingDetail;
}

class LLOctreeDirtyTexture : public OctreeTraveler
{
public:
	const std::set<LLViewerFetchedTexture*>& mTextures;

	LLOctreeDirtyTexture(const std::set<LLViewerFetchedTexture*>& textures) : mTextures(textures) { }

	virtual void visit(const OctreeNode* node)
	{
		LLSpatialGroup* group = (LLSpatialGroup*) node->getListener(0);

		if (!group->hasState(LLSpatialGroup::GEOM_DIRTY) && !group->isEmpty())
		{
			for (LLSpatialGroup::draw_map_t::iterator i = group->mDrawMap.begin(); i != group->mDrawMap.end(); ++i)
			{
				for (LLSpatialGroup::drawmap_elem_t::iterator j = i->second.begin(); j != i->second.end(); ++j) 
				{
					LLDrawInfo* params = *j;
					LLViewerFetchedTexture* tex = LLViewerTextureManager::staticCastToFetchedTexture(params->mTexture);
					if (tex && mTextures.find(tex) != mTextures.end())
					{ 
						group->setState(LLSpatialGroup::GEOM_DIRTY);
					}
				}
			}
		}

		for (LLSpatialGroup::bridge_list_t::iterator i = group->mBridgeList.begin(); i != group->mBridgeList.end(); ++i)
		{
			LLSpatialBridge* bridge = *i;
			traverse(bridge->mOctree);
		}
	}
};

// Called when a texture changes # of channels (causes faces to move to alpha pool)
void LLPipeline::dirtyPoolObjectTextures(const std::set<LLViewerFetchedTexture*>& textures)
{
    LL_PROFILE_ZONE_SCOPED_CATEGORY_PIPELINE;
	assertInitialized();

	// *TODO: This is inefficient and causes frame spikes; need a better way to do this
	//        Most of the time is spent in dirty.traverse.

	for (pool_set_t::iterator iter = mPools.begin(); iter != mPools.end(); ++iter)
	{
		LLDrawPool *poolp = *iter;
		if (poolp->isFacePool())
		{
			((LLFacePool*) poolp)->dirtyTextures(textures);
		}
	}
	
	LLOctreeDirtyTexture dirty(textures);
	for (LLWorld::region_list_t::const_iterator iter = LLWorld::getInstance()->getRegionList().begin(); 
			iter != LLWorld::getInstance()->getRegionList().end(); ++iter)
	{
		LLViewerRegion* region = *iter;
		for (U32 i = 0; i < LLViewerRegion::NUM_PARTITIONS; i++)
		{
			LLSpatialPartition* part = region->getSpatialPartition(i);
			if (part)
			{
				dirty.traverse(part->mOctree);
			}
		}
	}
}

LLDrawPool *LLPipeline::findPool(const U32 type, LLViewerTexture *tex0)
{
	assertInitialized();

	LLDrawPool *poolp = NULL;
	switch( type )
	{
	case LLDrawPool::POOL_SIMPLE:
		poolp = mSimplePool;
		break;

	case LLDrawPool::POOL_GRASS:
		poolp = mGrassPool;
		break;

	case LLDrawPool::POOL_ALPHA_MASK:
		poolp = mAlphaMaskPool;
		break;

	case LLDrawPool::POOL_FULLBRIGHT_ALPHA_MASK:
		poolp = mFullbrightAlphaMaskPool;
		break;

	case LLDrawPool::POOL_FULLBRIGHT:
		poolp = mFullbrightPool;
		break;

	case LLDrawPool::POOL_INVISIBLE:
		poolp = mInvisiblePool;
		break;

	case LLDrawPool::POOL_GLOW:
		poolp = mGlowPool;
		break;

	case LLDrawPool::POOL_TREE:
		poolp = get_if_there(mTreePools, (uintptr_t)tex0, (LLDrawPool*)0 );
		break;

	case LLDrawPool::POOL_TERRAIN:
		poolp = get_if_there(mTerrainPools, (uintptr_t)tex0, (LLDrawPool*)0 );
		break;

	case LLDrawPool::POOL_BUMP:
		poolp = mBumpPool;
		break;
	case LLDrawPool::POOL_MATERIALS:
		poolp = mMaterialsPool;
		break;
	case LLDrawPool::POOL_ALPHA:
		poolp = mAlphaPool;
		break;

	case LLDrawPool::POOL_AVATAR:
	case LLDrawPool::POOL_CONTROL_AV:
		break; // Do nothing

	case LLDrawPool::POOL_SKY:
		poolp = mSkyPool;
		break;

	case LLDrawPool::POOL_WATER:
		poolp = mWaterPool;
		break;

	case LLDrawPool::POOL_GROUND:
		poolp = mGroundPool;
		break;

	case LLDrawPool::POOL_WL_SKY:
		poolp = mWLSkyPool;
		break;

	default:
		llassert(0);
		LL_ERRS() << "Invalid Pool Type in  LLPipeline::findPool() type=" << type << LL_ENDL;
		break;
	}

	return poolp;
}


LLDrawPool *LLPipeline::getPool(const U32 type,	LLViewerTexture *tex0)
{
	LLDrawPool *poolp = findPool(type, tex0);
	if (poolp)
	{
		return poolp;
	}

	LLDrawPool *new_poolp = LLDrawPool::createPool(type, tex0);
	addPool( new_poolp );

	return new_poolp;
}


// static
LLDrawPool* LLPipeline::getPoolFromTE(const LLTextureEntry* te, LLViewerTexture* imagep)
{
	U32 type = getPoolTypeFromTE(te, imagep);
	return gPipeline.getPool(type, imagep);
}

//static 
U32 LLPipeline::getPoolTypeFromTE(const LLTextureEntry* te, LLViewerTexture* imagep)
{
	if (!te || !imagep)
	{
		return 0;
	}
		
	LLMaterial* mat = te->getMaterialParams().get();

	bool color_alpha = te->getColor().mV[3] < 0.999f;
	bool alpha = color_alpha;
	if (imagep)
	{
		alpha = alpha || (imagep->getComponents() == 4 && imagep->getType() != LLViewerTexture::MEDIA_TEXTURE) || (imagep->getComponents() == 2);
	}

	if (alpha && mat)
	{
		switch (mat->getDiffuseAlphaMode())
		{
			case 1:
				alpha = true; // Material's alpha mode is set to blend.  Toss it into the alpha draw pool.
				break;
			case 0: //alpha mode set to none, never go to alpha pool
			case 3: //alpha mode set to emissive, never go to alpha pool
				alpha = color_alpha;
				break;
			default: //alpha mode set to "mask", go to alpha pool if fullbright
				alpha = color_alpha; // Material's alpha mode is set to none, mask, or emissive.  Toss it into the opaque material draw pool.
				break;
		}
	}
	
	if (alpha)
	{
		return LLDrawPool::POOL_ALPHA;
	}
	else if ((te->getBumpmap() || te->getShiny()) && (!mat || mat->getNormalID().isNull()))
	{
		return LLDrawPool::POOL_BUMP;
	}
	else if (mat && !alpha)
	{
		return LLDrawPool::POOL_MATERIALS;
	}
	else
	{
		return LLDrawPool::POOL_SIMPLE;
	}
}


void LLPipeline::addPool(LLDrawPool *new_poolp)
{
	assertInitialized();
	mPools.insert(new_poolp);
	addToQuickLookup( new_poolp );
}

void LLPipeline::allocDrawable(LLViewerObject *vobj)
{
	LLDrawable *drawable = new LLDrawable(vobj);
	vobj->mDrawable = drawable;
	
	//encompass completely sheared objects by taking 
	//the most extreme point possible (<1,1,0.5>)
	drawable->setRadius(LLVector3(1,1,0.5f).scaleVec(vobj->getScale()).length());
	if (vobj->isOrphaned())
	{
		drawable->setState(LLDrawable::FORCE_INVISIBLE);
	}
	drawable->updateXform(TRUE);
}


void LLPipeline::unlinkDrawable(LLDrawable *drawable)
{
    LL_PROFILE_ZONE_SCOPED_CATEGORY_PIPELINE;

	assertInitialized();

	LLPointer<LLDrawable> drawablep = drawable; // make sure this doesn't get deleted before we are done
	
	// Based on flags, remove the drawable from the queues that it's on.
	if (drawablep->isState(LLDrawable::ON_MOVE_LIST))
	{
		LLDrawable::drawable_vector_t::iterator iter = std::find(mMovedList.begin(), mMovedList.end(), drawablep);
		if (iter != mMovedList.end())
		{
			mMovedList.erase(iter);
		}
	}

	if (drawablep->getSpatialGroup())
	{
		if (!drawablep->getSpatialGroup()->getSpatialPartition()->remove(drawablep, drawablep->getSpatialGroup()))
		{
#ifdef LL_RELEASE_FOR_DOWNLOAD
			LL_WARNS() << "Couldn't remove object from spatial group!" << LL_ENDL;
#else
			LL_ERRS() << "Couldn't remove object from spatial group!" << LL_ENDL;
#endif
		}
	}

	mLights.erase(drawablep);

	for (light_set_t::iterator iter = mNearbyLights.begin();
				iter != mNearbyLights.end(); iter++)
	{
		if (iter->drawable == drawablep)
		{
			mNearbyLights.erase(iter);
			break;
		}
	}

	HighlightItem item(drawablep);
	mHighlightSet.erase(item);

	if (mHighlightObject == drawablep)
	{
		mHighlightObject = NULL;
	}

	for (U32 i = 0; i < 2; ++i)
	{
		if (mShadowSpotLight[i] == drawablep)
		{
			mShadowSpotLight[i] = NULL;
		}

		if (mTargetShadowSpotLight[i] == drawablep)
		{
			mTargetShadowSpotLight[i] = NULL;
		}
	}
}

//static
void LLPipeline::removeMutedAVsLights(LLVOAvatar* muted_avatar)
{
    LL_PROFILE_ZONE_SCOPED_CATEGORY_PIPELINE;
<<<<<<< HEAD
	for (light_set_t::iterator iter = gPipeline.mNearbyLights.begin();
		 iter != gPipeline.mNearbyLights.end(); iter++)
	{
        const LLViewerObject *vobj = iter->drawable->getVObj();
        if (vobj && vobj->getAvatar()
            && vobj->isAttachment() && vobj->getAvatar() == muted_avatar)
		{
			gPipeline.mLights.erase(iter->drawable);
			gPipeline.mNearbyLights.erase(iter);
		}
	}
=======
    light_set_t::iterator iter = gPipeline.mNearbyLights.begin();

    while (iter != gPipeline.mNearbyLights.end())
    {
        if (iter->drawable->getVObj()->isAttachment() && iter->drawable->getVObj()->getAvatar() == muted_avatar)
        {
            gPipeline.mLights.erase(iter->drawable);
            iter = gPipeline.mNearbyLights.erase(iter);
        }
        else
        {
            iter++;
        }
    }
>>>>>>> a0c3d69c
}

U32 LLPipeline::addObject(LLViewerObject *vobj)
{
	if (RenderDelayCreation)
	{
		mCreateQ.push_back(vobj);
	}
	else
	{
		createObject(vobj);
	}

	return 1;
}

void LLPipeline::createObjects(F32 max_dtime)
{
    LL_PROFILE_ZONE_SCOPED_CATEGORY_PIPELINE;

	LLTimer update_timer;

	while (!mCreateQ.empty() && update_timer.getElapsedTimeF32() < max_dtime)
	{
		LLViewerObject* vobj = mCreateQ.front();
		if (!vobj->isDead())
		{
			createObject(vobj);
		}
		mCreateQ.pop_front();
	}
	
	//for (LLViewerObject::vobj_list_t::iterator iter = mCreateQ.begin(); iter != mCreateQ.end(); ++iter)
	//{
	//	createObject(*iter);
	//}

	//mCreateQ.clear();
}

void LLPipeline::createObject(LLViewerObject* vobj)
{
    LL_PROFILE_ZONE_SCOPED_CATEGORY_PIPELINE;
	LLDrawable* drawablep = vobj->mDrawable;

	if (!drawablep)
	{
		drawablep = vobj->createDrawable(this);
	}
	else
	{
		LL_ERRS() << "Redundant drawable creation!" << LL_ENDL;
	}
		
	llassert(drawablep);

	if (vobj->getParent())
	{
		vobj->setDrawableParent(((LLViewerObject*)vobj->getParent())->mDrawable); // LLPipeline::addObject 1
	}
	else
	{
		vobj->setDrawableParent(NULL); // LLPipeline::addObject 2
	}

	markRebuild(drawablep, LLDrawable::REBUILD_ALL, TRUE);

	if (drawablep->getVOVolume() && RenderAnimateRes)
	{
		// fun animated res
		drawablep->updateXform(TRUE);
		drawablep->clearState(LLDrawable::MOVE_UNDAMPED);
		drawablep->setScale(LLVector3(0,0,0));
		drawablep->makeActive();
	}
}


void LLPipeline::resetFrameStats()
{
    LL_PROFILE_ZONE_SCOPED_CATEGORY_PIPELINE;
	assertInitialized();

	sCompiles        = 0;
	mNumVisibleFaces = 0;

	if (mOldRenderDebugMask != mRenderDebugMask)
	{
		gObjectList.clearDebugText();
		mOldRenderDebugMask = mRenderDebugMask;
	}
}

//external functions for asynchronous updating
void LLPipeline::updateMoveDampedAsync(LLDrawable* drawablep)
{
    LL_PROFILE_ZONE_SCOPED;
	if (FreezeTime)
	{
		return;
	}
	if (!drawablep)
	{
		LL_ERRS() << "updateMove called with NULL drawablep" << LL_ENDL;
		return;
	}
	if (drawablep->isState(LLDrawable::EARLY_MOVE))
	{
		return;
	}

	assertInitialized();

	// update drawable now
	drawablep->clearState(LLDrawable::MOVE_UNDAMPED); // force to DAMPED
	drawablep->updateMove(); // returns done
	drawablep->setState(LLDrawable::EARLY_MOVE); // flag says we already did an undamped move this frame
	// Put on move list so that EARLY_MOVE gets cleared
	if (!drawablep->isState(LLDrawable::ON_MOVE_LIST))
	{
		mMovedList.push_back(drawablep);
		drawablep->setState(LLDrawable::ON_MOVE_LIST);
	}
}

void LLPipeline::updateMoveNormalAsync(LLDrawable* drawablep)
{
    LL_PROFILE_ZONE_SCOPED;
	if (FreezeTime)
	{
		return;
	}
	if (!drawablep)
	{
		LL_ERRS() << "updateMove called with NULL drawablep" << LL_ENDL;
		return;
	}
	if (drawablep->isState(LLDrawable::EARLY_MOVE))
	{
		return;
	}

	assertInitialized();

	// update drawable now
	drawablep->setState(LLDrawable::MOVE_UNDAMPED); // force to UNDAMPED
	drawablep->updateMove();
	drawablep->setState(LLDrawable::EARLY_MOVE); // flag says we already did an undamped move this frame
	// Put on move list so that EARLY_MOVE gets cleared
	if (!drawablep->isState(LLDrawable::ON_MOVE_LIST))
	{
		mMovedList.push_back(drawablep);
		drawablep->setState(LLDrawable::ON_MOVE_LIST);
	}
}

void LLPipeline::updateMovedList(LLDrawable::drawable_vector_t& moved_list)
{
    LL_PROFILE_ZONE_SCOPED;
	for (LLDrawable::drawable_vector_t::iterator iter = moved_list.begin();
		 iter != moved_list.end(); )
	{
		LLDrawable::drawable_vector_t::iterator curiter = iter++;
		LLDrawable *drawablep = *curiter;
		bool done = true;
		if (!drawablep->isDead() && (!drawablep->isState(LLDrawable::EARLY_MOVE)))
		{
			done = drawablep->updateMove();
		}
		drawablep->clearState(LLDrawable::EARLY_MOVE | LLDrawable::MOVE_UNDAMPED);
		if (done)
		{
			if (drawablep->isRoot() && !drawablep->isState(LLDrawable::ACTIVE))
			{
				drawablep->makeStatic();
			}
			drawablep->clearState(LLDrawable::ON_MOVE_LIST);
			if (drawablep->isState(LLDrawable::ANIMATED_CHILD))
			{ //will likely not receive any future world matrix updates
				// -- this keeps attachments from getting stuck in space and falling off your avatar
				drawablep->clearState(LLDrawable::ANIMATED_CHILD);
				markRebuild(drawablep, LLDrawable::REBUILD_VOLUME, TRUE);
				if (drawablep->getVObj())
				{
					drawablep->getVObj()->dirtySpatialGroup(TRUE);
				}
			}
			iter = moved_list.erase(curiter);
		}
	}
}

void LLPipeline::updateMove()
{
    LL_PROFILE_ZONE_SCOPED_CATEGORY_PIPELINE;

	if (FreezeTime)
	{
		return;
	}

	assertInitialized();

	for (LLDrawable::drawable_set_t::iterator iter = mRetexturedList.begin();
			iter != mRetexturedList.end(); ++iter)
	{
		LLDrawable* drawablep = *iter;
		if (drawablep && !drawablep->isDead())
		{
			drawablep->updateTexture();
		}
	}
	mRetexturedList.clear();

	updateMovedList(mMovedList);

	//balance octrees
	for (LLWorld::region_list_t::const_iterator iter = LLWorld::getInstance()->getRegionList().begin(); 
		iter != LLWorld::getInstance()->getRegionList().end(); ++iter)
	{
		LLViewerRegion* region = *iter;
		for (U32 i = 0; i < LLViewerRegion::NUM_PARTITIONS; i++)
		{
			LLSpatialPartition* part = region->getSpatialPartition(i);
			if (part)
			{
				part->mOctree->balance();
			}
		}

		//balance the VO Cache tree
		LLVOCachePartition* vo_part = region->getVOCachePartition();
		if(vo_part)
		{
			vo_part->mOctree->balance();
		}
	}
}

/////////////////////////////////////////////////////////////////////////////
// Culling and occlusion testing
/////////////////////////////////////////////////////////////////////////////

//static
F32 LLPipeline::calcPixelArea(LLVector3 center, LLVector3 size, LLCamera &camera)
{
	LLVector3 lookAt = center - camera.getOrigin();
	F32 dist = lookAt.length();

	//ramp down distance for nearby objects
	//shrink dist by dist/16.
	if (dist < 16.f)
	{
		dist /= 16.f;
		dist *= dist;
		dist *= 16.f;
	}

	//get area of circle around node
	F32 app_angle = atanf(size.length()/dist);
	F32 radius = app_angle*LLDrawable::sCurPixelAngle;
	return radius*radius * F_PI;
}

//static
F32 LLPipeline::calcPixelArea(const LLVector4a& center, const LLVector4a& size, LLCamera &camera)
{
	LLVector4a origin;
	origin.load3(camera.getOrigin().mV);

	LLVector4a lookAt;
	lookAt.setSub(center, origin);
	F32 dist = lookAt.getLength3().getF32();

	//ramp down distance for nearby objects
	//shrink dist by dist/16.
	if (dist < 16.f)
	{
		dist /= 16.f;
		dist *= dist;
		dist *= 16.f;
	}

	//get area of circle around node
	F32 app_angle = atanf(size.getLength3().getF32()/dist);
	F32 radius = app_angle*LLDrawable::sCurPixelAngle;
	return radius*radius * F_PI;
}

void LLPipeline::grabReferences(LLCullResult& result)
{
	sCull = &result;
}

void LLPipeline::clearReferences()
{
    LL_PROFILE_ZONE_SCOPED_CATEGORY_PIPELINE;
	sCull = NULL;
	mGroupSaveQ1.clear();
}

void check_references(LLSpatialGroup* group, LLDrawable* drawable)
{
	for (LLSpatialGroup::element_iter i = group->getDataBegin(); i != group->getDataEnd(); ++i)
	{
        LLDrawable* drawablep = (LLDrawable*)(*i)->getDrawable();
		if (drawable == drawablep)
		{
			LL_ERRS() << "LLDrawable deleted while actively reference by LLPipeline." << LL_ENDL;
		}
	}			
}

void check_references(LLDrawable* drawable, LLFace* face)
{
	for (S32 i = 0; i < drawable->getNumFaces(); ++i)
	{
		if (drawable->getFace(i) == face)
		{
			LL_ERRS() << "LLFace deleted while actively referenced by LLPipeline." << LL_ENDL;
		}
	}
}

void check_references(LLSpatialGroup* group, LLFace* face)
{
	for (LLSpatialGroup::element_iter i = group->getDataBegin(); i != group->getDataEnd(); ++i)
	{
		LLDrawable* drawable = (LLDrawable*)(*i)->getDrawable();
		if(drawable)
		{
		check_references(drawable, face);
	}			
}
}

void LLPipeline::checkReferences(LLFace* face)
{
#if 0
	if (sCull)
	{
		for (LLCullResult::sg_iterator iter = sCull->beginVisibleGroups(); iter != sCull->endVisibleGroups(); ++iter)
		{
			LLSpatialGroup* group = *iter;
			check_references(group, face);
		}

		for (LLCullResult::sg_iterator iter = sCull->beginAlphaGroups(); iter != sCull->endAlphaGroups(); ++iter)
		{
			LLSpatialGroup* group = *iter;
			check_references(group, face);
		}

		for (LLCullResult::sg_iterator iter = sCull->beginDrawableGroups(); iter != sCull->endDrawableGroups(); ++iter)
		{
			LLSpatialGroup* group = *iter;
			check_references(group, face);
		}

		for (LLCullResult::drawable_iterator iter = sCull->beginVisibleList(); iter != sCull->endVisibleList(); ++iter)
		{
			LLDrawable* drawable = *iter;
			check_references(drawable, face);	
		}
	}
#endif
}

void LLPipeline::checkReferences(LLDrawable* drawable)
{
#if 0
	if (sCull)
	{
		for (LLCullResult::sg_iterator iter = sCull->beginVisibleGroups(); iter != sCull->endVisibleGroups(); ++iter)
		{
			LLSpatialGroup* group = *iter;
			check_references(group, drawable);
		}

		for (LLCullResult::sg_iterator iter = sCull->beginAlphaGroups(); iter != sCull->endAlphaGroups(); ++iter)
		{
			LLSpatialGroup* group = *iter;
			check_references(group, drawable);
		}

		for (LLCullResult::sg_iterator iter = sCull->beginDrawableGroups(); iter != sCull->endDrawableGroups(); ++iter)
		{
			LLSpatialGroup* group = *iter;
			check_references(group, drawable);
		}

		for (LLCullResult::drawable_iterator iter = sCull->beginVisibleList(); iter != sCull->endVisibleList(); ++iter)
		{
			if (drawable == *iter)
			{
				LL_ERRS() << "LLDrawable deleted while actively referenced by LLPipeline." << LL_ENDL;
			}
		}
	}
#endif
}

void check_references(LLSpatialGroup* group, LLDrawInfo* draw_info)
{
	for (LLSpatialGroup::draw_map_t::iterator i = group->mDrawMap.begin(); i != group->mDrawMap.end(); ++i)
	{
		LLSpatialGroup::drawmap_elem_t& draw_vec = i->second;
		for (LLSpatialGroup::drawmap_elem_t::iterator j = draw_vec.begin(); j != draw_vec.end(); ++j)
		{
			LLDrawInfo* params = *j;
			if (params == draw_info)
			{
				LL_ERRS() << "LLDrawInfo deleted while actively referenced by LLPipeline." << LL_ENDL;
			}
		}
	}
}


void LLPipeline::checkReferences(LLDrawInfo* draw_info)
{
#if 0
	if (sCull)
	{
		for (LLCullResult::sg_iterator iter = sCull->beginVisibleGroups(); iter != sCull->endVisibleGroups(); ++iter)
		{
			LLSpatialGroup* group = *iter;
			check_references(group, draw_info);
		}

		for (LLCullResult::sg_iterator iter = sCull->beginAlphaGroups(); iter != sCull->endAlphaGroups(); ++iter)
		{
			LLSpatialGroup* group = *iter;
			check_references(group, draw_info);
		}

		for (LLCullResult::sg_iterator iter = sCull->beginDrawableGroups(); iter != sCull->endDrawableGroups(); ++iter)
		{
			LLSpatialGroup* group = *iter;
			check_references(group, draw_info);
		}
	}
#endif
}

void LLPipeline::checkReferences(LLSpatialGroup* group)
{
#if CHECK_PIPELINE_REFERENCES
	if (sCull)
	{
		for (LLCullResult::sg_iterator iter = sCull->beginVisibleGroups(); iter != sCull->endVisibleGroups(); ++iter)
		{
			if (group == *iter)
			{
				LL_ERRS() << "LLSpatialGroup deleted while actively referenced by LLPipeline." << LL_ENDL;
			}
		}

		for (LLCullResult::sg_iterator iter = sCull->beginAlphaGroups(); iter != sCull->endAlphaGroups(); ++iter)
		{
			if (group == *iter)
			{
				LL_ERRS() << "LLSpatialGroup deleted while actively referenced by LLPipeline." << LL_ENDL;
			}
		}

		for (LLCullResult::sg_iterator iter = sCull->beginDrawableGroups(); iter != sCull->endDrawableGroups(); ++iter)
		{
			if (group == *iter)
			{
				LL_ERRS() << "LLSpatialGroup deleted while actively referenced by LLPipeline." << LL_ENDL;
			}
		}
	}
#endif
}


bool LLPipeline::visibleObjectsInFrustum(LLCamera& camera)
{
	for (LLWorld::region_list_t::const_iterator iter = LLWorld::getInstance()->getRegionList().begin(); 
			iter != LLWorld::getInstance()->getRegionList().end(); ++iter)
	{
		LLViewerRegion* region = *iter;

		for (U32 i = 0; i < LLViewerRegion::NUM_PARTITIONS; i++)
		{
			LLSpatialPartition* part = region->getSpatialPartition(i);
			if (part)
			{
				if (hasRenderType(part->mDrawableType))
				{
					if (part->visibleObjectsInFrustum(camera))
					{
						return true;
					}
				}
			}
		}
	}

	return false;
}

bool LLPipeline::getVisibleExtents(LLCamera& camera, LLVector3& min, LLVector3& max)
{
	const F32 X = 65536.f;

	min = LLVector3(X,X,X);
	max = LLVector3(-X,-X,-X);

	LLViewerCamera::eCameraID saved_camera_id = LLViewerCamera::sCurCameraID;
	LLViewerCamera::sCurCameraID = LLViewerCamera::CAMERA_WORLD;

	bool res = true;

	for (LLWorld::region_list_t::const_iterator iter = LLWorld::getInstance()->getRegionList().begin(); 
			iter != LLWorld::getInstance()->getRegionList().end(); ++iter)
	{
		LLViewerRegion* region = *iter;

		for (U32 i = 0; i < LLViewerRegion::NUM_PARTITIONS; i++)
		{
			LLSpatialPartition* part = region->getSpatialPartition(i);
			if (part)
			{
				if (hasRenderType(part->mDrawableType))
				{
					if (!part->getVisibleExtents(camera, min, max))
					{
						res = false;
					}
				}
			}
		}
	}

	LLViewerCamera::sCurCameraID = saved_camera_id;

	return res;
}

static LLTrace::BlockTimerStatHandle FTM_CULL("Object Culling");

void LLPipeline::updateCull(LLCamera& camera, LLCullResult& result, LLPlane* planep)
{
	static LLCachedControl<bool> use_occlusion(gSavedSettings,"UseOcclusion");
	static bool can_use_occlusion = LLFeatureManager::getInstance()->isFeatureAvailable("UseOcclusion") 
									&& gGLManager.mHasOcclusionQuery;

    LL_PROFILE_ZONE_SCOPED_CATEGORY_PIPELINE; //LL_RECORD_BLOCK_TIME(FTM_CULL);

    if (planep != nullptr)
    {
        camera.setUserClipPlane(*planep);
    }
    else
    {
        camera.disableUserClipPlane();
    }

	grabReferences(result);

	sCull->clear();

	bool to_texture = LLPipeline::sUseOcclusion > 1 && gPipeline.shadersLoaded();

	if (to_texture)
	{
		if (LLPipeline::sRenderDeferred && can_use_occlusion)
		{
			mOcclusionDepth.bindTarget();
		}
		else
		{
			mScreen.bindTarget();
		}
	}

	if (sUseOcclusion > 1)
	{
		gGL.setColorMask(false, false);
	}

	gGL.matrixMode(LLRender::MM_PROJECTION);
	gGL.pushMatrix();
	gGL.loadMatrix(gGLLastProjection);
	gGL.matrixMode(LLRender::MM_MODELVIEW);
	gGL.pushMatrix();
	gGLLastMatrix = NULL;
	gGL.loadMatrix(gGLLastModelView);

	LLGLDisable blend(GL_BLEND);
	LLGLDisable test(GL_ALPHA_TEST);
	gGL.getTexUnit(0)->unbind(LLTexUnit::TT_TEXTURE);

	LLGLDepthTest depth(GL_TRUE, GL_FALSE);

	bool bound_shader = false;
	if (gPipeline.shadersLoaded() && LLGLSLShader::sCurBoundShader == 0)
	{ //if no shader is currently bound, use the occlusion shader instead of fixed function if we can
		// (shadow render uses a special shader that clamps to clip planes)
		bound_shader = true;
		gOcclusionCubeProgram.bind();
	}
	
	if (sUseOcclusion > 1)
	{
		if (mCubeVB.isNull())
		{ //cube VB will be used for issuing occlusion queries
			mCubeVB = ll_create_cube_vb(LLVertexBuffer::MAP_VERTEX, GL_STATIC_DRAW_ARB);
		}
		mCubeVB->setBuffer(LLVertexBuffer::MAP_VERTEX);
	}
	
	for (LLWorld::region_list_t::const_iterator iter = LLWorld::getInstance()->getRegionList().begin(); 
			iter != LLWorld::getInstance()->getRegionList().end(); ++iter)
	{
		LLViewerRegion* region = *iter;

		for (U32 i = 0; i < LLViewerRegion::NUM_PARTITIONS; i++)
		{
			LLSpatialPartition* part = region->getSpatialPartition(i);
			if (part)
			{
				if (hasRenderType(part->mDrawableType))
				{
					part->cull(camera);
				}
			}
		}

		//scan the VO Cache tree
		LLVOCachePartition* vo_part = region->getVOCachePartition();
		if(vo_part)
		{
            bool do_occlusion_cull = can_use_occlusion && use_occlusion && !gUseWireframe;
			vo_part->cull(camera, do_occlusion_cull);
		}
	}

	if (bound_shader)
	{
		gOcclusionCubeProgram.unbind();
	}

	if (hasRenderType(LLPipeline::RENDER_TYPE_SKY) && 
		gSky.mVOSkyp.notNull() && 
		gSky.mVOSkyp->mDrawable.notNull())
	{
		gSky.mVOSkyp->mDrawable->setVisible(camera);
		sCull->pushDrawable(gSky.mVOSkyp->mDrawable);
		gSky.updateCull();
		stop_glerror();
	}

	if (hasRenderType(LLPipeline::RENDER_TYPE_GROUND) && 
		!gPipeline.canUseWindLightShaders() &&
		gSky.mVOGroundp.notNull() && 
		gSky.mVOGroundp->mDrawable.notNull() &&
		!LLPipeline::sWaterReflections)
	{
		gSky.mVOGroundp->mDrawable->setVisible(camera);
		sCull->pushDrawable(gSky.mVOGroundp->mDrawable);
	}
	
	
    if (hasRenderType(LLPipeline::RENDER_TYPE_WL_SKY) && 
        gPipeline.canUseWindLightShaders() &&
        gSky.mVOWLSkyp.notNull() && 
        gSky.mVOWLSkyp->mDrawable.notNull())
    {
        gSky.mVOWLSkyp->mDrawable->setVisible(camera);
        sCull->pushDrawable(gSky.mVOWLSkyp->mDrawable);
    }

    bool render_water = !sReflectionRender && (hasRenderType(LLPipeline::RENDER_TYPE_WATER) || hasRenderType(LLPipeline::RENDER_TYPE_VOIDWATER));

    if (render_water)
    {
        LLWorld::getInstance()->precullWaterObjects(camera, sCull, render_water);
    }
	
	gGL.matrixMode(LLRender::MM_PROJECTION);
	gGL.popMatrix();
	gGL.matrixMode(LLRender::MM_MODELVIEW);
	gGL.popMatrix();

	if (sUseOcclusion > 1)
	{
		gGL.setColorMask(true, false);
	}

	if (to_texture)
	{
		if (LLPipeline::sRenderDeferred && can_use_occlusion)
		{
			mOcclusionDepth.flush();
		}
		else
		{
			mScreen.flush();
		}
	}
}

void LLPipeline::markNotCulled(LLSpatialGroup* group, LLCamera& camera)
{
	if (group->isEmpty())
	{ 
		return;
	}
	
	group->setVisible();

	if (LLViewerCamera::sCurCameraID == LLViewerCamera::CAMERA_WORLD)
	{
		group->updateDistance(camera);
	}
	
	assertInitialized();
	
	if (!group->getSpatialPartition()->mRenderByGroup)
	{ //render by drawable
		sCull->pushDrawableGroup(group);
	}
	else
	{   //render by group
		sCull->pushVisibleGroup(group);
	}

	mNumVisibleNodes++;
}

void LLPipeline::markOccluder(LLSpatialGroup* group)
{
	if (sUseOcclusion > 1 && group && !group->isOcclusionState(LLSpatialGroup::ACTIVE_OCCLUSION))
	{
		LLSpatialGroup* parent = group->getParent();

		if (!parent || !parent->isOcclusionState(LLSpatialGroup::OCCLUDED))
		{ //only mark top most occluders as active occlusion
			sCull->pushOcclusionGroup(group);
			group->setOcclusionState(LLSpatialGroup::ACTIVE_OCCLUSION);
				
			if (parent && 
				!parent->isOcclusionState(LLSpatialGroup::ACTIVE_OCCLUSION) &&
				parent->getElementCount() == 0 &&
				parent->needsUpdate())
			{
				sCull->pushOcclusionGroup(group);
				parent->setOcclusionState(LLSpatialGroup::ACTIVE_OCCLUSION);
			}
		}
	}
}

void LLPipeline::downsampleDepthBuffer(LLRenderTarget& source, LLRenderTarget& dest, LLRenderTarget* scratch_space)
{
	LLGLSLShader* last_shader = LLGLSLShader::sCurBoundShaderPtr;

	LLGLSLShader* shader = NULL;

	if (scratch_space)
	{
        GLint bits = 0;
        bits |= (source.hasStencil() && dest.hasStencil()) ? GL_STENCIL_BUFFER_BIT : 0;
        bits |= GL_DEPTH_BUFFER_BIT;
		scratch_space->copyContents(source, 
									0, 0, source.getWidth(), source.getHeight(), 
									0, 0, scratch_space->getWidth(), scratch_space->getHeight(), bits, GL_NEAREST);
	}

	dest.bindTarget();
	dest.clear(GL_DEPTH_BUFFER_BIT);

	LLStrider<LLVector3> vert; 
	mDeferredVB->getVertexStrider(vert);
	LLStrider<LLVector2> tc0;
		
	vert[0].set(-1,1,0);
	vert[1].set(-1,-3,0);
	vert[2].set(3,1,0);
	
	if (source.getUsage() == LLTexUnit::TT_RECT_TEXTURE)
	{
		shader = &gDownsampleDepthRectProgram;
		shader->bind();
		shader->uniform2f(sDelta, 1.f, 1.f);
		shader->uniform2f(LLShaderMgr::DEFERRED_SCREEN_RES, source.getWidth(), source.getHeight());
	}
	else
	{
		shader = &gDownsampleDepthProgram;
		shader->bind();
		shader->uniform2f(sDelta, 1.f/source.getWidth(), 1.f/source.getHeight());
		shader->uniform2f(LLShaderMgr::DEFERRED_SCREEN_RES, 1.f, 1.f);
	}

	gGL.getTexUnit(0)->bind(scratch_space ? scratch_space : &source, TRUE);

	{
		LLGLDepthTest depth(GL_TRUE, GL_TRUE, GL_ALWAYS);
		mDeferredVB->setBuffer(LLVertexBuffer::MAP_VERTEX);
		mDeferredVB->drawArrays(LLRender::TRIANGLES, 0, 3);
	}
	
	dest.flush();
	
	if (last_shader)
	{
		last_shader->bind();
	}
	else
	{
		shader->unbind();
	}
}

void LLPipeline::doOcclusion(LLCamera& camera, LLRenderTarget& source, LLRenderTarget& dest, LLRenderTarget* scratch_space)
{
	downsampleDepthBuffer(source, dest, scratch_space);
	dest.bindTarget();
	doOcclusion(camera);
	dest.flush();
}

void LLPipeline::doOcclusion(LLCamera& camera)
{
    LL_PROFILE_ZONE_SCOPED_CATEGORY_PIPELINE;
    if (LLPipeline::sUseOcclusion > 1 && !LLSpatialPartition::sTeleportRequested &&
		(sCull->hasOcclusionGroups() || LLVOCachePartition::sNeedsOcclusionCheck))
	{
		LLVertexBuffer::unbind();

		if (hasRenderDebugMask(LLPipeline::RENDER_DEBUG_OCCLUSION))
		{
			gGL.setColorMask(true, false, false, false);
		}
		else
		{
			gGL.setColorMask(false, false);
		}
		LLGLDisable blend(GL_BLEND);
		LLGLDisable test(GL_ALPHA_TEST);
		gGL.getTexUnit(0)->unbind(LLTexUnit::TT_TEXTURE);
		LLGLDepthTest depth(GL_TRUE, GL_FALSE);

		LLGLDisable cull(GL_CULL_FACE);

		
		bool bind_shader = (LLGLSLShader::sCurBoundShader == 0);
		if (bind_shader)
		{
			if (LLPipeline::sShadowRender)
			{
				gDeferredShadowCubeProgram.bind();
			}
			else
			{
				gOcclusionCubeProgram.bind();
			}
		}

		if (mCubeVB.isNull())
		{ //cube VB will be used for issuing occlusion queries
			mCubeVB = ll_create_cube_vb(LLVertexBuffer::MAP_VERTEX, GL_STATIC_DRAW_ARB);
		}
		mCubeVB->setBuffer(LLVertexBuffer::MAP_VERTEX);

		for (LLCullResult::sg_iterator iter = sCull->beginOcclusionGroups(); iter != sCull->endOcclusionGroups(); ++iter)
		{
			LLSpatialGroup* group = *iter;
			group->doOcclusion(&camera);
			group->clearOcclusionState(LLSpatialGroup::ACTIVE_OCCLUSION);
		}
	
		//apply occlusion culling to object cache tree
		for (LLWorld::region_list_t::const_iterator iter = LLWorld::getInstance()->getRegionList().begin(); 
			iter != LLWorld::getInstance()->getRegionList().end(); ++iter)
		{
			LLVOCachePartition* vo_part = (*iter)->getVOCachePartition();
			if(vo_part)
			{
				vo_part->processOccluders(&camera);
			}
		}

		if (bind_shader)
		{
			if (LLPipeline::sShadowRender)
			{
				gDeferredShadowCubeProgram.unbind();
			}
			else
			{
				gOcclusionCubeProgram.unbind();
			}
		}

		gGL.setColorMask(true, false);
	}
}
	
bool LLPipeline::updateDrawableGeom(LLDrawable* drawablep, bool priority)
{
	bool update_complete = drawablep->updateGeometry(priority);
	if (update_complete && assertInitialized())
	{
		drawablep->setState(LLDrawable::BUILT);
	}
	return update_complete;
}

void LLPipeline::updateGL()
{
    LL_PROFILE_ZONE_SCOPED_CATEGORY_PIPELINE;
	{
		while (!LLGLUpdate::sGLQ.empty())
		{
			LLGLUpdate* glu = LLGLUpdate::sGLQ.front();
			glu->updateGL();
			glu->mInQ = FALSE;
			LLGLUpdate::sGLQ.pop_front();
		}
	}

	{ //seed VBO Pools
		LLVertexBuffer::seedPools();
	}
}

void LLPipeline::clearRebuildGroups()
{
    LL_PROFILE_ZONE_SCOPED_CATEGORY_PIPELINE;
	LLSpatialGroup::sg_vector_t	hudGroups;

	mGroupQ1Locked = true;
	// Iterate through all drawables on the priority build queue,
	for (LLSpatialGroup::sg_vector_t::iterator iter = mGroupQ1.begin();
		 iter != mGroupQ1.end(); ++iter)
	{
		LLSpatialGroup* group = *iter;

		// If the group contains HUD objects, save the group
		if (group->isHUDGroup())
		{
			hudGroups.push_back(group);
		}
		// Else, no HUD objects so clear the build state
		else
		{
			group->clearState(LLSpatialGroup::IN_BUILD_Q1);
		}
	}

	// Clear the group
	mGroupQ1.clear();

	// Copy the saved HUD groups back in
	mGroupQ1.assign(hudGroups.begin(), hudGroups.end());
	mGroupQ1Locked = false;

	// Clear the HUD groups
	hudGroups.clear();

	mGroupQ2Locked = true;
	for (LLSpatialGroup::sg_vector_t::iterator iter = mGroupQ2.begin();
		 iter != mGroupQ2.end(); ++iter)
	{
		LLSpatialGroup* group = *iter;

		// If the group contains HUD objects, save the group
		if (group->isHUDGroup())
		{
			hudGroups.push_back(group);
		}
		// Else, no HUD objects so clear the build state
		else
		{
			group->clearState(LLSpatialGroup::IN_BUILD_Q2);
		}
	}	
	// Clear the group
	mGroupQ2.clear();

	// Copy the saved HUD groups back in
	mGroupQ2.assign(hudGroups.begin(), hudGroups.end());
	mGroupQ2Locked = false;
}

void LLPipeline::clearRebuildDrawables()
{
	// Clear all drawables on the priority build queue,
	for (LLDrawable::drawable_list_t::iterator iter = mBuildQ1.begin();
		 iter != mBuildQ1.end(); ++iter)
	{
		LLDrawable* drawablep = *iter;
		if (drawablep && !drawablep->isDead())
		{
			drawablep->clearState(LLDrawable::IN_REBUILD_Q2);
			drawablep->clearState(LLDrawable::IN_REBUILD_Q1);
		}
	}
	mBuildQ1.clear();

	// clear drawables on the non-priority build queue
	for (LLDrawable::drawable_list_t::iterator iter = mBuildQ2.begin();
		 iter != mBuildQ2.end(); ++iter)
	{
		LLDrawable* drawablep = *iter;
		if (!drawablep->isDead())
		{
			drawablep->clearState(LLDrawable::IN_REBUILD_Q2);
		}
	}	
	mBuildQ2.clear();
	
	//clear all moving bridges
	for (LLDrawable::drawable_vector_t::iterator iter = mMovedBridge.begin();
		 iter != mMovedBridge.end(); ++iter)
	{
		LLDrawable *drawablep = *iter;
		drawablep->clearState(LLDrawable::EARLY_MOVE | LLDrawable::MOVE_UNDAMPED | LLDrawable::ON_MOVE_LIST | LLDrawable::ANIMATED_CHILD);
	}
	mMovedBridge.clear();

	//clear all moving drawables
	for (LLDrawable::drawable_vector_t::iterator iter = mMovedList.begin();
		 iter != mMovedList.end(); ++iter)
	{
		LLDrawable *drawablep = *iter;
		drawablep->clearState(LLDrawable::EARLY_MOVE | LLDrawable::MOVE_UNDAMPED | LLDrawable::ON_MOVE_LIST | LLDrawable::ANIMATED_CHILD);
	}
	mMovedList.clear();

    for (LLDrawable::drawable_vector_t::iterator iter = mShiftList.begin();
        iter != mShiftList.end(); ++iter)
    {
        LLDrawable *drawablep = *iter;
        drawablep->clearState(LLDrawable::EARLY_MOVE | LLDrawable::MOVE_UNDAMPED | LLDrawable::ON_MOVE_LIST | LLDrawable::ANIMATED_CHILD | LLDrawable::ON_SHIFT_LIST);
    }
    mShiftList.clear();
}

void LLPipeline::rebuildPriorityGroups()
{
    LL_PROFILE_ZONE_SCOPED_CATEGORY_PIPELINE;
	LLTimer update_timer;
	assertInitialized();

	gMeshRepo.notifyLoadedMeshes();

	mGroupQ1Locked = true;
	// Iterate through all drawables on the priority build queue,
	for (LLSpatialGroup::sg_vector_t::iterator iter = mGroupQ1.begin();
		 iter != mGroupQ1.end(); ++iter)
	{
		LLSpatialGroup* group = *iter;
		group->rebuildGeom();
		group->clearState(LLSpatialGroup::IN_BUILD_Q1);
	}

	mGroupSaveQ1 = mGroupQ1;
	mGroupQ1.clear();
	mGroupQ1Locked = false;

}

void LLPipeline::rebuildGroups()
{
	if (mGroupQ2.empty())
	{
		return;
	}

    LL_PROFILE_ZONE_SCOPED_CATEGORY_PIPELINE;
	mGroupQ2Locked = true;
	// Iterate through some drawables on the non-priority build queue
	S32 size = (S32) mGroupQ2.size();
	S32 min_count = llclamp((S32) ((F32) (size * size)/4096*0.25f), 1, size);
			
	S32 count = 0;
	
	std::sort(mGroupQ2.begin(), mGroupQ2.end(), LLSpatialGroup::CompareUpdateUrgency());

	LLSpatialGroup::sg_vector_t::iterator iter;
	LLSpatialGroup::sg_vector_t::iterator last_iter = mGroupQ2.begin();

	for (iter = mGroupQ2.begin();
		 iter != mGroupQ2.end() && count <= min_count; ++iter)
	{
		LLSpatialGroup* group = *iter;
		last_iter = iter;

		if (!group->isDead())
		{
			group->rebuildGeom();
			
			if (group->getSpatialPartition()->mRenderByGroup)
			{
				count++;
			}
		}

		group->clearState(LLSpatialGroup::IN_BUILD_Q2);
	}	

	mGroupQ2.erase(mGroupQ2.begin(), ++last_iter);

	mGroupQ2Locked = false;

	updateMovedList(mMovedBridge);
}

void LLPipeline::updateGeom(F32 max_dtime)
{
	LLTimer update_timer;
	LLPointer<LLDrawable> drawablep;

	LL_RECORD_BLOCK_TIME(FTM_GEO_UPDATE);

	assertInitialized();

	// notify various object types to reset internal cost metrics, etc.
	// for now, only LLVOVolume does this to throttle LOD changes
	LLVOVolume::preUpdateGeom();

	// Iterate through all drawables on the priority build queue,
	for (LLDrawable::drawable_list_t::iterator iter = mBuildQ1.begin();
		 iter != mBuildQ1.end();)
	{
		LLDrawable::drawable_list_t::iterator curiter = iter++;
		LLDrawable* drawablep = *curiter;
		if (drawablep && !drawablep->isDead())
		{
			if (drawablep->isState(LLDrawable::IN_REBUILD_Q2))
			{
				drawablep->clearState(LLDrawable::IN_REBUILD_Q2);
				LLDrawable::drawable_list_t::iterator find = std::find(mBuildQ2.begin(), mBuildQ2.end(), drawablep);
				if (find != mBuildQ2.end())
				{
					mBuildQ2.erase(find);
				}
			}

			if (drawablep->isUnload())
			{
				drawablep->unload();
				drawablep->clearState(LLDrawable::FOR_UNLOAD);
			}

			if (updateDrawableGeom(drawablep, TRUE))
			{
				drawablep->clearState(LLDrawable::IN_REBUILD_Q1);
				mBuildQ1.erase(curiter);
			}
		}
		else
		{
			mBuildQ1.erase(curiter);
		}
	}
		
	// Iterate through some drawables on the non-priority build queue
	S32 min_count = 16;
	S32 size = (S32) mBuildQ2.size();
	if (size > 1024)
	{
		min_count = llclamp((S32) (size * (F32) size/4096), 16, size);
	}
		
	S32 count = 0;
	
	max_dtime = llmax(update_timer.getElapsedTimeF32()+0.001f, F32SecondsImplicit(max_dtime));
	LLSpatialGroup* last_group = NULL;
	LLSpatialBridge* last_bridge = NULL;

	for (LLDrawable::drawable_list_t::iterator iter = mBuildQ2.begin();
		 iter != mBuildQ2.end(); )
	{
		LLDrawable::drawable_list_t::iterator curiter = iter++;
		LLDrawable* drawablep = *curiter;

		LLSpatialBridge* bridge = drawablep->isRoot() ? drawablep->getSpatialBridge() :
									drawablep->getParent()->getSpatialBridge();

		if (drawablep->getSpatialGroup() != last_group && 
			(!last_bridge || bridge != last_bridge) &&
			(update_timer.getElapsedTimeF32() >= max_dtime) && count > min_count)
		{
			break;
		}

		//make sure updates don't stop in the middle of a spatial group
		//to avoid thrashing (objects are enqueued by group)
		last_group = drawablep->getSpatialGroup();
		last_bridge = bridge;

		bool update_complete = true;
		if (!drawablep->isDead())
		{
			update_complete = updateDrawableGeom(drawablep, FALSE);
			count++;
		}
		if (update_complete)
		{
			drawablep->clearState(LLDrawable::IN_REBUILD_Q2);
			mBuildQ2.erase(curiter);
		}
	}	

	updateMovedList(mMovedBridge);
}

void LLPipeline::markVisible(LLDrawable *drawablep, LLCamera& camera)
{
	if(drawablep && !drawablep->isDead())
	{
		if (drawablep->isSpatialBridge())
		{
			const LLDrawable* root = ((LLSpatialBridge*) drawablep)->mDrawable;
			llassert(root); // trying to catch a bad assumption
					
			if (root && //  // this test may not be needed, see above
					root->getVObj()->isAttachment())
			{
				LLDrawable* rootparent = root->getParent();
				if (rootparent) // this IS sometimes NULL
				{
					LLViewerObject *vobj = rootparent->getVObj();
					llassert(vobj); // trying to catch a bad assumption
					if (vobj) // this test may not be needed, see above
					{
						LLVOAvatar* av = vobj->asAvatar();
						if (av &&
							((!sImpostorRender && av->isImpostor()) //ignore impostor flag during impostor pass
							 || av->isInMuteList() 
							 || (LLVOAvatar::AOA_JELLYDOLL == av->getOverallAppearance() && !av->needsImpostorUpdate()) ))
						{
							return;
						}
					}
				}
			}
			sCull->pushBridge((LLSpatialBridge*) drawablep);
		}
		else
		{
		
			sCull->pushDrawable(drawablep);
		}

		drawablep->setVisible(camera);
	}
}

void LLPipeline::markMoved(LLDrawable *drawablep, bool damped_motion)
{
	if (!drawablep)
	{
		//LL_ERRS() << "Sending null drawable to moved list!" << LL_ENDL;
		return;
	}
	
	if (drawablep->isDead())
	{
		LL_WARNS() << "Marking NULL or dead drawable moved!" << LL_ENDL;
		return;
	}
	
	if (drawablep->getParent()) 
	{
		//ensure that parent drawables are moved first
		markMoved(drawablep->getParent(), damped_motion);
	}

	assertInitialized();

	if (!drawablep->isState(LLDrawable::ON_MOVE_LIST))
	{
		if (drawablep->isSpatialBridge())
		{
			mMovedBridge.push_back(drawablep);
		}
		else
		{
			mMovedList.push_back(drawablep);
		}
		drawablep->setState(LLDrawable::ON_MOVE_LIST);
	}
	if (! damped_motion)
	{
		drawablep->setState(LLDrawable::MOVE_UNDAMPED); // UNDAMPED trumps DAMPED
	}
	else if (drawablep->isState(LLDrawable::MOVE_UNDAMPED))
	{
		drawablep->clearState(LLDrawable::MOVE_UNDAMPED);
	}
}

void LLPipeline::markShift(LLDrawable *drawablep)
{
	if (!drawablep || drawablep->isDead())
	{
		return;
	}

	assertInitialized();

	if (!drawablep->isState(LLDrawable::ON_SHIFT_LIST))
	{
		drawablep->getVObj()->setChanged(LLXform::SHIFTED | LLXform::SILHOUETTE);
		if (drawablep->getParent()) 
		{
			markShift(drawablep->getParent());
		}
		mShiftList.push_back(drawablep);
		drawablep->setState(LLDrawable::ON_SHIFT_LIST);
	}
}

void LLPipeline::shiftObjects(const LLVector3 &offset)
{
    LL_PROFILE_ZONE_SCOPED_CATEGORY_PIPELINE;
	assertInitialized();

	glClear(GL_DEPTH_BUFFER_BIT);
	gDepthDirty = true;
		
	LLVector4a offseta;
	offseta.load3(offset.mV);

	for (LLDrawable::drawable_vector_t::iterator iter = mShiftList.begin();
			iter != mShiftList.end(); iter++)
	{
		LLDrawable *drawablep = *iter;
		if (drawablep->isDead())
		{
			continue;
		}	
		drawablep->shiftPos(offseta);	
		drawablep->clearState(LLDrawable::ON_SHIFT_LIST);
	}
	mShiftList.resize(0);
	
	for (LLWorld::region_list_t::const_iterator iter = LLWorld::getInstance()->getRegionList().begin(); 
			iter != LLWorld::getInstance()->getRegionList().end(); ++iter)
	{
		LLViewerRegion* region = *iter;
		for (U32 i = 0; i < LLViewerRegion::NUM_PARTITIONS; i++)
		{
			LLSpatialPartition* part = region->getSpatialPartition(i);
			if (part)
			{
				part->shift(offseta);
			}
		}
	}

	LLHUDText::shiftAll(offset);
	LLHUDNameTag::shiftAll(offset);

	display_update_camera();
}

void LLPipeline::markTextured(LLDrawable *drawablep)
{
	if (drawablep && !drawablep->isDead() && assertInitialized())
	{
		mRetexturedList.insert(drawablep);
	}
}

void LLPipeline::markGLRebuild(LLGLUpdate* glu)
{
	if (glu && !glu->mInQ)
	{
		LLGLUpdate::sGLQ.push_back(glu);
		glu->mInQ = TRUE;
	}
}

void LLPipeline::markPartitionMove(LLDrawable* drawable)
{
	if (!drawable->isState(LLDrawable::PARTITION_MOVE) && 
		!drawable->getPositionGroup().equals3(LLVector4a::getZero()))
	{
		drawable->setState(LLDrawable::PARTITION_MOVE);
		mPartitionQ.push_back(drawable);
	}
}

void LLPipeline::processPartitionQ()
{
    LL_PROFILE_ZONE_SCOPED_CATEGORY_PIPELINE;
	for (LLDrawable::drawable_list_t::iterator iter = mPartitionQ.begin(); iter != mPartitionQ.end(); ++iter)
	{
		LLDrawable* drawable = *iter;
		if (!drawable->isDead())
		{
			drawable->updateBinRadius();
			drawable->movePartition();
		}
		drawable->clearState(LLDrawable::PARTITION_MOVE);
	}

	mPartitionQ.clear();
}

void LLPipeline::markMeshDirty(LLSpatialGroup* group)
{
	mMeshDirtyGroup.push_back(group);
}

void LLPipeline::markRebuild(LLSpatialGroup* group, bool priority)
{
	if (group && !group->isDead() && group->getSpatialPartition())
	{
		if (group->getSpatialPartition()->mPartitionType == LLViewerRegion::PARTITION_HUD)
		{
			priority = true;
		}

		if (priority)
		{
			if (!group->hasState(LLSpatialGroup::IN_BUILD_Q1))
			{
				llassert_always(!mGroupQ1Locked);

				mGroupQ1.push_back(group);
				group->setState(LLSpatialGroup::IN_BUILD_Q1);

				if (group->hasState(LLSpatialGroup::IN_BUILD_Q2))
				{
					LLSpatialGroup::sg_vector_t::iterator iter = std::find(mGroupQ2.begin(), mGroupQ2.end(), group);
					if (iter != mGroupQ2.end())
					{
						mGroupQ2.erase(iter);
					}
					group->clearState(LLSpatialGroup::IN_BUILD_Q2);
				}
			}
		}
		else if (!group->hasState(LLSpatialGroup::IN_BUILD_Q2 | LLSpatialGroup::IN_BUILD_Q1))
		{
			llassert_always(!mGroupQ2Locked);
			mGroupQ2.push_back(group);
			group->setState(LLSpatialGroup::IN_BUILD_Q2);

		}
	}
}

void LLPipeline::markRebuild(LLDrawable *drawablep, LLDrawable::EDrawableFlags flag, bool priority)
{
	if (drawablep && !drawablep->isDead() && assertInitialized())
	{
        if (debugLoggingEnabled("AnimatedObjectsLinkset"))
        {
            LLVOVolume *vol_obj = drawablep->getVOVolume();
            if (vol_obj && vol_obj->isAnimatedObject() && vol_obj->isRiggedMesh())
            {
                std::string vobj_name = llformat("Vol%p", vol_obj);
                F32 est_tris = vol_obj->getEstTrianglesMax();
                LL_DEBUGS("AnimatedObjectsLinkset") << vobj_name << " markRebuild, tris " << est_tris 
                                                    << " priority " << (S32) priority << " flag " << std::hex << flag << LL_ENDL; 
            }
        }
    
		if (!drawablep->isState(LLDrawable::BUILT))
		{
			priority = true;
		}
		if (priority)
		{
			if (!drawablep->isState(LLDrawable::IN_REBUILD_Q1))
			{
				mBuildQ1.push_back(drawablep);
				drawablep->setState(LLDrawable::IN_REBUILD_Q1); // mark drawable as being in priority queue
			}
		}
		else if (!drawablep->isState(LLDrawable::IN_REBUILD_Q2))
		{
			mBuildQ2.push_back(drawablep);
			drawablep->setState(LLDrawable::IN_REBUILD_Q2); // need flag here because it is just a list
		}
		if (flag & (LLDrawable::REBUILD_VOLUME | LLDrawable::REBUILD_POSITION))
		{
			drawablep->getVObj()->setChanged(LLXform::SILHOUETTE);
		}
		drawablep->setState(flag);
	}
}

void LLPipeline::stateSort(LLCamera& camera, LLCullResult &result)
{
    LL_PROFILE_ZONE_SCOPED_CATEGORY_PIPELINE;

	if (hasAnyRenderType(LLPipeline::RENDER_TYPE_AVATAR,
					  LLPipeline::RENDER_TYPE_CONTROL_AV,
					  LLPipeline::RENDER_TYPE_GROUND,
					  LLPipeline::RENDER_TYPE_TERRAIN,
					  LLPipeline::RENDER_TYPE_TREE,
					  LLPipeline::RENDER_TYPE_SKY,
					  LLPipeline::RENDER_TYPE_VOIDWATER,
					  LLPipeline::RENDER_TYPE_WATER,
					  LLPipeline::END_RENDER_TYPES))
	{
		//clear faces from face pools
		gPipeline.resetDrawOrders();
	}

	//LLVertexBuffer::unbind();

	grabReferences(result);
	for (LLCullResult::sg_iterator iter = sCull->beginDrawableGroups(); iter != sCull->endDrawableGroups(); ++iter)
	{
		LLSpatialGroup* group = *iter;
		group->checkOcclusion();
		if (sUseOcclusion > 1 && group->isOcclusionState(LLSpatialGroup::OCCLUDED))
		{
			markOccluder(group);
		}
		else
		{
			group->setVisible();
			for (LLSpatialGroup::element_iter i = group->getDataBegin(); i != group->getDataEnd(); ++i)
			{
                LLDrawable* drawablep = (LLDrawable*)(*i)->getDrawable();
				markVisible(drawablep, camera);
			}

			if (!sDelayVBUpdate)
			{ //rebuild mesh as soon as we know it's visible
				group->rebuildMesh();
			}
		}
	}

	if (LLViewerCamera::sCurCameraID == LLViewerCamera::CAMERA_WORLD)
	{
		LLSpatialGroup* last_group = NULL;
		BOOL fov_changed = LLViewerCamera::getInstance()->isDefaultFOVChanged();
		for (LLCullResult::bridge_iterator i = sCull->beginVisibleBridge(); i != sCull->endVisibleBridge(); ++i)
		{
			LLCullResult::bridge_iterator cur_iter = i;
			LLSpatialBridge* bridge = *cur_iter;
			LLSpatialGroup* group = bridge->getSpatialGroup();

			if (last_group == NULL)
			{
				last_group = group;
			}

			if (!bridge->isDead() && group && !group->isOcclusionState(LLSpatialGroup::OCCLUDED))
			{
				stateSort(bridge, camera, fov_changed);
			}

			if (LLViewerCamera::sCurCameraID == LLViewerCamera::CAMERA_WORLD &&
				last_group != group && last_group->changeLOD())
			{
				last_group->mLastUpdateDistance = last_group->mDistance;
			}

			last_group = group;
		}

		if (LLViewerCamera::sCurCameraID == LLViewerCamera::CAMERA_WORLD &&
			last_group && last_group->changeLOD())
		{
			last_group->mLastUpdateDistance = last_group->mDistance;
		}
	}

	for (LLCullResult::sg_iterator iter = sCull->beginVisibleGroups(); iter != sCull->endVisibleGroups(); ++iter)
	{
		LLSpatialGroup* group = *iter;
		group->checkOcclusion();
		if (sUseOcclusion > 1 && group->isOcclusionState(LLSpatialGroup::OCCLUDED))
		{
			markOccluder(group);
		}
		else
		{
			group->setVisible();
			stateSort(group, camera);

			if (!sDelayVBUpdate)
			{ //rebuild mesh as soon as we know it's visible
				group->rebuildMesh();
			}
		}
	}
	
	{
		LL_PROFILE_ZONE_NAMED_CATEGORY_DRAWABLE("stateSort"); // LL_RECORD_BLOCK_TIME(FTM_STATESORT_DRAWABLE);
		for (LLCullResult::drawable_iterator iter = sCull->beginVisibleList();
			 iter != sCull->endVisibleList(); ++iter)
		{
			LLDrawable *drawablep = *iter;
			if (!drawablep->isDead())
			{
				stateSort(drawablep, camera);
			}
		}
	}
		
	postSort(camera);	
}

void LLPipeline::stateSort(LLSpatialGroup* group, LLCamera& camera)
{
	if (group->changeLOD())
	{
		for (LLSpatialGroup::element_iter i = group->getDataBegin(); i != group->getDataEnd(); ++i)
		{
            LLDrawable* drawablep = (LLDrawable*)(*i)->getDrawable();            
			stateSort(drawablep, camera);
		}

		if (LLViewerCamera::sCurCameraID == LLViewerCamera::CAMERA_WORLD)
		{ //avoid redundant stateSort calls
			group->mLastUpdateDistance = group->mDistance;
		}
	}
}

void LLPipeline::stateSort(LLSpatialBridge* bridge, LLCamera& camera, BOOL fov_changed)
{
    LL_PROFILE_ZONE_SCOPED_CATEGORY_PIPELINE;
    if (bridge->getSpatialGroup()->changeLOD() || fov_changed)
	{
		bool force_update = false;
		bridge->updateDistance(camera, force_update);
	}
}

void LLPipeline::stateSort(LLDrawable* drawablep, LLCamera& camera)
{
    LL_PROFILE_ZONE_SCOPED_CATEGORY_PIPELINE;
    if (!drawablep
		|| drawablep->isDead() 
		|| !hasRenderType(drawablep->getRenderType()))
	{
		return;
	}
	
    // SL-11353
    // ignore our own geo when rendering spotlight shadowmaps...
    // 
    if (RenderSpotLight && drawablep == RenderSpotLight)
    {
        return;
    }

	if (LLSelectMgr::getInstance()->mHideSelectedObjects)
	{
		if (drawablep->getVObj().notNull() &&
			drawablep->getVObj()->isSelected())
		{
			return;
		}
	}

	if (drawablep->isAvatar())
	{ //don't draw avatars beyond render distance or if we don't have a spatial group.
		if ((drawablep->getSpatialGroup() == NULL) || 
			(drawablep->getSpatialGroup()->mDistance > LLVOAvatar::sRenderDistance))
		{
			return;
		}

		LLVOAvatar* avatarp = (LLVOAvatar*) drawablep->getVObj().get();
		if (!avatarp->isVisible())
		{
			return;
		}
	}

	assertInitialized();

	if (hasRenderType(drawablep->mRenderType))
	{
		if (!drawablep->isState(LLDrawable::INVISIBLE|LLDrawable::FORCE_INVISIBLE))
		{
			drawablep->setVisible(camera, NULL, FALSE);
		}
	}

	if (LLViewerCamera::sCurCameraID == LLViewerCamera::CAMERA_WORLD)
	{
		//if (drawablep->isVisible()) isVisible() check here is redundant, if it wasn't visible, it wouldn't be here
		{
			if (!drawablep->isActive())
			{
				bool force_update = false;
				drawablep->updateDistance(camera, force_update);
			}
			else if (drawablep->isAvatar())
			{
				bool force_update = false;
				drawablep->updateDistance(camera, force_update); // calls vobj->updateLOD() which calls LLVOAvatar::updateVisibility()
			}
		}
	}

	if (!drawablep->getVOVolume())
	{
		for (LLDrawable::face_list_t::iterator iter = drawablep->mFaces.begin();
				iter != drawablep->mFaces.end(); iter++)
		{
			LLFace* facep = *iter;

			if (facep->hasGeometry())
			{
				if (facep->getPool())
				{
					facep->getPool()->enqueue(facep);
				}
				else
				{
					break;
				}
			}
		}
	}
	
	mNumVisibleFaces += drawablep->getNumFaces();
}


void forAllDrawables(LLCullResult::sg_iterator begin, 
					 LLCullResult::sg_iterator end,
					 void (*func)(LLDrawable*))
{
	for (LLCullResult::sg_iterator i = begin; i != end; ++i)
	{
		for (LLSpatialGroup::element_iter j = (*i)->getDataBegin(); j != (*i)->getDataEnd(); ++j)
		{
			if((*j)->hasDrawable())
			{
				func((LLDrawable*)(*j)->getDrawable());	
			}
		}
	}
}

void LLPipeline::forAllVisibleDrawables(void (*func)(LLDrawable*))
{
	forAllDrawables(sCull->beginDrawableGroups(), sCull->endDrawableGroups(), func);
	forAllDrawables(sCull->beginVisibleGroups(), sCull->endVisibleGroups(), func);
}

//function for creating scripted beacons
void renderScriptedBeacons(LLDrawable* drawablep)
{
	LLViewerObject *vobj = drawablep->getVObj();
	if (vobj 
		&& !vobj->isAvatar() 
		&& !vobj->getParent()
		&& vobj->flagScripted())
	{
		if (gPipeline.sRenderBeacons)
		{
			gObjectList.addDebugBeacon(vobj->getPositionAgent(), "", LLColor4(1.f, 0.f, 0.f, 0.5f), LLColor4(1.f, 1.f, 1.f, 0.5f), LLPipeline::DebugBeaconLineWidth);
		}

		if (gPipeline.sRenderHighlight)
		{
			S32 face_id;
			S32 count = drawablep->getNumFaces();
			for (face_id = 0; face_id < count; face_id++)
			{
				LLFace * facep = drawablep->getFace(face_id);
				if (facep) 
				{
					gPipeline.mHighlightFaces.push_back(facep);
				}
			}
		}
	}
}

void renderScriptedTouchBeacons(LLDrawable* drawablep)
{
	LLViewerObject *vobj = drawablep->getVObj();
	if (vobj 
		&& !vobj->isAvatar() 
		&& !vobj->getParent()
		&& vobj->flagScripted()
		&& vobj->flagHandleTouch())
	{
		if (gPipeline.sRenderBeacons)
		{
			gObjectList.addDebugBeacon(vobj->getPositionAgent(), "", LLColor4(1.f, 0.f, 0.f, 0.5f), LLColor4(1.f, 1.f, 1.f, 0.5f), LLPipeline::DebugBeaconLineWidth);
		}

		if (gPipeline.sRenderHighlight)
		{
			S32 face_id;
			S32 count = drawablep->getNumFaces();
			for (face_id = 0; face_id < count; face_id++)
			{
				LLFace * facep = drawablep->getFace(face_id);
				if (facep)
				{
					gPipeline.mHighlightFaces.push_back(facep);
			}
		}
	}
}
}

void renderPhysicalBeacons(LLDrawable* drawablep)
{
	LLViewerObject *vobj = drawablep->getVObj();
	if (vobj 
		&& !vobj->isAvatar() 
		//&& !vobj->getParent()
		&& vobj->flagUsePhysics())
	{
		if (gPipeline.sRenderBeacons)
		{
			gObjectList.addDebugBeacon(vobj->getPositionAgent(), "", LLColor4(0.f, 1.f, 0.f, 0.5f), LLColor4(1.f, 1.f, 1.f, 0.5f), LLPipeline::DebugBeaconLineWidth);
		}

		if (gPipeline.sRenderHighlight)
		{
			S32 face_id;
			S32 count = drawablep->getNumFaces();
			for (face_id = 0; face_id < count; face_id++)
			{
				LLFace * facep = drawablep->getFace(face_id);
				if (facep)
				{
					gPipeline.mHighlightFaces.push_back(facep);
			}
		}
	}
}
}

void renderMOAPBeacons(LLDrawable* drawablep)
{
	LLViewerObject *vobj = drawablep->getVObj();

	if(!vobj || vobj->isAvatar())
		return;

	bool beacon=false;
	U8 tecount=vobj->getNumTEs();
	for(int x=0;x<tecount;x++)
	{
		if(vobj->getTE(x)->hasMedia())
		{
			beacon=true;
			break;
		}
	}
	if(beacon)
	{
		if (gPipeline.sRenderBeacons)
		{
			gObjectList.addDebugBeacon(vobj->getPositionAgent(), "", LLColor4(1.f, 1.f, 1.f, 0.5f), LLColor4(1.f, 1.f, 1.f, 0.5f), LLPipeline::DebugBeaconLineWidth);
		}

		if (gPipeline.sRenderHighlight)
		{
			S32 face_id;
			S32 count = drawablep->getNumFaces();
			for (face_id = 0; face_id < count; face_id++)
			{
				LLFace * facep = drawablep->getFace(face_id);
				if (facep)
				{
					gPipeline.mHighlightFaces.push_back(facep);
			}
		}
	}
}
}

void renderParticleBeacons(LLDrawable* drawablep)
{
	// Look for attachments, objects, etc.
	LLViewerObject *vobj = drawablep->getVObj();
	if (vobj 
		&& vobj->isParticleSource())
	{
		if (gPipeline.sRenderBeacons)
		{
			LLColor4 light_blue(0.5f, 0.5f, 1.f, 0.5f);
			gObjectList.addDebugBeacon(vobj->getPositionAgent(), "", light_blue, LLColor4(1.f, 1.f, 1.f, 0.5f), LLPipeline::DebugBeaconLineWidth);
		}

		if (gPipeline.sRenderHighlight)
		{
			S32 face_id;
			S32 count = drawablep->getNumFaces();
			for (face_id = 0; face_id < count; face_id++)
			{
				LLFace * facep = drawablep->getFace(face_id);
				if (facep)
				{
					gPipeline.mHighlightFaces.push_back(facep);
			}
		}
	}
}
}

void renderSoundHighlights(LLDrawable* drawablep)
{
	// Look for attachments, objects, etc.
	LLViewerObject *vobj = drawablep->getVObj();
	if (vobj && vobj->isAudioSource())
	{
		if (gPipeline.sRenderHighlight)
		{
			S32 face_id;
			S32 count = drawablep->getNumFaces();
			for (face_id = 0; face_id < count; face_id++)
			{
				LLFace * facep = drawablep->getFace(face_id);
				if (facep)
				{
					gPipeline.mHighlightFaces.push_back(facep);
			}
		}
	}
}
}

void LLPipeline::touchTexture(LLViewerTexture* tex, F32 vsize)
{
    if (tex)
    {
        LLImageGL* gl_tex = tex->getGLTexture();
        if (gl_tex && gl_tex->updateBindStats(gl_tex->mTextureMemory))
        {
            tex->setActive();
            tex->addTextureStats(vsize);
        }
    }


}
void LLPipeline::touchTextures(LLDrawInfo* info)
{
    LL_PROFILE_ZONE_SCOPED_CATEGORY_PIPELINE;
    for (int i = 0; i < info->mTextureList.size(); ++i)
    {
        touchTexture(info->mTextureList[i], info->mTextureListVSize[i]);
    }

    touchTexture(info->mTexture, info->mVSize);
    touchTexture(info->mSpecularMap, info->mVSize);
    touchTexture(info->mNormalMap, info->mVSize);
}

void LLPipeline::postSort(LLCamera& camera)
{
    LL_PROFILE_ZONE_SCOPED_CATEGORY_PIPELINE;

	assertInitialized();

	LL_PUSH_CALLSTACKS();
	//rebuild drawable geometry
	for (LLCullResult::sg_iterator i = sCull->beginDrawableGroups(); i != sCull->endDrawableGroups(); ++i)
	{
		LLSpatialGroup* group = *i;
		if (!sUseOcclusion || 
			!group->isOcclusionState(LLSpatialGroup::OCCLUDED))
		{
			group->rebuildGeom();
		}
	}
	LL_PUSH_CALLSTACKS();
	//rebuild groups
	sCull->assertDrawMapsEmpty();

	rebuildPriorityGroups();
	LL_PUSH_CALLSTACKS();

	
	//build render map
	for (LLCullResult::sg_iterator i = sCull->beginVisibleGroups(); i != sCull->endVisibleGroups(); ++i)
	{
		LLSpatialGroup* group = *i;
		if ((sUseOcclusion && 
			group->isOcclusionState(LLSpatialGroup::OCCLUDED)) ||
			(RenderAutoHideSurfaceAreaLimit > 0.f && 
			group->mSurfaceArea > RenderAutoHideSurfaceAreaLimit*llmax(group->mObjectBoxSize, 10.f)))
		{
			continue;
		}

		if (group->hasState(LLSpatialGroup::NEW_DRAWINFO) && group->hasState(LLSpatialGroup::GEOM_DIRTY))
		{ //no way this group is going to be drawable without a rebuild
			group->rebuildGeom();
		}

		for (LLSpatialGroup::draw_map_t::iterator j = group->mDrawMap.begin(); j != group->mDrawMap.end(); ++j)
		{
			LLSpatialGroup::drawmap_elem_t& src_vec = j->second;	
			if (!hasRenderType(j->first))
			{
				continue;
			}
			
			for (LLSpatialGroup::drawmap_elem_t::iterator k = src_vec.begin(); k != src_vec.end(); ++k)
			{
                LLDrawInfo* info = *k;
				
				sCull->pushDrawInfo(j->first, info);
                if (!sShadowRender && !sReflectionRender)
                {
                    touchTextures(info);
                    addTrianglesDrawn(info->mCount, info->mDrawMode);
                }
			}
		}

		if (hasRenderType(LLPipeline::RENDER_TYPE_PASS_ALPHA))
		{
			LLSpatialGroup::draw_map_t::iterator alpha = group->mDrawMap.find(LLRenderPass::PASS_ALPHA);
			
			if (alpha != group->mDrawMap.end())
			{ //store alpha groups for sorting
				LLSpatialBridge* bridge = group->getSpatialPartition()->asBridge();
				if (LLViewerCamera::sCurCameraID == LLViewerCamera::CAMERA_WORLD)
				{
					if (bridge)
					{
						LLCamera trans_camera = bridge->transformCamera(camera);
						group->updateDistance(trans_camera);
					}
					else
					{
						group->updateDistance(camera);
					}
				}
							
				if (hasRenderType(LLDrawPool::POOL_ALPHA))
				{
					sCull->pushAlphaGroup(group);
				}
			}

            LLSpatialGroup::draw_map_t::iterator rigged_alpha = group->mDrawMap.find(LLRenderPass::PASS_ALPHA_RIGGED);

            if (rigged_alpha != group->mDrawMap.end())
            { //store rigged alpha groups for LLDrawPoolAlpha prepass (skip distance update, rigged attachments use depth buffer)
                if (hasRenderType(LLDrawPool::POOL_ALPHA))
                {
                    sCull->pushRiggedAlphaGroup(group);
                }
            }
		}
	}
	
	//flush particle VB
	if (LLVOPartGroup::sVB)
	{
		LLVOPartGroup::sVB->flush();
	}
	else
	{
		LL_WARNS_ONCE() << "Missing particle buffer" << LL_ENDL;
	}

	/*bool use_transform_feedback = gTransformPositionProgram.mProgramObject && !mMeshDirtyGroup.empty();

	if (use_transform_feedback)
	{ //place a query around potential transform feedback code for synchronization
		mTransformFeedbackPrimitives = 0;

		if (!mMeshDirtyQueryObject)
		{
			glGenQueriesARB(1, &mMeshDirtyQueryObject);
		}

		
		glBeginQueryARB(GL_TRANSFORM_FEEDBACK_PRIMITIVES_WRITTEN, mMeshDirtyQueryObject);
	}*/

	//pack vertex buffers for groups that chose to delay their updates
	for (LLSpatialGroup::sg_vector_t::iterator iter = mMeshDirtyGroup.begin(); iter != mMeshDirtyGroup.end(); ++iter)
	{
		(*iter)->rebuildMesh();
	}

	/*if (use_transform_feedback)
	{
		glEndQueryARB(GL_TRANSFORM_FEEDBACK_PRIMITIVES_WRITTEN);
	}*/
	
	mMeshDirtyGroup.clear();

	if (!sShadowRender)
	{
        // order alpha groups by distance
		std::sort(sCull->beginAlphaGroups(), sCull->endAlphaGroups(), LLSpatialGroup::CompareDepthGreater());

        // order rigged alpha groups by avatar attachment order
        std::sort(sCull->beginRiggedAlphaGroups(), sCull->endRiggedAlphaGroups(), LLSpatialGroup::CompareRenderOrder());
	}

	LL_PUSH_CALLSTACKS();
	// only render if the flag is set. The flag is only set if we are in edit mode or the toggle is set in the menus
	if (LLFloaterReg::instanceVisible("beacons") && !sShadowRender)
	{
		if (sRenderScriptedTouchBeacons)
		{
			// Only show the beacon on the root object.
			forAllVisibleDrawables(renderScriptedTouchBeacons);
		}
		else
		if (sRenderScriptedBeacons)
		{
			// Only show the beacon on the root object.
			forAllVisibleDrawables(renderScriptedBeacons);
		}

		if (sRenderPhysicalBeacons)
		{
			// Only show the beacon on the root object.
			forAllVisibleDrawables(renderPhysicalBeacons);
		}

		if(sRenderMOAPBeacons)
		{
			forAllVisibleDrawables(renderMOAPBeacons);
		}

		if (sRenderParticleBeacons)
		{
			forAllVisibleDrawables(renderParticleBeacons);
		}

		// If god mode, also show audio cues
		if (sRenderSoundBeacons && gAudiop)
		{
			// Walk all sound sources and render out beacons for them. Note, this isn't done in the ForAllVisibleDrawables function, because some are not visible.
			LLAudioEngine::source_map::iterator iter;
			for (iter = gAudiop->mAllSources.begin(); iter != gAudiop->mAllSources.end(); ++iter)
			{
				LLAudioSource *sourcep = iter->second;

				LLVector3d pos_global = sourcep->getPositionGlobal();
				LLVector3 pos = gAgent.getPosAgentFromGlobal(pos_global);
				if (gPipeline.sRenderBeacons)
				{
					//pos += LLVector3(0.f, 0.f, 0.2f);
					gObjectList.addDebugBeacon(pos, "", LLColor4(1.f, 1.f, 0.f, 0.5f), LLColor4(1.f, 1.f, 1.f, 0.5f), DebugBeaconLineWidth);
				}
			}
			// now deal with highlights for all those seeable sound sources
			forAllVisibleDrawables(renderSoundHighlights);
		}
	}
	LL_PUSH_CALLSTACKS();
	// If managing your telehub, draw beacons at telehub and currently selected spawnpoint.
	if (LLFloaterTelehub::renderBeacons() && !sShadowRender)
	{
		LLFloaterTelehub::addBeacons();
	}

	if (!sShadowRender)
	{
		mSelectedFaces.clear();

		if (!gNonInteractive)
		{
			LLPipeline::setRenderHighlightTextureChannel(gFloaterTools->getPanelFace()->getTextureChannelToEdit());
		}

		// Draw face highlights for selected faces.
		if (LLSelectMgr::getInstance()->getTEMode())
		{
			struct f : public LLSelectedTEFunctor
			{
				virtual bool apply(LLViewerObject* object, S32 te)
				{
					if (object->mDrawable)
					{
						LLFace * facep = object->mDrawable->getFace(te);
						if (facep)
						{
							gPipeline.mSelectedFaces.push_back(facep);
					}
					}
					return true;
				}
			} func;
			LLSelectMgr::getInstance()->getSelection()->applyToTEs(&func);
		}
	}

	//LLSpatialGroup::sNoDelete = FALSE;
	LL_PUSH_CALLSTACKS();
}


void render_hud_elements()
{
    LL_PROFILE_ZONE_SCOPED_CATEGORY_UI; //LL_RECORD_BLOCK_TIME(FTM_RENDER_UI);
	gPipeline.disableLights();
	
	LLGLDisable fog(GL_FOG);
	LLGLSUIDefault gls_ui;

	LLGLEnable stencil(GL_STENCIL_TEST);
	glStencilFunc(GL_ALWAYS, 255, 0xFFFFFFFF);
	glStencilMask(0xFFFFFFFF);
	glStencilOp(GL_KEEP, GL_KEEP, GL_REPLACE);
	
	gGL.color4f(1,1,1,1);
	
	gUIProgram.bind();
	LLGLDepthTest depth(GL_TRUE, GL_FALSE);

	if (!LLPipeline::sReflectionRender && gPipeline.hasRenderDebugFeatureMask(LLPipeline::RENDER_DEBUG_FEATURE_UI))
	{
		LLGLEnable multisample(LLPipeline::RenderFSAASamples > 0 ? GL_MULTISAMPLE_ARB : 0);
		gViewerWindow->renderSelections(FALSE, FALSE, FALSE); // For HUD version in render_ui_3d()
	
		// Draw the tracking overlays
		LLTracker::render3D();
		
        if (LLWorld::instanceExists())
        {
            // Show the property lines
            LLWorld::getInstance()->renderPropertyLines();
        }
		LLViewerParcelMgr::getInstance()->render();
		LLViewerParcelMgr::getInstance()->renderParcelCollision();
	
		// Render name tags.
		LLHUDObject::renderAll();
	}
	else if (gForceRenderLandFence)
	{
		// This is only set when not rendering the UI, for parcel snapshots
		LLViewerParcelMgr::getInstance()->render();
	}
	else if (gPipeline.hasRenderType(LLPipeline::RENDER_TYPE_HUD))
	{
		LLHUDText::renderAllHUD();
	}

	gUIProgram.unbind();
	gGL.flush();
}

void LLPipeline::renderHighlights()
{
	assertInitialized();

	// Draw 3D UI elements here (before we clear the Z buffer in POOL_HUD)
	// Render highlighted faces.
	LLGLSPipelineAlpha gls_pipeline_alpha;
	LLColor4 color(1.f, 1.f, 1.f, 0.5f);
	LLGLEnable color_mat(GL_COLOR_MATERIAL);
	disableLights();

	if (!hasRenderType(LLPipeline::RENDER_TYPE_HUD) && !mHighlightSet.empty())
	{ //draw blurry highlight image over screen
		LLGLEnable blend(GL_BLEND);
		LLGLDepthTest depth(GL_TRUE, GL_FALSE, GL_ALWAYS);
		LLGLDisable test(GL_ALPHA_TEST);

		LLGLEnable stencil(GL_STENCIL_TEST);
		gGL.flush();
		glStencilMask(0xFFFFFFFF);
		glClearStencil(1);
		glClear(GL_STENCIL_BUFFER_BIT);

		glStencilFunc(GL_ALWAYS, 0, 0xFFFFFFFF);
		glStencilOp(GL_REPLACE, GL_REPLACE, GL_REPLACE);

		gGL.setColorMask(false, false);

        gHighlightProgram.bind();

		for (std::set<HighlightItem>::iterator iter = mHighlightSet.begin(); iter != mHighlightSet.end(); ++iter)
		{
			renderHighlight(iter->mItem->getVObj(), 1.f);
		}
		gGL.setColorMask(true, false);

		glStencilOp(GL_KEEP, GL_KEEP, GL_KEEP);
		glStencilFunc(GL_NOTEQUAL, 0, 0xFFFFFFFF);
		
		//gGL.setSceneBlendType(LLRender::BT_ADD_WITH_ALPHA);

		gGL.pushMatrix();
		gGL.loadIdentity();
		gGL.matrixMode(LLRender::MM_PROJECTION);
		gGL.pushMatrix();
		gGL.loadIdentity();

		gGL.getTexUnit(0)->bind(&mHighlight);

		LLVector2 tc1;
		LLVector2 tc2;

		tc1.setVec(0,0);
		tc2.setVec(2,2);

		gGL.begin(LLRender::TRIANGLES);
				
		F32 scale = RenderHighlightBrightness;
		LLColor4 color = RenderHighlightColor;
		F32 thickness = RenderHighlightThickness;

		for (S32 pass = 0; pass < 2; ++pass)
		{
			if (pass == 0)
			{
				gGL.setSceneBlendType(LLRender::BT_ADD_WITH_ALPHA);
			}
			else
			{
				gGL.setSceneBlendType(LLRender::BT_ALPHA);
			}

			for (S32 i = 0; i < 8; ++i)
			{
				for (S32 j = 0; j < 8; ++j)
				{
					LLVector2 tc(i-4+0.5f, j-4+0.5f);

					F32 dist = 1.f-(tc.length()/sqrtf(32.f));
					dist *= scale/64.f;

					tc *= thickness;
					tc.mV[0] = (tc.mV[0])/mHighlight.getWidth();
					tc.mV[1] = (tc.mV[1])/mHighlight.getHeight();

					gGL.color4f(color.mV[0],
								color.mV[1],
								color.mV[2],
								color.mV[3]*dist);
					
					gGL.texCoord2f(tc.mV[0]+tc1.mV[0], tc.mV[1]+tc2.mV[1]);
					gGL.vertex2f(-1,3);
					
					gGL.texCoord2f(tc.mV[0]+tc1.mV[0], tc.mV[1]+tc1.mV[1]);
					gGL.vertex2f(-1,-1);
					
					gGL.texCoord2f(tc.mV[0]+tc2.mV[0], tc.mV[1]+tc1.mV[1]);
					gGL.vertex2f(3,-1);
				}
			}
		}

		gGL.end();

		gGL.popMatrix();
		gGL.matrixMode(LLRender::MM_MODELVIEW);
		gGL.popMatrix();
		
		//gGL.setSceneBlendType(LLRender::BT_ALPHA);
	}

	if ((LLViewerShaderMgr::instance()->getShaderLevel(LLViewerShaderMgr::SHADER_INTERFACE) > 0))
	{
		gHighlightProgram.bind();
		gGL.diffuseColor4f(1,1,1,0.5f);
	}
	
	if (hasRenderDebugFeatureMask(RENDER_DEBUG_FEATURE_SELECTED) && !mFaceSelectImagep)
		{
			mFaceSelectImagep = LLViewerTextureManager::getFetchedTexture(IMG_FACE_SELECT);
		}

	if (hasRenderDebugFeatureMask(RENDER_DEBUG_FEATURE_SELECTED) && (sRenderHighlightTextureChannel == LLRender::DIFFUSE_MAP))
	{
		// Make sure the selection image gets downloaded and decoded
		mFaceSelectImagep->addTextureStats((F32)MAX_IMAGE_AREA);

		U32 count = mSelectedFaces.size();
		for (U32 i = 0; i < count; i++)
		{
			LLFace *facep = mSelectedFaces[i];
			if (!facep || facep->getDrawable()->isDead())
			{
				LL_ERRS() << "Bad face on selection" << LL_ENDL;
				return;
			}
			
			facep->renderSelected(mFaceSelectImagep, color);
		}
	}

	if (hasRenderDebugFeatureMask(RENDER_DEBUG_FEATURE_SELECTED))
	{
		// Paint 'em red!
		color.setVec(1.f, 0.f, 0.f, 0.5f);
		
		int count = mHighlightFaces.size();
		for (S32 i = 0; i < count; i++)
		{
			LLFace* facep = mHighlightFaces[i];
			facep->renderSelected(LLViewerTexture::sNullImagep, color);
		}
	}

	// Contains a list of the faces of objects that are physical or
	// have touch-handlers.
	mHighlightFaces.clear();

	if (LLViewerShaderMgr::instance()->getShaderLevel(LLViewerShaderMgr::SHADER_INTERFACE) > 0)
	{
		gHighlightProgram.unbind();
	}


	if (hasRenderDebugFeatureMask(RENDER_DEBUG_FEATURE_SELECTED) && (sRenderHighlightTextureChannel == LLRender::NORMAL_MAP))
	{
		color.setVec(1.0f, 0.5f, 0.5f, 0.5f);
		if ((LLViewerShaderMgr::instance()->getShaderLevel(LLViewerShaderMgr::SHADER_INTERFACE) > 0))
		{
			gHighlightNormalProgram.bind();
			gGL.diffuseColor4f(1,1,1,0.5f);
		}

		mFaceSelectImagep->addTextureStats((F32)MAX_IMAGE_AREA);

		U32 count = mSelectedFaces.size();
		for (U32 i = 0; i < count; i++)
		{
			LLFace *facep = mSelectedFaces[i];
			if (!facep || facep->getDrawable()->isDead())
			{
				LL_ERRS() << "Bad face on selection" << LL_ENDL;
				return;
			}

			facep->renderSelected(mFaceSelectImagep, color);
		}

		if ((LLViewerShaderMgr::instance()->getShaderLevel(LLViewerShaderMgr::SHADER_INTERFACE) > 0))
		{
			gHighlightNormalProgram.unbind();
		}
	}

	if (hasRenderDebugFeatureMask(RENDER_DEBUG_FEATURE_SELECTED) && (sRenderHighlightTextureChannel == LLRender::SPECULAR_MAP))
	{
		color.setVec(0.0f, 0.3f, 1.0f, 0.8f);
		if ((LLViewerShaderMgr::instance()->getShaderLevel(LLViewerShaderMgr::SHADER_INTERFACE) > 0))
		{
			gHighlightSpecularProgram.bind();
			gGL.diffuseColor4f(1,1,1,0.5f);
		}

		mFaceSelectImagep->addTextureStats((F32)MAX_IMAGE_AREA);

		U32 count = mSelectedFaces.size();
		for (U32 i = 0; i < count; i++)
		{
			LLFace *facep = mSelectedFaces[i];
			if (!facep || facep->getDrawable()->isDead())
			{
				LL_ERRS() << "Bad face on selection" << LL_ENDL;
				return;
			}

			facep->renderSelected(mFaceSelectImagep, color);
		}

		if ((LLViewerShaderMgr::instance()->getShaderLevel(LLViewerShaderMgr::SHADER_INTERFACE) > 0))
		{
			gHighlightSpecularProgram.unbind();
		}
	}
}

//debug use
U32 LLPipeline::sCurRenderPoolType = 0 ;

void LLPipeline::renderGeom(LLCamera& camera, bool forceVBOUpdate)
{
	LL_PROFILE_ZONE_SCOPED_CATEGORY_PIPELINE; //LL_RECORD_BLOCK_TIME(FTM_RENDER_GEOMETRY);

	assertInitialized();

	F32 saved_modelview[16];
	F32 saved_projection[16];

	//HACK: preserve/restore matrices around HUD render
	if (gPipeline.hasRenderType(LLPipeline::RENDER_TYPE_HUD))
	{
		for (U32 i = 0; i < 16; i++)
		{
			saved_modelview[i] = gGLModelView[i];
			saved_projection[i] = gGLProjection[i];
		}
	}

	///////////////////////////////////////////
	//
	// Sync and verify GL state
	//
	//

	stop_glerror();

	LLVertexBuffer::unbind();

	// Do verification of GL state
	LLGLState::checkStates();
	LLGLState::checkTextureChannels();
	if (mRenderDebugMask & RENDER_DEBUG_VERIFY)
	{
		if (!verify())
		{
			LL_ERRS() << "Pipeline verification failed!" << LL_ENDL;
		}
	}

	LLAppViewer::instance()->pingMainloopTimeout("Pipeline:ForceVBO");
	
	// Initialize lots of GL state to "safe" values
	gGL.getTexUnit(0)->unbind(LLTexUnit::TT_TEXTURE);
	gGL.matrixMode(LLRender::MM_TEXTURE);
	gGL.loadIdentity();
	gGL.matrixMode(LLRender::MM_MODELVIEW);

	LLGLSPipeline gls_pipeline;
	LLGLEnable multisample(RenderFSAASamples > 0 ? GL_MULTISAMPLE_ARB : 0);

	LLGLState gls_color_material(GL_COLOR_MATERIAL, mLightingDetail < 2);
				
	// Toggle backface culling for debugging
	LLGLEnable cull_face(mBackfaceCull ? GL_CULL_FACE : 0);
	// Set fog
	bool use_fog = hasRenderDebugFeatureMask(LLPipeline::RENDER_DEBUG_FEATURE_FOG);
	LLGLEnable fog_enable(use_fog &&
						  !gPipeline.canUseWindLightShadersOnObjects() ? GL_FOG : 0);
	gSky.updateFog(camera.getFar());
	if (!use_fog)
	{
		sUnderWaterRender = false;
	}

	gGL.getTexUnit(0)->bind(LLViewerFetchedTexture::sDefaultImagep);
	LLViewerFetchedTexture::sDefaultImagep->setAddressMode(LLTexUnit::TAM_WRAP);
	

	//////////////////////////////////////////////
	//
	// Actually render all of the geometry
	//
	//	
	stop_glerror();
	
	LLAppViewer::instance()->pingMainloopTimeout("Pipeline:RenderDrawPools");

	for (pool_set_t::iterator iter = mPools.begin(); iter != mPools.end(); ++iter)
	{
		LLDrawPool *poolp = *iter;
		if (hasRenderType(poolp->getType()))
		{
			poolp->prerender();
		}
	}

	{
		LL_PROFILE_ZONE_NAMED_CATEGORY_DRAWPOOL("pools"); //LL_RECORD_BLOCK_TIME(FTM_POOLS);
		
		// HACK: don't calculate local lights if we're rendering the HUD!
		//    Removing this check will cause bad flickering when there are 
		//    HUD elements being rendered AND the user is in flycam mode  -nyx
		if (!gPipeline.hasRenderType(LLPipeline::RENDER_TYPE_HUD))
		{
			calcNearbyLights(camera);
			setupHWLights(NULL);
		}

		bool occlude = sUseOcclusion > 1;
		U32 cur_type = 0;

		pool_set_t::iterator iter1 = mPools.begin();
		while ( iter1 != mPools.end() )
		{
			LLDrawPool *poolp = *iter1;
			
			cur_type = poolp->getType();

			//debug use
			sCurRenderPoolType = cur_type ;

			if (occlude && cur_type >= LLDrawPool::POOL_GRASS)
			{
				occlude = false;
				gGLLastMatrix = NULL;
				gGL.loadMatrix(gGLModelView);
				LLGLSLShader::bindNoShader();
				doOcclusion(camera);
			}

			pool_set_t::iterator iter2 = iter1;
			if (hasRenderType(poolp->getType()) && poolp->getNumPasses() > 0)
			{
				LL_PROFILE_ZONE_NAMED_CATEGORY_DRAWPOOL("pool render"); //LL_RECORD_BLOCK_TIME(FTM_POOLRENDER);

				gGLLastMatrix = NULL;
				gGL.loadMatrix(gGLModelView);
			
				for( S32 i = 0; i < poolp->getNumPasses(); i++ )
				{
					LLVertexBuffer::unbind();
					poolp->beginRenderPass(i);
					for (iter2 = iter1; iter2 != mPools.end(); iter2++)
					{
						LLDrawPool *p = *iter2;
						if (p->getType() != cur_type)
						{
							break;
						}
						
						if ( !p->getSkipRenderFlag() ) { p->render(i); }
					}
					poolp->endRenderPass(i);
					LLVertexBuffer::unbind();
					if (gDebugGL)
					{
						std::string msg = llformat("pass %d", i);
						LLGLState::checkStates(msg);
						//LLGLState::checkTextureChannels(msg);
						//LLGLState::checkClientArrays(msg);
					}
				}
			}
			else
			{
				// Skip all pools of this type
				for (iter2 = iter1; iter2 != mPools.end(); iter2++)
				{
					LLDrawPool *p = *iter2;
					if (p->getType() != cur_type)
					{
						break;
					}
				}
			}
			iter1 = iter2;
			stop_glerror();
		}
		
		LLAppViewer::instance()->pingMainloopTimeout("Pipeline:RenderDrawPoolsEnd");

		LLVertexBuffer::unbind();
			
		gGLLastMatrix = NULL;
		gGL.loadMatrix(gGLModelView);

		if (occlude)
		{
			occlude = false;
			gGLLastMatrix = NULL;
			gGL.loadMatrix(gGLModelView);
			LLGLSLShader::bindNoShader();
			doOcclusion(camera);
		}
	}

	LLVertexBuffer::unbind();
	LLGLState::checkStates();

	if (!LLPipeline::sImpostorRender)
	{
		LLAppViewer::instance()->pingMainloopTimeout("Pipeline:RenderHighlights");

		if (!sReflectionRender)
		{
			renderHighlights();
		}

		// Contains a list of the faces of objects that are physical or
		// have touch-handlers.
		mHighlightFaces.clear();

		LLAppViewer::instance()->pingMainloopTimeout("Pipeline:RenderDebug");
	
		renderDebug();

		LLVertexBuffer::unbind();
	
		if (!LLPipeline::sReflectionRender && !LLPipeline::sRenderDeferred)
		{
			if (gPipeline.hasRenderDebugFeatureMask(LLPipeline::RENDER_DEBUG_FEATURE_UI))
			{
				// Render debugging beacons.
				gObjectList.renderObjectBeacons();
				gObjectList.resetObjectBeacons();
                gSky.addSunMoonBeacons();
			}
			else
			{
				// Make sure particle effects disappear
				LLHUDObject::renderAllForTimer();
			}
		}
		else
		{
			// Make sure particle effects disappear
			LLHUDObject::renderAllForTimer();
		}

		LLAppViewer::instance()->pingMainloopTimeout("Pipeline:RenderGeomEnd");

		//HACK: preserve/restore matrices around HUD render
		if (gPipeline.hasRenderType(LLPipeline::RENDER_TYPE_HUD))
		{
			for (U32 i = 0; i < 16; i++)
			{
				gGLModelView[i] = saved_modelview[i];
				gGLProjection[i] = saved_projection[i];
			}
		}
	}

	LLVertexBuffer::unbind();

	LLGLState::checkStates();
//	LLGLState::checkTextureChannels();
//	LLGLState::checkClientArrays();
}

void LLPipeline::renderGeomDeferred(LLCamera& camera)
{
	LLAppViewer::instance()->pingMainloopTimeout("Pipeline:RenderGeomDeferred");

	LL_PROFILE_ZONE_SCOPED_CATEGORY_DRAWPOOL; //LL_RECORD_BLOCK_TIME(FTM_RENDER_GEOMETRY);
	{
		// SL-15709 -- NOTE: Tracy only allows one ZoneScoped per function.
		// Solutions are:
		// 1. Use a new scope
		// 2. Use named zones
		// 3. Use transient zones
		LL_PROFILE_ZONE_NAMED_CATEGORY_DRAWPOOL("deferred pools"); //LL_RECORD_BLOCK_TIME(FTM_DEFERRED_POOLS);

		LLGLEnable cull(GL_CULL_FACE);

		for (pool_set_t::iterator iter = mPools.begin(); iter != mPools.end(); ++iter)
		{
			LLDrawPool *poolp = *iter;
			if (hasRenderType(poolp->getType()))
			{
				poolp->prerender();
			}
		}

		LLGLEnable multisample(RenderFSAASamples > 0 ? GL_MULTISAMPLE_ARB : 0);

		LLVertexBuffer::unbind();

		LLGLState::checkStates();
		LLGLState::checkTextureChannels();

		U32 cur_type = 0;

		gGL.setColorMask(true, true);
	
		pool_set_t::iterator iter1 = mPools.begin();

		while ( iter1 != mPools.end() )
		{
			LLDrawPool *poolp = *iter1;
		
			cur_type = poolp->getType();

			pool_set_t::iterator iter2 = iter1;
			if (hasRenderType(poolp->getType()) && poolp->getNumDeferredPasses() > 0)
			{
				LL_PROFILE_ZONE_NAMED_CATEGORY_DRAWPOOL("deferred pool render"); //LL_RECORD_BLOCK_TIME(FTM_DEFERRED_POOLRENDER);

				gGLLastMatrix = NULL;
				gGL.loadMatrix(gGLModelView);
		
				for( S32 i = 0; i < poolp->getNumDeferredPasses(); i++ )
				{
					LLVertexBuffer::unbind();
					poolp->beginDeferredPass(i);
					for (iter2 = iter1; iter2 != mPools.end(); iter2++)
					{
						LLDrawPool *p = *iter2;
						if (p->getType() != cur_type)
						{
							break;
						}

						if ( !p->getSkipRenderFlag() ) { p->renderDeferred(i); }
					}
					poolp->endDeferredPass(i);
					LLVertexBuffer::unbind();

					if (gDebugGL || gDebugPipeline)
					{
						LLGLState::checkStates();
					}
				}
			}
			else
			{
				// Skip all pools of this type
				for (iter2 = iter1; iter2 != mPools.end(); iter2++)
				{
					LLDrawPool *p = *iter2;
					if (p->getType() != cur_type)
					{
						break;
					}
				}
			}
			iter1 = iter2;
			stop_glerror();
		}

		gGLLastMatrix = NULL;
		gGL.matrixMode(LLRender::MM_MODELVIEW);
		gGL.loadMatrix(gGLModelView);

		gGL.setColorMask(true, false);

	} // Tracy ZoneScoped
}

void LLPipeline::renderGeomPostDeferred(LLCamera& camera, bool do_occlusion)
{
	LL_PROFILE_ZONE_SCOPED_CATEGORY_DRAWPOOL; //LL_RECORD_BLOCK_TIME(FTM_POST_DEFERRED_POOLS);
	U32 cur_type = 0;

	LLGLEnable cull(GL_CULL_FACE);

	LLGLEnable multisample(RenderFSAASamples > 0 ? GL_MULTISAMPLE_ARB : 0);

	calcNearbyLights(camera);
	setupHWLights(NULL);

	gGL.setColorMask(true, false);

	pool_set_t::iterator iter1 = mPools.begin();
	bool occlude = LLPipeline::sUseOcclusion > 1 && do_occlusion;

	while ( iter1 != mPools.end() )
	{
		LLDrawPool *poolp = *iter1;
		
		cur_type = poolp->getType();

		if (occlude && cur_type >= LLDrawPool::POOL_GRASS)
		{
			occlude = false;
			gGLLastMatrix = NULL;
			gGL.loadMatrix(gGLModelView);
			LLGLSLShader::bindNoShader();
			doOcclusion(camera, mScreen, mOcclusionDepth, &mDeferredDepth);
			gGL.setColorMask(true, false);
		}

		pool_set_t::iterator iter2 = iter1;
		if (hasRenderType(poolp->getType()) && poolp->getNumPostDeferredPasses() > 0)
		{
			LL_PROFILE_ZONE_NAMED_CATEGORY_DRAWPOOL("deferred poolrender"); //LL_RECORD_BLOCK_TIME(FTM_POST_DEFERRED_POOLRENDER);

			gGLLastMatrix = NULL;
			gGL.loadMatrix(gGLModelView);
		
			for( S32 i = 0; i < poolp->getNumPostDeferredPasses(); i++ )
			{
				LLVertexBuffer::unbind();
				poolp->beginPostDeferredPass(i);
				for (iter2 = iter1; iter2 != mPools.end(); iter2++)
				{
					LLDrawPool *p = *iter2;
					if (p->getType() != cur_type)
					{
						break;
					}
										
					p->renderPostDeferred(i);
				}
				poolp->endPostDeferredPass(i);
				LLVertexBuffer::unbind();

				if (gDebugGL || gDebugPipeline)
				{
					LLGLState::checkStates();
				}
			}
		}
		else
		{
			// Skip all pools of this type
			for (iter2 = iter1; iter2 != mPools.end(); iter2++)
			{
				LLDrawPool *p = *iter2;
				if (p->getType() != cur_type)
				{
					break;
				}
			}
		}
		iter1 = iter2;
		stop_glerror();
	}

	gGLLastMatrix = NULL;
	gGL.matrixMode(LLRender::MM_MODELVIEW);
	gGL.loadMatrix(gGLModelView);

	if (occlude)
	{
		occlude = false;
		LLGLSLShader::bindNoShader();
		doOcclusion(camera);
		gGLLastMatrix = NULL;
		gGL.matrixMode(LLRender::MM_MODELVIEW);
		gGL.loadMatrix(gGLModelView);
	}
}

void LLPipeline::renderGeomShadow(LLCamera& camera)
{
    LL_PROFILE_ZONE_SCOPED_CATEGORY_PIPELINE;
    U32 cur_type = 0;
	
	LLGLEnable cull(GL_CULL_FACE);

	LLVertexBuffer::unbind();

	pool_set_t::iterator iter1 = mPools.begin();
	
	while ( iter1 != mPools.end() )
	{
		LLDrawPool *poolp = *iter1;
		
		cur_type = poolp->getType();

		pool_set_t::iterator iter2 = iter1;
		if (hasRenderType(poolp->getType()) && poolp->getNumShadowPasses() > 0)
		{
			poolp->prerender() ;

			gGLLastMatrix = NULL;
			gGL.loadMatrix(gGLModelView);
		
			for( S32 i = 0; i < poolp->getNumShadowPasses(); i++ )
			{
				LLVertexBuffer::unbind();
				poolp->beginShadowPass(i);
				for (iter2 = iter1; iter2 != mPools.end(); iter2++)
				{
					LLDrawPool *p = *iter2;
					if (p->getType() != cur_type)
					{
						break;
					}
										
					p->renderShadow(i);
				}
				poolp->endShadowPass(i);
				LLVertexBuffer::unbind();

				LLGLState::checkStates();
			}
		}
		else
		{
			// Skip all pools of this type
			for (iter2 = iter1; iter2 != mPools.end(); iter2++)
			{
				LLDrawPool *p = *iter2;
				if (p->getType() != cur_type)
				{
					break;
				}
			}
		}
		iter1 = iter2;
		stop_glerror();
	}

	gGLLastMatrix = NULL;
	gGL.loadMatrix(gGLModelView);
}


void LLPipeline::addTrianglesDrawn(S32 index_count, U32 render_type)
{
    LL_PROFILE_ZONE_SCOPED_CATEGORY_PIPELINE;
	assertInitialized();
	S32 count = 0;
	if (render_type == LLRender::TRIANGLE_STRIP)
	{
		count = index_count-2;
	}
	else
	{
		count = index_count/3;
	}

	record(sStatBatchSize, count);
	add(LLStatViewer::TRIANGLES_DRAWN, LLUnits::Triangles::fromValue(count));

	if (LLPipeline::sRenderFrameTest)
	{
		gViewerWindow->getWindow()->swapBuffers();
		ms_sleep(16);
	}
}

void LLPipeline::renderPhysicsDisplay()
{
	if (!hasRenderDebugMask(LLPipeline::RENDER_DEBUG_PHYSICS_SHAPES))
	{
		return;
	}

	allocatePhysicsBuffer();

	gGL.flush();
	mPhysicsDisplay.bindTarget();
	glClearColor(0,0,0,1);
	gGL.setColorMask(true, true);
	mPhysicsDisplay.clear();
	glClearColor(0,0,0,0);

	gGL.setColorMask(true, false);

	gDebugProgram.bind();

	for (LLWorld::region_list_t::const_iterator iter = LLWorld::getInstance()->getRegionList().begin(); 
			iter != LLWorld::getInstance()->getRegionList().end(); ++iter)
	{
		LLViewerRegion* region = *iter;
		for (U32 i = 0; i < LLViewerRegion::NUM_PARTITIONS; i++)
		{
			LLSpatialPartition* part = region->getSpatialPartition(i);
			if (part)
			{
				if (hasRenderType(part->mDrawableType))
				{
					part->renderPhysicsShapes();
				}
			}
		}
	}

	gGL.flush();

	gDebugProgram.unbind();
	mPhysicsDisplay.flush();
}

extern std::set<LLSpatialGroup*> visible_selected_groups;

void LLPipeline::renderDebug()
{
	assertInitialized();

	bool hud_only = hasRenderType(LLPipeline::RENDER_TYPE_HUD);

	if (!hud_only )
	{
		//Render any navmesh geometry	
		LLPathingLib *llPathingLibInstance = LLPathingLib::getInstance();
		if ( llPathingLibInstance != NULL ) 
		{
			//character floater renderables
			
			LLHandle<LLFloaterPathfindingCharacters> pathfindingCharacterHandle = LLFloaterPathfindingCharacters::getInstanceHandle();
			if ( !pathfindingCharacterHandle.isDead() )
			{
				LLFloaterPathfindingCharacters *pathfindingCharacter = pathfindingCharacterHandle.get();

				if ( pathfindingCharacter->getVisible() || gAgentCamera.cameraMouselook() )			
				{	
					gPathfindingProgram.bind();			
					gPathfindingProgram.uniform1f(sTint, 1.f);
					gPathfindingProgram.uniform1f(sAmbiance, 1.f);
					gPathfindingProgram.uniform1f(sAlphaScale, 1.f);

					//Requried character physics capsule render parameters
					LLUUID id;					
					LLVector3 pos;
					LLQuaternion rot;
				
					if ( pathfindingCharacter->isPhysicsCapsuleEnabled( id, pos, rot ) )
					{
						//remove blending artifacts
						gGL.setColorMask(false, false);
						llPathingLibInstance->renderSimpleShapeCapsuleID( gGL, id, pos, rot );				
						gGL.setColorMask(true, false);
						LLGLEnable blend(GL_BLEND);
						gPathfindingProgram.uniform1f(sAlphaScale, 0.90f);
						llPathingLibInstance->renderSimpleShapeCapsuleID( gGL, id, pos, rot );
						gPathfindingProgram.bind();
					}
				}
			}
			

			//pathing console renderables
			LLHandle<LLFloaterPathfindingConsole> pathfindingConsoleHandle = LLFloaterPathfindingConsole::getInstanceHandle();
			if (!pathfindingConsoleHandle.isDead())
			{
				LLFloaterPathfindingConsole *pathfindingConsole = pathfindingConsoleHandle.get();

				if ( pathfindingConsole->getVisible() || gAgentCamera.cameraMouselook() )
				{				
					F32 ambiance = gSavedSettings.getF32("PathfindingAmbiance");

					gPathfindingProgram.bind();
			
					gPathfindingProgram.uniform1f(sTint, 1.f);
					gPathfindingProgram.uniform1f(sAmbiance, ambiance);
					gPathfindingProgram.uniform1f(sAlphaScale, 1.f);

					if ( !pathfindingConsole->isRenderWorld() )
					{
						const LLColor4 clearColor = gSavedSettings.getColor4("PathfindingNavMeshClear");
						gGL.setColorMask(true, true);
						glClearColor(clearColor.mV[0],clearColor.mV[1],clearColor.mV[2],0);
						glClear(GL_DEPTH_BUFFER_BIT | GL_COLOR_BUFFER_BIT | GL_STENCIL_BUFFER_BIT);					
						gGL.setColorMask(true, false);
						glPolygonMode( GL_FRONT_AND_BACK, GL_FILL );	
					}

					//NavMesh
					if ( pathfindingConsole->isRenderNavMesh() )
					{	
						gGL.flush();
						glLineWidth(2.0f);	
						LLGLEnable cull(GL_CULL_FACE);
						LLGLDisable blend(GL_BLEND);
						
						if ( pathfindingConsole->isRenderWorld() )
						{					
							LLGLEnable blend(GL_BLEND);
							gPathfindingProgram.uniform1f(sAlphaScale, 0.66f);
							llPathingLibInstance->renderNavMesh();
						}
						else
						{
							llPathingLibInstance->renderNavMesh();
						}
						
						//render edges
						gPathfindingNoNormalsProgram.bind();
						gPathfindingNoNormalsProgram.uniform1f(sTint, 1.f);
						gPathfindingNoNormalsProgram.uniform1f(sAlphaScale, 1.f);
						llPathingLibInstance->renderNavMeshEdges();
						gPathfindingProgram.bind();

						gGL.flush();
						glPolygonMode( GL_FRONT_AND_BACK, GL_FILL );	
						glLineWidth(1.0f);	
						gGL.flush();
					}
					//User designated path
					if ( LLPathfindingPathTool::getInstance()->isRenderPath() )
					{
						//The path
						gUIProgram.bind();
						gGL.getTexUnit(0)->bind(LLViewerFetchedTexture::sWhiteImagep);
						llPathingLibInstance->renderPath();
						gPathfindingProgram.bind();

                        //The bookends
						//remove blending artifacts
						gGL.setColorMask(false, false);
						llPathingLibInstance->renderPathBookend( gGL, LLPathingLib::LLPL_START );
						llPathingLibInstance->renderPathBookend( gGL, LLPathingLib::LLPL_END );
						
						gGL.setColorMask(true, false);
						//render the bookends
						LLGLEnable blend(GL_BLEND);
						gPathfindingProgram.uniform1f(sAlphaScale, 0.90f);
						llPathingLibInstance->renderPathBookend( gGL, LLPathingLib::LLPL_START );
						llPathingLibInstance->renderPathBookend( gGL, LLPathingLib::LLPL_END );
						gPathfindingProgram.bind();
					}
				
					if ( pathfindingConsole->isRenderWaterPlane() )
					{	
						LLGLEnable blend(GL_BLEND);
						gPathfindingProgram.uniform1f(sAlphaScale, 0.90f);
						llPathingLibInstance->renderSimpleShapes( gGL, gAgent.getRegion()->getWaterHeight() );
					}
				//physics/exclusion shapes
				if ( pathfindingConsole->isRenderAnyShapes() )
				{					
						U32 render_order[] = {
							1 << LLPathingLib::LLST_ObstacleObjects,
							1 << LLPathingLib::LLST_WalkableObjects,
							1 << LLPathingLib::LLST_ExclusionPhantoms,	
							1 << LLPathingLib::LLST_MaterialPhantoms,
						};

						U32 flags = pathfindingConsole->getRenderShapeFlags();

						for (U32 i = 0; i < 4; i++)
						{
							if (!(flags & render_order[i]))
							{
								continue;
							}

							//turn off backface culling for volumes so they are visible when camera is inside volume
							LLGLDisable cull(i >= 2 ? GL_CULL_FACE : 0);
						
							gGL.flush();
							glPolygonMode( GL_FRONT_AND_BACK, GL_FILL );	
				
							//get rid of some z-fighting
							LLGLEnable polyOffset(GL_POLYGON_OFFSET_FILL);
							glPolygonOffset(1.0f, 1.0f);

							//render to depth first to avoid blending artifacts
							gGL.setColorMask(false, false);
							llPathingLibInstance->renderNavMeshShapesVBO( render_order[i] );		
							gGL.setColorMask(true, false);

							//get rid of some z-fighting
							glPolygonOffset(0.f, 0.f);

							LLGLEnable blend(GL_BLEND);
				
							{
								gPathfindingProgram.uniform1f(sAmbiance, ambiance);

								{ //draw solid overlay
									LLGLDepthTest depth(GL_TRUE, GL_FALSE, GL_LEQUAL);
									llPathingLibInstance->renderNavMeshShapesVBO( render_order[i] );				
									gGL.flush();				
								}
				
								LLGLEnable lineOffset(GL_POLYGON_OFFSET_LINE);
								glPolygonMode( GL_FRONT_AND_BACK, GL_LINE );	
						
								F32 offset = gSavedSettings.getF32("PathfindingLineOffset");

								if (pathfindingConsole->isRenderXRay())
								{
									gPathfindingProgram.uniform1f(sTint, gSavedSettings.getF32("PathfindingXRayTint"));
									gPathfindingProgram.uniform1f(sAlphaScale, gSavedSettings.getF32("PathfindingXRayOpacity"));
									LLGLEnable blend(GL_BLEND);
									LLGLDepthTest depth(GL_TRUE, GL_FALSE, GL_GREATER);
								
									glPolygonOffset(offset, -offset);
								
									if (gSavedSettings.getBOOL("PathfindingXRayWireframe"))
									{ //draw hidden wireframe as darker and less opaque
										gPathfindingProgram.uniform1f(sAmbiance, 1.f);
										llPathingLibInstance->renderNavMeshShapesVBO( render_order[i] );				
									}
									else
									{
										glPolygonMode( GL_FRONT_AND_BACK, GL_FILL );	
										gPathfindingProgram.uniform1f(sAmbiance, ambiance);
										llPathingLibInstance->renderNavMeshShapesVBO( render_order[i] );				
										glPolygonMode(GL_FRONT_AND_BACK, GL_LINE);
									}
								}

								{ //draw visible wireframe as brighter, thicker and more opaque
									glPolygonOffset(offset, offset);
									gPathfindingProgram.uniform1f(sAmbiance, 1.f);
									gPathfindingProgram.uniform1f(sTint, 1.f);
									gPathfindingProgram.uniform1f(sAlphaScale, 1.f);

									glLineWidth(gSavedSettings.getF32("PathfindingLineWidth"));
									LLGLDisable blendOut(GL_BLEND);
									llPathingLibInstance->renderNavMeshShapesVBO( render_order[i] );				
									gGL.flush();
									glLineWidth(1.f);
								}
				
								glPolygonMode( GL_FRONT_AND_BACK, GL_FILL );
							}
						}
					}

					glPolygonOffset(0.f, 0.f);

					if ( pathfindingConsole->isRenderNavMesh() && pathfindingConsole->isRenderXRay() )
					{	//render navmesh xray
						F32 ambiance = gSavedSettings.getF32("PathfindingAmbiance");

						LLGLEnable lineOffset(GL_POLYGON_OFFSET_LINE);
						LLGLEnable polyOffset(GL_POLYGON_OFFSET_FILL);
											
						F32 offset = gSavedSettings.getF32("PathfindingLineOffset");
						glPolygonOffset(offset, -offset);

						LLGLEnable blend(GL_BLEND);
						LLGLDepthTest depth(GL_TRUE, GL_FALSE, GL_GREATER);
						gGL.flush();				
						glLineWidth(2.0f);	
						LLGLEnable cull(GL_CULL_FACE);
																		
						gPathfindingProgram.uniform1f(sTint, gSavedSettings.getF32("PathfindingXRayTint"));
						gPathfindingProgram.uniform1f(sAlphaScale, gSavedSettings.getF32("PathfindingXRayOpacity"));
								
						if (gSavedSettings.getBOOL("PathfindingXRayWireframe"))
						{ //draw hidden wireframe as darker and less opaque
							glPolygonMode( GL_FRONT_AND_BACK, GL_LINE );	
							gPathfindingProgram.uniform1f(sAmbiance, 1.f);
							llPathingLibInstance->renderNavMesh();
							glPolygonMode( GL_FRONT_AND_BACK, GL_FILL );	
						}	
						else
						{
							gPathfindingProgram.uniform1f(sAmbiance, ambiance);
							llPathingLibInstance->renderNavMesh();
						}

						//render edges
						gPathfindingNoNormalsProgram.bind();
						gPathfindingNoNormalsProgram.uniform1f(sTint, gSavedSettings.getF32("PathfindingXRayTint"));
						gPathfindingNoNormalsProgram.uniform1f(sAlphaScale, gSavedSettings.getF32("PathfindingXRayOpacity"));
						llPathingLibInstance->renderNavMeshEdges();
						gPathfindingProgram.bind();
					
						gGL.flush();
						glLineWidth(1.0f);	
					}
			
					glPolygonOffset(0.f, 0.f);

					gGL.flush();
					gPathfindingProgram.unbind();
				}
			}
		}
	}

	gGL.color4f(1,1,1,1);

	gGLLastMatrix = NULL;
	gGL.loadMatrix(gGLModelView);
	gGL.setColorMask(true, false);

	
	if (!hud_only && !mDebugBlips.empty())
	{ //render debug blips
		gUIProgram.bind();

		gGL.getTexUnit(0)->bind(LLViewerFetchedTexture::sWhiteImagep, true);

		glPointSize(8.f);
		LLGLDepthTest depth(GL_TRUE, GL_TRUE, GL_ALWAYS);

		gGL.begin(LLRender::POINTS);
		for (std::list<DebugBlip>::iterator iter = mDebugBlips.begin(); iter != mDebugBlips.end(); )
		{
			DebugBlip& blip = *iter;

			blip.mAge += gFrameIntervalSeconds.value();
			if (blip.mAge > 2.f)
			{
				mDebugBlips.erase(iter++);
			}
			else
			{
				iter++;
			}

			blip.mPosition.mV[2] += gFrameIntervalSeconds.value()*2.f;

			gGL.color4fv(blip.mColor.mV);
			gGL.vertex3fv(blip.mPosition.mV);
		}
		gGL.end();
		gGL.flush();
		glPointSize(1.f);
	}


	// Debug stuff.
	for (LLWorld::region_list_t::const_iterator iter = LLWorld::getInstance()->getRegionList().begin(); 
			iter != LLWorld::getInstance()->getRegionList().end(); ++iter)
	{
		LLViewerRegion* region = *iter;
		for (U32 i = 0; i < LLViewerRegion::NUM_PARTITIONS; i++)
		{
			LLSpatialPartition* part = region->getSpatialPartition(i);
			if (part)
			{
				if ( (hud_only && (part->mDrawableType == RENDER_TYPE_HUD || part->mDrawableType == RENDER_TYPE_HUD_PARTICLES)) ||
					 (!hud_only && hasRenderType(part->mDrawableType)) )
				{
					part->renderDebug();
				}
			}
		}
	}

	for (LLCullResult::bridge_iterator i = sCull->beginVisibleBridge(); i != sCull->endVisibleBridge(); ++i)
	{
		LLSpatialBridge* bridge = *i;
		if (!bridge->isDead() && hasRenderType(bridge->mDrawableType))
		{
			gGL.pushMatrix();
			gGL.multMatrix((F32*)bridge->mDrawable->getRenderMatrix().mMatrix);
			bridge->renderDebug();
			gGL.popMatrix();
		}
	}

	if (gPipeline.hasRenderDebugMask(LLPipeline::RENDER_DEBUG_OCCLUSION))
	{ //render visible selected group occlusion geometry
		gDebugProgram.bind();
		LLGLDepthTest depth(GL_TRUE, GL_FALSE);
		gGL.diffuseColor3f(1,0,1);
		for (std::set<LLSpatialGroup*>::iterator iter = visible_selected_groups.begin(); iter != visible_selected_groups.end(); ++iter)
		{
			LLSpatialGroup* group = *iter;

			LLVector4a fudge;
			fudge.splat(0.25f); //SG_OCCLUSION_FUDGE

			LLVector4a size;
			const LLVector4a* bounds = group->getBounds();
			size.setAdd(fudge, bounds[1]);
			
			drawBox(bounds[0], size);
		}
	}

	visible_selected_groups.clear();

	gUIProgram.bind();

	if (hasRenderDebugMask(LLPipeline::RENDER_DEBUG_RAYCAST) && !hud_only)
	{ //draw crosshairs on particle intersection
		if (gDebugRaycastParticle)
		{
			gDebugProgram.bind();

			gGL.getTexUnit(0)->unbind(LLTexUnit::TT_TEXTURE);

			LLVector3 center(gDebugRaycastParticleIntersection.getF32ptr());
			LLVector3 size(0.1f, 0.1f, 0.1f);

			LLVector3 p[6];

			p[0] = center + size.scaledVec(LLVector3(1,0,0));
			p[1] = center + size.scaledVec(LLVector3(-1,0,0));
			p[2] = center + size.scaledVec(LLVector3(0,1,0));
			p[3] = center + size.scaledVec(LLVector3(0,-1,0));
			p[4] = center + size.scaledVec(LLVector3(0,0,1));
			p[5] = center + size.scaledVec(LLVector3(0,0,-1));
				
			gGL.begin(LLRender::LINES);
			gGL.diffuseColor3f(1.f, 1.f, 0.f);
			for (U32 i = 0; i < 6; i++)
			{
				gGL.vertex3fv(p[i].mV);
			}
			gGL.end();
			gGL.flush();

			gDebugProgram.unbind();
		}
	}

	if (hasRenderDebugMask(LLPipeline::RENDER_DEBUG_SHADOW_FRUSTA))
	{
		LLVertexBuffer::unbind();

		LLGLEnable blend(GL_BLEND);
		LLGLDepthTest depth(TRUE, FALSE);
		LLGLDisable cull(GL_CULL_FACE);

		gGL.color4f(1,1,1,1);
		gGL.getTexUnit(0)->unbind(LLTexUnit::TT_TEXTURE);
				
		F32 a = 0.1f;

		F32 col[] =
		{
			1,0,0,a,
			0,1,0,a,
			0,0,1,a,
			1,0,1,a,
			
			1,1,0,a,
			0,1,1,a,
			1,1,1,a,
			1,0,1,a,
		};

		for (U32 i = 0; i < 8; i++)
		{
			LLVector3* frust = mShadowCamera[i].mAgentFrustum;

			if (i > 3)
			{ //render shadow frusta as volumes
				if (mShadowFrustPoints[i-4].empty())
				{
					continue;
				}

				gGL.color4fv(col+(i-4)*4);	
			
				gGL.begin(LLRender::TRIANGLE_STRIP);
				gGL.vertex3fv(frust[0].mV); gGL.vertex3fv(frust[4].mV);
				gGL.vertex3fv(frust[1].mV); gGL.vertex3fv(frust[5].mV);
				gGL.vertex3fv(frust[2].mV); gGL.vertex3fv(frust[6].mV);
				gGL.vertex3fv(frust[3].mV); gGL.vertex3fv(frust[7].mV);
				gGL.vertex3fv(frust[0].mV); gGL.vertex3fv(frust[4].mV);
				gGL.end();
				
				
				gGL.begin(LLRender::TRIANGLE_STRIP);
				gGL.vertex3fv(frust[0].mV);
				gGL.vertex3fv(frust[1].mV);
				gGL.vertex3fv(frust[3].mV);
				gGL.vertex3fv(frust[2].mV);
				gGL.end();
				
				gGL.begin(LLRender::TRIANGLE_STRIP);
				gGL.vertex3fv(frust[4].mV);
				gGL.vertex3fv(frust[5].mV);
				gGL.vertex3fv(frust[7].mV);
				gGL.vertex3fv(frust[6].mV);
				gGL.end();		
			}

	
			if (i < 4)
			{
				
				//if (i == 0 || !mShadowFrustPoints[i].empty())
				{
					//render visible point cloud
					gGL.flush();
					glPointSize(8.f);
					gGL.begin(LLRender::POINTS);
					
					F32* c = col+i*4;
					gGL.color3fv(c);

					for (U32 j = 0; j < mShadowFrustPoints[i].size(); ++j)
						{
							gGL.vertex3fv(mShadowFrustPoints[i][j].mV);
						
						}
					gGL.end();

					gGL.flush();
					glPointSize(1.f);

					LLVector3* ext = mShadowExtents[i]; 
					LLVector3 pos = (ext[0]+ext[1])*0.5f;
					LLVector3 size = (ext[1]-ext[0])*0.5f;
					drawBoxOutline(pos, size);

					//render camera frustum splits as outlines
					gGL.begin(LLRender::LINES);
					gGL.vertex3fv(frust[0].mV); gGL.vertex3fv(frust[1].mV);
					gGL.vertex3fv(frust[1].mV); gGL.vertex3fv(frust[2].mV);
					gGL.vertex3fv(frust[2].mV); gGL.vertex3fv(frust[3].mV);
					gGL.vertex3fv(frust[3].mV); gGL.vertex3fv(frust[0].mV);
					gGL.vertex3fv(frust[4].mV); gGL.vertex3fv(frust[5].mV);
					gGL.vertex3fv(frust[5].mV); gGL.vertex3fv(frust[6].mV);
					gGL.vertex3fv(frust[6].mV); gGL.vertex3fv(frust[7].mV);
					gGL.vertex3fv(frust[7].mV); gGL.vertex3fv(frust[4].mV);
					gGL.vertex3fv(frust[0].mV); gGL.vertex3fv(frust[4].mV);
					gGL.vertex3fv(frust[1].mV); gGL.vertex3fv(frust[5].mV);
					gGL.vertex3fv(frust[2].mV); gGL.vertex3fv(frust[6].mV);
					gGL.vertex3fv(frust[3].mV); gGL.vertex3fv(frust[7].mV);
					gGL.end();
				}
			}

			/*gGL.flush();
			glLineWidth(16-i*2);
			for (LLWorld::region_list_t::const_iterator iter = LLWorld::getInstance()->getRegionList().begin(); 
					iter != LLWorld::getInstance()->getRegionList().end(); ++iter)
			{
				LLViewerRegion* region = *iter;
				for (U32 j = 0; j < LLViewerRegion::NUM_PARTITIONS; j++)
				{
					LLSpatialPartition* part = region->getSpatialPartition(j);
					if (part)
					{
						if (hasRenderType(part->mDrawableType))
						{
							part->renderIntersectingBBoxes(&mShadowCamera[i]);
						}
					}
				}
			}
			gGL.flush();
			glLineWidth(1.f);*/
		}
	}

	if (mRenderDebugMask & RENDER_DEBUG_WIND_VECTORS)
	{
		gAgent.getRegion()->mWind.renderVectors();
	}
	
	if (mRenderDebugMask & RENDER_DEBUG_COMPOSITION)
	{
		// Debug composition layers
		F32 x, y;

		gGL.getTexUnit(0)->unbind(LLTexUnit::TT_TEXTURE);

		if (gAgent.getRegion())
		{
			gGL.begin(LLRender::POINTS);
			// Draw the composition layer for the region that I'm in.
			for (x = 0; x <= 260; x++)
			{
				for (y = 0; y <= 260; y++)
				{
					if ((x > 255) || (y > 255))
					{
						gGL.color4f(1.f, 0.f, 0.f, 1.f);
					}
					else
					{
						gGL.color4f(0.f, 0.f, 1.f, 1.f);
					}
					F32 z = gAgent.getRegion()->getCompositionXY((S32)x, (S32)y);
					z *= 5.f;
					z += 50.f;
					gGL.vertex3f(x, y, z);
				}
			}
			gGL.end();
		}
	}

	if (mRenderDebugMask & LLPipeline::RENDER_DEBUG_BUILD_QUEUE)
	{
		U32 count = 0;
		U32 size = mGroupQ2.size();
		LLColor4 col;

		LLVertexBuffer::unbind();
		LLGLEnable blend(GL_BLEND);
		gGL.setSceneBlendType(LLRender::BT_ALPHA);
		LLGLDepthTest depth(GL_TRUE, GL_FALSE);
		gGL.getTexUnit(0)->bind(LLViewerFetchedTexture::sWhiteImagep);
		
		gGL.pushMatrix();
		gGL.loadMatrix(gGLModelView);
		gGLLastMatrix = NULL;

		for (LLSpatialGroup::sg_vector_t::iterator iter = mGroupQ2.begin(); iter != mGroupQ2.end(); ++iter)
		{
			LLSpatialGroup* group = *iter;
			if (group->isDead())
			{
				continue;
			}

			LLSpatialBridge* bridge = group->getSpatialPartition()->asBridge();

			if (bridge && (!bridge->mDrawable || bridge->mDrawable->isDead()))
			{
				continue;
			}

			if (bridge)
			{
				gGL.pushMatrix();
				gGL.multMatrix((F32*)bridge->mDrawable->getRenderMatrix().mMatrix);
			}

			F32 alpha = llclamp((F32) (size-count)/size, 0.f, 1.f);

			
			LLVector2 c(1.f-alpha, alpha);
			c.normVec();

			
			++count;
			col.set(c.mV[0], c.mV[1], 0, alpha*0.5f+0.5f);
			group->drawObjectBox(col);

			if (bridge)
			{
				gGL.popMatrix();
			}
		}

		gGL.popMatrix();
	}

	gGL.flush();
	gUIProgram.unbind();
}

void LLPipeline::rebuildPools()
{
    LL_PROFILE_ZONE_SCOPED_CATEGORY_PIPELINE;

	assertInitialized();

	S32 max_count = mPools.size();
	pool_set_t::iterator iter1 = mPools.upper_bound(mLastRebuildPool);
	while(max_count > 0 && mPools.size() > 0) // && num_rebuilds < MAX_REBUILDS)
	{
		if (iter1 == mPools.end())
		{
			iter1 = mPools.begin();
		}
		LLDrawPool* poolp = *iter1;

		if (poolp->isDead())
		{
			mPools.erase(iter1++);
			removeFromQuickLookup( poolp );
			if (poolp == mLastRebuildPool)
			{
				mLastRebuildPool = NULL;
			}
			delete poolp;
		}
		else
		{
			mLastRebuildPool = poolp;
			iter1++;
		}
		max_count--;
	}
}

void LLPipeline::addToQuickLookup( LLDrawPool* new_poolp )
{
	assertInitialized();

	switch( new_poolp->getType() )
	{
	case LLDrawPool::POOL_SIMPLE:
		if (mSimplePool)
		{
			llassert(0);
			LL_WARNS() << "Ignoring duplicate simple pool." << LL_ENDL;
		}
		else
		{
			mSimplePool = (LLRenderPass*) new_poolp;
		}
		break;

	case LLDrawPool::POOL_ALPHA_MASK:
		if (mAlphaMaskPool)
		{
			llassert(0);
			LL_WARNS() << "Ignoring duplicate alpha mask pool." << LL_ENDL;
			break;
		}
		else
		{
			mAlphaMaskPool = (LLRenderPass*) new_poolp;
		}
		break;

	case LLDrawPool::POOL_FULLBRIGHT_ALPHA_MASK:
		if (mFullbrightAlphaMaskPool)
		{
			llassert(0);
			LL_WARNS() << "Ignoring duplicate alpha mask pool." << LL_ENDL;
			break;
		}
		else
		{
			mFullbrightAlphaMaskPool = (LLRenderPass*) new_poolp;
		}
		break;
		
	case LLDrawPool::POOL_GRASS:
		if (mGrassPool)
		{
			llassert(0);
			LL_WARNS() << "Ignoring duplicate grass pool." << LL_ENDL;
		}
		else
		{
			mGrassPool = (LLRenderPass*) new_poolp;
		}
		break;

	case LLDrawPool::POOL_FULLBRIGHT:
		if (mFullbrightPool)
		{
			llassert(0);
			LL_WARNS() << "Ignoring duplicate simple pool." << LL_ENDL;
		}
		else
		{
			mFullbrightPool = (LLRenderPass*) new_poolp;
		}
		break;

	case LLDrawPool::POOL_INVISIBLE:
		if (mInvisiblePool)
		{
			llassert(0);
			LL_WARNS() << "Ignoring duplicate simple pool." << LL_ENDL;
		}
		else
		{
			mInvisiblePool = (LLRenderPass*) new_poolp;
		}
		break;

	case LLDrawPool::POOL_GLOW:
		if (mGlowPool)
		{
			llassert(0);
			LL_WARNS() << "Ignoring duplicate glow pool." << LL_ENDL;
		}
		else
		{
			mGlowPool = (LLRenderPass*) new_poolp;
		}
		break;

	case LLDrawPool::POOL_TREE:
		mTreePools[ uintptr_t(new_poolp->getTexture()) ] = new_poolp ;
		break;
 
	case LLDrawPool::POOL_TERRAIN:
		mTerrainPools[ uintptr_t(new_poolp->getTexture()) ] = new_poolp ;
		break;

	case LLDrawPool::POOL_BUMP:
		if (mBumpPool)
		{
			llassert(0);
			LL_WARNS() << "Ignoring duplicate bump pool." << LL_ENDL;
		}
		else
		{
			mBumpPool = new_poolp;
		}
		break;
	case LLDrawPool::POOL_MATERIALS:
		if (mMaterialsPool)
		{
			llassert(0);
			LL_WARNS() << "Ignorning duplicate materials pool." << LL_ENDL;
		}
		else
		{
			mMaterialsPool = new_poolp;
		}
		break;
	case LLDrawPool::POOL_ALPHA:
		if( mAlphaPool )
		{
			llassert(0);
			LL_WARNS() << "LLPipeline::addPool(): Ignoring duplicate Alpha pool" << LL_ENDL;
		}
		else
		{
			mAlphaPool = (LLDrawPoolAlpha*) new_poolp;
		}
		break;

	case LLDrawPool::POOL_AVATAR:
	case LLDrawPool::POOL_CONTROL_AV:
		break; // Do nothing

	case LLDrawPool::POOL_SKY:
		if( mSkyPool )
		{
			llassert(0);
			LL_WARNS() << "LLPipeline::addPool(): Ignoring duplicate Sky pool" << LL_ENDL;
		}
		else
		{
			mSkyPool = new_poolp;
		}
		break;
	
	case LLDrawPool::POOL_WATER:
		if( mWaterPool )
		{
			llassert(0);
			LL_WARNS() << "LLPipeline::addPool(): Ignoring duplicate Water pool" << LL_ENDL;
		}
		else
		{
			mWaterPool = new_poolp;
		}
		break;

	case LLDrawPool::POOL_GROUND:
		if( mGroundPool )
		{
			llassert(0);
			LL_WARNS() << "LLPipeline::addPool(): Ignoring duplicate Ground Pool" << LL_ENDL;
		}
		else
		{ 
			mGroundPool = new_poolp;
		}
		break;

	case LLDrawPool::POOL_WL_SKY:
		if( mWLSkyPool )
		{
			llassert(0);
			LL_WARNS() << "LLPipeline::addPool(): Ignoring duplicate WLSky Pool" << LL_ENDL;
		}
		else
		{ 
			mWLSkyPool = new_poolp;
		}
		break;

	default:
		llassert(0);
		LL_WARNS() << "Invalid Pool Type in  LLPipeline::addPool()" << LL_ENDL;
		break;
	}
}

void LLPipeline::removePool( LLDrawPool* poolp )
{
	assertInitialized();
	removeFromQuickLookup(poolp);
	mPools.erase(poolp);
	delete poolp;
}

void LLPipeline::removeFromQuickLookup( LLDrawPool* poolp )
{
	assertInitialized();
	switch( poolp->getType() )
	{
	case LLDrawPool::POOL_SIMPLE:
		llassert(mSimplePool == poolp);
		mSimplePool = NULL;
		break;

	case LLDrawPool::POOL_ALPHA_MASK:
		llassert(mAlphaMaskPool == poolp);
		mAlphaMaskPool = NULL;
		break;

	case LLDrawPool::POOL_FULLBRIGHT_ALPHA_MASK:
		llassert(mFullbrightAlphaMaskPool == poolp);
		mFullbrightAlphaMaskPool = NULL;
		break;

	case LLDrawPool::POOL_GRASS:
		llassert(mGrassPool == poolp);
		mGrassPool = NULL;
		break;

	case LLDrawPool::POOL_FULLBRIGHT:
		llassert(mFullbrightPool == poolp);
		mFullbrightPool = NULL;
		break;

	case LLDrawPool::POOL_INVISIBLE:
		llassert(mInvisiblePool == poolp);
		mInvisiblePool = NULL;
		break;

	case LLDrawPool::POOL_WL_SKY:
		llassert(mWLSkyPool == poolp);
		mWLSkyPool = NULL;
		break;

	case LLDrawPool::POOL_GLOW:
		llassert(mGlowPool == poolp);
		mGlowPool = NULL;
		break;

	case LLDrawPool::POOL_TREE:
		#ifdef _DEBUG
			{
				bool found = mTreePools.erase( (uintptr_t)poolp->getTexture() );
				llassert( found );
			}
		#else
			mTreePools.erase( (uintptr_t)poolp->getTexture() );
		#endif
		break;

	case LLDrawPool::POOL_TERRAIN:
		#ifdef _DEBUG
			{
				bool found = mTerrainPools.erase( (uintptr_t)poolp->getTexture() );
				llassert( found );
			}
		#else
			mTerrainPools.erase( (uintptr_t)poolp->getTexture() );
		#endif
		break;

	case LLDrawPool::POOL_BUMP:
		llassert( poolp == mBumpPool );
		mBumpPool = NULL;
		break;
	
	case LLDrawPool::POOL_MATERIALS:
		llassert(poolp == mMaterialsPool);
		mMaterialsPool = NULL;
		break;
			
	case LLDrawPool::POOL_ALPHA:
		llassert( poolp == mAlphaPool );
		mAlphaPool = NULL;
		break;

	case LLDrawPool::POOL_AVATAR:
	case LLDrawPool::POOL_CONTROL_AV:
		break; // Do nothing

	case LLDrawPool::POOL_SKY:
		llassert( poolp == mSkyPool );
		mSkyPool = NULL;
		break;

	case LLDrawPool::POOL_WATER:
		llassert( poolp == mWaterPool );
		mWaterPool = NULL;
		break;

	case LLDrawPool::POOL_GROUND:
		llassert( poolp == mGroundPool );
		mGroundPool = NULL;
		break;

	default:
		llassert(0);
		LL_WARNS() << "Invalid Pool Type in  LLPipeline::removeFromQuickLookup() type=" << poolp->getType() << LL_ENDL;
		break;
	}
}

void LLPipeline::resetDrawOrders()
{
    LL_PROFILE_ZONE_SCOPED_CATEGORY_PIPELINE;
	assertInitialized();
	// Iterate through all of the draw pools and rebuild them.
	for (pool_set_t::iterator iter = mPools.begin(); iter != mPools.end(); ++iter)
	{
		LLDrawPool *poolp = *iter;
		poolp->resetDrawOrders();
	}
}

//============================================================================
// Once-per-frame setup of hardware lights,
// including sun/moon, avatar backlight, and up to 6 local lights

void LLPipeline::setupAvatarLights(bool for_edit)
{
	assertInitialized();

    LLEnvironment& environment = LLEnvironment::instance();
    LLSettingsSky::ptr_t psky = environment.getCurrentSky();

    bool sun_up = environment.getIsSunUp();


	if (for_edit)
	{
		LLColor4 diffuse(1.f, 1.f, 1.f, 0.f);
		LLVector4 light_pos_cam(-8.f, 0.25f, 10.f, 0.f);  // w==0 => directional light
		LLMatrix4 camera_mat = LLViewerCamera::getInstance()->getModelview();
		LLMatrix4 camera_rot(camera_mat.getMat3());
		camera_rot.invert();
		LLVector4 light_pos = light_pos_cam * camera_rot;
		
		light_pos.normalize();

		LLLightState* light = gGL.getLight(1);

		mHWLightColors[1] = diffuse;

		light->setDiffuse(diffuse);
		light->setAmbient(LLColor4::black);
		light->setSpecular(LLColor4::black);
		light->setPosition(light_pos);
		light->setConstantAttenuation(1.f);
		light->setLinearAttenuation(0.f);
		light->setQuadraticAttenuation(0.f);
		light->setSpotExponent(0.f);
		light->setSpotCutoff(180.f);
	}
	else if (gAvatarBacklight) // Always true (unless overridden in a devs .ini)
	{
        LLVector3 light_dir = sun_up ? LLVector3(mSunDir) : LLVector3(mMoonDir);
		LLVector3 opposite_pos = -light_dir;
		LLVector3 orthog_light_pos = light_dir % LLVector3::z_axis;
		LLVector4 backlight_pos = LLVector4(lerp(opposite_pos, orthog_light_pos, 0.3f), 0.0f);
		backlight_pos.normalize();
			
		LLColor4 light_diffuse = sun_up ? mSunDiffuse : mMoonDiffuse;

		LLColor4 backlight_diffuse(1.f - light_diffuse.mV[VRED], 1.f - light_diffuse.mV[VGREEN], 1.f - light_diffuse.mV[VBLUE], 1.f);
		F32 max_component = 0.001f;
		for (S32 i = 0; i < 3; i++)
		{
			if (backlight_diffuse.mV[i] > max_component)
			{
				max_component = backlight_diffuse.mV[i];
			}
		}
		F32 backlight_mag;
		if (LLEnvironment::instance().getIsSunUp())
		{
			backlight_mag = BACKLIGHT_DAY_MAGNITUDE_OBJECT;
		}
		else
		{
			backlight_mag = BACKLIGHT_NIGHT_MAGNITUDE_OBJECT;
		}
		backlight_diffuse *= backlight_mag / max_component;

		mHWLightColors[1] = backlight_diffuse;

		LLLightState* light = gGL.getLight(1);

		light->setPosition(backlight_pos);
		light->setDiffuse(backlight_diffuse);
		light->setAmbient(LLColor4::black);
		light->setSpecular(LLColor4::black);
		light->setConstantAttenuation(1.f);
		light->setLinearAttenuation(0.f);
		light->setQuadraticAttenuation(0.f);
		light->setSpotExponent(0.f);
		light->setSpotCutoff(180.f);
	}
	else
	{
		LLLightState* light = gGL.getLight(1);

		mHWLightColors[1] = LLColor4::black;

		light->setDiffuse(LLColor4::black);
		light->setAmbient(LLColor4::black);
		light->setSpecular(LLColor4::black);
	}
}

static F32 calc_light_dist(LLVOVolume* light, const LLVector3& cam_pos, F32 max_dist)
{
	F32 inten = light->getLightIntensity();
	if (inten < .001f)
	{
		return max_dist;
	}
	bool selected = light->isSelected();
	if (selected)
	{
        return 0.f; // selected lights get highest priority
	}
    F32 radius = light->getLightRadius();
    F32 dist = dist_vec(light->getRenderPosition(), cam_pos);
    dist = llmax(dist - radius, 0.f);
	if (light->mDrawable.notNull() && light->mDrawable->isState(LLDrawable::ACTIVE))
	{
		// moving lights get a little higher priority (too much causes artifacts)
        dist = llmax(dist - light->getLightRadius()*0.25f, 0.f);
	}
	return dist;
}

void LLPipeline::calcNearbyLights(LLCamera& camera)
{
	assertInitialized();

	if (LLPipeline::sReflectionRender)
	{
		return;
	}

	if (mLightingDetail >= 1)
	{
		// mNearbyLight (and all light_set_t's) are sorted such that
		// begin() == the closest light and rbegin() == the farthest light
		const S32 MAX_LOCAL_LIGHTS = 6;
        LLVector3 cam_pos = camera.getOrigin();
		
        F32 max_dist;
        if (LLPipeline::sRenderDeferred)
        {
            max_dist = RenderFarClip;
        }
        else
        {
            max_dist = llmin(RenderFarClip, LIGHT_MAX_RADIUS * 4.f);
        }

		// UPDATE THE EXISTING NEARBY LIGHTS
		light_set_t cur_nearby_lights;
		for (light_set_t::iterator iter = mNearbyLights.begin();
			iter != mNearbyLights.end(); iter++)
		{
			const Light* light = &(*iter);
			LLDrawable* drawable = light->drawable;
            const LLViewerObject *vobj = light->drawable->getVObj();
            if(vobj && vobj->getAvatar() 
               && (vobj->getAvatar()->isTooComplex() || vobj->getAvatar()->isInMuteList())
               )
            {
                drawable->clearState(LLDrawable::NEARBY_LIGHT);
                continue;
            }

			LLVOVolume* volight = drawable->getVOVolume();
			if (!volight || !drawable->isState(LLDrawable::LIGHT))
			{
				drawable->clearState(LLDrawable::NEARBY_LIGHT);
				continue;
			}
			if (light->fade <= -LIGHT_FADE_TIME)
			{
				drawable->clearState(LLDrawable::NEARBY_LIGHT);
				continue;
			}
			if (!sRenderAttachedLights && volight && volight->isAttachment())
			{
				drawable->clearState(LLDrawable::NEARBY_LIGHT);
				continue;
			}

            F32 dist = calc_light_dist(volight, cam_pos, max_dist);
            F32 fade = light->fade;
            // actual fade gets decreased/increased by setupHWLights
            // light->fade value is 'time'.
            // >=0 and light will become visible as value increases
            // <0 and light will fade out
            if (dist < max_dist)
            {
                if (fade < 0)
                {
                    // mark light to fade in
                    // if fade was -LIGHT_FADE_TIME - it was fully invisible
                    // if fade -0 - it was fully visible
                    // visibility goes up from 0 to LIGHT_FADE_TIME.
                    fade += LIGHT_FADE_TIME;
                }
            }
            else
            {
                // mark light to fade out
                // visibility goes down from -0 to -LIGHT_FADE_TIME.
                if (fade >= LIGHT_FADE_TIME)
                {
                    fade = -0.0001f; // was fully visible
                }
                else if (fade >= 0)
                {
                    // 0.75 visible light should stay 0.75 visible, but should reverse direction
                    fade -= LIGHT_FADE_TIME;
                }
            }
            cur_nearby_lights.insert(Light(drawable, dist, fade));
		}
		mNearbyLights = cur_nearby_lights;
				
		// FIND NEW LIGHTS THAT ARE IN RANGE
		light_set_t new_nearby_lights;
		for (LLDrawable::drawable_set_t::iterator iter = mLights.begin();
			 iter != mLights.end(); ++iter)
		{
			LLDrawable* drawable = *iter;
			LLVOVolume* light = drawable->getVOVolume();
			if (!light || drawable->isState(LLDrawable::NEARBY_LIGHT))
			{
				continue;
			}
			if (light->isHUDAttachment())
			{
				continue; // no lighting from HUD objects
			}
            if (!sRenderAttachedLights && light && light->isAttachment())
			{
				continue;
			}
            LLVOAvatar * av = light->getAvatar();
            if (av && (av->isTooComplex() || av->isInMuteList()))
            {
                // avatars that are already in the list will be removed by removeMutedAVsLights
                continue;
            }
            F32 dist = calc_light_dist(light, cam_pos, max_dist);
            if (dist >= max_dist)
			{
				continue;
			}
			new_nearby_lights.insert(Light(drawable, dist, 0.f));
            if (!LLPipeline::sRenderDeferred && new_nearby_lights.size() > (U32)MAX_LOCAL_LIGHTS)
			{
				new_nearby_lights.erase(--new_nearby_lights.end());
				const Light& last = *new_nearby_lights.rbegin();
				max_dist = last.dist;
			}
		}

		// INSERT ANY NEW LIGHTS
		for (light_set_t::iterator iter = new_nearby_lights.begin();
			 iter != new_nearby_lights.end(); iter++)
		{
			const Light* light = &(*iter);
            if (LLPipeline::sRenderDeferred || mNearbyLights.size() < (U32)MAX_LOCAL_LIGHTS)
			{
				mNearbyLights.insert(*light);
				((LLDrawable*) light->drawable)->setState(LLDrawable::NEARBY_LIGHT);
			}
			else
			{
				// crazy cast so that we can overwrite the fade value
				// even though gcc enforces sets as const
				// (fade value doesn't affect sort so this is safe)
				Light* farthest_light = (const_cast<Light*>(&(*(mNearbyLights.rbegin()))));
				if (light->dist < farthest_light->dist)
				{
                    // mark light to fade out
                    // visibility goes down from -0 to -LIGHT_FADE_TIME.
                    //
                    // This is a mess, but for now it needs to be in sync
                    // with fade code above. Ex: code above detects distance < max,
                    // sets fade time to positive, this code then detects closer
                    // lights and sets fade time negative, fully compensating
                    // for the code above
                    if (farthest_light->fade >= LIGHT_FADE_TIME)
                    {
                        farthest_light->fade = -0.0001f; // was fully visible
                    }
                    else if (farthest_light->fade >= 0)
                    {
                        farthest_light->fade -= LIGHT_FADE_TIME;
                    }
				}
				else
				{
					break; // none of the other lights are closer
				}
			}
		}
		
		//mark nearby lights not-removable.
		for (light_set_t::iterator iter = mNearbyLights.begin();
			 iter != mNearbyLights.end(); iter++)
		{
			const Light* light = &(*iter);
			((LLViewerOctreeEntryData*) light->drawable)->setVisible();
		}
	}
}

void LLPipeline::setupHWLights(LLDrawPool* pool)
{
	assertInitialized();
	
    LLEnvironment& environment = LLEnvironment::instance();
    LLSettingsSky::ptr_t psky = environment.getCurrentSky();

    // Ambient
    LLColor4 ambient = psky->getTotalAmbient();
		gGL.setAmbientLightColor(ambient);

    bool sun_up  = environment.getIsSunUp();
    bool moon_up = environment.getIsMoonUp();

	// Light 0 = Sun or Moon (All objects)
	{
        LLVector4 sun_dir(environment.getSunDirection(), 0.0f);
        LLVector4 moon_dir(environment.getMoonDirection(), 0.0f);

        mSunDir.setVec(sun_dir);
        mMoonDir.setVec(moon_dir);

        mSunDiffuse.setVec(psky->getSunlightColor());
        mMoonDiffuse.setVec(psky->getMoonlightColor());

		F32 max_color = llmax(mSunDiffuse.mV[0], mSunDiffuse.mV[1], mSunDiffuse.mV[2]);
		if (max_color > 1.f)
		{
			mSunDiffuse *= 1.f/max_color;
		}
		mSunDiffuse.clamp();

        max_color = llmax(mMoonDiffuse.mV[0], mMoonDiffuse.mV[1], mMoonDiffuse.mV[2]);
        if (max_color > 1.f)
        {
            mMoonDiffuse *= 1.f/max_color;
        }
        mMoonDiffuse.clamp();

        // prevent underlighting from having neither lightsource facing us
        if (!sun_up && !moon_up)
		{
            mSunDiffuse.setVec(LLColor4(0.0, 0.0, 0.0, 1.0));
            mMoonDiffuse.setVec(LLColor4(0.0, 0.0, 0.0, 1.0));
            mSunDir.setVec(LLVector4(0.0, 1.0, 0.0, 0.0));
            mMoonDir.setVec(LLVector4(0.0, 1.0, 0.0, 0.0));
		}

        LLVector4 light_dir = sun_up ? mSunDir : mMoonDir;

        mHWLightColors[0] = sun_up ? mSunDiffuse : mMoonDiffuse;

		LLLightState* light = gGL.getLight(0);
        light->setPosition(light_dir);

        light->setSunPrimary(sun_up);
        light->setDiffuse(mHWLightColors[0]);
        light->setDiffuseB(mMoonDiffuse);
        light->setAmbient(psky->getTotalAmbient());
		light->setSpecular(LLColor4::black);
		light->setConstantAttenuation(1.f);
		light->setLinearAttenuation(0.f);
		light->setQuadraticAttenuation(0.f);
		light->setSpotExponent(0.f);
		light->setSpotCutoff(180.f);
	}
	
	// Light 1 = Backlight (for avatars)
	// (set by enableLightsAvatar)
	
	S32 cur_light = 2;
	
	// Nearby lights = LIGHT 2-7

	mLightMovingMask = 0;
	
	if (mLightingDetail >= 1)
	{
		for (light_set_t::iterator iter = mNearbyLights.begin();
			 iter != mNearbyLights.end(); ++iter)
		{
			LLDrawable* drawable = iter->drawable;
			LLVOVolume* light = drawable->getVOVolume();
			if (!light)
			{
				continue;
			}

            if (light->isAttachment())
            {
                if (!sRenderAttachedLights)
                {
                    continue;
                }
            }

			if (drawable->isState(LLDrawable::ACTIVE))
			{
				mLightMovingMask |= (1<<cur_light);
			}
			
            //send linear light color to shader
			LLColor4  light_color = light->getLightLinearColor();
			light_color.mV[3] = 0.0f;

			F32 fade = iter->fade;
			if (fade < LIGHT_FADE_TIME)
			{
				// fade in/out light
				if (fade >= 0.f)
				{
					fade = fade / LIGHT_FADE_TIME;
					((Light*) (&(*iter)))->fade += gFrameIntervalSeconds.value();
				}
				else
				{
					fade = 1.f + fade / LIGHT_FADE_TIME;
					((Light*) (&(*iter)))->fade -= gFrameIntervalSeconds.value();
				}
				fade = llclamp(fade,0.f,1.f);
				light_color *= fade;
			}

            if (light_color.magVecSquared() < 0.001f)
            {
                continue;
            }

            LLVector3 light_pos(light->getRenderPosition());
            LLVector4 light_pos_gl(light_pos, 1.0f);

            F32 adjusted_radius = light->getLightRadius() * (sRenderDeferred ? 1.5f : 1.0f);
            if (adjusted_radius <= 0.001f)
            {
                continue;
            }

            F32 x = (3.f * (1.f + (light->getLightFalloff() * 2.0f)));  // why this magic?  probably trying to match a historic behavior.
            F32 linatten = x / adjusted_radius;                         // % of brightness at radius

            mHWLightColors[cur_light] = light_color;
			LLLightState* light_state = gGL.getLight(cur_light);
			
			light_state->setPosition(light_pos_gl);
			light_state->setDiffuse(light_color);
			light_state->setAmbient(LLColor4::black);
			light_state->setConstantAttenuation(0.f);
			if (sRenderDeferred)
			{
				light_state->setLinearAttenuation(linatten);
				light_state->setQuadraticAttenuation(light->getLightFalloff(DEFERRED_LIGHT_FALLOFF) + 1.f); // get falloff to match for forward deferred rendering lights
			}
			else
			{
				light_state->setLinearAttenuation(linatten);
				light_state->setQuadraticAttenuation(0.f);
			}
			

			if (light->isLightSpotlight() // directional (spot-)light
			    && (LLPipeline::sRenderDeferred || RenderSpotLightsInNondeferred)) // these are only rendered as GL spotlights if we're in deferred rendering mode *or* the setting forces them on
			{
				LLQuaternion quat = light->getRenderRotation();
				LLVector3 at_axis(0,0,-1); // this matches deferred rendering's object light direction
				at_axis *= quat;

				light_state->setSpotDirection(at_axis);
				light_state->setSpotCutoff(90.f);
				light_state->setSpotExponent(2.f);
	
				LLVector3 spotParams = light->getSpotLightParams();

				const LLColor4 specular(0.f, 0.f, 0.f, spotParams[2]);
				light_state->setSpecular(specular);
			}
			else // omnidirectional (point) light
			{
				light_state->setSpotExponent(0.f);
				light_state->setSpotCutoff(180.f);
				
				// we use specular.z = 1.0 as a cheap hack for the shaders to know that this is omnidirectional rather than a spotlight
				const LLColor4 specular(0.f, 0.f, 1.f, 0.f);
				light_state->setSpecular(specular);				
			}
			cur_light++;
			if (cur_light >= 8)
			{
				break; // safety
			}
		}
	}
	for ( ; cur_light < 8 ; cur_light++)
	{
		mHWLightColors[cur_light] = LLColor4::black;
		LLLightState* light = gGL.getLight(cur_light);
        light->setSunPrimary(true);
		light->setDiffuse(LLColor4::black);
		light->setAmbient(LLColor4::black);
		light->setSpecular(LLColor4::black);
	}

    // Bookmark comment to allow searching for mSpecialRenderMode == 3 (avatar edit mode),
    // prev site of forward (non-deferred) character light injection, removed by SL-13522 09/20

	// Init GL state
	for (S32 i = 0; i < 8; ++i)
	{
		gGL.getLight(i)->disable();
	}
	mLightMask = 0;
}

void LLPipeline::enableLights(U32 mask)
{
	assertInitialized();

	if (mLightingDetail == 0)
	{
		mask &= 0xf003; // sun and backlight only (and fullbright bit)
	}
	if (mLightMask != mask)
	{
		stop_glerror();
		if (mask)
		{
			stop_glerror();
			for (S32 i=0; i<8; i++)
			{
				LLLightState* light = gGL.getLight(i);
				if (mask & (1<<i))
				{
					light->enable();
					light->setDiffuse(mHWLightColors[i]);
				}
				else
				{
					light->disable();
					light->setDiffuse(LLColor4::black);
				}
			}
			stop_glerror();
		}
		mLightMask = mask;
		stop_glerror();
	}
}

void LLPipeline::enableLightsStatic()
{
	assertInitialized();
	U32 mask = 0x01; // Sun
	if (mLightingDetail >= 2)
	{
		mask |= mLightMovingMask; // Hardware moving lights
	}
	else
	{
		mask |= 0xff & (~2); // Hardware local lights
	}
	enableLights(mask);
}

void LLPipeline::enableLightsDynamic()
{
	assertInitialized();
	U32 mask = 0xff & (~2); // Local lights
	enableLights(mask);
	
	if (isAgentAvatarValid() && getLightingDetail() <= 0)
	{
		if (gAgentAvatarp->mSpecialRenderMode == 0) // normal
		{
			gPipeline.enableLightsAvatar();
		}
		else if (gAgentAvatarp->mSpecialRenderMode == 2)  // anim preview
		{
			gPipeline.enableLightsAvatarEdit(LLColor4(0.7f, 0.6f, 0.3f, 1.f));
		}
	}
}

void LLPipeline::enableLightsAvatar()
{
	U32 mask = 0xff; // All lights
	setupAvatarLights(FALSE);
	enableLights(mask);
}

void LLPipeline::enableLightsPreview()
{
	disableLights();

	LLColor4 ambient = PreviewAmbientColor;
	gGL.setAmbientLightColor(ambient);

	LLColor4 diffuse0 = PreviewDiffuse0;
	LLColor4 specular0 = PreviewSpecular0;
	LLColor4 diffuse1 = PreviewDiffuse1;
	LLColor4 specular1 = PreviewSpecular1;
	LLColor4 diffuse2 = PreviewDiffuse2;
	LLColor4 specular2 = PreviewSpecular2;

	LLVector3 dir0 = PreviewDirection0;
	LLVector3 dir1 = PreviewDirection1;
	LLVector3 dir2 = PreviewDirection2;

	dir0.normVec();
	dir1.normVec();
	dir2.normVec();
	
	LLVector4 light_pos(dir0, 0.0f);

	LLLightState* light = gGL.getLight(1);

	light->enable();
	light->setPosition(light_pos);
	light->setDiffuse(diffuse0);
	light->setAmbient(ambient);
	light->setSpecular(specular0);
	light->setSpotExponent(0.f);
	light->setSpotCutoff(180.f);

	light_pos = LLVector4(dir1, 0.f);

	light = gGL.getLight(2);
	light->enable();
	light->setPosition(light_pos);
	light->setDiffuse(diffuse1);
	light->setAmbient(ambient);
	light->setSpecular(specular1);
	light->setSpotExponent(0.f);
	light->setSpotCutoff(180.f);

	light_pos = LLVector4(dir2, 0.f);
	light = gGL.getLight(3);
	light->enable();
	light->setPosition(light_pos);
	light->setDiffuse(diffuse2);
	light->setAmbient(ambient);
	light->setSpecular(specular2);
	light->setSpotExponent(0.f);
	light->setSpotCutoff(180.f);
}


void LLPipeline::enableLightsAvatarEdit(const LLColor4& color)
{
	U32 mask = 0x2002; // Avatar backlight only, set ambient
	setupAvatarLights(TRUE);
	enableLights(mask);

	gGL.setAmbientLightColor(color);
}

void LLPipeline::enableLightsFullbright()
{
	assertInitialized();
	U32 mask = 0x1000; // Non-0 mask, set ambient
	enableLights(mask);
}

void LLPipeline::disableLights()
{
	enableLights(0); // no lighting (full bright)
}

//============================================================================

class LLMenuItemGL;
class LLInvFVBridge;
struct cat_folder_pair;
class LLVOBranch;
class LLVOLeaf;

void LLPipeline::findReferences(LLDrawable *drawablep)
{
	assertInitialized();
	if (mLights.find(drawablep) != mLights.end())
	{
		LL_INFOS() << "In mLights" << LL_ENDL;
	}
	if (std::find(mMovedList.begin(), mMovedList.end(), drawablep) != mMovedList.end())
	{
		LL_INFOS() << "In mMovedList" << LL_ENDL;
	}
	if (std::find(mShiftList.begin(), mShiftList.end(), drawablep) != mShiftList.end())
	{
		LL_INFOS() << "In mShiftList" << LL_ENDL;
	}
	if (mRetexturedList.find(drawablep) != mRetexturedList.end())
	{
		LL_INFOS() << "In mRetexturedList" << LL_ENDL;
	}
	
	if (std::find(mBuildQ1.begin(), mBuildQ1.end(), drawablep) != mBuildQ1.end())
	{
		LL_INFOS() << "In mBuildQ1" << LL_ENDL;
	}
	if (std::find(mBuildQ2.begin(), mBuildQ2.end(), drawablep) != mBuildQ2.end())
	{
		LL_INFOS() << "In mBuildQ2" << LL_ENDL;
	}

	S32 count;
	
	count = gObjectList.findReferences(drawablep);
	if (count)
	{
		LL_INFOS() << "In other drawables: " << count << " references" << LL_ENDL;
	}
}

bool LLPipeline::verify()
{
	bool ok = assertInitialized();
	if (ok) 
	{
		for (pool_set_t::iterator iter = mPools.begin(); iter != mPools.end(); ++iter)
		{
			LLDrawPool *poolp = *iter;
			if (!poolp->verify())
			{
				ok = false;
			}
		}
	}

	if (!ok)
	{
		LL_WARNS() << "Pipeline verify failed!" << LL_ENDL;
	}
	return ok;
}

//////////////////////////////
//
// Collision detection
//
//

///////////////////////////////////////////////////////////////////////////////////////////////////////////////////////////////////////////////////////////////////////////////////////////////////////
/**
 *	A method to compute a ray-AABB intersection.
 *	Original code by Andrew Woo, from "Graphics Gems", Academic Press, 1990
 *	Optimized code by Pierre Terdiman, 2000 (~20-30% faster on my Celeron 500)
 *	Epsilon value added by Klaus Hartmann. (discarding it saves a few cycles only)
 *
 *	Hence this version is faster as well as more robust than the original one.
 *
 *	Should work provided:
 *	1) the integer representation of 0.0f is 0x00000000
 *	2) the sign bit of the float is the most significant one
 *
 *	Report bugs: p.terdiman@codercorner.com
 *
 *	\param		aabb		[in] the axis-aligned bounding box
 *	\param		origin		[in] ray origin
 *	\param		dir			[in] ray direction
 *	\param		coord		[out] impact coordinates
 *	\return		true if ray intersects AABB
 */
///////////////////////////////////////////////////////////////////////////////////////////////////////////////////////////////////////////////////////////////////////////////////////////////////////
//#define RAYAABB_EPSILON 0.00001f
#define IR(x)	((U32&)x)

bool LLRayAABB(const LLVector3 &center, const LLVector3 &size, const LLVector3& origin, const LLVector3& dir, LLVector3 &coord, F32 epsilon)
{
	bool Inside = true;
	LLVector3 MinB = center - size;
	LLVector3 MaxB = center + size;
	LLVector3 MaxT;
	MaxT.mV[VX]=MaxT.mV[VY]=MaxT.mV[VZ]=-1.0f;

	// Find candidate planes.
	for(U32 i=0;i<3;i++)
	{
		if(origin.mV[i] < MinB.mV[i])
		{
			coord.mV[i]	= MinB.mV[i];
			Inside		= false;

			// Calculate T distances to candidate planes
			if(IR(dir.mV[i]))	MaxT.mV[i] = (MinB.mV[i] - origin.mV[i]) / dir.mV[i];
		}
		else if(origin.mV[i] > MaxB.mV[i])
		{
			coord.mV[i]	= MaxB.mV[i];
			Inside		= false;

			// Calculate T distances to candidate planes
			if(IR(dir.mV[i]))	MaxT.mV[i] = (MaxB.mV[i] - origin.mV[i]) / dir.mV[i];
		}
	}

	// Ray origin inside bounding box
	if(Inside)
	{
		coord = origin;
		return true;
	}

	// Get largest of the maxT's for final choice of intersection
	U32 WhichPlane = 0;
	if(MaxT.mV[1] > MaxT.mV[WhichPlane])	WhichPlane = 1;
	if(MaxT.mV[2] > MaxT.mV[WhichPlane])	WhichPlane = 2;

	// Check final candidate actually inside box
	if(IR(MaxT.mV[WhichPlane])&0x80000000) return false;

	for(U32 i=0;i<3;i++)
	{
		if(i!=WhichPlane)
		{
			coord.mV[i] = origin.mV[i] + MaxT.mV[WhichPlane] * dir.mV[i];
			if (epsilon > 0)
			{
				if(coord.mV[i] < MinB.mV[i] - epsilon || coord.mV[i] > MaxB.mV[i] + epsilon)	return false;
			}
			else
			{
				if(coord.mV[i] < MinB.mV[i] || coord.mV[i] > MaxB.mV[i])	return false;
			}
		}
	}
	return true;	// ray hits box
}

//////////////////////////////
//
// Macros, functions, and inline methods from other classes
//
//

void LLPipeline::setLight(LLDrawable *drawablep, bool is_light)
{
	if (drawablep && assertInitialized())
	{
		if (is_light)
		{
			mLights.insert(drawablep);
			drawablep->setState(LLDrawable::LIGHT);
		}
		else
		{
			drawablep->clearState(LLDrawable::LIGHT);
			mLights.erase(drawablep);
		}
	}
}

//static
void LLPipeline::toggleRenderType(U32 type)
{
	gPipeline.mRenderTypeEnabled[type] = !gPipeline.mRenderTypeEnabled[type];
	if (type == LLPipeline::RENDER_TYPE_WATER)
	{
		gPipeline.mRenderTypeEnabled[LLPipeline::RENDER_TYPE_VOIDWATER] = !gPipeline.mRenderTypeEnabled[LLPipeline::RENDER_TYPE_VOIDWATER];
	}
}

//static
void LLPipeline::toggleRenderTypeControl(U32 type)
{
	U32 bit = (1<<type);
	if (gPipeline.hasRenderType(type))
	{
		LL_INFOS() << "Toggling render type mask " << std::hex << bit << " off" << std::dec << LL_ENDL;
	}
	else
	{
		LL_INFOS() << "Toggling render type mask " << std::hex << bit << " on" << std::dec << LL_ENDL;
	}
	gPipeline.toggleRenderType(type);
}

//static
bool LLPipeline::hasRenderTypeControl(U32 type)
{
	return gPipeline.hasRenderType(type);
}

// Allows UI items labeled "Hide foo" instead of "Show foo"
//static
bool LLPipeline::toggleRenderTypeControlNegated(S32 type)
{
	return !gPipeline.hasRenderType(type);
}

//static
void LLPipeline::toggleRenderDebug(U64 bit)
{
	if (gPipeline.hasRenderDebugMask(bit))
	{
		LL_INFOS() << "Toggling render debug mask " << std::hex << bit << " off" << std::dec << LL_ENDL;
	}
	else
	{
		LL_INFOS() << "Toggling render debug mask " << std::hex << bit << " on" << std::dec << LL_ENDL;
	}
	gPipeline.mRenderDebugMask ^= bit;
}


//static
bool LLPipeline::toggleRenderDebugControl(U64 bit)
{
	return gPipeline.hasRenderDebugMask(bit);
}

//static
void LLPipeline::toggleRenderDebugFeature(U32 bit)
{
	gPipeline.mRenderDebugFeatureMask ^= bit;
}


//static
bool LLPipeline::toggleRenderDebugFeatureControl(U32 bit)
{
	return gPipeline.hasRenderDebugFeatureMask(bit);
}

void LLPipeline::setRenderDebugFeatureControl(U32 bit, bool value)
{
	if (value)
	{
		gPipeline.mRenderDebugFeatureMask |= bit;
	}
	else
	{
		gPipeline.mRenderDebugFeatureMask &= !bit;
	}
}

void LLPipeline::pushRenderDebugFeatureMask()
{
	mRenderDebugFeatureStack.push(mRenderDebugFeatureMask);
}

void LLPipeline::popRenderDebugFeatureMask()
{
	if (mRenderDebugFeatureStack.empty())
	{
		LL_ERRS() << "Depleted render feature stack." << LL_ENDL;
	}

	mRenderDebugFeatureMask = mRenderDebugFeatureStack.top();
	mRenderDebugFeatureStack.pop();
}

// static
void LLPipeline::setRenderScriptedBeacons(bool val)
{
	sRenderScriptedBeacons = val;
}

// static
void LLPipeline::toggleRenderScriptedBeacons()
{
	sRenderScriptedBeacons = !sRenderScriptedBeacons;
}

// static
bool LLPipeline::getRenderScriptedBeacons()
{
	return sRenderScriptedBeacons;
}

// static
void LLPipeline::setRenderScriptedTouchBeacons(bool val)
{
	sRenderScriptedTouchBeacons = val;
}

// static
void LLPipeline::toggleRenderScriptedTouchBeacons()
{
	sRenderScriptedTouchBeacons = !sRenderScriptedTouchBeacons;
}

// static
bool LLPipeline::getRenderScriptedTouchBeacons()
{
	return sRenderScriptedTouchBeacons;
}

// static
void LLPipeline::setRenderMOAPBeacons(bool val)
{
	sRenderMOAPBeacons = val;
}

// static
void LLPipeline::toggleRenderMOAPBeacons()
{
	sRenderMOAPBeacons = !sRenderMOAPBeacons;
}

// static
bool LLPipeline::getRenderMOAPBeacons()
{
	return sRenderMOAPBeacons;
}

// static
void LLPipeline::setRenderPhysicalBeacons(bool val)
{
	sRenderPhysicalBeacons = val;
}

// static
void LLPipeline::toggleRenderPhysicalBeacons()
{
	sRenderPhysicalBeacons = !sRenderPhysicalBeacons;
}

// static
bool LLPipeline::getRenderPhysicalBeacons()
{
	return sRenderPhysicalBeacons;
}

// static
void LLPipeline::setRenderParticleBeacons(bool val)
{
	sRenderParticleBeacons = val;
}

// static
void LLPipeline::toggleRenderParticleBeacons()
{
	sRenderParticleBeacons = !sRenderParticleBeacons;
}

// static
bool LLPipeline::getRenderParticleBeacons()
{
	return sRenderParticleBeacons;
}

// static
void LLPipeline::setRenderSoundBeacons(bool val)
{
	sRenderSoundBeacons = val;
}

// static
void LLPipeline::toggleRenderSoundBeacons()
{
	sRenderSoundBeacons = !sRenderSoundBeacons;
}

// static
bool LLPipeline::getRenderSoundBeacons()
{
	return sRenderSoundBeacons;
}

// static
void LLPipeline::setRenderBeacons(bool val)
{
	sRenderBeacons = val;
}

// static
void LLPipeline::toggleRenderBeacons()
{
	sRenderBeacons = !sRenderBeacons;
}

// static
bool LLPipeline::getRenderBeacons()
{
	return sRenderBeacons;
}

// static
void LLPipeline::setRenderHighlights(bool val)
{
	sRenderHighlight = val;
}

// static
void LLPipeline::toggleRenderHighlights()
{
	sRenderHighlight = !sRenderHighlight;
}

// static
bool LLPipeline::getRenderHighlights()
{
	return sRenderHighlight;
}

// static
void LLPipeline::setRenderHighlightTextureChannel(LLRender::eTexIndex channel)
{
	sRenderHighlightTextureChannel = channel;
}

LLVOPartGroup* LLPipeline::lineSegmentIntersectParticle(const LLVector4a& start, const LLVector4a& end, LLVector4a* intersection,
														S32* face_hit)
{
	LLVector4a local_end = end;

	LLVector4a position;

	LLDrawable* drawable = NULL;

	for (LLWorld::region_list_t::const_iterator iter = LLWorld::getInstance()->getRegionList().begin(); 
			iter != LLWorld::getInstance()->getRegionList().end(); ++iter)
	{
		LLViewerRegion* region = *iter;

		LLSpatialPartition* part = region->getSpatialPartition(LLViewerRegion::PARTITION_PARTICLE);
		if (part && hasRenderType(part->mDrawableType))
		{
			LLDrawable* hit = part->lineSegmentIntersect(start, local_end, TRUE, FALSE, face_hit, &position, NULL, NULL, NULL);
			if (hit)
			{
				drawable = hit;
				local_end = position;						
			}
		}
	}

	LLVOPartGroup* ret = NULL;
	if (drawable)
	{
		//make sure we're returning an LLVOPartGroup
		llassert(drawable->getVObj()->getPCode() == LLViewerObject::LL_VO_PART_GROUP);
		ret = (LLVOPartGroup*) drawable->getVObj().get();
	}
		
	if (intersection)
	{
		*intersection = position;
	}

	return ret;
}

LLViewerObject* LLPipeline::lineSegmentIntersectInWorld(const LLVector4a& start, const LLVector4a& end,
														bool pick_transparent,
														bool pick_rigged,
														S32* face_hit,
														LLVector4a* intersection,         // return the intersection point
														LLVector2* tex_coord,            // return the texture coordinates of the intersection point
														LLVector4a* normal,               // return the surface normal at the intersection point
														LLVector4a* tangent             // return the surface tangent at the intersection point
	)
{
	LLDrawable* drawable = NULL;

	LLVector4a local_end = end;

	LLVector4a position;

	sPickAvatar = false; //! LLToolMgr::getInstance()->inBuildMode();
	
	for (LLWorld::region_list_t::const_iterator iter = LLWorld::getInstance()->getRegionList().begin(); 
			iter != LLWorld::getInstance()->getRegionList().end(); ++iter)
	{
		LLViewerRegion* region = *iter;

		for (U32 j = 0; j < LLViewerRegion::NUM_PARTITIONS; j++)
		{
			if ((j == LLViewerRegion::PARTITION_VOLUME) || 
				(j == LLViewerRegion::PARTITION_BRIDGE) ||
                (j == LLViewerRegion::PARTITION_AVATAR) || // for attachments
				(j == LLViewerRegion::PARTITION_CONTROL_AV) ||
				(j == LLViewerRegion::PARTITION_TERRAIN) ||
				(j == LLViewerRegion::PARTITION_TREE) ||
				(j == LLViewerRegion::PARTITION_GRASS))  // only check these partitions for now
			{
				LLSpatialPartition* part = region->getSpatialPartition(j);
				if (part && hasRenderType(part->mDrawableType))
				{
					LLDrawable* hit = part->lineSegmentIntersect(start, local_end, pick_transparent, pick_rigged, face_hit, &position, tex_coord, normal, tangent);
					if (hit)
					{
						drawable = hit;
						local_end = position;						
					}
				}
			}
		}
	}
	
	if (!sPickAvatar)
	{
		//save hit info in case we need to restore
		//due to attachment override
		LLVector4a local_normal;
		LLVector4a local_tangent;
		LLVector2 local_texcoord;
		S32 local_face_hit = -1;

		if (face_hit)
		{ 
			local_face_hit = *face_hit;
		}
		if (tex_coord)
		{
			local_texcoord = *tex_coord;
		}
		if (tangent)
		{
			local_tangent = *tangent;
		}
		else
		{
			local_tangent.clear();
		}
		if (normal)
		{
			local_normal = *normal;
		}
		else
		{
			local_normal.clear();
		}
				
		const F32 ATTACHMENT_OVERRIDE_DIST = 0.1f;

		//check against avatars
		sPickAvatar = true;
		for (LLWorld::region_list_t::const_iterator iter = LLWorld::getInstance()->getRegionList().begin(); 
				iter != LLWorld::getInstance()->getRegionList().end(); ++iter)
		{
			LLViewerRegion* region = *iter;

			LLSpatialPartition* part = region->getSpatialPartition(LLViewerRegion::PARTITION_AVATAR);
			if (part && hasRenderType(part->mDrawableType))
			{
				LLDrawable* hit = part->lineSegmentIntersect(start, local_end, pick_transparent, pick_rigged, face_hit, &position, tex_coord, normal, tangent);
				if (hit)
				{
					LLVector4a delta;
					delta.setSub(position, local_end);

					if (!drawable || 
						!drawable->getVObj()->isAttachment() ||
						delta.getLength3().getF32() > ATTACHMENT_OVERRIDE_DIST)
					{ //avatar overrides if previously hit drawable is not an attachment or 
					  //attachment is far enough away from detected intersection
						drawable = hit;
						local_end = position;						
					}
					else
					{ //prioritize attachments over avatars
						position = local_end;

						if (face_hit)
						{
							*face_hit = local_face_hit;
						}
						if (tex_coord)
						{
							*tex_coord = local_texcoord;
						}
						if (tangent)
						{
							*tangent = local_tangent;
						}
						if (normal)
						{
							*normal = local_normal;
						}
					}
				}
			}
		}
	}

	//check all avatar nametags (silly, isn't it?)
	for (std::vector< LLCharacter* >::iterator iter = LLCharacter::sInstances.begin();
		iter != LLCharacter::sInstances.end();
		++iter)
	{
		LLVOAvatar* av = (LLVOAvatar*) *iter;
		if (av->mNameText.notNull()
			&& av->mNameText->lineSegmentIntersect(start, local_end, position))
		{
			drawable = av->mDrawable;
			local_end = position;
		}
	}

	if (intersection)
	{
		*intersection = position;
	}

	return drawable ? drawable->getVObj().get() : NULL;
}

LLViewerObject* LLPipeline::lineSegmentIntersectInHUD(const LLVector4a& start, const LLVector4a& end,
													  bool pick_transparent,													
													  S32* face_hit,
													  LLVector4a* intersection,         // return the intersection point
													  LLVector2* tex_coord,            // return the texture coordinates of the intersection point
													  LLVector4a* normal,               // return the surface normal at the intersection point
													  LLVector4a* tangent				// return the surface tangent at the intersection point
	)
{
	LLDrawable* drawable = NULL;

	for (LLWorld::region_list_t::const_iterator iter = LLWorld::getInstance()->getRegionList().begin(); 
			iter != LLWorld::getInstance()->getRegionList().end(); ++iter)
	{
		LLViewerRegion* region = *iter;

		bool toggle = false;
		if (!hasRenderType(LLPipeline::RENDER_TYPE_HUD))
		{
			toggleRenderType(LLPipeline::RENDER_TYPE_HUD);
			toggle = true;
		}

		LLSpatialPartition* part = region->getSpatialPartition(LLViewerRegion::PARTITION_HUD);
		if (part)
		{
			LLDrawable* hit = part->lineSegmentIntersect(start, end, pick_transparent, FALSE, face_hit, intersection, tex_coord, normal, tangent);
			if (hit)
			{
				drawable = hit;
			}
		}

		if (toggle)
		{
			toggleRenderType(LLPipeline::RENDER_TYPE_HUD);
		}
	}
	return drawable ? drawable->getVObj().get() : NULL;
}

LLSpatialPartition* LLPipeline::getSpatialPartition(LLViewerObject* vobj)
{
	if (vobj)
	{
		LLViewerRegion* region = vobj->getRegion();
		if (region)
		{
			return region->getSpatialPartition(vobj->getPartitionType());
		}
	}
	return NULL;
}

void LLPipeline::resetVertexBuffers(LLDrawable* drawable)
{
	if (!drawable)
	{
		return;
	}

	for (S32 i = 0; i < drawable->getNumFaces(); i++)
	{
		LLFace* facep = drawable->getFace(i);
		if (facep)
		{
			facep->clearVertexBuffer();
		}
	}
}

void LLPipeline::resetVertexBuffers()
{	
	mResetVertexBuffers = true;
}

void LLPipeline::doResetVertexBuffers(bool forced)
{
	if (!mResetVertexBuffers)
	{
		return;
	}
	if(!forced && LLSpatialPartition::sTeleportRequested)
	{
		if(gAgent.getTeleportState() != LLAgent::TELEPORT_NONE)
		{
			return; //wait for teleporting to finish
		}
		else
		{
			//teleporting aborted
			LLSpatialPartition::sTeleportRequested = FALSE;
			mResetVertexBuffers = false;
			return;
		}
	}

    LL_PROFILE_ZONE_SCOPED_CATEGORY_PIPELINE;
	mResetVertexBuffers = false;

	mCubeVB = NULL;
    mDeferredVB = NULL;

	for (LLWorld::region_list_t::const_iterator iter = LLWorld::getInstance()->getRegionList().begin(); 
			iter != LLWorld::getInstance()->getRegionList().end(); ++iter)
	{
		LLViewerRegion* region = *iter;
		for (U32 i = 0; i < LLViewerRegion::NUM_PARTITIONS; i++)
		{
			LLSpatialPartition* part = region->getSpatialPartition(i);
			if (part)
			{
				part->resetVertexBuffers();
			}
		}
	}
	if(LLSpatialPartition::sTeleportRequested)
	{
		LLSpatialPartition::sTeleportRequested = FALSE;

		LLWorld::getInstance()->clearAllVisibleObjects();
		clearRebuildDrawables();
	}

	resetDrawOrders();

	gSky.resetVertexBuffers();

	LLVOPartGroup::destroyGL();

	if ( LLPathingLib::getInstance() )
	{
		LLPathingLib::getInstance()->cleanupVBOManager();
	}
	LLVOPartGroup::destroyGL();
    gGL.resetVertexBuffer();

	SUBSYSTEM_CLEANUP(LLVertexBuffer);
	
	if (LLVertexBuffer::sGLCount != 0)
	{
		LL_WARNS() << "VBO wipe failed -- " << LLVertexBuffer::sGLCount << " buffers remaining." << LL_ENDL;
	}

	LLVertexBuffer::unbind();	
	
	updateRenderBump();
	updateRenderDeferred();

	sUseTriStrips = gSavedSettings.getBOOL("RenderUseTriStrips");
	LLVertexBuffer::sUseStreamDraw = gSavedSettings.getBOOL("RenderUseStreamVBO");
	LLVertexBuffer::sUseVAO = gSavedSettings.getBOOL("RenderUseVAO");
	LLVertexBuffer::sPreferStreamDraw = gSavedSettings.getBOOL("RenderPreferStreamDraw");
	LLVertexBuffer::sEnableVBOs = gSavedSettings.getBOOL("RenderVBOEnable");
	LLVertexBuffer::sDisableVBOMapping = LLVertexBuffer::sEnableVBOs && gSavedSettings.getBOOL("RenderVBOMappingDisable") ;
	sBakeSunlight = gSavedSettings.getBOOL("RenderBakeSunlight");
	sNoAlpha = gSavedSettings.getBOOL("RenderNoAlpha");
	LLPipeline::sTextureBindTest = gSavedSettings.getBOOL("RenderDebugTextureBind");

	LLVertexBuffer::initClass(LLVertexBuffer::sEnableVBOs, LLVertexBuffer::sDisableVBOMapping);
    gGL.initVertexBuffer();

    mDeferredVB = new LLVertexBuffer(DEFERRED_VB_MASK, 0);
    mDeferredVB->allocateBuffer(8, 0, true);

	LLVOPartGroup::restoreGL();
}

void LLPipeline::renderObjects(U32 type, U32 mask, bool texture, bool batch_texture, bool rigged)
{
	assertInitialized();
	gGL.loadMatrix(gGLModelView);
	gGLLastMatrix = NULL;
    if (rigged)
    {
        mSimplePool->pushRiggedBatches(type + 1, mask, texture, batch_texture);
    }
    else
    {
        mSimplePool->pushBatches(type, mask, texture, batch_texture);
    }
	gGL.loadMatrix(gGLModelView);
	gGLLastMatrix = NULL;		
}

void LLPipeline::renderAlphaObjects(U32 mask, bool texture, bool batch_texture, bool rigged)
{
    LL_PROFILE_ZONE_SCOPED_CATEGORY_PIPELINE;
    assertInitialized();
    gGL.loadMatrix(gGLModelView);
    gGLLastMatrix = NULL;
    U32 type = LLRenderPass::PASS_ALPHA;
    LLVOAvatar* lastAvatar = nullptr;
    U64 lastMeshId = 0;
    for (LLCullResult::drawinfo_iterator i = gPipeline.beginRenderMap(type); i != gPipeline.endRenderMap(type); ++i)
    {
        LLDrawInfo* pparams = *i;
        if (pparams)
        {
            if (rigged)
            {
                if (pparams->mAvatar != nullptr)
                {
                    if (lastAvatar != pparams->mAvatar || lastMeshId != pparams->mSkinInfo->mHash)
                    {
                        mSimplePool->uploadMatrixPalette(*pparams);
                        lastAvatar = pparams->mAvatar;
                        lastMeshId = pparams->mSkinInfo->mHash;
                    }

                    mSimplePool->pushBatch(*pparams, mask | LLVertexBuffer::MAP_WEIGHT4, texture, batch_texture);
                }
            }
            else if (pparams->mAvatar == nullptr)
            {
                mSimplePool->pushBatch(*pparams, mask, texture, batch_texture);
            }
        }
    }
    gGL.loadMatrix(gGLModelView);
    gGLLastMatrix = NULL;
}

void LLPipeline::renderMaskedObjects(U32 type, U32 mask, bool texture, bool batch_texture, bool rigged)
{
	assertInitialized();
	gGL.loadMatrix(gGLModelView);
	gGLLastMatrix = NULL;
    if (rigged)
    {
        mAlphaMaskPool->pushRiggedMaskBatches(type+1, mask, texture, batch_texture);
    }
    else
    {
        mAlphaMaskPool->pushMaskBatches(type, mask, texture, batch_texture);
    }
	gGL.loadMatrix(gGLModelView);
	gGLLastMatrix = NULL;		
}

void LLPipeline::renderFullbrightMaskedObjects(U32 type, U32 mask, bool texture, bool batch_texture, bool rigged)
{
	assertInitialized();
	gGL.loadMatrix(gGLModelView);
	gGLLastMatrix = NULL;
    if (rigged)
    {
        mFullbrightAlphaMaskPool->pushRiggedMaskBatches(type+1, mask, texture, batch_texture);
    }
    else
    {
        mFullbrightAlphaMaskPool->pushMaskBatches(type, mask, texture, batch_texture);
    }
	gGL.loadMatrix(gGLModelView);
	gGLLastMatrix = NULL;		
}

void apply_cube_face_rotation(U32 face)
{
	switch (face)
	{
		case 0: 
			gGL.rotatef(90.f, 0, 1, 0);
			gGL.rotatef(180.f, 1, 0, 0);
		break;
		case 2: 
			gGL.rotatef(-90.f, 1, 0, 0);
		break;
		case 4:
			gGL.rotatef(180.f, 0, 1, 0);
			gGL.rotatef(180.f, 0, 0, 1);
		break;
		case 1: 
			gGL.rotatef(-90.f, 0, 1, 0);
			gGL.rotatef(180.f, 1, 0, 0);
		break;
		case 3:
			gGL.rotatef(90, 1, 0, 0);
		break;
		case 5: 
			gGL.rotatef(180, 0, 0, 1);
		break;
	}
}

void validate_framebuffer_object()
{                                                           
	GLenum status;                                            
	status = glCheckFramebufferStatus(GL_FRAMEBUFFER_EXT); 
	switch(status) 
	{                                          
		case GL_FRAMEBUFFER_COMPLETE:                       
			//framebuffer OK, no error.
			break;
		case GL_FRAMEBUFFER_INCOMPLETE_MISSING_ATTACHMENT:
			// frame buffer not OK: probably means unsupported depth buffer format
			LL_ERRS() << "Framebuffer Incomplete Missing Attachment." << LL_ENDL;
			break;
		case GL_FRAMEBUFFER_INCOMPLETE_ATTACHMENT:
			// frame buffer not OK: probably means unsupported depth buffer format
			LL_ERRS() << "Framebuffer Incomplete Attachment." << LL_ENDL;
			break; 
		case GL_FRAMEBUFFER_UNSUPPORTED:                    
			/* choose different formats */                        
			LL_ERRS() << "Framebuffer unsupported." << LL_ENDL;
			break;                                                
		default:                                                
			LL_ERRS() << "Unknown framebuffer status." << LL_ENDL;
			break;
	}
}

void LLPipeline::bindScreenToTexture() 
{
	
}

static LLTrace::BlockTimerStatHandle FTM_RENDER_BLOOM("Bloom");

void LLPipeline::renderFinalize()
{
    LLVertexBuffer::unbind();
    LLGLState::checkStates();
    LLGLState::checkTextureChannels();

    assertInitialized();

    if (gUseWireframe)
    {
        glPolygonMode(GL_FRONT_AND_BACK, GL_FILL);
    }

    LLVector2 tc1(0, 0);
    LLVector2 tc2((F32) mScreen.getWidth() * 2, (F32) mScreen.getHeight() * 2);

    LL_RECORD_BLOCK_TIME(FTM_RENDER_BLOOM);
    gGL.color4f(1, 1, 1, 1);
    LLGLDepthTest depth(GL_FALSE);
    LLGLDisable blend(GL_BLEND);
    LLGLDisable cull(GL_CULL_FACE);

    enableLightsFullbright();

    gGL.matrixMode(LLRender::MM_PROJECTION);
    gGL.pushMatrix();
    gGL.loadIdentity();
    gGL.matrixMode(LLRender::MM_MODELVIEW);
    gGL.pushMatrix();
    gGL.loadIdentity();

    LLGLDisable test(GL_ALPHA_TEST);

    gGL.setColorMask(true, true);
    glClearColor(0, 0, 0, 0);

    if (sRenderGlow)
    {
        mGlow[2].bindTarget();
        mGlow[2].clear();

        gGlowExtractProgram.bind();
        F32 minLum = llmax((F32) RenderGlowMinLuminance, 0.0f);
        F32 maxAlpha = RenderGlowMaxExtractAlpha;
        F32 warmthAmount = RenderGlowWarmthAmount;
        LLVector3 lumWeights = RenderGlowLumWeights;
        LLVector3 warmthWeights = RenderGlowWarmthWeights;

        gGlowExtractProgram.uniform1f(LLShaderMgr::GLOW_MIN_LUMINANCE, minLum);
        gGlowExtractProgram.uniform1f(LLShaderMgr::GLOW_MAX_EXTRACT_ALPHA, maxAlpha);
        gGlowExtractProgram.uniform3f(LLShaderMgr::GLOW_LUM_WEIGHTS, lumWeights.mV[0], lumWeights.mV[1],
                                      lumWeights.mV[2]);
        gGlowExtractProgram.uniform3f(LLShaderMgr::GLOW_WARMTH_WEIGHTS, warmthWeights.mV[0], warmthWeights.mV[1],
                                      warmthWeights.mV[2]);
        gGlowExtractProgram.uniform1f(LLShaderMgr::GLOW_WARMTH_AMOUNT, warmthAmount);
        
        {
            LLGLEnable blend_on(GL_BLEND);
            LLGLEnable test(GL_ALPHA_TEST);

            gGL.setSceneBlendType(LLRender::BT_ADD_WITH_ALPHA);

            mScreen.bindTexture(0, 0, LLTexUnit::TFO_POINT);

            gGL.color4f(1, 1, 1, 1);
            gPipeline.enableLightsFullbright();
            gGL.begin(LLRender::TRIANGLE_STRIP);
            gGL.texCoord2f(tc1.mV[0], tc1.mV[1]);
            gGL.vertex2f(-1, -1);

            gGL.texCoord2f(tc1.mV[0], tc2.mV[1]);
            gGL.vertex2f(-1, 3);

            gGL.texCoord2f(tc2.mV[0], tc1.mV[1]);
            gGL.vertex2f(3, -1);

            gGL.end();

            gGL.getTexUnit(0)->unbind(mScreen.getUsage());

            mGlow[2].flush();

            tc1.setVec(0, 0);
            tc2.setVec(2, 2); 
        }

        // power of two between 1 and 1024
        U32 glowResPow = RenderGlowResolutionPow;
        const U32 glow_res = llmax(1, llmin(1024, 1 << glowResPow));

        S32 kernel = RenderGlowIterations * 2;
        F32 delta = RenderGlowWidth / glow_res;
        // Use half the glow width if we have the res set to less than 9 so that it looks
        // almost the same in either case.
        if (glowResPow < 9)
        {
            delta *= 0.5f;
        }
        F32 strength = RenderGlowStrength;

        gGlowProgram.bind();
        gGlowProgram.uniform1f(LLShaderMgr::GLOW_STRENGTH, strength);

        for (S32 i = 0; i < kernel; i++)
        {
            mGlow[i % 2].bindTarget();
            mGlow[i % 2].clear();

            if (i == 0)
            {
                gGL.getTexUnit(0)->bind(&mGlow[2]);
            }
            else
            {
                gGL.getTexUnit(0)->bind(&mGlow[(i - 1) % 2]);
            }

            if (i % 2 == 0)
            {
                gGlowProgram.uniform2f(LLShaderMgr::GLOW_DELTA, delta, 0);
            }
            else
            {
                gGlowProgram.uniform2f(LLShaderMgr::GLOW_DELTA, 0, delta);
            }

            gGL.begin(LLRender::TRIANGLE_STRIP);
            gGL.texCoord2f(tc1.mV[0], tc1.mV[1]);
            gGL.vertex2f(-1, -1);

            gGL.texCoord2f(tc1.mV[0], tc2.mV[1]);
            gGL.vertex2f(-1, 3);

            gGL.texCoord2f(tc2.mV[0], tc1.mV[1]);
            gGL.vertex2f(3, -1);

            gGL.end();

            mGlow[i % 2].flush();
        }

        gGlowProgram.unbind();
    }
    else // !sRenderGlow, skip the glow ping-pong and just clear the result target
    {
        mGlow[1].bindTarget();
        mGlow[1].clear();
        mGlow[1].flush();
    }

    gGLViewport[0] = gViewerWindow->getWorldViewRectRaw().mLeft;
    gGLViewport[1] = gViewerWindow->getWorldViewRectRaw().mBottom;
    gGLViewport[2] = gViewerWindow->getWorldViewRectRaw().getWidth();
    gGLViewport[3] = gViewerWindow->getWorldViewRectRaw().getHeight();
    glViewport(gGLViewport[0], gGLViewport[1], gGLViewport[2], gGLViewport[3]);

    tc2.setVec((F32) mScreen.getWidth(), (F32) mScreen.getHeight());

    gGL.flush();

    LLVertexBuffer::unbind();

    if (LLPipeline::sRenderDeferred)
    {

        bool dof_enabled = !LLViewerCamera::getInstance()->cameraUnderWater() &&
                           (RenderDepthOfFieldInEditMode || !LLToolMgr::getInstance()->inBuildMode()) &&
                           RenderDepthOfField;

        bool multisample = RenderFSAASamples > 1 && mFXAABuffer.isComplete();

        gViewerWindow->setup3DViewport();

        if (dof_enabled)
        {
            LLGLSLShader *shader = &gDeferredPostProgram;
            LLGLDisable blend(GL_BLEND);

            // depth of field focal plane calculations
            static F32 current_distance = 16.f;
            static F32 start_distance = 16.f;
            static F32 transition_time = 1.f;

            LLVector3 focus_point;

            LLViewerObject *obj = LLViewerMediaFocus::getInstance()->getFocusedObject();
            if (obj && obj->mDrawable && obj->isSelected())
            { // focus on selected media object
                S32 face_idx = LLViewerMediaFocus::getInstance()->getFocusedFace();
                if (obj && obj->mDrawable)
                {
                    LLFace *face = obj->mDrawable->getFace(face_idx);
                    if (face)
                    {
                        focus_point = face->getPositionAgent();
                    }
                }
            }

            if (focus_point.isExactlyZero())
            {
                if (LLViewerJoystick::getInstance()->getOverrideCamera())
                { // focus on point under cursor
                    focus_point.set(gDebugRaycastIntersection.getF32ptr());
                }
                else if (gAgentCamera.cameraMouselook())
                { // focus on point under mouselook crosshairs
                    LLVector4a result;
                    result.clear();

                    gViewerWindow->cursorIntersect(-1, -1, 512.f, NULL, -1, FALSE, FALSE, NULL, &result);

                    focus_point.set(result.getF32ptr());
                }
                else
                {
                    // focus on alt-zoom target
                    LLViewerRegion *region = gAgent.getRegion();
                    if (region)
                    {
                        focus_point = LLVector3(gAgentCamera.getFocusGlobal() - region->getOriginGlobal());
                    }
                }
            }

            LLVector3 eye = LLViewerCamera::getInstance()->getOrigin();
            F32 target_distance = 16.f;
            if (!focus_point.isExactlyZero())
            {
                target_distance = LLViewerCamera::getInstance()->getAtAxis() * (focus_point - eye);
            }

            if (transition_time >= 1.f && fabsf(current_distance - target_distance) / current_distance > 0.01f)
            { // large shift happened, interpolate smoothly to new target distance
                transition_time = 0.f;
                start_distance = current_distance;
            }
            else if (transition_time < 1.f)
            { // currently in a transition, continue interpolating
                transition_time += 1.f / CameraFocusTransitionTime * gFrameIntervalSeconds.value();
                transition_time = llmin(transition_time, 1.f);

                F32 t = cosf(transition_time * F_PI + F_PI) * 0.5f + 0.5f;
                current_distance = start_distance + (target_distance - start_distance) * t;
            }
            else
            { // small or no change, just snap to target distance
                current_distance = target_distance;
            }

            // convert to mm
            F32 subject_distance = current_distance * 1000.f;
            F32 fnumber = CameraFNumber;
            F32 default_focal_length = CameraFocalLength;

            F32 fov = LLViewerCamera::getInstance()->getView();

            const F32 default_fov = CameraFieldOfView * F_PI / 180.f;

            // F32 aspect_ratio = (F32) mScreen.getWidth()/(F32)mScreen.getHeight();

            F32 dv = 2.f * default_focal_length * tanf(default_fov / 2.f);

            F32 focal_length = dv / (2 * tanf(fov / 2.f));

            // F32 tan_pixel_angle = tanf(LLDrawable::sCurPixelAngle);

            // from wikipedia -- c = |s2-s1|/s2 * f^2/(N(S1-f))
            // where	 N = fnumber
            //			 s2 = dot distance
            //			 s1 = subject distance
            //			 f = focal length
            //

            F32 blur_constant = focal_length * focal_length / (fnumber * (subject_distance - focal_length));
            blur_constant /= 1000.f; // convert to meters for shader
            F32 magnification = focal_length / (subject_distance - focal_length);

            { // build diffuse+bloom+CoF
                mDeferredLight.bindTarget();
                shader = &gDeferredCoFProgram;

                bindDeferredShader(*shader);

                S32 channel = shader->enableTexture(LLShaderMgr::DEFERRED_DIFFUSE, mScreen.getUsage());
                if (channel > -1)
                {
                    mScreen.bindTexture(0, channel);
                }

                shader->uniform1f(LLShaderMgr::DOF_FOCAL_DISTANCE, -subject_distance / 1000.f);
                shader->uniform1f(LLShaderMgr::DOF_BLUR_CONSTANT, blur_constant);
                shader->uniform1f(LLShaderMgr::DOF_TAN_PIXEL_ANGLE, tanf(1.f / LLDrawable::sCurPixelAngle));
                shader->uniform1f(LLShaderMgr::DOF_MAGNIFICATION, magnification);
                shader->uniform1f(LLShaderMgr::DOF_MAX_COF, CameraMaxCoF);
                shader->uniform1f(LLShaderMgr::DOF_RES_SCALE, CameraDoFResScale);

                gGL.begin(LLRender::TRIANGLE_STRIP);
                gGL.texCoord2f(tc1.mV[0], tc1.mV[1]);
                gGL.vertex2f(-1, -1);

                gGL.texCoord2f(tc1.mV[0], tc2.mV[1]);
                gGL.vertex2f(-1, 3);

                gGL.texCoord2f(tc2.mV[0], tc1.mV[1]);
                gGL.vertex2f(3, -1);

                gGL.end();

                unbindDeferredShader(*shader);
                mDeferredLight.flush();
            }

            U32 dof_width = (U32)(mScreen.getWidth() * CameraDoFResScale);
            U32 dof_height = (U32)(mScreen.getHeight() * CameraDoFResScale);

            { // perform DoF sampling at half-res (preserve alpha channel)
                mScreen.bindTarget();
                glViewport(0, 0, dof_width, dof_height);
                gGL.setColorMask(true, false);

                shader = &gDeferredPostProgram;
                bindDeferredShader(*shader);
                S32 channel = shader->enableTexture(LLShaderMgr::DEFERRED_DIFFUSE, mDeferredLight.getUsage());
                if (channel > -1)
                {
                    mDeferredLight.bindTexture(0, channel);
                }

                shader->uniform1f(LLShaderMgr::DOF_MAX_COF, CameraMaxCoF);
                shader->uniform1f(LLShaderMgr::DOF_RES_SCALE, CameraDoFResScale);

                gGL.begin(LLRender::TRIANGLE_STRIP);
                gGL.texCoord2f(tc1.mV[0], tc1.mV[1]);
                gGL.vertex2f(-1, -1);

                gGL.texCoord2f(tc1.mV[0], tc2.mV[1]);
                gGL.vertex2f(-1, 3);

                gGL.texCoord2f(tc2.mV[0], tc1.mV[1]);
                gGL.vertex2f(3, -1);

                gGL.end();

                unbindDeferredShader(*shader);
                mScreen.flush();
                gGL.setColorMask(true, true);
            }

            { // combine result based on alpha
                if (multisample)
                {
                    mDeferredLight.bindTarget();
                    glViewport(0, 0, mDeferredScreen.getWidth(), mDeferredScreen.getHeight());
                }
                else
                {
                    gGLViewport[0] = gViewerWindow->getWorldViewRectRaw().mLeft;
                    gGLViewport[1] = gViewerWindow->getWorldViewRectRaw().mBottom;
                    gGLViewport[2] = gViewerWindow->getWorldViewRectRaw().getWidth();
                    gGLViewport[3] = gViewerWindow->getWorldViewRectRaw().getHeight();
                    glViewport(gGLViewport[0], gGLViewport[1], gGLViewport[2], gGLViewport[3]);
                }

                shader = &gDeferredDoFCombineProgram;
                bindDeferredShader(*shader);

                S32 channel = shader->enableTexture(LLShaderMgr::DEFERRED_DIFFUSE, mScreen.getUsage());
                if (channel > -1)
                {
                    mScreen.bindTexture(0, channel);
                }

                shader->uniform1f(LLShaderMgr::DOF_MAX_COF, CameraMaxCoF);
                shader->uniform1f(LLShaderMgr::DOF_RES_SCALE, CameraDoFResScale);
                shader->uniform1f(LLShaderMgr::DOF_WIDTH, dof_width - 1);
                shader->uniform1f(LLShaderMgr::DOF_HEIGHT, dof_height - 1);

                gGL.begin(LLRender::TRIANGLE_STRIP);
                gGL.texCoord2f(tc1.mV[0], tc1.mV[1]);
                gGL.vertex2f(-1, -1);

                gGL.texCoord2f(tc1.mV[0], tc2.mV[1]);
                gGL.vertex2f(-1, 3);

                gGL.texCoord2f(tc2.mV[0], tc1.mV[1]);
                gGL.vertex2f(3, -1);

                gGL.end();

                unbindDeferredShader(*shader);

                if (multisample)
                {
                    mDeferredLight.flush();
                }
            }
        }
        else
        {
            if (multisample)
            {
                mDeferredLight.bindTarget();
            }
            LLGLSLShader *shader = &gDeferredPostNoDoFProgram;

            bindDeferredShader(*shader);

            S32 channel = shader->enableTexture(LLShaderMgr::DEFERRED_DIFFUSE, mScreen.getUsage());
            if (channel > -1)
            {
                mScreen.bindTexture(0, channel);
            }

            gGL.begin(LLRender::TRIANGLE_STRIP);
            gGL.texCoord2f(tc1.mV[0], tc1.mV[1]);
            gGL.vertex2f(-1, -1);

            gGL.texCoord2f(tc1.mV[0], tc2.mV[1]);
            gGL.vertex2f(-1, 3);

            gGL.texCoord2f(tc2.mV[0], tc1.mV[1]);
            gGL.vertex2f(3, -1);

            gGL.end();

            unbindDeferredShader(*shader);

            if (multisample)
            {
                mDeferredLight.flush();
            }
        }

        if (multisample)
        {
            // bake out texture2D with RGBL for FXAA shader
            mFXAABuffer.bindTarget();

            S32 width = mScreen.getWidth();
            S32 height = mScreen.getHeight();
            glViewport(0, 0, width, height);

            LLGLSLShader *shader = &gGlowCombineFXAAProgram;

            shader->bind();
            shader->uniform2f(LLShaderMgr::DEFERRED_SCREEN_RES, width, height);

            S32 channel = shader->enableTexture(LLShaderMgr::DEFERRED_DIFFUSE, mDeferredLight.getUsage());
            if (channel > -1)
            {
                mDeferredLight.bindTexture(0, channel);
            }

            gGL.begin(LLRender::TRIANGLE_STRIP);
            gGL.vertex2f(-1, -1);
            gGL.vertex2f(-1, 3);
            gGL.vertex2f(3, -1);
            gGL.end();

            gGL.flush();

            shader->disableTexture(LLShaderMgr::DEFERRED_DIFFUSE, mDeferredLight.getUsage());
            shader->unbind();

            mFXAABuffer.flush();

            shader = &gFXAAProgram;
            shader->bind();

            channel = shader->enableTexture(LLShaderMgr::DIFFUSE_MAP, mFXAABuffer.getUsage());
            if (channel > -1)
            {
                mFXAABuffer.bindTexture(0, channel, LLTexUnit::TFO_BILINEAR);
            }

            gGLViewport[0] = gViewerWindow->getWorldViewRectRaw().mLeft;
            gGLViewport[1] = gViewerWindow->getWorldViewRectRaw().mBottom;
            gGLViewport[2] = gViewerWindow->getWorldViewRectRaw().getWidth();
            gGLViewport[3] = gViewerWindow->getWorldViewRectRaw().getHeight();
            glViewport(gGLViewport[0], gGLViewport[1], gGLViewport[2], gGLViewport[3]);

            F32 scale_x = (F32) width / mFXAABuffer.getWidth();
            F32 scale_y = (F32) height / mFXAABuffer.getHeight();
            shader->uniform2f(LLShaderMgr::FXAA_TC_SCALE, scale_x, scale_y);
            shader->uniform2f(LLShaderMgr::FXAA_RCP_SCREEN_RES, 1.f / width * scale_x, 1.f / height * scale_y);
            shader->uniform4f(LLShaderMgr::FXAA_RCP_FRAME_OPT, -0.5f / width * scale_x, -0.5f / height * scale_y,
                              0.5f / width * scale_x, 0.5f / height * scale_y);
            shader->uniform4f(LLShaderMgr::FXAA_RCP_FRAME_OPT2, -2.f / width * scale_x, -2.f / height * scale_y,
                              2.f / width * scale_x, 2.f / height * scale_y);

            gGL.begin(LLRender::TRIANGLE_STRIP);
            gGL.vertex2f(-1, -1);
            gGL.vertex2f(-1, 3);
            gGL.vertex2f(3, -1);
            gGL.end();

            gGL.flush();
            shader->unbind();
        }
    }
    else // not deferred
    {
        U32 mask = LLVertexBuffer::MAP_VERTEX | LLVertexBuffer::MAP_TEXCOORD0 | LLVertexBuffer::MAP_TEXCOORD1;
        LLPointer<LLVertexBuffer> buff = new LLVertexBuffer(mask, 0);
        buff->allocateBuffer(3, 0, TRUE);

        LLStrider<LLVector3> v;
        LLStrider<LLVector2> uv1;
        LLStrider<LLVector2> uv2;

        buff->getVertexStrider(v);
        buff->getTexCoord0Strider(uv1);
        buff->getTexCoord1Strider(uv2);

        uv1[0] = LLVector2(0, 0);
        uv1[1] = LLVector2(0, 2);
        uv1[2] = LLVector2(2, 0);

        uv2[0] = LLVector2(0, 0);
        uv2[1] = LLVector2(0, tc2.mV[1] * 2.f);
        uv2[2] = LLVector2(tc2.mV[0] * 2.f, 0);

        v[0] = LLVector3(-1, -1, 0);
        v[1] = LLVector3(-1, 3, 0);
        v[2] = LLVector3(3, -1, 0);

        buff->flush();

        LLGLDisable blend(GL_BLEND);

        gGlowCombineProgram.bind();

        gGL.getTexUnit(0)->bind(&mGlow[1]);
        gGL.getTexUnit(1)->bind(&mScreen);

        LLGLEnable multisample(RenderFSAASamples > 0 ? GL_MULTISAMPLE_ARB : 0);

        buff->setBuffer(mask);
        buff->drawArrays(LLRender::TRIANGLE_STRIP, 0, 3);

        gGlowCombineProgram.unbind();
    }

    gGL.setSceneBlendType(LLRender::BT_ALPHA);

    if (hasRenderDebugMask(LLPipeline::RENDER_DEBUG_PHYSICS_SHAPES))
    {
        gSplatTextureRectProgram.bind();

        gGL.setColorMask(true, false);

        LLVector2 tc1(0, 0);
        LLVector2 tc2((F32) gViewerWindow->getWorldViewWidthRaw() * 2,
                      (F32) gViewerWindow->getWorldViewHeightRaw() * 2);

        LLGLEnable blend(GL_BLEND);
        gGL.color4f(1, 1, 1, 0.75f);

        gGL.getTexUnit(0)->bind(&mPhysicsDisplay);

        gGL.begin(LLRender::TRIANGLES);
        gGL.texCoord2f(tc1.mV[0], tc1.mV[1]);
        gGL.vertex2f(-1, -1);

        gGL.texCoord2f(tc1.mV[0], tc2.mV[1]);
        gGL.vertex2f(-1, 3);

        gGL.texCoord2f(tc2.mV[0], tc1.mV[1]);
        gGL.vertex2f(3, -1);

        gGL.end();
        gGL.flush();

        gSplatTextureRectProgram.unbind();
    }

    if (LLRenderTarget::sUseFBO)
    { // copy depth buffer from mScreen to framebuffer
        LLRenderTarget::copyContentsToFramebuffer(mScreen, 0, 0, mScreen.getWidth(), mScreen.getHeight(), 0, 0,
                                                  mScreen.getWidth(), mScreen.getHeight(),
                                                  GL_DEPTH_BUFFER_BIT | GL_STENCIL_BUFFER_BIT, GL_NEAREST);
    }

    gGL.matrixMode(LLRender::MM_PROJECTION);
    gGL.popMatrix();
    gGL.matrixMode(LLRender::MM_MODELVIEW);
    gGL.popMatrix();

    LLVertexBuffer::unbind();

    LLGLState::checkStates();
    LLGLState::checkTextureChannels();
}

void LLPipeline::bindDeferredShader(LLGLSLShader& shader, LLRenderTarget* light_target)
{
    LL_PROFILE_ZONE_SCOPED_CATEGORY_PIPELINE;

    LLRenderTarget* deferred_target       = &mDeferredScreen;
    LLRenderTarget* deferred_depth_target = &mDeferredDepth;
    LLRenderTarget* deferred_light_target = &mDeferredLight;

	shader.bind();
	S32 channel = 0;
    channel = shader.enableTexture(LLShaderMgr::DEFERRED_DIFFUSE, deferred_target->getUsage());
	if (channel > -1)
	{
        deferred_target->bindTexture(0,channel, LLTexUnit::TFO_POINT);
	}

    channel = shader.enableTexture(LLShaderMgr::DEFERRED_SPECULAR, deferred_target->getUsage());
	if (channel > -1)
	{
        deferred_target->bindTexture(1, channel, LLTexUnit::TFO_POINT);
	}

    channel = shader.enableTexture(LLShaderMgr::DEFERRED_NORMAL, deferred_target->getUsage());
	if (channel > -1)
	{
        deferred_target->bindTexture(2, channel, LLTexUnit::TFO_POINT);
	}

    channel = shader.enableTexture(LLShaderMgr::DEFERRED_DEPTH, deferred_depth_target->getUsage());
	if (channel > -1)
	{
        gGL.getTexUnit(channel)->bind(deferred_depth_target, TRUE);
		stop_glerror();
    }
		
    glh::matrix4f projection = get_current_projection();
		glh::matrix4f inv_proj = projection.inverse();
		
    if (shader.getUniformLocation(LLShaderMgr::INVERSE_PROJECTION_MATRIX) != -1)
    {
		shader.uniformMatrix4fv(LLShaderMgr::INVERSE_PROJECTION_MATRIX, 1, FALSE, inv_proj.m);
    }

    if (shader.getUniformLocation(LLShaderMgr::VIEWPORT) != -1)
    {
		shader.uniform4f(LLShaderMgr::VIEWPORT, (F32) gGLViewport[0],
									(F32) gGLViewport[1],
									(F32) gGLViewport[2],
									(F32) gGLViewport[3]);
	}

    if (sReflectionRender && !shader.getUniformLocation(LLShaderMgr::MODELVIEW_MATRIX))
    {
        shader.uniformMatrix4fv(LLShaderMgr::MODELVIEW_MATRIX, 1, FALSE, mReflectionModelView.m);  
    }

	channel = shader.enableTexture(LLShaderMgr::DEFERRED_NOISE);
	if (channel > -1)
	{
        gGL.getTexUnit(channel)->bindManual(LLTexUnit::TT_TEXTURE, mNoiseMap);
		gGL.getTexUnit(channel)->setTextureFilteringOption(LLTexUnit::TFO_POINT);
	}

	channel = shader.enableTexture(LLShaderMgr::DEFERRED_LIGHTFUNC);
	if (channel > -1)
	{
		gGL.getTexUnit(channel)->bindManual(LLTexUnit::TT_TEXTURE, mLightFunc);
	}

	stop_glerror();

    light_target = light_target ? light_target : deferred_light_target;
    channel = shader.enableTexture(LLShaderMgr::DEFERRED_LIGHT, light_target->getUsage());
	if (channel > -1)
	{
        light_target->bindTexture(0, channel, LLTexUnit::TFO_POINT);
	}

	channel = shader.enableTexture(LLShaderMgr::DEFERRED_BLOOM);
	if (channel > -1)
	{
		mGlow[1].bindTexture(0, channel);
	}

	stop_glerror();

	for (U32 i = 0; i < 4; i++)
	{
        LLRenderTarget* shadow_target = getShadowTarget(i);
        if (shadow_target)
        {
		channel = shader.enableTexture(LLShaderMgr::DEFERRED_SHADOW0+i, LLTexUnit::TT_TEXTURE);
		stop_glerror();
		if (channel > -1)
		{
			stop_glerror();
                gGL.getTexUnit(channel)->bind(getShadowTarget(i), TRUE);
                gGL.getTexUnit(channel)->setTextureFilteringOption(LLTexUnit::TFO_ANISOTROPIC);
			gGL.getTexUnit(channel)->setTextureAddressMode(LLTexUnit::TAM_CLAMP);
			stop_glerror();
			
			glTexParameteri(GL_TEXTURE_2D, GL_TEXTURE_COMPARE_MODE_ARB, GL_COMPARE_R_TO_TEXTURE_ARB);
			glTexParameteri(GL_TEXTURE_2D, GL_TEXTURE_COMPARE_FUNC_ARB, GL_LEQUAL);
			stop_glerror();
		}
	}
    }

	for (U32 i = 4; i < 6; i++)
	{
		channel = shader.enableTexture(LLShaderMgr::DEFERRED_SHADOW0+i);
		stop_glerror();
		if (channel > -1)
		{
			stop_glerror();
			LLRenderTarget* shadow_target = getShadowTarget(i);
			if (shadow_target)
			{
				gGL.getTexUnit(channel)->bind(shadow_target, TRUE);
				gGL.getTexUnit(channel)->setTextureFilteringOption(LLTexUnit::TFO_ANISOTROPIC);
			gGL.getTexUnit(channel)->setTextureAddressMode(LLTexUnit::TAM_CLAMP);
			stop_glerror();
			
			glTexParameteri(GL_TEXTURE_2D, GL_TEXTURE_COMPARE_MODE_ARB, GL_COMPARE_R_TO_TEXTURE_ARB);
			glTexParameteri(GL_TEXTURE_2D, GL_TEXTURE_COMPARE_FUNC_ARB, GL_LEQUAL);
			stop_glerror();
		}
	}
	}

	stop_glerror();

	F32 mat[16*6];
	for (U32 i = 0; i < 16; i++)
	{
		mat[i] = mSunShadowMatrix[0].m[i];
		mat[i+16] = mSunShadowMatrix[1].m[i];
		mat[i+32] = mSunShadowMatrix[2].m[i];
		mat[i+48] = mSunShadowMatrix[3].m[i];
		mat[i+64] = mSunShadowMatrix[4].m[i];
		mat[i+80] = mSunShadowMatrix[5].m[i];
	}

	shader.uniformMatrix4fv(LLShaderMgr::DEFERRED_SHADOW_MATRIX, 6, FALSE, mat);

	stop_glerror();

	channel = shader.enableTexture(LLShaderMgr::ENVIRONMENT_MAP, LLTexUnit::TT_CUBE_MAP);
	if (channel > -1)
	{
		LLCubeMap* cube_map = gSky.mVOSkyp ? gSky.mVOSkyp->getCubeMap() : NULL;
		if (cube_map)
		{
			cube_map->enable(channel);
			cube_map->bind();
			F32* m = gGLModelView;
						
			F32 mat[] = { m[0], m[1], m[2],
						  m[4], m[5], m[6],
						  m[8], m[9], m[10] };
		
			shader.uniformMatrix3fv(LLShaderMgr::DEFERRED_ENV_MAT, 1, TRUE, mat);
		}
	}

    if (gAtmosphere)
    {
        // bind precomputed textures necessary for calculating sun and sky luminance
        channel = shader.enableTexture(LLShaderMgr::TRANSMITTANCE_TEX, LLTexUnit::TT_TEXTURE);
        if (channel > -1)
        {
            shader.bindTexture(LLShaderMgr::TRANSMITTANCE_TEX, gAtmosphere->getTransmittance());
        }

        channel = shader.enableTexture(LLShaderMgr::SCATTER_TEX, LLTexUnit::TT_TEXTURE_3D);
        if (channel > -1)
        {
            shader.bindTexture(LLShaderMgr::SCATTER_TEX, gAtmosphere->getScattering());
        }

        channel = shader.enableTexture(LLShaderMgr::SINGLE_MIE_SCATTER_TEX, LLTexUnit::TT_TEXTURE_3D);
        if (channel > -1)
        {
            shader.bindTexture(LLShaderMgr::SINGLE_MIE_SCATTER_TEX, gAtmosphere->getMieScattering());
        }

        channel = shader.enableTexture(LLShaderMgr::ILLUMINANCE_TEX, LLTexUnit::TT_TEXTURE);
        if (channel > -1)
        {
            shader.bindTexture(LLShaderMgr::ILLUMINANCE_TEX, gAtmosphere->getIlluminance());
        }
    }

	shader.uniform4fv(LLShaderMgr::DEFERRED_SHADOW_CLIP, 1, mSunClipPlanes.mV);
	shader.uniform1f(LLShaderMgr::DEFERRED_SUN_WASH, RenderDeferredSunWash);
	shader.uniform1f(LLShaderMgr::DEFERRED_SHADOW_NOISE, RenderShadowNoise);
	shader.uniform1f(LLShaderMgr::DEFERRED_BLUR_SIZE, RenderShadowBlurSize);

	shader.uniform1f(LLShaderMgr::DEFERRED_SSAO_RADIUS, RenderSSAOScale);
	shader.uniform1f(LLShaderMgr::DEFERRED_SSAO_MAX_RADIUS, RenderSSAOMaxScale);

	F32 ssao_factor = RenderSSAOFactor;
	shader.uniform1f(LLShaderMgr::DEFERRED_SSAO_FACTOR, ssao_factor);
	shader.uniform1f(LLShaderMgr::DEFERRED_SSAO_FACTOR_INV, 1.0/ssao_factor);

	LLVector3 ssao_effect = RenderSSAOEffect;
	F32 matrix_diag = (ssao_effect[0] + 2.0*ssao_effect[1])/3.0;
	F32 matrix_nondiag = (ssao_effect[0] - ssao_effect[1])/3.0;
	// This matrix scales (proj of color onto <1/rt(3),1/rt(3),1/rt(3)>) by
	// value factor, and scales remainder by saturation factor
	F32 ssao_effect_mat[] = {	matrix_diag, matrix_nondiag, matrix_nondiag,
								matrix_nondiag, matrix_diag, matrix_nondiag,
								matrix_nondiag, matrix_nondiag, matrix_diag};
	shader.uniformMatrix3fv(LLShaderMgr::DEFERRED_SSAO_EFFECT_MAT, 1, GL_FALSE, ssao_effect_mat);

	//F32 shadow_offset_error = 1.f + RenderShadowOffsetError * fabsf(LLViewerCamera::getInstance()->getOrigin().mV[2]);
	F32 shadow_bias_error = RenderShadowBiasError * fabsf(LLViewerCamera::getInstance()->getOrigin().mV[2])/3000.f;
    F32 shadow_bias       = RenderShadowBias + shadow_bias_error;

    shader.uniform2f(LLShaderMgr::DEFERRED_SCREEN_RES, deferred_target->getWidth(), deferred_target->getHeight());
	shader.uniform1f(LLShaderMgr::DEFERRED_NEAR_CLIP, LLViewerCamera::getInstance()->getNear()*2.f);
	shader.uniform1f (LLShaderMgr::DEFERRED_SHADOW_OFFSET, RenderShadowOffset); //*shadow_offset_error);
    shader.uniform1f(LLShaderMgr::DEFERRED_SHADOW_BIAS, shadow_bias);
	shader.uniform1f(LLShaderMgr::DEFERRED_SPOT_SHADOW_OFFSET, RenderSpotShadowOffset);
	shader.uniform1f(LLShaderMgr::DEFERRED_SPOT_SHADOW_BIAS, RenderSpotShadowBias);	

	shader.uniform3fv(LLShaderMgr::DEFERRED_SUN_DIR, 1, mTransformedSunDir.mV);
    shader.uniform3fv(LLShaderMgr::DEFERRED_MOON_DIR, 1, mTransformedMoonDir.mV);
	shader.uniform2f(LLShaderMgr::DEFERRED_SHADOW_RES, mShadow[0].getWidth(), mShadow[0].getHeight());
	shader.uniform2f(LLShaderMgr::DEFERRED_PROJ_SHADOW_RES, mShadow[4].getWidth(), mShadow[4].getHeight());
	shader.uniform1f(LLShaderMgr::DEFERRED_DEPTH_CUTOFF, RenderEdgeDepthCutoff);
	shader.uniform1f(LLShaderMgr::DEFERRED_NORM_CUTOFF, RenderEdgeNormCutoff);
	
	if (shader.getUniformLocation(LLShaderMgr::DEFERRED_NORM_MATRIX) >= 0)
	{
        glh::matrix4f norm_mat = get_current_modelview().inverse().transpose();
		shader.uniformMatrix4fv(LLShaderMgr::DEFERRED_NORM_MATRIX, 1, FALSE, norm_mat.m);
	}

    shader.uniform4fv(LLShaderMgr::SUNLIGHT_COLOR, 1, mSunDiffuse.mV);
    shader.uniform4fv(LLShaderMgr::MOONLIGHT_COLOR, 1, mMoonDiffuse.mV);

    LLEnvironment& environment = LLEnvironment::instance();
    LLSettingsSky::ptr_t sky = environment.getCurrentSky();
}

LLColor3 pow3f(LLColor3 v, F32 f)
{
	v.mV[0] = powf(v.mV[0], f);
	v.mV[1] = powf(v.mV[1], f);
	v.mV[2] = powf(v.mV[2], f);
	return v;
}

LLVector4 pow4fsrgb(LLVector4 v, F32 f)
{
	v.mV[0] = powf(v.mV[0], f);
	v.mV[1] = powf(v.mV[1], f);
	v.mV[2] = powf(v.mV[2], f);
	return v;
}

void LLPipeline::renderDeferredLighting(LLRenderTarget *screen_target)
{
    LL_PROFILE_ZONE_SCOPED_CATEGORY_PIPELINE;
    if (!sCull)
    {
        return;
    }

    LLRenderTarget *deferred_target       = &mDeferredScreen;
    LLRenderTarget *deferred_depth_target = &mDeferredDepth;
    LLRenderTarget *deferred_light_target = &mDeferredLight;

    {
        LL_PROFILE_ZONE_NAMED_CATEGORY_PIPELINE("deferred"); //LL_RECORD_BLOCK_TIME(FTM_RENDER_DEFERRED);
        LLViewerCamera *camera = LLViewerCamera::getInstance();
        {
            LLGLDepthTest depth(GL_TRUE);
            deferred_depth_target->copyContents(*deferred_target,
                                                0,
                                                0,
                                                deferred_target->getWidth(),
                                                deferred_target->getHeight(),
                                                0,
                                                0,
                                                deferred_depth_target->getWidth(),
                                                deferred_depth_target->getHeight(),
                                                GL_DEPTH_BUFFER_BIT,
                                                GL_NEAREST);
        }

        LLGLEnable multisample(RenderFSAASamples > 0 ? GL_MULTISAMPLE_ARB : 0);

        if (gPipeline.hasRenderType(LLPipeline::RENDER_TYPE_HUD))
        {
            gPipeline.toggleRenderType(LLPipeline::RENDER_TYPE_HUD);
        }

        // ati doesn't seem to love actually using the stencil buffer on FBO's
        LLGLDisable stencil(GL_STENCIL_TEST);
        // glStencilFunc(GL_EQUAL, 1, 0xFFFFFFFF);
        // glStencilOp(GL_KEEP, GL_KEEP, GL_KEEP);

        gGL.setColorMask(true, true);

        // draw a cube around every light
        LLVertexBuffer::unbind();

        LLGLEnable cull(GL_CULL_FACE);
        LLGLEnable blend(GL_BLEND);

        glh::matrix4f mat = copy_matrix(gGLModelView);

        LLStrider<LLVector3> vert;
        mDeferredVB->getVertexStrider(vert);

        vert[0].set(-1, 1, 0);
        vert[1].set(-1, -3, 0);
        vert[2].set(3, 1, 0);

        setupHWLights(NULL);  // to set mSun/MoonDir;

        glh::vec4f tc(mSunDir.mV);
        mat.mult_matrix_vec(tc);
        mTransformedSunDir.set(tc.v);

        glh::vec4f tc_moon(mMoonDir.mV);
        mat.mult_matrix_vec(tc_moon);
        mTransformedMoonDir.set(tc_moon.v);

        gGL.pushMatrix();
        gGL.loadIdentity();
        gGL.matrixMode(LLRender::MM_PROJECTION);
        gGL.pushMatrix();
        gGL.loadIdentity();

        if (RenderDeferredSSAO || RenderShadowDetail > 0)
        {
            deferred_light_target->bindTarget();
            {  // paint shadow/SSAO light map (direct lighting lightmap)
                LL_PROFILE_ZONE_NAMED_CATEGORY_PIPELINE("renderDeferredLighting - sun shadow");
                bindDeferredShader(gDeferredSunProgram, deferred_light_target);
                mDeferredVB->setBuffer(LLVertexBuffer::MAP_VERTEX);
                glClearColor(1, 1, 1, 1);
                deferred_light_target->clear(GL_COLOR_BUFFER_BIT);
                glClearColor(0, 0, 0, 0);

                glh::matrix4f inv_trans = get_current_modelview().inverse().transpose();

                const U32 slice = 32;
                F32       offset[slice * 3];
                for (U32 i = 0; i < 4; i++)
                {
                    for (U32 j = 0; j < 8; j++)
                    {
                        glh::vec3f v;
                        v.set_value(sinf(6.284f / 8 * j), cosf(6.284f / 8 * j), -(F32) i);
                        v.normalize();
                        inv_trans.mult_matrix_vec(v);
                        v.normalize();
                        offset[(i * 8 + j) * 3 + 0] = v.v[0];
                        offset[(i * 8 + j) * 3 + 1] = v.v[2];
                        offset[(i * 8 + j) * 3 + 2] = v.v[1];
                    }
                }

                gDeferredSunProgram.uniform3fv(sOffset, slice, offset);
                gDeferredSunProgram.uniform2f(LLShaderMgr::DEFERRED_SCREEN_RES,
                                              deferred_light_target->getWidth(),
                                              deferred_light_target->getHeight());

                {
                    LLGLDisable   blend(GL_BLEND);
                    LLGLDepthTest depth(GL_TRUE, GL_FALSE, GL_ALWAYS);
                    stop_glerror();
                    mDeferredVB->drawArrays(LLRender::TRIANGLES, 0, 3);
                    stop_glerror();
                }

                unbindDeferredShader(gDeferredSunProgram);
            }
            deferred_light_target->flush();
        }

        if (RenderDeferredSSAO)
        {  // soften direct lighting lightmap
            LL_PROFILE_ZONE_NAMED_CATEGORY_PIPELINE("renderDeferredLighting - soften shadow");
            // blur lightmap
            screen_target->bindTarget();
            glClearColor(1, 1, 1, 1);
            screen_target->clear(GL_COLOR_BUFFER_BIT);
            glClearColor(0, 0, 0, 0);

            bindDeferredShader(gDeferredBlurLightProgram);
            mDeferredVB->setBuffer(LLVertexBuffer::MAP_VERTEX);
            LLVector3 go          = RenderShadowGaussian;
            const U32 kern_length = 4;
            F32       blur_size   = RenderShadowBlurSize;
            F32       dist_factor = RenderShadowBlurDistFactor;

            // sample symmetrically with the middle sample falling exactly on 0.0
            F32 x = 0.f;

            LLVector3 gauss[32];  // xweight, yweight, offset

            for (U32 i = 0; i < kern_length; i++)
            {
                gauss[i].mV[0] = llgaussian(x, go.mV[0]);
                gauss[i].mV[1] = llgaussian(x, go.mV[1]);
                gauss[i].mV[2] = x;
                x += 1.f;
            }

            gDeferredBlurLightProgram.uniform2f(sDelta, 1.f, 0.f);
            gDeferredBlurLightProgram.uniform1f(sDistFactor, dist_factor);
            gDeferredBlurLightProgram.uniform3fv(sKern, kern_length, gauss[0].mV);
            gDeferredBlurLightProgram.uniform1f(sKernScale, blur_size * (kern_length / 2.f - 0.5f));

            {
                LLGLDisable   blend(GL_BLEND);
                LLGLDepthTest depth(GL_TRUE, GL_FALSE, GL_ALWAYS);
                stop_glerror();
                mDeferredVB->drawArrays(LLRender::TRIANGLES, 0, 3);
                stop_glerror();
            }

            screen_target->flush();
            unbindDeferredShader(gDeferredBlurLightProgram);

            bindDeferredShader(gDeferredBlurLightProgram, screen_target);

            mDeferredVB->setBuffer(LLVertexBuffer::MAP_VERTEX);
            deferred_light_target->bindTarget();

            gDeferredBlurLightProgram.uniform2f(sDelta, 0.f, 1.f);

            {
                LLGLDisable   blend(GL_BLEND);
                LLGLDepthTest depth(GL_TRUE, GL_FALSE, GL_ALWAYS);
                stop_glerror();
                mDeferredVB->drawArrays(LLRender::TRIANGLES, 0, 3);
                stop_glerror();
            }
            deferred_light_target->flush();
            unbindDeferredShader(gDeferredBlurLightProgram);
        }

        stop_glerror();
        gGL.popMatrix();
        stop_glerror();
        gGL.matrixMode(LLRender::MM_MODELVIEW);
        stop_glerror();
        gGL.popMatrix();
        stop_glerror();

        screen_target->bindTarget();
        // clear color buffer here - zeroing alpha (glow) is important or it will accumulate against sky
        glClearColor(0, 0, 0, 0);
        screen_target->clear(GL_COLOR_BUFFER_BIT);

        if (RenderDeferredAtmospheric)
        {  // apply sunlight contribution
            LLGLSLShader &soften_shader = LLPipeline::sUnderWaterRender ? gDeferredSoftenWaterProgram : gDeferredSoftenProgram;

            LL_PROFILE_ZONE_NAMED_CATEGORY_PIPELINE("renderDeferredLighting - atmospherics");
            bindDeferredShader(soften_shader);

            LLEnvironment &environment = LLEnvironment::instance();
            soften_shader.uniform1i(LLShaderMgr::SUN_UP_FACTOR, environment.getIsSunUp() ? 1 : 0);
            soften_shader.uniform4fv(LLShaderMgr::LIGHTNORM, 1, environment.getClampedLightNorm().mV);

            {
                LLGLDepthTest depth(GL_FALSE);
                LLGLDisable   blend(GL_BLEND);
                LLGLDisable   test(GL_ALPHA_TEST);

                // full screen blit
                gGL.pushMatrix();
                gGL.loadIdentity();
                gGL.matrixMode(LLRender::MM_PROJECTION);
                gGL.pushMatrix();
                gGL.loadIdentity();

                mDeferredVB->setBuffer(LLVertexBuffer::MAP_VERTEX);

                mDeferredVB->drawArrays(LLRender::TRIANGLES, 0, 3);

                gGL.popMatrix();
                gGL.matrixMode(LLRender::MM_MODELVIEW);
                gGL.popMatrix();
            }

            unbindDeferredShader(LLPipeline::sUnderWaterRender ? gDeferredSoftenWaterProgram : gDeferredSoftenProgram);
        }

        {  // render non-deferred geometry (fullbright, alpha, etc)
            LLGLDisable blend(GL_BLEND);
            LLGLDisable stencil(GL_STENCIL_TEST);
            gGL.setSceneBlendType(LLRender::BT_ALPHA);

            gPipeline.pushRenderTypeMask();

            gPipeline.andRenderTypeMask(LLPipeline::RENDER_TYPE_SKY,
                                        LLPipeline::RENDER_TYPE_CLOUDS,
                                        LLPipeline::RENDER_TYPE_WL_SKY,
                                        LLPipeline::END_RENDER_TYPES);

            renderGeomPostDeferred(*LLViewerCamera::getInstance(), false);
            gPipeline.popRenderTypeMask();
        }

        bool render_local = RenderLocalLights;

        if (render_local)
        {
            gGL.setSceneBlendType(LLRender::BT_ADD);
            std::list<LLVector4>        fullscreen_lights;
            LLDrawable::drawable_list_t spot_lights;
            LLDrawable::drawable_list_t fullscreen_spot_lights;

            for (U32 i = 0; i < 2; i++)
            {
                mTargetShadowSpotLight[i] = NULL;
            }

            std::list<LLVector4> light_colors;

            LLVertexBuffer::unbind();

            {
                LL_PROFILE_ZONE_NAMED_CATEGORY_PIPELINE("renderDeferredLighting - local lights");
                bindDeferredShader(gDeferredLightProgram);

                if (mCubeVB.isNull())
                {
                    mCubeVB = ll_create_cube_vb(LLVertexBuffer::MAP_VERTEX, GL_STATIC_DRAW_ARB);
                }

                mCubeVB->setBuffer(LLVertexBuffer::MAP_VERTEX);

                LLGLDepthTest depth(GL_TRUE, GL_FALSE);
                // mNearbyLights already includes distance calculation and excludes muted avatars.
                // It is calculated from mLights
                // mNearbyLights also provides fade value to gracefully fade-out out of range lights
                for (light_set_t::iterator iter = mNearbyLights.begin(); iter != mNearbyLights.end(); ++iter)
                {
                    LLDrawable * drawablep = iter->drawable;
                    LLVOVolume * volume = drawablep->getVOVolume();
                    if (!volume)
                    {
                        continue;
                    }

                    if (volume->isAttachment())
                    {
                        if (!sRenderAttachedLights)
                        {
                            continue;
                        }
                    }

                    LLVector4a center;
                    center.load3(drawablep->getPositionAgent().mV);
                    const F32 *c = center.getF32ptr();
                    F32        s = volume->getLightRadius() * 1.5f;

                    // send light color to shader in linear space
                    LLColor3 col = volume->getLightLinearColor();

                    if (col.magVecSquared() < 0.001f)
                    {
                        continue;
                    }

                    if (s <= 0.001f)
                    {
                        continue;
                    }

                    LLVector4a sa;
                    sa.splat(s);
                    if (camera->AABBInFrustumNoFarClip(center, sa) == 0)
                    {
                        continue;
                    }

                    sVisibleLightCount++;

                    if (camera->getOrigin().mV[0] > c[0] + s + 0.2f || camera->getOrigin().mV[0] < c[0] - s - 0.2f ||
                        camera->getOrigin().mV[1] > c[1] + s + 0.2f || camera->getOrigin().mV[1] < c[1] - s - 0.2f ||
                        camera->getOrigin().mV[2] > c[2] + s + 0.2f || camera->getOrigin().mV[2] < c[2] - s - 0.2f)
                    {  // draw box if camera is outside box
                        if (render_local)
                        {
                            if (volume->isLightSpotlight())
                            {
                                drawablep->getVOVolume()->updateSpotLightPriority();
                                spot_lights.push_back(drawablep);
                                continue;
                            }

                            gDeferredLightProgram.uniform3fv(LLShaderMgr::LIGHT_CENTER, 1, c);
                            gDeferredLightProgram.uniform1f(LLShaderMgr::LIGHT_SIZE, s);
                            gDeferredLightProgram.uniform3fv(LLShaderMgr::DIFFUSE_COLOR, 1, col.mV);
                            gDeferredLightProgram.uniform1f(LLShaderMgr::LIGHT_FALLOFF, volume->getLightFalloff(DEFERRED_LIGHT_FALLOFF));
                            gGL.syncMatrices();

                            mCubeVB->drawRange(LLRender::TRIANGLE_FAN, 0, 7, 8, get_box_fan_indices(camera, center));
                            stop_glerror();
                        }
                    }
                    else
                    {
                        if (volume->isLightSpotlight())
                        {
                            drawablep->getVOVolume()->updateSpotLightPriority();
                            fullscreen_spot_lights.push_back(drawablep);
                            continue;
                        }

                        glh::vec3f tc(c);
                        mat.mult_matrix_vec(tc);

                        fullscreen_lights.push_back(LLVector4(tc.v[0], tc.v[1], tc.v[2], s));
                        light_colors.push_back(LLVector4(col.mV[0], col.mV[1], col.mV[2], volume->getLightFalloff(DEFERRED_LIGHT_FALLOFF)));
                    }
                }

                // Bookmark comment to allow searching for mSpecialRenderMode == 3 (avatar edit mode),
                // prev site of appended deferred character light, removed by SL-13522 09/20

                unbindDeferredShader(gDeferredLightProgram);
            }

            if (!spot_lights.empty())
            {
                LL_PROFILE_ZONE_NAMED_CATEGORY_PIPELINE("renderDeferredLighting - projectors");
                LLGLDepthTest depth(GL_TRUE, GL_FALSE);
                bindDeferredShader(gDeferredSpotLightProgram);

                mCubeVB->setBuffer(LLVertexBuffer::MAP_VERTEX);

                gDeferredSpotLightProgram.enableTexture(LLShaderMgr::DEFERRED_PROJECTION);

                for (LLDrawable::drawable_list_t::iterator iter = spot_lights.begin(); iter != spot_lights.end(); ++iter)
                {
                    LLDrawable *drawablep = *iter;

                    LLVOVolume *volume = drawablep->getVOVolume();

                    LLVector4a center;
                    center.load3(drawablep->getPositionAgent().mV);
                    const F32 *c = center.getF32ptr();
                    F32        s = volume->getLightRadius() * 1.5f;

                    sVisibleLightCount++;

                    setupSpotLight(gDeferredSpotLightProgram, drawablep);

                    // send light color to shader in linear space
                    LLColor3 col = volume->getLightLinearColor();

                    gDeferredSpotLightProgram.uniform3fv(LLShaderMgr::LIGHT_CENTER, 1, c);
                    gDeferredSpotLightProgram.uniform1f(LLShaderMgr::LIGHT_SIZE, s);
                    gDeferredSpotLightProgram.uniform3fv(LLShaderMgr::DIFFUSE_COLOR, 1, col.mV);
                    gDeferredSpotLightProgram.uniform1f(LLShaderMgr::LIGHT_FALLOFF, volume->getLightFalloff(DEFERRED_LIGHT_FALLOFF));
                    gGL.syncMatrices();

                    mCubeVB->drawRange(LLRender::TRIANGLE_FAN, 0, 7, 8, get_box_fan_indices(camera, center));
                }
                gDeferredSpotLightProgram.disableTexture(LLShaderMgr::DEFERRED_PROJECTION);
                unbindDeferredShader(gDeferredSpotLightProgram);
            }

            // reset mDeferredVB to fullscreen triangle
            mDeferredVB->getVertexStrider(vert);
            vert[0].set(-1, 1, 0);
            vert[1].set(-1, -3, 0);
            vert[2].set(3, 1, 0);

            {
                LL_PROFILE_ZONE_NAMED_CATEGORY_PIPELINE("renderDeferredLighting - fullscreen lights");
                LLGLDepthTest depth(GL_FALSE);

                // full screen blit
                gGL.pushMatrix();
                gGL.loadIdentity();
                gGL.matrixMode(LLRender::MM_PROJECTION);
                gGL.pushMatrix();
                gGL.loadIdentity();

                U32 count = 0;

                const U32 max_count = LL_DEFERRED_MULTI_LIGHT_COUNT;
                LLVector4 light[max_count];
                LLVector4 col[max_count];

                F32 far_z = 0.f;

                while (!fullscreen_lights.empty())
                {
                    light[count] = fullscreen_lights.front();
                    fullscreen_lights.pop_front();
                    col[count] = light_colors.front();
                    light_colors.pop_front();

                    far_z = llmin(light[count].mV[2] - light[count].mV[3], far_z);
                    count++;
                    if (count == max_count || fullscreen_lights.empty())
                    {
                        U32 idx = count - 1;
                        bindDeferredShader(gDeferredMultiLightProgram[idx]);
                        gDeferredMultiLightProgram[idx].uniform1i(LLShaderMgr::MULTI_LIGHT_COUNT, count);
                        gDeferredMultiLightProgram[idx].uniform4fv(LLShaderMgr::MULTI_LIGHT, count, (GLfloat *) light);
                        gDeferredMultiLightProgram[idx].uniform4fv(LLShaderMgr::MULTI_LIGHT_COL, count, (GLfloat *) col);
                        gDeferredMultiLightProgram[idx].uniform1f(LLShaderMgr::MULTI_LIGHT_FAR_Z, far_z);
                        far_z = 0.f;
                        count = 0;
                        mDeferredVB->setBuffer(LLVertexBuffer::MAP_VERTEX);
                        mDeferredVB->drawArrays(LLRender::TRIANGLES, 0, 3);
                        unbindDeferredShader(gDeferredMultiLightProgram[idx]);
                    }
                }

                bindDeferredShader(gDeferredMultiSpotLightProgram);

                gDeferredMultiSpotLightProgram.enableTexture(LLShaderMgr::DEFERRED_PROJECTION);

                mDeferredVB->setBuffer(LLVertexBuffer::MAP_VERTEX);

                for (LLDrawable::drawable_list_t::iterator iter = fullscreen_spot_lights.begin(); iter != fullscreen_spot_lights.end(); ++iter)
                {
                    LLDrawable *drawablep           = *iter;
                    LLVOVolume *volume              = drawablep->getVOVolume();
                    LLVector3   center              = drawablep->getPositionAgent();
                    F32 *       c                   = center.mV;
                    F32         light_size_final    = volume->getLightRadius() * 1.5f;
                    F32         light_falloff_final = volume->getLightFalloff(DEFERRED_LIGHT_FALLOFF);

                    sVisibleLightCount++;

                    glh::vec3f tc(c);
                    mat.mult_matrix_vec(tc);

                    setupSpotLight(gDeferredMultiSpotLightProgram, drawablep);

                    // send light color to shader in linear space
                    LLColor3 col = volume->getLightLinearColor();

                    gDeferredMultiSpotLightProgram.uniform3fv(LLShaderMgr::LIGHT_CENTER, 1, tc.v);
                    gDeferredMultiSpotLightProgram.uniform1f(LLShaderMgr::LIGHT_SIZE, light_size_final);
                    gDeferredMultiSpotLightProgram.uniform3fv(LLShaderMgr::DIFFUSE_COLOR, 1, col.mV);
                    gDeferredMultiSpotLightProgram.uniform1f(LLShaderMgr::LIGHT_FALLOFF, light_falloff_final);
                    mDeferredVB->drawArrays(LLRender::TRIANGLES, 0, 3);
                }

                gDeferredMultiSpotLightProgram.disableTexture(LLShaderMgr::DEFERRED_PROJECTION);
                unbindDeferredShader(gDeferredMultiSpotLightProgram);

                gGL.popMatrix();
                gGL.matrixMode(LLRender::MM_MODELVIEW);
                gGL.popMatrix();
            }
        }

        gGL.setColorMask(true, true);
    }

    screen_target->flush();

    // gamma correct lighting
    gGL.matrixMode(LLRender::MM_PROJECTION);
    gGL.pushMatrix();
    gGL.loadIdentity();
    gGL.matrixMode(LLRender::MM_MODELVIEW);
    gGL.pushMatrix();
    gGL.loadIdentity();

    {
        LLGLDepthTest depth(GL_FALSE, GL_FALSE);

        LLVector2 tc1(0, 0);
        LLVector2 tc2((F32) screen_target->getWidth() * 2, (F32) screen_target->getHeight() * 2);

        screen_target->bindTarget();
        // Apply gamma correction to the frame here.
        gDeferredPostGammaCorrectProgram.bind();
        // mDeferredVB->setBuffer(LLVertexBuffer::MAP_VERTEX);
        S32 channel = 0;
        channel     = gDeferredPostGammaCorrectProgram.enableTexture(LLShaderMgr::DEFERRED_DIFFUSE, screen_target->getUsage());
        if (channel > -1)
        {
            screen_target->bindTexture(0, channel, LLTexUnit::TFO_POINT);
        }

        gDeferredPostGammaCorrectProgram.uniform2f(LLShaderMgr::DEFERRED_SCREEN_RES, screen_target->getWidth(), screen_target->getHeight());

        F32 gamma = gSavedSettings.getF32("RenderDeferredDisplayGamma");

        gDeferredPostGammaCorrectProgram.uniform1f(LLShaderMgr::DISPLAY_GAMMA, (gamma > 0.1f) ? 1.0f / gamma : (1.0f / 2.2f));

        gGL.begin(LLRender::TRIANGLE_STRIP);
        gGL.texCoord2f(tc1.mV[0], tc1.mV[1]);
        gGL.vertex2f(-1, -1);

        gGL.texCoord2f(tc1.mV[0], tc2.mV[1]);
        gGL.vertex2f(-1, 3);

        gGL.texCoord2f(tc2.mV[0], tc1.mV[1]);
        gGL.vertex2f(3, -1);

        gGL.end();

        gGL.getTexUnit(channel)->unbind(screen_target->getUsage());
        gDeferredPostGammaCorrectProgram.unbind();
        screen_target->flush();
    }

    gGL.matrixMode(LLRender::MM_PROJECTION);
    gGL.popMatrix();
    gGL.matrixMode(LLRender::MM_MODELVIEW);
    gGL.popMatrix();

    screen_target->bindTarget();

    {  // render non-deferred geometry (alpha, fullbright, glow)
        LLGLDisable blend(GL_BLEND);
        LLGLDisable stencil(GL_STENCIL_TEST);

        pushRenderTypeMask();
        andRenderTypeMask(LLPipeline::RENDER_TYPE_ALPHA,
                          LLPipeline::RENDER_TYPE_FULLBRIGHT,
                          LLPipeline::RENDER_TYPE_VOLUME,
                          LLPipeline::RENDER_TYPE_GLOW,
                          LLPipeline::RENDER_TYPE_BUMP,
                          LLPipeline::RENDER_TYPE_PASS_SIMPLE,
                          LLPipeline::RENDER_TYPE_PASS_ALPHA,
                          LLPipeline::RENDER_TYPE_PASS_ALPHA_MASK,
                          LLPipeline::RENDER_TYPE_PASS_BUMP,
                          LLPipeline::RENDER_TYPE_PASS_POST_BUMP,
                          LLPipeline::RENDER_TYPE_PASS_FULLBRIGHT,
                          LLPipeline::RENDER_TYPE_PASS_FULLBRIGHT_ALPHA_MASK,
                          LLPipeline::RENDER_TYPE_PASS_FULLBRIGHT_SHINY,
                          LLPipeline::RENDER_TYPE_PASS_GLOW,
                          LLPipeline::RENDER_TYPE_PASS_GRASS,
                          LLPipeline::RENDER_TYPE_PASS_SHINY,
                          LLPipeline::RENDER_TYPE_PASS_INVISIBLE,
                          LLPipeline::RENDER_TYPE_PASS_INVISI_SHINY,
                          LLPipeline::RENDER_TYPE_AVATAR,
                          LLPipeline::RENDER_TYPE_CONTROL_AV,
                          LLPipeline::RENDER_TYPE_ALPHA_MASK,
                          LLPipeline::RENDER_TYPE_FULLBRIGHT_ALPHA_MASK,
                          END_RENDER_TYPES);

        renderGeomPostDeferred(*LLViewerCamera::getInstance());
        popRenderTypeMask();
    }

    {
        // render highlights, etc.
        renderHighlights();
        mHighlightFaces.clear();

        renderDebug();

        LLVertexBuffer::unbind();

        if (gPipeline.hasRenderDebugFeatureMask(LLPipeline::RENDER_DEBUG_FEATURE_UI))
        {
            // Render debugging beacons.
            gObjectList.renderObjectBeacons();
            gObjectList.resetObjectBeacons();
            gSky.addSunMoonBeacons();
        }
    }

    screen_target->flush();
}

void LLPipeline::setupSpotLight(LLGLSLShader& shader, LLDrawable* drawablep)
{
	//construct frustum
	LLVOVolume* volume = drawablep->getVOVolume();
	LLVector3 params = volume->getSpotLightParams();

	F32 fov = params.mV[0];
	F32 focus = params.mV[1];

	LLVector3 pos = drawablep->getPositionAgent();
	LLQuaternion quat = volume->getRenderRotation();
	LLVector3 scale = volume->getScale();
	
	//get near clip plane
	LLVector3 at_axis(0,0,-scale.mV[2]*0.5f);
	at_axis *= quat;

	LLVector3 np = pos+at_axis;
	at_axis.normVec();

	//get origin that has given fov for plane np, at_axis, and given scale
	F32 dist = (scale.mV[1]*0.5f)/tanf(fov*0.5f);

	LLVector3 origin = np - at_axis*dist;

	//matrix from volume space to agent space
	LLMatrix4 light_mat(quat, LLVector4(origin,1.f));

	glh::matrix4f light_to_agent((F32*) light_mat.mMatrix);
	glh::matrix4f light_to_screen = get_current_modelview() * light_to_agent;

	glh::matrix4f screen_to_light = light_to_screen.inverse();

	F32 s = volume->getLightRadius()*1.5f;
	F32 near_clip = dist;
	F32 width = scale.mV[VX];
	F32 height = scale.mV[VY];
	F32 far_clip = s+dist-scale.mV[VZ];

	F32 fovy = fov * RAD_TO_DEG;
	F32 aspect = width/height;

	glh::matrix4f trans(0.5f, 0.f, 0.f, 0.5f,
				0.f, 0.5f, 0.f, 0.5f,
				0.f, 0.f, 0.5f, 0.5f,
				0.f, 0.f, 0.f, 1.f);

	glh::vec3f p1(0, 0, -(near_clip+0.01f));
	glh::vec3f p2(0, 0, -(near_clip+1.f));

	glh::vec3f screen_origin(0, 0, 0);

	light_to_screen.mult_matrix_vec(p1);
	light_to_screen.mult_matrix_vec(p2);
	light_to_screen.mult_matrix_vec(screen_origin);

	glh::vec3f n = p2-p1;
	n.normalize();
	
	F32 proj_range = far_clip - near_clip;
	glh::matrix4f light_proj = gl_perspective(fovy, aspect, near_clip, far_clip);
	screen_to_light = trans * light_proj * screen_to_light;
	shader.uniformMatrix4fv(LLShaderMgr::PROJECTOR_MATRIX, 1, FALSE, screen_to_light.m);
	shader.uniform1f(LLShaderMgr::PROJECTOR_NEAR, near_clip);
	shader.uniform3fv(LLShaderMgr::PROJECTOR_P, 1, p1.v);
	shader.uniform3fv(LLShaderMgr::PROJECTOR_N, 1, n.v);
	shader.uniform3fv(LLShaderMgr::PROJECTOR_ORIGIN, 1, screen_origin.v);
	shader.uniform1f(LLShaderMgr::PROJECTOR_RANGE, proj_range);
	shader.uniform1f(LLShaderMgr::PROJECTOR_AMBIANCE, params.mV[2]);
	S32 s_idx = -1;

	for (U32 i = 0; i < 2; i++)
	{
		if (mShadowSpotLight[i] == drawablep)
		{
			s_idx = i;
		}
	}

	shader.uniform1i(LLShaderMgr::PROJECTOR_SHADOW_INDEX, s_idx);

	if (s_idx >= 0)
	{
		shader.uniform1f(LLShaderMgr::PROJECTOR_SHADOW_FADE, 1.f-mSpotLightFade[s_idx]);
	}
	else
	{
		shader.uniform1f(LLShaderMgr::PROJECTOR_SHADOW_FADE, 1.f);
	}

	{
		LLDrawable* potential = drawablep;
		//determine if this is a good light for casting shadows
		F32 m_pri = volume->getSpotLightPriority();

		for (U32 i = 0; i < 2; i++)
		{
			F32 pri = 0.f;

			if (mTargetShadowSpotLight[i].notNull())
			{
				pri = mTargetShadowSpotLight[i]->getVOVolume()->getSpotLightPriority();			
			}

			if (m_pri > pri)
			{
				LLDrawable* temp = mTargetShadowSpotLight[i];
				mTargetShadowSpotLight[i] = potential;
				potential = temp;
				m_pri = pri;
			}
		}
	}

	LLViewerTexture* img = volume->getLightTexture();

	if (img == NULL)
	{
		img = LLViewerFetchedTexture::sWhiteImagep;
	}

	S32 channel = shader.enableTexture(LLShaderMgr::DEFERRED_PROJECTION);

	if (channel > -1)
	{
		if (img)
		{
			gGL.getTexUnit(channel)->bind(img);

			F32 lod_range = logf(img->getWidth())/logf(2.f);

			shader.uniform1f(LLShaderMgr::PROJECTOR_FOCUS, focus);
			shader.uniform1f(LLShaderMgr::PROJECTOR_LOD, lod_range);
			shader.uniform1f(LLShaderMgr::PROJECTOR_AMBIENT_LOD, llclamp((proj_range-focus)/proj_range*lod_range, 0.f, 1.f));
		}
	}
		
}

void LLPipeline::unbindDeferredShader(LLGLSLShader &shader)
{
    LLRenderTarget* deferred_target       = &mDeferredScreen;
    LLRenderTarget* deferred_depth_target = &mDeferredDepth;
    LLRenderTarget* deferred_light_target = &mDeferredLight;

	stop_glerror();
    shader.disableTexture(LLShaderMgr::DEFERRED_NORMAL, deferred_target->getUsage());
    shader.disableTexture(LLShaderMgr::DEFERRED_DIFFUSE, deferred_target->getUsage());
    shader.disableTexture(LLShaderMgr::DEFERRED_SPECULAR, deferred_target->getUsage());
    shader.disableTexture(LLShaderMgr::DEFERRED_DEPTH, deferred_depth_target->getUsage());
    shader.disableTexture(LLShaderMgr::DEFERRED_LIGHT, deferred_light_target->getUsage());
	shader.disableTexture(LLShaderMgr::DIFFUSE_MAP);
	shader.disableTexture(LLShaderMgr::DEFERRED_BLOOM);

	for (U32 i = 0; i < 4; i++)
	{
		if (shader.disableTexture(LLShaderMgr::DEFERRED_SHADOW0+i) > -1)
		{
			glTexParameteri(GL_TEXTURE_2D, GL_TEXTURE_COMPARE_MODE_ARB, GL_NONE);
		}
	}

	for (U32 i = 4; i < 6; i++)
	{
		if (shader.disableTexture(LLShaderMgr::DEFERRED_SHADOW0+i) > -1)
		{
			glTexParameteri(GL_TEXTURE_2D, GL_TEXTURE_COMPARE_MODE_ARB, GL_NONE);
		}
	}

	shader.disableTexture(LLShaderMgr::DEFERRED_NOISE);
	shader.disableTexture(LLShaderMgr::DEFERRED_LIGHTFUNC);

	S32 channel = shader.disableTexture(LLShaderMgr::ENVIRONMENT_MAP, LLTexUnit::TT_CUBE_MAP);
	if (channel > -1)
	{
		LLCubeMap* cube_map = gSky.mVOSkyp ? gSky.mVOSkyp->getCubeMap() : NULL;
		if (cube_map)
		{
			cube_map->disable();
		}
	}
	gGL.getTexUnit(0)->unbind(LLTexUnit::TT_TEXTURE);
	gGL.getTexUnit(0)->activate();
	shader.unbind();
}

inline float sgn(float a)
{
    if (a > 0.0F) return (1.0F);
    if (a < 0.0F) return (-1.0F);
    return (0.0F);
}

void LLPipeline::generateWaterReflection(LLCamera& camera_in)
{
    LL_PROFILE_ZONE_SCOPED_CATEGORY_PIPELINE;

    if (!assertInitialized())
    {
        return;
    }

    if (LLPipeline::sWaterReflections && LLDrawPoolWater::sNeedsReflectionUpdate)
    {
        //disable occlusion culling for reflection/refraction passes (save setting to restore later)
        S32 occlude = LLPipeline::sUseOcclusion;
        LLPipeline::sUseOcclusion = 0;

        bool skip_avatar_update = false;
        if (!isAgentAvatarValid() || gAgentCamera.getCameraAnimating() || gAgentCamera.getCameraMode() != CAMERA_MODE_MOUSELOOK || !LLVOAvatar::sVisibleInFirstPerson)
        {
            skip_avatar_update = true;
        }

        LLCamera camera = camera_in;
        camera.setFar(camera_in.getFar() * 0.75f);

        bool camera_is_underwater = LLViewerCamera::getInstance()->cameraUnderWater();

        LLPipeline::sReflectionRender = true;

        gPipeline.pushRenderTypeMask();

        glh::matrix4f saved_modelview  = get_current_modelview();
        glh::matrix4f saved_projection = get_current_projection();
        glh::matrix4f mat;

        S32 reflection_detail  = RenderReflectionDetail;

        F32 water_height      = gAgent.getRegion()->getWaterHeight(); 
        F32 camera_height     = camera_in.getOrigin().mV[VZ];
        F32 distance_to_water = (water_height < camera_height) ? (camera_height - water_height) : (water_height - camera_height);

        LLVector3 reflection_offset      = LLVector3(0, 0, distance_to_water * 2.0f);
        LLVector3 camera_look_at         = camera_in.getAtAxis();
        LLVector3 reflection_look_at     = LLVector3(camera_look_at.mV[VX], camera_look_at.mV[VY], -camera_look_at.mV[VZ]);
        LLVector3 reflect_origin         = camera_in.getOrigin() - reflection_offset;
        LLVector3 reflect_interest_point = reflect_origin + (reflection_look_at * 5.0f);

        camera.setOriginAndLookAt(reflect_origin, LLVector3::z_axis, reflect_interest_point);

        //plane params
        LLPlane plane;
        LLVector3 pnorm;

        if (camera_is_underwater)
        {
            //camera is below water, cull above water
            pnorm.setVec(0, 0, 1);
        }
        else
        {
            //camera is above water, cull below water
            pnorm = LLVector3(0, 0, -1);
        }

        plane.setVec(LLVector3(0, 0, water_height), pnorm);

        if (!camera_is_underwater)
        {
            //generate planar reflection map
            LLViewerCamera::sCurCameraID = LLViewerCamera::CAMERA_WATER0;

            gGL.matrixMode(LLRender::MM_MODELVIEW);
            gGL.pushMatrix();

            mat.set_scale(glh::vec3f(1, 1, -1));
            mat.set_translate(glh::vec3f(0,0,water_height*2.f));
            mat = saved_modelview * mat;


            mReflectionModelView = mat;

            set_current_modelview(mat);
            gGL.loadMatrix(mat.m);

            LLViewerCamera::updateFrustumPlanes(camera, FALSE, TRUE);

            glh::vec3f    origin(0, 0, 0);
            glh::matrix4f inv_mat = mat.inverse();
            inv_mat.mult_matrix_vec(origin);

            camera.setOrigin(origin.v);

            glCullFace(GL_FRONT);

            if (LLDrawPoolWater::sNeedsReflectionUpdate)
            {
                gGL.getTexUnit(0)->unbind(LLTexUnit::TT_TEXTURE);
                glClearColor(0,0,0,0);
                mWaterRef.bindTarget();

                gGL.setColorMask(true, true);
                mWaterRef.clear();
                gGL.setColorMask(true, false);
                mWaterRef.getViewport(gGLViewport);

                //initial sky pass (no user clip plane)
                //mask out everything but the sky
                gPipeline.pushRenderTypeMask();
                {
                    if (reflection_detail >= WATER_REFLECT_MINIMAL)
                    {
                        gPipeline.andRenderTypeMask(
                            LLPipeline::RENDER_TYPE_SKY,
                            LLPipeline::RENDER_TYPE_WL_SKY,
                            LLPipeline::RENDER_TYPE_CLOUDS,
                            LLPipeline::END_RENDER_TYPES);
                    }
                    else
                    {
                        gPipeline.andRenderTypeMask(
                            LLPipeline::RENDER_TYPE_SKY,
                            LLPipeline::RENDER_TYPE_WL_SKY,
                            LLPipeline::END_RENDER_TYPES);
                    }

                    updateCull(camera, mSky);
                    stateSort(camera, mSky);
                    renderGeom(camera, TRUE);
                }
                gPipeline.popRenderTypeMask();

                if (reflection_detail >= WATER_REFLECT_NONE_WATER_TRANSPARENT)
                {
                    gPipeline.pushRenderTypeMask();
                    {
                        clearRenderTypeMask(
                            LLPipeline::RENDER_TYPE_WATER,
                            LLPipeline::RENDER_TYPE_VOIDWATER,
                            LLPipeline::RENDER_TYPE_GROUND,
                            LLPipeline::RENDER_TYPE_SKY,
                            LLPipeline::RENDER_TYPE_CLOUDS,
                            LLPipeline::END_RENDER_TYPES);

                        if (reflection_detail > WATER_REFLECT_MINIMAL)
                        { //mask out selected geometry based on reflection detail
                            if (reflection_detail < WATER_REFLECT_EVERYTHING)
                            {
                                clearRenderTypeMask(LLPipeline::RENDER_TYPE_PARTICLES, END_RENDER_TYPES);
                                if (reflection_detail < WATER_REFLECT_AVATARS)
                                {
                                    clearRenderTypeMask(
                                        LLPipeline::RENDER_TYPE_AVATAR,
                                        LLPipeline::RENDER_TYPE_CONTROL_AV,
                                        END_RENDER_TYPES);
                                    if (reflection_detail < WATER_REFLECT_STATIC_OBJECTS)
                                    {
                                        clearRenderTypeMask(LLPipeline::RENDER_TYPE_VOLUME, END_RENDER_TYPES);
                                    }
                                }
                            }

                            LLGLUserClipPlane clip_plane(plane, mReflectionModelView, saved_projection);
                            LLGLDisable cull(GL_CULL_FACE);
                            updateCull(camera, mReflectedObjects, &plane);
                            stateSort(camera, mReflectedObjects);
                            renderGeom(camera);
                        }
                    }
                    gPipeline.popRenderTypeMask();
                }

                mWaterRef.flush();
            }

            glCullFace(GL_BACK);
            gGL.matrixMode(LLRender::MM_MODELVIEW);
            gGL.popMatrix();

            set_current_modelview(saved_modelview);
        }

        camera.setOrigin(camera_in.getOrigin());
        //render distortion map
        static bool last_update = true;
        if (last_update)
        {
            gPipeline.pushRenderTypeMask();

            camera.setFar(camera_in.getFar());
            clearRenderTypeMask(
                LLPipeline::RENDER_TYPE_WATER,
                LLPipeline::RENDER_TYPE_VOIDWATER,
                LLPipeline::RENDER_TYPE_GROUND,
                END_RENDER_TYPES);

            // intentionally inverted so that distortion map contents (objects under the water when we're above it)
            // will properly include water fog effects
            LLPipeline::sUnderWaterRender = !camera_is_underwater;

            if (LLPipeline::sUnderWaterRender)
            {
                clearRenderTypeMask(
                    LLPipeline::RENDER_TYPE_GROUND,
                    LLPipeline::RENDER_TYPE_SKY,
                    LLPipeline::RENDER_TYPE_CLOUDS,
                    LLPipeline::RENDER_TYPE_WL_SKY,
                    END_RENDER_TYPES);
            }
            LLViewerCamera::updateFrustumPlanes(camera);

            gGL.getTexUnit(0)->unbind(LLTexUnit::TT_TEXTURE);

            if (LLPipeline::sUnderWaterRender || LLDrawPoolWater::sNeedsDistortionUpdate)
            {
                LLPipeline::sDistortionRender = true;

                LLColor3 col = LLEnvironment::instance().getCurrentWater()->getWaterFogColor();
                glClearColor(col.mV[0], col.mV[1], col.mV[2], 0.f);

                // HACK FIX -- pretend underwater camera is the world camera to fix weird visibility artifacts
                // during distortion render (doesn't break main render because the camera is the same perspective
                // as world camera and occlusion culling is disabled for this pass)
                //LLViewerCamera::sCurCameraID = LLViewerCamera::CAMERA_WATER1;
                LLViewerCamera::sCurCameraID = LLViewerCamera::CAMERA_WORLD;

                mWaterDis.bindTarget();
                mWaterDis.getViewport(gGLViewport);

                gGL.setColorMask(true, true);
                mWaterDis.clear();
                gGL.setColorMask(true, false);

                F32 water_dist = water_height;

                //clip out geometry on the same side of water as the camera w/ enough margin to not include the water geo itself,
                // but not so much as to clip out parts of avatars that should be seen under the water in the distortion map
                LLPlane plane;

                if (camera_is_underwater)
                {
                    //nudge clip plane below water to avoid visible holes in objects intersecting water surface
                    water_dist /= LLPipeline::sDistortionWaterClipPlaneMargin;
                    //camera is below water, clip plane points up
                    pnorm.setVec(0, 0, -1);
                }
                else
                {
                    //nudge clip plane above water to avoid visible holes in objects intersecting water surface
                    water_dist *= LLPipeline::sDistortionWaterClipPlaneMargin;
                    //camera is above water, clip plane points down
                    pnorm = LLVector3(0, 0, 1);
                }

                plane.setVec(LLVector3(0, 0, water_dist), pnorm);

                LLGLUserClipPlane clip_plane(plane, saved_modelview, saved_projection);

                gGL.setColorMask(true, true);
                mWaterDis.clear();
                gGL.setColorMask(true, false);

                if (reflection_detail >= WATER_REFLECT_NONE_WATER_TRANSPARENT)
                {
                    updateCull(camera, mRefractedObjects, &plane);
                    stateSort(camera, mRefractedObjects);
                    renderGeom(camera);
                }

                gUIProgram.bind();

                LLWorld::getInstance()->renderPropertyLines();

                gUIProgram.unbind();

                mWaterDis.flush();
            }

            LLPipeline::sDistortionRender = false;

            gPipeline.popRenderTypeMask();
        }
        last_update = LLDrawPoolWater::sNeedsReflectionUpdate && LLDrawPoolWater::sNeedsDistortionUpdate;

        gPipeline.popRenderTypeMask();

        LLPipeline::sUnderWaterRender = false;
        LLPipeline::sReflectionRender = false;

        LLDrawPoolWater::sNeedsReflectionUpdate = FALSE;
        LLDrawPoolWater::sNeedsDistortionUpdate = FALSE;

        if (!LLRenderTarget::sUseFBO)
        {
            glClear(GL_DEPTH_BUFFER_BIT);
        }
        glClearColor(0.f, 0.f, 0.f, 0.f);
        gViewerWindow->setup3DViewport();

        LLGLState::checkStates();

        if (!skip_avatar_update)
        {
            gAgentAvatarp->updateAttachmentVisibility(gAgentCamera.getCameraMode());
        }

        LLViewerCamera::sCurCameraID = LLViewerCamera::CAMERA_WORLD;

        // restore occlusion culling
        LLPipeline::sUseOcclusion = occlude;
    }
    else
    {
        // Initial sky pass is still needed even if water reflection is not rendering
        bool camera_is_underwater = LLViewerCamera::getInstance()->cameraUnderWater();
        if (!camera_is_underwater)
        {
            gPipeline.pushRenderTypeMask();
            {
                gPipeline.andRenderTypeMask(
                    LLPipeline::RENDER_TYPE_SKY,
                    LLPipeline::RENDER_TYPE_WL_SKY,
                    LLPipeline::END_RENDER_TYPES);

                LLCamera camera = camera_in;
                camera.setFar(camera_in.getFar() * 0.75f);

                updateCull(camera, mSky);
                stateSort(camera, mSky);
                renderGeom(camera, TRUE);
            }
            gPipeline.popRenderTypeMask();
        }
    }
}

glh::matrix4f look(const LLVector3 pos, const LLVector3 dir, const LLVector3 up)
{
	glh::matrix4f ret;

	LLVector3 dirN;
	LLVector3 upN;
	LLVector3 lftN;

	lftN = dir % up;
	lftN.normVec();
	
	upN = lftN % dir;
	upN.normVec();
	
	dirN = dir;
	dirN.normVec();

	ret.m[ 0] = lftN[0];
	ret.m[ 1] = upN[0];
	ret.m[ 2] = -dirN[0];
	ret.m[ 3] = 0.f;

	ret.m[ 4] = lftN[1];
	ret.m[ 5] = upN[1];
	ret.m[ 6] = -dirN[1];
	ret.m[ 7] = 0.f;

	ret.m[ 8] = lftN[2];
	ret.m[ 9] = upN[2];
	ret.m[10] = -dirN[2];
	ret.m[11] = 0.f;

	ret.m[12] = -(lftN*pos);
	ret.m[13] = -(upN*pos);
	ret.m[14] = dirN*pos;
	ret.m[15] = 1.f;

	return ret;
}

glh::matrix4f scale_translate_to_fit(const LLVector3 min, const LLVector3 max)
{
	glh::matrix4f ret;
	ret.m[ 0] = 2/(max[0]-min[0]);
	ret.m[ 4] = 0;
	ret.m[ 8] = 0;
	ret.m[12] = -(max[0]+min[0])/(max[0]-min[0]);

	ret.m[ 1] = 0;
	ret.m[ 5] = 2/(max[1]-min[1]);
	ret.m[ 9] = 0;
	ret.m[13] = -(max[1]+min[1])/(max[1]-min[1]);

	ret.m[ 2] = 0;
	ret.m[ 6] = 0;
	ret.m[10] = 2/(max[2]-min[2]);
	ret.m[14] = -(max[2]+min[2])/(max[2]-min[2]);

	ret.m[ 3] = 0;
	ret.m[ 7] = 0;
	ret.m[11] = 0;
	ret.m[15] = 1;

	return ret;
}

static LLTrace::BlockTimerStatHandle FTM_SHADOW_RENDER("Render Shadows");
static LLTrace::BlockTimerStatHandle FTM_SHADOW_ALPHA("Alpha Shadow");
static LLTrace::BlockTimerStatHandle FTM_SHADOW_SIMPLE("Simple Shadow");
static LLTrace::BlockTimerStatHandle FTM_SHADOW_GEOM("Shadow Geom");

static LLTrace::BlockTimerStatHandle FTM_SHADOW_ALPHA_MASKED("Alpha Masked");
static LLTrace::BlockTimerStatHandle FTM_SHADOW_ALPHA_BLEND("Alpha Blend");
static LLTrace::BlockTimerStatHandle FTM_SHADOW_ALPHA_TREE("Alpha Tree");
static LLTrace::BlockTimerStatHandle FTM_SHADOW_ALPHA_GRASS("Alpha Grass");
static LLTrace::BlockTimerStatHandle FTM_SHADOW_FULLBRIGHT_ALPHA_MASKED("Fullbright Alpha Masked");

void LLPipeline::renderShadow(glh::matrix4f& view, glh::matrix4f& proj, LLCamera& shadow_cam, LLCullResult& result, bool use_shader, bool use_occlusion, U32 target_width)
{
    LL_PROFILE_ZONE_SCOPED_CATEGORY_PIPELINE; //LL_RECORD_BLOCK_TIME(FTM_SHADOW_RENDER);

    //disable occlusion culling for shadow passes (save setting to restore later)
    S32 occlude = LLPipeline::sUseOcclusion;
    if (!use_occlusion)
    {
        LLPipeline::sUseOcclusion = 0;
    }
    LLPipeline::sShadowRender = true;

    static const U32 types[] = {
        LLRenderPass::PASS_SIMPLE,
        LLRenderPass::PASS_FULLBRIGHT,
        LLRenderPass::PASS_SHINY,
        LLRenderPass::PASS_BUMP,
        LLRenderPass::PASS_FULLBRIGHT_SHINY ,
        LLRenderPass::PASS_MATERIAL,
        LLRenderPass::PASS_MATERIAL_ALPHA_EMISSIVE,
        LLRenderPass::PASS_SPECMAP,
        LLRenderPass::PASS_SPECMAP_EMISSIVE,
        LLRenderPass::PASS_NORMMAP,
        LLRenderPass::PASS_NORMMAP_EMISSIVE,
        LLRenderPass::PASS_NORMSPEC,
        LLRenderPass::PASS_NORMSPEC_EMISSIVE,
    };

    LLGLEnable cull(GL_CULL_FACE);

    //enable depth clamping if available
    LLGLEnable depth_clamp(gGLManager.mHasDepthClamp ? GL_DEPTH_CLAMP : 0);

    if (use_shader)
    {
        gDeferredShadowCubeProgram.bind();
    }

    LLRenderTarget& occlusion_target = mShadowOcclusion[LLViewerCamera::sCurCameraID - 1];

    occlusion_target.bindTarget();
    updateCull(shadow_cam, result);
    occlusion_target.flush();

    stateSort(shadow_cam, result);


    //generate shadow map
    gGL.matrixMode(LLRender::MM_PROJECTION);
    gGL.pushMatrix();
    gGL.loadMatrix(proj.m);
    gGL.matrixMode(LLRender::MM_MODELVIEW);
    gGL.pushMatrix();
    gGL.loadMatrix(view.m);

    stop_glerror();
    gGLLastMatrix = NULL;

    gGL.getTexUnit(0)->unbind(LLTexUnit::TT_TEXTURE);

    stop_glerror();

    LLEnvironment& environment = LLEnvironment::instance();

    LLVertexBuffer::unbind();

    for (int j = 0; j < 2; ++j) // 0 -- static, 1 -- rigged
    {
        bool rigged = j == 1;
        if (!use_shader)
        { //occlusion program is general purpose depth-only no-textures
            gOcclusionProgram.bind(rigged);
        }
        else
        {
            gDeferredShadowProgram.bind(rigged);
            LLGLSLShader::sCurBoundShaderPtr->uniform1i(LLShaderMgr::SUN_UP_FACTOR, environment.getIsSunUp() ? 1 : 0);
        }

        gGL.diffuseColor4f(1, 1, 1, 1);

        S32 shadow_detail = gSavedSettings.getS32("RenderShadowDetail");

        // if not using VSM, disable color writes
        if (shadow_detail <= 2)
        {
            gGL.setColorMask(false, false);
        }

        LL_PROFILE_ZONE_NAMED_CATEGORY_PIPELINE("shadow simple"); //LL_RECORD_BLOCK_TIME(FTM_SHADOW_SIMPLE);

        gGL.getTexUnit(0)->disable();
        for (U32 i = 0; i < sizeof(types) / sizeof(U32); ++i)
        {
            renderObjects(types[i], LLVertexBuffer::MAP_VERTEX, FALSE, FALSE, rigged);
        }
        gGL.getTexUnit(0)->enable(LLTexUnit::TT_TEXTURE);
        if (!use_shader)
        {
            gOcclusionProgram.unbind();
        }


    }

    if (use_shader)
    {
        LL_PROFILE_ZONE_NAMED_CATEGORY_PIPELINE("shadow geom"); //LL_RECORD_BLOCK_TIME(FTM_SHADOW_GEOM);

        gDeferredShadowProgram.unbind();
        renderGeomShadow(shadow_cam);
        gDeferredShadowProgram.bind();
        gDeferredShadowProgram.uniform1i(LLShaderMgr::SUN_UP_FACTOR, environment.getIsSunUp() ? 1 : 0);
    }
    else
    {
        LL_PROFILE_ZONE_NAMED_CATEGORY_PIPELINE("shadow geom"); //LL_RECORD_BLOCK_TIME(FTM_SHADOW_GEOM);

        renderGeomShadow(shadow_cam);
    }

    {
        LL_PROFILE_ZONE_NAMED_CATEGORY_PIPELINE("shadow alpha"); //LL_RECORD_BLOCK_TIME(FTM_SHADOW_ALPHA);

        for (int i = 0; i < 2; ++i)
        {
            bool rigged = i == 1;

            gDeferredShadowAlphaMaskProgram.bind(rigged);
            LLGLSLShader::sCurBoundShaderPtr->uniform1f(LLShaderMgr::DEFERRED_SHADOW_TARGET_WIDTH, (float)target_width);
            LLGLSLShader::sCurBoundShaderPtr->uniform1i(LLShaderMgr::SUN_UP_FACTOR, environment.getIsSunUp() ? 1 : 0);

            U32 mask = LLVertexBuffer::MAP_VERTEX |
                LLVertexBuffer::MAP_TEXCOORD0 |
                LLVertexBuffer::MAP_COLOR |
                LLVertexBuffer::MAP_TEXTURE_INDEX;

            {
                LL_PROFILE_ZONE_NAMED_CATEGORY_PIPELINE("shadow alpha masked"); //LL_RECORD_BLOCK_TIME(FTM_SHADOW_ALPHA_MASKED);
                renderMaskedObjects(LLRenderPass::PASS_ALPHA_MASK, mask, TRUE, TRUE, rigged);
            }

            {
                LL_PROFILE_ZONE_NAMED_CATEGORY_PIPELINE("shadow alpha blend"); //LL_RECORD_BLOCK_TIME(FTM_SHADOW_ALPHA_BLEND);
                LLGLSLShader::sCurBoundShaderPtr->setMinimumAlpha(0.598f);
                renderAlphaObjects(mask, TRUE, TRUE, rigged);
            }


            {
                LL_PROFILE_ZONE_NAMED_CATEGORY_PIPELINE("shadow fullbright alpha masked"); //LL_RECORD_BLOCK_TIME(FTM_SHADOW_FULLBRIGHT_ALPHA_MASKED);
                gDeferredShadowFullbrightAlphaMaskProgram.bind(rigged);
                LLGLSLShader::sCurBoundShaderPtr->uniform1f(LLShaderMgr::DEFERRED_SHADOW_TARGET_WIDTH, (float)target_width);
                LLGLSLShader::sCurBoundShaderPtr->uniform1i(LLShaderMgr::SUN_UP_FACTOR, environment.getIsSunUp() ? 1 : 0);
                renderFullbrightMaskedObjects(LLRenderPass::PASS_FULLBRIGHT_ALPHA_MASK, mask, TRUE, TRUE, rigged);
            }


            {
                LL_PROFILE_ZONE_NAMED_CATEGORY_PIPELINE("shadow alpha grass"); //LL_RECORD_BLOCK_TIME(FTM_SHADOW_ALPHA_GRASS);
                gDeferredTreeShadowProgram.bind(rigged);
                if (i == 0)
                {
                    LLGLSLShader::sCurBoundShaderPtr->setMinimumAlpha(0.598f);
                    renderObjects(LLRenderPass::PASS_GRASS, LLVertexBuffer::MAP_VERTEX | LLVertexBuffer::MAP_TEXCOORD0, TRUE);
                }

                U32 no_idx_mask = mask & ~LLVertexBuffer::MAP_TEXTURE_INDEX;
                renderMaskedObjects(LLRenderPass::PASS_NORMSPEC_MASK, no_idx_mask, true, false, rigged);
                renderMaskedObjects(LLRenderPass::PASS_MATERIAL_ALPHA_MASK, no_idx_mask, true, false, rigged);
                renderMaskedObjects(LLRenderPass::PASS_SPECMAP_MASK, no_idx_mask, true, false, rigged);
                renderMaskedObjects(LLRenderPass::PASS_NORMMAP_MASK, no_idx_mask, true, false, rigged);
            }
        }
    }

    //glCullFace(GL_BACK);

    gDeferredShadowCubeProgram.bind();
    gGLLastMatrix = NULL;
    gGL.loadMatrix(gGLModelView);

    LLRenderTarget& occlusion_source = mShadow[LLViewerCamera::sCurCameraID - 1];

    doOcclusion(shadow_cam, occlusion_source, occlusion_target);

    if (use_shader)
    {
        gDeferredShadowProgram.unbind();
    }

    gGL.setColorMask(true, true);

    gGL.matrixMode(LLRender::MM_PROJECTION);
    gGL.popMatrix();
    gGL.matrixMode(LLRender::MM_MODELVIEW);
    gGL.popMatrix();
    gGLLastMatrix = NULL;

    LLPipeline::sUseOcclusion = occlude;
    LLPipeline::sShadowRender = false;
}

bool LLPipeline::getVisiblePointCloud(LLCamera& camera, LLVector3& min, LLVector3& max, std::vector<LLVector3>& fp, LLVector3 light_dir)
{
    LL_PROFILE_ZONE_SCOPED_CATEGORY_PIPELINE;
	//get point cloud of intersection of frust and min, max

	if (getVisibleExtents(camera, min, max))
	{
		return false;
	}

	//get set of planes on bounding box
	LLPlane bp[] = { 
		LLPlane(min, LLVector3(-1,0,0)),
		LLPlane(min, LLVector3(0,-1,0)),
		LLPlane(min, LLVector3(0,0,-1)),
		LLPlane(max, LLVector3(1,0,0)),
		LLPlane(max, LLVector3(0,1,0)),
		LLPlane(max, LLVector3(0,0,1))};
	
	//potential points
	std::vector<LLVector3> pp;

	//add corners of AABB
	pp.push_back(LLVector3(min.mV[0], min.mV[1], min.mV[2]));
	pp.push_back(LLVector3(max.mV[0], min.mV[1], min.mV[2]));
	pp.push_back(LLVector3(min.mV[0], max.mV[1], min.mV[2]));
	pp.push_back(LLVector3(max.mV[0], max.mV[1], min.mV[2]));
	pp.push_back(LLVector3(min.mV[0], min.mV[1], max.mV[2]));
	pp.push_back(LLVector3(max.mV[0], min.mV[1], max.mV[2]));
	pp.push_back(LLVector3(min.mV[0], max.mV[1], max.mV[2]));
	pp.push_back(LLVector3(max.mV[0], max.mV[1], max.mV[2]));

	//add corners of camera frustum
	for (U32 i = 0; i < LLCamera::AGENT_FRUSTRUM_NUM; i++)
	{
		pp.push_back(camera.mAgentFrustum[i]);
	}


	//bounding box line segments
	U32 bs[] = 
			{
		0,1,
		1,3,
		3,2,
		2,0,

		4,5,
		5,7,
		7,6,
		6,4,

		0,4,
		1,5,
		3,7,
		2,6
	};

	for (U32 i = 0; i < 12; i++)
	{ //for each line segment in bounding box
		for (U32 j = 0; j < LLCamera::AGENT_PLANE_NO_USER_CLIP_NUM; j++) 
		{ //for each plane in camera frustum
			const LLPlane& cp = camera.getAgentPlane(j);
			const LLVector3& v1 = pp[bs[i*2+0]];
			const LLVector3& v2 = pp[bs[i*2+1]];
			LLVector3 n;
			cp.getVector3(n);

			LLVector3 line = v1-v2;

			F32 d1 = line*n;
			F32 d2 = -cp.dist(v2);

			F32 t = d2/d1;

			if (t > 0.f && t < 1.f)
			{
				LLVector3 intersect = v2+line*t;
				pp.push_back(intersect);
			}
		}
	}
			
	//camera frustum line segments
	const U32 fs[] =
	{
		0,1,
		1,2,
		2,3,
		3,0,

		4,5,
		5,6,
		6,7,
		7,4,
	
		0,4,
		1,5,
		2,6,
		3,7	
	};

	for (U32 i = 0; i < 12; i++)
	{
		for (U32 j = 0; j < 6; ++j)
		{
			const LLVector3& v1 = pp[fs[i*2+0]+8];
			const LLVector3& v2 = pp[fs[i*2+1]+8];
			const LLPlane& cp = bp[j];
			LLVector3 n;
			cp.getVector3(n);

			LLVector3 line = v1-v2;

			F32 d1 = line*n;
			F32 d2 = -cp.dist(v2);

			F32 t = d2/d1;

			if (t > 0.f && t < 1.f)
			{
				LLVector3 intersect = v2+line*t;
				pp.push_back(intersect);
			}	
		}
	}

	LLVector3 ext[] = { min-LLVector3(0.05f,0.05f,0.05f),
		max+LLVector3(0.05f,0.05f,0.05f) };

	for (U32 i = 0; i < pp.size(); ++i)
	{
		bool found = true;

		const F32* p = pp[i].mV;
			
		for (U32 j = 0; j < 3; ++j)
		{
			if (p[j] < ext[0].mV[j] ||
				p[j] > ext[1].mV[j])
			{
				found = false;
				break;
			}
		}
				
		for (U32 j = 0; j < LLCamera::AGENT_PLANE_NO_USER_CLIP_NUM; ++j)
		{
			const LLPlane& cp = camera.getAgentPlane(j);
			F32 dist = cp.dist(pp[i]);
			if (dist > 0.05f) //point is above some plane, not contained
			{
				found = false;
				break;
			}
		}

		if (found)
		{
			fp.push_back(pp[i]);
		}
	}
	
	if (fp.empty())
	{
		return false;
	}
	
	return true;
}

void LLPipeline::renderHighlight(const LLViewerObject* obj, F32 fade)
{
	if (obj && obj->getVolume())
	{
		for (LLViewerObject::child_list_t::const_iterator iter = obj->getChildren().begin(); iter != obj->getChildren().end(); ++iter)
		{
			renderHighlight(*iter, fade);
		}

		LLDrawable* drawable = obj->mDrawable;
		if (drawable)
		{
			for (S32 i = 0; i < drawable->getNumFaces(); ++i)
			{
				LLFace* face = drawable->getFace(i);
				if (face)
				{
					face->renderSelected(LLViewerTexture::sNullImagep, LLColor4(1,1,1,fade));
				}
			}
		}
	}
}

void LLPipeline::generateHighlight(LLCamera& camera)
{
	//render highlighted object as white into offscreen render target
	if (mHighlightObject.notNull())
	{
		mHighlightSet.insert(HighlightItem(mHighlightObject));
	}
	
	if (!mHighlightSet.empty())
	{
		F32 transition = gFrameIntervalSeconds.value()/RenderHighlightFadeTime;

		LLGLDisable test(GL_ALPHA_TEST);
		LLGLDepthTest depth(GL_FALSE);
		mHighlight.bindTarget();
		disableLights();
		gGL.setColorMask(true, true);
		mHighlight.clear();

        gHighlightProgram.bind();

		gGL.getTexUnit(0)->bind(LLViewerFetchedTexture::sWhiteImagep);
		for (std::set<HighlightItem>::iterator iter = mHighlightSet.begin(); iter != mHighlightSet.end(); )
		{
			std::set<HighlightItem>::iterator cur_iter = iter++;

			if (cur_iter->mItem.isNull())
			{
				mHighlightSet.erase(cur_iter);
				continue;
			}

			if (cur_iter->mItem == mHighlightObject)
			{
				cur_iter->incrFade(transition); 
			}
			else
			{
				cur_iter->incrFade(-transition);
				if (cur_iter->mFade <= 0.f)
				{
					mHighlightSet.erase(cur_iter);
					continue;
				}
			}

			renderHighlight(cur_iter->mItem->getVObj(), cur_iter->mFade);
		}

		mHighlight.flush();
		gGL.setColorMask(true, false);
		gViewerWindow->setup3DViewport();
	}
}

LLRenderTarget* LLPipeline::getShadowTarget(U32 i)
{
    return &mShadow[i];
}

static LLTrace::BlockTimerStatHandle FTM_GEN_SUN_SHADOW("Gen Sun Shadow");
static LLTrace::BlockTimerStatHandle FTM_GEN_SUN_SHADOW_SPOT_RENDER("Spot Shadow Render");

void LLPipeline::generateSunShadow(LLCamera& camera)
{
	if (!sRenderDeferred || RenderShadowDetail <= 0)
	{
		return;
	}

	LL_PROFILE_ZONE_SCOPED_CATEGORY_PIPELINE; //LL_RECORD_BLOCK_TIME(FTM_GEN_SUN_SHADOW);

	bool skip_avatar_update = false;
	if (!isAgentAvatarValid() || gAgentCamera.getCameraAnimating() || gAgentCamera.getCameraMode() != CAMERA_MODE_MOUSELOOK || !LLVOAvatar::sVisibleInFirstPerson)
	{

		skip_avatar_update = true;
	}

	if (!skip_avatar_update)
	{
		gAgentAvatarp->updateAttachmentVisibility(CAMERA_MODE_THIRD_PERSON);
	}

	F64 last_modelview[16];
	F64 last_projection[16];
	for (U32 i = 0; i < 16; i++)
	{ //store last_modelview of world camera
		last_modelview[i] = gGLLastModelView[i];
		last_projection[i] = gGLLastProjection[i];
	}

	pushRenderTypeMask();
	andRenderTypeMask(LLPipeline::RENDER_TYPE_SIMPLE,
					LLPipeline::RENDER_TYPE_ALPHA,
					LLPipeline::RENDER_TYPE_GRASS,
					LLPipeline::RENDER_TYPE_FULLBRIGHT,
					LLPipeline::RENDER_TYPE_BUMP,
					LLPipeline::RENDER_TYPE_VOLUME,
					LLPipeline::RENDER_TYPE_AVATAR,
					LLPipeline::RENDER_TYPE_CONTROL_AV,
					LLPipeline::RENDER_TYPE_TREE, 
					LLPipeline::RENDER_TYPE_TERRAIN,
					LLPipeline::RENDER_TYPE_WATER,
					LLPipeline::RENDER_TYPE_VOIDWATER,
					LLPipeline::RENDER_TYPE_PASS_ALPHA,
					LLPipeline::RENDER_TYPE_PASS_ALPHA_MASK,
					LLPipeline::RENDER_TYPE_PASS_FULLBRIGHT_ALPHA_MASK,
					LLPipeline::RENDER_TYPE_PASS_GRASS,
					LLPipeline::RENDER_TYPE_PASS_SIMPLE,
					LLPipeline::RENDER_TYPE_PASS_BUMP,
					LLPipeline::RENDER_TYPE_PASS_FULLBRIGHT,
					LLPipeline::RENDER_TYPE_PASS_SHINY,
					LLPipeline::RENDER_TYPE_PASS_FULLBRIGHT_SHINY,
					LLPipeline::RENDER_TYPE_PASS_MATERIAL,
					LLPipeline::RENDER_TYPE_PASS_MATERIAL_ALPHA,
					LLPipeline::RENDER_TYPE_PASS_MATERIAL_ALPHA_MASK,
					LLPipeline::RENDER_TYPE_PASS_MATERIAL_ALPHA_EMISSIVE,
					LLPipeline::RENDER_TYPE_PASS_SPECMAP,
					LLPipeline::RENDER_TYPE_PASS_SPECMAP_BLEND,
					LLPipeline::RENDER_TYPE_PASS_SPECMAP_MASK,
					LLPipeline::RENDER_TYPE_PASS_SPECMAP_EMISSIVE,
					LLPipeline::RENDER_TYPE_PASS_NORMMAP,
					LLPipeline::RENDER_TYPE_PASS_NORMMAP_BLEND,
					LLPipeline::RENDER_TYPE_PASS_NORMMAP_MASK,
					LLPipeline::RENDER_TYPE_PASS_NORMMAP_EMISSIVE,
					LLPipeline::RENDER_TYPE_PASS_NORMSPEC,
					LLPipeline::RENDER_TYPE_PASS_NORMSPEC_BLEND,
					LLPipeline::RENDER_TYPE_PASS_NORMSPEC_MASK,
					LLPipeline::RENDER_TYPE_PASS_NORMSPEC_EMISSIVE,
                    LLPipeline::RENDER_TYPE_PASS_ALPHA_MASK_RIGGED,
                    LLPipeline::RENDER_TYPE_PASS_FULLBRIGHT_ALPHA_MASK_RIGGED,
                    LLPipeline::RENDER_TYPE_PASS_SIMPLE_RIGGED,
                    LLPipeline::RENDER_TYPE_PASS_BUMP_RIGGED,
                    LLPipeline::RENDER_TYPE_PASS_FULLBRIGHT_RIGGED,
                    LLPipeline::RENDER_TYPE_PASS_SHINY_RIGGED,
                    LLPipeline::RENDER_TYPE_PASS_FULLBRIGHT_SHINY_RIGGED,
                    LLPipeline::RENDER_TYPE_PASS_MATERIAL_RIGGED,
                    LLPipeline::RENDER_TYPE_PASS_MATERIAL_ALPHA_RIGGED,
                    LLPipeline::RENDER_TYPE_PASS_MATERIAL_ALPHA_MASK_RIGGED,
                    LLPipeline::RENDER_TYPE_PASS_MATERIAL_ALPHA_EMISSIVE_RIGGED,
                    LLPipeline::RENDER_TYPE_PASS_SPECMAP_RIGGED,
                    LLPipeline::RENDER_TYPE_PASS_SPECMAP_BLEND_RIGGED,
                    LLPipeline::RENDER_TYPE_PASS_SPECMAP_MASK_RIGGED,
                    LLPipeline::RENDER_TYPE_PASS_SPECMAP_EMISSIVE_RIGGED,
                    LLPipeline::RENDER_TYPE_PASS_NORMMAP_RIGGED,
                    LLPipeline::RENDER_TYPE_PASS_NORMMAP_BLEND_RIGGED,
                    LLPipeline::RENDER_TYPE_PASS_NORMMAP_MASK_RIGGED,
                    LLPipeline::RENDER_TYPE_PASS_NORMMAP_EMISSIVE_RIGGED,
                    LLPipeline::RENDER_TYPE_PASS_NORMSPEC_RIGGED,
                    LLPipeline::RENDER_TYPE_PASS_NORMSPEC_BLEND_RIGGED,
                    LLPipeline::RENDER_TYPE_PASS_NORMSPEC_MASK_RIGGED,
                    LLPipeline::RENDER_TYPE_PASS_NORMSPEC_EMISSIVE_RIGGED,
					END_RENDER_TYPES);

	gGL.setColorMask(false, false);

    LLEnvironment& environment = LLEnvironment::instance();

	//get sun view matrix
	
	//store current projection/modelview matrix
	glh::matrix4f saved_proj = get_current_projection();
	glh::matrix4f saved_view = get_current_modelview();
	glh::matrix4f inv_view = saved_view.inverse();

	glh::matrix4f view[6];
	glh::matrix4f proj[6];
	
	//clip contains parallel split distances for 3 splits
	LLVector3 clip = RenderShadowClipPlanes;

    LLVector3 caster_dir(environment.getIsSunUp() ? mSunDir : mMoonDir);

	//F32 slope_threshold = gSavedSettings.getF32("RenderShadowSlopeThreshold");

	//far clip on last split is minimum of camera view distance and 128
	mSunClipPlanes = LLVector4(clip, clip.mV[2] * clip.mV[2]/clip.mV[1]);

	clip = RenderShadowOrthoClipPlanes;
	mSunOrthoClipPlanes = LLVector4(clip, clip.mV[2]*clip.mV[2]/clip.mV[1]);

	//currently used for amount to extrude frusta corners for constructing shadow frusta
	//LLVector3 n = RenderShadowNearDist;
	//F32 nearDist[] = { n.mV[0], n.mV[1], n.mV[2], n.mV[2] };

	//put together a universal "near clip" plane for shadow frusta
	LLPlane shadow_near_clip;
	{
		LLVector3 p = gAgent.getPositionAgent();
		p += caster_dir * RenderFarClip*2.f;
		shadow_near_clip.setVec(p, caster_dir);
	}

	LLVector3 lightDir = -caster_dir;
	lightDir.normVec();

	glh::vec3f light_dir(lightDir.mV);

	//create light space camera matrix
	
	LLVector3 at = lightDir;

	LLVector3 up = camera.getAtAxis();

	if (fabsf(up*lightDir) > 0.75f)
	{
		up = camera.getUpAxis();
	}

	/*LLVector3 left = up%at;
	up = at%left;*/

	up.normVec();
	at.normVec();
	
	
	LLCamera main_camera = camera;
	
	F32 near_clip = 0.f;
	{
		//get visible point cloud
		std::vector<LLVector3> fp;

		main_camera.calcAgentFrustumPlanes(main_camera.mAgentFrustum);
		
		LLVector3 min,max;
		getVisiblePointCloud(main_camera,min,max,fp);

		if (fp.empty())
		{
			if (!hasRenderDebugMask(RENDER_DEBUG_SHADOW_FRUSTA))
			{
				mShadowCamera[0] = main_camera;
				mShadowExtents[0][0] = min;
				mShadowExtents[0][1] = max;

				mShadowFrustPoints[0].clear();
				mShadowFrustPoints[1].clear();
				mShadowFrustPoints[2].clear();
				mShadowFrustPoints[3].clear();
			}
			popRenderTypeMask();

			if (!skip_avatar_update)
			{
				gAgentAvatarp->updateAttachmentVisibility(gAgentCamera.getCameraMode());
			}

			return;
		}

		//get good split distances for frustum
		for (U32 i = 0; i < fp.size(); ++i)
		{
			glh::vec3f v(fp[i].mV);
			saved_view.mult_matrix_vec(v);
			fp[i].setVec(v.v);
		}

		min = fp[0];
		max = fp[0];

		//get camera space bounding box
		for (U32 i = 1; i < fp.size(); ++i)
		{
			update_min_max(min, max, fp[i]);
		}

		near_clip    = llclamp(-max.mV[2], 0.01f, 4.0f);
		F32 far_clip = llclamp(-min.mV[2]*2.f, 16.0f, 512.0f);

		//far_clip = llmin(far_clip, 128.f);
		far_clip = llmin(far_clip, camera.getFar());

		F32 range = far_clip-near_clip;

		LLVector3 split_exp = RenderShadowSplitExponent;

		F32 da = 1.f-llmax( fabsf(lightDir*up), fabsf(lightDir*camera.getLeftAxis()) );
		
		da = powf(da, split_exp.mV[2]);

		F32 sxp = split_exp.mV[1] + (split_exp.mV[0]-split_exp.mV[1])*da;
		
		for (U32 i = 0; i < 4; ++i)
		{
			F32 x = (F32)(i+1)/4.f;
			x = powf(x, sxp);
			mSunClipPlanes.mV[i] = near_clip+range*x;
		}

		mSunClipPlanes.mV[0] *= 1.25f; //bump back first split for transition padding
	}

	// convenience array of 4 near clip plane distances
	F32 dist[] = { near_clip, mSunClipPlanes.mV[0], mSunClipPlanes.mV[1], mSunClipPlanes.mV[2], mSunClipPlanes.mV[3] };
	

	if (mSunDiffuse == LLColor4::black)
	{ //sun diffuse is totally black, shadows don't matter
		LLGLDepthTest depth(GL_TRUE);

		for (S32 j = 0; j < 4; j++)
		{
			mShadow[j].bindTarget();
			mShadow[j].clear();
			mShadow[j].flush();
		}
	}
	else
	{
		for (S32 j = 0; j < 4; j++)
		{
			if (!hasRenderDebugMask(RENDER_DEBUG_SHADOW_FRUSTA))
			{
				mShadowFrustPoints[j].clear();
			}

			LLViewerCamera::sCurCameraID = (LLViewerCamera::eCameraID)(LLViewerCamera::CAMERA_SHADOW0+j);

			//restore render matrices
			set_current_modelview(saved_view);
			set_current_projection(saved_proj);

			LLVector3 eye = camera.getOrigin();

			//camera used for shadow cull/render
			LLCamera shadow_cam;
		
			//create world space camera frustum for this split
			shadow_cam = camera;
			shadow_cam.setFar(16.f);
	
			LLViewerCamera::updateFrustumPlanes(shadow_cam, FALSE, FALSE, TRUE);

			LLVector3* frust = shadow_cam.mAgentFrustum;

			LLVector3 pn = shadow_cam.getAtAxis();
		
			LLVector3 min, max;

			//construct 8 corners of split frustum section
			for (U32 i = 0; i < 4; i++)
			{
				LLVector3 delta = frust[i+4]-eye;
				delta += (frust[i+4]-frust[(i+2)%4+4])*0.05f;
				delta.normVec();
				F32 dp = delta*pn;
				frust[i] = eye + (delta*dist[j]*0.75f)/dp;
				frust[i+4] = eye + (delta*dist[j+1]*1.25f)/dp;
			}
						
			shadow_cam.calcAgentFrustumPlanes(frust);
			shadow_cam.mFrustumCornerDist = 0.f;
		
			if (!gPipeline.hasRenderDebugMask(LLPipeline::RENDER_DEBUG_SHADOW_FRUSTA))
			{
				mShadowCamera[j] = shadow_cam;
			}

			std::vector<LLVector3> fp;

			if (!gPipeline.getVisiblePointCloud(shadow_cam, min, max, fp, lightDir))
			{
				//no possible shadow receivers
				if (!gPipeline.hasRenderDebugMask(LLPipeline::RENDER_DEBUG_SHADOW_FRUSTA))
				{
					mShadowExtents[j][0] = LLVector3();
					mShadowExtents[j][1] = LLVector3();
					mShadowCamera[j+4] = shadow_cam;
				}

				mShadow[j].bindTarget();
				{
					LLGLDepthTest depth(GL_TRUE);
					mShadow[j].clear();
				}
				mShadow[j].flush();

				mShadowError.mV[j] = 0.f;
				mShadowFOV.mV[j] = 0.f;

				continue;
			}

			if (!gPipeline.hasRenderDebugMask(LLPipeline::RENDER_DEBUG_SHADOW_FRUSTA))
			{
				mShadowExtents[j][0] = min;
				mShadowExtents[j][1] = max;
				mShadowFrustPoints[j] = fp;
			}
				

			//find a good origin for shadow projection
			LLVector3 origin;

			//get a temporary view projection
			view[j] = look(camera.getOrigin(), lightDir, -up);

			std::vector<LLVector3> wpf;

			for (U32 i = 0; i < fp.size(); i++)
			{
				glh::vec3f p = glh::vec3f(fp[i].mV);
				view[j].mult_matrix_vec(p);
				wpf.push_back(LLVector3(p.v));
			}

			min = wpf[0];
			max = wpf[0];

			for (U32 i = 0; i < fp.size(); ++i)
			{ //get AABB in camera space
				update_min_max(min, max, wpf[i]);
			}

			// Construct a perspective transform with perspective along y-axis that contains
			// points in wpf
			//Known:
			// - far clip plane
			// - near clip plane
			// - points in frustum
			//Find:
			// - origin

			//get some "interesting" points of reference
			LLVector3 center = (min+max)*0.5f;
			LLVector3 size = (max-min)*0.5f;
			LLVector3 near_center = center;
			near_center.mV[1] += size.mV[1]*2.f;
		
		
			//put all points in wpf in quadrant 0, reletive to center of min/max
			//get the best fit line using least squares
			F32 bfm = 0.f;
			F32 bfb = 0.f;

			for (U32 i = 0; i < wpf.size(); ++i)
			{
				wpf[i] -= center;
				wpf[i].mV[0] = fabsf(wpf[i].mV[0]);
				wpf[i].mV[2] = fabsf(wpf[i].mV[2]);
			}

			if (!wpf.empty())
			{ 
				F32 sx = 0.f;
				F32 sx2 = 0.f;
				F32 sy = 0.f;
				F32 sxy = 0.f;
			
				for (U32 i = 0; i < wpf.size(); ++i)
				{		
					sx += wpf[i].mV[0];
					sx2 += wpf[i].mV[0]*wpf[i].mV[0];
					sy += wpf[i].mV[1];
					sxy += wpf[i].mV[0]*wpf[i].mV[1]; 
				}

				bfm = (sy*sx-wpf.size()*sxy)/(sx*sx-wpf.size()*sx2);
				bfb = (sx*sxy-sy*sx2)/(sx*sx-bfm*sx2);
			}
		
			{
				// best fit line is y=bfm*x+bfb
		
				//find point that is furthest to the right of line
				F32 off_x = -1.f;
				LLVector3 lp;

				for (U32 i = 0; i < wpf.size(); ++i)
				{
					//y = bfm*x+bfb
					//x = (y-bfb)/bfm
					F32 lx = (wpf[i].mV[1]-bfb)/bfm;

					lx = wpf[i].mV[0]-lx;
				
					if (off_x < lx)
					{
						off_x = lx;
						lp = wpf[i];
					}
				}

				//get line with slope bfm through lp
				// bfb = y-bfm*x
				bfb = lp.mV[1]-bfm*lp.mV[0];

				//calculate error
				mShadowError.mV[j] = 0.f;

				for (U32 i = 0; i < wpf.size(); ++i)
				{
					F32 lx = (wpf[i].mV[1]-bfb)/bfm;
					mShadowError.mV[j] += fabsf(wpf[i].mV[0]-lx);
				}

				mShadowError.mV[j] /= wpf.size();
				mShadowError.mV[j] /= size.mV[0];

				if (mShadowError.mV[j] > RenderShadowErrorCutoff)
				{ //just use ortho projection
					mShadowFOV.mV[j] = -1.f;
					origin.clearVec();
					proj[j] = gl_ortho(min.mV[0], max.mV[0],
										min.mV[1], max.mV[1],
										-max.mV[2], -min.mV[2]);
				}
				else
				{
					//origin is where line x = 0;
					origin.setVec(0,bfb,0);

					F32 fovz = 1.f;
					F32 fovx = 1.f;
				
					LLVector3 zp;
					LLVector3 xp;

					for (U32 i = 0; i < wpf.size(); ++i)
					{
						LLVector3 atz = wpf[i]-origin;
						atz.mV[0] = 0.f;
						atz.normVec();
						if (fovz > -atz.mV[1])
						{
							zp = wpf[i];
							fovz = -atz.mV[1];
						}
					
						LLVector3 atx = wpf[i]-origin;
						atx.mV[2] = 0.f;
						atx.normVec();
						if (fovx > -atx.mV[1])
						{
							fovx = -atx.mV[1];
							xp = wpf[i];
						}
					}

					fovx = acos(fovx);
					fovz = acos(fovz);

					F32 cutoff = llmin((F32) RenderShadowFOVCutoff, 1.4f);
				
					mShadowFOV.mV[j] = fovx;
				
					if (fovx < cutoff && fovz > cutoff)
					{
						//x is a good fit, but z is too big, move away from zp enough so that fovz matches cutoff
						F32 d = zp.mV[2]/tan(cutoff);
						F32 ny = zp.mV[1] + fabsf(d);

						origin.mV[1] = ny;

						fovz = 1.f;
						fovx = 1.f;

						for (U32 i = 0; i < wpf.size(); ++i)
						{
							LLVector3 atz = wpf[i]-origin;
							atz.mV[0] = 0.f;
							atz.normVec();
							fovz = llmin(fovz, -atz.mV[1]);

							LLVector3 atx = wpf[i]-origin;
							atx.mV[2] = 0.f;
							atx.normVec();
							fovx = llmin(fovx, -atx.mV[1]);
						}

						fovx = acos(fovx);
						fovz = acos(fovz);

						mShadowFOV.mV[j] = cutoff;
					}

				
					origin += center;
			
					F32 ynear = -(max.mV[1]-origin.mV[1]);
					F32 yfar = -(min.mV[1]-origin.mV[1]);
				
					if (ynear < 0.1f) //keep a sensible near clip plane
					{
						F32 diff = 0.1f-ynear;
						origin.mV[1] += diff;
						ynear += diff;
						yfar += diff;
					}
								
					if (fovx > cutoff)
					{ //just use ortho projection
						origin.clearVec();
						mShadowError.mV[j] = -1.f;
						proj[j] = gl_ortho(min.mV[0], max.mV[0],
								min.mV[1], max.mV[1],
								-max.mV[2], -min.mV[2]);
					}
					else
					{
						//get perspective projection
						view[j] = view[j].inverse();

						glh::vec3f origin_agent(origin.mV);
					
						//translate view to origin
						view[j].mult_matrix_vec(origin_agent);

						eye = LLVector3(origin_agent.v);

						if (!hasRenderDebugMask(LLPipeline::RENDER_DEBUG_SHADOW_FRUSTA))
						{
							mShadowFrustOrigin[j] = eye;
						}
				
						view[j] = look(LLVector3(origin_agent.v), lightDir, -up);

						F32 fx = 1.f/tanf(fovx);
						F32 fz = 1.f/tanf(fovz);

						proj[j] = glh::matrix4f(-fx, 0, 0, 0,
												0, (yfar+ynear)/(ynear-yfar), 0, (2.f*yfar*ynear)/(ynear-yfar),
												0, 0, -fz, 0,
												0, -1.f, 0, 0);
					}
				}
			}

			//shadow_cam.setFar(128.f);
			shadow_cam.setOriginAndLookAt(eye, up, center);

			shadow_cam.setOrigin(0,0,0);

			set_current_modelview(view[j]);
			set_current_projection(proj[j]);

			LLViewerCamera::updateFrustumPlanes(shadow_cam, FALSE, FALSE, TRUE);

			//shadow_cam.ignoreAgentFrustumPlane(LLCamera::AGENT_PLANE_NEAR);
			shadow_cam.getAgentPlane(LLCamera::AGENT_PLANE_NEAR).set(shadow_near_clip);

			//translate and scale to from [-1, 1] to [0, 1]
			glh::matrix4f trans(0.5f, 0.f, 0.f, 0.5f,
							0.f, 0.5f, 0.f, 0.5f,
							0.f, 0.f, 0.5f, 0.5f,
							0.f, 0.f, 0.f, 1.f);

			set_current_modelview(view[j]);
			set_current_projection(proj[j]);

			for (U32 i = 0; i < 16; i++)
			{
				gGLLastModelView[i] = mShadowModelview[j].m[i];
				gGLLastProjection[i] = mShadowProjection[j].m[i];
			}

			mShadowModelview[j] = view[j];
			mShadowProjection[j] = proj[j];
			mSunShadowMatrix[j] = trans*proj[j]*view[j]*inv_view;
		
			stop_glerror();

			mShadow[j].bindTarget();
			mShadow[j].getViewport(gGLViewport);
			mShadow[j].clear();
		
			U32 target_width = mShadow[j].getWidth();

			{
				static LLCullResult result[4];
				renderShadow(view[j], proj[j], shadow_cam, result[j], TRUE, FALSE, target_width);
			}

			mShadow[j].flush();
 
			if (!gPipeline.hasRenderDebugMask(LLPipeline::RENDER_DEBUG_SHADOW_FRUSTA))
			{
				mShadowCamera[j+4] = shadow_cam;
			}
		}
	}

	
	//hack to disable projector shadows 
	bool gen_shadow = RenderShadowDetail > 1;

	if (gen_shadow)
	{
		LLTrace::CountStatHandle<>* velocity_stat = LLViewerCamera::getVelocityStat();
		F32 fade_amt = gFrameIntervalSeconds.value() 
			* llmax(LLTrace::get_frame_recording().getLastRecording().getSum(*velocity_stat) / LLTrace::get_frame_recording().getLastRecording().getDuration().value(), 1.0);

		//update shadow targets
		for (U32 i = 0; i < 2; i++)
		{ //for each current shadow
			LLViewerCamera::sCurCameraID = (LLViewerCamera::eCameraID)(LLViewerCamera::CAMERA_SHADOW4+i);

			if (mShadowSpotLight[i].notNull() && 
				(mShadowSpotLight[i] == mTargetShadowSpotLight[0] ||
				mShadowSpotLight[i] == mTargetShadowSpotLight[1]))
			{ //keep this spotlight
				mSpotLightFade[i] = llmin(mSpotLightFade[i]+fade_amt, 1.f);
			}
			else
			{ //fade out this light
				mSpotLightFade[i] = llmax(mSpotLightFade[i]-fade_amt, 0.f);
				
				if (mSpotLightFade[i] == 0.f || mShadowSpotLight[i].isNull())
				{ //faded out, grab one of the pending spots (whichever one isn't already taken)
					if (mTargetShadowSpotLight[0] != mShadowSpotLight[(i+1)%2])
					{
						mShadowSpotLight[i] = mTargetShadowSpotLight[0];
					}
					else
					{
						mShadowSpotLight[i] = mTargetShadowSpotLight[1];
					}
				}
			}
		}

		for (S32 i = 0; i < 2; i++)
		{
			set_current_modelview(saved_view);
			set_current_projection(saved_proj);

			if (mShadowSpotLight[i].isNull())
			{
				continue;
			}

			LLVOVolume* volume = mShadowSpotLight[i]->getVOVolume();

			if (!volume)
			{
				mShadowSpotLight[i] = NULL;
				continue;
			}

			LLDrawable* drawable = mShadowSpotLight[i];

			LLVector3 params = volume->getSpotLightParams();
			F32 fov = params.mV[0];

			//get agent->light space matrix (modelview)
			LLVector3 center = drawable->getPositionAgent();
			LLQuaternion quat = volume->getRenderRotation();

			//get near clip plane
			LLVector3 scale = volume->getScale();
			LLVector3 at_axis(0,0,-scale.mV[2]*0.5f);
			at_axis *= quat;

			LLVector3 np = center+at_axis;
			at_axis.normVec();

			//get origin that has given fov for plane np, at_axis, and given scale
			F32 dist = (scale.mV[1]*0.5f)/tanf(fov*0.5f);

			LLVector3 origin = np - at_axis*dist;

			LLMatrix4 mat(quat, LLVector4(origin, 1.f));

			view[i+4] = glh::matrix4f((F32*) mat.mMatrix);

			view[i+4] = view[i+4].inverse();

			//get perspective matrix
			F32 near_clip = dist+0.01f;
			F32 width = scale.mV[VX];
			F32 height = scale.mV[VY];
			F32 far_clip = dist+volume->getLightRadius()*1.5f;

			F32 fovy = fov * RAD_TO_DEG;
			F32 aspect = width/height;
			
			proj[i+4] = gl_perspective(fovy, aspect, near_clip, far_clip);

			//translate and scale to from [-1, 1] to [0, 1]
			glh::matrix4f trans(0.5f, 0.f, 0.f, 0.5f,
							0.f, 0.5f, 0.f, 0.5f,
							0.f, 0.f, 0.5f, 0.5f,
							0.f, 0.f, 0.f, 1.f);

			set_current_modelview(view[i+4]);
			set_current_projection(proj[i+4]);

			mSunShadowMatrix[i+4] = trans*proj[i+4]*view[i+4]*inv_view;
			
			for (U32 j = 0; j < 16; j++)
			{
				gGLLastModelView[j] = mShadowModelview[i+4].m[j];
				gGLLastProjection[j] = mShadowProjection[i+4].m[j];
			}

			mShadowModelview[i+4] = view[i+4];
			mShadowProjection[i+4] = proj[i+4];

			LLCamera shadow_cam = camera;
			shadow_cam.setFar(far_clip);
			shadow_cam.setOrigin(origin);

			LLViewerCamera::updateFrustumPlanes(shadow_cam, FALSE, FALSE, TRUE);

			stop_glerror();

			mShadow[i+4].bindTarget();
			mShadow[i+4].getViewport(gGLViewport);
			mShadow[i+4].clear();

			U32 target_width = mShadow[i+4].getWidth();

			static LLCullResult result[2];

			LLViewerCamera::sCurCameraID = (LLViewerCamera::eCameraID)(LLViewerCamera::CAMERA_SHADOW0 + i + 4);

            RenderSpotLight = drawable;            

			renderShadow(view[i+4], proj[i+4], shadow_cam, result[i], FALSE, FALSE, target_width);

            RenderSpotLight = nullptr;

			mShadow[i+4].flush();
 		}
	}
	else
	{ //no spotlight shadows
		mShadowSpotLight[0] = mShadowSpotLight[1] = NULL;
	}


	if (!CameraOffset)
	{
		set_current_modelview(saved_view);
		set_current_projection(saved_proj);
	}
	else
	{
		set_current_modelview(view[1]);
		set_current_projection(proj[1]);
		gGL.loadMatrix(view[1].m);
		gGL.matrixMode(LLRender::MM_PROJECTION);
		gGL.loadMatrix(proj[1].m);
		gGL.matrixMode(LLRender::MM_MODELVIEW);
	}
	gGL.setColorMask(true, false);

	for (U32 i = 0; i < 16; i++)
	{
		gGLLastModelView[i] = last_modelview[i];
		gGLLastProjection[i] = last_projection[i];
	}

	popRenderTypeMask();

	if (!skip_avatar_update)
	{
		gAgentAvatarp->updateAttachmentVisibility(gAgentCamera.getCameraMode());
	}
}

void LLPipeline::renderGroups(LLRenderPass* pass, U32 type, U32 mask, bool texture)
{
	for (LLCullResult::sg_iterator i = sCull->beginVisibleGroups(); i != sCull->endVisibleGroups(); ++i)
	{
		LLSpatialGroup* group = *i;
		if (!group->isDead() &&
			(!sUseOcclusion || !group->isOcclusionState(LLSpatialGroup::OCCLUDED)) &&
			gPipeline.hasRenderType(group->getSpatialPartition()->mDrawableType) &&
			group->mDrawMap.find(type) != group->mDrawMap.end())
		{
			pass->renderGroup(group,type,mask,texture);
		}
	}
}

void LLPipeline::renderRiggedGroups(LLRenderPass* pass, U32 type, U32 mask, bool texture)
{
    for (LLCullResult::sg_iterator i = sCull->beginVisibleGroups(); i != sCull->endVisibleGroups(); ++i)
    {
        LLSpatialGroup* group = *i;
        if (!group->isDead() &&
            (!sUseOcclusion || !group->isOcclusionState(LLSpatialGroup::OCCLUDED)) &&
            gPipeline.hasRenderType(group->getSpatialPartition()->mDrawableType) &&
            group->mDrawMap.find(type) != group->mDrawMap.end())
        {
            pass->renderRiggedGroup(group, type, mask, texture);
        }
    }
}

static LLTrace::BlockTimerStatHandle FTM_GENERATE_IMPOSTOR("Generate Impostor");

void LLPipeline::generateImpostor(LLVOAvatar* avatar, bool preview_avatar)
{
    LL_RECORD_BLOCK_TIME(FTM_GENERATE_IMPOSTOR);
	LLGLState::checkStates();
	LLGLState::checkTextureChannels();

	static LLCullResult result;
	result.clear();
	grabReferences(result);
	
	if (!avatar || !avatar->mDrawable)
	{
        LL_WARNS_ONCE("AvatarRenderPipeline") << "Avatar is " << (avatar ? "not drawable" : "null") << LL_ENDL;
		return;
	}
    LL_DEBUGS_ONCE("AvatarRenderPipeline") << "Avatar " << avatar->getID() << " is drawable" << LL_ENDL;

	assertInitialized();

    // previews can't be muted or impostered
	bool visually_muted = !preview_avatar && avatar->isVisuallyMuted();
    LL_DEBUGS_ONCE("AvatarRenderPipeline") << "Avatar " << avatar->getID()
                              << " is " << ( visually_muted ? "" : "not ") << "visually muted"
                              << LL_ENDL;
	bool too_complex = !preview_avatar && avatar->isTooComplex();
    LL_DEBUGS_ONCE("AvatarRenderPipeline") << "Avatar " << avatar->getID()
                              << " is " << ( too_complex ? "" : "not ") << "too complex"
                              << LL_ENDL;

	pushRenderTypeMask();
	
	if (visually_muted || too_complex)
	{
        // only show jelly doll geometry
		andRenderTypeMask(LLPipeline::RENDER_TYPE_AVATAR,
							LLPipeline::RENDER_TYPE_CONTROL_AV,
							END_RENDER_TYPES);
	}
	else
	{
        //hide world geometry
        clearRenderTypeMask(
            RENDER_TYPE_SKY,
            RENDER_TYPE_WL_SKY,
            RENDER_TYPE_GROUND,
            RENDER_TYPE_TERRAIN,
            RENDER_TYPE_GRASS,
            RENDER_TYPE_CONTROL_AV, // Animesh
            RENDER_TYPE_TREE,
            RENDER_TYPE_VOIDWATER,
            RENDER_TYPE_WATER,
            RENDER_TYPE_PASS_GRASS,
            RENDER_TYPE_HUD,
            RENDER_TYPE_PARTICLES,
            RENDER_TYPE_CLOUDS,
            RENDER_TYPE_HUD_PARTICLES,
            END_RENDER_TYPES
         );
	}
	
	S32 occlusion = sUseOcclusion;
	sUseOcclusion = 0;

	sReflectionRender = ! sRenderDeferred;

	sShadowRender = true;
	sImpostorRender = true;

	LLViewerCamera* viewer_camera = LLViewerCamera::getInstance();

	{
		markVisible(avatar->mDrawable, *viewer_camera);

        if (preview_avatar)
        {
            // Only show rigged attachments for preview
            // For the sake of performance and so that static
            // objects won't obstruct previewing changes
            LLVOAvatar::attachment_map_t::iterator iter;
            for (iter = avatar->mAttachmentPoints.begin();
                iter != avatar->mAttachmentPoints.end();
                ++iter)
            {
                LLViewerJointAttachment *attachment = iter->second;
                for (LLViewerJointAttachment::attachedobjs_vec_t::iterator attachment_iter = attachment->mAttachedObjects.begin();
                    attachment_iter != attachment->mAttachedObjects.end();
                    ++attachment_iter)
                {
                    LLViewerObject* attached_object = attachment_iter->get();
                    if (attached_object)
                    {
                        if (attached_object->isRiggedMesh())
                        {
                            markVisible(attached_object->mDrawable->getSpatialBridge(), *viewer_camera);
                        }
                        else
                        {
                            // sometimes object is a linkset and rigged mesh is a child
                            LLViewerObject::const_child_list_t& child_list = attached_object->getChildren();
                            for (LLViewerObject::child_list_t::const_iterator iter = child_list.begin();
                                iter != child_list.end(); iter++)
                            {
                                LLViewerObject* child = *iter;
                                if (child->isRiggedMesh())
                                {
                                    markVisible(attached_object->mDrawable->getSpatialBridge(), *viewer_camera);
                                    break;
                                }
                            }
                        }
                    }
                }
            }
        }
        else
        {
            LLVOAvatar::attachment_map_t::iterator iter;
            for (iter = avatar->mAttachmentPoints.begin();
                iter != avatar->mAttachmentPoints.end();
                ++iter)
            {
                LLViewerJointAttachment *attachment = iter->second;
                for (LLViewerJointAttachment::attachedobjs_vec_t::iterator attachment_iter = attachment->mAttachedObjects.begin();
                    attachment_iter != attachment->mAttachedObjects.end();
                    ++attachment_iter)
                {
                    LLViewerObject* attached_object = attachment_iter->get();
                    if (attached_object)
                    {
                        markVisible(attached_object->mDrawable->getSpatialBridge(), *viewer_camera);
                    }
                }
            }
        }
	}

	stateSort(*LLViewerCamera::getInstance(), result);
	
	LLCamera camera = *viewer_camera;
	LLVector2 tdim;
	U32 resY = 0;
	U32 resX = 0;

    if (!preview_avatar)
	{
		const LLVector4a* ext = avatar->mDrawable->getSpatialExtents();
		LLVector3 pos(avatar->getRenderPosition()+avatar->getImpostorOffset());

		camera.lookAt(viewer_camera->getOrigin(), pos, viewer_camera->getUpAxis());
	
		LLVector4a half_height;
		half_height.setSub(ext[1], ext[0]);
		half_height.mul(0.5f);

		LLVector4a left;
		left.load3(camera.getLeftAxis().mV);
		left.mul(left);
		llassert(left.dot3(left).getF32() > F_APPROXIMATELY_ZERO);
		left.normalize3fast();

		LLVector4a up;
		up.load3(camera.getUpAxis().mV);
		up.mul(up);
		llassert(up.dot3(up).getF32() > F_APPROXIMATELY_ZERO);
		up.normalize3fast();

		tdim.mV[0] = fabsf(half_height.dot3(left).getF32());
		tdim.mV[1] = fabsf(half_height.dot3(up).getF32());

		gGL.matrixMode(LLRender::MM_PROJECTION);
		gGL.pushMatrix();
	
		F32 distance = (pos-camera.getOrigin()).length();
		F32 fov = atanf(tdim.mV[1]/distance)*2.f*RAD_TO_DEG;
		F32 aspect = tdim.mV[0]/tdim.mV[1];
		glh::matrix4f persp = gl_perspective(fov, aspect, 1.f, 256.f);
		set_current_projection(persp);
		gGL.loadMatrix(persp.m);

		gGL.matrixMode(LLRender::MM_MODELVIEW);
		gGL.pushMatrix();
		glh::matrix4f mat;
		camera.getOpenGLTransform(mat.m);

		mat = glh::matrix4f((GLfloat*) OGL_TO_CFR_ROTATION) * mat;

		gGL.loadMatrix(mat.m);
		set_current_modelview(mat);

		glClearColor(0.0f,0.0f,0.0f,0.0f);
		gGL.setColorMask(true, true);
	
		// get the number of pixels per angle
		F32 pa = gViewerWindow->getWindowHeightRaw() / (RAD_TO_DEG * viewer_camera->getView());

		//get resolution based on angle width and height of impostor (double desired resolution to prevent aliasing)
		resY = llmin(nhpo2((U32) (fov*pa)), (U32) 512);
		resX = llmin(nhpo2((U32) (atanf(tdim.mV[0]/distance)*2.f*RAD_TO_DEG*pa)), (U32) 512);

		if (!avatar->mImpostor.isComplete())
		{
            avatar->mImpostor.allocate(resX, resY, GL_RGBA, TRUE, FALSE);

			if (LLPipeline::sRenderDeferred)
			{
				addDeferredAttachments(avatar->mImpostor, true);
			}
		
			gGL.getTexUnit(0)->bind(&avatar->mImpostor);
			gGL.getTexUnit(0)->setTextureFilteringOption(LLTexUnit::TFO_POINT);
			gGL.getTexUnit(0)->unbind(LLTexUnit::TT_TEXTURE);
		}
		else if(resX != avatar->mImpostor.getWidth() || resY != avatar->mImpostor.getHeight())
		{
			avatar->mImpostor.resize(resX,resY);
		}

		avatar->mImpostor.bindTarget();
	}

	F32 old_alpha = LLDrawPoolAvatar::sMinimumAlpha;

	if (visually_muted || too_complex)
	{ //disable alpha masking for muted avatars (get whole skin silhouette)
		LLDrawPoolAvatar::sMinimumAlpha = 0.f;
	}

    if (preview_avatar)
    {
        // previews don't care about imposters
        if (LLPipeline::sRenderDeferred)
        {
            renderGeomDeferred(camera);
            renderGeomPostDeferred(camera);
        }
        else
        {
            renderGeom(camera);
        }
    }
    else if (LLPipeline::sRenderDeferred)
	{
		avatar->mImpostor.clear();
		renderGeomDeferred(camera);

		renderGeomPostDeferred(camera);		

		// Shameless hack time: render it all again,
		// this time writing the depth
		// values we need to generate the alpha mask below
		// while preserving the alpha-sorted color rendering
		// from the previous pass
		//
		sImpostorRenderAlphaDepthPass = true;
		// depth-only here...
		//
		gGL.setColorMask(false,false);
		renderGeomPostDeferred(camera);

		sImpostorRenderAlphaDepthPass = false;

	}
	else
	{
		LLGLEnable scissor(GL_SCISSOR_TEST);
		glScissor(0, 0, resX, resY);
		avatar->mImpostor.clear();
		renderGeom(camera);

		// Shameless hack time: render it all again,
		// this time writing the depth
		// values we need to generate the alpha mask below
		// while preserving the alpha-sorted color rendering
		// from the previous pass
		//
		sImpostorRenderAlphaDepthPass = true;

		// depth-only here...
		//
		gGL.setColorMask(false,false);
		renderGeom(camera);

		sImpostorRenderAlphaDepthPass = false;
	}

	LLDrawPoolAvatar::sMinimumAlpha = old_alpha;

	{ //create alpha mask based on depth buffer (grey out if muted)
		if (LLPipeline::sRenderDeferred)
		{
			GLuint buff = GL_COLOR_ATTACHMENT0;
			LL_PROFILER_GPU_ZONEC( "gl.DrawBuffersARB", 0x8000FF );
			glDrawBuffersARB(1, &buff);
		}

		LLGLDisable blend(GL_BLEND);

		if (visually_muted || too_complex)
		{
			gGL.setColorMask(true, true);
		}
		else
		{
			gGL.setColorMask(false, true);
		}
		
		gGL.getTexUnit(0)->unbind(LLTexUnit::TT_TEXTURE);

		LLGLDepthTest depth(GL_TRUE, GL_FALSE, GL_GREATER);

		gGL.flush();

		gGL.pushMatrix();
		gGL.loadIdentity();
		gGL.matrixMode(LLRender::MM_PROJECTION);
		gGL.pushMatrix();
		gGL.loadIdentity();

		static const F32 clip_plane = 0.99999f;

		gDebugProgram.bind();

		if (visually_muted)
		{	// Visually muted avatar
            LLColor4 muted_color(avatar->getMutedAVColor());
            LL_DEBUGS_ONCE("AvatarRenderPipeline") << "Avatar " << avatar->getID() << " MUTED set solid color " << muted_color << LL_ENDL;
			gGL.diffuseColor4fv( muted_color.mV );
		}
		else if (!preview_avatar)
		{ //grey muted avatar
            LL_DEBUGS_ONCE("AvatarRenderPipeline") << "Avatar " << avatar->getID() << " MUTED set grey" << LL_ENDL;
			gGL.diffuseColor4fv(LLColor4::pink.mV );
		}

		gGL.begin(LLRender::QUADS);
		gGL.vertex3f(-1, -1, clip_plane);
		gGL.vertex3f(1, -1, clip_plane);
		gGL.vertex3f(1, 1, clip_plane);
		gGL.vertex3f(-1, 1, clip_plane);
		gGL.end();
		gGL.flush();

		gDebugProgram.unbind();

		gGL.popMatrix();
		gGL.matrixMode(LLRender::MM_MODELVIEW);
		gGL.popMatrix();
	}

    if (!preview_avatar)
    {
        avatar->mImpostor.flush();
        avatar->setImpostorDim(tdim);
    }

	sUseOcclusion = occlusion;
	sReflectionRender = false;
	sImpostorRender = false;
	sShadowRender = false;
	popRenderTypeMask();

	gGL.matrixMode(LLRender::MM_PROJECTION);
	gGL.popMatrix();
	gGL.matrixMode(LLRender::MM_MODELVIEW);
	gGL.popMatrix();

    if (!preview_avatar)
    {
        avatar->mNeedsImpostorUpdate = FALSE;
        avatar->cacheImpostorValues();
        avatar->mLastImpostorUpdateFrameTime = gFrameTimeSeconds;
    }

	LLVertexBuffer::unbind();
	LLGLState::checkStates();
	LLGLState::checkTextureChannels();
}

bool LLPipeline::hasRenderBatches(const U32 type) const
{
	return sCull->getRenderMapSize(type) > 0;
}

LLCullResult::drawinfo_iterator LLPipeline::beginRenderMap(U32 type)
{
	return sCull->beginRenderMap(type);
}

LLCullResult::drawinfo_iterator LLPipeline::endRenderMap(U32 type)
{
	return sCull->endRenderMap(type);
}

LLCullResult::sg_iterator LLPipeline::beginAlphaGroups()
{
	return sCull->beginAlphaGroups();
}

LLCullResult::sg_iterator LLPipeline::endAlphaGroups()
{
	return sCull->endAlphaGroups();
}

LLCullResult::sg_iterator LLPipeline::beginRiggedAlphaGroups()
{
    return sCull->beginRiggedAlphaGroups();
}

LLCullResult::sg_iterator LLPipeline::endRiggedAlphaGroups()
{
    return sCull->endRiggedAlphaGroups();
}

bool LLPipeline::hasRenderType(const U32 type) const
{
    // STORM-365 : LLViewerJointAttachment::setAttachmentVisibility() is setting type to 0 to actually mean "do not render"
    // We then need to test that value here and return false to prevent attachment to render (in mouselook for instance)
    // TODO: reintroduce RENDER_TYPE_NONE in LLRenderTypeMask and initialize its mRenderTypeEnabled[RENDER_TYPE_NONE] to false explicitely
	return (type == 0 ? false : mRenderTypeEnabled[type]);
}

void LLPipeline::setRenderTypeMask(U32 type, ...)
{
	va_list args;

	va_start(args, type);
	while (type < END_RENDER_TYPES)
	{
		mRenderTypeEnabled[type] = true;
		type = va_arg(args, U32);
	}
	va_end(args);

	if (type > END_RENDER_TYPES)
	{
		LL_ERRS() << "Invalid render type." << LL_ENDL;
	}
}

bool LLPipeline::hasAnyRenderType(U32 type, ...) const
{
	va_list args;

	va_start(args, type);
	while (type < END_RENDER_TYPES)
	{
		if (mRenderTypeEnabled[type])
		{
			return true;
		}
		type = va_arg(args, U32);
	}
	va_end(args);

	if (type > END_RENDER_TYPES)
	{
		LL_ERRS() << "Invalid render type." << LL_ENDL;
	}

	return false;
}

void LLPipeline::pushRenderTypeMask()
{
	std::string cur_mask;
	cur_mask.assign((const char*) mRenderTypeEnabled, sizeof(mRenderTypeEnabled));
	mRenderTypeEnableStack.push(cur_mask);
}

void LLPipeline::popRenderTypeMask()
{
	if (mRenderTypeEnableStack.empty())
	{
		LL_ERRS() << "Depleted render type stack." << LL_ENDL;
	}

	memcpy(mRenderTypeEnabled, mRenderTypeEnableStack.top().data(), sizeof(mRenderTypeEnabled));
	mRenderTypeEnableStack.pop();
}

void LLPipeline::andRenderTypeMask(U32 type, ...)
{
	va_list args;

	bool tmp[NUM_RENDER_TYPES];
	for (U32 i = 0; i < NUM_RENDER_TYPES; ++i)
	{
		tmp[i] = false;
	}

	va_start(args, type);
	while (type < END_RENDER_TYPES)
	{
		if (mRenderTypeEnabled[type]) 
		{
			tmp[type] = true;
		}

		type = va_arg(args, U32);
	}
	va_end(args);

	if (type > END_RENDER_TYPES)
	{
		LL_ERRS() << "Invalid render type." << LL_ENDL;
	}

	for (U32 i = 0; i < LLPipeline::NUM_RENDER_TYPES; ++i)
	{
		mRenderTypeEnabled[i] = tmp[i];
	}

}

void LLPipeline::clearRenderTypeMask(U32 type, ...)
{
	va_list args;

	va_start(args, type);
	while (type < END_RENDER_TYPES)
	{
		mRenderTypeEnabled[type] = false;
		
		type = va_arg(args, U32);
	}
	va_end(args);

	if (type > END_RENDER_TYPES)
	{
		LL_ERRS() << "Invalid render type." << LL_ENDL;
	}
}

void LLPipeline::setAllRenderTypes()
{
	for (U32 i = 0; i < NUM_RENDER_TYPES; ++i)
	{
		mRenderTypeEnabled[i] = true;
	}
}

void LLPipeline::clearAllRenderTypes()
{
	for (U32 i = 0; i < NUM_RENDER_TYPES; ++i)
	{
		mRenderTypeEnabled[i] = false;
	}
}

void LLPipeline::addDebugBlip(const LLVector3& position, const LLColor4& color)
{
	DebugBlip blip(position, color);
	mDebugBlips.push_back(blip);
}

void LLPipeline::hidePermanentObjects( std::vector<U32>& restoreList )
{
	//This method is used to hide any vo's from the object list that may have
	//the permanent flag set.
	
	U32 objCnt = gObjectList.getNumObjects();
	for (U32 i = 0; i < objCnt; ++i)
	{
		LLViewerObject* pObject = gObjectList.getObject(i);
		if ( pObject && pObject->flagObjectPermanent() )
		{
			LLDrawable *pDrawable = pObject->mDrawable;
		
			if ( pDrawable )
			{
				restoreList.push_back( i );
				hideDrawable( pDrawable );			
			}
		}
	}

	skipRenderingOfTerrain( true );
}

void LLPipeline::restorePermanentObjects( const std::vector<U32>& restoreList )
{
	//This method is used to restore(unhide) any vo's from the object list that may have
	//been hidden because their permanency flag was set.

	std::vector<U32>::const_iterator itCurrent	= restoreList.begin();
	std::vector<U32>::const_iterator itEnd		= restoreList.end();
	
	U32 objCnt = gObjectList.getNumObjects();

	while ( itCurrent != itEnd )
	{
		U32 index = *itCurrent;
		LLViewerObject* pObject = NULL;
		if ( index < objCnt ) 
		{
			pObject = gObjectList.getObject( index );
		}
		if ( pObject )
		{
			LLDrawable *pDrawable = pObject->mDrawable;
			if ( pDrawable )
			{
				pDrawable->clearState( LLDrawable::FORCE_INVISIBLE );
				unhideDrawable( pDrawable );				
			}
		}
		++itCurrent;
	}
	
	skipRenderingOfTerrain( false );
}

void LLPipeline::skipRenderingOfTerrain( bool flag )
{
	pool_set_t::iterator iter = mPools.begin();
	while ( iter != mPools.end() )
	{
		LLDrawPool* pPool = *iter;		
		U32 poolType = pPool->getType();					
		if ( hasRenderType( pPool->getType() ) && poolType == LLDrawPool::POOL_TERRAIN )
		{
			pPool->setSkipRenderFlag( flag );			
		}
		++iter;
	}
}

void LLPipeline::hideObject( const LLUUID& id )
{
	LLViewerObject *pVO = gObjectList.findObject( id );
	
	if ( pVO )
	{
		LLDrawable *pDrawable = pVO->mDrawable;
		
		if ( pDrawable )
		{
			hideDrawable( pDrawable );		
		}		
	}
}

void LLPipeline::hideDrawable( LLDrawable *pDrawable )
{
	pDrawable->setState( LLDrawable::FORCE_INVISIBLE );
	markRebuild( pDrawable, LLDrawable::REBUILD_ALL, TRUE );
	//hide the children
	LLViewerObject::const_child_list_t& child_list = pDrawable->getVObj()->getChildren();
	for ( LLViewerObject::child_list_t::const_iterator iter = child_list.begin();
		  iter != child_list.end(); iter++ )
	{
		LLViewerObject* child = *iter;
		LLDrawable* drawable = child->mDrawable;					
		if ( drawable )
		{
			drawable->setState( LLDrawable::FORCE_INVISIBLE );
			markRebuild( drawable, LLDrawable::REBUILD_ALL, TRUE );
		}
	}
}
void LLPipeline::unhideDrawable( LLDrawable *pDrawable )
{
	pDrawable->clearState( LLDrawable::FORCE_INVISIBLE );
	markRebuild( pDrawable, LLDrawable::REBUILD_ALL, TRUE );
	//restore children
	LLViewerObject::const_child_list_t& child_list = pDrawable->getVObj()->getChildren();
	for ( LLViewerObject::child_list_t::const_iterator iter = child_list.begin();
		  iter != child_list.end(); iter++)
	{
		LLViewerObject* child = *iter;
		LLDrawable* drawable = child->mDrawable;					
		if ( drawable )
		{
			drawable->clearState( LLDrawable::FORCE_INVISIBLE );
			markRebuild( drawable, LLDrawable::REBUILD_ALL, TRUE );
		}
	}
}
void LLPipeline::restoreHiddenObject( const LLUUID& id )
{
	LLViewerObject *pVO = gObjectList.findObject( id );
	
	if ( pVO )
	{
		LLDrawable *pDrawable = pVO->mDrawable;
		if ( pDrawable )
		{
			unhideDrawable( pDrawable );			
		}
	}
}
<|MERGE_RESOLUTION|>--- conflicted
+++ resolved
@@ -1775,7 +1775,6 @@
 void LLPipeline::removeMutedAVsLights(LLVOAvatar* muted_avatar)
 {
     LL_PROFILE_ZONE_SCOPED_CATEGORY_PIPELINE;
-<<<<<<< HEAD
 	for (light_set_t::iterator iter = gPipeline.mNearbyLights.begin();
 		 iter != gPipeline.mNearbyLights.end(); iter++)
 	{
@@ -1787,22 +1786,6 @@
 			gPipeline.mNearbyLights.erase(iter);
 		}
 	}
-=======
-    light_set_t::iterator iter = gPipeline.mNearbyLights.begin();
-
-    while (iter != gPipeline.mNearbyLights.end())
-    {
-        if (iter->drawable->getVObj()->isAttachment() && iter->drawable->getVObj()->getAvatar() == muted_avatar)
-        {
-            gPipeline.mLights.erase(iter->drawable);
-            iter = gPipeline.mNearbyLights.erase(iter);
-        }
-        else
-        {
-            iter++;
-        }
-    }
->>>>>>> a0c3d69c
 }
 
 U32 LLPipeline::addObject(LLViewerObject *vobj)
