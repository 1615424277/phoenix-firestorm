--- conflicted
+++ resolved
@@ -4058,13 +4058,8 @@
 	if (!sShadowRender)
 	{
 		mSelectedFaces.clear();
-<<<<<<< HEAD
 
 		LLPipeline::setRenderHighlightTextureChannel(gFloaterTools->getPanelFace()->getTextureChannelToEdit());
-=======
-		
-		LLPipeline::setRenderHighlightTextureChannel(LLSelectMgr::getInstance()->getTextureChannel());
->>>>>>> 9e486f6c
 
 		// Draw face highlights for selected faces.
 		if (LLSelectMgr::getInstance()->getTEMode())
@@ -8618,13 +8613,8 @@
 		
 		if (RenderDeferredAtmospheric)
 		{ //apply sunlight contribution 
-<<<<<<< HEAD
-			LLFastTimer ftm(FTM_ATMOSPHERICS);
+			LL_RECORD_BLOCK_TIME(FTM_ATMOSPHERICS);
 			bindDeferredShader(LLPipeline::sUnderWaterRender ? gDeferredSoftenWaterProgram : gDeferredSoftenProgram);	
-=======
-			LL_RECORD_BLOCK_TIME(FTM_ATMOSPHERICS);
-			bindDeferredShader(gDeferredSoftenProgram);	
->>>>>>> 9e486f6c
 			{
 				LLGLDepthTest depth(GL_FALSE);
 				LLGLDisable blend(GL_BLEND);
@@ -11502,13 +11492,8 @@
 
 		if (!avatar->mImpostor.isComplete())
 		{
-<<<<<<< HEAD
-			LLFastTimer t(FTM_IMPOSTOR_ALLOCATE);
+			LL_RECORD_BLOCK_TIME(FTM_IMPOSTOR_ALLOCATE);
 			
-=======
-			LL_RECORD_BLOCK_TIME(FTM_IMPOSTOR_ALLOCATE);
-			avatar->mImpostor.allocate(resX,resY,GL_RGBA,TRUE,FALSE);
->>>>>>> 9e486f6c
 
 			if (LLPipeline::sRenderDeferred)
 			{
@@ -11526,13 +11511,8 @@
 		}
 		else if(resX != avatar->mImpostor.getWidth() || resY != avatar->mImpostor.getHeight())
 		{
-<<<<<<< HEAD
-			LLFastTimer t(FTM_IMPOSTOR_RESIZE);
+			LL_RECORD_BLOCK_TIME(FTM_IMPOSTOR_RESIZE);
 			avatar->mImpostor.resize(resX,resY);
-=======
-			LL_RECORD_BLOCK_TIME(FTM_IMPOSTOR_RESIZE);
-			avatar->mImpostor.resize(resX,resY,GL_RGBA);
->>>>>>> 9e486f6c
 		}
 
 		avatar->mImpostor.bindTarget();
@@ -11584,12 +11564,7 @@
 	}
 	
 	{ //create alpha mask based on depth buffer (grey out if muted)
-<<<<<<< HEAD
-		LLFastTimer t(FTM_IMPOSTOR_BACKGROUND);
-
-=======
 		LL_RECORD_BLOCK_TIME(FTM_IMPOSTOR_BACKGROUND);
->>>>>>> 9e486f6c
 		if (LLPipeline::sRenderDeferred)
 		{
 			GLuint buff = GL_COLOR_ATTACHMENT0;
