/** 
 * @file pipeline.cpp
 * @brief Rendering pipeline.
 *
 * $LicenseInfo:firstyear=2005&license=viewerlgpl$
 * Second Life Viewer Source Code
 * Copyright (C) 2010, Linden Research, Inc.
 * 
 * This library is free software; you can redistribute it and/or
 * modify it under the terms of the GNU Lesser General Public
 * License as published by the Free Software Foundation;
 * version 2.1 of the License only.
 * 
 * This library is distributed in the hope that it will be useful,
 * but WITHOUT ANY WARRANTY; without even the implied warranty of
 * MERCHANTABILITY or FITNESS FOR A PARTICULAR PURPOSE.  See the GNU
 * Lesser General Public License for more details.
 * 
 * You should have received a copy of the GNU Lesser General Public
 * License along with this library; if not, write to the Free Software
 * Foundation, Inc., 51 Franklin Street, Fifth Floor, Boston, MA  02110-1301  USA
 * 
 * Linden Research, Inc., 945 Battery Street, San Francisco, CA  94111  USA
 * $/LicenseInfo$
 */

#include "llviewerprecompiledheaders.h"

#include "pipeline.h"

// library includes
#include "llaudioengine.h" // For debugging.
#include "imageids.h"
#include "llerror.h"
#include "llviewercontrol.h"
#include "llfasttimer.h"
#include "llfontgl.h"
#include "llnamevalue.h"
#include "llpointer.h"
#include "llprimitive.h"
#include "llvolume.h"
#include "material_codes.h"
#include "timing.h"
#include "v3color.h"
#include "llui.h" 
#include "llglheaders.h"
#include "llrender.h"
#include "llwindow.h"	// swapBuffers()

// newview includes
#include "llagent.h"
#include "llagentcamera.h"
#include "llappviewer.h"
#include "lltexturecache.h"
#include "lltexturefetch.h"
#include "llimageworker.h"
#include "lldrawable.h"
#include "lldrawpoolalpha.h"
#include "lldrawpoolavatar.h"
#include "lldrawpoolground.h"
#include "lldrawpoolbump.h"
#include "lldrawpooltree.h"
#include "lldrawpoolwater.h"
#include "llface.h"
#include "llfeaturemanager.h"
#include "llfloatertelehub.h"
#include "llfloaterreg.h"
#include "llgldbg.h"
#include "llhudmanager.h"
#include "llhudnametag.h"
#include "llhudtext.h"
#include "lllightconstants.h"
#include "llmeshrepository.h"
#include "llpipelinelistener.h"
#include "llresmgr.h"
#include "llselectmgr.h"
#include "llsky.h"
#include "lltracker.h"
#include "lltool.h"
#include "lltoolmgr.h"
#include "llviewercamera.h"
#include "llviewermediafocus.h"
#include "llviewertexturelist.h"
#include "llviewerobject.h"
#include "llviewerobjectlist.h"
#include "llviewerparcelmgr.h"
#include "llviewerregion.h" // for audio debugging.
#include "llviewerwindow.h" // For getSpinAxis
#include "llvoavatarself.h"
#include "llvoground.h"
#include "llvosky.h"
#include "llvotree.h"
#include "llvovolume.h"
#include "llvosurfacepatch.h"
#include "llvowater.h"
#include "llvotree.h"
#include "llvopartgroup.h"
#include "llworld.h"
#include "llcubemap.h"
#include "llviewershadermgr.h"
#include "llviewerstats.h"
#include "llviewerjoystick.h"
#include "llviewerdisplay.h"
#include "llwlparammanager.h"
#include "llwaterparammanager.h"
#include "llspatialpartition.h"
#include "llmutelist.h"
#include "lltoolpie.h"
#include "llcurl.h"
#include "llnotifications.h"
#include "llpathinglib.h"
#include "llfloaterpathfindingconsole.h"
#include "llfloaterpathfindingcharacters.h"
#include "llfloatertools.h"
#include "llpanelface.h"
#include "llpathfindingpathtool.h"
#include "exopostprocess.h"	// <FS:CR> Import Vignette from Exodus

// [RLVa:KB] - Checked: 2011-05-22 (RLVa-1.3.1a)
#include "rlvhandler.h"
#include "rlvlocks.h"
// [/RLVa:KB]

#ifdef _DEBUG
// Debug indices is disabled for now for debug performance - djs 4/24/02
//#define DEBUG_INDICES
#else
//#define DEBUG_INDICES
#endif

// Expensive and currently broken
//
#define MATERIALS_IN_REFLECTIONS 0

bool gShiftFrame = false;

//cached settings
BOOL LLPipeline::RenderAvatarVP;
BOOL LLPipeline::VertexShaderEnable;
BOOL LLPipeline::WindLightUseAtmosShaders;
BOOL LLPipeline::RenderDeferred;
F32 LLPipeline::RenderDeferredSunWash;
U32 LLPipeline::RenderFSAASamples;
U32 LLPipeline::RenderResolutionDivisor;
BOOL LLPipeline::RenderUIBuffer;
S32 LLPipeline::RenderShadowDetail;
BOOL LLPipeline::RenderDeferredSSAO;
F32 LLPipeline::RenderShadowResolutionScale;
BOOL LLPipeline::RenderLocalLights;
BOOL LLPipeline::RenderDelayCreation;
BOOL LLPipeline::RenderAnimateRes;
BOOL LLPipeline::FreezeTime;
S32 LLPipeline::DebugBeaconLineWidth;
F32 LLPipeline::RenderHighlightBrightness;
LLColor4 LLPipeline::RenderHighlightColor;
F32 LLPipeline::RenderHighlightThickness;
BOOL LLPipeline::RenderSpotLightsInNondeferred;
LLColor4 LLPipeline::PreviewAmbientColor;
LLColor4 LLPipeline::PreviewDiffuse0;
LLColor4 LLPipeline::PreviewSpecular0;
LLColor4 LLPipeline::PreviewDiffuse1;
LLColor4 LLPipeline::PreviewSpecular1;
LLColor4 LLPipeline::PreviewDiffuse2;
LLColor4 LLPipeline::PreviewSpecular2;
LLVector3 LLPipeline::PreviewDirection0;
LLVector3 LLPipeline::PreviewDirection1;
LLVector3 LLPipeline::PreviewDirection2;
F32 LLPipeline::RenderGlowMinLuminance;
F32 LLPipeline::RenderGlowMaxExtractAlpha;
F32 LLPipeline::RenderGlowWarmthAmount;
LLVector3 LLPipeline::RenderGlowLumWeights;
LLVector3 LLPipeline::RenderGlowWarmthWeights;
S32 LLPipeline::RenderGlowResolutionPow;
S32 LLPipeline::RenderGlowIterations;
F32 LLPipeline::RenderGlowWidth;
F32 LLPipeline::RenderGlowStrength;
BOOL LLPipeline::RenderDepthOfField;
BOOL LLPipeline::RenderDepthOfFieldInEditMode;
F32 LLPipeline::CameraFocusTransitionTime;
F32 LLPipeline::CameraFNumber;
F32 LLPipeline::CameraFocalLength;
F32 LLPipeline::CameraFieldOfView;
F32 LLPipeline::RenderShadowNoise;
F32 LLPipeline::RenderShadowBlurSize;
F32 LLPipeline::RenderSSAOScale;
U32 LLPipeline::RenderSSAOMaxScale;
F32 LLPipeline::RenderSSAOFactor;
LLVector3 LLPipeline::RenderSSAOEffect;
F32 LLPipeline::RenderShadowOffsetError;
F32 LLPipeline::RenderShadowBiasError;
F32 LLPipeline::RenderShadowOffset;
F32 LLPipeline::RenderShadowBias;
F32 LLPipeline::RenderSpotShadowOffset;
F32 LLPipeline::RenderSpotShadowBias;
F32 LLPipeline::RenderEdgeDepthCutoff;
F32 LLPipeline::RenderEdgeNormCutoff;
LLVector3 LLPipeline::RenderShadowGaussian;
F32 LLPipeline::RenderShadowBlurDistFactor;
BOOL LLPipeline::RenderDeferredAtmospheric;
S32 LLPipeline::RenderReflectionDetail;
F32 LLPipeline::RenderHighlightFadeTime;
LLVector3 LLPipeline::RenderShadowClipPlanes;
LLVector3 LLPipeline::RenderShadowOrthoClipPlanes;
LLVector3 LLPipeline::RenderShadowNearDist;
F32 LLPipeline::RenderFarClip;
LLVector3 LLPipeline::RenderShadowSplitExponent;
F32 LLPipeline::RenderShadowErrorCutoff;
F32 LLPipeline::RenderShadowFOVCutoff;
BOOL LLPipeline::CameraOffset;
F32 LLPipeline::CameraMaxCoF;
F32 LLPipeline::CameraDoFResScale;
F32 LLPipeline::RenderAutoHideSurfaceAreaLimit;

const F32 BACKLIGHT_DAY_MAGNITUDE_AVATAR = 0.2f;
const F32 BACKLIGHT_NIGHT_MAGNITUDE_AVATAR = 0.1f;
const F32 BACKLIGHT_DAY_MAGNITUDE_OBJECT = 0.1f;
const F32 BACKLIGHT_NIGHT_MAGNITUDE_OBJECT = 0.08f;
const S32 MAX_OFFSCREEN_GEOMETRY_CHANGES_PER_FRAME = 10;
const U32 REFLECTION_MAP_RES = 128;
const U32 DEFERRED_VB_MASK = LLVertexBuffer::MAP_VERTEX | LLVertexBuffer::MAP_TEXCOORD0 | LLVertexBuffer::MAP_TEXCOORD1;
// Max number of occluders to search for. JC
const S32 MAX_OCCLUDER_COUNT = 2;

extern S32 gBoxFrame;
//extern BOOL gHideSelectedObjects;
extern BOOL gDisplaySwapBuffers;
extern BOOL gDebugGL;

BOOL	gAvatarBacklight = FALSE;

BOOL	gDebugPipeline = FALSE;
LLPipeline gPipeline;
const LLMatrix4* gGLLastMatrix = NULL;

LLFastTimer::DeclareTimer FTM_RENDER_GEOMETRY("Render Geometry");
LLFastTimer::DeclareTimer FTM_RENDER_GRASS("Grass");
LLFastTimer::DeclareTimer FTM_RENDER_INVISIBLE("Invisible");
LLFastTimer::DeclareTimer FTM_RENDER_OCCLUSION("Occlusion");
LLFastTimer::DeclareTimer FTM_RENDER_SHINY("Shiny");
LLFastTimer::DeclareTimer FTM_RENDER_SIMPLE("Simple");
LLFastTimer::DeclareTimer FTM_RENDER_TERRAIN("Terrain");
LLFastTimer::DeclareTimer FTM_RENDER_TREES("Trees");
LLFastTimer::DeclareTimer FTM_RENDER_UI("UI");
LLFastTimer::DeclareTimer FTM_RENDER_WATER("Water");
LLFastTimer::DeclareTimer FTM_RENDER_WL_SKY("Windlight Sky");
LLFastTimer::DeclareTimer FTM_RENDER_ALPHA("Alpha Objects");
LLFastTimer::DeclareTimer FTM_RENDER_CHARACTERS("Avatars");
LLFastTimer::DeclareTimer FTM_RENDER_BUMP("Bump");
LLFastTimer::DeclareTimer FTM_RENDER_MATERIALS("Materials");
LLFastTimer::DeclareTimer FTM_RENDER_FULLBRIGHT("Fullbright");
LLFastTimer::DeclareTimer FTM_RENDER_GLOW("Glow");
LLFastTimer::DeclareTimer FTM_GEO_UPDATE("Geo Update");
LLFastTimer::DeclareTimer FTM_PIPELINE_CREATE("Pipeline Create");
LLFastTimer::DeclareTimer FTM_POOLRENDER("RenderPool");
LLFastTimer::DeclareTimer FTM_POOLS("Pools");
LLFastTimer::DeclareTimer FTM_DEFERRED_POOLRENDER("RenderPool (Deferred)");
LLFastTimer::DeclareTimer FTM_DEFERRED_POOLS("Pools (Deferred)");
LLFastTimer::DeclareTimer FTM_POST_DEFERRED_POOLRENDER("RenderPool (Post)");
LLFastTimer::DeclareTimer FTM_POST_DEFERRED_POOLS("Pools (Post)");
LLFastTimer::DeclareTimer FTM_RENDER_BLOOM_FBO("First FBO");
LLFastTimer::DeclareTimer FTM_STATESORT("Sort Draw State");
LLFastTimer::DeclareTimer FTM_PIPELINE("Pipeline");
LLFastTimer::DeclareTimer FTM_CLIENT_COPY("Client Copy");
LLFastTimer::DeclareTimer FTM_RENDER_DEFERRED("Deferred Shading");


static LLFastTimer::DeclareTimer FTM_STATESORT_DRAWABLE("Sort Drawables");
static LLFastTimer::DeclareTimer FTM_STATESORT_POSTSORT("Post Sort");

static LLStaticHashedString sTint("tint");
static LLStaticHashedString sAmbiance("ambiance");
static LLStaticHashedString sAlphaScale("alpha_scale");
static LLStaticHashedString sNormMat("norm_mat");
static LLStaticHashedString sOffset("offset");
static LLStaticHashedString sScreenRes("screenRes");
static LLStaticHashedString sDelta("delta");
static LLStaticHashedString sDistFactor("dist_factor");
static LLStaticHashedString sKern("kern");
static LLStaticHashedString sKernScale("kern_scale");

//----------------------------------------
std::string gPoolNames[] = 
{
	// Correspond to LLDrawpool enum render type
	"NONE",
	"POOL_SIMPLE",
	"POOL_GROUND",
	"POOL_FULLBRIGHT",
	"POOL_BUMP",
	"POOL_MATERIALS",
	"POOL_TERRAIN,"	
	"POOL_SKY",
	"POOL_WL_SKY",
	"POOL_TREE",
	"POOL_ALPHA_MASK",
	"POOL_FULLBRIGHT_ALPHA_MASK",
	"POOL_GRASS",
	"POOL_INVISIBLE",
	"POOL_AVATAR",
	"POOL_VOIDWATER",
	"POOL_WATER",
	"POOL_GLOW",
	"POOL_ALPHA"
};

void drawBox(const LLVector4a& c, const LLVector4a& r);
void drawBoxOutline(const LLVector3& pos, const LLVector3& size);
U32 nhpo2(U32 v);
LLVertexBuffer* ll_create_cube_vb(U32 type_mask, U32 usage);

glh::matrix4f glh_copy_matrix(F32* src)
{
	glh::matrix4f ret;
	ret.set_value(src);
	return ret;
}

glh::matrix4f glh_get_current_modelview()
{
	return glh_copy_matrix(gGLModelView);
}

glh::matrix4f glh_get_current_projection()
{
	return glh_copy_matrix(gGLProjection);
}

glh::matrix4f glh_get_last_modelview()
{
	return glh_copy_matrix(gGLLastModelView);
}

glh::matrix4f glh_get_last_projection()
{
	return glh_copy_matrix(gGLLastProjection);
}

void glh_copy_matrix(const glh::matrix4f& src, F32* dst)
{
	for (U32 i = 0; i < 16; i++)
	{
		dst[i] = src.m[i];
	}
}

void glh_set_current_modelview(const glh::matrix4f& mat)
{
	glh_copy_matrix(mat, gGLModelView);
}

void glh_set_current_projection(glh::matrix4f& mat)
{
	glh_copy_matrix(mat, gGLProjection);
}

glh::matrix4f gl_ortho(GLfloat left, GLfloat right, GLfloat bottom, GLfloat top, GLfloat znear, GLfloat zfar)
{
	glh::matrix4f ret(
		2.f/(right-left), 0.f, 0.f, -(right+left)/(right-left),
		0.f, 2.f/(top-bottom), 0.f, -(top+bottom)/(top-bottom),
		0.f, 0.f, -2.f/(zfar-znear),  -(zfar+znear)/(zfar-znear),
		0.f, 0.f, 0.f, 1.f);

	return ret;
}

void display_update_camera();
//----------------------------------------

S32		LLPipeline::sCompiles = 0;

BOOL	LLPipeline::sPickAvatar = TRUE;
BOOL	LLPipeline::sDynamicLOD = TRUE;
BOOL	LLPipeline::sShowHUDAttachments = TRUE;
BOOL	LLPipeline::sRenderMOAPBeacons = FALSE;
BOOL	LLPipeline::sRenderPhysicalBeacons = TRUE;
BOOL	LLPipeline::sRenderScriptedBeacons = FALSE;
BOOL	LLPipeline::sRenderScriptedTouchBeacons = TRUE;
BOOL	LLPipeline::sRenderParticleBeacons = FALSE;
BOOL	LLPipeline::sRenderSoundBeacons = FALSE;
BOOL	LLPipeline::sRenderBeacons = FALSE;
BOOL	LLPipeline::sRenderHighlight = TRUE;
LLRender::eTexIndex LLPipeline::sRenderHighlightTextureChannel = LLRender::DIFFUSE_MAP;
BOOL	LLPipeline::sForceOldBakedUpload = FALSE;
S32		LLPipeline::sUseOcclusion = 0;
BOOL	LLPipeline::sDelayVBUpdate = TRUE;
BOOL	LLPipeline::sAutoMaskAlphaDeferred = TRUE;
BOOL	LLPipeline::sAutoMaskAlphaNonDeferred = FALSE;
BOOL	LLPipeline::sDisableShaders = FALSE;
BOOL	LLPipeline::sRenderBump = TRUE;
BOOL	LLPipeline::sBakeSunlight = FALSE;
BOOL	LLPipeline::sNoAlpha = FALSE;
BOOL	LLPipeline::sUseTriStrips = TRUE;
BOOL	LLPipeline::sUseFarClip = TRUE;
BOOL	LLPipeline::sShadowRender = FALSE;
BOOL	LLPipeline::sWaterReflections = FALSE;
BOOL	LLPipeline::sRenderGlow = FALSE;
BOOL	LLPipeline::sReflectionRender = FALSE;
BOOL	LLPipeline::sImpostorRender = FALSE;
BOOL	LLPipeline::sImpostorRenderAlphaDepthPass = FALSE;
BOOL	LLPipeline::sUnderWaterRender = FALSE;
BOOL	LLPipeline::sTextureBindTest = FALSE;
BOOL	LLPipeline::sRenderFrameTest = FALSE;
BOOL	LLPipeline::sRenderAttachedLights = TRUE;
BOOL	LLPipeline::sRenderAttachedParticles = TRUE;
BOOL	LLPipeline::sRenderDeferred = FALSE;
BOOL    LLPipeline::sMemAllocationThrottled = FALSE;
S32		LLPipeline::sVisibleLightCount = 0;
F32		LLPipeline::sMinRenderSize = 0.f;
BOOL	LLPipeline::sRenderingHUDs;
F32	LLPipeline::sVolumeSAFrame = 0.f; // ZK LBG

bool	LLPipeline::sRenderParticles; // <FS:LO> flag to hold correct, user selected, status of particles

// EventHost API LLPipeline listener.
static LLPipelineListener sPipelineListener;

static LLCullResult* sCull = NULL;

static const U32 gl_cube_face[] = 
{
	GL_TEXTURE_CUBE_MAP_POSITIVE_X_ARB,
	GL_TEXTURE_CUBE_MAP_NEGATIVE_X_ARB,
	GL_TEXTURE_CUBE_MAP_POSITIVE_Y_ARB,
	GL_TEXTURE_CUBE_MAP_NEGATIVE_Y_ARB,
	GL_TEXTURE_CUBE_MAP_POSITIVE_Z_ARB,
	GL_TEXTURE_CUBE_MAP_NEGATIVE_Z_ARB,
};

void validate_framebuffer_object();


bool addDeferredAttachments(LLRenderTarget& target)
{
	return target.addColorAttachment(GL_SRGB8_ALPHA8) && //specular
			target.addColorAttachment(GL_RGB10_A2); //normal+z
}

LLPipeline::LLPipeline() :
	mBackfaceCull(FALSE),
	mBatchCount(0),
	mMatrixOpCount(0),
	mTextureMatrixOps(0),
	mMaxBatchSize(0),
	mMinBatchSize(0),
	mMeanBatchSize(0),
	mTrianglesDrawn(0),
	mNumVisibleNodes(0),
	mVerticesRelit(0),
	mLightingChanges(0),
	mGeometryChanges(0),
	mNumVisibleFaces(0),

	mInitialized(FALSE),
	mVertexShadersEnabled(FALSE),
	mVertexShadersLoaded(0),
	mTransformFeedbackPrimitives(0),
	mRenderDebugFeatureMask(0),
	mRenderDebugMask(0),
	mOldRenderDebugMask(0),
	mMeshDirtyQueryObject(0),
	mGroupQ1Locked(false),
	mGroupQ2Locked(false),
	mResetVertexBuffers(false),
	mLastRebuildPool(NULL),
	mAlphaPool(NULL),
	mSkyPool(NULL),
	mTerrainPool(NULL),
	mWaterPool(NULL),
	mGroundPool(NULL),
	mSimplePool(NULL),
	mGrassPool(NULL),
	mAlphaMaskPool(NULL),
	mFullbrightAlphaMaskPool(NULL),
	mFullbrightPool(NULL),
	mInvisiblePool(NULL),
	mGlowPool(NULL),
	mBumpPool(NULL),
	mMaterialsPool(NULL),
	mWLSkyPool(NULL),
	mLightMask(0),
	mLightMovingMask(0),
	mLightingDetail(0),
	mScreenWidth(0),
	mScreenHeight(0)
{
	mNoiseMap = 0;
	mTrueNoiseMap = 0;
	mLightFunc = 0;
}

void LLPipeline::connectRefreshCachedSettingsSafe(const std::string name)
{
	LLPointer<LLControlVariable> cntrl_ptr = gSavedSettings.getControl(name);
	if ( cntrl_ptr.isNull() )
	{
		llwarns << "Global setting name not found:" << name << llendl;
	}
	else
	{
		cntrl_ptr->getCommitSignal()->connect(boost::bind(&LLPipeline::refreshCachedSettings));
	}
}

void LLPipeline::init()
{
	refreshCachedSettings();

	gOctreeMaxCapacity = gSavedSettings.getU32("OctreeMaxNodeCapacity");
	sDynamicLOD = gSavedSettings.getBOOL("RenderDynamicLOD");
	sRenderBump = gSavedSettings.getBOOL("RenderObjectBump");
	sUseTriStrips = gSavedSettings.getBOOL("RenderUseTriStrips");
	LLVertexBuffer::sUseStreamDraw = gSavedSettings.getBOOL("RenderUseStreamVBO");
	LLVertexBuffer::sUseVAO = gSavedSettings.getBOOL("RenderUseVAO");
	LLVertexBuffer::sPreferStreamDraw = gSavedSettings.getBOOL("RenderPreferStreamDraw");
	sRenderAttachedLights = gSavedSettings.getBOOL("RenderAttachedLights");
	sRenderAttachedParticles = gSavedSettings.getBOOL("RenderAttachedParticles");

	sRenderMOAPBeacons = gSavedSettings.getBOOL("moapbeacon");
	sRenderPhysicalBeacons = gSavedSettings.getBOOL("physicalbeacon");
	sRenderScriptedBeacons = gSavedSettings.getBOOL("scriptsbeacon");
	sRenderScriptedTouchBeacons = gSavedSettings.getBOOL("scripttouchbeacon");
	sRenderParticleBeacons = gSavedSettings.getBOOL("particlesbeacon");
	sRenderSoundBeacons = gSavedSettings.getBOOL("soundsbeacon");
	sRenderBeacons = gSavedSettings.getBOOL("renderbeacons");
	sRenderHighlight = gSavedSettings.getBOOL("renderhighlights");

	mInitialized = TRUE;
	
	stop_glerror();

	//create render pass pools
	getPool(LLDrawPool::POOL_ALPHA);
	getPool(LLDrawPool::POOL_SIMPLE);
	getPool(LLDrawPool::POOL_ALPHA_MASK);
	getPool(LLDrawPool::POOL_FULLBRIGHT_ALPHA_MASK);
	getPool(LLDrawPool::POOL_GRASS);
	getPool(LLDrawPool::POOL_FULLBRIGHT);
	getPool(LLDrawPool::POOL_INVISIBLE);
	getPool(LLDrawPool::POOL_BUMP);
	getPool(LLDrawPool::POOL_MATERIALS);
	getPool(LLDrawPool::POOL_GLOW);

	LLViewerStats::getInstance()->mTrianglesDrawnStat.reset();
	resetFrameStats();

	if (gSavedSettings.getBOOL("DisableAllRenderFeatures"))
	{
		clearAllRenderDebugFeatures();
	}
	else
	{
		setAllRenderDebugFeatures(); // By default, all debugging features on
	}
	clearAllRenderDebugDisplays(); // All debug displays off

	sRenderParticles = true; // <FS:LO> flag to hold correct, user selected, status of particles

	if (gSavedSettings.getBOOL("DisableAllRenderTypes"))
	{
		clearAllRenderTypes();
	}
	else
	{
		setAllRenderTypes(); // By default, all rendering types start enabled
		// Don't turn on ground when this is set
		// Mac Books with intel 950s need this
		if(!gSavedSettings.getBOOL("RenderGround"))
		{
			toggleRenderType(RENDER_TYPE_GROUND);
		}
	}

	// make sure RenderPerformanceTest persists (hackity hack hack)
	// disables non-object rendering (UI, sky, water, etc)
	if (gSavedSettings.getBOOL("RenderPerformanceTest"))
	{
		gSavedSettings.setBOOL("RenderPerformanceTest", FALSE);
		gSavedSettings.setBOOL("RenderPerformanceTest", TRUE);
	}

	mOldRenderDebugMask = mRenderDebugMask;

	mBackfaceCull = TRUE;

	stop_glerror();
	
	// Enable features
		
	LLViewerShaderMgr::instance()->setShaders();

	stop_glerror();

	for (U32 i = 0; i < 2; ++i)
	{
		mSpotLightFade[i] = 1.f;
	}

	if (mCubeVB.isNull())
	{
		mCubeVB = ll_create_cube_vb(LLVertexBuffer::MAP_VERTEX, GL_STATIC_DRAW_ARB);
	}

	mDeferredVB = new LLVertexBuffer(DEFERRED_VB_MASK, 0);
	mDeferredVB->allocateBuffer(8, 0, true);
	setLightingDetail(-1);
	
	//
	// Update all settings to trigger a cached settings refresh
	//
	connectRefreshCachedSettingsSafe("RenderAutoMaskAlphaDeferred");
	connectRefreshCachedSettingsSafe("RenderAutoMaskAlphaNonDeferred");
	connectRefreshCachedSettingsSafe("RenderUseFarClip");
	connectRefreshCachedSettingsSafe("RenderAvatarMaxVisible");
	connectRefreshCachedSettingsSafe("RenderDelayVBUpdate");
	connectRefreshCachedSettingsSafe("UseOcclusion");
	connectRefreshCachedSettingsSafe("VertexShaderEnable");
	connectRefreshCachedSettingsSafe("RenderAvatarVP");
	connectRefreshCachedSettingsSafe("WindLightUseAtmosShaders");
	connectRefreshCachedSettingsSafe("RenderDeferred");
	connectRefreshCachedSettingsSafe("RenderDeferredSunWash");
	connectRefreshCachedSettingsSafe("RenderFSAASamples");
	connectRefreshCachedSettingsSafe("RenderResolutionDivisor");
	connectRefreshCachedSettingsSafe("RenderUIBuffer");
	connectRefreshCachedSettingsSafe("RenderShadowDetail");
	connectRefreshCachedSettingsSafe("RenderDeferredSSAO");
	connectRefreshCachedSettingsSafe("RenderShadowResolutionScale");
	connectRefreshCachedSettingsSafe("RenderLocalLights");
	connectRefreshCachedSettingsSafe("RenderDelayCreation");
	connectRefreshCachedSettingsSafe("RenderAnimateRes");
	connectRefreshCachedSettingsSafe("FreezeTime");
	connectRefreshCachedSettingsSafe("DebugBeaconLineWidth");
	connectRefreshCachedSettingsSafe("RenderHighlightBrightness");
	connectRefreshCachedSettingsSafe("RenderHighlightColor");
	connectRefreshCachedSettingsSafe("RenderHighlightThickness");
	connectRefreshCachedSettingsSafe("RenderSpotLightsInNondeferred");
	connectRefreshCachedSettingsSafe("PreviewAmbientColor");
	connectRefreshCachedSettingsSafe("PreviewDiffuse0");
	connectRefreshCachedSettingsSafe("PreviewSpecular0");
	connectRefreshCachedSettingsSafe("PreviewDiffuse1");
	connectRefreshCachedSettingsSafe("PreviewSpecular1");
	connectRefreshCachedSettingsSafe("PreviewDiffuse2");
	connectRefreshCachedSettingsSafe("PreviewSpecular2");
	connectRefreshCachedSettingsSafe("PreviewDirection0");
	connectRefreshCachedSettingsSafe("PreviewDirection1");
	connectRefreshCachedSettingsSafe("PreviewDirection2");
	connectRefreshCachedSettingsSafe("RenderGlowMinLuminance");
	connectRefreshCachedSettingsSafe("RenderGlowMaxExtractAlpha");
	connectRefreshCachedSettingsSafe("RenderGlowWarmthAmount");
	connectRefreshCachedSettingsSafe("RenderGlowLumWeights");
	connectRefreshCachedSettingsSafe("RenderGlowWarmthWeights");
	connectRefreshCachedSettingsSafe("RenderGlowResolutionPow");
	connectRefreshCachedSettingsSafe("RenderGlowIterations");
	connectRefreshCachedSettingsSafe("RenderGlowWidth");
	connectRefreshCachedSettingsSafe("RenderGlowStrength");
	connectRefreshCachedSettingsSafe("RenderDepthOfField");
	connectRefreshCachedSettingsSafe("RenderDepthOfFieldInEditMode");
	connectRefreshCachedSettingsSafe("CameraFocusTransitionTime");
	connectRefreshCachedSettingsSafe("CameraFNumber");
	connectRefreshCachedSettingsSafe("CameraFocalLength");
	connectRefreshCachedSettingsSafe("CameraFieldOfView");
	connectRefreshCachedSettingsSafe("RenderShadowNoise");
	connectRefreshCachedSettingsSafe("RenderShadowBlurSize");
	connectRefreshCachedSettingsSafe("RenderSSAOScale");
	connectRefreshCachedSettingsSafe("RenderSSAOMaxScale");
	connectRefreshCachedSettingsSafe("RenderSSAOFactor");
	connectRefreshCachedSettingsSafe("RenderSSAOEffect");
	connectRefreshCachedSettingsSafe("RenderShadowOffsetError");
	connectRefreshCachedSettingsSafe("RenderShadowBiasError");
	connectRefreshCachedSettingsSafe("RenderShadowOffset");
	connectRefreshCachedSettingsSafe("RenderShadowBias");
	connectRefreshCachedSettingsSafe("RenderSpotShadowOffset");
	connectRefreshCachedSettingsSafe("RenderSpotShadowBias");
	connectRefreshCachedSettingsSafe("RenderEdgeDepthCutoff");
	connectRefreshCachedSettingsSafe("RenderEdgeNormCutoff");
	connectRefreshCachedSettingsSafe("RenderShadowGaussian");
	connectRefreshCachedSettingsSafe("RenderShadowBlurDistFactor");
	connectRefreshCachedSettingsSafe("RenderDeferredAtmospheric");
	connectRefreshCachedSettingsSafe("RenderReflectionDetail");
	connectRefreshCachedSettingsSafe("RenderHighlightFadeTime");
	connectRefreshCachedSettingsSafe("RenderShadowClipPlanes");
	connectRefreshCachedSettingsSafe("RenderShadowOrthoClipPlanes");
	connectRefreshCachedSettingsSafe("RenderShadowNearDist");
	connectRefreshCachedSettingsSafe("RenderFarClip");
	connectRefreshCachedSettingsSafe("RenderShadowSplitExponent");
	connectRefreshCachedSettingsSafe("RenderShadowErrorCutoff");
	connectRefreshCachedSettingsSafe("RenderShadowFOVCutoff");
	connectRefreshCachedSettingsSafe("CameraOffset");
	connectRefreshCachedSettingsSafe("CameraMaxCoF");
	connectRefreshCachedSettingsSafe("CameraDoFResScale");
	connectRefreshCachedSettingsSafe("RenderAutoHideSurfaceAreaLimit");
	gSavedSettings.getControl("RenderAutoHideSurfaceAreaLimit")->getCommitSignal()->connect(boost::bind(&LLPipeline::refreshCachedSettings));
	connectRefreshCachedSettingsSafe("FSRenderVignette");	// <FS:CR> Import Vignette from Exodus
}

LLPipeline::~LLPipeline()
{

}

void LLPipeline::cleanup()
{
	assertInitialized();

	mGroupQ1.clear() ;
	mGroupQ2.clear() ;

	for(pool_set_t::iterator iter = mPools.begin();
		iter != mPools.end(); )
	{
		pool_set_t::iterator curiter = iter++;
		LLDrawPool* poolp = *curiter;
		if (poolp->isFacePool())
		{
			LLFacePool* face_pool = (LLFacePool*) poolp;
			if (face_pool->mReferences.empty())
			{
				mPools.erase(curiter);
				removeFromQuickLookup( poolp );
				delete poolp;
			}
		}
		else
		{
			mPools.erase(curiter);
			removeFromQuickLookup( poolp );
			delete poolp;
		}
	}
	
	if (!mTerrainPools.empty())
	{
		llwarns << "Terrain Pools not cleaned up" << llendl;
	}
	if (!mTreePools.empty())
	{
		llwarns << "Tree Pools not cleaned up" << llendl;
	}
		
	delete mAlphaPool;
	mAlphaPool = NULL;
	delete mSkyPool;
	mSkyPool = NULL;
	delete mTerrainPool;
	mTerrainPool = NULL;
	delete mWaterPool;
	mWaterPool = NULL;
	delete mGroundPool;
	mGroundPool = NULL;
	delete mSimplePool;
	mSimplePool = NULL;
	delete mFullbrightPool;
	mFullbrightPool = NULL;
	delete mInvisiblePool;
	mInvisiblePool = NULL;
	delete mGlowPool;
	mGlowPool = NULL;
	delete mBumpPool;
	mBumpPool = NULL;
	// don't delete wl sky pool it was handled above in the for loop
	//delete mWLSkyPool;
	mWLSkyPool = NULL;

	releaseGLBuffers();

	mFaceSelectImagep = NULL;

	mMovedBridge.clear();

	mInitialized = FALSE;

	mDeferredVB = NULL;

	mCubeVB = NULL;
}

//============================================================================

void LLPipeline::destroyGL() 
{
	stop_glerror();
	unloadShaders();
	mHighlightFaces.clear();
	
	resetDrawOrders();

	resetVertexBuffers();

	releaseGLBuffers();

	if (LLVertexBuffer::sEnableVBOs)
	{
		LLVertexBuffer::sEnableVBOs = FALSE;
	}

	if (mMeshDirtyQueryObject)
	{
		glDeleteQueriesARB(1, &mMeshDirtyQueryObject);
		mMeshDirtyQueryObject = 0;
	}
}

static LLFastTimer::DeclareTimer FTM_RESIZE_SCREEN_TEXTURE("Resize Screen Texture");

//static
void LLPipeline::throttleNewMemoryAllocation(BOOL disable)
{
	if(sMemAllocationThrottled != disable)
	{
		sMemAllocationThrottled = disable ;

		if(sMemAllocationThrottled)
		{
			//send out notification
			LLNotification::Params params("LowMemory");
			LLNotifications::instance().add(params);

			//release some memory.
		}
	}
}

void LLPipeline::resizeScreenTexture()
{
	LLFastTimer ft(FTM_RESIZE_SCREEN_TEXTURE);
	if (gPipeline.canUseVertexShaders() && assertInitialized())
	{
		GLuint resX = gViewerWindow->getWorldViewWidthRaw();
		GLuint resY = gViewerWindow->getWorldViewHeightRaw();
	
		if ((resX != mScreen.getWidth()) || (resY != mScreen.getHeight()))
		{
			releaseScreenBuffers();
		if (!allocateScreenBuffer(resX,resY))
			{
#if PROBABLE_FALSE_DISABLES_OF_ALM_HERE
				//FAILSAFE: screen buffer allocation failed, disable deferred rendering if it's enabled
				//NOTE: if the session closes successfully after this call, deferred rendering will be 
				// disabled on future sessions
				if (LLPipeline::sRenderDeferred)
				{
					// <FS:ND>FIRE-9943; resizeScreenTexture will try to disable deferred mode in low memory situations.
					// Depending on 	the state of the pipeline. this can trigger illegal deletion of drawables.
					// To work around that, resizeScreen	Texture will just set a flag, which then later does trigger the change
					// in shaders.	

					// gSavedSettings.setBOOL("RenderDeferred", FALSE);
					// LLPipeline::refreshCachedSettings();

					TriggeredDisabledDeferred = true;

					// </FS:ND>
				}
#endif
			}
		}
	}
}

void LLPipeline::allocatePhysicsBuffer()
{
	GLuint resX = gViewerWindow->getWorldViewWidthRaw();
	GLuint resY = gViewerWindow->getWorldViewHeightRaw();

	if (mPhysicsDisplay.getWidth() != resX || mPhysicsDisplay.getHeight() != resY)
	{
		mPhysicsDisplay.allocate(resX, resY, GL_RGBA, TRUE, FALSE, LLTexUnit::TT_RECT_TEXTURE, FALSE);
	}
}

bool LLPipeline::allocateScreenBuffer(U32 resX, U32 resY)
{
	refreshCachedSettings();
	
	bool save_settings = sRenderDeferred;
	if (save_settings)
	{
		// Set this flag in case we crash while resizing window or allocating space for deferred rendering targets
		gSavedSettings.setBOOL("RenderInitError", TRUE);
		gSavedSettings.saveToFile( gSavedSettings.getString("ClientSettingsFile"), TRUE );
	}

	eFBOStatus ret = doAllocateScreenBuffer(resX, resY);

	if (save_settings)
	{
		// don't disable shaders on next session
		gSavedSettings.setBOOL("RenderInitError", FALSE);
		gSavedSettings.saveToFile( gSavedSettings.getString("ClientSettingsFile"), TRUE );
	}
	
	if (ret == FBO_FAILURE)
	{ //FAILSAFE: screen buffer allocation failed, disable deferred rendering if it's enabled
		//NOTE: if the session closes successfully after this call, deferred rendering will be 
		// disabled on future sessions
		if (LLPipeline::sRenderDeferred)
		{
			gSavedSettings.setBOOL("RenderDeferred", FALSE);
			LLPipeline::refreshCachedSettings();
		}
	}

	return ret == FBO_SUCCESS_FULLRES;
}


LLPipeline::eFBOStatus LLPipeline::doAllocateScreenBuffer(U32 resX, U32 resY)
{
	// try to allocate screen buffers at requested resolution and samples
	// - on failure, shrink number of samples and try again
	// - if not multisampled, shrink resolution and try again (favor X resolution over Y)
	// Make sure to call "releaseScreenBuffers" after each failure to cleanup the partially loaded state

	U32 samples = RenderFSAASamples;

	eFBOStatus ret = FBO_SUCCESS_FULLRES;
	if (!allocateScreenBuffer(resX, resY, samples))
	{
		//failed to allocate at requested specification, return false
		ret = FBO_FAILURE;

		releaseScreenBuffers();
		//reduce number of samples 
		while (samples > 0)
		{
			samples /= 2;
			if (allocateScreenBuffer(resX, resY, samples))
			{ //success
				return FBO_SUCCESS_LOWRES;
			}
			releaseScreenBuffers();
		}

		samples = 0;

		//reduce resolution
		while (resY > 0 && resX > 0)
		{
			resY /= 2;
			if (allocateScreenBuffer(resX, resY, samples))
			{
				return FBO_SUCCESS_LOWRES;
			}
			releaseScreenBuffers();

			resX /= 2;
			if (allocateScreenBuffer(resX, resY, samples))
			{
				return FBO_SUCCESS_LOWRES;
			}
			releaseScreenBuffers();
		}

		llwarns << "Unable to allocate screen buffer at any resolution!" << llendl;
	}

	return ret;
}

bool LLPipeline::allocateScreenBuffer(U32 resX, U32 resY, U32 samples)
{
	refreshCachedSettings();

	// remember these dimensions
	mScreenWidth = resX;
	mScreenHeight = resY;
	
	U32 res_mod = RenderResolutionDivisor;

	//<FS:TS> FIRE-7066: RenderResolutionDivisor broken if higher than
	//		smallest screen dimension
	if (res_mod >= resX)
	{
		res_mod = resX - 1;
	}
	if (res_mod >= resY)
	{
		res_mod = resY - 1;
	}
	//</FS:TS> FIRE-7066

	if (res_mod > 1 && res_mod < resX && res_mod < resY)
	{
		resX /= res_mod;
		resY /= res_mod;
	}

	if (RenderUIBuffer)
	{
		if (!mUIScreen.allocate(resX,resY, GL_RGBA, FALSE, FALSE, LLTexUnit::TT_RECT_TEXTURE, FALSE))
		{
			return false;
		}
	}	

	if (LLPipeline::sRenderDeferred)
	{
		S32 shadow_detail = RenderShadowDetail;
		BOOL ssao = RenderDeferredSSAO;
		
		const U32 occlusion_divisor = 3;

		//allocate deferred rendering color buffers
		if (!mDeferredScreen.allocate(resX, resY, GL_SRGB8_ALPHA8, TRUE, TRUE, LLTexUnit::TT_RECT_TEXTURE, FALSE, samples)) return false;
		if (!mDeferredDepth.allocate(resX, resY, 0, TRUE, FALSE, LLTexUnit::TT_RECT_TEXTURE, FALSE, samples)) return false;
		if (!mOcclusionDepth.allocate(resX/occlusion_divisor, resY/occlusion_divisor, 0, TRUE, FALSE, LLTexUnit::TT_RECT_TEXTURE, FALSE, samples)) return false;
		if (!addDeferredAttachments(mDeferredScreen)) return false;
		
		GLuint screenFormat = GL_RGBA16;
		if (gGLManager.mIsATI)
		{
			screenFormat = GL_RGBA12;
		}

		if (gGLManager.mGLVersion < 4.f && gGLManager.mIsNVIDIA)
		{
			screenFormat = GL_RGBA16F_ARB;
		}
        
		if (!mScreen.allocate(resX, resY, screenFormat, FALSE, FALSE, LLTexUnit::TT_RECT_TEXTURE, FALSE, samples)) return false;
		if (samples > 0)
		{
			if (!mFXAABuffer.allocate(resX, resY, GL_RGBA, FALSE, FALSE, LLTexUnit::TT_TEXTURE, FALSE, samples)) return false;
		}
		else
		{
			mFXAABuffer.release();
		}
		
		if (shadow_detail > 0 || ssao || RenderDepthOfField || samples > 0)
		{ //only need mDeferredLight for shadows OR ssao OR dof OR fxaa
			if (!mDeferredLight.allocate(resX, resY, GL_RGBA, FALSE, FALSE, LLTexUnit::TT_RECT_TEXTURE, FALSE)) return false;
		}
		else
		{
			mDeferredLight.release();
		}

		F32 scale = RenderShadowResolutionScale;

		if (shadow_detail > 0)
		{ //allocate 4 sun shadow maps
			U32 sun_shadow_map_width = ((U32(resX*scale)+1)&~1); // must be even to avoid a stripe in the horizontal shadow blur
			for (U32 i = 0; i < 4; i++)
			{
				if (!mShadow[i].allocate(sun_shadow_map_width,U32(resY*scale), 0, TRUE, FALSE, LLTexUnit::TT_TEXTURE)) return false;
				if (!mShadowOcclusion[i].allocate(mShadow[i].getWidth()/occlusion_divisor, mShadow[i].getHeight()/occlusion_divisor, 0, TRUE, FALSE, LLTexUnit::TT_TEXTURE)) return false;
			}
		}
		else
		{
			for (U32 i = 0; i < 4; i++)
			{
				mShadow[i].release();
				mShadowOcclusion[i].release();
			}
		}

		U32 width = (U32) (resX*scale);
		U32 height = width;

		if (shadow_detail > 1)
		{ //allocate two spot shadow maps
			U32 spot_shadow_map_width = width;
			for (U32 i = 4; i < 6; i++)
			{
				if (!mShadow[i].allocate(spot_shadow_map_width, height, 0, TRUE, FALSE)) return false;
				if (!mShadowOcclusion[i].allocate(mShadow[i].getWidth()/occlusion_divisor, mShadow[i].getHeight()/occlusion_divisor, 0, TRUE, FALSE)) return false;
			}
		}
		else
		{
			for (U32 i = 4; i < 6; i++)
			{
				mShadow[i].release();
				mShadowOcclusion[i].release();
			}
		}

		//HACK make screenbuffer allocations start failing after 30 seconds
		if (gSavedSettings.getBOOL("SimulateFBOFailure"))
		{
			return false;
		}
	}
	else
	{
		mDeferredLight.release();
				
		for (U32 i = 0; i < 6; i++)
		{
			mShadow[i].release();
			mShadowOcclusion[i].release();
		}
		mFXAABuffer.release();
		mScreen.release();
		mDeferredScreen.release(); //make sure to release any render targets that share a depth buffer with mDeferredScreen first
		mDeferredDepth.release();
		mOcclusionDepth.release();
						
		if (!mScreen.allocate(resX, resY, GL_RGBA, TRUE, TRUE, LLTexUnit::TT_RECT_TEXTURE, FALSE)) return false;		
	}
	
	if (LLPipeline::sRenderDeferred)
	{ //share depth buffer between deferred targets
		mDeferredScreen.shareDepthBuffer(mScreen);
	}

	gGL.getTexUnit(0)->disable();

	stop_glerror();

	return true;
}

//static
void LLPipeline::updateRenderBump()
{
	sRenderBump = gSavedSettings.getBOOL("RenderObjectBump");
}

//static
void LLPipeline::updateRenderDeferred()
{
	BOOL deferred = ((RenderDeferred && 
					 LLRenderTarget::sUseFBO &&
					 LLFeatureManager::getInstance()->isFeatureAvailable("RenderDeferred") &&
					 LLPipeline::sRenderBump &&
					 VertexShaderEnable && 
					 RenderAvatarVP &&
					 WindLightUseAtmosShaders) ? TRUE : FALSE) &&
					!gUseWireframe;

	sRenderDeferred = deferred;
	exoPostProcess::instance().ExodusRenderPostUpdate(); // <FS:CR> Import Vignette from Exodus
	if (deferred)
	{ //must render glow when rendering deferred since post effect pass is needed to present any lighting at all
		sRenderGlow = TRUE;
	}
}

//static
void LLPipeline::refreshCachedSettings()
{
	LLPipeline::sAutoMaskAlphaDeferred = gSavedSettings.getBOOL("RenderAutoMaskAlphaDeferred");
	LLPipeline::sAutoMaskAlphaNonDeferred = gSavedSettings.getBOOL("RenderAutoMaskAlphaNonDeferred");
	LLPipeline::sUseFarClip = gSavedSettings.getBOOL("RenderUseFarClip");
	LLVOAvatar::sMaxVisible = (U32)gSavedSettings.getS32("RenderAvatarMaxVisible");
	LLPipeline::sDelayVBUpdate = gSavedSettings.getBOOL("RenderDelayVBUpdate");

	LLPipeline::sUseOcclusion = 
			(!gUseWireframe
			&& LLGLSLShader::sNoFixedFunction
			&& LLFeatureManager::getInstance()->isFeatureAvailable("UseOcclusion") 
			&& gSavedSettings.getBOOL("UseOcclusion") 
			&& gGLManager.mHasOcclusionQuery) ? 2 : 0;
	
	VertexShaderEnable = gSavedSettings.getBOOL("VertexShaderEnable");
	RenderAvatarVP = gSavedSettings.getBOOL("RenderAvatarVP");
	WindLightUseAtmosShaders = gSavedSettings.getBOOL("WindLightUseAtmosShaders");
	RenderDeferred = gSavedSettings.getBOOL("RenderDeferred");
	RenderDeferredSunWash = gSavedSettings.getF32("RenderDeferredSunWash");
	RenderFSAASamples = gSavedSettings.getU32("RenderFSAASamples");
	RenderResolutionDivisor = gSavedSettings.getU32("RenderResolutionDivisor");
	RenderUIBuffer = gSavedSettings.getBOOL("RenderUIBuffer");
	RenderShadowDetail = gSavedSettings.getS32("RenderShadowDetail");
	RenderDeferredSSAO = gSavedSettings.getBOOL("RenderDeferredSSAO");
	RenderShadowResolutionScale = gSavedSettings.getF32("RenderShadowResolutionScale");
	RenderLocalLights = gSavedSettings.getBOOL("RenderLocalLights");
	RenderDelayCreation = gSavedSettings.getBOOL("RenderDelayCreation");
	RenderAnimateRes = gSavedSettings.getBOOL("RenderAnimateRes");
	FreezeTime = gSavedSettings.getBOOL("FreezeTime");
	DebugBeaconLineWidth = gSavedSettings.getS32("DebugBeaconLineWidth");
	RenderHighlightBrightness = gSavedSettings.getF32("RenderHighlightBrightness");
	RenderHighlightColor = gSavedSettings.getColor4("RenderHighlightColor");
	RenderHighlightThickness = gSavedSettings.getF32("RenderHighlightThickness");
	RenderSpotLightsInNondeferred = gSavedSettings.getBOOL("RenderSpotLightsInNondeferred");
	PreviewAmbientColor = gSavedSettings.getColor4("PreviewAmbientColor");
	PreviewDiffuse0 = gSavedSettings.getColor4("PreviewDiffuse0");
	PreviewSpecular0 = gSavedSettings.getColor4("PreviewSpecular0");
	PreviewDiffuse1 = gSavedSettings.getColor4("PreviewDiffuse1");
	PreviewSpecular1 = gSavedSettings.getColor4("PreviewSpecular1");
	PreviewDiffuse2 = gSavedSettings.getColor4("PreviewDiffuse2");
	PreviewSpecular2 = gSavedSettings.getColor4("PreviewSpecular2");
	PreviewDirection0 = gSavedSettings.getVector3("PreviewDirection0");
	PreviewDirection1 = gSavedSettings.getVector3("PreviewDirection1");
	PreviewDirection2 = gSavedSettings.getVector3("PreviewDirection2");
	RenderGlowMinLuminance = gSavedSettings.getF32("RenderGlowMinLuminance");
	RenderGlowMaxExtractAlpha = gSavedSettings.getF32("RenderGlowMaxExtractAlpha");
	RenderGlowWarmthAmount = gSavedSettings.getF32("RenderGlowWarmthAmount");
	RenderGlowLumWeights = gSavedSettings.getVector3("RenderGlowLumWeights");
	RenderGlowWarmthWeights = gSavedSettings.getVector3("RenderGlowWarmthWeights");
	RenderGlowResolutionPow = gSavedSettings.getS32("RenderGlowResolutionPow");
	RenderGlowIterations = gSavedSettings.getS32("RenderGlowIterations");
	RenderGlowWidth = gSavedSettings.getF32("RenderGlowWidth");
	RenderGlowStrength = gSavedSettings.getF32("RenderGlowStrength");
	RenderDepthOfField = gSavedSettings.getBOOL("RenderDepthOfField");
	RenderDepthOfFieldInEditMode = gSavedSettings.getBOOL("RenderDepthOfFieldInEditMode");
	CameraFocusTransitionTime = gSavedSettings.getF32("CameraFocusTransitionTime");
	CameraFNumber = gSavedSettings.getF32("CameraFNumber");
	CameraFocalLength = gSavedSettings.getF32("CameraFocalLength");
	CameraFieldOfView = gSavedSettings.getF32("CameraFieldOfView");
	RenderShadowNoise = gSavedSettings.getF32("RenderShadowNoise");
	RenderShadowBlurSize = gSavedSettings.getF32("RenderShadowBlurSize");
	RenderSSAOScale = gSavedSettings.getF32("RenderSSAOScale");
	RenderSSAOMaxScale = gSavedSettings.getU32("RenderSSAOMaxScale");
	RenderSSAOFactor = gSavedSettings.getF32("RenderSSAOFactor");
	RenderSSAOEffect = gSavedSettings.getVector3("RenderSSAOEffect");
	RenderShadowOffsetError = gSavedSettings.getF32("RenderShadowOffsetError");
	RenderShadowBiasError = gSavedSettings.getF32("RenderShadowBiasError");
	RenderShadowOffset = gSavedSettings.getF32("RenderShadowOffset");
	RenderShadowBias = gSavedSettings.getF32("RenderShadowBias");
	RenderSpotShadowOffset = gSavedSettings.getF32("RenderSpotShadowOffset");
	RenderSpotShadowBias = gSavedSettings.getF32("RenderSpotShadowBias");
	RenderEdgeDepthCutoff = gSavedSettings.getF32("RenderEdgeDepthCutoff");
	RenderEdgeNormCutoff = gSavedSettings.getF32("RenderEdgeNormCutoff");
	RenderShadowGaussian = gSavedSettings.getVector3("RenderShadowGaussian");
	RenderShadowBlurDistFactor = gSavedSettings.getF32("RenderShadowBlurDistFactor");
	RenderDeferredAtmospheric = gSavedSettings.getBOOL("RenderDeferredAtmospheric");
	RenderReflectionDetail = gSavedSettings.getS32("RenderReflectionDetail");
	RenderHighlightFadeTime = gSavedSettings.getF32("RenderHighlightFadeTime");
	RenderShadowClipPlanes = gSavedSettings.getVector3("RenderShadowClipPlanes");
	RenderShadowOrthoClipPlanes = gSavedSettings.getVector3("RenderShadowOrthoClipPlanes");
	RenderShadowNearDist = gSavedSettings.getVector3("RenderShadowNearDist");
	RenderFarClip = gSavedSettings.getF32("RenderFarClip");
	RenderShadowSplitExponent = gSavedSettings.getVector3("RenderShadowSplitExponent");
	RenderShadowErrorCutoff = gSavedSettings.getF32("RenderShadowErrorCutoff");
	RenderShadowFOVCutoff = gSavedSettings.getF32("RenderShadowFOVCutoff");
	CameraOffset = gSavedSettings.getBOOL("CameraOffset");
	CameraMaxCoF = gSavedSettings.getF32("CameraMaxCoF");
	CameraDoFResScale = gSavedSettings.getF32("CameraDoFResScale");
	exoPostProcess::instance().ExodusRenderPostSettingsUpdate();	// <FS:CR> Import Vignette from Exodus

	RenderAutoHideSurfaceAreaLimit = gSavedSettings.getF32("RenderAutoHideSurfaceAreaLimit");
	
	updateRenderDeferred();
}

void LLPipeline::releaseGLBuffers()
{
	assertInitialized();
	
	if (mNoiseMap)
	{
		LLImageGL::deleteTextures(LLTexUnit::TT_TEXTURE, GL_RGB16F_ARB, 0, 1, &mNoiseMap);
		mNoiseMap = 0;
	}

	if (mTrueNoiseMap)
	{
		LLImageGL::deleteTextures(LLTexUnit::TT_TEXTURE, GL_RGB16F_ARB, 0, 1, &mTrueNoiseMap);
		mTrueNoiseMap = 0;
	}

	releaseLUTBuffers();

	mWaterRef.release();
	mWaterDis.release();
	mHighlight.release();
	
	for (U32 i = 0; i < 3; i++)
	{
		mGlow[i].release();
	}

	releaseScreenBuffers();

	gBumpImageList.destroyGL();
	LLVOAvatar::resetImpostors();
}

void LLPipeline::releaseLUTBuffers()
{
	if (mLightFunc)
	{
		LLImageGL::deleteTextures(LLTexUnit::TT_TEXTURE, GL_R16F, 0, 1, &mLightFunc);
		mLightFunc = 0;
	}
}

void LLPipeline::releaseScreenBuffers()
{
	mUIScreen.release();
	mScreen.release();
	mFXAABuffer.release();
	mPhysicsDisplay.release();
	mDeferredScreen.release();
	mDeferredDepth.release();
	mDeferredLight.release();
	mOcclusionDepth.release();
		
	for (U32 i = 0; i < 6; i++)
	{
		mShadow[i].release();
		mShadowOcclusion[i].release();
	}
}


void LLPipeline::createGLBuffers()
{
	stop_glerror();
	assertInitialized();

	updateRenderDeferred();

	bool materials_in_water = false;

#if MATERIALS_IN_REFLECTIONS
	materials_in_water = gSavedSettings.getS32("RenderWaterMaterials");
#endif

	if (LLPipeline::sWaterReflections)
	{ //water reflection texture
		U32 res = (U32) llmax(gSavedSettings.getS32("RenderWaterRefResolution"), 512);
			
		// Set up SRGB targets if we're doing deferred-path reflection rendering
		//
		if (LLPipeline::sRenderDeferred && materials_in_water)
		{
			mWaterRef.allocate(res,res,GL_SRGB8_ALPHA8,TRUE,FALSE);
			//always use FBO for mWaterDis so it can be used for avatar texture bakes
			mWaterDis.allocate(res,res,GL_SRGB8_ALPHA8,TRUE,FALSE,LLTexUnit::TT_TEXTURE, true);
		}
		else
		{
		mWaterRef.allocate(res,res,GL_RGBA,TRUE,FALSE);
		//always use FBO for mWaterDis so it can be used for avatar texture bakes
		mWaterDis.allocate(res,res,GL_RGBA,TRUE,FALSE,LLTexUnit::TT_TEXTURE, true);
	}
	}

	mHighlight.allocate(256,256,GL_RGBA, FALSE, FALSE);

	stop_glerror();

	GLuint resX = gViewerWindow->getWorldViewWidthRaw();
	GLuint resY = gViewerWindow->getWorldViewHeightRaw();
	
	if (LLPipeline::sRenderGlow)
	{ //screen space glow buffers
		const U32 glow_res = llmax(1, 
			llmin(512, 1 << gSavedSettings.getS32("RenderGlowResolutionPow")));

		for (U32 i = 0; i < 3; i++)
		{
			mGlow[i].allocate(512,glow_res, GL_RGBA,FALSE,FALSE);
		}

		allocateScreenBuffer(resX,resY);
		mScreenWidth = 0;
		mScreenHeight = 0;
	}
	
	if (sRenderDeferred)
	{
		if (!mNoiseMap)
		{
			const U32 noiseRes = 128;
			LLVector3 noise[noiseRes*noiseRes];

			F32 scaler = gSavedSettings.getF32("RenderDeferredNoise")/100.f;
			for (U32 i = 0; i < noiseRes*noiseRes; ++i)
			{
				noise[i] = LLVector3(ll_frand()-0.5f, ll_frand()-0.5f, 0.f);
				noise[i].normVec();
				noise[i].mV[2] = ll_frand()*scaler+1.f-scaler/2.f;
			}

			LLImageGL::generateTextures(LLTexUnit::TT_TEXTURE, GL_RGB16F_ARB, 1, &mNoiseMap);
			
			gGL.getTexUnit(0)->bindManual(LLTexUnit::TT_TEXTURE, mNoiseMap);
			LLImageGL::setManualImage(LLTexUnit::getInternalType(LLTexUnit::TT_TEXTURE), 0, GL_RGB16F_ARB, noiseRes, noiseRes, GL_RGB, GL_FLOAT, noise, false);
			gGL.getTexUnit(0)->setTextureFilteringOption(LLTexUnit::TFO_POINT);
		}

		if (!mTrueNoiseMap)
		{
			const U32 noiseRes = 128;
			F32 noise[noiseRes*noiseRes*3];
			for (U32 i = 0; i < noiseRes*noiseRes*3; i++)
			{
				noise[i] = ll_frand()*2.0-1.0;
			}

			LLImageGL::generateTextures(LLTexUnit::TT_TEXTURE, GL_RGB16F_ARB, 1, &mTrueNoiseMap);
			gGL.getTexUnit(0)->bindManual(LLTexUnit::TT_TEXTURE, mTrueNoiseMap);
			LLImageGL::setManualImage(LLTexUnit::getInternalType(LLTexUnit::TT_TEXTURE), 0, GL_RGB16F_ARB, noiseRes, noiseRes, GL_RGB,GL_FLOAT, noise, false);
			gGL.getTexUnit(0)->setTextureFilteringOption(LLTexUnit::TFO_POINT);
		}

		createLUTBuffers();
	}

	gBumpImageList.restoreGL();
}

F32 lerpf(F32 a, F32 b, F32 w)
{
	return a + w * (b - a);
}

void LLPipeline::createLUTBuffers()
{
	if (sRenderDeferred)
	{
		if (!mLightFunc)
		{
			/*U32 lightResX = gSavedSettings.getU32("RenderSpecularResX");
			U32 lightResY = gSavedSettings.getU32("RenderSpecularResY");
			U8* ls = new U8[lightResX*lightResY];
			F32 specExp = gSavedSettings.getF32("RenderSpecularExponent");
            // Calculate the (normalized) Blinn-Phong specular lookup texture.
			for (U32 y = 0; y < lightResY; ++y)
			{
				for (U32 x = 0; x < lightResX; ++x)
				{
					ls[y*lightResX+x] = 0;
					F32 sa = (F32) x/(lightResX-1);
					F32 spec = (F32) y/(lightResY-1);
					F32 n = spec * spec * specExp;
					
					// Nothing special here.  Just your typical blinn-phong term.
					spec = powf(sa, n);
					
					// Apply our normalization function.
					// Note: This is the full equation that applies the full normalization curve, not an approximation.
					// This is fine, given we only need to create our LUT once per buffer initialization.
					// The only trade off is we have a really low dynamic range.
					// This means we have to account for things not being able to exceed 0 to 1 in our shaders.
					spec *= (((n + 2) * (n + 4)) / (8 * F_PI * (powf(2, -n/2) + n)));
					
					// Always sample at a 1.0/2.2 curve.
					// This "Gamma corrects" our specular term, boosting our lower exponent reflections.
					spec = powf(spec, 1.f/2.2f);
					
					// Easy fix for our dynamic range problem: divide by 6 here, multiply by 6 in our shaders.
					// This allows for our specular term to exceed a value of 1 in our shaders.
					// This is something that can be important for energy conserving specular models where higher exponents can result in highlights that exceed a range of 0 to 1.
					// Technically, we could just use an R16F texture, but driver support for R16F textures can be somewhat spotty at times.
					// This works remarkably well for higher specular exponents, though banding can sometimes be seen on lower exponents.
					// Combined with a bit of noise and trilinear filtering, the banding is hardly noticable.
					ls[y*lightResX+x] = (U8)(llclamp(spec * (1.f / 6), 0.f, 1.f) * 255);
				}
			}*/
		

			U32 lightResX = gSavedSettings.getU32("RenderSpecularResX");
			U32 lightResY = gSavedSettings.getU32("RenderSpecularResY");
			F32* ls = new F32[lightResX*lightResY];
			//F32 specExp = gSavedSettings.getF32("RenderSpecularExponent"); // Note: only use this when creating new specular lighting functions.
            // Calculate the (normalized) blinn-phong specular lookup texture. (with a few tweaks)
			for (U32 y = 0; y < lightResY; ++y)
			{
				for (U32 x = 0; x < lightResX; ++x)
				{
					ls[y*lightResX+x] = 0;
					F32 sa = (F32) x/(lightResX-1);
					F32 spec = (F32) y/(lightResY-1);
					F32 n = spec * spec * 368;
					
					// Nothing special here.  Just your typical blinn-phong term.
					spec = powf(sa, n);
					
					// Apply our normalization function.
					// Note: This is the full equation that applies the full normalization curve, not an approximation.
					// This is fine, given we only need to create our LUT once per buffer initialization.
					spec *= (((n + 2) * (n + 4)) / (8 * F_PI * (powf(2, -n/2) + n)));

					// Since we use R16F, we no longer have a dynamic range issue we need to work around here.
					// Though some older drivers may not like this, newer drivers shouldn't have this problem.
					ls[y*lightResX+x] = spec;

					
					//beckmann distribution
					/*F32 alpha = acosf((F32) x/(lightResX-1));
					F32 m = 1.f - (F32) y/(lightResY-1);

					F32 cos4_alpha = cosf(alpha);
					cos4_alpha *= cos4_alpha;
					cos4_alpha *= cos4_alpha;

					F32 tan_alpha = tanf(alpha);
					F32 tan2_alpha = tan_alpha*tan_alpha;

					F32 k = expf(-(tan2_alpha)/(m*m)) /
						(3.14159f*m*m*cos4_alpha);

					ls[y*lightResX+x] = k;*/
				}
			}
			
			U32 pix_format = GL_R16F;
#if LL_DARWIN
			// Need to work around limited precision with 10.6.8 and older drivers
			//
			pix_format = GL_R32F;
#endif
			LLImageGL::generateTextures(LLTexUnit::TT_TEXTURE, pix_format, 1, &mLightFunc);
			gGL.getTexUnit(0)->bindManual(LLTexUnit::TT_TEXTURE, mLightFunc);
			LLImageGL::setManualImage(LLTexUnit::getInternalType(LLTexUnit::TT_TEXTURE), 0, pix_format, lightResX, lightResY, GL_RED, GL_FLOAT, ls, false);
			//LLImageGL::setManualImage(LLTexUnit::getInternalType(LLTexUnit::TT_TEXTURE), 0, GL_UNSIGNED_BYTE, lightResX, lightResY, GL_RED, GL_UNSIGNED_BYTE, ls, false);
			gGL.getTexUnit(0)->setTextureAddressMode(LLTexUnit::TAM_CLAMP);
			gGL.getTexUnit(0)->setTextureFilteringOption(LLTexUnit::TFO_TRILINEAR);
			glTexParameteri(GL_TEXTURE_2D, GL_TEXTURE_MAG_FILTER, GL_LINEAR);
			glTexParameteri(GL_TEXTURE_2D, GL_TEXTURE_MIN_FILTER, GL_NEAREST);
			
			delete [] ls;
		}
	}
}


void LLPipeline::restoreGL()
{
	assertInitialized();

	if (mVertexShadersEnabled)
	{
		LLViewerShaderMgr::instance()->setShaders();
	}

	for (LLWorld::region_list_t::const_iterator iter = LLWorld::getInstance()->getRegionList().begin(); 
			iter != LLWorld::getInstance()->getRegionList().end(); ++iter)
	{
		LLViewerRegion* region = *iter;
		for (U32 i = 0; i < LLViewerRegion::NUM_PARTITIONS; i++)
		{
			LLSpatialPartition* part = region->getSpatialPartition(i);
			if (part)
			{
				part->restoreGL();
			}
		}
	}
}


BOOL LLPipeline::canUseVertexShaders()
{
	static const std::string vertex_shader_enable_feature_string = "VertexShaderEnable";

	if (sDisableShaders ||
		!gGLManager.mHasVertexShader ||
		!gGLManager.mHasFragmentShader ||
		!LLFeatureManager::getInstance()->isFeatureAvailable(vertex_shader_enable_feature_string) ||
		(assertInitialized() && mVertexShadersLoaded != 1) )
	{
		return FALSE;
	}
	else
	{
		return TRUE;
	}
}

BOOL LLPipeline::canUseWindLightShaders() const
{
	return (!LLPipeline::sDisableShaders &&
			gWLSkyProgram.mProgramObject != 0 &&
			LLViewerShaderMgr::instance()->getVertexShaderLevel(LLViewerShaderMgr::SHADER_WINDLIGHT) > 1);
}

BOOL LLPipeline::canUseWindLightShadersOnObjects() const
{
	return (canUseWindLightShaders() 
		&& LLViewerShaderMgr::instance()->getVertexShaderLevel(LLViewerShaderMgr::SHADER_OBJECT) > 0);
}

BOOL LLPipeline::canUseAntiAliasing() const
{
	return TRUE;
}

void LLPipeline::unloadShaders()
{
	LLViewerShaderMgr::instance()->unloadShaders();

	mVertexShadersLoaded = 0;
}

void LLPipeline::assertInitializedDoError()
{
	llerrs << "LLPipeline used when uninitialized." << llendl;
}

//============================================================================

void LLPipeline::enableShadows(const BOOL enable_shadows)
{
	//should probably do something here to wrangle shadows....	
}

S32 LLPipeline::getMaxLightingDetail() const
{
	/*if (mVertexShaderLevel[SHADER_OBJECT] >= LLDrawPoolSimple::SHADER_LEVEL_LOCAL_LIGHTS)
	{
		return 3;
	}
	else*/
	{
		return 1;
	}
}

S32 LLPipeline::setLightingDetail(S32 level)
{
	refreshCachedSettings();

	if (level < 0)
	{
		if (RenderLocalLights)
		{
			level = 1;
		}
		else
		{
			level = 0;
		}
	}
	level = llclamp(level, 0, getMaxLightingDetail());
	mLightingDetail = level;
	
	return mLightingDetail;
}

class LLOctreeDirtyTexture : public LLOctreeTraveler<LLDrawable>
{
public:
	const std::set<LLViewerFetchedTexture*>& mTextures;

	LLOctreeDirtyTexture(const std::set<LLViewerFetchedTexture*>& textures) : mTextures(textures) { }

	virtual void visit(const LLOctreeNode<LLDrawable>* node)
	{
		LLSpatialGroup* group = (LLSpatialGroup*) node->getListener(0);

		if (!group->isState(LLSpatialGroup::GEOM_DIRTY) && !group->isEmpty())
		{
			for (LLSpatialGroup::draw_map_t::iterator i = group->mDrawMap.begin(); i != group->mDrawMap.end(); ++i)
			{
				for (LLSpatialGroup::drawmap_elem_t::iterator j = i->second.begin(); j != i->second.end(); ++j) 
				{
					LLDrawInfo* params = *j;
					LLViewerFetchedTexture* tex = LLViewerTextureManager::staticCastToFetchedTexture(params->mTexture);
					if (tex && mTextures.find(tex) != mTextures.end())
					{ 
						group->setState(LLSpatialGroup::GEOM_DIRTY);
					}
				}
			}
		}

		for (LLSpatialGroup::bridge_list_t::iterator i = group->mBridgeList.begin(); i != group->mBridgeList.end(); ++i)
		{
			LLSpatialBridge* bridge = *i;
			traverse(bridge->mOctree);
		}
	}
};

// Called when a texture changes # of channels (causes faces to move to alpha pool)
void LLPipeline::dirtyPoolObjectTextures(const std::set<LLViewerFetchedTexture*>& textures)
{
	assertInitialized();

	// *TODO: This is inefficient and causes frame spikes; need a better way to do this
	//        Most of the time is spent in dirty.traverse.

	for (pool_set_t::iterator iter = mPools.begin(); iter != mPools.end(); ++iter)
	{
		LLDrawPool *poolp = *iter;
		if (poolp->isFacePool())
		{
			((LLFacePool*) poolp)->dirtyTextures(textures);
		}
	}
	
	LLOctreeDirtyTexture dirty(textures);
	for (LLWorld::region_list_t::const_iterator iter = LLWorld::getInstance()->getRegionList().begin(); 
			iter != LLWorld::getInstance()->getRegionList().end(); ++iter)
	{
		LLViewerRegion* region = *iter;
		for (U32 i = 0; i < LLViewerRegion::NUM_PARTITIONS; i++)
		{
			LLSpatialPartition* part = region->getSpatialPartition(i);
			if (part)
			{
				dirty.traverse(part->mOctree);
			}
		}
	}
}

LLDrawPool *LLPipeline::findPool(const U32 type, LLViewerTexture *tex0)
{
	assertInitialized();

	LLDrawPool *poolp = NULL;
	switch( type )
	{
	case LLDrawPool::POOL_SIMPLE:
		poolp = mSimplePool;
		break;

	case LLDrawPool::POOL_GRASS:
		poolp = mGrassPool;
		break;

	case LLDrawPool::POOL_ALPHA_MASK:
		poolp = mAlphaMaskPool;
		break;

	case LLDrawPool::POOL_FULLBRIGHT_ALPHA_MASK:
		poolp = mFullbrightAlphaMaskPool;
		break;

	case LLDrawPool::POOL_FULLBRIGHT:
		poolp = mFullbrightPool;
		break;

	case LLDrawPool::POOL_INVISIBLE:
		poolp = mInvisiblePool;
		break;

	case LLDrawPool::POOL_GLOW:
		poolp = mGlowPool;
		break;

	case LLDrawPool::POOL_TREE:
		poolp = get_if_there(mTreePools, (uintptr_t)tex0, (LLDrawPool*)0 );
		break;

	case LLDrawPool::POOL_TERRAIN:
		poolp = get_if_there(mTerrainPools, (uintptr_t)tex0, (LLDrawPool*)0 );
		break;

	case LLDrawPool::POOL_BUMP:
		poolp = mBumpPool;
		break;
	case LLDrawPool::POOL_MATERIALS:
		poolp = mMaterialsPool;
		break;
	case LLDrawPool::POOL_ALPHA:
		poolp = mAlphaPool;
		break;

	case LLDrawPool::POOL_AVATAR:
		break; // Do nothing

	case LLDrawPool::POOL_SKY:
		poolp = mSkyPool;
		break;

	case LLDrawPool::POOL_WATER:
		poolp = mWaterPool;
		break;

	case LLDrawPool::POOL_GROUND:
		poolp = mGroundPool;
		break;

	case LLDrawPool::POOL_WL_SKY:
		poolp = mWLSkyPool;
		break;

	default:
		llassert(0);
		llerrs << "Invalid Pool Type in  LLPipeline::findPool() type=" << type << llendl;
		break;
	}

	return poolp;
}


LLDrawPool *LLPipeline::getPool(const U32 type,	LLViewerTexture *tex0)
{
	LLDrawPool *poolp = findPool(type, tex0);
	if (poolp)
	{
		return poolp;
	}

	LLDrawPool *new_poolp = LLDrawPool::createPool(type, tex0);
	addPool( new_poolp );

	return new_poolp;
}


// static
LLDrawPool* LLPipeline::getPoolFromTE(const LLTextureEntry* te, LLViewerTexture* imagep)
{
	U32 type = getPoolTypeFromTE(te, imagep);
	return gPipeline.getPool(type, imagep);
}

//static 
U32 LLPipeline::getPoolTypeFromTE(const LLTextureEntry* te, LLViewerTexture* imagep)
{
	if (!te || !imagep)
	{
		return 0;
	}
		
	LLMaterial* mat = te->getMaterialParams().get();

	bool color_alpha = te->getColor().mV[3] < 0.999f;
	bool alpha = color_alpha;
	if (imagep)
	{
		alpha = alpha || (imagep->getComponents() == 4 && imagep->getType() != LLViewerTexture::MEDIA_TEXTURE) || (imagep->getComponents() == 2);
	}
	
	if (alpha && mat)
	{
		switch (mat->getDiffuseAlphaMode())
		{
			case 1:
				alpha = true; // Material's alpha mode is set to blend.  Toss it into the alpha draw pool.
				break;
			case 0: //alpha mode set to none, never go to alpha pool
			case 3: //alpha mode set to emissive, never go to alpha pool
				alpha = color_alpha;
				break;
			default: //alpha mode set to "mask", go to alpha pool if fullbright
				alpha = color_alpha; // Material's alpha mode is set to none, mask, or emissive.  Toss it into the opaque material draw pool.
				break;
		}
	}
	
	if (alpha)
	{
		return LLDrawPool::POOL_ALPHA;
	}
	else if ((te->getBumpmap() || te->getShiny()) && (!mat || mat->getNormalID().isNull()))
	{
		return LLDrawPool::POOL_BUMP;
	}
	else if (mat && !alpha)
	{
		return LLDrawPool::POOL_MATERIALS;
	}
	else
	{
		return LLDrawPool::POOL_SIMPLE;
	}
}


void LLPipeline::addPool(LLDrawPool *new_poolp)
{
	assertInitialized();
	mPools.insert(new_poolp);
	addToQuickLookup( new_poolp );
}

void LLPipeline::allocDrawable(LLViewerObject *vobj)
{
	LLDrawable *drawable = new LLDrawable();
	vobj->mDrawable = drawable;
	
	drawable->mVObjp     = vobj;
	
	//encompass completely sheared objects by taking 
	//the most extreme point possible (<1,1,0.5>)
	drawable->setRadius(LLVector3(1,1,0.5f).scaleVec(vobj->getScale()).length());
	if (vobj->isOrphaned())
	{
		drawable->setState(LLDrawable::FORCE_INVISIBLE);
	}
	drawable->updateXform(TRUE);
}


static LLFastTimer::DeclareTimer FTM_UNLINK("Unlink");
static LLFastTimer::DeclareTimer FTM_REMOVE_FROM_MOVE_LIST("Movelist");
static LLFastTimer::DeclareTimer FTM_REMOVE_FROM_SPATIAL_PARTITION("Spatial Partition");
static LLFastTimer::DeclareTimer FTM_REMOVE_FROM_LIGHT_SET("Light Set");
static LLFastTimer::DeclareTimer FTM_REMOVE_FROM_HIGHLIGHT_SET("Highlight Set");

void LLPipeline::unlinkDrawable(LLDrawable *drawable)
{
	LLFastTimer t(FTM_UNLINK);

	assertInitialized();

	LLPointer<LLDrawable> drawablep = drawable; // make sure this doesn't get deleted before we are done
	
	// Based on flags, remove the drawable from the queues that it's on.
	if (drawablep->isState(LLDrawable::ON_MOVE_LIST))
	{
		LLFastTimer t(FTM_REMOVE_FROM_MOVE_LIST);
		LLDrawable::drawable_vector_t::iterator iter = std::find(mMovedList.begin(), mMovedList.end(), drawablep);
		if (iter != mMovedList.end())
		{
			mMovedList.erase(iter);
		}
	}

	if (drawablep->getSpatialGroup())
	{
		LLFastTimer t(FTM_REMOVE_FROM_SPATIAL_PARTITION);
		if (!drawablep->getSpatialGroup()->mSpatialPartition->remove(drawablep, drawablep->getSpatialGroup()))
		{
#ifdef LL_RELEASE_FOR_DOWNLOAD
			llwarns << "Couldn't remove object from spatial group!" << llendl;
#else
			llerrs << "Couldn't remove object from spatial group!" << llendl;
#endif
		}
	}

	{
		LLFastTimer t(FTM_REMOVE_FROM_LIGHT_SET);
		mLights.erase(drawablep);

		for (light_set_t::iterator iter = mNearbyLights.begin();
					iter != mNearbyLights.end(); iter++)
		{
			if (iter->drawable == drawablep)
			{
				mNearbyLights.erase(iter);
				break;
			}
		}
	}

	{
		LLFastTimer t(FTM_REMOVE_FROM_HIGHLIGHT_SET);
		HighlightItem item(drawablep);
		mHighlightSet.erase(item);

		if (mHighlightObject == drawablep)
		{
			mHighlightObject = NULL;
		}
	}

	for (U32 i = 0; i < 2; ++i)
	{
		if (mShadowSpotLight[i] == drawablep)
		{
			mShadowSpotLight[i] = NULL;
		}

		if (mTargetShadowSpotLight[i] == drawablep)
		{
			mTargetShadowSpotLight[i] = NULL;
		}
	}


}

//static
void LLPipeline::removeMutedAVsLights(LLVOAvatar* muted_avatar)
{
	LLFastTimer t(FTM_REMOVE_FROM_LIGHT_SET);
	for (light_set_t::iterator iter = gPipeline.mNearbyLights.begin();
		 iter != gPipeline.mNearbyLights.end(); iter++)
	{
		if (iter->drawable->getVObj()->isAttachment() && iter->drawable->getVObj()->getAvatar() == muted_avatar)
		{
			gPipeline.mLights.erase(iter->drawable);
			gPipeline.mNearbyLights.erase(iter);
		}
	}
}

U32 LLPipeline::addObject(LLViewerObject *vobj)
{
	if (RenderDelayCreation)
	{
		mCreateQ.push_back(vobj);
	}
	else
	{
		createObject(vobj);
	}

	return 1;
}

void LLPipeline::createObjects(F32 max_dtime)
{
	LLFastTimer ftm(FTM_PIPELINE_CREATE);

	LLTimer update_timer;

	while (!mCreateQ.empty() && update_timer.getElapsedTimeF32() < max_dtime)
	{
		LLViewerObject* vobj = mCreateQ.front();
		if (!vobj->isDead())
		{
			createObject(vobj);
		}
		mCreateQ.pop_front();
	}
	
	//for (LLViewerObject::vobj_list_t::iterator iter = mCreateQ.begin(); iter != mCreateQ.end(); ++iter)
	//{
	//	createObject(*iter);
	//}

	//mCreateQ.clear();
}

void LLPipeline::createObject(LLViewerObject* vobj)
{
	LLDrawable* drawablep = vobj->mDrawable;

	if (!drawablep)
	{
		drawablep = vobj->createDrawable(this);
	}
	else
	{
		llerrs << "Redundant drawable creation!" << llendl;
	}
		
	llassert(drawablep);

	if (vobj->getParent())
	{
		vobj->setDrawableParent(((LLViewerObject*)vobj->getParent())->mDrawable); // LLPipeline::addObject 1
	}
	else
	{
		vobj->setDrawableParent(NULL); // LLPipeline::addObject 2
	}

	markRebuild(drawablep, LLDrawable::REBUILD_ALL, TRUE);

	if (drawablep->getVOVolume() && RenderAnimateRes)
	{
		// fun animated res
		drawablep->updateXform(TRUE);
		drawablep->clearState(LLDrawable::MOVE_UNDAMPED);
		drawablep->setScale(LLVector3(0,0,0));
		drawablep->makeActive();
	}
}


void LLPipeline::resetFrameStats()
{
	assertInitialized();

	LLViewerStats::getInstance()->mTrianglesDrawnStat.addValue(mTrianglesDrawn/1000.f);

	if (mBatchCount > 0)
	{
		mMeanBatchSize = gPipeline.mTrianglesDrawn/gPipeline.mBatchCount;
	}
	mTrianglesDrawn = 0;
	sCompiles        = 0;
	mVerticesRelit   = 0;
	mLightingChanges = 0;
	mGeometryChanges = 0;
	mNumVisibleFaces = 0;

	if (mOldRenderDebugMask != mRenderDebugMask)
	{
		gObjectList.clearDebugText();
		mOldRenderDebugMask = mRenderDebugMask;
	}
		
}

//external functions for asynchronous updating
void LLPipeline::updateMoveDampedAsync(LLDrawable* drawablep)
{
	if (FreezeTime)
	{
		return;
	}
	if (!drawablep)
	{
		llerrs << "updateMove called with NULL drawablep" << llendl;
		return;
	}
	if (drawablep->isState(LLDrawable::EARLY_MOVE))
	{
		return;
	}

	assertInitialized();

	// update drawable now
	drawablep->clearState(LLDrawable::MOVE_UNDAMPED); // force to DAMPED
	drawablep->updateMove(); // returns done
	drawablep->setState(LLDrawable::EARLY_MOVE); // flag says we already did an undamped move this frame
	// Put on move list so that EARLY_MOVE gets cleared
	if (!drawablep->isState(LLDrawable::ON_MOVE_LIST))
	{
		mMovedList.push_back(drawablep);
		drawablep->setState(LLDrawable::ON_MOVE_LIST);
	}
}

void LLPipeline::updateMoveNormalAsync(LLDrawable* drawablep)
{
	if (FreezeTime)
	{
		return;
	}
	if (!drawablep)
	{
		llerrs << "updateMove called with NULL drawablep" << llendl;
		return;
	}
	if (drawablep->isState(LLDrawable::EARLY_MOVE))
	{
		return;
	}

	assertInitialized();

	// update drawable now
	drawablep->setState(LLDrawable::MOVE_UNDAMPED); // force to UNDAMPED
	drawablep->updateMove();
	drawablep->setState(LLDrawable::EARLY_MOVE); // flag says we already did an undamped move this frame
	// Put on move list so that EARLY_MOVE gets cleared
	if (!drawablep->isState(LLDrawable::ON_MOVE_LIST))
	{
		mMovedList.push_back(drawablep);
		drawablep->setState(LLDrawable::ON_MOVE_LIST);
	}
}

void LLPipeline::updateMovedList(LLDrawable::drawable_vector_t& moved_list)
{
	LLDrawable::drawable_vector_t newList; // <FS:ND> removing elements in the middle of a vector is a really bad idea. I'll just create a new one and swap it at the end.

	for (LLDrawable::drawable_vector_t::iterator iter = moved_list.begin();
		 iter != moved_list.end(); )
	{
		LLDrawable::drawable_vector_t::iterator curiter = iter++;
		LLDrawable *drawablep = *curiter;
		BOOL done = TRUE;
		if (!drawablep->isDead() && (!drawablep->isState(LLDrawable::EARLY_MOVE)))
		{
			done = drawablep->updateMove();
		}
		drawablep->clearState(LLDrawable::EARLY_MOVE | LLDrawable::MOVE_UNDAMPED);
		if (done)
		{
			if (drawablep->isRoot())
			{
				drawablep->makeStatic();
			}
			drawablep->clearState(LLDrawable::ON_MOVE_LIST);
			if (drawablep->isState(LLDrawable::ANIMATED_CHILD))
			{ //will likely not receive any future world matrix updates
				// -- this keeps attachments from getting stuck in space and falling off your avatar
				drawablep->clearState(LLDrawable::ANIMATED_CHILD);
				markRebuild(drawablep, LLDrawable::REBUILD_VOLUME, TRUE);
				if (drawablep->getVObj())
				{
					drawablep->getVObj()->dirtySpatialGroup(TRUE);
				}
			}
		// <FS:ND> removing elements in the middle of a vector is a really bad idea. I'll just create a new one and swap it at the end.
			// iter = moved_list.erase(curiter); // <FS:ND> removing elements in the middle of a vector is a really bad idea. I'll just create a new one and swap it at the end.
		}
		else
			newList.push_back( drawablep );
		// </FS:ND>
	}

	moved_list.swap( newList ); // <FS:ND> removing elements in the middle of a vector is a really bad idea. I'll just create a new one and swap it at the end.
}

static LLFastTimer::DeclareTimer FTM_OCTREE_BALANCE("Balance Octree");
static LLFastTimer::DeclareTimer FTM_UPDATE_MOVE("Update Move");

void LLPipeline::updateMove()
{
	LLFastTimer t(FTM_UPDATE_MOVE);

	if (FreezeTime)
	{
		return;
	}

	assertInitialized();

	{
		static LLFastTimer::DeclareTimer ftm("Retexture");
		LLFastTimer t(ftm);

		for (LLDrawable::drawable_set_t::iterator iter = mRetexturedList.begin();
			 iter != mRetexturedList.end(); ++iter)
		{
			LLDrawable* drawablep = *iter;
			if (drawablep && !drawablep->isDead())
			{
				drawablep->updateTexture();
			}
		}
		mRetexturedList.clear();
	}

	{
		static LLFastTimer::DeclareTimer ftm("Moved List");
		LLFastTimer t(ftm);
		updateMovedList(mMovedList);
	}

	//balance octrees
	{
 		LLFastTimer ot(FTM_OCTREE_BALANCE);

		for (LLWorld::region_list_t::const_iterator iter = LLWorld::getInstance()->getRegionList().begin(); 
			iter != LLWorld::getInstance()->getRegionList().end(); ++iter)
		{
			LLViewerRegion* region = *iter;
			for (U32 i = 0; i < LLViewerRegion::NUM_PARTITIONS; i++)
			{
				LLSpatialPartition* part = region->getSpatialPartition(i);
				if (part)
				{
					part->mOctree->balance();
				}
			}
		}
	}
}

/////////////////////////////////////////////////////////////////////////////
// Culling and occlusion testing
/////////////////////////////////////////////////////////////////////////////

//static
F32 LLPipeline::calcPixelArea(LLVector3 center, LLVector3 size, LLCamera &camera)
{
	LLVector3 lookAt = center - camera.getOrigin();
	F32 dist = lookAt.length();

	//ramp down distance for nearby objects
	//shrink dist by dist/16.
	if (dist < 16.f)
	{
		dist /= 16.f;
		dist *= dist;
		dist *= 16.f;
	}

	//get area of circle around node
	F32 app_angle = atanf(size.length()/dist);
	F32 radius = app_angle*LLDrawable::sCurPixelAngle;
	return radius*radius * F_PI;
}

//static
F32 LLPipeline::calcPixelArea(const LLVector4a& center, const LLVector4a& size, LLCamera &camera)
{
	LLVector4a origin;
	origin.load3(camera.getOrigin().mV);

	LLVector4a lookAt;
	lookAt.setSub(center, origin);
	F32 dist = lookAt.getLength3().getF32();

	//ramp down distance for nearby objects
	//shrink dist by dist/16.
	if (dist < 16.f)
	{
		dist /= 16.f;
		dist *= dist;
		dist *= 16.f;
	}

	//get area of circle around node
	F32 app_angle = atanf(size.getLength3().getF32()/dist);
	F32 radius = app_angle*LLDrawable::sCurPixelAngle;
	return radius*radius * F_PI;
}

void LLPipeline::grabReferences(LLCullResult& result)
{
	sCull = &result;
}

void LLPipeline::clearReferences()
{
	sCull = NULL;
	mGroupSaveQ1.clear();
}

void check_references(LLSpatialGroup* group, LLDrawable* drawable)
{
	for (LLSpatialGroup::element_iter i = group->getDataBegin(); i != group->getDataEnd(); ++i)
	{
		if (drawable == *i)
		{
			llerrs << "LLDrawable deleted while actively reference by LLPipeline." << llendl;
		}
	}			
}

void check_references(LLDrawable* drawable, LLFace* face)
{
	for (S32 i = 0; i < drawable->getNumFaces(); ++i)
	{
		if (drawable->getFace(i) == face)
		{
			llerrs << "LLFace deleted while actively referenced by LLPipeline." << llendl;
		}
	}
}

void check_references(LLSpatialGroup* group, LLFace* face)
{
	for (LLSpatialGroup::element_iter i = group->getDataBegin(); i != group->getDataEnd(); ++i)
	{
		LLDrawable* drawable = *i;
		check_references(drawable, face);
	}			
}

void LLPipeline::checkReferences(LLFace* face)
{
#if 0
	if (sCull)
	{
		for (LLCullResult::sg_iterator iter = sCull->beginVisibleGroups(); iter != sCull->endVisibleGroups(); ++iter)
		{
			LLSpatialGroup* group = *iter;
			check_references(group, face);
		}

		for (LLCullResult::sg_iterator iter = sCull->beginAlphaGroups(); iter != sCull->endAlphaGroups(); ++iter)
		{
			LLSpatialGroup* group = *iter;
			check_references(group, face);
		}

		for (LLCullResult::sg_iterator iter = sCull->beginDrawableGroups(); iter != sCull->endDrawableGroups(); ++iter)
		{
			LLSpatialGroup* group = *iter;
			check_references(group, face);
		}

		for (LLCullResult::drawable_iterator iter = sCull->beginVisibleList(); iter != sCull->endVisibleList(); ++iter)
		{
			LLDrawable* drawable = *iter;
			check_references(drawable, face);	
		}
	}
#endif
}

void LLPipeline::checkReferences(LLDrawable* drawable)
{
#if 0
	if (sCull)
	{
		for (LLCullResult::sg_iterator iter = sCull->beginVisibleGroups(); iter != sCull->endVisibleGroups(); ++iter)
		{
			LLSpatialGroup* group = *iter;
			check_references(group, drawable);
		}

		for (LLCullResult::sg_iterator iter = sCull->beginAlphaGroups(); iter != sCull->endAlphaGroups(); ++iter)
		{
			LLSpatialGroup* group = *iter;
			check_references(group, drawable);
		}

		for (LLCullResult::sg_iterator iter = sCull->beginDrawableGroups(); iter != sCull->endDrawableGroups(); ++iter)
		{
			LLSpatialGroup* group = *iter;
			check_references(group, drawable);
		}

		for (LLCullResult::drawable_iterator iter = sCull->beginVisibleList(); iter != sCull->endVisibleList(); ++iter)
		{
			if (drawable == *iter)
			{
				llerrs << "LLDrawable deleted while actively referenced by LLPipeline." << llendl;
			}
		}
	}
#endif
}

void check_references(LLSpatialGroup* group, LLDrawInfo* draw_info)
{
	for (LLSpatialGroup::draw_map_t::iterator i = group->mDrawMap.begin(); i != group->mDrawMap.end(); ++i)
	{
		LLSpatialGroup::drawmap_elem_t& draw_vec = i->second;
		for (LLSpatialGroup::drawmap_elem_t::iterator j = draw_vec.begin(); j != draw_vec.end(); ++j)
		{
			LLDrawInfo* params = *j;
			if (params == draw_info)
			{
				llerrs << "LLDrawInfo deleted while actively referenced by LLPipeline." << llendl;
			}
		}
	}
}


void LLPipeline::checkReferences(LLDrawInfo* draw_info)
{
#if 0
	if (sCull)
	{
		for (LLCullResult::sg_iterator iter = sCull->beginVisibleGroups(); iter != sCull->endVisibleGroups(); ++iter)
		{
			LLSpatialGroup* group = *iter;
			check_references(group, draw_info);
		}

		for (LLCullResult::sg_iterator iter = sCull->beginAlphaGroups(); iter != sCull->endAlphaGroups(); ++iter)
		{
			LLSpatialGroup* group = *iter;
			check_references(group, draw_info);
		}

		for (LLCullResult::sg_iterator iter = sCull->beginDrawableGroups(); iter != sCull->endDrawableGroups(); ++iter)
		{
			LLSpatialGroup* group = *iter;
			check_references(group, draw_info);
		}
	}
#endif
}

void LLPipeline::checkReferences(LLSpatialGroup* group)
{
#if 0
	if (sCull)
	{
		for (LLCullResult::sg_iterator iter = sCull->beginVisibleGroups(); iter != sCull->endVisibleGroups(); ++iter)
		{
			if (group == *iter)
			{
				llerrs << "LLSpatialGroup deleted while actively referenced by LLPipeline." << llendl;
			}
		}

		for (LLCullResult::sg_iterator iter = sCull->beginAlphaGroups(); iter != sCull->endAlphaGroups(); ++iter)
		{
			if (group == *iter)
			{
				llerrs << "LLSpatialGroup deleted while actively referenced by LLPipeline." << llendl;
			}
		}

		for (LLCullResult::sg_iterator iter = sCull->beginDrawableGroups(); iter != sCull->endDrawableGroups(); ++iter)
		{
			if (group == *iter)
			{
				llerrs << "LLSpatialGroup deleted while actively referenced by LLPipeline." << llendl;
			}
		}
	}
#endif
}


BOOL LLPipeline::visibleObjectsInFrustum(LLCamera& camera)
{
	for (LLWorld::region_list_t::const_iterator iter = LLWorld::getInstance()->getRegionList().begin(); 
			iter != LLWorld::getInstance()->getRegionList().end(); ++iter)
	{
		LLViewerRegion* region = *iter;

		for (U32 i = 0; i < LLViewerRegion::NUM_PARTITIONS; i++)
		{
			LLSpatialPartition* part = region->getSpatialPartition(i);
			if (part)
			{
				if (hasRenderType(part->mDrawableType))
				{
					if (part->visibleObjectsInFrustum(camera))
					{
						return TRUE;
					}
				}
			}
		}
	}

	return FALSE;
}

BOOL LLPipeline::getVisibleExtents(LLCamera& camera, LLVector3& min, LLVector3& max)
{
	const F32 X = 65536.f;

	min = LLVector3(X,X,X);
	max = LLVector3(-X,-X,-X);

	U32 saved_camera_id = LLViewerCamera::sCurCameraID;
	LLViewerCamera::sCurCameraID = LLViewerCamera::CAMERA_WORLD;

	BOOL res = TRUE;

	for (LLWorld::region_list_t::const_iterator iter = LLWorld::getInstance()->getRegionList().begin(); 
			iter != LLWorld::getInstance()->getRegionList().end(); ++iter)
	{
		LLViewerRegion* region = *iter;

		for (U32 i = 0; i < LLViewerRegion::NUM_PARTITIONS; i++)
		{
			LLSpatialPartition* part = region->getSpatialPartition(i);
			if (part)
			{
				if (hasRenderType(part->mDrawableType))
				{
					if (!part->getVisibleExtents(camera, min, max))
					{
						res = FALSE;
					}
				}
			}
		}
	}

	LLViewerCamera::sCurCameraID = saved_camera_id;

	return res;
}

static LLFastTimer::DeclareTimer FTM_CULL("Object Culling");

void LLPipeline::updateCull(LLCamera& camera, LLCullResult& result, S32 water_clip, LLPlane* planep)
{
	LLFastTimer t(FTM_CULL);

	grabReferences(result);

	sCull->clear();

	BOOL to_texture =	LLPipeline::sUseOcclusion > 1 &&
						!hasRenderType(LLPipeline::RENDER_TYPE_HUD) && 
						LLViewerCamera::sCurCameraID == LLViewerCamera::CAMERA_WORLD &&
						gPipeline.canUseVertexShaders() &&
						sRenderGlow;

	if (to_texture)
	{
		if (LLPipeline::sRenderDeferred)
		{
			mOcclusionDepth.bindTarget();
		}
		else
		{
			mScreen.bindTarget();
		}
	}

	if (sUseOcclusion > 1)
	{
		gGL.setColorMask(false, false);
	}

	gGL.matrixMode(LLRender::MM_PROJECTION);
	gGL.pushMatrix();
	gGL.loadMatrix(gGLLastProjection);
	gGL.matrixMode(LLRender::MM_MODELVIEW);
	gGL.pushMatrix();
	gGLLastMatrix = NULL;
	gGL.loadMatrix(gGLLastModelView);

	LLGLDisable blend(GL_BLEND);
	LLGLDisable test(GL_ALPHA_TEST);
	gGL.getTexUnit(0)->unbind(LLTexUnit::TT_TEXTURE);


	//setup a clip plane in projection matrix for reflection renders (prevents flickering from occlusion culling)
	LLViewerRegion* region = gAgent.getRegion();
	LLPlane plane;

	if (planep)
	{
		plane = *planep;
	}
	else 
	{
		if (region)
		{
			LLVector3 pnorm;
			F32 height = region->getWaterHeight();
			if (water_clip < 0)
			{ //camera is above water, clip plane points up
				pnorm.setVec(0,0,1);
				plane.setVec(pnorm, -height);
			}
			else if (water_clip > 0)
			{	//camera is below water, clip plane points down
				pnorm = LLVector3(0,0,-1);
				plane.setVec(pnorm, height);
			}
		}
	}
	
	glh::matrix4f modelview = glh_get_last_modelview();
	glh::matrix4f proj = glh_get_last_projection();
	LLGLUserClipPlane clip(plane, modelview, proj, water_clip != 0 && LLPipeline::sReflectionRender);

	LLGLDepthTest depth(GL_TRUE, GL_FALSE);

	bool bound_shader = false;
	if (gPipeline.canUseVertexShaders() && LLGLSLShader::sCurBoundShader == 0)
	{ //if no shader is currently bound, use the occlusion shader instead of fixed function if we can
		// (shadow render uses a special shader that clamps to clip planes)
		bound_shader = true;
		gOcclusionCubeProgram.bind();
	}
	
	if (sUseOcclusion > 1)
	{
		if (mCubeVB.isNull())
		{ //cube VB will be used for issuing occlusion queries
			mCubeVB = ll_create_cube_vb(LLVertexBuffer::MAP_VERTEX, GL_STATIC_DRAW_ARB);
		}
		mCubeVB->setBuffer(LLVertexBuffer::MAP_VERTEX);
	}
	
	for (LLWorld::region_list_t::const_iterator iter = LLWorld::getInstance()->getRegionList().begin(); 
			iter != LLWorld::getInstance()->getRegionList().end(); ++iter)
	{
		LLViewerRegion* region = *iter;
		if (water_clip != 0)
		{
			LLPlane plane(LLVector3(0,0, (F32) -water_clip), (F32) water_clip*region->getWaterHeight());
			camera.setUserClipPlane(plane);
		}
		else
		{
			camera.disableUserClipPlane();
		}

		for (U32 i = 0; i < LLViewerRegion::NUM_PARTITIONS; i++)
		{
			LLSpatialPartition* part = region->getSpatialPartition(i);
			if (part)
			{
				if (hasRenderType(part->mDrawableType))
				{
					part->cull(camera);
				}
			}
		}
	}

	if (bound_shader)
	{
		gOcclusionCubeProgram.unbind();
	}

	camera.disableUserClipPlane();

	if (hasRenderType(LLPipeline::RENDER_TYPE_SKY) && 
		gSky.mVOSkyp.notNull() && 
		gSky.mVOSkyp->mDrawable.notNull())
	{
		gSky.mVOSkyp->mDrawable->setVisible(camera);
		sCull->pushDrawable(gSky.mVOSkyp->mDrawable);
		gSky.updateCull();
		stop_glerror();
	}

	if (hasRenderType(LLPipeline::RENDER_TYPE_GROUND) && 
		!gPipeline.canUseWindLightShaders() &&
		gSky.mVOGroundp.notNull() && 
		gSky.mVOGroundp->mDrawable.notNull() &&
		!LLPipeline::sWaterReflections)
	{
		gSky.mVOGroundp->mDrawable->setVisible(camera);
		sCull->pushDrawable(gSky.mVOGroundp->mDrawable);
	}
	
	
	gGL.matrixMode(LLRender::MM_PROJECTION);
	gGL.popMatrix();
	gGL.matrixMode(LLRender::MM_MODELVIEW);
	gGL.popMatrix();

	if (sUseOcclusion > 1)
	{
		gGL.setColorMask(true, false);
	}

	if (to_texture)
	{
		if (LLPipeline::sRenderDeferred)
		{
			mOcclusionDepth.flush();
		}
		else
		{
			mScreen.flush();
		}
	}
}

void LLPipeline::markNotCulled(LLSpatialGroup* group, LLCamera& camera)
{
	if (group->isEmpty())
	{ 
		return;
	}
	
	group->setVisible();

	if (LLViewerCamera::sCurCameraID == LLViewerCamera::CAMERA_WORLD)
	{
		group->updateDistance(camera);
	}
	
	const F32 MINIMUM_PIXEL_AREA = 16.f;

	if (group->mPixelArea < MINIMUM_PIXEL_AREA)
	{
		return;
	}

	if (sMinRenderSize > 0.f && 
			llmax(llmax(group->mBounds[1][0], group->mBounds[1][1]), group->mBounds[1][2]) < sMinRenderSize)
	{
		return;
	}

	assertInitialized();
	
	if (!group->mSpatialPartition->mRenderByGroup)
	{ //render by drawable
		sCull->pushDrawableGroup(group);
	}
	else
	{   //render by group
		sCull->pushVisibleGroup(group);
	}

	mNumVisibleNodes++;
}

void LLPipeline::markOccluder(LLSpatialGroup* group)
{
	if (sUseOcclusion > 1 && group && !group->isOcclusionState(LLSpatialGroup::ACTIVE_OCCLUSION))
	{
		LLSpatialGroup* parent = group->getParent();

		if (!parent || !parent->isOcclusionState(LLSpatialGroup::OCCLUDED))
		{ //only mark top most occluders as active occlusion
			sCull->pushOcclusionGroup(group);
			group->setOcclusionState(LLSpatialGroup::ACTIVE_OCCLUSION);
				
			if (parent && 
				!parent->isOcclusionState(LLSpatialGroup::ACTIVE_OCCLUSION) &&
				parent->getElementCount() == 0 &&
				parent->needsUpdate())
			{
				sCull->pushOcclusionGroup(group);
				parent->setOcclusionState(LLSpatialGroup::ACTIVE_OCCLUSION);
			}
		}
	}
}

void LLPipeline::downsampleDepthBuffer(LLRenderTarget& source, LLRenderTarget& dest, LLRenderTarget* scratch_space)
{
	LLGLSLShader* last_shader = LLGLSLShader::sCurBoundShaderPtr;

	LLGLSLShader* shader = NULL;

	if (scratch_space)
	{
		scratch_space->copyContents(source, 
									0, 0, source.getWidth(), source.getHeight(), 
									0, 0, scratch_space->getWidth(), scratch_space->getHeight(), GL_DEPTH_BUFFER_BIT, GL_NEAREST);
	}

	dest.bindTarget();
	dest.clear(GL_DEPTH_BUFFER_BIT);

	LLStrider<LLVector3> vert; 
	mDeferredVB->getVertexStrider(vert);
	LLStrider<LLVector2> tc0;
		
	vert[0].set(-1,1,0);
	vert[1].set(-1,-3,0);
	vert[2].set(3,1,0);
	
	if (source.getUsage() == LLTexUnit::TT_RECT_TEXTURE)
	{
		shader = &gDownsampleDepthRectProgram;
		shader->bind();
		shader->uniform2f(sDelta, 1.f, 1.f);
		shader->uniform2f(LLShaderMgr::DEFERRED_SCREEN_RES, source.getWidth(), source.getHeight());
	}
	else
	{
		shader = &gDownsampleDepthProgram;
		shader->bind();
		shader->uniform2f(sDelta, 1.f/source.getWidth(), 1.f/source.getHeight());
		shader->uniform2f(LLShaderMgr::DEFERRED_SCREEN_RES, 1.f, 1.f);
	}

	gGL.getTexUnit(0)->bind(scratch_space ? scratch_space : &source, TRUE);

	{
		LLGLDepthTest depth(GL_TRUE, GL_TRUE, GL_ALWAYS);
		mDeferredVB->setBuffer(LLVertexBuffer::MAP_VERTEX);
		mDeferredVB->drawArrays(LLRender::TRIANGLES, 0, 3);
	}
	
	dest.flush();
	
	if (last_shader)
	{
		last_shader->bind();
	}
	else
	{
		shader->unbind();
	}
}

void LLPipeline::doOcclusion(LLCamera& camera, LLRenderTarget& source, LLRenderTarget& dest, LLRenderTarget* scratch_space)
{
	downsampleDepthBuffer(source, dest, scratch_space);
	dest.bindTarget();
	doOcclusion(camera);
	dest.flush();
}

void LLPipeline::doOcclusion(LLCamera& camera)
{
	if (LLPipeline::sUseOcclusion > 1 && sCull->hasOcclusionGroups())
	{
		LLVertexBuffer::unbind();

		if (hasRenderDebugMask(LLPipeline::RENDER_DEBUG_OCCLUSION))
		{
			gGL.setColorMask(true, false, false, false);
		}
		else
		{
			gGL.setColorMask(false, false);
		}
		LLGLDisable blend(GL_BLEND);
		LLGLDisable test(GL_ALPHA_TEST);
		gGL.getTexUnit(0)->unbind(LLTexUnit::TT_TEXTURE);
		LLGLDepthTest depth(GL_TRUE, GL_FALSE);

		LLGLDisable cull(GL_CULL_FACE);

		
		bool bind_shader = LLGLSLShader::sNoFixedFunction && LLGLSLShader::sCurBoundShader == 0;
		if (bind_shader)
		{
			if (LLPipeline::sShadowRender)
			{
				gDeferredShadowCubeProgram.bind();
			}
			else
			{
				gOcclusionCubeProgram.bind();
			}
		}

		if (mCubeVB.isNull())
		{ //cube VB will be used for issuing occlusion queries
			mCubeVB = ll_create_cube_vb(LLVertexBuffer::MAP_VERTEX, GL_STATIC_DRAW_ARB);
		}
		mCubeVB->setBuffer(LLVertexBuffer::MAP_VERTEX);

		for (LLCullResult::sg_iterator iter = sCull->beginOcclusionGroups(); iter != sCull->endOcclusionGroups(); ++iter)
		{
			LLSpatialGroup* group = *iter;
			group->doOcclusion(&camera);
			group->clearOcclusionState(LLSpatialGroup::ACTIVE_OCCLUSION);
		}
	
		if (bind_shader)
		{
			if (LLPipeline::sShadowRender)
			{
				gDeferredShadowCubeProgram.unbind();
			}
			else
			{
				gOcclusionCubeProgram.unbind();
			}
		}

		gGL.setColorMask(true, false);
	}
}
	
BOOL LLPipeline::updateDrawableGeom(LLDrawable* drawablep, BOOL priority)
{
	BOOL update_complete = drawablep->updateGeometry(priority);
	if (update_complete && assertInitialized())
	{
		drawablep->setState(LLDrawable::BUILT);
		mGeometryChanges++;
	}
	return update_complete;
}

static LLFastTimer::DeclareTimer FTM_SEED_VBO_POOLS("Seed VBO Pool");

static LLFastTimer::DeclareTimer FTM_UPDATE_GL("Update GL");

void LLPipeline::updateGL()
{
	{
		LLFastTimer t(FTM_UPDATE_GL);
		while (!LLGLUpdate::sGLQ.empty())
		{
			LLGLUpdate* glu = LLGLUpdate::sGLQ.front();
			glu->updateGL();
			glu->mInQ = FALSE;
			LLGLUpdate::sGLQ.pop_front();
		}
	}

	{ //seed VBO Pools
		LLFastTimer t(FTM_SEED_VBO_POOLS);
		LLVertexBuffer::seedPools();
	}
}

static LLFastTimer::DeclareTimer FTM_REBUILD_PRIORITY_GROUPS("Rebuild Priority Groups");

void LLPipeline::clearRebuildGroups()
{
	LLSpatialGroup::sg_vector_t	hudGroups;

	mGroupQ1Locked = true;
	// Iterate through all drawables on the priority build queue,
	for (LLSpatialGroup::sg_vector_t::iterator iter = mGroupQ1.begin();
		 iter != mGroupQ1.end(); ++iter)
	{
		LLSpatialGroup* group = *iter;

		// If the group contains HUD objects, save the group
		if (group->isHUDGroup())
		{
			hudGroups.push_back(group);
		}
		// Else, no HUD objects so clear the build state
		else
		{
			group->clearState(LLSpatialGroup::IN_BUILD_Q1);
		}
	}

	// Clear the group
	mGroupQ1.clear();

	// Copy the saved HUD groups back in
	mGroupQ1.assign(hudGroups.begin(), hudGroups.end());
	mGroupQ1Locked = false;

	// Clear the HUD groups
	hudGroups.clear();

	mGroupQ2Locked = true;
	for (LLSpatialGroup::sg_vector_t::iterator iter = mGroupQ2.begin();
		 iter != mGroupQ2.end(); ++iter)
	{
		LLSpatialGroup* group = *iter;

		// If the group contains HUD objects, save the group
		if (group->isHUDGroup())
		{
			hudGroups.push_back(group);
		}
		// Else, no HUD objects so clear the build state
		else
		{
			group->clearState(LLSpatialGroup::IN_BUILD_Q2);
		}
	}	
	// Clear the group
	mGroupQ2.clear();

	// Copy the saved HUD groups back in
	mGroupQ2.assign(hudGroups.begin(), hudGroups.end());
	mGroupQ2Locked = false;
}

void LLPipeline::rebuildPriorityGroups()
{
	LLFastTimer t(FTM_REBUILD_PRIORITY_GROUPS);
	LLTimer update_timer;
	assertInitialized();

	gMeshRepo.notifyLoadedMeshes();

	mGroupQ1Locked = true;
	// Iterate through all drawables on the priority build queue,
	for (LLSpatialGroup::sg_vector_t::iterator iter = mGroupQ1.begin();
		 iter != mGroupQ1.end(); ++iter)
	{
		LLSpatialGroup* group = *iter;
		group->rebuildGeom();
		group->clearState(LLSpatialGroup::IN_BUILD_Q1);
	}

	mGroupSaveQ1 = mGroupQ1;
	mGroupQ1.clear();
	mGroupQ1Locked = false;

}

static LLFastTimer::DeclareTimer FTM_REBUILD_GROUPS("Rebuild Groups");

void LLPipeline::rebuildGroups()
{
	if (mGroupQ2.empty())
	{
		return;
	}

	LLFastTimer t(FTM_REBUILD_GROUPS);
	mGroupQ2Locked = true;
	// Iterate through some drawables on the non-priority build queue
	S32 size = (S32) mGroupQ2.size();
	S32 min_count = llclamp((S32) ((F32) (size * size)/4096*0.25f), 1, size);
			
	S32 count = 0;
	
	std::sort(mGroupQ2.begin(), mGroupQ2.end(), LLSpatialGroup::CompareUpdateUrgency());

	LLSpatialGroup::sg_vector_t::iterator iter;
	LLSpatialGroup::sg_vector_t::iterator last_iter = mGroupQ2.begin();

	for (iter = mGroupQ2.begin();
		 iter != mGroupQ2.end() && count <= min_count; ++iter)
	{
		LLSpatialGroup* group = *iter;
		last_iter = iter;

		if (!group->isDead())
		{
			group->rebuildGeom();
			
			if (group->mSpatialPartition->mRenderByGroup)
			{
				count++;
			}
		}

		group->clearState(LLSpatialGroup::IN_BUILD_Q2);
	}	

	mGroupQ2.erase(mGroupQ2.begin(), ++last_iter);

	mGroupQ2Locked = false;

	updateMovedList(mMovedBridge);
}

void LLPipeline::updateGeom(F32 max_dtime)
{
	LLTimer update_timer;
	LLPointer<LLDrawable> drawablep;

	LLFastTimer t(FTM_GEO_UPDATE);

	assertInitialized();

	// notify various object types to reset internal cost metrics, etc.
	// for now, only LLVOVolume does this to throttle LOD changes
	LLVOVolume::preUpdateGeom();

	// Iterate through all drawables on the priority build queue,
	for (LLDrawable::drawable_list_t::iterator iter = mBuildQ1.begin();
		 iter != mBuildQ1.end();)
	{
		LLDrawable::drawable_list_t::iterator curiter = iter++;
		LLDrawable* drawablep = *curiter;
		if (drawablep && !drawablep->isDead())
		{
			if (drawablep->isState(LLDrawable::IN_REBUILD_Q2))
			{
				drawablep->clearState(LLDrawable::IN_REBUILD_Q2);
				LLDrawable::drawable_list_t::iterator find = std::find(mBuildQ2.begin(), mBuildQ2.end(), drawablep);
				if (find != mBuildQ2.end())
				{
					mBuildQ2.erase(find);
				}
			}

			if (updateDrawableGeom(drawablep, TRUE))
			{
				drawablep->clearState(LLDrawable::IN_REBUILD_Q1);
				mBuildQ1.erase(curiter);
			}
		}
		else
		{
			mBuildQ1.erase(curiter);
		}
	}
		
	// Iterate through some drawables on the non-priority build queue
	S32 min_count = 16;
	S32 size = (S32) mBuildQ2.size();
	if (size > 1024)
	{
		min_count = llclamp((S32) (size * (F32) size/4096), 16, size);
	}
		
	S32 count = 0;
	
	max_dtime = llmax(update_timer.getElapsedTimeF32()+0.001f, max_dtime);
	LLSpatialGroup* last_group = NULL;
	LLSpatialBridge* last_bridge = NULL;

	for (LLDrawable::drawable_list_t::iterator iter = mBuildQ2.begin();
		 iter != mBuildQ2.end(); )
	{
		LLDrawable::drawable_list_t::iterator curiter = iter++;
		LLDrawable* drawablep = *curiter;

		LLSpatialBridge* bridge = drawablep->isRoot() ? drawablep->getSpatialBridge() :
									drawablep->getParent()->getSpatialBridge();

		if (drawablep->getSpatialGroup() != last_group && 
			(!last_bridge || bridge != last_bridge) &&
			(update_timer.getElapsedTimeF32() >= max_dtime) && count > min_count)
		{
			break;
		}

		//make sure updates don't stop in the middle of a spatial group
		//to avoid thrashing (objects are enqueued by group)
		last_group = drawablep->getSpatialGroup();
		last_bridge = bridge;

		BOOL update_complete = TRUE;
		if (!drawablep->isDead())
		{
			update_complete = updateDrawableGeom(drawablep, FALSE);
			count++;
		}
		if (update_complete)
		{
			drawablep->clearState(LLDrawable::IN_REBUILD_Q2);
			mBuildQ2.erase(curiter);
		}
	}	

	updateMovedList(mMovedBridge);
}

void LLPipeline::markVisible(LLDrawable *drawablep, LLCamera& camera)
{
	if(drawablep && !drawablep->isDead())
	{
		if (drawablep->isSpatialBridge())
		{
			const LLDrawable* root = ((LLSpatialBridge*) drawablep)->mDrawable;
			llassert(root); // trying to catch a bad assumption
					
			if (root && //  // this test may not be needed, see above
					root->getVObj()->isAttachment())
			{
				LLDrawable* rootparent = root->getParent();
				if (rootparent) // this IS sometimes NULL
				{
					LLViewerObject *vobj = rootparent->getVObj();
					llassert(vobj); // trying to catch a bad assumption
					if (vobj) // this test may not be needed, see above
					{
						LLVOAvatar* av = vobj->asAvatar();
						if (av && av->isImpostor())
						{
							return;
						}
					}
				}
			}
			sCull->pushBridge((LLSpatialBridge*) drawablep);
		}
		else
		{
		
			sCull->pushDrawable(drawablep);
		}

		drawablep->setVisible(camera);
	}
}

void LLPipeline::markMoved(LLDrawable *drawablep, BOOL damped_motion)
{
	if (!drawablep)
	{
		//llerrs << "Sending null drawable to moved list!" << llendl;
		return;
	}
	
	if (drawablep->isDead())
	{
		llwarns << "Marking NULL or dead drawable moved!" << llendl;
		return;
	}
	
	if (drawablep->getParent()) 
	{
		//ensure that parent drawables are moved first
		markMoved(drawablep->getParent(), damped_motion);
	}

	assertInitialized();

	if (!drawablep->isState(LLDrawable::ON_MOVE_LIST))
	{
		if (drawablep->isSpatialBridge())
		{
			mMovedBridge.push_back(drawablep);
		}
		else
		{
			mMovedList.push_back(drawablep);
		}
		drawablep->setState(LLDrawable::ON_MOVE_LIST);
	}
	if (damped_motion == FALSE)
	{
		drawablep->setState(LLDrawable::MOVE_UNDAMPED); // UNDAMPED trumps DAMPED
	}
	else if (drawablep->isState(LLDrawable::MOVE_UNDAMPED))
	{
		drawablep->clearState(LLDrawable::MOVE_UNDAMPED);
	}
}

void LLPipeline::markShift(LLDrawable *drawablep)
{
	if (!drawablep || drawablep->isDead())
	{
		return;
	}

	assertInitialized();

	if (!drawablep->isState(LLDrawable::ON_SHIFT_LIST))
	{
		drawablep->getVObj()->setChanged(LLXform::SHIFTED | LLXform::SILHOUETTE);
		if (drawablep->getParent()) 
		{
			markShift(drawablep->getParent());
		}
		mShiftList.push_back(drawablep);
		drawablep->setState(LLDrawable::ON_SHIFT_LIST);
	}
}

static LLFastTimer::DeclareTimer FTM_SHIFT_DRAWABLE("Shift Drawable");
static LLFastTimer::DeclareTimer FTM_SHIFT_OCTREE("Shift Octree");
static LLFastTimer::DeclareTimer FTM_SHIFT_HUD("Shift HUD");

void LLPipeline::shiftObjects(const LLVector3 &offset)
{
	assertInitialized();

	glClear(GL_DEPTH_BUFFER_BIT);
	gDepthDirty = TRUE;
		
	LLVector4a offseta;
	offseta.load3(offset.mV);

	{
		LLFastTimer t(FTM_SHIFT_DRAWABLE);

		for (LLDrawable::drawable_vector_t::iterator iter = mShiftList.begin();
			 iter != mShiftList.end(); iter++)
		{
			LLDrawable *drawablep = *iter;
			if (drawablep->isDead())
			{
				continue;
			}	
			drawablep->shiftPos(offseta);	
			drawablep->clearState(LLDrawable::ON_SHIFT_LIST);
		}
		mShiftList.resize(0);
	}

	
	{
		LLFastTimer t(FTM_SHIFT_OCTREE);
		for (LLWorld::region_list_t::const_iterator iter = LLWorld::getInstance()->getRegionList().begin(); 
				iter != LLWorld::getInstance()->getRegionList().end(); ++iter)
		{
			LLViewerRegion* region = *iter;
			for (U32 i = 0; i < LLViewerRegion::NUM_PARTITIONS; i++)
			{
				LLSpatialPartition* part = region->getSpatialPartition(i);
				if (part)
				{
					part->shift(offseta);
				}
			}
		}
	}

	{
		LLFastTimer t(FTM_SHIFT_HUD);
		LLHUDText::shiftAll(offset);
		LLHUDNameTag::shiftAll(offset);
	}
	display_update_camera();
}

void LLPipeline::markTextured(LLDrawable *drawablep)
{
	if (drawablep && !drawablep->isDead() && assertInitialized())
	{
		mRetexturedList.insert(drawablep);
	}
}

void LLPipeline::markGLRebuild(LLGLUpdate* glu)
{
	if (glu && !glu->mInQ)
	{
		LLGLUpdate::sGLQ.push_back(glu);
		glu->mInQ = TRUE;
	}
}

void LLPipeline::markPartitionMove(LLDrawable* drawable)
{
	if (!drawable->isState(LLDrawable::PARTITION_MOVE) && 
		!drawable->getPositionGroup().equals3(LLVector4a::getZero()))
	{
		drawable->setState(LLDrawable::PARTITION_MOVE);
		mPartitionQ.push_back(drawable);
	}
}

static LLFastTimer::DeclareTimer FTM_PROCESS_PARTITIONQ("PartitionQ");
void LLPipeline::processPartitionQ()
{
	LLFastTimer t(FTM_PROCESS_PARTITIONQ);

	// <FS:ND> A vector is much better suited for the use case of mPartitionQ
	// for (LLDrawable::drawable_list_t::iterator iter = mPartitionQ.begin(); iter != mPartitionQ.end(); ++iter)
	for (LLDrawable::drawable_vector_t::iterator iter = mPartitionQ.begin(); iter != mPartitionQ.end(); ++iter)
	// </FS:ND>
	{
		LLDrawable* drawable = *iter;
		if (!drawable->isDead())
		{
			drawable->updateBinRadius();
			drawable->movePartition();
		}
		drawable->clearState(LLDrawable::PARTITION_MOVE);
	}

	mPartitionQ.clear();
}

void LLPipeline::markMeshDirty(LLSpatialGroup* group)
{
	mMeshDirtyGroup.push_back(group);
}

void LLPipeline::markRebuild(LLSpatialGroup* group, BOOL priority)
{
	if (group && !group->isDead() && group->mSpatialPartition)
	{
		if (group->mSpatialPartition->mPartitionType == LLViewerRegion::PARTITION_HUD)
		{
			priority = TRUE;
		}

		if (priority)
		{
			if (!group->isState(LLSpatialGroup::IN_BUILD_Q1))
			{
				llassert_always(!mGroupQ1Locked);

				mGroupQ1.push_back(group);
				group->setState(LLSpatialGroup::IN_BUILD_Q1);

				if (group->isState(LLSpatialGroup::IN_BUILD_Q2))
				{
					LLSpatialGroup::sg_vector_t::iterator iter = std::find(mGroupQ2.begin(), mGroupQ2.end(), group);
					if (iter != mGroupQ2.end())
					{
						mGroupQ2.erase(iter);
					}
					group->clearState(LLSpatialGroup::IN_BUILD_Q2);
				}
			}
		}
		else if (!group->isState(LLSpatialGroup::IN_BUILD_Q2 | LLSpatialGroup::IN_BUILD_Q1))
		{
			llassert_always(!mGroupQ2Locked);
			mGroupQ2.push_back(group);
			group->setState(LLSpatialGroup::IN_BUILD_Q2);

		}
	}
}

void LLPipeline::markRebuild(LLDrawable *drawablep, LLDrawable::EDrawableFlags flag, BOOL priority)
{
	if (drawablep && !drawablep->isDead() && assertInitialized())
	{
		if (!drawablep->isState(LLDrawable::BUILT))
		{
			priority = TRUE;
		}
		if (priority)
		{
			if (!drawablep->isState(LLDrawable::IN_REBUILD_Q1))
			{
				mBuildQ1.push_back(drawablep);
				drawablep->setState(LLDrawable::IN_REBUILD_Q1); // mark drawable as being in priority queue
			}
		}
		else if (!drawablep->isState(LLDrawable::IN_REBUILD_Q2))
		{
			mBuildQ2.push_back(drawablep);
			drawablep->setState(LLDrawable::IN_REBUILD_Q2); // need flag here because it is just a list
		}
		if (flag & (LLDrawable::REBUILD_VOLUME | LLDrawable::REBUILD_POSITION))
		{
			drawablep->getVObj()->setChanged(LLXform::SILHOUETTE);
		}
		drawablep->setState(flag);
	}
}

static LLFastTimer::DeclareTimer FTM_RESET_DRAWORDER("Reset Draw Order");

void LLPipeline::stateSort(LLCamera& camera, LLCullResult &result)
{
	if (hasAnyRenderType(LLPipeline::RENDER_TYPE_AVATAR,
					  LLPipeline::RENDER_TYPE_GROUND,
					  LLPipeline::RENDER_TYPE_TERRAIN,
					  LLPipeline::RENDER_TYPE_TREE,
					  LLPipeline::RENDER_TYPE_SKY,
					  LLPipeline::RENDER_TYPE_VOIDWATER,
					  LLPipeline::RENDER_TYPE_WATER,
					  LLPipeline::END_RENDER_TYPES))
	{
		//clear faces from face pools
		LLFastTimer t(FTM_RESET_DRAWORDER);
		gPipeline.resetDrawOrders();
	}

	LLFastTimer ftm(FTM_STATESORT);

	//LLVertexBuffer::unbind();

	grabReferences(result);
	for (LLCullResult::sg_iterator iter = sCull->beginDrawableGroups(); iter != sCull->endDrawableGroups(); ++iter)
	{
		LLSpatialGroup* group = *iter;
		group->checkOcclusion();
		if (sUseOcclusion > 1 && group->isOcclusionState(LLSpatialGroup::OCCLUDED))
		{
			markOccluder(group);
		}
		else
		{
			group->setVisible();
			for (LLSpatialGroup::element_iter i = group->getDataBegin(); i != group->getDataEnd(); ++i)
			{
				markVisible(*i, camera);
			}

			if (!sDelayVBUpdate)
			{ //rebuild mesh as soon as we know it's visible
				group->rebuildMesh();
			}
		}
	}

	if (LLViewerCamera::sCurCameraID == LLViewerCamera::CAMERA_WORLD)
	{
		LLSpatialGroup* last_group = NULL;
		for (LLCullResult::bridge_iterator i = sCull->beginVisibleBridge(); i != sCull->endVisibleBridge(); ++i)
		{
			LLCullResult::bridge_iterator cur_iter = i;
			LLSpatialBridge* bridge = *cur_iter;
			LLSpatialGroup* group = bridge->getSpatialGroup();

			if (last_group == NULL)
			{
				last_group = group;
			}

			if (!bridge->isDead() && group && !group->isOcclusionState(LLSpatialGroup::OCCLUDED))
			{
				stateSort(bridge, camera);
			}

			if (LLViewerCamera::sCurCameraID == LLViewerCamera::CAMERA_WORLD &&
				last_group != group && last_group->changeLOD())
			{
				last_group->mLastUpdateDistance = last_group->mDistance;
			}

			last_group = group;
		}

		if (LLViewerCamera::sCurCameraID == LLViewerCamera::CAMERA_WORLD &&
			last_group && last_group->changeLOD())
		{
			last_group->mLastUpdateDistance = last_group->mDistance;
		}
	}

	for (LLCullResult::sg_iterator iter = sCull->beginVisibleGroups(); iter != sCull->endVisibleGroups(); ++iter)
	{
		LLSpatialGroup* group = *iter;
		group->checkOcclusion();
		if (sUseOcclusion > 1 && group->isOcclusionState(LLSpatialGroup::OCCLUDED))
		{
			markOccluder(group);
		}
		else
		{
			group->setVisible();
			stateSort(group, camera);

			if (!sDelayVBUpdate)
			{ //rebuild mesh as soon as we know it's visible
				group->rebuildMesh();
			}
		}
	}
	
	{
		LLFastTimer ftm(FTM_STATESORT_DRAWABLE);
		for (LLCullResult::drawable_iterator iter = sCull->beginVisibleList();
			 iter != sCull->endVisibleList(); ++iter)
		{
			LLDrawable *drawablep = *iter;
			if (!drawablep->isDead())
			{
				stateSort(drawablep, camera);
			}
		}
	}
		
	postSort(camera);	
}

void LLPipeline::stateSort(LLSpatialGroup* group, LLCamera& camera)
{
	if (group->changeLOD())
	{
		for (LLSpatialGroup::element_iter i = group->getDataBegin(); i != group->getDataEnd(); ++i)
		{
			LLDrawable* drawablep = *i;
			stateSort(drawablep, camera);
		}

		if (LLViewerCamera::sCurCameraID == LLViewerCamera::CAMERA_WORLD)
		{ //avoid redundant stateSort calls
			group->mLastUpdateDistance = group->mDistance;
		}
	}

}

void LLPipeline::stateSort(LLSpatialBridge* bridge, LLCamera& camera)
{
	if (bridge->getSpatialGroup()->changeLOD())
	{
		bool force_update = false;
		bridge->updateDistance(camera, force_update);
	}
}

void LLPipeline::stateSort(LLDrawable* drawablep, LLCamera& camera)
{
	if (!drawablep
		|| drawablep->isDead() 
		|| !hasRenderType(drawablep->getRenderType()))
	{
		return;
	}
	
	if (LLSelectMgr::getInstance()->mHideSelectedObjects)
	{
//		if (drawablep->getVObj().notNull() &&
//			drawablep->getVObj()->isSelected())
// [RLVa:KB] - Checked: 2010-09-28 (RLVa-1.2.1f) | Modified: RLVa-1.2.1f
		const LLViewerObject* pObj = drawablep->getVObj();
		if ( (pObj) && (pObj->isSelected()) && 
			 ( (!rlv_handler_t::isEnabled()) || 
			   ( ((!pObj->isHUDAttachment()) || (!gRlvAttachmentLocks.isLockedAttachment(pObj->getRootEdit()))) && 
			     (gRlvHandler.canEdit(pObj)) ) ) )
// [/RVLa:KB]
		{
			return;
		}
	}

	if (drawablep->isAvatar())
	{ //don't draw avatars beyond render distance or if we don't have a spatial group.
		if ((drawablep->getSpatialGroup() == NULL) || 
			(drawablep->getSpatialGroup()->mDistance > LLVOAvatar::sRenderDistance))
		{
			return;
		}

		LLVOAvatar* avatarp = (LLVOAvatar*) drawablep->getVObj().get();
		if (!avatarp->isVisible())
		{
			return;
		}
	}

	assertInitialized();

	if (hasRenderType(drawablep->mRenderType))
	{
		if (!drawablep->isState(LLDrawable::INVISIBLE|LLDrawable::FORCE_INVISIBLE))
		{
			drawablep->setVisible(camera, NULL, FALSE);
		}
	}

	if (LLViewerCamera::sCurCameraID == LLViewerCamera::CAMERA_WORLD)
	{
		//if (drawablep->isVisible()) isVisible() check here is redundant, if it wasn't visible, it wouldn't be here
		{
			if (!drawablep->isActive())
			{
				bool force_update = false;
				drawablep->updateDistance(camera, force_update);
			}
			else if (drawablep->isAvatar())
			{
				bool force_update = false;
				drawablep->updateDistance(camera, force_update); // calls vobj->updateLOD() which calls LLVOAvatar::updateVisibility()
			}
		}
	}

	if (!drawablep->getVOVolume())
	{
		for (LLDrawable::face_list_t::iterator iter = drawablep->mFaces.begin();
				iter != drawablep->mFaces.end(); iter++)
		{
			LLFace* facep = *iter;

			if (facep->hasGeometry())
			{
				if (facep->getPool())
				{
					facep->getPool()->enqueue(facep);
				}
				else
				{
					break;
				}
			}
		}
	}
	

	mNumVisibleFaces += drawablep->getNumFaces();
}


void forAllDrawables(LLCullResult::sg_iterator begin, 
					 LLCullResult::sg_iterator end,
					 void (*func)(LLDrawable*))
{
	for (LLCullResult::sg_iterator i = begin; i != end; ++i)
	{
		for (LLSpatialGroup::element_iter j = (*i)->getDataBegin(); j != (*i)->getDataEnd(); ++j)
		{
			func(*j);	
		}
	}
}

void LLPipeline::forAllVisibleDrawables(void (*func)(LLDrawable*))
{
	forAllDrawables(sCull->beginDrawableGroups(), sCull->endDrawableGroups(), func);
	forAllDrawables(sCull->beginVisibleGroups(), sCull->endVisibleGroups(), func);
}

//function for creating scripted beacons
void renderScriptedBeacons(LLDrawable* drawablep)
{
	LLViewerObject *vobj = drawablep->getVObj();
	if (vobj 
		&& !vobj->isAvatar() 
		&& !vobj->getParent()
		&& vobj->flagScripted())
	{
		if (gPipeline.sRenderBeacons)
		{
			gObjectList.addDebugBeacon(vobj->getPositionAgent(), "", LLColor4(1.f, 0.f, 0.f, 0.5f), LLColor4(1.f, 1.f, 1.f, 0.5f), LLPipeline::DebugBeaconLineWidth);
		}

		if (gPipeline.sRenderHighlight)
		{
			S32 face_id;
			S32 count = drawablep->getNumFaces();
			for (face_id = 0; face_id < count; face_id++)
			{
				LLFace * facep = drawablep->getFace(face_id);
				if (facep) 
				{
					gPipeline.mHighlightFaces.push_back(facep);
				}
			}
		}
	}
}

void renderScriptedTouchBeacons(LLDrawable* drawablep)
{
	LLViewerObject *vobj = drawablep->getVObj();
	if (vobj 
		&& !vobj->isAvatar() 
		&& !vobj->getParent()
		&& vobj->flagScripted()
		&& vobj->flagHandleTouch())
	{
		if (gPipeline.sRenderBeacons)
		{
			gObjectList.addDebugBeacon(vobj->getPositionAgent(), "", LLColor4(1.f, 0.f, 0.f, 0.5f), LLColor4(1.f, 1.f, 1.f, 0.5f), LLPipeline::DebugBeaconLineWidth);
		}

		if (gPipeline.sRenderHighlight)
		{
			S32 face_id;
			S32 count = drawablep->getNumFaces();
			for (face_id = 0; face_id < count; face_id++)
			{
				LLFace * facep = drawablep->getFace(face_id);
				if (facep)
				{
					gPipeline.mHighlightFaces.push_back(facep);
			}
		}
	}
}
}

void renderPhysicalBeacons(LLDrawable* drawablep)
{
	LLViewerObject *vobj = drawablep->getVObj();
	if (vobj 
		&& !vobj->isAvatar() 
		//&& !vobj->getParent()
		&& vobj->flagUsePhysics())
	{
		if (gPipeline.sRenderBeacons)
		{
			gObjectList.addDebugBeacon(vobj->getPositionAgent(), "", LLColor4(0.f, 1.f, 0.f, 0.5f), LLColor4(1.f, 1.f, 1.f, 0.5f), LLPipeline::DebugBeaconLineWidth);
		}

		if (gPipeline.sRenderHighlight)
		{
			S32 face_id;
			S32 count = drawablep->getNumFaces();
			for (face_id = 0; face_id < count; face_id++)
			{
				LLFace * facep = drawablep->getFace(face_id);
				if (facep)
				{
					gPipeline.mHighlightFaces.push_back(facep);
			}
		}
	}
}
}

void renderMOAPBeacons(LLDrawable* drawablep)
{
	LLViewerObject *vobj = drawablep->getVObj();

	if(!vobj || vobj->isAvatar())
		return;

	BOOL beacon=FALSE;
	U8 tecount=vobj->getNumTEs();
	for(int x=0;x<tecount;x++)
	{
		if(vobj->getTE(x)->hasMedia())
		{
			beacon=TRUE;
			break;
		}
	}
	if(beacon==TRUE)
	{
		if (gPipeline.sRenderBeacons)
		{
			gObjectList.addDebugBeacon(vobj->getPositionAgent(), "", LLColor4(1.f, 1.f, 1.f, 0.5f), LLColor4(1.f, 1.f, 1.f, 0.5f), LLPipeline::DebugBeaconLineWidth);
		}

		if (gPipeline.sRenderHighlight)
		{
			S32 face_id;
			S32 count = drawablep->getNumFaces();
			for (face_id = 0; face_id < count; face_id++)
			{
				LLFace * facep = drawablep->getFace(face_id);
				if (facep)
				{
					gPipeline.mHighlightFaces.push_back(facep);
			}
		}
	}
}
}

void renderParticleBeacons(LLDrawable* drawablep)
{
	// Look for attachments, objects, etc.
	LLViewerObject *vobj = drawablep->getVObj();
	if (vobj 
		&& vobj->isParticleSource())
	{
		if (gPipeline.sRenderBeacons)
		{
			LLColor4 light_blue(0.5f, 0.5f, 1.f, 0.5f);
			gObjectList.addDebugBeacon(vobj->getPositionAgent(), "", light_blue, LLColor4(1.f, 1.f, 1.f, 0.5f), LLPipeline::DebugBeaconLineWidth);
		}

		if (gPipeline.sRenderHighlight)
		{
			S32 face_id;
			S32 count = drawablep->getNumFaces();
			for (face_id = 0; face_id < count; face_id++)
			{
				LLFace * facep = drawablep->getFace(face_id);
				if (facep)
				{
					gPipeline.mHighlightFaces.push_back(facep);
			}
		}
	}
}
}

void renderSoundHighlights(LLDrawable* drawablep)
{
	// Look for attachments, objects, etc.
	LLViewerObject *vobj = drawablep->getVObj();
	if (vobj && vobj->isAudioSource())
	{
		if (gPipeline.sRenderHighlight)
		{
			S32 face_id;
			S32 count = drawablep->getNumFaces();
			for (face_id = 0; face_id < count; face_id++)
			{
				LLFace * facep = drawablep->getFace(face_id);
				if (facep)
				{
					gPipeline.mHighlightFaces.push_back(facep);
			}
		}
	}
}
}

void LLPipeline::postSort(LLCamera& camera)
{
	LLFastTimer ftm(FTM_STATESORT_POSTSORT);

	assertInitialized();
	sVolumeSAFrame = 0.f; //ZK LBG

	llpushcallstacks ;
	//rebuild drawable geometry
	for (LLCullResult::sg_iterator i = sCull->beginDrawableGroups(); i != sCull->endDrawableGroups(); ++i)
	{
		LLSpatialGroup* group = *i;
		if (!sUseOcclusion || 
			!group->isOcclusionState(LLSpatialGroup::OCCLUDED))
		{
			group->rebuildGeom();
		}
	}
	llpushcallstacks ;
	//rebuild groups
	sCull->assertDrawMapsEmpty();

	rebuildPriorityGroups();
	llpushcallstacks ;

	
	//build render map
	for (LLCullResult::sg_iterator i = sCull->beginVisibleGroups(); i != sCull->endVisibleGroups(); ++i)
	{
		LLSpatialGroup* group = *i;
		if ((sUseOcclusion && 
			group->isOcclusionState(LLSpatialGroup::OCCLUDED)) ||
			(RenderAutoHideSurfaceAreaLimit > 0.f && 
			group->mSurfaceArea > RenderAutoHideSurfaceAreaLimit*llmax(group->mObjectBoxSize, 10.f)))
		{
			continue;
		}

		if (group->isState(LLSpatialGroup::NEW_DRAWINFO) && group->isState(LLSpatialGroup::GEOM_DIRTY))
		{ //no way this group is going to be drawable without a rebuild
			group->rebuildGeom();
		}

		for (LLSpatialGroup::draw_map_t::iterator j = group->mDrawMap.begin(); j != group->mDrawMap.end(); ++j)
		{
			LLSpatialGroup::drawmap_elem_t& src_vec = j->second;	
			if (!hasRenderType(j->first))
			{
				continue;
			}
			
			for (LLSpatialGroup::drawmap_elem_t::iterator k = src_vec.begin(); k != src_vec.end(); ++k)
			{
				if (sMinRenderSize > 0.f)
				{
					LLVector4a bounds;
					bounds.setSub((*k)->mExtents[1],(*k)->mExtents[0]);

					if (llmax(llmax(bounds[0], bounds[1]), bounds[2]) > sMinRenderSize)
					{
						sCull->pushDrawInfo(j->first, *k);
					}
				}
				else
				{
					sCull->pushDrawInfo(j->first, *k);
				}
			}
		}

		if (hasRenderType(LLPipeline::RENDER_TYPE_PASS_ALPHA))
		{
			LLSpatialGroup::draw_map_t::iterator alpha = group->mDrawMap.find(LLRenderPass::PASS_ALPHA);
			
			if (alpha != group->mDrawMap.end())
			{ //store alpha groups for sorting
				LLSpatialBridge* bridge = group->mSpatialPartition->asBridge();
				if (LLViewerCamera::sCurCameraID == LLViewerCamera::CAMERA_WORLD)
				{
					if (bridge)
					{
						LLCamera trans_camera = bridge->transformCamera(camera);
						group->updateDistance(trans_camera);
					}
					else
					{
						group->updateDistance(camera);
					}
				}
							
				if (hasRenderType(LLDrawPool::POOL_ALPHA))
				{
					sCull->pushAlphaGroup(group);
				}
			}
		}
	}
	
	//flush particle VB
	LLVOPartGroup::sVB->flush();

	/*bool use_transform_feedback = gTransformPositionProgram.mProgramObject && !mMeshDirtyGroup.empty();

	if (use_transform_feedback)
	{ //place a query around potential transform feedback code for synchronization
		mTransformFeedbackPrimitives = 0;

		if (!mMeshDirtyQueryObject)
		{
			glGenQueriesARB(1, &mMeshDirtyQueryObject);
		}

		
		glBeginQueryARB(GL_TRANSFORM_FEEDBACK_PRIMITIVES_WRITTEN, mMeshDirtyQueryObject);
	}*/

	//pack vertex buffers for groups that chose to delay their updates
	for (LLSpatialGroup::sg_vector_t::iterator iter = mMeshDirtyGroup.begin(); iter != mMeshDirtyGroup.end(); ++iter)
	{
		(*iter)->rebuildMesh();
	}

	/*if (use_transform_feedback)
	{
		glEndQueryARB(GL_TRANSFORM_FEEDBACK_PRIMITIVES_WRITTEN);
	}*/
	
	mMeshDirtyGroup.clear();

	if (!sShadowRender)
	{
		std::sort(sCull->beginAlphaGroups(), sCull->endAlphaGroups(), LLSpatialGroup::CompareDepthGreater());
	}

	llpushcallstacks ;
	// only render if the flag is set. The flag is only set if we are in edit mode or the toggle is set in the menus
	// Ansariel: Make beacons also show when beacons floater is closed.
	if (/*LLFloaterReg::instanceVisible("beacons") &&*/ !sShadowRender)
	{
		if (sRenderScriptedTouchBeacons)
		{
			// Only show the beacon on the root object.
			forAllVisibleDrawables(renderScriptedTouchBeacons);
		}
		else
		if (sRenderScriptedBeacons)
		{
			// Only show the beacon on the root object.
			forAllVisibleDrawables(renderScriptedBeacons);
		}

		if (sRenderPhysicalBeacons)
		{
			// Only show the beacon on the root object.
			forAllVisibleDrawables(renderPhysicalBeacons);
		}

		if(sRenderMOAPBeacons)
		{
			forAllVisibleDrawables(renderMOAPBeacons);
		}

		if (sRenderParticleBeacons)
		{
			forAllVisibleDrawables(renderParticleBeacons);
		}

		// If god mode, also show audio cues
		if (sRenderSoundBeacons && gAudiop)
		{
			// Walk all sound sources and render out beacons for them. Note, this isn't done in the ForAllVisibleDrawables function, because some are not visible.
			LLAudioEngine::source_map::iterator iter;
			for (iter = gAudiop->mAllSources.begin(); iter != gAudiop->mAllSources.end(); ++iter)
			{
				LLAudioSource *sourcep = iter->second;

				LLVector3d pos_global = sourcep->getPositionGlobal();
				LLVector3 pos = gAgent.getPosAgentFromGlobal(pos_global);
				if (gPipeline.sRenderBeacons)
				{
					//pos += LLVector3(0.f, 0.f, 0.2f);
					gObjectList.addDebugBeacon(pos, "", LLColor4(1.f, 1.f, 0.f, 0.5f), LLColor4(1.f, 1.f, 1.f, 0.5f), DebugBeaconLineWidth);
				}
			}
			// now deal with highlights for all those seeable sound sources
			forAllVisibleDrawables(renderSoundHighlights);
		}
	}
	llpushcallstacks ;
	// If managing your telehub, draw beacons at telehub and currently selected spawnpoint.
	if (LLFloaterTelehub::renderBeacons())
	{
		LLFloaterTelehub::addBeacons();
	}

	if (!sShadowRender)
	{
		mSelectedFaces.clear();

		LLPipeline::setRenderHighlightTextureChannel(gFloaterTools->getPanelFace()->getTextureChannelToEdit());

		// Draw face highlights for selected faces.
		if (LLSelectMgr::getInstance()->getTEMode())
		{
			struct f : public LLSelectedTEFunctor
			{
				virtual bool apply(LLViewerObject* object, S32 te)
				{
					if (object->mDrawable)
					{
						LLFace * facep = object->mDrawable->getFace(te);
						if (facep)
						{
							gPipeline.mSelectedFaces.push_back(facep);
					}
					}
					return true;
				}
			} func;
			LLSelectMgr::getInstance()->getSelection()->applyToTEs(&func);
		}
	}

	/*static LLFastTimer::DeclareTimer FTM_TRANSFORM_WAIT("Transform Fence");
	static LLFastTimer::DeclareTimer FTM_TRANSFORM_DO_WORK("Transform Work");
	if (use_transform_feedback)
	{ //using transform feedback, wait for transform feedback to complete
		LLFastTimer t(FTM_TRANSFORM_WAIT);

		S32 done = 0;
		//glGetQueryivARB(GL_TRANSFORM_FEEDBACK_PRIMITIVES_WRITTEN, GL_CURRENT_QUERY, &count);
		
		glGetQueryObjectivARB(mMeshDirtyQueryObject, GL_QUERY_RESULT_AVAILABLE, &done);
		
		while (!done)
		{ 
			{
				LLFastTimer t(FTM_TRANSFORM_DO_WORK);
				F32 max_time = llmin(gFrameIntervalSeconds*10.f, 1.f);
				//do some useful work while we wait
				LLAppViewer::getTextureCache()->update(max_time); // unpauses the texture cache thread
				LLAppViewer::getImageDecodeThread()->update(max_time); // unpauses the image thread
				LLAppViewer::getTextureFetch()->update(max_time); // unpauses the texture fetch thread
			}
			glGetQueryObjectivARB(mMeshDirtyQueryObject, GL_QUERY_RESULT_AVAILABLE, &done);
		}

		mTransformFeedbackPrimitives = 0;
	}*/
						
	//LLSpatialGroup::sNoDelete = FALSE;
	llpushcallstacks ;
}


void render_hud_elements()
{
	LLFastTimer t(FTM_RENDER_UI);
	gPipeline.disableLights();		
	
	LLGLDisable fog(GL_FOG);
	LLGLSUIDefault gls_ui;

	LLGLEnable stencil(GL_STENCIL_TEST);
	glStencilFunc(GL_ALWAYS, 255, 0xFFFFFFFF);
	glStencilMask(0xFFFFFFFF);
	glStencilOp(GL_KEEP, GL_KEEP, GL_REPLACE);
	
	gGL.color4f(1,1,1,1);
	
	if (LLGLSLShader::sNoFixedFunction)
	{
		gUIProgram.bind();
	}
	LLGLDepthTest depth(GL_TRUE, GL_FALSE);

	if (!LLPipeline::sReflectionRender && gPipeline.hasRenderDebugFeatureMask(LLPipeline::RENDER_DEBUG_FEATURE_UI))
	{
		LLGLEnable multisample(LLPipeline::RenderFSAASamples > 0 ? GL_MULTISAMPLE_ARB : 0);
		gViewerWindow->renderSelections(FALSE, FALSE, FALSE); // For HUD version in render_ui_3d()
	
		// Draw the tracking overlays
		LLTracker::render3D();
		
		// Show the property lines
		LLWorld::getInstance()->renderPropertyLines();
		LLViewerParcelMgr::getInstance()->render();
		LLViewerParcelMgr::getInstance()->renderParcelCollision();
	
		// Render name tags.
		LLHUDObject::renderAll();
	}
	else if (gForceRenderLandFence)
	{
		// This is only set when not rendering the UI, for parcel snapshots
		LLViewerParcelMgr::getInstance()->render();
	}
	else if (gPipeline.hasRenderType(LLPipeline::RENDER_TYPE_HUD))
	{
		LLHUDText::renderAllHUD();
	}

	if (LLGLSLShader::sNoFixedFunction)
	{
		gUIProgram.unbind();
	}
	gGL.flush();
}

void LLPipeline::renderHighlights()
{
	assertInitialized();

	// Draw 3D UI elements here (before we clear the Z buffer in POOL_HUD)
	// Render highlighted faces.
	LLGLSPipelineAlpha gls_pipeline_alpha;
	LLColor4 color(1.f, 1.f, 1.f, 0.5f);
	LLGLEnable color_mat(GL_COLOR_MATERIAL);
	disableLights();

	if (!hasRenderType(LLPipeline::RENDER_TYPE_HUD) && !mHighlightSet.empty())
	{ //draw blurry highlight image over screen
		LLGLEnable blend(GL_BLEND);
		LLGLDepthTest depth(GL_TRUE, GL_FALSE, GL_ALWAYS);
		LLGLDisable test(GL_ALPHA_TEST);

		LLGLEnable stencil(GL_STENCIL_TEST);
		gGL.flush();
		glStencilMask(0xFFFFFFFF);
		glClearStencil(1);
		glClear(GL_STENCIL_BUFFER_BIT);

		glStencilFunc(GL_ALWAYS, 0, 0xFFFFFFFF);
		glStencilOp(GL_REPLACE, GL_REPLACE, GL_REPLACE);
				
		gGL.setColorMask(false, false);
		for (std::set<HighlightItem>::iterator iter = mHighlightSet.begin(); iter != mHighlightSet.end(); ++iter)
		{
			renderHighlight(iter->mItem->getVObj(), 1.f);
		}
		gGL.setColorMask(true, false);

		glStencilOp(GL_KEEP, GL_KEEP, GL_KEEP);
		glStencilFunc(GL_NOTEQUAL, 0, 0xFFFFFFFF);
		
		//gGL.setSceneBlendType(LLRender::BT_ADD_WITH_ALPHA);

		gGL.pushMatrix();
		gGL.loadIdentity();
		gGL.matrixMode(LLRender::MM_PROJECTION);
		gGL.pushMatrix();
		gGL.loadIdentity();

		gGL.getTexUnit(0)->bind(&mHighlight);

		LLVector2 tc1;
		LLVector2 tc2;

		tc1.setVec(0,0);
		tc2.setVec(2,2);

		gGL.begin(LLRender::TRIANGLES);
				
		F32 scale = RenderHighlightBrightness;
		LLColor4 color = RenderHighlightColor;
		F32 thickness = RenderHighlightThickness;

		for (S32 pass = 0; pass < 2; ++pass)
		{
			if (pass == 0)
			{
				gGL.setSceneBlendType(LLRender::BT_ADD_WITH_ALPHA);
			}
			else
			{
				gGL.setSceneBlendType(LLRender::BT_ALPHA);
			}

			for (S32 i = 0; i < 8; ++i)
			{
				for (S32 j = 0; j < 8; ++j)
				{
					LLVector2 tc(i-4+0.5f, j-4+0.5f);

					F32 dist = 1.f-(tc.length()/sqrtf(32.f));
					dist *= scale/64.f;

					tc *= thickness;
					tc.mV[0] = (tc.mV[0])/mHighlight.getWidth();
					tc.mV[1] = (tc.mV[1])/mHighlight.getHeight();

					gGL.color4f(color.mV[0],
								color.mV[1],
								color.mV[2],
								color.mV[3]*dist);
					
					gGL.texCoord2f(tc.mV[0]+tc1.mV[0], tc.mV[1]+tc2.mV[1]);
					gGL.vertex2f(-1,3);
					
					gGL.texCoord2f(tc.mV[0]+tc1.mV[0], tc.mV[1]+tc1.mV[1]);
					gGL.vertex2f(-1,-1);
					
					gGL.texCoord2f(tc.mV[0]+tc2.mV[0], tc.mV[1]+tc1.mV[1]);
					gGL.vertex2f(3,-1);
				}
			}
		}

		gGL.end();

		gGL.popMatrix();
		gGL.matrixMode(LLRender::MM_MODELVIEW);
		gGL.popMatrix();
		
		//gGL.setSceneBlendType(LLRender::BT_ALPHA);
	}

	if ((LLViewerShaderMgr::instance()->getVertexShaderLevel(LLViewerShaderMgr::SHADER_INTERFACE) > 0))
	{
		gHighlightProgram.bind();
		gGL.diffuseColor4f(1,1,1,0.5f);
	}
	
	if (hasRenderDebugFeatureMask(RENDER_DEBUG_FEATURE_SELECTED) && !mFaceSelectImagep)
	{
		mFaceSelectImagep = LLViewerTextureManager::getFetchedTexture(IMG_FACE_SELECT);
	}

	if (hasRenderDebugFeatureMask(RENDER_DEBUG_FEATURE_SELECTED) && (sRenderHighlightTextureChannel == LLRender::DIFFUSE_MAP))
	{
		// Make sure the selection image gets downloaded and decoded
		mFaceSelectImagep->addTextureStats((F32)MAX_IMAGE_AREA);

		U32 count = mSelectedFaces.size();
		for (U32 i = 0; i < count; i++)
		{
			LLFace *facep = mSelectedFaces[i];
			if (!facep || facep->getDrawable()->isDead())
			{
				llerrs << "Bad face on selection" << llendl;
				return;
			}
			
			facep->renderSelected(mFaceSelectImagep, color);
		}
	}
	
	if (hasRenderDebugFeatureMask(RENDER_DEBUG_FEATURE_SELECTED))
	{
		// Paint 'em red!
		color.setVec(1.f, 0.f, 0.f, 0.5f);
		
		int count = mHighlightFaces.size();
		for (S32 i = 0; i < count; i++)
		{
			LLFace* facep = mHighlightFaces[i];
			facep->renderSelected(LLViewerTexture::sNullImagep, color);
		}
	}

	// Contains a list of the faces of objects that are physical or
	// have touch-handlers.
	mHighlightFaces.clear();

	if (LLViewerShaderMgr::instance()->getVertexShaderLevel(LLViewerShaderMgr::SHADER_INTERFACE) > 0)
	{
		gHighlightProgram.unbind();
	}


	if (hasRenderDebugFeatureMask(RENDER_DEBUG_FEATURE_SELECTED) && (sRenderHighlightTextureChannel == LLRender::NORMAL_MAP))
	{
		color.setVec(1.0f, 0.5f, 0.5f, 0.5f);
		if ((LLViewerShaderMgr::instance()->getVertexShaderLevel(LLViewerShaderMgr::SHADER_INTERFACE) > 0))
		{
			gHighlightNormalProgram.bind();
			gGL.diffuseColor4f(1,1,1,0.5f);
		}

		mFaceSelectImagep->addTextureStats((F32)MAX_IMAGE_AREA);

		U32 count = mSelectedFaces.size();
		for (U32 i = 0; i < count; i++)
		{
			LLFace *facep = mSelectedFaces[i];
			if (!facep || facep->getDrawable()->isDead())
			{
				llerrs << "Bad face on selection" << llendl;
				return;
			}

			facep->renderSelected(mFaceSelectImagep, color);
		}

		if ((LLViewerShaderMgr::instance()->getVertexShaderLevel(LLViewerShaderMgr::SHADER_INTERFACE) > 0))
		{
			gHighlightNormalProgram.unbind();
		}
	}

	if (hasRenderDebugFeatureMask(RENDER_DEBUG_FEATURE_SELECTED) && (sRenderHighlightTextureChannel == LLRender::SPECULAR_MAP))
	{
		color.setVec(0.0f, 0.3f, 1.0f, 0.8f);
		if ((LLViewerShaderMgr::instance()->getVertexShaderLevel(LLViewerShaderMgr::SHADER_INTERFACE) > 0))
		{
			gHighlightSpecularProgram.bind();
			gGL.diffuseColor4f(1,1,1,0.5f);
		}

		mFaceSelectImagep->addTextureStats((F32)MAX_IMAGE_AREA);

		U32 count = mSelectedFaces.size();
		for (U32 i = 0; i < count; i++)
		{
			LLFace *facep = mSelectedFaces[i];
			if (!facep || facep->getDrawable()->isDead())
			{
				llerrs << "Bad face on selection" << llendl;
				return;
			}

			facep->renderSelected(mFaceSelectImagep, color);
		}

		if ((LLViewerShaderMgr::instance()->getVertexShaderLevel(LLViewerShaderMgr::SHADER_INTERFACE) > 0))
		{
			gHighlightSpecularProgram.unbind();
		}
	}
}

//debug use
U32 LLPipeline::sCurRenderPoolType = 0 ;

void LLPipeline::renderGeom(LLCamera& camera, BOOL forceVBOUpdate)
{
	LLFastTimer t(FTM_RENDER_GEOMETRY);

	assertInitialized();

	F32 saved_modelview[16];
	F32 saved_projection[16];

	//HACK: preserve/restore matrices around HUD render
	if (gPipeline.hasRenderType(LLPipeline::RENDER_TYPE_HUD))
	{
		for (U32 i = 0; i < 16; i++)
		{
			saved_modelview[i] = gGLModelView[i];
			saved_projection[i] = gGLProjection[i];
		}
	}

	///////////////////////////////////////////
	//
	// Sync and verify GL state
	//
	//

	stop_glerror();

	LLVertexBuffer::unbind();

	// Do verification of GL state
	LLGLState::checkStates();
	LLGLState::checkTextureChannels();
	LLGLState::checkClientArrays();
	if (mRenderDebugMask & RENDER_DEBUG_VERIFY)
	{
		if (!verify())
		{
			llerrs << "Pipeline verification failed!" << llendl;
		}
	}

	LLAppViewer::instance()->pingMainloopTimeout("Pipeline:ForceVBO");
	
	// Initialize lots of GL state to "safe" values
	gGL.getTexUnit(0)->unbind(LLTexUnit::TT_TEXTURE);
	gGL.matrixMode(LLRender::MM_TEXTURE);
	gGL.loadIdentity();
	gGL.matrixMode(LLRender::MM_MODELVIEW);

	LLGLSPipeline gls_pipeline;
	LLGLEnable multisample(RenderFSAASamples > 0 ? GL_MULTISAMPLE_ARB : 0);

	LLGLState gls_color_material(GL_COLOR_MATERIAL, mLightingDetail < 2);
				
	// Toggle backface culling for debugging
	LLGLEnable cull_face(mBackfaceCull ? GL_CULL_FACE : 0);
	// Set fog
	BOOL use_fog = hasRenderDebugFeatureMask(LLPipeline::RENDER_DEBUG_FEATURE_FOG);
	LLGLEnable fog_enable(use_fog &&
						  !gPipeline.canUseWindLightShadersOnObjects() ? GL_FOG : 0);
	gSky.updateFog(camera.getFar());
	if (!use_fog)
	{
		sUnderWaterRender = FALSE;
	}

	gGL.getTexUnit(0)->bind(LLViewerFetchedTexture::sDefaultImagep);
	LLViewerFetchedTexture::sDefaultImagep->setAddressMode(LLTexUnit::TAM_WRAP);
	

	//////////////////////////////////////////////
	//
	// Actually render all of the geometry
	//
	//	
	stop_glerror();
	
	LLAppViewer::instance()->pingMainloopTimeout("Pipeline:RenderDrawPools");

	for (pool_set_t::iterator iter = mPools.begin(); iter != mPools.end(); ++iter)
	{
		LLDrawPool *poolp = *iter;
		if (hasRenderType(poolp->getType()))
		{
			poolp->prerender();
		}
	}

	{
		LLFastTimer t(FTM_POOLS);
		
		// HACK: don't calculate local lights if we're rendering the HUD!
		//    Removing this check will cause bad flickering when there are 
		//    HUD elements being rendered AND the user is in flycam mode  -nyx
		if (!gPipeline.hasRenderType(LLPipeline::RENDER_TYPE_HUD))
		{
			calcNearbyLights(camera);
			setupHWLights(NULL);
		}

		BOOL occlude = sUseOcclusion > 1;
		U32 cur_type = 0;

		pool_set_t::iterator iter1 = mPools.begin();
		while ( iter1 != mPools.end() )
		{
			LLDrawPool *poolp = *iter1;
			
			cur_type = poolp->getType();

			//debug use
			sCurRenderPoolType = cur_type ;

			if (occlude && cur_type >= LLDrawPool::POOL_GRASS)
			{
				occlude = FALSE;
				gGLLastMatrix = NULL;
				gGL.loadMatrix(gGLModelView);
				LLGLSLShader::bindNoShader();
				doOcclusion(camera);
			}

			pool_set_t::iterator iter2 = iter1;
			if (hasRenderType(poolp->getType()) && poolp->getNumPasses() > 0)
			{
				LLFastTimer t(FTM_POOLRENDER);

				gGLLastMatrix = NULL;
				gGL.loadMatrix(gGLModelView);
			
				for( S32 i = 0; i < poolp->getNumPasses(); i++ )
				{
					LLVertexBuffer::unbind();
					poolp->beginRenderPass(i);
					for (iter2 = iter1; iter2 != mPools.end(); iter2++)
					{
						LLDrawPool *p = *iter2;
						if (p->getType() != cur_type)
						{
							break;
						}
						
						if ( !p->getSkipRenderFlag() ) { p->render(i); }
					}
					poolp->endRenderPass(i);
					LLVertexBuffer::unbind();
					if (gDebugGL)
					{
						std::string msg = llformat("pass %d", i);
						LLGLState::checkStates(msg);
						//LLGLState::checkTextureChannels(msg);
						//LLGLState::checkClientArrays(msg);
					}
				}
			}
			else
			{
				// Skip all pools of this type
				for (iter2 = iter1; iter2 != mPools.end(); iter2++)
				{
					LLDrawPool *p = *iter2;
					if (p->getType() != cur_type)
					{
						break;
					}
				}
			}
			iter1 = iter2;
			stop_glerror();
		}
		
		LLAppViewer::instance()->pingMainloopTimeout("Pipeline:RenderDrawPoolsEnd");

		LLVertexBuffer::unbind();
			
		gGLLastMatrix = NULL;
		gGL.loadMatrix(gGLModelView);

		if (occlude)
		{
			occlude = FALSE;
			gGLLastMatrix = NULL;
			gGL.loadMatrix(gGLModelView);
			LLGLSLShader::bindNoShader();
			doOcclusion(camera);
		}
	}

	LLVertexBuffer::unbind();
	LLGLState::checkStates();

	if (!LLPipeline::sImpostorRender)
	{
		LLAppViewer::instance()->pingMainloopTimeout("Pipeline:RenderHighlights");

		if (!sReflectionRender)
		{
			renderHighlights();
		}

		// Contains a list of the faces of objects that are physical or
		// have touch-handlers.
		mHighlightFaces.clear();

		LLAppViewer::instance()->pingMainloopTimeout("Pipeline:RenderDebug");
	
		renderDebug();

		LLVertexBuffer::unbind();
	
		if (!LLPipeline::sReflectionRender && !LLPipeline::sRenderDeferred)
		{
			if (gPipeline.hasRenderDebugFeatureMask(LLPipeline::RENDER_DEBUG_FEATURE_UI))
			{
				// Render debugging beacons.
				gObjectList.renderObjectBeacons();
				gObjectList.resetObjectBeacons();
			}
			else
			{
				// Make sure particle effects disappear
				LLHUDObject::renderAllForTimer();
			}
		}
		else
		{
			// Make sure particle effects disappear
			LLHUDObject::renderAllForTimer();
		}

		LLAppViewer::instance()->pingMainloopTimeout("Pipeline:RenderGeomEnd");

		//HACK: preserve/restore matrices around HUD render
		if (gPipeline.hasRenderType(LLPipeline::RENDER_TYPE_HUD))
		{
			for (U32 i = 0; i < 16; i++)
			{
				gGLModelView[i] = saved_modelview[i];
				gGLProjection[i] = saved_projection[i];
			}
		}
	}

	LLVertexBuffer::unbind();

	LLGLState::checkStates();
//	LLGLState::checkTextureChannels();
//	LLGLState::checkClientArrays();
}

void LLPipeline::renderGeomDeferred(LLCamera& camera)
{
	LLAppViewer::instance()->pingMainloopTimeout("Pipeline:RenderGeomDeferred");

	LLFastTimer t(FTM_RENDER_GEOMETRY);

	LLFastTimer t2(FTM_DEFERRED_POOLS);

	LLGLEnable cull(GL_CULL_FACE);

	LLGLEnable stencil(GL_STENCIL_TEST);
	glStencilFunc(GL_ALWAYS, 1, 0xFFFFFFFF);
	stop_glerror();
	glStencilOp(GL_KEEP, GL_KEEP, GL_REPLACE);
	stop_glerror();

	for (pool_set_t::iterator iter = mPools.begin(); iter != mPools.end(); ++iter)
	{
		LLDrawPool *poolp = *iter;
		if (hasRenderType(poolp->getType()))
		{
			poolp->prerender();
		}
	}

	LLGLEnable multisample(RenderFSAASamples > 0 ? GL_MULTISAMPLE_ARB : 0);

	LLVertexBuffer::unbind();

	LLGLState::checkStates();
	LLGLState::checkTextureChannels();
	LLGLState::checkClientArrays();

	U32 cur_type = 0;

	gGL.setColorMask(true, true);
	
	pool_set_t::iterator iter1 = mPools.begin();

	while ( iter1 != mPools.end() )
	{
		LLDrawPool *poolp = *iter1;
		
		cur_type = poolp->getType();

		pool_set_t::iterator iter2 = iter1;
		if (hasRenderType(poolp->getType()) && poolp->getNumDeferredPasses() > 0)
		{
			LLFastTimer t(FTM_DEFERRED_POOLRENDER);

			gGLLastMatrix = NULL;
			gGL.loadMatrix(gGLModelView);
		
			for( S32 i = 0; i < poolp->getNumDeferredPasses(); i++ )
			{
				LLVertexBuffer::unbind();
				poolp->beginDeferredPass(i);
				for (iter2 = iter1; iter2 != mPools.end(); iter2++)
				{
					LLDrawPool *p = *iter2;
					if (p->getType() != cur_type)
					{
						break;
					}
										
					if ( !p->getSkipRenderFlag() ) { p->renderDeferred(i); }
				}
				poolp->endDeferredPass(i);
				LLVertexBuffer::unbind();

				if (gDebugGL || gDebugPipeline)
				{
					LLGLState::checkStates();
				}
			}
		}
		else
		{
			// Skip all pools of this type
			for (iter2 = iter1; iter2 != mPools.end(); iter2++)
			{
				LLDrawPool *p = *iter2;
				if (p->getType() != cur_type)
				{
					break;
				}
			}
		}
		iter1 = iter2;
		stop_glerror();
	}

	gGLLastMatrix = NULL;
	gGL.loadMatrix(gGLModelView);

	gGL.setColorMask(true, false);
}

void LLPipeline::renderGeomPostDeferred(LLCamera& camera, bool do_occlusion)
{
	LLFastTimer t(FTM_POST_DEFERRED_POOLS);
	U32 cur_type = 0;

	LLGLEnable cull(GL_CULL_FACE);

	LLGLEnable multisample(RenderFSAASamples > 0 ? GL_MULTISAMPLE_ARB : 0);

	calcNearbyLights(camera);
	setupHWLights(NULL);

	gGL.setColorMask(true, false);

	pool_set_t::iterator iter1 = mPools.begin();
	BOOL occlude = LLPipeline::sUseOcclusion > 1 && do_occlusion;

	while ( iter1 != mPools.end() )
	{
		LLDrawPool *poolp = *iter1;
		
		cur_type = poolp->getType();

		if (occlude && cur_type >= LLDrawPool::POOL_GRASS)
		{
			occlude = FALSE;
			gGLLastMatrix = NULL;
			gGL.loadMatrix(gGLModelView);
			LLGLSLShader::bindNoShader();
			doOcclusion(camera, mScreen, mOcclusionDepth, &mDeferredDepth);
			gGL.setColorMask(true, false);
		}

		pool_set_t::iterator iter2 = iter1;
		if (hasRenderType(poolp->getType()) && poolp->getNumPostDeferredPasses() > 0)
		{
			LLFastTimer t(FTM_POST_DEFERRED_POOLRENDER);

			gGLLastMatrix = NULL;
			gGL.loadMatrix(gGLModelView);
		
			for( S32 i = 0; i < poolp->getNumPostDeferredPasses(); i++ )
			{
				LLVertexBuffer::unbind();
				poolp->beginPostDeferredPass(i);
				for (iter2 = iter1; iter2 != mPools.end(); iter2++)
				{
					LLDrawPool *p = *iter2;
					if (p->getType() != cur_type)
					{
						break;
					}
										
					p->renderPostDeferred(i);
				}
				poolp->endPostDeferredPass(i);
				LLVertexBuffer::unbind();

				if (gDebugGL || gDebugPipeline)
				{
					LLGLState::checkStates();
				}
			}
		}
		else
		{
			// Skip all pools of this type
			for (iter2 = iter1; iter2 != mPools.end(); iter2++)
			{
				LLDrawPool *p = *iter2;
				if (p->getType() != cur_type)
				{
					break;
				}
			}
		}
		iter1 = iter2;
		stop_glerror();
	}

	gGLLastMatrix = NULL;
	gGL.loadMatrix(gGLModelView);

	if (occlude)
	{
		occlude = FALSE;
		gGLLastMatrix = NULL;
		gGL.loadMatrix(gGLModelView);
		LLGLSLShader::bindNoShader();
		doOcclusion(camera);
		gGLLastMatrix = NULL;
		gGL.loadMatrix(gGLModelView);
	}
}

void LLPipeline::renderGeomShadow(LLCamera& camera)
{
	U32 cur_type = 0;
	
	LLGLEnable cull(GL_CULL_FACE);

	LLVertexBuffer::unbind();

	pool_set_t::iterator iter1 = mPools.begin();
	
	while ( iter1 != mPools.end() )
	{
		LLDrawPool *poolp = *iter1;
		
		cur_type = poolp->getType();

		pool_set_t::iterator iter2 = iter1;
		if (hasRenderType(poolp->getType()) && poolp->getNumShadowPasses() > 0)
		{
			poolp->prerender() ;

			gGLLastMatrix = NULL;
			gGL.loadMatrix(gGLModelView);
		
			for( S32 i = 0; i < poolp->getNumShadowPasses(); i++ )
			{
				LLVertexBuffer::unbind();
				poolp->beginShadowPass(i);
				for (iter2 = iter1; iter2 != mPools.end(); iter2++)
				{
					LLDrawPool *p = *iter2;
					if (p->getType() != cur_type)
					{
						break;
					}
										
					p->renderShadow(i);
				}
				poolp->endShadowPass(i);
				LLVertexBuffer::unbind();

				LLGLState::checkStates();
			}
		}
		else
		{
			// Skip all pools of this type
			for (iter2 = iter1; iter2 != mPools.end(); iter2++)
			{
				LLDrawPool *p = *iter2;
				if (p->getType() != cur_type)
				{
					break;
				}
			}
		}
		iter1 = iter2;
		stop_glerror();
	}

	gGLLastMatrix = NULL;
	gGL.loadMatrix(gGLModelView);
}


void LLPipeline::addTrianglesDrawn(S32 index_count, U32 render_type)
{
	assertInitialized();
	S32 count = 0;
	if (render_type == LLRender::TRIANGLE_STRIP)
	{
		count = index_count-2;
	}
	else
	{
		count = index_count/3;
	}

	mTrianglesDrawn += count;
	mBatchCount++;
	mMaxBatchSize = llmax(mMaxBatchSize, count);
	mMinBatchSize = llmin(mMinBatchSize, count);

	if (LLPipeline::sRenderFrameTest)
	{
		gViewerWindow->getWindow()->swapBuffers();
		ms_sleep(16);
	}
}

void LLPipeline::renderPhysicsDisplay()
{
	if (!hasRenderDebugMask(LLPipeline::RENDER_DEBUG_PHYSICS_SHAPES))
	{
		return;
	}

	allocatePhysicsBuffer();

	gGL.flush();
	mPhysicsDisplay.bindTarget();
	glClearColor(0,0,0,1);
	gGL.setColorMask(true, true);
	mPhysicsDisplay.clear();
	glClearColor(0,0,0,0);

	gGL.setColorMask(true, false);

	if (LLGLSLShader::sNoFixedFunction)
	{
		gDebugProgram.bind();
	}

	for (LLWorld::region_list_t::const_iterator iter = LLWorld::getInstance()->getRegionList().begin(); 
			iter != LLWorld::getInstance()->getRegionList().end(); ++iter)
	{
		LLViewerRegion* region = *iter;
		for (U32 i = 0; i < LLViewerRegion::NUM_PARTITIONS; i++)
		{
			LLSpatialPartition* part = region->getSpatialPartition(i);
			if (part)
			{
				if (hasRenderType(part->mDrawableType))
				{
					part->renderPhysicsShapes();
				}
			}
		}
	}

	gGL.flush();

	if (LLGLSLShader::sNoFixedFunction)
	{
		gDebugProgram.unbind();
	}

	mPhysicsDisplay.flush();
}

extern std::set<LLSpatialGroup*> visible_selected_groups;

void LLPipeline::renderDebug()
{
	assertInitialized();

	bool hud_only = hasRenderType(LLPipeline::RENDER_TYPE_HUD);

	if (!hud_only )
	{
		//Render any navmesh geometry	
		LLPathingLib *llPathingLibInstance = LLPathingLib::getInstance();
		if ( llPathingLibInstance != NULL ) 
		{
			//character floater renderables
			
			LLHandle<LLFloaterPathfindingCharacters> pathfindingCharacterHandle = LLFloaterPathfindingCharacters::getInstanceHandle();
			if ( !pathfindingCharacterHandle.isDead() )
			{
				LLFloaterPathfindingCharacters *pathfindingCharacter = pathfindingCharacterHandle.get();

				if ( pathfindingCharacter->getVisible() || gAgentCamera.cameraMouselook() )			
				{	
					if (LLGLSLShader::sNoFixedFunction)
					{					
						gPathfindingProgram.bind();			
						gPathfindingProgram.uniform1f(sTint, 1.f);
						gPathfindingProgram.uniform1f(sAmbiance, 1.f);
						gPathfindingProgram.uniform1f(sAlphaScale, 1.f);
					}

					//Requried character physics capsule render parameters
					LLUUID id;					
					LLVector3 pos;
					LLQuaternion rot;
				
					if ( pathfindingCharacter->isPhysicsCapsuleEnabled( id, pos, rot ) )
					{
						if (LLGLSLShader::sNoFixedFunction)
						{					
							//remove blending artifacts
							gGL.setColorMask(false, false);
							llPathingLibInstance->renderSimpleShapeCapsuleID( gGL, id, pos, rot );				
							gGL.setColorMask(true, false);
							LLGLEnable blend(GL_BLEND);
							gPathfindingProgram.uniform1f(sAlphaScale, 0.90f);
							llPathingLibInstance->renderSimpleShapeCapsuleID( gGL, id, pos, rot );
							gPathfindingProgram.bind();
						}
						else
						{
							llPathingLibInstance->renderSimpleShapeCapsuleID( gGL, id, pos, rot );
						}
					}
				}
			}
			

			//pathing console renderables
			LLHandle<LLFloaterPathfindingConsole> pathfindingConsoleHandle = LLFloaterPathfindingConsole::getInstanceHandle();
			if (!pathfindingConsoleHandle.isDead())
			{
				LLFloaterPathfindingConsole *pathfindingConsole = pathfindingConsoleHandle.get();

				if ( pathfindingConsole->getVisible() || gAgentCamera.cameraMouselook() )
				{				
					F32 ambiance = gSavedSettings.getF32("PathfindingAmbiance");

					if (LLGLSLShader::sNoFixedFunction)
					{					
						gPathfindingProgram.bind();
			
						gPathfindingProgram.uniform1f(sTint, 1.f);
						gPathfindingProgram.uniform1f(sAmbiance, ambiance);
						gPathfindingProgram.uniform1f(sAlphaScale, 1.f);
					}

					if ( !pathfindingConsole->isRenderWorld() )
					{
						const LLColor4 clearColor = gSavedSettings.getColor4("PathfindingNavMeshClear");
						gGL.setColorMask(true, true);
						glClearColor(clearColor.mV[0],clearColor.mV[1],clearColor.mV[2],0);
						glClear(GL_DEPTH_BUFFER_BIT | GL_COLOR_BUFFER_BIT | GL_STENCIL_BUFFER_BIT);					
						gGL.setColorMask(true, false);
						glPolygonMode( GL_FRONT_AND_BACK, GL_FILL );	
					}

					//NavMesh
					if ( pathfindingConsole->isRenderNavMesh() )
					{	
						gGL.flush();
						glLineWidth(2.0f);	
						LLGLEnable cull(GL_CULL_FACE);
						LLGLDisable blend(GL_BLEND);
						
						if ( pathfindingConsole->isRenderWorld() )
						{					
							LLGLEnable blend(GL_BLEND);
							gPathfindingProgram.uniform1f(sAlphaScale, 0.66f);
							llPathingLibInstance->renderNavMesh();
						}
						else
						{
							llPathingLibInstance->renderNavMesh();
						}
						
						//render edges
						if (LLGLSLShader::sNoFixedFunction)
						{
							gPathfindingNoNormalsProgram.bind();
							gPathfindingNoNormalsProgram.uniform1f(sTint, 1.f);
							gPathfindingNoNormalsProgram.uniform1f(sAlphaScale, 1.f);
							llPathingLibInstance->renderNavMeshEdges();
							gPathfindingProgram.bind();
						}
						else
						{
							llPathingLibInstance->renderNavMeshEdges();
						}

						gGL.flush();
						glPolygonMode( GL_FRONT_AND_BACK, GL_FILL );	
						glLineWidth(1.0f);	
						gGL.flush();
					}
					//User designated path
					if ( LLPathfindingPathTool::getInstance()->isRenderPath() )
					{
						//The path
						if (LLGLSLShader::sNoFixedFunction)
						{
							gUIProgram.bind();
							gGL.getTexUnit(0)->bind(LLViewerFetchedTexture::sWhiteImagep);
							llPathingLibInstance->renderPath();
							gPathfindingProgram.bind();
						}
						else
						{
							llPathingLibInstance->renderPath();
						}
						//The bookends
						if (LLGLSLShader::sNoFixedFunction)
						{
							//remove blending artifacts
							gGL.setColorMask(false, false);
							llPathingLibInstance->renderPathBookend( gGL, LLPathingLib::LLPL_START );
							llPathingLibInstance->renderPathBookend( gGL, LLPathingLib::LLPL_END );
						
							gGL.setColorMask(true, false);
							//render the bookends
							LLGLEnable blend(GL_BLEND);
							gPathfindingProgram.uniform1f(sAlphaScale, 0.90f);
							llPathingLibInstance->renderPathBookend( gGL, LLPathingLib::LLPL_START );
							llPathingLibInstance->renderPathBookend( gGL, LLPathingLib::LLPL_END );
							gPathfindingProgram.bind();
						}
						else
						{
							llPathingLibInstance->renderPathBookend( gGL, LLPathingLib::LLPL_START );
							llPathingLibInstance->renderPathBookend( gGL, LLPathingLib::LLPL_END );
						}
					
					}
				
					if ( pathfindingConsole->isRenderWaterPlane() )
					{	
						if (LLGLSLShader::sNoFixedFunction)
						{
							LLGLEnable blend(GL_BLEND);
							gPathfindingProgram.uniform1f(sAlphaScale, 0.90f);
							llPathingLibInstance->renderSimpleShapes( gGL, gAgent.getRegion()->getWaterHeight() );
						}
						else
						{
							llPathingLibInstance->renderSimpleShapes( gGL, gAgent.getRegion()->getWaterHeight() );					
						}
					}
				//physics/exclusion shapes
				if ( pathfindingConsole->isRenderAnyShapes() )
				{					
						U32 render_order[] = {
							1 << LLPathingLib::LLST_ObstacleObjects,
							1 << LLPathingLib::LLST_WalkableObjects,
							1 << LLPathingLib::LLST_ExclusionPhantoms,	
							1 << LLPathingLib::LLST_MaterialPhantoms,
						};

						U32 flags = pathfindingConsole->getRenderShapeFlags();

						for (U32 i = 0; i < 4; i++)
						{
							if (!(flags & render_order[i]))
							{
								continue;
							}

							//turn off backface culling for volumes so they are visible when camera is inside volume
							LLGLDisable cull(i >= 2 ? GL_CULL_FACE : 0);
						
							gGL.flush();
							glPolygonMode( GL_FRONT_AND_BACK, GL_FILL );	
				
							//get rid of some z-fighting
							LLGLEnable polyOffset(GL_POLYGON_OFFSET_FILL);
							glPolygonOffset(1.0f, 1.0f);

							//render to depth first to avoid blending artifacts
							gGL.setColorMask(false, false);
							llPathingLibInstance->renderNavMeshShapesVBO( render_order[i] );		
							gGL.setColorMask(true, false);

							//get rid of some z-fighting
							glPolygonOffset(0.f, 0.f);

							LLGLEnable blend(GL_BLEND);
				
							{
								gPathfindingProgram.uniform1f(sAmbiance, ambiance);

								{ //draw solid overlay
									LLGLDepthTest depth(GL_TRUE, GL_FALSE, GL_LEQUAL);
									llPathingLibInstance->renderNavMeshShapesVBO( render_order[i] );				
									gGL.flush();				
								}
				
								LLGLEnable lineOffset(GL_POLYGON_OFFSET_LINE);
								glPolygonMode( GL_FRONT_AND_BACK, GL_LINE );	
						
								F32 offset = gSavedSettings.getF32("PathfindingLineOffset");

								if (pathfindingConsole->isRenderXRay())
								{
									gPathfindingProgram.uniform1f(sTint, gSavedSettings.getF32("PathfindingXRayTint"));
									gPathfindingProgram.uniform1f(sAlphaScale, gSavedSettings.getF32("PathfindingXRayOpacity"));
									LLGLEnable blend(GL_BLEND);
									LLGLDepthTest depth(GL_TRUE, GL_FALSE, GL_GREATER);
								
									glPolygonOffset(offset, -offset);
								
									if (gSavedSettings.getBOOL("PathfindingXRayWireframe"))
									{ //draw hidden wireframe as darker and less opaque
										gPathfindingProgram.uniform1f(sAmbiance, 1.f);
										llPathingLibInstance->renderNavMeshShapesVBO( render_order[i] );				
									}
									else
									{
										glPolygonMode( GL_FRONT_AND_BACK, GL_FILL );	
										gPathfindingProgram.uniform1f(sAmbiance, ambiance);
										llPathingLibInstance->renderNavMeshShapesVBO( render_order[i] );				
										glPolygonMode(GL_FRONT_AND_BACK, GL_LINE);
									}
								}

								{ //draw visible wireframe as brighter, thicker and more opaque
									glPolygonOffset(offset, offset);
									gPathfindingProgram.uniform1f(sAmbiance, 1.f);
									gPathfindingProgram.uniform1f(sTint, 1.f);
									gPathfindingProgram.uniform1f(sAlphaScale, 1.f);

									glLineWidth(gSavedSettings.getF32("PathfindingLineWidth"));
									LLGLDisable blendOut(GL_BLEND);
									llPathingLibInstance->renderNavMeshShapesVBO( render_order[i] );				
									gGL.flush();
									glLineWidth(1.f);
								}
				
								glPolygonMode( GL_FRONT_AND_BACK, GL_FILL );
							}
						}
					}

					glPolygonOffset(0.f, 0.f);

					if ( pathfindingConsole->isRenderNavMesh() && pathfindingConsole->isRenderXRay() )
					{	//render navmesh xray
						F32 ambiance = gSavedSettings.getF32("PathfindingAmbiance");

						LLGLEnable lineOffset(GL_POLYGON_OFFSET_LINE);
						LLGLEnable polyOffset(GL_POLYGON_OFFSET_FILL);
											
						F32 offset = gSavedSettings.getF32("PathfindingLineOffset");
						glPolygonOffset(offset, -offset);

						LLGLEnable blend(GL_BLEND);
						LLGLDepthTest depth(GL_TRUE, GL_FALSE, GL_GREATER);
						gGL.flush();				
						glLineWidth(2.0f);	
						LLGLEnable cull(GL_CULL_FACE);
																		
						gPathfindingProgram.uniform1f(sTint, gSavedSettings.getF32("PathfindingXRayTint"));
						gPathfindingProgram.uniform1f(sAlphaScale, gSavedSettings.getF32("PathfindingXRayOpacity"));
								
						if (gSavedSettings.getBOOL("PathfindingXRayWireframe"))
						{ //draw hidden wireframe as darker and less opaque
							glPolygonMode( GL_FRONT_AND_BACK, GL_LINE );	
							gPathfindingProgram.uniform1f(sAmbiance, 1.f);
							llPathingLibInstance->renderNavMesh();
							glPolygonMode( GL_FRONT_AND_BACK, GL_FILL );	
						}	
						else
						{
							gPathfindingProgram.uniform1f(sAmbiance, ambiance);
							llPathingLibInstance->renderNavMesh();
						}

						//render edges
						if (LLGLSLShader::sNoFixedFunction)
						{
							gPathfindingNoNormalsProgram.bind();
							gPathfindingNoNormalsProgram.uniform1f(sTint, gSavedSettings.getF32("PathfindingXRayTint"));
							gPathfindingNoNormalsProgram.uniform1f(sAlphaScale, gSavedSettings.getF32("PathfindingXRayOpacity"));
							llPathingLibInstance->renderNavMeshEdges();
							gPathfindingProgram.bind();
						}
						else
						{
							llPathingLibInstance->renderNavMeshEdges();
						}
					
						gGL.flush();
						glLineWidth(1.0f);	
					}
			
					glPolygonOffset(0.f, 0.f);

					gGL.flush();
					if (LLGLSLShader::sNoFixedFunction)
					{
						gPathfindingProgram.unbind();
					}
				}
			}
		}
	}

	gGL.color4f(1,1,1,1);

	gGLLastMatrix = NULL;
	gGL.loadMatrix(gGLModelView);
	gGL.setColorMask(true, false);

	
	if (!hud_only && !mDebugBlips.empty())
	{ //render debug blips
		if (LLGLSLShader::sNoFixedFunction)
		{
			gUIProgram.bind();
		}

		gGL.getTexUnit(0)->bind(LLViewerFetchedTexture::sWhiteImagep, true);

		glPointSize(8.f);
		LLGLDepthTest depth(GL_TRUE, GL_TRUE, GL_ALWAYS);

		gGL.begin(LLRender::POINTS);
		for (std::list<DebugBlip>::iterator iter = mDebugBlips.begin(); iter != mDebugBlips.end(); )
		{
			DebugBlip& blip = *iter;

			blip.mAge += gFrameIntervalSeconds;
			if (blip.mAge > 2.f)
			{
				mDebugBlips.erase(iter++);
			}
			else
			{
				iter++;
			}

			blip.mPosition.mV[2] += gFrameIntervalSeconds*2.f;

			gGL.color4fv(blip.mColor.mV);
			gGL.vertex3fv(blip.mPosition.mV);
		}
		gGL.end();
		gGL.flush();
		glPointSize(1.f);
	}


	// Debug stuff.
	for (LLWorld::region_list_t::const_iterator iter = LLWorld::getInstance()->getRegionList().begin(); 
			iter != LLWorld::getInstance()->getRegionList().end(); ++iter)
	{
		LLViewerRegion* region = *iter;
		for (U32 i = 0; i < LLViewerRegion::NUM_PARTITIONS; i++)
		{
			LLSpatialPartition* part = region->getSpatialPartition(i);
			if (part)
			{
				if ( (hud_only && (part->mDrawableType == RENDER_TYPE_HUD || part->mDrawableType == RENDER_TYPE_HUD_PARTICLES)) ||
					 (!hud_only && hasRenderType(part->mDrawableType)) )
				{
					part->renderDebug();
				}
			}
		}
	}

	for (LLCullResult::bridge_iterator i = sCull->beginVisibleBridge(); i != sCull->endVisibleBridge(); ++i)
	{
		LLSpatialBridge* bridge = *i;
		if (!bridge->isDead() && hasRenderType(bridge->mDrawableType))
		{
			gGL.pushMatrix();
			gGL.multMatrix((F32*)bridge->mDrawable->getRenderMatrix().mMatrix);
			bridge->renderDebug();
			gGL.popMatrix();
		}
	}

	if (gPipeline.hasRenderDebugMask(LLPipeline::RENDER_DEBUG_OCCLUSION) && LLGLSLShader::sNoFixedFunction)
	{ //render visible selected group occlusion geometry
		gDebugProgram.bind();
		LLGLDepthTest depth(GL_TRUE, GL_FALSE);
		gGL.diffuseColor3f(1,0,1);
		for (std::set<LLSpatialGroup*>::iterator iter = visible_selected_groups.begin(); iter != visible_selected_groups.end(); ++iter)
		{
			LLSpatialGroup* group = *iter;

			LLVector4a fudge;
			fudge.splat(0.25f); //SG_OCCLUSION_FUDGE

			LLVector4a size;
			size.setAdd(fudge, group->mBounds[1]);

			drawBox(group->mBounds[0], size);
		}
	}

	visible_selected_groups.clear();

	if (LLGLSLShader::sNoFixedFunction)
	{
		gUIProgram.bind();
	}

	if (hasRenderDebugMask(LLPipeline::RENDER_DEBUG_RAYCAST) && !hud_only)
	{ //draw crosshairs on particle intersection
		if (gDebugRaycastParticle)
		{
			if (LLGLSLShader::sNoFixedFunction)
			{ //this debug display requires shaders
				gDebugProgram.bind();

				gGL.getTexUnit(0)->unbind(LLTexUnit::TT_TEXTURE);

				LLVector3 center(gDebugRaycastParticleIntersection.getF32ptr());
				LLVector3 size(0.1f, 0.1f, 0.1f);

				LLVector3 p[6];

				p[0] = center + size.scaledVec(LLVector3(1,0,0));
				p[1] = center + size.scaledVec(LLVector3(-1,0,0));
				p[2] = center + size.scaledVec(LLVector3(0,1,0));
				p[3] = center + size.scaledVec(LLVector3(0,-1,0));
				p[4] = center + size.scaledVec(LLVector3(0,0,1));
				p[5] = center + size.scaledVec(LLVector3(0,0,-1));
				
				gGL.begin(LLRender::LINES);
				gGL.diffuseColor3f(1.f, 1.f, 0.f);
				for (U32 i = 0; i < 6; i++)
				{
					gGL.vertex3fv(p[i].mV);
				}
				gGL.end();
				gGL.flush();

				gDebugProgram.unbind();
			}
		}
	}

	if (hasRenderDebugMask(LLPipeline::RENDER_DEBUG_SHADOW_FRUSTA))
	{
		LLVertexBuffer::unbind();

		LLGLEnable blend(GL_BLEND);
		LLGLDepthTest depth(TRUE, FALSE);
		LLGLDisable cull(GL_CULL_FACE);

		gGL.color4f(1,1,1,1);
		gGL.getTexUnit(0)->unbind(LLTexUnit::TT_TEXTURE);
				
		F32 a = 0.1f;

		F32 col[] =
		{
			1,0,0,a,
			0,1,0,a,
			0,0,1,a,
			1,0,1,a,
			
			1,1,0,a,
			0,1,1,a,
			1,1,1,a,
			1,0,1,a,
		};

		for (U32 i = 0; i < 8; i++)
		{
			LLVector3* frust = mShadowCamera[i].mAgentFrustum;

			if (i > 3)
			{ //render shadow frusta as volumes
				if (mShadowFrustPoints[i-4].empty())
				{
					continue;
				}

				gGL.color4fv(col+(i-4)*4);	
			
				gGL.begin(LLRender::TRIANGLE_STRIP);
				gGL.vertex3fv(frust[0].mV); gGL.vertex3fv(frust[4].mV);
				gGL.vertex3fv(frust[1].mV); gGL.vertex3fv(frust[5].mV);
				gGL.vertex3fv(frust[2].mV); gGL.vertex3fv(frust[6].mV);
				gGL.vertex3fv(frust[3].mV); gGL.vertex3fv(frust[7].mV);
				gGL.vertex3fv(frust[0].mV); gGL.vertex3fv(frust[4].mV);
				gGL.end();
				
				
				gGL.begin(LLRender::TRIANGLE_STRIP);
				gGL.vertex3fv(frust[0].mV);
				gGL.vertex3fv(frust[1].mV);
				gGL.vertex3fv(frust[3].mV);
				gGL.vertex3fv(frust[2].mV);
				gGL.end();
				
				gGL.begin(LLRender::TRIANGLE_STRIP);
				gGL.vertex3fv(frust[4].mV);
				gGL.vertex3fv(frust[5].mV);
				gGL.vertex3fv(frust[7].mV);
				gGL.vertex3fv(frust[6].mV);
				gGL.end();		
			}

	
			if (i < 4)
			{
				
				//if (i == 0 || !mShadowFrustPoints[i].empty())
				{
					//render visible point cloud
					gGL.flush();
					glPointSize(8.f);
					gGL.begin(LLRender::POINTS);
					
					F32* c = col+i*4;
					gGL.color3fv(c);

					for (U32 j = 0; j < mShadowFrustPoints[i].size(); ++j)
						{
							gGL.vertex3fv(mShadowFrustPoints[i][j].mV);
						
						}
					gGL.end();

					gGL.flush();
					glPointSize(1.f);

					LLVector3* ext = mShadowExtents[i]; 
					LLVector3 pos = (ext[0]+ext[1])*0.5f;
					LLVector3 size = (ext[1]-ext[0])*0.5f;
					drawBoxOutline(pos, size);

					//render camera frustum splits as outlines
					gGL.begin(LLRender::LINES);
					gGL.vertex3fv(frust[0].mV); gGL.vertex3fv(frust[1].mV);
					gGL.vertex3fv(frust[1].mV); gGL.vertex3fv(frust[2].mV);
					gGL.vertex3fv(frust[2].mV); gGL.vertex3fv(frust[3].mV);
					gGL.vertex3fv(frust[3].mV); gGL.vertex3fv(frust[0].mV);
					gGL.vertex3fv(frust[4].mV); gGL.vertex3fv(frust[5].mV);
					gGL.vertex3fv(frust[5].mV); gGL.vertex3fv(frust[6].mV);
					gGL.vertex3fv(frust[6].mV); gGL.vertex3fv(frust[7].mV);
					gGL.vertex3fv(frust[7].mV); gGL.vertex3fv(frust[4].mV);
					gGL.vertex3fv(frust[0].mV); gGL.vertex3fv(frust[4].mV);
					gGL.vertex3fv(frust[1].mV); gGL.vertex3fv(frust[5].mV);
					gGL.vertex3fv(frust[2].mV); gGL.vertex3fv(frust[6].mV);
					gGL.vertex3fv(frust[3].mV); gGL.vertex3fv(frust[7].mV);
					gGL.end();
				}
			}

			/*gGL.flush();
			glLineWidth(16-i*2);
			for (LLWorld::region_list_t::const_iterator iter = LLWorld::getInstance()->getRegionList().begin(); 
					iter != LLWorld::getInstance()->getRegionList().end(); ++iter)
			{
				LLViewerRegion* region = *iter;
				for (U32 j = 0; j < LLViewerRegion::NUM_PARTITIONS; j++)
				{
					LLSpatialPartition* part = region->getSpatialPartition(j);
					if (part)
					{
						if (hasRenderType(part->mDrawableType))
						{
							part->renderIntersectingBBoxes(&mShadowCamera[i]);
						}
					}
				}
			}
			gGL.flush();
			glLineWidth(1.f);*/
		}
	}

	if (mRenderDebugMask & RENDER_DEBUG_WIND_VECTORS)
	{
		gAgent.getRegion()->mWind.renderVectors();
	}
	
	if (mRenderDebugMask & RENDER_DEBUG_COMPOSITION)
	{
		// Debug composition layers
		F32 x, y;

		gGL.getTexUnit(0)->unbind(LLTexUnit::TT_TEXTURE);

		if (gAgent.getRegion())
		{
			gGL.begin(LLRender::POINTS);
			// Draw the composition layer for the region that I'm in.
			for (x = 0; x <= 260; x++)
			{
				for (y = 0; y <= 260; y++)
				{
					if ((x > 255) || (y > 255))
					{
						gGL.color4f(1.f, 0.f, 0.f, 1.f);
					}
					else
					{
						gGL.color4f(0.f, 0.f, 1.f, 1.f);
					}
					F32 z = gAgent.getRegion()->getCompositionXY((S32)x, (S32)y);
					z *= 5.f;
					z += 50.f;
					gGL.vertex3f(x, y, z);
				}
			}
			gGL.end();
		}
	}

	if (mRenderDebugMask & LLPipeline::RENDER_DEBUG_BUILD_QUEUE)
	{
		U32 count = 0;
		U32 size = mGroupQ2.size();
		LLColor4 col;

		LLVertexBuffer::unbind();
		LLGLEnable blend(GL_BLEND);
		gGL.setSceneBlendType(LLRender::BT_ALPHA);
		LLGLDepthTest depth(GL_TRUE, GL_FALSE);
		gGL.getTexUnit(0)->bind(LLViewerFetchedTexture::sWhiteImagep);
		
		gGL.pushMatrix();
		gGL.loadMatrix(gGLModelView);
		gGLLastMatrix = NULL;

		for (LLSpatialGroup::sg_vector_t::iterator iter = mGroupQ2.begin(); iter != mGroupQ2.end(); ++iter)
		{
			LLSpatialGroup* group = *iter;
			if (group->isDead())
			{
				continue;
			}

			LLSpatialBridge* bridge = group->mSpatialPartition->asBridge();

			if (bridge && (!bridge->mDrawable || bridge->mDrawable->isDead()))
			{
				continue;
			}

			if (bridge)
			{
				gGL.pushMatrix();
				gGL.multMatrix((F32*)bridge->mDrawable->getRenderMatrix().mMatrix);
			}

			F32 alpha = llclamp((F32) (size-count)/size, 0.f, 1.f);

			
			LLVector2 c(1.f-alpha, alpha);
			c.normVec();

			
			++count;
			col.set(c.mV[0], c.mV[1], 0, alpha*0.5f+0.5f);
			group->drawObjectBox(col);

			if (bridge)
			{
				gGL.popMatrix();
			}
		}

		gGL.popMatrix();
	}

	gGL.flush();
	if (LLGLSLShader::sNoFixedFunction)
	{
		gUIProgram.unbind();
	}
}

static LLFastTimer::DeclareTimer FTM_REBUILD_POOLS("Rebuild Pools");

void LLPipeline::rebuildPools()
{
	LLFastTimer t(FTM_REBUILD_POOLS);

	assertInitialized();

	S32 max_count = mPools.size();
	pool_set_t::iterator iter1 = mPools.upper_bound(mLastRebuildPool);
	while(max_count > 0 && mPools.size() > 0) // && num_rebuilds < MAX_REBUILDS)
	{
		if (iter1 == mPools.end())
		{
			iter1 = mPools.begin();
		}
		LLDrawPool* poolp = *iter1;

		if (poolp->isDead())
		{
			mPools.erase(iter1++);
			removeFromQuickLookup( poolp );
			if (poolp == mLastRebuildPool)
			{
				mLastRebuildPool = NULL;
			}
			delete poolp;
		}
		else
		{
			mLastRebuildPool = poolp;
			iter1++;
		}
		max_count--;
	}
}

void LLPipeline::addToQuickLookup( LLDrawPool* new_poolp )
{
	assertInitialized();

	switch( new_poolp->getType() )
	{
	case LLDrawPool::POOL_SIMPLE:
		if (mSimplePool)
		{
			llassert(0);
			llwarns << "Ignoring duplicate simple pool." << llendl;
		}
		else
		{
			mSimplePool = (LLRenderPass*) new_poolp;
		}
		break;

	case LLDrawPool::POOL_ALPHA_MASK:
		if (mAlphaMaskPool)
		{
			llassert(0);
			llwarns << "Ignoring duplicate alpha mask pool." << llendl;
			break;
		}
		else
		{
			mAlphaMaskPool = (LLRenderPass*) new_poolp;
		}
		break;

	case LLDrawPool::POOL_FULLBRIGHT_ALPHA_MASK:
		if (mFullbrightAlphaMaskPool)
		{
			llassert(0);
			llwarns << "Ignoring duplicate alpha mask pool." << llendl;
			break;
		}
		else
		{
			mFullbrightAlphaMaskPool = (LLRenderPass*) new_poolp;
		}
		break;
		
	case LLDrawPool::POOL_GRASS:
		if (mGrassPool)
		{
			llassert(0);
			llwarns << "Ignoring duplicate grass pool." << llendl;
		}
		else
		{
			mGrassPool = (LLRenderPass*) new_poolp;
		}
		break;

	case LLDrawPool::POOL_FULLBRIGHT:
		if (mFullbrightPool)
		{
			llassert(0);
			llwarns << "Ignoring duplicate simple pool." << llendl;
		}
		else
		{
			mFullbrightPool = (LLRenderPass*) new_poolp;
		}
		break;

	case LLDrawPool::POOL_INVISIBLE:
		if (mInvisiblePool)
		{
			llassert(0);
			llwarns << "Ignoring duplicate simple pool." << llendl;
		}
		else
		{
			mInvisiblePool = (LLRenderPass*) new_poolp;
		}
		break;

	case LLDrawPool::POOL_GLOW:
		if (mGlowPool)
		{
			llassert(0);
			llwarns << "Ignoring duplicate glow pool." << llendl;
		}
		else
		{
			mGlowPool = (LLRenderPass*) new_poolp;
		}
		break;

	case LLDrawPool::POOL_TREE:
		mTreePools[ uintptr_t(new_poolp->getTexture()) ] = new_poolp ;
		break;
 
	case LLDrawPool::POOL_TERRAIN:
		mTerrainPools[ uintptr_t(new_poolp->getTexture()) ] = new_poolp ;
		break;

	case LLDrawPool::POOL_BUMP:
		if (mBumpPool)
		{
			llassert(0);
			llwarns << "Ignoring duplicate bump pool." << llendl;
		}
		else
		{
			mBumpPool = new_poolp;
		}
		break;
	case LLDrawPool::POOL_MATERIALS:
		if (mMaterialsPool)
		{
			llassert(0);
			llwarns << "Ignorning duplicate materials pool." << llendl;
		}
		else
		{
			mMaterialsPool = new_poolp;
		}
		break;
	case LLDrawPool::POOL_ALPHA:
		if( mAlphaPool )
		{
			llassert(0);
			llwarns << "LLPipeline::addPool(): Ignoring duplicate Alpha pool" << llendl;
		}
		else
		{
			mAlphaPool = (LLDrawPoolAlpha*) new_poolp;
		}
		break;

	case LLDrawPool::POOL_AVATAR:
		break; // Do nothing

	case LLDrawPool::POOL_SKY:
		if( mSkyPool )
		{
			llassert(0);
			llwarns << "LLPipeline::addPool(): Ignoring duplicate Sky pool" << llendl;
		}
		else
		{
			mSkyPool = new_poolp;
		}
		break;
	
	case LLDrawPool::POOL_WATER:
		if( mWaterPool )
		{
			llassert(0);
			llwarns << "LLPipeline::addPool(): Ignoring duplicate Water pool" << llendl;
		}
		else
		{
			mWaterPool = new_poolp;
		}
		break;

	case LLDrawPool::POOL_GROUND:
		if( mGroundPool )
		{
			llassert(0);
			llwarns << "LLPipeline::addPool(): Ignoring duplicate Ground Pool" << llendl;
		}
		else
		{ 
			mGroundPool = new_poolp;
		}
		break;

	case LLDrawPool::POOL_WL_SKY:
		if( mWLSkyPool )
		{
			llassert(0);
			llwarns << "LLPipeline::addPool(): Ignoring duplicate WLSky Pool" << llendl;
		}
		else
		{ 
			mWLSkyPool = new_poolp;
		}
		break;

	default:
		llassert(0);
		llwarns << "Invalid Pool Type in  LLPipeline::addPool()" << llendl;
		break;
	}
}

void LLPipeline::removePool( LLDrawPool* poolp )
{
	assertInitialized();
	removeFromQuickLookup(poolp);
	mPools.erase(poolp);
	delete poolp;
}

void LLPipeline::removeFromQuickLookup( LLDrawPool* poolp )
{
	assertInitialized();
	switch( poolp->getType() )
	{
	case LLDrawPool::POOL_SIMPLE:
		llassert(mSimplePool == poolp);
		mSimplePool = NULL;
		break;

	case LLDrawPool::POOL_ALPHA_MASK:
		llassert(mAlphaMaskPool == poolp);
		mAlphaMaskPool = NULL;
		break;

	case LLDrawPool::POOL_FULLBRIGHT_ALPHA_MASK:
		llassert(mFullbrightAlphaMaskPool == poolp);
		mFullbrightAlphaMaskPool = NULL;
		break;

	case LLDrawPool::POOL_GRASS:
		llassert(mGrassPool == poolp);
		mGrassPool = NULL;
		break;

	case LLDrawPool::POOL_FULLBRIGHT:
		llassert(mFullbrightPool == poolp);
		mFullbrightPool = NULL;
		break;

	case LLDrawPool::POOL_INVISIBLE:
		llassert(mInvisiblePool == poolp);
		mInvisiblePool = NULL;
		break;

	case LLDrawPool::POOL_WL_SKY:
		llassert(mWLSkyPool == poolp);
		mWLSkyPool = NULL;
		break;

	case LLDrawPool::POOL_GLOW:
		llassert(mGlowPool == poolp);
		mGlowPool = NULL;
		break;

	case LLDrawPool::POOL_TREE:
		#ifdef _DEBUG
			{
				BOOL found = mTreePools.erase( (uintptr_t)poolp->getTexture() );
				llassert( found );
			}
		#else
			mTreePools.erase( (uintptr_t)poolp->getTexture() );
		#endif
		break;

	case LLDrawPool::POOL_TERRAIN:
		#ifdef _DEBUG
			{
				BOOL found = mTerrainPools.erase( (uintptr_t)poolp->getTexture() );
				llassert( found );
			}
		#else
			mTerrainPools.erase( (uintptr_t)poolp->getTexture() );
		#endif
		break;

	case LLDrawPool::POOL_BUMP:
		llassert( poolp == mBumpPool );
		mBumpPool = NULL;
		break;
			
	case LLDrawPool::POOL_MATERIALS:
		llassert(poolp == mMaterialsPool);
		mMaterialsPool = NULL;
		break;
			
	case LLDrawPool::POOL_ALPHA:
		llassert( poolp == mAlphaPool );
		mAlphaPool = NULL;
		break;

	case LLDrawPool::POOL_AVATAR:
		break; // Do nothing

	case LLDrawPool::POOL_SKY:
		llassert( poolp == mSkyPool );
		mSkyPool = NULL;
		break;

	case LLDrawPool::POOL_WATER:
		llassert( poolp == mWaterPool );
		mWaterPool = NULL;
		break;

	case LLDrawPool::POOL_GROUND:
		llassert( poolp == mGroundPool );
		mGroundPool = NULL;
		break;

	default:
		llassert(0);
		llwarns << "Invalid Pool Type in  LLPipeline::removeFromQuickLookup() type=" << poolp->getType() << llendl;
		break;
	}
}

void LLPipeline::resetDrawOrders()
{
	assertInitialized();
	// Iterate through all of the draw pools and rebuild them.
	for (pool_set_t::iterator iter = mPools.begin(); iter != mPools.end(); ++iter)
	{
		LLDrawPool *poolp = *iter;
		poolp->resetDrawOrders();
	}
}

//============================================================================
// Once-per-frame setup of hardware lights,
// including sun/moon, avatar backlight, and up to 6 local lights

void LLPipeline::setupAvatarLights(BOOL for_edit)
{
	assertInitialized();

	if (for_edit)
	{
		LLColor4 diffuse(1.f, 1.f, 1.f, 0.f);
		LLVector4 light_pos_cam(-8.f, 0.25f, 10.f, 0.f);  // w==0 => directional light
		LLMatrix4 camera_mat = LLViewerCamera::getInstance()->getModelview();
		LLMatrix4 camera_rot(camera_mat.getMat3());
		camera_rot.invert();
		LLVector4 light_pos = light_pos_cam * camera_rot;
		
		light_pos.normalize();

		LLLightState* light = gGL.getLight(1);

		if (LLPipeline::sRenderDeferred)
		{
			/*diffuse.mV[0] = powf(diffuse.mV[0], 2.2f);
			diffuse.mV[1] = powf(diffuse.mV[1], 2.2f);
			diffuse.mV[2] = powf(diffuse.mV[2], 2.2f);*/
		}

		mHWLightColors[1] = diffuse;
				
		light->setDiffuse(diffuse);
		light->setAmbient(LLColor4::black);
		light->setSpecular(LLColor4::black);
		light->setPosition(light_pos);
		light->setConstantAttenuation(1.f);
		light->setLinearAttenuation(0.f);
		light->setQuadraticAttenuation(0.f);
		light->setSpotExponent(0.f);
		light->setSpotCutoff(180.f);
	}
	else if (gAvatarBacklight) // Always true (unless overridden in a devs .ini)
	{
		LLVector3 opposite_pos = -1.f * mSunDir;
		LLVector3 orthog_light_pos = mSunDir % LLVector3::z_axis;
		LLVector4 backlight_pos = LLVector4(lerp(opposite_pos, orthog_light_pos, 0.3f), 0.0f);
		backlight_pos.normalize();
			
		LLColor4 light_diffuse = mSunDiffuse;
		LLColor4 backlight_diffuse(1.f - light_diffuse.mV[VRED], 1.f - light_diffuse.mV[VGREEN], 1.f - light_diffuse.mV[VBLUE], 1.f);
		F32 max_component = 0.001f;
		for (S32 i = 0; i < 3; i++)
		{
			if (backlight_diffuse.mV[i] > max_component)
			{
				max_component = backlight_diffuse.mV[i];
			}
		}
		F32 backlight_mag;
		if (gSky.getSunDirection().mV[2] >= LLSky::NIGHTTIME_ELEVATION_COS)
		{
			backlight_mag = BACKLIGHT_DAY_MAGNITUDE_OBJECT;
		}
		else
		{
			backlight_mag = BACKLIGHT_NIGHT_MAGNITUDE_OBJECT;
		}
		backlight_diffuse *= backlight_mag / max_component;

		if (LLPipeline::sRenderDeferred)
		{
			/*backlight_diffuse.mV[0] = powf(backlight_diffuse.mV[0], 2.2f);
			backlight_diffuse.mV[1] = powf(backlight_diffuse.mV[1], 2.2f);
			backlight_diffuse.mV[2] = powf(backlight_diffuse.mV[2], 2.2f);*/
		}

		mHWLightColors[1] = backlight_diffuse;

		LLLightState* light = gGL.getLight(1);

		light->setPosition(backlight_pos);
		light->setDiffuse(backlight_diffuse);
		light->setAmbient(LLColor4::black);
		light->setSpecular(LLColor4::black);
		light->setConstantAttenuation(1.f);
		light->setLinearAttenuation(0.f);
		light->setQuadraticAttenuation(0.f);
		light->setSpotExponent(0.f);
		light->setSpotCutoff(180.f);
	}
	else
	{
		LLLightState* light = gGL.getLight(1);

		mHWLightColors[1] = LLColor4::black;

		light->setDiffuse(LLColor4::black);
		light->setAmbient(LLColor4::black);
		light->setSpecular(LLColor4::black);
	}
}

static F32 calc_light_dist(LLVOVolume* light, const LLVector3& cam_pos, F32 max_dist)
{
	F32 inten = light->getLightIntensity();
	if (inten < .001f)
	{
		return max_dist;
	}
	F32 radius = light->getLightRadius();
	BOOL selected = light->isSelected();
	LLVector3 dpos = light->getRenderPosition() - cam_pos;
	F32 dist2 = dpos.lengthSquared();
	if (!selected && dist2 > (max_dist + radius)*(max_dist + radius))
	{
		return max_dist;
	}
	F32 dist = (F32) sqrt(dist2);
	dist *= 1.f / inten;
	dist -= radius;
	if (selected)
	{
		dist -= 10000.f; // selected lights get highest priority
	}
	if (light->mDrawable.notNull() && light->mDrawable->isState(LLDrawable::ACTIVE))
	{
		// moving lights get a little higher priority (too much causes artifacts)
		dist -= light->getLightRadius()*0.25f;
	}
	return dist;
}

void LLPipeline::calcNearbyLights(LLCamera& camera)
{
	assertInitialized();

	if (LLPipeline::sReflectionRender)
	{
		return;
	}

	if (mLightingDetail >= 1)
	{
		// mNearbyLight (and all light_set_t's) are sorted such that
		// begin() == the closest light and rbegin() == the farthest light
		const S32 MAX_LOCAL_LIGHTS = 6;
// 		LLVector3 cam_pos = gAgent.getCameraPositionAgent();
		LLVector3 cam_pos = LLViewerJoystick::getInstance()->getOverrideCamera() ?
						camera.getOrigin() : 
						gAgent.getPositionAgent();

		F32 max_dist = LIGHT_MAX_RADIUS * 4.f; // ignore enitrely lights > 4 * max light rad
		
		// UPDATE THE EXISTING NEARBY LIGHTS
		light_set_t cur_nearby_lights;
		for (light_set_t::iterator iter = mNearbyLights.begin();
			iter != mNearbyLights.end(); iter++)
		{
			const Light* light = &(*iter);
			LLDrawable* drawable = light->drawable;
			LLVOVolume* volight = drawable->getVOVolume();
			if (!volight || !drawable->isState(LLDrawable::LIGHT))
			{
				drawable->clearState(LLDrawable::NEARBY_LIGHT);
				continue;
			}
			if (light->fade <= -LIGHT_FADE_TIME)
			{
				drawable->clearState(LLDrawable::NEARBY_LIGHT);
				continue;
			}
			if (!sRenderAttachedLights && volight && volight->isAttachment())
			{
				drawable->clearState(LLDrawable::NEARBY_LIGHT);
				continue;
			}

			F32 dist = calc_light_dist(volight, cam_pos, max_dist);
			cur_nearby_lights.insert(Light(drawable, dist, light->fade));
		}
		mNearbyLights = cur_nearby_lights;
				
		// FIND NEW LIGHTS THAT ARE IN RANGE
		light_set_t new_nearby_lights;
		for (LLDrawable::drawable_set_t::iterator iter = mLights.begin();
			 iter != mLights.end(); ++iter)
		{
			LLDrawable* drawable = *iter;
			LLVOVolume* light = drawable->getVOVolume();
			if (!light || drawable->isState(LLDrawable::NEARBY_LIGHT))
			{
				continue;
			}
			if (light->isHUDAttachment())
			{
				continue; // no lighting from HUD objects
			}
			F32 dist = calc_light_dist(light, cam_pos, max_dist);
			if (dist >= max_dist)
			{
				continue;
			}
			if (!sRenderAttachedLights && light && light->isAttachment())
			{
				continue;
			}
			new_nearby_lights.insert(Light(drawable, dist, 0.f));
			if (new_nearby_lights.size() > (U32)MAX_LOCAL_LIGHTS)
			{
				new_nearby_lights.erase(--new_nearby_lights.end());
				const Light& last = *new_nearby_lights.rbegin();
				max_dist = last.dist;
			}
		}

		// INSERT ANY NEW LIGHTS
		for (light_set_t::iterator iter = new_nearby_lights.begin();
			 iter != new_nearby_lights.end(); iter++)
		{
			const Light* light = &(*iter);
			if (mNearbyLights.size() < (U32)MAX_LOCAL_LIGHTS)
			{
				mNearbyLights.insert(*light);
				((LLDrawable*) light->drawable)->setState(LLDrawable::NEARBY_LIGHT);
			}
			else
			{
				// crazy cast so that we can overwrite the fade value
				// even though gcc enforces sets as const
				// (fade value doesn't affect sort so this is safe)
				Light* farthest_light = (const_cast<Light*>(&(*(mNearbyLights.rbegin()))));
				if (light->dist < farthest_light->dist)
				{
					if (farthest_light->fade >= 0.f)
					{
						farthest_light->fade = -gFrameIntervalSeconds;
					}
				}
				else
				{
					break; // none of the other lights are closer
				}
			}
		}
		
	}
}

void LLPipeline::setupHWLights(LLDrawPool* pool)
{
	assertInitialized();
	
	// Ambient
	if (!LLGLSLShader::sNoFixedFunction)
	{
		gGL.syncMatrices();
		LLColor4 ambient = gSky.getTotalAmbientColor();
		gGL.setAmbientLightColor(ambient);
	}

	// Light 0 = Sun or Moon (All objects)
	{
		if (gSky.getSunDirection().mV[2] >= LLSky::NIGHTTIME_ELEVATION_COS)
		{
			mSunDir.setVec(gSky.getSunDirection());
			mSunDiffuse.setVec(gSky.getSunDiffuseColor());
		}
		else
		{
			mSunDir.setVec(gSky.getMoonDirection());
			mSunDiffuse.setVec(gSky.getMoonDiffuseColor());
		}

		F32 max_color = llmax(mSunDiffuse.mV[0], mSunDiffuse.mV[1], mSunDiffuse.mV[2]);
		if (max_color > 1.f)
		{
			mSunDiffuse *= 1.f/max_color;
		}
		mSunDiffuse.clamp();

		LLVector4 light_pos(mSunDir, 0.0f);
		LLColor4 light_diffuse = mSunDiffuse;

		if (LLPipeline::sRenderDeferred)
		{
			/*light_diffuse.mV[0] = powf(light_diffuse.mV[0], 2.2f);
			light_diffuse.mV[1] = powf(light_diffuse.mV[1], 2.2f);
			light_diffuse.mV[2] = powf(light_diffuse.mV[2], 2.2f);*/
		}

		mHWLightColors[0] = light_diffuse;

		LLLightState* light = gGL.getLight(0);
		light->setPosition(light_pos);
		light->setDiffuse(light_diffuse);
		light->setAmbient(LLColor4::black);
		light->setSpecular(LLColor4::black);
		light->setConstantAttenuation(1.f);
		light->setLinearAttenuation(0.f);
		light->setQuadraticAttenuation(0.f);
		light->setSpotExponent(0.f);
		light->setSpotCutoff(180.f);
	}
	
	// Light 1 = Backlight (for avatars)
	// (set by enableLightsAvatar)
	
	S32 cur_light = 2;
	
	// Nearby lights = LIGHT 2-7

	mLightMovingMask = 0;
	
	if (mLightingDetail >= 1)
	{
		for (light_set_t::iterator iter = mNearbyLights.begin();
			 iter != mNearbyLights.end(); ++iter)
		{
			LLDrawable* drawable = iter->drawable;
			LLVOVolume* light = drawable->getVOVolume();
			if (!light)
			{
				continue;
			}
			if (drawable->isState(LLDrawable::ACTIVE))
			{
				mLightMovingMask |= (1<<cur_light);
			}
			
			LLColor4  light_color = light->getLightColor();
			light_color.mV[3] = 0.0f;

			F32 fade = iter->fade;
			if (fade < LIGHT_FADE_TIME)
			{
				// fade in/out light
				if (fade >= 0.f)
				{
					fade = fade / LIGHT_FADE_TIME;
					((Light*) (&(*iter)))->fade += gFrameIntervalSeconds;
				}
				else
				{
					fade = 1.f + fade / LIGHT_FADE_TIME;
					((Light*) (&(*iter)))->fade -= gFrameIntervalSeconds;
				}
				fade = llclamp(fade,0.f,1.f);
				light_color *= fade;
			}

			LLVector3 light_pos(light->getRenderPosition());
			LLVector4 light_pos_gl(light_pos, 1.0f);
	
			F32 light_radius = llmax(light->getLightRadius(), 0.001f);

			F32 x = (3.f * (1.f + light->getLightFalloff())); // why this magic?  probably trying to match a historic behavior.
			float linatten = x / (light_radius); // % of brightness at radius

			mHWLightColors[cur_light] = light_color;
			LLLightState* light_state = gGL.getLight(cur_light);
			
			light_state->setPosition(light_pos_gl);
			light_state->setDiffuse(light_color);
			light_state->setAmbient(LLColor4::black);
			light_state->setConstantAttenuation(0.f);
			if (sRenderDeferred)
			{
				F32 size = light_radius*1.5f;
				light_state->setLinearAttenuation(size);
				light_state->setQuadraticAttenuation(light->getLightFalloff()*0.5f+1.f);
			}
			else
			{
				light_state->setLinearAttenuation(linatten);
				light_state->setQuadraticAttenuation(0.f);
			}
			

			if (light->isLightSpotlight() // directional (spot-)light
			    && (LLPipeline::sRenderDeferred || RenderSpotLightsInNondeferred)) // these are only rendered as GL spotlights if we're in deferred rendering mode *or* the setting forces them on
			{
				LLQuaternion quat = light->getRenderRotation();
				LLVector3 at_axis(0,0,-1); // this matches deferred rendering's object light direction
				at_axis *= quat;

				light_state->setSpotDirection(at_axis);
				light_state->setSpotCutoff(90.f);
				light_state->setSpotExponent(2.f);
	
				const LLColor4 specular(0.f, 0.f, 0.f, 0.f);
				light_state->setSpecular(specular);
			}
			else // omnidirectional (point) light
			{
				light_state->setSpotExponent(0.f);
				light_state->setSpotCutoff(180.f);
				
				// we use specular.w = 1.0 as a cheap hack for the shaders to know that this is omnidirectional rather than a spotlight
				const LLColor4 specular(0.f, 0.f, 0.f, 1.f);
				light_state->setSpecular(specular);				
			}
			cur_light++;
			if (cur_light >= 8)
			{
				break; // safety
			}
		}
	}
	for ( ; cur_light < 8 ; cur_light++)
	{
		mHWLightColors[cur_light] = LLColor4::black;
		LLLightState* light = gGL.getLight(cur_light);

		light->setDiffuse(LLColor4::black);
		light->setAmbient(LLColor4::black);
		light->setSpecular(LLColor4::black);
	}
	if (gAgentAvatarp &&
		gAgentAvatarp->mSpecialRenderMode == 3)
	{
		LLColor4  light_color = LLColor4::white;
		light_color.mV[3] = 0.0f;

		LLVector3 light_pos(LLViewerCamera::getInstance()->getOrigin());
		LLVector4 light_pos_gl(light_pos, 1.0f);

		F32 light_radius = 16.f;

			F32 x = 3.f;
		float linatten = x / (light_radius); // % of brightness at radius

		if (LLPipeline::sRenderDeferred)
		{
			/*light_color.mV[0] = powf(light_color.mV[0], 2.2f);
			light_color.mV[1] = powf(light_color.mV[1], 2.2f);
			light_color.mV[2] = powf(light_color.mV[2], 2.2f);*/
		}

		mHWLightColors[2] = light_color;
		LLLightState* light = gGL.getLight(2);

		light->setPosition(light_pos_gl);
		light->setDiffuse(light_color);
		light->setAmbient(LLColor4::black);
		light->setSpecular(LLColor4::black);
		light->setQuadraticAttenuation(0.f);
		light->setConstantAttenuation(0.f);
		light->setLinearAttenuation(linatten);
		light->setSpotExponent(0.f);
		light->setSpotCutoff(180.f);
	}

	// Init GL state
	if (!LLGLSLShader::sNoFixedFunction)
	{
		glDisable(GL_LIGHTING);
	}

	for (S32 i = 0; i < 8; ++i)
	{
		gGL.getLight(i)->disable();
	}
	mLightMask = 0;
}

void LLPipeline::enableLights(U32 mask)
{
	assertInitialized();

	if (mLightingDetail == 0)
	{
		mask &= 0xf003; // sun and backlight only (and fullbright bit)
	}
	if (mLightMask != mask)
	{
		stop_glerror();
		if (!mLightMask)
		{
			if (!LLGLSLShader::sNoFixedFunction)
			{
				glEnable(GL_LIGHTING);
			}
		}
		if (mask)
		{
			stop_glerror();
			for (S32 i=0; i<8; i++)
			{
				LLLightState* light = gGL.getLight(i);
				if (mask & (1<<i))
				{
					light->enable();
					light->setDiffuse(mHWLightColors[i]);
				}
				else
				{
					light->disable();
					light->setDiffuse(LLColor4::black);
				}
			}
			stop_glerror();
		}
		else
		{
			if (!LLGLSLShader::sNoFixedFunction)
			{
				glDisable(GL_LIGHTING);
			}
		}
		mLightMask = mask;
		stop_glerror();

		LLColor4 ambient = gSky.getTotalAmbientColor();
		gGL.setAmbientLightColor(ambient);
	}
}

void LLPipeline::enableLightsStatic()
{
	assertInitialized();
	U32 mask = 0x01; // Sun
	if (mLightingDetail >= 2)
	{
		mask |= mLightMovingMask; // Hardware moving lights
	}
	else
	{
		mask |= 0xff & (~2); // Hardware local lights
	}
	enableLights(mask);
}

void LLPipeline::enableLightsDynamic()
{
	assertInitialized();
	U32 mask = 0xff & (~2); // Local lights
	enableLights(mask);
	
	if (isAgentAvatarValid() && getLightingDetail() <= 0)
	{
		if (gAgentAvatarp->mSpecialRenderMode == 0) // normal
		{
			gPipeline.enableLightsAvatar();
		}
		else if (gAgentAvatarp->mSpecialRenderMode >= 1)  // anim preview
		{
			gPipeline.enableLightsAvatarEdit(LLColor4(0.7f, 0.6f, 0.3f, 1.f));
		}
	}
}

void LLPipeline::enableLightsAvatar()
{
	U32 mask = 0xff; // All lights
	setupAvatarLights(FALSE);
	enableLights(mask);
}

void LLPipeline::enableLightsPreview()
{
	disableLights();

	if (!LLGLSLShader::sNoFixedFunction)
	{
		glEnable(GL_LIGHTING);
	}

	LLColor4 ambient = PreviewAmbientColor;
	gGL.setAmbientLightColor(ambient);

	LLColor4 diffuse0 = PreviewDiffuse0;
	LLColor4 specular0 = PreviewSpecular0;
	LLColor4 diffuse1 = PreviewDiffuse1;
	LLColor4 specular1 = PreviewSpecular1;
	LLColor4 diffuse2 = PreviewDiffuse2;
	LLColor4 specular2 = PreviewSpecular2;

	LLVector3 dir0 = PreviewDirection0;
	LLVector3 dir1 = PreviewDirection1;
	LLVector3 dir2 = PreviewDirection2;

	dir0.normVec();
	dir1.normVec();
	dir2.normVec();
	
	LLVector4 light_pos(dir0, 0.0f);

	LLLightState* light = gGL.getLight(1);

	light->enable();
	light->setPosition(light_pos);
	light->setDiffuse(diffuse0);
	light->setAmbient(LLColor4::black);
	light->setSpecular(specular0);
	light->setSpotExponent(0.f);
	light->setSpotCutoff(180.f);

	light_pos = LLVector4(dir1, 0.f);

	light = gGL.getLight(2);
	light->enable();
	light->setPosition(light_pos);
	light->setDiffuse(diffuse1);
	light->setAmbient(LLColor4::black);
	light->setSpecular(specular1);
	light->setSpotExponent(0.f);
	light->setSpotCutoff(180.f);

	light_pos = LLVector4(dir2, 0.f);
	light = gGL.getLight(3);
	light->enable();
	light->setPosition(light_pos);
	light->setDiffuse(diffuse2);
	light->setAmbient(LLColor4::black);
	light->setSpecular(specular2);
	light->setSpotExponent(0.f);
	light->setSpotCutoff(180.f);
}


void LLPipeline::enableLightsAvatarEdit(const LLColor4& color)
{
	U32 mask = 0x2002; // Avatar backlight only, set ambient
	setupAvatarLights(TRUE);
	enableLights(mask);

	gGL.setAmbientLightColor(color);
}

void LLPipeline::enableLightsFullbright(const LLColor4& color)
{
	assertInitialized();
	U32 mask = 0x1000; // Non-0 mask, set ambient
	enableLights(mask);

	gGL.setAmbientLightColor(color);
}

void LLPipeline::disableLights()
{
	enableLights(0); // no lighting (full bright)
}

//============================================================================

class LLMenuItemGL;
class LLInvFVBridge;
struct cat_folder_pair;
class LLVOBranch;
class LLVOLeaf;

void LLPipeline::findReferences(LLDrawable *drawablep)
{
	assertInitialized();
	if (mLights.find(drawablep) != mLights.end())
	{
		llinfos << "In mLights" << llendl;
	}
	if (std::find(mMovedList.begin(), mMovedList.end(), drawablep) != mMovedList.end())
	{
		llinfos << "In mMovedList" << llendl;
	}
	if (std::find(mShiftList.begin(), mShiftList.end(), drawablep) != mShiftList.end())
	{
		llinfos << "In mShiftList" << llendl;
	}
	if (mRetexturedList.find(drawablep) != mRetexturedList.end())
	{
		llinfos << "In mRetexturedList" << llendl;
	}
	
	if (std::find(mBuildQ1.begin(), mBuildQ1.end(), drawablep) != mBuildQ1.end())
	{
		llinfos << "In mBuildQ1" << llendl;
	}
	if (std::find(mBuildQ2.begin(), mBuildQ2.end(), drawablep) != mBuildQ2.end())
	{
		llinfos << "In mBuildQ2" << llendl;
	}

	S32 count;
	
	count = gObjectList.findReferences(drawablep);
	if (count)
	{
		llinfos << "In other drawables: " << count << " references" << llendl;
	}
}

BOOL LLPipeline::verify()
{
	BOOL ok = assertInitialized();
	if (ok) 
	{
		for (pool_set_t::iterator iter = mPools.begin(); iter != mPools.end(); ++iter)
		{
			LLDrawPool *poolp = *iter;
			if (!poolp->verify())
			{
				ok = FALSE;
			}
		}
	}

	if (!ok)
	{
		llwarns << "Pipeline verify failed!" << llendl;
	}
	return ok;
}

//////////////////////////////
//
// Collision detection
//
//

///////////////////////////////////////////////////////////////////////////////////////////////////////////////////////////////////////////////////////////////////////////////////////////////////////
/**
 *	A method to compute a ray-AABB intersection.
 *	Original code by Andrew Woo, from "Graphics Gems", Academic Press, 1990
 *	Optimized code by Pierre Terdiman, 2000 (~20-30% faster on my Celeron 500)
 *	Epsilon value added by Klaus Hartmann. (discarding it saves a few cycles only)
 *
 *	Hence this version is faster as well as more robust than the original one.
 *
 *	Should work provided:
 *	1) the integer representation of 0.0f is 0x00000000
 *	2) the sign bit of the float is the most significant one
 *
 *	Report bugs: p.terdiman@codercorner.com
 *
 *	\param		aabb		[in] the axis-aligned bounding box
 *	\param		origin		[in] ray origin
 *	\param		dir			[in] ray direction
 *	\param		coord		[out] impact coordinates
 *	\return		true if ray intersects AABB
 */
///////////////////////////////////////////////////////////////////////////////////////////////////////////////////////////////////////////////////////////////////////////////////////////////////////
//#define RAYAABB_EPSILON 0.00001f
#define IR(x)	((U32&)x)

bool LLRayAABB(const LLVector3 &center, const LLVector3 &size, const LLVector3& origin, const LLVector3& dir, LLVector3 &coord, F32 epsilon)
{
	BOOL Inside = TRUE;
	LLVector3 MinB = center - size;
	LLVector3 MaxB = center + size;
	LLVector3 MaxT;
	MaxT.mV[VX]=MaxT.mV[VY]=MaxT.mV[VZ]=-1.0f;

	// Find candidate planes.
	for(U32 i=0;i<3;i++)
	{
		if(origin.mV[i] < MinB.mV[i])
		{
			coord.mV[i]	= MinB.mV[i];
			Inside		= FALSE;

			// Calculate T distances to candidate planes
			if(IR(dir.mV[i]))	MaxT.mV[i] = (MinB.mV[i] - origin.mV[i]) / dir.mV[i];
		}
		else if(origin.mV[i] > MaxB.mV[i])
		{
			coord.mV[i]	= MaxB.mV[i];
			Inside		= FALSE;

			// Calculate T distances to candidate planes
			if(IR(dir.mV[i]))	MaxT.mV[i] = (MaxB.mV[i] - origin.mV[i]) / dir.mV[i];
		}
	}

	// Ray origin inside bounding box
	if(Inside)
	{
		coord = origin;
		return true;
	}

	// Get largest of the maxT's for final choice of intersection
	U32 WhichPlane = 0;
	if(MaxT.mV[1] > MaxT.mV[WhichPlane])	WhichPlane = 1;
	if(MaxT.mV[2] > MaxT.mV[WhichPlane])	WhichPlane = 2;

	// Check final candidate actually inside box
	if(IR(MaxT.mV[WhichPlane])&0x80000000) return false;

	for(U32 i=0;i<3;i++)
	{
		if(i!=WhichPlane)
		{
			coord.mV[i] = origin.mV[i] + MaxT.mV[WhichPlane] * dir.mV[i];
			if (epsilon > 0)
			{
				if(coord.mV[i] < MinB.mV[i] - epsilon || coord.mV[i] > MaxB.mV[i] + epsilon)	return false;
			}
			else
			{
				if(coord.mV[i] < MinB.mV[i] || coord.mV[i] > MaxB.mV[i])	return false;
			}
		}
	}
	return true;	// ray hits box
}

//////////////////////////////
//
// Macros, functions, and inline methods from other classes
//
//

void LLPipeline::setLight(LLDrawable *drawablep, BOOL is_light)
{
	if (drawablep && assertInitialized())
	{
		if (is_light)
		{
			mLights.insert(drawablep);
			drawablep->setState(LLDrawable::LIGHT);
		}
		else
		{
			drawablep->clearState(LLDrawable::LIGHT);
			mLights.erase(drawablep);
		}
	}
}

//static
void LLPipeline::toggleRenderType(U32 type)
{
	gPipeline.mRenderTypeEnabled[type] = !gPipeline.mRenderTypeEnabled[type];
	if (type == LLPipeline::RENDER_TYPE_WATER)
	{
		gPipeline.mRenderTypeEnabled[LLPipeline::RENDER_TYPE_VOIDWATER] = !gPipeline.mRenderTypeEnabled[LLPipeline::RENDER_TYPE_VOIDWATER];
	}
}

//static
void LLPipeline::toggleRenderTypeControl(void* data)
{
	U32 type = (U32)(intptr_t)data;
	U32 bit = (1<<type);
	if (gPipeline.hasRenderType(type))
	{
		llinfos << "Toggling render type mask " << std::hex << bit << " off" << std::dec << llendl;
	}
	else
	{
		llinfos << "Toggling render type mask " << std::hex << bit << " on" << std::dec << llendl;
	}
	gPipeline.toggleRenderType(type);
}

//static
BOOL LLPipeline::hasRenderTypeControl(void* data)
{
	U32 type = (U32)(intptr_t)data;
	return gPipeline.hasRenderType(type);
}

// Allows UI items labeled "Hide foo" instead of "Show foo"
//static
BOOL LLPipeline::toggleRenderTypeControlNegated(void* data)
{
	S32 type = (S32)(intptr_t)data;
	return !gPipeline.hasRenderType(type);
}

//static
void LLPipeline::toggleRenderDebug(void* data)
{
	U32 bit = (U32)(intptr_t)data;
	if (gPipeline.hasRenderDebugMask(bit))
	{
		llinfos << "Toggling render debug mask " << std::hex << bit << " off" << std::dec << llendl;
	}
	else
	{
		llinfos << "Toggling render debug mask " << std::hex << bit << " on" << std::dec << llendl;
	}
	gPipeline.mRenderDebugMask ^= bit;
}


//static
BOOL LLPipeline::toggleRenderDebugControl(void* data)
{
	U32 bit = (U32)(intptr_t)data;
	return gPipeline.hasRenderDebugMask(bit);
}

//static
void LLPipeline::toggleRenderDebugFeature(void* data)
{
	U32 bit = (U32)(intptr_t)data;
	gPipeline.mRenderDebugFeatureMask ^= bit;
}


//static
BOOL LLPipeline::toggleRenderDebugFeatureControl(void* data)
{
	U32 bit = (U32)(intptr_t)data;
	return gPipeline.hasRenderDebugFeatureMask(bit);
}

void LLPipeline::setRenderDebugFeatureControl(U32 bit, bool value)
{
	if (value)
	{
		gPipeline.mRenderDebugFeatureMask |= bit;
	}
	else
	{
		gPipeline.mRenderDebugFeatureMask &= !bit;
	}
}

void LLPipeline::pushRenderDebugFeatureMask()
{
	mRenderDebugFeatureStack.push(mRenderDebugFeatureMask);
}

void LLPipeline::popRenderDebugFeatureMask()
{
	if (mRenderDebugFeatureStack.empty())
	{
		llerrs << "Depleted render feature stack." << llendl;
	}

	mRenderDebugFeatureMask = mRenderDebugFeatureStack.top();
	mRenderDebugFeatureStack.pop();
}

// static
void LLPipeline::setRenderScriptedBeacons(BOOL val)
{
	sRenderScriptedBeacons = val;
}

// static
void LLPipeline::toggleRenderScriptedBeacons(void*)
{
	sRenderScriptedBeacons = !sRenderScriptedBeacons;
}

// static
BOOL LLPipeline::getRenderScriptedBeacons(void*)
{
	return sRenderScriptedBeacons;
}

// static
void LLPipeline::setRenderScriptedTouchBeacons(BOOL val)
{
	sRenderScriptedTouchBeacons = val;
}

// static
void LLPipeline::toggleRenderScriptedTouchBeacons(void*)
{
	sRenderScriptedTouchBeacons = !sRenderScriptedTouchBeacons;
}

// static
BOOL LLPipeline::getRenderScriptedTouchBeacons(void*)
{
	return sRenderScriptedTouchBeacons;
}

// static
void LLPipeline::setRenderMOAPBeacons(BOOL val)
{
	sRenderMOAPBeacons = val;
}

// static
void LLPipeline::toggleRenderMOAPBeacons(void*)
{
	sRenderMOAPBeacons = !sRenderMOAPBeacons;
}

// static
BOOL LLPipeline::getRenderMOAPBeacons(void*)
{
	return sRenderMOAPBeacons;
}

// static
void LLPipeline::setRenderPhysicalBeacons(BOOL val)
{
	sRenderPhysicalBeacons = val;
}

// static
void LLPipeline::toggleRenderPhysicalBeacons(void*)
{
	sRenderPhysicalBeacons = !sRenderPhysicalBeacons;
}

// static
BOOL LLPipeline::getRenderPhysicalBeacons(void*)
{
	return sRenderPhysicalBeacons;
}

// static
void LLPipeline::setRenderParticleBeacons(BOOL val)
{
	sRenderParticleBeacons = val;
}

// static
void LLPipeline::toggleRenderParticleBeacons(void*)
{
	sRenderParticleBeacons = !sRenderParticleBeacons;
}

// static
BOOL LLPipeline::getRenderParticleBeacons(void*)
{
	return sRenderParticleBeacons;
}

// static
void LLPipeline::setRenderSoundBeacons(BOOL val)
{
	sRenderSoundBeacons = val;
}

// static
void LLPipeline::toggleRenderSoundBeacons(void*)
{
	sRenderSoundBeacons = !sRenderSoundBeacons;
}

// static
BOOL LLPipeline::getRenderSoundBeacons(void*)
{
	return sRenderSoundBeacons;
}

// static
void LLPipeline::setRenderBeacons(BOOL val)
{
	sRenderBeacons = val;
}

// static
void LLPipeline::toggleRenderBeacons(void*)
{
	sRenderBeacons = !sRenderBeacons;
}

// static
BOOL LLPipeline::getRenderBeacons(void*)
{
	return sRenderBeacons;
}

// static
void LLPipeline::setRenderHighlights(BOOL val)
{
	sRenderHighlight = val;
}

// static
void LLPipeline::toggleRenderHighlights(void*)
{
	sRenderHighlight = !sRenderHighlight;
}

// static
BOOL LLPipeline::getRenderHighlights(void*)
{
	return sRenderHighlight;
}

// static
void LLPipeline::setRenderHighlightTextureChannel(LLRender::eTexIndex channel)
{
	sRenderHighlightTextureChannel = channel;
}

LLVOPartGroup* LLPipeline::lineSegmentIntersectParticle(const LLVector4a& start, const LLVector4a& end, LLVector4a* intersection,
														S32* face_hit)
{
	LLVector4a local_end = end;

	LLVector4a position;

	LLDrawable* drawable = NULL;

	for (LLWorld::region_list_t::const_iterator iter = LLWorld::getInstance()->getRegionList().begin(); 
			iter != LLWorld::getInstance()->getRegionList().end(); ++iter)
	{
		LLViewerRegion* region = *iter;

		LLSpatialPartition* part = region->getSpatialPartition(LLViewerRegion::PARTITION_PARTICLE);
		if (part && hasRenderType(part->mDrawableType))
		{
			LLDrawable* hit = part->lineSegmentIntersect(start, local_end, TRUE, FALSE, face_hit, &position, NULL, NULL, NULL);
			if (hit)
			{
				drawable = hit;
				local_end = position;						
			}
		}
	}

	LLVOPartGroup* ret = NULL;
	if (drawable)
	{
		//make sure we're returning an LLVOPartGroup
		llassert(drawable->getVObj()->getPCode() == LLViewerObject::LL_VO_PART_GROUP);
		ret = (LLVOPartGroup*) drawable->getVObj().get();
	}
		
	if (intersection)
	{
		*intersection = position;
	}

	return ret;
}

LLViewerObject* LLPipeline::lineSegmentIntersectInWorld(const LLVector4a& start, const LLVector4a& end,
														BOOL pick_transparent,												
// [SL:KB] - Patch: UI-PickRiggedAttachment | Checked: 2012-07-12 (Catznip-3.3)
														BOOL pick_rigged,
// [/SL:KB]
														S32* face_hit,
														LLVector4a* intersection,         // return the intersection point
														LLVector2* tex_coord,            // return the texture coordinates of the intersection point
														LLVector4a* normal,               // return the surface normal at the intersection point
														LLVector4a* tangent             // return the surface tangent at the intersection point
	)
{
	LLDrawable* drawable = NULL;

	LLVector4a local_end = end;

	LLVector4a position;

	sPickAvatar = FALSE; //LLToolMgr::getInstance()->inBuildMode() ? FALSE : TRUE;
	
	for (LLWorld::region_list_t::const_iterator iter = LLWorld::getInstance()->getRegionList().begin(); 
			iter != LLWorld::getInstance()->getRegionList().end(); ++iter)
	{
		LLViewerRegion* region = *iter;

		for (U32 j = 0; j < LLViewerRegion::NUM_PARTITIONS; j++)
		{
			if ((j == LLViewerRegion::PARTITION_VOLUME) || 
				(j == LLViewerRegion::PARTITION_BRIDGE) || 
				(j == LLViewerRegion::PARTITION_TERRAIN) ||
				(j == LLViewerRegion::PARTITION_TREE) ||
				(j == LLViewerRegion::PARTITION_GRASS))  // only check these partitions for now
			{
				LLSpatialPartition* part = region->getSpatialPartition(j);
				if (part && hasRenderType(part->mDrawableType))
				{
//					LLDrawable* hit = part->lineSegmentIntersect(start, local_end, pick_transparent, face_hit, &position, tex_coord, normal, tangent);
// [SL:KB] - Patch: UI-PickRiggedAttachment | Checked: 2012-07-12 (Catznip-3.3)
					LLDrawable* hit = part->lineSegmentIntersect(start, local_end, pick_transparent, pick_rigged, face_hit, &position, tex_coord, normal, tangent);
// [/SL:KB]
					if (hit)
					{
						drawable = hit;
						local_end = position;						
					}
				}
			}
		}
	}
	
	if (!sPickAvatar)
	{
		//save hit info in case we need to restore
		//due to attachment override
		LLVector4a local_normal;
		LLVector4a local_tangent;
		LLVector2 local_texcoord;
		S32 local_face_hit = -1;

		if (face_hit)
		{ 
			local_face_hit = *face_hit;
		}
		if (tex_coord)
		{
			local_texcoord = *tex_coord;
		}
		if (tangent)
		{
			local_tangent = *tangent;
		}
		else
		{
			local_tangent.clear();
		}
		if (normal)
		{
			local_normal = *normal;
		}
		else
		{
			local_normal.clear();
		}
				
		const F32 ATTACHMENT_OVERRIDE_DIST = 0.1f;

		//check against avatars
		sPickAvatar = TRUE;
		for (LLWorld::region_list_t::const_iterator iter = LLWorld::getInstance()->getRegionList().begin(); 
				iter != LLWorld::getInstance()->getRegionList().end(); ++iter)
		{
			LLViewerRegion* region = *iter;

			LLSpatialPartition* part = region->getSpatialPartition(LLViewerRegion::PARTITION_BRIDGE);
			if (part && hasRenderType(part->mDrawableType))
			{
//				LLDrawable* hit = part->lineSegmentIntersect(start, local_end, pick_transparent, face_hit, &position, tex_coord, normal, tangent);
// [SL:KB] - Patch: UI-PickRiggedAttachment | Checked: 2012-07-12 (Catznip-3.3)
				LLDrawable* hit = part->lineSegmentIntersect(start, local_end, pick_transparent, pick_rigged, face_hit, &position, tex_coord, normal, tangent);
// [/SL:KB]
				if (hit)
				{
					LLVector4a delta;
					delta.setSub(position, local_end);

					if (!drawable || 
						!drawable->getVObj()->isAttachment() ||
						delta.getLength3().getF32() > ATTACHMENT_OVERRIDE_DIST)
					{ //avatar overrides if previously hit drawable is not an attachment or 
					  //attachment is far enough away from detected intersection
						drawable = hit;
						local_end = position;						
					}
					else
					{ //prioritize attachments over avatars
						position = local_end;

						if (face_hit)
						{
							*face_hit = local_face_hit;
						}
						if (tex_coord)
						{
							*tex_coord = local_texcoord;
						}
						if (tangent)
						{
							*tangent = local_tangent;
						}
						if (normal)
						{
							*normal = local_normal;
						}
					}
				}
			}
		}
	}

	//check all avatar nametags (silly, isn't it?)
	for (std::vector< LLCharacter* >::iterator iter = LLCharacter::sInstances.begin();
		iter != LLCharacter::sInstances.end();
		++iter)
	{
		LLVOAvatar* av = (LLVOAvatar*) *iter;
		if (av->mNameText.notNull()
			&& av->mNameText->lineSegmentIntersect(start, local_end, position))
		{
			drawable = av->mDrawable;
			local_end = position;
		}
	}

	if (intersection)
	{
		*intersection = position;
	}

	return drawable ? drawable->getVObj().get() : NULL;
}

LLViewerObject* LLPipeline::lineSegmentIntersectInHUD(const LLVector4a& start, const LLVector4a& end,
													  BOOL pick_transparent,													
													  S32* face_hit,
													  LLVector4a* intersection,         // return the intersection point
													  LLVector2* tex_coord,            // return the texture coordinates of the intersection point
													  LLVector4a* normal,               // return the surface normal at the intersection point
													  LLVector4a* tangent				// return the surface tangent at the intersection point
	)
{
	LLDrawable* drawable = NULL;

	for (LLWorld::region_list_t::const_iterator iter = LLWorld::getInstance()->getRegionList().begin(); 
			iter != LLWorld::getInstance()->getRegionList().end(); ++iter)
	{
		LLViewerRegion* region = *iter;

		BOOL toggle = FALSE;
		if (!hasRenderType(LLPipeline::RENDER_TYPE_HUD))
		{
			toggleRenderType(LLPipeline::RENDER_TYPE_HUD);
			toggle = TRUE;
		}

		LLSpatialPartition* part = region->getSpatialPartition(LLViewerRegion::PARTITION_HUD);
		if (part)
		{
//			LLDrawable* hit = part->lineSegmentIntersect(start, end, pick_transparent, face_hit, intersection, tex_coord, normal, tangent);
// [SL:KB] - Patch: UI-PickRiggedAttachment | Checked: 2012-07-12 (Catznip-3.3)
			LLDrawable* hit = part->lineSegmentIntersect(start, end, pick_transparent, FALSE, face_hit, intersection, tex_coord, normal, tangent);
// [/SL:KB]
			if (hit)
			{
				drawable = hit;
			}
		}

		if (toggle)
		{
			toggleRenderType(LLPipeline::RENDER_TYPE_HUD);
		}
	}
	return drawable ? drawable->getVObj().get() : NULL;
}

LLSpatialPartition* LLPipeline::getSpatialPartition(LLViewerObject* vobj)
{
	if (vobj)
	{
		LLViewerRegion* region = vobj->getRegion();
		if (region)
		{
			return region->getSpatialPartition(vobj->getPartitionType());
		}
	}
	return NULL;
}

void LLPipeline::resetVertexBuffers(LLDrawable* drawable)
{
	if (!drawable)
	{
		return;
	}

	for (S32 i = 0; i < drawable->getNumFaces(); i++)
	{
		LLFace* facep = drawable->getFace(i);
		if (facep)
		{
			facep->clearVertexBuffer();
		}
	}
}

void LLPipeline::resetVertexBuffers()
{	
	mResetVertexBuffers = true;
}

static LLFastTimer::DeclareTimer FTM_RESET_VB("Reset VB");

void LLPipeline::doResetVertexBuffers()
{
	if (!mResetVertexBuffers)
	{
		return;
	}

	LLFastTimer t(FTM_RESET_VB);
	mResetVertexBuffers = false;

	mCubeVB = NULL;

	for (LLWorld::region_list_t::const_iterator iter = LLWorld::getInstance()->getRegionList().begin(); 
			iter != LLWorld::getInstance()->getRegionList().end(); ++iter)
	{
		LLViewerRegion* region = *iter;
		for (U32 i = 0; i < LLViewerRegion::NUM_PARTITIONS; i++)
		{
			LLSpatialPartition* part = region->getSpatialPartition(i);
			if (part)
			{
				part->resetVertexBuffers();
			}
		}
	}

	resetDrawOrders();

	gSky.resetVertexBuffers();

	LLVOPartGroup::destroyGL();

	if ( LLPathingLib::getInstance() )
	{
		LLPathingLib::getInstance()->cleanupVBOManager();
	}
	LLVOPartGroup::destroyGL();

	LLVertexBuffer::cleanupClass();
	
	//delete all name pool caches
	LLGLNamePool::cleanupPools();

	

	if (LLVertexBuffer::sGLCount > 0)
	{
		llwarns << "VBO wipe failed -- " << LLVertexBuffer::sGLCount << " buffers remaining." << llendl;
	}

	LLVertexBuffer::unbind();	
	
	updateRenderBump();
	updateRenderDeferred();

	sUseTriStrips = gSavedSettings.getBOOL("RenderUseTriStrips");
	LLVertexBuffer::sUseStreamDraw = gSavedSettings.getBOOL("RenderUseStreamVBO");
	LLVertexBuffer::sUseVAO = gSavedSettings.getBOOL("RenderUseVAO");
	LLVertexBuffer::sPreferStreamDraw = gSavedSettings.getBOOL("RenderPreferStreamDraw");
	LLVertexBuffer::sEnableVBOs = gSavedSettings.getBOOL("RenderVBOEnable");
	LLVertexBuffer::sDisableVBOMapping = LLVertexBuffer::sEnableVBOs && gSavedSettings.getBOOL("RenderVBOMappingDisable") ;
	sBakeSunlight = gSavedSettings.getBOOL("RenderBakeSunlight");
	sNoAlpha = gSavedSettings.getBOOL("RenderNoAlpha");
	LLPipeline::sTextureBindTest = gSavedSettings.getBOOL("RenderDebugTextureBind");

	LLVertexBuffer::initClass(LLVertexBuffer::sEnableVBOs, LLVertexBuffer::sDisableVBOMapping);

	LLVOPartGroup::restoreGL();
}

void LLPipeline::renderObjects(U32 type, U32 mask, BOOL texture, BOOL batch_texture)
{
	assertInitialized();
	gGL.loadMatrix(gGLModelView);
	gGLLastMatrix = NULL;
	mSimplePool->pushBatches(type, mask, texture, batch_texture);
	gGL.loadMatrix(gGLModelView);
	gGLLastMatrix = NULL;		
}

void LLPipeline::renderMaskedObjects(U32 type, U32 mask, BOOL texture, BOOL batch_texture)
{
	assertInitialized();
	gGL.loadMatrix(gGLModelView);
	gGLLastMatrix = NULL;
	mAlphaMaskPool->pushMaskBatches(type, mask, texture, batch_texture);
	gGL.loadMatrix(gGLModelView);
	gGLLastMatrix = NULL;		
}


void apply_cube_face_rotation(U32 face)
{
	switch (face)
	{
		case 0: 
			gGL.rotatef(90.f, 0, 1, 0);
			gGL.rotatef(180.f, 1, 0, 0);
		break;
		case 2: 
			gGL.rotatef(-90.f, 1, 0, 0);
		break;
		case 4:
			gGL.rotatef(180.f, 0, 1, 0);
			gGL.rotatef(180.f, 0, 0, 1);
		break;
		case 1: 
			gGL.rotatef(-90.f, 0, 1, 0);
			gGL.rotatef(180.f, 1, 0, 0);
		break;
		case 3:
			gGL.rotatef(90, 1, 0, 0);
		break;
		case 5: 
			gGL.rotatef(180, 0, 0, 1);
		break;
	}
}

void validate_framebuffer_object()
{                                                           
	GLenum status;                                            
	status = glCheckFramebufferStatus(GL_FRAMEBUFFER_EXT); 
	switch(status) 
	{                                          
		case GL_FRAMEBUFFER_COMPLETE:                       
			//framebuffer OK, no error.
			break;
		case GL_FRAMEBUFFER_INCOMPLETE_MISSING_ATTACHMENT:
			// frame buffer not OK: probably means unsupported depth buffer format
			llerrs << "Framebuffer Incomplete Missing Attachment." << llendl;
			break;
		case GL_FRAMEBUFFER_INCOMPLETE_ATTACHMENT:
			// frame buffer not OK: probably means unsupported depth buffer format
			llerrs << "Framebuffer Incomplete Attachment." << llendl;
			break; 
		case GL_FRAMEBUFFER_UNSUPPORTED:                    
			/* choose different formats */                        
			llerrs << "Framebuffer unsupported." << llendl;
			break;                                                
		default:                                                
			llerrs << "Unknown framebuffer status." << llendl;
			break;
	}
}

void LLPipeline::bindScreenToTexture() 
{
	
}

static LLFastTimer::DeclareTimer FTM_RENDER_BLOOM("Bloom");

void LLPipeline::renderBloom(BOOL for_snapshot, F32 zoom_factor, int subfield)
{
	if (!(gPipeline.canUseVertexShaders() &&
		sRenderGlow))
	{
		return;
	}

	LLVertexBuffer::unbind();
	LLGLState::checkStates();
	LLGLState::checkTextureChannels();

	assertInitialized();

	if (gUseWireframe)
	{
		glPolygonMode(GL_FRONT_AND_BACK, GL_FILL);
	}

	LLVector2 tc1(0,0);
	LLVector2 tc2((F32) mScreen.getWidth()*2,
				  (F32) mScreen.getHeight()*2);

	LLFastTimer ftm(FTM_RENDER_BLOOM);
	gGL.color4f(1,1,1,1);
	LLGLDepthTest depth(GL_FALSE);
	LLGLDisable blend(GL_BLEND);
	LLGLDisable cull(GL_CULL_FACE);
	
	enableLightsFullbright(LLColor4(1,1,1,1));

	gGL.matrixMode(LLRender::MM_PROJECTION);
	gGL.pushMatrix();
	gGL.loadIdentity();
	gGL.matrixMode(LLRender::MM_MODELVIEW);
	gGL.pushMatrix();
	gGL.loadIdentity();

	LLGLDisable test(GL_ALPHA_TEST);
	
	gGL.setColorMask(true, true);
	glClearColor(0,0,0,0);
	exoPostProcess::instance().ExodusRenderPostStack(&mScreen, &mScreen); // <FS:CR> Import Vignette from Exodus
	
	{
		{
			LLFastTimer ftm(FTM_RENDER_BLOOM_FBO);
			mGlow[2].bindTarget();
			mGlow[2].clear();
		}
		
		gGlowExtractProgram.bind();
		F32 minLum = llmax((F32) RenderGlowMinLuminance, 0.0f);
		F32 maxAlpha = RenderGlowMaxExtractAlpha;		
		F32 warmthAmount = RenderGlowWarmthAmount;	
		LLVector3 lumWeights = RenderGlowLumWeights;
		LLVector3 warmthWeights = RenderGlowWarmthWeights;


		gGlowExtractProgram.uniform1f(LLShaderMgr::GLOW_MIN_LUMINANCE, minLum);
		gGlowExtractProgram.uniform1f(LLShaderMgr::GLOW_MAX_EXTRACT_ALPHA, maxAlpha);
		gGlowExtractProgram.uniform3f(LLShaderMgr::GLOW_LUM_WEIGHTS, lumWeights.mV[0], lumWeights.mV[1], lumWeights.mV[2]);
		gGlowExtractProgram.uniform3f(LLShaderMgr::GLOW_WARMTH_WEIGHTS, warmthWeights.mV[0], warmthWeights.mV[1], warmthWeights.mV[2]);
		gGlowExtractProgram.uniform1f(LLShaderMgr::GLOW_WARMTH_AMOUNT, warmthAmount);
		LLGLEnable blend_on(GL_BLEND);
		LLGLEnable test(GL_ALPHA_TEST);
		
		gGL.setSceneBlendType(LLRender::BT_ADD_WITH_ALPHA);
		
		mScreen.bindTexture(0, 0);
		
		gGL.color4f(1,1,1,1);
		gPipeline.enableLightsFullbright(LLColor4(1,1,1,1));
		gGL.begin(LLRender::TRIANGLE_STRIP);
		gGL.texCoord2f(tc1.mV[0], tc1.mV[1]);
		gGL.vertex2f(-1,-1);
		
		gGL.texCoord2f(tc1.mV[0], tc2.mV[1]);
		gGL.vertex2f(-1,3);
		
		gGL.texCoord2f(tc2.mV[0], tc1.mV[1]);
		gGL.vertex2f(3,-1);
		
		gGL.end();
		
		gGL.getTexUnit(0)->unbind(mScreen.getUsage());

		mGlow[2].flush();
	}

	tc1.setVec(0,0);
	tc2.setVec(2,2);

	// power of two between 1 and 1024
	U32 glowResPow = RenderGlowResolutionPow;
	const U32 glow_res = llmax(1, 
		llmin(1024, 1 << glowResPow));

	S32 kernel = RenderGlowIterations*2;
	F32 delta = RenderGlowWidth / glow_res;
	// Use half the glow width if we have the res set to less than 9 so that it looks
	// almost the same in either case.
	if (glowResPow < 9)
	{
		delta *= 0.5f;
	}
	F32 strength = RenderGlowStrength;

	gGlowProgram.bind();
	gGlowProgram.uniform1f(LLShaderMgr::GLOW_STRENGTH, strength);

	for (S32 i = 0; i < kernel; i++)
	{
		{
			LLFastTimer ftm(FTM_RENDER_BLOOM_FBO);
			mGlow[i%2].bindTarget();
			mGlow[i%2].clear();
		}
			
		if (i == 0)
		{
			gGL.getTexUnit(0)->bind(&mGlow[2]);
		}
		else
		{
			gGL.getTexUnit(0)->bind(&mGlow[(i-1)%2]);
		}

		if (i%2 == 0)
		{
			gGlowProgram.uniform2f(LLShaderMgr::GLOW_DELTA, delta, 0);
		}
		else
		{
			gGlowProgram.uniform2f(LLShaderMgr::GLOW_DELTA, 0, delta);
		}

		gGL.begin(LLRender::TRIANGLE_STRIP);
		gGL.texCoord2f(tc1.mV[0], tc1.mV[1]);
		gGL.vertex2f(-1,-1);
		
		gGL.texCoord2f(tc1.mV[0], tc2.mV[1]);
		gGL.vertex2f(-1,3);
		
		gGL.texCoord2f(tc2.mV[0], tc1.mV[1]);
		gGL.vertex2f(3,-1);
		
		gGL.end();
		
		mGlow[i%2].flush();
	}

	gGlowProgram.unbind();

	/*if (LLRenderTarget::sUseFBO)
	{
		LLFastTimer ftm(FTM_RENDER_BLOOM_FBO);
		glBindFramebuffer(GL_FRAMEBUFFER, 0);
	}*/

	gGLViewport[0] = gViewerWindow->getWorldViewRectRaw().mLeft;
	gGLViewport[1] = gViewerWindow->getWorldViewRectRaw().mBottom;
	gGLViewport[2] = gViewerWindow->getWorldViewRectRaw().getWidth();
	gGLViewport[3] = gViewerWindow->getWorldViewRectRaw().getHeight();
	glViewport(gGLViewport[0], gGLViewport[1], gGLViewport[2], gGLViewport[3]);

	tc2.setVec((F32) mScreen.getWidth(),
			(F32) mScreen.getHeight());

	gGL.flush();
	
	LLVertexBuffer::unbind();

	if (LLPipeline::sRenderDeferred)
	{

		bool dof_enabled = !LLViewerCamera::getInstance()->cameraUnderWater() &&
			(RenderDepthOfFieldInEditMode || !LLToolMgr::getInstance()->inBuildMode()) &&
							RenderDepthOfField;


		bool multisample = RenderFSAASamples > 1 && mFXAABuffer.isComplete();
		exoPostProcess::instance().multisample = multisample;	// <FS:CR> Import Vignette from Exodus

		gViewerWindow->setup3DViewport();
				
		if (dof_enabled)
		{
			LLGLSLShader* shader = &gDeferredPostProgram;
			LLGLDisable blend(GL_BLEND);

			//depth of field focal plane calculations
			static F32 current_distance = 16.f;
			static F32 start_distance = 16.f;
			static F32 transition_time = 1.f;

			LLVector3 focus_point;

			LLViewerObject* obj = LLViewerMediaFocus::getInstance()->getFocusedObject();
			if (obj && obj->mDrawable && obj->isSelected())
			{ //focus on selected media object
				S32 face_idx = LLViewerMediaFocus::getInstance()->getFocusedFace();
				if (obj && obj->mDrawable)
				{
					LLFace* face = obj->mDrawable->getFace(face_idx);
					if (face)
					{
						focus_point = face->getPositionAgent();
					}
				}
			}
		
			if (focus_point.isExactlyZero())
			{
				if (LLViewerJoystick::getInstance()->getOverrideCamera())
				{ //focus on point under cursor
					focus_point.set(gDebugRaycastIntersection.getF32ptr());
				}
				else if (gAgentCamera.cameraMouselook())
				{ //focus on point under mouselook crosshairs
					LLVector4a result;
					result.clear();
// [SL:KB] - Patch: UI-PickRiggedAttachment | Checked: 2012-07-12 (Catznip-3.3)
					gViewerWindow->cursorIntersect(-1, -1, 512.f, NULL, -1, FALSE, FALSE,
													NULL,
													&result);
// [/SL:KB]
//					gViewerWindow->cursorIntersect(-1, -1, 512.f, NULL, -1, FALSE,
//													NULL,
//													&result);
				focus_point.set(result.getF32ptr());
				}
				else
				{
					//focus on alt-zoom target
					LLViewerRegion* region = gAgent.getRegion();
					if (region)
					{
						focus_point = LLVector3(gAgentCamera.getFocusGlobal()-region->getOriginGlobal());
					}
				}
			}

			LLVector3 eye = LLViewerCamera::getInstance()->getOrigin();
			F32 target_distance = 16.f;
			if (!focus_point.isExactlyZero())
			{
				target_distance = LLViewerCamera::getInstance()->getAtAxis() * (focus_point-eye);
			}

			if (transition_time >= 1.f &&
				fabsf(current_distance-target_distance)/current_distance > 0.01f)
			{ //large shift happened, interpolate smoothly to new target distance
				transition_time = 0.f;
				start_distance = current_distance;
			}
			else if (transition_time < 1.f)
			{ //currently in a transition, continue interpolating
				transition_time += 1.f/CameraFocusTransitionTime*gFrameIntervalSeconds;
				transition_time = llmin(transition_time, 1.f);

				F32 t = cosf(transition_time*F_PI+F_PI)*0.5f+0.5f;
				current_distance = start_distance + (target_distance-start_distance)*t;
			}
			else
			{ //small or no change, just snap to target distance
				current_distance = target_distance;
			}

			//convert to mm
			F32 subject_distance = current_distance*1000.f;
			F32 fnumber = CameraFNumber;
			F32 default_focal_length = CameraFocalLength;

			F32 fov = LLViewerCamera::getInstance()->getView();
		
			const F32 default_fov = CameraFieldOfView * F_PI/180.f;
			//const F32 default_aspect_ratio = gSavedSettings.getF32("CameraAspectRatio");
		
			//F32 aspect_ratio = (F32) mScreen.getWidth()/(F32)mScreen.getHeight();
		
			F32 dv = 2.f*default_focal_length * tanf(default_fov/2.f);
			//F32 dh = 2.f*default_focal_length * tanf(default_fov*default_aspect_ratio/2.f);

			F32 focal_length = dv/(2*tanf(fov/2.f));
		 
			//F32 tan_pixel_angle = tanf(LLDrawable::sCurPixelAngle);
	
			// from wikipedia -- c = |s2-s1|/s2 * f^2/(N(S1-f))
			// where	 N = fnumber
			//			 s2 = dot distance
			//			 s1 = subject distance
			//			 f = focal length
			//	

			F32 blur_constant = focal_length*focal_length/(fnumber*(subject_distance-focal_length));
			blur_constant /= 1000.f; //convert to meters for shader
			F32 magnification = focal_length/(subject_distance-focal_length);

			{ //build diffuse+bloom+CoF
				mDeferredLight.bindTarget();
				shader = &gDeferredCoFProgram;

				bindDeferredShader(*shader);

				S32 channel = shader->enableTexture(LLShaderMgr::DEFERRED_DIFFUSE, mScreen.getUsage());
				if (channel > -1)
				{
					mScreen.bindTexture(0, channel);
				}

				shader->uniform1f(LLShaderMgr::DOF_FOCAL_DISTANCE, -subject_distance/1000.f);
				shader->uniform1f(LLShaderMgr::DOF_BLUR_CONSTANT, blur_constant);
				shader->uniform1f(LLShaderMgr::DOF_TAN_PIXEL_ANGLE, tanf(1.f/LLDrawable::sCurPixelAngle));
				shader->uniform1f(LLShaderMgr::DOF_MAGNIFICATION, magnification);
				shader->uniform1f(LLShaderMgr::DOF_MAX_COF, CameraMaxCoF);
				shader->uniform1f(LLShaderMgr::DOF_RES_SCALE, CameraDoFResScale);

				gGL.begin(LLRender::TRIANGLE_STRIP);
				gGL.texCoord2f(tc1.mV[0], tc1.mV[1]);
				gGL.vertex2f(-1,-1);
		
				gGL.texCoord2f(tc1.mV[0], tc2.mV[1]);
				gGL.vertex2f(-1,3);
		
				gGL.texCoord2f(tc2.mV[0], tc1.mV[1]);
				gGL.vertex2f(3,-1);
		
				gGL.end();

				unbindDeferredShader(*shader);
				mDeferredLight.flush();
			}

			U32 dof_width = (U32) (mScreen.getWidth()*CameraDoFResScale);
			U32 dof_height = (U32) (mScreen.getHeight()*CameraDoFResScale);
			
			{ //perform DoF sampling at half-res (preserve alpha channel)
				mScreen.bindTarget();
				glViewport(0,0, dof_width, dof_height);
				gGL.setColorMask(true, false);

				shader = &gDeferredPostProgram;
				bindDeferredShader(*shader);
				S32 channel = shader->enableTexture(LLShaderMgr::DEFERRED_DIFFUSE, mDeferredLight.getUsage());
				if (channel > -1)
				{
					mDeferredLight.bindTexture(0, channel);
				}

				shader->uniform1f(LLShaderMgr::DOF_MAX_COF, CameraMaxCoF);
				shader->uniform1f(LLShaderMgr::DOF_RES_SCALE, CameraDoFResScale);
				
				gGL.begin(LLRender::TRIANGLE_STRIP);
				gGL.texCoord2f(tc1.mV[0], tc1.mV[1]);
				gGL.vertex2f(-1,-1);
		
				gGL.texCoord2f(tc1.mV[0], tc2.mV[1]);
				gGL.vertex2f(-1,3);
		
				gGL.texCoord2f(tc2.mV[0], tc1.mV[1]);
				gGL.vertex2f(3,-1);
		
				gGL.end();

				unbindDeferredShader(*shader);
				mScreen.flush();
				gGL.setColorMask(true, true);
			}
	
			{ //combine result based on alpha
				if (multisample)
				{
					mDeferredLight.bindTarget();
					glViewport(0, 0, mDeferredScreen.getWidth(), mDeferredScreen.getHeight());
				}
				else
				{
					gGLViewport[0] = gViewerWindow->getWorldViewRectRaw().mLeft;
					gGLViewport[1] = gViewerWindow->getWorldViewRectRaw().mBottom;
					gGLViewport[2] = gViewerWindow->getWorldViewRectRaw().getWidth();
					gGLViewport[3] = gViewerWindow->getWorldViewRectRaw().getHeight();
					glViewport(gGLViewport[0], gGLViewport[1], gGLViewport[2], gGLViewport[3]);
				}

				shader = &gDeferredDoFCombineProgram;
				bindDeferredShader(*shader);
				
				S32 channel = shader->enableTexture(LLShaderMgr::DEFERRED_DIFFUSE, mScreen.getUsage());
				if (channel > -1)
				{
					mScreen.bindTexture(0, channel);
					gGL.getTexUnit(channel)->setTextureFilteringOption(LLTexUnit::TFO_BILINEAR);
				}
				
				if (!LLViewerCamera::getInstance()->cameraUnderWater())
				{
					shader->uniform1f(LLShaderMgr::GLOBAL_GAMMA, 2.2f);
				} else {
					shader->uniform1f(LLShaderMgr::GLOBAL_GAMMA, 1.0f);
				}

				shader->uniform1f(LLShaderMgr::DOF_MAX_COF, CameraMaxCoF);
				shader->uniform1f(LLShaderMgr::DOF_RES_SCALE, CameraDoFResScale);
				shader->uniform1f(LLShaderMgr::DOF_WIDTH, dof_width-1);
				shader->uniform1f(LLShaderMgr::DOF_HEIGHT, dof_height-1);

				gGL.begin(LLRender::TRIANGLE_STRIP);
				gGL.texCoord2f(tc1.mV[0], tc1.mV[1]);
				gGL.vertex2f(-1,-1);
		
				gGL.texCoord2f(tc1.mV[0], tc2.mV[1]);
				gGL.vertex2f(-1,3);
		
				gGL.texCoord2f(tc2.mV[0], tc1.mV[1]);
				gGL.vertex2f(3,-1);
		
				gGL.end();

				unbindDeferredShader(*shader);

				if (multisample)
				{
					mDeferredLight.flush();
				}
			}
		}
		else
		{
			if (multisample)
			{
				mDeferredLight.bindTarget();
			}
			LLGLSLShader* shader = &gDeferredPostNoDoFProgram;
			
			bindDeferredShader(*shader);
							
			S32 channel = shader->enableTexture(LLShaderMgr::DEFERRED_DIFFUSE, mScreen.getUsage());
			if (channel > -1)
			{
				mScreen.bindTexture(0, channel);
			}
			
			if (!LLViewerCamera::getInstance()->cameraUnderWater())
			{
				shader->uniform1f(LLShaderMgr::GLOBAL_GAMMA, 2.2f);
			} else {
				shader->uniform1f(LLShaderMgr::GLOBAL_GAMMA, 1.0f);
			}

			gGL.begin(LLRender::TRIANGLE_STRIP);
			gGL.texCoord2f(tc1.mV[0], tc1.mV[1]);
			gGL.vertex2f(-1,-1);
		
			gGL.texCoord2f(tc1.mV[0], tc2.mV[1]);
			gGL.vertex2f(-1,3);
		
			gGL.texCoord2f(tc2.mV[0], tc1.mV[1]);
			gGL.vertex2f(3,-1);
		
			gGL.end();

			unbindDeferredShader(*shader);

			if (multisample)
			{
				mDeferredLight.flush();
			}
		}

		if (multisample)
		{
			//bake out texture2D with RGBL for FXAA shader
			mFXAABuffer.bindTarget();
			
			S32 width = mScreen.getWidth();
			S32 height = mScreen.getHeight();
			glViewport(0, 0, width, height);

			LLGLSLShader* shader = &gGlowCombineFXAAProgram;

			shader->bind();
			shader->uniform2f(LLShaderMgr::DEFERRED_SCREEN_RES, width, height);

			S32 channel = shader->enableTexture(LLShaderMgr::DEFERRED_DIFFUSE, mDeferredLight.getUsage());
			if (channel > -1)
			{
				mDeferredLight.bindTexture(0, channel);
			}
						
			gGL.begin(LLRender::TRIANGLE_STRIP);
			gGL.vertex2f(-1,-1);
			gGL.vertex2f(-1,3);
			gGL.vertex2f(3,-1);
			gGL.end();

			gGL.flush();

			shader->disableTexture(LLShaderMgr::DEFERRED_DIFFUSE, mDeferredLight.getUsage());
			shader->unbind();
			
			mFXAABuffer.flush();

			shader = &gFXAAProgram;
			shader->bind();

			channel = shader->enableTexture(LLShaderMgr::DIFFUSE_MAP, mFXAABuffer.getUsage());
			if (channel > -1)
			{
				mFXAABuffer.bindTexture(0, channel);
				gGL.getTexUnit(channel)->setTextureFilteringOption(LLTexUnit::TFO_BILINEAR);
			}
			
			gGLViewport[0] = gViewerWindow->getWorldViewRectRaw().mLeft;
			gGLViewport[1] = gViewerWindow->getWorldViewRectRaw().mBottom;
			gGLViewport[2] = gViewerWindow->getWorldViewRectRaw().getWidth();
			gGLViewport[3] = gViewerWindow->getWorldViewRectRaw().getHeight();
			glViewport(gGLViewport[0], gGLViewport[1], gGLViewport[2], gGLViewport[3]);

			F32 scale_x = (F32) width/mFXAABuffer.getWidth();
			F32 scale_y = (F32) height/mFXAABuffer.getHeight();
			shader->uniform2f(LLShaderMgr::FXAA_TC_SCALE, scale_x, scale_y);
			shader->uniform2f(LLShaderMgr::FXAA_RCP_SCREEN_RES, 1.f/width*scale_x, 1.f/height*scale_y);
			shader->uniform4f(LLShaderMgr::FXAA_RCP_FRAME_OPT, -0.5f/width*scale_x, -0.5f/height*scale_y, 0.5f/width*scale_x, 0.5f/height*scale_y);
			shader->uniform4f(LLShaderMgr::FXAA_RCP_FRAME_OPT2, -2.f/width*scale_x, -2.f/height*scale_y, 2.f/width*scale_x, 2.f/height*scale_y);
			
			gGL.begin(LLRender::TRIANGLE_STRIP);
			gGL.vertex2f(-1,-1);
			gGL.vertex2f(-1,3);
			gGL.vertex2f(3,-1);
			gGL.end();

			gGL.flush();
			shader->unbind();
		}
	}
	else
	{
		U32 mask = LLVertexBuffer::MAP_VERTEX | LLVertexBuffer::MAP_TEXCOORD0 | LLVertexBuffer::MAP_TEXCOORD1;
		LLPointer<LLVertexBuffer> buff = new LLVertexBuffer(mask, 0);
		buff->allocateBuffer(3,0,TRUE);

		LLStrider<LLVector3> v;
		LLStrider<LLVector2> uv1;
		LLStrider<LLVector2> uv2;

		buff->getVertexStrider(v);
		buff->getTexCoord0Strider(uv1);
		buff->getTexCoord1Strider(uv2);
		
		uv1[0] = LLVector2(0, 0);
		uv1[1] = LLVector2(0, 2);
		uv1[2] = LLVector2(2, 0);
		
		uv2[0] = LLVector2(0, 0);
		uv2[1] = LLVector2(0, tc2.mV[1]*2.f);
		uv2[2] = LLVector2(tc2.mV[0]*2.f, 0);
		
		v[0] = LLVector3(-1,-1,0);
		v[1] = LLVector3(-1,3,0);
		v[2] = LLVector3(3,-1,0);
				
		buff->flush();

		LLGLDisable blend(GL_BLEND);

		if (LLGLSLShader::sNoFixedFunction)
		{
			gGlowCombineProgram.bind();
			gGlowCombineProgram.uniform3fv(LLShaderMgr::EXO_RENDER_VIGNETTE, 1, exoPostProcess::sExodusRenderVignette.mV); // Work around for ExodusRenderVignette in non-deferred.
		}
		else
		{
			//tex unit 0
			gGL.getTexUnit(0)->setTextureColorBlend(LLTexUnit::TBO_REPLACE, LLTexUnit::TBS_TEX_COLOR);
			//tex unit 1
			gGL.getTexUnit(1)->setTextureColorBlend(LLTexUnit::TBO_ADD, LLTexUnit::TBS_TEX_COLOR, LLTexUnit::TBS_PREV_COLOR);
		}
		
		gGL.getTexUnit(0)->bind(&mGlow[1]);
		gGL.getTexUnit(1)->bind(&mScreen);
		
		LLGLEnable multisample(RenderFSAASamples > 0 ? GL_MULTISAMPLE_ARB : 0);
		
		buff->setBuffer(mask);
		buff->drawArrays(LLRender::TRIANGLE_STRIP, 0, 3);
		
		if (LLGLSLShader::sNoFixedFunction)
		{
			gGlowCombineProgram.unbind();
		}
		else
		{
			gGL.getTexUnit(1)->disable();
			gGL.getTexUnit(1)->setTextureBlendType(LLTexUnit::TB_MULT);

			gGL.getTexUnit(0)->activate();
			gGL.getTexUnit(0)->setTextureBlendType(LLTexUnit::TB_MULT);
		}
		
	}

	gGL.setSceneBlendType(LLRender::BT_ALPHA);

	if (hasRenderDebugMask(LLPipeline::RENDER_DEBUG_PHYSICS_SHAPES))
	{
		if (LLGLSLShader::sNoFixedFunction)
		{
			gSplatTextureRectProgram.bind();
		}

		gGL.setColorMask(true, false);

		LLVector2 tc1(0,0);
		LLVector2 tc2((F32) gViewerWindow->getWorldViewWidthRaw()*2,
				  (F32) gViewerWindow->getWorldViewHeightRaw()*2);

		LLGLEnable blend(GL_BLEND);
		gGL.color4f(1,1,1,0.75f);

		gGL.getTexUnit(0)->bind(&mPhysicsDisplay);

		gGL.begin(LLRender::TRIANGLES);
		gGL.texCoord2f(tc1.mV[0], tc1.mV[1]);
		gGL.vertex2f(-1,-1);
		
		gGL.texCoord2f(tc1.mV[0], tc2.mV[1]);
		gGL.vertex2f(-1,3);
		
		gGL.texCoord2f(tc2.mV[0], tc1.mV[1]);
		gGL.vertex2f(3,-1);
		
		gGL.end();
		gGL.flush();

		if (LLGLSLShader::sNoFixedFunction)
		{
			gSplatTextureRectProgram.unbind();
		}
	}

	
	if (LLRenderTarget::sUseFBO)
	{ //copy depth buffer from mScreen to framebuffer
		LLRenderTarget::copyContentsToFramebuffer(mScreen, 0, 0, mScreen.getWidth(), mScreen.getHeight(), 
			0, 0, mScreen.getWidth(), mScreen.getHeight(), GL_DEPTH_BUFFER_BIT, GL_NEAREST);
	}
	

	gGL.matrixMode(LLRender::MM_PROJECTION);
	gGL.popMatrix();
	gGL.matrixMode(LLRender::MM_MODELVIEW);
	gGL.popMatrix();

	LLVertexBuffer::unbind();

	LLGLState::checkStates();
	LLGLState::checkTextureChannels();

}

static LLFastTimer::DeclareTimer FTM_BIND_DEFERRED("Bind Deferred");

void LLPipeline::bindDeferredShader(LLGLSLShader& shader, U32 light_index, U32 noise_map)
{
	LLFastTimer t(FTM_BIND_DEFERRED);

	if (noise_map == 0xFFFFFFFF)
	{
		noise_map = mNoiseMap;
	}

	shader.bind();
	S32 channel = 0;
	channel = shader.enableTexture(LLShaderMgr::DEFERRED_DIFFUSE, mDeferredScreen.getUsage());
	if (channel > -1)
	{
		mDeferredScreen.bindTexture(0,channel);
		gGL.getTexUnit(channel)->setTextureFilteringOption(LLTexUnit::TFO_POINT);
	}

	channel = shader.enableTexture(LLShaderMgr::DEFERRED_SPECULAR, mDeferredScreen.getUsage());
	if (channel > -1)
	{
		mDeferredScreen.bindTexture(1, channel);
		gGL.getTexUnit(channel)->setTextureFilteringOption(LLTexUnit::TFO_POINT);
	}

	channel = shader.enableTexture(LLShaderMgr::DEFERRED_NORMAL, mDeferredScreen.getUsage());
	if (channel > -1)
	{
		mDeferredScreen.bindTexture(2, channel);
		gGL.getTexUnit(channel)->setTextureFilteringOption(LLTexUnit::TFO_POINT);
	}

	channel = shader.enableTexture(LLShaderMgr::DEFERRED_DEPTH, mDeferredDepth.getUsage());
	if (channel > -1)
	{
		gGL.getTexUnit(channel)->bind(&mDeferredDepth, TRUE);
		stop_glerror();
		
		//glTexParameteri(LLTexUnit::getInternalType(mDeferredDepth.getUsage()), GL_TEXTURE_COMPARE_MODE_ARB, GL_NONE);		
		//glTexParameteri(LLTexUnit::getInternalType(mDeferredDepth.getUsage()), GL_DEPTH_TEXTURE_MODE_ARB, GL_ALPHA);		

		stop_glerror();

		glh::matrix4f projection = glh_get_current_projection();
		glh::matrix4f inv_proj = projection.inverse();
		
		shader.uniformMatrix4fv(LLShaderMgr::INVERSE_PROJECTION_MATRIX, 1, FALSE, inv_proj.m);
		shader.uniform4f(LLShaderMgr::VIEWPORT, (F32) gGLViewport[0],
									(F32) gGLViewport[1],
									(F32) gGLViewport[2],
									(F32) gGLViewport[3]);
	}

	channel = shader.enableTexture(LLShaderMgr::DEFERRED_NOISE);
	if (channel > -1)
	{
		gGL.getTexUnit(channel)->bindManual(LLTexUnit::TT_TEXTURE, noise_map);
		gGL.getTexUnit(channel)->setTextureFilteringOption(LLTexUnit::TFO_POINT);
	}

	channel = shader.enableTexture(LLShaderMgr::DEFERRED_LIGHTFUNC);
	if (channel > -1)
	{
		gGL.getTexUnit(channel)->bindManual(LLTexUnit::TT_TEXTURE, mLightFunc);
	}

	stop_glerror();

	channel = shader.enableTexture(LLShaderMgr::DEFERRED_LIGHT, mDeferredLight.getUsage());
	if (channel > -1)
	{
		if (light_index > 0)
		{
			mScreen.bindTexture(0, channel);
		}
		else
		{
			mDeferredLight.bindTexture(0, channel);
		}
		gGL.getTexUnit(channel)->setTextureFilteringOption(LLTexUnit::TFO_POINT);
	}

	channel = shader.enableTexture(LLShaderMgr::DEFERRED_BLOOM);
	if (channel > -1)
	{
		mGlow[1].bindTexture(0, channel);
	}

	stop_glerror();

	for (U32 i = 0; i < 4; i++)
	{
		channel = shader.enableTexture(LLShaderMgr::DEFERRED_SHADOW0+i, LLTexUnit::TT_TEXTURE);
		stop_glerror();
		if (channel > -1)
		{
			stop_glerror();
			gGL.getTexUnit(channel)->bind(&mShadow[i], TRUE);
			gGL.getTexUnit(channel)->setTextureFilteringOption(LLTexUnit::TFO_BILINEAR);
			gGL.getTexUnit(channel)->setTextureAddressMode(LLTexUnit::TAM_CLAMP);
			stop_glerror();
			
			glTexParameteri(GL_TEXTURE_2D, GL_TEXTURE_COMPARE_MODE_ARB, GL_COMPARE_R_TO_TEXTURE_ARB);
			glTexParameteri(GL_TEXTURE_2D, GL_TEXTURE_COMPARE_FUNC_ARB, GL_LEQUAL);
			stop_glerror();
		}
	}

	for (U32 i = 4; i < 6; i++)
	{
		channel = shader.enableTexture(LLShaderMgr::DEFERRED_SHADOW0+i);
		stop_glerror();
		if (channel > -1)
		{
			stop_glerror();
			gGL.getTexUnit(channel)->bind(&mShadow[i], TRUE);
			gGL.getTexUnit(channel)->setTextureFilteringOption(LLTexUnit::TFO_BILINEAR);
			gGL.getTexUnit(channel)->setTextureAddressMode(LLTexUnit::TAM_CLAMP);
			stop_glerror();
			
			glTexParameteri(GL_TEXTURE_2D, GL_TEXTURE_COMPARE_MODE_ARB, GL_COMPARE_R_TO_TEXTURE_ARB);
			glTexParameteri(GL_TEXTURE_2D, GL_TEXTURE_COMPARE_FUNC_ARB, GL_LEQUAL);
			stop_glerror();
		}
	}

	stop_glerror();

	F32 mat[16*6];
	for (U32 i = 0; i < 16; i++)
	{
		mat[i] = mSunShadowMatrix[0].m[i];
		mat[i+16] = mSunShadowMatrix[1].m[i];
		mat[i+32] = mSunShadowMatrix[2].m[i];
		mat[i+48] = mSunShadowMatrix[3].m[i];
		mat[i+64] = mSunShadowMatrix[4].m[i];
		mat[i+80] = mSunShadowMatrix[5].m[i];
	}

	shader.uniformMatrix4fv(LLShaderMgr::DEFERRED_SHADOW_MATRIX, 6, FALSE, mat);

	stop_glerror();

	channel = shader.enableTexture(LLShaderMgr::ENVIRONMENT_MAP, LLTexUnit::TT_CUBE_MAP);
	if (channel > -1)
	{
		LLCubeMap* cube_map = gSky.mVOSkyp ? gSky.mVOSkyp->getCubeMap() : NULL;
		if (cube_map)
		{
			cube_map->enable(channel);
			cube_map->bind();
			F32* m = gGLModelView;
						
			F32 mat[] = { m[0], m[1], m[2],
						  m[4], m[5], m[6],
						  m[8], m[9], m[10] };
		
			shader.uniformMatrix3fv(LLShaderMgr::DEFERRED_ENV_MAT, 1, TRUE, mat);
		}
	}

	shader.uniform4fv(LLShaderMgr::DEFERRED_SHADOW_CLIP, 1, mSunClipPlanes.mV);
	shader.uniform1f(LLShaderMgr::DEFERRED_SUN_WASH, RenderDeferredSunWash);
	shader.uniform1f(LLShaderMgr::DEFERRED_SHADOW_NOISE, RenderShadowNoise);
	shader.uniform1f(LLShaderMgr::DEFERRED_BLUR_SIZE, RenderShadowBlurSize);

	shader.uniform1f(LLShaderMgr::DEFERRED_SSAO_RADIUS, RenderSSAOScale);
	shader.uniform1f(LLShaderMgr::DEFERRED_SSAO_MAX_RADIUS, RenderSSAOMaxScale);

	F32 ssao_factor = RenderSSAOFactor;
	shader.uniform1f(LLShaderMgr::DEFERRED_SSAO_FACTOR, ssao_factor);
	shader.uniform1f(LLShaderMgr::DEFERRED_SSAO_FACTOR_INV, 1.0/ssao_factor);

	LLVector3 ssao_effect = RenderSSAOEffect;
	F32 matrix_diag = (ssao_effect[0] + 2.0*ssao_effect[1])/3.0;
	F32 matrix_nondiag = (ssao_effect[0] - ssao_effect[1])/3.0;
	// This matrix scales (proj of color onto <1/rt(3),1/rt(3),1/rt(3)>) by
	// value factor, and scales remainder by saturation factor
	F32 ssao_effect_mat[] = {	matrix_diag, matrix_nondiag, matrix_nondiag,
								matrix_nondiag, matrix_diag, matrix_nondiag,
								matrix_nondiag, matrix_nondiag, matrix_diag};
	shader.uniformMatrix3fv(LLShaderMgr::DEFERRED_SSAO_EFFECT_MAT, 1, GL_FALSE, ssao_effect_mat);

	//F32 shadow_offset_error = 1.f + RenderShadowOffsetError * fabsf(LLViewerCamera::getInstance()->getOrigin().mV[2]);
	F32 shadow_bias_error = RenderShadowBiasError * fabsf(LLViewerCamera::getInstance()->getOrigin().mV[2])/3000.f;

	shader.uniform2f(LLShaderMgr::DEFERRED_SCREEN_RES, mDeferredScreen.getWidth(), mDeferredScreen.getHeight());
	shader.uniform1f(LLShaderMgr::DEFERRED_NEAR_CLIP, LLViewerCamera::getInstance()->getNear()*2.f);
	shader.uniform1f (LLShaderMgr::DEFERRED_SHADOW_OFFSET, RenderShadowOffset); //*shadow_offset_error);
	shader.uniform1f(LLShaderMgr::DEFERRED_SHADOW_BIAS, RenderShadowBias+shadow_bias_error);
	shader.uniform1f(LLShaderMgr::DEFERRED_SPOT_SHADOW_OFFSET, RenderSpotShadowOffset);
	shader.uniform1f(LLShaderMgr::DEFERRED_SPOT_SHADOW_BIAS, RenderSpotShadowBias);	

	shader.uniform3fv(LLShaderMgr::DEFERRED_SUN_DIR, 1, mTransformedSunDir.mV);
	shader.uniform2f(LLShaderMgr::DEFERRED_SHADOW_RES, mShadow[0].getWidth(), mShadow[0].getHeight());
	shader.uniform2f(LLShaderMgr::DEFERRED_PROJ_SHADOW_RES, mShadow[4].getWidth(), mShadow[4].getHeight());
	shader.uniform1f(LLShaderMgr::DEFERRED_DEPTH_CUTOFF, RenderEdgeDepthCutoff);
	shader.uniform1f(LLShaderMgr::DEFERRED_NORM_CUTOFF, RenderEdgeNormCutoff);
	

	if (shader.getUniformLocation(LLShaderMgr::DEFERRED_NORM_MATRIX) >= 0)
	{
		glh::matrix4f norm_mat = glh_get_current_modelview().inverse().transpose();
		shader.uniformMatrix4fv(LLShaderMgr::DEFERRED_NORM_MATRIX, 1, FALSE, norm_mat.m);
	}
}

LLColor3 pow3f(LLColor3 v, F32 f)
{
	v.mV[0] = powf(v.mV[0], f);
	v.mV[1] = powf(v.mV[1], f);
	v.mV[2] = powf(v.mV[2], f);
	return v;
}

LLVector4 pow4fsrgb(LLVector4 v, F32 f)
{
	v.mV[0] = powf(v.mV[0], f);
	v.mV[1] = powf(v.mV[1], f);
	v.mV[2] = powf(v.mV[2], f);
	return v;
}

static LLFastTimer::DeclareTimer FTM_GI_TRACE("Trace");
static LLFastTimer::DeclareTimer FTM_GI_GATHER("Gather");
static LLFastTimer::DeclareTimer FTM_SUN_SHADOW("Shadow Map");
static LLFastTimer::DeclareTimer FTM_SOFTEN_SHADOW("Shadow Soften");
static LLFastTimer::DeclareTimer FTM_EDGE_DETECTION("Find Edges");
static LLFastTimer::DeclareTimer FTM_LOCAL_LIGHTS("Local Lights");
static LLFastTimer::DeclareTimer FTM_ATMOSPHERICS("Atmospherics");
static LLFastTimer::DeclareTimer FTM_FULLSCREEN_LIGHTS("Fullscreen Lights");
static LLFastTimer::DeclareTimer FTM_PROJECTORS("Projectors");
static LLFastTimer::DeclareTimer FTM_POST("Post");


void LLPipeline::renderDeferredLighting()
{
	if (!sCull)
	{
		return;
	}

	{
		LLFastTimer ftm(FTM_RENDER_DEFERRED);

		LLViewerCamera* camera = LLViewerCamera::getInstance();
		{
			LLGLDepthTest depth(GL_TRUE);
			mDeferredDepth.copyContents(mDeferredScreen, 0, 0, mDeferredScreen.getWidth(), mDeferredScreen.getHeight(),
							0, 0, mDeferredDepth.getWidth(), mDeferredDepth.getHeight(), GL_DEPTH_BUFFER_BIT, GL_NEAREST);	
		}

		LLGLEnable multisample(RenderFSAASamples > 0 ? GL_MULTISAMPLE_ARB : 0);

		if (gPipeline.hasRenderType(LLPipeline::RENDER_TYPE_HUD))
		{
			gPipeline.toggleRenderType(LLPipeline::RENDER_TYPE_HUD);
		}

		//ati doesn't seem to love actually using the stencil buffer on FBO's
		LLGLDisable stencil(GL_STENCIL_TEST);
		//glStencilFunc(GL_EQUAL, 1, 0xFFFFFFFF);
		//glStencilOp(GL_KEEP, GL_KEEP, GL_KEEP);

		gGL.setColorMask(true, true);
		
		//draw a cube around every light
		LLVertexBuffer::unbind();

		LLGLEnable cull(GL_CULL_FACE);
		LLGLEnable blend(GL_BLEND);

		glh::matrix4f mat = glh_copy_matrix(gGLModelView);

		LLStrider<LLVector3> vert; 
		mDeferredVB->getVertexStrider(vert);
		
		vert[0].set(-1,1,0);
		vert[1].set(-1,-3,0);
		vert[2].set(3,1,0);
		
		{
			setupHWLights(NULL); //to set mSunDir;
			LLVector4 dir(mSunDir, 0.f);
			glh::vec4f tc(dir.mV);
			mat.mult_matrix_vec(tc);
			mTransformedSunDir.set(tc.v);
		}

		gGL.pushMatrix();
		gGL.loadIdentity();
		gGL.matrixMode(LLRender::MM_PROJECTION);
		gGL.pushMatrix();
		gGL.loadIdentity();

		if (RenderDeferredSSAO || RenderShadowDetail > 0)
		{
			mDeferredLight.bindTarget();
			{ //paint shadow/SSAO light map (direct lighting lightmap)
				LLFastTimer ftm(FTM_SUN_SHADOW);
				bindDeferredShader(gDeferredSunProgram, 0);
				mDeferredVB->setBuffer(LLVertexBuffer::MAP_VERTEX);
				glClearColor(1,1,1,1);
				mDeferredLight.clear(GL_COLOR_BUFFER_BIT);
				glClearColor(0,0,0,0);

				glh::matrix4f inv_trans = glh_get_current_modelview().inverse().transpose();

				const U32 slice = 32;
				F32 offset[slice*3];
				for (U32 i = 0; i < 4; i++)
				{
					for (U32 j = 0; j < 8; j++)
					{
						glh::vec3f v;
						v.set_value(sinf(6.284f/8*j), cosf(6.284f/8*j), -(F32) i);
						v.normalize();
						inv_trans.mult_matrix_vec(v);
						v.normalize();
						offset[(i*8+j)*3+0] = v.v[0];
						offset[(i*8+j)*3+1] = v.v[2];
						offset[(i*8+j)*3+2] = v.v[1];
					}
				}

				gDeferredSunProgram.uniform3fv(sOffset, slice, offset);
				gDeferredSunProgram.uniform2f(LLShaderMgr::DEFERRED_SCREEN_RES, mDeferredLight.getWidth(), mDeferredLight.getHeight());
				
				{
					LLGLDisable blend(GL_BLEND);
					LLGLDepthTest depth(GL_TRUE, GL_FALSE, GL_ALWAYS);
					stop_glerror();
					mDeferredVB->drawArrays(LLRender::TRIANGLES, 0, 3);
					stop_glerror();
				}
				
				unbindDeferredShader(gDeferredSunProgram);
			}
			mDeferredLight.flush();
		}
		
		if (RenderDeferredSSAO)
		{ //soften direct lighting lightmap
			LLFastTimer ftm(FTM_SOFTEN_SHADOW);
			//blur lightmap
			mScreen.bindTarget();
			glClearColor(1,1,1,1);
			mScreen.clear(GL_COLOR_BUFFER_BIT);
			glClearColor(0,0,0,0);
			
			bindDeferredShader(gDeferredBlurLightProgram);
			mDeferredVB->setBuffer(LLVertexBuffer::MAP_VERTEX);
			LLVector3 go = RenderShadowGaussian;
			const U32 kern_length = 4;
			F32 blur_size = RenderShadowBlurSize;
			F32 dist_factor = RenderShadowBlurDistFactor;

			// sample symmetrically with the middle sample falling exactly on 0.0
			F32 x = 0.f;

			LLVector3 gauss[32]; // xweight, yweight, offset

			for (U32 i = 0; i < kern_length; i++)
			{
				gauss[i].mV[0] = llgaussian(x, go.mV[0]);
				gauss[i].mV[1] = llgaussian(x, go.mV[1]);
				gauss[i].mV[2] = x;
				x += 1.f;
			}

			gDeferredBlurLightProgram.uniform2f(sDelta, 1.f, 0.f);
			gDeferredBlurLightProgram.uniform1f(sDistFactor, dist_factor);
			gDeferredBlurLightProgram.uniform3fv(sKern, kern_length, gauss[0].mV);
			gDeferredBlurLightProgram.uniform1f(sKernScale, blur_size * (kern_length/2.f - 0.5f));
		
			{
				LLGLDisable blend(GL_BLEND);
				LLGLDepthTest depth(GL_TRUE, GL_FALSE, GL_ALWAYS);
				stop_glerror();
				mDeferredVB->drawArrays(LLRender::TRIANGLES, 0, 3);
				stop_glerror();
			}
			
			mScreen.flush();
			unbindDeferredShader(gDeferredBlurLightProgram);

			bindDeferredShader(gDeferredBlurLightProgram, 1);
			mDeferredVB->setBuffer(LLVertexBuffer::MAP_VERTEX);
			mDeferredLight.bindTarget();

			gDeferredBlurLightProgram.uniform2f(sDelta, 0.f, 1.f);

			{
				LLGLDisable blend(GL_BLEND);
				LLGLDepthTest depth(GL_TRUE, GL_FALSE, GL_ALWAYS);
				stop_glerror();
				mDeferredVB->drawArrays(LLRender::TRIANGLES, 0, 3);
				stop_glerror();
			}
			mDeferredLight.flush();
			unbindDeferredShader(gDeferredBlurLightProgram);
		}

		stop_glerror();
		gGL.popMatrix();
		stop_glerror();
		gGL.matrixMode(LLRender::MM_MODELVIEW);
		stop_glerror();
		gGL.popMatrix();
		stop_glerror();

		mScreen.bindTarget();
		// clear color buffer here - zeroing alpha (glow) is important or it will accumulate against sky
		glClearColor(0,0,0,0);
		mScreen.clear(GL_COLOR_BUFFER_BIT);
		
		if (RenderDeferredAtmospheric)
		{ //apply sunlight contribution 
			LLFastTimer ftm(FTM_ATMOSPHERICS);
			bindDeferredShader(LLPipeline::sUnderWaterRender ? gDeferredSoftenWaterProgram : gDeferredSoftenProgram);	
			{
				LLGLDepthTest depth(GL_FALSE);
				LLGLDisable blend(GL_BLEND);
				LLGLDisable test(GL_ALPHA_TEST);

				//full screen blit
				gGL.pushMatrix();
				gGL.loadIdentity();
				gGL.matrixMode(LLRender::MM_PROJECTION);
				gGL.pushMatrix();
				gGL.loadIdentity();

				mDeferredVB->setBuffer(LLVertexBuffer::MAP_VERTEX);
				
				mDeferredVB->drawArrays(LLRender::TRIANGLES, 0, 3);

				gGL.popMatrix();
				gGL.matrixMode(LLRender::MM_MODELVIEW);
				gGL.popMatrix();
			}

			unbindDeferredShader(LLPipeline::sUnderWaterRender ? gDeferredSoftenWaterProgram : gDeferredSoftenProgram);
		}

		{ //render non-deferred geometry (fullbright, alpha, etc)
			LLGLDisable blend(GL_BLEND);
			LLGLDisable stencil(GL_STENCIL_TEST);
			gGL.setSceneBlendType(LLRender::BT_ALPHA);

			gPipeline.pushRenderTypeMask();
			
			gPipeline.andRenderTypeMask(LLPipeline::RENDER_TYPE_SKY,
										LLPipeline::RENDER_TYPE_CLOUDS,
										LLPipeline::RENDER_TYPE_WL_SKY,
										LLPipeline::END_RENDER_TYPES);
								
			
			renderGeomPostDeferred(*LLViewerCamera::getInstance(), false);
			gPipeline.popRenderTypeMask();
		}

		BOOL render_local = RenderLocalLights;
				
		if (render_local)
		{
			gGL.setSceneBlendType(LLRender::BT_ADD);
			std::list<LLVector4> fullscreen_lights;
			LLDrawable::drawable_list_t spot_lights;
			LLDrawable::drawable_list_t fullscreen_spot_lights;

			for (U32 i = 0; i < 2; i++)
			{
				mTargetShadowSpotLight[i] = NULL;
			}

			std::list<LLVector4> light_colors;

			LLVertexBuffer::unbind();

			{
				bindDeferredShader(gDeferredLightProgram);
				
				if (mCubeVB.isNull())
				{
					mCubeVB = ll_create_cube_vb(LLVertexBuffer::MAP_VERTEX, GL_STATIC_DRAW_ARB);
				}

				mCubeVB->setBuffer(LLVertexBuffer::MAP_VERTEX);
				
				LLGLDepthTest depth(GL_TRUE, GL_FALSE);
				for (LLDrawable::drawable_set_t::iterator iter = mLights.begin(); iter != mLights.end(); ++iter)
				{
					LLDrawable* drawablep = *iter;
					
					LLVOVolume* volume = drawablep->getVOVolume();
					if (!volume)
					{
						continue;
					}

					if (volume->isAttachment())
					{
						if (!sRenderAttachedLights)
						{
							continue;
						}
					}


					LLVector4a center;
					center.load3(drawablep->getPositionAgent().mV);
					const F32* c = center.getF32ptr();
					F32 s = volume->getLightRadius()*1.5f;

					LLColor3 col = volume->getLightColor();
					
					if (col.magVecSquared() < 0.001f)
					{
						continue;
					}

					if (s <= 0.001f)
					{
						continue;
					}

					LLVector4a sa;
					sa.splat(s);
					if (camera->AABBInFrustumNoFarClip(center, sa) == 0)
					{
						continue;
					}

					sVisibleLightCount++;
										
					if (camera->getOrigin().mV[0] > c[0] + s + 0.2f ||
						camera->getOrigin().mV[0] < c[0] - s - 0.2f ||
						camera->getOrigin().mV[1] > c[1] + s + 0.2f ||
						camera->getOrigin().mV[1] < c[1] - s - 0.2f ||
						camera->getOrigin().mV[2] > c[2] + s + 0.2f ||
						camera->getOrigin().mV[2] < c[2] - s - 0.2f)
					{ //draw box if camera is outside box
						if (render_local)
						{
							if (volume->isLightSpotlight())
							{
								drawablep->getVOVolume()->updateSpotLightPriority();
								spot_lights.push_back(drawablep);
								continue;
							}
							
							/*col.mV[0] = powf(col.mV[0], 2.2f);
							col.mV[1] = powf(col.mV[1], 2.2f);
							col.mV[2] = powf(col.mV[2], 2.2f);*/
							
							LLFastTimer ftm(FTM_LOCAL_LIGHTS);
							gDeferredLightProgram.uniform3fv(LLShaderMgr::LIGHT_CENTER, 1, c);
							gDeferredLightProgram.uniform1f(LLShaderMgr::LIGHT_SIZE, s);
							gDeferredLightProgram.uniform3fv(LLShaderMgr::DIFFUSE_COLOR, 1, col.mV);
							gDeferredLightProgram.uniform1f(LLShaderMgr::LIGHT_FALLOFF, volume->getLightFalloff()*0.5f);
							gGL.syncMatrices();
							
							mCubeVB->drawRange(LLRender::TRIANGLE_FAN, 0, 7, 8, get_box_fan_indices(camera, center));
							stop_glerror();
						}
					}
					else
					{	
						if (volume->isLightSpotlight())
						{
							drawablep->getVOVolume()->updateSpotLightPriority();
							fullscreen_spot_lights.push_back(drawablep);
							continue;
						}

						glh::vec3f tc(c);
						mat.mult_matrix_vec(tc);
					
						fullscreen_lights.push_back(LLVector4(tc.v[0], tc.v[1], tc.v[2], s));
						light_colors.push_back(LLVector4(col.mV[0], col.mV[1], col.mV[2], volume->getLightFalloff()*0.5f));
					}
				}
				unbindDeferredShader(gDeferredLightProgram);
			}

			if (!spot_lights.empty())
			{
				LLGLDepthTest depth(GL_TRUE, GL_FALSE);
				bindDeferredShader(gDeferredSpotLightProgram);

				mCubeVB->setBuffer(LLVertexBuffer::MAP_VERTEX);

				gDeferredSpotLightProgram.enableTexture(LLShaderMgr::DEFERRED_PROJECTION);

				for (LLDrawable::drawable_list_t::iterator iter = spot_lights.begin(); iter != spot_lights.end(); ++iter)
				{
					LLFastTimer ftm(FTM_PROJECTORS);
					LLDrawable* drawablep = *iter;

					LLVOVolume* volume = drawablep->getVOVolume();

					LLVector4a center;
					center.load3(drawablep->getPositionAgent().mV);
					const F32* c = center.getF32ptr();
					F32 s = volume->getLightRadius()*1.5f;

					sVisibleLightCount++;

					setupSpotLight(gDeferredSpotLightProgram, drawablep);
					
					LLColor3 col = volume->getLightColor();
					/*col.mV[0] = powf(col.mV[0], 2.2f);
					col.mV[1] = powf(col.mV[1], 2.2f);
					col.mV[2] = powf(col.mV[2], 2.2f);*/
					
					gDeferredSpotLightProgram.uniform3fv(LLShaderMgr::LIGHT_CENTER, 1, c);
					gDeferredSpotLightProgram.uniform1f(LLShaderMgr::LIGHT_SIZE, s);
					gDeferredSpotLightProgram.uniform3fv(LLShaderMgr::DIFFUSE_COLOR, 1, col.mV);
					gDeferredSpotLightProgram.uniform1f(LLShaderMgr::LIGHT_FALLOFF, volume->getLightFalloff()*0.5f);
					gGL.syncMatrices();
										
					mCubeVB->drawRange(LLRender::TRIANGLE_FAN, 0, 7, 8, get_box_fan_indices(camera, center));
				}
				gDeferredSpotLightProgram.disableTexture(LLShaderMgr::DEFERRED_PROJECTION);
				unbindDeferredShader(gDeferredSpotLightProgram);
			}

			//reset mDeferredVB to fullscreen triangle
			mDeferredVB->getVertexStrider(vert);
			vert[0].set(-1,1,0);
			vert[1].set(-1,-3,0);
			vert[2].set(3,1,0);

			{
				LLGLDepthTest depth(GL_FALSE);

				//full screen blit
				gGL.pushMatrix();
				gGL.loadIdentity();
				gGL.matrixMode(LLRender::MM_PROJECTION);
				gGL.pushMatrix();
				gGL.loadIdentity();

				U32 count = 0;

				const U32 max_count = LL_DEFERRED_MULTI_LIGHT_COUNT;
				LLVector4 light[max_count];
				LLVector4 col[max_count];

				F32 far_z = 0.f;

				while (!fullscreen_lights.empty())
				{
					LLFastTimer ftm(FTM_FULLSCREEN_LIGHTS);
					light[count] = fullscreen_lights.front();
					fullscreen_lights.pop_front();
					col[count] = light_colors.front();
					light_colors.pop_front();
					
					/*col[count].mV[0] = powf(col[count].mV[0], 2.2f);
					col[count].mV[1] = powf(col[count].mV[1], 2.2f);
					col[count].mV[2] = powf(col[count].mV[2], 2.2f);*/
					
					far_z = llmin(light[count].mV[2]-light[count].mV[3], far_z);
					//col[count] = pow4fsrgb(col[count], 2.2f);
					count++;
					if (count == max_count || fullscreen_lights.empty())
					{
						U32 idx = count-1;
						bindDeferredShader(gDeferredMultiLightProgram[idx]);
						gDeferredMultiLightProgram[idx].uniform1i(LLShaderMgr::MULTI_LIGHT_COUNT, count);
						gDeferredMultiLightProgram[idx].uniform4fv(LLShaderMgr::MULTI_LIGHT, count, (GLfloat*) light);
						gDeferredMultiLightProgram[idx].uniform4fv(LLShaderMgr::MULTI_LIGHT_COL, count, (GLfloat*) col);
						gDeferredMultiLightProgram[idx].uniform1f(LLShaderMgr::MULTI_LIGHT_FAR_Z, far_z);
						far_z = 0.f;
						count = 0; 
      mDeferredVB->setBuffer(LLVertexBuffer::MAP_VERTEX);
						mDeferredVB->drawArrays(LLRender::TRIANGLES, 0, 3);
						unbindDeferredShader(gDeferredMultiLightProgram[idx]);
					}
				}
				
				bindDeferredShader(gDeferredMultiSpotLightProgram);

				gDeferredMultiSpotLightProgram.enableTexture(LLShaderMgr::DEFERRED_PROJECTION);

				mDeferredVB->setBuffer(LLVertexBuffer::MAP_VERTEX);

				for (LLDrawable::drawable_list_t::iterator iter = fullscreen_spot_lights.begin(); iter != fullscreen_spot_lights.end(); ++iter)
				{
					LLFastTimer ftm(FTM_PROJECTORS);
					LLDrawable* drawablep = *iter;
					
					LLVOVolume* volume = drawablep->getVOVolume();

					LLVector3 center = drawablep->getPositionAgent();
					F32* c = center.mV;
					F32 s = volume->getLightRadius()*1.5f;

					sVisibleLightCount++;

					glh::vec3f tc(c);
					mat.mult_matrix_vec(tc);
					
					setupSpotLight(gDeferredMultiSpotLightProgram, drawablep);

					LLColor3 col = volume->getLightColor();
					
					/*col.mV[0] = powf(col.mV[0], 2.2f);
					col.mV[1] = powf(col.mV[1], 2.2f);
					col.mV[2] = powf(col.mV[2], 2.2f);*/
					
					gDeferredMultiSpotLightProgram.uniform3fv(LLShaderMgr::LIGHT_CENTER, 1, tc.v);
					gDeferredMultiSpotLightProgram.uniform1f(LLShaderMgr::LIGHT_SIZE, s);
					gDeferredMultiSpotLightProgram.uniform3fv(LLShaderMgr::DIFFUSE_COLOR, 1, col.mV);
					gDeferredMultiSpotLightProgram.uniform1f(LLShaderMgr::LIGHT_FALLOFF, volume->getLightFalloff()*0.5f);
					mDeferredVB->drawArrays(LLRender::TRIANGLES, 0, 3);
				}

				gDeferredMultiSpotLightProgram.disableTexture(LLShaderMgr::DEFERRED_PROJECTION);
				unbindDeferredShader(gDeferredMultiSpotLightProgram);

				gGL.popMatrix();
				gGL.matrixMode(LLRender::MM_MODELVIEW);
				gGL.popMatrix();
			}
		}

		gGL.setColorMask(true, true);
	}

	mScreen.flush();

	//gamma correct lighting
	gGL.matrixMode(LLRender::MM_PROJECTION);
	gGL.pushMatrix();
	gGL.loadIdentity();
	gGL.matrixMode(LLRender::MM_MODELVIEW);
	gGL.pushMatrix();
	gGL.loadIdentity();

	{
		LLGLDepthTest depth(GL_FALSE, GL_FALSE);

		LLVector2 tc1(0,0);
		LLVector2 tc2((F32) mScreen.getWidth()*2,
				  (F32) mScreen.getHeight()*2);

		mScreen.bindTarget();
		// Apply gamma correction to the frame here.
		gDeferredPostGammaCorrectProgram.bind();
		//mDeferredVB->setBuffer(LLVertexBuffer::MAP_VERTEX);
		S32 channel = 0;
		channel = gDeferredPostGammaCorrectProgram.enableTexture(LLShaderMgr::DEFERRED_DIFFUSE, mScreen.getUsage());
		if (channel > -1)
		{
			mScreen.bindTexture(0,channel);
			gGL.getTexUnit(channel)->setTextureFilteringOption(LLTexUnit::TFO_POINT);
		}
		
		gDeferredPostGammaCorrectProgram.uniform2f(LLShaderMgr::DEFERRED_SCREEN_RES, mScreen.getWidth(), mScreen.getHeight());
		
<<<<<<< HEAD
		F32 gamma = (F32)(1.0/2.2);
=======
		//F32 gamma = gSavedSettings.getF32("RenderDeferredDisplayGamma");
		static LLCachedControl<F32> gamma(gSavedSettings, "RenderDeferredDisplayGamma");
>>>>>>> d901c427

		gDeferredPostGammaCorrectProgram.uniform1f(LLShaderMgr::DISPLAY_GAMMA, (gamma > 0.1f) ? 1.0f / gamma : (1.0f/2.2f));
		
		gGL.begin(LLRender::TRIANGLE_STRIP);
		gGL.texCoord2f(tc1.mV[0], tc1.mV[1]);
		gGL.vertex2f(-1,-1);
		
		gGL.texCoord2f(tc1.mV[0], tc2.mV[1]);
		gGL.vertex2f(-1,3);
		
		gGL.texCoord2f(tc2.mV[0], tc1.mV[1]);
		gGL.vertex2f(3,-1);
		
		gGL.end();
		
		gGL.getTexUnit(channel)->unbind(mScreen.getUsage());
		gDeferredPostGammaCorrectProgram.unbind();
		mScreen.flush();
	}

	gGL.matrixMode(LLRender::MM_PROJECTION);
	gGL.popMatrix();
	gGL.matrixMode(LLRender::MM_MODELVIEW);
	gGL.popMatrix();	

	mScreen.bindTarget();

	{ //render non-deferred geometry (alpha, fullbright, glow)
		LLGLDisable blend(GL_BLEND);
		LLGLDisable stencil(GL_STENCIL_TEST);

		pushRenderTypeMask();
		andRenderTypeMask(LLPipeline::RENDER_TYPE_ALPHA,
						 LLPipeline::RENDER_TYPE_FULLBRIGHT,
						 LLPipeline::RENDER_TYPE_VOLUME,
						 LLPipeline::RENDER_TYPE_GLOW,
						 LLPipeline::RENDER_TYPE_BUMP,
						 LLPipeline::RENDER_TYPE_PASS_SIMPLE,
						 LLPipeline::RENDER_TYPE_PASS_ALPHA,
						 LLPipeline::RENDER_TYPE_PASS_ALPHA_MASK,
						 LLPipeline::RENDER_TYPE_PASS_BUMP,
						 LLPipeline::RENDER_TYPE_PASS_POST_BUMP,
						 LLPipeline::RENDER_TYPE_PASS_FULLBRIGHT,
						 LLPipeline::RENDER_TYPE_PASS_FULLBRIGHT_ALPHA_MASK,
						 LLPipeline::RENDER_TYPE_PASS_FULLBRIGHT_SHINY,
						 LLPipeline::RENDER_TYPE_PASS_GLOW,
						 LLPipeline::RENDER_TYPE_PASS_GRASS,
						 LLPipeline::RENDER_TYPE_PASS_SHINY,
						 LLPipeline::RENDER_TYPE_PASS_INVISIBLE,
						 LLPipeline::RENDER_TYPE_PASS_INVISI_SHINY,
						 LLPipeline::RENDER_TYPE_AVATAR,
						 LLPipeline::RENDER_TYPE_ALPHA_MASK,
						 LLPipeline::RENDER_TYPE_FULLBRIGHT_ALPHA_MASK,
						 END_RENDER_TYPES);
		
		renderGeomPostDeferred(*LLViewerCamera::getInstance());
		popRenderTypeMask();
	}

	{
		//render highlights, etc.
		renderHighlights();
		mHighlightFaces.clear();

		renderDebug();

		LLVertexBuffer::unbind();

		if (gPipeline.hasRenderDebugFeatureMask(LLPipeline::RENDER_DEBUG_FEATURE_UI))
		{
			// Render debugging beacons.
			gObjectList.renderObjectBeacons();
			gObjectList.resetObjectBeacons();
		}
	}

	mScreen.flush();
						
}

void LLPipeline::renderDeferredLightingToRT(LLRenderTarget* target)
{
	if (!sCull)
	{
		return;
	}

	{
		LLFastTimer ftm(FTM_RENDER_DEFERRED);

		LLViewerCamera* camera = LLViewerCamera::getInstance();

		{
			LLGLDepthTest depth(GL_TRUE);
			mDeferredDepth.copyContents(mDeferredScreen, 0, 0, mDeferredScreen.getWidth(), mDeferredScreen.getHeight(),
							0, 0, mDeferredDepth.getWidth(), mDeferredDepth.getHeight(), GL_DEPTH_BUFFER_BIT, GL_NEAREST);	
		}

		LLGLEnable multisample(RenderFSAASamples > 0 ? GL_MULTISAMPLE_ARB : 0);

		if (gPipeline.hasRenderType(LLPipeline::RENDER_TYPE_HUD))
		{
			gPipeline.toggleRenderType(LLPipeline::RENDER_TYPE_HUD);
		}

		//ati doesn't seem to love actually using the stencil buffer on FBO's
		LLGLDisable stencil(GL_STENCIL_TEST);
		//glStencilFunc(GL_EQUAL, 1, 0xFFFFFFFF);
		//glStencilOp(GL_KEEP, GL_KEEP, GL_KEEP);

		gGL.setColorMask(true, true);
		
		//draw a cube around every light
		LLVertexBuffer::unbind();

		LLGLEnable cull(GL_CULL_FACE);
		LLGLEnable blend(GL_BLEND);

		glh::matrix4f mat = glh_copy_matrix(gGLModelView);

		LLStrider<LLVector3> vert; 
		mDeferredVB->getVertexStrider(vert);
		
		vert[0].set(-1,1,0);
		vert[1].set(-1,-3,0);
		vert[2].set(3,1,0);
		
		{
			setupHWLights(NULL); //to set mSunDir;
			LLVector4 dir(mSunDir, 0.f);
			glh::vec4f tc(dir.mV);
			mat.mult_matrix_vec(tc);
			mTransformedSunDir.set(tc.v);
		}

		gGL.pushMatrix();
		gGL.loadIdentity();
		gGL.matrixMode(LLRender::MM_PROJECTION);
		gGL.pushMatrix();
		gGL.loadIdentity();

		if (RenderDeferredSSAO || RenderShadowDetail > 0)
		{
			mDeferredLight.bindTarget();
			{ //paint shadow/SSAO light map (direct lighting lightmap)
				LLFastTimer ftm(FTM_SUN_SHADOW);
				bindDeferredShader(gDeferredSunProgram);
				mDeferredVB->setBuffer(LLVertexBuffer::MAP_VERTEX);
				glClearColor(1,1,1,1);
				mDeferredLight.clear(GL_COLOR_BUFFER_BIT);
				glClearColor(0,0,0,0);

				glh::matrix4f inv_trans = glh_get_current_modelview().inverse().transpose();

				const U32 slice = 32;
				F32 offset[slice*3];
				for (U32 i = 0; i < 4; i++)
				{
					for (U32 j = 0; j < 8; j++)
					{
						glh::vec3f v;
						v.set_value(sinf(6.284f/8*j), cosf(6.284f/8*j), -(F32) i);
						v.normalize();
						inv_trans.mult_matrix_vec(v);
						v.normalize();
						offset[(i*8+j)*3+0] = v.v[0];
						offset[(i*8+j)*3+1] = v.v[2];
						offset[(i*8+j)*3+2] = v.v[1];
					}
				}

				gDeferredSunProgram.uniform3fv(LLShaderMgr::DEFERRED_SHADOW_OFFSET, slice, offset);
				gDeferredSunProgram.uniform2f(LLShaderMgr::DEFERRED_SCREEN_RES, mDeferredLight.getWidth(), mDeferredLight.getHeight());
				
				{
					LLGLDisable blend(GL_BLEND);
					LLGLDepthTest depth(GL_TRUE, GL_FALSE, GL_ALWAYS);
					stop_glerror();
					mDeferredVB->drawArrays(LLRender::TRIANGLES, 0, 3);
					stop_glerror();
				}
				
				unbindDeferredShader(gDeferredSunProgram);
			}
			mDeferredLight.flush();
		}
				
		stop_glerror();
		gGL.popMatrix();
		stop_glerror();
		gGL.matrixMode(LLRender::MM_MODELVIEW);
		stop_glerror();
		gGL.popMatrix();
		stop_glerror();

		target->bindTarget();

		//clear color buffer here - zeroing alpha (glow) is important or it will accumulate against sky
		glClearColor(0,0,0,0);
		target->clear(GL_COLOR_BUFFER_BIT);
		
		if (RenderDeferredAtmospheric)
		{ //apply sunlight contribution 
			LLFastTimer ftm(FTM_ATMOSPHERICS);
			bindDeferredShader(gDeferredSoftenProgram);	
			{
				LLGLDepthTest depth(GL_FALSE);
				LLGLDisable blend(GL_BLEND);
				LLGLDisable test(GL_ALPHA_TEST);

				//full screen blit
				gGL.pushMatrix();
				gGL.loadIdentity();
				gGL.matrixMode(LLRender::MM_PROJECTION);
				gGL.pushMatrix();
				gGL.loadIdentity();

				mDeferredVB->setBuffer(LLVertexBuffer::MAP_VERTEX);
				
				mDeferredVB->drawArrays(LLRender::TRIANGLES, 0, 3);

				gGL.popMatrix();
				gGL.matrixMode(LLRender::MM_MODELVIEW);
				gGL.popMatrix();
			}

			unbindDeferredShader(gDeferredSoftenProgram);
		}

		{ //render non-deferred geometry (fullbright, alpha, etc)
			LLGLDisable blend(GL_BLEND);
			LLGLDisable stencil(GL_STENCIL_TEST);
			gGL.setSceneBlendType(LLRender::BT_ALPHA);

			gPipeline.pushRenderTypeMask();
			
			gPipeline.andRenderTypeMask(LLPipeline::RENDER_TYPE_SKY,
										LLPipeline::RENDER_TYPE_CLOUDS,
										LLPipeline::RENDER_TYPE_WL_SKY,
										LLPipeline::END_RENDER_TYPES);
								
			
			renderGeomPostDeferred(*LLViewerCamera::getInstance(), false);
			gPipeline.popRenderTypeMask();
		}

		BOOL render_local = RenderLocalLights;
				
		if (render_local)
		{
			gGL.setSceneBlendType(LLRender::BT_ADD);
			std::list<LLVector4> fullscreen_lights;
			LLDrawable::drawable_list_t spot_lights;
			LLDrawable::drawable_list_t fullscreen_spot_lights;

			for (U32 i = 0; i < 2; i++)
			{
				mTargetShadowSpotLight[i] = NULL;
			}

			std::list<LLVector4> light_colors;

			LLVertexBuffer::unbind();

			{
				bindDeferredShader(gDeferredLightProgram);
				
				if (mCubeVB.isNull())
				{
					mCubeVB = ll_create_cube_vb(LLVertexBuffer::MAP_VERTEX, GL_STATIC_DRAW_ARB);
				}

				mCubeVB->setBuffer(LLVertexBuffer::MAP_VERTEX);
				
				LLGLDepthTest depth(GL_TRUE, GL_FALSE);
				for (LLDrawable::drawable_set_t::iterator iter = mLights.begin(); iter != mLights.end(); ++iter)
				{
					LLDrawable* drawablep = *iter;
					
					LLVOVolume* volume = drawablep->getVOVolume();
					if (!volume)
					{
						continue;
					}

					if (volume->isAttachment())
					{
						if (!sRenderAttachedLights)
						{
							continue;
						}
					}


					LLVector4a center;
					center.load3(drawablep->getPositionAgent().mV);
					const F32* c = center.getF32ptr();
					F32 s = volume->getLightRadius()*1.5f;

					LLColor3 col = volume->getLightColor();
					
					if (col.magVecSquared() < 0.001f)
					{
						continue;
					}

					if (s <= 0.001f)
					{
						continue;
					}

					LLVector4a sa;
					sa.splat(s);
					if (camera->AABBInFrustumNoFarClip(center, sa) == 0)
					{
						continue;
					}

					sVisibleLightCount++;
										
					if (camera->getOrigin().mV[0] > c[0] + s + 0.2f ||
						camera->getOrigin().mV[0] < c[0] - s - 0.2f ||
						camera->getOrigin().mV[1] > c[1] + s + 0.2f ||
						camera->getOrigin().mV[1] < c[1] - s - 0.2f ||
						camera->getOrigin().mV[2] > c[2] + s + 0.2f ||
						camera->getOrigin().mV[2] < c[2] - s - 0.2f)
					{ //draw box if camera is outside box
						if (render_local)
						{
							if (volume->isLightSpotlight())
							{
								drawablep->getVOVolume()->updateSpotLightPriority();
								spot_lights.push_back(drawablep);
								continue;
							}
							
							/*col.mV[0] = powf(col.mV[0], 2.2f);
							col.mV[1] = powf(col.mV[1], 2.2f);
							col.mV[2] = powf(col.mV[2], 2.2f);*/
							
							LLFastTimer ftm(FTM_LOCAL_LIGHTS);
							gDeferredLightProgram.uniform3fv(LLShaderMgr::LIGHT_CENTER, 1, c);
							gDeferredLightProgram.uniform1f(LLShaderMgr::LIGHT_SIZE, s);
							gDeferredLightProgram.uniform3fv(LLShaderMgr::DIFFUSE_COLOR, 1, col.mV);
							gDeferredLightProgram.uniform1f(LLShaderMgr::LIGHT_FALLOFF, volume->getLightFalloff()*0.5f);
							gGL.syncMatrices();
							
							mCubeVB->drawRange(LLRender::TRIANGLE_FAN, 0, 7, 8, get_box_fan_indices(camera, center));
							stop_glerror();
						}
					}
					else
					{	
						if (volume->isLightSpotlight())
						{
							drawablep->getVOVolume()->updateSpotLightPriority();
							fullscreen_spot_lights.push_back(drawablep);
							continue;
						}

						glh::vec3f tc(c);
						mat.mult_matrix_vec(tc);
					
						fullscreen_lights.push_back(LLVector4(tc.v[0], tc.v[1], tc.v[2], s));
						light_colors.push_back(LLVector4(col.mV[0], col.mV[1], col.mV[2], volume->getLightFalloff()*0.5f));
					}
				}
				unbindDeferredShader(gDeferredLightProgram);
			}

			if (!spot_lights.empty())
			{
				LLGLDepthTest depth(GL_TRUE, GL_FALSE);
				bindDeferredShader(gDeferredSpotLightProgram);

				mCubeVB->setBuffer(LLVertexBuffer::MAP_VERTEX);

				gDeferredSpotLightProgram.enableTexture(LLShaderMgr::DEFERRED_PROJECTION);

				for (LLDrawable::drawable_list_t::iterator iter = spot_lights.begin(); iter != spot_lights.end(); ++iter)
				{
					LLFastTimer ftm(FTM_PROJECTORS);
					LLDrawable* drawablep = *iter;

					LLVOVolume* volume = drawablep->getVOVolume();

					LLVector4a center;
					center.load3(drawablep->getPositionAgent().mV);
					const F32* c = center.getF32ptr();
					F32 s = volume->getLightRadius()*1.5f;

					sVisibleLightCount++;

					setupSpotLight(gDeferredSpotLightProgram, drawablep);
					
					LLColor3 col = volume->getLightColor();
					/*col.mV[0] = powf(col.mV[0], 2.2f);
					col.mV[1] = powf(col.mV[1], 2.2f);
					col.mV[2] = powf(col.mV[2], 2.2f);*/
					
					gDeferredSpotLightProgram.uniform3fv(LLShaderMgr::LIGHT_CENTER, 1, c);
					gDeferredSpotLightProgram.uniform1f(LLShaderMgr::LIGHT_SIZE, s);
					gDeferredSpotLightProgram.uniform3fv(LLShaderMgr::DIFFUSE_COLOR, 1, col.mV);
					gDeferredSpotLightProgram.uniform1f(LLShaderMgr::LIGHT_FALLOFF, volume->getLightFalloff()*0.5f);
					gGL.syncMatrices();
										
					mCubeVB->drawRange(LLRender::TRIANGLE_FAN, 0, 7, 8, get_box_fan_indices(camera, center));
				}
				gDeferredSpotLightProgram.disableTexture(LLShaderMgr::DEFERRED_PROJECTION);
				unbindDeferredShader(gDeferredSpotLightProgram);
			}

			//reset mDeferredVB to fullscreen triangle
			mDeferredVB->getVertexStrider(vert);
			vert[0].set(-1,1,0);
			vert[1].set(-1,-3,0);
			vert[2].set(3,1,0);

			{
				LLGLDepthTest depth(GL_FALSE);

				//full screen blit
				gGL.pushMatrix();
				gGL.loadIdentity();
				gGL.matrixMode(LLRender::MM_PROJECTION);
				gGL.pushMatrix();
				gGL.loadIdentity();

				U32 count = 0;

				const U32 max_count = LL_DEFERRED_MULTI_LIGHT_COUNT;
				LLVector4 light[max_count];
				LLVector4 col[max_count];

				F32 far_z = 0.f;

				while (!fullscreen_lights.empty())
				{
					LLFastTimer ftm(FTM_FULLSCREEN_LIGHTS);
					light[count] = fullscreen_lights.front();
					fullscreen_lights.pop_front();
					col[count] = light_colors.front();
					light_colors.pop_front();
					
					/*col[count].mV[0] = powf(col[count].mV[0], 2.2f);
					col[count].mV[1] = powf(col[count].mV[1], 2.2f);
					col[count].mV[2] = powf(col[count].mV[2], 2.2f);*/
					
					far_z = llmin(light[count].mV[2]-light[count].mV[3], far_z);
					//col[count] = pow4fsrgb(col[count], 2.2f);
					count++;
					if (count == max_count || fullscreen_lights.empty())
					{
						U32 idx = count-1;
						bindDeferredShader(gDeferredMultiLightProgram[idx]);
						gDeferredMultiLightProgram[idx].uniform1i(LLShaderMgr::MULTI_LIGHT_COUNT, count);
						gDeferredMultiLightProgram[idx].uniform4fv(LLShaderMgr::MULTI_LIGHT, count, (GLfloat*) light);
						gDeferredMultiLightProgram[idx].uniform4fv(LLShaderMgr::MULTI_LIGHT_COL, count, (GLfloat*) col);
						gDeferredMultiLightProgram[idx].uniform1f(LLShaderMgr::MULTI_LIGHT_FAR_Z, far_z);
						far_z = 0.f;
						count = 0; 
						mDeferredVB->setBuffer(LLVertexBuffer::MAP_VERTEX);
						mDeferredVB->drawArrays(LLRender::TRIANGLES, 0, 3);
					}
				}
				
				unbindDeferredShader(gDeferredMultiLightProgram[0]);

				bindDeferredShader(gDeferredMultiSpotLightProgram);

				gDeferredMultiSpotLightProgram.enableTexture(LLShaderMgr::DEFERRED_PROJECTION);

				mDeferredVB->setBuffer(LLVertexBuffer::MAP_VERTEX);

				for (LLDrawable::drawable_list_t::iterator iter = fullscreen_spot_lights.begin(); iter != fullscreen_spot_lights.end(); ++iter)
				{
					LLFastTimer ftm(FTM_PROJECTORS);
					LLDrawable* drawablep = *iter;
					
					LLVOVolume* volume = drawablep->getVOVolume();

					LLVector3 center = drawablep->getPositionAgent();
					F32* c = center.mV;
					F32 s = volume->getLightRadius()*1.5f;

					sVisibleLightCount++;

					glh::vec3f tc(c);
					mat.mult_matrix_vec(tc);
					
					setupSpotLight(gDeferredMultiSpotLightProgram, drawablep);

					LLColor3 col = volume->getLightColor();
					
					/*col.mV[0] = powf(col.mV[0], 2.2f);
					col.mV[1] = powf(col.mV[1], 2.2f);
					col.mV[2] = powf(col.mV[2], 2.2f);*/
					
					gDeferredMultiSpotLightProgram.uniform3fv(LLShaderMgr::LIGHT_CENTER, 1, tc.v);
					gDeferredMultiSpotLightProgram.uniform1f(LLShaderMgr::LIGHT_SIZE, s);
					gDeferredMultiSpotLightProgram.uniform3fv(LLShaderMgr::DIFFUSE_COLOR, 1, col.mV);
					gDeferredMultiSpotLightProgram.uniform1f(LLShaderMgr::LIGHT_FALLOFF, volume->getLightFalloff()*0.5f);
					mDeferredVB->drawArrays(LLRender::TRIANGLES, 0, 3);
				}

				gDeferredMultiSpotLightProgram.disableTexture(LLShaderMgr::DEFERRED_PROJECTION);
				unbindDeferredShader(gDeferredMultiSpotLightProgram);

				gGL.popMatrix();
				gGL.matrixMode(LLRender::MM_MODELVIEW);
				gGL.popMatrix();
			}
		}

		gGL.setColorMask(true, true);
	}

	/*target->flush();

	//gamma correct lighting
	gGL.matrixMode(LLRender::MM_PROJECTION);
	gGL.pushMatrix();
	gGL.loadIdentity();
	gGL.matrixMode(LLRender::MM_MODELVIEW);
	gGL.pushMatrix();
	gGL.loadIdentity();

	{
		LLGLDepthTest depth(GL_FALSE, GL_FALSE);

		LLVector2 tc1(0,0);
		LLVector2 tc2((F32) target->getWidth()*2,
				  (F32) target->getHeight()*2);

		target->bindTarget();
		// Apply gamma correction to the frame here.
		gDeferredPostGammaCorrectProgram.bind();
		//mDeferredVB->setBuffer(LLVertexBuffer::MAP_VERTEX);
		S32 channel = 0;
		channel = gDeferredPostGammaCorrectProgram.enableTexture(LLShaderMgr::DEFERRED_DIFFUSE, target->getUsage());
		if (channel > -1)
		{
			target->bindTexture(0,channel);
			gGL.getTexUnit(channel)->setTextureFilteringOption(LLTexUnit::TFO_POINT);
		}
		
		gDeferredPostGammaCorrectProgram.uniform2f(LLShaderMgr::DEFERRED_SCREEN_RES, target->getWidth(), target->getHeight());
		
		//F32 gamma = gSavedSettings.getF32("RenderDeferredDisplayGamma");
		static LLCachedControl<F32> gamma(gSavedSettings, "RenderDeferredDisplayGamma");

		gDeferredPostGammaCorrectProgram.uniform1f(LLShaderMgr::DISPLAY_GAMMA, (gamma > 0.1f) ? 1.0f / gamma : (1.0f/2.2f));
		
		gGL.begin(LLRender::TRIANGLE_STRIP);
		gGL.texCoord2f(tc1.mV[0], tc1.mV[1]);
		gGL.vertex2f(-1,-1);
		
		gGL.texCoord2f(tc1.mV[0], tc2.mV[1]);
		gGL.vertex2f(-1,3);
		
		gGL.texCoord2f(tc2.mV[0], tc1.mV[1]);
		gGL.vertex2f(3,-1);
		
		gGL.end();
		
		gGL.getTexUnit(channel)->unbind(target->getUsage());
		gDeferredPostGammaCorrectProgram.unbind();
		target->flush();
	}

	gGL.matrixMode(LLRender::MM_PROJECTION);
	gGL.popMatrix();
	gGL.matrixMode(LLRender::MM_MODELVIEW);
	gGL.popMatrix();	

	target->bindTarget();*/

	{ //render non-deferred geometry (alpha, fullbright, glow)
		LLGLDisable blend(GL_BLEND);
		LLGLDisable stencil(GL_STENCIL_TEST);

		pushRenderTypeMask();
		andRenderTypeMask(LLPipeline::RENDER_TYPE_ALPHA,
						 LLPipeline::RENDER_TYPE_FULLBRIGHT,
						 LLPipeline::RENDER_TYPE_VOLUME,
						 LLPipeline::RENDER_TYPE_GLOW,
						 LLPipeline::RENDER_TYPE_BUMP,
						 LLPipeline::RENDER_TYPE_PASS_SIMPLE,
						 LLPipeline::RENDER_TYPE_PASS_ALPHA,
						 LLPipeline::RENDER_TYPE_PASS_ALPHA_MASK,
						 LLPipeline::RENDER_TYPE_PASS_BUMP,
						 LLPipeline::RENDER_TYPE_PASS_POST_BUMP,
						 LLPipeline::RENDER_TYPE_PASS_FULLBRIGHT,
						 LLPipeline::RENDER_TYPE_PASS_FULLBRIGHT_ALPHA_MASK,
						 LLPipeline::RENDER_TYPE_PASS_FULLBRIGHT_SHINY,
						 LLPipeline::RENDER_TYPE_PASS_GLOW,
						 LLPipeline::RENDER_TYPE_PASS_GRASS,
						 LLPipeline::RENDER_TYPE_PASS_SHINY,
						 LLPipeline::RENDER_TYPE_PASS_INVISIBLE,
						 LLPipeline::RENDER_TYPE_PASS_INVISI_SHINY,
						 LLPipeline::RENDER_TYPE_AVATAR,
						 LLPipeline::RENDER_TYPE_ALPHA_MASK,
						 LLPipeline::RENDER_TYPE_FULLBRIGHT_ALPHA_MASK,
						 END_RENDER_TYPES);
		
		renderGeomPostDeferred(*LLViewerCamera::getInstance());
		popRenderTypeMask();
	}

	//target->flush();				
}

void LLPipeline::setupSpotLight(LLGLSLShader& shader, LLDrawable* drawablep)
{
	//construct frustum
	LLVOVolume* volume = drawablep->getVOVolume();
	LLVector3 params = volume->getSpotLightParams();

	F32 fov = params.mV[0];
	F32 focus = params.mV[1];

	LLVector3 pos = drawablep->getPositionAgent();
	LLQuaternion quat = volume->getRenderRotation();
	LLVector3 scale = volume->getScale();
	
	//get near clip plane
	LLVector3 at_axis(0,0,-scale.mV[2]*0.5f);
	at_axis *= quat;

	LLVector3 np = pos+at_axis;
	at_axis.normVec();

	//get origin that has given fov for plane np, at_axis, and given scale
	F32 dist = (scale.mV[1]*0.5f)/tanf(fov*0.5f);

	LLVector3 origin = np - at_axis*dist;

	//matrix from volume space to agent space
	LLMatrix4 light_mat(quat, LLVector4(origin,1.f));

	glh::matrix4f light_to_agent((F32*) light_mat.mMatrix);
	glh::matrix4f light_to_screen = glh_get_current_modelview() * light_to_agent;

	glh::matrix4f screen_to_light = light_to_screen.inverse();

	F32 s = volume->getLightRadius()*1.5f;
	F32 near_clip = dist;
	F32 width = scale.mV[VX];
	F32 height = scale.mV[VY];
	F32 far_clip = s+dist-scale.mV[VZ];

	F32 fovy = fov * RAD_TO_DEG;
	F32 aspect = width/height;

	glh::matrix4f trans(0.5f, 0.f, 0.f, 0.5f,
				0.f, 0.5f, 0.f, 0.5f,
				0.f, 0.f, 0.5f, 0.5f,
				0.f, 0.f, 0.f, 1.f);

	glh::vec3f p1(0, 0, -(near_clip+0.01f));
	glh::vec3f p2(0, 0, -(near_clip+1.f));

	glh::vec3f screen_origin(0, 0, 0);

	light_to_screen.mult_matrix_vec(p1);
	light_to_screen.mult_matrix_vec(p2);
	light_to_screen.mult_matrix_vec(screen_origin);

	glh::vec3f n = p2-p1;
	n.normalize();
	
	F32 proj_range = far_clip - near_clip;
	glh::matrix4f light_proj = gl_perspective(fovy, aspect, near_clip, far_clip);
	screen_to_light = trans * light_proj * screen_to_light;
	shader.uniformMatrix4fv(LLShaderMgr::PROJECTOR_MATRIX, 1, FALSE, screen_to_light.m);
	shader.uniform1f(LLShaderMgr::PROJECTOR_NEAR, near_clip);
	shader.uniform3fv(LLShaderMgr::PROJECTOR_P, 1, p1.v);
	shader.uniform3fv(LLShaderMgr::PROJECTOR_N, 1, n.v);
	shader.uniform3fv(LLShaderMgr::PROJECTOR_ORIGIN, 1, screen_origin.v);
	shader.uniform1f(LLShaderMgr::PROJECTOR_RANGE, proj_range);
	shader.uniform1f(LLShaderMgr::PROJECTOR_AMBIANCE, params.mV[2]);
	S32 s_idx = -1;

	for (U32 i = 0; i < 2; i++)
	{
		if (mShadowSpotLight[i] == drawablep)
		{
			s_idx = i;
		}
	}

	shader.uniform1i(LLShaderMgr::PROJECTOR_SHADOW_INDEX, s_idx);

	if (s_idx >= 0)
	{
		shader.uniform1f(LLShaderMgr::PROJECTOR_SHADOW_FADE, 1.f-mSpotLightFade[s_idx]);
	}
	else
	{
		shader.uniform1f(LLShaderMgr::PROJECTOR_SHADOW_FADE, 1.f);
	}

	{
		LLDrawable* potential = drawablep;
		//determine if this is a good light for casting shadows
		F32 m_pri = volume->getSpotLightPriority();

		for (U32 i = 0; i < 2; i++)
		{
			F32 pri = 0.f;

			if (mTargetShadowSpotLight[i].notNull())
			{
				pri = mTargetShadowSpotLight[i]->getVOVolume()->getSpotLightPriority();			
			}

			if (m_pri > pri)
			{
				LLDrawable* temp = mTargetShadowSpotLight[i];
				mTargetShadowSpotLight[i] = potential;
				potential = temp;
				m_pri = pri;
			}
		}
	}

	LLViewerTexture* img = volume->getLightTexture();

	if (img == NULL)
	{
		img = LLViewerFetchedTexture::sWhiteImagep;
	}

	S32 channel = shader.enableTexture(LLShaderMgr::DEFERRED_PROJECTION);

	if (channel > -1)
	{
		if (img)
		{
			gGL.getTexUnit(channel)->bind(img);

			F32 lod_range = logf(img->getWidth())/logf(2.f);

			shader.uniform1f(LLShaderMgr::PROJECTOR_FOCUS, focus);
			shader.uniform1f(LLShaderMgr::PROJECTOR_LOD, lod_range);
			shader.uniform1f(LLShaderMgr::PROJECTOR_AMBIENT_LOD, llclamp((proj_range-focus)/proj_range*lod_range, 0.f, 1.f));
		}
	}
		
}

void LLPipeline::unbindDeferredShader(LLGLSLShader &shader)
{
	stop_glerror();
	shader.disableTexture(LLShaderMgr::DEFERRED_NORMAL, mDeferredScreen.getUsage());
	shader.disableTexture(LLShaderMgr::DEFERRED_DIFFUSE, mDeferredScreen.getUsage());
	shader.disableTexture(LLShaderMgr::DEFERRED_SPECULAR, mDeferredScreen.getUsage());
	shader.disableTexture(LLShaderMgr::DEFERRED_DEPTH, mDeferredScreen.getUsage());
	shader.disableTexture(LLShaderMgr::DEFERRED_LIGHT, mDeferredLight.getUsage());
	shader.disableTexture(LLShaderMgr::DIFFUSE_MAP);
	shader.disableTexture(LLShaderMgr::DEFERRED_BLOOM);

	for (U32 i = 0; i < 4; i++)
	{
		if (shader.disableTexture(LLShaderMgr::DEFERRED_SHADOW0+i) > -1)
		{
			glTexParameteri(GL_TEXTURE_2D, GL_TEXTURE_COMPARE_MODE_ARB, GL_NONE);
		}
	}

	for (U32 i = 4; i < 6; i++)
	{
		if (shader.disableTexture(LLShaderMgr::DEFERRED_SHADOW0+i) > -1)
		{
			glTexParameteri(GL_TEXTURE_2D, GL_TEXTURE_COMPARE_MODE_ARB, GL_NONE);
		}
	}

	shader.disableTexture(LLShaderMgr::DEFERRED_NOISE);
	shader.disableTexture(LLShaderMgr::DEFERRED_LIGHTFUNC);

	S32 channel = shader.disableTexture(LLShaderMgr::ENVIRONMENT_MAP, LLTexUnit::TT_CUBE_MAP);
	if (channel > -1)
	{
		LLCubeMap* cube_map = gSky.mVOSkyp ? gSky.mVOSkyp->getCubeMap() : NULL;
		if (cube_map)
		{
			cube_map->disable();
		}
	}
	gGL.getTexUnit(0)->unbind(LLTexUnit::TT_TEXTURE);
	gGL.getTexUnit(0)->activate();
	shader.unbind();
}

inline float sgn(float a)
{
    if (a > 0.0F) return (1.0F);
    if (a < 0.0F) return (-1.0F);
    return (0.0F);
}

void LLPipeline::generateWaterReflection(LLCamera& camera_in)
{	
	if (LLPipeline::sWaterReflections && assertInitialized() && LLDrawPoolWater::sNeedsReflectionUpdate)
	{
		BOOL skip_avatar_update = FALSE;
		if (!isAgentAvatarValid() || gAgentCamera.getCameraAnimating() || gAgentCamera.getCameraMode() != CAMERA_MODE_MOUSELOOK || !LLVOAvatar::sVisibleInFirstPerson)
		{
			skip_avatar_update = TRUE;
		}
		
		if (!skip_avatar_update)
		{
			gAgentAvatarp->updateAttachmentVisibility(CAMERA_MODE_THIRD_PERSON);
		}
		LLVertexBuffer::unbind();

		LLGLState::checkStates();
		LLGLState::checkTextureChannels();
		LLGLState::checkClientArrays();

		LLCamera camera = camera_in;
		camera.setFar(camera.getFar()*0.87654321f);
		LLPipeline::sReflectionRender = TRUE;
		
		gPipeline.pushRenderTypeMask();

		glh::matrix4f projection = glh_get_current_projection();
		glh::matrix4f mat;

		stop_glerror();
		LLPlane plane;

		F32 height = gAgent.getRegion()->getWaterHeight(); 
		F32 to_clip = fabsf(camera.getOrigin().mV[2]-height);
		F32 pad = -to_clip*0.05f; //amount to "pad" clip plane by

		//plane params
		LLVector3 pnorm;
		F32 pd;

		S32 water_clip = 0;
		if (!LLViewerCamera::getInstance()->cameraUnderWater())
		{ //camera is above water, clip plane points up
			pnorm.setVec(0,0,1);
			pd = -height;
			plane.setVec(pnorm, pd);
			water_clip = -1;
		}
		else
		{	//camera is below water, clip plane points down
			pnorm = LLVector3(0,0,-1);
			pd = height;
			plane.setVec(pnorm, pd);
			water_clip = 1;
		}

		bool materials_in_water = false;

#if MATERIALS_IN_REFLECTIONS
		materials_in_water = gSavedSettings.getS32("RenderWaterMaterials");
#endif

		if (!LLViewerCamera::getInstance()->cameraUnderWater())
		{	//generate planar reflection map

			//disable occlusion culling for reflection map for now
			S32 occlusion = LLPipeline::sUseOcclusion;
			LLPipeline::sUseOcclusion = 0;
			gGL.getTexUnit(0)->unbind(LLTexUnit::TT_TEXTURE);
			glClearColor(0,0,0,0);

			mWaterRef.bindTarget();

			LLViewerCamera::sCurCameraID = LLViewerCamera::CAMERA_WATER0;
			gGL.setColorMask(true, true);
			mWaterRef.clear();
			gGL.setColorMask(true, false);

			mWaterRef.getViewport(gGLViewport);

			stop_glerror();

			gGL.pushMatrix();

			mat.set_scale(glh::vec3f(1,1,-1));
			mat.set_translate(glh::vec3f(0,0,height*2.f));

			glh::matrix4f current = glh_get_current_modelview();

			mat = current * mat;

			glh_set_current_modelview(mat);
			gGL.loadMatrix(mat.m);

			LLViewerCamera::updateFrustumPlanes(camera, FALSE, TRUE);

			glh::matrix4f inv_mat = mat.inverse();

			glh::vec3f origin(0,0,0);
			inv_mat.mult_matrix_vec(origin);

			camera.setOrigin(origin.v);

			glCullFace(GL_FRONT);

			static LLCullResult ref_result;

			if (LLDrawPoolWater::sNeedsReflectionUpdate)
			{
				//initial sky pass (no user clip plane)
				{ //mask out everything but the sky
					gPipeline.pushRenderTypeMask();
					gPipeline.andRenderTypeMask(LLPipeline::RENDER_TYPE_SKY,
						LLPipeline::RENDER_TYPE_WL_SKY,
						LLPipeline::RENDER_TYPE_CLOUDS,
						LLPipeline::END_RENDER_TYPES);

					static LLCullResult result;
					updateCull(camera, result);
					stateSort(camera, result);

					if (LLPipeline::sRenderDeferred && materials_in_water)
					{
						mWaterRef.flush();

						gPipeline.grabReferences(result);
						gPipeline.mDeferredScreen.bindTarget();
						gGL.setColorMask(true, true);						
						glClearColor(0,0,0,0);
						gPipeline.mDeferredScreen.clear();

						renderGeomDeferred(camera);						
					}
					else
					{
					renderGeom(camera, TRUE);
					}					

					gPipeline.popRenderTypeMask();
				}

				gGL.setColorMask(true, false);
				gPipeline.pushRenderTypeMask();

				clearRenderTypeMask(LLPipeline::RENDER_TYPE_WATER,
					LLPipeline::RENDER_TYPE_VOIDWATER,
					LLPipeline::RENDER_TYPE_GROUND,
					LLPipeline::RENDER_TYPE_SKY,
					LLPipeline::RENDER_TYPE_CLOUDS,
					LLPipeline::END_RENDER_TYPES);	

				S32 detail = RenderReflectionDetail;
				if (detail > 0)
				{ //mask out selected geometry based on reflection detail
					if (detail < 4)
					{
						clearRenderTypeMask(LLPipeline::RENDER_TYPE_PARTICLES, END_RENDER_TYPES);
						if (detail < 3)
						{
							clearRenderTypeMask(LLPipeline::RENDER_TYPE_AVATAR, END_RENDER_TYPES);
							if (detail < 2)
							{
								clearRenderTypeMask(LLPipeline::RENDER_TYPE_VOLUME, END_RENDER_TYPES);
							}
						}
					}

					LLGLUserClipPlane clip_plane(plane, mat, projection);
					LLGLDisable cull(GL_CULL_FACE);
					updateCull(camera, ref_result, -water_clip, &plane);
					stateSort(camera, ref_result);
				}	

				if (LLDrawPoolWater::sNeedsDistortionUpdate)
				{
					if (RenderReflectionDetail > 0)
					{
						gPipeline.grabReferences(ref_result);
						LLGLUserClipPlane clip_plane(plane, mat, projection);

						if (LLPipeline::sRenderDeferred && materials_in_water)
						{							
							renderGeomDeferred(camera);
						}
						else
						{
						renderGeom(camera);
					}
				}	
				}	

				if (LLPipeline::sRenderDeferred && materials_in_water)
				{
					gPipeline.mDeferredScreen.flush();
					renderDeferredLightingToRT(&mWaterRef);
				}

				gPipeline.popRenderTypeMask();
			}	
			glCullFace(GL_BACK);
			gGL.popMatrix();
			mWaterRef.flush();
			glh_set_current_modelview(current);
			LLPipeline::sUseOcclusion = occlusion;
		}

		camera.setOrigin(camera_in.getOrigin());
		//render distortion map
		static BOOL last_update = TRUE;
		if (last_update)
		{
			camera.setFar(camera_in.getFar());
			clearRenderTypeMask(LLPipeline::RENDER_TYPE_WATER,
								LLPipeline::RENDER_TYPE_VOIDWATER,
								LLPipeline::RENDER_TYPE_GROUND,
								END_RENDER_TYPES);	
			stop_glerror();

			LLPipeline::sUnderWaterRender = LLViewerCamera::getInstance()->cameraUnderWater() ? FALSE : TRUE;

			if (LLPipeline::sUnderWaterRender)
			{
				clearRenderTypeMask(LLPipeline::RENDER_TYPE_GROUND,
									LLPipeline::RENDER_TYPE_SKY,
									LLPipeline::RENDER_TYPE_CLOUDS,
									LLPipeline::RENDER_TYPE_WL_SKY,
									END_RENDER_TYPES);		
			}
			LLViewerCamera::updateFrustumPlanes(camera);

			gGL.getTexUnit(0)->unbind(LLTexUnit::TT_TEXTURE);
			
			LLColor4& col = LLDrawPoolWater::sWaterFogColor;
			glClearColor(col.mV[0], col.mV[1], col.mV[2], 0.f);
			mWaterDis.bindTarget();
			LLViewerCamera::sCurCameraID = LLViewerCamera::CAMERA_WATER1;
			
			mWaterDis.getViewport(gGLViewport);
			
			if (!LLPipeline::sUnderWaterRender || LLDrawPoolWater::sNeedsReflectionUpdate)
			{
				//clip out geometry on the same side of water as the camera
				mat = glh_get_current_modelview();
				LLPlane plane(-pnorm, -(pd+pad));

				LLGLUserClipPlane clip_plane(plane, mat, projection);
				static LLCullResult result;
				updateCull(camera, result, water_clip, &plane);
				stateSort(camera, result);

				gGL.setColorMask(true, true);
				mWaterDis.clear();
				

				gGL.setColorMask(true, false);

				
				if (LLPipeline::sRenderDeferred && materials_in_water)
				{										
					mWaterDis.flush();
					gPipeline.mDeferredScreen.bindTarget();
					gGL.setColorMask(true, true);
					glClearColor(0,0,0,0);
					gPipeline.mDeferredScreen.clear();
					gPipeline.grabReferences(result);
					renderGeomDeferred(camera);					
				}
				else
				{
				renderGeom(camera);
				}

				if (LLPipeline::sRenderDeferred && materials_in_water)
				{
					gPipeline.mDeferredScreen.flush();
					renderDeferredLightingToRT(&mWaterDis);
				}
			}

			mWaterDis.flush();
			LLPipeline::sUnderWaterRender = FALSE;
			
		}
		last_update = LLDrawPoolWater::sNeedsReflectionUpdate && LLDrawPoolWater::sNeedsDistortionUpdate;

		LLPipeline::sReflectionRender = FALSE;

		if (!LLRenderTarget::sUseFBO)
		{
			glClear(GL_DEPTH_BUFFER_BIT);
		}
		glClearColor(0.f, 0.f, 0.f, 0.f);
		gViewerWindow->setup3DViewport();
		gPipeline.popRenderTypeMask();
		LLDrawPoolWater::sNeedsReflectionUpdate = FALSE;
		LLDrawPoolWater::sNeedsDistortionUpdate = FALSE;
		LLPlane npnorm(-pnorm, -pd);
		LLViewerCamera::getInstance()->setUserClipPlane(npnorm);
		
		LLGLState::checkStates();

		if (!skip_avatar_update)
		{
			gAgentAvatarp->updateAttachmentVisibility(gAgentCamera.getCameraMode());
		}

		LLViewerCamera::sCurCameraID = LLViewerCamera::CAMERA_WORLD;
	}
}

glh::matrix4f look(const LLVector3 pos, const LLVector3 dir, const LLVector3 up)
{
	glh::matrix4f ret;

	LLVector3 dirN;
	LLVector3 upN;
	LLVector3 lftN;

	lftN = dir % up;
	lftN.normVec();
	
	upN = lftN % dir;
	upN.normVec();
	
	dirN = dir;
	dirN.normVec();

	ret.m[ 0] = lftN[0];
	ret.m[ 1] = upN[0];
	ret.m[ 2] = -dirN[0];
	ret.m[ 3] = 0.f;

	ret.m[ 4] = lftN[1];
	ret.m[ 5] = upN[1];
	ret.m[ 6] = -dirN[1];
	ret.m[ 7] = 0.f;

	ret.m[ 8] = lftN[2];
	ret.m[ 9] = upN[2];
	ret.m[10] = -dirN[2];
	ret.m[11] = 0.f;

	ret.m[12] = -(lftN*pos);
	ret.m[13] = -(upN*pos);
	ret.m[14] = dirN*pos;
	ret.m[15] = 1.f;

	return ret;
}

glh::matrix4f scale_translate_to_fit(const LLVector3 min, const LLVector3 max)
{
	glh::matrix4f ret;
	ret.m[ 0] = 2/(max[0]-min[0]);
	ret.m[ 4] = 0;
	ret.m[ 8] = 0;
	ret.m[12] = -(max[0]+min[0])/(max[0]-min[0]);

	ret.m[ 1] = 0;
	ret.m[ 5] = 2/(max[1]-min[1]);
	ret.m[ 9] = 0;
	ret.m[13] = -(max[1]+min[1])/(max[1]-min[1]);

	ret.m[ 2] = 0;
	ret.m[ 6] = 0;
	ret.m[10] = 2/(max[2]-min[2]);
	ret.m[14] = -(max[2]+min[2])/(max[2]-min[2]);

	ret.m[ 3] = 0;
	ret.m[ 7] = 0;
	ret.m[11] = 0;
	ret.m[15] = 1;

	return ret;
}

static LLFastTimer::DeclareTimer FTM_SHADOW_RENDER("Render Shadows");
static LLFastTimer::DeclareTimer FTM_SHADOW_ALPHA("Alpha Shadow");
static LLFastTimer::DeclareTimer FTM_SHADOW_SIMPLE("Simple Shadow");

void LLPipeline::renderShadow(glh::matrix4f& view, glh::matrix4f& proj, LLCamera& shadow_cam, LLCullResult &result, BOOL use_shader, BOOL use_occlusion, U32 target_width)
{
	LLFastTimer t(FTM_SHADOW_RENDER);

	//clip out geometry on the same side of water as the camera
	S32 occlude = LLPipeline::sUseOcclusion;
	if (!use_occlusion)
	{
		LLPipeline::sUseOcclusion = 0;
	}
	LLPipeline::sShadowRender = TRUE;
	
	U32 types[] = { 
		LLRenderPass::PASS_SIMPLE, 
		LLRenderPass::PASS_FULLBRIGHT, 
		LLRenderPass::PASS_SHINY, 
		LLRenderPass::PASS_BUMP, 
		LLRenderPass::PASS_FULLBRIGHT_SHINY ,
		LLRenderPass::PASS_MATERIAL,
		LLRenderPass::PASS_MATERIAL_ALPHA_EMISSIVE,
		LLRenderPass::PASS_SPECMAP,
		LLRenderPass::PASS_SPECMAP_EMISSIVE,
		LLRenderPass::PASS_NORMMAP,
		LLRenderPass::PASS_NORMMAP_EMISSIVE,
		LLRenderPass::PASS_NORMSPEC,
		LLRenderPass::PASS_NORMSPEC_EMISSIVE,
	};

	LLGLEnable cull(GL_CULL_FACE);

	//enable depth clamping if available
	LLGLEnable depth_clamp(gGLManager.mHasDepthClamp ? GL_DEPTH_CLAMP : 0);

	if (use_shader)
	{
		gDeferredShadowCubeProgram.bind();
	}

	LLRenderTarget& occlusion_target = mShadowOcclusion[LLViewerCamera::sCurCameraID-1];

	occlusion_target.bindTarget();
	updateCull(shadow_cam, result);
	occlusion_target.flush();

	stateSort(shadow_cam, result);
	
	
	//generate shadow map
	gGL.matrixMode(LLRender::MM_PROJECTION);
	gGL.pushMatrix();
	gGL.loadMatrix(proj.m);
	gGL.matrixMode(LLRender::MM_MODELVIEW);
	gGL.pushMatrix();
	gGL.loadMatrix(gGLModelView);

	stop_glerror();
	gGLLastMatrix = NULL;

	gGL.getTexUnit(0)->unbind(LLTexUnit::TT_TEXTURE);
	
	stop_glerror();
	
	LLVertexBuffer::unbind();

	{
		if (!use_shader)
		{ //occlusion program is general purpose depth-only no-textures
			gOcclusionProgram.bind();
		}
		else
		{
			gDeferredShadowProgram.bind();
		}

		gGL.diffuseColor4f(1,1,1,1);
		gGL.setColorMask(false, false);
	
		LLFastTimer ftm(FTM_SHADOW_SIMPLE);
		
		gGL.getTexUnit(0)->disable();
		for (U32 i = 0; i < sizeof(types)/sizeof(U32); ++i)
		{
			renderObjects(types[i], LLVertexBuffer::MAP_VERTEX, FALSE);
		}
		gGL.getTexUnit(0)->enable(LLTexUnit::TT_TEXTURE);
		if (!use_shader)
		{
			gOcclusionProgram.unbind();
		}
	}
	
	if (use_shader)
	{
		gDeferredShadowProgram.unbind();
		renderGeomShadow(shadow_cam);
		gDeferredShadowProgram.bind();
	}
	else
	{
		renderGeomShadow(shadow_cam);
	}

	{
		LLFastTimer ftm(FTM_SHADOW_ALPHA);
		gDeferredShadowAlphaMaskProgram.bind();
		gDeferredShadowAlphaMaskProgram.uniform1f(LLShaderMgr::DEFERRED_SHADOW_TARGET_WIDTH, (float)target_width);

		U32 mask =	LLVertexBuffer::MAP_VERTEX | 
					LLVertexBuffer::MAP_TEXCOORD0 | 
					LLVertexBuffer::MAP_COLOR | 
					LLVertexBuffer::MAP_TEXTURE_INDEX;

		renderMaskedObjects(LLRenderPass::PASS_ALPHA_MASK, mask, TRUE, TRUE);
		renderMaskedObjects(LLRenderPass::PASS_FULLBRIGHT_ALPHA_MASK, mask, TRUE, TRUE);
		gDeferredShadowAlphaMaskProgram.setMinimumAlpha(0.598f);
		renderObjects(LLRenderPass::PASS_ALPHA, mask, TRUE, TRUE);

		mask = mask & ~LLVertexBuffer::MAP_TEXTURE_INDEX;

		gDeferredTreeShadowProgram.bind();
		renderMaskedObjects(LLRenderPass::PASS_NORMSPEC_MASK, mask);
		renderMaskedObjects(LLRenderPass::PASS_MATERIAL_ALPHA_MASK, mask);
		renderMaskedObjects(LLRenderPass::PASS_SPECMAP_MASK, mask);
		renderMaskedObjects(LLRenderPass::PASS_NORMMAP_MASK, mask);
		
		gDeferredTreeShadowProgram.setMinimumAlpha(0.598f);
		renderObjects(LLRenderPass::PASS_GRASS, LLVertexBuffer::MAP_VERTEX | LLVertexBuffer::MAP_TEXCOORD0, TRUE);
	}

	//glCullFace(GL_BACK);

	gDeferredShadowCubeProgram.bind();
	gGLLastMatrix = NULL;
	gGL.loadMatrix(gGLModelView);

	LLRenderTarget& occlusion_source = mShadow[LLViewerCamera::sCurCameraID-1];

	doOcclusion(shadow_cam, occlusion_source, occlusion_target);

	if (use_shader)
	{
		gDeferredShadowProgram.unbind();
	}
	
	gGL.setColorMask(true, true);
			
	gGL.matrixMode(LLRender::MM_PROJECTION);
	gGL.popMatrix();
	gGL.matrixMode(LLRender::MM_MODELVIEW);
	gGL.popMatrix();
	gGLLastMatrix = NULL;

	LLPipeline::sUseOcclusion = occlude;
	LLPipeline::sShadowRender = FALSE;
}

static LLFastTimer::DeclareTimer FTM_VISIBLE_CLOUD("Visible Cloud");
BOOL LLPipeline::getVisiblePointCloud(LLCamera& camera, LLVector3& min, LLVector3& max, std::vector<LLVector3>& fp, LLVector3 light_dir)
{
	LLFastTimer t(FTM_VISIBLE_CLOUD);
	//get point cloud of intersection of frust and min, max

	if (getVisibleExtents(camera, min, max))
	{
		return FALSE;
	}

	//get set of planes on bounding box
	LLPlane bp[] = { 
		LLPlane(min, LLVector3(-1,0,0)),
		LLPlane(min, LLVector3(0,-1,0)),
		LLPlane(min, LLVector3(0,0,-1)),
		LLPlane(max, LLVector3(1,0,0)),
		LLPlane(max, LLVector3(0,1,0)),
		LLPlane(max, LLVector3(0,0,1))};
	
	//potential points
	std::vector<LLVector3> pp;

	//add corners of AABB
	pp.push_back(LLVector3(min.mV[0], min.mV[1], min.mV[2]));
	pp.push_back(LLVector3(max.mV[0], min.mV[1], min.mV[2]));
	pp.push_back(LLVector3(min.mV[0], max.mV[1], min.mV[2]));
	pp.push_back(LLVector3(max.mV[0], max.mV[1], min.mV[2]));
	pp.push_back(LLVector3(min.mV[0], min.mV[1], max.mV[2]));
	pp.push_back(LLVector3(max.mV[0], min.mV[1], max.mV[2]));
	pp.push_back(LLVector3(min.mV[0], max.mV[1], max.mV[2]));
	pp.push_back(LLVector3(max.mV[0], max.mV[1], max.mV[2]));

	//add corners of camera frustum
	for (U32 i = 0; i < LLCamera::AGENT_FRUSTRUM_NUM; i++)
	{
		pp.push_back(camera.mAgentFrustum[i]);
	}


	//bounding box line segments
	U32 bs[] = 
			{
		0,1,
		1,3,
		3,2,
		2,0,

		4,5,
		5,7,
		7,6,
		6,4,

		0,4,
		1,5,
		3,7,
		2,6
	};

	for (U32 i = 0; i < 12; i++)
	{ //for each line segment in bounding box
		for (U32 j = 0; j < LLCamera::AGENT_PLANE_NO_USER_CLIP_NUM; j++) 
		{ //for each plane in camera frustum
			const LLPlane& cp = camera.getAgentPlane(j);
			const LLVector3& v1 = pp[bs[i*2+0]];
			const LLVector3& v2 = pp[bs[i*2+1]];
			LLVector3 n;
			cp.getVector3(n);

			LLVector3 line = v1-v2;

			F32 d1 = line*n;
			F32 d2 = -cp.dist(v2);

			F32 t = d2/d1;

			if (t > 0.f && t < 1.f)
			{
				LLVector3 intersect = v2+line*t;
				pp.push_back(intersect);
			}
		}
	}
			
	//camera frustum line segments
	const U32 fs[] =
	{
		0,1,
		1,2,
		2,3,
		3,0,

		4,5,
		5,6,
		6,7,
		7,4,
	
		0,4,
		1,5,
		2,6,
		3,7	
	};

	for (U32 i = 0; i < 12; i++)
	{
		for (U32 j = 0; j < 6; ++j)
		{
			const LLVector3& v1 = pp[fs[i*2+0]+8];
			const LLVector3& v2 = pp[fs[i*2+1]+8];
			const LLPlane& cp = bp[j];
			LLVector3 n;
			cp.getVector3(n);

			LLVector3 line = v1-v2;

			F32 d1 = line*n;
			F32 d2 = -cp.dist(v2);

			F32 t = d2/d1;

			if (t > 0.f && t < 1.f)
			{
				LLVector3 intersect = v2+line*t;
				pp.push_back(intersect);
			}	
		}
	}

	LLVector3 ext[] = { min-LLVector3(0.05f,0.05f,0.05f),
		max+LLVector3(0.05f,0.05f,0.05f) };

	for (U32 i = 0; i < pp.size(); ++i)
	{
		bool found = true;

		const F32* p = pp[i].mV;
			
		for (U32 j = 0; j < 3; ++j)
		{
			if (p[j] < ext[0].mV[j] ||
				p[j] > ext[1].mV[j])
			{
				found = false;
				break;
			}
		}
				
		for (U32 j = 0; j < LLCamera::AGENT_PLANE_NO_USER_CLIP_NUM; ++j)
		{
			const LLPlane& cp = camera.getAgentPlane(j);
			F32 dist = cp.dist(pp[i]);
			if (dist > 0.05f) //point is above some plane, not contained
			{
				found = false;
				break;
			}
		}

		if (found)
		{
			fp.push_back(pp[i]);
		}
	}
	
	if (fp.empty())
	{
		return FALSE;
	}
	
	return TRUE;
}

void LLPipeline::renderHighlight(const LLViewerObject* obj, F32 fade)
{
	if (obj && obj->getVolume())
	{
		for (LLViewerObject::child_list_t::const_iterator iter = obj->getChildren().begin(); iter != obj->getChildren().end(); ++iter)
		{
			renderHighlight(*iter, fade);
		}

		LLDrawable* drawable = obj->mDrawable;
		if (drawable)
		{
			for (S32 i = 0; i < drawable->getNumFaces(); ++i)
			{
				LLFace* face = drawable->getFace(i);
				if (face)
				{
					face->renderSelected(LLViewerTexture::sNullImagep, LLColor4(1,1,1,fade));
				}
			}
		}
	}
}

void LLPipeline::generateHighlight(LLCamera& camera)
{
	//render highlighted object as white into offscreen render target
	if (mHighlightObject.notNull())
	{
		mHighlightSet.insert(HighlightItem(mHighlightObject));
	}
	
	if (!mHighlightSet.empty())
	{
		F32 transition = gFrameIntervalSeconds/RenderHighlightFadeTime;

		LLGLDisable test(GL_ALPHA_TEST);
		LLGLDepthTest depth(GL_FALSE);
		mHighlight.bindTarget();
		disableLights();
		gGL.setColorMask(true, true);
		mHighlight.clear();

		gGL.getTexUnit(0)->bind(LLViewerFetchedTexture::sWhiteImagep);
		for (std::set<HighlightItem>::iterator iter = mHighlightSet.begin(); iter != mHighlightSet.end(); )
		{
			std::set<HighlightItem>::iterator cur_iter = iter++;

			if (cur_iter->mItem.isNull())
			{
				mHighlightSet.erase(cur_iter);
				continue;
			}

			if (cur_iter->mItem == mHighlightObject)
			{
				cur_iter->incrFade(transition); 
			}
			else
			{
				cur_iter->incrFade(-transition);
				if (cur_iter->mFade <= 0.f)
				{
					mHighlightSet.erase(cur_iter);
					continue;
				}
			}

			renderHighlight(cur_iter->mItem->getVObj(), cur_iter->mFade);
		}

		mHighlight.flush();
		gGL.setColorMask(true, false);
		gViewerWindow->setup3DViewport();
	}
}


static LLFastTimer::DeclareTimer FTM_GEN_SUN_SHADOW("Gen Sun Shadow");

void LLPipeline::generateSunShadow(LLCamera& camera)
{
	if (!sRenderDeferred || RenderShadowDetail <= 0)
	{
		return;
	}

	LLFastTimer t(FTM_GEN_SUN_SHADOW);

	BOOL skip_avatar_update = FALSE;
	if (!isAgentAvatarValid() || gAgentCamera.getCameraAnimating() || gAgentCamera.getCameraMode() != CAMERA_MODE_MOUSELOOK || !LLVOAvatar::sVisibleInFirstPerson)
	{

		skip_avatar_update = TRUE;
	}

	if (!skip_avatar_update)
	{
		gAgentAvatarp->updateAttachmentVisibility(CAMERA_MODE_THIRD_PERSON);
	}

	F64 last_modelview[16];
	F64 last_projection[16];
	for (U32 i = 0; i < 16; i++)
	{ //store last_modelview of world camera
		last_modelview[i] = gGLLastModelView[i];
		last_projection[i] = gGLLastProjection[i];
	}

	pushRenderTypeMask();
	andRenderTypeMask(LLPipeline::RENDER_TYPE_SIMPLE,
					LLPipeline::RENDER_TYPE_ALPHA,
					LLPipeline::RENDER_TYPE_GRASS,
					LLPipeline::RENDER_TYPE_FULLBRIGHT,
					LLPipeline::RENDER_TYPE_BUMP,
					LLPipeline::RENDER_TYPE_VOLUME,
					LLPipeline::RENDER_TYPE_AVATAR,
					LLPipeline::RENDER_TYPE_TREE, 
					LLPipeline::RENDER_TYPE_TERRAIN,
					LLPipeline::RENDER_TYPE_WATER,
					LLPipeline::RENDER_TYPE_VOIDWATER,
					LLPipeline::RENDER_TYPE_PASS_ALPHA,
					LLPipeline::RENDER_TYPE_PASS_ALPHA_MASK,
					LLPipeline::RENDER_TYPE_PASS_FULLBRIGHT_ALPHA_MASK,
					LLPipeline::RENDER_TYPE_PASS_GRASS,
					LLPipeline::RENDER_TYPE_PASS_SIMPLE,
					LLPipeline::RENDER_TYPE_PASS_BUMP,
					LLPipeline::RENDER_TYPE_PASS_FULLBRIGHT,
					LLPipeline::RENDER_TYPE_PASS_SHINY,
					LLPipeline::RENDER_TYPE_PASS_FULLBRIGHT_SHINY,
					LLPipeline::RENDER_TYPE_PASS_MATERIAL,
					LLPipeline::RENDER_TYPE_PASS_MATERIAL_ALPHA,
					LLPipeline::RENDER_TYPE_PASS_MATERIAL_ALPHA_MASK,
					LLPipeline::RENDER_TYPE_PASS_MATERIAL_ALPHA_EMISSIVE,
					LLPipeline::RENDER_TYPE_PASS_SPECMAP,
					LLPipeline::RENDER_TYPE_PASS_SPECMAP_BLEND,
					LLPipeline::RENDER_TYPE_PASS_SPECMAP_MASK,
					LLPipeline::RENDER_TYPE_PASS_SPECMAP_EMISSIVE,
					LLPipeline::RENDER_TYPE_PASS_NORMMAP,
					LLPipeline::RENDER_TYPE_PASS_NORMMAP_BLEND,
					LLPipeline::RENDER_TYPE_PASS_NORMMAP_MASK,
					LLPipeline::RENDER_TYPE_PASS_NORMMAP_EMISSIVE,
					LLPipeline::RENDER_TYPE_PASS_NORMSPEC,
					LLPipeline::RENDER_TYPE_PASS_NORMSPEC_BLEND,
					LLPipeline::RENDER_TYPE_PASS_NORMSPEC_MASK,
					LLPipeline::RENDER_TYPE_PASS_NORMSPEC_EMISSIVE,
					END_RENDER_TYPES);

	gGL.setColorMask(false, false);

	//get sun view matrix
	
	//store current projection/modelview matrix
	glh::matrix4f saved_proj = glh_get_current_projection();
	glh::matrix4f saved_view = glh_get_current_modelview();
	glh::matrix4f inv_view = saved_view.inverse();

	glh::matrix4f view[6];
	glh::matrix4f proj[6];
	
	//clip contains parallel split distances for 3 splits
	LLVector3 clip = RenderShadowClipPlanes;

	//F32 slope_threshold = gSavedSettings.getF32("RenderShadowSlopeThreshold");

	//far clip on last split is minimum of camera view distance and 128
	mSunClipPlanes = LLVector4(clip, clip.mV[2] * clip.mV[2]/clip.mV[1]);

	clip = RenderShadowOrthoClipPlanes;
	mSunOrthoClipPlanes = LLVector4(clip, clip.mV[2]*clip.mV[2]/clip.mV[1]);

	//currently used for amount to extrude frusta corners for constructing shadow frusta
	//LLVector3 n = RenderShadowNearDist;
	//F32 nearDist[] = { n.mV[0], n.mV[1], n.mV[2], n.mV[2] };

	//put together a universal "near clip" plane for shadow frusta
	LLPlane shadow_near_clip;
	{
		LLVector3 p = gAgent.getPositionAgent();
		p += mSunDir * RenderFarClip*2.f;
		shadow_near_clip.setVec(p, mSunDir);
	}

	LLVector3 lightDir = -mSunDir;
	lightDir.normVec();

	glh::vec3f light_dir(lightDir.mV);

	//create light space camera matrix
	
	LLVector3 at = lightDir;

	LLVector3 up = camera.getAtAxis();

	if (fabsf(up*lightDir) > 0.75f)
	{
		up = camera.getUpAxis();
	}

	/*LLVector3 left = up%at;
	up = at%left;*/

	up.normVec();
	at.normVec();
	
	
	LLCamera main_camera = camera;
	
	F32 near_clip = 0.f;
	{
		//get visible point cloud
		std::vector<LLVector3> fp;

		main_camera.calcAgentFrustumPlanes(main_camera.mAgentFrustum);
		
		LLVector3 min,max;
		getVisiblePointCloud(main_camera,min,max,fp);

		if (fp.empty())
		{
			if (!hasRenderDebugMask(RENDER_DEBUG_SHADOW_FRUSTA))
			{
				mShadowCamera[0] = main_camera;
				mShadowExtents[0][0] = min;
				mShadowExtents[0][1] = max;

				mShadowFrustPoints[0].clear();
				mShadowFrustPoints[1].clear();
				mShadowFrustPoints[2].clear();
				mShadowFrustPoints[3].clear();
			}
			popRenderTypeMask();

			if (!skip_avatar_update)
			{
				gAgentAvatarp->updateAttachmentVisibility(gAgentCamera.getCameraMode());
			}

			return;
		}

		//get good split distances for frustum
		for (U32 i = 0; i < fp.size(); ++i)
		{
			glh::vec3f v(fp[i].mV);
			saved_view.mult_matrix_vec(v);
			fp[i].setVec(v.v);
		}

		min = fp[0];
		max = fp[0];

		//get camera space bounding box
		for (U32 i = 1; i < fp.size(); ++i)
		{
			update_min_max(min, max, fp[i]);
		}

		near_clip = -max.mV[2];
		F32 far_clip = -min.mV[2]*2.f;

		//far_clip = llmin(far_clip, 128.f);
		far_clip = llmin(far_clip, camera.getFar());

		F32 range = far_clip-near_clip;

		LLVector3 split_exp = RenderShadowSplitExponent;

		F32 da = 1.f-llmax( fabsf(lightDir*up), fabsf(lightDir*camera.getLeftAxis()) );
		
		da = powf(da, split_exp.mV[2]);

		F32 sxp = split_exp.mV[1] + (split_exp.mV[0]-split_exp.mV[1])*da;
		
		for (U32 i = 0; i < 4; ++i)
		{
			F32 x = (F32)(i+1)/4.f;
			x = powf(x, sxp);
			mSunClipPlanes.mV[i] = near_clip+range*x;
		}

		mSunClipPlanes.mV[0] *= 1.25f; //bump back first split for transition padding
	}

	// convenience array of 4 near clip plane distances
	F32 dist[] = { near_clip, mSunClipPlanes.mV[0], mSunClipPlanes.mV[1], mSunClipPlanes.mV[2], mSunClipPlanes.mV[3] };
	

	if (mSunDiffuse == LLColor4::black)
	{ //sun diffuse is totally black, shadows don't matter
		LLGLDepthTest depth(GL_TRUE);

		for (S32 j = 0; j < 4; j++)
		{
			mShadow[j].bindTarget();
			mShadow[j].clear();
			mShadow[j].flush();
		}
	}
	else
	{
		for (S32 j = 0; j < 4; j++)
		{
			if (!hasRenderDebugMask(RENDER_DEBUG_SHADOW_FRUSTA))
			{
				mShadowFrustPoints[j].clear();
			}

			LLViewerCamera::sCurCameraID = LLViewerCamera::CAMERA_SHADOW0+j;

			//restore render matrices
			glh_set_current_modelview(saved_view);
			glh_set_current_projection(saved_proj);

			LLVector3 eye = camera.getOrigin();

			//camera used for shadow cull/render
			LLCamera shadow_cam;
		
			//create world space camera frustum for this split
			shadow_cam = camera;
			shadow_cam.setFar(16.f);
	
			LLViewerCamera::updateFrustumPlanes(shadow_cam, FALSE, FALSE, TRUE);

			LLVector3* frust = shadow_cam.mAgentFrustum;

			LLVector3 pn = shadow_cam.getAtAxis();
		
			LLVector3 min, max;

			//construct 8 corners of split frustum section
			for (U32 i = 0; i < 4; i++)
			{
				LLVector3 delta = frust[i+4]-eye;
				delta += (frust[i+4]-frust[(i+2)%4+4])*0.05f;
				delta.normVec();
				F32 dp = delta*pn;
				frust[i] = eye + (delta*dist[j]*0.75f)/dp;
				frust[i+4] = eye + (delta*dist[j+1]*1.25f)/dp;
			}
						
			shadow_cam.calcAgentFrustumPlanes(frust);
			shadow_cam.mFrustumCornerDist = 0.f;
		
			if (!gPipeline.hasRenderDebugMask(LLPipeline::RENDER_DEBUG_SHADOW_FRUSTA))
			{
				mShadowCamera[j] = shadow_cam;
			}

			std::vector<LLVector3> fp;

			if (!gPipeline.getVisiblePointCloud(shadow_cam, min, max, fp, lightDir))
			{
				//no possible shadow receivers
				if (!gPipeline.hasRenderDebugMask(LLPipeline::RENDER_DEBUG_SHADOW_FRUSTA))
				{
					mShadowExtents[j][0] = LLVector3();
					mShadowExtents[j][1] = LLVector3();
					mShadowCamera[j+4] = shadow_cam;
				}

				mShadow[j].bindTarget();
				{
					LLGLDepthTest depth(GL_TRUE);
					mShadow[j].clear();
				}
				mShadow[j].flush();

				mShadowError.mV[j] = 0.f;
				mShadowFOV.mV[j] = 0.f;

				continue;
			}

			if (!gPipeline.hasRenderDebugMask(LLPipeline::RENDER_DEBUG_SHADOW_FRUSTA))
			{
				mShadowExtents[j][0] = min;
				mShadowExtents[j][1] = max;
				mShadowFrustPoints[j] = fp;
			}
				

			//find a good origin for shadow projection
			LLVector3 origin;

			//get a temporary view projection
			view[j] = look(camera.getOrigin(), lightDir, -up);

			std::vector<LLVector3> wpf;

			for (U32 i = 0; i < fp.size(); i++)
			{
				glh::vec3f p = glh::vec3f(fp[i].mV);
				view[j].mult_matrix_vec(p);
				wpf.push_back(LLVector3(p.v));
			}

			min = wpf[0];
			max = wpf[0];

			for (U32 i = 0; i < fp.size(); ++i)
			{ //get AABB in camera space
				update_min_max(min, max, wpf[i]);
			}

			// Construct a perspective transform with perspective along y-axis that contains
			// points in wpf
			//Known:
			// - far clip plane
			// - near clip plane
			// - points in frustum
			//Find:
			// - origin

			//get some "interesting" points of reference
			LLVector3 center = (min+max)*0.5f;
			LLVector3 size = (max-min)*0.5f;
			LLVector3 near_center = center;
			near_center.mV[1] += size.mV[1]*2.f;
		
		
			//put all points in wpf in quadrant 0, reletive to center of min/max
			//get the best fit line using least squares
			F32 bfm = 0.f;
			F32 bfb = 0.f;

			for (U32 i = 0; i < wpf.size(); ++i)
			{
				wpf[i] -= center;
				wpf[i].mV[0] = fabsf(wpf[i].mV[0]);
				wpf[i].mV[2] = fabsf(wpf[i].mV[2]);
			}

			if (!wpf.empty())
			{ 
				F32 sx = 0.f;
				F32 sx2 = 0.f;
				F32 sy = 0.f;
				F32 sxy = 0.f;
			
				for (U32 i = 0; i < wpf.size(); ++i)
				{		
					sx += wpf[i].mV[0];
					sx2 += wpf[i].mV[0]*wpf[i].mV[0];
					sy += wpf[i].mV[1];
					sxy += wpf[i].mV[0]*wpf[i].mV[1]; 
				}

				bfm = (sy*sx-wpf.size()*sxy)/(sx*sx-wpf.size()*sx2);
				bfb = (sx*sxy-sy*sx2)/(sx*sx-bfm*sx2);
			}
		
			{
				// best fit line is y=bfm*x+bfb
		
				//find point that is furthest to the right of line
				F32 off_x = -1.f;
				LLVector3 lp;

				for (U32 i = 0; i < wpf.size(); ++i)
				{
					//y = bfm*x+bfb
					//x = (y-bfb)/bfm
					F32 lx = (wpf[i].mV[1]-bfb)/bfm;

					lx = wpf[i].mV[0]-lx;
				
					if (off_x < lx)
					{
						off_x = lx;
						lp = wpf[i];
					}
				}

				//get line with slope bfm through lp
				// bfb = y-bfm*x
				bfb = lp.mV[1]-bfm*lp.mV[0];

				//calculate error
				mShadowError.mV[j] = 0.f;

				for (U32 i = 0; i < wpf.size(); ++i)
				{
					F32 lx = (wpf[i].mV[1]-bfb)/bfm;
					mShadowError.mV[j] += fabsf(wpf[i].mV[0]-lx);
				}

				mShadowError.mV[j] /= wpf.size();
				mShadowError.mV[j] /= size.mV[0];

				if (mShadowError.mV[j] > RenderShadowErrorCutoff)
				{ //just use ortho projection
					mShadowFOV.mV[j] = -1.f;
					origin.clearVec();
					proj[j] = gl_ortho(min.mV[0], max.mV[0],
										min.mV[1], max.mV[1],
										-max.mV[2], -min.mV[2]);
				}
				else
				{
					//origin is where line x = 0;
					origin.setVec(0,bfb,0);

					F32 fovz = 1.f;
					F32 fovx = 1.f;
				
					LLVector3 zp;
					LLVector3 xp;

					for (U32 i = 0; i < wpf.size(); ++i)
					{
						LLVector3 atz = wpf[i]-origin;
						atz.mV[0] = 0.f;
						atz.normVec();
						if (fovz > -atz.mV[1])
						{
							zp = wpf[i];
							fovz = -atz.mV[1];
						}
					
						LLVector3 atx = wpf[i]-origin;
						atx.mV[2] = 0.f;
						atx.normVec();
						if (fovx > -atx.mV[1])
						{
							fovx = -atx.mV[1];
							xp = wpf[i];
						}
					}

					fovx = acos(fovx);
					fovz = acos(fovz);

					F32 cutoff = llmin((F32) RenderShadowFOVCutoff, 1.4f);
				
					mShadowFOV.mV[j] = fovx;
				
					if (fovx < cutoff && fovz > cutoff)
					{
						//x is a good fit, but z is too big, move away from zp enough so that fovz matches cutoff
						F32 d = zp.mV[2]/tan(cutoff);
						F32 ny = zp.mV[1] + fabsf(d);

						origin.mV[1] = ny;

						fovz = 1.f;
						fovx = 1.f;

						for (U32 i = 0; i < wpf.size(); ++i)
						{
							LLVector3 atz = wpf[i]-origin;
							atz.mV[0] = 0.f;
							atz.normVec();
							fovz = llmin(fovz, -atz.mV[1]);

							LLVector3 atx = wpf[i]-origin;
							atx.mV[2] = 0.f;
							atx.normVec();
							fovx = llmin(fovx, -atx.mV[1]);
						}

						fovx = acos(fovx);
						fovz = acos(fovz);

						mShadowFOV.mV[j] = cutoff;
					}

				
					origin += center;
			
					F32 ynear = -(max.mV[1]-origin.mV[1]);
					F32 yfar = -(min.mV[1]-origin.mV[1]);
				
					if (ynear < 0.1f) //keep a sensible near clip plane
					{
						F32 diff = 0.1f-ynear;
						origin.mV[1] += diff;
						ynear += diff;
						yfar += diff;
					}
								
					if (fovx > cutoff)
					{ //just use ortho projection
						origin.clearVec();
						mShadowError.mV[j] = -1.f;
						proj[j] = gl_ortho(min.mV[0], max.mV[0],
								min.mV[1], max.mV[1],
								-max.mV[2], -min.mV[2]);
					}
					else
					{
						//get perspective projection
						view[j] = view[j].inverse();

						glh::vec3f origin_agent(origin.mV);
					
						//translate view to origin
						view[j].mult_matrix_vec(origin_agent);

						eye = LLVector3(origin_agent.v);

						if (!hasRenderDebugMask(LLPipeline::RENDER_DEBUG_SHADOW_FRUSTA))
						{
							mShadowFrustOrigin[j] = eye;
						}
				
						view[j] = look(LLVector3(origin_agent.v), lightDir, -up);

						F32 fx = 1.f/tanf(fovx);
						F32 fz = 1.f/tanf(fovz);

						proj[j] = glh::matrix4f(-fx, 0, 0, 0,
												0, (yfar+ynear)/(ynear-yfar), 0, (2.f*yfar*ynear)/(ynear-yfar),
												0, 0, -fz, 0,
												0, -1.f, 0, 0);
					}
				}
			}

			//shadow_cam.setFar(128.f);
			shadow_cam.setOriginAndLookAt(eye, up, center);

			shadow_cam.setOrigin(0,0,0);

			glh_set_current_modelview(view[j]);
			glh_set_current_projection(proj[j]);

			LLViewerCamera::updateFrustumPlanes(shadow_cam, FALSE, FALSE, TRUE);

			//shadow_cam.ignoreAgentFrustumPlane(LLCamera::AGENT_PLANE_NEAR);
			shadow_cam.getAgentPlane(LLCamera::AGENT_PLANE_NEAR).set(shadow_near_clip);

			//translate and scale to from [-1, 1] to [0, 1]
			glh::matrix4f trans(0.5f, 0.f, 0.f, 0.5f,
							0.f, 0.5f, 0.f, 0.5f,
							0.f, 0.f, 0.5f, 0.5f,
							0.f, 0.f, 0.f, 1.f);

			glh_set_current_modelview(view[j]);
			glh_set_current_projection(proj[j]);

			for (U32 i = 0; i < 16; i++)
			{
				gGLLastModelView[i] = mShadowModelview[j].m[i];
				gGLLastProjection[i] = mShadowProjection[j].m[i];
			}

			mShadowModelview[j] = view[j];
			mShadowProjection[j] = proj[j];

	
			mSunShadowMatrix[j] = trans*proj[j]*view[j]*inv_view;
		
			stop_glerror();

			mShadow[j].bindTarget();
			mShadow[j].getViewport(gGLViewport);
			mShadow[j].clear();
		
			U32 target_width = mShadow[j].getWidth();

			{
				static LLCullResult result[4];

				renderShadow(view[j], proj[j], shadow_cam, result[j], TRUE, TRUE, target_width);
			}

			mShadow[j].flush();
 
			if (!gPipeline.hasRenderDebugMask(LLPipeline::RENDER_DEBUG_SHADOW_FRUSTA))
			{
				LLViewerCamera::updateFrustumPlanes(shadow_cam, FALSE, FALSE, TRUE);
				mShadowCamera[j+4] = shadow_cam;
			}
		}
	}

	
	//hack to disable projector shadows 
	bool gen_shadow = RenderShadowDetail > 1;

	if (gen_shadow)
	{
		F32 fade_amt = gFrameIntervalSeconds * llmax(LLViewerCamera::getInstance()->getVelocityStat()->getCurrentPerSec(), 1.f);

		//update shadow targets
		for (U32 i = 0; i < 2; i++)
		{ //for each current shadow
			LLViewerCamera::sCurCameraID = LLViewerCamera::CAMERA_SHADOW4+i;

			if (mShadowSpotLight[i].notNull() && 
				(mShadowSpotLight[i] == mTargetShadowSpotLight[0] ||
				mShadowSpotLight[i] == mTargetShadowSpotLight[1]))
			{ //keep this spotlight
				mSpotLightFade[i] = llmin(mSpotLightFade[i]+fade_amt, 1.f);
			}
			else
			{ //fade out this light
				mSpotLightFade[i] = llmax(mSpotLightFade[i]-fade_amt, 0.f);
				
				if (mSpotLightFade[i] == 0.f || mShadowSpotLight[i].isNull())
				{ //faded out, grab one of the pending spots (whichever one isn't already taken)
					if (mTargetShadowSpotLight[0] != mShadowSpotLight[(i+1)%2])
					{
						mShadowSpotLight[i] = mTargetShadowSpotLight[0];
					}
					else
					{
						mShadowSpotLight[i] = mTargetShadowSpotLight[1];
					}
				}
			}
		}

		for (S32 i = 0; i < 2; i++)
		{
			glh_set_current_modelview(saved_view);
			glh_set_current_projection(saved_proj);

			if (mShadowSpotLight[i].isNull())
			{
				continue;
			}

			LLVOVolume* volume = mShadowSpotLight[i]->getVOVolume();

			if (!volume)
			{
				mShadowSpotLight[i] = NULL;
				continue;
			}

			LLDrawable* drawable = mShadowSpotLight[i];

			LLVector3 params = volume->getSpotLightParams();
			F32 fov = params.mV[0];

			//get agent->light space matrix (modelview)
			LLVector3 center = drawable->getPositionAgent();
			LLQuaternion quat = volume->getRenderRotation();

			//get near clip plane
			LLVector3 scale = volume->getScale();
			LLVector3 at_axis(0,0,-scale.mV[2]*0.5f);
			at_axis *= quat;

			LLVector3 np = center+at_axis;
			at_axis.normVec();

			//get origin that has given fov for plane np, at_axis, and given scale
			F32 dist = (scale.mV[1]*0.5f)/tanf(fov*0.5f);

			LLVector3 origin = np - at_axis*dist;

			LLMatrix4 mat(quat, LLVector4(origin, 1.f));

			view[i+4] = glh::matrix4f((F32*) mat.mMatrix);

			view[i+4] = view[i+4].inverse();

			//get perspective matrix
			F32 near_clip = dist+0.01f;
			F32 width = scale.mV[VX];
			F32 height = scale.mV[VY];
			F32 far_clip = dist+volume->getLightRadius()*1.5f;

			F32 fovy = fov * RAD_TO_DEG;
			F32 aspect = width/height;
			
			proj[i+4] = gl_perspective(fovy, aspect, near_clip, far_clip);

			//translate and scale to from [-1, 1] to [0, 1]
			glh::matrix4f trans(0.5f, 0.f, 0.f, 0.5f,
							0.f, 0.5f, 0.f, 0.5f,
							0.f, 0.f, 0.5f, 0.5f,
							0.f, 0.f, 0.f, 1.f);

			glh_set_current_modelview(view[i+4]);
			glh_set_current_projection(proj[i+4]);

			mSunShadowMatrix[i+4] = trans*proj[i+4]*view[i+4]*inv_view;
			
			for (U32 j = 0; j < 16; j++)
			{
				gGLLastModelView[j] = mShadowModelview[i+4].m[j];
				gGLLastProjection[j] = mShadowProjection[i+4].m[j];
			}

			mShadowModelview[i+4] = view[i+4];
			mShadowProjection[i+4] = proj[i+4];

			LLCamera shadow_cam = camera;
			shadow_cam.setFar(far_clip);
			shadow_cam.setOrigin(origin);

			LLViewerCamera::updateFrustumPlanes(shadow_cam, FALSE, FALSE, TRUE);

			stop_glerror();

			mShadow[i+4].bindTarget();
			mShadow[i+4].getViewport(gGLViewport);
			mShadow[i+4].clear();

			U32 target_width = mShadow[i+4].getWidth();

			static LLCullResult result[2];

			LLViewerCamera::sCurCameraID = LLViewerCamera::CAMERA_SHADOW0+i+4;

			renderShadow(view[i+4], proj[i+4], shadow_cam, result[i], FALSE, FALSE, target_width);

			mShadow[i+4].flush();
 		}
	}
	else
	{ //no spotlight shadows
		mShadowSpotLight[0] = mShadowSpotLight[1] = NULL;
	}


	if (!CameraOffset)
	{
		glh_set_current_modelview(saved_view);
		glh_set_current_projection(saved_proj);
	}
	else
	{
		glh_set_current_modelview(view[1]);
		glh_set_current_projection(proj[1]);
		gGL.loadMatrix(view[1].m);
		gGL.matrixMode(LLRender::MM_PROJECTION);
		gGL.loadMatrix(proj[1].m);
		gGL.matrixMode(LLRender::MM_MODELVIEW);
	}
	gGL.setColorMask(true, false);

	for (U32 i = 0; i < 16; i++)
	{
		gGLLastModelView[i] = last_modelview[i];
		gGLLastProjection[i] = last_projection[i];
	}

	popRenderTypeMask();

	if (!skip_avatar_update)
	{
		gAgentAvatarp->updateAttachmentVisibility(gAgentCamera.getCameraMode());
	}
}

void LLPipeline::renderGroups(LLRenderPass* pass, U32 type, U32 mask, BOOL texture)
{
	for (LLCullResult::sg_iterator i = sCull->beginVisibleGroups(); i != sCull->endVisibleGroups(); ++i)
	{
		LLSpatialGroup* group = *i;
		if (!group->isDead() &&
			(!sUseOcclusion || !group->isOcclusionState(LLSpatialGroup::OCCLUDED)) &&
			gPipeline.hasRenderType(group->mSpatialPartition->mDrawableType) &&
			group->mDrawMap.find(type) != group->mDrawMap.end())
		{
			pass->renderGroup(group,type,mask,texture);
		}
	}
}

static LLFastTimer::DeclareTimer FTM_IMPOSTOR_MARK_VISIBLE("Impostor Mark Visible");
static LLFastTimer::DeclareTimer FTM_IMPOSTOR_SETUP("Impostor Setup");
static LLFastTimer::DeclareTimer FTM_IMPOSTOR_BACKGROUND("Impostor Background");
static LLFastTimer::DeclareTimer FTM_IMPOSTOR_ALLOCATE("Impostor Allocate");
static LLFastTimer::DeclareTimer FTM_IMPOSTOR_RESIZE("Impostor Resize");

void LLPipeline::generateImpostor(LLVOAvatar* avatar)
{
	LLGLState::checkStates();
	LLGLState::checkTextureChannels();
	LLGLState::checkClientArrays();

	static LLCullResult result;
	result.clear();
	grabReferences(result);
	
	if (!avatar || !avatar->mDrawable)
	{
		return;
	}

	assertInitialized();

	bool visually_muted = avatar->isVisuallyMuted();		

	pushRenderTypeMask();
	
	if (visually_muted)
	{
		andRenderTypeMask(LLPipeline::RENDER_TYPE_AVATAR, END_RENDER_TYPES);
	}
	else
	{
		andRenderTypeMask(LLPipeline::RENDER_TYPE_ALPHA,
			LLPipeline::RENDER_TYPE_FULLBRIGHT,
			LLPipeline::RENDER_TYPE_VOLUME,
			LLPipeline::RENDER_TYPE_GLOW,
						LLPipeline::RENDER_TYPE_BUMP,
						LLPipeline::RENDER_TYPE_PASS_SIMPLE,
						LLPipeline::RENDER_TYPE_PASS_ALPHA,
						LLPipeline::RENDER_TYPE_PASS_ALPHA_MASK,
			LLPipeline::RENDER_TYPE_PASS_BUMP,
			LLPipeline::RENDER_TYPE_PASS_POST_BUMP,
						LLPipeline::RENDER_TYPE_PASS_FULLBRIGHT,
						LLPipeline::RENDER_TYPE_PASS_FULLBRIGHT_ALPHA_MASK,
						LLPipeline::RENDER_TYPE_PASS_FULLBRIGHT_SHINY,
			LLPipeline::RENDER_TYPE_PASS_GLOW,
			LLPipeline::RENDER_TYPE_PASS_GRASS,
						LLPipeline::RENDER_TYPE_PASS_SHINY,
						LLPipeline::RENDER_TYPE_PASS_INVISIBLE,
						LLPipeline::RENDER_TYPE_PASS_INVISI_SHINY,
			LLPipeline::RENDER_TYPE_AVATAR,
			LLPipeline::RENDER_TYPE_ALPHA_MASK,
			LLPipeline::RENDER_TYPE_FULLBRIGHT_ALPHA_MASK,
			LLPipeline::RENDER_TYPE_INVISIBLE,
			LLPipeline::RENDER_TYPE_SIMPLE,
						END_RENDER_TYPES);
	}
	
	S32 occlusion = sUseOcclusion;
	sUseOcclusion = 0;

	sReflectionRender = sRenderDeferred ? FALSE : TRUE;

	sShadowRender = TRUE;
	sImpostorRender = TRUE;

	LLViewerCamera* viewer_camera = LLViewerCamera::getInstance();

	{
		LLFastTimer t(FTM_IMPOSTOR_MARK_VISIBLE);
		markVisible(avatar->mDrawable, *viewer_camera);
		LLVOAvatar::sUseImpostors = FALSE;

		LLVOAvatar::attachment_map_t::iterator iter;
		for (iter = avatar->mAttachmentPoints.begin();
			iter != avatar->mAttachmentPoints.end();
			++iter)
		{
			LLViewerJointAttachment *attachment = iter->second;
			for (LLViewerJointAttachment::attachedobjs_vec_t::iterator attachment_iter = attachment->mAttachedObjects.begin();
				 attachment_iter != attachment->mAttachedObjects.end();
				 ++attachment_iter)
			{
				if (LLViewerObject* attached_object = (*attachment_iter))
				{
					markVisible(attached_object->mDrawable->getSpatialBridge(), *viewer_camera);
				}
			}
		}
	}

	stateSort(*LLViewerCamera::getInstance(), result);
	
	LLCamera camera = *viewer_camera;
	LLVector2 tdim;
	U32 resY = 0;
	U32 resX = 0;

	{
		LLFastTimer t(FTM_IMPOSTOR_SETUP);
		const LLVector4a* ext = avatar->mDrawable->getSpatialExtents();
		LLVector3 pos(avatar->getRenderPosition()+avatar->getImpostorOffset());

		camera.lookAt(viewer_camera->getOrigin(), pos, viewer_camera->getUpAxis());
	
		LLVector4a half_height;
		half_height.setSub(ext[1], ext[0]);
		half_height.mul(0.5f);

		LLVector4a left;
		left.load3(camera.getLeftAxis().mV);
		left.mul(left);
		llassert(left.dot3(left).getF32() > F_APPROXIMATELY_ZERO);
		left.normalize3fast();

		LLVector4a up;
		up.load3(camera.getUpAxis().mV);
		up.mul(up);
		llassert(up.dot3(up).getF32() > F_APPROXIMATELY_ZERO);
		up.normalize3fast();

		tdim.mV[0] = fabsf(half_height.dot3(left).getF32());
		tdim.mV[1] = fabsf(half_height.dot3(up).getF32());

		gGL.matrixMode(LLRender::MM_PROJECTION);
		gGL.pushMatrix();
	
		F32 distance = (pos-camera.getOrigin()).length();
		F32 fov = atanf(tdim.mV[1]/distance)*2.f*RAD_TO_DEG;
		F32 aspect = tdim.mV[0]/tdim.mV[1];
		glh::matrix4f persp = gl_perspective(fov, aspect, 1.f, 256.f);
		glh_set_current_projection(persp);
		gGL.loadMatrix(persp.m);

		gGL.matrixMode(LLRender::MM_MODELVIEW);
		gGL.pushMatrix();
		glh::matrix4f mat;
		camera.getOpenGLTransform(mat.m);

		mat = glh::matrix4f((GLfloat*) OGL_TO_CFR_ROTATION) * mat;

		gGL.loadMatrix(mat.m);
		glh_set_current_modelview(mat);

		glClearColor(0.0f,0.0f,0.0f,0.0f);
		gGL.setColorMask(true, true);
	
		// get the number of pixels per angle
		F32 pa = gViewerWindow->getWindowHeightRaw() / (RAD_TO_DEG * viewer_camera->getView());

		//get resolution based on angle width and height of impostor (double desired resolution to prevent aliasing)
		resY = llmin(nhpo2((U32) (fov*pa)), (U32) 512);
		resX = llmin(nhpo2((U32) (atanf(tdim.mV[0]/distance)*2.f*RAD_TO_DEG*pa)), (U32) 512);

		if (!avatar->mImpostor.isComplete())
		{
			LLFastTimer t(FTM_IMPOSTOR_ALLOCATE);
			

			if (LLPipeline::sRenderDeferred)
			{
				avatar->mImpostor.allocate(resX,resY,GL_SRGB8_ALPHA8,TRUE,FALSE);
				addDeferredAttachments(avatar->mImpostor);
			}
			else
			{
				avatar->mImpostor.allocate(resX,resY,GL_RGBA,TRUE,FALSE);
			}
		
			gGL.getTexUnit(0)->bind(&avatar->mImpostor);
			gGL.getTexUnit(0)->setTextureFilteringOption(LLTexUnit::TFO_POINT);
			gGL.getTexUnit(0)->unbind(LLTexUnit::TT_TEXTURE);
		}
		else if(resX != avatar->mImpostor.getWidth() || resY != avatar->mImpostor.getHeight())
		{
			LLFastTimer t(FTM_IMPOSTOR_RESIZE);
			avatar->mImpostor.resize(resX,resY);
		}

		avatar->mImpostor.bindTarget();
	}

	F32 old_alpha = LLDrawPoolAvatar::sMinimumAlpha;

	if (visually_muted)
	{ //disable alpha masking for muted avatars (get whole skin silhouette)
		LLDrawPoolAvatar::sMinimumAlpha = 0.f;
	}

	if (LLPipeline::sRenderDeferred)
	{
		avatar->mImpostor.clear();
		renderGeomDeferred(camera);

		renderGeomPostDeferred(camera);		

		// Shameless hack time: render it all again,
		// this time writing the depth
		// values we need to generate the alpha mask below
		// while preserving the alpha-sorted color rendering
		// from the previous pass
		//
		sImpostorRenderAlphaDepthPass = true;
		// depth-only here...
		//
		gGL.setColorMask(false,false);
		renderGeomPostDeferred(camera);

		sImpostorRenderAlphaDepthPass = false;

	}
	else
	{
		LLGLEnable scissor(GL_SCISSOR_TEST);
		glScissor(0, 0, resX, resY);
		avatar->mImpostor.clear();
		renderGeom(camera);

		// Shameless hack time: render it all again,
		// this time writing the depth
		// values we need to generate the alpha mask below
		// while preserving the alpha-sorted color rendering
		// from the previous pass
		//
		sImpostorRenderAlphaDepthPass = true;

		// depth-only here...
		//
		gGL.setColorMask(false,false);
		renderGeom(camera);

		sImpostorRenderAlphaDepthPass = false;
	}

	LLDrawPoolAvatar::sMinimumAlpha = old_alpha;

	{ //create alpha mask based on depth buffer (grey out if muted)
		LLFastTimer t(FTM_IMPOSTOR_BACKGROUND);

		if (LLPipeline::sRenderDeferred)
		{
			GLuint buff = GL_COLOR_ATTACHMENT0;
			glDrawBuffersARB(1, &buff);
		}

		LLGLDisable blend(GL_BLEND);

		if (visually_muted)
		{
			gGL.setColorMask(true, true);
		}
		else
		{
			gGL.setColorMask(false, true);
		}
		
		gGL.getTexUnit(0)->unbind(LLTexUnit::TT_TEXTURE);

		LLGLDepthTest depth(GL_TRUE, GL_FALSE, GL_GREATER);

		gGL.flush();

		gGL.pushMatrix();
		gGL.loadIdentity();
		gGL.matrixMode(LLRender::MM_PROJECTION);
		gGL.pushMatrix();
		gGL.loadIdentity();

		static const F32 clip_plane = 0.99999f;

		if (LLGLSLShader::sNoFixedFunction)
		{
			gDebugProgram.bind();
		}


		if (LLMuteList::getInstance()->isMuted(avatar->getID()))
		{ //grey muted avatar
			gGL.diffuseColor4ub(64,64,64,255);
		}
		else
		{	// Visually muted avatar
			gGL.diffuseColor4fv( avatar->getMutedAVColor().mV );
		}

		{
		gGL.begin(LLRender::QUADS);
		gGL.vertex3f(-1, -1, clip_plane);
		gGL.vertex3f(1, -1, clip_plane);
		gGL.vertex3f(1, 1, clip_plane);
		gGL.vertex3f(-1, 1, clip_plane);
		gGL.end();
		gGL.flush();
		}

		if (LLGLSLShader::sNoFixedFunction)
		{
			gDebugProgram.unbind();
		}

		gGL.popMatrix();
		gGL.matrixMode(LLRender::MM_MODELVIEW);
		gGL.popMatrix();
	}

	avatar->mImpostor.flush();

	avatar->setImpostorDim(tdim);

	LLVOAvatar::sUseImpostors = TRUE;
	sUseOcclusion = occlusion;
	sReflectionRender = FALSE;
	sImpostorRender = FALSE;
	sShadowRender = FALSE;
	popRenderTypeMask();

	gGL.matrixMode(LLRender::MM_PROJECTION);
	gGL.popMatrix();
	gGL.matrixMode(LLRender::MM_MODELVIEW);
	gGL.popMatrix();

	avatar->mNeedsImpostorUpdate = FALSE;
	avatar->cacheImpostorValues();

	LLVertexBuffer::unbind();
	LLGLState::checkStates();
	LLGLState::checkTextureChannels();
	LLGLState::checkClientArrays();
}

BOOL LLPipeline::hasRenderBatches(const U32 type) const
{
	return sCull->getRenderMapSize(type) > 0;
}

LLCullResult::drawinfo_iterator LLPipeline::beginRenderMap(U32 type)
{
	return sCull->beginRenderMap(type);
}

LLCullResult::drawinfo_iterator LLPipeline::endRenderMap(U32 type)
{
	return sCull->endRenderMap(type);
}

LLCullResult::sg_iterator LLPipeline::beginAlphaGroups()
{
	return sCull->beginAlphaGroups();
}

LLCullResult::sg_iterator LLPipeline::endAlphaGroups()
{
	return sCull->endAlphaGroups();
}

BOOL LLPipeline::hasRenderType(const U32 type) const
{
    // STORM-365 : LLViewerJointAttachment::setAttachmentVisibility() is setting type to 0 to actually mean "do not render"
    // We then need to test that value here and return FALSE to prevent attachment to render (in mouselook for instance)
    // TODO: reintroduce RENDER_TYPE_NONE in LLRenderTypeMask and initialize its mRenderTypeEnabled[RENDER_TYPE_NONE] to FALSE explicitely
	return (type == 0 ? FALSE : mRenderTypeEnabled[type]);
}

void LLPipeline::setRenderTypeMask(U32 type, ...)
{
	va_list args;

	va_start(args, type);
	while (type < END_RENDER_TYPES)
	{
		mRenderTypeEnabled[type] = TRUE;
		type = va_arg(args, U32);
	}
	va_end(args);

	if (type > END_RENDER_TYPES)
	{
		llerrs << "Invalid render type." << llendl;
	}
}

BOOL LLPipeline::hasAnyRenderType(U32 type, ...) const
{
	va_list args;

	va_start(args, type);
	while (type < END_RENDER_TYPES)
	{
		if (mRenderTypeEnabled[type])
		{
			return TRUE;
		}
		type = va_arg(args, U32);
	}
	va_end(args);

	if (type > END_RENDER_TYPES)
	{
		llerrs << "Invalid render type." << llendl;
	}

	return FALSE;
}

void LLPipeline::pushRenderTypeMask()
{
	std::string cur_mask;
	cur_mask.assign((const char*) mRenderTypeEnabled, sizeof(mRenderTypeEnabled));
	mRenderTypeEnableStack.push(cur_mask);
}

void LLPipeline::popRenderTypeMask()
{
	if (mRenderTypeEnableStack.empty())
	{
		llerrs << "Depleted render type stack." << llendl;
	}

	memcpy(mRenderTypeEnabled, mRenderTypeEnableStack.top().data(), sizeof(mRenderTypeEnabled));
	mRenderTypeEnableStack.pop();
}

void LLPipeline::andRenderTypeMask(U32 type, ...)
{
	va_list args;

	BOOL tmp[NUM_RENDER_TYPES];
	for (U32 i = 0; i < NUM_RENDER_TYPES; ++i)
	{
		tmp[i] = FALSE;
	}

	va_start(args, type);
	while (type < END_RENDER_TYPES)
	{
		if (mRenderTypeEnabled[type]) 
		{
			tmp[type] = TRUE;
		}

		type = va_arg(args, U32);
	}
	va_end(args);

	if (type > END_RENDER_TYPES)
	{
		llerrs << "Invalid render type." << llendl;
	}

	for (U32 i = 0; i < LLPipeline::NUM_RENDER_TYPES; ++i)
	{
		mRenderTypeEnabled[i] = tmp[i];
	}

}

void LLPipeline::clearRenderTypeMask(U32 type, ...)
{
	va_list args;

	va_start(args, type);
	while (type < END_RENDER_TYPES)
	{
		mRenderTypeEnabled[type] = FALSE;
		
		type = va_arg(args, U32);
	}
	va_end(args);

	if (type > END_RENDER_TYPES)
	{
		llerrs << "Invalid render type." << llendl;
	}
}

void LLPipeline::setAllRenderTypes()
{
	for (U32 i = 0; i < NUM_RENDER_TYPES; ++i)
	{
		mRenderTypeEnabled[i] = TRUE;
	}
}

void LLPipeline::clearAllRenderTypes()
{
	for (U32 i = 0; i < NUM_RENDER_TYPES; ++i)
	{
		mRenderTypeEnabled[i] = FALSE;
	}
}

void LLPipeline::addDebugBlip(const LLVector3& position, const LLColor4& color)
{
	DebugBlip blip(position, color);
	mDebugBlips.push_back(blip);
}

void LLPipeline::hidePermanentObjects( std::vector<U32>& restoreList )
{
	//This method is used to hide any vo's from the object list that may have
	//the permanent flag set.
	
	U32 objCnt = gObjectList.getNumObjects();
	for (U32 i = 0; i < objCnt; ++i)
	{
		LLViewerObject* pObject = gObjectList.getObject(i);
		if ( pObject && pObject->flagObjectPermanent() )
		{
			LLDrawable *pDrawable = pObject->mDrawable;
		
			if ( pDrawable )
			{
				restoreList.push_back( i );
				hideDrawable( pDrawable );			
			}
		}
	}

	skipRenderingOfTerrain( true );
}

void LLPipeline::restorePermanentObjects( const std::vector<U32>& restoreList )
{
	//This method is used to restore(unhide) any vo's from the object list that may have
	//been hidden because their permanency flag was set.

	std::vector<U32>::const_iterator itCurrent	= restoreList.begin();
	std::vector<U32>::const_iterator itEnd		= restoreList.end();
	
	U32 objCnt = gObjectList.getNumObjects();

	while ( itCurrent != itEnd )
	{
		U32 index = *itCurrent;
		LLViewerObject* pObject = NULL;
		if ( index < objCnt ) 
		{
			pObject = gObjectList.getObject( index );
		}
		if ( pObject )
		{
			LLDrawable *pDrawable = pObject->mDrawable;
			if ( pDrawable )
			{
				pDrawable->clearState( LLDrawable::FORCE_INVISIBLE );
				unhideDrawable( pDrawable );				
			}
		}
		++itCurrent;
	}
	
	skipRenderingOfTerrain( false );
}

void LLPipeline::skipRenderingOfTerrain( BOOL flag )
{
	pool_set_t::iterator iter = mPools.begin();
	while ( iter != mPools.end() )
	{
		LLDrawPool* pPool = *iter;		
		U32 poolType = pPool->getType();					
		if ( hasRenderType( pPool->getType() ) && poolType == LLDrawPool::POOL_TERRAIN )
		{
			pPool->setSkipRenderFlag( flag );			
		}
		++iter;
	}
}

void LLPipeline::hideObject( const LLUUID& id )
{
	LLViewerObject *pVO = gObjectList.findObject( id );
	
	if ( pVO )
	{
		LLDrawable *pDrawable = pVO->mDrawable;
		
		if ( pDrawable )
		{
			hideDrawable( pDrawable );		
		}		
	}
}

void LLPipeline::hideDrawable( LLDrawable *pDrawable )
{
	pDrawable->setState( LLDrawable::FORCE_INVISIBLE );
	markRebuild( pDrawable, LLDrawable::REBUILD_ALL, TRUE );
	//hide the children
	LLViewerObject::const_child_list_t& child_list = pDrawable->getVObj()->getChildren();
	for ( LLViewerObject::child_list_t::const_iterator iter = child_list.begin();
		  iter != child_list.end(); iter++ )
	{
		LLViewerObject* child = *iter;
		LLDrawable* drawable = child->mDrawable;					
		if ( drawable )
		{
			drawable->setState( LLDrawable::FORCE_INVISIBLE );
			markRebuild( drawable, LLDrawable::REBUILD_ALL, TRUE );
		}
	}
}
void LLPipeline::unhideDrawable( LLDrawable *pDrawable )
{
	pDrawable->clearState( LLDrawable::FORCE_INVISIBLE );
	markRebuild( pDrawable, LLDrawable::REBUILD_ALL, TRUE );
	//restore children
	LLViewerObject::const_child_list_t& child_list = pDrawable->getVObj()->getChildren();
	for ( LLViewerObject::child_list_t::const_iterator iter = child_list.begin();
		  iter != child_list.end(); iter++)
	{
		LLViewerObject* child = *iter;
		LLDrawable* drawable = child->mDrawable;					
		if ( drawable )
		{
			drawable->clearState( LLDrawable::FORCE_INVISIBLE );
			markRebuild( drawable, LLDrawable::REBUILD_ALL, TRUE );
		}
	}
}
void LLPipeline::restoreHiddenObject( const LLUUID& id )
{
	LLViewerObject *pVO = gObjectList.findObject( id );
	
	if ( pVO )
	{
		LLDrawable *pDrawable = pVO->mDrawable;
		if ( pDrawable )
		{
			unhideDrawable( pDrawable );			
		}
	}
}

// <FS:ND>FIRE-9943; resizeScreenTexture will try to disable deferred mode in low memory situations.
// Depending on the state of the pipeline. this can trigger illegal deletion of drawables.
// To work around that, resizeScreenTexture will just set a flag, which then later does trigger the change
// in shaders.
bool LLPipeline::TriggeredDisabledDeferred;

void LLPipeline::disableDeferredOnLowMemory()
{
	if ( TriggeredDisabledDeferred )
	{
		TriggeredDisabledDeferred = false;
		gSavedSettings.setBOOL("RenderDeferred", FALSE);
		LLPipeline::refreshCachedSettings();
	}
}
// </FS:ND><|MERGE_RESOLUTION|>--- conflicted
+++ resolved
@@ -9000,12 +9000,8 @@
 		
 		gDeferredPostGammaCorrectProgram.uniform2f(LLShaderMgr::DEFERRED_SCREEN_RES, mScreen.getWidth(), mScreen.getHeight());
 		
-<<<<<<< HEAD
-		F32 gamma = (F32)(1.0/2.2);
-=======
 		//F32 gamma = gSavedSettings.getF32("RenderDeferredDisplayGamma");
 		static LLCachedControl<F32> gamma(gSavedSettings, "RenderDeferredDisplayGamma");
->>>>>>> d901c427
 
 		gDeferredPostGammaCorrectProgram.uniform1f(LLShaderMgr::DISPLAY_GAMMA, (gamma > 0.1f) ? 1.0f / gamma : (1.0f/2.2f));
 		
