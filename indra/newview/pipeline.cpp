--- conflicted
+++ resolved
@@ -2791,13 +2791,8 @@
 
 void LLPipeline::doOcclusion(LLCamera& camera)
 {
-<<<<<<< HEAD
     LL_PROFILE_ZONE_SCOPED;
     if (LLPipeline::sUseOcclusion > 1 && !LLSpatialPartition::sTeleportRequested &&
-=======
-	LL_PROFILE_ZONE_NAMED("doOcclusion");
-	if (LLPipeline::sUseOcclusion > 1 && !LLSpatialPartition::sTeleportRequested && 
->>>>>>> b9989b3e
 		(sCull->hasOcclusionGroups() || LLVOCachePartition::sNeedsOcclusionCheck))
 	{
 		LLVertexBuffer::unbind();
@@ -4744,15 +4739,9 @@
 		// 2. Use named zones
 		// 3. Use transient zones
 		LL_RECORD_BLOCK_TIME(FTM_DEFERRED_POOLS);
-<<<<<<< HEAD
 
 		LLGLEnable cull(GL_CULL_FACE);
 
-=======
-
-		LLGLEnable cull(GL_CULL_FACE);
-
->>>>>>> b9989b3e
 		for (pool_set_t::iterator iter = mPools.begin(); iter != mPools.end(); ++iter)
 		{
 			LLDrawPool *poolp = *iter;
