--- conflicted
+++ resolved
@@ -114,15 +114,11 @@
 #include "llfloatertools.h"
 #include "llpanelface.h"
 #include "llpathfindingpathtool.h"
-<<<<<<< HEAD
-#include "exopostprocess.h"	// <FS:CR> Import Vignette from Exodus
-
-=======
->>>>>>> 341aaa82
 // [RLVa:KB] - Checked: 2011-05-22 (RLVa-1.3.1a)
 #include "rlvhandler.h"
 #include "rlvlocks.h"
 // [/RLVa:KB]
+#include "exopostprocess.h"	// <FS:CR> Import Vignette from Exodus
 
 #ifdef _DEBUG
 // Debug indices is disabled for now for debug performance - djs 4/24/02
