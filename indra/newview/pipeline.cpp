--- conflicted
+++ resolved
@@ -924,23 +924,10 @@
 
     mRT->deferredScreen.shareDepthBuffer(mRT->screen);
 
-<<<<<<< HEAD
-    if (samples > 0)
-    {
-        if (!mRT->fxaaBuffer.allocate(resX, resY, GL_RGBA)) return false;
-    }
-    else
-    {
-        mRT->fxaaBuffer.release();
-    }
-
     // <FS:Beq> restore setSphere
     // if (shadow_detail > 0 || ssao || RenderDepthOfField || samples > 0))
     if (shadow_detail > 0 || ssao || RenderDepthOfField || samples > 0 || RlvActions::hasPostProcess())
     // </FS:Beq>
-=======
-    if (shadow_detail > 0 || ssao || RenderDepthOfField || samples > 0)
->>>>>>> f92c2040
     { //only need mRT->deferredLight for shadows OR ssao OR dof OR fxaa
         if (!mRT->deferredLight.allocate(resX, resY, GL_RGBA16F)) return false;
     }
@@ -1301,9 +1288,7 @@
     mHeroProbeRT.deferredLight.release();
 
     // <FS:Ansariel> Auxillary render target pack for 1024px LLDynamicTexture
-    mDynamicTextureRT.uiScreen.release();
     mDynamicTextureRT.screen.release();
-    mDynamicTextureRT.fxaaBuffer.release();
     mDynamicTextureRT.deferredScreen.release();
     mDynamicTextureRT.deferredLight.release();
     // </FS:Ansariel>
