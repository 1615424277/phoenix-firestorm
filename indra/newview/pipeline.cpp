/** 
 * @file pipeline.cpp
 * @brief Rendering pipeline.
 *
 * $LicenseInfo:firstyear=2005&license=viewerlgpl$
 * Second Life Viewer Source Code
 * Copyright (C) 2010, Linden Research, Inc.
 * 
 * This library is free software; you can redistribute it and/or
 * modify it under the terms of the GNU Lesser General Public
 * License as published by the Free Software Foundation;
 * version 2.1 of the License only.
 * 
 * This library is distributed in the hope that it will be useful,
 * but WITHOUT ANY WARRANTY; without even the implied warranty of
 * MERCHANTABILITY or FITNESS FOR A PARTICULAR PURPOSE.  See the GNU
 * Lesser General Public License for more details.
 * 
 * You should have received a copy of the GNU Lesser General Public
 * License along with this library; if not, write to the Free Software
 * Foundation, Inc., 51 Franklin Street, Fifth Floor, Boston, MA  02110-1301  USA
 * 
 * Linden Research, Inc., 945 Battery Street, San Francisco, CA  94111  USA
 * $/LicenseInfo$
 */

#include "llviewerprecompiledheaders.h"

#include "pipeline.h"

// library includes
#include "llaudioengine.h" // For debugging.
#include "llerror.h"
#include "llviewercontrol.h"
#include "llfasttimer.h"
#include "llfontgl.h"
#include "llnamevalue.h"
#include "llpointer.h"
#include "llprimitive.h"
#include "llvolume.h"
#include "material_codes.h"
#include "v3color.h"
#include "llui.h" 
#include "llglheaders.h"
#include "llrender.h"
#include "llwindow.h"	// swapBuffers()

// newview includes
#include "llagent.h"
#include "llagentcamera.h"
#include "llappviewer.h"
#include "lltexturecache.h"
#include "lltexturefetch.h"
#include "llimageworker.h"
#include "lldrawable.h"
#include "lldrawpoolalpha.h"
#include "lldrawpoolavatar.h"
#include "lldrawpoolground.h"
#include "lldrawpoolbump.h"
#include "lldrawpooltree.h"
#include "lldrawpoolwater.h"
#include "llface.h"
#include "llfeaturemanager.h"
#include "llfloatertelehub.h"
#include "llfloaterreg.h"
#include "llgldbg.h"
#include "llhudmanager.h"
#include "llhudnametag.h"
#include "llhudtext.h"
#include "lllightconstants.h"
#include "llmeshrepository.h"
#include "llpipelinelistener.h"
#include "llresmgr.h"
#include "llselectmgr.h"
#include "llsky.h"
#include "lltracker.h"
#include "lltool.h"
#include "lltoolmgr.h"
#include "llviewercamera.h"
#include "llviewermediafocus.h"
#include "llviewertexturelist.h"
#include "llviewerobject.h"
#include "llviewerobjectlist.h"
#include "llviewerparcelmgr.h"
#include "llviewerregion.h" // for audio debugging.
#include "llviewerwindow.h" // For getSpinAxis
#include "llvoavatarself.h"
#include "llvocache.h"
#include "llvoground.h"
#include "llvosky.h"
#include "llvowlsky.h"
#include "llvotree.h"
#include "llvovolume.h"
#include "llvosurfacepatch.h"
#include "llvowater.h"
#include "llvotree.h"
#include "llvopartgroup.h"
#include "llworld.h"
#include "llcubemap.h"
#include "llviewershadermgr.h"
#include "llviewerstats.h"
#include "llviewerjoystick.h"
#include "llviewerdisplay.h"
#include "llspatialpartition.h"
#include "llmutelist.h"
#include "lltoolpie.h"
#include "llnotifications.h"
#include "llpathinglib.h"
#include "llfloaterpathfindingconsole.h"
#include "llfloaterpathfindingcharacters.h"
#include "llfloatertools.h"
#include "llpanelface.h"
#include "llpathfindingpathtool.h"
#include "llscenemonitor.h"
#include "llprogressview.h"
#include "llcleanup.h"
// [RLVa:KB] - Checked: RLVa-2.0.0
#include "llvisualeffect.h"
#include "rlvactions.h"
#include "rlvlocks.h"
// [/RLVa:KB]
#include "exopostprocess.h" // <FS:CR> Import Vignette from Exodus

#include "llenvironment.h"

#include "llenvironment.h"
#include "llsettingsvo.h"

#ifdef _DEBUG
// Debug indices is disabled for now for debug performance - djs 4/24/02
//#define DEBUG_INDICES
#else
//#define DEBUG_INDICES
#endif

// Expensive and currently broken
//
#define MATERIALS_IN_REFLECTIONS 0

// NOTE: Keep in sync with indra/newview/skins/default/xui/en/floater_preferences_graphics_advanced.xml
// NOTE: Unused consts are commented out since some compilers (on macOS) may complain about unused variables.
//  const S32 WATER_REFLECT_NONE_WATER_OPAQUE       = -2;
    const S32 WATER_REFLECT_NONE_WATER_TRANSPARENT  = -1;
    const S32 WATER_REFLECT_MINIMAL                 =  0;
//  const S32 WATER_REFLECT_TERRAIN                 =  1;
    const S32 WATER_REFLECT_STATIC_OBJECTS          =  2;
    const S32 WATER_REFLECT_AVATARS                 =  3;
    const S32 WATER_REFLECT_EVERYTHING              =  4;

bool gShiftFrame = false;

//cached settings
bool LLPipeline::RenderAvatarVP;
bool LLPipeline::WindLightUseAtmosShaders;
bool LLPipeline::RenderDeferred;
F32 LLPipeline::RenderDeferredSunWash;
U32 LLPipeline::RenderFSAASamples;
U32 LLPipeline::RenderResolutionDivisor;
// [SL:KB] - Patch: Settings-RenderResolutionMultiplier | Checked: Catznip-5.4
F32 LLPipeline::RenderResolutionMultiplier;
// [/SL:KB]
bool LLPipeline::RenderUIBuffer;
S32 LLPipeline::RenderShadowDetail;
bool LLPipeline::RenderDeferredSSAO;
F32 LLPipeline::RenderShadowResolutionScale;
bool LLPipeline::RenderLocalLights;
bool LLPipeline::RenderDelayCreation;
//bool LLPipeline::RenderAnimateRes; <FS:Beq> FIRE-23122 BUG-225920 Remove broken RenderAnimateRes functionality.
bool LLPipeline::FreezeTime;
S32 LLPipeline::DebugBeaconLineWidth;
F32 LLPipeline::RenderHighlightBrightness;
LLColor4 LLPipeline::RenderHighlightColor;
F32 LLPipeline::RenderHighlightThickness;
bool LLPipeline::RenderSpotLightsInNondeferred;
LLColor4 LLPipeline::PreviewAmbientColor;
LLColor4 LLPipeline::PreviewDiffuse0;
LLColor4 LLPipeline::PreviewSpecular0;
LLColor4 LLPipeline::PreviewDiffuse1;
LLColor4 LLPipeline::PreviewSpecular1;
LLColor4 LLPipeline::PreviewDiffuse2;
LLColor4 LLPipeline::PreviewSpecular2;
LLVector3 LLPipeline::PreviewDirection0;
LLVector3 LLPipeline::PreviewDirection1;
LLVector3 LLPipeline::PreviewDirection2;
F32 LLPipeline::RenderGlowMinLuminance;
F32 LLPipeline::RenderGlowMaxExtractAlpha;
F32 LLPipeline::RenderGlowWarmthAmount;
LLVector3 LLPipeline::RenderGlowLumWeights;
LLVector3 LLPipeline::RenderGlowWarmthWeights;
S32 LLPipeline::RenderGlowResolutionPow;
S32 LLPipeline::RenderGlowIterations;
F32 LLPipeline::RenderGlowWidth;
F32 LLPipeline::RenderGlowStrength;
bool LLPipeline::RenderDepthOfField;
bool LLPipeline::RenderDepthOfFieldInEditMode;
//<FS:TS> FIRE-16251: Depth of field does not work underwater
bool LLPipeline::FSRenderDepthOfFieldUnderwater;
//</FS:TS> FIRE-16251
// <FS:Beq> FIRE-16728 Add free aim mouse and focus lock
bool LLPipeline::FSFocusPointLocked;
bool LLPipeline::FSFocusPointFollowsPointer;
// </FS:Beq>
F32 LLPipeline::CameraFocusTransitionTime;
F32 LLPipeline::CameraFNumber;
F32 LLPipeline::CameraFocalLength;
F32 LLPipeline::CameraFieldOfView;
F32 LLPipeline::RenderShadowNoise;
F32 LLPipeline::RenderShadowBlurSize;
F32 LLPipeline::RenderSSAOScale;
U32 LLPipeline::RenderSSAOMaxScale;
F32 LLPipeline::RenderSSAOFactor;
LLVector3 LLPipeline::RenderSSAOEffect;
F32 LLPipeline::RenderShadowOffsetError;
F32 LLPipeline::RenderShadowBiasError;
F32 LLPipeline::RenderShadowOffset;
F32 LLPipeline::RenderShadowBias;
F32 LLPipeline::RenderSpotShadowOffset;
F32 LLPipeline::RenderSpotShadowBias;
LLDrawable* LLPipeline::RenderSpotLight = nullptr;
F32 LLPipeline::RenderEdgeDepthCutoff;
F32 LLPipeline::RenderEdgeNormCutoff;
LLVector3 LLPipeline::RenderShadowGaussian;
F32 LLPipeline::RenderShadowBlurDistFactor;
bool LLPipeline::RenderDeferredAtmospheric;
S32 LLPipeline::RenderReflectionDetail;
F32 LLPipeline::RenderHighlightFadeTime;
LLVector3 LLPipeline::RenderShadowClipPlanes;
LLVector3 LLPipeline::RenderShadowOrthoClipPlanes;
LLVector3 LLPipeline::RenderShadowNearDist;
F32 LLPipeline::RenderFarClip;
LLVector3 LLPipeline::RenderShadowSplitExponent;
F32 LLPipeline::RenderShadowErrorCutoff;
F32 LLPipeline::RenderShadowFOVCutoff;
bool LLPipeline::CameraOffset;
F32 LLPipeline::CameraMaxCoF;
F32 LLPipeline::CameraDoFResScale;
F32 LLPipeline::RenderAutoHideSurfaceAreaLimit;
LLTrace::EventStatHandle<S64> LLPipeline::sStatBatchSize("renderbatchsize");

const F32 BACKLIGHT_DAY_MAGNITUDE_OBJECT = 0.1f;
const F32 BACKLIGHT_NIGHT_MAGNITUDE_OBJECT = 0.08f;
const F32 DEFERRED_LIGHT_FALLOFF = 0.5f;
const U32 DEFERRED_VB_MASK = LLVertexBuffer::MAP_VERTEX | LLVertexBuffer::MAP_TEXCOORD0 | LLVertexBuffer::MAP_TEXCOORD1;

extern S32 gBoxFrame;
//extern BOOL gHideSelectedObjects;
extern BOOL gDisplaySwapBuffers;
extern BOOL gDebugGL;

bool	gAvatarBacklight = false;

bool	gDebugPipeline = false;
LLPipeline gPipeline;
const LLMatrix4* gGLLastMatrix = NULL;

LLTrace::BlockTimerStatHandle FTM_RENDER_GEOMETRY("Render Geometry");
LLTrace::BlockTimerStatHandle FTM_RENDER_GRASS("Grass");
LLTrace::BlockTimerStatHandle FTM_RENDER_INVISIBLE("Invisible");
LLTrace::BlockTimerStatHandle FTM_RENDER_SHINY("Shiny");
LLTrace::BlockTimerStatHandle FTM_RENDER_SIMPLE("Simple");
LLTrace::BlockTimerStatHandle FTM_RENDER_TERRAIN("Terrain");
LLTrace::BlockTimerStatHandle FTM_RENDER_TREES("Trees");
LLTrace::BlockTimerStatHandle FTM_RENDER_UI("UI");
LLTrace::BlockTimerStatHandle FTM_RENDER_WATER("Water");
LLTrace::BlockTimerStatHandle FTM_RENDER_WL_SKY("Windlight Sky");
LLTrace::BlockTimerStatHandle FTM_RENDER_ALPHA("Alpha Objects");
LLTrace::BlockTimerStatHandle FTM_RENDER_CHARACTERS("Avatars");
LLTrace::BlockTimerStatHandle FTM_RENDER_BUMP("Bump");
LLTrace::BlockTimerStatHandle FTM_RENDER_MATERIALS("Render Materials");
LLTrace::BlockTimerStatHandle FTM_RENDER_FULLBRIGHT("Fullbright");
LLTrace::BlockTimerStatHandle FTM_RENDER_GLOW("Glow");
LLTrace::BlockTimerStatHandle FTM_GEO_UPDATE("Geo Update");
LLTrace::BlockTimerStatHandle FTM_POOLRENDER("RenderPool");
LLTrace::BlockTimerStatHandle FTM_POOLS("Pools");
LLTrace::BlockTimerStatHandle FTM_DEFERRED_POOLRENDER("RenderPool (Deferred)");
LLTrace::BlockTimerStatHandle FTM_DEFERRED_POOLS("Pools (Deferred)");
LLTrace::BlockTimerStatHandle FTM_POST_DEFERRED_POOLRENDER("RenderPool (Post)");
LLTrace::BlockTimerStatHandle FTM_POST_DEFERRED_POOLS("Pools (Post)");
LLTrace::BlockTimerStatHandle FTM_STATESORT("Sort Draw State");
LLTrace::BlockTimerStatHandle FTM_PIPELINE("Pipeline");
LLTrace::BlockTimerStatHandle FTM_CLIENT_COPY("Client Copy");
LLTrace::BlockTimerStatHandle FTM_RENDER_DEFERRED("Deferred Shading");

LLTrace::BlockTimerStatHandle FTM_RENDER_UI_HUD("HUD");
LLTrace::BlockTimerStatHandle FTM_RENDER_UI_3D("3D");
LLTrace::BlockTimerStatHandle FTM_RENDER_UI_2D("2D");

static LLTrace::BlockTimerStatHandle FTM_STATESORT_DRAWABLE("Sort Drawables");

static LLStaticHashedString sTint("tint");
static LLStaticHashedString sAmbiance("ambiance");
static LLStaticHashedString sAlphaScale("alpha_scale");
static LLStaticHashedString sNormMat("norm_mat");
static LLStaticHashedString sOffset("offset");
static LLStaticHashedString sScreenRes("screenRes");
static LLStaticHashedString sDelta("delta");
static LLStaticHashedString sDistFactor("dist_factor");
static LLStaticHashedString sKern("kern");
static LLStaticHashedString sKernScale("kern_scale");

//----------------------------------------
std::string gPoolNames[] = 
{
	// Correspond to LLDrawpool enum render type
	"NONE",
	"POOL_SIMPLE",
	"POOL_GROUND",
	"POOL_FULLBRIGHT",
	"POOL_BUMP",
	"POOL_MATERIALS",
	"POOL_TERRAIN,"	
	"POOL_SKY",
	"POOL_WL_SKY",
	"POOL_TREE",
	"POOL_ALPHA_MASK",
	"POOL_FULLBRIGHT_ALPHA_MASK",
	"POOL_GRASS",
	"POOL_INVISIBLE",
	"POOL_AVATAR",
	"POOL_VOIDWATER",
	"POOL_WATER",
	"POOL_GLOW",
	"POOL_ALPHA"
};

void drawBox(const LLVector4a& c, const LLVector4a& r);
void drawBoxOutline(const LLVector3& pos, const LLVector3& size);
U32 nhpo2(U32 v);
LLVertexBuffer* ll_create_cube_vb(U32 type_mask, U32 usage);

void display_update_camera();
//----------------------------------------

S32		LLPipeline::sCompiles = 0;

bool	LLPipeline::sPickAvatar = true;
bool	LLPipeline::sDynamicLOD = true;
bool	LLPipeline::sShowHUDAttachments = true;
bool	LLPipeline::sRenderMOAPBeacons = false;
bool	LLPipeline::sRenderPhysicalBeacons = true;
bool	LLPipeline::sRenderScriptedBeacons = false;
bool	LLPipeline::sRenderScriptedTouchBeacons = true;
bool	LLPipeline::sRenderParticleBeacons = false;
bool	LLPipeline::sRenderSoundBeacons = false;
bool	LLPipeline::sRenderBeacons = false;
bool	LLPipeline::sRenderHighlight = true;
LLRender::eTexIndex LLPipeline::sRenderHighlightTextureChannel = LLRender::DIFFUSE_MAP;
bool	LLPipeline::sForceOldBakedUpload = false;
S32		LLPipeline::sUseOcclusion = 0;
bool	LLPipeline::sDelayVBUpdate = true;
bool	LLPipeline::sAutoMaskAlphaDeferred = true;
bool	LLPipeline::sAutoMaskAlphaNonDeferred = false;
bool	LLPipeline::sRenderTransparentWater = true;
bool	LLPipeline::sRenderBump = true;
bool	LLPipeline::sBakeSunlight = false;
bool	LLPipeline::sNoAlpha = false;
bool	LLPipeline::sUseTriStrips = true;
bool	LLPipeline::sUseFarClip = true;
bool	LLPipeline::sShadowRender = false;
bool	LLPipeline::sWaterReflections = false;
bool	LLPipeline::sRenderGlow = false;
bool	LLPipeline::sReflectionRender = false;
bool    LLPipeline::sDistortionRender = false;
bool	LLPipeline::sImpostorRender = false;
bool	LLPipeline::sImpostorRenderAlphaDepthPass = false;
bool	LLPipeline::sShowJellyDollAsImpostor = true;
bool	LLPipeline::sUnderWaterRender = false;
bool	LLPipeline::sTextureBindTest = false;
bool	LLPipeline::sRenderFrameTest = false;
bool	LLPipeline::sRenderAttachedLights = true;
bool	LLPipeline::sRenderAttachedParticles = true;
bool	LLPipeline::sRenderDeferred = false;
S32		LLPipeline::sVisibleLightCount = 0;
bool	LLPipeline::sRenderingHUDs;
F32     LLPipeline::sDistortionWaterClipPlaneMargin = 1.0125f;
F32 LLPipeline::sVolumeSAFrame = 0.f; // ZK LBG

bool	LLPipeline::sRenderParticles; // <FS:LO> flag to hold correct, user selected, status of particles
// [SL:KB] - Patch: Render-TextureToggle (Catznip-4.0)
bool	LLPipeline::sRenderTextures = true;
// [/SL:KB]
// [RLVa:KB] - @setsphere
bool	LLPipeline::sUseDepthTexture = false;
// [/RLVa:KB]

// EventHost API LLPipeline listener.
static LLPipelineListener sPipelineListener;

static LLCullResult* sCull = NULL;

void validate_framebuffer_object();


bool addDeferredAttachments(LLRenderTarget& target)
{
	return target.addColorAttachment(GL_SRGB8_ALPHA8) && //specular
			target.addColorAttachment(GL_RGB10_A2); //normal+z
}

LLPipeline::LLPipeline() :
	mBackfaceCull(false),
	mMatrixOpCount(0),
	mTextureMatrixOps(0),
	mNumVisibleNodes(0),
	mNumVisibleFaces(0),

	mInitialized(false),
	mVertexShadersEnabled(false),
	mVertexShadersLoaded(0),
	mTransformFeedbackPrimitives(0),
	mRenderDebugFeatureMask(0),
	mRenderDebugMask(0),
	mOldRenderDebugMask(0),
	mMeshDirtyQueryObject(0),
	mGroupQ1Locked(false),
	mGroupQ2Locked(false),
	mResetVertexBuffers(false),
	mLastRebuildPool(NULL),
	mAlphaPool(NULL),
	mSkyPool(NULL),
	mTerrainPool(NULL),
	mWaterPool(NULL),
	mGroundPool(NULL),
	mSimplePool(NULL),
	mGrassPool(NULL),
	mAlphaMaskPool(NULL),
	mFullbrightAlphaMaskPool(NULL),
	mFullbrightPool(NULL),
	mInvisiblePool(NULL),
	mGlowPool(NULL),
	mBumpPool(NULL),
	mMaterialsPool(NULL),
	mWLSkyPool(NULL),
	mLightMask(0),
	mLightMovingMask(0),
	mLightingDetail(0),
	mScreenWidth(0),
	mScreenHeight(0)
{
	mNoiseMap = 0;
	mTrueNoiseMap = 0;
	mLightFunc = 0;

    for(U32 i = 0; i < 8; i++)
    {
        mHWLightColors[i] = LLColor4::black;
    }
}

void LLPipeline::connectRefreshCachedSettingsSafe(const std::string name)
{
	LLPointer<LLControlVariable> cntrl_ptr = gSavedSettings.getControl(name);
	if ( cntrl_ptr.isNull() )
	{
		LL_WARNS() << "Global setting name not found:" << name << LL_ENDL;
	}
	else
	{
		cntrl_ptr->getCommitSignal()->connect(boost::bind(&LLPipeline::refreshCachedSettings));
	}
}

void LLPipeline::init()
{
	refreshCachedSettings();

	gOctreeMaxCapacity = gSavedSettings.getU32("OctreeMaxNodeCapacity");
	gOctreeMinSize = gSavedSettings.getF32("OctreeMinimumNodeSize");
	sDynamicLOD = gSavedSettings.getBOOL("RenderDynamicLOD");
	sRenderBump = gSavedSettings.getBOOL("RenderObjectBump");
	sUseTriStrips = gSavedSettings.getBOOL("RenderUseTriStrips");
	LLVertexBuffer::sUseStreamDraw = gSavedSettings.getBOOL("RenderUseStreamVBO");
	// <FS:Ansariel> Vertex Array Objects are required in OpenGL core profile
	LLVertexBuffer::sUseVAO = gSavedSettings.getBOOL("RenderUseVAO");
	//LLVertexBuffer::sUseVAO = LLRender::sGLCoreProfile ? TRUE : gSavedSettings.getBOOL("RenderUseVAO");
	// </FS:Ansariel>
	LLVertexBuffer::sPreferStreamDraw = gSavedSettings.getBOOL("RenderPreferStreamDraw");
	sRenderAttachedLights = gSavedSettings.getBOOL("RenderAttachedLights");
	sRenderAttachedParticles = gSavedSettings.getBOOL("RenderAttachedParticles");

	sRenderMOAPBeacons = gSavedSettings.getBOOL("moapbeacon");
	sRenderPhysicalBeacons = gSavedSettings.getBOOL("physicalbeacon");
	sRenderScriptedBeacons = gSavedSettings.getBOOL("scriptsbeacon");
	sRenderScriptedTouchBeacons = gSavedSettings.getBOOL("scripttouchbeacon");
	sRenderParticleBeacons = gSavedSettings.getBOOL("particlesbeacon");
	sRenderSoundBeacons = gSavedSettings.getBOOL("soundsbeacon");
	sRenderBeacons = gSavedSettings.getBOOL("renderbeacons");
	sRenderHighlight = gSavedSettings.getBOOL("renderhighlights");

	mInitialized = true;
	
	stop_glerror();

	//create render pass pools
	getPool(LLDrawPool::POOL_ALPHA);
	getPool(LLDrawPool::POOL_SIMPLE);
	getPool(LLDrawPool::POOL_ALPHA_MASK);
	getPool(LLDrawPool::POOL_FULLBRIGHT_ALPHA_MASK);
	getPool(LLDrawPool::POOL_GRASS);
	getPool(LLDrawPool::POOL_FULLBRIGHT);
	getPool(LLDrawPool::POOL_INVISIBLE);
	getPool(LLDrawPool::POOL_BUMP);
	getPool(LLDrawPool::POOL_MATERIALS);
	getPool(LLDrawPool::POOL_GLOW);

	resetFrameStats();

	if (gSavedSettings.getBOOL("DisableAllRenderFeatures"))
	{
		clearAllRenderDebugFeatures();
	}
	else
	{
		setAllRenderDebugFeatures(); // By default, all debugging features on
	}
	clearAllRenderDebugDisplays(); // All debug displays off

	sRenderParticles = true; // <FS:LO> flag to hold correct, user selected, status of particles

	if (gSavedSettings.getBOOL("DisableAllRenderTypes"))
	{
		clearAllRenderTypes();
	}
	else if (gNonInteractive)
	{
		clearAllRenderTypes();
	}
	else
	{
		setAllRenderTypes(); // By default, all rendering types start enabled
		// Don't turn on ground when this is set
		// Mac Books with intel 950s need this
		if(!gSavedSettings.getBOOL("RenderGround"))
		{
			toggleRenderType(RENDER_TYPE_GROUND);
		}
	}

	// make sure RenderPerformanceTest persists (hackity hack hack)
	// disables non-object rendering (UI, sky, water, etc)
	if (gSavedSettings.getBOOL("RenderPerformanceTest"))
	{
		gSavedSettings.setBOOL("RenderPerformanceTest", FALSE);
		gSavedSettings.setBOOL("RenderPerformanceTest", TRUE);
	}

	mOldRenderDebugMask = mRenderDebugMask;

	mBackfaceCull = true;

	stop_glerror();
	
	// Enable features
		
	LLViewerShaderMgr::instance()->setShaders();

	stop_glerror();

	for (U32 i = 0; i < 2; ++i)
	{
		mSpotLightFade[i] = 1.f;
	}

	if (mCubeVB.isNull())
	{
		mCubeVB = ll_create_cube_vb(LLVertexBuffer::MAP_VERTEX, GL_STATIC_DRAW_ARB);
	}

	// <FS:Ansariel> Reset VB during TP
	//mDeferredVB = new LLVertexBuffer(DEFERRED_VB_MASK, 0);
	//mDeferredVB->allocateBuffer(8, 0, true);
	initDeferredVB();
	// </FS:Ansariel>
	setLightingDetail(-1);
	
	// <FS:Ansariel> FIRE-16829: Visual Artifacts with ALM enabled on AMD graphics
	initAuxiliaryVB();
	// </FS:Ansariel>

	//
	// Update all settings to trigger a cached settings refresh
	//
	connectRefreshCachedSettingsSafe("RenderAutoMaskAlphaDeferred");
	connectRefreshCachedSettingsSafe("RenderAutoMaskAlphaNonDeferred");
	connectRefreshCachedSettingsSafe("RenderUseFarClip");
	connectRefreshCachedSettingsSafe("RenderAvatarMaxNonImpostors");
	connectRefreshCachedSettingsSafe("RenderDelayVBUpdate");
	connectRefreshCachedSettingsSafe("UseOcclusion");
	connectRefreshCachedSettingsSafe("RenderAvatarVP");
	connectRefreshCachedSettingsSafe("WindLightUseAtmosShaders");
	connectRefreshCachedSettingsSafe("RenderDeferred");
	connectRefreshCachedSettingsSafe("RenderDeferredSunWash");
	connectRefreshCachedSettingsSafe("RenderFSAASamples");
	connectRefreshCachedSettingsSafe("RenderResolutionDivisor");
// [SL:KB] - Patch: Settings-RenderResolutionMultiplier | Checked: Catznip-5.4
	connectRefreshCachedSettingsSafe("RenderResolutionMultiplier");
// [/SL:KB]
	connectRefreshCachedSettingsSafe("RenderUIBuffer");
	connectRefreshCachedSettingsSafe("RenderShadowDetail");
	connectRefreshCachedSettingsSafe("RenderDeferredSSAO");
	connectRefreshCachedSettingsSafe("RenderShadowResolutionScale");
	connectRefreshCachedSettingsSafe("RenderLocalLights");
	connectRefreshCachedSettingsSafe("RenderDelayCreation");
//	connectRefreshCachedSettingsSafe("RenderAnimateRes"); <FS:Beq> FIRE-23122 BUG-225920 Remove broken RenderAnimateRes functionality.
	connectRefreshCachedSettingsSafe("FreezeTime");
	connectRefreshCachedSettingsSafe("DebugBeaconLineWidth");
	connectRefreshCachedSettingsSafe("RenderHighlightBrightness");
	connectRefreshCachedSettingsSafe("RenderHighlightColor");
	connectRefreshCachedSettingsSafe("RenderHighlightThickness");
	connectRefreshCachedSettingsSafe("RenderSpotLightsInNondeferred");
	connectRefreshCachedSettingsSafe("PreviewAmbientColor");
	connectRefreshCachedSettingsSafe("PreviewDiffuse0");
	connectRefreshCachedSettingsSafe("PreviewSpecular0");
	connectRefreshCachedSettingsSafe("PreviewDiffuse1");
	connectRefreshCachedSettingsSafe("PreviewSpecular1");
	connectRefreshCachedSettingsSafe("PreviewDiffuse2");
	connectRefreshCachedSettingsSafe("PreviewSpecular2");
	connectRefreshCachedSettingsSafe("PreviewDirection0");
	connectRefreshCachedSettingsSafe("PreviewDirection1");
	connectRefreshCachedSettingsSafe("PreviewDirection2");
	connectRefreshCachedSettingsSafe("RenderGlowMinLuminance");
	connectRefreshCachedSettingsSafe("RenderGlowMaxExtractAlpha");
	connectRefreshCachedSettingsSafe("RenderGlowWarmthAmount");
	connectRefreshCachedSettingsSafe("RenderGlowLumWeights");
	connectRefreshCachedSettingsSafe("RenderGlowWarmthWeights");
	connectRefreshCachedSettingsSafe("RenderGlowResolutionPow");
	connectRefreshCachedSettingsSafe("RenderGlowIterations");
	connectRefreshCachedSettingsSafe("RenderGlowWidth");
	connectRefreshCachedSettingsSafe("RenderGlowStrength");
	connectRefreshCachedSettingsSafe("RenderDepthOfField");
	connectRefreshCachedSettingsSafe("RenderDepthOfFieldInEditMode");
	//<FS:TS> FIRE-16251: Depth of Field does not work underwater
	connectRefreshCachedSettingsSafe("FSRenderDoFUnderwater");
	//</FS:TS> FIRE-16251
	connectRefreshCachedSettingsSafe("CameraFocusTransitionTime");
	connectRefreshCachedSettingsSafe("CameraFNumber");
	connectRefreshCachedSettingsSafe("CameraFocalLength");
	connectRefreshCachedSettingsSafe("CameraFieldOfView");
	connectRefreshCachedSettingsSafe("RenderShadowNoise");
	connectRefreshCachedSettingsSafe("RenderShadowBlurSize");
	connectRefreshCachedSettingsSafe("RenderSSAOScale");
	connectRefreshCachedSettingsSafe("RenderSSAOMaxScale");
	connectRefreshCachedSettingsSafe("RenderSSAOFactor");
	connectRefreshCachedSettingsSafe("RenderSSAOEffect");
	connectRefreshCachedSettingsSafe("RenderShadowOffsetError");
	connectRefreshCachedSettingsSafe("RenderShadowBiasError");
	connectRefreshCachedSettingsSafe("RenderShadowOffset");
	connectRefreshCachedSettingsSafe("RenderShadowBias");
	connectRefreshCachedSettingsSafe("RenderSpotShadowOffset");
	connectRefreshCachedSettingsSafe("RenderSpotShadowBias");
	connectRefreshCachedSettingsSafe("RenderEdgeDepthCutoff");
	connectRefreshCachedSettingsSafe("RenderEdgeNormCutoff");
	connectRefreshCachedSettingsSafe("RenderShadowGaussian");
	connectRefreshCachedSettingsSafe("RenderShadowBlurDistFactor");
	connectRefreshCachedSettingsSafe("RenderDeferredAtmospheric");
	connectRefreshCachedSettingsSafe("RenderReflectionDetail");
	connectRefreshCachedSettingsSafe("RenderHighlightFadeTime");
	connectRefreshCachedSettingsSafe("RenderShadowClipPlanes");
	connectRefreshCachedSettingsSafe("RenderShadowOrthoClipPlanes");
	connectRefreshCachedSettingsSafe("RenderShadowNearDist");
	connectRefreshCachedSettingsSafe("RenderFarClip");
	connectRefreshCachedSettingsSafe("RenderShadowSplitExponent");
	connectRefreshCachedSettingsSafe("RenderShadowErrorCutoff");
	connectRefreshCachedSettingsSafe("RenderShadowFOVCutoff");
	connectRefreshCachedSettingsSafe("CameraOffset");
	connectRefreshCachedSettingsSafe("CameraMaxCoF");
	connectRefreshCachedSettingsSafe("CameraDoFResScale");
	connectRefreshCachedSettingsSafe("RenderAutoHideSurfaceAreaLimit");
	gSavedSettings.getControl("RenderAutoHideSurfaceAreaLimit")->getCommitSignal()->connect(boost::bind(&LLPipeline::refreshCachedSettings));
	connectRefreshCachedSettingsSafe("FSRenderVignette");	// <FS:CR> Import Vignette from Exodus
	// <FS:Ansariel> Make change to RenderAttachedLights & RenderAttachedParticles instant
	connectRefreshCachedSettingsSafe("RenderAttachedLights");
	connectRefreshCachedSettingsSafe("RenderAttachedParticles");
	// </FS:Ansariel>
    // <FS:Beq> FIRE-16728 Add free aim mouse and focus lock
	connectRefreshCachedSettingsSafe("FSFocusPointLocked");
	connectRefreshCachedSettingsSafe("FSFocusPointFollowsPointer");
    // </FS:Beq>
}

LLPipeline::~LLPipeline()
{

}

void LLPipeline::cleanup()
{
	assertInitialized();

	mGroupQ1.clear() ;
	mGroupQ2.clear() ;

	for(pool_set_t::iterator iter = mPools.begin();
		iter != mPools.end(); )
	{
		pool_set_t::iterator curiter = iter++;
		LLDrawPool* poolp = *curiter;
		if (poolp->isFacePool())
		{
			LLFacePool* face_pool = (LLFacePool*) poolp;
			if (face_pool->mReferences.empty())
			{
				mPools.erase(curiter);
				removeFromQuickLookup( poolp );
				delete poolp;
			}
		}
		else
		{
			mPools.erase(curiter);
			removeFromQuickLookup( poolp );
			delete poolp;
		}
	}
	
	if (!mTerrainPools.empty())
	{
		LL_WARNS() << "Terrain Pools not cleaned up" << LL_ENDL;
	}
	if (!mTreePools.empty())
	{
		LL_WARNS() << "Tree Pools not cleaned up" << LL_ENDL;
	}
		
	delete mAlphaPool;
	mAlphaPool = NULL;
	delete mSkyPool;
	mSkyPool = NULL;
	delete mTerrainPool;
	mTerrainPool = NULL;
	delete mWaterPool;
	mWaterPool = NULL;
	delete mGroundPool;
	mGroundPool = NULL;
	delete mSimplePool;
	mSimplePool = NULL;
	delete mFullbrightPool;
	mFullbrightPool = NULL;
	delete mInvisiblePool;
	mInvisiblePool = NULL;
	delete mGlowPool;
	mGlowPool = NULL;
	delete mBumpPool;
	mBumpPool = NULL;
	// don't delete wl sky pool it was handled above in the for loop
	//delete mWLSkyPool;
	mWLSkyPool = NULL;

	releaseGLBuffers();

	mFaceSelectImagep = NULL;

	mMovedBridge.clear();

	mInitialized = false;

	// <FS:Ansariel> FIRE-16829: Visual Artifacts with ALM enabled on AMD graphics
	mAuxiliaryVB = NULL;

	mDeferredVB = NULL;

	mCubeVB = NULL;
}

//============================================================================

void LLPipeline::destroyGL() 
{
	stop_glerror();
	unloadShaders();
	mHighlightFaces.clear();
	
	resetDrawOrders();

	resetVertexBuffers();

	releaseGLBuffers();

	if (LLVertexBuffer::sEnableVBOs)
	{
		LLVertexBuffer::sEnableVBOs = FALSE;
	}

	if (mMeshDirtyQueryObject)
	{
		glDeleteQueriesARB(1, &mMeshDirtyQueryObject);
		mMeshDirtyQueryObject = 0;
	}
}

void LLPipeline::requestResizeScreenTexture()
{
    gResizeScreenTexture = TRUE;
}

void LLPipeline::requestResizeShadowTexture()
{
    gResizeShadowTexture = TRUE;
}

void LLPipeline::resizeShadowTexture()
{
    releaseShadowTargets();
    // <FS:Beq> FIRE-30538 don;t pass zero screen size to shadow buff allocator
    // allocateShadowBuffer(mScreenWidth, mScreenHeight);
    allocateShadowBuffer( mScreen.getWidth(), mScreen.getHeight() );
    // </FS:Beq>
    gResizeShadowTexture = FALSE;
}

void LLPipeline::resizeScreenTexture()
{
	if (gPipeline.canUseVertexShaders() && assertInitialized())
	{
		GLuint resX = gViewerWindow->getWorldViewWidthRaw();
		GLuint resY = gViewerWindow->getWorldViewHeightRaw();
	
// [SL:KB] - Patch: Settings-RenderResolutionMultiplier | Checked: Catznip-5.4
		GLuint scaledResX = resX;
		GLuint scaledResY = resY;
		if ( (RenderResolutionDivisor > 1) && (RenderResolutionDivisor < resX) && (RenderResolutionDivisor < resY) )
		{
			scaledResX /= RenderResolutionDivisor;
			scaledResY /= RenderResolutionDivisor;
		}
		else if (RenderResolutionMultiplier > 0.f && RenderResolutionMultiplier < 1.f)
		{
			scaledResX *= RenderResolutionMultiplier;
			scaledResY *= RenderResolutionMultiplier;
		}
// [/SL:KB]

//		if (gResizeScreenTexture || (resX != mScreen.getWidth()) || (resY != mScreen.getHeight()))
// [SL:KB] - Patch: Settings-RenderResolutionMultiplier | Checked: Catznip-5.4
		if (gResizeScreenTexture || (scaledResX != mScreen.getWidth()) || (scaledResY != mScreen.getHeight()))
// [/SL:KB]
		{
			releaseScreenBuffers();
            releaseShadowTargets();
		    allocateScreenBuffer(resX,resY);
            gResizeScreenTexture = FALSE;
				}
			}
}

void LLPipeline::allocatePhysicsBuffer()
{
	GLuint resX = gViewerWindow->getWorldViewWidthRaw();
	GLuint resY = gViewerWindow->getWorldViewHeightRaw();

	if (mPhysicsDisplay.getWidth() != resX || mPhysicsDisplay.getHeight() != resY)
	{
		mPhysicsDisplay.allocate(resX, resY, GL_RGBA, TRUE, FALSE, LLTexUnit::TT_RECT_TEXTURE, FALSE);
	}
}

bool LLPipeline::allocateScreenBuffer(U32 resX, U32 resY)
{
	refreshCachedSettings();
	
	bool save_settings = sRenderDeferred;
	if (save_settings)
	{
		// Set this flag in case we crash while resizing window or allocating space for deferred rendering targets
		gSavedSettings.setBOOL("RenderInitError", TRUE);
		gSavedSettings.saveToFile( gSavedSettings.getString("ClientSettingsFile"), TRUE );
	}

	eFBOStatus ret = doAllocateScreenBuffer(resX, resY);

	if (save_settings)
	{
		// don't disable shaders on next session
		gSavedSettings.setBOOL("RenderInitError", FALSE);
		gSavedSettings.saveToFile( gSavedSettings.getString("ClientSettingsFile"), TRUE );
	}
	
	if (ret == FBO_FAILURE)
	{ //FAILSAFE: screen buffer allocation failed, disable deferred rendering if it's enabled
		//NOTE: if the session closes successfully after this call, deferred rendering will be 
		// disabled on future sessions
		if (LLPipeline::sRenderDeferred)
		{
			LL_WARNS() << "Couldn't allocate screen buffer - Deferred rendering disabled" << LL_ENDL; // FS:Ansariel> FIRE-20305: Debug output
			gSavedSettings.setBOOL("RenderDeferred", FALSE);
			LLPipeline::refreshCachedSettings();
		}
	}

	return ret == FBO_SUCCESS_FULLRES;
}


LLPipeline::eFBOStatus LLPipeline::doAllocateScreenBuffer(U32 resX, U32 resY)
{
	// try to allocate screen buffers at requested resolution and samples
	// - on failure, shrink number of samples and try again
	// - if not multisampled, shrink resolution and try again (favor X resolution over Y)
	// Make sure to call "releaseScreenBuffers" after each failure to cleanup the partially loaded state

	U32 samples = RenderFSAASamples;

	eFBOStatus ret = FBO_SUCCESS_FULLRES;
	if (!allocateScreenBuffer(resX, resY, samples))
	{
		//failed to allocate at requested specification, return false
		ret = FBO_FAILURE;

		releaseScreenBuffers();
		//reduce number of samples 
		while (samples > 0)
		{
			samples /= 2;
			if (allocateScreenBuffer(resX, resY, samples))
			{ //success
				return FBO_SUCCESS_LOWRES;
			}
			releaseScreenBuffers();
		}

		samples = 0;

		//reduce resolution
		while (resY > 0 && resX > 0)
		{
			resY /= 2;
			if (allocateScreenBuffer(resX, resY, samples))
			{
				return FBO_SUCCESS_LOWRES;
			}
			releaseScreenBuffers();

			resX /= 2;
			if (allocateScreenBuffer(resX, resY, samples))
			{
				return FBO_SUCCESS_LOWRES;
			}
			releaseScreenBuffers();
		}

		LL_WARNS() << "Unable to allocate screen buffer at any resolution!" << LL_ENDL;
	}

	return ret;
}

bool LLPipeline::allocateScreenBuffer(U32 resX, U32 resY, U32 samples)
{
	refreshCachedSettings();

	// remember these dimensions
	mScreenWidth = resX;
	mScreenHeight = resY;
	
	U32 res_mod = RenderResolutionDivisor;

	//<FS:TS> FIRE-7066: RenderResolutionDivisor broken if higher than
	//		smallest screen dimension
	if (res_mod >= resX)
	{
		res_mod = resX - 1;
	}
	if (res_mod >= resY)
	{
		res_mod = resY - 1;
	}
	//</FS:TS> FIRE-7066

	if (res_mod > 1 && res_mod < resX && res_mod < resY)
	{
		resX /= res_mod;
		resY /= res_mod;
	}
// [SL:KB] - Patch: Settings-RenderResolutionMultiplier | Checked: Catznip-5.4
	else if (RenderResolutionMultiplier > 0.f && RenderResolutionMultiplier < 1.f)
	{
		resX *= RenderResolutionMultiplier;
		resY *= RenderResolutionMultiplier;
	}
// [/SL:KB]

	if (RenderUIBuffer)
	{
		if (!mUIScreen.allocate(resX,resY, GL_RGBA, FALSE, FALSE, LLTexUnit::TT_RECT_TEXTURE, FALSE))
		{
			return false;
		}
	}	

	if (LLPipeline::sRenderDeferred)
	{
		S32 shadow_detail = RenderShadowDetail;
		bool ssao = RenderDeferredSSAO;
		
		const U32 occlusion_divisor = 3;

		//allocate deferred rendering color buffers
		if (!mDeferredScreen.allocate(resX, resY, GL_SRGB8_ALPHA8, TRUE, TRUE, LLTexUnit::TT_RECT_TEXTURE, FALSE, samples)) return false;
		if (!mDeferredDepth.allocate(resX, resY, 0, TRUE, FALSE, LLTexUnit::TT_RECT_TEXTURE, FALSE, samples)) return false;
		if (!mOcclusionDepth.allocate(resX/occlusion_divisor, resY/occlusion_divisor, 0, TRUE, FALSE, LLTexUnit::TT_RECT_TEXTURE, FALSE, samples)) return false;
		if (!addDeferredAttachments(mDeferredScreen)) return false;
	
		GLuint screenFormat = GL_RGBA16;
		if (gGLManager.mIsATI)
		{
			screenFormat = GL_RGBA12;
		}

		if (gGLManager.mGLVersion < 4.f && gGLManager.mIsNVIDIA)
		{
			screenFormat = GL_RGBA16F_ARB;
		}
        
		if (!mScreen.allocate(resX, resY, screenFormat, FALSE, FALSE, LLTexUnit::TT_RECT_TEXTURE, FALSE, samples)) return false;
		if (samples > 0)
		{
			if (!mFXAABuffer.allocate(resX, resY, GL_RGBA, FALSE, FALSE, LLTexUnit::TT_TEXTURE, FALSE, samples)) return false;
		}
		else
		{
			mFXAABuffer.release();
		}
		
//		if (shadow_detail > 0 || ssao || RenderDepthOfField || samples > 0)
// [RLVa:KB] - @setsphere
		if (shadow_detail > 0 || ssao || RenderDepthOfField || samples > 0 || RlvActions::hasPostProcess())
// [/RLVa:KB]
		{ //only need mDeferredLight for shadows OR ssao OR dof OR fxaa
			if (!mDeferredLight.allocate(resX, resY, GL_RGBA, FALSE, FALSE, LLTexUnit::TT_RECT_TEXTURE, FALSE)) return false;
		}
		else
		{
			mDeferredLight.release();
		}

        allocateShadowBuffer(resX, resY);

        //HACK make screenbuffer allocations start failing after 30 seconds
        if (gSavedSettings.getBOOL("SimulateFBOFailure"))
        {
            return false;
        }
    }
    else
    {
        mDeferredLight.release();

        releaseShadowTargets();

		mFXAABuffer.release();
		mScreen.release();
		mDeferredScreen.release(); //make sure to release any render targets that share a depth buffer with mDeferredScreen first
// [RLVa:KB] - @setsphere
		if (!LLRenderTarget::sUseFBO || !LLPipeline::sUseDepthTexture)
		{
			mDeferredDepth.release();
			mOcclusionDepth.release();
		}
		else
		{
			const U32 occlusion_divisor = 3;
			if (!mDeferredDepth.allocate(resX, resY, 0, TRUE, FALSE, LLTexUnit::TT_RECT_TEXTURE, FALSE, samples)) return false;
			if (!mOcclusionDepth.allocate(resX / occlusion_divisor, resY / occlusion_divisor, 0, TRUE, FALSE, LLTexUnit::TT_RECT_TEXTURE, FALSE, samples)) return false;
			if (RlvActions::isRlvEnabled() && !mDeferredLight.allocate(resX, resY, GL_RGBA, FALSE, FALSE, LLTexUnit::TT_RECT_TEXTURE, FALSE)) return false;
		}
// [/RLVa:KB]
//        mDeferredDepth.release();
//        mOcclusionDepth.release();
						
		if (!mScreen.allocate(resX, resY, GL_RGBA, TRUE, TRUE, LLTexUnit::TT_RECT_TEXTURE, FALSE)) return false;		
	}
	
	if (LLPipeline::sRenderDeferred)
	{ //share depth buffer between deferred targets
		mDeferredScreen.shareDepthBuffer(mScreen);
	}

	gGL.getTexUnit(0)->disable();

	stop_glerror();

	return true;
}

// must be even to avoid a stripe in the horizontal shadow blur
inline U32 BlurHappySize(U32 x, F32 scale) { return U32( x * scale + 16.0f) & ~0xF; }

bool LLPipeline::allocateShadowBuffer(U32 resX, U32 resY)
{
	refreshCachedSettings();
	
	if (LLPipeline::sRenderDeferred)
	{
		S32 shadow_detail = RenderShadowDetail;

		const U32 occlusion_divisor = 3;

		F32 scale = llmax(0.f,RenderShadowResolutionScale);
		U32 sun_shadow_map_width  = BlurHappySize(resX, scale);
		U32 sun_shadow_map_height = BlurHappySize(resY, scale);

		if (shadow_detail > 0)
		{ //allocate 4 sun shadow maps
			for (U32 i = 0; i < 4; i++)
			{
				if (!mShadow[i].allocate(sun_shadow_map_width, sun_shadow_map_height, 0, TRUE, FALSE, LLTexUnit::TT_TEXTURE))
                {
                    return false;
                }

                if (!mShadowOcclusion[i].allocate(sun_shadow_map_width/occlusion_divisor, sun_shadow_map_height/occlusion_divisor, 0, TRUE, FALSE, LLTexUnit::TT_TEXTURE))
                {
                    return false;
                }
			}
		}
		else
		{
			for (U32 i = 0; i < 4; i++)
			{
                releaseShadowTarget(i);
			}
		}

		U32 width = (U32) (resX*scale);
		U32 height = width;

		if (shadow_detail > 1)
		{ //allocate two spot shadow maps
			U32 spot_shadow_map_width = width;
            U32 spot_shadow_map_height = height;
			for (U32 i = 4; i < 6; i++)
			{
                if (!mShadow[i].allocate(spot_shadow_map_width, spot_shadow_map_height, 0, TRUE, FALSE))
		{
                    return false;
			}
                if (!mShadowOcclusion[i].allocate(spot_shadow_map_width/occlusion_divisor, height/occlusion_divisor, 0, TRUE, FALSE))
		{
			return false;
		}
	}
        }
	else
	{
            for (U32 i = 4; i < 6; i++)
		{
                releaseShadowTarget(i);
		}
	}
	}

	return true;
}

//static
void LLPipeline::updateRenderTransparentWater()
{
	sRenderTransparentWater = gSavedSettings.getBOOL("RenderTransparentWater");
}

//static
void LLPipeline::updateRenderBump()
{
	sRenderBump = gSavedSettings.getBOOL("RenderObjectBump");
}

// static
void LLPipeline::updateRenderDeferred()
{
    sRenderDeferred = !gUseWireframe &&
                      RenderDeferred &&
                      LLRenderTarget::sUseFBO &&
                      LLPipeline::sRenderBump &&
                      RenderAvatarVP &&
                      WindLightUseAtmosShaders &&
                      (bool) LLFeatureManager::getInstance()->isFeatureAvailable("RenderDeferred");

    exoPostProcess::instance().ExodusRenderPostUpdate(); // <FS:CR> Import Vignette from Exodus

// [RLVa:KB] - @setsphere
	if (!sRenderDeferred && RlvActions::hasBehaviour(RLV_BHVR_SETSPHERE) && WindLightUseAtmosShaders)
	{
		LLRenderTarget::sUseFBO = true;
		LLPipeline::sUseDepthTexture = true;
	}
// [/RLVa:KB]
}

// static
void LLPipeline::refreshCachedSettings()
{
	LLPipeline::sAutoMaskAlphaDeferred = gSavedSettings.getBOOL("RenderAutoMaskAlphaDeferred");
	LLPipeline::sAutoMaskAlphaNonDeferred = gSavedSettings.getBOOL("RenderAutoMaskAlphaNonDeferred");
	LLPipeline::sUseFarClip = gSavedSettings.getBOOL("RenderUseFarClip");
	LLPipeline::sShowJellyDollAsImpostor = gSavedSettings.getBOOL("RenderJellyDollsAsImpostors");
	LLVOAvatar::sMaxNonImpostors = gSavedSettings.getU32("RenderAvatarMaxNonImpostors");
	LLVOAvatar::updateImpostorRendering(LLVOAvatar::sMaxNonImpostors);
	LLPipeline::sDelayVBUpdate = gSavedSettings.getBOOL("RenderDelayVBUpdate");
	// <FS:Ansariel> Make change to RenderAttachedLights & RenderAttachedParticles instant
	LLPipeline::sRenderAttachedLights = gSavedSettings.getBOOL("RenderAttachedLights");
	LLPipeline::sRenderAttachedParticles = gSavedSettings.getBOOL("RenderAttachedParticles");
	// </FS:Ansariel>

	LLPipeline::sUseOcclusion = 
			(!gUseWireframe
			&& LLGLSLShader::sNoFixedFunction
			&& LLFeatureManager::getInstance()->isFeatureAvailable("UseOcclusion") 
			&& gSavedSettings.getBOOL("UseOcclusion") 
			&& gGLManager.mHasOcclusionQuery) ? 2 : 0;
	
	RenderAvatarVP = gSavedSettings.getBOOL("RenderAvatarVP");
	WindLightUseAtmosShaders = gSavedSettings.getBOOL("WindLightUseAtmosShaders");
	RenderDeferred = gSavedSettings.getBOOL("RenderDeferred");
	RenderDeferredSunWash = gSavedSettings.getF32("RenderDeferredSunWash");
	RenderFSAASamples = gSavedSettings.getU32("RenderFSAASamples");
	RenderResolutionDivisor = gSavedSettings.getU32("RenderResolutionDivisor");
// [SL:KB] - Patch: Settings-RenderResolutionMultiplier | Checked: Catznip-5.4
	RenderResolutionMultiplier = gSavedSettings.getF32("RenderResolutionMultiplier");
// [/SL:KB]
	RenderUIBuffer = gSavedSettings.getBOOL("RenderUIBuffer");
	RenderShadowDetail = gSavedSettings.getS32("RenderShadowDetail");
	RenderDeferredSSAO = gSavedSettings.getBOOL("RenderDeferredSSAO");
	RenderShadowResolutionScale = gSavedSettings.getF32("RenderShadowResolutionScale");
	RenderLocalLights = gSavedSettings.getBOOL("RenderLocalLights");
	RenderDelayCreation = gSavedSettings.getBOOL("RenderDelayCreation");
//	RenderAnimateRes = gSavedSettings.getBOOL("RenderAnimateRes"); <FS:Beq> FIRE-23122 BUG-225920 Remove broken RenderAnimateRes functionality.
	FreezeTime = gSavedSettings.getBOOL("FreezeTime");
	DebugBeaconLineWidth = gSavedSettings.getS32("DebugBeaconLineWidth");
	RenderHighlightBrightness = gSavedSettings.getF32("RenderHighlightBrightness");
	RenderHighlightColor = gSavedSettings.getColor4("RenderHighlightColor");
	RenderHighlightThickness = gSavedSettings.getF32("RenderHighlightThickness");
	RenderSpotLightsInNondeferred = gSavedSettings.getBOOL("RenderSpotLightsInNondeferred");
	PreviewAmbientColor = gSavedSettings.getColor4("PreviewAmbientColor");
	PreviewDiffuse0 = gSavedSettings.getColor4("PreviewDiffuse0");
	PreviewSpecular0 = gSavedSettings.getColor4("PreviewSpecular0");
	PreviewDiffuse1 = gSavedSettings.getColor4("PreviewDiffuse1");
	PreviewSpecular1 = gSavedSettings.getColor4("PreviewSpecular1");
	PreviewDiffuse2 = gSavedSettings.getColor4("PreviewDiffuse2");
	PreviewSpecular2 = gSavedSettings.getColor4("PreviewSpecular2");
	PreviewDirection0 = gSavedSettings.getVector3("PreviewDirection0");
	PreviewDirection1 = gSavedSettings.getVector3("PreviewDirection1");
	PreviewDirection2 = gSavedSettings.getVector3("PreviewDirection2");
	RenderGlowMinLuminance = gSavedSettings.getF32("RenderGlowMinLuminance");
	RenderGlowMaxExtractAlpha = gSavedSettings.getF32("RenderGlowMaxExtractAlpha");
	RenderGlowWarmthAmount = gSavedSettings.getF32("RenderGlowWarmthAmount");
	RenderGlowLumWeights = gSavedSettings.getVector3("RenderGlowLumWeights");
	RenderGlowWarmthWeights = gSavedSettings.getVector3("RenderGlowWarmthWeights");
	RenderGlowResolutionPow = gSavedSettings.getS32("RenderGlowResolutionPow");
	RenderGlowIterations = gSavedSettings.getS32("RenderGlowIterations");
	RenderGlowWidth = gSavedSettings.getF32("RenderGlowWidth");
	RenderGlowStrength = gSavedSettings.getF32("RenderGlowStrength");
	RenderDepthOfField = gSavedSettings.getBOOL("RenderDepthOfField");
	RenderDepthOfFieldInEditMode = gSavedSettings.getBOOL("RenderDepthOfFieldInEditMode");
	//<FS:TS> FIRE-16251: Depth of Field does not work underwater
	FSRenderDepthOfFieldUnderwater = gSavedSettings.getBOOL("FSRenderDoFUnderwater");
	//</FS:TS> FIRE-16251
	// <FS:Beq> FIRE-16728 Add free aim mouse and focus lock
	FSFocusPointLocked = gSavedSettings.getBOOL("FSFocusPointLocked");
	FSFocusPointFollowsPointer = gSavedSettings.getBOOL("FSFocusPointFollowsPointer");
	// </FS:Beq>    
	CameraFocusTransitionTime = gSavedSettings.getF32("CameraFocusTransitionTime");
	CameraFNumber = gSavedSettings.getF32("CameraFNumber");
	CameraFocalLength = gSavedSettings.getF32("CameraFocalLength");
	CameraFieldOfView = gSavedSettings.getF32("CameraFieldOfView");
	RenderShadowNoise = gSavedSettings.getF32("RenderShadowNoise");
	RenderShadowBlurSize = gSavedSettings.getF32("RenderShadowBlurSize");
	RenderSSAOScale = gSavedSettings.getF32("RenderSSAOScale");
	RenderSSAOMaxScale = gSavedSettings.getU32("RenderSSAOMaxScale");
	RenderSSAOFactor = gSavedSettings.getF32("RenderSSAOFactor");
	RenderSSAOEffect = gSavedSettings.getVector3("RenderSSAOEffect");
	RenderShadowOffsetError = gSavedSettings.getF32("RenderShadowOffsetError");
	RenderShadowBiasError = gSavedSettings.getF32("RenderShadowBiasError");
	RenderShadowOffset = gSavedSettings.getF32("RenderShadowOffset");
	RenderShadowBias = gSavedSettings.getF32("RenderShadowBias");
	RenderSpotShadowOffset = gSavedSettings.getF32("RenderSpotShadowOffset");
	RenderSpotShadowBias = gSavedSettings.getF32("RenderSpotShadowBias");
	RenderEdgeDepthCutoff = gSavedSettings.getF32("RenderEdgeDepthCutoff");
	RenderEdgeNormCutoff = gSavedSettings.getF32("RenderEdgeNormCutoff");
	RenderShadowGaussian = gSavedSettings.getVector3("RenderShadowGaussian");
	RenderShadowBlurDistFactor = gSavedSettings.getF32("RenderShadowBlurDistFactor");
	RenderDeferredAtmospheric = gSavedSettings.getBOOL("RenderDeferredAtmospheric");
	RenderReflectionDetail = gSavedSettings.getS32("RenderReflectionDetail");
	RenderHighlightFadeTime = gSavedSettings.getF32("RenderHighlightFadeTime");
	RenderShadowClipPlanes = gSavedSettings.getVector3("RenderShadowClipPlanes");
	RenderShadowOrthoClipPlanes = gSavedSettings.getVector3("RenderShadowOrthoClipPlanes");
	RenderShadowNearDist = gSavedSettings.getVector3("RenderShadowNearDist");
	RenderFarClip = gSavedSettings.getF32("RenderFarClip");
	RenderShadowSplitExponent = gSavedSettings.getVector3("RenderShadowSplitExponent");
	RenderShadowErrorCutoff = gSavedSettings.getF32("RenderShadowErrorCutoff");
	RenderShadowFOVCutoff = gSavedSettings.getF32("RenderShadowFOVCutoff");
	CameraOffset = gSavedSettings.getBOOL("CameraOffset");
	CameraMaxCoF = gSavedSettings.getF32("CameraMaxCoF");
	CameraDoFResScale = gSavedSettings.getF32("CameraDoFResScale");
	exoPostProcess::instance().ExodusRenderPostSettingsUpdate();	// <FS:CR> Import Vignette from Exodus

	RenderAutoHideSurfaceAreaLimit = gSavedSettings.getF32("RenderAutoHideSurfaceAreaLimit");
	RenderSpotLight = nullptr;
	updateRenderDeferred();

	if (gNonInteractive)
	{
		LLVOAvatar::sMaxNonImpostors = 1;
		LLVOAvatar::updateImpostorRendering(LLVOAvatar::sMaxNonImpostors);
	}
}

void LLPipeline::releaseGLBuffers()
{
	assertInitialized();
	
	if (mNoiseMap)
	{
		LLImageGL::deleteTextures(1, &mNoiseMap);
		mNoiseMap = 0;
	}

	if (mTrueNoiseMap)
	{
		LLImageGL::deleteTextures(1, &mTrueNoiseMap);
		mTrueNoiseMap = 0;
	}

	releaseLUTBuffers();

	mWaterRef.release();
	mWaterDis.release();
    mBake.release();
	mHighlight.release();
	
	for (U32 i = 0; i < 3; i++)
	{
		mGlow[i].release();
	}

	releaseScreenBuffers();

	gBumpImageList.destroyGL();
	LLVOAvatar::resetImpostors();
}

void LLPipeline::releaseLUTBuffers()
{
	if (mLightFunc)
	{
		LLImageGL::deleteTextures(1, &mLightFunc);
		mLightFunc = 0;
	}
}

void LLPipeline::releaseShadowBuffers()
{
    releaseShadowTargets();
}

void LLPipeline::releaseScreenBuffers()
{
	mUIScreen.release();
	mScreen.release();
	mFXAABuffer.release();
	mPhysicsDisplay.release();
	mDeferredScreen.release();
	mDeferredDepth.release();
	mDeferredLight.release();
	mOcclusionDepth.release();
}
		
		
void LLPipeline::releaseShadowTarget(U32 index)
{
    mShadow[index].release();
    mShadowOcclusion[index].release();
}

void LLPipeline::releaseShadowTargets()
{
	for (U32 i = 0; i < 6; i++)
	{
        releaseShadowTarget(i);
	}
}

void LLPipeline::createGLBuffers()
{
    LL_PROFILE_ZONE_SCOPED;
    stop_glerror();
	assertInitialized();

	updateRenderDeferred();
	if (LLPipeline::sWaterReflections)
	{ //water reflection texture
		U32 res = (U32) llmax(gSavedSettings.getS32("RenderWaterRefResolution"), 512);
		mWaterRef.allocate(res,res,GL_RGBA,TRUE,FALSE);
        mWaterDis.allocate(res,res,GL_RGBA,TRUE,FALSE,LLTexUnit::TT_TEXTURE);
	}

    // Use FBO for bake tex
    // <FS:Ansariel> Allow higher resolution rendering in mesh render preview
    //mBake.allocate(512, 512, GL_RGBA, TRUE, FALSE, LLTexUnit::TT_TEXTURE, true); // SL-12781 Build > Upload > Model; 3D Preview
    mBake.allocate(1024, 1024, GL_RGBA, true, false, LLTexUnit::TT_TEXTURE, true); // SL-12781 Build > Upload > Model; 3D Preview
    // <FS:Ansariel>

	mHighlight.allocate(256,256,GL_RGBA, FALSE, FALSE);

	stop_glerror();

	GLuint resX = gViewerWindow->getWorldViewWidthRaw();
	GLuint resY = gViewerWindow->getWorldViewHeightRaw();

    // allocate screen space glow buffers
    const U32 glow_res = llmax(1, llmin(512, 1 << gSavedSettings.getS32("RenderGlowResolutionPow")));
    for (U32 i = 0; i < 3; i++)
    {
        mGlow[i].allocate(512, glow_res, GL_RGBA, FALSE, FALSE);
    }

    allocateScreenBuffer(resX, resY);
    mScreenWidth = 0;
    mScreenHeight = 0;

    if (sRenderDeferred)
    {
		if (!mNoiseMap)
		{
			const U32 noiseRes = 128;
			LLVector3 noise[noiseRes*noiseRes];

			F32 scaler = gSavedSettings.getF32("RenderDeferredNoise")/100.f;
			for (U32 i = 0; i < noiseRes*noiseRes; ++i)
			{
				noise[i] = LLVector3(ll_frand()-0.5f, ll_frand()-0.5f, 0.f);
				noise[i].normVec();
				noise[i].mV[2] = ll_frand()*scaler+1.f-scaler/2.f;
			}

			LLImageGL::generateTextures(1, &mNoiseMap);
			
			gGL.getTexUnit(0)->bindManual(LLTexUnit::TT_TEXTURE, mNoiseMap);
			LLImageGL::setManualImage(LLTexUnit::getInternalType(LLTexUnit::TT_TEXTURE), 0, GL_RGB16F_ARB, noiseRes, noiseRes, GL_RGB, GL_FLOAT, noise, false);
			gGL.getTexUnit(0)->setTextureFilteringOption(LLTexUnit::TFO_POINT);
		}

		if (!mTrueNoiseMap)
		{
			const U32 noiseRes = 128;
			F32 noise[noiseRes*noiseRes*3];
			for (U32 i = 0; i < noiseRes*noiseRes*3; i++)
			{
				noise[i] = ll_frand()*2.0-1.0;
			}

			LLImageGL::generateTextures(1, &mTrueNoiseMap);
			gGL.getTexUnit(0)->bindManual(LLTexUnit::TT_TEXTURE, mTrueNoiseMap);
			LLImageGL::setManualImage(LLTexUnit::getInternalType(LLTexUnit::TT_TEXTURE), 0, GL_RGB16F_ARB, noiseRes, noiseRes, GL_RGB,GL_FLOAT, noise, false);
			gGL.getTexUnit(0)->setTextureFilteringOption(LLTexUnit::TFO_POINT);
		}

		createLUTBuffers();
	}

	gBumpImageList.restoreGL();
}

F32 lerpf(F32 a, F32 b, F32 w)
{
	return a + w * (b - a);
}

void LLPipeline::createLUTBuffers()
{
	if (sRenderDeferred)
	{
		if (!mLightFunc)
		{
			U32 lightResX = gSavedSettings.getU32("RenderSpecularResX");
			U32 lightResY = gSavedSettings.getU32("RenderSpecularResY");
			F32* ls = new F32[lightResX*lightResY];
			F32 specExp = gSavedSettings.getF32("RenderSpecularExponent");
            // Calculate the (normalized) blinn-phong specular lookup texture. (with a few tweaks)
			for (U32 y = 0; y < lightResY; ++y)
			{
				for (U32 x = 0; x < lightResX; ++x)
				{
					ls[y*lightResX+x] = 0;
					F32 sa = (F32) x/(lightResX-1);
					F32 spec = (F32) y/(lightResY-1);
					F32 n = spec * spec * specExp;
					
					// Nothing special here.  Just your typical blinn-phong term.
					spec = powf(sa, n);
					
					// Apply our normalization function.
					// Note: This is the full equation that applies the full normalization curve, not an approximation.
					// This is fine, given we only need to create our LUT once per buffer initialization.
					spec *= (((n + 2) * (n + 4)) / (8 * F_PI * (powf(2, -n/2) + n)));

					// Since we use R16F, we no longer have a dynamic range issue we need to work around here.
					// Though some older drivers may not like this, newer drivers shouldn't have this problem.
					ls[y*lightResX+x] = spec;
				}
			}
			
			U32 pix_format = GL_R16F;
#if LL_DARWIN
			// Need to work around limited precision with 10.6.8 and older drivers
			//
			pix_format = GL_R32F;
#endif
			LLImageGL::generateTextures(1, &mLightFunc);
			gGL.getTexUnit(0)->bindManual(LLTexUnit::TT_TEXTURE, mLightFunc);
			LLImageGL::setManualImage(LLTexUnit::getInternalType(LLTexUnit::TT_TEXTURE), 0, pix_format, lightResX, lightResY, GL_RED, GL_FLOAT, ls, false);
			gGL.getTexUnit(0)->setTextureAddressMode(LLTexUnit::TAM_CLAMP);
			gGL.getTexUnit(0)->setTextureFilteringOption(LLTexUnit::TFO_TRILINEAR);
			glTexParameteri(GL_TEXTURE_2D, GL_TEXTURE_MAG_FILTER, GL_LINEAR);
			glTexParameteri(GL_TEXTURE_2D, GL_TEXTURE_MIN_FILTER, GL_NEAREST);
			
			delete [] ls;
		}
	}
}


void LLPipeline::restoreGL()
{
	assertInitialized();

	if (mVertexShadersEnabled)
	{
		LLViewerShaderMgr::instance()->setShaders();
	}

	for (LLWorld::region_list_t::const_iterator iter = LLWorld::getInstance()->getRegionList().begin(); 
			iter != LLWorld::getInstance()->getRegionList().end(); ++iter)
	{
		LLViewerRegion* region = *iter;
		for (U32 i = 0; i < LLViewerRegion::NUM_PARTITIONS; i++)
		{
			LLSpatialPartition* part = region->getSpatialPartition(i);
			if (part)
			{
				part->restoreGL();
		}
		}
	}
}


bool LLPipeline::canUseVertexShaders()
{
	if ((assertInitialized() && mVertexShadersLoaded != 1) )
	{
		return false;
	}
	else
	{
		return true;
	}
}

bool LLPipeline::canUseWindLightShaders() const
{
	return (gWLSkyProgram.mProgramObject != 0 &&
			LLViewerShaderMgr::instance()->getShaderLevel(LLViewerShaderMgr::SHADER_WINDLIGHT) > 1);
}

bool LLPipeline::canUseWindLightShadersOnObjects() const
{
	return (canUseWindLightShaders() 
		&& LLViewerShaderMgr::instance()->getShaderLevel(LLViewerShaderMgr::SHADER_OBJECT) > 0);
}

bool LLPipeline::canUseAntiAliasing() const
{
	return true;
}

void LLPipeline::unloadShaders()
{
	LLViewerShaderMgr::instance()->unloadShaders();

	mVertexShadersLoaded = 0;
}

void LLPipeline::assertInitializedDoError()
{
	LL_ERRS() << "LLPipeline used when uninitialized." << LL_ENDL;
}

//============================================================================

void LLPipeline::enableShadows(const bool enable_shadows)
{
	//should probably do something here to wrangle shadows....	
}

S32 LLPipeline::getMaxLightingDetail() const
{
	/*if (mShaderLevel[SHADER_OBJECT] >= LLDrawPoolSimple::SHADER_LEVEL_LOCAL_LIGHTS)
	{
		return 3;
	}
	else*/
	{
		return 1;
	}
}

S32 LLPipeline::setLightingDetail(S32 level)
{
	refreshCachedSettings();

	if (level < 0)
	{
		if (RenderLocalLights)
		{
			level = 1;
		}
		else
		{
			level = 0;
		}
	}
	level = llclamp(level, 0, getMaxLightingDetail());
	mLightingDetail = level;
	
	return mLightingDetail;
}

class LLOctreeDirtyTexture : public OctreeTraveler
{
public:
	const std::set<LLViewerFetchedTexture*>& mTextures;

	LLOctreeDirtyTexture(const std::set<LLViewerFetchedTexture*>& textures) : mTextures(textures) { }

	virtual void visit(const OctreeNode* node)
	{
		LLSpatialGroup* group = (LLSpatialGroup*) node->getListener(0);

		if (!group->hasState(LLSpatialGroup::GEOM_DIRTY) && !group->isEmpty())
		{
			for (LLSpatialGroup::draw_map_t::iterator i = group->mDrawMap.begin(); i != group->mDrawMap.end(); ++i)
			{
				for (LLSpatialGroup::drawmap_elem_t::iterator j = i->second.begin(); j != i->second.end(); ++j) 
				{
					LLDrawInfo* params = *j;
					LLViewerFetchedTexture* tex = LLViewerTextureManager::staticCastToFetchedTexture(params->mTexture);
					if (tex && mTextures.find(tex) != mTextures.end())
					{ 
						group->setState(LLSpatialGroup::GEOM_DIRTY);
					}
				}
			}
		}

		for (LLSpatialGroup::bridge_list_t::iterator i = group->mBridgeList.begin(); i != group->mBridgeList.end(); ++i)
		{
			LLSpatialBridge* bridge = *i;
			traverse(bridge->mOctree);
		}
	}
};

// Called when a texture changes # of channels (causes faces to move to alpha pool)
void LLPipeline::dirtyPoolObjectTextures(const std::set<LLViewerFetchedTexture*>& textures)
{
    LL_PROFILE_ZONE_SCOPED;
	assertInitialized();

	// *TODO: This is inefficient and causes frame spikes; need a better way to do this
	//        Most of the time is spent in dirty.traverse.

	for (pool_set_t::iterator iter = mPools.begin(); iter != mPools.end(); ++iter)
	{
		LLDrawPool *poolp = *iter;
		if (poolp->isFacePool())
		{
			((LLFacePool*) poolp)->dirtyTextures(textures);
		}
	}
	
	LLOctreeDirtyTexture dirty(textures);
	for (LLWorld::region_list_t::const_iterator iter = LLWorld::getInstance()->getRegionList().begin(); 
			iter != LLWorld::getInstance()->getRegionList().end(); ++iter)
	{
		LLViewerRegion* region = *iter;
		for (U32 i = 0; i < LLViewerRegion::NUM_PARTITIONS; i++)
		{
			LLSpatialPartition* part = region->getSpatialPartition(i);
			if (part)
			{
				dirty.traverse(part->mOctree);
			}
		}
	}
}

LLDrawPool *LLPipeline::findPool(const U32 type, LLViewerTexture *tex0)
{
	assertInitialized();

	LLDrawPool *poolp = NULL;
	switch( type )
	{
	case LLDrawPool::POOL_SIMPLE:
		poolp = mSimplePool;
		break;

	case LLDrawPool::POOL_GRASS:
		poolp = mGrassPool;
		break;

	case LLDrawPool::POOL_ALPHA_MASK:
		poolp = mAlphaMaskPool;
		break;

	case LLDrawPool::POOL_FULLBRIGHT_ALPHA_MASK:
		poolp = mFullbrightAlphaMaskPool;
		break;

	case LLDrawPool::POOL_FULLBRIGHT:
		poolp = mFullbrightPool;
		break;

	case LLDrawPool::POOL_INVISIBLE:
		poolp = mInvisiblePool;
		break;

	case LLDrawPool::POOL_GLOW:
		poolp = mGlowPool;
		break;

	case LLDrawPool::POOL_TREE:
		poolp = get_if_there(mTreePools, (uintptr_t)tex0, (LLDrawPool*)0 );
		break;

	case LLDrawPool::POOL_TERRAIN:
		poolp = get_if_there(mTerrainPools, (uintptr_t)tex0, (LLDrawPool*)0 );
		break;

	case LLDrawPool::POOL_BUMP:
		poolp = mBumpPool;
		break;
	case LLDrawPool::POOL_MATERIALS:
		poolp = mMaterialsPool;
		break;
	case LLDrawPool::POOL_ALPHA:
		poolp = mAlphaPool;
		break;

	case LLDrawPool::POOL_AVATAR:
	case LLDrawPool::POOL_CONTROL_AV:
		break; // Do nothing

	case LLDrawPool::POOL_SKY:
		poolp = mSkyPool;
		break;

	case LLDrawPool::POOL_WATER:
		poolp = mWaterPool;
		break;

	case LLDrawPool::POOL_GROUND:
		poolp = mGroundPool;
		break;

	case LLDrawPool::POOL_WL_SKY:
		poolp = mWLSkyPool;
		break;

	default:
		llassert(0);
		LL_ERRS() << "Invalid Pool Type in  LLPipeline::findPool() type=" << type << LL_ENDL;
		break;
	}

	return poolp;
}


LLDrawPool *LLPipeline::getPool(const U32 type,	LLViewerTexture *tex0)
{
	LLDrawPool *poolp = findPool(type, tex0);
	if (poolp)
	{
		return poolp;
	}

	LLDrawPool *new_poolp = LLDrawPool::createPool(type, tex0);
	addPool( new_poolp );

	return new_poolp;
}


// static
LLDrawPool* LLPipeline::getPoolFromTE(const LLTextureEntry* te, LLViewerTexture* imagep)
{
	U32 type = getPoolTypeFromTE(te, imagep);
	return gPipeline.getPool(type, imagep);
}

//static 
U32 LLPipeline::getPoolTypeFromTE(const LLTextureEntry* te, LLViewerTexture* imagep)
{
	if (!te || !imagep)
	{
		return 0;
	}
		
	LLMaterial* mat = te->getMaterialParams().get();

	bool color_alpha = te->getColor().mV[3] < 0.999f;
	bool alpha = color_alpha;
	if (imagep)
	{
		alpha = alpha || (imagep->getComponents() == 4 && imagep->getType() != LLViewerTexture::MEDIA_TEXTURE) || (imagep->getComponents() == 2);
	}

	if (alpha && mat)
	{
		switch (mat->getDiffuseAlphaMode())
		{
			case 1:
				alpha = true; // Material's alpha mode is set to blend.  Toss it into the alpha draw pool.
				break;
			case 0: //alpha mode set to none, never go to alpha pool
			case 3: //alpha mode set to emissive, never go to alpha pool
				alpha = color_alpha;
				break;
			default: //alpha mode set to "mask", go to alpha pool if fullbright
				alpha = color_alpha; // Material's alpha mode is set to none, mask, or emissive.  Toss it into the opaque material draw pool.
				break;
		}
	}
	
	if (alpha)
	{
		return LLDrawPool::POOL_ALPHA;
	}
	else if ((te->getBumpmap() || te->getShiny()) && (!mat || mat->getNormalID().isNull()))
	{
		return LLDrawPool::POOL_BUMP;
	}
	else if (mat && !alpha)
	{
		return LLDrawPool::POOL_MATERIALS;
	}
	else
	{
		return LLDrawPool::POOL_SIMPLE;
	}
}


void LLPipeline::addPool(LLDrawPool *new_poolp)
{
	assertInitialized();
	mPools.insert(new_poolp);
	addToQuickLookup( new_poolp );
}

void LLPipeline::allocDrawable(LLViewerObject *vobj)
{
	LLDrawable *drawable = new LLDrawable(vobj);
	vobj->mDrawable = drawable;
	
	//encompass completely sheared objects by taking 
	//the most extreme point possible (<1,1,0.5>)
	drawable->setRadius(LLVector3(1,1,0.5f).scaleVec(vobj->getScale()).length());
	if (vobj->isOrphaned())
	{
		drawable->setState(LLDrawable::FORCE_INVISIBLE);
	}
	drawable->updateXform(TRUE);
}


void LLPipeline::unlinkDrawable(LLDrawable *drawable)
{
    LL_PROFILE_ZONE_SCOPED;

	assertInitialized();

	LLPointer<LLDrawable> drawablep = drawable; // make sure this doesn't get deleted before we are done
	
	// Based on flags, remove the drawable from the queues that it's on.
	if (drawablep->isState(LLDrawable::ON_MOVE_LIST))
	{
		LLDrawable::drawable_vector_t::iterator iter = std::find(mMovedList.begin(), mMovedList.end(), drawablep);
		if (iter != mMovedList.end())
		{
			mMovedList.erase(iter);
		}
	}

	if (drawablep->getSpatialGroup())
	{
		if (!drawablep->getSpatialGroup()->getSpatialPartition()->remove(drawablep, drawablep->getSpatialGroup()))
		{
#ifdef LL_RELEASE_FOR_DOWNLOAD
			LL_WARNS() << "Couldn't remove object from spatial group!" << LL_ENDL;
#else
			LL_ERRS() << "Couldn't remove object from spatial group!" << LL_ENDL;
#endif
		}
	}

	mLights.erase(drawablep);

	for (light_set_t::iterator iter = mNearbyLights.begin();
				iter != mNearbyLights.end(); iter++)
	{
		if (iter->drawable == drawablep)
		{
			mNearbyLights.erase(iter);
			break;
		}
	}

	HighlightItem item(drawablep);
	mHighlightSet.erase(item);

	if (mHighlightObject == drawablep)
	{
		mHighlightObject = NULL;
	}

	for (U32 i = 0; i < 2; ++i)
	{
		if (mShadowSpotLight[i] == drawablep)
		{
			mShadowSpotLight[i] = NULL;
		}

		if (mTargetShadowSpotLight[i] == drawablep)
		{
			mTargetShadowSpotLight[i] = NULL;
		}
	}
}

//static
void LLPipeline::removeMutedAVsLights(LLVOAvatar* muted_avatar)
{
    LL_PROFILE_ZONE_SCOPED;
	for (light_set_t::iterator iter = gPipeline.mNearbyLights.begin();
		 iter != gPipeline.mNearbyLights.end(); iter++)
	{
		if (iter->drawable->getVObj()->isAttachment() && iter->drawable->getVObj()->getAvatar() == muted_avatar)
		{
			gPipeline.mLights.erase(iter->drawable);
			gPipeline.mNearbyLights.erase(iter);
		}
	}
}

U32 LLPipeline::addObject(LLViewerObject *vobj)
{
	if (RenderDelayCreation)
	{
		mCreateQ.push_back(vobj);
	}
	else
	{
		createObject(vobj);
	}

	return 1;
}

void LLPipeline::createObjects(F32 max_dtime)
{
    LL_PROFILE_ZONE_SCOPED;

	LLTimer update_timer;

	while (!mCreateQ.empty() && update_timer.getElapsedTimeF32() < max_dtime)
	{
		LLViewerObject* vobj = mCreateQ.front();
		if (!vobj->isDead())
		{
			createObject(vobj);
		}
		mCreateQ.pop_front();
	}
	
	//for (LLViewerObject::vobj_list_t::iterator iter = mCreateQ.begin(); iter != mCreateQ.end(); ++iter)
	//{
	//	createObject(*iter);
	//}

	//mCreateQ.clear();
}

void LLPipeline::createObject(LLViewerObject* vobj)
{
    LL_PROFILE_ZONE_SCOPED;
	LLDrawable* drawablep = vobj->mDrawable;

	if (!drawablep)
	{
		drawablep = vobj->createDrawable(this);
	}
	else
	{
		LL_ERRS() << "Redundant drawable creation!" << LL_ENDL;
	}
		
	llassert(drawablep);

	if (vobj->getParent())
	{
		vobj->setDrawableParent(((LLViewerObject*)vobj->getParent())->mDrawable); // LLPipeline::addObject 1
	}
	else
	{
		vobj->setDrawableParent(NULL); // LLPipeline::addObject 2
	}

	markRebuild(drawablep, LLDrawable::REBUILD_ALL, TRUE);

	// <FS:Beq> FIRE-23122 BUG-225920 Remove broken RenderAnimateRes functionality.
	//if (drawablep->getVOVolume() && RenderAnimateRes)
	//{
	//	// fun animated res
	//	drawablep->updateXform(TRUE);
	//	drawablep->clearState(LLDrawable::MOVE_UNDAMPED);
	//	drawablep->setScale(LLVector3(0,0,0));
	//	drawablep->makeActive();
	//}
}


void LLPipeline::resetFrameStats()
{
	LL_PROFILE_ZONE_SCOPED
	assertInitialized();

	sCompiles        = 0;
	mNumVisibleFaces = 0;

	if (mOldRenderDebugMask != mRenderDebugMask)
	{
		gObjectList.clearDebugText();
		mOldRenderDebugMask = mRenderDebugMask;
	}
}

//external functions for asynchronous updating
void LLPipeline::updateMoveDampedAsync(LLDrawable* drawablep)
{
	if (FreezeTime)
	{
		return;
	}
	if (!drawablep)
	{
		LL_ERRS() << "updateMove called with NULL drawablep" << LL_ENDL;
		return;
	}
	if (drawablep->isState(LLDrawable::EARLY_MOVE))
	{
		return;
	}

	assertInitialized();

	// update drawable now
	drawablep->clearState(LLDrawable::MOVE_UNDAMPED); // force to DAMPED
	drawablep->updateMove(); // returns done
	drawablep->setState(LLDrawable::EARLY_MOVE); // flag says we already did an undamped move this frame
	// Put on move list so that EARLY_MOVE gets cleared
	if (!drawablep->isState(LLDrawable::ON_MOVE_LIST))
	{
		mMovedList.push_back(drawablep);
		drawablep->setState(LLDrawable::ON_MOVE_LIST);
	}
}

void LLPipeline::updateMoveNormalAsync(LLDrawable* drawablep)
{
	if (FreezeTime)
	{
		return;
	}
	if (!drawablep)
	{
		LL_ERRS() << "updateMove called with NULL drawablep" << LL_ENDL;
		return;
	}
	if (drawablep->isState(LLDrawable::EARLY_MOVE))
	{
		return;
	}

	assertInitialized();

	// update drawable now
	drawablep->setState(LLDrawable::MOVE_UNDAMPED); // force to UNDAMPED
	drawablep->updateMove();
	drawablep->setState(LLDrawable::EARLY_MOVE); // flag says we already did an undamped move this frame
	// Put on move list so that EARLY_MOVE gets cleared
	if (!drawablep->isState(LLDrawable::ON_MOVE_LIST))
	{
		mMovedList.push_back(drawablep);
		drawablep->setState(LLDrawable::ON_MOVE_LIST);
	}
}

void LLPipeline::updateMovedList(LLDrawable::drawable_vector_t& moved_list)
{
	LLDrawable::drawable_vector_t newList; // <FS:ND> removing elements in the middle of a vector is a really bad idea. I'll just create a new one and swap it at the end.

	for (LLDrawable::drawable_vector_t::iterator iter = moved_list.begin();
		 iter != moved_list.end(); )
	{
		LLDrawable::drawable_vector_t::iterator curiter = iter++;
		LLDrawable *drawablep = *curiter;
		bool done = true;
		if (!drawablep->isDead() && (!drawablep->isState(LLDrawable::EARLY_MOVE)))
		{
			done = drawablep->updateMove();
		}
		drawablep->clearState(LLDrawable::EARLY_MOVE | LLDrawable::MOVE_UNDAMPED);
		if (done)
		{
			if (drawablep->isRoot() && !drawablep->isState(LLDrawable::ACTIVE))
			{
				drawablep->makeStatic();
			}
			drawablep->clearState(LLDrawable::ON_MOVE_LIST);
			if (drawablep->isState(LLDrawable::ANIMATED_CHILD))
			{ //will likely not receive any future world matrix updates
				// -- this keeps attachments from getting stuck in space and falling off your avatar
				drawablep->clearState(LLDrawable::ANIMATED_CHILD);
				markRebuild(drawablep, LLDrawable::REBUILD_VOLUME, TRUE);
				if (drawablep->getVObj())
				{
					drawablep->getVObj()->dirtySpatialGroup(TRUE);
				}
			}
		// <FS:ND> removing elements in the middle of a vector is a really bad idea. I'll just create a new one and swap it at the end.
			// iter = moved_list.erase(curiter); // <FS:ND> removing elements in the middle of a vector is a really bad idea. I'll just create a new one and swap it at the end.
		}
		else
			newList.push_back( drawablep );
		// </FS:ND>
	}

	moved_list.swap( newList ); // <FS:ND> removing elements in the middle of a vector is a really bad idea. I'll just create a new one and swap it at the end.
}

void LLPipeline::updateMove()
{
    LL_PROFILE_ZONE_SCOPED;

	if (FreezeTime)
	{
		return;
	}

	assertInitialized();

	for (LLDrawable::drawable_set_t::iterator iter = mRetexturedList.begin();
			iter != mRetexturedList.end(); ++iter)
	{
		LLDrawable* drawablep = *iter;
		if (drawablep && !drawablep->isDead())
		{
			drawablep->updateTexture();
		}
	}
	mRetexturedList.clear();

	updateMovedList(mMovedList);

	//balance octrees
	for (LLWorld::region_list_t::const_iterator iter = LLWorld::getInstance()->getRegionList().begin(); 
		iter != LLWorld::getInstance()->getRegionList().end(); ++iter)
	{
		LLViewerRegion* region = *iter;
		for (U32 i = 0; i < LLViewerRegion::NUM_PARTITIONS; i++)
		{
			LLSpatialPartition* part = region->getSpatialPartition(i);
			if (part)
			{
				part->mOctree->balance();
			}
		}

		//balance the VO Cache tree
		LLVOCachePartition* vo_part = region->getVOCachePartition();
		if(vo_part)
		{
			vo_part->mOctree->balance();
		}
	}
}

/////////////////////////////////////////////////////////////////////////////
// Culling and occlusion testing
/////////////////////////////////////////////////////////////////////////////

//static
F32 LLPipeline::calcPixelArea(LLVector3 center, LLVector3 size, LLCamera &camera)
{
	LLVector3 lookAt = center - camera.getOrigin();
	F32 dist = lookAt.length();

	//ramp down distance for nearby objects
	//shrink dist by dist/16.
	if (dist < 16.f)
	{
		dist /= 16.f;
		dist *= dist;
		dist *= 16.f;
	}

	//get area of circle around node
	F32 app_angle = atanf(size.length()/dist);
	F32 radius = app_angle*LLDrawable::sCurPixelAngle;
	return radius*radius * F_PI;
}

//static
F32 LLPipeline::calcPixelArea(const LLVector4a& center, const LLVector4a& size, LLCamera &camera)
{
	LLVector4a origin;
	origin.load3(camera.getOrigin().mV);

	LLVector4a lookAt;
	lookAt.setSub(center, origin);
	F32 dist = lookAt.getLength3().getF32();

	//ramp down distance for nearby objects
	//shrink dist by dist/16.
	if (dist < 16.f)
	{
		dist /= 16.f;
		dist *= dist;
		dist *= 16.f;
	}

	//get area of circle around node
	F32 app_angle = atanf(size.getLength3().getF32()/dist);
	F32 radius = app_angle*LLDrawable::sCurPixelAngle;
	return radius*radius * F_PI;
}

void LLPipeline::grabReferences(LLCullResult& result)
{
	sCull = &result;
}

void LLPipeline::clearReferences()
{
	LL_PROFILE_ZONE_SCOPED
	sCull = NULL;
	mGroupSaveQ1.clear();
}

void check_references(LLSpatialGroup* group, LLDrawable* drawable)
{
	for (LLSpatialGroup::element_iter i = group->getDataBegin(); i != group->getDataEnd(); ++i)
	{
        LLDrawable* drawablep = (LLDrawable*)(*i)->getDrawable();
		if (drawable == drawablep)
		{
			LL_ERRS() << "LLDrawable deleted while actively reference by LLPipeline." << LL_ENDL;
		}
	}			
}

void check_references(LLDrawable* drawable, LLFace* face)
{
	for (S32 i = 0; i < drawable->getNumFaces(); ++i)
	{
		if (drawable->getFace(i) == face)
		{
			LL_ERRS() << "LLFace deleted while actively referenced by LLPipeline." << LL_ENDL;
		}
	}
}

void check_references(LLSpatialGroup* group, LLFace* face)
{
	for (LLSpatialGroup::element_iter i = group->getDataBegin(); i != group->getDataEnd(); ++i)
	{
		LLDrawable* drawable = (LLDrawable*)(*i)->getDrawable();
		if(drawable)
		{
		check_references(drawable, face);
	}			
}
}

void LLPipeline::checkReferences(LLFace* face)
{
#if 0
	if (sCull)
	{
		for (LLCullResult::sg_iterator iter = sCull->beginVisibleGroups(); iter != sCull->endVisibleGroups(); ++iter)
		{
			LLSpatialGroup* group = *iter;
			check_references(group, face);
		}

		for (LLCullResult::sg_iterator iter = sCull->beginAlphaGroups(); iter != sCull->endAlphaGroups(); ++iter)
		{
			LLSpatialGroup* group = *iter;
			check_references(group, face);
		}

		for (LLCullResult::sg_iterator iter = sCull->beginDrawableGroups(); iter != sCull->endDrawableGroups(); ++iter)
		{
			LLSpatialGroup* group = *iter;
			check_references(group, face);
		}

		for (LLCullResult::drawable_iterator iter = sCull->beginVisibleList(); iter != sCull->endVisibleList(); ++iter)
		{
			LLDrawable* drawable = *iter;
			check_references(drawable, face);	
		}
	}
#endif
}

void LLPipeline::checkReferences(LLDrawable* drawable)
{
#if 0
	if (sCull)
	{
		for (LLCullResult::sg_iterator iter = sCull->beginVisibleGroups(); iter != sCull->endVisibleGroups(); ++iter)
		{
			LLSpatialGroup* group = *iter;
			check_references(group, drawable);
		}

		for (LLCullResult::sg_iterator iter = sCull->beginAlphaGroups(); iter != sCull->endAlphaGroups(); ++iter)
		{
			LLSpatialGroup* group = *iter;
			check_references(group, drawable);
		}

		for (LLCullResult::sg_iterator iter = sCull->beginDrawableGroups(); iter != sCull->endDrawableGroups(); ++iter)
		{
			LLSpatialGroup* group = *iter;
			check_references(group, drawable);
		}

		for (LLCullResult::drawable_iterator iter = sCull->beginVisibleList(); iter != sCull->endVisibleList(); ++iter)
		{
			if (drawable == *iter)
			{
				LL_ERRS() << "LLDrawable deleted while actively referenced by LLPipeline." << LL_ENDL;
			}
		}
	}
#endif
}

void check_references(LLSpatialGroup* group, LLDrawInfo* draw_info)
{
	for (LLSpatialGroup::draw_map_t::iterator i = group->mDrawMap.begin(); i != group->mDrawMap.end(); ++i)
	{
		LLSpatialGroup::drawmap_elem_t& draw_vec = i->second;
		for (LLSpatialGroup::drawmap_elem_t::iterator j = draw_vec.begin(); j != draw_vec.end(); ++j)
		{
			LLDrawInfo* params = *j;
			if (params == draw_info)
			{
				LL_ERRS() << "LLDrawInfo deleted while actively referenced by LLPipeline." << LL_ENDL;
			}
		}
	}
}


void LLPipeline::checkReferences(LLDrawInfo* draw_info)
{
#if 0
	if (sCull)
	{
		for (LLCullResult::sg_iterator iter = sCull->beginVisibleGroups(); iter != sCull->endVisibleGroups(); ++iter)
		{
			LLSpatialGroup* group = *iter;
			check_references(group, draw_info);
		}

		for (LLCullResult::sg_iterator iter = sCull->beginAlphaGroups(); iter != sCull->endAlphaGroups(); ++iter)
		{
			LLSpatialGroup* group = *iter;
			check_references(group, draw_info);
		}

		for (LLCullResult::sg_iterator iter = sCull->beginDrawableGroups(); iter != sCull->endDrawableGroups(); ++iter)
		{
			LLSpatialGroup* group = *iter;
			check_references(group, draw_info);
		}
	}
#endif
}

void LLPipeline::checkReferences(LLSpatialGroup* group)
{
#if CHECK_PIPELINE_REFERENCES
	if (sCull)
	{
		for (LLCullResult::sg_iterator iter = sCull->beginVisibleGroups(); iter != sCull->endVisibleGroups(); ++iter)
		{
			if (group == *iter)
			{
				LL_ERRS() << "LLSpatialGroup deleted while actively referenced by LLPipeline." << LL_ENDL;
			}
		}

		for (LLCullResult::sg_iterator iter = sCull->beginAlphaGroups(); iter != sCull->endAlphaGroups(); ++iter)
		{
			if (group == *iter)
			{
				LL_ERRS() << "LLSpatialGroup deleted while actively referenced by LLPipeline." << LL_ENDL;
			}
		}

		for (LLCullResult::sg_iterator iter = sCull->beginDrawableGroups(); iter != sCull->endDrawableGroups(); ++iter)
		{
			if (group == *iter)
			{
				LL_ERRS() << "LLSpatialGroup deleted while actively referenced by LLPipeline." << LL_ENDL;
			}
		}
	}
#endif
}


bool LLPipeline::visibleObjectsInFrustum(LLCamera& camera)
{
	for (LLWorld::region_list_t::const_iterator iter = LLWorld::getInstance()->getRegionList().begin(); 
			iter != LLWorld::getInstance()->getRegionList().end(); ++iter)
	{
		LLViewerRegion* region = *iter;

		for (U32 i = 0; i < LLViewerRegion::NUM_PARTITIONS; i++)
		{
			LLSpatialPartition* part = region->getSpatialPartition(i);
			if (part)
			{
				if (hasRenderType(part->mDrawableType))
				{
					if (part->visibleObjectsInFrustum(camera))
					{
						return true;
					}
				}
			}
		}
	}

	return false;
}

bool LLPipeline::getVisibleExtents(LLCamera& camera, LLVector3& min, LLVector3& max)
{
	const F32 X = 65536.f;

	min = LLVector3(X,X,X);
	max = LLVector3(-X,-X,-X);

	LLViewerCamera::eCameraID saved_camera_id = LLViewerCamera::sCurCameraID;
	LLViewerCamera::sCurCameraID = LLViewerCamera::CAMERA_WORLD;

	bool res = true;

	for (LLWorld::region_list_t::const_iterator iter = LLWorld::getInstance()->getRegionList().begin(); 
			iter != LLWorld::getInstance()->getRegionList().end(); ++iter)
	{
		LLViewerRegion* region = *iter;

		for (U32 i = 0; i < LLViewerRegion::NUM_PARTITIONS; i++)
		{
			LLSpatialPartition* part = region->getSpatialPartition(i);
			if (part)
			{
				if (hasRenderType(part->mDrawableType))
				{
					if (!part->getVisibleExtents(camera, min, max))
					{
						res = false;
					}
				}
			}
		}
	}

	LLViewerCamera::sCurCameraID = saved_camera_id;

	return res;
}

static LLTrace::BlockTimerStatHandle FTM_CULL("Object Culling");

void LLPipeline::updateCull(LLCamera& camera, LLCullResult& result, S32 water_clip, LLPlane* planep, bool hud_attachments)
{
	static LLCachedControl<bool> use_occlusion(gSavedSettings,"UseOcclusion");
	static bool can_use_occlusion = LLGLSLShader::sNoFixedFunction
									&& LLFeatureManager::getInstance()->isFeatureAvailable("UseOcclusion") 
									&& gGLManager.mHasOcclusionQuery;

	LL_RECORD_BLOCK_TIME(FTM_CULL);

<<<<<<< HEAD
	// <FS:Ansariel> Factor out instance() call
	LLWorld& world = LLWorld::instance();
=======
    if (planep != nullptr)
    {
        camera.setUserClipPlane(*planep);
    }
    else
    {
        camera.disableUserClipPlane();
    }
>>>>>>> 8852cb9c

	grabReferences(result);

	sCull->clear();

	bool to_texture = LLPipeline::sUseOcclusion > 1 && gPipeline.canUseVertexShaders();

	if (to_texture)
	{
		if (LLPipeline::sRenderDeferred && can_use_occlusion)
		{
			mOcclusionDepth.bindTarget();
		}
		else
		{
			mScreen.bindTarget();
		}
	}

	if (sUseOcclusion > 1)
	{
		gGL.setColorMask(false, false);
	}

	gGL.matrixMode(LLRender::MM_PROJECTION);
	gGL.pushMatrix();
	gGL.loadMatrix(gGLLastProjection);
	gGL.matrixMode(LLRender::MM_MODELVIEW);
	gGL.pushMatrix();
	gGLLastMatrix = NULL;
	gGL.loadMatrix(gGLLastModelView);

	LLGLDisable blend(GL_BLEND);
	LLGLDisable test(GL_ALPHA_TEST);
	gGL.getTexUnit(0)->unbind(LLTexUnit::TT_TEXTURE);

	LLGLDepthTest depth(GL_TRUE, GL_FALSE);

	bool bound_shader = false;
	if (gPipeline.canUseVertexShaders() && LLGLSLShader::sCurBoundShader == 0)
	{ //if no shader is currently bound, use the occlusion shader instead of fixed function if we can
		// (shadow render uses a special shader that clamps to clip planes)
		bound_shader = true;
		gOcclusionCubeProgram.bind();
	}
	
	if (sUseOcclusion > 1)
	{
		if (mCubeVB.isNull())
		{ //cube VB will be used for issuing occlusion queries
			mCubeVB = ll_create_cube_vb(LLVertexBuffer::MAP_VERTEX, GL_STATIC_DRAW_ARB);
		}
		mCubeVB->setBuffer(LLVertexBuffer::MAP_VERTEX);
	}
	
<<<<<<< HEAD
    if (!sReflectionRender)
    {
        camera.disableUserClipPlane();
    }

	for (LLWorld::region_list_t::const_iterator iter = world.getRegionList().begin(); // <FS:Ansariel> Factor out instance() call
			iter != world.getRegionList().end(); ++iter)
=======
	for (LLWorld::region_list_t::const_iterator iter = LLWorld::getInstance()->getRegionList().begin(); 
			iter != LLWorld::getInstance()->getRegionList().end(); ++iter)
>>>>>>> 8852cb9c
	{
		LLViewerRegion* region = *iter;

		for (U32 i = 0; i < LLViewerRegion::NUM_PARTITIONS; i++)
		{
			LLSpatialPartition* part = region->getSpatialPartition(i);
			if (part)
			{
				if (!hud_attachments ? LLViewerRegion::PARTITION_BRIDGE == i || hasRenderType(part->mDrawableType) : hasRenderType(part->mDrawableType))
				{
				    part->cull(camera);
				}
			}
		}

		//scan the VO Cache tree
		LLVOCachePartition* vo_part = region->getVOCachePartition();
		if(vo_part)
		{
            bool do_occlusion_cull = can_use_occlusion && use_occlusion && !gUseWireframe; // && 0 > water_clip
			vo_part->cull(camera, do_occlusion_cull);
		}
	}

	if (bound_shader)
	{
		gOcclusionCubeProgram.unbind();
	}

	if (hasRenderType(LLPipeline::RENDER_TYPE_SKY) && 
		gSky.mVOSkyp.notNull() && 
		gSky.mVOSkyp->mDrawable.notNull())
	{
		gSky.mVOSkyp->mDrawable->setVisible(camera);
		sCull->pushDrawable(gSky.mVOSkyp->mDrawable);
		gSky.updateCull();
		stop_glerror();
	}

	if (hasRenderType(LLPipeline::RENDER_TYPE_GROUND) && 
		!gPipeline.canUseWindLightShaders() &&
		gSky.mVOGroundp.notNull() && 
		gSky.mVOGroundp->mDrawable.notNull() &&
		!LLPipeline::sWaterReflections)
	{
		gSky.mVOGroundp->mDrawable->setVisible(camera);
		sCull->pushDrawable(gSky.mVOGroundp->mDrawable);
	}
	
	
    if (hasRenderType(LLPipeline::RENDER_TYPE_WL_SKY) && 
        gPipeline.canUseWindLightShaders() &&
        gSky.mVOWLSkyp.notNull() && 
        gSky.mVOWLSkyp->mDrawable.notNull())
    {
        gSky.mVOWLSkyp->mDrawable->setVisible(camera);
        sCull->pushDrawable(gSky.mVOWLSkyp->mDrawable);
    }

    bool render_water = !sReflectionRender && (hasRenderType(LLPipeline::RENDER_TYPE_WATER) || hasRenderType(LLPipeline::RENDER_TYPE_VOIDWATER));

    if (render_water)
    {
        world.precullWaterObjects(camera, sCull, render_water); // <FS:Ansariel> Factor out instance() call
    }
	
	gGL.matrixMode(LLRender::MM_PROJECTION);
	gGL.popMatrix();
	gGL.matrixMode(LLRender::MM_MODELVIEW);
	gGL.popMatrix();

	if (sUseOcclusion > 1)
	{
		gGL.setColorMask(true, false);
	}

	if (to_texture)
	{
		if (LLPipeline::sRenderDeferred && can_use_occlusion)
		{
			mOcclusionDepth.flush();
		}
		else
		{
			mScreen.flush();
		}
	}
}

void LLPipeline::markNotCulled(LLSpatialGroup* group, LLCamera& camera)
{
	if (group->isEmpty())
	{ 
		return;
	}
	
	group->setVisible();

	if (LLViewerCamera::sCurCameraID == LLViewerCamera::CAMERA_WORLD)
	{
		group->updateDistance(camera);
	}
	
	const F32 MINIMUM_PIXEL_AREA = 16.f;

	if (group->mPixelArea < MINIMUM_PIXEL_AREA)
	{
		return;
	}

	assertInitialized();
	
	if (!group->getSpatialPartition()->mRenderByGroup)
	{ //render by drawable
		sCull->pushDrawableGroup(group);
	}
	else
	{   //render by group
		sCull->pushVisibleGroup(group);
	}

	mNumVisibleNodes++;
}

void LLPipeline::markOccluder(LLSpatialGroup* group)
{
	if (sUseOcclusion > 1 && group && !group->isOcclusionState(LLSpatialGroup::ACTIVE_OCCLUSION))
	{
		LLSpatialGroup* parent = group->getParent();

		if (!parent || !parent->isOcclusionState(LLSpatialGroup::OCCLUDED))
		{ //only mark top most occluders as active occlusion
			sCull->pushOcclusionGroup(group);
			group->setOcclusionState(LLSpatialGroup::ACTIVE_OCCLUSION);
				
			if (parent && 
				!parent->isOcclusionState(LLSpatialGroup::ACTIVE_OCCLUSION) &&
				parent->getElementCount() == 0 &&
				parent->needsUpdate())
			{
				sCull->pushOcclusionGroup(group);
				parent->setOcclusionState(LLSpatialGroup::ACTIVE_OCCLUSION);
			}
		}
	}
}

void LLPipeline::downsampleDepthBuffer(LLRenderTarget& source, LLRenderTarget& dest, LLRenderTarget* scratch_space)
{
	LLGLSLShader* last_shader = LLGLSLShader::sCurBoundShaderPtr;

	LLGLSLShader* shader = NULL;

	if (scratch_space)
	{
        GLint bits = 0;
        bits |= (source.hasStencil() && dest.hasStencil()) ? GL_STENCIL_BUFFER_BIT : 0;
        bits |= GL_DEPTH_BUFFER_BIT;
		scratch_space->copyContents(source, 
									0, 0, source.getWidth(), source.getHeight(), 
									0, 0, scratch_space->getWidth(), scratch_space->getHeight(), bits, GL_NEAREST);
	}

	dest.bindTarget();
	dest.clear(GL_DEPTH_BUFFER_BIT);

	LLStrider<LLVector3> vert; 
	mDeferredVB->getVertexStrider(vert);
	LLStrider<LLVector2> tc0;
		
	vert[0].set(-1,1,0);
	vert[1].set(-1,-3,0);
	vert[2].set(3,1,0);
	
	if (source.getUsage() == LLTexUnit::TT_RECT_TEXTURE)
	{
		shader = &gDownsampleDepthRectProgram;
		shader->bind();
		shader->uniform2f(sDelta, 1.f, 1.f);
		shader->uniform2f(LLShaderMgr::DEFERRED_SCREEN_RES, source.getWidth(), source.getHeight());
	}
	else
	{
		shader = &gDownsampleDepthProgram;
		shader->bind();
		shader->uniform2f(sDelta, 1.f/source.getWidth(), 1.f/source.getHeight());
		shader->uniform2f(LLShaderMgr::DEFERRED_SCREEN_RES, 1.f, 1.f);
	}

	gGL.getTexUnit(0)->bind(scratch_space ? scratch_space : &source, TRUE);

	{
		LLGLDepthTest depth(GL_TRUE, GL_TRUE, GL_ALWAYS);
		mDeferredVB->setBuffer(LLVertexBuffer::MAP_VERTEX);
		mDeferredVB->drawArrays(LLRender::TRIANGLES, 0, 3);
	}
	
	dest.flush();
	
	if (last_shader)
	{
		last_shader->bind();
	}
	else
	{
		shader->unbind();
	}
}

void LLPipeline::doOcclusion(LLCamera& camera, LLRenderTarget& source, LLRenderTarget& dest, LLRenderTarget* scratch_space)
{
	downsampleDepthBuffer(source, dest, scratch_space);
	dest.bindTarget();
	doOcclusion(camera);
	dest.flush();
}

void LLPipeline::doOcclusion(LLCamera& camera)
{
    LL_PROFILE_ZONE_SCOPED;
    if (LLPipeline::sUseOcclusion > 1 && !LLSpatialPartition::sTeleportRequested &&
		(sCull->hasOcclusionGroups() || LLVOCachePartition::sNeedsOcclusionCheck))
	{
		LLVertexBuffer::unbind();

		if (hasRenderDebugMask(LLPipeline::RENDER_DEBUG_OCCLUSION))
		{
			gGL.setColorMask(true, false, false, false);
		}
		else
		{
			gGL.setColorMask(false, false);
		}
		LLGLDisable blend(GL_BLEND);
		LLGLDisable test(GL_ALPHA_TEST);
		gGL.getTexUnit(0)->unbind(LLTexUnit::TT_TEXTURE);
		LLGLDepthTest depth(GL_TRUE, GL_FALSE);

		LLGLDisable cull(GL_CULL_FACE);

		
		bool bind_shader = LLGLSLShader::sNoFixedFunction && LLGLSLShader::sCurBoundShader == 0;
		if (bind_shader)
		{
			if (LLPipeline::sShadowRender)
			{
				gDeferredShadowCubeProgram.bind();
			}
			else
			{
				gOcclusionCubeProgram.bind();
			}
		}

		if (mCubeVB.isNull())
		{ //cube VB will be used for issuing occlusion queries
			mCubeVB = ll_create_cube_vb(LLVertexBuffer::MAP_VERTEX, GL_STATIC_DRAW_ARB);
		}
		mCubeVB->setBuffer(LLVertexBuffer::MAP_VERTEX);

		for (LLCullResult::sg_iterator iter = sCull->beginOcclusionGroups(); iter != sCull->endOcclusionGroups(); ++iter)
		{
			LLSpatialGroup* group = *iter;
			group->doOcclusion(&camera);
			group->clearOcclusionState(LLSpatialGroup::ACTIVE_OCCLUSION);
		}
	
		//apply occlusion culling to object cache tree
		for (LLWorld::region_list_t::const_iterator iter = LLWorld::getInstance()->getRegionList().begin(); 
			iter != LLWorld::getInstance()->getRegionList().end(); ++iter)
		{
			LLVOCachePartition* vo_part = (*iter)->getVOCachePartition();
			if(vo_part)
			{
				vo_part->processOccluders(&camera);
			}
		}

		if (bind_shader)
		{
			if (LLPipeline::sShadowRender)
			{
				gDeferredShadowCubeProgram.unbind();
			}
			else
			{
				gOcclusionCubeProgram.unbind();
			}
		}

		gGL.setColorMask(true, false);
	}
}
	
bool LLPipeline::updateDrawableGeom(LLDrawable* drawablep, bool priority)
{
	bool update_complete = drawablep->updateGeometry(priority);
	if (update_complete && assertInitialized())
	{
		drawablep->setState(LLDrawable::BUILT);
	}
	return update_complete;
}

void LLPipeline::updateGL()
{
    LL_PROFILE_ZONE_SCOPED;
	{
		while (!LLGLUpdate::sGLQ.empty())
		{
			LLGLUpdate* glu = LLGLUpdate::sGLQ.front();
			glu->updateGL();
			glu->mInQ = FALSE;
			LLGLUpdate::sGLQ.pop_front();
		}
	}

	{ //seed VBO Pools
		LLVertexBuffer::seedPools();
	}
}

void LLPipeline::clearRebuildGroups()
{
    LL_PROFILE_ZONE_SCOPED;
	LLSpatialGroup::sg_vector_t	hudGroups;

	mGroupQ1Locked = true;
	// Iterate through all drawables on the priority build queue,
	for (LLSpatialGroup::sg_vector_t::iterator iter = mGroupQ1.begin();
		 iter != mGroupQ1.end(); ++iter)
	{
		LLSpatialGroup* group = *iter;

		// If the group contains HUD objects, save the group
		if (group->isHUDGroup())
		{
			hudGroups.push_back(group);
		}
		// Else, no HUD objects so clear the build state
		else
		{
			group->clearState(LLSpatialGroup::IN_BUILD_Q1);
		}
	}

	// Clear the group
	mGroupQ1.clear();

	// Copy the saved HUD groups back in
	mGroupQ1.assign(hudGroups.begin(), hudGroups.end());
	mGroupQ1Locked = false;

	// Clear the HUD groups
	hudGroups.clear();

	mGroupQ2Locked = true;
	for (LLSpatialGroup::sg_vector_t::iterator iter = mGroupQ2.begin();
		 iter != mGroupQ2.end(); ++iter)
	{
		LLSpatialGroup* group = *iter;

		// If the group contains HUD objects, save the group
		if (group->isHUDGroup())
		{
			hudGroups.push_back(group);
		}
		// Else, no HUD objects so clear the build state
		else
		{
			group->clearState(LLSpatialGroup::IN_BUILD_Q2);
		}
	}	
	// Clear the group
	mGroupQ2.clear();

	// Copy the saved HUD groups back in
	mGroupQ2.assign(hudGroups.begin(), hudGroups.end());
	mGroupQ2Locked = false;
}

void LLPipeline::clearRebuildDrawables()
{
	// Clear all drawables on the priority build queue,
	for (LLDrawable::drawable_list_t::iterator iter = mBuildQ1.begin();
		 iter != mBuildQ1.end(); ++iter)
	{
		LLDrawable* drawablep = *iter;
		if (drawablep && !drawablep->isDead())
		{
			drawablep->clearState(LLDrawable::IN_REBUILD_Q2);
			drawablep->clearState(LLDrawable::IN_REBUILD_Q1);
		}
	}
	mBuildQ1.clear();

	// clear drawables on the non-priority build queue
	for (LLDrawable::drawable_list_t::iterator iter = mBuildQ2.begin();
		 iter != mBuildQ2.end(); ++iter)
	{
		LLDrawable* drawablep = *iter;
		if (!drawablep->isDead())
		{
			drawablep->clearState(LLDrawable::IN_REBUILD_Q2);
		}
	}	
	mBuildQ2.clear();
	
	//clear all moving bridges
	for (LLDrawable::drawable_vector_t::iterator iter = mMovedBridge.begin();
		 iter != mMovedBridge.end(); ++iter)
	{
		LLDrawable *drawablep = *iter;
		drawablep->clearState(LLDrawable::EARLY_MOVE | LLDrawable::MOVE_UNDAMPED | LLDrawable::ON_MOVE_LIST | LLDrawable::ANIMATED_CHILD);
	}
	mMovedBridge.clear();

	//clear all moving drawables
	for (LLDrawable::drawable_vector_t::iterator iter = mMovedList.begin();
		 iter != mMovedList.end(); ++iter)
	{
		LLDrawable *drawablep = *iter;
		drawablep->clearState(LLDrawable::EARLY_MOVE | LLDrawable::MOVE_UNDAMPED | LLDrawable::ON_MOVE_LIST | LLDrawable::ANIMATED_CHILD);
	}
	mMovedList.clear();
}

void LLPipeline::rebuildPriorityGroups()
{
    LL_PROFILE_ZONE_SCOPED;
	LLTimer update_timer;
	assertInitialized();

	gMeshRepo.notifyLoadedMeshes();

	mGroupQ1Locked = true;
	// Iterate through all drawables on the priority build queue,
	for (LLSpatialGroup::sg_vector_t::iterator iter = mGroupQ1.begin();
		 iter != mGroupQ1.end(); ++iter)
	{
		LLSpatialGroup* group = *iter;
		group->rebuildGeom();
		group->clearState(LLSpatialGroup::IN_BUILD_Q1);
	}

	mGroupSaveQ1 = mGroupQ1;
	mGroupQ1.clear();
	mGroupQ1Locked = false;

}

void LLPipeline::rebuildGroups()
{
	if (mGroupQ2.empty())
	{
		return;
	}

    LL_PROFILE_ZONE_SCOPED;
	mGroupQ2Locked = true;
	// Iterate through some drawables on the non-priority build queue
	S32 size = (S32) mGroupQ2.size();
	S32 min_count = llclamp((S32) ((F32) (size * size)/4096*0.25f), 1, size);
			
	S32 count = 0;
	
	std::sort(mGroupQ2.begin(), mGroupQ2.end(), LLSpatialGroup::CompareUpdateUrgency());

	LLSpatialGroup::sg_vector_t::iterator iter;
	LLSpatialGroup::sg_vector_t::iterator last_iter = mGroupQ2.begin();

	for (iter = mGroupQ2.begin();
		 iter != mGroupQ2.end() && count <= min_count; ++iter)
	{
		LLSpatialGroup* group = *iter;
		last_iter = iter;

		if (!group->isDead())
		{
			group->rebuildGeom();
			// <FS:Beq> defend against occasional crash due to null SP
			// if(group->getSpatialPartition()->mRenderByGroup)
			if(group->getSpatialPartition() && (group->getSpatialPartition()->mRenderByGroup))
			{
				count++;
			}
		}

		group->clearState(LLSpatialGroup::IN_BUILD_Q2);
	}	

	mGroupQ2.erase(mGroupQ2.begin(), ++last_iter);

	mGroupQ2Locked = false;

	updateMovedList(mMovedBridge);
}

void LLPipeline::updateGeom(F32 max_dtime)
{
	LLTimer update_timer;
	LLPointer<LLDrawable> drawablep;

	LL_RECORD_BLOCK_TIME(FTM_GEO_UPDATE);

	assertInitialized();

	// notify various object types to reset internal cost metrics, etc.
	// for now, only LLVOVolume does this to throttle LOD changes
	LLVOVolume::preUpdateGeom();

	// Iterate through all drawables on the priority build queue,
	for (LLDrawable::drawable_list_t::iterator iter = mBuildQ1.begin();
		 iter != mBuildQ1.end();)
	{
		LLDrawable::drawable_list_t::iterator curiter = iter++;
		LLDrawable* drawablep = *curiter;
		if (drawablep && !drawablep->isDead())
		{
			if (drawablep->isState(LLDrawable::IN_REBUILD_Q2))
			{
				drawablep->clearState(LLDrawable::IN_REBUILD_Q2);
				LLDrawable::drawable_list_t::iterator find = std::find(mBuildQ2.begin(), mBuildQ2.end(), drawablep);
				if (find != mBuildQ2.end())
				{
					mBuildQ2.erase(find);
				}
			}

			if (drawablep->isUnload())
			{
				drawablep->unload();
				drawablep->clearState(LLDrawable::FOR_UNLOAD);
			}

			if (updateDrawableGeom(drawablep, TRUE))
			{
				drawablep->clearState(LLDrawable::IN_REBUILD_Q1);
				mBuildQ1.erase(curiter);
			}
		}
		else
		{
			mBuildQ1.erase(curiter);
		}
	}
		
	// Iterate through some drawables on the non-priority build queue
	S32 min_count = 16;
	S32 size = (S32) mBuildQ2.size();
	if (size > 1024)
	{
		min_count = llclamp((S32) (size * (F32) size/4096), 16, size);
	}
		
	S32 count = 0;
	
	max_dtime = llmax(update_timer.getElapsedTimeF32()+0.001f, F32SecondsImplicit(max_dtime));
	LLSpatialGroup* last_group = NULL;
	LLSpatialBridge* last_bridge = NULL;

	for (LLDrawable::drawable_list_t::iterator iter = mBuildQ2.begin();
		 iter != mBuildQ2.end(); )
	{
		LLDrawable::drawable_list_t::iterator curiter = iter++;
		LLDrawable* drawablep = *curiter;

		LLSpatialBridge* bridge = drawablep->isRoot() ? drawablep->getSpatialBridge() :
									drawablep->getParent()->getSpatialBridge();

		if (drawablep->getSpatialGroup() != last_group && 
			(!last_bridge || bridge != last_bridge) &&
			(update_timer.getElapsedTimeF32() >= max_dtime) && count > min_count)
		{
			break;
		}

		//make sure updates don't stop in the middle of a spatial group
		//to avoid thrashing (objects are enqueued by group)
		last_group = drawablep->getSpatialGroup();
		last_bridge = bridge;

		bool update_complete = true;
		if (!drawablep->isDead())
		{
			update_complete = updateDrawableGeom(drawablep, FALSE);
			count++;
		}
		if (update_complete)
		{
			drawablep->clearState(LLDrawable::IN_REBUILD_Q2);
			mBuildQ2.erase(curiter);
		}
	}	

	updateMovedList(mMovedBridge);
}

void LLPipeline::markVisible(LLDrawable *drawablep, LLCamera& camera)
{
	if(drawablep && !drawablep->isDead())
	{
		if (drawablep->isSpatialBridge())
		{
			const LLDrawable* root = ((LLSpatialBridge*) drawablep)->mDrawable;
			llassert(root); // trying to catch a bad assumption
					
			if (root && //  // this test may not be needed, see above
					root->getVObj()->isAttachment())
			{
				LLDrawable* rootparent = root->getParent();
				if (rootparent) // this IS sometimes NULL
				{
					LLViewerObject *vobj = rootparent->getVObj();
					llassert(vobj); // trying to catch a bad assumption
					if (vobj) // this test may not be needed, see above
					{
						LLVOAvatar* av = vobj->asAvatar();
						if (av &&
							((!sImpostorRender && av->isImpostor()) //ignore impostor flag during impostor pass
							 //|| av->isInMuteList() // <FS:Ansariel> Partially undo MAINT-5700: Draw imposter for muted avatars
							 || (LLVOAvatar::AOA_JELLYDOLL == av->getOverallAppearance() && !av->needsImpostorUpdate()) ))
						{
							return;
						}
					}
				}
			}
			sCull->pushBridge((LLSpatialBridge*) drawablep);
		}
		else
		{
		
			sCull->pushDrawable(drawablep);
		}

		drawablep->setVisible(camera);
	}
}

void LLPipeline::markMoved(LLDrawable *drawablep, bool damped_motion)
{
	if (!drawablep)
	{
		//LL_ERRS() << "Sending null drawable to moved list!" << LL_ENDL;
		return;
	}
	
	if (drawablep->isDead())
	{
		LL_WARNS() << "Marking NULL or dead drawable moved!" << LL_ENDL;
		return;
	}
	
	if (drawablep->getParent()) 
	{
		//ensure that parent drawables are moved first
		markMoved(drawablep->getParent(), damped_motion);
	}

	assertInitialized();

	if (!drawablep->isState(LLDrawable::ON_MOVE_LIST))
	{
		if (drawablep->isSpatialBridge())
		{
			mMovedBridge.push_back(drawablep);
		}
		else
		{
			mMovedList.push_back(drawablep);
		}
		drawablep->setState(LLDrawable::ON_MOVE_LIST);
	}
	if (! damped_motion)
	{
		drawablep->setState(LLDrawable::MOVE_UNDAMPED); // UNDAMPED trumps DAMPED
	}
	else if (drawablep->isState(LLDrawable::MOVE_UNDAMPED))
	{
		drawablep->clearState(LLDrawable::MOVE_UNDAMPED);
	}
}

void LLPipeline::markShift(LLDrawable *drawablep)
{
	if (!drawablep || drawablep->isDead())
	{
		return;
	}

	assertInitialized();

	if (!drawablep->isState(LLDrawable::ON_SHIFT_LIST))
	{
		drawablep->getVObj()->setChanged(LLXform::SHIFTED | LLXform::SILHOUETTE);
		if (drawablep->getParent()) 
		{
			markShift(drawablep->getParent());
		}
		mShiftList.push_back(drawablep);
		drawablep->setState(LLDrawable::ON_SHIFT_LIST);
	}
}

void LLPipeline::shiftObjects(const LLVector3 &offset)
{
    LL_PROFILE_ZONE_SCOPED;
	assertInitialized();

	glClear(GL_DEPTH_BUFFER_BIT);
	gDepthDirty = true;
		
	LLVector4a offseta;
	offseta.load3(offset.mV);

	for (LLDrawable::drawable_vector_t::iterator iter = mShiftList.begin();
			iter != mShiftList.end(); iter++)
	{
		LLDrawable *drawablep = *iter;
		if (drawablep->isDead())
		{
			continue;
		}	
		drawablep->shiftPos(offseta);	
		drawablep->clearState(LLDrawable::ON_SHIFT_LIST);
	}
	mShiftList.resize(0);
	
	for (LLWorld::region_list_t::const_iterator iter = LLWorld::getInstance()->getRegionList().begin(); 
			iter != LLWorld::getInstance()->getRegionList().end(); ++iter)
	{
		LLViewerRegion* region = *iter;
		for (U32 i = 0; i < LLViewerRegion::NUM_PARTITIONS; i++)
		{
			LLSpatialPartition* part = region->getSpatialPartition(i);
			if (part)
			{
				part->shift(offseta);
			}
		}
	}

	LLHUDText::shiftAll(offset);
	LLHUDNameTag::shiftAll(offset);

	display_update_camera();
}

void LLPipeline::markTextured(LLDrawable *drawablep)
{
	if (drawablep && !drawablep->isDead() && assertInitialized())
	{
		mRetexturedList.insert(drawablep);
	}
}

void LLPipeline::markGLRebuild(LLGLUpdate* glu)
{
	if (glu && !glu->mInQ)
	{
		LLGLUpdate::sGLQ.push_back(glu);
		glu->mInQ = TRUE;
	}
}

void LLPipeline::markPartitionMove(LLDrawable* drawable)
{
	if (!drawable->isState(LLDrawable::PARTITION_MOVE) && 
		!drawable->getPositionGroup().equals3(LLVector4a::getZero()))
	{
		drawable->setState(LLDrawable::PARTITION_MOVE);
		mPartitionQ.push_back(drawable);
	}
}

void LLPipeline::processPartitionQ()
{
    LL_PROFILE_ZONE_SCOPED;

	// <FS:ND> A vector is much better suited for the use case of mPartitionQ
	// for (LLDrawable::drawable_list_t::iterator iter = mPartitionQ.begin(); iter != mPartitionQ.end(); ++iter)
	for (LLDrawable::drawable_vector_t::iterator iter = mPartitionQ.begin(); iter != mPartitionQ.end(); ++iter)
	// </FS:ND>
	{
		LLDrawable* drawable = *iter;
		if (!drawable->isDead())
		{
			drawable->updateBinRadius();
			drawable->movePartition();
		}
		drawable->clearState(LLDrawable::PARTITION_MOVE);
	}

	mPartitionQ.clear();
}

void LLPipeline::markMeshDirty(LLSpatialGroup* group)
{
	mMeshDirtyGroup.push_back(group);
}

void LLPipeline::markRebuild(LLSpatialGroup* group, bool priority)
{
	if (group && !group->isDead() && group->getSpatialPartition())
	{
		if (group->getSpatialPartition()->mPartitionType == LLViewerRegion::PARTITION_HUD)
		{
			priority = true;
		}

		if (priority)
		{
			if (!group->hasState(LLSpatialGroup::IN_BUILD_Q1))
			{
				llassert_always(!mGroupQ1Locked);

				mGroupQ1.push_back(group);
				group->setState(LLSpatialGroup::IN_BUILD_Q1);

				if (group->hasState(LLSpatialGroup::IN_BUILD_Q2))
				{
					LLSpatialGroup::sg_vector_t::iterator iter = std::find(mGroupQ2.begin(), mGroupQ2.end(), group);
					if (iter != mGroupQ2.end())
					{
						mGroupQ2.erase(iter);
					}
					group->clearState(LLSpatialGroup::IN_BUILD_Q2);
				}
			}
		}
		else if (!group->hasState(LLSpatialGroup::IN_BUILD_Q2 | LLSpatialGroup::IN_BUILD_Q1))
		{
			llassert_always(!mGroupQ2Locked);
			mGroupQ2.push_back(group);
			group->setState(LLSpatialGroup::IN_BUILD_Q2);

		}
	}
}

void LLPipeline::markRebuild(LLDrawable *drawablep, LLDrawable::EDrawableFlags flag, bool priority)
{
	if (drawablep && !drawablep->isDead() && assertInitialized())
	{
		//<FS:Beq> avoid unfortunate sleep during trylock by static check
		//if(debugLoggingEnabled("AnimatedObjectsLinkset"))
		static auto debug_logging_on = debugLoggingEnabled("AnimatedObjectsLinkset");
		if (debug_logging_on)
		//</FS:Beq>
        {
            LLVOVolume *vol_obj = drawablep->getVOVolume();
            if (vol_obj && vol_obj->isAnimatedObject() && vol_obj->isRiggedMesh())
            {
                std::string vobj_name = llformat("Vol%p", vol_obj);
                F32 est_tris = vol_obj->getEstTrianglesMax();
                LL_DEBUGS("AnimatedObjectsLinkset") << vobj_name << " markRebuild, tris " << est_tris 
                                                    << " priority " << (S32) priority << " flag " << std::hex << flag << LL_ENDL; 
            }
        }
    
		if (!drawablep->isState(LLDrawable::BUILT))
		{
			priority = true;
		}
		if (priority)
		{
			if (!drawablep->isState(LLDrawable::IN_REBUILD_Q1))
			{
				mBuildQ1.push_back(drawablep);
				drawablep->setState(LLDrawable::IN_REBUILD_Q1); // mark drawable as being in priority queue
			}
		}
		else if (!drawablep->isState(LLDrawable::IN_REBUILD_Q2))
		{
			mBuildQ2.push_back(drawablep);
			drawablep->setState(LLDrawable::IN_REBUILD_Q2); // need flag here because it is just a list
		}
		// <FS:Ansariel> FIRE-16485: Crash when calling texture refresh on an object that has a blacklisted copy
		//if (flag & (LLDrawable::REBUILD_VOLUME | LLDrawable::REBUILD_POSITION))
		if ((flag & (LLDrawable::REBUILD_VOLUME | LLDrawable::REBUILD_POSITION)) && drawablep->getVObj().notNull())
		// </FS:Ansariel>
		{
			drawablep->getVObj()->setChanged(LLXform::SILHOUETTE);
		}
		drawablep->setState(flag);
	}
}

void LLPipeline::stateSort(LLCamera& camera, LLCullResult &result)
{
	if (hasAnyRenderType(LLPipeline::RENDER_TYPE_AVATAR,
					  LLPipeline::RENDER_TYPE_CONTROL_AV,
					  LLPipeline::RENDER_TYPE_GROUND,
					  LLPipeline::RENDER_TYPE_TERRAIN,
					  LLPipeline::RENDER_TYPE_TREE,
					  LLPipeline::RENDER_TYPE_SKY,
					  LLPipeline::RENDER_TYPE_VOIDWATER,
					  LLPipeline::RENDER_TYPE_WATER,
					  LLPipeline::END_RENDER_TYPES))
	{
		//clear faces from face pools
		gPipeline.resetDrawOrders();
	}

	LL_RECORD_BLOCK_TIME(FTM_STATESORT);

	//LLVertexBuffer::unbind();

	grabReferences(result);
	{
		LL_PROFILE_ZONE_NAMED("checkOcclusionAndRebuildMesh");
	for (LLCullResult::sg_iterator iter = sCull->beginDrawableGroups(); iter != sCull->endDrawableGroups(); ++iter)
	{
		LLSpatialGroup* group = *iter;
		group->checkOcclusion();
		if (sUseOcclusion > 1 && group->isOcclusionState(LLSpatialGroup::OCCLUDED))
		{
			markOccluder(group);
		}
		else
		{
			group->setVisible();
			for (LLSpatialGroup::element_iter i = group->getDataBegin(); i != group->getDataEnd(); ++i)
			{
                LLDrawable* drawablep = (LLDrawable*)(*i)->getDrawable();
				markVisible(drawablep, camera);
			}

			if (!sDelayVBUpdate)
			{ //rebuild mesh as soon as we know it's visible
				group->rebuildMesh();
			}
		}
	}
	}

	if (LLViewerCamera::sCurCameraID == LLViewerCamera::CAMERA_WORLD)
	{
		LL_PROFILE_ZONE_NAMED("WorldCamera");
		LLSpatialGroup* last_group = NULL;
		BOOL fov_changed = LLViewerCamera::getInstance()->isDefaultFOVChanged();
		for (LLCullResult::bridge_iterator i = sCull->beginVisibleBridge(); i != sCull->endVisibleBridge(); ++i)
		{
			LLCullResult::bridge_iterator cur_iter = i;
			LLSpatialBridge* bridge = *cur_iter;
			LLSpatialGroup* group = bridge->getSpatialGroup();

			if (last_group == NULL)
			{
				last_group = group;
			}

			if (!bridge->isDead() && group && !group->isOcclusionState(LLSpatialGroup::OCCLUDED))
			{
				stateSort(bridge, camera, fov_changed);
			}

			if (LLViewerCamera::sCurCameraID == LLViewerCamera::CAMERA_WORLD &&
				last_group != group && last_group->changeLOD())
			{
				last_group->mLastUpdateDistance = last_group->mDistance;
			}

			last_group = group;
		}

		if (LLViewerCamera::sCurCameraID == LLViewerCamera::CAMERA_WORLD &&
			last_group && last_group->changeLOD())
		{
			last_group->mLastUpdateDistance = last_group->mDistance;
		}
	}
	{
		LL_PROFILE_ZONE_NAMED("StateSort: visible groups");
	for (LLCullResult::sg_iterator iter = sCull->beginVisibleGroups(); iter != sCull->endVisibleGroups(); ++iter)
	{
		LLSpatialGroup* group = *iter;
		group->checkOcclusion();
		if (sUseOcclusion > 1 && group->isOcclusionState(LLSpatialGroup::OCCLUDED))
		{
			markOccluder(group);
		}
		else
		{
			group->setVisible();
			stateSort(group, camera);

			if (!sDelayVBUpdate)
			{ //rebuild mesh as soon as we know it's visible
				group->rebuildMesh();
			}
		}
	}}
	
	{
		LL_RECORD_BLOCK_TIME(FTM_STATESORT_DRAWABLE);
		for (LLCullResult::drawable_iterator iter = sCull->beginVisibleList();
			 iter != sCull->endVisibleList(); ++iter)
		{
			LLDrawable *drawablep = *iter;
			if (!drawablep->isDead())
			{
				stateSort(drawablep, camera);
			}
		}
	}
		
	postSort(camera);	
}

void LLPipeline::stateSort(LLSpatialGroup* group, LLCamera& camera)
{
	if (group->changeLOD())
	{
		for (LLSpatialGroup::element_iter i = group->getDataBegin(); i != group->getDataEnd(); ++i)
		{
            LLDrawable* drawablep = (LLDrawable*)(*i)->getDrawable();            
			stateSort(drawablep, camera);
		}

		if (LLViewerCamera::sCurCameraID == LLViewerCamera::CAMERA_WORLD)
		{ //avoid redundant stateSort calls
			group->mLastUpdateDistance = group->mDistance;
		}
	}
}

void LLPipeline::stateSort(LLSpatialBridge* bridge, LLCamera& camera, BOOL fov_changed)
{
    LL_PROFILE_ZONE_SCOPED;
    if (bridge->getSpatialGroup()->changeLOD() || fov_changed)
	{
		bool force_update = false;
		bridge->updateDistance(camera, force_update);
	}
}

void LLPipeline::stateSort(LLDrawable* drawablep, LLCamera& camera)
{
    LL_PROFILE_ZONE_SCOPED;
    if (!drawablep
		|| drawablep->isDead() 
		|| !hasRenderType(drawablep->getRenderType()))
	{
		return;
	}
	
    // SL-11353
    // ignore our own geo when rendering spotlight shadowmaps...
    // 
    if (RenderSpotLight && drawablep == RenderSpotLight)
    {
        return;
    }

	if (LLSelectMgr::getInstance()->mHideSelectedObjects)
	{
//		if (drawablep->getVObj().notNull() &&
//			drawablep->getVObj()->isSelected())
// [RLVa:KB] - Checked: 2010-09-28 (RLVa-1.2.1f) | Modified: RLVa-1.2.1f
		const LLViewerObject* pObj = drawablep->getVObj();
		if ( (pObj) && (pObj->isSelected()) && 
			 ( (!RlvActions::isRlvEnabled()) || 
			   ( ((!pObj->isHUDAttachment()) || (!gRlvAttachmentLocks.isLockedAttachment(pObj->getRootEdit()))) && 
				 (RlvActions::canEdit(pObj)) ) ) )
// [/RVLa:KB]
		{
			return;
		}
	}

	if (drawablep->isAvatar())
	{ //don't draw avatars beyond render distance or if we don't have a spatial group.
		if ((drawablep->getSpatialGroup() == NULL) || 
			(drawablep->getSpatialGroup()->mDistance > LLVOAvatar::sRenderDistance))
		{
			return;
		}

		LLVOAvatar* avatarp = (LLVOAvatar*) drawablep->getVObj().get();
		if (!avatarp->isVisible())
		{
			return;
		}
	}

	assertInitialized();

	if (hasRenderType(drawablep->mRenderType))
	{
		if (!drawablep->isState(LLDrawable::INVISIBLE|LLDrawable::FORCE_INVISIBLE))
		{
			drawablep->setVisible(camera, NULL, FALSE);
		}
	}

	if (LLViewerCamera::sCurCameraID == LLViewerCamera::CAMERA_WORLD)
	{
		//if (drawablep->isVisible()) isVisible() check here is redundant, if it wasn't visible, it wouldn't be here
		{
			if (!drawablep->isActive())
			{
				bool force_update = false;
				drawablep->updateDistance(camera, force_update);
			}
			else if (drawablep->isAvatar())
			{
				bool force_update = false;
				drawablep->updateDistance(camera, force_update); // calls vobj->updateLOD() which calls LLVOAvatar::updateVisibility()
			}
		}
	}

	if (!drawablep->getVOVolume())
	{
		for (LLDrawable::face_list_t::iterator iter = drawablep->mFaces.begin();
				iter != drawablep->mFaces.end(); iter++)
		{
			LLFace* facep = *iter;

			if (facep->hasGeometry())
			{
				if (facep->getPool())
				{
					facep->getPool()->enqueue(facep);
				}
				else
				{
					break;
				}
			}
		}
	}
	
	mNumVisibleFaces += drawablep->getNumFaces();
}


void forAllDrawables(LLCullResult::sg_iterator begin, 
					 LLCullResult::sg_iterator end,
					 void (*func)(LLDrawable*))
{
	for (LLCullResult::sg_iterator i = begin; i != end; ++i)
	{
		for (LLSpatialGroup::element_iter j = (*i)->getDataBegin(); j != (*i)->getDataEnd(); ++j)
		{
			if((*j)->hasDrawable())
			{
				func((LLDrawable*)(*j)->getDrawable());	
			}
		}
	}
}

void LLPipeline::forAllVisibleDrawables(void (*func)(LLDrawable*))
{
	forAllDrawables(sCull->beginDrawableGroups(), sCull->endDrawableGroups(), func);
	forAllDrawables(sCull->beginVisibleGroups(), sCull->endVisibleGroups(), func);
}

//function for creating scripted beacons
void renderScriptedBeacons(LLDrawable* drawablep)
{
	LLViewerObject *vobj = drawablep->getVObj();
	if (vobj 
		&& !vobj->isAvatar() 
		&& !vobj->getParent()
		&& vobj->flagScripted())
	{
		if (gPipeline.sRenderBeacons)
		{
			gObjectList.addDebugBeacon(vobj->getPositionAgent(), "", LLColor4(1.f, 0.f, 0.f, 0.5f), LLColor4(1.f, 1.f, 1.f, 0.5f), LLPipeline::DebugBeaconLineWidth);
		}

		if (gPipeline.sRenderHighlight)
		{
			S32 face_id;
			S32 count = drawablep->getNumFaces();
			for (face_id = 0; face_id < count; face_id++)
			{
				LLFace * facep = drawablep->getFace(face_id);
				if (facep) 
				{
					gPipeline.mHighlightFaces.push_back(facep);
				}
			}
		}
	}
}

void renderScriptedTouchBeacons(LLDrawable* drawablep)
{
	LLViewerObject *vobj = drawablep->getVObj();
	if (vobj 
		&& !vobj->isAvatar() 
		&& !vobj->getParent()
		&& vobj->flagScripted()
		&& vobj->flagHandleTouch())
	{
		if (gPipeline.sRenderBeacons)
		{
			gObjectList.addDebugBeacon(vobj->getPositionAgent(), "", LLColor4(1.f, 0.f, 0.f, 0.5f), LLColor4(1.f, 1.f, 1.f, 0.5f), LLPipeline::DebugBeaconLineWidth);
		}

		if (gPipeline.sRenderHighlight)
		{
			S32 face_id;
			S32 count = drawablep->getNumFaces();
			for (face_id = 0; face_id < count; face_id++)
			{
				LLFace * facep = drawablep->getFace(face_id);
				if (facep)
				{
					gPipeline.mHighlightFaces.push_back(facep);
			}
		}
	}
}
}

void renderPhysicalBeacons(LLDrawable* drawablep)
{
	LLViewerObject *vobj = drawablep->getVObj();
	if (vobj 
		&& !vobj->isAvatar() 
		//&& !vobj->getParent()
		&& vobj->flagUsePhysics())
	{
		if (gPipeline.sRenderBeacons)
		{
			gObjectList.addDebugBeacon(vobj->getPositionAgent(), "", LLColor4(0.f, 1.f, 0.f, 0.5f), LLColor4(1.f, 1.f, 1.f, 0.5f), LLPipeline::DebugBeaconLineWidth);
		}

		if (gPipeline.sRenderHighlight)
		{
			S32 face_id;
			S32 count = drawablep->getNumFaces();
			for (face_id = 0; face_id < count; face_id++)
			{
				LLFace * facep = drawablep->getFace(face_id);
				if (facep)
				{
					gPipeline.mHighlightFaces.push_back(facep);
			}
		}
	}
}
}

void renderMOAPBeacons(LLDrawable* drawablep)
{
	LLViewerObject *vobj = drawablep->getVObj();

	if(!vobj || vobj->isAvatar())
		return;

	bool beacon=false;
	U8 tecount=vobj->getNumTEs();
	for(int x=0;x<tecount;x++)
	{
		if(vobj->getTEref(x).hasMedia())
		{
			beacon=true;
			break;
		}
	}
	if(beacon)
	{
		if (gPipeline.sRenderBeacons)
		{
			gObjectList.addDebugBeacon(vobj->getPositionAgent(), "", LLColor4(1.f, 1.f, 1.f, 0.5f), LLColor4(1.f, 1.f, 1.f, 0.5f), LLPipeline::DebugBeaconLineWidth);
		}

		if (gPipeline.sRenderHighlight)
		{
			S32 face_id;
			S32 count = drawablep->getNumFaces();
			for (face_id = 0; face_id < count; face_id++)
			{
				LLFace * facep = drawablep->getFace(face_id);
				if (facep)
				{
					gPipeline.mHighlightFaces.push_back(facep);
			}
		}
	}
}
}

void renderParticleBeacons(LLDrawable* drawablep)
{
	// Look for attachments, objects, etc.
	LLViewerObject *vobj = drawablep->getVObj();
	if (vobj 
		&& vobj->isParticleSource())
	{
		if (gPipeline.sRenderBeacons)
		{
			LLColor4 light_blue(0.5f, 0.5f, 1.f, 0.5f);
			gObjectList.addDebugBeacon(vobj->getPositionAgent(), "", light_blue, LLColor4(1.f, 1.f, 1.f, 0.5f), LLPipeline::DebugBeaconLineWidth);
		}

		if (gPipeline.sRenderHighlight)
		{
			S32 face_id;
			S32 count = drawablep->getNumFaces();
			for (face_id = 0; face_id < count; face_id++)
			{
				LLFace * facep = drawablep->getFace(face_id);
				if (facep)
				{
					gPipeline.mHighlightFaces.push_back(facep);
			}
		}
	}
}
}

void renderSoundHighlights(LLDrawable* drawablep)
{
	// Look for attachments, objects, etc.
	LLViewerObject *vobj = drawablep->getVObj();
	if (vobj && vobj->isAudioSource())
	{
		if (gPipeline.sRenderHighlight)
		{
			S32 face_id;
			S32 count = drawablep->getNumFaces();
			for (face_id = 0; face_id < count; face_id++)
			{
				LLFace * facep = drawablep->getFace(face_id);
				if (facep)
				{
					gPipeline.mHighlightFaces.push_back(facep);
			}
		}
	}
}
}

void LLPipeline::touchTextures(LLDrawInfo* info)
{
    LL_PROFILE_ZONE_SCOPED;
    for (auto& tex : info->mTextureList)
    {
        if (tex.notNull())
        {
            LLImageGL* gl_tex = tex->getGLTexture();
            if (gl_tex && gl_tex->updateBindStats(gl_tex->mTextureMemory))
            {
                tex->setActive();
            }
        }
    }

    if (info->mTexture.notNull())
    {
        info->mTexture->addTextureStats(info->mVSize);
    }
}

void LLPipeline::postSort(LLCamera& camera)
{
    LL_PROFILE_ZONE_SCOPED;

	assertInitialized();
	sVolumeSAFrame = 0.f; //ZK LBG

	LL_PUSH_CALLSTACKS();
	//rebuild drawable geometry
	{
		LL_PROFILE_ZONE_NAMED("PostSort: rebuildGeom");
	for (LLCullResult::sg_iterator i = sCull->beginDrawableGroups(); i != sCull->endDrawableGroups(); ++i)
	{
		LLSpatialGroup* group = *i;
		if (!sUseOcclusion || 
			!group->isOcclusionState(LLSpatialGroup::OCCLUDED))
		{
			group->rebuildGeom();
		}
	}
	LL_PUSH_CALLSTACKS();
	//rebuild groups
	sCull->assertDrawMapsEmpty();

	rebuildPriorityGroups();
	LL_PUSH_CALLSTACKS();

	
	//build render map
	{
		LL_PROFILE_ZONE_NAMED("build render map");
	for (LLCullResult::sg_iterator i = sCull->beginVisibleGroups(); i != sCull->endVisibleGroups(); ++i)
	{
		LLSpatialGroup* group = *i;
		if ((sUseOcclusion && 
			group->isOcclusionState(LLSpatialGroup::OCCLUDED)) ||
			(RenderAutoHideSurfaceAreaLimit > 0.f && 
			group->mSurfaceArea > RenderAutoHideSurfaceAreaLimit*llmax(group->mObjectBoxSize, 10.f)))
		{
			continue;
		}

		if (group->hasState(LLSpatialGroup::NEW_DRAWINFO) && group->hasState(LLSpatialGroup::GEOM_DIRTY))
		{ //no way this group is going to be drawable without a rebuild
			group->rebuildGeom();
		}

		for (LLSpatialGroup::draw_map_t::iterator j = group->mDrawMap.begin(); j != group->mDrawMap.end(); ++j)
		{
			LLSpatialGroup::drawmap_elem_t& src_vec = j->second;	
			if (!hasRenderType(j->first))
			{
				continue;
			}
			
			for (LLSpatialGroup::drawmap_elem_t::iterator k = src_vec.begin(); k != src_vec.end(); ++k)
			{
                LLDrawInfo* info = *k;
				
				sCull->pushDrawInfo(j->first, info);
                if (!sShadowRender && !sReflectionRender)
                {
                    touchTextures(info);
                    addTrianglesDrawn(info->mCount, info->mDrawMode);
                }
			}
		}

		if (hasRenderType(LLPipeline::RENDER_TYPE_PASS_ALPHA))
		{
			LL_PROFILE_ZONE_NAMED("Collect Alpha groups");
			LLSpatialGroup::draw_map_t::iterator alpha = group->mDrawMap.find(LLRenderPass::PASS_ALPHA);
			
			if (alpha != group->mDrawMap.end())
			{ //store alpha groups for sorting
				LLSpatialBridge* bridge = group->getSpatialPartition()->asBridge();
				if (LLViewerCamera::sCurCameraID == LLViewerCamera::CAMERA_WORLD)
				{
					if (bridge)
					{
						LLCamera trans_camera = bridge->transformCamera(camera);
						group->updateDistance(trans_camera);
					}
					else
					{
						group->updateDistance(camera);
					}
				}
							
				if (hasRenderType(LLDrawPool::POOL_ALPHA))
				{
					sCull->pushAlphaGroup(group);
				}
			}
		}
	}
	}
	
	//flush particle VB
	if (LLVOPartGroup::sVB)
	{
		LLVOPartGroup::sVB->flush();
	}
	else
	{
		LL_WARNS_ONCE() << "Missing particle buffer" << LL_ENDL;
	}

	/*bool use_transform_feedback = gTransformPositionProgram.mProgramObject && !mMeshDirtyGroup.empty();

	if (use_transform_feedback)
	{ //place a query around potential transform feedback code for synchronization
		mTransformFeedbackPrimitives = 0;

		if (!mMeshDirtyQueryObject)
		{
			glGenQueriesARB(1, &mMeshDirtyQueryObject);
		}

		
		glBeginQueryARB(GL_TRANSFORM_FEEDBACK_PRIMITIVES_WRITTEN, mMeshDirtyQueryObject);
	}*/
	{
		LL_PROFILE_ZONE_NAMED("rebuild delayed upd groups");
	//pack vertex buffers for groups that chose to delay their updates
	for (LLSpatialGroup::sg_vector_t::iterator iter = mMeshDirtyGroup.begin(); iter != mMeshDirtyGroup.end(); ++iter)
	{
		(*iter)->rebuildMesh();
	}
	}
	}

	/*if (use_transform_feedback)
	{
		glEndQueryARB(GL_TRANSFORM_FEEDBACK_PRIMITIVES_WRITTEN);
	}*/
	
	mMeshDirtyGroup.clear();

	{
		LL_PROFILE_ZONE_NAMED("sort alpha groups");
	if (!sShadowRender)
	{
		std::sort(sCull->beginAlphaGroups(), sCull->endAlphaGroups(), LLSpatialGroup::CompareDepthGreater());
	}
	}

	LL_PUSH_CALLSTACKS();
	{
	LL_PROFILE_ZONE_NAMED("beacon rendering flags");
	// only render if the flag is set. The flag is only set if we are in edit mode or the toggle is set in the menus
	// Ansariel: Make beacons also show when beacons floater is closed.
	if (/*LLFloaterReg::instanceVisible("beacons") &&*/ !sShadowRender)
	{
		if (sRenderScriptedTouchBeacons)
		{
			// Only show the beacon on the root object.
			forAllVisibleDrawables(renderScriptedTouchBeacons);
		}
		else
		if (sRenderScriptedBeacons)
		{
			// Only show the beacon on the root object.
			forAllVisibleDrawables(renderScriptedBeacons);
		}

		if (sRenderPhysicalBeacons)
		{
			// Only show the beacon on the root object.
			forAllVisibleDrawables(renderPhysicalBeacons);
		}

		if(sRenderMOAPBeacons)
		{
			forAllVisibleDrawables(renderMOAPBeacons);
		}

		if (sRenderParticleBeacons)
		{
			forAllVisibleDrawables(renderParticleBeacons);
		}

		// If god mode, also show audio cues
		if (sRenderSoundBeacons && gAudiop)
		{
			// Walk all sound sources and render out beacons for them. Note, this isn't done in the ForAllVisibleDrawables function, because some are not visible.
			LLAudioEngine::source_map::iterator iter;
			for (iter = gAudiop->mAllSources.begin(); iter != gAudiop->mAllSources.end(); ++iter)
			{
				LLAudioSource *sourcep = iter->second;

				LLVector3d pos_global = sourcep->getPositionGlobal();
				LLVector3 pos = gAgent.getPosAgentFromGlobal(pos_global);
				if (gPipeline.sRenderBeacons)
				{
					//pos += LLVector3(0.f, 0.f, 0.2f);
					gObjectList.addDebugBeacon(pos, "", LLColor4(1.f, 1.f, 0.f, 0.5f), LLColor4(1.f, 1.f, 1.f, 0.5f), DebugBeaconLineWidth);
				}
			}
			// now deal with highlights for all those seeable sound sources
			forAllVisibleDrawables(renderSoundHighlights);
		}
	}
	}
	LL_PUSH_CALLSTACKS();
	// If managing your telehub, draw beacons at telehub and currently selected spawnpoint.
	if (LLFloaterTelehub::renderBeacons())
	{
		LLFloaterTelehub::addBeacons();
	}

	if (!sShadowRender)
	{
		LL_PROFILE_ZONE_NAMED("Render face highlights");
		mSelectedFaces.clear();

		if (!gNonInteractive)
		{
			LLPipeline::setRenderHighlightTextureChannel(gFloaterTools->getPanelFace()->getTextureChannelToEdit());
		}

		// Draw face highlights for selected faces.
		if (LLSelectMgr::getInstance()->getTEMode())
		{
			struct f : public LLSelectedTEFunctor
			{
				virtual bool apply(LLViewerObject* object, S32 te)
				{
					if (object->mDrawable)
					{
						LLFace * facep = object->mDrawable->getFace(te);
						if (facep)
						{
							gPipeline.mSelectedFaces.push_back(facep);
					}
					}
					return true;
				}
			} func;
			LLSelectMgr::getInstance()->getSelection()->applyToTEs(&func);
		}
	}

	//LLSpatialGroup::sNoDelete = FALSE;
	LL_PUSH_CALLSTACKS();
}


void render_hud_elements()
{
	gPipeline.disableLights();		
	
	LLGLDisable fog(GL_FOG);
	LLGLSUIDefault gls_ui;

	LLGLEnable stencil(GL_STENCIL_TEST);
	glStencilFunc(GL_ALWAYS, 255, 0xFFFFFFFF);
	glStencilMask(0xFFFFFFFF);
	glStencilOp(GL_KEEP, GL_KEEP, GL_REPLACE);
	
	gGL.color4f(1,1,1,1);
	
	if (LLGLSLShader::sNoFixedFunction)
	{
		gUIProgram.bind();
	}
	LLGLDepthTest depth(GL_TRUE, GL_FALSE);

	if (!LLPipeline::sReflectionRender && gPipeline.hasRenderDebugFeatureMask(LLPipeline::RENDER_DEBUG_FEATURE_UI))
	{
		LLGLEnable multisample(LLPipeline::RenderFSAASamples > 0 ? GL_MULTISAMPLE_ARB : 0);
		gViewerWindow->renderSelections(FALSE, FALSE, FALSE); // For HUD version in render_ui_3d()
	
		// Draw the tracking overlays
		LLTracker::render3D();
		
		// Show the property lines
		LLWorld::getInstance()->renderPropertyLines();
		LLViewerParcelMgr::getInstance()->render();
		LLViewerParcelMgr::getInstance()->renderParcelCollision();
	
		// Render name tags.
		LLHUDObject::renderAll();
	}
	else if (gForceRenderLandFence)
	{
		// This is only set when not rendering the UI, for parcel snapshots
		LLViewerParcelMgr::getInstance()->render();
	}
	else if (gPipeline.hasRenderType(LLPipeline::RENDER_TYPE_HUD))
	{
		LLHUDText::renderAllHUD();
	}

	if (LLGLSLShader::sNoFixedFunction)
	{
		gUIProgram.unbind();
	}
	gGL.flush();
}

void LLPipeline::renderHighlights()
{
	assertInitialized();

	// Draw 3D UI elements here (before we clear the Z buffer in POOL_HUD)
	// Render highlighted faces.
	LLGLSPipelineAlpha gls_pipeline_alpha;
	LLColor4 color(1.f, 1.f, 1.f, 0.5f);
	LLGLEnable color_mat(GL_COLOR_MATERIAL);
	disableLights();

	if (!hasRenderType(LLPipeline::RENDER_TYPE_HUD) && !mHighlightSet.empty())
	{ //draw blurry highlight image over screen
		LLGLEnable blend(GL_BLEND);
		LLGLDepthTest depth(GL_TRUE, GL_FALSE, GL_ALWAYS);
		LLGLDisable test(GL_ALPHA_TEST);

		LLGLEnable stencil(GL_STENCIL_TEST);
		gGL.flush();
		glStencilMask(0xFFFFFFFF);
		glClearStencil(1);
		glClear(GL_STENCIL_BUFFER_BIT);

		glStencilFunc(GL_ALWAYS, 0, 0xFFFFFFFF);
		glStencilOp(GL_REPLACE, GL_REPLACE, GL_REPLACE);

		gGL.setColorMask(false, false);

        if (LLGLSLShader::sNoFixedFunction)
        {
            gHighlightProgram.bind();
        }

		for (std::set<HighlightItem>::iterator iter = mHighlightSet.begin(); iter != mHighlightSet.end(); ++iter)
		{
			renderHighlight(iter->mItem->getVObj(), 1.f);
		}
		gGL.setColorMask(true, false);

		glStencilOp(GL_KEEP, GL_KEEP, GL_KEEP);
		glStencilFunc(GL_NOTEQUAL, 0, 0xFFFFFFFF);
		
		//gGL.setSceneBlendType(LLRender::BT_ADD_WITH_ALPHA);

		gGL.pushMatrix();
		gGL.loadIdentity();
		gGL.matrixMode(LLRender::MM_PROJECTION);
		gGL.pushMatrix();
		gGL.loadIdentity();

		gGL.getTexUnit(0)->bind(&mHighlight);

		LLVector2 tc1;
		LLVector2 tc2;

		tc1.setVec(0,0);
		tc2.setVec(2,2);

		gGL.begin(LLRender::TRIANGLES);
				
		F32 scale = RenderHighlightBrightness;
		LLColor4 color = RenderHighlightColor;
		F32 thickness = RenderHighlightThickness;

		for (S32 pass = 0; pass < 2; ++pass)
		{
			if (pass == 0)
			{
				gGL.setSceneBlendType(LLRender::BT_ADD_WITH_ALPHA);
			}
			else
			{
				gGL.setSceneBlendType(LLRender::BT_ALPHA);
			}

			for (S32 i = 0; i < 8; ++i)
			{
				for (S32 j = 0; j < 8; ++j)
				{
					LLVector2 tc(i-4+0.5f, j-4+0.5f);

					F32 dist = 1.f-(tc.length()/sqrtf(32.f));
					dist *= scale/64.f;

					tc *= thickness;
					tc.mV[0] = (tc.mV[0])/mHighlight.getWidth();
					tc.mV[1] = (tc.mV[1])/mHighlight.getHeight();

					gGL.color4f(color.mV[0],
								color.mV[1],
								color.mV[2],
								color.mV[3]*dist);
					
					gGL.texCoord2f(tc.mV[0]+tc1.mV[0], tc.mV[1]+tc2.mV[1]);
					gGL.vertex2f(-1,3);
					
					gGL.texCoord2f(tc.mV[0]+tc1.mV[0], tc.mV[1]+tc1.mV[1]);
					gGL.vertex2f(-1,-1);
					
					gGL.texCoord2f(tc.mV[0]+tc2.mV[0], tc.mV[1]+tc1.mV[1]);
					gGL.vertex2f(3,-1);
				}
			}
		}

		gGL.end();

		gGL.popMatrix();
		gGL.matrixMode(LLRender::MM_MODELVIEW);
		gGL.popMatrix();
		
		//gGL.setSceneBlendType(LLRender::BT_ALPHA);
	}

	if ((LLViewerShaderMgr::instance()->getShaderLevel(LLViewerShaderMgr::SHADER_INTERFACE) > 0))
	{
		gHighlightProgram.bind();
		gGL.diffuseColor4f(1,1,1,0.5f);
	}
	
	if (hasRenderDebugFeatureMask(RENDER_DEBUG_FEATURE_SELECTED) && !mFaceSelectImagep)
		{
			mFaceSelectImagep = LLViewerTextureManager::getFetchedTexture(IMG_FACE_SELECT);
		}

	if (hasRenderDebugFeatureMask(RENDER_DEBUG_FEATURE_SELECTED) && (sRenderHighlightTextureChannel == LLRender::DIFFUSE_MAP))
	{
		// Make sure the selection image gets downloaded and decoded
		mFaceSelectImagep->addTextureStats((F32)MAX_IMAGE_AREA);

		U32 count = mSelectedFaces.size();
		for (U32 i = 0; i < count; i++)
		{
			LLFace *facep = mSelectedFaces[i];
			if (!facep || facep->getDrawable()->isDead())
			{
				LL_ERRS() << "Bad face on selection" << LL_ENDL;
				return;
			}
			
			facep->renderSelected(mFaceSelectImagep, color);
		}
	}

	if (hasRenderDebugFeatureMask(RENDER_DEBUG_FEATURE_SELECTED))
	{
		// Paint 'em red!
		color.setVec(1.f, 0.f, 0.f, 0.5f);
		
		int count = mHighlightFaces.size();
		for (S32 i = 0; i < count; i++)
		{
			LLFace* facep = mHighlightFaces[i];
			facep->renderSelected(LLViewerTexture::sNullImagep, color);
		}
	}

	// Contains a list of the faces of objects that are physical or
	// have touch-handlers.
	mHighlightFaces.clear();

	if (LLViewerShaderMgr::instance()->getShaderLevel(LLViewerShaderMgr::SHADER_INTERFACE) > 0)
	{
		gHighlightProgram.unbind();
	}


	if (hasRenderDebugFeatureMask(RENDER_DEBUG_FEATURE_SELECTED) && (sRenderHighlightTextureChannel == LLRender::NORMAL_MAP))
	{
		color.setVec(1.0f, 0.5f, 0.5f, 0.5f);
		if ((LLViewerShaderMgr::instance()->getShaderLevel(LLViewerShaderMgr::SHADER_INTERFACE) > 0))
		{
			gHighlightNormalProgram.bind();
			gGL.diffuseColor4f(1,1,1,0.5f);
		}

		mFaceSelectImagep->addTextureStats((F32)MAX_IMAGE_AREA);

		U32 count = mSelectedFaces.size();
		for (U32 i = 0; i < count; i++)
		{
			LLFace *facep = mSelectedFaces[i];
			if (!facep || facep->getDrawable()->isDead())
			{
				LL_ERRS() << "Bad face on selection" << LL_ENDL;
				return;
			}

			facep->renderSelected(mFaceSelectImagep, color);
		}

		if ((LLViewerShaderMgr::instance()->getShaderLevel(LLViewerShaderMgr::SHADER_INTERFACE) > 0))
		{
			gHighlightNormalProgram.unbind();
		}
	}

	if (hasRenderDebugFeatureMask(RENDER_DEBUG_FEATURE_SELECTED) && (sRenderHighlightTextureChannel == LLRender::SPECULAR_MAP))
	{
		color.setVec(0.0f, 0.3f, 1.0f, 0.8f);
		if ((LLViewerShaderMgr::instance()->getShaderLevel(LLViewerShaderMgr::SHADER_INTERFACE) > 0))
		{
			gHighlightSpecularProgram.bind();
			gGL.diffuseColor4f(1,1,1,0.5f);
		}

		mFaceSelectImagep->addTextureStats((F32)MAX_IMAGE_AREA);

		U32 count = mSelectedFaces.size();
		for (U32 i = 0; i < count; i++)
		{
			LLFace *facep = mSelectedFaces[i];
			if (!facep || facep->getDrawable()->isDead())
			{
				LL_ERRS() << "Bad face on selection" << LL_ENDL;
				return;
			}

			facep->renderSelected(mFaceSelectImagep, color);
		}

		if ((LLViewerShaderMgr::instance()->getShaderLevel(LLViewerShaderMgr::SHADER_INTERFACE) > 0))
		{
			gHighlightSpecularProgram.unbind();
		}
	}
}

//debug use
U32 LLPipeline::sCurRenderPoolType = 0 ;

void LLPipeline::renderGeom(LLCamera& camera, bool forceVBOUpdate)
{
	LL_RECORD_BLOCK_TIME(FTM_RENDER_GEOMETRY);

	assertInitialized();

	F32 saved_modelview[16];
	F32 saved_projection[16];

	//HACK: preserve/restore matrices around HUD render
	if (gPipeline.hasRenderType(LLPipeline::RENDER_TYPE_HUD))
	{
		for (U32 i = 0; i < 16; i++)
		{
			saved_modelview[i] = gGLModelView[i];
			saved_projection[i] = gGLProjection[i];
		}
	}

	///////////////////////////////////////////
	//
	// Sync and verify GL state
	//
	//

	stop_glerror();

	LLVertexBuffer::unbind();

	// Do verification of GL state
	LLGLState::checkStates();
	LLGLState::checkTextureChannels();
	LLGLState::checkClientArrays();
	if (mRenderDebugMask & RENDER_DEBUG_VERIFY)
	{
		if (!verify())
		{
			LL_ERRS() << "Pipeline verification failed!" << LL_ENDL;
		}
	}

	LLAppViewer::instance()->pingMainloopTimeout("Pipeline:ForceVBO");
	
	// Initialize lots of GL state to "safe" values
	gGL.getTexUnit(0)->unbind(LLTexUnit::TT_TEXTURE);
	gGL.matrixMode(LLRender::MM_TEXTURE);
	gGL.loadIdentity();
	gGL.matrixMode(LLRender::MM_MODELVIEW);

	LLGLSPipeline gls_pipeline;
	LLGLEnable multisample(RenderFSAASamples > 0 ? GL_MULTISAMPLE_ARB : 0);

	LLGLState gls_color_material(GL_COLOR_MATERIAL, mLightingDetail < 2);
				
	// Toggle backface culling for debugging
	LLGLEnable cull_face(mBackfaceCull ? GL_CULL_FACE : 0);
	// Set fog
	bool use_fog = hasRenderDebugFeatureMask(LLPipeline::RENDER_DEBUG_FEATURE_FOG);
	LLGLEnable fog_enable(use_fog &&
						  !gPipeline.canUseWindLightShadersOnObjects() ? GL_FOG : 0);
	gSky.updateFog(camera.getFar());
	if (!use_fog)
	{
		sUnderWaterRender = false;
	}

	gGL.getTexUnit(0)->bind(LLViewerFetchedTexture::sDefaultImagep);
	LLViewerFetchedTexture::sDefaultImagep->setAddressMode(LLTexUnit::TAM_WRAP);
	

	//////////////////////////////////////////////
	//
	// Actually render all of the geometry
	//
	//	
	stop_glerror();
	
	LLAppViewer::instance()->pingMainloopTimeout("Pipeline:RenderDrawPools");

	for (pool_set_t::iterator iter = mPools.begin(); iter != mPools.end(); ++iter)
	{
		LLDrawPool *poolp = *iter;
		if (hasRenderType(poolp->getType()))
		{
			poolp->prerender();
		}
	}

	{
		LL_RECORD_BLOCK_TIME(FTM_POOLS);
		
		// HACK: don't calculate local lights if we're rendering the HUD!
		//    Removing this check will cause bad flickering when there are 
		//    HUD elements being rendered AND the user is in flycam mode  -nyx
		if (!gPipeline.hasRenderType(LLPipeline::RENDER_TYPE_HUD))
		{
			calcNearbyLights(camera);
			setupHWLights(NULL);
		}

		bool occlude = sUseOcclusion > 1;
		U32 cur_type = 0;

		pool_set_t::iterator iter1 = mPools.begin();
		while ( iter1 != mPools.end() )
		{
			LLDrawPool *poolp = *iter1;
			
			cur_type = poolp->getType();

			//debug use
			sCurRenderPoolType = cur_type ;

			if (occlude && cur_type >= LLDrawPool::POOL_GRASS)
			{
				occlude = false;
				gGLLastMatrix = NULL;
				gGL.loadMatrix(gGLModelView);
				LLGLSLShader::bindNoShader();
// [RLVa:KB] - @setsphere
				if (LLPipeline::sRenderDeferred || !LLRenderTarget::sUseFBO || !LLPipeline::sUseDepthTexture)
				{
					doOcclusion(camera);
				}
				else
				{
					doOcclusion(camera, mScreen, mOcclusionDepth, &mDeferredDepth);
				}
// [/RLVa:KB]
//				doOcclusion(camera);
			}

			pool_set_t::iterator iter2 = iter1;
			if (hasRenderType(poolp->getType()) && poolp->getNumPasses() > 0)
			{
				LL_RECORD_BLOCK_TIME(FTM_POOLRENDER);

				gGLLastMatrix = NULL;
				gGL.loadMatrix(gGLModelView);
			
				for( S32 i = 0; i < poolp->getNumPasses(); i++ )
				{
					LLVertexBuffer::unbind();
					poolp->beginRenderPass(i);
					for (iter2 = iter1; iter2 != mPools.end(); iter2++)
					{
						LLDrawPool *p = *iter2;
						if (p->getType() != cur_type)
						{
							break;
						}
						
						if ( !p->getSkipRenderFlag() ) { p->render(i); }
					}
					poolp->endRenderPass(i);
					LLVertexBuffer::unbind();
					if (gDebugGL)
					{
						std::string msg = llformat("pass %d", i);
						LLGLState::checkStates(msg);
						//LLGLState::checkTextureChannels(msg);
						//LLGLState::checkClientArrays(msg);
					}
				}
			}
			else
			{
				// Skip all pools of this type
				for (iter2 = iter1; iter2 != mPools.end(); iter2++)
				{
					LLDrawPool *p = *iter2;
					if (p->getType() != cur_type)
					{
						break;
					}
				}
			}
			iter1 = iter2;
			stop_glerror();
		}
		
		LLAppViewer::instance()->pingMainloopTimeout("Pipeline:RenderDrawPoolsEnd");

		LLVertexBuffer::unbind();
			
		gGLLastMatrix = NULL;
		gGL.loadMatrix(gGLModelView);

		if (occlude)
		{
			occlude = false;
			gGLLastMatrix = NULL;
			gGL.loadMatrix(gGLModelView);
			LLGLSLShader::bindNoShader();
			doOcclusion(camera);
		}
	}

	LLVertexBuffer::unbind();
	LLGLState::checkStates();

	if (!LLPipeline::sImpostorRender)
	{
		LLAppViewer::instance()->pingMainloopTimeout("Pipeline:RenderHighlights");

		if (!sReflectionRender)
		{
			renderHighlights();
		}

		// Contains a list of the faces of objects that are physical or
		// have touch-handlers.
		mHighlightFaces.clear();

		LLAppViewer::instance()->pingMainloopTimeout("Pipeline:RenderDebug");
	
		renderDebug();

		LLVertexBuffer::unbind();
	
		if (!LLPipeline::sReflectionRender && !LLPipeline::sRenderDeferred)
		{
			if (gPipeline.hasRenderDebugFeatureMask(LLPipeline::RENDER_DEBUG_FEATURE_UI))
			{
				// Render debugging beacons.
				gObjectList.renderObjectBeacons();
				gObjectList.resetObjectBeacons();
                gSky.addSunMoonBeacons();
			}
			else
			{
				// Make sure particle effects disappear
				LLHUDObject::renderAllForTimer();
			}
		}
		else
		{
			// Make sure particle effects disappear
			LLHUDObject::renderAllForTimer();
		}

		LLAppViewer::instance()->pingMainloopTimeout("Pipeline:RenderGeomEnd");

		//HACK: preserve/restore matrices around HUD render
		if (gPipeline.hasRenderType(LLPipeline::RENDER_TYPE_HUD))
		{
			for (U32 i = 0; i < 16; i++)
			{
				gGLModelView[i] = saved_modelview[i];
				gGLProjection[i] = saved_projection[i];
			}
		}
	}

	LLVertexBuffer::unbind();

	LLGLState::checkStates();
//	LLGLState::checkTextureChannels();
//	LLGLState::checkClientArrays();
}

void LLPipeline::renderGeomDeferred(LLCamera& camera)
{
	LLAppViewer::instance()->pingMainloopTimeout("Pipeline:RenderGeomDeferred");

	LL_RECORD_BLOCK_TIME(FTM_RENDER_GEOMETRY);
	{
		// SL-15709 -- NOTE: Tracy only allows one ZoneScoped per function.
		// Solutions are:
		// 1. Use a new scope
		// 2. Use named zones
		// 3. Use transient zones
		LL_RECORD_BLOCK_TIME(FTM_DEFERRED_POOLS);

		LLGLEnable cull(GL_CULL_FACE);

		for (pool_set_t::iterator iter = mPools.begin(); iter != mPools.end(); ++iter)
		{
			LLDrawPool *poolp = *iter;
			if (hasRenderType(poolp->getType()))
			{
				poolp->prerender();
			}
		}

		LLGLEnable multisample(RenderFSAASamples > 0 ? GL_MULTISAMPLE_ARB : 0);

		LLVertexBuffer::unbind();

		LLGLState::checkStates();
		LLGLState::checkTextureChannels();
		LLGLState::checkClientArrays();

		U32 cur_type = 0;

		gGL.setColorMask(true, true);
	
		pool_set_t::iterator iter1 = mPools.begin();

		while ( iter1 != mPools.end() )
		{
			LLDrawPool *poolp = *iter1;
		
			cur_type = poolp->getType();

			pool_set_t::iterator iter2 = iter1;
			if (hasRenderType(poolp->getType()) && poolp->getNumDeferredPasses() > 0)
			{
				LL_RECORD_BLOCK_TIME(FTM_DEFERRED_POOLRENDER);

				gGLLastMatrix = NULL;
				gGL.loadMatrix(gGLModelView);
		
				for( S32 i = 0; i < poolp->getNumDeferredPasses(); i++ )
				{
					LLVertexBuffer::unbind();
					poolp->beginDeferredPass(i);
					for (iter2 = iter1; iter2 != mPools.end(); iter2++)
					{
						LLDrawPool *p = *iter2;
						if (p->getType() != cur_type)
						{
							break;
						}

						if ( !p->getSkipRenderFlag() ) { p->renderDeferred(i); }
					}
					poolp->endDeferredPass(i);
					LLVertexBuffer::unbind();

					if (gDebugGL || gDebugPipeline)
					{
						LLGLState::checkStates();
					}
				}
			}
			else
			{
				// Skip all pools of this type
				for (iter2 = iter1; iter2 != mPools.end(); iter2++)
				{
					LLDrawPool *p = *iter2;
					if (p->getType() != cur_type)
					{
						break;
					}
				}
			}
			iter1 = iter2;
			stop_glerror();
		}

		gGLLastMatrix = NULL;
		gGL.matrixMode(LLRender::MM_MODELVIEW);
		gGL.loadMatrix(gGLModelView);

		gGL.setColorMask(true, false);

	} // Tracy ZoneScoped
}

void LLPipeline::renderGeomPostDeferred(LLCamera& camera, bool do_occlusion)
{
	LL_RECORD_BLOCK_TIME(FTM_POST_DEFERRED_POOLS);
	U32 cur_type = 0;

	LLGLEnable cull(GL_CULL_FACE);

	LLGLEnable multisample(RenderFSAASamples > 0 ? GL_MULTISAMPLE_ARB : 0);

	calcNearbyLights(camera);
	setupHWLights(NULL);

	gGL.setColorMask(true, false);

	pool_set_t::iterator iter1 = mPools.begin();
	bool occlude = LLPipeline::sUseOcclusion > 1 && do_occlusion;

	while ( iter1 != mPools.end() )
	{
		LLDrawPool *poolp = *iter1;
		
		cur_type = poolp->getType();

		if (occlude && cur_type >= LLDrawPool::POOL_GRASS)
		{
			occlude = false;
			gGLLastMatrix = NULL;
			gGL.loadMatrix(gGLModelView);
			LLGLSLShader::bindNoShader();
			doOcclusion(camera, mScreen, mOcclusionDepth, &mDeferredDepth);
			gGL.setColorMask(true, false);
		}

		pool_set_t::iterator iter2 = iter1;
		if (hasRenderType(poolp->getType()) && poolp->getNumPostDeferredPasses() > 0)
		{
			LL_RECORD_BLOCK_TIME(FTM_POST_DEFERRED_POOLRENDER);

			gGLLastMatrix = NULL;
			gGL.loadMatrix(gGLModelView);
		
			for( S32 i = 0; i < poolp->getNumPostDeferredPasses(); i++ )
			{
				LLVertexBuffer::unbind();
				poolp->beginPostDeferredPass(i);
				for (iter2 = iter1; iter2 != mPools.end(); iter2++)
				{
					LLDrawPool *p = *iter2;
					if (p->getType() != cur_type)
					{
						break;
					}
										
					p->renderPostDeferred(i);
				}
				poolp->endPostDeferredPass(i);
				LLVertexBuffer::unbind();

				if (gDebugGL || gDebugPipeline)
				{
					LLGLState::checkStates();
				}
			}
		}
		else
		{
			// Skip all pools of this type
			for (iter2 = iter1; iter2 != mPools.end(); iter2++)
			{
				LLDrawPool *p = *iter2;
				if (p->getType() != cur_type)
				{
					break;
				}
			}
		}
		iter1 = iter2;
		stop_glerror();
	}

	gGLLastMatrix = NULL;
	gGL.matrixMode(LLRender::MM_MODELVIEW);
	gGL.loadMatrix(gGLModelView);

	if (occlude)
	{
		occlude = false;
		LLGLSLShader::bindNoShader();
		doOcclusion(camera);
		gGLLastMatrix = NULL;
		gGL.matrixMode(LLRender::MM_MODELVIEW);
		gGL.loadMatrix(gGLModelView);
	}
}

void LLPipeline::renderGeomShadow(LLCamera& camera)
{
    LL_PROFILE_ZONE_SCOPED;
    U32 cur_type = 0;
	
	LLGLEnable cull(GL_CULL_FACE);

	LLVertexBuffer::unbind();

	pool_set_t::iterator iter1 = mPools.begin();
	
	while ( iter1 != mPools.end() )
	{
		LLDrawPool *poolp = *iter1;
		
		cur_type = poolp->getType();

		pool_set_t::iterator iter2 = iter1;
		if (hasRenderType(poolp->getType()) && poolp->getNumShadowPasses() > 0)
		{
			poolp->prerender() ;

			gGLLastMatrix = NULL;
			gGL.loadMatrix(gGLModelView);
		
			for( S32 i = 0; i < poolp->getNumShadowPasses(); i++ )
			{
				LLVertexBuffer::unbind();
				poolp->beginShadowPass(i);
				for (iter2 = iter1; iter2 != mPools.end(); iter2++)
				{
					LLDrawPool *p = *iter2;
					if (p->getType() != cur_type)
					{
						break;
					}
										
					p->renderShadow(i);
				}
				poolp->endShadowPass(i);
				LLVertexBuffer::unbind();

				LLGLState::checkStates();
			}
		}
		else
		{
			// Skip all pools of this type
			for (iter2 = iter1; iter2 != mPools.end(); iter2++)
			{
				LLDrawPool *p = *iter2;
				if (p->getType() != cur_type)
				{
					break;
				}
			}
		}
		iter1 = iter2;
		stop_glerror();
	}

	gGLLastMatrix = NULL;
	gGL.loadMatrix(gGLModelView);
}


void LLPipeline::addTrianglesDrawn(S32 index_count, U32 render_type)
{
    LL_PROFILE_ZONE_SCOPED;
	assertInitialized();
	S32 count = 0;
	if (render_type == LLRender::TRIANGLE_STRIP)
	{
		count = index_count-2;
	}
	else
	{
		count = index_count/3;
	}

	record(sStatBatchSize, count);

	add(LLStatViewer::TRIANGLES_DRAWN, LLUnits::Triangles::fromValue(count));

	if (LLPipeline::sRenderFrameTest)
	{
		gViewerWindow->getWindow()->swapBuffers();
		ms_sleep(16);
	}
}

void LLPipeline::renderPhysicsDisplay()
{
	if (!hasRenderDebugMask(LLPipeline::RENDER_DEBUG_PHYSICS_SHAPES))
	{
		return;
	}

	allocatePhysicsBuffer();

	gGL.flush();
	mPhysicsDisplay.bindTarget();
	glClearColor(0,0,0,1);
	gGL.setColorMask(true, true);
	mPhysicsDisplay.clear();
	glClearColor(0,0,0,0);

	gGL.setColorMask(true, false);

	if (LLGLSLShader::sNoFixedFunction)
	{
		gDebugProgram.bind();
	}

	for (LLWorld::region_list_t::const_iterator iter = LLWorld::getInstance()->getRegionList().begin(); 
			iter != LLWorld::getInstance()->getRegionList().end(); ++iter)
	{
		LLViewerRegion* region = *iter;
		for (U32 i = 0; i < LLViewerRegion::NUM_PARTITIONS; i++)
		{
			LLSpatialPartition* part = region->getSpatialPartition(i);
			if (part)
			{
				if (hasRenderType(part->mDrawableType))
				{
					part->renderPhysicsShapes();
				}
			}
		}
	}

	gGL.flush();

	if (LLGLSLShader::sNoFixedFunction)
	{
		gDebugProgram.unbind();
	}

	mPhysicsDisplay.flush();
}

extern std::set<LLSpatialGroup*> visible_selected_groups;

void LLPipeline::renderDebug()
{
	assertInitialized();

	bool hud_only = hasRenderType(LLPipeline::RENDER_TYPE_HUD);

	if (!hud_only )
	{
		//Render any navmesh geometry	
		LLPathingLib *llPathingLibInstance = LLPathingLib::getInstance();
		if ( llPathingLibInstance != NULL ) 
		{
			//character floater renderables
			
			LLHandle<LLFloaterPathfindingCharacters> pathfindingCharacterHandle = LLFloaterPathfindingCharacters::getInstanceHandle();
			if ( !pathfindingCharacterHandle.isDead() )
			{
				LLFloaterPathfindingCharacters *pathfindingCharacter = pathfindingCharacterHandle.get();

				if ( pathfindingCharacter->getVisible() || gAgentCamera.cameraMouselook() )			
				{	
					if (LLGLSLShader::sNoFixedFunction)
					{					
						gPathfindingProgram.bind();			
						gPathfindingProgram.uniform1f(sTint, 1.f);
						gPathfindingProgram.uniform1f(sAmbiance, 1.f);
						gPathfindingProgram.uniform1f(sAlphaScale, 1.f);
					}

					//Requried character physics capsule render parameters
					LLUUID id;					
					LLVector3 pos;
					LLQuaternion rot;
				
					if ( pathfindingCharacter->isPhysicsCapsuleEnabled( id, pos, rot ) )
					{
						if (LLGLSLShader::sNoFixedFunction)
						{					
							//remove blending artifacts
							gGL.setColorMask(false, false);
							llPathingLibInstance->renderSimpleShapeCapsuleID( gGL, id, pos, rot );				
							gGL.setColorMask(true, false);
							LLGLEnable blend(GL_BLEND);
							gPathfindingProgram.uniform1f(sAlphaScale, 0.90f);
							llPathingLibInstance->renderSimpleShapeCapsuleID( gGL, id, pos, rot );
							gPathfindingProgram.bind();
						}
						else
						{
							llPathingLibInstance->renderSimpleShapeCapsuleID( gGL, id, pos, rot );
						}
					}
				}
			}
			

			//pathing console renderables
			LLHandle<LLFloaterPathfindingConsole> pathfindingConsoleHandle = LLFloaterPathfindingConsole::getInstanceHandle();
			if (!pathfindingConsoleHandle.isDead())
			{
				LLFloaterPathfindingConsole *pathfindingConsole = pathfindingConsoleHandle.get();

				if ( pathfindingConsole->getVisible() || gAgentCamera.cameraMouselook() )
				{				
					F32 ambiance = gSavedSettings.getF32("PathfindingAmbiance");

					if (LLGLSLShader::sNoFixedFunction)
					{					
						gPathfindingProgram.bind();
			
						gPathfindingProgram.uniform1f(sTint, 1.f);
						gPathfindingProgram.uniform1f(sAmbiance, ambiance);
						gPathfindingProgram.uniform1f(sAlphaScale, 1.f);
					}

					if ( !pathfindingConsole->isRenderWorld() )
					{
						const LLColor4 clearColor = gSavedSettings.getColor4("PathfindingNavMeshClear");
						gGL.setColorMask(true, true);
						glClearColor(clearColor.mV[0],clearColor.mV[1],clearColor.mV[2],0);
						glClear(GL_DEPTH_BUFFER_BIT | GL_COLOR_BUFFER_BIT | GL_STENCIL_BUFFER_BIT);					
						gGL.setColorMask(true, false);
						glPolygonMode( GL_FRONT_AND_BACK, GL_FILL );	
					}

					//NavMesh
					if ( pathfindingConsole->isRenderNavMesh() )
					{	
						gGL.flush();
						gGL.setLineWidth(2.0f);	// <FS> Line width OGL core profile fix by Rye Mutt
						LLGLEnable cull(GL_CULL_FACE);
						LLGLDisable blend(GL_BLEND);
						
						if ( pathfindingConsole->isRenderWorld() )
						{					
							LLGLEnable blend(GL_BLEND);
							gPathfindingProgram.uniform1f(sAlphaScale, 0.66f);
							llPathingLibInstance->renderNavMesh();
						}
						else
						{
							llPathingLibInstance->renderNavMesh();
						}
						
						//render edges
						if (LLGLSLShader::sNoFixedFunction)
						{
							gPathfindingNoNormalsProgram.bind();
							gPathfindingNoNormalsProgram.uniform1f(sTint, 1.f);
							gPathfindingNoNormalsProgram.uniform1f(sAlphaScale, 1.f);
							llPathingLibInstance->renderNavMeshEdges();
							gPathfindingProgram.bind();
						}
						else
						{
							llPathingLibInstance->renderNavMeshEdges();
						}

						gGL.flush();
						glPolygonMode( GL_FRONT_AND_BACK, GL_FILL );	
						gGL.setLineWidth(1.0f);	// <FS> Line width OGL core profile fix by Rye Mutt
						gGL.flush();
					}
					//User designated path
					if ( LLPathfindingPathTool::getInstance()->isRenderPath() )
					{
						//The path
						if (LLGLSLShader::sNoFixedFunction)
						{
							gUIProgram.bind();
							gGL.getTexUnit(0)->bind(LLViewerFetchedTexture::sWhiteImagep);
							llPathingLibInstance->renderPath();
							gPathfindingProgram.bind();
						}
						else
						{
							llPathingLibInstance->renderPath();
						}
						//The bookends
						if (LLGLSLShader::sNoFixedFunction)
						{
							//remove blending artifacts
							gGL.setColorMask(false, false);
							llPathingLibInstance->renderPathBookend( gGL, LLPathingLib::LLPL_START );
							llPathingLibInstance->renderPathBookend( gGL, LLPathingLib::LLPL_END );
						
							gGL.setColorMask(true, false);
							//render the bookends
							LLGLEnable blend(GL_BLEND);
							gPathfindingProgram.uniform1f(sAlphaScale, 0.90f);
							llPathingLibInstance->renderPathBookend( gGL, LLPathingLib::LLPL_START );
							llPathingLibInstance->renderPathBookend( gGL, LLPathingLib::LLPL_END );
							gPathfindingProgram.bind();
						}
						else
						{
							llPathingLibInstance->renderPathBookend( gGL, LLPathingLib::LLPL_START );
							llPathingLibInstance->renderPathBookend( gGL, LLPathingLib::LLPL_END );
						}
					
					}
				
					if ( pathfindingConsole->isRenderWaterPlane() )
					{	
						if (LLGLSLShader::sNoFixedFunction)
						{
							LLGLEnable blend(GL_BLEND);
							gPathfindingProgram.uniform1f(sAlphaScale, 0.90f);
							llPathingLibInstance->renderSimpleShapes( gGL, gAgent.getRegion()->getWaterHeight() );
						}
						else
						{
							llPathingLibInstance->renderSimpleShapes( gGL, gAgent.getRegion()->getWaterHeight() );					
						}
					}
				//physics/exclusion shapes
				if ( pathfindingConsole->isRenderAnyShapes() )
				{					
						U32 render_order[] = {
							1 << LLPathingLib::LLST_ObstacleObjects,
							1 << LLPathingLib::LLST_WalkableObjects,
							1 << LLPathingLib::LLST_ExclusionPhantoms,	
							1 << LLPathingLib::LLST_MaterialPhantoms,
						};

						U32 flags = pathfindingConsole->getRenderShapeFlags();

						for (U32 i = 0; i < 4; i++)
						{
							if (!(flags & render_order[i]))
							{
								continue;
							}

							//turn off backface culling for volumes so they are visible when camera is inside volume
							LLGLDisable cull(i >= 2 ? GL_CULL_FACE : 0);
						
							gGL.flush();
							glPolygonMode( GL_FRONT_AND_BACK, GL_FILL );	
				
							//get rid of some z-fighting
							LLGLEnable polyOffset(GL_POLYGON_OFFSET_FILL);
							glPolygonOffset(1.0f, 1.0f);

							//render to depth first to avoid blending artifacts
							gGL.setColorMask(false, false);
							llPathingLibInstance->renderNavMeshShapesVBO( render_order[i] );		
							gGL.setColorMask(true, false);

							//get rid of some z-fighting
							glPolygonOffset(0.f, 0.f);

							LLGLEnable blend(GL_BLEND);
				
							{
								gPathfindingProgram.uniform1f(sAmbiance, ambiance);

								{ //draw solid overlay
									LLGLDepthTest depth(GL_TRUE, GL_FALSE, GL_LEQUAL);
									llPathingLibInstance->renderNavMeshShapesVBO( render_order[i] );				
									gGL.flush();				
								}
				
								LLGLEnable lineOffset(GL_POLYGON_OFFSET_LINE);
								glPolygonMode( GL_FRONT_AND_BACK, GL_LINE );	
						
								F32 offset = gSavedSettings.getF32("PathfindingLineOffset");

								if (pathfindingConsole->isRenderXRay())
								{
									gPathfindingProgram.uniform1f(sTint, gSavedSettings.getF32("PathfindingXRayTint"));
									gPathfindingProgram.uniform1f(sAlphaScale, gSavedSettings.getF32("PathfindingXRayOpacity"));
									LLGLEnable blend(GL_BLEND);
									LLGLDepthTest depth(GL_TRUE, GL_FALSE, GL_GREATER);
								
									glPolygonOffset(offset, -offset);
								
									if (gSavedSettings.getBOOL("PathfindingXRayWireframe"))
									{ //draw hidden wireframe as darker and less opaque
										gPathfindingProgram.uniform1f(sAmbiance, 1.f);
										llPathingLibInstance->renderNavMeshShapesVBO( render_order[i] );				
									}
									else
									{
										glPolygonMode( GL_FRONT_AND_BACK, GL_FILL );	
										gPathfindingProgram.uniform1f(sAmbiance, ambiance);
										llPathingLibInstance->renderNavMeshShapesVBO( render_order[i] );				
										glPolygonMode(GL_FRONT_AND_BACK, GL_LINE);
									}
								}

								{ //draw visible wireframe as brighter, thicker and more opaque
									glPolygonOffset(offset, offset);
									gPathfindingProgram.uniform1f(sAmbiance, 1.f);
									gPathfindingProgram.uniform1f(sTint, 1.f);
									gPathfindingProgram.uniform1f(sAlphaScale, 1.f);

									gGL.setLineWidth(gSavedSettings.getF32("PathfindingLineWidth")); // <FS> Line width OGL core profile fix by Rye Mutt
									LLGLDisable blendOut(GL_BLEND);
									llPathingLibInstance->renderNavMeshShapesVBO( render_order[i] );				
									gGL.flush();
									gGL.setLineWidth(1.f); // <FS> Line width OGL core profile fix by Rye Mutt
								}
				
								glPolygonMode( GL_FRONT_AND_BACK, GL_FILL );
							}
						}
					}

					glPolygonOffset(0.f, 0.f);

					if ( pathfindingConsole->isRenderNavMesh() && pathfindingConsole->isRenderXRay() )
					{	//render navmesh xray
						F32 ambiance = gSavedSettings.getF32("PathfindingAmbiance");

						LLGLEnable lineOffset(GL_POLYGON_OFFSET_LINE);
						LLGLEnable polyOffset(GL_POLYGON_OFFSET_FILL);
											
						F32 offset = gSavedSettings.getF32("PathfindingLineOffset");
						glPolygonOffset(offset, -offset);

						LLGLEnable blend(GL_BLEND);
						LLGLDepthTest depth(GL_TRUE, GL_FALSE, GL_GREATER);
						gGL.flush();				
						gGL.setLineWidth(2.0f);	// <FS> Line width OGL core profile fix by Rye Mutt
						LLGLEnable cull(GL_CULL_FACE);
																		
						gPathfindingProgram.uniform1f(sTint, gSavedSettings.getF32("PathfindingXRayTint"));
						gPathfindingProgram.uniform1f(sAlphaScale, gSavedSettings.getF32("PathfindingXRayOpacity"));
								
						if (gSavedSettings.getBOOL("PathfindingXRayWireframe"))
						{ //draw hidden wireframe as darker and less opaque
							glPolygonMode( GL_FRONT_AND_BACK, GL_LINE );	
							gPathfindingProgram.uniform1f(sAmbiance, 1.f);
							llPathingLibInstance->renderNavMesh();
							glPolygonMode( GL_FRONT_AND_BACK, GL_FILL );	
						}	
						else
						{
							gPathfindingProgram.uniform1f(sAmbiance, ambiance);
							llPathingLibInstance->renderNavMesh();
						}

						//render edges
						if (LLGLSLShader::sNoFixedFunction)
						{
							gPathfindingNoNormalsProgram.bind();
							gPathfindingNoNormalsProgram.uniform1f(sTint, gSavedSettings.getF32("PathfindingXRayTint"));
							gPathfindingNoNormalsProgram.uniform1f(sAlphaScale, gSavedSettings.getF32("PathfindingXRayOpacity"));
							llPathingLibInstance->renderNavMeshEdges();
							gPathfindingProgram.bind();
						}
						else
						{
							llPathingLibInstance->renderNavMeshEdges();
						}
					
						gGL.flush();
						gGL.setLineWidth(1.0f);	// <FS> Line width OGL core profile fix by Rye Mutt
					}
			
					glPolygonOffset(0.f, 0.f);

					gGL.flush();
					if (LLGLSLShader::sNoFixedFunction)
					{
						gPathfindingProgram.unbind();
					}
				}
			}
		}
	}

	gGL.color4f(1,1,1,1);

	gGLLastMatrix = NULL;
	gGL.loadMatrix(gGLModelView);
	gGL.setColorMask(true, false);

	
	if (!hud_only && !mDebugBlips.empty())
	{ //render debug blips
		if (LLGLSLShader::sNoFixedFunction)
		{
			gUIProgram.bind();
		}

		gGL.getTexUnit(0)->bind(LLViewerFetchedTexture::sWhiteImagep, true);

		glPointSize(8.f);
		LLGLDepthTest depth(GL_TRUE, GL_TRUE, GL_ALWAYS);

		gGL.begin(LLRender::POINTS);
		for (std::list<DebugBlip>::iterator iter = mDebugBlips.begin(); iter != mDebugBlips.end(); )
		{
			DebugBlip& blip = *iter;

			blip.mAge += gFrameIntervalSeconds.value();
			if (blip.mAge > 2.f)
			{
				mDebugBlips.erase(iter++);
			}
			else
			{
				iter++;
			}

			blip.mPosition.mV[2] += gFrameIntervalSeconds.value()*2.f;

			gGL.color4fv(blip.mColor.mV);
			gGL.vertex3fv(blip.mPosition.mV);
		}
		gGL.end();
		gGL.flush();
		glPointSize(1.f);
	}


	// Debug stuff.
	for (LLWorld::region_list_t::const_iterator iter = LLWorld::getInstance()->getRegionList().begin(); 
			iter != LLWorld::getInstance()->getRegionList().end(); ++iter)
	{
		LLViewerRegion* region = *iter;
		for (U32 i = 0; i < LLViewerRegion::NUM_PARTITIONS; i++)
		{
			LLSpatialPartition* part = region->getSpatialPartition(i);
			if (part)
			{
				if ( (hud_only && (part->mDrawableType == RENDER_TYPE_HUD || part->mDrawableType == RENDER_TYPE_HUD_PARTICLES)) ||
					 (!hud_only && hasRenderType(part->mDrawableType)) )
				{
					part->renderDebug();
				}
			}
		}
	}

	for (LLCullResult::bridge_iterator i = sCull->beginVisibleBridge(); i != sCull->endVisibleBridge(); ++i)
	{
		LLSpatialBridge* bridge = *i;
		if (!bridge->isDead() && hasRenderType(bridge->mDrawableType))
		{
			gGL.pushMatrix();
			gGL.multMatrix((F32*)bridge->mDrawable->getRenderMatrix().mMatrix);
			bridge->renderDebug();
			gGL.popMatrix();
		}
	}

	if (gPipeline.hasRenderDebugMask(LLPipeline::RENDER_DEBUG_OCCLUSION) && LLGLSLShader::sNoFixedFunction)
	{ //render visible selected group occlusion geometry
		gDebugProgram.bind();
		LLGLDepthTest depth(GL_TRUE, GL_FALSE);
		gGL.diffuseColor3f(1,0,1);
		for (std::set<LLSpatialGroup*>::iterator iter = visible_selected_groups.begin(); iter != visible_selected_groups.end(); ++iter)
		{
			LLSpatialGroup* group = *iter;

			LLVector4a fudge;
			fudge.splat(0.25f); //SG_OCCLUSION_FUDGE

			LLVector4a size;
			const LLVector4a* bounds = group->getBounds();
			size.setAdd(fudge, bounds[1]);
			
			drawBox(bounds[0], size);
		}
	}

	visible_selected_groups.clear();

	if (LLGLSLShader::sNoFixedFunction)
	{
		gUIProgram.bind();
	}

	if (hasRenderDebugMask(LLPipeline::RENDER_DEBUG_RAYCAST) && !hud_only)
	{ //draw crosshairs on particle intersection
		if (gDebugRaycastParticle)
		{
			if (LLGLSLShader::sNoFixedFunction)
			{ //this debug display requires shaders
				gDebugProgram.bind();

				gGL.getTexUnit(0)->unbind(LLTexUnit::TT_TEXTURE);

				LLVector3 center(gDebugRaycastParticleIntersection.getF32ptr());
				LLVector3 size(0.1f, 0.1f, 0.1f);

				LLVector3 p[6];

				p[0] = center + size.scaledVec(LLVector3(1,0,0));
				p[1] = center + size.scaledVec(LLVector3(-1,0,0));
				p[2] = center + size.scaledVec(LLVector3(0,1,0));
				p[3] = center + size.scaledVec(LLVector3(0,-1,0));
				p[4] = center + size.scaledVec(LLVector3(0,0,1));
				p[5] = center + size.scaledVec(LLVector3(0,0,-1));
				
				gGL.begin(LLRender::LINES);
				gGL.diffuseColor3f(1.f, 1.f, 0.f);
				for (U32 i = 0; i < 6; i++)
				{
					gGL.vertex3fv(p[i].mV);
				}
				gGL.end();
				gGL.flush();

				gDebugProgram.unbind();
			}
		}
	}

	if (hasRenderDebugMask(LLPipeline::RENDER_DEBUG_SHADOW_FRUSTA))
	{
		LLVertexBuffer::unbind();

		LLGLEnable blend(GL_BLEND);
		LLGLDepthTest depth(TRUE, FALSE);
		LLGLDisable cull(GL_CULL_FACE);

		gGL.color4f(1,1,1,1);
		gGL.getTexUnit(0)->unbind(LLTexUnit::TT_TEXTURE);
				
		F32 a = 0.1f;

		F32 col[] =
		{
			1,0,0,a,
			0,1,0,a,
			0,0,1,a,
			1,0,1,a,
			
			1,1,0,a,
			0,1,1,a,
			1,1,1,a,
			1,0,1,a,
		};

		for (U32 i = 0; i < 8; i++)
		{
			LLVector3* frust = mShadowCamera[i].mAgentFrustum;

			if (i > 3)
			{ //render shadow frusta as volumes
				if (mShadowFrustPoints[i-4].empty())
				{
					continue;
				}

				gGL.color4fv(col+(i-4)*4);	
			
				gGL.begin(LLRender::TRIANGLE_STRIP);
				gGL.vertex3fv(frust[0].mV); gGL.vertex3fv(frust[4].mV);
				gGL.vertex3fv(frust[1].mV); gGL.vertex3fv(frust[5].mV);
				gGL.vertex3fv(frust[2].mV); gGL.vertex3fv(frust[6].mV);
				gGL.vertex3fv(frust[3].mV); gGL.vertex3fv(frust[7].mV);
				gGL.vertex3fv(frust[0].mV); gGL.vertex3fv(frust[4].mV);
				gGL.end();
				
				
				gGL.begin(LLRender::TRIANGLE_STRIP);
				gGL.vertex3fv(frust[0].mV);
				gGL.vertex3fv(frust[1].mV);
				gGL.vertex3fv(frust[3].mV);
				gGL.vertex3fv(frust[2].mV);
				gGL.end();
				
				gGL.begin(LLRender::TRIANGLE_STRIP);
				gGL.vertex3fv(frust[4].mV);
				gGL.vertex3fv(frust[5].mV);
				gGL.vertex3fv(frust[7].mV);
				gGL.vertex3fv(frust[6].mV);
				gGL.end();		
			}

	
			if (i < 4)
			{
				
				//if (i == 0 || !mShadowFrustPoints[i].empty())
				{
					//render visible point cloud
					gGL.flush();
					glPointSize(8.f);
					gGL.begin(LLRender::POINTS);
					
					F32* c = col+i*4;
					gGL.color3fv(c);

					for (U32 j = 0; j < mShadowFrustPoints[i].size(); ++j)
						{
							gGL.vertex3fv(mShadowFrustPoints[i][j].mV);
						
						}
					gGL.end();

					gGL.flush();
					glPointSize(1.f);

					LLVector3* ext = mShadowExtents[i]; 
					LLVector3 pos = (ext[0]+ext[1])*0.5f;
					LLVector3 size = (ext[1]-ext[0])*0.5f;
					drawBoxOutline(pos, size);

					//render camera frustum splits as outlines
					gGL.begin(LLRender::LINES);
					gGL.vertex3fv(frust[0].mV); gGL.vertex3fv(frust[1].mV);
					gGL.vertex3fv(frust[1].mV); gGL.vertex3fv(frust[2].mV);
					gGL.vertex3fv(frust[2].mV); gGL.vertex3fv(frust[3].mV);
					gGL.vertex3fv(frust[3].mV); gGL.vertex3fv(frust[0].mV);
					gGL.vertex3fv(frust[4].mV); gGL.vertex3fv(frust[5].mV);
					gGL.vertex3fv(frust[5].mV); gGL.vertex3fv(frust[6].mV);
					gGL.vertex3fv(frust[6].mV); gGL.vertex3fv(frust[7].mV);
					gGL.vertex3fv(frust[7].mV); gGL.vertex3fv(frust[4].mV);
					gGL.vertex3fv(frust[0].mV); gGL.vertex3fv(frust[4].mV);
					gGL.vertex3fv(frust[1].mV); gGL.vertex3fv(frust[5].mV);
					gGL.vertex3fv(frust[2].mV); gGL.vertex3fv(frust[6].mV);
					gGL.vertex3fv(frust[3].mV); gGL.vertex3fv(frust[7].mV);
					gGL.end();
				}
			}

			/*gGL.flush();
			gGL.setLineWidth(16-i*2); // <FS> Line width OGL core profile fix by Rye Mutt
			for (LLWorld::region_list_t::const_iterator iter = LLWorld::getInstance()->getRegionList().begin(); 
					iter != LLWorld::getInstance()->getRegionList().end(); ++iter)
			{
				LLViewerRegion* region = *iter;
				for (U32 j = 0; j < LLViewerRegion::NUM_PARTITIONS; j++)
				{
					LLSpatialPartition* part = region->getSpatialPartition(j);
					if (part)
					{
						if (hasRenderType(part->mDrawableType))
						{
							part->renderIntersectingBBoxes(&mShadowCamera[i]);
						}
					}
				}
			}
			gGL.flush();
			gGL.setLineWidth(1.f);*/ // <FS> Line width OGL core profile fix by Rye Mutt
		}
	}

	if (mRenderDebugMask & RENDER_DEBUG_WIND_VECTORS)
	{
		gAgent.getRegion()->mWind.renderVectors();
	}
	
	if (mRenderDebugMask & RENDER_DEBUG_COMPOSITION)
	{
		// Debug composition layers
		F32 x, y;

		gGL.getTexUnit(0)->unbind(LLTexUnit::TT_TEXTURE);

		if (gAgent.getRegion())
		{
			gGL.begin(LLRender::POINTS);
			// Draw the composition layer for the region that I'm in.
			for (x = 0; x <= 260; x++)
			{
				for (y = 0; y <= 260; y++)
				{
					if ((x > 255) || (y > 255))
					{
						gGL.color4f(1.f, 0.f, 0.f, 1.f);
					}
					else
					{
						gGL.color4f(0.f, 0.f, 1.f, 1.f);
					}
					F32 z = gAgent.getRegion()->getCompositionXY((S32)x, (S32)y);
					z *= 5.f;
					z += 50.f;
					gGL.vertex3f(x, y, z);
				}
			}
			gGL.end();
		}
	}

	if (mRenderDebugMask & LLPipeline::RENDER_DEBUG_BUILD_QUEUE)
	{
		U32 count = 0;
		U32 size = mGroupQ2.size();
		LLColor4 col;

		LLVertexBuffer::unbind();
		LLGLEnable blend(GL_BLEND);
		gGL.setSceneBlendType(LLRender::BT_ALPHA);
		LLGLDepthTest depth(GL_TRUE, GL_FALSE);
		gGL.getTexUnit(0)->bind(LLViewerFetchedTexture::sWhiteImagep);
		
		gGL.pushMatrix();
		gGL.loadMatrix(gGLModelView);
		gGLLastMatrix = NULL;

		for (LLSpatialGroup::sg_vector_t::iterator iter = mGroupQ2.begin(); iter != mGroupQ2.end(); ++iter)
		{
			LLSpatialGroup* group = *iter;
			if (group->isDead())
			{
				continue;
			}

			LLSpatialBridge* bridge = group->getSpatialPartition()->asBridge();

			if (bridge && (!bridge->mDrawable || bridge->mDrawable->isDead()))
			{
				continue;
			}

			if (bridge)
			{
				gGL.pushMatrix();
				gGL.multMatrix((F32*)bridge->mDrawable->getRenderMatrix().mMatrix);
			}

			F32 alpha = llclamp((F32) (size-count)/size, 0.f, 1.f);

			
			LLVector2 c(1.f-alpha, alpha);
			c.normVec();

			
			++count;
			col.set(c.mV[0], c.mV[1], 0, alpha*0.5f+0.5f);
			group->drawObjectBox(col);

			if (bridge)
			{
				gGL.popMatrix();
			}
		}

		gGL.popMatrix();
	}

	gGL.flush();
	if (LLGLSLShader::sNoFixedFunction)
	{
		gUIProgram.unbind();
	}
}

void LLPipeline::rebuildPools()
{
    LL_PROFILE_ZONE_SCOPED;

	assertInitialized();

	S32 max_count = mPools.size();
	pool_set_t::iterator iter1 = mPools.upper_bound(mLastRebuildPool);
	while(max_count > 0 && mPools.size() > 0) // && num_rebuilds < MAX_REBUILDS)
	{
		if (iter1 == mPools.end())
		{
			iter1 = mPools.begin();
		}
		LLDrawPool* poolp = *iter1;

		if (poolp->isDead())
		{
			mPools.erase(iter1++);
			removeFromQuickLookup( poolp );
			if (poolp == mLastRebuildPool)
			{
				mLastRebuildPool = NULL;
			}
			delete poolp;
		}
		else
		{
			mLastRebuildPool = poolp;
			iter1++;
		}
		max_count--;
	}
}

void LLPipeline::addToQuickLookup( LLDrawPool* new_poolp )
{
	assertInitialized();

	switch( new_poolp->getType() )
	{
	case LLDrawPool::POOL_SIMPLE:
		if (mSimplePool)
		{
			llassert(0);
			LL_WARNS() << "Ignoring duplicate simple pool." << LL_ENDL;
		}
		else
		{
			mSimplePool = (LLRenderPass*) new_poolp;
		}
		break;

	case LLDrawPool::POOL_ALPHA_MASK:
		if (mAlphaMaskPool)
		{
			llassert(0);
			LL_WARNS() << "Ignoring duplicate alpha mask pool." << LL_ENDL;
			break;
		}
		else
		{
			mAlphaMaskPool = (LLRenderPass*) new_poolp;
		}
		break;

	case LLDrawPool::POOL_FULLBRIGHT_ALPHA_MASK:
		if (mFullbrightAlphaMaskPool)
		{
			llassert(0);
			LL_WARNS() << "Ignoring duplicate alpha mask pool." << LL_ENDL;
			break;
		}
		else
		{
			mFullbrightAlphaMaskPool = (LLRenderPass*) new_poolp;
		}
		break;
		
	case LLDrawPool::POOL_GRASS:
		if (mGrassPool)
		{
			llassert(0);
			LL_WARNS() << "Ignoring duplicate grass pool." << LL_ENDL;
		}
		else
		{
			mGrassPool = (LLRenderPass*) new_poolp;
		}
		break;

	case LLDrawPool::POOL_FULLBRIGHT:
		if (mFullbrightPool)
		{
			llassert(0);
			LL_WARNS() << "Ignoring duplicate simple pool." << LL_ENDL;
		}
		else
		{
			mFullbrightPool = (LLRenderPass*) new_poolp;
		}
		break;

	case LLDrawPool::POOL_INVISIBLE:
		if (mInvisiblePool)
		{
			llassert(0);
			LL_WARNS() << "Ignoring duplicate simple pool." << LL_ENDL;
		}
		else
		{
			mInvisiblePool = (LLRenderPass*) new_poolp;
		}
		break;

	case LLDrawPool::POOL_GLOW:
		if (mGlowPool)
		{
			llassert(0);
			LL_WARNS() << "Ignoring duplicate glow pool." << LL_ENDL;
		}
		else
		{
			mGlowPool = (LLRenderPass*) new_poolp;
		}
		break;

	case LLDrawPool::POOL_TREE:
		mTreePools[ uintptr_t(new_poolp->getTexture()) ] = new_poolp ;
		break;
 
	case LLDrawPool::POOL_TERRAIN:
		mTerrainPools[ uintptr_t(new_poolp->getTexture()) ] = new_poolp ;
		break;

	case LLDrawPool::POOL_BUMP:
		if (mBumpPool)
		{
			llassert(0);
			LL_WARNS() << "Ignoring duplicate bump pool." << LL_ENDL;
		}
		else
		{
			mBumpPool = new_poolp;
		}
		break;
	case LLDrawPool::POOL_MATERIALS:
		if (mMaterialsPool)
		{
			llassert(0);
			LL_WARNS() << "Ignorning duplicate materials pool." << LL_ENDL;
		}
		else
		{
			mMaterialsPool = new_poolp;
		}
		break;
	case LLDrawPool::POOL_ALPHA:
		if( mAlphaPool )
		{
			llassert(0);
			LL_WARNS() << "LLPipeline::addPool(): Ignoring duplicate Alpha pool" << LL_ENDL;
		}
		else
		{
			mAlphaPool = (LLDrawPoolAlpha*) new_poolp;
		}
		break;

	case LLDrawPool::POOL_AVATAR:
	case LLDrawPool::POOL_CONTROL_AV:
		break; // Do nothing

	case LLDrawPool::POOL_SKY:
		if( mSkyPool )
		{
			llassert(0);
			LL_WARNS() << "LLPipeline::addPool(): Ignoring duplicate Sky pool" << LL_ENDL;
		}
		else
		{
			mSkyPool = new_poolp;
		}
		break;
	
	case LLDrawPool::POOL_WATER:
		if( mWaterPool )
		{
			llassert(0);
			LL_WARNS() << "LLPipeline::addPool(): Ignoring duplicate Water pool" << LL_ENDL;
		}
		else
		{
			mWaterPool = new_poolp;
		}
		break;

	case LLDrawPool::POOL_GROUND:
		if( mGroundPool )
		{
			llassert(0);
			LL_WARNS() << "LLPipeline::addPool(): Ignoring duplicate Ground Pool" << LL_ENDL;
		}
		else
		{ 
			mGroundPool = new_poolp;
		}
		break;

	case LLDrawPool::POOL_WL_SKY:
		if( mWLSkyPool )
		{
			llassert(0);
			LL_WARNS() << "LLPipeline::addPool(): Ignoring duplicate WLSky Pool" << LL_ENDL;
		}
		else
		{ 
			mWLSkyPool = new_poolp;
		}
		break;

	default:
		llassert(0);
		LL_WARNS() << "Invalid Pool Type in  LLPipeline::addPool()" << LL_ENDL;
		break;
	}
}

void LLPipeline::removePool( LLDrawPool* poolp )
{
	assertInitialized();
	removeFromQuickLookup(poolp);
	mPools.erase(poolp);
	delete poolp;
}

void LLPipeline::removeFromQuickLookup( LLDrawPool* poolp )
{
	assertInitialized();
	switch( poolp->getType() )
	{
	case LLDrawPool::POOL_SIMPLE:
		llassert(mSimplePool == poolp);
		mSimplePool = NULL;
		break;

	case LLDrawPool::POOL_ALPHA_MASK:
		llassert(mAlphaMaskPool == poolp);
		mAlphaMaskPool = NULL;
		break;

	case LLDrawPool::POOL_FULLBRIGHT_ALPHA_MASK:
		llassert(mFullbrightAlphaMaskPool == poolp);
		mFullbrightAlphaMaskPool = NULL;
		break;

	case LLDrawPool::POOL_GRASS:
		llassert(mGrassPool == poolp);
		mGrassPool = NULL;
		break;

	case LLDrawPool::POOL_FULLBRIGHT:
		llassert(mFullbrightPool == poolp);
		mFullbrightPool = NULL;
		break;

	case LLDrawPool::POOL_INVISIBLE:
		llassert(mInvisiblePool == poolp);
		mInvisiblePool = NULL;
		break;

	case LLDrawPool::POOL_WL_SKY:
		llassert(mWLSkyPool == poolp);
		mWLSkyPool = NULL;
		break;

	case LLDrawPool::POOL_GLOW:
		llassert(mGlowPool == poolp);
		mGlowPool = NULL;
		break;

	case LLDrawPool::POOL_TREE:
		#ifdef _DEBUG
			{
				bool found = mTreePools.erase( (uintptr_t)poolp->getTexture() );
				llassert( found );
			}
		#else
			mTreePools.erase( (uintptr_t)poolp->getTexture() );
		#endif
		break;

	case LLDrawPool::POOL_TERRAIN:
		#ifdef _DEBUG
			{
				bool found = mTerrainPools.erase( (uintptr_t)poolp->getTexture() );
				llassert( found );
			}
		#else
			mTerrainPools.erase( (uintptr_t)poolp->getTexture() );
		#endif
		break;

	case LLDrawPool::POOL_BUMP:
		llassert( poolp == mBumpPool );
		mBumpPool = NULL;
		break;
	
	case LLDrawPool::POOL_MATERIALS:
		llassert(poolp == mMaterialsPool);
		mMaterialsPool = NULL;
		break;
			
	case LLDrawPool::POOL_ALPHA:
		llassert( poolp == mAlphaPool );
		mAlphaPool = NULL;
		break;

	case LLDrawPool::POOL_AVATAR:
	case LLDrawPool::POOL_CONTROL_AV:
		break; // Do nothing

	case LLDrawPool::POOL_SKY:
		llassert( poolp == mSkyPool );
		mSkyPool = NULL;
		break;

	case LLDrawPool::POOL_WATER:
		llassert( poolp == mWaterPool );
		mWaterPool = NULL;
		break;

	case LLDrawPool::POOL_GROUND:
		llassert( poolp == mGroundPool );
		mGroundPool = NULL;
		break;

	default:
		llassert(0);
		LL_WARNS() << "Invalid Pool Type in  LLPipeline::removeFromQuickLookup() type=" << poolp->getType() << LL_ENDL;
		break;
	}
}

void LLPipeline::resetDrawOrders()
{
    LL_PROFILE_ZONE_SCOPED;
	assertInitialized();
	// Iterate through all of the draw pools and rebuild them.
	for (pool_set_t::iterator iter = mPools.begin(); iter != mPools.end(); ++iter)
	{
		LLDrawPool *poolp = *iter;
		poolp->resetDrawOrders();
	}
}

//============================================================================
// Once-per-frame setup of hardware lights,
// including sun/moon, avatar backlight, and up to 6 local lights

void LLPipeline::setupAvatarLights(bool for_edit)
{
	assertInitialized();

    LLEnvironment& environment = LLEnvironment::instance();
    LLSettingsSky::ptr_t psky = environment.getCurrentSky();

    bool sun_up = environment.getIsSunUp();


	if (for_edit)
	{
		LLColor4 diffuse(1.f, 1.f, 1.f, 0.f);
		LLVector4 light_pos_cam(-8.f, 0.25f, 10.f, 0.f);  // w==0 => directional light
		LLMatrix4 camera_mat = LLViewerCamera::getInstance()->getModelview();
		LLMatrix4 camera_rot(camera_mat.getMat3());
		camera_rot.invert();
		LLVector4 light_pos = light_pos_cam * camera_rot;
		
		light_pos.normalize();

		LLLightState* light = gGL.getLight(1);

		mHWLightColors[1] = diffuse;

		light->setDiffuse(diffuse);
		light->setAmbient(LLColor4::black);
		light->setSpecular(LLColor4::black);
		light->setPosition(light_pos);
		light->setConstantAttenuation(1.f);
		light->setLinearAttenuation(0.f);
		light->setQuadraticAttenuation(0.f);
		light->setSpotExponent(0.f);
		light->setSpotCutoff(180.f);
	}
	else if (gAvatarBacklight) // Always true (unless overridden in a devs .ini)
	{
        LLVector3 light_dir = sun_up ? LLVector3(mSunDir) : LLVector3(mMoonDir);
		LLVector3 opposite_pos = -light_dir;
		LLVector3 orthog_light_pos = light_dir % LLVector3::z_axis;
		LLVector4 backlight_pos = LLVector4(lerp(opposite_pos, orthog_light_pos, 0.3f), 0.0f);
		backlight_pos.normalize();
			
		LLColor4 light_diffuse = sun_up ? mSunDiffuse : mMoonDiffuse;

		LLColor4 backlight_diffuse(1.f - light_diffuse.mV[VRED], 1.f - light_diffuse.mV[VGREEN], 1.f - light_diffuse.mV[VBLUE], 1.f);
		F32 max_component = 0.001f;
		for (S32 i = 0; i < 3; i++)
		{
			if (backlight_diffuse.mV[i] > max_component)
			{
				max_component = backlight_diffuse.mV[i];
			}
		}
		F32 backlight_mag;
		if (environment.getIsSunUp()) // <FS:Ansariel> Factor out instance() calls
		{
			backlight_mag = BACKLIGHT_DAY_MAGNITUDE_OBJECT;
		}
		else
		{
			backlight_mag = BACKLIGHT_NIGHT_MAGNITUDE_OBJECT;
		}
		backlight_diffuse *= backlight_mag / max_component;

		mHWLightColors[1] = backlight_diffuse;

		LLLightState* light = gGL.getLight(1);

		light->setPosition(backlight_pos);
		light->setDiffuse(backlight_diffuse);
		light->setAmbient(LLColor4::black);
		light->setSpecular(LLColor4::black);
		light->setConstantAttenuation(1.f);
		light->setLinearAttenuation(0.f);
		light->setQuadraticAttenuation(0.f);
		light->setSpotExponent(0.f);
		light->setSpotCutoff(180.f);
	}
	else
	{
		LLLightState* light = gGL.getLight(1);

		mHWLightColors[1] = LLColor4::black;

		light->setDiffuse(LLColor4::black);
		light->setAmbient(LLColor4::black);
		light->setSpecular(LLColor4::black);
	}
}

static F32 calc_light_dist(LLVOVolume* light, const LLVector3& cam_pos, F32 max_dist)
{
	F32 inten = light->getLightIntensity();
	if (inten < .001f)
	{
		return max_dist;
	}
	bool selected = light->isSelected();
	if (selected)
	{
        return 0.f; // selected lights get highest priority
	}
    F32 radius = light->getLightRadius();
    F32 dist = dist_vec(light->getRenderPosition(), cam_pos);
    dist = llmax(dist - radius, 0.f);
	if (light->mDrawable.notNull() && light->mDrawable->isState(LLDrawable::ACTIVE))
	{
		// moving lights get a little higher priority (too much causes artifacts)
        dist = llmax(dist - light->getLightRadius()*0.25f, 0.f);
	}
	return dist;
}

void LLPipeline::calcNearbyLights(LLCamera& camera)
{
	assertInitialized();

	if (LLPipeline::sReflectionRender)
	{
		return;
	}

	if (mLightingDetail >= 1)
	{
		// mNearbyLight (and all light_set_t's) are sorted such that
		// begin() == the closest light and rbegin() == the farthest light
		const S32 MAX_LOCAL_LIGHTS = 6;
        LLVector3 cam_pos = camera.getOrigin();
		
        F32 max_dist;
        if (LLPipeline::sRenderDeferred)
        {
            max_dist = RenderFarClip;
        }
        else
        {
            max_dist = llmin(RenderFarClip, LIGHT_MAX_RADIUS * 4.f);
        }

		// UPDATE THE EXISTING NEARBY LIGHTS
		light_set_t cur_nearby_lights;
		for (light_set_t::iterator iter = mNearbyLights.begin();
			iter != mNearbyLights.end(); iter++)
		{
			const Light* light = &(*iter);
			LLDrawable* drawable = light->drawable;
            const LLViewerObject *vobj = light->drawable->getVObj();
            if(vobj && vobj->getAvatar() 
               && (vobj->getAvatar()->isTooComplex() || vobj->getAvatar()->isInMuteList())
               )
            {
                drawable->clearState(LLDrawable::NEARBY_LIGHT);
                continue;
            }

			LLVOVolume* volight = drawable->getVOVolume();
			if (!volight || !drawable->isState(LLDrawable::LIGHT))
			{
				drawable->clearState(LLDrawable::NEARBY_LIGHT);
				continue;
			}
			if (light->fade <= -LIGHT_FADE_TIME)
			{
				drawable->clearState(LLDrawable::NEARBY_LIGHT);
				continue;
			}
			if (!sRenderAttachedLights && volight && volight->isAttachment())
			{
				drawable->clearState(LLDrawable::NEARBY_LIGHT);
				continue;
			}

            F32 dist = calc_light_dist(volight, cam_pos, max_dist);
            F32 fade = light->fade;
            // actual fade gets decreased/increased by setupHWLights
            // light->fade value is 'time'.
            // >=0 and light will become visible as value increases
            // <0 and light will fade out
            if (dist < max_dist)
            {
                if (fade < 0)
                {
                    // mark light to fade in
                    // if fade was -LIGHT_FADE_TIME - it was fully invisible
                    // if fade -0 - it was fully visible
                    // visibility goes up from 0 to LIGHT_FADE_TIME.
                    fade += LIGHT_FADE_TIME;
                }
            }
            else
            {
                // mark light to fade out
                // visibility goes down from -0 to -LIGHT_FADE_TIME.
                if (fade >= LIGHT_FADE_TIME)
                {
                    fade = -0.0001f; // was fully visible
                }
                else if (fade >= 0)
                {
                    // 0.75 visible light should stay 0.75 visible, but should reverse direction
                    fade -= LIGHT_FADE_TIME;
                }
            }
            cur_nearby_lights.insert(Light(drawable, dist, fade));
		}
		mNearbyLights = cur_nearby_lights;
				
		// FIND NEW LIGHTS THAT ARE IN RANGE
		light_set_t new_nearby_lights;
		for (LLDrawable::drawable_set_t::iterator iter = mLights.begin();
			 iter != mLights.end(); ++iter)
		{
			LLDrawable* drawable = *iter;
			LLVOVolume* light = drawable->getVOVolume();
			if (!light || drawable->isState(LLDrawable::NEARBY_LIGHT))
			{
				continue;
			}
			if (light->isHUDAttachment())
			{
				continue; // no lighting from HUD objects
			}
            if (!sRenderAttachedLights && light && light->isAttachment())
			{
				continue;
			}
            LLVOAvatar * av = light->getAvatar();
            if (av && (av->isTooComplex() || av->isInMuteList()))
            {
                // avatars that are already in the list will be removed by removeMutedAVsLights
                continue;
            }
            F32 dist = calc_light_dist(light, cam_pos, max_dist);
            if (dist >= max_dist)
			{
				continue;
			}
			new_nearby_lights.insert(Light(drawable, dist, 0.f));
            if (!LLPipeline::sRenderDeferred && new_nearby_lights.size() > (U32)MAX_LOCAL_LIGHTS)
			{
				new_nearby_lights.erase(--new_nearby_lights.end());
				const Light& last = *new_nearby_lights.rbegin();
				max_dist = last.dist;
			}
		}

		// INSERT ANY NEW LIGHTS
		for (light_set_t::iterator iter = new_nearby_lights.begin();
			 iter != new_nearby_lights.end(); iter++)
		{
			const Light* light = &(*iter);
            if (LLPipeline::sRenderDeferred || mNearbyLights.size() < (U32)MAX_LOCAL_LIGHTS)
			{
				mNearbyLights.insert(*light);
				((LLDrawable*) light->drawable)->setState(LLDrawable::NEARBY_LIGHT);
			}
			else
			{
				// crazy cast so that we can overwrite the fade value
				// even though gcc enforces sets as const
				// (fade value doesn't affect sort so this is safe)
				Light* farthest_light = (const_cast<Light*>(&(*(mNearbyLights.rbegin()))));
				if (light->dist < farthest_light->dist)
				{
                    // mark light to fade out
                    // visibility goes down from -0 to -LIGHT_FADE_TIME.
                    //
                    // This is a mess, but for now it needs to be in sync
                    // with fade code above. Ex: code above detects distance < max,
                    // sets fade time to positive, this code then detects closer
                    // lights and sets fade time negative, fully compensating
                    // for the code above
                    if (farthest_light->fade >= LIGHT_FADE_TIME)
                    {
                        farthest_light->fade = -0.0001f; // was fully visible
                    }
                    else if (farthest_light->fade >= 0)
                    {
                        farthest_light->fade -= LIGHT_FADE_TIME;
                    }
				}
				else
				{
					break; // none of the other lights are closer
				}
			}
		}
		
		//mark nearby lights not-removable.
		for (light_set_t::iterator iter = mNearbyLights.begin();
			 iter != mNearbyLights.end(); iter++)
		{
			const Light* light = &(*iter);
			((LLViewerOctreeEntryData*) light->drawable)->setVisible();
		}
	}
}

void LLPipeline::setupHWLights(LLDrawPool* pool)
{
	assertInitialized();
	
    LLEnvironment& environment = LLEnvironment::instance();
    LLSettingsSky::ptr_t psky = environment.getCurrentSky();

	if (!LLGLSLShader::sNoFixedFunction)
	{
		gGL.syncMatrices();
	}

    // Ambient
    LLColor4 ambient = psky->getTotalAmbient();
		gGL.setAmbientLightColor(ambient);

    bool sun_up  = environment.getIsSunUp();
    bool moon_up = environment.getIsMoonUp();

	// Light 0 = Sun or Moon (All objects)
	{
        LLVector4 sun_dir(environment.getSunDirection(), 0.0f);
        LLVector4 moon_dir(environment.getMoonDirection(), 0.0f);

        mSunDir.setVec(sun_dir);
        mMoonDir.setVec(moon_dir);

        mSunDiffuse.setVec(psky->getSunlightColor());
        mMoonDiffuse.setVec(psky->getMoonlightColor());

		F32 max_color = llmax(mSunDiffuse.mV[0], mSunDiffuse.mV[1], mSunDiffuse.mV[2]);
		if (max_color > 1.f)
		{
			mSunDiffuse *= 1.f/max_color;
		}
		mSunDiffuse.clamp();

        max_color = llmax(mMoonDiffuse.mV[0], mMoonDiffuse.mV[1], mMoonDiffuse.mV[2]);
        if (max_color > 1.f)
        {
            mMoonDiffuse *= 1.f/max_color;
        }
        mMoonDiffuse.clamp();

        // prevent underlighting from having neither lightsource facing us
        if (!sun_up && !moon_up)
		{
            mSunDiffuse.setVec(LLColor4(0.0, 0.0, 0.0, 1.0));
            mMoonDiffuse.setVec(LLColor4(0.0, 0.0, 0.0, 1.0));
            mSunDir.setVec(LLVector4(0.0, 1.0, 0.0, 0.0));
            mMoonDir.setVec(LLVector4(0.0, 1.0, 0.0, 0.0));
		}

        LLVector4 light_dir = sun_up ? mSunDir : mMoonDir;

        mHWLightColors[0] = sun_up ? mSunDiffuse : mMoonDiffuse;

		LLLightState* light = gGL.getLight(0);
        light->setPosition(light_dir);

        light->setSunPrimary(sun_up);
        light->setDiffuse(mHWLightColors[0]);
        light->setDiffuseB(mMoonDiffuse);
        light->setAmbient(psky->getTotalAmbient());
		light->setSpecular(LLColor4::black);
		light->setConstantAttenuation(1.f);
		light->setLinearAttenuation(0.f);
		light->setQuadraticAttenuation(0.f);
		light->setSpotExponent(0.f);
		light->setSpotCutoff(180.f);
	}
	
	// Light 1 = Backlight (for avatars)
	// (set by enableLightsAvatar)
	
	S32 cur_light = 2;
	
	// Nearby lights = LIGHT 2-7

	mLightMovingMask = 0;
	
	if (mLightingDetail >= 1)
	{
		for (light_set_t::iterator iter = mNearbyLights.begin();
			 iter != mNearbyLights.end(); ++iter)
		{
			LLDrawable* drawable = iter->drawable;
			LLVOVolume* light = drawable->getVOVolume();
			if (!light)
			{
				continue;
			}

            if (light->isAttachment())
            {
                if (!sRenderAttachedLights)
                {
                    continue;
                }
            }

			if (drawable->isState(LLDrawable::ACTIVE))
			{
				mLightMovingMask |= (1<<cur_light);
			}
			
            //send linear light color to shader
			LLColor4  light_color = light->getLightLinearColor();
			light_color.mV[3] = 0.0f;

			F32 fade = iter->fade;
			if (fade < LIGHT_FADE_TIME)
			{
				// fade in/out light
				if (fade >= 0.f)
				{
					fade = fade / LIGHT_FADE_TIME;
					((Light*) (&(*iter)))->fade += gFrameIntervalSeconds.value();
				}
				else
				{
					fade = 1.f + fade / LIGHT_FADE_TIME;
					((Light*) (&(*iter)))->fade -= gFrameIntervalSeconds.value();
				}
				fade = llclamp(fade,0.f,1.f);
				light_color *= fade;
			}

            if (light_color.magVecSquared() < 0.001f)
            {
                continue;
            }

            LLVector3 light_pos(light->getRenderPosition());
            LLVector4 light_pos_gl(light_pos, 1.0f);

            F32 adjusted_radius = light->getLightRadius() * (sRenderDeferred ? 1.5f : 1.0f);
            if (adjusted_radius <= 0.001f)
            {
                continue;
            }

            F32 x = (3.f * (1.f + (light->getLightFalloff() * 2.0f)));  // why this magic?  probably trying to match a historic behavior.
            F32 linatten = x / adjusted_radius;                         // % of brightness at radius

            mHWLightColors[cur_light] = light_color;
			LLLightState* light_state = gGL.getLight(cur_light);
			
			light_state->setPosition(light_pos_gl);
			light_state->setDiffuse(light_color);
			light_state->setAmbient(LLColor4::black);
			light_state->setConstantAttenuation(0.f);
			if (sRenderDeferred)
			{
				light_state->setLinearAttenuation(linatten);
				light_state->setQuadraticAttenuation(light->getLightFalloff(DEFERRED_LIGHT_FALLOFF) + 1.f); // get falloff to match for forward deferred rendering lights
			}
			else
			{
				light_state->setLinearAttenuation(linatten);
				light_state->setQuadraticAttenuation(0.f);
			}
			

			if (light->isLightSpotlight() // directional (spot-)light
			    && (LLPipeline::sRenderDeferred || RenderSpotLightsInNondeferred)) // these are only rendered as GL spotlights if we're in deferred rendering mode *or* the setting forces them on
			{
				LLQuaternion quat = light->getRenderRotation();
				LLVector3 at_axis(0,0,-1); // this matches deferred rendering's object light direction
				at_axis *= quat;

				light_state->setSpotDirection(at_axis);
				light_state->setSpotCutoff(90.f);
				light_state->setSpotExponent(2.f);
	
				LLVector3 spotParams = light->getSpotLightParams();

				const LLColor4 specular(0.f, 0.f, 0.f, spotParams[2]);
				light_state->setSpecular(specular);
			}
			else // omnidirectional (point) light
			{
				light_state->setSpotExponent(0.f);
				light_state->setSpotCutoff(180.f);
				
				// we use specular.z = 1.0 as a cheap hack for the shaders to know that this is omnidirectional rather than a spotlight
				const LLColor4 specular(0.f, 0.f, 1.f, 0.f);
				light_state->setSpecular(specular);				
			}
			cur_light++;
			if (cur_light >= 8)
			{
				break; // safety
			}
		}
	}
	for ( ; cur_light < 8 ; cur_light++)
	{
		mHWLightColors[cur_light] = LLColor4::black;
		LLLightState* light = gGL.getLight(cur_light);
        light->setSunPrimary(true);
		light->setDiffuse(LLColor4::black);
		light->setAmbient(LLColor4::black);
		light->setSpecular(LLColor4::black);
	}

    // Bookmark comment to allow searching for mSpecialRenderMode == 3 (avatar edit mode),
    // prev site of forward (non-deferred) character light injection, removed by SL-13522 09/20

	// Init GL state
	if (!LLGLSLShader::sNoFixedFunction)
	{
		glDisable(GL_LIGHTING);
	}

	for (S32 i = 0; i < 8; ++i)
	{
		gGL.getLight(i)->disable();
	}
	mLightMask = 0;
}

void LLPipeline::enableLights(U32 mask)
{
	assertInitialized();

	if (mLightingDetail == 0)
	{
		mask &= 0xf003; // sun and backlight only (and fullbright bit)
	}
	if (mLightMask != mask)
	{
		stop_glerror();
		if (!mLightMask)
		{
			if (!LLGLSLShader::sNoFixedFunction)
			{
				glEnable(GL_LIGHTING);
			}
		}
		if (mask)
		{
			stop_glerror();
			for (S32 i=0; i<8; i++)
			{
				LLLightState* light = gGL.getLight(i);
				if (mask & (1<<i))
				{
					light->enable();
					light->setDiffuse(mHWLightColors[i]);
				}
				else
				{
					light->disable();
					light->setDiffuse(LLColor4::black);
				}
			}
			stop_glerror();
		}
		else
		{
			if (!LLGLSLShader::sNoFixedFunction)
			{
				glDisable(GL_LIGHTING);
			}
		}
		mLightMask = mask;
		stop_glerror();
	}
}

void LLPipeline::enableLightsStatic()
{
	assertInitialized();
	U32 mask = 0x01; // Sun
	if (mLightingDetail >= 2)
	{
		mask |= mLightMovingMask; // Hardware moving lights
	}
	else
	{
		mask |= 0xff & (~2); // Hardware local lights
	}
	enableLights(mask);
}

void LLPipeline::enableLightsDynamic()
{
	assertInitialized();
	U32 mask = 0xff & (~2); // Local lights
	enableLights(mask);
	
	if (isAgentAvatarValid() && getLightingDetail() <= 0)
	{
		if (gAgentAvatarp->mSpecialRenderMode == 0) // normal
		{
			gPipeline.enableLightsAvatar();
		}
		else if (gAgentAvatarp->mSpecialRenderMode == 2)  // anim preview
		{
			gPipeline.enableLightsAvatarEdit(LLColor4(0.7f, 0.6f, 0.3f, 1.f));
		}
	}
}

void LLPipeline::enableLightsAvatar()
{
	U32 mask = 0xff; // All lights
	setupAvatarLights(FALSE);
	enableLights(mask);
}

void LLPipeline::enableLightsPreview()
{
	disableLights();

	if (!LLGLSLShader::sNoFixedFunction)
	{
		glEnable(GL_LIGHTING);
	}

	LLColor4 ambient = PreviewAmbientColor;
	gGL.setAmbientLightColor(ambient);

	LLColor4 diffuse0 = PreviewDiffuse0;
	LLColor4 specular0 = PreviewSpecular0;
	LLColor4 diffuse1 = PreviewDiffuse1;
	LLColor4 specular1 = PreviewSpecular1;
	LLColor4 diffuse2 = PreviewDiffuse2;
	LLColor4 specular2 = PreviewSpecular2;

	LLVector3 dir0 = PreviewDirection0;
	LLVector3 dir1 = PreviewDirection1;
	LLVector3 dir2 = PreviewDirection2;

	dir0.normVec();
	dir1.normVec();
	dir2.normVec();
	
	LLVector4 light_pos(dir0, 0.0f);

	LLLightState* light = gGL.getLight(1);

	light->enable();
	light->setPosition(light_pos);
	light->setDiffuse(diffuse0);
	light->setAmbient(ambient);
	light->setSpecular(specular0);
	light->setSpotExponent(0.f);
	light->setSpotCutoff(180.f);

	light_pos = LLVector4(dir1, 0.f);

	light = gGL.getLight(2);
	light->enable();
	light->setPosition(light_pos);
	light->setDiffuse(diffuse1);
	light->setAmbient(ambient);
	light->setSpecular(specular1);
	light->setSpotExponent(0.f);
	light->setSpotCutoff(180.f);

	light_pos = LLVector4(dir2, 0.f);
	light = gGL.getLight(3);
	light->enable();
	light->setPosition(light_pos);
	light->setDiffuse(diffuse2);
	light->setAmbient(ambient);
	light->setSpecular(specular2);
	light->setSpotExponent(0.f);
	light->setSpotCutoff(180.f);
}


void LLPipeline::enableLightsAvatarEdit(const LLColor4& color)
{
	U32 mask = 0x2002; // Avatar backlight only, set ambient
	setupAvatarLights(TRUE);
	enableLights(mask);

	gGL.setAmbientLightColor(color);
}

void LLPipeline::enableLightsFullbright()
{
	assertInitialized();
	U32 mask = 0x1000; // Non-0 mask, set ambient
	enableLights(mask);
}

void LLPipeline::disableLights()
{
	enableLights(0); // no lighting (full bright)
}

//============================================================================

class LLMenuItemGL;
class LLInvFVBridge;
struct cat_folder_pair;
class LLVOBranch;
class LLVOLeaf;

void LLPipeline::findReferences(LLDrawable *drawablep)
{
	assertInitialized();
	if (mLights.find(drawablep) != mLights.end())
	{
		LL_INFOS() << "In mLights" << LL_ENDL;
	}
	if (std::find(mMovedList.begin(), mMovedList.end(), drawablep) != mMovedList.end())
	{
		LL_INFOS() << "In mMovedList" << LL_ENDL;
	}
	if (std::find(mShiftList.begin(), mShiftList.end(), drawablep) != mShiftList.end())
	{
		LL_INFOS() << "In mShiftList" << LL_ENDL;
	}
	if (mRetexturedList.find(drawablep) != mRetexturedList.end())
	{
		LL_INFOS() << "In mRetexturedList" << LL_ENDL;
	}
	
	if (std::find(mBuildQ1.begin(), mBuildQ1.end(), drawablep) != mBuildQ1.end())
	{
		LL_INFOS() << "In mBuildQ1" << LL_ENDL;
	}
	if (std::find(mBuildQ2.begin(), mBuildQ2.end(), drawablep) != mBuildQ2.end())
	{
		LL_INFOS() << "In mBuildQ2" << LL_ENDL;
	}

	S32 count;
	
	count = gObjectList.findReferences(drawablep);
	if (count)
	{
		LL_INFOS() << "In other drawables: " << count << " references" << LL_ENDL;
	}
}

bool LLPipeline::verify()
{
	bool ok = assertInitialized();
	if (ok) 
	{
		for (pool_set_t::iterator iter = mPools.begin(); iter != mPools.end(); ++iter)
		{
			LLDrawPool *poolp = *iter;
			if (!poolp->verify())
			{
				ok = false;
			}
		}
	}

	if (!ok)
	{
		LL_WARNS() << "Pipeline verify failed!" << LL_ENDL;
	}
	return ok;
}

//////////////////////////////
//
// Collision detection
//
//

///////////////////////////////////////////////////////////////////////////////////////////////////////////////////////////////////////////////////////////////////////////////////////////////////////
/**
 *	A method to compute a ray-AABB intersection.
 *	Original code by Andrew Woo, from "Graphics Gems", Academic Press, 1990
 *	Optimized code by Pierre Terdiman, 2000 (~20-30% faster on my Celeron 500)
 *	Epsilon value added by Klaus Hartmann. (discarding it saves a few cycles only)
 *
 *	Hence this version is faster as well as more robust than the original one.
 *
 *	Should work provided:
 *	1) the integer representation of 0.0f is 0x00000000
 *	2) the sign bit of the float is the most significant one
 *
 *	Report bugs: p.terdiman@codercorner.com
 *
 *	\param		aabb		[in] the axis-aligned bounding box
 *	\param		origin		[in] ray origin
 *	\param		dir			[in] ray direction
 *	\param		coord		[out] impact coordinates
 *	\return		true if ray intersects AABB
 */
///////////////////////////////////////////////////////////////////////////////////////////////////////////////////////////////////////////////////////////////////////////////////////////////////////
//#define RAYAABB_EPSILON 0.00001f
#define IR(x)	((U32&)x)

bool LLRayAABB(const LLVector3 &center, const LLVector3 &size, const LLVector3& origin, const LLVector3& dir, LLVector3 &coord, F32 epsilon)
{
	bool Inside = true;
	LLVector3 MinB = center - size;
	LLVector3 MaxB = center + size;
	LLVector3 MaxT;
	MaxT.mV[VX]=MaxT.mV[VY]=MaxT.mV[VZ]=-1.0f;

	// Find candidate planes.
	for(U32 i=0;i<3;i++)
	{
		if(origin.mV[i] < MinB.mV[i])
		{
			coord.mV[i]	= MinB.mV[i];
			Inside		= false;

			// Calculate T distances to candidate planes
			if(IR(dir.mV[i]))	MaxT.mV[i] = (MinB.mV[i] - origin.mV[i]) / dir.mV[i];
		}
		else if(origin.mV[i] > MaxB.mV[i])
		{
			coord.mV[i]	= MaxB.mV[i];
			Inside		= false;

			// Calculate T distances to candidate planes
			if(IR(dir.mV[i]))	MaxT.mV[i] = (MaxB.mV[i] - origin.mV[i]) / dir.mV[i];
		}
	}

	// Ray origin inside bounding box
	if(Inside)
	{
		coord = origin;
		return true;
	}

	// Get largest of the maxT's for final choice of intersection
	U32 WhichPlane = 0;
	if(MaxT.mV[1] > MaxT.mV[WhichPlane])	WhichPlane = 1;
	if(MaxT.mV[2] > MaxT.mV[WhichPlane])	WhichPlane = 2;

	// Check final candidate actually inside box
	if(IR(MaxT.mV[WhichPlane])&0x80000000) return false;

	for(U32 i=0;i<3;i++)
	{
		if(i!=WhichPlane)
		{
			coord.mV[i] = origin.mV[i] + MaxT.mV[WhichPlane] * dir.mV[i];
			if (epsilon > 0)
			{
				if(coord.mV[i] < MinB.mV[i] - epsilon || coord.mV[i] > MaxB.mV[i] + epsilon)	return false;
			}
			else
			{
				if(coord.mV[i] < MinB.mV[i] || coord.mV[i] > MaxB.mV[i])	return false;
			}
		}
	}
	return true;	// ray hits box
}

//////////////////////////////
//
// Macros, functions, and inline methods from other classes
//
//

void LLPipeline::setLight(LLDrawable *drawablep, bool is_light)
{
	if (drawablep && assertInitialized())
	{
		if (is_light)
		{
			mLights.insert(drawablep);
			drawablep->setState(LLDrawable::LIGHT);
		}
		else
		{
			drawablep->clearState(LLDrawable::LIGHT);
			mLights.erase(drawablep);
		}
	}
}

//static
void LLPipeline::toggleRenderType(U32 type)
{
	gPipeline.mRenderTypeEnabled[type] = !gPipeline.mRenderTypeEnabled[type];
	if (type == LLPipeline::RENDER_TYPE_WATER)
	{
		gPipeline.mRenderTypeEnabled[LLPipeline::RENDER_TYPE_VOIDWATER] = !gPipeline.mRenderTypeEnabled[LLPipeline::RENDER_TYPE_VOIDWATER];
	}
}

//static
void LLPipeline::toggleRenderTypeControl(U32 type)
{
	U32 bit = (1<<type);
	if (gPipeline.hasRenderType(type))
	{
		LL_INFOS() << "Toggling render type mask " << std::hex << bit << " off" << std::dec << LL_ENDL;
	}
	else
	{
		LL_INFOS() << "Toggling render type mask " << std::hex << bit << " on" << std::dec << LL_ENDL;
	}
	gPipeline.toggleRenderType(type);
}

//static
bool LLPipeline::hasRenderTypeControl(U32 type)
{
	return gPipeline.hasRenderType(type);
}

// Allows UI items labeled "Hide foo" instead of "Show foo"
//static
bool LLPipeline::toggleRenderTypeControlNegated(S32 type)
{
	return !gPipeline.hasRenderType(type);
}

//static
void LLPipeline::toggleRenderDebug(U64 bit)
{
	if (gPipeline.hasRenderDebugMask(bit))
	{
		LL_INFOS() << "Toggling render debug mask " << std::hex << bit << " off" << std::dec << LL_ENDL;
	}
	else
	{
		LL_INFOS() << "Toggling render debug mask " << std::hex << bit << " on" << std::dec << LL_ENDL;
	}
	gPipeline.mRenderDebugMask ^= bit;
}


//static
bool LLPipeline::toggleRenderDebugControl(U64 bit)
{
	return gPipeline.hasRenderDebugMask(bit);
}

//static
void LLPipeline::toggleRenderDebugFeature(U32 bit)
{
	gPipeline.mRenderDebugFeatureMask ^= bit;
}


//static
bool LLPipeline::toggleRenderDebugFeatureControl(U32 bit)
{
	return gPipeline.hasRenderDebugFeatureMask(bit);
}

void LLPipeline::setRenderDebugFeatureControl(U32 bit, bool value)
{
	if (value)
	{
		gPipeline.mRenderDebugFeatureMask |= bit;
	}
	else
	{
		gPipeline.mRenderDebugFeatureMask &= !bit;
	}
}

void LLPipeline::pushRenderDebugFeatureMask()
{
	mRenderDebugFeatureStack.push(mRenderDebugFeatureMask);
}

void LLPipeline::popRenderDebugFeatureMask()
{
	if (mRenderDebugFeatureStack.empty())
	{
		LL_ERRS() << "Depleted render feature stack." << LL_ENDL;
	}

	mRenderDebugFeatureMask = mRenderDebugFeatureStack.top();
	mRenderDebugFeatureStack.pop();
}

// static
void LLPipeline::setRenderScriptedBeacons(bool val)
{
	sRenderScriptedBeacons = val;
}

// static
void LLPipeline::toggleRenderScriptedBeacons()
{
	sRenderScriptedBeacons = !sRenderScriptedBeacons;
}

// static
bool LLPipeline::getRenderScriptedBeacons()
{
	return sRenderScriptedBeacons;
}

// static
void LLPipeline::setRenderScriptedTouchBeacons(bool val)
{
	sRenderScriptedTouchBeacons = val;
}

// static
void LLPipeline::toggleRenderScriptedTouchBeacons()
{
	sRenderScriptedTouchBeacons = !sRenderScriptedTouchBeacons;
}

// static
bool LLPipeline::getRenderScriptedTouchBeacons()
{
	return sRenderScriptedTouchBeacons;
}

// static
void LLPipeline::setRenderMOAPBeacons(bool val)
{
	sRenderMOAPBeacons = val;
}

// static
void LLPipeline::toggleRenderMOAPBeacons()
{
	sRenderMOAPBeacons = !sRenderMOAPBeacons;
}

// static
bool LLPipeline::getRenderMOAPBeacons()
{
	return sRenderMOAPBeacons;
}

// static
void LLPipeline::setRenderPhysicalBeacons(bool val)
{
	sRenderPhysicalBeacons = val;
}

// static
void LLPipeline::toggleRenderPhysicalBeacons()
{
	sRenderPhysicalBeacons = !sRenderPhysicalBeacons;
}

// static
bool LLPipeline::getRenderPhysicalBeacons()
{
	return sRenderPhysicalBeacons;
}

// static
void LLPipeline::setRenderParticleBeacons(bool val)
{
	sRenderParticleBeacons = val;
}

// static
void LLPipeline::toggleRenderParticleBeacons()
{
	sRenderParticleBeacons = !sRenderParticleBeacons;
}

// static
bool LLPipeline::getRenderParticleBeacons()
{
	return sRenderParticleBeacons;
}

// static
void LLPipeline::setRenderSoundBeacons(bool val)
{
	sRenderSoundBeacons = val;
}

// static
void LLPipeline::toggleRenderSoundBeacons()
{
	sRenderSoundBeacons = !sRenderSoundBeacons;
}

// static
bool LLPipeline::getRenderSoundBeacons()
{
	return sRenderSoundBeacons;
}

// static
void LLPipeline::setRenderBeacons(bool val)
{
	sRenderBeacons = val;
}

// static
void LLPipeline::toggleRenderBeacons()
{
	sRenderBeacons = !sRenderBeacons;
}

// static
bool LLPipeline::getRenderBeacons()
{
	return sRenderBeacons;
}

// static
void LLPipeline::setRenderHighlights(bool val)
{
	sRenderHighlight = val;
}

// static
void LLPipeline::toggleRenderHighlights()
{
	sRenderHighlight = !sRenderHighlight;
}

// static
bool LLPipeline::getRenderHighlights()
{
	return sRenderHighlight;
}

// static
void LLPipeline::setRenderHighlightTextureChannel(LLRender::eTexIndex channel)
{
	sRenderHighlightTextureChannel = channel;
}

LLVOPartGroup* LLPipeline::lineSegmentIntersectParticle(const LLVector4a& start, const LLVector4a& end, LLVector4a* intersection,
														S32* face_hit)
{
	LLVector4a local_end = end;

	LLVector4a position;

	LLDrawable* drawable = NULL;

	for (LLWorld::region_list_t::const_iterator iter = LLWorld::getInstance()->getRegionList().begin(); 
			iter != LLWorld::getInstance()->getRegionList().end(); ++iter)
	{
		LLViewerRegion* region = *iter;

		LLSpatialPartition* part = region->getSpatialPartition(LLViewerRegion::PARTITION_PARTICLE);
		if (part && hasRenderType(part->mDrawableType))
		{
			LLDrawable* hit = part->lineSegmentIntersect(start, local_end, TRUE, FALSE, face_hit, &position, NULL, NULL, NULL);
			if (hit)
			{
				drawable = hit;
				local_end = position;						
			}
		}
	}

	LLVOPartGroup* ret = NULL;
	if (drawable)
	{
		//make sure we're returning an LLVOPartGroup
		llassert(drawable->getVObj()->getPCode() == LLViewerObject::LL_VO_PART_GROUP);
		ret = (LLVOPartGroup*) drawable->getVObj().get();
	}
		
	if (intersection)
	{
		*intersection = position;
	}

	return ret;
}

LLViewerObject* LLPipeline::lineSegmentIntersectInWorld(const LLVector4a& start, const LLVector4a& end,
														bool pick_transparent,
														bool pick_rigged,
														S32* face_hit,
														LLVector4a* intersection,         // return the intersection point
														LLVector2* tex_coord,            // return the texture coordinates of the intersection point
														LLVector4a* normal,               // return the surface normal at the intersection point
														LLVector4a* tangent             // return the surface tangent at the intersection point
	)
{
	LLDrawable* drawable = NULL;

	LLVector4a local_end = end;

	LLVector4a position;

	sPickAvatar = false; //! LLToolMgr::getInstance()->inBuildMode();
	
	for (LLWorld::region_list_t::const_iterator iter = LLWorld::getInstance()->getRegionList().begin(); 
			iter != LLWorld::getInstance()->getRegionList().end(); ++iter)
	{
		LLViewerRegion* region = *iter;

		for (U32 j = 0; j < LLViewerRegion::NUM_PARTITIONS; j++)
		{
			if ((j == LLViewerRegion::PARTITION_VOLUME) || 
				(j == LLViewerRegion::PARTITION_BRIDGE) ||
				(j == LLViewerRegion::PARTITION_CONTROL_AV) ||
				(j == LLViewerRegion::PARTITION_TERRAIN) ||
				(j == LLViewerRegion::PARTITION_TREE) ||
				(j == LLViewerRegion::PARTITION_GRASS))  // only check these partitions for now
			{
				LLSpatialPartition* part = region->getSpatialPartition(j);
				if (part && hasRenderType(part->mDrawableType))
				{
					LLDrawable* hit = part->lineSegmentIntersect(start, local_end, pick_transparent, pick_rigged, face_hit, &position, tex_coord, normal, tangent);
					if (hit)
					{
						drawable = hit;
						local_end = position;						
					}
				}
			}
		}
	}
	
	if (!sPickAvatar)
	{
		//save hit info in case we need to restore
		//due to attachment override
		LLVector4a local_normal;
		LLVector4a local_tangent;
		LLVector2 local_texcoord;
		S32 local_face_hit = -1;

		if (face_hit)
		{ 
			local_face_hit = *face_hit;
		}
		if (tex_coord)
		{
			local_texcoord = *tex_coord;
		}
		if (tangent)
		{
			local_tangent = *tangent;
		}
		else
		{
			local_tangent.clear();
		}
		if (normal)
		{
			local_normal = *normal;
		}
		else
		{
			local_normal.clear();
		}
				
		const F32 ATTACHMENT_OVERRIDE_DIST = 0.1f;

		//check against avatars
		sPickAvatar = true;
		for (LLWorld::region_list_t::const_iterator iter = LLWorld::getInstance()->getRegionList().begin(); 
				iter != LLWorld::getInstance()->getRegionList().end(); ++iter)
		{
			LLViewerRegion* region = *iter;

			LLSpatialPartition* part = region->getSpatialPartition(LLViewerRegion::PARTITION_AVATAR);
			if (part && hasRenderType(part->mDrawableType))
			{
				LLDrawable* hit = part->lineSegmentIntersect(start, local_end, pick_transparent, pick_rigged, face_hit, &position, tex_coord, normal, tangent);
				if (hit)
				{
					LLVector4a delta;
					delta.setSub(position, local_end);

					if (!drawable || 
						!drawable->getVObj()->isAttachment() ||
						delta.getLength3().getF32() > ATTACHMENT_OVERRIDE_DIST)
					{ //avatar overrides if previously hit drawable is not an attachment or 
					  //attachment is far enough away from detected intersection
						drawable = hit;
						local_end = position;						
					}
					else
					{ //prioritize attachments over avatars
						position = local_end;

						if (face_hit)
						{
							*face_hit = local_face_hit;
						}
						if (tex_coord)
						{
							*tex_coord = local_texcoord;
						}
						if (tangent)
						{
							*tangent = local_tangent;
						}
						if (normal)
						{
							*normal = local_normal;
						}
					}
				}
			}
		}
	}

	//check all avatar nametags (silly, isn't it?)
	for (std::vector< LLCharacter* >::iterator iter = LLCharacter::sInstances.begin();
		iter != LLCharacter::sInstances.end();
		++iter)
	{
		LLVOAvatar* av = (LLVOAvatar*) *iter;
		if (av->mNameText.notNull()
			&& av->mNameText->lineSegmentIntersect(start, local_end, position))
		{
			drawable = av->mDrawable;
			local_end = position;
		}
	}

	if (intersection)
	{
		*intersection = position;
	}

	return drawable ? drawable->getVObj().get() : NULL;
}

LLViewerObject* LLPipeline::lineSegmentIntersectInHUD(const LLVector4a& start, const LLVector4a& end,
													  bool pick_transparent,													
													  S32* face_hit,
													  LLVector4a* intersection,         // return the intersection point
													  LLVector2* tex_coord,            // return the texture coordinates of the intersection point
													  LLVector4a* normal,               // return the surface normal at the intersection point
													  LLVector4a* tangent				// return the surface tangent at the intersection point
	)
{
	LLDrawable* drawable = NULL;

	for (LLWorld::region_list_t::const_iterator iter = LLWorld::getInstance()->getRegionList().begin(); 
			iter != LLWorld::getInstance()->getRegionList().end(); ++iter)
	{
		LLViewerRegion* region = *iter;

		bool toggle = false;
		if (!hasRenderType(LLPipeline::RENDER_TYPE_HUD))
		{
			toggleRenderType(LLPipeline::RENDER_TYPE_HUD);
			toggle = true;
		}

		LLSpatialPartition* part = region->getSpatialPartition(LLViewerRegion::PARTITION_HUD);
		if (part)
		{
			LLDrawable* hit = part->lineSegmentIntersect(start, end, pick_transparent, FALSE, face_hit, intersection, tex_coord, normal, tangent);
			if (hit)
			{
				drawable = hit;
			}
		}

		if (toggle)
		{
			toggleRenderType(LLPipeline::RENDER_TYPE_HUD);
		}
	}
	return drawable ? drawable->getVObj().get() : NULL;
}

LLSpatialPartition* LLPipeline::getSpatialPartition(LLViewerObject* vobj)
{
	if (vobj)
	{
		LLViewerRegion* region = vobj->getRegion();
		if (region)
		{
			return region->getSpatialPartition(vobj->getPartitionType());
		}
	}
	return NULL;
}

void LLPipeline::resetVertexBuffers(LLDrawable* drawable)
{
	if (!drawable)
	{
		return;
	}

	for (S32 i = 0; i < drawable->getNumFaces(); i++)
	{
		LLFace* facep = drawable->getFace(i);
		if (facep)
		{
			facep->clearVertexBuffer();
		}
	}
}

void LLPipeline::resetVertexBuffers()
{	
	mResetVertexBuffers = true;
}

void LLPipeline::doResetVertexBuffers(bool forced)
{
	if (!mResetVertexBuffers)
	{
		return;
	}
	if(!forced && LLSpatialPartition::sTeleportRequested)
	{
		if(gAgent.getTeleportState() != LLAgent::TELEPORT_NONE)
		{
			return; //wait for teleporting to finish
		}
		else
		{
			//teleporting aborted
			LLSpatialPartition::sTeleportRequested = FALSE;
			mResetVertexBuffers = false;
			return;
		}
	}

    LL_PROFILE_ZONE_SCOPED;
	mResetVertexBuffers = false;

	mCubeVB = NULL;

	mDeferredVB = NULL;
	mAuxiliaryVB = NULL;
	exoPostProcess::instance().destroyVB(); // Will be re-created via updateRenderDeferred()
	gGL.destroyVB();

	for (LLWorld::region_list_t::const_iterator iter = LLWorld::getInstance()->getRegionList().begin(); 
			iter != LLWorld::getInstance()->getRegionList().end(); ++iter)
	{
		LLViewerRegion* region = *iter;
		for (U32 i = 0; i < LLViewerRegion::NUM_PARTITIONS; i++)
		{
			LLSpatialPartition* part = region->getSpatialPartition(i);
			if (part)
			{
				part->resetVertexBuffers();
			}
		}
	}
	if(LLSpatialPartition::sTeleportRequested)
	{
		LLSpatialPartition::sTeleportRequested = FALSE;

		LLWorld::getInstance()->clearAllVisibleObjects();
		clearRebuildDrawables();
	}

	resetDrawOrders();

	gSky.resetVertexBuffers();

	LLVOPartGroup::destroyGL();

	if ( LLPathingLib::getInstance() )
	{
		LLPathingLib::getInstance()->cleanupVBOManager();
	}
	LLVOPartGroup::destroyGL();

	SUBSYSTEM_CLEANUP(LLVertexBuffer);
	
	//delete all name pool caches
	LLGLNamePool::cleanupPools();

	

	if (LLVertexBuffer::sGLCount > 0)
	{
		LL_WARNS() << "VBO wipe failed -- " << LLVertexBuffer::sGLCount << " buffers remaining." << LL_ENDL;
	}

	LLVertexBuffer::unbind();	
	
	updateRenderBump();
	//updateRenderDeferred(); // <FS:Ansariel> Moved further down because of exoPostProcess creating a new VB

	sUseTriStrips = gSavedSettings.getBOOL("RenderUseTriStrips");
	LLVertexBuffer::sUseStreamDraw = gSavedSettings.getBOOL("RenderUseStreamVBO");
	// <FS:Ansariel> Vertex Array Objects are required in OpenGL core profile
	LLVertexBuffer::sUseVAO = gSavedSettings.getBOOL("RenderUseVAO");
	//LLVertexBuffer::sUseVAO = LLRender::sGLCoreProfile ? TRUE : gSavedSettings.getBOOL("RenderUseVAO");
	// </FS:Ansariel>
	LLVertexBuffer::sPreferStreamDraw = gSavedSettings.getBOOL("RenderPreferStreamDraw");
	LLVertexBuffer::sEnableVBOs = gSavedSettings.getBOOL("RenderVBOEnable");
	LLVertexBuffer::sDisableVBOMapping = LLVertexBuffer::sEnableVBOs && gSavedSettings.getBOOL("RenderVBOMappingDisable") ;
	sBakeSunlight = gSavedSettings.getBOOL("RenderBakeSunlight");
	sNoAlpha = gSavedSettings.getBOOL("RenderNoAlpha");
	LLPipeline::sTextureBindTest = gSavedSettings.getBOOL("RenderDebugTextureBind");

	LLVertexBuffer::initClass(LLVertexBuffer::sEnableVBOs, LLVertexBuffer::sDisableVBOMapping);

	LLVOPartGroup::restoreGL();

	// <FS:Ansariel> Reset VB during TP
	updateRenderDeferred(); // Moved further down because of exoPostProcess creating a new VB

	gGL.initVB();

	initDeferredVB();
	initAuxiliaryVB();
	// </FS:Ansariel>
}

void LLPipeline::renderObjects(U32 type, U32 mask, bool texture, bool batch_texture, bool rigged)
{
	assertInitialized();
	gGL.loadMatrix(gGLModelView);
	gGLLastMatrix = NULL;
    if (rigged)
    {
        mSimplePool->pushRiggedBatches(type + 1, mask, texture, batch_texture);
    }
    else
    {
        mSimplePool->pushBatches(type, mask, texture, batch_texture);
    }
	gGL.loadMatrix(gGLModelView);
	gGLLastMatrix = NULL;		
}

void LLPipeline::renderAlphaObjects(U32 mask, bool texture, bool batch_texture, bool rigged)
{
    LL_PROFILE_ZONE_SCOPED;
    assertInitialized();
    gGL.loadMatrix(gGLModelView);
    gGLLastMatrix = NULL;
    U32 type = LLRenderPass::PASS_ALPHA;
    LLVOAvatar* lastAvatar = nullptr;
    U64 lastMeshId = 0;
    for (LLCullResult::drawinfo_iterator i = gPipeline.beginRenderMap(type); i != gPipeline.endRenderMap(type); ++i)
    {
        LLDrawInfo* pparams = *i;
        if (pparams)
        {
            if (rigged)
            {
                if (pparams->mAvatar != nullptr)
                {
                    if (lastAvatar != pparams->mAvatar || lastMeshId != pparams->mSkinInfo->mHash)
                    {
                        mSimplePool->uploadMatrixPalette(*pparams);
                        lastAvatar = pparams->mAvatar;
                        lastMeshId = pparams->mSkinInfo->mHash;
                    }

                    mSimplePool->pushBatch(*pparams, mask | LLVertexBuffer::MAP_WEIGHT4, texture, batch_texture);
                }
            }
            else if (pparams->mAvatar == nullptr)
            {
                mSimplePool->pushBatch(*pparams, mask, texture, batch_texture);
            }
        }
    }
    gGL.loadMatrix(gGLModelView);
    gGLLastMatrix = NULL;
}

void LLPipeline::renderMaskedObjects(U32 type, U32 mask, bool texture, bool batch_texture, bool rigged)
{
	assertInitialized();
	gGL.loadMatrix(gGLModelView);
	gGLLastMatrix = NULL;
    if (rigged)
    {
        mAlphaMaskPool->pushRiggedMaskBatches(type+1, mask, texture, batch_texture);
    }
    else
    {
        mAlphaMaskPool->pushMaskBatches(type, mask, texture, batch_texture);
    }
	gGL.loadMatrix(gGLModelView);
	gGLLastMatrix = NULL;		
}

void LLPipeline::renderFullbrightMaskedObjects(U32 type, U32 mask, bool texture, bool batch_texture, bool rigged)
{
	assertInitialized();
	gGL.loadMatrix(gGLModelView);
	gGLLastMatrix = NULL;
    if (rigged)
    {
        mFullbrightAlphaMaskPool->pushRiggedMaskBatches(type+1, mask, texture, batch_texture);
    }
    else
    {
        mFullbrightAlphaMaskPool->pushMaskBatches(type, mask, texture, batch_texture);
    }
	gGL.loadMatrix(gGLModelView);
	gGLLastMatrix = NULL;		
}

void apply_cube_face_rotation(U32 face)
{
	switch (face)
	{
		case 0: 
			gGL.rotatef(90.f, 0, 1, 0);
			gGL.rotatef(180.f, 1, 0, 0);
		break;
		case 2: 
			gGL.rotatef(-90.f, 1, 0, 0);
		break;
		case 4:
			gGL.rotatef(180.f, 0, 1, 0);
			gGL.rotatef(180.f, 0, 0, 1);
		break;
		case 1: 
			gGL.rotatef(-90.f, 0, 1, 0);
			gGL.rotatef(180.f, 1, 0, 0);
		break;
		case 3:
			gGL.rotatef(90, 1, 0, 0);
		break;
		case 5: 
			gGL.rotatef(180, 0, 0, 1);
		break;
	}
}

void validate_framebuffer_object()
{                                                           
	GLenum status;                                            
	status = glCheckFramebufferStatus(GL_FRAMEBUFFER_EXT); 
	switch(status) 
	{                                          
		case GL_FRAMEBUFFER_COMPLETE:                       
			//framebuffer OK, no error.
			break;
		case GL_FRAMEBUFFER_INCOMPLETE_MISSING_ATTACHMENT:
			// frame buffer not OK: probably means unsupported depth buffer format
			LL_ERRS() << "Framebuffer Incomplete Missing Attachment." << LL_ENDL;
			break;
		case GL_FRAMEBUFFER_INCOMPLETE_ATTACHMENT:
			// frame buffer not OK: probably means unsupported depth buffer format
			LL_ERRS() << "Framebuffer Incomplete Attachment." << LL_ENDL;
			break; 
		case GL_FRAMEBUFFER_UNSUPPORTED:                    
			/* choose different formats */                        
			LL_ERRS() << "Framebuffer unsupported." << LL_ENDL;
			break;                                                
		default:                                                
			LL_ERRS() << "Unknown framebuffer status." << LL_ENDL;
			break;
	}
}

void LLPipeline::bindScreenToTexture() 
{
	
}

static LLTrace::BlockTimerStatHandle FTM_RENDER_BLOOM("Bloom");

void LLPipeline::renderFinalize()
{
    LLVertexBuffer::unbind();
    LLGLState::checkStates();
    LLGLState::checkTextureChannels();

    assertInitialized();

    if (gUseWireframe)
    {
        glPolygonMode(GL_FRONT_AND_BACK, GL_FILL);
    }

    LLVector2 tc1(0, 0);
    LLVector2 tc2((F32) mScreen.getWidth() * 2, (F32) mScreen.getHeight() * 2);

    LL_RECORD_BLOCK_TIME(FTM_RENDER_BLOOM);
    gGL.color4f(1, 1, 1, 1);
    LLGLDepthTest depth(GL_FALSE);
    LLGLDisable blend(GL_BLEND);
    LLGLDisable cull(GL_CULL_FACE);

    enableLightsFullbright();

    gGL.matrixMode(LLRender::MM_PROJECTION);
    gGL.pushMatrix();
    gGL.loadIdentity();
    gGL.matrixMode(LLRender::MM_MODELVIEW);
    gGL.pushMatrix();
    gGL.loadIdentity();

    LLGLDisable test(GL_ALPHA_TEST);

    gGL.setColorMask(true, true);
    glClearColor(0, 0, 0, 0);
    exoPostProcess::instance().ExodusRenderPostStack(&mScreen, &mScreen); // <FS:CR> Import Vignette from Exodus

    if (sRenderGlow)
    {
        mGlow[2].bindTarget();
        mGlow[2].clear();

        gGlowExtractProgram.bind();
        F32 minLum = llmax((F32) RenderGlowMinLuminance, 0.0f);
        F32 maxAlpha = RenderGlowMaxExtractAlpha;
        F32 warmthAmount = RenderGlowWarmthAmount;
        LLVector3 lumWeights = RenderGlowLumWeights;
        LLVector3 warmthWeights = RenderGlowWarmthWeights;

        gGlowExtractProgram.uniform1f(LLShaderMgr::GLOW_MIN_LUMINANCE, minLum);
        gGlowExtractProgram.uniform1f(LLShaderMgr::GLOW_MAX_EXTRACT_ALPHA, maxAlpha);
        gGlowExtractProgram.uniform3f(LLShaderMgr::GLOW_LUM_WEIGHTS, lumWeights.mV[0], lumWeights.mV[1],
                                      lumWeights.mV[2]);
        gGlowExtractProgram.uniform3f(LLShaderMgr::GLOW_WARMTH_WEIGHTS, warmthWeights.mV[0], warmthWeights.mV[1],
                                      warmthWeights.mV[2]);
        gGlowExtractProgram.uniform1f(LLShaderMgr::GLOW_WARMTH_AMOUNT, warmthAmount);
        
        {
            LLGLEnable blend_on(GL_BLEND);
            LLGLEnable test(GL_ALPHA_TEST);

            gGL.setSceneBlendType(LLRender::BT_ADD_WITH_ALPHA);

            mScreen.bindTexture(0, 0, LLTexUnit::TFO_POINT);

            gGL.color4f(1, 1, 1, 1);
            gPipeline.enableLightsFullbright();
            // <FS:Ansariel> FIRE-16829: Visual Artifacts with ALM enabled on AMD graphics
            //gGL.begin(LLRender::TRIANGLE_STRIP);
            //gGL.texCoord2f(tc1.mV[0], tc1.mV[1]);
            //gGL.vertex2f(-1, -1);

            //gGL.texCoord2f(tc1.mV[0], tc2.mV[1]);
            //gGL.vertex2f(-1, 3);

            //gGL.texCoord2f(tc2.mV[0], tc1.mV[1]);
            //gGL.vertex2f(3, -1);

            //gGL.end();
            drawAuxiliaryVB(tc1, tc2);
            // </FS:Ansariel>

            gGL.getTexUnit(0)->unbind(mScreen.getUsage());

            mGlow[2].flush();

            tc1.setVec(0, 0);
            tc2.setVec(2, 2); 
        }

        // power of two between 1 and 1024
        U32 glowResPow = RenderGlowResolutionPow;
        const U32 glow_res = llmax(1, llmin(1024, 1 << glowResPow));

        S32 kernel = RenderGlowIterations * 2;
        F32 delta = RenderGlowWidth / glow_res;
        // Use half the glow width if we have the res set to less than 9 so that it looks
        // almost the same in either case.
        if (glowResPow < 9)
        {
            delta *= 0.5f;
        }
        F32 strength = RenderGlowStrength;

        gGlowProgram.bind();
        gGlowProgram.uniform1f(LLShaderMgr::GLOW_STRENGTH, strength);

        for (S32 i = 0; i < kernel; i++)
        {
            mGlow[i % 2].bindTarget();
            mGlow[i % 2].clear();

            if (i == 0)
            {
                gGL.getTexUnit(0)->bind(&mGlow[2]);
            }
            else
            {
                gGL.getTexUnit(0)->bind(&mGlow[(i - 1) % 2]);
            }

            if (i % 2 == 0)
            {
                gGlowProgram.uniform2f(LLShaderMgr::GLOW_DELTA, delta, 0);
            }
            else
            {
                gGlowProgram.uniform2f(LLShaderMgr::GLOW_DELTA, 0, delta);
            }

            // <FS:Ansariel> FIRE-16829: Visual Artifacts with ALM enabled on AMD graphics
            //gGL.begin(LLRender::TRIANGLE_STRIP);
            //gGL.texCoord2f(tc1.mV[0], tc1.mV[1]);
            //gGL.vertex2f(-1,-1);
            //
            //gGL.texCoord2f(tc1.mV[0], tc2.mV[1]);
            //gGL.vertex2f(-1,3);
            //
            //gGL.texCoord2f(tc2.mV[0], tc1.mV[1]);
            //gGL.vertex2f(3,-1);
            //
            //gGL.end();
            drawAuxiliaryVB(tc1, tc2);
            // </FS:Ansariel>

            mGlow[i % 2].flush();
        }

        gGlowProgram.unbind();
    }
    else // !sRenderGlow, skip the glow ping-pong and just clear the result target
    {
        mGlow[1].bindTarget();
        mGlow[1].clear();
        mGlow[1].flush();
    }

    gGLViewport[0] = gViewerWindow->getWorldViewRectRaw().mLeft;
    gGLViewport[1] = gViewerWindow->getWorldViewRectRaw().mBottom;
    gGLViewport[2] = gViewerWindow->getWorldViewRectRaw().getWidth();
    gGLViewport[3] = gViewerWindow->getWorldViewRectRaw().getHeight();
    glViewport(gGLViewport[0], gGLViewport[1], gGLViewport[2], gGLViewport[3]);

    tc2.setVec((F32) mScreen.getWidth(), (F32) mScreen.getHeight());

    gGL.flush();

    LLVertexBuffer::unbind();

// [RLVa:KB] - @setsphere
	LLRenderTarget* pRenderBuffer = (RlvActions::hasBehaviour(RLV_BHVR_SETSPHERE)) ? &mDeferredLight : nullptr;
// [/RLVa:KB]
    if (LLPipeline::sRenderDeferred)
    {

        //<FS:TS> FIRE-16251: Depth of Field does not work underwater
        //bool dof_enabled = !LLViewerCamera::getInstance()->cameraUnderWater() &&
        bool dof_enabled = (FSRenderDepthOfFieldUnderwater || !LLViewerCamera::getInstance()->cameraUnderWater()) &&
        //</FS:TS> FIRE-16251
                           (RenderDepthOfFieldInEditMode || !LLToolMgr::getInstance()->inBuildMode()) &&
                           RenderDepthOfField;

        bool multisample = RenderFSAASamples > 1 && mFXAABuffer.isComplete();
        exoPostProcess::instance().multisample = multisample;	// <FS:CR> Import Vignette from Exodus
// [RLVa:KB] - @setsphere
		if (multisample && !pRenderBuffer)
		{
			pRenderBuffer = &mDeferredLight;
		}
// [/RLVa:KB]

        gViewerWindow->setup3DViewport();

        if (dof_enabled)
        {
            LLGLSLShader *shader = &gDeferredPostProgram;
            LLGLDisable blend(GL_BLEND);

            // depth of field focal plane calculations
            static F32 current_distance = 16.f;
            static F32 start_distance = 16.f;
            static F32 transition_time = 1.f;

            LLVector3 focus_point;

            // <FS:Beq> FIRE-16728 focus point lock & free focus DoF - based on a feature developed by NiranV Dean
            static LLVector3 last_focus_point{};
            if( LLPipeline::FSFocusPointLocked && !last_focus_point.isExactlyZero() )
            {
                focus_point = last_focus_point;
            }
            else
            {
            // </FS:Beq>
            LLViewerObject *obj = LLViewerMediaFocus::getInstance()->getFocusedObject();
            if (obj && obj->mDrawable && obj->isSelected())
            { // focus on selected media object
                S32 face_idx = LLViewerMediaFocus::getInstance()->getFocusedFace();
                if (obj && obj->mDrawable)
                {
                    LLFace *face = obj->mDrawable->getFace(face_idx);
                    if (face)
                    {
                        focus_point = face->getPositionAgent();
                    }
                }
            }
            }// <FS:Beq/> support focus point lock

            if (focus_point.isExactlyZero())
            {
                if (LLViewerJoystick::getInstance()->getOverrideCamera() || LLPipeline::FSFocusPointFollowsPointer) // <FS:Beq/> FIRE-16728 Add free aim mouse and focus lock
                { // focus on point under cursor
                    focus_point.set(gDebugRaycastIntersection.getF32ptr());
                }
                else if (gAgentCamera.cameraMouselook())
                { // focus on point under mouselook crosshairs
                    LLVector4a result;
                    result.clear();

                    gViewerWindow->cursorIntersect(-1, -1, 512.f, NULL, -1, FALSE, FALSE, NULL, &result);

                    focus_point.set(result.getF32ptr());
                }
                else
                {
                    // focus on alt-zoom target
                    LLViewerRegion *region = gAgent.getRegion();
                    if (region)
                    {
                        focus_point = LLVector3(gAgentCamera.getFocusGlobal() - region->getOriginGlobal());
                    }
                }
            }
            // <FS:Beq> FIRE-16728 Add free aim mouse and focus lock
            last_focus_point = focus_point;
            // </FS:Beq>
            LLVector3 eye = LLViewerCamera::getInstance()->getOrigin();
            F32 target_distance = 16.f;
            if (!focus_point.isExactlyZero())
            {
                target_distance = LLViewerCamera::getInstance()->getAtAxis() * (focus_point - eye);
            }

            if (transition_time >= 1.f && fabsf(current_distance - target_distance) / current_distance > 0.01f)
            { // large shift happened, interpolate smoothly to new target distance
                transition_time = 0.f;
                start_distance = current_distance;
            }
            else if (transition_time < 1.f)
            { // currently in a transition, continue interpolating
                transition_time += 1.f / CameraFocusTransitionTime * gFrameIntervalSeconds.value();
                transition_time = llmin(transition_time, 1.f);

                F32 t = cosf(transition_time * F_PI + F_PI) * 0.5f + 0.5f;
                current_distance = start_distance + (target_distance - start_distance) * t;
            }
            else
            { // small or no change, just snap to target distance
                current_distance = target_distance;
            }

            // convert to mm
            F32 subject_distance = current_distance * 1000.f;
            F32 fnumber = CameraFNumber;
            F32 default_focal_length = CameraFocalLength;

            F32 fov = LLViewerCamera::getInstance()->getView();

            const F32 default_fov = CameraFieldOfView * F_PI / 180.f;

            // F32 aspect_ratio = (F32) mScreen.getWidth()/(F32)mScreen.getHeight();

            F32 dv = 2.f * default_focal_length * tanf(default_fov / 2.f);

            F32 focal_length = dv / (2 * tanf(fov / 2.f));

            // F32 tan_pixel_angle = tanf(LLDrawable::sCurPixelAngle);

            // from wikipedia -- c = |s2-s1|/s2 * f^2/(N(S1-f))
            // where	 N = fnumber
            //			 s2 = dot distance
            //			 s1 = subject distance
            //			 f = focal length
            //

            F32 blur_constant = focal_length * focal_length / (fnumber * (subject_distance - focal_length));
            blur_constant /= 1000.f; // convert to meters for shader
            F32 magnification = focal_length / (subject_distance - focal_length);

            { // build diffuse+bloom+CoF
                mDeferredLight.bindTarget();
                shader = &gDeferredCoFProgram;

                bindDeferredShader(*shader);

                S32 channel = shader->enableTexture(LLShaderMgr::DEFERRED_DIFFUSE, mScreen.getUsage());
                if (channel > -1)
                {
                    mScreen.bindTexture(0, channel);
                }

                shader->uniform1f(LLShaderMgr::DOF_FOCAL_DISTANCE, -subject_distance / 1000.f);
                shader->uniform1f(LLShaderMgr::DOF_BLUR_CONSTANT, blur_constant);
                shader->uniform1f(LLShaderMgr::DOF_TAN_PIXEL_ANGLE, tanf(1.f / LLDrawable::sCurPixelAngle));
                shader->uniform1f(LLShaderMgr::DOF_MAGNIFICATION, magnification);
                shader->uniform1f(LLShaderMgr::DOF_MAX_COF, CameraMaxCoF);
                shader->uniform1f(LLShaderMgr::DOF_RES_SCALE, CameraDoFResScale);

                // <FS:Ansariel> FIRE-16829: Visual Artifacts with ALM enabled on AMD graphics
                //gGL.begin(LLRender::TRIANGLE_STRIP);
                //gGL.texCoord2f(tc1.mV[0], tc1.mV[1]);
                //gGL.vertex2f(-1,-1);

                //gGL.texCoord2f(tc1.mV[0], tc2.mV[1]);
                //gGL.vertex2f(-1,3);

                //gGL.texCoord2f(tc2.mV[0], tc1.mV[1]);
                //gGL.vertex2f(3,-1);

                //gGL.end();
                drawAuxiliaryVB(tc1, tc2);
                // </FS:Ansariel>

                unbindDeferredShader(*shader);
                mDeferredLight.flush();
            }

            U32 dof_width = (U32)(mScreen.getWidth() * CameraDoFResScale);
            U32 dof_height = (U32)(mScreen.getHeight() * CameraDoFResScale);

            { // perform DoF sampling at half-res (preserve alpha channel)
                mScreen.bindTarget();
                glViewport(0, 0, dof_width, dof_height);
                gGL.setColorMask(true, false);

                shader = &gDeferredPostProgram;
                bindDeferredShader(*shader);
                S32 channel = shader->enableTexture(LLShaderMgr::DEFERRED_DIFFUSE, mDeferredLight.getUsage());
                if (channel > -1)
                {
                    mDeferredLight.bindTexture(0, channel);
                }

                shader->uniform1f(LLShaderMgr::DOF_MAX_COF, CameraMaxCoF);
                shader->uniform1f(LLShaderMgr::DOF_RES_SCALE, CameraDoFResScale);

                // <FS:Ansariel> FIRE-16829: Visual Artifacts with ALM enabled on AMD graphics
                //gGL.begin(LLRender::TRIANGLE_STRIP);
                //gGL.texCoord2f(tc1.mV[0], tc1.mV[1]);
                //gGL.vertex2f(-1,-1);

                //gGL.texCoord2f(tc1.mV[0], tc2.mV[1]);
                //gGL.vertex2f(-1,3);

                //gGL.texCoord2f(tc2.mV[0], tc1.mV[1]);
                //gGL.vertex2f(3,-1);

                //gGL.end();
                drawAuxiliaryVB(tc1, tc2);
                // </FS:Ansariel>

                unbindDeferredShader(*shader);
                mScreen.flush();
                gGL.setColorMask(true, true);
            }

            { // combine result based on alpha
//                if (multisample)
//                {
//                    mDeferredLight.bindTarget();
//                    glViewport(0, 0, mDeferredScreen.getWidth(), mDeferredScreen.getHeight());
//                }
// [RLVa:KB] - @setsphere
                if (pRenderBuffer)
                {
					pRenderBuffer->bindTarget();
                    glViewport(0, 0, mDeferredScreen.getWidth(), mDeferredScreen.getHeight());
                }
// [/RLVa:KB]
                else
                {
                    gGLViewport[0] = gViewerWindow->getWorldViewRectRaw().mLeft;
                    gGLViewport[1] = gViewerWindow->getWorldViewRectRaw().mBottom;
                    gGLViewport[2] = gViewerWindow->getWorldViewRectRaw().getWidth();
                    gGLViewport[3] = gViewerWindow->getWorldViewRectRaw().getHeight();
                    glViewport(gGLViewport[0], gGLViewport[1], gGLViewport[2], gGLViewport[3]);
                }

                shader = &gDeferredDoFCombineProgram;
                bindDeferredShader(*shader);

                S32 channel = shader->enableTexture(LLShaderMgr::DEFERRED_DIFFUSE, mScreen.getUsage());
                if (channel > -1)
                {
                    mScreen.bindTexture(0, channel);
                }

                shader->uniform1f(LLShaderMgr::DOF_MAX_COF, CameraMaxCoF);
                shader->uniform1f(LLShaderMgr::DOF_RES_SCALE, CameraDoFResScale);
                shader->uniform1f(LLShaderMgr::DOF_WIDTH, dof_width - 1);
                shader->uniform1f(LLShaderMgr::DOF_HEIGHT, dof_height - 1);

                // <FS:Ansariel> FIRE-16829: Visual Artifacts with ALM enabled on AMD graphics
                //gGL.begin(LLRender::TRIANGLE_STRIP);
                //gGL.texCoord2f(tc1.mV[0], tc1.mV[1]);
                //gGL.vertex2f(-1,-1);

                //gGL.texCoord2f(tc1.mV[0], tc2.mV[1]);
                //gGL.vertex2f(-1,3);

                //gGL.texCoord2f(tc2.mV[0], tc1.mV[1]);
                //gGL.vertex2f(3,-1);

                //gGL.end();
                drawAuxiliaryVB(tc1, tc2);
                // </FS:Ansariel>

                unbindDeferredShader(*shader);

// [RLVa:KB] - @setsphere
                if (pRenderBuffer)
                {
                    pRenderBuffer->flush();
                }
// [/RLVa:KB]
//                if (multisample)
//                {
//                    mDeferredLight.flush();
//                }
            }
        }
        else
        {
//            if (multisample)
//            {
//                mDeferredLight.bindTarget();
//            }
// [RLVa:KB] - @setsphere
            if (pRenderBuffer)
            {
				pRenderBuffer->bindTarget();
            }
// [/RLVa:KB]
            LLGLSLShader *shader = &gDeferredPostNoDoFProgram;

            bindDeferredShader(*shader);

            S32 channel = shader->enableTexture(LLShaderMgr::DEFERRED_DIFFUSE, mScreen.getUsage());
            if (channel > -1)
            {
                mScreen.bindTexture(0, channel);
            }

            // <FS:Ansariel> FIRE-16829: Visual Artifacts with ALM enabled on AMD graphics
            //gGL.begin(LLRender::TRIANGLE_STRIP);
            //gGL.texCoord2f(tc1.mV[0], tc1.mV[1]);
            //gGL.vertex2f(-1,-1);

            //gGL.texCoord2f(tc1.mV[0], tc2.mV[1]);
            //gGL.vertex2f(-1,3);

            //gGL.texCoord2f(tc2.mV[0], tc1.mV[1]);
            //gGL.vertex2f(3,-1);

            //gGL.end();
            drawAuxiliaryVB(tc1, tc2);
            // </FS:Ansariel>

            unbindDeferredShader(*shader);

// [RLVa:KB] - @setsphere
            if (pRenderBuffer)
            {
				pRenderBuffer->flush();
            }
// [/RLVa:KB]
//            if (multisample)
//            {
//                mDeferredLight.flush();
//            }
        }

// [RLVa:KB] - @setsphere
		if (RlvActions::hasBehaviour(RLV_BHVR_SETSPHERE))
		{
			LLShaderEffectParams params(pRenderBuffer, &mScreen, !multisample);
			LLVfxManager::instance().runEffect(EVisualEffect::RlvSphere, &params);
			pRenderBuffer = params.m_pDstBuffer;
		}
// [/RLVa:KB]

        if (multisample)
        {
            // bake out texture2D with RGBL for FXAA shader
            mFXAABuffer.bindTarget();

            S32 width = mScreen.getWidth();
            S32 height = mScreen.getHeight();
            glViewport(0, 0, width, height);

            LLGLSLShader *shader = &gGlowCombineFXAAProgram;

            shader->bind();
            shader->uniform2f(LLShaderMgr::DEFERRED_SCREEN_RES, width, height);

//            S32 channel = shader->enableTexture(LLShaderMgr::DEFERRED_DIFFUSE, mDeferredLight.getUsage());
//            if (channel > -1)
//            {
//                mDeferredLight.bindTexture(0, channel);
//            }
// [RLVa:KB] - @setsphere
			S32 channel = shader->enableTexture(LLShaderMgr::DEFERRED_DIFFUSE, pRenderBuffer->getUsage());
            if (channel > -1)
            {
				pRenderBuffer->bindTexture(0, channel);
            }
// [RLVa:KB]

            // <FS:Ansariel> FIRE-16829: Visual Artifacts with ALM enabled on AMD graphics
            //gGL.begin(LLRender::TRIANGLE_STRIP);
            //gGL.vertex2f(-1,-1);
            //gGL.vertex2f(-1,3);
            //gGL.vertex2f(3,-1);
            //gGL.end();

            //gGL.flush();
            drawAuxiliaryVB();
            // </FS:Ansariel>

// [RLVa:KB] - @setsphere
            shader->disableTexture(LLShaderMgr::DEFERRED_DIFFUSE, pRenderBuffer->getUsage());
// [/RLVa:KB]
//            shader->disableTexture(LLShaderMgr::DEFERRED_DIFFUSE, mDeferredLight.getUsage());
            shader->unbind();

            mFXAABuffer.flush();

            shader = &gFXAAProgram;
            shader->bind();

            channel = shader->enableTexture(LLShaderMgr::DIFFUSE_MAP, mFXAABuffer.getUsage());
            if (channel > -1)
            {
                mFXAABuffer.bindTexture(0, channel, LLTexUnit::TFO_BILINEAR);
            }

            gGLViewport[0] = gViewerWindow->getWorldViewRectRaw().mLeft;
            gGLViewport[1] = gViewerWindow->getWorldViewRectRaw().mBottom;
            gGLViewport[2] = gViewerWindow->getWorldViewRectRaw().getWidth();
            gGLViewport[3] = gViewerWindow->getWorldViewRectRaw().getHeight();
            glViewport(gGLViewport[0], gGLViewport[1], gGLViewport[2], gGLViewport[3]);

            F32 scale_x = (F32) width / mFXAABuffer.getWidth();
            F32 scale_y = (F32) height / mFXAABuffer.getHeight();
            shader->uniform2f(LLShaderMgr::FXAA_TC_SCALE, scale_x, scale_y);
            shader->uniform2f(LLShaderMgr::FXAA_RCP_SCREEN_RES, 1.f / width * scale_x, 1.f / height * scale_y);
            shader->uniform4f(LLShaderMgr::FXAA_RCP_FRAME_OPT, -0.5f / width * scale_x, -0.5f / height * scale_y,
                              0.5f / width * scale_x, 0.5f / height * scale_y);
            shader->uniform4f(LLShaderMgr::FXAA_RCP_FRAME_OPT2, -2.f / width * scale_x, -2.f / height * scale_y,
                              2.f / width * scale_x, 2.f / height * scale_y);

            // <FS:Ansariel> FIRE-16829: Visual Artifacts with ALM enabled on AMD graphics
            //gGL.begin(LLRender::TRIANGLE_STRIP);
            //gGL.vertex2f(-1,-1);
            //gGL.vertex2f(-1,3);
            //gGL.vertex2f(3,-1);
            //gGL.end();

            //gGL.flush();
            drawAuxiliaryVB();
            // </FS:Ansariel>
            shader->unbind();
        }
    }
    else // not deferred
    {
// [RLVa:KB] - @setsphere
		if (RlvActions::hasBehaviour(RLV_BHVR_SETSPHERE))
		{
			LLShaderEffectParams params(&mScreen, &mDeferredLight, false);
			LLVfxManager::instance().runEffect(EVisualEffect::RlvSphere, &params);
			pRenderBuffer = params.m_pDstBuffer;
		}
// [/RLVa:KB]

        U32 mask = LLVertexBuffer::MAP_VERTEX | LLVertexBuffer::MAP_TEXCOORD0 | LLVertexBuffer::MAP_TEXCOORD1;
        LLPointer<LLVertexBuffer> buff = new LLVertexBuffer(mask, 0);
        buff->allocateBuffer(3, 0, TRUE);

        LLStrider<LLVector3> v;
        LLStrider<LLVector2> uv1;
        LLStrider<LLVector2> uv2;

        buff->getVertexStrider(v);
        buff->getTexCoord0Strider(uv1);
        buff->getTexCoord1Strider(uv2);

        uv1[0] = LLVector2(0, 0);
        uv1[1] = LLVector2(0, 2);
        uv1[2] = LLVector2(2, 0);

        uv2[0] = LLVector2(0, 0);
        uv2[1] = LLVector2(0, tc2.mV[1] * 2.f);
        uv2[2] = LLVector2(tc2.mV[0] * 2.f, 0);

        v[0] = LLVector3(-1, -1, 0);
        v[1] = LLVector3(-1, 3, 0);
        v[2] = LLVector3(3, -1, 0);

        buff->flush();

        LLGLDisable blend(GL_BLEND);

        if (LLGLSLShader::sNoFixedFunction)
        {
            gGlowCombineProgram.bind();
        }
        else
        {
            // tex unit 0
            gGL.getTexUnit(0)->setTextureColorBlend(LLTexUnit::TBO_REPLACE, LLTexUnit::TBS_TEX_COLOR);
            // tex unit 1
            gGL.getTexUnit(1)->setTextureColorBlend(LLTexUnit::TBO_ADD, LLTexUnit::TBS_TEX_COLOR,
                                                    LLTexUnit::TBS_PREV_COLOR);
        }

        gGL.getTexUnit(0)->bind(&mGlow[1]);
// [RLVa:KB] - @setsphere
        gGL.getTexUnit(1)->bind( pRenderBuffer ? pRenderBuffer : &mScreen );
// [/RLVa:KB]
//        gGL.getTexUnit(1)->bind(&mScreen);

        LLGLEnable multisample(RenderFSAASamples > 0 ? GL_MULTISAMPLE_ARB : 0);

        buff->setBuffer(mask);
        buff->drawArrays(LLRender::TRIANGLE_STRIP, 0, 3);

        if (LLGLSLShader::sNoFixedFunction)
        {
            gGlowCombineProgram.unbind();
        }
        else
        {
            gGL.getTexUnit(1)->disable();
            gGL.getTexUnit(1)->setTextureBlendType(LLTexUnit::TB_MULT);

            gGL.getTexUnit(0)->activate();
            gGL.getTexUnit(0)->setTextureBlendType(LLTexUnit::TB_MULT);
        }
    }

    gGL.setSceneBlendType(LLRender::BT_ALPHA);

    if (hasRenderDebugMask(LLPipeline::RENDER_DEBUG_PHYSICS_SHAPES))
    {
        if (LLGLSLShader::sNoFixedFunction)
        {
            gSplatTextureRectProgram.bind();
        }

        gGL.setColorMask(true, false);

        LLVector2 tc1(0, 0);
        LLVector2 tc2((F32) gViewerWindow->getWorldViewWidthRaw() * 2,
                      (F32) gViewerWindow->getWorldViewHeightRaw() * 2);

        LLGLEnable blend(GL_BLEND);
        //gGL.color4f(1,1,1,0.75f); // <FS:Ansariel> FIRE-16829: Visual Artifacts with ALM enabled on AMD graphics

        gGL.getTexUnit(0)->bind(&mPhysicsDisplay);

        // <FS:Ansariel> FIRE-16829: Visual Artifacts with ALM enabled on AMD graphics
        //gGL.begin(LLRender::TRIANGLES);
        //gGL.texCoord2f(tc1.mV[0], tc1.mV[1]);
        //gGL.vertex2f(-1,-1);
        //
        //gGL.texCoord2f(tc1.mV[0], tc2.mV[1]);
        //gGL.vertex2f(-1,3);
        //
        //gGL.texCoord2f(tc2.mV[0], tc1.mV[1]);
        //gGL.vertex2f(3,-1);
        //
        //gGL.end();
        //gGL.flush();
        drawAuxiliaryVB(tc1, tc2, LLColor4(1.f, 1.f, 1.f, 0.75f));
        // </FS:Ansariel>

        if (LLGLSLShader::sNoFixedFunction)
        {
            gSplatTextureRectProgram.unbind();
        }
    }

    if (LLRenderTarget::sUseFBO)
    { // copy depth buffer from mScreen to framebuffer
        LLRenderTarget::copyContentsToFramebuffer(mScreen, 0, 0, mScreen.getWidth(), mScreen.getHeight(), 0, 0,
                                                  mScreen.getWidth(), mScreen.getHeight(),
                                                  GL_DEPTH_BUFFER_BIT | GL_STENCIL_BUFFER_BIT, GL_NEAREST);
    }

    gGL.matrixMode(LLRender::MM_PROJECTION);
    gGL.popMatrix();
    gGL.matrixMode(LLRender::MM_MODELVIEW);
    gGL.popMatrix();

    LLVertexBuffer::unbind();

    LLGLState::checkStates();
    LLGLState::checkTextureChannels();
}

void LLPipeline::bindDeferredShader(LLGLSLShader& shader, LLRenderTarget* light_target)
{
    LL_PROFILE_ZONE_SCOPED;

    LLRenderTarget* deferred_target       = &mDeferredScreen;
    LLRenderTarget* deferred_depth_target = &mDeferredDepth;
    LLRenderTarget* deferred_light_target = &mDeferredLight;

	shader.bind();
	S32 channel = 0;
    channel = shader.enableTexture(LLShaderMgr::DEFERRED_DIFFUSE, deferred_target->getUsage());
	if (channel > -1)
	{
        deferred_target->bindTexture(0,channel, LLTexUnit::TFO_POINT);
	}

    channel = shader.enableTexture(LLShaderMgr::DEFERRED_SPECULAR, deferred_target->getUsage());
	if (channel > -1)
	{
        deferred_target->bindTexture(1, channel, LLTexUnit::TFO_POINT);
	}

    channel = shader.enableTexture(LLShaderMgr::DEFERRED_NORMAL, deferred_target->getUsage());
	if (channel > -1)
	{
        deferred_target->bindTexture(2, channel, LLTexUnit::TFO_POINT);
	}

    channel = shader.enableTexture(LLShaderMgr::DEFERRED_DEPTH, deferred_depth_target->getUsage());
	if (channel > -1)
	{
        gGL.getTexUnit(channel)->bind(deferred_depth_target, TRUE);
		stop_glerror();
    }
		
    glh::matrix4f projection = get_current_projection();
		glh::matrix4f inv_proj = projection.inverse();
		
    if (shader.getUniformLocation(LLShaderMgr::INVERSE_PROJECTION_MATRIX) != -1)
    {
		shader.uniformMatrix4fv(LLShaderMgr::INVERSE_PROJECTION_MATRIX, 1, FALSE, inv_proj.m);
    }

    if (shader.getUniformLocation(LLShaderMgr::VIEWPORT) != -1)
    {
		shader.uniform4f(LLShaderMgr::VIEWPORT, (F32) gGLViewport[0],
									(F32) gGLViewport[1],
									(F32) gGLViewport[2],
									(F32) gGLViewport[3]);
	}

    if (sReflectionRender && !shader.getUniformLocation(LLShaderMgr::MODELVIEW_MATRIX))
    {
        shader.uniformMatrix4fv(LLShaderMgr::MODELVIEW_MATRIX, 1, FALSE, mReflectionModelView.m);  
    }

	channel = shader.enableTexture(LLShaderMgr::DEFERRED_NOISE);
	if (channel > -1)
	{
        gGL.getTexUnit(channel)->bindManual(LLTexUnit::TT_TEXTURE, mNoiseMap);
		gGL.getTexUnit(channel)->setTextureFilteringOption(LLTexUnit::TFO_POINT);
	}

	channel = shader.enableTexture(LLShaderMgr::DEFERRED_LIGHTFUNC);
	if (channel > -1)
	{
		gGL.getTexUnit(channel)->bindManual(LLTexUnit::TT_TEXTURE, mLightFunc);
	}

	stop_glerror();

    light_target = light_target ? light_target : deferred_light_target;
    channel = shader.enableTexture(LLShaderMgr::DEFERRED_LIGHT, light_target->getUsage());
	if (channel > -1)
	{
        light_target->bindTexture(0, channel, LLTexUnit::TFO_POINT);
	}

	channel = shader.enableTexture(LLShaderMgr::DEFERRED_BLOOM);
	if (channel > -1)
	{
		mGlow[1].bindTexture(0, channel);
	}

	stop_glerror();

	for (U32 i = 0; i < 4; i++)
	{
        LLRenderTarget* shadow_target = getShadowTarget(i);
        if (shadow_target)
        {
		channel = shader.enableTexture(LLShaderMgr::DEFERRED_SHADOW0+i, LLTexUnit::TT_TEXTURE);
		stop_glerror();
		if (channel > -1)
		{
			stop_glerror();
                gGL.getTexUnit(channel)->bind(getShadowTarget(i), TRUE);
                gGL.getTexUnit(channel)->setTextureFilteringOption(LLTexUnit::TFO_ANISOTROPIC);
			gGL.getTexUnit(channel)->setTextureAddressMode(LLTexUnit::TAM_CLAMP);
			stop_glerror();
			
			glTexParameteri(GL_TEXTURE_2D, GL_TEXTURE_COMPARE_MODE_ARB, GL_COMPARE_R_TO_TEXTURE_ARB);
			glTexParameteri(GL_TEXTURE_2D, GL_TEXTURE_COMPARE_FUNC_ARB, GL_LEQUAL);
			stop_glerror();
		}
	}
    }

	for (U32 i = 4; i < 6; i++)
	{
		channel = shader.enableTexture(LLShaderMgr::DEFERRED_SHADOW0+i);
		stop_glerror();
		if (channel > -1)
		{
			stop_glerror();
			LLRenderTarget* shadow_target = getShadowTarget(i);
			if (shadow_target)
			{
				gGL.getTexUnit(channel)->bind(shadow_target, TRUE);
				gGL.getTexUnit(channel)->setTextureFilteringOption(LLTexUnit::TFO_ANISOTROPIC);
			gGL.getTexUnit(channel)->setTextureAddressMode(LLTexUnit::TAM_CLAMP);
			stop_glerror();
			
			glTexParameteri(GL_TEXTURE_2D, GL_TEXTURE_COMPARE_MODE_ARB, GL_COMPARE_R_TO_TEXTURE_ARB);
			glTexParameteri(GL_TEXTURE_2D, GL_TEXTURE_COMPARE_FUNC_ARB, GL_LEQUAL);
			stop_glerror();
		}
	}
	}

	stop_glerror();

	F32 mat[16*6];
	for (U32 i = 0; i < 16; i++)
	{
		mat[i] = mSunShadowMatrix[0].m[i];
		mat[i+16] = mSunShadowMatrix[1].m[i];
		mat[i+32] = mSunShadowMatrix[2].m[i];
		mat[i+48] = mSunShadowMatrix[3].m[i];
		mat[i+64] = mSunShadowMatrix[4].m[i];
		mat[i+80] = mSunShadowMatrix[5].m[i];
	}

	shader.uniformMatrix4fv(LLShaderMgr::DEFERRED_SHADOW_MATRIX, 6, FALSE, mat);

	stop_glerror();

	channel = shader.enableTexture(LLShaderMgr::ENVIRONMENT_MAP, LLTexUnit::TT_CUBE_MAP);
	if (channel > -1)
	{
		LLCubeMap* cube_map = gSky.mVOSkyp ? gSky.mVOSkyp->getCubeMap() : NULL;
		if (cube_map)
		{
			cube_map->enable(channel);
			cube_map->bind();
			F32* m = gGLModelView;
						
			F32 mat[] = { m[0], m[1], m[2],
						  m[4], m[5], m[6],
						  m[8], m[9], m[10] };
		
			shader.uniformMatrix3fv(LLShaderMgr::DEFERRED_ENV_MAT, 1, TRUE, mat);
		}
	}

    if (gAtmosphere)
    {
        // bind precomputed textures necessary for calculating sun and sky luminance
        channel = shader.enableTexture(LLShaderMgr::TRANSMITTANCE_TEX, LLTexUnit::TT_TEXTURE);
        if (channel > -1)
        {
            shader.bindTexture(LLShaderMgr::TRANSMITTANCE_TEX, gAtmosphere->getTransmittance());
        }

        channel = shader.enableTexture(LLShaderMgr::SCATTER_TEX, LLTexUnit::TT_TEXTURE_3D);
        if (channel > -1)
        {
            shader.bindTexture(LLShaderMgr::SCATTER_TEX, gAtmosphere->getScattering());
        }

        channel = shader.enableTexture(LLShaderMgr::SINGLE_MIE_SCATTER_TEX, LLTexUnit::TT_TEXTURE_3D);
        if (channel > -1)
        {
            shader.bindTexture(LLShaderMgr::SINGLE_MIE_SCATTER_TEX, gAtmosphere->getMieScattering());
        }

        channel = shader.enableTexture(LLShaderMgr::ILLUMINANCE_TEX, LLTexUnit::TT_TEXTURE);
        if (channel > -1)
        {
            shader.bindTexture(LLShaderMgr::ILLUMINANCE_TEX, gAtmosphere->getIlluminance());
        }
    }

	shader.uniform4fv(LLShaderMgr::DEFERRED_SHADOW_CLIP, 1, mSunClipPlanes.mV);
	shader.uniform1f(LLShaderMgr::DEFERRED_SUN_WASH, RenderDeferredSunWash);
	shader.uniform1f(LLShaderMgr::DEFERRED_SHADOW_NOISE, RenderShadowNoise);
	shader.uniform1f(LLShaderMgr::DEFERRED_BLUR_SIZE, RenderShadowBlurSize);

	shader.uniform1f(LLShaderMgr::DEFERRED_SSAO_RADIUS, RenderSSAOScale);
	shader.uniform1f(LLShaderMgr::DEFERRED_SSAO_MAX_RADIUS, RenderSSAOMaxScale);

	F32 ssao_factor = RenderSSAOFactor;
	shader.uniform1f(LLShaderMgr::DEFERRED_SSAO_FACTOR, ssao_factor);
	shader.uniform1f(LLShaderMgr::DEFERRED_SSAO_FACTOR_INV, 1.0/ssao_factor);

	LLVector3 ssao_effect = RenderSSAOEffect;
	F32 matrix_diag = (ssao_effect[0] + 2.0*ssao_effect[1])/3.0;
	F32 matrix_nondiag = (ssao_effect[0] - ssao_effect[1])/3.0;
	// This matrix scales (proj of color onto <1/rt(3),1/rt(3),1/rt(3)>) by
	// value factor, and scales remainder by saturation factor
	F32 ssao_effect_mat[] = {	matrix_diag, matrix_nondiag, matrix_nondiag,
								matrix_nondiag, matrix_diag, matrix_nondiag,
								matrix_nondiag, matrix_nondiag, matrix_diag};
	shader.uniformMatrix3fv(LLShaderMgr::DEFERRED_SSAO_EFFECT_MAT, 1, GL_FALSE, ssao_effect_mat);

	//F32 shadow_offset_error = 1.f + RenderShadowOffsetError * fabsf(LLViewerCamera::getInstance()->getOrigin().mV[2]);
	F32 shadow_bias_error = RenderShadowBiasError * fabsf(LLViewerCamera::getInstance()->getOrigin().mV[2])/3000.f;
    F32 shadow_bias       = RenderShadowBias + shadow_bias_error;

    shader.uniform2f(LLShaderMgr::DEFERRED_SCREEN_RES, deferred_target->getWidth(), deferred_target->getHeight());
	shader.uniform1f(LLShaderMgr::DEFERRED_NEAR_CLIP, LLViewerCamera::getInstance()->getNear()*2.f);
	shader.uniform1f (LLShaderMgr::DEFERRED_SHADOW_OFFSET, RenderShadowOffset); //*shadow_offset_error);
    shader.uniform1f(LLShaderMgr::DEFERRED_SHADOW_BIAS, shadow_bias);
	shader.uniform1f(LLShaderMgr::DEFERRED_SPOT_SHADOW_OFFSET, RenderSpotShadowOffset);
	shader.uniform1f(LLShaderMgr::DEFERRED_SPOT_SHADOW_BIAS, RenderSpotShadowBias);	

	shader.uniform3fv(LLShaderMgr::DEFERRED_SUN_DIR, 1, mTransformedSunDir.mV);
    shader.uniform3fv(LLShaderMgr::DEFERRED_MOON_DIR, 1, mTransformedMoonDir.mV);
	shader.uniform2f(LLShaderMgr::DEFERRED_SHADOW_RES, mShadow[0].getWidth(), mShadow[0].getHeight());
	shader.uniform2f(LLShaderMgr::DEFERRED_PROJ_SHADOW_RES, mShadow[4].getWidth(), mShadow[4].getHeight());
	shader.uniform1f(LLShaderMgr::DEFERRED_DEPTH_CUTOFF, RenderEdgeDepthCutoff);
	shader.uniform1f(LLShaderMgr::DEFERRED_NORM_CUTOFF, RenderEdgeNormCutoff);
	
	if (shader.getUniformLocation(LLShaderMgr::DEFERRED_NORM_MATRIX) >= 0)
	{
        glh::matrix4f norm_mat = get_current_modelview().inverse().transpose();
		shader.uniformMatrix4fv(LLShaderMgr::DEFERRED_NORM_MATRIX, 1, FALSE, norm_mat.m);
	}

    shader.uniform4fv(LLShaderMgr::SUNLIGHT_COLOR, 1, mSunDiffuse.mV);
    shader.uniform4fv(LLShaderMgr::MOONLIGHT_COLOR, 1, mMoonDiffuse.mV);

    LLEnvironment& environment = LLEnvironment::instance();
    LLSettingsSky::ptr_t sky = environment.getCurrentSky();
}

LLColor3 pow3f(LLColor3 v, F32 f)
{
	v.mV[0] = powf(v.mV[0], f);
	v.mV[1] = powf(v.mV[1], f);
	v.mV[2] = powf(v.mV[2], f);
	return v;
}

LLVector4 pow4fsrgb(LLVector4 v, F32 f)
{
	v.mV[0] = powf(v.mV[0], f);
	v.mV[1] = powf(v.mV[1], f);
	v.mV[2] = powf(v.mV[2], f);
	return v;
}

void LLPipeline::renderDeferredLighting(LLRenderTarget *screen_target)
{
    LL_PROFILE_ZONE_SCOPED;
    if (!sCull)
    {
        return;
    }

    LLRenderTarget *deferred_target       = &mDeferredScreen;
    LLRenderTarget *deferred_depth_target = &mDeferredDepth;
    LLRenderTarget *deferred_light_target = &mDeferredLight;

    {
        LL_RECORD_BLOCK_TIME(FTM_RENDER_DEFERRED);
        LLViewerCamera *camera = LLViewerCamera::getInstance();
        {
            LLGLDepthTest depth(GL_TRUE);
            deferred_depth_target->copyContents(*deferred_target,
                                                0,
                                                0,
                                                deferred_target->getWidth(),
                                                deferred_target->getHeight(),
                                                0,
                                                0,
                                                deferred_depth_target->getWidth(),
                                                deferred_depth_target->getHeight(),
                                                GL_DEPTH_BUFFER_BIT,
                                                GL_NEAREST);
        }

        LLGLEnable multisample(RenderFSAASamples > 0 ? GL_MULTISAMPLE_ARB : 0);

        if (gPipeline.hasRenderType(LLPipeline::RENDER_TYPE_HUD))
        {
            gPipeline.toggleRenderType(LLPipeline::RENDER_TYPE_HUD);
        }

        // ati doesn't seem to love actually using the stencil buffer on FBO's
        LLGLDisable stencil(GL_STENCIL_TEST);
        // glStencilFunc(GL_EQUAL, 1, 0xFFFFFFFF);
        // glStencilOp(GL_KEEP, GL_KEEP, GL_KEEP);

        gGL.setColorMask(true, true);

        // draw a cube around every light
        LLVertexBuffer::unbind();

        LLGLEnable cull(GL_CULL_FACE);
        LLGLEnable blend(GL_BLEND);

        glh::matrix4f mat = copy_matrix(gGLModelView);

        LLStrider<LLVector3> vert;
        mDeferredVB->getVertexStrider(vert);

        vert[0].set(-1, 1, 0);
        vert[1].set(-1, -3, 0);
        vert[2].set(3, 1, 0);

        setupHWLights(NULL);  // to set mSun/MoonDir;

        glh::vec4f tc(mSunDir.mV);
        mat.mult_matrix_vec(tc);
        mTransformedSunDir.set(tc.v);

        glh::vec4f tc_moon(mMoonDir.mV);
        mat.mult_matrix_vec(tc_moon);
        mTransformedMoonDir.set(tc_moon.v);

        gGL.pushMatrix();
        gGL.loadIdentity();
        gGL.matrixMode(LLRender::MM_PROJECTION);
        gGL.pushMatrix();
        gGL.loadIdentity();

        if (RenderDeferredSSAO || RenderShadowDetail > 0)
        {
            deferred_light_target->bindTarget();
            {  // paint shadow/SSAO light map (direct lighting lightmap)
                LL_PROFILE_ZONE_NAMED("renderDeferredLighting - sun shadow");
                bindDeferredShader(gDeferredSunProgram, deferred_light_target);
                mDeferredVB->setBuffer(LLVertexBuffer::MAP_VERTEX);
                glClearColor(1, 1, 1, 1);
                deferred_light_target->clear(GL_COLOR_BUFFER_BIT);
                glClearColor(0, 0, 0, 0);

                glh::matrix4f inv_trans = get_current_modelview().inverse().transpose();

                const U32 slice = 32;
                F32       offset[slice * 3];
                for (U32 i = 0; i < 4; i++)
                {
                    for (U32 j = 0; j < 8; j++)
                    {
                        glh::vec3f v;
                        v.set_value(sinf(6.284f / 8 * j), cosf(6.284f / 8 * j), -(F32) i);
                        v.normalize();
                        inv_trans.mult_matrix_vec(v);
                        v.normalize();
                        offset[(i * 8 + j) * 3 + 0] = v.v[0];
                        offset[(i * 8 + j) * 3 + 1] = v.v[2];
                        offset[(i * 8 + j) * 3 + 2] = v.v[1];
                    }
                }

                gDeferredSunProgram.uniform3fv(sOffset, slice, offset);
                gDeferredSunProgram.uniform2f(LLShaderMgr::DEFERRED_SCREEN_RES,
                                              deferred_light_target->getWidth(),
                                              deferred_light_target->getHeight());

                {
                    LLGLDisable   blend(GL_BLEND);
                    LLGLDepthTest depth(GL_TRUE, GL_FALSE, GL_ALWAYS);
                    stop_glerror();
                    mDeferredVB->drawArrays(LLRender::TRIANGLES, 0, 3);
                    stop_glerror();
                }

                unbindDeferredShader(gDeferredSunProgram);
            }
            deferred_light_target->flush();
        }

        if (RenderDeferredSSAO)
        {  // soften direct lighting lightmap
            LL_PROFILE_ZONE_NAMED("renderDeferredLighting - soften shadow");
            // blur lightmap
            screen_target->bindTarget();
            glClearColor(1, 1, 1, 1);
            screen_target->clear(GL_COLOR_BUFFER_BIT);
            glClearColor(0, 0, 0, 0);

            bindDeferredShader(gDeferredBlurLightProgram);
            mDeferredVB->setBuffer(LLVertexBuffer::MAP_VERTEX);
            LLVector3 go          = RenderShadowGaussian;
            const U32 kern_length = 4;
            F32       blur_size   = RenderShadowBlurSize;
            F32       dist_factor = RenderShadowBlurDistFactor;

            // sample symmetrically with the middle sample falling exactly on 0.0
            F32 x = 0.f;

            LLVector3 gauss[32];  // xweight, yweight, offset

            for (U32 i = 0; i < kern_length; i++)
            {
                gauss[i].mV[0] = llgaussian(x, go.mV[0]);
                gauss[i].mV[1] = llgaussian(x, go.mV[1]);
                gauss[i].mV[2] = x;
                x += 1.f;
            }

            gDeferredBlurLightProgram.uniform2f(sDelta, 1.f, 0.f);
            gDeferredBlurLightProgram.uniform1f(sDistFactor, dist_factor);
            gDeferredBlurLightProgram.uniform3fv(sKern, kern_length, gauss[0].mV);
            gDeferredBlurLightProgram.uniform1f(sKernScale, blur_size * (kern_length / 2.f - 0.5f));

            {
                LLGLDisable   blend(GL_BLEND);
                LLGLDepthTest depth(GL_TRUE, GL_FALSE, GL_ALWAYS);
                stop_glerror();
                mDeferredVB->drawArrays(LLRender::TRIANGLES, 0, 3);
                stop_glerror();
            }

            screen_target->flush();
            unbindDeferredShader(gDeferredBlurLightProgram);

            bindDeferredShader(gDeferredBlurLightProgram, screen_target);

            mDeferredVB->setBuffer(LLVertexBuffer::MAP_VERTEX);
            deferred_light_target->bindTarget();

            gDeferredBlurLightProgram.uniform2f(sDelta, 0.f, 1.f);

            {
                LLGLDisable   blend(GL_BLEND);
                LLGLDepthTest depth(GL_TRUE, GL_FALSE, GL_ALWAYS);
                stop_glerror();
                mDeferredVB->drawArrays(LLRender::TRIANGLES, 0, 3);
                stop_glerror();
            }
            deferred_light_target->flush();
            unbindDeferredShader(gDeferredBlurLightProgram);
        }

        stop_glerror();
        gGL.popMatrix();
        stop_glerror();
        gGL.matrixMode(LLRender::MM_MODELVIEW);
        stop_glerror();
        gGL.popMatrix();
        stop_glerror();

        screen_target->bindTarget();
        // clear color buffer here - zeroing alpha (glow) is important or it will accumulate against sky
        glClearColor(0, 0, 0, 0);
        screen_target->clear(GL_COLOR_BUFFER_BIT);

        if (RenderDeferredAtmospheric)
        {  // apply sunlight contribution
            LLGLSLShader &soften_shader = LLPipeline::sUnderWaterRender ? gDeferredSoftenWaterProgram : gDeferredSoftenProgram;

            LL_PROFILE_ZONE_NAMED("renderDeferredLighting - atmospherics");
            bindDeferredShader(soften_shader);

            LLEnvironment &environment = LLEnvironment::instance();
            soften_shader.uniform1i(LLShaderMgr::SUN_UP_FACTOR, environment.getIsSunUp() ? 1 : 0);
            soften_shader.uniform4fv(LLShaderMgr::LIGHTNORM, 1, environment.getClampedLightNorm().mV);

            {
                LLGLDepthTest depth(GL_FALSE);
                LLGLDisable   blend(GL_BLEND);
                LLGLDisable   test(GL_ALPHA_TEST);

                // full screen blit
                gGL.pushMatrix();
                gGL.loadIdentity();
                gGL.matrixMode(LLRender::MM_PROJECTION);
                gGL.pushMatrix();
                gGL.loadIdentity();

                mDeferredVB->setBuffer(LLVertexBuffer::MAP_VERTEX);

                mDeferredVB->drawArrays(LLRender::TRIANGLES, 0, 3);

                gGL.popMatrix();
                gGL.matrixMode(LLRender::MM_MODELVIEW);
                gGL.popMatrix();
            }

            unbindDeferredShader(LLPipeline::sUnderWaterRender ? gDeferredSoftenWaterProgram : gDeferredSoftenProgram);
        }

        {  // render non-deferred geometry (fullbright, alpha, etc)
            LLGLDisable blend(GL_BLEND);
            LLGLDisable stencil(GL_STENCIL_TEST);
            gGL.setSceneBlendType(LLRender::BT_ALPHA);

            gPipeline.pushRenderTypeMask();

            gPipeline.andRenderTypeMask(LLPipeline::RENDER_TYPE_SKY,
                                        LLPipeline::RENDER_TYPE_CLOUDS,
                                        LLPipeline::RENDER_TYPE_WL_SKY,
                                        LLPipeline::END_RENDER_TYPES);

            renderGeomPostDeferred(*LLViewerCamera::getInstance(), false);
            gPipeline.popRenderTypeMask();
        }

        bool render_local = RenderLocalLights;

        if (render_local)
        {
            gGL.setSceneBlendType(LLRender::BT_ADD);
            std::list<LLVector4>        fullscreen_lights;
            LLDrawable::drawable_list_t spot_lights;
            LLDrawable::drawable_list_t fullscreen_spot_lights;

            for (U32 i = 0; i < 2; i++)
            {
                mTargetShadowSpotLight[i] = NULL;
            }

            std::list<LLVector4> light_colors;

            LLVertexBuffer::unbind();

            {
                LL_PROFILE_ZONE_NAMED("renderDeferredLighting - local lights");
                bindDeferredShader(gDeferredLightProgram);

                if (mCubeVB.isNull())
                {
                    mCubeVB = ll_create_cube_vb(LLVertexBuffer::MAP_VERTEX, GL_STATIC_DRAW_ARB);
                }

                mCubeVB->setBuffer(LLVertexBuffer::MAP_VERTEX);

                LLGLDepthTest depth(GL_TRUE, GL_FALSE);
                // mNearbyLights already includes distance calculation and excludes muted avatars.
                // It is calculated from mLights
                // mNearbyLights also provides fade value to gracefully fade-out out of range lights
                for (light_set_t::iterator iter = mNearbyLights.begin(); iter != mNearbyLights.end(); ++iter)
                {
                    LLDrawable * drawablep = iter->drawable;
                    LLVOVolume * volume = drawablep->getVOVolume();
                    if (!volume)
                    {
                        continue;
                    }

                    if (volume->isAttachment())
                    {
                        if (!sRenderAttachedLights)
                        {
                            continue;
                        }
                    }

                    LLVector4a center;
                    center.load3(drawablep->getPositionAgent().mV);
                    const F32 *c = center.getF32ptr();
                    F32        s = volume->getLightRadius() * 1.5f;

                    // send light color to shader in linear space
                    LLColor3 col = volume->getLightLinearColor();

                    if (col.magVecSquared() < 0.001f)
                    {
                        continue;
                    }

                    if (s <= 0.001f)
                    {
                        continue;
                    }

                    LLVector4a sa;
                    sa.splat(s);
                    if (camera->AABBInFrustumNoFarClip(center, sa) == 0)
                    {
                        continue;
                    }

                    sVisibleLightCount++;

                    if (camera->getOrigin().mV[0] > c[0] + s + 0.2f || camera->getOrigin().mV[0] < c[0] - s - 0.2f ||
                        camera->getOrigin().mV[1] > c[1] + s + 0.2f || camera->getOrigin().mV[1] < c[1] - s - 0.2f ||
                        camera->getOrigin().mV[2] > c[2] + s + 0.2f || camera->getOrigin().mV[2] < c[2] - s - 0.2f)
                    {  // draw box if camera is outside box
                        if (render_local)
                        {
                            if (volume->isLightSpotlight())
                            {
                                drawablep->getVOVolume()->updateSpotLightPriority();
                                spot_lights.push_back(drawablep);
                                continue;
                            }

                            gDeferredLightProgram.uniform3fv(LLShaderMgr::LIGHT_CENTER, 1, c);
                            gDeferredLightProgram.uniform1f(LLShaderMgr::LIGHT_SIZE, s);
                            gDeferredLightProgram.uniform3fv(LLShaderMgr::DIFFUSE_COLOR, 1, col.mV);
                            gDeferredLightProgram.uniform1f(LLShaderMgr::LIGHT_FALLOFF, volume->getLightFalloff(DEFERRED_LIGHT_FALLOFF));
                            gGL.syncMatrices();

                            mCubeVB->drawRange(LLRender::TRIANGLE_FAN, 0, 7, 8, get_box_fan_indices(camera, center));
                            stop_glerror();
                        }
                    }
                    else
                    {
                        if (volume->isLightSpotlight())
                        {
                            drawablep->getVOVolume()->updateSpotLightPriority();
                            fullscreen_spot_lights.push_back(drawablep);
                            continue;
                        }

                        glh::vec3f tc(c);
                        mat.mult_matrix_vec(tc);

                        fullscreen_lights.push_back(LLVector4(tc.v[0], tc.v[1], tc.v[2], s));
                        light_colors.push_back(LLVector4(col.mV[0], col.mV[1], col.mV[2], volume->getLightFalloff(DEFERRED_LIGHT_FALLOFF)));
                    }
                }

                // Bookmark comment to allow searching for mSpecialRenderMode == 3 (avatar edit mode),
                // prev site of appended deferred character light, removed by SL-13522 09/20

                unbindDeferredShader(gDeferredLightProgram);
            }

            if (!spot_lights.empty())
            {
                LL_PROFILE_ZONE_NAMED("renderDeferredLighting - projectors");
                LLGLDepthTest depth(GL_TRUE, GL_FALSE);
                bindDeferredShader(gDeferredSpotLightProgram);

                mCubeVB->setBuffer(LLVertexBuffer::MAP_VERTEX);

                gDeferredSpotLightProgram.enableTexture(LLShaderMgr::DEFERRED_PROJECTION);

                for (LLDrawable::drawable_list_t::iterator iter = spot_lights.begin(); iter != spot_lights.end(); ++iter)
                {
                    LLDrawable *drawablep = *iter;

                    LLVOVolume *volume = drawablep->getVOVolume();

                    LLVector4a center;
                    center.load3(drawablep->getPositionAgent().mV);
                    const F32 *c = center.getF32ptr();
                    F32        s = volume->getLightRadius() * 1.5f;

                    sVisibleLightCount++;

                    setupSpotLight(gDeferredSpotLightProgram, drawablep);

                    // send light color to shader in linear space
                    LLColor3 col = volume->getLightLinearColor();

                    gDeferredSpotLightProgram.uniform3fv(LLShaderMgr::LIGHT_CENTER, 1, c);
                    gDeferredSpotLightProgram.uniform1f(LLShaderMgr::LIGHT_SIZE, s);
                    gDeferredSpotLightProgram.uniform3fv(LLShaderMgr::DIFFUSE_COLOR, 1, col.mV);
                    gDeferredSpotLightProgram.uniform1f(LLShaderMgr::LIGHT_FALLOFF, volume->getLightFalloff(DEFERRED_LIGHT_FALLOFF));
                    gGL.syncMatrices();

                    mCubeVB->drawRange(LLRender::TRIANGLE_FAN, 0, 7, 8, get_box_fan_indices(camera, center));
                }
                gDeferredSpotLightProgram.disableTexture(LLShaderMgr::DEFERRED_PROJECTION);
                unbindDeferredShader(gDeferredSpotLightProgram);
            }

            // reset mDeferredVB to fullscreen triangle
            mDeferredVB->getVertexStrider(vert);
            vert[0].set(-1, 1, 0);
            vert[1].set(-1, -3, 0);
            vert[2].set(3, 1, 0);

            {
                LL_PROFILE_ZONE_NAMED("renderDeferredLighting - fullscreen lights");
                LLGLDepthTest depth(GL_FALSE);

                // full screen blit
                gGL.pushMatrix();
                gGL.loadIdentity();
                gGL.matrixMode(LLRender::MM_PROJECTION);
                gGL.pushMatrix();
                gGL.loadIdentity();

                U32 count = 0;

                const U32 max_count = LL_DEFERRED_MULTI_LIGHT_COUNT;
                LLVector4 light[max_count];
                LLVector4 col[max_count];

                F32 far_z = 0.f;

                while (!fullscreen_lights.empty())
                {
                    light[count] = fullscreen_lights.front();
                    fullscreen_lights.pop_front();
                    col[count] = light_colors.front();
                    light_colors.pop_front();

                    far_z = llmin(light[count].mV[2] - light[count].mV[3], far_z);
                    count++;
                    if (count == max_count || fullscreen_lights.empty())
                    {
                        U32 idx = count - 1;
                        bindDeferredShader(gDeferredMultiLightProgram[idx]);
                        gDeferredMultiLightProgram[idx].uniform1i(LLShaderMgr::MULTI_LIGHT_COUNT, count);
                        gDeferredMultiLightProgram[idx].uniform4fv(LLShaderMgr::MULTI_LIGHT, count, (GLfloat *) light);
                        gDeferredMultiLightProgram[idx].uniform4fv(LLShaderMgr::MULTI_LIGHT_COL, count, (GLfloat *) col);
                        gDeferredMultiLightProgram[idx].uniform1f(LLShaderMgr::MULTI_LIGHT_FAR_Z, far_z);
                        far_z = 0.f;
                        count = 0;
                        mDeferredVB->setBuffer(LLVertexBuffer::MAP_VERTEX);
                        mDeferredVB->drawArrays(LLRender::TRIANGLES, 0, 3);
                        unbindDeferredShader(gDeferredMultiLightProgram[idx]);
                    }
                }

                bindDeferredShader(gDeferredMultiSpotLightProgram);

                gDeferredMultiSpotLightProgram.enableTexture(LLShaderMgr::DEFERRED_PROJECTION);

                mDeferredVB->setBuffer(LLVertexBuffer::MAP_VERTEX);

                for (LLDrawable::drawable_list_t::iterator iter = fullscreen_spot_lights.begin(); iter != fullscreen_spot_lights.end(); ++iter)
                {
                    LLDrawable *drawablep           = *iter;
                    LLVOVolume *volume              = drawablep->getVOVolume();
                    LLVector3   center              = drawablep->getPositionAgent();
                    F32 *       c                   = center.mV;
                    F32         light_size_final    = volume->getLightRadius() * 1.5f;
                    F32         light_falloff_final = volume->getLightFalloff(DEFERRED_LIGHT_FALLOFF);

                    sVisibleLightCount++;

                    glh::vec3f tc(c);
                    mat.mult_matrix_vec(tc);

                    setupSpotLight(gDeferredMultiSpotLightProgram, drawablep);

                    // send light color to shader in linear space
                    LLColor3 col = volume->getLightLinearColor();

                    gDeferredMultiSpotLightProgram.uniform3fv(LLShaderMgr::LIGHT_CENTER, 1, tc.v);
                    gDeferredMultiSpotLightProgram.uniform1f(LLShaderMgr::LIGHT_SIZE, light_size_final);
                    gDeferredMultiSpotLightProgram.uniform3fv(LLShaderMgr::DIFFUSE_COLOR, 1, col.mV);
                    gDeferredMultiSpotLightProgram.uniform1f(LLShaderMgr::LIGHT_FALLOFF, light_falloff_final);
                    mDeferredVB->drawArrays(LLRender::TRIANGLES, 0, 3);
                }

                gDeferredMultiSpotLightProgram.disableTexture(LLShaderMgr::DEFERRED_PROJECTION);
                unbindDeferredShader(gDeferredMultiSpotLightProgram);

                gGL.popMatrix();
                gGL.matrixMode(LLRender::MM_MODELVIEW);
                gGL.popMatrix();
            }
        }

        gGL.setColorMask(true, true);
    }

    screen_target->flush();

    // gamma correct lighting
    gGL.matrixMode(LLRender::MM_PROJECTION);
    gGL.pushMatrix();
    gGL.loadIdentity();
    gGL.matrixMode(LLRender::MM_MODELVIEW);
    gGL.pushMatrix();
    gGL.loadIdentity();

    {
        LLGLDepthTest depth(GL_FALSE, GL_FALSE);

        LLVector2 tc1(0, 0);
        LLVector2 tc2((F32) screen_target->getWidth() * 2, (F32) screen_target->getHeight() * 2);

        screen_target->bindTarget();
        // Apply gamma correction to the frame here.
        gDeferredPostGammaCorrectProgram.bind();
        // mDeferredVB->setBuffer(LLVertexBuffer::MAP_VERTEX);
        S32 channel = 0;
        channel     = gDeferredPostGammaCorrectProgram.enableTexture(LLShaderMgr::DEFERRED_DIFFUSE, screen_target->getUsage());
        if (channel > -1)
        {
            screen_target->bindTexture(0, channel, LLTexUnit::TFO_POINT);
        }

        gDeferredPostGammaCorrectProgram.uniform2f(LLShaderMgr::DEFERRED_SCREEN_RES, screen_target->getWidth(), screen_target->getHeight());

        //F32 gamma = gSavedSettings.getF32("RenderDeferredDisplayGamma");
        static LLCachedControl<F32> gamma(gSavedSettings, "RenderDeferredDisplayGamma");

        gDeferredPostGammaCorrectProgram.uniform1f(LLShaderMgr::DISPLAY_GAMMA, (gamma > 0.1f) ? 1.0f / gamma : (1.0f/2.2f));

        // <FS:Ansariel> FIRE-16829: Visual Artifacts with ALM enabled on AMD graphics
        //gGL.begin(LLRender::TRIANGLE_STRIP);
        //gGL.texCoord2f(tc1.mV[0], tc1.mV[1]);
        //gGL.vertex2f(-1,-1);

        //gGL.texCoord2f(tc1.mV[0], tc2.mV[1]);
        //gGL.vertex2f(-1,3);

        //gGL.texCoord2f(tc2.mV[0], tc1.mV[1]);
        //gGL.vertex2f(3,-1);

        //gGL.end();
        drawAuxiliaryVB(tc1, tc2);
        // </FS:Ansariel>

        gGL.getTexUnit(channel)->unbind(screen_target->getUsage());
        gDeferredPostGammaCorrectProgram.unbind();
        screen_target->flush();
    }

    gGL.matrixMode(LLRender::MM_PROJECTION);
    gGL.popMatrix();
    gGL.matrixMode(LLRender::MM_MODELVIEW);
    gGL.popMatrix();

    screen_target->bindTarget();

    {  // render non-deferred geometry (alpha, fullbright, glow)
        LLGLDisable blend(GL_BLEND);
        LLGLDisable stencil(GL_STENCIL_TEST);

        pushRenderTypeMask();
        andRenderTypeMask(LLPipeline::RENDER_TYPE_ALPHA,
                          LLPipeline::RENDER_TYPE_FULLBRIGHT,
                          LLPipeline::RENDER_TYPE_VOLUME,
                          LLPipeline::RENDER_TYPE_GLOW,
                          LLPipeline::RENDER_TYPE_BUMP,
                          LLPipeline::RENDER_TYPE_PASS_SIMPLE,
                          LLPipeline::RENDER_TYPE_PASS_ALPHA,
                          LLPipeline::RENDER_TYPE_PASS_ALPHA_MASK,
                          LLPipeline::RENDER_TYPE_PASS_BUMP,
                          LLPipeline::RENDER_TYPE_PASS_POST_BUMP,
                          LLPipeline::RENDER_TYPE_PASS_FULLBRIGHT,
                          LLPipeline::RENDER_TYPE_PASS_FULLBRIGHT_ALPHA_MASK,
                          LLPipeline::RENDER_TYPE_PASS_FULLBRIGHT_SHINY,
                          LLPipeline::RENDER_TYPE_PASS_GLOW,
                          LLPipeline::RENDER_TYPE_PASS_GRASS,
                          LLPipeline::RENDER_TYPE_PASS_SHINY,
                          LLPipeline::RENDER_TYPE_PASS_INVISIBLE,
                          LLPipeline::RENDER_TYPE_PASS_INVISI_SHINY,
                          LLPipeline::RENDER_TYPE_AVATAR,
                          LLPipeline::RENDER_TYPE_CONTROL_AV,
                          LLPipeline::RENDER_TYPE_ALPHA_MASK,
                          LLPipeline::RENDER_TYPE_FULLBRIGHT_ALPHA_MASK,
                          END_RENDER_TYPES);

        renderGeomPostDeferred(*LLViewerCamera::getInstance());
        popRenderTypeMask();
    }

    {
        // render highlights, etc.
        renderHighlights();
        mHighlightFaces.clear();

        renderDebug();

        LLVertexBuffer::unbind();

        if (gPipeline.hasRenderDebugFeatureMask(LLPipeline::RENDER_DEBUG_FEATURE_UI))
        {
            // Render debugging beacons.
            gObjectList.renderObjectBeacons();
            gObjectList.resetObjectBeacons();
            gSky.addSunMoonBeacons();
        }
    }

    screen_target->flush();
}

void LLPipeline::setupSpotLight(LLGLSLShader& shader, LLDrawable* drawablep)
{
	//construct frustum
	LLVOVolume* volume = drawablep->getVOVolume();
	LLVector3 params = volume->getSpotLightParams();

	F32 fov = params.mV[0];
	F32 focus = params.mV[1];

	LLVector3 pos = drawablep->getPositionAgent();
	LLQuaternion quat = volume->getRenderRotation();
	LLVector3 scale = volume->getScale();
	
	//get near clip plane
	LLVector3 at_axis(0,0,-scale.mV[2]*0.5f);
	at_axis *= quat;

	LLVector3 np = pos+at_axis;
	at_axis.normVec();

	//get origin that has given fov for plane np, at_axis, and given scale
	F32 dist = (scale.mV[1]*0.5f)/tanf(fov*0.5f);

	LLVector3 origin = np - at_axis*dist;

	//matrix from volume space to agent space
	LLMatrix4 light_mat(quat, LLVector4(origin,1.f));

	glh::matrix4f light_to_agent((F32*) light_mat.mMatrix);
	glh::matrix4f light_to_screen = get_current_modelview() * light_to_agent;

	glh::matrix4f screen_to_light = light_to_screen.inverse();

	F32 s = volume->getLightRadius()*1.5f;
	F32 near_clip = dist;
	F32 width = scale.mV[VX];
	F32 height = scale.mV[VY];
	F32 far_clip = s+dist-scale.mV[VZ];

	F32 fovy = fov * RAD_TO_DEG;
	F32 aspect = width/height;

	glh::matrix4f trans(0.5f, 0.f, 0.f, 0.5f,
				0.f, 0.5f, 0.f, 0.5f,
				0.f, 0.f, 0.5f, 0.5f,
				0.f, 0.f, 0.f, 1.f);

	glh::vec3f p1(0, 0, -(near_clip+0.01f));
	glh::vec3f p2(0, 0, -(near_clip+1.f));

	glh::vec3f screen_origin(0, 0, 0);

	light_to_screen.mult_matrix_vec(p1);
	light_to_screen.mult_matrix_vec(p2);
	light_to_screen.mult_matrix_vec(screen_origin);

	glh::vec3f n = p2-p1;
	n.normalize();
	
	F32 proj_range = far_clip - near_clip;
	glh::matrix4f light_proj = gl_perspective(fovy, aspect, near_clip, far_clip);
	screen_to_light = trans * light_proj * screen_to_light;
	shader.uniformMatrix4fv(LLShaderMgr::PROJECTOR_MATRIX, 1, FALSE, screen_to_light.m);
	shader.uniform1f(LLShaderMgr::PROJECTOR_NEAR, near_clip);
	shader.uniform3fv(LLShaderMgr::PROJECTOR_P, 1, p1.v);
	shader.uniform3fv(LLShaderMgr::PROJECTOR_N, 1, n.v);
	shader.uniform3fv(LLShaderMgr::PROJECTOR_ORIGIN, 1, screen_origin.v);
	shader.uniform1f(LLShaderMgr::PROJECTOR_RANGE, proj_range);
	shader.uniform1f(LLShaderMgr::PROJECTOR_AMBIANCE, params.mV[2]);
	S32 s_idx = -1;

	for (U32 i = 0; i < 2; i++)
	{
		if (mShadowSpotLight[i] == drawablep)
		{
			s_idx = i;
		}
	}

	shader.uniform1i(LLShaderMgr::PROJECTOR_SHADOW_INDEX, s_idx);

	if (s_idx >= 0)
	{
		shader.uniform1f(LLShaderMgr::PROJECTOR_SHADOW_FADE, 1.f-mSpotLightFade[s_idx]);
	}
	else
	{
		shader.uniform1f(LLShaderMgr::PROJECTOR_SHADOW_FADE, 1.f);
	}

	{
		LLDrawable* potential = drawablep;
		//determine if this is a good light for casting shadows
		F32 m_pri = volume->getSpotLightPriority();

		for (U32 i = 0; i < 2; i++)
		{
			F32 pri = 0.f;

			if (mTargetShadowSpotLight[i].notNull())
			{
				pri = mTargetShadowSpotLight[i]->getVOVolume()->getSpotLightPriority();			
			}

			if (m_pri > pri)
			{
				LLDrawable* temp = mTargetShadowSpotLight[i];
				mTargetShadowSpotLight[i] = potential;
				potential = temp;
				m_pri = pri;
			}
		}
	}

	LLViewerTexture* img = volume->getLightTexture();

	if (img == NULL)
	{
		img = LLViewerFetchedTexture::sWhiteImagep;
	}

	S32 channel = shader.enableTexture(LLShaderMgr::DEFERRED_PROJECTION);

	if (channel > -1)
	{
		if (img)
		{
			gGL.getTexUnit(channel)->bind(img);

			F32 lod_range = logf(img->getWidth())/logf(2.f);

			shader.uniform1f(LLShaderMgr::PROJECTOR_FOCUS, focus);
			shader.uniform1f(LLShaderMgr::PROJECTOR_LOD, lod_range);
			shader.uniform1f(LLShaderMgr::PROJECTOR_AMBIENT_LOD, llclamp((proj_range-focus)/proj_range*lod_range, 0.f, 1.f));
		}
	}
		
}

void LLPipeline::unbindDeferredShader(LLGLSLShader &shader)
{
    LLRenderTarget* deferred_target       = &mDeferredScreen;
    LLRenderTarget* deferred_depth_target = &mDeferredDepth;
    LLRenderTarget* deferred_light_target = &mDeferredLight;

	stop_glerror();
    shader.disableTexture(LLShaderMgr::DEFERRED_NORMAL, deferred_target->getUsage());
    shader.disableTexture(LLShaderMgr::DEFERRED_DIFFUSE, deferred_target->getUsage());
    shader.disableTexture(LLShaderMgr::DEFERRED_SPECULAR, deferred_target->getUsage());
    shader.disableTexture(LLShaderMgr::DEFERRED_DEPTH, deferred_depth_target->getUsage());
    shader.disableTexture(LLShaderMgr::DEFERRED_LIGHT, deferred_light_target->getUsage());
	shader.disableTexture(LLShaderMgr::DIFFUSE_MAP);
	shader.disableTexture(LLShaderMgr::DEFERRED_BLOOM);

	for (U32 i = 0; i < 4; i++)
	{
		if (shader.disableTexture(LLShaderMgr::DEFERRED_SHADOW0+i) > -1)
		{
			glTexParameteri(GL_TEXTURE_2D, GL_TEXTURE_COMPARE_MODE_ARB, GL_NONE);
		}
	}

	for (U32 i = 4; i < 6; i++)
	{
		if (shader.disableTexture(LLShaderMgr::DEFERRED_SHADOW0+i) > -1)
		{
			glTexParameteri(GL_TEXTURE_2D, GL_TEXTURE_COMPARE_MODE_ARB, GL_NONE);
		}
	}

	shader.disableTexture(LLShaderMgr::DEFERRED_NOISE);
	shader.disableTexture(LLShaderMgr::DEFERRED_LIGHTFUNC);

	S32 channel = shader.disableTexture(LLShaderMgr::ENVIRONMENT_MAP, LLTexUnit::TT_CUBE_MAP);
	if (channel > -1)
	{
		LLCubeMap* cube_map = gSky.mVOSkyp ? gSky.mVOSkyp->getCubeMap() : NULL;
		if (cube_map)
		{
			cube_map->disable();
		}
	}
	gGL.getTexUnit(0)->unbind(LLTexUnit::TT_TEXTURE);
	gGL.getTexUnit(0)->activate();
	shader.unbind();
}

inline float sgn(float a)
{
    if (a > 0.0F) return (1.0F);
    if (a < 0.0F) return (-1.0F);
    return (0.0F);
}

void LLPipeline::generateWaterReflection(LLCamera& camera_in)
{
    LL_PROFILE_ZONE_SCOPED;

    if (!assertInitialized())
    {
        return;
    }

    if (LLPipeline::sWaterReflections && LLDrawPoolWater::sNeedsReflectionUpdate)
    {
        bool skip_avatar_update = false;
        if (!isAgentAvatarValid() || gAgentCamera.getCameraAnimating() || gAgentCamera.getCameraMode() != CAMERA_MODE_MOUSELOOK || !LLVOAvatar::sVisibleInFirstPerson)
        {
            skip_avatar_update = true;
        }

        LLCamera camera = camera_in;
        camera.setFar(camera_in.getFar() * 0.75f);

        bool camera_is_underwater = LLViewerCamera::getInstance()->cameraUnderWater();

        LLPipeline::sReflectionRender = true;

        gPipeline.pushRenderTypeMask();

        glh::matrix4f saved_modelview  = get_current_modelview();
        glh::matrix4f saved_projection = get_current_projection();
        glh::matrix4f mat;

        S32 reflection_detail  = RenderReflectionDetail;

        F32 water_height      = gAgent.getRegion()->getWaterHeight(); 
        F32 camera_height     = camera_in.getOrigin().mV[VZ];
        F32 distance_to_water = (water_height < camera_height) ? (camera_height - water_height) : (water_height - camera_height);

        LLVector3 reflection_offset      = LLVector3(0, 0, distance_to_water * 2.0f);
        LLVector3 camera_look_at         = camera_in.getAtAxis();
        LLVector3 reflection_look_at     = LLVector3(camera_look_at.mV[VX], camera_look_at.mV[VY], -camera_look_at.mV[VZ]);
        LLVector3 reflect_origin         = camera_in.getOrigin() - reflection_offset;
        LLVector3 reflect_interest_point = reflect_origin + (reflection_look_at * 5.0f);

        camera.setOriginAndLookAt(reflect_origin, LLVector3::z_axis, reflect_interest_point);

        //plane params
        LLPlane plane;
        LLVector3 pnorm;
        S32 water_clip = 0;
        if (!camera_is_underwater)
        {
            //camera is above water, clip plane points up
            pnorm.setVec(0,0,1);
            plane.setVec(pnorm, -water_height);
            water_clip = 1;
        }
        else
        {
            //camera is below water, clip plane points down
            pnorm = LLVector3(0,0,-1);
            plane.setVec(pnorm, water_height);
            water_clip = -1;
        }

        if (!camera_is_underwater)
        {
            //generate planar reflection map
            LLViewerCamera::sCurCameraID = LLViewerCamera::CAMERA_WATER0;

            gGL.matrixMode(LLRender::MM_MODELVIEW);
            gGL.pushMatrix();

            mat.set_scale(glh::vec3f(1, 1, -1));
            mat.set_translate(glh::vec3f(0,0,water_height*2.f));
            mat = saved_modelview * mat;


            mReflectionModelView = mat;

            set_current_modelview(mat);
            gGL.loadMatrix(mat.m);

            LLViewerCamera::updateFrustumPlanes(camera, FALSE, TRUE);

            glh::vec3f    origin(0, 0, 0);
            glh::matrix4f inv_mat = mat.inverse();
            inv_mat.mult_matrix_vec(origin);

            camera.setOrigin(origin.v);

            glCullFace(GL_FRONT);

            if (LLDrawPoolWater::sNeedsReflectionUpdate)
            {
                gGL.getTexUnit(0)->unbind(LLTexUnit::TT_TEXTURE);
                glClearColor(0,0,0,0);
                mWaterRef.bindTarget();

                gGL.setColorMask(true, true);
                mWaterRef.clear();
                gGL.setColorMask(true, false);
                mWaterRef.getViewport(gGLViewport);

                //initial sky pass (no user clip plane)
                //mask out everything but the sky
                gPipeline.pushRenderTypeMask();
                {
                    if (reflection_detail >= WATER_REFLECT_MINIMAL)
                    {
                        gPipeline.andRenderTypeMask(
                            LLPipeline::RENDER_TYPE_SKY,
                            LLPipeline::RENDER_TYPE_WL_SKY,
                            LLPipeline::RENDER_TYPE_CLOUDS,
                            LLPipeline::END_RENDER_TYPES);
                    }
                    else
                    {
                        gPipeline.andRenderTypeMask(
                            LLPipeline::RENDER_TYPE_SKY,
                            LLPipeline::RENDER_TYPE_WL_SKY,
                            LLPipeline::END_RENDER_TYPES);
                    }

                    updateCull(camera, mSky);
                    stateSort(camera, mSky);
                    renderGeom(camera, TRUE);
                }
                gPipeline.popRenderTypeMask();

                if (reflection_detail >= WATER_REFLECT_NONE_WATER_TRANSPARENT)
                {
                    gPipeline.pushRenderTypeMask();
                    {
                        clearRenderTypeMask(
                            LLPipeline::RENDER_TYPE_WATER,
                            LLPipeline::RENDER_TYPE_VOIDWATER,
                            LLPipeline::RENDER_TYPE_GROUND,
                            LLPipeline::RENDER_TYPE_SKY,
                            LLPipeline::RENDER_TYPE_CLOUDS,
                            LLPipeline::END_RENDER_TYPES);

                        if (reflection_detail > WATER_REFLECT_MINIMAL)
                        { //mask out selected geometry based on reflection detail
                            if (reflection_detail < WATER_REFLECT_EVERYTHING)
                            {
                                clearRenderTypeMask(LLPipeline::RENDER_TYPE_PARTICLES, END_RENDER_TYPES);
                                if (reflection_detail < WATER_REFLECT_AVATARS)
                                {
                                    clearRenderTypeMask(
                                        LLPipeline::RENDER_TYPE_AVATAR,
                                        LLPipeline::RENDER_TYPE_CONTROL_AV,
                                        END_RENDER_TYPES);
                                    if (reflection_detail < WATER_REFLECT_STATIC_OBJECTS)
                                    {
                                        clearRenderTypeMask(LLPipeline::RENDER_TYPE_VOLUME, END_RENDER_TYPES);
                                    }
                                }
                            }

                            LLGLUserClipPlane clip_plane(plane, mReflectionModelView, saved_projection);
                            LLGLDisable cull(GL_CULL_FACE);
                            updateCull(camera, mReflectedObjects, -water_clip, &plane);
                            stateSort(camera, mReflectedObjects);
                            renderGeom(camera);
                        }
                    }
                    gPipeline.popRenderTypeMask();
                }

                mWaterRef.flush();
            }

            glCullFace(GL_BACK);
            gGL.matrixMode(LLRender::MM_MODELVIEW);
            gGL.popMatrix();

            set_current_modelview(saved_modelview);
        }

        camera.setOrigin(camera_in.getOrigin());
        //render distortion map
        static bool last_update = true;
        if (last_update)
        {
            gPipeline.pushRenderTypeMask();

            camera.setFar(camera_in.getFar());
            clearRenderTypeMask(
                LLPipeline::RENDER_TYPE_WATER,
                LLPipeline::RENDER_TYPE_VOIDWATER,
                LLPipeline::RENDER_TYPE_GROUND,
                END_RENDER_TYPES);

            // intentionally inverted so that distortion map contents (objects under the water when we're above it)
            // will properly include water fog effects
            LLPipeline::sUnderWaterRender = !camera_is_underwater;

            if (LLPipeline::sUnderWaterRender)
            {
                clearRenderTypeMask(
                    LLPipeline::RENDER_TYPE_GROUND,
                    LLPipeline::RENDER_TYPE_SKY,
                    LLPipeline::RENDER_TYPE_CLOUDS,
                    LLPipeline::RENDER_TYPE_WL_SKY,
                    END_RENDER_TYPES);
            }
            LLViewerCamera::updateFrustumPlanes(camera);

            gGL.getTexUnit(0)->unbind(LLTexUnit::TT_TEXTURE);

            if (LLPipeline::sUnderWaterRender || LLDrawPoolWater::sNeedsDistortionUpdate)
            {
                LLPipeline::sDistortionRender = true;

                LLColor3 col = LLEnvironment::instance().getCurrentWater()->getWaterFogColor();
                glClearColor(col.mV[0], col.mV[1], col.mV[2], 0.f);

                LLViewerCamera::sCurCameraID = LLViewerCamera::CAMERA_WATER1;

                mWaterDis.bindTarget();
                mWaterDis.getViewport(gGLViewport);

                gGL.setColorMask(true, true);
                mWaterDis.clear();
                gGL.setColorMask(true, false);

                F32 water_dist = water_height * LLPipeline::sDistortionWaterClipPlaneMargin;

                //clip out geometry on the same side of water as the camera w/ enough margin to not include the water geo itself,
                // but not so much as to clip out parts of avatars that should be seen under the water in the distortion map
                LLPlane plane(-pnorm, camera_is_underwater ? -water_height : water_dist);
                LLGLUserClipPlane clip_plane(plane, saved_modelview, saved_projection);

                gGL.setColorMask(true, true);
                mWaterDis.clear();
                gGL.setColorMask(true, false);

                if (reflection_detail >= WATER_REFLECT_NONE_WATER_TRANSPARENT)
                {
                    updateCull(camera, mRefractedObjects, water_clip, &plane);
                    stateSort(camera, mRefractedObjects);
                    renderGeom(camera);
                }

                if (LLGLSLShader::sNoFixedFunction)
                {
                    gUIProgram.bind();
                }

                LLWorld::getInstance()->renderPropertyLines();

                if (LLGLSLShader::sNoFixedFunction)
                {
                    gUIProgram.unbind();
                }

                mWaterDis.flush();
            }

            LLPipeline::sDistortionRender = false;

            gPipeline.popRenderTypeMask();
        }
        last_update = LLDrawPoolWater::sNeedsReflectionUpdate && LLDrawPoolWater::sNeedsDistortionUpdate;

        gPipeline.popRenderTypeMask();

        LLPipeline::sUnderWaterRender = false;
        LLPipeline::sReflectionRender = false;

        LLDrawPoolWater::sNeedsReflectionUpdate = FALSE;
        LLDrawPoolWater::sNeedsDistortionUpdate = FALSE;

        if (!LLRenderTarget::sUseFBO)
        {
            glClear(GL_DEPTH_BUFFER_BIT);
        }
        glClearColor(0.f, 0.f, 0.f, 0.f);
        gViewerWindow->setup3DViewport();

        LLGLState::checkStates();

        if (!skip_avatar_update)
        {
            gAgentAvatarp->updateAttachmentVisibility(gAgentCamera.getCameraMode());
        }

        LLViewerCamera::sCurCameraID = LLViewerCamera::CAMERA_WORLD;
    }
    else
    {
        // Initial sky pass is still needed even if water reflection is not rendering
        bool camera_is_underwater = LLViewerCamera::getInstance()->cameraUnderWater();
        if (!camera_is_underwater)
        {
            gPipeline.pushRenderTypeMask();
            {
                gPipeline.andRenderTypeMask(
                    LLPipeline::RENDER_TYPE_SKY,
                    LLPipeline::RENDER_TYPE_WL_SKY,
                    LLPipeline::END_RENDER_TYPES);

                LLCamera camera = camera_in;
                camera.setFar(camera_in.getFar() * 0.75f);

                updateCull(camera, mSky);
                stateSort(camera, mSky);
                renderGeom(camera, TRUE);
            }
            gPipeline.popRenderTypeMask();
        }
    }
}

glh::matrix4f look(const LLVector3 pos, const LLVector3 dir, const LLVector3 up)
{
	glh::matrix4f ret;

	LLVector3 dirN;
	LLVector3 upN;
	LLVector3 lftN;

	lftN = dir % up;
	lftN.normVec();
	
	upN = lftN % dir;
	upN.normVec();
	
	dirN = dir;
	dirN.normVec();

	ret.m[ 0] = lftN[0];
	ret.m[ 1] = upN[0];
	ret.m[ 2] = -dirN[0];
	ret.m[ 3] = 0.f;

	ret.m[ 4] = lftN[1];
	ret.m[ 5] = upN[1];
	ret.m[ 6] = -dirN[1];
	ret.m[ 7] = 0.f;

	ret.m[ 8] = lftN[2];
	ret.m[ 9] = upN[2];
	ret.m[10] = -dirN[2];
	ret.m[11] = 0.f;

	ret.m[12] = -(lftN*pos);
	ret.m[13] = -(upN*pos);
	ret.m[14] = dirN*pos;
	ret.m[15] = 1.f;

	return ret;
}

glh::matrix4f scale_translate_to_fit(const LLVector3 min, const LLVector3 max)
{
	glh::matrix4f ret;
	ret.m[ 0] = 2/(max[0]-min[0]);
	ret.m[ 4] = 0;
	ret.m[ 8] = 0;
	ret.m[12] = -(max[0]+min[0])/(max[0]-min[0]);

	ret.m[ 1] = 0;
	ret.m[ 5] = 2/(max[1]-min[1]);
	ret.m[ 9] = 0;
	ret.m[13] = -(max[1]+min[1])/(max[1]-min[1]);

	ret.m[ 2] = 0;
	ret.m[ 6] = 0;
	ret.m[10] = 2/(max[2]-min[2]);
	ret.m[14] = -(max[2]+min[2])/(max[2]-min[2]);

	ret.m[ 3] = 0;
	ret.m[ 7] = 0;
	ret.m[11] = 0;
	ret.m[15] = 1;

	return ret;
}

static LLTrace::BlockTimerStatHandle FTM_SHADOW_RENDER("Render Shadows");
static LLTrace::BlockTimerStatHandle FTM_SHADOW_ALPHA("Alpha Shadow");
static LLTrace::BlockTimerStatHandle FTM_SHADOW_SIMPLE("Simple Shadow");
static LLTrace::BlockTimerStatHandle FTM_SHADOW_GEOM("Shadow Geom");

static LLTrace::BlockTimerStatHandle FTM_SHADOW_ALPHA_MASKED("Alpha Masked");
static LLTrace::BlockTimerStatHandle FTM_SHADOW_ALPHA_BLEND("Alpha Blend");
static LLTrace::BlockTimerStatHandle FTM_SHADOW_ALPHA_TREE("Alpha Tree");
static LLTrace::BlockTimerStatHandle FTM_SHADOW_ALPHA_GRASS("Alpha Grass");
static LLTrace::BlockTimerStatHandle FTM_SHADOW_FULLBRIGHT_ALPHA_MASKED("Fullbright Alpha Masked");

void LLPipeline::renderShadow(glh::matrix4f& view, glh::matrix4f& proj, LLCamera& shadow_cam, LLCullResult& result, bool use_shader, bool use_occlusion, U32 target_width)
{
    LL_RECORD_BLOCK_TIME(FTM_SHADOW_RENDER);

    //clip out geometry on the same side of water as the camera
    S32 occlude = LLPipeline::sUseOcclusion;
    if (!use_occlusion)
    {
        LLPipeline::sUseOcclusion = 0;
    }
    LLPipeline::sShadowRender = true;

    static const U32 types[] = {
        LLRenderPass::PASS_SIMPLE,
        LLRenderPass::PASS_FULLBRIGHT,
        LLRenderPass::PASS_SHINY,
        LLRenderPass::PASS_BUMP,
        LLRenderPass::PASS_FULLBRIGHT_SHINY ,
        LLRenderPass::PASS_MATERIAL,
        LLRenderPass::PASS_MATERIAL_ALPHA_EMISSIVE,
        LLRenderPass::PASS_SPECMAP,
        LLRenderPass::PASS_SPECMAP_EMISSIVE,
        LLRenderPass::PASS_NORMMAP,
        LLRenderPass::PASS_NORMMAP_EMISSIVE,
        LLRenderPass::PASS_NORMSPEC,
        LLRenderPass::PASS_NORMSPEC_EMISSIVE,
    };

    LLGLEnable cull(GL_CULL_FACE);

    //enable depth clamping if available
    LLGLEnable depth_clamp(gGLManager.mHasDepthClamp ? GL_DEPTH_CLAMP : 0);

    if (use_shader)
    {
        gDeferredShadowCubeProgram.bind();
    }

    LLRenderTarget& occlusion_target = mShadowOcclusion[LLViewerCamera::sCurCameraID - 1];

    occlusion_target.bindTarget();
    updateCull(shadow_cam, result);
    occlusion_target.flush();

    stateSort(shadow_cam, result);


    //generate shadow map
    gGL.matrixMode(LLRender::MM_PROJECTION);
    gGL.pushMatrix();
    gGL.loadMatrix(proj.m);
    gGL.matrixMode(LLRender::MM_MODELVIEW);
    gGL.pushMatrix();
    gGL.loadMatrix(view.m);

    stop_glerror();
    gGLLastMatrix = NULL;

    gGL.getTexUnit(0)->unbind(LLTexUnit::TT_TEXTURE);

    stop_glerror();

    LLEnvironment& environment = LLEnvironment::instance();

    LLVertexBuffer::unbind();

    for (int j = 0; j < 2; ++j) // 0 -- static, 1 -- rigged
    {
        bool rigged = j == 1;
        if (!use_shader)
        { //occlusion program is general purpose depth-only no-textures
            gOcclusionProgram.bind(rigged);
        }
        else
        {
            gDeferredShadowProgram.bind(rigged);
            LLGLSLShader::sCurBoundShaderPtr->uniform1i(LLShaderMgr::SUN_UP_FACTOR, environment.getIsSunUp() ? 1 : 0);
        }

        gGL.diffuseColor4f(1, 1, 1, 1);

        S32 shadow_detail = gSavedSettings.getS32("RenderShadowDetail");

        // if not using VSM, disable color writes
        if (shadow_detail <= 2)
        {
            gGL.setColorMask(false, false);
        }

        LL_RECORD_BLOCK_TIME(FTM_SHADOW_SIMPLE);

        gGL.getTexUnit(0)->disable();
        for (U32 i = 0; i < sizeof(types) / sizeof(U32); ++i)
        {
            renderObjects(types[i], LLVertexBuffer::MAP_VERTEX, FALSE, FALSE, rigged);
        }
        gGL.getTexUnit(0)->enable(LLTexUnit::TT_TEXTURE);
        if (!use_shader)
        {
            gOcclusionProgram.unbind();
        }


    }

    if (use_shader)
    {
        LL_RECORD_BLOCK_TIME(FTM_SHADOW_GEOM);

        gDeferredShadowProgram.unbind();
        renderGeomShadow(shadow_cam);
        gDeferredShadowProgram.bind();
        gDeferredShadowProgram.uniform1i(LLShaderMgr::SUN_UP_FACTOR, environment.getIsSunUp() ? 1 : 0);
    }
    else
    {
        LL_RECORD_BLOCK_TIME(FTM_SHADOW_GEOM);

        renderGeomShadow(shadow_cam);
    }

    {
        LL_RECORD_BLOCK_TIME(FTM_SHADOW_ALPHA);

        for (int i = 0; i < 2; ++i)
        {
            bool rigged = i == 1;

            gDeferredShadowAlphaMaskProgram.bind(rigged);
            LLGLSLShader::sCurBoundShaderPtr->uniform1f(LLShaderMgr::DEFERRED_SHADOW_TARGET_WIDTH, (float)target_width);
            LLGLSLShader::sCurBoundShaderPtr->uniform1i(LLShaderMgr::SUN_UP_FACTOR, environment.getIsSunUp() ? 1 : 0);

            U32 mask = LLVertexBuffer::MAP_VERTEX |
                LLVertexBuffer::MAP_TEXCOORD0 |
                LLVertexBuffer::MAP_COLOR |
                LLVertexBuffer::MAP_TEXTURE_INDEX;

            {
                LL_RECORD_BLOCK_TIME(FTM_SHADOW_ALPHA_MASKED);
                renderMaskedObjects(LLRenderPass::PASS_ALPHA_MASK, mask, TRUE, TRUE, rigged);
            }

            {
                LL_RECORD_BLOCK_TIME(FTM_SHADOW_ALPHA_BLEND);
                LLGLSLShader::sCurBoundShaderPtr->setMinimumAlpha(0.598f);
                renderAlphaObjects(mask, TRUE, TRUE, rigged);
            }


            {
                LL_RECORD_BLOCK_TIME(FTM_SHADOW_FULLBRIGHT_ALPHA_MASKED);
                gDeferredShadowFullbrightAlphaMaskProgram.bind(rigged);
                LLGLSLShader::sCurBoundShaderPtr->uniform1f(LLShaderMgr::DEFERRED_SHADOW_TARGET_WIDTH, (float)target_width);
                LLGLSLShader::sCurBoundShaderPtr->uniform1i(LLShaderMgr::SUN_UP_FACTOR, environment.getIsSunUp() ? 1 : 0);
                renderFullbrightMaskedObjects(LLRenderPass::PASS_FULLBRIGHT_ALPHA_MASK, mask, TRUE, TRUE, rigged);
            }


            {
                LL_RECORD_BLOCK_TIME(FTM_SHADOW_ALPHA_GRASS);
                gDeferredTreeShadowProgram.bind(rigged);
                if (i == 0)
                {
                    LLGLSLShader::sCurBoundShaderPtr->setMinimumAlpha(0.598f);
                    renderObjects(LLRenderPass::PASS_GRASS, LLVertexBuffer::MAP_VERTEX | LLVertexBuffer::MAP_TEXCOORD0, TRUE);
                }

                U32 no_idx_mask = mask & ~LLVertexBuffer::MAP_TEXTURE_INDEX;
                renderMaskedObjects(LLRenderPass::PASS_NORMSPEC_MASK, no_idx_mask, true, false, rigged);
                renderMaskedObjects(LLRenderPass::PASS_MATERIAL_ALPHA_MASK, no_idx_mask, true, false, rigged);
                renderMaskedObjects(LLRenderPass::PASS_SPECMAP_MASK, no_idx_mask, true, false, rigged);
                renderMaskedObjects(LLRenderPass::PASS_NORMMAP_MASK, no_idx_mask, true, false, rigged);
            }
        }
    }

    //glCullFace(GL_BACK);

    gDeferredShadowCubeProgram.bind();
    gGLLastMatrix = NULL;
    gGL.loadMatrix(gGLModelView);

    LLRenderTarget& occlusion_source = mShadow[LLViewerCamera::sCurCameraID - 1];

    doOcclusion(shadow_cam, occlusion_source, occlusion_target);

    if (use_shader)
    {
        gDeferredShadowProgram.unbind();
    }

    gGL.setColorMask(true, true);

    gGL.matrixMode(LLRender::MM_PROJECTION);
    gGL.popMatrix();
    gGL.matrixMode(LLRender::MM_MODELVIEW);
    gGL.popMatrix();
    gGLLastMatrix = NULL;

    LLPipeline::sUseOcclusion = occlude;
    LLPipeline::sShadowRender = false;
}

bool LLPipeline::getVisiblePointCloud(LLCamera& camera, LLVector3& min, LLVector3& max, std::vector<LLVector3>& fp, LLVector3 light_dir)
{
    LL_PROFILE_ZONE_SCOPED;
	//get point cloud of intersection of frust and min, max

	if (getVisibleExtents(camera, min, max))
	{
		return false;
	}

	//get set of planes on bounding box
	LLPlane bp[] = { 
		LLPlane(min, LLVector3(-1,0,0)),
		LLPlane(min, LLVector3(0,-1,0)),
		LLPlane(min, LLVector3(0,0,-1)),
		LLPlane(max, LLVector3(1,0,0)),
		LLPlane(max, LLVector3(0,1,0)),
		LLPlane(max, LLVector3(0,0,1))};
	
	//potential points
	std::vector<LLVector3> pp;

	//add corners of AABB
	pp.push_back(LLVector3(min.mV[0], min.mV[1], min.mV[2]));
	pp.push_back(LLVector3(max.mV[0], min.mV[1], min.mV[2]));
	pp.push_back(LLVector3(min.mV[0], max.mV[1], min.mV[2]));
	pp.push_back(LLVector3(max.mV[0], max.mV[1], min.mV[2]));
	pp.push_back(LLVector3(min.mV[0], min.mV[1], max.mV[2]));
	pp.push_back(LLVector3(max.mV[0], min.mV[1], max.mV[2]));
	pp.push_back(LLVector3(min.mV[0], max.mV[1], max.mV[2]));
	pp.push_back(LLVector3(max.mV[0], max.mV[1], max.mV[2]));

	//add corners of camera frustum
	for (U32 i = 0; i < LLCamera::AGENT_FRUSTRUM_NUM; i++)
	{
		pp.push_back(camera.mAgentFrustum[i]);
	}


	//bounding box line segments
	U32 bs[] = 
			{
		0,1,
		1,3,
		3,2,
		2,0,

		4,5,
		5,7,
		7,6,
		6,4,

		0,4,
		1,5,
		3,7,
		2,6
	};

	for (U32 i = 0; i < 12; i++)
	{ //for each line segment in bounding box
		for (U32 j = 0; j < LLCamera::AGENT_PLANE_NO_USER_CLIP_NUM; j++) 
		{ //for each plane in camera frustum
			const LLPlane& cp = camera.getAgentPlane(j);
			const LLVector3& v1 = pp[bs[i*2+0]];
			const LLVector3& v2 = pp[bs[i*2+1]];
			LLVector3 n;
			cp.getVector3(n);

			LLVector3 line = v1-v2;

			F32 d1 = line*n;
			F32 d2 = -cp.dist(v2);

			F32 t = d2/d1;

			if (t > 0.f && t < 1.f)
			{
				LLVector3 intersect = v2+line*t;
				pp.push_back(intersect);
			}
		}
	}
			
	//camera frustum line segments
	const U32 fs[] =
	{
		0,1,
		1,2,
		2,3,
		3,0,

		4,5,
		5,6,
		6,7,
		7,4,
	
		0,4,
		1,5,
		2,6,
		3,7	
	};

	for (U32 i = 0; i < 12; i++)
	{
		for (U32 j = 0; j < 6; ++j)
		{
			const LLVector3& v1 = pp[fs[i*2+0]+8];
			const LLVector3& v2 = pp[fs[i*2+1]+8];
			const LLPlane& cp = bp[j];
			LLVector3 n;
			cp.getVector3(n);

			LLVector3 line = v1-v2;

			F32 d1 = line*n;
			F32 d2 = -cp.dist(v2);

			F32 t = d2/d1;

			if (t > 0.f && t < 1.f)
			{
				LLVector3 intersect = v2+line*t;
				pp.push_back(intersect);
			}	
		}
	}

	LLVector3 ext[] = { min-LLVector3(0.05f,0.05f,0.05f),
		max+LLVector3(0.05f,0.05f,0.05f) };

	for (U32 i = 0; i < pp.size(); ++i)
	{
		bool found = true;

		const F32* p = pp[i].mV;
			
		for (U32 j = 0; j < 3; ++j)
		{
			if (p[j] < ext[0].mV[j] ||
				p[j] > ext[1].mV[j])
			{
				found = false;
				break;
			}
		}
				
		for (U32 j = 0; j < LLCamera::AGENT_PLANE_NO_USER_CLIP_NUM; ++j)
		{
			const LLPlane& cp = camera.getAgentPlane(j);
			F32 dist = cp.dist(pp[i]);
			if (dist > 0.05f) //point is above some plane, not contained
			{
				found = false;
				break;
			}
		}

		if (found)
		{
			fp.push_back(pp[i]);
		}
	}
	
	if (fp.empty())
	{
		return false;
	}
	
	return true;
}

void LLPipeline::renderHighlight(const LLViewerObject* obj, F32 fade)
{
	if (obj && obj->getVolume())
	{
		for (LLViewerObject::child_list_t::const_iterator iter = obj->getChildren().begin(); iter != obj->getChildren().end(); ++iter)
		{
			renderHighlight(*iter, fade);
		}

		LLDrawable* drawable = obj->mDrawable;
		if (drawable)
		{
			for (S32 i = 0; i < drawable->getNumFaces(); ++i)
			{
				LLFace* face = drawable->getFace(i);
				if (face)
				{
					face->renderSelected(LLViewerTexture::sNullImagep, LLColor4(1,1,1,fade));
				}
			}
		}
	}
}

void LLPipeline::generateHighlight(LLCamera& camera)
{
	//render highlighted object as white into offscreen render target
	if (mHighlightObject.notNull())
	{
		mHighlightSet.insert(HighlightItem(mHighlightObject));
	}
	
	if (!mHighlightSet.empty())
	{
		F32 transition = gFrameIntervalSeconds.value()/RenderHighlightFadeTime;

		LLGLDisable test(GL_ALPHA_TEST);
		LLGLDepthTest depth(GL_FALSE);
		mHighlight.bindTarget();
		disableLights();
		gGL.setColorMask(true, true);
		mHighlight.clear();

        if (LLGLSLShader::sNoFixedFunction)
        {
            gHighlightProgram.bind();
        }

		gGL.getTexUnit(0)->bind(LLViewerFetchedTexture::sWhiteImagep);
		for (std::set<HighlightItem>::iterator iter = mHighlightSet.begin(); iter != mHighlightSet.end(); )
		{
			std::set<HighlightItem>::iterator cur_iter = iter++;

			if (cur_iter->mItem.isNull())
			{
				mHighlightSet.erase(cur_iter);
				continue;
			}

			if (cur_iter->mItem == mHighlightObject)
			{
				cur_iter->incrFade(transition); 
			}
			else
			{
				cur_iter->incrFade(-transition);
				if (cur_iter->mFade <= 0.f)
				{
					mHighlightSet.erase(cur_iter);
					continue;
				}
			}

			renderHighlight(cur_iter->mItem->getVObj(), cur_iter->mFade);
		}

		mHighlight.flush();
		gGL.setColorMask(true, false);
		gViewerWindow->setup3DViewport();
	}
}

LLRenderTarget* LLPipeline::getShadowTarget(U32 i)
{
    return &mShadow[i];
}

static LLTrace::BlockTimerStatHandle FTM_GEN_SUN_SHADOW("Gen Sun Shadow");
static LLTrace::BlockTimerStatHandle FTM_GEN_SUN_SHADOW_SPOT_RENDER("Spot Shadow Render");

void LLPipeline::generateSunShadow(LLCamera& camera)
{
	if (!sRenderDeferred || RenderShadowDetail <= 0)
	{
		return;
	}

	LL_RECORD_BLOCK_TIME(FTM_GEN_SUN_SHADOW);

	bool skip_avatar_update = false;
	if (!isAgentAvatarValid() || gAgentCamera.getCameraAnimating() || gAgentCamera.getCameraMode() != CAMERA_MODE_MOUSELOOK || !LLVOAvatar::sVisibleInFirstPerson)
	{

		skip_avatar_update = true;
	}

	if (!skip_avatar_update)
	{
		gAgentAvatarp->updateAttachmentVisibility(CAMERA_MODE_THIRD_PERSON);
	}

	F64 last_modelview[16];
	F64 last_projection[16];
	for (U32 i = 0; i < 16; i++)
	{ //store last_modelview of world camera
		last_modelview[i] = gGLLastModelView[i];
		last_projection[i] = gGLLastProjection[i];
	}

	pushRenderTypeMask();
	andRenderTypeMask(LLPipeline::RENDER_TYPE_SIMPLE,
					LLPipeline::RENDER_TYPE_ALPHA,
					LLPipeline::RENDER_TYPE_GRASS,
					LLPipeline::RENDER_TYPE_FULLBRIGHT,
					LLPipeline::RENDER_TYPE_BUMP,
					LLPipeline::RENDER_TYPE_VOLUME,
					LLPipeline::RENDER_TYPE_AVATAR,
					LLPipeline::RENDER_TYPE_CONTROL_AV,
					LLPipeline::RENDER_TYPE_TREE, 
					LLPipeline::RENDER_TYPE_TERRAIN,
					LLPipeline::RENDER_TYPE_WATER,
					LLPipeline::RENDER_TYPE_VOIDWATER,
					LLPipeline::RENDER_TYPE_PASS_ALPHA,
					LLPipeline::RENDER_TYPE_PASS_ALPHA_MASK,
					LLPipeline::RENDER_TYPE_PASS_FULLBRIGHT_ALPHA_MASK,
					LLPipeline::RENDER_TYPE_PASS_GRASS,
					LLPipeline::RENDER_TYPE_PASS_SIMPLE,
					LLPipeline::RENDER_TYPE_PASS_BUMP,
					LLPipeline::RENDER_TYPE_PASS_FULLBRIGHT,
					LLPipeline::RENDER_TYPE_PASS_SHINY,
					LLPipeline::RENDER_TYPE_PASS_FULLBRIGHT_SHINY,
					LLPipeline::RENDER_TYPE_PASS_MATERIAL,
					LLPipeline::RENDER_TYPE_PASS_MATERIAL_ALPHA,
					LLPipeline::RENDER_TYPE_PASS_MATERIAL_ALPHA_MASK,
					LLPipeline::RENDER_TYPE_PASS_MATERIAL_ALPHA_EMISSIVE,
					LLPipeline::RENDER_TYPE_PASS_SPECMAP,
					LLPipeline::RENDER_TYPE_PASS_SPECMAP_BLEND,
					LLPipeline::RENDER_TYPE_PASS_SPECMAP_MASK,
					LLPipeline::RENDER_TYPE_PASS_SPECMAP_EMISSIVE,
					LLPipeline::RENDER_TYPE_PASS_NORMMAP,
					LLPipeline::RENDER_TYPE_PASS_NORMMAP_BLEND,
					LLPipeline::RENDER_TYPE_PASS_NORMMAP_MASK,
					LLPipeline::RENDER_TYPE_PASS_NORMMAP_EMISSIVE,
					LLPipeline::RENDER_TYPE_PASS_NORMSPEC,
					LLPipeline::RENDER_TYPE_PASS_NORMSPEC_BLEND,
					LLPipeline::RENDER_TYPE_PASS_NORMSPEC_MASK,
					LLPipeline::RENDER_TYPE_PASS_NORMSPEC_EMISSIVE,
                    LLPipeline::RENDER_TYPE_PASS_ALPHA_MASK_RIGGED,
                    LLPipeline::RENDER_TYPE_PASS_FULLBRIGHT_ALPHA_MASK_RIGGED,
                    LLPipeline::RENDER_TYPE_PASS_SIMPLE_RIGGED,
                    LLPipeline::RENDER_TYPE_PASS_BUMP_RIGGED,
                    LLPipeline::RENDER_TYPE_PASS_FULLBRIGHT_RIGGED,
                    LLPipeline::RENDER_TYPE_PASS_SHINY_RIGGED,
                    LLPipeline::RENDER_TYPE_PASS_FULLBRIGHT_SHINY_RIGGED,
                    LLPipeline::RENDER_TYPE_PASS_MATERIAL_RIGGED,
                    LLPipeline::RENDER_TYPE_PASS_MATERIAL_ALPHA_RIGGED,
                    LLPipeline::RENDER_TYPE_PASS_MATERIAL_ALPHA_MASK_RIGGED,
                    LLPipeline::RENDER_TYPE_PASS_MATERIAL_ALPHA_EMISSIVE_RIGGED,
                    LLPipeline::RENDER_TYPE_PASS_SPECMAP_RIGGED,
                    LLPipeline::RENDER_TYPE_PASS_SPECMAP_BLEND_RIGGED,
                    LLPipeline::RENDER_TYPE_PASS_SPECMAP_MASK_RIGGED,
                    LLPipeline::RENDER_TYPE_PASS_SPECMAP_EMISSIVE_RIGGED,
                    LLPipeline::RENDER_TYPE_PASS_NORMMAP_RIGGED,
                    LLPipeline::RENDER_TYPE_PASS_NORMMAP_BLEND_RIGGED,
                    LLPipeline::RENDER_TYPE_PASS_NORMMAP_MASK_RIGGED,
                    LLPipeline::RENDER_TYPE_PASS_NORMMAP_EMISSIVE_RIGGED,
                    LLPipeline::RENDER_TYPE_PASS_NORMSPEC_RIGGED,
                    LLPipeline::RENDER_TYPE_PASS_NORMSPEC_BLEND_RIGGED,
                    LLPipeline::RENDER_TYPE_PASS_NORMSPEC_MASK_RIGGED,
                    LLPipeline::RENDER_TYPE_PASS_NORMSPEC_EMISSIVE_RIGGED,
					END_RENDER_TYPES);

	gGL.setColorMask(false, false);

    LLEnvironment& environment = LLEnvironment::instance();

	//get sun view matrix
	
	//store current projection/modelview matrix
	glh::matrix4f saved_proj = get_current_projection();
	glh::matrix4f saved_view = get_current_modelview();
	glh::matrix4f inv_view = saved_view.inverse();

	glh::matrix4f view[6];
	glh::matrix4f proj[6];
	
	//clip contains parallel split distances for 3 splits
	LLVector3 clip = RenderShadowClipPlanes;

    LLVector3 caster_dir(environment.getIsSunUp() ? mSunDir : mMoonDir);

	//F32 slope_threshold = gSavedSettings.getF32("RenderShadowSlopeThreshold");

	//far clip on last split is minimum of camera view distance and 128
	mSunClipPlanes = LLVector4(clip, clip.mV[2] * clip.mV[2]/clip.mV[1]);

	clip = RenderShadowOrthoClipPlanes;
	mSunOrthoClipPlanes = LLVector4(clip, clip.mV[2]*clip.mV[2]/clip.mV[1]);

	//currently used for amount to extrude frusta corners for constructing shadow frusta
	//LLVector3 n = RenderShadowNearDist;
	//F32 nearDist[] = { n.mV[0], n.mV[1], n.mV[2], n.mV[2] };

	//put together a universal "near clip" plane for shadow frusta
	LLPlane shadow_near_clip;
	{
		LLVector3 p = gAgent.getPositionAgent();
		p += caster_dir * RenderFarClip*2.f;
		shadow_near_clip.setVec(p, caster_dir);
	}

	LLVector3 lightDir = -caster_dir;
	lightDir.normVec();

	glh::vec3f light_dir(lightDir.mV);

	//create light space camera matrix
	
	LLVector3 at = lightDir;

	LLVector3 up = camera.getAtAxis();

	if (fabsf(up*lightDir) > 0.75f)
	{
		up = camera.getUpAxis();
	}

	/*LLVector3 left = up%at;
	up = at%left;*/

	up.normVec();
	at.normVec();
	
	
	LLCamera main_camera = camera;
	
	F32 near_clip = 0.f;
	{
		//get visible point cloud
		std::vector<LLVector3> fp;

		main_camera.calcAgentFrustumPlanes(main_camera.mAgentFrustum);
		
		LLVector3 min,max;
		getVisiblePointCloud(main_camera,min,max,fp);

		if (fp.empty())
		{
			if (!hasRenderDebugMask(RENDER_DEBUG_SHADOW_FRUSTA))
			{
				mShadowCamera[0] = main_camera;
				mShadowExtents[0][0] = min;
				mShadowExtents[0][1] = max;

				mShadowFrustPoints[0].clear();
				mShadowFrustPoints[1].clear();
				mShadowFrustPoints[2].clear();
				mShadowFrustPoints[3].clear();
			}
			popRenderTypeMask();

			if (!skip_avatar_update)
			{
				gAgentAvatarp->updateAttachmentVisibility(gAgentCamera.getCameraMode());
			}

			return;
		}

		//get good split distances for frustum
		for (U32 i = 0; i < fp.size(); ++i)
		{
			glh::vec3f v(fp[i].mV);
			saved_view.mult_matrix_vec(v);
			fp[i].setVec(v.v);
		}

		min = fp[0];
		max = fp[0];

		//get camera space bounding box
		for (U32 i = 1; i < fp.size(); ++i)
		{
			update_min_max(min, max, fp[i]);
		}

		near_clip    = llclamp(-max.mV[2], 0.01f, 4.0f);
		F32 far_clip = llclamp(-min.mV[2]*2.f, 16.0f, 512.0f);

		//far_clip = llmin(far_clip, 128.f);
		far_clip = llmin(far_clip, camera.getFar());

		F32 range = far_clip-near_clip;

		LLVector3 split_exp = RenderShadowSplitExponent;

		F32 da = 1.f-llmax( fabsf(lightDir*up), fabsf(lightDir*camera.getLeftAxis()) );
		
		da = powf(da, split_exp.mV[2]);

		F32 sxp = split_exp.mV[1] + (split_exp.mV[0]-split_exp.mV[1])*da;
		
		for (U32 i = 0; i < 4; ++i)
		{
			F32 x = (F32)(i+1)/4.f;
			x = powf(x, sxp);
			mSunClipPlanes.mV[i] = near_clip+range*x;
		}

		mSunClipPlanes.mV[0] *= 1.25f; //bump back first split for transition padding
	}

	// convenience array of 4 near clip plane distances
	F32 dist[] = { near_clip, mSunClipPlanes.mV[0], mSunClipPlanes.mV[1], mSunClipPlanes.mV[2], mSunClipPlanes.mV[3] };
	

	if (mSunDiffuse == LLColor4::black)
	{ //sun diffuse is totally black, shadows don't matter
		LLGLDepthTest depth(GL_TRUE);

		for (S32 j = 0; j < 4; j++)
		{
			mShadow[j].bindTarget();
			mShadow[j].clear();
			mShadow[j].flush();
		}
	}
	else
	{
		for (S32 j = 0; j < 4; j++)
		{
			if (!hasRenderDebugMask(RENDER_DEBUG_SHADOW_FRUSTA))
			{
				mShadowFrustPoints[j].clear();
			}

			LLViewerCamera::sCurCameraID = (LLViewerCamera::eCameraID)(LLViewerCamera::CAMERA_SHADOW0+j);

			//restore render matrices
			set_current_modelview(saved_view);
			set_current_projection(saved_proj);

			LLVector3 eye = camera.getOrigin();

			//camera used for shadow cull/render
			LLCamera shadow_cam;
		
			//create world space camera frustum for this split
			shadow_cam = camera;
			shadow_cam.setFar(16.f);
	
			LLViewerCamera::updateFrustumPlanes(shadow_cam, FALSE, FALSE, TRUE);

			LLVector3* frust = shadow_cam.mAgentFrustum;

			LLVector3 pn = shadow_cam.getAtAxis();
		
			LLVector3 min, max;

			//construct 8 corners of split frustum section
			for (U32 i = 0; i < 4; i++)
			{
				LLVector3 delta = frust[i+4]-eye;
				delta += (frust[i+4]-frust[(i+2)%4+4])*0.05f;
				delta.normVec();
				F32 dp = delta*pn;
				frust[i] = eye + (delta*dist[j]*0.75f)/dp;
				frust[i+4] = eye + (delta*dist[j+1]*1.25f)/dp;
			}
						
			shadow_cam.calcAgentFrustumPlanes(frust);
			shadow_cam.mFrustumCornerDist = 0.f;
		
			if (!gPipeline.hasRenderDebugMask(LLPipeline::RENDER_DEBUG_SHADOW_FRUSTA))
			{
				mShadowCamera[j] = shadow_cam;
			}

			std::vector<LLVector3> fp;

			if (!gPipeline.getVisiblePointCloud(shadow_cam, min, max, fp, lightDir))
			{
				//no possible shadow receivers
				if (!gPipeline.hasRenderDebugMask(LLPipeline::RENDER_DEBUG_SHADOW_FRUSTA))
				{
					mShadowExtents[j][0] = LLVector3();
					mShadowExtents[j][1] = LLVector3();
					mShadowCamera[j+4] = shadow_cam;
				}

				mShadow[j].bindTarget();
				{
					LLGLDepthTest depth(GL_TRUE);
					mShadow[j].clear();
				}
				mShadow[j].flush();

				mShadowError.mV[j] = 0.f;
				mShadowFOV.mV[j] = 0.f;

				continue;
			}

			if (!gPipeline.hasRenderDebugMask(LLPipeline::RENDER_DEBUG_SHADOW_FRUSTA))
			{
				mShadowExtents[j][0] = min;
				mShadowExtents[j][1] = max;
				mShadowFrustPoints[j] = fp;
			}
				

			//find a good origin for shadow projection
			LLVector3 origin;

			//get a temporary view projection
			view[j] = look(camera.getOrigin(), lightDir, -up);

			std::vector<LLVector3> wpf;

			for (U32 i = 0; i < fp.size(); i++)
			{
				glh::vec3f p = glh::vec3f(fp[i].mV);
				view[j].mult_matrix_vec(p);
				wpf.push_back(LLVector3(p.v));
			}

			min = wpf[0];
			max = wpf[0];

			for (U32 i = 0; i < fp.size(); ++i)
			{ //get AABB in camera space
				update_min_max(min, max, wpf[i]);
			}

			// Construct a perspective transform with perspective along y-axis that contains
			// points in wpf
			//Known:
			// - far clip plane
			// - near clip plane
			// - points in frustum
			//Find:
			// - origin

			//get some "interesting" points of reference
			LLVector3 center = (min+max)*0.5f;
			LLVector3 size = (max-min)*0.5f;
			LLVector3 near_center = center;
			near_center.mV[1] += size.mV[1]*2.f;
		
		
			//put all points in wpf in quadrant 0, reletive to center of min/max
			//get the best fit line using least squares
			F32 bfm = 0.f;
			F32 bfb = 0.f;

			for (U32 i = 0; i < wpf.size(); ++i)
			{
				wpf[i] -= center;
				wpf[i].mV[0] = fabsf(wpf[i].mV[0]);
				wpf[i].mV[2] = fabsf(wpf[i].mV[2]);
			}

			if (!wpf.empty())
			{ 
				F32 sx = 0.f;
				F32 sx2 = 0.f;
				F32 sy = 0.f;
				F32 sxy = 0.f;
			
				for (U32 i = 0; i < wpf.size(); ++i)
				{		
					sx += wpf[i].mV[0];
					sx2 += wpf[i].mV[0]*wpf[i].mV[0];
					sy += wpf[i].mV[1];
					sxy += wpf[i].mV[0]*wpf[i].mV[1]; 
				}

				bfm = (sy*sx-wpf.size()*sxy)/(sx*sx-wpf.size()*sx2);
				bfb = (sx*sxy-sy*sx2)/(sx*sx-bfm*sx2);
			}
		
			{
				// best fit line is y=bfm*x+bfb
		
				//find point that is furthest to the right of line
				F32 off_x = -1.f;
				LLVector3 lp;

				for (U32 i = 0; i < wpf.size(); ++i)
				{
					//y = bfm*x+bfb
					//x = (y-bfb)/bfm
					F32 lx = (wpf[i].mV[1]-bfb)/bfm;

					lx = wpf[i].mV[0]-lx;
				
					if (off_x < lx)
					{
						off_x = lx;
						lp = wpf[i];
					}
				}

				//get line with slope bfm through lp
				// bfb = y-bfm*x
				bfb = lp.mV[1]-bfm*lp.mV[0];

				//calculate error
				mShadowError.mV[j] = 0.f;

				for (U32 i = 0; i < wpf.size(); ++i)
				{
					F32 lx = (wpf[i].mV[1]-bfb)/bfm;
					mShadowError.mV[j] += fabsf(wpf[i].mV[0]-lx);
				}

				mShadowError.mV[j] /= wpf.size();
				mShadowError.mV[j] /= size.mV[0];

				if (mShadowError.mV[j] > RenderShadowErrorCutoff)
				{ //just use ortho projection
					mShadowFOV.mV[j] = -1.f;
					origin.clearVec();
					proj[j] = gl_ortho(min.mV[0], max.mV[0],
										min.mV[1], max.mV[1],
										-max.mV[2], -min.mV[2]);
				}
				else
				{
					//origin is where line x = 0;
					origin.setVec(0,bfb,0);

					F32 fovz = 1.f;
					F32 fovx = 1.f;
				
					LLVector3 zp;
					LLVector3 xp;

					for (U32 i = 0; i < wpf.size(); ++i)
					{
						LLVector3 atz = wpf[i]-origin;
						atz.mV[0] = 0.f;
						atz.normVec();
						if (fovz > -atz.mV[1])
						{
							zp = wpf[i];
							fovz = -atz.mV[1];
						}
					
						LLVector3 atx = wpf[i]-origin;
						atx.mV[2] = 0.f;
						atx.normVec();
						if (fovx > -atx.mV[1])
						{
							fovx = -atx.mV[1];
							xp = wpf[i];
						}
					}

					fovx = acos(fovx);
					fovz = acos(fovz);

					F32 cutoff = llmin((F32) RenderShadowFOVCutoff, 1.4f);
				
					mShadowFOV.mV[j] = fovx;
				
					if (fovx < cutoff && fovz > cutoff)
					{
						//x is a good fit, but z is too big, move away from zp enough so that fovz matches cutoff
						F32 d = zp.mV[2]/tan(cutoff);
						F32 ny = zp.mV[1] + fabsf(d);

						origin.mV[1] = ny;

						fovz = 1.f;
						fovx = 1.f;

						for (U32 i = 0; i < wpf.size(); ++i)
						{
							LLVector3 atz = wpf[i]-origin;
							atz.mV[0] = 0.f;
							atz.normVec();
							fovz = llmin(fovz, -atz.mV[1]);

							LLVector3 atx = wpf[i]-origin;
							atx.mV[2] = 0.f;
							atx.normVec();
							fovx = llmin(fovx, -atx.mV[1]);
						}

						fovx = acos(fovx);
						fovz = acos(fovz);

						mShadowFOV.mV[j] = cutoff;
					}

				
					origin += center;
			
					F32 ynear = -(max.mV[1]-origin.mV[1]);
					F32 yfar = -(min.mV[1]-origin.mV[1]);
				
					if (ynear < 0.1f) //keep a sensible near clip plane
					{
						F32 diff = 0.1f-ynear;
						origin.mV[1] += diff;
						ynear += diff;
						yfar += diff;
					}
								
					if (fovx > cutoff)
					{ //just use ortho projection
						origin.clearVec();
						mShadowError.mV[j] = -1.f;
						proj[j] = gl_ortho(min.mV[0], max.mV[0],
								min.mV[1], max.mV[1],
								-max.mV[2], -min.mV[2]);
					}
					else
					{
						//get perspective projection
						view[j] = view[j].inverse();

						glh::vec3f origin_agent(origin.mV);
					
						//translate view to origin
						view[j].mult_matrix_vec(origin_agent);

						eye = LLVector3(origin_agent.v);

						if (!hasRenderDebugMask(LLPipeline::RENDER_DEBUG_SHADOW_FRUSTA))
						{
							mShadowFrustOrigin[j] = eye;
						}
				
						view[j] = look(LLVector3(origin_agent.v), lightDir, -up);

						F32 fx = 1.f/tanf(fovx);
						F32 fz = 1.f/tanf(fovz);

						proj[j] = glh::matrix4f(-fx, 0, 0, 0,
												0, (yfar+ynear)/(ynear-yfar), 0, (2.f*yfar*ynear)/(ynear-yfar),
												0, 0, -fz, 0,
												0, -1.f, 0, 0);
					}
				}
			}

			//shadow_cam.setFar(128.f);
			shadow_cam.setOriginAndLookAt(eye, up, center);

			shadow_cam.setOrigin(0,0,0);

			set_current_modelview(view[j]);
			set_current_projection(proj[j]);

			LLViewerCamera::updateFrustumPlanes(shadow_cam, FALSE, FALSE, TRUE);

			//shadow_cam.ignoreAgentFrustumPlane(LLCamera::AGENT_PLANE_NEAR);
			shadow_cam.getAgentPlane(LLCamera::AGENT_PLANE_NEAR).set(shadow_near_clip);

			//translate and scale to from [-1, 1] to [0, 1]
			glh::matrix4f trans(0.5f, 0.f, 0.f, 0.5f,
							0.f, 0.5f, 0.f, 0.5f,
							0.f, 0.f, 0.5f, 0.5f,
							0.f, 0.f, 0.f, 1.f);

			set_current_modelview(view[j]);
			set_current_projection(proj[j]);

			for (U32 i = 0; i < 16; i++)
			{
				gGLLastModelView[i] = mShadowModelview[j].m[i];
				gGLLastProjection[i] = mShadowProjection[j].m[i];
			}

			mShadowModelview[j] = view[j];
			mShadowProjection[j] = proj[j];
			mSunShadowMatrix[j] = trans*proj[j]*view[j]*inv_view;
		
			stop_glerror();

			mShadow[j].bindTarget();
			mShadow[j].getViewport(gGLViewport);
			mShadow[j].clear();
		
			U32 target_width = mShadow[j].getWidth();

			{
				static LLCullResult result[4];
				renderShadow(view[j], proj[j], shadow_cam, result[j], TRUE, FALSE, target_width);
			}

			mShadow[j].flush();
 
			if (!gPipeline.hasRenderDebugMask(LLPipeline::RENDER_DEBUG_SHADOW_FRUSTA))
			{
				mShadowCamera[j+4] = shadow_cam;
			}
		}
	}

	
	//hack to disable projector shadows 
	bool gen_shadow = RenderShadowDetail > 1;

	if (gen_shadow)
	{
		LLTrace::CountStatHandle<>* velocity_stat = LLViewerCamera::getVelocityStat();
		F32 fade_amt = gFrameIntervalSeconds.value() 
			* llmax(LLTrace::get_frame_recording().getLastRecording().getSum(*velocity_stat) / LLTrace::get_frame_recording().getLastRecording().getDuration().value(), 1.0);

		//update shadow targets
		for (U32 i = 0; i < 2; i++)
		{ //for each current shadow
			LLViewerCamera::sCurCameraID = (LLViewerCamera::eCameraID)(LLViewerCamera::CAMERA_SHADOW4+i);

			if (mShadowSpotLight[i].notNull() && 
				(mShadowSpotLight[i] == mTargetShadowSpotLight[0] ||
				mShadowSpotLight[i] == mTargetShadowSpotLight[1]))
			{ //keep this spotlight
				mSpotLightFade[i] = llmin(mSpotLightFade[i]+fade_amt, 1.f);
			}
			else
			{ //fade out this light
				mSpotLightFade[i] = llmax(mSpotLightFade[i]-fade_amt, 0.f);
				
				if (mSpotLightFade[i] == 0.f || mShadowSpotLight[i].isNull())
				{ //faded out, grab one of the pending spots (whichever one isn't already taken)
					if (mTargetShadowSpotLight[0] != mShadowSpotLight[(i+1)%2])
					{
						mShadowSpotLight[i] = mTargetShadowSpotLight[0];
					}
					else
					{
						mShadowSpotLight[i] = mTargetShadowSpotLight[1];
					}
				}
			}
		}

		for (S32 i = 0; i < 2; i++)
		{
			set_current_modelview(saved_view);
			set_current_projection(saved_proj);

			if (mShadowSpotLight[i].isNull())
			{
				continue;
			}

			LLVOVolume* volume = mShadowSpotLight[i]->getVOVolume();

			if (!volume)
			{
				mShadowSpotLight[i] = NULL;
				continue;
			}

			LLDrawable* drawable = mShadowSpotLight[i];

			LLVector3 params = volume->getSpotLightParams();
			F32 fov = params.mV[0];

			//get agent->light space matrix (modelview)
			LLVector3 center = drawable->getPositionAgent();
			LLQuaternion quat = volume->getRenderRotation();

			//get near clip plane
			LLVector3 scale = volume->getScale();
			LLVector3 at_axis(0,0,-scale.mV[2]*0.5f);
			at_axis *= quat;

			LLVector3 np = center+at_axis;
			at_axis.normVec();

			//get origin that has given fov for plane np, at_axis, and given scale
			F32 dist = (scale.mV[1]*0.5f)/tanf(fov*0.5f);

			LLVector3 origin = np - at_axis*dist;

			LLMatrix4 mat(quat, LLVector4(origin, 1.f));

			view[i+4] = glh::matrix4f((F32*) mat.mMatrix);

			view[i+4] = view[i+4].inverse();

			//get perspective matrix
			F32 near_clip = dist+0.01f;
			F32 width = scale.mV[VX];
			F32 height = scale.mV[VY];
			F32 far_clip = dist+volume->getLightRadius()*1.5f;

			F32 fovy = fov * RAD_TO_DEG;
			F32 aspect = width/height;
			
			proj[i+4] = gl_perspective(fovy, aspect, near_clip, far_clip);

			//translate and scale to from [-1, 1] to [0, 1]
			glh::matrix4f trans(0.5f, 0.f, 0.f, 0.5f,
							0.f, 0.5f, 0.f, 0.5f,
							0.f, 0.f, 0.5f, 0.5f,
							0.f, 0.f, 0.f, 1.f);

			set_current_modelview(view[i+4]);
			set_current_projection(proj[i+4]);

			mSunShadowMatrix[i+4] = trans*proj[i+4]*view[i+4]*inv_view;
			
			for (U32 j = 0; j < 16; j++)
			{
				gGLLastModelView[j] = mShadowModelview[i+4].m[j];
				gGLLastProjection[j] = mShadowProjection[i+4].m[j];
			}

			mShadowModelview[i+4] = view[i+4];
			mShadowProjection[i+4] = proj[i+4];

			LLCamera shadow_cam = camera;
			shadow_cam.setFar(far_clip);
			shadow_cam.setOrigin(origin);

			LLViewerCamera::updateFrustumPlanes(shadow_cam, FALSE, FALSE, TRUE);

			stop_glerror();

			mShadow[i+4].bindTarget();
			mShadow[i+4].getViewport(gGLViewport);
			mShadow[i+4].clear();

			U32 target_width = mShadow[i+4].getWidth();

			static LLCullResult result[2];

			LLViewerCamera::sCurCameraID = (LLViewerCamera::eCameraID)(LLViewerCamera::CAMERA_SHADOW0 + i + 4);

            RenderSpotLight = drawable;            

			renderShadow(view[i+4], proj[i+4], shadow_cam, result[i], FALSE, FALSE, target_width);

            RenderSpotLight = nullptr;

			mShadow[i+4].flush();
 		}
	}
	else
	{ //no spotlight shadows
		mShadowSpotLight[0] = mShadowSpotLight[1] = NULL;
	}


	if (!CameraOffset)
	{
		set_current_modelview(saved_view);
		set_current_projection(saved_proj);
	}
	else
	{
		set_current_modelview(view[1]);
		set_current_projection(proj[1]);
		gGL.loadMatrix(view[1].m);
		gGL.matrixMode(LLRender::MM_PROJECTION);
		gGL.loadMatrix(proj[1].m);
		gGL.matrixMode(LLRender::MM_MODELVIEW);
	}
	gGL.setColorMask(true, false);

	for (U32 i = 0; i < 16; i++)
	{
		gGLLastModelView[i] = last_modelview[i];
		gGLLastProjection[i] = last_projection[i];
	}

	popRenderTypeMask();

	if (!skip_avatar_update)
	{
		gAgentAvatarp->updateAttachmentVisibility(gAgentCamera.getCameraMode());
	}
}

void LLPipeline::renderGroups(LLRenderPass* pass, U32 type, U32 mask, bool texture)
{
	for (LLCullResult::sg_iterator i = sCull->beginVisibleGroups(); i != sCull->endVisibleGroups(); ++i)
	{
		LLSpatialGroup* group = *i;
		if (!group->isDead() &&
			(!sUseOcclusion || !group->isOcclusionState(LLSpatialGroup::OCCLUDED)) &&
			gPipeline.hasRenderType(group->getSpatialPartition()->mDrawableType) &&
			group->mDrawMap.find(type) != group->mDrawMap.end())
		{
			pass->renderGroup(group,type,mask,texture);
		}
	}
}

void LLPipeline::renderRiggedGroups(LLRenderPass* pass, U32 type, U32 mask, bool texture)
{
    for (LLCullResult::sg_iterator i = sCull->beginVisibleGroups(); i != sCull->endVisibleGroups(); ++i)
    {
        LLSpatialGroup* group = *i;
        if (!group->isDead() &&
            (!sUseOcclusion || !group->isOcclusionState(LLSpatialGroup::OCCLUDED)) &&
            gPipeline.hasRenderType(group->getSpatialPartition()->mDrawableType) &&
            group->mDrawMap.find(type) != group->mDrawMap.end())
        {
            pass->renderRiggedGroup(group, type, mask, texture);
        }
    }
}

static LLTrace::BlockTimerStatHandle FTM_GENERATE_IMPOSTOR("Generate Impostor");

void LLPipeline::generateImpostor(LLVOAvatar* avatar)
{
    LL_RECORD_BLOCK_TIME(FTM_GENERATE_IMPOSTOR);
	LLGLState::checkStates();
	LLGLState::checkTextureChannels();
	LLGLState::checkClientArrays();

	static LLCullResult result;
	result.clear();
	grabReferences(result);
	
	if (!avatar || !avatar->mDrawable)
	{
        LL_WARNS_ONCE("AvatarRenderPipeline") << "Avatar is " << (avatar ? "not drawable" : "null") << LL_ENDL;
		return;
	}
    LL_DEBUGS_ONCE("AvatarRenderPipeline") << "Avatar " << avatar->getID() << " is drawable" << LL_ENDL;

	assertInitialized();

	bool visually_muted = avatar->isVisuallyMuted();		
    LL_DEBUGS_ONCE("AvatarRenderPipeline") << "Avatar " << avatar->getID()
                              << " is " << ( visually_muted ? "" : "not ") << "visually muted"
                              << LL_ENDL;
	bool too_complex = avatar->isTooComplex();		
    LL_DEBUGS_ONCE("AvatarRenderPipeline") << "Avatar " << avatar->getID()
                              << " is " << ( too_complex ? "" : "not ") << "too complex"
                              << LL_ENDL;

	bool too_slow = avatar->isTooSlowWithoutShadows(); // <FS:Beq/> only if we really have to do we imposter.

	pushRenderTypeMask();
	
	if ( !too_slow && ( visually_muted || too_complex ) )
	{
        // only show jelly doll geometry
		andRenderTypeMask(LLPipeline::RENDER_TYPE_AVATAR,
							LLPipeline::RENDER_TYPE_CONTROL_AV,
							END_RENDER_TYPES);
	}
	else
	{
        //hide world geometry
        clearRenderTypeMask(
            RENDER_TYPE_SKY,
            RENDER_TYPE_WL_SKY,
            RENDER_TYPE_GROUND,
            RENDER_TYPE_TERRAIN,
            RENDER_TYPE_GRASS,
            RENDER_TYPE_CONTROL_AV, // Animesh
            RENDER_TYPE_TREE,
            RENDER_TYPE_VOIDWATER,
            RENDER_TYPE_WATER,
            RENDER_TYPE_PASS_GRASS,
            RENDER_TYPE_HUD,
            RENDER_TYPE_PARTICLES,
            RENDER_TYPE_CLOUDS,
            RENDER_TYPE_HUD_PARTICLES,
            END_RENDER_TYPES
         );
	}
	
	S32 occlusion = sUseOcclusion;
	sUseOcclusion = 0;

	sReflectionRender = ! sRenderDeferred;

	sShadowRender = true;
	sImpostorRender = true;

	LLViewerCamera* viewer_camera = LLViewerCamera::getInstance();

	{
		markVisible(avatar->mDrawable, *viewer_camera);

		LLVOAvatar::attachment_map_t::iterator iter;
		for (iter = avatar->mAttachmentPoints.begin();
			iter != avatar->mAttachmentPoints.end();
			++iter)
		{
			LLViewerJointAttachment *attachment = iter->second;
			for (LLViewerJointAttachment::attachedobjs_vec_t::iterator attachment_iter = attachment->mAttachedObjects.begin();
				 attachment_iter != attachment->mAttachedObjects.end();
				 ++attachment_iter)
			{
				if (LLViewerObject* attached_object = attachment_iter->get())
				{
					markVisible(attached_object->mDrawable->getSpatialBridge(), *viewer_camera);
				}
			}
		}
	}

	stateSort(*LLViewerCamera::getInstance(), result);
	
	LLCamera camera = *viewer_camera;
	LLVector2 tdim;
	U32 resY = 0;
	U32 resX = 0;

	{
		const LLVector4a* ext = avatar->mDrawable->getSpatialExtents();
		LLVector3 pos(avatar->getRenderPosition()+avatar->getImpostorOffset());

		camera.lookAt(viewer_camera->getOrigin(), pos, viewer_camera->getUpAxis());
	
		LLVector4a half_height;
		half_height.setSub(ext[1], ext[0]);
		half_height.mul(0.5f);

		LLVector4a left;
		left.load3(camera.getLeftAxis().mV);
		left.mul(left);
		llassert(left.dot3(left).getF32() > F_APPROXIMATELY_ZERO);
		left.normalize3fast();

		LLVector4a up;
		up.load3(camera.getUpAxis().mV);
		up.mul(up);
		llassert(up.dot3(up).getF32() > F_APPROXIMATELY_ZERO);
		up.normalize3fast();

		tdim.mV[0] = fabsf(half_height.dot3(left).getF32());
		tdim.mV[1] = fabsf(half_height.dot3(up).getF32());

		gGL.matrixMode(LLRender::MM_PROJECTION);
		gGL.pushMatrix();
	
		F32 distance = (pos-camera.getOrigin()).length();
		F32 fov = atanf(tdim.mV[1]/distance)*2.f*RAD_TO_DEG;
		F32 aspect = tdim.mV[0]/tdim.mV[1];
		glh::matrix4f persp = gl_perspective(fov, aspect, 1.f, 256.f);
		set_current_projection(persp);
		gGL.loadMatrix(persp.m);

		gGL.matrixMode(LLRender::MM_MODELVIEW);
		gGL.pushMatrix();
		glh::matrix4f mat;
		camera.getOpenGLTransform(mat.m);

		mat = glh::matrix4f((GLfloat*) OGL_TO_CFR_ROTATION) * mat;

		gGL.loadMatrix(mat.m);
		set_current_modelview(mat);

		glClearColor(0.0f,0.0f,0.0f,0.0f);
		gGL.setColorMask(true, true);
	
		// get the number of pixels per angle
		F32 pa = gViewerWindow->getWindowHeightRaw() / (RAD_TO_DEG * viewer_camera->getView());

		//get resolution based on angle width and height of impostor (double desired resolution to prevent aliasing)
		resY = llmin(nhpo2((U32) (fov*pa)), (U32) 512);
		resX = llmin(nhpo2((U32) (atanf(tdim.mV[0]/distance)*2.f*RAD_TO_DEG*pa)), (U32) 512);

		if (!avatar->mImpostor.isComplete())
		{
			if (LLPipeline::sRenderDeferred)
			{
				avatar->mImpostor.allocate(resX,resY,GL_SRGB8_ALPHA8,TRUE,FALSE);
				addDeferredAttachments(avatar->mImpostor);
			}
			else
			{
				avatar->mImpostor.allocate(resX,resY,GL_RGBA,TRUE,FALSE);
			}
		
			gGL.getTexUnit(0)->bind(&avatar->mImpostor);
			gGL.getTexUnit(0)->setTextureFilteringOption(LLTexUnit::TFO_POINT);
			gGL.getTexUnit(0)->unbind(LLTexUnit::TT_TEXTURE);
		}
		else if(resX != avatar->mImpostor.getWidth() || resY != avatar->mImpostor.getHeight())
		{
			avatar->mImpostor.resize(resX,resY);
		}

		avatar->mImpostor.bindTarget();
	}

	F32 old_alpha = LLDrawPoolAvatar::sMinimumAlpha;

	if (visually_muted || too_complex)
	{ //disable alpha masking for muted avatars (get whole skin silhouette)
		LLDrawPoolAvatar::sMinimumAlpha = 0.f;
	}

	if (LLPipeline::sRenderDeferred)
	{
		avatar->mImpostor.clear();
		renderGeomDeferred(camera);

		renderGeomPostDeferred(camera);		

		// Shameless hack time: render it all again,
		// this time writing the depth
		// values we need to generate the alpha mask below
		// while preserving the alpha-sorted color rendering
		// from the previous pass
		//
		sImpostorRenderAlphaDepthPass = true;
		// depth-only here...
		//
		gGL.setColorMask(false,false);
		renderGeomPostDeferred(camera);

		sImpostorRenderAlphaDepthPass = false;

	}
	else
	{
		LLGLEnable scissor(GL_SCISSOR_TEST);
		glScissor(0, 0, resX, resY);
		avatar->mImpostor.clear();
		renderGeom(camera);

		// Shameless hack time: render it all again,
		// this time writing the depth
		// values we need to generate the alpha mask below
		// while preserving the alpha-sorted color rendering
		// from the previous pass
		//
		sImpostorRenderAlphaDepthPass = true;

		// depth-only here...
		//
		gGL.setColorMask(false,false);
		renderGeom(camera);

		sImpostorRenderAlphaDepthPass = false;
	}

	LLDrawPoolAvatar::sMinimumAlpha = old_alpha;

	{ //create alpha mask based on depth buffer (grey out if muted)
		if (LLPipeline::sRenderDeferred)
		{
			GLuint buff = GL_COLOR_ATTACHMENT0;
			LL_PROFILER_GPU_ZONEC( "gl.DrawBuffersARB", 0x8000FF );
			glDrawBuffersARB(1, &buff);
		}

		LLGLDisable blend(GL_BLEND);

		if (visually_muted || too_complex)
		{
			gGL.setColorMask(true, true);
		}
		else
		{
			gGL.setColorMask(false, true);
		}
		
		gGL.getTexUnit(0)->unbind(LLTexUnit::TT_TEXTURE);

		LLGLDepthTest depth(GL_TRUE, GL_FALSE, GL_GREATER);

		gGL.flush();

		gGL.pushMatrix();
		gGL.loadIdentity();
		gGL.matrixMode(LLRender::MM_PROJECTION);
		gGL.pushMatrix();
		gGL.loadIdentity();

		static const F32 clip_plane = 0.99999f;

		if (LLGLSLShader::sNoFixedFunction)
		{
			gDebugProgram.bind();
		}


		if (visually_muted)
		{	// Visually muted avatar
            LLColor4 muted_color(avatar->getMutedAVColor());
            LL_DEBUGS_ONCE("AvatarRenderPipeline") << "Avatar " << avatar->getID() << " MUTED set solid color " << muted_color << LL_ENDL;
			gGL.diffuseColor4fv( muted_color.mV );
		}
		else
		{ //grey muted avatar
            LL_DEBUGS_ONCE("AvatarRenderPipeline") << "Avatar " << avatar->getID() << " MUTED set grey" << LL_ENDL;
			gGL.diffuseColor4fv(LLColor4::pink.mV );
		}

		{
		// <FS:Ansariel> Remove QUADS rendering mode
		//gGL.begin(LLRender::QUADS);
		//gGL.vertex3f(-1, -1, clip_plane);
		//gGL.vertex3f(1, -1, clip_plane);
		//gGL.vertex3f(1, 1, clip_plane);
		//gGL.vertex3f(-1, 1, clip_plane);
		//gGL.end();
		gGL.begin(LLRender::TRIANGLES);
		{
			gGL.vertex3f(-1.f, -1.f, clip_plane);
			gGL.vertex3f(1.f, -1.f, clip_plane);
			gGL.vertex3f(1.f, 1.f, clip_plane);

			gGL.vertex3f(-1.f, -1.f, clip_plane);
			gGL.vertex3f(1.f, 1.f, clip_plane);
			gGL.vertex3f(-1.f, 1.f, clip_plane);
		}
		gGL.end();
		// </FS:Ansariel>
		gGL.flush();
		}

		if (LLGLSLShader::sNoFixedFunction)
		{
			gDebugProgram.unbind();
		}

		gGL.popMatrix();
		gGL.matrixMode(LLRender::MM_MODELVIEW);
		gGL.popMatrix();
	}

	avatar->mImpostor.flush();

	avatar->setImpostorDim(tdim);

	sUseOcclusion = occlusion;
	sReflectionRender = false;
	sImpostorRender = false;
	sShadowRender = false;
	popRenderTypeMask();

	gGL.matrixMode(LLRender::MM_PROJECTION);
	gGL.popMatrix();
	gGL.matrixMode(LLRender::MM_MODELVIEW);
	gGL.popMatrix();

	avatar->mNeedsImpostorUpdate = FALSE;
	avatar->cacheImpostorValues();
	avatar->mLastImpostorUpdateFrameTime = gFrameTimeSeconds;

	LLVertexBuffer::unbind();
	LLGLState::checkStates();
	LLGLState::checkTextureChannels();
	LLGLState::checkClientArrays();
}

bool LLPipeline::hasRenderBatches(const U32 type) const
{
	return sCull->getRenderMapSize(type) > 0;
}

LLCullResult::drawinfo_iterator LLPipeline::beginRenderMap(U32 type)
{
	return sCull->beginRenderMap(type);
}

LLCullResult::drawinfo_iterator LLPipeline::endRenderMap(U32 type)
{
	return sCull->endRenderMap(type);
}

LLCullResult::sg_iterator LLPipeline::beginAlphaGroups()
{
	return sCull->beginAlphaGroups();
}

LLCullResult::sg_iterator LLPipeline::endAlphaGroups()
{
	return sCull->endAlphaGroups();
}

bool LLPipeline::hasRenderType(const U32 type) const
{
    // STORM-365 : LLViewerJointAttachment::setAttachmentVisibility() is setting type to 0 to actually mean "do not render"
    // We then need to test that value here and return false to prevent attachment to render (in mouselook for instance)
    // TODO: reintroduce RENDER_TYPE_NONE in LLRenderTypeMask and initialize its mRenderTypeEnabled[RENDER_TYPE_NONE] to false explicitely
	return (type == 0 ? false : mRenderTypeEnabled[type]);
}

void LLPipeline::setRenderTypeMask(U32 type, ...)
{
	va_list args;

	va_start(args, type);
	while (type < END_RENDER_TYPES)
	{
		mRenderTypeEnabled[type] = true;
		type = va_arg(args, U32);
	}
	va_end(args);

	if (type > END_RENDER_TYPES)
	{
		LL_ERRS() << "Invalid render type." << LL_ENDL;
	}
}

bool LLPipeline::hasAnyRenderType(U32 type, ...) const
{
	va_list args;

	va_start(args, type);
	while (type < END_RENDER_TYPES)
	{
		if (mRenderTypeEnabled[type])
		{
			va_end(args); // <FS:ND/> Need to end varargs being returning.
			return true;
		}
		type = va_arg(args, U32);
	}
	va_end(args);

	if (type > END_RENDER_TYPES)
	{
		LL_ERRS() << "Invalid render type." << LL_ENDL;
	}

	return false;
}

void LLPipeline::pushRenderTypeMask()
{
	std::string cur_mask;
	cur_mask.assign((const char*) mRenderTypeEnabled, sizeof(mRenderTypeEnabled));
	mRenderTypeEnableStack.push(cur_mask);
}

void LLPipeline::popRenderTypeMask()
{
	if (mRenderTypeEnableStack.empty())
	{
		LL_ERRS() << "Depleted render type stack." << LL_ENDL;
	}

	memcpy(mRenderTypeEnabled, mRenderTypeEnableStack.top().data(), sizeof(mRenderTypeEnabled));
	mRenderTypeEnableStack.pop();
}

void LLPipeline::andRenderTypeMask(U32 type, ...)
{
	va_list args;

	bool tmp[NUM_RENDER_TYPES];
	for (U32 i = 0; i < NUM_RENDER_TYPES; ++i)
	{
		tmp[i] = false;
	}

	va_start(args, type);
	while (type < END_RENDER_TYPES)
	{
		if (mRenderTypeEnabled[type]) 
		{
			tmp[type] = true;
		}

		type = va_arg(args, U32);
	}
	va_end(args);

	if (type > END_RENDER_TYPES)
	{
		LL_ERRS() << "Invalid render type." << LL_ENDL;
	}

	for (U32 i = 0; i < LLPipeline::NUM_RENDER_TYPES; ++i)
	{
		mRenderTypeEnabled[i] = tmp[i];
	}

}

void LLPipeline::clearRenderTypeMask(U32 type, ...)
{
	va_list args;

	va_start(args, type);
	while (type < END_RENDER_TYPES)
	{
		mRenderTypeEnabled[type] = false;
		
		type = va_arg(args, U32);
	}
	va_end(args);

	if (type > END_RENDER_TYPES)
	{
		LL_ERRS() << "Invalid render type." << LL_ENDL;
	}
}

void LLPipeline::setAllRenderTypes()
{
	for (U32 i = 0; i < NUM_RENDER_TYPES; ++i)
	{
		mRenderTypeEnabled[i] = true;
	}
}

void LLPipeline::clearAllRenderTypes()
{
	for (U32 i = 0; i < NUM_RENDER_TYPES; ++i)
	{
		mRenderTypeEnabled[i] = false;
	}
}

void LLPipeline::addDebugBlip(const LLVector3& position, const LLColor4& color)
{
	DebugBlip blip(position, color);
	mDebugBlips.push_back(blip);
}

void LLPipeline::hidePermanentObjects( std::vector<U32>& restoreList )
{
	//This method is used to hide any vo's from the object list that may have
	//the permanent flag set.
	
	U32 objCnt = gObjectList.getNumObjects();
	for (U32 i = 0; i < objCnt; ++i)
	{
		LLViewerObject* pObject = gObjectList.getObject(i);
		if ( pObject && pObject->flagObjectPermanent() )
		{
			LLDrawable *pDrawable = pObject->mDrawable;
		
			if ( pDrawable )
			{
				restoreList.push_back( i );
				hideDrawable( pDrawable );			
			}
		}
	}

	skipRenderingOfTerrain( true );
}

void LLPipeline::restorePermanentObjects( const std::vector<U32>& restoreList )
{
	//This method is used to restore(unhide) any vo's from the object list that may have
	//been hidden because their permanency flag was set.

	std::vector<U32>::const_iterator itCurrent	= restoreList.begin();
	std::vector<U32>::const_iterator itEnd		= restoreList.end();
	
	U32 objCnt = gObjectList.getNumObjects();

	while ( itCurrent != itEnd )
	{
		U32 index = *itCurrent;
		LLViewerObject* pObject = NULL;
		if ( index < objCnt ) 
		{
			pObject = gObjectList.getObject( index );
		}
		if ( pObject )
		{
			LLDrawable *pDrawable = pObject->mDrawable;
			if ( pDrawable )
			{
				pDrawable->clearState( LLDrawable::FORCE_INVISIBLE );
				unhideDrawable( pDrawable );				
			}
		}
		++itCurrent;
	}
	
	skipRenderingOfTerrain( false );
}

void LLPipeline::skipRenderingOfTerrain( bool flag )
{
	pool_set_t::iterator iter = mPools.begin();
	while ( iter != mPools.end() )
	{
		LLDrawPool* pPool = *iter;		
		U32 poolType = pPool->getType();					
		if ( hasRenderType( pPool->getType() ) && poolType == LLDrawPool::POOL_TERRAIN )
		{
			pPool->setSkipRenderFlag( flag );			
		}
		++iter;
	}
}

void LLPipeline::hideObject( const LLUUID& id )
{
	LLViewerObject *pVO = gObjectList.findObject( id );
	
	if ( pVO )
	{
		LLDrawable *pDrawable = pVO->mDrawable;
		
		if ( pDrawable )
		{
			hideDrawable( pDrawable );		
		}		
	}
}

void LLPipeline::hideDrawable( LLDrawable *pDrawable )
{
	pDrawable->setState( LLDrawable::FORCE_INVISIBLE );
	markRebuild( pDrawable, LLDrawable::REBUILD_ALL, TRUE );
	//hide the children
	LLViewerObject::const_child_list_t& child_list = pDrawable->getVObj()->getChildren();
	for ( LLViewerObject::child_list_t::const_iterator iter = child_list.begin();
		  iter != child_list.end(); iter++ )
	{
		LLViewerObject* child = *iter;
		LLDrawable* drawable = child->mDrawable;					
		if ( drawable )
		{
			drawable->setState( LLDrawable::FORCE_INVISIBLE );
			markRebuild( drawable, LLDrawable::REBUILD_ALL, TRUE );
		}
	}
}
void LLPipeline::unhideDrawable( LLDrawable *pDrawable )
{
	pDrawable->clearState( LLDrawable::FORCE_INVISIBLE );
	markRebuild( pDrawable, LLDrawable::REBUILD_ALL, TRUE );
	//restore children
	LLViewerObject::const_child_list_t& child_list = pDrawable->getVObj()->getChildren();
	for ( LLViewerObject::child_list_t::const_iterator iter = child_list.begin();
		  iter != child_list.end(); iter++)
	{
		LLViewerObject* child = *iter;
		LLDrawable* drawable = child->mDrawable;					
		if ( drawable )
		{
			drawable->clearState( LLDrawable::FORCE_INVISIBLE );
			markRebuild( drawable, LLDrawable::REBUILD_ALL, TRUE );
		}
	}
}
void LLPipeline::restoreHiddenObject( const LLUUID& id )
{
	LLViewerObject *pVO = gObjectList.findObject( id );
	
	if ( pVO )
	{
		LLDrawable *pDrawable = pVO->mDrawable;
		if ( pDrawable )
		{
			unhideDrawable( pDrawable );			
		}
	}
}

// <FS:Ansariel> Reset VB during TP
void LLPipeline::initDeferredVB()
{
	mDeferredVB = new LLVertexBuffer(DEFERRED_VB_MASK, 0);
	if (!mDeferredVB->allocateBuffer(8, 0, true))
	{
		// Most likely going to crash...
		LL_WARNS() << "Failed to allocate Vertex Buffer for deferred rendering" << LL_ENDL;
	}
}
// </FS:Ansariel>

// <FS:Ansariel> FIRE-16829: Visual Artifacts with ALM enabled on AMD graphics
void LLPipeline::initAuxiliaryVB()
{
	mAuxiliaryVB = new LLVertexBuffer(LLVertexBuffer::MAP_VERTEX | LLVertexBuffer::MAP_TEXCOORD0 | LLVertexBuffer::MAP_COLOR, 0);
	if (!mAuxiliaryVB->allocateBuffer(3, 0, true))
	{
		LL_WARNS() << "Failed to allocate auxiliary Vertex Buffer" << LL_ENDL;
		mAuxiliaryVB = NULL;
		return;
	}

	LLStrider<LLVector3> verts;
	mAuxiliaryVB->getVertexStrider(verts);
	verts[0].set(-1.f, -1.f, 0.f);
	verts[1].set(-1.f, 3.f, 0.f);
	verts[2].set(3.f, -1.f, 0.f);
}

void LLPipeline::drawAuxiliaryVB(U32 mask /*= 0*/)
{
	if (!mAuxiliaryVB)
	{
		return;
	}
	mAuxiliaryVB->setBuffer(LLVertexBuffer::MAP_VERTEX | mask);
	mAuxiliaryVB->drawArrays(LLRender::TRIANGLES, 0, 3);
}

void LLPipeline::drawAuxiliaryVB(const LLVector2& tc1, const LLVector2& tc2, U32 mask /*= 0*/)
{
	if (!mAuxiliaryVB)
	{
		return;
	}
	LLStrider<LLVector2> tc;
	mAuxiliaryVB->getTexCoord0Strider(tc);
	tc[0].set(tc1.mV[0], tc1.mV[1]);
	tc[1].set(tc1.mV[0], tc2.mV[1]);
	tc[2].set(tc2.mV[0], tc1.mV[1]);

	drawAuxiliaryVB(LLVertexBuffer::MAP_TEXCOORD0 | mask);
}

void LLPipeline::drawAuxiliaryVB(const LLVector2& tc1, const LLVector2& tc2, const LLColor4& color)
{
	if (!mAuxiliaryVB)
	{
		return;
	}
	LLStrider<LLColor4U> col;
	mAuxiliaryVB->getColorStrider(col);
	col[0].set(color);
	col[1].set(color);
	col[2].set(color);

	drawAuxiliaryVB(tc1, tc2, LLVertexBuffer::MAP_COLOR);
}
// </FS:Ansariel><|MERGE_RESOLUTION|>--- conflicted
+++ resolved
@@ -2512,10 +2512,9 @@
 
 	LL_RECORD_BLOCK_TIME(FTM_CULL);
 
-<<<<<<< HEAD
 	// <FS:Ansariel> Factor out instance() call
 	LLWorld& world = LLWorld::instance();
-=======
+
     if (planep != nullptr)
     {
         camera.setUserClipPlane(*planep);
@@ -2524,7 +2523,6 @@
     {
         camera.disableUserClipPlane();
     }
->>>>>>> 8852cb9c
 
 	grabReferences(result);
 
@@ -2580,18 +2578,8 @@
 		mCubeVB->setBuffer(LLVertexBuffer::MAP_VERTEX);
 	}
 	
-<<<<<<< HEAD
-    if (!sReflectionRender)
-    {
-        camera.disableUserClipPlane();
-    }
-
 	for (LLWorld::region_list_t::const_iterator iter = world.getRegionList().begin(); // <FS:Ansariel> Factor out instance() call
 			iter != world.getRegionList().end(); ++iter)
-=======
-	for (LLWorld::region_list_t::const_iterator iter = LLWorld::getInstance()->getRegionList().begin(); 
-			iter != LLWorld::getInstance()->getRegionList().end(); ++iter)
->>>>>>> 8852cb9c
 	{
 		LLViewerRegion* region = *iter;
 
