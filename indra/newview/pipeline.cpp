/** 
 * @file pipeline.cpp
 * @brief Rendering pipeline.
 *
 * $LicenseInfo:firstyear=2005&license=viewerlgpl$
 * Second Life Viewer Source Code
 * Copyright (C) 2010, Linden Research, Inc.
 * 
 * This library is free software; you can redistribute it and/or
 * modify it under the terms of the GNU Lesser General Public
 * License as published by the Free Software Foundation;
 * version 2.1 of the License only.
 * 
 * This library is distributed in the hope that it will be useful,
 * but WITHOUT ANY WARRANTY; without even the implied warranty of
 * MERCHANTABILITY or FITNESS FOR A PARTICULAR PURPOSE.  See the GNU
 * Lesser General Public License for more details.
 * 
 * You should have received a copy of the GNU Lesser General Public
 * License along with this library; if not, write to the Free Software
 * Foundation, Inc., 51 Franklin Street, Fifth Floor, Boston, MA  02110-1301  USA
 * 
 * Linden Research, Inc., 945 Battery Street, San Francisco, CA  94111  USA
 * $/LicenseInfo$
 */

#include "llviewerprecompiledheaders.h"

#include "pipeline.h"

// library includes
#include "llaudioengine.h" // For debugging.
#include "llerror.h"
#include "llviewercontrol.h"
#include "llfasttimer.h"
#include "llfontgl.h"
#include "llnamevalue.h"
#include "llpointer.h"
#include "llprimitive.h"
#include "llvolume.h"
#include "material_codes.h"
#include "v3color.h"
#include "llui.h" 
#include "llglheaders.h"
#include "llrender.h"
#include "llstartup.h"
#include "llwindow.h"	// swapBuffers()

// newview includes
#include "llagent.h"
#include "llagentcamera.h"
#include "llappviewer.h"
#include "lltexturecache.h"
#include "lltexturefetch.h"
#include "llimageworker.h"
#include "lldrawable.h"
#include "lldrawpoolalpha.h"
#include "lldrawpoolavatar.h"
#include "lldrawpoolbump.h"
#include "lldrawpooltree.h"
#include "lldrawpoolwater.h"
#include "llface.h"
#include "llfeaturemanager.h"
#include "llfloatertelehub.h"
#include "llfloaterreg.h"
#include "llhudmanager.h"
#include "llhudnametag.h"
#include "llhudtext.h"
#include "lllightconstants.h"
#include "llmeshrepository.h"
#include "llpipelinelistener.h"
#include "llresmgr.h"
#include "llselectmgr.h"
#include "llsky.h"
#include "lltracker.h"
#include "lltool.h"
#include "lltoolmgr.h"
#include "llviewercamera.h"
#include "llviewermediafocus.h"
#include "llviewertexturelist.h"
#include "llviewerobject.h"
#include "llviewerobjectlist.h"
#include "llviewerparcelmgr.h"
#include "llviewerregion.h" // for audio debugging.
#include "llviewerwindow.h" // For getSpinAxis
#include "llvoavatarself.h"
#include "llvocache.h"
#include "llvosky.h"
#include "llvowlsky.h"
#include "llvotree.h"
#include "llvovolume.h"
#include "llvosurfacepatch.h"
#include "llvowater.h"
#include "llvotree.h"
#include "llvopartgroup.h"
#include "llworld.h"
#include "llcubemap.h"
#include "llviewershadermgr.h"
#include "llviewerstats.h"
#include "llviewerjoystick.h"
#include "llviewerdisplay.h"
#include "llspatialpartition.h"
#include "llmutelist.h"
#include "lltoolpie.h"
#include "llnotifications.h"
#include "llpathinglib.h"
#include "llfloaterpathfindingconsole.h"
#include "llfloaterpathfindingcharacters.h"
#include "llfloatertools.h"
#include "llpanelface.h"
#include "llpathfindingpathtool.h"
#include "llscenemonitor.h"
#include "llprogressview.h"
#include "llcleanup.h"
// [RLVa:KB] - Checked: RLVa-2.0.0
#include "llvisualeffect.h"
#include "rlvactions.h"
#include "rlvlocks.h"
// [/RLVa:KB]
#include "exopostprocess.h" // <FS:CR> Import Vignette from Exodus

#include "llenvironment.h"
<<<<<<< HEAD

#include "llenvironment.h"
=======
>>>>>>> f9f5b538
#include "llsettingsvo.h"

extern BOOL gSnapshot;
bool gShiftFrame = false;

//cached settings
bool LLPipeline::WindLightUseAtmosShaders;
bool LLPipeline::RenderDeferred;
F32 LLPipeline::RenderDeferredSunWash;
U32 LLPipeline::RenderFSAASamples;
U32 LLPipeline::RenderResolutionDivisor;
// [SL:KB] - Patch: Settings-RenderResolutionMultiplier | Checked: Catznip-5.4
F32 LLPipeline::RenderResolutionMultiplier;
// [/SL:KB]
bool LLPipeline::RenderUIBuffer;
S32 LLPipeline::RenderShadowDetail;
S32 LLPipeline::RenderShadowSplits;
bool LLPipeline::RenderDeferredSSAO;
F32 LLPipeline::RenderShadowResolutionScale;
bool LLPipeline::RenderLocalLights;
bool LLPipeline::RenderDelayCreation;
//bool LLPipeline::RenderAnimateRes; <FS:Beq> FIRE-23122 BUG-225920 Remove broken RenderAnimateRes functionality.
bool LLPipeline::FreezeTime;
S32 LLPipeline::DebugBeaconLineWidth;
F32 LLPipeline::RenderHighlightBrightness;
LLColor4 LLPipeline::RenderHighlightColor;
F32 LLPipeline::RenderHighlightThickness;
bool LLPipeline::RenderSpotLightsInNondeferred;
LLColor4 LLPipeline::PreviewAmbientColor;
LLColor4 LLPipeline::PreviewDiffuse0;
LLColor4 LLPipeline::PreviewSpecular0;
LLColor4 LLPipeline::PreviewDiffuse1;
LLColor4 LLPipeline::PreviewSpecular1;
LLColor4 LLPipeline::PreviewDiffuse2;
LLColor4 LLPipeline::PreviewSpecular2;
LLVector3 LLPipeline::PreviewDirection0;
LLVector3 LLPipeline::PreviewDirection1;
LLVector3 LLPipeline::PreviewDirection2;
F32 LLPipeline::RenderGlowMaxExtractAlpha;
F32 LLPipeline::RenderGlowWarmthAmount;
LLVector3 LLPipeline::RenderGlowLumWeights;
LLVector3 LLPipeline::RenderGlowWarmthWeights;
S32 LLPipeline::RenderGlowResolutionPow;
S32 LLPipeline::RenderGlowIterations;
F32 LLPipeline::RenderGlowWidth;
F32 LLPipeline::RenderGlowStrength;
bool LLPipeline::RenderGlowNoise;
bool LLPipeline::RenderDepthOfField;
bool LLPipeline::RenderDepthOfFieldInEditMode;
// <FS:Beq> FIRE-16728 Add free aim mouse and focus lock
bool LLPipeline::FSFocusPointLocked;
bool LLPipeline::FSFocusPointFollowsPointer;
// </FS:Beq>
F32 LLPipeline::CameraFocusTransitionTime;
F32 LLPipeline::CameraFNumber;
F32 LLPipeline::CameraFocalLength;
F32 LLPipeline::CameraFieldOfView;
F32 LLPipeline::RenderShadowNoise;
F32 LLPipeline::RenderShadowBlurSize;
F32 LLPipeline::RenderSSAOScale;
U32 LLPipeline::RenderSSAOMaxScale;
F32 LLPipeline::RenderSSAOFactor;
LLVector3 LLPipeline::RenderSSAOEffect;
F32 LLPipeline::RenderShadowOffsetError;
F32 LLPipeline::RenderShadowBiasError;
F32 LLPipeline::RenderShadowOffset;
F32 LLPipeline::RenderShadowBias;
F32 LLPipeline::RenderSpotShadowOffset;
F32 LLPipeline::RenderSpotShadowBias;
LLDrawable* LLPipeline::RenderSpotLight = nullptr;
F32 LLPipeline::RenderEdgeDepthCutoff;
F32 LLPipeline::RenderEdgeNormCutoff;
LLVector3 LLPipeline::RenderShadowGaussian;
F32 LLPipeline::RenderShadowBlurDistFactor;
bool LLPipeline::RenderDeferredAtmospheric;
F32 LLPipeline::RenderHighlightFadeTime;
F32 LLPipeline::RenderFarClip;
LLVector3 LLPipeline::RenderShadowSplitExponent;
F32 LLPipeline::RenderShadowErrorCutoff;
F32 LLPipeline::RenderShadowFOVCutoff;
bool LLPipeline::CameraOffset;
F32 LLPipeline::CameraMaxCoF;
F32 LLPipeline::CameraDoFResScale;
F32 LLPipeline::RenderAutoHideSurfaceAreaLimit;
bool LLPipeline::RenderScreenSpaceReflections;
S32 LLPipeline::RenderScreenSpaceReflectionIterations;
F32 LLPipeline::RenderScreenSpaceReflectionRayStep;
F32 LLPipeline::RenderScreenSpaceReflectionDistanceBias;
F32 LLPipeline::RenderScreenSpaceReflectionDepthRejectBias;
F32 LLPipeline::RenderScreenSpaceReflectionAdaptiveStepMultiplier;
S32 LLPipeline::RenderScreenSpaceReflectionGlossySamples;
S32 LLPipeline::RenderBufferVisualization;
LLTrace::EventStatHandle<S64> LLPipeline::sStatBatchSize("renderbatchsize");

const F32 BACKLIGHT_DAY_MAGNITUDE_OBJECT = 0.1f;
const F32 BACKLIGHT_NIGHT_MAGNITUDE_OBJECT = 0.08f;
const F32 ALPHA_BLEND_CUTOFF = 0.598f;
const F32 DEFERRED_LIGHT_FALLOFF = 0.5f;
const U32 DEFERRED_VB_MASK = LLVertexBuffer::MAP_VERTEX | LLVertexBuffer::MAP_TEXCOORD0 | LLVertexBuffer::MAP_TEXCOORD1;

extern S32 gBoxFrame;
//extern BOOL gHideSelectedObjects;
extern BOOL gDisplaySwapBuffers;
extern BOOL gDebugGL;
extern BOOL gCubeSnapshot;

bool	gAvatarBacklight = false;

bool	gDebugPipeline = false;
LLPipeline gPipeline;
const LLMatrix4* gGLLastMatrix = NULL;

LLTrace::BlockTimerStatHandle FTM_RENDER_GEOMETRY("Render Geometry");
LLTrace::BlockTimerStatHandle FTM_RENDER_GRASS("Grass");
LLTrace::BlockTimerStatHandle FTM_RENDER_INVISIBLE("Invisible");
LLTrace::BlockTimerStatHandle FTM_RENDER_SHINY("Shiny");
LLTrace::BlockTimerStatHandle FTM_RENDER_SIMPLE("Simple");
LLTrace::BlockTimerStatHandle FTM_RENDER_TERRAIN("Terrain");
LLTrace::BlockTimerStatHandle FTM_RENDER_TREES("Trees");
LLTrace::BlockTimerStatHandle FTM_RENDER_UI("UI");
LLTrace::BlockTimerStatHandle FTM_RENDER_WATER("Water");
LLTrace::BlockTimerStatHandle FTM_RENDER_WL_SKY("Windlight Sky");
LLTrace::BlockTimerStatHandle FTM_RENDER_ALPHA("Alpha Objects");
LLTrace::BlockTimerStatHandle FTM_RENDER_CHARACTERS("Avatars");
LLTrace::BlockTimerStatHandle FTM_RENDER_BUMP("Bump");
LLTrace::BlockTimerStatHandle FTM_RENDER_MATERIALS("Render Materials");
LLTrace::BlockTimerStatHandle FTM_RENDER_FULLBRIGHT("Fullbright");
LLTrace::BlockTimerStatHandle FTM_RENDER_GLOW("Glow");
LLTrace::BlockTimerStatHandle FTM_GEO_UPDATE("Geo Update");
LLTrace::BlockTimerStatHandle FTM_POOLRENDER("RenderPool");
LLTrace::BlockTimerStatHandle FTM_POOLS("Pools");
LLTrace::BlockTimerStatHandle FTM_DEFERRED_POOLRENDER("RenderPool (Deferred)");
LLTrace::BlockTimerStatHandle FTM_DEFERRED_POOLS("Pools (Deferred)");
LLTrace::BlockTimerStatHandle FTM_POST_DEFERRED_POOLRENDER("RenderPool (Post)");
LLTrace::BlockTimerStatHandle FTM_POST_DEFERRED_POOLS("Pools (Post)");
LLTrace::BlockTimerStatHandle FTM_STATESORT("Sort Draw State");
LLTrace::BlockTimerStatHandle FTM_PIPELINE("Pipeline");
LLTrace::BlockTimerStatHandle FTM_CLIENT_COPY("Client Copy");
LLTrace::BlockTimerStatHandle FTM_RENDER_DEFERRED("Deferred Shading");

LLTrace::BlockTimerStatHandle FTM_RENDER_UI_HUD("HUD");
LLTrace::BlockTimerStatHandle FTM_RENDER_UI_3D("3D");
LLTrace::BlockTimerStatHandle FTM_RENDER_UI_2D("2D");

static LLTrace::BlockTimerStatHandle FTM_STATESORT_DRAWABLE("Sort Drawables");

static LLStaticHashedString sTint("tint");
static LLStaticHashedString sAmbiance("ambiance");
static LLStaticHashedString sAlphaScale("alpha_scale");
static LLStaticHashedString sNormMat("norm_mat");
static LLStaticHashedString sOffset("offset");
static LLStaticHashedString sScreenRes("screenRes");
static LLStaticHashedString sDelta("delta");
static LLStaticHashedString sDistFactor("dist_factor");
static LLStaticHashedString sKern("kern");
static LLStaticHashedString sKernScale("kern_scale");

//----------------------------------------

void drawBox(const LLVector4a& c, const LLVector4a& r);
void drawBoxOutline(const LLVector3& pos, const LLVector3& size);
U32 nhpo2(U32 v);
LLVertexBuffer* ll_create_cube_vb(U32 type_mask);

void display_update_camera();
//----------------------------------------

S32		LLPipeline::sCompiles = 0;

bool	LLPipeline::sPickAvatar = true;
bool	LLPipeline::sDynamicLOD = true;
bool	LLPipeline::sShowHUDAttachments = true;
bool	LLPipeline::sRenderMOAPBeacons = false;
bool	LLPipeline::sRenderPhysicalBeacons = true;
bool	LLPipeline::sRenderScriptedBeacons = false;
bool	LLPipeline::sRenderScriptedTouchBeacons = true;
bool	LLPipeline::sRenderParticleBeacons = false;
bool	LLPipeline::sRenderSoundBeacons = false;
bool	LLPipeline::sRenderBeacons = false;
bool	LLPipeline::sRenderHighlight = true;
LLRender::eTexIndex LLPipeline::sRenderHighlightTextureChannel = LLRender::DIFFUSE_MAP;
bool	LLPipeline::sForceOldBakedUpload = false;
S32		LLPipeline::sUseOcclusion = 0;
bool	LLPipeline::sAutoMaskAlphaDeferred = true;
bool	LLPipeline::sAutoMaskAlphaNonDeferred = false;
bool	LLPipeline::sRenderTransparentWater = true;
bool	LLPipeline::sBakeSunlight = false;
bool	LLPipeline::sNoAlpha = false;
bool	LLPipeline::sUseFarClip = true;
bool	LLPipeline::sShadowRender = false;
bool	LLPipeline::sRenderGlow = false;
bool	LLPipeline::sReflectionRender = false;
bool    LLPipeline::sDistortionRender = false;
bool	LLPipeline::sImpostorRender = false;
bool	LLPipeline::sImpostorRenderAlphaDepthPass = false;
bool	LLPipeline::sShowJellyDollAsImpostor = true;
bool	LLPipeline::sUnderWaterRender = false;
bool	LLPipeline::sTextureBindTest = false;
bool	LLPipeline::sRenderAttachedLights = true;
bool	LLPipeline::sRenderAttachedParticles = true;
bool	LLPipeline::sRenderDeferred = false;
bool	LLPipeline::sReflectionProbesEnabled = false;
S32		LLPipeline::sVisibleLightCount = 0;
bool	LLPipeline::sRenderingHUDs;
F32     LLPipeline::sDistortionWaterClipPlaneMargin = 1.0125f;
F32 LLPipeline::sVolumeSAFrame = 0.f; // ZK LBG

bool	LLPipeline::sRenderParticles; // <FS:LO> flag to hold correct, user selected, status of particles
// [SL:KB] - Patch: Render-TextureToggle (Catznip-4.0)
bool	LLPipeline::sRenderTextures = true;
// [/SL:KB]

// EventHost API LLPipeline listener.
static LLPipelineListener sPipelineListener;

static LLCullResult* sCull = NULL;

void validate_framebuffer_object();

// Add color attachments for deferred rendering
// target -- RenderTarget to add attachments to
bool addDeferredAttachments(LLRenderTarget& target, bool for_impostor = false)
{
    bool valid = true
        && target.addColorAttachment(GL_RGBA) // frag-data[1] specular OR PBR ORM
        && target.addColorAttachment(GL_RGBA16F)                              // frag_data[2] normal+z+fogmask, See: class1\deferred\materialF.glsl & softenlight
        && target.addColorAttachment(GL_RGB16F);                  // frag_data[3] PBR emissive
    return valid;
}

LLPipeline::LLPipeline() :
	mBackfaceCull(false),
	mMatrixOpCount(0),
	mTextureMatrixOps(0),
	mNumVisibleNodes(0),
	mNumVisibleFaces(0),
	mPoissonOffset(0),

	mInitialized(false),
	mShadersLoaded(false),
	mTransformFeedbackPrimitives(0),
	mRenderDebugFeatureMask(0),
	mRenderDebugMask(0),
	mOldRenderDebugMask(0),
	mMeshDirtyQueryObject(0),
	mGroupQ1Locked(false),
	mResetVertexBuffers(false),
	mLastRebuildPool(NULL),
	mLightMask(0),
	mLightMovingMask(0),
	mLightingDetail(0)
{
	mNoiseMap = 0;
	mTrueNoiseMap = 0;
	mLightFunc = 0;

    for(U32 i = 0; i < 8; i++)
    {
        mHWLightColors[i] = LLColor4::black;
    }
}

void LLPipeline::connectRefreshCachedSettingsSafe(const std::string name)
{
	LLPointer<LLControlVariable> cntrl_ptr = gSavedSettings.getControl(name);
	if ( cntrl_ptr.isNull() )
	{
		LL_WARNS() << "Global setting name not found:" << name << LL_ENDL;
	}
	else
	{
		cntrl_ptr->getCommitSignal()->connect(boost::bind(&LLPipeline::refreshCachedSettings));
	}
}

void LLPipeline::init()
{
	refreshCachedSettings();

    mRT = &mMainRT;

	gOctreeMaxCapacity = gSavedSettings.getU32("OctreeMaxNodeCapacity");
	gOctreeMinSize = gSavedSettings.getF32("OctreeMinimumNodeSize");
	sDynamicLOD = gSavedSettings.getBOOL("RenderDynamicLOD");
	sRenderAttachedLights = gSavedSettings.getBOOL("RenderAttachedLights");
	sRenderAttachedParticles = gSavedSettings.getBOOL("RenderAttachedParticles");

<<<<<<< HEAD
	sRenderMOAPBeacons = gSavedSettings.getBOOL("moapbeacon");
	sRenderPhysicalBeacons = gSavedSettings.getBOOL("physicalbeacon");
	sRenderScriptedBeacons = gSavedSettings.getBOOL("scriptsbeacon");
	sRenderScriptedTouchBeacons = gSavedSettings.getBOOL("scripttouchbeacon");
	sRenderParticleBeacons = gSavedSettings.getBOOL("particlesbeacon");
	sRenderSoundBeacons = gSavedSettings.getBOOL("soundsbeacon");
	sRenderBeacons = gSavedSettings.getBOOL("renderbeacons");
	sRenderHighlight = gSavedSettings.getBOOL("renderhighlights");

=======
>>>>>>> f9f5b538
    mInitialized = true;
	
	stop_glerror();

	//create render pass pools
	getPool(LLDrawPool::POOL_ALPHA_PRE_WATER);
    getPool(LLDrawPool::POOL_ALPHA_POST_WATER);
	getPool(LLDrawPool::POOL_SIMPLE);
	getPool(LLDrawPool::POOL_ALPHA_MASK);
	getPool(LLDrawPool::POOL_FULLBRIGHT_ALPHA_MASK);
	getPool(LLDrawPool::POOL_GRASS);
	getPool(LLDrawPool::POOL_FULLBRIGHT);
	getPool(LLDrawPool::POOL_BUMP);
	getPool(LLDrawPool::POOL_MATERIALS);
	getPool(LLDrawPool::POOL_GLOW);
	getPool(LLDrawPool::POOL_GLTF_PBR);
    getPool(LLDrawPool::POOL_GLTF_PBR_ALPHA_MASK);

	resetFrameStats();

	if (gSavedSettings.getBOOL("DisableAllRenderFeatures"))
	{
		clearAllRenderDebugFeatures();
	}
	else
	{
		setAllRenderDebugFeatures(); // By default, all debugging features on
	}
	clearAllRenderDebugDisplays(); // All debug displays off

	sRenderParticles = true; // <FS:LO> flag to hold correct, user selected, status of particles

	if (gSavedSettings.getBOOL("DisableAllRenderTypes"))
	{
		clearAllRenderTypes();
	}
	else if (gNonInteractive)
	{
		clearAllRenderTypes();
	}
	else
	{
		setAllRenderTypes(); // By default, all rendering types start enabled
	}

	// make sure RenderPerformanceTest persists (hackity hack hack)
	// disables non-object rendering (UI, sky, water, etc)
	if (gSavedSettings.getBOOL("RenderPerformanceTest"))
	{
		gSavedSettings.setBOOL("RenderPerformanceTest", FALSE);
		gSavedSettings.setBOOL("RenderPerformanceTest", TRUE);
	}

	mOldRenderDebugMask = mRenderDebugMask;

	mBackfaceCull = true;

	// Enable features
	LLViewerShaderMgr::instance()->setShaders();

	for (U32 i = 0; i < 2; ++i)
	{
		mSpotLightFade[i] = 1.f;
	}

	if (mCubeVB.isNull())
	{
		mCubeVB = ll_create_cube_vb(LLVertexBuffer::MAP_VERTEX);
	}

<<<<<<< HEAD
	// <FS:Ansariel> Reset VB during TP
	//mDeferredVB = new LLVertexBuffer(DEFERRED_VB_MASK);
	//mDeferredVB->allocateBuffer(8, 0);
	initDeferredVB();
	// </FS:Ansariel>
=======
	mDeferredVB = new LLVertexBuffer(DEFERRED_VB_MASK);
	mDeferredVB->allocateBuffer(8, 0);
>>>>>>> f9f5b538

    {
        mScreenTriangleVB = new LLVertexBuffer(LLVertexBuffer::MAP_VERTEX);
        mScreenTriangleVB->allocateBuffer(3, 0);
        LLStrider<LLVector3> vert;
        mScreenTriangleVB->getVertexStrider(vert);

        vert[0].set(-1, 1, 0);
        vert[1].set(-1, -3, 0);
        vert[2].set(3, 1, 0);

        mScreenTriangleVB->unmapBuffer();
    }

    setLightingDetail(-1);
	
	//
	// Update all settings to trigger a cached settings refresh
	//
	connectRefreshCachedSettingsSafe("RenderAutoMaskAlphaDeferred");
	connectRefreshCachedSettingsSafe("RenderAutoMaskAlphaNonDeferred");
	connectRefreshCachedSettingsSafe("RenderUseFarClip");
	connectRefreshCachedSettingsSafe("RenderAvatarMaxNonImpostors");
	connectRefreshCachedSettingsSafe("UseOcclusion");
	// DEPRECATED -- connectRefreshCachedSettingsSafe("WindLightUseAtmosShaders");
	// DEPRECATED -- connectRefreshCachedSettingsSafe("RenderDeferred");
	connectRefreshCachedSettingsSafe("RenderDeferredSunWash");
	connectRefreshCachedSettingsSafe("RenderFSAASamples");
	connectRefreshCachedSettingsSafe("RenderResolutionDivisor");
// [SL:KB] - Patch: Settings-RenderResolutionMultiplier | Checked: Catznip-5.4
	connectRefreshCachedSettingsSafe("RenderResolutionMultiplier");
// [/SL:KB]
	connectRefreshCachedSettingsSafe("RenderUIBuffer");
	connectRefreshCachedSettingsSafe("RenderShadowDetail");
    connectRefreshCachedSettingsSafe("RenderShadowSplits");
	connectRefreshCachedSettingsSafe("RenderDeferredSSAO");
	connectRefreshCachedSettingsSafe("RenderShadowResolutionScale");
	connectRefreshCachedSettingsSafe("RenderLocalLights");
	connectRefreshCachedSettingsSafe("RenderDelayCreation");
//	connectRefreshCachedSettingsSafe("RenderAnimateRes"); <FS:Beq> FIRE-23122 BUG-225920 Remove broken RenderAnimateRes functionality.
	connectRefreshCachedSettingsSafe("FreezeTime");
	connectRefreshCachedSettingsSafe("DebugBeaconLineWidth");
	connectRefreshCachedSettingsSafe("RenderHighlightBrightness");
	connectRefreshCachedSettingsSafe("RenderHighlightColor");
	connectRefreshCachedSettingsSafe("RenderHighlightThickness");
	connectRefreshCachedSettingsSafe("RenderSpotLightsInNondeferred");
	connectRefreshCachedSettingsSafe("PreviewAmbientColor");
	connectRefreshCachedSettingsSafe("PreviewDiffuse0");
	connectRefreshCachedSettingsSafe("PreviewSpecular0");
	connectRefreshCachedSettingsSafe("PreviewDiffuse1");
	connectRefreshCachedSettingsSafe("PreviewSpecular1");
	connectRefreshCachedSettingsSafe("PreviewDiffuse2");
	connectRefreshCachedSettingsSafe("PreviewSpecular2");
	connectRefreshCachedSettingsSafe("PreviewDirection0");
	connectRefreshCachedSettingsSafe("PreviewDirection1");
	connectRefreshCachedSettingsSafe("PreviewDirection2");
	connectRefreshCachedSettingsSafe("RenderGlowMaxExtractAlpha");
	connectRefreshCachedSettingsSafe("RenderGlowWarmthAmount");
	connectRefreshCachedSettingsSafe("RenderGlowLumWeights");
	connectRefreshCachedSettingsSafe("RenderGlowWarmthWeights");
	connectRefreshCachedSettingsSafe("RenderGlowResolutionPow");
	connectRefreshCachedSettingsSafe("RenderGlowIterations");
	connectRefreshCachedSettingsSafe("RenderGlowWidth");
	connectRefreshCachedSettingsSafe("RenderGlowStrength");
	connectRefreshCachedSettingsSafe("RenderGlowNoise");
	connectRefreshCachedSettingsSafe("RenderDepthOfField");
	connectRefreshCachedSettingsSafe("RenderDepthOfFieldInEditMode");
	connectRefreshCachedSettingsSafe("CameraFocusTransitionTime");
	connectRefreshCachedSettingsSafe("CameraFNumber");
	connectRefreshCachedSettingsSafe("CameraFocalLength");
	connectRefreshCachedSettingsSafe("CameraFieldOfView");
	connectRefreshCachedSettingsSafe("RenderShadowNoise");
	connectRefreshCachedSettingsSafe("RenderShadowBlurSize");
	connectRefreshCachedSettingsSafe("RenderSSAOScale");
	connectRefreshCachedSettingsSafe("RenderSSAOMaxScale");
	connectRefreshCachedSettingsSafe("RenderSSAOFactor");
	connectRefreshCachedSettingsSafe("RenderSSAOEffect");
	connectRefreshCachedSettingsSafe("RenderShadowOffsetError");
	connectRefreshCachedSettingsSafe("RenderShadowBiasError");
	connectRefreshCachedSettingsSafe("RenderShadowOffset");
	connectRefreshCachedSettingsSafe("RenderShadowBias");
	connectRefreshCachedSettingsSafe("RenderSpotShadowOffset");
	connectRefreshCachedSettingsSafe("RenderSpotShadowBias");
	connectRefreshCachedSettingsSafe("RenderEdgeDepthCutoff");
	connectRefreshCachedSettingsSafe("RenderEdgeNormCutoff");
	connectRefreshCachedSettingsSafe("RenderShadowGaussian");
	connectRefreshCachedSettingsSafe("RenderShadowBlurDistFactor");
	connectRefreshCachedSettingsSafe("RenderDeferredAtmospheric");
	connectRefreshCachedSettingsSafe("RenderHighlightFadeTime");
	connectRefreshCachedSettingsSafe("RenderFarClip");
	connectRefreshCachedSettingsSafe("RenderShadowSplitExponent");
	connectRefreshCachedSettingsSafe("RenderShadowErrorCutoff");
	connectRefreshCachedSettingsSafe("RenderShadowFOVCutoff");
	connectRefreshCachedSettingsSafe("CameraOffset");
	connectRefreshCachedSettingsSafe("CameraMaxCoF");
	connectRefreshCachedSettingsSafe("CameraDoFResScale");
	connectRefreshCachedSettingsSafe("RenderAutoHideSurfaceAreaLimit");
    connectRefreshCachedSettingsSafe("RenderScreenSpaceReflections");
    connectRefreshCachedSettingsSafe("RenderScreenSpaceReflectionIterations");
    connectRefreshCachedSettingsSafe("RenderScreenSpaceReflectionRayStep");
    connectRefreshCachedSettingsSafe("RenderScreenSpaceReflectionDistanceBias");
    connectRefreshCachedSettingsSafe("RenderScreenSpaceReflectionDepthRejectBias");
    connectRefreshCachedSettingsSafe("RenderScreenSpaceReflectionAdaptiveStepMultiplier");
    connectRefreshCachedSettingsSafe("RenderScreenSpaceReflectionGlossySamples");
	connectRefreshCachedSettingsSafe("RenderBufferVisualization");
<<<<<<< HEAD
	connectRefreshCachedSettingsSafe("RenderAutoHideSurfaceAreaLimit");
	connectRefreshCachedSettingsSafe("FSRenderVignette");	// <FS:CR> Import Vignette from Exodus
	// <FS:Ansariel> Make change to RenderAttachedLights & RenderAttachedParticles instant
	connectRefreshCachedSettingsSafe("RenderAttachedLights");
	connectRefreshCachedSettingsSafe("RenderAttachedParticles");
	// </FS:Ansariel>
    // <FS:Beq> FIRE-16728 Add free aim mouse and focus lock
	connectRefreshCachedSettingsSafe("FSFocusPointFollowsPointer");
	connectRefreshCachedSettingsSafe("FSFocusPointLocked");
    // </FS:Beq>
=======
	gSavedSettings.getControl("RenderAutoHideSurfaceAreaLimit")->getCommitSignal()->connect(boost::bind(&LLPipeline::refreshCachedSettings));
>>>>>>> f9f5b538
}

LLPipeline::~LLPipeline()
{
}

void LLPipeline::cleanup()
{
	assertInitialized();

	mGroupQ1.clear() ;

	for(pool_set_t::iterator iter = mPools.begin();
		iter != mPools.end(); )
	{
		pool_set_t::iterator curiter = iter++;
		LLDrawPool* poolp = *curiter;
		if (poolp->isFacePool())
		{
			LLFacePool* face_pool = (LLFacePool*) poolp;
			if (face_pool->mReferences.empty())
			{
				mPools.erase(curiter);
				removeFromQuickLookup( poolp );
				delete poolp;
			}
		}
		else
		{
			mPools.erase(curiter);
			removeFromQuickLookup( poolp );
			delete poolp;
		}
	}
	
	if (!mTerrainPools.empty())
	{
		LL_WARNS() << "Terrain Pools not cleaned up" << LL_ENDL;
	}
	if (!mTreePools.empty())
	{
		LL_WARNS() << "Tree Pools not cleaned up" << LL_ENDL;
	}
		
	delete mAlphaPoolPreWater;
    mAlphaPoolPreWater = nullptr;
    delete mAlphaPoolPostWater;
    mAlphaPoolPostWater = nullptr;
	delete mSkyPool;
	mSkyPool = NULL;
	delete mTerrainPool;
	mTerrainPool = NULL;
	delete mWaterPool;
	mWaterPool = NULL;
	delete mSimplePool;
	mSimplePool = NULL;
	delete mFullbrightPool;
	mFullbrightPool = NULL;
	delete mGlowPool;
	mGlowPool = NULL;
	delete mBumpPool;
	mBumpPool = NULL;
	// don't delete wl sky pool it was handled above in the for loop
	//delete mWLSkyPool;
	mWLSkyPool = NULL;

	releaseGLBuffers();

	mFaceSelectImagep = NULL;

    mMovedList.clear();
    mMovedBridge.clear();
    mShiftList.clear();

	mInitialized = false;

	mDeferredVB = NULL;
    mScreenTriangleVB = nullptr;

	mCubeVB = NULL;

    mReflectionMapManager.cleanup();
}

//============================================================================

void LLPipeline::destroyGL() 
{
	stop_glerror();
	unloadShaders();
	mHighlightFaces.clear();
	
	resetDrawOrders();

	releaseGLBuffers();

	if (mMeshDirtyQueryObject)
	{
		glDeleteQueries(1, &mMeshDirtyQueryObject);
		mMeshDirtyQueryObject = 0;
	}
}

void LLPipeline::requestResizeScreenTexture()
{
    gResizeScreenTexture = TRUE;
}

void LLPipeline::requestResizeShadowTexture()
{
    gResizeShadowTexture = TRUE;
}

void LLPipeline::resizeShadowTexture()
{
    releaseSunShadowTargets();
    releaseSpotShadowTargets();
    allocateShadowBuffer(mRT->width, mRT->height);
    gResizeShadowTexture = FALSE;
}

void LLPipeline::resizeScreenTexture()
{
	if (gPipeline.shadersLoaded())
	{
		GLuint resX = gViewerWindow->getWorldViewWidthRaw();
		GLuint resY = gViewerWindow->getWorldViewHeightRaw();
	
<<<<<<< HEAD
// [SL:KB] - Patch: Settings-RenderResolutionMultiplier | Checked: Catznip-5.4
		GLuint scaledResX = resX;
		GLuint scaledResY = resY;
		if ( (RenderResolutionDivisor > 1) && (RenderResolutionDivisor < resX) && (RenderResolutionDivisor < resY) )
		{
			scaledResX /= RenderResolutionDivisor;
			scaledResY /= RenderResolutionDivisor;
		}
		else if (RenderResolutionMultiplier > 0.f && RenderResolutionMultiplier < 1.f)
		{
			scaledResX *= RenderResolutionMultiplier;
			scaledResY *= RenderResolutionMultiplier;
		}
// [/SL:KB]

//		if (gResizeScreenTexture || (resX != mRT->screen.getWidth()) || (resY != mRT->screen.getHeight()))
// [SL:KB] - Patch: Settings-RenderResolutionMultiplier | Checked: Catznip-5.4
		if (gResizeScreenTexture || (scaledResX != mRT->screen.getWidth()) || (scaledResY != mRT->screen.getHeight()))
// [/SL:KB]
=======
		if (gResizeScreenTexture || (resX != mRT->screen.getWidth()) || (resY != mRT->screen.getHeight()))
>>>>>>> f9f5b538
		{
			releaseScreenBuffers();
            releaseSunShadowTargets();
            releaseSpotShadowTargets();
		    allocateScreenBuffer(resX,resY);
            gResizeScreenTexture = FALSE;
		}
	}
}

bool LLPipeline::allocateScreenBuffer(U32 resX, U32 resY)
{
    LL_PROFILE_ZONE_SCOPED_CATEGORY_DISPLAY;
	eFBOStatus ret = doAllocateScreenBuffer(resX, resY);

	return ret == FBO_SUCCESS_FULLRES;
}


LLPipeline::eFBOStatus LLPipeline::doAllocateScreenBuffer(U32 resX, U32 resY)
{
    LL_PROFILE_ZONE_SCOPED_CATEGORY_DISPLAY;
	// try to allocate screen buffers at requested resolution and samples
	// - on failure, shrink number of samples and try again
	// - if not multisampled, shrink resolution and try again (favor X resolution over Y)
	// Make sure to call "releaseScreenBuffers" after each failure to cleanup the partially loaded state

    // refresh cached settings here to protect against inconsistent event handling order
    refreshCachedSettings();

	U32 samples = RenderFSAASamples;

	eFBOStatus ret = FBO_SUCCESS_FULLRES;
	if (!allocateScreenBuffer(resX, resY, samples))
	{
		//failed to allocate at requested specification, return false
		ret = FBO_FAILURE;

		releaseScreenBuffers();
		//reduce number of samples 
		while (samples > 0)
		{
			samples /= 2;
			if (allocateScreenBuffer(resX, resY, samples))
			{ //success
				return FBO_SUCCESS_LOWRES;
			}
			releaseScreenBuffers();
		}

		samples = 0;

		//reduce resolution
		while (resY > 0 && resX > 0)
		{
			resY /= 2;
			if (allocateScreenBuffer(resX, resY, samples))
			{
				return FBO_SUCCESS_LOWRES;
			}
			releaseScreenBuffers();

			resX /= 2;
			if (allocateScreenBuffer(resX, resY, samples))
			{
				return FBO_SUCCESS_LOWRES;
			}
			releaseScreenBuffers();
		}

		LL_WARNS() << "Unable to allocate screen buffer at any resolution!" << LL_ENDL;
	}

	return ret;
}

bool LLPipeline::allocateScreenBuffer(U32 resX, U32 resY, U32 samples)
{
    LL_PROFILE_ZONE_SCOPED_CATEGORY_DISPLAY;
    if (mRT == &mMainRT && sReflectionProbesEnabled)
    { // hacky -- allocate auxillary buffer
        gCubeSnapshot = TRUE;
        mReflectionMapManager.initReflectionMaps();
        mRT = &mAuxillaryRT;
        U32 res = mReflectionMapManager.mProbeResolution * 4;  //multiply by 4 because probes will be 16x super sampled
        allocateScreenBuffer(res, res, samples);
        mRT = &mMainRT;
        gCubeSnapshot = FALSE;
    }

	// remember these dimensions
	mRT->width = resX;
	mRT->height = resY;
	
	U32 res_mod = RenderResolutionDivisor;

	//<FS:TS> FIRE-7066: RenderResolutionDivisor broken if higher than
	//		smallest screen dimension
	if (res_mod >= resX)
	{
		res_mod = resX - 1;
	}
	if (res_mod >= resY)
	{
		res_mod = resY - 1;
	}
	//</FS:TS> FIRE-7066

	if (res_mod > 1 && res_mod < resX && res_mod < resY)
	{
		resX /= res_mod;
		resY /= res_mod;
	}
// [SL:KB] - Patch: Settings-RenderResolutionMultiplier | Checked: Catznip-5.4
	else if (RenderResolutionMultiplier > 0.f && RenderResolutionMultiplier < 1.f)
	{
		resX *= RenderResolutionMultiplier;
		resY *= RenderResolutionMultiplier;
	}
// [/SL:KB]

    if (LLPipeline::sRenderTransparentWater)
    { //water reflection texture
        mWaterDis.allocate(resX, resY, GL_RGBA, true);
    }

    if (LLPipeline::sRenderTransparentWater)
    { //water reflection texture
        mWaterDis.allocate(resX, resY, GL_RGBA, true);
    }

	if (RenderUIBuffer)
	{
		if (!mRT->uiScreen.allocate(resX,resY, GL_RGBA))
		{
			return false;
		}
	}	

	S32 shadow_detail = RenderShadowDetail;
	bool ssao = RenderDeferredSSAO;
		
	//allocate deferred rendering color buffers
	if (!mRT->deferredScreen.allocate(resX, resY, GL_RGBA, true)) return false;
	if (!addDeferredAttachments(mRT->deferredScreen)) return false;
	
	GLuint screenFormat = GL_RGBA16F;
        
	if (!mRT->screen.allocate(resX, resY, screenFormat)) return false;

    mRT->deferredScreen.shareDepthBuffer(mRT->screen);

	if (samples > 0)
	{
		if (!mRT->fxaaBuffer.allocate(resX, resY, GL_RGBA)) return false;
	}
	else
	{
		mRT->fxaaBuffer.release();
	}
		
	if (shadow_detail > 0 || ssao || RenderDepthOfField || samples > 0)
	{ //only need mRT->deferredLight for shadows OR ssao OR dof OR fxaa
		if (!mRT->deferredLight.allocate(resX, resY, GL_RGBA16F)) return false;
	}
	else
	{
		mRT->deferredLight.release();
	}

    allocateShadowBuffer(resX, resY);

    if (!gCubeSnapshot && RenderScreenSpaceReflections) // hack to not allocate mSceneMap for cube snapshots
    {
        mSceneMap.allocate(resX, resY, GL_RGB, true);
    }

<<<<<<< HEAD
    mPostMap.allocate(resX, resY, GL_RGBA);
=======
	const bool post_hdr = gSavedSettings.getBOOL("RenderPostProcessingHDR");
    const U32 post_color_fmt = post_hdr ? GL_RGBA16F : GL_RGBA;
    mPostMap.allocate(resX, resY, post_color_fmt);
>>>>>>> f9f5b538

    //HACK make screenbuffer allocations start failing after 30 seconds
    if (gSavedSettings.getBOOL("SimulateFBOFailure"))
    {
        return false;
    }

    gGL.getTexUnit(0)->disable();

	stop_glerror();

	return true;
}

// must be even to avoid a stripe in the horizontal shadow blur
inline U32 BlurHappySize(U32 x, F32 scale) { return U32( x * scale + 16.0f) & ~0xF; }

bool LLPipeline::allocateShadowBuffer(U32 resX, U32 resY)
{
    LL_PROFILE_ZONE_SCOPED_CATEGORY_DISPLAY;
    S32 shadow_detail = RenderShadowDetail;

    F32 scale = llmax(0.f, RenderShadowResolutionScale);
    U32 sun_shadow_map_width = BlurHappySize(resX, scale);
    U32 sun_shadow_map_height = BlurHappySize(resY, scale);

    if (shadow_detail > 0)
    { //allocate 4 sun shadow maps
        for (U32 i = 0; i < 4; i++)
        {
            if (!mRT->shadow[i].allocate(sun_shadow_map_width, sun_shadow_map_height, 0, true))
            {
                return false;
            }
        }
    }
    else
    {
        for (U32 i = 0; i < 4; i++)
        {
            releaseSunShadowTarget(i);
        }
    }

    if (!gCubeSnapshot) // hack to not allocate spot shadow maps during ReflectionMapManager init
    {
        U32 width = (U32)(resX * scale);
        U32 height = width;

        if (shadow_detail > 1)
        { //allocate two spot shadow maps
            U32 spot_shadow_map_width = width;
            U32 spot_shadow_map_height = height;
            for (U32 i = 0; i < 2; i++)
            {
                if (!mSpotShadow[i].allocate(spot_shadow_map_width, spot_shadow_map_height, 0, true))
                {
                    return false;
                }
            }
        }
        else
        {
            releaseSpotShadowTargets();
        }
    }


    // set up shadow map filtering and compare modes
    if (shadow_detail > 0)
    { 
        for (U32 i = 0; i < 4; i++)
        {
            LLRenderTarget* shadow_target = getSunShadowTarget(i);
            if (shadow_target)
            {
                gGL.getTexUnit(0)->bind(getSunShadowTarget(i), TRUE);
                gGL.getTexUnit(0)->setTextureFilteringOption(LLTexUnit::TFO_ANISOTROPIC);
                gGL.getTexUnit(0)->setTextureAddressMode(LLTexUnit::TAM_CLAMP);

                glTexParameteri(GL_TEXTURE_2D, GL_TEXTURE_COMPARE_MODE, GL_COMPARE_R_TO_TEXTURE);
                glTexParameteri(GL_TEXTURE_2D, GL_TEXTURE_COMPARE_FUNC, GL_LEQUAL);
            }
        }
    }

    if (shadow_detail > 1 && !gCubeSnapshot)
    {
        for (U32 i = 0; i < 2; i++)
        {
            LLRenderTarget* shadow_target = getSpotShadowTarget(i);
            if (shadow_target)
            {
                gGL.getTexUnit(0)->bind(shadow_target, TRUE);
                gGL.getTexUnit(0)->setTextureFilteringOption(LLTexUnit::TFO_ANISOTROPIC);
                gGL.getTexUnit(0)->setTextureAddressMode(LLTexUnit::TAM_CLAMP);

                glTexParameteri(GL_TEXTURE_2D, GL_TEXTURE_COMPARE_MODE, GL_COMPARE_R_TO_TEXTURE);
                glTexParameteri(GL_TEXTURE_2D, GL_TEXTURE_COMPARE_FUNC, GL_LEQUAL);
            }
        }
    }

	return true;
}

//static
void LLPipeline::updateRenderTransparentWater()
{
    sRenderTransparentWater = gSavedSettings.getBOOL("RenderTransparentWater");
}

// static
void LLPipeline::refreshCachedSettings()
{
    LL_PROFILE_ZONE_SCOPED_CATEGORY_DISPLAY;
	LLPipeline::sAutoMaskAlphaDeferred = gSavedSettings.getBOOL("RenderAutoMaskAlphaDeferred");
	LLPipeline::sAutoMaskAlphaNonDeferred = gSavedSettings.getBOOL("RenderAutoMaskAlphaNonDeferred");
	LLPipeline::sUseFarClip = gSavedSettings.getBOOL("RenderUseFarClip");
	LLPipeline::sShowJellyDollAsImpostor = gSavedSettings.getBOOL("RenderJellyDollsAsImpostors");
	LLVOAvatar::sMaxNonImpostors = gSavedSettings.getU32("RenderAvatarMaxNonImpostors");
	LLVOAvatar::updateImpostorRendering(LLVOAvatar::sMaxNonImpostors);
<<<<<<< HEAD
	// <FS:Ansariel> Make change to RenderAttachedLights & RenderAttachedParticles instant
	LLPipeline::sRenderAttachedLights = gSavedSettings.getBOOL("RenderAttachedLights");
	LLPipeline::sRenderAttachedParticles = gSavedSettings.getBOOL("RenderAttachedParticles");
	// </FS:Ansariel>
=======
>>>>>>> f9f5b538

	LLPipeline::sUseOcclusion = 
			(!gUseWireframe
			&& LLFeatureManager::getInstance()->isFeatureAvailable("UseOcclusion") 
			&& gSavedSettings.getBOOL("UseOcclusion")) ? 2 : 0;
	
    WindLightUseAtmosShaders = TRUE; // DEPRECATED -- gSavedSettings.getBOOL("WindLightUseAtmosShaders");
    RenderDeferred = TRUE; // DEPRECATED -- gSavedSettings.getBOOL("RenderDeferred");
	RenderDeferredSunWash = gSavedSettings.getF32("RenderDeferredSunWash");
	RenderFSAASamples = LLFeatureManager::getInstance()->isFeatureAvailable("RenderFSAASamples") ? gSavedSettings.getU32("RenderFSAASamples") : 0;
	RenderResolutionDivisor = gSavedSettings.getU32("RenderResolutionDivisor");
// [SL:KB] - Patch: Settings-RenderResolutionMultiplier | Checked: Catznip-5.4
	RenderResolutionMultiplier = gSavedSettings.getF32("RenderResolutionMultiplier");
// [/SL:KB]
	RenderUIBuffer = gSavedSettings.getBOOL("RenderUIBuffer");
	RenderShadowDetail = gSavedSettings.getS32("RenderShadowDetail");
    RenderShadowSplits = gSavedSettings.getS32("RenderShadowSplits");
	RenderDeferredSSAO = gSavedSettings.getBOOL("RenderDeferredSSAO");
	RenderShadowResolutionScale = gSavedSettings.getF32("RenderShadowResolutionScale");
	RenderLocalLights = gSavedSettings.getBOOL("RenderLocalLights");
	RenderDelayCreation = gSavedSettings.getBOOL("RenderDelayCreation");
//	RenderAnimateRes = gSavedSettings.getBOOL("RenderAnimateRes"); <FS:Beq> FIRE-23122 BUG-225920 Remove broken RenderAnimateRes functionality.
	FreezeTime = gSavedSettings.getBOOL("FreezeTime");
	DebugBeaconLineWidth = gSavedSettings.getS32("DebugBeaconLineWidth");
	RenderHighlightBrightness = gSavedSettings.getF32("RenderHighlightBrightness");
	RenderHighlightColor = gSavedSettings.getColor4("RenderHighlightColor");
	RenderHighlightThickness = gSavedSettings.getF32("RenderHighlightThickness");
	RenderSpotLightsInNondeferred = gSavedSettings.getBOOL("RenderSpotLightsInNondeferred");
	PreviewAmbientColor = gSavedSettings.getColor4("PreviewAmbientColor");
	PreviewDiffuse0 = gSavedSettings.getColor4("PreviewDiffuse0");
	PreviewSpecular0 = gSavedSettings.getColor4("PreviewSpecular0");
	PreviewDiffuse1 = gSavedSettings.getColor4("PreviewDiffuse1");
	PreviewSpecular1 = gSavedSettings.getColor4("PreviewSpecular1");
	PreviewDiffuse2 = gSavedSettings.getColor4("PreviewDiffuse2");
	PreviewSpecular2 = gSavedSettings.getColor4("PreviewSpecular2");
	PreviewDirection0 = gSavedSettings.getVector3("PreviewDirection0");
	PreviewDirection1 = gSavedSettings.getVector3("PreviewDirection1");
	PreviewDirection2 = gSavedSettings.getVector3("PreviewDirection2");
	RenderGlowMaxExtractAlpha = gSavedSettings.getF32("RenderGlowMaxExtractAlpha");
	RenderGlowWarmthAmount = gSavedSettings.getF32("RenderGlowWarmthAmount");
	RenderGlowLumWeights = gSavedSettings.getVector3("RenderGlowLumWeights");
	RenderGlowWarmthWeights = gSavedSettings.getVector3("RenderGlowWarmthWeights");
	RenderGlowResolutionPow = gSavedSettings.getS32("RenderGlowResolutionPow");
	RenderGlowIterations = gSavedSettings.getS32("RenderGlowIterations");
	RenderGlowWidth = gSavedSettings.getF32("RenderGlowWidth");
	RenderGlowStrength = gSavedSettings.getF32("RenderGlowStrength");
	RenderGlowNoise = gSavedSettings.getBOOL("RenderGlowNoise");
	RenderDepthOfField = gSavedSettings.getBOOL("RenderDepthOfField");
	RenderDepthOfFieldInEditMode = gSavedSettings.getBOOL("RenderDepthOfFieldInEditMode");
	// <FS:Beq> FIRE-16728 Add free aim mouse and focus lock
	FSFocusPointLocked = gSavedSettings.getBOOL("FSFocusPointLocked");
	FSFocusPointFollowsPointer = gSavedSettings.getBOOL("FSFocusPointFollowsPointer");
	// </FS:Beq>    
	CameraFocusTransitionTime = gSavedSettings.getF32("CameraFocusTransitionTime");
	CameraFNumber = gSavedSettings.getF32("CameraFNumber");
	CameraFocalLength = gSavedSettings.getF32("CameraFocalLength");
	CameraFieldOfView = gSavedSettings.getF32("CameraFieldOfView");
	RenderShadowNoise = gSavedSettings.getF32("RenderShadowNoise");
	RenderShadowBlurSize = gSavedSettings.getF32("RenderShadowBlurSize");
	RenderSSAOScale = gSavedSettings.getF32("RenderSSAOScale");
	RenderSSAOMaxScale = gSavedSettings.getU32("RenderSSAOMaxScale");
	RenderSSAOFactor = gSavedSettings.getF32("RenderSSAOFactor");
	RenderSSAOEffect = gSavedSettings.getVector3("RenderSSAOEffect");
	RenderShadowOffsetError = gSavedSettings.getF32("RenderShadowOffsetError");
	RenderShadowBiasError = gSavedSettings.getF32("RenderShadowBiasError");
	RenderShadowOffset = gSavedSettings.getF32("RenderShadowOffset");
	RenderShadowBias = gSavedSettings.getF32("RenderShadowBias");
	RenderSpotShadowOffset = gSavedSettings.getF32("RenderSpotShadowOffset");
	RenderSpotShadowBias = gSavedSettings.getF32("RenderSpotShadowBias");
	RenderEdgeDepthCutoff = gSavedSettings.getF32("RenderEdgeDepthCutoff");
	RenderEdgeNormCutoff = gSavedSettings.getF32("RenderEdgeNormCutoff");
	RenderShadowGaussian = gSavedSettings.getVector3("RenderShadowGaussian");
	RenderShadowBlurDistFactor = gSavedSettings.getF32("RenderShadowBlurDistFactor");
	RenderDeferredAtmospheric = gSavedSettings.getBOOL("RenderDeferredAtmospheric");
	RenderHighlightFadeTime = gSavedSettings.getF32("RenderHighlightFadeTime");
	RenderFarClip = gSavedSettings.getF32("RenderFarClip");
	RenderShadowSplitExponent = gSavedSettings.getVector3("RenderShadowSplitExponent");
	RenderShadowErrorCutoff = gSavedSettings.getF32("RenderShadowErrorCutoff");
	RenderShadowFOVCutoff = gSavedSettings.getF32("RenderShadowFOVCutoff");
	CameraOffset = gSavedSettings.getBOOL("CameraOffset");
	CameraMaxCoF = gSavedSettings.getF32("CameraMaxCoF");
	CameraDoFResScale = gSavedSettings.getF32("CameraDoFResScale");
	exoPostProcess::instance().ExodusRenderPostSettingsUpdate();	// <FS:CR> Import Vignette from Exodus

	RenderAutoHideSurfaceAreaLimit = gSavedSettings.getF32("RenderAutoHideSurfaceAreaLimit");
    RenderScreenSpaceReflections = gSavedSettings.getBOOL("RenderScreenSpaceReflections");
    RenderScreenSpaceReflectionIterations = gSavedSettings.getS32("RenderScreenSpaceReflectionIterations");
    RenderScreenSpaceReflectionRayStep = gSavedSettings.getF32("RenderScreenSpaceReflectionRayStep");
    RenderScreenSpaceReflectionDistanceBias = gSavedSettings.getF32("RenderScreenSpaceReflectionDistanceBias");
    RenderScreenSpaceReflectionDepthRejectBias = gSavedSettings.getF32("RenderScreenSpaceReflectionDepthRejectBias");
    RenderScreenSpaceReflectionAdaptiveStepMultiplier = gSavedSettings.getF32("RenderScreenSpaceReflectionAdaptiveStepMultiplier");
    RenderScreenSpaceReflectionGlossySamples = gSavedSettings.getS32("RenderScreenSpaceReflectionGlossySamples");
	RenderBufferVisualization = gSavedSettings.getS32("RenderBufferVisualization");
    sReflectionProbesEnabled = LLFeatureManager::getInstance()->isFeatureAvailable("RenderReflectionsEnabled") && gSavedSettings.getBOOL("RenderReflectionsEnabled");
	RenderSpotLight = nullptr;
<<<<<<< HEAD

	exoPostProcess::instance().ExodusRenderPostUpdate(); // <FS:CR> Import Vignette from Exodus
=======
>>>>>>> f9f5b538

	if (gNonInteractive)
	{
		LLVOAvatar::sMaxNonImpostors = 1;
		LLVOAvatar::updateImpostorRendering(LLVOAvatar::sMaxNonImpostors);
	}
}

void LLPipeline::releaseGLBuffers()
{
	assertInitialized();
	
	if (mNoiseMap)
	{
		LLImageGL::deleteTextures(1, &mNoiseMap);
		mNoiseMap = 0;
	}

	if (mTrueNoiseMap)
	{
		LLImageGL::deleteTextures(1, &mTrueNoiseMap);
		mTrueNoiseMap = 0;
	}

	releaseLUTBuffers();

	mWaterDis.release();
    mBake.release();
	
    mSceneMap.release();

    mPostMap.release();

	for (U32 i = 0; i < 3; i++)
	{
		mGlow[i].release();
	}

	releaseScreenBuffers();

	gBumpImageList.destroyGL();
	LLVOAvatar::resetImpostors();
}

void LLPipeline::releaseLUTBuffers()
{
	if (mLightFunc)
	{
		LLImageGL::deleteTextures(1, &mLightFunc);
		mLightFunc = 0;
	}

    mPbrBrdfLut.release();

    mExposureMap.release();
    mLuminanceMap.release();
    mLastExposure.release();

}

void LLPipeline::releaseShadowBuffers()
{
    releaseSunShadowTargets();
    releaseSpotShadowTargets();
}

void LLPipeline::releaseScreenBuffers()
{
    mRT->uiScreen.release();
    mRT->screen.release();
    mRT->fxaaBuffer.release();
    mRT->deferredScreen.release();
    mRT->deferredLight.release();
}

void LLPipeline::releaseSunShadowTarget(U32 index)
{
    llassert(index < 4);
    mRT->shadow[index].release();
}

void LLPipeline::releaseSunShadowTargets()
{
	for (U32 i = 0; i < 4; i++)
	{
        releaseSunShadowTarget(i);
	}
}

void LLPipeline::releaseSpotShadowTargets()
{
    if (!gCubeSnapshot) // hack to avoid freeing spot shadows during ReflectionMapManager init
    {
        for (U32 i = 0; i < 2; i++)
        {
            mSpotShadow[i].release();
        }
    }
}

void LLPipeline::createGLBuffers()
{
    LL_PROFILE_ZONE_SCOPED_CATEGORY_PIPELINE;
    stop_glerror();
	assertInitialized();

<<<<<<< HEAD
	exoPostProcess::instance().ExodusRenderPostUpdate(); // <FS:CR> Import Vignette from Exodus
    // Use FBO for bake tex
    // <FS:Ansariel> Allow higher resolution rendering in mesh render preview
    //mBake.allocate(512, 512, GL_RGBA, true); // SL-12781 Build > Upload > Model; 3D Preview
    mBake.allocate(1024, 1024, GL_RGBA, true); // SL-12781 Build > Upload > Model; 3D Preview
    // <FS:Ansariel>
=======
    // Use FBO for bake tex
    mBake.allocate(512, 512, GL_RGBA, true); // SL-12781 Build > Upload > Model; 3D Preview
>>>>>>> f9f5b538

	stop_glerror();

	GLuint resX = gViewerWindow->getWorldViewWidthRaw();
	GLuint resY = gViewerWindow->getWorldViewHeightRaw();

    // allocate screen space glow buffers
    const U32 glow_res = llmax(1, llmin(512, 1 << gSavedSettings.getS32("RenderGlowResolutionPow")));
	const bool glow_hdr = gSavedSettings.getBOOL("RenderGlowHDR");
    const U32 glow_color_fmt = glow_hdr ? GL_RGBA16F : GL_RGBA;
    for (U32 i = 0; i < 3; i++)
    {
<<<<<<< HEAD
        mGlow[i].allocate(512, glow_res, GL_RGBA);
=======
        mGlow[i].allocate(512, glow_res, glow_color_fmt);
>>>>>>> f9f5b538
    }

    allocateScreenBuffer(resX, resY);
    mRT->width = 0;
    mRT->height = 0;

    
	if (!mNoiseMap)
	{
		const U32 noiseRes = 128;
		LLVector3 noise[noiseRes*noiseRes];

		F32 scaler = gSavedSettings.getF32("RenderDeferredNoise")/100.f;
		for (U32 i = 0; i < noiseRes*noiseRes; ++i)
		{
			noise[i] = LLVector3(ll_frand()-0.5f, ll_frand()-0.5f, 0.f);
			noise[i].normVec();
			noise[i].mV[2] = ll_frand()*scaler+1.f-scaler/2.f;
		}

		LLImageGL::generateTextures(1, &mNoiseMap);
			
		gGL.getTexUnit(0)->bindManual(LLTexUnit::TT_TEXTURE, mNoiseMap);
		LLImageGL::setManualImage(LLTexUnit::getInternalType(LLTexUnit::TT_TEXTURE), 0, GL_RGB16F, noiseRes, noiseRes, GL_RGB, GL_FLOAT, noise, false);
		gGL.getTexUnit(0)->setTextureFilteringOption(LLTexUnit::TFO_POINT);
	}

	if (!mTrueNoiseMap)
	{
		const U32 noiseRes = 128;
		F32 noise[noiseRes*noiseRes*3];
		for (U32 i = 0; i < noiseRes*noiseRes*3; i++)
		{
			noise[i] = ll_frand()*2.0-1.0;
		}

		LLImageGL::generateTextures(1, &mTrueNoiseMap);
		gGL.getTexUnit(0)->bindManual(LLTexUnit::TT_TEXTURE, mTrueNoiseMap);
		LLImageGL::setManualImage(LLTexUnit::getInternalType(LLTexUnit::TT_TEXTURE), 0, GL_RGB16F, noiseRes, noiseRes, GL_RGB,GL_FLOAT, noise, false);
		gGL.getTexUnit(0)->setTextureFilteringOption(LLTexUnit::TFO_POINT);
	}

	createLUTBuffers();

	gBumpImageList.restoreGL();
}

F32 lerpf(F32 a, F32 b, F32 w)
{
	return a + w * (b - a);
}

void LLPipeline::createLUTBuffers()
{
	if (!mLightFunc)
	{
		U32 lightResX = gSavedSettings.getU32("RenderSpecularResX");
		U32 lightResY = gSavedSettings.getU32("RenderSpecularResY");
		F32* ls = new F32[lightResX*lightResY];
		F32 specExp = gSavedSettings.getF32("RenderSpecularExponent");
        // Calculate the (normalized) blinn-phong specular lookup texture. (with a few tweaks)
		for (U32 y = 0; y < lightResY; ++y)
		{
			for (U32 x = 0; x < lightResX; ++x)
			{
				ls[y*lightResX+x] = 0;
				F32 sa = (F32) x/(lightResX-1);
				F32 spec = (F32) y/(lightResY-1);
				F32 n = spec * spec * specExp;
					
				// Nothing special here.  Just your typical blinn-phong term.
				spec = powf(sa, n);
					
				// Apply our normalization function.
				// Note: This is the full equation that applies the full normalization curve, not an approximation.
				// This is fine, given we only need to create our LUT once per buffer initialization.
				spec *= (((n + 2) * (n + 4)) / (8 * F_PI * (powf(2, -n/2) + n)));

				// Since we use R16F, we no longer have a dynamic range issue we need to work around here.
				// Though some older drivers may not like this, newer drivers shouldn't have this problem.
				ls[y*lightResX+x] = spec;
			}
		}
			
		U32 pix_format = GL_R16F;
#if LL_DARWIN
		// Need to work around limited precision with 10.6.8 and older drivers
		//
		pix_format = GL_R32F;
#endif
		LLImageGL::generateTextures(1, &mLightFunc);
		gGL.getTexUnit(0)->bindManual(LLTexUnit::TT_TEXTURE, mLightFunc);
		LLImageGL::setManualImage(LLTexUnit::getInternalType(LLTexUnit::TT_TEXTURE), 0, pix_format, lightResX, lightResY, GL_RED, GL_FLOAT, ls, false);
		gGL.getTexUnit(0)->setTextureAddressMode(LLTexUnit::TAM_CLAMP);
		gGL.getTexUnit(0)->setTextureFilteringOption(LLTexUnit::TFO_TRILINEAR);
		glTexParameteri(GL_TEXTURE_2D, GL_TEXTURE_MAG_FILTER, GL_LINEAR);
		glTexParameteri(GL_TEXTURE_2D, GL_TEXTURE_MIN_FILTER, GL_NEAREST);
			
		delete [] ls;
	}

    mPbrBrdfLut.allocate(512, 512, GL_RG16F);
    mPbrBrdfLut.bindTarget();
    gDeferredGenBrdfLutProgram.bind();

    gGL.begin(LLRender::TRIANGLE_STRIP);
    gGL.vertex2f(-1, -1);
    gGL.vertex2f(-1, 1);
    gGL.vertex2f(1, -1);
    gGL.vertex2f(1, 1);
    gGL.end();
    gGL.flush();

    gDeferredGenBrdfLutProgram.unbind();
    mPbrBrdfLut.flush();

    mExposureMap.allocate(1, 1, GL_R16F);
    mExposureMap.bindTarget();
    glClearColor(1, 1, 1, 0);
    mExposureMap.clear();
    glClearColor(0, 0, 0, 0);
    mExposureMap.flush();

    mLuminanceMap.allocate(256, 256, GL_R16F, false, LLTexUnit::TT_TEXTURE, LLTexUnit::TMG_AUTO);

    mLastExposure.allocate(1, 1, GL_R16F);
}


void LLPipeline::restoreGL()
{
	assertInitialized();

	LLViewerShaderMgr::instance()->setShaders();

	for (LLWorld::region_list_t::const_iterator iter = LLWorld::getInstance()->getRegionList().begin(); 
			iter != LLWorld::getInstance()->getRegionList().end(); ++iter)
	{
		LLViewerRegion* region = *iter;
		for (U32 i = 0; i < LLViewerRegion::NUM_PARTITIONS; i++)
		{
			LLSpatialPartition* part = region->getSpatialPartition(i);
			if (part)
			{
				part->restoreGL();
		}
		}
	}
}

bool LLPipeline::shadersLoaded()
{
    return (assertInitialized() && mShadersLoaded);
}

bool LLPipeline::canUseWindLightShaders() const
{
    return true;
}

bool LLPipeline::canUseAntiAliasing() const
{
	return true;
}

void LLPipeline::unloadShaders()
{
	LLViewerShaderMgr::instance()->unloadShaders();
	mShadersLoaded = false;
}

void LLPipeline::assertInitializedDoError()
{
	LL_ERRS() << "LLPipeline used when uninitialized." << LL_ENDL;
}

//============================================================================

void LLPipeline::enableShadows(const bool enable_shadows)
{
	//should probably do something here to wrangle shadows....	
}

S32 LLPipeline::getMaxLightingDetail() const
{
	/*if (mShaderLevel[SHADER_OBJECT] >= LLDrawPoolSimple::SHADER_LEVEL_LOCAL_LIGHTS)
	{
		return 3;
	}
	else*/
	{
		return 1;
	}
}

S32 LLPipeline::setLightingDetail(S32 level)
{
	refreshCachedSettings();

	if (level < 0)
	{
		if (RenderLocalLights)
		{
			level = 1;
		}
		else
		{
			level = 0;
		}
	}
	level = llclamp(level, 0, getMaxLightingDetail());
	mLightingDetail = level;
	
	return mLightingDetail;
}

class LLOctreeDirtyTexture : public OctreeTraveler
{
public:
	const std::set<LLViewerFetchedTexture*>& mTextures;

	LLOctreeDirtyTexture(const std::set<LLViewerFetchedTexture*>& textures) : mTextures(textures) { }

	virtual void visit(const OctreeNode* node)
	{
		LLSpatialGroup* group = (LLSpatialGroup*) node->getListener(0);

		if (!group->hasState(LLSpatialGroup::GEOM_DIRTY) && !group->isEmpty())
		{
			for (LLSpatialGroup::draw_map_t::iterator i = group->mDrawMap.begin(); i != group->mDrawMap.end(); ++i)
			{
				for (LLSpatialGroup::drawmap_elem_t::iterator j = i->second.begin(); j != i->second.end(); ++j) 
				{
					LLDrawInfo* params = *j;
					LLViewerFetchedTexture* tex = LLViewerTextureManager::staticCastToFetchedTexture(params->mTexture);
					if (tex && mTextures.find(tex) != mTextures.end())
					{ 
						group->setState(LLSpatialGroup::GEOM_DIRTY);
					}
				}
			}
		}

		for (LLSpatialGroup::bridge_list_t::iterator i = group->mBridgeList.begin(); i != group->mBridgeList.end(); ++i)
		{
			LLSpatialBridge* bridge = *i;
			traverse(bridge->mOctree);
		}
	}
};

// Called when a texture changes # of channels (causes faces to move to alpha pool)
void LLPipeline::dirtyPoolObjectTextures(const std::set<LLViewerFetchedTexture*>& textures)
{
    LL_PROFILE_ZONE_SCOPED_CATEGORY_PIPELINE;
	assertInitialized();

	// *TODO: This is inefficient and causes frame spikes; need a better way to do this
	//        Most of the time is spent in dirty.traverse.

	for (pool_set_t::iterator iter = mPools.begin(); iter != mPools.end(); ++iter)
	{
		LLDrawPool *poolp = *iter;
		if (poolp->isFacePool())
		{
			((LLFacePool*) poolp)->dirtyTextures(textures);
		}
	}
	
	LLOctreeDirtyTexture dirty(textures);
	for (LLWorld::region_list_t::const_iterator iter = LLWorld::getInstance()->getRegionList().begin(); 
			iter != LLWorld::getInstance()->getRegionList().end(); ++iter)
	{
		LLViewerRegion* region = *iter;
		for (U32 i = 0; i < LLViewerRegion::NUM_PARTITIONS; i++)
		{
			LLSpatialPartition* part = region->getSpatialPartition(i);
			if (part)
			{
				dirty.traverse(part->mOctree);
			}
		}
	}
}

LLDrawPool *LLPipeline::findPool(const U32 type, LLViewerTexture *tex0)
{
	assertInitialized();

	LLDrawPool *poolp = NULL;
	switch( type )
	{
	case LLDrawPool::POOL_SIMPLE:
		poolp = mSimplePool;
		break;

	case LLDrawPool::POOL_GRASS:
		poolp = mGrassPool;
		break;

	case LLDrawPool::POOL_ALPHA_MASK:
		poolp = mAlphaMaskPool;
		break;

	case LLDrawPool::POOL_FULLBRIGHT_ALPHA_MASK:
		poolp = mFullbrightAlphaMaskPool;
		break;

	case LLDrawPool::POOL_FULLBRIGHT:
		poolp = mFullbrightPool;
		break;

	case LLDrawPool::POOL_GLOW:
		poolp = mGlowPool;
		break;

	case LLDrawPool::POOL_TREE:
		poolp = get_if_there(mTreePools, (uintptr_t)tex0, (LLDrawPool*)0 );
		break;

	case LLDrawPool::POOL_TERRAIN:
		poolp = get_if_there(mTerrainPools, (uintptr_t)tex0, (LLDrawPool*)0 );
		break;

	case LLDrawPool::POOL_BUMP:
		poolp = mBumpPool;
		break;
	case LLDrawPool::POOL_MATERIALS:
		poolp = mMaterialsPool;
		break;
	case LLDrawPool::POOL_ALPHA_PRE_WATER:
		poolp = mAlphaPoolPreWater;
		break;
    case LLDrawPool::POOL_ALPHA_POST_WATER:
        poolp = mAlphaPoolPostWater;
        break;

	case LLDrawPool::POOL_AVATAR:
	case LLDrawPool::POOL_CONTROL_AV:
		break; // Do nothing

	case LLDrawPool::POOL_SKY:
		poolp = mSkyPool;
		break;

	case LLDrawPool::POOL_WATER:
		poolp = mWaterPool;
		break;

	case LLDrawPool::POOL_WL_SKY:
		poolp = mWLSkyPool;
		break;

	case LLDrawPool::POOL_GLTF_PBR:
		poolp = mPBROpaquePool;
		break;
    case LLDrawPool::POOL_GLTF_PBR_ALPHA_MASK:
        poolp = mPBRAlphaMaskPool;
        break;

	default:
		llassert(0);
		LL_ERRS() << "Invalid Pool Type in  LLPipeline::findPool() type=" << type << LL_ENDL;
		break;
	}

	return poolp;
}


LLDrawPool *LLPipeline::getPool(const U32 type,	LLViewerTexture *tex0)
{
	LLDrawPool *poolp = findPool(type, tex0);
	if (poolp)
	{
		return poolp;
	}

	LLDrawPool *new_poolp = LLDrawPool::createPool(type, tex0);
	addPool( new_poolp );

	return new_poolp;
}


// static
LLDrawPool* LLPipeline::getPoolFromTE(const LLTextureEntry* te, LLViewerTexture* imagep)
{
	U32 type = getPoolTypeFromTE(te, imagep);
	return gPipeline.getPool(type, imagep);
}

//static 
U32 LLPipeline::getPoolTypeFromTE(const LLTextureEntry* te, LLViewerTexture* imagep)
{
	if (!te || !imagep)
	{
		return 0;
	}
		
	LLMaterial* mat = te->getMaterialParams().get();
    LLGLTFMaterial* gltf_mat = te->getGLTFRenderMaterial();

	bool color_alpha = te->getColor().mV[3] < 0.999f;
	bool alpha = color_alpha;
	if (imagep)
	{
		alpha = alpha || (imagep->getComponents() == 4 && imagep->getType() != LLViewerTexture::MEDIA_TEXTURE) || (imagep->getComponents() == 2);
	}

	if (alpha && mat)
	{
		switch (mat->getDiffuseAlphaMode())
		{
			case 1:
				alpha = true; // Material's alpha mode is set to blend.  Toss it into the alpha draw pool.
				break;
			case 0: //alpha mode set to none, never go to alpha pool
			case 3: //alpha mode set to emissive, never go to alpha pool
				alpha = color_alpha;
				break;
			default: //alpha mode set to "mask", go to alpha pool if fullbright
				alpha = color_alpha; // Material's alpha mode is set to none, mask, or emissive.  Toss it into the opaque material draw pool.
				break;
		}
	}
	
	if (alpha || (gltf_mat && gltf_mat->mAlphaMode == LLGLTFMaterial::ALPHA_MODE_BLEND))
	{
		return LLDrawPool::POOL_ALPHA;
	}
	else if ((te->getBumpmap() || te->getShiny()) && (!mat || mat->getNormalID().isNull()))
	{
		return LLDrawPool::POOL_BUMP;
	}
    else if (gltf_mat)
    {
        return LLDrawPool::POOL_GLTF_PBR;
    }
	else if (mat && !alpha)
	{
		return LLDrawPool::POOL_MATERIALS;
	}
	else
	{
		return LLDrawPool::POOL_SIMPLE;
	}
}


void LLPipeline::addPool(LLDrawPool *new_poolp)
{
	assertInitialized();
	mPools.insert(new_poolp);
	addToQuickLookup( new_poolp );
}

void LLPipeline::allocDrawable(LLViewerObject *vobj)
{
	LLDrawable *drawable = new LLDrawable(vobj);
	vobj->mDrawable = drawable;
	
	//encompass completely sheared objects by taking 
	//the most extreme point possible (<1,1,0.5>)
	drawable->setRadius(LLVector3(1,1,0.5f).scaleVec(vobj->getScale()).length());
	if (vobj->isOrphaned())
	{
		drawable->setState(LLDrawable::FORCE_INVISIBLE);
	}
	drawable->updateXform(TRUE);
}


void LLPipeline::unlinkDrawable(LLDrawable *drawable)
{
    LL_PROFILE_ZONE_SCOPED_CATEGORY_PIPELINE;

	assertInitialized();

	LLPointer<LLDrawable> drawablep = drawable; // make sure this doesn't get deleted before we are done
	
	// Based on flags, remove the drawable from the queues that it's on.
	if (drawablep->isState(LLDrawable::ON_MOVE_LIST))
	{
		LLDrawable::drawable_vector_t::iterator iter = std::find(mMovedList.begin(), mMovedList.end(), drawablep);
		if (iter != mMovedList.end())
		{
			mMovedList.erase(iter);
		}
	}

	if (drawablep->getSpatialGroup())
	{
		if (!drawablep->getSpatialGroup()->getSpatialPartition()->remove(drawablep, drawablep->getSpatialGroup()))
		{
#ifdef LL_RELEASE_FOR_DOWNLOAD
			LL_WARNS() << "Couldn't remove object from spatial group!" << LL_ENDL;
#else
			LL_ERRS() << "Couldn't remove object from spatial group!" << LL_ENDL;
#endif
		}
	}

	mLights.erase(drawablep);

	for (light_set_t::iterator iter = mNearbyLights.begin();
				iter != mNearbyLights.end(); iter++)
	{
		if (iter->drawable == drawablep)
		{
			mNearbyLights.erase(iter);
			break;
		}
	}

	for (U32 i = 0; i < 2; ++i)
	{
		if (mShadowSpotLight[i] == drawablep)
		{
			mShadowSpotLight[i] = NULL;
		}

		if (mTargetShadowSpotLight[i] == drawablep)
		{
			mTargetShadowSpotLight[i] = NULL;
		}
	}
}

//static
void LLPipeline::removeMutedAVsLights(LLVOAvatar* muted_avatar)
{
    LL_PROFILE_ZONE_SCOPED_CATEGORY_PIPELINE;
	for (light_set_t::iterator iter = gPipeline.mNearbyLights.begin();
		 iter != gPipeline.mNearbyLights.end(); iter++)
	{
        const LLViewerObject *vobj = iter->drawable->getVObj();
        if (vobj && vobj->getAvatar()
            && vobj->isAttachment() && vobj->getAvatar() == muted_avatar)
		{
			gPipeline.mLights.erase(iter->drawable);
			gPipeline.mNearbyLights.erase(iter);
		}
	}
}

U32 LLPipeline::addObject(LLViewerObject *vobj)
{
	if (RenderDelayCreation)
	{
		mCreateQ.push_back(vobj);
	}
	else
	{
		createObject(vobj);
	}

	return 1;
}

void LLPipeline::createObjects(F32 max_dtime)
{
    LL_PROFILE_ZONE_SCOPED_CATEGORY_PIPELINE;

	LLTimer update_timer;

	while (!mCreateQ.empty() && update_timer.getElapsedTimeF32() < max_dtime)
	{
		LLViewerObject* vobj = mCreateQ.front();
		if (!vobj->isDead())
		{
			createObject(vobj);
		}
		mCreateQ.pop_front();
	}
	
	//for (LLViewerObject::vobj_list_t::iterator iter = mCreateQ.begin(); iter != mCreateQ.end(); ++iter)
	//{
	//	createObject(*iter);
	//}

	//mCreateQ.clear();
}

void LLPipeline::createObject(LLViewerObject* vobj)
{
    LL_PROFILE_ZONE_SCOPED_CATEGORY_PIPELINE;
	LLDrawable* drawablep = vobj->mDrawable;

	if (!drawablep)
	{
		drawablep = vobj->createDrawable(this);
	}
	else
	{
		LL_ERRS() << "Redundant drawable creation!" << LL_ENDL;
	}
		
	llassert(drawablep);

	if (vobj->getParent())
	{
		vobj->setDrawableParent(((LLViewerObject*)vobj->getParent())->mDrawable); // LLPipeline::addObject 1
	}
	else
	{
		vobj->setDrawableParent(NULL); // LLPipeline::addObject 2
	}

	markRebuild(drawablep, LLDrawable::REBUILD_ALL);

	// <FS:Beq> FIRE-23122 BUG-225920 Remove broken RenderAnimateRes functionality.
	//if (drawablep->getVOVolume() && RenderAnimateRes)
	//{
	//	// fun animated res
	//	drawablep->updateXform(TRUE);
	//	drawablep->clearState(LLDrawable::MOVE_UNDAMPED);
	//	drawablep->setScale(LLVector3(0,0,0));
	//	drawablep->makeActive();
	//}
}


void LLPipeline::resetFrameStats()
{
    LL_PROFILE_ZONE_SCOPED_CATEGORY_PIPELINE;
	assertInitialized();

	sCompiles        = 0;
	mNumVisibleFaces = 0;

	if (mOldRenderDebugMask != mRenderDebugMask)
	{
		gObjectList.clearDebugText();
		mOldRenderDebugMask = mRenderDebugMask;
	}
}

//external functions for asynchronous updating
void LLPipeline::updateMoveDampedAsync(LLDrawable* drawablep)
{
    LL_PROFILE_ZONE_SCOPED;
	if (FreezeTime)
	{
		return;
	}
	if (!drawablep)
	{
		LL_ERRS() << "updateMove called with NULL drawablep" << LL_ENDL;
		return;
	}
	if (drawablep->isState(LLDrawable::EARLY_MOVE))
	{
		return;
	}

	assertInitialized();

	// update drawable now
	drawablep->clearState(LLDrawable::MOVE_UNDAMPED); // force to DAMPED
	drawablep->updateMove(); // returns done
	drawablep->setState(LLDrawable::EARLY_MOVE); // flag says we already did an undamped move this frame
	// Put on move list so that EARLY_MOVE gets cleared
	if (!drawablep->isState(LLDrawable::ON_MOVE_LIST))
	{
		mMovedList.push_back(drawablep);
		drawablep->setState(LLDrawable::ON_MOVE_LIST);
	}
}

void LLPipeline::updateMoveNormalAsync(LLDrawable* drawablep)
{
    LL_PROFILE_ZONE_SCOPED;
	if (FreezeTime)
	{
		return;
	}
	if (!drawablep)
	{
		LL_ERRS() << "updateMove called with NULL drawablep" << LL_ENDL;
		return;
	}
	if (drawablep->isState(LLDrawable::EARLY_MOVE))
	{
		return;
	}

	assertInitialized();

	// update drawable now
	drawablep->setState(LLDrawable::MOVE_UNDAMPED); // force to UNDAMPED
	drawablep->updateMove();
	drawablep->setState(LLDrawable::EARLY_MOVE); // flag says we already did an undamped move this frame
	// Put on move list so that EARLY_MOVE gets cleared
	if (!drawablep->isState(LLDrawable::ON_MOVE_LIST))
	{
		mMovedList.push_back(drawablep);
		drawablep->setState(LLDrawable::ON_MOVE_LIST);
	}
}

void LLPipeline::updateMovedList(LLDrawable::drawable_vector_t& moved_list)
{
    LL_PROFILE_ZONE_SCOPED;
	LLDrawable::drawable_vector_t newList; // <FS:ND> removing elements in the middle of a vector is a really bad idea. I'll just create a new one and swap it at the end.

	for (LLDrawable::drawable_vector_t::iterator iter = moved_list.begin();
		 iter != moved_list.end(); )
	{
		LLDrawable::drawable_vector_t::iterator curiter = iter++;
		LLDrawable *drawablep = *curiter;
		bool done = true;
		if (!drawablep->isDead() && (!drawablep->isState(LLDrawable::EARLY_MOVE)))
		{
			done = drawablep->updateMove();
		}
		drawablep->clearState(LLDrawable::EARLY_MOVE | LLDrawable::MOVE_UNDAMPED);
		if (done)
		{
			if (drawablep->isRoot() && !drawablep->isState(LLDrawable::ACTIVE))
			{
				drawablep->makeStatic();
			}
			drawablep->clearState(LLDrawable::ON_MOVE_LIST);
			if (drawablep->isState(LLDrawable::ANIMATED_CHILD))
			{ //will likely not receive any future world matrix updates
				// -- this keeps attachments from getting stuck in space and falling off your avatar
				drawablep->clearState(LLDrawable::ANIMATED_CHILD);
				markRebuild(drawablep, LLDrawable::REBUILD_VOLUME);
				if (drawablep->getVObj())
				{
					drawablep->getVObj()->dirtySpatialGroup();
				}
			}
		// <FS:ND> removing elements in the middle of a vector is a really bad idea. I'll just create a new one and swap it at the end.
			// iter = moved_list.erase(curiter); // <FS:ND> removing elements in the middle of a vector is a really bad idea. I'll just create a new one and swap it at the end.
		}
		else
			newList.push_back( drawablep );
		// </FS:ND>
	}

	moved_list.swap( newList ); // <FS:ND> removing elements in the middle of a vector is a really bad idea. I'll just create a new one and swap it at the end.
}

void LLPipeline::updateMove()
{
    LL_PROFILE_ZONE_SCOPED_CATEGORY_PIPELINE;

	if (FreezeTime)
	{
		return;
	}

	assertInitialized();

	for (LLDrawable::drawable_set_t::iterator iter = mRetexturedList.begin();
			iter != mRetexturedList.end(); ++iter)
	{
		LLDrawable* drawablep = *iter;
		if (drawablep && !drawablep->isDead())
		{
			drawablep->updateTexture();
		}
	}
	mRetexturedList.clear();

	updateMovedList(mMovedList);

	//balance octrees
	for (LLWorld::region_list_t::const_iterator iter = LLWorld::getInstance()->getRegionList().begin(); 
		iter != LLWorld::getInstance()->getRegionList().end(); ++iter)
	{
		LLViewerRegion* region = *iter;
		for (U32 i = 0; i < LLViewerRegion::NUM_PARTITIONS; i++)
		{
			LLSpatialPartition* part = region->getSpatialPartition(i);
			if (part)
			{
				part->mOctree->balance();
			}
		}

		//balance the VO Cache tree
		LLVOCachePartition* vo_part = region->getVOCachePartition();
		if(vo_part)
		{
			vo_part->mOctree->balance();
		}
	}
}

/////////////////////////////////////////////////////////////////////////////
// Culling and occlusion testing
/////////////////////////////////////////////////////////////////////////////

//static
F32 LLPipeline::calcPixelArea(LLVector3 center, LLVector3 size, LLCamera &camera)
{
    llassert(!gCubeSnapshot); // shouldn't be doing ANY of this during cube snap shots
	LLVector3 lookAt = center - camera.getOrigin();
	F32 dist = lookAt.length();

	//ramp down distance for nearby objects
	//shrink dist by dist/16.
	if (dist < 16.f)
	{
		dist /= 16.f;
		dist *= dist;
		dist *= 16.f;
	}

	//get area of circle around node
	F32 app_angle = atanf(size.length()/dist);
	F32 radius = app_angle*LLDrawable::sCurPixelAngle;
	return radius*radius * F_PI;
}

//static
F32 LLPipeline::calcPixelArea(const LLVector4a& center, const LLVector4a& size, LLCamera &camera)
{
	LLVector4a origin;
	origin.load3(camera.getOrigin().mV);

	LLVector4a lookAt;
	lookAt.setSub(center, origin);
	F32 dist = lookAt.getLength3().getF32();

	//ramp down distance for nearby objects
	//shrink dist by dist/16.
	if (dist < 16.f)
	{
		dist /= 16.f;
		dist *= dist;
		dist *= 16.f;
	}

	//get area of circle around node
	F32 app_angle = atanf(size.getLength3().getF32()/dist);
	F32 radius = app_angle*LLDrawable::sCurPixelAngle;
	return radius*radius * F_PI;
}

void LLPipeline::grabReferences(LLCullResult& result)
{
	sCull = &result;
}

void LLPipeline::clearReferences()
{
    LL_PROFILE_ZONE_SCOPED_CATEGORY_PIPELINE;
	sCull = NULL;
	mGroupSaveQ1.clear();
}

void check_references(LLSpatialGroup* group, LLDrawable* drawable)
{
	for (LLSpatialGroup::element_iter i = group->getDataBegin(); i != group->getDataEnd(); ++i)
	{
        LLDrawable* drawablep = (LLDrawable*)(*i)->getDrawable();
		if (drawable == drawablep)
		{
			LL_ERRS() << "LLDrawable deleted while actively reference by LLPipeline." << LL_ENDL;
		}
	}			
}

void check_references(LLDrawable* drawable, LLFace* face)
{
	for (S32 i = 0; i < drawable->getNumFaces(); ++i)
	{
		if (drawable->getFace(i) == face)
		{
			LL_ERRS() << "LLFace deleted while actively referenced by LLPipeline." << LL_ENDL;
		}
	}
}

void check_references(LLSpatialGroup* group, LLFace* face)
{
	for (LLSpatialGroup::element_iter i = group->getDataBegin(); i != group->getDataEnd(); ++i)
	{
		LLDrawable* drawable = (LLDrawable*)(*i)->getDrawable();
		if(drawable)
		{
		check_references(drawable, face);
	}			
}
}

void LLPipeline::checkReferences(LLFace* face)
{
#if 0
	if (sCull)
	{
		for (LLCullResult::sg_iterator iter = sCull->beginVisibleGroups(); iter != sCull->endVisibleGroups(); ++iter)
		{
			LLSpatialGroup* group = *iter;
			check_references(group, face);
		}

		for (LLCullResult::sg_iterator iter = sCull->beginAlphaGroups(); iter != sCull->endAlphaGroups(); ++iter)
		{
			LLSpatialGroup* group = *iter;
			check_references(group, face);
		}

		for (LLCullResult::sg_iterator iter = sCull->beginDrawableGroups(); iter != sCull->endDrawableGroups(); ++iter)
		{
			LLSpatialGroup* group = *iter;
			check_references(group, face);
		}

		for (LLCullResult::drawable_iterator iter = sCull->beginVisibleList(); iter != sCull->endVisibleList(); ++iter)
		{
			LLDrawable* drawable = *iter;
			check_references(drawable, face);	
		}
	}
#endif
}

void LLPipeline::checkReferences(LLDrawable* drawable)
{
#if 0
	if (sCull)
	{
		for (LLCullResult::sg_iterator iter = sCull->beginVisibleGroups(); iter != sCull->endVisibleGroups(); ++iter)
		{
			LLSpatialGroup* group = *iter;
			check_references(group, drawable);
		}

		for (LLCullResult::sg_iterator iter = sCull->beginAlphaGroups(); iter != sCull->endAlphaGroups(); ++iter)
		{
			LLSpatialGroup* group = *iter;
			check_references(group, drawable);
		}

		for (LLCullResult::sg_iterator iter = sCull->beginDrawableGroups(); iter != sCull->endDrawableGroups(); ++iter)
		{
			LLSpatialGroup* group = *iter;
			check_references(group, drawable);
		}

		for (LLCullResult::drawable_iterator iter = sCull->beginVisibleList(); iter != sCull->endVisibleList(); ++iter)
		{
			if (drawable == *iter)
			{
				LL_ERRS() << "LLDrawable deleted while actively referenced by LLPipeline." << LL_ENDL;
			}
		}
	}
#endif
}

void check_references(LLSpatialGroup* group, LLDrawInfo* draw_info)
{
	for (LLSpatialGroup::draw_map_t::iterator i = group->mDrawMap.begin(); i != group->mDrawMap.end(); ++i)
	{
		LLSpatialGroup::drawmap_elem_t& draw_vec = i->second;
		for (LLSpatialGroup::drawmap_elem_t::iterator j = draw_vec.begin(); j != draw_vec.end(); ++j)
		{
			LLDrawInfo* params = *j;
			if (params == draw_info)
			{
				LL_ERRS() << "LLDrawInfo deleted while actively referenced by LLPipeline." << LL_ENDL;
			}
		}
	}
}


void LLPipeline::checkReferences(LLDrawInfo* draw_info)
{
#if 0
	if (sCull)
	{
		for (LLCullResult::sg_iterator iter = sCull->beginVisibleGroups(); iter != sCull->endVisibleGroups(); ++iter)
		{
			LLSpatialGroup* group = *iter;
			check_references(group, draw_info);
		}

		for (LLCullResult::sg_iterator iter = sCull->beginAlphaGroups(); iter != sCull->endAlphaGroups(); ++iter)
		{
			LLSpatialGroup* group = *iter;
			check_references(group, draw_info);
		}

		for (LLCullResult::sg_iterator iter = sCull->beginDrawableGroups(); iter != sCull->endDrawableGroups(); ++iter)
		{
			LLSpatialGroup* group = *iter;
			check_references(group, draw_info);
		}
	}
#endif
}

void LLPipeline::checkReferences(LLSpatialGroup* group)
{
#if CHECK_PIPELINE_REFERENCES
	if (sCull)
	{
		for (LLCullResult::sg_iterator iter = sCull->beginVisibleGroups(); iter != sCull->endVisibleGroups(); ++iter)
		{
			if (group == *iter)
			{
				LL_ERRS() << "LLSpatialGroup deleted while actively referenced by LLPipeline." << LL_ENDL;
			}
		}

		for (LLCullResult::sg_iterator iter = sCull->beginAlphaGroups(); iter != sCull->endAlphaGroups(); ++iter)
		{
			if (group == *iter)
			{
				LL_ERRS() << "LLSpatialGroup deleted while actively referenced by LLPipeline." << LL_ENDL;
			}
		}

		for (LLCullResult::sg_iterator iter = sCull->beginDrawableGroups(); iter != sCull->endDrawableGroups(); ++iter)
		{
			if (group == *iter)
			{
				LL_ERRS() << "LLSpatialGroup deleted while actively referenced by LLPipeline." << LL_ENDL;
			}
		}
	}
#endif
}


bool LLPipeline::visibleObjectsInFrustum(LLCamera& camera)
{
	for (LLWorld::region_list_t::const_iterator iter = LLWorld::getInstance()->getRegionList().begin(); 
			iter != LLWorld::getInstance()->getRegionList().end(); ++iter)
	{
		LLViewerRegion* region = *iter;

		for (U32 i = 0; i < LLViewerRegion::NUM_PARTITIONS; i++)
		{
			LLSpatialPartition* part = region->getSpatialPartition(i);
			if (part)
			{
				if (hasRenderType(part->mDrawableType))
				{
					if (part->visibleObjectsInFrustum(camera))
					{
						return true;
					}
				}
			}
		}
	}

	return false;
}

bool LLPipeline::getVisibleExtents(LLCamera& camera, LLVector3& min, LLVector3& max)
{
	const F32 X = 65536.f;

	min = LLVector3(X,X,X);
	max = LLVector3(-X,-X,-X);

	LLViewerCamera::eCameraID saved_camera_id = LLViewerCamera::sCurCameraID;
	LLViewerCamera::sCurCameraID = LLViewerCamera::CAMERA_WORLD;

	bool res = true;

	for (LLWorld::region_list_t::const_iterator iter = LLWorld::getInstance()->getRegionList().begin(); 
			iter != LLWorld::getInstance()->getRegionList().end(); ++iter)
	{
		LLViewerRegion* region = *iter;

		for (U32 i = 0; i < LLViewerRegion::NUM_PARTITIONS; i++)
		{
			LLSpatialPartition* part = region->getSpatialPartition(i);
			if (part)
			{
				if (hasRenderType(part->mDrawableType))
				{
					if (!part->getVisibleExtents(camera, min, max))
					{
						res = false;
					}
				}
			}
		}
	}

	LLViewerCamera::sCurCameraID = saved_camera_id;
	return res;
}

static LLTrace::BlockTimerStatHandle FTM_CULL("Object Culling");

// static
bool LLPipeline::isWaterClip()
{
	return (!sRenderTransparentWater || gCubeSnapshot) && !sRenderingHUDs;
}

<<<<<<< HEAD
void LLPipeline::updateCull(LLCamera& camera, LLCullResult& result, bool hud_attachments)
=======
void LLPipeline::updateCull(LLCamera& camera, LLCullResult& result)
>>>>>>> f9f5b538
{
    LL_PROFILE_ZONE_SCOPED_CATEGORY_PIPELINE; //LL_RECORD_BLOCK_TIME(FTM_CULL);
    LL_PROFILE_GPU_ZONE("updateCull"); // should always be zero GPU time, but drop a timer to flush stuff out

	bool water_clip = isWaterClip();

    if (water_clip)
    {
        
        LLVector3 pnorm;

        F32 water_height = LLEnvironment::instance().getWaterHeight();

        if (sUnderWaterRender)
        {
            //camera is below water, cull above water
            pnorm.setVec(0, 0, 1);
        }
        else
        {
            //camera is above water, cull below water
            pnorm = LLVector3(0, 0, -1);
        }
        
        LLPlane plane;
        plane.setVec(LLVector3(0, 0, water_height), pnorm);

        camera.setUserClipPlane(plane);
    }
    else
    {
        camera.disableUserClipPlane();
    }

	grabReferences(result);

	sCull->clear();

	for (LLWorld::region_list_t::const_iterator iter = LLWorld::getInstance()->getRegionList().begin(); 
			iter != LLWorld::getInstance()->getRegionList().end(); ++iter)
	{
		LLViewerRegion* region = *iter;

		for (U32 i = 0; i < LLViewerRegion::NUM_PARTITIONS; i++)
		{
			LLSpatialPartition* part = region->getSpatialPartition(i);
			if (part)
			{
				if (!hud_attachments ? LLViewerRegion::PARTITION_BRIDGE == i || hasRenderType(part->mDrawableType) : hasRenderType(part->mDrawableType))
				{
				    part->cull(camera);
				}
			}
		}

		//scan the VO Cache tree
		LLVOCachePartition* vo_part = region->getVOCachePartition();
		if(vo_part)
		{
			vo_part->cull(camera, sUseOcclusion > 0);
		}
	}

	if (hasRenderType(LLPipeline::RENDER_TYPE_SKY) && 
		gSky.mVOSkyp.notNull() && 
		gSky.mVOSkyp->mDrawable.notNull())
	{
		gSky.mVOSkyp->mDrawable->setVisible(camera);
		sCull->pushDrawable(gSky.mVOSkyp->mDrawable);
		gSky.updateCull();
		stop_glerror();
	}

    if (hasRenderType(LLPipeline::RENDER_TYPE_WL_SKY) && 
        gPipeline.canUseWindLightShaders() &&
        gSky.mVOWLSkyp.notNull() && 
        gSky.mVOWLSkyp->mDrawable.notNull())
    {
        gSky.mVOWLSkyp->mDrawable->setVisible(camera);
        sCull->pushDrawable(gSky.mVOWLSkyp->mDrawable);
    }

    bool render_water = !sReflectionRender && (hasRenderType(LLPipeline::RENDER_TYPE_WATER) || hasRenderType(LLPipeline::RENDER_TYPE_VOIDWATER));

    if (render_water)
    {
        LLWorld::getInstance()->precullWaterObjects(camera, sCull, render_water);
    }
}

void LLPipeline::markNotCulled(LLSpatialGroup* group, LLCamera& camera)
{
	if (group->isEmpty())
	{ 
		return;
	}
	
	group->setVisible();

	if (LLViewerCamera::sCurCameraID == LLViewerCamera::CAMERA_WORLD && !gCubeSnapshot)
	{
		group->updateDistance(camera);
	}
	
	assertInitialized();
	
	if (!group->getSpatialPartition()->mRenderByGroup)
	{ //render by drawable
		sCull->pushDrawableGroup(group);
	}
	else
	{   //render by group
		sCull->pushVisibleGroup(group);
	}

    if (group->needsUpdate() ||
        group->getVisible(LLViewerCamera::sCurCameraID) < LLDrawable::getCurrentFrame() - 1)
    {
        // include this group in occlusion groups, not because it is an occluder, but because we want to run
        // an occlusion query to find out if it's an occluder
        markOccluder(group);
    }
	mNumVisibleNodes++;
}

void LLPipeline::markOccluder(LLSpatialGroup* group)
{
	if (sUseOcclusion > 1 && group && !group->isOcclusionState(LLSpatialGroup::ACTIVE_OCCLUSION))
	{
		LLSpatialGroup* parent = group->getParent();

		if (!parent || !parent->isOcclusionState(LLSpatialGroup::OCCLUDED))
		{ //only mark top most occluders as active occlusion
			sCull->pushOcclusionGroup(group);
			group->setOcclusionState(LLSpatialGroup::ACTIVE_OCCLUSION);
				
			if (parent && 
				!parent->isOcclusionState(LLSpatialGroup::ACTIVE_OCCLUSION) &&
				parent->getElementCount() == 0 &&
				parent->needsUpdate())
			{
				sCull->pushOcclusionGroup(group);
				parent->setOcclusionState(LLSpatialGroup::ACTIVE_OCCLUSION);
			}
		}
	}
}

void LLPipeline::doOcclusion(LLCamera& camera)
{
    LL_PROFILE_ZONE_SCOPED_CATEGORY_PIPELINE;
    LL_PROFILE_GPU_ZONE("doOcclusion");
    llassert(!gCubeSnapshot);

    if (sReflectionProbesEnabled && sUseOcclusion > 1 && !LLPipeline::sShadowRender && !gCubeSnapshot)
    {
        gGL.setColorMask(false, false);
        LLGLDepthTest depth(GL_TRUE, GL_FALSE);
        LLGLDisable cull(GL_CULL_FACE);

        gOcclusionCubeProgram.bind();

        if (mCubeVB.isNull())
        { //cube VB will be used for issuing occlusion queries
            mCubeVB = ll_create_cube_vb(LLVertexBuffer::MAP_VERTEX);
        }
        mCubeVB->setBuffer();

        mReflectionMapManager.doOcclusion();
        gOcclusionCubeProgram.unbind();

        gGL.setColorMask(true, true);
    }

    if (LLPipeline::sUseOcclusion > 1 &&
		(sCull->hasOcclusionGroups() || LLVOCachePartition::sNeedsOcclusionCheck))
	{
		LLVertexBuffer::unbind();

		gGL.setColorMask(false, false);

		LLGLDisable blend(GL_BLEND);
		gGL.getTexUnit(0)->unbind(LLTexUnit::TT_TEXTURE);
		LLGLDepthTest depth(GL_TRUE, GL_FALSE);

		LLGLDisable cull(GL_CULL_FACE);

        gOcclusionCubeProgram.bind();

		if (mCubeVB.isNull())
		{ //cube VB will be used for issuing occlusion queries
			mCubeVB = ll_create_cube_vb(LLVertexBuffer::MAP_VERTEX);
		}
		mCubeVB->setBuffer();

		for (LLCullResult::sg_iterator iter = sCull->beginOcclusionGroups(); iter != sCull->endOcclusionGroups(); ++iter)
		{
			LLSpatialGroup* group = *iter;
			group->doOcclusion(&camera);
			group->clearOcclusionState(LLSpatialGroup::ACTIVE_OCCLUSION);
		}
	
		//apply occlusion culling to object cache tree
		for (LLWorld::region_list_t::const_iterator iter = LLWorld::getInstance()->getRegionList().begin(); 
			iter != LLWorld::getInstance()->getRegionList().end(); ++iter)
		{
			LLVOCachePartition* vo_part = (*iter)->getVOCachePartition();
			if(vo_part)
			{
				vo_part->processOccluders(&camera);
			}
		}

		gGL.setColorMask(true, true);
	}
}
	
bool LLPipeline::updateDrawableGeom(LLDrawable* drawablep)
{
	bool update_complete = drawablep->updateGeometry();
	if (update_complete && assertInitialized())
	{
		drawablep->setState(LLDrawable::BUILT);
	}
	return update_complete;
}

void LLPipeline::updateGL()
{
    LL_PROFILE_ZONE_SCOPED_CATEGORY_PIPELINE;
	{
		while (!LLGLUpdate::sGLQ.empty())
		{
			LLGLUpdate* glu = LLGLUpdate::sGLQ.front();
			glu->updateGL();
			glu->mInQ = FALSE;
			LLGLUpdate::sGLQ.pop_front();
		}
	}
}

void LLPipeline::clearRebuildGroups()
{
    LL_PROFILE_ZONE_SCOPED_CATEGORY_PIPELINE;
	LLSpatialGroup::sg_vector_t	hudGroups;

	mGroupQ1Locked = true;
	// Iterate through all drawables on the priority build queue,
	for (LLSpatialGroup::sg_vector_t::iterator iter = mGroupQ1.begin();
		 iter != mGroupQ1.end(); ++iter)
	{
		LLSpatialGroup* group = *iter;

		// If the group contains HUD objects, save the group
		if (group->isHUDGroup())
		{
			hudGroups.push_back(group);
		}
		// Else, no HUD objects so clear the build state
		else
		{
			group->clearState(LLSpatialGroup::IN_BUILD_Q1);
		}
	}

	// Clear the group
	mGroupQ1.clear();

	// Copy the saved HUD groups back in
	mGroupQ1.assign(hudGroups.begin(), hudGroups.end());
	mGroupQ1Locked = false;
}

void LLPipeline::clearRebuildDrawables()
{
	// Clear all drawables on the priority build queue,
	for (LLDrawable::drawable_list_t::iterator iter = mBuildQ1.begin();
		 iter != mBuildQ1.end(); ++iter)
	{
		LLDrawable* drawablep = *iter;
		if (drawablep && !drawablep->isDead())
		{
			drawablep->clearState(LLDrawable::IN_REBUILD_Q);
		}
	}
	mBuildQ1.clear();

	//clear all moving bridges
	for (LLDrawable::drawable_vector_t::iterator iter = mMovedBridge.begin();
		 iter != mMovedBridge.end(); ++iter)
	{
		LLDrawable *drawablep = *iter;
		drawablep->clearState(LLDrawable::EARLY_MOVE | LLDrawable::MOVE_UNDAMPED | LLDrawable::ON_MOVE_LIST | LLDrawable::ANIMATED_CHILD);
	}
	mMovedBridge.clear();

	//clear all moving drawables
	for (LLDrawable::drawable_vector_t::iterator iter = mMovedList.begin();
		 iter != mMovedList.end(); ++iter)
	{
		LLDrawable *drawablep = *iter;
		drawablep->clearState(LLDrawable::EARLY_MOVE | LLDrawable::MOVE_UNDAMPED | LLDrawable::ON_MOVE_LIST | LLDrawable::ANIMATED_CHILD);
	}
	mMovedList.clear();

    for (LLDrawable::drawable_vector_t::iterator iter = mShiftList.begin();
        iter != mShiftList.end(); ++iter)
    {
        LLDrawable *drawablep = *iter;
        drawablep->clearState(LLDrawable::EARLY_MOVE | LLDrawable::MOVE_UNDAMPED | LLDrawable::ON_MOVE_LIST | LLDrawable::ANIMATED_CHILD | LLDrawable::ON_SHIFT_LIST);
    }
    mShiftList.clear();
}

void LLPipeline::rebuildPriorityGroups()
{
    LL_PROFILE_ZONE_SCOPED_CATEGORY_PIPELINE;
    LL_PROFILE_GPU_ZONE("rebuildPriorityGroups");

	LLTimer update_timer;
	assertInitialized();

	gMeshRepo.notifyLoadedMeshes();

	mGroupQ1Locked = true;
	// Iterate through all drawables on the priority build queue,
	for (LLSpatialGroup::sg_vector_t::iterator iter = mGroupQ1.begin();
		 iter != mGroupQ1.end(); ++iter)
	{
		LLSpatialGroup* group = *iter;
		group->rebuildGeom();
		group->clearState(LLSpatialGroup::IN_BUILD_Q1);
	}

	mGroupSaveQ1 = mGroupQ1;
	mGroupQ1.clear();
	mGroupQ1Locked = false;

}

void LLPipeline::updateGeom(F32 max_dtime)
{
	LLTimer update_timer;
	LLPointer<LLDrawable> drawablep;

	LL_RECORD_BLOCK_TIME(FTM_GEO_UPDATE);
    if (gCubeSnapshot)
    {
        return;
    }

	assertInitialized();

	// notify various object types to reset internal cost metrics, etc.
	// for now, only LLVOVolume does this to throttle LOD changes
	LLVOVolume::preUpdateGeom();

	// Iterate through all drawables on the priority build queue,
	for (LLDrawable::drawable_list_t::iterator iter = mBuildQ1.begin();
		 iter != mBuildQ1.end();)
	{
		LLDrawable::drawable_list_t::iterator curiter = iter++;
		LLDrawable* drawablep = *curiter;
		if (drawablep && !drawablep->isDead())
		{
			if (drawablep->isUnload())
			{
				drawablep->unload();
				drawablep->clearState(LLDrawable::FOR_UNLOAD);
			}

			if (updateDrawableGeom(drawablep))
			{
				drawablep->clearState(LLDrawable::IN_REBUILD_Q);
				mBuildQ1.erase(curiter);
			}
		}
		else
		{
			mBuildQ1.erase(curiter);
		}
	}

	updateMovedList(mMovedBridge);
}

void LLPipeline::markVisible(LLDrawable *drawablep, LLCamera& camera)
{
	if(drawablep && !drawablep->isDead())
	{
		if (drawablep->isSpatialBridge())
		{
			const LLDrawable* root = ((LLSpatialBridge*) drawablep)->mDrawable;
			llassert(root); // trying to catch a bad assumption
					
			if (root && //  // this test may not be needed, see above
					root->getVObj()->isAttachment())
			{
				LLDrawable* rootparent = root->getParent();
				if (rootparent) // this IS sometimes NULL
				{
					LLViewerObject *vobj = rootparent->getVObj();
					llassert(vobj); // trying to catch a bad assumption
					if (vobj) // this test may not be needed, see above
					{
						LLVOAvatar* av = vobj->asAvatar();
						if (av &&
							((!sImpostorRender && av->isImpostor()) //ignore impostor flag during impostor pass
							 //|| av->isInMuteList() // <FS:Ansariel> Partially undo MAINT-5700: Draw imposter for muted avatars
							 || (LLVOAvatar::AOA_JELLYDOLL == av->getOverallAppearance() && !av->needsImpostorUpdate()) ))
						{
							return;
						}
					}
				}
			}
			sCull->pushBridge((LLSpatialBridge*) drawablep);
		}
		else
		{
		
			sCull->pushDrawable(drawablep);
		}

		drawablep->setVisible(camera);
	}
}

void LLPipeline::markMoved(LLDrawable *drawablep, bool damped_motion)
{
	if (!drawablep)
	{
		//LL_ERRS() << "Sending null drawable to moved list!" << LL_ENDL;
		return;
	}
	
	if (drawablep->isDead())
	{
		LL_WARNS() << "Marking NULL or dead drawable moved!" << LL_ENDL;
		return;
	}
	
	if (drawablep->getParent()) 
	{
		//ensure that parent drawables are moved first
		markMoved(drawablep->getParent(), damped_motion);
	}

	assertInitialized();

	if (!drawablep->isState(LLDrawable::ON_MOVE_LIST))
	{
		if (drawablep->isSpatialBridge())
		{
			mMovedBridge.push_back(drawablep);
		}
		else
		{
			mMovedList.push_back(drawablep);
		}
		drawablep->setState(LLDrawable::ON_MOVE_LIST);
	}
	if (! damped_motion)
	{
		drawablep->setState(LLDrawable::MOVE_UNDAMPED); // UNDAMPED trumps DAMPED
	}
	else if (drawablep->isState(LLDrawable::MOVE_UNDAMPED))
	{
		drawablep->clearState(LLDrawable::MOVE_UNDAMPED);
	}
}

void LLPipeline::markShift(LLDrawable *drawablep)
{
	if (!drawablep || drawablep->isDead())
	{
		return;
	}

	assertInitialized();

	if (!drawablep->isState(LLDrawable::ON_SHIFT_LIST))
	{
		drawablep->getVObj()->setChanged(LLXform::SHIFTED | LLXform::SILHOUETTE);
		if (drawablep->getParent()) 
		{
			markShift(drawablep->getParent());
		}
		mShiftList.push_back(drawablep);
		drawablep->setState(LLDrawable::ON_SHIFT_LIST);
	}
}

void LLPipeline::shiftObjects(const LLVector3 &offset)
{
    LL_PROFILE_ZONE_SCOPED_CATEGORY_PIPELINE;
	assertInitialized();

	glClear(GL_DEPTH_BUFFER_BIT);
	gDepthDirty = true;
		
	LLVector4a offseta;
	offseta.load3(offset.mV);

	for (LLDrawable::drawable_vector_t::iterator iter = mShiftList.begin();
			iter != mShiftList.end(); iter++)
	{
		LLDrawable *drawablep = *iter;
		if (drawablep->isDead())
		{
			continue;
		}	
		drawablep->shiftPos(offseta);	
		drawablep->clearState(LLDrawable::ON_SHIFT_LIST);
	}
	mShiftList.resize(0);
	
	for (LLWorld::region_list_t::const_iterator iter = LLWorld::getInstance()->getRegionList().begin(); 
			iter != LLWorld::getInstance()->getRegionList().end(); ++iter)
	{
		LLViewerRegion* region = *iter;
		for (U32 i = 0; i < LLViewerRegion::NUM_PARTITIONS; i++)
		{
			LLSpatialPartition* part = region->getSpatialPartition(i);
			if (part)
			{
				part->shift(offseta);
			}
		}
	}

    mReflectionMapManager.shift(offseta);

	LLHUDText::shiftAll(offset);
	LLHUDNameTag::shiftAll(offset);

	display_update_camera();
}

void LLPipeline::markTextured(LLDrawable *drawablep)
{
	if (drawablep && !drawablep->isDead() && assertInitialized())
	{
		mRetexturedList.insert(drawablep);
	}
}

void LLPipeline::markGLRebuild(LLGLUpdate* glu)
{
	if (glu && !glu->mInQ)
	{
		LLGLUpdate::sGLQ.push_back(glu);
		glu->mInQ = TRUE;
	}
}

void LLPipeline::markPartitionMove(LLDrawable* drawable)
{
	if (!drawable->isState(LLDrawable::PARTITION_MOVE) && 
		!drawable->getPositionGroup().equals3(LLVector4a::getZero()))
	{
		drawable->setState(LLDrawable::PARTITION_MOVE);
		mPartitionQ.push_back(drawable);
	}
}

void LLPipeline::processPartitionQ()
{
    LL_PROFILE_ZONE_SCOPED_CATEGORY_PIPELINE;

	// <FS:ND> A vector is much better suited for the use case of mPartitionQ
	// for (LLDrawable::drawable_list_t::iterator iter = mPartitionQ.begin(); iter != mPartitionQ.end(); ++iter)
	for (LLDrawable::drawable_vector_t::iterator iter = mPartitionQ.begin(); iter != mPartitionQ.end(); ++iter)
	// </FS:ND>
	{
		LLDrawable* drawable = *iter;
		if (!drawable->isDead())
		{
			drawable->updateBinRadius();
			drawable->movePartition();
		}
		drawable->clearState(LLDrawable::PARTITION_MOVE);
	}

	mPartitionQ.clear();
}

void LLPipeline::markMeshDirty(LLSpatialGroup* group)
{
	mMeshDirtyGroup.push_back(group);
}

void LLPipeline::markRebuild(LLSpatialGroup* group)
{
	if (group && !group->isDead() && group->getSpatialPartition())
	{
		if (!group->hasState(LLSpatialGroup::IN_BUILD_Q1))
		{
			llassert_always(!mGroupQ1Locked);

			mGroupQ1.push_back(group);
			group->setState(LLSpatialGroup::IN_BUILD_Q1);
		}
	}
}

void LLPipeline::markRebuild(LLDrawable *drawablep, LLDrawable::EDrawableFlags flag)
{
	if (drawablep && !drawablep->isDead() && assertInitialized())
	{
		if (!drawablep->isState(LLDrawable::IN_REBUILD_Q))
		{
			mBuildQ1.push_back(drawablep);
			drawablep->setState(LLDrawable::IN_REBUILD_Q); // mark drawable as being in priority queue
		}

<<<<<<< HEAD
        // <FS:Ansariel> FIRE-16485: Crash when calling texture refresh on an object that has a blacklisted copy
        //if (flag & (LLDrawable::REBUILD_VOLUME | LLDrawable::REBUILD_POSITION))
        if ((flag & (LLDrawable::REBUILD_VOLUME | LLDrawable::REBUILD_POSITION)) && drawablep->getVObj().notNull())
        // </FS:Ansariel>
=======
        if (flag & (LLDrawable::REBUILD_VOLUME | LLDrawable::REBUILD_POSITION))
>>>>>>> f9f5b538
		{
			drawablep->getVObj()->setChanged(LLXform::SILHOUETTE);
		}
		drawablep->setState(flag);
	}
}

void LLPipeline::stateSort(LLCamera& camera, LLCullResult &result)
{
    LL_PROFILE_ZONE_SCOPED_CATEGORY_PIPELINE;
    LL_PROFILE_GPU_ZONE("stateSort");

	if (hasAnyRenderType(LLPipeline::RENDER_TYPE_AVATAR,
					  LLPipeline::RENDER_TYPE_CONTROL_AV,
					  LLPipeline::RENDER_TYPE_TERRAIN,
					  LLPipeline::RENDER_TYPE_TREE,
					  LLPipeline::RENDER_TYPE_SKY,
					  LLPipeline::RENDER_TYPE_VOIDWATER,
					  LLPipeline::RENDER_TYPE_WATER,
					  LLPipeline::END_RENDER_TYPES))
	{
		//clear faces from face pools
		gPipeline.resetDrawOrders();
	}

	//LLVertexBuffer::unbind();

	grabReferences(result);
	{
		LL_PROFILE_ZONE_NAMED_CATEGORY_PIPELINE("checkOcclusionAndRebuildMesh");
	for (LLCullResult::sg_iterator iter = sCull->beginDrawableGroups(); iter != sCull->endDrawableGroups(); ++iter)
	{
		LLSpatialGroup* group = *iter;
		group->checkOcclusion();
		if (sUseOcclusion > 1 && group->isOcclusionState(LLSpatialGroup::OCCLUDED))
		{
			markOccluder(group);
		}
		else
		{
			group->setVisible();
			for (LLSpatialGroup::element_iter i = group->getDataBegin(); i != group->getDataEnd(); ++i)
			{
                LLDrawable* drawablep = (LLDrawable*)(*i)->getDrawable();
				markVisible(drawablep, camera);
			}

			{ //rebuild mesh as soon as we know it's visible
				group->rebuildMesh();
			}
		}
	}
	}

	if (LLViewerCamera::sCurCameraID == LLViewerCamera::CAMERA_WORLD && !gCubeSnapshot)
	{
		LL_PROFILE_ZONE_NAMED_CATEGORY_PIPELINE("WorldCamera");
		LLSpatialGroup* last_group = NULL;
		BOOL fov_changed = LLViewerCamera::getInstance()->isDefaultFOVChanged();
		for (LLCullResult::bridge_iterator i = sCull->beginVisibleBridge(); i != sCull->endVisibleBridge(); ++i)
		{
			LLCullResult::bridge_iterator cur_iter = i;
			LLSpatialBridge* bridge = *cur_iter;
			LLSpatialGroup* group = bridge->getSpatialGroup();

			if (last_group == NULL)
			{
				last_group = group;
			}

			if (!bridge->isDead() && group && !group->isOcclusionState(LLSpatialGroup::OCCLUDED))
			{
				stateSort(bridge, camera, fov_changed);
			}

			if (LLViewerCamera::sCurCameraID == LLViewerCamera::CAMERA_WORLD &&
				last_group != group && last_group->changeLOD())
			{
				last_group->mLastUpdateDistance = last_group->mDistance;
			}

			last_group = group;
		}

		if (LLViewerCamera::sCurCameraID == LLViewerCamera::CAMERA_WORLD &&
			last_group && last_group->changeLOD())
		{
			last_group->mLastUpdateDistance = last_group->mDistance;
		}
	}
	{
		LL_PROFILE_ZONE_NAMED_CATEGORY_PIPELINE("StateSort: visible groups");
	for (LLCullResult::sg_iterator iter = sCull->beginVisibleGroups(); iter != sCull->endVisibleGroups(); ++iter)
	{
		LLSpatialGroup* group = *iter;
		group->checkOcclusion();
		if (sUseOcclusion > 1 && group->isOcclusionState(LLSpatialGroup::OCCLUDED))
		{
			markOccluder(group);
		}
		else
		{
			group->setVisible();
			stateSort(group, camera);

			{ //rebuild mesh as soon as we know it's visible
				group->rebuildMesh();
			}
		}
	}}
	
	{
		LL_PROFILE_ZONE_NAMED_CATEGORY_DRAWABLE("stateSort"); // LL_RECORD_BLOCK_TIME(FTM_STATESORT_DRAWABLE);
		for (LLCullResult::drawable_iterator iter = sCull->beginVisibleList();
			 iter != sCull->endVisibleList(); ++iter)
		{
			LLDrawable *drawablep = *iter;
			if (!drawablep->isDead())
			{
				stateSort(drawablep, camera);
			}
		}
	}
		
	postSort(camera);	
}

void LLPipeline::stateSort(LLSpatialGroup* group, LLCamera& camera)
{
	if (group->changeLOD())
	{
		for (LLSpatialGroup::element_iter i = group->getDataBegin(); i != group->getDataEnd(); ++i)
		{
            LLDrawable* drawablep = (LLDrawable*)(*i)->getDrawable();            
			stateSort(drawablep, camera);
		}

		if (LLViewerCamera::sCurCameraID == LLViewerCamera::CAMERA_WORLD && !gCubeSnapshot)
		{ //avoid redundant stateSort calls
			group->mLastUpdateDistance = group->mDistance;
		}
	}
}

void LLPipeline::stateSort(LLSpatialBridge* bridge, LLCamera& camera, BOOL fov_changed)
{
    LL_PROFILE_ZONE_SCOPED_CATEGORY_PIPELINE;
    if (bridge->getSpatialGroup()->changeLOD() || fov_changed)
	{
		bool force_update = false;
		bridge->updateDistance(camera, force_update);
	}
}

void LLPipeline::stateSort(LLDrawable* drawablep, LLCamera& camera)
{
    LL_PROFILE_ZONE_SCOPED_CATEGORY_PIPELINE;
    if (!drawablep
		|| drawablep->isDead() 
		|| !hasRenderType(drawablep->getRenderType()))
	{
		return;
	}
	
    // SL-11353
    // ignore our own geo when rendering spotlight shadowmaps...
    // 
    if (RenderSpotLight && drawablep == RenderSpotLight)
    {
        return;
    }

	if (LLSelectMgr::getInstance()->mHideSelectedObjects)
	{
//		if (drawablep->getVObj().notNull() &&
//			drawablep->getVObj()->isSelected())
// [RLVa:KB] - Checked: 2010-09-28 (RLVa-1.2.1f) | Modified: RLVa-1.2.1f
		const LLViewerObject* pObj = drawablep->getVObj();
		if ( (pObj) && (pObj->isSelected()) && 
			 ( (!RlvActions::isRlvEnabled()) || 
			   ( ((!pObj->isHUDAttachment()) || (!gRlvAttachmentLocks.isLockedAttachment(pObj->getRootEdit()))) && 
				 (RlvActions::canEdit(pObj)) ) ) )
// [/RVLa:KB]
		{
			return;
		}
	}

	if (drawablep->isAvatar())
	{ //don't draw avatars beyond render distance or if we don't have a spatial group.
		if ((drawablep->getSpatialGroup() == NULL) || 
			(drawablep->getSpatialGroup()->mDistance > LLVOAvatar::sRenderDistance))
		{
			return;
		}

		LLVOAvatar* avatarp = (LLVOAvatar*) drawablep->getVObj().get();
		if (!avatarp->isVisible())
		{
			return;
		}
	}

	assertInitialized();

	if (hasRenderType(drawablep->mRenderType))
	{
		if (!drawablep->isState(LLDrawable::INVISIBLE|LLDrawable::FORCE_INVISIBLE))
		{
			drawablep->setVisible(camera, NULL, FALSE);
		}
	}

	if (LLViewerCamera::sCurCameraID == LLViewerCamera::CAMERA_WORLD && !gCubeSnapshot)
	{
		//if (drawablep->isVisible()) isVisible() check here is redundant, if it wasn't visible, it wouldn't be here
		{
			if (!drawablep->isActive())
			{
				bool force_update = false;
				drawablep->updateDistance(camera, force_update);
			}
			else if (drawablep->isAvatar())
			{
				bool force_update = false;
				drawablep->updateDistance(camera, force_update); // calls vobj->updateLOD() which calls LLVOAvatar::updateVisibility()
			}
		}
	}

	if (!drawablep->getVOVolume())
	{
		for (LLDrawable::face_list_t::iterator iter = drawablep->mFaces.begin();
				iter != drawablep->mFaces.end(); iter++)
		{
			LLFace* facep = *iter;

			if (facep->hasGeometry())
			{
				if (facep->getPool())
				{
					facep->getPool()->enqueue(facep);
				}
				else
				{
					break;
				}
			}
		}
	}
	
	mNumVisibleFaces += drawablep->getNumFaces();
}


void forAllDrawables(LLCullResult::sg_iterator begin, 
					 LLCullResult::sg_iterator end,
					 void (*func)(LLDrawable*))
{
	for (LLCullResult::sg_iterator i = begin; i != end; ++i)
	{
		for (LLSpatialGroup::element_iter j = (*i)->getDataBegin(); j != (*i)->getDataEnd(); ++j)
		{
			if((*j)->hasDrawable())
			{
				func((LLDrawable*)(*j)->getDrawable());	
			}
		}
	}
}

void LLPipeline::forAllVisibleDrawables(void (*func)(LLDrawable*))
{
	forAllDrawables(sCull->beginDrawableGroups(), sCull->endDrawableGroups(), func);
	forAllDrawables(sCull->beginVisibleGroups(), sCull->endVisibleGroups(), func);
}

//function for creating scripted beacons
void renderScriptedBeacons(LLDrawable* drawablep)
{
	LLViewerObject *vobj = drawablep->getVObj();
	if (vobj 
		&& !vobj->isAvatar() 
		&& !vobj->getParent()
		&& vobj->flagScripted())
	{
		if (gPipeline.sRenderBeacons)
		{
			gObjectList.addDebugBeacon(vobj->getPositionAgent(), "", LLColor4(1.f, 0.f, 0.f, 0.5f), LLColor4(1.f, 1.f, 1.f, 0.5f), LLPipeline::DebugBeaconLineWidth);
		}

		if (gPipeline.sRenderHighlight)
		{
			S32 face_id;
			S32 count = drawablep->getNumFaces();
			for (face_id = 0; face_id < count; face_id++)
			{
				LLFace * facep = drawablep->getFace(face_id);
				if (facep) 
				{
					gPipeline.mHighlightFaces.push_back(facep);
				}
			}
		}
	}
}

void renderScriptedTouchBeacons(LLDrawable *drawablep)
{
    LLViewerObject *vobj = drawablep->getVObj();
    if (vobj && !vobj->isAvatar() && !vobj->getParent() && vobj->flagScripted() && vobj->flagHandleTouch())
    {
        if (gPipeline.sRenderBeacons)
        {
            gObjectList.addDebugBeacon(vobj->getPositionAgent(), "", LLColor4(1.f, 0.f, 0.f, 0.5f), LLColor4(1.f, 1.f, 1.f, 0.5f),
                                       LLPipeline::DebugBeaconLineWidth);
        }

        if (gPipeline.sRenderHighlight)
        {
            S32 face_id;
            S32 count = drawablep->getNumFaces();
            for (face_id = 0; face_id < count; face_id++)
            {
                LLFace *facep = drawablep->getFace(face_id);
                if (facep)
                {
                    gPipeline.mHighlightFaces.push_back(facep);
                }
            }
        }
    }
}

void renderPhysicalBeacons(LLDrawable *drawablep)
{
    LLViewerObject *vobj = drawablep->getVObj();
    if (vobj &&
        !vobj->isAvatar()
        //&& !vobj->getParent()
        && vobj->flagUsePhysics())
    {
        if (gPipeline.sRenderBeacons)
        {
            gObjectList.addDebugBeacon(vobj->getPositionAgent(), "", LLColor4(0.f, 1.f, 0.f, 0.5f), LLColor4(1.f, 1.f, 1.f, 0.5f),
                                       LLPipeline::DebugBeaconLineWidth);
        }

        if (gPipeline.sRenderHighlight)
        {
            S32 face_id;
            S32 count = drawablep->getNumFaces();
            for (face_id = 0; face_id < count; face_id++)
            {
                LLFace *facep = drawablep->getFace(face_id);
                if (facep)
                {
                    gPipeline.mHighlightFaces.push_back(facep);
                }
            }
        }
    }
}

void renderMOAPBeacons(LLDrawable *drawablep)
{
    LLViewerObject *vobj = drawablep->getVObj();

    if (!vobj || vobj->isAvatar())
        return;

    bool beacon  = false;
    U8   tecount = vobj->getNumTEs();
    for (int x = 0; x < tecount; x++)
    {
<<<<<<< HEAD
        if (vobj->getTEref(x).hasMedia())
=======
        if (vobj->getTE(x)->hasMedia())
>>>>>>> f9f5b538
        {
            beacon = true;
            break;
        }
    }
    if (beacon)
    {
        if (gPipeline.sRenderBeacons)
        {
            gObjectList.addDebugBeacon(vobj->getPositionAgent(), "", LLColor4(1.f, 1.f, 1.f, 0.5f), LLColor4(1.f, 1.f, 1.f, 0.5f),
                                       LLPipeline::DebugBeaconLineWidth);
        }

        if (gPipeline.sRenderHighlight)
        {
            S32 face_id;
            S32 count = drawablep->getNumFaces();
            for (face_id = 0; face_id < count; face_id++)
            {
                LLFace *facep = drawablep->getFace(face_id);
                if (facep)
                {
                    gPipeline.mHighlightFaces.push_back(facep);
                }
            }
        }
    }
}

void renderParticleBeacons(LLDrawable *drawablep)
{
    // Look for attachments, objects, etc.
    LLViewerObject *vobj = drawablep->getVObj();
    if (vobj && vobj->isParticleSource())
    {
        if (gPipeline.sRenderBeacons)
        {
            LLColor4 light_blue(0.5f, 0.5f, 1.f, 0.5f);
            gObjectList.addDebugBeacon(vobj->getPositionAgent(), "", light_blue, LLColor4(1.f, 1.f, 1.f, 0.5f),
                                       LLPipeline::DebugBeaconLineWidth);
        }

        if (gPipeline.sRenderHighlight)
        {
            S32 face_id;
            S32 count = drawablep->getNumFaces();
            for (face_id = 0; face_id < count; face_id++)
            {
                LLFace *facep = drawablep->getFace(face_id);
                if (facep)
                {
                    gPipeline.mHighlightFaces.push_back(facep);
                }
            }
        }
    }
}

void renderSoundHighlights(LLDrawable *drawablep)
{
    // Look for attachments, objects, etc.
    LLViewerObject *vobj = drawablep->getVObj();
    if (vobj && vobj->isAudioSource())
    {
        if (gPipeline.sRenderHighlight)
        {
            S32 face_id;
            S32 count = drawablep->getNumFaces();
            for (face_id = 0; face_id < count; face_id++)
            {
                LLFace *facep = drawablep->getFace(face_id);
                if (facep)
                {
                    gPipeline.mHighlightFaces.push_back(facep);
                }
            }
        }
    }
}

void LLPipeline::postSort(LLCamera &camera)
{
    LL_PROFILE_ZONE_SCOPED_CATEGORY_PIPELINE;

    assertInitialized();
<<<<<<< HEAD
    sVolumeSAFrame = 0.f; //ZK LBG
=======
>>>>>>> f9f5b538

    LL_PUSH_CALLSTACKS();

    if (!gCubeSnapshot)
    {
        // rebuild drawable geometry
        for (LLCullResult::sg_iterator i = sCull->beginDrawableGroups(); i != sCull->endDrawableGroups(); ++i)
        {
            LLSpatialGroup *group = *i;
            if (!sUseOcclusion || !group->isOcclusionState(LLSpatialGroup::OCCLUDED))
            {
                group->rebuildGeom();
            }
        }
        LL_PUSH_CALLSTACKS();
        // rebuild groups
        sCull->assertDrawMapsEmpty();

        rebuildPriorityGroups();
    }

    LL_PUSH_CALLSTACKS();

    // build render map
<<<<<<< HEAD
    {
        LL_PROFILE_ZONE_NAMED_CATEGORY_PIPELINE("build render map");
=======
>>>>>>> f9f5b538
    for (LLCullResult::sg_iterator i = sCull->beginVisibleGroups(); i != sCull->endVisibleGroups(); ++i)
    {
        LLSpatialGroup *group = *i;
        if ((sUseOcclusion && group->isOcclusionState(LLSpatialGroup::OCCLUDED)) ||
            (RenderAutoHideSurfaceAreaLimit > 0.f &&
             group->mSurfaceArea > RenderAutoHideSurfaceAreaLimit * llmax(group->mObjectBoxSize, 10.f)))
        {
            continue;
        }

        if (group->hasState(LLSpatialGroup::NEW_DRAWINFO) && group->hasState(LLSpatialGroup::GEOM_DIRTY) && !gCubeSnapshot)
        {  // no way this group is going to be drawable without a rebuild
            group->rebuildGeom();
        }

        for (LLSpatialGroup::draw_map_t::iterator j = group->mDrawMap.begin(); j != group->mDrawMap.end(); ++j)
        {
            LLSpatialGroup::drawmap_elem_t &src_vec = j->second;
            if (!hasRenderType(j->first))
            {
                continue;
            }

            for (LLSpatialGroup::drawmap_elem_t::iterator k = src_vec.begin(); k != src_vec.end(); ++k)
            {
                LLDrawInfo *info = *k;

                sCull->pushDrawInfo(j->first, info);
                if (!sShadowRender && !sReflectionRender && !gCubeSnapshot)
                {
                    addTrianglesDrawn(info->mCount);
                }
            }
        }

        if (hasRenderType(LLPipeline::RENDER_TYPE_PASS_ALPHA))
        {
<<<<<<< HEAD
            LL_PROFILE_ZONE_NAMED_CATEGORY_PIPELINE("Collect Alpha groups");
=======
>>>>>>> f9f5b538
            LLSpatialGroup::draw_map_t::iterator alpha = group->mDrawMap.find(LLRenderPass::PASS_ALPHA);

            if (alpha != group->mDrawMap.end())
            {  // store alpha groups for sorting
                LLSpatialBridge *bridge = group->getSpatialPartition()->asBridge();
                if (LLViewerCamera::sCurCameraID == LLViewerCamera::CAMERA_WORLD && !gCubeSnapshot)
                {
                    if (bridge)
                    {
                        LLCamera trans_camera = bridge->transformCamera(camera);
                        group->updateDistance(trans_camera);
                    }
                    else
                    {
                        group->updateDistance(camera);
                    }
                }

                if (hasRenderType(LLDrawPool::POOL_ALPHA))
                {
                    sCull->pushAlphaGroup(group);
                }
            }

            LLSpatialGroup::draw_map_t::iterator rigged_alpha = group->mDrawMap.find(LLRenderPass::PASS_ALPHA_RIGGED);

            if (rigged_alpha != group->mDrawMap.end())
            {  // store rigged alpha groups for LLDrawPoolAlpha prepass (skip distance update, rigged attachments use depth buffer)
                if (hasRenderType(LLDrawPool::POOL_ALPHA))
                {
                    sCull->pushRiggedAlphaGroup(group);
                }
            }
        }
    }
<<<<<<< HEAD
    }
=======
>>>>>>> f9f5b538

    /*bool use_transform_feedback = gTransformPositionProgram.mProgramObject && !mMeshDirtyGroup.empty();

    if (use_transform_feedback)
    { //place a query around potential transform feedback code for synchronization
        mTransformFeedbackPrimitives = 0;

        if (!mMeshDirtyQueryObject)
        {
            glGenQueries(1, &mMeshDirtyQueryObject);
        }

<<<<<<< HEAD
        glBeginQuery(GL_TRANSFORM_FEEDBACK_PRIMITIVES_WRITTEN, mMeshDirtyQueryObject);
    }*/

    {
        LL_PROFILE_ZONE_NAMED_CATEGORY_PIPELINE("rebuild delayed upd groups");
    // pack vertex buffers for groups that chose to delay their updates
    {
        LL_PROFILE_GPU_ZONE("rebuildMesh");
        for (LLSpatialGroup::sg_vector_t::iterator iter = mMeshDirtyGroup.begin(); iter != mMeshDirtyGroup.end(); ++iter)
        {
            (*iter)->rebuildMesh();
        }
    }
    }

    /*if (use_transform_feedback)
    {
        glEndQuery(GL_TRANSFORM_FEEDBACK_PRIMITIVES_WRITTEN);
    }*/

    mMeshDirtyGroup.clear();

    {
        LL_PROFILE_ZONE_NAMED_CATEGORY_PIPELINE("sort alpha groups");
=======

        glBeginQuery(GL_TRANSFORM_FEEDBACK_PRIMITIVES_WRITTEN, mMeshDirtyQueryObject);
    }*/

    // pack vertex buffers for groups that chose to delay their updates
    {
        LL_PROFILE_GPU_ZONE("rebuildMesh");
        for (LLSpatialGroup::sg_vector_t::iterator iter = mMeshDirtyGroup.begin(); iter != mMeshDirtyGroup.end(); ++iter)
        {
            (*iter)->rebuildMesh();
        }
    }

    /*if (use_transform_feedback)
    {
        glEndQuery(GL_TRANSFORM_FEEDBACK_PRIMITIVES_WRITTEN);
    }*/

    mMeshDirtyGroup.clear();

>>>>>>> f9f5b538
    if (!sShadowRender)
    {
        // order alpha groups by distance
        std::sort(sCull->beginAlphaGroups(), sCull->endAlphaGroups(), LLSpatialGroup::CompareDepthGreater());

        // order rigged alpha groups by avatar attachment order
        std::sort(sCull->beginRiggedAlphaGroups(), sCull->endRiggedAlphaGroups(), LLSpatialGroup::CompareRenderOrder());
    }
<<<<<<< HEAD
    }

    LL_PUSH_CALLSTACKS();
    {
        LL_PROFILE_ZONE_NAMED_CATEGORY_PIPELINE("beacon rendering flags");
    // only render if the flag is set. The flag is only set if we are in edit mode or the toggle is set in the menus
    // <FS:Ansariel> Make beacons also show when beacons floater is closed.
    if (/*LLFloaterReg::instanceVisible("beacons") &&*/ !sShadowRender && !gCubeSnapshot)
=======

    LL_PUSH_CALLSTACKS();
    // only render if the flag is set. The flag is only set if we are in edit mode or the toggle is set in the menus
    if (LLFloaterReg::instanceVisible("beacons") && !sShadowRender && !gCubeSnapshot)
>>>>>>> f9f5b538
    {
        if (sRenderScriptedTouchBeacons)
        {
            // Only show the beacon on the root object.
            forAllVisibleDrawables(renderScriptedTouchBeacons);
        }
        else if (sRenderScriptedBeacons)
        {
            // Only show the beacon on the root object.
            forAllVisibleDrawables(renderScriptedBeacons);
        }

        if (sRenderPhysicalBeacons)
        {
            // Only show the beacon on the root object.
            forAllVisibleDrawables(renderPhysicalBeacons);
        }

        if (sRenderMOAPBeacons)
        {
            forAllVisibleDrawables(renderMOAPBeacons);
        }

        if (sRenderParticleBeacons)
        {
            forAllVisibleDrawables(renderParticleBeacons);
        }

        // If god mode, also show audio cues
        if (sRenderSoundBeacons && gAudiop)
        {
            // Walk all sound sources and render out beacons for them. Note, this isn't done in the ForAllVisibleDrawables function, because
            // some are not visible.
            LLAudioEngine::source_map::iterator iter;
            for (iter = gAudiop->mAllSources.begin(); iter != gAudiop->mAllSources.end(); ++iter)
            {
                LLAudioSource *sourcep = iter->second;

                LLVector3d pos_global = sourcep->getPositionGlobal();
                LLVector3  pos        = gAgent.getPosAgentFromGlobal(pos_global);
                if (gPipeline.sRenderBeacons)
                {
                    // pos += LLVector3(0.f, 0.f, 0.2f);
                    gObjectList.addDebugBeacon(pos, "", LLColor4(1.f, 1.f, 0.f, 0.5f), LLColor4(1.f, 1.f, 1.f, 0.5f), DebugBeaconLineWidth);
                }
            }
            // now deal with highlights for all those seeable sound sources
            forAllVisibleDrawables(renderSoundHighlights);
        }
    }
<<<<<<< HEAD
    }
=======
>>>>>>> f9f5b538
    LL_PUSH_CALLSTACKS();
    // If managing your telehub, draw beacons at telehub and currently selected spawnpoint.
    if (LLFloaterTelehub::renderBeacons() && !sShadowRender && !gCubeSnapshot)
    {
        LLFloaterTelehub::addBeacons();
    }

    if (!sShadowRender && !gCubeSnapshot)
    {
<<<<<<< HEAD
        LL_PROFILE_ZONE_NAMED_CATEGORY_PIPELINE("Render face highlights");
=======
>>>>>>> f9f5b538
        mSelectedFaces.clear();

        if (!gNonInteractive)
        {
            LLPipeline::setRenderHighlightTextureChannel(gFloaterTools->getPanelFace()->getTextureChannelToEdit());
        }

        // Draw face highlights for selected faces.
        if (LLSelectMgr::getInstance()->getTEMode())
        {
            struct f : public LLSelectedTEFunctor
            {
                virtual bool apply(LLViewerObject *object, S32 te)
                {
                    if (object->mDrawable)
                    {
                        LLFace *facep = object->mDrawable->getFace(te);
                        if (facep)
                        {
                            gPipeline.mSelectedFaces.push_back(facep);
                        }
                    }
                    return true;
                }
            } func;
            LLSelectMgr::getInstance()->getSelection()->applyToTEs(&func);
        }
    }

    // LLSpatialGroup::sNoDelete = FALSE;
    LL_PUSH_CALLSTACKS();
}


void render_hud_elements()
{
    LL_PROFILE_ZONE_SCOPED_CATEGORY_UI; //LL_RECORD_BLOCK_TIME(FTM_RENDER_UI);
	gPipeline.disableLights();
	
	LLGLSUIDefault gls_ui;

	//LLGLEnable stencil(GL_STENCIL_TEST);
	//glStencilFunc(GL_ALWAYS, 255, 0xFFFFFFFF);
	//glStencilMask(0xFFFFFFFF);
	//glStencilOp(GL_KEEP, GL_KEEP, GL_REPLACE);
	
	gUIProgram.bind();
    gGL.color4f(1, 1, 1, 1);
	LLGLDepthTest depth(GL_TRUE, GL_FALSE);

	if (!LLPipeline::sReflectionRender && gPipeline.hasRenderDebugFeatureMask(LLPipeline::RENDER_DEBUG_FEATURE_UI))
	{
		gViewerWindow->renderSelections(FALSE, FALSE, FALSE); // For HUD version in render_ui_3d()
	
		// Draw the tracking overlays
		LLTracker::render3D();
		
        if (LLWorld::instanceExists())
        {
            // Show the property lines
            LLWorld::getInstance()->renderPropertyLines();
        }
		LLViewerParcelMgr::getInstance()->render();
		LLViewerParcelMgr::getInstance()->renderParcelCollision();
	}
	else if (gForceRenderLandFence)
	{
		// This is only set when not rendering the UI, for parcel snapshots
		LLViewerParcelMgr::getInstance()->render();
	}
	else if (gPipeline.hasRenderType(LLPipeline::RENDER_TYPE_HUD))
	{
		LLHUDText::renderAllHUD();
	}

	gUIProgram.unbind();
}

void LLPipeline::renderHighlights()
{
	assertInitialized();

	// Draw 3D UI elements here (before we clear the Z buffer in POOL_HUD)
	// Render highlighted faces.
	LLGLSPipelineAlpha gls_pipeline_alpha;
	LLColor4 color(1.f, 1.f, 1.f, 0.5f);
	disableLights();

	if ((LLViewerShaderMgr::instance()->getShaderLevel(LLViewerShaderMgr::SHADER_INTERFACE) > 0))
	{
		gHighlightProgram.bind();
		gGL.diffuseColor4f(1,1,1,0.5f);
	}
	
	if (hasRenderDebugFeatureMask(RENDER_DEBUG_FEATURE_SELECTED) && !mFaceSelectImagep)
		{
			mFaceSelectImagep = LLViewerTextureManager::getFetchedTexture(IMG_FACE_SELECT);
		}

	if (hasRenderDebugFeatureMask(RENDER_DEBUG_FEATURE_SELECTED) && (sRenderHighlightTextureChannel == LLRender::DIFFUSE_MAP))
	{
		// Make sure the selection image gets downloaded and decoded
		mFaceSelectImagep->addTextureStats((F32)MAX_IMAGE_AREA);

		U32 count = mSelectedFaces.size();
		for (U32 i = 0; i < count; i++)
		{
			LLFace *facep = mSelectedFaces[i];
			if (!facep || facep->getDrawable()->isDead())
			{
				LL_ERRS() << "Bad face on selection" << LL_ENDL;
				return;
			}
			
			facep->renderSelected(mFaceSelectImagep, color);
		}
	}

	if (hasRenderDebugFeatureMask(RENDER_DEBUG_FEATURE_SELECTED))
	{
		// Paint 'em red!
		color.setVec(1.f, 0.f, 0.f, 0.5f);
		
		int count = mHighlightFaces.size();
		for (S32 i = 0; i < count; i++)
		{
			LLFace* facep = mHighlightFaces[i];
			facep->renderSelected(LLViewerTexture::sNullImagep, color);
		}
	}

	// Contains a list of the faces of objects that are physical or
	// have touch-handlers.
	mHighlightFaces.clear();

	if (LLViewerShaderMgr::instance()->getShaderLevel(LLViewerShaderMgr::SHADER_INTERFACE) > 0)
	{
		gHighlightProgram.unbind();
	}


	if (hasRenderDebugFeatureMask(RENDER_DEBUG_FEATURE_SELECTED) && (sRenderHighlightTextureChannel == LLRender::NORMAL_MAP))
	{
		color.setVec(1.0f, 0.5f, 0.5f, 0.5f);
		if ((LLViewerShaderMgr::instance()->getShaderLevel(LLViewerShaderMgr::SHADER_INTERFACE) > 0))
		{
			gHighlightNormalProgram.bind();
			gGL.diffuseColor4f(1,1,1,0.5f);
		}

		mFaceSelectImagep->addTextureStats((F32)MAX_IMAGE_AREA);

		U32 count = mSelectedFaces.size();
		for (U32 i = 0; i < count; i++)
		{
			LLFace *facep = mSelectedFaces[i];
			if (!facep || facep->getDrawable()->isDead())
			{
				LL_ERRS() << "Bad face on selection" << LL_ENDL;
				return;
			}

			facep->renderSelected(mFaceSelectImagep, color);
		}

		if ((LLViewerShaderMgr::instance()->getShaderLevel(LLViewerShaderMgr::SHADER_INTERFACE) > 0))
		{
			gHighlightNormalProgram.unbind();
		}
	}

	if (hasRenderDebugFeatureMask(RENDER_DEBUG_FEATURE_SELECTED) && (sRenderHighlightTextureChannel == LLRender::SPECULAR_MAP))
	{
		color.setVec(0.0f, 0.3f, 1.0f, 0.8f);
		if ((LLViewerShaderMgr::instance()->getShaderLevel(LLViewerShaderMgr::SHADER_INTERFACE) > 0))
		{
			gHighlightSpecularProgram.bind();
			gGL.diffuseColor4f(1,1,1,0.5f);
		}

		mFaceSelectImagep->addTextureStats((F32)MAX_IMAGE_AREA);

		U32 count = mSelectedFaces.size();
		for (U32 i = 0; i < count; i++)
		{
			LLFace *facep = mSelectedFaces[i];
			if (!facep || facep->getDrawable()->isDead())
			{
				LL_ERRS() << "Bad face on selection" << LL_ENDL;
				return;
			}

			facep->renderSelected(mFaceSelectImagep, color);
		}

		if ((LLViewerShaderMgr::instance()->getShaderLevel(LLViewerShaderMgr::SHADER_INTERFACE) > 0))
		{
			gHighlightSpecularProgram.unbind();
		}
	}
}

//debug use
U32 LLPipeline::sCurRenderPoolType = 0 ;

void LLPipeline::renderGeomDeferred(LLCamera& camera, bool do_occlusion)
{
	LLAppViewer::instance()->pingMainloopTimeout("Pipeline:RenderGeomDeferred");
	LL_PROFILE_ZONE_SCOPED_CATEGORY_DRAWPOOL; //LL_RECORD_BLOCK_TIME(FTM_RENDER_GEOMETRY);
    LL_PROFILE_GPU_ZONE("renderGeomDeferred");

    llassert(!sRenderingHUDs);

    if (gUseWireframe)
    {
        glPolygonMode(GL_FRONT_AND_BACK, GL_LINE);
    }

    if (&camera == LLViewerCamera::getInstance())
    {   // a bit hacky, this is the start of the main render frame, figure out delta between last modelview matrix and 
        // current modelview matrix
        glh::matrix4f last_modelview(gGLLastModelView);
        glh::matrix4f cur_modelview(gGLModelView);

        // goal is to have a matrix here that goes from the last frame's camera space to the current frame's camera space
        glh::matrix4f m = last_modelview.inverse();  // last camera space to world space
        m.mult_left(cur_modelview); // world space to camera space

        glh::matrix4f n = m.inverse();

        for (U32 i = 0; i < 16; ++i)
        {
            gGLDeltaModelView[i] = m.m[i];
            gGLInverseDeltaModelView[i] = n.m[i];
        }
    }

    bool occlude = LLPipeline::sUseOcclusion > 1 && do_occlusion && !LLGLSLShader::sProfileEnabled;

    setupHWLights();

	{
		LL_PROFILE_ZONE_NAMED_CATEGORY_DRAWPOOL("deferred pools");

		LLGLEnable cull(GL_CULL_FACE);

		for (pool_set_t::iterator iter = mPools.begin(); iter != mPools.end(); ++iter)
		{
			LLDrawPool *poolp = *iter;
			if (hasRenderType(poolp->getType()))
			{
				poolp->prerender();
			}
		}

		LLVertexBuffer::unbind();

		LLGLState::checkStates();

        if (LLViewerShaderMgr::instance()->mShaderLevel[LLViewerShaderMgr::SHADER_DEFERRED] > 1)
        {
            //update reflection probe uniform
            mReflectionMapManager.updateUniforms();
        }

		U32 cur_type = 0;

		gGL.setColorMask(true, true);
	
		pool_set_t::iterator iter1 = mPools.begin();

		while ( iter1 != mPools.end() )
		{
			LLDrawPool *poolp = *iter1;
		
			cur_type = poolp->getType();

            if (occlude && cur_type >= LLDrawPool::POOL_GRASS)
            {
                llassert(!gCubeSnapshot); // never do occlusion culling on cube snapshots
                occlude = false;
                gGLLastMatrix = NULL;
                gGL.loadMatrix(gGLModelView);
                doOcclusion(camera);
            }

			pool_set_t::iterator iter2 = iter1;
			if (hasRenderType(poolp->getType()) && poolp->getNumDeferredPasses() > 0)
			{
				LL_PROFILE_ZONE_NAMED_CATEGORY_DRAWPOOL("deferred pool render");

				gGLLastMatrix = NULL;
				gGL.loadMatrix(gGLModelView);
		
				for( S32 i = 0; i < poolp->getNumDeferredPasses(); i++ )
				{
					LLVertexBuffer::unbind();
					poolp->beginDeferredPass(i);
					for (iter2 = iter1; iter2 != mPools.end(); iter2++)
					{
						LLDrawPool *p = *iter2;
						if (p->getType() != cur_type)
						{
							break;
						}

						if ( !p->getSkipRenderFlag() ) { p->renderDeferred(i); }
					}
					poolp->endDeferredPass(i);
					LLVertexBuffer::unbind();

					if (gDebugGL || gDebugPipeline)
					{
						LLGLState::checkStates();
					}
				}
			}
			else
			{
				// Skip all pools of this type
				for (iter2 = iter1; iter2 != mPools.end(); iter2++)
				{
					LLDrawPool *p = *iter2;
					if (p->getType() != cur_type)
					{
						break;
					}
				}
			}
			iter1 = iter2;
			stop_glerror();
		}

		gGLLastMatrix = NULL;
		gGL.matrixMode(LLRender::MM_MODELVIEW);
		gGL.loadMatrix(gGLModelView);

		gGL.setColorMask(true, false);

	} // Tracy ZoneScoped

    if (gUseWireframe)
    {
        glPolygonMode(GL_FRONT_AND_BACK, GL_FILL);
    }
}

void LLPipeline::renderGeomPostDeferred(LLCamera& camera)
{
	LL_PROFILE_ZONE_SCOPED_CATEGORY_DRAWPOOL;
    LL_PROFILE_GPU_ZONE("renderGeomPostDeferred");

    if (gUseWireframe)
    {
        glPolygonMode(GL_FRONT_AND_BACK, GL_LINE);
    }

	U32 cur_type = 0;

	LLGLEnable cull(GL_CULL_FACE);

	calcNearbyLights(camera);
	setupHWLights();

    gGL.setSceneBlendType(LLRender::BT_ALPHA);
	gGL.setColorMask(true, false);

	pool_set_t::iterator iter1 = mPools.begin();

    if (gDebugGL || gDebugPipeline)
    {
        LLGLState::checkStates(GL_FALSE);
    }

	while ( iter1 != mPools.end() )
	{
		LLDrawPool *poolp = *iter1;
		
		cur_type = poolp->getType();

		pool_set_t::iterator iter2 = iter1;
		if (hasRenderType(poolp->getType()) && poolp->getNumPostDeferredPasses() > 0)
		{
			LL_PROFILE_ZONE_NAMED_CATEGORY_DRAWPOOL("deferred poolrender");

			gGLLastMatrix = NULL;
			gGL.loadMatrix(gGLModelView);
		
			for( S32 i = 0; i < poolp->getNumPostDeferredPasses(); i++ )
			{
				LLVertexBuffer::unbind();
				poolp->beginPostDeferredPass(i);
				for (iter2 = iter1; iter2 != mPools.end(); iter2++)
				{
					LLDrawPool *p = *iter2;
					if (p->getType() != cur_type)
					{
						break;
					}
										
					p->renderPostDeferred(i);
				}
				poolp->endPostDeferredPass(i);
				LLVertexBuffer::unbind();

				if (gDebugGL || gDebugPipeline)
				{
					LLGLState::checkStates(GL_FALSE);
				}
			}
		}
		else
		{
			// Skip all pools of this type
			for (iter2 = iter1; iter2 != mPools.end(); iter2++)
			{
				LLDrawPool *p = *iter2;
				if (p->getType() != cur_type)
				{
					break;
				}
			}
		}
		iter1 = iter2;
		stop_glerror();
	}

	gGLLastMatrix = NULL;
	gGL.matrixMode(LLRender::MM_MODELVIEW);
	gGL.loadMatrix(gGLModelView);

    if (!gCubeSnapshot)
    {
        // debug displays
        renderHighlights();
        mHighlightFaces.clear();

        renderDebug();
    }

    if (gUseWireframe)
    {
        glPolygonMode(GL_FRONT_AND_BACK, GL_FILL);
    }
}

void LLPipeline::renderGeomShadow(LLCamera& camera)
{
    LL_PROFILE_ZONE_SCOPED_CATEGORY_PIPELINE;
    LL_PROFILE_GPU_ZONE("renderGeomShadow");
    U32 cur_type = 0;
	
	LLGLEnable cull(GL_CULL_FACE);

	LLVertexBuffer::unbind();

	pool_set_t::iterator iter1 = mPools.begin();
	
	while ( iter1 != mPools.end() )
	{
		LLDrawPool *poolp = *iter1;
		
		cur_type = poolp->getType();

		pool_set_t::iterator iter2 = iter1;
		if (hasRenderType(poolp->getType()) && poolp->getNumShadowPasses() > 0)
		{
			poolp->prerender() ;

			gGLLastMatrix = NULL;
			gGL.loadMatrix(gGLModelView);
		
			for( S32 i = 0; i < poolp->getNumShadowPasses(); i++ )
			{
				LLVertexBuffer::unbind();
				poolp->beginShadowPass(i);
				for (iter2 = iter1; iter2 != mPools.end(); iter2++)
				{
					LLDrawPool *p = *iter2;
					if (p->getType() != cur_type)
					{
						break;
					}
										
					p->renderShadow(i);
				}
				poolp->endShadowPass(i);
				LLVertexBuffer::unbind();
			}
		}
		else
		{
			// Skip all pools of this type
			for (iter2 = iter1; iter2 != mPools.end(); iter2++)
			{
				LLDrawPool *p = *iter2;
				if (p->getType() != cur_type)
				{
					break;
				}
			}
		}
		iter1 = iter2;
		stop_glerror();
	}

	gGLLastMatrix = NULL;
	gGL.loadMatrix(gGLModelView);
}


static U32 sIndicesDrawnCount = 0;

void LLPipeline::addTrianglesDrawn(S32 index_count)
{
    sIndicesDrawnCount += index_count;
}

void LLPipeline::recordTrianglesDrawn()
{
    assertInitialized();
    U32 count = sIndicesDrawnCount / 3;
    sIndicesDrawnCount = 0;
    add(LLStatViewer::TRIANGLES_DRAWN, LLUnits::Triangles::fromValue(count));
}

void LLPipeline::renderPhysicsDisplay()
{
	if (!hasRenderDebugMask(LLPipeline::RENDER_DEBUG_PHYSICS_SHAPES))
	{
		return;
	}

    gGL.flush();
    gDebugProgram.bind();

    LLGLEnable(GL_POLYGON_OFFSET_LINE);
    glPolygonOffset(3.f, 3.f);
    glLineWidth(3.f);
    LLGLEnable blend(GL_BLEND);
    gGL.setSceneBlendType(LLRender::BT_ALPHA);

    for (int pass = 0; pass < 3; ++pass)
    {
        // pass 0 - depth write enabled, color write disabled, fill
        // pass 1 - depth write disabled, color write enabled, fill
        // pass 2 - depth write disabled, color write enabled, wireframe
        gGL.setColorMask(pass >= 1, false);
        LLGLDepthTest depth(GL_TRUE, pass == 0);

        bool wireframe = (pass == 2);

        if (wireframe)
        {
            glPolygonMode(GL_FRONT_AND_BACK, GL_LINE);
        }

        for (LLWorld::region_list_t::const_iterator iter = LLWorld::getInstance()->getRegionList().begin();
            iter != LLWorld::getInstance()->getRegionList().end(); ++iter)
        {
            LLViewerRegion* region = *iter;
            for (U32 i = 0; i < LLViewerRegion::NUM_PARTITIONS; i++)
            {
                LLSpatialPartition* part = region->getSpatialPartition(i);
                if (part)
                {
                    if (hasRenderType(part->mDrawableType))
                    {
                        part->renderPhysicsShapes(wireframe);
                    }
                }
            }
        }
        gGL.flush();

        if (wireframe)
        {
            glPolygonMode(GL_FRONT_AND_BACK, GL_FILL);
        }
    }
    glLineWidth(1.f);
	gDebugProgram.unbind();

}

extern std::set<LLSpatialGroup*> visible_selected_groups;

void LLPipeline::renderDebug()
{
    LL_PROFILE_ZONE_SCOPED_CATEGORY_PIPELINE;

	assertInitialized();

	bool hud_only = hasRenderType(LLPipeline::RENDER_TYPE_HUD);

	if (!hud_only )
	{
		//Render any navmesh geometry	
		LLPathingLib *llPathingLibInstance = LLPathingLib::getInstance();
		if ( llPathingLibInstance != NULL ) 
		{
			//character floater renderables
			
			LLHandle<LLFloaterPathfindingCharacters> pathfindingCharacterHandle = LLFloaterPathfindingCharacters::getInstanceHandle();
			if ( !pathfindingCharacterHandle.isDead() )
			{
				LLFloaterPathfindingCharacters *pathfindingCharacter = pathfindingCharacterHandle.get();

				if ( pathfindingCharacter->getVisible() || gAgentCamera.cameraMouselook() )			
				{	
					gPathfindingProgram.bind();			
					gPathfindingProgram.uniform1f(sTint, 1.f);
					gPathfindingProgram.uniform1f(sAmbiance, 1.f);
					gPathfindingProgram.uniform1f(sAlphaScale, 1.f);

					//Requried character physics capsule render parameters
					LLUUID id;					
					LLVector3 pos;
					LLQuaternion rot;
				
					if ( pathfindingCharacter->isPhysicsCapsuleEnabled( id, pos, rot ) )
					{
						//remove blending artifacts
						gGL.setColorMask(false, false);
						llPathingLibInstance->renderSimpleShapeCapsuleID( gGL, id, pos, rot );				
						gGL.setColorMask(true, false);
						LLGLEnable blend(GL_BLEND);
						gPathfindingProgram.uniform1f(sAlphaScale, 0.90f);
						llPathingLibInstance->renderSimpleShapeCapsuleID( gGL, id, pos, rot );
						gPathfindingProgram.bind();
					}
				}
			}
			

			//pathing console renderables
			LLHandle<LLFloaterPathfindingConsole> pathfindingConsoleHandle = LLFloaterPathfindingConsole::getInstanceHandle();
			if (!pathfindingConsoleHandle.isDead())
			{
				LLFloaterPathfindingConsole *pathfindingConsole = pathfindingConsoleHandle.get();

				if ( pathfindingConsole->getVisible() || gAgentCamera.cameraMouselook() )
				{				
					F32 ambiance = gSavedSettings.getF32("PathfindingAmbiance");

					gPathfindingProgram.bind();
			
					gPathfindingProgram.uniform1f(sTint, 1.f);
					gPathfindingProgram.uniform1f(sAmbiance, ambiance);
					gPathfindingProgram.uniform1f(sAlphaScale, 1.f);

					if ( !pathfindingConsole->isRenderWorld() )
					{
						const LLColor4 clearColor = gSavedSettings.getColor4("PathfindingNavMeshClear");
						gGL.setColorMask(true, true);
						glClearColor(clearColor.mV[0],clearColor.mV[1],clearColor.mV[2],0);
                        glClear(GL_DEPTH_BUFFER_BIT | GL_COLOR_BUFFER_BIT); // no stencil -- deprecated | GL_STENCIL_BUFFER_BIT);
						gGL.setColorMask(true, false);
						glPolygonMode( GL_FRONT_AND_BACK, GL_FILL );	
					}

					//NavMesh
					if ( pathfindingConsole->isRenderNavMesh() )
					{	
						gGL.flush();
						gGL.setLineWidth(2.0f);	// <FS> Line width OGL core profile fix by Rye Mutt
						LLGLEnable cull(GL_CULL_FACE);
						LLGLDisable blend(GL_BLEND);
						
						if ( pathfindingConsole->isRenderWorld() )
						{					
							LLGLEnable blend(GL_BLEND);
							gPathfindingProgram.uniform1f(sAlphaScale, 0.66f);
							llPathingLibInstance->renderNavMesh();
						}
						else
						{
							llPathingLibInstance->renderNavMesh();
						}
						
						//render edges
						gPathfindingNoNormalsProgram.bind();
						gPathfindingNoNormalsProgram.uniform1f(sTint, 1.f);
						gPathfindingNoNormalsProgram.uniform1f(sAlphaScale, 1.f);
						llPathingLibInstance->renderNavMeshEdges();
						gPathfindingProgram.bind();

						gGL.flush();
						glPolygonMode( GL_FRONT_AND_BACK, GL_FILL );	
						gGL.setLineWidth(1.0f);	// <FS> Line width OGL core profile fix by Rye Mutt
						gGL.flush();
					}
					//User designated path
					if ( LLPathfindingPathTool::getInstance()->isRenderPath() )
					{
						//The path
						gUIProgram.bind();
						gGL.getTexUnit(0)->bind(LLViewerFetchedTexture::sWhiteImagep);
						llPathingLibInstance->renderPath();
						gPathfindingProgram.bind();

                        //The bookends
						//remove blending artifacts
						gGL.setColorMask(false, false);
						llPathingLibInstance->renderPathBookend( gGL, LLPathingLib::LLPL_START );
						llPathingLibInstance->renderPathBookend( gGL, LLPathingLib::LLPL_END );
						
						gGL.setColorMask(true, false);
						//render the bookends
						LLGLEnable blend(GL_BLEND);
						gPathfindingProgram.uniform1f(sAlphaScale, 0.90f);
						llPathingLibInstance->renderPathBookend( gGL, LLPathingLib::LLPL_START );
						llPathingLibInstance->renderPathBookend( gGL, LLPathingLib::LLPL_END );
						gPathfindingProgram.bind();
					}
				
					if ( pathfindingConsole->isRenderWaterPlane() )
					{	
						LLGLEnable blend(GL_BLEND);
						gPathfindingProgram.uniform1f(sAlphaScale, 0.90f);
						llPathingLibInstance->renderSimpleShapes( gGL, gAgent.getRegion()->getWaterHeight() );
					}
				//physics/exclusion shapes
				if ( pathfindingConsole->isRenderAnyShapes() )
				{					
						U32 render_order[] = {
							1 << LLPathingLib::LLST_ObstacleObjects,
							1 << LLPathingLib::LLST_WalkableObjects,
							1 << LLPathingLib::LLST_ExclusionPhantoms,	
							1 << LLPathingLib::LLST_MaterialPhantoms,
						};

						U32 flags = pathfindingConsole->getRenderShapeFlags();

						for (U32 i = 0; i < 4; i++)
						{
							if (!(flags & render_order[i]))
							{
								continue;
							}

							//turn off backface culling for volumes so they are visible when camera is inside volume
							LLGLDisable cull(i >= 2 ? GL_CULL_FACE : 0);
						
							gGL.flush();
							glPolygonMode( GL_FRONT_AND_BACK, GL_FILL );	
				
							//get rid of some z-fighting
							LLGLEnable polyOffset(GL_POLYGON_OFFSET_FILL);
							glPolygonOffset(1.0f, 1.0f);

							//render to depth first to avoid blending artifacts
							gGL.setColorMask(false, false);
							llPathingLibInstance->renderNavMeshShapesVBO( render_order[i] );		
							gGL.setColorMask(true, false);

							//get rid of some z-fighting
							glPolygonOffset(0.f, 0.f);

							LLGLEnable blend(GL_BLEND);
				
							{
								gPathfindingProgram.uniform1f(sAmbiance, ambiance);

								{ //draw solid overlay
									LLGLDepthTest depth(GL_TRUE, GL_FALSE, GL_LEQUAL);
									llPathingLibInstance->renderNavMeshShapesVBO( render_order[i] );				
									gGL.flush();				
								}
				
								LLGLEnable lineOffset(GL_POLYGON_OFFSET_LINE);
								glPolygonMode( GL_FRONT_AND_BACK, GL_LINE );	
						
								F32 offset = gSavedSettings.getF32("PathfindingLineOffset");

								if (pathfindingConsole->isRenderXRay())
								{
									gPathfindingProgram.uniform1f(sTint, gSavedSettings.getF32("PathfindingXRayTint"));
									gPathfindingProgram.uniform1f(sAlphaScale, gSavedSettings.getF32("PathfindingXRayOpacity"));
									LLGLEnable blend(GL_BLEND);
									LLGLDepthTest depth(GL_TRUE, GL_FALSE, GL_GREATER);
								
									glPolygonOffset(offset, -offset);
								
									if (gSavedSettings.getBOOL("PathfindingXRayWireframe"))
									{ //draw hidden wireframe as darker and less opaque
										gPathfindingProgram.uniform1f(sAmbiance, 1.f);
										llPathingLibInstance->renderNavMeshShapesVBO( render_order[i] );				
									}
									else
									{
										glPolygonMode( GL_FRONT_AND_BACK, GL_FILL );	
										gPathfindingProgram.uniform1f(sAmbiance, ambiance);
										llPathingLibInstance->renderNavMeshShapesVBO( render_order[i] );				
										glPolygonMode(GL_FRONT_AND_BACK, GL_LINE);
									}
								}

								{ //draw visible wireframe as brighter, thicker and more opaque
									glPolygonOffset(offset, offset);
									gPathfindingProgram.uniform1f(sAmbiance, 1.f);
									gPathfindingProgram.uniform1f(sTint, 1.f);
									gPathfindingProgram.uniform1f(sAlphaScale, 1.f);

									gGL.setLineWidth(gSavedSettings.getF32("PathfindingLineWidth")); // <FS> Line width OGL core profile fix by Rye Mutt
									LLGLDisable blendOut(GL_BLEND);
									llPathingLibInstance->renderNavMeshShapesVBO( render_order[i] );				
									gGL.flush();
									gGL.setLineWidth(1.f); // <FS> Line width OGL core profile fix by Rye Mutt
								}
				
								glPolygonMode( GL_FRONT_AND_BACK, GL_FILL );
							}
						}
					}

					glPolygonOffset(0.f, 0.f);

					if ( pathfindingConsole->isRenderNavMesh() && pathfindingConsole->isRenderXRay() )
					{	//render navmesh xray
						F32 ambiance = gSavedSettings.getF32("PathfindingAmbiance");

						LLGLEnable lineOffset(GL_POLYGON_OFFSET_LINE);
						LLGLEnable polyOffset(GL_POLYGON_OFFSET_FILL);
											
						F32 offset = gSavedSettings.getF32("PathfindingLineOffset");
						glPolygonOffset(offset, -offset);

						LLGLEnable blend(GL_BLEND);
						LLGLDepthTest depth(GL_TRUE, GL_FALSE, GL_GREATER);
						gGL.flush();				
						gGL.setLineWidth(2.0f);	// <FS> Line width OGL core profile fix by Rye Mutt
						LLGLEnable cull(GL_CULL_FACE);
																		
						gPathfindingProgram.uniform1f(sTint, gSavedSettings.getF32("PathfindingXRayTint"));
						gPathfindingProgram.uniform1f(sAlphaScale, gSavedSettings.getF32("PathfindingXRayOpacity"));
								
						if (gSavedSettings.getBOOL("PathfindingXRayWireframe"))
						{ //draw hidden wireframe as darker and less opaque
							glPolygonMode( GL_FRONT_AND_BACK, GL_LINE );	
							gPathfindingProgram.uniform1f(sAmbiance, 1.f);
							llPathingLibInstance->renderNavMesh();
							glPolygonMode( GL_FRONT_AND_BACK, GL_FILL );	
						}	
						else
						{
							gPathfindingProgram.uniform1f(sAmbiance, ambiance);
							llPathingLibInstance->renderNavMesh();
						}

						//render edges
						gPathfindingNoNormalsProgram.bind();
						gPathfindingNoNormalsProgram.uniform1f(sTint, gSavedSettings.getF32("PathfindingXRayTint"));
						gPathfindingNoNormalsProgram.uniform1f(sAlphaScale, gSavedSettings.getF32("PathfindingXRayOpacity"));
						llPathingLibInstance->renderNavMeshEdges();
						gPathfindingProgram.bind();
					
						gGL.flush();
						gGL.setLineWidth(1.0f);	// <FS> Line width OGL core profile fix by Rye Mutt
					}
			
					glPolygonOffset(0.f, 0.f);

					gGL.flush();
					gPathfindingProgram.unbind();
				}
			}
		}
	}

	gGLLastMatrix = NULL;
	gGL.loadMatrix(gGLModelView);
	gGL.setColorMask(true, false);

	
	if (!hud_only && !mDebugBlips.empty())
	{ //render debug blips
		gUIProgram.bind();
        gGL.color4f(1, 1, 1, 1);

		gGL.getTexUnit(0)->bind(LLViewerFetchedTexture::sWhiteImagep, true);

		glPointSize(8.f);
		LLGLDepthTest depth(GL_TRUE, GL_TRUE, GL_ALWAYS);

		gGL.begin(LLRender::POINTS);
		for (std::list<DebugBlip>::iterator iter = mDebugBlips.begin(); iter != mDebugBlips.end(); )
		{
			DebugBlip& blip = *iter;

			blip.mAge += gFrameIntervalSeconds.value();
			if (blip.mAge > 2.f)
			{
				mDebugBlips.erase(iter++);
			}
			else
			{
				iter++;
			}

			blip.mPosition.mV[2] += gFrameIntervalSeconds.value()*2.f;

			gGL.color4fv(blip.mColor.mV);
			gGL.vertex3fv(blip.mPosition.mV);
		}
		gGL.end();
		gGL.flush();
		glPointSize(1.f);
	}

	// Debug stuff.
	for (LLWorld::region_list_t::const_iterator iter = LLWorld::getInstance()->getRegionList().begin(); 
			iter != LLWorld::getInstance()->getRegionList().end(); ++iter)
	{
		LLViewerRegion* region = *iter;
		for (U32 i = 0; i < LLViewerRegion::NUM_PARTITIONS; i++)
		{
			LLSpatialPartition* part = region->getSpatialPartition(i);
			if (part)
			{
				if ( (hud_only && (part->mDrawableType == RENDER_TYPE_HUD || part->mDrawableType == RENDER_TYPE_HUD_PARTICLES)) ||
					 (!hud_only && hasRenderType(part->mDrawableType)) )
				{
					part->renderDebug();
				}
			}
		}
	}

	for (LLCullResult::bridge_iterator i = sCull->beginVisibleBridge(); i != sCull->endVisibleBridge(); ++i)
	{
		LLSpatialBridge* bridge = *i;
		if (!bridge->isDead() && hasRenderType(bridge->mDrawableType))
		{
			gGL.pushMatrix();
			gGL.multMatrix((F32*)bridge->mDrawable->getRenderMatrix().mMatrix);
			bridge->renderDebug();
			gGL.popMatrix();
		}
	}

	if (gPipeline.hasRenderDebugMask(LLPipeline::RENDER_DEBUG_OCCLUSION))
	{ //render visible selected group occlusion geometry
		gDebugProgram.bind();
		LLGLDepthTest depth(GL_TRUE, GL_FALSE);
		gGL.diffuseColor3f(1,0,1);
		for (std::set<LLSpatialGroup*>::iterator iter = visible_selected_groups.begin(); iter != visible_selected_groups.end(); ++iter)
		{
			LLSpatialGroup* group = *iter;

			LLVector4a fudge;
			fudge.splat(0.25f); //SG_OCCLUSION_FUDGE

			LLVector4a size;
			const LLVector4a* bounds = group->getBounds();
			size.setAdd(fudge, bounds[1]);
			
			drawBox(bounds[0], size);
		}
	}

	visible_selected_groups.clear();

    //draw reflection probes and links between them
    if (gPipeline.hasRenderDebugMask(LLPipeline::RENDER_DEBUG_REFLECTION_PROBES) && !hud_only)
    {
        mReflectionMapManager.renderDebug();
    }

    if (gSavedSettings.getBOOL("RenderReflectionProbeVolumes") && !hud_only)
    {
        LL_PROFILE_ZONE_NAMED_CATEGORY_PIPELINE("probe debug display");

        bindDeferredShader(gReflectionProbeDisplayProgram, NULL);
        mScreenTriangleVB->setBuffer();

        LLGLEnable blend(GL_BLEND);
        LLGLDepthTest depth(GL_FALSE);

        mScreenTriangleVB->drawArrays(LLRender::TRIANGLES, 0, 3);

        unbindDeferredShader(gReflectionProbeDisplayProgram);
    }

	gUIProgram.bind();

	if (hasRenderDebugMask(LLPipeline::RENDER_DEBUG_RAYCAST) && !hud_only)
	{ //draw crosshairs on particle intersection
		if (gDebugRaycastParticle)
		{
			gDebugProgram.bind();

			gGL.getTexUnit(0)->unbind(LLTexUnit::TT_TEXTURE);

			LLVector3 center(gDebugRaycastParticleIntersection.getF32ptr());
			LLVector3 size(0.1f, 0.1f, 0.1f);

			LLVector3 p[6];

			p[0] = center + size.scaledVec(LLVector3(1,0,0));
			p[1] = center + size.scaledVec(LLVector3(-1,0,0));
			p[2] = center + size.scaledVec(LLVector3(0,1,0));
			p[3] = center + size.scaledVec(LLVector3(0,-1,0));
			p[4] = center + size.scaledVec(LLVector3(0,0,1));
			p[5] = center + size.scaledVec(LLVector3(0,0,-1));
				
			gGL.begin(LLRender::LINES);
			gGL.diffuseColor3f(1.f, 1.f, 0.f);
			for (U32 i = 0; i < 6; i++)
			{
				gGL.vertex3fv(p[i].mV);
			}
			gGL.end();
			gGL.flush();

			gDebugProgram.unbind();
		}
	}

	if (hasRenderDebugMask(LLPipeline::RENDER_DEBUG_SHADOW_FRUSTA) && !hud_only)
	{
		LLVertexBuffer::unbind();

		LLGLEnable blend(GL_BLEND);
		LLGLDepthTest depth(TRUE, FALSE);
		LLGLDisable cull(GL_CULL_FACE);

		gGL.color4f(1,1,1,1);
		gGL.getTexUnit(0)->unbind(LLTexUnit::TT_TEXTURE);
				
		F32 a = 0.1f;

		F32 col[] =
		{
			1,0,0,a,
			0,1,0,a,
			0,0,1,a,
			1,0,1,a,
			
			1,1,0,a,
			0,1,1,a,
			1,1,1,a,
			1,0,1,a,
		};

		for (U32 i = 0; i < 8; i++)
		{
			LLVector3* frust = mShadowCamera[i].mAgentFrustum;

			if (i > 3)
			{ //render shadow frusta as volumes
				if (mShadowFrustPoints[i-4].empty())
				{
					continue;
				}

				gGL.color4fv(col+(i-4)*4);	
			
				gGL.begin(LLRender::TRIANGLE_STRIP);
				gGL.vertex3fv(frust[0].mV); gGL.vertex3fv(frust[4].mV);
				gGL.vertex3fv(frust[1].mV); gGL.vertex3fv(frust[5].mV);
				gGL.vertex3fv(frust[2].mV); gGL.vertex3fv(frust[6].mV);
				gGL.vertex3fv(frust[3].mV); gGL.vertex3fv(frust[7].mV);
				gGL.vertex3fv(frust[0].mV); gGL.vertex3fv(frust[4].mV);
				gGL.end();
				
				
				gGL.begin(LLRender::TRIANGLE_STRIP);
				gGL.vertex3fv(frust[0].mV);
				gGL.vertex3fv(frust[1].mV);
				gGL.vertex3fv(frust[3].mV);
				gGL.vertex3fv(frust[2].mV);
				gGL.end();
				
				gGL.begin(LLRender::TRIANGLE_STRIP);
				gGL.vertex3fv(frust[4].mV);
				gGL.vertex3fv(frust[5].mV);
				gGL.vertex3fv(frust[7].mV);
				gGL.vertex3fv(frust[6].mV);
				gGL.end();		
			}

	
			if (i < 4)
			{
				
				//if (i == 0 || !mShadowFrustPoints[i].empty())
				{
					//render visible point cloud
					gGL.flush();
					glPointSize(8.f);
					gGL.begin(LLRender::POINTS);
					
					F32* c = col+i*4;
					gGL.color3fv(c);

					for (U32 j = 0; j < mShadowFrustPoints[i].size(); ++j)
						{
							gGL.vertex3fv(mShadowFrustPoints[i][j].mV);
						
						}
					gGL.end();

					gGL.flush();
					glPointSize(1.f);

					LLVector3* ext = mShadowExtents[i]; 
					LLVector3 pos = (ext[0]+ext[1])*0.5f;
					LLVector3 size = (ext[1]-ext[0])*0.5f;
					drawBoxOutline(pos, size);

					//render camera frustum splits as outlines
					gGL.begin(LLRender::LINES);
					gGL.vertex3fv(frust[0].mV); gGL.vertex3fv(frust[1].mV);
					gGL.vertex3fv(frust[1].mV); gGL.vertex3fv(frust[2].mV);
					gGL.vertex3fv(frust[2].mV); gGL.vertex3fv(frust[3].mV);
					gGL.vertex3fv(frust[3].mV); gGL.vertex3fv(frust[0].mV);
					gGL.vertex3fv(frust[4].mV); gGL.vertex3fv(frust[5].mV);
					gGL.vertex3fv(frust[5].mV); gGL.vertex3fv(frust[6].mV);
					gGL.vertex3fv(frust[6].mV); gGL.vertex3fv(frust[7].mV);
					gGL.vertex3fv(frust[7].mV); gGL.vertex3fv(frust[4].mV);
					gGL.vertex3fv(frust[0].mV); gGL.vertex3fv(frust[4].mV);
					gGL.vertex3fv(frust[1].mV); gGL.vertex3fv(frust[5].mV);
					gGL.vertex3fv(frust[2].mV); gGL.vertex3fv(frust[6].mV);
					gGL.vertex3fv(frust[3].mV); gGL.vertex3fv(frust[7].mV);
					gGL.end();
				}
			}

			/*gGL.flush();
			gGL.setLineWidth(16-i*2); // <FS> Line width OGL core profile fix by Rye Mutt
			for (LLWorld::region_list_t::const_iterator iter = LLWorld::getInstance()->getRegionList().begin(); 
					iter != LLWorld::getInstance()->getRegionList().end(); ++iter)
			{
				LLViewerRegion* region = *iter;
				for (U32 j = 0; j < LLViewerRegion::NUM_PARTITIONS; j++)
				{
					LLSpatialPartition* part = region->getSpatialPartition(j);
					if (part)
					{
						if (hasRenderType(part->mDrawableType))
						{
							part->renderIntersectingBBoxes(&mShadowCamera[i]);
						}
					}
				}
			}
			gGL.flush();
			gGL.setLineWidth(1.f);*/ // <FS> Line width OGL core profile fix by Rye Mutt
		}
	}

	if (mRenderDebugMask & RENDER_DEBUG_WIND_VECTORS)
	{
		gAgent.getRegion()->mWind.renderVectors();
	}
	
	if (mRenderDebugMask & RENDER_DEBUG_COMPOSITION)
	{
		// Debug composition layers
		F32 x, y;

		gGL.getTexUnit(0)->unbind(LLTexUnit::TT_TEXTURE);

		if (gAgent.getRegion())
		{
			gGL.begin(LLRender::POINTS);
			// Draw the composition layer for the region that I'm in.
			for (x = 0; x <= 260; x++)
			{
				for (y = 0; y <= 260; y++)
				{
					if ((x > 255) || (y > 255))
					{
						gGL.color4f(1.f, 0.f, 0.f, 1.f);
					}
					else
					{
						gGL.color4f(0.f, 0.f, 1.f, 1.f);
					}
					F32 z = gAgent.getRegion()->getCompositionXY((S32)x, (S32)y);
					z *= 5.f;
					z += 50.f;
					gGL.vertex3f(x, y, z);
				}
			}
			gGL.end();
		}
	}

	gGL.flush();
	gUIProgram.unbind();
}

void LLPipeline::rebuildPools()
{
    LL_PROFILE_ZONE_SCOPED_CATEGORY_PIPELINE;

	assertInitialized();

	S32 max_count = mPools.size();
	pool_set_t::iterator iter1 = mPools.upper_bound(mLastRebuildPool);
	while(max_count > 0 && mPools.size() > 0) // && num_rebuilds < MAX_REBUILDS)
	{
		if (iter1 == mPools.end())
		{
			iter1 = mPools.begin();
		}
		LLDrawPool* poolp = *iter1;

		if (poolp->isDead())
		{
			mPools.erase(iter1++);
			removeFromQuickLookup( poolp );
			if (poolp == mLastRebuildPool)
			{
				mLastRebuildPool = NULL;
			}
			delete poolp;
		}
		else
		{
			mLastRebuildPool = poolp;
			iter1++;
		}
		max_count--;
	}
}

void LLPipeline::addToQuickLookup( LLDrawPool* new_poolp )
{
	assertInitialized();

	switch( new_poolp->getType() )
	{
	case LLDrawPool::POOL_SIMPLE:
		if (mSimplePool)
		{
			llassert(0);
			LL_WARNS() << "Ignoring duplicate simple pool." << LL_ENDL;
		}
		else
		{
			mSimplePool = (LLRenderPass*) new_poolp;
		}
		break;

	case LLDrawPool::POOL_ALPHA_MASK:
		if (mAlphaMaskPool)
		{
			llassert(0);
			LL_WARNS() << "Ignoring duplicate alpha mask pool." << LL_ENDL;
			break;
		}
		else
		{
			mAlphaMaskPool = (LLRenderPass*) new_poolp;
		}
		break;

	case LLDrawPool::POOL_FULLBRIGHT_ALPHA_MASK:
		if (mFullbrightAlphaMaskPool)
		{
			llassert(0);
			LL_WARNS() << "Ignoring duplicate alpha mask pool." << LL_ENDL;
			break;
		}
		else
		{
			mFullbrightAlphaMaskPool = (LLRenderPass*) new_poolp;
		}
		break;
		
	case LLDrawPool::POOL_GRASS:
		if (mGrassPool)
		{
			llassert(0);
			LL_WARNS() << "Ignoring duplicate grass pool." << LL_ENDL;
		}
		else
		{
			mGrassPool = (LLRenderPass*) new_poolp;
		}
		break;

	case LLDrawPool::POOL_FULLBRIGHT:
		if (mFullbrightPool)
		{
			llassert(0);
			LL_WARNS() << "Ignoring duplicate simple pool." << LL_ENDL;
		}
		else
		{
			mFullbrightPool = (LLRenderPass*) new_poolp;
		}
		break;

	case LLDrawPool::POOL_GLOW:
		if (mGlowPool)
		{
			llassert(0);
			LL_WARNS() << "Ignoring duplicate glow pool." << LL_ENDL;
		}
		else
		{
			mGlowPool = (LLRenderPass*) new_poolp;
		}
		break;

	case LLDrawPool::POOL_TREE:
		mTreePools[ uintptr_t(new_poolp->getTexture()) ] = new_poolp ;
		break;
 
	case LLDrawPool::POOL_TERRAIN:
		mTerrainPools[ uintptr_t(new_poolp->getTexture()) ] = new_poolp ;
		break;

	case LLDrawPool::POOL_BUMP:
		if (mBumpPool)
		{
			llassert(0);
			LL_WARNS() << "Ignoring duplicate bump pool." << LL_ENDL;
		}
		else
		{
			mBumpPool = new_poolp;
		}
		break;
	case LLDrawPool::POOL_MATERIALS:
		if (mMaterialsPool)
		{
			llassert(0);
			LL_WARNS() << "Ignorning duplicate materials pool." << LL_ENDL;
		}
		else
		{
			mMaterialsPool = new_poolp;
		}
		break;
	case LLDrawPool::POOL_ALPHA_PRE_WATER:
		if( mAlphaPoolPreWater )
		{
			llassert(0);
			LL_WARNS() << "LLPipeline::addPool(): Ignoring duplicate Alpha pre-water pool" << LL_ENDL;
		}
		else
		{
			mAlphaPoolPreWater = (LLDrawPoolAlpha*) new_poolp;
		}
		break;
    case LLDrawPool::POOL_ALPHA_POST_WATER:
        if (mAlphaPoolPostWater)
        {
            llassert(0);
            LL_WARNS() << "LLPipeline::addPool(): Ignoring duplicate Alpha post-water pool" << LL_ENDL;
        }
        else
        {
            mAlphaPoolPostWater = (LLDrawPoolAlpha*)new_poolp;
        }
        break;

	case LLDrawPool::POOL_AVATAR:
	case LLDrawPool::POOL_CONTROL_AV:
		break; // Do nothing

	case LLDrawPool::POOL_SKY:
		if( mSkyPool )
		{
			llassert(0);
			LL_WARNS() << "LLPipeline::addPool(): Ignoring duplicate Sky pool" << LL_ENDL;
		}
		else
		{
			mSkyPool = new_poolp;
		}
		break;
	
	case LLDrawPool::POOL_WATER:
		if( mWaterPool )
		{
			llassert(0);
			LL_WARNS() << "LLPipeline::addPool(): Ignoring duplicate Water pool" << LL_ENDL;
		}
		else
		{
			mWaterPool = new_poolp;
		}
		break;

	case LLDrawPool::POOL_WL_SKY:
		if( mWLSkyPool )
		{
			llassert(0);
			LL_WARNS() << "LLPipeline::addPool(): Ignoring duplicate WLSky Pool" << LL_ENDL;
		}
		else
		{ 
			mWLSkyPool = new_poolp;
		}
		break;

    case LLDrawPool::POOL_GLTF_PBR:
        if( mPBROpaquePool )
        {
            llassert(0);
            LL_WARNS() << "LLPipeline::addPool(): Ignoring duplicate PBR Opaque Pool" << LL_ENDL;
        }
        else
        {
            mPBROpaquePool = new_poolp;
        }
        break;

    case LLDrawPool::POOL_GLTF_PBR_ALPHA_MASK:
        if (mPBRAlphaMaskPool)
        {
            llassert(0);
            LL_WARNS() << "LLPipeline::addPool(): Ignoring duplicate PBR Alpha Mask Pool" << LL_ENDL;
        }
        else
        {
            mPBRAlphaMaskPool = new_poolp;
        }
        break;


	default:
		llassert(0);
		LL_WARNS() << "Invalid Pool Type in  LLPipeline::addPool()" << LL_ENDL;
		break;
	}
}

void LLPipeline::removePool( LLDrawPool* poolp )
{
	assertInitialized();
	removeFromQuickLookup(poolp);
	mPools.erase(poolp);
	delete poolp;
}

void LLPipeline::removeFromQuickLookup( LLDrawPool* poolp )
{
	assertInitialized();
	switch( poolp->getType() )
	{
	case LLDrawPool::POOL_SIMPLE:
		llassert(mSimplePool == poolp);
		mSimplePool = NULL;
		break;

	case LLDrawPool::POOL_ALPHA_MASK:
		llassert(mAlphaMaskPool == poolp);
		mAlphaMaskPool = NULL;
		break;

	case LLDrawPool::POOL_FULLBRIGHT_ALPHA_MASK:
		llassert(mFullbrightAlphaMaskPool == poolp);
		mFullbrightAlphaMaskPool = NULL;
		break;

	case LLDrawPool::POOL_GRASS:
		llassert(mGrassPool == poolp);
		mGrassPool = NULL;
		break;

	case LLDrawPool::POOL_FULLBRIGHT:
		llassert(mFullbrightPool == poolp);
		mFullbrightPool = NULL;
		break;

	case LLDrawPool::POOL_WL_SKY:
		llassert(mWLSkyPool == poolp);
		mWLSkyPool = NULL;
		break;

	case LLDrawPool::POOL_GLOW:
		llassert(mGlowPool == poolp);
		mGlowPool = NULL;
		break;

	case LLDrawPool::POOL_TREE:
		#ifdef _DEBUG
			{
				bool found = mTreePools.erase( (uintptr_t)poolp->getTexture() );
				llassert( found );
			}
		#else
			mTreePools.erase( (uintptr_t)poolp->getTexture() );
		#endif
		break;

	case LLDrawPool::POOL_TERRAIN:
		#ifdef _DEBUG
			{
				bool found = mTerrainPools.erase( (uintptr_t)poolp->getTexture() );
				llassert( found );
			}
		#else
			mTerrainPools.erase( (uintptr_t)poolp->getTexture() );
		#endif
		break;

	case LLDrawPool::POOL_BUMP:
		llassert( poolp == mBumpPool );
		mBumpPool = NULL;
		break;
	
	case LLDrawPool::POOL_MATERIALS:
		llassert(poolp == mMaterialsPool);
		mMaterialsPool = NULL;
		break;
			
	case LLDrawPool::POOL_ALPHA_PRE_WATER:
		llassert( poolp == mAlphaPoolPreWater );
		mAlphaPoolPreWater = nullptr;
		break;
    
    case LLDrawPool::POOL_ALPHA_POST_WATER:
        llassert(poolp == mAlphaPoolPostWater);
        mAlphaPoolPostWater = nullptr;
        break;

	case LLDrawPool::POOL_AVATAR:
	case LLDrawPool::POOL_CONTROL_AV:
		break; // Do nothing

	case LLDrawPool::POOL_SKY:
		llassert( poolp == mSkyPool );
		mSkyPool = NULL;
		break;

	case LLDrawPool::POOL_WATER:
		llassert( poolp == mWaterPool );
		mWaterPool = NULL;
		break;

    case LLDrawPool::POOL_GLTF_PBR:
        llassert( poolp == mPBROpaquePool );
        mPBROpaquePool = NULL;
        break;

    case LLDrawPool::POOL_GLTF_PBR_ALPHA_MASK:
        llassert(poolp == mPBRAlphaMaskPool);
        mPBRAlphaMaskPool = NULL;
        break;

	default:
		llassert(0);
		LL_WARNS() << "Invalid Pool Type in  LLPipeline::removeFromQuickLookup() type=" << poolp->getType() << LL_ENDL;
		break;
	}
}

void LLPipeline::resetDrawOrders()
{
    LL_PROFILE_ZONE_SCOPED_CATEGORY_PIPELINE;
	assertInitialized();
	// Iterate through all of the draw pools and rebuild them.
	for (pool_set_t::iterator iter = mPools.begin(); iter != mPools.end(); ++iter)
	{
		LLDrawPool *poolp = *iter;
		poolp->resetDrawOrders();
	}
}

//============================================================================
// Once-per-frame setup of hardware lights,
// including sun/moon, avatar backlight, and up to 6 local lights

void LLPipeline::setupAvatarLights(bool for_edit)
{
	assertInitialized();

    LLEnvironment& environment = LLEnvironment::instance();
    LLSettingsSky::ptr_t psky = environment.getCurrentSky();

    bool sun_up = environment.getIsSunUp();


	if (for_edit)
	{
		LLColor4 diffuse(1.f, 1.f, 1.f, 0.f);
		LLVector4 light_pos_cam(-8.f, 0.25f, 10.f, 0.f);  // w==0 => directional light
		LLMatrix4 camera_mat = LLViewerCamera::getInstance()->getModelview();
		LLMatrix4 camera_rot(camera_mat.getMat3());
		camera_rot.invert();
		LLVector4 light_pos = light_pos_cam * camera_rot;
		
		light_pos.normalize();

		LLLightState* light = gGL.getLight(1);

		mHWLightColors[1] = diffuse;

		light->setDiffuse(diffuse);
		light->setAmbient(LLColor4::black);
		light->setSpecular(LLColor4::black);
		light->setPosition(light_pos);
		light->setConstantAttenuation(1.f);
		light->setLinearAttenuation(0.f);
		light->setQuadraticAttenuation(0.f);
		light->setSpotExponent(0.f);
		light->setSpotCutoff(180.f);
	}
	else if (gAvatarBacklight) // Always true (unless overridden in a devs .ini)
	{
        LLVector3 light_dir = sun_up ? LLVector3(mSunDir) : LLVector3(mMoonDir);
		LLVector3 opposite_pos = -light_dir;
		LLVector3 orthog_light_pos = light_dir % LLVector3::z_axis;
		LLVector4 backlight_pos = LLVector4(lerp(opposite_pos, orthog_light_pos, 0.3f), 0.0f);
		backlight_pos.normalize();
			
		LLColor4 light_diffuse = sun_up ? mSunDiffuse : mMoonDiffuse;

		LLColor4 backlight_diffuse(1.f - light_diffuse.mV[VRED], 1.f - light_diffuse.mV[VGREEN], 1.f - light_diffuse.mV[VBLUE], 1.f);
		F32 max_component = 0.001f;
		for (S32 i = 0; i < 3; i++)
		{
			if (backlight_diffuse.mV[i] > max_component)
			{
				max_component = backlight_diffuse.mV[i];
			}
		}
		F32 backlight_mag;
		if (LLEnvironment::instance().getIsSunUp())
		{
			backlight_mag = BACKLIGHT_DAY_MAGNITUDE_OBJECT;
		}
		else
		{
			backlight_mag = BACKLIGHT_NIGHT_MAGNITUDE_OBJECT;
		}
		backlight_diffuse *= backlight_mag / max_component;

		mHWLightColors[1] = backlight_diffuse;

		LLLightState* light = gGL.getLight(1);

		light->setPosition(backlight_pos);
		light->setDiffuse(backlight_diffuse);
		light->setAmbient(LLColor4::black);
		light->setSpecular(LLColor4::black);
		light->setConstantAttenuation(1.f);
		light->setLinearAttenuation(0.f);
		light->setQuadraticAttenuation(0.f);
		light->setSpotExponent(0.f);
		light->setSpotCutoff(180.f);
	}
	else
	{
		LLLightState* light = gGL.getLight(1);

		mHWLightColors[1] = LLColor4::black;

		light->setDiffuse(LLColor4::black);
		light->setAmbient(LLColor4::black);
		light->setSpecular(LLColor4::black);
	}
}

static F32 calc_light_dist(LLVOVolume* light, const LLVector3& cam_pos, F32 max_dist)
{
    LL_PROFILE_ZONE_SCOPED_CATEGORY_DRAWPOOL;
	F32 inten = light->getLightIntensity();
	if (inten < .001f)
	{
		return max_dist;
	}
	bool selected = light->isSelected();
	if (selected)
	{
        return 0.f; // selected lights get highest priority
	}
    F32 radius = light->getLightRadius();
    F32 dist = dist_vec(light->getRenderPosition(), cam_pos);
    dist = llmax(dist - radius, 0.f);
	if (light->mDrawable.notNull() && light->mDrawable->isState(LLDrawable::ACTIVE))
	{
		// moving lights get a little higher priority (too much causes artifacts)
        dist = llmax(dist - light->getLightRadius()*0.25f, 0.f);
	}
	return dist;
}

void LLPipeline::calcNearbyLights(LLCamera& camera)
{
    LL_PROFILE_ZONE_SCOPED_CATEGORY_DRAWPOOL;
	assertInitialized();

	if (LLPipeline::sReflectionRender || gCubeSnapshot || LLPipeline::sRenderingHUDs)
	{
		return;
	}

	if (mLightingDetail >= 1)
	{
		// mNearbyLight (and all light_set_t's) are sorted such that
		// begin() == the closest light and rbegin() == the farthest light
		const S32 MAX_LOCAL_LIGHTS = 6;
        LLVector3 cam_pos = camera.getOrigin();
		
        F32 max_dist;
        if (LLPipeline::sRenderDeferred)
        {
            max_dist = RenderFarClip;
        }
        else
        {
            max_dist = llmin(RenderFarClip, LIGHT_MAX_RADIUS * 4.f);
        }

		// UPDATE THE EXISTING NEARBY LIGHTS
		light_set_t cur_nearby_lights;
		for (light_set_t::iterator iter = mNearbyLights.begin();
			iter != mNearbyLights.end(); iter++)
		{
			const Light* light = &(*iter);
			LLDrawable* drawable = light->drawable;
            const LLViewerObject *vobj = light->drawable->getVObj();
            if(vobj && vobj->getAvatar() 
               && (vobj->getAvatar()->isTooComplex() || vobj->getAvatar()->isInMuteList() || vobj->getAvatar()->isTooSlow())
               )
            {
                drawable->clearState(LLDrawable::NEARBY_LIGHT);
                continue;
            }

			LLVOVolume* volight = drawable->getVOVolume();
			if (!volight || !drawable->isState(LLDrawable::LIGHT))
			{
				drawable->clearState(LLDrawable::NEARBY_LIGHT);
				continue;
			}
			if (light->fade <= -LIGHT_FADE_TIME)
			{
				drawable->clearState(LLDrawable::NEARBY_LIGHT);
				continue;
			}
			if (!sRenderAttachedLights && volight && volight->isAttachment())
			{
				drawable->clearState(LLDrawable::NEARBY_LIGHT);
				continue;
			}

            F32 dist = calc_light_dist(volight, cam_pos, max_dist);
            F32 fade = light->fade;
            // actual fade gets decreased/increased by setupHWLights
            // light->fade value is 'time'.
            // >=0 and light will become visible as value increases
            // <0 and light will fade out
            if (dist < max_dist)
            {
                if (fade < 0)
                {
                    // mark light to fade in
                    // if fade was -LIGHT_FADE_TIME - it was fully invisible
                    // if fade -0 - it was fully visible
                    // visibility goes up from 0 to LIGHT_FADE_TIME.
                    fade += LIGHT_FADE_TIME;
                }
            }
            else
            {
                // mark light to fade out
                // visibility goes down from -0 to -LIGHT_FADE_TIME.
                if (fade >= LIGHT_FADE_TIME)
                {
                    fade = -0.0001f; // was fully visible
                }
                else if (fade >= 0)
                {
                    // 0.75 visible light should stay 0.75 visible, but should reverse direction
                    fade -= LIGHT_FADE_TIME;
                }
            }
            cur_nearby_lights.insert(Light(drawable, dist, fade));
		}
		mNearbyLights = cur_nearby_lights;
				
		// FIND NEW LIGHTS THAT ARE IN RANGE
		light_set_t new_nearby_lights;
		for (LLDrawable::ordered_drawable_set_t::iterator iter = mLights.begin();
			 iter != mLights.end(); ++iter)
		{
			LLDrawable* drawable = *iter;
			LLVOVolume* light = drawable->getVOVolume();
			if (!light || drawable->isState(LLDrawable::NEARBY_LIGHT))
			{
				continue;
			}
			if (light->isHUDAttachment())
			{
				continue; // no lighting from HUD objects
			}
            if (!sRenderAttachedLights && light && light->isAttachment())
			{
				continue;
			}
            LLVOAvatar * av = light->getAvatar();
            if (av && (av->isTooComplex() || av->isInMuteList() || av->isTooSlow()))
            {
                // avatars that are already in the list will be removed by removeMutedAVsLights
                continue;
            }
            F32 dist = calc_light_dist(light, cam_pos, max_dist);
            if (dist >= max_dist)
			{
				continue;
			}
			new_nearby_lights.insert(Light(drawable, dist, 0.f));
            if (!LLPipeline::sRenderDeferred && new_nearby_lights.size() > (U32)MAX_LOCAL_LIGHTS)
			{
				new_nearby_lights.erase(--new_nearby_lights.end());
				const Light& last = *new_nearby_lights.rbegin();
				max_dist = last.dist;
			}
		}

		// INSERT ANY NEW LIGHTS
		for (light_set_t::iterator iter = new_nearby_lights.begin();
			 iter != new_nearby_lights.end(); iter++)
		{
			const Light* light = &(*iter);
            if (LLPipeline::sRenderDeferred || mNearbyLights.size() < (U32)MAX_LOCAL_LIGHTS)
			{
				mNearbyLights.insert(*light);
				((LLDrawable*) light->drawable)->setState(LLDrawable::NEARBY_LIGHT);
			}
			else
			{
				// crazy cast so that we can overwrite the fade value
				// even though gcc enforces sets as const
				// (fade value doesn't affect sort so this is safe)
				Light* farthest_light = (const_cast<Light*>(&(*(mNearbyLights.rbegin()))));
				if (light->dist < farthest_light->dist)
				{
                    // mark light to fade out
                    // visibility goes down from -0 to -LIGHT_FADE_TIME.
                    //
                    // This is a mess, but for now it needs to be in sync
                    // with fade code above. Ex: code above detects distance < max,
                    // sets fade time to positive, this code then detects closer
                    // lights and sets fade time negative, fully compensating
                    // for the code above
                    if (farthest_light->fade >= LIGHT_FADE_TIME)
                    {
                        farthest_light->fade = -0.0001f; // was fully visible
                    }
                    else if (farthest_light->fade >= 0)
                    {
                        farthest_light->fade -= LIGHT_FADE_TIME;
                    }
				}
				else
				{
					break; // none of the other lights are closer
				}
			}
		}
		
		//mark nearby lights not-removable.
		for (light_set_t::iterator iter = mNearbyLights.begin();
			 iter != mNearbyLights.end(); iter++)
		{
			const Light* light = &(*iter);
			((LLViewerOctreeEntryData*) light->drawable)->setVisible();
		}
	}
}

void LLPipeline::setupHWLights()
{
    LL_PROFILE_ZONE_SCOPED_CATEGORY_DRAWPOOL;
	assertInitialized();
	
    if (LLPipeline::sRenderingHUDs)
    {
        return;
    }

    F32 light_scale = 1.f;

    if (gCubeSnapshot)
    { //darken local lights when probe ambiance is above 1
        light_scale = mReflectionMapManager.mLightScale;
    }


    LLEnvironment& environment = LLEnvironment::instance();
    LLSettingsSky::ptr_t psky = environment.getCurrentSky();

    // Ambient
    LLColor4 ambient = psky->getTotalAmbient();

	gGL.setAmbientLightColor(ambient);

    bool sun_up  = environment.getIsSunUp();
    bool moon_up = environment.getIsMoonUp();

	// Light 0 = Sun or Moon (All objects)
	{
        LLVector4 sun_dir(environment.getSunDirection(), 0.0f);
        LLVector4 moon_dir(environment.getMoonDirection(), 0.0f);

        mSunDir.setVec(sun_dir);
        mMoonDir.setVec(moon_dir);

        mSunDiffuse.setVec(psky->getSunlightColor());
        mMoonDiffuse.setVec(psky->getMoonlightColor());

		F32 max_color = llmax(mSunDiffuse.mV[0], mSunDiffuse.mV[1], mSunDiffuse.mV[2]);
		if (max_color > 1.f)
		{
			mSunDiffuse *= 1.f/max_color;
		}
		mSunDiffuse.clamp();

        max_color = llmax(mMoonDiffuse.mV[0], mMoonDiffuse.mV[1], mMoonDiffuse.mV[2]);
        if (max_color > 1.f)
        {
            mMoonDiffuse *= 1.f/max_color;
        }
        mMoonDiffuse.clamp();

        // prevent underlighting from having neither lightsource facing us
        if (!sun_up && !moon_up)
		{
            mSunDiffuse.setVec(LLColor4(0.0, 0.0, 0.0, 1.0));
            mMoonDiffuse.setVec(LLColor4(0.0, 0.0, 0.0, 1.0));
            mSunDir.setVec(LLVector4(0.0, 1.0, 0.0, 0.0));
            mMoonDir.setVec(LLVector4(0.0, 1.0, 0.0, 0.0));
		}

        LLVector4 light_dir = sun_up ? mSunDir : mMoonDir;

        mHWLightColors[0] = sun_up ? mSunDiffuse : mMoonDiffuse;

		LLLightState* light = gGL.getLight(0);
        light->setPosition(light_dir);

        light->setSunPrimary(sun_up);
        light->setDiffuse(mHWLightColors[0]);
        light->setDiffuseB(mMoonDiffuse);
        light->setAmbient(psky->getTotalAmbient());
		light->setSpecular(LLColor4::black);
		light->setConstantAttenuation(1.f);
		light->setLinearAttenuation(0.f);
		light->setQuadraticAttenuation(0.f);
		light->setSpotExponent(0.f);
		light->setSpotCutoff(180.f);
	}
	
	// Light 1 = Backlight (for avatars)
	// (set by enableLightsAvatar)
	
	S32 cur_light = 2;
	
	// Nearby lights = LIGHT 2-7

	mLightMovingMask = 0;
	
	if (mLightingDetail >= 1)
	{
		for (light_set_t::iterator iter = mNearbyLights.begin();
			 iter != mNearbyLights.end(); ++iter)
		{
			LLDrawable* drawable = iter->drawable;
			LLVOVolume* light = drawable->getVOVolume();
			if (!light)
			{
				continue;
			}

            if (light->isAttachment())
            {
                if (!sRenderAttachedLights)
                {
                    continue;
                }
            }

			if (drawable->isState(LLDrawable::ACTIVE))
			{
				mLightMovingMask |= (1<<cur_light);
			}
			
            //send linear light color to shader
            LLColor4  light_color = light->getLightLinearColor() * light_scale;
			light_color.mV[3] = 0.0f;

			F32 fade = iter->fade;
			if (fade < LIGHT_FADE_TIME)
			{
				// fade in/out light
				if (fade >= 0.f)
				{
					fade = fade / LIGHT_FADE_TIME;
					((Light*) (&(*iter)))->fade += gFrameIntervalSeconds.value();
				}
				else
				{
					fade = 1.f + fade / LIGHT_FADE_TIME;
					((Light*) (&(*iter)))->fade -= gFrameIntervalSeconds.value();
				}
				fade = llclamp(fade,0.f,1.f);
				light_color *= fade;
			}

            if (light_color.magVecSquared() < 0.001f)
            {
                continue;
            }

            LLVector3 light_pos(light->getRenderPosition());
            LLVector4 light_pos_gl(light_pos, 1.0f);

            F32 adjusted_radius = light->getLightRadius() * (sRenderDeferred ? 1.5f : 1.0f);
            if (adjusted_radius <= 0.001f)
            {
                continue;
            }

            F32 x = (3.f * (1.f + (light->getLightFalloff() * 2.0f)));  // why this magic?  probably trying to match a historic behavior.
            F32 linatten = x / adjusted_radius;                         // % of brightness at radius

            mHWLightColors[cur_light] = light_color;
			LLLightState* light_state = gGL.getLight(cur_light);
			
			light_state->setPosition(light_pos_gl);
			light_state->setDiffuse(light_color);
			light_state->setAmbient(LLColor4::black);
			light_state->setConstantAttenuation(0.f);
            light_state->setSize(light->getLightRadius() * 1.5f);
            light_state->setFalloff(light->getLightFalloff(DEFERRED_LIGHT_FALLOFF));

			if (sRenderDeferred)
			{
				light_state->setLinearAttenuation(linatten);
				light_state->setQuadraticAttenuation(light->getLightFalloff(DEFERRED_LIGHT_FALLOFF) + 1.f); // get falloff to match for forward deferred rendering lights
			}
			else
			{
				light_state->setLinearAttenuation(linatten);
				light_state->setQuadraticAttenuation(0.f);
			}
			

			if (light->isLightSpotlight() // directional (spot-)light
			    && (LLPipeline::sRenderDeferred || RenderSpotLightsInNondeferred)) // these are only rendered as GL spotlights if we're in deferred rendering mode *or* the setting forces them on
			{
				LLQuaternion quat = light->getRenderRotation();
				LLVector3 at_axis(0,0,-1); // this matches deferred rendering's object light direction
				at_axis *= quat;

				light_state->setSpotDirection(at_axis);
				light_state->setSpotCutoff(90.f);
				light_state->setSpotExponent(2.f);
	
				LLVector3 spotParams = light->getSpotLightParams();

				const LLColor4 specular(0.f, 0.f, 0.f, spotParams[2]);
				light_state->setSpecular(specular);
			}
			else // omnidirectional (point) light
			{
				light_state->setSpotExponent(0.f);
				light_state->setSpotCutoff(180.f);
				
				// we use specular.z = 1.0 as a cheap hack for the shaders to know that this is omnidirectional rather than a spotlight
				const LLColor4 specular(0.f, 0.f, 1.f, 0.f);
				light_state->setSpecular(specular);				
			}
			cur_light++;
			if (cur_light >= 8)
			{
				break; // safety
			}
		}
	}
	for ( ; cur_light < 8 ; cur_light++)
	{
		mHWLightColors[cur_light] = LLColor4::black;
		LLLightState* light = gGL.getLight(cur_light);
        light->setSunPrimary(true);
		light->setDiffuse(LLColor4::black);
		light->setAmbient(LLColor4::black);
		light->setSpecular(LLColor4::black);
	}

    // Bookmark comment to allow searching for mSpecialRenderMode == 3 (avatar edit mode),
    // prev site of forward (non-deferred) character light injection, removed by SL-13522 09/20

	// Init GL state
	for (S32 i = 0; i < 8; ++i)
	{
		gGL.getLight(i)->disable();
	}
	mLightMask = 0;
}

void LLPipeline::enableLights(U32 mask)
{
	assertInitialized();

	if (mLightingDetail == 0)
	{
		mask &= 0xf003; // sun and backlight only (and fullbright bit)
	}
	if (mLightMask != mask)
	{
		stop_glerror();
		if (mask)
		{
			stop_glerror();
			for (S32 i=0; i<8; i++)
			{
				LLLightState* light = gGL.getLight(i);
				if (mask & (1<<i))
				{
					light->enable();
					light->setDiffuse(mHWLightColors[i]);
				}
				else
				{
					light->disable();
					light->setDiffuse(LLColor4::black);
				}
			}
			stop_glerror();
		}
		mLightMask = mask;
		stop_glerror();
	}
}

void LLPipeline::enableLightsStatic()
{
	assertInitialized();
	U32 mask = 0x01; // Sun
	if (mLightingDetail >= 2)
	{
		mask |= mLightMovingMask; // Hardware moving lights
	}
	else
	{
		mask |= 0xff & (~2); // Hardware local lights
	}
	enableLights(mask);
}

void LLPipeline::enableLightsDynamic()
{
	assertInitialized();
	U32 mask = 0xff & (~2); // Local lights
	enableLights(mask);
	
	if (isAgentAvatarValid() && getLightingDetail() <= 0)
	{
		if (gAgentAvatarp->mSpecialRenderMode == 0) // normal
		{
			gPipeline.enableLightsAvatar();
		}
		else if (gAgentAvatarp->mSpecialRenderMode == 2)  // anim preview
		{
			gPipeline.enableLightsAvatarEdit(LLColor4(0.7f, 0.6f, 0.3f, 1.f));
		}
	}
}

void LLPipeline::enableLightsAvatar()
{
	U32 mask = 0xff; // All lights
	setupAvatarLights(FALSE);
	enableLights(mask);
}

void LLPipeline::enableLightsPreview()
{
	disableLights();

	LLColor4 ambient = PreviewAmbientColor;
	gGL.setAmbientLightColor(ambient);

	LLColor4 diffuse0 = PreviewDiffuse0;
	LLColor4 specular0 = PreviewSpecular0;
	LLColor4 diffuse1 = PreviewDiffuse1;
	LLColor4 specular1 = PreviewSpecular1;
	LLColor4 diffuse2 = PreviewDiffuse2;
	LLColor4 specular2 = PreviewSpecular2;

	LLVector3 dir0 = PreviewDirection0;
	LLVector3 dir1 = PreviewDirection1;
	LLVector3 dir2 = PreviewDirection2;

	dir0.normVec();
	dir1.normVec();
	dir2.normVec();
	
	LLVector4 light_pos(dir0, 0.0f);

	LLLightState* light = gGL.getLight(1);

	light->enable();
	light->setPosition(light_pos);
	light->setDiffuse(diffuse0);
	light->setAmbient(ambient);
	light->setSpecular(specular0);
	light->setSpotExponent(0.f);
	light->setSpotCutoff(180.f);

	light_pos = LLVector4(dir1, 0.f);

	light = gGL.getLight(2);
	light->enable();
	light->setPosition(light_pos);
	light->setDiffuse(diffuse1);
	light->setAmbient(ambient);
	light->setSpecular(specular1);
	light->setSpotExponent(0.f);
	light->setSpotCutoff(180.f);

	light_pos = LLVector4(dir2, 0.f);
	light = gGL.getLight(3);
	light->enable();
	light->setPosition(light_pos);
	light->setDiffuse(diffuse2);
	light->setAmbient(ambient);
	light->setSpecular(specular2);
	light->setSpotExponent(0.f);
	light->setSpotCutoff(180.f);
}


void LLPipeline::enableLightsAvatarEdit(const LLColor4& color)
{
	U32 mask = 0x2002; // Avatar backlight only, set ambient
	setupAvatarLights(TRUE);
	enableLights(mask);

	gGL.setAmbientLightColor(color);
}

void LLPipeline::enableLightsFullbright()
{
	assertInitialized();
	U32 mask = 0x1000; // Non-0 mask, set ambient
	enableLights(mask);
}

void LLPipeline::disableLights()
{
	enableLights(0); // no lighting (full bright)
}

//============================================================================

class LLMenuItemGL;
class LLInvFVBridge;
struct cat_folder_pair;
class LLVOBranch;
class LLVOLeaf;

void LLPipeline::findReferences(LLDrawable *drawablep)
{
	assertInitialized();
	if (mLights.find(drawablep) != mLights.end())
	{
		LL_INFOS() << "In mLights" << LL_ENDL;
	}
	if (std::find(mMovedList.begin(), mMovedList.end(), drawablep) != mMovedList.end())
	{
		LL_INFOS() << "In mMovedList" << LL_ENDL;
	}
	if (std::find(mShiftList.begin(), mShiftList.end(), drawablep) != mShiftList.end())
	{
		LL_INFOS() << "In mShiftList" << LL_ENDL;
	}
	if (mRetexturedList.find(drawablep) != mRetexturedList.end())
	{
		LL_INFOS() << "In mRetexturedList" << LL_ENDL;
	}
	
	if (std::find(mBuildQ1.begin(), mBuildQ1.end(), drawablep) != mBuildQ1.end())
	{
		LL_INFOS() << "In mBuildQ1" << LL_ENDL;
	}
	
	S32 count;
	
	count = gObjectList.findReferences(drawablep);
	if (count)
	{
		LL_INFOS() << "In other drawables: " << count << " references" << LL_ENDL;
	}
}

bool LLPipeline::verify()
{
	bool ok = assertInitialized();
	if (ok) 
	{
		for (pool_set_t::iterator iter = mPools.begin(); iter != mPools.end(); ++iter)
		{
			LLDrawPool *poolp = *iter;
			if (!poolp->verify())
			{
				ok = false;
			}
		}
	}

	if (!ok)
	{
		LL_WARNS() << "Pipeline verify failed!" << LL_ENDL;
	}
	return ok;
}

//////////////////////////////
//
// Collision detection
//
//

///////////////////////////////////////////////////////////////////////////////////////////////////////////////////////////////////////////////////////////////////////////////////////////////////////
/**
 *	A method to compute a ray-AABB intersection.
 *	Original code by Andrew Woo, from "Graphics Gems", Academic Press, 1990
 *	Optimized code by Pierre Terdiman, 2000 (~20-30% faster on my Celeron 500)
 *	Epsilon value added by Klaus Hartmann. (discarding it saves a few cycles only)
 *
 *	Hence this version is faster as well as more robust than the original one.
 *
 *	Should work provided:
 *	1) the integer representation of 0.0f is 0x00000000
 *	2) the sign bit of the float is the most significant one
 *
 *	Report bugs: p.terdiman@codercorner.com
 *
 *	\param		aabb		[in] the axis-aligned bounding box
 *	\param		origin		[in] ray origin
 *	\param		dir			[in] ray direction
 *	\param		coord		[out] impact coordinates
 *	\return		true if ray intersects AABB
 */
///////////////////////////////////////////////////////////////////////////////////////////////////////////////////////////////////////////////////////////////////////////////////////////////////////
//#define RAYAABB_EPSILON 0.00001f
#define IR(x)	((U32&)x)

bool LLRayAABB(const LLVector3 &center, const LLVector3 &size, const LLVector3& origin, const LLVector3& dir, LLVector3 &coord, F32 epsilon)
{
	bool Inside = true;
	LLVector3 MinB = center - size;
	LLVector3 MaxB = center + size;
	LLVector3 MaxT;
	MaxT.mV[VX]=MaxT.mV[VY]=MaxT.mV[VZ]=-1.0f;

	// Find candidate planes.
	for(U32 i=0;i<3;i++)
	{
		if(origin.mV[i] < MinB.mV[i])
		{
			coord.mV[i]	= MinB.mV[i];
			Inside		= false;

			// Calculate T distances to candidate planes
			if(IR(dir.mV[i]))	MaxT.mV[i] = (MinB.mV[i] - origin.mV[i]) / dir.mV[i];
		}
		else if(origin.mV[i] > MaxB.mV[i])
		{
			coord.mV[i]	= MaxB.mV[i];
			Inside		= false;

			// Calculate T distances to candidate planes
			if(IR(dir.mV[i]))	MaxT.mV[i] = (MaxB.mV[i] - origin.mV[i]) / dir.mV[i];
		}
	}

	// Ray origin inside bounding box
	if(Inside)
	{
		coord = origin;
		return true;
	}

	// Get largest of the maxT's for final choice of intersection
	U32 WhichPlane = 0;
	if(MaxT.mV[1] > MaxT.mV[WhichPlane])	WhichPlane = 1;
	if(MaxT.mV[2] > MaxT.mV[WhichPlane])	WhichPlane = 2;

	// Check final candidate actually inside box
	if(IR(MaxT.mV[WhichPlane])&0x80000000) return false;

	for(U32 i=0;i<3;i++)
	{
		if(i!=WhichPlane)
		{
			coord.mV[i] = origin.mV[i] + MaxT.mV[WhichPlane] * dir.mV[i];
			if (epsilon > 0)
			{
				if(coord.mV[i] < MinB.mV[i] - epsilon || coord.mV[i] > MaxB.mV[i] + epsilon)	return false;
			}
			else
			{
				if(coord.mV[i] < MinB.mV[i] || coord.mV[i] > MaxB.mV[i])	return false;
			}
		}
	}
	return true;	// ray hits box
}

//////////////////////////////
//
// Macros, functions, and inline methods from other classes
//
//

void LLPipeline::setLight(LLDrawable *drawablep, bool is_light)
{
	if (drawablep && assertInitialized())
	{
		if (is_light)
		{
			mLights.insert(drawablep);
			drawablep->setState(LLDrawable::LIGHT);
		}
		else
		{
			drawablep->clearState(LLDrawable::LIGHT);
			mLights.erase(drawablep);
		}
	}
}

//static
void LLPipeline::toggleRenderType(U32 type)
{
	gPipeline.mRenderTypeEnabled[type] = !gPipeline.mRenderTypeEnabled[type];
	if (type == LLPipeline::RENDER_TYPE_WATER)
	{
		gPipeline.mRenderTypeEnabled[LLPipeline::RENDER_TYPE_VOIDWATER] = !gPipeline.mRenderTypeEnabled[LLPipeline::RENDER_TYPE_VOIDWATER];
	}
}

//static
void LLPipeline::toggleRenderTypeControl(U32 type)
{
	gPipeline.toggleRenderType(type);
}

//static
bool LLPipeline::hasRenderTypeControl(U32 type)
{
	return gPipeline.hasRenderType(type);
}

// Allows UI items labeled "Hide foo" instead of "Show foo"
//static
bool LLPipeline::toggleRenderTypeControlNegated(S32 type)
{
	return !gPipeline.hasRenderType(type);
}

//static
void LLPipeline::toggleRenderDebug(U64 bit)
{
	if (gPipeline.hasRenderDebugMask(bit))
	{
		LL_INFOS() << "Toggling render debug mask " << std::hex << bit << " off" << std::dec << LL_ENDL;
	}
	else
	{
		LL_INFOS() << "Toggling render debug mask " << std::hex << bit << " on" << std::dec << LL_ENDL;
	}
	gPipeline.mRenderDebugMask ^= bit;
}


//static
bool LLPipeline::toggleRenderDebugControl(U64 bit)
{
	return gPipeline.hasRenderDebugMask(bit);
}

//static
void LLPipeline::toggleRenderDebugFeature(U32 bit)
{
	gPipeline.mRenderDebugFeatureMask ^= bit;
}


//static
bool LLPipeline::toggleRenderDebugFeatureControl(U32 bit)
{
	return gPipeline.hasRenderDebugFeatureMask(bit);
}

void LLPipeline::setRenderDebugFeatureControl(U32 bit, bool value)
{
	if (value)
	{
		gPipeline.mRenderDebugFeatureMask |= bit;
	}
	else
	{
		gPipeline.mRenderDebugFeatureMask &= !bit;
	}
}

void LLPipeline::pushRenderDebugFeatureMask()
{
	mRenderDebugFeatureStack.push(mRenderDebugFeatureMask);
}

void LLPipeline::popRenderDebugFeatureMask()
{
	if (mRenderDebugFeatureStack.empty())
	{
		LL_ERRS() << "Depleted render feature stack." << LL_ENDL;
	}

	mRenderDebugFeatureMask = mRenderDebugFeatureStack.top();
	mRenderDebugFeatureStack.pop();
}

// static
void LLPipeline::setRenderScriptedBeacons(bool val)
{
	sRenderScriptedBeacons = val;
}

// static
void LLPipeline::toggleRenderScriptedBeacons()
{
	sRenderScriptedBeacons = !sRenderScriptedBeacons;
}

// static
bool LLPipeline::getRenderScriptedBeacons()
{
	return sRenderScriptedBeacons;
}

// static
void LLPipeline::setRenderScriptedTouchBeacons(bool val)
{
	sRenderScriptedTouchBeacons = val;
}

// static
void LLPipeline::toggleRenderScriptedTouchBeacons()
{
	sRenderScriptedTouchBeacons = !sRenderScriptedTouchBeacons;
}

// static
bool LLPipeline::getRenderScriptedTouchBeacons()
{
	return sRenderScriptedTouchBeacons;
}

// static
void LLPipeline::setRenderMOAPBeacons(bool val)
{
	sRenderMOAPBeacons = val;
}

// static
void LLPipeline::toggleRenderMOAPBeacons()
{
	sRenderMOAPBeacons = !sRenderMOAPBeacons;
}

// static
bool LLPipeline::getRenderMOAPBeacons()
{
	return sRenderMOAPBeacons;
}

// static
void LLPipeline::setRenderPhysicalBeacons(bool val)
{
	sRenderPhysicalBeacons = val;
}

// static
void LLPipeline::toggleRenderPhysicalBeacons()
{
	sRenderPhysicalBeacons = !sRenderPhysicalBeacons;
}

// static
bool LLPipeline::getRenderPhysicalBeacons()
{
	return sRenderPhysicalBeacons;
}

// static
void LLPipeline::setRenderParticleBeacons(bool val)
{
	sRenderParticleBeacons = val;
}

// static
void LLPipeline::toggleRenderParticleBeacons()
{
	sRenderParticleBeacons = !sRenderParticleBeacons;
}

// static
bool LLPipeline::getRenderParticleBeacons()
{
	return sRenderParticleBeacons;
}

// static
void LLPipeline::setRenderSoundBeacons(bool val)
{
	sRenderSoundBeacons = val;
}

// static
void LLPipeline::toggleRenderSoundBeacons()
{
	sRenderSoundBeacons = !sRenderSoundBeacons;
}

// static
bool LLPipeline::getRenderSoundBeacons()
{
	return sRenderSoundBeacons;
}

// static
void LLPipeline::setRenderBeacons(bool val)
{
	sRenderBeacons = val;
}

// static
void LLPipeline::toggleRenderBeacons()
{
	sRenderBeacons = !sRenderBeacons;
}

// static
bool LLPipeline::getRenderBeacons()
{
	return sRenderBeacons;
}

// static
void LLPipeline::setRenderHighlights(bool val)
{
	sRenderHighlight = val;
}

// static
void LLPipeline::toggleRenderHighlights()
{
	sRenderHighlight = !sRenderHighlight;
}

// static
bool LLPipeline::getRenderHighlights()
{
	return sRenderHighlight;
}

// static
void LLPipeline::setRenderHighlightTextureChannel(LLRender::eTexIndex channel)
{
	sRenderHighlightTextureChannel = channel;
}

LLVOPartGroup* LLPipeline::lineSegmentIntersectParticle(const LLVector4a& start, const LLVector4a& end, LLVector4a* intersection,
														S32* face_hit)
{
	LLVector4a local_end = end;

	LLVector4a position;

	LLDrawable* drawable = NULL;

	for (LLWorld::region_list_t::const_iterator iter = LLWorld::getInstance()->getRegionList().begin(); 
			iter != LLWorld::getInstance()->getRegionList().end(); ++iter)
	{
		LLViewerRegion* region = *iter;

		LLSpatialPartition* part = region->getSpatialPartition(LLViewerRegion::PARTITION_PARTICLE);
		if (part && hasRenderType(part->mDrawableType))
		{
			LLDrawable* hit = part->lineSegmentIntersect(start, local_end, TRUE, FALSE, TRUE, face_hit, &position, NULL, NULL, NULL);
			if (hit)
			{
				drawable = hit;
				local_end = position;						
			}
		}
	}

	LLVOPartGroup* ret = NULL;
	if (drawable)
	{
		//make sure we're returning an LLVOPartGroup
		llassert(drawable->getVObj()->getPCode() == LLViewerObject::LL_VO_PART_GROUP);
		ret = (LLVOPartGroup*) drawable->getVObj().get();
	}
		
	if (intersection)
	{
		*intersection = position;
	}

	return ret;
}

LLViewerObject* LLPipeline::lineSegmentIntersectInWorld(const LLVector4a& start, const LLVector4a& end,
														bool pick_transparent,
														bool pick_rigged,
                                                        bool pick_unselectable,
														S32* face_hit,
														LLVector4a* intersection,         // return the intersection point
														LLVector2* tex_coord,            // return the texture coordinates of the intersection point
														LLVector4a* normal,               // return the surface normal at the intersection point
														LLVector4a* tangent             // return the surface tangent at the intersection point
	)
{
	LLDrawable* drawable = NULL;

	LLVector4a local_end = end;

	LLVector4a position;

	sPickAvatar = false; //! LLToolMgr::getInstance()->inBuildMode();
	
	for (LLWorld::region_list_t::const_iterator iter = LLWorld::getInstance()->getRegionList().begin(); 
			iter != LLWorld::getInstance()->getRegionList().end(); ++iter)
	{
		LLViewerRegion* region = *iter;

		for (U32 j = 0; j < LLViewerRegion::NUM_PARTITIONS; j++)
		{
			if ((j == LLViewerRegion::PARTITION_VOLUME) || 
				(j == LLViewerRegion::PARTITION_BRIDGE) ||
                (j == LLViewerRegion::PARTITION_AVATAR) || // for attachments
				(j == LLViewerRegion::PARTITION_CONTROL_AV) ||
				(j == LLViewerRegion::PARTITION_TERRAIN) ||
				(j == LLViewerRegion::PARTITION_TREE) ||
				(j == LLViewerRegion::PARTITION_GRASS))  // only check these partitions for now
			{
				LLSpatialPartition* part = region->getSpatialPartition(j);
				if (part && hasRenderType(part->mDrawableType))
				{
					LLDrawable* hit = part->lineSegmentIntersect(start, local_end, pick_transparent, pick_rigged, pick_unselectable, face_hit, &position, tex_coord, normal, tangent);
					if (hit)
					{
						drawable = hit;
						local_end = position;						
					}
				}
			}
		}
	}
	
	if (!sPickAvatar)
	{
		//save hit info in case we need to restore
		//due to attachment override
		LLVector4a local_normal;
		LLVector4a local_tangent;
		LLVector2 local_texcoord;
		S32 local_face_hit = -1;

		if (face_hit)
		{ 
			local_face_hit = *face_hit;
		}
		if (tex_coord)
		{
			local_texcoord = *tex_coord;
		}
		if (tangent)
		{
			local_tangent = *tangent;
		}
		else
		{
			local_tangent.clear();
		}
		if (normal)
		{
			local_normal = *normal;
		}
		else
		{
			local_normal.clear();
		}
				
		const F32 ATTACHMENT_OVERRIDE_DIST = 0.1f;

		//check against avatars
		sPickAvatar = true;
		for (LLWorld::region_list_t::const_iterator iter = LLWorld::getInstance()->getRegionList().begin(); 
				iter != LLWorld::getInstance()->getRegionList().end(); ++iter)
		{
			LLViewerRegion* region = *iter;

			LLSpatialPartition* part = region->getSpatialPartition(LLViewerRegion::PARTITION_AVATAR);
			if (part && hasRenderType(part->mDrawableType))
			{
				LLDrawable* hit = part->lineSegmentIntersect(start, local_end, pick_transparent, pick_rigged, pick_unselectable, face_hit, &position, tex_coord, normal, tangent);
				if (hit)
				{
					LLVector4a delta;
					delta.setSub(position, local_end);

					if (!drawable || 
						!drawable->getVObj()->isAttachment() ||
						delta.getLength3().getF32() > ATTACHMENT_OVERRIDE_DIST)
					{ //avatar overrides if previously hit drawable is not an attachment or 
					  //attachment is far enough away from detected intersection
						drawable = hit;
						local_end = position;						
					}
					else
					{ //prioritize attachments over avatars
						position = local_end;

						if (face_hit)
						{
							*face_hit = local_face_hit;
						}
						if (tex_coord)
						{
							*tex_coord = local_texcoord;
						}
						if (tangent)
						{
							*tangent = local_tangent;
						}
						if (normal)
						{
							*normal = local_normal;
						}
					}
				}
			}
		}
	}

	//check all avatar nametags (silly, isn't it?)
	for (std::vector< LLCharacter* >::iterator iter = LLCharacter::sInstances.begin();
		iter != LLCharacter::sInstances.end();
		++iter)
	{
		LLVOAvatar* av = (LLVOAvatar*) *iter;
		if (av->mNameText.notNull()
			&& av->mNameText->lineSegmentIntersect(start, local_end, position))
		{
			drawable = av->mDrawable;
			local_end = position;
		}
	}

	if (intersection)
	{
		*intersection = position;
	}

	return drawable ? drawable->getVObj().get() : NULL;
}

LLViewerObject* LLPipeline::lineSegmentIntersectInHUD(const LLVector4a& start, const LLVector4a& end,
													  bool pick_transparent,													
													  S32* face_hit,
													  LLVector4a* intersection,         // return the intersection point
													  LLVector2* tex_coord,            // return the texture coordinates of the intersection point
													  LLVector4a* normal,               // return the surface normal at the intersection point
													  LLVector4a* tangent				// return the surface tangent at the intersection point
	)
{
	LLDrawable* drawable = NULL;

	for (LLWorld::region_list_t::const_iterator iter = LLWorld::getInstance()->getRegionList().begin(); 
			iter != LLWorld::getInstance()->getRegionList().end(); ++iter)
	{
		LLViewerRegion* region = *iter;

		bool toggle = false;
		if (!hasRenderType(LLPipeline::RENDER_TYPE_HUD))
		{
			toggleRenderType(LLPipeline::RENDER_TYPE_HUD);
			toggle = true;
		}

		LLSpatialPartition* part = region->getSpatialPartition(LLViewerRegion::PARTITION_HUD);
		if (part)
		{
			LLDrawable* hit = part->lineSegmentIntersect(start, end, pick_transparent, FALSE, TRUE, face_hit, intersection, tex_coord, normal, tangent);
			if (hit)
			{
				drawable = hit;
			}
		}

		if (toggle)
		{
			toggleRenderType(LLPipeline::RENDER_TYPE_HUD);
		}
	}
	return drawable ? drawable->getVObj().get() : NULL;
}

LLSpatialPartition* LLPipeline::getSpatialPartition(LLViewerObject* vobj)
{
	if (vobj)
	{
		LLViewerRegion* region = vobj->getRegion();
		if (region)
		{
			return region->getSpatialPartition(vobj->getPartitionType());
		}
	}
	return NULL;
}

void LLPipeline::resetVertexBuffers(LLDrawable* drawable)
{
	if (!drawable)
	{
		return;
	}

	for (S32 i = 0; i < drawable->getNumFaces(); i++)
	{
		LLFace* facep = drawable->getFace(i);
		if (facep)
		{
			facep->clearVertexBuffer();
		}
	}
}

void LLPipeline::renderObjects(U32 type, bool texture, bool batch_texture, bool rigged)
{
	assertInitialized();
	gGL.loadMatrix(gGLModelView);
	gGLLastMatrix = NULL;

    if (rigged)
    {
        mSimplePool->pushRiggedBatches(type + 1, texture, batch_texture);
    }
    else
    {
        mSimplePool->pushBatches(type, texture, batch_texture);
    }

    gGL.loadMatrix(gGLModelView);
	gGLLastMatrix = NULL;		
}

// Currently only used for shadows -Cosmic,2023-04-19
void LLPipeline::renderAlphaObjects(bool rigged)
{
    LL_PROFILE_ZONE_SCOPED_CATEGORY_PIPELINE;
    assertInitialized();
    gGL.loadMatrix(gGLModelView);
    gGLLastMatrix = NULL;
    S32 sun_up = LLEnvironment::instance().getIsSunUp() ? 1 : 0;
    U32 target_width = LLRenderTarget::sCurResX;
    U32 type = LLRenderPass::PASS_ALPHA;
    LLVOAvatar* lastAvatar = nullptr;
    U64 lastMeshId = 0;
    auto* begin = gPipeline.beginRenderMap(type);
    auto* end = gPipeline.endRenderMap(type);

    for (LLCullResult::drawinfo_iterator i = begin; i != end; )
    {
        LLDrawInfo* pparams = *i;
        LLCullResult::increment_iterator(i, end);

        if (rigged != (pparams->mAvatar != nullptr))
        {
            // Pool contains both rigged and non-rigged DrawInfos. Only draw
            // the objects we're interested in in this pass.
            continue;
        }

        if (rigged)
        {
            if (pparams->mGLTFMaterial)
            {
                gDeferredShadowGLTFAlphaBlendProgram.bind(rigged);
                LLGLSLShader::sCurBoundShaderPtr->uniform1i(LLShaderMgr::SUN_UP_FACTOR, sun_up);
                LLGLSLShader::sCurBoundShaderPtr->uniform1f(LLShaderMgr::DEFERRED_SHADOW_TARGET_WIDTH, (float)target_width);
                LLGLSLShader::sCurBoundShaderPtr->setMinimumAlpha(ALPHA_BLEND_CUTOFF);
                mSimplePool->pushRiggedGLTFBatch(*pparams, lastAvatar, lastMeshId);
            }
            else
            {
                gDeferredShadowAlphaMaskProgram.bind(rigged);
                LLGLSLShader::sCurBoundShaderPtr->uniform1i(LLShaderMgr::SUN_UP_FACTOR, sun_up);
                LLGLSLShader::sCurBoundShaderPtr->uniform1f(LLShaderMgr::DEFERRED_SHADOW_TARGET_WIDTH, (float)target_width);
                LLGLSLShader::sCurBoundShaderPtr->setMinimumAlpha(ALPHA_BLEND_CUTOFF);
                if (lastAvatar != pparams->mAvatar || lastMeshId != pparams->mSkinInfo->mHash)
                {
                    mSimplePool->uploadMatrixPalette(*pparams);
                    lastAvatar = pparams->mAvatar;
                    lastMeshId = pparams->mSkinInfo->mHash;
                }

                mSimplePool->pushBatch(*pparams, true, true);
            }
        }
        else
        {
            if (pparams->mGLTFMaterial)
            {
                gDeferredShadowGLTFAlphaBlendProgram.bind(rigged);
                LLGLSLShader::sCurBoundShaderPtr->uniform1i(LLShaderMgr::SUN_UP_FACTOR, sun_up);
                LLGLSLShader::sCurBoundShaderPtr->uniform1f(LLShaderMgr::DEFERRED_SHADOW_TARGET_WIDTH, (float)target_width);
                LLGLSLShader::sCurBoundShaderPtr->setMinimumAlpha(ALPHA_BLEND_CUTOFF);
                mSimplePool->pushGLTFBatch(*pparams);
            }
            else
            {
                gDeferredShadowAlphaMaskProgram.bind(rigged);
                LLGLSLShader::sCurBoundShaderPtr->uniform1i(LLShaderMgr::SUN_UP_FACTOR, sun_up);
                LLGLSLShader::sCurBoundShaderPtr->uniform1f(LLShaderMgr::DEFERRED_SHADOW_TARGET_WIDTH, (float)target_width);
                LLGLSLShader::sCurBoundShaderPtr->setMinimumAlpha(ALPHA_BLEND_CUTOFF);
                mSimplePool->pushBatch(*pparams, true, true);
            }
        }
    }

    gGL.loadMatrix(gGLModelView);
    gGLLastMatrix = NULL;
}

// Currently only used for shadows -Cosmic,2023-04-19
void LLPipeline::renderMaskedObjects(U32 type, bool texture, bool batch_texture, bool rigged)
{
	assertInitialized();
	gGL.loadMatrix(gGLModelView);
	gGLLastMatrix = NULL;
    if (rigged)
    {
        mAlphaMaskPool->pushRiggedMaskBatches(type+1, texture, batch_texture);
    }
    else
    {
        mAlphaMaskPool->pushMaskBatches(type, texture, batch_texture);
    }
	gGL.loadMatrix(gGLModelView);
	gGLLastMatrix = NULL;		
}

// Currently only used for shadows -Cosmic,2023-04-19
void LLPipeline::renderFullbrightMaskedObjects(U32 type, bool texture, bool batch_texture, bool rigged)
{
	assertInitialized();
	gGL.loadMatrix(gGLModelView);
	gGLLastMatrix = NULL;
    if (rigged)
    {
        mFullbrightAlphaMaskPool->pushRiggedMaskBatches(type+1, texture, batch_texture);
    }
    else
    {
        mFullbrightAlphaMaskPool->pushMaskBatches(type, texture, batch_texture);
    }
	gGL.loadMatrix(gGLModelView);
	gGLLastMatrix = NULL;		
}

void apply_cube_face_rotation(U32 face)
{
	switch (face)
	{
		case 0: 
			gGL.rotatef(90.f, 0, 1, 0);
			gGL.rotatef(180.f, 1, 0, 0);
		break;
		case 2: 
			gGL.rotatef(-90.f, 1, 0, 0);
		break;
		case 4:
			gGL.rotatef(180.f, 0, 1, 0);
			gGL.rotatef(180.f, 0, 0, 1);
		break;
		case 1: 
			gGL.rotatef(-90.f, 0, 1, 0);
			gGL.rotatef(180.f, 1, 0, 0);
		break;
		case 3:
			gGL.rotatef(90, 1, 0, 0);
		break;
		case 5: 
			gGL.rotatef(180, 0, 0, 1);
		break;
	}
}

void validate_framebuffer_object()
{                                                           
	GLenum status;                                            
	status = glCheckFramebufferStatus(GL_FRAMEBUFFER_EXT); 
	switch(status) 
	{                                          
		case GL_FRAMEBUFFER_COMPLETE:                       
			//framebuffer OK, no error.
			break;
		case GL_FRAMEBUFFER_INCOMPLETE_MISSING_ATTACHMENT:
			// frame buffer not OK: probably means unsupported depth buffer format
			LL_ERRS() << "Framebuffer Incomplete Missing Attachment." << LL_ENDL;
			break;
		case GL_FRAMEBUFFER_INCOMPLETE_ATTACHMENT:
			// frame buffer not OK: probably means unsupported depth buffer format
			LL_ERRS() << "Framebuffer Incomplete Attachment." << LL_ENDL;
			break; 
		case GL_FRAMEBUFFER_UNSUPPORTED:                    
			/* choose different formats */                        
			LL_ERRS() << "Framebuffer unsupported." << LL_ENDL;
			break;                                                
		default:                                                
			LL_ERRS() << "Unknown framebuffer status." << LL_ENDL;
			break;
	}
}

void LLPipeline::bindScreenToTexture() 
{
	
}

static LLTrace::BlockTimerStatHandle FTM_RENDER_BLOOM("Bloom");

void LLPipeline::visualizeBuffers(LLRenderTarget* src, LLRenderTarget* dst, U32 bufferIndex)
{
	dst->bindTarget();
	gDeferredBufferVisualProgram.bind();
	gDeferredBufferVisualProgram.bindTexture(LLShaderMgr::DEFERRED_DIFFUSE, src, false, LLTexUnit::TFO_BILINEAR, bufferIndex);

	static LLStaticHashedString mipLevel("mipLevel");
	if (RenderBufferVisualization != 4)
		gDeferredBufferVisualProgram.uniform1f(mipLevel, 0);
	else
		gDeferredBufferVisualProgram.uniform1f(mipLevel, 8);

	mScreenTriangleVB->setBuffer();
	mScreenTriangleVB->drawArrays(LLRender::TRIANGLES, 0, 3);
	gDeferredBufferVisualProgram.unbind();
	dst->flush();
}

void LLPipeline::generateLuminance(LLRenderTarget* src, LLRenderTarget* dst)
{
	// luminance sample and mipmap generation
	{
		LL_PROFILE_GPU_ZONE("luminance sample");

		dst->bindTarget();

		LLGLDepthTest depth(GL_FALSE, GL_FALSE);

		gLuminanceProgram.bind();

		S32 channel = 0;
		channel = gLuminanceProgram.enableTexture(LLShaderMgr::DEFERRED_DIFFUSE);
		if (channel > -1)
		{
			src->bindTexture(0, channel, LLTexUnit::TFO_POINT);
		}

		channel = gLuminanceProgram.enableTexture(LLShaderMgr::DEFERRED_EMISSIVE);
		if (channel > -1)
		{
			mGlow[1].bindTexture(0, channel);
		}

		mScreenTriangleVB->setBuffer();
		mScreenTriangleVB->drawArrays(LLRender::TRIANGLES, 0, 3);
		dst->flush();

		// note -- unbind AFTER the glGenerateMipMap so time in generatemipmap can be profiled under "Luminance"
		// also note -- keep an eye on the performance of glGenerateMipmap, might need to replace it with a mip generation shader
		gLuminanceProgram.unbind();
	}
}

void LLPipeline::generateExposure(LLRenderTarget* src, LLRenderTarget* dst) {
	// exposure sample
	{
		LL_PROFILE_GPU_ZONE("exposure sample");

		{
			// copy last frame's exposure into mLastExposure
			mLastExposure.bindTarget();
			gCopyProgram.bind();
			gGL.getTexUnit(0)->bind(dst);

			mScreenTriangleVB->setBuffer();
			mScreenTriangleVB->drawArrays(LLRender::TRIANGLES, 0, 3);

			mLastExposure.flush();
		}

		dst->bindTarget();

		LLGLDepthTest depth(GL_FALSE, GL_FALSE);

		gExposureProgram.bind();

		S32 channel = gExposureProgram.enableTexture(LLShaderMgr::DEFERRED_EMISSIVE);
		if (channel > -1)
		{
			mLuminanceMap.bindTexture(0, channel, LLTexUnit::TFO_TRILINEAR);
		}

		channel = gExposureProgram.enableTexture(LLShaderMgr::EXPOSURE_MAP);
		if (channel > -1)
		{
			mLastExposure.bindTexture(0, channel);
		}

		static LLStaticHashedString dt("dt");
		static LLStaticHashedString noiseVec("noiseVec");
		static LLStaticHashedString dynamic_exposure_params("dynamic_exposure_params");
		static LLCachedControl<F32> dynamic_exposure_coefficient(gSavedSettings, "RenderDynamicExposureCoefficient", 0.175f);
        static LLCachedControl<bool> should_auto_adjust(gSavedSettings, "RenderSkyAutoAdjustLegacy", true);

        LLSettingsSky::ptr_t sky = LLEnvironment::instance().getCurrentSky();

        F32 probe_ambiance = LLEnvironment::instance().getCurrentSky()->getReflectionProbeAmbiance(should_auto_adjust);
        F32 exp_min = 1.f;
        F32 exp_max = 1.f;
                
        if (probe_ambiance > 0.f)
        {
            F32 hdr_scale = sqrtf(LLEnvironment::instance().getCurrentSky()->getGamma())*2.f;

            if (hdr_scale > 1.f)
            {
                exp_min = 1.f / hdr_scale;
                exp_max = hdr_scale;
            }
        }
		gExposureProgram.uniform1f(dt, gFrameIntervalSeconds);
		gExposureProgram.uniform2f(noiseVec, ll_frand() * 2.0 - 1.0, ll_frand() * 2.0 - 1.0);
		gExposureProgram.uniform3f(dynamic_exposure_params, dynamic_exposure_coefficient, exp_min, exp_max);

		mScreenTriangleVB->setBuffer();
		mScreenTriangleVB->drawArrays(LLRender::TRIANGLES, 0, 3);

		gGL.getTexUnit(channel)->unbind(mLastExposure.getUsage());
		gExposureProgram.unbind();
		dst->flush();
	}
}

void LLPipeline::gammaCorrect(LLRenderTarget* src, LLRenderTarget* dst) {
	dst->bindTarget();
	// gamma correct lighting
	{
		LL_PROFILE_GPU_ZONE("gamma correct");

        static LLCachedControl<bool> no_post(gSavedSettings, "RenderDisablePostProcessing", false);

		LLGLDepthTest depth(GL_FALSE, GL_FALSE);

		// Apply gamma correction to the frame here.

        static LLCachedControl<bool> should_auto_adjust(gSavedSettings, "RenderSkyAutoAdjustLegacy", true);
        
        LLSettingsSky::ptr_t psky = LLEnvironment::instance().getCurrentSky();

        LLGLSLShader& shader = no_post && gFloaterTools->isAvailable() ? gNoPostGammaCorrectProgram : // no post (no gamma, no exposure, no tonemapping)
            psky->getReflectionProbeAmbiance(should_auto_adjust) == 0.f ? gLegacyPostGammaCorrectProgram :
            gDeferredPostGammaCorrectProgram;
        
        shader.bind();

		S32 channel = 0;

        shader.bindTexture(LLShaderMgr::DEFERRED_DIFFUSE, src, false, LLTexUnit::TFO_POINT);

        shader.bindTexture(LLShaderMgr::EXPOSURE_MAP, &mExposureMap);

        shader.uniform2f(LLShaderMgr::DEFERRED_SCREEN_RES, src->getWidth(), src->getHeight());

		static LLCachedControl<F32> exposure(gSavedSettings, "RenderExposure", 1.f);

		F32 e = llclamp(exposure(), 0.5f, 4.f);

		static LLStaticHashedString s_exposure("exposure");

        shader.uniform1f(s_exposure, e);

		mScreenTriangleVB->setBuffer();
		mScreenTriangleVB->drawArrays(LLRender::TRIANGLES, 0, 3);

		gGL.getTexUnit(channel)->unbind(src->getUsage());
        shader.unbind();
	}
	dst->flush();
}

void LLPipeline::copyScreenSpaceReflections(LLRenderTarget* src, LLRenderTarget* dst) 
{

	if (RenderScreenSpaceReflections && !gCubeSnapshot)
	{
		LL_PROFILE_GPU_ZONE("ssr copy");
		LLGLDepthTest depth(GL_TRUE, GL_TRUE, GL_ALWAYS);

		LLRenderTarget& depth_src = mRT->deferredScreen;

		dst->bindTarget();
		dst->clear();
		gCopyDepthProgram.bind();
<<<<<<< HEAD

		S32 diff_map = gCopyDepthProgram.getTextureChannel(LLShaderMgr::DIFFUSE_MAP);
		S32 depth_map = gCopyDepthProgram.getTextureChannel(LLShaderMgr::DEFERRED_DEPTH);

		gGL.getTexUnit(diff_map)->bind(src);
		gGL.getTexUnit(depth_map)->bind(&depth_src, true);

		mScreenTriangleVB->setBuffer();
		mScreenTriangleVB->drawArrays(LLRender::TRIANGLES, 0, 3);

		dst->flush();
	}
}

void LLPipeline::generateGlow(LLRenderTarget* src) 
{
	if (sRenderGlow)
	{
		LL_PROFILE_GPU_ZONE("glow");
		mGlow[2].bindTarget();
		mGlow[2].clear();

		gGlowExtractProgram.bind();
		F32 maxAlpha = RenderGlowMaxExtractAlpha;
		F32 warmthAmount = RenderGlowWarmthAmount;
		LLVector3 lumWeights = RenderGlowLumWeights;
		LLVector3 warmthWeights = RenderGlowWarmthWeights;

		gGlowExtractProgram.uniform1f(LLShaderMgr::GLOW_MIN_LUMINANCE, 9999);
		gGlowExtractProgram.uniform1f(LLShaderMgr::GLOW_MAX_EXTRACT_ALPHA, maxAlpha);
		gGlowExtractProgram.uniform3f(LLShaderMgr::GLOW_LUM_WEIGHTS, lumWeights.mV[0], lumWeights.mV[1],
			lumWeights.mV[2]);
		gGlowExtractProgram.uniform3f(LLShaderMgr::GLOW_WARMTH_WEIGHTS, warmthWeights.mV[0], warmthWeights.mV[1],
			warmthWeights.mV[2]);
		gGlowExtractProgram.uniform1f(LLShaderMgr::GLOW_WARMTH_AMOUNT, warmthAmount);

		{
			LLGLEnable blend_on(GL_BLEND);

			gGL.setSceneBlendType(LLRender::BT_ADD_WITH_ALPHA);

			gGlowExtractProgram.bindTexture(LLShaderMgr::DIFFUSE_MAP, src);

			gGL.color4f(1, 1, 1, 1);
			gPipeline.enableLightsFullbright();

			mScreenTriangleVB->setBuffer();
			mScreenTriangleVB->drawArrays(LLRender::TRIANGLES, 0, 3);

			mGlow[2].flush();
		}

		gGlowExtractProgram.unbind();

		// power of two between 1 and 1024
		U32 glowResPow = RenderGlowResolutionPow;
		const U32 glow_res = llmax(1, llmin(1024, 1 << glowResPow));

		S32 kernel = RenderGlowIterations * 2;
		F32 delta = RenderGlowWidth / glow_res;
		// Use half the glow width if we have the res set to less than 9 so that it looks
		// almost the same in either case.
		if (glowResPow < 9)
		{
			delta *= 0.5f;
		}
		F32 strength = RenderGlowStrength;

		gGlowProgram.bind();
		gGlowProgram.uniform1f(LLShaderMgr::GLOW_STRENGTH, strength);

		for (S32 i = 0; i < kernel; i++)
		{
			mGlow[i % 2].bindTarget();
			mGlow[i % 2].clear();

			if (i == 0)
			{
				gGlowProgram.bindTexture(LLShaderMgr::DIFFUSE_MAP, &mGlow[2]);
			}
			else
			{
				gGlowProgram.bindTexture(LLShaderMgr::DIFFUSE_MAP, &mGlow[(i - 1) % 2]);
			}

			if (i % 2 == 0)
			{
				gGlowProgram.uniform2f(LLShaderMgr::GLOW_DELTA, delta, 0);
			}
			else
			{
				gGlowProgram.uniform2f(LLShaderMgr::GLOW_DELTA, 0, delta);
			}

			mScreenTriangleVB->setBuffer();
			mScreenTriangleVB->drawArrays(LLRender::TRIANGLES, 0, 3);

			mGlow[i % 2].flush();
		}

		gGlowProgram.unbind();

	}
	else // !sRenderGlow, skip the glow ping-pong and just clear the result target
	{
		mGlow[1].bindTarget();
		mGlow[1].clear();
		mGlow[1].flush();
	}
}

void LLPipeline::applyFXAA(LLRenderTarget* src, LLRenderTarget* dst) 
{
	{
		llassert(!gCubeSnapshot);
		bool multisample = RenderFSAASamples > 1 && mRT->fxaaBuffer.isComplete();
		LLGLSLShader* shader = &gGlowCombineProgram;

		S32 width = dst->getWidth();
		S32 height = dst->getHeight();

		// Present everything.
		if (multisample)
		{
			LL_PROFILE_GPU_ZONE("aa");
			// bake out texture2D with RGBL for FXAA shader
			mRT->fxaaBuffer.bindTarget();

			shader = &gGlowCombineFXAAProgram;
			shader->bind();

			S32 channel = shader->enableTexture(LLShaderMgr::DEFERRED_DIFFUSE, src->getUsage());
			if (channel > -1)
			{
				src->bindTexture(0, channel, LLTexUnit::TFO_BILINEAR);
			}

			{
				LLGLDepthTest depth_test(GL_TRUE, GL_TRUE, GL_ALWAYS);
				mScreenTriangleVB->setBuffer();
				mScreenTriangleVB->drawArrays(LLRender::TRIANGLES, 0, 3);
			}

			shader->disableTexture(LLShaderMgr::DEFERRED_DIFFUSE, src->getUsage());
			shader->unbind();

			mRT->fxaaBuffer.flush();

			dst->bindTarget();
			shader = &gFXAAProgram;
			shader->bind();

			channel = shader->enableTexture(LLShaderMgr::DIFFUSE_MAP, mRT->fxaaBuffer.getUsage());
			if (channel > -1)
			{
				mRT->fxaaBuffer.bindTexture(0, channel, LLTexUnit::TFO_BILINEAR);
			}

			gGLViewport[0] = gViewerWindow->getWorldViewRectRaw().mLeft;
			gGLViewport[1] = gViewerWindow->getWorldViewRectRaw().mBottom;
			gGLViewport[2] = gViewerWindow->getWorldViewRectRaw().getWidth();
			gGLViewport[3] = gViewerWindow->getWorldViewRectRaw().getHeight();

			glViewport(gGLViewport[0], gGLViewport[1], gGLViewport[2], gGLViewport[3]);

			F32 scale_x = (F32)width / mRT->fxaaBuffer.getWidth();
			F32 scale_y = (F32)height / mRT->fxaaBuffer.getHeight();
			shader->uniform2f(LLShaderMgr::FXAA_TC_SCALE, scale_x, scale_y);
			shader->uniform2f(LLShaderMgr::FXAA_RCP_SCREEN_RES, 1.f / width * scale_x, 1.f / height * scale_y);
			shader->uniform4f(LLShaderMgr::FXAA_RCP_FRAME_OPT, -0.5f / width * scale_x, -0.5f / height * scale_y,
				0.5f / width * scale_x, 0.5f / height * scale_y);
			shader->uniform4f(LLShaderMgr::FXAA_RCP_FRAME_OPT2, -2.f / width * scale_x, -2.f / height * scale_y,
				2.f / width * scale_x, 2.f / height * scale_y);

			{
				LLGLDepthTest depth_test(GL_TRUE, GL_TRUE, GL_ALWAYS);
				S32 depth_channel = shader->getTextureChannel(LLShaderMgr::DEFERRED_DEPTH);
				gGL.getTexUnit(depth_channel)->bind(&mRT->deferredScreen, true);

				mScreenTriangleVB->setBuffer();
				mScreenTriangleVB->drawArrays(LLRender::TRIANGLES, 0, 3);
			}

			shader->unbind();
			dst->flush();
		}
		else {
			copyRenderTarget(src, dst);
		}
	}
}

void LLPipeline::copyRenderTarget(LLRenderTarget* src, LLRenderTarget* dst)
{

	LL_PROFILE_GPU_ZONE("copyRenderTarget");
	dst->bindTarget();

	gDeferredPostNoDoFProgram.bind();

	gDeferredPostNoDoFProgram.bindTexture(LLShaderMgr::DEFERRED_DIFFUSE, src);
	gDeferredPostNoDoFProgram.bindTexture(LLShaderMgr::DEFERRED_DEPTH, &mRT->deferredScreen, true);

	{
		mScreenTriangleVB->setBuffer();
		mScreenTriangleVB->drawArrays(LLRender::TRIANGLES, 0, 3);
	}

	gDeferredPostNoDoFProgram.unbind();

	dst->flush();
}

void LLPipeline::combineGlow(LLRenderTarget* src, LLRenderTarget* dst)
{
	// Go ahead and do our glow combine here in our destination.  We blit this later into the front buffer.

	dst->bindTarget();

	{

		gGlowCombineProgram.bind();

		gGlowCombineProgram.bindTexture(LLShaderMgr::DEFERRED_DIFFUSE, src);
		gGlowCombineProgram.bindTexture(LLShaderMgr::DEFERRED_EMISSIVE, &mGlow[1]);

		mScreenTriangleVB->setBuffer();
		mScreenTriangleVB->drawArrays(LLRender::TRIANGLES, 0, 3);
	}

	dst->flush();
}

=======

		S32 diff_map = gCopyDepthProgram.getTextureChannel(LLShaderMgr::DIFFUSE_MAP);
		S32 depth_map = gCopyDepthProgram.getTextureChannel(LLShaderMgr::DEFERRED_DEPTH);

		gGL.getTexUnit(diff_map)->bind(src);
		gGL.getTexUnit(depth_map)->bind(&depth_src, true);

		mScreenTriangleVB->setBuffer();
		mScreenTriangleVB->drawArrays(LLRender::TRIANGLES, 0, 3);

		dst->flush();
	}
}

void LLPipeline::generateGlow(LLRenderTarget* src) 
{
	if (sRenderGlow)
	{
		LL_PROFILE_GPU_ZONE("glow");
		mGlow[2].bindTarget();
		mGlow[2].clear();

		gGlowExtractProgram.bind();
		F32 maxAlpha = RenderGlowMaxExtractAlpha;
		F32 warmthAmount = RenderGlowWarmthAmount;
		LLVector3 lumWeights = RenderGlowLumWeights;
		LLVector3 warmthWeights = RenderGlowWarmthWeights;

		gGlowExtractProgram.uniform1f(LLShaderMgr::GLOW_MIN_LUMINANCE, 9999);
		gGlowExtractProgram.uniform1f(LLShaderMgr::GLOW_MAX_EXTRACT_ALPHA, maxAlpha);
		gGlowExtractProgram.uniform3f(LLShaderMgr::GLOW_LUM_WEIGHTS, lumWeights.mV[0], lumWeights.mV[1],
			lumWeights.mV[2]);
		gGlowExtractProgram.uniform3f(LLShaderMgr::GLOW_WARMTH_WEIGHTS, warmthWeights.mV[0], warmthWeights.mV[1],
			warmthWeights.mV[2]);
		gGlowExtractProgram.uniform1f(LLShaderMgr::GLOW_WARMTH_AMOUNT, warmthAmount);

        if (RenderGlowNoise)
        {
            S32 channel = gGlowExtractProgram.enableTexture(LLShaderMgr::GLOW_NOISE_MAP);
            if (channel > -1)
            {
                gGL.getTexUnit(channel)->bindManual(LLTexUnit::TT_TEXTURE, mTrueNoiseMap);
                gGL.getTexUnit(channel)->setTextureFilteringOption(LLTexUnit::TFO_POINT);
            }
            gGlowExtractProgram.uniform2f(LLShaderMgr::DEFERRED_SCREEN_RES,
                                          mGlow[2].getWidth(),
                                          mGlow[2].getHeight());
        }

		{
			LLGLEnable blend_on(GL_BLEND);

			gGL.setSceneBlendType(LLRender::BT_ADD_WITH_ALPHA);

			gGlowExtractProgram.bindTexture(LLShaderMgr::DIFFUSE_MAP, src);

			gGL.color4f(1, 1, 1, 1);
			gPipeline.enableLightsFullbright();

			mScreenTriangleVB->setBuffer();
			mScreenTriangleVB->drawArrays(LLRender::TRIANGLES, 0, 3);

			mGlow[2].flush();
		}

		gGlowExtractProgram.unbind();

		// power of two between 1 and 1024
		U32 glowResPow = RenderGlowResolutionPow;
		const U32 glow_res = llmax(1, llmin(1024, 1 << glowResPow));

		S32 kernel = RenderGlowIterations * 2;
		F32 delta = RenderGlowWidth / glow_res;
		// Use half the glow width if we have the res set to less than 9 so that it looks
		// almost the same in either case.
		if (glowResPow < 9)
		{
			delta *= 0.5f;
		}
		F32 strength = RenderGlowStrength;

		gGlowProgram.bind();
		gGlowProgram.uniform1f(LLShaderMgr::GLOW_STRENGTH, strength);

		for (S32 i = 0; i < kernel; i++)
		{
			mGlow[i % 2].bindTarget();
			mGlow[i % 2].clear();

			if (i == 0)
			{
				gGlowProgram.bindTexture(LLShaderMgr::DIFFUSE_MAP, &mGlow[2]);
			}
			else
			{
				gGlowProgram.bindTexture(LLShaderMgr::DIFFUSE_MAP, &mGlow[(i - 1) % 2]);
			}

			if (i % 2 == 0)
			{
				gGlowProgram.uniform2f(LLShaderMgr::GLOW_DELTA, delta, 0);
			}
			else
			{
				gGlowProgram.uniform2f(LLShaderMgr::GLOW_DELTA, 0, delta);
			}

			mScreenTriangleVB->setBuffer();
			mScreenTriangleVB->drawArrays(LLRender::TRIANGLES, 0, 3);

			mGlow[i % 2].flush();
		}

		gGlowProgram.unbind();

	}
	else // !sRenderGlow, skip the glow ping-pong and just clear the result target
	{
		mGlow[1].bindTarget();
		mGlow[1].clear();
		mGlow[1].flush();
	}
}

void LLPipeline::applyFXAA(LLRenderTarget* src, LLRenderTarget* dst) 
{
	{
		llassert(!gCubeSnapshot);
		bool multisample = RenderFSAASamples > 1 && mRT->fxaaBuffer.isComplete();
		LLGLSLShader* shader = &gGlowCombineProgram;

		S32 width = dst->getWidth();
		S32 height = dst->getHeight();

		// Present everything.
		if (multisample)
		{
			LL_PROFILE_GPU_ZONE("aa");
			// bake out texture2D with RGBL for FXAA shader
			mRT->fxaaBuffer.bindTarget();

			shader = &gGlowCombineFXAAProgram;
			shader->bind();

			S32 channel = shader->enableTexture(LLShaderMgr::DEFERRED_DIFFUSE, src->getUsage());
			if (channel > -1)
			{
				src->bindTexture(0, channel, LLTexUnit::TFO_BILINEAR);
			}

			{
				LLGLDepthTest depth_test(GL_TRUE, GL_TRUE, GL_ALWAYS);
				mScreenTriangleVB->setBuffer();
				mScreenTriangleVB->drawArrays(LLRender::TRIANGLES, 0, 3);
			}

			shader->disableTexture(LLShaderMgr::DEFERRED_DIFFUSE, src->getUsage());
			shader->unbind();

			mRT->fxaaBuffer.flush();

			dst->bindTarget();
			shader = &gFXAAProgram;
			shader->bind();

			channel = shader->enableTexture(LLShaderMgr::DIFFUSE_MAP, mRT->fxaaBuffer.getUsage());
			if (channel > -1)
			{
				mRT->fxaaBuffer.bindTexture(0, channel, LLTexUnit::TFO_BILINEAR);
			}

			gGLViewport[0] = gViewerWindow->getWorldViewRectRaw().mLeft;
			gGLViewport[1] = gViewerWindow->getWorldViewRectRaw().mBottom;
			gGLViewport[2] = gViewerWindow->getWorldViewRectRaw().getWidth();
			gGLViewport[3] = gViewerWindow->getWorldViewRectRaw().getHeight();

			glViewport(gGLViewport[0], gGLViewport[1], gGLViewport[2], gGLViewport[3]);

			F32 scale_x = (F32)width / mRT->fxaaBuffer.getWidth();
			F32 scale_y = (F32)height / mRT->fxaaBuffer.getHeight();
			shader->uniform2f(LLShaderMgr::FXAA_TC_SCALE, scale_x, scale_y);
			shader->uniform2f(LLShaderMgr::FXAA_RCP_SCREEN_RES, 1.f / width * scale_x, 1.f / height * scale_y);
			shader->uniform4f(LLShaderMgr::FXAA_RCP_FRAME_OPT, -0.5f / width * scale_x, -0.5f / height * scale_y,
				0.5f / width * scale_x, 0.5f / height * scale_y);
			shader->uniform4f(LLShaderMgr::FXAA_RCP_FRAME_OPT2, -2.f / width * scale_x, -2.f / height * scale_y,
				2.f / width * scale_x, 2.f / height * scale_y);

			{
				LLGLDepthTest depth_test(GL_TRUE, GL_TRUE, GL_ALWAYS);
				S32 depth_channel = shader->getTextureChannel(LLShaderMgr::DEFERRED_DEPTH);
				gGL.getTexUnit(depth_channel)->bind(&mRT->deferredScreen, true);

				mScreenTriangleVB->setBuffer();
				mScreenTriangleVB->drawArrays(LLRender::TRIANGLES, 0, 3);
			}

			shader->unbind();
			dst->flush();
		}
		else {
			copyRenderTarget(src, dst);
		}
	}
}

void LLPipeline::copyRenderTarget(LLRenderTarget* src, LLRenderTarget* dst)
{

	LL_PROFILE_GPU_ZONE("copyRenderTarget");
	dst->bindTarget();

	gDeferredPostNoDoFProgram.bind();

	gDeferredPostNoDoFProgram.bindTexture(LLShaderMgr::DEFERRED_DIFFUSE, src);
	gDeferredPostNoDoFProgram.bindTexture(LLShaderMgr::DEFERRED_DEPTH, &mRT->deferredScreen, true);

	{
		mScreenTriangleVB->setBuffer();
		mScreenTriangleVB->drawArrays(LLRender::TRIANGLES, 0, 3);
	}

	gDeferredPostNoDoFProgram.unbind();

	dst->flush();
}

void LLPipeline::combineGlow(LLRenderTarget* src, LLRenderTarget* dst)
{
	// Go ahead and do our glow combine here in our destination.  We blit this later into the front buffer.

	dst->bindTarget();

	{

		gGlowCombineProgram.bind();

		gGlowCombineProgram.bindTexture(LLShaderMgr::DEFERRED_DIFFUSE, src);
		gGlowCombineProgram.bindTexture(LLShaderMgr::DEFERRED_EMISSIVE, &mGlow[1]);

		mScreenTriangleVB->setBuffer();
		mScreenTriangleVB->drawArrays(LLRender::TRIANGLES, 0, 3);
	}

	dst->flush();
}

>>>>>>> f9f5b538
void LLPipeline::renderDoF(LLRenderTarget* src, LLRenderTarget* dst)
{
	{
		bool dof_enabled =
			(RenderDepthOfFieldInEditMode || !LLToolMgr::getInstance()->inBuildMode()) &&
			RenderDepthOfField &&
			!gCubeSnapshot;

		gViewerWindow->setup3DViewport();

		if (dof_enabled)
		{
			LL_PROFILE_GPU_ZONE("dof");
			LLGLDisable blend(GL_BLEND);

			// depth of field focal plane calculations
			static F32 current_distance = 16.f;
			static F32 start_distance = 16.f;
			static F32 transition_time = 1.f;

			LLVector3 focus_point;

<<<<<<< HEAD
			// <FS:Beq> FIRE-16728 focus point lock & free focus DoF - based on a feature developed by NiranV Dean
			static LLVector3 last_focus_point{};
			if (LLPipeline::FSFocusPointLocked && !last_focus_point.isExactlyZero())
			{
				focus_point = last_focus_point;
			}
			else
			{
			// </FS:Beq>
=======
>>>>>>> f9f5b538
			LLViewerObject* obj = LLViewerMediaFocus::getInstance()->getFocusedObject();
			if (obj && obj->mDrawable && obj->isSelected())
			{ // focus on selected media object
				S32 face_idx = LLViewerMediaFocus::getInstance()->getFocusedFace();
				if (obj && obj->mDrawable)
				{
					LLFace* face = obj->mDrawable->getFace(face_idx);
					if (face)
					{
						focus_point = face->getPositionAgent();
					}
				}
			}
<<<<<<< HEAD
			}// <FS:Beq/> support focus point lock

			if (focus_point.isExactlyZero())
			{
				if (LLViewerJoystick::getInstance()->getOverrideCamera() || LLPipeline::FSFocusPointFollowsPointer) // <FS:Beq/> FIRE-16728 Add free aim mouse and focus lock
=======

			if (focus_point.isExactlyZero())
			{
				if (LLViewerJoystick::getInstance()->getOverrideCamera())
>>>>>>> f9f5b538
				{ // focus on point under cursor
					focus_point.set(gDebugRaycastIntersection.getF32ptr());
				}
				else if (gAgentCamera.cameraMouselook())
				{ // focus on point under mouselook crosshairs
					LLVector4a result;
					result.clear();

					gViewerWindow->cursorIntersect(-1, -1, 512.f, NULL, -1, FALSE, FALSE, TRUE, NULL, &result);

					focus_point.set(result.getF32ptr());
				}
				else
				{
					// focus on alt-zoom target
					LLViewerRegion* region = gAgent.getRegion();
					if (region)
					{
						focus_point = LLVector3(gAgentCamera.getFocusGlobal() - region->getOriginGlobal());
					}
				}
			}

<<<<<<< HEAD
			// <FS:Beq> FIRE-16728 Add free aim mouse and focus lock
			last_focus_point = focus_point;
			// </FS:Beq>
=======
>>>>>>> f9f5b538
			LLVector3 eye = LLViewerCamera::getInstance()->getOrigin();
			F32 target_distance = 16.f;
			if (!focus_point.isExactlyZero())
			{
				target_distance = LLViewerCamera::getInstance()->getAtAxis() * (focus_point - eye);
			}

			if (transition_time >= 1.f && fabsf(current_distance - target_distance) / current_distance > 0.01f)
			{ // large shift happened, interpolate smoothly to new target distance
				transition_time = 0.f;
				start_distance = current_distance;
			}
			else if (transition_time < 1.f)
			{ // currently in a transition, continue interpolating
				transition_time += 1.f / CameraFocusTransitionTime * gFrameIntervalSeconds.value();
				transition_time = llmin(transition_time, 1.f);
<<<<<<< HEAD

				F32 t = cosf(transition_time * F_PI + F_PI) * 0.5f + 0.5f;
				current_distance = start_distance + (target_distance - start_distance) * t;
			}
			else
			{ // small or no change, just snap to target distance
				current_distance = target_distance;
			}

			// convert to mm
			F32 subject_distance = current_distance * 1000.f;
			F32 fnumber = CameraFNumber;
			F32 default_focal_length = CameraFocalLength;

			F32 fov = LLViewerCamera::getInstance()->getView();

			const F32 default_fov = CameraFieldOfView * F_PI / 180.f;

			// F32 aspect_ratio = (F32) mRT->screen.getWidth()/(F32)mRT->screen.getHeight();

			F32 dv = 2.f * default_focal_length * tanf(default_fov / 2.f);

			F32 focal_length = dv / (2 * tanf(fov / 2.f));

			// F32 tan_pixel_angle = tanf(LLDrawable::sCurPixelAngle);

			// from wikipedia -- c = |s2-s1|/s2 * f^2/(N(S1-f))
			// where	 N = fnumber
			//			 s2 = dot distance
			//			 s1 = subject distance
			//			 f = focal length
			//

			F32 blur_constant = focal_length * focal_length / (fnumber * (subject_distance - focal_length));
			blur_constant /= 1000.f; // convert to meters for shader
			F32 magnification = focal_length / (subject_distance - focal_length);

			{ // build diffuse+bloom+CoF
				mRT->deferredLight.bindTarget();

				gDeferredCoFProgram.bind();

				gDeferredCoFProgram.bindTexture(LLShaderMgr::DEFERRED_DIFFUSE, src, LLTexUnit::TFO_POINT);
				gDeferredCoFProgram.bindTexture(LLShaderMgr::DEFERRED_DEPTH, &mRT->deferredScreen, true);

				gDeferredCoFProgram.uniform1f(LLShaderMgr::DEFERRED_DEPTH_CUTOFF, RenderEdgeDepthCutoff);
				gDeferredCoFProgram.uniform1f(LLShaderMgr::DEFERRED_NORM_CUTOFF, RenderEdgeNormCutoff);
				gDeferredCoFProgram.uniform2f(LLShaderMgr::DEFERRED_SCREEN_RES, dst->getWidth(), dst->getHeight());
				gDeferredCoFProgram.uniform1f(LLShaderMgr::DOF_FOCAL_DISTANCE, -subject_distance / 1000.f);
				gDeferredCoFProgram.uniform1f(LLShaderMgr::DOF_BLUR_CONSTANT, blur_constant);
				gDeferredCoFProgram.uniform1f(LLShaderMgr::DOF_TAN_PIXEL_ANGLE, tanf(1.f / LLDrawable::sCurPixelAngle));
				gDeferredCoFProgram.uniform1f(LLShaderMgr::DOF_MAGNIFICATION, magnification);
				gDeferredCoFProgram.uniform1f(LLShaderMgr::DOF_MAX_COF, CameraMaxCoF);
				gDeferredCoFProgram.uniform1f(LLShaderMgr::DOF_RES_SCALE, CameraDoFResScale);

				mScreenTriangleVB->setBuffer();
				mScreenTriangleVB->drawArrays(LLRender::TRIANGLES, 0, 3);
				gDeferredCoFProgram.unbind();
				mRT->deferredLight.flush();
			}

			U32 dof_width = (U32)(mRT->screen.getWidth() * CameraDoFResScale);
			U32 dof_height = (U32)(mRT->screen.getHeight() * CameraDoFResScale);

			{ // perform DoF sampling at half-res (preserve alpha channel)
				src->bindTarget();
				glViewport(0, 0, dof_width, dof_height);

				gGL.setColorMask(true, false);

				gDeferredPostProgram.bind();
				gDeferredPostProgram.bindTexture(LLShaderMgr::DEFERRED_DIFFUSE, &mRT->deferredLight, LLTexUnit::TFO_POINT);

				gDeferredPostProgram.uniform2f(LLShaderMgr::DEFERRED_SCREEN_RES, dst->getWidth(), dst->getHeight());
				gDeferredPostProgram.uniform1f(LLShaderMgr::DOF_MAX_COF, CameraMaxCoF);
				gDeferredPostProgram.uniform1f(LLShaderMgr::DOF_RES_SCALE, CameraDoFResScale);

				mScreenTriangleVB->setBuffer();
				mScreenTriangleVB->drawArrays(LLRender::TRIANGLES, 0, 3);

				gDeferredPostProgram.unbind();

				src->flush();
				gGL.setColorMask(true, true);
			}

			{ // combine result based on alpha
				
				dst->bindTarget();
				if (RenderFSAASamples > 1 && mRT->fxaaBuffer.isComplete())
                {
					glViewport(0, 0, dst->getWidth(), dst->getHeight());
				}
				else
                {
					gGLViewport[0] = gViewerWindow->getWorldViewRectRaw().mLeft;
					gGLViewport[1] = gViewerWindow->getWorldViewRectRaw().mBottom;
					gGLViewport[2] = gViewerWindow->getWorldViewRectRaw().getWidth();
					gGLViewport[3] = gViewerWindow->getWorldViewRectRaw().getHeight();
					glViewport(gGLViewport[0], gGLViewport[1], gGLViewport[2], gGLViewport[3]);
				}

				gDeferredDoFCombineProgram.bind();	
				gDeferredDoFCombineProgram.bindTexture(LLShaderMgr::DEFERRED_DIFFUSE, src, LLTexUnit::TFO_POINT);
				gDeferredDoFCombineProgram.bindTexture(LLShaderMgr::DEFERRED_LIGHT, &mRT->deferredLight, LLTexUnit::TFO_POINT);

				gDeferredDoFCombineProgram.uniform2f(LLShaderMgr::DEFERRED_SCREEN_RES, dst->getWidth(), dst->getHeight());
				gDeferredDoFCombineProgram.uniform1f(LLShaderMgr::DOF_MAX_COF, CameraMaxCoF);
				gDeferredDoFCombineProgram.uniform1f(LLShaderMgr::DOF_RES_SCALE, CameraDoFResScale);
				gDeferredDoFCombineProgram.uniform1f(LLShaderMgr::DOF_WIDTH, (dof_width - 1) / (F32)src->getWidth());
				gDeferredDoFCombineProgram.uniform1f(LLShaderMgr::DOF_HEIGHT, (dof_height - 1) / (F32)src->getHeight());

				mScreenTriangleVB->setBuffer();
				mScreenTriangleVB->drawArrays(LLRender::TRIANGLES, 0, 3);

				gDeferredDoFCombineProgram.unbind();

				dst->flush();
			}
		}
		else
		{
			copyRenderTarget(src, dst);
		}
	}
}

void LLPipeline::renderFinalize()
{
    llassert(!gCubeSnapshot);
    LLVertexBuffer::unbind();
    LLGLState::checkStates();

    assertInitialized();

    LL_RECORD_BLOCK_TIME(FTM_RENDER_BLOOM);
    LL_PROFILE_GPU_ZONE("renderFinalize");

    gGL.color4f(1, 1, 1, 1);
    LLGLDepthTest depth(GL_FALSE);
    LLGLDisable blend(GL_BLEND);
    LLGLDisable cull(GL_CULL_FACE);

    enableLightsFullbright();

    gGL.setColorMask(true, true);
    glClearColor(0, 0, 0, 0);

    
    copyScreenSpaceReflections(&mRT->screen, &mSceneMap);

    generateLuminance(&mRT->screen, &mLuminanceMap);

    generateExposure(&mLuminanceMap, &mExposureMap);

    gammaCorrect(&mRT->screen, &mPostMap);

    LLVertexBuffer::unbind();

    generateGlow(&mPostMap);

    combineGlow(&mPostMap, &mRT->screen);

	gGLViewport[0] = gViewerWindow->getWorldViewRectRaw().mLeft;
	gGLViewport[1] = gViewerWindow->getWorldViewRectRaw().mBottom;
	gGLViewport[2] = gViewerWindow->getWorldViewRectRaw().getWidth();
	gGLViewport[3] = gViewerWindow->getWorldViewRectRaw().getHeight();
	glViewport(gGLViewport[0], gGLViewport[1], gGLViewport[2], gGLViewport[3]);

	renderDoF(&mRT->screen, &mPostMap);

	applyFXAA(&mPostMap, &mRT->screen);
	LLRenderTarget* finalBuffer = &mRT->screen;
	if (RenderBufferVisualization > -1)
    {
		finalBuffer = &mPostMap;
		switch (RenderBufferVisualization)
		{
		case 0:
		case 1:
		case 2:
		case 3:
			visualizeBuffers(&mRT->deferredScreen, finalBuffer, RenderBufferVisualization);
			break;
		case 4:
			visualizeBuffers(&mLuminanceMap, finalBuffer, 0);
		default:
			break;
		}
	}

	// Present the screen target.
=======

				F32 t = cosf(transition_time * F_PI + F_PI) * 0.5f + 0.5f;
				current_distance = start_distance + (target_distance - start_distance) * t;
			}
			else
			{ // small or no change, just snap to target distance
				current_distance = target_distance;
			}

			// convert to mm
			F32 subject_distance = current_distance * 1000.f;
			F32 fnumber = CameraFNumber;
			F32 default_focal_length = CameraFocalLength;

			F32 fov = LLViewerCamera::getInstance()->getView();

			const F32 default_fov = CameraFieldOfView * F_PI / 180.f;

			// F32 aspect_ratio = (F32) mRT->screen.getWidth()/(F32)mRT->screen.getHeight();

			F32 dv = 2.f * default_focal_length * tanf(default_fov / 2.f);

			F32 focal_length = dv / (2 * tanf(fov / 2.f));

			// F32 tan_pixel_angle = tanf(LLDrawable::sCurPixelAngle);

			// from wikipedia -- c = |s2-s1|/s2 * f^2/(N(S1-f))
			// where	 N = fnumber
			//			 s2 = dot distance
			//			 s1 = subject distance
			//			 f = focal length
			//

			F32 blur_constant = focal_length * focal_length / (fnumber * (subject_distance - focal_length));
			blur_constant /= 1000.f; // convert to meters for shader
			F32 magnification = focal_length / (subject_distance - focal_length);

			{ // build diffuse+bloom+CoF
				mRT->deferredLight.bindTarget();

				gDeferredCoFProgram.bind();

				gDeferredCoFProgram.bindTexture(LLShaderMgr::DEFERRED_DIFFUSE, src, LLTexUnit::TFO_POINT);
				gDeferredCoFProgram.bindTexture(LLShaderMgr::DEFERRED_DEPTH, &mRT->deferredScreen, true);

				gDeferredCoFProgram.uniform1f(LLShaderMgr::DEFERRED_DEPTH_CUTOFF, RenderEdgeDepthCutoff);
				gDeferredCoFProgram.uniform1f(LLShaderMgr::DEFERRED_NORM_CUTOFF, RenderEdgeNormCutoff);
				gDeferredCoFProgram.uniform2f(LLShaderMgr::DEFERRED_SCREEN_RES, dst->getWidth(), dst->getHeight());
				gDeferredCoFProgram.uniform1f(LLShaderMgr::DOF_FOCAL_DISTANCE, -subject_distance / 1000.f);
				gDeferredCoFProgram.uniform1f(LLShaderMgr::DOF_BLUR_CONSTANT, blur_constant);
				gDeferredCoFProgram.uniform1f(LLShaderMgr::DOF_TAN_PIXEL_ANGLE, tanf(1.f / LLDrawable::sCurPixelAngle));
				gDeferredCoFProgram.uniform1f(LLShaderMgr::DOF_MAGNIFICATION, magnification);
				gDeferredCoFProgram.uniform1f(LLShaderMgr::DOF_MAX_COF, CameraMaxCoF);
				gDeferredCoFProgram.uniform1f(LLShaderMgr::DOF_RES_SCALE, CameraDoFResScale);

				mScreenTriangleVB->setBuffer();
				mScreenTriangleVB->drawArrays(LLRender::TRIANGLES, 0, 3);
				gDeferredCoFProgram.unbind();
				mRT->deferredLight.flush();
			}

			U32 dof_width = (U32)(mRT->screen.getWidth() * CameraDoFResScale);
			U32 dof_height = (U32)(mRT->screen.getHeight() * CameraDoFResScale);

			{ // perform DoF sampling at half-res (preserve alpha channel)
				src->bindTarget();
				glViewport(0, 0, dof_width, dof_height);

				gGL.setColorMask(true, false);

				gDeferredPostProgram.bind();
				gDeferredPostProgram.bindTexture(LLShaderMgr::DEFERRED_DIFFUSE, &mRT->deferredLight, LLTexUnit::TFO_POINT);

				gDeferredPostProgram.uniform2f(LLShaderMgr::DEFERRED_SCREEN_RES, dst->getWidth(), dst->getHeight());
				gDeferredPostProgram.uniform1f(LLShaderMgr::DOF_MAX_COF, CameraMaxCoF);
				gDeferredPostProgram.uniform1f(LLShaderMgr::DOF_RES_SCALE, CameraDoFResScale);

				mScreenTriangleVB->setBuffer();
				mScreenTriangleVB->drawArrays(LLRender::TRIANGLES, 0, 3);

				gDeferredPostProgram.unbind();

				src->flush();
				gGL.setColorMask(true, true);
			}

			{ // combine result based on alpha
				
				dst->bindTarget();
				if (RenderFSAASamples > 1 && mRT->fxaaBuffer.isComplete())
                {
					glViewport(0, 0, dst->getWidth(), dst->getHeight());
				}
				else
                {
					gGLViewport[0] = gViewerWindow->getWorldViewRectRaw().mLeft;
					gGLViewport[1] = gViewerWindow->getWorldViewRectRaw().mBottom;
					gGLViewport[2] = gViewerWindow->getWorldViewRectRaw().getWidth();
					gGLViewport[3] = gViewerWindow->getWorldViewRectRaw().getHeight();
					glViewport(gGLViewport[0], gGLViewport[1], gGLViewport[2], gGLViewport[3]);
				}

				gDeferredDoFCombineProgram.bind();	
				gDeferredDoFCombineProgram.bindTexture(LLShaderMgr::DEFERRED_DIFFUSE, src, LLTexUnit::TFO_POINT);
				gDeferredDoFCombineProgram.bindTexture(LLShaderMgr::DEFERRED_LIGHT, &mRT->deferredLight, LLTexUnit::TFO_POINT);

				gDeferredDoFCombineProgram.uniform2f(LLShaderMgr::DEFERRED_SCREEN_RES, dst->getWidth(), dst->getHeight());
				gDeferredDoFCombineProgram.uniform1f(LLShaderMgr::DOF_MAX_COF, CameraMaxCoF);
				gDeferredDoFCombineProgram.uniform1f(LLShaderMgr::DOF_RES_SCALE, CameraDoFResScale);
				gDeferredDoFCombineProgram.uniform1f(LLShaderMgr::DOF_WIDTH, (dof_width - 1) / (F32)src->getWidth());
				gDeferredDoFCombineProgram.uniform1f(LLShaderMgr::DOF_HEIGHT, (dof_height - 1) / (F32)src->getHeight());

				mScreenTriangleVB->setBuffer();
				mScreenTriangleVB->drawArrays(LLRender::TRIANGLES, 0, 3);

				gDeferredDoFCombineProgram.unbind();

				dst->flush();
			}
		}
		else
		{
			copyRenderTarget(src, dst);
		}
	}
}

void LLPipeline::renderFinalize()
{
    llassert(!gCubeSnapshot);
    LLVertexBuffer::unbind();
    LLGLState::checkStates();

    assertInitialized();

    LL_RECORD_BLOCK_TIME(FTM_RENDER_BLOOM);
    LL_PROFILE_GPU_ZONE("renderFinalize");

    gGL.color4f(1, 1, 1, 1);
    LLGLDepthTest depth(GL_FALSE);
    LLGLDisable blend(GL_BLEND);
    LLGLDisable cull(GL_CULL_FACE);

    enableLightsFullbright();

    gGL.setColorMask(true, true);
    glClearColor(0, 0, 0, 0);

    
    copyScreenSpaceReflections(&mRT->screen, &mSceneMap);

    generateLuminance(&mRT->screen, &mLuminanceMap);

    generateExposure(&mLuminanceMap, &mExposureMap);

    gammaCorrect(&mRT->screen, &mPostMap);

    LLVertexBuffer::unbind();

    generateGlow(&mPostMap);

    combineGlow(&mPostMap, &mRT->screen);

	gGLViewport[0] = gViewerWindow->getWorldViewRectRaw().mLeft;
	gGLViewport[1] = gViewerWindow->getWorldViewRectRaw().mBottom;
	gGLViewport[2] = gViewerWindow->getWorldViewRectRaw().getWidth();
	gGLViewport[3] = gViewerWindow->getWorldViewRectRaw().getHeight();
	glViewport(gGLViewport[0], gGLViewport[1], gGLViewport[2], gGLViewport[3]);

	renderDoF(&mRT->screen, &mPostMap);

	applyFXAA(&mPostMap, &mRT->screen);
	LLRenderTarget* finalBuffer = &mRT->screen;
	if (RenderBufferVisualization > -1)
    {
		finalBuffer = &mPostMap;
		switch (RenderBufferVisualization)
		{
		case 0:
		case 1:
		case 2:
		case 3:
			visualizeBuffers(&mRT->deferredScreen, finalBuffer, RenderBufferVisualization);
			break;
		case 4:
			visualizeBuffers(&mLuminanceMap, finalBuffer, 0);
		default:
			break;
		}
	}

	// Present the screen target.

	gDeferredPostNoDoFProgram.bind();

	// Whatever is last in the above post processing chain should _always_ be rendered directly here.  If not, expect problems.
	gDeferredPostNoDoFProgram.bindTexture(LLShaderMgr::DEFERRED_DIFFUSE, finalBuffer);
	gDeferredPostNoDoFProgram.bindTexture(LLShaderMgr::DEFERRED_DEPTH, &mRT->deferredScreen, true);

	{
		LLGLDepthTest depth_test(GL_TRUE, GL_TRUE, GL_ALWAYS);
		mScreenTriangleVB->setBuffer();
		mScreenTriangleVB->drawArrays(LLRender::TRIANGLES, 0, 3);
	}

	gDeferredPostNoDoFProgram.unbind();
>>>>>>> f9f5b538

	gDeferredPostNoDoFProgram.bind();

<<<<<<< HEAD
	// Whatever is last in the above post processing chain should _always_ be rendered directly here.  If not, expect problems.
	gDeferredPostNoDoFProgram.bindTexture(LLShaderMgr::DEFERRED_DIFFUSE, finalBuffer);
	gDeferredPostNoDoFProgram.bindTexture(LLShaderMgr::DEFERRED_DEPTH, &mRT->deferredScreen, true);

	{
		LLGLDepthTest depth_test(GL_TRUE, GL_TRUE, GL_ALWAYS);
		mScreenTriangleVB->setBuffer();
		mScreenTriangleVB->drawArrays(LLRender::TRIANGLES, 0, 3);
	}

	gDeferredPostNoDoFProgram.unbind();

    gGL.setSceneBlendType(LLRender::BT_ALPHA);

=======
>>>>>>> f9f5b538
    if (hasRenderDebugMask(LLPipeline::RENDER_DEBUG_PHYSICS_SHAPES))
    {
        renderPhysicsDisplay();
    }

    /*if (LLRenderTarget::sUseFBO && !gCubeSnapshot)
    { // copy depth buffer from mRT->screen to framebuffer
        LLRenderTarget::copyContentsToFramebuffer(mRT->screen, 0, 0, mRT->screen.getWidth(), mRT->screen.getHeight(), 0, 0,
                                                  mRT->screen.getWidth(), mRT->screen.getHeight(),
                                                  GL_DEPTH_BUFFER_BIT | GL_STENCIL_BUFFER_BIT, GL_NEAREST);
    }*/

    LLVertexBuffer::unbind();

    LLGLState::checkStates();

    // flush calls made to "addTrianglesDrawn" so far to stats machinery
    recordTrianglesDrawn();
}

void LLPipeline::bindLightFunc(LLGLSLShader& shader)
{
    S32 channel = shader.enableTexture(LLShaderMgr::DEFERRED_LIGHTFUNC);
    if (channel > -1)
    {
        gGL.getTexUnit(channel)->bindManual(LLTexUnit::TT_TEXTURE, mLightFunc);
    }

    channel = shader.enableTexture(LLShaderMgr::DEFERRED_BRDF_LUT, LLTexUnit::TT_TEXTURE);
    if (channel > -1)
    {
        mPbrBrdfLut.bindTexture(0, channel);
    }
}

void LLPipeline::bindShadowMaps(LLGLSLShader& shader)
{
    for (U32 i = 0; i < 4; i++)
    {
        LLRenderTarget* shadow_target = getSunShadowTarget(i);
        if (shadow_target)
        {
            S32 channel = shader.enableTexture(LLShaderMgr::DEFERRED_SHADOW0 + i, LLTexUnit::TT_TEXTURE);
            if (channel > -1)
            {
                gGL.getTexUnit(channel)->bind(getSunShadowTarget(i), TRUE);
            }
        }
    }

    for (U32 i = 4; i < 6; i++)
    {
        S32 channel = shader.enableTexture(LLShaderMgr::DEFERRED_SHADOW0 + i);
        if (channel > -1)
        {
            LLRenderTarget* shadow_target = getSpotShadowTarget(i - 4);
            if (shadow_target)
            {
                gGL.getTexUnit(channel)->bind(shadow_target, TRUE);
            }
        }
    }
}

void LLPipeline::bindDeferredShaderFast(LLGLSLShader& shader)
{
    if (shader.mCanBindFast)
    { // was previously fully bound, use fast path
        shader.bind();
        bindLightFunc(shader);
        bindShadowMaps(shader);
        bindReflectionProbes(shader);
    }
    else
    { //wasn't previously bound, use slow path
        bindDeferredShader(shader);
        shader.mCanBindFast = true;
    }
}

void LLPipeline::bindDeferredShader(LLGLSLShader& shader, LLRenderTarget* light_target)
{
    LL_PROFILE_ZONE_SCOPED_CATEGORY_PIPELINE;
    LLRenderTarget* deferred_target       = &mRT->deferredScreen;
    LLRenderTarget* deferred_light_target = &mRT->deferredLight;

	shader.bind();
	S32 channel = 0;
    channel = shader.enableTexture(LLShaderMgr::DEFERRED_DIFFUSE, deferred_target->getUsage());
	if (channel > -1)
	{
        deferred_target->bindTexture(0,channel, LLTexUnit::TFO_POINT); // frag_data[0]
        gGL.getTexUnit(channel)->setTextureAddressMode(LLTexUnit::TAM_CLAMP);
	}

    channel = shader.enableTexture(LLShaderMgr::DEFERRED_SPECULAR, deferred_target->getUsage());
	if (channel > -1)
	{
        deferred_target->bindTexture(1, channel, LLTexUnit::TFO_POINT); // frag_data[1]
        gGL.getTexUnit(channel)->setTextureAddressMode(LLTexUnit::TAM_CLAMP);
	}

    channel = shader.enableTexture(LLShaderMgr::DEFERRED_NORMAL, deferred_target->getUsage());
	if (channel > -1)
	{
        deferred_target->bindTexture(2, channel, LLTexUnit::TFO_POINT); // frag_data[2]
        gGL.getTexUnit(channel)->setTextureAddressMode(LLTexUnit::TAM_CLAMP);
	}

    channel = shader.enableTexture(LLShaderMgr::DEFERRED_EMISSIVE, deferred_target->getUsage());
    if (channel > -1)
    {
        deferred_target->bindTexture(3, channel, LLTexUnit::TFO_POINT); // frag_data[3]
        gGL.getTexUnit(channel)->setTextureAddressMode(LLTexUnit::TAM_CLAMP);
    }

    channel = shader.enableTexture(LLShaderMgr::DEFERRED_DEPTH, deferred_target->getUsage());
    if (channel > -1)
    {
        gGL.getTexUnit(channel)->bind(deferred_target, TRUE);
        stop_glerror();
    }

    channel = shader.enableTexture(LLShaderMgr::EXPOSURE_MAP);
    if (channel > -1)
    {
        gGL.getTexUnit(channel)->bind(&mExposureMap);
    }

    if (shader.getUniformLocation(LLShaderMgr::VIEWPORT) != -1)
    {
		shader.uniform4f(LLShaderMgr::VIEWPORT, (F32) gGLViewport[0],
									(F32) gGLViewport[1],
									(F32) gGLViewport[2],
									(F32) gGLViewport[3]);
	}

    if (sReflectionRender && !shader.getUniformLocation(LLShaderMgr::MODELVIEW_MATRIX))
    {
        shader.uniformMatrix4fv(LLShaderMgr::MODELVIEW_MATRIX, 1, FALSE, mReflectionModelView.m);  
    }

	channel = shader.enableTexture(LLShaderMgr::DEFERRED_NOISE);
	if (channel > -1)
	{
        gGL.getTexUnit(channel)->bindManual(LLTexUnit::TT_TEXTURE, mNoiseMap);
		gGL.getTexUnit(channel)->setTextureFilteringOption(LLTexUnit::TFO_POINT);
	}

    bindLightFunc(shader);

	stop_glerror();

    light_target = light_target ? light_target : deferred_light_target;
    channel = shader.enableTexture(LLShaderMgr::DEFERRED_LIGHT, light_target->getUsage());
	if (channel > -1)
	{
        if (light_target->isComplete())
        {
            light_target->bindTexture(0, channel, LLTexUnit::TFO_POINT);
        }
        else
        {
            gGL.getTexUnit(channel)->bindFast(LLViewerFetchedTexture::sWhiteImagep);
        }
	}

	stop_glerror();

    bindShadowMaps(shader);

	stop_glerror();

	F32 mat[16*6];
	for (U32 i = 0; i < 16; i++)
	{
		mat[i] = mSunShadowMatrix[0].m[i];
		mat[i+16] = mSunShadowMatrix[1].m[i];
		mat[i+32] = mSunShadowMatrix[2].m[i];
		mat[i+48] = mSunShadowMatrix[3].m[i];
		mat[i+64] = mSunShadowMatrix[4].m[i];
		mat[i+80] = mSunShadowMatrix[5].m[i];
	}

	shader.uniformMatrix4fv(LLShaderMgr::DEFERRED_SHADOW_MATRIX, 6, FALSE, mat);

	stop_glerror();

    if (!LLPipeline::sReflectionProbesEnabled)
    {
        channel = shader.enableTexture(LLShaderMgr::ENVIRONMENT_MAP, LLTexUnit::TT_CUBE_MAP);
        if (channel > -1)
        {
            LLCubeMap* cube_map = gSky.mVOSkyp ? gSky.mVOSkyp->getCubeMap() : NULL;
            if (cube_map)
            {
                cube_map->enable(channel);
                cube_map->bind();
            }

            F32* m = gGLModelView;

            F32 mat[] = { m[0], m[1], m[2],
                          m[4], m[5], m[6],
                          m[8], m[9], m[10] };

            shader.uniformMatrix3fv(LLShaderMgr::DEFERRED_ENV_MAT, 1, TRUE, mat);
        }
    }

    bindReflectionProbes(shader);

    if (gAtmosphere)
    {
        // bind precomputed textures necessary for calculating sun and sky luminance
        channel = shader.enableTexture(LLShaderMgr::TRANSMITTANCE_TEX, LLTexUnit::TT_TEXTURE);
        if (channel > -1)
        {
            shader.bindTexture(LLShaderMgr::TRANSMITTANCE_TEX, gAtmosphere->getTransmittance());
        }

        channel = shader.enableTexture(LLShaderMgr::SCATTER_TEX, LLTexUnit::TT_TEXTURE_3D);
        if (channel > -1)
        {
            shader.bindTexture(LLShaderMgr::SCATTER_TEX, gAtmosphere->getScattering());
        }

        channel = shader.enableTexture(LLShaderMgr::SINGLE_MIE_SCATTER_TEX, LLTexUnit::TT_TEXTURE_3D);
        if (channel > -1)
        {
            shader.bindTexture(LLShaderMgr::SINGLE_MIE_SCATTER_TEX, gAtmosphere->getMieScattering());
        }

        channel = shader.enableTexture(LLShaderMgr::ILLUMINANCE_TEX, LLTexUnit::TT_TEXTURE);
        if (channel > -1)
        {
            shader.bindTexture(LLShaderMgr::ILLUMINANCE_TEX, gAtmosphere->getIlluminance());
        }
    }

    /*if (gCubeSnapshot)
    { // we only really care about the first two values, but the shader needs increasing separation between clip planes
        shader.uniform4f(LLShaderMgr::DEFERRED_SHADOW_CLIP, 1.f, 64.f, 128.f, 256.f);
    }
    else*/
    {
        shader.uniform4fv(LLShaderMgr::DEFERRED_SHADOW_CLIP, 1, mSunClipPlanes.mV);
    }
	shader.uniform1f(LLShaderMgr::DEFERRED_SUN_WASH, RenderDeferredSunWash);
	shader.uniform1f(LLShaderMgr::DEFERRED_SHADOW_NOISE, RenderShadowNoise);
	shader.uniform1f(LLShaderMgr::DEFERRED_BLUR_SIZE, RenderShadowBlurSize);

	shader.uniform1f(LLShaderMgr::DEFERRED_SSAO_RADIUS, RenderSSAOScale);
	shader.uniform1f(LLShaderMgr::DEFERRED_SSAO_MAX_RADIUS, RenderSSAOMaxScale);

	F32 ssao_factor = RenderSSAOFactor;
	shader.uniform1f(LLShaderMgr::DEFERRED_SSAO_FACTOR, ssao_factor);
	shader.uniform1f(LLShaderMgr::DEFERRED_SSAO_FACTOR_INV, 1.0/ssao_factor);

	LLVector3 ssao_effect = RenderSSAOEffect;
	F32 matrix_diag = (ssao_effect[0] + 2.0*ssao_effect[1])/3.0;
	F32 matrix_nondiag = (ssao_effect[0] - ssao_effect[1])/3.0;
	// This matrix scales (proj of color onto <1/rt(3),1/rt(3),1/rt(3)>) by
	// value factor, and scales remainder by saturation factor
	F32 ssao_effect_mat[] = {	matrix_diag, matrix_nondiag, matrix_nondiag,
								matrix_nondiag, matrix_diag, matrix_nondiag,
								matrix_nondiag, matrix_nondiag, matrix_diag};
	shader.uniformMatrix3fv(LLShaderMgr::DEFERRED_SSAO_EFFECT_MAT, 1, GL_FALSE, ssao_effect_mat);

	//F32 shadow_offset_error = 1.f + RenderShadowOffsetError * fabsf(LLViewerCamera::getInstance()->getOrigin().mV[2]);
	F32 shadow_bias_error = RenderShadowBiasError * fabsf(LLViewerCamera::getInstance()->getOrigin().mV[2])/3000.f;
    F32 shadow_bias       = RenderShadowBias + shadow_bias_error;

    shader.uniform2f(LLShaderMgr::DEFERRED_SCREEN_RES, deferred_target->getWidth(), deferred_target->getHeight());
	shader.uniform1f(LLShaderMgr::DEFERRED_NEAR_CLIP, LLViewerCamera::getInstance()->getNear()*2.f);
	shader.uniform1f (LLShaderMgr::DEFERRED_SHADOW_OFFSET, RenderShadowOffset); //*shadow_offset_error);
    shader.uniform1f(LLShaderMgr::DEFERRED_SHADOW_BIAS, shadow_bias);
	shader.uniform1f(LLShaderMgr::DEFERRED_SPOT_SHADOW_OFFSET, RenderSpotShadowOffset);
	shader.uniform1f(LLShaderMgr::DEFERRED_SPOT_SHADOW_BIAS, RenderSpotShadowBias);	

	shader.uniform3fv(LLShaderMgr::DEFERRED_SUN_DIR, 1, mTransformedSunDir.mV);
    shader.uniform3fv(LLShaderMgr::DEFERRED_MOON_DIR, 1, mTransformedMoonDir.mV);
	shader.uniform2f(LLShaderMgr::DEFERRED_SHADOW_RES, mRT->shadow[0].getWidth(), mRT->shadow[0].getHeight());
	shader.uniform2f(LLShaderMgr::DEFERRED_PROJ_SHADOW_RES, mSpotShadow[0].getWidth(), mSpotShadow[0].getHeight());
	shader.uniform1f(LLShaderMgr::DEFERRED_DEPTH_CUTOFF, RenderEdgeDepthCutoff);
	shader.uniform1f(LLShaderMgr::DEFERRED_NORM_CUTOFF, RenderEdgeNormCutoff);
	
    shader.uniformMatrix4fv(LLShaderMgr::MODELVIEW_DELTA_MATRIX, 1, GL_FALSE, gGLDeltaModelView);
    shader.uniformMatrix4fv(LLShaderMgr::INVERSE_MODELVIEW_DELTA_MATRIX, 1, GL_FALSE, gGLInverseDeltaModelView);

    shader.uniform1i(LLShaderMgr::CUBE_SNAPSHOT, gCubeSnapshot ? 1 : 0);

	if (shader.getUniformLocation(LLShaderMgr::DEFERRED_NORM_MATRIX) >= 0)
	{
        glh::matrix4f norm_mat = get_current_modelview().inverse().transpose();
		shader.uniformMatrix4fv(LLShaderMgr::DEFERRED_NORM_MATRIX, 1, FALSE, norm_mat.m);
	}

    shader.uniform3fv(LLShaderMgr::SUNLIGHT_COLOR, 1, mSunDiffuse.mV);
    shader.uniform3fv(LLShaderMgr::MOONLIGHT_COLOR, 1, mMoonDiffuse.mV);

    shader.uniform1f(LLShaderMgr::REFLECTION_PROBE_MAX_LOD, mReflectionMapManager.mMaxProbeLOD);
}


LLColor3 pow3f(LLColor3 v, F32 f)
{
	v.mV[0] = powf(v.mV[0], f);
	v.mV[1] = powf(v.mV[1], f);
	v.mV[2] = powf(v.mV[2], f);
	return v;
}

LLVector4 pow4fsrgb(LLVector4 v, F32 f)
{
	v.mV[0] = powf(v.mV[0], f);
	v.mV[1] = powf(v.mV[1], f);
	v.mV[2] = powf(v.mV[2], f);
	return v;
}

void LLPipeline::renderDeferredLighting()
{
    LL_PROFILE_ZONE_SCOPED_CATEGORY_PIPELINE;
    LL_PROFILE_GPU_ZONE("renderDeferredLighting");
    if (!sCull)
    {
        return;
    }

    llassert(!sRenderingHUDs);

    F32 light_scale = 1.f;
<<<<<<< HEAD

    if (gCubeSnapshot)
    { //darken local lights when probe ambiance is above 1
        light_scale = mReflectionMapManager.mLightScale;
    }

=======

    if (gCubeSnapshot)
    { //darken local lights when probe ambiance is above 1
        light_scale = mReflectionMapManager.mLightScale;
    }

>>>>>>> f9f5b538
    LLRenderTarget *screen_target         = &mRT->screen;
    LLRenderTarget* deferred_light_target = &mRT->deferredLight;

    {
        LL_PROFILE_ZONE_NAMED_CATEGORY_PIPELINE("deferred");
        LLViewerCamera *camera = LLViewerCamera::getInstance();
        
        if (gPipeline.hasRenderType(LLPipeline::RENDER_TYPE_HUD))
        {
            gPipeline.toggleRenderType(LLPipeline::RENDER_TYPE_HUD);
        }

        gGL.setColorMask(true, true);

        // draw a cube around every light
        LLVertexBuffer::unbind();

        LLGLEnable cull(GL_CULL_FACE);
        LLGLEnable blend(GL_BLEND);

        glh::matrix4f mat = copy_matrix(gGLModelView);

        setupHWLights();  // to set mSun/MoonDir;

        glh::vec4f tc(mSunDir.mV);
        mat.mult_matrix_vec(tc);
        mTransformedSunDir.set(tc.v);

        glh::vec4f tc_moon(mMoonDir.mV);
        mat.mult_matrix_vec(tc_moon);
        mTransformedMoonDir.set(tc_moon.v);

        if (RenderDeferredSSAO || RenderShadowDetail > 0)
        {
            LL_PROFILE_GPU_ZONE("sun program");
            deferred_light_target->bindTarget();
            {  // paint shadow/SSAO light map (direct lighting lightmap)
                LL_PROFILE_ZONE_NAMED_CATEGORY_PIPELINE("renderDeferredLighting - sun shadow");
                bindDeferredShader(gDeferredSunProgram, deferred_light_target);
                mScreenTriangleVB->setBuffer();
                glClearColor(1, 1, 1, 1);
                deferred_light_target->clear(GL_COLOR_BUFFER_BIT);
                glClearColor(0, 0, 0, 0);

                glh::matrix4f inv_trans = get_current_modelview().inverse().transpose();

                const U32 slice = 32;
                F32       offset[slice * 3];
                for (U32 i = 0; i < 4; i++)
                {
                    for (U32 j = 0; j < 8; j++)
                    {
                        glh::vec3f v;
                        v.set_value(sinf(6.284f / 8 * j), cosf(6.284f / 8 * j), -(F32) i);
                        v.normalize();
                        inv_trans.mult_matrix_vec(v);
                        v.normalize();
                        offset[(i * 8 + j) * 3 + 0] = v.v[0];
                        offset[(i * 8 + j) * 3 + 1] = v.v[2];
                        offset[(i * 8 + j) * 3 + 2] = v.v[1];
                    }
                }

                gDeferredSunProgram.uniform3fv(sOffset, slice, offset);
                gDeferredSunProgram.uniform2f(LLShaderMgr::DEFERRED_SCREEN_RES,
                                              deferred_light_target->getWidth(),
                                              deferred_light_target->getHeight());

                {
                    LLGLDisable   blend(GL_BLEND);
                    LLGLDepthTest depth(GL_TRUE, GL_FALSE, GL_ALWAYS);
                    mScreenTriangleVB->drawArrays(LLRender::TRIANGLES, 0, 3);
                }

                unbindDeferredShader(gDeferredSunProgram);
            }
            deferred_light_target->flush();
        }

        if (RenderDeferredSSAO)
        {
            // soften direct lighting lightmap
            LL_PROFILE_ZONE_NAMED_CATEGORY_PIPELINE("renderDeferredLighting - soften shadow");
            LL_PROFILE_GPU_ZONE("soften shadow");
            // blur lightmap
            screen_target->bindTarget();
            glClearColor(1, 1, 1, 1);
            screen_target->clear(GL_COLOR_BUFFER_BIT);
            glClearColor(0, 0, 0, 0);

            bindDeferredShader(gDeferredBlurLightProgram);

            LLVector3 go = RenderShadowGaussian;
            const U32 kern_length = 4;
            F32       blur_size = RenderShadowBlurSize;
            F32       dist_factor = RenderShadowBlurDistFactor;

            // sample symmetrically with the middle sample falling exactly on 0.0
            F32 x = 0.f;

            LLVector3 gauss[32];  // xweight, yweight, offset

            for (U32 i = 0; i < kern_length; i++)
            {
                gauss[i].mV[0] = llgaussian(x, go.mV[0]);
                gauss[i].mV[1] = llgaussian(x, go.mV[1]);
                gauss[i].mV[2] = x;
                x += 1.f;
            }

            gDeferredBlurLightProgram.uniform2f(sDelta, 1.f, 0.f);
            gDeferredBlurLightProgram.uniform1f(sDistFactor, dist_factor);
            gDeferredBlurLightProgram.uniform3fv(sKern, kern_length, gauss[0].mV);
            gDeferredBlurLightProgram.uniform1f(sKernScale, blur_size * (kern_length / 2.f - 0.5f));

            {
                LLGLDisable   blend(GL_BLEND);
                LLGLDepthTest depth(GL_TRUE, GL_FALSE, GL_ALWAYS);
                mScreenTriangleVB->setBuffer();
                mScreenTriangleVB->drawArrays(LLRender::TRIANGLES, 0, 3);
            }

            screen_target->flush();
            unbindDeferredShader(gDeferredBlurLightProgram);

            bindDeferredShader(gDeferredBlurLightProgram, screen_target);

            deferred_light_target->bindTarget();

            gDeferredBlurLightProgram.uniform2f(sDelta, 0.f, 1.f);

            {
                LLGLDisable   blend(GL_BLEND);
                LLGLDepthTest depth(GL_TRUE, GL_FALSE, GL_ALWAYS);
                mScreenTriangleVB->setBuffer();
                mScreenTriangleVB->drawArrays(LLRender::TRIANGLES, 0, 3);
            }
            deferred_light_target->flush();
            unbindDeferredShader(gDeferredBlurLightProgram);
        }

        screen_target->bindTarget();
        // clear color buffer here - zeroing alpha (glow) is important or it will accumulate against sky
        glClearColor(0, 0, 0, 0);
        screen_target->clear(GL_COLOR_BUFFER_BIT);

        if (RenderDeferredAtmospheric)
        {  // apply sunlight contribution
            LLGLSLShader &soften_shader = LLPipeline::sUnderWaterRender ? gDeferredSoftenWaterProgram : gDeferredSoftenProgram;

            LL_PROFILE_ZONE_NAMED_CATEGORY_PIPELINE("renderDeferredLighting - atmospherics");
            LL_PROFILE_GPU_ZONE("atmospherics");
            bindDeferredShader(soften_shader);

            static LLCachedControl<F32> ssao_scale(gSavedSettings, "RenderSSAOIrradianceScale", 0.5f);
            static LLCachedControl<F32> ssao_max(gSavedSettings, "RenderSSAOIrradianceMax", 0.25f);
            static LLStaticHashedString ssao_scale_str("ssao_irradiance_scale");
            static LLStaticHashedString ssao_max_str("ssao_irradiance_max");
            
            soften_shader.uniform1f(ssao_scale_str, ssao_scale);
            soften_shader.uniform1f(ssao_max_str, ssao_max);

            LLEnvironment &environment = LLEnvironment::instance();
            soften_shader.uniform1i(LLShaderMgr::SUN_UP_FACTOR, environment.getIsSunUp() ? 1 : 0);
            soften_shader.uniform3fv(LLShaderMgr::LIGHTNORM, 1, environment.getClampedLightNorm().mV);
            
            soften_shader.uniform4fv(LLShaderMgr::WATER_WATERPLANE, 1, LLDrawPoolAlpha::sWaterPlane.mV);

            {
                LLGLDepthTest depth(GL_FALSE);
                LLGLDisable   blend(GL_BLEND);

                // full screen blit
                mScreenTriangleVB->setBuffer();
                mScreenTriangleVB->drawArrays(LLRender::TRIANGLES, 0, 3);
            }

            unbindDeferredShader(LLPipeline::sUnderWaterRender ? gDeferredSoftenWaterProgram : gDeferredSoftenProgram);
        }

        bool render_local = RenderLocalLights; // && !gCubeSnapshot;

        if (render_local)
        {
            gGL.setSceneBlendType(LLRender::BT_ADD);
            std::list<LLVector4>        fullscreen_lights;
            LLDrawable::drawable_list_t spot_lights;
            LLDrawable::drawable_list_t fullscreen_spot_lights;

            if (!gCubeSnapshot)
            {
                for (U32 i = 0; i < 2; i++)
                {
                    mTargetShadowSpotLight[i] = NULL;
                }
            }

            std::list<LLVector4> light_colors;

            LLVertexBuffer::unbind();

            {
                LL_PROFILE_ZONE_NAMED_CATEGORY_PIPELINE("renderDeferredLighting - local lights");
                LL_PROFILE_GPU_ZONE("local lights");
                bindDeferredShader(gDeferredLightProgram);

                if (mCubeVB.isNull())
                {
                    mCubeVB = ll_create_cube_vb(LLVertexBuffer::MAP_VERTEX);
                }

                mCubeVB->setBuffer();

                LLGLDepthTest depth(GL_TRUE, GL_FALSE);
                // mNearbyLights already includes distance calculation and excludes muted avatars.
                // It is calculated from mLights
                // mNearbyLights also provides fade value to gracefully fade-out out of range lights
                for (light_set_t::iterator iter = mNearbyLights.begin(); iter != mNearbyLights.end(); ++iter)
                {
                    LLDrawable * drawablep = iter->drawable;
                    LLVOVolume * volume = drawablep->getVOVolume();
                    if (!volume)
                    {
                        continue;
                    }

                    if (volume->isAttachment())
                    {
                        if (!sRenderAttachedLights)
                        {
                            continue;
                        }
                    }

                    LLVector4a center;
                    center.load3(drawablep->getPositionAgent().mV);
                    const F32 *c = center.getF32ptr();
                    F32        s = volume->getLightRadius() * 1.5f;

                    // send light color to shader in linear space
                    LLColor3 col = volume->getLightLinearColor() * light_scale;

                    if (col.magVecSquared() < 0.001f)
                    {
                        continue;
                    }

                    if (s <= 0.001f)
                    {
                        continue;
                    }

                    LLVector4a sa;
                    sa.splat(s);
                    if (camera->AABBInFrustumNoFarClip(center, sa) == 0)
                    {
                        continue;
                    }

                    sVisibleLightCount++;

                    if (camera->getOrigin().mV[0] > c[0] + s + 0.2f || camera->getOrigin().mV[0] < c[0] - s - 0.2f ||
                        camera->getOrigin().mV[1] > c[1] + s + 0.2f || camera->getOrigin().mV[1] < c[1] - s - 0.2f ||
                        camera->getOrigin().mV[2] > c[2] + s + 0.2f || camera->getOrigin().mV[2] < c[2] - s - 0.2f)
                    {  // draw box if camera is outside box
                        if (render_local)
                        {
                            if (volume->isLightSpotlight())
                            {
                                drawablep->getVOVolume()->updateSpotLightPriority();
                                spot_lights.push_back(drawablep);
                                continue;
                            }

                            gDeferredLightProgram.uniform3fv(LLShaderMgr::LIGHT_CENTER, 1, c);
                            gDeferredLightProgram.uniform1f(LLShaderMgr::LIGHT_SIZE, s);
                            gDeferredLightProgram.uniform3fv(LLShaderMgr::DIFFUSE_COLOR, 1, col.mV);
                            gDeferredLightProgram.uniform1f(LLShaderMgr::LIGHT_FALLOFF, volume->getLightFalloff(DEFERRED_LIGHT_FALLOFF));
                            gGL.syncMatrices();

                            mCubeVB->drawRange(LLRender::TRIANGLE_FAN, 0, 7, 8, get_box_fan_indices(camera, center));
                            stop_glerror();
                        }
                    }
                    else
                    {
                        if (volume->isLightSpotlight())
                        {
                            drawablep->getVOVolume()->updateSpotLightPriority();
                            fullscreen_spot_lights.push_back(drawablep);
                            continue;
                        }

                        glh::vec3f tc(c);
                        mat.mult_matrix_vec(tc);

                        fullscreen_lights.push_back(LLVector4(tc.v[0], tc.v[1], tc.v[2], s));
                        light_colors.push_back(LLVector4(col.mV[0], col.mV[1], col.mV[2], volume->getLightFalloff(DEFERRED_LIGHT_FALLOFF)));
                    }
                }

                // Bookmark comment to allow searching for mSpecialRenderMode == 3 (avatar edit mode),
                // prev site of appended deferred character light, removed by SL-13522 09/20

                unbindDeferredShader(gDeferredLightProgram);
            }

            if (!spot_lights.empty())
            {
                LL_PROFILE_ZONE_NAMED_CATEGORY_PIPELINE("renderDeferredLighting - projectors");
                LL_PROFILE_GPU_ZONE("projectors");
                LLGLDepthTest depth(GL_TRUE, GL_FALSE);
                bindDeferredShader(gDeferredSpotLightProgram);

                mCubeVB->setBuffer();

                gDeferredSpotLightProgram.enableTexture(LLShaderMgr::DEFERRED_PROJECTION);

                for (LLDrawable::drawable_list_t::iterator iter = spot_lights.begin(); iter != spot_lights.end(); ++iter)
                {
                    LLDrawable *drawablep = *iter;

                    LLVOVolume *volume = drawablep->getVOVolume();

                    LLVector4a center;
                    center.load3(drawablep->getPositionAgent().mV);
                    const F32 *c = center.getF32ptr();
                    F32        s = volume->getLightRadius() * 1.5f;

                    sVisibleLightCount++;

                    setupSpotLight(gDeferredSpotLightProgram, drawablep);

                    // send light color to shader in linear space
                    LLColor3 col = volume->getLightLinearColor() * light_scale;

                    gDeferredSpotLightProgram.uniform3fv(LLShaderMgr::LIGHT_CENTER, 1, c);
                    gDeferredSpotLightProgram.uniform1f(LLShaderMgr::LIGHT_SIZE, s);
                    gDeferredSpotLightProgram.uniform3fv(LLShaderMgr::DIFFUSE_COLOR, 1, col.mV);
                    gDeferredSpotLightProgram.uniform1f(LLShaderMgr::LIGHT_FALLOFF, volume->getLightFalloff(DEFERRED_LIGHT_FALLOFF));
                    gGL.syncMatrices();

                    mCubeVB->drawRange(LLRender::TRIANGLE_FAN, 0, 7, 8, get_box_fan_indices(camera, center));
                }
                gDeferredSpotLightProgram.disableTexture(LLShaderMgr::DEFERRED_PROJECTION);
                unbindDeferredShader(gDeferredSpotLightProgram);
            }

            {
                LL_PROFILE_ZONE_NAMED_CATEGORY_PIPELINE("renderDeferredLighting - fullscreen lights");
                LLGLDepthTest depth(GL_FALSE);
                LL_PROFILE_GPU_ZONE("fullscreen lights");

                U32 count = 0;

                const U32 max_count = LL_DEFERRED_MULTI_LIGHT_COUNT;
                LLVector4 light[max_count];
                LLVector4 col[max_count];

                F32 far_z = 0.f;

                while (!fullscreen_lights.empty())
                {
                    light[count] = fullscreen_lights.front();
                    fullscreen_lights.pop_front();
                    col[count] = light_colors.front();
                    light_colors.pop_front();

                    far_z = llmin(light[count].mV[2] - light[count].mV[3], far_z);
                    count++;
                    if (count == max_count || fullscreen_lights.empty())
                    {
                        U32 idx = count - 1;
                        bindDeferredShader(gDeferredMultiLightProgram[idx]);
                        gDeferredMultiLightProgram[idx].uniform1i(LLShaderMgr::MULTI_LIGHT_COUNT, count);
                        gDeferredMultiLightProgram[idx].uniform4fv(LLShaderMgr::MULTI_LIGHT, count, (GLfloat *) light);
                        gDeferredMultiLightProgram[idx].uniform4fv(LLShaderMgr::MULTI_LIGHT_COL, count, (GLfloat *) col);
                        gDeferredMultiLightProgram[idx].uniform1f(LLShaderMgr::MULTI_LIGHT_FAR_Z, far_z);
                        far_z = 0.f;
                        count = 0;
                        mScreenTriangleVB->setBuffer();
                        mScreenTriangleVB->drawArrays(LLRender::TRIANGLES, 0, 3);
                        unbindDeferredShader(gDeferredMultiLightProgram[idx]);
                    }
                }

                bindDeferredShader(gDeferredMultiSpotLightProgram);

                gDeferredMultiSpotLightProgram.enableTexture(LLShaderMgr::DEFERRED_PROJECTION);

                mScreenTriangleVB->setBuffer();

                for (LLDrawable::drawable_list_t::iterator iter = fullscreen_spot_lights.begin(); iter != fullscreen_spot_lights.end(); ++iter)
                {
                    LLDrawable *drawablep           = *iter;
                    LLVOVolume *volume              = drawablep->getVOVolume();
                    LLVector3   center              = drawablep->getPositionAgent();
                    F32 *       c                   = center.mV;
                    F32         light_size_final    = volume->getLightRadius() * 1.5f;
                    F32         light_falloff_final = volume->getLightFalloff(DEFERRED_LIGHT_FALLOFF);

                    sVisibleLightCount++;

                    glh::vec3f tc(c);
                    mat.mult_matrix_vec(tc);

                    setupSpotLight(gDeferredMultiSpotLightProgram, drawablep);

                    // send light color to shader in linear space
                    LLColor3 col = volume->getLightLinearColor() * light_scale;

                    gDeferredMultiSpotLightProgram.uniform3fv(LLShaderMgr::LIGHT_CENTER, 1, tc.v);
                    gDeferredMultiSpotLightProgram.uniform1f(LLShaderMgr::LIGHT_SIZE, light_size_final);
                    gDeferredMultiSpotLightProgram.uniform3fv(LLShaderMgr::DIFFUSE_COLOR, 1, col.mV);
                    gDeferredMultiSpotLightProgram.uniform1f(LLShaderMgr::LIGHT_FALLOFF, light_falloff_final);
                    mScreenTriangleVB->drawArrays(LLRender::TRIANGLES, 0, 3);
                }
<<<<<<< HEAD

                gDeferredMultiSpotLightProgram.disableTexture(LLShaderMgr::DEFERRED_PROJECTION);
                unbindDeferredShader(gDeferredMultiSpotLightProgram);
            }
        }


        gGL.setColorMask(true, true);
    }

=======

                gDeferredMultiSpotLightProgram.disableTexture(LLShaderMgr::DEFERRED_PROJECTION);
                unbindDeferredShader(gDeferredMultiSpotLightProgram);
            }
        }


        gGL.setColorMask(true, true);
    }

>>>>>>> f9f5b538
    {  // render non-deferred geometry (alpha, fullbright, glow)
        LLGLDisable blend(GL_BLEND);
        //LLGLDisable stencil(GL_STENCIL_TEST);

        pushRenderTypeMask();
        andRenderTypeMask(LLPipeline::RENDER_TYPE_ALPHA,
                          LLPipeline::RENDER_TYPE_ALPHA_PRE_WATER,
                          LLPipeline::RENDER_TYPE_ALPHA_POST_WATER,
                          LLPipeline::RENDER_TYPE_FULLBRIGHT,
                          LLPipeline::RENDER_TYPE_VOLUME,
                          LLPipeline::RENDER_TYPE_GLOW,
                          LLPipeline::RENDER_TYPE_BUMP,
                          LLPipeline::RENDER_TYPE_GLTF_PBR,
                          LLPipeline::RENDER_TYPE_PASS_SIMPLE,
                          LLPipeline::RENDER_TYPE_PASS_ALPHA,
                          LLPipeline::RENDER_TYPE_PASS_ALPHA_MASK,
                          LLPipeline::RENDER_TYPE_PASS_BUMP,
                          LLPipeline::RENDER_TYPE_PASS_POST_BUMP,
                          LLPipeline::RENDER_TYPE_PASS_FULLBRIGHT,
                          LLPipeline::RENDER_TYPE_PASS_FULLBRIGHT_ALPHA_MASK,
                          LLPipeline::RENDER_TYPE_PASS_FULLBRIGHT_SHINY,
                          LLPipeline::RENDER_TYPE_PASS_GLOW,
                          LLPipeline::RENDER_TYPE_PASS_GLTF_GLOW,
                          LLPipeline::RENDER_TYPE_PASS_GRASS,
                          LLPipeline::RENDER_TYPE_PASS_SHINY,
                          LLPipeline::RENDER_TYPE_PASS_INVISIBLE,
                          LLPipeline::RENDER_TYPE_PASS_INVISI_SHINY,
                          LLPipeline::RENDER_TYPE_AVATAR,
                          LLPipeline::RENDER_TYPE_CONTROL_AV,
                          LLPipeline::RENDER_TYPE_ALPHA_MASK,
                          LLPipeline::RENDER_TYPE_FULLBRIGHT_ALPHA_MASK,
                          LLPipeline::RENDER_TYPE_WATER,
                          END_RENDER_TYPES);

        renderGeomPostDeferred(*LLViewerCamera::getInstance());
        popRenderTypeMask();
    }

    screen_target->flush();

    if (!gCubeSnapshot)
    {
        // this is the end of the 3D scene render, grab a copy of the modelview and projection
        // matrix for use in off-by-one-frame effects in the next frame
        for (U32 i = 0; i < 16; i++)
        {
            gGLLastModelView[i] = gGLModelView[i];
            gGLLastProjection[i] = gGLProjection[i];
        }
    }
    gGL.setColorMask(true, true);
}

void LLPipeline::setupSpotLight(LLGLSLShader& shader, LLDrawable* drawablep)
{
	//construct frustum
	LLVOVolume* volume = drawablep->getVOVolume();
	LLVector3 params = volume->getSpotLightParams();

	F32 fov = params.mV[0];
	F32 focus = params.mV[1];

	LLVector3 pos = drawablep->getPositionAgent();
	LLQuaternion quat = volume->getRenderRotation();
	LLVector3 scale = volume->getScale();
	
	//get near clip plane
	LLVector3 at_axis(0,0,-scale.mV[2]*0.5f);
	at_axis *= quat;

	LLVector3 np = pos+at_axis;
	at_axis.normVec();

	//get origin that has given fov for plane np, at_axis, and given scale
	F32 dist = (scale.mV[1]*0.5f)/tanf(fov*0.5f);

	LLVector3 origin = np - at_axis*dist;

	//matrix from volume space to agent space
	LLMatrix4 light_mat(quat, LLVector4(origin,1.f));

	glh::matrix4f light_to_agent((F32*) light_mat.mMatrix);
	glh::matrix4f light_to_screen = get_current_modelview() * light_to_agent;

	glh::matrix4f screen_to_light = light_to_screen.inverse();

	F32 s = volume->getLightRadius()*1.5f;
	F32 near_clip = dist;
	F32 width = scale.mV[VX];
	F32 height = scale.mV[VY];
	F32 far_clip = s+dist-scale.mV[VZ];

	F32 fovy = fov * RAD_TO_DEG;
	F32 aspect = width/height;

	glh::matrix4f trans(0.5f, 0.f, 0.f, 0.5f,
				0.f, 0.5f, 0.f, 0.5f,
				0.f, 0.f, 0.5f, 0.5f,
				0.f, 0.f, 0.f, 1.f);

	glh::vec3f p1(0, 0, -(near_clip+0.01f));
	glh::vec3f p2(0, 0, -(near_clip+1.f));

	glh::vec3f screen_origin(0, 0, 0);

	light_to_screen.mult_matrix_vec(p1);
	light_to_screen.mult_matrix_vec(p2);
	light_to_screen.mult_matrix_vec(screen_origin);

	glh::vec3f n = p2-p1;
	n.normalize();
	
	F32 proj_range = far_clip - near_clip;
	glh::matrix4f light_proj = gl_perspective(fovy, aspect, near_clip, far_clip);
	screen_to_light = trans * light_proj * screen_to_light;
	shader.uniformMatrix4fv(LLShaderMgr::PROJECTOR_MATRIX, 1, FALSE, screen_to_light.m);
	shader.uniform1f(LLShaderMgr::PROJECTOR_NEAR, near_clip);
	shader.uniform3fv(LLShaderMgr::PROJECTOR_P, 1, p1.v);
	shader.uniform3fv(LLShaderMgr::PROJECTOR_N, 1, n.v);
	shader.uniform3fv(LLShaderMgr::PROJECTOR_ORIGIN, 1, screen_origin.v);
	shader.uniform1f(LLShaderMgr::PROJECTOR_RANGE, proj_range);
	shader.uniform1f(LLShaderMgr::PROJECTOR_AMBIANCE, params.mV[2]);
	S32 s_idx = -1;

	for (U32 i = 0; i < 2; i++)
	{
		if (mShadowSpotLight[i] == drawablep)
		{
			s_idx = i;
		}
	}

	shader.uniform1i(LLShaderMgr::PROJECTOR_SHADOW_INDEX, s_idx);

	if (s_idx >= 0)
	{
		shader.uniform1f(LLShaderMgr::PROJECTOR_SHADOW_FADE, 1.f-mSpotLightFade[s_idx]);
	}
	else
	{
		shader.uniform1f(LLShaderMgr::PROJECTOR_SHADOW_FADE, 1.f);
	}

    // make sure we're not already targeting the same spot light with both shadow maps
    llassert(mTargetShadowSpotLight[0] != mTargetShadowSpotLight[1] || mTargetShadowSpotLight[0].isNull());

    if (!gCubeSnapshot)
	{
		LLDrawable* potential = drawablep;
		//determine if this light is higher priority than one of the existing spot shadows
		F32 m_pri = volume->getSpotLightPriority();

		for (U32 i = 0; i < 2; i++)
		{
			F32 pri = 0.f;

			if (mTargetShadowSpotLight[i].notNull())
			{
				pri = mTargetShadowSpotLight[i]->getVOVolume()->getSpotLightPriority();
			}

			if (m_pri > pri)
			{
				LLDrawable* temp = mTargetShadowSpotLight[i];
				mTargetShadowSpotLight[i] = potential;
				potential = temp;
				m_pri = pri;
			}
		}
	}

    // make sure we didn't end up targeting the same spot light with both shadow maps
    llassert(mTargetShadowSpotLight[0] != mTargetShadowSpotLight[1] || mTargetShadowSpotLight[0].isNull());

	LLViewerTexture* img = volume->getLightTexture();

	if (img == NULL)
	{
		img = LLViewerFetchedTexture::sWhiteImagep;
	}

	S32 channel = shader.enableTexture(LLShaderMgr::DEFERRED_PROJECTION);

	if (channel > -1)
	{
		if (img)
		{
			gGL.getTexUnit(channel)->bind(img);

			F32 lod_range = logf(img->getWidth())/logf(2.f);

			shader.uniform1f(LLShaderMgr::PROJECTOR_FOCUS, focus);
			shader.uniform1f(LLShaderMgr::PROJECTOR_LOD, lod_range);
			shader.uniform1f(LLShaderMgr::PROJECTOR_AMBIENT_LOD, llclamp((proj_range-focus)/proj_range*lod_range, 0.f, 1.f));
		}
	}
		
}

void LLPipeline::unbindDeferredShader(LLGLSLShader &shader)
{
    LLRenderTarget* deferred_target       = &mRT->deferredScreen;
    LLRenderTarget* deferred_light_target = &mRT->deferredLight;

	stop_glerror();
    shader.disableTexture(LLShaderMgr::DEFERRED_NORMAL, deferred_target->getUsage());
    shader.disableTexture(LLShaderMgr::DEFERRED_DIFFUSE, deferred_target->getUsage());
    shader.disableTexture(LLShaderMgr::DEFERRED_SPECULAR, deferred_target->getUsage());
    shader.disableTexture(LLShaderMgr::DEFERRED_EMISSIVE, deferred_target->getUsage());
    shader.disableTexture(LLShaderMgr::DEFERRED_BRDF_LUT);
    //shader.disableTexture(LLShaderMgr::DEFERRED_DEPTH, deferred_depth_target->getUsage());
    shader.disableTexture(LLShaderMgr::DEFERRED_DEPTH, deferred_target->getUsage());
    shader.disableTexture(LLShaderMgr::DEFERRED_LIGHT, deferred_light_target->getUsage());
	shader.disableTexture(LLShaderMgr::DIFFUSE_MAP);
	shader.disableTexture(LLShaderMgr::DEFERRED_BLOOM);

	for (U32 i = 0; i < 4; i++)
	{
		if (shader.disableTexture(LLShaderMgr::DEFERRED_SHADOW0+i) > -1)
		{
			glTexParameteri(GL_TEXTURE_2D, GL_TEXTURE_COMPARE_MODE, GL_NONE);
		}
	}

	for (U32 i = 4; i < 6; i++)
	{
		if (shader.disableTexture(LLShaderMgr::DEFERRED_SHADOW0+i) > -1)
		{
			glTexParameteri(GL_TEXTURE_2D, GL_TEXTURE_COMPARE_MODE, GL_NONE);
		}
	}

	shader.disableTexture(LLShaderMgr::DEFERRED_NOISE);
	shader.disableTexture(LLShaderMgr::DEFERRED_LIGHTFUNC);

    if (!LLPipeline::sReflectionProbesEnabled)
    {
        S32 channel = shader.disableTexture(LLShaderMgr::ENVIRONMENT_MAP, LLTexUnit::TT_CUBE_MAP);
        if (channel > -1)
        {
            LLCubeMap* cube_map = gSky.mVOSkyp ? gSky.mVOSkyp->getCubeMap() : NULL;
            if (cube_map)
            {
                cube_map->disable();
            }
        }
    }

    unbindReflectionProbes(shader);

	gGL.getTexUnit(0)->unbind(LLTexUnit::TT_TEXTURE);
	gGL.getTexUnit(0)->activate();
	shader.unbind();
}

void LLPipeline::setEnvMat(LLGLSLShader& shader)
{
    F32* m = gGLModelView;

    F32 mat[] = { m[0], m[1], m[2],
                    m[4], m[5], m[6],
                    m[8], m[9], m[10] };

    shader.uniformMatrix3fv(LLShaderMgr::DEFERRED_ENV_MAT, 1, TRUE, mat);
}

void LLPipeline::bindReflectionProbes(LLGLSLShader& shader)
{
    if (!sReflectionProbesEnabled)
    {
        return;
    }

    S32 channel = shader.enableTexture(LLShaderMgr::REFLECTION_PROBES, LLTexUnit::TT_CUBE_MAP_ARRAY);
    bool bound = false;
    if (channel > -1 && mReflectionMapManager.mTexture.notNull())
    {
        mReflectionMapManager.mTexture->bind(channel);
        bound = true;
    }

    channel = shader.enableTexture(LLShaderMgr::IRRADIANCE_PROBES, LLTexUnit::TT_CUBE_MAP_ARRAY);
    if (channel > -1 && mReflectionMapManager.mIrradianceMaps.notNull())
    {
        mReflectionMapManager.mIrradianceMaps->bind(channel);
        bound = true;
    }

    if (bound)
    {
        mReflectionMapManager.setUniforms();

        setEnvMat(shader);
    }

    // reflection probe shaders generally sample the scene map as well for SSR
    channel = shader.enableTexture(LLShaderMgr::SCENE_MAP);
    if (channel > -1)
    {
        gGL.getTexUnit(channel)->bind(&mSceneMap);
    }

	
    shader.uniform1f(LLShaderMgr::DEFERRED_SSR_ITR_COUNT, RenderScreenSpaceReflectionIterations);
    shader.uniform1f(LLShaderMgr::DEFERRED_SSR_DIST_BIAS, RenderScreenSpaceReflectionDistanceBias);
    shader.uniform1f(LLShaderMgr::DEFERRED_SSR_RAY_STEP, RenderScreenSpaceReflectionRayStep);
    shader.uniform1f(LLShaderMgr::DEFERRED_SSR_GLOSSY_SAMPLES, RenderScreenSpaceReflectionGlossySamples);
    shader.uniform1f(LLShaderMgr::DEFERRED_SSR_REJECT_BIAS, RenderScreenSpaceReflectionDepthRejectBias);
    mPoissonOffset++;

	if (mPoissonOffset > 128 - RenderScreenSpaceReflectionGlossySamples)
        mPoissonOffset = 0;

    shader.uniform1f(LLShaderMgr::DEFERRED_SSR_NOISE_SINE, mPoissonOffset);
    shader.uniform1f(LLShaderMgr::DEFERRED_SSR_ADAPTIVE_STEP_MULT, RenderScreenSpaceReflectionAdaptiveStepMultiplier);

    channel = shader.enableTexture(LLShaderMgr::SCENE_DEPTH);
    if (channel > -1)
    {
        gGL.getTexUnit(channel)->bind(&mSceneMap, true);
    }


}

void LLPipeline::unbindReflectionProbes(LLGLSLShader& shader)
{
    S32 channel = shader.disableTexture(LLShaderMgr::REFLECTION_PROBES, LLTexUnit::TT_CUBE_MAP);
    if (channel > -1 && mReflectionMapManager.mTexture.notNull())
    {
        mReflectionMapManager.mTexture->unbind();
        if (channel == 0)
        {
            gGL.getTexUnit(channel)->enable(LLTexUnit::TT_TEXTURE);
        }
    }
}


inline float sgn(float a)
{
    if (a > 0.0F) return (1.0F);
    if (a < 0.0F) return (-1.0F);
    return (0.0F);
}

glh::matrix4f look(const LLVector3 pos, const LLVector3 dir, const LLVector3 up)
{
	glh::matrix4f ret;

	LLVector3 dirN;
	LLVector3 upN;
	LLVector3 lftN;

	lftN = dir % up;
	lftN.normVec();
	
	upN = lftN % dir;
	upN.normVec();
	
	dirN = dir;
	dirN.normVec();

	ret.m[ 0] = lftN[0];
	ret.m[ 1] = upN[0];
	ret.m[ 2] = -dirN[0];
	ret.m[ 3] = 0.f;

	ret.m[ 4] = lftN[1];
	ret.m[ 5] = upN[1];
	ret.m[ 6] = -dirN[1];
	ret.m[ 7] = 0.f;

	ret.m[ 8] = lftN[2];
	ret.m[ 9] = upN[2];
	ret.m[10] = -dirN[2];
	ret.m[11] = 0.f;

	ret.m[12] = -(lftN*pos);
	ret.m[13] = -(upN*pos);
	ret.m[14] = dirN*pos;
	ret.m[15] = 1.f;

	return ret;
}

glh::matrix4f scale_translate_to_fit(const LLVector3 min, const LLVector3 max)
{
	glh::matrix4f ret;
	ret.m[ 0] = 2/(max[0]-min[0]);
	ret.m[ 4] = 0;
	ret.m[ 8] = 0;
	ret.m[12] = -(max[0]+min[0])/(max[0]-min[0]);

	ret.m[ 1] = 0;
	ret.m[ 5] = 2/(max[1]-min[1]);
	ret.m[ 9] = 0;
	ret.m[13] = -(max[1]+min[1])/(max[1]-min[1]);

	ret.m[ 2] = 0;
	ret.m[ 6] = 0;
	ret.m[10] = 2/(max[2]-min[2]);
	ret.m[14] = -(max[2]+min[2])/(max[2]-min[2]);

	ret.m[ 3] = 0;
	ret.m[ 7] = 0;
	ret.m[11] = 0;
	ret.m[15] = 1;

	return ret;
}

static LLTrace::BlockTimerStatHandle FTM_SHADOW_RENDER("Render Shadows");
static LLTrace::BlockTimerStatHandle FTM_SHADOW_ALPHA("Alpha Shadow");
static LLTrace::BlockTimerStatHandle FTM_SHADOW_SIMPLE("Simple Shadow");
static LLTrace::BlockTimerStatHandle FTM_SHADOW_GEOM("Shadow Geom");

static LLTrace::BlockTimerStatHandle FTM_SHADOW_ALPHA_MASKED("Alpha Masked");
static LLTrace::BlockTimerStatHandle FTM_SHADOW_ALPHA_BLEND("Alpha Blend");
static LLTrace::BlockTimerStatHandle FTM_SHADOW_ALPHA_TREE("Alpha Tree");
static LLTrace::BlockTimerStatHandle FTM_SHADOW_ALPHA_GRASS("Alpha Grass");
static LLTrace::BlockTimerStatHandle FTM_SHADOW_FULLBRIGHT_ALPHA_MASKED("Fullbright Alpha Masked");

void LLPipeline::renderShadow(glh::matrix4f& view, glh::matrix4f& proj, LLCamera& shadow_cam, LLCullResult& result, bool depth_clamp)
{
    LL_PROFILE_ZONE_SCOPED_CATEGORY_PIPELINE; //LL_RECORD_BLOCK_TIME(FTM_SHADOW_RENDER);
    LL_PROFILE_GPU_ZONE("renderShadow");
    
    LLPipeline::sShadowRender = true;

    // disable occlusion culling during shadow render
    U32 saved_occlusion = sUseOcclusion;
    sUseOcclusion = 0;

    // List of render pass types that use the prim volume as the shadow,
    // ignoring textures.
    static const U32 types[] = {
        LLRenderPass::PASS_SIMPLE,
        LLRenderPass::PASS_FULLBRIGHT,
        LLRenderPass::PASS_SHINY,
        LLRenderPass::PASS_BUMP,
        LLRenderPass::PASS_FULLBRIGHT_SHINY,
        LLRenderPass::PASS_MATERIAL,
        LLRenderPass::PASS_MATERIAL_ALPHA_EMISSIVE,
        LLRenderPass::PASS_SPECMAP,
        LLRenderPass::PASS_SPECMAP_EMISSIVE,
        LLRenderPass::PASS_NORMMAP,
        LLRenderPass::PASS_NORMMAP_EMISSIVE,
        LLRenderPass::PASS_NORMSPEC,
        LLRenderPass::PASS_NORMSPEC_EMISSIVE,
        LLRenderPass::PASS_GLTF_PBR
    };

    LLGLEnable cull(GL_CULL_FACE);

    //enable depth clamping if available
    LLGLEnable clamp_depth(depth_clamp ? GL_DEPTH_CLAMP : 0);
<<<<<<< HEAD

    LLGLDepthTest depth_test(GL_TRUE, GL_TRUE, GL_LESS);

=======

    LLGLDepthTest depth_test(GL_TRUE, GL_TRUE, GL_LESS);

>>>>>>> f9f5b538
    updateCull(shadow_cam, result);

    stateSort(shadow_cam, result);

    //generate shadow map
    gGL.matrixMode(LLRender::MM_PROJECTION);
    gGL.pushMatrix();
    gGL.loadMatrix(proj.m);
    gGL.matrixMode(LLRender::MM_MODELVIEW);
    gGL.pushMatrix();
    gGL.loadMatrix(view.m);

    stop_glerror();
    gGLLastMatrix = NULL;

    gGL.getTexUnit(0)->unbind(LLTexUnit::TT_TEXTURE);

    stop_glerror();

    struct CompareVertexBuffer
    {
        bool operator()(const LLDrawInfo* const& lhs, const LLDrawInfo* const& rhs)
        {
            return lhs->mVertexBuffer > rhs->mVertexBuffer;
        }
    };


    LLVertexBuffer::unbind();
    for (int j = 0; j < 2; ++j) // 0 -- static, 1 -- rigged
    {
        bool rigged = j == 1;
        gDeferredShadowProgram.bind(rigged);

        gGL.diffuseColor4f(1, 1, 1, 1);

        S32 shadow_detail = gSavedSettings.getS32("RenderShadowDetail");

        // if not using VSM, disable color writes
        if (shadow_detail <= 2)
        {
            gGL.setColorMask(false, false);
        }

        LL_PROFILE_ZONE_NAMED_CATEGORY_PIPELINE("shadow simple"); //LL_RECORD_BLOCK_TIME(FTM_SHADOW_SIMPLE);
        LL_PROFILE_GPU_ZONE("shadow simple");
        gGL.getTexUnit(0)->disable();

        for (U32 type : types)
        {
            renderObjects(type, false, false, rigged);
        }

        gGL.getTexUnit(0)->enable(LLTexUnit::TT_TEXTURE);
    }

    if (LLPipeline::sUseOcclusion > 1)
    { // do occlusion culling against non-masked only to take advantage of hierarchical Z
        doOcclusion(shadow_cam);
    }


    {
        LL_PROFILE_ZONE_NAMED_CATEGORY_PIPELINE("shadow geom");
        renderGeomShadow(shadow_cam);
    }

    {
        LL_PROFILE_ZONE_NAMED_CATEGORY_PIPELINE("shadow alpha");
        LL_PROFILE_GPU_ZONE("shadow alpha");
        const S32 sun_up = LLEnvironment::instance().getIsSunUp() ? 1 : 0;
        U32 target_width = LLRenderTarget::sCurResX;
<<<<<<< HEAD
=======

        for (int i = 0; i < 2; ++i)
        {
            bool rigged = i == 1;

            {
                LL_PROFILE_ZONE_NAMED_CATEGORY_PIPELINE("shadow alpha masked");
                LL_PROFILE_GPU_ZONE("shadow alpha masked");
                gDeferredShadowAlphaMaskProgram.bind(rigged);
                LLGLSLShader::sCurBoundShaderPtr->uniform1i(LLShaderMgr::SUN_UP_FACTOR, sun_up);
                LLGLSLShader::sCurBoundShaderPtr->uniform1f(LLShaderMgr::DEFERRED_SHADOW_TARGET_WIDTH, (float)target_width);
                renderMaskedObjects(LLRenderPass::PASS_ALPHA_MASK, true, true, rigged);
            }

            {
                LL_PROFILE_ZONE_NAMED_CATEGORY_PIPELINE("shadow alpha blend");
                LL_PROFILE_GPU_ZONE("shadow alpha blend");
                renderAlphaObjects(rigged);
            }

            {
                LL_PROFILE_ZONE_NAMED_CATEGORY_PIPELINE("shadow fullbright alpha masked");
                LL_PROFILE_GPU_ZONE("shadow alpha masked");
                gDeferredShadowFullbrightAlphaMaskProgram.bind(rigged);
                LLGLSLShader::sCurBoundShaderPtr->uniform1i(LLShaderMgr::SUN_UP_FACTOR, sun_up);
                LLGLSLShader::sCurBoundShaderPtr->uniform1f(LLShaderMgr::DEFERRED_SHADOW_TARGET_WIDTH, (float)target_width);
                renderFullbrightMaskedObjects(LLRenderPass::PASS_FULLBRIGHT_ALPHA_MASK, true, true, rigged);
            }

            {
                LL_PROFILE_ZONE_NAMED_CATEGORY_PIPELINE("shadow alpha grass");
                LL_PROFILE_GPU_ZONE("shadow alpha grass");
                gDeferredTreeShadowProgram.bind(rigged);
                LLGLSLShader::sCurBoundShaderPtr->setMinimumAlpha(ALPHA_BLEND_CUTOFF);

                if (i == 0)
                {
                    renderObjects(LLRenderPass::PASS_GRASS, true);
                }

                {
                    LL_PROFILE_ZONE_NAMED_CATEGORY_PIPELINE("shadow alpha material");
                    LL_PROFILE_GPU_ZONE("shadow alpha material");
                    renderMaskedObjects(LLRenderPass::PASS_NORMSPEC_MASK, true, false, rigged);
                    renderMaskedObjects(LLRenderPass::PASS_MATERIAL_ALPHA_MASK, true, false, rigged);
                    renderMaskedObjects(LLRenderPass::PASS_SPECMAP_MASK, true, false, rigged);
                    renderMaskedObjects(LLRenderPass::PASS_NORMMAP_MASK, true, false, rigged);
                }
            }
        }
>>>>>>> f9f5b538

        for (int i = 0; i < 2; ++i)
        {
            bool rigged = i == 1;
<<<<<<< HEAD

            {
                LL_PROFILE_ZONE_NAMED_CATEGORY_PIPELINE("shadow alpha masked");
                LL_PROFILE_GPU_ZONE("shadow alpha masked");
                gDeferredShadowAlphaMaskProgram.bind(rigged);
                LLGLSLShader::sCurBoundShaderPtr->uniform1i(LLShaderMgr::SUN_UP_FACTOR, sun_up);
                LLGLSLShader::sCurBoundShaderPtr->uniform1f(LLShaderMgr::DEFERRED_SHADOW_TARGET_WIDTH, (float)target_width);
                renderMaskedObjects(LLRenderPass::PASS_ALPHA_MASK, true, true, rigged);
            }
=======
            gDeferredShadowGLTFAlphaMaskProgram.bind(rigged);
            LLGLSLShader::sCurBoundShaderPtr->uniform1i(LLShaderMgr::SUN_UP_FACTOR, sun_up);
            LLGLSLShader::sCurBoundShaderPtr->uniform1f(LLShaderMgr::DEFERRED_SHADOW_TARGET_WIDTH, (float)target_width);
            
            gGL.loadMatrix(gGLModelView);
            gGLLastMatrix = NULL;

            U32 type = LLRenderPass::PASS_GLTF_PBR_ALPHA_MASK;
>>>>>>> f9f5b538

            if (rigged)
            {
<<<<<<< HEAD
                LL_PROFILE_ZONE_NAMED_CATEGORY_PIPELINE("shadow alpha blend");
                LL_PROFILE_GPU_ZONE("shadow alpha blend");
                renderAlphaObjects(rigged);
            }

            {
                LL_PROFILE_ZONE_NAMED_CATEGORY_PIPELINE("shadow fullbright alpha masked");
                LL_PROFILE_GPU_ZONE("shadow alpha masked");
                gDeferredShadowFullbrightAlphaMaskProgram.bind(rigged);
                LLGLSLShader::sCurBoundShaderPtr->uniform1i(LLShaderMgr::SUN_UP_FACTOR, sun_up);
                LLGLSLShader::sCurBoundShaderPtr->uniform1f(LLShaderMgr::DEFERRED_SHADOW_TARGET_WIDTH, (float)target_width);
                renderFullbrightMaskedObjects(LLRenderPass::PASS_FULLBRIGHT_ALPHA_MASK, true, true, rigged);
            }

            {
                LL_PROFILE_ZONE_NAMED_CATEGORY_PIPELINE("shadow alpha grass");
                LL_PROFILE_GPU_ZONE("shadow alpha grass");
                gDeferredTreeShadowProgram.bind(rigged);
                LLGLSLShader::sCurBoundShaderPtr->setMinimumAlpha(ALPHA_BLEND_CUTOFF);

                if (i == 0)
                {
                    renderObjects(LLRenderPass::PASS_GRASS, true);
                }

                {
                    LL_PROFILE_ZONE_NAMED_CATEGORY_PIPELINE("shadow alpha material");
                    LL_PROFILE_GPU_ZONE("shadow alpha material");
                    renderMaskedObjects(LLRenderPass::PASS_NORMSPEC_MASK, true, false, rigged);
                    renderMaskedObjects(LLRenderPass::PASS_MATERIAL_ALPHA_MASK, true, false, rigged);
                    renderMaskedObjects(LLRenderPass::PASS_SPECMAP_MASK, true, false, rigged);
                    renderMaskedObjects(LLRenderPass::PASS_NORMMAP_MASK, true, false, rigged);
                }
            }
        }

        for (int i = 0; i < 2; ++i)
        {
            bool rigged = i == 1;
            gDeferredShadowGLTFAlphaMaskProgram.bind(rigged);
            LLGLSLShader::sCurBoundShaderPtr->uniform1i(LLShaderMgr::SUN_UP_FACTOR, sun_up);
            LLGLSLShader::sCurBoundShaderPtr->uniform1f(LLShaderMgr::DEFERRED_SHADOW_TARGET_WIDTH, (float)target_width);
            
            gGL.loadMatrix(gGLModelView);
            gGLLastMatrix = NULL;

            U32 type = LLRenderPass::PASS_GLTF_PBR_ALPHA_MASK;

            if (rigged)
            {
                mAlphaMaskPool->pushRiggedGLTFBatches(type + 1);
            }
            else
            {
                mAlphaMaskPool->pushGLTFBatches(type);
            }

            gGL.loadMatrix(gGLModelView);
            gGLLastMatrix = NULL;
        }
    }

    gDeferredShadowCubeProgram.bind();
    gGLLastMatrix = NULL;
    gGL.loadMatrix(gGLModelView);

=======
                mAlphaMaskPool->pushRiggedGLTFBatches(type + 1);
            }
            else
            {
                mAlphaMaskPool->pushGLTFBatches(type);
            }

            gGL.loadMatrix(gGLModelView);
            gGLLastMatrix = NULL;
        }
    }

    gDeferredShadowCubeProgram.bind();
    gGLLastMatrix = NULL;
    gGL.loadMatrix(gGLModelView);

>>>>>>> f9f5b538
    gGL.setColorMask(true, true);

    gGL.matrixMode(LLRender::MM_PROJECTION);
    gGL.popMatrix();
    gGL.matrixMode(LLRender::MM_MODELVIEW);
    gGL.popMatrix();
    gGLLastMatrix = NULL;

    // reset occlusion culling flag
    sUseOcclusion = saved_occlusion;
    LLPipeline::sShadowRender = false;
}

bool LLPipeline::getVisiblePointCloud(LLCamera& camera, LLVector3& min, LLVector3& max, std::vector<LLVector3>& fp, LLVector3 light_dir)
{
    LL_PROFILE_ZONE_SCOPED_CATEGORY_PIPELINE;
	//get point cloud of intersection of frust and min, max

	if (getVisibleExtents(camera, min, max))
	{
		return false;
	}

	//get set of planes on bounding box
	LLPlane bp[] = { 
		LLPlane(min, LLVector3(-1,0,0)),
		LLPlane(min, LLVector3(0,-1,0)),
		LLPlane(min, LLVector3(0,0,-1)),
		LLPlane(max, LLVector3(1,0,0)),
		LLPlane(max, LLVector3(0,1,0)),
		LLPlane(max, LLVector3(0,0,1))};
	
	//potential points
	std::vector<LLVector3> pp;

	//add corners of AABB
	pp.push_back(LLVector3(min.mV[0], min.mV[1], min.mV[2]));
	pp.push_back(LLVector3(max.mV[0], min.mV[1], min.mV[2]));
	pp.push_back(LLVector3(min.mV[0], max.mV[1], min.mV[2]));
	pp.push_back(LLVector3(max.mV[0], max.mV[1], min.mV[2]));
	pp.push_back(LLVector3(min.mV[0], min.mV[1], max.mV[2]));
	pp.push_back(LLVector3(max.mV[0], min.mV[1], max.mV[2]));
	pp.push_back(LLVector3(min.mV[0], max.mV[1], max.mV[2]));
	pp.push_back(LLVector3(max.mV[0], max.mV[1], max.mV[2]));

	//add corners of camera frustum
	for (U32 i = 0; i < LLCamera::AGENT_FRUSTRUM_NUM; i++)
	{
		pp.push_back(camera.mAgentFrustum[i]);
	}


	//bounding box line segments
	U32 bs[] = 
			{
		0,1,
		1,3,
		3,2,
		2,0,

		4,5,
		5,7,
		7,6,
		6,4,

		0,4,
		1,5,
		3,7,
		2,6
	};

	for (U32 i = 0; i < 12; i++)
	{ //for each line segment in bounding box
		for (U32 j = 0; j < LLCamera::AGENT_PLANE_NO_USER_CLIP_NUM; j++) 
		{ //for each plane in camera frustum
			const LLPlane& cp = camera.getAgentPlane(j);
			const LLVector3& v1 = pp[bs[i*2+0]];
			const LLVector3& v2 = pp[bs[i*2+1]];
			LLVector3 n;
			cp.getVector3(n);

			LLVector3 line = v1-v2;

			F32 d1 = line*n;
			F32 d2 = -cp.dist(v2);

			F32 t = d2/d1;

			if (t > 0.f && t < 1.f)
			{
				LLVector3 intersect = v2+line*t;
				pp.push_back(intersect);
			}
		}
	}
			
	//camera frustum line segments
	const U32 fs[] =
	{
		0,1,
		1,2,
		2,3,
		3,0,

		4,5,
		5,6,
		6,7,
		7,4,
	
		0,4,
		1,5,
		2,6,
		3,7	
	};

	for (U32 i = 0; i < 12; i++)
	{
		for (U32 j = 0; j < 6; ++j)
		{
			const LLVector3& v1 = pp[fs[i*2+0]+8];
			const LLVector3& v2 = pp[fs[i*2+1]+8];
			const LLPlane& cp = bp[j];
			LLVector3 n;
			cp.getVector3(n);

			LLVector3 line = v1-v2;

			F32 d1 = line*n;
			F32 d2 = -cp.dist(v2);

			F32 t = d2/d1;

			if (t > 0.f && t < 1.f)
			{
				LLVector3 intersect = v2+line*t;
				pp.push_back(intersect);
			}	
		}
	}

	LLVector3 ext[] = { min-LLVector3(0.05f,0.05f,0.05f),
		max+LLVector3(0.05f,0.05f,0.05f) };

	for (U32 i = 0; i < pp.size(); ++i)
	{
		bool found = true;

		const F32* p = pp[i].mV;
			
		for (U32 j = 0; j < 3; ++j)
		{
			if (p[j] < ext[0].mV[j] ||
				p[j] > ext[1].mV[j])
			{
				found = false;
				break;
			}
		}
				
		for (U32 j = 0; j < LLCamera::AGENT_PLANE_NO_USER_CLIP_NUM; ++j)
		{
			const LLPlane& cp = camera.getAgentPlane(j);
			F32 dist = cp.dist(pp[i]);
			if (dist > 0.05f) //point is above some plane, not contained
			{
				found = false;
				break;
			}
		}

		if (found)
		{
			fp.push_back(pp[i]);
		}
	}
	
	if (fp.empty())
	{
		return false;
	}
	
	return true;
}

void LLPipeline::renderHighlight(const LLViewerObject* obj, F32 fade)
{
	if (obj && obj->getVolume())
	{
		for (LLViewerObject::child_list_t::const_iterator iter = obj->getChildren().begin(); iter != obj->getChildren().end(); ++iter)
		{
			renderHighlight(*iter, fade);
		}

		LLDrawable* drawable = obj->mDrawable;
		if (drawable)
		{
			for (S32 i = 0; i < drawable->getNumFaces(); ++i)
			{
				LLFace* face = drawable->getFace(i);
				if (face)
				{
					face->renderSelected(LLViewerTexture::sNullImagep, LLColor4(1,1,1,fade));
				}
			}
		}
	}
<<<<<<< HEAD
}


LLRenderTarget* LLPipeline::getSunShadowTarget(U32 i)
{
    llassert(i < 4);
    return &mRT->shadow[i];
}

=======
}


LLRenderTarget* LLPipeline::getSunShadowTarget(U32 i)
{
    llassert(i < 4);
    return &mRT->shadow[i];
}

>>>>>>> f9f5b538
LLRenderTarget* LLPipeline::getSpotShadowTarget(U32 i)
{
    llassert(i < 2);
    return &mSpotShadow[i];
}

static LLTrace::BlockTimerStatHandle FTM_GEN_SUN_SHADOW("Gen Sun Shadow");
static LLTrace::BlockTimerStatHandle FTM_GEN_SUN_SHADOW_SPOT_RENDER("Spot Shadow Render");

// helper class for disabling occlusion culling for the current stack frame
class LLDisableOcclusionCulling
{
public:
    S32 mUseOcclusion;

    LLDisableOcclusionCulling()
    {
        mUseOcclusion = LLPipeline::sUseOcclusion;
        LLPipeline::sUseOcclusion = 0;
    }

    ~LLDisableOcclusionCulling()
    {
        LLPipeline::sUseOcclusion = mUseOcclusion;
    }
};

void LLPipeline::generateSunShadow(LLCamera& camera)
{
	if (!sRenderDeferred || RenderShadowDetail <= 0)
	{
		return;
	}

	LL_PROFILE_ZONE_SCOPED_CATEGORY_PIPELINE; //LL_RECORD_BLOCK_TIME(FTM_GEN_SUN_SHADOW);
    LL_PROFILE_GPU_ZONE("generateSunShadow");

    LLDisableOcclusionCulling no_occlusion;

	bool skip_avatar_update = false;
	if (!isAgentAvatarValid() || gAgentCamera.getCameraAnimating() || gAgentCamera.getCameraMode() != CAMERA_MODE_MOUSELOOK || !LLVOAvatar::sVisibleInFirstPerson)
	{
		skip_avatar_update = true;
	}

	if (!skip_avatar_update)
	{
		gAgentAvatarp->updateAttachmentVisibility(CAMERA_MODE_THIRD_PERSON);
	}

	F64 last_modelview[16];
	F64 last_projection[16];
	for (U32 i = 0; i < 16; i++)
	{ //store last_modelview of world camera
		last_modelview[i] = gGLLastModelView[i];
		last_projection[i] = gGLLastProjection[i];
	}

	pushRenderTypeMask();
	andRenderTypeMask(LLPipeline::RENDER_TYPE_SIMPLE,
					LLPipeline::RENDER_TYPE_ALPHA,
                    LLPipeline::RENDER_TYPE_ALPHA_PRE_WATER,
                    LLPipeline::RENDER_TYPE_ALPHA_POST_WATER,
					LLPipeline::RENDER_TYPE_GRASS,
                    LLPipeline::RENDER_TYPE_GLTF_PBR,
					LLPipeline::RENDER_TYPE_FULLBRIGHT,
					LLPipeline::RENDER_TYPE_BUMP,
					LLPipeline::RENDER_TYPE_VOLUME,
					LLPipeline::RENDER_TYPE_AVATAR,
					LLPipeline::RENDER_TYPE_CONTROL_AV,
					LLPipeline::RENDER_TYPE_TREE, 
					LLPipeline::RENDER_TYPE_TERRAIN,
					LLPipeline::RENDER_TYPE_WATER,
					LLPipeline::RENDER_TYPE_VOIDWATER,
					LLPipeline::RENDER_TYPE_PASS_ALPHA,
					LLPipeline::RENDER_TYPE_PASS_ALPHA_MASK,
					LLPipeline::RENDER_TYPE_PASS_FULLBRIGHT_ALPHA_MASK,
					LLPipeline::RENDER_TYPE_PASS_GRASS,
					LLPipeline::RENDER_TYPE_PASS_SIMPLE,
					LLPipeline::RENDER_TYPE_PASS_BUMP,
					LLPipeline::RENDER_TYPE_PASS_FULLBRIGHT,
					LLPipeline::RENDER_TYPE_PASS_SHINY,
					LLPipeline::RENDER_TYPE_PASS_FULLBRIGHT_SHINY,
					LLPipeline::RENDER_TYPE_PASS_MATERIAL,
					LLPipeline::RENDER_TYPE_PASS_MATERIAL_ALPHA,
					LLPipeline::RENDER_TYPE_PASS_MATERIAL_ALPHA_MASK,
					LLPipeline::RENDER_TYPE_PASS_MATERIAL_ALPHA_EMISSIVE,
					LLPipeline::RENDER_TYPE_PASS_SPECMAP,
					LLPipeline::RENDER_TYPE_PASS_SPECMAP_BLEND,
					LLPipeline::RENDER_TYPE_PASS_SPECMAP_MASK,
					LLPipeline::RENDER_TYPE_PASS_SPECMAP_EMISSIVE,
					LLPipeline::RENDER_TYPE_PASS_NORMMAP,
					LLPipeline::RENDER_TYPE_PASS_NORMMAP_BLEND,
					LLPipeline::RENDER_TYPE_PASS_NORMMAP_MASK,
					LLPipeline::RENDER_TYPE_PASS_NORMMAP_EMISSIVE,
					LLPipeline::RENDER_TYPE_PASS_NORMSPEC,
					LLPipeline::RENDER_TYPE_PASS_NORMSPEC_BLEND,
					LLPipeline::RENDER_TYPE_PASS_NORMSPEC_MASK,
					LLPipeline::RENDER_TYPE_PASS_NORMSPEC_EMISSIVE,
                    LLPipeline::RENDER_TYPE_PASS_ALPHA_MASK_RIGGED,
                    LLPipeline::RENDER_TYPE_PASS_FULLBRIGHT_ALPHA_MASK_RIGGED,
                    LLPipeline::RENDER_TYPE_PASS_SIMPLE_RIGGED,
                    LLPipeline::RENDER_TYPE_PASS_BUMP_RIGGED,
                    LLPipeline::RENDER_TYPE_PASS_FULLBRIGHT_RIGGED,
                    LLPipeline::RENDER_TYPE_PASS_SHINY_RIGGED,
                    LLPipeline::RENDER_TYPE_PASS_FULLBRIGHT_SHINY_RIGGED,
                    LLPipeline::RENDER_TYPE_PASS_MATERIAL_RIGGED,
                    LLPipeline::RENDER_TYPE_PASS_MATERIAL_ALPHA_RIGGED,
                    LLPipeline::RENDER_TYPE_PASS_MATERIAL_ALPHA_MASK_RIGGED,
                    LLPipeline::RENDER_TYPE_PASS_MATERIAL_ALPHA_EMISSIVE_RIGGED,
                    LLPipeline::RENDER_TYPE_PASS_SPECMAP_RIGGED,
                    LLPipeline::RENDER_TYPE_PASS_SPECMAP_BLEND_RIGGED,
                    LLPipeline::RENDER_TYPE_PASS_SPECMAP_MASK_RIGGED,
                    LLPipeline::RENDER_TYPE_PASS_SPECMAP_EMISSIVE_RIGGED,
                    LLPipeline::RENDER_TYPE_PASS_NORMMAP_RIGGED,
                    LLPipeline::RENDER_TYPE_PASS_NORMMAP_BLEND_RIGGED,
                    LLPipeline::RENDER_TYPE_PASS_NORMMAP_MASK_RIGGED,
                    LLPipeline::RENDER_TYPE_PASS_NORMMAP_EMISSIVE_RIGGED,
                    LLPipeline::RENDER_TYPE_PASS_NORMSPEC_RIGGED,
                    LLPipeline::RENDER_TYPE_PASS_NORMSPEC_BLEND_RIGGED,
                    LLPipeline::RENDER_TYPE_PASS_NORMSPEC_MASK_RIGGED,
                    LLPipeline::RENDER_TYPE_PASS_NORMSPEC_EMISSIVE_RIGGED,
                    LLPipeline::RENDER_TYPE_PASS_GLTF_PBR,
                    LLPipeline::RENDER_TYPE_PASS_GLTF_PBR_RIGGED,
                    LLPipeline::RENDER_TYPE_PASS_GLTF_PBR_ALPHA_MASK,
                    LLPipeline::RENDER_TYPE_PASS_GLTF_PBR_ALPHA_MASK_RIGGED,
					END_RENDER_TYPES);

	gGL.setColorMask(false, false);

    LLEnvironment& environment = LLEnvironment::instance();

	//get sun view matrix
	
	//store current projection/modelview matrix
	glh::matrix4f saved_proj = get_current_projection();
	glh::matrix4f saved_view = get_current_modelview();
	glh::matrix4f inv_view = saved_view.inverse();

	glh::matrix4f view[6];
	glh::matrix4f proj[6];
	
    LLVector3 caster_dir(environment.getIsSunUp() ? mSunDir : mMoonDir);

	//put together a universal "near clip" plane for shadow frusta
	LLPlane shadow_near_clip;
	{
        LLVector3 p = camera.getOrigin(); // gAgent.getPositionAgent();
		p += caster_dir * RenderFarClip*2.f;
		shadow_near_clip.setVec(p, caster_dir);
	}

	LLVector3 lightDir = -caster_dir;
	lightDir.normVec();

	glh::vec3f light_dir(lightDir.mV);

	//create light space camera matrix
	
	LLVector3 at = lightDir;

	LLVector3 up = camera.getAtAxis();

	if (fabsf(up*lightDir) > 0.75f)
	{
		up = camera.getUpAxis();
	}

	up.normVec();
	at.normVec();
	
	
	LLCamera main_camera = camera;
	
	F32 near_clip = 0.f;
	{
		//get visible point cloud
		std::vector<LLVector3> fp;

		main_camera.calcAgentFrustumPlanes(main_camera.mAgentFrustum);
		
		LLVector3 min,max;
		getVisiblePointCloud(main_camera,min,max,fp);

		if (fp.empty())
		{
			if (!hasRenderDebugMask(RENDER_DEBUG_SHADOW_FRUSTA) && !gCubeSnapshot)
			{
				mShadowCamera[0] = main_camera;
				mShadowExtents[0][0] = min;
				mShadowExtents[0][1] = max;

				mShadowFrustPoints[0].clear();
				mShadowFrustPoints[1].clear();
				mShadowFrustPoints[2].clear();
				mShadowFrustPoints[3].clear();
			}
			popRenderTypeMask();

			if (!skip_avatar_update)
			{
				gAgentAvatarp->updateAttachmentVisibility(gAgentCamera.getCameraMode());
			}

			return;
		}

		//get good split distances for frustum
		for (U32 i = 0; i < fp.size(); ++i)
		{
			glh::vec3f v(fp[i].mV);
			saved_view.mult_matrix_vec(v);
			fp[i].setVec(v.v);
		}

		min = fp[0];
		max = fp[0];

		//get camera space bounding box
		for (U32 i = 1; i < fp.size(); ++i)
		{
			update_min_max(min, max, fp[i]);
		}

		near_clip    = llclamp(-max.mV[2], 0.01f, 4.0f);
		F32 far_clip = llclamp(-min.mV[2]*2.f, 16.0f, 512.0f);

		//far_clip = llmin(far_clip, 128.f);
		far_clip = llmin(far_clip, camera.getFar());

		F32 range = far_clip-near_clip;

		LLVector3 split_exp = RenderShadowSplitExponent;

		F32 da = 1.f-llmax( fabsf(lightDir*up), fabsf(lightDir*camera.getLeftAxis()) );
		
		da = powf(da, split_exp.mV[2]);

		F32 sxp = split_exp.mV[1] + (split_exp.mV[0]-split_exp.mV[1])*da;
		
		for (U32 i = 0; i < 4; ++i)
		{
			F32 x = (F32)(i+1)/4.f;
			x = powf(x, sxp);
			mSunClipPlanes.mV[i] = near_clip+range*x;
		}

		mSunClipPlanes.mV[0] *= 1.25f; //bump back first split for transition padding
	}

    if (gCubeSnapshot)
    { // stretch clip planes for reflection probe renders to reduce number of shadow passes
        mSunClipPlanes.mV[1] = mSunClipPlanes.mV[2];
        mSunClipPlanes.mV[2] = mSunClipPlanes.mV[3];
        mSunClipPlanes.mV[3] *= 1.5f;
    }


	// convenience array of 4 near clip plane distances
	F32 dist[] = { near_clip, mSunClipPlanes.mV[0], mSunClipPlanes.mV[1], mSunClipPlanes.mV[2], mSunClipPlanes.mV[3] };
	
	if (mSunDiffuse == LLColor4::black)
	{ //sun diffuse is totally black shadows don't matter
        skipRenderingShadows();
	}
	else
	{
        for (S32 j = 0; j < (gCubeSnapshot ? 2 : 4); j++)
		{
			if (!hasRenderDebugMask(RENDER_DEBUG_SHADOW_FRUSTA) && !gCubeSnapshot)
			{
				mShadowFrustPoints[j].clear();
			}

			LLViewerCamera::sCurCameraID = (LLViewerCamera::eCameraID)(LLViewerCamera::CAMERA_SUN_SHADOW0+j);

			//restore render matrices
			set_current_modelview(saved_view);
			set_current_projection(saved_proj);

			LLVector3 eye = camera.getOrigin();
            llassert(eye.isFinite());

			//camera used for shadow cull/render
			LLCamera shadow_cam;
		
			//create world space camera frustum for this split
			shadow_cam = camera;
			shadow_cam.setFar(16.f);
	
			LLViewerCamera::updateFrustumPlanes(shadow_cam, FALSE, FALSE, TRUE);

			LLVector3* frust = shadow_cam.mAgentFrustum;

			LLVector3 pn = shadow_cam.getAtAxis();
		
			LLVector3 min, max;

			//construct 8 corners of split frustum section
			for (U32 i = 0; i < 4; i++)
			{
				LLVector3 delta = frust[i+4]-eye;
				delta += (frust[i+4]-frust[(i+2)%4+4])*0.05f;
				delta.normVec();
				F32 dp = delta*pn;
				frust[i] = eye + (delta*dist[j]*0.75f)/dp;
				frust[i+4] = eye + (delta*dist[j+1]*1.25f)/dp;
			}
						
			shadow_cam.calcAgentFrustumPlanes(frust);
			shadow_cam.mFrustumCornerDist = 0.f;
		
			if (!gPipeline.hasRenderDebugMask(LLPipeline::RENDER_DEBUG_SHADOW_FRUSTA) && !gCubeSnapshot)
			{
				mShadowCamera[j] = shadow_cam;
			}

			std::vector<LLVector3> fp;

			if (!gPipeline.getVisiblePointCloud(shadow_cam, min, max, fp, lightDir)
                || j > RenderShadowSplits)
			{
				//no possible shadow receivers
                if (!gPipeline.hasRenderDebugMask(LLPipeline::RENDER_DEBUG_SHADOW_FRUSTA) && !gCubeSnapshot)
				{
					mShadowExtents[j][0] = LLVector3();
					mShadowExtents[j][1] = LLVector3();
					mShadowCamera[j+4] = shadow_cam;
				}

				mRT->shadow[j].bindTarget();
				{
					LLGLDepthTest depth(GL_TRUE);
					mRT->shadow[j].clear();
				}
				mRT->shadow[j].flush();

				mShadowError.mV[j] = 0.f;
				mShadowFOV.mV[j] = 0.f;

				continue;
			}

			if (!gPipeline.hasRenderDebugMask(LLPipeline::RENDER_DEBUG_SHADOW_FRUSTA) && !gCubeSnapshot)
			{
				mShadowExtents[j][0] = min;
				mShadowExtents[j][1] = max;
				mShadowFrustPoints[j] = fp;
			}
				

			//find a good origin for shadow projection
			LLVector3 origin;

			//get a temporary view projection
			view[j] = look(camera.getOrigin(), lightDir, -up);

			std::vector<LLVector3> wpf;

			for (U32 i = 0; i < fp.size(); i++)
			{
				glh::vec3f p = glh::vec3f(fp[i].mV);
				view[j].mult_matrix_vec(p);
				wpf.push_back(LLVector3(p.v));
			}

			min = wpf[0];
			max = wpf[0];

			for (U32 i = 0; i < fp.size(); ++i)
			{ //get AABB in camera space
				update_min_max(min, max, wpf[i]);
			}

			// Construct a perspective transform with perspective along y-axis that contains
			// points in wpf
			//Known:
			// - far clip plane
			// - near clip plane
			// - points in frustum
			//Find:
			// - origin

			//get some "interesting" points of reference
			LLVector3 center = (min+max)*0.5f;
			LLVector3 size = (max-min)*0.5f;
			LLVector3 near_center = center;
			near_center.mV[1] += size.mV[1]*2.f;
		
		
			//put all points in wpf in quadrant 0, reletive to center of min/max
			//get the best fit line using least squares
			F32 bfm = 0.f;
			F32 bfb = 0.f;

			for (U32 i = 0; i < wpf.size(); ++i)
			{
				wpf[i] -= center;
				wpf[i].mV[0] = fabsf(wpf[i].mV[0]);
				wpf[i].mV[2] = fabsf(wpf[i].mV[2]);
			}

			if (!wpf.empty())
			{ 
				F32 sx = 0.f;
				F32 sx2 = 0.f;
				F32 sy = 0.f;
				F32 sxy = 0.f;
			
				for (U32 i = 0; i < wpf.size(); ++i)
				{		
					sx += wpf[i].mV[0];
					sx2 += wpf[i].mV[0]*wpf[i].mV[0];
					sy += wpf[i].mV[1];
					sxy += wpf[i].mV[0]*wpf[i].mV[1]; 
				}

				bfm = (sy*sx-wpf.size()*sxy)/(sx*sx-wpf.size()*sx2);
				bfb = (sx*sxy-sy*sx2)/(sx*sx-bfm*sx2);
			}
		
			{
				// best fit line is y=bfm*x+bfb
		
				//find point that is furthest to the right of line
				F32 off_x = -1.f;
				LLVector3 lp;

				for (U32 i = 0; i < wpf.size(); ++i)
				{
					//y = bfm*x+bfb
					//x = (y-bfb)/bfm
					F32 lx = (wpf[i].mV[1]-bfb)/bfm;

					lx = wpf[i].mV[0]-lx;
				
					if (off_x < lx)
					{
						off_x = lx;
						lp = wpf[i];
					}
				}

				//get line with slope bfm through lp
				// bfb = y-bfm*x
				bfb = lp.mV[1]-bfm*lp.mV[0];

				//calculate error
				mShadowError.mV[j] = 0.f;

				for (U32 i = 0; i < wpf.size(); ++i)
				{
					F32 lx = (wpf[i].mV[1]-bfb)/bfm;
					mShadowError.mV[j] += fabsf(wpf[i].mV[0]-lx);
				}

				mShadowError.mV[j] /= wpf.size();
				mShadowError.mV[j] /= size.mV[0];

				if (mShadowError.mV[j] > RenderShadowErrorCutoff)
				{ //just use ortho projection
					mShadowFOV.mV[j] = -1.f;
					origin.clearVec();
					proj[j] = gl_ortho(min.mV[0], max.mV[0],
										min.mV[1], max.mV[1],
										-max.mV[2], -min.mV[2]);
				}
				else
				{
					//origin is where line x = 0;
					origin.setVec(0,bfb,0);

					F32 fovz = 1.f;
					F32 fovx = 1.f;
				
					LLVector3 zp;
					LLVector3 xp;

					for (U32 i = 0; i < wpf.size(); ++i)
					{
						LLVector3 atz = wpf[i]-origin;
						atz.mV[0] = 0.f;
						atz.normVec();
						if (fovz > -atz.mV[1])
						{
							zp = wpf[i];
							fovz = -atz.mV[1];
						}
					
						LLVector3 atx = wpf[i]-origin;
						atx.mV[2] = 0.f;
						atx.normVec();
						if (fovx > -atx.mV[1])
						{
							fovx = -atx.mV[1];
							xp = wpf[i];
						}
					}

					fovx = acos(fovx);
					fovz = acos(fovz);

					F32 cutoff = llmin((F32) RenderShadowFOVCutoff, 1.4f);
				
					mShadowFOV.mV[j] = fovx;
				
					if (fovx < cutoff && fovz > cutoff)
					{
						//x is a good fit, but z is too big, move away from zp enough so that fovz matches cutoff
						F32 d = zp.mV[2]/tan(cutoff);
						F32 ny = zp.mV[1] + fabsf(d);

						origin.mV[1] = ny;

						fovz = 1.f;
						fovx = 1.f;

						for (U32 i = 0; i < wpf.size(); ++i)
						{
							LLVector3 atz = wpf[i]-origin;
							atz.mV[0] = 0.f;
							atz.normVec();
							fovz = llmin(fovz, -atz.mV[1]);

							LLVector3 atx = wpf[i]-origin;
							atx.mV[2] = 0.f;
							atx.normVec();
							fovx = llmin(fovx, -atx.mV[1]);
						}

						fovx = acos(fovx);
						fovz = acos(fovz);

						mShadowFOV.mV[j] = cutoff;
					}

				
					origin += center;
			
					F32 ynear = -(max.mV[1]-origin.mV[1]);
					F32 yfar = -(min.mV[1]-origin.mV[1]);
				
					if (ynear < 0.1f) //keep a sensible near clip plane
					{
						F32 diff = 0.1f-ynear;
						origin.mV[1] += diff;
						ynear += diff;
						yfar += diff;
					}
								
					if (fovx > cutoff)
					{ //just use ortho projection
						origin.clearVec();
						mShadowError.mV[j] = -1.f;
						proj[j] = gl_ortho(min.mV[0], max.mV[0],
								min.mV[1], max.mV[1],
								-max.mV[2], -min.mV[2]);
					}
					else
					{
						//get perspective projection
						view[j] = view[j].inverse();
                        //llassert(origin.isFinite());

						glh::vec3f origin_agent(origin.mV);
					
						//translate view to origin
						view[j].mult_matrix_vec(origin_agent);

						eye = LLVector3(origin_agent.v);
                        //llassert(eye.isFinite());
						if (!hasRenderDebugMask(LLPipeline::RENDER_DEBUG_SHADOW_FRUSTA) && !gCubeSnapshot)
						{
							mShadowFrustOrigin[j] = eye;
						}
				
						view[j] = look(LLVector3(origin_agent.v), lightDir, -up);

						F32 fx = 1.f/tanf(fovx);
						F32 fz = 1.f/tanf(fovz);

						proj[j] = glh::matrix4f(-fx, 0, 0, 0,
												0, (yfar+ynear)/(ynear-yfar), 0, (2.f*yfar*ynear)/(ynear-yfar),
												0, 0, -fz, 0,
												0, -1.f, 0, 0);
					}
				}
			}

			//shadow_cam.setFar(128.f);
			shadow_cam.setOriginAndLookAt(eye, up, center);

			shadow_cam.setOrigin(0,0,0);

			set_current_modelview(view[j]);
			set_current_projection(proj[j]);

			LLViewerCamera::updateFrustumPlanes(shadow_cam, FALSE, FALSE, TRUE);

			//shadow_cam.ignoreAgentFrustumPlane(LLCamera::AGENT_PLANE_NEAR);
			shadow_cam.getAgentPlane(LLCamera::AGENT_PLANE_NEAR).set(shadow_near_clip);

			//translate and scale to from [-1, 1] to [0, 1]
			glh::matrix4f trans(0.5f, 0.f, 0.f, 0.5f,
							0.f, 0.5f, 0.f, 0.5f,
							0.f, 0.f, 0.5f, 0.5f,
							0.f, 0.f, 0.f, 1.f);

			set_current_modelview(view[j]);
			set_current_projection(proj[j]);

			for (U32 i = 0; i < 16; i++)
			{
				gGLLastModelView[i] = mShadowModelview[j].m[i];
				gGLLastProjection[i] = mShadowProjection[j].m[i];
			}

			mShadowModelview[j] = view[j];
			mShadowProjection[j] = proj[j];
			mSunShadowMatrix[j] = trans*proj[j]*view[j]*inv_view;
		
			stop_glerror();

			mRT->shadow[j].bindTarget();
			mRT->shadow[j].getViewport(gGLViewport);
			mRT->shadow[j].clear();
		
			{
				static LLCullResult result[4];
				renderShadow(view[j], proj[j], shadow_cam, result[j], true);
			}

			mRT->shadow[j].flush();
 
			if (!gPipeline.hasRenderDebugMask(LLPipeline::RENDER_DEBUG_SHADOW_FRUSTA) && !gCubeSnapshot)
			{
				mShadowCamera[j+4] = shadow_cam;
			}
		}
	}

	//hack to disable projector shadows 
	bool gen_shadow = RenderShadowDetail > 1;

	if (gen_shadow)
	{
        if (!gCubeSnapshot) //skip updating spot shadow maps during cubemap updates
        {
            LLTrace::CountStatHandle<>* velocity_stat = LLViewerCamera::getVelocityStat();
            F32 fade_amt = gFrameIntervalSeconds.value()
                * llmax(LLTrace::get_frame_recording().getLastRecording().getSum(*velocity_stat) / LLTrace::get_frame_recording().getLastRecording().getDuration().value(), 1.0);

            // should never happen
            llassert(mTargetShadowSpotLight[0] != mTargetShadowSpotLight[1] || mTargetShadowSpotLight[0].isNull());

            //update shadow targets
            for (U32 i = 0; i < 2; i++)
            { //for each current shadow
                LLViewerCamera::sCurCameraID = (LLViewerCamera::eCameraID)(LLViewerCamera::CAMERA_SPOT_SHADOW0 + i);

                if (mShadowSpotLight[i].notNull() &&
                    (mShadowSpotLight[i] == mTargetShadowSpotLight[0] ||
                        mShadowSpotLight[i] == mTargetShadowSpotLight[1]))
                { //keep this spotlight
                    mSpotLightFade[i] = llmin(mSpotLightFade[i] + fade_amt, 1.f);
                }
                else
                { //fade out this light
                    mSpotLightFade[i] = llmax(mSpotLightFade[i] - fade_amt, 0.f);

                    if (mSpotLightFade[i] == 0.f || mShadowSpotLight[i].isNull())
                    { //faded out, grab one of the pending spots (whichever one isn't already taken)
                        if (mTargetShadowSpotLight[0] != mShadowSpotLight[(i + 1) % 2])
                        {
                            mShadowSpotLight[i] = mTargetShadowSpotLight[0];
                        }
                        else
                        {
                            mShadowSpotLight[i] = mTargetShadowSpotLight[1];
                        }
                    }
                }
            }
        }

        // this should never happen
        llassert(mShadowSpotLight[0] != mShadowSpotLight[1] || mShadowSpotLight[0].isNull());

        for (S32 i = 0; i < 2; i++)
        {
            set_current_modelview(saved_view);
            set_current_projection(saved_proj);

            if (mShadowSpotLight[i].isNull())
            {
                continue;
            }

            LLVOVolume* volume = mShadowSpotLight[i]->getVOVolume();

            if (!volume)
            {
                mShadowSpotLight[i] = NULL;
                continue;
            }

            LLDrawable* drawable = mShadowSpotLight[i];

            LLVector3 params = volume->getSpotLightParams();
            F32 fov = params.mV[0];

            //get agent->light space matrix (modelview)
            LLVector3 center = drawable->getPositionAgent();
            LLQuaternion quat = volume->getRenderRotation();

            //get near clip plane
            LLVector3 scale = volume->getScale();
            LLVector3 at_axis(0, 0, -scale.mV[2] * 0.5f);
            at_axis *= quat;

            LLVector3 np = center + at_axis;
            at_axis.normVec();

            //get origin that has given fov for plane np, at_axis, and given scale
            F32 dist = (scale.mV[1] * 0.5f) / tanf(fov * 0.5f);

            LLVector3 origin = np - at_axis * dist;

            LLMatrix4 mat(quat, LLVector4(origin, 1.f));

            view[i + 4] = glh::matrix4f((F32*)mat.mMatrix);

            view[i + 4] = view[i + 4].inverse();

            //get perspective matrix
            F32 near_clip = dist + 0.01f;
            F32 width = scale.mV[VX];
            F32 height = scale.mV[VY];
            F32 far_clip = dist + volume->getLightRadius() * 1.5f;

            F32 fovy = fov * RAD_TO_DEG;
            F32 aspect = width / height;

            proj[i + 4] = gl_perspective(fovy, aspect, near_clip, far_clip);

            //translate and scale to from [-1, 1] to [0, 1]
            glh::matrix4f trans(0.5f, 0.f, 0.f, 0.5f,
                0.f, 0.5f, 0.f, 0.5f,
                0.f, 0.f, 0.5f, 0.5f,
                0.f, 0.f, 0.f, 1.f);

            set_current_modelview(view[i + 4]);
            set_current_projection(proj[i + 4]);

            mSunShadowMatrix[i + 4] = trans * proj[i + 4] * view[i + 4] * inv_view;

            for (U32 j = 0; j < 16; j++)
            {
                gGLLastModelView[j] = mShadowModelview[i + 4].m[j];
                gGLLastProjection[j] = mShadowProjection[i + 4].m[j];
            }

            mShadowModelview[i + 4] = view[i + 4];
            mShadowProjection[i + 4] = proj[i + 4];

            if (!gCubeSnapshot) //skip updating spot shadow maps during cubemap updates
            {
                LLCamera shadow_cam = camera;
                shadow_cam.setFar(far_clip);
                shadow_cam.setOrigin(origin);

                LLViewerCamera::updateFrustumPlanes(shadow_cam, FALSE, FALSE, TRUE);

                //
                
                mSpotShadow[i].bindTarget();
                mSpotShadow[i].getViewport(gGLViewport);
                mSpotShadow[i].clear();

                static LLCullResult result[2];

                LLViewerCamera::sCurCameraID = (LLViewerCamera::eCameraID)(LLViewerCamera::CAMERA_SPOT_SHADOW0 + i);

                RenderSpotLight = drawable;

                renderShadow(view[i + 4], proj[i + 4], shadow_cam, result[i], false);

                RenderSpotLight = nullptr;

                mSpotShadow[i].flush();
            }
        }
	}
	else
	{ //no spotlight shadows
		mShadowSpotLight[0] = mShadowSpotLight[1] = NULL;
	}


	if (!CameraOffset)
	{
		set_current_modelview(saved_view);
		set_current_projection(saved_proj);
	}
	else
	{
		set_current_modelview(view[1]);
		set_current_projection(proj[1]);
		gGL.loadMatrix(view[1].m);
		gGL.matrixMode(LLRender::MM_PROJECTION);
		gGL.loadMatrix(proj[1].m);
		gGL.matrixMode(LLRender::MM_MODELVIEW);
	}
	gGL.setColorMask(true, true);

	for (U32 i = 0; i < 16; i++)
	{
		gGLLastModelView[i] = last_modelview[i];
		gGLLastProjection[i] = last_projection[i];
	}

	popRenderTypeMask();

	if (!skip_avatar_update)
	{
		gAgentAvatarp->updateAttachmentVisibility(gAgentCamera.getCameraMode());
	}
}

void LLPipeline::renderGroups(LLRenderPass* pass, U32 type, bool texture)
{
	for (LLCullResult::sg_iterator i = sCull->beginVisibleGroups(); i != sCull->endVisibleGroups(); ++i)
	{
		LLSpatialGroup* group = *i;
		if (!group->isDead() &&
			(!sUseOcclusion || !group->isOcclusionState(LLSpatialGroup::OCCLUDED)) &&
			gPipeline.hasRenderType(group->getSpatialPartition()->mDrawableType) &&
			group->mDrawMap.find(type) != group->mDrawMap.end())
		{
			pass->renderGroup(group,type,texture);
		}
	}
}

void LLPipeline::renderRiggedGroups(LLRenderPass* pass, U32 type, bool texture)
{
    for (LLCullResult::sg_iterator i = sCull->beginVisibleGroups(); i != sCull->endVisibleGroups(); ++i)
    {
        LLSpatialGroup* group = *i;
        if (!group->isDead() &&
            (!sUseOcclusion || !group->isOcclusionState(LLSpatialGroup::OCCLUDED)) &&
            gPipeline.hasRenderType(group->getSpatialPartition()->mDrawableType) &&
            group->mDrawMap.find(type) != group->mDrawMap.end())
        {
            pass->renderRiggedGroup(group, type, texture);
        }
    }
}

void LLPipeline::profileAvatar(LLVOAvatar* avatar, bool profile_attachments)
{
    if (gGLManager.mGLVersion < 3.25f)
    { // profiling requires GL 3.3 or later
        return;
    }

    LL_PROFILE_ZONE_SCOPED_CATEGORY_PIPELINE;

    // don't continue to profile an avatar that is known to be too slow
    llassert(!avatar->isTooSlow());

    LLGLSLShader* cur_shader = LLGLSLShader::sCurBoundShaderPtr;

    mRT->deferredScreen.bindTarget();
    mRT->deferredScreen.clear();

    if (!profile_attachments)
    {
        // profile entire avatar all at once and readback asynchronously
        avatar->placeProfileQuery();

        LLTimer cpu_timer;

        generateImpostor(avatar, false, true);
<<<<<<< HEAD

        avatar->mCPURenderTime = (F32)cpu_timer.getElapsedTimeF32() * 1000.f;

        avatar->readProfileQuery(5); // allow up to 5 frames of latency
    }
    else 
    { 
        // profile attachments one at a time
        LLVOAvatar::attachment_map_t::iterator iter;
        LLVOAvatar::attachment_map_t::iterator begin = avatar->mAttachmentPoints.begin();
        LLVOAvatar::attachment_map_t::iterator end = avatar->mAttachmentPoints.end();

        for (iter = begin;
            iter != end;
            ++iter)
        {
            LLViewerJointAttachment* attachment = iter->second;
            for (LLViewerJointAttachment::attachedobjs_vec_t::iterator attachment_iter = attachment->mAttachedObjects.begin();
                attachment_iter != attachment->mAttachedObjects.end();
                ++attachment_iter)
            {
                LLViewerObject* attached_object = attachment_iter->get();
                if (attached_object)
                {
                    // use gDebugProgram to do the GPU queries
                    gDebugProgram.clearStats();
                    gDebugProgram.placeProfileQuery(true);

                    generateImpostor(avatar, false, true, attached_object);
                    gDebugProgram.readProfileQuery(true, true);

=======

        avatar->mCPURenderTime = (F32)cpu_timer.getElapsedTimeF32() * 1000.f;

        avatar->readProfileQuery(5); // allow up to 5 frames of latency
    }
    else 
    { 
        // profile attachments one at a time
        LLVOAvatar::attachment_map_t::iterator iter;
        LLVOAvatar::attachment_map_t::iterator begin = avatar->mAttachmentPoints.begin();
        LLVOAvatar::attachment_map_t::iterator end = avatar->mAttachmentPoints.end();

        for (iter = begin;
            iter != end;
            ++iter)
        {
            LLViewerJointAttachment* attachment = iter->second;
            for (LLViewerJointAttachment::attachedobjs_vec_t::iterator attachment_iter = attachment->mAttachedObjects.begin();
                attachment_iter != attachment->mAttachedObjects.end();
                ++attachment_iter)
            {
                LLViewerObject* attached_object = attachment_iter->get();
                if (attached_object)
                {
                    // use gDebugProgram to do the GPU queries
                    gDebugProgram.clearStats();
                    gDebugProgram.placeProfileQuery(true);

                    generateImpostor(avatar, false, true, attached_object);
                    gDebugProgram.readProfileQuery(true, true);

>>>>>>> f9f5b538
                    attached_object->mGPURenderTime = gDebugProgram.mTimeElapsed / 1000000.f;
                }
            }
        }
    }

    mRT->deferredScreen.flush();

    if (cur_shader)
    {
        cur_shader->bind();
    }
}

void LLPipeline::generateImpostor(LLVOAvatar* avatar, bool preview_avatar, bool for_profile, LLViewerObject* specific_attachment)
{
    LL_PROFILE_ZONE_SCOPED_CATEGORY_PIPELINE;
    LL_PROFILE_GPU_ZONE("generateImpostor");
	LLGLState::checkStates();

	static LLCullResult result;
	result.clear();
	grabReferences(result);
	
	if (!avatar || !avatar->mDrawable)
	{
        LL_WARNS_ONCE("AvatarRenderPipeline") << "Avatar is " << (avatar ? "not drawable" : "null") << LL_ENDL;
		return;
	}
    LL_DEBUGS_ONCE("AvatarRenderPipeline") << "Avatar " << avatar->getID() << " is drawable" << LL_ENDL;

	assertInitialized();

    // previews can't be muted or impostered
	bool visually_muted = !for_profile && !preview_avatar && avatar->isVisuallyMuted();
    LL_DEBUGS_ONCE("AvatarRenderPipeline") << "Avatar " << avatar->getID()
                              << " is " << ( visually_muted ? "" : "not ") << "visually muted"
                              << LL_ENDL;
	bool too_complex = !for_profile && !preview_avatar && avatar->isTooComplex();
    LL_DEBUGS_ONCE("AvatarRenderPipeline") << "Avatar " << avatar->getID()
                              << " is " << ( too_complex ? "" : "not ") << "too complex"
                              << LL_ENDL;

    pushRenderTypeMask();

    if (visually_muted || too_complex)
    {
        // only show jelly doll geometry
		andRenderTypeMask(LLPipeline::RENDER_TYPE_AVATAR,
							LLPipeline::RENDER_TYPE_CONTROL_AV,
							END_RENDER_TYPES);
	}
	else
	{
        //hide world geometry
        clearRenderTypeMask(
            RENDER_TYPE_SKY,
            RENDER_TYPE_WL_SKY,
            RENDER_TYPE_TERRAIN,
            RENDER_TYPE_GRASS,
            RENDER_TYPE_CONTROL_AV, // Animesh
            RENDER_TYPE_TREE,
            RENDER_TYPE_VOIDWATER,
            RENDER_TYPE_WATER,
            RENDER_TYPE_ALPHA_PRE_WATER,
            RENDER_TYPE_PASS_GRASS,
            RENDER_TYPE_HUD,
            RENDER_TYPE_PARTICLES,
            RENDER_TYPE_CLOUDS,
            RENDER_TYPE_HUD_PARTICLES,
            END_RENDER_TYPES
         );
	}
	
    if (specific_attachment && specific_attachment->isHUDAttachment())
    { //enable HUD rendering
        setRenderTypeMask(RENDER_TYPE_HUD, END_RENDER_TYPES);
    }

	S32 occlusion = sUseOcclusion;
	sUseOcclusion = 0;

	sReflectionRender = ! sRenderDeferred;

	sShadowRender = true;
	sImpostorRender = true;

	LLViewerCamera* viewer_camera = LLViewerCamera::getInstance();

	{
		markVisible(avatar->mDrawable, *viewer_camera);

        if (preview_avatar)
        {
            // Only show rigged attachments for preview
            // For the sake of performance and so that static
            // objects won't obstruct previewing changes
            LLVOAvatar::attachment_map_t::iterator iter;
            for (iter = avatar->mAttachmentPoints.begin();
                iter != avatar->mAttachmentPoints.end();
                ++iter)
            {
                LLViewerJointAttachment *attachment = iter->second;
                for (LLViewerJointAttachment::attachedobjs_vec_t::iterator attachment_iter = attachment->mAttachedObjects.begin();
                    attachment_iter != attachment->mAttachedObjects.end();
                    ++attachment_iter)
                {
                    LLViewerObject* attached_object = attachment_iter->get();
                    // <FS:Ansariel> FIRE-31966: Some mesh bodies/objects don't show in shape editor previews -> show everything but animesh
                    //if (attached_object)
                    //{
                    //    if (attached_object->isRiggedMesh())
                    //    {
                    //        markVisible(attached_object->mDrawable->getSpatialBridge(), *viewer_camera);
                    //    }
                    //    else
                    //    {
                    //        // sometimes object is a linkset and rigged mesh is a child
                    //        LLViewerObject::const_child_list_t& child_list = attached_object->getChildren();
                    //        for (LLViewerObject::child_list_t::const_iterator iter = child_list.begin();
                    //            iter != child_list.end(); iter++)
                    //        {
                    //            LLViewerObject* child = *iter;
                    //            if (child->isRiggedMesh())
                    //            {
                    //                markVisible(attached_object->mDrawable->getSpatialBridge(), *viewer_camera);
                    //                break;
                    //            }
                    //        }
                    //    }
                    //}
                    if (attached_object && !attached_object->getControlAvatar())
                    {
                        markVisible(attached_object->mDrawable->getSpatialBridge(), *viewer_camera);
                    }
                    // </FS:Ansariel>
                }
            }
        }
        else
        {
            if (specific_attachment)
            {
                markVisible(specific_attachment->mDrawable->getSpatialBridge(), *viewer_camera);
            }
            else
            {
                LLVOAvatar::attachment_map_t::iterator iter;
                LLVOAvatar::attachment_map_t::iterator begin = avatar->mAttachmentPoints.begin();
                LLVOAvatar::attachment_map_t::iterator end = avatar->mAttachmentPoints.end();

                for (iter = begin;
                    iter != end;
                    ++iter)
                {
                    LLViewerJointAttachment* attachment = iter->second;
                    for (LLViewerJointAttachment::attachedobjs_vec_t::iterator attachment_iter = attachment->mAttachedObjects.begin();
                        attachment_iter != attachment->mAttachedObjects.end();
                        ++attachment_iter)
                    {
                        LLViewerObject* attached_object = attachment_iter->get();
                        if (attached_object)
                        {
                            markVisible(attached_object->mDrawable->getSpatialBridge(), *viewer_camera);
                        }
                    }
                }
            }
        }
	}

	stateSort(*LLViewerCamera::getInstance(), result);
	
	LLCamera camera = *viewer_camera;
	LLVector2 tdim;
	U32 resY = 0;
	U32 resX = 0;

    if (!preview_avatar)
	{
		const LLVector4a* ext = avatar->mDrawable->getSpatialExtents();
		LLVector3 pos(avatar->getRenderPosition()+avatar->getImpostorOffset());

		camera.lookAt(viewer_camera->getOrigin(), pos, viewer_camera->getUpAxis());
	
		LLVector4a half_height;
		half_height.setSub(ext[1], ext[0]);
		half_height.mul(0.5f);

		LLVector4a left;
		left.load3(camera.getLeftAxis().mV);
		left.mul(left);
		llassert(left.dot3(left).getF32() > F_APPROXIMATELY_ZERO);
		left.normalize3fast();

		LLVector4a up;
		up.load3(camera.getUpAxis().mV);
		up.mul(up);
		llassert(up.dot3(up).getF32() > F_APPROXIMATELY_ZERO);
		up.normalize3fast();

		tdim.mV[0] = fabsf(half_height.dot3(left).getF32());
		tdim.mV[1] = fabsf(half_height.dot3(up).getF32());

		gGL.matrixMode(LLRender::MM_PROJECTION);
		gGL.pushMatrix();
	
		F32 distance = (pos-camera.getOrigin()).length();
		F32 fov = atanf(tdim.mV[1]/distance)*2.f*RAD_TO_DEG;
		F32 aspect = tdim.mV[0]/tdim.mV[1];
		glh::matrix4f persp = gl_perspective(fov, aspect, 1.f, 256.f);
		set_current_projection(persp);
		gGL.loadMatrix(persp.m);

		gGL.matrixMode(LLRender::MM_MODELVIEW);
		gGL.pushMatrix();
		glh::matrix4f mat;
		camera.getOpenGLTransform(mat.m);

		mat = glh::matrix4f((GLfloat*) OGL_TO_CFR_ROTATION) * mat;

		gGL.loadMatrix(mat.m);
		set_current_modelview(mat);

		glClearColor(0.0f,0.0f,0.0f,0.0f);
		gGL.setColorMask(true, true);
	
		// get the number of pixels per angle
		F32 pa = gViewerWindow->getWindowHeightRaw() / (RAD_TO_DEG * viewer_camera->getView());

		//get resolution based on angle width and height of impostor (double desired resolution to prevent aliasing)
		resY = llmin(nhpo2((U32) (fov*pa)), (U32) 512);
		resX = llmin(nhpo2((U32) (atanf(tdim.mV[0]/distance)*2.f*RAD_TO_DEG*pa)), (U32) 512);

        if (!for_profile)
        {
            if (!avatar->mImpostor.isComplete())
            {
                avatar->mImpostor.allocate(resX, resY, GL_RGBA, true);

                if (LLPipeline::sRenderDeferred)
                {
                    addDeferredAttachments(avatar->mImpostor, true);
                }

                gGL.getTexUnit(0)->bind(&avatar->mImpostor);
                gGL.getTexUnit(0)->setTextureFilteringOption(LLTexUnit::TFO_POINT);
                gGL.getTexUnit(0)->unbind(LLTexUnit::TT_TEXTURE);
            }
            else if (resX != avatar->mImpostor.getWidth() || resY != avatar->mImpostor.getHeight())
            {
                avatar->mImpostor.resize(resX, resY);
            }

            avatar->mImpostor.bindTarget();
        }
	}

	F32 old_alpha = LLDrawPoolAvatar::sMinimumAlpha;

	if (visually_muted || too_complex)
	{ //disable alpha masking for muted avatars (get whole skin silhouette)
		LLDrawPoolAvatar::sMinimumAlpha = 0.f;
	}

    if (preview_avatar || for_profile)
    {
        // previews and profiles don't care about imposters
        renderGeomDeferred(camera);
        renderGeomPostDeferred(camera);
    }
    else
	{
		avatar->mImpostor.clear();
		renderGeomDeferred(camera);

		renderGeomPostDeferred(camera);		

		// Shameless hack time: render it all again,
		// this time writing the depth
		// values we need to generate the alpha mask below
		// while preserving the alpha-sorted color rendering
		// from the previous pass
		//
		sImpostorRenderAlphaDepthPass = true;
		// depth-only here...
		//
		gGL.setColorMask(false,false);
		renderGeomPostDeferred(camera);

		sImpostorRenderAlphaDepthPass = false;

	}

	LLDrawPoolAvatar::sMinimumAlpha = old_alpha;

    if (!for_profile)
	{ //create alpha mask based on depth buffer (grey out if muted)
		if (LLPipeline::sRenderDeferred)
		{
			GLuint buff = GL_COLOR_ATTACHMENT0;
			glDrawBuffers(1, &buff);
		}

		LLGLDisable blend(GL_BLEND);

		if (visually_muted || too_complex)
		{
			gGL.setColorMask(true, true);
		}
		else
		{
			gGL.setColorMask(false, true);
		}
		
		gGL.getTexUnit(0)->unbind(LLTexUnit::TT_TEXTURE);

		LLGLDepthTest depth(GL_TRUE, GL_FALSE, GL_GREATER);

		gGL.flush();

		gGL.pushMatrix();
		gGL.loadIdentity();
		gGL.matrixMode(LLRender::MM_PROJECTION);
		gGL.pushMatrix();
		gGL.loadIdentity();

		static const F32 clip_plane = 0.99999f;

		gDebugProgram.bind();

		if (visually_muted)
		{	// Visually muted avatar
            LLColor4 muted_color(avatar->getMutedAVColor());
            LL_DEBUGS_ONCE("AvatarRenderPipeline") << "Avatar " << avatar->getID() << " MUTED set solid color " << muted_color << LL_ENDL;
			gGL.diffuseColor4fv( muted_color.mV );
		}
		else if (!preview_avatar)
		{ //grey muted avatar
            LL_DEBUGS_ONCE("AvatarRenderPipeline") << "Avatar " << avatar->getID() << " MUTED set grey" << LL_ENDL;
			gGL.diffuseColor4fv(LLColor4::pink.mV );
		}

		// <FS:Ansariel> Remove QUADS rendering mode
		//gGL.begin(LLRender::QUADS);
		//gGL.vertex3f(-1, -1, clip_plane);
		//gGL.vertex3f(1, -1, clip_plane);
		//gGL.vertex3f(1, 1, clip_plane);
		//gGL.vertex3f(-1, 1, clip_plane);
		//gGL.end();
		gGL.begin(LLRender::TRIANGLES);
		{
			gGL.vertex3f(-1.f, -1.f, clip_plane);
			gGL.vertex3f(1.f, -1.f, clip_plane);
			gGL.vertex3f(1.f, 1.f, clip_plane);

			gGL.vertex3f(-1.f, -1.f, clip_plane);
			gGL.vertex3f(1.f, 1.f, clip_plane);
			gGL.vertex3f(-1.f, 1.f, clip_plane);
		}
		gGL.end();
		// </FS:Ansariel>
		gGL.flush();

		gDebugProgram.unbind();

		gGL.popMatrix();
		gGL.matrixMode(LLRender::MM_MODELVIEW);
		gGL.popMatrix();
	}

    if (!preview_avatar && !for_profile)
    {
        avatar->mImpostor.flush();
        avatar->setImpostorDim(tdim);
    }

	sUseOcclusion = occlusion;
	sReflectionRender = false;
	sImpostorRender = false;
	sShadowRender = false;
	popRenderTypeMask();

	gGL.matrixMode(LLRender::MM_PROJECTION);
	gGL.popMatrix();
	gGL.matrixMode(LLRender::MM_MODELVIEW);
	gGL.popMatrix();

    if (!preview_avatar && !for_profile)
    {
        avatar->mNeedsImpostorUpdate = FALSE;
        avatar->cacheImpostorValues();
        avatar->mLastImpostorUpdateFrameTime = gFrameTimeSeconds;
    }

	LLVertexBuffer::unbind();
	LLGLState::checkStates();
}

bool LLPipeline::hasRenderBatches(const U32 type) const
{
	// <FS:ND>  FIRE-31942, sCull can be invalid if triggering 360 snapshosts fast enough  (due to snapshots running in their own co routine)
	if( !sCull )
		return {};
	// </FS:ND>
	
	return sCull->getRenderMapSize(type) > 0;
}

LLCullResult::drawinfo_iterator LLPipeline::beginRenderMap(U32 type)
{
	// <FS:ND>  FIRE-31942, sCull can be invalid if triggering 360 snapshosts fast enough  (due to snapshots running in their own co routine)
	if( !sCull )
		return {};
	// </FS:ND>

	return sCull->beginRenderMap(type);
}

LLCullResult::drawinfo_iterator LLPipeline::endRenderMap(U32 type)
{
	// <FS:ND>  FIRE-31942, sCull can be invalid if triggering 360 snapshosts fast enough  (due to snapshots running in their own co routine)
	if( !sCull )
		return {};
	// </FS:ND>

	return sCull->endRenderMap(type);
}

LLCullResult::sg_iterator LLPipeline::beginAlphaGroups()
{
	// <FS:ND>  FIRE-31942, sCull can be invalid if triggering 360 snapshosts fast enough  (due to snapshots running in their own co routine)
	if( !sCull )
		return {};
	// </FS:ND>

	return sCull->beginAlphaGroups();
}

LLCullResult::sg_iterator LLPipeline::endAlphaGroups()
{
	// <FS:ND>  FIRE-31942, sCull can be invalid if triggering 360 snapshosts fast enough  (due to snapshots running in their own co routine)
	if( !sCull )
		return {};
	// </FS:ND>

	return sCull->endAlphaGroups();
}

LLCullResult::sg_iterator LLPipeline::beginRiggedAlphaGroups()
{
	// <FS:ND>  FIRE-31942, sCull can be invalid if triggering 360 snapshosts fast enough  (due to snapshots running in their own co routine)
	if( !sCull )
		return {};
	// </FS:ND>

    return sCull->beginRiggedAlphaGroups();
}

LLCullResult::sg_iterator LLPipeline::endRiggedAlphaGroups()
{
	// <FS:ND>  FIRE-31942, sCull can be invalid if triggering 360 snapshosts fast enough  (due to snapshots running in their own co routine)
	if( !sCull )
		return {};
	// </FS:ND>

    return sCull->endRiggedAlphaGroups();
}

bool LLPipeline::hasRenderType(const U32 type) const
{
    // STORM-365 : LLViewerJointAttachment::setAttachmentVisibility() is setting type to 0 to actually mean "do not render"
    // We then need to test that value here and return false to prevent attachment to render (in mouselook for instance)
    // TODO: reintroduce RENDER_TYPE_NONE in LLRenderTypeMask and initialize its mRenderTypeEnabled[RENDER_TYPE_NONE] to false explicitely
	return (type == 0 ? false : mRenderTypeEnabled[type]);
}

void LLPipeline::setRenderTypeMask(U32 type, ...)
{
	va_list args;

	va_start(args, type);
	while (type < END_RENDER_TYPES)
	{
		mRenderTypeEnabled[type] = true;
		type = va_arg(args, U32);
	}
	va_end(args);

	if (type > END_RENDER_TYPES)
	{
		LL_ERRS() << "Invalid render type." << LL_ENDL;
	}
}

bool LLPipeline::hasAnyRenderType(U32 type, ...) const
{
	va_list args;

	va_start(args, type);
	while (type < END_RENDER_TYPES)
	{
		if (mRenderTypeEnabled[type])
		{
			va_end(args); // <FS:ND/> Need to end varargs being returning.
			return true;
		}
		type = va_arg(args, U32);
	}
	va_end(args);

	if (type > END_RENDER_TYPES)
	{
		LL_ERRS() << "Invalid render type." << LL_ENDL;
	}

	return false;
}

void LLPipeline::pushRenderTypeMask()
{
	std::string cur_mask;
	cur_mask.assign((const char*) mRenderTypeEnabled, sizeof(mRenderTypeEnabled));
	mRenderTypeEnableStack.push(cur_mask);
}

void LLPipeline::popRenderTypeMask()
{
	if (mRenderTypeEnableStack.empty())
	{
		LL_ERRS() << "Depleted render type stack." << LL_ENDL;
	}

	memcpy(mRenderTypeEnabled, mRenderTypeEnableStack.top().data(), sizeof(mRenderTypeEnabled));
	mRenderTypeEnableStack.pop();
}

void LLPipeline::andRenderTypeMask(U32 type, ...)
{
	va_list args;

	bool tmp[NUM_RENDER_TYPES];
	for (U32 i = 0; i < NUM_RENDER_TYPES; ++i)
	{
		tmp[i] = false;
	}

	va_start(args, type);
	while (type < END_RENDER_TYPES)
	{
		if (mRenderTypeEnabled[type]) 
		{
			tmp[type] = true;
		}

		type = va_arg(args, U32);
	}
	va_end(args);

	if (type > END_RENDER_TYPES)
	{
		LL_ERRS() << "Invalid render type." << LL_ENDL;
	}

	for (U32 i = 0; i < LLPipeline::NUM_RENDER_TYPES; ++i)
	{
		mRenderTypeEnabled[i] = tmp[i];
	}

}

void LLPipeline::clearRenderTypeMask(U32 type, ...)
{
	va_list args;

	va_start(args, type);
	while (type < END_RENDER_TYPES)
	{
		mRenderTypeEnabled[type] = false;
		
		type = va_arg(args, U32);
	}
	va_end(args);

	if (type > END_RENDER_TYPES)
	{
		LL_ERRS() << "Invalid render type." << LL_ENDL;
	}
}

void LLPipeline::setAllRenderTypes()
{
	for (U32 i = 0; i < NUM_RENDER_TYPES; ++i)
	{
		mRenderTypeEnabled[i] = true;
	}
}

void LLPipeline::clearAllRenderTypes()
{
	for (U32 i = 0; i < NUM_RENDER_TYPES; ++i)
	{
		mRenderTypeEnabled[i] = false;
	}
}

void LLPipeline::addDebugBlip(const LLVector3& position, const LLColor4& color)
{
	DebugBlip blip(position, color);
	mDebugBlips.push_back(blip);
}

void LLPipeline::hidePermanentObjects( std::vector<U32>& restoreList )
{
	//This method is used to hide any vo's from the object list that may have
	//the permanent flag set.
	
	U32 objCnt = gObjectList.getNumObjects();
	for (U32 i = 0; i < objCnt; ++i)
	{
		LLViewerObject* pObject = gObjectList.getObject(i);
		if ( pObject && pObject->flagObjectPermanent() )
		{
			LLDrawable *pDrawable = pObject->mDrawable;
		
			if ( pDrawable )
			{
				restoreList.push_back( i );
				hideDrawable( pDrawable );			
			}
		}
	}

	skipRenderingOfTerrain( true );
}

void LLPipeline::restorePermanentObjects( const std::vector<U32>& restoreList )
{
	//This method is used to restore(unhide) any vo's from the object list that may have
	//been hidden because their permanency flag was set.

	std::vector<U32>::const_iterator itCurrent	= restoreList.begin();
	std::vector<U32>::const_iterator itEnd		= restoreList.end();
	
	U32 objCnt = gObjectList.getNumObjects();

	while ( itCurrent != itEnd )
	{
		U32 index = *itCurrent;
		LLViewerObject* pObject = NULL;
		if ( index < objCnt ) 
		{
			pObject = gObjectList.getObject( index );
		}
		if ( pObject )
		{
			LLDrawable *pDrawable = pObject->mDrawable;
			if ( pDrawable )
			{
				pDrawable->clearState( LLDrawable::FORCE_INVISIBLE );
				unhideDrawable( pDrawable );				
			}
		}
		++itCurrent;
	}
	
	skipRenderingOfTerrain( false );
}

void LLPipeline::skipRenderingOfTerrain( bool flag )
{
	pool_set_t::iterator iter = mPools.begin();
	while ( iter != mPools.end() )
	{
		LLDrawPool* pPool = *iter;		
		U32 poolType = pPool->getType();					
		if ( hasRenderType( pPool->getType() ) && poolType == LLDrawPool::POOL_TERRAIN )
		{
			pPool->setSkipRenderFlag( flag );			
		}
		++iter;
	}
}

void LLPipeline::hideObject( const LLUUID& id )
{
	LLViewerObject *pVO = gObjectList.findObject( id );
	
	if ( pVO )
	{
		LLDrawable *pDrawable = pVO->mDrawable;
		
		if ( pDrawable )
		{
			hideDrawable( pDrawable );		
		}		
	}
}

void LLPipeline::hideDrawable( LLDrawable *pDrawable )
{
	pDrawable->setState( LLDrawable::FORCE_INVISIBLE );
	markRebuild( pDrawable, LLDrawable::REBUILD_ALL);
	//hide the children
	LLViewerObject::const_child_list_t& child_list = pDrawable->getVObj()->getChildren();
	for ( LLViewerObject::child_list_t::const_iterator iter = child_list.begin();
		  iter != child_list.end(); iter++ )
	{
		LLViewerObject* child = *iter;
		LLDrawable* drawable = child->mDrawable;					
		if ( drawable )
		{
			drawable->setState( LLDrawable::FORCE_INVISIBLE );
			markRebuild( drawable, LLDrawable::REBUILD_ALL);
		}
	}
}
void LLPipeline::unhideDrawable( LLDrawable *pDrawable )
{
	pDrawable->clearState( LLDrawable::FORCE_INVISIBLE );
	markRebuild( pDrawable, LLDrawable::REBUILD_ALL);
	//restore children
	LLViewerObject::const_child_list_t& child_list = pDrawable->getVObj()->getChildren();
	for ( LLViewerObject::child_list_t::const_iterator iter = child_list.begin();
		  iter != child_list.end(); iter++)
	{
		LLViewerObject* child = *iter;
		LLDrawable* drawable = child->mDrawable;					
		if ( drawable )
		{
			drawable->clearState( LLDrawable::FORCE_INVISIBLE );
			markRebuild( drawable, LLDrawable::REBUILD_ALL);
		}
	}
}
void LLPipeline::restoreHiddenObject( const LLUUID& id )
{
	LLViewerObject *pVO = gObjectList.findObject( id );
	
	if ( pVO )
	{
		LLDrawable *pDrawable = pVO->mDrawable;
		if ( pDrawable )
		{
			unhideDrawable( pDrawable );			
		}
	}
}

void LLPipeline::skipRenderingShadows()
{
    LLGLDepthTest depth(GL_TRUE);

    for (S32 j = 0; j < 4; j++)
    {
        mRT->shadow[j].bindTarget();
        mRT->shadow[j].clear();
        mRT->shadow[j].flush();
    }
}

void LLPipeline::handleShadowDetailChanged()
{
    if (RenderShadowDetail > gSavedSettings.getS32("RenderShadowDetail"))
    {
        skipRenderingShadows();
    }
    else
    {
        LLViewerShaderMgr::instance()->setShaders();
    }
}

class LLOctreeDirty : public OctreeTraveler
{
public:
    virtual void visit(const OctreeNode* state)
    {
        LLSpatialGroup* group = (LLSpatialGroup*)state->getListener(0);

        if (group->getSpatialPartition()->mRenderByGroup)
        {
            group->setState(LLSpatialGroup::GEOM_DIRTY);
            gPipeline.markRebuild(group);
        }

        for (LLSpatialGroup::bridge_list_t::iterator i = group->mBridgeList.begin(); i != group->mBridgeList.end(); ++i)
        {
            LLSpatialBridge* bridge = *i;
            traverse(bridge->mOctree);
        }
    }
};


void LLPipeline::rebuildDrawInfo()
{
    for (LLWorld::region_list_t::const_iterator iter = LLWorld::getInstance()->getRegionList().begin();
        iter != LLWorld::getInstance()->getRegionList().end(); ++iter)
    {
        LLViewerRegion* region = *iter;

        LLOctreeDirty dirty;

        LLSpatialPartition* part = region->getSpatialPartition(LLViewerRegion::PARTITION_VOLUME);
        dirty.traverse(part->mOctree);

        part = region->getSpatialPartition(LLViewerRegion::PARTITION_BRIDGE);
        dirty.traverse(part->mOctree);
    }
}
<<<<<<< HEAD

// <FS:Ansariel> Reset VB during TP
void LLPipeline::initDeferredVB()
{
	mDeferredVB = new LLVertexBuffer(DEFERRED_VB_MASK);
	if (!mDeferredVB->allocateBuffer(8, 0))
	{
		// Most likely going to crash...
		LL_WARNS() << "Failed to allocate Vertex Buffer for deferred rendering" << LL_ENDL;
	}
}
// </FS:Ansariel>
=======
>>>>>>> f9f5b538
<|MERGE_RESOLUTION|>--- conflicted
+++ resolved
@@ -120,11 +120,8 @@
 #include "exopostprocess.h" // <FS:CR> Import Vignette from Exodus
 
 #include "llenvironment.h"
-<<<<<<< HEAD
 
 #include "llenvironment.h"
-=======
->>>>>>> f9f5b538
 #include "llsettingsvo.h"
 
 extern BOOL gSnapshot;
@@ -412,7 +409,6 @@
 	sRenderAttachedLights = gSavedSettings.getBOOL("RenderAttachedLights");
 	sRenderAttachedParticles = gSavedSettings.getBOOL("RenderAttachedParticles");
 
-<<<<<<< HEAD
 	sRenderMOAPBeacons = gSavedSettings.getBOOL("moapbeacon");
 	sRenderPhysicalBeacons = gSavedSettings.getBOOL("physicalbeacon");
 	sRenderScriptedBeacons = gSavedSettings.getBOOL("scriptsbeacon");
@@ -422,8 +418,6 @@
 	sRenderBeacons = gSavedSettings.getBOOL("renderbeacons");
 	sRenderHighlight = gSavedSettings.getBOOL("renderhighlights");
 
-=======
->>>>>>> f9f5b538
     mInitialized = true;
 	
 	stop_glerror();
@@ -494,16 +488,11 @@
 		mCubeVB = ll_create_cube_vb(LLVertexBuffer::MAP_VERTEX);
 	}
 
-<<<<<<< HEAD
 	// <FS:Ansariel> Reset VB during TP
 	//mDeferredVB = new LLVertexBuffer(DEFERRED_VB_MASK);
 	//mDeferredVB->allocateBuffer(8, 0);
 	initDeferredVB();
 	// </FS:Ansariel>
-=======
-	mDeferredVB = new LLVertexBuffer(DEFERRED_VB_MASK);
-	mDeferredVB->allocateBuffer(8, 0);
->>>>>>> f9f5b538
 
     {
         mScreenTriangleVB = new LLVertexBuffer(LLVertexBuffer::MAP_VERTEX);
@@ -609,7 +598,6 @@
     connectRefreshCachedSettingsSafe("RenderScreenSpaceReflectionAdaptiveStepMultiplier");
     connectRefreshCachedSettingsSafe("RenderScreenSpaceReflectionGlossySamples");
 	connectRefreshCachedSettingsSafe("RenderBufferVisualization");
-<<<<<<< HEAD
 	connectRefreshCachedSettingsSafe("RenderAutoHideSurfaceAreaLimit");
 	connectRefreshCachedSettingsSafe("FSRenderVignette");	// <FS:CR> Import Vignette from Exodus
 	// <FS:Ansariel> Make change to RenderAttachedLights & RenderAttachedParticles instant
@@ -620,9 +608,6 @@
 	connectRefreshCachedSettingsSafe("FSFocusPointFollowsPointer");
 	connectRefreshCachedSettingsSafe("FSFocusPointLocked");
     // </FS:Beq>
-=======
-	gSavedSettings.getControl("RenderAutoHideSurfaceAreaLimit")->getCommitSignal()->connect(boost::bind(&LLPipeline::refreshCachedSettings));
->>>>>>> f9f5b538
 }
 
 LLPipeline::~LLPipeline()
@@ -751,7 +736,6 @@
 		GLuint resX = gViewerWindow->getWorldViewWidthRaw();
 		GLuint resY = gViewerWindow->getWorldViewHeightRaw();
 	
-<<<<<<< HEAD
 // [SL:KB] - Patch: Settings-RenderResolutionMultiplier | Checked: Catznip-5.4
 		GLuint scaledResX = resX;
 		GLuint scaledResY = resY;
@@ -771,9 +755,6 @@
 // [SL:KB] - Patch: Settings-RenderResolutionMultiplier | Checked: Catznip-5.4
 		if (gResizeScreenTexture || (scaledResX != mRT->screen.getWidth()) || (scaledResY != mRT->screen.getHeight()))
 // [/SL:KB]
-=======
-		if (gResizeScreenTexture || (resX != mRT->screen.getWidth()) || (resY != mRT->screen.getHeight()))
->>>>>>> f9f5b538
 		{
 			releaseScreenBuffers();
             releaseSunShadowTargets();
@@ -900,11 +881,6 @@
         mWaterDis.allocate(resX, resY, GL_RGBA, true);
     }
 
-    if (LLPipeline::sRenderTransparentWater)
-    { //water reflection texture
-        mWaterDis.allocate(resX, resY, GL_RGBA, true);
-    }
-
 	if (RenderUIBuffer)
 	{
 		if (!mRT->uiScreen.allocate(resX,resY, GL_RGBA))
@@ -951,13 +927,9 @@
         mSceneMap.allocate(resX, resY, GL_RGB, true);
     }
 
-<<<<<<< HEAD
-    mPostMap.allocate(resX, resY, GL_RGBA);
-=======
 	const bool post_hdr = gSavedSettings.getBOOL("RenderPostProcessingHDR");
     const U32 post_color_fmt = post_hdr ? GL_RGBA16F : GL_RGBA;
     mPostMap.allocate(resX, resY, post_color_fmt);
->>>>>>> f9f5b538
 
     //HACK make screenbuffer allocations start failing after 30 seconds
     if (gSavedSettings.getBOOL("SimulateFBOFailure"))
@@ -1080,13 +1052,10 @@
 	LLPipeline::sShowJellyDollAsImpostor = gSavedSettings.getBOOL("RenderJellyDollsAsImpostors");
 	LLVOAvatar::sMaxNonImpostors = gSavedSettings.getU32("RenderAvatarMaxNonImpostors");
 	LLVOAvatar::updateImpostorRendering(LLVOAvatar::sMaxNonImpostors);
-<<<<<<< HEAD
 	// <FS:Ansariel> Make change to RenderAttachedLights & RenderAttachedParticles instant
 	LLPipeline::sRenderAttachedLights = gSavedSettings.getBOOL("RenderAttachedLights");
 	LLPipeline::sRenderAttachedParticles = gSavedSettings.getBOOL("RenderAttachedParticles");
 	// </FS:Ansariel>
-=======
->>>>>>> f9f5b538
 
 	LLPipeline::sUseOcclusion = 
 			(!gUseWireframe
@@ -1182,11 +1151,8 @@
 	RenderBufferVisualization = gSavedSettings.getS32("RenderBufferVisualization");
     sReflectionProbesEnabled = LLFeatureManager::getInstance()->isFeatureAvailable("RenderReflectionsEnabled") && gSavedSettings.getBOOL("RenderReflectionsEnabled");
 	RenderSpotLight = nullptr;
-<<<<<<< HEAD
 
 	exoPostProcess::instance().ExodusRenderPostUpdate(); // <FS:CR> Import Vignette from Exodus
-=======
->>>>>>> f9f5b538
 
 	if (gNonInteractive)
 	{
@@ -1293,17 +1259,12 @@
     stop_glerror();
 	assertInitialized();
 
-<<<<<<< HEAD
 	exoPostProcess::instance().ExodusRenderPostUpdate(); // <FS:CR> Import Vignette from Exodus
     // Use FBO for bake tex
     // <FS:Ansariel> Allow higher resolution rendering in mesh render preview
     //mBake.allocate(512, 512, GL_RGBA, true); // SL-12781 Build > Upload > Model; 3D Preview
     mBake.allocate(1024, 1024, GL_RGBA, true); // SL-12781 Build > Upload > Model; 3D Preview
     // <FS:Ansariel>
-=======
-    // Use FBO for bake tex
-    mBake.allocate(512, 512, GL_RGBA, true); // SL-12781 Build > Upload > Model; 3D Preview
->>>>>>> f9f5b538
 
 	stop_glerror();
 
@@ -1316,11 +1277,7 @@
     const U32 glow_color_fmt = glow_hdr ? GL_RGBA16F : GL_RGBA;
     for (U32 i = 0; i < 3; i++)
     {
-<<<<<<< HEAD
-        mGlow[i].allocate(512, glow_res, GL_RGBA);
-=======
         mGlow[i].allocate(512, glow_res, glow_color_fmt);
->>>>>>> f9f5b538
     }
 
     allocateScreenBuffer(resX, resY);
@@ -2424,11 +2381,7 @@
 	return (!sRenderTransparentWater || gCubeSnapshot) && !sRenderingHUDs;
 }
 
-<<<<<<< HEAD
 void LLPipeline::updateCull(LLCamera& camera, LLCullResult& result, bool hud_attachments)
-=======
-void LLPipeline::updateCull(LLCamera& camera, LLCullResult& result)
->>>>>>> f9f5b538
 {
     LL_PROFILE_ZONE_SCOPED_CATEGORY_PIPELINE; //LL_RECORD_BLOCK_TIME(FTM_CULL);
     LL_PROFILE_GPU_ZONE("updateCull"); // should always be zero GPU time, but drop a timer to flush stuff out
@@ -3045,14 +2998,10 @@
 			drawablep->setState(LLDrawable::IN_REBUILD_Q); // mark drawable as being in priority queue
 		}
 
-<<<<<<< HEAD
         // <FS:Ansariel> FIRE-16485: Crash when calling texture refresh on an object that has a blacklisted copy
         //if (flag & (LLDrawable::REBUILD_VOLUME | LLDrawable::REBUILD_POSITION))
         if ((flag & (LLDrawable::REBUILD_VOLUME | LLDrawable::REBUILD_POSITION)) && drawablep->getVObj().notNull())
         // </FS:Ansariel>
-=======
-        if (flag & (LLDrawable::REBUILD_VOLUME | LLDrawable::REBUILD_POSITION))
->>>>>>> f9f5b538
 		{
 			drawablep->getVObj()->setChanged(LLXform::SILHOUETTE);
 		}
@@ -3428,11 +3377,7 @@
     U8   tecount = vobj->getNumTEs();
     for (int x = 0; x < tecount; x++)
     {
-<<<<<<< HEAD
         if (vobj->getTEref(x).hasMedia())
-=======
-        if (vobj->getTE(x)->hasMedia())
->>>>>>> f9f5b538
         {
             beacon = true;
             break;
@@ -3518,10 +3463,7 @@
     LL_PROFILE_ZONE_SCOPED_CATEGORY_PIPELINE;
 
     assertInitialized();
-<<<<<<< HEAD
     sVolumeSAFrame = 0.f; //ZK LBG
-=======
->>>>>>> f9f5b538
 
     LL_PUSH_CALLSTACKS();
 
@@ -3546,11 +3488,8 @@
     LL_PUSH_CALLSTACKS();
 
     // build render map
-<<<<<<< HEAD
     {
         LL_PROFILE_ZONE_NAMED_CATEGORY_PIPELINE("build render map");
-=======
->>>>>>> f9f5b538
     for (LLCullResult::sg_iterator i = sCull->beginVisibleGroups(); i != sCull->endVisibleGroups(); ++i)
     {
         LLSpatialGroup *group = *i;
@@ -3588,10 +3527,7 @@
 
         if (hasRenderType(LLPipeline::RENDER_TYPE_PASS_ALPHA))
         {
-<<<<<<< HEAD
             LL_PROFILE_ZONE_NAMED_CATEGORY_PIPELINE("Collect Alpha groups");
-=======
->>>>>>> f9f5b538
             LLSpatialGroup::draw_map_t::iterator alpha = group->mDrawMap.find(LLRenderPass::PASS_ALPHA);
 
             if (alpha != group->mDrawMap.end())
@@ -3627,10 +3563,7 @@
             }
         }
     }
-<<<<<<< HEAD
     }
-=======
->>>>>>> f9f5b538
 
     /*bool use_transform_feedback = gTransformPositionProgram.mProgramObject && !mMeshDirtyGroup.empty();
 
@@ -3643,7 +3576,6 @@
             glGenQueries(1, &mMeshDirtyQueryObject);
         }
 
-<<<<<<< HEAD
         glBeginQuery(GL_TRANSFORM_FEEDBACK_PRIMITIVES_WRITTEN, mMeshDirtyQueryObject);
     }*/
 
@@ -3668,28 +3600,6 @@
 
     {
         LL_PROFILE_ZONE_NAMED_CATEGORY_PIPELINE("sort alpha groups");
-=======
-
-        glBeginQuery(GL_TRANSFORM_FEEDBACK_PRIMITIVES_WRITTEN, mMeshDirtyQueryObject);
-    }*/
-
-    // pack vertex buffers for groups that chose to delay their updates
-    {
-        LL_PROFILE_GPU_ZONE("rebuildMesh");
-        for (LLSpatialGroup::sg_vector_t::iterator iter = mMeshDirtyGroup.begin(); iter != mMeshDirtyGroup.end(); ++iter)
-        {
-            (*iter)->rebuildMesh();
-        }
-    }
-
-    /*if (use_transform_feedback)
-    {
-        glEndQuery(GL_TRANSFORM_FEEDBACK_PRIMITIVES_WRITTEN);
-    }*/
-
-    mMeshDirtyGroup.clear();
-
->>>>>>> f9f5b538
     if (!sShadowRender)
     {
         // order alpha groups by distance
@@ -3698,7 +3608,6 @@
         // order rigged alpha groups by avatar attachment order
         std::sort(sCull->beginRiggedAlphaGroups(), sCull->endRiggedAlphaGroups(), LLSpatialGroup::CompareRenderOrder());
     }
-<<<<<<< HEAD
     }
 
     LL_PUSH_CALLSTACKS();
@@ -3707,12 +3616,6 @@
     // only render if the flag is set. The flag is only set if we are in edit mode or the toggle is set in the menus
     // <FS:Ansariel> Make beacons also show when beacons floater is closed.
     if (/*LLFloaterReg::instanceVisible("beacons") &&*/ !sShadowRender && !gCubeSnapshot)
-=======
-
-    LL_PUSH_CALLSTACKS();
-    // only render if the flag is set. The flag is only set if we are in edit mode or the toggle is set in the menus
-    if (LLFloaterReg::instanceVisible("beacons") && !sShadowRender && !gCubeSnapshot)
->>>>>>> f9f5b538
     {
         if (sRenderScriptedTouchBeacons)
         {
@@ -3763,10 +3666,7 @@
             forAllVisibleDrawables(renderSoundHighlights);
         }
     }
-<<<<<<< HEAD
     }
-=======
->>>>>>> f9f5b538
     LL_PUSH_CALLSTACKS();
     // If managing your telehub, draw beacons at telehub and currently selected spawnpoint.
     if (LLFloaterTelehub::renderBeacons() && !sShadowRender && !gCubeSnapshot)
@@ -3776,10 +3676,7 @@
 
     if (!sShadowRender && !gCubeSnapshot)
     {
-<<<<<<< HEAD
         LL_PROFILE_ZONE_NAMED_CATEGORY_PIPELINE("Render face highlights");
-=======
->>>>>>> f9f5b538
         mSelectedFaces.clear();
 
         if (!gNonInteractive)
@@ -7104,241 +7001,6 @@
 		dst->bindTarget();
 		dst->clear();
 		gCopyDepthProgram.bind();
-<<<<<<< HEAD
-
-		S32 diff_map = gCopyDepthProgram.getTextureChannel(LLShaderMgr::DIFFUSE_MAP);
-		S32 depth_map = gCopyDepthProgram.getTextureChannel(LLShaderMgr::DEFERRED_DEPTH);
-
-		gGL.getTexUnit(diff_map)->bind(src);
-		gGL.getTexUnit(depth_map)->bind(&depth_src, true);
-
-		mScreenTriangleVB->setBuffer();
-		mScreenTriangleVB->drawArrays(LLRender::TRIANGLES, 0, 3);
-
-		dst->flush();
-	}
-}
-
-void LLPipeline::generateGlow(LLRenderTarget* src) 
-{
-	if (sRenderGlow)
-	{
-		LL_PROFILE_GPU_ZONE("glow");
-		mGlow[2].bindTarget();
-		mGlow[2].clear();
-
-		gGlowExtractProgram.bind();
-		F32 maxAlpha = RenderGlowMaxExtractAlpha;
-		F32 warmthAmount = RenderGlowWarmthAmount;
-		LLVector3 lumWeights = RenderGlowLumWeights;
-		LLVector3 warmthWeights = RenderGlowWarmthWeights;
-
-		gGlowExtractProgram.uniform1f(LLShaderMgr::GLOW_MIN_LUMINANCE, 9999);
-		gGlowExtractProgram.uniform1f(LLShaderMgr::GLOW_MAX_EXTRACT_ALPHA, maxAlpha);
-		gGlowExtractProgram.uniform3f(LLShaderMgr::GLOW_LUM_WEIGHTS, lumWeights.mV[0], lumWeights.mV[1],
-			lumWeights.mV[2]);
-		gGlowExtractProgram.uniform3f(LLShaderMgr::GLOW_WARMTH_WEIGHTS, warmthWeights.mV[0], warmthWeights.mV[1],
-			warmthWeights.mV[2]);
-		gGlowExtractProgram.uniform1f(LLShaderMgr::GLOW_WARMTH_AMOUNT, warmthAmount);
-
-		{
-			LLGLEnable blend_on(GL_BLEND);
-
-			gGL.setSceneBlendType(LLRender::BT_ADD_WITH_ALPHA);
-
-			gGlowExtractProgram.bindTexture(LLShaderMgr::DIFFUSE_MAP, src);
-
-			gGL.color4f(1, 1, 1, 1);
-			gPipeline.enableLightsFullbright();
-
-			mScreenTriangleVB->setBuffer();
-			mScreenTriangleVB->drawArrays(LLRender::TRIANGLES, 0, 3);
-
-			mGlow[2].flush();
-		}
-
-		gGlowExtractProgram.unbind();
-
-		// power of two between 1 and 1024
-		U32 glowResPow = RenderGlowResolutionPow;
-		const U32 glow_res = llmax(1, llmin(1024, 1 << glowResPow));
-
-		S32 kernel = RenderGlowIterations * 2;
-		F32 delta = RenderGlowWidth / glow_res;
-		// Use half the glow width if we have the res set to less than 9 so that it looks
-		// almost the same in either case.
-		if (glowResPow < 9)
-		{
-			delta *= 0.5f;
-		}
-		F32 strength = RenderGlowStrength;
-
-		gGlowProgram.bind();
-		gGlowProgram.uniform1f(LLShaderMgr::GLOW_STRENGTH, strength);
-
-		for (S32 i = 0; i < kernel; i++)
-		{
-			mGlow[i % 2].bindTarget();
-			mGlow[i % 2].clear();
-
-			if (i == 0)
-			{
-				gGlowProgram.bindTexture(LLShaderMgr::DIFFUSE_MAP, &mGlow[2]);
-			}
-			else
-			{
-				gGlowProgram.bindTexture(LLShaderMgr::DIFFUSE_MAP, &mGlow[(i - 1) % 2]);
-			}
-
-			if (i % 2 == 0)
-			{
-				gGlowProgram.uniform2f(LLShaderMgr::GLOW_DELTA, delta, 0);
-			}
-			else
-			{
-				gGlowProgram.uniform2f(LLShaderMgr::GLOW_DELTA, 0, delta);
-			}
-
-			mScreenTriangleVB->setBuffer();
-			mScreenTriangleVB->drawArrays(LLRender::TRIANGLES, 0, 3);
-
-			mGlow[i % 2].flush();
-		}
-
-		gGlowProgram.unbind();
-
-	}
-	else // !sRenderGlow, skip the glow ping-pong and just clear the result target
-	{
-		mGlow[1].bindTarget();
-		mGlow[1].clear();
-		mGlow[1].flush();
-	}
-}
-
-void LLPipeline::applyFXAA(LLRenderTarget* src, LLRenderTarget* dst) 
-{
-	{
-		llassert(!gCubeSnapshot);
-		bool multisample = RenderFSAASamples > 1 && mRT->fxaaBuffer.isComplete();
-		LLGLSLShader* shader = &gGlowCombineProgram;
-
-		S32 width = dst->getWidth();
-		S32 height = dst->getHeight();
-
-		// Present everything.
-		if (multisample)
-		{
-			LL_PROFILE_GPU_ZONE("aa");
-			// bake out texture2D with RGBL for FXAA shader
-			mRT->fxaaBuffer.bindTarget();
-
-			shader = &gGlowCombineFXAAProgram;
-			shader->bind();
-
-			S32 channel = shader->enableTexture(LLShaderMgr::DEFERRED_DIFFUSE, src->getUsage());
-			if (channel > -1)
-			{
-				src->bindTexture(0, channel, LLTexUnit::TFO_BILINEAR);
-			}
-
-			{
-				LLGLDepthTest depth_test(GL_TRUE, GL_TRUE, GL_ALWAYS);
-				mScreenTriangleVB->setBuffer();
-				mScreenTriangleVB->drawArrays(LLRender::TRIANGLES, 0, 3);
-			}
-
-			shader->disableTexture(LLShaderMgr::DEFERRED_DIFFUSE, src->getUsage());
-			shader->unbind();
-
-			mRT->fxaaBuffer.flush();
-
-			dst->bindTarget();
-			shader = &gFXAAProgram;
-			shader->bind();
-
-			channel = shader->enableTexture(LLShaderMgr::DIFFUSE_MAP, mRT->fxaaBuffer.getUsage());
-			if (channel > -1)
-			{
-				mRT->fxaaBuffer.bindTexture(0, channel, LLTexUnit::TFO_BILINEAR);
-			}
-
-			gGLViewport[0] = gViewerWindow->getWorldViewRectRaw().mLeft;
-			gGLViewport[1] = gViewerWindow->getWorldViewRectRaw().mBottom;
-			gGLViewport[2] = gViewerWindow->getWorldViewRectRaw().getWidth();
-			gGLViewport[3] = gViewerWindow->getWorldViewRectRaw().getHeight();
-
-			glViewport(gGLViewport[0], gGLViewport[1], gGLViewport[2], gGLViewport[3]);
-
-			F32 scale_x = (F32)width / mRT->fxaaBuffer.getWidth();
-			F32 scale_y = (F32)height / mRT->fxaaBuffer.getHeight();
-			shader->uniform2f(LLShaderMgr::FXAA_TC_SCALE, scale_x, scale_y);
-			shader->uniform2f(LLShaderMgr::FXAA_RCP_SCREEN_RES, 1.f / width * scale_x, 1.f / height * scale_y);
-			shader->uniform4f(LLShaderMgr::FXAA_RCP_FRAME_OPT, -0.5f / width * scale_x, -0.5f / height * scale_y,
-				0.5f / width * scale_x, 0.5f / height * scale_y);
-			shader->uniform4f(LLShaderMgr::FXAA_RCP_FRAME_OPT2, -2.f / width * scale_x, -2.f / height * scale_y,
-				2.f / width * scale_x, 2.f / height * scale_y);
-
-			{
-				LLGLDepthTest depth_test(GL_TRUE, GL_TRUE, GL_ALWAYS);
-				S32 depth_channel = shader->getTextureChannel(LLShaderMgr::DEFERRED_DEPTH);
-				gGL.getTexUnit(depth_channel)->bind(&mRT->deferredScreen, true);
-
-				mScreenTriangleVB->setBuffer();
-				mScreenTriangleVB->drawArrays(LLRender::TRIANGLES, 0, 3);
-			}
-
-			shader->unbind();
-			dst->flush();
-		}
-		else {
-			copyRenderTarget(src, dst);
-		}
-	}
-}
-
-void LLPipeline::copyRenderTarget(LLRenderTarget* src, LLRenderTarget* dst)
-{
-
-	LL_PROFILE_GPU_ZONE("copyRenderTarget");
-	dst->bindTarget();
-
-	gDeferredPostNoDoFProgram.bind();
-
-	gDeferredPostNoDoFProgram.bindTexture(LLShaderMgr::DEFERRED_DIFFUSE, src);
-	gDeferredPostNoDoFProgram.bindTexture(LLShaderMgr::DEFERRED_DEPTH, &mRT->deferredScreen, true);
-
-	{
-		mScreenTriangleVB->setBuffer();
-		mScreenTriangleVB->drawArrays(LLRender::TRIANGLES, 0, 3);
-	}
-
-	gDeferredPostNoDoFProgram.unbind();
-
-	dst->flush();
-}
-
-void LLPipeline::combineGlow(LLRenderTarget* src, LLRenderTarget* dst)
-{
-	// Go ahead and do our glow combine here in our destination.  We blit this later into the front buffer.
-
-	dst->bindTarget();
-
-	{
-
-		gGlowCombineProgram.bind();
-
-		gGlowCombineProgram.bindTexture(LLShaderMgr::DEFERRED_DIFFUSE, src);
-		gGlowCombineProgram.bindTexture(LLShaderMgr::DEFERRED_EMISSIVE, &mGlow[1]);
-
-		mScreenTriangleVB->setBuffer();
-		mScreenTriangleVB->drawArrays(LLRender::TRIANGLES, 0, 3);
-	}
-
-	dst->flush();
-}
-
-=======
 
 		S32 diff_map = gCopyDepthProgram.getTextureChannel(LLShaderMgr::DIFFUSE_MAP);
 		S32 depth_map = gCopyDepthProgram.getTextureChannel(LLShaderMgr::DEFERRED_DEPTH);
@@ -7585,7 +7247,6 @@
 	dst->flush();
 }
 
->>>>>>> f9f5b538
 void LLPipeline::renderDoF(LLRenderTarget* src, LLRenderTarget* dst)
 {
 	{
@@ -7608,7 +7269,6 @@
 
 			LLVector3 focus_point;
 
-<<<<<<< HEAD
 			// <FS:Beq> FIRE-16728 focus point lock & free focus DoF - based on a feature developed by NiranV Dean
 			static LLVector3 last_focus_point{};
 			if (LLPipeline::FSFocusPointLocked && !last_focus_point.isExactlyZero())
@@ -7618,8 +7278,6 @@
 			else
 			{
 			// </FS:Beq>
-=======
->>>>>>> f9f5b538
 			LLViewerObject* obj = LLViewerMediaFocus::getInstance()->getFocusedObject();
 			if (obj && obj->mDrawable && obj->isSelected())
 			{ // focus on selected media object
@@ -7633,18 +7291,11 @@
 					}
 				}
 			}
-<<<<<<< HEAD
 			}// <FS:Beq/> support focus point lock
 
 			if (focus_point.isExactlyZero())
 			{
 				if (LLViewerJoystick::getInstance()->getOverrideCamera() || LLPipeline::FSFocusPointFollowsPointer) // <FS:Beq/> FIRE-16728 Add free aim mouse and focus lock
-=======
-
-			if (focus_point.isExactlyZero())
-			{
-				if (LLViewerJoystick::getInstance()->getOverrideCamera())
->>>>>>> f9f5b538
 				{ // focus on point under cursor
 					focus_point.set(gDebugRaycastIntersection.getF32ptr());
 				}
@@ -7668,12 +7319,9 @@
 				}
 			}
 
-<<<<<<< HEAD
 			// <FS:Beq> FIRE-16728 Add free aim mouse and focus lock
 			last_focus_point = focus_point;
 			// </FS:Beq>
-=======
->>>>>>> f9f5b538
 			LLVector3 eye = LLViewerCamera::getInstance()->getOrigin();
 			F32 target_distance = 16.f;
 			if (!focus_point.isExactlyZero())
@@ -7690,7 +7338,6 @@
 			{ // currently in a transition, continue interpolating
 				transition_time += 1.f / CameraFocusTransitionTime * gFrameIntervalSeconds.value();
 				transition_time = llmin(transition_time, 1.f);
-<<<<<<< HEAD
 
 				F32 t = cosf(transition_time * F_PI + F_PI) * 0.5f + 0.5f;
 				current_distance = start_distance + (target_distance - start_distance) * t;
@@ -7883,199 +7530,6 @@
 	}
 
 	// Present the screen target.
-=======
-
-				F32 t = cosf(transition_time * F_PI + F_PI) * 0.5f + 0.5f;
-				current_distance = start_distance + (target_distance - start_distance) * t;
-			}
-			else
-			{ // small or no change, just snap to target distance
-				current_distance = target_distance;
-			}
-
-			// convert to mm
-			F32 subject_distance = current_distance * 1000.f;
-			F32 fnumber = CameraFNumber;
-			F32 default_focal_length = CameraFocalLength;
-
-			F32 fov = LLViewerCamera::getInstance()->getView();
-
-			const F32 default_fov = CameraFieldOfView * F_PI / 180.f;
-
-			// F32 aspect_ratio = (F32) mRT->screen.getWidth()/(F32)mRT->screen.getHeight();
-
-			F32 dv = 2.f * default_focal_length * tanf(default_fov / 2.f);
-
-			F32 focal_length = dv / (2 * tanf(fov / 2.f));
-
-			// F32 tan_pixel_angle = tanf(LLDrawable::sCurPixelAngle);
-
-			// from wikipedia -- c = |s2-s1|/s2 * f^2/(N(S1-f))
-			// where	 N = fnumber
-			//			 s2 = dot distance
-			//			 s1 = subject distance
-			//			 f = focal length
-			//
-
-			F32 blur_constant = focal_length * focal_length / (fnumber * (subject_distance - focal_length));
-			blur_constant /= 1000.f; // convert to meters for shader
-			F32 magnification = focal_length / (subject_distance - focal_length);
-
-			{ // build diffuse+bloom+CoF
-				mRT->deferredLight.bindTarget();
-
-				gDeferredCoFProgram.bind();
-
-				gDeferredCoFProgram.bindTexture(LLShaderMgr::DEFERRED_DIFFUSE, src, LLTexUnit::TFO_POINT);
-				gDeferredCoFProgram.bindTexture(LLShaderMgr::DEFERRED_DEPTH, &mRT->deferredScreen, true);
-
-				gDeferredCoFProgram.uniform1f(LLShaderMgr::DEFERRED_DEPTH_CUTOFF, RenderEdgeDepthCutoff);
-				gDeferredCoFProgram.uniform1f(LLShaderMgr::DEFERRED_NORM_CUTOFF, RenderEdgeNormCutoff);
-				gDeferredCoFProgram.uniform2f(LLShaderMgr::DEFERRED_SCREEN_RES, dst->getWidth(), dst->getHeight());
-				gDeferredCoFProgram.uniform1f(LLShaderMgr::DOF_FOCAL_DISTANCE, -subject_distance / 1000.f);
-				gDeferredCoFProgram.uniform1f(LLShaderMgr::DOF_BLUR_CONSTANT, blur_constant);
-				gDeferredCoFProgram.uniform1f(LLShaderMgr::DOF_TAN_PIXEL_ANGLE, tanf(1.f / LLDrawable::sCurPixelAngle));
-				gDeferredCoFProgram.uniform1f(LLShaderMgr::DOF_MAGNIFICATION, magnification);
-				gDeferredCoFProgram.uniform1f(LLShaderMgr::DOF_MAX_COF, CameraMaxCoF);
-				gDeferredCoFProgram.uniform1f(LLShaderMgr::DOF_RES_SCALE, CameraDoFResScale);
-
-				mScreenTriangleVB->setBuffer();
-				mScreenTriangleVB->drawArrays(LLRender::TRIANGLES, 0, 3);
-				gDeferredCoFProgram.unbind();
-				mRT->deferredLight.flush();
-			}
-
-			U32 dof_width = (U32)(mRT->screen.getWidth() * CameraDoFResScale);
-			U32 dof_height = (U32)(mRT->screen.getHeight() * CameraDoFResScale);
-
-			{ // perform DoF sampling at half-res (preserve alpha channel)
-				src->bindTarget();
-				glViewport(0, 0, dof_width, dof_height);
-
-				gGL.setColorMask(true, false);
-
-				gDeferredPostProgram.bind();
-				gDeferredPostProgram.bindTexture(LLShaderMgr::DEFERRED_DIFFUSE, &mRT->deferredLight, LLTexUnit::TFO_POINT);
-
-				gDeferredPostProgram.uniform2f(LLShaderMgr::DEFERRED_SCREEN_RES, dst->getWidth(), dst->getHeight());
-				gDeferredPostProgram.uniform1f(LLShaderMgr::DOF_MAX_COF, CameraMaxCoF);
-				gDeferredPostProgram.uniform1f(LLShaderMgr::DOF_RES_SCALE, CameraDoFResScale);
-
-				mScreenTriangleVB->setBuffer();
-				mScreenTriangleVB->drawArrays(LLRender::TRIANGLES, 0, 3);
-
-				gDeferredPostProgram.unbind();
-
-				src->flush();
-				gGL.setColorMask(true, true);
-			}
-
-			{ // combine result based on alpha
-				
-				dst->bindTarget();
-				if (RenderFSAASamples > 1 && mRT->fxaaBuffer.isComplete())
-                {
-					glViewport(0, 0, dst->getWidth(), dst->getHeight());
-				}
-				else
-                {
-					gGLViewport[0] = gViewerWindow->getWorldViewRectRaw().mLeft;
-					gGLViewport[1] = gViewerWindow->getWorldViewRectRaw().mBottom;
-					gGLViewport[2] = gViewerWindow->getWorldViewRectRaw().getWidth();
-					gGLViewport[3] = gViewerWindow->getWorldViewRectRaw().getHeight();
-					glViewport(gGLViewport[0], gGLViewport[1], gGLViewport[2], gGLViewport[3]);
-				}
-
-				gDeferredDoFCombineProgram.bind();	
-				gDeferredDoFCombineProgram.bindTexture(LLShaderMgr::DEFERRED_DIFFUSE, src, LLTexUnit::TFO_POINT);
-				gDeferredDoFCombineProgram.bindTexture(LLShaderMgr::DEFERRED_LIGHT, &mRT->deferredLight, LLTexUnit::TFO_POINT);
-
-				gDeferredDoFCombineProgram.uniform2f(LLShaderMgr::DEFERRED_SCREEN_RES, dst->getWidth(), dst->getHeight());
-				gDeferredDoFCombineProgram.uniform1f(LLShaderMgr::DOF_MAX_COF, CameraMaxCoF);
-				gDeferredDoFCombineProgram.uniform1f(LLShaderMgr::DOF_RES_SCALE, CameraDoFResScale);
-				gDeferredDoFCombineProgram.uniform1f(LLShaderMgr::DOF_WIDTH, (dof_width - 1) / (F32)src->getWidth());
-				gDeferredDoFCombineProgram.uniform1f(LLShaderMgr::DOF_HEIGHT, (dof_height - 1) / (F32)src->getHeight());
-
-				mScreenTriangleVB->setBuffer();
-				mScreenTriangleVB->drawArrays(LLRender::TRIANGLES, 0, 3);
-
-				gDeferredDoFCombineProgram.unbind();
-
-				dst->flush();
-			}
-		}
-		else
-		{
-			copyRenderTarget(src, dst);
-		}
-	}
-}
-
-void LLPipeline::renderFinalize()
-{
-    llassert(!gCubeSnapshot);
-    LLVertexBuffer::unbind();
-    LLGLState::checkStates();
-
-    assertInitialized();
-
-    LL_RECORD_BLOCK_TIME(FTM_RENDER_BLOOM);
-    LL_PROFILE_GPU_ZONE("renderFinalize");
-
-    gGL.color4f(1, 1, 1, 1);
-    LLGLDepthTest depth(GL_FALSE);
-    LLGLDisable blend(GL_BLEND);
-    LLGLDisable cull(GL_CULL_FACE);
-
-    enableLightsFullbright();
-
-    gGL.setColorMask(true, true);
-    glClearColor(0, 0, 0, 0);
-
-    
-    copyScreenSpaceReflections(&mRT->screen, &mSceneMap);
-
-    generateLuminance(&mRT->screen, &mLuminanceMap);
-
-    generateExposure(&mLuminanceMap, &mExposureMap);
-
-    gammaCorrect(&mRT->screen, &mPostMap);
-
-    LLVertexBuffer::unbind();
-
-    generateGlow(&mPostMap);
-
-    combineGlow(&mPostMap, &mRT->screen);
-
-	gGLViewport[0] = gViewerWindow->getWorldViewRectRaw().mLeft;
-	gGLViewport[1] = gViewerWindow->getWorldViewRectRaw().mBottom;
-	gGLViewport[2] = gViewerWindow->getWorldViewRectRaw().getWidth();
-	gGLViewport[3] = gViewerWindow->getWorldViewRectRaw().getHeight();
-	glViewport(gGLViewport[0], gGLViewport[1], gGLViewport[2], gGLViewport[3]);
-
-	renderDoF(&mRT->screen, &mPostMap);
-
-	applyFXAA(&mPostMap, &mRT->screen);
-	LLRenderTarget* finalBuffer = &mRT->screen;
-	if (RenderBufferVisualization > -1)
-    {
-		finalBuffer = &mPostMap;
-		switch (RenderBufferVisualization)
-		{
-		case 0:
-		case 1:
-		case 2:
-		case 3:
-			visualizeBuffers(&mRT->deferredScreen, finalBuffer, RenderBufferVisualization);
-			break;
-		case 4:
-			visualizeBuffers(&mLuminanceMap, finalBuffer, 0);
-		default:
-			break;
-		}
-	}
-
-	// Present the screen target.
 
 	gDeferredPostNoDoFProgram.bind();
 
@@ -8090,27 +7544,9 @@
 	}
 
 	gDeferredPostNoDoFProgram.unbind();
->>>>>>> f9f5b538
-
-	gDeferredPostNoDoFProgram.bind();
-
-<<<<<<< HEAD
-	// Whatever is last in the above post processing chain should _always_ be rendered directly here.  If not, expect problems.
-	gDeferredPostNoDoFProgram.bindTexture(LLShaderMgr::DEFERRED_DIFFUSE, finalBuffer);
-	gDeferredPostNoDoFProgram.bindTexture(LLShaderMgr::DEFERRED_DEPTH, &mRT->deferredScreen, true);
-
-	{
-		LLGLDepthTest depth_test(GL_TRUE, GL_TRUE, GL_ALWAYS);
-		mScreenTriangleVB->setBuffer();
-		mScreenTriangleVB->drawArrays(LLRender::TRIANGLES, 0, 3);
-	}
-
-	gDeferredPostNoDoFProgram.unbind();
 
     gGL.setSceneBlendType(LLRender::BT_ALPHA);
 
-=======
->>>>>>> f9f5b538
     if (hasRenderDebugMask(LLPipeline::RENDER_DEBUG_PHYSICS_SHAPES))
     {
         renderPhysicsDisplay();
@@ -8444,21 +7880,12 @@
     llassert(!sRenderingHUDs);
 
     F32 light_scale = 1.f;
-<<<<<<< HEAD
 
     if (gCubeSnapshot)
     { //darken local lights when probe ambiance is above 1
         light_scale = mReflectionMapManager.mLightScale;
     }
 
-=======
-
-    if (gCubeSnapshot)
-    { //darken local lights when probe ambiance is above 1
-        light_scale = mReflectionMapManager.mLightScale;
-    }
-
->>>>>>> f9f5b538
     LLRenderTarget *screen_target         = &mRT->screen;
     LLRenderTarget* deferred_light_target = &mRT->deferredLight;
 
@@ -8876,7 +8303,6 @@
                     gDeferredMultiSpotLightProgram.uniform1f(LLShaderMgr::LIGHT_FALLOFF, light_falloff_final);
                     mScreenTriangleVB->drawArrays(LLRender::TRIANGLES, 0, 3);
                 }
-<<<<<<< HEAD
 
                 gDeferredMultiSpotLightProgram.disableTexture(LLShaderMgr::DEFERRED_PROJECTION);
                 unbindDeferredShader(gDeferredMultiSpotLightProgram);
@@ -8887,18 +8313,6 @@
         gGL.setColorMask(true, true);
     }
 
-=======
-
-                gDeferredMultiSpotLightProgram.disableTexture(LLShaderMgr::DEFERRED_PROJECTION);
-                unbindDeferredShader(gDeferredMultiSpotLightProgram);
-            }
-        }
-
-
-        gGL.setColorMask(true, true);
-    }
-
->>>>>>> f9f5b538
     {  // render non-deferred geometry (alpha, fullbright, glow)
         LLGLDisable blend(GL_BLEND);
         //LLGLDisable stencil(GL_STENCIL_TEST);
@@ -9356,15 +8770,9 @@
 
     //enable depth clamping if available
     LLGLEnable clamp_depth(depth_clamp ? GL_DEPTH_CLAMP : 0);
-<<<<<<< HEAD
 
     LLGLDepthTest depth_test(GL_TRUE, GL_TRUE, GL_LESS);
 
-=======
-
-    LLGLDepthTest depth_test(GL_TRUE, GL_TRUE, GL_LESS);
-
->>>>>>> f9f5b538
     updateCull(shadow_cam, result);
 
     stateSort(shadow_cam, result);
@@ -9437,8 +8845,6 @@
         LL_PROFILE_GPU_ZONE("shadow alpha");
         const S32 sun_up = LLEnvironment::instance().getIsSunUp() ? 1 : 0;
         U32 target_width = LLRenderTarget::sCurResX;
-<<<<<<< HEAD
-=======
 
         for (int i = 0; i < 2; ++i)
         {
@@ -9489,70 +8895,6 @@
                 }
             }
         }
->>>>>>> f9f5b538
-
-        for (int i = 0; i < 2; ++i)
-        {
-            bool rigged = i == 1;
-<<<<<<< HEAD
-
-            {
-                LL_PROFILE_ZONE_NAMED_CATEGORY_PIPELINE("shadow alpha masked");
-                LL_PROFILE_GPU_ZONE("shadow alpha masked");
-                gDeferredShadowAlphaMaskProgram.bind(rigged);
-                LLGLSLShader::sCurBoundShaderPtr->uniform1i(LLShaderMgr::SUN_UP_FACTOR, sun_up);
-                LLGLSLShader::sCurBoundShaderPtr->uniform1f(LLShaderMgr::DEFERRED_SHADOW_TARGET_WIDTH, (float)target_width);
-                renderMaskedObjects(LLRenderPass::PASS_ALPHA_MASK, true, true, rigged);
-            }
-=======
-            gDeferredShadowGLTFAlphaMaskProgram.bind(rigged);
-            LLGLSLShader::sCurBoundShaderPtr->uniform1i(LLShaderMgr::SUN_UP_FACTOR, sun_up);
-            LLGLSLShader::sCurBoundShaderPtr->uniform1f(LLShaderMgr::DEFERRED_SHADOW_TARGET_WIDTH, (float)target_width);
-            
-            gGL.loadMatrix(gGLModelView);
-            gGLLastMatrix = NULL;
-
-            U32 type = LLRenderPass::PASS_GLTF_PBR_ALPHA_MASK;
->>>>>>> f9f5b538
-
-            if (rigged)
-            {
-<<<<<<< HEAD
-                LL_PROFILE_ZONE_NAMED_CATEGORY_PIPELINE("shadow alpha blend");
-                LL_PROFILE_GPU_ZONE("shadow alpha blend");
-                renderAlphaObjects(rigged);
-            }
-
-            {
-                LL_PROFILE_ZONE_NAMED_CATEGORY_PIPELINE("shadow fullbright alpha masked");
-                LL_PROFILE_GPU_ZONE("shadow alpha masked");
-                gDeferredShadowFullbrightAlphaMaskProgram.bind(rigged);
-                LLGLSLShader::sCurBoundShaderPtr->uniform1i(LLShaderMgr::SUN_UP_FACTOR, sun_up);
-                LLGLSLShader::sCurBoundShaderPtr->uniform1f(LLShaderMgr::DEFERRED_SHADOW_TARGET_WIDTH, (float)target_width);
-                renderFullbrightMaskedObjects(LLRenderPass::PASS_FULLBRIGHT_ALPHA_MASK, true, true, rigged);
-            }
-
-            {
-                LL_PROFILE_ZONE_NAMED_CATEGORY_PIPELINE("shadow alpha grass");
-                LL_PROFILE_GPU_ZONE("shadow alpha grass");
-                gDeferredTreeShadowProgram.bind(rigged);
-                LLGLSLShader::sCurBoundShaderPtr->setMinimumAlpha(ALPHA_BLEND_CUTOFF);
-
-                if (i == 0)
-                {
-                    renderObjects(LLRenderPass::PASS_GRASS, true);
-                }
-
-                {
-                    LL_PROFILE_ZONE_NAMED_CATEGORY_PIPELINE("shadow alpha material");
-                    LL_PROFILE_GPU_ZONE("shadow alpha material");
-                    renderMaskedObjects(LLRenderPass::PASS_NORMSPEC_MASK, true, false, rigged);
-                    renderMaskedObjects(LLRenderPass::PASS_MATERIAL_ALPHA_MASK, true, false, rigged);
-                    renderMaskedObjects(LLRenderPass::PASS_SPECMAP_MASK, true, false, rigged);
-                    renderMaskedObjects(LLRenderPass::PASS_NORMMAP_MASK, true, false, rigged);
-                }
-            }
-        }
 
         for (int i = 0; i < 2; ++i)
         {
@@ -9584,24 +8926,6 @@
     gGLLastMatrix = NULL;
     gGL.loadMatrix(gGLModelView);
 
-=======
-                mAlphaMaskPool->pushRiggedGLTFBatches(type + 1);
-            }
-            else
-            {
-                mAlphaMaskPool->pushGLTFBatches(type);
-            }
-
-            gGL.loadMatrix(gGLModelView);
-            gGLLastMatrix = NULL;
-        }
-    }
-
-    gDeferredShadowCubeProgram.bind();
-    gGLLastMatrix = NULL;
-    gGL.loadMatrix(gGLModelView);
-
->>>>>>> f9f5b538
     gGL.setColorMask(true, true);
 
     gGL.matrixMode(LLRender::MM_PROJECTION);
@@ -9808,7 +9132,6 @@
 			}
 		}
 	}
-<<<<<<< HEAD
 }
 
 
@@ -9818,17 +9141,6 @@
     return &mRT->shadow[i];
 }
 
-=======
-}
-
-
-LLRenderTarget* LLPipeline::getSunShadowTarget(U32 i)
-{
-    llassert(i < 4);
-    return &mRT->shadow[i];
-}
-
->>>>>>> f9f5b538
 LLRenderTarget* LLPipeline::getSpotShadowTarget(U32 i)
 {
     llassert(i < 2);
@@ -10713,7 +10025,6 @@
         LLTimer cpu_timer;
 
         generateImpostor(avatar, false, true);
-<<<<<<< HEAD
 
         avatar->mCPURenderTime = (F32)cpu_timer.getElapsedTimeF32() * 1000.f;
 
@@ -10745,39 +10056,6 @@
                     generateImpostor(avatar, false, true, attached_object);
                     gDebugProgram.readProfileQuery(true, true);
 
-=======
-
-        avatar->mCPURenderTime = (F32)cpu_timer.getElapsedTimeF32() * 1000.f;
-
-        avatar->readProfileQuery(5); // allow up to 5 frames of latency
-    }
-    else 
-    { 
-        // profile attachments one at a time
-        LLVOAvatar::attachment_map_t::iterator iter;
-        LLVOAvatar::attachment_map_t::iterator begin = avatar->mAttachmentPoints.begin();
-        LLVOAvatar::attachment_map_t::iterator end = avatar->mAttachmentPoints.end();
-
-        for (iter = begin;
-            iter != end;
-            ++iter)
-        {
-            LLViewerJointAttachment* attachment = iter->second;
-            for (LLViewerJointAttachment::attachedobjs_vec_t::iterator attachment_iter = attachment->mAttachedObjects.begin();
-                attachment_iter != attachment->mAttachedObjects.end();
-                ++attachment_iter)
-            {
-                LLViewerObject* attached_object = attachment_iter->get();
-                if (attached_object)
-                {
-                    // use gDebugProgram to do the GPU queries
-                    gDebugProgram.clearStats();
-                    gDebugProgram.placeProfileQuery(true);
-
-                    generateImpostor(avatar, false, true, attached_object);
-                    gDebugProgram.readProfileQuery(true, true);
-
->>>>>>> f9f5b538
                     attached_object->mGPURenderTime = gDebugProgram.mTimeElapsed / 1000000.f;
                 }
             }
@@ -11589,7 +10867,6 @@
         dirty.traverse(part->mOctree);
     }
 }
-<<<<<<< HEAD
 
 // <FS:Ansariel> Reset VB during TP
 void LLPipeline::initDeferredVB()
@@ -11601,6 +10878,4 @@
 		LL_WARNS() << "Failed to allocate Vertex Buffer for deferred rendering" << LL_ENDL;
 	}
 }
-// </FS:Ansariel>
-=======
->>>>>>> f9f5b538
+// </FS:Ansariel>