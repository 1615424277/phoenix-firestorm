/** 
 * @file pipeline.cpp
 * @brief Rendering pipeline.
 *
 * $LicenseInfo:firstyear=2005&license=viewerlgpl$
 * Second Life Viewer Source Code
 * Copyright (C) 2010, Linden Research, Inc.
 * 
 * This library is free software; you can redistribute it and/or
 * modify it under the terms of the GNU Lesser General Public
 * License as published by the Free Software Foundation;
 * version 2.1 of the License only.
 * 
 * This library is distributed in the hope that it will be useful,
 * but WITHOUT ANY WARRANTY; without even the implied warranty of
 * MERCHANTABILITY or FITNESS FOR A PARTICULAR PURPOSE.  See the GNU
 * Lesser General Public License for more details.
 * 
 * You should have received a copy of the GNU Lesser General Public
 * License along with this library; if not, write to the Free Software
 * Foundation, Inc., 51 Franklin Street, Fifth Floor, Boston, MA  02110-1301  USA
 * 
 * Linden Research, Inc., 945 Battery Street, San Francisco, CA  94111  USA
 * $/LicenseInfo$
 */

#include "llviewerprecompiledheaders.h"

#include "pipeline.h"

// library includes
#include "llaudioengine.h" // For debugging.
#include "llerror.h"
#include "llviewercontrol.h"
#include "llfasttimer.h"
#include "llfontgl.h"
#include "llnamevalue.h"
#include "llpointer.h"
#include "llprimitive.h"
#include "llvolume.h"
#include "material_codes.h"
#include "v3color.h"
#include "llui.h" 
#include "llglheaders.h"
#include "llrender.h"
#include "llwindow.h"	// swapBuffers()

// newview includes
#include "llagent.h"
#include "llagentcamera.h"
#include "llappviewer.h"
#include "lltexturecache.h"
#include "lltexturefetch.h"
#include "llimageworker.h"
#include "lldrawable.h"
#include "lldrawpoolalpha.h"
#include "lldrawpoolavatar.h"
#include "lldrawpoolground.h"
#include "lldrawpoolbump.h"
#include "lldrawpooltree.h"
#include "lldrawpoolwater.h"
#include "llface.h"
#include "llfeaturemanager.h"
#include "llfloatertelehub.h"
#include "llfloaterreg.h"
#include "llgldbg.h"
#include "llhudmanager.h"
#include "llhudnametag.h"
#include "llhudtext.h"
#include "lllightconstants.h"
#include "llmeshrepository.h"
#include "llpipelinelistener.h"
#include "llresmgr.h"
#include "llselectmgr.h"
#include "llsky.h"
#include "lltracker.h"
#include "lltool.h"
#include "lltoolmgr.h"
#include "llviewercamera.h"
#include "llviewermediafocus.h"
#include "llviewertexturelist.h"
#include "llviewerobject.h"
#include "llviewerobjectlist.h"
#include "llviewerparcelmgr.h"
#include "llviewerregion.h" // for audio debugging.
#include "llviewerwindow.h" // For getSpinAxis
#include "llvoavatarself.h"
#include "llvocache.h"
#include "llvoground.h"
#include "llvosky.h"
#include "llvowlsky.h"
#include "llvotree.h"
#include "llvovolume.h"
#include "llvosurfacepatch.h"
#include "llvowater.h"
#include "llvotree.h"
#include "llvopartgroup.h"
#include "llworld.h"
#include "llcubemap.h"
#include "llviewershadermgr.h"
#include "llviewerstats.h"
#include "llviewerjoystick.h"
#include "llviewerdisplay.h"
#include "llspatialpartition.h"
#include "llmutelist.h"
#include "lltoolpie.h"
#include "llnotifications.h"
#include "llpathinglib.h"
#include "llfloaterpathfindingconsole.h"
#include "llfloaterpathfindingcharacters.h"
#include "llfloatertools.h"
#include "llpanelface.h"
#include "llpathfindingpathtool.h"
#include "llscenemonitor.h"
#include "llprogressview.h"
#include "llcleanup.h"
// [RLVa:KB] - Checked: RLVa-2.0.0
#include "rlvactions.h"
#include "rlvlocks.h"
// [/RLVa:KB]
#include "exopostprocess.h" // <FS:CR> Import Vignette from Exodus

#include "llenvironment.h"

#include "llenvironment.h"
#include "llsettingsvo.h"

#ifdef _DEBUG
// Debug indices is disabled for now for debug performance - djs 4/24/02
//#define DEBUG_INDICES
#else
//#define DEBUG_INDICES
#endif

// Expensive and currently broken
//
#define MATERIALS_IN_REFLECTIONS 0

bool gShiftFrame = false;

//cached settings
bool LLPipeline::RenderAvatarVP;
bool LLPipeline::WindLightUseAtmosShaders;
bool LLPipeline::RenderDeferred;
F32 LLPipeline::RenderDeferredSunWash;
U32 LLPipeline::RenderFSAASamples;
U32 LLPipeline::RenderResolutionDivisor;
// [SL:KB] - Patch: Settings-RenderResolutionMultiplier | Checked: Catznip-5.4
F32 LLPipeline::RenderResolutionMultiplier;
// [/SL:KB]
bool LLPipeline::RenderUIBuffer;
S32 LLPipeline::RenderShadowDetail;
bool LLPipeline::RenderDeferredSSAO;
F32 LLPipeline::RenderShadowResolutionScale;
bool LLPipeline::RenderLocalLights;
bool LLPipeline::RenderDelayCreation;
//bool LLPipeline::RenderAnimateRes; <FS:Beq> FIRE-23122 BUG-225920 Remove broken RenderAnimateRes functionality.
bool LLPipeline::FreezeTime;
S32 LLPipeline::DebugBeaconLineWidth;
F32 LLPipeline::RenderHighlightBrightness;
LLColor4 LLPipeline::RenderHighlightColor;
F32 LLPipeline::RenderHighlightThickness;
bool LLPipeline::RenderSpotLightsInNondeferred;
LLColor4 LLPipeline::PreviewAmbientColor;
LLColor4 LLPipeline::PreviewDiffuse0;
LLColor4 LLPipeline::PreviewSpecular0;
LLColor4 LLPipeline::PreviewDiffuse1;
LLColor4 LLPipeline::PreviewSpecular1;
LLColor4 LLPipeline::PreviewDiffuse2;
LLColor4 LLPipeline::PreviewSpecular2;
LLVector3 LLPipeline::PreviewDirection0;
LLVector3 LLPipeline::PreviewDirection1;
LLVector3 LLPipeline::PreviewDirection2;
F32 LLPipeline::RenderGlowMinLuminance;
F32 LLPipeline::RenderGlowMaxExtractAlpha;
F32 LLPipeline::RenderGlowWarmthAmount;
LLVector3 LLPipeline::RenderGlowLumWeights;
LLVector3 LLPipeline::RenderGlowWarmthWeights;
S32 LLPipeline::RenderGlowResolutionPow;
S32 LLPipeline::RenderGlowIterations;
F32 LLPipeline::RenderGlowWidth;
F32 LLPipeline::RenderGlowStrength;
bool LLPipeline::RenderDepthOfField;
bool LLPipeline::RenderDepthOfFieldInEditMode;
//<FS:TS> FIRE-16251: Depth of field does not work underwater
bool LLPipeline::FSRenderDepthOfFieldUnderwater;
//</FS:TS> FIRE-16251
F32 LLPipeline::CameraFocusTransitionTime;
F32 LLPipeline::CameraFNumber;
F32 LLPipeline::CameraFocalLength;
F32 LLPipeline::CameraFieldOfView;
F32 LLPipeline::RenderShadowNoise;
F32 LLPipeline::RenderShadowBlurSize;
F32 LLPipeline::RenderSSAOScale;
U32 LLPipeline::RenderSSAOMaxScale;
F32 LLPipeline::RenderSSAOFactor;
LLVector3 LLPipeline::RenderSSAOEffect;
F32 LLPipeline::RenderShadowOffsetError;
F32 LLPipeline::RenderShadowBiasError;
F32 LLPipeline::RenderShadowOffset;
F32 LLPipeline::RenderShadowBias;
F32 LLPipeline::RenderSpotShadowOffset;
F32 LLPipeline::RenderSpotShadowBias;
LLDrawable* LLPipeline::RenderSpotLight = nullptr;
F32 LLPipeline::RenderEdgeDepthCutoff;
F32 LLPipeline::RenderEdgeNormCutoff;
LLVector3 LLPipeline::RenderShadowGaussian;
F32 LLPipeline::RenderShadowBlurDistFactor;
bool LLPipeline::RenderDeferredAtmospheric;
S32 LLPipeline::RenderReflectionDetail;
F32 LLPipeline::RenderHighlightFadeTime;
LLVector3 LLPipeline::RenderShadowClipPlanes;
LLVector3 LLPipeline::RenderShadowOrthoClipPlanes;
LLVector3 LLPipeline::RenderShadowNearDist;
F32 LLPipeline::RenderFarClip;
LLVector3 LLPipeline::RenderShadowSplitExponent;
F32 LLPipeline::RenderShadowErrorCutoff;
F32 LLPipeline::RenderShadowFOVCutoff;
bool LLPipeline::CameraOffset;
F32 LLPipeline::CameraMaxCoF;
F32 LLPipeline::CameraDoFResScale;
F32 LLPipeline::RenderAutoHideSurfaceAreaLimit;
LLTrace::EventStatHandle<S64> LLPipeline::sStatBatchSize("renderbatchsize");

const F32 BACKLIGHT_DAY_MAGNITUDE_OBJECT = 0.1f;
const F32 BACKLIGHT_NIGHT_MAGNITUDE_OBJECT = 0.08f;
const F32 DEFERRED_LIGHT_FALLOFF = 0.5f;
const U32 DEFERRED_VB_MASK = LLVertexBuffer::MAP_VERTEX | LLVertexBuffer::MAP_TEXCOORD0 | LLVertexBuffer::MAP_TEXCOORD1;

extern S32 gBoxFrame;
//extern BOOL gHideSelectedObjects;
extern BOOL gDisplaySwapBuffers;
extern BOOL gDebugGL;

bool	gAvatarBacklight = false;

bool	gDebugPipeline = false;
LLPipeline gPipeline;
const LLMatrix4* gGLLastMatrix = NULL;

LLTrace::BlockTimerStatHandle FTM_RENDER_GEOMETRY("Render Geometry");
LLTrace::BlockTimerStatHandle FTM_RENDER_GRASS("Grass");
LLTrace::BlockTimerStatHandle FTM_RENDER_INVISIBLE("Invisible");
LLTrace::BlockTimerStatHandle FTM_RENDER_OCCLUSION("Occlusion");
LLTrace::BlockTimerStatHandle FTM_RENDER_SHINY("Shiny");
LLTrace::BlockTimerStatHandle FTM_RENDER_SIMPLE("Simple");
LLTrace::BlockTimerStatHandle FTM_RENDER_TERRAIN("Terrain");
LLTrace::BlockTimerStatHandle FTM_RENDER_TREES("Trees");
LLTrace::BlockTimerStatHandle FTM_RENDER_UI("UI");
LLTrace::BlockTimerStatHandle FTM_RENDER_WATER("Water");
LLTrace::BlockTimerStatHandle FTM_RENDER_WL_SKY("Windlight Sky");
LLTrace::BlockTimerStatHandle FTM_RENDER_ALPHA("Alpha Objects");
LLTrace::BlockTimerStatHandle FTM_RENDER_CHARACTERS("Avatars");
LLTrace::BlockTimerStatHandle FTM_RENDER_BUMP("Bump");
LLTrace::BlockTimerStatHandle FTM_RENDER_MATERIALS("Render Materials");
LLTrace::BlockTimerStatHandle FTM_RENDER_FULLBRIGHT("Fullbright");
LLTrace::BlockTimerStatHandle FTM_RENDER_GLOW("Glow");
LLTrace::BlockTimerStatHandle FTM_GEO_UPDATE("Geo Update");
LLTrace::BlockTimerStatHandle FTM_PIPELINE_CREATE("Pipeline Create");
LLTrace::BlockTimerStatHandle FTM_POOLRENDER("RenderPool");
LLTrace::BlockTimerStatHandle FTM_POOLS("Pools");
LLTrace::BlockTimerStatHandle FTM_DEFERRED_POOLRENDER("RenderPool (Deferred)");
LLTrace::BlockTimerStatHandle FTM_DEFERRED_POOLS("Pools (Deferred)");
LLTrace::BlockTimerStatHandle FTM_POST_DEFERRED_POOLRENDER("RenderPool (Post)");
LLTrace::BlockTimerStatHandle FTM_POST_DEFERRED_POOLS("Pools (Post)");
LLTrace::BlockTimerStatHandle FTM_RENDER_BLOOM_FBO("First FBO");
LLTrace::BlockTimerStatHandle FTM_STATESORT("Sort Draw State");
LLTrace::BlockTimerStatHandle FTM_PIPELINE("Pipeline");
LLTrace::BlockTimerStatHandle FTM_CLIENT_COPY("Client Copy");
LLTrace::BlockTimerStatHandle FTM_RENDER_DEFERRED("Deferred Shading");

LLTrace::BlockTimerStatHandle FTM_RENDER_UI_HUD("HUD");
LLTrace::BlockTimerStatHandle FTM_RENDER_UI_3D("3D");
LLTrace::BlockTimerStatHandle FTM_RENDER_UI_2D("2D");
LLTrace::BlockTimerStatHandle FTM_RENDER_UI_DEBUG_TEXT("Debug Text");
LLTrace::BlockTimerStatHandle FTM_RENDER_UI_SCENE_MON("Scene Mon");

static LLTrace::BlockTimerStatHandle FTM_STATESORT_DRAWABLE("Sort Drawables");
static LLTrace::BlockTimerStatHandle FTM_STATESORT_POSTSORT("Post Sort");

static LLStaticHashedString sTint("tint");
static LLStaticHashedString sAmbiance("ambiance");
static LLStaticHashedString sAlphaScale("alpha_scale");
static LLStaticHashedString sNormMat("norm_mat");
static LLStaticHashedString sOffset("offset");
static LLStaticHashedString sScreenRes("screenRes");
static LLStaticHashedString sDelta("delta");
static LLStaticHashedString sDistFactor("dist_factor");
static LLStaticHashedString sKern("kern");
static LLStaticHashedString sKernScale("kern_scale");

//----------------------------------------
std::string gPoolNames[] = 
{
	// Correspond to LLDrawpool enum render type
	"NONE",
	"POOL_SIMPLE",
	"POOL_GROUND",
	"POOL_FULLBRIGHT",
	"POOL_BUMP",
	"POOL_MATERIALS",
	"POOL_TERRAIN,"	
	"POOL_SKY",
	"POOL_WL_SKY",
	"POOL_TREE",
	"POOL_ALPHA_MASK",
	"POOL_FULLBRIGHT_ALPHA_MASK",
	"POOL_GRASS",
	"POOL_INVISIBLE",
	"POOL_AVATAR",
	"POOL_VOIDWATER",
	"POOL_WATER",
	"POOL_GLOW",
	"POOL_ALPHA"
};

void drawBox(const LLVector4a& c, const LLVector4a& r);
void drawBoxOutline(const LLVector3& pos, const LLVector3& size);
U32 nhpo2(U32 v);
LLVertexBuffer* ll_create_cube_vb(U32 type_mask, U32 usage);

void display_update_camera();
//----------------------------------------

S32		LLPipeline::sCompiles = 0;

bool	LLPipeline::sPickAvatar = true;
bool	LLPipeline::sDynamicLOD = true;
bool	LLPipeline::sShowHUDAttachments = true;
bool	LLPipeline::sRenderMOAPBeacons = false;
bool	LLPipeline::sRenderPhysicalBeacons = true;
bool	LLPipeline::sRenderScriptedBeacons = false;
bool	LLPipeline::sRenderScriptedTouchBeacons = true;
bool	LLPipeline::sRenderParticleBeacons = false;
bool	LLPipeline::sRenderSoundBeacons = false;
bool	LLPipeline::sRenderBeacons = false;
bool	LLPipeline::sRenderHighlight = true;
LLRender::eTexIndex LLPipeline::sRenderHighlightTextureChannel = LLRender::DIFFUSE_MAP;
bool	LLPipeline::sForceOldBakedUpload = false;
S32		LLPipeline::sUseOcclusion = 0;
bool	LLPipeline::sDelayVBUpdate = true;
bool	LLPipeline::sAutoMaskAlphaDeferred = true;
bool	LLPipeline::sAutoMaskAlphaNonDeferred = false;
bool	LLPipeline::sDisableShaders = false;
bool	LLPipeline::sRenderBump = true;
bool	LLPipeline::sBakeSunlight = false;
bool	LLPipeline::sNoAlpha = false;
bool	LLPipeline::sUseTriStrips = true;
bool	LLPipeline::sUseFarClip = true;
bool	LLPipeline::sShadowRender = false;
bool	LLPipeline::sWaterReflections = false;
bool	LLPipeline::sRenderGlow = false;
bool	LLPipeline::sReflectionRender = false;
bool    LLPipeline::sDistortionRender = false;
bool	LLPipeline::sImpostorRender = false;
bool	LLPipeline::sImpostorRenderAlphaDepthPass = false;
bool	LLPipeline::sUnderWaterRender = false;
bool	LLPipeline::sTextureBindTest = false;
bool	LLPipeline::sRenderFrameTest = false;
bool	LLPipeline::sRenderAttachedLights = true;
bool	LLPipeline::sRenderAttachedParticles = true;
bool	LLPipeline::sRenderDeferred = false;
bool    LLPipeline::sMemAllocationThrottled = false;
S32		LLPipeline::sVisibleLightCount = 0;
F32		LLPipeline::sMinRenderSize = 0.f;
bool	LLPipeline::sRenderingHUDs;
F32     LLPipeline::sDistortionWaterClipPlaneMargin = 1.0125f;
F32 LLPipeline::sVolumeSAFrame = 0.f; // ZK LBG

bool	LLPipeline::sRenderParticles; // <FS:LO> flag to hold correct, user selected, status of particles
// [SL:KB] - Patch: Render-TextureToggle (Catznip-4.0)
bool	LLPipeline::sRenderTextures = true;
// [/SL:KB]

// EventHost API LLPipeline listener.
static LLPipelineListener sPipelineListener;

static LLCullResult* sCull = NULL;

void validate_framebuffer_object();


bool addDeferredAttachments(LLRenderTarget& target)
{
	return target.addColorAttachment(GL_SRGB8_ALPHA8) && //specular
			target.addColorAttachment(GL_RGB10_A2); //normal+z
}

LLPipeline::LLPipeline() :
	mBackfaceCull(false),
	mMatrixOpCount(0),
	mTextureMatrixOps(0),
	mNumVisibleNodes(0),
	mNumVisibleFaces(0),

	mInitialized(false),
	mVertexShadersEnabled(false),
	mVertexShadersLoaded(0),
	mTransformFeedbackPrimitives(0),
	mRenderDebugFeatureMask(0),
	mRenderDebugMask(0),
	mOldRenderDebugMask(0),
	mMeshDirtyQueryObject(0),
	mGroupQ1Locked(false),
	mGroupQ2Locked(false),
	mResetVertexBuffers(false),
	mLastRebuildPool(NULL),
	mAlphaPool(NULL),
	mSkyPool(NULL),
	mTerrainPool(NULL),
	mWaterPool(NULL),
	mGroundPool(NULL),
	mSimplePool(NULL),
	mGrassPool(NULL),
	mAlphaMaskPool(NULL),
	mFullbrightAlphaMaskPool(NULL),
	mFullbrightPool(NULL),
	mInvisiblePool(NULL),
	mGlowPool(NULL),
	mBumpPool(NULL),
	mMaterialsPool(NULL),
	mWLSkyPool(NULL),
	mLightMask(0),
	mLightMovingMask(0),
	mLightingDetail(0),
	mScreenWidth(0),
	mScreenHeight(0)
{
	mNoiseMap = 0;
	mTrueNoiseMap = 0;
	mLightFunc = 0;

    for(U32 i = 0; i < 8; i++)
    {
        mHWLightColors[i] = LLColor4::black;
    }
}

void LLPipeline::connectRefreshCachedSettingsSafe(const std::string name)
{
	LLPointer<LLControlVariable> cntrl_ptr = gSavedSettings.getControl(name);
	if ( cntrl_ptr.isNull() )
	{
		LL_WARNS() << "Global setting name not found:" << name << LL_ENDL;
	}
	else
	{
		cntrl_ptr->getCommitSignal()->connect(boost::bind(&LLPipeline::refreshCachedSettings));
	}
}

void LLPipeline::init()
{
	refreshCachedSettings();

	gOctreeMaxCapacity = gSavedSettings.getU32("OctreeMaxNodeCapacity");
	gOctreeMinSize = gSavedSettings.getF32("OctreeMinimumNodeSize");
	sDynamicLOD = gSavedSettings.getBOOL("RenderDynamicLOD");
	sRenderBump = gSavedSettings.getBOOL("RenderObjectBump");
	sUseTriStrips = gSavedSettings.getBOOL("RenderUseTriStrips");
	LLVertexBuffer::sUseStreamDraw = gSavedSettings.getBOOL("RenderUseStreamVBO");
	// <FS:Ansariel> Vertex Array Objects are required in OpenGL core profile
	//LLVertexBuffer::sUseVAO = gSavedSettings.getBOOL("RenderUseVAO");
	LLVertexBuffer::sUseVAO = LLRender::sGLCoreProfile ? TRUE : gSavedSettings.getBOOL("RenderUseVAO");
	// </FS:Ansariel>
	LLVertexBuffer::sPreferStreamDraw = gSavedSettings.getBOOL("RenderPreferStreamDraw");
	sRenderAttachedLights = gSavedSettings.getBOOL("RenderAttachedLights");
	sRenderAttachedParticles = gSavedSettings.getBOOL("RenderAttachedParticles");

	sRenderMOAPBeacons = gSavedSettings.getBOOL("moapbeacon");
	sRenderPhysicalBeacons = gSavedSettings.getBOOL("physicalbeacon");
	sRenderScriptedBeacons = gSavedSettings.getBOOL("scriptsbeacon");
	sRenderScriptedTouchBeacons = gSavedSettings.getBOOL("scripttouchbeacon");
	sRenderParticleBeacons = gSavedSettings.getBOOL("particlesbeacon");
	sRenderSoundBeacons = gSavedSettings.getBOOL("soundsbeacon");
	sRenderBeacons = gSavedSettings.getBOOL("renderbeacons");
	sRenderHighlight = gSavedSettings.getBOOL("renderhighlights");

	mInitialized = true;
	
	stop_glerror();

	//create render pass pools
	getPool(LLDrawPool::POOL_ALPHA);
	getPool(LLDrawPool::POOL_SIMPLE);
	getPool(LLDrawPool::POOL_ALPHA_MASK);
	getPool(LLDrawPool::POOL_FULLBRIGHT_ALPHA_MASK);
	getPool(LLDrawPool::POOL_GRASS);
	getPool(LLDrawPool::POOL_FULLBRIGHT);
	getPool(LLDrawPool::POOL_INVISIBLE);
	getPool(LLDrawPool::POOL_BUMP);
	getPool(LLDrawPool::POOL_MATERIALS);
	getPool(LLDrawPool::POOL_GLOW);

	resetFrameStats();

	if (gSavedSettings.getBOOL("DisableAllRenderFeatures"))
	{
		clearAllRenderDebugFeatures();
	}
	else
	{
		setAllRenderDebugFeatures(); // By default, all debugging features on
	}
	clearAllRenderDebugDisplays(); // All debug displays off

	sRenderParticles = true; // <FS:LO> flag to hold correct, user selected, status of particles

	if (gSavedSettings.getBOOL("DisableAllRenderTypes"))
	{
		clearAllRenderTypes();
	}
	else
	{
		setAllRenderTypes(); // By default, all rendering types start enabled
		// Don't turn on ground when this is set
		// Mac Books with intel 950s need this
		if(!gSavedSettings.getBOOL("RenderGround"))
		{
			toggleRenderType(RENDER_TYPE_GROUND);
		}
	}

	// make sure RenderPerformanceTest persists (hackity hack hack)
	// disables non-object rendering (UI, sky, water, etc)
	if (gSavedSettings.getBOOL("RenderPerformanceTest"))
	{
		gSavedSettings.setBOOL("RenderPerformanceTest", FALSE);
		gSavedSettings.setBOOL("RenderPerformanceTest", TRUE);
	}

	mOldRenderDebugMask = mRenderDebugMask;

	mBackfaceCull = true;

	stop_glerror();
	
	// Enable features
		
	LLViewerShaderMgr::instance()->setShaders();

	stop_glerror();

	for (U32 i = 0; i < 2; ++i)
	{
		mSpotLightFade[i] = 1.f;
	}

	if (mCubeVB.isNull())
	{
		mCubeVB = ll_create_cube_vb(LLVertexBuffer::MAP_VERTEX, GL_STATIC_DRAW_ARB);
	}

	// <FS:Ansariel> Reset VB during TP
	//mDeferredVB = new LLVertexBuffer(DEFERRED_VB_MASK, 0);
	//mDeferredVB->allocateBuffer(8, 0, true);
	initDeferredVB();
	// </FS:Ansariel>
	setLightingDetail(-1);
	
	// <FS:Ansariel> FIRE-16829: Visual Artifacts with ALM enabled on AMD graphics
	initAuxiliaryVB();
	// </FS:Ansariel>

	//
	// Update all settings to trigger a cached settings refresh
	//
	connectRefreshCachedSettingsSafe("RenderAutoMaskAlphaDeferred");
	connectRefreshCachedSettingsSafe("RenderAutoMaskAlphaNonDeferred");
	connectRefreshCachedSettingsSafe("RenderUseFarClip");
	connectRefreshCachedSettingsSafe("RenderAvatarMaxNonImpostors");
	connectRefreshCachedSettingsSafe("RenderDelayVBUpdate");
	connectRefreshCachedSettingsSafe("UseOcclusion");
	connectRefreshCachedSettingsSafe("RenderAvatarVP");
	connectRefreshCachedSettingsSafe("WindLightUseAtmosShaders");
	connectRefreshCachedSettingsSafe("RenderDeferred");
	connectRefreshCachedSettingsSafe("RenderDeferredSunWash");
	connectRefreshCachedSettingsSafe("RenderFSAASamples");
	connectRefreshCachedSettingsSafe("RenderResolutionDivisor");
// [SL:KB] - Patch: Settings-RenderResolutionMultiplier | Checked: Catznip-5.4
	connectRefreshCachedSettingsSafe("RenderResolutionMultiplier");
// [/SL:KB]
	connectRefreshCachedSettingsSafe("RenderUIBuffer");
	connectRefreshCachedSettingsSafe("RenderShadowDetail");
	connectRefreshCachedSettingsSafe("RenderDeferredSSAO");
	connectRefreshCachedSettingsSafe("RenderShadowResolutionScale");
	connectRefreshCachedSettingsSafe("RenderLocalLights");
	connectRefreshCachedSettingsSafe("RenderDelayCreation");
//	connectRefreshCachedSettingsSafe("RenderAnimateRes"); <FS:Beq> FIRE-23122 BUG-225920 Remove broken RenderAnimateRes functionality.
	connectRefreshCachedSettingsSafe("FreezeTime");
	connectRefreshCachedSettingsSafe("DebugBeaconLineWidth");
	connectRefreshCachedSettingsSafe("RenderHighlightBrightness");
	connectRefreshCachedSettingsSafe("RenderHighlightColor");
	connectRefreshCachedSettingsSafe("RenderHighlightThickness");
	connectRefreshCachedSettingsSafe("RenderSpotLightsInNondeferred");
	connectRefreshCachedSettingsSafe("PreviewAmbientColor");
	connectRefreshCachedSettingsSafe("PreviewDiffuse0");
	connectRefreshCachedSettingsSafe("PreviewSpecular0");
	connectRefreshCachedSettingsSafe("PreviewDiffuse1");
	connectRefreshCachedSettingsSafe("PreviewSpecular1");
	connectRefreshCachedSettingsSafe("PreviewDiffuse2");
	connectRefreshCachedSettingsSafe("PreviewSpecular2");
	connectRefreshCachedSettingsSafe("PreviewDirection0");
	connectRefreshCachedSettingsSafe("PreviewDirection1");
	connectRefreshCachedSettingsSafe("PreviewDirection2");
	connectRefreshCachedSettingsSafe("RenderGlowMinLuminance");
	connectRefreshCachedSettingsSafe("RenderGlowMaxExtractAlpha");
	connectRefreshCachedSettingsSafe("RenderGlowWarmthAmount");
	connectRefreshCachedSettingsSafe("RenderGlowLumWeights");
	connectRefreshCachedSettingsSafe("RenderGlowWarmthWeights");
	connectRefreshCachedSettingsSafe("RenderGlowResolutionPow");
	connectRefreshCachedSettingsSafe("RenderGlowIterations");
	connectRefreshCachedSettingsSafe("RenderGlowWidth");
	connectRefreshCachedSettingsSafe("RenderGlowStrength");
	connectRefreshCachedSettingsSafe("RenderDepthOfField");
	connectRefreshCachedSettingsSafe("RenderDepthOfFieldInEditMode");
	//<FS:TS> FIRE-16251: Depth of Field does not work underwater
	connectRefreshCachedSettingsSafe("FSRenderDoFUnderwater");
	//</FS:TS> FIRE-16251
	connectRefreshCachedSettingsSafe("CameraFocusTransitionTime");
	connectRefreshCachedSettingsSafe("CameraFNumber");
	connectRefreshCachedSettingsSafe("CameraFocalLength");
	connectRefreshCachedSettingsSafe("CameraFieldOfView");
	connectRefreshCachedSettingsSafe("RenderShadowNoise");
	connectRefreshCachedSettingsSafe("RenderShadowBlurSize");
	connectRefreshCachedSettingsSafe("RenderSSAOScale");
	connectRefreshCachedSettingsSafe("RenderSSAOMaxScale");
	connectRefreshCachedSettingsSafe("RenderSSAOFactor");
	connectRefreshCachedSettingsSafe("RenderSSAOEffect");
	connectRefreshCachedSettingsSafe("RenderShadowOffsetError");
	connectRefreshCachedSettingsSafe("RenderShadowBiasError");
	connectRefreshCachedSettingsSafe("RenderShadowOffset");
	connectRefreshCachedSettingsSafe("RenderShadowBias");
	connectRefreshCachedSettingsSafe("RenderSpotShadowOffset");
	connectRefreshCachedSettingsSafe("RenderSpotShadowBias");
	connectRefreshCachedSettingsSafe("RenderEdgeDepthCutoff");
	connectRefreshCachedSettingsSafe("RenderEdgeNormCutoff");
	connectRefreshCachedSettingsSafe("RenderShadowGaussian");
	connectRefreshCachedSettingsSafe("RenderShadowBlurDistFactor");
	connectRefreshCachedSettingsSafe("RenderDeferredAtmospheric");
	connectRefreshCachedSettingsSafe("RenderReflectionDetail");
	connectRefreshCachedSettingsSafe("RenderHighlightFadeTime");
	connectRefreshCachedSettingsSafe("RenderShadowClipPlanes");
	connectRefreshCachedSettingsSafe("RenderShadowOrthoClipPlanes");
	connectRefreshCachedSettingsSafe("RenderShadowNearDist");
	connectRefreshCachedSettingsSafe("RenderFarClip");
	connectRefreshCachedSettingsSafe("RenderShadowSplitExponent");
	connectRefreshCachedSettingsSafe("RenderShadowErrorCutoff");
	connectRefreshCachedSettingsSafe("RenderShadowFOVCutoff");
	connectRefreshCachedSettingsSafe("CameraOffset");
	connectRefreshCachedSettingsSafe("CameraMaxCoF");
	connectRefreshCachedSettingsSafe("CameraDoFResScale");
	connectRefreshCachedSettingsSafe("RenderAutoHideSurfaceAreaLimit");
	gSavedSettings.getControl("RenderAutoHideSurfaceAreaLimit")->getCommitSignal()->connect(boost::bind(&LLPipeline::refreshCachedSettings));
	connectRefreshCachedSettingsSafe("FSRenderVignette");	// <FS:CR> Import Vignette from Exodus
	// <FS:Ansariel> Make change to RenderAttachedLights & RenderAttachedParticles instant
	connectRefreshCachedSettingsSafe("RenderAttachedLights");
	connectRefreshCachedSettingsSafe("RenderAttachedParticles");
	// </FS:Ansariel>
}

LLPipeline::~LLPipeline()
{

}

void LLPipeline::cleanup()
{
	assertInitialized();

	mGroupQ1.clear() ;
	mGroupQ2.clear() ;

	for(pool_set_t::iterator iter = mPools.begin();
		iter != mPools.end(); )
	{
		pool_set_t::iterator curiter = iter++;
		LLDrawPool* poolp = *curiter;
		if (poolp->isFacePool())
		{
			LLFacePool* face_pool = (LLFacePool*) poolp;
			if (face_pool->mReferences.empty())
			{
				mPools.erase(curiter);
				removeFromQuickLookup( poolp );
				delete poolp;
			}
		}
		else
		{
			mPools.erase(curiter);
			removeFromQuickLookup( poolp );
			delete poolp;
		}
	}
	
	if (!mTerrainPools.empty())
	{
		LL_WARNS() << "Terrain Pools not cleaned up" << LL_ENDL;
	}
	if (!mTreePools.empty())
	{
		LL_WARNS() << "Tree Pools not cleaned up" << LL_ENDL;
	}
		
	delete mAlphaPool;
	mAlphaPool = NULL;
	delete mSkyPool;
	mSkyPool = NULL;
	delete mTerrainPool;
	mTerrainPool = NULL;
	delete mWaterPool;
	mWaterPool = NULL;
	delete mGroundPool;
	mGroundPool = NULL;
	delete mSimplePool;
	mSimplePool = NULL;
	delete mFullbrightPool;
	mFullbrightPool = NULL;
	delete mInvisiblePool;
	mInvisiblePool = NULL;
	delete mGlowPool;
	mGlowPool = NULL;
	delete mBumpPool;
	mBumpPool = NULL;
	// don't delete wl sky pool it was handled above in the for loop
	//delete mWLSkyPool;
	mWLSkyPool = NULL;

	releaseGLBuffers();

	mFaceSelectImagep = NULL;

	mMovedBridge.clear();

	mInitialized = false;

	// <FS:Ansariel> FIRE-16829: Visual Artifacts with ALM enabled on AMD graphics
	mAuxiliaryVB = NULL;

	mDeferredVB = NULL;

	mCubeVB = NULL;
}

//============================================================================

void LLPipeline::destroyGL() 
{
	stop_glerror();
	unloadShaders();
	mHighlightFaces.clear();
	
	resetDrawOrders();

	resetVertexBuffers();

	releaseGLBuffers();

	if (LLVertexBuffer::sEnableVBOs)
	{
		LLVertexBuffer::sEnableVBOs = FALSE;
	}

	if (mMeshDirtyQueryObject)
	{
		glDeleteQueriesARB(1, &mMeshDirtyQueryObject);
		mMeshDirtyQueryObject = 0;
	}
}

static LLTrace::BlockTimerStatHandle FTM_RESIZE_SCREEN_TEXTURE("Resize Screen Texture");

//static
void LLPipeline::throttleNewMemoryAllocation(bool disable)
{
	if(sMemAllocationThrottled != disable)
	{
		sMemAllocationThrottled = disable ;

		if(sMemAllocationThrottled)
		{
			//send out notification
			// <FS:Ansariel> Disable annoying notification
			//LLNotification::Params params("LowMemory");
			//LLNotifications::instance().add(params);
			// </FS:Ansariel>

			//release some memory.
		}
	}
}

void LLPipeline::requestResizeScreenTexture()
{
    gResizeScreenTexture = TRUE;
}

void LLPipeline::requestResizeShadowTexture()
{
    gResizeShadowTexture = TRUE;
}

void LLPipeline::resizeShadowTexture()
{
    releaseShadowTargets();
    allocateShadowBuffer(mScreenWidth, mScreenHeight);
    gResizeShadowTexture = FALSE;
}

void LLPipeline::resizeScreenTexture()
{
	LL_RECORD_BLOCK_TIME(FTM_RESIZE_SCREEN_TEXTURE);
	if (gPipeline.canUseVertexShaders() && assertInitialized())
	{
		GLuint resX = gViewerWindow->getWorldViewWidthRaw();
		GLuint resY = gViewerWindow->getWorldViewHeightRaw();
	
// [SL:KB] - Patch: Settings-RenderResolutionMultiplier | Checked: Catznip-5.4
		if ( (RenderResolutionDivisor > 1) && (RenderResolutionDivisor < resX) && (RenderResolutionDivisor < resY) )
		{
			resX /= RenderResolutionDivisor;
			resY /= RenderResolutionDivisor;
		}
		else if (RenderResolutionMultiplier > 0.f && RenderResolutionMultiplier < 1.f)
		{
			resX *= RenderResolutionMultiplier;
			resY *= RenderResolutionMultiplier;
		}
// [/SL:KB]

		if (gResizeScreenTexture || (resX != mScreen.getWidth()) || (resY != mScreen.getHeight()))
		{
			releaseScreenBuffers();
            releaseShadowTargets();
		    allocateScreenBuffer(resX,resY);
            gResizeScreenTexture = FALSE;
				}
			}
}

void LLPipeline::allocatePhysicsBuffer()
{
	GLuint resX = gViewerWindow->getWorldViewWidthRaw();
	GLuint resY = gViewerWindow->getWorldViewHeightRaw();

	if (mPhysicsDisplay.getWidth() != resX || mPhysicsDisplay.getHeight() != resY)
	{
		mPhysicsDisplay.allocate(resX, resY, GL_RGBA, TRUE, FALSE, LLTexUnit::TT_RECT_TEXTURE, FALSE);
	}
}

bool LLPipeline::allocateScreenBuffer(U32 resX, U32 resY)
{
	refreshCachedSettings();
	
	bool save_settings = sRenderDeferred;
	if (save_settings)
	{
		// Set this flag in case we crash while resizing window or allocating space for deferred rendering targets
		gSavedSettings.setBOOL("RenderInitError", TRUE);
		gSavedSettings.saveToFile( gSavedSettings.getString("ClientSettingsFile"), TRUE );
	}

	eFBOStatus ret = doAllocateScreenBuffer(resX, resY);

	if (save_settings)
	{
		// don't disable shaders on next session
		gSavedSettings.setBOOL("RenderInitError", FALSE);
		gSavedSettings.saveToFile( gSavedSettings.getString("ClientSettingsFile"), TRUE );
	}
	
	if (ret == FBO_FAILURE)
	{ //FAILSAFE: screen buffer allocation failed, disable deferred rendering if it's enabled
		//NOTE: if the session closes successfully after this call, deferred rendering will be 
		// disabled on future sessions
		if (LLPipeline::sRenderDeferred)
		{
			LL_WARNS() << "Couldn't allocate screen buffer - Deferred rendering disabled" << LL_ENDL; // FS:Ansariel> FIRE-20305: Debug output
			gSavedSettings.setBOOL("RenderDeferred", FALSE);
			LLPipeline::refreshCachedSettings();
		}
	}

	return ret == FBO_SUCCESS_FULLRES;
}


LLPipeline::eFBOStatus LLPipeline::doAllocateScreenBuffer(U32 resX, U32 resY)
{
	// try to allocate screen buffers at requested resolution and samples
	// - on failure, shrink number of samples and try again
	// - if not multisampled, shrink resolution and try again (favor X resolution over Y)
	// Make sure to call "releaseScreenBuffers" after each failure to cleanup the partially loaded state

	U32 samples = RenderFSAASamples;

	eFBOStatus ret = FBO_SUCCESS_FULLRES;
	if (!allocateScreenBuffer(resX, resY, samples))
	{
		//failed to allocate at requested specification, return false
		ret = FBO_FAILURE;

		releaseScreenBuffers();
		//reduce number of samples 
		while (samples > 0)
		{
			samples /= 2;
			if (allocateScreenBuffer(resX, resY, samples))
			{ //success
				return FBO_SUCCESS_LOWRES;
			}
			releaseScreenBuffers();
		}

		samples = 0;

		//reduce resolution
		while (resY > 0 && resX > 0)
		{
			resY /= 2;
			if (allocateScreenBuffer(resX, resY, samples))
			{
				return FBO_SUCCESS_LOWRES;
			}
			releaseScreenBuffers();

			resX /= 2;
			if (allocateScreenBuffer(resX, resY, samples))
			{
				return FBO_SUCCESS_LOWRES;
			}
			releaseScreenBuffers();
		}

		LL_WARNS() << "Unable to allocate screen buffer at any resolution!" << LL_ENDL;
	}

	return ret;
}

bool LLPipeline::allocateScreenBuffer(U32 resX, U32 resY, U32 samples)
{
	refreshCachedSettings();

	// remember these dimensions
	mScreenWidth = resX;
	mScreenHeight = resY;
	
	U32 res_mod = RenderResolutionDivisor;

	//<FS:TS> FIRE-7066: RenderResolutionDivisor broken if higher than
	//		smallest screen dimension
	if (res_mod >= resX)
	{
		res_mod = resX - 1;
	}
	if (res_mod >= resY)
	{
		res_mod = resY - 1;
	}
	//</FS:TS> FIRE-7066

	if (res_mod > 1 && res_mod < resX && res_mod < resY)
	{
		resX /= res_mod;
		resY /= res_mod;
	}
// [SL:KB] - Patch: Settings-RenderResolutionMultiplier | Checked: Catznip-5.4
	else if (RenderResolutionMultiplier > 0.f && RenderResolutionMultiplier < 1.f)
	{
		resX *= RenderResolutionMultiplier;
		resY *= RenderResolutionMultiplier;
	}
// [/SL:KB]

	if (RenderUIBuffer)
	{
		if (!mUIScreen.allocate(resX,resY, GL_RGBA, FALSE, FALSE, LLTexUnit::TT_RECT_TEXTURE, FALSE))
		{
			return false;
		}
	}	

	if (LLPipeline::sRenderDeferred)
	{
		S32 shadow_detail = RenderShadowDetail;
		bool ssao = RenderDeferredSSAO;
		
		const U32 occlusion_divisor = 3;

		//allocate deferred rendering color buffers
		if (!mDeferredScreen.allocate(resX, resY, GL_SRGB8_ALPHA8, TRUE, TRUE, LLTexUnit::TT_RECT_TEXTURE, FALSE, samples)) return false;
		if (!mDeferredDepth.allocate(resX, resY, 0, TRUE, FALSE, LLTexUnit::TT_RECT_TEXTURE, FALSE, samples)) return false;
		if (!mOcclusionDepth.allocate(resX/occlusion_divisor, resY/occlusion_divisor, 0, TRUE, FALSE, LLTexUnit::TT_RECT_TEXTURE, FALSE, samples)) return false;
		if (!addDeferredAttachments(mDeferredScreen)) return false;
	
		GLuint screenFormat = GL_RGBA16;
		if (gGLManager.mIsATI)
		{
			screenFormat = GL_RGBA12;
		}

		if (gGLManager.mGLVersion < 4.f && gGLManager.mIsNVIDIA)
		{
			screenFormat = GL_RGBA16F_ARB;
		}
        
		if (!mScreen.allocate(resX, resY, screenFormat, FALSE, FALSE, LLTexUnit::TT_RECT_TEXTURE, FALSE, samples)) return false;
		if (samples > 0)
		{
			if (!mFXAABuffer.allocate(resX, resY, GL_RGBA, FALSE, FALSE, LLTexUnit::TT_TEXTURE, FALSE, samples)) return false;
		}
		else
		{
			mFXAABuffer.release();
		}
		
		if (shadow_detail > 0 || ssao || RenderDepthOfField || samples > 0)
		{ //only need mDeferredLight for shadows OR ssao OR dof OR fxaa
			if (!mDeferredLight.allocate(resX, resY, GL_RGBA, FALSE, FALSE, LLTexUnit::TT_RECT_TEXTURE, FALSE)) return false;
		}
		else
		{
			mDeferredLight.release();
		}

        allocateShadowBuffer(resX, resY);

        //HACK make screenbuffer allocations start failing after 30 seconds
        if (gSavedSettings.getBOOL("SimulateFBOFailure"))
        {
            return false;
        }
    }
    else
    {
        mDeferredLight.release();

        releaseShadowTargets();

		mFXAABuffer.release();
		mScreen.release();
		mDeferredScreen.release(); //make sure to release any render targets that share a depth buffer with mDeferredScreen first
		mDeferredDepth.release();
		mOcclusionDepth.release();
						
		if (!mScreen.allocate(resX, resY, GL_RGBA, TRUE, TRUE, LLTexUnit::TT_RECT_TEXTURE, FALSE)) return false;		
	}
	
	if (LLPipeline::sRenderDeferred)
	{ //share depth buffer between deferred targets
		mDeferredScreen.shareDepthBuffer(mScreen);
	}

	gGL.getTexUnit(0)->disable();

	stop_glerror();

	return true;
}

// must be even to avoid a stripe in the horizontal shadow blur
inline U32 BlurHappySize(U32 x, F32 scale) { return U32( x * scale + 16.0f) & ~0xF; }

bool LLPipeline::allocateShadowBuffer(U32 resX, U32 resY)
{
	refreshCachedSettings();
	
	if (LLPipeline::sRenderDeferred)
	{
		S32 shadow_detail = RenderShadowDetail;

		const U32 occlusion_divisor = 3;

		F32 scale = llmax(0.f,RenderShadowResolutionScale);
		U32 sun_shadow_map_width  = BlurHappySize(resX, scale);
		U32 sun_shadow_map_height = BlurHappySize(resY, scale);

		if (shadow_detail > 0)
		{ //allocate 4 sun shadow maps
			for (U32 i = 0; i < 4; i++)
			{
				if (!mShadow[i].allocate(sun_shadow_map_width, sun_shadow_map_height, 0, TRUE, FALSE, LLTexUnit::TT_TEXTURE))
                {
                    return false;
                }

                if (!mShadowOcclusion[i].allocate(sun_shadow_map_width/occlusion_divisor, sun_shadow_map_height/occlusion_divisor, 0, TRUE, FALSE, LLTexUnit::TT_TEXTURE))
                {
                    return false;
                }
			}
		}
		else
		{
			for (U32 i = 0; i < 4; i++)
			{
                releaseShadowTarget(i);
			}
		}

		U32 width = (U32) (resX*scale);
		U32 height = width;

		if (shadow_detail > 1)
		{ //allocate two spot shadow maps
			U32 spot_shadow_map_width = width;
            U32 spot_shadow_map_height = height;
			for (U32 i = 4; i < 6; i++)
			{
                if (!mShadow[i].allocate(spot_shadow_map_width, spot_shadow_map_height, 0, TRUE, FALSE))
		{
                    return false;
			}
                if (!mShadowOcclusion[i].allocate(spot_shadow_map_width/occlusion_divisor, height/occlusion_divisor, 0, TRUE, FALSE))
		{
			return false;
		}
	}
        }
	else
	{
            for (U32 i = 4; i < 6; i++)
		{
                releaseShadowTarget(i);
		}
	}
	}

	return true;
}

//static
void LLPipeline::updateRenderBump()
{
	sRenderBump = gSavedSettings.getBOOL("RenderObjectBump");
}

// static
void LLPipeline::updateRenderDeferred()
{
    sRenderDeferred = !gUseWireframe &&
                      RenderDeferred &&
                      LLRenderTarget::sUseFBO &&
                      LLPipeline::sRenderBump &&
                      RenderAvatarVP &&
                      WindLightUseAtmosShaders &&
                      (bool) LLFeatureManager::getInstance()->isFeatureAvailable("RenderDeferred");
<<<<<<< HEAD

    exoPostProcess::instance().ExodusRenderPostUpdate(); // <FS:CR> Import Vignette from Exodus
=======
>>>>>>> 364ba997
}

// static
void LLPipeline::refreshCachedSettings()
{
	LLPipeline::sAutoMaskAlphaDeferred = gSavedSettings.getBOOL("RenderAutoMaskAlphaDeferred");
	LLPipeline::sAutoMaskAlphaNonDeferred = gSavedSettings.getBOOL("RenderAutoMaskAlphaNonDeferred");
	LLPipeline::sUseFarClip = gSavedSettings.getBOOL("RenderUseFarClip");
	LLVOAvatar::sMaxNonImpostors = gSavedSettings.getU32("RenderAvatarMaxNonImpostors");
	LLVOAvatar::updateImpostorRendering(LLVOAvatar::sMaxNonImpostors);
	LLPipeline::sDelayVBUpdate = gSavedSettings.getBOOL("RenderDelayVBUpdate");
	// <FS:Ansariel> Make change to RenderAttachedLights & RenderAttachedParticles instant
	LLPipeline::sRenderAttachedLights = gSavedSettings.getBOOL("RenderAttachedLights");
	LLPipeline::sRenderAttachedParticles = gSavedSettings.getBOOL("RenderAttachedParticles");
	// </FS:Ansariel>

	LLPipeline::sUseOcclusion = 
			(!gUseWireframe
			&& LLGLSLShader::sNoFixedFunction
			&& LLFeatureManager::getInstance()->isFeatureAvailable("UseOcclusion") 
			&& gSavedSettings.getBOOL("UseOcclusion") 
			&& gGLManager.mHasOcclusionQuery) ? 2 : 0;
	
	RenderAvatarVP = gSavedSettings.getBOOL("RenderAvatarVP");
	WindLightUseAtmosShaders = gSavedSettings.getBOOL("WindLightUseAtmosShaders");
	RenderDeferred = gSavedSettings.getBOOL("RenderDeferred");
	RenderDeferredSunWash = gSavedSettings.getF32("RenderDeferredSunWash");
	RenderFSAASamples = gSavedSettings.getU32("RenderFSAASamples");
	RenderResolutionDivisor = gSavedSettings.getU32("RenderResolutionDivisor");
// [SL:KB] - Patch: Settings-RenderResolutionMultiplier | Checked: Catznip-5.4
	RenderResolutionMultiplier = gSavedSettings.getF32("RenderResolutionMultiplier");
// [/SL:KB]
	RenderUIBuffer = gSavedSettings.getBOOL("RenderUIBuffer");
	RenderShadowDetail = gSavedSettings.getS32("RenderShadowDetail");
	RenderDeferredSSAO = gSavedSettings.getBOOL("RenderDeferredSSAO");
	RenderShadowResolutionScale = gSavedSettings.getF32("RenderShadowResolutionScale");
	RenderLocalLights = gSavedSettings.getBOOL("RenderLocalLights");
	RenderDelayCreation = gSavedSettings.getBOOL("RenderDelayCreation");
//	RenderAnimateRes = gSavedSettings.getBOOL("RenderAnimateRes"); <FS:Beq> FIRE-23122 BUG-225920 Remove broken RenderAnimateRes functionality.
	FreezeTime = gSavedSettings.getBOOL("FreezeTime");
	DebugBeaconLineWidth = gSavedSettings.getS32("DebugBeaconLineWidth");
	RenderHighlightBrightness = gSavedSettings.getF32("RenderHighlightBrightness");
	RenderHighlightColor = gSavedSettings.getColor4("RenderHighlightColor");
	RenderHighlightThickness = gSavedSettings.getF32("RenderHighlightThickness");
	RenderSpotLightsInNondeferred = gSavedSettings.getBOOL("RenderSpotLightsInNondeferred");
	PreviewAmbientColor = gSavedSettings.getColor4("PreviewAmbientColor");
	PreviewDiffuse0 = gSavedSettings.getColor4("PreviewDiffuse0");
	PreviewSpecular0 = gSavedSettings.getColor4("PreviewSpecular0");
	PreviewDiffuse1 = gSavedSettings.getColor4("PreviewDiffuse1");
	PreviewSpecular1 = gSavedSettings.getColor4("PreviewSpecular1");
	PreviewDiffuse2 = gSavedSettings.getColor4("PreviewDiffuse2");
	PreviewSpecular2 = gSavedSettings.getColor4("PreviewSpecular2");
	PreviewDirection0 = gSavedSettings.getVector3("PreviewDirection0");
	PreviewDirection1 = gSavedSettings.getVector3("PreviewDirection1");
	PreviewDirection2 = gSavedSettings.getVector3("PreviewDirection2");
	RenderGlowMinLuminance = gSavedSettings.getF32("RenderGlowMinLuminance");
	RenderGlowMaxExtractAlpha = gSavedSettings.getF32("RenderGlowMaxExtractAlpha");
	RenderGlowWarmthAmount = gSavedSettings.getF32("RenderGlowWarmthAmount");
	RenderGlowLumWeights = gSavedSettings.getVector3("RenderGlowLumWeights");
	RenderGlowWarmthWeights = gSavedSettings.getVector3("RenderGlowWarmthWeights");
	RenderGlowResolutionPow = gSavedSettings.getS32("RenderGlowResolutionPow");
	RenderGlowIterations = gSavedSettings.getS32("RenderGlowIterations");
	RenderGlowWidth = gSavedSettings.getF32("RenderGlowWidth");
	RenderGlowStrength = gSavedSettings.getF32("RenderGlowStrength");
	RenderDepthOfField = gSavedSettings.getBOOL("RenderDepthOfField");
	RenderDepthOfFieldInEditMode = gSavedSettings.getBOOL("RenderDepthOfFieldInEditMode");
	//<FS:TS> FIRE-16251: Depth of Field does not work underwater
	FSRenderDepthOfFieldUnderwater = gSavedSettings.getBOOL("FSRenderDoFUnderwater");
	//</FS:TS> FIRE-16251
	CameraFocusTransitionTime = gSavedSettings.getF32("CameraFocusTransitionTime");
	CameraFNumber = gSavedSettings.getF32("CameraFNumber");
	CameraFocalLength = gSavedSettings.getF32("CameraFocalLength");
	CameraFieldOfView = gSavedSettings.getF32("CameraFieldOfView");
	RenderShadowNoise = gSavedSettings.getF32("RenderShadowNoise");
	RenderShadowBlurSize = gSavedSettings.getF32("RenderShadowBlurSize");
	RenderSSAOScale = gSavedSettings.getF32("RenderSSAOScale");
	RenderSSAOMaxScale = gSavedSettings.getU32("RenderSSAOMaxScale");
	RenderSSAOFactor = gSavedSettings.getF32("RenderSSAOFactor");
	RenderSSAOEffect = gSavedSettings.getVector3("RenderSSAOEffect");
	RenderShadowOffsetError = gSavedSettings.getF32("RenderShadowOffsetError");
	RenderShadowBiasError = gSavedSettings.getF32("RenderShadowBiasError");
	RenderShadowOffset = gSavedSettings.getF32("RenderShadowOffset");
	RenderShadowBias = gSavedSettings.getF32("RenderShadowBias");
	RenderSpotShadowOffset = gSavedSettings.getF32("RenderSpotShadowOffset");
	RenderSpotShadowBias = gSavedSettings.getF32("RenderSpotShadowBias");
	RenderEdgeDepthCutoff = gSavedSettings.getF32("RenderEdgeDepthCutoff");
	RenderEdgeNormCutoff = gSavedSettings.getF32("RenderEdgeNormCutoff");
	RenderShadowGaussian = gSavedSettings.getVector3("RenderShadowGaussian");
	RenderShadowBlurDistFactor = gSavedSettings.getF32("RenderShadowBlurDistFactor");
	RenderDeferredAtmospheric = gSavedSettings.getBOOL("RenderDeferredAtmospheric");
	RenderReflectionDetail = gSavedSettings.getS32("RenderReflectionDetail");
	RenderHighlightFadeTime = gSavedSettings.getF32("RenderHighlightFadeTime");
	RenderShadowClipPlanes = gSavedSettings.getVector3("RenderShadowClipPlanes");
	RenderShadowOrthoClipPlanes = gSavedSettings.getVector3("RenderShadowOrthoClipPlanes");
	RenderShadowNearDist = gSavedSettings.getVector3("RenderShadowNearDist");
	RenderFarClip = gSavedSettings.getF32("RenderFarClip");
	RenderShadowSplitExponent = gSavedSettings.getVector3("RenderShadowSplitExponent");
	RenderShadowErrorCutoff = gSavedSettings.getF32("RenderShadowErrorCutoff");
	RenderShadowFOVCutoff = gSavedSettings.getF32("RenderShadowFOVCutoff");
	CameraOffset = gSavedSettings.getBOOL("CameraOffset");
	CameraMaxCoF = gSavedSettings.getF32("CameraMaxCoF");
	CameraDoFResScale = gSavedSettings.getF32("CameraDoFResScale");
	exoPostProcess::instance().ExodusRenderPostSettingsUpdate();	// <FS:CR> Import Vignette from Exodus

	RenderAutoHideSurfaceAreaLimit = gSavedSettings.getF32("RenderAutoHideSurfaceAreaLimit");
	RenderSpotLight = nullptr;
	updateRenderDeferred();
}

void LLPipeline::releaseGLBuffers()
{
	assertInitialized();
	
	if (mNoiseMap)
	{
		LLImageGL::deleteTextures(1, &mNoiseMap);
		mNoiseMap = 0;
	}

	if (mTrueNoiseMap)
	{
		LLImageGL::deleteTextures(1, &mTrueNoiseMap);
		mTrueNoiseMap = 0;
	}

	releaseLUTBuffers();

	mWaterRef.release();
	mWaterDis.release();
    mBake.release();
	mHighlight.release();
	
	for (U32 i = 0; i < 3; i++)
	{
		mGlow[i].release();
	}

	releaseScreenBuffers();

	gBumpImageList.destroyGL();
	LLVOAvatar::resetImpostors();
}

void LLPipeline::releaseLUTBuffers()
{
	if (mLightFunc)
	{
		LLImageGL::deleteTextures(1, &mLightFunc);
		mLightFunc = 0;
	}
}

void LLPipeline::releaseShadowBuffers()
{
    releaseShadowTargets();
}

void LLPipeline::releaseScreenBuffers()
{
	mUIScreen.release();
	mScreen.release();
	mFXAABuffer.release();
	mPhysicsDisplay.release();
	mDeferredScreen.release();
	mDeferredDepth.release();
	mDeferredLight.release();
	mOcclusionDepth.release();
}
		
		
void LLPipeline::releaseShadowTarget(U32 index)
{
    mShadow[index].release();
    mShadowOcclusion[index].release();
}

void LLPipeline::releaseShadowTargets()
{
	for (U32 i = 0; i < 6; i++)
	{
        releaseShadowTarget(i);
	}
}

void LLPipeline::createGLBuffers()
{
	stop_glerror();
	assertInitialized();

	updateRenderDeferred();
	if (LLPipeline::sWaterReflections)
	{ //water reflection texture
		U32 res = (U32) llmax(gSavedSettings.getS32("RenderWaterRefResolution"), 512);
		mWaterRef.allocate(res,res,GL_RGBA,TRUE,FALSE);
        mWaterDis.allocate(res,res,GL_RGBA,TRUE,FALSE,LLTexUnit::TT_TEXTURE);
	}

    // Use FBO for bake tex
    // <FS:Ansariel> Allow higher resolution rendering in mesh render preview
    //mBake.allocate(512, 512, GL_RGBA, TRUE, FALSE, LLTexUnit::TT_TEXTURE, true); // SL-12781 Build > Upload > Model; 3D Preview
    mBake.allocate(1024, 1024, GL_RGBA, true, false, LLTexUnit::TT_TEXTURE, true); // SL-12781 Build > Upload > Model; 3D Preview
    // <FS:Ansariel>

	mHighlight.allocate(256,256,GL_RGBA, FALSE, FALSE);

	stop_glerror();

	GLuint resX = gViewerWindow->getWorldViewWidthRaw();
	GLuint resY = gViewerWindow->getWorldViewHeightRaw();

    // allocate screen space glow buffers
    const U32 glow_res = llmax(1, llmin(512, 1 << gSavedSettings.getS32("RenderGlowResolutionPow")));
    for (U32 i = 0; i < 3; i++)
    {
        mGlow[i].allocate(512, glow_res, GL_RGBA, FALSE, FALSE);
    }

    allocateScreenBuffer(resX, resY);
    mScreenWidth = 0;
    mScreenHeight = 0;

    if (sRenderDeferred)
    {
		if (!mNoiseMap)
		{
			const U32 noiseRes = 128;
			LLVector3 noise[noiseRes*noiseRes];

			F32 scaler = gSavedSettings.getF32("RenderDeferredNoise")/100.f;
			for (U32 i = 0; i < noiseRes*noiseRes; ++i)
			{
				noise[i] = LLVector3(ll_frand()-0.5f, ll_frand()-0.5f, 0.f);
				noise[i].normVec();
				noise[i].mV[2] = ll_frand()*scaler+1.f-scaler/2.f;
			}

			LLImageGL::generateTextures(1, &mNoiseMap);
			
			gGL.getTexUnit(0)->bindManual(LLTexUnit::TT_TEXTURE, mNoiseMap);
			LLImageGL::setManualImage(LLTexUnit::getInternalType(LLTexUnit::TT_TEXTURE), 0, GL_RGB16F_ARB, noiseRes, noiseRes, GL_RGB, GL_FLOAT, noise, false);
			gGL.getTexUnit(0)->setTextureFilteringOption(LLTexUnit::TFO_POINT);
		}

		if (!mTrueNoiseMap)
		{
			const U32 noiseRes = 128;
			F32 noise[noiseRes*noiseRes*3];
			for (U32 i = 0; i < noiseRes*noiseRes*3; i++)
			{
				noise[i] = ll_frand()*2.0-1.0;
			}

			LLImageGL::generateTextures(1, &mTrueNoiseMap);
			gGL.getTexUnit(0)->bindManual(LLTexUnit::TT_TEXTURE, mTrueNoiseMap);
			LLImageGL::setManualImage(LLTexUnit::getInternalType(LLTexUnit::TT_TEXTURE), 0, GL_RGB16F_ARB, noiseRes, noiseRes, GL_RGB,GL_FLOAT, noise, false);
			gGL.getTexUnit(0)->setTextureFilteringOption(LLTexUnit::TFO_POINT);
		}

		createLUTBuffers();
	}

	gBumpImageList.restoreGL();
}

F32 lerpf(F32 a, F32 b, F32 w)
{
	return a + w * (b - a);
}

void LLPipeline::createLUTBuffers()
{
	if (sRenderDeferred)
	{
		if (!mLightFunc)
		{
			U32 lightResX = gSavedSettings.getU32("RenderSpecularResX");
			U32 lightResY = gSavedSettings.getU32("RenderSpecularResY");
			F32* ls = new F32[lightResX*lightResY];
			F32 specExp = gSavedSettings.getF32("RenderSpecularExponent");
            // Calculate the (normalized) blinn-phong specular lookup texture. (with a few tweaks)
			for (U32 y = 0; y < lightResY; ++y)
			{
				for (U32 x = 0; x < lightResX; ++x)
				{
					ls[y*lightResX+x] = 0;
					F32 sa = (F32) x/(lightResX-1);
					F32 spec = (F32) y/(lightResY-1);
					F32 n = spec * spec * specExp;
					
					// Nothing special here.  Just your typical blinn-phong term.
					spec = powf(sa, n);
					
					// Apply our normalization function.
					// Note: This is the full equation that applies the full normalization curve, not an approximation.
					// This is fine, given we only need to create our LUT once per buffer initialization.
					spec *= (((n + 2) * (n + 4)) / (8 * F_PI * (powf(2, -n/2) + n)));

					// Since we use R16F, we no longer have a dynamic range issue we need to work around here.
					// Though some older drivers may not like this, newer drivers shouldn't have this problem.
					ls[y*lightResX+x] = spec;
				}
			}
			
			U32 pix_format = GL_R16F;
#if LL_DARWIN
			// Need to work around limited precision with 10.6.8 and older drivers
			//
			pix_format = GL_R32F;
#endif
			LLImageGL::generateTextures(1, &mLightFunc);
			gGL.getTexUnit(0)->bindManual(LLTexUnit::TT_TEXTURE, mLightFunc);
			LLImageGL::setManualImage(LLTexUnit::getInternalType(LLTexUnit::TT_TEXTURE), 0, pix_format, lightResX, lightResY, GL_RED, GL_FLOAT, ls, false);
			gGL.getTexUnit(0)->setTextureAddressMode(LLTexUnit::TAM_CLAMP);
			gGL.getTexUnit(0)->setTextureFilteringOption(LLTexUnit::TFO_TRILINEAR);
			glTexParameteri(GL_TEXTURE_2D, GL_TEXTURE_MAG_FILTER, GL_LINEAR);
			glTexParameteri(GL_TEXTURE_2D, GL_TEXTURE_MIN_FILTER, GL_NEAREST);
			
			delete [] ls;
		}
	}
}


void LLPipeline::restoreGL()
{
	assertInitialized();

	if (mVertexShadersEnabled)
	{
		LLViewerShaderMgr::instance()->setShaders();
	}

	for (LLWorld::region_list_t::const_iterator iter = LLWorld::getInstance()->getRegionList().begin(); 
			iter != LLWorld::getInstance()->getRegionList().end(); ++iter)
	{
		LLViewerRegion* region = *iter;
		for (U32 i = 0; i < LLViewerRegion::NUM_PARTITIONS; i++)
		{
			LLSpatialPartition* part = region->getSpatialPartition(i);
			if (part)
			{
				part->restoreGL();
			}
		}
	}
}


bool LLPipeline::canUseVertexShaders()
{
	if (sDisableShaders ||
		!gGLManager.mHasVertexShader ||
		!gGLManager.mHasFragmentShader ||
		(assertInitialized() && mVertexShadersLoaded != 1) )
	{
		return false;
	}
	else
	{
		return true;
	}
}

bool LLPipeline::canUseWindLightShaders() const
{
	return (!LLPipeline::sDisableShaders &&
			gWLSkyProgram.mProgramObject != 0 &&
			LLViewerShaderMgr::instance()->getShaderLevel(LLViewerShaderMgr::SHADER_WINDLIGHT) > 1);
}

bool LLPipeline::canUseWindLightShadersOnObjects() const
{
	return (canUseWindLightShaders() 
		&& LLViewerShaderMgr::instance()->getShaderLevel(LLViewerShaderMgr::SHADER_OBJECT) > 0);
}

bool LLPipeline::canUseAntiAliasing() const
{
	return true;
}

void LLPipeline::unloadShaders()
{
	LLViewerShaderMgr::instance()->unloadShaders();

	mVertexShadersLoaded = 0;
}

void LLPipeline::assertInitializedDoError()
{
	LL_ERRS() << "LLPipeline used when uninitialized." << LL_ENDL;
}

//============================================================================

void LLPipeline::enableShadows(const bool enable_shadows)
{
	//should probably do something here to wrangle shadows....	
}

S32 LLPipeline::getMaxLightingDetail() const
{
	/*if (mShaderLevel[SHADER_OBJECT] >= LLDrawPoolSimple::SHADER_LEVEL_LOCAL_LIGHTS)
	{
		return 3;
	}
	else*/
	{
		return 1;
	}
}

S32 LLPipeline::setLightingDetail(S32 level)
{
	refreshCachedSettings();

	if (level < 0)
	{
		if (RenderLocalLights)
		{
			level = 1;
		}
		else
		{
			level = 0;
		}
	}
	level = llclamp(level, 0, getMaxLightingDetail());
	mLightingDetail = level;
	
	return mLightingDetail;
}

class LLOctreeDirtyTexture : public OctreeTraveler
{
public:
	const std::set<LLViewerFetchedTexture*>& mTextures;

	LLOctreeDirtyTexture(const std::set<LLViewerFetchedTexture*>& textures) : mTextures(textures) { }

	virtual void visit(const OctreeNode* node)
	{
		LLSpatialGroup* group = (LLSpatialGroup*) node->getListener(0);

		if (!group->hasState(LLSpatialGroup::GEOM_DIRTY) && !group->isEmpty())
		{
			for (LLSpatialGroup::draw_map_t::iterator i = group->mDrawMap.begin(); i != group->mDrawMap.end(); ++i)
			{
				for (LLSpatialGroup::drawmap_elem_t::iterator j = i->second.begin(); j != i->second.end(); ++j) 
				{
					LLDrawInfo* params = *j;
					LLViewerFetchedTexture* tex = LLViewerTextureManager::staticCastToFetchedTexture(params->mTexture);
					if (tex && mTextures.find(tex) != mTextures.end())
					{ 
						group->setState(LLSpatialGroup::GEOM_DIRTY);
					}
				}
			}
		}

		for (LLSpatialGroup::bridge_list_t::iterator i = group->mBridgeList.begin(); i != group->mBridgeList.end(); ++i)
		{
			LLSpatialBridge* bridge = *i;
			traverse(bridge->mOctree);
		}
	}
};

// Called when a texture changes # of channels (causes faces to move to alpha pool)
void LLPipeline::dirtyPoolObjectTextures(const std::set<LLViewerFetchedTexture*>& textures)
{
	assertInitialized();

	// *TODO: This is inefficient and causes frame spikes; need a better way to do this
	//        Most of the time is spent in dirty.traverse.

	for (pool_set_t::iterator iter = mPools.begin(); iter != mPools.end(); ++iter)
	{
		LLDrawPool *poolp = *iter;
		if (poolp->isFacePool())
		{
			((LLFacePool*) poolp)->dirtyTextures(textures);
		}
	}
	
	LLOctreeDirtyTexture dirty(textures);
	for (LLWorld::region_list_t::const_iterator iter = LLWorld::getInstance()->getRegionList().begin(); 
			iter != LLWorld::getInstance()->getRegionList().end(); ++iter)
	{
		LLViewerRegion* region = *iter;
		for (U32 i = 0; i < LLViewerRegion::NUM_PARTITIONS; i++)
		{
			LLSpatialPartition* part = region->getSpatialPartition(i);
			if (part)
			{
				dirty.traverse(part->mOctree);
			}
		}
	}
}

LLDrawPool *LLPipeline::findPool(const U32 type, LLViewerTexture *tex0)
{
	assertInitialized();

	LLDrawPool *poolp = NULL;
	switch( type )
	{
	case LLDrawPool::POOL_SIMPLE:
		poolp = mSimplePool;
		break;

	case LLDrawPool::POOL_GRASS:
		poolp = mGrassPool;
		break;

	case LLDrawPool::POOL_ALPHA_MASK:
		poolp = mAlphaMaskPool;
		break;

	case LLDrawPool::POOL_FULLBRIGHT_ALPHA_MASK:
		poolp = mFullbrightAlphaMaskPool;
		break;

	case LLDrawPool::POOL_FULLBRIGHT:
		poolp = mFullbrightPool;
		break;

	case LLDrawPool::POOL_INVISIBLE:
		poolp = mInvisiblePool;
		break;

	case LLDrawPool::POOL_GLOW:
		poolp = mGlowPool;
		break;

	case LLDrawPool::POOL_TREE:
		poolp = get_if_there(mTreePools, (uintptr_t)tex0, (LLDrawPool*)0 );
		break;

	case LLDrawPool::POOL_TERRAIN:
		poolp = get_if_there(mTerrainPools, (uintptr_t)tex0, (LLDrawPool*)0 );
		break;

	case LLDrawPool::POOL_BUMP:
		poolp = mBumpPool;
		break;
	case LLDrawPool::POOL_MATERIALS:
		poolp = mMaterialsPool;
		break;
	case LLDrawPool::POOL_ALPHA:
		poolp = mAlphaPool;
		break;

	case LLDrawPool::POOL_AVATAR:
	case LLDrawPool::POOL_CONTROL_AV:
		break; // Do nothing

	case LLDrawPool::POOL_SKY:
		poolp = mSkyPool;
		break;

	case LLDrawPool::POOL_WATER:
		poolp = mWaterPool;
		break;

	case LLDrawPool::POOL_GROUND:
		poolp = mGroundPool;
		break;

	case LLDrawPool::POOL_WL_SKY:
		poolp = mWLSkyPool;
		break;

	default:
		llassert(0);
		LL_ERRS() << "Invalid Pool Type in  LLPipeline::findPool() type=" << type << LL_ENDL;
		break;
	}

	return poolp;
}


LLDrawPool *LLPipeline::getPool(const U32 type,	LLViewerTexture *tex0)
{
	LLDrawPool *poolp = findPool(type, tex0);
	if (poolp)
	{
		return poolp;
	}

	LLDrawPool *new_poolp = LLDrawPool::createPool(type, tex0);
	addPool( new_poolp );

	return new_poolp;
}


// static
LLDrawPool* LLPipeline::getPoolFromTE(const LLTextureEntry* te, LLViewerTexture* imagep)
{
	U32 type = getPoolTypeFromTE(te, imagep);
	return gPipeline.getPool(type, imagep);
}

//static 
U32 LLPipeline::getPoolTypeFromTE(const LLTextureEntry* te, LLViewerTexture* imagep)
{
	if (!te || !imagep)
	{
		return 0;
	}
		
	LLMaterial* mat = te->getMaterialParams().get();

	bool color_alpha = te->getColor().mV[3] < 0.999f;
	bool alpha = color_alpha;
	if (imagep)
	{
		alpha = alpha || (imagep->getComponents() == 4 && imagep->getType() != LLViewerTexture::MEDIA_TEXTURE) || (imagep->getComponents() == 2);
	}

	if (alpha && mat)
	{
		switch (mat->getDiffuseAlphaMode())
		{
			case 1:
				alpha = true; // Material's alpha mode is set to blend.  Toss it into the alpha draw pool.
				break;
			case 0: //alpha mode set to none, never go to alpha pool
			case 3: //alpha mode set to emissive, never go to alpha pool
				alpha = color_alpha;
				break;
			default: //alpha mode set to "mask", go to alpha pool if fullbright
				alpha = color_alpha; // Material's alpha mode is set to none, mask, or emissive.  Toss it into the opaque material draw pool.
				break;
		}
	}
	
	if (alpha)
	{
		return LLDrawPool::POOL_ALPHA;
	}
	else if ((te->getBumpmap() || te->getShiny()) && (!mat || mat->getNormalID().isNull()))
	{
		return LLDrawPool::POOL_BUMP;
	}
	else if (mat && !alpha)
	{
		return LLDrawPool::POOL_MATERIALS;
	}
	else
	{
		return LLDrawPool::POOL_SIMPLE;
	}
}


void LLPipeline::addPool(LLDrawPool *new_poolp)
{
	assertInitialized();
	mPools.insert(new_poolp);
	addToQuickLookup( new_poolp );
}

void LLPipeline::allocDrawable(LLViewerObject *vobj)
{
	LLDrawable *drawable = new LLDrawable(vobj);
	vobj->mDrawable = drawable;
	
	//encompass completely sheared objects by taking 
	//the most extreme point possible (<1,1,0.5>)
	drawable->setRadius(LLVector3(1,1,0.5f).scaleVec(vobj->getScale()).length());
	if (vobj->isOrphaned())
	{
		drawable->setState(LLDrawable::FORCE_INVISIBLE);
	}
	drawable->updateXform(TRUE);
}


static LLTrace::BlockTimerStatHandle FTM_UNLINK("Unlink");
static LLTrace::BlockTimerStatHandle FTM_REMOVE_FROM_MOVE_LIST("Movelist");
static LLTrace::BlockTimerStatHandle FTM_REMOVE_FROM_SPATIAL_PARTITION("Spatial Partition");
static LLTrace::BlockTimerStatHandle FTM_REMOVE_FROM_LIGHT_SET("Light Set");
static LLTrace::BlockTimerStatHandle FTM_REMOVE_FROM_HIGHLIGHT_SET("Highlight Set");

void LLPipeline::unlinkDrawable(LLDrawable *drawable)
{
	LL_RECORD_BLOCK_TIME(FTM_UNLINK);

	assertInitialized();

	LLPointer<LLDrawable> drawablep = drawable; // make sure this doesn't get deleted before we are done
	
	// Based on flags, remove the drawable from the queues that it's on.
	if (drawablep->isState(LLDrawable::ON_MOVE_LIST))
	{
		LL_RECORD_BLOCK_TIME(FTM_REMOVE_FROM_MOVE_LIST);
		LLDrawable::drawable_vector_t::iterator iter = std::find(mMovedList.begin(), mMovedList.end(), drawablep);
		if (iter != mMovedList.end())
		{
			mMovedList.erase(iter);
		}
	}

	if (drawablep->getSpatialGroup())
	{
		LL_RECORD_BLOCK_TIME(FTM_REMOVE_FROM_SPATIAL_PARTITION);
		if (!drawablep->getSpatialGroup()->getSpatialPartition()->remove(drawablep, drawablep->getSpatialGroup()))
		{
#ifdef LL_RELEASE_FOR_DOWNLOAD
			LL_WARNS() << "Couldn't remove object from spatial group!" << LL_ENDL;
#else
			LL_ERRS() << "Couldn't remove object from spatial group!" << LL_ENDL;
#endif
		}
	}

	{
		LL_RECORD_BLOCK_TIME(FTM_REMOVE_FROM_LIGHT_SET);
		mLights.erase(drawablep);

		for (light_set_t::iterator iter = mNearbyLights.begin();
					iter != mNearbyLights.end(); iter++)
		{
			if (iter->drawable == drawablep)
			{
				mNearbyLights.erase(iter);
				break;
			}
		}
	}

	{
		LL_RECORD_BLOCK_TIME(FTM_REMOVE_FROM_HIGHLIGHT_SET);
		HighlightItem item(drawablep);
		mHighlightSet.erase(item);

		if (mHighlightObject == drawablep)
		{
			mHighlightObject = NULL;
		}
	}

	for (U32 i = 0; i < 2; ++i)
	{
		if (mShadowSpotLight[i] == drawablep)
		{
			mShadowSpotLight[i] = NULL;
		}

		if (mTargetShadowSpotLight[i] == drawablep)
		{
			mTargetShadowSpotLight[i] = NULL;
		}
	}


}

//static
void LLPipeline::removeMutedAVsLights(LLVOAvatar* muted_avatar)
{
	LL_RECORD_BLOCK_TIME(FTM_REMOVE_FROM_LIGHT_SET);
	for (light_set_t::iterator iter = gPipeline.mNearbyLights.begin();
		 iter != gPipeline.mNearbyLights.end(); iter++)
	{
		if (iter->drawable->getVObj()->isAttachment() && iter->drawable->getVObj()->getAvatar() == muted_avatar)
		{
			gPipeline.mLights.erase(iter->drawable);
			gPipeline.mNearbyLights.erase(iter);
		}
	}
}

U32 LLPipeline::addObject(LLViewerObject *vobj)
{
	if (RenderDelayCreation)
	{
		mCreateQ.push_back(vobj);
	}
	else
	{
		createObject(vobj);
	}

	return 1;
}

void LLPipeline::createObjects(F32 max_dtime)
{
	LL_RECORD_BLOCK_TIME(FTM_PIPELINE_CREATE);

	LLTimer update_timer;

	while (!mCreateQ.empty() && update_timer.getElapsedTimeF32() < max_dtime)
	{
		LLViewerObject* vobj = mCreateQ.front();
		if (!vobj->isDead())
		{
			createObject(vobj);
		}
		mCreateQ.pop_front();
	}
	
	//for (LLViewerObject::vobj_list_t::iterator iter = mCreateQ.begin(); iter != mCreateQ.end(); ++iter)
	//{
	//	createObject(*iter);
	//}

	//mCreateQ.clear();
}

void LLPipeline::createObject(LLViewerObject* vobj)
{
	LLDrawable* drawablep = vobj->mDrawable;

	if (!drawablep)
	{
		drawablep = vobj->createDrawable(this);
	}
	else
	{
		LL_ERRS() << "Redundant drawable creation!" << LL_ENDL;
	}
		
	llassert(drawablep);

	if (vobj->getParent())
	{
		vobj->setDrawableParent(((LLViewerObject*)vobj->getParent())->mDrawable); // LLPipeline::addObject 1
	}
	else
	{
		vobj->setDrawableParent(NULL); // LLPipeline::addObject 2
	}

	markRebuild(drawablep, LLDrawable::REBUILD_ALL, TRUE);

	// <FS:Beq> FIRE-23122 BUG-225920 Remove broken RenderAnimateRes functionality.
	//if (drawablep->getVOVolume() && RenderAnimateRes)
	//{
	//	// fun animated res
	//	drawablep->updateXform(TRUE);
	//	drawablep->clearState(LLDrawable::MOVE_UNDAMPED);
	//	drawablep->setScale(LLVector3(0,0,0));
	//	drawablep->makeActive();
	//}
}


void LLPipeline::resetFrameStats()
{
	assertInitialized();

	sCompiles        = 0;
	mNumVisibleFaces = 0;

	if (mOldRenderDebugMask != mRenderDebugMask)
	{
		gObjectList.clearDebugText();
		mOldRenderDebugMask = mRenderDebugMask;
	}
}

//external functions for asynchronous updating
void LLPipeline::updateMoveDampedAsync(LLDrawable* drawablep)
{
	if (FreezeTime)
	{
		return;
	}
	if (!drawablep)
	{
		LL_ERRS() << "updateMove called with NULL drawablep" << LL_ENDL;
		return;
	}
	if (drawablep->isState(LLDrawable::EARLY_MOVE))
	{
		return;
	}

	assertInitialized();

	// update drawable now
	drawablep->clearState(LLDrawable::MOVE_UNDAMPED); // force to DAMPED
	drawablep->updateMove(); // returns done
	drawablep->setState(LLDrawable::EARLY_MOVE); // flag says we already did an undamped move this frame
	// Put on move list so that EARLY_MOVE gets cleared
	if (!drawablep->isState(LLDrawable::ON_MOVE_LIST))
	{
		mMovedList.push_back(drawablep);
		drawablep->setState(LLDrawable::ON_MOVE_LIST);
	}
}

void LLPipeline::updateMoveNormalAsync(LLDrawable* drawablep)
{
	if (FreezeTime)
	{
		return;
	}
	if (!drawablep)
	{
		LL_ERRS() << "updateMove called with NULL drawablep" << LL_ENDL;
		return;
	}
	if (drawablep->isState(LLDrawable::EARLY_MOVE))
	{
		return;
	}

	assertInitialized();

	// update drawable now
	drawablep->setState(LLDrawable::MOVE_UNDAMPED); // force to UNDAMPED
	drawablep->updateMove();
	drawablep->setState(LLDrawable::EARLY_MOVE); // flag says we already did an undamped move this frame
	// Put on move list so that EARLY_MOVE gets cleared
	if (!drawablep->isState(LLDrawable::ON_MOVE_LIST))
	{
		mMovedList.push_back(drawablep);
		drawablep->setState(LLDrawable::ON_MOVE_LIST);
	}
}

void LLPipeline::updateMovedList(LLDrawable::drawable_vector_t& moved_list)
{
	LLDrawable::drawable_vector_t newList; // <FS:ND> removing elements in the middle of a vector is a really bad idea. I'll just create a new one and swap it at the end.

	for (LLDrawable::drawable_vector_t::iterator iter = moved_list.begin();
		 iter != moved_list.end(); )
	{
		LLDrawable::drawable_vector_t::iterator curiter = iter++;
		LLDrawable *drawablep = *curiter;
		bool done = true;
		if (!drawablep->isDead() && (!drawablep->isState(LLDrawable::EARLY_MOVE)))
		{
			done = drawablep->updateMove();
		}
		drawablep->clearState(LLDrawable::EARLY_MOVE | LLDrawable::MOVE_UNDAMPED);
		if (done)
		{
			if (drawablep->isRoot() && !drawablep->isState(LLDrawable::ACTIVE))
			{
				drawablep->makeStatic();
			}
			drawablep->clearState(LLDrawable::ON_MOVE_LIST);
			if (drawablep->isState(LLDrawable::ANIMATED_CHILD))
			{ //will likely not receive any future world matrix updates
				// -- this keeps attachments from getting stuck in space and falling off your avatar
				drawablep->clearState(LLDrawable::ANIMATED_CHILD);
				markRebuild(drawablep, LLDrawable::REBUILD_VOLUME, TRUE);
				if (drawablep->getVObj())
				{
					drawablep->getVObj()->dirtySpatialGroup(TRUE);
				}
			}
		// <FS:ND> removing elements in the middle of a vector is a really bad idea. I'll just create a new one and swap it at the end.
			// iter = moved_list.erase(curiter); // <FS:ND> removing elements in the middle of a vector is a really bad idea. I'll just create a new one and swap it at the end.
		}
		else
			newList.push_back( drawablep );
		// </FS:ND>
	}

	moved_list.swap( newList ); // <FS:ND> removing elements in the middle of a vector is a really bad idea. I'll just create a new one and swap it at the end.
}

static LLTrace::BlockTimerStatHandle FTM_OCTREE_BALANCE("Balance Octree");
static LLTrace::BlockTimerStatHandle FTM_UPDATE_MOVE("Update Move");
static LLTrace::BlockTimerStatHandle FTM_RETEXTURE("Retexture");
static LLTrace::BlockTimerStatHandle FTM_MOVED_LIST("Moved List");

void LLPipeline::updateMove()
{
	LL_RECORD_BLOCK_TIME(FTM_UPDATE_MOVE);

	if (FreezeTime)
	{
		return;
	}

	assertInitialized();

	{
		LL_RECORD_BLOCK_TIME(FTM_RETEXTURE);

		for (LLDrawable::drawable_set_t::iterator iter = mRetexturedList.begin();
			 iter != mRetexturedList.end(); ++iter)
		{
			LLDrawable* drawablep = *iter;
			if (drawablep && !drawablep->isDead())
			{
				drawablep->updateTexture();
			}
		}
		mRetexturedList.clear();
	}

	{
		LL_RECORD_BLOCK_TIME(FTM_MOVED_LIST);
		updateMovedList(mMovedList);
	}

	//balance octrees
	{
 		LL_RECORD_BLOCK_TIME(FTM_OCTREE_BALANCE);

		for (LLWorld::region_list_t::const_iterator iter = LLWorld::getInstance()->getRegionList().begin(); 
			iter != LLWorld::getInstance()->getRegionList().end(); ++iter)
		{
			LLViewerRegion* region = *iter;
			for (U32 i = 0; i < LLViewerRegion::NUM_PARTITIONS; i++)
			{
				LLSpatialPartition* part = region->getSpatialPartition(i);
				if (part)
				{
					part->mOctree->balance();
				}
			}

			//balance the VO Cache tree
			LLVOCachePartition* vo_part = region->getVOCachePartition();
			if(vo_part)
			{
				vo_part->mOctree->balance();
			}
		}
	}
}

/////////////////////////////////////////////////////////////////////////////
// Culling and occlusion testing
/////////////////////////////////////////////////////////////////////////////

//static
F32 LLPipeline::calcPixelArea(LLVector3 center, LLVector3 size, LLCamera &camera)
{
	LLVector3 lookAt = center - camera.getOrigin();
	F32 dist = lookAt.length();

	//ramp down distance for nearby objects
	//shrink dist by dist/16.
	if (dist < 16.f)
	{
		dist /= 16.f;
		dist *= dist;
		dist *= 16.f;
	}

	//get area of circle around node
	F32 app_angle = atanf(size.length()/dist);
	F32 radius = app_angle*LLDrawable::sCurPixelAngle;
	return radius*radius * F_PI;
}

//static
F32 LLPipeline::calcPixelArea(const LLVector4a& center, const LLVector4a& size, LLCamera &camera)
{
	LLVector4a origin;
	origin.load3(camera.getOrigin().mV);

	LLVector4a lookAt;
	lookAt.setSub(center, origin);
	F32 dist = lookAt.getLength3().getF32();

	//ramp down distance for nearby objects
	//shrink dist by dist/16.
	if (dist < 16.f)
	{
		dist /= 16.f;
		dist *= dist;
		dist *= 16.f;
	}

	//get area of circle around node
	F32 app_angle = atanf(size.getLength3().getF32()/dist);
	F32 radius = app_angle*LLDrawable::sCurPixelAngle;
	return radius*radius * F_PI;
}

void LLPipeline::grabReferences(LLCullResult& result)
{
	sCull = &result;
}

void LLPipeline::clearReferences()
{
	sCull = NULL;
	mGroupSaveQ1.clear();
}

void check_references(LLSpatialGroup* group, LLDrawable* drawable)
{
	for (LLSpatialGroup::element_iter i = group->getDataBegin(); i != group->getDataEnd(); ++i)
	{
        LLDrawable* drawablep = (LLDrawable*)(*i)->getDrawable();
		if (drawable == drawablep)
		{
			LL_ERRS() << "LLDrawable deleted while actively reference by LLPipeline." << LL_ENDL;
		}
	}			
}

void check_references(LLDrawable* drawable, LLFace* face)
{
	for (S32 i = 0; i < drawable->getNumFaces(); ++i)
	{
		if (drawable->getFace(i) == face)
		{
			LL_ERRS() << "LLFace deleted while actively referenced by LLPipeline." << LL_ENDL;
		}
	}
}

void check_references(LLSpatialGroup* group, LLFace* face)
{
	for (LLSpatialGroup::element_iter i = group->getDataBegin(); i != group->getDataEnd(); ++i)
	{
		LLDrawable* drawable = (LLDrawable*)(*i)->getDrawable();
		if(drawable)
		{
		check_references(drawable, face);
	}			
}
}

void LLPipeline::checkReferences(LLFace* face)
{
#if 0
	if (sCull)
	{
		for (LLCullResult::sg_iterator iter = sCull->beginVisibleGroups(); iter != sCull->endVisibleGroups(); ++iter)
		{
			LLSpatialGroup* group = *iter;
			check_references(group, face);
		}

		for (LLCullResult::sg_iterator iter = sCull->beginAlphaGroups(); iter != sCull->endAlphaGroups(); ++iter)
		{
			LLSpatialGroup* group = *iter;
			check_references(group, face);
		}

		for (LLCullResult::sg_iterator iter = sCull->beginDrawableGroups(); iter != sCull->endDrawableGroups(); ++iter)
		{
			LLSpatialGroup* group = *iter;
			check_references(group, face);
		}

		for (LLCullResult::drawable_iterator iter = sCull->beginVisibleList(); iter != sCull->endVisibleList(); ++iter)
		{
			LLDrawable* drawable = *iter;
			check_references(drawable, face);	
		}
	}
#endif
}

void LLPipeline::checkReferences(LLDrawable* drawable)
{
#if 0
	if (sCull)
	{
		for (LLCullResult::sg_iterator iter = sCull->beginVisibleGroups(); iter != sCull->endVisibleGroups(); ++iter)
		{
			LLSpatialGroup* group = *iter;
			check_references(group, drawable);
		}

		for (LLCullResult::sg_iterator iter = sCull->beginAlphaGroups(); iter != sCull->endAlphaGroups(); ++iter)
		{
			LLSpatialGroup* group = *iter;
			check_references(group, drawable);
		}

		for (LLCullResult::sg_iterator iter = sCull->beginDrawableGroups(); iter != sCull->endDrawableGroups(); ++iter)
		{
			LLSpatialGroup* group = *iter;
			check_references(group, drawable);
		}

		for (LLCullResult::drawable_iterator iter = sCull->beginVisibleList(); iter != sCull->endVisibleList(); ++iter)
		{
			if (drawable == *iter)
			{
				LL_ERRS() << "LLDrawable deleted while actively referenced by LLPipeline." << LL_ENDL;
			}
		}
	}
#endif
}

void check_references(LLSpatialGroup* group, LLDrawInfo* draw_info)
{
	for (LLSpatialGroup::draw_map_t::iterator i = group->mDrawMap.begin(); i != group->mDrawMap.end(); ++i)
	{
		LLSpatialGroup::drawmap_elem_t& draw_vec = i->second;
		for (LLSpatialGroup::drawmap_elem_t::iterator j = draw_vec.begin(); j != draw_vec.end(); ++j)
		{
			LLDrawInfo* params = *j;
			if (params == draw_info)
			{
				LL_ERRS() << "LLDrawInfo deleted while actively referenced by LLPipeline." << LL_ENDL;
			}
		}
	}
}


void LLPipeline::checkReferences(LLDrawInfo* draw_info)
{
#if 0
	if (sCull)
	{
		for (LLCullResult::sg_iterator iter = sCull->beginVisibleGroups(); iter != sCull->endVisibleGroups(); ++iter)
		{
			LLSpatialGroup* group = *iter;
			check_references(group, draw_info);
		}

		for (LLCullResult::sg_iterator iter = sCull->beginAlphaGroups(); iter != sCull->endAlphaGroups(); ++iter)
		{
			LLSpatialGroup* group = *iter;
			check_references(group, draw_info);
		}

		for (LLCullResult::sg_iterator iter = sCull->beginDrawableGroups(); iter != sCull->endDrawableGroups(); ++iter)
		{
			LLSpatialGroup* group = *iter;
			check_references(group, draw_info);
		}
	}
#endif
}

void LLPipeline::checkReferences(LLSpatialGroup* group)
{
#if CHECK_PIPELINE_REFERENCES
	if (sCull)
	{
		for (LLCullResult::sg_iterator iter = sCull->beginVisibleGroups(); iter != sCull->endVisibleGroups(); ++iter)
		{
			if (group == *iter)
			{
				LL_ERRS() << "LLSpatialGroup deleted while actively referenced by LLPipeline." << LL_ENDL;
			}
		}

		for (LLCullResult::sg_iterator iter = sCull->beginAlphaGroups(); iter != sCull->endAlphaGroups(); ++iter)
		{
			if (group == *iter)
			{
				LL_ERRS() << "LLSpatialGroup deleted while actively referenced by LLPipeline." << LL_ENDL;
			}
		}

		for (LLCullResult::sg_iterator iter = sCull->beginDrawableGroups(); iter != sCull->endDrawableGroups(); ++iter)
		{
			if (group == *iter)
			{
				LL_ERRS() << "LLSpatialGroup deleted while actively referenced by LLPipeline." << LL_ENDL;
			}
		}
	}
#endif
}


bool LLPipeline::visibleObjectsInFrustum(LLCamera& camera)
{
	for (LLWorld::region_list_t::const_iterator iter = LLWorld::getInstance()->getRegionList().begin(); 
			iter != LLWorld::getInstance()->getRegionList().end(); ++iter)
	{
		LLViewerRegion* region = *iter;

		for (U32 i = 0; i < LLViewerRegion::NUM_PARTITIONS; i++)
		{
			LLSpatialPartition* part = region->getSpatialPartition(i);
			if (part)
			{
				if (hasRenderType(part->mDrawableType))
				{
					if (part->visibleObjectsInFrustum(camera))
					{
						return true;
					}
				}
			}
		}
	}

	return false;
}

bool LLPipeline::getVisibleExtents(LLCamera& camera, LLVector3& min, LLVector3& max)
{
	const F32 X = 65536.f;

	min = LLVector3(X,X,X);
	max = LLVector3(-X,-X,-X);

	LLViewerCamera::eCameraID saved_camera_id = LLViewerCamera::sCurCameraID;
	LLViewerCamera::sCurCameraID = LLViewerCamera::CAMERA_WORLD;

	bool res = true;

	for (LLWorld::region_list_t::const_iterator iter = LLWorld::getInstance()->getRegionList().begin(); 
			iter != LLWorld::getInstance()->getRegionList().end(); ++iter)
	{
		LLViewerRegion* region = *iter;

		for (U32 i = 0; i < LLViewerRegion::NUM_PARTITIONS; i++)
		{
			LLSpatialPartition* part = region->getSpatialPartition(i);
			if (part)
			{
				if (hasRenderType(part->mDrawableType))
				{
					if (!part->getVisibleExtents(camera, min, max))
					{
						res = false;
					}
				}
			}
		}
	}

	LLViewerCamera::sCurCameraID = saved_camera_id;

	return res;
}

static LLTrace::BlockTimerStatHandle FTM_CULL("Object Culling");

void LLPipeline::updateCull(LLCamera& camera, LLCullResult& result, S32 water_clip, LLPlane* planep, bool hud_attachments)
{
	static LLCachedControl<bool> use_occlusion(gSavedSettings,"UseOcclusion");
	static bool can_use_occlusion = LLGLSLShader::sNoFixedFunction
									&& LLFeatureManager::getInstance()->isFeatureAvailable("UseOcclusion") 
									&& gGLManager.mHasOcclusionQuery;

	LL_RECORD_BLOCK_TIME(FTM_CULL);

	grabReferences(result);

	sCull->clear();

	bool to_texture = LLPipeline::sUseOcclusion > 1 && gPipeline.canUseVertexShaders();

	if (to_texture)
	{
		if (LLPipeline::sRenderDeferred && can_use_occlusion)
		{
			mOcclusionDepth.bindTarget();
		}
		else
		{
			mScreen.bindTarget();
		}
	}

	if (sUseOcclusion > 1)
	{
		gGL.setColorMask(false, false);
	}

	gGL.matrixMode(LLRender::MM_PROJECTION);
	gGL.pushMatrix();
	gGL.loadMatrix(gGLLastProjection);
	gGL.matrixMode(LLRender::MM_MODELVIEW);
	gGL.pushMatrix();
	gGLLastMatrix = NULL;
	gGL.loadMatrix(gGLLastModelView);

	LLGLDisable blend(GL_BLEND);
	LLGLDisable test(GL_ALPHA_TEST);
	gGL.getTexUnit(0)->unbind(LLTexUnit::TT_TEXTURE);

	LLGLDepthTest depth(GL_TRUE, GL_FALSE);

	bool bound_shader = false;
	if (gPipeline.canUseVertexShaders() && LLGLSLShader::sCurBoundShader == 0)
	{ //if no shader is currently bound, use the occlusion shader instead of fixed function if we can
		// (shadow render uses a special shader that clamps to clip planes)
		bound_shader = true;
		gOcclusionCubeProgram.bind();
	}
	
	if (sUseOcclusion > 1)
	{
		if (mCubeVB.isNull())
		{ //cube VB will be used for issuing occlusion queries
			mCubeVB = ll_create_cube_vb(LLVertexBuffer::MAP_VERTEX, GL_STATIC_DRAW_ARB);
		}
		mCubeVB->setBuffer(LLVertexBuffer::MAP_VERTEX);
	}
	
    if (!sReflectionRender)
    {
        camera.disableUserClipPlane();
    }

	for (LLWorld::region_list_t::const_iterator iter = LLWorld::getInstance()->getRegionList().begin(); 
			iter != LLWorld::getInstance()->getRegionList().end(); ++iter)
	{
		LLViewerRegion* region = *iter;

		for (U32 i = 0; i < LLViewerRegion::NUM_PARTITIONS; i++)
		{
			LLSpatialPartition* part = region->getSpatialPartition(i);
			if (part)
			{
				if (!hud_attachments ? LLViewerRegion::PARTITION_BRIDGE == i || hasRenderType(part->mDrawableType) : hasRenderType(part->mDrawableType))
				{
				    part->cull(camera);
				}
			}
		}

		//scan the VO Cache tree
		LLVOCachePartition* vo_part = region->getVOCachePartition();
		if(vo_part)
		{
			bool do_occlusion_cull = can_use_occlusion && use_occlusion && !gUseWireframe && 0 > water_clip /* && !gViewerWindow->getProgressView()->getVisible()*/;
            do_occlusion_cull &= !sReflectionRender;
			vo_part->cull(camera, do_occlusion_cull);
		}
	}

	if (bound_shader)
	{
		gOcclusionCubeProgram.unbind();
	}

	if (hasRenderType(LLPipeline::RENDER_TYPE_SKY) && 
		gSky.mVOSkyp.notNull() && 
		gSky.mVOSkyp->mDrawable.notNull())
	{
		gSky.mVOSkyp->mDrawable->setVisible(camera);
		sCull->pushDrawable(gSky.mVOSkyp->mDrawable);
		gSky.updateCull();
		stop_glerror();
	}

	if (hasRenderType(LLPipeline::RENDER_TYPE_GROUND) && 
		!gPipeline.canUseWindLightShaders() &&
		gSky.mVOGroundp.notNull() && 
		gSky.mVOGroundp->mDrawable.notNull() &&
		!LLPipeline::sWaterReflections)
	{
		gSky.mVOGroundp->mDrawable->setVisible(camera);
		sCull->pushDrawable(gSky.mVOGroundp->mDrawable);
	}
	
	
    if (hasRenderType(LLPipeline::RENDER_TYPE_WL_SKY) && 
        gPipeline.canUseWindLightShaders() &&
        gSky.mVOWLSkyp.notNull() && 
        gSky.mVOWLSkyp->mDrawable.notNull())
    {
        gSky.mVOWLSkyp->mDrawable->setVisible(camera);
        sCull->pushDrawable(gSky.mVOWLSkyp->mDrawable);
    }

    bool render_water = !sReflectionRender && (hasRenderType(LLPipeline::RENDER_TYPE_WATER) || hasRenderType(LLPipeline::RENDER_TYPE_VOIDWATER));

    if (render_water)
    {
        LLWorld::getInstance()->precullWaterObjects(camera, sCull, render_water);
    }
	
	gGL.matrixMode(LLRender::MM_PROJECTION);
	gGL.popMatrix();
	gGL.matrixMode(LLRender::MM_MODELVIEW);
	gGL.popMatrix();

	if (sUseOcclusion > 1)
	{
		gGL.setColorMask(true, false);
	}

	if (to_texture)
	{
		if (LLPipeline::sRenderDeferred && can_use_occlusion)
		{
			mOcclusionDepth.flush();
		}
		else
		{
			mScreen.flush();
		}
	}
}

void LLPipeline::markNotCulled(LLSpatialGroup* group, LLCamera& camera)
{
	if (group->isEmpty())
	{ 
		return;
	}
	
	group->setVisible();

	if (LLViewerCamera::sCurCameraID == LLViewerCamera::CAMERA_WORLD)
	{
		group->updateDistance(camera);
	}
	
	const F32 MINIMUM_PIXEL_AREA = 16.f;

	if (group->mPixelArea < MINIMUM_PIXEL_AREA)
	{
		return;
	}

	const LLVector4a* bounds = group->getBounds();
	if (sMinRenderSize > 0.f && 
			llmax(llmax(bounds[1][0], bounds[1][1]), bounds[1][2]) < sMinRenderSize)
	{
		return;
	}

	assertInitialized();
	
	if (!group->getSpatialPartition()->mRenderByGroup)
	{ //render by drawable
		sCull->pushDrawableGroup(group);
	}
	else
	{   //render by group
		sCull->pushVisibleGroup(group);
	}

	mNumVisibleNodes++;
}

void LLPipeline::markOccluder(LLSpatialGroup* group)
{
	if (sUseOcclusion > 1 && group && !group->isOcclusionState(LLSpatialGroup::ACTIVE_OCCLUSION))
	{
		LLSpatialGroup* parent = group->getParent();

		if (!parent || !parent->isOcclusionState(LLSpatialGroup::OCCLUDED))
		{ //only mark top most occluders as active occlusion
			sCull->pushOcclusionGroup(group);
			group->setOcclusionState(LLSpatialGroup::ACTIVE_OCCLUSION);
				
			if (parent && 
				!parent->isOcclusionState(LLSpatialGroup::ACTIVE_OCCLUSION) &&
				parent->getElementCount() == 0 &&
				parent->needsUpdate())
			{
				sCull->pushOcclusionGroup(group);
				parent->setOcclusionState(LLSpatialGroup::ACTIVE_OCCLUSION);
			}
		}
	}
}

void LLPipeline::downsampleDepthBuffer(LLRenderTarget& source, LLRenderTarget& dest, LLRenderTarget* scratch_space)
{
	LLGLSLShader* last_shader = LLGLSLShader::sCurBoundShaderPtr;

	LLGLSLShader* shader = NULL;

	if (scratch_space)
	{
        GLint bits = 0;
        bits |= (source.hasStencil() && dest.hasStencil()) ? GL_STENCIL_BUFFER_BIT : 0;
        bits |= GL_DEPTH_BUFFER_BIT;
		scratch_space->copyContents(source, 
									0, 0, source.getWidth(), source.getHeight(), 
									0, 0, scratch_space->getWidth(), scratch_space->getHeight(), bits, GL_NEAREST);
	}

	dest.bindTarget();
	dest.clear(GL_DEPTH_BUFFER_BIT);

	LLStrider<LLVector3> vert; 
	mDeferredVB->getVertexStrider(vert);
	LLStrider<LLVector2> tc0;
		
	vert[0].set(-1,1,0);
	vert[1].set(-1,-3,0);
	vert[2].set(3,1,0);
	
	if (source.getUsage() == LLTexUnit::TT_RECT_TEXTURE)
	{
		shader = &gDownsampleDepthRectProgram;
		shader->bind();
		shader->uniform2f(sDelta, 1.f, 1.f);
		shader->uniform2f(LLShaderMgr::DEFERRED_SCREEN_RES, source.getWidth(), source.getHeight());
	}
	else
	{
		shader = &gDownsampleDepthProgram;
		shader->bind();
		shader->uniform2f(sDelta, 1.f/source.getWidth(), 1.f/source.getHeight());
		shader->uniform2f(LLShaderMgr::DEFERRED_SCREEN_RES, 1.f, 1.f);
	}

	gGL.getTexUnit(0)->bind(scratch_space ? scratch_space : &source, TRUE);

	{
		LLGLDepthTest depth(GL_TRUE, GL_TRUE, GL_ALWAYS);
		mDeferredVB->setBuffer(LLVertexBuffer::MAP_VERTEX);
		mDeferredVB->drawArrays(LLRender::TRIANGLES, 0, 3);
	}
	
	dest.flush();
	
	if (last_shader)
	{
		last_shader->bind();
	}
	else
	{
		shader->unbind();
	}
}

void LLPipeline::doOcclusion(LLCamera& camera, LLRenderTarget& source, LLRenderTarget& dest, LLRenderTarget* scratch_space)
{
	downsampleDepthBuffer(source, dest, scratch_space);
	dest.bindTarget();
	doOcclusion(camera);
	dest.flush();
}

void LLPipeline::doOcclusion(LLCamera& camera)
{
	if (LLPipeline::sUseOcclusion > 1 && !LLSpatialPartition::sTeleportRequested && 
		(sCull->hasOcclusionGroups() || LLVOCachePartition::sNeedsOcclusionCheck))
	{
		LLVertexBuffer::unbind();

		if (hasRenderDebugMask(LLPipeline::RENDER_DEBUG_OCCLUSION))
		{
			gGL.setColorMask(true, false, false, false);
		}
		else
		{
			gGL.setColorMask(false, false);
		}
		LLGLDisable blend(GL_BLEND);
		LLGLDisable test(GL_ALPHA_TEST);
		gGL.getTexUnit(0)->unbind(LLTexUnit::TT_TEXTURE);
		LLGLDepthTest depth(GL_TRUE, GL_FALSE);

		LLGLDisable cull(GL_CULL_FACE);

		
		bool bind_shader = LLGLSLShader::sNoFixedFunction && LLGLSLShader::sCurBoundShader == 0;
		if (bind_shader)
		{
			if (LLPipeline::sShadowRender)
			{
				gDeferredShadowCubeProgram.bind();
			}
			else
			{
				gOcclusionCubeProgram.bind();
			}
		}

		if (mCubeVB.isNull())
		{ //cube VB will be used for issuing occlusion queries
			mCubeVB = ll_create_cube_vb(LLVertexBuffer::MAP_VERTEX, GL_STATIC_DRAW_ARB);
		}
		mCubeVB->setBuffer(LLVertexBuffer::MAP_VERTEX);

		for (LLCullResult::sg_iterator iter = sCull->beginOcclusionGroups(); iter != sCull->endOcclusionGroups(); ++iter)
		{
			LLSpatialGroup* group = *iter;
			group->doOcclusion(&camera);
			group->clearOcclusionState(LLSpatialGroup::ACTIVE_OCCLUSION);
		}
	
		//apply occlusion culling to object cache tree
		for (LLWorld::region_list_t::const_iterator iter = LLWorld::getInstance()->getRegionList().begin(); 
			iter != LLWorld::getInstance()->getRegionList().end(); ++iter)
		{
			LLVOCachePartition* vo_part = (*iter)->getVOCachePartition();
			if(vo_part)
			{
				vo_part->processOccluders(&camera);
			}
		}

		if (bind_shader)
		{
			if (LLPipeline::sShadowRender)
			{
				gDeferredShadowCubeProgram.unbind();
			}
			else
			{
				gOcclusionCubeProgram.unbind();
			}
		}

		gGL.setColorMask(true, false);
	}
}
	
bool LLPipeline::updateDrawableGeom(LLDrawable* drawablep, bool priority)
{
	bool update_complete = drawablep->updateGeometry(priority);
	if (update_complete && assertInitialized())
	{
		drawablep->setState(LLDrawable::BUILT);
	}
	return update_complete;
}

static LLTrace::BlockTimerStatHandle FTM_SEED_VBO_POOLS("Seed VBO Pool");

static LLTrace::BlockTimerStatHandle FTM_UPDATE_GL("Update GL");

void LLPipeline::updateGL()
{
	{
		LL_RECORD_BLOCK_TIME(FTM_UPDATE_GL);
		while (!LLGLUpdate::sGLQ.empty())
		{
			LLGLUpdate* glu = LLGLUpdate::sGLQ.front();
			glu->updateGL();
			glu->mInQ = FALSE;
			LLGLUpdate::sGLQ.pop_front();
		}
	}

	{ //seed VBO Pools
		LL_RECORD_BLOCK_TIME(FTM_SEED_VBO_POOLS);
		LLVertexBuffer::seedPools();
	}
}

static LLTrace::BlockTimerStatHandle FTM_REBUILD_PRIORITY_GROUPS("Rebuild Priority Groups");

void LLPipeline::clearRebuildGroups()
{
	LLSpatialGroup::sg_vector_t	hudGroups;

	mGroupQ1Locked = true;
	// Iterate through all drawables on the priority build queue,
	for (LLSpatialGroup::sg_vector_t::iterator iter = mGroupQ1.begin();
		 iter != mGroupQ1.end(); ++iter)
	{
		LLSpatialGroup* group = *iter;

		// If the group contains HUD objects, save the group
		if (group->isHUDGroup())
		{
			hudGroups.push_back(group);
		}
		// Else, no HUD objects so clear the build state
		else
		{
			group->clearState(LLSpatialGroup::IN_BUILD_Q1);
		}
	}

	// Clear the group
	mGroupQ1.clear();

	// Copy the saved HUD groups back in
	mGroupQ1.assign(hudGroups.begin(), hudGroups.end());
	mGroupQ1Locked = false;

	// Clear the HUD groups
	hudGroups.clear();

	mGroupQ2Locked = true;
	for (LLSpatialGroup::sg_vector_t::iterator iter = mGroupQ2.begin();
		 iter != mGroupQ2.end(); ++iter)
	{
		LLSpatialGroup* group = *iter;

		// If the group contains HUD objects, save the group
		if (group->isHUDGroup())
		{
			hudGroups.push_back(group);
		}
		// Else, no HUD objects so clear the build state
		else
		{
			group->clearState(LLSpatialGroup::IN_BUILD_Q2);
		}
	}	
	// Clear the group
	mGroupQ2.clear();

	// Copy the saved HUD groups back in
	mGroupQ2.assign(hudGroups.begin(), hudGroups.end());
	mGroupQ2Locked = false;
}

void LLPipeline::clearRebuildDrawables()
{
	// Clear all drawables on the priority build queue,
	for (LLDrawable::drawable_list_t::iterator iter = mBuildQ1.begin();
		 iter != mBuildQ1.end(); ++iter)
	{
		LLDrawable* drawablep = *iter;
		if (drawablep && !drawablep->isDead())
		{
			drawablep->clearState(LLDrawable::IN_REBUILD_Q2);
			drawablep->clearState(LLDrawable::IN_REBUILD_Q1);
		}
	}
	mBuildQ1.clear();

	// clear drawables on the non-priority build queue
	for (LLDrawable::drawable_list_t::iterator iter = mBuildQ2.begin();
		 iter != mBuildQ2.end(); ++iter)
	{
		LLDrawable* drawablep = *iter;
		if (!drawablep->isDead())
		{
			drawablep->clearState(LLDrawable::IN_REBUILD_Q2);
		}
	}	
	mBuildQ2.clear();
	
	//clear all moving bridges
	for (LLDrawable::drawable_vector_t::iterator iter = mMovedBridge.begin();
		 iter != mMovedBridge.end(); ++iter)
	{
		LLDrawable *drawablep = *iter;
		drawablep->clearState(LLDrawable::EARLY_MOVE | LLDrawable::MOVE_UNDAMPED | LLDrawable::ON_MOVE_LIST | LLDrawable::ANIMATED_CHILD);
	}
	mMovedBridge.clear();

	//clear all moving drawables
	for (LLDrawable::drawable_vector_t::iterator iter = mMovedList.begin();
		 iter != mMovedList.end(); ++iter)
	{
		LLDrawable *drawablep = *iter;
		drawablep->clearState(LLDrawable::EARLY_MOVE | LLDrawable::MOVE_UNDAMPED | LLDrawable::ON_MOVE_LIST | LLDrawable::ANIMATED_CHILD);
	}
	mMovedList.clear();
}

void LLPipeline::rebuildPriorityGroups()
{
	LL_RECORD_BLOCK_TIME(FTM_REBUILD_PRIORITY_GROUPS);
	LLTimer update_timer;
	assertInitialized();

	gMeshRepo.notifyLoadedMeshes();

	mGroupQ1Locked = true;
	// Iterate through all drawables on the priority build queue,
	for (LLSpatialGroup::sg_vector_t::iterator iter = mGroupQ1.begin();
		 iter != mGroupQ1.end(); ++iter)
	{
		LLSpatialGroup* group = *iter;
		group->rebuildGeom();
		group->clearState(LLSpatialGroup::IN_BUILD_Q1);
	}

	mGroupSaveQ1 = mGroupQ1;
	mGroupQ1.clear();
	mGroupQ1Locked = false;

}

static LLTrace::BlockTimerStatHandle FTM_REBUILD_GROUPS("Rebuild Groups");

void LLPipeline::rebuildGroups()
{
	if (mGroupQ2.empty())
	{
		return;
	}

	LL_RECORD_BLOCK_TIME(FTM_REBUILD_GROUPS);
	mGroupQ2Locked = true;
	// Iterate through some drawables on the non-priority build queue
	S32 size = (S32) mGroupQ2.size();
	S32 min_count = llclamp((S32) ((F32) (size * size)/4096*0.25f), 1, size);
			
	S32 count = 0;
	
	std::sort(mGroupQ2.begin(), mGroupQ2.end(), LLSpatialGroup::CompareUpdateUrgency());

	LLSpatialGroup::sg_vector_t::iterator iter;
	LLSpatialGroup::sg_vector_t::iterator last_iter = mGroupQ2.begin();

	for (iter = mGroupQ2.begin();
		 iter != mGroupQ2.end() && count <= min_count; ++iter)
	{
		LLSpatialGroup* group = *iter;
		last_iter = iter;

		if (!group->isDead())
		{
			group->rebuildGeom();
			
			if (group->getSpatialPartition()->mRenderByGroup)
			{
				count++;
			}
		}

		group->clearState(LLSpatialGroup::IN_BUILD_Q2);
	}	

	mGroupQ2.erase(mGroupQ2.begin(), ++last_iter);

	mGroupQ2Locked = false;

	updateMovedList(mMovedBridge);
}

void LLPipeline::updateGeom(F32 max_dtime)
{
	LLTimer update_timer;
	LLPointer<LLDrawable> drawablep;

	LL_RECORD_BLOCK_TIME(FTM_GEO_UPDATE);

	assertInitialized();

	// notify various object types to reset internal cost metrics, etc.
	// for now, only LLVOVolume does this to throttle LOD changes
	LLVOVolume::preUpdateGeom();

	// Iterate through all drawables on the priority build queue,
	for (LLDrawable::drawable_list_t::iterator iter = mBuildQ1.begin();
		 iter != mBuildQ1.end();)
	{
		LLDrawable::drawable_list_t::iterator curiter = iter++;
		LLDrawable* drawablep = *curiter;
		if (drawablep && !drawablep->isDead())
		{
			if (drawablep->isState(LLDrawable::IN_REBUILD_Q2))
			{
				drawablep->clearState(LLDrawable::IN_REBUILD_Q2);
				LLDrawable::drawable_list_t::iterator find = std::find(mBuildQ2.begin(), mBuildQ2.end(), drawablep);
				if (find != mBuildQ2.end())
				{
					mBuildQ2.erase(find);
				}
			}

			if (drawablep->isUnload())
			{
				drawablep->unload();
				drawablep->clearState(LLDrawable::FOR_UNLOAD);
			}

			if (updateDrawableGeom(drawablep, TRUE))
			{
				drawablep->clearState(LLDrawable::IN_REBUILD_Q1);
				mBuildQ1.erase(curiter);
			}
		}
		else
		{
			mBuildQ1.erase(curiter);
		}
	}
		
	// Iterate through some drawables on the non-priority build queue
	S32 min_count = 16;
	S32 size = (S32) mBuildQ2.size();
	if (size > 1024)
	{
		min_count = llclamp((S32) (size * (F32) size/4096), 16, size);
	}
		
	S32 count = 0;
	
	max_dtime = llmax(update_timer.getElapsedTimeF32()+0.001f, F32SecondsImplicit(max_dtime));
	LLSpatialGroup* last_group = NULL;
	LLSpatialBridge* last_bridge = NULL;

	for (LLDrawable::drawable_list_t::iterator iter = mBuildQ2.begin();
		 iter != mBuildQ2.end(); )
	{
		LLDrawable::drawable_list_t::iterator curiter = iter++;
		LLDrawable* drawablep = *curiter;

		LLSpatialBridge* bridge = drawablep->isRoot() ? drawablep->getSpatialBridge() :
									drawablep->getParent()->getSpatialBridge();

		if (drawablep->getSpatialGroup() != last_group && 
			(!last_bridge || bridge != last_bridge) &&
			(update_timer.getElapsedTimeF32() >= max_dtime) && count > min_count)
		{
			break;
		}

		//make sure updates don't stop in the middle of a spatial group
		//to avoid thrashing (objects are enqueued by group)
		last_group = drawablep->getSpatialGroup();
		last_bridge = bridge;

		bool update_complete = true;
		if (!drawablep->isDead())
		{
			update_complete = updateDrawableGeom(drawablep, FALSE);
			count++;
		}
		if (update_complete)
		{
			drawablep->clearState(LLDrawable::IN_REBUILD_Q2);
			mBuildQ2.erase(curiter);
		}
	}	

	updateMovedList(mMovedBridge);
}

void LLPipeline::markVisible(LLDrawable *drawablep, LLCamera& camera)
{
	if(drawablep && !drawablep->isDead())
	{
		if (drawablep->isSpatialBridge())
		{
			const LLDrawable* root = ((LLSpatialBridge*) drawablep)->mDrawable;
			llassert(root); // trying to catch a bad assumption
					
			if (root && //  // this test may not be needed, see above
					root->getVObj()->isAttachment())
			{
				LLDrawable* rootparent = root->getParent();
				if (rootparent) // this IS sometimes NULL
				{
					LLViewerObject *vobj = rootparent->getVObj();
					llassert(vobj); // trying to catch a bad assumption
					if (vobj) // this test may not be needed, see above
					{
						LLVOAvatar* av = vobj->asAvatar();
						// <FS:Ansariel> Fix LL impostor hacking; Don't render impostored avatars unless it needs an update
						//if (av && (av->isImpostor() 
						//	|| av->isInMuteList()
						//	|| (LLVOAvatar::AV_DO_NOT_RENDER == av->getVisualMuteSettings() && !av->needsImpostorUpdate()) ))
						if (av && av->isImpostor() && !av->needsImpostorUpdate())
						// </FS:Ansariel>
						{
							return;
						}
					}
				}
			}
			sCull->pushBridge((LLSpatialBridge*) drawablep);
		}
		else
		{
		
			sCull->pushDrawable(drawablep);
		}

		drawablep->setVisible(camera);
	}
}

void LLPipeline::markMoved(LLDrawable *drawablep, bool damped_motion)
{
	if (!drawablep)
	{
		//LL_ERRS() << "Sending null drawable to moved list!" << LL_ENDL;
		return;
	}
	
	if (drawablep->isDead())
	{
		LL_WARNS() << "Marking NULL or dead drawable moved!" << LL_ENDL;
		return;
	}
	
	if (drawablep->getParent()) 
	{
		//ensure that parent drawables are moved first
		markMoved(drawablep->getParent(), damped_motion);
	}

	assertInitialized();

	if (!drawablep->isState(LLDrawable::ON_MOVE_LIST))
	{
		if (drawablep->isSpatialBridge())
		{
			mMovedBridge.push_back(drawablep);
		}
		else
		{
			mMovedList.push_back(drawablep);
		}
		drawablep->setState(LLDrawable::ON_MOVE_LIST);
	}
	if (! damped_motion)
	{
		drawablep->setState(LLDrawable::MOVE_UNDAMPED); // UNDAMPED trumps DAMPED
	}
	else if (drawablep->isState(LLDrawable::MOVE_UNDAMPED))
	{
		drawablep->clearState(LLDrawable::MOVE_UNDAMPED);
	}
}

void LLPipeline::markShift(LLDrawable *drawablep)
{
	if (!drawablep || drawablep->isDead())
	{
		return;
	}

	assertInitialized();

	if (!drawablep->isState(LLDrawable::ON_SHIFT_LIST))
	{
		drawablep->getVObj()->setChanged(LLXform::SHIFTED | LLXform::SILHOUETTE);
		if (drawablep->getParent()) 
		{
			markShift(drawablep->getParent());
		}
		mShiftList.push_back(drawablep);
		drawablep->setState(LLDrawable::ON_SHIFT_LIST);
	}
}

static LLTrace::BlockTimerStatHandle FTM_SHIFT_DRAWABLE("Shift Drawable");
static LLTrace::BlockTimerStatHandle FTM_SHIFT_OCTREE("Shift Octree");
static LLTrace::BlockTimerStatHandle FTM_SHIFT_HUD("Shift HUD");

void LLPipeline::shiftObjects(const LLVector3 &offset)
{
	assertInitialized();

	glClear(GL_DEPTH_BUFFER_BIT);
	gDepthDirty = true;
		
	LLVector4a offseta;
	offseta.load3(offset.mV);

	{
		LL_RECORD_BLOCK_TIME(FTM_SHIFT_DRAWABLE);

		for (LLDrawable::drawable_vector_t::iterator iter = mShiftList.begin();
			 iter != mShiftList.end(); iter++)
		{
			LLDrawable *drawablep = *iter;
			if (drawablep->isDead())
			{
				continue;
			}	
			drawablep->shiftPos(offseta);	
			drawablep->clearState(LLDrawable::ON_SHIFT_LIST);
		}
		mShiftList.resize(0);
	}

	
	{
		LL_RECORD_BLOCK_TIME(FTM_SHIFT_OCTREE);
		for (LLWorld::region_list_t::const_iterator iter = LLWorld::getInstance()->getRegionList().begin(); 
				iter != LLWorld::getInstance()->getRegionList().end(); ++iter)
		{
			LLViewerRegion* region = *iter;
			for (U32 i = 0; i < LLViewerRegion::NUM_PARTITIONS; i++)
			{
				LLSpatialPartition* part = region->getSpatialPartition(i);
				if (part)
				{
					part->shift(offseta);
				}
			}
		}
	}

	{
		LL_RECORD_BLOCK_TIME(FTM_SHIFT_HUD);
		LLHUDText::shiftAll(offset);
		LLHUDNameTag::shiftAll(offset);
	}
	display_update_camera();
}

void LLPipeline::markTextured(LLDrawable *drawablep)
{
	if (drawablep && !drawablep->isDead() && assertInitialized())
	{
		mRetexturedList.insert(drawablep);
	}
}

void LLPipeline::markGLRebuild(LLGLUpdate* glu)
{
	if (glu && !glu->mInQ)
	{
		LLGLUpdate::sGLQ.push_back(glu);
		glu->mInQ = TRUE;
	}
}

void LLPipeline::markPartitionMove(LLDrawable* drawable)
{
	if (!drawable->isState(LLDrawable::PARTITION_MOVE) && 
		!drawable->getPositionGroup().equals3(LLVector4a::getZero()))
	{
		drawable->setState(LLDrawable::PARTITION_MOVE);
		mPartitionQ.push_back(drawable);
	}
}

static LLTrace::BlockTimerStatHandle FTM_PROCESS_PARTITIONQ("PartitionQ");
void LLPipeline::processPartitionQ()
{
	LL_RECORD_BLOCK_TIME(FTM_PROCESS_PARTITIONQ);

	// <FS:ND> A vector is much better suited for the use case of mPartitionQ
	// for (LLDrawable::drawable_list_t::iterator iter = mPartitionQ.begin(); iter != mPartitionQ.end(); ++iter)
	for (LLDrawable::drawable_vector_t::iterator iter = mPartitionQ.begin(); iter != mPartitionQ.end(); ++iter)
	// </FS:ND>
	{
		LLDrawable* drawable = *iter;
		if (!drawable->isDead())
		{
			drawable->updateBinRadius();
			drawable->movePartition();
		}
		drawable->clearState(LLDrawable::PARTITION_MOVE);
	}

	mPartitionQ.clear();
}

void LLPipeline::markMeshDirty(LLSpatialGroup* group)
{
	mMeshDirtyGroup.push_back(group);
}

void LLPipeline::markRebuild(LLSpatialGroup* group, bool priority)
{
	if (group && !group->isDead() && group->getSpatialPartition())
	{
		if (group->getSpatialPartition()->mPartitionType == LLViewerRegion::PARTITION_HUD)
		{
			priority = true;
		}

		if (priority)
		{
			if (!group->hasState(LLSpatialGroup::IN_BUILD_Q1))
			{
				llassert_always(!mGroupQ1Locked);

				mGroupQ1.push_back(group);
				group->setState(LLSpatialGroup::IN_BUILD_Q1);

				if (group->hasState(LLSpatialGroup::IN_BUILD_Q2))
				{
					LLSpatialGroup::sg_vector_t::iterator iter = std::find(mGroupQ2.begin(), mGroupQ2.end(), group);
					if (iter != mGroupQ2.end())
					{
						mGroupQ2.erase(iter);
					}
					group->clearState(LLSpatialGroup::IN_BUILD_Q2);
				}
			}
		}
		else if (!group->hasState(LLSpatialGroup::IN_BUILD_Q2 | LLSpatialGroup::IN_BUILD_Q1))
		{
			llassert_always(!mGroupQ2Locked);
			mGroupQ2.push_back(group);
			group->setState(LLSpatialGroup::IN_BUILD_Q2);

		}
	}
}

void LLPipeline::markRebuild(LLDrawable *drawablep, LLDrawable::EDrawableFlags flag, bool priority)
{
	if (drawablep && !drawablep->isDead() && assertInitialized())
	{
		//<FS:Beq> avoid unfortunate sleep during trylock by static check
		//if(debugLoggingEnabled("AnimatedObjectsLinkset"))
		static auto debug_logging_on = debugLoggingEnabled("AnimatedObjectsLinkset");
		if (debug_logging_on)
		//</FS:Beq>
        {
            LLVOVolume *vol_obj = drawablep->getVOVolume();
            if (vol_obj && vol_obj->isAnimatedObject() && vol_obj->isRiggedMesh())
            {
                std::string vobj_name = llformat("Vol%p", vol_obj);
                F32 est_tris = vol_obj->getEstTrianglesMax();
                LL_DEBUGS("AnimatedObjectsLinkset") << vobj_name << " markRebuild, tris " << est_tris 
                                                    << " priority " << (S32) priority << " flag " << std::hex << flag << LL_ENDL; 
            }
        }
    
		if (!drawablep->isState(LLDrawable::BUILT))
		{
			priority = true;
		}
		if (priority)
		{
			if (!drawablep->isState(LLDrawable::IN_REBUILD_Q1))
			{
				mBuildQ1.push_back(drawablep);
				drawablep->setState(LLDrawable::IN_REBUILD_Q1); // mark drawable as being in priority queue
			}
		}
		else if (!drawablep->isState(LLDrawable::IN_REBUILD_Q2))
		{
			mBuildQ2.push_back(drawablep);
			drawablep->setState(LLDrawable::IN_REBUILD_Q2); // need flag here because it is just a list
		}
		// <FS:Ansariel> FIRE-16485: Crash when calling texture refresh on an object that has a blacklisted copy
		//if (flag & (LLDrawable::REBUILD_VOLUME | LLDrawable::REBUILD_POSITION))
		if ((flag & (LLDrawable::REBUILD_VOLUME | LLDrawable::REBUILD_POSITION)) && drawablep->getVObj().notNull())
		// </FS:Ansariel>
		{
			drawablep->getVObj()->setChanged(LLXform::SILHOUETTE);
		}
		drawablep->setState(flag);
	}
}

static LLTrace::BlockTimerStatHandle FTM_RESET_DRAWORDER("Reset Draw Order");

void LLPipeline::stateSort(LLCamera& camera, LLCullResult &result)
{
	if (hasAnyRenderType(LLPipeline::RENDER_TYPE_AVATAR,
					  LLPipeline::RENDER_TYPE_CONTROL_AV,
					  LLPipeline::RENDER_TYPE_GROUND,
					  LLPipeline::RENDER_TYPE_TERRAIN,
					  LLPipeline::RENDER_TYPE_TREE,
					  LLPipeline::RENDER_TYPE_SKY,
					  LLPipeline::RENDER_TYPE_VOIDWATER,
					  LLPipeline::RENDER_TYPE_WATER,
					  LLPipeline::END_RENDER_TYPES))
	{
		//clear faces from face pools
		LL_RECORD_BLOCK_TIME(FTM_RESET_DRAWORDER);
		gPipeline.resetDrawOrders();
	}

	LL_RECORD_BLOCK_TIME(FTM_STATESORT);

	//LLVertexBuffer::unbind();

	grabReferences(result);
	for (LLCullResult::sg_iterator iter = sCull->beginDrawableGroups(); iter != sCull->endDrawableGroups(); ++iter)
	{
		LLSpatialGroup* group = *iter;
		group->checkOcclusion();
		if (sUseOcclusion > 1 && group->isOcclusionState(LLSpatialGroup::OCCLUDED))
		{
			markOccluder(group);
		}
		else
		{
			group->setVisible();
			for (LLSpatialGroup::element_iter i = group->getDataBegin(); i != group->getDataEnd(); ++i)
			{
                LLDrawable* drawablep = (LLDrawable*)(*i)->getDrawable();
				markVisible(drawablep, camera);
			}

			if (!sDelayVBUpdate)
			{ //rebuild mesh as soon as we know it's visible
				group->rebuildMesh();
			}
		}
	}

	if (LLViewerCamera::sCurCameraID == LLViewerCamera::CAMERA_WORLD)
	{
		LLSpatialGroup* last_group = NULL;
		BOOL fov_changed = LLViewerCamera::getInstance()->isDefaultFOVChanged();
		for (LLCullResult::bridge_iterator i = sCull->beginVisibleBridge(); i != sCull->endVisibleBridge(); ++i)
		{
			LLCullResult::bridge_iterator cur_iter = i;
			LLSpatialBridge* bridge = *cur_iter;
			LLSpatialGroup* group = bridge->getSpatialGroup();

			if (last_group == NULL)
			{
				last_group = group;
			}

			if (!bridge->isDead() && group && !group->isOcclusionState(LLSpatialGroup::OCCLUDED))
			{
				stateSort(bridge, camera, fov_changed);
			}

			if (LLViewerCamera::sCurCameraID == LLViewerCamera::CAMERA_WORLD &&
				last_group != group && last_group->changeLOD())
			{
				last_group->mLastUpdateDistance = last_group->mDistance;
			}

			last_group = group;
		}

		if (LLViewerCamera::sCurCameraID == LLViewerCamera::CAMERA_WORLD &&
			last_group && last_group->changeLOD())
		{
			last_group->mLastUpdateDistance = last_group->mDistance;
		}
	}

	for (LLCullResult::sg_iterator iter = sCull->beginVisibleGroups(); iter != sCull->endVisibleGroups(); ++iter)
	{
		LLSpatialGroup* group = *iter;
		group->checkOcclusion();
		if (sUseOcclusion > 1 && group->isOcclusionState(LLSpatialGroup::OCCLUDED))
		{
			markOccluder(group);
		}
		else
		{
			group->setVisible();
			stateSort(group, camera);

			if (!sDelayVBUpdate)
			{ //rebuild mesh as soon as we know it's visible
				group->rebuildMesh();
			}
		}
	}
	
	{
		LL_RECORD_BLOCK_TIME(FTM_STATESORT_DRAWABLE);
		for (LLCullResult::drawable_iterator iter = sCull->beginVisibleList();
			 iter != sCull->endVisibleList(); ++iter)
		{
			LLDrawable *drawablep = *iter;
			if (!drawablep->isDead())
			{
				stateSort(drawablep, camera);
			}
		}
	}
		
	postSort(camera);	
}

void LLPipeline::stateSort(LLSpatialGroup* group, LLCamera& camera)
{
	if (group->changeLOD())
	{
		for (LLSpatialGroup::element_iter i = group->getDataBegin(); i != group->getDataEnd(); ++i)
		{
            LLDrawable* drawablep = (LLDrawable*)(*i)->getDrawable();            
			stateSort(drawablep, camera);
		}

		if (LLViewerCamera::sCurCameraID == LLViewerCamera::CAMERA_WORLD)
		{ //avoid redundant stateSort calls
			group->mLastUpdateDistance = group->mDistance;
		}
	}

}

void LLPipeline::stateSort(LLSpatialBridge* bridge, LLCamera& camera, BOOL fov_changed)
{
	if (bridge->getSpatialGroup()->changeLOD() || fov_changed)
	{
		bool force_update = false;
		bridge->updateDistance(camera, force_update);
	}
}

void LLPipeline::stateSort(LLDrawable* drawablep, LLCamera& camera)
{
	if (!drawablep
		|| drawablep->isDead() 
		|| !hasRenderType(drawablep->getRenderType()))
	{
		return;
	}
	
    // SL-11353
    // ignore our own geo when rendering spotlight shadowmaps...
    // 
    if (RenderSpotLight && drawablep == RenderSpotLight)
    {
        return;
    }

	if (LLSelectMgr::getInstance()->mHideSelectedObjects)
	{
//		if (drawablep->getVObj().notNull() &&
//			drawablep->getVObj()->isSelected())
// [RLVa:KB] - Checked: 2010-09-28 (RLVa-1.2.1f) | Modified: RLVa-1.2.1f
		const LLViewerObject* pObj = drawablep->getVObj();
		if ( (pObj) && (pObj->isSelected()) && 
			 ( (!RlvActions::isRlvEnabled()) || 
			   ( ((!pObj->isHUDAttachment()) || (!gRlvAttachmentLocks.isLockedAttachment(pObj->getRootEdit()))) && 
				 (RlvActions::canEdit(pObj)) ) ) )
// [/RVLa:KB]
		{
			return;
		}
	}

	if (drawablep->isAvatar())
	{ //don't draw avatars beyond render distance or if we don't have a spatial group.
		if ((drawablep->getSpatialGroup() == NULL) || 
			(drawablep->getSpatialGroup()->mDistance > LLVOAvatar::sRenderDistance))
		{
			return;
		}

		LLVOAvatar* avatarp = (LLVOAvatar*) drawablep->getVObj().get();
		if (!avatarp->isVisible())
		{
			return;
		}
	}

	assertInitialized();

	if (hasRenderType(drawablep->mRenderType))
	{
		if (!drawablep->isState(LLDrawable::INVISIBLE|LLDrawable::FORCE_INVISIBLE))
		{
			drawablep->setVisible(camera, NULL, FALSE);
		}
	}

	if (LLViewerCamera::sCurCameraID == LLViewerCamera::CAMERA_WORLD)
	{
		//if (drawablep->isVisible()) isVisible() check here is redundant, if it wasn't visible, it wouldn't be here
		{
			if (!drawablep->isActive())
			{
				bool force_update = false;
				drawablep->updateDistance(camera, force_update);
			}
			else if (drawablep->isAvatar())
			{
				bool force_update = false;
				drawablep->updateDistance(camera, force_update); // calls vobj->updateLOD() which calls LLVOAvatar::updateVisibility()
			}
		}
	}

	if (!drawablep->getVOVolume())
	{
		for (LLDrawable::face_list_t::iterator iter = drawablep->mFaces.begin();
				iter != drawablep->mFaces.end(); iter++)
		{
			LLFace* facep = *iter;

			if (facep->hasGeometry())
			{
				if (facep->getPool())
				{
					facep->getPool()->enqueue(facep);
				}
				else
				{
					break;
				}
			}
		}
	}
	
	mNumVisibleFaces += drawablep->getNumFaces();
}


void forAllDrawables(LLCullResult::sg_iterator begin, 
					 LLCullResult::sg_iterator end,
					 void (*func)(LLDrawable*))
{
	for (LLCullResult::sg_iterator i = begin; i != end; ++i)
	{
		for (LLSpatialGroup::element_iter j = (*i)->getDataBegin(); j != (*i)->getDataEnd(); ++j)
		{
			if((*j)->hasDrawable())
			{
				func((LLDrawable*)(*j)->getDrawable());	
			}
		}
	}
}

void LLPipeline::forAllVisibleDrawables(void (*func)(LLDrawable*))
{
	forAllDrawables(sCull->beginDrawableGroups(), sCull->endDrawableGroups(), func);
	forAllDrawables(sCull->beginVisibleGroups(), sCull->endVisibleGroups(), func);
}

//function for creating scripted beacons
void renderScriptedBeacons(LLDrawable* drawablep)
{
	LLViewerObject *vobj = drawablep->getVObj();
	if (vobj 
		&& !vobj->isAvatar() 
		&& !vobj->getParent()
		&& vobj->flagScripted())
	{
		if (gPipeline.sRenderBeacons)
		{
			gObjectList.addDebugBeacon(vobj->getPositionAgent(), "", LLColor4(1.f, 0.f, 0.f, 0.5f), LLColor4(1.f, 1.f, 1.f, 0.5f), LLPipeline::DebugBeaconLineWidth);
		}

		if (gPipeline.sRenderHighlight)
		{
			S32 face_id;
			S32 count = drawablep->getNumFaces();
			for (face_id = 0; face_id < count; face_id++)
			{
				LLFace * facep = drawablep->getFace(face_id);
				if (facep) 
				{
					gPipeline.mHighlightFaces.push_back(facep);
				}
			}
		}
	}
}

void renderScriptedTouchBeacons(LLDrawable* drawablep)
{
	LLViewerObject *vobj = drawablep->getVObj();
	if (vobj 
		&& !vobj->isAvatar() 
		&& !vobj->getParent()
		&& vobj->flagScripted()
		&& vobj->flagHandleTouch())
	{
		if (gPipeline.sRenderBeacons)
		{
			gObjectList.addDebugBeacon(vobj->getPositionAgent(), "", LLColor4(1.f, 0.f, 0.f, 0.5f), LLColor4(1.f, 1.f, 1.f, 0.5f), LLPipeline::DebugBeaconLineWidth);
		}

		if (gPipeline.sRenderHighlight)
		{
			S32 face_id;
			S32 count = drawablep->getNumFaces();
			for (face_id = 0; face_id < count; face_id++)
			{
				LLFace * facep = drawablep->getFace(face_id);
				if (facep)
				{
					gPipeline.mHighlightFaces.push_back(facep);
			}
		}
	}
}
}

void renderPhysicalBeacons(LLDrawable* drawablep)
{
	LLViewerObject *vobj = drawablep->getVObj();
	if (vobj 
		&& !vobj->isAvatar() 
		//&& !vobj->getParent()
		&& vobj->flagUsePhysics())
	{
		if (gPipeline.sRenderBeacons)
		{
			gObjectList.addDebugBeacon(vobj->getPositionAgent(), "", LLColor4(0.f, 1.f, 0.f, 0.5f), LLColor4(1.f, 1.f, 1.f, 0.5f), LLPipeline::DebugBeaconLineWidth);
		}

		if (gPipeline.sRenderHighlight)
		{
			S32 face_id;
			S32 count = drawablep->getNumFaces();
			for (face_id = 0; face_id < count; face_id++)
			{
				LLFace * facep = drawablep->getFace(face_id);
				if (facep)
				{
					gPipeline.mHighlightFaces.push_back(facep);
			}
		}
	}
}
}

void renderMOAPBeacons(LLDrawable* drawablep)
{
	LLViewerObject *vobj = drawablep->getVObj();

	if(!vobj || vobj->isAvatar())
		return;

	bool beacon=false;
	U8 tecount=vobj->getNumTEs();
	for(int x=0;x<tecount;x++)
	{
		if(vobj->getTEref(x).hasMedia())
		{
			beacon=true;
			break;
		}
	}
	if(beacon)
	{
		if (gPipeline.sRenderBeacons)
		{
			gObjectList.addDebugBeacon(vobj->getPositionAgent(), "", LLColor4(1.f, 1.f, 1.f, 0.5f), LLColor4(1.f, 1.f, 1.f, 0.5f), LLPipeline::DebugBeaconLineWidth);
		}

		if (gPipeline.sRenderHighlight)
		{
			S32 face_id;
			S32 count = drawablep->getNumFaces();
			for (face_id = 0; face_id < count; face_id++)
			{
				LLFace * facep = drawablep->getFace(face_id);
				if (facep)
				{
					gPipeline.mHighlightFaces.push_back(facep);
			}
		}
	}
}
}

void renderParticleBeacons(LLDrawable* drawablep)
{
	// Look for attachments, objects, etc.
	LLViewerObject *vobj = drawablep->getVObj();
	if (vobj 
		&& vobj->isParticleSource())
	{
		if (gPipeline.sRenderBeacons)
		{
			LLColor4 light_blue(0.5f, 0.5f, 1.f, 0.5f);
			gObjectList.addDebugBeacon(vobj->getPositionAgent(), "", light_blue, LLColor4(1.f, 1.f, 1.f, 0.5f), LLPipeline::DebugBeaconLineWidth);
		}

		if (gPipeline.sRenderHighlight)
		{
			S32 face_id;
			S32 count = drawablep->getNumFaces();
			for (face_id = 0; face_id < count; face_id++)
			{
				LLFace * facep = drawablep->getFace(face_id);
				if (facep)
				{
					gPipeline.mHighlightFaces.push_back(facep);
			}
		}
	}
}
}

void renderSoundHighlights(LLDrawable* drawablep)
{
	// Look for attachments, objects, etc.
	LLViewerObject *vobj = drawablep->getVObj();
	if (vobj && vobj->isAudioSource())
	{
		if (gPipeline.sRenderHighlight)
		{
			S32 face_id;
			S32 count = drawablep->getNumFaces();
			for (face_id = 0; face_id < count; face_id++)
			{
				LLFace * facep = drawablep->getFace(face_id);
				if (facep)
				{
					gPipeline.mHighlightFaces.push_back(facep);
			}
		}
	}
}
}

void LLPipeline::postSort(LLCamera& camera)
{
	LL_RECORD_BLOCK_TIME(FTM_STATESORT_POSTSORT);

	assertInitialized();
	sVolumeSAFrame = 0.f; //ZK LBG

	LL_PUSH_CALLSTACKS();
	//rebuild drawable geometry
	for (LLCullResult::sg_iterator i = sCull->beginDrawableGroups(); i != sCull->endDrawableGroups(); ++i)
	{
		LLSpatialGroup* group = *i;
		if (!sUseOcclusion || 
			!group->isOcclusionState(LLSpatialGroup::OCCLUDED))
		{
			group->rebuildGeom();
		}
	}
	LL_PUSH_CALLSTACKS();
	//rebuild groups
	sCull->assertDrawMapsEmpty();

	rebuildPriorityGroups();
	LL_PUSH_CALLSTACKS();

	
	//build render map
	for (LLCullResult::sg_iterator i = sCull->beginVisibleGroups(); i != sCull->endVisibleGroups(); ++i)
	{
		LLSpatialGroup* group = *i;
		if ((sUseOcclusion && 
			group->isOcclusionState(LLSpatialGroup::OCCLUDED)) ||
			(RenderAutoHideSurfaceAreaLimit > 0.f && 
			group->mSurfaceArea > RenderAutoHideSurfaceAreaLimit*llmax(group->mObjectBoxSize, 10.f)))
		{
			continue;
		}

		if (group->hasState(LLSpatialGroup::NEW_DRAWINFO) && group->hasState(LLSpatialGroup::GEOM_DIRTY))
		{ //no way this group is going to be drawable without a rebuild
			group->rebuildGeom();
		}

		for (LLSpatialGroup::draw_map_t::iterator j = group->mDrawMap.begin(); j != group->mDrawMap.end(); ++j)
		{
			LLSpatialGroup::drawmap_elem_t& src_vec = j->second;	
			if (!hasRenderType(j->first))
			{
				continue;
			}
			
			for (LLSpatialGroup::drawmap_elem_t::iterator k = src_vec.begin(); k != src_vec.end(); ++k)
			{
				if (sMinRenderSize > 0.f)
				{
					LLVector4a bounds;
					bounds.setSub((*k)->mExtents[1],(*k)->mExtents[0]);

					if (llmax(llmax(bounds[0], bounds[1]), bounds[2]) > sMinRenderSize)
					{
						sCull->pushDrawInfo(j->first, *k);
					}
				}
				else
				{
					sCull->pushDrawInfo(j->first, *k);
				}
			}
		}

		if (hasRenderType(LLPipeline::RENDER_TYPE_PASS_ALPHA))
		{
			LLSpatialGroup::draw_map_t::iterator alpha = group->mDrawMap.find(LLRenderPass::PASS_ALPHA);
			
			if (alpha != group->mDrawMap.end())
			{ //store alpha groups for sorting
				LLSpatialBridge* bridge = group->getSpatialPartition()->asBridge();
				if (LLViewerCamera::sCurCameraID == LLViewerCamera::CAMERA_WORLD)
				{
					if (bridge)
					{
						LLCamera trans_camera = bridge->transformCamera(camera);
						group->updateDistance(trans_camera);
					}
					else
					{
						group->updateDistance(camera);
					}
				}
							
				if (hasRenderType(LLDrawPool::POOL_ALPHA))
				{
					sCull->pushAlphaGroup(group);
				}
			}
		}
	}
	
	//flush particle VB
	if (LLVOPartGroup::sVB)
	{
		LLVOPartGroup::sVB->flush();
	}
	else
	{
		LL_WARNS_ONCE() << "Missing particle buffer" << LL_ENDL;
	}

	/*bool use_transform_feedback = gTransformPositionProgram.mProgramObject && !mMeshDirtyGroup.empty();

	if (use_transform_feedback)
	{ //place a query around potential transform feedback code for synchronization
		mTransformFeedbackPrimitives = 0;

		if (!mMeshDirtyQueryObject)
		{
			glGenQueriesARB(1, &mMeshDirtyQueryObject);
		}

		
		glBeginQueryARB(GL_TRANSFORM_FEEDBACK_PRIMITIVES_WRITTEN, mMeshDirtyQueryObject);
	}*/

	//pack vertex buffers for groups that chose to delay their updates
	for (LLSpatialGroup::sg_vector_t::iterator iter = mMeshDirtyGroup.begin(); iter != mMeshDirtyGroup.end(); ++iter)
	{
		(*iter)->rebuildMesh();
	}

	/*if (use_transform_feedback)
	{
		glEndQueryARB(GL_TRANSFORM_FEEDBACK_PRIMITIVES_WRITTEN);
	}*/
	
	mMeshDirtyGroup.clear();

	if (!sShadowRender)
	{
		std::sort(sCull->beginAlphaGroups(), sCull->endAlphaGroups(), LLSpatialGroup::CompareDepthGreater());
	}

	LL_PUSH_CALLSTACKS();
	// only render if the flag is set. The flag is only set if we are in edit mode or the toggle is set in the menus
	// Ansariel: Make beacons also show when beacons floater is closed.
	if (/*LLFloaterReg::instanceVisible("beacons") &&*/ !sShadowRender)
	{
		if (sRenderScriptedTouchBeacons)
		{
			// Only show the beacon on the root object.
			forAllVisibleDrawables(renderScriptedTouchBeacons);
		}
		else
		if (sRenderScriptedBeacons)
		{
			// Only show the beacon on the root object.
			forAllVisibleDrawables(renderScriptedBeacons);
		}

		if (sRenderPhysicalBeacons)
		{
			// Only show the beacon on the root object.
			forAllVisibleDrawables(renderPhysicalBeacons);
		}

		if(sRenderMOAPBeacons)
		{
			forAllVisibleDrawables(renderMOAPBeacons);
		}

		if (sRenderParticleBeacons)
		{
			forAllVisibleDrawables(renderParticleBeacons);
		}

		// If god mode, also show audio cues
		if (sRenderSoundBeacons && gAudiop)
		{
			// Walk all sound sources and render out beacons for them. Note, this isn't done in the ForAllVisibleDrawables function, because some are not visible.
			LLAudioEngine::source_map::iterator iter;
			for (iter = gAudiop->mAllSources.begin(); iter != gAudiop->mAllSources.end(); ++iter)
			{
				LLAudioSource *sourcep = iter->second;

				LLVector3d pos_global = sourcep->getPositionGlobal();
				LLVector3 pos = gAgent.getPosAgentFromGlobal(pos_global);
				if (gPipeline.sRenderBeacons)
				{
					//pos += LLVector3(0.f, 0.f, 0.2f);
					gObjectList.addDebugBeacon(pos, "", LLColor4(1.f, 1.f, 0.f, 0.5f), LLColor4(1.f, 1.f, 1.f, 0.5f), DebugBeaconLineWidth);
				}
			}
			// now deal with highlights for all those seeable sound sources
			forAllVisibleDrawables(renderSoundHighlights);
		}
	}
	LL_PUSH_CALLSTACKS();
	// If managing your telehub, draw beacons at telehub and currently selected spawnpoint.
	if (LLFloaterTelehub::renderBeacons())
	{
		LLFloaterTelehub::addBeacons();
	}

	if (!sShadowRender)
	{
		mSelectedFaces.clear();

		LLPipeline::setRenderHighlightTextureChannel(gFloaterTools->getPanelFace()->getTextureChannelToEdit());

		// Draw face highlights for selected faces.
		if (LLSelectMgr::getInstance()->getTEMode())
		{
			struct f : public LLSelectedTEFunctor
			{
				virtual bool apply(LLViewerObject* object, S32 te)
				{
					if (object->mDrawable)
					{
						LLFace * facep = object->mDrawable->getFace(te);
						if (facep)
						{
							gPipeline.mSelectedFaces.push_back(facep);
					}
					}
					return true;
				}
			} func;
			LLSelectMgr::getInstance()->getSelection()->applyToTEs(&func);
		}
	}

	//LLSpatialGroup::sNoDelete = FALSE;
	LL_PUSH_CALLSTACKS();
}


void render_hud_elements()
{
	gPipeline.disableLights();		
	
	LLGLDisable fog(GL_FOG);
	LLGLSUIDefault gls_ui;

	LLGLEnable stencil(GL_STENCIL_TEST);
	glStencilFunc(GL_ALWAYS, 255, 0xFFFFFFFF);
	glStencilMask(0xFFFFFFFF);
	glStencilOp(GL_KEEP, GL_KEEP, GL_REPLACE);
	
	gGL.color4f(1,1,1,1);
	
	if (LLGLSLShader::sNoFixedFunction)
	{
		gUIProgram.bind();
	}
	LLGLDepthTest depth(GL_TRUE, GL_FALSE);

	if (!LLPipeline::sReflectionRender && gPipeline.hasRenderDebugFeatureMask(LLPipeline::RENDER_DEBUG_FEATURE_UI))
	{
		LLGLEnable multisample(LLPipeline::RenderFSAASamples > 0 ? GL_MULTISAMPLE_ARB : 0);
		gViewerWindow->renderSelections(FALSE, FALSE, FALSE); // For HUD version in render_ui_3d()
	
		// Draw the tracking overlays
		LLTracker::render3D();
		
		// Show the property lines
		LLWorld::getInstance()->renderPropertyLines();
		LLViewerParcelMgr::getInstance()->render();
		LLViewerParcelMgr::getInstance()->renderParcelCollision();
	
		// Render name tags.
		LLHUDObject::renderAll();
	}
	else if (gForceRenderLandFence)
	{
		// This is only set when not rendering the UI, for parcel snapshots
		LLViewerParcelMgr::getInstance()->render();
	}
	else if (gPipeline.hasRenderType(LLPipeline::RENDER_TYPE_HUD))
	{
		LLHUDText::renderAllHUD();
	}

	if (LLGLSLShader::sNoFixedFunction)
	{
		gUIProgram.unbind();
	}
	gGL.flush();
}

void LLPipeline::renderHighlights()
{
	assertInitialized();

	// Draw 3D UI elements here (before we clear the Z buffer in POOL_HUD)
	// Render highlighted faces.
	LLGLSPipelineAlpha gls_pipeline_alpha;
	LLColor4 color(1.f, 1.f, 1.f, 0.5f);
	LLGLEnable color_mat(GL_COLOR_MATERIAL);
	disableLights();

	if (!hasRenderType(LLPipeline::RENDER_TYPE_HUD) && !mHighlightSet.empty())
	{ //draw blurry highlight image over screen
		LLGLEnable blend(GL_BLEND);
		LLGLDepthTest depth(GL_TRUE, GL_FALSE, GL_ALWAYS);
		LLGLDisable test(GL_ALPHA_TEST);

		LLGLEnable stencil(GL_STENCIL_TEST);
		gGL.flush();
		glStencilMask(0xFFFFFFFF);
		glClearStencil(1);
		glClear(GL_STENCIL_BUFFER_BIT);

		glStencilFunc(GL_ALWAYS, 0, 0xFFFFFFFF);
		glStencilOp(GL_REPLACE, GL_REPLACE, GL_REPLACE);

        if (canUseVertexShaders())
        {
            gHighlightProgram.bind();
        }

		gGL.setColorMask(false, false);

        if (LLGLSLShader::sNoFixedFunction)
        {
            gHighlightProgram.bind();
        }

		for (std::set<HighlightItem>::iterator iter = mHighlightSet.begin(); iter != mHighlightSet.end(); ++iter)
		{
			renderHighlight(iter->mItem->getVObj(), 1.f);
		}
		gGL.setColorMask(true, false);

		glStencilOp(GL_KEEP, GL_KEEP, GL_KEEP);
		glStencilFunc(GL_NOTEQUAL, 0, 0xFFFFFFFF);
		
		//gGL.setSceneBlendType(LLRender::BT_ADD_WITH_ALPHA);

		gGL.pushMatrix();
		gGL.loadIdentity();
		gGL.matrixMode(LLRender::MM_PROJECTION);
		gGL.pushMatrix();
		gGL.loadIdentity();

		gGL.getTexUnit(0)->bind(&mHighlight);

		LLVector2 tc1;
		LLVector2 tc2;

		tc1.setVec(0,0);
		tc2.setVec(2,2);

		gGL.begin(LLRender::TRIANGLES);
				
		F32 scale = RenderHighlightBrightness;
		LLColor4 color = RenderHighlightColor;
		F32 thickness = RenderHighlightThickness;

		for (S32 pass = 0; pass < 2; ++pass)
		{
			if (pass == 0)
			{
				gGL.setSceneBlendType(LLRender::BT_ADD_WITH_ALPHA);
			}
			else
			{
				gGL.setSceneBlendType(LLRender::BT_ALPHA);
			}

			for (S32 i = 0; i < 8; ++i)
			{
				for (S32 j = 0; j < 8; ++j)
				{
					LLVector2 tc(i-4+0.5f, j-4+0.5f);

					F32 dist = 1.f-(tc.length()/sqrtf(32.f));
					dist *= scale/64.f;

					tc *= thickness;
					tc.mV[0] = (tc.mV[0])/mHighlight.getWidth();
					tc.mV[1] = (tc.mV[1])/mHighlight.getHeight();

					gGL.color4f(color.mV[0],
								color.mV[1],
								color.mV[2],
								color.mV[3]*dist);
					
					gGL.texCoord2f(tc.mV[0]+tc1.mV[0], tc.mV[1]+tc2.mV[1]);
					gGL.vertex2f(-1,3);
					
					gGL.texCoord2f(tc.mV[0]+tc1.mV[0], tc.mV[1]+tc1.mV[1]);
					gGL.vertex2f(-1,-1);
					
					gGL.texCoord2f(tc.mV[0]+tc2.mV[0], tc.mV[1]+tc1.mV[1]);
					gGL.vertex2f(3,-1);
				}
			}
		}

		gGL.end();

		gGL.popMatrix();
		gGL.matrixMode(LLRender::MM_MODELVIEW);
		gGL.popMatrix();
		
		//gGL.setSceneBlendType(LLRender::BT_ALPHA);
	}

	if ((LLViewerShaderMgr::instance()->getShaderLevel(LLViewerShaderMgr::SHADER_INTERFACE) > 0))
	{
		gHighlightProgram.bind();
		gGL.diffuseColor4f(1,1,1,0.5f);
	}
	
	if (hasRenderDebugFeatureMask(RENDER_DEBUG_FEATURE_SELECTED) && !mFaceSelectImagep)
		{
			mFaceSelectImagep = LLViewerTextureManager::getFetchedTexture(IMG_FACE_SELECT);
		}

	if (hasRenderDebugFeatureMask(RENDER_DEBUG_FEATURE_SELECTED) && (sRenderHighlightTextureChannel == LLRender::DIFFUSE_MAP))
	{
		// Make sure the selection image gets downloaded and decoded
		mFaceSelectImagep->addTextureStats((F32)MAX_IMAGE_AREA);

		U32 count = mSelectedFaces.size();
		for (U32 i = 0; i < count; i++)
		{
			LLFace *facep = mSelectedFaces[i];
			if (!facep || facep->getDrawable()->isDead())
			{
				LL_ERRS() << "Bad face on selection" << LL_ENDL;
				return;
			}
			
			facep->renderSelected(mFaceSelectImagep, color);
		}
	}

	if (hasRenderDebugFeatureMask(RENDER_DEBUG_FEATURE_SELECTED))
	{
		// Paint 'em red!
		color.setVec(1.f, 0.f, 0.f, 0.5f);
		
		int count = mHighlightFaces.size();
		for (S32 i = 0; i < count; i++)
		{
			LLFace* facep = mHighlightFaces[i];
			facep->renderSelected(LLViewerTexture::sNullImagep, color);
		}
	}

	// Contains a list of the faces of objects that are physical or
	// have touch-handlers.
	mHighlightFaces.clear();

	if (LLViewerShaderMgr::instance()->getShaderLevel(LLViewerShaderMgr::SHADER_INTERFACE) > 0)
	{
		gHighlightProgram.unbind();
	}


	if (hasRenderDebugFeatureMask(RENDER_DEBUG_FEATURE_SELECTED) && (sRenderHighlightTextureChannel == LLRender::NORMAL_MAP))
	{
		color.setVec(1.0f, 0.5f, 0.5f, 0.5f);
		if ((LLViewerShaderMgr::instance()->getShaderLevel(LLViewerShaderMgr::SHADER_INTERFACE) > 0))
		{
			gHighlightNormalProgram.bind();
			gGL.diffuseColor4f(1,1,1,0.5f);
		}

		mFaceSelectImagep->addTextureStats((F32)MAX_IMAGE_AREA);

		U32 count = mSelectedFaces.size();
		for (U32 i = 0; i < count; i++)
		{
			LLFace *facep = mSelectedFaces[i];
			if (!facep || facep->getDrawable()->isDead())
			{
				LL_ERRS() << "Bad face on selection" << LL_ENDL;
				return;
			}

			facep->renderSelected(mFaceSelectImagep, color);
		}

		if ((LLViewerShaderMgr::instance()->getShaderLevel(LLViewerShaderMgr::SHADER_INTERFACE) > 0))
		{
			gHighlightNormalProgram.unbind();
		}
	}

	if (hasRenderDebugFeatureMask(RENDER_DEBUG_FEATURE_SELECTED) && (sRenderHighlightTextureChannel == LLRender::SPECULAR_MAP))
	{
		color.setVec(0.0f, 0.3f, 1.0f, 0.8f);
		if ((LLViewerShaderMgr::instance()->getShaderLevel(LLViewerShaderMgr::SHADER_INTERFACE) > 0))
		{
			gHighlightSpecularProgram.bind();
			gGL.diffuseColor4f(1,1,1,0.5f);
		}

		mFaceSelectImagep->addTextureStats((F32)MAX_IMAGE_AREA);

		U32 count = mSelectedFaces.size();
		for (U32 i = 0; i < count; i++)
		{
			LLFace *facep = mSelectedFaces[i];
			if (!facep || facep->getDrawable()->isDead())
			{
				LL_ERRS() << "Bad face on selection" << LL_ENDL;
				return;
			}

			facep->renderSelected(mFaceSelectImagep, color);
		}

		if ((LLViewerShaderMgr::instance()->getShaderLevel(LLViewerShaderMgr::SHADER_INTERFACE) > 0))
		{
			gHighlightSpecularProgram.unbind();
		}
	}
}

//debug use
U32 LLPipeline::sCurRenderPoolType = 0 ;

void LLPipeline::renderGeom(LLCamera& camera, bool forceVBOUpdate)
{
	LL_RECORD_BLOCK_TIME(FTM_RENDER_GEOMETRY);

	assertInitialized();

	F32 saved_modelview[16];
	F32 saved_projection[16];

	//HACK: preserve/restore matrices around HUD render
	if (gPipeline.hasRenderType(LLPipeline::RENDER_TYPE_HUD))
	{
		for (U32 i = 0; i < 16; i++)
		{
			saved_modelview[i] = gGLModelView[i];
			saved_projection[i] = gGLProjection[i];
		}
	}

	///////////////////////////////////////////
	//
	// Sync and verify GL state
	//
	//

	stop_glerror();

	LLVertexBuffer::unbind();

	// Do verification of GL state
	LLGLState::checkStates();
	LLGLState::checkTextureChannels();
	LLGLState::checkClientArrays();
	if (mRenderDebugMask & RENDER_DEBUG_VERIFY)
	{
		if (!verify())
		{
			LL_ERRS() << "Pipeline verification failed!" << LL_ENDL;
		}
	}

	LLAppViewer::instance()->pingMainloopTimeout("Pipeline:ForceVBO");
	
	// Initialize lots of GL state to "safe" values
	gGL.getTexUnit(0)->unbind(LLTexUnit::TT_TEXTURE);
	gGL.matrixMode(LLRender::MM_TEXTURE);
	gGL.loadIdentity();
	gGL.matrixMode(LLRender::MM_MODELVIEW);

	LLGLSPipeline gls_pipeline;
	LLGLEnable multisample(RenderFSAASamples > 0 ? GL_MULTISAMPLE_ARB : 0);

	LLGLState gls_color_material(GL_COLOR_MATERIAL, mLightingDetail < 2);
				
	// Toggle backface culling for debugging
	LLGLEnable cull_face(mBackfaceCull ? GL_CULL_FACE : 0);
	// Set fog
	bool use_fog = hasRenderDebugFeatureMask(LLPipeline::RENDER_DEBUG_FEATURE_FOG);
	LLGLEnable fog_enable(use_fog &&
						  !gPipeline.canUseWindLightShadersOnObjects() ? GL_FOG : 0);
	gSky.updateFog(camera.getFar());
	if (!use_fog)
	{
		sUnderWaterRender = false;
	}

	gGL.getTexUnit(0)->bind(LLViewerFetchedTexture::sDefaultImagep);
	LLViewerFetchedTexture::sDefaultImagep->setAddressMode(LLTexUnit::TAM_WRAP);
	

	//////////////////////////////////////////////
	//
	// Actually render all of the geometry
	//
	//	
	stop_glerror();
	
	LLAppViewer::instance()->pingMainloopTimeout("Pipeline:RenderDrawPools");

	for (pool_set_t::iterator iter = mPools.begin(); iter != mPools.end(); ++iter)
	{
		LLDrawPool *poolp = *iter;
		if (hasRenderType(poolp->getType()))
		{
			poolp->prerender();
		}
	}

	{
		LL_RECORD_BLOCK_TIME(FTM_POOLS);
		
		// HACK: don't calculate local lights if we're rendering the HUD!
		//    Removing this check will cause bad flickering when there are 
		//    HUD elements being rendered AND the user is in flycam mode  -nyx
		if (!gPipeline.hasRenderType(LLPipeline::RENDER_TYPE_HUD))
		{
			calcNearbyLights(camera);
			setupHWLights(NULL);
		}

		bool occlude = sUseOcclusion > 1;
		U32 cur_type = 0;

		pool_set_t::iterator iter1 = mPools.begin();
		while ( iter1 != mPools.end() )
		{
			LLDrawPool *poolp = *iter1;
			
			cur_type = poolp->getType();

			//debug use
			sCurRenderPoolType = cur_type ;

			if (occlude && cur_type >= LLDrawPool::POOL_GRASS)
			{
				occlude = false;
				gGLLastMatrix = NULL;
				gGL.loadMatrix(gGLModelView);
				LLGLSLShader::bindNoShader();
				doOcclusion(camera);
			}

			pool_set_t::iterator iter2 = iter1;
			if (hasRenderType(poolp->getType()) && poolp->getNumPasses() > 0)
			{
				LL_RECORD_BLOCK_TIME(FTM_POOLRENDER);

				gGLLastMatrix = NULL;
				gGL.loadMatrix(gGLModelView);
			
				for( S32 i = 0; i < poolp->getNumPasses(); i++ )
				{
					LLVertexBuffer::unbind();
					poolp->beginRenderPass(i);
					for (iter2 = iter1; iter2 != mPools.end(); iter2++)
					{
						LLDrawPool *p = *iter2;
						if (p->getType() != cur_type)
						{
							break;
						}
						
						if ( !p->getSkipRenderFlag() ) { p->render(i); }
					}
					poolp->endRenderPass(i);
					LLVertexBuffer::unbind();
					if (gDebugGL)
					{
						std::string msg = llformat("pass %d", i);
						LLGLState::checkStates(msg);
						//LLGLState::checkTextureChannels(msg);
						//LLGLState::checkClientArrays(msg);
					}
				}
			}
			else
			{
				// Skip all pools of this type
				for (iter2 = iter1; iter2 != mPools.end(); iter2++)
				{
					LLDrawPool *p = *iter2;
					if (p->getType() != cur_type)
					{
						break;
					}
				}
			}
			iter1 = iter2;
			stop_glerror();
		}
		
		LLAppViewer::instance()->pingMainloopTimeout("Pipeline:RenderDrawPoolsEnd");

		LLVertexBuffer::unbind();
			
		gGLLastMatrix = NULL;
		gGL.loadMatrix(gGLModelView);

		if (occlude)
		{
			occlude = false;
			gGLLastMatrix = NULL;
			gGL.loadMatrix(gGLModelView);
			LLGLSLShader::bindNoShader();
			doOcclusion(camera);
		}
	}

	LLVertexBuffer::unbind();
	LLGLState::checkStates();

	if (!LLPipeline::sImpostorRender)
	{
		LLAppViewer::instance()->pingMainloopTimeout("Pipeline:RenderHighlights");

		if (!sReflectionRender)
		{
			renderHighlights();
		}

		// Contains a list of the faces of objects that are physical or
		// have touch-handlers.
		mHighlightFaces.clear();

		LLAppViewer::instance()->pingMainloopTimeout("Pipeline:RenderDebug");
	
		renderDebug();

		LLVertexBuffer::unbind();
	
		if (!LLPipeline::sReflectionRender && !LLPipeline::sRenderDeferred)
		{
			if (gPipeline.hasRenderDebugFeatureMask(LLPipeline::RENDER_DEBUG_FEATURE_UI))
			{
				// Render debugging beacons.
				gObjectList.renderObjectBeacons();
				gObjectList.resetObjectBeacons();
                gSky.addSunMoonBeacons();
			}
			else
			{
				// Make sure particle effects disappear
				LLHUDObject::renderAllForTimer();
			}
		}
		else
		{
			// Make sure particle effects disappear
			LLHUDObject::renderAllForTimer();
		}

		LLAppViewer::instance()->pingMainloopTimeout("Pipeline:RenderGeomEnd");

		//HACK: preserve/restore matrices around HUD render
		if (gPipeline.hasRenderType(LLPipeline::RENDER_TYPE_HUD))
		{
			for (U32 i = 0; i < 16; i++)
			{
				gGLModelView[i] = saved_modelview[i];
				gGLProjection[i] = saved_projection[i];
			}
		}
	}

	LLVertexBuffer::unbind();

	LLGLState::checkStates();
//	LLGLState::checkTextureChannels();
//	LLGLState::checkClientArrays();
}

void LLPipeline::renderGeomDeferred(LLCamera& camera)
{
	LLAppViewer::instance()->pingMainloopTimeout("Pipeline:RenderGeomDeferred");

	LL_RECORD_BLOCK_TIME(FTM_RENDER_GEOMETRY);

	LL_RECORD_BLOCK_TIME(FTM_DEFERRED_POOLS);

	LLGLEnable cull(GL_CULL_FACE);

	for (pool_set_t::iterator iter = mPools.begin(); iter != mPools.end(); ++iter)
	{
		LLDrawPool *poolp = *iter;
		if (hasRenderType(poolp->getType()))
		{
			poolp->prerender();
		}
	}

	LLGLEnable multisample(RenderFSAASamples > 0 ? GL_MULTISAMPLE_ARB : 0);

	LLVertexBuffer::unbind();

	LLGLState::checkStates();
	LLGLState::checkTextureChannels();
	LLGLState::checkClientArrays();

	U32 cur_type = 0;

	gGL.setColorMask(true, true);
	
	pool_set_t::iterator iter1 = mPools.begin();

	while ( iter1 != mPools.end() )
	{
		LLDrawPool *poolp = *iter1;
		
		cur_type = poolp->getType();

		pool_set_t::iterator iter2 = iter1;
		if (hasRenderType(poolp->getType()) && poolp->getNumDeferredPasses() > 0)
		{
			LL_RECORD_BLOCK_TIME(FTM_DEFERRED_POOLRENDER);

			gGLLastMatrix = NULL;
			gGL.loadMatrix(gGLModelView);
		
			for( S32 i = 0; i < poolp->getNumDeferredPasses(); i++ )
			{
				LLVertexBuffer::unbind();
				poolp->beginDeferredPass(i);
				for (iter2 = iter1; iter2 != mPools.end(); iter2++)
				{
					LLDrawPool *p = *iter2;
					if (p->getType() != cur_type)
					{
						break;
					}
										
					if ( !p->getSkipRenderFlag() ) { p->renderDeferred(i); }
				}
				poolp->endDeferredPass(i);
				LLVertexBuffer::unbind();

				if (gDebugGL || gDebugPipeline)
				{
					LLGLState::checkStates();
				}
			}
		}
		else
		{
			// Skip all pools of this type
			for (iter2 = iter1; iter2 != mPools.end(); iter2++)
			{
				LLDrawPool *p = *iter2;
				if (p->getType() != cur_type)
				{
					break;
				}
			}
		}
		iter1 = iter2;
		stop_glerror();
	}

	gGLLastMatrix = NULL;
    gGL.matrixMode(LLRender::MM_MODELVIEW);
	gGL.loadMatrix(gGLModelView);

	gGL.setColorMask(true, false);
}

void LLPipeline::renderGeomPostDeferred(LLCamera& camera, bool do_occlusion)
{
	LL_RECORD_BLOCK_TIME(FTM_POST_DEFERRED_POOLS);
	U32 cur_type = 0;

	LLGLEnable cull(GL_CULL_FACE);

	LLGLEnable multisample(RenderFSAASamples > 0 ? GL_MULTISAMPLE_ARB : 0);

	calcNearbyLights(camera);
	setupHWLights(NULL);

	gGL.setColorMask(true, false);

	pool_set_t::iterator iter1 = mPools.begin();
	bool occlude = LLPipeline::sUseOcclusion > 1 && do_occlusion;

	while ( iter1 != mPools.end() )
	{
		LLDrawPool *poolp = *iter1;
		
		cur_type = poolp->getType();

		if (occlude && cur_type >= LLDrawPool::POOL_GRASS)
		{
			occlude = false;
			gGLLastMatrix = NULL;
			gGL.loadMatrix(gGLModelView);
			LLGLSLShader::bindNoShader();
			doOcclusion(camera, mScreen, mOcclusionDepth, &mDeferredDepth);
			gGL.setColorMask(true, false);
		}

		pool_set_t::iterator iter2 = iter1;
		if (hasRenderType(poolp->getType()) && poolp->getNumPostDeferredPasses() > 0)
		{
			LL_RECORD_BLOCK_TIME(FTM_POST_DEFERRED_POOLRENDER);

			gGLLastMatrix = NULL;
			gGL.loadMatrix(gGLModelView);
		
			for( S32 i = 0; i < poolp->getNumPostDeferredPasses(); i++ )
			{
				LLVertexBuffer::unbind();
				poolp->beginPostDeferredPass(i);
				for (iter2 = iter1; iter2 != mPools.end(); iter2++)
				{
					LLDrawPool *p = *iter2;
					if (p->getType() != cur_type)
					{
						break;
					}
										
					p->renderPostDeferred(i);
				}
				poolp->endPostDeferredPass(i);
				LLVertexBuffer::unbind();

				if (gDebugGL || gDebugPipeline)
				{
					LLGLState::checkStates();
				}
			}
		}
		else
		{
			// Skip all pools of this type
			for (iter2 = iter1; iter2 != mPools.end(); iter2++)
			{
				LLDrawPool *p = *iter2;
				if (p->getType() != cur_type)
				{
					break;
				}
			}
		}
		iter1 = iter2;
		stop_glerror();
	}

	gGLLastMatrix = NULL;
	gGL.matrixMode(LLRender::MM_MODELVIEW);
	gGL.loadMatrix(gGLModelView);

	if (occlude)
	{
		occlude = false;
		LLGLSLShader::bindNoShader();
		doOcclusion(camera);
		gGLLastMatrix = NULL;
		gGL.matrixMode(LLRender::MM_MODELVIEW);
		gGL.loadMatrix(gGLModelView);
	}
}

void LLPipeline::renderGeomShadow(LLCamera& camera)
{
	U32 cur_type = 0;
	
	LLGLEnable cull(GL_CULL_FACE);

	LLVertexBuffer::unbind();

	pool_set_t::iterator iter1 = mPools.begin();
	
	while ( iter1 != mPools.end() )
	{
		LLDrawPool *poolp = *iter1;
		
		cur_type = poolp->getType();

		pool_set_t::iterator iter2 = iter1;
		if (hasRenderType(poolp->getType()) && poolp->getNumShadowPasses() > 0)
		{
			poolp->prerender() ;

			gGLLastMatrix = NULL;
			gGL.loadMatrix(gGLModelView);
		
			for( S32 i = 0; i < poolp->getNumShadowPasses(); i++ )
			{
				LLVertexBuffer::unbind();
				poolp->beginShadowPass(i);
				for (iter2 = iter1; iter2 != mPools.end(); iter2++)
				{
					LLDrawPool *p = *iter2;
					if (p->getType() != cur_type)
					{
						break;
					}
										
					p->renderShadow(i);
				}
				poolp->endShadowPass(i);
				LLVertexBuffer::unbind();

				LLGLState::checkStates();
			}
		}
		else
		{
			// Skip all pools of this type
			for (iter2 = iter1; iter2 != mPools.end(); iter2++)
			{
				LLDrawPool *p = *iter2;
				if (p->getType() != cur_type)
				{
					break;
				}
			}
		}
		iter1 = iter2;
		stop_glerror();
	}

	gGLLastMatrix = NULL;
	gGL.loadMatrix(gGLModelView);
}


void LLPipeline::addTrianglesDrawn(S32 index_count, U32 render_type)
{
	assertInitialized();
	S32 count = 0;
	if (render_type == LLRender::TRIANGLE_STRIP)
	{
		count = index_count-2;
	}
	else
	{
		count = index_count/3;
	}

	record(sStatBatchSize, count);
	add(LLStatViewer::TRIANGLES_DRAWN, LLUnits::Triangles::fromValue(count));

	if (LLPipeline::sRenderFrameTest)
	{
		gViewerWindow->getWindow()->swapBuffers();
		ms_sleep(16);
	}
}

void LLPipeline::renderPhysicsDisplay()
{
	if (!hasRenderDebugMask(LLPipeline::RENDER_DEBUG_PHYSICS_SHAPES))
	{
		return;
	}

	allocatePhysicsBuffer();

	gGL.flush();
	mPhysicsDisplay.bindTarget();
	glClearColor(0,0,0,1);
	gGL.setColorMask(true, true);
	mPhysicsDisplay.clear();
	glClearColor(0,0,0,0);

	gGL.setColorMask(true, false);

	if (LLGLSLShader::sNoFixedFunction)
	{
		gDebugProgram.bind();
	}

	for (LLWorld::region_list_t::const_iterator iter = LLWorld::getInstance()->getRegionList().begin(); 
			iter != LLWorld::getInstance()->getRegionList().end(); ++iter)
	{
		LLViewerRegion* region = *iter;
		for (U32 i = 0; i < LLViewerRegion::NUM_PARTITIONS; i++)
		{
			LLSpatialPartition* part = region->getSpatialPartition(i);
			if (part)
			{
				if (hasRenderType(part->mDrawableType))
				{
					part->renderPhysicsShapes();
				}
			}
		}
	}

	gGL.flush();

	if (LLGLSLShader::sNoFixedFunction)
	{
		gDebugProgram.unbind();
	}

	mPhysicsDisplay.flush();
}

extern std::set<LLSpatialGroup*> visible_selected_groups;

void LLPipeline::renderDebug()
{
	assertInitialized();

	bool hud_only = hasRenderType(LLPipeline::RENDER_TYPE_HUD);

	if (!hud_only )
	{
		//Render any navmesh geometry	
		LLPathingLib *llPathingLibInstance = LLPathingLib::getInstance();
		if ( llPathingLibInstance != NULL ) 
		{
			//character floater renderables
			
			LLHandle<LLFloaterPathfindingCharacters> pathfindingCharacterHandle = LLFloaterPathfindingCharacters::getInstanceHandle();
			if ( !pathfindingCharacterHandle.isDead() )
			{
				LLFloaterPathfindingCharacters *pathfindingCharacter = pathfindingCharacterHandle.get();

				if ( pathfindingCharacter->getVisible() || gAgentCamera.cameraMouselook() )			
				{	
					if (LLGLSLShader::sNoFixedFunction)
					{					
						gPathfindingProgram.bind();			
						gPathfindingProgram.uniform1f(sTint, 1.f);
						gPathfindingProgram.uniform1f(sAmbiance, 1.f);
						gPathfindingProgram.uniform1f(sAlphaScale, 1.f);
					}

					//Requried character physics capsule render parameters
					LLUUID id;					
					LLVector3 pos;
					LLQuaternion rot;
				
					if ( pathfindingCharacter->isPhysicsCapsuleEnabled( id, pos, rot ) )
					{
						if (LLGLSLShader::sNoFixedFunction)
						{					
							//remove blending artifacts
							gGL.setColorMask(false, false);
							llPathingLibInstance->renderSimpleShapeCapsuleID( gGL, id, pos, rot );				
							gGL.setColorMask(true, false);
							LLGLEnable blend(GL_BLEND);
							gPathfindingProgram.uniform1f(sAlphaScale, 0.90f);
							llPathingLibInstance->renderSimpleShapeCapsuleID( gGL, id, pos, rot );
							gPathfindingProgram.bind();
						}
						else
						{
							llPathingLibInstance->renderSimpleShapeCapsuleID( gGL, id, pos, rot );
						}
					}
				}
			}
			

			//pathing console renderables
			LLHandle<LLFloaterPathfindingConsole> pathfindingConsoleHandle = LLFloaterPathfindingConsole::getInstanceHandle();
			if (!pathfindingConsoleHandle.isDead())
			{
				LLFloaterPathfindingConsole *pathfindingConsole = pathfindingConsoleHandle.get();

				if ( pathfindingConsole->getVisible() || gAgentCamera.cameraMouselook() )
				{				
					F32 ambiance = gSavedSettings.getF32("PathfindingAmbiance");

					if (LLGLSLShader::sNoFixedFunction)
					{					
						gPathfindingProgram.bind();
			
						gPathfindingProgram.uniform1f(sTint, 1.f);
						gPathfindingProgram.uniform1f(sAmbiance, ambiance);
						gPathfindingProgram.uniform1f(sAlphaScale, 1.f);
					}

					if ( !pathfindingConsole->isRenderWorld() )
					{
						const LLColor4 clearColor = gSavedSettings.getColor4("PathfindingNavMeshClear");
						gGL.setColorMask(true, true);
						glClearColor(clearColor.mV[0],clearColor.mV[1],clearColor.mV[2],0);
						glClear(GL_DEPTH_BUFFER_BIT | GL_COLOR_BUFFER_BIT | GL_STENCIL_BUFFER_BIT);					
						gGL.setColorMask(true, false);
						glPolygonMode( GL_FRONT_AND_BACK, GL_FILL );	
					}

					//NavMesh
					if ( pathfindingConsole->isRenderNavMesh() )
					{	
						gGL.flush();
						glLineWidth(2.0f);	
						LLGLEnable cull(GL_CULL_FACE);
						LLGLDisable blend(GL_BLEND);
						
						if ( pathfindingConsole->isRenderWorld() )
						{					
							LLGLEnable blend(GL_BLEND);
							gPathfindingProgram.uniform1f(sAlphaScale, 0.66f);
							llPathingLibInstance->renderNavMesh();
						}
						else
						{
							llPathingLibInstance->renderNavMesh();
						}
						
						//render edges
						if (LLGLSLShader::sNoFixedFunction)
						{
							gPathfindingNoNormalsProgram.bind();
							gPathfindingNoNormalsProgram.uniform1f(sTint, 1.f);
							gPathfindingNoNormalsProgram.uniform1f(sAlphaScale, 1.f);
							llPathingLibInstance->renderNavMeshEdges();
							gPathfindingProgram.bind();
						}
						else
						{
							llPathingLibInstance->renderNavMeshEdges();
						}

						gGL.flush();
						glPolygonMode( GL_FRONT_AND_BACK, GL_FILL );	
						glLineWidth(1.0f);	
						gGL.flush();
					}
					//User designated path
					if ( LLPathfindingPathTool::getInstance()->isRenderPath() )
					{
						//The path
						if (LLGLSLShader::sNoFixedFunction)
						{
							gUIProgram.bind();
							gGL.getTexUnit(0)->bind(LLViewerFetchedTexture::sWhiteImagep);
							llPathingLibInstance->renderPath();
							gPathfindingProgram.bind();
						}
						else
						{
							llPathingLibInstance->renderPath();
						}
						//The bookends
						if (LLGLSLShader::sNoFixedFunction)
						{
							//remove blending artifacts
							gGL.setColorMask(false, false);
							llPathingLibInstance->renderPathBookend( gGL, LLPathingLib::LLPL_START );
							llPathingLibInstance->renderPathBookend( gGL, LLPathingLib::LLPL_END );
						
							gGL.setColorMask(true, false);
							//render the bookends
							LLGLEnable blend(GL_BLEND);
							gPathfindingProgram.uniform1f(sAlphaScale, 0.90f);
							llPathingLibInstance->renderPathBookend( gGL, LLPathingLib::LLPL_START );
							llPathingLibInstance->renderPathBookend( gGL, LLPathingLib::LLPL_END );
							gPathfindingProgram.bind();
						}
						else
						{
							llPathingLibInstance->renderPathBookend( gGL, LLPathingLib::LLPL_START );
							llPathingLibInstance->renderPathBookend( gGL, LLPathingLib::LLPL_END );
						}
					
					}
				
					if ( pathfindingConsole->isRenderWaterPlane() )
					{	
						if (LLGLSLShader::sNoFixedFunction)
						{
							LLGLEnable blend(GL_BLEND);
							gPathfindingProgram.uniform1f(sAlphaScale, 0.90f);
							llPathingLibInstance->renderSimpleShapes( gGL, gAgent.getRegion()->getWaterHeight() );
						}
						else
						{
							llPathingLibInstance->renderSimpleShapes( gGL, gAgent.getRegion()->getWaterHeight() );					
						}
					}
				//physics/exclusion shapes
				if ( pathfindingConsole->isRenderAnyShapes() )
				{					
						U32 render_order[] = {
							1 << LLPathingLib::LLST_ObstacleObjects,
							1 << LLPathingLib::LLST_WalkableObjects,
							1 << LLPathingLib::LLST_ExclusionPhantoms,	
							1 << LLPathingLib::LLST_MaterialPhantoms,
						};

						U32 flags = pathfindingConsole->getRenderShapeFlags();

						for (U32 i = 0; i < 4; i++)
						{
							if (!(flags & render_order[i]))
							{
								continue;
							}

							//turn off backface culling for volumes so they are visible when camera is inside volume
							LLGLDisable cull(i >= 2 ? GL_CULL_FACE : 0);
						
							gGL.flush();
							glPolygonMode( GL_FRONT_AND_BACK, GL_FILL );	
				
							//get rid of some z-fighting
							LLGLEnable polyOffset(GL_POLYGON_OFFSET_FILL);
							glPolygonOffset(1.0f, 1.0f);

							//render to depth first to avoid blending artifacts
							gGL.setColorMask(false, false);
							llPathingLibInstance->renderNavMeshShapesVBO( render_order[i] );		
							gGL.setColorMask(true, false);

							//get rid of some z-fighting
							glPolygonOffset(0.f, 0.f);

							LLGLEnable blend(GL_BLEND);
				
							{
								gPathfindingProgram.uniform1f(sAmbiance, ambiance);

								{ //draw solid overlay
									LLGLDepthTest depth(GL_TRUE, GL_FALSE, GL_LEQUAL);
									llPathingLibInstance->renderNavMeshShapesVBO( render_order[i] );				
									gGL.flush();				
								}
				
								LLGLEnable lineOffset(GL_POLYGON_OFFSET_LINE);
								glPolygonMode( GL_FRONT_AND_BACK, GL_LINE );	
						
								F32 offset = gSavedSettings.getF32("PathfindingLineOffset");

								if (pathfindingConsole->isRenderXRay())
								{
									gPathfindingProgram.uniform1f(sTint, gSavedSettings.getF32("PathfindingXRayTint"));
									gPathfindingProgram.uniform1f(sAlphaScale, gSavedSettings.getF32("PathfindingXRayOpacity"));
									LLGLEnable blend(GL_BLEND);
									LLGLDepthTest depth(GL_TRUE, GL_FALSE, GL_GREATER);
								
									glPolygonOffset(offset, -offset);
								
									if (gSavedSettings.getBOOL("PathfindingXRayWireframe"))
									{ //draw hidden wireframe as darker and less opaque
										gPathfindingProgram.uniform1f(sAmbiance, 1.f);
										llPathingLibInstance->renderNavMeshShapesVBO( render_order[i] );				
									}
									else
									{
										glPolygonMode( GL_FRONT_AND_BACK, GL_FILL );	
										gPathfindingProgram.uniform1f(sAmbiance, ambiance);
										llPathingLibInstance->renderNavMeshShapesVBO( render_order[i] );				
										glPolygonMode(GL_FRONT_AND_BACK, GL_LINE);
									}
								}

								{ //draw visible wireframe as brighter, thicker and more opaque
									glPolygonOffset(offset, offset);
									gPathfindingProgram.uniform1f(sAmbiance, 1.f);
									gPathfindingProgram.uniform1f(sTint, 1.f);
									gPathfindingProgram.uniform1f(sAlphaScale, 1.f);

									glLineWidth(gSavedSettings.getF32("PathfindingLineWidth"));
									LLGLDisable blendOut(GL_BLEND);
									llPathingLibInstance->renderNavMeshShapesVBO( render_order[i] );				
									gGL.flush();
									glLineWidth(1.f);
								}
				
								glPolygonMode( GL_FRONT_AND_BACK, GL_FILL );
							}
						}
					}

					glPolygonOffset(0.f, 0.f);

					if ( pathfindingConsole->isRenderNavMesh() && pathfindingConsole->isRenderXRay() )
					{	//render navmesh xray
						F32 ambiance = gSavedSettings.getF32("PathfindingAmbiance");

						LLGLEnable lineOffset(GL_POLYGON_OFFSET_LINE);
						LLGLEnable polyOffset(GL_POLYGON_OFFSET_FILL);
											
						F32 offset = gSavedSettings.getF32("PathfindingLineOffset");
						glPolygonOffset(offset, -offset);

						LLGLEnable blend(GL_BLEND);
						LLGLDepthTest depth(GL_TRUE, GL_FALSE, GL_GREATER);
						gGL.flush();				
						glLineWidth(2.0f);	
						LLGLEnable cull(GL_CULL_FACE);
																		
						gPathfindingProgram.uniform1f(sTint, gSavedSettings.getF32("PathfindingXRayTint"));
						gPathfindingProgram.uniform1f(sAlphaScale, gSavedSettings.getF32("PathfindingXRayOpacity"));
								
						if (gSavedSettings.getBOOL("PathfindingXRayWireframe"))
						{ //draw hidden wireframe as darker and less opaque
							glPolygonMode( GL_FRONT_AND_BACK, GL_LINE );	
							gPathfindingProgram.uniform1f(sAmbiance, 1.f);
							llPathingLibInstance->renderNavMesh();
							glPolygonMode( GL_FRONT_AND_BACK, GL_FILL );	
						}	
						else
						{
							gPathfindingProgram.uniform1f(sAmbiance, ambiance);
							llPathingLibInstance->renderNavMesh();
						}

						//render edges
						if (LLGLSLShader::sNoFixedFunction)
						{
							gPathfindingNoNormalsProgram.bind();
							gPathfindingNoNormalsProgram.uniform1f(sTint, gSavedSettings.getF32("PathfindingXRayTint"));
							gPathfindingNoNormalsProgram.uniform1f(sAlphaScale, gSavedSettings.getF32("PathfindingXRayOpacity"));
							llPathingLibInstance->renderNavMeshEdges();
							gPathfindingProgram.bind();
						}
						else
						{
							llPathingLibInstance->renderNavMeshEdges();
						}
					
						gGL.flush();
						glLineWidth(1.0f);	
					}
			
					glPolygonOffset(0.f, 0.f);

					gGL.flush();
					if (LLGLSLShader::sNoFixedFunction)
					{
						gPathfindingProgram.unbind();
					}
				}
			}
		}
	}

	gGL.color4f(1,1,1,1);

	gGLLastMatrix = NULL;
	gGL.loadMatrix(gGLModelView);
	gGL.setColorMask(true, false);

	
	if (!hud_only && !mDebugBlips.empty())
	{ //render debug blips
		if (LLGLSLShader::sNoFixedFunction)
		{
			gUIProgram.bind();
		}

		gGL.getTexUnit(0)->bind(LLViewerFetchedTexture::sWhiteImagep, true);

		glPointSize(8.f);
		LLGLDepthTest depth(GL_TRUE, GL_TRUE, GL_ALWAYS);

		gGL.begin(LLRender::POINTS);
		for (std::list<DebugBlip>::iterator iter = mDebugBlips.begin(); iter != mDebugBlips.end(); )
		{
			DebugBlip& blip = *iter;

			blip.mAge += gFrameIntervalSeconds.value();
			if (blip.mAge > 2.f)
			{
				mDebugBlips.erase(iter++);
			}
			else
			{
				iter++;
			}

			blip.mPosition.mV[2] += gFrameIntervalSeconds.value()*2.f;

			gGL.color4fv(blip.mColor.mV);
			gGL.vertex3fv(blip.mPosition.mV);
		}
		gGL.end();
		gGL.flush();
		glPointSize(1.f);
	}


	// Debug stuff.
	for (LLWorld::region_list_t::const_iterator iter = LLWorld::getInstance()->getRegionList().begin(); 
			iter != LLWorld::getInstance()->getRegionList().end(); ++iter)
	{
		LLViewerRegion* region = *iter;
		for (U32 i = 0; i < LLViewerRegion::NUM_PARTITIONS; i++)
		{
			LLSpatialPartition* part = region->getSpatialPartition(i);
			if (part)
			{
				if ( (hud_only && (part->mDrawableType == RENDER_TYPE_HUD || part->mDrawableType == RENDER_TYPE_HUD_PARTICLES)) ||
					 (!hud_only && hasRenderType(part->mDrawableType)) )
				{
					part->renderDebug();
				}
			}
		}
	}

	for (LLCullResult::bridge_iterator i = sCull->beginVisibleBridge(); i != sCull->endVisibleBridge(); ++i)
	{
		LLSpatialBridge* bridge = *i;
		if (!bridge->isDead() && hasRenderType(bridge->mDrawableType))
		{
			gGL.pushMatrix();
			gGL.multMatrix((F32*)bridge->mDrawable->getRenderMatrix().mMatrix);
			bridge->renderDebug();
			gGL.popMatrix();
		}
	}

	if (gPipeline.hasRenderDebugMask(LLPipeline::RENDER_DEBUG_OCCLUSION) && LLGLSLShader::sNoFixedFunction)
	{ //render visible selected group occlusion geometry
		gDebugProgram.bind();
		LLGLDepthTest depth(GL_TRUE, GL_FALSE);
		gGL.diffuseColor3f(1,0,1);
		for (std::set<LLSpatialGroup*>::iterator iter = visible_selected_groups.begin(); iter != visible_selected_groups.end(); ++iter)
		{
			LLSpatialGroup* group = *iter;

			LLVector4a fudge;
			fudge.splat(0.25f); //SG_OCCLUSION_FUDGE

			LLVector4a size;
			const LLVector4a* bounds = group->getBounds();
			size.setAdd(fudge, bounds[1]);
			
			drawBox(bounds[0], size);
		}
	}

	visible_selected_groups.clear();

	if (LLGLSLShader::sNoFixedFunction)
	{
		gUIProgram.bind();
	}

	if (hasRenderDebugMask(LLPipeline::RENDER_DEBUG_RAYCAST) && !hud_only)
	{ //draw crosshairs on particle intersection
		if (gDebugRaycastParticle)
		{
			if (LLGLSLShader::sNoFixedFunction)
			{ //this debug display requires shaders
				gDebugProgram.bind();

				gGL.getTexUnit(0)->unbind(LLTexUnit::TT_TEXTURE);

				LLVector3 center(gDebugRaycastParticleIntersection.getF32ptr());
				LLVector3 size(0.1f, 0.1f, 0.1f);

				LLVector3 p[6];

				p[0] = center + size.scaledVec(LLVector3(1,0,0));
				p[1] = center + size.scaledVec(LLVector3(-1,0,0));
				p[2] = center + size.scaledVec(LLVector3(0,1,0));
				p[3] = center + size.scaledVec(LLVector3(0,-1,0));
				p[4] = center + size.scaledVec(LLVector3(0,0,1));
				p[5] = center + size.scaledVec(LLVector3(0,0,-1));
				
				gGL.begin(LLRender::LINES);
				gGL.diffuseColor3f(1.f, 1.f, 0.f);
				for (U32 i = 0; i < 6; i++)
				{
					gGL.vertex3fv(p[i].mV);
				}
				gGL.end();
				gGL.flush();

				gDebugProgram.unbind();
			}
		}
	}

	if (hasRenderDebugMask(LLPipeline::RENDER_DEBUG_SHADOW_FRUSTA))
	{
		LLVertexBuffer::unbind();

		LLGLEnable blend(GL_BLEND);
		LLGLDepthTest depth(TRUE, FALSE);
		LLGLDisable cull(GL_CULL_FACE);

		gGL.color4f(1,1,1,1);
		gGL.getTexUnit(0)->unbind(LLTexUnit::TT_TEXTURE);
				
		F32 a = 0.1f;

		F32 col[] =
		{
			1,0,0,a,
			0,1,0,a,
			0,0,1,a,
			1,0,1,a,
			
			1,1,0,a,
			0,1,1,a,
			1,1,1,a,
			1,0,1,a,
		};

		for (U32 i = 0; i < 8; i++)
		{
			LLVector3* frust = mShadowCamera[i].mAgentFrustum;

			if (i > 3)
			{ //render shadow frusta as volumes
				if (mShadowFrustPoints[i-4].empty())
				{
					continue;
				}

				gGL.color4fv(col+(i-4)*4);	
			
				gGL.begin(LLRender::TRIANGLE_STRIP);
				gGL.vertex3fv(frust[0].mV); gGL.vertex3fv(frust[4].mV);
				gGL.vertex3fv(frust[1].mV); gGL.vertex3fv(frust[5].mV);
				gGL.vertex3fv(frust[2].mV); gGL.vertex3fv(frust[6].mV);
				gGL.vertex3fv(frust[3].mV); gGL.vertex3fv(frust[7].mV);
				gGL.vertex3fv(frust[0].mV); gGL.vertex3fv(frust[4].mV);
				gGL.end();
				
				
				gGL.begin(LLRender::TRIANGLE_STRIP);
				gGL.vertex3fv(frust[0].mV);
				gGL.vertex3fv(frust[1].mV);
				gGL.vertex3fv(frust[3].mV);
				gGL.vertex3fv(frust[2].mV);
				gGL.end();
				
				gGL.begin(LLRender::TRIANGLE_STRIP);
				gGL.vertex3fv(frust[4].mV);
				gGL.vertex3fv(frust[5].mV);
				gGL.vertex3fv(frust[7].mV);
				gGL.vertex3fv(frust[6].mV);
				gGL.end();		
			}

	
			if (i < 4)
			{
				
				//if (i == 0 || !mShadowFrustPoints[i].empty())
				{
					//render visible point cloud
					gGL.flush();
					glPointSize(8.f);
					gGL.begin(LLRender::POINTS);
					
					F32* c = col+i*4;
					gGL.color3fv(c);

					for (U32 j = 0; j < mShadowFrustPoints[i].size(); ++j)
						{
							gGL.vertex3fv(mShadowFrustPoints[i][j].mV);
						
						}
					gGL.end();

					gGL.flush();
					glPointSize(1.f);

					LLVector3* ext = mShadowExtents[i]; 
					LLVector3 pos = (ext[0]+ext[1])*0.5f;
					LLVector3 size = (ext[1]-ext[0])*0.5f;
					drawBoxOutline(pos, size);

					//render camera frustum splits as outlines
					gGL.begin(LLRender::LINES);
					gGL.vertex3fv(frust[0].mV); gGL.vertex3fv(frust[1].mV);
					gGL.vertex3fv(frust[1].mV); gGL.vertex3fv(frust[2].mV);
					gGL.vertex3fv(frust[2].mV); gGL.vertex3fv(frust[3].mV);
					gGL.vertex3fv(frust[3].mV); gGL.vertex3fv(frust[0].mV);
					gGL.vertex3fv(frust[4].mV); gGL.vertex3fv(frust[5].mV);
					gGL.vertex3fv(frust[5].mV); gGL.vertex3fv(frust[6].mV);
					gGL.vertex3fv(frust[6].mV); gGL.vertex3fv(frust[7].mV);
					gGL.vertex3fv(frust[7].mV); gGL.vertex3fv(frust[4].mV);
					gGL.vertex3fv(frust[0].mV); gGL.vertex3fv(frust[4].mV);
					gGL.vertex3fv(frust[1].mV); gGL.vertex3fv(frust[5].mV);
					gGL.vertex3fv(frust[2].mV); gGL.vertex3fv(frust[6].mV);
					gGL.vertex3fv(frust[3].mV); gGL.vertex3fv(frust[7].mV);
					gGL.end();
				}
			}

			/*gGL.flush();
			glLineWidth(16-i*2);
			for (LLWorld::region_list_t::const_iterator iter = LLWorld::getInstance()->getRegionList().begin(); 
					iter != LLWorld::getInstance()->getRegionList().end(); ++iter)
			{
				LLViewerRegion* region = *iter;
				for (U32 j = 0; j < LLViewerRegion::NUM_PARTITIONS; j++)
				{
					LLSpatialPartition* part = region->getSpatialPartition(j);
					if (part)
					{
						if (hasRenderType(part->mDrawableType))
						{
							part->renderIntersectingBBoxes(&mShadowCamera[i]);
						}
					}
				}
			}
			gGL.flush();
			glLineWidth(1.f);*/
		}
	}

	if (mRenderDebugMask & RENDER_DEBUG_WIND_VECTORS)
	{
		gAgent.getRegion()->mWind.renderVectors();
	}
	
	if (mRenderDebugMask & RENDER_DEBUG_COMPOSITION)
	{
		// Debug composition layers
		F32 x, y;

		gGL.getTexUnit(0)->unbind(LLTexUnit::TT_TEXTURE);

		if (gAgent.getRegion())
		{
			gGL.begin(LLRender::POINTS);
			// Draw the composition layer for the region that I'm in.
			for (x = 0; x <= 260; x++)
			{
				for (y = 0; y <= 260; y++)
				{
					if ((x > 255) || (y > 255))
					{
						gGL.color4f(1.f, 0.f, 0.f, 1.f);
					}
					else
					{
						gGL.color4f(0.f, 0.f, 1.f, 1.f);
					}
					F32 z = gAgent.getRegion()->getCompositionXY((S32)x, (S32)y);
					z *= 5.f;
					z += 50.f;
					gGL.vertex3f(x, y, z);
				}
			}
			gGL.end();
		}
	}

	if (mRenderDebugMask & LLPipeline::RENDER_DEBUG_BUILD_QUEUE)
	{
		U32 count = 0;
		U32 size = mGroupQ2.size();
		LLColor4 col;

		LLVertexBuffer::unbind();
		LLGLEnable blend(GL_BLEND);
		gGL.setSceneBlendType(LLRender::BT_ALPHA);
		LLGLDepthTest depth(GL_TRUE, GL_FALSE);
		gGL.getTexUnit(0)->bind(LLViewerFetchedTexture::sWhiteImagep);
		
		gGL.pushMatrix();
		gGL.loadMatrix(gGLModelView);
		gGLLastMatrix = NULL;

		for (LLSpatialGroup::sg_vector_t::iterator iter = mGroupQ2.begin(); iter != mGroupQ2.end(); ++iter)
		{
			LLSpatialGroup* group = *iter;
			if (group->isDead())
			{
				continue;
			}

			LLSpatialBridge* bridge = group->getSpatialPartition()->asBridge();

			if (bridge && (!bridge->mDrawable || bridge->mDrawable->isDead()))
			{
				continue;
			}

			if (bridge)
			{
				gGL.pushMatrix();
				gGL.multMatrix((F32*)bridge->mDrawable->getRenderMatrix().mMatrix);
			}

			F32 alpha = llclamp((F32) (size-count)/size, 0.f, 1.f);

			
			LLVector2 c(1.f-alpha, alpha);
			c.normVec();

			
			++count;
			col.set(c.mV[0], c.mV[1], 0, alpha*0.5f+0.5f);
			group->drawObjectBox(col);

			if (bridge)
			{
				gGL.popMatrix();
			}
		}

		gGL.popMatrix();
	}

	gGL.flush();
	if (LLGLSLShader::sNoFixedFunction)
	{
		gUIProgram.unbind();
	}
}

static LLTrace::BlockTimerStatHandle FTM_REBUILD_POOLS("Rebuild Pools");

void LLPipeline::rebuildPools()
{
	LL_RECORD_BLOCK_TIME(FTM_REBUILD_POOLS);

	assertInitialized();

	S32 max_count = mPools.size();
	pool_set_t::iterator iter1 = mPools.upper_bound(mLastRebuildPool);
	while(max_count > 0 && mPools.size() > 0) // && num_rebuilds < MAX_REBUILDS)
	{
		if (iter1 == mPools.end())
		{
			iter1 = mPools.begin();
		}
		LLDrawPool* poolp = *iter1;

		if (poolp->isDead())
		{
			mPools.erase(iter1++);
			removeFromQuickLookup( poolp );
			if (poolp == mLastRebuildPool)
			{
				mLastRebuildPool = NULL;
			}
			delete poolp;
		}
		else
		{
			mLastRebuildPool = poolp;
			iter1++;
		}
		max_count--;
	}
}

void LLPipeline::addToQuickLookup( LLDrawPool* new_poolp )
{
	assertInitialized();

	switch( new_poolp->getType() )
	{
	case LLDrawPool::POOL_SIMPLE:
		if (mSimplePool)
		{
			llassert(0);
			LL_WARNS() << "Ignoring duplicate simple pool." << LL_ENDL;
		}
		else
		{
			mSimplePool = (LLRenderPass*) new_poolp;
		}
		break;

	case LLDrawPool::POOL_ALPHA_MASK:
		if (mAlphaMaskPool)
		{
			llassert(0);
			LL_WARNS() << "Ignoring duplicate alpha mask pool." << LL_ENDL;
			break;
		}
		else
		{
			mAlphaMaskPool = (LLRenderPass*) new_poolp;
		}
		break;

	case LLDrawPool::POOL_FULLBRIGHT_ALPHA_MASK:
		if (mFullbrightAlphaMaskPool)
		{
			llassert(0);
			LL_WARNS() << "Ignoring duplicate alpha mask pool." << LL_ENDL;
			break;
		}
		else
		{
			mFullbrightAlphaMaskPool = (LLRenderPass*) new_poolp;
		}
		break;
		
	case LLDrawPool::POOL_GRASS:
		if (mGrassPool)
		{
			llassert(0);
			LL_WARNS() << "Ignoring duplicate grass pool." << LL_ENDL;
		}
		else
		{
			mGrassPool = (LLRenderPass*) new_poolp;
		}
		break;

	case LLDrawPool::POOL_FULLBRIGHT:
		if (mFullbrightPool)
		{
			llassert(0);
			LL_WARNS() << "Ignoring duplicate simple pool." << LL_ENDL;
		}
		else
		{
			mFullbrightPool = (LLRenderPass*) new_poolp;
		}
		break;

	case LLDrawPool::POOL_INVISIBLE:
		if (mInvisiblePool)
		{
			llassert(0);
			LL_WARNS() << "Ignoring duplicate simple pool." << LL_ENDL;
		}
		else
		{
			mInvisiblePool = (LLRenderPass*) new_poolp;
		}
		break;

	case LLDrawPool::POOL_GLOW:
		if (mGlowPool)
		{
			llassert(0);
			LL_WARNS() << "Ignoring duplicate glow pool." << LL_ENDL;
		}
		else
		{
			mGlowPool = (LLRenderPass*) new_poolp;
		}
		break;

	case LLDrawPool::POOL_TREE:
		mTreePools[ uintptr_t(new_poolp->getTexture()) ] = new_poolp ;
		break;
 
	case LLDrawPool::POOL_TERRAIN:
		mTerrainPools[ uintptr_t(new_poolp->getTexture()) ] = new_poolp ;
		break;

	case LLDrawPool::POOL_BUMP:
		if (mBumpPool)
		{
			llassert(0);
			LL_WARNS() << "Ignoring duplicate bump pool." << LL_ENDL;
		}
		else
		{
			mBumpPool = new_poolp;
		}
		break;
	case LLDrawPool::POOL_MATERIALS:
		if (mMaterialsPool)
		{
			llassert(0);
			LL_WARNS() << "Ignorning duplicate materials pool." << LL_ENDL;
		}
		else
		{
			mMaterialsPool = new_poolp;
		}
		break;
	case LLDrawPool::POOL_ALPHA:
		if( mAlphaPool )
		{
			llassert(0);
			LL_WARNS() << "LLPipeline::addPool(): Ignoring duplicate Alpha pool" << LL_ENDL;
		}
		else
		{
			mAlphaPool = (LLDrawPoolAlpha*) new_poolp;
		}
		break;

	case LLDrawPool::POOL_AVATAR:
	case LLDrawPool::POOL_CONTROL_AV:
		break; // Do nothing

	case LLDrawPool::POOL_SKY:
		if( mSkyPool )
		{
			llassert(0);
			LL_WARNS() << "LLPipeline::addPool(): Ignoring duplicate Sky pool" << LL_ENDL;
		}
		else
		{
			mSkyPool = new_poolp;
		}
		break;
	
	case LLDrawPool::POOL_WATER:
		if( mWaterPool )
		{
			llassert(0);
			LL_WARNS() << "LLPipeline::addPool(): Ignoring duplicate Water pool" << LL_ENDL;
		}
		else
		{
			mWaterPool = new_poolp;
		}
		break;

	case LLDrawPool::POOL_GROUND:
		if( mGroundPool )
		{
			llassert(0);
			LL_WARNS() << "LLPipeline::addPool(): Ignoring duplicate Ground Pool" << LL_ENDL;
		}
		else
		{ 
			mGroundPool = new_poolp;
		}
		break;

	case LLDrawPool::POOL_WL_SKY:
		if( mWLSkyPool )
		{
			llassert(0);
			LL_WARNS() << "LLPipeline::addPool(): Ignoring duplicate WLSky Pool" << LL_ENDL;
		}
		else
		{ 
			mWLSkyPool = new_poolp;
		}
		break;

	default:
		llassert(0);
		LL_WARNS() << "Invalid Pool Type in  LLPipeline::addPool()" << LL_ENDL;
		break;
	}
}

void LLPipeline::removePool( LLDrawPool* poolp )
{
	assertInitialized();
	removeFromQuickLookup(poolp);
	mPools.erase(poolp);
	delete poolp;
}

void LLPipeline::removeFromQuickLookup( LLDrawPool* poolp )
{
	assertInitialized();
	switch( poolp->getType() )
	{
	case LLDrawPool::POOL_SIMPLE:
		llassert(mSimplePool == poolp);
		mSimplePool = NULL;
		break;

	case LLDrawPool::POOL_ALPHA_MASK:
		llassert(mAlphaMaskPool == poolp);
		mAlphaMaskPool = NULL;
		break;

	case LLDrawPool::POOL_FULLBRIGHT_ALPHA_MASK:
		llassert(mFullbrightAlphaMaskPool == poolp);
		mFullbrightAlphaMaskPool = NULL;
		break;

	case LLDrawPool::POOL_GRASS:
		llassert(mGrassPool == poolp);
		mGrassPool = NULL;
		break;

	case LLDrawPool::POOL_FULLBRIGHT:
		llassert(mFullbrightPool == poolp);
		mFullbrightPool = NULL;
		break;

	case LLDrawPool::POOL_INVISIBLE:
		llassert(mInvisiblePool == poolp);
		mInvisiblePool = NULL;
		break;

	case LLDrawPool::POOL_WL_SKY:
		llassert(mWLSkyPool == poolp);
		mWLSkyPool = NULL;
		break;

	case LLDrawPool::POOL_GLOW:
		llassert(mGlowPool == poolp);
		mGlowPool = NULL;
		break;

	case LLDrawPool::POOL_TREE:
		#ifdef _DEBUG
			{
				bool found = mTreePools.erase( (uintptr_t)poolp->getTexture() );
				llassert( found );
			}
		#else
			mTreePools.erase( (uintptr_t)poolp->getTexture() );
		#endif
		break;

	case LLDrawPool::POOL_TERRAIN:
		#ifdef _DEBUG
			{
				bool found = mTerrainPools.erase( (uintptr_t)poolp->getTexture() );
				llassert( found );
			}
		#else
			mTerrainPools.erase( (uintptr_t)poolp->getTexture() );
		#endif
		break;

	case LLDrawPool::POOL_BUMP:
		llassert( poolp == mBumpPool );
		mBumpPool = NULL;
		break;
	
	case LLDrawPool::POOL_MATERIALS:
		llassert(poolp == mMaterialsPool);
		mMaterialsPool = NULL;
		break;
			
	case LLDrawPool::POOL_ALPHA:
		llassert( poolp == mAlphaPool );
		mAlphaPool = NULL;
		break;

	case LLDrawPool::POOL_AVATAR:
	case LLDrawPool::POOL_CONTROL_AV:
		break; // Do nothing

	case LLDrawPool::POOL_SKY:
		llassert( poolp == mSkyPool );
		mSkyPool = NULL;
		break;

	case LLDrawPool::POOL_WATER:
		llassert( poolp == mWaterPool );
		mWaterPool = NULL;
		break;

	case LLDrawPool::POOL_GROUND:
		llassert( poolp == mGroundPool );
		mGroundPool = NULL;
		break;

	default:
		llassert(0);
		LL_WARNS() << "Invalid Pool Type in  LLPipeline::removeFromQuickLookup() type=" << poolp->getType() << LL_ENDL;
		break;
	}
}

void LLPipeline::resetDrawOrders()
{
	assertInitialized();
	// Iterate through all of the draw pools and rebuild them.
	for (pool_set_t::iterator iter = mPools.begin(); iter != mPools.end(); ++iter)
	{
		LLDrawPool *poolp = *iter;
		poolp->resetDrawOrders();
	}
}

//============================================================================
// Once-per-frame setup of hardware lights,
// including sun/moon, avatar backlight, and up to 6 local lights

void LLPipeline::setupAvatarLights(bool for_edit)
{
	assertInitialized();

    LLEnvironment& environment = LLEnvironment::instance();
    LLSettingsSky::ptr_t psky = environment.getCurrentSky();

    bool sun_up = environment.getIsSunUp();


	if (for_edit)
	{
		LLColor4 diffuse(1.f, 1.f, 1.f, 0.f);
		LLVector4 light_pos_cam(-8.f, 0.25f, 10.f, 0.f);  // w==0 => directional light
		LLMatrix4 camera_mat = LLViewerCamera::getInstance()->getModelview();
		LLMatrix4 camera_rot(camera_mat.getMat3());
		camera_rot.invert();
		LLVector4 light_pos = light_pos_cam * camera_rot;
		
		light_pos.normalize();

		LLLightState* light = gGL.getLight(1);

		mHWLightColors[1] = diffuse;

		light->setDiffuse(diffuse);
		light->setAmbient(LLColor4::black);
		light->setSpecular(LLColor4::black);
		light->setPosition(light_pos);
		light->setConstantAttenuation(1.f);
		light->setLinearAttenuation(0.f);
		light->setQuadraticAttenuation(0.f);
		light->setSpotExponent(0.f);
		light->setSpotCutoff(180.f);
	}
	else if (gAvatarBacklight) // Always true (unless overridden in a devs .ini)
	{
        LLVector3 light_dir = sun_up ? LLVector3(mSunDir) : LLVector3(mMoonDir);
		LLVector3 opposite_pos = -light_dir;
		LLVector3 orthog_light_pos = light_dir % LLVector3::z_axis;
		LLVector4 backlight_pos = LLVector4(lerp(opposite_pos, orthog_light_pos, 0.3f), 0.0f);
		backlight_pos.normalize();
			
		LLColor4 light_diffuse = sun_up ? mSunDiffuse : mMoonDiffuse;

		LLColor4 backlight_diffuse(1.f - light_diffuse.mV[VRED], 1.f - light_diffuse.mV[VGREEN], 1.f - light_diffuse.mV[VBLUE], 1.f);
		F32 max_component = 0.001f;
		for (S32 i = 0; i < 3; i++)
		{
			if (backlight_diffuse.mV[i] > max_component)
			{
				max_component = backlight_diffuse.mV[i];
			}
		}
		F32 backlight_mag;
		if (LLEnvironment::instance().getIsSunUp())
		{
			backlight_mag = BACKLIGHT_DAY_MAGNITUDE_OBJECT;
		}
		else
		{
			backlight_mag = BACKLIGHT_NIGHT_MAGNITUDE_OBJECT;
		}
		backlight_diffuse *= backlight_mag / max_component;

		mHWLightColors[1] = backlight_diffuse;

		LLLightState* light = gGL.getLight(1);

		light->setPosition(backlight_pos);
		light->setDiffuse(backlight_diffuse);
		light->setAmbient(LLColor4::black);
		light->setSpecular(LLColor4::black);
		light->setConstantAttenuation(1.f);
		light->setLinearAttenuation(0.f);
		light->setQuadraticAttenuation(0.f);
		light->setSpotExponent(0.f);
		light->setSpotCutoff(180.f);
	}
	else
	{
		LLLightState* light = gGL.getLight(1);

		mHWLightColors[1] = LLColor4::black;

		light->setDiffuse(LLColor4::black);
		light->setAmbient(LLColor4::black);
		light->setSpecular(LLColor4::black);
	}
}

static F32 calc_light_dist(LLVOVolume* light, const LLVector3& cam_pos, F32 max_dist)
{
	F32 inten = light->getLightIntensity();
	if (inten < .001f)
	{
		return max_dist;
	}
	F32 radius = light->getLightRadius();
	bool selected = light->isSelected();
	LLVector3 dpos = light->getRenderPosition() - cam_pos;
	F32 dist2 = dpos.lengthSquared();
	if (!selected && dist2 > (max_dist + radius)*(max_dist + radius))
	{
		return max_dist;
	}
	F32 dist = (F32) sqrt(dist2);
	dist *= 1.f / inten;
	dist -= radius;
	if (selected)
	{
		dist -= 10000.f; // selected lights get highest priority
	}
	if (light->mDrawable.notNull() && light->mDrawable->isState(LLDrawable::ACTIVE))
	{
		// moving lights get a little higher priority (too much causes artifacts)
		dist -= light->getLightRadius()*0.25f;
	}
	return dist;
}

void LLPipeline::calcNearbyLights(LLCamera& camera)
{
	assertInitialized();

	if (LLPipeline::sReflectionRender)
	{
		return;
	}

	if (mLightingDetail >= 1)
	{
		// mNearbyLight (and all light_set_t's) are sorted such that
		// begin() == the closest light and rbegin() == the farthest light
		const S32 MAX_LOCAL_LIGHTS = 6;
// 		LLVector3 cam_pos = gAgent.getCameraPositionAgent();
		LLVector3 cam_pos = LLViewerJoystick::getInstance()->getOverrideCamera() ?
						camera.getOrigin() : 
						gAgent.getPositionAgent();

		F32 max_dist = LIGHT_MAX_RADIUS * 4.f; // ignore enitrely lights > 4 * max light rad
		
		// UPDATE THE EXISTING NEARBY LIGHTS
		light_set_t cur_nearby_lights;
		for (light_set_t::iterator iter = mNearbyLights.begin();
			iter != mNearbyLights.end(); iter++)
		{
			const Light* light = &(*iter);
			LLDrawable* drawable = light->drawable;
            const LLViewerObject *vobj = light->drawable->getVObj();
            if(vobj && vobj->getAvatar() 
               && (vobj->getAvatar()->isTooComplex() || vobj->getAvatar()->isInMuteList())
               )
            {
                drawable->clearState(LLDrawable::NEARBY_LIGHT);
                continue;
            }

			LLVOVolume* volight = drawable->getVOVolume();
			if (!volight || !drawable->isState(LLDrawable::LIGHT))
			{
				drawable->clearState(LLDrawable::NEARBY_LIGHT);
				continue;
			}
			if (light->fade <= -LIGHT_FADE_TIME)
			{
				drawable->clearState(LLDrawable::NEARBY_LIGHT);
				continue;
			}
			if (!sRenderAttachedLights && volight && volight->isAttachment())
			{
				drawable->clearState(LLDrawable::NEARBY_LIGHT);
				continue;
			}

			F32 dist = calc_light_dist(volight, cam_pos, max_dist);
			cur_nearby_lights.insert(Light(drawable, dist, light->fade));
		}
		mNearbyLights = cur_nearby_lights;
				
		// FIND NEW LIGHTS THAT ARE IN RANGE
		light_set_t new_nearby_lights;
		for (LLDrawable::drawable_set_t::iterator iter = mLights.begin();
			 iter != mLights.end(); ++iter)
		{
			LLDrawable* drawable = *iter;
			LLVOVolume* light = drawable->getVOVolume();
			if (!light || drawable->isState(LLDrawable::NEARBY_LIGHT))
			{
				continue;
			}
			if (light->isHUDAttachment())
			{
				continue; // no lighting from HUD objects
			}
			F32 dist = calc_light_dist(light, cam_pos, max_dist);
			if (dist >= max_dist)
			{
				continue;
			}
			if (!sRenderAttachedLights && light && light->isAttachment())
			{
				continue;
			}
			new_nearby_lights.insert(Light(drawable, dist, 0.f));
			if (new_nearby_lights.size() > (U32)MAX_LOCAL_LIGHTS)
			{
				new_nearby_lights.erase(--new_nearby_lights.end());
				const Light& last = *new_nearby_lights.rbegin();
				max_dist = last.dist;
			}
		}

		// INSERT ANY NEW LIGHTS
		for (light_set_t::iterator iter = new_nearby_lights.begin();
			 iter != new_nearby_lights.end(); iter++)
		{
			const Light* light = &(*iter);
			if (mNearbyLights.size() < (U32)MAX_LOCAL_LIGHTS)
			{
				mNearbyLights.insert(*light);
				((LLDrawable*) light->drawable)->setState(LLDrawable::NEARBY_LIGHT);
			}
			else
			{
				// crazy cast so that we can overwrite the fade value
				// even though gcc enforces sets as const
				// (fade value doesn't affect sort so this is safe)
				Light* farthest_light = (const_cast<Light*>(&(*(mNearbyLights.rbegin()))));
				if (light->dist < farthest_light->dist)
				{
					if (farthest_light->fade >= 0.f)
					{
						farthest_light->fade = -(gFrameIntervalSeconds.value());
					}
				}
				else
				{
					break; // none of the other lights are closer
				}
			}
		}
		
		//mark nearby lights not-removable.
		for (light_set_t::iterator iter = mNearbyLights.begin();
			 iter != mNearbyLights.end(); iter++)
		{
			const Light* light = &(*iter);
			((LLViewerOctreeEntryData*) light->drawable)->setVisible();
		}
	}
}

void LLPipeline::setupHWLights(LLDrawPool* pool)
{
	assertInitialized();
	
    LLEnvironment& environment = LLEnvironment::instance();
    LLSettingsSky::ptr_t psky = environment.getCurrentSky();

	if (!LLGLSLShader::sNoFixedFunction)
	{
		gGL.syncMatrices();
	}

    // Ambient
    LLColor4 ambient = psky->getTotalAmbient();
		gGL.setAmbientLightColor(ambient);

    bool sun_up  = environment.getIsSunUp();
    bool moon_up = environment.getIsMoonUp();

	// Light 0 = Sun or Moon (All objects)
	{
        LLVector4 sun_dir(environment.getSunDirection(), 0.0f);
        LLVector4 moon_dir(environment.getMoonDirection(), 0.0f);

        mSunDir.setVec(sun_dir);
        mMoonDir.setVec(moon_dir);

        mSunDiffuse.setVec(psky->getSunlightColor());
        mMoonDiffuse.setVec(psky->getMoonlightColor());

		F32 max_color = llmax(mSunDiffuse.mV[0], mSunDiffuse.mV[1], mSunDiffuse.mV[2]);
		if (max_color > 1.f)
		{
			mSunDiffuse *= 1.f/max_color;
		}
		mSunDiffuse.clamp();

        max_color = llmax(mMoonDiffuse.mV[0], mMoonDiffuse.mV[1], mMoonDiffuse.mV[2]);
        if (max_color > 1.f)
        {
            mMoonDiffuse *= 1.f/max_color;
        }
        mMoonDiffuse.clamp();

        // prevent underlighting from having neither lightsource facing us
        if (!sun_up && !moon_up)
		{
            mSunDiffuse.setVec(LLColor4(0.0, 0.0, 0.0, 1.0));
            mMoonDiffuse.setVec(LLColor4(0.0, 0.0, 0.0, 1.0));
            mSunDir.setVec(LLVector4(0.0, 1.0, 0.0, 0.0));
            mMoonDir.setVec(LLVector4(0.0, 1.0, 0.0, 0.0));
		}

        LLVector4 light_dir = sun_up ? mSunDir : mMoonDir;

        mHWLightColors[0] = sun_up ? mSunDiffuse : mMoonDiffuse;

		LLLightState* light = gGL.getLight(0);
        light->setPosition(light_dir);

        light->setSunPrimary(sun_up);
        light->setDiffuse(mHWLightColors[0]);
        light->setDiffuseB(mMoonDiffuse);
        light->setAmbient(psky->getTotalAmbient());
		light->setSpecular(LLColor4::black);
		light->setConstantAttenuation(1.f);
		light->setLinearAttenuation(0.f);
		light->setQuadraticAttenuation(0.f);
		light->setSpotExponent(0.f);
		light->setSpotCutoff(180.f);
	}
	
	// Light 1 = Backlight (for avatars)
	// (set by enableLightsAvatar)
	
	S32 cur_light = 2;
	
	// Nearby lights = LIGHT 2-7

	mLightMovingMask = 0;
	
	if (mLightingDetail >= 1)
	{
		for (light_set_t::iterator iter = mNearbyLights.begin();
			 iter != mNearbyLights.end(); ++iter)
		{
			LLDrawable* drawable = iter->drawable;
			LLVOVolume* light = drawable->getVOVolume();
			if (!light)
			{
				continue;
			}

            if (light->isAttachment())
            {
                if (!sRenderAttachedLights)
                {
                    continue;
                }
            }

            const LLViewerObject *vobj = drawable->getVObj();
            if(vobj && vobj->getAvatar() && vobj->getAvatar()->isInMuteList())
            {
                continue;
            }

			if (drawable->isState(LLDrawable::ACTIVE))
			{
				mLightMovingMask |= (1<<cur_light);
			}
			
            //send linear light color to shader
			LLColor4  light_color = light->getLightLinearColor();
			light_color.mV[3] = 0.0f;

			F32 fade = iter->fade;
			if (fade < LIGHT_FADE_TIME)
			{
				// fade in/out light
				if (fade >= 0.f)
				{
					fade = fade / LIGHT_FADE_TIME;
					((Light*) (&(*iter)))->fade += gFrameIntervalSeconds.value();
				}
				else
				{
					fade = 1.f + fade / LIGHT_FADE_TIME;
					((Light*) (&(*iter)))->fade -= gFrameIntervalSeconds.value();
				}
				fade = llclamp(fade,0.f,1.f);
				light_color *= fade;
			}

            if (light_color.magVecSquared() < 0.001f)
            {
                continue;
            }

			LLVector3 light_pos(light->getRenderPosition());
			LLVector4 light_pos_gl(light_pos, 1.0f);
	
			F32 light_radius = llmax(light->getLightRadius(), 0.001f);
            F32 size = light_radius * (sRenderDeferred ? 1.5f : 1.0f);

            if (size <= 0.001f)
            {
                continue;
            }

			F32 x = (3.f * (1.f + (light->getLightFalloff() * 2.0f))); // why this magic?  probably trying to match a historic behavior.
			F32 linatten = x / (light_radius); // % of brightness at radius

			mHWLightColors[cur_light] = light_color;
			LLLightState* light_state = gGL.getLight(cur_light);
			
			light_state->setPosition(light_pos_gl);
			light_state->setDiffuse(light_color);
			light_state->setAmbient(LLColor4::black);
			light_state->setConstantAttenuation(0.f);
			if (sRenderDeferred)
			{
				light_state->setLinearAttenuation(size);
				light_state->setQuadraticAttenuation(light->getLightFalloff(DEFERRED_LIGHT_FALLOFF) + 1.f); // get falloff to match for forward deferred rendering lights
			}
			else
			{
				light_state->setLinearAttenuation(linatten);
				light_state->setQuadraticAttenuation(0.f);
			}
			

			if (light->isLightSpotlight() // directional (spot-)light
			    && (LLPipeline::sRenderDeferred || RenderSpotLightsInNondeferred)) // these are only rendered as GL spotlights if we're in deferred rendering mode *or* the setting forces them on
			{
				LLQuaternion quat = light->getRenderRotation();
				LLVector3 at_axis(0,0,-1); // this matches deferred rendering's object light direction
				at_axis *= quat;

				light_state->setSpotDirection(at_axis);
				light_state->setSpotCutoff(90.f);
				light_state->setSpotExponent(2.f);
	
				LLVector3 spotParams = light->getSpotLightParams();

				const LLColor4 specular(0.f, 0.f, 0.f, spotParams[2]);
				light_state->setSpecular(specular);
			}
			else // omnidirectional (point) light
			{
				light_state->setSpotExponent(0.f);
				light_state->setSpotCutoff(180.f);
				
				// we use specular.z = 1.0 as a cheap hack for the shaders to know that this is omnidirectional rather than a spotlight
				const LLColor4 specular(0.f, 0.f, 1.f, 0.f);
				light_state->setSpecular(specular);				
			}
			cur_light++;
			if (cur_light >= 8)
			{
				break; // safety
			}
		}
	}
	for ( ; cur_light < 8 ; cur_light++)
	{
		mHWLightColors[cur_light] = LLColor4::black;
		LLLightState* light = gGL.getLight(cur_light);
        light->setSunPrimary(true);
		light->setDiffuse(LLColor4::black);
		light->setAmbient(LLColor4::black);
		light->setSpecular(LLColor4::black);
	}
<<<<<<< HEAD
	if (gAgentAvatarp &&
		gAgentAvatarp->mSpecialRenderMode == 3)
	{
		LLColor4  light_color = LLColor4::white;
		light_color.mV[3] = 0.0f;

		LLVector3 light_pos(LLViewerCamera::getInstance()->getOrigin());
		LLVector4 light_pos_gl(light_pos, 1.0f);

		F32 light_radius = 16.f;

			F32 x = 3.f;
		float linatten = x / (light_radius); // % of brightness at radius

		mHWLightColors[2] = light_color;
		LLLightState* light = gGL.getLight(2);
=======
>>>>>>> 364ba997

    // Bookmark comment to allow searching for mSpecialRenderMode == 3 (avatar edit mode),
    // prev site of forward (non-deferred) character light injection, removed by SL-13522 09/20

	// Init GL state
	if (!LLGLSLShader::sNoFixedFunction)
	{
		glDisable(GL_LIGHTING);
	}

	for (S32 i = 0; i < 8; ++i)
	{
		gGL.getLight(i)->disable();
	}
	mLightMask = 0;
}

void LLPipeline::enableLights(U32 mask)
{
	assertInitialized();

	if (mLightingDetail == 0)
	{
		mask &= 0xf003; // sun and backlight only (and fullbright bit)
	}
	if (mLightMask != mask)
	{
		stop_glerror();
		if (!mLightMask)
		{
			if (!LLGLSLShader::sNoFixedFunction)
			{
				glEnable(GL_LIGHTING);
			}
		}
		if (mask)
		{
			stop_glerror();
			for (S32 i=0; i<8; i++)
			{
				LLLightState* light = gGL.getLight(i);
				if (mask & (1<<i))
				{
					light->enable();
					light->setDiffuse(mHWLightColors[i]);
				}
				else
				{
					light->disable();
					light->setDiffuse(LLColor4::black);
				}
			}
			stop_glerror();
		}
		else
		{
			if (!LLGLSLShader::sNoFixedFunction)
			{
				glDisable(GL_LIGHTING);
			}
		}
		mLightMask = mask;
		stop_glerror();
	}
}

void LLPipeline::enableLightsStatic()
{
	assertInitialized();
	U32 mask = 0x01; // Sun
	if (mLightingDetail >= 2)
	{
		mask |= mLightMovingMask; // Hardware moving lights
	}
	else
	{
		mask |= 0xff & (~2); // Hardware local lights
	}
	enableLights(mask);
}

void LLPipeline::enableLightsDynamic()
{
	assertInitialized();
	U32 mask = 0xff & (~2); // Local lights
	enableLights(mask);
	
	if (isAgentAvatarValid() && getLightingDetail() <= 0)
	{
		if (gAgentAvatarp->mSpecialRenderMode == 0) // normal
		{
			gPipeline.enableLightsAvatar();
		}
		else if (gAgentAvatarp->mSpecialRenderMode >= 1)  // anim preview
		{
			gPipeline.enableLightsAvatarEdit(LLColor4(0.7f, 0.6f, 0.3f, 1.f));
		}
	}
}

void LLPipeline::enableLightsAvatar()
{
	U32 mask = 0xff; // All lights
	setupAvatarLights(FALSE);
	enableLights(mask);
}

void LLPipeline::enableLightsPreview()
{
	disableLights();

	if (!LLGLSLShader::sNoFixedFunction)
	{
		glEnable(GL_LIGHTING);
	}

	LLColor4 ambient = PreviewAmbientColor;
	gGL.setAmbientLightColor(ambient);

	LLColor4 diffuse0 = PreviewDiffuse0;
	LLColor4 specular0 = PreviewSpecular0;
	LLColor4 diffuse1 = PreviewDiffuse1;
	LLColor4 specular1 = PreviewSpecular1;
	LLColor4 diffuse2 = PreviewDiffuse2;
	LLColor4 specular2 = PreviewSpecular2;

	LLVector3 dir0 = PreviewDirection0;
	LLVector3 dir1 = PreviewDirection1;
	LLVector3 dir2 = PreviewDirection2;

	dir0.normVec();
	dir1.normVec();
	dir2.normVec();
	
	LLVector4 light_pos(dir0, 0.0f);

	LLLightState* light = gGL.getLight(1);

	light->enable();
	light->setPosition(light_pos);
	light->setDiffuse(diffuse0);
	light->setAmbient(ambient);
	light->setSpecular(specular0);
	light->setSpotExponent(0.f);
	light->setSpotCutoff(180.f);

	light_pos = LLVector4(dir1, 0.f);

	light = gGL.getLight(2);
	light->enable();
	light->setPosition(light_pos);
	light->setDiffuse(diffuse1);
	light->setAmbient(ambient);
	light->setSpecular(specular1);
	light->setSpotExponent(0.f);
	light->setSpotCutoff(180.f);

	light_pos = LLVector4(dir2, 0.f);
	light = gGL.getLight(3);
	light->enable();
	light->setPosition(light_pos);
	light->setDiffuse(diffuse2);
	light->setAmbient(ambient);
	light->setSpecular(specular2);
	light->setSpotExponent(0.f);
	light->setSpotCutoff(180.f);
}


void LLPipeline::enableLightsAvatarEdit(const LLColor4& color)
{
	U32 mask = 0x2002; // Avatar backlight only, set ambient
	setupAvatarLights(TRUE);
	enableLights(mask);

	gGL.setAmbientLightColor(color);
}

void LLPipeline::enableLightsFullbright()
{
	assertInitialized();
	U32 mask = 0x1000; // Non-0 mask, set ambient
	enableLights(mask);
}

void LLPipeline::disableLights()
{
	enableLights(0); // no lighting (full bright)
}

//============================================================================

class LLMenuItemGL;
class LLInvFVBridge;
struct cat_folder_pair;
class LLVOBranch;
class LLVOLeaf;

void LLPipeline::findReferences(LLDrawable *drawablep)
{
	assertInitialized();
	if (mLights.find(drawablep) != mLights.end())
	{
		LL_INFOS() << "In mLights" << LL_ENDL;
	}
	if (std::find(mMovedList.begin(), mMovedList.end(), drawablep) != mMovedList.end())
	{
		LL_INFOS() << "In mMovedList" << LL_ENDL;
	}
	if (std::find(mShiftList.begin(), mShiftList.end(), drawablep) != mShiftList.end())
	{
		LL_INFOS() << "In mShiftList" << LL_ENDL;
	}
	if (mRetexturedList.find(drawablep) != mRetexturedList.end())
	{
		LL_INFOS() << "In mRetexturedList" << LL_ENDL;
	}
	
	if (std::find(mBuildQ1.begin(), mBuildQ1.end(), drawablep) != mBuildQ1.end())
	{
		LL_INFOS() << "In mBuildQ1" << LL_ENDL;
	}
	if (std::find(mBuildQ2.begin(), mBuildQ2.end(), drawablep) != mBuildQ2.end())
	{
		LL_INFOS() << "In mBuildQ2" << LL_ENDL;
	}

	S32 count;
	
	count = gObjectList.findReferences(drawablep);
	if (count)
	{
		LL_INFOS() << "In other drawables: " << count << " references" << LL_ENDL;
	}
}

bool LLPipeline::verify()
{
	bool ok = assertInitialized();
	if (ok) 
	{
		for (pool_set_t::iterator iter = mPools.begin(); iter != mPools.end(); ++iter)
		{
			LLDrawPool *poolp = *iter;
			if (!poolp->verify())
			{
				ok = false;
			}
		}
	}

	if (!ok)
	{
		LL_WARNS() << "Pipeline verify failed!" << LL_ENDL;
	}
	return ok;
}

//////////////////////////////
//
// Collision detection
//
//

///////////////////////////////////////////////////////////////////////////////////////////////////////////////////////////////////////////////////////////////////////////////////////////////////////
/**
 *	A method to compute a ray-AABB intersection.
 *	Original code by Andrew Woo, from "Graphics Gems", Academic Press, 1990
 *	Optimized code by Pierre Terdiman, 2000 (~20-30% faster on my Celeron 500)
 *	Epsilon value added by Klaus Hartmann. (discarding it saves a few cycles only)
 *
 *	Hence this version is faster as well as more robust than the original one.
 *
 *	Should work provided:
 *	1) the integer representation of 0.0f is 0x00000000
 *	2) the sign bit of the float is the most significant one
 *
 *	Report bugs: p.terdiman@codercorner.com
 *
 *	\param		aabb		[in] the axis-aligned bounding box
 *	\param		origin		[in] ray origin
 *	\param		dir			[in] ray direction
 *	\param		coord		[out] impact coordinates
 *	\return		true if ray intersects AABB
 */
///////////////////////////////////////////////////////////////////////////////////////////////////////////////////////////////////////////////////////////////////////////////////////////////////////
//#define RAYAABB_EPSILON 0.00001f
#define IR(x)	((U32&)x)

bool LLRayAABB(const LLVector3 &center, const LLVector3 &size, const LLVector3& origin, const LLVector3& dir, LLVector3 &coord, F32 epsilon)
{
	bool Inside = true;
	LLVector3 MinB = center - size;
	LLVector3 MaxB = center + size;
	LLVector3 MaxT;
	MaxT.mV[VX]=MaxT.mV[VY]=MaxT.mV[VZ]=-1.0f;

	// Find candidate planes.
	for(U32 i=0;i<3;i++)
	{
		if(origin.mV[i] < MinB.mV[i])
		{
			coord.mV[i]	= MinB.mV[i];
			Inside		= false;

			// Calculate T distances to candidate planes
			if(IR(dir.mV[i]))	MaxT.mV[i] = (MinB.mV[i] - origin.mV[i]) / dir.mV[i];
		}
		else if(origin.mV[i] > MaxB.mV[i])
		{
			coord.mV[i]	= MaxB.mV[i];
			Inside		= false;

			// Calculate T distances to candidate planes
			if(IR(dir.mV[i]))	MaxT.mV[i] = (MaxB.mV[i] - origin.mV[i]) / dir.mV[i];
		}
	}

	// Ray origin inside bounding box
	if(Inside)
	{
		coord = origin;
		return true;
	}

	// Get largest of the maxT's for final choice of intersection
	U32 WhichPlane = 0;
	if(MaxT.mV[1] > MaxT.mV[WhichPlane])	WhichPlane = 1;
	if(MaxT.mV[2] > MaxT.mV[WhichPlane])	WhichPlane = 2;

	// Check final candidate actually inside box
	if(IR(MaxT.mV[WhichPlane])&0x80000000) return false;

	for(U32 i=0;i<3;i++)
	{
		if(i!=WhichPlane)
		{
			coord.mV[i] = origin.mV[i] + MaxT.mV[WhichPlane] * dir.mV[i];
			if (epsilon > 0)
			{
				if(coord.mV[i] < MinB.mV[i] - epsilon || coord.mV[i] > MaxB.mV[i] + epsilon)	return false;
			}
			else
			{
				if(coord.mV[i] < MinB.mV[i] || coord.mV[i] > MaxB.mV[i])	return false;
			}
		}
	}
	return true;	// ray hits box
}

//////////////////////////////
//
// Macros, functions, and inline methods from other classes
//
//

void LLPipeline::setLight(LLDrawable *drawablep, bool is_light)
{
	if (drawablep && assertInitialized())
	{
		if (is_light)
		{
			mLights.insert(drawablep);
			drawablep->setState(LLDrawable::LIGHT);
		}
		else
		{
			drawablep->clearState(LLDrawable::LIGHT);
			mLights.erase(drawablep);
		}
	}
}

//static
void LLPipeline::toggleRenderType(U32 type)
{
	gPipeline.mRenderTypeEnabled[type] = !gPipeline.mRenderTypeEnabled[type];
	if (type == LLPipeline::RENDER_TYPE_WATER)
	{
		gPipeline.mRenderTypeEnabled[LLPipeline::RENDER_TYPE_VOIDWATER] = !gPipeline.mRenderTypeEnabled[LLPipeline::RENDER_TYPE_VOIDWATER];
	}
}

//static
void LLPipeline::toggleRenderTypeControl(U32 type)
{
	U32 bit = (1<<type);
	if (gPipeline.hasRenderType(type))
	{
		LL_INFOS() << "Toggling render type mask " << std::hex << bit << " off" << std::dec << LL_ENDL;
	}
	else
	{
		LL_INFOS() << "Toggling render type mask " << std::hex << bit << " on" << std::dec << LL_ENDL;
	}
	gPipeline.toggleRenderType(type);
}

//static
bool LLPipeline::hasRenderTypeControl(U32 type)
{
	return gPipeline.hasRenderType(type);
}

// Allows UI items labeled "Hide foo" instead of "Show foo"
//static
bool LLPipeline::toggleRenderTypeControlNegated(S32 type)
{
	return !gPipeline.hasRenderType(type);
}

//static
void LLPipeline::toggleRenderDebug(U64 bit)
{
	if (gPipeline.hasRenderDebugMask(bit))
	{
		LL_INFOS() << "Toggling render debug mask " << std::hex << bit << " off" << std::dec << LL_ENDL;
	}
	else
	{
		LL_INFOS() << "Toggling render debug mask " << std::hex << bit << " on" << std::dec << LL_ENDL;
	}
	gPipeline.mRenderDebugMask ^= bit;
}


//static
bool LLPipeline::toggleRenderDebugControl(U64 bit)
{
	return gPipeline.hasRenderDebugMask(bit);
}

//static
void LLPipeline::toggleRenderDebugFeature(U32 bit)
{
	gPipeline.mRenderDebugFeatureMask ^= bit;
}


//static
bool LLPipeline::toggleRenderDebugFeatureControl(U32 bit)
{
	return gPipeline.hasRenderDebugFeatureMask(bit);
}

void LLPipeline::setRenderDebugFeatureControl(U32 bit, bool value)
{
	if (value)
	{
		gPipeline.mRenderDebugFeatureMask |= bit;
	}
	else
	{
		gPipeline.mRenderDebugFeatureMask &= !bit;
	}
}

void LLPipeline::pushRenderDebugFeatureMask()
{
	mRenderDebugFeatureStack.push(mRenderDebugFeatureMask);
}

void LLPipeline::popRenderDebugFeatureMask()
{
	if (mRenderDebugFeatureStack.empty())
	{
		LL_ERRS() << "Depleted render feature stack." << LL_ENDL;
	}

	mRenderDebugFeatureMask = mRenderDebugFeatureStack.top();
	mRenderDebugFeatureStack.pop();
}

// static
void LLPipeline::setRenderScriptedBeacons(bool val)
{
	sRenderScriptedBeacons = val;
}

// static
void LLPipeline::toggleRenderScriptedBeacons()
{
	sRenderScriptedBeacons = !sRenderScriptedBeacons;
}

// static
bool LLPipeline::getRenderScriptedBeacons()
{
	return sRenderScriptedBeacons;
}

// static
void LLPipeline::setRenderScriptedTouchBeacons(bool val)
{
	sRenderScriptedTouchBeacons = val;
}

// static
void LLPipeline::toggleRenderScriptedTouchBeacons()
{
	sRenderScriptedTouchBeacons = !sRenderScriptedTouchBeacons;
}

// static
bool LLPipeline::getRenderScriptedTouchBeacons()
{
	return sRenderScriptedTouchBeacons;
}

// static
void LLPipeline::setRenderMOAPBeacons(bool val)
{
	sRenderMOAPBeacons = val;
}

// static
void LLPipeline::toggleRenderMOAPBeacons()
{
	sRenderMOAPBeacons = !sRenderMOAPBeacons;
}

// static
bool LLPipeline::getRenderMOAPBeacons()
{
	return sRenderMOAPBeacons;
}

// static
void LLPipeline::setRenderPhysicalBeacons(bool val)
{
	sRenderPhysicalBeacons = val;
}

// static
void LLPipeline::toggleRenderPhysicalBeacons()
{
	sRenderPhysicalBeacons = !sRenderPhysicalBeacons;
}

// static
bool LLPipeline::getRenderPhysicalBeacons()
{
	return sRenderPhysicalBeacons;
}

// static
void LLPipeline::setRenderParticleBeacons(bool val)
{
	sRenderParticleBeacons = val;
}

// static
void LLPipeline::toggleRenderParticleBeacons()
{
	sRenderParticleBeacons = !sRenderParticleBeacons;
}

// static
bool LLPipeline::getRenderParticleBeacons()
{
	return sRenderParticleBeacons;
}

// static
void LLPipeline::setRenderSoundBeacons(bool val)
{
	sRenderSoundBeacons = val;
}

// static
void LLPipeline::toggleRenderSoundBeacons()
{
	sRenderSoundBeacons = !sRenderSoundBeacons;
}

// static
bool LLPipeline::getRenderSoundBeacons()
{
	return sRenderSoundBeacons;
}

// static
void LLPipeline::setRenderBeacons(bool val)
{
	sRenderBeacons = val;
}

// static
void LLPipeline::toggleRenderBeacons()
{
	sRenderBeacons = !sRenderBeacons;
}

// static
bool LLPipeline::getRenderBeacons()
{
	return sRenderBeacons;
}

// static
void LLPipeline::setRenderHighlights(bool val)
{
	sRenderHighlight = val;
}

// static
void LLPipeline::toggleRenderHighlights()
{
	sRenderHighlight = !sRenderHighlight;
}

// static
bool LLPipeline::getRenderHighlights()
{
	return sRenderHighlight;
}

// static
void LLPipeline::setRenderHighlightTextureChannel(LLRender::eTexIndex channel)
{
	sRenderHighlightTextureChannel = channel;
}

LLVOPartGroup* LLPipeline::lineSegmentIntersectParticle(const LLVector4a& start, const LLVector4a& end, LLVector4a* intersection,
														S32* face_hit)
{
	LLVector4a local_end = end;

	LLVector4a position;

	LLDrawable* drawable = NULL;

	for (LLWorld::region_list_t::const_iterator iter = LLWorld::getInstance()->getRegionList().begin(); 
			iter != LLWorld::getInstance()->getRegionList().end(); ++iter)
	{
		LLViewerRegion* region = *iter;

		LLSpatialPartition* part = region->getSpatialPartition(LLViewerRegion::PARTITION_PARTICLE);
		if (part && hasRenderType(part->mDrawableType))
		{
			LLDrawable* hit = part->lineSegmentIntersect(start, local_end, TRUE, FALSE, face_hit, &position, NULL, NULL, NULL);
			if (hit)
			{
				drawable = hit;
				local_end = position;						
			}
		}
	}

	LLVOPartGroup* ret = NULL;
	if (drawable)
	{
		//make sure we're returning an LLVOPartGroup
		llassert(drawable->getVObj()->getPCode() == LLViewerObject::LL_VO_PART_GROUP);
		ret = (LLVOPartGroup*) drawable->getVObj().get();
	}
		
	if (intersection)
	{
		*intersection = position;
	}

	return ret;
}

LLViewerObject* LLPipeline::lineSegmentIntersectInWorld(const LLVector4a& start, const LLVector4a& end,
														bool pick_transparent,
														bool pick_rigged,
														S32* face_hit,
														LLVector4a* intersection,         // return the intersection point
														LLVector2* tex_coord,            // return the texture coordinates of the intersection point
														LLVector4a* normal,               // return the surface normal at the intersection point
														LLVector4a* tangent             // return the surface tangent at the intersection point
	)
{
	LLDrawable* drawable = NULL;

	LLVector4a local_end = end;

	LLVector4a position;

	sPickAvatar = false; //! LLToolMgr::getInstance()->inBuildMode();
	
	for (LLWorld::region_list_t::const_iterator iter = LLWorld::getInstance()->getRegionList().begin(); 
			iter != LLWorld::getInstance()->getRegionList().end(); ++iter)
	{
		LLViewerRegion* region = *iter;

		for (U32 j = 0; j < LLViewerRegion::NUM_PARTITIONS; j++)
		{
			if ((j == LLViewerRegion::PARTITION_VOLUME) || 
				(j == LLViewerRegion::PARTITION_BRIDGE) ||
				(j == LLViewerRegion::PARTITION_CONTROL_AV) ||
				(j == LLViewerRegion::PARTITION_TERRAIN) ||
				(j == LLViewerRegion::PARTITION_TREE) ||
				(j == LLViewerRegion::PARTITION_GRASS))  // only check these partitions for now
			{
				LLSpatialPartition* part = region->getSpatialPartition(j);
				if (part && hasRenderType(part->mDrawableType))
				{
					LLDrawable* hit = part->lineSegmentIntersect(start, local_end, pick_transparent, pick_rigged, face_hit, &position, tex_coord, normal, tangent);
					if (hit)
					{
						drawable = hit;
						local_end = position;						
					}
				}
			}
		}
	}
	
	if (!sPickAvatar)
	{
		//save hit info in case we need to restore
		//due to attachment override
		LLVector4a local_normal;
		LLVector4a local_tangent;
		LLVector2 local_texcoord;
		S32 local_face_hit = -1;

		if (face_hit)
		{ 
			local_face_hit = *face_hit;
		}
		if (tex_coord)
		{
			local_texcoord = *tex_coord;
		}
		if (tangent)
		{
			local_tangent = *tangent;
		}
		else
		{
			local_tangent.clear();
		}
		if (normal)
		{
			local_normal = *normal;
		}
		else
		{
			local_normal.clear();
		}
				
		const F32 ATTACHMENT_OVERRIDE_DIST = 0.1f;

		//check against avatars
		sPickAvatar = true;
		for (LLWorld::region_list_t::const_iterator iter = LLWorld::getInstance()->getRegionList().begin(); 
				iter != LLWorld::getInstance()->getRegionList().end(); ++iter)
		{
			LLViewerRegion* region = *iter;

			LLSpatialPartition* part = region->getSpatialPartition(LLViewerRegion::PARTITION_AVATAR);
			if (part && hasRenderType(part->mDrawableType))
			{
				LLDrawable* hit = part->lineSegmentIntersect(start, local_end, pick_transparent, pick_rigged, face_hit, &position, tex_coord, normal, tangent);
				if (hit)
				{
					LLVector4a delta;
					delta.setSub(position, local_end);

					if (!drawable || 
						!drawable->getVObj()->isAttachment() ||
						delta.getLength3().getF32() > ATTACHMENT_OVERRIDE_DIST)
					{ //avatar overrides if previously hit drawable is not an attachment or 
					  //attachment is far enough away from detected intersection
						drawable = hit;
						local_end = position;						
					}
					else
					{ //prioritize attachments over avatars
						position = local_end;

						if (face_hit)
						{
							*face_hit = local_face_hit;
						}
						if (tex_coord)
						{
							*tex_coord = local_texcoord;
						}
						if (tangent)
						{
							*tangent = local_tangent;
						}
						if (normal)
						{
							*normal = local_normal;
						}
					}
				}
			}
		}
	}

	//check all avatar nametags (silly, isn't it?)
	for (std::vector< LLCharacter* >::iterator iter = LLCharacter::sInstances.begin();
		iter != LLCharacter::sInstances.end();
		++iter)
	{
		LLVOAvatar* av = (LLVOAvatar*) *iter;
		if (av->mNameText.notNull()
			&& av->mNameText->lineSegmentIntersect(start, local_end, position))
		{
			drawable = av->mDrawable;
			local_end = position;
		}
	}

	if (intersection)
	{
		*intersection = position;
	}

	return drawable ? drawable->getVObj().get() : NULL;
}

LLViewerObject* LLPipeline::lineSegmentIntersectInHUD(const LLVector4a& start, const LLVector4a& end,
													  bool pick_transparent,													
													  S32* face_hit,
													  LLVector4a* intersection,         // return the intersection point
													  LLVector2* tex_coord,            // return the texture coordinates of the intersection point
													  LLVector4a* normal,               // return the surface normal at the intersection point
													  LLVector4a* tangent				// return the surface tangent at the intersection point
	)
{
	LLDrawable* drawable = NULL;

	for (LLWorld::region_list_t::const_iterator iter = LLWorld::getInstance()->getRegionList().begin(); 
			iter != LLWorld::getInstance()->getRegionList().end(); ++iter)
	{
		LLViewerRegion* region = *iter;

		bool toggle = false;
		if (!hasRenderType(LLPipeline::RENDER_TYPE_HUD))
		{
			toggleRenderType(LLPipeline::RENDER_TYPE_HUD);
			toggle = true;
		}

		LLSpatialPartition* part = region->getSpatialPartition(LLViewerRegion::PARTITION_HUD);
		if (part)
		{
			LLDrawable* hit = part->lineSegmentIntersect(start, end, pick_transparent, FALSE, face_hit, intersection, tex_coord, normal, tangent);
			if (hit)
			{
				drawable = hit;
			}
		}

		if (toggle)
		{
			toggleRenderType(LLPipeline::RENDER_TYPE_HUD);
		}
	}
	return drawable ? drawable->getVObj().get() : NULL;
}

LLSpatialPartition* LLPipeline::getSpatialPartition(LLViewerObject* vobj)
{
	if (vobj)
	{
		LLViewerRegion* region = vobj->getRegion();
		if (region)
		{
			return region->getSpatialPartition(vobj->getPartitionType());
		}
	}
	return NULL;
}

void LLPipeline::resetVertexBuffers(LLDrawable* drawable)
{
	if (!drawable)
	{
		return;
	}

	for (S32 i = 0; i < drawable->getNumFaces(); i++)
	{
		LLFace* facep = drawable->getFace(i);
		if (facep)
		{
			facep->clearVertexBuffer();
		}
	}
}

void LLPipeline::resetVertexBuffers()
{	
	mResetVertexBuffers = true;
}

static LLTrace::BlockTimerStatHandle FTM_RESET_VB("Reset VB");

void LLPipeline::doResetVertexBuffers(bool forced)
{
	if (!mResetVertexBuffers)
	{
		return;
	}
	if(!forced && LLSpatialPartition::sTeleportRequested)
	{
		if(gAgent.getTeleportState() != LLAgent::TELEPORT_NONE)
		{
			return; //wait for teleporting to finish
		}
		else
		{
			//teleporting aborted
			LLSpatialPartition::sTeleportRequested = FALSE;
			mResetVertexBuffers = false;
			return;
		}
	}

	LL_RECORD_BLOCK_TIME(FTM_RESET_VB);
	mResetVertexBuffers = false;

	mCubeVB = NULL;

	mDeferredVB = NULL;
	mAuxiliaryVB = NULL;
	exoPostProcess::instance().destroyVB(); // Will be re-created via updateRenderDeferred()
	gGL.destroyVB();

	for (LLWorld::region_list_t::const_iterator iter = LLWorld::getInstance()->getRegionList().begin(); 
			iter != LLWorld::getInstance()->getRegionList().end(); ++iter)
	{
		LLViewerRegion* region = *iter;
		for (U32 i = 0; i < LLViewerRegion::NUM_PARTITIONS; i++)
		{
			LLSpatialPartition* part = region->getSpatialPartition(i);
			if (part)
			{
				part->resetVertexBuffers();
			}
		}
	}
	if(LLSpatialPartition::sTeleportRequested)
	{
		LLSpatialPartition::sTeleportRequested = FALSE;

		LLWorld::getInstance()->clearAllVisibleObjects();
		clearRebuildDrawables();
	}

	resetDrawOrders();

	gSky.resetVertexBuffers();

	LLVOPartGroup::destroyGL();

	if ( LLPathingLib::getInstance() )
	{
		LLPathingLib::getInstance()->cleanupVBOManager();
	}
	LLVOPartGroup::destroyGL();

	SUBSYSTEM_CLEANUP(LLVertexBuffer);
	
	//delete all name pool caches
	LLGLNamePool::cleanupPools();

	

	if (LLVertexBuffer::sGLCount > 0)
	{
		LL_WARNS() << "VBO wipe failed -- " << LLVertexBuffer::sGLCount << " buffers remaining." << LL_ENDL;
	}

	LLVertexBuffer::unbind();	
	
	updateRenderBump();
	//updateRenderDeferred(); // <FS:Ansariel> Moved further down because of exoPostProcess creating a new VB

	sUseTriStrips = gSavedSettings.getBOOL("RenderUseTriStrips");
	LLVertexBuffer::sUseStreamDraw = gSavedSettings.getBOOL("RenderUseStreamVBO");
	// <FS:Ansariel> Vertex Array Objects are required in OpenGL core profile
	//LLVertexBuffer::sUseVAO = gSavedSettings.getBOOL("RenderUseVAO");
	LLVertexBuffer::sUseVAO = LLRender::sGLCoreProfile ? TRUE : gSavedSettings.getBOOL("RenderUseVAO");
	// </FS:Ansariel>
	LLVertexBuffer::sPreferStreamDraw = gSavedSettings.getBOOL("RenderPreferStreamDraw");
	LLVertexBuffer::sEnableVBOs = gSavedSettings.getBOOL("RenderVBOEnable");
	LLVertexBuffer::sDisableVBOMapping = LLVertexBuffer::sEnableVBOs && gSavedSettings.getBOOL("RenderVBOMappingDisable") ;
	sBakeSunlight = gSavedSettings.getBOOL("RenderBakeSunlight");
	sNoAlpha = gSavedSettings.getBOOL("RenderNoAlpha");
	LLPipeline::sTextureBindTest = gSavedSettings.getBOOL("RenderDebugTextureBind");

	LLVertexBuffer::initClass(LLVertexBuffer::sEnableVBOs, LLVertexBuffer::sDisableVBOMapping);

	LLVOPartGroup::restoreGL();

	// <FS:Ansariel> Reset VB during TP
	updateRenderDeferred(); // Moved further down because of exoPostProcess creating a new VB

	gGL.initVB();

	initDeferredVB();
	initAuxiliaryVB();
	// </FS:Ansariel>
}

void LLPipeline::renderObjects(U32 type, U32 mask, bool texture, bool batch_texture)
{
	assertInitialized();
	gGL.loadMatrix(gGLModelView);
	gGLLastMatrix = NULL;
	mSimplePool->pushBatches(type, mask, texture, batch_texture);
	gGL.loadMatrix(gGLModelView);
	gGLLastMatrix = NULL;		
}

void LLPipeline::renderMaskedObjects(U32 type, U32 mask, bool texture, bool batch_texture)
{
	assertInitialized();
	gGL.loadMatrix(gGLModelView);
	gGLLastMatrix = NULL;
	mAlphaMaskPool->pushMaskBatches(type, mask, texture, batch_texture);
	gGL.loadMatrix(gGLModelView);
	gGLLastMatrix = NULL;		
}

void LLPipeline::renderFullbrightMaskedObjects(U32 type, U32 mask, bool texture, bool batch_texture)
{
	assertInitialized();
	gGL.loadMatrix(gGLModelView);
	gGLLastMatrix = NULL;
	mFullbrightAlphaMaskPool->pushMaskBatches(type, mask, texture, batch_texture);
	gGL.loadMatrix(gGLModelView);
	gGLLastMatrix = NULL;		
}

void apply_cube_face_rotation(U32 face)
{
	switch (face)
	{
		case 0: 
			gGL.rotatef(90.f, 0, 1, 0);
			gGL.rotatef(180.f, 1, 0, 0);
		break;
		case 2: 
			gGL.rotatef(-90.f, 1, 0, 0);
		break;
		case 4:
			gGL.rotatef(180.f, 0, 1, 0);
			gGL.rotatef(180.f, 0, 0, 1);
		break;
		case 1: 
			gGL.rotatef(-90.f, 0, 1, 0);
			gGL.rotatef(180.f, 1, 0, 0);
		break;
		case 3:
			gGL.rotatef(90, 1, 0, 0);
		break;
		case 5: 
			gGL.rotatef(180, 0, 0, 1);
		break;
	}
}

void validate_framebuffer_object()
{                                                           
	GLenum status;                                            
	status = glCheckFramebufferStatus(GL_FRAMEBUFFER_EXT); 
	switch(status) 
	{                                          
		case GL_FRAMEBUFFER_COMPLETE:                       
			//framebuffer OK, no error.
			break;
		case GL_FRAMEBUFFER_INCOMPLETE_MISSING_ATTACHMENT:
			// frame buffer not OK: probably means unsupported depth buffer format
			LL_ERRS() << "Framebuffer Incomplete Missing Attachment." << LL_ENDL;
			break;
		case GL_FRAMEBUFFER_INCOMPLETE_ATTACHMENT:
			// frame buffer not OK: probably means unsupported depth buffer format
			LL_ERRS() << "Framebuffer Incomplete Attachment." << LL_ENDL;
			break; 
		case GL_FRAMEBUFFER_UNSUPPORTED:                    
			/* choose different formats */                        
			LL_ERRS() << "Framebuffer unsupported." << LL_ENDL;
			break;                                                
		default:                                                
			LL_ERRS() << "Unknown framebuffer status." << LL_ENDL;
			break;
	}
}

void LLPipeline::bindScreenToTexture() 
{
	
}

static LLTrace::BlockTimerStatHandle FTM_RENDER_BLOOM("Bloom");

void LLPipeline::renderFinalize()
{
    LLVertexBuffer::unbind();
    LLGLState::checkStates();
    LLGLState::checkTextureChannels();

    assertInitialized();
<<<<<<< HEAD

    if (gUseWireframe)
    {
        glPolygonMode(GL_FRONT_AND_BACK, GL_FILL);
    }

    LLVector2 tc1(0, 0);
    LLVector2 tc2((F32) mScreen.getWidth() * 2, (F32) mScreen.getHeight() * 2);

    LL_RECORD_BLOCK_TIME(FTM_RENDER_BLOOM);
    gGL.color4f(1, 1, 1, 1);
    LLGLDepthTest depth(GL_FALSE);
    LLGLDisable blend(GL_BLEND);
    LLGLDisable cull(GL_CULL_FACE);

    enableLightsFullbright();

    gGL.matrixMode(LLRender::MM_PROJECTION);
    gGL.pushMatrix();
    gGL.loadIdentity();
    gGL.matrixMode(LLRender::MM_MODELVIEW);
    gGL.pushMatrix();
    gGL.loadIdentity();

    LLGLDisable test(GL_ALPHA_TEST);

    gGL.setColorMask(true, true);
    glClearColor(0, 0, 0, 0);
    exoPostProcess::instance().ExodusRenderPostStack(&mScreen, &mScreen); // <FS:CR> Import Vignette from Exodus

    if (sRenderGlow)
    {
        {
            LL_RECORD_BLOCK_TIME(FTM_RENDER_BLOOM_FBO);
            mGlow[2].bindTarget();
            mGlow[2].clear();
        }

        gGlowExtractProgram.bind();
        F32 minLum = llmax((F32) RenderGlowMinLuminance, 0.0f);
        F32 maxAlpha = RenderGlowMaxExtractAlpha;
        F32 warmthAmount = RenderGlowWarmthAmount;
        LLVector3 lumWeights = RenderGlowLumWeights;
        LLVector3 warmthWeights = RenderGlowWarmthWeights;

        gGlowExtractProgram.uniform1f(LLShaderMgr::GLOW_MIN_LUMINANCE, minLum);
        gGlowExtractProgram.uniform1f(LLShaderMgr::GLOW_MAX_EXTRACT_ALPHA, maxAlpha);
        gGlowExtractProgram.uniform3f(LLShaderMgr::GLOW_LUM_WEIGHTS, lumWeights.mV[0], lumWeights.mV[1],
                                      lumWeights.mV[2]);
        gGlowExtractProgram.uniform3f(LLShaderMgr::GLOW_WARMTH_WEIGHTS, warmthWeights.mV[0], warmthWeights.mV[1],
                                      warmthWeights.mV[2]);
        gGlowExtractProgram.uniform1f(LLShaderMgr::GLOW_WARMTH_AMOUNT, warmthAmount);
        
        {
            LLGLEnable blend_on(GL_BLEND);
            LLGLEnable test(GL_ALPHA_TEST);

            gGL.setSceneBlendType(LLRender::BT_ADD_WITH_ALPHA);

            mScreen.bindTexture(0, 0, LLTexUnit::TFO_POINT);

            gGL.color4f(1, 1, 1, 1);
            gPipeline.enableLightsFullbright();
            // <FS:Ansariel> FIRE-16829: Visual Artifacts with ALM enabled on AMD graphics
            //gGL.begin(LLRender::TRIANGLE_STRIP);
            //gGL.texCoord2f(tc1.mV[0], tc1.mV[1]);
            //gGL.vertex2f(-1, -1);

            //gGL.texCoord2f(tc1.mV[0], tc2.mV[1]);
            //gGL.vertex2f(-1, 3);

            //gGL.texCoord2f(tc2.mV[0], tc1.mV[1]);
            //gGL.vertex2f(3, -1);

            //gGL.end();
            drawAuxiliaryVB(tc1, tc2);
            // </FS:Ansariel>

            gGL.getTexUnit(0)->unbind(mScreen.getUsage());

            mGlow[2].flush();

            tc1.setVec(0, 0);
            tc2.setVec(2, 2); 
        }

        // power of two between 1 and 1024
        U32 glowResPow = RenderGlowResolutionPow;
        const U32 glow_res = llmax(1, llmin(1024, 1 << glowResPow));

        S32 kernel = RenderGlowIterations * 2;
        F32 delta = RenderGlowWidth / glow_res;
        // Use half the glow width if we have the res set to less than 9 so that it looks
        // almost the same in either case.
        if (glowResPow < 9)
        {
            delta *= 0.5f;
        }
        F32 strength = RenderGlowStrength;

        gGlowProgram.bind();
        gGlowProgram.uniform1f(LLShaderMgr::GLOW_STRENGTH, strength);

        for (S32 i = 0; i < kernel; i++)
        {
            {
                LL_RECORD_BLOCK_TIME(FTM_RENDER_BLOOM_FBO);
                mGlow[i % 2].bindTarget();
                mGlow[i % 2].clear();
            }

            if (i == 0)
            {
                gGL.getTexUnit(0)->bind(&mGlow[2]);
            }
            else
            {
                gGL.getTexUnit(0)->bind(&mGlow[(i - 1) % 2]);
            }

            if (i % 2 == 0)
            {
                gGlowProgram.uniform2f(LLShaderMgr::GLOW_DELTA, delta, 0);
            }
            else
            {
                gGlowProgram.uniform2f(LLShaderMgr::GLOW_DELTA, 0, delta);
            }

            // <FS:Ansariel> FIRE-16829: Visual Artifacts with ALM enabled on AMD graphics
            //gGL.begin(LLRender::TRIANGLE_STRIP);
            //gGL.texCoord2f(tc1.mV[0], tc1.mV[1]);
            //gGL.vertex2f(-1,-1);
            //
            //gGL.texCoord2f(tc1.mV[0], tc2.mV[1]);
            //gGL.vertex2f(-1,3);
            //
            //gGL.texCoord2f(tc2.mV[0], tc1.mV[1]);
            //gGL.vertex2f(3,-1);
            //
            //gGL.end();
            drawAuxiliaryVB(tc1, tc2);
            // </FS:Ansariel>

            mGlow[i % 2].flush();
        }

        gGlowProgram.unbind();
    }
    else // !sRenderGlow, skip the glow ping-pong and just clear the result target
    {
        mGlow[1].bindTarget();
        mGlow[1].clear();
        mGlow[1].flush();
    }

    gGLViewport[0] = gViewerWindow->getWorldViewRectRaw().mLeft;
    gGLViewport[1] = gViewerWindow->getWorldViewRectRaw().mBottom;
    gGLViewport[2] = gViewerWindow->getWorldViewRectRaw().getWidth();
    gGLViewport[3] = gViewerWindow->getWorldViewRectRaw().getHeight();
    glViewport(gGLViewport[0], gGLViewport[1], gGLViewport[2], gGLViewport[3]);

    tc2.setVec((F32) mScreen.getWidth(), (F32) mScreen.getHeight());

    gGL.flush();

    LLVertexBuffer::unbind();

    if (LLPipeline::sRenderDeferred)
    {

        //<FS:TS> FIRE-16251: Depth of Field does not work underwater
        //bool dof_enabled = !LLViewerCamera::getInstance()->cameraUnderWater() &&
        bool dof_enabled = (FSRenderDepthOfFieldUnderwater || !LLViewerCamera::getInstance()->cameraUnderWater()) &&
        //</FS:TS> FIRE-16251
                           (RenderDepthOfFieldInEditMode || !LLToolMgr::getInstance()->inBuildMode()) &&
                           RenderDepthOfField;

        bool multisample = RenderFSAASamples > 1 && mFXAABuffer.isComplete();
        exoPostProcess::instance().multisample = multisample;	// <FS:CR> Import Vignette from Exodus

        gViewerWindow->setup3DViewport();

        if (dof_enabled)
        {
            LLGLSLShader *shader = &gDeferredPostProgram;
            LLGLDisable blend(GL_BLEND);

            // depth of field focal plane calculations
            static F32 current_distance = 16.f;
            static F32 start_distance = 16.f;
            static F32 transition_time = 1.f;

            LLVector3 focus_point;

            LLViewerObject *obj = LLViewerMediaFocus::getInstance()->getFocusedObject();
            if (obj && obj->mDrawable && obj->isSelected())
            { // focus on selected media object
                S32 face_idx = LLViewerMediaFocus::getInstance()->getFocusedFace();
                if (obj && obj->mDrawable)
                {
                    LLFace *face = obj->mDrawable->getFace(face_idx);
                    if (face)
                    {
                        focus_point = face->getPositionAgent();
                    }
                }
            }

            if (focus_point.isExactlyZero())
            {
                if (LLViewerJoystick::getInstance()->getOverrideCamera())
                { // focus on point under cursor
                    focus_point.set(gDebugRaycastIntersection.getF32ptr());
                }
                else if (gAgentCamera.cameraMouselook())
                { // focus on point under mouselook crosshairs
                    LLVector4a result;
                    result.clear();

                    gViewerWindow->cursorIntersect(-1, -1, 512.f, NULL, -1, FALSE, FALSE, NULL, &result);

                    focus_point.set(result.getF32ptr());
                }
                else
                {
                    // focus on alt-zoom target
                    LLViewerRegion *region = gAgent.getRegion();
                    if (region)
                    {
                        focus_point = LLVector3(gAgentCamera.getFocusGlobal() - region->getOriginGlobal());
                    }
                }
            }

            LLVector3 eye = LLViewerCamera::getInstance()->getOrigin();
            F32 target_distance = 16.f;
            if (!focus_point.isExactlyZero())
            {
                target_distance = LLViewerCamera::getInstance()->getAtAxis() * (focus_point - eye);
            }

            if (transition_time >= 1.f && fabsf(current_distance - target_distance) / current_distance > 0.01f)
            { // large shift happened, interpolate smoothly to new target distance
                transition_time = 0.f;
                start_distance = current_distance;
            }
            else if (transition_time < 1.f)
            { // currently in a transition, continue interpolating
                transition_time += 1.f / CameraFocusTransitionTime * gFrameIntervalSeconds.value();
                transition_time = llmin(transition_time, 1.f);

                F32 t = cosf(transition_time * F_PI + F_PI) * 0.5f + 0.5f;
                current_distance = start_distance + (target_distance - start_distance) * t;
            }
            else
            { // small or no change, just snap to target distance
                current_distance = target_distance;
            }

            // convert to mm
            F32 subject_distance = current_distance * 1000.f;
            F32 fnumber = CameraFNumber;
            F32 default_focal_length = CameraFocalLength;

            F32 fov = LLViewerCamera::getInstance()->getView();

            const F32 default_fov = CameraFieldOfView * F_PI / 180.f;

            // F32 aspect_ratio = (F32) mScreen.getWidth()/(F32)mScreen.getHeight();

            F32 dv = 2.f * default_focal_length * tanf(default_fov / 2.f);

            F32 focal_length = dv / (2 * tanf(fov / 2.f));

            // F32 tan_pixel_angle = tanf(LLDrawable::sCurPixelAngle);

            // from wikipedia -- c = |s2-s1|/s2 * f^2/(N(S1-f))
            // where	 N = fnumber
            //			 s2 = dot distance
            //			 s1 = subject distance
            //			 f = focal length
            //

            F32 blur_constant = focal_length * focal_length / (fnumber * (subject_distance - focal_length));
            blur_constant /= 1000.f; // convert to meters for shader
            F32 magnification = focal_length / (subject_distance - focal_length);

            { // build diffuse+bloom+CoF
                mDeferredLight.bindTarget();
                shader = &gDeferredCoFProgram;

                bindDeferredShader(*shader);

                S32 channel = shader->enableTexture(LLShaderMgr::DEFERRED_DIFFUSE, mScreen.getUsage());
                if (channel > -1)
                {
                    mScreen.bindTexture(0, channel);
                }

                shader->uniform1f(LLShaderMgr::DOF_FOCAL_DISTANCE, -subject_distance / 1000.f);
                shader->uniform1f(LLShaderMgr::DOF_BLUR_CONSTANT, blur_constant);
                shader->uniform1f(LLShaderMgr::DOF_TAN_PIXEL_ANGLE, tanf(1.f / LLDrawable::sCurPixelAngle));
                shader->uniform1f(LLShaderMgr::DOF_MAGNIFICATION, magnification);
                shader->uniform1f(LLShaderMgr::DOF_MAX_COF, CameraMaxCoF);
                shader->uniform1f(LLShaderMgr::DOF_RES_SCALE, CameraDoFResScale);

                // <FS:Ansariel> FIRE-16829: Visual Artifacts with ALM enabled on AMD graphics
                //gGL.begin(LLRender::TRIANGLE_STRIP);
                //gGL.texCoord2f(tc1.mV[0], tc1.mV[1]);
                //gGL.vertex2f(-1,-1);

                //gGL.texCoord2f(tc1.mV[0], tc2.mV[1]);
                //gGL.vertex2f(-1,3);

                //gGL.texCoord2f(tc2.mV[0], tc1.mV[1]);
                //gGL.vertex2f(3,-1);

                //gGL.end();
                drawAuxiliaryVB(tc1, tc2);
                // </FS:Ansariel>

                unbindDeferredShader(*shader);
                mDeferredLight.flush();
            }

            U32 dof_width = (U32)(mScreen.getWidth() * CameraDoFResScale);
            U32 dof_height = (U32)(mScreen.getHeight() * CameraDoFResScale);

            { // perform DoF sampling at half-res (preserve alpha channel)
                mScreen.bindTarget();
                glViewport(0, 0, dof_width, dof_height);
                gGL.setColorMask(true, false);

                shader = &gDeferredPostProgram;
                bindDeferredShader(*shader);
                S32 channel = shader->enableTexture(LLShaderMgr::DEFERRED_DIFFUSE, mDeferredLight.getUsage());
                if (channel > -1)
                {
                    mDeferredLight.bindTexture(0, channel);
                }

                shader->uniform1f(LLShaderMgr::DOF_MAX_COF, CameraMaxCoF);
                shader->uniform1f(LLShaderMgr::DOF_RES_SCALE, CameraDoFResScale);

                // <FS:Ansariel> FIRE-16829: Visual Artifacts with ALM enabled on AMD graphics
                //gGL.begin(LLRender::TRIANGLE_STRIP);
                //gGL.texCoord2f(tc1.mV[0], tc1.mV[1]);
                //gGL.vertex2f(-1,-1);

                //gGL.texCoord2f(tc1.mV[0], tc2.mV[1]);
                //gGL.vertex2f(-1,3);

                //gGL.texCoord2f(tc2.mV[0], tc1.mV[1]);
                //gGL.vertex2f(3,-1);

                //gGL.end();
                drawAuxiliaryVB(tc1, tc2);
                // </FS:Ansariel>

                unbindDeferredShader(*shader);
                mScreen.flush();
                gGL.setColorMask(true, true);
            }

            { // combine result based on alpha
                if (multisample)
                {
                    mDeferredLight.bindTarget();
                    glViewport(0, 0, mDeferredScreen.getWidth(), mDeferredScreen.getHeight());
                }
                else
                {
                    gGLViewport[0] = gViewerWindow->getWorldViewRectRaw().mLeft;
                    gGLViewport[1] = gViewerWindow->getWorldViewRectRaw().mBottom;
                    gGLViewport[2] = gViewerWindow->getWorldViewRectRaw().getWidth();
                    gGLViewport[3] = gViewerWindow->getWorldViewRectRaw().getHeight();
                    glViewport(gGLViewport[0], gGLViewport[1], gGLViewport[2], gGLViewport[3]);
                }

                shader = &gDeferredDoFCombineProgram;
                bindDeferredShader(*shader);

                S32 channel = shader->enableTexture(LLShaderMgr::DEFERRED_DIFFUSE, mScreen.getUsage());
                if (channel > -1)
                {
                    mScreen.bindTexture(0, channel);
                }

                shader->uniform1f(LLShaderMgr::DOF_MAX_COF, CameraMaxCoF);
                shader->uniform1f(LLShaderMgr::DOF_RES_SCALE, CameraDoFResScale);
                shader->uniform1f(LLShaderMgr::DOF_WIDTH, dof_width - 1);
                shader->uniform1f(LLShaderMgr::DOF_HEIGHT, dof_height - 1);

                // <FS:Ansariel> FIRE-16829: Visual Artifacts with ALM enabled on AMD graphics
                //gGL.begin(LLRender::TRIANGLE_STRIP);
                //gGL.texCoord2f(tc1.mV[0], tc1.mV[1]);
                //gGL.vertex2f(-1,-1);

                //gGL.texCoord2f(tc1.mV[0], tc2.mV[1]);
                //gGL.vertex2f(-1,3);

                //gGL.texCoord2f(tc2.mV[0], tc1.mV[1]);
                //gGL.vertex2f(3,-1);

                //gGL.end();
                drawAuxiliaryVB(tc1, tc2);
                // </FS:Ansariel>

=======

    if (gUseWireframe)
    {
        glPolygonMode(GL_FRONT_AND_BACK, GL_FILL);
    }

    LLVector2 tc1(0, 0);
    LLVector2 tc2((F32) mScreen.getWidth() * 2, (F32) mScreen.getHeight() * 2);

    LL_RECORD_BLOCK_TIME(FTM_RENDER_BLOOM);
    gGL.color4f(1, 1, 1, 1);
    LLGLDepthTest depth(GL_FALSE);
    LLGLDisable blend(GL_BLEND);
    LLGLDisable cull(GL_CULL_FACE);

    enableLightsFullbright();

    gGL.matrixMode(LLRender::MM_PROJECTION);
    gGL.pushMatrix();
    gGL.loadIdentity();
    gGL.matrixMode(LLRender::MM_MODELVIEW);
    gGL.pushMatrix();
    gGL.loadIdentity();

    LLGLDisable test(GL_ALPHA_TEST);

    gGL.setColorMask(true, true);
    glClearColor(0, 0, 0, 0);

    if (sRenderGlow)
    {
        {
            LL_RECORD_BLOCK_TIME(FTM_RENDER_BLOOM_FBO);
            mGlow[2].bindTarget();
            mGlow[2].clear();
        }

        gGlowExtractProgram.bind();
        F32 minLum = llmax((F32) RenderGlowMinLuminance, 0.0f);
        F32 maxAlpha = RenderGlowMaxExtractAlpha;
        F32 warmthAmount = RenderGlowWarmthAmount;
        LLVector3 lumWeights = RenderGlowLumWeights;
        LLVector3 warmthWeights = RenderGlowWarmthWeights;

        gGlowExtractProgram.uniform1f(LLShaderMgr::GLOW_MIN_LUMINANCE, minLum);
        gGlowExtractProgram.uniform1f(LLShaderMgr::GLOW_MAX_EXTRACT_ALPHA, maxAlpha);
        gGlowExtractProgram.uniform3f(LLShaderMgr::GLOW_LUM_WEIGHTS, lumWeights.mV[0], lumWeights.mV[1],
                                      lumWeights.mV[2]);
        gGlowExtractProgram.uniform3f(LLShaderMgr::GLOW_WARMTH_WEIGHTS, warmthWeights.mV[0], warmthWeights.mV[1],
                                      warmthWeights.mV[2]);
        gGlowExtractProgram.uniform1f(LLShaderMgr::GLOW_WARMTH_AMOUNT, warmthAmount);
        
        {
            LLGLEnable blend_on(GL_BLEND);
            LLGLEnable test(GL_ALPHA_TEST);

            gGL.setSceneBlendType(LLRender::BT_ADD_WITH_ALPHA);

            mScreen.bindTexture(0, 0, LLTexUnit::TFO_POINT);

            gGL.color4f(1, 1, 1, 1);
            gPipeline.enableLightsFullbright();
            gGL.begin(LLRender::TRIANGLE_STRIP);
            gGL.texCoord2f(tc1.mV[0], tc1.mV[1]);
            gGL.vertex2f(-1, -1);

            gGL.texCoord2f(tc1.mV[0], tc2.mV[1]);
            gGL.vertex2f(-1, 3);

            gGL.texCoord2f(tc2.mV[0], tc1.mV[1]);
            gGL.vertex2f(3, -1);

            gGL.end();

            gGL.getTexUnit(0)->unbind(mScreen.getUsage());

            mGlow[2].flush();

            tc1.setVec(0, 0);
            tc2.setVec(2, 2); 
        }

        // power of two between 1 and 1024
        U32 glowResPow = RenderGlowResolutionPow;
        const U32 glow_res = llmax(1, llmin(1024, 1 << glowResPow));

        S32 kernel = RenderGlowIterations * 2;
        F32 delta = RenderGlowWidth / glow_res;
        // Use half the glow width if we have the res set to less than 9 so that it looks
        // almost the same in either case.
        if (glowResPow < 9)
        {
            delta *= 0.5f;
        }
        F32 strength = RenderGlowStrength;

        gGlowProgram.bind();
        gGlowProgram.uniform1f(LLShaderMgr::GLOW_STRENGTH, strength);

        for (S32 i = 0; i < kernel; i++)
        {
            {
                LL_RECORD_BLOCK_TIME(FTM_RENDER_BLOOM_FBO);
                mGlow[i % 2].bindTarget();
                mGlow[i % 2].clear();
            }

            if (i == 0)
            {
                gGL.getTexUnit(0)->bind(&mGlow[2]);
            }
            else
            {
                gGL.getTexUnit(0)->bind(&mGlow[(i - 1) % 2]);
            }

            if (i % 2 == 0)
            {
                gGlowProgram.uniform2f(LLShaderMgr::GLOW_DELTA, delta, 0);
            }
            else
            {
                gGlowProgram.uniform2f(LLShaderMgr::GLOW_DELTA, 0, delta);
            }

            gGL.begin(LLRender::TRIANGLE_STRIP);
            gGL.texCoord2f(tc1.mV[0], tc1.mV[1]);
            gGL.vertex2f(-1, -1);

            gGL.texCoord2f(tc1.mV[0], tc2.mV[1]);
            gGL.vertex2f(-1, 3);

            gGL.texCoord2f(tc2.mV[0], tc1.mV[1]);
            gGL.vertex2f(3, -1);

            gGL.end();

            mGlow[i % 2].flush();
        }

        gGlowProgram.unbind();
    }
    else // !sRenderGlow, skip the glow ping-pong and just clear the result target
    {
        mGlow[1].bindTarget();
        mGlow[1].clear();
        mGlow[1].flush();
    }

    gGLViewport[0] = gViewerWindow->getWorldViewRectRaw().mLeft;
    gGLViewport[1] = gViewerWindow->getWorldViewRectRaw().mBottom;
    gGLViewport[2] = gViewerWindow->getWorldViewRectRaw().getWidth();
    gGLViewport[3] = gViewerWindow->getWorldViewRectRaw().getHeight();
    glViewport(gGLViewport[0], gGLViewport[1], gGLViewport[2], gGLViewport[3]);

    tc2.setVec((F32) mScreen.getWidth(), (F32) mScreen.getHeight());

    gGL.flush();

    LLVertexBuffer::unbind();

    if (LLPipeline::sRenderDeferred)
    {

        bool dof_enabled = !LLViewerCamera::getInstance()->cameraUnderWater() &&
                           (RenderDepthOfFieldInEditMode || !LLToolMgr::getInstance()->inBuildMode()) &&
                           RenderDepthOfField;

        bool multisample = RenderFSAASamples > 1 && mFXAABuffer.isComplete();

        gViewerWindow->setup3DViewport();

        if (dof_enabled)
        {
            LLGLSLShader *shader = &gDeferredPostProgram;
            LLGLDisable blend(GL_BLEND);

            // depth of field focal plane calculations
            static F32 current_distance = 16.f;
            static F32 start_distance = 16.f;
            static F32 transition_time = 1.f;

            LLVector3 focus_point;

            LLViewerObject *obj = LLViewerMediaFocus::getInstance()->getFocusedObject();
            if (obj && obj->mDrawable && obj->isSelected())
            { // focus on selected media object
                S32 face_idx = LLViewerMediaFocus::getInstance()->getFocusedFace();
                if (obj && obj->mDrawable)
                {
                    LLFace *face = obj->mDrawable->getFace(face_idx);
                    if (face)
                    {
                        focus_point = face->getPositionAgent();
                    }
                }
            }

            if (focus_point.isExactlyZero())
            {
                if (LLViewerJoystick::getInstance()->getOverrideCamera())
                { // focus on point under cursor
                    focus_point.set(gDebugRaycastIntersection.getF32ptr());
                }
                else if (gAgentCamera.cameraMouselook())
                { // focus on point under mouselook crosshairs
                    LLVector4a result;
                    result.clear();

                    gViewerWindow->cursorIntersect(-1, -1, 512.f, NULL, -1, FALSE, FALSE, NULL, &result);

                    focus_point.set(result.getF32ptr());
                }
                else
                {
                    // focus on alt-zoom target
                    LLViewerRegion *region = gAgent.getRegion();
                    if (region)
                    {
                        focus_point = LLVector3(gAgentCamera.getFocusGlobal() - region->getOriginGlobal());
                    }
                }
            }

            LLVector3 eye = LLViewerCamera::getInstance()->getOrigin();
            F32 target_distance = 16.f;
            if (!focus_point.isExactlyZero())
            {
                target_distance = LLViewerCamera::getInstance()->getAtAxis() * (focus_point - eye);
            }

            if (transition_time >= 1.f && fabsf(current_distance - target_distance) / current_distance > 0.01f)
            { // large shift happened, interpolate smoothly to new target distance
                transition_time = 0.f;
                start_distance = current_distance;
            }
            else if (transition_time < 1.f)
            { // currently in a transition, continue interpolating
                transition_time += 1.f / CameraFocusTransitionTime * gFrameIntervalSeconds.value();
                transition_time = llmin(transition_time, 1.f);

                F32 t = cosf(transition_time * F_PI + F_PI) * 0.5f + 0.5f;
                current_distance = start_distance + (target_distance - start_distance) * t;
            }
            else
            { // small or no change, just snap to target distance
                current_distance = target_distance;
            }

            // convert to mm
            F32 subject_distance = current_distance * 1000.f;
            F32 fnumber = CameraFNumber;
            F32 default_focal_length = CameraFocalLength;

            F32 fov = LLViewerCamera::getInstance()->getView();

            const F32 default_fov = CameraFieldOfView * F_PI / 180.f;

            // F32 aspect_ratio = (F32) mScreen.getWidth()/(F32)mScreen.getHeight();

            F32 dv = 2.f * default_focal_length * tanf(default_fov / 2.f);

            F32 focal_length = dv / (2 * tanf(fov / 2.f));

            // F32 tan_pixel_angle = tanf(LLDrawable::sCurPixelAngle);

            // from wikipedia -- c = |s2-s1|/s2 * f^2/(N(S1-f))
            // where	 N = fnumber
            //			 s2 = dot distance
            //			 s1 = subject distance
            //			 f = focal length
            //

            F32 blur_constant = focal_length * focal_length / (fnumber * (subject_distance - focal_length));
            blur_constant /= 1000.f; // convert to meters for shader
            F32 magnification = focal_length / (subject_distance - focal_length);

            { // build diffuse+bloom+CoF
                mDeferredLight.bindTarget();
                shader = &gDeferredCoFProgram;

                bindDeferredShader(*shader);

                S32 channel = shader->enableTexture(LLShaderMgr::DEFERRED_DIFFUSE, mScreen.getUsage());
                if (channel > -1)
                {
                    mScreen.bindTexture(0, channel);
                }

                shader->uniform1f(LLShaderMgr::DOF_FOCAL_DISTANCE, -subject_distance / 1000.f);
                shader->uniform1f(LLShaderMgr::DOF_BLUR_CONSTANT, blur_constant);
                shader->uniform1f(LLShaderMgr::DOF_TAN_PIXEL_ANGLE, tanf(1.f / LLDrawable::sCurPixelAngle));
                shader->uniform1f(LLShaderMgr::DOF_MAGNIFICATION, magnification);
                shader->uniform1f(LLShaderMgr::DOF_MAX_COF, CameraMaxCoF);
                shader->uniform1f(LLShaderMgr::DOF_RES_SCALE, CameraDoFResScale);

                gGL.begin(LLRender::TRIANGLE_STRIP);
                gGL.texCoord2f(tc1.mV[0], tc1.mV[1]);
                gGL.vertex2f(-1, -1);

                gGL.texCoord2f(tc1.mV[0], tc2.mV[1]);
                gGL.vertex2f(-1, 3);

                gGL.texCoord2f(tc2.mV[0], tc1.mV[1]);
                gGL.vertex2f(3, -1);

                gGL.end();

                unbindDeferredShader(*shader);
                mDeferredLight.flush();
            }

            U32 dof_width = (U32)(mScreen.getWidth() * CameraDoFResScale);
            U32 dof_height = (U32)(mScreen.getHeight() * CameraDoFResScale);

            { // perform DoF sampling at half-res (preserve alpha channel)
                mScreen.bindTarget();
                glViewport(0, 0, dof_width, dof_height);
                gGL.setColorMask(true, false);

                shader = &gDeferredPostProgram;
                bindDeferredShader(*shader);
                S32 channel = shader->enableTexture(LLShaderMgr::DEFERRED_DIFFUSE, mDeferredLight.getUsage());
                if (channel > -1)
                {
                    mDeferredLight.bindTexture(0, channel);
                }

                shader->uniform1f(LLShaderMgr::DOF_MAX_COF, CameraMaxCoF);
                shader->uniform1f(LLShaderMgr::DOF_RES_SCALE, CameraDoFResScale);

                gGL.begin(LLRender::TRIANGLE_STRIP);
                gGL.texCoord2f(tc1.mV[0], tc1.mV[1]);
                gGL.vertex2f(-1, -1);

                gGL.texCoord2f(tc1.mV[0], tc2.mV[1]);
                gGL.vertex2f(-1, 3);

                gGL.texCoord2f(tc2.mV[0], tc1.mV[1]);
                gGL.vertex2f(3, -1);

                gGL.end();

                unbindDeferredShader(*shader);
                mScreen.flush();
                gGL.setColorMask(true, true);
            }

            { // combine result based on alpha
                if (multisample)
                {
                    mDeferredLight.bindTarget();
                    glViewport(0, 0, mDeferredScreen.getWidth(), mDeferredScreen.getHeight());
                }
                else
                {
                    gGLViewport[0] = gViewerWindow->getWorldViewRectRaw().mLeft;
                    gGLViewport[1] = gViewerWindow->getWorldViewRectRaw().mBottom;
                    gGLViewport[2] = gViewerWindow->getWorldViewRectRaw().getWidth();
                    gGLViewport[3] = gViewerWindow->getWorldViewRectRaw().getHeight();
                    glViewport(gGLViewport[0], gGLViewport[1], gGLViewport[2], gGLViewport[3]);
                }

                shader = &gDeferredDoFCombineProgram;
                bindDeferredShader(*shader);

                S32 channel = shader->enableTexture(LLShaderMgr::DEFERRED_DIFFUSE, mScreen.getUsage());
                if (channel > -1)
                {
                    mScreen.bindTexture(0, channel);
                }

                shader->uniform1f(LLShaderMgr::DOF_MAX_COF, CameraMaxCoF);
                shader->uniform1f(LLShaderMgr::DOF_RES_SCALE, CameraDoFResScale);
                shader->uniform1f(LLShaderMgr::DOF_WIDTH, dof_width - 1);
                shader->uniform1f(LLShaderMgr::DOF_HEIGHT, dof_height - 1);

                gGL.begin(LLRender::TRIANGLE_STRIP);
                gGL.texCoord2f(tc1.mV[0], tc1.mV[1]);
                gGL.vertex2f(-1, -1);

                gGL.texCoord2f(tc1.mV[0], tc2.mV[1]);
                gGL.vertex2f(-1, 3);

                gGL.texCoord2f(tc2.mV[0], tc1.mV[1]);
                gGL.vertex2f(3, -1);

                gGL.end();

>>>>>>> 364ba997
                unbindDeferredShader(*shader);

                if (multisample)
                {
                    mDeferredLight.flush();
                }
            }
        }
        else
        {
            if (multisample)
            {
                mDeferredLight.bindTarget();
            }
            LLGLSLShader *shader = &gDeferredPostNoDoFProgram;

            bindDeferredShader(*shader);

            S32 channel = shader->enableTexture(LLShaderMgr::DEFERRED_DIFFUSE, mScreen.getUsage());
            if (channel > -1)
            {
                mScreen.bindTexture(0, channel);
            }

<<<<<<< HEAD
            // <FS:Ansariel> FIRE-16829: Visual Artifacts with ALM enabled on AMD graphics
            //gGL.begin(LLRender::TRIANGLE_STRIP);
            //gGL.texCoord2f(tc1.mV[0], tc1.mV[1]);
            //gGL.vertex2f(-1,-1);

            //gGL.texCoord2f(tc1.mV[0], tc2.mV[1]);
            //gGL.vertex2f(-1,3);

            //gGL.texCoord2f(tc2.mV[0], tc1.mV[1]);
            //gGL.vertex2f(3,-1);

            //gGL.end();
            drawAuxiliaryVB(tc1, tc2);
            // </FS:Ansariel>
=======
            gGL.begin(LLRender::TRIANGLE_STRIP);
            gGL.texCoord2f(tc1.mV[0], tc1.mV[1]);
            gGL.vertex2f(-1, -1);

            gGL.texCoord2f(tc1.mV[0], tc2.mV[1]);
            gGL.vertex2f(-1, 3);

            gGL.texCoord2f(tc2.mV[0], tc1.mV[1]);
            gGL.vertex2f(3, -1);

            gGL.end();
>>>>>>> 364ba997

            unbindDeferredShader(*shader);

            if (multisample)
            {
                mDeferredLight.flush();
            }
        }

        if (multisample)
        {
            // bake out texture2D with RGBL for FXAA shader
            mFXAABuffer.bindTarget();

            S32 width = mScreen.getWidth();
            S32 height = mScreen.getHeight();
            glViewport(0, 0, width, height);

            LLGLSLShader *shader = &gGlowCombineFXAAProgram;

            shader->bind();
            shader->uniform2f(LLShaderMgr::DEFERRED_SCREEN_RES, width, height);

            S32 channel = shader->enableTexture(LLShaderMgr::DEFERRED_DIFFUSE, mDeferredLight.getUsage());
            if (channel > -1)
            {
                mDeferredLight.bindTexture(0, channel);
            }

<<<<<<< HEAD
            // <FS:Ansariel> FIRE-16829: Visual Artifacts with ALM enabled on AMD graphics
            //gGL.begin(LLRender::TRIANGLE_STRIP);
            //gGL.vertex2f(-1,-1);
            //gGL.vertex2f(-1,3);
            //gGL.vertex2f(3,-1);
            //gGL.end();

            //gGL.flush();
            drawAuxiliaryVB();
            // </FS:Ansariel>

            shader->disableTexture(LLShaderMgr::DEFERRED_DIFFUSE, mDeferredLight.getUsage());
            shader->unbind();

            mFXAABuffer.flush();

            shader = &gFXAAProgram;
            shader->bind();

            channel = shader->enableTexture(LLShaderMgr::DIFFUSE_MAP, mFXAABuffer.getUsage());
            if (channel > -1)
            {
                mFXAABuffer.bindTexture(0, channel, LLTexUnit::TFO_BILINEAR);
            }

            gGLViewport[0] = gViewerWindow->getWorldViewRectRaw().mLeft;
            gGLViewport[1] = gViewerWindow->getWorldViewRectRaw().mBottom;
            gGLViewport[2] = gViewerWindow->getWorldViewRectRaw().getWidth();
            gGLViewport[3] = gViewerWindow->getWorldViewRectRaw().getHeight();
            glViewport(gGLViewport[0], gGLViewport[1], gGLViewport[2], gGLViewport[3]);

            F32 scale_x = (F32) width / mFXAABuffer.getWidth();
            F32 scale_y = (F32) height / mFXAABuffer.getHeight();
            shader->uniform2f(LLShaderMgr::FXAA_TC_SCALE, scale_x, scale_y);
            shader->uniform2f(LLShaderMgr::FXAA_RCP_SCREEN_RES, 1.f / width * scale_x, 1.f / height * scale_y);
            shader->uniform4f(LLShaderMgr::FXAA_RCP_FRAME_OPT, -0.5f / width * scale_x, -0.5f / height * scale_y,
                              0.5f / width * scale_x, 0.5f / height * scale_y);
            shader->uniform4f(LLShaderMgr::FXAA_RCP_FRAME_OPT2, -2.f / width * scale_x, -2.f / height * scale_y,
                              2.f / width * scale_x, 2.f / height * scale_y);

            // <FS:Ansariel> FIRE-16829: Visual Artifacts with ALM enabled on AMD graphics
            //gGL.begin(LLRender::TRIANGLE_STRIP);
            //gGL.vertex2f(-1,-1);
            //gGL.vertex2f(-1,3);
            //gGL.vertex2f(3,-1);
            //gGL.end();

            //gGL.flush();
            drawAuxiliaryVB();
            // </FS:Ansariel>
            shader->unbind();
        }
    }
    else // not deferred
    {
        U32 mask = LLVertexBuffer::MAP_VERTEX | LLVertexBuffer::MAP_TEXCOORD0 | LLVertexBuffer::MAP_TEXCOORD1;
        LLPointer<LLVertexBuffer> buff = new LLVertexBuffer(mask, 0);
        buff->allocateBuffer(3, 0, TRUE);

        LLStrider<LLVector3> v;
        LLStrider<LLVector2> uv1;
        LLStrider<LLVector2> uv2;

        buff->getVertexStrider(v);
        buff->getTexCoord0Strider(uv1);
        buff->getTexCoord1Strider(uv2);

        uv1[0] = LLVector2(0, 0);
        uv1[1] = LLVector2(0, 2);
        uv1[2] = LLVector2(2, 0);

        uv2[0] = LLVector2(0, 0);
        uv2[1] = LLVector2(0, tc2.mV[1] * 2.f);
        uv2[2] = LLVector2(tc2.mV[0] * 2.f, 0);

        v[0] = LLVector3(-1, -1, 0);
        v[1] = LLVector3(-1, 3, 0);
        v[2] = LLVector3(3, -1, 0);

=======
            gGL.begin(LLRender::TRIANGLE_STRIP);
            gGL.vertex2f(-1, -1);
            gGL.vertex2f(-1, 3);
            gGL.vertex2f(3, -1);
            gGL.end();

            gGL.flush();

            shader->disableTexture(LLShaderMgr::DEFERRED_DIFFUSE, mDeferredLight.getUsage());
            shader->unbind();

            mFXAABuffer.flush();

            shader = &gFXAAProgram;
            shader->bind();

            channel = shader->enableTexture(LLShaderMgr::DIFFUSE_MAP, mFXAABuffer.getUsage());
            if (channel > -1)
            {
                mFXAABuffer.bindTexture(0, channel, LLTexUnit::TFO_BILINEAR);
            }

            gGLViewport[0] = gViewerWindow->getWorldViewRectRaw().mLeft;
            gGLViewport[1] = gViewerWindow->getWorldViewRectRaw().mBottom;
            gGLViewport[2] = gViewerWindow->getWorldViewRectRaw().getWidth();
            gGLViewport[3] = gViewerWindow->getWorldViewRectRaw().getHeight();
            glViewport(gGLViewport[0], gGLViewport[1], gGLViewport[2], gGLViewport[3]);

            F32 scale_x = (F32) width / mFXAABuffer.getWidth();
            F32 scale_y = (F32) height / mFXAABuffer.getHeight();
            shader->uniform2f(LLShaderMgr::FXAA_TC_SCALE, scale_x, scale_y);
            shader->uniform2f(LLShaderMgr::FXAA_RCP_SCREEN_RES, 1.f / width * scale_x, 1.f / height * scale_y);
            shader->uniform4f(LLShaderMgr::FXAA_RCP_FRAME_OPT, -0.5f / width * scale_x, -0.5f / height * scale_y,
                              0.5f / width * scale_x, 0.5f / height * scale_y);
            shader->uniform4f(LLShaderMgr::FXAA_RCP_FRAME_OPT2, -2.f / width * scale_x, -2.f / height * scale_y,
                              2.f / width * scale_x, 2.f / height * scale_y);

            gGL.begin(LLRender::TRIANGLE_STRIP);
            gGL.vertex2f(-1, -1);
            gGL.vertex2f(-1, 3);
            gGL.vertex2f(3, -1);
            gGL.end();

            gGL.flush();
            shader->unbind();
        }
    }
    else // not deferred
    {
        U32 mask = LLVertexBuffer::MAP_VERTEX | LLVertexBuffer::MAP_TEXCOORD0 | LLVertexBuffer::MAP_TEXCOORD1;
        LLPointer<LLVertexBuffer> buff = new LLVertexBuffer(mask, 0);
        buff->allocateBuffer(3, 0, TRUE);

        LLStrider<LLVector3> v;
        LLStrider<LLVector2> uv1;
        LLStrider<LLVector2> uv2;

        buff->getVertexStrider(v);
        buff->getTexCoord0Strider(uv1);
        buff->getTexCoord1Strider(uv2);

        uv1[0] = LLVector2(0, 0);
        uv1[1] = LLVector2(0, 2);
        uv1[2] = LLVector2(2, 0);

        uv2[0] = LLVector2(0, 0);
        uv2[1] = LLVector2(0, tc2.mV[1] * 2.f);
        uv2[2] = LLVector2(tc2.mV[0] * 2.f, 0);

        v[0] = LLVector3(-1, -1, 0);
        v[1] = LLVector3(-1, 3, 0);
        v[2] = LLVector3(3, -1, 0);

>>>>>>> 364ba997
        buff->flush();

        LLGLDisable blend(GL_BLEND);

        if (LLGLSLShader::sNoFixedFunction)
        {
            gGlowCombineProgram.bind();
        }
        else
        {
            // tex unit 0
            gGL.getTexUnit(0)->setTextureColorBlend(LLTexUnit::TBO_REPLACE, LLTexUnit::TBS_TEX_COLOR);
            // tex unit 1
            gGL.getTexUnit(1)->setTextureColorBlend(LLTexUnit::TBO_ADD, LLTexUnit::TBS_TEX_COLOR,
                                                    LLTexUnit::TBS_PREV_COLOR);
        }

        gGL.getTexUnit(0)->bind(&mGlow[1]);
        gGL.getTexUnit(1)->bind(&mScreen);

        LLGLEnable multisample(RenderFSAASamples > 0 ? GL_MULTISAMPLE_ARB : 0);

        buff->setBuffer(mask);
        buff->drawArrays(LLRender::TRIANGLE_STRIP, 0, 3);

        if (LLGLSLShader::sNoFixedFunction)
        {
            gGlowCombineProgram.unbind();
        }
        else
        {
            gGL.getTexUnit(1)->disable();
            gGL.getTexUnit(1)->setTextureBlendType(LLTexUnit::TB_MULT);

            gGL.getTexUnit(0)->activate();
            gGL.getTexUnit(0)->setTextureBlendType(LLTexUnit::TB_MULT);
        }
    }

    gGL.setSceneBlendType(LLRender::BT_ALPHA);

    if (hasRenderDebugMask(LLPipeline::RENDER_DEBUG_PHYSICS_SHAPES))
    {
        if (LLGLSLShader::sNoFixedFunction)
        {
            gSplatTextureRectProgram.bind();
        }

        gGL.setColorMask(true, false);

        LLVector2 tc1(0, 0);
        LLVector2 tc2((F32) gViewerWindow->getWorldViewWidthRaw() * 2,
                      (F32) gViewerWindow->getWorldViewHeightRaw() * 2);

        LLGLEnable blend(GL_BLEND);
<<<<<<< HEAD
        //gGL.color4f(1,1,1,0.75f); // <FS:Ansariel> FIRE-16829: Visual Artifacts with ALM enabled on AMD graphics

        gGL.getTexUnit(0)->bind(&mPhysicsDisplay);

        // <FS:Ansariel> FIRE-16829: Visual Artifacts with ALM enabled on AMD graphics
        //gGL.begin(LLRender::TRIANGLES);
        //gGL.texCoord2f(tc1.mV[0], tc1.mV[1]);
        //gGL.vertex2f(-1,-1);
        //
        //gGL.texCoord2f(tc1.mV[0], tc2.mV[1]);
        //gGL.vertex2f(-1,3);
        //
        //gGL.texCoord2f(tc2.mV[0], tc1.mV[1]);
        //gGL.vertex2f(3,-1);
        //
        //gGL.end();
        //gGL.flush();
        drawAuxiliaryVB(tc1, tc2, LLColor4(1.f, 1.f, 1.f, 0.75f));
        // </FS:Ansariel>
=======
        gGL.color4f(1, 1, 1, 0.75f);

        gGL.getTexUnit(0)->bind(&mPhysicsDisplay);

        gGL.begin(LLRender::TRIANGLES);
        gGL.texCoord2f(tc1.mV[0], tc1.mV[1]);
        gGL.vertex2f(-1, -1);

        gGL.texCoord2f(tc1.mV[0], tc2.mV[1]);
        gGL.vertex2f(-1, 3);

        gGL.texCoord2f(tc2.mV[0], tc1.mV[1]);
        gGL.vertex2f(3, -1);

        gGL.end();
        gGL.flush();
>>>>>>> 364ba997

        if (LLGLSLShader::sNoFixedFunction)
        {
            gSplatTextureRectProgram.unbind();
        }
    }

    if (LLRenderTarget::sUseFBO)
    { // copy depth buffer from mScreen to framebuffer
        LLRenderTarget::copyContentsToFramebuffer(mScreen, 0, 0, mScreen.getWidth(), mScreen.getHeight(), 0, 0,
                                                  mScreen.getWidth(), mScreen.getHeight(),
                                                  GL_DEPTH_BUFFER_BIT | GL_STENCIL_BUFFER_BIT, GL_NEAREST);
    }

    gGL.matrixMode(LLRender::MM_PROJECTION);
    gGL.popMatrix();
    gGL.matrixMode(LLRender::MM_MODELVIEW);
    gGL.popMatrix();

    LLVertexBuffer::unbind();

    LLGLState::checkStates();
    LLGLState::checkTextureChannels();
}

static LLTrace::BlockTimerStatHandle FTM_BIND_DEFERRED("Bind Deferred");

void LLPipeline::bindDeferredShader(LLGLSLShader& shader, LLRenderTarget* light_target)
{
	LL_RECORD_BLOCK_TIME(FTM_BIND_DEFERRED);

    LLRenderTarget* deferred_target       = &mDeferredScreen;
    LLRenderTarget* deferred_depth_target = &mDeferredDepth;
    LLRenderTarget* deferred_light_target = &mDeferredLight;

	shader.bind();
	S32 channel = 0;
    channel = shader.enableTexture(LLShaderMgr::DEFERRED_DIFFUSE, deferred_target->getUsage());
	if (channel > -1)
	{
        deferred_target->bindTexture(0,channel, LLTexUnit::TFO_POINT);
	}

    channel = shader.enableTexture(LLShaderMgr::DEFERRED_SPECULAR, deferred_target->getUsage());
	if (channel > -1)
	{
        deferred_target->bindTexture(1, channel, LLTexUnit::TFO_POINT);
	}

    channel = shader.enableTexture(LLShaderMgr::DEFERRED_NORMAL, deferred_target->getUsage());
	if (channel > -1)
	{
        deferred_target->bindTexture(2, channel, LLTexUnit::TFO_POINT);
	}

    channel = shader.enableTexture(LLShaderMgr::DEFERRED_DEPTH, deferred_depth_target->getUsage());
	if (channel > -1)
	{
        gGL.getTexUnit(channel)->bind(deferred_depth_target, TRUE);
		stop_glerror();
    }
		
    glh::matrix4f projection = get_current_projection();
		glh::matrix4f inv_proj = projection.inverse();
		
    if (shader.getUniformLocation(LLShaderMgr::INVERSE_PROJECTION_MATRIX) != -1)
    {
		shader.uniformMatrix4fv(LLShaderMgr::INVERSE_PROJECTION_MATRIX, 1, FALSE, inv_proj.m);
    }

    if (shader.getUniformLocation(LLShaderMgr::VIEWPORT) != -1)
    {
		shader.uniform4f(LLShaderMgr::VIEWPORT, (F32) gGLViewport[0],
									(F32) gGLViewport[1],
									(F32) gGLViewport[2],
									(F32) gGLViewport[3]);
	}

    if (sReflectionRender && !shader.getUniformLocation(LLShaderMgr::MODELVIEW_MATRIX))
    {
        shader.uniformMatrix4fv(LLShaderMgr::MODELVIEW_MATRIX, 1, FALSE, mReflectionModelView.m);  
    }

	channel = shader.enableTexture(LLShaderMgr::DEFERRED_NOISE);
	if (channel > -1)
	{
        gGL.getTexUnit(channel)->bindManual(LLTexUnit::TT_TEXTURE, mNoiseMap);
		gGL.getTexUnit(channel)->setTextureFilteringOption(LLTexUnit::TFO_POINT);
	}

	channel = shader.enableTexture(LLShaderMgr::DEFERRED_LIGHTFUNC);
	if (channel > -1)
	{
		gGL.getTexUnit(channel)->bindManual(LLTexUnit::TT_TEXTURE, mLightFunc);
	}

	stop_glerror();

    light_target = light_target ? light_target : deferred_light_target;
    channel = shader.enableTexture(LLShaderMgr::DEFERRED_LIGHT, light_target->getUsage());
	if (channel > -1)
	{
        light_target->bindTexture(0, channel, LLTexUnit::TFO_POINT);
	}

	channel = shader.enableTexture(LLShaderMgr::DEFERRED_BLOOM);
	if (channel > -1)
	{
		mGlow[1].bindTexture(0, channel);
	}

	stop_glerror();

	for (U32 i = 0; i < 4; i++)
	{
        LLRenderTarget* shadow_target = getShadowTarget(i);
        if (shadow_target)
        {
		channel = shader.enableTexture(LLShaderMgr::DEFERRED_SHADOW0+i, LLTexUnit::TT_TEXTURE);
		stop_glerror();
		if (channel > -1)
		{
			stop_glerror();
                gGL.getTexUnit(channel)->bind(getShadowTarget(i), TRUE);
                gGL.getTexUnit(channel)->setTextureFilteringOption(LLTexUnit::TFO_ANISOTROPIC);
			gGL.getTexUnit(channel)->setTextureAddressMode(LLTexUnit::TAM_CLAMP);
			stop_glerror();
			
			glTexParameteri(GL_TEXTURE_2D, GL_TEXTURE_COMPARE_MODE_ARB, GL_COMPARE_R_TO_TEXTURE_ARB);
			glTexParameteri(GL_TEXTURE_2D, GL_TEXTURE_COMPARE_FUNC_ARB, GL_LEQUAL);
			stop_glerror();
		}
	}
    }

	for (U32 i = 4; i < 6; i++)
	{
		channel = shader.enableTexture(LLShaderMgr::DEFERRED_SHADOW0+i);
		stop_glerror();
		if (channel > -1)
		{
			stop_glerror();
			LLRenderTarget* shadow_target = getShadowTarget(i);
			if (shadow_target)
			{
				gGL.getTexUnit(channel)->bind(shadow_target, TRUE);
				gGL.getTexUnit(channel)->setTextureFilteringOption(LLTexUnit::TFO_ANISOTROPIC);
			gGL.getTexUnit(channel)->setTextureAddressMode(LLTexUnit::TAM_CLAMP);
			stop_glerror();
			
			glTexParameteri(GL_TEXTURE_2D, GL_TEXTURE_COMPARE_MODE_ARB, GL_COMPARE_R_TO_TEXTURE_ARB);
			glTexParameteri(GL_TEXTURE_2D, GL_TEXTURE_COMPARE_FUNC_ARB, GL_LEQUAL);
			stop_glerror();
		}
	}
	}

	stop_glerror();

	F32 mat[16*6];
	for (U32 i = 0; i < 16; i++)
	{
		mat[i] = mSunShadowMatrix[0].m[i];
		mat[i+16] = mSunShadowMatrix[1].m[i];
		mat[i+32] = mSunShadowMatrix[2].m[i];
		mat[i+48] = mSunShadowMatrix[3].m[i];
		mat[i+64] = mSunShadowMatrix[4].m[i];
		mat[i+80] = mSunShadowMatrix[5].m[i];
	}

	shader.uniformMatrix4fv(LLShaderMgr::DEFERRED_SHADOW_MATRIX, 6, FALSE, mat);

	stop_glerror();

	channel = shader.enableTexture(LLShaderMgr::ENVIRONMENT_MAP, LLTexUnit::TT_CUBE_MAP);
	if (channel > -1)
	{
		LLCubeMap* cube_map = gSky.mVOSkyp ? gSky.mVOSkyp->getCubeMap() : NULL;
		if (cube_map)
		{
			cube_map->enable(channel);
			cube_map->bind();
			F32* m = gGLModelView;
						
			F32 mat[] = { m[0], m[1], m[2],
						  m[4], m[5], m[6],
						  m[8], m[9], m[10] };
		
			shader.uniformMatrix3fv(LLShaderMgr::DEFERRED_ENV_MAT, 1, TRUE, mat);
		}
	}

    if (gAtmosphere)
    {
        // bind precomputed textures necessary for calculating sun and sky luminance
        channel = shader.enableTexture(LLShaderMgr::TRANSMITTANCE_TEX, LLTexUnit::TT_TEXTURE);
        if (channel > -1)
        {
            shader.bindTexture(LLShaderMgr::TRANSMITTANCE_TEX, gAtmosphere->getTransmittance());
        }

        channel = shader.enableTexture(LLShaderMgr::SCATTER_TEX, LLTexUnit::TT_TEXTURE_3D);
        if (channel > -1)
        {
            shader.bindTexture(LLShaderMgr::SCATTER_TEX, gAtmosphere->getScattering());
        }

        channel = shader.enableTexture(LLShaderMgr::SINGLE_MIE_SCATTER_TEX, LLTexUnit::TT_TEXTURE_3D);
        if (channel > -1)
        {
            shader.bindTexture(LLShaderMgr::SINGLE_MIE_SCATTER_TEX, gAtmosphere->getMieScattering());
        }

        channel = shader.enableTexture(LLShaderMgr::ILLUMINANCE_TEX, LLTexUnit::TT_TEXTURE);
        if (channel > -1)
        {
            shader.bindTexture(LLShaderMgr::ILLUMINANCE_TEX, gAtmosphere->getIlluminance());
        }
    }

	shader.uniform4fv(LLShaderMgr::DEFERRED_SHADOW_CLIP, 1, mSunClipPlanes.mV);
	shader.uniform1f(LLShaderMgr::DEFERRED_SUN_WASH, RenderDeferredSunWash);
	shader.uniform1f(LLShaderMgr::DEFERRED_SHADOW_NOISE, RenderShadowNoise);
	shader.uniform1f(LLShaderMgr::DEFERRED_BLUR_SIZE, RenderShadowBlurSize);

	shader.uniform1f(LLShaderMgr::DEFERRED_SSAO_RADIUS, RenderSSAOScale);
	shader.uniform1f(LLShaderMgr::DEFERRED_SSAO_MAX_RADIUS, RenderSSAOMaxScale);

	F32 ssao_factor = RenderSSAOFactor;
	shader.uniform1f(LLShaderMgr::DEFERRED_SSAO_FACTOR, ssao_factor);
	shader.uniform1f(LLShaderMgr::DEFERRED_SSAO_FACTOR_INV, 1.0/ssao_factor);

	LLVector3 ssao_effect = RenderSSAOEffect;
	F32 matrix_diag = (ssao_effect[0] + 2.0*ssao_effect[1])/3.0;
	F32 matrix_nondiag = (ssao_effect[0] - ssao_effect[1])/3.0;
	// This matrix scales (proj of color onto <1/rt(3),1/rt(3),1/rt(3)>) by
	// value factor, and scales remainder by saturation factor
	F32 ssao_effect_mat[] = {	matrix_diag, matrix_nondiag, matrix_nondiag,
								matrix_nondiag, matrix_diag, matrix_nondiag,
								matrix_nondiag, matrix_nondiag, matrix_diag};
	shader.uniformMatrix3fv(LLShaderMgr::DEFERRED_SSAO_EFFECT_MAT, 1, GL_FALSE, ssao_effect_mat);

	//F32 shadow_offset_error = 1.f + RenderShadowOffsetError * fabsf(LLViewerCamera::getInstance()->getOrigin().mV[2]);
	F32 shadow_bias_error = RenderShadowBiasError * fabsf(LLViewerCamera::getInstance()->getOrigin().mV[2])/3000.f;
    F32 shadow_bias       = RenderShadowBias + shadow_bias_error;

    shader.uniform2f(LLShaderMgr::DEFERRED_SCREEN_RES, deferred_target->getWidth(), deferred_target->getHeight());
	shader.uniform1f(LLShaderMgr::DEFERRED_NEAR_CLIP, LLViewerCamera::getInstance()->getNear()*2.f);
	shader.uniform1f (LLShaderMgr::DEFERRED_SHADOW_OFFSET, RenderShadowOffset); //*shadow_offset_error);
    shader.uniform1f(LLShaderMgr::DEFERRED_SHADOW_BIAS, shadow_bias);
	shader.uniform1f(LLShaderMgr::DEFERRED_SPOT_SHADOW_OFFSET, RenderSpotShadowOffset);
	shader.uniform1f(LLShaderMgr::DEFERRED_SPOT_SHADOW_BIAS, RenderSpotShadowBias);	

	shader.uniform3fv(LLShaderMgr::DEFERRED_SUN_DIR, 1, mTransformedSunDir.mV);
    shader.uniform3fv(LLShaderMgr::DEFERRED_MOON_DIR, 1, mTransformedMoonDir.mV);
	shader.uniform2f(LLShaderMgr::DEFERRED_SHADOW_RES, mShadow[0].getWidth(), mShadow[0].getHeight());
	shader.uniform2f(LLShaderMgr::DEFERRED_PROJ_SHADOW_RES, mShadow[4].getWidth(), mShadow[4].getHeight());
	shader.uniform1f(LLShaderMgr::DEFERRED_DEPTH_CUTOFF, RenderEdgeDepthCutoff);
	shader.uniform1f(LLShaderMgr::DEFERRED_NORM_CUTOFF, RenderEdgeNormCutoff);
	
	if (shader.getUniformLocation(LLShaderMgr::DEFERRED_NORM_MATRIX) >= 0)
	{
        glh::matrix4f norm_mat = get_current_modelview().inverse().transpose();
		shader.uniformMatrix4fv(LLShaderMgr::DEFERRED_NORM_MATRIX, 1, FALSE, norm_mat.m);
	}

    shader.uniform4fv(LLShaderMgr::SUNLIGHT_COLOR, 1, mSunDiffuse.mV);
    shader.uniform4fv(LLShaderMgr::MOONLIGHT_COLOR, 1, mMoonDiffuse.mV);

    LLEnvironment& environment = LLEnvironment::instance();
    LLSettingsSky::ptr_t sky = environment.getCurrentSky();

    static_cast<LLSettingsVOSky*>(sky.get())->updateShader(&shader);
}

LLColor3 pow3f(LLColor3 v, F32 f)
{
	v.mV[0] = powf(v.mV[0], f);
	v.mV[1] = powf(v.mV[1], f);
	v.mV[2] = powf(v.mV[2], f);
	return v;
}

LLVector4 pow4fsrgb(LLVector4 v, F32 f)
{
	v.mV[0] = powf(v.mV[0], f);
	v.mV[1] = powf(v.mV[1], f);
	v.mV[2] = powf(v.mV[2], f);
	return v;
}

static LLTrace::BlockTimerStatHandle FTM_GI_TRACE("Trace");
static LLTrace::BlockTimerStatHandle FTM_GI_GATHER("Gather");
static LLTrace::BlockTimerStatHandle FTM_SUN_SHADOW("Shadow Map");
static LLTrace::BlockTimerStatHandle FTM_SOFTEN_SHADOW("Shadow Soften");
static LLTrace::BlockTimerStatHandle FTM_EDGE_DETECTION("Find Edges");
static LLTrace::BlockTimerStatHandle FTM_LOCAL_LIGHTS("Local Lights");
static LLTrace::BlockTimerStatHandle FTM_ATMOSPHERICS("Atmospherics");
static LLTrace::BlockTimerStatHandle FTM_FULLSCREEN_LIGHTS("Fullscreen Lights");
static LLTrace::BlockTimerStatHandle FTM_PROJECTORS("Projectors");
static LLTrace::BlockTimerStatHandle FTM_POST("Post");

void LLPipeline::renderDeferredLighting(LLRenderTarget *screen_target)
{
    if (!sCull)
    {
        return;
    }

    LLRenderTarget *deferred_target       = &mDeferredScreen;
    LLRenderTarget *deferred_depth_target = &mDeferredDepth;
    LLRenderTarget *deferred_light_target = &mDeferredLight;

    {
        LL_RECORD_BLOCK_TIME(FTM_RENDER_DEFERRED);
        LLViewerCamera *camera = LLViewerCamera::getInstance();
        {
            LLGLDepthTest depth(GL_TRUE);
            deferred_depth_target->copyContents(*deferred_target,
                                                0,
                                                0,
                                                deferred_target->getWidth(),
                                                deferred_target->getHeight(),
                                                0,
                                                0,
                                                deferred_depth_target->getWidth(),
                                                deferred_depth_target->getHeight(),
                                                GL_DEPTH_BUFFER_BIT,
                                                GL_NEAREST);
        }

        LLGLEnable multisample(RenderFSAASamples > 0 ? GL_MULTISAMPLE_ARB : 0);

        if (gPipeline.hasRenderType(LLPipeline::RENDER_TYPE_HUD))
        {
            gPipeline.toggleRenderType(LLPipeline::RENDER_TYPE_HUD);
        }

        // ati doesn't seem to love actually using the stencil buffer on FBO's
        LLGLDisable stencil(GL_STENCIL_TEST);
        // glStencilFunc(GL_EQUAL, 1, 0xFFFFFFFF);
        // glStencilOp(GL_KEEP, GL_KEEP, GL_KEEP);

        gGL.setColorMask(true, true);

        // draw a cube around every light
        LLVertexBuffer::unbind();

        LLGLEnable cull(GL_CULL_FACE);
        LLGLEnable blend(GL_BLEND);

        glh::matrix4f mat = copy_matrix(gGLModelView);

        LLStrider<LLVector3> vert;
        mDeferredVB->getVertexStrider(vert);

        vert[0].set(-1, 1, 0);
        vert[1].set(-1, -3, 0);
        vert[2].set(3, 1, 0);

        setupHWLights(NULL);  // to set mSun/MoonDir;

        glh::vec4f tc(mSunDir.mV);
        mat.mult_matrix_vec(tc);
        mTransformedSunDir.set(tc.v);

        glh::vec4f tc_moon(mMoonDir.mV);
        mat.mult_matrix_vec(tc_moon);
        mTransformedMoonDir.set(tc_moon.v);

        gGL.pushMatrix();
        gGL.loadIdentity();
        gGL.matrixMode(LLRender::MM_PROJECTION);
        gGL.pushMatrix();
        gGL.loadIdentity();

        if (RenderDeferredSSAO || RenderShadowDetail > 0)
        {
            deferred_light_target->bindTarget();
            {  // paint shadow/SSAO light map (direct lighting lightmap)
                LL_RECORD_BLOCK_TIME(FTM_SUN_SHADOW);
                bindDeferredShader(gDeferredSunProgram, deferred_light_target);
                mDeferredVB->setBuffer(LLVertexBuffer::MAP_VERTEX);
                glClearColor(1, 1, 1, 1);
                deferred_light_target->clear(GL_COLOR_BUFFER_BIT);
                glClearColor(0, 0, 0, 0);

                glh::matrix4f inv_trans = get_current_modelview().inverse().transpose();

                const U32 slice = 32;
                F32       offset[slice * 3];
                for (U32 i = 0; i < 4; i++)
                {
                    for (U32 j = 0; j < 8; j++)
                    {
                        glh::vec3f v;
                        v.set_value(sinf(6.284f / 8 * j), cosf(6.284f / 8 * j), -(F32) i);
                        v.normalize();
                        inv_trans.mult_matrix_vec(v);
                        v.normalize();
                        offset[(i * 8 + j) * 3 + 0] = v.v[0];
                        offset[(i * 8 + j) * 3 + 1] = v.v[2];
                        offset[(i * 8 + j) * 3 + 2] = v.v[1];
                    }
                }

                gDeferredSunProgram.uniform3fv(sOffset, slice, offset);
                gDeferredSunProgram.uniform2f(LLShaderMgr::DEFERRED_SCREEN_RES,
                                              deferred_light_target->getWidth(),
                                              deferred_light_target->getHeight());

                {
                    LLGLDisable   blend(GL_BLEND);
                    LLGLDepthTest depth(GL_TRUE, GL_FALSE, GL_ALWAYS);
                    stop_glerror();
                    mDeferredVB->drawArrays(LLRender::TRIANGLES, 0, 3);
                    stop_glerror();
                }

                unbindDeferredShader(gDeferredSunProgram);
            }
            deferred_light_target->flush();
        }

        if (RenderDeferredSSAO)
        {  // soften direct lighting lightmap
            LL_RECORD_BLOCK_TIME(FTM_SOFTEN_SHADOW);
            // blur lightmap
            screen_target->bindTarget();
            glClearColor(1, 1, 1, 1);
            screen_target->clear(GL_COLOR_BUFFER_BIT);
            glClearColor(0, 0, 0, 0);

            bindDeferredShader(gDeferredBlurLightProgram);
            mDeferredVB->setBuffer(LLVertexBuffer::MAP_VERTEX);
            LLVector3 go          = RenderShadowGaussian;
            const U32 kern_length = 4;
            F32       blur_size   = RenderShadowBlurSize;
            F32       dist_factor = RenderShadowBlurDistFactor;

            // sample symmetrically with the middle sample falling exactly on 0.0
            F32 x = 0.f;

            LLVector3 gauss[32];  // xweight, yweight, offset

            for (U32 i = 0; i < kern_length; i++)
            {
                gauss[i].mV[0] = llgaussian(x, go.mV[0]);
                gauss[i].mV[1] = llgaussian(x, go.mV[1]);
                gauss[i].mV[2] = x;
                x += 1.f;
            }

            gDeferredBlurLightProgram.uniform2f(sDelta, 1.f, 0.f);
            gDeferredBlurLightProgram.uniform1f(sDistFactor, dist_factor);
            gDeferredBlurLightProgram.uniform3fv(sKern, kern_length, gauss[0].mV);
            gDeferredBlurLightProgram.uniform1f(sKernScale, blur_size * (kern_length / 2.f - 0.5f));

            {
                LLGLDisable   blend(GL_BLEND);
                LLGLDepthTest depth(GL_TRUE, GL_FALSE, GL_ALWAYS);
                stop_glerror();
                mDeferredVB->drawArrays(LLRender::TRIANGLES, 0, 3);
                stop_glerror();
            }

            screen_target->flush();
            unbindDeferredShader(gDeferredBlurLightProgram);

            bindDeferredShader(gDeferredBlurLightProgram, screen_target);

            mDeferredVB->setBuffer(LLVertexBuffer::MAP_VERTEX);
            deferred_light_target->bindTarget();

            gDeferredBlurLightProgram.uniform2f(sDelta, 0.f, 1.f);

            {
                LLGLDisable   blend(GL_BLEND);
                LLGLDepthTest depth(GL_TRUE, GL_FALSE, GL_ALWAYS);
                stop_glerror();
                mDeferredVB->drawArrays(LLRender::TRIANGLES, 0, 3);
                stop_glerror();
            }
            deferred_light_target->flush();
            unbindDeferredShader(gDeferredBlurLightProgram);
        }

        stop_glerror();
        gGL.popMatrix();
        stop_glerror();
        gGL.matrixMode(LLRender::MM_MODELVIEW);
        stop_glerror();
        gGL.popMatrix();
        stop_glerror();

        screen_target->bindTarget();
        // clear color buffer here - zeroing alpha (glow) is important or it will accumulate against sky
        glClearColor(0, 0, 0, 0);
        screen_target->clear(GL_COLOR_BUFFER_BIT);

        if (RenderDeferredAtmospheric)
        {  // apply sunlight contribution
            LLGLSLShader &soften_shader = LLPipeline::sUnderWaterRender ? gDeferredSoftenWaterProgram : gDeferredSoftenProgram;
<<<<<<< HEAD

            LL_RECORD_BLOCK_TIME(FTM_ATMOSPHERICS);
            bindDeferredShader(soften_shader);

=======

            LL_RECORD_BLOCK_TIME(FTM_ATMOSPHERICS);
            bindDeferredShader(soften_shader);

>>>>>>> 364ba997
            LLEnvironment &environment = LLEnvironment::instance();
            soften_shader.uniform1i(LLShaderMgr::SUN_UP_FACTOR, environment.getIsSunUp() ? 1 : 0);
            soften_shader.uniform4fv(LLShaderMgr::LIGHTNORM, 1, environment.getClampedLightNorm().mV);

            {
                LLGLDepthTest depth(GL_FALSE);
                LLGLDisable   blend(GL_BLEND);
                LLGLDisable   test(GL_ALPHA_TEST);

                // full screen blit
                gGL.pushMatrix();
                gGL.loadIdentity();
                gGL.matrixMode(LLRender::MM_PROJECTION);
                gGL.pushMatrix();
                gGL.loadIdentity();

                mDeferredVB->setBuffer(LLVertexBuffer::MAP_VERTEX);

                mDeferredVB->drawArrays(LLRender::TRIANGLES, 0, 3);

                gGL.popMatrix();
                gGL.matrixMode(LLRender::MM_MODELVIEW);
                gGL.popMatrix();
            }

            unbindDeferredShader(LLPipeline::sUnderWaterRender ? gDeferredSoftenWaterProgram : gDeferredSoftenProgram);
        }

        {  // render non-deferred geometry (fullbright, alpha, etc)
            LLGLDisable blend(GL_BLEND);
            LLGLDisable stencil(GL_STENCIL_TEST);
            gGL.setSceneBlendType(LLRender::BT_ALPHA);

            gPipeline.pushRenderTypeMask();

            gPipeline.andRenderTypeMask(LLPipeline::RENDER_TYPE_SKY,
                                        LLPipeline::RENDER_TYPE_CLOUDS,
                                        LLPipeline::RENDER_TYPE_WL_SKY,
                                        LLPipeline::END_RENDER_TYPES);

            renderGeomPostDeferred(*LLViewerCamera::getInstance(), false);
            gPipeline.popRenderTypeMask();
        }

        bool render_local = RenderLocalLights;

        if (render_local)
        {
            gGL.setSceneBlendType(LLRender::BT_ADD);
            std::list<LLVector4>        fullscreen_lights;
            LLDrawable::drawable_list_t spot_lights;
            LLDrawable::drawable_list_t fullscreen_spot_lights;

            for (U32 i = 0; i < 2; i++)
            {
                mTargetShadowSpotLight[i] = NULL;
            }

            std::list<LLVector4> light_colors;

            LLVertexBuffer::unbind();

            {
                bindDeferredShader(gDeferredLightProgram);

                if (mCubeVB.isNull())
                {
                    mCubeVB = ll_create_cube_vb(LLVertexBuffer::MAP_VERTEX, GL_STATIC_DRAW_ARB);
                }

                mCubeVB->setBuffer(LLVertexBuffer::MAP_VERTEX);

                LLGLDepthTest depth(GL_TRUE, GL_FALSE);
                for (LLDrawable::drawable_set_t::iterator iter = mLights.begin(); iter != mLights.end(); ++iter)
                {
                    LLDrawable *drawablep = *iter;

                    LLVOVolume *volume = drawablep->getVOVolume();
                    if (!volume)
                    {
                        continue;
                    }

                    if (volume->isAttachment())
                    {
                        if (!sRenderAttachedLights)
                        {
                            continue;
                        }
                    }

                    const LLViewerObject *vobj = drawablep->getVObj();
                    if (vobj)
                    {
                        LLVOAvatar *av = vobj->getAvatar();
                        if (av && (av->isTooComplex() || av->isInMuteList()))
                        {
                            continue;
                        }
                    }

                    const LLVector3 position = drawablep->getPositionAgent();
                    if (dist_vec(position, LLViewerCamera::getInstance()->getOrigin()) > RenderFarClip + volume->getLightRadius())
                    {
                        continue;
                    }

                    LLVector4a center;
                    center.load3(position.mV);
                    const F32 *c = center.getF32ptr();
                    F32        s = volume->getLightRadius() * 1.5f;

                    // send light color to shader in linear space
                    LLColor3 col = volume->getLightLinearColor();

                    if (col.magVecSquared() < 0.001f)
                    {
                        continue;
                    }

                    if (s <= 0.001f)
                    {
                        continue;
                    }

                    LLVector4a sa;
                    sa.splat(s);
                    if (camera->AABBInFrustumNoFarClip(center, sa) == 0)
                    {
                        continue;
                    }

                    sVisibleLightCount++;

                    if (camera->getOrigin().mV[0] > c[0] + s + 0.2f || camera->getOrigin().mV[0] < c[0] - s - 0.2f ||
                        camera->getOrigin().mV[1] > c[1] + s + 0.2f || camera->getOrigin().mV[1] < c[1] - s - 0.2f ||
                        camera->getOrigin().mV[2] > c[2] + s + 0.2f || camera->getOrigin().mV[2] < c[2] - s - 0.2f)
                    {  // draw box if camera is outside box
                        if (render_local)
                        {
                            if (volume->isLightSpotlight())
                            {
                                drawablep->getVOVolume()->updateSpotLightPriority();
                                spot_lights.push_back(drawablep);
                                continue;
                            }

                            LL_RECORD_BLOCK_TIME(FTM_LOCAL_LIGHTS);
                            gDeferredLightProgram.uniform3fv(LLShaderMgr::LIGHT_CENTER, 1, c);
                            gDeferredLightProgram.uniform1f(LLShaderMgr::LIGHT_SIZE, s);
                            gDeferredLightProgram.uniform3fv(LLShaderMgr::DIFFUSE_COLOR, 1, col.mV);
                            gDeferredLightProgram.uniform1f(LLShaderMgr::LIGHT_FALLOFF, volume->getLightFalloff(DEFERRED_LIGHT_FALLOFF));
                            gGL.syncMatrices();

                            mCubeVB->drawRange(LLRender::TRIANGLE_FAN, 0, 7, 8, get_box_fan_indices(camera, center));
                            stop_glerror();
                        }
                    }
                    else
                    {
                        if (volume->isLightSpotlight())
                        {
                            drawablep->getVOVolume()->updateSpotLightPriority();
                            fullscreen_spot_lights.push_back(drawablep);
                            continue;
                        }

                        glh::vec3f tc(c);
                        mat.mult_matrix_vec(tc);

                        fullscreen_lights.push_back(LLVector4(tc.v[0], tc.v[1], tc.v[2], s));
                        light_colors.push_back(LLVector4(col.mV[0], col.mV[1], col.mV[2], volume->getLightFalloff(DEFERRED_LIGHT_FALLOFF)));
                    }
                }

<<<<<<< HEAD
                // If we're in avatar editing mode (3), add an avatar appearance light at the camera position
                if (gAgentAvatarp && gAgentAvatarp->mSpecialRenderMode == 3)
                {
                    // Cam coords (post-transform) are 0,0,0, with radius 15m
                    fullscreen_lights.push_back(LLVector4(0.f, 0.f, 0.f, 15.0f));

                    // Use a white light
                    LLVector4 white_light(LLColor4::white.mV);
                    white_light.mV[3] = 0.0f;
                    light_colors.push_back(white_light);
                }

                unbindDeferredShader(gDeferredLightProgram);
            }

            if (!spot_lights.empty())
            {
                LLGLDepthTest depth(GL_TRUE, GL_FALSE);
                bindDeferredShader(gDeferredSpotLightProgram);

                mCubeVB->setBuffer(LLVertexBuffer::MAP_VERTEX);

                gDeferredSpotLightProgram.enableTexture(LLShaderMgr::DEFERRED_PROJECTION);

                for (LLDrawable::drawable_list_t::iterator iter = spot_lights.begin(); iter != spot_lights.end(); ++iter)
                {
                    LL_RECORD_BLOCK_TIME(FTM_PROJECTORS);
                    LLDrawable *drawablep = *iter;

                    LLVOVolume *volume = drawablep->getVOVolume();

=======
                // Bookmark comment to allow searching for mSpecialRenderMode == 3 (avatar edit mode),
                // prev site of appended deferred character light, removed by SL-13522 09/20

                unbindDeferredShader(gDeferredLightProgram);
            }

            if (!spot_lights.empty())
            {
                LLGLDepthTest depth(GL_TRUE, GL_FALSE);
                bindDeferredShader(gDeferredSpotLightProgram);

                mCubeVB->setBuffer(LLVertexBuffer::MAP_VERTEX);

                gDeferredSpotLightProgram.enableTexture(LLShaderMgr::DEFERRED_PROJECTION);

                for (LLDrawable::drawable_list_t::iterator iter = spot_lights.begin(); iter != spot_lights.end(); ++iter)
                {
                    LL_RECORD_BLOCK_TIME(FTM_PROJECTORS);
                    LLDrawable *drawablep = *iter;

                    LLVOVolume *volume = drawablep->getVOVolume();

>>>>>>> 364ba997
                    LLVector4a center;
                    center.load3(drawablep->getPositionAgent().mV);
                    const F32 *c = center.getF32ptr();
                    F32        s = volume->getLightRadius() * 1.5f;

                    sVisibleLightCount++;

                    setupSpotLight(gDeferredSpotLightProgram, drawablep);

                    // send light color to shader in linear space
                    LLColor3 col = volume->getLightLinearColor();

                    gDeferredSpotLightProgram.uniform3fv(LLShaderMgr::LIGHT_CENTER, 1, c);
                    gDeferredSpotLightProgram.uniform1f(LLShaderMgr::LIGHT_SIZE, s);
                    gDeferredSpotLightProgram.uniform3fv(LLShaderMgr::DIFFUSE_COLOR, 1, col.mV);
                    gDeferredSpotLightProgram.uniform1f(LLShaderMgr::LIGHT_FALLOFF, volume->getLightFalloff(DEFERRED_LIGHT_FALLOFF));
                    gGL.syncMatrices();

                    mCubeVB->drawRange(LLRender::TRIANGLE_FAN, 0, 7, 8, get_box_fan_indices(camera, center));
                }
                gDeferredSpotLightProgram.disableTexture(LLShaderMgr::DEFERRED_PROJECTION);
                unbindDeferredShader(gDeferredSpotLightProgram);
            }

            // reset mDeferredVB to fullscreen triangle
            mDeferredVB->getVertexStrider(vert);
            vert[0].set(-1, 1, 0);
            vert[1].set(-1, -3, 0);
            vert[2].set(3, 1, 0);

            {
                LLGLDepthTest depth(GL_FALSE);

                // full screen blit
                gGL.pushMatrix();
                gGL.loadIdentity();
                gGL.matrixMode(LLRender::MM_PROJECTION);
                gGL.pushMatrix();
                gGL.loadIdentity();

                U32 count = 0;

                const U32 max_count = LL_DEFERRED_MULTI_LIGHT_COUNT;
                LLVector4 light[max_count];
                LLVector4 col[max_count];

                F32 far_z = 0.f;
<<<<<<< HEAD

                while (!fullscreen_lights.empty())
                {
                    LL_RECORD_BLOCK_TIME(FTM_FULLSCREEN_LIGHTS);
                    light[count] = fullscreen_lights.front();
                    fullscreen_lights.pop_front();
                    col[count] = light_colors.front();
                    light_colors.pop_front();

                    far_z = llmin(light[count].mV[2] - light[count].mV[3], far_z);
                    count++;
                    if (count == max_count || fullscreen_lights.empty())
                    {
                        U32 idx = count - 1;
                        bindDeferredShader(gDeferredMultiLightProgram[idx]);
                        gDeferredMultiLightProgram[idx].uniform1i(LLShaderMgr::MULTI_LIGHT_COUNT, count);
                        gDeferredMultiLightProgram[idx].uniform4fv(LLShaderMgr::MULTI_LIGHT, count, (GLfloat *) light);
                        gDeferredMultiLightProgram[idx].uniform4fv(LLShaderMgr::MULTI_LIGHT_COL, count, (GLfloat *) col);
                        gDeferredMultiLightProgram[idx].uniform1f(LLShaderMgr::MULTI_LIGHT_FAR_Z, far_z);
                        far_z = 0.f;
                        count = 0;
                        mDeferredVB->setBuffer(LLVertexBuffer::MAP_VERTEX);
                        mDeferredVB->drawArrays(LLRender::TRIANGLES, 0, 3);
                        unbindDeferredShader(gDeferredMultiLightProgram[idx]);
                    }
                }

                bindDeferredShader(gDeferredMultiSpotLightProgram);

                gDeferredMultiSpotLightProgram.enableTexture(LLShaderMgr::DEFERRED_PROJECTION);

                mDeferredVB->setBuffer(LLVertexBuffer::MAP_VERTEX);

                for (LLDrawable::drawable_list_t::iterator iter = fullscreen_spot_lights.begin(); iter != fullscreen_spot_lights.end(); ++iter)
                {
                    LL_RECORD_BLOCK_TIME(FTM_PROJECTORS);
                    LLDrawable *drawablep           = *iter;
                    LLVOVolume *volume              = drawablep->getVOVolume();
                    LLVector3   center              = drawablep->getPositionAgent();
                    F32 *       c                   = center.mV;
                    F32         light_size_final    = volume->getLightRadius() * 1.5f;
                    F32         light_falloff_final = volume->getLightFalloff(DEFERRED_LIGHT_FALLOFF);

                    sVisibleLightCount++;

                    glh::vec3f tc(c);
                    mat.mult_matrix_vec(tc);

                    setupSpotLight(gDeferredMultiSpotLightProgram, drawablep);

=======

                while (!fullscreen_lights.empty())
                {
                    LL_RECORD_BLOCK_TIME(FTM_FULLSCREEN_LIGHTS);
                    light[count] = fullscreen_lights.front();
                    fullscreen_lights.pop_front();
                    col[count] = light_colors.front();
                    light_colors.pop_front();

                    far_z = llmin(light[count].mV[2] - light[count].mV[3], far_z);
                    count++;
                    if (count == max_count || fullscreen_lights.empty())
                    {
                        U32 idx = count - 1;
                        bindDeferredShader(gDeferredMultiLightProgram[idx]);
                        gDeferredMultiLightProgram[idx].uniform1i(LLShaderMgr::MULTI_LIGHT_COUNT, count);
                        gDeferredMultiLightProgram[idx].uniform4fv(LLShaderMgr::MULTI_LIGHT, count, (GLfloat *) light);
                        gDeferredMultiLightProgram[idx].uniform4fv(LLShaderMgr::MULTI_LIGHT_COL, count, (GLfloat *) col);
                        gDeferredMultiLightProgram[idx].uniform1f(LLShaderMgr::MULTI_LIGHT_FAR_Z, far_z);
                        far_z = 0.f;
                        count = 0;
                        mDeferredVB->setBuffer(LLVertexBuffer::MAP_VERTEX);
                        mDeferredVB->drawArrays(LLRender::TRIANGLES, 0, 3);
                        unbindDeferredShader(gDeferredMultiLightProgram[idx]);
                    }
                }

                bindDeferredShader(gDeferredMultiSpotLightProgram);

                gDeferredMultiSpotLightProgram.enableTexture(LLShaderMgr::DEFERRED_PROJECTION);

                mDeferredVB->setBuffer(LLVertexBuffer::MAP_VERTEX);

                for (LLDrawable::drawable_list_t::iterator iter = fullscreen_spot_lights.begin(); iter != fullscreen_spot_lights.end(); ++iter)
                {
                    LL_RECORD_BLOCK_TIME(FTM_PROJECTORS);
                    LLDrawable *drawablep           = *iter;
                    LLVOVolume *volume              = drawablep->getVOVolume();
                    LLVector3   center              = drawablep->getPositionAgent();
                    F32 *       c                   = center.mV;
                    F32         light_size_final    = volume->getLightRadius() * 1.5f;
                    F32         light_falloff_final = volume->getLightFalloff(DEFERRED_LIGHT_FALLOFF);

                    sVisibleLightCount++;

                    glh::vec3f tc(c);
                    mat.mult_matrix_vec(tc);

                    setupSpotLight(gDeferredMultiSpotLightProgram, drawablep);

>>>>>>> 364ba997
                    // send light color to shader in linear space
                    LLColor3 col = volume->getLightLinearColor();

                    gDeferredMultiSpotLightProgram.uniform3fv(LLShaderMgr::LIGHT_CENTER, 1, tc.v);
                    gDeferredMultiSpotLightProgram.uniform1f(LLShaderMgr::LIGHT_SIZE, light_size_final);
                    gDeferredMultiSpotLightProgram.uniform3fv(LLShaderMgr::DIFFUSE_COLOR, 1, col.mV);
                    gDeferredMultiSpotLightProgram.uniform1f(LLShaderMgr::LIGHT_FALLOFF, light_falloff_final);
                    mDeferredVB->drawArrays(LLRender::TRIANGLES, 0, 3);
                }

                gDeferredMultiSpotLightProgram.disableTexture(LLShaderMgr::DEFERRED_PROJECTION);
                unbindDeferredShader(gDeferredMultiSpotLightProgram);

                gGL.popMatrix();
                gGL.matrixMode(LLRender::MM_MODELVIEW);
                gGL.popMatrix();
            }
        }

        gGL.setColorMask(true, true);
    }

    screen_target->flush();

    // gamma correct lighting
    gGL.matrixMode(LLRender::MM_PROJECTION);
    gGL.pushMatrix();
    gGL.loadIdentity();
    gGL.matrixMode(LLRender::MM_MODELVIEW);
    gGL.pushMatrix();
    gGL.loadIdentity();

    {
        LLGLDepthTest depth(GL_FALSE, GL_FALSE);

        LLVector2 tc1(0, 0);
        LLVector2 tc2((F32) screen_target->getWidth() * 2, (F32) screen_target->getHeight() * 2);

        screen_target->bindTarget();
        // Apply gamma correction to the frame here.
        gDeferredPostGammaCorrectProgram.bind();
        // mDeferredVB->setBuffer(LLVertexBuffer::MAP_VERTEX);
        S32 channel = 0;
        channel     = gDeferredPostGammaCorrectProgram.enableTexture(LLShaderMgr::DEFERRED_DIFFUSE, screen_target->getUsage());
        if (channel > -1)
        {
            screen_target->bindTexture(0, channel, LLTexUnit::TFO_POINT);
        }

        gDeferredPostGammaCorrectProgram.uniform2f(LLShaderMgr::DEFERRED_SCREEN_RES, screen_target->getWidth(), screen_target->getHeight());

<<<<<<< HEAD
        //F32 gamma = gSavedSettings.getF32("RenderDeferredDisplayGamma");
        static LLCachedControl<F32> gamma(gSavedSettings, "RenderDeferredDisplayGamma");

        gDeferredPostGammaCorrectProgram.uniform1f(LLShaderMgr::DISPLAY_GAMMA, (gamma > 0.1f) ? 1.0f / gamma : (1.0f/2.2f));

        // <FS:Ansariel> FIRE-16829: Visual Artifacts with ALM enabled on AMD graphics
        //gGL.begin(LLRender::TRIANGLE_STRIP);
        //gGL.texCoord2f(tc1.mV[0], tc1.mV[1]);
        //gGL.vertex2f(-1,-1);

        //gGL.texCoord2f(tc1.mV[0], tc2.mV[1]);
        //gGL.vertex2f(-1,3);

        //gGL.texCoord2f(tc2.mV[0], tc1.mV[1]);
        //gGL.vertex2f(3,-1);

        //gGL.end();
        drawAuxiliaryVB(tc1, tc2);
        // </FS:Ansariel>
=======
        F32 gamma = gSavedSettings.getF32("RenderDeferredDisplayGamma");

        gDeferredPostGammaCorrectProgram.uniform1f(LLShaderMgr::DISPLAY_GAMMA, (gamma > 0.1f) ? 1.0f / gamma : (1.0f / 2.2f));

        gGL.begin(LLRender::TRIANGLE_STRIP);
        gGL.texCoord2f(tc1.mV[0], tc1.mV[1]);
        gGL.vertex2f(-1, -1);

        gGL.texCoord2f(tc1.mV[0], tc2.mV[1]);
        gGL.vertex2f(-1, 3);

        gGL.texCoord2f(tc2.mV[0], tc1.mV[1]);
        gGL.vertex2f(3, -1);

        gGL.end();
>>>>>>> 364ba997

        gGL.getTexUnit(channel)->unbind(screen_target->getUsage());
        gDeferredPostGammaCorrectProgram.unbind();
        screen_target->flush();
    }

    gGL.matrixMode(LLRender::MM_PROJECTION);
    gGL.popMatrix();
    gGL.matrixMode(LLRender::MM_MODELVIEW);
    gGL.popMatrix();

    screen_target->bindTarget();

    {  // render non-deferred geometry (alpha, fullbright, glow)
        LLGLDisable blend(GL_BLEND);
        LLGLDisable stencil(GL_STENCIL_TEST);

        pushRenderTypeMask();
        andRenderTypeMask(LLPipeline::RENDER_TYPE_ALPHA,
                          LLPipeline::RENDER_TYPE_FULLBRIGHT,
                          LLPipeline::RENDER_TYPE_VOLUME,
                          LLPipeline::RENDER_TYPE_GLOW,
                          LLPipeline::RENDER_TYPE_BUMP,
                          LLPipeline::RENDER_TYPE_PASS_SIMPLE,
                          LLPipeline::RENDER_TYPE_PASS_ALPHA,
                          LLPipeline::RENDER_TYPE_PASS_ALPHA_MASK,
                          LLPipeline::RENDER_TYPE_PASS_BUMP,
                          LLPipeline::RENDER_TYPE_PASS_POST_BUMP,
                          LLPipeline::RENDER_TYPE_PASS_FULLBRIGHT,
                          LLPipeline::RENDER_TYPE_PASS_FULLBRIGHT_ALPHA_MASK,
                          LLPipeline::RENDER_TYPE_PASS_FULLBRIGHT_SHINY,
                          LLPipeline::RENDER_TYPE_PASS_GLOW,
                          LLPipeline::RENDER_TYPE_PASS_GRASS,
                          LLPipeline::RENDER_TYPE_PASS_SHINY,
                          LLPipeline::RENDER_TYPE_PASS_INVISIBLE,
                          LLPipeline::RENDER_TYPE_PASS_INVISI_SHINY,
                          LLPipeline::RENDER_TYPE_AVATAR,
                          LLPipeline::RENDER_TYPE_CONTROL_AV,
                          LLPipeline::RENDER_TYPE_ALPHA_MASK,
                          LLPipeline::RENDER_TYPE_FULLBRIGHT_ALPHA_MASK,
                          END_RENDER_TYPES);

        renderGeomPostDeferred(*LLViewerCamera::getInstance());
        popRenderTypeMask();
    }
<<<<<<< HEAD

    {
        // render highlights, etc.
        renderHighlights();
        mHighlightFaces.clear();

        renderDebug();

        LLVertexBuffer::unbind();

=======

    {
        // render highlights, etc.
        renderHighlights();
        mHighlightFaces.clear();

        renderDebug();

        LLVertexBuffer::unbind();

>>>>>>> 364ba997
        if (gPipeline.hasRenderDebugFeatureMask(LLPipeline::RENDER_DEBUG_FEATURE_UI))
        {
            // Render debugging beacons.
            gObjectList.renderObjectBeacons();
            gObjectList.resetObjectBeacons();
            gSky.addSunMoonBeacons();
        }
    }

    screen_target->flush();
}

void LLPipeline::setupSpotLight(LLGLSLShader& shader, LLDrawable* drawablep)
{
	//construct frustum
	LLVOVolume* volume = drawablep->getVOVolume();
	LLVector3 params = volume->getSpotLightParams();

	F32 fov = params.mV[0];
	F32 focus = params.mV[1];

	LLVector3 pos = drawablep->getPositionAgent();
	LLQuaternion quat = volume->getRenderRotation();
	LLVector3 scale = volume->getScale();
	
	//get near clip plane
	LLVector3 at_axis(0,0,-scale.mV[2]*0.5f);
	at_axis *= quat;

	LLVector3 np = pos+at_axis;
	at_axis.normVec();

	//get origin that has given fov for plane np, at_axis, and given scale
	F32 dist = (scale.mV[1]*0.5f)/tanf(fov*0.5f);

	LLVector3 origin = np - at_axis*dist;

	//matrix from volume space to agent space
	LLMatrix4 light_mat(quat, LLVector4(origin,1.f));

	glh::matrix4f light_to_agent((F32*) light_mat.mMatrix);
	glh::matrix4f light_to_screen = get_current_modelview() * light_to_agent;

	glh::matrix4f screen_to_light = light_to_screen.inverse();

	F32 s = volume->getLightRadius()*1.5f;
	F32 near_clip = dist;
	F32 width = scale.mV[VX];
	F32 height = scale.mV[VY];
	F32 far_clip = s+dist-scale.mV[VZ];

	F32 fovy = fov * RAD_TO_DEG;
	F32 aspect = width/height;

	glh::matrix4f trans(0.5f, 0.f, 0.f, 0.5f,
				0.f, 0.5f, 0.f, 0.5f,
				0.f, 0.f, 0.5f, 0.5f,
				0.f, 0.f, 0.f, 1.f);

	glh::vec3f p1(0, 0, -(near_clip+0.01f));
	glh::vec3f p2(0, 0, -(near_clip+1.f));

	glh::vec3f screen_origin(0, 0, 0);

	light_to_screen.mult_matrix_vec(p1);
	light_to_screen.mult_matrix_vec(p2);
	light_to_screen.mult_matrix_vec(screen_origin);

	glh::vec3f n = p2-p1;
	n.normalize();
	
	F32 proj_range = far_clip - near_clip;
	glh::matrix4f light_proj = gl_perspective(fovy, aspect, near_clip, far_clip);
	screen_to_light = trans * light_proj * screen_to_light;
	shader.uniformMatrix4fv(LLShaderMgr::PROJECTOR_MATRIX, 1, FALSE, screen_to_light.m);
	shader.uniform1f(LLShaderMgr::PROJECTOR_NEAR, near_clip);
	shader.uniform3fv(LLShaderMgr::PROJECTOR_P, 1, p1.v);
	shader.uniform3fv(LLShaderMgr::PROJECTOR_N, 1, n.v);
	shader.uniform3fv(LLShaderMgr::PROJECTOR_ORIGIN, 1, screen_origin.v);
	shader.uniform1f(LLShaderMgr::PROJECTOR_RANGE, proj_range);
	shader.uniform1f(LLShaderMgr::PROJECTOR_AMBIANCE, params.mV[2]);
	S32 s_idx = -1;

	for (U32 i = 0; i < 2; i++)
	{
		if (mShadowSpotLight[i] == drawablep)
		{
			s_idx = i;
		}
	}

	shader.uniform1i(LLShaderMgr::PROJECTOR_SHADOW_INDEX, s_idx);

	if (s_idx >= 0)
	{
		shader.uniform1f(LLShaderMgr::PROJECTOR_SHADOW_FADE, 1.f-mSpotLightFade[s_idx]);
	}
	else
	{
		shader.uniform1f(LLShaderMgr::PROJECTOR_SHADOW_FADE, 1.f);
	}

	{
		LLDrawable* potential = drawablep;
		//determine if this is a good light for casting shadows
		F32 m_pri = volume->getSpotLightPriority();

		for (U32 i = 0; i < 2; i++)
		{
			F32 pri = 0.f;

			if (mTargetShadowSpotLight[i].notNull())
			{
				pri = mTargetShadowSpotLight[i]->getVOVolume()->getSpotLightPriority();			
			}

			if (m_pri > pri)
			{
				LLDrawable* temp = mTargetShadowSpotLight[i];
				mTargetShadowSpotLight[i] = potential;
				potential = temp;
				m_pri = pri;
			}
		}
	}

	LLViewerTexture* img = volume->getLightTexture();

	if (img == NULL)
	{
		img = LLViewerFetchedTexture::sWhiteImagep;
	}

	S32 channel = shader.enableTexture(LLShaderMgr::DEFERRED_PROJECTION);

	if (channel > -1)
	{
		if (img)
		{
			gGL.getTexUnit(channel)->bind(img);

			F32 lod_range = logf(img->getWidth())/logf(2.f);

			shader.uniform1f(LLShaderMgr::PROJECTOR_FOCUS, focus);
			shader.uniform1f(LLShaderMgr::PROJECTOR_LOD, lod_range);
			shader.uniform1f(LLShaderMgr::PROJECTOR_AMBIENT_LOD, llclamp((proj_range-focus)/proj_range*lod_range, 0.f, 1.f));
		}
	}
		
}

void LLPipeline::unbindDeferredShader(LLGLSLShader &shader)
{
    LLRenderTarget* deferred_target       = &mDeferredScreen;
    LLRenderTarget* deferred_depth_target = &mDeferredDepth;
    LLRenderTarget* deferred_light_target = &mDeferredLight;

	stop_glerror();
    shader.disableTexture(LLShaderMgr::DEFERRED_NORMAL, deferred_target->getUsage());
    shader.disableTexture(LLShaderMgr::DEFERRED_DIFFUSE, deferred_target->getUsage());
    shader.disableTexture(LLShaderMgr::DEFERRED_SPECULAR, deferred_target->getUsage());
    shader.disableTexture(LLShaderMgr::DEFERRED_DEPTH, deferred_depth_target->getUsage());
    shader.disableTexture(LLShaderMgr::DEFERRED_LIGHT, deferred_light_target->getUsage());
	shader.disableTexture(LLShaderMgr::DIFFUSE_MAP);
	shader.disableTexture(LLShaderMgr::DEFERRED_BLOOM);

	for (U32 i = 0; i < 4; i++)
	{
		if (shader.disableTexture(LLShaderMgr::DEFERRED_SHADOW0+i) > -1)
		{
			glTexParameteri(GL_TEXTURE_2D, GL_TEXTURE_COMPARE_MODE_ARB, GL_NONE);
		}
	}

	for (U32 i = 4; i < 6; i++)
	{
		if (shader.disableTexture(LLShaderMgr::DEFERRED_SHADOW0+i) > -1)
		{
			glTexParameteri(GL_TEXTURE_2D, GL_TEXTURE_COMPARE_MODE_ARB, GL_NONE);
		}
	}

	shader.disableTexture(LLShaderMgr::DEFERRED_NOISE);
	shader.disableTexture(LLShaderMgr::DEFERRED_LIGHTFUNC);

	S32 channel = shader.disableTexture(LLShaderMgr::ENVIRONMENT_MAP, LLTexUnit::TT_CUBE_MAP);
	if (channel > -1)
	{
		LLCubeMap* cube_map = gSky.mVOSkyp ? gSky.mVOSkyp->getCubeMap() : NULL;
		if (cube_map)
		{
			cube_map->disable();
		}
	}
	gGL.getTexUnit(0)->unbind(LLTexUnit::TT_TEXTURE);
	gGL.getTexUnit(0)->activate();
	shader.unbind();
}

inline float sgn(float a)
{
    if (a > 0.0F) return (1.0F);
    if (a < 0.0F) return (-1.0F);
    return (0.0F);
}

void LLPipeline::generateWaterReflection(LLCamera& camera_in)
{	
	if (LLPipeline::sWaterReflections && assertInitialized() && LLDrawPoolWater::sNeedsReflectionUpdate)
	{
		bool skip_avatar_update = false;
		if (!isAgentAvatarValid() || gAgentCamera.getCameraAnimating() || gAgentCamera.getCameraMode() != CAMERA_MODE_MOUSELOOK || !LLVOAvatar::sVisibleInFirstPerson)
		{
			skip_avatar_update = true;
		}
		
        LLCamera camera = camera_in;

        camera.setFar(camera_in.getFar() * 0.75f);

        bool camera_is_underwater = LLViewerCamera::getInstance()->cameraUnderWater();

		LLPipeline::sReflectionRender = true;
		
		gPipeline.pushRenderTypeMask();

        glh::matrix4f saved_modelview  = get_current_modelview();
        glh::matrix4f saved_projection = get_current_projection();
		glh::matrix4f mat;

        S32 detail = RenderReflectionDetail;

        F32 water_height      = gAgent.getRegion()->getWaterHeight(); 
        F32 camera_height     = camera_in.getOrigin().mV[VZ];
        F32 distance_to_water = (water_height < camera_height) ? (camera_height - water_height) : (water_height - camera_height);

        LLVector3 reflection_offset      = LLVector3(0, 0, distance_to_water * 2.0f);
        LLVector3 camera_look_at         = camera_in.getAtAxis();
        LLVector3 reflection_look_at     = LLVector3(camera_look_at.mV[VX], camera_look_at.mV[VY], -camera_look_at.mV[VZ]);
        LLVector3 reflect_origin         = camera_in.getOrigin() - reflection_offset;
        LLVector3 reflect_interest_point = reflect_origin + (reflection_look_at * 5.0f);

        camera.setOriginAndLookAt(reflect_origin, LLVector3::z_axis, reflect_interest_point);

		//plane params
        LLPlane plane;
		LLVector3 pnorm;
		S32 water_clip = 0;
        if (!camera_is_underwater)
		{ //camera is above water, clip plane points up
			pnorm.setVec(0,0,1);
            plane.setVec(pnorm, -water_height);
            water_clip = 1;
		}
		else
		{	//camera is below water, clip plane points down
			pnorm = LLVector3(0,0,-1);
            plane.setVec(pnorm, water_height);
            water_clip = -1;
		}

        S32 occlusion = LLPipeline::sUseOcclusion;

			//disable occlusion culling for reflection map for now
			LLPipeline::sUseOcclusion = 0;

        if (!camera_is_underwater)
        {   //generate planar reflection map

			LLViewerCamera::sCurCameraID = LLViewerCamera::CAMERA_WATER0;

            gGL.matrixMode(LLRender::MM_MODELVIEW);
            gGL.pushMatrix();

            mat.set_scale(glh::vec3f(1, 1, -1));
            mat.set_translate(glh::vec3f(0,0,water_height*2.f));
            mat = saved_modelview * mat;


            mReflectionModelView = mat;

            set_current_modelview(mat);
			gGL.loadMatrix(mat.m);

			LLViewerCamera::updateFrustumPlanes(camera, FALSE, TRUE);

            glh::vec3f    origin(0, 0, 0);
            glh::matrix4f inv_mat = mat.inverse();
            inv_mat.mult_matrix_vec(origin);

            camera.setOrigin(origin.v);

			glCullFace(GL_FRONT);

			if (LLDrawPoolWater::sNeedsReflectionUpdate)
			{
                gGL.getTexUnit(0)->unbind(LLTexUnit::TT_TEXTURE);
                glClearColor(0,0,0,0);
                mWaterRef.bindTarget();

                gGL.setColorMask(true, true);
                mWaterRef.clear();
                gGL.setColorMask(true, false);
                mWaterRef.getViewport(gGLViewport);

				//initial sky pass (no user clip plane)
				{ //mask out everything but the sky
					gPipeline.pushRenderTypeMask();
					gPipeline.andRenderTypeMask(LLPipeline::RENDER_TYPE_SKY,
						LLPipeline::RENDER_TYPE_WL_SKY,
						LLPipeline::RENDER_TYPE_CLOUDS,
						LLPipeline::END_RENDER_TYPES);

                    updateCull(camera, mSky);
                    stateSort(camera, mSky);
						renderGeom(camera, TRUE);

					gPipeline.popRenderTypeMask();
				}

				gPipeline.pushRenderTypeMask();

				clearRenderTypeMask(LLPipeline::RENDER_TYPE_WATER,
					LLPipeline::RENDER_TYPE_VOIDWATER,
					LLPipeline::RENDER_TYPE_GROUND,
					LLPipeline::RENDER_TYPE_SKY,
					LLPipeline::RENDER_TYPE_CLOUDS,
					LLPipeline::END_RENDER_TYPES);	

				if (detail > 0)
				{ //mask out selected geometry based on reflection detail
					if (detail < 4)
					{
						clearRenderTypeMask(LLPipeline::RENDER_TYPE_PARTICLES, END_RENDER_TYPES);
						if (detail < 3)
						{
                            clearRenderTypeMask(LLPipeline::RENDER_TYPE_AVATAR, LLPipeline::RENDER_TYPE_CONTROL_AV, END_RENDER_TYPES);
							if (detail < 2)
							{
								clearRenderTypeMask(LLPipeline::RENDER_TYPE_VOLUME, END_RENDER_TYPES);
							}
						}
					}

                    LLGLUserClipPlane clip_plane(plane, mReflectionModelView, saved_projection);
					LLGLDisable cull(GL_CULL_FACE);
                    updateCull(camera, mReflectedObjects, -water_clip, &plane);
                    stateSort(camera, mReflectedObjects);
							renderGeom(camera);
						}
                gPipeline.popRenderTypeMask();
                mWaterRef.flush();
				}

			glCullFace(GL_BACK);
            gGL.matrixMode(LLRender::MM_MODELVIEW);
			gGL.popMatrix();
            
            set_current_modelview(saved_modelview);
		}

        //LLPipeline::sUseOcclusion = occlusion;

		camera.setOrigin(camera_in.getOrigin());
		//render distortion map
		static bool last_update = true;
		if (last_update)
		{
            gPipeline.pushRenderTypeMask();

			camera.setFar(camera_in.getFar());
			clearRenderTypeMask(LLPipeline::RENDER_TYPE_WATER,
								LLPipeline::RENDER_TYPE_VOIDWATER,
								LLPipeline::RENDER_TYPE_GROUND,
								END_RENDER_TYPES);	

            // intentionally inverted so that distortion map contents (objects under the water when we're above it)
            // will properly include water fog effects
            LLPipeline::sUnderWaterRender = !camera_is_underwater;

			if (LLPipeline::sUnderWaterRender)
			{
                clearRenderTypeMask(
                                    LLPipeline::RENDER_TYPE_GROUND,
									LLPipeline::RENDER_TYPE_SKY,
									LLPipeline::RENDER_TYPE_CLOUDS,
									LLPipeline::RENDER_TYPE_WL_SKY,
									END_RENDER_TYPES);		
			}
			LLViewerCamera::updateFrustumPlanes(camera);

			gGL.getTexUnit(0)->unbind(LLTexUnit::TT_TEXTURE);
			
            if (LLPipeline::sUnderWaterRender || LLDrawPoolWater::sNeedsDistortionUpdate)
            {
                LLPipeline::sDistortionRender = true;

                LLColor3 col = LLEnvironment::instance().getCurrentWater()->getWaterFogColor();
			glClearColor(col.mV[0], col.mV[1], col.mV[2], 0.f);

			LLViewerCamera::sCurCameraID = LLViewerCamera::CAMERA_WATER1;
			
                mWaterDis.bindTarget();
			mWaterDis.getViewport(gGLViewport);
			
                gGL.setColorMask(true, true);
                mWaterDis.clear();
                gGL.setColorMask(true, false);

                F32 water_dist = water_height * LLPipeline::sDistortionWaterClipPlaneMargin;

                //clip out geometry on the same side of water as the camera w/ enough margin to not include the water geo itself,
                // but not so much as to clip out parts of avatars that should be seen under the water in the distortion map
                LLPlane plane(-pnorm, water_dist);
                LLGLUserClipPlane clip_plane(plane, saved_modelview, saved_projection);

				gGL.setColorMask(true, true);
				mWaterDis.clear();
				gGL.setColorMask(true, false);

                // ignore clip plane if we're underwater and viewing distortion map of objects above waterline
                if (camera_is_underwater)
				{
                    clip_plane.disable();
				}

                updateCull(camera, mRefractedObjects, water_clip, &plane);
                stateSort(camera, mRefractedObjects);
					renderGeom(camera);

					if (LLGLSLShader::sNoFixedFunction)
					{
						gUIProgram.bind();
					}
					
					LLWorld::getInstance()->renderPropertyLines();
					
					if (LLGLSLShader::sNoFixedFunction)
					{
						gUIProgram.unbind();
					}

                mWaterDis.flush();
			}

            LLPipeline::sDistortionRender = false;
			
            gPipeline.popRenderTypeMask();
		}
		last_update = LLDrawPoolWater::sNeedsReflectionUpdate && LLDrawPoolWater::sNeedsDistortionUpdate;

        gPipeline.popRenderTypeMask();

        LLPipeline::sUseOcclusion     = occlusion;
        LLPipeline::sUnderWaterRender = false;
		LLPipeline::sReflectionRender = false;

        LLDrawPoolWater::sNeedsReflectionUpdate = FALSE;
        LLDrawPoolWater::sNeedsDistortionUpdate = FALSE;

		if (!LLRenderTarget::sUseFBO)
		{
			glClear(GL_DEPTH_BUFFER_BIT);
		}
		glClearColor(0.f, 0.f, 0.f, 0.f);
		gViewerWindow->setup3DViewport();
		
		LLGLState::checkStates();

		if (!skip_avatar_update)
		{
			gAgentAvatarp->updateAttachmentVisibility(gAgentCamera.getCameraMode());
		}

		LLViewerCamera::sCurCameraID = LLViewerCamera::CAMERA_WORLD;
	}
}

glh::matrix4f look(const LLVector3 pos, const LLVector3 dir, const LLVector3 up)
{
	glh::matrix4f ret;

	LLVector3 dirN;
	LLVector3 upN;
	LLVector3 lftN;

	lftN = dir % up;
	lftN.normVec();
	
	upN = lftN % dir;
	upN.normVec();
	
	dirN = dir;
	dirN.normVec();

	ret.m[ 0] = lftN[0];
	ret.m[ 1] = upN[0];
	ret.m[ 2] = -dirN[0];
	ret.m[ 3] = 0.f;

	ret.m[ 4] = lftN[1];
	ret.m[ 5] = upN[1];
	ret.m[ 6] = -dirN[1];
	ret.m[ 7] = 0.f;

	ret.m[ 8] = lftN[2];
	ret.m[ 9] = upN[2];
	ret.m[10] = -dirN[2];
	ret.m[11] = 0.f;

	ret.m[12] = -(lftN*pos);
	ret.m[13] = -(upN*pos);
	ret.m[14] = dirN*pos;
	ret.m[15] = 1.f;

	return ret;
}

glh::matrix4f scale_translate_to_fit(const LLVector3 min, const LLVector3 max)
{
	glh::matrix4f ret;
	ret.m[ 0] = 2/(max[0]-min[0]);
	ret.m[ 4] = 0;
	ret.m[ 8] = 0;
	ret.m[12] = -(max[0]+min[0])/(max[0]-min[0]);

	ret.m[ 1] = 0;
	ret.m[ 5] = 2/(max[1]-min[1]);
	ret.m[ 9] = 0;
	ret.m[13] = -(max[1]+min[1])/(max[1]-min[1]);

	ret.m[ 2] = 0;
	ret.m[ 6] = 0;
	ret.m[10] = 2/(max[2]-min[2]);
	ret.m[14] = -(max[2]+min[2])/(max[2]-min[2]);

	ret.m[ 3] = 0;
	ret.m[ 7] = 0;
	ret.m[11] = 0;
	ret.m[15] = 1;

	return ret;
}

static LLTrace::BlockTimerStatHandle FTM_SHADOW_RENDER("Render Shadows");
static LLTrace::BlockTimerStatHandle FTM_SHADOW_ALPHA("Alpha Shadow");
static LLTrace::BlockTimerStatHandle FTM_SHADOW_SIMPLE("Simple Shadow");
static LLTrace::BlockTimerStatHandle FTM_SHADOW_GEOM("Shadow Geom");

static LLTrace::BlockTimerStatHandle FTM_SHADOW_ALPHA_MASKED("Alpha Masked");
static LLTrace::BlockTimerStatHandle FTM_SHADOW_ALPHA_BLEND("Alpha Blend");
static LLTrace::BlockTimerStatHandle FTM_SHADOW_ALPHA_TREE("Alpha Tree");
static LLTrace::BlockTimerStatHandle FTM_SHADOW_ALPHA_GRASS("Alpha Grass");
static LLTrace::BlockTimerStatHandle FTM_SHADOW_FULLBRIGHT_ALPHA_MASKED("Fullbright Alpha Masked");

void LLPipeline::renderShadow(glh::matrix4f& view, glh::matrix4f& proj, LLCamera& shadow_cam, LLCullResult &result, bool use_shader, bool use_occlusion, U32 target_width)
{
	LL_RECORD_BLOCK_TIME(FTM_SHADOW_RENDER);

	//clip out geometry on the same side of water as the camera
	S32 occlude = LLPipeline::sUseOcclusion;
	if (!use_occlusion)
	{
		LLPipeline::sUseOcclusion = 0;
	}
	LLPipeline::sShadowRender = true;
	
	static const U32 types[] = { 
		LLRenderPass::PASS_SIMPLE, 
		LLRenderPass::PASS_FULLBRIGHT, 
		LLRenderPass::PASS_SHINY, 
		LLRenderPass::PASS_BUMP, 
		LLRenderPass::PASS_FULLBRIGHT_SHINY ,
		LLRenderPass::PASS_MATERIAL,
		LLRenderPass::PASS_MATERIAL_ALPHA_EMISSIVE,
		LLRenderPass::PASS_SPECMAP,
		LLRenderPass::PASS_SPECMAP_EMISSIVE,
		LLRenderPass::PASS_NORMMAP,
		LLRenderPass::PASS_NORMMAP_EMISSIVE,
		LLRenderPass::PASS_NORMSPEC,
		LLRenderPass::PASS_NORMSPEC_EMISSIVE,
	};

	LLGLEnable cull(GL_CULL_FACE);

	//enable depth clamping if available
	LLGLEnable depth_clamp(gGLManager.mHasDepthClamp ? GL_DEPTH_CLAMP : 0);

	if (use_shader)
	{
		gDeferredShadowCubeProgram.bind();
	}

	LLRenderTarget& occlusion_target = mShadowOcclusion[LLViewerCamera::sCurCameraID-1];

	occlusion_target.bindTarget();
	updateCull(shadow_cam, result);
	occlusion_target.flush();

	stateSort(shadow_cam, result);
	
	
	//generate shadow map
	gGL.matrixMode(LLRender::MM_PROJECTION);
	gGL.pushMatrix();
	gGL.loadMatrix(proj.m);
	gGL.matrixMode(LLRender::MM_MODELVIEW);
	gGL.pushMatrix();
	gGL.loadMatrix(view.m);

	stop_glerror();
	gGLLastMatrix = NULL;

	gGL.getTexUnit(0)->unbind(LLTexUnit::TT_TEXTURE);
	
	stop_glerror();
	
    LLEnvironment& environment = LLEnvironment::instance();

	LLVertexBuffer::unbind();

	{
		if (!use_shader)
		{ //occlusion program is general purpose depth-only no-textures
			gOcclusionProgram.bind();
		}
		else
		{
			gDeferredShadowProgram.bind();
            gDeferredShadowProgram.uniform1i(LLShaderMgr::SUN_UP_FACTOR, environment.getIsSunUp() ? 1 : 0);
		}

		gGL.diffuseColor4f(1,1,1,1);

        S32 shadow_detail = gSavedSettings.getS32("RenderShadowDetail");

        // if not using VSM, disable color writes
        if (shadow_detail <= 2)
        {
		gGL.setColorMask(false, false);
        }
	
		LL_RECORD_BLOCK_TIME(FTM_SHADOW_SIMPLE);
		
		gGL.getTexUnit(0)->disable();
		for (U32 i = 0; i < sizeof(types)/sizeof(U32); ++i)
		{
			renderObjects(types[i], LLVertexBuffer::MAP_VERTEX, FALSE);
		}
		gGL.getTexUnit(0)->enable(LLTexUnit::TT_TEXTURE);
		if (!use_shader)
		{
			gOcclusionProgram.unbind();
		}
	}
	
	if (use_shader)
	{
        LL_RECORD_BLOCK_TIME(FTM_SHADOW_GEOM);

		gDeferredShadowProgram.unbind();
		renderGeomShadow(shadow_cam);
		gDeferredShadowProgram.bind();
        gDeferredShadowProgram.uniform1i(LLShaderMgr::SUN_UP_FACTOR, environment.getIsSunUp() ? 1 : 0);
	}
	else
	{
        LL_RECORD_BLOCK_TIME(FTM_SHADOW_GEOM);

		renderGeomShadow(shadow_cam);
	}

	{
		LL_RECORD_BLOCK_TIME(FTM_SHADOW_ALPHA);

		gDeferredShadowAlphaMaskProgram.bind();
		gDeferredShadowAlphaMaskProgram.uniform1f(LLShaderMgr::DEFERRED_SHADOW_TARGET_WIDTH, (float)target_width);
        gDeferredShadowAlphaMaskProgram.uniform1i(LLShaderMgr::SUN_UP_FACTOR, environment.getIsSunUp() ? 1 : 0);

		U32 mask =	LLVertexBuffer::MAP_VERTEX | 
					LLVertexBuffer::MAP_TEXCOORD0 | 
					LLVertexBuffer::MAP_COLOR | 
					LLVertexBuffer::MAP_TEXTURE_INDEX;

        {
            LL_RECORD_BLOCK_TIME(FTM_SHADOW_ALPHA_MASKED);
		renderMaskedObjects(LLRenderPass::PASS_ALPHA_MASK, mask, TRUE, TRUE);
        }

        {
            LL_RECORD_BLOCK_TIME(FTM_SHADOW_ALPHA_BLEND);
		gDeferredShadowAlphaMaskProgram.setMinimumAlpha(0.598f);
		renderObjects(LLRenderPass::PASS_ALPHA, mask, TRUE, TRUE);
        }

        {
            LL_RECORD_BLOCK_TIME(FTM_SHADOW_FULLBRIGHT_ALPHA_MASKED);
            gDeferredShadowFullbrightAlphaMaskProgram.bind();
            gDeferredShadowFullbrightAlphaMaskProgram.uniform1f(LLShaderMgr::DEFERRED_SHADOW_TARGET_WIDTH, (float)target_width);
            gDeferredShadowFullbrightAlphaMaskProgram.uniform1i(LLShaderMgr::SUN_UP_FACTOR, environment.getIsSunUp() ? 1 : 0);
            renderFullbrightMaskedObjects(LLRenderPass::PASS_FULLBRIGHT_ALPHA_MASK, mask, TRUE, TRUE);
        }

		mask = mask & ~LLVertexBuffer::MAP_TEXTURE_INDEX;

        {
            LL_RECORD_BLOCK_TIME(FTM_SHADOW_ALPHA_TREE);
		gDeferredTreeShadowProgram.bind();
            gDeferredTreeShadowProgram.uniform1i(LLShaderMgr::SUN_UP_FACTOR, environment.getIsSunUp() ? 1 : 0);
		renderMaskedObjects(LLRenderPass::PASS_NORMSPEC_MASK, mask);
		renderMaskedObjects(LLRenderPass::PASS_MATERIAL_ALPHA_MASK, mask);
		renderMaskedObjects(LLRenderPass::PASS_SPECMAP_MASK, mask);
		renderMaskedObjects(LLRenderPass::PASS_NORMMAP_MASK, mask);
        }
		
        {
            LL_RECORD_BLOCK_TIME(FTM_SHADOW_ALPHA_GRASS);
		gDeferredTreeShadowProgram.setMinimumAlpha(0.598f);
		renderObjects(LLRenderPass::PASS_GRASS, LLVertexBuffer::MAP_VERTEX | LLVertexBuffer::MAP_TEXCOORD0, TRUE);
	}
    }

	//glCullFace(GL_BACK);

	gDeferredShadowCubeProgram.bind();
	gGLLastMatrix = NULL;
	gGL.loadMatrix(gGLModelView);

	LLRenderTarget& occlusion_source = mShadow[LLViewerCamera::sCurCameraID-1];

	doOcclusion(shadow_cam, occlusion_source, occlusion_target);

	if (use_shader)
	{
		gDeferredShadowProgram.unbind();
	}
	
	gGL.setColorMask(true, true);
			
	gGL.matrixMode(LLRender::MM_PROJECTION);
	gGL.popMatrix();
	gGL.matrixMode(LLRender::MM_MODELVIEW);
	gGL.popMatrix();
	gGLLastMatrix = NULL;

	LLPipeline::sUseOcclusion = occlude;
	LLPipeline::sShadowRender = false;
}

static LLTrace::BlockTimerStatHandle FTM_VISIBLE_CLOUD("Visible Cloud");
bool LLPipeline::getVisiblePointCloud(LLCamera& camera, LLVector3& min, LLVector3& max, std::vector<LLVector3>& fp, LLVector3 light_dir)
{
	LL_RECORD_BLOCK_TIME(FTM_VISIBLE_CLOUD);
	//get point cloud of intersection of frust and min, max

	if (getVisibleExtents(camera, min, max))
	{
		return false;
	}

	//get set of planes on bounding box
	LLPlane bp[] = { 
		LLPlane(min, LLVector3(-1,0,0)),
		LLPlane(min, LLVector3(0,-1,0)),
		LLPlane(min, LLVector3(0,0,-1)),
		LLPlane(max, LLVector3(1,0,0)),
		LLPlane(max, LLVector3(0,1,0)),
		LLPlane(max, LLVector3(0,0,1))};
	
	//potential points
	std::vector<LLVector3> pp;

	//add corners of AABB
	pp.push_back(LLVector3(min.mV[0], min.mV[1], min.mV[2]));
	pp.push_back(LLVector3(max.mV[0], min.mV[1], min.mV[2]));
	pp.push_back(LLVector3(min.mV[0], max.mV[1], min.mV[2]));
	pp.push_back(LLVector3(max.mV[0], max.mV[1], min.mV[2]));
	pp.push_back(LLVector3(min.mV[0], min.mV[1], max.mV[2]));
	pp.push_back(LLVector3(max.mV[0], min.mV[1], max.mV[2]));
	pp.push_back(LLVector3(min.mV[0], max.mV[1], max.mV[2]));
	pp.push_back(LLVector3(max.mV[0], max.mV[1], max.mV[2]));

	//add corners of camera frustum
	for (U32 i = 0; i < LLCamera::AGENT_FRUSTRUM_NUM; i++)
	{
		pp.push_back(camera.mAgentFrustum[i]);
	}


	//bounding box line segments
	U32 bs[] = 
			{
		0,1,
		1,3,
		3,2,
		2,0,

		4,5,
		5,7,
		7,6,
		6,4,

		0,4,
		1,5,
		3,7,
		2,6
	};

	for (U32 i = 0; i < 12; i++)
	{ //for each line segment in bounding box
		for (U32 j = 0; j < LLCamera::AGENT_PLANE_NO_USER_CLIP_NUM; j++) 
		{ //for each plane in camera frustum
			const LLPlane& cp = camera.getAgentPlane(j);
			const LLVector3& v1 = pp[bs[i*2+0]];
			const LLVector3& v2 = pp[bs[i*2+1]];
			LLVector3 n;
			cp.getVector3(n);

			LLVector3 line = v1-v2;

			F32 d1 = line*n;
			F32 d2 = -cp.dist(v2);

			F32 t = d2/d1;

			if (t > 0.f && t < 1.f)
			{
				LLVector3 intersect = v2+line*t;
				pp.push_back(intersect);
			}
		}
	}
			
	//camera frustum line segments
	const U32 fs[] =
	{
		0,1,
		1,2,
		2,3,
		3,0,

		4,5,
		5,6,
		6,7,
		7,4,
	
		0,4,
		1,5,
		2,6,
		3,7	
	};

	for (U32 i = 0; i < 12; i++)
	{
		for (U32 j = 0; j < 6; ++j)
		{
			const LLVector3& v1 = pp[fs[i*2+0]+8];
			const LLVector3& v2 = pp[fs[i*2+1]+8];
			const LLPlane& cp = bp[j];
			LLVector3 n;
			cp.getVector3(n);

			LLVector3 line = v1-v2;

			F32 d1 = line*n;
			F32 d2 = -cp.dist(v2);

			F32 t = d2/d1;

			if (t > 0.f && t < 1.f)
			{
				LLVector3 intersect = v2+line*t;
				pp.push_back(intersect);
			}	
		}
	}

	LLVector3 ext[] = { min-LLVector3(0.05f,0.05f,0.05f),
		max+LLVector3(0.05f,0.05f,0.05f) };

	for (U32 i = 0; i < pp.size(); ++i)
	{
		bool found = true;

		const F32* p = pp[i].mV;
			
		for (U32 j = 0; j < 3; ++j)
		{
			if (p[j] < ext[0].mV[j] ||
				p[j] > ext[1].mV[j])
			{
				found = false;
				break;
			}
		}
				
		for (U32 j = 0; j < LLCamera::AGENT_PLANE_NO_USER_CLIP_NUM; ++j)
		{
			const LLPlane& cp = camera.getAgentPlane(j);
			F32 dist = cp.dist(pp[i]);
			if (dist > 0.05f) //point is above some plane, not contained
			{
				found = false;
				break;
			}
		}

		if (found)
		{
			fp.push_back(pp[i]);
		}
	}
	
	if (fp.empty())
	{
		return false;
	}
	
	return true;
}

void LLPipeline::renderHighlight(const LLViewerObject* obj, F32 fade)
{
	if (obj && obj->getVolume())
	{
		for (LLViewerObject::child_list_t::const_iterator iter = obj->getChildren().begin(); iter != obj->getChildren().end(); ++iter)
		{
			renderHighlight(*iter, fade);
		}

		LLDrawable* drawable = obj->mDrawable;
		if (drawable)
		{
			for (S32 i = 0; i < drawable->getNumFaces(); ++i)
			{
				LLFace* face = drawable->getFace(i);
				if (face)
				{
					face->renderSelected(LLViewerTexture::sNullImagep, LLColor4(1,1,1,fade));
				}
			}
		}
	}
}

void LLPipeline::generateHighlight(LLCamera& camera)
{
	//render highlighted object as white into offscreen render target
	if (mHighlightObject.notNull())
	{
		mHighlightSet.insert(HighlightItem(mHighlightObject));
	}
	
	if (!mHighlightSet.empty())
	{
		F32 transition = gFrameIntervalSeconds.value()/RenderHighlightFadeTime;

		LLGLDisable test(GL_ALPHA_TEST);
		LLGLDepthTest depth(GL_FALSE);
		mHighlight.bindTarget();
		disableLights();
		gGL.setColorMask(true, true);
		mHighlight.clear();

        if (LLGLSLShader::sNoFixedFunction)
        {
            gHighlightProgram.bind();
        }

		gGL.getTexUnit(0)->bind(LLViewerFetchedTexture::sWhiteImagep);
		for (std::set<HighlightItem>::iterator iter = mHighlightSet.begin(); iter != mHighlightSet.end(); )
		{
			std::set<HighlightItem>::iterator cur_iter = iter++;

			if (cur_iter->mItem.isNull())
			{
				mHighlightSet.erase(cur_iter);
				continue;
			}

			if (cur_iter->mItem == mHighlightObject)
			{
				cur_iter->incrFade(transition); 
			}
			else
			{
				cur_iter->incrFade(-transition);
				if (cur_iter->mFade <= 0.f)
				{
					mHighlightSet.erase(cur_iter);
					continue;
				}
			}

			renderHighlight(cur_iter->mItem->getVObj(), cur_iter->mFade);
		}

		mHighlight.flush();
		gGL.setColorMask(true, false);
		gViewerWindow->setup3DViewport();
	}
}

LLRenderTarget* LLPipeline::getShadowTarget(U32 i)
{
    return &mShadow[i];
}

static LLTrace::BlockTimerStatHandle FTM_GEN_SUN_SHADOW("Gen Sun Shadow");
static LLTrace::BlockTimerStatHandle FTM_GEN_SUN_SHADOW_SETUP("Sun Shadow Setup");
static LLTrace::BlockTimerStatHandle FTM_GEN_SUN_SHADOW_RENDER_DIRECTIONAL("Render Dir");
static LLTrace::BlockTimerStatHandle FTM_GEN_SUN_SHADOW_SPOT_SETUP("Spot Shadow Setup");
static LLTrace::BlockTimerStatHandle FTM_GEN_SUN_SHADOW_SPOT_RENDER("Spot Shadow Render");

void LLPipeline::generateSunShadow(LLCamera& camera)
{
	if (!sRenderDeferred || RenderShadowDetail <= 0)
	{
		return;
	}

	LL_RECORD_BLOCK_TIME(FTM_GEN_SUN_SHADOW);

	bool skip_avatar_update = false;
	if (!isAgentAvatarValid() || gAgentCamera.getCameraAnimating() || gAgentCamera.getCameraMode() != CAMERA_MODE_MOUSELOOK || !LLVOAvatar::sVisibleInFirstPerson)
	{

		skip_avatar_update = true;
	}

	if (!skip_avatar_update)
	{
		gAgentAvatarp->updateAttachmentVisibility(CAMERA_MODE_THIRD_PERSON);
	}

	F64 last_modelview[16];
	F64 last_projection[16];
	for (U32 i = 0; i < 16; i++)
	{ //store last_modelview of world camera
		last_modelview[i] = gGLLastModelView[i];
		last_projection[i] = gGLLastProjection[i];
	}

	pushRenderTypeMask();
	andRenderTypeMask(LLPipeline::RENDER_TYPE_SIMPLE,
					LLPipeline::RENDER_TYPE_ALPHA,
					LLPipeline::RENDER_TYPE_GRASS,
					LLPipeline::RENDER_TYPE_FULLBRIGHT,
					LLPipeline::RENDER_TYPE_BUMP,
					LLPipeline::RENDER_TYPE_VOLUME,
					LLPipeline::RENDER_TYPE_AVATAR,
					LLPipeline::RENDER_TYPE_CONTROL_AV,
					LLPipeline::RENDER_TYPE_TREE, 
					LLPipeline::RENDER_TYPE_TERRAIN,
					LLPipeline::RENDER_TYPE_WATER,
					LLPipeline::RENDER_TYPE_VOIDWATER,
					LLPipeline::RENDER_TYPE_PASS_ALPHA,
					LLPipeline::RENDER_TYPE_PASS_ALPHA_MASK,
					LLPipeline::RENDER_TYPE_PASS_FULLBRIGHT_ALPHA_MASK,
					LLPipeline::RENDER_TYPE_PASS_GRASS,
					LLPipeline::RENDER_TYPE_PASS_SIMPLE,
					LLPipeline::RENDER_TYPE_PASS_BUMP,
					LLPipeline::RENDER_TYPE_PASS_FULLBRIGHT,
					LLPipeline::RENDER_TYPE_PASS_SHINY,
					LLPipeline::RENDER_TYPE_PASS_FULLBRIGHT_SHINY,
					LLPipeline::RENDER_TYPE_PASS_MATERIAL,
					LLPipeline::RENDER_TYPE_PASS_MATERIAL_ALPHA,
					LLPipeline::RENDER_TYPE_PASS_MATERIAL_ALPHA_MASK,
					LLPipeline::RENDER_TYPE_PASS_MATERIAL_ALPHA_EMISSIVE,
					LLPipeline::RENDER_TYPE_PASS_SPECMAP,
					LLPipeline::RENDER_TYPE_PASS_SPECMAP_BLEND,
					LLPipeline::RENDER_TYPE_PASS_SPECMAP_MASK,
					LLPipeline::RENDER_TYPE_PASS_SPECMAP_EMISSIVE,
					LLPipeline::RENDER_TYPE_PASS_NORMMAP,
					LLPipeline::RENDER_TYPE_PASS_NORMMAP_BLEND,
					LLPipeline::RENDER_TYPE_PASS_NORMMAP_MASK,
					LLPipeline::RENDER_TYPE_PASS_NORMMAP_EMISSIVE,
					LLPipeline::RENDER_TYPE_PASS_NORMSPEC,
					LLPipeline::RENDER_TYPE_PASS_NORMSPEC_BLEND,
					LLPipeline::RENDER_TYPE_PASS_NORMSPEC_MASK,
					LLPipeline::RENDER_TYPE_PASS_NORMSPEC_EMISSIVE,
					END_RENDER_TYPES);

	gGL.setColorMask(false, false);

    LLEnvironment& environment = LLEnvironment::instance();

	//get sun view matrix
	
	//store current projection/modelview matrix
	glh::matrix4f saved_proj = get_current_projection();
	glh::matrix4f saved_view = get_current_modelview();
	glh::matrix4f inv_view = saved_view.inverse();

	glh::matrix4f view[6];
	glh::matrix4f proj[6];
	
	//clip contains parallel split distances for 3 splits
	LLVector3 clip = RenderShadowClipPlanes;

    LLVector3 caster_dir(environment.getIsSunUp() ? mSunDir : mMoonDir);

	//F32 slope_threshold = gSavedSettings.getF32("RenderShadowSlopeThreshold");

	//far clip on last split is minimum of camera view distance and 128
	mSunClipPlanes = LLVector4(clip, clip.mV[2] * clip.mV[2]/clip.mV[1]);

	clip = RenderShadowOrthoClipPlanes;
	mSunOrthoClipPlanes = LLVector4(clip, clip.mV[2]*clip.mV[2]/clip.mV[1]);

	//currently used for amount to extrude frusta corners for constructing shadow frusta
	//LLVector3 n = RenderShadowNearDist;
	//F32 nearDist[] = { n.mV[0], n.mV[1], n.mV[2], n.mV[2] };

	//put together a universal "near clip" plane for shadow frusta
	LLPlane shadow_near_clip;
	{
		LLVector3 p = gAgent.getPositionAgent();
		p += caster_dir * RenderFarClip*2.f;
		shadow_near_clip.setVec(p, caster_dir);
	}

	LLVector3 lightDir = -caster_dir;
	lightDir.normVec();

	glh::vec3f light_dir(lightDir.mV);

	//create light space camera matrix
	
	LLVector3 at = lightDir;

	LLVector3 up = camera.getAtAxis();

	if (fabsf(up*lightDir) > 0.75f)
	{
		up = camera.getUpAxis();
	}

	/*LLVector3 left = up%at;
	up = at%left;*/

	up.normVec();
	at.normVec();
	
	
	LLCamera main_camera = camera;
	
	F32 near_clip = 0.f;
	{
		//get visible point cloud
		std::vector<LLVector3> fp;

		main_camera.calcAgentFrustumPlanes(main_camera.mAgentFrustum);
		
		LLVector3 min,max;
		getVisiblePointCloud(main_camera,min,max,fp);

		if (fp.empty())
		{
			if (!hasRenderDebugMask(RENDER_DEBUG_SHADOW_FRUSTA))
			{
				mShadowCamera[0] = main_camera;
				mShadowExtents[0][0] = min;
				mShadowExtents[0][1] = max;

				mShadowFrustPoints[0].clear();
				mShadowFrustPoints[1].clear();
				mShadowFrustPoints[2].clear();
				mShadowFrustPoints[3].clear();
			}
			popRenderTypeMask();

			if (!skip_avatar_update)
			{
				gAgentAvatarp->updateAttachmentVisibility(gAgentCamera.getCameraMode());
			}

			return;
		}

		//get good split distances for frustum
		for (U32 i = 0; i < fp.size(); ++i)
		{
			glh::vec3f v(fp[i].mV);
			saved_view.mult_matrix_vec(v);
			fp[i].setVec(v.v);
		}

		min = fp[0];
		max = fp[0];

		//get camera space bounding box
		for (U32 i = 1; i < fp.size(); ++i)
		{
			update_min_max(min, max, fp[i]);
		}

		near_clip    = llclamp(-max.mV[2], 0.01f, 4.0f);
		F32 far_clip = llclamp(-min.mV[2]*2.f, 16.0f, 512.0f);

		//far_clip = llmin(far_clip, 128.f);
		far_clip = llmin(far_clip, camera.getFar());

		F32 range = far_clip-near_clip;

		LLVector3 split_exp = RenderShadowSplitExponent;

		F32 da = 1.f-llmax( fabsf(lightDir*up), fabsf(lightDir*camera.getLeftAxis()) );
		
		da = powf(da, split_exp.mV[2]);

		F32 sxp = split_exp.mV[1] + (split_exp.mV[0]-split_exp.mV[1])*da;
		
		for (U32 i = 0; i < 4; ++i)
		{
			F32 x = (F32)(i+1)/4.f;
			x = powf(x, sxp);
			mSunClipPlanes.mV[i] = near_clip+range*x;
		}

		mSunClipPlanes.mV[0] *= 1.25f; //bump back first split for transition padding
	}

	// convenience array of 4 near clip plane distances
	F32 dist[] = { near_clip, mSunClipPlanes.mV[0], mSunClipPlanes.mV[1], mSunClipPlanes.mV[2], mSunClipPlanes.mV[3] };
	

	if (mSunDiffuse == LLColor4::black)
	{ //sun diffuse is totally black, shadows don't matter
		LLGLDepthTest depth(GL_TRUE);

		for (S32 j = 0; j < 4; j++)
		{
			mShadow[j].bindTarget();
			mShadow[j].clear();
			mShadow[j].flush();
		}
	}
	else
	{
		for (S32 j = 0; j < 4; j++)
		{
			if (!hasRenderDebugMask(RENDER_DEBUG_SHADOW_FRUSTA))
			{
				mShadowFrustPoints[j].clear();
			}

			LLViewerCamera::sCurCameraID = (LLViewerCamera::eCameraID)(LLViewerCamera::CAMERA_SHADOW0+j);

			//restore render matrices
			set_current_modelview(saved_view);
			set_current_projection(saved_proj);

			LLVector3 eye = camera.getOrigin();

			//camera used for shadow cull/render
			LLCamera shadow_cam;
		
			//create world space camera frustum for this split
			shadow_cam = camera;
			shadow_cam.setFar(16.f);
	
			LLViewerCamera::updateFrustumPlanes(shadow_cam, FALSE, FALSE, TRUE);

			LLVector3* frust = shadow_cam.mAgentFrustum;

			LLVector3 pn = shadow_cam.getAtAxis();
		
			LLVector3 min, max;

			//construct 8 corners of split frustum section
			for (U32 i = 0; i < 4; i++)
			{
				LLVector3 delta = frust[i+4]-eye;
				delta += (frust[i+4]-frust[(i+2)%4+4])*0.05f;
				delta.normVec();
				F32 dp = delta*pn;
				frust[i] = eye + (delta*dist[j]*0.75f)/dp;
				frust[i+4] = eye + (delta*dist[j+1]*1.25f)/dp;
			}
						
			shadow_cam.calcAgentFrustumPlanes(frust);
			shadow_cam.mFrustumCornerDist = 0.f;
		
			if (!gPipeline.hasRenderDebugMask(LLPipeline::RENDER_DEBUG_SHADOW_FRUSTA))
			{
				mShadowCamera[j] = shadow_cam;
			}

			std::vector<LLVector3> fp;

			if (!gPipeline.getVisiblePointCloud(shadow_cam, min, max, fp, lightDir))
			{
				//no possible shadow receivers
				if (!gPipeline.hasRenderDebugMask(LLPipeline::RENDER_DEBUG_SHADOW_FRUSTA))
				{
					mShadowExtents[j][0] = LLVector3();
					mShadowExtents[j][1] = LLVector3();
					mShadowCamera[j+4] = shadow_cam;
				}

				mShadow[j].bindTarget();
				{
					LLGLDepthTest depth(GL_TRUE);
					mShadow[j].clear();
				}
				mShadow[j].flush();

				mShadowError.mV[j] = 0.f;
				mShadowFOV.mV[j] = 0.f;

				continue;
			}

			if (!gPipeline.hasRenderDebugMask(LLPipeline::RENDER_DEBUG_SHADOW_FRUSTA))
			{
				mShadowExtents[j][0] = min;
				mShadowExtents[j][1] = max;
				mShadowFrustPoints[j] = fp;
			}
				

			//find a good origin for shadow projection
			LLVector3 origin;

			//get a temporary view projection
			view[j] = look(camera.getOrigin(), lightDir, -up);

			std::vector<LLVector3> wpf;

			for (U32 i = 0; i < fp.size(); i++)
			{
				glh::vec3f p = glh::vec3f(fp[i].mV);
				view[j].mult_matrix_vec(p);
				wpf.push_back(LLVector3(p.v));
			}

			min = wpf[0];
			max = wpf[0];

			for (U32 i = 0; i < fp.size(); ++i)
			{ //get AABB in camera space
				update_min_max(min, max, wpf[i]);
			}

			// Construct a perspective transform with perspective along y-axis that contains
			// points in wpf
			//Known:
			// - far clip plane
			// - near clip plane
			// - points in frustum
			//Find:
			// - origin

			//get some "interesting" points of reference
			LLVector3 center = (min+max)*0.5f;
			LLVector3 size = (max-min)*0.5f;
			LLVector3 near_center = center;
			near_center.mV[1] += size.mV[1]*2.f;
		
		
			//put all points in wpf in quadrant 0, reletive to center of min/max
			//get the best fit line using least squares
			F32 bfm = 0.f;
			F32 bfb = 0.f;

			for (U32 i = 0; i < wpf.size(); ++i)
			{
				wpf[i] -= center;
				wpf[i].mV[0] = fabsf(wpf[i].mV[0]);
				wpf[i].mV[2] = fabsf(wpf[i].mV[2]);
			}

			if (!wpf.empty())
			{ 
				F32 sx = 0.f;
				F32 sx2 = 0.f;
				F32 sy = 0.f;
				F32 sxy = 0.f;
			
				for (U32 i = 0; i < wpf.size(); ++i)
				{		
					sx += wpf[i].mV[0];
					sx2 += wpf[i].mV[0]*wpf[i].mV[0];
					sy += wpf[i].mV[1];
					sxy += wpf[i].mV[0]*wpf[i].mV[1]; 
				}

				bfm = (sy*sx-wpf.size()*sxy)/(sx*sx-wpf.size()*sx2);
				bfb = (sx*sxy-sy*sx2)/(sx*sx-bfm*sx2);
			}
		
			{
				// best fit line is y=bfm*x+bfb
		
				//find point that is furthest to the right of line
				F32 off_x = -1.f;
				LLVector3 lp;

				for (U32 i = 0; i < wpf.size(); ++i)
				{
					//y = bfm*x+bfb
					//x = (y-bfb)/bfm
					F32 lx = (wpf[i].mV[1]-bfb)/bfm;

					lx = wpf[i].mV[0]-lx;
				
					if (off_x < lx)
					{
						off_x = lx;
						lp = wpf[i];
					}
				}

				//get line with slope bfm through lp
				// bfb = y-bfm*x
				bfb = lp.mV[1]-bfm*lp.mV[0];

				//calculate error
				mShadowError.mV[j] = 0.f;

				for (U32 i = 0; i < wpf.size(); ++i)
				{
					F32 lx = (wpf[i].mV[1]-bfb)/bfm;
					mShadowError.mV[j] += fabsf(wpf[i].mV[0]-lx);
				}

				mShadowError.mV[j] /= wpf.size();
				mShadowError.mV[j] /= size.mV[0];

				if (mShadowError.mV[j] > RenderShadowErrorCutoff)
				{ //just use ortho projection
					mShadowFOV.mV[j] = -1.f;
					origin.clearVec();
					proj[j] = gl_ortho(min.mV[0], max.mV[0],
										min.mV[1], max.mV[1],
										-max.mV[2], -min.mV[2]);
				}
				else
				{
					//origin is where line x = 0;
					origin.setVec(0,bfb,0);

					F32 fovz = 1.f;
					F32 fovx = 1.f;
				
					LLVector3 zp;
					LLVector3 xp;

					for (U32 i = 0; i < wpf.size(); ++i)
					{
						LLVector3 atz = wpf[i]-origin;
						atz.mV[0] = 0.f;
						atz.normVec();
						if (fovz > -atz.mV[1])
						{
							zp = wpf[i];
							fovz = -atz.mV[1];
						}
					
						LLVector3 atx = wpf[i]-origin;
						atx.mV[2] = 0.f;
						atx.normVec();
						if (fovx > -atx.mV[1])
						{
							fovx = -atx.mV[1];
							xp = wpf[i];
						}
					}

					fovx = acos(fovx);
					fovz = acos(fovz);

					F32 cutoff = llmin((F32) RenderShadowFOVCutoff, 1.4f);
				
					mShadowFOV.mV[j] = fovx;
				
					if (fovx < cutoff && fovz > cutoff)
					{
						//x is a good fit, but z is too big, move away from zp enough so that fovz matches cutoff
						F32 d = zp.mV[2]/tan(cutoff);
						F32 ny = zp.mV[1] + fabsf(d);

						origin.mV[1] = ny;

						fovz = 1.f;
						fovx = 1.f;

						for (U32 i = 0; i < wpf.size(); ++i)
						{
							LLVector3 atz = wpf[i]-origin;
							atz.mV[0] = 0.f;
							atz.normVec();
							fovz = llmin(fovz, -atz.mV[1]);

							LLVector3 atx = wpf[i]-origin;
							atx.mV[2] = 0.f;
							atx.normVec();
							fovx = llmin(fovx, -atx.mV[1]);
						}

						fovx = acos(fovx);
						fovz = acos(fovz);

						mShadowFOV.mV[j] = cutoff;
					}

				
					origin += center;
			
					F32 ynear = -(max.mV[1]-origin.mV[1]);
					F32 yfar = -(min.mV[1]-origin.mV[1]);
				
					if (ynear < 0.1f) //keep a sensible near clip plane
					{
						F32 diff = 0.1f-ynear;
						origin.mV[1] += diff;
						ynear += diff;
						yfar += diff;
					}
								
					if (fovx > cutoff)
					{ //just use ortho projection
						origin.clearVec();
						mShadowError.mV[j] = -1.f;
						proj[j] = gl_ortho(min.mV[0], max.mV[0],
								min.mV[1], max.mV[1],
								-max.mV[2], -min.mV[2]);
					}
					else
					{
						//get perspective projection
						view[j] = view[j].inverse();

						glh::vec3f origin_agent(origin.mV);
					
						//translate view to origin
						view[j].mult_matrix_vec(origin_agent);

						eye = LLVector3(origin_agent.v);

						if (!hasRenderDebugMask(LLPipeline::RENDER_DEBUG_SHADOW_FRUSTA))
						{
							mShadowFrustOrigin[j] = eye;
						}
				
						view[j] = look(LLVector3(origin_agent.v), lightDir, -up);

						F32 fx = 1.f/tanf(fovx);
						F32 fz = 1.f/tanf(fovz);

						proj[j] = glh::matrix4f(-fx, 0, 0, 0,
												0, (yfar+ynear)/(ynear-yfar), 0, (2.f*yfar*ynear)/(ynear-yfar),
												0, 0, -fz, 0,
												0, -1.f, 0, 0);
					}
				}
			}

			//shadow_cam.setFar(128.f);
			shadow_cam.setOriginAndLookAt(eye, up, center);

			shadow_cam.setOrigin(0,0,0);

			set_current_modelview(view[j]);
			set_current_projection(proj[j]);

			LLViewerCamera::updateFrustumPlanes(shadow_cam, FALSE, FALSE, TRUE);

			//shadow_cam.ignoreAgentFrustumPlane(LLCamera::AGENT_PLANE_NEAR);
			shadow_cam.getAgentPlane(LLCamera::AGENT_PLANE_NEAR).set(shadow_near_clip);

			//translate and scale to from [-1, 1] to [0, 1]
			glh::matrix4f trans(0.5f, 0.f, 0.f, 0.5f,
							0.f, 0.5f, 0.f, 0.5f,
							0.f, 0.f, 0.5f, 0.5f,
							0.f, 0.f, 0.f, 1.f);

			set_current_modelview(view[j]);
			set_current_projection(proj[j]);

			for (U32 i = 0; i < 16; i++)
			{
				gGLLastModelView[i] = mShadowModelview[j].m[i];
				gGLLastProjection[i] = mShadowProjection[j].m[i];
			}

			mShadowModelview[j] = view[j];
			mShadowProjection[j] = proj[j];
			mSunShadowMatrix[j] = trans*proj[j]*view[j]*inv_view;
		
			stop_glerror();

			mShadow[j].bindTarget();
			mShadow[j].getViewport(gGLViewport);
			mShadow[j].clear();
		
			U32 target_width = mShadow[j].getWidth();

			{
				static LLCullResult result[4];
				renderShadow(view[j], proj[j], shadow_cam, result[j], TRUE, FALSE, target_width);
			}

			mShadow[j].flush();
 
			if (!gPipeline.hasRenderDebugMask(LLPipeline::RENDER_DEBUG_SHADOW_FRUSTA))
			{
				mShadowCamera[j+4] = shadow_cam;
			}
		}
	}

	
	//hack to disable projector shadows 
	bool gen_shadow = RenderShadowDetail > 1;

	if (gen_shadow)
	{
		LLTrace::CountStatHandle<>* velocity_stat = LLViewerCamera::getVelocityStat();
		F32 fade_amt = gFrameIntervalSeconds.value() 
			* llmax(LLTrace::get_frame_recording().getLastRecording().getSum(*velocity_stat) / LLTrace::get_frame_recording().getLastRecording().getDuration().value(), 1.0);

		//update shadow targets
		for (U32 i = 0; i < 2; i++)
		{ //for each current shadow
			LLViewerCamera::sCurCameraID = (LLViewerCamera::eCameraID)(LLViewerCamera::CAMERA_SHADOW4+i);

			if (mShadowSpotLight[i].notNull() && 
				(mShadowSpotLight[i] == mTargetShadowSpotLight[0] ||
				mShadowSpotLight[i] == mTargetShadowSpotLight[1]))
			{ //keep this spotlight
				mSpotLightFade[i] = llmin(mSpotLightFade[i]+fade_amt, 1.f);
			}
			else
			{ //fade out this light
				mSpotLightFade[i] = llmax(mSpotLightFade[i]-fade_amt, 0.f);
				
				if (mSpotLightFade[i] == 0.f || mShadowSpotLight[i].isNull())
				{ //faded out, grab one of the pending spots (whichever one isn't already taken)
					if (mTargetShadowSpotLight[0] != mShadowSpotLight[(i+1)%2])
					{
						mShadowSpotLight[i] = mTargetShadowSpotLight[0];
					}
					else
					{
						mShadowSpotLight[i] = mTargetShadowSpotLight[1];
					}
				}
			}
		}

		for (S32 i = 0; i < 2; i++)
		{
			set_current_modelview(saved_view);
			set_current_projection(saved_proj);

			if (mShadowSpotLight[i].isNull())
			{
				continue;
			}

			LLVOVolume* volume = mShadowSpotLight[i]->getVOVolume();

			if (!volume)
			{
				mShadowSpotLight[i] = NULL;
				continue;
			}

			LLDrawable* drawable = mShadowSpotLight[i];

			LLVector3 params = volume->getSpotLightParams();
			F32 fov = params.mV[0];

			//get agent->light space matrix (modelview)
			LLVector3 center = drawable->getPositionAgent();
			LLQuaternion quat = volume->getRenderRotation();

			//get near clip plane
			LLVector3 scale = volume->getScale();
			LLVector3 at_axis(0,0,-scale.mV[2]*0.5f);
			at_axis *= quat;

			LLVector3 np = center+at_axis;
			at_axis.normVec();

			//get origin that has given fov for plane np, at_axis, and given scale
			F32 dist = (scale.mV[1]*0.5f)/tanf(fov*0.5f);

			LLVector3 origin = np - at_axis*dist;

			LLMatrix4 mat(quat, LLVector4(origin, 1.f));

			view[i+4] = glh::matrix4f((F32*) mat.mMatrix);

			view[i+4] = view[i+4].inverse();

			//get perspective matrix
			F32 near_clip = dist+0.01f;
			F32 width = scale.mV[VX];
			F32 height = scale.mV[VY];
			F32 far_clip = dist+volume->getLightRadius()*1.5f;

			F32 fovy = fov * RAD_TO_DEG;
			F32 aspect = width/height;
			
			proj[i+4] = gl_perspective(fovy, aspect, near_clip, far_clip);

			//translate and scale to from [-1, 1] to [0, 1]
			glh::matrix4f trans(0.5f, 0.f, 0.f, 0.5f,
							0.f, 0.5f, 0.f, 0.5f,
							0.f, 0.f, 0.5f, 0.5f,
							0.f, 0.f, 0.f, 1.f);

			set_current_modelview(view[i+4]);
			set_current_projection(proj[i+4]);

			mSunShadowMatrix[i+4] = trans*proj[i+4]*view[i+4]*inv_view;
			
			for (U32 j = 0; j < 16; j++)
			{
				gGLLastModelView[j] = mShadowModelview[i+4].m[j];
				gGLLastProjection[j] = mShadowProjection[i+4].m[j];
			}

			mShadowModelview[i+4] = view[i+4];
			mShadowProjection[i+4] = proj[i+4];

			LLCamera shadow_cam = camera;
			shadow_cam.setFar(far_clip);
			shadow_cam.setOrigin(origin);

			LLViewerCamera::updateFrustumPlanes(shadow_cam, FALSE, FALSE, TRUE);

			stop_glerror();

			mShadow[i+4].bindTarget();
			mShadow[i+4].getViewport(gGLViewport);
			mShadow[i+4].clear();

			U32 target_width = mShadow[i+4].getWidth();

			static LLCullResult result[2];

			LLViewerCamera::sCurCameraID = (LLViewerCamera::eCameraID)(LLViewerCamera::CAMERA_SHADOW0 + i + 4);

            RenderSpotLight = drawable;            

			renderShadow(view[i+4], proj[i+4], shadow_cam, result[i], FALSE, FALSE, target_width);

            RenderSpotLight = nullptr;

			mShadow[i+4].flush();
 		}
	}
	else
	{ //no spotlight shadows
		mShadowSpotLight[0] = mShadowSpotLight[1] = NULL;
	}


	if (!CameraOffset)
	{
		set_current_modelview(saved_view);
		set_current_projection(saved_proj);
	}
	else
	{
		set_current_modelview(view[1]);
		set_current_projection(proj[1]);
		gGL.loadMatrix(view[1].m);
		gGL.matrixMode(LLRender::MM_PROJECTION);
		gGL.loadMatrix(proj[1].m);
		gGL.matrixMode(LLRender::MM_MODELVIEW);
	}
	gGL.setColorMask(true, false);

	for (U32 i = 0; i < 16; i++)
	{
		gGLLastModelView[i] = last_modelview[i];
		gGLLastProjection[i] = last_projection[i];
	}

	popRenderTypeMask();

	if (!skip_avatar_update)
	{
		gAgentAvatarp->updateAttachmentVisibility(gAgentCamera.getCameraMode());
	}
}

void LLPipeline::renderGroups(LLRenderPass* pass, U32 type, U32 mask, bool texture)
{
	for (LLCullResult::sg_iterator i = sCull->beginVisibleGroups(); i != sCull->endVisibleGroups(); ++i)
	{
		LLSpatialGroup* group = *i;
		if (!group->isDead() &&
			(!sUseOcclusion || !group->isOcclusionState(LLSpatialGroup::OCCLUDED)) &&
			gPipeline.hasRenderType(group->getSpatialPartition()->mDrawableType) &&
			group->mDrawMap.find(type) != group->mDrawMap.end())
		{
			pass->renderGroup(group,type,mask,texture);
		}
	}
}

static LLTrace::BlockTimerStatHandle FTM_IMPOSTOR_MARK_VISIBLE("Impostor Mark Visible");
static LLTrace::BlockTimerStatHandle FTM_IMPOSTOR_SETUP("Impostor Setup");
static LLTrace::BlockTimerStatHandle FTM_IMPOSTOR_BACKGROUND("Impostor Background");
static LLTrace::BlockTimerStatHandle FTM_IMPOSTOR_ALLOCATE("Impostor Allocate");
static LLTrace::BlockTimerStatHandle FTM_IMPOSTOR_RESIZE("Impostor Resize");

void LLPipeline::generateImpostor(LLVOAvatar* avatar)
{
	LLGLState::checkStates();
	LLGLState::checkTextureChannels();
	LLGLState::checkClientArrays();

	static LLCullResult result;
	result.clear();
	grabReferences(result);
	
	if (!avatar || !avatar->mDrawable)
	{
        LL_WARNS_ONCE("AvatarRenderPipeline") << "Avatar is " << (avatar ? "not drawable" : "null") << LL_ENDL;
		return;
	}
    LL_DEBUGS_ONCE("AvatarRenderPipeline") << "Avatar " << avatar->getID() << " is drawable" << LL_ENDL;

	assertInitialized();

	bool visually_muted = avatar->isVisuallyMuted();		
    LL_DEBUGS_ONCE("AvatarRenderPipeline") << "Avatar " << avatar->getID()
                              << " is " << ( visually_muted ? "" : "not ") << "visually muted"
                              << LL_ENDL;
	bool too_complex = avatar->isTooComplex();		
    LL_DEBUGS_ONCE("AvatarRenderPipeline") << "Avatar " << avatar->getID()
                              << " is " << ( too_complex ? "" : "not ") << "too complex"
                              << LL_ENDL;

	pushRenderTypeMask();
	
	if (visually_muted || too_complex)
	{
		andRenderTypeMask(LLPipeline::RENDER_TYPE_AVATAR,
							LLPipeline::RENDER_TYPE_CONTROL_AV,
							END_RENDER_TYPES);
	}
	else
	{
		andRenderTypeMask(LLPipeline::RENDER_TYPE_ALPHA,
			LLPipeline::RENDER_TYPE_FULLBRIGHT,
			LLPipeline::RENDER_TYPE_VOLUME,
			LLPipeline::RENDER_TYPE_GLOW,
						LLPipeline::RENDER_TYPE_BUMP,
						LLPipeline::RENDER_TYPE_PASS_SIMPLE,
						LLPipeline::RENDER_TYPE_PASS_ALPHA,
						LLPipeline::RENDER_TYPE_PASS_ALPHA_MASK,
			LLPipeline::RENDER_TYPE_PASS_BUMP,
			LLPipeline::RENDER_TYPE_PASS_POST_BUMP,
						LLPipeline::RENDER_TYPE_PASS_FULLBRIGHT,
						LLPipeline::RENDER_TYPE_PASS_FULLBRIGHT_ALPHA_MASK,
						LLPipeline::RENDER_TYPE_PASS_FULLBRIGHT_SHINY,
			LLPipeline::RENDER_TYPE_PASS_GLOW,
			LLPipeline::RENDER_TYPE_PASS_GRASS,
						LLPipeline::RENDER_TYPE_PASS_SHINY,
						LLPipeline::RENDER_TYPE_PASS_INVISIBLE,
						LLPipeline::RENDER_TYPE_PASS_INVISI_SHINY,
			LLPipeline::RENDER_TYPE_AVATAR,
			LLPipeline::RENDER_TYPE_CONTROL_AV,
			LLPipeline::RENDER_TYPE_ALPHA_MASK,
			LLPipeline::RENDER_TYPE_FULLBRIGHT_ALPHA_MASK,
			LLPipeline::RENDER_TYPE_INVISIBLE,
			LLPipeline::RENDER_TYPE_SIMPLE,
						END_RENDER_TYPES);
	}
	
	S32 occlusion = sUseOcclusion;
	sUseOcclusion = 0;

	sReflectionRender = ! sRenderDeferred;

	sShadowRender = true;
	sImpostorRender = true;

	LLViewerCamera* viewer_camera = LLViewerCamera::getInstance();

	{
		LL_RECORD_BLOCK_TIME(FTM_IMPOSTOR_MARK_VISIBLE);
		markVisible(avatar->mDrawable, *viewer_camera);
		LLVOAvatar::sUseImpostors = false; // @TODO ???

		LLVOAvatar::attachment_map_t::iterator iter;
		for (iter = avatar->mAttachmentPoints.begin();
			iter != avatar->mAttachmentPoints.end();
			++iter)
		{
			LLViewerJointAttachment *attachment = iter->second;
			for (LLViewerJointAttachment::attachedobjs_vec_t::iterator attachment_iter = attachment->mAttachedObjects.begin();
				 attachment_iter != attachment->mAttachedObjects.end();
				 ++attachment_iter)
			{
				if (LLViewerObject* attached_object = attachment_iter->get())
				{
					markVisible(attached_object->mDrawable->getSpatialBridge(), *viewer_camera);
				}
			}
		}
	}

	stateSort(*LLViewerCamera::getInstance(), result);
	
	LLCamera camera = *viewer_camera;
	LLVector2 tdim;
	U32 resY = 0;
	U32 resX = 0;

	{
		LL_RECORD_BLOCK_TIME(FTM_IMPOSTOR_SETUP);
		const LLVector4a* ext = avatar->mDrawable->getSpatialExtents();
		LLVector3 pos(avatar->getRenderPosition()+avatar->getImpostorOffset());

		camera.lookAt(viewer_camera->getOrigin(), pos, viewer_camera->getUpAxis());
	
		LLVector4a half_height;
		half_height.setSub(ext[1], ext[0]);
		half_height.mul(0.5f);

		LLVector4a left;
		left.load3(camera.getLeftAxis().mV);
		left.mul(left);
		llassert(left.dot3(left).getF32() > F_APPROXIMATELY_ZERO);
		left.normalize3fast();

		LLVector4a up;
		up.load3(camera.getUpAxis().mV);
		up.mul(up);
		llassert(up.dot3(up).getF32() > F_APPROXIMATELY_ZERO);
		up.normalize3fast();

		tdim.mV[0] = fabsf(half_height.dot3(left).getF32());
		tdim.mV[1] = fabsf(half_height.dot3(up).getF32());

		gGL.matrixMode(LLRender::MM_PROJECTION);
		gGL.pushMatrix();
	
		F32 distance = (pos-camera.getOrigin()).length();
		F32 fov = atanf(tdim.mV[1]/distance)*2.f*RAD_TO_DEG;
		F32 aspect = tdim.mV[0]/tdim.mV[1];
		glh::matrix4f persp = gl_perspective(fov, aspect, 1.f, 256.f);
		set_current_projection(persp);
		gGL.loadMatrix(persp.m);

		gGL.matrixMode(LLRender::MM_MODELVIEW);
		gGL.pushMatrix();
		glh::matrix4f mat;
		camera.getOpenGLTransform(mat.m);

		mat = glh::matrix4f((GLfloat*) OGL_TO_CFR_ROTATION) * mat;

		gGL.loadMatrix(mat.m);
		set_current_modelview(mat);

		glClearColor(0.0f,0.0f,0.0f,0.0f);
		gGL.setColorMask(true, true);
	
		// get the number of pixels per angle
		F32 pa = gViewerWindow->getWindowHeightRaw() / (RAD_TO_DEG * viewer_camera->getView());

		//get resolution based on angle width and height of impostor (double desired resolution to prevent aliasing)
		resY = llmin(nhpo2((U32) (fov*pa)), (U32) 512);
		resX = llmin(nhpo2((U32) (atanf(tdim.mV[0]/distance)*2.f*RAD_TO_DEG*pa)), (U32) 512);

		if (!avatar->mImpostor.isComplete())
		{
			LL_RECORD_BLOCK_TIME(FTM_IMPOSTOR_ALLOCATE);
			

			if (LLPipeline::sRenderDeferred)
			{
				avatar->mImpostor.allocate(resX,resY,GL_SRGB8_ALPHA8,TRUE,FALSE);
				addDeferredAttachments(avatar->mImpostor);
			}
			else
			{
				avatar->mImpostor.allocate(resX,resY,GL_RGBA,TRUE,FALSE);
			}
		
			gGL.getTexUnit(0)->bind(&avatar->mImpostor);
			gGL.getTexUnit(0)->setTextureFilteringOption(LLTexUnit::TFO_POINT);
			gGL.getTexUnit(0)->unbind(LLTexUnit::TT_TEXTURE);
		}
		else if(resX != avatar->mImpostor.getWidth() || resY != avatar->mImpostor.getHeight())
		{
			LL_RECORD_BLOCK_TIME(FTM_IMPOSTOR_RESIZE);
			avatar->mImpostor.resize(resX,resY);
		}

		avatar->mImpostor.bindTarget();
	}

	F32 old_alpha = LLDrawPoolAvatar::sMinimumAlpha;

	if (visually_muted || too_complex)
	{ //disable alpha masking for muted avatars (get whole skin silhouette)
		LLDrawPoolAvatar::sMinimumAlpha = 0.f;
	}

	if (LLPipeline::sRenderDeferred)
	{
		avatar->mImpostor.clear();
		renderGeomDeferred(camera);

		renderGeomPostDeferred(camera);		

		// Shameless hack time: render it all again,
		// this time writing the depth
		// values we need to generate the alpha mask below
		// while preserving the alpha-sorted color rendering
		// from the previous pass
		//
		sImpostorRenderAlphaDepthPass = true;
		// depth-only here...
		//
		gGL.setColorMask(false,false);
		renderGeomPostDeferred(camera);

		sImpostorRenderAlphaDepthPass = false;

	}
	else
	{
		LLGLEnable scissor(GL_SCISSOR_TEST);
		glScissor(0, 0, resX, resY);
		avatar->mImpostor.clear();
		renderGeom(camera);

		// Shameless hack time: render it all again,
		// this time writing the depth
		// values we need to generate the alpha mask below
		// while preserving the alpha-sorted color rendering
		// from the previous pass
		//
		sImpostorRenderAlphaDepthPass = true;

		// depth-only here...
		//
		gGL.setColorMask(false,false);
		renderGeom(camera);

		sImpostorRenderAlphaDepthPass = false;
	}

	LLDrawPoolAvatar::sMinimumAlpha = old_alpha;

	{ //create alpha mask based on depth buffer (grey out if muted)
		LL_RECORD_BLOCK_TIME(FTM_IMPOSTOR_BACKGROUND);
		if (LLPipeline::sRenderDeferred)
		{
			GLuint buff = GL_COLOR_ATTACHMENT0;
			glDrawBuffersARB(1, &buff);
		}

		LLGLDisable blend(GL_BLEND);

		if (visually_muted || too_complex)
		{
			gGL.setColorMask(true, true);
		}
		else
		{
			gGL.setColorMask(false, true);
		}
		
		gGL.getTexUnit(0)->unbind(LLTexUnit::TT_TEXTURE);

		LLGLDepthTest depth(GL_TRUE, GL_FALSE, GL_GREATER);

		gGL.flush();

		gGL.pushMatrix();
		gGL.loadIdentity();
		gGL.matrixMode(LLRender::MM_PROJECTION);
		gGL.pushMatrix();
		gGL.loadIdentity();

		static const F32 clip_plane = 0.99999f;

		if (LLGLSLShader::sNoFixedFunction)
		{
			gDebugProgram.bind();
		}


		if (visually_muted)
		{	// Visually muted avatar
            LLColor4 muted_color(avatar->getMutedAVColor());
            LL_DEBUGS_ONCE("AvatarRenderPipeline") << "Avatar " << avatar->getID() << " MUTED set solid color " << muted_color << LL_ENDL;
			gGL.diffuseColor4fv( muted_color.mV );
		}
		else
		{ //grey muted avatar
            LL_DEBUGS_ONCE("AvatarRenderPipeline") << "Avatar " << avatar->getID() << " MUTED set grey" << LL_ENDL;
			gGL.diffuseColor4fv(LLColor4::pink.mV );
		}

		{
		// <FS:Ansariel> Remove QUADS rendering mode
		//gGL.begin(LLRender::QUADS);
		//gGL.vertex3f(-1, -1, clip_plane);
		//gGL.vertex3f(1, -1, clip_plane);
		//gGL.vertex3f(1, 1, clip_plane);
		//gGL.vertex3f(-1, 1, clip_plane);
		//gGL.end();
		gGL.begin(LLRender::TRIANGLES);
		{
			gGL.vertex3f(-1.f, -1.f, clip_plane);
			gGL.vertex3f(1.f, -1.f, clip_plane);
			gGL.vertex3f(1.f, 1.f, clip_plane);

			gGL.vertex3f(-1.f, -1.f, clip_plane);
			gGL.vertex3f(1.f, 1.f, clip_plane);
			gGL.vertex3f(-1.f, 1.f, clip_plane);
		}
		gGL.end();
		// </FS:Ansariel>
		gGL.flush();
		}

		if (LLGLSLShader::sNoFixedFunction)
		{
			gDebugProgram.unbind();
		}

		gGL.popMatrix();
		gGL.matrixMode(LLRender::MM_MODELVIEW);
		gGL.popMatrix();
	}

	avatar->mImpostor.flush();

	avatar->setImpostorDim(tdim);

	LLVOAvatar::sUseImpostors = (0 != LLVOAvatar::sMaxNonImpostors);
	sUseOcclusion = occlusion;
	sReflectionRender = false;
	sImpostorRender = false;
	sShadowRender = false;
	popRenderTypeMask();

	gGL.matrixMode(LLRender::MM_PROJECTION);
	gGL.popMatrix();
	gGL.matrixMode(LLRender::MM_MODELVIEW);
	gGL.popMatrix();

	avatar->mNeedsImpostorUpdate = FALSE;
	avatar->cacheImpostorValues();
	avatar->mLastImpostorUpdateFrameTime = gFrameTimeSeconds;

	LLVertexBuffer::unbind();
	LLGLState::checkStates();
	LLGLState::checkTextureChannels();
	LLGLState::checkClientArrays();
}

bool LLPipeline::hasRenderBatches(const U32 type) const
{
	return sCull->getRenderMapSize(type) > 0;
}

LLCullResult::drawinfo_iterator LLPipeline::beginRenderMap(U32 type)
{
	return sCull->beginRenderMap(type);
}

LLCullResult::drawinfo_iterator LLPipeline::endRenderMap(U32 type)
{
	return sCull->endRenderMap(type);
}

LLCullResult::sg_iterator LLPipeline::beginAlphaGroups()
{
	return sCull->beginAlphaGroups();
}

LLCullResult::sg_iterator LLPipeline::endAlphaGroups()
{
	return sCull->endAlphaGroups();
}

bool LLPipeline::hasRenderType(const U32 type) const
{
    // STORM-365 : LLViewerJointAttachment::setAttachmentVisibility() is setting type to 0 to actually mean "do not render"
    // We then need to test that value here and return false to prevent attachment to render (in mouselook for instance)
    // TODO: reintroduce RENDER_TYPE_NONE in LLRenderTypeMask and initialize its mRenderTypeEnabled[RENDER_TYPE_NONE] to false explicitely
	return (type == 0 ? false : mRenderTypeEnabled[type]);
}

void LLPipeline::setRenderTypeMask(U32 type, ...)
{
	va_list args;

	va_start(args, type);
	while (type < END_RENDER_TYPES)
	{
		mRenderTypeEnabled[type] = true;
		type = va_arg(args, U32);
	}
	va_end(args);

	if (type > END_RENDER_TYPES)
	{
		LL_ERRS() << "Invalid render type." << LL_ENDL;
	}
}

bool LLPipeline::hasAnyRenderType(U32 type, ...) const
{
	va_list args;

	va_start(args, type);
	while (type < END_RENDER_TYPES)
	{
		if (mRenderTypeEnabled[type])
		{
			va_end(args); // <FS:ND/> Need to end varargs being returning.
			return true;
		}
		type = va_arg(args, U32);
	}
	va_end(args);

	if (type > END_RENDER_TYPES)
	{
		LL_ERRS() << "Invalid render type." << LL_ENDL;
	}

	return false;
}

void LLPipeline::pushRenderTypeMask()
{
	std::string cur_mask;
	cur_mask.assign((const char*) mRenderTypeEnabled, sizeof(mRenderTypeEnabled));
	mRenderTypeEnableStack.push(cur_mask);
}

void LLPipeline::popRenderTypeMask()
{
	if (mRenderTypeEnableStack.empty())
	{
		LL_ERRS() << "Depleted render type stack." << LL_ENDL;
	}

	memcpy(mRenderTypeEnabled, mRenderTypeEnableStack.top().data(), sizeof(mRenderTypeEnabled));
	mRenderTypeEnableStack.pop();
}

void LLPipeline::andRenderTypeMask(U32 type, ...)
{
	va_list args;

	bool tmp[NUM_RENDER_TYPES];
	for (U32 i = 0; i < NUM_RENDER_TYPES; ++i)
	{
		tmp[i] = false;
	}

	va_start(args, type);
	while (type < END_RENDER_TYPES)
	{
		if (mRenderTypeEnabled[type]) 
		{
			tmp[type] = true;
		}

		type = va_arg(args, U32);
	}
	va_end(args);

	if (type > END_RENDER_TYPES)
	{
		LL_ERRS() << "Invalid render type." << LL_ENDL;
	}

	for (U32 i = 0; i < LLPipeline::NUM_RENDER_TYPES; ++i)
	{
		mRenderTypeEnabled[i] = tmp[i];
	}

}

void LLPipeline::clearRenderTypeMask(U32 type, ...)
{
	va_list args;

	va_start(args, type);
	while (type < END_RENDER_TYPES)
	{
		mRenderTypeEnabled[type] = false;
		
		type = va_arg(args, U32);
	}
	va_end(args);

	if (type > END_RENDER_TYPES)
	{
		LL_ERRS() << "Invalid render type." << LL_ENDL;
	}
}

void LLPipeline::setAllRenderTypes()
{
	for (U32 i = 0; i < NUM_RENDER_TYPES; ++i)
	{
		mRenderTypeEnabled[i] = true;
	}
}

void LLPipeline::clearAllRenderTypes()
{
	for (U32 i = 0; i < NUM_RENDER_TYPES; ++i)
	{
		mRenderTypeEnabled[i] = false;
	}
}

void LLPipeline::addDebugBlip(const LLVector3& position, const LLColor4& color)
{
	DebugBlip blip(position, color);
	mDebugBlips.push_back(blip);
}

void LLPipeline::hidePermanentObjects( std::vector<U32>& restoreList )
{
	//This method is used to hide any vo's from the object list that may have
	//the permanent flag set.
	
	U32 objCnt = gObjectList.getNumObjects();
	for (U32 i = 0; i < objCnt; ++i)
	{
		LLViewerObject* pObject = gObjectList.getObject(i);
		if ( pObject && pObject->flagObjectPermanent() )
		{
			LLDrawable *pDrawable = pObject->mDrawable;
		
			if ( pDrawable )
			{
				restoreList.push_back( i );
				hideDrawable( pDrawable );			
			}
		}
	}

	skipRenderingOfTerrain( true );
}

void LLPipeline::restorePermanentObjects( const std::vector<U32>& restoreList )
{
	//This method is used to restore(unhide) any vo's from the object list that may have
	//been hidden because their permanency flag was set.

	std::vector<U32>::const_iterator itCurrent	= restoreList.begin();
	std::vector<U32>::const_iterator itEnd		= restoreList.end();
	
	U32 objCnt = gObjectList.getNumObjects();

	while ( itCurrent != itEnd )
	{
		U32 index = *itCurrent;
		LLViewerObject* pObject = NULL;
		if ( index < objCnt ) 
		{
			pObject = gObjectList.getObject( index );
		}
		if ( pObject )
		{
			LLDrawable *pDrawable = pObject->mDrawable;
			if ( pDrawable )
			{
				pDrawable->clearState( LLDrawable::FORCE_INVISIBLE );
				unhideDrawable( pDrawable );				
			}
		}
		++itCurrent;
	}
	
	skipRenderingOfTerrain( false );
}

void LLPipeline::skipRenderingOfTerrain( bool flag )
{
	pool_set_t::iterator iter = mPools.begin();
	while ( iter != mPools.end() )
	{
		LLDrawPool* pPool = *iter;		
		U32 poolType = pPool->getType();					
		if ( hasRenderType( pPool->getType() ) && poolType == LLDrawPool::POOL_TERRAIN )
		{
			pPool->setSkipRenderFlag( flag );			
		}
		++iter;
	}
}

void LLPipeline::hideObject( const LLUUID& id )
{
	LLViewerObject *pVO = gObjectList.findObject( id );
	
	if ( pVO )
	{
		LLDrawable *pDrawable = pVO->mDrawable;
		
		if ( pDrawable )
		{
			hideDrawable( pDrawable );		
		}		
	}
}

void LLPipeline::hideDrawable( LLDrawable *pDrawable )
{
	pDrawable->setState( LLDrawable::FORCE_INVISIBLE );
	markRebuild( pDrawable, LLDrawable::REBUILD_ALL, TRUE );
	//hide the children
	LLViewerObject::const_child_list_t& child_list = pDrawable->getVObj()->getChildren();
	for ( LLViewerObject::child_list_t::const_iterator iter = child_list.begin();
		  iter != child_list.end(); iter++ )
	{
		LLViewerObject* child = *iter;
		LLDrawable* drawable = child->mDrawable;					
		if ( drawable )
		{
			drawable->setState( LLDrawable::FORCE_INVISIBLE );
			markRebuild( drawable, LLDrawable::REBUILD_ALL, TRUE );
		}
	}
}
void LLPipeline::unhideDrawable( LLDrawable *pDrawable )
{
	pDrawable->clearState( LLDrawable::FORCE_INVISIBLE );
	markRebuild( pDrawable, LLDrawable::REBUILD_ALL, TRUE );
	//restore children
	LLViewerObject::const_child_list_t& child_list = pDrawable->getVObj()->getChildren();
	for ( LLViewerObject::child_list_t::const_iterator iter = child_list.begin();
		  iter != child_list.end(); iter++)
	{
		LLViewerObject* child = *iter;
		LLDrawable* drawable = child->mDrawable;					
		if ( drawable )
		{
			drawable->clearState( LLDrawable::FORCE_INVISIBLE );
			markRebuild( drawable, LLDrawable::REBUILD_ALL, TRUE );
		}
	}
}
void LLPipeline::restoreHiddenObject( const LLUUID& id )
{
	LLViewerObject *pVO = gObjectList.findObject( id );
	
	if ( pVO )
	{
		LLDrawable *pDrawable = pVO->mDrawable;
		if ( pDrawable )
		{
			unhideDrawable( pDrawable );			
		}
	}
}

// <FS:Ansariel> Reset VB during TP
void LLPipeline::initDeferredVB()
{
	mDeferredVB = new LLVertexBuffer(DEFERRED_VB_MASK, 0);
	if (!mDeferredVB->allocateBuffer(8, 0, true))
	{
		// Most likely going to crash...
		LL_WARNS() << "Failed to allocate Vertex Buffer for deferred rendering" << LL_ENDL;
	}
}
// </FS:Ansariel>

// <FS:Ansariel> FIRE-16829: Visual Artifacts with ALM enabled on AMD graphics
void LLPipeline::initAuxiliaryVB()
{
	mAuxiliaryVB = new LLVertexBuffer(LLVertexBuffer::MAP_VERTEX | LLVertexBuffer::MAP_TEXCOORD0 | LLVertexBuffer::MAP_COLOR, 0);
	if (!mAuxiliaryVB->allocateBuffer(3, 0, true))
	{
		LL_WARNS() << "Failed to allocate auxiliary Vertex Buffer" << LL_ENDL;
		mAuxiliaryVB = NULL;
		return;
	}

	LLStrider<LLVector3> verts;
	mAuxiliaryVB->getVertexStrider(verts);
	verts[0].set(-1.f, -1.f, 0.f);
	verts[1].set(-1.f, 3.f, 0.f);
	verts[2].set(3.f, -1.f, 0.f);
}

void LLPipeline::drawAuxiliaryVB(U32 mask /*= 0*/)
{
	if (!mAuxiliaryVB)
	{
		return;
	}
	mAuxiliaryVB->setBuffer(LLVertexBuffer::MAP_VERTEX | mask);
	mAuxiliaryVB->drawArrays(LLRender::TRIANGLES, 0, 3);
}

void LLPipeline::drawAuxiliaryVB(const LLVector2& tc1, const LLVector2& tc2, U32 mask /*= 0*/)
{
	if (!mAuxiliaryVB)
	{
		return;
	}
	LLStrider<LLVector2> tc;
	mAuxiliaryVB->getTexCoord0Strider(tc);
	tc[0].set(tc1.mV[0], tc1.mV[1]);
	tc[1].set(tc1.mV[0], tc2.mV[1]);
	tc[2].set(tc2.mV[0], tc1.mV[1]);

	drawAuxiliaryVB(LLVertexBuffer::MAP_TEXCOORD0 | mask);
}

void LLPipeline::drawAuxiliaryVB(const LLVector2& tc1, const LLVector2& tc2, const LLColor4& color)
{
	if (!mAuxiliaryVB)
	{
		return;
	}
	LLStrider<LLColor4U> col;
	mAuxiliaryVB->getColorStrider(col);
	col[0].set(color);
	col[1].set(color);
	col[2].set(color);

	drawAuxiliaryVB(tc1, tc2, LLVertexBuffer::MAP_COLOR);
}
// </FS:Ansariel><|MERGE_RESOLUTION|>--- conflicted
+++ resolved
@@ -1148,11 +1148,8 @@
                       RenderAvatarVP &&
                       WindLightUseAtmosShaders &&
                       (bool) LLFeatureManager::getInstance()->isFeatureAvailable("RenderDeferred");
-<<<<<<< HEAD
 
     exoPostProcess::instance().ExodusRenderPostUpdate(); // <FS:CR> Import Vignette from Exodus
-=======
->>>>>>> 364ba997
 }
 
 // static
@@ -6566,25 +6563,6 @@
 		light->setAmbient(LLColor4::black);
 		light->setSpecular(LLColor4::black);
 	}
-<<<<<<< HEAD
-	if (gAgentAvatarp &&
-		gAgentAvatarp->mSpecialRenderMode == 3)
-	{
-		LLColor4  light_color = LLColor4::white;
-		light_color.mV[3] = 0.0f;
-
-		LLVector3 light_pos(LLViewerCamera::getInstance()->getOrigin());
-		LLVector4 light_pos_gl(light_pos, 1.0f);
-
-		F32 light_radius = 16.f;
-
-			F32 x = 3.f;
-		float linatten = x / (light_radius); // % of brightness at radius
-
-		mHWLightColors[2] = light_color;
-		LLLightState* light = gGL.getLight(2);
-=======
->>>>>>> 364ba997
 
     // Bookmark comment to allow searching for mSpecialRenderMode == 3 (avatar edit mode),
     // prev site of forward (non-deferred) character light injection, removed by SL-13522 09/20
@@ -7690,7 +7668,6 @@
     LLGLState::checkTextureChannels();
 
     assertInitialized();
-<<<<<<< HEAD
 
     if (gUseWireframe)
     {
@@ -8100,397 +8077,6 @@
                 drawAuxiliaryVB(tc1, tc2);
                 // </FS:Ansariel>
 
-=======
-
-    if (gUseWireframe)
-    {
-        glPolygonMode(GL_FRONT_AND_BACK, GL_FILL);
-    }
-
-    LLVector2 tc1(0, 0);
-    LLVector2 tc2((F32) mScreen.getWidth() * 2, (F32) mScreen.getHeight() * 2);
-
-    LL_RECORD_BLOCK_TIME(FTM_RENDER_BLOOM);
-    gGL.color4f(1, 1, 1, 1);
-    LLGLDepthTest depth(GL_FALSE);
-    LLGLDisable blend(GL_BLEND);
-    LLGLDisable cull(GL_CULL_FACE);
-
-    enableLightsFullbright();
-
-    gGL.matrixMode(LLRender::MM_PROJECTION);
-    gGL.pushMatrix();
-    gGL.loadIdentity();
-    gGL.matrixMode(LLRender::MM_MODELVIEW);
-    gGL.pushMatrix();
-    gGL.loadIdentity();
-
-    LLGLDisable test(GL_ALPHA_TEST);
-
-    gGL.setColorMask(true, true);
-    glClearColor(0, 0, 0, 0);
-
-    if (sRenderGlow)
-    {
-        {
-            LL_RECORD_BLOCK_TIME(FTM_RENDER_BLOOM_FBO);
-            mGlow[2].bindTarget();
-            mGlow[2].clear();
-        }
-
-        gGlowExtractProgram.bind();
-        F32 minLum = llmax((F32) RenderGlowMinLuminance, 0.0f);
-        F32 maxAlpha = RenderGlowMaxExtractAlpha;
-        F32 warmthAmount = RenderGlowWarmthAmount;
-        LLVector3 lumWeights = RenderGlowLumWeights;
-        LLVector3 warmthWeights = RenderGlowWarmthWeights;
-
-        gGlowExtractProgram.uniform1f(LLShaderMgr::GLOW_MIN_LUMINANCE, minLum);
-        gGlowExtractProgram.uniform1f(LLShaderMgr::GLOW_MAX_EXTRACT_ALPHA, maxAlpha);
-        gGlowExtractProgram.uniform3f(LLShaderMgr::GLOW_LUM_WEIGHTS, lumWeights.mV[0], lumWeights.mV[1],
-                                      lumWeights.mV[2]);
-        gGlowExtractProgram.uniform3f(LLShaderMgr::GLOW_WARMTH_WEIGHTS, warmthWeights.mV[0], warmthWeights.mV[1],
-                                      warmthWeights.mV[2]);
-        gGlowExtractProgram.uniform1f(LLShaderMgr::GLOW_WARMTH_AMOUNT, warmthAmount);
-        
-        {
-            LLGLEnable blend_on(GL_BLEND);
-            LLGLEnable test(GL_ALPHA_TEST);
-
-            gGL.setSceneBlendType(LLRender::BT_ADD_WITH_ALPHA);
-
-            mScreen.bindTexture(0, 0, LLTexUnit::TFO_POINT);
-
-            gGL.color4f(1, 1, 1, 1);
-            gPipeline.enableLightsFullbright();
-            gGL.begin(LLRender::TRIANGLE_STRIP);
-            gGL.texCoord2f(tc1.mV[0], tc1.mV[1]);
-            gGL.vertex2f(-1, -1);
-
-            gGL.texCoord2f(tc1.mV[0], tc2.mV[1]);
-            gGL.vertex2f(-1, 3);
-
-            gGL.texCoord2f(tc2.mV[0], tc1.mV[1]);
-            gGL.vertex2f(3, -1);
-
-            gGL.end();
-
-            gGL.getTexUnit(0)->unbind(mScreen.getUsage());
-
-            mGlow[2].flush();
-
-            tc1.setVec(0, 0);
-            tc2.setVec(2, 2); 
-        }
-
-        // power of two between 1 and 1024
-        U32 glowResPow = RenderGlowResolutionPow;
-        const U32 glow_res = llmax(1, llmin(1024, 1 << glowResPow));
-
-        S32 kernel = RenderGlowIterations * 2;
-        F32 delta = RenderGlowWidth / glow_res;
-        // Use half the glow width if we have the res set to less than 9 so that it looks
-        // almost the same in either case.
-        if (glowResPow < 9)
-        {
-            delta *= 0.5f;
-        }
-        F32 strength = RenderGlowStrength;
-
-        gGlowProgram.bind();
-        gGlowProgram.uniform1f(LLShaderMgr::GLOW_STRENGTH, strength);
-
-        for (S32 i = 0; i < kernel; i++)
-        {
-            {
-                LL_RECORD_BLOCK_TIME(FTM_RENDER_BLOOM_FBO);
-                mGlow[i % 2].bindTarget();
-                mGlow[i % 2].clear();
-            }
-
-            if (i == 0)
-            {
-                gGL.getTexUnit(0)->bind(&mGlow[2]);
-            }
-            else
-            {
-                gGL.getTexUnit(0)->bind(&mGlow[(i - 1) % 2]);
-            }
-
-            if (i % 2 == 0)
-            {
-                gGlowProgram.uniform2f(LLShaderMgr::GLOW_DELTA, delta, 0);
-            }
-            else
-            {
-                gGlowProgram.uniform2f(LLShaderMgr::GLOW_DELTA, 0, delta);
-            }
-
-            gGL.begin(LLRender::TRIANGLE_STRIP);
-            gGL.texCoord2f(tc1.mV[0], tc1.mV[1]);
-            gGL.vertex2f(-1, -1);
-
-            gGL.texCoord2f(tc1.mV[0], tc2.mV[1]);
-            gGL.vertex2f(-1, 3);
-
-            gGL.texCoord2f(tc2.mV[0], tc1.mV[1]);
-            gGL.vertex2f(3, -1);
-
-            gGL.end();
-
-            mGlow[i % 2].flush();
-        }
-
-        gGlowProgram.unbind();
-    }
-    else // !sRenderGlow, skip the glow ping-pong and just clear the result target
-    {
-        mGlow[1].bindTarget();
-        mGlow[1].clear();
-        mGlow[1].flush();
-    }
-
-    gGLViewport[0] = gViewerWindow->getWorldViewRectRaw().mLeft;
-    gGLViewport[1] = gViewerWindow->getWorldViewRectRaw().mBottom;
-    gGLViewport[2] = gViewerWindow->getWorldViewRectRaw().getWidth();
-    gGLViewport[3] = gViewerWindow->getWorldViewRectRaw().getHeight();
-    glViewport(gGLViewport[0], gGLViewport[1], gGLViewport[2], gGLViewport[3]);
-
-    tc2.setVec((F32) mScreen.getWidth(), (F32) mScreen.getHeight());
-
-    gGL.flush();
-
-    LLVertexBuffer::unbind();
-
-    if (LLPipeline::sRenderDeferred)
-    {
-
-        bool dof_enabled = !LLViewerCamera::getInstance()->cameraUnderWater() &&
-                           (RenderDepthOfFieldInEditMode || !LLToolMgr::getInstance()->inBuildMode()) &&
-                           RenderDepthOfField;
-
-        bool multisample = RenderFSAASamples > 1 && mFXAABuffer.isComplete();
-
-        gViewerWindow->setup3DViewport();
-
-        if (dof_enabled)
-        {
-            LLGLSLShader *shader = &gDeferredPostProgram;
-            LLGLDisable blend(GL_BLEND);
-
-            // depth of field focal plane calculations
-            static F32 current_distance = 16.f;
-            static F32 start_distance = 16.f;
-            static F32 transition_time = 1.f;
-
-            LLVector3 focus_point;
-
-            LLViewerObject *obj = LLViewerMediaFocus::getInstance()->getFocusedObject();
-            if (obj && obj->mDrawable && obj->isSelected())
-            { // focus on selected media object
-                S32 face_idx = LLViewerMediaFocus::getInstance()->getFocusedFace();
-                if (obj && obj->mDrawable)
-                {
-                    LLFace *face = obj->mDrawable->getFace(face_idx);
-                    if (face)
-                    {
-                        focus_point = face->getPositionAgent();
-                    }
-                }
-            }
-
-            if (focus_point.isExactlyZero())
-            {
-                if (LLViewerJoystick::getInstance()->getOverrideCamera())
-                { // focus on point under cursor
-                    focus_point.set(gDebugRaycastIntersection.getF32ptr());
-                }
-                else if (gAgentCamera.cameraMouselook())
-                { // focus on point under mouselook crosshairs
-                    LLVector4a result;
-                    result.clear();
-
-                    gViewerWindow->cursorIntersect(-1, -1, 512.f, NULL, -1, FALSE, FALSE, NULL, &result);
-
-                    focus_point.set(result.getF32ptr());
-                }
-                else
-                {
-                    // focus on alt-zoom target
-                    LLViewerRegion *region = gAgent.getRegion();
-                    if (region)
-                    {
-                        focus_point = LLVector3(gAgentCamera.getFocusGlobal() - region->getOriginGlobal());
-                    }
-                }
-            }
-
-            LLVector3 eye = LLViewerCamera::getInstance()->getOrigin();
-            F32 target_distance = 16.f;
-            if (!focus_point.isExactlyZero())
-            {
-                target_distance = LLViewerCamera::getInstance()->getAtAxis() * (focus_point - eye);
-            }
-
-            if (transition_time >= 1.f && fabsf(current_distance - target_distance) / current_distance > 0.01f)
-            { // large shift happened, interpolate smoothly to new target distance
-                transition_time = 0.f;
-                start_distance = current_distance;
-            }
-            else if (transition_time < 1.f)
-            { // currently in a transition, continue interpolating
-                transition_time += 1.f / CameraFocusTransitionTime * gFrameIntervalSeconds.value();
-                transition_time = llmin(transition_time, 1.f);
-
-                F32 t = cosf(transition_time * F_PI + F_PI) * 0.5f + 0.5f;
-                current_distance = start_distance + (target_distance - start_distance) * t;
-            }
-            else
-            { // small or no change, just snap to target distance
-                current_distance = target_distance;
-            }
-
-            // convert to mm
-            F32 subject_distance = current_distance * 1000.f;
-            F32 fnumber = CameraFNumber;
-            F32 default_focal_length = CameraFocalLength;
-
-            F32 fov = LLViewerCamera::getInstance()->getView();
-
-            const F32 default_fov = CameraFieldOfView * F_PI / 180.f;
-
-            // F32 aspect_ratio = (F32) mScreen.getWidth()/(F32)mScreen.getHeight();
-
-            F32 dv = 2.f * default_focal_length * tanf(default_fov / 2.f);
-
-            F32 focal_length = dv / (2 * tanf(fov / 2.f));
-
-            // F32 tan_pixel_angle = tanf(LLDrawable::sCurPixelAngle);
-
-            // from wikipedia -- c = |s2-s1|/s2 * f^2/(N(S1-f))
-            // where	 N = fnumber
-            //			 s2 = dot distance
-            //			 s1 = subject distance
-            //			 f = focal length
-            //
-
-            F32 blur_constant = focal_length * focal_length / (fnumber * (subject_distance - focal_length));
-            blur_constant /= 1000.f; // convert to meters for shader
-            F32 magnification = focal_length / (subject_distance - focal_length);
-
-            { // build diffuse+bloom+CoF
-                mDeferredLight.bindTarget();
-                shader = &gDeferredCoFProgram;
-
-                bindDeferredShader(*shader);
-
-                S32 channel = shader->enableTexture(LLShaderMgr::DEFERRED_DIFFUSE, mScreen.getUsage());
-                if (channel > -1)
-                {
-                    mScreen.bindTexture(0, channel);
-                }
-
-                shader->uniform1f(LLShaderMgr::DOF_FOCAL_DISTANCE, -subject_distance / 1000.f);
-                shader->uniform1f(LLShaderMgr::DOF_BLUR_CONSTANT, blur_constant);
-                shader->uniform1f(LLShaderMgr::DOF_TAN_PIXEL_ANGLE, tanf(1.f / LLDrawable::sCurPixelAngle));
-                shader->uniform1f(LLShaderMgr::DOF_MAGNIFICATION, magnification);
-                shader->uniform1f(LLShaderMgr::DOF_MAX_COF, CameraMaxCoF);
-                shader->uniform1f(LLShaderMgr::DOF_RES_SCALE, CameraDoFResScale);
-
-                gGL.begin(LLRender::TRIANGLE_STRIP);
-                gGL.texCoord2f(tc1.mV[0], tc1.mV[1]);
-                gGL.vertex2f(-1, -1);
-
-                gGL.texCoord2f(tc1.mV[0], tc2.mV[1]);
-                gGL.vertex2f(-1, 3);
-
-                gGL.texCoord2f(tc2.mV[0], tc1.mV[1]);
-                gGL.vertex2f(3, -1);
-
-                gGL.end();
-
-                unbindDeferredShader(*shader);
-                mDeferredLight.flush();
-            }
-
-            U32 dof_width = (U32)(mScreen.getWidth() * CameraDoFResScale);
-            U32 dof_height = (U32)(mScreen.getHeight() * CameraDoFResScale);
-
-            { // perform DoF sampling at half-res (preserve alpha channel)
-                mScreen.bindTarget();
-                glViewport(0, 0, dof_width, dof_height);
-                gGL.setColorMask(true, false);
-
-                shader = &gDeferredPostProgram;
-                bindDeferredShader(*shader);
-                S32 channel = shader->enableTexture(LLShaderMgr::DEFERRED_DIFFUSE, mDeferredLight.getUsage());
-                if (channel > -1)
-                {
-                    mDeferredLight.bindTexture(0, channel);
-                }
-
-                shader->uniform1f(LLShaderMgr::DOF_MAX_COF, CameraMaxCoF);
-                shader->uniform1f(LLShaderMgr::DOF_RES_SCALE, CameraDoFResScale);
-
-                gGL.begin(LLRender::TRIANGLE_STRIP);
-                gGL.texCoord2f(tc1.mV[0], tc1.mV[1]);
-                gGL.vertex2f(-1, -1);
-
-                gGL.texCoord2f(tc1.mV[0], tc2.mV[1]);
-                gGL.vertex2f(-1, 3);
-
-                gGL.texCoord2f(tc2.mV[0], tc1.mV[1]);
-                gGL.vertex2f(3, -1);
-
-                gGL.end();
-
-                unbindDeferredShader(*shader);
-                mScreen.flush();
-                gGL.setColorMask(true, true);
-            }
-
-            { // combine result based on alpha
-                if (multisample)
-                {
-                    mDeferredLight.bindTarget();
-                    glViewport(0, 0, mDeferredScreen.getWidth(), mDeferredScreen.getHeight());
-                }
-                else
-                {
-                    gGLViewport[0] = gViewerWindow->getWorldViewRectRaw().mLeft;
-                    gGLViewport[1] = gViewerWindow->getWorldViewRectRaw().mBottom;
-                    gGLViewport[2] = gViewerWindow->getWorldViewRectRaw().getWidth();
-                    gGLViewport[3] = gViewerWindow->getWorldViewRectRaw().getHeight();
-                    glViewport(gGLViewport[0], gGLViewport[1], gGLViewport[2], gGLViewport[3]);
-                }
-
-                shader = &gDeferredDoFCombineProgram;
-                bindDeferredShader(*shader);
-
-                S32 channel = shader->enableTexture(LLShaderMgr::DEFERRED_DIFFUSE, mScreen.getUsage());
-                if (channel > -1)
-                {
-                    mScreen.bindTexture(0, channel);
-                }
-
-                shader->uniform1f(LLShaderMgr::DOF_MAX_COF, CameraMaxCoF);
-                shader->uniform1f(LLShaderMgr::DOF_RES_SCALE, CameraDoFResScale);
-                shader->uniform1f(LLShaderMgr::DOF_WIDTH, dof_width - 1);
-                shader->uniform1f(LLShaderMgr::DOF_HEIGHT, dof_height - 1);
-
-                gGL.begin(LLRender::TRIANGLE_STRIP);
-                gGL.texCoord2f(tc1.mV[0], tc1.mV[1]);
-                gGL.vertex2f(-1, -1);
-
-                gGL.texCoord2f(tc1.mV[0], tc2.mV[1]);
-                gGL.vertex2f(-1, 3);
-
-                gGL.texCoord2f(tc2.mV[0], tc1.mV[1]);
-                gGL.vertex2f(3, -1);
-
-                gGL.end();
-
->>>>>>> 364ba997
                 unbindDeferredShader(*shader);
 
                 if (multisample)
@@ -8515,7 +8101,6 @@
                 mScreen.bindTexture(0, channel);
             }
 
-<<<<<<< HEAD
             // <FS:Ansariel> FIRE-16829: Visual Artifacts with ALM enabled on AMD graphics
             //gGL.begin(LLRender::TRIANGLE_STRIP);
             //gGL.texCoord2f(tc1.mV[0], tc1.mV[1]);
@@ -8530,19 +8115,6 @@
             //gGL.end();
             drawAuxiliaryVB(tc1, tc2);
             // </FS:Ansariel>
-=======
-            gGL.begin(LLRender::TRIANGLE_STRIP);
-            gGL.texCoord2f(tc1.mV[0], tc1.mV[1]);
-            gGL.vertex2f(-1, -1);
-
-            gGL.texCoord2f(tc1.mV[0], tc2.mV[1]);
-            gGL.vertex2f(-1, 3);
-
-            gGL.texCoord2f(tc2.mV[0], tc1.mV[1]);
-            gGL.vertex2f(3, -1);
-
-            gGL.end();
->>>>>>> 364ba997
 
             unbindDeferredShader(*shader);
 
@@ -8572,7 +8144,6 @@
                 mDeferredLight.bindTexture(0, channel);
             }
 
-<<<<<<< HEAD
             // <FS:Ansariel> FIRE-16829: Visual Artifacts with ALM enabled on AMD graphics
             //gGL.begin(LLRender::TRIANGLE_STRIP);
             //gGL.vertex2f(-1,-1);
@@ -8652,81 +8223,6 @@
         v[1] = LLVector3(-1, 3, 0);
         v[2] = LLVector3(3, -1, 0);
 
-=======
-            gGL.begin(LLRender::TRIANGLE_STRIP);
-            gGL.vertex2f(-1, -1);
-            gGL.vertex2f(-1, 3);
-            gGL.vertex2f(3, -1);
-            gGL.end();
-
-            gGL.flush();
-
-            shader->disableTexture(LLShaderMgr::DEFERRED_DIFFUSE, mDeferredLight.getUsage());
-            shader->unbind();
-
-            mFXAABuffer.flush();
-
-            shader = &gFXAAProgram;
-            shader->bind();
-
-            channel = shader->enableTexture(LLShaderMgr::DIFFUSE_MAP, mFXAABuffer.getUsage());
-            if (channel > -1)
-            {
-                mFXAABuffer.bindTexture(0, channel, LLTexUnit::TFO_BILINEAR);
-            }
-
-            gGLViewport[0] = gViewerWindow->getWorldViewRectRaw().mLeft;
-            gGLViewport[1] = gViewerWindow->getWorldViewRectRaw().mBottom;
-            gGLViewport[2] = gViewerWindow->getWorldViewRectRaw().getWidth();
-            gGLViewport[3] = gViewerWindow->getWorldViewRectRaw().getHeight();
-            glViewport(gGLViewport[0], gGLViewport[1], gGLViewport[2], gGLViewport[3]);
-
-            F32 scale_x = (F32) width / mFXAABuffer.getWidth();
-            F32 scale_y = (F32) height / mFXAABuffer.getHeight();
-            shader->uniform2f(LLShaderMgr::FXAA_TC_SCALE, scale_x, scale_y);
-            shader->uniform2f(LLShaderMgr::FXAA_RCP_SCREEN_RES, 1.f / width * scale_x, 1.f / height * scale_y);
-            shader->uniform4f(LLShaderMgr::FXAA_RCP_FRAME_OPT, -0.5f / width * scale_x, -0.5f / height * scale_y,
-                              0.5f / width * scale_x, 0.5f / height * scale_y);
-            shader->uniform4f(LLShaderMgr::FXAA_RCP_FRAME_OPT2, -2.f / width * scale_x, -2.f / height * scale_y,
-                              2.f / width * scale_x, 2.f / height * scale_y);
-
-            gGL.begin(LLRender::TRIANGLE_STRIP);
-            gGL.vertex2f(-1, -1);
-            gGL.vertex2f(-1, 3);
-            gGL.vertex2f(3, -1);
-            gGL.end();
-
-            gGL.flush();
-            shader->unbind();
-        }
-    }
-    else // not deferred
-    {
-        U32 mask = LLVertexBuffer::MAP_VERTEX | LLVertexBuffer::MAP_TEXCOORD0 | LLVertexBuffer::MAP_TEXCOORD1;
-        LLPointer<LLVertexBuffer> buff = new LLVertexBuffer(mask, 0);
-        buff->allocateBuffer(3, 0, TRUE);
-
-        LLStrider<LLVector3> v;
-        LLStrider<LLVector2> uv1;
-        LLStrider<LLVector2> uv2;
-
-        buff->getVertexStrider(v);
-        buff->getTexCoord0Strider(uv1);
-        buff->getTexCoord1Strider(uv2);
-
-        uv1[0] = LLVector2(0, 0);
-        uv1[1] = LLVector2(0, 2);
-        uv1[2] = LLVector2(2, 0);
-
-        uv2[0] = LLVector2(0, 0);
-        uv2[1] = LLVector2(0, tc2.mV[1] * 2.f);
-        uv2[2] = LLVector2(tc2.mV[0] * 2.f, 0);
-
-        v[0] = LLVector3(-1, -1, 0);
-        v[1] = LLVector3(-1, 3, 0);
-        v[2] = LLVector3(3, -1, 0);
-
->>>>>>> 364ba997
         buff->flush();
 
         LLGLDisable blend(GL_BLEND);
@@ -8782,7 +8278,6 @@
                       (F32) gViewerWindow->getWorldViewHeightRaw() * 2);
 
         LLGLEnable blend(GL_BLEND);
-<<<<<<< HEAD
         //gGL.color4f(1,1,1,0.75f); // <FS:Ansariel> FIRE-16829: Visual Artifacts with ALM enabled on AMD graphics
 
         gGL.getTexUnit(0)->bind(&mPhysicsDisplay);
@@ -8802,24 +8297,6 @@
         //gGL.flush();
         drawAuxiliaryVB(tc1, tc2, LLColor4(1.f, 1.f, 1.f, 0.75f));
         // </FS:Ansariel>
-=======
-        gGL.color4f(1, 1, 1, 0.75f);
-
-        gGL.getTexUnit(0)->bind(&mPhysicsDisplay);
-
-        gGL.begin(LLRender::TRIANGLES);
-        gGL.texCoord2f(tc1.mV[0], tc1.mV[1]);
-        gGL.vertex2f(-1, -1);
-
-        gGL.texCoord2f(tc1.mV[0], tc2.mV[1]);
-        gGL.vertex2f(-1, 3);
-
-        gGL.texCoord2f(tc2.mV[0], tc1.mV[1]);
-        gGL.vertex2f(3, -1);
-
-        gGL.end();
-        gGL.flush();
->>>>>>> 364ba997
 
         if (LLGLSLShader::sNoFixedFunction)
         {
@@ -9323,17 +8800,10 @@
         if (RenderDeferredAtmospheric)
         {  // apply sunlight contribution
             LLGLSLShader &soften_shader = LLPipeline::sUnderWaterRender ? gDeferredSoftenWaterProgram : gDeferredSoftenProgram;
-<<<<<<< HEAD
 
             LL_RECORD_BLOCK_TIME(FTM_ATMOSPHERICS);
             bindDeferredShader(soften_shader);
 
-=======
-
-            LL_RECORD_BLOCK_TIME(FTM_ATMOSPHERICS);
-            bindDeferredShader(soften_shader);
-
->>>>>>> 364ba997
             LLEnvironment &environment = LLEnvironment::instance();
             soften_shader.uniform1i(LLShaderMgr::SUN_UP_FACTOR, environment.getIsSunUp() ? 1 : 0);
             soften_shader.uniform4fv(LLShaderMgr::LIGHTNORM, 1, environment.getClampedLightNorm().mV);
@@ -9509,18 +8979,8 @@
                     }
                 }
 
-<<<<<<< HEAD
-                // If we're in avatar editing mode (3), add an avatar appearance light at the camera position
-                if (gAgentAvatarp && gAgentAvatarp->mSpecialRenderMode == 3)
-                {
-                    // Cam coords (post-transform) are 0,0,0, with radius 15m
-                    fullscreen_lights.push_back(LLVector4(0.f, 0.f, 0.f, 15.0f));
-
-                    // Use a white light
-                    LLVector4 white_light(LLColor4::white.mV);
-                    white_light.mV[3] = 0.0f;
-                    light_colors.push_back(white_light);
-                }
+                // Bookmark comment to allow searching for mSpecialRenderMode == 3 (avatar edit mode),
+                // prev site of appended deferred character light, removed by SL-13522 09/20
 
                 unbindDeferredShader(gDeferredLightProgram);
             }
@@ -9541,30 +9001,6 @@
 
                     LLVOVolume *volume = drawablep->getVOVolume();
 
-=======
-                // Bookmark comment to allow searching for mSpecialRenderMode == 3 (avatar edit mode),
-                // prev site of appended deferred character light, removed by SL-13522 09/20
-
-                unbindDeferredShader(gDeferredLightProgram);
-            }
-
-            if (!spot_lights.empty())
-            {
-                LLGLDepthTest depth(GL_TRUE, GL_FALSE);
-                bindDeferredShader(gDeferredSpotLightProgram);
-
-                mCubeVB->setBuffer(LLVertexBuffer::MAP_VERTEX);
-
-                gDeferredSpotLightProgram.enableTexture(LLShaderMgr::DEFERRED_PROJECTION);
-
-                for (LLDrawable::drawable_list_t::iterator iter = spot_lights.begin(); iter != spot_lights.end(); ++iter)
-                {
-                    LL_RECORD_BLOCK_TIME(FTM_PROJECTORS);
-                    LLDrawable *drawablep = *iter;
-
-                    LLVOVolume *volume = drawablep->getVOVolume();
-
->>>>>>> 364ba997
                     LLVector4a center;
                     center.load3(drawablep->getPositionAgent().mV);
                     const F32 *c = center.getF32ptr();
@@ -9612,7 +9048,6 @@
                 LLVector4 col[max_count];
 
                 F32 far_z = 0.f;
-<<<<<<< HEAD
 
                 while (!fullscreen_lights.empty())
                 {
@@ -9663,58 +9098,6 @@
 
                     setupSpotLight(gDeferredMultiSpotLightProgram, drawablep);
 
-=======
-
-                while (!fullscreen_lights.empty())
-                {
-                    LL_RECORD_BLOCK_TIME(FTM_FULLSCREEN_LIGHTS);
-                    light[count] = fullscreen_lights.front();
-                    fullscreen_lights.pop_front();
-                    col[count] = light_colors.front();
-                    light_colors.pop_front();
-
-                    far_z = llmin(light[count].mV[2] - light[count].mV[3], far_z);
-                    count++;
-                    if (count == max_count || fullscreen_lights.empty())
-                    {
-                        U32 idx = count - 1;
-                        bindDeferredShader(gDeferredMultiLightProgram[idx]);
-                        gDeferredMultiLightProgram[idx].uniform1i(LLShaderMgr::MULTI_LIGHT_COUNT, count);
-                        gDeferredMultiLightProgram[idx].uniform4fv(LLShaderMgr::MULTI_LIGHT, count, (GLfloat *) light);
-                        gDeferredMultiLightProgram[idx].uniform4fv(LLShaderMgr::MULTI_LIGHT_COL, count, (GLfloat *) col);
-                        gDeferredMultiLightProgram[idx].uniform1f(LLShaderMgr::MULTI_LIGHT_FAR_Z, far_z);
-                        far_z = 0.f;
-                        count = 0;
-                        mDeferredVB->setBuffer(LLVertexBuffer::MAP_VERTEX);
-                        mDeferredVB->drawArrays(LLRender::TRIANGLES, 0, 3);
-                        unbindDeferredShader(gDeferredMultiLightProgram[idx]);
-                    }
-                }
-
-                bindDeferredShader(gDeferredMultiSpotLightProgram);
-
-                gDeferredMultiSpotLightProgram.enableTexture(LLShaderMgr::DEFERRED_PROJECTION);
-
-                mDeferredVB->setBuffer(LLVertexBuffer::MAP_VERTEX);
-
-                for (LLDrawable::drawable_list_t::iterator iter = fullscreen_spot_lights.begin(); iter != fullscreen_spot_lights.end(); ++iter)
-                {
-                    LL_RECORD_BLOCK_TIME(FTM_PROJECTORS);
-                    LLDrawable *drawablep           = *iter;
-                    LLVOVolume *volume              = drawablep->getVOVolume();
-                    LLVector3   center              = drawablep->getPositionAgent();
-                    F32 *       c                   = center.mV;
-                    F32         light_size_final    = volume->getLightRadius() * 1.5f;
-                    F32         light_falloff_final = volume->getLightFalloff(DEFERRED_LIGHT_FALLOFF);
-
-                    sVisibleLightCount++;
-
-                    glh::vec3f tc(c);
-                    mat.mult_matrix_vec(tc);
-
-                    setupSpotLight(gDeferredMultiSpotLightProgram, drawablep);
-
->>>>>>> 364ba997
                     // send light color to shader in linear space
                     LLColor3 col = volume->getLightLinearColor();
 
@@ -9766,7 +9149,6 @@
 
         gDeferredPostGammaCorrectProgram.uniform2f(LLShaderMgr::DEFERRED_SCREEN_RES, screen_target->getWidth(), screen_target->getHeight());
 
-<<<<<<< HEAD
         //F32 gamma = gSavedSettings.getF32("RenderDeferredDisplayGamma");
         static LLCachedControl<F32> gamma(gSavedSettings, "RenderDeferredDisplayGamma");
 
@@ -9786,23 +9168,6 @@
         //gGL.end();
         drawAuxiliaryVB(tc1, tc2);
         // </FS:Ansariel>
-=======
-        F32 gamma = gSavedSettings.getF32("RenderDeferredDisplayGamma");
-
-        gDeferredPostGammaCorrectProgram.uniform1f(LLShaderMgr::DISPLAY_GAMMA, (gamma > 0.1f) ? 1.0f / gamma : (1.0f / 2.2f));
-
-        gGL.begin(LLRender::TRIANGLE_STRIP);
-        gGL.texCoord2f(tc1.mV[0], tc1.mV[1]);
-        gGL.vertex2f(-1, -1);
-
-        gGL.texCoord2f(tc1.mV[0], tc2.mV[1]);
-        gGL.vertex2f(-1, 3);
-
-        gGL.texCoord2f(tc2.mV[0], tc1.mV[1]);
-        gGL.vertex2f(3, -1);
-
-        gGL.end();
->>>>>>> 364ba997
 
         gGL.getTexUnit(channel)->unbind(screen_target->getUsage());
         gDeferredPostGammaCorrectProgram.unbind();
@@ -9848,7 +9213,6 @@
         renderGeomPostDeferred(*LLViewerCamera::getInstance());
         popRenderTypeMask();
     }
-<<<<<<< HEAD
 
     {
         // render highlights, etc.
@@ -9859,18 +9223,6 @@
 
         LLVertexBuffer::unbind();
 
-=======
-
-    {
-        // render highlights, etc.
-        renderHighlights();
-        mHighlightFaces.clear();
-
-        renderDebug();
-
-        LLVertexBuffer::unbind();
-
->>>>>>> 364ba997
         if (gPipeline.hasRenderDebugFeatureMask(LLPipeline::RENDER_DEBUG_FEATURE_UI))
         {
             // Render debugging beacons.
