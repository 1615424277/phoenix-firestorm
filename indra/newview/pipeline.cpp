/** 
 * @file pipeline.cpp
 * @brief Rendering pipeline.
 *
 * $LicenseInfo:firstyear=2005&license=viewerlgpl$
 * Second Life Viewer Source Code
 * Copyright (C) 2010, Linden Research, Inc.
 * 
 * This library is free software; you can redistribute it and/or
 * modify it under the terms of the GNU Lesser General Public
 * License as published by the Free Software Foundation;
 * version 2.1 of the License only.
 * 
 * This library is distributed in the hope that it will be useful,
 * but WITHOUT ANY WARRANTY; without even the implied warranty of
 * MERCHANTABILITY or FITNESS FOR A PARTICULAR PURPOSE.  See the GNU
 * Lesser General Public License for more details.
 * 
 * You should have received a copy of the GNU Lesser General Public
 * License along with this library; if not, write to the Free Software
 * Foundation, Inc., 51 Franklin Street, Fifth Floor, Boston, MA  02110-1301  USA
 * 
 * Linden Research, Inc., 945 Battery Street, San Francisco, CA  94111  USA
 * $/LicenseInfo$
 */

#include "llviewerprecompiledheaders.h"

#include "pipeline.h"

// library includes
#include "llaudioengine.h" // For debugging.
#include "llerror.h"
#include "llviewercontrol.h"
#include "llfasttimer.h"
#include "llfontgl.h"
#include "llnamevalue.h"
#include "llpointer.h"
#include "llprimitive.h"
#include "llvolume.h"
#include "material_codes.h"
#include "v3color.h"
#include "llui.h" 
#include "llglheaders.h"
#include "llrender.h"
#include "llstartup.h"
#include "llwindow.h"	// swapBuffers()

// newview includes
#include "llagent.h"
#include "llagentcamera.h"
#include "llappviewer.h"
#include "lltexturecache.h"
#include "lltexturefetch.h"
#include "llimageworker.h"
#include "lldrawable.h"
#include "lldrawpoolalpha.h"
#include "lldrawpoolavatar.h"
#include "lldrawpoolbump.h"
#include "lldrawpooltree.h"
#include "lldrawpoolwater.h"
#include "llface.h"
#include "llfeaturemanager.h"
#include "llfloatertelehub.h"
#include "llfloaterreg.h"
#include "llhudmanager.h"
#include "llhudnametag.h"
#include "llhudtext.h"
#include "lllightconstants.h"
#include "llmeshrepository.h"
#include "llpipelinelistener.h"
#include "llresmgr.h"
#include "llselectmgr.h"
#include "llsky.h"
#include "lltracker.h"
#include "lltool.h"
#include "lltoolmgr.h"
#include "llviewercamera.h"
#include "llviewermediafocus.h"
#include "llviewertexturelist.h"
#include "llviewerobject.h"
#include "llviewerobjectlist.h"
#include "llviewerparcelmgr.h"
#include "llviewerregion.h" // for audio debugging.
#include "llviewerwindow.h" // For getSpinAxis
#include "llvoavatarself.h"
#include "llvocache.h"
#include "llvosky.h"
#include "llvowlsky.h"
#include "llvotree.h"
#include "llvovolume.h"
#include "llvosurfacepatch.h"
#include "llvowater.h"
#include "llvotree.h"
#include "llvopartgroup.h"
#include "llworld.h"
#include "llcubemap.h"
#include "llviewershadermgr.h"
#include "llviewerstats.h"
#include "llviewerjoystick.h"
#include "llviewerdisplay.h"
#include "llspatialpartition.h"
#include "llmutelist.h"
#include "lltoolpie.h"
#include "llnotifications.h"
#include "llpathinglib.h"
#include "llfloaterpathfindingconsole.h"
#include "llfloaterpathfindingcharacters.h"
#include "llfloatertools.h"
#include "llpanelface.h"
#include "llpathfindingpathtool.h"
#include "llscenemonitor.h"
#include "llprogressview.h"
#include "llcleanup.h"
// [RLVa:KB] - Checked: RLVa-2.0.0
#include "llvisualeffect.h"
#include "rlvactions.h"
#include "rlvlocks.h"
// [/RLVa:KB]

#include "llenvironment.h"

#include "llenvironment.h"
#include "llsettingsvo.h"

extern BOOL gSnapshot;
bool gShiftFrame = false;

//cached settings
bool LLPipeline::WindLightUseAtmosShaders;
bool LLPipeline::RenderDeferred;
F32 LLPipeline::RenderDeferredSunWash;
U32 LLPipeline::RenderFSAASamples;
U32 LLPipeline::RenderResolutionDivisor;
// [SL:KB] - Patch: Settings-RenderResolutionMultiplier | Checked: Catznip-5.4
F32 LLPipeline::RenderResolutionMultiplier;
// [/SL:KB]
bool LLPipeline::RenderUIBuffer;
S32 LLPipeline::RenderShadowDetail;
S32 LLPipeline::RenderShadowSplits;
bool LLPipeline::RenderDeferredSSAO;
F32 LLPipeline::RenderShadowResolutionScale;
bool LLPipeline::RenderDelayCreation;
//bool LLPipeline::RenderAnimateRes; <FS:Beq> FIRE-23122 BUG-225920 Remove broken RenderAnimateRes functionality.
bool LLPipeline::FreezeTime;
S32 LLPipeline::DebugBeaconLineWidth;
F32 LLPipeline::RenderHighlightBrightness;
LLColor4 LLPipeline::RenderHighlightColor;
F32 LLPipeline::RenderHighlightThickness;
bool LLPipeline::RenderSpotLightsInNondeferred;
LLColor4 LLPipeline::PreviewAmbientColor;
LLColor4 LLPipeline::PreviewDiffuse0;
LLColor4 LLPipeline::PreviewSpecular0;
LLColor4 LLPipeline::PreviewDiffuse1;
LLColor4 LLPipeline::PreviewSpecular1;
LLColor4 LLPipeline::PreviewDiffuse2;
LLColor4 LLPipeline::PreviewSpecular2;
LLVector3 LLPipeline::PreviewDirection0;
LLVector3 LLPipeline::PreviewDirection1;
LLVector3 LLPipeline::PreviewDirection2;
F32 LLPipeline::RenderGlowMaxExtractAlpha;
F32 LLPipeline::RenderGlowWarmthAmount;
LLVector3 LLPipeline::RenderGlowLumWeights;
LLVector3 LLPipeline::RenderGlowWarmthWeights;
S32 LLPipeline::RenderGlowResolutionPow;
S32 LLPipeline::RenderGlowIterations;
F32 LLPipeline::RenderGlowWidth;
F32 LLPipeline::RenderGlowStrength;
bool LLPipeline::RenderGlowNoise;
bool LLPipeline::RenderDepthOfField;
bool LLPipeline::RenderDepthOfFieldInEditMode;
// <FS:Beq> FIRE-16728 Add free aim mouse and focus lock
bool LLPipeline::FSFocusPointLocked;
bool LLPipeline::FSFocusPointFollowsPointer;
// </FS:Beq>
F32 LLPipeline::CameraFocusTransitionTime;
F32 LLPipeline::CameraFNumber;
F32 LLPipeline::CameraFocalLength;
F32 LLPipeline::CameraFieldOfView;
S32 LLPipeline::RenderLocalLightCount;
F32 LLPipeline::RenderShadowNoise;
F32 LLPipeline::RenderShadowBlurSize;
F32 LLPipeline::RenderSSAOScale;
U32 LLPipeline::RenderSSAOMaxScale;
F32 LLPipeline::RenderSSAOFactor;
LLVector3 LLPipeline::RenderSSAOEffect;
F32 LLPipeline::RenderShadowOffsetError;
F32 LLPipeline::RenderShadowBiasError;
F32 LLPipeline::RenderShadowOffset;
F32 LLPipeline::RenderShadowBias;
F32 LLPipeline::RenderSpotShadowOffset;
F32 LLPipeline::RenderSpotShadowBias;
LLDrawable* LLPipeline::RenderSpotLight = nullptr;
F32 LLPipeline::RenderEdgeDepthCutoff;
F32 LLPipeline::RenderEdgeNormCutoff;
LLVector3 LLPipeline::RenderShadowGaussian;
F32 LLPipeline::RenderShadowBlurDistFactor;
bool LLPipeline::RenderDeferredAtmospheric;
F32 LLPipeline::RenderHighlightFadeTime;
F32 LLPipeline::RenderFarClip;
LLVector3 LLPipeline::RenderShadowSplitExponent;
F32 LLPipeline::RenderShadowErrorCutoff;
F32 LLPipeline::RenderShadowFOVCutoff;
bool LLPipeline::CameraOffset;
F32 LLPipeline::CameraMaxCoF;
F32 LLPipeline::CameraDoFResScale;
LLVector3 LLPipeline::RenderVignette;
F32 LLPipeline::RenderAutoHideSurfaceAreaLimit;
bool LLPipeline::RenderScreenSpaceReflections;
S32 LLPipeline::RenderScreenSpaceReflectionIterations;
F32 LLPipeline::RenderScreenSpaceReflectionRayStep;
F32 LLPipeline::RenderScreenSpaceReflectionDistanceBias;
F32 LLPipeline::RenderScreenSpaceReflectionDepthRejectBias;
F32 LLPipeline::RenderScreenSpaceReflectionAdaptiveStepMultiplier;
S32 LLPipeline::RenderScreenSpaceReflectionGlossySamples;
S32 LLPipeline::RenderBufferVisualization;
LLTrace::EventStatHandle<S64> LLPipeline::sStatBatchSize("renderbatchsize");

const U32 LLPipeline::MAX_BAKE_WIDTH = 512;

const F32 BACKLIGHT_DAY_MAGNITUDE_OBJECT = 0.1f;
const F32 BACKLIGHT_NIGHT_MAGNITUDE_OBJECT = 0.08f;
const F32 ALPHA_BLEND_CUTOFF = 0.598f;
const F32 DEFERRED_LIGHT_FALLOFF = 0.5f;
const U32 DEFERRED_VB_MASK = LLVertexBuffer::MAP_VERTEX | LLVertexBuffer::MAP_TEXCOORD0 | LLVertexBuffer::MAP_TEXCOORD1;

extern S32 gBoxFrame;
//extern BOOL gHideSelectedObjects;
extern BOOL gDisplaySwapBuffers;
extern BOOL gDebugGL;
extern BOOL gCubeSnapshot;
extern BOOL gSnapshotNoPost;

bool	gAvatarBacklight = false;

bool	gDebugPipeline = false;
LLPipeline gPipeline;
const LLMatrix4* gGLLastMatrix = NULL;

LLTrace::BlockTimerStatHandle FTM_RENDER_GEOMETRY("Render Geometry");
LLTrace::BlockTimerStatHandle FTM_RENDER_GRASS("Grass");
LLTrace::BlockTimerStatHandle FTM_RENDER_INVISIBLE("Invisible");
LLTrace::BlockTimerStatHandle FTM_RENDER_SHINY("Shiny");
LLTrace::BlockTimerStatHandle FTM_RENDER_SIMPLE("Simple");
LLTrace::BlockTimerStatHandle FTM_RENDER_TERRAIN("Terrain");
LLTrace::BlockTimerStatHandle FTM_RENDER_TREES("Trees");
LLTrace::BlockTimerStatHandle FTM_RENDER_UI("UI");
LLTrace::BlockTimerStatHandle FTM_RENDER_WATER("Water");
LLTrace::BlockTimerStatHandle FTM_RENDER_WL_SKY("Windlight Sky");
LLTrace::BlockTimerStatHandle FTM_RENDER_ALPHA("Alpha Objects");
LLTrace::BlockTimerStatHandle FTM_RENDER_CHARACTERS("Avatars");
LLTrace::BlockTimerStatHandle FTM_RENDER_BUMP("Bump");
LLTrace::BlockTimerStatHandle FTM_RENDER_MATERIALS("Render Materials");
LLTrace::BlockTimerStatHandle FTM_RENDER_FULLBRIGHT("Fullbright");
LLTrace::BlockTimerStatHandle FTM_RENDER_GLOW("Glow");
LLTrace::BlockTimerStatHandle FTM_GEO_UPDATE("Geo Update");
LLTrace::BlockTimerStatHandle FTM_POOLRENDER("RenderPool");
LLTrace::BlockTimerStatHandle FTM_POOLS("Pools");
LLTrace::BlockTimerStatHandle FTM_DEFERRED_POOLRENDER("RenderPool (Deferred)");
LLTrace::BlockTimerStatHandle FTM_DEFERRED_POOLS("Pools (Deferred)");
LLTrace::BlockTimerStatHandle FTM_POST_DEFERRED_POOLRENDER("RenderPool (Post)");
LLTrace::BlockTimerStatHandle FTM_POST_DEFERRED_POOLS("Pools (Post)");
LLTrace::BlockTimerStatHandle FTM_STATESORT("Sort Draw State");
LLTrace::BlockTimerStatHandle FTM_PIPELINE("Pipeline");
LLTrace::BlockTimerStatHandle FTM_CLIENT_COPY("Client Copy");
LLTrace::BlockTimerStatHandle FTM_RENDER_DEFERRED("Deferred Shading");

LLTrace::BlockTimerStatHandle FTM_RENDER_UI_HUD("HUD");
LLTrace::BlockTimerStatHandle FTM_RENDER_UI_3D("3D");
LLTrace::BlockTimerStatHandle FTM_RENDER_UI_2D("2D");

static LLTrace::BlockTimerStatHandle FTM_STATESORT_DRAWABLE("Sort Drawables");

static LLStaticHashedString sTint("tint");
static LLStaticHashedString sAmbiance("ambiance");
static LLStaticHashedString sAlphaScale("alpha_scale");
static LLStaticHashedString sNormMat("norm_mat");
static LLStaticHashedString sOffset("offset");
static LLStaticHashedString sScreenRes("screenRes");
static LLStaticHashedString sDelta("delta");
static LLStaticHashedString sDistFactor("dist_factor");
static LLStaticHashedString sKern("kern");
static LLStaticHashedString sKernScale("kern_scale");

//----------------------------------------

void drawBox(const LLVector4a& c, const LLVector4a& r);
void drawBoxOutline(const LLVector3& pos, const LLVector3& size);
U32 nhpo2(U32 v);
LLVertexBuffer* ll_create_cube_vb(U32 type_mask);

void display_update_camera();
//----------------------------------------

S32		LLPipeline::sCompiles = 0;

bool	LLPipeline::sPickAvatar = true;
bool	LLPipeline::sDynamicLOD = true;
bool	LLPipeline::sShowHUDAttachments = true;
bool	LLPipeline::sRenderMOAPBeacons = false;
bool	LLPipeline::sRenderPhysicalBeacons = true;
bool	LLPipeline::sRenderScriptedBeacons = false;
bool	LLPipeline::sRenderScriptedTouchBeacons = true;
bool	LLPipeline::sRenderParticleBeacons = false;
bool	LLPipeline::sRenderSoundBeacons = false;
bool	LLPipeline::sRenderBeacons = false;
bool	LLPipeline::sRenderHighlight = true;
LLRender::eTexIndex LLPipeline::sRenderHighlightTextureChannel = LLRender::DIFFUSE_MAP;
bool	LLPipeline::sForceOldBakedUpload = false;
S32		LLPipeline::sUseOcclusion = 0;
bool	LLPipeline::sAutoMaskAlphaDeferred = true;
bool	LLPipeline::sAutoMaskAlphaNonDeferred = false;
bool	LLPipeline::sRenderTransparentWater = true;
bool	LLPipeline::sBakeSunlight = false;
bool	LLPipeline::sNoAlpha = false;
bool	LLPipeline::sUseFarClip = true;
bool	LLPipeline::sShadowRender = false;
bool	LLPipeline::sRenderGlow = false;
bool	LLPipeline::sReflectionRender = false;
bool    LLPipeline::sDistortionRender = false;
bool	LLPipeline::sImpostorRender = false;
bool	LLPipeline::sImpostorRenderAlphaDepthPass = false;
bool	LLPipeline::sShowJellyDollAsImpostor = true;
bool	LLPipeline::sUnderWaterRender = false;
bool	LLPipeline::sTextureBindTest = false;
bool	LLPipeline::sRenderAttachedLights = true;
bool	LLPipeline::sRenderAttachedParticles = true;
bool	LLPipeline::sRenderDeferred = false;
bool	LLPipeline::sReflectionProbesEnabled = false;
S32		LLPipeline::sVisibleLightCount = 0;
bool	LLPipeline::sRenderingHUDs;
F32     LLPipeline::sDistortionWaterClipPlaneMargin = 1.0125f;
F32 LLPipeline::sVolumeSAFrame = 0.f; // ZK LBG

bool	LLPipeline::sRenderParticles; // <FS:LO> flag to hold correct, user selected, status of particles
// [SL:KB] - Patch: Render-TextureToggle (Catznip-4.0)
bool	LLPipeline::sRenderTextures = true;
// [/SL:KB]

// EventHost API LLPipeline listener.
static LLPipelineListener sPipelineListener;

static LLCullResult* sCull = NULL;

void validate_framebuffer_object();

// Add color attachments for deferred rendering
// target -- RenderTarget to add attachments to
bool addDeferredAttachments(LLRenderTarget& target, bool for_impostor = false)
{
    bool valid = true
        && target.addColorAttachment(GL_RGBA) // frag-data[1] specular OR PBR ORM
        && target.addColorAttachment(GL_RGBA16F)                              // frag_data[2] normal+z+fogmask, See: class1\deferred\materialF.glsl & softenlight
        && target.addColorAttachment(GL_RGB16F);                  // frag_data[3] PBR emissive
    return valid;
}

LLPipeline::LLPipeline() :
	mBackfaceCull(false),
	mMatrixOpCount(0),
	mTextureMatrixOps(0),
	mNumVisibleNodes(0),
	mNumVisibleFaces(0),
	mPoissonOffset(0),

	mInitialized(false),
	mShadersLoaded(false),
	mTransformFeedbackPrimitives(0),
	mRenderDebugFeatureMask(0),
	mRenderDebugMask(0),
	mOldRenderDebugMask(0),
	mMeshDirtyQueryObject(0),
	mGroupQ1Locked(false),
	mResetVertexBuffers(false),
	mLastRebuildPool(NULL),
	mLightMask(0),
	mLightMovingMask(0)
{
	mNoiseMap = 0;
	mTrueNoiseMap = 0;
	mLightFunc = 0;

    for(U32 i = 0; i < 8; i++)
    {
        mHWLightColors[i] = LLColor4::black;
    }
}

void LLPipeline::connectRefreshCachedSettingsSafe(const std::string name)
{
	LLPointer<LLControlVariable> cntrl_ptr = gSavedSettings.getControl(name);
	if ( cntrl_ptr.isNull() )
	{
		LL_WARNS() << "Global setting name not found:" << name << LL_ENDL;
	}
	else
	{
		cntrl_ptr->getCommitSignal()->connect(boost::bind(&LLPipeline::refreshCachedSettings));
	}
}

void LLPipeline::init()
{
	refreshCachedSettings();

    mRT = &mMainRT;

	gOctreeMaxCapacity = gSavedSettings.getU32("OctreeMaxNodeCapacity");
	gOctreeMinSize = gSavedSettings.getF32("OctreeMinimumNodeSize");
	sDynamicLOD = gSavedSettings.getBOOL("RenderDynamicLOD");
	sRenderAttachedLights = gSavedSettings.getBOOL("RenderAttachedLights");
	sRenderAttachedParticles = gSavedSettings.getBOOL("RenderAttachedParticles");

	sRenderMOAPBeacons = gSavedSettings.getBOOL("moapbeacon");
	sRenderPhysicalBeacons = gSavedSettings.getBOOL("physicalbeacon");
	sRenderScriptedBeacons = gSavedSettings.getBOOL("scriptsbeacon");
	sRenderScriptedTouchBeacons = gSavedSettings.getBOOL("scripttouchbeacon");
	sRenderParticleBeacons = gSavedSettings.getBOOL("particlesbeacon");
	sRenderSoundBeacons = gSavedSettings.getBOOL("soundsbeacon");
	sRenderBeacons = gSavedSettings.getBOOL("renderbeacons");
	sRenderHighlight = gSavedSettings.getBOOL("renderhighlights");

    mInitialized = true;
	
	stop_glerror();

	//create render pass pools
	getPool(LLDrawPool::POOL_ALPHA_PRE_WATER);
    getPool(LLDrawPool::POOL_ALPHA_POST_WATER);
	getPool(LLDrawPool::POOL_SIMPLE);
	getPool(LLDrawPool::POOL_ALPHA_MASK);
	getPool(LLDrawPool::POOL_FULLBRIGHT_ALPHA_MASK);
	getPool(LLDrawPool::POOL_GRASS);
	getPool(LLDrawPool::POOL_FULLBRIGHT);
	getPool(LLDrawPool::POOL_BUMP);
	getPool(LLDrawPool::POOL_MATERIALS);
	getPool(LLDrawPool::POOL_GLOW);
	getPool(LLDrawPool::POOL_GLTF_PBR);
    getPool(LLDrawPool::POOL_GLTF_PBR_ALPHA_MASK);

	resetFrameStats();

	if (gSavedSettings.getBOOL("DisableAllRenderFeatures"))
	{
		clearAllRenderDebugFeatures();
	}
	else
	{
		setAllRenderDebugFeatures(); // By default, all debugging features on
	}
	clearAllRenderDebugDisplays(); // All debug displays off

	sRenderParticles = true; // <FS:LO> flag to hold correct, user selected, status of particles

	if (gSavedSettings.getBOOL("DisableAllRenderTypes"))
	{
		clearAllRenderTypes();
	}
	else if (gNonInteractive)
	{
		clearAllRenderTypes();
	}
	else
	{
		setAllRenderTypes(); // By default, all rendering types start enabled
	}

	// make sure RenderPerformanceTest persists (hackity hack hack)
	// disables non-object rendering (UI, sky, water, etc)
	if (gSavedSettings.getBOOL("RenderPerformanceTest"))
	{
		gSavedSettings.setBOOL("RenderPerformanceTest", FALSE);
		gSavedSettings.setBOOL("RenderPerformanceTest", TRUE);
	}

	mOldRenderDebugMask = mRenderDebugMask;

	mBackfaceCull = true;

	// Enable features
	LLViewerShaderMgr::instance()->setShaders();

	for (U32 i = 0; i < 2; ++i)
	{
		mSpotLightFade[i] = 1.f;
	}

	if (mCubeVB.isNull())
	{
		mCubeVB = ll_create_cube_vb(LLVertexBuffer::MAP_VERTEX);
	}

	// <FS:Ansariel> Reset VB during TP
	//mDeferredVB = new LLVertexBuffer(DEFERRED_VB_MASK);
	//mDeferredVB->allocateBuffer(8, 0);
	initDeferredVB();
	// </FS:Ansariel>

    {
        mScreenTriangleVB = new LLVertexBuffer(LLVertexBuffer::MAP_VERTEX);
        mScreenTriangleVB->allocateBuffer(3, 0);
        LLStrider<LLVector3> vert;
        mScreenTriangleVB->getVertexStrider(vert);

        vert[0].set(-1, 1, 0);
        vert[1].set(-1, -3, 0);
        vert[2].set(3, 1, 0);

        mScreenTriangleVB->unmapBuffer();
    }

	//
	// Update all settings to trigger a cached settings refresh
	//
	connectRefreshCachedSettingsSafe("RenderAutoMaskAlphaDeferred");
	connectRefreshCachedSettingsSafe("RenderAutoMaskAlphaNonDeferred");
	connectRefreshCachedSettingsSafe("RenderUseFarClip");
	connectRefreshCachedSettingsSafe("RenderAvatarMaxNonImpostors");
	connectRefreshCachedSettingsSafe("UseOcclusion");
	// DEPRECATED -- connectRefreshCachedSettingsSafe("WindLightUseAtmosShaders");
	// DEPRECATED -- connectRefreshCachedSettingsSafe("RenderDeferred");
	connectRefreshCachedSettingsSafe("RenderDeferredSunWash");
	connectRefreshCachedSettingsSafe("RenderFSAASamples");
	connectRefreshCachedSettingsSafe("RenderResolutionDivisor");
// [SL:KB] - Patch: Settings-RenderResolutionMultiplier | Checked: Catznip-5.4
	connectRefreshCachedSettingsSafe("RenderResolutionMultiplier");
// [/SL:KB]
	connectRefreshCachedSettingsSafe("RenderUIBuffer");
	connectRefreshCachedSettingsSafe("RenderShadowDetail");
    connectRefreshCachedSettingsSafe("RenderShadowSplits");
	connectRefreshCachedSettingsSafe("RenderDeferredSSAO");
	connectRefreshCachedSettingsSafe("RenderShadowResolutionScale");
	connectRefreshCachedSettingsSafe("RenderDelayCreation");
//	connectRefreshCachedSettingsSafe("RenderAnimateRes"); <FS:Beq> FIRE-23122 BUG-225920 Remove broken RenderAnimateRes functionality.
	connectRefreshCachedSettingsSafe("FreezeTime");
	connectRefreshCachedSettingsSafe("DebugBeaconLineWidth");
	connectRefreshCachedSettingsSafe("RenderHighlightBrightness");
	connectRefreshCachedSettingsSafe("RenderHighlightColor");
	connectRefreshCachedSettingsSafe("RenderHighlightThickness");
	connectRefreshCachedSettingsSafe("RenderSpotLightsInNondeferred");
	connectRefreshCachedSettingsSafe("PreviewAmbientColor");
	connectRefreshCachedSettingsSafe("PreviewDiffuse0");
	connectRefreshCachedSettingsSafe("PreviewSpecular0");
	connectRefreshCachedSettingsSafe("PreviewDiffuse1");
	connectRefreshCachedSettingsSafe("PreviewSpecular1");
	connectRefreshCachedSettingsSafe("PreviewDiffuse2");
	connectRefreshCachedSettingsSafe("PreviewSpecular2");
	connectRefreshCachedSettingsSafe("PreviewDirection0");
	connectRefreshCachedSettingsSafe("PreviewDirection1");
	connectRefreshCachedSettingsSafe("PreviewDirection2");
	connectRefreshCachedSettingsSafe("RenderGlowMaxExtractAlpha");
	connectRefreshCachedSettingsSafe("RenderGlowWarmthAmount");
	connectRefreshCachedSettingsSafe("RenderGlowLumWeights");
	connectRefreshCachedSettingsSafe("RenderGlowWarmthWeights");
	connectRefreshCachedSettingsSafe("RenderGlowResolutionPow");
	connectRefreshCachedSettingsSafe("RenderGlowIterations");
	connectRefreshCachedSettingsSafe("RenderGlowWidth");
	connectRefreshCachedSettingsSafe("RenderGlowStrength");
	connectRefreshCachedSettingsSafe("RenderGlowNoise");
	connectRefreshCachedSettingsSafe("RenderDepthOfField");
	connectRefreshCachedSettingsSafe("RenderDepthOfFieldInEditMode");
	connectRefreshCachedSettingsSafe("CameraFocusTransitionTime");
	connectRefreshCachedSettingsSafe("CameraFNumber");
	connectRefreshCachedSettingsSafe("CameraFocalLength");
	connectRefreshCachedSettingsSafe("CameraFieldOfView");
	connectRefreshCachedSettingsSafe("RenderLocalLightCount");
	connectRefreshCachedSettingsSafe("RenderShadowNoise");
	connectRefreshCachedSettingsSafe("RenderShadowBlurSize");
	connectRefreshCachedSettingsSafe("RenderSSAOScale");
	connectRefreshCachedSettingsSafe("RenderSSAOMaxScale");
	connectRefreshCachedSettingsSafe("RenderSSAOFactor");
	connectRefreshCachedSettingsSafe("RenderSSAOEffect");
	connectRefreshCachedSettingsSafe("RenderShadowOffsetError");
	connectRefreshCachedSettingsSafe("RenderShadowBiasError");
	connectRefreshCachedSettingsSafe("RenderShadowOffset");
	connectRefreshCachedSettingsSafe("RenderShadowBias");
	connectRefreshCachedSettingsSafe("RenderSpotShadowOffset");
	connectRefreshCachedSettingsSafe("RenderSpotShadowBias");
	connectRefreshCachedSettingsSafe("RenderEdgeDepthCutoff");
	connectRefreshCachedSettingsSafe("RenderEdgeNormCutoff");
	connectRefreshCachedSettingsSafe("RenderShadowGaussian");
	connectRefreshCachedSettingsSafe("RenderShadowBlurDistFactor");
	connectRefreshCachedSettingsSafe("RenderDeferredAtmospheric");
	connectRefreshCachedSettingsSafe("RenderHighlightFadeTime");
	connectRefreshCachedSettingsSafe("RenderFarClip");
	connectRefreshCachedSettingsSafe("RenderShadowSplitExponent");
	connectRefreshCachedSettingsSafe("RenderShadowErrorCutoff");
	connectRefreshCachedSettingsSafe("RenderShadowFOVCutoff");
	connectRefreshCachedSettingsSafe("CameraOffset");
	connectRefreshCachedSettingsSafe("CameraMaxCoF");
	connectRefreshCachedSettingsSafe("CameraDoFResScale");
	connectRefreshCachedSettingsSafe("RenderAutoHideSurfaceAreaLimit");
    connectRefreshCachedSettingsSafe("RenderScreenSpaceReflections");
    connectRefreshCachedSettingsSafe("RenderScreenSpaceReflectionIterations");
    connectRefreshCachedSettingsSafe("RenderScreenSpaceReflectionRayStep");
    connectRefreshCachedSettingsSafe("RenderScreenSpaceReflectionDistanceBias");
    connectRefreshCachedSettingsSafe("RenderScreenSpaceReflectionDepthRejectBias");
    connectRefreshCachedSettingsSafe("RenderScreenSpaceReflectionAdaptiveStepMultiplier");
    connectRefreshCachedSettingsSafe("RenderScreenSpaceReflectionGlossySamples");
	connectRefreshCachedSettingsSafe("RenderBufferVisualization");
	connectRefreshCachedSettingsSafe("RenderAutoHideSurfaceAreaLimit");
	connectRefreshCachedSettingsSafe("FSRenderVignette");	// <FS:CR> Import Vignette from Exodus
	// <FS:Ansariel> Make change to RenderAttachedLights & RenderAttachedParticles instant
	connectRefreshCachedSettingsSafe("RenderAttachedLights");
	connectRefreshCachedSettingsSafe("RenderAttachedParticles");
	// </FS:Ansariel>
    // <FS:Beq> FIRE-16728 Add free aim mouse and focus lock
	connectRefreshCachedSettingsSafe("FSFocusPointFollowsPointer");
	connectRefreshCachedSettingsSafe("FSFocusPointLocked");
    // </FS:Beq>
}

LLPipeline::~LLPipeline()
{
}

void LLPipeline::cleanup()
{
	assertInitialized();

	mGroupQ1.clear() ;

	for(pool_set_t::iterator iter = mPools.begin();
		iter != mPools.end(); )
	{
		pool_set_t::iterator curiter = iter++;
		LLDrawPool* poolp = *curiter;
		if (poolp->isFacePool())
		{
			LLFacePool* face_pool = (LLFacePool*) poolp;
			if (face_pool->mReferences.empty())
			{
				mPools.erase(curiter);
				removeFromQuickLookup( poolp );
				delete poolp;
			}
		}
		else
		{
			mPools.erase(curiter);
			removeFromQuickLookup( poolp );
			delete poolp;
		}
	}
	
	if (!mTerrainPools.empty())
	{
		LL_WARNS() << "Terrain Pools not cleaned up" << LL_ENDL;
	}
	if (!mTreePools.empty())
	{
		LL_WARNS() << "Tree Pools not cleaned up" << LL_ENDL;
	}
		
	delete mAlphaPoolPreWater;
    mAlphaPoolPreWater = nullptr;
    delete mAlphaPoolPostWater;
    mAlphaPoolPostWater = nullptr;
	delete mSkyPool;
	mSkyPool = NULL;
	delete mTerrainPool;
	mTerrainPool = NULL;
	delete mWaterPool;
	mWaterPool = NULL;
	delete mSimplePool;
	mSimplePool = NULL;
	delete mFullbrightPool;
	mFullbrightPool = NULL;
	delete mGlowPool;
	mGlowPool = NULL;
	delete mBumpPool;
	mBumpPool = NULL;
	// don't delete wl sky pool it was handled above in the for loop
	//delete mWLSkyPool;
	mWLSkyPool = NULL;

	releaseGLBuffers();

	mFaceSelectImagep = NULL;

    mMovedList.clear();
    mMovedBridge.clear();
    mShiftList.clear();

	mInitialized = false;

	mDeferredVB = NULL;
    mScreenTriangleVB = nullptr;

	mCubeVB = NULL;

    mReflectionMapManager.cleanup();
}

//============================================================================

void LLPipeline::destroyGL() 
{
	stop_glerror();
	unloadShaders();
	mHighlightFaces.clear();
	
	resetDrawOrders();

	releaseGLBuffers();

	if (mMeshDirtyQueryObject)
	{
		glDeleteQueries(1, &mMeshDirtyQueryObject);
		mMeshDirtyQueryObject = 0;
	}
}

void LLPipeline::requestResizeScreenTexture()
{
    gResizeScreenTexture = TRUE;
}

void LLPipeline::requestResizeShadowTexture()
{
    gResizeShadowTexture = TRUE;
}

void LLPipeline::resizeShadowTexture()
{
    releaseSunShadowTargets();
    releaseSpotShadowTargets();
    allocateShadowBuffer(mRT->width, mRT->height);
    gResizeShadowTexture = FALSE;
}

void LLPipeline::resizeScreenTexture()
{
	if (gPipeline.shadersLoaded())
	{
		GLuint resX = gViewerWindow->getWorldViewWidthRaw();
		GLuint resY = gViewerWindow->getWorldViewHeightRaw();
	
// [SL:KB] - Patch: Settings-RenderResolutionMultiplier | Checked: Catznip-5.4
		GLuint scaledResX = resX;
		GLuint scaledResY = resY;
		if ( (RenderResolutionDivisor > 1) && (RenderResolutionDivisor < resX) && (RenderResolutionDivisor < resY) )
		{
			scaledResX /= RenderResolutionDivisor;
			scaledResY /= RenderResolutionDivisor;
		}
		else if (RenderResolutionMultiplier > 0.f && RenderResolutionMultiplier < 1.f)
		{
			scaledResX *= RenderResolutionMultiplier;
			scaledResY *= RenderResolutionMultiplier;
		}
// [/SL:KB]

//		if (gResizeScreenTexture || (resX != mRT->screen.getWidth()) || (resY != mRT->screen.getHeight()))
// [SL:KB] - Patch: Settings-RenderResolutionMultiplier | Checked: Catznip-5.4
		if (gResizeScreenTexture || (scaledResX != mRT->screen.getWidth()) || (scaledResY != mRT->screen.getHeight()))
// [/SL:KB]
		{
			releaseScreenBuffers();
            releaseSunShadowTargets();
            releaseSpotShadowTargets();
		    allocateScreenBuffer(resX,resY);
            gResizeScreenTexture = FALSE;
		}
	}
}

bool LLPipeline::allocateScreenBuffer(U32 resX, U32 resY)
{
    LL_PROFILE_ZONE_SCOPED_CATEGORY_DISPLAY;
	eFBOStatus ret = doAllocateScreenBuffer(resX, resY);

	return ret == FBO_SUCCESS_FULLRES;
}


LLPipeline::eFBOStatus LLPipeline::doAllocateScreenBuffer(U32 resX, U32 resY)
{
    LL_PROFILE_ZONE_SCOPED_CATEGORY_DISPLAY;
	// try to allocate screen buffers at requested resolution and samples
	// - on failure, shrink number of samples and try again
	// - if not multisampled, shrink resolution and try again (favor X resolution over Y)
	// Make sure to call "releaseScreenBuffers" after each failure to cleanup the partially loaded state

    // refresh cached settings here to protect against inconsistent event handling order
    refreshCachedSettings();

	U32 samples = RenderFSAASamples;

	eFBOStatus ret = FBO_SUCCESS_FULLRES;
	if (!allocateScreenBuffer(resX, resY, samples))
	{
		//failed to allocate at requested specification, return false
		ret = FBO_FAILURE;

		releaseScreenBuffers();
		//reduce number of samples 
		while (samples > 0)
		{
			samples /= 2;
			if (allocateScreenBuffer(resX, resY, samples))
			{ //success
				return FBO_SUCCESS_LOWRES;
			}
			releaseScreenBuffers();
		}

		samples = 0;

		//reduce resolution
		while (resY > 0 && resX > 0)
		{
			resY /= 2;
			if (allocateScreenBuffer(resX, resY, samples))
			{
				return FBO_SUCCESS_LOWRES;
			}
			releaseScreenBuffers();

			resX /= 2;
			if (allocateScreenBuffer(resX, resY, samples))
			{
				return FBO_SUCCESS_LOWRES;
			}
			releaseScreenBuffers();
		}

		LL_WARNS() << "Unable to allocate screen buffer at any resolution!" << LL_ENDL;
	}

	return ret;
}

bool LLPipeline::allocateScreenBuffer(U32 resX, U32 resY, U32 samples)
{
    LL_PROFILE_ZONE_SCOPED_CATEGORY_DISPLAY;
    if (mRT == &mMainRT)
    { // hacky -- allocate auxillary buffer
        if (sReflectionProbesEnabled)
        {
            gCubeSnapshot = TRUE;
            mReflectionMapManager.initReflectionMaps();
        }
        mRT = &mAuxillaryRT;
        U32 res = mReflectionMapManager.mProbeResolution * 4;  //multiply by 4 because probes will be 16x super sampled
        allocateScreenBuffer(res, res, samples);
        mRT = &mMainRT;
        gCubeSnapshot = FALSE;
    }

	// remember these dimensions
	mRT->width = resX;
	mRT->height = resY;
	
	U32 res_mod = RenderResolutionDivisor;

	//<FS:TS> FIRE-7066: RenderResolutionDivisor broken if higher than
	//		smallest screen dimension
	if (res_mod >= resX)
	{
		res_mod = resX - 1;
	}
	if (res_mod >= resY)
	{
		res_mod = resY - 1;
	}
	//</FS:TS> FIRE-7066

	if (res_mod > 1 && res_mod < resX && res_mod < resY)
	{
		resX /= res_mod;
		resY /= res_mod;
	}
// [SL:KB] - Patch: Settings-RenderResolutionMultiplier | Checked: Catznip-5.4
	else if (RenderResolutionMultiplier > 0.f && RenderResolutionMultiplier < 1.f)
	{
		resX *= RenderResolutionMultiplier;
		resY *= RenderResolutionMultiplier;
	}
// [/SL:KB]

    //water reflection texture (always needed as scratch space whether or not transparent water is enabled)
    mWaterDis.allocate(resX, resY, GL_RGBA16F, true);

	if (RenderUIBuffer)
	{
		if (!mRT->uiScreen.allocate(resX,resY, GL_RGBA))
		{
			return false;
		}
	}	

	S32 shadow_detail = RenderShadowDetail;
	bool ssao = RenderDeferredSSAO;
		
	//allocate deferred rendering color buffers
	if (!mRT->deferredScreen.allocate(resX, resY, GL_RGBA, true)) return false;
	if (!addDeferredAttachments(mRT->deferredScreen)) return false;
	
	GLuint screenFormat = GL_RGBA16F;
        
	if (!mRT->screen.allocate(resX, resY, screenFormat)) return false;

    mRT->deferredScreen.shareDepthBuffer(mRT->screen);

	if (samples > 0)
	{
		if (!mRT->fxaaBuffer.allocate(resX, resY, GL_RGBA)) return false;
	}
	else
	{
		mRT->fxaaBuffer.release();
	}

	// <FS:Beq> restore setSphere
	// if (shadow_detail > 0 || ssao || RenderDepthOfField || samples > 0))
	if (shadow_detail > 0 || ssao || RenderDepthOfField || samples > 0 || RlvActions::hasPostProcess())
	// </FS:Beq>
	{ //only need mRT->deferredLight for shadows OR ssao OR dof OR fxaa
		if (!mRT->deferredLight.allocate(resX, resY, GL_RGBA16F)) return false;
	}
	else
	{
		mRT->deferredLight.release();
	}

    allocateShadowBuffer(resX, resY);

    if (!gCubeSnapshot && RenderScreenSpaceReflections) // hack to not allocate mSceneMap for cube snapshots
    {
        mSceneMap.allocate(resX, resY, GL_RGB, true);
    }

	const bool post_hdr = gSavedSettings.getBOOL("RenderPostProcessingHDR");
    const U32 post_color_fmt = post_hdr ? GL_RGBA16F : GL_RGBA;
    mPostMap.allocate(resX, resY, post_color_fmt);

    //HACK make screenbuffer allocations start failing after 30 seconds
    if (gSavedSettings.getBOOL("SimulateFBOFailure"))
    {
        return false;
    }

    gGL.getTexUnit(0)->disable();

	stop_glerror();

	return true;
}

// must be even to avoid a stripe in the horizontal shadow blur
inline U32 BlurHappySize(U32 x, F32 scale) { return U32( x * scale + 16.0f) & ~0xF; }

bool LLPipeline::allocateShadowBuffer(U32 resX, U32 resY)
{
    LL_PROFILE_ZONE_SCOPED_CATEGORY_DISPLAY;
    S32 shadow_detail = RenderShadowDetail;

    F32 scale = llmax(0.f, RenderShadowResolutionScale);
    U32 sun_shadow_map_width = BlurHappySize(resX, scale);
    U32 sun_shadow_map_height = BlurHappySize(resY, scale);

    if (shadow_detail > 0)
    { //allocate 4 sun shadow maps
        for (U32 i = 0; i < 4; i++)
        {
            if (!mRT->shadow[i].allocate(sun_shadow_map_width, sun_shadow_map_height, 0, true))
            {
                return false;
            }
        }
    }
    else
    {
        for (U32 i = 0; i < 4; i++)
        {
            releaseSunShadowTarget(i);
        }
    }

    if (!gCubeSnapshot) // hack to not allocate spot shadow maps during ReflectionMapManager init
    {
        U32 width = (U32)(resX * scale);
        U32 height = width;

        if (shadow_detail > 1)
        { //allocate two spot shadow maps
            U32 spot_shadow_map_width = width;
            U32 spot_shadow_map_height = height;
            for (U32 i = 0; i < 2; i++)
            {
                if (!mSpotShadow[i].allocate(spot_shadow_map_width, spot_shadow_map_height, 0, true))
                {
                    return false;
                }
            }
        }
        else
        {
            releaseSpotShadowTargets();
        }
    }


    // set up shadow map filtering and compare modes
    if (shadow_detail > 0)
    { 
        for (U32 i = 0; i < 4; i++)
        {
            LLRenderTarget* shadow_target = getSunShadowTarget(i);
            if (shadow_target)
            {
                gGL.getTexUnit(0)->bind(getSunShadowTarget(i), TRUE);
                gGL.getTexUnit(0)->setTextureFilteringOption(LLTexUnit::TFO_ANISOTROPIC);
                gGL.getTexUnit(0)->setTextureAddressMode(LLTexUnit::TAM_CLAMP);

                glTexParameteri(GL_TEXTURE_2D, GL_TEXTURE_COMPARE_MODE, GL_COMPARE_R_TO_TEXTURE);
                glTexParameteri(GL_TEXTURE_2D, GL_TEXTURE_COMPARE_FUNC, GL_LEQUAL);
            }
        }
    }

    if (shadow_detail > 1 && !gCubeSnapshot)
    {
        for (U32 i = 0; i < 2; i++)
        {
            LLRenderTarget* shadow_target = getSpotShadowTarget(i);
            if (shadow_target)
            {
                gGL.getTexUnit(0)->bind(shadow_target, TRUE);
                gGL.getTexUnit(0)->setTextureFilteringOption(LLTexUnit::TFO_ANISOTROPIC);
                gGL.getTexUnit(0)->setTextureAddressMode(LLTexUnit::TAM_CLAMP);

                glTexParameteri(GL_TEXTURE_2D, GL_TEXTURE_COMPARE_MODE, GL_COMPARE_R_TO_TEXTURE);
                glTexParameteri(GL_TEXTURE_2D, GL_TEXTURE_COMPARE_FUNC, GL_LEQUAL);
            }
        }
    }

	return true;
}

//static
void LLPipeline::updateRenderTransparentWater()
{
    sRenderTransparentWater = gSavedSettings.getBOOL("RenderTransparentWater");
}

// static
void LLPipeline::refreshCachedSettings()
{
    LL_PROFILE_ZONE_SCOPED_CATEGORY_DISPLAY;
	LLPipeline::sAutoMaskAlphaDeferred = gSavedSettings.getBOOL("RenderAutoMaskAlphaDeferred");
	LLPipeline::sAutoMaskAlphaNonDeferred = gSavedSettings.getBOOL("RenderAutoMaskAlphaNonDeferred");
	LLPipeline::sUseFarClip = gSavedSettings.getBOOL("RenderUseFarClip");
	LLPipeline::sShowJellyDollAsImpostor = gSavedSettings.getBOOL("RenderJellyDollsAsImpostors");
	LLVOAvatar::sMaxNonImpostors = gSavedSettings.getU32("RenderAvatarMaxNonImpostors");
	LLVOAvatar::updateImpostorRendering(LLVOAvatar::sMaxNonImpostors);
	// <FS:Ansariel> Make change to RenderAttachedLights & RenderAttachedParticles instant
	LLPipeline::sRenderAttachedLights = gSavedSettings.getBOOL("RenderAttachedLights");
	LLPipeline::sRenderAttachedParticles = gSavedSettings.getBOOL("RenderAttachedParticles");
	// </FS:Ansariel>

	LLPipeline::sUseOcclusion = 
			(!gUseWireframe
			&& LLFeatureManager::getInstance()->isFeatureAvailable("UseOcclusion") 
			&& gSavedSettings.getBOOL("UseOcclusion")) ? 2 : 0;
	
    WindLightUseAtmosShaders = TRUE; // DEPRECATED -- gSavedSettings.getBOOL("WindLightUseAtmosShaders");
    RenderDeferred = TRUE; // DEPRECATED -- gSavedSettings.getBOOL("RenderDeferred");
	RenderDeferredSunWash = gSavedSettings.getF32("RenderDeferredSunWash");
	RenderFSAASamples = LLFeatureManager::getInstance()->isFeatureAvailable("RenderFSAASamples") ? gSavedSettings.getU32("RenderFSAASamples") : 0;
	RenderResolutionDivisor = gSavedSettings.getU32("RenderResolutionDivisor");
// [SL:KB] - Patch: Settings-RenderResolutionMultiplier | Checked: Catznip-5.4
	RenderResolutionMultiplier = gSavedSettings.getF32("RenderResolutionMultiplier");
// [/SL:KB]
	RenderUIBuffer = gSavedSettings.getBOOL("RenderUIBuffer");
	RenderShadowDetail = gSavedSettings.getS32("RenderShadowDetail");
    RenderShadowSplits = gSavedSettings.getS32("RenderShadowSplits");
	RenderDeferredSSAO = gSavedSettings.getBOOL("RenderDeferredSSAO");
	RenderShadowResolutionScale = gSavedSettings.getF32("RenderShadowResolutionScale");
	RenderDelayCreation = gSavedSettings.getBOOL("RenderDelayCreation");
//	RenderAnimateRes = gSavedSettings.getBOOL("RenderAnimateRes"); <FS:Beq> FIRE-23122 BUG-225920 Remove broken RenderAnimateRes functionality.
	FreezeTime = gSavedSettings.getBOOL("FreezeTime");
	DebugBeaconLineWidth = gSavedSettings.getS32("DebugBeaconLineWidth");
	RenderHighlightBrightness = gSavedSettings.getF32("RenderHighlightBrightness");
	RenderHighlightColor = gSavedSettings.getColor4("RenderHighlightColor");
	RenderHighlightThickness = gSavedSettings.getF32("RenderHighlightThickness");
	RenderSpotLightsInNondeferred = gSavedSettings.getBOOL("RenderSpotLightsInNondeferred");
	PreviewAmbientColor = gSavedSettings.getColor4("PreviewAmbientColor");
	PreviewDiffuse0 = gSavedSettings.getColor4("PreviewDiffuse0");
	PreviewSpecular0 = gSavedSettings.getColor4("PreviewSpecular0");
	PreviewDiffuse1 = gSavedSettings.getColor4("PreviewDiffuse1");
	PreviewSpecular1 = gSavedSettings.getColor4("PreviewSpecular1");
	PreviewDiffuse2 = gSavedSettings.getColor4("PreviewDiffuse2");
	PreviewSpecular2 = gSavedSettings.getColor4("PreviewSpecular2");
	PreviewDirection0 = gSavedSettings.getVector3("PreviewDirection0");
	PreviewDirection1 = gSavedSettings.getVector3("PreviewDirection1");
	PreviewDirection2 = gSavedSettings.getVector3("PreviewDirection2");
	RenderGlowMaxExtractAlpha = gSavedSettings.getF32("RenderGlowMaxExtractAlpha");
	RenderGlowWarmthAmount = gSavedSettings.getF32("RenderGlowWarmthAmount");
	RenderGlowLumWeights = gSavedSettings.getVector3("RenderGlowLumWeights");
	RenderGlowWarmthWeights = gSavedSettings.getVector3("RenderGlowWarmthWeights");
	RenderGlowResolutionPow = gSavedSettings.getS32("RenderGlowResolutionPow");
	RenderGlowIterations = gSavedSettings.getS32("RenderGlowIterations");
	RenderGlowWidth = gSavedSettings.getF32("RenderGlowWidth");
	RenderGlowStrength = gSavedSettings.getF32("RenderGlowStrength");
	RenderGlowNoise = gSavedSettings.getBOOL("RenderGlowNoise");
	RenderDepthOfField = gSavedSettings.getBOOL("RenderDepthOfField");
	RenderDepthOfFieldInEditMode = gSavedSettings.getBOOL("RenderDepthOfFieldInEditMode");
	// <FS:Beq> FIRE-16728 Add free aim mouse and focus lock
	FSFocusPointLocked = gSavedSettings.getBOOL("FSFocusPointLocked");
	FSFocusPointFollowsPointer = gSavedSettings.getBOOL("FSFocusPointFollowsPointer");
	// </FS:Beq>    
	CameraFocusTransitionTime = gSavedSettings.getF32("CameraFocusTransitionTime");
	CameraFNumber = gSavedSettings.getF32("CameraFNumber");
	CameraFocalLength = gSavedSettings.getF32("CameraFocalLength");
	CameraFieldOfView = gSavedSettings.getF32("CameraFieldOfView");
	RenderLocalLightCount = gSavedSettings.getS32("RenderLocalLightCount");
	RenderShadowNoise = gSavedSettings.getF32("RenderShadowNoise");
	RenderShadowBlurSize = gSavedSettings.getF32("RenderShadowBlurSize");
	RenderSSAOScale = gSavedSettings.getF32("RenderSSAOScale");
	RenderSSAOMaxScale = gSavedSettings.getU32("RenderSSAOMaxScale");
	RenderSSAOFactor = gSavedSettings.getF32("RenderSSAOFactor");
	RenderSSAOEffect = gSavedSettings.getVector3("RenderSSAOEffect");
	RenderShadowOffsetError = gSavedSettings.getF32("RenderShadowOffsetError");
	RenderShadowBiasError = gSavedSettings.getF32("RenderShadowBiasError");
	RenderShadowOffset = gSavedSettings.getF32("RenderShadowOffset");
	RenderShadowBias = gSavedSettings.getF32("RenderShadowBias");
	RenderSpotShadowOffset = gSavedSettings.getF32("RenderSpotShadowOffset");
	RenderSpotShadowBias = gSavedSettings.getF32("RenderSpotShadowBias");
	RenderEdgeDepthCutoff = gSavedSettings.getF32("RenderEdgeDepthCutoff");
	RenderEdgeNormCutoff = gSavedSettings.getF32("RenderEdgeNormCutoff");
	RenderShadowGaussian = gSavedSettings.getVector3("RenderShadowGaussian");
	RenderShadowBlurDistFactor = gSavedSettings.getF32("RenderShadowBlurDistFactor");
	RenderDeferredAtmospheric = gSavedSettings.getBOOL("RenderDeferredAtmospheric");
	RenderHighlightFadeTime = gSavedSettings.getF32("RenderHighlightFadeTime");
	RenderFarClip = gSavedSettings.getF32("RenderFarClip");
	RenderShadowSplitExponent = gSavedSettings.getVector3("RenderShadowSplitExponent");
	RenderShadowErrorCutoff = gSavedSettings.getF32("RenderShadowErrorCutoff");
	RenderShadowFOVCutoff = gSavedSettings.getF32("RenderShadowFOVCutoff");
	CameraOffset = gSavedSettings.getBOOL("CameraOffset");
	CameraMaxCoF = gSavedSettings.getF32("CameraMaxCoF");
	CameraDoFResScale = gSavedSettings.getF32("CameraDoFResScale");
	RenderVignette = gSavedSettings.getVector3("FSRenderVignette"); // <FS:Beq/> redo the vignette

	RenderAutoHideSurfaceAreaLimit = gSavedSettings.getF32("RenderAutoHideSurfaceAreaLimit");
    RenderScreenSpaceReflections = gSavedSettings.getBOOL("RenderScreenSpaceReflections");
    RenderScreenSpaceReflectionIterations = gSavedSettings.getS32("RenderScreenSpaceReflectionIterations");
    RenderScreenSpaceReflectionRayStep = gSavedSettings.getF32("RenderScreenSpaceReflectionRayStep");
    RenderScreenSpaceReflectionDistanceBias = gSavedSettings.getF32("RenderScreenSpaceReflectionDistanceBias");
    RenderScreenSpaceReflectionDepthRejectBias = gSavedSettings.getF32("RenderScreenSpaceReflectionDepthRejectBias");
    RenderScreenSpaceReflectionAdaptiveStepMultiplier = gSavedSettings.getF32("RenderScreenSpaceReflectionAdaptiveStepMultiplier");
    RenderScreenSpaceReflectionGlossySamples = gSavedSettings.getS32("RenderScreenSpaceReflectionGlossySamples");
	RenderBufferVisualization = gSavedSettings.getS32("RenderBufferVisualization");
    sReflectionProbesEnabled = LLFeatureManager::getInstance()->isFeatureAvailable("RenderReflectionsEnabled") && gSavedSettings.getBOOL("RenderReflectionsEnabled");
	RenderSpotLight = nullptr;

	if (gNonInteractive)
	{
		LLVOAvatar::sMaxNonImpostors = 1;
		LLVOAvatar::updateImpostorRendering(LLVOAvatar::sMaxNonImpostors);
	}
}

void LLPipeline::releaseGLBuffers()
{
	assertInitialized();
	
	if (mNoiseMap)
	{
		LLImageGL::deleteTextures(1, &mNoiseMap);
		mNoiseMap = 0;
	}

	if (mTrueNoiseMap)
	{
		LLImageGL::deleteTextures(1, &mTrueNoiseMap);
		mTrueNoiseMap = 0;
	}

	releaseLUTBuffers();

	mWaterDis.release();
	
    mSceneMap.release();

    mPostMap.release();

	for (U32 i = 0; i < 3; i++)
	{
		mGlow[i].release();
	}

	releaseScreenBuffers();

	gBumpImageList.destroyGL();
	LLVOAvatar::resetImpostors();
}

void LLPipeline::releaseLUTBuffers()
{
	if (mLightFunc)
	{
		LLImageGL::deleteTextures(1, &mLightFunc);
		mLightFunc = 0;
	}

    mPbrBrdfLut.release();

    mExposureMap.release();
    mLuminanceMap.release();
    mLastExposure.release();

}

void LLPipeline::releaseShadowBuffers()
{
    releaseSunShadowTargets();
    releaseSpotShadowTargets();
}

void LLPipeline::releaseScreenBuffers()
{
    mRT->uiScreen.release();
    mRT->screen.release();
    mRT->fxaaBuffer.release();
    mRT->deferredScreen.release();
    mRT->deferredLight.release();
}

void LLPipeline::releaseSunShadowTarget(U32 index)
{
    llassert(index < 4);
    mRT->shadow[index].release();
}

void LLPipeline::releaseSunShadowTargets()
{
	for (U32 i = 0; i < 4; i++)
	{
        releaseSunShadowTarget(i);
	}
}

void LLPipeline::releaseSpotShadowTargets()
{
    if (!gCubeSnapshot) // hack to avoid freeing spot shadows during ReflectionMapManager init
    {
        for (U32 i = 0; i < 2; i++)
        {
            mSpotShadow[i].release();
        }
    }
}

void LLPipeline::createGLBuffers()
{
    LL_PROFILE_ZONE_SCOPED_CATEGORY_PIPELINE;
    stop_glerror();
	assertInitialized();

<<<<<<< HEAD
    // Use FBO for bake tex
    // <FS:Ansariel> Allow higher resolution rendering in mesh render preview
    //mBake.allocate(512, 512, GL_RGBA, true); // SL-12781 Build > Upload > Model; 3D Preview
    mBake.allocate(1024, 1024, GL_RGBA, true); // SL-12781 Build > Upload > Model; 3D Preview
    // <FS:Ansariel>

=======
>>>>>>> 38b3f663
	stop_glerror();

	GLuint resX = gViewerWindow->getWorldViewWidthRaw();
	GLuint resY = gViewerWindow->getWorldViewHeightRaw();

    // allocate screen space glow buffers
    const U32 glow_res = llmax(1, llmin(512, 1 << gSavedSettings.getS32("RenderGlowResolutionPow")));
	const bool glow_hdr = gSavedSettings.getBOOL("RenderGlowHDR");
    const U32 glow_color_fmt = glow_hdr ? GL_RGBA16F : GL_RGBA;
    for (U32 i = 0; i < 3; i++)
    {
        mGlow[i].allocate(512, glow_res, glow_color_fmt);
    }

    allocateScreenBuffer(resX, resY);
    mRT->width = 0;
    mRT->height = 0;

    
	if (!mNoiseMap)
	{
		const U32 noiseRes = 128;
		LLVector3 noise[noiseRes*noiseRes];

		F32 scaler = gSavedSettings.getF32("RenderDeferredNoise")/100.f;
		for (U32 i = 0; i < noiseRes*noiseRes; ++i)
		{
			noise[i] = LLVector3(ll_frand()-0.5f, ll_frand()-0.5f, 0.f);
			noise[i].normVec();
			noise[i].mV[2] = ll_frand()*scaler+1.f-scaler/2.f;
		}

		LLImageGL::generateTextures(1, &mNoiseMap);
			
		gGL.getTexUnit(0)->bindManual(LLTexUnit::TT_TEXTURE, mNoiseMap);
		LLImageGL::setManualImage(LLTexUnit::getInternalType(LLTexUnit::TT_TEXTURE), 0, GL_RGB16F, noiseRes, noiseRes, GL_RGB, GL_FLOAT, noise, false);
		gGL.getTexUnit(0)->setTextureFilteringOption(LLTexUnit::TFO_POINT);
	}

	if (!mTrueNoiseMap)
	{
		const U32 noiseRes = 128;
		F32 noise[noiseRes*noiseRes*3];
		for (U32 i = 0; i < noiseRes*noiseRes*3; i++)
		{
			noise[i] = ll_frand()*2.0-1.0;
		}

		LLImageGL::generateTextures(1, &mTrueNoiseMap);
		gGL.getTexUnit(0)->bindManual(LLTexUnit::TT_TEXTURE, mTrueNoiseMap);
		LLImageGL::setManualImage(LLTexUnit::getInternalType(LLTexUnit::TT_TEXTURE), 0, GL_RGB16F, noiseRes, noiseRes, GL_RGB,GL_FLOAT, noise, false);
		gGL.getTexUnit(0)->setTextureFilteringOption(LLTexUnit::TFO_POINT);
	}

	createLUTBuffers();

	gBumpImageList.restoreGL();
}

F32 lerpf(F32 a, F32 b, F32 w)
{
	return a + w * (b - a);
}

void LLPipeline::createLUTBuffers()
{
	if (!mLightFunc)
	{
		U32 lightResX = gSavedSettings.getU32("RenderSpecularResX");
		U32 lightResY = gSavedSettings.getU32("RenderSpecularResY");
		F32* ls = new F32[lightResX*lightResY];
		F32 specExp = gSavedSettings.getF32("RenderSpecularExponent");
        // Calculate the (normalized) blinn-phong specular lookup texture. (with a few tweaks)
		for (U32 y = 0; y < lightResY; ++y)
		{
			for (U32 x = 0; x < lightResX; ++x)
			{
				ls[y*lightResX+x] = 0;
				F32 sa = (F32) x/(lightResX-1);
				F32 spec = (F32) y/(lightResY-1);
				F32 n = spec * spec * specExp;
					
				// Nothing special here.  Just your typical blinn-phong term.
				spec = powf(sa, n);
					
				// Apply our normalization function.
				// Note: This is the full equation that applies the full normalization curve, not an approximation.
				// This is fine, given we only need to create our LUT once per buffer initialization.
				spec *= (((n + 2) * (n + 4)) / (8 * F_PI * (powf(2, -n/2) + n)));

				// Since we use R16F, we no longer have a dynamic range issue we need to work around here.
				// Though some older drivers may not like this, newer drivers shouldn't have this problem.
				ls[y*lightResX+x] = spec;
			}
		}
			
		U32 pix_format = GL_R16F;
#if LL_DARWIN
		// Need to work around limited precision with 10.6.8 and older drivers
		//
		pix_format = GL_R32F;
#endif
		LLImageGL::generateTextures(1, &mLightFunc);
		gGL.getTexUnit(0)->bindManual(LLTexUnit::TT_TEXTURE, mLightFunc);
		LLImageGL::setManualImage(LLTexUnit::getInternalType(LLTexUnit::TT_TEXTURE), 0, pix_format, lightResX, lightResY, GL_RED, GL_FLOAT, ls, false);
		gGL.getTexUnit(0)->setTextureAddressMode(LLTexUnit::TAM_CLAMP);
		gGL.getTexUnit(0)->setTextureFilteringOption(LLTexUnit::TFO_TRILINEAR);
		glTexParameteri(GL_TEXTURE_2D, GL_TEXTURE_MAG_FILTER, GL_LINEAR);
		glTexParameteri(GL_TEXTURE_2D, GL_TEXTURE_MIN_FILTER, GL_NEAREST);
			
		delete [] ls;
	}

    mPbrBrdfLut.allocate(512, 512, GL_RG16F);
    mPbrBrdfLut.bindTarget();
    gDeferredGenBrdfLutProgram.bind();

    gGL.begin(LLRender::TRIANGLE_STRIP);
    gGL.vertex2f(-1, -1);
    gGL.vertex2f(-1, 1);
    gGL.vertex2f(1, -1);
    gGL.vertex2f(1, 1);
    gGL.end();
    gGL.flush();

    gDeferredGenBrdfLutProgram.unbind();
    mPbrBrdfLut.flush();

    mExposureMap.allocate(1, 1, GL_R16F);
    mExposureMap.bindTarget();
    glClearColor(1, 1, 1, 0);
    mExposureMap.clear();
    glClearColor(0, 0, 0, 0);
    mExposureMap.flush();

    mLuminanceMap.allocate(256, 256, GL_R16F, false, LLTexUnit::TT_TEXTURE, LLTexUnit::TMG_AUTO);

    mLastExposure.allocate(1, 1, GL_R16F);
}


void LLPipeline::restoreGL()
{
	assertInitialized();

	LLViewerShaderMgr::instance()->setShaders();

	for (LLWorld::region_list_t::const_iterator iter = LLWorld::getInstance()->getRegionList().begin(); 
			iter != LLWorld::getInstance()->getRegionList().end(); ++iter)
	{
		LLViewerRegion* region = *iter;
		for (U32 i = 0; i < LLViewerRegion::NUM_PARTITIONS; i++)
		{
			LLSpatialPartition* part = region->getSpatialPartition(i);
			if (part)
			{
				part->restoreGL();
		}
		}
	}
}

bool LLPipeline::shadersLoaded()
{
    return (assertInitialized() && mShadersLoaded);
}

bool LLPipeline::canUseWindLightShaders() const
{
    return true;
}

bool LLPipeline::canUseAntiAliasing() const
{
	return true;
}

void LLPipeline::unloadShaders()
{
	LLViewerShaderMgr::instance()->unloadShaders();
	mShadersLoaded = false;
}

void LLPipeline::assertInitializedDoError()
{
	LL_ERRS() << "LLPipeline used when uninitialized." << LL_ENDL;
}

//============================================================================

void LLPipeline::enableShadows(const bool enable_shadows)
{
	//should probably do something here to wrangle shadows....	
}

class LLOctreeDirtyTexture : public OctreeTraveler
{
public:
	const std::set<LLViewerFetchedTexture*>& mTextures;

	LLOctreeDirtyTexture(const std::set<LLViewerFetchedTexture*>& textures) : mTextures(textures) { }

	virtual void visit(const OctreeNode* node)
	{
		LLSpatialGroup* group = (LLSpatialGroup*) node->getListener(0);

		if (!group->hasState(LLSpatialGroup::GEOM_DIRTY) && !group->isEmpty())
		{
			for (LLSpatialGroup::draw_map_t::iterator i = group->mDrawMap.begin(); i != group->mDrawMap.end(); ++i)
			{
				for (LLSpatialGroup::drawmap_elem_t::iterator j = i->second.begin(); j != i->second.end(); ++j) 
				{
					LLDrawInfo* params = *j;
					LLViewerFetchedTexture* tex = LLViewerTextureManager::staticCastToFetchedTexture(params->mTexture);
					if (tex && mTextures.find(tex) != mTextures.end())
					{ 
						group->setState(LLSpatialGroup::GEOM_DIRTY);
					}
				}
			}
		}

		for (LLSpatialGroup::bridge_list_t::iterator i = group->mBridgeList.begin(); i != group->mBridgeList.end(); ++i)
		{
			LLSpatialBridge* bridge = *i;
			traverse(bridge->mOctree);
		}
	}
};

// Called when a texture changes # of channels (causes faces to move to alpha pool)
void LLPipeline::dirtyPoolObjectTextures(const std::set<LLViewerFetchedTexture*>& textures)
{
    LL_PROFILE_ZONE_SCOPED_CATEGORY_PIPELINE;
	assertInitialized();

	// *TODO: This is inefficient and causes frame spikes; need a better way to do this
	//        Most of the time is spent in dirty.traverse.

	for (pool_set_t::iterator iter = mPools.begin(); iter != mPools.end(); ++iter)
	{
		LLDrawPool *poolp = *iter;
		if (poolp->isFacePool())
		{
			((LLFacePool*) poolp)->dirtyTextures(textures);
		}
	}
	
	LLOctreeDirtyTexture dirty(textures);
	for (LLWorld::region_list_t::const_iterator iter = LLWorld::getInstance()->getRegionList().begin(); 
			iter != LLWorld::getInstance()->getRegionList().end(); ++iter)
	{
		LLViewerRegion* region = *iter;
		for (U32 i = 0; i < LLViewerRegion::NUM_PARTITIONS; i++)
		{
			LLSpatialPartition* part = region->getSpatialPartition(i);
			if (part)
			{
				dirty.traverse(part->mOctree);
			}
		}
	}
}

LLDrawPool *LLPipeline::findPool(const U32 type, LLViewerTexture *tex0)
{
	assertInitialized();

	LLDrawPool *poolp = NULL;
	switch( type )
	{
	case LLDrawPool::POOL_SIMPLE:
		poolp = mSimplePool;
		break;

	case LLDrawPool::POOL_GRASS:
		poolp = mGrassPool;
		break;

	case LLDrawPool::POOL_ALPHA_MASK:
		poolp = mAlphaMaskPool;
		break;

	case LLDrawPool::POOL_FULLBRIGHT_ALPHA_MASK:
		poolp = mFullbrightAlphaMaskPool;
		break;

	case LLDrawPool::POOL_FULLBRIGHT:
		poolp = mFullbrightPool;
		break;

	case LLDrawPool::POOL_GLOW:
		poolp = mGlowPool;
		break;

	case LLDrawPool::POOL_TREE:
		poolp = get_if_there(mTreePools, (uintptr_t)tex0, (LLDrawPool*)0 );
		break;

	case LLDrawPool::POOL_TERRAIN:
		poolp = get_if_there(mTerrainPools, (uintptr_t)tex0, (LLDrawPool*)0 );
		break;

	case LLDrawPool::POOL_BUMP:
		poolp = mBumpPool;
		break;
	case LLDrawPool::POOL_MATERIALS:
		poolp = mMaterialsPool;
		break;
	case LLDrawPool::POOL_ALPHA_PRE_WATER:
		poolp = mAlphaPoolPreWater;
		break;
    case LLDrawPool::POOL_ALPHA_POST_WATER:
        poolp = mAlphaPoolPostWater;
        break;

	case LLDrawPool::POOL_AVATAR:
	case LLDrawPool::POOL_CONTROL_AV:
		break; // Do nothing

	case LLDrawPool::POOL_SKY:
		poolp = mSkyPool;
		break;

	case LLDrawPool::POOL_WATER:
		poolp = mWaterPool;
		break;

	case LLDrawPool::POOL_WL_SKY:
		poolp = mWLSkyPool;
		break;

	case LLDrawPool::POOL_GLTF_PBR:
		poolp = mPBROpaquePool;
		break;
    case LLDrawPool::POOL_GLTF_PBR_ALPHA_MASK:
        poolp = mPBRAlphaMaskPool;
        break;

	default:
		llassert(0);
		LL_ERRS() << "Invalid Pool Type in  LLPipeline::findPool() type=" << type << LL_ENDL;
		break;
	}

	return poolp;
}


LLDrawPool *LLPipeline::getPool(const U32 type,	LLViewerTexture *tex0)
{
	LLDrawPool *poolp = findPool(type, tex0);
	if (poolp)
	{
		return poolp;
	}

	LLDrawPool *new_poolp = LLDrawPool::createPool(type, tex0);
	addPool( new_poolp );

	return new_poolp;
}


// static
LLDrawPool* LLPipeline::getPoolFromTE(const LLTextureEntry* te, LLViewerTexture* imagep)
{
	U32 type = getPoolTypeFromTE(te, imagep);
	return gPipeline.getPool(type, imagep);
}

//static 
U32 LLPipeline::getPoolTypeFromTE(const LLTextureEntry* te, LLViewerTexture* imagep)
{
	if (!te || !imagep)
	{
		return 0;
	}
		
	LLMaterial* mat = te->getMaterialParams().get();
    LLGLTFMaterial* gltf_mat = te->getGLTFRenderMaterial();

	bool color_alpha = te->getColor().mV[3] < 0.999f;
	bool alpha = color_alpha;
	if (imagep)
	{
		alpha = alpha || (imagep->getComponents() == 4 && imagep->getType() != LLViewerTexture::MEDIA_TEXTURE) || (imagep->getComponents() == 2);
	}

	if (alpha && mat)
	{
		switch (mat->getDiffuseAlphaMode())
		{
			case 1:
				alpha = true; // Material's alpha mode is set to blend.  Toss it into the alpha draw pool.
				break;
			case 0: //alpha mode set to none, never go to alpha pool
			case 3: //alpha mode set to emissive, never go to alpha pool
				alpha = color_alpha;
				break;
			default: //alpha mode set to "mask", go to alpha pool if fullbright
				alpha = color_alpha; // Material's alpha mode is set to none, mask, or emissive.  Toss it into the opaque material draw pool.
				break;
		}
	}
	
	if (alpha || (gltf_mat && gltf_mat->mAlphaMode == LLGLTFMaterial::ALPHA_MODE_BLEND))
	{
		return LLDrawPool::POOL_ALPHA;
	}
	else if ((te->getBumpmap() || te->getShiny()) && (!mat || mat->getNormalID().isNull()))
	{
		return LLDrawPool::POOL_BUMP;
	}
    else if (gltf_mat)
    {
        return LLDrawPool::POOL_GLTF_PBR;
    }
	else if (mat && !alpha)
	{
		return LLDrawPool::POOL_MATERIALS;
	}
	else
	{
		return LLDrawPool::POOL_SIMPLE;
	}
}


void LLPipeline::addPool(LLDrawPool *new_poolp)
{
	assertInitialized();
	mPools.insert(new_poolp);
	addToQuickLookup( new_poolp );
}

void LLPipeline::allocDrawable(LLViewerObject *vobj)
{
	LLDrawable *drawable = new LLDrawable(vobj);
	vobj->mDrawable = drawable;
	
	//encompass completely sheared objects by taking 
	//the most extreme point possible (<1,1,0.5>)
	drawable->setRadius(LLVector3(1,1,0.5f).scaleVec(vobj->getScale()).length());
	if (vobj->isOrphaned())
	{
		drawable->setState(LLDrawable::FORCE_INVISIBLE);
	}
	drawable->updateXform(TRUE);
}


void LLPipeline::unlinkDrawable(LLDrawable *drawable)
{
    LL_PROFILE_ZONE_SCOPED_CATEGORY_PIPELINE;

	assertInitialized();

	LLPointer<LLDrawable> drawablep = drawable; // make sure this doesn't get deleted before we are done
	
	// Based on flags, remove the drawable from the queues that it's on.
	if (drawablep->isState(LLDrawable::ON_MOVE_LIST))
	{
		LLDrawable::drawable_vector_t::iterator iter = std::find(mMovedList.begin(), mMovedList.end(), drawablep);
		if (iter != mMovedList.end())
		{
			mMovedList.erase(iter);
		}
	}

	if (drawablep->getSpatialGroup())
	{
		if (!drawablep->getSpatialGroup()->getSpatialPartition()->remove(drawablep, drawablep->getSpatialGroup()))
		{
#ifdef LL_RELEASE_FOR_DOWNLOAD
			LL_WARNS() << "Couldn't remove object from spatial group!" << LL_ENDL;
#else
			LL_ERRS() << "Couldn't remove object from spatial group!" << LL_ENDL;
#endif
		}
	}

	mLights.erase(drawablep);

	for (light_set_t::iterator iter = mNearbyLights.begin();
				iter != mNearbyLights.end(); iter++)
	{
		if (iter->drawable == drawablep)
		{
			mNearbyLights.erase(iter);
			break;
		}
	}

	for (U32 i = 0; i < 2; ++i)
	{
		if (mShadowSpotLight[i] == drawablep)
		{
			mShadowSpotLight[i] = NULL;
		}

		if (mTargetShadowSpotLight[i] == drawablep)
		{
			mTargetShadowSpotLight[i] = NULL;
		}
	}
}

//static
void LLPipeline::removeMutedAVsLights(LLVOAvatar* muted_avatar)
{
    LL_PROFILE_ZONE_SCOPED_CATEGORY_PIPELINE;
	for (light_set_t::iterator iter = gPipeline.mNearbyLights.begin();
		 iter != gPipeline.mNearbyLights.end(); iter++)
	{
        const LLViewerObject *vobj = iter->drawable->getVObj();
        if (vobj && vobj->getAvatar()
            && vobj->isAttachment() && vobj->getAvatar() == muted_avatar)
		{
			gPipeline.mLights.erase(iter->drawable);
			gPipeline.mNearbyLights.erase(iter);
		}
	}
}

U32 LLPipeline::addObject(LLViewerObject *vobj)
{
	if (RenderDelayCreation)
	{
		mCreateQ.push_back(vobj);
	}
	else
	{
		createObject(vobj);
	}

	return 1;
}

void LLPipeline::createObjects(F32 max_dtime)
{
    LL_PROFILE_ZONE_SCOPED_CATEGORY_PIPELINE;

	LLTimer update_timer;

	while (!mCreateQ.empty() && update_timer.getElapsedTimeF32() < max_dtime)
	{
		LLViewerObject* vobj = mCreateQ.front();
		if (!vobj->isDead())
		{
			createObject(vobj);
		}
		mCreateQ.pop_front();
	}
	
	//for (LLViewerObject::vobj_list_t::iterator iter = mCreateQ.begin(); iter != mCreateQ.end(); ++iter)
	//{
	//	createObject(*iter);
	//}

	//mCreateQ.clear();
}

void LLPipeline::createObject(LLViewerObject* vobj)
{
    LL_PROFILE_ZONE_SCOPED_CATEGORY_PIPELINE;
	LLDrawable* drawablep = vobj->mDrawable;

	if (!drawablep)
	{
		drawablep = vobj->createDrawable(this);
	}
	else
	{
		LL_ERRS() << "Redundant drawable creation!" << LL_ENDL;
	}
		
	llassert(drawablep);

	if (vobj->getParent())
	{
		vobj->setDrawableParent(((LLViewerObject*)vobj->getParent())->mDrawable); // LLPipeline::addObject 1
	}
	else
	{
		vobj->setDrawableParent(NULL); // LLPipeline::addObject 2
	}

	markRebuild(drawablep, LLDrawable::REBUILD_ALL);

	// <FS:Beq> FIRE-23122 BUG-225920 Remove broken RenderAnimateRes functionality.
	//if (drawablep->getVOVolume() && RenderAnimateRes)
	//{
	//	// fun animated res
	//	drawablep->updateXform(TRUE);
	//	drawablep->clearState(LLDrawable::MOVE_UNDAMPED);
	//	drawablep->setScale(LLVector3(0,0,0));
	//	drawablep->makeActive();
	//}
}


void LLPipeline::resetFrameStats()
{
    LL_PROFILE_ZONE_SCOPED_CATEGORY_PIPELINE;
	assertInitialized();

	sCompiles        = 0;
	mNumVisibleFaces = 0;

	if (mOldRenderDebugMask != mRenderDebugMask)
	{
		gObjectList.clearDebugText();
		mOldRenderDebugMask = mRenderDebugMask;
	}
}

//external functions for asynchronous updating
void LLPipeline::updateMoveDampedAsync(LLDrawable* drawablep)
{
    LL_PROFILE_ZONE_SCOPED;
	if (FreezeTime)
	{
		return;
	}
	if (!drawablep)
	{
		LL_ERRS() << "updateMove called with NULL drawablep" << LL_ENDL;
		return;
	}
	if (drawablep->isState(LLDrawable::EARLY_MOVE))
	{
		return;
	}

	assertInitialized();

	// update drawable now
	drawablep->clearState(LLDrawable::MOVE_UNDAMPED); // force to DAMPED
	drawablep->updateMove(); // returns done
	drawablep->setState(LLDrawable::EARLY_MOVE); // flag says we already did an undamped move this frame
	// Put on move list so that EARLY_MOVE gets cleared
	if (!drawablep->isState(LLDrawable::ON_MOVE_LIST))
	{
		mMovedList.push_back(drawablep);
		drawablep->setState(LLDrawable::ON_MOVE_LIST);
	}
}

void LLPipeline::updateMoveNormalAsync(LLDrawable* drawablep)
{
    LL_PROFILE_ZONE_SCOPED;
	if (FreezeTime)
	{
		return;
	}
	if (!drawablep)
	{
		LL_ERRS() << "updateMove called with NULL drawablep" << LL_ENDL;
		return;
	}
	if (drawablep->isState(LLDrawable::EARLY_MOVE))
	{
		return;
	}

	assertInitialized();

	// update drawable now
	drawablep->setState(LLDrawable::MOVE_UNDAMPED); // force to UNDAMPED
	drawablep->updateMove();
	drawablep->setState(LLDrawable::EARLY_MOVE); // flag says we already did an undamped move this frame
	// Put on move list so that EARLY_MOVE gets cleared
	if (!drawablep->isState(LLDrawable::ON_MOVE_LIST))
	{
		mMovedList.push_back(drawablep);
		drawablep->setState(LLDrawable::ON_MOVE_LIST);
	}
}

void LLPipeline::updateMovedList(LLDrawable::drawable_vector_t& moved_list)
{
    LL_PROFILE_ZONE_SCOPED;
	for (LLDrawable::drawable_vector_t::iterator iter = moved_list.begin();
		 iter != moved_list.end(); )
	{
		LLDrawable::drawable_vector_t::iterator curiter = iter++;
		LLDrawable *drawablep = *curiter;
		bool done = true;
		if (!drawablep->isDead() && (!drawablep->isState(LLDrawable::EARLY_MOVE)))
		{
			done = drawablep->updateMove();
		}
		drawablep->clearState(LLDrawable::EARLY_MOVE | LLDrawable::MOVE_UNDAMPED);
		if (done)
		{
			if (drawablep->isRoot() && !drawablep->isState(LLDrawable::ACTIVE))
			{
				drawablep->makeStatic();
			}
			drawablep->clearState(LLDrawable::ON_MOVE_LIST);
			if (drawablep->isState(LLDrawable::ANIMATED_CHILD))
			{ //will likely not receive any future world matrix updates
				// -- this keeps attachments from getting stuck in space and falling off your avatar
				drawablep->clearState(LLDrawable::ANIMATED_CHILD);
				markRebuild(drawablep, LLDrawable::REBUILD_VOLUME);
				if (drawablep->getVObj())
				{
					drawablep->getVObj()->dirtySpatialGroup();
				}
			}
			iter = moved_list.erase(curiter);
		}
	}
}

void LLPipeline::updateMove()
{
    LL_PROFILE_ZONE_SCOPED_CATEGORY_PIPELINE;

	if (FreezeTime)
	{
		return;
	}

	assertInitialized();

	for (LLDrawable::drawable_set_t::iterator iter = mRetexturedList.begin();
			iter != mRetexturedList.end(); ++iter)
	{
		LLDrawable* drawablep = *iter;
		if (drawablep && !drawablep->isDead())
		{
			drawablep->updateTexture();
		}
	}
	mRetexturedList.clear();

	updateMovedList(mMovedList);

	//balance octrees
	for (LLWorld::region_list_t::const_iterator iter = LLWorld::getInstance()->getRegionList().begin(); 
		iter != LLWorld::getInstance()->getRegionList().end(); ++iter)
	{
		LLViewerRegion* region = *iter;
		for (U32 i = 0; i < LLViewerRegion::NUM_PARTITIONS; i++)
		{
			LLSpatialPartition* part = region->getSpatialPartition(i);
			if (part)
			{
				part->mOctree->balance();
			}
		}

		//balance the VO Cache tree
		LLVOCachePartition* vo_part = region->getVOCachePartition();
		if(vo_part)
		{
			vo_part->mOctree->balance();
		}
	}
}

/////////////////////////////////////////////////////////////////////////////
// Culling and occlusion testing
/////////////////////////////////////////////////////////////////////////////

//static
F32 LLPipeline::calcPixelArea(LLVector3 center, LLVector3 size, LLCamera &camera)
{
    llassert(!gCubeSnapshot); // shouldn't be doing ANY of this during cube snap shots
	LLVector3 lookAt = center - camera.getOrigin();
	F32 dist = lookAt.length();

	//ramp down distance for nearby objects
	//shrink dist by dist/16.
	if (dist < 16.f)
	{
		dist /= 16.f;
		dist *= dist;
		dist *= 16.f;
	}

	//get area of circle around node
	F32 app_angle = atanf(size.length()/dist);
	F32 radius = app_angle*LLDrawable::sCurPixelAngle;
	return radius*radius * F_PI;
}

//static
F32 LLPipeline::calcPixelArea(const LLVector4a& center, const LLVector4a& size, LLCamera &camera)
{
	LLVector4a origin;
	origin.load3(camera.getOrigin().mV);

	LLVector4a lookAt;
	lookAt.setSub(center, origin);
	F32 dist = lookAt.getLength3().getF32();

	//ramp down distance for nearby objects
	//shrink dist by dist/16.
	if (dist < 16.f)
	{
		dist /= 16.f;
		dist *= dist;
		dist *= 16.f;
	}

	//get area of circle around node
	F32 app_angle = atanf(size.getLength3().getF32()/dist);
	F32 radius = app_angle*LLDrawable::sCurPixelAngle;
	return radius*radius * F_PI;
}

void LLPipeline::grabReferences(LLCullResult& result)
{
	sCull = &result;
}

void LLPipeline::clearReferences()
{
    LL_PROFILE_ZONE_SCOPED_CATEGORY_PIPELINE;
	sCull = NULL;
	mGroupSaveQ1.clear();
}

void check_references(LLSpatialGroup* group, LLDrawable* drawable)
{
	for (LLSpatialGroup::element_iter i = group->getDataBegin(); i != group->getDataEnd(); ++i)
	{
        LLDrawable* drawablep = (LLDrawable*)(*i)->getDrawable();
		if (drawable == drawablep)
		{
			LL_ERRS() << "LLDrawable deleted while actively reference by LLPipeline." << LL_ENDL;
		}
	}			
}

void check_references(LLDrawable* drawable, LLFace* face)
{
	for (S32 i = 0; i < drawable->getNumFaces(); ++i)
	{
		if (drawable->getFace(i) == face)
		{
			LL_ERRS() << "LLFace deleted while actively referenced by LLPipeline." << LL_ENDL;
		}
	}
}

void check_references(LLSpatialGroup* group, LLFace* face)
{
	for (LLSpatialGroup::element_iter i = group->getDataBegin(); i != group->getDataEnd(); ++i)
	{
		LLDrawable* drawable = (LLDrawable*)(*i)->getDrawable();
		if(drawable)
		{
		check_references(drawable, face);
	}			
}
}

void LLPipeline::checkReferences(LLFace* face)
{
#if 0
	if (sCull)
	{
		for (LLCullResult::sg_iterator iter = sCull->beginVisibleGroups(); iter != sCull->endVisibleGroups(); ++iter)
		{
			LLSpatialGroup* group = *iter;
			check_references(group, face);
		}

		for (LLCullResult::sg_iterator iter = sCull->beginAlphaGroups(); iter != sCull->endAlphaGroups(); ++iter)
		{
			LLSpatialGroup* group = *iter;
			check_references(group, face);
		}

		for (LLCullResult::sg_iterator iter = sCull->beginDrawableGroups(); iter != sCull->endDrawableGroups(); ++iter)
		{
			LLSpatialGroup* group = *iter;
			check_references(group, face);
		}

		for (LLCullResult::drawable_iterator iter = sCull->beginVisibleList(); iter != sCull->endVisibleList(); ++iter)
		{
			LLDrawable* drawable = *iter;
			check_references(drawable, face);	
		}
	}
#endif
}

void LLPipeline::checkReferences(LLDrawable* drawable)
{
#if 0
	if (sCull)
	{
		for (LLCullResult::sg_iterator iter = sCull->beginVisibleGroups(); iter != sCull->endVisibleGroups(); ++iter)
		{
			LLSpatialGroup* group = *iter;
			check_references(group, drawable);
		}

		for (LLCullResult::sg_iterator iter = sCull->beginAlphaGroups(); iter != sCull->endAlphaGroups(); ++iter)
		{
			LLSpatialGroup* group = *iter;
			check_references(group, drawable);
		}

		for (LLCullResult::sg_iterator iter = sCull->beginDrawableGroups(); iter != sCull->endDrawableGroups(); ++iter)
		{
			LLSpatialGroup* group = *iter;
			check_references(group, drawable);
		}

		for (LLCullResult::drawable_iterator iter = sCull->beginVisibleList(); iter != sCull->endVisibleList(); ++iter)
		{
			if (drawable == *iter)
			{
				LL_ERRS() << "LLDrawable deleted while actively referenced by LLPipeline." << LL_ENDL;
			}
		}
	}
#endif
}

void check_references(LLSpatialGroup* group, LLDrawInfo* draw_info)
{
	for (LLSpatialGroup::draw_map_t::iterator i = group->mDrawMap.begin(); i != group->mDrawMap.end(); ++i)
	{
		LLSpatialGroup::drawmap_elem_t& draw_vec = i->second;
		for (LLSpatialGroup::drawmap_elem_t::iterator j = draw_vec.begin(); j != draw_vec.end(); ++j)
		{
			LLDrawInfo* params = *j;
			if (params == draw_info)
			{
				LL_ERRS() << "LLDrawInfo deleted while actively referenced by LLPipeline." << LL_ENDL;
			}
		}
	}
}


void LLPipeline::checkReferences(LLDrawInfo* draw_info)
{
#if 0
	if (sCull)
	{
		for (LLCullResult::sg_iterator iter = sCull->beginVisibleGroups(); iter != sCull->endVisibleGroups(); ++iter)
		{
			LLSpatialGroup* group = *iter;
			check_references(group, draw_info);
		}

		for (LLCullResult::sg_iterator iter = sCull->beginAlphaGroups(); iter != sCull->endAlphaGroups(); ++iter)
		{
			LLSpatialGroup* group = *iter;
			check_references(group, draw_info);
		}

		for (LLCullResult::sg_iterator iter = sCull->beginDrawableGroups(); iter != sCull->endDrawableGroups(); ++iter)
		{
			LLSpatialGroup* group = *iter;
			check_references(group, draw_info);
		}
	}
#endif
}

void LLPipeline::checkReferences(LLSpatialGroup* group)
{
#if CHECK_PIPELINE_REFERENCES
	if (sCull)
	{
		for (LLCullResult::sg_iterator iter = sCull->beginVisibleGroups(); iter != sCull->endVisibleGroups(); ++iter)
		{
			if (group == *iter)
			{
				LL_ERRS() << "LLSpatialGroup deleted while actively referenced by LLPipeline." << LL_ENDL;
			}
		}

		for (LLCullResult::sg_iterator iter = sCull->beginAlphaGroups(); iter != sCull->endAlphaGroups(); ++iter)
		{
			if (group == *iter)
			{
				LL_ERRS() << "LLSpatialGroup deleted while actively referenced by LLPipeline." << LL_ENDL;
			}
		}

		for (LLCullResult::sg_iterator iter = sCull->beginDrawableGroups(); iter != sCull->endDrawableGroups(); ++iter)
		{
			if (group == *iter)
			{
				LL_ERRS() << "LLSpatialGroup deleted while actively referenced by LLPipeline." << LL_ENDL;
			}
		}
	}
#endif
}


bool LLPipeline::visibleObjectsInFrustum(LLCamera& camera)
{
	for (LLWorld::region_list_t::const_iterator iter = LLWorld::getInstance()->getRegionList().begin(); 
			iter != LLWorld::getInstance()->getRegionList().end(); ++iter)
	{
		LLViewerRegion* region = *iter;

		for (U32 i = 0; i < LLViewerRegion::NUM_PARTITIONS; i++)
		{
			LLSpatialPartition* part = region->getSpatialPartition(i);
			if (part)
			{
				if (hasRenderType(part->mDrawableType))
				{
					if (part->visibleObjectsInFrustum(camera))
					{
						return true;
					}
				}
			}
		}
	}

	return false;
}

bool LLPipeline::getVisibleExtents(LLCamera& camera, LLVector3& min, LLVector3& max)
{
	const F32 X = 65536.f;

	min = LLVector3(X,X,X);
	max = LLVector3(-X,-X,-X);

	LLViewerCamera::eCameraID saved_camera_id = LLViewerCamera::sCurCameraID;
	LLViewerCamera::sCurCameraID = LLViewerCamera::CAMERA_WORLD;

	bool res = true;

	for (LLWorld::region_list_t::const_iterator iter = LLWorld::getInstance()->getRegionList().begin(); 
			iter != LLWorld::getInstance()->getRegionList().end(); ++iter)
	{
		LLViewerRegion* region = *iter;

		for (U32 i = 0; i < LLViewerRegion::NUM_PARTITIONS; i++)
		{
			LLSpatialPartition* part = region->getSpatialPartition(i);
			if (part)
			{
				if (hasRenderType(part->mDrawableType))
				{
					if (!part->getVisibleExtents(camera, min, max))
					{
						res = false;
					}
				}
			}
		}
	}

	LLViewerCamera::sCurCameraID = saved_camera_id;
	return res;
}

static LLTrace::BlockTimerStatHandle FTM_CULL("Object Culling");

// static
bool LLPipeline::isWaterClip()
{
	return (!sRenderTransparentWater || gCubeSnapshot) && !sRenderingHUDs;
}

void LLPipeline::updateCull(LLCamera& camera, LLCullResult& result, bool hud_attachments)
{
    LL_PROFILE_ZONE_SCOPED_CATEGORY_PIPELINE; //LL_RECORD_BLOCK_TIME(FTM_CULL);
    LL_PROFILE_GPU_ZONE("updateCull"); // should always be zero GPU time, but drop a timer to flush stuff out

	bool water_clip = isWaterClip();

    if (water_clip)
    {
        
        LLVector3 pnorm;

        F32 water_height = LLEnvironment::instance().getWaterHeight();

        if (sUnderWaterRender)
        {
            //camera is below water, cull above water
            pnorm.setVec(0, 0, 1);
        }
        else
        {
            //camera is above water, cull below water
            pnorm = LLVector3(0, 0, -1);
        }
        
        LLPlane plane;
        plane.setVec(LLVector3(0, 0, water_height), pnorm);

        camera.setUserClipPlane(plane);
    }
    else
    {
        camera.disableUserClipPlane();
    }

	grabReferences(result);

	sCull->clear();

	for (LLWorld::region_list_t::const_iterator iter = LLWorld::getInstance()->getRegionList().begin(); 
			iter != LLWorld::getInstance()->getRegionList().end(); ++iter)
	{
		LLViewerRegion* region = *iter;

		for (U32 i = 0; i < LLViewerRegion::NUM_PARTITIONS; i++)
		{
			LLSpatialPartition* part = region->getSpatialPartition(i);
			if (part)
			{
				if (!hud_attachments ? LLViewerRegion::PARTITION_BRIDGE == i || hasRenderType(part->mDrawableType) : hasRenderType(part->mDrawableType))
				{
				    part->cull(camera);
				}
			}
		}

		//scan the VO Cache tree
		LLVOCachePartition* vo_part = region->getVOCachePartition();
		if(vo_part)
		{
			// <FS:Beq> Fix area search again
			//vo_part->cull(camera, sUseOcclusion > 0);
			vo_part->cull(camera, sUseOcclusion > 0 && !gAgent.getFSAreaSearchActive());
		}
	}

	if (hasRenderType(LLPipeline::RENDER_TYPE_SKY) && 
		gSky.mVOSkyp.notNull() && 
		gSky.mVOSkyp->mDrawable.notNull())
	{
		gSky.mVOSkyp->mDrawable->setVisible(camera);
		sCull->pushDrawable(gSky.mVOSkyp->mDrawable);
		gSky.updateCull();
		stop_glerror();
	}

    if (hasRenderType(LLPipeline::RENDER_TYPE_WL_SKY) && 
        gPipeline.canUseWindLightShaders() &&
        gSky.mVOWLSkyp.notNull() && 
        gSky.mVOWLSkyp->mDrawable.notNull())
    {
        gSky.mVOWLSkyp->mDrawable->setVisible(camera);
        sCull->pushDrawable(gSky.mVOWLSkyp->mDrawable);
    }
}

void LLPipeline::markNotCulled(LLSpatialGroup* group, LLCamera& camera)
{
	if (group->isEmpty())
	{ 
		return;
	}
	
	group->setVisible();

	if (LLViewerCamera::sCurCameraID == LLViewerCamera::CAMERA_WORLD && !gCubeSnapshot)
	{
		group->updateDistance(camera);
	}
	
	assertInitialized();
	
	if (!group->getSpatialPartition()->mRenderByGroup)
	{ //render by drawable
		sCull->pushDrawableGroup(group);
	}
	else
	{   //render by group
		sCull->pushVisibleGroup(group);
	}

    if (group->needsUpdate() ||
        group->getVisible(LLViewerCamera::sCurCameraID) < LLDrawable::getCurrentFrame() - 1)
    {
        // include this group in occlusion groups, not because it is an occluder, but because we want to run
        // an occlusion query to find out if it's an occluder
        markOccluder(group);
    }
	mNumVisibleNodes++;
}

void LLPipeline::markOccluder(LLSpatialGroup* group)
{
	if (sUseOcclusion > 1 && group && !group->isOcclusionState(LLSpatialGroup::ACTIVE_OCCLUSION))
	{
		LLSpatialGroup* parent = group->getParent();

		if (!parent || !parent->isOcclusionState(LLSpatialGroup::OCCLUDED))
		{ //only mark top most occluders as active occlusion
			sCull->pushOcclusionGroup(group);
			group->setOcclusionState(LLSpatialGroup::ACTIVE_OCCLUSION);
				
			if (parent && 
				!parent->isOcclusionState(LLSpatialGroup::ACTIVE_OCCLUSION) &&
				parent->getElementCount() == 0 &&
				parent->needsUpdate())
			{
				sCull->pushOcclusionGroup(group);
				parent->setOcclusionState(LLSpatialGroup::ACTIVE_OCCLUSION);
			}
		}
	}
}

void LLPipeline::doOcclusion(LLCamera& camera)
{
    LL_PROFILE_ZONE_SCOPED_CATEGORY_PIPELINE;
    LL_PROFILE_GPU_ZONE("doOcclusion");
    llassert(!gCubeSnapshot);

    if (sReflectionProbesEnabled && sUseOcclusion > 1 && !LLPipeline::sShadowRender && !gCubeSnapshot)
    {
        gGL.setColorMask(false, false);
        LLGLDepthTest depth(GL_TRUE, GL_FALSE);
        LLGLDisable cull(GL_CULL_FACE);

        gOcclusionCubeProgram.bind();

        if (mCubeVB.isNull())
        { //cube VB will be used for issuing occlusion queries
            mCubeVB = ll_create_cube_vb(LLVertexBuffer::MAP_VERTEX);
        }
        mCubeVB->setBuffer();

        mReflectionMapManager.doOcclusion();
        gOcclusionCubeProgram.unbind();

        gGL.setColorMask(true, true);
    }

    if (LLPipeline::sUseOcclusion > 1 &&
		(sCull->hasOcclusionGroups() || LLVOCachePartition::sNeedsOcclusionCheck))
	{
		LLVertexBuffer::unbind();

		gGL.setColorMask(false, false);

		LLGLDisable blend(GL_BLEND);
		gGL.getTexUnit(0)->unbind(LLTexUnit::TT_TEXTURE);
		LLGLDepthTest depth(GL_TRUE, GL_FALSE);

		LLGLDisable cull(GL_CULL_FACE);

        gOcclusionCubeProgram.bind();

		if (mCubeVB.isNull())
		{ //cube VB will be used for issuing occlusion queries
			mCubeVB = ll_create_cube_vb(LLVertexBuffer::MAP_VERTEX);
		}
		mCubeVB->setBuffer();

		for (LLCullResult::sg_iterator iter = sCull->beginOcclusionGroups(); iter != sCull->endOcclusionGroups(); ++iter)
		{
			LLSpatialGroup* group = *iter;
            if (!group->isDead())
            {
                group->doOcclusion(&camera);
                group->clearOcclusionState(LLSpatialGroup::ACTIVE_OCCLUSION);
            }
		}
	
		//apply occlusion culling to object cache tree
		for (LLWorld::region_list_t::const_iterator iter = LLWorld::getInstance()->getRegionList().begin(); 
			iter != LLWorld::getInstance()->getRegionList().end(); ++iter)
		{
			LLVOCachePartition* vo_part = (*iter)->getVOCachePartition();
			if(vo_part)
			{
				vo_part->processOccluders(&camera);
			}
		}

		gGL.setColorMask(true, true);
	}
}
	
bool LLPipeline::updateDrawableGeom(LLDrawable* drawablep)
{
	bool update_complete = drawablep->updateGeometry();
	if (update_complete && assertInitialized())
	{
		drawablep->setState(LLDrawable::BUILT);
	}
	return update_complete;
}

void LLPipeline::updateGL()
{
    LL_PROFILE_ZONE_SCOPED_CATEGORY_PIPELINE;
	{
		while (!LLGLUpdate::sGLQ.empty())
		{
			LLGLUpdate* glu = LLGLUpdate::sGLQ.front();
			glu->updateGL();
			glu->mInQ = FALSE;
			LLGLUpdate::sGLQ.pop_front();
		}
	}
}

void LLPipeline::clearRebuildGroups()
{
    LL_PROFILE_ZONE_SCOPED_CATEGORY_PIPELINE;
	LLSpatialGroup::sg_vector_t	hudGroups;

	mGroupQ1Locked = true;
	// Iterate through all drawables on the priority build queue,
	for (LLSpatialGroup::sg_vector_t::iterator iter = mGroupQ1.begin();
		 iter != mGroupQ1.end(); ++iter)
	{
		LLSpatialGroup* group = *iter;

		// If the group contains HUD objects, save the group
		if (group->isHUDGroup())
		{
			hudGroups.push_back(group);
		}
		// Else, no HUD objects so clear the build state
		else
		{
			group->clearState(LLSpatialGroup::IN_BUILD_Q1);
		}
	}

	// Clear the group
	mGroupQ1.clear();

	// Copy the saved HUD groups back in
	mGroupQ1.assign(hudGroups.begin(), hudGroups.end());
	mGroupQ1Locked = false;
}

void LLPipeline::clearRebuildDrawables()
{
	// Clear all drawables on the priority build queue,
	for (LLDrawable::drawable_list_t::iterator iter = mBuildQ1.begin();
		 iter != mBuildQ1.end(); ++iter)
	{
		LLDrawable* drawablep = *iter;
		if (drawablep && !drawablep->isDead())
		{
			drawablep->clearState(LLDrawable::IN_REBUILD_Q);
		}
	}
	mBuildQ1.clear();

	//clear all moving bridges
	for (LLDrawable::drawable_vector_t::iterator iter = mMovedBridge.begin();
		 iter != mMovedBridge.end(); ++iter)
	{
		LLDrawable *drawablep = *iter;
		drawablep->clearState(LLDrawable::EARLY_MOVE | LLDrawable::MOVE_UNDAMPED | LLDrawable::ON_MOVE_LIST | LLDrawable::ANIMATED_CHILD);
	}
	mMovedBridge.clear();

	//clear all moving drawables
	for (LLDrawable::drawable_vector_t::iterator iter = mMovedList.begin();
		 iter != mMovedList.end(); ++iter)
	{
		LLDrawable *drawablep = *iter;
		drawablep->clearState(LLDrawable::EARLY_MOVE | LLDrawable::MOVE_UNDAMPED | LLDrawable::ON_MOVE_LIST | LLDrawable::ANIMATED_CHILD);
	}
	mMovedList.clear();

    for (LLDrawable::drawable_vector_t::iterator iter = mShiftList.begin();
        iter != mShiftList.end(); ++iter)
    {
        LLDrawable *drawablep = *iter;
        drawablep->clearState(LLDrawable::EARLY_MOVE | LLDrawable::MOVE_UNDAMPED | LLDrawable::ON_MOVE_LIST | LLDrawable::ANIMATED_CHILD | LLDrawable::ON_SHIFT_LIST);
    }
    mShiftList.clear();
}

void LLPipeline::rebuildPriorityGroups()
{
    LL_PROFILE_ZONE_SCOPED_CATEGORY_PIPELINE;
    LL_PROFILE_GPU_ZONE("rebuildPriorityGroups");

	LLTimer update_timer;
	assertInitialized();

	gMeshRepo.notifyLoadedMeshes();

	mGroupQ1Locked = true;
	// Iterate through all drawables on the priority build queue,
	for (LLSpatialGroup::sg_vector_t::iterator iter = mGroupQ1.begin();
		 iter != mGroupQ1.end(); ++iter)
	{
		LLSpatialGroup* group = *iter;
		group->rebuildGeom();
		group->clearState(LLSpatialGroup::IN_BUILD_Q1);
	}

	mGroupSaveQ1 = mGroupQ1;
	mGroupQ1.clear();
	mGroupQ1Locked = false;

}

void LLPipeline::updateGeom(F32 max_dtime)
{
	LLTimer update_timer;
	LLPointer<LLDrawable> drawablep;

	LL_RECORD_BLOCK_TIME(FTM_GEO_UPDATE);
    if (gCubeSnapshot)
    {
        return;
    }

	assertInitialized();

	// notify various object types to reset internal cost metrics, etc.
	// for now, only LLVOVolume does this to throttle LOD changes
	LLVOVolume::preUpdateGeom();

	// Iterate through all drawables on the priority build queue,
	for (LLDrawable::drawable_list_t::iterator iter = mBuildQ1.begin();
		 iter != mBuildQ1.end();)
	{
		LLDrawable::drawable_list_t::iterator curiter = iter++;
		LLDrawable* drawablep = *curiter;
		if (drawablep && !drawablep->isDead())
		{
			if (drawablep->isUnload())
			{
				drawablep->unload();
				drawablep->clearState(LLDrawable::FOR_UNLOAD);
			}

			if (updateDrawableGeom(drawablep))
			{
				drawablep->clearState(LLDrawable::IN_REBUILD_Q);
				mBuildQ1.erase(curiter);
			}
		}
		else
		{
			mBuildQ1.erase(curiter);
		}
	}

	updateMovedList(mMovedBridge);
}

void LLPipeline::markVisible(LLDrawable *drawablep, LLCamera& camera)
{
	if(drawablep && !drawablep->isDead())
	{
		if (drawablep->isSpatialBridge())
		{
			const LLDrawable* root = ((LLSpatialBridge*) drawablep)->mDrawable;
			llassert(root); // trying to catch a bad assumption
					
			if (root && //  // this test may not be needed, see above
					root->getVObj()->isAttachment())
			{
				LLDrawable* rootparent = root->getParent();
				if (rootparent) // this IS sometimes NULL
				{
					LLViewerObject *vobj = rootparent->getVObj();
					llassert(vobj); // trying to catch a bad assumption
					if (vobj) // this test may not be needed, see above
					{
						LLVOAvatar* av = vobj->asAvatar();
						if (av &&
							((!sImpostorRender && av->isImpostor()) //ignore impostor flag during impostor pass
							 //|| av->isInMuteList() // <FS:Ansariel> Partially undo MAINT-5700: Draw imposter for muted avatars
							 || (LLVOAvatar::AOA_JELLYDOLL == av->getOverallAppearance() && !av->needsImpostorUpdate()) ))
						{
							return;
						}
					}
				}
			}
			sCull->pushBridge((LLSpatialBridge*) drawablep);
		}
		else
		{
		
			sCull->pushDrawable(drawablep);
		}

		drawablep->setVisible(camera);
	}
}

void LLPipeline::markMoved(LLDrawable *drawablep, bool damped_motion)
{
	if (!drawablep)
	{
		//LL_ERRS() << "Sending null drawable to moved list!" << LL_ENDL;
		return;
	}
	
	if (drawablep->isDead())
	{
		LL_WARNS() << "Marking NULL or dead drawable moved!" << LL_ENDL;
		return;
	}
	
	if (drawablep->getParent()) 
	{
		//ensure that parent drawables are moved first
		markMoved(drawablep->getParent(), damped_motion);
	}

	assertInitialized();

	if (!drawablep->isState(LLDrawable::ON_MOVE_LIST))
	{
		if (drawablep->isSpatialBridge())
		{
			mMovedBridge.push_back(drawablep);
		}
		else
		{
			mMovedList.push_back(drawablep);
		}
		drawablep->setState(LLDrawable::ON_MOVE_LIST);
	}
	if (! damped_motion)
	{
		drawablep->setState(LLDrawable::MOVE_UNDAMPED); // UNDAMPED trumps DAMPED
	}
	else if (drawablep->isState(LLDrawable::MOVE_UNDAMPED))
	{
		drawablep->clearState(LLDrawable::MOVE_UNDAMPED);
	}
}

void LLPipeline::markShift(LLDrawable *drawablep)
{
	if (!drawablep || drawablep->isDead())
	{
		return;
	}

	assertInitialized();

	if (!drawablep->isState(LLDrawable::ON_SHIFT_LIST))
	{
		drawablep->getVObj()->setChanged(LLXform::SHIFTED | LLXform::SILHOUETTE);
		if (drawablep->getParent()) 
		{
			markShift(drawablep->getParent());
		}
		mShiftList.push_back(drawablep);
		drawablep->setState(LLDrawable::ON_SHIFT_LIST);
	}
}

void LLPipeline::shiftObjects(const LLVector3 &offset)
{
    LL_PROFILE_ZONE_SCOPED_CATEGORY_PIPELINE;
	assertInitialized();

	glClear(GL_DEPTH_BUFFER_BIT);
	gDepthDirty = true;
		
	LLVector4a offseta;
	offseta.load3(offset.mV);

	for (LLDrawable::drawable_vector_t::iterator iter = mShiftList.begin();
			iter != mShiftList.end(); iter++)
	{
		LLDrawable *drawablep = *iter;
		if (drawablep->isDead())
		{
			continue;
		}	
		drawablep->shiftPos(offseta);	
		drawablep->clearState(LLDrawable::ON_SHIFT_LIST);
	}
	mShiftList.resize(0);
	
	for (LLWorld::region_list_t::const_iterator iter = LLWorld::getInstance()->getRegionList().begin(); 
			iter != LLWorld::getInstance()->getRegionList().end(); ++iter)
	{
		LLViewerRegion* region = *iter;
		for (U32 i = 0; i < LLViewerRegion::NUM_PARTITIONS; i++)
		{
			LLSpatialPartition* part = region->getSpatialPartition(i);
			if (part)
			{
				part->shift(offseta);
			}
		}
	}

    mReflectionMapManager.shift(offseta);

	LLHUDText::shiftAll(offset);
	LLHUDNameTag::shiftAll(offset);

	display_update_camera();
}

void LLPipeline::markTextured(LLDrawable *drawablep)
{
	if (drawablep && !drawablep->isDead() && assertInitialized())
	{
		mRetexturedList.insert(drawablep);
	}
}

void LLPipeline::markGLRebuild(LLGLUpdate* glu)
{
	if (glu && !glu->mInQ)
	{
		LLGLUpdate::sGLQ.push_back(glu);
		glu->mInQ = TRUE;
	}
}

void LLPipeline::markPartitionMove(LLDrawable* drawable)
{
	if (!drawable->isState(LLDrawable::PARTITION_MOVE) && 
		!drawable->getPositionGroup().equals3(LLVector4a::getZero()))
	{
		drawable->setState(LLDrawable::PARTITION_MOVE);
		mPartitionQ.push_back(drawable);
	}
}

void LLPipeline::processPartitionQ()
{
    LL_PROFILE_ZONE_SCOPED_CATEGORY_PIPELINE;

	// <FS:ND> A vector is much better suited for the use case of mPartitionQ
	// for (LLDrawable::drawable_list_t::iterator iter = mPartitionQ.begin(); iter != mPartitionQ.end(); ++iter)
	for (LLDrawable::drawable_vector_t::iterator iter = mPartitionQ.begin(); iter != mPartitionQ.end(); ++iter)
	// </FS:ND>
	{
		LLDrawable* drawable = *iter;
		if (!drawable->isDead())
		{
			drawable->updateBinRadius();
			drawable->movePartition();
		}
		drawable->clearState(LLDrawable::PARTITION_MOVE);
	}

	mPartitionQ.clear();
}

void LLPipeline::markMeshDirty(LLSpatialGroup* group)
{
	mMeshDirtyGroup.push_back(group);
}

void LLPipeline::markRebuild(LLSpatialGroup* group)
{
	if (group && !group->isDead() && group->getSpatialPartition())
	{
		if (!group->hasState(LLSpatialGroup::IN_BUILD_Q1))
		{
			llassert_always(!mGroupQ1Locked);

			mGroupQ1.push_back(group);
			group->setState(LLSpatialGroup::IN_BUILD_Q1);
		}
	}
}

void LLPipeline::markRebuild(LLDrawable *drawablep, LLDrawable::EDrawableFlags flag)
{
	if (drawablep && !drawablep->isDead() && assertInitialized())
	{
		if (!drawablep->isState(LLDrawable::IN_REBUILD_Q))
		{
			mBuildQ1.push_back(drawablep);
			drawablep->setState(LLDrawable::IN_REBUILD_Q); // mark drawable as being in priority queue
		}

        // <FS:Ansariel> FIRE-16485: Crash when calling texture refresh on an object that has a blacklisted copy
        //if (flag & (LLDrawable::REBUILD_VOLUME | LLDrawable::REBUILD_POSITION))
        if ((flag & (LLDrawable::REBUILD_VOLUME | LLDrawable::REBUILD_POSITION)) && drawablep->getVObj().notNull())
        // </FS:Ansariel>
		{
			drawablep->getVObj()->setChanged(LLXform::SILHOUETTE);
		}
		drawablep->setState(flag);
	}
}

void LLPipeline::stateSort(LLCamera& camera, LLCullResult &result)
{
    LL_PROFILE_ZONE_SCOPED_CATEGORY_PIPELINE;
    LL_PROFILE_GPU_ZONE("stateSort");

	if (hasAnyRenderType(LLPipeline::RENDER_TYPE_AVATAR,
					  LLPipeline::RENDER_TYPE_CONTROL_AV,
					  LLPipeline::RENDER_TYPE_TERRAIN,
					  LLPipeline::RENDER_TYPE_TREE,
					  LLPipeline::RENDER_TYPE_SKY,
					  LLPipeline::RENDER_TYPE_VOIDWATER,
					  LLPipeline::RENDER_TYPE_WATER,
					  LLPipeline::END_RENDER_TYPES))
	{
		//clear faces from face pools
		gPipeline.resetDrawOrders();
	}

	//LLVertexBuffer::unbind();

	grabReferences(result);
	{
		LL_PROFILE_ZONE_NAMED_CATEGORY_PIPELINE("checkOcclusionAndRebuildMesh");
	for (LLCullResult::sg_iterator iter = sCull->beginDrawableGroups(); iter != sCull->endDrawableGroups(); ++iter)
	{
		LLSpatialGroup* group = *iter;
        if (group->isDead())
        {
            continue;
        }
		group->checkOcclusion();
		if (sUseOcclusion > 1 && group->isOcclusionState(LLSpatialGroup::OCCLUDED))
		{
			markOccluder(group);
		}
		else
		{
			group->setVisible();
			for (LLSpatialGroup::element_iter i = group->getDataBegin(); i != group->getDataEnd(); ++i)
			{
                LLDrawable* drawablep = (LLDrawable*)(*i)->getDrawable();
				markVisible(drawablep, camera);
			}

			{ //rebuild mesh as soon as we know it's visible
				group->rebuildMesh();
			}
		}
	}
	}

	if (LLViewerCamera::sCurCameraID == LLViewerCamera::CAMERA_WORLD && !gCubeSnapshot)
	{
		LL_PROFILE_ZONE_NAMED_CATEGORY_PIPELINE("WorldCamera");
		LLSpatialGroup* last_group = NULL;
		BOOL fov_changed = LLViewerCamera::getInstance()->isDefaultFOVChanged();
		for (LLCullResult::bridge_iterator i = sCull->beginVisibleBridge(); i != sCull->endVisibleBridge(); ++i)
		{
			LLCullResult::bridge_iterator cur_iter = i;
			LLSpatialBridge* bridge = *cur_iter;
			LLSpatialGroup* group = bridge->getSpatialGroup();

			if (last_group == NULL)
			{
				last_group = group;
			}

			if (!bridge->isDead() && group && !group->isOcclusionState(LLSpatialGroup::OCCLUDED))
			{
				stateSort(bridge, camera, fov_changed);
			}

			if (LLViewerCamera::sCurCameraID == LLViewerCamera::CAMERA_WORLD &&
				last_group != group && last_group->changeLOD())
			{
				last_group->mLastUpdateDistance = last_group->mDistance;
			}

			last_group = group;
		}

		if (LLViewerCamera::sCurCameraID == LLViewerCamera::CAMERA_WORLD &&
			last_group && last_group->changeLOD())
		{
			last_group->mLastUpdateDistance = last_group->mDistance;
		}
	}
	{
		LL_PROFILE_ZONE_NAMED_CATEGORY_PIPELINE("StateSort: visible groups");
	for (LLCullResult::sg_iterator iter = sCull->beginVisibleGroups(); iter != sCull->endVisibleGroups(); ++iter)
	{
		LLSpatialGroup* group = *iter;
        if (group->isDead())
        {
            continue;
        }
		group->checkOcclusion();
		if (sUseOcclusion > 1 && group->isOcclusionState(LLSpatialGroup::OCCLUDED))
		{
			markOccluder(group);
		}
		else
		{
			group->setVisible();
			stateSort(group, camera);

			{ //rebuild mesh as soon as we know it's visible
				group->rebuildMesh();
			}
		}
	}}
	
	{
		LL_PROFILE_ZONE_NAMED_CATEGORY_DRAWABLE("stateSort"); // LL_RECORD_BLOCK_TIME(FTM_STATESORT_DRAWABLE);
		for (LLCullResult::drawable_iterator iter = sCull->beginVisibleList();
			 iter != sCull->endVisibleList(); ++iter)
		{
			LLDrawable *drawablep = *iter;
			if (!drawablep->isDead())
			{
				stateSort(drawablep, camera);
			}
		}
	}
		
	postSort(camera);	
}

void LLPipeline::stateSort(LLSpatialGroup* group, LLCamera& camera)
{
	if (group->changeLOD())
	{
		for (LLSpatialGroup::element_iter i = group->getDataBegin(); i != group->getDataEnd(); ++i)
		{
            LLDrawable* drawablep = (LLDrawable*)(*i)->getDrawable();            
			stateSort(drawablep, camera);
		}

		if (LLViewerCamera::sCurCameraID == LLViewerCamera::CAMERA_WORLD && !gCubeSnapshot)
		{ //avoid redundant stateSort calls
			group->mLastUpdateDistance = group->mDistance;
		}
	}
}

void LLPipeline::stateSort(LLSpatialBridge* bridge, LLCamera& camera, BOOL fov_changed)
{
    LL_PROFILE_ZONE_SCOPED_CATEGORY_PIPELINE;
    if (bridge->getSpatialGroup()->changeLOD() || fov_changed)
	{
		bool force_update = false;
		bridge->updateDistance(camera, force_update);
	}
}

void LLPipeline::stateSort(LLDrawable* drawablep, LLCamera& camera)
{
    LL_PROFILE_ZONE_SCOPED_CATEGORY_PIPELINE;
    if (!drawablep
		|| drawablep->isDead() 
		|| !hasRenderType(drawablep->getRenderType()))
	{
		return;
	}
	
    // SL-11353
    // ignore our own geo when rendering spotlight shadowmaps...
    // 
    if (RenderSpotLight && drawablep == RenderSpotLight)
    {
        return;
    }

	if (LLSelectMgr::getInstance()->mHideSelectedObjects)
	{
//		if (drawablep->getVObj().notNull() &&
//			drawablep->getVObj()->isSelected())
// [RLVa:KB] - Checked: 2010-09-28 (RLVa-1.2.1f) | Modified: RLVa-1.2.1f
		const LLViewerObject* pObj = drawablep->getVObj();
		if ( (pObj) && (pObj->isSelected()) && 
			 ( (!RlvActions::isRlvEnabled()) || 
			   ( ((!pObj->isHUDAttachment()) || (!gRlvAttachmentLocks.isLockedAttachment(pObj->getRootEdit()))) && 
				 (RlvActions::canEdit(pObj)) ) ) )
// [/RVLa:KB]
		{
			return;
		}
	}

	if (drawablep->isAvatar())
	{ //don't draw avatars beyond render distance or if we don't have a spatial group.
		if ((drawablep->getSpatialGroup() == NULL) || 
			(drawablep->getSpatialGroup()->mDistance > LLVOAvatar::sRenderDistance))
		{
			return;
		}

		LLVOAvatar* avatarp = (LLVOAvatar*) drawablep->getVObj().get();
		if (!avatarp->isVisible())
		{
			return;
		}
	}

	assertInitialized();

	if (hasRenderType(drawablep->mRenderType))
	{
		if (!drawablep->isState(LLDrawable::INVISIBLE|LLDrawable::FORCE_INVISIBLE))
		{
			drawablep->setVisible(camera, NULL, FALSE);
		}
	}

	if (LLViewerCamera::sCurCameraID == LLViewerCamera::CAMERA_WORLD && !gCubeSnapshot)
	{
		//if (drawablep->isVisible()) isVisible() check here is redundant, if it wasn't visible, it wouldn't be here
		{
			if (!drawablep->isActive())
			{
				bool force_update = false;
				drawablep->updateDistance(camera, force_update);
			}
			else if (drawablep->isAvatar())
			{
				bool force_update = false;
				drawablep->updateDistance(camera, force_update); // calls vobj->updateLOD() which calls LLVOAvatar::updateVisibility()
			}
		}
	}

	if (!drawablep->getVOVolume())
	{
		for (LLDrawable::face_list_t::iterator iter = drawablep->mFaces.begin();
				iter != drawablep->mFaces.end(); iter++)
		{
			LLFace* facep = *iter;

			if (facep->hasGeometry())
			{
				if (facep->getPool())
				{
					facep->getPool()->enqueue(facep);
				}
				else
				{
					break;
				}
			}
		}
	}
	
	mNumVisibleFaces += drawablep->getNumFaces();
}


void forAllDrawables(LLCullResult::sg_iterator begin, 
					 LLCullResult::sg_iterator end,
					 void (*func)(LLDrawable*))
{
	for (LLCullResult::sg_iterator i = begin; i != end; ++i)
	{
        LLSpatialGroup* group = *i;
        if (group->isDead())
        {
            continue;
        }
		for (LLSpatialGroup::element_iter j = group->getDataBegin(); j != group->getDataEnd(); ++j)
		{
			if((*j)->hasDrawable())
			{
				func((LLDrawable*)(*j)->getDrawable());	
			}
		}
	}
}

void LLPipeline::forAllVisibleDrawables(void (*func)(LLDrawable*))
{
	forAllDrawables(sCull->beginDrawableGroups(), sCull->endDrawableGroups(), func);
	forAllDrawables(sCull->beginVisibleGroups(), sCull->endVisibleGroups(), func);
}

//function for creating scripted beacons
void renderScriptedBeacons(LLDrawable* drawablep)
{
	LLViewerObject *vobj = drawablep->getVObj();
	if (vobj 
		&& !vobj->isAvatar() 
		&& !vobj->getParent()
		&& vobj->flagScripted())
	{
		if (gPipeline.sRenderBeacons)
		{
			gObjectList.addDebugBeacon(vobj->getPositionAgent(), "", LLColor4(1.f, 0.f, 0.f, 0.5f), LLColor4(1.f, 1.f, 1.f, 0.5f), LLPipeline::DebugBeaconLineWidth);
		}

		if (gPipeline.sRenderHighlight)
		{
			S32 face_id;
			S32 count = drawablep->getNumFaces();
			for (face_id = 0; face_id < count; face_id++)
			{
				LLFace * facep = drawablep->getFace(face_id);
				if (facep) 
				{
					gPipeline.mHighlightFaces.push_back(facep);
				}
			}
		}
	}
}

void renderScriptedTouchBeacons(LLDrawable *drawablep)
{
    LLViewerObject *vobj = drawablep->getVObj();
    if (vobj && !vobj->isAvatar() && !vobj->getParent() && vobj->flagScripted() && vobj->flagHandleTouch())
    {
        if (gPipeline.sRenderBeacons)
        {
            gObjectList.addDebugBeacon(vobj->getPositionAgent(), "", LLColor4(1.f, 0.f, 0.f, 0.5f), LLColor4(1.f, 1.f, 1.f, 0.5f),
                                       LLPipeline::DebugBeaconLineWidth);
        }

        if (gPipeline.sRenderHighlight)
        {
            S32 face_id;
            S32 count = drawablep->getNumFaces();
            for (face_id = 0; face_id < count; face_id++)
            {
                LLFace *facep = drawablep->getFace(face_id);
                if (facep)
                {
                    gPipeline.mHighlightFaces.push_back(facep);
                }
            }
        }
    }
}

void renderPhysicalBeacons(LLDrawable *drawablep)
{
    LLViewerObject *vobj = drawablep->getVObj();
    if (vobj &&
        !vobj->isAvatar()
        //&& !vobj->getParent()
        && vobj->flagUsePhysics())
    {
        if (gPipeline.sRenderBeacons)
        {
            gObjectList.addDebugBeacon(vobj->getPositionAgent(), "", LLColor4(0.f, 1.f, 0.f, 0.5f), LLColor4(1.f, 1.f, 1.f, 0.5f),
                                       LLPipeline::DebugBeaconLineWidth);
        }

        if (gPipeline.sRenderHighlight)
        {
            S32 face_id;
            S32 count = drawablep->getNumFaces();
            for (face_id = 0; face_id < count; face_id++)
            {
                LLFace *facep = drawablep->getFace(face_id);
                if (facep)
                {
                    gPipeline.mHighlightFaces.push_back(facep);
                }
            }
        }
    }
}

void renderMOAPBeacons(LLDrawable *drawablep)
{
    LLViewerObject *vobj = drawablep->getVObj();

    if (!vobj || vobj->isAvatar())
        return;

    bool beacon  = false;
    U8   tecount = vobj->getNumTEs();
    for (int x = 0; x < tecount; x++)
    {
        if (vobj->getTEref(x).hasMedia())
        {
            beacon = true;
            break;
        }
    }
    if (beacon)
    {
        if (gPipeline.sRenderBeacons)
        {
            gObjectList.addDebugBeacon(vobj->getPositionAgent(), "", LLColor4(1.f, 1.f, 1.f, 0.5f), LLColor4(1.f, 1.f, 1.f, 0.5f),
                                       LLPipeline::DebugBeaconLineWidth);
        }

        if (gPipeline.sRenderHighlight)
        {
            S32 face_id;
            S32 count = drawablep->getNumFaces();
            for (face_id = 0; face_id < count; face_id++)
            {
                LLFace *facep = drawablep->getFace(face_id);
                if (facep)
                {
                    gPipeline.mHighlightFaces.push_back(facep);
                }
            }
        }
    }
}

void renderParticleBeacons(LLDrawable *drawablep)
{
    // Look for attachments, objects, etc.
    LLViewerObject *vobj = drawablep->getVObj();
    if (vobj && vobj->isParticleSource())
    {
        if (gPipeline.sRenderBeacons)
        {
            LLColor4 light_blue(0.5f, 0.5f, 1.f, 0.5f);
            gObjectList.addDebugBeacon(vobj->getPositionAgent(), "", light_blue, LLColor4(1.f, 1.f, 1.f, 0.5f),
                                       LLPipeline::DebugBeaconLineWidth);
        }

        if (gPipeline.sRenderHighlight)
        {
            S32 face_id;
            S32 count = drawablep->getNumFaces();
            for (face_id = 0; face_id < count; face_id++)
            {
                LLFace *facep = drawablep->getFace(face_id);
                if (facep)
                {
                    gPipeline.mHighlightFaces.push_back(facep);
                }
            }
        }
    }
}

void renderSoundHighlights(LLDrawable *drawablep)
{
    // Look for attachments, objects, etc.
    LLViewerObject *vobj = drawablep->getVObj();
    if (vobj && vobj->isAudioSource())
    {
        if (gPipeline.sRenderHighlight)
        {
            S32 face_id;
            S32 count = drawablep->getNumFaces();
            for (face_id = 0; face_id < count; face_id++)
            {
                LLFace *facep = drawablep->getFace(face_id);
                if (facep)
                {
                    gPipeline.mHighlightFaces.push_back(facep);
                }
            }
        }
    }
}

void LLPipeline::postSort(LLCamera &camera)
{
    LL_PROFILE_ZONE_SCOPED_CATEGORY_PIPELINE;

    assertInitialized();
    sVolumeSAFrame = 0.f; //ZK LBG

    LL_PUSH_CALLSTACKS();

    if (!gCubeSnapshot)
    {
        // rebuild drawable geometry
        for (LLCullResult::sg_iterator i = sCull->beginDrawableGroups(); i != sCull->endDrawableGroups(); ++i)
        {
            LLSpatialGroup *group = *i;
            if (group->isDead())
            {
                continue;
            }
            if (!sUseOcclusion || !group->isOcclusionState(LLSpatialGroup::OCCLUDED))
            {
                group->rebuildGeom();
            }
        }
        LL_PUSH_CALLSTACKS();
        // rebuild groups
        sCull->assertDrawMapsEmpty();

        rebuildPriorityGroups();
    }

    LL_PUSH_CALLSTACKS();

    // build render map
    {
        LL_PROFILE_ZONE_NAMED_CATEGORY_PIPELINE("build render map");
    for (LLCullResult::sg_iterator i = sCull->beginVisibleGroups(); i != sCull->endVisibleGroups(); ++i)
    {
        LLSpatialGroup *group = *i;

        if (group->isDead())
        {
            continue;
        }

        if ((sUseOcclusion && group->isOcclusionState(LLSpatialGroup::OCCLUDED)) ||
            (RenderAutoHideSurfaceAreaLimit > 0.f &&
             group->mSurfaceArea > RenderAutoHideSurfaceAreaLimit * llmax(group->mObjectBoxSize, 10.f)))
        {
            continue;
        }

        if (group->hasState(LLSpatialGroup::NEW_DRAWINFO) && group->hasState(LLSpatialGroup::GEOM_DIRTY) && !gCubeSnapshot)
        {  // no way this group is going to be drawable without a rebuild
            group->rebuildGeom();
        }

        for (LLSpatialGroup::draw_map_t::iterator j = group->mDrawMap.begin(); j != group->mDrawMap.end(); ++j)
        {
            LLSpatialGroup::drawmap_elem_t &src_vec = j->second;
            if (!hasRenderType(j->first))
            {
                continue;
            }

            for (LLSpatialGroup::drawmap_elem_t::iterator k = src_vec.begin(); k != src_vec.end(); ++k)
            {
                LLDrawInfo *info = *k;

                sCull->pushDrawInfo(j->first, info);
                if (!sShadowRender && !sReflectionRender && !gCubeSnapshot)
                {
                    addTrianglesDrawn(info->mCount);
                }
            }
        }

        if (hasRenderType(LLPipeline::RENDER_TYPE_PASS_ALPHA))
        {
            LL_PROFILE_ZONE_NAMED_CATEGORY_PIPELINE("Collect Alpha groups");
            LLSpatialGroup::draw_map_t::iterator alpha = group->mDrawMap.find(LLRenderPass::PASS_ALPHA);

            if (alpha != group->mDrawMap.end())
            {  // store alpha groups for sorting
                LLSpatialBridge *bridge = group->getSpatialPartition()->asBridge();
                if (LLViewerCamera::sCurCameraID == LLViewerCamera::CAMERA_WORLD && !gCubeSnapshot)
                {
                    if (bridge)
                    {
                        LLCamera trans_camera = bridge->transformCamera(camera);
                        group->updateDistance(trans_camera);
                    }
                    else
                    {
                        group->updateDistance(camera);
                    }
                }

                if (hasRenderType(LLDrawPool::POOL_ALPHA))
                {
                    sCull->pushAlphaGroup(group);
                }
            }

            LLSpatialGroup::draw_map_t::iterator rigged_alpha = group->mDrawMap.find(LLRenderPass::PASS_ALPHA_RIGGED);

            if (rigged_alpha != group->mDrawMap.end())
            {  // store rigged alpha groups for LLDrawPoolAlpha prepass (skip distance update, rigged attachments use depth buffer)
                if (hasRenderType(LLDrawPool::POOL_ALPHA))
                {
                    sCull->pushRiggedAlphaGroup(group);
                }
            }
        }
    }
    }

    /*bool use_transform_feedback = gTransformPositionProgram.mProgramObject && !mMeshDirtyGroup.empty();

    if (use_transform_feedback)
    { //place a query around potential transform feedback code for synchronization
        mTransformFeedbackPrimitives = 0;

        if (!mMeshDirtyQueryObject)
        {
            glGenQueries(1, &mMeshDirtyQueryObject);
        }

        glBeginQuery(GL_TRANSFORM_FEEDBACK_PRIMITIVES_WRITTEN, mMeshDirtyQueryObject);
    }*/

    {
        LL_PROFILE_ZONE_NAMED_CATEGORY_PIPELINE("rebuild delayed upd groups");
    // pack vertex buffers for groups that chose to delay their updates
    {
        LL_PROFILE_GPU_ZONE("rebuildMesh");
        for (LLSpatialGroup::sg_vector_t::iterator iter = mMeshDirtyGroup.begin(); iter != mMeshDirtyGroup.end(); ++iter)
        {
            (*iter)->rebuildMesh();
        }
    }
    }

    /*if (use_transform_feedback)
    {
        glEndQuery(GL_TRANSFORM_FEEDBACK_PRIMITIVES_WRITTEN);
    }*/

    mMeshDirtyGroup.clear();

    {
        LL_PROFILE_ZONE_NAMED_CATEGORY_PIPELINE("sort alpha groups");
    if (!sShadowRender)
    {
        // order alpha groups by distance
        std::sort(sCull->beginAlphaGroups(), sCull->endAlphaGroups(), LLSpatialGroup::CompareDepthGreater());

        // order rigged alpha groups by avatar attachment order
        std::sort(sCull->beginRiggedAlphaGroups(), sCull->endRiggedAlphaGroups(), LLSpatialGroup::CompareRenderOrder());
    }
    }

    LL_PUSH_CALLSTACKS();
    {
        LL_PROFILE_ZONE_NAMED_CATEGORY_PIPELINE("beacon rendering flags");
    // only render if the flag is set. The flag is only set if we are in edit mode or the toggle is set in the menus
    // <FS:Ansariel> Make beacons also show when beacons floater is closed.
    if (/*LLFloaterReg::instanceVisible("beacons") &&*/ !sShadowRender && !gCubeSnapshot)
    {
        if (sRenderScriptedTouchBeacons)
        {
            // Only show the beacon on the root object.
            forAllVisibleDrawables(renderScriptedTouchBeacons);
        }
        else if (sRenderScriptedBeacons)
        {
            // Only show the beacon on the root object.
            forAllVisibleDrawables(renderScriptedBeacons);
        }

        if (sRenderPhysicalBeacons)
        {
            // Only show the beacon on the root object.
            forAllVisibleDrawables(renderPhysicalBeacons);
        }

        if (sRenderMOAPBeacons)
        {
            forAllVisibleDrawables(renderMOAPBeacons);
        }

        if (sRenderParticleBeacons)
        {
            forAllVisibleDrawables(renderParticleBeacons);
        }

        // If god mode, also show audio cues
        if (sRenderSoundBeacons && gAudiop)
        {
            // Walk all sound sources and render out beacons for them. Note, this isn't done in the ForAllVisibleDrawables function, because
            // some are not visible.
            LLAudioEngine::source_map::iterator iter;
            for (iter = gAudiop->mAllSources.begin(); iter != gAudiop->mAllSources.end(); ++iter)
            {
                LLAudioSource *sourcep = iter->second;

                LLVector3d pos_global = sourcep->getPositionGlobal();
                LLVector3  pos        = gAgent.getPosAgentFromGlobal(pos_global);
                if (gPipeline.sRenderBeacons)
                {
                    // pos += LLVector3(0.f, 0.f, 0.2f);
                    gObjectList.addDebugBeacon(pos, "", LLColor4(1.f, 1.f, 0.f, 0.5f), LLColor4(1.f, 1.f, 1.f, 0.5f), DebugBeaconLineWidth);
                }
            }
            // now deal with highlights for all those seeable sound sources
            forAllVisibleDrawables(renderSoundHighlights);
        }
    }
    }
    LL_PUSH_CALLSTACKS();
    // If managing your telehub, draw beacons at telehub and currently selected spawnpoint.
    if (LLFloaterTelehub::renderBeacons() && !sShadowRender && !gCubeSnapshot)
    {
        LLFloaterTelehub::addBeacons();
    }

    if (!sShadowRender && !gCubeSnapshot)
    {
        LL_PROFILE_ZONE_NAMED_CATEGORY_PIPELINE("Render face highlights");
        mSelectedFaces.clear();

        if (!gNonInteractive)
        {
            LLPipeline::setRenderHighlightTextureChannel(gFloaterTools->getPanelFace()->getTextureChannelToEdit());
        }

        // Draw face highlights for selected faces.
        if (LLSelectMgr::getInstance()->getTEMode())
        {
            struct f : public LLSelectedTEFunctor
            {
                virtual bool apply(LLViewerObject *object, S32 te)
                {
                    if (object->mDrawable)
                    {
                        LLFace *facep = object->mDrawable->getFace(te);
                        if (facep)
                        {
                            gPipeline.mSelectedFaces.push_back(facep);
                        }
                    }
                    return true;
                }
            } func;
            LLSelectMgr::getInstance()->getSelection()->applyToTEs(&func);
        }
    }

    // LLSpatialGroup::sNoDelete = FALSE;
    LL_PUSH_CALLSTACKS();
}


void render_hud_elements()
{
    LL_PROFILE_ZONE_SCOPED_CATEGORY_UI; //LL_RECORD_BLOCK_TIME(FTM_RENDER_UI);
	gPipeline.disableLights();
	
	LLGLSUIDefault gls_ui;

	//LLGLEnable stencil(GL_STENCIL_TEST);
	//glStencilFunc(GL_ALWAYS, 255, 0xFFFFFFFF);
	//glStencilMask(0xFFFFFFFF);
	//glStencilOp(GL_KEEP, GL_KEEP, GL_REPLACE);
	
	gUIProgram.bind();
    gGL.color4f(1, 1, 1, 1);
	LLGLDepthTest depth(GL_TRUE, GL_FALSE);

	if (!LLPipeline::sReflectionRender && gPipeline.hasRenderDebugFeatureMask(LLPipeline::RENDER_DEBUG_FEATURE_UI))
	{
		gViewerWindow->renderSelections(FALSE, FALSE, FALSE); // For HUD version in render_ui_3d()
	
		// Draw the tracking overlays
		LLTracker::render3D();
		
        if (LLWorld::instanceExists())
        {
            // Show the property lines
            LLWorld::getInstance()->renderPropertyLines();
        }
		LLViewerParcelMgr::getInstance()->render();
		LLViewerParcelMgr::getInstance()->renderParcelCollision();
	}
	else if (gForceRenderLandFence)
	{
		// This is only set when not rendering the UI, for parcel snapshots
		LLViewerParcelMgr::getInstance()->render();
	}
	else if (gPipeline.hasRenderType(LLPipeline::RENDER_TYPE_HUD))
	{
		LLHUDText::renderAllHUD();
	}

	gUIProgram.unbind();
}

void LLPipeline::renderHighlights()
{
	assertInitialized();

	// Draw 3D UI elements here (before we clear the Z buffer in POOL_HUD)
	// Render highlighted faces.
	LLGLSPipelineAlpha gls_pipeline_alpha;
	LLColor4 color(1.f, 1.f, 1.f, 0.5f);
	disableLights();

	if ((LLViewerShaderMgr::instance()->getShaderLevel(LLViewerShaderMgr::SHADER_INTERFACE) > 0))
	{
		gHighlightProgram.bind();
		gGL.diffuseColor4f(1,1,1,0.5f);
	}
	
	if (hasRenderDebugFeatureMask(RENDER_DEBUG_FEATURE_SELECTED) && !mFaceSelectImagep)
		{
			mFaceSelectImagep = LLViewerTextureManager::getFetchedTexture(IMG_FACE_SELECT);
		}

	if (hasRenderDebugFeatureMask(RENDER_DEBUG_FEATURE_SELECTED) && (sRenderHighlightTextureChannel == LLRender::DIFFUSE_MAP))
	{
		// Make sure the selection image gets downloaded and decoded
		mFaceSelectImagep->addTextureStats((F32)MAX_IMAGE_AREA);

		U32 count = mSelectedFaces.size();
		for (U32 i = 0; i < count; i++)
		{
			LLFace *facep = mSelectedFaces[i];
			if (!facep || facep->getDrawable()->isDead())
			{
				LL_ERRS() << "Bad face on selection" << LL_ENDL;
				return;
			}
			
			facep->renderSelected(mFaceSelectImagep, color);
		}
	}

	if (hasRenderDebugFeatureMask(RENDER_DEBUG_FEATURE_SELECTED))
	{
		// Paint 'em red!
		color.setVec(1.f, 0.f, 0.f, 0.5f);
		
		int count = mHighlightFaces.size();
		for (S32 i = 0; i < count; i++)
		{
			LLFace* facep = mHighlightFaces[i];
			facep->renderSelected(LLViewerTexture::sNullImagep, color);
		}
	}

	// Contains a list of the faces of objects that are physical or
	// have touch-handlers.
	mHighlightFaces.clear();

	if (LLViewerShaderMgr::instance()->getShaderLevel(LLViewerShaderMgr::SHADER_INTERFACE) > 0)
	{
		gHighlightProgram.unbind();
	}


	if (hasRenderDebugFeatureMask(RENDER_DEBUG_FEATURE_SELECTED) && (sRenderHighlightTextureChannel == LLRender::NORMAL_MAP))
	{
		color.setVec(1.0f, 0.5f, 0.5f, 0.5f);
		if ((LLViewerShaderMgr::instance()->getShaderLevel(LLViewerShaderMgr::SHADER_INTERFACE) > 0))
		{
			gHighlightNormalProgram.bind();
			gGL.diffuseColor4f(1,1,1,0.5f);
		}

		mFaceSelectImagep->addTextureStats((F32)MAX_IMAGE_AREA);

		U32 count = mSelectedFaces.size();
		for (U32 i = 0; i < count; i++)
		{
			LLFace *facep = mSelectedFaces[i];
			if (!facep || facep->getDrawable()->isDead())
			{
				LL_ERRS() << "Bad face on selection" << LL_ENDL;
				return;
			}

			facep->renderSelected(mFaceSelectImagep, color);
		}

		if ((LLViewerShaderMgr::instance()->getShaderLevel(LLViewerShaderMgr::SHADER_INTERFACE) > 0))
		{
			gHighlightNormalProgram.unbind();
		}
	}

	if (hasRenderDebugFeatureMask(RENDER_DEBUG_FEATURE_SELECTED) && (sRenderHighlightTextureChannel == LLRender::SPECULAR_MAP))
	{
		color.setVec(0.0f, 0.3f, 1.0f, 0.8f);
		if ((LLViewerShaderMgr::instance()->getShaderLevel(LLViewerShaderMgr::SHADER_INTERFACE) > 0))
		{
			gHighlightSpecularProgram.bind();
			gGL.diffuseColor4f(1,1,1,0.5f);
		}

		mFaceSelectImagep->addTextureStats((F32)MAX_IMAGE_AREA);

		U32 count = mSelectedFaces.size();
		for (U32 i = 0; i < count; i++)
		{
			LLFace *facep = mSelectedFaces[i];
			if (!facep || facep->getDrawable()->isDead())
			{
				LL_ERRS() << "Bad face on selection" << LL_ENDL;
				return;
			}

			facep->renderSelected(mFaceSelectImagep, color);
		}

		if ((LLViewerShaderMgr::instance()->getShaderLevel(LLViewerShaderMgr::SHADER_INTERFACE) > 0))
		{
			gHighlightSpecularProgram.unbind();
		}
	}
}

//debug use
U32 LLPipeline::sCurRenderPoolType = 0 ;

void LLPipeline::renderGeomDeferred(LLCamera& camera, bool do_occlusion)
{
	LLAppViewer::instance()->pingMainloopTimeout("Pipeline:RenderGeomDeferred");
	LL_PROFILE_ZONE_SCOPED_CATEGORY_DRAWPOOL; //LL_RECORD_BLOCK_TIME(FTM_RENDER_GEOMETRY);
    LL_PROFILE_GPU_ZONE("renderGeomDeferred");

    llassert(!sRenderingHUDs);

    if (gUseWireframe)
    {
        glPolygonMode(GL_FRONT_AND_BACK, GL_LINE);
    }

    if (&camera == LLViewerCamera::getInstance())
    {   // a bit hacky, this is the start of the main render frame, figure out delta between last modelview matrix and 
        // current modelview matrix
        glh::matrix4f last_modelview(gGLLastModelView);
        glh::matrix4f cur_modelview(gGLModelView);

        // goal is to have a matrix here that goes from the last frame's camera space to the current frame's camera space
        glh::matrix4f m = last_modelview.inverse();  // last camera space to world space
        m.mult_left(cur_modelview); // world space to camera space

        glh::matrix4f n = m.inverse();

        for (U32 i = 0; i < 16; ++i)
        {
            gGLDeltaModelView[i] = m.m[i];
            gGLInverseDeltaModelView[i] = n.m[i];
        }
    }

    bool occlude = LLPipeline::sUseOcclusion > 1 && do_occlusion && !LLGLSLShader::sProfileEnabled;

    setupHWLights();

	{
		LL_PROFILE_ZONE_NAMED_CATEGORY_DRAWPOOL("deferred pools");

		LLGLEnable cull(GL_CULL_FACE);

		for (pool_set_t::iterator iter = mPools.begin(); iter != mPools.end(); ++iter)
		{
			LLDrawPool *poolp = *iter;
			if (hasRenderType(poolp->getType()))
			{
				poolp->prerender();
			}
		}

		LLVertexBuffer::unbind();

		LLGLState::checkStates();

        if (LLViewerShaderMgr::instance()->mShaderLevel[LLViewerShaderMgr::SHADER_DEFERRED] > 1)
        {
            //update reflection probe uniform
            mReflectionMapManager.updateUniforms();
        }

		U32 cur_type = 0;

		gGL.setColorMask(true, true);
	
		pool_set_t::iterator iter1 = mPools.begin();

		while ( iter1 != mPools.end() )
		{
			LLDrawPool *poolp = *iter1;
		
			cur_type = poolp->getType();

            if (occlude && cur_type >= LLDrawPool::POOL_GRASS)
            {
                llassert(!gCubeSnapshot); // never do occlusion culling on cube snapshots
                occlude = false;
                gGLLastMatrix = NULL;
                gGL.loadMatrix(gGLModelView);
                doOcclusion(camera);
            }

			pool_set_t::iterator iter2 = iter1;
			if (hasRenderType(poolp->getType()) && poolp->getNumDeferredPasses() > 0)
			{
				LL_PROFILE_ZONE_NAMED_CATEGORY_DRAWPOOL("deferred pool render");

				gGLLastMatrix = NULL;
				gGL.loadMatrix(gGLModelView);
		
				for( S32 i = 0; i < poolp->getNumDeferredPasses(); i++ )
				{
					LLVertexBuffer::unbind();
					poolp->beginDeferredPass(i);
					for (iter2 = iter1; iter2 != mPools.end(); iter2++)
					{
						LLDrawPool *p = *iter2;
						if (p->getType() != cur_type)
						{
							break;
						}

						if ( !p->getSkipRenderFlag() ) { p->renderDeferred(i); }
					}
					poolp->endDeferredPass(i);
					LLVertexBuffer::unbind();

					LLGLState::checkStates();
				}
			}
			else
			{
				// Skip all pools of this type
				for (iter2 = iter1; iter2 != mPools.end(); iter2++)
				{
					LLDrawPool *p = *iter2;
					if (p->getType() != cur_type)
					{
						break;
					}
				}
			}
			iter1 = iter2;
			stop_glerror();
		}

		gGLLastMatrix = NULL;
		gGL.matrixMode(LLRender::MM_MODELVIEW);
		gGL.loadMatrix(gGLModelView);

		gGL.setColorMask(true, false);

	} // Tracy ZoneScoped

    if (gUseWireframe)
    {
        glPolygonMode(GL_FRONT_AND_BACK, GL_FILL);
    }
}

void LLPipeline::renderGeomPostDeferred(LLCamera& camera)
{
	LL_PROFILE_ZONE_SCOPED_CATEGORY_DRAWPOOL;
    LL_PROFILE_GPU_ZONE("renderGeomPostDeferred");

    if (gUseWireframe)
    {
        glPolygonMode(GL_FRONT_AND_BACK, GL_LINE);
    }

	U32 cur_type = 0;

	LLGLEnable cull(GL_CULL_FACE);

    bool done_atmospherics = LLPipeline::sRenderingHUDs; //skip atmospherics on huds
    bool done_water_haze = done_atmospherics;

    // do atmospheric haze just before post water alpha
    U32 atmospherics_pass = LLDrawPool::POOL_ALPHA_POST_WATER;

    if (LLPipeline::sUnderWaterRender)
    { // if under water, do atmospherics just before the water pass
        atmospherics_pass = LLDrawPool::POOL_WATER;
    }

    // do water haze just before pre water alpha
    U32 water_haze_pass = LLDrawPool::POOL_ALPHA_PRE_WATER;

	calcNearbyLights(camera);
	setupHWLights();

    gGL.setSceneBlendType(LLRender::BT_ALPHA);
	gGL.setColorMask(true, false);

	pool_set_t::iterator iter1 = mPools.begin();

    if (gDebugGL || gDebugPipeline)
    {
        LLGLState::checkStates(GL_FALSE);
    }

	while ( iter1 != mPools.end() )
	{
		LLDrawPool *poolp = *iter1;
		
		cur_type = poolp->getType();

        if (cur_type >= atmospherics_pass && !done_atmospherics)
        { // do atmospherics against depth buffer before rendering alpha
            doAtmospherics();
            done_atmospherics = true;
        }

        if (cur_type >= water_haze_pass && !done_water_haze)
        { // do water haze against depth buffer before rendering alpha
            doWaterHaze();
            done_water_haze = true;
        }

		pool_set_t::iterator iter2 = iter1;
		if (hasRenderType(poolp->getType()) && poolp->getNumPostDeferredPasses() > 0)
		{
			LL_PROFILE_ZONE_NAMED_CATEGORY_DRAWPOOL("deferred poolrender");

			gGLLastMatrix = NULL;
			gGL.loadMatrix(gGLModelView);
		
			for( S32 i = 0; i < poolp->getNumPostDeferredPasses(); i++ )
			{
				LLVertexBuffer::unbind();
				poolp->beginPostDeferredPass(i);
				for (iter2 = iter1; iter2 != mPools.end(); iter2++)
				{
					LLDrawPool *p = *iter2;
					if (p->getType() != cur_type)
					{
						break;
					}
										
					p->renderPostDeferred(i);
				}
				poolp->endPostDeferredPass(i);
				LLVertexBuffer::unbind();

				if (gDebugGL || gDebugPipeline)
				{
					LLGLState::checkStates(GL_FALSE);
				}
			}
		}
		else
		{
			// Skip all pools of this type
			for (iter2 = iter1; iter2 != mPools.end(); iter2++)
			{
				LLDrawPool *p = *iter2;
				if (p->getType() != cur_type)
				{
					break;
				}
			}
		}
		iter1 = iter2;
		stop_glerror();
	}

	gGLLastMatrix = NULL;
	gGL.matrixMode(LLRender::MM_MODELVIEW);
	gGL.loadMatrix(gGLModelView);

    if (!gCubeSnapshot)
    {
        // debug displays
        renderHighlights();
        mHighlightFaces.clear();

        renderDebug();
    }

    if (gUseWireframe)
    {
        glPolygonMode(GL_FRONT_AND_BACK, GL_FILL);
    }
}

void LLPipeline::renderGeomShadow(LLCamera& camera)
{
    LL_PROFILE_ZONE_SCOPED_CATEGORY_PIPELINE;
    LL_PROFILE_GPU_ZONE("renderGeomShadow");
    U32 cur_type = 0;
	
	LLGLEnable cull(GL_CULL_FACE);

	LLVertexBuffer::unbind();

	pool_set_t::iterator iter1 = mPools.begin();
	
	while ( iter1 != mPools.end() )
	{
		LLDrawPool *poolp = *iter1;
		
		cur_type = poolp->getType();

		pool_set_t::iterator iter2 = iter1;
		if (hasRenderType(poolp->getType()) && poolp->getNumShadowPasses() > 0)
		{
			poolp->prerender() ;

			gGLLastMatrix = NULL;
			gGL.loadMatrix(gGLModelView);
		
			for( S32 i = 0; i < poolp->getNumShadowPasses(); i++ )
			{
				LLVertexBuffer::unbind();
				poolp->beginShadowPass(i);
				for (iter2 = iter1; iter2 != mPools.end(); iter2++)
				{
					LLDrawPool *p = *iter2;
					if (p->getType() != cur_type)
					{
						break;
					}
										
					p->renderShadow(i);
				}
				poolp->endShadowPass(i);
				LLVertexBuffer::unbind();
			}
		}
		else
		{
			// Skip all pools of this type
			for (iter2 = iter1; iter2 != mPools.end(); iter2++)
			{
				LLDrawPool *p = *iter2;
				if (p->getType() != cur_type)
				{
					break;
				}
			}
		}
		iter1 = iter2;
		stop_glerror();
	}

	gGLLastMatrix = NULL;
	gGL.loadMatrix(gGLModelView);
}


static U32 sIndicesDrawnCount = 0;

void LLPipeline::addTrianglesDrawn(S32 index_count)
{
    sIndicesDrawnCount += index_count;
}

void LLPipeline::recordTrianglesDrawn()
{
    assertInitialized();
    U32 count = sIndicesDrawnCount / 3;
    sIndicesDrawnCount = 0;
    add(LLStatViewer::TRIANGLES_DRAWN, LLUnits::Triangles::fromValue(count));
}

void LLPipeline::renderPhysicsDisplay()
{
	if (!hasRenderDebugMask(LLPipeline::RENDER_DEBUG_PHYSICS_SHAPES))
	{
		return;
	}

    gGL.flush();
    gDebugProgram.bind();

    LLGLEnable(GL_POLYGON_OFFSET_LINE);
    glPolygonOffset(3.f, 3.f);
    glLineWidth(3.f);
    LLGLEnable blend(GL_BLEND);
    gGL.setSceneBlendType(LLRender::BT_ALPHA);

    for (int pass = 0; pass < 3; ++pass)
    {
        // pass 0 - depth write enabled, color write disabled, fill
        // pass 1 - depth write disabled, color write enabled, fill
        // pass 2 - depth write disabled, color write enabled, wireframe
        gGL.setColorMask(pass >= 1, false);
        LLGLDepthTest depth(GL_TRUE, pass == 0);

        bool wireframe = (pass == 2);

        if (wireframe)
        {
            glPolygonMode(GL_FRONT_AND_BACK, GL_LINE);
        }

        for (LLWorld::region_list_t::const_iterator iter = LLWorld::getInstance()->getRegionList().begin();
            iter != LLWorld::getInstance()->getRegionList().end(); ++iter)
        {
            LLViewerRegion* region = *iter;
            for (U32 i = 0; i < LLViewerRegion::NUM_PARTITIONS; i++)
            {
                LLSpatialPartition* part = region->getSpatialPartition(i);
                if (part)
                {
                    if (hasRenderType(part->mDrawableType))
                    {
                        part->renderPhysicsShapes(wireframe);
                    }
                }
            }
        }
        gGL.flush();

        if (wireframe)
        {
            glPolygonMode(GL_FRONT_AND_BACK, GL_FILL);
        }
    }
    glLineWidth(1.f);
	gDebugProgram.unbind();

}

extern std::set<LLSpatialGroup*> visible_selected_groups;

void LLPipeline::renderDebug()
{
    LL_PROFILE_ZONE_SCOPED_CATEGORY_PIPELINE;

	assertInitialized();

	bool hud_only = hasRenderType(LLPipeline::RENDER_TYPE_HUD);

	if (!hud_only )
	{
		//Render any navmesh geometry	
		LLPathingLib *llPathingLibInstance = LLPathingLib::getInstance();
		if ( llPathingLibInstance != NULL ) 
		{
			//character floater renderables
			
			LLHandle<LLFloaterPathfindingCharacters> pathfindingCharacterHandle = LLFloaterPathfindingCharacters::getInstanceHandle();
			if ( !pathfindingCharacterHandle.isDead() )
			{
				LLFloaterPathfindingCharacters *pathfindingCharacter = pathfindingCharacterHandle.get();

				if ( pathfindingCharacter->getVisible() || gAgentCamera.cameraMouselook() )			
				{	
					gPathfindingProgram.bind();			
					gPathfindingProgram.uniform1f(sTint, 1.f);
					gPathfindingProgram.uniform1f(sAmbiance, 1.f);
					gPathfindingProgram.uniform1f(sAlphaScale, 1.f);

					//Requried character physics capsule render parameters
					LLUUID id;					
					LLVector3 pos;
					LLQuaternion rot;
				
					if ( pathfindingCharacter->isPhysicsCapsuleEnabled( id, pos, rot ) )
					{
						//remove blending artifacts
						gGL.setColorMask(false, false);
						llPathingLibInstance->renderSimpleShapeCapsuleID( gGL, id, pos, rot );				
						gGL.setColorMask(true, false);
						LLGLEnable blend(GL_BLEND);
						gPathfindingProgram.uniform1f(sAlphaScale, 0.90f);
						llPathingLibInstance->renderSimpleShapeCapsuleID( gGL, id, pos, rot );
						gPathfindingProgram.bind();
					}
				}
			}
			

			//pathing console renderables
			LLHandle<LLFloaterPathfindingConsole> pathfindingConsoleHandle = LLFloaterPathfindingConsole::getInstanceHandle();
			if (!pathfindingConsoleHandle.isDead())
			{
				LLFloaterPathfindingConsole *pathfindingConsole = pathfindingConsoleHandle.get();

				if ( pathfindingConsole->getVisible() || gAgentCamera.cameraMouselook() )
				{				
					F32 ambiance = gSavedSettings.getF32("PathfindingAmbiance");

					gPathfindingProgram.bind();
			
					gPathfindingProgram.uniform1f(sTint, 1.f);
					gPathfindingProgram.uniform1f(sAmbiance, ambiance);
					gPathfindingProgram.uniform1f(sAlphaScale, 1.f);

					if ( !pathfindingConsole->isRenderWorld() )
					{
						const LLColor4 clearColor = gSavedSettings.getColor4("PathfindingNavMeshClear");
						gGL.setColorMask(true, true);
						glClearColor(clearColor.mV[0],clearColor.mV[1],clearColor.mV[2],0);
                        glClear(GL_DEPTH_BUFFER_BIT | GL_COLOR_BUFFER_BIT); // no stencil -- deprecated | GL_STENCIL_BUFFER_BIT);
						gGL.setColorMask(true, false);
						glPolygonMode( GL_FRONT_AND_BACK, GL_FILL );	
					}

					//NavMesh
					if ( pathfindingConsole->isRenderNavMesh() )
					{	
						gGL.flush();
						gGL.setLineWidth(2.0f);	// <FS> Line width OGL core profile fix by Rye Mutt
						LLGLEnable cull(GL_CULL_FACE);
						LLGLDisable blend(GL_BLEND);
						
						if ( pathfindingConsole->isRenderWorld() )
						{					
							LLGLEnable blend(GL_BLEND);
							gPathfindingProgram.uniform1f(sAlphaScale, 0.66f);
							llPathingLibInstance->renderNavMesh();
						}
						else
						{
							llPathingLibInstance->renderNavMesh();
						}
						
						//render edges
						gPathfindingNoNormalsProgram.bind();
						gPathfindingNoNormalsProgram.uniform1f(sTint, 1.f);
						gPathfindingNoNormalsProgram.uniform1f(sAlphaScale, 1.f);
						llPathingLibInstance->renderNavMeshEdges();
						gPathfindingProgram.bind();

						gGL.flush();
						glPolygonMode( GL_FRONT_AND_BACK, GL_FILL );	
						gGL.setLineWidth(1.0f);	// <FS> Line width OGL core profile fix by Rye Mutt
						gGL.flush();
					}
					//User designated path
					if ( LLPathfindingPathTool::getInstance()->isRenderPath() )
					{
						//The path
						gUIProgram.bind();
						gGL.getTexUnit(0)->bind(LLViewerFetchedTexture::sWhiteImagep);
						llPathingLibInstance->renderPath();
						gPathfindingProgram.bind();

                        //The bookends
						//remove blending artifacts
						gGL.setColorMask(false, false);
						llPathingLibInstance->renderPathBookend( gGL, LLPathingLib::LLPL_START );
						llPathingLibInstance->renderPathBookend( gGL, LLPathingLib::LLPL_END );
						
						gGL.setColorMask(true, false);
						//render the bookends
						LLGLEnable blend(GL_BLEND);
						gPathfindingProgram.uniform1f(sAlphaScale, 0.90f);
						llPathingLibInstance->renderPathBookend( gGL, LLPathingLib::LLPL_START );
						llPathingLibInstance->renderPathBookend( gGL, LLPathingLib::LLPL_END );
						gPathfindingProgram.bind();
					}
				
					if ( pathfindingConsole->isRenderWaterPlane() )
					{	
						LLGLEnable blend(GL_BLEND);
						gPathfindingProgram.uniform1f(sAlphaScale, 0.90f);
						llPathingLibInstance->renderSimpleShapes( gGL, gAgent.getRegion()->getWaterHeight() );
					}
				//physics/exclusion shapes
				if ( pathfindingConsole->isRenderAnyShapes() )
				{					
						U32 render_order[] = {
							1 << LLPathingLib::LLST_ObstacleObjects,
							1 << LLPathingLib::LLST_WalkableObjects,
							1 << LLPathingLib::LLST_ExclusionPhantoms,	
							1 << LLPathingLib::LLST_MaterialPhantoms,
						};

						U32 flags = pathfindingConsole->getRenderShapeFlags();

						for (U32 i = 0; i < 4; i++)
						{
							if (!(flags & render_order[i]))
							{
								continue;
							}

							//turn off backface culling for volumes so they are visible when camera is inside volume
							LLGLDisable cull(i >= 2 ? GL_CULL_FACE : 0);
						
							gGL.flush();
							glPolygonMode( GL_FRONT_AND_BACK, GL_FILL );	
				
							//get rid of some z-fighting
							LLGLEnable polyOffset(GL_POLYGON_OFFSET_FILL);
							glPolygonOffset(1.0f, 1.0f);

							//render to depth first to avoid blending artifacts
							gGL.setColorMask(false, false);
							llPathingLibInstance->renderNavMeshShapesVBO( render_order[i] );		
							gGL.setColorMask(true, false);

							//get rid of some z-fighting
							glPolygonOffset(0.f, 0.f);

							LLGLEnable blend(GL_BLEND);
				
							{
								gPathfindingProgram.uniform1f(sAmbiance, ambiance);

								{ //draw solid overlay
									LLGLDepthTest depth(GL_TRUE, GL_FALSE, GL_LEQUAL);
									llPathingLibInstance->renderNavMeshShapesVBO( render_order[i] );				
									gGL.flush();				
								}
				
								LLGLEnable lineOffset(GL_POLYGON_OFFSET_LINE);
								glPolygonMode( GL_FRONT_AND_BACK, GL_LINE );	
						
								F32 offset = gSavedSettings.getF32("PathfindingLineOffset");

								if (pathfindingConsole->isRenderXRay())
								{
									gPathfindingProgram.uniform1f(sTint, gSavedSettings.getF32("PathfindingXRayTint"));
									gPathfindingProgram.uniform1f(sAlphaScale, gSavedSettings.getF32("PathfindingXRayOpacity"));
									LLGLEnable blend(GL_BLEND);
									LLGLDepthTest depth(GL_TRUE, GL_FALSE, GL_GREATER);
								
									glPolygonOffset(offset, -offset);
								
									if (gSavedSettings.getBOOL("PathfindingXRayWireframe"))
									{ //draw hidden wireframe as darker and less opaque
										gPathfindingProgram.uniform1f(sAmbiance, 1.f);
										llPathingLibInstance->renderNavMeshShapesVBO( render_order[i] );				
									}
									else
									{
										glPolygonMode( GL_FRONT_AND_BACK, GL_FILL );	
										gPathfindingProgram.uniform1f(sAmbiance, ambiance);
										llPathingLibInstance->renderNavMeshShapesVBO( render_order[i] );				
										glPolygonMode(GL_FRONT_AND_BACK, GL_LINE);
									}
								}

								{ //draw visible wireframe as brighter, thicker and more opaque
									glPolygonOffset(offset, offset);
									gPathfindingProgram.uniform1f(sAmbiance, 1.f);
									gPathfindingProgram.uniform1f(sTint, 1.f);
									gPathfindingProgram.uniform1f(sAlphaScale, 1.f);

									gGL.setLineWidth(gSavedSettings.getF32("PathfindingLineWidth")); // <FS> Line width OGL core profile fix by Rye Mutt
									LLGLDisable blendOut(GL_BLEND);
									llPathingLibInstance->renderNavMeshShapesVBO( render_order[i] );				
									gGL.flush();
									gGL.setLineWidth(1.f); // <FS> Line width OGL core profile fix by Rye Mutt
								}
				
								glPolygonMode( GL_FRONT_AND_BACK, GL_FILL );
							}
						}
					}

					glPolygonOffset(0.f, 0.f);

					if ( pathfindingConsole->isRenderNavMesh() && pathfindingConsole->isRenderXRay() )
					{	//render navmesh xray
						F32 ambiance = gSavedSettings.getF32("PathfindingAmbiance");

						LLGLEnable lineOffset(GL_POLYGON_OFFSET_LINE);
						LLGLEnable polyOffset(GL_POLYGON_OFFSET_FILL);
											
						F32 offset = gSavedSettings.getF32("PathfindingLineOffset");
						glPolygonOffset(offset, -offset);

						LLGLEnable blend(GL_BLEND);
						LLGLDepthTest depth(GL_TRUE, GL_FALSE, GL_GREATER);
						gGL.flush();				
						gGL.setLineWidth(2.0f);	// <FS> Line width OGL core profile fix by Rye Mutt
						LLGLEnable cull(GL_CULL_FACE);
																		
						gPathfindingProgram.uniform1f(sTint, gSavedSettings.getF32("PathfindingXRayTint"));
						gPathfindingProgram.uniform1f(sAlphaScale, gSavedSettings.getF32("PathfindingXRayOpacity"));
								
						if (gSavedSettings.getBOOL("PathfindingXRayWireframe"))
						{ //draw hidden wireframe as darker and less opaque
							glPolygonMode( GL_FRONT_AND_BACK, GL_LINE );	
							gPathfindingProgram.uniform1f(sAmbiance, 1.f);
							llPathingLibInstance->renderNavMesh();
							glPolygonMode( GL_FRONT_AND_BACK, GL_FILL );	
						}	
						else
						{
							gPathfindingProgram.uniform1f(sAmbiance, ambiance);
							llPathingLibInstance->renderNavMesh();
						}

						//render edges
						gPathfindingNoNormalsProgram.bind();
						gPathfindingNoNormalsProgram.uniform1f(sTint, gSavedSettings.getF32("PathfindingXRayTint"));
						gPathfindingNoNormalsProgram.uniform1f(sAlphaScale, gSavedSettings.getF32("PathfindingXRayOpacity"));
						llPathingLibInstance->renderNavMeshEdges();
						gPathfindingProgram.bind();
					
						gGL.flush();
						gGL.setLineWidth(1.0f);	// <FS> Line width OGL core profile fix by Rye Mutt
					}
			
					glPolygonOffset(0.f, 0.f);

					gGL.flush();
					gPathfindingProgram.unbind();
				}
			}
		}
	}

	gGLLastMatrix = NULL;
	gGL.loadMatrix(gGLModelView);
	gGL.setColorMask(true, false);

	
	if (!hud_only && !mDebugBlips.empty())
	{ //render debug blips
		gUIProgram.bind();
        gGL.color4f(1, 1, 1, 1);

		gGL.getTexUnit(0)->bind(LLViewerFetchedTexture::sWhiteImagep, true);

		glPointSize(8.f);
		LLGLDepthTest depth(GL_TRUE, GL_TRUE, GL_ALWAYS);

		gGL.begin(LLRender::POINTS);
		for (std::list<DebugBlip>::iterator iter = mDebugBlips.begin(); iter != mDebugBlips.end(); )
		{
			DebugBlip& blip = *iter;

			blip.mAge += gFrameIntervalSeconds.value();
			if (blip.mAge > 2.f)
			{
				mDebugBlips.erase(iter++);
			}
			else
			{
				iter++;
			}

			blip.mPosition.mV[2] += gFrameIntervalSeconds.value()*2.f;

			gGL.color4fv(blip.mColor.mV);
			gGL.vertex3fv(blip.mPosition.mV);
		}
		gGL.end();
		gGL.flush();
		glPointSize(1.f);
	}

	// Debug stuff.
	for (LLWorld::region_list_t::const_iterator iter = LLWorld::getInstance()->getRegionList().begin(); 
			iter != LLWorld::getInstance()->getRegionList().end(); ++iter)
	{
		LLViewerRegion* region = *iter;
		for (U32 i = 0; i < LLViewerRegion::NUM_PARTITIONS; i++)
		{
			LLSpatialPartition* part = region->getSpatialPartition(i);
			if (part)
			{
				if ( (hud_only && (part->mDrawableType == RENDER_TYPE_HUD || part->mDrawableType == RENDER_TYPE_HUD_PARTICLES)) ||
					 (!hud_only && hasRenderType(part->mDrawableType)) )
				{
					part->renderDebug();
				}
			}
		}
	}

	for (LLCullResult::bridge_iterator i = sCull->beginVisibleBridge(); i != sCull->endVisibleBridge(); ++i)
	{
		LLSpatialBridge* bridge = *i;
		if (!bridge->isDead() && hasRenderType(bridge->mDrawableType))
		{
			gGL.pushMatrix();
			gGL.multMatrix((F32*)bridge->mDrawable->getRenderMatrix().mMatrix);
			bridge->renderDebug();
			gGL.popMatrix();
		}
	}

	if (gPipeline.hasRenderDebugMask(LLPipeline::RENDER_DEBUG_OCCLUSION))
	{ //render visible selected group occlusion geometry
		gDebugProgram.bind();
		LLGLDepthTest depth(GL_TRUE, GL_FALSE);
		gGL.diffuseColor3f(1,0,1);
		for (std::set<LLSpatialGroup*>::iterator iter = visible_selected_groups.begin(); iter != visible_selected_groups.end(); ++iter)
		{
			LLSpatialGroup* group = *iter;

			LLVector4a fudge;
			fudge.splat(0.25f); //SG_OCCLUSION_FUDGE

			LLVector4a size;
			const LLVector4a* bounds = group->getBounds();
			size.setAdd(fudge, bounds[1]);
			
			drawBox(bounds[0], size);
		}
	}

	visible_selected_groups.clear();

    //draw reflection probes and links between them
    if (gPipeline.hasRenderDebugMask(LLPipeline::RENDER_DEBUG_REFLECTION_PROBES) && !hud_only)
    {
        mReflectionMapManager.renderDebug();
    }

    if (gSavedSettings.getBOOL("RenderReflectionProbeVolumes") && !hud_only)
    {
        LL_PROFILE_ZONE_NAMED_CATEGORY_PIPELINE("probe debug display");

        bindDeferredShader(gReflectionProbeDisplayProgram, NULL);
        mScreenTriangleVB->setBuffer();

        LLGLEnable blend(GL_BLEND);
        LLGLDepthTest depth(GL_FALSE);

        mScreenTriangleVB->drawArrays(LLRender::TRIANGLES, 0, 3);

        unbindDeferredShader(gReflectionProbeDisplayProgram);
    }

	gUIProgram.bind();

	if (hasRenderDebugMask(LLPipeline::RENDER_DEBUG_RAYCAST) && !hud_only)
	{ //draw crosshairs on particle intersection
		if (gDebugRaycastParticle)
		{
			gDebugProgram.bind();

			gGL.getTexUnit(0)->unbind(LLTexUnit::TT_TEXTURE);

			LLVector3 center(gDebugRaycastParticleIntersection.getF32ptr());
			LLVector3 size(0.1f, 0.1f, 0.1f);

			LLVector3 p[6];

			p[0] = center + size.scaledVec(LLVector3(1,0,0));
			p[1] = center + size.scaledVec(LLVector3(-1,0,0));
			p[2] = center + size.scaledVec(LLVector3(0,1,0));
			p[3] = center + size.scaledVec(LLVector3(0,-1,0));
			p[4] = center + size.scaledVec(LLVector3(0,0,1));
			p[5] = center + size.scaledVec(LLVector3(0,0,-1));
				
			gGL.begin(LLRender::LINES);
			gGL.diffuseColor3f(1.f, 1.f, 0.f);
			for (U32 i = 0; i < 6; i++)
			{
				gGL.vertex3fv(p[i].mV);
			}
			gGL.end();
			gGL.flush();

			gDebugProgram.unbind();
		}
	}

	if (hasRenderDebugMask(LLPipeline::RENDER_DEBUG_SHADOW_FRUSTA) && !hud_only)
	{
		LLVertexBuffer::unbind();

		LLGLEnable blend(GL_BLEND);
		LLGLDepthTest depth(TRUE, FALSE);
		LLGLDisable cull(GL_CULL_FACE);

		gGL.color4f(1,1,1,1);
		gGL.getTexUnit(0)->unbind(LLTexUnit::TT_TEXTURE);
				
		F32 a = 0.1f;

		F32 col[] =
		{
			1,0,0,a,
			0,1,0,a,
			0,0,1,a,
			1,0,1,a,
			
			1,1,0,a,
			0,1,1,a,
			1,1,1,a,
			1,0,1,a,
		};

		for (U32 i = 0; i < 8; i++)
		{
			LLVector3* frust = mShadowCamera[i].mAgentFrustum;

			if (i > 3)
			{ //render shadow frusta as volumes
				if (mShadowFrustPoints[i-4].empty())
				{
					continue;
				}

				gGL.color4fv(col+(i-4)*4);	
			
				gGL.begin(LLRender::TRIANGLE_STRIP);
				gGL.vertex3fv(frust[0].mV); gGL.vertex3fv(frust[4].mV);
				gGL.vertex3fv(frust[1].mV); gGL.vertex3fv(frust[5].mV);
				gGL.vertex3fv(frust[2].mV); gGL.vertex3fv(frust[6].mV);
				gGL.vertex3fv(frust[3].mV); gGL.vertex3fv(frust[7].mV);
				gGL.vertex3fv(frust[0].mV); gGL.vertex3fv(frust[4].mV);
				gGL.end();
				
				
				gGL.begin(LLRender::TRIANGLE_STRIP);
				gGL.vertex3fv(frust[0].mV);
				gGL.vertex3fv(frust[1].mV);
				gGL.vertex3fv(frust[3].mV);
				gGL.vertex3fv(frust[2].mV);
				gGL.end();
				
				gGL.begin(LLRender::TRIANGLE_STRIP);
				gGL.vertex3fv(frust[4].mV);
				gGL.vertex3fv(frust[5].mV);
				gGL.vertex3fv(frust[7].mV);
				gGL.vertex3fv(frust[6].mV);
				gGL.end();		
			}

	
			if (i < 4)
			{
				
				//if (i == 0 || !mShadowFrustPoints[i].empty())
				{
					//render visible point cloud
					gGL.flush();
					glPointSize(8.f);
					gGL.begin(LLRender::POINTS);
					
					F32* c = col+i*4;
					gGL.color3fv(c);

					for (U32 j = 0; j < mShadowFrustPoints[i].size(); ++j)
						{
							gGL.vertex3fv(mShadowFrustPoints[i][j].mV);
						
						}
					gGL.end();

					gGL.flush();
					glPointSize(1.f);

					LLVector3* ext = mShadowExtents[i]; 
					LLVector3 pos = (ext[0]+ext[1])*0.5f;
					LLVector3 size = (ext[1]-ext[0])*0.5f;
					drawBoxOutline(pos, size);

					//render camera frustum splits as outlines
					gGL.begin(LLRender::LINES);
					gGL.vertex3fv(frust[0].mV); gGL.vertex3fv(frust[1].mV);
					gGL.vertex3fv(frust[1].mV); gGL.vertex3fv(frust[2].mV);
					gGL.vertex3fv(frust[2].mV); gGL.vertex3fv(frust[3].mV);
					gGL.vertex3fv(frust[3].mV); gGL.vertex3fv(frust[0].mV);
					gGL.vertex3fv(frust[4].mV); gGL.vertex3fv(frust[5].mV);
					gGL.vertex3fv(frust[5].mV); gGL.vertex3fv(frust[6].mV);
					gGL.vertex3fv(frust[6].mV); gGL.vertex3fv(frust[7].mV);
					gGL.vertex3fv(frust[7].mV); gGL.vertex3fv(frust[4].mV);
					gGL.vertex3fv(frust[0].mV); gGL.vertex3fv(frust[4].mV);
					gGL.vertex3fv(frust[1].mV); gGL.vertex3fv(frust[5].mV);
					gGL.vertex3fv(frust[2].mV); gGL.vertex3fv(frust[6].mV);
					gGL.vertex3fv(frust[3].mV); gGL.vertex3fv(frust[7].mV);
					gGL.end();
				}
			}

			/*gGL.flush();
			gGL.setLineWidth(16-i*2); // <FS> Line width OGL core profile fix by Rye Mutt
			for (LLWorld::region_list_t::const_iterator iter = LLWorld::getInstance()->getRegionList().begin(); 
					iter != LLWorld::getInstance()->getRegionList().end(); ++iter)
			{
				LLViewerRegion* region = *iter;
				for (U32 j = 0; j < LLViewerRegion::NUM_PARTITIONS; j++)
				{
					LLSpatialPartition* part = region->getSpatialPartition(j);
					if (part)
					{
						if (hasRenderType(part->mDrawableType))
						{
							part->renderIntersectingBBoxes(&mShadowCamera[i]);
						}
					}
				}
			}
			gGL.flush();
			gGL.setLineWidth(1.f);*/ // <FS> Line width OGL core profile fix by Rye Mutt
		}
	}

	if (mRenderDebugMask & RENDER_DEBUG_WIND_VECTORS)
	{
		gAgent.getRegion()->mWind.renderVectors();
	}
	
	if (mRenderDebugMask & RENDER_DEBUG_COMPOSITION)
	{
		// Debug composition layers
		F32 x, y;

		gGL.getTexUnit(0)->unbind(LLTexUnit::TT_TEXTURE);

		if (gAgent.getRegion())
		{
			gGL.begin(LLRender::POINTS);
			// Draw the composition layer for the region that I'm in.
			for (x = 0; x <= 260; x++)
			{
				for (y = 0; y <= 260; y++)
				{
					if ((x > 255) || (y > 255))
					{
						gGL.color4f(1.f, 0.f, 0.f, 1.f);
					}
					else
					{
						gGL.color4f(0.f, 0.f, 1.f, 1.f);
					}
					F32 z = gAgent.getRegion()->getCompositionXY((S32)x, (S32)y);
					z *= 5.f;
					z += 50.f;
					gGL.vertex3f(x, y, z);
				}
			}
			gGL.end();
		}
	}

	gGL.flush();
	gUIProgram.unbind();
}

void LLPipeline::rebuildPools()
{
    LL_PROFILE_ZONE_SCOPED_CATEGORY_PIPELINE;

	assertInitialized();

	S32 max_count = mPools.size();
	pool_set_t::iterator iter1 = mPools.upper_bound(mLastRebuildPool);
	while(max_count > 0 && mPools.size() > 0) // && num_rebuilds < MAX_REBUILDS)
	{
		if (iter1 == mPools.end())
		{
			iter1 = mPools.begin();
		}
		LLDrawPool* poolp = *iter1;

		if (poolp->isDead())
		{
			mPools.erase(iter1++);
			removeFromQuickLookup( poolp );
			if (poolp == mLastRebuildPool)
			{
				mLastRebuildPool = NULL;
			}
			delete poolp;
		}
		else
		{
			mLastRebuildPool = poolp;
			iter1++;
		}
		max_count--;
	}
}

void LLPipeline::addToQuickLookup( LLDrawPool* new_poolp )
{
	assertInitialized();

	switch( new_poolp->getType() )
	{
	case LLDrawPool::POOL_SIMPLE:
		if (mSimplePool)
		{
			llassert(0);
			LL_WARNS() << "Ignoring duplicate simple pool." << LL_ENDL;
		}
		else
		{
			mSimplePool = (LLRenderPass*) new_poolp;
		}
		break;

	case LLDrawPool::POOL_ALPHA_MASK:
		if (mAlphaMaskPool)
		{
			llassert(0);
			LL_WARNS() << "Ignoring duplicate alpha mask pool." << LL_ENDL;
			break;
		}
		else
		{
			mAlphaMaskPool = (LLRenderPass*) new_poolp;
		}
		break;

	case LLDrawPool::POOL_FULLBRIGHT_ALPHA_MASK:
		if (mFullbrightAlphaMaskPool)
		{
			llassert(0);
			LL_WARNS() << "Ignoring duplicate alpha mask pool." << LL_ENDL;
			break;
		}
		else
		{
			mFullbrightAlphaMaskPool = (LLRenderPass*) new_poolp;
		}
		break;
		
	case LLDrawPool::POOL_GRASS:
		if (mGrassPool)
		{
			llassert(0);
			LL_WARNS() << "Ignoring duplicate grass pool." << LL_ENDL;
		}
		else
		{
			mGrassPool = (LLRenderPass*) new_poolp;
		}
		break;

	case LLDrawPool::POOL_FULLBRIGHT:
		if (mFullbrightPool)
		{
			llassert(0);
			LL_WARNS() << "Ignoring duplicate simple pool." << LL_ENDL;
		}
		else
		{
			mFullbrightPool = (LLRenderPass*) new_poolp;
		}
		break;

	case LLDrawPool::POOL_GLOW:
		if (mGlowPool)
		{
			llassert(0);
			LL_WARNS() << "Ignoring duplicate glow pool." << LL_ENDL;
		}
		else
		{
			mGlowPool = (LLRenderPass*) new_poolp;
		}
		break;

	case LLDrawPool::POOL_TREE:
		mTreePools[ uintptr_t(new_poolp->getTexture()) ] = new_poolp ;
		break;
 
	case LLDrawPool::POOL_TERRAIN:
		mTerrainPools[ uintptr_t(new_poolp->getTexture()) ] = new_poolp ;
		break;

	case LLDrawPool::POOL_BUMP:
		if (mBumpPool)
		{
			llassert(0);
			LL_WARNS() << "Ignoring duplicate bump pool." << LL_ENDL;
		}
		else
		{
			mBumpPool = new_poolp;
		}
		break;
	case LLDrawPool::POOL_MATERIALS:
		if (mMaterialsPool)
		{
			llassert(0);
			LL_WARNS() << "Ignorning duplicate materials pool." << LL_ENDL;
		}
		else
		{
			mMaterialsPool = new_poolp;
		}
		break;
	case LLDrawPool::POOL_ALPHA_PRE_WATER:
		if( mAlphaPoolPreWater )
		{
			llassert(0);
			LL_WARNS() << "LLPipeline::addPool(): Ignoring duplicate Alpha pre-water pool" << LL_ENDL;
		}
		else
		{
			mAlphaPoolPreWater = (LLDrawPoolAlpha*) new_poolp;
		}
		break;
    case LLDrawPool::POOL_ALPHA_POST_WATER:
        if (mAlphaPoolPostWater)
        {
            llassert(0);
            LL_WARNS() << "LLPipeline::addPool(): Ignoring duplicate Alpha post-water pool" << LL_ENDL;
        }
        else
        {
            mAlphaPoolPostWater = (LLDrawPoolAlpha*)new_poolp;
        }
        break;

	case LLDrawPool::POOL_AVATAR:
	case LLDrawPool::POOL_CONTROL_AV:
		break; // Do nothing

	case LLDrawPool::POOL_SKY:
		if( mSkyPool )
		{
			llassert(0);
			LL_WARNS() << "LLPipeline::addPool(): Ignoring duplicate Sky pool" << LL_ENDL;
		}
		else
		{
			mSkyPool = new_poolp;
		}
		break;
	
	case LLDrawPool::POOL_WATER:
		if( mWaterPool )
		{
			llassert(0);
			LL_WARNS() << "LLPipeline::addPool(): Ignoring duplicate Water pool" << LL_ENDL;
		}
		else
		{
			mWaterPool = new_poolp;
		}
		break;

	case LLDrawPool::POOL_WL_SKY:
		if( mWLSkyPool )
		{
			llassert(0);
			LL_WARNS() << "LLPipeline::addPool(): Ignoring duplicate WLSky Pool" << LL_ENDL;
		}
		else
		{ 
			mWLSkyPool = new_poolp;
		}
		break;

    case LLDrawPool::POOL_GLTF_PBR:
        if( mPBROpaquePool )
        {
            llassert(0);
            LL_WARNS() << "LLPipeline::addPool(): Ignoring duplicate PBR Opaque Pool" << LL_ENDL;
        }
        else
        {
            mPBROpaquePool = new_poolp;
        }
        break;

    case LLDrawPool::POOL_GLTF_PBR_ALPHA_MASK:
        if (mPBRAlphaMaskPool)
        {
            llassert(0);
            LL_WARNS() << "LLPipeline::addPool(): Ignoring duplicate PBR Alpha Mask Pool" << LL_ENDL;
        }
        else
        {
            mPBRAlphaMaskPool = new_poolp;
        }
        break;


	default:
		llassert(0);
		LL_WARNS() << "Invalid Pool Type in  LLPipeline::addPool()" << LL_ENDL;
		break;
	}
}

void LLPipeline::removePool( LLDrawPool* poolp )
{
	assertInitialized();
	removeFromQuickLookup(poolp);
	mPools.erase(poolp);
	delete poolp;
}

void LLPipeline::removeFromQuickLookup( LLDrawPool* poolp )
{
	assertInitialized();
	switch( poolp->getType() )
	{
	case LLDrawPool::POOL_SIMPLE:
		llassert(mSimplePool == poolp);
		mSimplePool = NULL;
		break;

	case LLDrawPool::POOL_ALPHA_MASK:
		llassert(mAlphaMaskPool == poolp);
		mAlphaMaskPool = NULL;
		break;

	case LLDrawPool::POOL_FULLBRIGHT_ALPHA_MASK:
		llassert(mFullbrightAlphaMaskPool == poolp);
		mFullbrightAlphaMaskPool = NULL;
		break;

	case LLDrawPool::POOL_GRASS:
		llassert(mGrassPool == poolp);
		mGrassPool = NULL;
		break;

	case LLDrawPool::POOL_FULLBRIGHT:
		llassert(mFullbrightPool == poolp);
		mFullbrightPool = NULL;
		break;

	case LLDrawPool::POOL_WL_SKY:
		llassert(mWLSkyPool == poolp);
		mWLSkyPool = NULL;
		break;

	case LLDrawPool::POOL_GLOW:
		llassert(mGlowPool == poolp);
		mGlowPool = NULL;
		break;

	case LLDrawPool::POOL_TREE:
		#ifdef _DEBUG
			{
				bool found = mTreePools.erase( (uintptr_t)poolp->getTexture() );
				llassert( found );
			}
		#else
			mTreePools.erase( (uintptr_t)poolp->getTexture() );
		#endif
		break;

	case LLDrawPool::POOL_TERRAIN:
		#ifdef _DEBUG
			{
				bool found = mTerrainPools.erase( (uintptr_t)poolp->getTexture() );
				llassert( found );
			}
		#else
			mTerrainPools.erase( (uintptr_t)poolp->getTexture() );
		#endif
		break;

	case LLDrawPool::POOL_BUMP:
		llassert( poolp == mBumpPool );
		mBumpPool = NULL;
		break;
	
	case LLDrawPool::POOL_MATERIALS:
		llassert(poolp == mMaterialsPool);
		mMaterialsPool = NULL;
		break;
			
	case LLDrawPool::POOL_ALPHA_PRE_WATER:
		llassert( poolp == mAlphaPoolPreWater );
		mAlphaPoolPreWater = nullptr;
		break;
    
    case LLDrawPool::POOL_ALPHA_POST_WATER:
        llassert(poolp == mAlphaPoolPostWater);
        mAlphaPoolPostWater = nullptr;
        break;

	case LLDrawPool::POOL_AVATAR:
	case LLDrawPool::POOL_CONTROL_AV:
		break; // Do nothing

	case LLDrawPool::POOL_SKY:
		llassert( poolp == mSkyPool );
		mSkyPool = NULL;
		break;

	case LLDrawPool::POOL_WATER:
		llassert( poolp == mWaterPool );
		mWaterPool = NULL;
		break;

    case LLDrawPool::POOL_GLTF_PBR:
        llassert( poolp == mPBROpaquePool );
        mPBROpaquePool = NULL;
        break;

    case LLDrawPool::POOL_GLTF_PBR_ALPHA_MASK:
        llassert(poolp == mPBRAlphaMaskPool);
        mPBRAlphaMaskPool = NULL;
        break;

	default:
		llassert(0);
		LL_WARNS() << "Invalid Pool Type in  LLPipeline::removeFromQuickLookup() type=" << poolp->getType() << LL_ENDL;
		break;
	}
}

void LLPipeline::resetDrawOrders()
{
    LL_PROFILE_ZONE_SCOPED_CATEGORY_PIPELINE;
	assertInitialized();
	// Iterate through all of the draw pools and rebuild them.
	for (pool_set_t::iterator iter = mPools.begin(); iter != mPools.end(); ++iter)
	{
		LLDrawPool *poolp = *iter;
		poolp->resetDrawOrders();
	}
}

//============================================================================
// Once-per-frame setup of hardware lights,
// including sun/moon, avatar backlight, and up to 6 local lights

void LLPipeline::setupAvatarLights(bool for_edit)
{
	assertInitialized();

    LLEnvironment& environment = LLEnvironment::instance();
    LLSettingsSky::ptr_t psky = environment.getCurrentSky();

    bool sun_up = environment.getIsSunUp();


	if (for_edit)
	{
		LLColor4 diffuse(1.f, 1.f, 1.f, 0.f);
		LLVector4 light_pos_cam(-8.f, 0.25f, 10.f, 0.f);  // w==0 => directional light
		LLMatrix4 camera_mat = LLViewerCamera::getInstance()->getModelview();
		LLMatrix4 camera_rot(camera_mat.getMat3());
		camera_rot.invert();
		LLVector4 light_pos = light_pos_cam * camera_rot;
		
		light_pos.normalize();

		LLLightState* light = gGL.getLight(1);

		mHWLightColors[1] = diffuse;

		light->setDiffuse(diffuse);
		light->setAmbient(LLColor4::black);
		light->setSpecular(LLColor4::black);
		light->setPosition(light_pos);
		light->setConstantAttenuation(1.f);
		light->setLinearAttenuation(0.f);
		light->setQuadraticAttenuation(0.f);
		light->setSpotExponent(0.f);
		light->setSpotCutoff(180.f);
	}
	else if (gAvatarBacklight) // Always true (unless overridden in a devs .ini)
	{
        LLVector3 light_dir = sun_up ? LLVector3(mSunDir) : LLVector3(mMoonDir);
		LLVector3 opposite_pos = -light_dir;
		LLVector3 orthog_light_pos = light_dir % LLVector3::z_axis;
		LLVector4 backlight_pos = LLVector4(lerp(opposite_pos, orthog_light_pos, 0.3f), 0.0f);
		backlight_pos.normalize();
			
		LLColor4 light_diffuse = sun_up ? mSunDiffuse : mMoonDiffuse;

		LLColor4 backlight_diffuse(1.f - light_diffuse.mV[VRED], 1.f - light_diffuse.mV[VGREEN], 1.f - light_diffuse.mV[VBLUE], 1.f);
		F32 max_component = 0.001f;
		for (S32 i = 0; i < 3; i++)
		{
			if (backlight_diffuse.mV[i] > max_component)
			{
				max_component = backlight_diffuse.mV[i];
			}
		}
		F32 backlight_mag;
		if (LLEnvironment::instance().getIsSunUp())
		{
			backlight_mag = BACKLIGHT_DAY_MAGNITUDE_OBJECT;
		}
		else
		{
			backlight_mag = BACKLIGHT_NIGHT_MAGNITUDE_OBJECT;
		}
		backlight_diffuse *= backlight_mag / max_component;

		mHWLightColors[1] = backlight_diffuse;

		LLLightState* light = gGL.getLight(1);

		light->setPosition(backlight_pos);
		light->setDiffuse(backlight_diffuse);
		light->setAmbient(LLColor4::black);
		light->setSpecular(LLColor4::black);
		light->setConstantAttenuation(1.f);
		light->setLinearAttenuation(0.f);
		light->setQuadraticAttenuation(0.f);
		light->setSpotExponent(0.f);
		light->setSpotCutoff(180.f);
	}
	else
	{
		LLLightState* light = gGL.getLight(1);

		mHWLightColors[1] = LLColor4::black;

		light->setDiffuse(LLColor4::black);
		light->setAmbient(LLColor4::black);
		light->setSpecular(LLColor4::black);
	}
}

static F32 calc_light_dist(LLVOVolume* light, const LLVector3& cam_pos, F32 max_dist)
{
    LL_PROFILE_ZONE_SCOPED_CATEGORY_DRAWPOOL;
	F32 inten = light->getLightIntensity();
	if (inten < .001f)
	{
		return max_dist;
	}
	bool selected = light->isSelected();
	if (selected)
	{
        return 0.f; // selected lights get highest priority
	}
    F32 radius = light->getLightRadius();
    F32 dist = dist_vec(light->getRenderPosition(), cam_pos);
    dist = llmax(dist - radius, 0.f);
	if (light->mDrawable.notNull() && light->mDrawable->isState(LLDrawable::ACTIVE))
	{
		// moving lights get a little higher priority (too much causes artifacts)
        dist = llmax(dist - light->getLightRadius()*0.25f, 0.f);
	}
	return dist;
}

void LLPipeline::calcNearbyLights(LLCamera& camera)
{
    LL_PROFILE_ZONE_SCOPED_CATEGORY_DRAWPOOL;
	assertInitialized();

	if (LLPipeline::sReflectionRender || gCubeSnapshot || LLPipeline::sRenderingHUDs)
	{
		return;
	}

    const S32 local_light_count = LLPipeline::RenderLocalLightCount;

	if (local_light_count >= 1)
	{
		// mNearbyLight (and all light_set_t's) are sorted such that
		// begin() == the closest light and rbegin() == the farthest light
		const S32 MAX_LOCAL_LIGHTS = 6;
        LLVector3 cam_pos = camera.getOrigin();
		
        F32 max_dist;
        if (LLPipeline::sRenderDeferred)
        {
            max_dist = RenderFarClip;
        }
        else
        {
            max_dist = llmin(RenderFarClip, LIGHT_MAX_RADIUS * 4.f);
        }

		// UPDATE THE EXISTING NEARBY LIGHTS
		light_set_t cur_nearby_lights;
		for (light_set_t::iterator iter = mNearbyLights.begin();
			iter != mNearbyLights.end(); iter++)
		{
			const Light* light = &(*iter);
			LLDrawable* drawable = light->drawable;
            const LLViewerObject *vobj = light->drawable->getVObj();
            if(vobj && vobj->getAvatar() 
               && (vobj->getAvatar()->isTooComplex() || vobj->getAvatar()->isInMuteList() || vobj->getAvatar()->isTooSlow())
               )
            {
                drawable->clearState(LLDrawable::NEARBY_LIGHT);
                continue;
            }

			LLVOVolume* volight = drawable->getVOVolume();
			if (!volight || !drawable->isState(LLDrawable::LIGHT))
			{
				drawable->clearState(LLDrawable::NEARBY_LIGHT);
				continue;
			}
			if (light->fade <= -LIGHT_FADE_TIME)
			{
				drawable->clearState(LLDrawable::NEARBY_LIGHT);
				continue;
			}
			if (!sRenderAttachedLights && volight && volight->isAttachment())
			{
				drawable->clearState(LLDrawable::NEARBY_LIGHT);
				continue;
			}

            F32 dist = calc_light_dist(volight, cam_pos, max_dist);
            F32 fade = light->fade;
            // actual fade gets decreased/increased by setupHWLights
            // light->fade value is 'time'.
            // >=0 and light will become visible as value increases
            // <0 and light will fade out
            if (dist < max_dist)
            {
                if (fade < 0)
                {
                    // mark light to fade in
                    // if fade was -LIGHT_FADE_TIME - it was fully invisible
                    // if fade -0 - it was fully visible
                    // visibility goes up from 0 to LIGHT_FADE_TIME.
                    fade += LIGHT_FADE_TIME;
                }
            }
            else
            {
                // mark light to fade out
                // visibility goes down from -0 to -LIGHT_FADE_TIME.
                if (fade >= LIGHT_FADE_TIME)
                {
                    fade = -0.0001f; // was fully visible
                }
                else if (fade >= 0)
                {
                    // 0.75 visible light should stay 0.75 visible, but should reverse direction
                    fade -= LIGHT_FADE_TIME;
                }
            }
            cur_nearby_lights.insert(Light(drawable, dist, fade));
		}
		mNearbyLights = cur_nearby_lights;
				
		// FIND NEW LIGHTS THAT ARE IN RANGE
		light_set_t new_nearby_lights;
		for (LLDrawable::ordered_drawable_set_t::iterator iter = mLights.begin();
			 iter != mLights.end(); ++iter)
		{
			LLDrawable* drawable = *iter;
			LLVOVolume* light = drawable->getVOVolume();
			if (!light || drawable->isState(LLDrawable::NEARBY_LIGHT))
			{
				continue;
			}
			if (light->isHUDAttachment())
			{
				continue; // no lighting from HUD objects
			}
            if (!sRenderAttachedLights && light && light->isAttachment())
			{
				continue;
			}
            LLVOAvatar * av = light->getAvatar();
            if (av && (av->isTooComplex() || av->isInMuteList() || av->isTooSlow()))
            {
                // avatars that are already in the list will be removed by removeMutedAVsLights
                continue;
            }
            F32 dist = calc_light_dist(light, cam_pos, max_dist);
            if (dist >= max_dist)
			{
				continue;
			}
			new_nearby_lights.insert(Light(drawable, dist, 0.f));
            if (!LLPipeline::sRenderDeferred && new_nearby_lights.size() > (U32)MAX_LOCAL_LIGHTS)
			{
				new_nearby_lights.erase(--new_nearby_lights.end());
				const Light& last = *new_nearby_lights.rbegin();
				max_dist = last.dist;
			}
		}

		// INSERT ANY NEW LIGHTS
		for (light_set_t::iterator iter = new_nearby_lights.begin();
			 iter != new_nearby_lights.end(); iter++)
		{
			const Light* light = &(*iter);
            if (LLPipeline::sRenderDeferred || mNearbyLights.size() < (U32)MAX_LOCAL_LIGHTS)
			{
				mNearbyLights.insert(*light);
				((LLDrawable*) light->drawable)->setState(LLDrawable::NEARBY_LIGHT);
			}
			else
			{
				// crazy cast so that we can overwrite the fade value
				// even though gcc enforces sets as const
				// (fade value doesn't affect sort so this is safe)
				Light* farthest_light = (const_cast<Light*>(&(*(mNearbyLights.rbegin()))));
				if (light->dist < farthest_light->dist)
				{
                    // mark light to fade out
                    // visibility goes down from -0 to -LIGHT_FADE_TIME.
                    //
                    // This is a mess, but for now it needs to be in sync
                    // with fade code above. Ex: code above detects distance < max,
                    // sets fade time to positive, this code then detects closer
                    // lights and sets fade time negative, fully compensating
                    // for the code above
                    if (farthest_light->fade >= LIGHT_FADE_TIME)
                    {
                        farthest_light->fade = -0.0001f; // was fully visible
                    }
                    else if (farthest_light->fade >= 0)
                    {
                        farthest_light->fade -= LIGHT_FADE_TIME;
                    }
				}
				else
				{
					break; // none of the other lights are closer
				}
			}
		}
		
		//mark nearby lights not-removable.
		for (light_set_t::iterator iter = mNearbyLights.begin();
			 iter != mNearbyLights.end(); iter++)
		{
			const Light* light = &(*iter);
			((LLViewerOctreeEntryData*) light->drawable)->setVisible();
		}
	}
}

void LLPipeline::setupHWLights()
{
    LL_PROFILE_ZONE_SCOPED_CATEGORY_DRAWPOOL;
	assertInitialized();
	
    if (LLPipeline::sRenderingHUDs)
    {
        return;
    }

    F32 light_scale = 1.f;

    if (gCubeSnapshot)
    { //darken local lights when probe ambiance is above 1
        light_scale = mReflectionMapManager.mLightScale;
    }


    LLEnvironment& environment = LLEnvironment::instance();
    LLSettingsSky::ptr_t psky = environment.getCurrentSky();

    // Ambient
    LLColor4 ambient = psky->getTotalAmbient();

	gGL.setAmbientLightColor(ambient);

    bool sun_up  = environment.getIsSunUp();
    bool moon_up = environment.getIsMoonUp();

	// Light 0 = Sun or Moon (All objects)
	{
        LLVector4 sun_dir(environment.getSunDirection(), 0.0f);
        LLVector4 moon_dir(environment.getMoonDirection(), 0.0f);

        mSunDir.setVec(sun_dir);
        mMoonDir.setVec(moon_dir);

        mSunDiffuse.setVec(psky->getSunlightColor());
        mMoonDiffuse.setVec(psky->getMoonlightColor());

		F32 max_color = llmax(mSunDiffuse.mV[0], mSunDiffuse.mV[1], mSunDiffuse.mV[2]);
		if (max_color > 1.f)
		{
			mSunDiffuse *= 1.f/max_color;
		}
		mSunDiffuse.clamp();

        max_color = llmax(mMoonDiffuse.mV[0], mMoonDiffuse.mV[1], mMoonDiffuse.mV[2]);
        if (max_color > 1.f)
        {
            mMoonDiffuse *= 1.f/max_color;
        }
        mMoonDiffuse.clamp();

        // prevent underlighting from having neither lightsource facing us
        if (!sun_up && !moon_up)
		{
            mSunDiffuse.setVec(LLColor4(0.0, 0.0, 0.0, 1.0));
            mMoonDiffuse.setVec(LLColor4(0.0, 0.0, 0.0, 1.0));
            mSunDir.setVec(LLVector4(0.0, 1.0, 0.0, 0.0));
            mMoonDir.setVec(LLVector4(0.0, 1.0, 0.0, 0.0));
		}

        LLVector4 light_dir = sun_up ? mSunDir : mMoonDir;

        mHWLightColors[0] = sun_up ? mSunDiffuse : mMoonDiffuse;

		LLLightState* light = gGL.getLight(0);
        light->setPosition(light_dir);

        light->setSunPrimary(sun_up);
        light->setDiffuse(mHWLightColors[0]);
        light->setDiffuseB(mMoonDiffuse);
        light->setAmbient(psky->getTotalAmbient());
		light->setSpecular(LLColor4::black);
		light->setConstantAttenuation(1.f);
		light->setLinearAttenuation(0.f);
		light->setQuadraticAttenuation(0.f);
		light->setSpotExponent(0.f);
		light->setSpotCutoff(180.f);
	}
	
	// Light 1 = Backlight (for avatars)
	// (set by enableLightsAvatar)
	
	S32 cur_light = 2;
	
	// Nearby lights = LIGHT 2-7

	mLightMovingMask = 0;
	
    const S32 local_light_count = LLPipeline::RenderLocalLightCount;

	if (local_light_count >= 1)
	{
		for (light_set_t::iterator iter = mNearbyLights.begin();
			 iter != mNearbyLights.end(); ++iter)
		{
			LLDrawable* drawable = iter->drawable;
			LLVOVolume* light = drawable->getVOVolume();
			if (!light)
			{
				continue;
			}

            if (light->isAttachment())
            {
                if (!sRenderAttachedLights)
                {
                    continue;
                }
            }

			if (drawable->isState(LLDrawable::ACTIVE))
			{
				mLightMovingMask |= (1<<cur_light);
			}
			
            //send linear light color to shader
            LLColor4  light_color = light->getLightLinearColor() * light_scale;
			light_color.mV[3] = 0.0f;

			F32 fade = iter->fade;
			if (fade < LIGHT_FADE_TIME)
			{
				// fade in/out light
				if (fade >= 0.f)
				{
					fade = fade / LIGHT_FADE_TIME;
					((Light*) (&(*iter)))->fade += gFrameIntervalSeconds.value();
				}
				else
				{
					fade = 1.f + fade / LIGHT_FADE_TIME;
					((Light*) (&(*iter)))->fade -= gFrameIntervalSeconds.value();
				}
				fade = llclamp(fade,0.f,1.f);
				light_color *= fade;
			}

            if (light_color.magVecSquared() < 0.001f)
            {
                continue;
            }

            LLVector3 light_pos(light->getRenderPosition());
            LLVector4 light_pos_gl(light_pos, 1.0f);

            F32 adjusted_radius = light->getLightRadius() * (sRenderDeferred ? 1.5f : 1.0f);
            if (adjusted_radius <= 0.001f)
            {
                continue;
            }

            F32 x = (3.f * (1.f + (light->getLightFalloff() * 2.0f)));  // why this magic?  probably trying to match a historic behavior.
            F32 linatten = x / adjusted_radius;                         // % of brightness at radius

            mHWLightColors[cur_light] = light_color;
			LLLightState* light_state = gGL.getLight(cur_light);
			
			light_state->setPosition(light_pos_gl);
			light_state->setDiffuse(light_color);
			light_state->setAmbient(LLColor4::black);
			light_state->setConstantAttenuation(0.f);
            light_state->setSize(light->getLightRadius() * 1.5f);
            light_state->setFalloff(light->getLightFalloff(DEFERRED_LIGHT_FALLOFF));

			if (sRenderDeferred)
			{
				light_state->setLinearAttenuation(linatten);
				light_state->setQuadraticAttenuation(light->getLightFalloff(DEFERRED_LIGHT_FALLOFF) + 1.f); // get falloff to match for forward deferred rendering lights
			}
			else
			{
				light_state->setLinearAttenuation(linatten);
				light_state->setQuadraticAttenuation(0.f);
			}
			

			if (light->isLightSpotlight() // directional (spot-)light
			    && (LLPipeline::sRenderDeferred || RenderSpotLightsInNondeferred)) // these are only rendered as GL spotlights if we're in deferred rendering mode *or* the setting forces them on
			{
				LLQuaternion quat = light->getRenderRotation();
				LLVector3 at_axis(0,0,-1); // this matches deferred rendering's object light direction
				at_axis *= quat;

				light_state->setSpotDirection(at_axis);
				light_state->setSpotCutoff(90.f);
				light_state->setSpotExponent(2.f);
	
				LLVector3 spotParams = light->getSpotLightParams();

				const LLColor4 specular(0.f, 0.f, 0.f, spotParams[2]);
				light_state->setSpecular(specular);
			}
			else // omnidirectional (point) light
			{
				light_state->setSpotExponent(0.f);
				light_state->setSpotCutoff(180.f);
				
				// we use specular.z = 1.0 as a cheap hack for the shaders to know that this is omnidirectional rather than a spotlight
				const LLColor4 specular(0.f, 0.f, 1.f, 0.f);
				light_state->setSpecular(specular);				
			}
			cur_light++;
			if (cur_light >= 8)
			{
				break; // safety
			}
		}
	}
	for ( ; cur_light < 8 ; cur_light++)
	{
		mHWLightColors[cur_light] = LLColor4::black;
		LLLightState* light = gGL.getLight(cur_light);
        light->setSunPrimary(true);
		light->setDiffuse(LLColor4::black);
		light->setAmbient(LLColor4::black);
		light->setSpecular(LLColor4::black);
	}

    // Bookmark comment to allow searching for mSpecialRenderMode == 3 (avatar edit mode),
    // prev site of forward (non-deferred) character light injection, removed by SL-13522 09/20

	// Init GL state
	for (S32 i = 0; i < 8; ++i)
	{
		gGL.getLight(i)->disable();
	}
	mLightMask = 0;
}

void LLPipeline::enableLights(U32 mask)
{
	assertInitialized();

	if (mLightMask != mask)
	{
		stop_glerror();
		if (mask)
		{
			stop_glerror();
			for (S32 i=0; i<8; i++)
			{
				LLLightState* light = gGL.getLight(i);
				if (mask & (1<<i))
				{
					light->enable();
					light->setDiffuse(mHWLightColors[i]);
				}
				else
				{
					light->disable();
					light->setDiffuse(LLColor4::black);
				}
			}
			stop_glerror();
		}
		mLightMask = mask;
		stop_glerror();
	}
}

void LLPipeline::enableLightsDynamic()
{
	assertInitialized();
	U32 mask = 0xff & (~2); // Local lights
	enableLights(mask);
	
	if (isAgentAvatarValid())
	{
		if (gAgentAvatarp->mSpecialRenderMode == 0) // normal
		{
			gPipeline.enableLightsAvatar();
		}
		else if (gAgentAvatarp->mSpecialRenderMode == 2)  // anim preview
		{
			gPipeline.enableLightsAvatarEdit(LLColor4(0.7f, 0.6f, 0.3f, 1.f));
		}
	}
}

void LLPipeline::enableLightsAvatar()
{
	U32 mask = 0xff; // All lights
	setupAvatarLights(FALSE);
	enableLights(mask);
}

void LLPipeline::enableLightsPreview()
{
	disableLights();

	LLColor4 ambient = PreviewAmbientColor;
	gGL.setAmbientLightColor(ambient);

	LLColor4 diffuse0 = PreviewDiffuse0;
	LLColor4 specular0 = PreviewSpecular0;
	LLColor4 diffuse1 = PreviewDiffuse1;
	LLColor4 specular1 = PreviewSpecular1;
	LLColor4 diffuse2 = PreviewDiffuse2;
	LLColor4 specular2 = PreviewSpecular2;

	LLVector3 dir0 = PreviewDirection0;
	LLVector3 dir1 = PreviewDirection1;
	LLVector3 dir2 = PreviewDirection2;

	dir0.normVec();
	dir1.normVec();
	dir2.normVec();
	
	LLVector4 light_pos(dir0, 0.0f);

	LLLightState* light = gGL.getLight(1);

	light->enable();
	light->setPosition(light_pos);
	light->setDiffuse(diffuse0);
	light->setAmbient(ambient);
	light->setSpecular(specular0);
	light->setSpotExponent(0.f);
	light->setSpotCutoff(180.f);

	light_pos = LLVector4(dir1, 0.f);

	light = gGL.getLight(2);
	light->enable();
	light->setPosition(light_pos);
	light->setDiffuse(diffuse1);
	light->setAmbient(ambient);
	light->setSpecular(specular1);
	light->setSpotExponent(0.f);
	light->setSpotCutoff(180.f);

	light_pos = LLVector4(dir2, 0.f);
	light = gGL.getLight(3);
	light->enable();
	light->setPosition(light_pos);
	light->setDiffuse(diffuse2);
	light->setAmbient(ambient);
	light->setSpecular(specular2);
	light->setSpotExponent(0.f);
	light->setSpotCutoff(180.f);
}


void LLPipeline::enableLightsAvatarEdit(const LLColor4& color)
{
	U32 mask = 0x2002; // Avatar backlight only, set ambient
	setupAvatarLights(TRUE);
	enableLights(mask);

	gGL.setAmbientLightColor(color);
}

void LLPipeline::enableLightsFullbright()
{
	assertInitialized();
	U32 mask = 0x1000; // Non-0 mask, set ambient
	enableLights(mask);
}

void LLPipeline::disableLights()
{
	enableLights(0); // no lighting (full bright)
}

//============================================================================

class LLMenuItemGL;
class LLInvFVBridge;
struct cat_folder_pair;
class LLVOBranch;
class LLVOLeaf;

void LLPipeline::findReferences(LLDrawable *drawablep)
{
	assertInitialized();
	if (mLights.find(drawablep) != mLights.end())
	{
		LL_INFOS() << "In mLights" << LL_ENDL;
	}
	if (std::find(mMovedList.begin(), mMovedList.end(), drawablep) != mMovedList.end())
	{
		LL_INFOS() << "In mMovedList" << LL_ENDL;
	}
	if (std::find(mShiftList.begin(), mShiftList.end(), drawablep) != mShiftList.end())
	{
		LL_INFOS() << "In mShiftList" << LL_ENDL;
	}
	if (mRetexturedList.find(drawablep) != mRetexturedList.end())
	{
		LL_INFOS() << "In mRetexturedList" << LL_ENDL;
	}
	
	if (std::find(mBuildQ1.begin(), mBuildQ1.end(), drawablep) != mBuildQ1.end())
	{
		LL_INFOS() << "In mBuildQ1" << LL_ENDL;
	}
	
	S32 count;
	
	count = gObjectList.findReferences(drawablep);
	if (count)
	{
		LL_INFOS() << "In other drawables: " << count << " references" << LL_ENDL;
	}
}

bool LLPipeline::verify()
{
	bool ok = assertInitialized();
	if (ok) 
	{
		for (pool_set_t::iterator iter = mPools.begin(); iter != mPools.end(); ++iter)
		{
			LLDrawPool *poolp = *iter;
			if (!poolp->verify())
			{
				ok = false;
			}
		}
	}

	if (!ok)
	{
		LL_WARNS() << "Pipeline verify failed!" << LL_ENDL;
	}
	return ok;
}

//////////////////////////////
//
// Collision detection
//
//

///////////////////////////////////////////////////////////////////////////////////////////////////////////////////////////////////////////////////////////////////////////////////////////////////////
/**
 *	A method to compute a ray-AABB intersection.
 *	Original code by Andrew Woo, from "Graphics Gems", Academic Press, 1990
 *	Optimized code by Pierre Terdiman, 2000 (~20-30% faster on my Celeron 500)
 *	Epsilon value added by Klaus Hartmann. (discarding it saves a few cycles only)
 *
 *	Hence this version is faster as well as more robust than the original one.
 *
 *	Should work provided:
 *	1) the integer representation of 0.0f is 0x00000000
 *	2) the sign bit of the float is the most significant one
 *
 *	Report bugs: p.terdiman@codercorner.com
 *
 *	\param		aabb		[in] the axis-aligned bounding box
 *	\param		origin		[in] ray origin
 *	\param		dir			[in] ray direction
 *	\param		coord		[out] impact coordinates
 *	\return		true if ray intersects AABB
 */
///////////////////////////////////////////////////////////////////////////////////////////////////////////////////////////////////////////////////////////////////////////////////////////////////////
//#define RAYAABB_EPSILON 0.00001f
#define IR(x)	((U32&)x)

bool LLRayAABB(const LLVector3 &center, const LLVector3 &size, const LLVector3& origin, const LLVector3& dir, LLVector3 &coord, F32 epsilon)
{
	bool Inside = true;
	LLVector3 MinB = center - size;
	LLVector3 MaxB = center + size;
	LLVector3 MaxT;
	MaxT.mV[VX]=MaxT.mV[VY]=MaxT.mV[VZ]=-1.0f;

	// Find candidate planes.
	for(U32 i=0;i<3;i++)
	{
		if(origin.mV[i] < MinB.mV[i])
		{
			coord.mV[i]	= MinB.mV[i];
			Inside		= false;

			// Calculate T distances to candidate planes
			if(IR(dir.mV[i]))	MaxT.mV[i] = (MinB.mV[i] - origin.mV[i]) / dir.mV[i];
		}
		else if(origin.mV[i] > MaxB.mV[i])
		{
			coord.mV[i]	= MaxB.mV[i];
			Inside		= false;

			// Calculate T distances to candidate planes
			if(IR(dir.mV[i]))	MaxT.mV[i] = (MaxB.mV[i] - origin.mV[i]) / dir.mV[i];
		}
	}

	// Ray origin inside bounding box
	if(Inside)
	{
		coord = origin;
		return true;
	}

	// Get largest of the maxT's for final choice of intersection
	U32 WhichPlane = 0;
	if(MaxT.mV[1] > MaxT.mV[WhichPlane])	WhichPlane = 1;
	if(MaxT.mV[2] > MaxT.mV[WhichPlane])	WhichPlane = 2;

	// Check final candidate actually inside box
	if(IR(MaxT.mV[WhichPlane])&0x80000000) return false;

	for(U32 i=0;i<3;i++)
	{
		if(i!=WhichPlane)
		{
			coord.mV[i] = origin.mV[i] + MaxT.mV[WhichPlane] * dir.mV[i];
			if (epsilon > 0)
			{
				if(coord.mV[i] < MinB.mV[i] - epsilon || coord.mV[i] > MaxB.mV[i] + epsilon)	return false;
			}
			else
			{
				if(coord.mV[i] < MinB.mV[i] || coord.mV[i] > MaxB.mV[i])	return false;
			}
		}
	}
	return true;	// ray hits box
}

//////////////////////////////
//
// Macros, functions, and inline methods from other classes
//
//

void LLPipeline::setLight(LLDrawable *drawablep, bool is_light)
{
	if (drawablep && assertInitialized())
	{
		if (is_light)
		{
			mLights.insert(drawablep);
			drawablep->setState(LLDrawable::LIGHT);
		}
		else
		{
			drawablep->clearState(LLDrawable::LIGHT);
			mLights.erase(drawablep);
		}
	}
}

//static
void LLPipeline::toggleRenderType(U32 type)
{
	gPipeline.mRenderTypeEnabled[type] = !gPipeline.mRenderTypeEnabled[type];
	if (type == LLPipeline::RENDER_TYPE_WATER)
	{
		gPipeline.mRenderTypeEnabled[LLPipeline::RENDER_TYPE_VOIDWATER] = !gPipeline.mRenderTypeEnabled[LLPipeline::RENDER_TYPE_VOIDWATER];
	}
}

//static
void LLPipeline::toggleRenderTypeControl(U32 type)
{
	gPipeline.toggleRenderType(type);
}

//static
bool LLPipeline::hasRenderTypeControl(U32 type)
{
	return gPipeline.hasRenderType(type);
}

// Allows UI items labeled "Hide foo" instead of "Show foo"
//static
bool LLPipeline::toggleRenderTypeControlNegated(S32 type)
{
	return !gPipeline.hasRenderType(type);
}

//static
void LLPipeline::toggleRenderDebug(U64 bit)
{
	if (gPipeline.hasRenderDebugMask(bit))
	{
		LL_INFOS() << "Toggling render debug mask " << std::hex << bit << " off" << std::dec << LL_ENDL;
	}
	else
	{
		LL_INFOS() << "Toggling render debug mask " << std::hex << bit << " on" << std::dec << LL_ENDL;
	}
	gPipeline.mRenderDebugMask ^= bit;
}


//static
bool LLPipeline::toggleRenderDebugControl(U64 bit)
{
	return gPipeline.hasRenderDebugMask(bit);
}

//static
void LLPipeline::toggleRenderDebugFeature(U32 bit)
{
	gPipeline.mRenderDebugFeatureMask ^= bit;
}


//static
bool LLPipeline::toggleRenderDebugFeatureControl(U32 bit)
{
	return gPipeline.hasRenderDebugFeatureMask(bit);
}

void LLPipeline::setRenderDebugFeatureControl(U32 bit, bool value)
{
	if (value)
	{
		gPipeline.mRenderDebugFeatureMask |= bit;
	}
	else
	{
		gPipeline.mRenderDebugFeatureMask &= !bit;
	}
}

void LLPipeline::pushRenderDebugFeatureMask()
{
	mRenderDebugFeatureStack.push(mRenderDebugFeatureMask);
}

void LLPipeline::popRenderDebugFeatureMask()
{
	if (mRenderDebugFeatureStack.empty())
	{
		LL_ERRS() << "Depleted render feature stack." << LL_ENDL;
	}

	mRenderDebugFeatureMask = mRenderDebugFeatureStack.top();
	mRenderDebugFeatureStack.pop();
}

// static
void LLPipeline::setRenderScriptedBeacons(bool val)
{
	sRenderScriptedBeacons = val;
}

// static
void LLPipeline::toggleRenderScriptedBeacons()
{
	sRenderScriptedBeacons = !sRenderScriptedBeacons;
}

// static
bool LLPipeline::getRenderScriptedBeacons()
{
	return sRenderScriptedBeacons;
}

// static
void LLPipeline::setRenderScriptedTouchBeacons(bool val)
{
	sRenderScriptedTouchBeacons = val;
}

// static
void LLPipeline::toggleRenderScriptedTouchBeacons()
{
	sRenderScriptedTouchBeacons = !sRenderScriptedTouchBeacons;
}

// static
bool LLPipeline::getRenderScriptedTouchBeacons()
{
	return sRenderScriptedTouchBeacons;
}

// static
void LLPipeline::setRenderMOAPBeacons(bool val)
{
	sRenderMOAPBeacons = val;
}

// static
void LLPipeline::toggleRenderMOAPBeacons()
{
	sRenderMOAPBeacons = !sRenderMOAPBeacons;
}

// static
bool LLPipeline::getRenderMOAPBeacons()
{
	return sRenderMOAPBeacons;
}

// static
void LLPipeline::setRenderPhysicalBeacons(bool val)
{
	sRenderPhysicalBeacons = val;
}

// static
void LLPipeline::toggleRenderPhysicalBeacons()
{
	sRenderPhysicalBeacons = !sRenderPhysicalBeacons;
}

// static
bool LLPipeline::getRenderPhysicalBeacons()
{
	return sRenderPhysicalBeacons;
}

// static
void LLPipeline::setRenderParticleBeacons(bool val)
{
	sRenderParticleBeacons = val;
}

// static
void LLPipeline::toggleRenderParticleBeacons()
{
	sRenderParticleBeacons = !sRenderParticleBeacons;
}

// static
bool LLPipeline::getRenderParticleBeacons()
{
	return sRenderParticleBeacons;
}

// static
void LLPipeline::setRenderSoundBeacons(bool val)
{
	sRenderSoundBeacons = val;
}

// static
void LLPipeline::toggleRenderSoundBeacons()
{
	sRenderSoundBeacons = !sRenderSoundBeacons;
}

// static
bool LLPipeline::getRenderSoundBeacons()
{
	return sRenderSoundBeacons;
}

// static
void LLPipeline::setRenderBeacons(bool val)
{
	sRenderBeacons = val;
}

// static
void LLPipeline::toggleRenderBeacons()
{
	sRenderBeacons = !sRenderBeacons;
}

// static
bool LLPipeline::getRenderBeacons()
{
	return sRenderBeacons;
}

// static
void LLPipeline::setRenderHighlights(bool val)
{
	sRenderHighlight = val;
}

// static
void LLPipeline::toggleRenderHighlights()
{
	sRenderHighlight = !sRenderHighlight;
}

// static
bool LLPipeline::getRenderHighlights()
{
	return sRenderHighlight;
}

// static
void LLPipeline::setRenderHighlightTextureChannel(LLRender::eTexIndex channel)
{
	sRenderHighlightTextureChannel = channel;
}

LLVOPartGroup* LLPipeline::lineSegmentIntersectParticle(const LLVector4a& start, const LLVector4a& end, LLVector4a* intersection,
														S32* face_hit)
{
	LLVector4a local_end = end;

	LLVector4a position;

	LLDrawable* drawable = NULL;

	for (LLWorld::region_list_t::const_iterator iter = LLWorld::getInstance()->getRegionList().begin(); 
			iter != LLWorld::getInstance()->getRegionList().end(); ++iter)
	{
		LLViewerRegion* region = *iter;

		LLSpatialPartition* part = region->getSpatialPartition(LLViewerRegion::PARTITION_PARTICLE);
		if (part && hasRenderType(part->mDrawableType))
		{
			LLDrawable* hit = part->lineSegmentIntersect(start, local_end, TRUE, FALSE, TRUE, FALSE, face_hit, &position, NULL, NULL, NULL);
			if (hit)
			{
				drawable = hit;
				local_end = position;						
			}
		}
	}

	LLVOPartGroup* ret = NULL;
	if (drawable)
	{
		//make sure we're returning an LLVOPartGroup
		llassert(drawable->getVObj()->getPCode() == LLViewerObject::LL_VO_PART_GROUP);
		ret = (LLVOPartGroup*) drawable->getVObj().get();
	}
		
	if (intersection)
	{
		*intersection = position;
	}

	return ret;
}

LLViewerObject* LLPipeline::lineSegmentIntersectInWorld(const LLVector4a& start, const LLVector4a& end,
														bool pick_transparent,
														bool pick_rigged,
                                                        bool pick_unselectable,
                                                        bool pick_reflection_probe,
														S32* face_hit,
														LLVector4a* intersection,         // return the intersection point
														LLVector2* tex_coord,            // return the texture coordinates of the intersection point
														LLVector4a* normal,               // return the surface normal at the intersection point
														LLVector4a* tangent             // return the surface tangent at the intersection point
	)
{
	LLDrawable* drawable = NULL;

	LLVector4a local_end = end;

	LLVector4a position;

	sPickAvatar = false; //! LLToolMgr::getInstance()->inBuildMode();
	
	for (LLWorld::region_list_t::const_iterator iter = LLWorld::getInstance()->getRegionList().begin(); 
			iter != LLWorld::getInstance()->getRegionList().end(); ++iter)
	{
		LLViewerRegion* region = *iter;

		for (U32 j = 0; j < LLViewerRegion::NUM_PARTITIONS; j++)
		{
			if ((j == LLViewerRegion::PARTITION_VOLUME) || 
				(j == LLViewerRegion::PARTITION_BRIDGE) ||
                (j == LLViewerRegion::PARTITION_AVATAR) || // for attachments
				(j == LLViewerRegion::PARTITION_CONTROL_AV) ||
				(j == LLViewerRegion::PARTITION_TERRAIN) ||
				(j == LLViewerRegion::PARTITION_TREE) ||
				(j == LLViewerRegion::PARTITION_GRASS))  // only check these partitions for now
			{
				LLSpatialPartition* part = region->getSpatialPartition(j);
				if (part && hasRenderType(part->mDrawableType))
				{
					LLDrawable* hit = part->lineSegmentIntersect(start, local_end, pick_transparent, pick_rigged, pick_unselectable, pick_reflection_probe, face_hit, &position, tex_coord, normal, tangent);
					if (hit)
					{
						drawable = hit;
						local_end = position;						
					}
				}
			}
		}
	}
	
	if (!sPickAvatar)
	{
		//save hit info in case we need to restore
		//due to attachment override
		LLVector4a local_normal;
		LLVector4a local_tangent;
		LLVector2 local_texcoord;
		S32 local_face_hit = -1;

		if (face_hit)
		{ 
			local_face_hit = *face_hit;
		}
		if (tex_coord)
		{
			local_texcoord = *tex_coord;
		}
		if (tangent)
		{
			local_tangent = *tangent;
		}
		else
		{
			local_tangent.clear();
		}
		if (normal)
		{
			local_normal = *normal;
		}
		else
		{
			local_normal.clear();
		}
				
		const F32 ATTACHMENT_OVERRIDE_DIST = 0.1f;

		//check against avatars
		sPickAvatar = true;
		for (LLWorld::region_list_t::const_iterator iter = LLWorld::getInstance()->getRegionList().begin(); 
				iter != LLWorld::getInstance()->getRegionList().end(); ++iter)
		{
			LLViewerRegion* region = *iter;

			LLSpatialPartition* part = region->getSpatialPartition(LLViewerRegion::PARTITION_AVATAR);
			if (part && hasRenderType(part->mDrawableType))
			{
				LLDrawable* hit = part->lineSegmentIntersect(start, local_end, pick_transparent, pick_rigged, pick_unselectable, pick_reflection_probe, face_hit, &position, tex_coord, normal, tangent);
				if (hit)
				{
					LLVector4a delta;
					delta.setSub(position, local_end);

					if (!drawable || 
						!drawable->getVObj()->isAttachment() ||
						delta.getLength3().getF32() > ATTACHMENT_OVERRIDE_DIST)
					{ //avatar overrides if previously hit drawable is not an attachment or 
					  //attachment is far enough away from detected intersection
						drawable = hit;
						local_end = position;						
					}
					else
					{ //prioritize attachments over avatars
						position = local_end;

						if (face_hit)
						{
							*face_hit = local_face_hit;
						}
						if (tex_coord)
						{
							*tex_coord = local_texcoord;
						}
						if (tangent)
						{
							*tangent = local_tangent;
						}
						if (normal)
						{
							*normal = local_normal;
						}
					}
				}
			}
		}
	}

	//check all avatar nametags (silly, isn't it?)
	for (std::vector< LLCharacter* >::iterator iter = LLCharacter::sInstances.begin();
		iter != LLCharacter::sInstances.end();
		++iter)
	{
		LLVOAvatar* av = (LLVOAvatar*) *iter;
		if (av->mNameText.notNull()
			&& av->mNameText->lineSegmentIntersect(start, local_end, position))
		{
			drawable = av->mDrawable;
			local_end = position;
		}
	}

	if (intersection)
	{
		*intersection = position;
	}

	return drawable ? drawable->getVObj().get() : NULL;
}

LLViewerObject* LLPipeline::lineSegmentIntersectInHUD(const LLVector4a& start, const LLVector4a& end,
													  bool pick_transparent,													
													  S32* face_hit,
													  LLVector4a* intersection,         // return the intersection point
													  LLVector2* tex_coord,            // return the texture coordinates of the intersection point
													  LLVector4a* normal,               // return the surface normal at the intersection point
													  LLVector4a* tangent				// return the surface tangent at the intersection point
	)
{
	LLDrawable* drawable = NULL;

	for (LLWorld::region_list_t::const_iterator iter = LLWorld::getInstance()->getRegionList().begin(); 
			iter != LLWorld::getInstance()->getRegionList().end(); ++iter)
	{
		LLViewerRegion* region = *iter;

		bool toggle = false;
		if (!hasRenderType(LLPipeline::RENDER_TYPE_HUD))
		{
			toggleRenderType(LLPipeline::RENDER_TYPE_HUD);
			toggle = true;
		}

		LLSpatialPartition* part = region->getSpatialPartition(LLViewerRegion::PARTITION_HUD);
		if (part)
		{
			LLDrawable* hit = part->lineSegmentIntersect(start, end, pick_transparent, FALSE, TRUE, FALSE, face_hit, intersection, tex_coord, normal, tangent);
			if (hit)
			{
				drawable = hit;
			}
		}

		if (toggle)
		{
			toggleRenderType(LLPipeline::RENDER_TYPE_HUD);
		}
	}
	return drawable ? drawable->getVObj().get() : NULL;
}

LLSpatialPartition* LLPipeline::getSpatialPartition(LLViewerObject* vobj)
{
	if (vobj)
	{
		LLViewerRegion* region = vobj->getRegion();
		if (region)
		{
			return region->getSpatialPartition(vobj->getPartitionType());
		}
	}
	return NULL;
}

void LLPipeline::resetVertexBuffers(LLDrawable* drawable)
{
	if (!drawable)
	{
		return;
	}

	for (S32 i = 0; i < drawable->getNumFaces(); i++)
	{
		LLFace* facep = drawable->getFace(i);
		if (facep)
		{
			facep->clearVertexBuffer();
		}
	}
}

void LLPipeline::renderObjects(U32 type, bool texture, bool batch_texture, bool rigged)
{
	assertInitialized();
	gGL.loadMatrix(gGLModelView);
	gGLLastMatrix = NULL;

    if (rigged)
    {
        mSimplePool->pushRiggedBatches(type + 1, texture, batch_texture);
    }
    else
    {
        mSimplePool->pushBatches(type, texture, batch_texture);
    }

    gGL.loadMatrix(gGLModelView);
	gGLLastMatrix = NULL;		
}

void LLPipeline::renderGLTFObjects(U32 type, bool texture, bool rigged)
{
    assertInitialized();
    gGL.loadMatrix(gGLModelView);
    gGLLastMatrix = NULL;

    if (rigged)
    {
        mSimplePool->pushRiggedGLTFBatches(type + 1, texture);
    }
    else
    {
        mSimplePool->pushGLTFBatches(type, texture);
    }

    gGL.loadMatrix(gGLModelView);
    gGLLastMatrix = NULL;
}

// Currently only used for shadows -Cosmic,2023-04-19
void LLPipeline::renderAlphaObjects(bool rigged)
{
    LL_PROFILE_ZONE_SCOPED_CATEGORY_PIPELINE;
    assertInitialized();
    gGL.loadMatrix(gGLModelView);
    gGLLastMatrix = NULL;
    S32 sun_up = LLEnvironment::instance().getIsSunUp() ? 1 : 0;
    U32 target_width = LLRenderTarget::sCurResX;
    U32 type = LLRenderPass::PASS_ALPHA;
    LLVOAvatar* lastAvatar = nullptr;
    U64 lastMeshId = 0;
    auto* begin = gPipeline.beginRenderMap(type);
    auto* end = gPipeline.endRenderMap(type);

    for (LLCullResult::drawinfo_iterator i = begin; i != end; )
    {
        LLDrawInfo* pparams = *i;
        LLCullResult::increment_iterator(i, end);

        if (rigged != (pparams->mAvatar != nullptr))
        {
            // Pool contains both rigged and non-rigged DrawInfos. Only draw
            // the objects we're interested in in this pass.
            continue;
        }

        if (rigged)
        {
            if (pparams->mGLTFMaterial)
            {
                gDeferredShadowGLTFAlphaBlendProgram.bind(rigged);
                LLGLSLShader::sCurBoundShaderPtr->uniform1i(LLShaderMgr::SUN_UP_FACTOR, sun_up);
                LLGLSLShader::sCurBoundShaderPtr->uniform1f(LLShaderMgr::DEFERRED_SHADOW_TARGET_WIDTH, (float)target_width);
                LLGLSLShader::sCurBoundShaderPtr->setMinimumAlpha(ALPHA_BLEND_CUTOFF);
                LLRenderPass::pushRiggedGLTFBatch(*pparams, lastAvatar, lastMeshId);
            }
            else
            {
                gDeferredShadowAlphaMaskProgram.bind(rigged);
                LLGLSLShader::sCurBoundShaderPtr->uniform1i(LLShaderMgr::SUN_UP_FACTOR, sun_up);
                LLGLSLShader::sCurBoundShaderPtr->uniform1f(LLShaderMgr::DEFERRED_SHADOW_TARGET_WIDTH, (float)target_width);
                LLGLSLShader::sCurBoundShaderPtr->setMinimumAlpha(ALPHA_BLEND_CUTOFF);
                if (lastAvatar != pparams->mAvatar || lastMeshId != pparams->mSkinInfo->mHash)
                {
                    mSimplePool->uploadMatrixPalette(*pparams);
                    lastAvatar = pparams->mAvatar;
                    lastMeshId = pparams->mSkinInfo->mHash;
                }

                mSimplePool->pushBatch(*pparams, true, true);
            }
        }
        else
        {
            if (pparams->mGLTFMaterial)
            {
                gDeferredShadowGLTFAlphaBlendProgram.bind(rigged);
                LLGLSLShader::sCurBoundShaderPtr->uniform1i(LLShaderMgr::SUN_UP_FACTOR, sun_up);
                LLGLSLShader::sCurBoundShaderPtr->uniform1f(LLShaderMgr::DEFERRED_SHADOW_TARGET_WIDTH, (float)target_width);
                LLGLSLShader::sCurBoundShaderPtr->setMinimumAlpha(ALPHA_BLEND_CUTOFF);
                LLRenderPass::pushGLTFBatch(*pparams);
            }
            else
            {
                gDeferredShadowAlphaMaskProgram.bind(rigged);
                LLGLSLShader::sCurBoundShaderPtr->uniform1i(LLShaderMgr::SUN_UP_FACTOR, sun_up);
                LLGLSLShader::sCurBoundShaderPtr->uniform1f(LLShaderMgr::DEFERRED_SHADOW_TARGET_WIDTH, (float)target_width);
                LLGLSLShader::sCurBoundShaderPtr->setMinimumAlpha(ALPHA_BLEND_CUTOFF);
                mSimplePool->pushBatch(*pparams, true, true);
            }
        }
    }

    gGL.loadMatrix(gGLModelView);
    gGLLastMatrix = NULL;
}

// Currently only used for shadows -Cosmic,2023-04-19
void LLPipeline::renderMaskedObjects(U32 type, bool texture, bool batch_texture, bool rigged)
{
	assertInitialized();
	gGL.loadMatrix(gGLModelView);
	gGLLastMatrix = NULL;
    if (rigged)
    {
        mAlphaMaskPool->pushRiggedMaskBatches(type+1, texture, batch_texture);
    }
    else
    {
        mAlphaMaskPool->pushMaskBatches(type, texture, batch_texture);
    }
	gGL.loadMatrix(gGLModelView);
	gGLLastMatrix = NULL;		
}

// Currently only used for shadows -Cosmic,2023-04-19
void LLPipeline::renderFullbrightMaskedObjects(U32 type, bool texture, bool batch_texture, bool rigged)
{
	assertInitialized();
	gGL.loadMatrix(gGLModelView);
	gGLLastMatrix = NULL;
    if (rigged)
    {
        mFullbrightAlphaMaskPool->pushRiggedMaskBatches(type+1, texture, batch_texture);
    }
    else
    {
        mFullbrightAlphaMaskPool->pushMaskBatches(type, texture, batch_texture);
    }
	gGL.loadMatrix(gGLModelView);
	gGLLastMatrix = NULL;		
}

void apply_cube_face_rotation(U32 face)
{
	switch (face)
	{
		case 0: 
			gGL.rotatef(90.f, 0, 1, 0);
			gGL.rotatef(180.f, 1, 0, 0);
		break;
		case 2: 
			gGL.rotatef(-90.f, 1, 0, 0);
		break;
		case 4:
			gGL.rotatef(180.f, 0, 1, 0);
			gGL.rotatef(180.f, 0, 0, 1);
		break;
		case 1: 
			gGL.rotatef(-90.f, 0, 1, 0);
			gGL.rotatef(180.f, 1, 0, 0);
		break;
		case 3:
			gGL.rotatef(90, 1, 0, 0);
		break;
		case 5: 
			gGL.rotatef(180, 0, 0, 1);
		break;
	}
}

void validate_framebuffer_object()
{                                                           
	GLenum status;                                            
	status = glCheckFramebufferStatus(GL_FRAMEBUFFER_EXT); 
	switch(status) 
	{                                          
		case GL_FRAMEBUFFER_COMPLETE:                       
			//framebuffer OK, no error.
			break;
		case GL_FRAMEBUFFER_INCOMPLETE_MISSING_ATTACHMENT:
			// frame buffer not OK: probably means unsupported depth buffer format
			LL_ERRS() << "Framebuffer Incomplete Missing Attachment." << LL_ENDL;
			break;
		case GL_FRAMEBUFFER_INCOMPLETE_ATTACHMENT:
			// frame buffer not OK: probably means unsupported depth buffer format
			LL_ERRS() << "Framebuffer Incomplete Attachment." << LL_ENDL;
			break; 
		case GL_FRAMEBUFFER_UNSUPPORTED:                    
			/* choose different formats */                        
			LL_ERRS() << "Framebuffer unsupported." << LL_ENDL;
			break;                                                
		default:                                                
			LL_ERRS() << "Unknown framebuffer status." << LL_ENDL;
			break;
	}
}

void LLPipeline::bindScreenToTexture() 
{
	
}

static LLTrace::BlockTimerStatHandle FTM_RENDER_BLOOM("Bloom");

void LLPipeline::visualizeBuffers(LLRenderTarget* src, LLRenderTarget* dst, U32 bufferIndex)
{
	dst->bindTarget();
	gDeferredBufferVisualProgram.bind();
	gDeferredBufferVisualProgram.bindTexture(LLShaderMgr::DEFERRED_DIFFUSE, src, false, LLTexUnit::TFO_BILINEAR, bufferIndex);

	static LLStaticHashedString mipLevel("mipLevel");
	if (RenderBufferVisualization != 4)
		gDeferredBufferVisualProgram.uniform1f(mipLevel, 0);
	else
		gDeferredBufferVisualProgram.uniform1f(mipLevel, 8);

	mScreenTriangleVB->setBuffer();
	mScreenTriangleVB->drawArrays(LLRender::TRIANGLES, 0, 3);
	gDeferredBufferVisualProgram.unbind();
	dst->flush();
}

void LLPipeline::generateLuminance(LLRenderTarget* src, LLRenderTarget* dst)
{
	// luminance sample and mipmap generation
	{
		LL_PROFILE_GPU_ZONE("luminance sample");

		dst->bindTarget();

		LLGLDepthTest depth(GL_FALSE, GL_FALSE);

		gLuminanceProgram.bind();

		S32 channel = 0;
		channel = gLuminanceProgram.enableTexture(LLShaderMgr::DEFERRED_DIFFUSE);
		if (channel > -1)
		{
			src->bindTexture(0, channel, LLTexUnit::TFO_POINT);
		}

		channel = gLuminanceProgram.enableTexture(LLShaderMgr::DEFERRED_EMISSIVE);
		if (channel > -1)
		{
			mGlow[1].bindTexture(0, channel);
		}

		mScreenTriangleVB->setBuffer();
		mScreenTriangleVB->drawArrays(LLRender::TRIANGLES, 0, 3);
		dst->flush();

		// note -- unbind AFTER the glGenerateMipMap so time in generatemipmap can be profiled under "Luminance"
		// also note -- keep an eye on the performance of glGenerateMipmap, might need to replace it with a mip generation shader
		gLuminanceProgram.unbind();
	}
}

void LLPipeline::generateExposure(LLRenderTarget* src, LLRenderTarget* dst) {
	// exposure sample
	{
		LL_PROFILE_GPU_ZONE("exposure sample");

		{
			// copy last frame's exposure into mLastExposure
			mLastExposure.bindTarget();
			gCopyProgram.bind();
			gGL.getTexUnit(0)->bind(dst);

			mScreenTriangleVB->setBuffer();
			mScreenTriangleVB->drawArrays(LLRender::TRIANGLES, 0, 3);

			mLastExposure.flush();
		}

		dst->bindTarget();

		LLGLDepthTest depth(GL_FALSE, GL_FALSE);

		gExposureProgram.bind();

		S32 channel = gExposureProgram.enableTexture(LLShaderMgr::DEFERRED_EMISSIVE);
		if (channel > -1)
		{
			mLuminanceMap.bindTexture(0, channel, LLTexUnit::TFO_TRILINEAR);
		}

		channel = gExposureProgram.enableTexture(LLShaderMgr::EXPOSURE_MAP);
		if (channel > -1)
		{
			mLastExposure.bindTexture(0, channel);
		}

		static LLStaticHashedString dt("dt");
		static LLStaticHashedString noiseVec("noiseVec");
		static LLStaticHashedString dynamic_exposure_params("dynamic_exposure_params");
		static LLCachedControl<F32> dynamic_exposure_coefficient(gSavedSettings, "RenderDynamicExposureCoefficient", 0.175f);
        static LLCachedControl<bool> should_auto_adjust(gSavedSettings, "RenderSkyAutoAdjustLegacy", true);

        LLSettingsSky::ptr_t sky = LLEnvironment::instance().getCurrentSky();

        F32 probe_ambiance = LLEnvironment::instance().getCurrentSky()->getReflectionProbeAmbiance(should_auto_adjust);
        F32 exp_min = 1.f;
        F32 exp_max = 1.f;
                
        if (probe_ambiance > 0.f)
        {
            F32 hdr_scale = sqrtf(LLEnvironment::instance().getCurrentSky()->getGamma())*2.f;

            if (hdr_scale > 1.f)
            {
                exp_min = 1.f / hdr_scale;
                exp_max = hdr_scale;
            }
        }
		gExposureProgram.uniform1f(dt, gFrameIntervalSeconds);
		gExposureProgram.uniform2f(noiseVec, ll_frand() * 2.0 - 1.0, ll_frand() * 2.0 - 1.0);
		gExposureProgram.uniform3f(dynamic_exposure_params, dynamic_exposure_coefficient, exp_min, exp_max);

		mScreenTriangleVB->setBuffer();
		mScreenTriangleVB->drawArrays(LLRender::TRIANGLES, 0, 3);

		gGL.getTexUnit(channel)->unbind(mLastExposure.getUsage());
		gExposureProgram.unbind();
		dst->flush();
	}
}

void LLPipeline::gammaCorrect(LLRenderTarget* src, LLRenderTarget* dst) {
	dst->bindTarget();
	// gamma correct lighting
	{
		LL_PROFILE_GPU_ZONE("gamma correct");

        static LLCachedControl<bool> buildNoPost(gSavedSettings, "RenderDisablePostProcessing", false);

		LLGLDepthTest depth(GL_FALSE, GL_FALSE);

		// Apply gamma correction to the frame here.

        static LLCachedControl<bool> should_auto_adjust(gSavedSettings, "RenderSkyAutoAdjustLegacy", true);
        
        LLSettingsSky::ptr_t psky = LLEnvironment::instance().getCurrentSky();

        bool no_post = gSnapshotNoPost || (buildNoPost && gFloaterTools->isAvailable());
        LLGLSLShader& shader = no_post ? gNoPostGammaCorrectProgram : // no post (no gamma, no exposure, no tonemapping)
            psky->getReflectionProbeAmbiance(should_auto_adjust) == 0.f ? gLegacyPostGammaCorrectProgram :
            gDeferredPostGammaCorrectProgram;
        
        shader.bind();

		S32 channel = 0;

        shader.bindTexture(LLShaderMgr::DEFERRED_DIFFUSE, src, false, LLTexUnit::TFO_POINT);

        shader.bindTexture(LLShaderMgr::EXPOSURE_MAP, &mExposureMap);

        shader.uniform2f(LLShaderMgr::DEFERRED_SCREEN_RES, src->getWidth(), src->getHeight());

		static LLCachedControl<F32> exposure(gSavedSettings, "RenderExposure", 1.f);

		F32 e = llclamp(exposure(), 0.5f, 4.f);

		static LLStaticHashedString s_exposure("exposure");

        shader.uniform1f(s_exposure, e);

		mScreenTriangleVB->setBuffer();
		mScreenTriangleVB->drawArrays(LLRender::TRIANGLES, 0, 3);

		gGL.getTexUnit(channel)->unbind(src->getUsage());
        shader.unbind();
	}
	dst->flush();
}

void LLPipeline::copyScreenSpaceReflections(LLRenderTarget* src, LLRenderTarget* dst) 
{

	if (RenderScreenSpaceReflections && !gCubeSnapshot)
	{
		LL_PROFILE_GPU_ZONE("ssr copy");
		LLGLDepthTest depth(GL_TRUE, GL_TRUE, GL_ALWAYS);

		LLRenderTarget& depth_src = mRT->deferredScreen;

		dst->bindTarget();
		dst->clear();
		gCopyDepthProgram.bind();

		S32 diff_map = gCopyDepthProgram.getTextureChannel(LLShaderMgr::DIFFUSE_MAP);
		S32 depth_map = gCopyDepthProgram.getTextureChannel(LLShaderMgr::DEFERRED_DEPTH);

		gGL.getTexUnit(diff_map)->bind(src);
		gGL.getTexUnit(depth_map)->bind(&depth_src, true);

		mScreenTriangleVB->setBuffer();
		mScreenTriangleVB->drawArrays(LLRender::TRIANGLES, 0, 3);

		dst->flush();
	}
}

void LLPipeline::generateGlow(LLRenderTarget* src) 
{
	if (sRenderGlow)
	{
		LL_PROFILE_GPU_ZONE("glow");
		mGlow[2].bindTarget();
		mGlow[2].clear();

		gGlowExtractProgram.bind();
		F32 maxAlpha = RenderGlowMaxExtractAlpha;
		F32 warmthAmount = RenderGlowWarmthAmount;
		LLVector3 lumWeights = RenderGlowLumWeights;
		LLVector3 warmthWeights = RenderGlowWarmthWeights;

		gGlowExtractProgram.uniform1f(LLShaderMgr::GLOW_MIN_LUMINANCE, 9999);
		gGlowExtractProgram.uniform1f(LLShaderMgr::GLOW_MAX_EXTRACT_ALPHA, maxAlpha);
		gGlowExtractProgram.uniform3f(LLShaderMgr::GLOW_LUM_WEIGHTS, lumWeights.mV[0], lumWeights.mV[1],
			lumWeights.mV[2]);
		gGlowExtractProgram.uniform3f(LLShaderMgr::GLOW_WARMTH_WEIGHTS, warmthWeights.mV[0], warmthWeights.mV[1],
			warmthWeights.mV[2]);
		gGlowExtractProgram.uniform1f(LLShaderMgr::GLOW_WARMTH_AMOUNT, warmthAmount);

        if (RenderGlowNoise)
        {
            S32 channel = gGlowExtractProgram.enableTexture(LLShaderMgr::GLOW_NOISE_MAP);
            if (channel > -1)
            {
                gGL.getTexUnit(channel)->bindManual(LLTexUnit::TT_TEXTURE, mTrueNoiseMap);
                gGL.getTexUnit(channel)->setTextureFilteringOption(LLTexUnit::TFO_POINT);
            }
            gGlowExtractProgram.uniform2f(LLShaderMgr::DEFERRED_SCREEN_RES,
                                          mGlow[2].getWidth(),
                                          mGlow[2].getHeight());
        }

		{
			LLGLEnable blend_on(GL_BLEND);

			gGL.setSceneBlendType(LLRender::BT_ADD_WITH_ALPHA);

			gGlowExtractProgram.bindTexture(LLShaderMgr::DIFFUSE_MAP, src);

			gGL.color4f(1, 1, 1, 1);
			gPipeline.enableLightsFullbright();

			mScreenTriangleVB->setBuffer();
			mScreenTriangleVB->drawArrays(LLRender::TRIANGLES, 0, 3);

			mGlow[2].flush();
		}

		gGlowExtractProgram.unbind();

		// power of two between 1 and 1024
		U32 glowResPow = RenderGlowResolutionPow;
		const U32 glow_res = llmax(1, llmin(1024, 1 << glowResPow));

		S32 kernel = RenderGlowIterations * 2;
		F32 delta = RenderGlowWidth / glow_res;
		// Use half the glow width if we have the res set to less than 9 so that it looks
		// almost the same in either case.
		if (glowResPow < 9)
		{
			delta *= 0.5f;
		}
		F32 strength = RenderGlowStrength;

		gGlowProgram.bind();
		gGlowProgram.uniform1f(LLShaderMgr::GLOW_STRENGTH, strength);

		for (S32 i = 0; i < kernel; i++)
		{
			mGlow[i % 2].bindTarget();
			mGlow[i % 2].clear();

			if (i == 0)
			{
				gGlowProgram.bindTexture(LLShaderMgr::DIFFUSE_MAP, &mGlow[2]);
			}
			else
			{
				gGlowProgram.bindTexture(LLShaderMgr::DIFFUSE_MAP, &mGlow[(i - 1) % 2]);
			}

			if (i % 2 == 0)
			{
				gGlowProgram.uniform2f(LLShaderMgr::GLOW_DELTA, delta, 0);
			}
			else
			{
				gGlowProgram.uniform2f(LLShaderMgr::GLOW_DELTA, 0, delta);
			}

			mScreenTriangleVB->setBuffer();
			mScreenTriangleVB->drawArrays(LLRender::TRIANGLES, 0, 3);

			mGlow[i % 2].flush();
		}

		gGlowProgram.unbind();

	}
	else // !sRenderGlow, skip the glow ping-pong and just clear the result target
	{
		mGlow[1].bindTarget();
		mGlow[1].clear();
		mGlow[1].flush();
	}
}

void LLPipeline::applyFXAA(LLRenderTarget* src, LLRenderTarget* dst) 
{
	{
		llassert(!gCubeSnapshot);
		bool multisample = RenderFSAASamples > 1 && mRT->fxaaBuffer.isComplete();
		LLGLSLShader* shader = &gGlowCombineProgram;

		S32 width = dst->getWidth();
		S32 height = dst->getHeight();

		// Present everything.
		if (multisample)
		{
			LL_PROFILE_GPU_ZONE("aa");
			// bake out texture2D with RGBL for FXAA shader
			mRT->fxaaBuffer.bindTarget();

			shader = &gGlowCombineFXAAProgram;
			shader->bind();

			S32 channel = shader->enableTexture(LLShaderMgr::DEFERRED_DIFFUSE, src->getUsage());
			if (channel > -1)
			{
				src->bindTexture(0, channel, LLTexUnit::TFO_BILINEAR);
			}

			{
				LLGLDepthTest depth_test(GL_TRUE, GL_TRUE, GL_ALWAYS);
				mScreenTriangleVB->setBuffer();
				mScreenTriangleVB->drawArrays(LLRender::TRIANGLES, 0, 3);
			}

			shader->disableTexture(LLShaderMgr::DEFERRED_DIFFUSE, src->getUsage());
			shader->unbind();

			mRT->fxaaBuffer.flush();

			dst->bindTarget();
			shader = &gFXAAProgram;
			shader->bind();

			channel = shader->enableTexture(LLShaderMgr::DIFFUSE_MAP, mRT->fxaaBuffer.getUsage());
			if (channel > -1)
			{
				mRT->fxaaBuffer.bindTexture(0, channel, LLTexUnit::TFO_BILINEAR);
			}

			gGLViewport[0] = gViewerWindow->getWorldViewRectRaw().mLeft;
			gGLViewport[1] = gViewerWindow->getWorldViewRectRaw().mBottom;
			gGLViewport[2] = gViewerWindow->getWorldViewRectRaw().getWidth();
			gGLViewport[3] = gViewerWindow->getWorldViewRectRaw().getHeight();

			glViewport(gGLViewport[0], gGLViewport[1], gGLViewport[2], gGLViewport[3]);

			F32 scale_x = (F32)width / mRT->fxaaBuffer.getWidth();
			F32 scale_y = (F32)height / mRT->fxaaBuffer.getHeight();
			shader->uniform2f(LLShaderMgr::FXAA_TC_SCALE, scale_x, scale_y);
			shader->uniform2f(LLShaderMgr::FXAA_RCP_SCREEN_RES, 1.f / width * scale_x, 1.f / height * scale_y);
			shader->uniform4f(LLShaderMgr::FXAA_RCP_FRAME_OPT, -0.5f / width * scale_x, -0.5f / height * scale_y,
				0.5f / width * scale_x, 0.5f / height * scale_y);
			shader->uniform4f(LLShaderMgr::FXAA_RCP_FRAME_OPT2, -2.f / width * scale_x, -2.f / height * scale_y,
				2.f / width * scale_x, 2.f / height * scale_y);

			{
				LLGLDepthTest depth_test(GL_TRUE, GL_TRUE, GL_ALWAYS);
				S32 depth_channel = shader->getTextureChannel(LLShaderMgr::DEFERRED_DEPTH);
				gGL.getTexUnit(depth_channel)->bind(&mRT->deferredScreen, true);

				mScreenTriangleVB->setBuffer();
				mScreenTriangleVB->drawArrays(LLRender::TRIANGLES, 0, 3);
			}

			shader->unbind();
			dst->flush();
		}
		else {
			copyRenderTarget(src, dst);
		}
	}
}

void LLPipeline::copyRenderTarget(LLRenderTarget* src, LLRenderTarget* dst)
{

	LL_PROFILE_GPU_ZONE("copyRenderTarget");
	dst->bindTarget();

	gDeferredPostNoDoFProgram.bind();

	gDeferredPostNoDoFProgram.bindTexture(LLShaderMgr::DEFERRED_DIFFUSE, src);
	gDeferredPostNoDoFProgram.bindTexture(LLShaderMgr::DEFERRED_DEPTH, &mRT->deferredScreen, true);

	{
		mScreenTriangleVB->setBuffer();
		mScreenTriangleVB->drawArrays(LLRender::TRIANGLES, 0, 3);
	}

	gDeferredPostNoDoFProgram.unbind();

	dst->flush();
}

void LLPipeline::combineGlow(LLRenderTarget* src, LLRenderTarget* dst)
{
	// Go ahead and do our glow combine here in our destination.  We blit this later into the front buffer.

	dst->bindTarget();

	{

		gGlowCombineProgram.bind();

		gGlowCombineProgram.bindTexture(LLShaderMgr::DEFERRED_DIFFUSE, src);
		gGlowCombineProgram.bindTexture(LLShaderMgr::DEFERRED_EMISSIVE, &mGlow[1]);

		mScreenTriangleVB->setBuffer();
		mScreenTriangleVB->drawArrays(LLRender::TRIANGLES, 0, 3);
	}

	dst->flush();
}

// <FS:Beq> updated Vignette code (based on original Exo Vignette)
void LLPipeline::renderVignette(LLRenderTarget* src, LLRenderTarget* dst)
{
	if (RenderVignette.mV[0] > 0.f)
	{
		LL_PROFILE_GPU_ZONE("Vignette");
		dst->bindTarget();
		LLGLSLShader *shader = &gPostVignetteProgram;

		// bind the progam and output to screentriangle VBO		
		shader->bind();

		S32 channel = shader->enableTexture(LLShaderMgr::DEFERRED_DIFFUSE, src->getUsage());
		if (channel > -1)
		{
			src->bindTexture(0, channel, LLTexUnit::TFO_POINT);
		}
		else
		{
			LL_ERRS("vignette") << "Failed to bind diffuse texture" << LL_ENDL;
		}

		shader->uniform2f(
			LLShaderMgr::DEFERRED_SCREEN_RES,
			dst->getWidth(),
			dst->getHeight() );
		shader->uniform3fv(
			LLShaderMgr::RENDER_VIGNETTE, 
			1, 
			RenderVignette.mV);

		mScreenTriangleVB->setBuffer();
		mScreenTriangleVB->drawArrays(LLRender::TRIANGLES, 0, 3);
		stop_glerror();

		shader->disableTexture(LLShaderMgr::DEFERRED_DIFFUSE, src->getUsage());
		shader->unbind();
		dst->flush();
	}
	else
	{
		copyRenderTarget(src, dst);
	}
}
// </FS:Beq>
void LLPipeline::renderDoF(LLRenderTarget* src, LLRenderTarget* dst)
{
	{
		bool dof_enabled =
			(RenderDepthOfFieldInEditMode || !LLToolMgr::getInstance()->inBuildMode()) &&
			RenderDepthOfField &&
			!gCubeSnapshot;

		gViewerWindow->setup3DViewport();

		if (dof_enabled)
		{
			LL_PROFILE_GPU_ZONE("dof");
			LLGLDisable blend(GL_BLEND);

			// depth of field focal plane calculations
			static F32 current_distance = 16.f;
			static F32 start_distance = 16.f;
			static F32 transition_time = 1.f;

			LLVector3 focus_point;

			// <FS:Beq> FIRE-16728 focus point lock & free focus DoF - based on a feature developed by NiranV Dean
			static LLVector3 last_focus_point{};
			if (LLPipeline::FSFocusPointLocked && !last_focus_point.isExactlyZero())
			{
				focus_point = last_focus_point;
			}
			else
			{
			// </FS:Beq>
			LLViewerObject* obj = LLViewerMediaFocus::getInstance()->getFocusedObject();
			if (obj && obj->mDrawable && obj->isSelected())
			{ // focus on selected media object
				S32 face_idx = LLViewerMediaFocus::getInstance()->getFocusedFace();
				if (obj && obj->mDrawable)
				{
					LLFace* face = obj->mDrawable->getFace(face_idx);
					if (face)
					{
						focus_point = face->getPositionAgent();
					}
				}
			}
			}// <FS:Beq/> support focus point lock

			if (focus_point.isExactlyZero())
			{
				if (LLViewerJoystick::getInstance()->getOverrideCamera() || LLPipeline::FSFocusPointFollowsPointer) // <FS:Beq/> FIRE-16728 Add free aim mouse and focus lock
				{ // focus on point under cursor
					focus_point.set(gDebugRaycastIntersection.getF32ptr());
				}
				else if (gAgentCamera.cameraMouselook())
				{ // focus on point under mouselook crosshairs
					LLVector4a result;
					result.clear();

					gViewerWindow->cursorIntersect(-1, -1, 512.f, NULL, -1, FALSE, FALSE, TRUE, TRUE, NULL, &result);

					focus_point.set(result.getF32ptr());
				}
				else
				{
					// focus on alt-zoom target
					LLViewerRegion* region = gAgent.getRegion();
					if (region)
					{
						focus_point = LLVector3(gAgentCamera.getFocusGlobal() - region->getOriginGlobal());
					}
				}
			}

			// <FS:Beq> FIRE-16728 Add free aim mouse and focus lock
			last_focus_point = focus_point;
			// </FS:Beq>
			LLVector3 eye = LLViewerCamera::getInstance()->getOrigin();
			F32 target_distance = 16.f;
			if (!focus_point.isExactlyZero())
			{
				target_distance = LLViewerCamera::getInstance()->getAtAxis() * (focus_point - eye);
			}

			if (transition_time >= 1.f && fabsf(current_distance - target_distance) / current_distance > 0.01f)
			{ // large shift happened, interpolate smoothly to new target distance
				transition_time = 0.f;
				start_distance = current_distance;
			}
			else if (transition_time < 1.f)
			{ // currently in a transition, continue interpolating
				transition_time += 1.f / CameraFocusTransitionTime * gFrameIntervalSeconds.value();
				transition_time = llmin(transition_time, 1.f);

				F32 t = cosf(transition_time * F_PI + F_PI) * 0.5f + 0.5f;
				current_distance = start_distance + (target_distance - start_distance) * t;
			}
			else
			{ // small or no change, just snap to target distance
				current_distance = target_distance;
			}

			// convert to mm
			F32 subject_distance = current_distance * 1000.f;
			F32 fnumber = CameraFNumber;
			F32 default_focal_length = CameraFocalLength;

			F32 fov = LLViewerCamera::getInstance()->getView();

			const F32 default_fov = CameraFieldOfView * F_PI / 180.f;

			// F32 aspect_ratio = (F32) mRT->screen.getWidth()/(F32)mRT->screen.getHeight();

			F32 dv = 2.f * default_focal_length * tanf(default_fov / 2.f);

			F32 focal_length = dv / (2 * tanf(fov / 2.f));

			// F32 tan_pixel_angle = tanf(LLDrawable::sCurPixelAngle);

			// from wikipedia -- c = |s2-s1|/s2 * f^2/(N(S1-f))
			// where	 N = fnumber
			//			 s2 = dot distance
			//			 s1 = subject distance
			//			 f = focal length
			//

			F32 blur_constant = focal_length * focal_length / (fnumber * (subject_distance - focal_length));
			blur_constant /= 1000.f; // convert to meters for shader
			F32 magnification = focal_length / (subject_distance - focal_length);

			{ // build diffuse+bloom+CoF
				mRT->deferredLight.bindTarget();

				gDeferredCoFProgram.bind();

				gDeferredCoFProgram.bindTexture(LLShaderMgr::DEFERRED_DIFFUSE, src, LLTexUnit::TFO_POINT);
				gDeferredCoFProgram.bindTexture(LLShaderMgr::DEFERRED_DEPTH, &mRT->deferredScreen, true);

				gDeferredCoFProgram.uniform1f(LLShaderMgr::DEFERRED_DEPTH_CUTOFF, RenderEdgeDepthCutoff);
				gDeferredCoFProgram.uniform1f(LLShaderMgr::DEFERRED_NORM_CUTOFF, RenderEdgeNormCutoff);
				gDeferredCoFProgram.uniform2f(LLShaderMgr::DEFERRED_SCREEN_RES, dst->getWidth(), dst->getHeight());
				gDeferredCoFProgram.uniform1f(LLShaderMgr::DOF_FOCAL_DISTANCE, -subject_distance / 1000.f);
				gDeferredCoFProgram.uniform1f(LLShaderMgr::DOF_BLUR_CONSTANT, blur_constant);
				gDeferredCoFProgram.uniform1f(LLShaderMgr::DOF_TAN_PIXEL_ANGLE, tanf(1.f / LLDrawable::sCurPixelAngle));
				gDeferredCoFProgram.uniform1f(LLShaderMgr::DOF_MAGNIFICATION, magnification);
				gDeferredCoFProgram.uniform1f(LLShaderMgr::DOF_MAX_COF, CameraMaxCoF);
				gDeferredCoFProgram.uniform1f(LLShaderMgr::DOF_RES_SCALE, CameraDoFResScale);

				mScreenTriangleVB->setBuffer();
				mScreenTriangleVB->drawArrays(LLRender::TRIANGLES, 0, 3);
				gDeferredCoFProgram.unbind();
				mRT->deferredLight.flush();
			}

			U32 dof_width = (U32)(mRT->screen.getWidth() * CameraDoFResScale);
			U32 dof_height = (U32)(mRT->screen.getHeight() * CameraDoFResScale);

			{ // perform DoF sampling at half-res (preserve alpha channel)
				src->bindTarget();
				glViewport(0, 0, dof_width, dof_height);

				gGL.setColorMask(true, false);

				gDeferredPostProgram.bind();
				gDeferredPostProgram.bindTexture(LLShaderMgr::DEFERRED_DIFFUSE, &mRT->deferredLight, LLTexUnit::TFO_POINT);

				gDeferredPostProgram.uniform2f(LLShaderMgr::DEFERRED_SCREEN_RES, dst->getWidth(), dst->getHeight());
				gDeferredPostProgram.uniform1f(LLShaderMgr::DOF_MAX_COF, CameraMaxCoF);
				gDeferredPostProgram.uniform1f(LLShaderMgr::DOF_RES_SCALE, CameraDoFResScale);

				mScreenTriangleVB->setBuffer();
				mScreenTriangleVB->drawArrays(LLRender::TRIANGLES, 0, 3);

				gDeferredPostProgram.unbind();

				src->flush();
				gGL.setColorMask(true, true);
			}

			{ // combine result based on alpha
				
				dst->bindTarget();
				if (RenderFSAASamples > 1 && mRT->fxaaBuffer.isComplete())
                {
					glViewport(0, 0, dst->getWidth(), dst->getHeight());
				}
				else
                {
					gGLViewport[0] = gViewerWindow->getWorldViewRectRaw().mLeft;
					gGLViewport[1] = gViewerWindow->getWorldViewRectRaw().mBottom;
					gGLViewport[2] = gViewerWindow->getWorldViewRectRaw().getWidth();
					gGLViewport[3] = gViewerWindow->getWorldViewRectRaw().getHeight();
					glViewport(gGLViewport[0], gGLViewport[1], gGLViewport[2], gGLViewport[3]);
				}

				gDeferredDoFCombineProgram.bind();	
				gDeferredDoFCombineProgram.bindTexture(LLShaderMgr::DEFERRED_DIFFUSE, src, LLTexUnit::TFO_POINT);
				gDeferredDoFCombineProgram.bindTexture(LLShaderMgr::DEFERRED_LIGHT, &mRT->deferredLight, LLTexUnit::TFO_POINT);

				gDeferredDoFCombineProgram.uniform2f(LLShaderMgr::DEFERRED_SCREEN_RES, dst->getWidth(), dst->getHeight());
				gDeferredDoFCombineProgram.uniform1f(LLShaderMgr::DOF_MAX_COF, CameraMaxCoF);
				gDeferredDoFCombineProgram.uniform1f(LLShaderMgr::DOF_RES_SCALE, CameraDoFResScale);
				gDeferredDoFCombineProgram.uniform1f(LLShaderMgr::DOF_WIDTH, (dof_width - 1) / (F32)src->getWidth());
				gDeferredDoFCombineProgram.uniform1f(LLShaderMgr::DOF_HEIGHT, (dof_height - 1) / (F32)src->getHeight());

				mScreenTriangleVB->setBuffer();
				mScreenTriangleVB->drawArrays(LLRender::TRIANGLES, 0, 3);

				gDeferredDoFCombineProgram.unbind();

				dst->flush();
			}
		}
		else
		{
			copyRenderTarget(src, dst);
		}
	}
}

void LLPipeline::renderFinalize()
{
    llassert(!gCubeSnapshot);
    LLVertexBuffer::unbind();
    LLGLState::checkStates();

    assertInitialized();

    LL_RECORD_BLOCK_TIME(FTM_RENDER_BLOOM);
    LL_PROFILE_GPU_ZONE("renderFinalize");

    gGL.color4f(1, 1, 1, 1);
    LLGLDepthTest depth(GL_FALSE);
    LLGLDisable blend(GL_BLEND);
    LLGLDisable cull(GL_CULL_FACE);

    enableLightsFullbright();

    gGL.setColorMask(true, true);
    glClearColor(0, 0, 0, 0);


    copyScreenSpaceReflections(&mRT->screen, &mSceneMap);

    generateLuminance(&mRT->screen, &mLuminanceMap);

    generateExposure(&mLuminanceMap, &mExposureMap);

    gammaCorrect(&mRT->screen, &mPostMap);

    LLVertexBuffer::unbind();

    generateGlow(&mPostMap);

    combineGlow(&mPostMap, &mRT->screen);

	gGLViewport[0] = gViewerWindow->getWorldViewRectRaw().mLeft;
	gGLViewport[1] = gViewerWindow->getWorldViewRectRaw().mBottom;
	gGLViewport[2] = gViewerWindow->getWorldViewRectRaw().getWidth();
	gGLViewport[3] = gViewerWindow->getWorldViewRectRaw().getHeight();
	glViewport(gGLViewport[0], gGLViewport[1], gGLViewport[2], gGLViewport[3]);

	renderDoF(&mRT->screen, &mPostMap);
	applyFXAA(&mPostMap, &mRT->screen);
	// <FS:Beq> Restore shader post proc for Vignette
	// LLRenderTarget* finalBuffer = &mRT->screen;
	LLRenderTarget* activeBuffer = &mRT->screen;
	LLRenderTarget* targetBuffer = &mPostMap;
// [RLVa:KB] - @setsphere
	if (RlvActions::hasBehaviour(RLV_BHVR_SETSPHERE))
	{
		LLShaderEffectParams params(activeBuffer, targetBuffer, false);
		LLVfxManager::instance().runEffect(EVisualEffect::RlvSphere, &params);
		// flip the buffers round
		activeBuffer = params.m_pDstBuffer;
		targetBuffer = params.m_pSrcBuffer;
	}
// [/RLVa:KB]
    renderVignette(activeBuffer, targetBuffer);
	LLRenderTarget* finalBuffer = targetBuffer;
	// </FS:Beq>
	if (RenderBufferVisualization > -1)
    {
		finalBuffer = &mPostMap;
		switch (RenderBufferVisualization)
		{
		case 0:
		case 1:
		case 2:
		case 3:
			visualizeBuffers(&mRT->deferredScreen, finalBuffer, RenderBufferVisualization);
			break;
		case 4:
			visualizeBuffers(&mLuminanceMap, finalBuffer, 0);
		default:
			break;
		}
	}

	// Present the screen target.

	gDeferredPostNoDoFProgram.bind();

	// Whatever is last in the above post processing chain should _always_ be rendered directly here.  If not, expect problems.
	gDeferredPostNoDoFProgram.bindTexture(LLShaderMgr::DEFERRED_DIFFUSE, finalBuffer);
	gDeferredPostNoDoFProgram.bindTexture(LLShaderMgr::DEFERRED_DEPTH, &mRT->deferredScreen, true);

	{
		LLGLDepthTest depth_test(GL_TRUE, GL_TRUE, GL_ALWAYS);
		mScreenTriangleVB->setBuffer();
		mScreenTriangleVB->drawArrays(LLRender::TRIANGLES, 0, 3);
	}

	gDeferredPostNoDoFProgram.unbind();

    gGL.setSceneBlendType(LLRender::BT_ALPHA);

    if (hasRenderDebugMask(LLPipeline::RENDER_DEBUG_PHYSICS_SHAPES))
    {
        renderPhysicsDisplay();
    }

    /*if (LLRenderTarget::sUseFBO && !gCubeSnapshot)
    { // copy depth buffer from mRT->screen to framebuffer
        LLRenderTarget::copyContentsToFramebuffer(mRT->screen, 0, 0, mRT->screen.getWidth(), mRT->screen.getHeight(), 0, 0,
                                                  mRT->screen.getWidth(), mRT->screen.getHeight(),
                                                  GL_DEPTH_BUFFER_BIT | GL_STENCIL_BUFFER_BIT, GL_NEAREST);
    }*/

    LLVertexBuffer::unbind();

    LLGLState::checkStates();

    // flush calls made to "addTrianglesDrawn" so far to stats machinery
    recordTrianglesDrawn();
}

void LLPipeline::bindLightFunc(LLGLSLShader& shader)
{
    S32 channel = shader.enableTexture(LLShaderMgr::DEFERRED_LIGHTFUNC);
    if (channel > -1)
    {
        gGL.getTexUnit(channel)->bindManual(LLTexUnit::TT_TEXTURE, mLightFunc);
    }

    channel = shader.enableTexture(LLShaderMgr::DEFERRED_BRDF_LUT, LLTexUnit::TT_TEXTURE);
    if (channel > -1)
    {
        mPbrBrdfLut.bindTexture(0, channel);
    }
}

void LLPipeline::bindShadowMaps(LLGLSLShader& shader)
{
    for (U32 i = 0; i < 4; i++)
    {
        LLRenderTarget* shadow_target = getSunShadowTarget(i);
        if (shadow_target)
        {
            S32 channel = shader.enableTexture(LLShaderMgr::DEFERRED_SHADOW0 + i, LLTexUnit::TT_TEXTURE);
            if (channel > -1)
            {
                gGL.getTexUnit(channel)->bind(getSunShadowTarget(i), TRUE);
            }
        }
    }

    for (U32 i = 4; i < 6; i++)
    {
        S32 channel = shader.enableTexture(LLShaderMgr::DEFERRED_SHADOW0 + i);
        if (channel > -1)
        {
            LLRenderTarget* shadow_target = getSpotShadowTarget(i - 4);
            if (shadow_target)
            {
                gGL.getTexUnit(channel)->bind(shadow_target, TRUE);
            }
        }
    }
}

void LLPipeline::bindDeferredShaderFast(LLGLSLShader& shader)
{
    if (shader.mCanBindFast)
    { // was previously fully bound, use fast path
        shader.bind();
        bindLightFunc(shader);
        bindShadowMaps(shader);
        bindReflectionProbes(shader);
    }
    else
    { //wasn't previously bound, use slow path
        bindDeferredShader(shader);
        shader.mCanBindFast = true;
    }
}

void LLPipeline::bindDeferredShader(LLGLSLShader& shader, LLRenderTarget* light_target, LLRenderTarget* depth_target)
{
    LL_PROFILE_ZONE_SCOPED_CATEGORY_PIPELINE;
    LLRenderTarget* deferred_target       = &mRT->deferredScreen;
    LLRenderTarget* deferred_light_target = &mRT->deferredLight;

	shader.bind();
	S32 channel = 0;
    channel = shader.enableTexture(LLShaderMgr::DEFERRED_DIFFUSE, deferred_target->getUsage());
	if (channel > -1)
	{
        deferred_target->bindTexture(0,channel, LLTexUnit::TFO_POINT); // frag_data[0]
        gGL.getTexUnit(channel)->setTextureAddressMode(LLTexUnit::TAM_CLAMP);
	}

    channel = shader.enableTexture(LLShaderMgr::DEFERRED_SPECULAR, deferred_target->getUsage());
	if (channel > -1)
	{
        deferred_target->bindTexture(1, channel, LLTexUnit::TFO_POINT); // frag_data[1]
        gGL.getTexUnit(channel)->setTextureAddressMode(LLTexUnit::TAM_CLAMP);
	}

    channel = shader.enableTexture(LLShaderMgr::DEFERRED_NORMAL, deferred_target->getUsage());
	if (channel > -1)
	{
        deferred_target->bindTexture(2, channel, LLTexUnit::TFO_POINT); // frag_data[2]
        gGL.getTexUnit(channel)->setTextureAddressMode(LLTexUnit::TAM_CLAMP);
	}

    channel = shader.enableTexture(LLShaderMgr::DEFERRED_EMISSIVE, deferred_target->getUsage());
    if (channel > -1)
    {
        deferred_target->bindTexture(3, channel, LLTexUnit::TFO_POINT); // frag_data[3]
        gGL.getTexUnit(channel)->setTextureAddressMode(LLTexUnit::TAM_CLAMP);
    }

    channel = shader.enableTexture(LLShaderMgr::DEFERRED_DEPTH, deferred_target->getUsage());
    if (channel > -1)
    {
        if (depth_target)
        {
            gGL.getTexUnit(channel)->bind(depth_target, TRUE);
        }
        else
        {
            gGL.getTexUnit(channel)->bind(deferred_target, TRUE);
        }
        stop_glerror();
    }

    channel = shader.enableTexture(LLShaderMgr::EXPOSURE_MAP);
    if (channel > -1)
    {
        gGL.getTexUnit(channel)->bind(&mExposureMap);
    }

    if (shader.getUniformLocation(LLShaderMgr::VIEWPORT) != -1)
    {
		shader.uniform4f(LLShaderMgr::VIEWPORT, (F32) gGLViewport[0],
									(F32) gGLViewport[1],
									(F32) gGLViewport[2],
									(F32) gGLViewport[3]);
	}

    if (sReflectionRender && !shader.getUniformLocation(LLShaderMgr::MODELVIEW_MATRIX))
    {
        shader.uniformMatrix4fv(LLShaderMgr::MODELVIEW_MATRIX, 1, FALSE, mReflectionModelView.m);  
    }

	channel = shader.enableTexture(LLShaderMgr::DEFERRED_NOISE);
	if (channel > -1)
	{
        gGL.getTexUnit(channel)->bindManual(LLTexUnit::TT_TEXTURE, mNoiseMap);
		gGL.getTexUnit(channel)->setTextureFilteringOption(LLTexUnit::TFO_POINT);
	}

    bindLightFunc(shader);

	stop_glerror();

    light_target = light_target ? light_target : deferred_light_target;
    channel = shader.enableTexture(LLShaderMgr::DEFERRED_LIGHT, light_target->getUsage());
	if (channel > -1)
	{
        if (light_target->isComplete())
        {
            light_target->bindTexture(0, channel, LLTexUnit::TFO_POINT);
        }
        else
        {
            gGL.getTexUnit(channel)->bindFast(LLViewerFetchedTexture::sWhiteImagep);
        }
	}

	stop_glerror();

    bindShadowMaps(shader);

	stop_glerror();

	F32 mat[16*6];
	for (U32 i = 0; i < 16; i++)
	{
		mat[i] = mSunShadowMatrix[0].m[i];
		mat[i+16] = mSunShadowMatrix[1].m[i];
		mat[i+32] = mSunShadowMatrix[2].m[i];
		mat[i+48] = mSunShadowMatrix[3].m[i];
		mat[i+64] = mSunShadowMatrix[4].m[i];
		mat[i+80] = mSunShadowMatrix[5].m[i];
	}

	shader.uniformMatrix4fv(LLShaderMgr::DEFERRED_SHADOW_MATRIX, 6, FALSE, mat);

	stop_glerror();

    if (!LLPipeline::sReflectionProbesEnabled)
    {
        channel = shader.enableTexture(LLShaderMgr::ENVIRONMENT_MAP, LLTexUnit::TT_CUBE_MAP);
        if (channel > -1)
        {
            LLCubeMap* cube_map = gSky.mVOSkyp ? gSky.mVOSkyp->getCubeMap() : NULL;
            if (cube_map)
            {
                cube_map->enable(channel);
                cube_map->bind();
            }

            F32* m = gGLModelView;

            F32 mat[] = { m[0], m[1], m[2],
                          m[4], m[5], m[6],
                          m[8], m[9], m[10] };

            shader.uniformMatrix3fv(LLShaderMgr::DEFERRED_ENV_MAT, 1, TRUE, mat);
        }
    }

    bindReflectionProbes(shader);

    if (gAtmosphere)
    {
        // bind precomputed textures necessary for calculating sun and sky luminance
        channel = shader.enableTexture(LLShaderMgr::TRANSMITTANCE_TEX, LLTexUnit::TT_TEXTURE);
        if (channel > -1)
        {
            shader.bindTexture(LLShaderMgr::TRANSMITTANCE_TEX, gAtmosphere->getTransmittance());
        }

        channel = shader.enableTexture(LLShaderMgr::SCATTER_TEX, LLTexUnit::TT_TEXTURE_3D);
        if (channel > -1)
        {
            shader.bindTexture(LLShaderMgr::SCATTER_TEX, gAtmosphere->getScattering());
        }

        channel = shader.enableTexture(LLShaderMgr::SINGLE_MIE_SCATTER_TEX, LLTexUnit::TT_TEXTURE_3D);
        if (channel > -1)
        {
            shader.bindTexture(LLShaderMgr::SINGLE_MIE_SCATTER_TEX, gAtmosphere->getMieScattering());
        }

        channel = shader.enableTexture(LLShaderMgr::ILLUMINANCE_TEX, LLTexUnit::TT_TEXTURE);
        if (channel > -1)
        {
            shader.bindTexture(LLShaderMgr::ILLUMINANCE_TEX, gAtmosphere->getIlluminance());
        }
    }

    /*if (gCubeSnapshot)
    { // we only really care about the first two values, but the shader needs increasing separation between clip planes
        shader.uniform4f(LLShaderMgr::DEFERRED_SHADOW_CLIP, 1.f, 64.f, 128.f, 256.f);
    }
    else*/
    {
        shader.uniform4fv(LLShaderMgr::DEFERRED_SHADOW_CLIP, 1, mSunClipPlanes.mV);
    }
	shader.uniform1f(LLShaderMgr::DEFERRED_SUN_WASH, RenderDeferredSunWash);
	shader.uniform1f(LLShaderMgr::DEFERRED_SHADOW_NOISE, RenderShadowNoise);
	shader.uniform1f(LLShaderMgr::DEFERRED_BLUR_SIZE, RenderShadowBlurSize);

	shader.uniform1f(LLShaderMgr::DEFERRED_SSAO_RADIUS, RenderSSAOScale);
	shader.uniform1f(LLShaderMgr::DEFERRED_SSAO_MAX_RADIUS, RenderSSAOMaxScale);

	F32 ssao_factor = RenderSSAOFactor;
	shader.uniform1f(LLShaderMgr::DEFERRED_SSAO_FACTOR, ssao_factor);
	shader.uniform1f(LLShaderMgr::DEFERRED_SSAO_FACTOR_INV, 1.0/ssao_factor);

	LLVector3 ssao_effect = RenderSSAOEffect;
	F32 matrix_diag = (ssao_effect[0] + 2.0*ssao_effect[1])/3.0;
	F32 matrix_nondiag = (ssao_effect[0] - ssao_effect[1])/3.0;
	// This matrix scales (proj of color onto <1/rt(3),1/rt(3),1/rt(3)>) by
	// value factor, and scales remainder by saturation factor
	F32 ssao_effect_mat[] = {	matrix_diag, matrix_nondiag, matrix_nondiag,
								matrix_nondiag, matrix_diag, matrix_nondiag,
								matrix_nondiag, matrix_nondiag, matrix_diag};
	shader.uniformMatrix3fv(LLShaderMgr::DEFERRED_SSAO_EFFECT_MAT, 1, GL_FALSE, ssao_effect_mat);

	//F32 shadow_offset_error = 1.f + RenderShadowOffsetError * fabsf(LLViewerCamera::getInstance()->getOrigin().mV[2]);
	F32 shadow_bias_error = RenderShadowBiasError * fabsf(LLViewerCamera::getInstance()->getOrigin().mV[2])/3000.f;
    F32 shadow_bias       = RenderShadowBias + shadow_bias_error;

    shader.uniform2f(LLShaderMgr::DEFERRED_SCREEN_RES, deferred_target->getWidth(), deferred_target->getHeight());
	shader.uniform1f(LLShaderMgr::DEFERRED_NEAR_CLIP, LLViewerCamera::getInstance()->getNear()*2.f);
	shader.uniform1f (LLShaderMgr::DEFERRED_SHADOW_OFFSET, RenderShadowOffset); //*shadow_offset_error);
    shader.uniform1f(LLShaderMgr::DEFERRED_SHADOW_BIAS, shadow_bias);
	shader.uniform1f(LLShaderMgr::DEFERRED_SPOT_SHADOW_OFFSET, RenderSpotShadowOffset);
	shader.uniform1f(LLShaderMgr::DEFERRED_SPOT_SHADOW_BIAS, RenderSpotShadowBias);	

	shader.uniform3fv(LLShaderMgr::DEFERRED_SUN_DIR, 1, mTransformedSunDir.mV);
    shader.uniform3fv(LLShaderMgr::DEFERRED_MOON_DIR, 1, mTransformedMoonDir.mV);
	shader.uniform2f(LLShaderMgr::DEFERRED_SHADOW_RES, mRT->shadow[0].getWidth(), mRT->shadow[0].getHeight());
	shader.uniform2f(LLShaderMgr::DEFERRED_PROJ_SHADOW_RES, mSpotShadow[0].getWidth(), mSpotShadow[0].getHeight());
	shader.uniform1f(LLShaderMgr::DEFERRED_DEPTH_CUTOFF, RenderEdgeDepthCutoff);
	shader.uniform1f(LLShaderMgr::DEFERRED_NORM_CUTOFF, RenderEdgeNormCutoff);
	
    shader.uniformMatrix4fv(LLShaderMgr::MODELVIEW_DELTA_MATRIX, 1, GL_FALSE, gGLDeltaModelView);
    shader.uniformMatrix4fv(LLShaderMgr::INVERSE_MODELVIEW_DELTA_MATRIX, 1, GL_FALSE, gGLInverseDeltaModelView);

    shader.uniform1i(LLShaderMgr::CUBE_SNAPSHOT, gCubeSnapshot ? 1 : 0);

	if (shader.getUniformLocation(LLShaderMgr::DEFERRED_NORM_MATRIX) >= 0)
	{
        glh::matrix4f norm_mat = get_current_modelview().inverse().transpose();
		shader.uniformMatrix4fv(LLShaderMgr::DEFERRED_NORM_MATRIX, 1, FALSE, norm_mat.m);
	}

    // auto adjust legacy sun color if needed
    static LLCachedControl<bool> should_auto_adjust(gSavedSettings, "RenderSkyAutoAdjustLegacy", true);
    static LLCachedControl<F32> auto_adjust_sun_color_scale(gSavedSettings, "RenderSkyAutoAdjustSunColorScale", 1.f);
    LLSettingsSky::ptr_t psky = LLEnvironment::instance().getCurrentSky();
    LLColor3 sun_diffuse(mSunDiffuse.mV);
    if (should_auto_adjust && psky->canAutoAdjust())
    {
        sun_diffuse *= auto_adjust_sun_color_scale;
    }

    shader.uniform3fv(LLShaderMgr::SUNLIGHT_COLOR, 1, sun_diffuse.mV);
    shader.uniform3fv(LLShaderMgr::MOONLIGHT_COLOR, 1, mMoonDiffuse.mV);

    shader.uniform1f(LLShaderMgr::REFLECTION_PROBE_MAX_LOD, mReflectionMapManager.mMaxProbeLOD);
}


LLColor3 pow3f(LLColor3 v, F32 f)
{
	v.mV[0] = powf(v.mV[0], f);
	v.mV[1] = powf(v.mV[1], f);
	v.mV[2] = powf(v.mV[2], f);
	return v;
}

LLVector4 pow4fsrgb(LLVector4 v, F32 f)
{
	v.mV[0] = powf(v.mV[0], f);
	v.mV[1] = powf(v.mV[1], f);
	v.mV[2] = powf(v.mV[2], f);
	return v;
}

void LLPipeline::renderDeferredLighting()
{
    LL_PROFILE_ZONE_SCOPED_CATEGORY_PIPELINE;
    LL_PROFILE_GPU_ZONE("renderDeferredLighting");
    if (!sCull)
    {
        return;
    }

    llassert(!sRenderingHUDs);

    F32 light_scale = 1.f;

    if (gCubeSnapshot)
    { //darken local lights when probe ambiance is above 1
        light_scale = mReflectionMapManager.mLightScale;
    }

    LLRenderTarget *screen_target         = &mRT->screen;
    LLRenderTarget* deferred_light_target = &mRT->deferredLight;

    {
        LL_PROFILE_ZONE_NAMED_CATEGORY_PIPELINE("deferred");
        LLViewerCamera *camera = LLViewerCamera::getInstance();
        
        if (gPipeline.hasRenderType(LLPipeline::RENDER_TYPE_HUD))
        {
            gPipeline.toggleRenderType(LLPipeline::RENDER_TYPE_HUD);
        }

        gGL.setColorMask(true, true);

        // draw a cube around every light
        LLVertexBuffer::unbind();

        LLGLEnable cull(GL_CULL_FACE);
        LLGLEnable blend(GL_BLEND);

        glh::matrix4f mat = copy_matrix(gGLModelView);

        setupHWLights();  // to set mSun/MoonDir;

        glh::vec4f tc(mSunDir.mV);
        mat.mult_matrix_vec(tc);
        mTransformedSunDir.set(tc.v);

        glh::vec4f tc_moon(mMoonDir.mV);
        mat.mult_matrix_vec(tc_moon);
        mTransformedMoonDir.set(tc_moon.v);

        if (RenderDeferredSSAO || RenderShadowDetail > 0)
        {
            LL_PROFILE_GPU_ZONE("sun program");
            deferred_light_target->bindTarget();
            {  // paint shadow/SSAO light map (direct lighting lightmap)
                LL_PROFILE_ZONE_NAMED_CATEGORY_PIPELINE("renderDeferredLighting - sun shadow");
                bindDeferredShader(gDeferredSunProgram, deferred_light_target);
                mScreenTriangleVB->setBuffer();
                glClearColor(1, 1, 1, 1);
                deferred_light_target->clear(GL_COLOR_BUFFER_BIT);
                glClearColor(0, 0, 0, 0);

                glh::matrix4f inv_trans = get_current_modelview().inverse().transpose();

                const U32 slice = 32;
                F32       offset[slice * 3];
                for (U32 i = 0; i < 4; i++)
                {
                    for (U32 j = 0; j < 8; j++)
                    {
                        glh::vec3f v;
                        v.set_value(sinf(6.284f / 8 * j), cosf(6.284f / 8 * j), -(F32) i);
                        v.normalize();
                        inv_trans.mult_matrix_vec(v);
                        v.normalize();
                        offset[(i * 8 + j) * 3 + 0] = v.v[0];
                        offset[(i * 8 + j) * 3 + 1] = v.v[2];
                        offset[(i * 8 + j) * 3 + 2] = v.v[1];
                    }
                }

                gDeferredSunProgram.uniform3fv(sOffset, slice, offset);
                gDeferredSunProgram.uniform2f(LLShaderMgr::DEFERRED_SCREEN_RES,
                                              deferred_light_target->getWidth(),
                                              deferred_light_target->getHeight());

                {
                    LLGLDisable   blend(GL_BLEND);
                    LLGLDepthTest depth(GL_TRUE, GL_FALSE, GL_ALWAYS);
                    mScreenTriangleVB->drawArrays(LLRender::TRIANGLES, 0, 3);
                }

                unbindDeferredShader(gDeferredSunProgram);
            }
            deferred_light_target->flush();
        }

        if (RenderDeferredSSAO)
        {
            // soften direct lighting lightmap
            LL_PROFILE_ZONE_NAMED_CATEGORY_PIPELINE("renderDeferredLighting - soften shadow");
            LL_PROFILE_GPU_ZONE("soften shadow");
            // blur lightmap
            screen_target->bindTarget();
            glClearColor(1, 1, 1, 1);
            screen_target->clear(GL_COLOR_BUFFER_BIT);
            glClearColor(0, 0, 0, 0);

            bindDeferredShader(gDeferredBlurLightProgram);

            LLVector3 go = RenderShadowGaussian;
            const U32 kern_length = 4;
            F32       blur_size = RenderShadowBlurSize;
            F32       dist_factor = RenderShadowBlurDistFactor;

            // sample symmetrically with the middle sample falling exactly on 0.0
            F32 x = 0.f;

            LLVector3 gauss[32];  // xweight, yweight, offset

            for (U32 i = 0; i < kern_length; i++)
            {
                gauss[i].mV[0] = llgaussian(x, go.mV[0]);
                gauss[i].mV[1] = llgaussian(x, go.mV[1]);
                gauss[i].mV[2] = x;
                x += 1.f;
            }

            gDeferredBlurLightProgram.uniform2f(sDelta, 1.f, 0.f);
            gDeferredBlurLightProgram.uniform1f(sDistFactor, dist_factor);
            gDeferredBlurLightProgram.uniform3fv(sKern, kern_length, gauss[0].mV);
            gDeferredBlurLightProgram.uniform1f(sKernScale, blur_size * (kern_length / 2.f - 0.5f));

            {
                LLGLDisable   blend(GL_BLEND);
                LLGLDepthTest depth(GL_TRUE, GL_FALSE, GL_ALWAYS);
                mScreenTriangleVB->setBuffer();
                mScreenTriangleVB->drawArrays(LLRender::TRIANGLES, 0, 3);
            }

            screen_target->flush();
            unbindDeferredShader(gDeferredBlurLightProgram);

            bindDeferredShader(gDeferredBlurLightProgram, screen_target);

            deferred_light_target->bindTarget();

            gDeferredBlurLightProgram.uniform2f(sDelta, 0.f, 1.f);

            {
                LLGLDisable   blend(GL_BLEND);
                LLGLDepthTest depth(GL_TRUE, GL_FALSE, GL_ALWAYS);
                mScreenTriangleVB->setBuffer();
                mScreenTriangleVB->drawArrays(LLRender::TRIANGLES, 0, 3);
            }
            deferred_light_target->flush();
            unbindDeferredShader(gDeferredBlurLightProgram);
        }

        screen_target->bindTarget();
        // clear color buffer here - zeroing alpha (glow) is important or it will accumulate against sky
        glClearColor(0, 0, 0, 0);
        screen_target->clear(GL_COLOR_BUFFER_BIT);

        if (RenderDeferredAtmospheric)
        {  // apply sunlight contribution
            LLGLSLShader &soften_shader = gDeferredSoftenProgram;

            LL_PROFILE_ZONE_NAMED_CATEGORY_PIPELINE("renderDeferredLighting - atmospherics");
            LL_PROFILE_GPU_ZONE("atmospherics");
            bindDeferredShader(soften_shader);

            static LLCachedControl<F32> ssao_scale(gSavedSettings, "RenderSSAOIrradianceScale", 0.5f);
            static LLCachedControl<F32> ssao_max(gSavedSettings, "RenderSSAOIrradianceMax", 0.25f);
            static LLStaticHashedString ssao_scale_str("ssao_irradiance_scale");
            static LLStaticHashedString ssao_max_str("ssao_irradiance_max");
            
            soften_shader.uniform1f(ssao_scale_str, ssao_scale);
            soften_shader.uniform1f(ssao_max_str, ssao_max);

            LLEnvironment &environment = LLEnvironment::instance();
            soften_shader.uniform1i(LLShaderMgr::SUN_UP_FACTOR, environment.getIsSunUp() ? 1 : 0);
            soften_shader.uniform3fv(LLShaderMgr::LIGHTNORM, 1, environment.getClampedLightNorm().mV);
            
            soften_shader.uniform4fv(LLShaderMgr::WATER_WATERPLANE, 1, LLDrawPoolAlpha::sWaterPlane.mV);

            {
                LLGLDepthTest depth(GL_FALSE);
                LLGLDisable   blend(GL_BLEND);

                // full screen blit
                mScreenTriangleVB->setBuffer();
                mScreenTriangleVB->drawArrays(LLRender::TRIANGLES, 0, 3);
            }

            unbindDeferredShader(gDeferredSoftenProgram);
        }

        const S32 local_light_count = LLPipeline::RenderLocalLightCount;

        if (local_light_count > 0)
        {
            gGL.setSceneBlendType(LLRender::BT_ADD);
            std::list<LLVector4>        fullscreen_lights;
            LLDrawable::drawable_list_t spot_lights;
            LLDrawable::drawable_list_t fullscreen_spot_lights;

            if (!gCubeSnapshot)
            {
                for (U32 i = 0; i < 2; i++)
                {
                    mTargetShadowSpotLight[i] = NULL;
                }
            }

            std::list<LLVector4> light_colors;

            LLVertexBuffer::unbind();

            {
                LL_PROFILE_ZONE_NAMED_CATEGORY_PIPELINE("renderDeferredLighting - local lights");
                LL_PROFILE_GPU_ZONE("local lights");
                bindDeferredShader(gDeferredLightProgram);

                if (mCubeVB.isNull())
                {
                    mCubeVB = ll_create_cube_vb(LLVertexBuffer::MAP_VERTEX);
                }

                mCubeVB->setBuffer();

                LLGLDepthTest depth(GL_TRUE, GL_FALSE);
                // mNearbyLights already includes distance calculation and excludes muted avatars.
                // It is calculated from mLights
                // mNearbyLights also provides fade value to gracefully fade-out out of range lights
                S32 count = 0;
                for (light_set_t::iterator iter = mNearbyLights.begin(); iter != mNearbyLights.end(); ++iter)
                {
                    count++;
                    if (count > local_light_count)
                    { //stop collecting lights once we hit the limit
                        break;
                    }

                    LLDrawable * drawablep = iter->drawable;
                    LLVOVolume * volume = drawablep->getVOVolume();
                    if (!volume)
                    {
                        continue;
                    }

                    if (volume->isAttachment())
                    {
                        if (!sRenderAttachedLights)
                        {
                            continue;
                        }
                    }

                    LLVector4a center;
                    center.load3(drawablep->getPositionAgent().mV);
                    const F32 *c = center.getF32ptr();
                    F32        s = volume->getLightRadius() * 1.5f;

                    // send light color to shader in linear space
                    LLColor3 col = volume->getLightLinearColor() * light_scale;

                    if (col.magVecSquared() < 0.001f)
                    {
                        continue;
                    }

                    if (s <= 0.001f)
                    {
                        continue;
                    }

                    LLVector4a sa;
                    sa.splat(s);
                    if (camera->AABBInFrustumNoFarClip(center, sa) == 0)
                    {
                        continue;
                    }

                    sVisibleLightCount++;

                    if (camera->getOrigin().mV[0] > c[0] + s + 0.2f || camera->getOrigin().mV[0] < c[0] - s - 0.2f ||
                        camera->getOrigin().mV[1] > c[1] + s + 0.2f || camera->getOrigin().mV[1] < c[1] - s - 0.2f ||
                        camera->getOrigin().mV[2] > c[2] + s + 0.2f || camera->getOrigin().mV[2] < c[2] - s - 0.2f)
                    {  // draw box if camera is outside box
                        if (volume->isLightSpotlight())
                        {
                            drawablep->getVOVolume()->updateSpotLightPriority();
                            spot_lights.push_back(drawablep);
                            continue;
                        }

                        gDeferredLightProgram.uniform3fv(LLShaderMgr::LIGHT_CENTER, 1, c);
                        gDeferredLightProgram.uniform1f(LLShaderMgr::LIGHT_SIZE, s);
                        gDeferredLightProgram.uniform3fv(LLShaderMgr::DIFFUSE_COLOR, 1, col.mV);
                        gDeferredLightProgram.uniform1f(LLShaderMgr::LIGHT_FALLOFF, volume->getLightFalloff(DEFERRED_LIGHT_FALLOFF));
                        gGL.syncMatrices();

                        mCubeVB->drawRange(LLRender::TRIANGLE_FAN, 0, 7, 8, get_box_fan_indices(camera, center));
                    }
                    else
                    {
                        if (volume->isLightSpotlight())
                        {
                            drawablep->getVOVolume()->updateSpotLightPriority();
                            fullscreen_spot_lights.push_back(drawablep);
                            continue;
                        }

                        glh::vec3f tc(c);
                        mat.mult_matrix_vec(tc);

                        fullscreen_lights.push_back(LLVector4(tc.v[0], tc.v[1], tc.v[2], s));
                        light_colors.push_back(LLVector4(col.mV[0], col.mV[1], col.mV[2], volume->getLightFalloff(DEFERRED_LIGHT_FALLOFF)));
                    }
                }

                // Bookmark comment to allow searching for mSpecialRenderMode == 3 (avatar edit mode),
                // prev site of appended deferred character light, removed by SL-13522 09/20

                unbindDeferredShader(gDeferredLightProgram);
            }

            if (!spot_lights.empty())
            {
                LL_PROFILE_ZONE_NAMED_CATEGORY_PIPELINE("renderDeferredLighting - projectors");
                LL_PROFILE_GPU_ZONE("projectors");
                LLGLDepthTest depth(GL_TRUE, GL_FALSE);
                bindDeferredShader(gDeferredSpotLightProgram);

                mCubeVB->setBuffer();

                gDeferredSpotLightProgram.enableTexture(LLShaderMgr::DEFERRED_PROJECTION);

                for (LLDrawable::drawable_list_t::iterator iter = spot_lights.begin(); iter != spot_lights.end(); ++iter)
                {
                    LLDrawable *drawablep = *iter;

                    LLVOVolume *volume = drawablep->getVOVolume();

                    LLVector4a center;
                    center.load3(drawablep->getPositionAgent().mV);
                    const F32* c = center.getF32ptr();
                    F32        s = volume->getLightRadius() * 1.5f;

                    sVisibleLightCount++;

                    setupSpotLight(gDeferredSpotLightProgram, drawablep);

                    // send light color to shader in linear space
                    LLColor3 col = volume->getLightLinearColor() * light_scale;

                    gDeferredSpotLightProgram.uniform3fv(LLShaderMgr::LIGHT_CENTER, 1, c);
                    gDeferredSpotLightProgram.uniform1f(LLShaderMgr::LIGHT_SIZE, s);
                    gDeferredSpotLightProgram.uniform3fv(LLShaderMgr::DIFFUSE_COLOR, 1, col.mV);
                    gDeferredSpotLightProgram.uniform1f(LLShaderMgr::LIGHT_FALLOFF, volume->getLightFalloff(DEFERRED_LIGHT_FALLOFF));
                    gGL.syncMatrices();

                    mCubeVB->drawRange(LLRender::TRIANGLE_FAN, 0, 7, 8, get_box_fan_indices(camera, center));
                }
                gDeferredSpotLightProgram.disableTexture(LLShaderMgr::DEFERRED_PROJECTION);
                unbindDeferredShader(gDeferredSpotLightProgram);
            }

            {
                LL_PROFILE_ZONE_NAMED_CATEGORY_PIPELINE("renderDeferredLighting - fullscreen lights");
                LLGLDepthTest depth(GL_FALSE);
                LL_PROFILE_GPU_ZONE("fullscreen lights");

                U32 count = 0;

                const U32 max_count = LL_DEFERRED_MULTI_LIGHT_COUNT;
                LLVector4 light[max_count];
                LLVector4 col[max_count];

                F32 far_z = 0.f;

                while (!fullscreen_lights.empty())
                {
                    light[count] = fullscreen_lights.front();
                    fullscreen_lights.pop_front();
                    col[count] = light_colors.front();
                    light_colors.pop_front();

                    far_z = llmin(light[count].mV[2] - light[count].mV[3], far_z);
                    count++;
                    if (count == max_count || fullscreen_lights.empty())
                    {
                        U32 idx = count - 1;
                        bindDeferredShader(gDeferredMultiLightProgram[idx]);
                        gDeferredMultiLightProgram[idx].uniform1i(LLShaderMgr::MULTI_LIGHT_COUNT, count);
                        gDeferredMultiLightProgram[idx].uniform4fv(LLShaderMgr::MULTI_LIGHT, count, (GLfloat*)light);
                        gDeferredMultiLightProgram[idx].uniform4fv(LLShaderMgr::MULTI_LIGHT_COL, count, (GLfloat*)col);
                        gDeferredMultiLightProgram[idx].uniform1f(LLShaderMgr::MULTI_LIGHT_FAR_Z, far_z);
                        far_z = 0.f;
                        count = 0;
                        mScreenTriangleVB->setBuffer();
                        mScreenTriangleVB->drawArrays(LLRender::TRIANGLES, 0, 3);
                        unbindDeferredShader(gDeferredMultiLightProgram[idx]);
                    }
                }

                bindDeferredShader(gDeferredMultiSpotLightProgram);

                gDeferredMultiSpotLightProgram.enableTexture(LLShaderMgr::DEFERRED_PROJECTION);

                mScreenTriangleVB->setBuffer();

                for (LLDrawable::drawable_list_t::iterator iter = fullscreen_spot_lights.begin(); iter != fullscreen_spot_lights.end(); ++iter)
                {
                    LLDrawable* drawablep = *iter;
                    LLVOVolume* volume = drawablep->getVOVolume();
                    LLVector3   center = drawablep->getPositionAgent();
                    F32* c = center.mV;
                    F32         light_size_final = volume->getLightRadius() * 1.5f;
                    F32         light_falloff_final = volume->getLightFalloff(DEFERRED_LIGHT_FALLOFF);

                    sVisibleLightCount++;

                    glh::vec3f tc(c);
                    mat.mult_matrix_vec(tc);

                    setupSpotLight(gDeferredMultiSpotLightProgram, drawablep);

                    // send light color to shader in linear space
                    LLColor3 col = volume->getLightLinearColor() * light_scale;

                    gDeferredMultiSpotLightProgram.uniform3fv(LLShaderMgr::LIGHT_CENTER, 1, tc.v);
                    gDeferredMultiSpotLightProgram.uniform1f(LLShaderMgr::LIGHT_SIZE, light_size_final);
                    gDeferredMultiSpotLightProgram.uniform3fv(LLShaderMgr::DIFFUSE_COLOR, 1, col.mV);
                    gDeferredMultiSpotLightProgram.uniform1f(LLShaderMgr::LIGHT_FALLOFF, light_falloff_final);
                    mScreenTriangleVB->drawArrays(LLRender::TRIANGLES, 0, 3);
                }

                gDeferredMultiSpotLightProgram.disableTexture(LLShaderMgr::DEFERRED_PROJECTION);
                unbindDeferredShader(gDeferredMultiSpotLightProgram);
            }
        }

        gGL.setColorMask(true, true);
    }

    {  // render non-deferred geometry (alpha, fullbright, glow)
        LLGLDisable blend(GL_BLEND);

        pushRenderTypeMask();
        andRenderTypeMask(LLPipeline::RENDER_TYPE_ALPHA,
                          LLPipeline::RENDER_TYPE_ALPHA_PRE_WATER,
                          LLPipeline::RENDER_TYPE_ALPHA_POST_WATER,
                          LLPipeline::RENDER_TYPE_FULLBRIGHT,
                          LLPipeline::RENDER_TYPE_VOLUME,
                          LLPipeline::RENDER_TYPE_GLOW,
                          LLPipeline::RENDER_TYPE_BUMP,
                          LLPipeline::RENDER_TYPE_GLTF_PBR,
                          LLPipeline::RENDER_TYPE_PASS_SIMPLE,
                          LLPipeline::RENDER_TYPE_PASS_ALPHA,
                          LLPipeline::RENDER_TYPE_PASS_ALPHA_MASK,
                          LLPipeline::RENDER_TYPE_PASS_BUMP,
                          LLPipeline::RENDER_TYPE_PASS_POST_BUMP,
                          LLPipeline::RENDER_TYPE_PASS_FULLBRIGHT,
                          LLPipeline::RENDER_TYPE_PASS_FULLBRIGHT_ALPHA_MASK,
                          LLPipeline::RENDER_TYPE_PASS_FULLBRIGHT_SHINY,
                          LLPipeline::RENDER_TYPE_PASS_GLOW,
                          LLPipeline::RENDER_TYPE_PASS_GLTF_GLOW,
                          LLPipeline::RENDER_TYPE_PASS_GRASS,
                          LLPipeline::RENDER_TYPE_PASS_SHINY,
                          LLPipeline::RENDER_TYPE_PASS_INVISIBLE,
                          LLPipeline::RENDER_TYPE_PASS_INVISI_SHINY,
                          LLPipeline::RENDER_TYPE_AVATAR,
                          LLPipeline::RENDER_TYPE_CONTROL_AV,
                          LLPipeline::RENDER_TYPE_ALPHA_MASK,
                          LLPipeline::RENDER_TYPE_FULLBRIGHT_ALPHA_MASK,
                          LLPipeline::RENDER_TYPE_WATER,
                          END_RENDER_TYPES);

        renderGeomPostDeferred(*LLViewerCamera::getInstance());
        popRenderTypeMask();
    }

    screen_target->flush();

    if (!gCubeSnapshot)
    {
        // this is the end of the 3D scene render, grab a copy of the modelview and projection
        // matrix for use in off-by-one-frame effects in the next frame
        for (U32 i = 0; i < 16; i++)
        {
            gGLLastModelView[i] = gGLModelView[i];
            gGLLastProjection[i] = gGLProjection[i];
        }
    }
    gGL.setColorMask(true, true);
}

void LLPipeline::doAtmospherics()
{
    LL_PROFILE_ZONE_SCOPED_CATEGORY_PIPELINE;

    if (sImpostorRender)
    { // do not attempt atmospherics on impostors
        return;
    }

    if (RenderDeferredAtmospheric)
    {
        {
            // copy depth buffer for use in haze shader (use water displacement map as temp storage)
            LLGLDepthTest depth(GL_TRUE, GL_TRUE, GL_ALWAYS);

            LLRenderTarget& src = gPipeline.mRT->screen;
            LLRenderTarget& depth_src = gPipeline.mRT->deferredScreen;
            LLRenderTarget& dst = gPipeline.mWaterDis;

            mRT->screen.flush();
            dst.bindTarget();
            gCopyDepthProgram.bind();

            S32 diff_map = gCopyDepthProgram.getTextureChannel(LLShaderMgr::DIFFUSE_MAP);
            S32 depth_map = gCopyDepthProgram.getTextureChannel(LLShaderMgr::DEFERRED_DEPTH);

            gGL.getTexUnit(diff_map)->bind(&src);
            gGL.getTexUnit(depth_map)->bind(&depth_src, true);

            gGL.setColorMask(false, false);
            gPipeline.mScreenTriangleVB->setBuffer();
            gPipeline.mScreenTriangleVB->drawArrays(LLRender::TRIANGLES, 0, 3);

            dst.flush();
            mRT->screen.bindTarget();
        }

        LLGLEnable blend(GL_BLEND);
        gGL.blendFunc(LLRender::BF_ONE, LLRender::BF_SOURCE_ALPHA, LLRender::BF_ZERO, LLRender::BF_SOURCE_ALPHA);
        gGL.setColorMask(true, true);

        // apply haze
        LLGLSLShader& haze_shader = gHazeProgram;

        LL_PROFILE_GPU_ZONE("haze");
        bindDeferredShader(haze_shader, nullptr, &mWaterDis);

        LLEnvironment& environment = LLEnvironment::instance();
        haze_shader.uniform1i(LLShaderMgr::SUN_UP_FACTOR, environment.getIsSunUp() ? 1 : 0);
        haze_shader.uniform3fv(LLShaderMgr::LIGHTNORM, 1, environment.getClampedLightNorm().mV);

        haze_shader.uniform4fv(LLShaderMgr::WATER_WATERPLANE, 1, LLDrawPoolAlpha::sWaterPlane.mV);

        LLGLDepthTest depth(GL_FALSE);

        // full screen blit
        mScreenTriangleVB->setBuffer();
        mScreenTriangleVB->drawArrays(LLRender::TRIANGLES, 0, 3);
    
        unbindDeferredShader(haze_shader);

        gGL.setSceneBlendType(LLRender::BT_ALPHA);
    }
}

void LLPipeline::doWaterHaze()
{
    LL_PROFILE_ZONE_SCOPED_CATEGORY_PIPELINE;
    if (sImpostorRender)
    { // do not attempt water haze on impostors
        return;
    }

    if (RenderDeferredAtmospheric)
    {
        // copy depth buffer for use in haze shader (use water displacement map as temp storage)
        {
            LLGLDepthTest depth(GL_TRUE, GL_TRUE, GL_ALWAYS);

            LLRenderTarget& src = gPipeline.mRT->screen;
            LLRenderTarget& depth_src = gPipeline.mRT->deferredScreen;
            LLRenderTarget& dst = gPipeline.mWaterDis;

            mRT->screen.flush();
            dst.bindTarget();
            gCopyDepthProgram.bind();

            S32 diff_map = gCopyDepthProgram.getTextureChannel(LLShaderMgr::DIFFUSE_MAP);
            S32 depth_map = gCopyDepthProgram.getTextureChannel(LLShaderMgr::DEFERRED_DEPTH);

            gGL.getTexUnit(diff_map)->bind(&src);
            gGL.getTexUnit(depth_map)->bind(&depth_src, true);

            gGL.setColorMask(false, false);
            gPipeline.mScreenTriangleVB->setBuffer();
            gPipeline.mScreenTriangleVB->drawArrays(LLRender::TRIANGLES, 0, 3);

            dst.flush();
            mRT->screen.bindTarget();
        }

        LLGLEnable blend(GL_BLEND);
        gGL.blendFunc(LLRender::BF_ONE, LLRender::BF_SOURCE_ALPHA, LLRender::BF_ZERO, LLRender::BF_SOURCE_ALPHA);

        gGL.setColorMask(true, true);

        // apply haze
        LLGLSLShader& haze_shader = gHazeWaterProgram;

        LL_PROFILE_GPU_ZONE("haze");
        bindDeferredShader(haze_shader, nullptr, &mWaterDis);

        haze_shader.uniform4fv(LLShaderMgr::WATER_WATERPLANE, 1, LLDrawPoolAlpha::sWaterPlane.mV);

        static LLStaticHashedString above_water_str("above_water");
        haze_shader.uniform1i(above_water_str, sUnderWaterRender ? -1 : 1);

        if (LLPipeline::sUnderWaterRender)
        {
            LLGLDepthTest depth(GL_FALSE);

            // full screen blit
            mScreenTriangleVB->setBuffer();
            mScreenTriangleVB->drawArrays(LLRender::TRIANGLES, 0, 3);
        }
        else
        {
            //render water patches like LLDrawPoolWater does
            LLGLDepthTest depth(GL_TRUE, GL_FALSE);
            LLGLDisable   cull(GL_CULL_FACE);

            gGLLastMatrix = NULL;
            gGL.loadMatrix(gGLModelView);

            if (mWaterPool)
            {
                mWaterPool->pushFaceGeometry();
            }
        }

        unbindDeferredShader(haze_shader);


        gGL.setSceneBlendType(LLRender::BT_ALPHA);
    }
}

void LLPipeline::setupSpotLight(LLGLSLShader& shader, LLDrawable* drawablep)
{
	//construct frustum
	LLVOVolume* volume = drawablep->getVOVolume();
	LLVector3 params = volume->getSpotLightParams();

	F32 fov = params.mV[0];
	F32 focus = params.mV[1];

	LLVector3 pos = drawablep->getPositionAgent();
	LLQuaternion quat = volume->getRenderRotation();
	LLVector3 scale = volume->getScale();
	
	//get near clip plane
	LLVector3 at_axis(0,0,-scale.mV[2]*0.5f);
	at_axis *= quat;

	LLVector3 np = pos+at_axis;
	at_axis.normVec();

	//get origin that has given fov for plane np, at_axis, and given scale
	F32 dist = (scale.mV[1]*0.5f)/tanf(fov*0.5f);

	LLVector3 origin = np - at_axis*dist;

	//matrix from volume space to agent space
	LLMatrix4 light_mat(quat, LLVector4(origin,1.f));

	glh::matrix4f light_to_agent((F32*) light_mat.mMatrix);
	glh::matrix4f light_to_screen = get_current_modelview() * light_to_agent;

	glh::matrix4f screen_to_light = light_to_screen.inverse();

	F32 s = volume->getLightRadius()*1.5f;
	F32 near_clip = dist;
	F32 width = scale.mV[VX];
	F32 height = scale.mV[VY];
	F32 far_clip = s+dist-scale.mV[VZ];

	F32 fovy = fov * RAD_TO_DEG;
	F32 aspect = width/height;

	glh::matrix4f trans(0.5f, 0.f, 0.f, 0.5f,
				0.f, 0.5f, 0.f, 0.5f,
				0.f, 0.f, 0.5f, 0.5f,
				0.f, 0.f, 0.f, 1.f);

	glh::vec3f p1(0, 0, -(near_clip+0.01f));
	glh::vec3f p2(0, 0, -(near_clip+1.f));

	glh::vec3f screen_origin(0, 0, 0);

	light_to_screen.mult_matrix_vec(p1);
	light_to_screen.mult_matrix_vec(p2);
	light_to_screen.mult_matrix_vec(screen_origin);

	glh::vec3f n = p2-p1;
	n.normalize();
	
	F32 proj_range = far_clip - near_clip;
	glh::matrix4f light_proj = gl_perspective(fovy, aspect, near_clip, far_clip);
	screen_to_light = trans * light_proj * screen_to_light;
	shader.uniformMatrix4fv(LLShaderMgr::PROJECTOR_MATRIX, 1, FALSE, screen_to_light.m);
	shader.uniform1f(LLShaderMgr::PROJECTOR_NEAR, near_clip);
	shader.uniform3fv(LLShaderMgr::PROJECTOR_P, 1, p1.v);
	shader.uniform3fv(LLShaderMgr::PROJECTOR_N, 1, n.v);
	shader.uniform3fv(LLShaderMgr::PROJECTOR_ORIGIN, 1, screen_origin.v);
	shader.uniform1f(LLShaderMgr::PROJECTOR_RANGE, proj_range);
	shader.uniform1f(LLShaderMgr::PROJECTOR_AMBIANCE, params.mV[2]);
	S32 s_idx = -1;

	for (U32 i = 0; i < 2; i++)
	{
		if (mShadowSpotLight[i] == drawablep)
		{
			s_idx = i;
		}
	}

	shader.uniform1i(LLShaderMgr::PROJECTOR_SHADOW_INDEX, s_idx);

	if (s_idx >= 0)
	{
		shader.uniform1f(LLShaderMgr::PROJECTOR_SHADOW_FADE, 1.f-mSpotLightFade[s_idx]);
	}
	else
	{
		shader.uniform1f(LLShaderMgr::PROJECTOR_SHADOW_FADE, 1.f);
	}

    // make sure we're not already targeting the same spot light with both shadow maps
    llassert(mTargetShadowSpotLight[0] != mTargetShadowSpotLight[1] || mTargetShadowSpotLight[0].isNull());

    if (!gCubeSnapshot)
	{
		LLDrawable* potential = drawablep;
		//determine if this light is higher priority than one of the existing spot shadows
		F32 m_pri = volume->getSpotLightPriority();

		for (U32 i = 0; i < 2; i++)
		{
			F32 pri = 0.f;

			if (mTargetShadowSpotLight[i].notNull())
			{
				pri = mTargetShadowSpotLight[i]->getVOVolume()->getSpotLightPriority();
			}

			if (m_pri > pri)
			{
				LLDrawable* temp = mTargetShadowSpotLight[i];
				mTargetShadowSpotLight[i] = potential;
				potential = temp;
				m_pri = pri;
			}
		}
	}

    // make sure we didn't end up targeting the same spot light with both shadow maps
    llassert(mTargetShadowSpotLight[0] != mTargetShadowSpotLight[1] || mTargetShadowSpotLight[0].isNull());

	LLViewerTexture* img = volume->getLightTexture();

	if (img == NULL)
	{
		img = LLViewerFetchedTexture::sWhiteImagep;
	}

	S32 channel = shader.enableTexture(LLShaderMgr::DEFERRED_PROJECTION);

	if (channel > -1)
	{
		if (img)
		{
			gGL.getTexUnit(channel)->bind(img);

			F32 lod_range = logf(img->getWidth())/logf(2.f);

			shader.uniform1f(LLShaderMgr::PROJECTOR_FOCUS, focus);
			shader.uniform1f(LLShaderMgr::PROJECTOR_LOD, lod_range);
			shader.uniform1f(LLShaderMgr::PROJECTOR_AMBIENT_LOD, llclamp((proj_range-focus)/proj_range*lod_range, 0.f, 1.f));
		}
	}
		
}

void LLPipeline::unbindDeferredShader(LLGLSLShader &shader)
{
    LLRenderTarget* deferred_target       = &mRT->deferredScreen;
    LLRenderTarget* deferred_light_target = &mRT->deferredLight;

	stop_glerror();
    shader.disableTexture(LLShaderMgr::DEFERRED_NORMAL, deferred_target->getUsage());
    shader.disableTexture(LLShaderMgr::DEFERRED_DIFFUSE, deferred_target->getUsage());
    shader.disableTexture(LLShaderMgr::DEFERRED_SPECULAR, deferred_target->getUsage());
    shader.disableTexture(LLShaderMgr::DEFERRED_EMISSIVE, deferred_target->getUsage());
    shader.disableTexture(LLShaderMgr::DEFERRED_BRDF_LUT);
    //shader.disableTexture(LLShaderMgr::DEFERRED_DEPTH, deferred_depth_target->getUsage());
    shader.disableTexture(LLShaderMgr::DEFERRED_DEPTH, deferred_target->getUsage());
    shader.disableTexture(LLShaderMgr::DEFERRED_LIGHT, deferred_light_target->getUsage());
	shader.disableTexture(LLShaderMgr::DIFFUSE_MAP);
	shader.disableTexture(LLShaderMgr::DEFERRED_BLOOM);

	for (U32 i = 0; i < 4; i++)
	{
		if (shader.disableTexture(LLShaderMgr::DEFERRED_SHADOW0+i) > -1)
		{
			glTexParameteri(GL_TEXTURE_2D, GL_TEXTURE_COMPARE_MODE, GL_NONE);
		}
	}

	for (U32 i = 4; i < 6; i++)
	{
		if (shader.disableTexture(LLShaderMgr::DEFERRED_SHADOW0+i) > -1)
		{
			glTexParameteri(GL_TEXTURE_2D, GL_TEXTURE_COMPARE_MODE, GL_NONE);
		}
	}

	shader.disableTexture(LLShaderMgr::DEFERRED_NOISE);
	shader.disableTexture(LLShaderMgr::DEFERRED_LIGHTFUNC);

    if (!LLPipeline::sReflectionProbesEnabled)
    {
        S32 channel = shader.disableTexture(LLShaderMgr::ENVIRONMENT_MAP, LLTexUnit::TT_CUBE_MAP);
        if (channel > -1)
        {
            LLCubeMap* cube_map = gSky.mVOSkyp ? gSky.mVOSkyp->getCubeMap() : NULL;
            if (cube_map)
            {
                cube_map->disable();
            }
        }
    }

    unbindReflectionProbes(shader);

	gGL.getTexUnit(0)->unbind(LLTexUnit::TT_TEXTURE);
	gGL.getTexUnit(0)->activate();
	shader.unbind();
}

void LLPipeline::setEnvMat(LLGLSLShader& shader)
{
    F32* m = gGLModelView;

    F32 mat[] = { m[0], m[1], m[2],
                    m[4], m[5], m[6],
                    m[8], m[9], m[10] };

    shader.uniformMatrix3fv(LLShaderMgr::DEFERRED_ENV_MAT, 1, TRUE, mat);
}

void LLPipeline::bindReflectionProbes(LLGLSLShader& shader)
{
    if (!sReflectionProbesEnabled)
    {
        return;
    }

    S32 channel = shader.enableTexture(LLShaderMgr::REFLECTION_PROBES, LLTexUnit::TT_CUBE_MAP_ARRAY);
    bool bound = false;
    if (channel > -1 && mReflectionMapManager.mTexture.notNull())
    {
        mReflectionMapManager.mTexture->bind(channel);
        bound = true;
    }

    channel = shader.enableTexture(LLShaderMgr::IRRADIANCE_PROBES, LLTexUnit::TT_CUBE_MAP_ARRAY);
    if (channel > -1 && mReflectionMapManager.mIrradianceMaps.notNull())
    {
        mReflectionMapManager.mIrradianceMaps->bind(channel);
        bound = true;
    }

    if (bound)
    {
        mReflectionMapManager.setUniforms();

        setEnvMat(shader);
    }

    // reflection probe shaders generally sample the scene map as well for SSR
    channel = shader.enableTexture(LLShaderMgr::SCENE_MAP);
    if (channel > -1)
    {
        gGL.getTexUnit(channel)->bind(&mSceneMap);
    }

	
    shader.uniform1f(LLShaderMgr::DEFERRED_SSR_ITR_COUNT, RenderScreenSpaceReflectionIterations);
    shader.uniform1f(LLShaderMgr::DEFERRED_SSR_DIST_BIAS, RenderScreenSpaceReflectionDistanceBias);
    shader.uniform1f(LLShaderMgr::DEFERRED_SSR_RAY_STEP, RenderScreenSpaceReflectionRayStep);
    shader.uniform1f(LLShaderMgr::DEFERRED_SSR_GLOSSY_SAMPLES, RenderScreenSpaceReflectionGlossySamples);
    shader.uniform1f(LLShaderMgr::DEFERRED_SSR_REJECT_BIAS, RenderScreenSpaceReflectionDepthRejectBias);
    mPoissonOffset++;

	if (mPoissonOffset > 128 - RenderScreenSpaceReflectionGlossySamples)
        mPoissonOffset = 0;

    shader.uniform1f(LLShaderMgr::DEFERRED_SSR_NOISE_SINE, mPoissonOffset);
    shader.uniform1f(LLShaderMgr::DEFERRED_SSR_ADAPTIVE_STEP_MULT, RenderScreenSpaceReflectionAdaptiveStepMultiplier);

    channel = shader.enableTexture(LLShaderMgr::SCENE_DEPTH);
    if (channel > -1)
    {
        gGL.getTexUnit(channel)->bind(&mSceneMap, true);
    }


}

void LLPipeline::unbindReflectionProbes(LLGLSLShader& shader)
{
    S32 channel = shader.disableTexture(LLShaderMgr::REFLECTION_PROBES, LLTexUnit::TT_CUBE_MAP);
    if (channel > -1 && mReflectionMapManager.mTexture.notNull())
    {
        mReflectionMapManager.mTexture->unbind();
        if (channel == 0)
        {
            gGL.getTexUnit(channel)->enable(LLTexUnit::TT_TEXTURE);
        }
    }
}


inline float sgn(float a)
{
    if (a > 0.0F) return (1.0F);
    if (a < 0.0F) return (-1.0F);
    return (0.0F);
}

glh::matrix4f look(const LLVector3 pos, const LLVector3 dir, const LLVector3 up)
{
	glh::matrix4f ret;

	LLVector3 dirN;
	LLVector3 upN;
	LLVector3 lftN;

	lftN = dir % up;
	lftN.normVec();
	
	upN = lftN % dir;
	upN.normVec();
	
	dirN = dir;
	dirN.normVec();

	ret.m[ 0] = lftN[0];
	ret.m[ 1] = upN[0];
	ret.m[ 2] = -dirN[0];
	ret.m[ 3] = 0.f;

	ret.m[ 4] = lftN[1];
	ret.m[ 5] = upN[1];
	ret.m[ 6] = -dirN[1];
	ret.m[ 7] = 0.f;

	ret.m[ 8] = lftN[2];
	ret.m[ 9] = upN[2];
	ret.m[10] = -dirN[2];
	ret.m[11] = 0.f;

	ret.m[12] = -(lftN*pos);
	ret.m[13] = -(upN*pos);
	ret.m[14] = dirN*pos;
	ret.m[15] = 1.f;

	return ret;
}

glh::matrix4f scale_translate_to_fit(const LLVector3 min, const LLVector3 max)
{
	glh::matrix4f ret;
	ret.m[ 0] = 2/(max[0]-min[0]);
	ret.m[ 4] = 0;
	ret.m[ 8] = 0;
	ret.m[12] = -(max[0]+min[0])/(max[0]-min[0]);

	ret.m[ 1] = 0;
	ret.m[ 5] = 2/(max[1]-min[1]);
	ret.m[ 9] = 0;
	ret.m[13] = -(max[1]+min[1])/(max[1]-min[1]);

	ret.m[ 2] = 0;
	ret.m[ 6] = 0;
	ret.m[10] = 2/(max[2]-min[2]);
	ret.m[14] = -(max[2]+min[2])/(max[2]-min[2]);

	ret.m[ 3] = 0;
	ret.m[ 7] = 0;
	ret.m[11] = 0;
	ret.m[15] = 1;

	return ret;
}

static LLTrace::BlockTimerStatHandle FTM_SHADOW_RENDER("Render Shadows");
static LLTrace::BlockTimerStatHandle FTM_SHADOW_ALPHA("Alpha Shadow");
static LLTrace::BlockTimerStatHandle FTM_SHADOW_SIMPLE("Simple Shadow");
static LLTrace::BlockTimerStatHandle FTM_SHADOW_GEOM("Shadow Geom");

static LLTrace::BlockTimerStatHandle FTM_SHADOW_ALPHA_MASKED("Alpha Masked");
static LLTrace::BlockTimerStatHandle FTM_SHADOW_ALPHA_BLEND("Alpha Blend");
static LLTrace::BlockTimerStatHandle FTM_SHADOW_ALPHA_TREE("Alpha Tree");
static LLTrace::BlockTimerStatHandle FTM_SHADOW_ALPHA_GRASS("Alpha Grass");
static LLTrace::BlockTimerStatHandle FTM_SHADOW_FULLBRIGHT_ALPHA_MASKED("Fullbright Alpha Masked");

void LLPipeline::renderShadow(glh::matrix4f& view, glh::matrix4f& proj, LLCamera& shadow_cam, LLCullResult& result, bool depth_clamp)
{
    LL_PROFILE_ZONE_SCOPED_CATEGORY_PIPELINE; //LL_RECORD_BLOCK_TIME(FTM_SHADOW_RENDER);
    LL_PROFILE_GPU_ZONE("renderShadow");
    
    LLPipeline::sShadowRender = true;

    // disable occlusion culling during shadow render
    U32 saved_occlusion = sUseOcclusion;
    sUseOcclusion = 0;

    // List of render pass types that use the prim volume as the shadow,
    // ignoring textures.
    static const U32 types[] = {
        LLRenderPass::PASS_SIMPLE,
        LLRenderPass::PASS_FULLBRIGHT,
        LLRenderPass::PASS_SHINY,
        LLRenderPass::PASS_BUMP,
        LLRenderPass::PASS_FULLBRIGHT_SHINY,
        LLRenderPass::PASS_MATERIAL,
        LLRenderPass::PASS_MATERIAL_ALPHA_EMISSIVE,
        LLRenderPass::PASS_SPECMAP,
        LLRenderPass::PASS_SPECMAP_EMISSIVE,
        LLRenderPass::PASS_NORMMAP,
        LLRenderPass::PASS_NORMMAP_EMISSIVE,
        LLRenderPass::PASS_NORMSPEC,
        LLRenderPass::PASS_NORMSPEC_EMISSIVE
    };

    LLGLEnable cull(GL_CULL_FACE);

    //enable depth clamping if available
    LLGLEnable clamp_depth(depth_clamp ? GL_DEPTH_CLAMP : 0);

    LLGLDepthTest depth_test(GL_TRUE, GL_TRUE, GL_LESS);

    updateCull(shadow_cam, result);

    stateSort(shadow_cam, result);

    //generate shadow map
    gGL.matrixMode(LLRender::MM_PROJECTION);
    gGL.pushMatrix();
    gGL.loadMatrix(proj.m);
    gGL.matrixMode(LLRender::MM_MODELVIEW);
    gGL.pushMatrix();
    gGL.loadMatrix(view.m);

    stop_glerror();
    gGLLastMatrix = NULL;

    gGL.getTexUnit(0)->unbind(LLTexUnit::TT_TEXTURE);

    stop_glerror();

    struct CompareVertexBuffer
    {
        bool operator()(const LLDrawInfo* const& lhs, const LLDrawInfo* const& rhs)
        {
            return lhs->mVertexBuffer > rhs->mVertexBuffer;
        }
    };


    LLVertexBuffer::unbind();
    for (int j = 0; j < 2; ++j) // 0 -- static, 1 -- rigged
    {
        bool rigged = j == 1;
        gDeferredShadowProgram.bind(rigged);

        gGL.diffuseColor4f(1, 1, 1, 1);

        S32 shadow_detail = gSavedSettings.getS32("RenderShadowDetail");

        // if not using VSM, disable color writes
        if (shadow_detail <= 2)
        {
            gGL.setColorMask(false, false);
        }

        LL_PROFILE_ZONE_NAMED_CATEGORY_PIPELINE("shadow simple"); //LL_RECORD_BLOCK_TIME(FTM_SHADOW_SIMPLE);
        LL_PROFILE_GPU_ZONE("shadow simple");
        gGL.getTexUnit(0)->disable();

        for (U32 type : types)
        {
            renderObjects(type, false, false, rigged);
        }

        renderGLTFObjects(LLRenderPass::PASS_GLTF_PBR, false, rigged);

        gGL.getTexUnit(0)->enable(LLTexUnit::TT_TEXTURE);
    }

    if (LLPipeline::sUseOcclusion > 1)
    { // do occlusion culling against non-masked only to take advantage of hierarchical Z
        doOcclusion(shadow_cam);
    }


    {
        LL_PROFILE_ZONE_NAMED_CATEGORY_PIPELINE("shadow geom");
        renderGeomShadow(shadow_cam);
    }

    {
        LL_PROFILE_ZONE_NAMED_CATEGORY_PIPELINE("shadow alpha");
        LL_PROFILE_GPU_ZONE("shadow alpha");
        const S32 sun_up = LLEnvironment::instance().getIsSunUp() ? 1 : 0;
        U32 target_width = LLRenderTarget::sCurResX;

        for (int i = 0; i < 2; ++i)
        {
            bool rigged = i == 1;

            {
                LL_PROFILE_ZONE_NAMED_CATEGORY_PIPELINE("shadow alpha masked");
                LL_PROFILE_GPU_ZONE("shadow alpha masked");
                gDeferredShadowAlphaMaskProgram.bind(rigged);
                LLGLSLShader::sCurBoundShaderPtr->uniform1i(LLShaderMgr::SUN_UP_FACTOR, sun_up);
                LLGLSLShader::sCurBoundShaderPtr->uniform1f(LLShaderMgr::DEFERRED_SHADOW_TARGET_WIDTH, (float)target_width);
                renderMaskedObjects(LLRenderPass::PASS_ALPHA_MASK, true, true, rigged);
            }

            {
                LL_PROFILE_ZONE_NAMED_CATEGORY_PIPELINE("shadow alpha blend");
                LL_PROFILE_GPU_ZONE("shadow alpha blend");
                renderAlphaObjects(rigged);
            }

            {
                LL_PROFILE_ZONE_NAMED_CATEGORY_PIPELINE("shadow fullbright alpha masked");
                LL_PROFILE_GPU_ZONE("shadow alpha masked");
                gDeferredShadowFullbrightAlphaMaskProgram.bind(rigged);
                LLGLSLShader::sCurBoundShaderPtr->uniform1i(LLShaderMgr::SUN_UP_FACTOR, sun_up);
                LLGLSLShader::sCurBoundShaderPtr->uniform1f(LLShaderMgr::DEFERRED_SHADOW_TARGET_WIDTH, (float)target_width);
                renderFullbrightMaskedObjects(LLRenderPass::PASS_FULLBRIGHT_ALPHA_MASK, true, true, rigged);
            }

            {
                LL_PROFILE_ZONE_NAMED_CATEGORY_PIPELINE("shadow alpha grass");
                LL_PROFILE_GPU_ZONE("shadow alpha grass");
                gDeferredTreeShadowProgram.bind(rigged);
                LLGLSLShader::sCurBoundShaderPtr->setMinimumAlpha(ALPHA_BLEND_CUTOFF);

                if (i == 0)
                {
                    renderObjects(LLRenderPass::PASS_GRASS, true);
                }

                {
                    LL_PROFILE_ZONE_NAMED_CATEGORY_PIPELINE("shadow alpha material");
                    LL_PROFILE_GPU_ZONE("shadow alpha material");
                    renderMaskedObjects(LLRenderPass::PASS_NORMSPEC_MASK, true, false, rigged);
                    renderMaskedObjects(LLRenderPass::PASS_MATERIAL_ALPHA_MASK, true, false, rigged);
                    renderMaskedObjects(LLRenderPass::PASS_SPECMAP_MASK, true, false, rigged);
                    renderMaskedObjects(LLRenderPass::PASS_NORMMAP_MASK, true, false, rigged);
                }
            }
        }

        for (int i = 0; i < 2; ++i)
        {
            bool rigged = i == 1;
            gDeferredShadowGLTFAlphaMaskProgram.bind(rigged);
            LLGLSLShader::sCurBoundShaderPtr->uniform1i(LLShaderMgr::SUN_UP_FACTOR, sun_up);
            LLGLSLShader::sCurBoundShaderPtr->uniform1f(LLShaderMgr::DEFERRED_SHADOW_TARGET_WIDTH, (float)target_width);
            
            gGL.loadMatrix(gGLModelView);
            gGLLastMatrix = NULL;

            U32 type = LLRenderPass::PASS_GLTF_PBR_ALPHA_MASK;

            if (rigged)
            {
                mAlphaMaskPool->pushRiggedGLTFBatches(type + 1);
            }
            else
            {
                mAlphaMaskPool->pushGLTFBatches(type);
            }

            gGL.loadMatrix(gGLModelView);
            gGLLastMatrix = NULL;
        }
    }

    gDeferredShadowCubeProgram.bind();
    gGLLastMatrix = NULL;
    gGL.loadMatrix(gGLModelView);

    gGL.setColorMask(true, true);

    gGL.matrixMode(LLRender::MM_PROJECTION);
    gGL.popMatrix();
    gGL.matrixMode(LLRender::MM_MODELVIEW);
    gGL.popMatrix();
    gGLLastMatrix = NULL;

    // reset occlusion culling flag
    sUseOcclusion = saved_occlusion;
    LLPipeline::sShadowRender = false;
}

bool LLPipeline::getVisiblePointCloud(LLCamera& camera, LLVector3& min, LLVector3& max, std::vector<LLVector3>& fp, LLVector3 light_dir)
{
    LL_PROFILE_ZONE_SCOPED_CATEGORY_PIPELINE;
	//get point cloud of intersection of frust and min, max

	if (getVisibleExtents(camera, min, max))
	{
		return false;
	}

	//get set of planes on bounding box
	LLPlane bp[] = { 
		LLPlane(min, LLVector3(-1,0,0)),
		LLPlane(min, LLVector3(0,-1,0)),
		LLPlane(min, LLVector3(0,0,-1)),
		LLPlane(max, LLVector3(1,0,0)),
		LLPlane(max, LLVector3(0,1,0)),
		LLPlane(max, LLVector3(0,0,1))};
	
	//potential points
	std::vector<LLVector3> pp;

	//add corners of AABB
	pp.push_back(LLVector3(min.mV[0], min.mV[1], min.mV[2]));
	pp.push_back(LLVector3(max.mV[0], min.mV[1], min.mV[2]));
	pp.push_back(LLVector3(min.mV[0], max.mV[1], min.mV[2]));
	pp.push_back(LLVector3(max.mV[0], max.mV[1], min.mV[2]));
	pp.push_back(LLVector3(min.mV[0], min.mV[1], max.mV[2]));
	pp.push_back(LLVector3(max.mV[0], min.mV[1], max.mV[2]));
	pp.push_back(LLVector3(min.mV[0], max.mV[1], max.mV[2]));
	pp.push_back(LLVector3(max.mV[0], max.mV[1], max.mV[2]));

	//add corners of camera frustum
	for (U32 i = 0; i < LLCamera::AGENT_FRUSTRUM_NUM; i++)
	{
		pp.push_back(camera.mAgentFrustum[i]);
	}


	//bounding box line segments
	U32 bs[] = 
			{
		0,1,
		1,3,
		3,2,
		2,0,

		4,5,
		5,7,
		7,6,
		6,4,

		0,4,
		1,5,
		3,7,
		2,6
	};

	for (U32 i = 0; i < 12; i++)
	{ //for each line segment in bounding box
		for (U32 j = 0; j < LLCamera::AGENT_PLANE_NO_USER_CLIP_NUM; j++) 
		{ //for each plane in camera frustum
			const LLPlane& cp = camera.getAgentPlane(j);
			const LLVector3& v1 = pp[bs[i*2+0]];
			const LLVector3& v2 = pp[bs[i*2+1]];
			LLVector3 n;
			cp.getVector3(n);

			LLVector3 line = v1-v2;

			F32 d1 = line*n;
			F32 d2 = -cp.dist(v2);

			F32 t = d2/d1;

			if (t > 0.f && t < 1.f)
			{
				LLVector3 intersect = v2+line*t;
				pp.push_back(intersect);
			}
		}
	}
			
	//camera frustum line segments
	const U32 fs[] =
	{
		0,1,
		1,2,
		2,3,
		3,0,

		4,5,
		5,6,
		6,7,
		7,4,
	
		0,4,
		1,5,
		2,6,
		3,7	
	};

	for (U32 i = 0; i < 12; i++)
	{
		for (U32 j = 0; j < 6; ++j)
		{
			const LLVector3& v1 = pp[fs[i*2+0]+8];
			const LLVector3& v2 = pp[fs[i*2+1]+8];
			const LLPlane& cp = bp[j];
			LLVector3 n;
			cp.getVector3(n);

			LLVector3 line = v1-v2;

			F32 d1 = line*n;
			F32 d2 = -cp.dist(v2);

			F32 t = d2/d1;

			if (t > 0.f && t < 1.f)
			{
				LLVector3 intersect = v2+line*t;
				pp.push_back(intersect);
			}	
		}
	}

	LLVector3 ext[] = { min-LLVector3(0.05f,0.05f,0.05f),
		max+LLVector3(0.05f,0.05f,0.05f) };

	for (U32 i = 0; i < pp.size(); ++i)
	{
		bool found = true;

		const F32* p = pp[i].mV;
			
		for (U32 j = 0; j < 3; ++j)
		{
			if (p[j] < ext[0].mV[j] ||
				p[j] > ext[1].mV[j])
			{
				found = false;
				break;
			}
		}
				
		for (U32 j = 0; j < LLCamera::AGENT_PLANE_NO_USER_CLIP_NUM; ++j)
		{
			const LLPlane& cp = camera.getAgentPlane(j);
			F32 dist = cp.dist(pp[i]);
			if (dist > 0.05f) //point is above some plane, not contained
			{
				found = false;
				break;
			}
		}

		if (found)
		{
			fp.push_back(pp[i]);
		}
	}
	
	if (fp.empty())
	{
		return false;
	}
	
	return true;
}

void LLPipeline::renderHighlight(const LLViewerObject* obj, F32 fade)
{
	if (obj && obj->getVolume())
	{
		for (LLViewerObject::child_list_t::const_iterator iter = obj->getChildren().begin(); iter != obj->getChildren().end(); ++iter)
		{
			renderHighlight(*iter, fade);
		}

		LLDrawable* drawable = obj->mDrawable;
		if (drawable)
		{
			for (S32 i = 0; i < drawable->getNumFaces(); ++i)
			{
				LLFace* face = drawable->getFace(i);
				if (face)
				{
					face->renderSelected(LLViewerTexture::sNullImagep, LLColor4(1,1,1,fade));
				}
			}
		}
	}
}


LLRenderTarget* LLPipeline::getSunShadowTarget(U32 i)
{
    llassert(i < 4);
    return &mRT->shadow[i];
}

LLRenderTarget* LLPipeline::getSpotShadowTarget(U32 i)
{
    llassert(i < 2);
    return &mSpotShadow[i];
}

static LLTrace::BlockTimerStatHandle FTM_GEN_SUN_SHADOW("Gen Sun Shadow");
static LLTrace::BlockTimerStatHandle FTM_GEN_SUN_SHADOW_SPOT_RENDER("Spot Shadow Render");

// helper class for disabling occlusion culling for the current stack frame
class LLDisableOcclusionCulling
{
public:
    S32 mUseOcclusion;

    LLDisableOcclusionCulling()
    {
        mUseOcclusion = LLPipeline::sUseOcclusion;
        LLPipeline::sUseOcclusion = 0;
    }

    ~LLDisableOcclusionCulling()
    {
        LLPipeline::sUseOcclusion = mUseOcclusion;
    }
};

void LLPipeline::generateSunShadow(LLCamera& camera)
{
	if (!sRenderDeferred || RenderShadowDetail <= 0)
	{
		return;
	}

	LL_PROFILE_ZONE_SCOPED_CATEGORY_PIPELINE; //LL_RECORD_BLOCK_TIME(FTM_GEN_SUN_SHADOW);
    LL_PROFILE_GPU_ZONE("generateSunShadow");

    LLDisableOcclusionCulling no_occlusion;

	bool skip_avatar_update = false;
	if (!isAgentAvatarValid() || gAgentCamera.getCameraAnimating() || gAgentCamera.getCameraMode() != CAMERA_MODE_MOUSELOOK || !LLVOAvatar::sVisibleInFirstPerson)
	{
		skip_avatar_update = true;
	}

	if (!skip_avatar_update)
	{
		gAgentAvatarp->updateAttachmentVisibility(CAMERA_MODE_THIRD_PERSON);
	}

	F64 last_modelview[16];
	F64 last_projection[16];
	for (U32 i = 0; i < 16; i++)
	{ //store last_modelview of world camera
		last_modelview[i] = gGLLastModelView[i];
		last_projection[i] = gGLLastProjection[i];
	}

	pushRenderTypeMask();
	andRenderTypeMask(LLPipeline::RENDER_TYPE_SIMPLE,
					LLPipeline::RENDER_TYPE_ALPHA,
                    LLPipeline::RENDER_TYPE_ALPHA_PRE_WATER,
                    LLPipeline::RENDER_TYPE_ALPHA_POST_WATER,
					LLPipeline::RENDER_TYPE_GRASS,
                    LLPipeline::RENDER_TYPE_GLTF_PBR,
					LLPipeline::RENDER_TYPE_FULLBRIGHT,
					LLPipeline::RENDER_TYPE_BUMP,
					LLPipeline::RENDER_TYPE_VOLUME,
					LLPipeline::RENDER_TYPE_AVATAR,
					LLPipeline::RENDER_TYPE_CONTROL_AV,
					LLPipeline::RENDER_TYPE_TREE, 
					LLPipeline::RENDER_TYPE_TERRAIN,
					LLPipeline::RENDER_TYPE_WATER,
					LLPipeline::RENDER_TYPE_VOIDWATER,
					LLPipeline::RENDER_TYPE_PASS_ALPHA,
					LLPipeline::RENDER_TYPE_PASS_ALPHA_MASK,
					LLPipeline::RENDER_TYPE_PASS_FULLBRIGHT_ALPHA_MASK,
					LLPipeline::RENDER_TYPE_PASS_GRASS,
					LLPipeline::RENDER_TYPE_PASS_SIMPLE,
					LLPipeline::RENDER_TYPE_PASS_BUMP,
					LLPipeline::RENDER_TYPE_PASS_FULLBRIGHT,
					LLPipeline::RENDER_TYPE_PASS_SHINY,
					LLPipeline::RENDER_TYPE_PASS_FULLBRIGHT_SHINY,
					LLPipeline::RENDER_TYPE_PASS_MATERIAL,
					LLPipeline::RENDER_TYPE_PASS_MATERIAL_ALPHA,
					LLPipeline::RENDER_TYPE_PASS_MATERIAL_ALPHA_MASK,
					LLPipeline::RENDER_TYPE_PASS_MATERIAL_ALPHA_EMISSIVE,
					LLPipeline::RENDER_TYPE_PASS_SPECMAP,
					LLPipeline::RENDER_TYPE_PASS_SPECMAP_BLEND,
					LLPipeline::RENDER_TYPE_PASS_SPECMAP_MASK,
					LLPipeline::RENDER_TYPE_PASS_SPECMAP_EMISSIVE,
					LLPipeline::RENDER_TYPE_PASS_NORMMAP,
					LLPipeline::RENDER_TYPE_PASS_NORMMAP_BLEND,
					LLPipeline::RENDER_TYPE_PASS_NORMMAP_MASK,
					LLPipeline::RENDER_TYPE_PASS_NORMMAP_EMISSIVE,
					LLPipeline::RENDER_TYPE_PASS_NORMSPEC,
					LLPipeline::RENDER_TYPE_PASS_NORMSPEC_BLEND,
					LLPipeline::RENDER_TYPE_PASS_NORMSPEC_MASK,
					LLPipeline::RENDER_TYPE_PASS_NORMSPEC_EMISSIVE,
                    LLPipeline::RENDER_TYPE_PASS_ALPHA_MASK_RIGGED,
                    LLPipeline::RENDER_TYPE_PASS_FULLBRIGHT_ALPHA_MASK_RIGGED,
                    LLPipeline::RENDER_TYPE_PASS_SIMPLE_RIGGED,
                    LLPipeline::RENDER_TYPE_PASS_BUMP_RIGGED,
                    LLPipeline::RENDER_TYPE_PASS_FULLBRIGHT_RIGGED,
                    LLPipeline::RENDER_TYPE_PASS_SHINY_RIGGED,
                    LLPipeline::RENDER_TYPE_PASS_FULLBRIGHT_SHINY_RIGGED,
                    LLPipeline::RENDER_TYPE_PASS_MATERIAL_RIGGED,
                    LLPipeline::RENDER_TYPE_PASS_MATERIAL_ALPHA_RIGGED,
                    LLPipeline::RENDER_TYPE_PASS_MATERIAL_ALPHA_MASK_RIGGED,
                    LLPipeline::RENDER_TYPE_PASS_MATERIAL_ALPHA_EMISSIVE_RIGGED,
                    LLPipeline::RENDER_TYPE_PASS_SPECMAP_RIGGED,
                    LLPipeline::RENDER_TYPE_PASS_SPECMAP_BLEND_RIGGED,
                    LLPipeline::RENDER_TYPE_PASS_SPECMAP_MASK_RIGGED,
                    LLPipeline::RENDER_TYPE_PASS_SPECMAP_EMISSIVE_RIGGED,
                    LLPipeline::RENDER_TYPE_PASS_NORMMAP_RIGGED,
                    LLPipeline::RENDER_TYPE_PASS_NORMMAP_BLEND_RIGGED,
                    LLPipeline::RENDER_TYPE_PASS_NORMMAP_MASK_RIGGED,
                    LLPipeline::RENDER_TYPE_PASS_NORMMAP_EMISSIVE_RIGGED,
                    LLPipeline::RENDER_TYPE_PASS_NORMSPEC_RIGGED,
                    LLPipeline::RENDER_TYPE_PASS_NORMSPEC_BLEND_RIGGED,
                    LLPipeline::RENDER_TYPE_PASS_NORMSPEC_MASK_RIGGED,
                    LLPipeline::RENDER_TYPE_PASS_NORMSPEC_EMISSIVE_RIGGED,
                    LLPipeline::RENDER_TYPE_PASS_GLTF_PBR,
                    LLPipeline::RENDER_TYPE_PASS_GLTF_PBR_RIGGED,
                    LLPipeline::RENDER_TYPE_PASS_GLTF_PBR_ALPHA_MASK,
                    LLPipeline::RENDER_TYPE_PASS_GLTF_PBR_ALPHA_MASK_RIGGED,
					END_RENDER_TYPES);

	gGL.setColorMask(false, false);

    LLEnvironment& environment = LLEnvironment::instance();

	//get sun view matrix
	
	//store current projection/modelview matrix
	glh::matrix4f saved_proj = get_current_projection();
	glh::matrix4f saved_view = get_current_modelview();
	glh::matrix4f inv_view = saved_view.inverse();

	glh::matrix4f view[6];
	glh::matrix4f proj[6];
	
    LLVector3 caster_dir(environment.getIsSunUp() ? mSunDir : mMoonDir);

	//put together a universal "near clip" plane for shadow frusta
	LLPlane shadow_near_clip;
	{
        LLVector3 p = camera.getOrigin(); // gAgent.getPositionAgent();
		p += caster_dir * RenderFarClip*2.f;
		shadow_near_clip.setVec(p, caster_dir);
	}

	LLVector3 lightDir = -caster_dir;
	lightDir.normVec();

	glh::vec3f light_dir(lightDir.mV);

	//create light space camera matrix
	
	LLVector3 at = lightDir;

	LLVector3 up = camera.getAtAxis();

	if (fabsf(up*lightDir) > 0.75f)
	{
		up = camera.getUpAxis();
	}

	up.normVec();
	at.normVec();
	
	
	LLCamera main_camera = camera;
	
	F32 near_clip = 0.f;
	{
		//get visible point cloud
		std::vector<LLVector3> fp;

		main_camera.calcAgentFrustumPlanes(main_camera.mAgentFrustum);
		
		LLVector3 min,max;
		getVisiblePointCloud(main_camera,min,max,fp);

		if (fp.empty())
		{
			if (!hasRenderDebugMask(RENDER_DEBUG_SHADOW_FRUSTA) && !gCubeSnapshot)
			{
				mShadowCamera[0] = main_camera;
				mShadowExtents[0][0] = min;
				mShadowExtents[0][1] = max;

				mShadowFrustPoints[0].clear();
				mShadowFrustPoints[1].clear();
				mShadowFrustPoints[2].clear();
				mShadowFrustPoints[3].clear();
			}
			popRenderTypeMask();

			if (!skip_avatar_update)
			{
				gAgentAvatarp->updateAttachmentVisibility(gAgentCamera.getCameraMode());
			}

			return;
		}

		//get good split distances for frustum
		for (U32 i = 0; i < fp.size(); ++i)
		{
			glh::vec3f v(fp[i].mV);
			saved_view.mult_matrix_vec(v);
			fp[i].setVec(v.v);
		}

		min = fp[0];
		max = fp[0];

		//get camera space bounding box
		for (U32 i = 1; i < fp.size(); ++i)
		{
			update_min_max(min, max, fp[i]);
		}

		near_clip    = llclamp(-max.mV[2], 0.01f, 4.0f);
		F32 far_clip = llclamp(-min.mV[2]*2.f, 16.0f, 512.0f);

		//far_clip = llmin(far_clip, 128.f);
		far_clip = llmin(far_clip, camera.getFar());

		F32 range = far_clip-near_clip;

		LLVector3 split_exp = RenderShadowSplitExponent;

		F32 da = 1.f-llmax( fabsf(lightDir*up), fabsf(lightDir*camera.getLeftAxis()) );
		
		da = powf(da, split_exp.mV[2]);

		F32 sxp = split_exp.mV[1] + (split_exp.mV[0]-split_exp.mV[1])*da;
		
		for (U32 i = 0; i < 4; ++i)
		{
			F32 x = (F32)(i+1)/4.f;
			x = powf(x, sxp);
			mSunClipPlanes.mV[i] = near_clip+range*x;
		}

		mSunClipPlanes.mV[0] *= 1.25f; //bump back first split for transition padding
	}

    if (gCubeSnapshot)
    { // stretch clip planes for reflection probe renders to reduce number of shadow passes
        mSunClipPlanes.mV[1] = mSunClipPlanes.mV[2];
        mSunClipPlanes.mV[2] = mSunClipPlanes.mV[3];
        mSunClipPlanes.mV[3] *= 1.5f;
    }


	// convenience array of 4 near clip plane distances
	F32 dist[] = { near_clip, mSunClipPlanes.mV[0], mSunClipPlanes.mV[1], mSunClipPlanes.mV[2], mSunClipPlanes.mV[3] };
	
	if (mSunDiffuse == LLColor4::black)
	{ //sun diffuse is totally black shadows don't matter
        skipRenderingShadows();
	}
	else
	{
        for (S32 j = 0; j < (gCubeSnapshot ? 2 : 4); j++)
		{
			if (!hasRenderDebugMask(RENDER_DEBUG_SHADOW_FRUSTA) && !gCubeSnapshot)
			{
				mShadowFrustPoints[j].clear();
			}

			LLViewerCamera::sCurCameraID = (LLViewerCamera::eCameraID)(LLViewerCamera::CAMERA_SUN_SHADOW0+j);

			//restore render matrices
			set_current_modelview(saved_view);
			set_current_projection(saved_proj);

			LLVector3 eye = camera.getOrigin();
            llassert(eye.isFinite());

			//camera used for shadow cull/render
			LLCamera shadow_cam;
		
			//create world space camera frustum for this split
			shadow_cam = camera;
			shadow_cam.setFar(16.f);
	
			LLViewerCamera::updateFrustumPlanes(shadow_cam, FALSE, FALSE, TRUE);

			LLVector3* frust = shadow_cam.mAgentFrustum;

			LLVector3 pn = shadow_cam.getAtAxis();
		
			LLVector3 min, max;

			//construct 8 corners of split frustum section
			for (U32 i = 0; i < 4; i++)
			{
				LLVector3 delta = frust[i+4]-eye;
				delta += (frust[i+4]-frust[(i+2)%4+4])*0.05f;
				delta.normVec();
				F32 dp = delta*pn;
				frust[i] = eye + (delta*dist[j]*0.75f)/dp;
				frust[i+4] = eye + (delta*dist[j+1]*1.25f)/dp;
			}
						
			shadow_cam.calcAgentFrustumPlanes(frust);
			shadow_cam.mFrustumCornerDist = 0.f;
		
			if (!gPipeline.hasRenderDebugMask(LLPipeline::RENDER_DEBUG_SHADOW_FRUSTA) && !gCubeSnapshot)
			{
				mShadowCamera[j] = shadow_cam;
			}

			std::vector<LLVector3> fp;

			if (!gPipeline.getVisiblePointCloud(shadow_cam, min, max, fp, lightDir)
                || j > RenderShadowSplits)
			{
				//no possible shadow receivers
                if (!gPipeline.hasRenderDebugMask(LLPipeline::RENDER_DEBUG_SHADOW_FRUSTA) && !gCubeSnapshot)
				{
					mShadowExtents[j][0] = LLVector3();
					mShadowExtents[j][1] = LLVector3();
					mShadowCamera[j+4] = shadow_cam;
				}

				mRT->shadow[j].bindTarget();
				{
					LLGLDepthTest depth(GL_TRUE);
					mRT->shadow[j].clear();
				}
				mRT->shadow[j].flush();

				mShadowError.mV[j] = 0.f;
				mShadowFOV.mV[j] = 0.f;

				continue;
			}

			if (!gPipeline.hasRenderDebugMask(LLPipeline::RENDER_DEBUG_SHADOW_FRUSTA) && !gCubeSnapshot)
			{
				mShadowExtents[j][0] = min;
				mShadowExtents[j][1] = max;
				mShadowFrustPoints[j] = fp;
			}
				

			//find a good origin for shadow projection
			LLVector3 origin;

			//get a temporary view projection
			view[j] = look(camera.getOrigin(), lightDir, -up);

			std::vector<LLVector3> wpf;

			for (U32 i = 0; i < fp.size(); i++)
			{
				glh::vec3f p = glh::vec3f(fp[i].mV);
				view[j].mult_matrix_vec(p);
				wpf.push_back(LLVector3(p.v));
			}

			min = wpf[0];
			max = wpf[0];

			for (U32 i = 0; i < fp.size(); ++i)
			{ //get AABB in camera space
				update_min_max(min, max, wpf[i]);
			}

			// Construct a perspective transform with perspective along y-axis that contains
			// points in wpf
			//Known:
			// - far clip plane
			// - near clip plane
			// - points in frustum
			//Find:
			// - origin

			//get some "interesting" points of reference
			LLVector3 center = (min+max)*0.5f;
			LLVector3 size = (max-min)*0.5f;
			LLVector3 near_center = center;
			near_center.mV[1] += size.mV[1]*2.f;
		
		
			//put all points in wpf in quadrant 0, reletive to center of min/max
			//get the best fit line using least squares
			F32 bfm = 0.f;
			F32 bfb = 0.f;

			for (U32 i = 0; i < wpf.size(); ++i)
			{
				wpf[i] -= center;
				wpf[i].mV[0] = fabsf(wpf[i].mV[0]);
				wpf[i].mV[2] = fabsf(wpf[i].mV[2]);
			}

			if (!wpf.empty())
			{ 
				F32 sx = 0.f;
				F32 sx2 = 0.f;
				F32 sy = 0.f;
				F32 sxy = 0.f;
			
				for (U32 i = 0; i < wpf.size(); ++i)
				{		
					sx += wpf[i].mV[0];
					sx2 += wpf[i].mV[0]*wpf[i].mV[0];
					sy += wpf[i].mV[1];
					sxy += wpf[i].mV[0]*wpf[i].mV[1]; 
				}

				bfm = (sy*sx-wpf.size()*sxy)/(sx*sx-wpf.size()*sx2);
				bfb = (sx*sxy-sy*sx2)/(sx*sx-bfm*sx2);
			}
		
			{
				// best fit line is y=bfm*x+bfb
		
				//find point that is furthest to the right of line
				F32 off_x = -1.f;
				LLVector3 lp;

				for (U32 i = 0; i < wpf.size(); ++i)
				{
					//y = bfm*x+bfb
					//x = (y-bfb)/bfm
					F32 lx = (wpf[i].mV[1]-bfb)/bfm;

					lx = wpf[i].mV[0]-lx;
				
					if (off_x < lx)
					{
						off_x = lx;
						lp = wpf[i];
					}
				}

				//get line with slope bfm through lp
				// bfb = y-bfm*x
				bfb = lp.mV[1]-bfm*lp.mV[0];

				//calculate error
				mShadowError.mV[j] = 0.f;

				for (U32 i = 0; i < wpf.size(); ++i)
				{
					F32 lx = (wpf[i].mV[1]-bfb)/bfm;
					mShadowError.mV[j] += fabsf(wpf[i].mV[0]-lx);
				}

				mShadowError.mV[j] /= wpf.size();
				mShadowError.mV[j] /= size.mV[0];

				if (mShadowError.mV[j] > RenderShadowErrorCutoff)
				{ //just use ortho projection
					mShadowFOV.mV[j] = -1.f;
					origin.clearVec();
					proj[j] = gl_ortho(min.mV[0], max.mV[0],
										min.mV[1], max.mV[1],
										-max.mV[2], -min.mV[2]);
				}
				else
				{
					//origin is where line x = 0;
					origin.setVec(0,bfb,0);

					F32 fovz = 1.f;
					F32 fovx = 1.f;
				
					LLVector3 zp;
					LLVector3 xp;

					for (U32 i = 0; i < wpf.size(); ++i)
					{
						LLVector3 atz = wpf[i]-origin;
						atz.mV[0] = 0.f;
						atz.normVec();
						if (fovz > -atz.mV[1])
						{
							zp = wpf[i];
							fovz = -atz.mV[1];
						}
					
						LLVector3 atx = wpf[i]-origin;
						atx.mV[2] = 0.f;
						atx.normVec();
						if (fovx > -atx.mV[1])
						{
							fovx = -atx.mV[1];
							xp = wpf[i];
						}
					}

					fovx = acos(fovx);
					fovz = acos(fovz);

					F32 cutoff = llmin((F32) RenderShadowFOVCutoff, 1.4f);
				
					mShadowFOV.mV[j] = fovx;
				
					if (fovx < cutoff && fovz > cutoff)
					{
						//x is a good fit, but z is too big, move away from zp enough so that fovz matches cutoff
						F32 d = zp.mV[2]/tan(cutoff);
						F32 ny = zp.mV[1] + fabsf(d);

						origin.mV[1] = ny;

						fovz = 1.f;
						fovx = 1.f;

						for (U32 i = 0; i < wpf.size(); ++i)
						{
							LLVector3 atz = wpf[i]-origin;
							atz.mV[0] = 0.f;
							atz.normVec();
							fovz = llmin(fovz, -atz.mV[1]);

							LLVector3 atx = wpf[i]-origin;
							atx.mV[2] = 0.f;
							atx.normVec();
							fovx = llmin(fovx, -atx.mV[1]);
						}

						fovx = acos(fovx);
						fovz = acos(fovz);

						mShadowFOV.mV[j] = cutoff;
					}

				
					origin += center;
			
					F32 ynear = -(max.mV[1]-origin.mV[1]);
					F32 yfar = -(min.mV[1]-origin.mV[1]);
				
					if (ynear < 0.1f) //keep a sensible near clip plane
					{
						F32 diff = 0.1f-ynear;
						origin.mV[1] += diff;
						ynear += diff;
						yfar += diff;
					}
								
					if (fovx > cutoff)
					{ //just use ortho projection
						origin.clearVec();
						mShadowError.mV[j] = -1.f;
						proj[j] = gl_ortho(min.mV[0], max.mV[0],
								min.mV[1], max.mV[1],
								-max.mV[2], -min.mV[2]);
					}
					else
					{
						//get perspective projection
						view[j] = view[j].inverse();
                        //llassert(origin.isFinite());

						glh::vec3f origin_agent(origin.mV);
					
						//translate view to origin
						view[j].mult_matrix_vec(origin_agent);

						eye = LLVector3(origin_agent.v);
                        //llassert(eye.isFinite());
						if (!hasRenderDebugMask(LLPipeline::RENDER_DEBUG_SHADOW_FRUSTA) && !gCubeSnapshot)
						{
							mShadowFrustOrigin[j] = eye;
						}
				
						view[j] = look(LLVector3(origin_agent.v), lightDir, -up);

						F32 fx = 1.f/tanf(fovx);
						F32 fz = 1.f/tanf(fovz);

						proj[j] = glh::matrix4f(-fx, 0, 0, 0,
												0, (yfar+ynear)/(ynear-yfar), 0, (2.f*yfar*ynear)/(ynear-yfar),
												0, 0, -fz, 0,
												0, -1.f, 0, 0);
					}
				}
			}

			//shadow_cam.setFar(128.f);
			shadow_cam.setOriginAndLookAt(eye, up, center);

			shadow_cam.setOrigin(0,0,0);

			set_current_modelview(view[j]);
			set_current_projection(proj[j]);

			LLViewerCamera::updateFrustumPlanes(shadow_cam, FALSE, FALSE, TRUE);

			//shadow_cam.ignoreAgentFrustumPlane(LLCamera::AGENT_PLANE_NEAR);
			shadow_cam.getAgentPlane(LLCamera::AGENT_PLANE_NEAR).set(shadow_near_clip);

			//translate and scale to from [-1, 1] to [0, 1]
			glh::matrix4f trans(0.5f, 0.f, 0.f, 0.5f,
							0.f, 0.5f, 0.f, 0.5f,
							0.f, 0.f, 0.5f, 0.5f,
							0.f, 0.f, 0.f, 1.f);

			set_current_modelview(view[j]);
			set_current_projection(proj[j]);

			for (U32 i = 0; i < 16; i++)
			{
				gGLLastModelView[i] = mShadowModelview[j].m[i];
				gGLLastProjection[i] = mShadowProjection[j].m[i];
			}

			mShadowModelview[j] = view[j];
			mShadowProjection[j] = proj[j];
			mSunShadowMatrix[j] = trans*proj[j]*view[j]*inv_view;
		
			stop_glerror();

			mRT->shadow[j].bindTarget();
			mRT->shadow[j].getViewport(gGLViewport);
			mRT->shadow[j].clear();
		
			{
				static LLCullResult result[4];
				renderShadow(view[j], proj[j], shadow_cam, result[j], true);
			}

			mRT->shadow[j].flush();
 
			if (!gPipeline.hasRenderDebugMask(LLPipeline::RENDER_DEBUG_SHADOW_FRUSTA) && !gCubeSnapshot)
			{
				mShadowCamera[j+4] = shadow_cam;
			}
		}
	}

	//hack to disable projector shadows 
	bool gen_shadow = RenderShadowDetail > 1;

	if (gen_shadow)
	{
        if (!gCubeSnapshot) //skip updating spot shadow maps during cubemap updates
        {
            LLTrace::CountStatHandle<>* velocity_stat = LLViewerCamera::getVelocityStat();
            F32 fade_amt = gFrameIntervalSeconds.value()
                * llmax(LLTrace::get_frame_recording().getLastRecording().getSum(*velocity_stat) / LLTrace::get_frame_recording().getLastRecording().getDuration().value(), 1.0);

            // should never happen
            llassert(mTargetShadowSpotLight[0] != mTargetShadowSpotLight[1] || mTargetShadowSpotLight[0].isNull());

            //update shadow targets
            for (U32 i = 0; i < 2; i++)
            { //for each current shadow
                LLViewerCamera::sCurCameraID = (LLViewerCamera::eCameraID)(LLViewerCamera::CAMERA_SPOT_SHADOW0 + i);

                if (mShadowSpotLight[i].notNull() &&
                    (mShadowSpotLight[i] == mTargetShadowSpotLight[0] ||
                        mShadowSpotLight[i] == mTargetShadowSpotLight[1]))
                { //keep this spotlight
                    mSpotLightFade[i] = llmin(mSpotLightFade[i] + fade_amt, 1.f);
                }
                else
                { //fade out this light
                    mSpotLightFade[i] = llmax(mSpotLightFade[i] - fade_amt, 0.f);

                    if (mSpotLightFade[i] == 0.f || mShadowSpotLight[i].isNull())
                    { //faded out, grab one of the pending spots (whichever one isn't already taken)
                        if (mTargetShadowSpotLight[0] != mShadowSpotLight[(i + 1) % 2])
                        {
                            mShadowSpotLight[i] = mTargetShadowSpotLight[0];
                        }
                        else
                        {
                            mShadowSpotLight[i] = mTargetShadowSpotLight[1];
                        }
                    }
                }
            }
        }

        // this should never happen
        llassert(mShadowSpotLight[0] != mShadowSpotLight[1] || mShadowSpotLight[0].isNull());

        for (S32 i = 0; i < 2; i++)
        {
            set_current_modelview(saved_view);
            set_current_projection(saved_proj);

            if (mShadowSpotLight[i].isNull())
            {
                continue;
            }

            LLVOVolume* volume = mShadowSpotLight[i]->getVOVolume();

            if (!volume)
            {
                mShadowSpotLight[i] = NULL;
                continue;
            }

            LLDrawable* drawable = mShadowSpotLight[i];

            LLVector3 params = volume->getSpotLightParams();
            F32 fov = params.mV[0];

            //get agent->light space matrix (modelview)
            LLVector3 center = drawable->getPositionAgent();
            LLQuaternion quat = volume->getRenderRotation();

            //get near clip plane
            LLVector3 scale = volume->getScale();
            LLVector3 at_axis(0, 0, -scale.mV[2] * 0.5f);
            at_axis *= quat;

            LLVector3 np = center + at_axis;
            at_axis.normVec();

            //get origin that has given fov for plane np, at_axis, and given scale
            F32 dist = (scale.mV[1] * 0.5f) / tanf(fov * 0.5f);

            LLVector3 origin = np - at_axis * dist;

            LLMatrix4 mat(quat, LLVector4(origin, 1.f));

            view[i + 4] = glh::matrix4f((F32*)mat.mMatrix);

            view[i + 4] = view[i + 4].inverse();

            //get perspective matrix
            F32 near_clip = dist + 0.01f;
            F32 width = scale.mV[VX];
            F32 height = scale.mV[VY];
            F32 far_clip = dist + volume->getLightRadius() * 1.5f;

            F32 fovy = fov * RAD_TO_DEG;
            F32 aspect = width / height;

            proj[i + 4] = gl_perspective(fovy, aspect, near_clip, far_clip);

            //translate and scale to from [-1, 1] to [0, 1]
            glh::matrix4f trans(0.5f, 0.f, 0.f, 0.5f,
                0.f, 0.5f, 0.f, 0.5f,
                0.f, 0.f, 0.5f, 0.5f,
                0.f, 0.f, 0.f, 1.f);

            set_current_modelview(view[i + 4]);
            set_current_projection(proj[i + 4]);

            mSunShadowMatrix[i + 4] = trans * proj[i + 4] * view[i + 4] * inv_view;

            for (U32 j = 0; j < 16; j++)
            {
                gGLLastModelView[j] = mShadowModelview[i + 4].m[j];
                gGLLastProjection[j] = mShadowProjection[i + 4].m[j];
            }

            mShadowModelview[i + 4] = view[i + 4];
            mShadowProjection[i + 4] = proj[i + 4];

            if (!gCubeSnapshot) //skip updating spot shadow maps during cubemap updates
            {
                LLCamera shadow_cam = camera;
                shadow_cam.setFar(far_clip);
                shadow_cam.setOrigin(origin);

                LLViewerCamera::updateFrustumPlanes(shadow_cam, FALSE, FALSE, TRUE);

                //
                
                mSpotShadow[i].bindTarget();
                mSpotShadow[i].getViewport(gGLViewport);
                mSpotShadow[i].clear();

                static LLCullResult result[2];

                LLViewerCamera::sCurCameraID = (LLViewerCamera::eCameraID)(LLViewerCamera::CAMERA_SPOT_SHADOW0 + i);

                RenderSpotLight = drawable;

                renderShadow(view[i + 4], proj[i + 4], shadow_cam, result[i], false);

                RenderSpotLight = nullptr;

                mSpotShadow[i].flush();
            }
        }
	}
	else
	{ //no spotlight shadows
		mShadowSpotLight[0] = mShadowSpotLight[1] = NULL;
	}


	if (!CameraOffset)
	{
		set_current_modelview(saved_view);
		set_current_projection(saved_proj);
	}
	else
	{
		set_current_modelview(view[1]);
		set_current_projection(proj[1]);
		gGL.loadMatrix(view[1].m);
		gGL.matrixMode(LLRender::MM_PROJECTION);
		gGL.loadMatrix(proj[1].m);
		gGL.matrixMode(LLRender::MM_MODELVIEW);
	}
	gGL.setColorMask(true, true);

	for (U32 i = 0; i < 16; i++)
	{
		gGLLastModelView[i] = last_modelview[i];
		gGLLastProjection[i] = last_projection[i];
	}

	popRenderTypeMask();

	if (!skip_avatar_update)
	{
		gAgentAvatarp->updateAttachmentVisibility(gAgentCamera.getCameraMode());
	}
}

void LLPipeline::renderGroups(LLRenderPass* pass, U32 type, bool texture)
{
	for (LLCullResult::sg_iterator i = sCull->beginVisibleGroups(); i != sCull->endVisibleGroups(); ++i)
	{
		LLSpatialGroup* group = *i;
		if (!group->isDead() &&
			(!sUseOcclusion || !group->isOcclusionState(LLSpatialGroup::OCCLUDED)) &&
			gPipeline.hasRenderType(group->getSpatialPartition()->mDrawableType) &&
			group->mDrawMap.find(type) != group->mDrawMap.end())
		{
			pass->renderGroup(group,type,texture);
		}
	}
}

void LLPipeline::renderRiggedGroups(LLRenderPass* pass, U32 type, bool texture)
{
    for (LLCullResult::sg_iterator i = sCull->beginVisibleGroups(); i != sCull->endVisibleGroups(); ++i)
    {
        LLSpatialGroup* group = *i;
        if (!group->isDead() &&
            (!sUseOcclusion || !group->isOcclusionState(LLSpatialGroup::OCCLUDED)) &&
            gPipeline.hasRenderType(group->getSpatialPartition()->mDrawableType) &&
            group->mDrawMap.find(type) != group->mDrawMap.end())
        {
            pass->renderRiggedGroup(group, type, texture);
        }
    }
}

void LLPipeline::profileAvatar(LLVOAvatar* avatar, bool profile_attachments)
{
    if (gGLManager.mGLVersion < 3.25f)
    { // profiling requires GL 3.3 or later
        return;
    }

    LL_PROFILE_ZONE_SCOPED_CATEGORY_PIPELINE;

    // don't continue to profile an avatar that is known to be too slow
    llassert(!avatar->isTooSlow());

    LLGLSLShader* cur_shader = LLGLSLShader::sCurBoundShaderPtr;

    mRT->deferredScreen.bindTarget();
    mRT->deferredScreen.clear();

    if (!profile_attachments)
    {
        // profile entire avatar all at once and readback asynchronously
        avatar->placeProfileQuery();

        LLTimer cpu_timer;

        generateImpostor(avatar, false, true);

        avatar->mCPURenderTime = (F32)cpu_timer.getElapsedTimeF32() * 1000.f;

        avatar->readProfileQuery(5); // allow up to 5 frames of latency
    }
    else 
    { 
        // profile attachments one at a time
        LLVOAvatar::attachment_map_t::iterator iter;
        LLVOAvatar::attachment_map_t::iterator begin = avatar->mAttachmentPoints.begin();
        LLVOAvatar::attachment_map_t::iterator end = avatar->mAttachmentPoints.end();

        for (iter = begin;
            iter != end;
            ++iter)
        {
            LLViewerJointAttachment* attachment = iter->second;
            for (LLViewerJointAttachment::attachedobjs_vec_t::iterator attachment_iter = attachment->mAttachedObjects.begin();
                attachment_iter != attachment->mAttachedObjects.end();
                ++attachment_iter)
            {
                LLViewerObject* attached_object = attachment_iter->get();
                if (attached_object)
                {
                    // use gDebugProgram to do the GPU queries
                    gDebugProgram.clearStats();
                    gDebugProgram.placeProfileQuery(true);

                    generateImpostor(avatar, false, true, attached_object);
                    gDebugProgram.readProfileQuery(true, true);

                    attached_object->mGPURenderTime = gDebugProgram.mTimeElapsed / 1000000.f;
                }
            }
        }
    }

    mRT->deferredScreen.flush();

    if (cur_shader)
    {
        cur_shader->bind();
    }
}

void LLPipeline::generateImpostor(LLVOAvatar* avatar, bool preview_avatar, bool for_profile, LLViewerObject* specific_attachment)
{
    LL_PROFILE_ZONE_SCOPED_CATEGORY_PIPELINE;
    LL_PROFILE_GPU_ZONE("generateImpostor");
	LLGLState::checkStates();

	static LLCullResult result;
	result.clear();
	grabReferences(result);
	
	if (!avatar || !avatar->mDrawable)
	{
        LL_WARNS_ONCE("AvatarRenderPipeline") << "Avatar is " << (avatar ? "not drawable" : "null") << LL_ENDL;
		return;
	}
    LL_DEBUGS_ONCE("AvatarRenderPipeline") << "Avatar " << avatar->getID() << " is drawable" << LL_ENDL;

	assertInitialized();

    // previews can't be muted or impostered
	bool visually_muted = !for_profile && !preview_avatar && avatar->isVisuallyMuted();
    LL_DEBUGS_ONCE("AvatarRenderPipeline") << "Avatar " << avatar->getID()
                              << " is " << ( visually_muted ? "" : "not ") << "visually muted"
                              << LL_ENDL;
	bool too_complex = !for_profile && !preview_avatar && avatar->isTooComplex();
    LL_DEBUGS_ONCE("AvatarRenderPipeline") << "Avatar " << avatar->getID()
                              << " is " << ( too_complex ? "" : "not ") << "too complex"
                              << LL_ENDL;

    pushRenderTypeMask();

    if (visually_muted || too_complex)
    {
        // only show jelly doll geometry
		andRenderTypeMask(LLPipeline::RENDER_TYPE_AVATAR,
							LLPipeline::RENDER_TYPE_CONTROL_AV,
							END_RENDER_TYPES);
	}
	else
	{
        //hide world geometry
        clearRenderTypeMask(
            RENDER_TYPE_SKY,
            RENDER_TYPE_WL_SKY,
            RENDER_TYPE_TERRAIN,
            RENDER_TYPE_GRASS,
            RENDER_TYPE_CONTROL_AV, // Animesh
            RENDER_TYPE_TREE,
            RENDER_TYPE_VOIDWATER,
            RENDER_TYPE_WATER,
            RENDER_TYPE_ALPHA_PRE_WATER,
            RENDER_TYPE_PASS_GRASS,
            RENDER_TYPE_HUD,
            RENDER_TYPE_PARTICLES,
            RENDER_TYPE_CLOUDS,
            RENDER_TYPE_HUD_PARTICLES,
            END_RENDER_TYPES
         );
	}
	
    if (specific_attachment && specific_attachment->isHUDAttachment())
    { //enable HUD rendering
        setRenderTypeMask(RENDER_TYPE_HUD, END_RENDER_TYPES);
    }

	S32 occlusion = sUseOcclusion;
	sUseOcclusion = 0;

	sReflectionRender = ! sRenderDeferred;

	sShadowRender = true;
	sImpostorRender = true;

	LLViewerCamera* viewer_camera = LLViewerCamera::getInstance();

	{
		markVisible(avatar->mDrawable, *viewer_camera);

        if (preview_avatar)
        {
            // Only show rigged attachments for preview
            // For the sake of performance and so that static
            // objects won't obstruct previewing changes
            LLVOAvatar::attachment_map_t::iterator iter;
            for (iter = avatar->mAttachmentPoints.begin();
                iter != avatar->mAttachmentPoints.end();
                ++iter)
            {
                LLViewerJointAttachment *attachment = iter->second;
                for (LLViewerJointAttachment::attachedobjs_vec_t::iterator attachment_iter = attachment->mAttachedObjects.begin();
                    attachment_iter != attachment->mAttachedObjects.end();
                    ++attachment_iter)
                {
                    LLViewerObject* attached_object = attachment_iter->get();
                    // <FS:Ansariel> FIRE-31966: Some mesh bodies/objects don't show in shape editor previews -> show everything but animesh
                    //if (attached_object)
                    //{
                    //    if (attached_object->isRiggedMesh())
                    //    {
                    //        markVisible(attached_object->mDrawable->getSpatialBridge(), *viewer_camera);
                    //    }
                    //    else
                    //    {
                    //        // sometimes object is a linkset and rigged mesh is a child
                    //        LLViewerObject::const_child_list_t& child_list = attached_object->getChildren();
                    //        for (LLViewerObject::child_list_t::const_iterator iter = child_list.begin();
                    //            iter != child_list.end(); iter++)
                    //        {
                    //            LLViewerObject* child = *iter;
                    //            if (child->isRiggedMesh())
                    //            {
                    //                markVisible(attached_object->mDrawable->getSpatialBridge(), *viewer_camera);
                    //                break;
                    //            }
                    //        }
                    //    }
                    //}
                    if (attached_object && !attached_object->getControlAvatar())
                    {
                        markVisible(attached_object->mDrawable->getSpatialBridge(), *viewer_camera);
                    }
                    // </FS:Ansariel>
                }
            }
        }
        else
        {
            if (specific_attachment)
            {
                markVisible(specific_attachment->mDrawable->getSpatialBridge(), *viewer_camera);
            }
            else
            {
                LLVOAvatar::attachment_map_t::iterator iter;
                LLVOAvatar::attachment_map_t::iterator begin = avatar->mAttachmentPoints.begin();
                LLVOAvatar::attachment_map_t::iterator end = avatar->mAttachmentPoints.end();

                for (iter = begin;
                    iter != end;
                    ++iter)
                {
                    LLViewerJointAttachment* attachment = iter->second;
                    for (LLViewerJointAttachment::attachedobjs_vec_t::iterator attachment_iter = attachment->mAttachedObjects.begin();
                        attachment_iter != attachment->mAttachedObjects.end();
                        ++attachment_iter)
                    {
                        LLViewerObject* attached_object = attachment_iter->get();
                        if (attached_object)
                        {
                            markVisible(attached_object->mDrawable->getSpatialBridge(), *viewer_camera);
                        }
                    }
                }
            }
        }
	}

	stateSort(*LLViewerCamera::getInstance(), result);
	
	LLCamera camera = *viewer_camera;
	LLVector2 tdim;
	U32 resY = 0;
	U32 resX = 0;

    if (!preview_avatar)
	{
		const LLVector4a* ext = avatar->mDrawable->getSpatialExtents();
		LLVector3 pos(avatar->getRenderPosition()+avatar->getImpostorOffset());

		camera.lookAt(viewer_camera->getOrigin(), pos, viewer_camera->getUpAxis());
	
		LLVector4a half_height;
		half_height.setSub(ext[1], ext[0]);
		half_height.mul(0.5f);

		LLVector4a left;
		left.load3(camera.getLeftAxis().mV);
		left.mul(left);
		llassert(left.dot3(left).getF32() > F_APPROXIMATELY_ZERO);
		left.normalize3fast();

		LLVector4a up;
		up.load3(camera.getUpAxis().mV);
		up.mul(up);
		llassert(up.dot3(up).getF32() > F_APPROXIMATELY_ZERO);
		up.normalize3fast();

		tdim.mV[0] = fabsf(half_height.dot3(left).getF32());
		tdim.mV[1] = fabsf(half_height.dot3(up).getF32());

		gGL.matrixMode(LLRender::MM_PROJECTION);
		gGL.pushMatrix();
	
		F32 distance = (pos-camera.getOrigin()).length();
		F32 fov = atanf(tdim.mV[1]/distance)*2.f*RAD_TO_DEG;
		F32 aspect = tdim.mV[0]/tdim.mV[1];
		glh::matrix4f persp = gl_perspective(fov, aspect, 1.f, 256.f);
		set_current_projection(persp);
		gGL.loadMatrix(persp.m);

		gGL.matrixMode(LLRender::MM_MODELVIEW);
		gGL.pushMatrix();
		glh::matrix4f mat;
		camera.getOpenGLTransform(mat.m);

		mat = glh::matrix4f((GLfloat*) OGL_TO_CFR_ROTATION) * mat;

		gGL.loadMatrix(mat.m);
		set_current_modelview(mat);

		glClearColor(0.0f,0.0f,0.0f,0.0f);
		gGL.setColorMask(true, true);
	
		// get the number of pixels per angle
		F32 pa = gViewerWindow->getWindowHeightRaw() / (RAD_TO_DEG * viewer_camera->getView());

		//get resolution based on angle width and height of impostor (double desired resolution to prevent aliasing)
		resY = llmin(nhpo2((U32) (fov*pa)), (U32) 512);
		resX = llmin(nhpo2((U32) (atanf(tdim.mV[0]/distance)*2.f*RAD_TO_DEG*pa)), (U32) 512);

        if (!for_profile)
        {
            if (!avatar->mImpostor.isComplete())
            {
                avatar->mImpostor.allocate(resX, resY, GL_RGBA, true);

                if (LLPipeline::sRenderDeferred)
                {
                    addDeferredAttachments(avatar->mImpostor, true);
                }

                gGL.getTexUnit(0)->bind(&avatar->mImpostor);
                gGL.getTexUnit(0)->setTextureFilteringOption(LLTexUnit::TFO_POINT);
                gGL.getTexUnit(0)->unbind(LLTexUnit::TT_TEXTURE);
            }
            else if (resX != avatar->mImpostor.getWidth() || resY != avatar->mImpostor.getHeight())
            {
                avatar->mImpostor.resize(resX, resY);
            }

            avatar->mImpostor.bindTarget();
        }
	}

	F32 old_alpha = LLDrawPoolAvatar::sMinimumAlpha;

	if (visually_muted || too_complex)
	{ //disable alpha masking for muted avatars (get whole skin silhouette)
		LLDrawPoolAvatar::sMinimumAlpha = 0.f;
	}

    if (preview_avatar || for_profile)
    {
        // previews and profiles don't care about imposters
        renderGeomDeferred(camera);
        renderGeomPostDeferred(camera);
    }
    else
	{
		avatar->mImpostor.clear();
		renderGeomDeferred(camera);

		renderGeomPostDeferred(camera);		

		// Shameless hack time: render it all again,
		// this time writing the depth
		// values we need to generate the alpha mask below
		// while preserving the alpha-sorted color rendering
		// from the previous pass
		//
		sImpostorRenderAlphaDepthPass = true;
		// depth-only here...
		//
		gGL.setColorMask(false,false);
		renderGeomPostDeferred(camera);

		sImpostorRenderAlphaDepthPass = false;

	}

	LLDrawPoolAvatar::sMinimumAlpha = old_alpha;

    if (!for_profile)
	{ //create alpha mask based on depth buffer (grey out if muted)
		if (LLPipeline::sRenderDeferred)
		{
			GLuint buff = GL_COLOR_ATTACHMENT0;
			glDrawBuffers(1, &buff);
		}

		LLGLDisable blend(GL_BLEND);

		if (visually_muted || too_complex)
		{
			gGL.setColorMask(true, true);
		}
		else
		{
			gGL.setColorMask(false, true);
		}
		
		gGL.getTexUnit(0)->unbind(LLTexUnit::TT_TEXTURE);

		LLGLDepthTest depth(GL_TRUE, GL_FALSE, GL_GREATER);

		gGL.flush();

		gGL.pushMatrix();
		gGL.loadIdentity();
		gGL.matrixMode(LLRender::MM_PROJECTION);
		gGL.pushMatrix();
		gGL.loadIdentity();

		static const F32 clip_plane = 0.99999f;

		gDebugProgram.bind();

		if (visually_muted)
		{	// Visually muted avatar
            LLColor4 muted_color(avatar->getMutedAVColor());
            LL_DEBUGS_ONCE("AvatarRenderPipeline") << "Avatar " << avatar->getID() << " MUTED set solid color " << muted_color << LL_ENDL;
			gGL.diffuseColor4fv( muted_color.mV );
		}
		else if (!preview_avatar)
		{ //grey muted avatar
            LL_DEBUGS_ONCE("AvatarRenderPipeline") << "Avatar " << avatar->getID() << " MUTED set grey" << LL_ENDL;
			gGL.diffuseColor4fv(LLColor4::pink.mV );
		}

		// <FS:Ansariel> Remove QUADS rendering mode
		//gGL.begin(LLRender::QUADS);
		//gGL.vertex3f(-1, -1, clip_plane);
		//gGL.vertex3f(1, -1, clip_plane);
		//gGL.vertex3f(1, 1, clip_plane);
		//gGL.vertex3f(-1, 1, clip_plane);
		//gGL.end();
		gGL.begin(LLRender::TRIANGLES);
		{
			gGL.vertex3f(-1.f, -1.f, clip_plane);
			gGL.vertex3f(1.f, -1.f, clip_plane);
			gGL.vertex3f(1.f, 1.f, clip_plane);

			gGL.vertex3f(-1.f, -1.f, clip_plane);
			gGL.vertex3f(1.f, 1.f, clip_plane);
			gGL.vertex3f(-1.f, 1.f, clip_plane);
		}
		gGL.end();
		// </FS:Ansariel>
		gGL.flush();

		gDebugProgram.unbind();

		gGL.popMatrix();
		gGL.matrixMode(LLRender::MM_MODELVIEW);
		gGL.popMatrix();
	}

    if (!preview_avatar && !for_profile)
    {
        avatar->mImpostor.flush();
        avatar->setImpostorDim(tdim);
    }

	sUseOcclusion = occlusion;
	sReflectionRender = false;
	sImpostorRender = false;
	sShadowRender = false;
	popRenderTypeMask();

	gGL.matrixMode(LLRender::MM_PROJECTION);
	gGL.popMatrix();
	gGL.matrixMode(LLRender::MM_MODELVIEW);
	gGL.popMatrix();

    if (!preview_avatar && !for_profile)
    {
        avatar->mNeedsImpostorUpdate = FALSE;
        avatar->cacheImpostorValues();
        avatar->mLastImpostorUpdateFrameTime = gFrameTimeSeconds;
    }

	LLVertexBuffer::unbind();
	LLGLState::checkStates();
}

bool LLPipeline::hasRenderBatches(const U32 type) const
{
	// <FS:ND>  FIRE-31942, sCull can be invalid if triggering 360 snapshosts fast enough  (due to snapshots running in their own co routine)
	if( !sCull )
		return {};
	// </FS:ND>
	
	return sCull->getRenderMapSize(type) > 0;
}

LLCullResult::drawinfo_iterator LLPipeline::beginRenderMap(U32 type)
{
	// <FS:ND>  FIRE-31942, sCull can be invalid if triggering 360 snapshosts fast enough  (due to snapshots running in their own co routine)
	if( !sCull )
		return {};
	// </FS:ND>

	return sCull->beginRenderMap(type);
}

LLCullResult::drawinfo_iterator LLPipeline::endRenderMap(U32 type)
{
	// <FS:ND>  FIRE-31942, sCull can be invalid if triggering 360 snapshosts fast enough  (due to snapshots running in their own co routine)
	if( !sCull )
		return {};
	// </FS:ND>

	return sCull->endRenderMap(type);
}

LLCullResult::sg_iterator LLPipeline::beginAlphaGroups()
{
	// <FS:ND>  FIRE-31942, sCull can be invalid if triggering 360 snapshosts fast enough  (due to snapshots running in their own co routine)
	if( !sCull )
		return {};
	// </FS:ND>

	return sCull->beginAlphaGroups();
}

LLCullResult::sg_iterator LLPipeline::endAlphaGroups()
{
	// <FS:ND>  FIRE-31942, sCull can be invalid if triggering 360 snapshosts fast enough  (due to snapshots running in their own co routine)
	if( !sCull )
		return {};
	// </FS:ND>

	return sCull->endAlphaGroups();
}

LLCullResult::sg_iterator LLPipeline::beginRiggedAlphaGroups()
{
	// <FS:ND>  FIRE-31942, sCull can be invalid if triggering 360 snapshosts fast enough  (due to snapshots running in their own co routine)
	if( !sCull )
		return {};
	// </FS:ND>

    return sCull->beginRiggedAlphaGroups();
}

LLCullResult::sg_iterator LLPipeline::endRiggedAlphaGroups()
{
	// <FS:ND>  FIRE-31942, sCull can be invalid if triggering 360 snapshosts fast enough  (due to snapshots running in their own co routine)
	if( !sCull )
		return {};
	// </FS:ND>

    return sCull->endRiggedAlphaGroups();
}

bool LLPipeline::hasRenderType(const U32 type) const
{
    // STORM-365 : LLViewerJointAttachment::setAttachmentVisibility() is setting type to 0 to actually mean "do not render"
    // We then need to test that value here and return false to prevent attachment to render (in mouselook for instance)
    // TODO: reintroduce RENDER_TYPE_NONE in LLRenderTypeMask and initialize its mRenderTypeEnabled[RENDER_TYPE_NONE] to false explicitely
	return (type == 0 ? false : mRenderTypeEnabled[type]);
}

void LLPipeline::setRenderTypeMask(U32 type, ...)
{
	va_list args;

	va_start(args, type);
	while (type < END_RENDER_TYPES)
	{
		mRenderTypeEnabled[type] = true;
		type = va_arg(args, U32);
	}
	va_end(args);

	if (type > END_RENDER_TYPES)
	{
		LL_ERRS() << "Invalid render type." << LL_ENDL;
	}
}

bool LLPipeline::hasAnyRenderType(U32 type, ...) const
{
	va_list args;

	va_start(args, type);
	while (type < END_RENDER_TYPES)
	{
		if (mRenderTypeEnabled[type])
		{
			va_end(args); // <FS:ND/> Need to end varargs being returning.
			return true;
		}
		type = va_arg(args, U32);
	}
	va_end(args);

	if (type > END_RENDER_TYPES)
	{
		LL_ERRS() << "Invalid render type." << LL_ENDL;
	}

	return false;
}

void LLPipeline::pushRenderTypeMask()
{
	std::string cur_mask;
	cur_mask.assign((const char*) mRenderTypeEnabled, sizeof(mRenderTypeEnabled));
	mRenderTypeEnableStack.push(cur_mask);
}

void LLPipeline::popRenderTypeMask()
{
	if (mRenderTypeEnableStack.empty())
	{
		LL_ERRS() << "Depleted render type stack." << LL_ENDL;
	}

	memcpy(mRenderTypeEnabled, mRenderTypeEnableStack.top().data(), sizeof(mRenderTypeEnabled));
	mRenderTypeEnableStack.pop();
}

void LLPipeline::andRenderTypeMask(U32 type, ...)
{
	va_list args;

	bool tmp[NUM_RENDER_TYPES];
	for (U32 i = 0; i < NUM_RENDER_TYPES; ++i)
	{
		tmp[i] = false;
	}

	va_start(args, type);
	while (type < END_RENDER_TYPES)
	{
		if (mRenderTypeEnabled[type]) 
		{
			tmp[type] = true;
		}

		type = va_arg(args, U32);
	}
	va_end(args);

	if (type > END_RENDER_TYPES)
	{
		LL_ERRS() << "Invalid render type." << LL_ENDL;
	}

	for (U32 i = 0; i < LLPipeline::NUM_RENDER_TYPES; ++i)
	{
		mRenderTypeEnabled[i] = tmp[i];
	}

}

void LLPipeline::clearRenderTypeMask(U32 type, ...)
{
	va_list args;

	va_start(args, type);
	while (type < END_RENDER_TYPES)
	{
		mRenderTypeEnabled[type] = false;
		
		type = va_arg(args, U32);
	}
	va_end(args);

	if (type > END_RENDER_TYPES)
	{
		LL_ERRS() << "Invalid render type." << LL_ENDL;
	}
}

void LLPipeline::setAllRenderTypes()
{
	for (U32 i = 0; i < NUM_RENDER_TYPES; ++i)
	{
		mRenderTypeEnabled[i] = true;
	}
}

void LLPipeline::clearAllRenderTypes()
{
	for (U32 i = 0; i < NUM_RENDER_TYPES; ++i)
	{
		mRenderTypeEnabled[i] = false;
	}
}

void LLPipeline::addDebugBlip(const LLVector3& position, const LLColor4& color)
{
	DebugBlip blip(position, color);
	mDebugBlips.push_back(blip);
}

void LLPipeline::hidePermanentObjects( std::vector<U32>& restoreList )
{
	//This method is used to hide any vo's from the object list that may have
	//the permanent flag set.
	
	U32 objCnt = gObjectList.getNumObjects();
	for (U32 i = 0; i < objCnt; ++i)
	{
		LLViewerObject* pObject = gObjectList.getObject(i);
		if ( pObject && pObject->flagObjectPermanent() )
		{
			LLDrawable *pDrawable = pObject->mDrawable;
		
			if ( pDrawable )
			{
				restoreList.push_back( i );
				hideDrawable( pDrawable );			
			}
		}
	}

	skipRenderingOfTerrain( true );
}

void LLPipeline::restorePermanentObjects( const std::vector<U32>& restoreList )
{
	//This method is used to restore(unhide) any vo's from the object list that may have
	//been hidden because their permanency flag was set.

	std::vector<U32>::const_iterator itCurrent	= restoreList.begin();
	std::vector<U32>::const_iterator itEnd		= restoreList.end();
	
	U32 objCnt = gObjectList.getNumObjects();

	while ( itCurrent != itEnd )
	{
		U32 index = *itCurrent;
		LLViewerObject* pObject = NULL;
		if ( index < objCnt ) 
		{
			pObject = gObjectList.getObject( index );
		}
		if ( pObject )
		{
			LLDrawable *pDrawable = pObject->mDrawable;
			if ( pDrawable )
			{
				pDrawable->clearState( LLDrawable::FORCE_INVISIBLE );
				unhideDrawable( pDrawable );				
			}
		}
		++itCurrent;
	}
	
	skipRenderingOfTerrain( false );
}

void LLPipeline::skipRenderingOfTerrain( bool flag )
{
	pool_set_t::iterator iter = mPools.begin();
	while ( iter != mPools.end() )
	{
		LLDrawPool* pPool = *iter;		
		U32 poolType = pPool->getType();					
		if ( hasRenderType( pPool->getType() ) && poolType == LLDrawPool::POOL_TERRAIN )
		{
			pPool->setSkipRenderFlag( flag );			
		}
		++iter;
	}
}

void LLPipeline::hideObject( const LLUUID& id )
{
	LLViewerObject *pVO = gObjectList.findObject( id );
	
	if ( pVO )
	{
		LLDrawable *pDrawable = pVO->mDrawable;
		
		if ( pDrawable )
		{
			hideDrawable( pDrawable );		
		}		
	}
}

void LLPipeline::hideDrawable( LLDrawable *pDrawable )
{
	pDrawable->setState( LLDrawable::FORCE_INVISIBLE );
	markRebuild( pDrawable, LLDrawable::REBUILD_ALL);
	//hide the children
	LLViewerObject::const_child_list_t& child_list = pDrawable->getVObj()->getChildren();
	for ( LLViewerObject::child_list_t::const_iterator iter = child_list.begin();
		  iter != child_list.end(); iter++ )
	{
		LLViewerObject* child = *iter;
		LLDrawable* drawable = child->mDrawable;					
		if ( drawable )
		{
			drawable->setState( LLDrawable::FORCE_INVISIBLE );
			markRebuild( drawable, LLDrawable::REBUILD_ALL);
		}
	}
}
void LLPipeline::unhideDrawable( LLDrawable *pDrawable )
{
	pDrawable->clearState( LLDrawable::FORCE_INVISIBLE );
	markRebuild( pDrawable, LLDrawable::REBUILD_ALL);
	//restore children
	LLViewerObject::const_child_list_t& child_list = pDrawable->getVObj()->getChildren();
	for ( LLViewerObject::child_list_t::const_iterator iter = child_list.begin();
		  iter != child_list.end(); iter++)
	{
		LLViewerObject* child = *iter;
		LLDrawable* drawable = child->mDrawable;					
		if ( drawable )
		{
			drawable->clearState( LLDrawable::FORCE_INVISIBLE );
			markRebuild( drawable, LLDrawable::REBUILD_ALL);
		}
	}
}
void LLPipeline::restoreHiddenObject( const LLUUID& id )
{
	LLViewerObject *pVO = gObjectList.findObject( id );
	
	if ( pVO )
	{
		LLDrawable *pDrawable = pVO->mDrawable;
		if ( pDrawable )
		{
			unhideDrawable( pDrawable );			
		}
	}
}

void LLPipeline::skipRenderingShadows()
{
    LLGLDepthTest depth(GL_TRUE);

    for (S32 j = 0; j < 4; j++)
    {
        mRT->shadow[j].bindTarget();
        mRT->shadow[j].clear();
        mRT->shadow[j].flush();
    }
}

void LLPipeline::handleShadowDetailChanged()
{
    if (RenderShadowDetail > gSavedSettings.getS32("RenderShadowDetail"))
    {
        skipRenderingShadows();
    }
    // else <FS:Beq/> Ghosting fix for Whirly to try. just remove this for now. 
    {
        LLViewerShaderMgr::instance()->setShaders();
    }
}

class LLOctreeDirty : public OctreeTraveler
{
public:
    virtual void visit(const OctreeNode* state)
    {
        LLSpatialGroup* group = (LLSpatialGroup*)state->getListener(0);

        if (group->getSpatialPartition()->mRenderByGroup)
        {
            group->setState(LLSpatialGroup::GEOM_DIRTY);
            gPipeline.markRebuild(group);
        }

        for (LLSpatialGroup::bridge_list_t::iterator i = group->mBridgeList.begin(); i != group->mBridgeList.end(); ++i)
        {
            LLSpatialBridge* bridge = *i;
            traverse(bridge->mOctree);
        }
    }
};


void LLPipeline::rebuildDrawInfo()
{
    for (LLWorld::region_list_t::const_iterator iter = LLWorld::getInstance()->getRegionList().begin();
        iter != LLWorld::getInstance()->getRegionList().end(); ++iter)
    {
        LLViewerRegion* region = *iter;

        LLOctreeDirty dirty;

        LLSpatialPartition* part = region->getSpatialPartition(LLViewerRegion::PARTITION_VOLUME);
        dirty.traverse(part->mOctree);

        part = region->getSpatialPartition(LLViewerRegion::PARTITION_BRIDGE);
        dirty.traverse(part->mOctree);
    }
}

// <FS:Ansariel> Reset VB during TP
void LLPipeline::initDeferredVB()
{
	mDeferredVB = new LLVertexBuffer(DEFERRED_VB_MASK);
	if (!mDeferredVB->allocateBuffer(8, 0))
	{
		// Most likely going to crash...
		LL_WARNS() << "Failed to allocate Vertex Buffer for deferred rendering" << LL_ENDL;
	}
}
// </FS:Ansariel><|MERGE_RESOLUTION|>--- conflicted
+++ resolved
@@ -1260,15 +1260,6 @@
     stop_glerror();
 	assertInitialized();
 
-<<<<<<< HEAD
-    // Use FBO for bake tex
-    // <FS:Ansariel> Allow higher resolution rendering in mesh render preview
-    //mBake.allocate(512, 512, GL_RGBA, true); // SL-12781 Build > Upload > Model; 3D Preview
-    mBake.allocate(1024, 1024, GL_RGBA, true); // SL-12781 Build > Upload > Model; 3D Preview
-    // <FS:Ansariel>
-
-=======
->>>>>>> 38b3f663
 	stop_glerror();
 
 	GLuint resX = gViewerWindow->getWorldViewWidthRaw();
