/** 
 * @file pipeline.cpp
 * @brief Rendering pipeline.
 *
 * $LicenseInfo:firstyear=2005&license=viewerlgpl$
 * Second Life Viewer Source Code
 * Copyright (C) 2010, Linden Research, Inc.
 * 
 * This library is free software; you can redistribute it and/or
 * modify it under the terms of the GNU Lesser General Public
 * License as published by the Free Software Foundation;
 * version 2.1 of the License only.
 * 
 * This library is distributed in the hope that it will be useful,
 * but WITHOUT ANY WARRANTY; without even the implied warranty of
 * MERCHANTABILITY or FITNESS FOR A PARTICULAR PURPOSE.  See the GNU
 * Lesser General Public License for more details.
 * 
 * You should have received a copy of the GNU Lesser General Public
 * License along with this library; if not, write to the Free Software
 * Foundation, Inc., 51 Franklin Street, Fifth Floor, Boston, MA  02110-1301  USA
 * 
 * Linden Research, Inc., 945 Battery Street, San Francisco, CA  94111  USA
 * $/LicenseInfo$
 */

#include "llviewerprecompiledheaders.h"

#include "pipeline.h"

// library includes
#include "llaudioengine.h" // For debugging.
#include "llerror.h"
#include "llviewercontrol.h"
#include "llfasttimer.h"
#include "llfontgl.h"
#include "llnamevalue.h"
#include "llpointer.h"
#include "llprimitive.h"
#include "llvolume.h"
#include "material_codes.h"
#include "v3color.h"
#include "llui.h" 
#include "llglheaders.h"
#include "llrender.h"
#include "llwindow.h"	// swapBuffers()

// newview includes
#include "llagent.h"
#include "llagentcamera.h"
#include "llappviewer.h"
#include "lltexturecache.h"
#include "lltexturefetch.h"
#include "llimageworker.h"
#include "lldrawable.h"
#include "lldrawpoolalpha.h"
#include "lldrawpoolavatar.h"
#include "lldrawpoolground.h"
#include "lldrawpoolbump.h"
#include "lldrawpooltree.h"
#include "lldrawpoolwater.h"
#include "llface.h"
#include "llfeaturemanager.h"
#include "llfloatertelehub.h"
#include "llfloaterreg.h"
#include "llgldbg.h"
#include "llhudmanager.h"
#include "llhudnametag.h"
#include "llhudtext.h"
#include "lllightconstants.h"
#include "llmeshrepository.h"
#include "llpipelinelistener.h"
#include "llresmgr.h"
#include "llselectmgr.h"
#include "llsky.h"
#include "lltracker.h"
#include "lltool.h"
#include "lltoolmgr.h"
#include "llviewercamera.h"
#include "llviewermediafocus.h"
#include "llviewertexturelist.h"
#include "llviewerobject.h"
#include "llviewerobjectlist.h"
#include "llviewerparcelmgr.h"
#include "llviewerregion.h" // for audio debugging.
#include "llviewerwindow.h" // For getSpinAxis
#include "llvoavatarself.h"
#include "llvocache.h"
#include "llvoground.h"
#include "llvosky.h"
#include "llvowlsky.h"
#include "llvotree.h"
#include "llvovolume.h"
#include "llvosurfacepatch.h"
#include "llvowater.h"
#include "llvotree.h"
#include "llvopartgroup.h"
#include "llworld.h"
#include "llcubemap.h"
#include "llviewershadermgr.h"
#include "llviewerstats.h"
#include "llviewerjoystick.h"
#include "llviewerdisplay.h"
#include "llspatialpartition.h"
#include "llmutelist.h"
#include "lltoolpie.h"
#include "llnotifications.h"
#include "llpathinglib.h"
#include "llfloaterpathfindingconsole.h"
#include "llfloaterpathfindingcharacters.h"
#include "llfloatertools.h"
#include "llpanelface.h"
#include "llpathfindingpathtool.h"
#include "llscenemonitor.h"
#include "llprogressview.h"
#include "llcleanup.h"
// [RLVa:KB] - Checked: RLVa-2.0.0
#include "llvisualeffect.h"
#include "rlvactions.h"
#include "rlvlocks.h"
// [/RLVa:KB]
#include "exopostprocess.h" // <FS:CR> Import Vignette from Exodus

#include "llenvironment.h"

#include "llenvironment.h"
#include "llsettingsvo.h"

#ifdef _DEBUG
// Debug indices is disabled for now for debug performance - djs 4/24/02
//#define DEBUG_INDICES
#else
//#define DEBUG_INDICES
#endif

// Expensive and currently broken
//
#define MATERIALS_IN_REFLECTIONS 0

// NOTE: Keep in sync with indra/newview/skins/default/xui/en/floater_preferences_graphics_advanced.xml
// NOTE: Unused consts are commented out since some compilers (on macOS) may complain about unused variables.
//  const S32 WATER_REFLECT_NONE_WATER_OPAQUE       = -2;
    const S32 WATER_REFLECT_NONE_WATER_TRANSPARENT  = -1;
    const S32 WATER_REFLECT_MINIMAL                 =  0;
//  const S32 WATER_REFLECT_TERRAIN                 =  1;
    const S32 WATER_REFLECT_STATIC_OBJECTS          =  2;
    const S32 WATER_REFLECT_AVATARS                 =  3;
    const S32 WATER_REFLECT_EVERYTHING              =  4;

bool gShiftFrame = false;

//cached settings
bool LLPipeline::WindLightUseAtmosShaders;
bool LLPipeline::RenderDeferred;
F32 LLPipeline::RenderDeferredSunWash;
U32 LLPipeline::RenderFSAASamples;
U32 LLPipeline::RenderResolutionDivisor;
// [SL:KB] - Patch: Settings-RenderResolutionMultiplier | Checked: Catznip-5.4
F32 LLPipeline::RenderResolutionMultiplier;
// [/SL:KB]
bool LLPipeline::RenderUIBuffer;
S32 LLPipeline::RenderShadowDetail;
bool LLPipeline::RenderDeferredSSAO;
F32 LLPipeline::RenderShadowResolutionScale;
bool LLPipeline::RenderLocalLights;
bool LLPipeline::RenderDelayCreation;
//bool LLPipeline::RenderAnimateRes; <FS:Beq> FIRE-23122 BUG-225920 Remove broken RenderAnimateRes functionality.
bool LLPipeline::FreezeTime;
S32 LLPipeline::DebugBeaconLineWidth;
F32 LLPipeline::RenderHighlightBrightness;
LLColor4 LLPipeline::RenderHighlightColor;
F32 LLPipeline::RenderHighlightThickness;
bool LLPipeline::RenderSpotLightsInNondeferred;
LLColor4 LLPipeline::PreviewAmbientColor;
LLColor4 LLPipeline::PreviewDiffuse0;
LLColor4 LLPipeline::PreviewSpecular0;
LLColor4 LLPipeline::PreviewDiffuse1;
LLColor4 LLPipeline::PreviewSpecular1;
LLColor4 LLPipeline::PreviewDiffuse2;
LLColor4 LLPipeline::PreviewSpecular2;
LLVector3 LLPipeline::PreviewDirection0;
LLVector3 LLPipeline::PreviewDirection1;
LLVector3 LLPipeline::PreviewDirection2;
F32 LLPipeline::RenderGlowMinLuminance;
F32 LLPipeline::RenderGlowMaxExtractAlpha;
F32 LLPipeline::RenderGlowWarmthAmount;
LLVector3 LLPipeline::RenderGlowLumWeights;
LLVector3 LLPipeline::RenderGlowWarmthWeights;
S32 LLPipeline::RenderGlowResolutionPow;
S32 LLPipeline::RenderGlowIterations;
F32 LLPipeline::RenderGlowWidth;
F32 LLPipeline::RenderGlowStrength;
bool LLPipeline::RenderDepthOfField;
bool LLPipeline::RenderDepthOfFieldInEditMode;
//<FS:TS> FIRE-16251: Depth of field does not work underwater
bool LLPipeline::FSRenderDepthOfFieldUnderwater;
//</FS:TS> FIRE-16251
// <FS:Beq> FIRE-16728 Add free aim mouse and focus lock
bool LLPipeline::FSFocusPointLocked;
bool LLPipeline::FSFocusPointFollowsPointer;
// </FS:Beq>
F32 LLPipeline::CameraFocusTransitionTime;
F32 LLPipeline::CameraFNumber;
F32 LLPipeline::CameraFocalLength;
F32 LLPipeline::CameraFieldOfView;
F32 LLPipeline::RenderShadowNoise;
F32 LLPipeline::RenderShadowBlurSize;
F32 LLPipeline::RenderSSAOScale;
U32 LLPipeline::RenderSSAOMaxScale;
F32 LLPipeline::RenderSSAOFactor;
LLVector3 LLPipeline::RenderSSAOEffect;
F32 LLPipeline::RenderShadowOffsetError;
F32 LLPipeline::RenderShadowBiasError;
F32 LLPipeline::RenderShadowOffset;
F32 LLPipeline::RenderShadowBias;
F32 LLPipeline::RenderSpotShadowOffset;
F32 LLPipeline::RenderSpotShadowBias;
LLDrawable* LLPipeline::RenderSpotLight = nullptr;
F32 LLPipeline::RenderEdgeDepthCutoff;
F32 LLPipeline::RenderEdgeNormCutoff;
LLVector3 LLPipeline::RenderShadowGaussian;
F32 LLPipeline::RenderShadowBlurDistFactor;
bool LLPipeline::RenderDeferredAtmospheric;
S32 LLPipeline::RenderReflectionDetail;
F32 LLPipeline::RenderHighlightFadeTime;
LLVector3 LLPipeline::RenderShadowClipPlanes;
LLVector3 LLPipeline::RenderShadowOrthoClipPlanes;
LLVector3 LLPipeline::RenderShadowNearDist;
F32 LLPipeline::RenderFarClip;
LLVector3 LLPipeline::RenderShadowSplitExponent;
F32 LLPipeline::RenderShadowErrorCutoff;
F32 LLPipeline::RenderShadowFOVCutoff;
bool LLPipeline::CameraOffset;
F32 LLPipeline::CameraMaxCoF;
F32 LLPipeline::CameraDoFResScale;
F32 LLPipeline::RenderAutoHideSurfaceAreaLimit;
LLTrace::EventStatHandle<S64> LLPipeline::sStatBatchSize("renderbatchsize");

const F32 BACKLIGHT_DAY_MAGNITUDE_OBJECT = 0.1f;
const F32 BACKLIGHT_NIGHT_MAGNITUDE_OBJECT = 0.08f;
const F32 DEFERRED_LIGHT_FALLOFF = 0.5f;
const U32 DEFERRED_VB_MASK = LLVertexBuffer::MAP_VERTEX | LLVertexBuffer::MAP_TEXCOORD0 | LLVertexBuffer::MAP_TEXCOORD1;

extern S32 gBoxFrame;
//extern BOOL gHideSelectedObjects;
extern BOOL gDisplaySwapBuffers;
extern BOOL gDebugGL;

bool	gAvatarBacklight = false;

bool	gDebugPipeline = false;
LLPipeline gPipeline;
const LLMatrix4* gGLLastMatrix = NULL;

LLTrace::BlockTimerStatHandle FTM_RENDER_GEOMETRY("Render Geometry");
LLTrace::BlockTimerStatHandle FTM_RENDER_GRASS("Grass");
LLTrace::BlockTimerStatHandle FTM_RENDER_INVISIBLE("Invisible");
LLTrace::BlockTimerStatHandle FTM_RENDER_SHINY("Shiny");
LLTrace::BlockTimerStatHandle FTM_RENDER_SIMPLE("Simple");
LLTrace::BlockTimerStatHandle FTM_RENDER_TERRAIN("Terrain");
LLTrace::BlockTimerStatHandle FTM_RENDER_TREES("Trees");
LLTrace::BlockTimerStatHandle FTM_RENDER_UI("UI");
LLTrace::BlockTimerStatHandle FTM_RENDER_WATER("Water");
LLTrace::BlockTimerStatHandle FTM_RENDER_WL_SKY("Windlight Sky");
LLTrace::BlockTimerStatHandle FTM_RENDER_ALPHA("Alpha Objects");
LLTrace::BlockTimerStatHandle FTM_RENDER_CHARACTERS("Avatars");
LLTrace::BlockTimerStatHandle FTM_RENDER_BUMP("Bump");
LLTrace::BlockTimerStatHandle FTM_RENDER_MATERIALS("Render Materials");
LLTrace::BlockTimerStatHandle FTM_RENDER_FULLBRIGHT("Fullbright");
LLTrace::BlockTimerStatHandle FTM_RENDER_GLOW("Glow");
LLTrace::BlockTimerStatHandle FTM_GEO_UPDATE("Geo Update");
LLTrace::BlockTimerStatHandle FTM_POOLRENDER("RenderPool");
LLTrace::BlockTimerStatHandle FTM_POOLS("Pools");
LLTrace::BlockTimerStatHandle FTM_DEFERRED_POOLRENDER("RenderPool (Deferred)");
LLTrace::BlockTimerStatHandle FTM_DEFERRED_POOLS("Pools (Deferred)");
LLTrace::BlockTimerStatHandle FTM_POST_DEFERRED_POOLRENDER("RenderPool (Post)");
LLTrace::BlockTimerStatHandle FTM_POST_DEFERRED_POOLS("Pools (Post)");
LLTrace::BlockTimerStatHandle FTM_STATESORT("Sort Draw State");
LLTrace::BlockTimerStatHandle FTM_PIPELINE("Pipeline");
LLTrace::BlockTimerStatHandle FTM_CLIENT_COPY("Client Copy");
LLTrace::BlockTimerStatHandle FTM_RENDER_DEFERRED("Deferred Shading");

LLTrace::BlockTimerStatHandle FTM_RENDER_UI_HUD("HUD");
LLTrace::BlockTimerStatHandle FTM_RENDER_UI_3D("3D");
LLTrace::BlockTimerStatHandle FTM_RENDER_UI_2D("2D");

static LLTrace::BlockTimerStatHandle FTM_STATESORT_DRAWABLE("Sort Drawables");

static LLStaticHashedString sTint("tint");
static LLStaticHashedString sAmbiance("ambiance");
static LLStaticHashedString sAlphaScale("alpha_scale");
static LLStaticHashedString sNormMat("norm_mat");
static LLStaticHashedString sOffset("offset");
static LLStaticHashedString sScreenRes("screenRes");
static LLStaticHashedString sDelta("delta");
static LLStaticHashedString sDistFactor("dist_factor");
static LLStaticHashedString sKern("kern");
static LLStaticHashedString sKernScale("kern_scale");

//----------------------------------------
std::string gPoolNames[] = 
{
	// Correspond to LLDrawpool enum render type
	"NONE",
	"POOL_SIMPLE",
	"POOL_GROUND",
	"POOL_FULLBRIGHT",
	"POOL_BUMP",
	"POOL_MATERIALS",
	"POOL_TERRAIN",
	"POOL_SKY",
	"POOL_WL_SKY",
	"POOL_TREE",
	"POOL_ALPHA_MASK",
	"POOL_FULLBRIGHT_ALPHA_MASK",
	"POOL_GRASS",
	"POOL_INVISIBLE",
	"POOL_AVATAR",
	"POOL_VOIDWATER",
	"POOL_WATER",
	"POOL_GLOW",
	"POOL_ALPHA"
};

void drawBox(const LLVector4a& c, const LLVector4a& r);
void drawBoxOutline(const LLVector3& pos, const LLVector3& size);
U32 nhpo2(U32 v);
LLVertexBuffer* ll_create_cube_vb(U32 type_mask, U32 usage);

void display_update_camera();
//----------------------------------------

S32		LLPipeline::sCompiles = 0;

bool	LLPipeline::sPickAvatar = true;
bool	LLPipeline::sDynamicLOD = true;
bool	LLPipeline::sShowHUDAttachments = true;
bool	LLPipeline::sRenderMOAPBeacons = false;
bool	LLPipeline::sRenderPhysicalBeacons = true;
bool	LLPipeline::sRenderScriptedBeacons = false;
bool	LLPipeline::sRenderScriptedTouchBeacons = true;
bool	LLPipeline::sRenderParticleBeacons = false;
bool	LLPipeline::sRenderSoundBeacons = false;
bool	LLPipeline::sRenderBeacons = false;
bool	LLPipeline::sRenderHighlight = true;
LLRender::eTexIndex LLPipeline::sRenderHighlightTextureChannel = LLRender::DIFFUSE_MAP;
bool	LLPipeline::sForceOldBakedUpload = false;
S32		LLPipeline::sUseOcclusion = 0;
bool	LLPipeline::sDelayVBUpdate = true;
bool	LLPipeline::sAutoMaskAlphaDeferred = true;
bool	LLPipeline::sAutoMaskAlphaNonDeferred = false;
bool	LLPipeline::sRenderTransparentWater = true;
bool	LLPipeline::sRenderBump = true;
bool	LLPipeline::sBakeSunlight = false;
bool	LLPipeline::sNoAlpha = false;
bool	LLPipeline::sUseTriStrips = true;
bool	LLPipeline::sUseFarClip = true;
bool	LLPipeline::sShadowRender = false;
bool	LLPipeline::sWaterReflections = false;
bool	LLPipeline::sRenderGlow = false;
bool	LLPipeline::sReflectionRender = false;
bool    LLPipeline::sDistortionRender = false;
bool	LLPipeline::sImpostorRender = false;
bool	LLPipeline::sImpostorRenderAlphaDepthPass = false;
bool	LLPipeline::sShowJellyDollAsImpostor = true;
bool	LLPipeline::sUnderWaterRender = false;
bool	LLPipeline::sTextureBindTest = false;
bool	LLPipeline::sRenderFrameTest = false;
bool	LLPipeline::sRenderAttachedLights = true;
bool	LLPipeline::sRenderAttachedParticles = true;
bool	LLPipeline::sRenderDeferred = false;
S32		LLPipeline::sVisibleLightCount = 0;
bool	LLPipeline::sRenderingHUDs;
F32     LLPipeline::sDistortionWaterClipPlaneMargin = 1.0125f;
F32 LLPipeline::sVolumeSAFrame = 0.f; // ZK LBG

bool	LLPipeline::sRenderParticles; // <FS:LO> flag to hold correct, user selected, status of particles
// [SL:KB] - Patch: Render-TextureToggle (Catznip-4.0)
bool	LLPipeline::sRenderTextures = true;
// [/SL:KB]
// [RLVa:KB] - @setsphere
bool	LLPipeline::sUseDepthTexture = false;
// [/RLVa:KB]

// EventHost API LLPipeline listener.
static LLPipelineListener sPipelineListener;

static LLCullResult* sCull = NULL;

void validate_framebuffer_object();

// Add color attachments for deferred rendering
// target -- RenderTarget to add attachments to
// for_impostor -- whether or not these render targets are for an impostor (if true, avoids implicit sRGB conversions)
bool addDeferredAttachments(LLRenderTarget& target, bool for_impostor = false)
{
	return target.addColorAttachment(for_impostor ? GL_RGBA : GL_SRGB8_ALPHA8) && //specular
			target.addColorAttachment(GL_RGB10_A2); //normal+z
}

LLPipeline::LLPipeline() :
	mBackfaceCull(false),
	mMatrixOpCount(0),
	mTextureMatrixOps(0),
	mNumVisibleNodes(0),
	mNumVisibleFaces(0),

	mInitialized(false),
	mShadersLoaded(false),
	mTransformFeedbackPrimitives(0),
	mRenderDebugFeatureMask(0),
	mRenderDebugMask(0),
	mOldRenderDebugMask(0),
	mMeshDirtyQueryObject(0),
	mGroupQ1Locked(false),
	mGroupQ2Locked(false),
	mResetVertexBuffers(false),
	mLastRebuildPool(NULL),
	mAlphaPool(NULL),
	mSkyPool(NULL),
	mTerrainPool(NULL),
	mWaterPool(NULL),
	mGroundPool(NULL),
	mSimplePool(NULL),
	mGrassPool(NULL),
	mAlphaMaskPool(NULL),
	mFullbrightAlphaMaskPool(NULL),
	mFullbrightPool(NULL),
	mInvisiblePool(NULL),
	mGlowPool(NULL),
	mBumpPool(NULL),
	mMaterialsPool(NULL),
	mWLSkyPool(NULL),
	mLightMask(0),
	mLightMovingMask(0),
	mLightingDetail(0),
	mScreenWidth(0),
	mScreenHeight(0)
{
	mNoiseMap = 0;
	mTrueNoiseMap = 0;
	mLightFunc = 0;

    for(U32 i = 0; i < 8; i++)
    {
        mHWLightColors[i] = LLColor4::black;
    }
}

void LLPipeline::connectRefreshCachedSettingsSafe(const std::string name)
{
	LLPointer<LLControlVariable> cntrl_ptr = gSavedSettings.getControl(name);
	if ( cntrl_ptr.isNull() )
	{
		LL_WARNS() << "Global setting name not found:" << name << LL_ENDL;
	}
	else
	{
		cntrl_ptr->getCommitSignal()->connect(boost::bind(&LLPipeline::refreshCachedSettings));
	}
}

void LLPipeline::init()
{
	refreshCachedSettings();

	gOctreeMaxCapacity = gSavedSettings.getU32("OctreeMaxNodeCapacity");
	gOctreeMinSize = gSavedSettings.getF32("OctreeMinimumNodeSize");
	sDynamicLOD = gSavedSettings.getBOOL("RenderDynamicLOD");
	sRenderBump = gSavedSettings.getBOOL("RenderObjectBump");
	sUseTriStrips = gSavedSettings.getBOOL("RenderUseTriStrips");
	LLVertexBuffer::sUseStreamDraw = gSavedSettings.getBOOL("RenderUseStreamVBO");
	// <FS:Ansariel> Vertex Array Objects are required in OpenGL core profile
	LLVertexBuffer::sUseVAO = gSavedSettings.getBOOL("RenderUseVAO");
	//LLVertexBuffer::sUseVAO = LLRender::sGLCoreProfile ? TRUE : gSavedSettings.getBOOL("RenderUseVAO");
	// </FS:Ansariel>
	LLVertexBuffer::sPreferStreamDraw = gSavedSettings.getBOOL("RenderPreferStreamDraw");
	sRenderAttachedLights = gSavedSettings.getBOOL("RenderAttachedLights");
	sRenderAttachedParticles = gSavedSettings.getBOOL("RenderAttachedParticles");

	sRenderMOAPBeacons = gSavedSettings.getBOOL("moapbeacon");
	sRenderPhysicalBeacons = gSavedSettings.getBOOL("physicalbeacon");
	sRenderScriptedBeacons = gSavedSettings.getBOOL("scriptsbeacon");
	sRenderScriptedTouchBeacons = gSavedSettings.getBOOL("scripttouchbeacon");
	sRenderParticleBeacons = gSavedSettings.getBOOL("particlesbeacon");
	sRenderSoundBeacons = gSavedSettings.getBOOL("soundsbeacon");
	sRenderBeacons = gSavedSettings.getBOOL("renderbeacons");
	sRenderHighlight = gSavedSettings.getBOOL("renderhighlights");

	mInitialized = true;
	
	stop_glerror();

	//create render pass pools
	getPool(LLDrawPool::POOL_ALPHA);
	getPool(LLDrawPool::POOL_SIMPLE);
	getPool(LLDrawPool::POOL_ALPHA_MASK);
	getPool(LLDrawPool::POOL_FULLBRIGHT_ALPHA_MASK);
	getPool(LLDrawPool::POOL_GRASS);
	getPool(LLDrawPool::POOL_FULLBRIGHT);
	getPool(LLDrawPool::POOL_INVISIBLE);
	getPool(LLDrawPool::POOL_BUMP);
	getPool(LLDrawPool::POOL_MATERIALS);
	getPool(LLDrawPool::POOL_GLOW);

	resetFrameStats();

	if (gSavedSettings.getBOOL("DisableAllRenderFeatures"))
	{
		clearAllRenderDebugFeatures();
	}
	else
	{
		setAllRenderDebugFeatures(); // By default, all debugging features on
	}
	clearAllRenderDebugDisplays(); // All debug displays off

	sRenderParticles = true; // <FS:LO> flag to hold correct, user selected, status of particles

	if (gSavedSettings.getBOOL("DisableAllRenderTypes"))
	{
		clearAllRenderTypes();
	}
	else if (gNonInteractive)
	{
		clearAllRenderTypes();
	}
	else
	{
		setAllRenderTypes(); // By default, all rendering types start enabled
		// Don't turn on ground when this is set
		// Mac Books with intel 950s need this
		if(!gSavedSettings.getBOOL("RenderGround"))
		{
			toggleRenderType(RENDER_TYPE_GROUND);
		}
	}

	// make sure RenderPerformanceTest persists (hackity hack hack)
	// disables non-object rendering (UI, sky, water, etc)
	if (gSavedSettings.getBOOL("RenderPerformanceTest"))
	{
		gSavedSettings.setBOOL("RenderPerformanceTest", FALSE);
		gSavedSettings.setBOOL("RenderPerformanceTest", TRUE);
	}

	mOldRenderDebugMask = mRenderDebugMask;

	mBackfaceCull = true;

	stop_glerror();
	
	// Enable features
		
	LLViewerShaderMgr::instance()->setShaders();

	stop_glerror();

	for (U32 i = 0; i < 2; ++i)
	{
		mSpotLightFade[i] = 1.f;
	}

	if (mCubeVB.isNull())
	{
		mCubeVB = ll_create_cube_vb(LLVertexBuffer::MAP_VERTEX, GL_STATIC_DRAW_ARB);
	}

	// <FS:Ansariel> Reset VB during TP
	//mDeferredVB = new LLVertexBuffer(DEFERRED_VB_MASK, 0);
	//mDeferredVB->allocateBuffer(8, 0, true);
	initDeferredVB();
	// </FS:Ansariel>
	setLightingDetail(-1);
	
	// <FS:Ansariel> FIRE-16829: Visual Artifacts with ALM enabled on AMD graphics
	initAuxiliaryVB();
	// </FS:Ansariel>

	//
	// Update all settings to trigger a cached settings refresh
	//
	connectRefreshCachedSettingsSafe("RenderAutoMaskAlphaDeferred");
	connectRefreshCachedSettingsSafe("RenderAutoMaskAlphaNonDeferred");
	connectRefreshCachedSettingsSafe("RenderUseFarClip");
	connectRefreshCachedSettingsSafe("RenderAvatarMaxNonImpostors");
	connectRefreshCachedSettingsSafe("RenderDelayVBUpdate");
	connectRefreshCachedSettingsSafe("UseOcclusion");
	connectRefreshCachedSettingsSafe("WindLightUseAtmosShaders");
	connectRefreshCachedSettingsSafe("RenderDeferred");
	connectRefreshCachedSettingsSafe("RenderDeferredSunWash");
	connectRefreshCachedSettingsSafe("RenderFSAASamples");
	connectRefreshCachedSettingsSafe("RenderResolutionDivisor");
// [SL:KB] - Patch: Settings-RenderResolutionMultiplier | Checked: Catznip-5.4
	connectRefreshCachedSettingsSafe("RenderResolutionMultiplier");
// [/SL:KB]
	connectRefreshCachedSettingsSafe("RenderUIBuffer");
	connectRefreshCachedSettingsSafe("RenderShadowDetail");
	connectRefreshCachedSettingsSafe("RenderDeferredSSAO");
	connectRefreshCachedSettingsSafe("RenderShadowResolutionScale");
	connectRefreshCachedSettingsSafe("RenderLocalLights");
	connectRefreshCachedSettingsSafe("RenderDelayCreation");
//	connectRefreshCachedSettingsSafe("RenderAnimateRes"); <FS:Beq> FIRE-23122 BUG-225920 Remove broken RenderAnimateRes functionality.
	connectRefreshCachedSettingsSafe("FreezeTime");
	connectRefreshCachedSettingsSafe("DebugBeaconLineWidth");
	connectRefreshCachedSettingsSafe("RenderHighlightBrightness");
	connectRefreshCachedSettingsSafe("RenderHighlightColor");
	connectRefreshCachedSettingsSafe("RenderHighlightThickness");
	connectRefreshCachedSettingsSafe("RenderSpotLightsInNondeferred");
	connectRefreshCachedSettingsSafe("PreviewAmbientColor");
	connectRefreshCachedSettingsSafe("PreviewDiffuse0");
	connectRefreshCachedSettingsSafe("PreviewSpecular0");
	connectRefreshCachedSettingsSafe("PreviewDiffuse1");
	connectRefreshCachedSettingsSafe("PreviewSpecular1");
	connectRefreshCachedSettingsSafe("PreviewDiffuse2");
	connectRefreshCachedSettingsSafe("PreviewSpecular2");
	connectRefreshCachedSettingsSafe("PreviewDirection0");
	connectRefreshCachedSettingsSafe("PreviewDirection1");
	connectRefreshCachedSettingsSafe("PreviewDirection2");
	connectRefreshCachedSettingsSafe("RenderGlowMinLuminance");
	connectRefreshCachedSettingsSafe("RenderGlowMaxExtractAlpha");
	connectRefreshCachedSettingsSafe("RenderGlowWarmthAmount");
	connectRefreshCachedSettingsSafe("RenderGlowLumWeights");
	connectRefreshCachedSettingsSafe("RenderGlowWarmthWeights");
	connectRefreshCachedSettingsSafe("RenderGlowResolutionPow");
	connectRefreshCachedSettingsSafe("RenderGlowIterations");
	connectRefreshCachedSettingsSafe("RenderGlowWidth");
	connectRefreshCachedSettingsSafe("RenderGlowStrength");
	connectRefreshCachedSettingsSafe("RenderDepthOfField");
	connectRefreshCachedSettingsSafe("RenderDepthOfFieldInEditMode");
	//<FS:TS> FIRE-16251: Depth of Field does not work underwater
	connectRefreshCachedSettingsSafe("FSRenderDoFUnderwater");
	//</FS:TS> FIRE-16251
	connectRefreshCachedSettingsSafe("CameraFocusTransitionTime");
	connectRefreshCachedSettingsSafe("CameraFNumber");
	connectRefreshCachedSettingsSafe("CameraFocalLength");
	connectRefreshCachedSettingsSafe("CameraFieldOfView");
	connectRefreshCachedSettingsSafe("RenderShadowNoise");
	connectRefreshCachedSettingsSafe("RenderShadowBlurSize");
	connectRefreshCachedSettingsSafe("RenderSSAOScale");
	connectRefreshCachedSettingsSafe("RenderSSAOMaxScale");
	connectRefreshCachedSettingsSafe("RenderSSAOFactor");
	connectRefreshCachedSettingsSafe("RenderSSAOEffect");
	connectRefreshCachedSettingsSafe("RenderShadowOffsetError");
	connectRefreshCachedSettingsSafe("RenderShadowBiasError");
	connectRefreshCachedSettingsSafe("RenderShadowOffset");
	connectRefreshCachedSettingsSafe("RenderShadowBias");
	connectRefreshCachedSettingsSafe("RenderSpotShadowOffset");
	connectRefreshCachedSettingsSafe("RenderSpotShadowBias");
	connectRefreshCachedSettingsSafe("RenderEdgeDepthCutoff");
	connectRefreshCachedSettingsSafe("RenderEdgeNormCutoff");
	connectRefreshCachedSettingsSafe("RenderShadowGaussian");
	connectRefreshCachedSettingsSafe("RenderShadowBlurDistFactor");
	connectRefreshCachedSettingsSafe("RenderDeferredAtmospheric");
	connectRefreshCachedSettingsSafe("RenderReflectionDetail");
	connectRefreshCachedSettingsSafe("RenderHighlightFadeTime");
	connectRefreshCachedSettingsSafe("RenderShadowClipPlanes");
	connectRefreshCachedSettingsSafe("RenderShadowOrthoClipPlanes");
	connectRefreshCachedSettingsSafe("RenderShadowNearDist");
	connectRefreshCachedSettingsSafe("RenderFarClip");
	connectRefreshCachedSettingsSafe("RenderShadowSplitExponent");
	connectRefreshCachedSettingsSafe("RenderShadowErrorCutoff");
	connectRefreshCachedSettingsSafe("RenderShadowFOVCutoff");
	connectRefreshCachedSettingsSafe("CameraOffset");
	connectRefreshCachedSettingsSafe("CameraMaxCoF");
	connectRefreshCachedSettingsSafe("CameraDoFResScale");
	connectRefreshCachedSettingsSafe("RenderAutoHideSurfaceAreaLimit");
	gSavedSettings.getControl("RenderAutoHideSurfaceAreaLimit")->getCommitSignal()->connect(boost::bind(&LLPipeline::refreshCachedSettings));
	connectRefreshCachedSettingsSafe("FSRenderVignette");	// <FS:CR> Import Vignette from Exodus
	// <FS:Ansariel> Make change to RenderAttachedLights & RenderAttachedParticles instant
	connectRefreshCachedSettingsSafe("RenderAttachedLights");
	connectRefreshCachedSettingsSafe("RenderAttachedParticles");
	// </FS:Ansariel>
    // <FS:Beq> FIRE-16728 Add free aim mouse and focus lock
	connectRefreshCachedSettingsSafe("FSFocusPointLocked");
	connectRefreshCachedSettingsSafe("FSFocusPointFollowsPointer");
    // </FS:Beq>
}

LLPipeline::~LLPipeline()
{

}

void LLPipeline::cleanup()
{
	assertInitialized();

	mGroupQ1.clear() ;
	mGroupQ2.clear() ;

	for(pool_set_t::iterator iter = mPools.begin();
		iter != mPools.end(); )
	{
		pool_set_t::iterator curiter = iter++;
		LLDrawPool* poolp = *curiter;
		if (poolp->isFacePool())
		{
			LLFacePool* face_pool = (LLFacePool*) poolp;
			if (face_pool->mReferences.empty())
			{
				mPools.erase(curiter);
				removeFromQuickLookup( poolp );
				delete poolp;
			}
		}
		else
		{
			mPools.erase(curiter);
			removeFromQuickLookup( poolp );
			delete poolp;
		}
	}
	
	if (!mTerrainPools.empty())
	{
		LL_WARNS() << "Terrain Pools not cleaned up" << LL_ENDL;
	}
	if (!mTreePools.empty())
	{
		LL_WARNS() << "Tree Pools not cleaned up" << LL_ENDL;
	}
		
	delete mAlphaPool;
	mAlphaPool = NULL;
	delete mSkyPool;
	mSkyPool = NULL;
	delete mTerrainPool;
	mTerrainPool = NULL;
	delete mWaterPool;
	mWaterPool = NULL;
	delete mGroundPool;
	mGroundPool = NULL;
	delete mSimplePool;
	mSimplePool = NULL;
	delete mFullbrightPool;
	mFullbrightPool = NULL;
	delete mInvisiblePool;
	mInvisiblePool = NULL;
	delete mGlowPool;
	mGlowPool = NULL;
	delete mBumpPool;
	mBumpPool = NULL;
	// don't delete wl sky pool it was handled above in the for loop
	//delete mWLSkyPool;
	mWLSkyPool = NULL;

	releaseGLBuffers();

	mFaceSelectImagep = NULL;

    mMovedList.clear();
    mMovedBridge.clear();
    mShiftList.clear();

	mInitialized = false;

	// <FS:Ansariel> FIRE-16829: Visual Artifacts with ALM enabled on AMD graphics
	mAuxiliaryVB = NULL;

	mDeferredVB = NULL;

	mCubeVB = NULL;
}

//============================================================================

void LLPipeline::destroyGL() 
{
	stop_glerror();
	unloadShaders();
	mHighlightFaces.clear();
	
	resetDrawOrders();

	resetVertexBuffers();

	releaseGLBuffers();

	if (LLVertexBuffer::sEnableVBOs)
	{
		LLVertexBuffer::sEnableVBOs = FALSE;
	}

	if (mMeshDirtyQueryObject)
	{
		glDeleteQueriesARB(1, &mMeshDirtyQueryObject);
		mMeshDirtyQueryObject = 0;
	}
}

void LLPipeline::requestResizeScreenTexture()
{
    gResizeScreenTexture = TRUE;
}

void LLPipeline::requestResizeShadowTexture()
{
    gResizeShadowTexture = TRUE;
}

void LLPipeline::resizeShadowTexture()
{
    releaseShadowTargets();
    // <FS:Beq> FIRE-30538 don;t pass zero screen size to shadow buff allocator
    // allocateShadowBuffer(mScreenWidth, mScreenHeight);
    allocateShadowBuffer( mScreen.getWidth(), mScreen.getHeight() );
    // </FS:Beq>
    gResizeShadowTexture = FALSE;
}

void LLPipeline::resizeScreenTexture()
{
	if (gPipeline.shadersLoaded())
	{
		GLuint resX = gViewerWindow->getWorldViewWidthRaw();
		GLuint resY = gViewerWindow->getWorldViewHeightRaw();
	
// [SL:KB] - Patch: Settings-RenderResolutionMultiplier | Checked: Catznip-5.4
		GLuint scaledResX = resX;
		GLuint scaledResY = resY;
		if ( (RenderResolutionDivisor > 1) && (RenderResolutionDivisor < resX) && (RenderResolutionDivisor < resY) )
		{
			scaledResX /= RenderResolutionDivisor;
			scaledResY /= RenderResolutionDivisor;
		}
		else if (RenderResolutionMultiplier > 0.f && RenderResolutionMultiplier < 1.f)
		{
			scaledResX *= RenderResolutionMultiplier;
			scaledResY *= RenderResolutionMultiplier;
		}
// [/SL:KB]

//		if (gResizeScreenTexture || (resX != mScreen.getWidth()) || (resY != mScreen.getHeight()))
// [SL:KB] - Patch: Settings-RenderResolutionMultiplier | Checked: Catznip-5.4
		if (gResizeScreenTexture || (scaledResX != mScreen.getWidth()) || (scaledResY != mScreen.getHeight()))
// [/SL:KB]
		{
			releaseScreenBuffers();
            releaseShadowTargets();
		    allocateScreenBuffer(resX,resY);
            gResizeScreenTexture = FALSE;
		}
	}
}

void LLPipeline::allocatePhysicsBuffer()
{
	GLuint resX = gViewerWindow->getWorldViewWidthRaw();
	GLuint resY = gViewerWindow->getWorldViewHeightRaw();

	if (mPhysicsDisplay.getWidth() != resX || mPhysicsDisplay.getHeight() != resY)
	{
		mPhysicsDisplay.allocate(resX, resY, GL_RGBA, TRUE, FALSE, LLTexUnit::TT_RECT_TEXTURE, FALSE);
	}
}

bool LLPipeline::allocateScreenBuffer(U32 resX, U32 resY)
{
	refreshCachedSettings();
	
	bool save_settings = sRenderDeferred;
	if (save_settings)
	{
		// Set this flag in case we crash while resizing window or allocating space for deferred rendering targets
		gSavedSettings.setBOOL("RenderInitError", TRUE);
		gSavedSettings.saveToFile( gSavedSettings.getString("ClientSettingsFile"), TRUE );
	}

	eFBOStatus ret = doAllocateScreenBuffer(resX, resY);

	if (save_settings)
	{
		// don't disable shaders on next session
		gSavedSettings.setBOOL("RenderInitError", FALSE);
		gSavedSettings.saveToFile( gSavedSettings.getString("ClientSettingsFile"), TRUE );
	}
	
	if (ret == FBO_FAILURE)
	{ //FAILSAFE: screen buffer allocation failed, disable deferred rendering if it's enabled
		//NOTE: if the session closes successfully after this call, deferred rendering will be 
		// disabled on future sessions
		if (LLPipeline::sRenderDeferred)
		{
			LL_WARNS() << "Couldn't allocate screen buffer - Deferred rendering disabled" << LL_ENDL; // FS:Ansariel> FIRE-20305: Debug output
			gSavedSettings.setBOOL("RenderDeferred", FALSE);
			LLPipeline::refreshCachedSettings();
		}
	}

	return ret == FBO_SUCCESS_FULLRES;
}


LLPipeline::eFBOStatus LLPipeline::doAllocateScreenBuffer(U32 resX, U32 resY)
{
	// try to allocate screen buffers at requested resolution and samples
	// - on failure, shrink number of samples and try again
	// - if not multisampled, shrink resolution and try again (favor X resolution over Y)
	// Make sure to call "releaseScreenBuffers" after each failure to cleanup the partially loaded state

	U32 samples = RenderFSAASamples;

	eFBOStatus ret = FBO_SUCCESS_FULLRES;
	if (!allocateScreenBuffer(resX, resY, samples))
	{
		//failed to allocate at requested specification, return false
		ret = FBO_FAILURE;

		releaseScreenBuffers();
		//reduce number of samples 
		while (samples > 0)
		{
			samples /= 2;
			if (allocateScreenBuffer(resX, resY, samples))
			{ //success
				return FBO_SUCCESS_LOWRES;
			}
			releaseScreenBuffers();
		}

		samples = 0;

		//reduce resolution
		while (resY > 0 && resX > 0)
		{
			resY /= 2;
			if (allocateScreenBuffer(resX, resY, samples))
			{
				return FBO_SUCCESS_LOWRES;
			}
			releaseScreenBuffers();

			resX /= 2;
			if (allocateScreenBuffer(resX, resY, samples))
			{
				return FBO_SUCCESS_LOWRES;
			}
			releaseScreenBuffers();
		}

		LL_WARNS() << "Unable to allocate screen buffer at any resolution!" << LL_ENDL;
	}

	return ret;
}

bool LLPipeline::allocateScreenBuffer(U32 resX, U32 resY, U32 samples)
{
	refreshCachedSettings();

	// remember these dimensions
	mScreenWidth = resX;
	mScreenHeight = resY;
	
	U32 res_mod = RenderResolutionDivisor;

	//<FS:TS> FIRE-7066: RenderResolutionDivisor broken if higher than
	//		smallest screen dimension
	if (res_mod >= resX)
	{
		res_mod = resX - 1;
	}
	if (res_mod >= resY)
	{
		res_mod = resY - 1;
	}
	//</FS:TS> FIRE-7066

	if (res_mod > 1 && res_mod < resX && res_mod < resY)
	{
		resX /= res_mod;
		resY /= res_mod;
	}
// [SL:KB] - Patch: Settings-RenderResolutionMultiplier | Checked: Catznip-5.4
	else if (RenderResolutionMultiplier > 0.f && RenderResolutionMultiplier < 1.f)
	{
		resX *= RenderResolutionMultiplier;
		resY *= RenderResolutionMultiplier;
	}
// [/SL:KB]

	if (RenderUIBuffer)
	{
		if (!mUIScreen.allocate(resX,resY, GL_RGBA, FALSE, FALSE, LLTexUnit::TT_RECT_TEXTURE, FALSE))
		{
			return false;
		}
	}	

	if (LLPipeline::sRenderDeferred)
	{
		S32 shadow_detail = RenderShadowDetail;
		bool ssao = RenderDeferredSSAO;
		
		const U32 occlusion_divisor = 3;

		//allocate deferred rendering color buffers
		if (!mDeferredScreen.allocate(resX, resY, GL_SRGB8_ALPHA8, TRUE, TRUE, LLTexUnit::TT_RECT_TEXTURE, FALSE, samples)) return false;
		if (!mDeferredDepth.allocate(resX, resY, 0, TRUE, FALSE, LLTexUnit::TT_RECT_TEXTURE, FALSE, samples)) return false;
		if (!mOcclusionDepth.allocate(resX/occlusion_divisor, resY/occlusion_divisor, 0, TRUE, FALSE, LLTexUnit::TT_RECT_TEXTURE, FALSE, samples)) return false;
		if (!addDeferredAttachments(mDeferredScreen)) return false;
	
		GLuint screenFormat = GL_RGBA16;
		if (gGLManager.mIsAMD)
		{
			screenFormat = GL_RGBA12;
		}

		if (gGLManager.mGLVersion < 4.f && gGLManager.mIsNVIDIA)
		{
			screenFormat = GL_RGBA16F_ARB;
		}
        
		if (!mScreen.allocate(resX, resY, screenFormat, FALSE, FALSE, LLTexUnit::TT_RECT_TEXTURE, FALSE, samples)) return false;
		if (samples > 0)
		{
			if (!mFXAABuffer.allocate(resX, resY, GL_RGBA, FALSE, FALSE, LLTexUnit::TT_TEXTURE, FALSE, samples)) return false;
		}
		else
		{
			mFXAABuffer.release();
		}
		
//		if (shadow_detail > 0 || ssao || RenderDepthOfField || samples > 0)
// [RLVa:KB] - @setsphere
		if (shadow_detail > 0 || ssao || RenderDepthOfField || samples > 0 || RlvActions::hasPostProcess())
// [/RLVa:KB]
		{ //only need mDeferredLight for shadows OR ssao OR dof OR fxaa
			if (!mDeferredLight.allocate(resX, resY, GL_RGBA, FALSE, FALSE, LLTexUnit::TT_RECT_TEXTURE, FALSE)) return false;
		}
		else
		{
			mDeferredLight.release();
		}

        allocateShadowBuffer(resX, resY);

        //HACK make screenbuffer allocations start failing after 30 seconds
        if (gSavedSettings.getBOOL("SimulateFBOFailure"))
        {
            return false;
        }
    }
    else
    {
        mDeferredLight.release();

        releaseShadowTargets();

		mFXAABuffer.release();
		mScreen.release();
		mDeferredScreen.release(); //make sure to release any render targets that share a depth buffer with mDeferredScreen first
// [RLVa:KB] - @setsphere
		if (!LLRenderTarget::sUseFBO || !LLPipeline::sUseDepthTexture)
		{
			mDeferredDepth.release();
			mOcclusionDepth.release();
		}
		else
		{
			const U32 occlusion_divisor = 3;
			if (!mDeferredDepth.allocate(resX, resY, 0, TRUE, FALSE, LLTexUnit::TT_RECT_TEXTURE, FALSE, samples)) return false;
			if (!mOcclusionDepth.allocate(resX / occlusion_divisor, resY / occlusion_divisor, 0, TRUE, FALSE, LLTexUnit::TT_RECT_TEXTURE, FALSE, samples)) return false;
			if (RlvActions::isRlvEnabled() && !mDeferredLight.allocate(resX, resY, GL_RGBA, FALSE, FALSE, LLTexUnit::TT_RECT_TEXTURE, FALSE)) return false;
		}
// [/RLVa:KB]
//        mDeferredDepth.release();
//        mOcclusionDepth.release();
						
		if (!mScreen.allocate(resX, resY, GL_RGBA, TRUE, TRUE, LLTexUnit::TT_RECT_TEXTURE, FALSE)) return false;		
	}
	
	if (LLPipeline::sRenderDeferred)
	{ //share depth buffer between deferred targets
		mDeferredScreen.shareDepthBuffer(mScreen);
	}

	gGL.getTexUnit(0)->disable();

	stop_glerror();

	return true;
}

// must be even to avoid a stripe in the horizontal shadow blur
inline U32 BlurHappySize(U32 x, F32 scale) { return U32( x * scale + 16.0f) & ~0xF; }

bool LLPipeline::allocateShadowBuffer(U32 resX, U32 resY)
{
	refreshCachedSettings();
	
	if (LLPipeline::sRenderDeferred)
	{
		S32 shadow_detail = RenderShadowDetail;

		const U32 occlusion_divisor = 3;

		F32 scale = llmax(0.f,RenderShadowResolutionScale);
		U32 sun_shadow_map_width  = BlurHappySize(resX, scale);
		U32 sun_shadow_map_height = BlurHappySize(resY, scale);

		if (shadow_detail > 0)
		{ //allocate 4 sun shadow maps
			for (U32 i = 0; i < 4; i++)
			{
				if (!mShadow[i].allocate(sun_shadow_map_width, sun_shadow_map_height, 0, TRUE, FALSE, LLTexUnit::TT_TEXTURE))
                {
                    return false;
                }

                if (!mShadowOcclusion[i].allocate(sun_shadow_map_width/occlusion_divisor, sun_shadow_map_height/occlusion_divisor, 0, TRUE, FALSE, LLTexUnit::TT_TEXTURE))
                {
                    return false;
                }
			}
		}
		else
		{
			for (U32 i = 0; i < 4; i++)
			{
                releaseShadowTarget(i);
			}
		}

		U32 width = (U32) (resX*scale);
		U32 height = width;

		if (shadow_detail > 1)
		{ //allocate two spot shadow maps
			U32 spot_shadow_map_width = width;
            U32 spot_shadow_map_height = height;
			for (U32 i = 4; i < 6; i++)
			{
                if (!mShadow[i].allocate(spot_shadow_map_width, spot_shadow_map_height, 0, TRUE, FALSE))
		{
                    return false;
			}
                if (!mShadowOcclusion[i].allocate(spot_shadow_map_width/occlusion_divisor, height/occlusion_divisor, 0, TRUE, FALSE))
		{
			return false;
		}
	}
        }
	else
	{
            for (U32 i = 4; i < 6; i++)
		{
                releaseShadowTarget(i);
		}
	}
	}

	return true;
}

//static
void LLPipeline::updateRenderTransparentWater()
{
	sRenderTransparentWater = gSavedSettings.getBOOL("RenderTransparentWater");
}

//static
void LLPipeline::updateRenderBump()
{
	sRenderBump = gSavedSettings.getBOOL("RenderObjectBump");
}

// static
void LLPipeline::updateRenderDeferred()
{
    sRenderDeferred = !gUseWireframe &&
                      RenderDeferred &&
                      LLRenderTarget::sUseFBO &&
                      LLPipeline::sRenderBump &&
                      WindLightUseAtmosShaders &&
                      (bool) LLFeatureManager::getInstance()->isFeatureAvailable("RenderDeferred");

    exoPostProcess::instance().ExodusRenderPostUpdate(); // <FS:CR> Import Vignette from Exodus

// [RLVa:KB] - @setsphere
	if (!sRenderDeferred && RlvActions::hasBehaviour(RLV_BHVR_SETSPHERE) && WindLightUseAtmosShaders)
	{
		LLRenderTarget::sUseFBO = true;
		LLPipeline::sUseDepthTexture = true;
	}
// [/RLVa:KB]
}

// static
void LLPipeline::refreshCachedSettings()
{
	LLPipeline::sAutoMaskAlphaDeferred = gSavedSettings.getBOOL("RenderAutoMaskAlphaDeferred");
	LLPipeline::sAutoMaskAlphaNonDeferred = gSavedSettings.getBOOL("RenderAutoMaskAlphaNonDeferred");
	LLPipeline::sUseFarClip = gSavedSettings.getBOOL("RenderUseFarClip");
	LLPipeline::sShowJellyDollAsImpostor = gSavedSettings.getBOOL("RenderJellyDollsAsImpostors");
	LLVOAvatar::sMaxNonImpostors = gSavedSettings.getU32("RenderAvatarMaxNonImpostors");
	LLVOAvatar::updateImpostorRendering(LLVOAvatar::sMaxNonImpostors);
	LLPipeline::sDelayVBUpdate = gSavedSettings.getBOOL("RenderDelayVBUpdate");
	// <FS:Ansariel> Make change to RenderAttachedLights & RenderAttachedParticles instant
	LLPipeline::sRenderAttachedLights = gSavedSettings.getBOOL("RenderAttachedLights");
	LLPipeline::sRenderAttachedParticles = gSavedSettings.getBOOL("RenderAttachedParticles");
	// </FS:Ansariel>

	LLPipeline::sUseOcclusion = 
			(!gUseWireframe
			&& LLFeatureManager::getInstance()->isFeatureAvailable("UseOcclusion") 
			&& gSavedSettings.getBOOL("UseOcclusion") 
			&& gGLManager.mHasOcclusionQuery) ? 2 : 0;
	
	WindLightUseAtmosShaders = gSavedSettings.getBOOL("WindLightUseAtmosShaders");
	RenderDeferred = gSavedSettings.getBOOL("RenderDeferred");
	RenderDeferredSunWash = gSavedSettings.getF32("RenderDeferredSunWash");
	RenderFSAASamples = gSavedSettings.getU32("RenderFSAASamples");
	RenderResolutionDivisor = gSavedSettings.getU32("RenderResolutionDivisor");
// [SL:KB] - Patch: Settings-RenderResolutionMultiplier | Checked: Catznip-5.4
	RenderResolutionMultiplier = gSavedSettings.getF32("RenderResolutionMultiplier");
// [/SL:KB]
	RenderUIBuffer = gSavedSettings.getBOOL("RenderUIBuffer");
	RenderShadowDetail = gSavedSettings.getS32("RenderShadowDetail");
	RenderDeferredSSAO = gSavedSettings.getBOOL("RenderDeferredSSAO");
	RenderShadowResolutionScale = gSavedSettings.getF32("RenderShadowResolutionScale");
	RenderLocalLights = gSavedSettings.getBOOL("RenderLocalLights");
	RenderDelayCreation = gSavedSettings.getBOOL("RenderDelayCreation");
//	RenderAnimateRes = gSavedSettings.getBOOL("RenderAnimateRes"); <FS:Beq> FIRE-23122 BUG-225920 Remove broken RenderAnimateRes functionality.
	FreezeTime = gSavedSettings.getBOOL("FreezeTime");
	DebugBeaconLineWidth = gSavedSettings.getS32("DebugBeaconLineWidth");
	RenderHighlightBrightness = gSavedSettings.getF32("RenderHighlightBrightness");
	RenderHighlightColor = gSavedSettings.getColor4("RenderHighlightColor");
	RenderHighlightThickness = gSavedSettings.getF32("RenderHighlightThickness");
	RenderSpotLightsInNondeferred = gSavedSettings.getBOOL("RenderSpotLightsInNondeferred");
	PreviewAmbientColor = gSavedSettings.getColor4("PreviewAmbientColor");
	PreviewDiffuse0 = gSavedSettings.getColor4("PreviewDiffuse0");
	PreviewSpecular0 = gSavedSettings.getColor4("PreviewSpecular0");
	PreviewDiffuse1 = gSavedSettings.getColor4("PreviewDiffuse1");
	PreviewSpecular1 = gSavedSettings.getColor4("PreviewSpecular1");
	PreviewDiffuse2 = gSavedSettings.getColor4("PreviewDiffuse2");
	PreviewSpecular2 = gSavedSettings.getColor4("PreviewSpecular2");
	PreviewDirection0 = gSavedSettings.getVector3("PreviewDirection0");
	PreviewDirection1 = gSavedSettings.getVector3("PreviewDirection1");
	PreviewDirection2 = gSavedSettings.getVector3("PreviewDirection2");
	RenderGlowMinLuminance = gSavedSettings.getF32("RenderGlowMinLuminance");
	RenderGlowMaxExtractAlpha = gSavedSettings.getF32("RenderGlowMaxExtractAlpha");
	RenderGlowWarmthAmount = gSavedSettings.getF32("RenderGlowWarmthAmount");
	RenderGlowLumWeights = gSavedSettings.getVector3("RenderGlowLumWeights");
	RenderGlowWarmthWeights = gSavedSettings.getVector3("RenderGlowWarmthWeights");
	RenderGlowResolutionPow = gSavedSettings.getS32("RenderGlowResolutionPow");
	RenderGlowIterations = gSavedSettings.getS32("RenderGlowIterations");
	RenderGlowWidth = gSavedSettings.getF32("RenderGlowWidth");
	RenderGlowStrength = gSavedSettings.getF32("RenderGlowStrength");
	RenderDepthOfField = gSavedSettings.getBOOL("RenderDepthOfField");
	RenderDepthOfFieldInEditMode = gSavedSettings.getBOOL("RenderDepthOfFieldInEditMode");
	//<FS:TS> FIRE-16251: Depth of Field does not work underwater
	FSRenderDepthOfFieldUnderwater = gSavedSettings.getBOOL("FSRenderDoFUnderwater");
	//</FS:TS> FIRE-16251
	// <FS:Beq> FIRE-16728 Add free aim mouse and focus lock
	FSFocusPointLocked = gSavedSettings.getBOOL("FSFocusPointLocked");
	FSFocusPointFollowsPointer = gSavedSettings.getBOOL("FSFocusPointFollowsPointer");
	// </FS:Beq>    
	CameraFocusTransitionTime = gSavedSettings.getF32("CameraFocusTransitionTime");
	CameraFNumber = gSavedSettings.getF32("CameraFNumber");
	CameraFocalLength = gSavedSettings.getF32("CameraFocalLength");
	CameraFieldOfView = gSavedSettings.getF32("CameraFieldOfView");
	RenderShadowNoise = gSavedSettings.getF32("RenderShadowNoise");
	RenderShadowBlurSize = gSavedSettings.getF32("RenderShadowBlurSize");
	RenderSSAOScale = gSavedSettings.getF32("RenderSSAOScale");
	RenderSSAOMaxScale = gSavedSettings.getU32("RenderSSAOMaxScale");
	RenderSSAOFactor = gSavedSettings.getF32("RenderSSAOFactor");
	RenderSSAOEffect = gSavedSettings.getVector3("RenderSSAOEffect");
	RenderShadowOffsetError = gSavedSettings.getF32("RenderShadowOffsetError");
	RenderShadowBiasError = gSavedSettings.getF32("RenderShadowBiasError");
	RenderShadowOffset = gSavedSettings.getF32("RenderShadowOffset");
	RenderShadowBias = gSavedSettings.getF32("RenderShadowBias");
	RenderSpotShadowOffset = gSavedSettings.getF32("RenderSpotShadowOffset");
	RenderSpotShadowBias = gSavedSettings.getF32("RenderSpotShadowBias");
	RenderEdgeDepthCutoff = gSavedSettings.getF32("RenderEdgeDepthCutoff");
	RenderEdgeNormCutoff = gSavedSettings.getF32("RenderEdgeNormCutoff");
	RenderShadowGaussian = gSavedSettings.getVector3("RenderShadowGaussian");
	RenderShadowBlurDistFactor = gSavedSettings.getF32("RenderShadowBlurDistFactor");
	RenderDeferredAtmospheric = gSavedSettings.getBOOL("RenderDeferredAtmospheric");
	RenderReflectionDetail = gSavedSettings.getS32("RenderReflectionDetail");
	RenderHighlightFadeTime = gSavedSettings.getF32("RenderHighlightFadeTime");
	RenderShadowClipPlanes = gSavedSettings.getVector3("RenderShadowClipPlanes");
	RenderShadowOrthoClipPlanes = gSavedSettings.getVector3("RenderShadowOrthoClipPlanes");
	RenderShadowNearDist = gSavedSettings.getVector3("RenderShadowNearDist");
	RenderFarClip = gSavedSettings.getF32("RenderFarClip");
	RenderShadowSplitExponent = gSavedSettings.getVector3("RenderShadowSplitExponent");
	RenderShadowErrorCutoff = gSavedSettings.getF32("RenderShadowErrorCutoff");
	RenderShadowFOVCutoff = gSavedSettings.getF32("RenderShadowFOVCutoff");
	CameraOffset = gSavedSettings.getBOOL("CameraOffset");
	CameraMaxCoF = gSavedSettings.getF32("CameraMaxCoF");
	CameraDoFResScale = gSavedSettings.getF32("CameraDoFResScale");
	exoPostProcess::instance().ExodusRenderPostSettingsUpdate();	// <FS:CR> Import Vignette from Exodus

	RenderAutoHideSurfaceAreaLimit = gSavedSettings.getF32("RenderAutoHideSurfaceAreaLimit");
	RenderSpotLight = nullptr;
	updateRenderDeferred();

	if (gNonInteractive)
	{
		LLVOAvatar::sMaxNonImpostors = 1;
		LLVOAvatar::updateImpostorRendering(LLVOAvatar::sMaxNonImpostors);
	}
}

void LLPipeline::releaseGLBuffers()
{
	assertInitialized();
	
	if (mNoiseMap)
	{
		LLImageGL::deleteTextures(1, &mNoiseMap);
		mNoiseMap = 0;
	}

	if (mTrueNoiseMap)
	{
		LLImageGL::deleteTextures(1, &mTrueNoiseMap);
		mTrueNoiseMap = 0;
	}

	releaseLUTBuffers();

	mWaterRef.release();
	mWaterDis.release();
    mBake.release();
	mHighlight.release();
	
	for (U32 i = 0; i < 3; i++)
	{
		mGlow[i].release();
	}

	releaseScreenBuffers();

	gBumpImageList.destroyGL();
	LLVOAvatar::resetImpostors();
}

void LLPipeline::releaseLUTBuffers()
{
	if (mLightFunc)
	{
		LLImageGL::deleteTextures(1, &mLightFunc);
		mLightFunc = 0;
	}
}

void LLPipeline::releaseShadowBuffers()
{
    releaseShadowTargets();
}

void LLPipeline::releaseScreenBuffers()
{
	mUIScreen.release();
	mScreen.release();
	mFXAABuffer.release();
	mPhysicsDisplay.release();
	mDeferredScreen.release();
	mDeferredDepth.release();
	mDeferredLight.release();
	mOcclusionDepth.release();
}
		
		
void LLPipeline::releaseShadowTarget(U32 index)
{
    mShadow[index].release();
    mShadowOcclusion[index].release();
}

void LLPipeline::releaseShadowTargets()
{
	for (U32 i = 0; i < 6; i++)
	{
        releaseShadowTarget(i);
	}
}

void LLPipeline::createGLBuffers()
{
    LL_PROFILE_ZONE_SCOPED_CATEGORY_PIPELINE;
    stop_glerror();
	assertInitialized();

	updateRenderDeferred();
	if (LLPipeline::sWaterReflections)
	{ //water reflection texture
		U32 res = (U32) llmax(gSavedSettings.getS32("RenderWaterRefResolution"), 512);
		mWaterRef.allocate(res,res,GL_RGBA,TRUE,FALSE);
        mWaterDis.allocate(res,res,GL_RGBA,TRUE,FALSE,LLTexUnit::TT_TEXTURE);
	}

    // Use FBO for bake tex
    // <FS:Ansariel> Allow higher resolution rendering in mesh render preview
    //mBake.allocate(512, 512, GL_RGBA, TRUE, FALSE, LLTexUnit::TT_TEXTURE, true); // SL-12781 Build > Upload > Model; 3D Preview
    mBake.allocate(1024, 1024, GL_RGBA, true, false, LLTexUnit::TT_TEXTURE, true); // SL-12781 Build > Upload > Model; 3D Preview
    // <FS:Ansariel>

	mHighlight.allocate(256,256,GL_RGBA, FALSE, FALSE);

	stop_glerror();

	GLuint resX = gViewerWindow->getWorldViewWidthRaw();
	GLuint resY = gViewerWindow->getWorldViewHeightRaw();

    // allocate screen space glow buffers
    const U32 glow_res = llmax(1, llmin(512, 1 << gSavedSettings.getS32("RenderGlowResolutionPow")));
    for (U32 i = 0; i < 3; i++)
    {
        mGlow[i].allocate(512, glow_res, GL_RGBA, FALSE, FALSE);
    }

    allocateScreenBuffer(resX, resY);
    mScreenWidth = 0;
    mScreenHeight = 0;

    if (sRenderDeferred)
    {
		if (!mNoiseMap)
		{
			const U32 noiseRes = 128;
			LLVector3 noise[noiseRes*noiseRes];

			F32 scaler = gSavedSettings.getF32("RenderDeferredNoise")/100.f;
			for (U32 i = 0; i < noiseRes*noiseRes; ++i)
			{
				noise[i] = LLVector3(ll_frand()-0.5f, ll_frand()-0.5f, 0.f);
				noise[i].normVec();
				noise[i].mV[2] = ll_frand()*scaler+1.f-scaler/2.f;
			}

			LLImageGL::generateTextures(1, &mNoiseMap);
			
			gGL.getTexUnit(0)->bindManual(LLTexUnit::TT_TEXTURE, mNoiseMap);
			LLImageGL::setManualImage(LLTexUnit::getInternalType(LLTexUnit::TT_TEXTURE), 0, GL_RGB16F_ARB, noiseRes, noiseRes, GL_RGB, GL_FLOAT, noise, false);
			gGL.getTexUnit(0)->setTextureFilteringOption(LLTexUnit::TFO_POINT);
		}

		if (!mTrueNoiseMap)
		{
			const U32 noiseRes = 128;
			F32 noise[noiseRes*noiseRes*3];
			for (U32 i = 0; i < noiseRes*noiseRes*3; i++)
			{
				noise[i] = ll_frand()*2.0-1.0;
			}

			LLImageGL::generateTextures(1, &mTrueNoiseMap);
			gGL.getTexUnit(0)->bindManual(LLTexUnit::TT_TEXTURE, mTrueNoiseMap);
			LLImageGL::setManualImage(LLTexUnit::getInternalType(LLTexUnit::TT_TEXTURE), 0, GL_RGB16F_ARB, noiseRes, noiseRes, GL_RGB,GL_FLOAT, noise, false);
			gGL.getTexUnit(0)->setTextureFilteringOption(LLTexUnit::TFO_POINT);
		}

		createLUTBuffers();
	}

	gBumpImageList.restoreGL();
}

F32 lerpf(F32 a, F32 b, F32 w)
{
	return a + w * (b - a);
}

void LLPipeline::createLUTBuffers()
{
	if (sRenderDeferred)
	{
		if (!mLightFunc)
		{
			U32 lightResX = gSavedSettings.getU32("RenderSpecularResX");
			U32 lightResY = gSavedSettings.getU32("RenderSpecularResY");
			F32* ls = new F32[lightResX*lightResY];
			F32 specExp = gSavedSettings.getF32("RenderSpecularExponent");
            // Calculate the (normalized) blinn-phong specular lookup texture. (with a few tweaks)
			for (U32 y = 0; y < lightResY; ++y)
			{
				for (U32 x = 0; x < lightResX; ++x)
				{
					ls[y*lightResX+x] = 0;
					F32 sa = (F32) x/(lightResX-1);
					F32 spec = (F32) y/(lightResY-1);
					F32 n = spec * spec * specExp;
					
					// Nothing special here.  Just your typical blinn-phong term.
					spec = powf(sa, n);
					
					// Apply our normalization function.
					// Note: This is the full equation that applies the full normalization curve, not an approximation.
					// This is fine, given we only need to create our LUT once per buffer initialization.
					spec *= (((n + 2) * (n + 4)) / (8 * F_PI * (powf(2, -n/2) + n)));

					// Since we use R16F, we no longer have a dynamic range issue we need to work around here.
					// Though some older drivers may not like this, newer drivers shouldn't have this problem.
					ls[y*lightResX+x] = spec;
				}
			}
			
			U32 pix_format = GL_R16F;
#if LL_DARWIN
			// Need to work around limited precision with 10.6.8 and older drivers
			//
			pix_format = GL_R32F;
#endif
			LLImageGL::generateTextures(1, &mLightFunc);
			gGL.getTexUnit(0)->bindManual(LLTexUnit::TT_TEXTURE, mLightFunc);
			LLImageGL::setManualImage(LLTexUnit::getInternalType(LLTexUnit::TT_TEXTURE), 0, pix_format, lightResX, lightResY, GL_RED, GL_FLOAT, ls, false);
			gGL.getTexUnit(0)->setTextureAddressMode(LLTexUnit::TAM_CLAMP);
			gGL.getTexUnit(0)->setTextureFilteringOption(LLTexUnit::TFO_TRILINEAR);
			glTexParameteri(GL_TEXTURE_2D, GL_TEXTURE_MAG_FILTER, GL_LINEAR);
			glTexParameteri(GL_TEXTURE_2D, GL_TEXTURE_MIN_FILTER, GL_NEAREST);
			
			delete [] ls;
		}
	}
}


void LLPipeline::restoreGL()
{
	assertInitialized();

	LLViewerShaderMgr::instance()->setShaders();

	for (LLWorld::region_list_t::const_iterator iter = LLWorld::getInstance()->getRegionList().begin(); 
			iter != LLWorld::getInstance()->getRegionList().end(); ++iter)
	{
		LLViewerRegion* region = *iter;
		for (U32 i = 0; i < LLViewerRegion::NUM_PARTITIONS; i++)
		{
			LLSpatialPartition* part = region->getSpatialPartition(i);
			if (part)
			{
				part->restoreGL();
		}
		}
	}
}

bool LLPipeline::shadersLoaded()
{
    return (assertInitialized() && mShadersLoaded);
}

bool LLPipeline::canUseWindLightShaders() const
{
	return (gWLSkyProgram.mProgramObject != 0 &&
			LLViewerShaderMgr::instance()->getShaderLevel(LLViewerShaderMgr::SHADER_WINDLIGHT) > 1);
}

bool LLPipeline::canUseWindLightShadersOnObjects() const
{
	return (canUseWindLightShaders() 
		&& LLViewerShaderMgr::instance()->getShaderLevel(LLViewerShaderMgr::SHADER_OBJECT) > 0);
}

bool LLPipeline::canUseAntiAliasing() const
{
	return true;
}

void LLPipeline::unloadShaders()
{
	LLViewerShaderMgr::instance()->unloadShaders();
	mShadersLoaded = false;
}

void LLPipeline::assertInitializedDoError()
{
	LL_ERRS() << "LLPipeline used when uninitialized." << LL_ENDL;
}

//============================================================================

void LLPipeline::enableShadows(const bool enable_shadows)
{
	//should probably do something here to wrangle shadows....	
}

S32 LLPipeline::getMaxLightingDetail() const
{
	/*if (mShaderLevel[SHADER_OBJECT] >= LLDrawPoolSimple::SHADER_LEVEL_LOCAL_LIGHTS)
	{
		return 3;
	}
	else*/
	{
		return 1;
	}
}

S32 LLPipeline::setLightingDetail(S32 level)
{
	refreshCachedSettings();

	if (level < 0)
	{
		if (RenderLocalLights)
		{
			level = 1;
		}
		else
		{
			level = 0;
		}
	}
	level = llclamp(level, 0, getMaxLightingDetail());
	mLightingDetail = level;
	
	return mLightingDetail;
}

class LLOctreeDirtyTexture : public OctreeTraveler
{
public:
	const std::set<LLViewerFetchedTexture*>& mTextures;

	LLOctreeDirtyTexture(const std::set<LLViewerFetchedTexture*>& textures) : mTextures(textures) { }

	virtual void visit(const OctreeNode* node)
	{
		LLSpatialGroup* group = (LLSpatialGroup*) node->getListener(0);

		if (!group->hasState(LLSpatialGroup::GEOM_DIRTY) && !group->isEmpty())
		{
			for (LLSpatialGroup::draw_map_t::iterator i = group->mDrawMap.begin(); i != group->mDrawMap.end(); ++i)
			{
				for (LLSpatialGroup::drawmap_elem_t::iterator j = i->second.begin(); j != i->second.end(); ++j) 
				{
					LLDrawInfo* params = *j;
					LLViewerFetchedTexture* tex = LLViewerTextureManager::staticCastToFetchedTexture(params->mTexture);
					if (tex && mTextures.find(tex) != mTextures.end())
					{ 
						group->setState(LLSpatialGroup::GEOM_DIRTY);
					}
				}
			}
		}

		for (LLSpatialGroup::bridge_list_t::iterator i = group->mBridgeList.begin(); i != group->mBridgeList.end(); ++i)
		{
			LLSpatialBridge* bridge = *i;
			traverse(bridge->mOctree);
		}
	}
};

// Called when a texture changes # of channels (causes faces to move to alpha pool)
void LLPipeline::dirtyPoolObjectTextures(const std::set<LLViewerFetchedTexture*>& textures)
{
    LL_PROFILE_ZONE_SCOPED_CATEGORY_PIPELINE;
	assertInitialized();

	// *TODO: This is inefficient and causes frame spikes; need a better way to do this
	//        Most of the time is spent in dirty.traverse.

	for (pool_set_t::iterator iter = mPools.begin(); iter != mPools.end(); ++iter)
	{
		LLDrawPool *poolp = *iter;
		if (poolp->isFacePool())
		{
			((LLFacePool*) poolp)->dirtyTextures(textures);
		}
	}
	
	LLOctreeDirtyTexture dirty(textures);
	for (LLWorld::region_list_t::const_iterator iter = LLWorld::getInstance()->getRegionList().begin(); 
			iter != LLWorld::getInstance()->getRegionList().end(); ++iter)
	{
		LLViewerRegion* region = *iter;
		for (U32 i = 0; i < LLViewerRegion::NUM_PARTITIONS; i++)
		{
			LLSpatialPartition* part = region->getSpatialPartition(i);
			if (part)
			{
				dirty.traverse(part->mOctree);
			}
		}
	}
}

LLDrawPool *LLPipeline::findPool(const U32 type, LLViewerTexture *tex0)
{
	assertInitialized();

	LLDrawPool *poolp = NULL;
	switch( type )
	{
	case LLDrawPool::POOL_SIMPLE:
		poolp = mSimplePool;
		break;

	case LLDrawPool::POOL_GRASS:
		poolp = mGrassPool;
		break;

	case LLDrawPool::POOL_ALPHA_MASK:
		poolp = mAlphaMaskPool;
		break;

	case LLDrawPool::POOL_FULLBRIGHT_ALPHA_MASK:
		poolp = mFullbrightAlphaMaskPool;
		break;

	case LLDrawPool::POOL_FULLBRIGHT:
		poolp = mFullbrightPool;
		break;

	case LLDrawPool::POOL_INVISIBLE:
		poolp = mInvisiblePool;
		break;

	case LLDrawPool::POOL_GLOW:
		poolp = mGlowPool;
		break;

	case LLDrawPool::POOL_TREE:
		poolp = get_if_there(mTreePools, (uintptr_t)tex0, (LLDrawPool*)0 );
		break;

	case LLDrawPool::POOL_TERRAIN:
		poolp = get_if_there(mTerrainPools, (uintptr_t)tex0, (LLDrawPool*)0 );
		break;

	case LLDrawPool::POOL_BUMP:
		poolp = mBumpPool;
		break;
	case LLDrawPool::POOL_MATERIALS:
		poolp = mMaterialsPool;
		break;
	case LLDrawPool::POOL_ALPHA:
		poolp = mAlphaPool;
		break;

	case LLDrawPool::POOL_AVATAR:
	case LLDrawPool::POOL_CONTROL_AV:
		break; // Do nothing

	case LLDrawPool::POOL_SKY:
		poolp = mSkyPool;
		break;

	case LLDrawPool::POOL_WATER:
		poolp = mWaterPool;
		break;

	case LLDrawPool::POOL_GROUND:
		poolp = mGroundPool;
		break;

	case LLDrawPool::POOL_WL_SKY:
		poolp = mWLSkyPool;
		break;

	default:
		llassert(0);
		LL_ERRS() << "Invalid Pool Type in  LLPipeline::findPool() type=" << type << LL_ENDL;
		break;
	}

	return poolp;
}


LLDrawPool *LLPipeline::getPool(const U32 type,	LLViewerTexture *tex0)
{
	LLDrawPool *poolp = findPool(type, tex0);
	if (poolp)
	{
		return poolp;
	}

	LLDrawPool *new_poolp = LLDrawPool::createPool(type, tex0);
	addPool( new_poolp );

	return new_poolp;
}


// static
LLDrawPool* LLPipeline::getPoolFromTE(const LLTextureEntry* te, LLViewerTexture* imagep)
{
	U32 type = getPoolTypeFromTE(te, imagep);
	return gPipeline.getPool(type, imagep);
}

//static 
U32 LLPipeline::getPoolTypeFromTE(const LLTextureEntry* te, LLViewerTexture* imagep)
{
	if (!te || !imagep)
	{
		return 0;
	}
		
	LLMaterial* mat = te->getMaterialParams().get();

	bool color_alpha = te->getColor().mV[3] < 0.999f;
	bool alpha = color_alpha;
	if (imagep)
	{
		alpha = alpha || (imagep->getComponents() == 4 && imagep->getType() != LLViewerTexture::MEDIA_TEXTURE) || (imagep->getComponents() == 2);
	}

	if (alpha && mat)
	{
		switch (mat->getDiffuseAlphaMode())
		{
			case 1:
				alpha = true; // Material's alpha mode is set to blend.  Toss it into the alpha draw pool.
				break;
			case 0: //alpha mode set to none, never go to alpha pool
			case 3: //alpha mode set to emissive, never go to alpha pool
				alpha = color_alpha;
				break;
			default: //alpha mode set to "mask", go to alpha pool if fullbright
				alpha = color_alpha; // Material's alpha mode is set to none, mask, or emissive.  Toss it into the opaque material draw pool.
				break;
		}
	}
	
	if (alpha)
	{
		return LLDrawPool::POOL_ALPHA;
	}
	else if ((te->getBumpmap() || te->getShiny()) && (!mat || mat->getNormalID().isNull()))
	{
		return LLDrawPool::POOL_BUMP;
	}
	else if (mat && !alpha)
	{
		return LLDrawPool::POOL_MATERIALS;
	}
	else
	{
		return LLDrawPool::POOL_SIMPLE;
	}
}


void LLPipeline::addPool(LLDrawPool *new_poolp)
{
	assertInitialized();
	mPools.insert(new_poolp);
	addToQuickLookup( new_poolp );
}

void LLPipeline::allocDrawable(LLViewerObject *vobj)
{
	LLDrawable *drawable = new LLDrawable(vobj);
	vobj->mDrawable = drawable;
	
	//encompass completely sheared objects by taking 
	//the most extreme point possible (<1,1,0.5>)
	drawable->setRadius(LLVector3(1,1,0.5f).scaleVec(vobj->getScale()).length());
	if (vobj->isOrphaned())
	{
		drawable->setState(LLDrawable::FORCE_INVISIBLE);
	}
	drawable->updateXform(TRUE);
}


void LLPipeline::unlinkDrawable(LLDrawable *drawable)
{
    LL_PROFILE_ZONE_SCOPED_CATEGORY_PIPELINE;

	assertInitialized();

	LLPointer<LLDrawable> drawablep = drawable; // make sure this doesn't get deleted before we are done
	
	// Based on flags, remove the drawable from the queues that it's on.
	if (drawablep->isState(LLDrawable::ON_MOVE_LIST))
	{
		LLDrawable::drawable_vector_t::iterator iter = std::find(mMovedList.begin(), mMovedList.end(), drawablep);
		if (iter != mMovedList.end())
		{
			mMovedList.erase(iter);
		}
	}

	if (drawablep->getSpatialGroup())
	{
		if (!drawablep->getSpatialGroup()->getSpatialPartition()->remove(drawablep, drawablep->getSpatialGroup()))
		{
#ifdef LL_RELEASE_FOR_DOWNLOAD
			LL_WARNS() << "Couldn't remove object from spatial group!" << LL_ENDL;
#else
			LL_ERRS() << "Couldn't remove object from spatial group!" << LL_ENDL;
#endif
		}
	}

	mLights.erase(drawablep);

	for (light_set_t::iterator iter = mNearbyLights.begin();
				iter != mNearbyLights.end(); iter++)
	{
		if (iter->drawable == drawablep)
		{
			mNearbyLights.erase(iter);
			break;
		}
	}

	HighlightItem item(drawablep);
	mHighlightSet.erase(item);

	if (mHighlightObject == drawablep)
	{
		mHighlightObject = NULL;
	}

	for (U32 i = 0; i < 2; ++i)
	{
		if (mShadowSpotLight[i] == drawablep)
		{
			mShadowSpotLight[i] = NULL;
		}

		if (mTargetShadowSpotLight[i] == drawablep)
		{
			mTargetShadowSpotLight[i] = NULL;
		}
	}
}

//static
void LLPipeline::removeMutedAVsLights(LLVOAvatar* muted_avatar)
{
    LL_PROFILE_ZONE_SCOPED_CATEGORY_PIPELINE;
    light_set_t::iterator iter = gPipeline.mNearbyLights.begin();

    while (iter != gPipeline.mNearbyLights.end())
    {
        if (iter->drawable->getVObj()->isAttachment() && iter->drawable->getVObj()->getAvatar() == muted_avatar)
        {
            gPipeline.mLights.erase(iter->drawable);
            iter = gPipeline.mNearbyLights.erase(iter);
        }
        else
        {
            iter++;
        }
    }
}

U32 LLPipeline::addObject(LLViewerObject *vobj)
{
	if (RenderDelayCreation)
	{
		mCreateQ.push_back(vobj);
	}
	else
	{
		createObject(vobj);
	}

	return 1;
}

void LLPipeline::createObjects(F32 max_dtime)
{
    LL_PROFILE_ZONE_SCOPED_CATEGORY_PIPELINE;

	LLTimer update_timer;

	while (!mCreateQ.empty() && update_timer.getElapsedTimeF32() < max_dtime)
	{
		LLViewerObject* vobj = mCreateQ.front();
		if (!vobj->isDead())
		{
			createObject(vobj);
		}
		mCreateQ.pop_front();
	}
	
	//for (LLViewerObject::vobj_list_t::iterator iter = mCreateQ.begin(); iter != mCreateQ.end(); ++iter)
	//{
	//	createObject(*iter);
	//}

	//mCreateQ.clear();
}

void LLPipeline::createObject(LLViewerObject* vobj)
{
    LL_PROFILE_ZONE_SCOPED_CATEGORY_PIPELINE;
	LLDrawable* drawablep = vobj->mDrawable;

	if (!drawablep)
	{
		drawablep = vobj->createDrawable(this);
	}
	else
	{
		LL_ERRS() << "Redundant drawable creation!" << LL_ENDL;
	}
		
	llassert(drawablep);

	if (vobj->getParent())
	{
		vobj->setDrawableParent(((LLViewerObject*)vobj->getParent())->mDrawable); // LLPipeline::addObject 1
	}
	else
	{
		vobj->setDrawableParent(NULL); // LLPipeline::addObject 2
	}

	markRebuild(drawablep, LLDrawable::REBUILD_ALL, TRUE);

	// <FS:Beq> FIRE-23122 BUG-225920 Remove broken RenderAnimateRes functionality.
	//if (drawablep->getVOVolume() && RenderAnimateRes)
	//{
	//	// fun animated res
	//	drawablep->updateXform(TRUE);
	//	drawablep->clearState(LLDrawable::MOVE_UNDAMPED);
	//	drawablep->setScale(LLVector3(0,0,0));
	//	drawablep->makeActive();
	//}
}


void LLPipeline::resetFrameStats()
{
    LL_PROFILE_ZONE_SCOPED_CATEGORY_PIPELINE;
	assertInitialized();

	sCompiles        = 0;
	mNumVisibleFaces = 0;

	if (mOldRenderDebugMask != mRenderDebugMask)
	{
		gObjectList.clearDebugText();
		mOldRenderDebugMask = mRenderDebugMask;
	}
}

//external functions for asynchronous updating
void LLPipeline::updateMoveDampedAsync(LLDrawable* drawablep)
{
    LL_PROFILE_ZONE_SCOPED;
	if (FreezeTime)
	{
		return;
	}
	if (!drawablep)
	{
		LL_ERRS() << "updateMove called with NULL drawablep" << LL_ENDL;
		return;
	}
	if (drawablep->isState(LLDrawable::EARLY_MOVE))
	{
		return;
	}

	assertInitialized();

	// update drawable now
	drawablep->clearState(LLDrawable::MOVE_UNDAMPED); // force to DAMPED
	drawablep->updateMove(); // returns done
	drawablep->setState(LLDrawable::EARLY_MOVE); // flag says we already did an undamped move this frame
	// Put on move list so that EARLY_MOVE gets cleared
	if (!drawablep->isState(LLDrawable::ON_MOVE_LIST))
	{
		mMovedList.push_back(drawablep);
		drawablep->setState(LLDrawable::ON_MOVE_LIST);
	}
}

void LLPipeline::updateMoveNormalAsync(LLDrawable* drawablep)
{
    LL_PROFILE_ZONE_SCOPED;
	if (FreezeTime)
	{
		return;
	}
	if (!drawablep)
	{
		LL_ERRS() << "updateMove called with NULL drawablep" << LL_ENDL;
		return;
	}
	if (drawablep->isState(LLDrawable::EARLY_MOVE))
	{
		return;
	}

	assertInitialized();

	// update drawable now
	drawablep->setState(LLDrawable::MOVE_UNDAMPED); // force to UNDAMPED
	drawablep->updateMove();
	drawablep->setState(LLDrawable::EARLY_MOVE); // flag says we already did an undamped move this frame
	// Put on move list so that EARLY_MOVE gets cleared
	if (!drawablep->isState(LLDrawable::ON_MOVE_LIST))
	{
		mMovedList.push_back(drawablep);
		drawablep->setState(LLDrawable::ON_MOVE_LIST);
	}
}

void LLPipeline::updateMovedList(LLDrawable::drawable_vector_t& moved_list)
{
    LL_PROFILE_ZONE_SCOPED;
	LLDrawable::drawable_vector_t newList; // <FS:ND> removing elements in the middle of a vector is a really bad idea. I'll just create a new one and swap it at the end.

	for (LLDrawable::drawable_vector_t::iterator iter = moved_list.begin();
		 iter != moved_list.end(); )
	{
		LLDrawable::drawable_vector_t::iterator curiter = iter++;
		LLDrawable *drawablep = *curiter;
		bool done = true;
		if (!drawablep->isDead() && (!drawablep->isState(LLDrawable::EARLY_MOVE)))
		{
			done = drawablep->updateMove();
		}
		drawablep->clearState(LLDrawable::EARLY_MOVE | LLDrawable::MOVE_UNDAMPED);
		if (done)
		{
			if (drawablep->isRoot() && !drawablep->isState(LLDrawable::ACTIVE))
			{
				drawablep->makeStatic();
			}
			drawablep->clearState(LLDrawable::ON_MOVE_LIST);
			if (drawablep->isState(LLDrawable::ANIMATED_CHILD))
			{ //will likely not receive any future world matrix updates
				// -- this keeps attachments from getting stuck in space and falling off your avatar
				drawablep->clearState(LLDrawable::ANIMATED_CHILD);
				markRebuild(drawablep, LLDrawable::REBUILD_VOLUME, TRUE);
				if (drawablep->getVObj())
				{
					drawablep->getVObj()->dirtySpatialGroup(TRUE);
				}
			}
		// <FS:ND> removing elements in the middle of a vector is a really bad idea. I'll just create a new one and swap it at the end.
			// iter = moved_list.erase(curiter); // <FS:ND> removing elements in the middle of a vector is a really bad idea. I'll just create a new one and swap it at the end.
		}
		else
			newList.push_back( drawablep );
		// </FS:ND>
	}

	moved_list.swap( newList ); // <FS:ND> removing elements in the middle of a vector is a really bad idea. I'll just create a new one and swap it at the end.
}

void LLPipeline::updateMove()
{
    LL_PROFILE_ZONE_SCOPED_CATEGORY_PIPELINE;

	if (FreezeTime)
	{
		return;
	}

	assertInitialized();

	for (LLDrawable::drawable_set_t::iterator iter = mRetexturedList.begin();
			iter != mRetexturedList.end(); ++iter)
	{
		LLDrawable* drawablep = *iter;
		if (drawablep && !drawablep->isDead())
		{
			drawablep->updateTexture();
		}
	}
	mRetexturedList.clear();

	updateMovedList(mMovedList);

	//balance octrees
	for (LLWorld::region_list_t::const_iterator iter = LLWorld::getInstance()->getRegionList().begin(); 
		iter != LLWorld::getInstance()->getRegionList().end(); ++iter)
	{
		LLViewerRegion* region = *iter;
		for (U32 i = 0; i < LLViewerRegion::NUM_PARTITIONS; i++)
		{
			LLSpatialPartition* part = region->getSpatialPartition(i);
			if (part)
			{
				part->mOctree->balance();
			}
		}

		//balance the VO Cache tree
		LLVOCachePartition* vo_part = region->getVOCachePartition();
		if(vo_part)
		{
			vo_part->mOctree->balance();
		}
	}
}

/////////////////////////////////////////////////////////////////////////////
// Culling and occlusion testing
/////////////////////////////////////////////////////////////////////////////

//static
F32 LLPipeline::calcPixelArea(LLVector3 center, LLVector3 size, LLCamera &camera)
{
	LLVector3 lookAt = center - camera.getOrigin();
	F32 dist = lookAt.length();

	//ramp down distance for nearby objects
	//shrink dist by dist/16.
	if (dist < 16.f)
	{
		dist /= 16.f;
		dist *= dist;
		dist *= 16.f;
	}

	//get area of circle around node
	F32 app_angle = atanf(size.length()/dist);
	F32 radius = app_angle*LLDrawable::sCurPixelAngle;
	return radius*radius * F_PI;
}

//static
F32 LLPipeline::calcPixelArea(const LLVector4a& center, const LLVector4a& size, LLCamera &camera)
{
	LLVector4a origin;
	origin.load3(camera.getOrigin().mV);

	LLVector4a lookAt;
	lookAt.setSub(center, origin);
	F32 dist = lookAt.getLength3().getF32();

	//ramp down distance for nearby objects
	//shrink dist by dist/16.
	if (dist < 16.f)
	{
		dist /= 16.f;
		dist *= dist;
		dist *= 16.f;
	}

	//get area of circle around node
	F32 app_angle = atanf(size.getLength3().getF32()/dist);
	F32 radius = app_angle*LLDrawable::sCurPixelAngle;
	return radius*radius * F_PI;
}

void LLPipeline::grabReferences(LLCullResult& result)
{
	sCull = &result;
}

void LLPipeline::clearReferences()
{
    LL_PROFILE_ZONE_SCOPED_CATEGORY_PIPELINE;
	sCull = NULL;
	mGroupSaveQ1.clear();
}

void check_references(LLSpatialGroup* group, LLDrawable* drawable)
{
	for (LLSpatialGroup::element_iter i = group->getDataBegin(); i != group->getDataEnd(); ++i)
	{
        LLDrawable* drawablep = (LLDrawable*)(*i)->getDrawable();
		if (drawable == drawablep)
		{
			LL_ERRS() << "LLDrawable deleted while actively reference by LLPipeline." << LL_ENDL;
		}
	}			
}

void check_references(LLDrawable* drawable, LLFace* face)
{
	for (S32 i = 0; i < drawable->getNumFaces(); ++i)
	{
		if (drawable->getFace(i) == face)
		{
			LL_ERRS() << "LLFace deleted while actively referenced by LLPipeline." << LL_ENDL;
		}
	}
}

void check_references(LLSpatialGroup* group, LLFace* face)
{
	for (LLSpatialGroup::element_iter i = group->getDataBegin(); i != group->getDataEnd(); ++i)
	{
		LLDrawable* drawable = (LLDrawable*)(*i)->getDrawable();
		if(drawable)
		{
		check_references(drawable, face);
	}			
}
}

void LLPipeline::checkReferences(LLFace* face)
{
#if 0
	if (sCull)
	{
		for (LLCullResult::sg_iterator iter = sCull->beginVisibleGroups(); iter != sCull->endVisibleGroups(); ++iter)
		{
			LLSpatialGroup* group = *iter;
			check_references(group, face);
		}

		for (LLCullResult::sg_iterator iter = sCull->beginAlphaGroups(); iter != sCull->endAlphaGroups(); ++iter)
		{
			LLSpatialGroup* group = *iter;
			check_references(group, face);
		}

		for (LLCullResult::sg_iterator iter = sCull->beginDrawableGroups(); iter != sCull->endDrawableGroups(); ++iter)
		{
			LLSpatialGroup* group = *iter;
			check_references(group, face);
		}

		for (LLCullResult::drawable_iterator iter = sCull->beginVisibleList(); iter != sCull->endVisibleList(); ++iter)
		{
			LLDrawable* drawable = *iter;
			check_references(drawable, face);	
		}
	}
#endif
}

void LLPipeline::checkReferences(LLDrawable* drawable)
{
#if 0
	if (sCull)
	{
		for (LLCullResult::sg_iterator iter = sCull->beginVisibleGroups(); iter != sCull->endVisibleGroups(); ++iter)
		{
			LLSpatialGroup* group = *iter;
			check_references(group, drawable);
		}

		for (LLCullResult::sg_iterator iter = sCull->beginAlphaGroups(); iter != sCull->endAlphaGroups(); ++iter)
		{
			LLSpatialGroup* group = *iter;
			check_references(group, drawable);
		}

		for (LLCullResult::sg_iterator iter = sCull->beginDrawableGroups(); iter != sCull->endDrawableGroups(); ++iter)
		{
			LLSpatialGroup* group = *iter;
			check_references(group, drawable);
		}

		for (LLCullResult::drawable_iterator iter = sCull->beginVisibleList(); iter != sCull->endVisibleList(); ++iter)
		{
			if (drawable == *iter)
			{
				LL_ERRS() << "LLDrawable deleted while actively referenced by LLPipeline." << LL_ENDL;
			}
		}
	}
#endif
}

void check_references(LLSpatialGroup* group, LLDrawInfo* draw_info)
{
	for (LLSpatialGroup::draw_map_t::iterator i = group->mDrawMap.begin(); i != group->mDrawMap.end(); ++i)
	{
		LLSpatialGroup::drawmap_elem_t& draw_vec = i->second;
		for (LLSpatialGroup::drawmap_elem_t::iterator j = draw_vec.begin(); j != draw_vec.end(); ++j)
		{
			LLDrawInfo* params = *j;
			if (params == draw_info)
			{
				LL_ERRS() << "LLDrawInfo deleted while actively referenced by LLPipeline." << LL_ENDL;
			}
		}
	}
}


void LLPipeline::checkReferences(LLDrawInfo* draw_info)
{
#if 0
	if (sCull)
	{
		for (LLCullResult::sg_iterator iter = sCull->beginVisibleGroups(); iter != sCull->endVisibleGroups(); ++iter)
		{
			LLSpatialGroup* group = *iter;
			check_references(group, draw_info);
		}

		for (LLCullResult::sg_iterator iter = sCull->beginAlphaGroups(); iter != sCull->endAlphaGroups(); ++iter)
		{
			LLSpatialGroup* group = *iter;
			check_references(group, draw_info);
		}

		for (LLCullResult::sg_iterator iter = sCull->beginDrawableGroups(); iter != sCull->endDrawableGroups(); ++iter)
		{
			LLSpatialGroup* group = *iter;
			check_references(group, draw_info);
		}
	}
#endif
}

void LLPipeline::checkReferences(LLSpatialGroup* group)
{
#if CHECK_PIPELINE_REFERENCES
	if (sCull)
	{
		for (LLCullResult::sg_iterator iter = sCull->beginVisibleGroups(); iter != sCull->endVisibleGroups(); ++iter)
		{
			if (group == *iter)
			{
				LL_ERRS() << "LLSpatialGroup deleted while actively referenced by LLPipeline." << LL_ENDL;
			}
		}

		for (LLCullResult::sg_iterator iter = sCull->beginAlphaGroups(); iter != sCull->endAlphaGroups(); ++iter)
		{
			if (group == *iter)
			{
				LL_ERRS() << "LLSpatialGroup deleted while actively referenced by LLPipeline." << LL_ENDL;
			}
		}

		for (LLCullResult::sg_iterator iter = sCull->beginDrawableGroups(); iter != sCull->endDrawableGroups(); ++iter)
		{
			if (group == *iter)
			{
				LL_ERRS() << "LLSpatialGroup deleted while actively referenced by LLPipeline." << LL_ENDL;
			}
		}
	}
#endif
}


bool LLPipeline::visibleObjectsInFrustum(LLCamera& camera)
{
	for (LLWorld::region_list_t::const_iterator iter = LLWorld::getInstance()->getRegionList().begin(); 
			iter != LLWorld::getInstance()->getRegionList().end(); ++iter)
	{
		LLViewerRegion* region = *iter;

		for (U32 i = 0; i < LLViewerRegion::NUM_PARTITIONS; i++)
		{
			LLSpatialPartition* part = region->getSpatialPartition(i);
			if (part)
			{
				if (hasRenderType(part->mDrawableType))
				{
					if (part->visibleObjectsInFrustum(camera))
					{
						return true;
					}
				}
			}
		}
	}

	return false;
}

bool LLPipeline::getVisibleExtents(LLCamera& camera, LLVector3& min, LLVector3& max)
{
	const F32 X = 65536.f;

	min = LLVector3(X,X,X);
	max = LLVector3(-X,-X,-X);

	LLViewerCamera::eCameraID saved_camera_id = LLViewerCamera::sCurCameraID;
	LLViewerCamera::sCurCameraID = LLViewerCamera::CAMERA_WORLD;

	bool res = true;

	for (LLWorld::region_list_t::const_iterator iter = LLWorld::getInstance()->getRegionList().begin(); 
			iter != LLWorld::getInstance()->getRegionList().end(); ++iter)
	{
		LLViewerRegion* region = *iter;

		for (U32 i = 0; i < LLViewerRegion::NUM_PARTITIONS; i++)
		{
			LLSpatialPartition* part = region->getSpatialPartition(i);
			if (part)
			{
				if (hasRenderType(part->mDrawableType))
				{
					if (!part->getVisibleExtents(camera, min, max))
					{
						res = false;
					}
				}
			}
		}
	}

	LLViewerCamera::sCurCameraID = saved_camera_id;

	return res;
}

static LLTrace::BlockTimerStatHandle FTM_CULL("Object Culling");

void LLPipeline::updateCull(LLCamera& camera, LLCullResult& result, LLPlane* planep, bool hud_attachments)
{
	static LLCachedControl<bool> use_occlusion(gSavedSettings,"UseOcclusion");
	static bool can_use_occlusion = LLFeatureManager::getInstance()->isFeatureAvailable("UseOcclusion") 
									&& gGLManager.mHasOcclusionQuery;

    LL_PROFILE_ZONE_SCOPED_CATEGORY_PIPELINE; //LL_RECORD_BLOCK_TIME(FTM_CULL);

	// <FS:Ansariel> Factor out instance() call
	LLWorld& world = LLWorld::instance();

    if (planep != nullptr)
    {
        camera.setUserClipPlane(*planep);
    }
    else
    {
        camera.disableUserClipPlane();
    }

	grabReferences(result);

	sCull->clear();

	bool to_texture = LLPipeline::sUseOcclusion > 1 && gPipeline.shadersLoaded();

	if (to_texture)
	{
		if (LLPipeline::sRenderDeferred && can_use_occlusion)
		{
			mOcclusionDepth.bindTarget();
		}
		else
		{
			mScreen.bindTarget();
		}
	}

	if (sUseOcclusion > 1)
	{
		gGL.setColorMask(false, false);
	}

	gGL.matrixMode(LLRender::MM_PROJECTION);
	gGL.pushMatrix();
	gGL.loadMatrix(gGLLastProjection);
	gGL.matrixMode(LLRender::MM_MODELVIEW);
	gGL.pushMatrix();
	gGLLastMatrix = NULL;
	gGL.loadMatrix(gGLLastModelView);

	LLGLDisable blend(GL_BLEND);
	LLGLDisable test(GL_ALPHA_TEST);
	gGL.getTexUnit(0)->unbind(LLTexUnit::TT_TEXTURE);

	LLGLDepthTest depth(GL_TRUE, GL_FALSE);

	bool bound_shader = false;
	if (gPipeline.shadersLoaded() && LLGLSLShader::sCurBoundShader == 0)
	{ //if no shader is currently bound, use the occlusion shader instead of fixed function if we can
		// (shadow render uses a special shader that clamps to clip planes)
		bound_shader = true;
		gOcclusionCubeProgram.bind();
	}
	
	if (sUseOcclusion > 1)
	{
		if (mCubeVB.isNull())
		{ //cube VB will be used for issuing occlusion queries
			mCubeVB = ll_create_cube_vb(LLVertexBuffer::MAP_VERTEX, GL_STATIC_DRAW_ARB);
		}
		mCubeVB->setBuffer(LLVertexBuffer::MAP_VERTEX);
	}
	
	for (LLWorld::region_list_t::const_iterator iter = world.getRegionList().begin(); // <FS:Ansariel> Factor out instance() call
			iter != world.getRegionList().end(); ++iter)
	{
		LLViewerRegion* region = *iter;

		for (U32 i = 0; i < LLViewerRegion::NUM_PARTITIONS; i++)
		{
			LLSpatialPartition* part = region->getSpatialPartition(i);
			if (part)
			{
				if (!hud_attachments ? LLViewerRegion::PARTITION_BRIDGE == i || hasRenderType(part->mDrawableType) : hasRenderType(part->mDrawableType))
				{
				    part->cull(camera);
				}
			}
		}

		//scan the VO Cache tree
		LLVOCachePartition* vo_part = region->getVOCachePartition();
		if(vo_part)
		{
            bool do_occlusion_cull = can_use_occlusion && use_occlusion && !gUseWireframe;
			vo_part->cull(camera, do_occlusion_cull);
		}
	}

	if (bound_shader)
	{
		gOcclusionCubeProgram.unbind();
	}

	if (hasRenderType(LLPipeline::RENDER_TYPE_SKY) && 
		gSky.mVOSkyp.notNull() && 
		gSky.mVOSkyp->mDrawable.notNull())
	{
		gSky.mVOSkyp->mDrawable->setVisible(camera);
		sCull->pushDrawable(gSky.mVOSkyp->mDrawable);
		gSky.updateCull();
		stop_glerror();
	}

	if (hasRenderType(LLPipeline::RENDER_TYPE_GROUND) && 
		!gPipeline.canUseWindLightShaders() &&
		gSky.mVOGroundp.notNull() && 
		gSky.mVOGroundp->mDrawable.notNull() &&
		!LLPipeline::sWaterReflections)
	{
		gSky.mVOGroundp->mDrawable->setVisible(camera);
		sCull->pushDrawable(gSky.mVOGroundp->mDrawable);
	}
	
	
    if (hasRenderType(LLPipeline::RENDER_TYPE_WL_SKY) && 
        gPipeline.canUseWindLightShaders() &&
        gSky.mVOWLSkyp.notNull() && 
        gSky.mVOWLSkyp->mDrawable.notNull())
    {
        gSky.mVOWLSkyp->mDrawable->setVisible(camera);
        sCull->pushDrawable(gSky.mVOWLSkyp->mDrawable);
    }

    bool render_water = !sReflectionRender && (hasRenderType(LLPipeline::RENDER_TYPE_WATER) || hasRenderType(LLPipeline::RENDER_TYPE_VOIDWATER));

    if (render_water)
    {
        world.precullWaterObjects(camera, sCull, render_water); // <FS:Ansariel> Factor out instance() call
    }
	
	gGL.matrixMode(LLRender::MM_PROJECTION);
	gGL.popMatrix();
	gGL.matrixMode(LLRender::MM_MODELVIEW);
	gGL.popMatrix();

	if (sUseOcclusion > 1)
	{
		gGL.setColorMask(true, false);
	}

	if (to_texture)
	{
		if (LLPipeline::sRenderDeferred && can_use_occlusion)
		{
			mOcclusionDepth.flush();
		}
		else
		{
			mScreen.flush();
		}
	}
}

void LLPipeline::markNotCulled(LLSpatialGroup* group, LLCamera& camera)
{
	if (group->isEmpty())
	{ 
		return;
	}
	
	group->setVisible();

	if (LLViewerCamera::sCurCameraID == LLViewerCamera::CAMERA_WORLD)
	{
		group->updateDistance(camera);
	}
	
	assertInitialized();
	
	if (!group->getSpatialPartition()->mRenderByGroup)
	{ //render by drawable
		sCull->pushDrawableGroup(group);
	}
	else
	{   //render by group
		sCull->pushVisibleGroup(group);
	}

	mNumVisibleNodes++;
}

void LLPipeline::markOccluder(LLSpatialGroup* group)
{
	if (sUseOcclusion > 1 && group && !group->isOcclusionState(LLSpatialGroup::ACTIVE_OCCLUSION))
	{
		LLSpatialGroup* parent = group->getParent();

		if (!parent || !parent->isOcclusionState(LLSpatialGroup::OCCLUDED))
		{ //only mark top most occluders as active occlusion
			sCull->pushOcclusionGroup(group);
			group->setOcclusionState(LLSpatialGroup::ACTIVE_OCCLUSION);
				
			if (parent && 
				!parent->isOcclusionState(LLSpatialGroup::ACTIVE_OCCLUSION) &&
				parent->getElementCount() == 0 &&
				parent->needsUpdate())
			{
				sCull->pushOcclusionGroup(group);
				parent->setOcclusionState(LLSpatialGroup::ACTIVE_OCCLUSION);
			}
		}
	}
}

void LLPipeline::downsampleDepthBuffer(LLRenderTarget& source, LLRenderTarget& dest, LLRenderTarget* scratch_space)
{
	LLGLSLShader* last_shader = LLGLSLShader::sCurBoundShaderPtr;

	LLGLSLShader* shader = NULL;

	if (scratch_space)
	{
        GLint bits = 0;
        bits |= (source.hasStencil() && dest.hasStencil()) ? GL_STENCIL_BUFFER_BIT : 0;
        bits |= GL_DEPTH_BUFFER_BIT;
		scratch_space->copyContents(source, 
									0, 0, source.getWidth(), source.getHeight(), 
									0, 0, scratch_space->getWidth(), scratch_space->getHeight(), bits, GL_NEAREST);
	}

	dest.bindTarget();
	dest.clear(GL_DEPTH_BUFFER_BIT);

	LLStrider<LLVector3> vert; 
	mDeferredVB->getVertexStrider(vert);
	LLStrider<LLVector2> tc0;
		
	vert[0].set(-1,1,0);
	vert[1].set(-1,-3,0);
	vert[2].set(3,1,0);
	
	if (source.getUsage() == LLTexUnit::TT_RECT_TEXTURE)
	{
		shader = &gDownsampleDepthRectProgram;
		shader->bind();
		shader->uniform2f(sDelta, 1.f, 1.f);
		shader->uniform2f(LLShaderMgr::DEFERRED_SCREEN_RES, source.getWidth(), source.getHeight());
	}
	else
	{
		shader = &gDownsampleDepthProgram;
		shader->bind();
		shader->uniform2f(sDelta, 1.f/source.getWidth(), 1.f/source.getHeight());
		shader->uniform2f(LLShaderMgr::DEFERRED_SCREEN_RES, 1.f, 1.f);
	}

	gGL.getTexUnit(0)->bind(scratch_space ? scratch_space : &source, TRUE);

	{
		LLGLDepthTest depth(GL_TRUE, GL_TRUE, GL_ALWAYS);
		mDeferredVB->setBuffer(LLVertexBuffer::MAP_VERTEX);
		mDeferredVB->drawArrays(LLRender::TRIANGLES, 0, 3);
	}
	
	dest.flush();
	
	if (last_shader)
	{
		last_shader->bind();
	}
	else
	{
		shader->unbind();
	}
}

void LLPipeline::doOcclusion(LLCamera& camera, LLRenderTarget& source, LLRenderTarget& dest, LLRenderTarget* scratch_space)
{
	downsampleDepthBuffer(source, dest, scratch_space);
	dest.bindTarget();
	doOcclusion(camera);
	dest.flush();
}

void LLPipeline::doOcclusion(LLCamera& camera)
{
    LL_PROFILE_ZONE_SCOPED_CATEGORY_PIPELINE;
    if (LLPipeline::sUseOcclusion > 1 && !LLSpatialPartition::sTeleportRequested &&
		(sCull->hasOcclusionGroups() || LLVOCachePartition::sNeedsOcclusionCheck))
	{
		LLVertexBuffer::unbind();

		if (hasRenderDebugMask(LLPipeline::RENDER_DEBUG_OCCLUSION))
		{
			gGL.setColorMask(true, false, false, false);
		}
		else
		{
			gGL.setColorMask(false, false);
		}
		LLGLDisable blend(GL_BLEND);
		LLGLDisable test(GL_ALPHA_TEST);
		gGL.getTexUnit(0)->unbind(LLTexUnit::TT_TEXTURE);
		LLGLDepthTest depth(GL_TRUE, GL_FALSE);

		LLGLDisable cull(GL_CULL_FACE);

		
		bool bind_shader = (LLGLSLShader::sCurBoundShader == 0);
		if (bind_shader)
		{
			if (LLPipeline::sShadowRender)
			{
				gDeferredShadowCubeProgram.bind();
			}
			else
			{
				gOcclusionCubeProgram.bind();
			}
		}

		if (mCubeVB.isNull())
		{ //cube VB will be used for issuing occlusion queries
			mCubeVB = ll_create_cube_vb(LLVertexBuffer::MAP_VERTEX, GL_STATIC_DRAW_ARB);
		}
		mCubeVB->setBuffer(LLVertexBuffer::MAP_VERTEX);

		for (LLCullResult::sg_iterator iter = sCull->beginOcclusionGroups(); iter != sCull->endOcclusionGroups(); ++iter)
		{
			LLSpatialGroup* group = *iter;
			group->doOcclusion(&camera);
			group->clearOcclusionState(LLSpatialGroup::ACTIVE_OCCLUSION);
		}
	
		//apply occlusion culling to object cache tree
		for (LLWorld::region_list_t::const_iterator iter = LLWorld::getInstance()->getRegionList().begin(); 
			iter != LLWorld::getInstance()->getRegionList().end(); ++iter)
		{
			LLVOCachePartition* vo_part = (*iter)->getVOCachePartition();
			if(vo_part)
			{
				vo_part->processOccluders(&camera);
			}
		}

		if (bind_shader)
		{
			if (LLPipeline::sShadowRender)
			{
				gDeferredShadowCubeProgram.unbind();
			}
			else
			{
				gOcclusionCubeProgram.unbind();
			}
		}

		gGL.setColorMask(true, false);
	}
}
	
bool LLPipeline::updateDrawableGeom(LLDrawable* drawablep, bool priority)
{
	bool update_complete = drawablep->updateGeometry(priority);
	if (update_complete && assertInitialized())
	{
		drawablep->setState(LLDrawable::BUILT);
	}
	return update_complete;
}

void LLPipeline::updateGL()
{
    LL_PROFILE_ZONE_SCOPED_CATEGORY_PIPELINE;
	{
		while (!LLGLUpdate::sGLQ.empty())
		{
			LLGLUpdate* glu = LLGLUpdate::sGLQ.front();
			glu->updateGL();
			glu->mInQ = FALSE;
			LLGLUpdate::sGLQ.pop_front();
		}
	}

	{ //seed VBO Pools
		LLVertexBuffer::seedPools();
	}
}

void LLPipeline::clearRebuildGroups()
{
    LL_PROFILE_ZONE_SCOPED_CATEGORY_PIPELINE;
	LLSpatialGroup::sg_vector_t	hudGroups;

	mGroupQ1Locked = true;
	// Iterate through all drawables on the priority build queue,
	for (LLSpatialGroup::sg_vector_t::iterator iter = mGroupQ1.begin();
		 iter != mGroupQ1.end(); ++iter)
	{
		LLSpatialGroup* group = *iter;

		// If the group contains HUD objects, save the group
		if (group->isHUDGroup())
		{
			hudGroups.push_back(group);
		}
		// Else, no HUD objects so clear the build state
		else
		{
			group->clearState(LLSpatialGroup::IN_BUILD_Q1);
		}
	}

	// Clear the group
	mGroupQ1.clear();

	// Copy the saved HUD groups back in
	mGroupQ1.assign(hudGroups.begin(), hudGroups.end());
	mGroupQ1Locked = false;

	// Clear the HUD groups
	hudGroups.clear();

	mGroupQ2Locked = true;
	for (LLSpatialGroup::sg_vector_t::iterator iter = mGroupQ2.begin();
		 iter != mGroupQ2.end(); ++iter)
	{
		LLSpatialGroup* group = *iter;

		// If the group contains HUD objects, save the group
		if (group->isHUDGroup())
		{
			hudGroups.push_back(group);
		}
		// Else, no HUD objects so clear the build state
		else
		{
			group->clearState(LLSpatialGroup::IN_BUILD_Q2);
		}
	}	
	// Clear the group
	mGroupQ2.clear();

	// Copy the saved HUD groups back in
	mGroupQ2.assign(hudGroups.begin(), hudGroups.end());
	mGroupQ2Locked = false;
}

void LLPipeline::clearRebuildDrawables()
{
	// Clear all drawables on the priority build queue,
	for (LLDrawable::drawable_list_t::iterator iter = mBuildQ1.begin();
		 iter != mBuildQ1.end(); ++iter)
	{
		LLDrawable* drawablep = *iter;
		if (drawablep && !drawablep->isDead())
		{
			drawablep->clearState(LLDrawable::IN_REBUILD_Q2);
			drawablep->clearState(LLDrawable::IN_REBUILD_Q1);
		}
	}
	mBuildQ1.clear();

	// clear drawables on the non-priority build queue
	for (LLDrawable::drawable_list_t::iterator iter = mBuildQ2.begin();
		 iter != mBuildQ2.end(); ++iter)
	{
		LLDrawable* drawablep = *iter;
		if (!drawablep->isDead())
		{
			drawablep->clearState(LLDrawable::IN_REBUILD_Q2);
		}
	}	
	mBuildQ2.clear();
	
	//clear all moving bridges
	for (LLDrawable::drawable_vector_t::iterator iter = mMovedBridge.begin();
		 iter != mMovedBridge.end(); ++iter)
	{
		LLDrawable *drawablep = *iter;
		drawablep->clearState(LLDrawable::EARLY_MOVE | LLDrawable::MOVE_UNDAMPED | LLDrawable::ON_MOVE_LIST | LLDrawable::ANIMATED_CHILD);
	}
	mMovedBridge.clear();

	//clear all moving drawables
	for (LLDrawable::drawable_vector_t::iterator iter = mMovedList.begin();
		 iter != mMovedList.end(); ++iter)
	{
		LLDrawable *drawablep = *iter;
		drawablep->clearState(LLDrawable::EARLY_MOVE | LLDrawable::MOVE_UNDAMPED | LLDrawable::ON_MOVE_LIST | LLDrawable::ANIMATED_CHILD);
	}
	mMovedList.clear();

    for (LLDrawable::drawable_vector_t::iterator iter = mShiftList.begin();
        iter != mShiftList.end(); ++iter)
    {
        LLDrawable *drawablep = *iter;
        drawablep->clearState(LLDrawable::EARLY_MOVE | LLDrawable::MOVE_UNDAMPED | LLDrawable::ON_MOVE_LIST | LLDrawable::ANIMATED_CHILD | LLDrawable::ON_SHIFT_LIST);
    }
    mShiftList.clear();
}

void LLPipeline::rebuildPriorityGroups()
{
    LL_PROFILE_ZONE_SCOPED_CATEGORY_PIPELINE;
	LLTimer update_timer;
	assertInitialized();

	gMeshRepo.notifyLoadedMeshes();

	mGroupQ1Locked = true;
	// Iterate through all drawables on the priority build queue,
	for (LLSpatialGroup::sg_vector_t::iterator iter = mGroupQ1.begin();
		 iter != mGroupQ1.end(); ++iter)
	{
		LLSpatialGroup* group = *iter;
		group->rebuildGeom();
		group->clearState(LLSpatialGroup::IN_BUILD_Q1);
	}

	mGroupSaveQ1 = mGroupQ1;
	mGroupQ1.clear();
	mGroupQ1Locked = false;

}

void LLPipeline::rebuildGroups()
{
	if (mGroupQ2.empty())
	{
		return;
	}

    LL_PROFILE_ZONE_SCOPED_CATEGORY_PIPELINE;
	mGroupQ2Locked = true;
	// Iterate through some drawables on the non-priority build queue
	S32 size = (S32) mGroupQ2.size();
	S32 min_count = llclamp((S32) ((F32) (size * size)/4096*0.25f), 1, size);
			
	S32 count = 0;
	
	std::sort(mGroupQ2.begin(), mGroupQ2.end(), LLSpatialGroup::CompareUpdateUrgency());

	LLSpatialGroup::sg_vector_t::iterator iter;
	LLSpatialGroup::sg_vector_t::iterator last_iter = mGroupQ2.begin();

	for (iter = mGroupQ2.begin();
		 iter != mGroupQ2.end() && count <= min_count; ++iter)
	{
		LLSpatialGroup* group = *iter;
		last_iter = iter;

		if (!group->isDead())
		{
			group->rebuildGeom();
			// <FS:Beq> defend against occasional crash due to null SP
			// if(group->getSpatialPartition()->mRenderByGroup)
			if(group->getSpatialPartition() && (group->getSpatialPartition()->mRenderByGroup))
			{
				count++;
			}
		}

		group->clearState(LLSpatialGroup::IN_BUILD_Q2);
	}	

	mGroupQ2.erase(mGroupQ2.begin(), ++last_iter);

	mGroupQ2Locked = false;

	updateMovedList(mMovedBridge);
}

void LLPipeline::updateGeom(F32 max_dtime)
{
	LLTimer update_timer;
	LLPointer<LLDrawable> drawablep;

	LL_RECORD_BLOCK_TIME(FTM_GEO_UPDATE);

	assertInitialized();

	// notify various object types to reset internal cost metrics, etc.
	// for now, only LLVOVolume does this to throttle LOD changes
	LLVOVolume::preUpdateGeom();

	// Iterate through all drawables on the priority build queue,
	for (LLDrawable::drawable_list_t::iterator iter = mBuildQ1.begin();
		 iter != mBuildQ1.end();)
	{
		LLDrawable::drawable_list_t::iterator curiter = iter++;
		LLDrawable* drawablep = *curiter;
		if (drawablep && !drawablep->isDead())
		{
			if (drawablep->isState(LLDrawable::IN_REBUILD_Q2))
			{
				drawablep->clearState(LLDrawable::IN_REBUILD_Q2);
				LLDrawable::drawable_list_t::iterator find = std::find(mBuildQ2.begin(), mBuildQ2.end(), drawablep);
				if (find != mBuildQ2.end())
				{
					mBuildQ2.erase(find);
				}
			}

			if (drawablep->isUnload())
			{
				drawablep->unload();
				drawablep->clearState(LLDrawable::FOR_UNLOAD);
			}

			if (updateDrawableGeom(drawablep, TRUE))
			{
				drawablep->clearState(LLDrawable::IN_REBUILD_Q1);
				mBuildQ1.erase(curiter);
			}
		}
		else
		{
			mBuildQ1.erase(curiter);
		}
	}
		
	// Iterate through some drawables on the non-priority build queue
	S32 min_count = 16;
	S32 size = (S32) mBuildQ2.size();
	if (size > 1024)
	{
		min_count = llclamp((S32) (size * (F32) size/4096), 16, size);
	}
		
	S32 count = 0;
	
	max_dtime = llmax(update_timer.getElapsedTimeF32()+0.001f, F32SecondsImplicit(max_dtime));
	LLSpatialGroup* last_group = NULL;
	LLSpatialBridge* last_bridge = NULL;

	for (LLDrawable::drawable_list_t::iterator iter = mBuildQ2.begin();
		 iter != mBuildQ2.end(); )
	{
		LLDrawable::drawable_list_t::iterator curiter = iter++;
		LLDrawable* drawablep = *curiter;

		LLSpatialBridge* bridge = drawablep->isRoot() ? drawablep->getSpatialBridge() :
									drawablep->getParent()->getSpatialBridge();

		if (drawablep->getSpatialGroup() != last_group && 
			(!last_bridge || bridge != last_bridge) &&
			(update_timer.getElapsedTimeF32() >= max_dtime) && count > min_count)
		{
			break;
		}

		//make sure updates don't stop in the middle of a spatial group
		//to avoid thrashing (objects are enqueued by group)
		last_group = drawablep->getSpatialGroup();
		last_bridge = bridge;

		bool update_complete = true;
		if (!drawablep->isDead())
		{
			update_complete = updateDrawableGeom(drawablep, FALSE);
			count++;
		}
		if (update_complete)
		{
			drawablep->clearState(LLDrawable::IN_REBUILD_Q2);
			mBuildQ2.erase(curiter);
		}
	}	

	updateMovedList(mMovedBridge);
}

void LLPipeline::markVisible(LLDrawable *drawablep, LLCamera& camera)
{
	if(drawablep && !drawablep->isDead())
	{
		if (drawablep->isSpatialBridge())
		{
			const LLDrawable* root = ((LLSpatialBridge*) drawablep)->mDrawable;
			llassert(root); // trying to catch a bad assumption
					
			if (root && //  // this test may not be needed, see above
					root->getVObj()->isAttachment())
			{
				LLDrawable* rootparent = root->getParent();
				if (rootparent) // this IS sometimes NULL
				{
					LLViewerObject *vobj = rootparent->getVObj();
					llassert(vobj); // trying to catch a bad assumption
					if (vobj) // this test may not be needed, see above
					{
						LLVOAvatar* av = vobj->asAvatar();
						if (av &&
							((!sImpostorRender && av->isImpostor()) //ignore impostor flag during impostor pass
							 //|| av->isInMuteList() // <FS:Ansariel> Partially undo MAINT-5700: Draw imposter for muted avatars
							 || (LLVOAvatar::AOA_JELLYDOLL == av->getOverallAppearance() && !av->needsImpostorUpdate()) ))
						{
							return;
						}
					}
				}
			}
			sCull->pushBridge((LLSpatialBridge*) drawablep);
		}
		else
		{
		
			sCull->pushDrawable(drawablep);
		}

		drawablep->setVisible(camera);
	}
}

void LLPipeline::markMoved(LLDrawable *drawablep, bool damped_motion)
{
	if (!drawablep)
	{
		//LL_ERRS() << "Sending null drawable to moved list!" << LL_ENDL;
		return;
	}
	
	if (drawablep->isDead())
	{
		LL_WARNS() << "Marking NULL or dead drawable moved!" << LL_ENDL;
		return;
	}
	
	if (drawablep->getParent()) 
	{
		//ensure that parent drawables are moved first
		markMoved(drawablep->getParent(), damped_motion);
	}

	assertInitialized();

	if (!drawablep->isState(LLDrawable::ON_MOVE_LIST))
	{
		if (drawablep->isSpatialBridge())
		{
			mMovedBridge.push_back(drawablep);
		}
		else
		{
			mMovedList.push_back(drawablep);
		}
		drawablep->setState(LLDrawable::ON_MOVE_LIST);
	}
	if (! damped_motion)
	{
		drawablep->setState(LLDrawable::MOVE_UNDAMPED); // UNDAMPED trumps DAMPED
	}
	else if (drawablep->isState(LLDrawable::MOVE_UNDAMPED))
	{
		drawablep->clearState(LLDrawable::MOVE_UNDAMPED);
	}
}

void LLPipeline::markShift(LLDrawable *drawablep)
{
	if (!drawablep || drawablep->isDead())
	{
		return;
	}

	assertInitialized();

	if (!drawablep->isState(LLDrawable::ON_SHIFT_LIST))
	{
		drawablep->getVObj()->setChanged(LLXform::SHIFTED | LLXform::SILHOUETTE);
		if (drawablep->getParent()) 
		{
			markShift(drawablep->getParent());
		}
		mShiftList.push_back(drawablep);
		drawablep->setState(LLDrawable::ON_SHIFT_LIST);
	}
}

void LLPipeline::shiftObjects(const LLVector3 &offset)
{
    LL_PROFILE_ZONE_SCOPED_CATEGORY_PIPELINE;
	assertInitialized();

	glClear(GL_DEPTH_BUFFER_BIT);
	gDepthDirty = true;
		
	LLVector4a offseta;
	offseta.load3(offset.mV);

	for (LLDrawable::drawable_vector_t::iterator iter = mShiftList.begin();
			iter != mShiftList.end(); iter++)
	{
		LLDrawable *drawablep = *iter;
		if (drawablep->isDead())
		{
			continue;
		}	
		drawablep->shiftPos(offseta);	
		drawablep->clearState(LLDrawable::ON_SHIFT_LIST);
	}
	mShiftList.resize(0);
	
	for (LLWorld::region_list_t::const_iterator iter = LLWorld::getInstance()->getRegionList().begin(); 
			iter != LLWorld::getInstance()->getRegionList().end(); ++iter)
	{
		LLViewerRegion* region = *iter;
		for (U32 i = 0; i < LLViewerRegion::NUM_PARTITIONS; i++)
		{
			LLSpatialPartition* part = region->getSpatialPartition(i);
			if (part)
			{
				part->shift(offseta);
			}
		}
	}

	LLHUDText::shiftAll(offset);
	LLHUDNameTag::shiftAll(offset);

	display_update_camera();
}

void LLPipeline::markTextured(LLDrawable *drawablep)
{
	if (drawablep && !drawablep->isDead() && assertInitialized())
	{
		mRetexturedList.insert(drawablep);
	}
}

void LLPipeline::markGLRebuild(LLGLUpdate* glu)
{
	if (glu && !glu->mInQ)
	{
		LLGLUpdate::sGLQ.push_back(glu);
		glu->mInQ = TRUE;
	}
}

void LLPipeline::markPartitionMove(LLDrawable* drawable)
{
	if (!drawable->isState(LLDrawable::PARTITION_MOVE) && 
		!drawable->getPositionGroup().equals3(LLVector4a::getZero()))
	{
		drawable->setState(LLDrawable::PARTITION_MOVE);
		mPartitionQ.push_back(drawable);
	}
}

void LLPipeline::processPartitionQ()
{
    LL_PROFILE_ZONE_SCOPED_CATEGORY_PIPELINE;

	// <FS:ND> A vector is much better suited for the use case of mPartitionQ
	// for (LLDrawable::drawable_list_t::iterator iter = mPartitionQ.begin(); iter != mPartitionQ.end(); ++iter)
	for (LLDrawable::drawable_vector_t::iterator iter = mPartitionQ.begin(); iter != mPartitionQ.end(); ++iter)
	// </FS:ND>
	{
		LLDrawable* drawable = *iter;
		if (!drawable->isDead())
		{
			drawable->updateBinRadius();
			drawable->movePartition();
		}
		drawable->clearState(LLDrawable::PARTITION_MOVE);
	}

	mPartitionQ.clear();
}

void LLPipeline::markMeshDirty(LLSpatialGroup* group)
{
	mMeshDirtyGroup.push_back(group);
}

void LLPipeline::markRebuild(LLSpatialGroup* group, bool priority)
{
	if (group && !group->isDead() && group->getSpatialPartition())
	{
		if (group->getSpatialPartition()->mPartitionType == LLViewerRegion::PARTITION_HUD)
		{
			priority = true;
		}

		if (priority)
		{
			if (!group->hasState(LLSpatialGroup::IN_BUILD_Q1))
			{
				llassert_always(!mGroupQ1Locked);

				mGroupQ1.push_back(group);
				group->setState(LLSpatialGroup::IN_BUILD_Q1);

				if (group->hasState(LLSpatialGroup::IN_BUILD_Q2))
				{
					LLSpatialGroup::sg_vector_t::iterator iter = std::find(mGroupQ2.begin(), mGroupQ2.end(), group);
					if (iter != mGroupQ2.end())
					{
						mGroupQ2.erase(iter);
					}
					group->clearState(LLSpatialGroup::IN_BUILD_Q2);
				}
			}
		}
		else if (!group->hasState(LLSpatialGroup::IN_BUILD_Q2 | LLSpatialGroup::IN_BUILD_Q1))
		{
			llassert_always(!mGroupQ2Locked);
			mGroupQ2.push_back(group);
			group->setState(LLSpatialGroup::IN_BUILD_Q2);

		}
	}
}

void LLPipeline::markRebuild(LLDrawable *drawablep, LLDrawable::EDrawableFlags flag, bool priority)
{
	if (drawablep && !drawablep->isDead() && assertInitialized())
	{
		//<FS:Beq> avoid unfortunate sleep during trylock by static check
		//if(debugLoggingEnabled("AnimatedObjectsLinkset"))
		static auto debug_logging_on = debugLoggingEnabled("AnimatedObjectsLinkset");
		if (debug_logging_on)
		//</FS:Beq>
        {
            LLVOVolume *vol_obj = drawablep->getVOVolume();
            if (vol_obj && vol_obj->isAnimatedObject() && vol_obj->isRiggedMesh())
            {
                std::string vobj_name = llformat("Vol%p", vol_obj);
                F32 est_tris = vol_obj->getEstTrianglesMax();
                LL_DEBUGS("AnimatedObjectsLinkset") << vobj_name << " markRebuild, tris " << est_tris 
                                                    << " priority " << (S32) priority << " flag " << std::hex << flag << LL_ENDL; 
            }
        }
    
		if (!drawablep->isState(LLDrawable::BUILT))
		{
			priority = true;
		}
		if (priority)
		{
			if (!drawablep->isState(LLDrawable::IN_REBUILD_Q1))
			{
				mBuildQ1.push_back(drawablep);
				drawablep->setState(LLDrawable::IN_REBUILD_Q1); // mark drawable as being in priority queue
			}
		}
		else if (!drawablep->isState(LLDrawable::IN_REBUILD_Q2))
		{
			mBuildQ2.push_back(drawablep);
			drawablep->setState(LLDrawable::IN_REBUILD_Q2); // need flag here because it is just a list
		}
		// <FS:Ansariel> FIRE-16485: Crash when calling texture refresh on an object that has a blacklisted copy
		//if (flag & (LLDrawable::REBUILD_VOLUME | LLDrawable::REBUILD_POSITION))
		if ((flag & (LLDrawable::REBUILD_VOLUME | LLDrawable::REBUILD_POSITION)) && drawablep->getVObj().notNull())
		// </FS:Ansariel>
		{
			drawablep->getVObj()->setChanged(LLXform::SILHOUETTE);
		}
		drawablep->setState(flag);
	}
}

void LLPipeline::stateSort(LLCamera& camera, LLCullResult &result)
{
    LL_PROFILE_ZONE_SCOPED_CATEGORY_PIPELINE;

	if (hasAnyRenderType(LLPipeline::RENDER_TYPE_AVATAR,
					  LLPipeline::RENDER_TYPE_CONTROL_AV,
					  LLPipeline::RENDER_TYPE_GROUND,
					  LLPipeline::RENDER_TYPE_TERRAIN,
					  LLPipeline::RENDER_TYPE_TREE,
					  LLPipeline::RENDER_TYPE_SKY,
					  LLPipeline::RENDER_TYPE_VOIDWATER,
					  LLPipeline::RENDER_TYPE_WATER,
					  LLPipeline::END_RENDER_TYPES))
	{
		//clear faces from face pools
		gPipeline.resetDrawOrders();
	}

	//LLVertexBuffer::unbind();

	grabReferences(result);
	{
		LL_PROFILE_ZONE_NAMED_CATEGORY_PIPELINE("checkOcclusionAndRebuildMesh");
	for (LLCullResult::sg_iterator iter = sCull->beginDrawableGroups(); iter != sCull->endDrawableGroups(); ++iter)
	{
		LLSpatialGroup* group = *iter;
		group->checkOcclusion();
		if (sUseOcclusion > 1 && group->isOcclusionState(LLSpatialGroup::OCCLUDED))
		{
			markOccluder(group);
		}
		else
		{
			group->setVisible();
			for (LLSpatialGroup::element_iter i = group->getDataBegin(); i != group->getDataEnd(); ++i)
			{
                LLDrawable* drawablep = (LLDrawable*)(*i)->getDrawable();
				markVisible(drawablep, camera);
			}

			if (!sDelayVBUpdate)
			{ //rebuild mesh as soon as we know it's visible
				group->rebuildMesh();
			}
		}
	}
	}

	if (LLViewerCamera::sCurCameraID == LLViewerCamera::CAMERA_WORLD)
	{
		LL_PROFILE_ZONE_NAMED_CATEGORY_PIPELINE("WorldCamera");
		LLSpatialGroup* last_group = NULL;
		BOOL fov_changed = LLViewerCamera::getInstance()->isDefaultFOVChanged();
		for (LLCullResult::bridge_iterator i = sCull->beginVisibleBridge(); i != sCull->endVisibleBridge(); ++i)
		{
			LLCullResult::bridge_iterator cur_iter = i;
			LLSpatialBridge* bridge = *cur_iter;
			LLSpatialGroup* group = bridge->getSpatialGroup();

			if (last_group == NULL)
			{
				last_group = group;
			}

			if (!bridge->isDead() && group && !group->isOcclusionState(LLSpatialGroup::OCCLUDED))
			{
				stateSort(bridge, camera, fov_changed);
			}

			if (LLViewerCamera::sCurCameraID == LLViewerCamera::CAMERA_WORLD &&
				last_group != group && last_group->changeLOD())
			{
				last_group->mLastUpdateDistance = last_group->mDistance;
			}

			last_group = group;
		}

		if (LLViewerCamera::sCurCameraID == LLViewerCamera::CAMERA_WORLD &&
			last_group && last_group->changeLOD())
		{
			last_group->mLastUpdateDistance = last_group->mDistance;
		}
	}
	{
		LL_PROFILE_ZONE_NAMED_CATEGORY_PIPELINE("StateSort: visible groups");
	for (LLCullResult::sg_iterator iter = sCull->beginVisibleGroups(); iter != sCull->endVisibleGroups(); ++iter)
	{
		LLSpatialGroup* group = *iter;
		group->checkOcclusion();
		if (sUseOcclusion > 1 && group->isOcclusionState(LLSpatialGroup::OCCLUDED))
		{
			markOccluder(group);
		}
		else
		{
			group->setVisible();
			stateSort(group, camera);

			if (!sDelayVBUpdate)
			{ //rebuild mesh as soon as we know it's visible
				group->rebuildMesh();
			}
		}
	}}
	
	{
		LL_PROFILE_ZONE_NAMED_CATEGORY_DRAWABLE("stateSort"); // LL_RECORD_BLOCK_TIME(FTM_STATESORT_DRAWABLE);
		for (LLCullResult::drawable_iterator iter = sCull->beginVisibleList();
			 iter != sCull->endVisibleList(); ++iter)
		{
			LLDrawable *drawablep = *iter;
			if (!drawablep->isDead())
			{
				stateSort(drawablep, camera);
			}
		}
	}
		
	postSort(camera);	
}

void LLPipeline::stateSort(LLSpatialGroup* group, LLCamera& camera)
{
	if (group->changeLOD())
	{
		for (LLSpatialGroup::element_iter i = group->getDataBegin(); i != group->getDataEnd(); ++i)
		{
            LLDrawable* drawablep = (LLDrawable*)(*i)->getDrawable();            
			stateSort(drawablep, camera);
		}

		if (LLViewerCamera::sCurCameraID == LLViewerCamera::CAMERA_WORLD)
		{ //avoid redundant stateSort calls
			group->mLastUpdateDistance = group->mDistance;
		}
	}
}

void LLPipeline::stateSort(LLSpatialBridge* bridge, LLCamera& camera, BOOL fov_changed)
{
    LL_PROFILE_ZONE_SCOPED_CATEGORY_PIPELINE;
    if (bridge->getSpatialGroup()->changeLOD() || fov_changed)
	{
		bool force_update = false;
		bridge->updateDistance(camera, force_update);
	}
}

void LLPipeline::stateSort(LLDrawable* drawablep, LLCamera& camera)
{
    LL_PROFILE_ZONE_SCOPED_CATEGORY_PIPELINE;
    if (!drawablep
		|| drawablep->isDead() 
		|| !hasRenderType(drawablep->getRenderType()))
	{
		return;
	}
	
    // SL-11353
    // ignore our own geo when rendering spotlight shadowmaps...
    // 
    if (RenderSpotLight && drawablep == RenderSpotLight)
    {
        return;
    }

	if (LLSelectMgr::getInstance()->mHideSelectedObjects)
	{
//		if (drawablep->getVObj().notNull() &&
//			drawablep->getVObj()->isSelected())
// [RLVa:KB] - Checked: 2010-09-28 (RLVa-1.2.1f) | Modified: RLVa-1.2.1f
		const LLViewerObject* pObj = drawablep->getVObj();
		if ( (pObj) && (pObj->isSelected()) && 
			 ( (!RlvActions::isRlvEnabled()) || 
			   ( ((!pObj->isHUDAttachment()) || (!gRlvAttachmentLocks.isLockedAttachment(pObj->getRootEdit()))) && 
				 (RlvActions::canEdit(pObj)) ) ) )
// [/RVLa:KB]
		{
			return;
		}
	}

	if (drawablep->isAvatar())
	{ //don't draw avatars beyond render distance or if we don't have a spatial group.
		if ((drawablep->getSpatialGroup() == NULL) || 
			(drawablep->getSpatialGroup()->mDistance > LLVOAvatar::sRenderDistance))
		{
			return;
		}

		LLVOAvatar* avatarp = (LLVOAvatar*) drawablep->getVObj().get();
		if (!avatarp->isVisible())
		{
			return;
		}
	}

	assertInitialized();

	if (hasRenderType(drawablep->mRenderType))
	{
		if (!drawablep->isState(LLDrawable::INVISIBLE|LLDrawable::FORCE_INVISIBLE))
		{
			drawablep->setVisible(camera, NULL, FALSE);
		}
	}

	if (LLViewerCamera::sCurCameraID == LLViewerCamera::CAMERA_WORLD)
	{
		//if (drawablep->isVisible()) isVisible() check here is redundant, if it wasn't visible, it wouldn't be here
		{
			if (!drawablep->isActive())
			{
				bool force_update = false;
				drawablep->updateDistance(camera, force_update);
			}
			else if (drawablep->isAvatar())
			{
				bool force_update = false;
				drawablep->updateDistance(camera, force_update); // calls vobj->updateLOD() which calls LLVOAvatar::updateVisibility()
			}
		}
	}

	if (!drawablep->getVOVolume())
	{
		for (LLDrawable::face_list_t::iterator iter = drawablep->mFaces.begin();
				iter != drawablep->mFaces.end(); iter++)
		{
			LLFace* facep = *iter;

			if (facep->hasGeometry())
			{
				if (facep->getPool())
				{
					facep->getPool()->enqueue(facep);
				}
				else
				{
					break;
				}
			}
		}
	}
	
	mNumVisibleFaces += drawablep->getNumFaces();
}


void forAllDrawables(LLCullResult::sg_iterator begin, 
					 LLCullResult::sg_iterator end,
					 void (*func)(LLDrawable*))
{
	for (LLCullResult::sg_iterator i = begin; i != end; ++i)
	{
		for (LLSpatialGroup::element_iter j = (*i)->getDataBegin(); j != (*i)->getDataEnd(); ++j)
		{
			if((*j)->hasDrawable())
			{
				func((LLDrawable*)(*j)->getDrawable());	
			}
		}
	}
}

void LLPipeline::forAllVisibleDrawables(void (*func)(LLDrawable*))
{
	forAllDrawables(sCull->beginDrawableGroups(), sCull->endDrawableGroups(), func);
	forAllDrawables(sCull->beginVisibleGroups(), sCull->endVisibleGroups(), func);
}

//function for creating scripted beacons
void renderScriptedBeacons(LLDrawable* drawablep)
{
	LLViewerObject *vobj = drawablep->getVObj();
	if (vobj 
		&& !vobj->isAvatar() 
		&& !vobj->getParent()
		&& vobj->flagScripted())
	{
		if (gPipeline.sRenderBeacons)
		{
			gObjectList.addDebugBeacon(vobj->getPositionAgent(), "", LLColor4(1.f, 0.f, 0.f, 0.5f), LLColor4(1.f, 1.f, 1.f, 0.5f), LLPipeline::DebugBeaconLineWidth);
		}

		if (gPipeline.sRenderHighlight)
		{
			S32 face_id;
			S32 count = drawablep->getNumFaces();
			for (face_id = 0; face_id < count; face_id++)
			{
				LLFace * facep = drawablep->getFace(face_id);
				if (facep) 
				{
					gPipeline.mHighlightFaces.push_back(facep);
				}
			}
		}
	}
}

void renderScriptedTouchBeacons(LLDrawable* drawablep)
{
	LLViewerObject *vobj = drawablep->getVObj();
	if (vobj 
		&& !vobj->isAvatar() 
		&& !vobj->getParent()
		&& vobj->flagScripted()
		&& vobj->flagHandleTouch())
	{
		if (gPipeline.sRenderBeacons)
		{
			gObjectList.addDebugBeacon(vobj->getPositionAgent(), "", LLColor4(1.f, 0.f, 0.f, 0.5f), LLColor4(1.f, 1.f, 1.f, 0.5f), LLPipeline::DebugBeaconLineWidth);
		}

		if (gPipeline.sRenderHighlight)
		{
			S32 face_id;
			S32 count = drawablep->getNumFaces();
			for (face_id = 0; face_id < count; face_id++)
			{
				LLFace * facep = drawablep->getFace(face_id);
				if (facep)
				{
					gPipeline.mHighlightFaces.push_back(facep);
			}
		}
	}
}
}

void renderPhysicalBeacons(LLDrawable* drawablep)
{
	LLViewerObject *vobj = drawablep->getVObj();
	if (vobj 
		&& !vobj->isAvatar() 
		//&& !vobj->getParent()
		&& vobj->flagUsePhysics())
	{
		if (gPipeline.sRenderBeacons)
		{
			gObjectList.addDebugBeacon(vobj->getPositionAgent(), "", LLColor4(0.f, 1.f, 0.f, 0.5f), LLColor4(1.f, 1.f, 1.f, 0.5f), LLPipeline::DebugBeaconLineWidth);
		}

		if (gPipeline.sRenderHighlight)
		{
			S32 face_id;
			S32 count = drawablep->getNumFaces();
			for (face_id = 0; face_id < count; face_id++)
			{
				LLFace * facep = drawablep->getFace(face_id);
				if (facep)
				{
					gPipeline.mHighlightFaces.push_back(facep);
			}
		}
	}
}
}

void renderMOAPBeacons(LLDrawable* drawablep)
{
	LLViewerObject *vobj = drawablep->getVObj();

	if(!vobj || vobj->isAvatar())
		return;

	bool beacon=false;
	U8 tecount=vobj->getNumTEs();
	for(int x=0;x<tecount;x++)
	{
		if(vobj->getTEref(x).hasMedia())
		{
			beacon=true;
			break;
		}
	}
	if(beacon)
	{
		if (gPipeline.sRenderBeacons)
		{
			gObjectList.addDebugBeacon(vobj->getPositionAgent(), "", LLColor4(1.f, 1.f, 1.f, 0.5f), LLColor4(1.f, 1.f, 1.f, 0.5f), LLPipeline::DebugBeaconLineWidth);
		}

		if (gPipeline.sRenderHighlight)
		{
			S32 face_id;
			S32 count = drawablep->getNumFaces();
			for (face_id = 0; face_id < count; face_id++)
			{
				LLFace * facep = drawablep->getFace(face_id);
				if (facep)
				{
					gPipeline.mHighlightFaces.push_back(facep);
			}
		}
	}
}
}

void renderParticleBeacons(LLDrawable* drawablep)
{
	// Look for attachments, objects, etc.
	LLViewerObject *vobj = drawablep->getVObj();
	if (vobj 
		&& vobj->isParticleSource())
	{
		if (gPipeline.sRenderBeacons)
		{
			LLColor4 light_blue(0.5f, 0.5f, 1.f, 0.5f);
			gObjectList.addDebugBeacon(vobj->getPositionAgent(), "", light_blue, LLColor4(1.f, 1.f, 1.f, 0.5f), LLPipeline::DebugBeaconLineWidth);
		}

		if (gPipeline.sRenderHighlight)
		{
			S32 face_id;
			S32 count = drawablep->getNumFaces();
			for (face_id = 0; face_id < count; face_id++)
			{
				LLFace * facep = drawablep->getFace(face_id);
				if (facep)
				{
					gPipeline.mHighlightFaces.push_back(facep);
			}
		}
	}
}
}

void renderSoundHighlights(LLDrawable* drawablep)
{
	// Look for attachments, objects, etc.
	LLViewerObject *vobj = drawablep->getVObj();
	if (vobj && vobj->isAudioSource())
	{
		if (gPipeline.sRenderHighlight)
		{
			S32 face_id;
			S32 count = drawablep->getNumFaces();
			for (face_id = 0; face_id < count; face_id++)
			{
				LLFace * facep = drawablep->getFace(face_id);
				if (facep)
				{
					gPipeline.mHighlightFaces.push_back(facep);
			}
		}
	}
}
}

void LLPipeline::touchTexture(LLViewerTexture* tex, F32 vsize)
{
    if (tex)
    {
        LLImageGL* gl_tex = tex->getGLTexture();
        if (gl_tex && gl_tex->updateBindStats(gl_tex->mTextureMemory))
        {
            tex->setActive();
            tex->addTextureStats(vsize);
        }
    }


}
void LLPipeline::touchTextures(LLDrawInfo* info)
{
    LL_PROFILE_ZONE_SCOPED_CATEGORY_PIPELINE;
    for (int i = 0; i < info->mTextureList.size(); ++i)
    {
        touchTexture(info->mTextureList[i], info->mTextureListVSize[i]);
    }

    touchTexture(info->mTexture, info->mVSize);
    touchTexture(info->mSpecularMap, info->mVSize);
    touchTexture(info->mNormalMap, info->mVSize);
}

void LLPipeline::postSort(LLCamera& camera)
{
    LL_PROFILE_ZONE_SCOPED_CATEGORY_PIPELINE;

	assertInitialized();
	sVolumeSAFrame = 0.f; //ZK LBG

	LL_PUSH_CALLSTACKS();
	//rebuild drawable geometry
	{
		LL_PROFILE_ZONE_NAMED_CATEGORY_PIPELINE("PostSort: rebuildGeom");
	for (LLCullResult::sg_iterator i = sCull->beginDrawableGroups(); i != sCull->endDrawableGroups(); ++i)
	{
		LLSpatialGroup* group = *i;
		if (!sUseOcclusion || 
			!group->isOcclusionState(LLSpatialGroup::OCCLUDED))
		{
			group->rebuildGeom();
		}
	}
	LL_PUSH_CALLSTACKS();
	//rebuild groups
	sCull->assertDrawMapsEmpty();

	rebuildPriorityGroups();
	LL_PUSH_CALLSTACKS();

	
	//build render map
	{
		LL_PROFILE_ZONE_NAMED_CATEGORY_PIPELINE("build render map");
	for (LLCullResult::sg_iterator i = sCull->beginVisibleGroups(); i != sCull->endVisibleGroups(); ++i)
	{
		LLSpatialGroup* group = *i;
		if ((sUseOcclusion && 
			group->isOcclusionState(LLSpatialGroup::OCCLUDED)) ||
			(RenderAutoHideSurfaceAreaLimit > 0.f && 
			group->mSurfaceArea > RenderAutoHideSurfaceAreaLimit*llmax(group->mObjectBoxSize, 10.f)))
		{
			continue;
		}

		if (group->hasState(LLSpatialGroup::NEW_DRAWINFO) && group->hasState(LLSpatialGroup::GEOM_DIRTY))
		{ //no way this group is going to be drawable without a rebuild
			group->rebuildGeom();
		}

		for (LLSpatialGroup::draw_map_t::iterator j = group->mDrawMap.begin(); j != group->mDrawMap.end(); ++j)
		{
			LLSpatialGroup::drawmap_elem_t& src_vec = j->second;	
			if (!hasRenderType(j->first))
			{
				continue;
			}
			
			for (LLSpatialGroup::drawmap_elem_t::iterator k = src_vec.begin(); k != src_vec.end(); ++k)
			{
                LLDrawInfo* info = *k;
				
				sCull->pushDrawInfo(j->first, info);
                if (!sShadowRender && !sReflectionRender)
                {
                    touchTextures(info);
                    addTrianglesDrawn(info->mCount, info->mDrawMode);
                }
			}
		}

		if (hasRenderType(LLPipeline::RENDER_TYPE_PASS_ALPHA))
		{
			LL_PROFILE_ZONE_NAMED_CATEGORY_PIPELINE("Collect Alpha groups");
			LLSpatialGroup::draw_map_t::iterator alpha = group->mDrawMap.find(LLRenderPass::PASS_ALPHA);
			
			if (alpha != group->mDrawMap.end())
			{ //store alpha groups for sorting
				LLSpatialBridge* bridge = group->getSpatialPartition()->asBridge();
				if (LLViewerCamera::sCurCameraID == LLViewerCamera::CAMERA_WORLD)
				{
					if (bridge)
					{
						LLCamera trans_camera = bridge->transformCamera(camera);
						group->updateDistance(trans_camera);
					}
					else
					{
						group->updateDistance(camera);
					}
				}
							
				if (hasRenderType(LLDrawPool::POOL_ALPHA))
				{
					sCull->pushAlphaGroup(group);
				}
			}

            LLSpatialGroup::draw_map_t::iterator rigged_alpha = group->mDrawMap.find(LLRenderPass::PASS_ALPHA_RIGGED);

            if (rigged_alpha != group->mDrawMap.end())
            { //store rigged alpha groups for LLDrawPoolAlpha prepass (skip distance update, rigged attachments use depth buffer)
                if (hasRenderType(LLDrawPool::POOL_ALPHA))
                {
                    sCull->pushRiggedAlphaGroup(group);
                }
            }
		}
	}
	}
	
	//flush particle VB
	if (LLVOPartGroup::sVB)
	{
		LLVOPartGroup::sVB->flush();
	}
	else
	{
		LL_WARNS_ONCE() << "Missing particle buffer" << LL_ENDL;
	}

	/*bool use_transform_feedback = gTransformPositionProgram.mProgramObject && !mMeshDirtyGroup.empty();

	if (use_transform_feedback)
	{ //place a query around potential transform feedback code for synchronization
		mTransformFeedbackPrimitives = 0;

		if (!mMeshDirtyQueryObject)
		{
			glGenQueriesARB(1, &mMeshDirtyQueryObject);
		}

		
		glBeginQueryARB(GL_TRANSFORM_FEEDBACK_PRIMITIVES_WRITTEN, mMeshDirtyQueryObject);
	}*/
	{
		LL_PROFILE_ZONE_NAMED_CATEGORY_PIPELINE("rebuild delayed upd groups");
	//pack vertex buffers for groups that chose to delay their updates
	for (LLSpatialGroup::sg_vector_t::iterator iter = mMeshDirtyGroup.begin(); iter != mMeshDirtyGroup.end(); ++iter)
	{
		(*iter)->rebuildMesh();
	}
	}
	}

	/*if (use_transform_feedback)
	{
		glEndQueryARB(GL_TRANSFORM_FEEDBACK_PRIMITIVES_WRITTEN);
	}*/
	
	mMeshDirtyGroup.clear();

	{
		LL_PROFILE_ZONE_NAMED_CATEGORY_PIPELINE("sort alpha groups");
	if (!sShadowRender)
	{
        // order alpha groups by distance
		std::sort(sCull->beginAlphaGroups(), sCull->endAlphaGroups(), LLSpatialGroup::CompareDepthGreater());

        // order rigged alpha groups by avatar attachment order
        std::sort(sCull->beginRiggedAlphaGroups(), sCull->endRiggedAlphaGroups(), LLSpatialGroup::CompareRenderOrder());
	}
	}

	LL_PUSH_CALLSTACKS();
	{
		LL_PROFILE_ZONE_NAMED_CATEGORY_PIPELINE("beacon rendering flags");
	// only render if the flag is set. The flag is only set if we are in edit mode or the toggle is set in the menus
	// Ansariel: Make beacons also show when beacons floater is closed.
	if (/*LLFloaterReg::instanceVisible("beacons") &&*/ !sShadowRender)
	{
		if (sRenderScriptedTouchBeacons)
		{
			// Only show the beacon on the root object.
			forAllVisibleDrawables(renderScriptedTouchBeacons);
		}
		else
		if (sRenderScriptedBeacons)
		{
			// Only show the beacon on the root object.
			forAllVisibleDrawables(renderScriptedBeacons);
		}

		if (sRenderPhysicalBeacons)
		{
			// Only show the beacon on the root object.
			forAllVisibleDrawables(renderPhysicalBeacons);
		}

		if(sRenderMOAPBeacons)
		{
			forAllVisibleDrawables(renderMOAPBeacons);
		}

		if (sRenderParticleBeacons)
		{
			forAllVisibleDrawables(renderParticleBeacons);
		}

		// If god mode, also show audio cues
		if (sRenderSoundBeacons && gAudiop)
		{
			// Walk all sound sources and render out beacons for them. Note, this isn't done in the ForAllVisibleDrawables function, because some are not visible.
			LLAudioEngine::source_map::iterator iter;
			for (iter = gAudiop->mAllSources.begin(); iter != gAudiop->mAllSources.end(); ++iter)
			{
				LLAudioSource *sourcep = iter->second;

				LLVector3d pos_global = sourcep->getPositionGlobal();
				LLVector3 pos = gAgent.getPosAgentFromGlobal(pos_global);
				if (gPipeline.sRenderBeacons)
				{
					//pos += LLVector3(0.f, 0.f, 0.2f);
					gObjectList.addDebugBeacon(pos, "", LLColor4(1.f, 1.f, 0.f, 0.5f), LLColor4(1.f, 1.f, 1.f, 0.5f), DebugBeaconLineWidth);
				}
			}
			// now deal with highlights for all those seeable sound sources
			forAllVisibleDrawables(renderSoundHighlights);
		}
	}
	}
	LL_PUSH_CALLSTACKS();
	// If managing your telehub, draw beacons at telehub and currently selected spawnpoint.
	if (LLFloaterTelehub::renderBeacons())
	{
		LLFloaterTelehub::addBeacons();
	}

	if (!sShadowRender)
	{
		LL_PROFILE_ZONE_NAMED_CATEGORY_PIPELINE("Render face highlights");
		mSelectedFaces.clear();

		if (!gNonInteractive)
		{
			LLPipeline::setRenderHighlightTextureChannel(gFloaterTools->getPanelFace()->getTextureChannelToEdit());
		}

		// Draw face highlights for selected faces.
		if (LLSelectMgr::getInstance()->getTEMode())
		{
			struct f : public LLSelectedTEFunctor
			{
				virtual bool apply(LLViewerObject* object, S32 te)
				{
					if (object->mDrawable)
					{
						LLFace * facep = object->mDrawable->getFace(te);
						if (facep)
						{
							gPipeline.mSelectedFaces.push_back(facep);
					}
					}
					return true;
				}
			} func;
			LLSelectMgr::getInstance()->getSelection()->applyToTEs(&func);
		}
	}

	//LLSpatialGroup::sNoDelete = FALSE;
	LL_PUSH_CALLSTACKS();
}


void render_hud_elements()
{
    LL_PROFILE_ZONE_SCOPED_CATEGORY_UI; //LL_RECORD_BLOCK_TIME(FTM_RENDER_UI);
	gPipeline.disableLights();
	
	LLGLDisable fog(GL_FOG);
	LLGLSUIDefault gls_ui;

	LLGLEnable stencil(GL_STENCIL_TEST);
	glStencilFunc(GL_ALWAYS, 255, 0xFFFFFFFF);
	glStencilMask(0xFFFFFFFF);
	glStencilOp(GL_KEEP, GL_KEEP, GL_REPLACE);
	
	gGL.color4f(1,1,1,1);
	
	gUIProgram.bind();
	LLGLDepthTest depth(GL_TRUE, GL_FALSE);

	if (!LLPipeline::sReflectionRender && gPipeline.hasRenderDebugFeatureMask(LLPipeline::RENDER_DEBUG_FEATURE_UI))
	{
		LLGLEnable multisample(LLPipeline::RenderFSAASamples > 0 ? GL_MULTISAMPLE_ARB : 0);
		gViewerWindow->renderSelections(FALSE, FALSE, FALSE); // For HUD version in render_ui_3d()
	
		// Draw the tracking overlays
		LLTracker::render3D();
		
        if (LLWorld::instanceExists())
        {
            // Show the property lines
            LLWorld::getInstance()->renderPropertyLines();
        }
		LLViewerParcelMgr::getInstance()->render();
		LLViewerParcelMgr::getInstance()->renderParcelCollision();
	
		// Render name tags.
		LLHUDObject::renderAll();
	}
	else if (gForceRenderLandFence)
	{
		// This is only set when not rendering the UI, for parcel snapshots
		LLViewerParcelMgr::getInstance()->render();
	}
	else if (gPipeline.hasRenderType(LLPipeline::RENDER_TYPE_HUD))
	{
		LLHUDText::renderAllHUD();
	}

	gUIProgram.unbind();
	gGL.flush();
}

void LLPipeline::renderHighlights()
{
	assertInitialized();

	// Draw 3D UI elements here (before we clear the Z buffer in POOL_HUD)
	// Render highlighted faces.
	LLGLSPipelineAlpha gls_pipeline_alpha;
	LLColor4 color(1.f, 1.f, 1.f, 0.5f);
	LLGLEnable color_mat(GL_COLOR_MATERIAL);
	disableLights();

	if (!hasRenderType(LLPipeline::RENDER_TYPE_HUD) && !mHighlightSet.empty())
	{ //draw blurry highlight image over screen
		LLGLEnable blend(GL_BLEND);
		LLGLDepthTest depth(GL_TRUE, GL_FALSE, GL_ALWAYS);
		LLGLDisable test(GL_ALPHA_TEST);

		LLGLEnable stencil(GL_STENCIL_TEST);
		gGL.flush();
		glStencilMask(0xFFFFFFFF);
		glClearStencil(1);
		glClear(GL_STENCIL_BUFFER_BIT);

		glStencilFunc(GL_ALWAYS, 0, 0xFFFFFFFF);
		glStencilOp(GL_REPLACE, GL_REPLACE, GL_REPLACE);

		gGL.setColorMask(false, false);

        gHighlightProgram.bind();

		for (std::set<HighlightItem>::iterator iter = mHighlightSet.begin(); iter != mHighlightSet.end(); ++iter)
		{
			renderHighlight(iter->mItem->getVObj(), 1.f);
		}
		gGL.setColorMask(true, false);

		glStencilOp(GL_KEEP, GL_KEEP, GL_KEEP);
		glStencilFunc(GL_NOTEQUAL, 0, 0xFFFFFFFF);
		
		//gGL.setSceneBlendType(LLRender::BT_ADD_WITH_ALPHA);

		gGL.pushMatrix();
		gGL.loadIdentity();
		gGL.matrixMode(LLRender::MM_PROJECTION);
		gGL.pushMatrix();
		gGL.loadIdentity();

		gGL.getTexUnit(0)->bind(&mHighlight);

		LLVector2 tc1;
		LLVector2 tc2;

		tc1.setVec(0,0);
		tc2.setVec(2,2);

		gGL.begin(LLRender::TRIANGLES);
				
		F32 scale = RenderHighlightBrightness;
		LLColor4 color = RenderHighlightColor;
		F32 thickness = RenderHighlightThickness;

		for (S32 pass = 0; pass < 2; ++pass)
		{
			if (pass == 0)
			{
				gGL.setSceneBlendType(LLRender::BT_ADD_WITH_ALPHA);
			}
			else
			{
				gGL.setSceneBlendType(LLRender::BT_ALPHA);
			}

			for (S32 i = 0; i < 8; ++i)
			{
				for (S32 j = 0; j < 8; ++j)
				{
					LLVector2 tc(i-4+0.5f, j-4+0.5f);

					F32 dist = 1.f-(tc.length()/sqrtf(32.f));
					dist *= scale/64.f;

					tc *= thickness;
					tc.mV[0] = (tc.mV[0])/mHighlight.getWidth();
					tc.mV[1] = (tc.mV[1])/mHighlight.getHeight();

					gGL.color4f(color.mV[0],
								color.mV[1],
								color.mV[2],
								color.mV[3]*dist);
					
					gGL.texCoord2f(tc.mV[0]+tc1.mV[0], tc.mV[1]+tc2.mV[1]);
					gGL.vertex2f(-1,3);
					
					gGL.texCoord2f(tc.mV[0]+tc1.mV[0], tc.mV[1]+tc1.mV[1]);
					gGL.vertex2f(-1,-1);
					
					gGL.texCoord2f(tc.mV[0]+tc2.mV[0], tc.mV[1]+tc1.mV[1]);
					gGL.vertex2f(3,-1);
				}
			}
		}

		gGL.end();

		gGL.popMatrix();
		gGL.matrixMode(LLRender::MM_MODELVIEW);
		gGL.popMatrix();
		
		//gGL.setSceneBlendType(LLRender::BT_ALPHA);
	}

	if ((LLViewerShaderMgr::instance()->getShaderLevel(LLViewerShaderMgr::SHADER_INTERFACE) > 0))
	{
		gHighlightProgram.bind();
		gGL.diffuseColor4f(1,1,1,0.5f);
	}
	
	if (hasRenderDebugFeatureMask(RENDER_DEBUG_FEATURE_SELECTED) && !mFaceSelectImagep)
		{
			mFaceSelectImagep = LLViewerTextureManager::getFetchedTexture(IMG_FACE_SELECT);
		}

	if (hasRenderDebugFeatureMask(RENDER_DEBUG_FEATURE_SELECTED) && (sRenderHighlightTextureChannel == LLRender::DIFFUSE_MAP))
	{
		// Make sure the selection image gets downloaded and decoded
		mFaceSelectImagep->addTextureStats((F32)MAX_IMAGE_AREA);

		U32 count = mSelectedFaces.size();
		for (U32 i = 0; i < count; i++)
		{
			LLFace *facep = mSelectedFaces[i];
			if (!facep || facep->getDrawable()->isDead())
			{
				LL_ERRS() << "Bad face on selection" << LL_ENDL;
				return;
			}
			
			facep->renderSelected(mFaceSelectImagep, color);
		}
	}

	if (hasRenderDebugFeatureMask(RENDER_DEBUG_FEATURE_SELECTED))
	{
		// Paint 'em red!
		color.setVec(1.f, 0.f, 0.f, 0.5f);
		
		int count = mHighlightFaces.size();
		for (S32 i = 0; i < count; i++)
		{
			LLFace* facep = mHighlightFaces[i];
			facep->renderSelected(LLViewerTexture::sNullImagep, color);
		}
	}

	// Contains a list of the faces of objects that are physical or
	// have touch-handlers.
	mHighlightFaces.clear();

	if (LLViewerShaderMgr::instance()->getShaderLevel(LLViewerShaderMgr::SHADER_INTERFACE) > 0)
	{
		gHighlightProgram.unbind();
	}


	if (hasRenderDebugFeatureMask(RENDER_DEBUG_FEATURE_SELECTED) && (sRenderHighlightTextureChannel == LLRender::NORMAL_MAP))
	{
		color.setVec(1.0f, 0.5f, 0.5f, 0.5f);
		if ((LLViewerShaderMgr::instance()->getShaderLevel(LLViewerShaderMgr::SHADER_INTERFACE) > 0))
		{
			gHighlightNormalProgram.bind();
			gGL.diffuseColor4f(1,1,1,0.5f);
		}

		mFaceSelectImagep->addTextureStats((F32)MAX_IMAGE_AREA);

		U32 count = mSelectedFaces.size();
		for (U32 i = 0; i < count; i++)
		{
			LLFace *facep = mSelectedFaces[i];
			if (!facep || facep->getDrawable()->isDead())
			{
				LL_ERRS() << "Bad face on selection" << LL_ENDL;
				return;
			}

			facep->renderSelected(mFaceSelectImagep, color);
		}

		if ((LLViewerShaderMgr::instance()->getShaderLevel(LLViewerShaderMgr::SHADER_INTERFACE) > 0))
		{
			gHighlightNormalProgram.unbind();
		}
	}

	if (hasRenderDebugFeatureMask(RENDER_DEBUG_FEATURE_SELECTED) && (sRenderHighlightTextureChannel == LLRender::SPECULAR_MAP))
	{
		color.setVec(0.0f, 0.3f, 1.0f, 0.8f);
		if ((LLViewerShaderMgr::instance()->getShaderLevel(LLViewerShaderMgr::SHADER_INTERFACE) > 0))
		{
			gHighlightSpecularProgram.bind();
			gGL.diffuseColor4f(1,1,1,0.5f);
		}

		mFaceSelectImagep->addTextureStats((F32)MAX_IMAGE_AREA);

		U32 count = mSelectedFaces.size();
		for (U32 i = 0; i < count; i++)
		{
			LLFace *facep = mSelectedFaces[i];
			if (!facep || facep->getDrawable()->isDead())
			{
				LL_ERRS() << "Bad face on selection" << LL_ENDL;
				return;
			}

			facep->renderSelected(mFaceSelectImagep, color);
		}

		if ((LLViewerShaderMgr::instance()->getShaderLevel(LLViewerShaderMgr::SHADER_INTERFACE) > 0))
		{
			gHighlightSpecularProgram.unbind();
		}
	}
}

//debug use
U32 LLPipeline::sCurRenderPoolType = 0 ;

void LLPipeline::renderGeom(LLCamera& camera, bool forceVBOUpdate)
{
	LL_PROFILE_ZONE_SCOPED_CATEGORY_PIPELINE; //LL_RECORD_BLOCK_TIME(FTM_RENDER_GEOMETRY);

	assertInitialized();

	F32 saved_modelview[16];
	F32 saved_projection[16];

	//HACK: preserve/restore matrices around HUD render
	if (gPipeline.hasRenderType(LLPipeline::RENDER_TYPE_HUD))
	{
		for (U32 i = 0; i < 16; i++)
		{
			saved_modelview[i] = gGLModelView[i];
			saved_projection[i] = gGLProjection[i];
		}
	}

	///////////////////////////////////////////
	//
	// Sync and verify GL state
	//
	//

	stop_glerror();

	LLVertexBuffer::unbind();

	// Do verification of GL state
	LLGLState::checkStates();
	LLGLState::checkTextureChannels();
	if (mRenderDebugMask & RENDER_DEBUG_VERIFY)
	{
		if (!verify())
		{
			LL_ERRS() << "Pipeline verification failed!" << LL_ENDL;
		}
	}

	LLAppViewer::instance()->pingMainloopTimeout("Pipeline:ForceVBO");
	
	// Initialize lots of GL state to "safe" values
	gGL.getTexUnit(0)->unbind(LLTexUnit::TT_TEXTURE);
	gGL.matrixMode(LLRender::MM_TEXTURE);
	gGL.loadIdentity();
	gGL.matrixMode(LLRender::MM_MODELVIEW);

	LLGLSPipeline gls_pipeline;
	LLGLEnable multisample(RenderFSAASamples > 0 ? GL_MULTISAMPLE_ARB : 0);

	LLGLState gls_color_material(GL_COLOR_MATERIAL, mLightingDetail < 2);
				
	// Toggle backface culling for debugging
	LLGLEnable cull_face(mBackfaceCull ? GL_CULL_FACE : 0);
	// Set fog
	bool use_fog = hasRenderDebugFeatureMask(LLPipeline::RENDER_DEBUG_FEATURE_FOG);
	LLGLEnable fog_enable(use_fog &&
						  !gPipeline.canUseWindLightShadersOnObjects() ? GL_FOG : 0);
	gSky.updateFog(camera.getFar());
	if (!use_fog)
	{
		sUnderWaterRender = false;
	}

	gGL.getTexUnit(0)->bind(LLViewerFetchedTexture::sDefaultImagep);
	LLViewerFetchedTexture::sDefaultImagep->setAddressMode(LLTexUnit::TAM_WRAP);
	

	//////////////////////////////////////////////
	//
	// Actually render all of the geometry
	//
	//	
	stop_glerror();
	
	LLAppViewer::instance()->pingMainloopTimeout("Pipeline:RenderDrawPools");

	for (pool_set_t::iterator iter = mPools.begin(); iter != mPools.end(); ++iter)
	{
		LLDrawPool *poolp = *iter;
		if (hasRenderType(poolp->getType()))
		{
			poolp->prerender();
		}
	}

	{
		LL_PROFILE_ZONE_NAMED_CATEGORY_DRAWPOOL("pools"); //LL_RECORD_BLOCK_TIME(FTM_POOLS);
		
		// HACK: don't calculate local lights if we're rendering the HUD!
		//    Removing this check will cause bad flickering when there are 
		//    HUD elements being rendered AND the user is in flycam mode  -nyx
		if (!gPipeline.hasRenderType(LLPipeline::RENDER_TYPE_HUD))
		{
			calcNearbyLights(camera);
			setupHWLights(NULL);
		}

		bool occlude = sUseOcclusion > 1;
		U32 cur_type = 0;

		pool_set_t::iterator iter1 = mPools.begin();
		while ( iter1 != mPools.end() )
		{
			LLDrawPool *poolp = *iter1;
			
			cur_type = poolp->getType();

			//debug use
			sCurRenderPoolType = cur_type ;

			if (occlude && cur_type >= LLDrawPool::POOL_GRASS)
			{
				occlude = false;
				gGLLastMatrix = NULL;
				gGL.loadMatrix(gGLModelView);
				LLGLSLShader::bindNoShader();
// [RLVa:KB] - @setsphere
				if (LLPipeline::sRenderDeferred || !LLRenderTarget::sUseFBO || !LLPipeline::sUseDepthTexture)
				{
					doOcclusion(camera);
				}
				else
				{
					doOcclusion(camera, mScreen, mOcclusionDepth, &mDeferredDepth);
				}
// [/RLVa:KB]
//				doOcclusion(camera);
			}

			pool_set_t::iterator iter2 = iter1;
			if (hasRenderType(poolp->getType()) && poolp->getNumPasses() > 0)
			{
				LL_PROFILE_ZONE_NAMED_CATEGORY_DRAWPOOL("pool render"); //LL_RECORD_BLOCK_TIME(FTM_POOLRENDER);

				gGLLastMatrix = NULL;
				gGL.loadMatrix(gGLModelView);
			
				for( S32 i = 0; i < poolp->getNumPasses(); i++ )
				{
					LLVertexBuffer::unbind();
					poolp->beginRenderPass(i);
					for (iter2 = iter1; iter2 != mPools.end(); iter2++)
					{
						LLDrawPool *p = *iter2;
						if (p->getType() != cur_type)
						{
							break;
						}
						
						if ( !p->getSkipRenderFlag() ) { p->render(i); }
					}
					poolp->endRenderPass(i);
					LLVertexBuffer::unbind();
					if (gDebugGL)
					{
						std::string msg = llformat("pass %d", i);
						LLGLState::checkStates(msg);
						//LLGLState::checkTextureChannels(msg);
						//LLGLState::checkClientArrays(msg);
					}
				}
			}
			else
			{
				// Skip all pools of this type
				for (iter2 = iter1; iter2 != mPools.end(); iter2++)
				{
					LLDrawPool *p = *iter2;
					if (p->getType() != cur_type)
					{
						break;
					}
				}
			}
			iter1 = iter2;
			stop_glerror();
		}
		
		LLAppViewer::instance()->pingMainloopTimeout("Pipeline:RenderDrawPoolsEnd");

		LLVertexBuffer::unbind();
			
		gGLLastMatrix = NULL;
		gGL.loadMatrix(gGLModelView);

		if (occlude)
		{
			occlude = false;
			gGLLastMatrix = NULL;
			gGL.loadMatrix(gGLModelView);
			LLGLSLShader::bindNoShader();
			doOcclusion(camera);
		}
	}

	LLVertexBuffer::unbind();
	LLGLState::checkStates();

	if (!LLPipeline::sImpostorRender)
	{
		LLAppViewer::instance()->pingMainloopTimeout("Pipeline:RenderHighlights");

		if (!sReflectionRender)
		{
			renderHighlights();
		}

		// Contains a list of the faces of objects that are physical or
		// have touch-handlers.
		mHighlightFaces.clear();

		LLAppViewer::instance()->pingMainloopTimeout("Pipeline:RenderDebug");
	
		renderDebug();

		LLVertexBuffer::unbind();
	
		if (!LLPipeline::sReflectionRender && !LLPipeline::sRenderDeferred)
		{
			if (gPipeline.hasRenderDebugFeatureMask(LLPipeline::RENDER_DEBUG_FEATURE_UI))
			{
				// Render debugging beacons.
				gObjectList.renderObjectBeacons();
				gObjectList.resetObjectBeacons();
                gSky.addSunMoonBeacons();
			}
			else
			{
				// Make sure particle effects disappear
				LLHUDObject::renderAllForTimer();
			}
		}
		else
		{
			// Make sure particle effects disappear
			LLHUDObject::renderAllForTimer();
		}

		LLAppViewer::instance()->pingMainloopTimeout("Pipeline:RenderGeomEnd");

		//HACK: preserve/restore matrices around HUD render
		if (gPipeline.hasRenderType(LLPipeline::RENDER_TYPE_HUD))
		{
			for (U32 i = 0; i < 16; i++)
			{
				gGLModelView[i] = saved_modelview[i];
				gGLProjection[i] = saved_projection[i];
			}
		}
	}

	LLVertexBuffer::unbind();

	LLGLState::checkStates();
//	LLGLState::checkTextureChannels();
//	LLGLState::checkClientArrays();
}

void LLPipeline::renderGeomDeferred(LLCamera& camera)
{
	LLAppViewer::instance()->pingMainloopTimeout("Pipeline:RenderGeomDeferred");

	LL_PROFILE_ZONE_SCOPED_CATEGORY_DRAWPOOL; //LL_RECORD_BLOCK_TIME(FTM_RENDER_GEOMETRY);
	{
		// SL-15709 -- NOTE: Tracy only allows one ZoneScoped per function.
		// Solutions are:
		// 1. Use a new scope
		// 2. Use named zones
		// 3. Use transient zones
		LL_PROFILE_ZONE_NAMED_CATEGORY_DRAWPOOL("deferred pools"); //LL_RECORD_BLOCK_TIME(FTM_DEFERRED_POOLS);

		LLGLEnable cull(GL_CULL_FACE);

		for (pool_set_t::iterator iter = mPools.begin(); iter != mPools.end(); ++iter)
		{
			LLDrawPool *poolp = *iter;
			if (hasRenderType(poolp->getType()))
			{
				poolp->prerender();
			}
		}

		LLGLEnable multisample(RenderFSAASamples > 0 ? GL_MULTISAMPLE_ARB : 0);

		LLVertexBuffer::unbind();

		LLGLState::checkStates();
		LLGLState::checkTextureChannels();

		U32 cur_type = 0;

		gGL.setColorMask(true, true);
	
		pool_set_t::iterator iter1 = mPools.begin();

		while ( iter1 != mPools.end() )
		{
			LLDrawPool *poolp = *iter1;
		
			cur_type = poolp->getType();

			pool_set_t::iterator iter2 = iter1;
			if (hasRenderType(poolp->getType()) && poolp->getNumDeferredPasses() > 0)
			{
				LL_PROFILE_ZONE_NAMED_CATEGORY_DRAWPOOL("deferred pool render"); //LL_RECORD_BLOCK_TIME(FTM_DEFERRED_POOLRENDER);

				gGLLastMatrix = NULL;
				gGL.loadMatrix(gGLModelView);
		
				for( S32 i = 0; i < poolp->getNumDeferredPasses(); i++ )
				{
					LLVertexBuffer::unbind();
					poolp->beginDeferredPass(i);
					for (iter2 = iter1; iter2 != mPools.end(); iter2++)
					{
						LLDrawPool *p = *iter2;
						if (p->getType() != cur_type)
						{
							break;
						}

						if ( !p->getSkipRenderFlag() ) { p->renderDeferred(i); }
					}
					poolp->endDeferredPass(i);
					LLVertexBuffer::unbind();

					if (gDebugGL || gDebugPipeline)
					{
						LLGLState::checkStates();
					}
				}
			}
			else
			{
				// Skip all pools of this type
				for (iter2 = iter1; iter2 != mPools.end(); iter2++)
				{
					LLDrawPool *p = *iter2;
					if (p->getType() != cur_type)
					{
						break;
					}
				}
			}
			iter1 = iter2;
			stop_glerror();
		}

		gGLLastMatrix = NULL;
		gGL.matrixMode(LLRender::MM_MODELVIEW);
		gGL.loadMatrix(gGLModelView);

		gGL.setColorMask(true, false);

	} // Tracy ZoneScoped
}

void LLPipeline::renderGeomPostDeferred(LLCamera& camera, bool do_occlusion)
{
	LL_PROFILE_ZONE_SCOPED_CATEGORY_DRAWPOOL; //LL_RECORD_BLOCK_TIME(FTM_POST_DEFERRED_POOLS);
	U32 cur_type = 0;

	LLGLEnable cull(GL_CULL_FACE);

	LLGLEnable multisample(RenderFSAASamples > 0 ? GL_MULTISAMPLE_ARB : 0);

	calcNearbyLights(camera);
	setupHWLights(NULL);

	gGL.setColorMask(true, false);

	pool_set_t::iterator iter1 = mPools.begin();
	bool occlude = LLPipeline::sUseOcclusion > 1 && do_occlusion;

	while ( iter1 != mPools.end() )
	{
		LLDrawPool *poolp = *iter1;
		
		cur_type = poolp->getType();

		if (occlude && cur_type >= LLDrawPool::POOL_GRASS)
		{
			occlude = false;
			gGLLastMatrix = NULL;
			gGL.loadMatrix(gGLModelView);
			LLGLSLShader::bindNoShader();
			doOcclusion(camera, mScreen, mOcclusionDepth, &mDeferredDepth);
			gGL.setColorMask(true, false);
		}

		pool_set_t::iterator iter2 = iter1;
		if (hasRenderType(poolp->getType()) && poolp->getNumPostDeferredPasses() > 0)
		{
			LL_PROFILE_ZONE_NAMED_CATEGORY_DRAWPOOL("deferred poolrender"); //LL_RECORD_BLOCK_TIME(FTM_POST_DEFERRED_POOLRENDER);

			gGLLastMatrix = NULL;
			gGL.loadMatrix(gGLModelView);
		
			for( S32 i = 0; i < poolp->getNumPostDeferredPasses(); i++ )
			{
				LLVertexBuffer::unbind();
				poolp->beginPostDeferredPass(i);
				for (iter2 = iter1; iter2 != mPools.end(); iter2++)
				{
					LLDrawPool *p = *iter2;
					if (p->getType() != cur_type)
					{
						break;
					}
										
					p->renderPostDeferred(i);
				}
				poolp->endPostDeferredPass(i);
				LLVertexBuffer::unbind();

				if (gDebugGL || gDebugPipeline)
				{
					LLGLState::checkStates();
				}
			}
		}
		else
		{
			// Skip all pools of this type
			for (iter2 = iter1; iter2 != mPools.end(); iter2++)
			{
				LLDrawPool *p = *iter2;
				if (p->getType() != cur_type)
				{
					break;
				}
			}
		}
		iter1 = iter2;
		stop_glerror();
	}

	gGLLastMatrix = NULL;
	gGL.matrixMode(LLRender::MM_MODELVIEW);
	gGL.loadMatrix(gGLModelView);

	if (occlude)
	{
		occlude = false;
		LLGLSLShader::bindNoShader();
		doOcclusion(camera);
		gGLLastMatrix = NULL;
		gGL.matrixMode(LLRender::MM_MODELVIEW);
		gGL.loadMatrix(gGLModelView);
	}
}

void LLPipeline::renderGeomShadow(LLCamera& camera)
{
    LL_PROFILE_ZONE_SCOPED_CATEGORY_PIPELINE;
    U32 cur_type = 0;
	
	LLGLEnable cull(GL_CULL_FACE);

	LLVertexBuffer::unbind();

	pool_set_t::iterator iter1 = mPools.begin();
	
	while ( iter1 != mPools.end() )
	{
		LLDrawPool *poolp = *iter1;
		
		cur_type = poolp->getType();

		pool_set_t::iterator iter2 = iter1;
		if (hasRenderType(poolp->getType()) && poolp->getNumShadowPasses() > 0)
		{
			poolp->prerender() ;

			gGLLastMatrix = NULL;
			gGL.loadMatrix(gGLModelView);
		
			for( S32 i = 0; i < poolp->getNumShadowPasses(); i++ )
			{
				LLVertexBuffer::unbind();
				poolp->beginShadowPass(i);
				for (iter2 = iter1; iter2 != mPools.end(); iter2++)
				{
					LLDrawPool *p = *iter2;
					if (p->getType() != cur_type)
					{
						break;
					}
										
					p->renderShadow(i);
				}
				poolp->endShadowPass(i);
				LLVertexBuffer::unbind();

				LLGLState::checkStates();
			}
		}
		else
		{
			// Skip all pools of this type
			for (iter2 = iter1; iter2 != mPools.end(); iter2++)
			{
				LLDrawPool *p = *iter2;
				if (p->getType() != cur_type)
				{
					break;
				}
			}
		}
		iter1 = iter2;
		stop_glerror();
	}

	gGLLastMatrix = NULL;
	gGL.loadMatrix(gGLModelView);
}


void LLPipeline::addTrianglesDrawn(S32 index_count, U32 render_type)
{
    LL_PROFILE_ZONE_SCOPED_CATEGORY_PIPELINE;
	assertInitialized();
	S32 count = 0;
	if (render_type == LLRender::TRIANGLE_STRIP)
	{
		count = index_count-2;
	}
	else
	{
		count = index_count/3;
	}

	record(sStatBatchSize, count);

	add(LLStatViewer::TRIANGLES_DRAWN, LLUnits::Triangles::fromValue(count));

	if (LLPipeline::sRenderFrameTest)
	{
		gViewerWindow->getWindow()->swapBuffers();
		ms_sleep(16);
	}
}

void LLPipeline::renderPhysicsDisplay()
{
	if (!hasRenderDebugMask(LLPipeline::RENDER_DEBUG_PHYSICS_SHAPES))
	{
		return;
	}

	allocatePhysicsBuffer();

	gGL.flush();
	mPhysicsDisplay.bindTarget();
	glClearColor(0,0,0,1);
	gGL.setColorMask(true, true);
	mPhysicsDisplay.clear();
	glClearColor(0,0,0,0);

	gGL.setColorMask(true, false);

	gDebugProgram.bind();

	for (LLWorld::region_list_t::const_iterator iter = LLWorld::getInstance()->getRegionList().begin(); 
			iter != LLWorld::getInstance()->getRegionList().end(); ++iter)
	{
		LLViewerRegion* region = *iter;
		for (U32 i = 0; i < LLViewerRegion::NUM_PARTITIONS; i++)
		{
			LLSpatialPartition* part = region->getSpatialPartition(i);
			if (part)
			{
				if (hasRenderType(part->mDrawableType))
				{
					part->renderPhysicsShapes();
				}
			}
		}
	}

	gGL.flush();

	gDebugProgram.unbind();
	mPhysicsDisplay.flush();
}

extern std::set<LLSpatialGroup*> visible_selected_groups;

void LLPipeline::renderDebug()
{
	assertInitialized();

	bool hud_only = hasRenderType(LLPipeline::RENDER_TYPE_HUD);

	if (!hud_only )
	{
		//Render any navmesh geometry	
		LLPathingLib *llPathingLibInstance = LLPathingLib::getInstance();
		if ( llPathingLibInstance != NULL ) 
		{
			//character floater renderables
			
			LLHandle<LLFloaterPathfindingCharacters> pathfindingCharacterHandle = LLFloaterPathfindingCharacters::getInstanceHandle();
			if ( !pathfindingCharacterHandle.isDead() )
			{
				LLFloaterPathfindingCharacters *pathfindingCharacter = pathfindingCharacterHandle.get();

				if ( pathfindingCharacter->getVisible() || gAgentCamera.cameraMouselook() )			
				{	
					gPathfindingProgram.bind();			
					gPathfindingProgram.uniform1f(sTint, 1.f);
					gPathfindingProgram.uniform1f(sAmbiance, 1.f);
					gPathfindingProgram.uniform1f(sAlphaScale, 1.f);

					//Requried character physics capsule render parameters
					LLUUID id;					
					LLVector3 pos;
					LLQuaternion rot;
				
					if ( pathfindingCharacter->isPhysicsCapsuleEnabled( id, pos, rot ) )
					{
						//remove blending artifacts
						gGL.setColorMask(false, false);
						llPathingLibInstance->renderSimpleShapeCapsuleID( gGL, id, pos, rot );				
						gGL.setColorMask(true, false);
						LLGLEnable blend(GL_BLEND);
						gPathfindingProgram.uniform1f(sAlphaScale, 0.90f);
						llPathingLibInstance->renderSimpleShapeCapsuleID( gGL, id, pos, rot );
						gPathfindingProgram.bind();
					}
				}
			}
			

			//pathing console renderables
			LLHandle<LLFloaterPathfindingConsole> pathfindingConsoleHandle = LLFloaterPathfindingConsole::getInstanceHandle();
			if (!pathfindingConsoleHandle.isDead())
			{
				LLFloaterPathfindingConsole *pathfindingConsole = pathfindingConsoleHandle.get();

				if ( pathfindingConsole->getVisible() || gAgentCamera.cameraMouselook() )
				{				
					F32 ambiance = gSavedSettings.getF32("PathfindingAmbiance");

					gPathfindingProgram.bind();
			
					gPathfindingProgram.uniform1f(sTint, 1.f);
					gPathfindingProgram.uniform1f(sAmbiance, ambiance);
					gPathfindingProgram.uniform1f(sAlphaScale, 1.f);

					if ( !pathfindingConsole->isRenderWorld() )
					{
						const LLColor4 clearColor = gSavedSettings.getColor4("PathfindingNavMeshClear");
						gGL.setColorMask(true, true);
						glClearColor(clearColor.mV[0],clearColor.mV[1],clearColor.mV[2],0);
						glClear(GL_DEPTH_BUFFER_BIT | GL_COLOR_BUFFER_BIT | GL_STENCIL_BUFFER_BIT);					
						gGL.setColorMask(true, false);
						glPolygonMode( GL_FRONT_AND_BACK, GL_FILL );	
					}

					//NavMesh
					if ( pathfindingConsole->isRenderNavMesh() )
					{	
						gGL.flush();
						gGL.setLineWidth(2.0f);	// <FS> Line width OGL core profile fix by Rye Mutt
						LLGLEnable cull(GL_CULL_FACE);
						LLGLDisable blend(GL_BLEND);
						
						if ( pathfindingConsole->isRenderWorld() )
						{					
							LLGLEnable blend(GL_BLEND);
							gPathfindingProgram.uniform1f(sAlphaScale, 0.66f);
							llPathingLibInstance->renderNavMesh();
						}
						else
						{
							llPathingLibInstance->renderNavMesh();
						}
						
						//render edges
						gPathfindingNoNormalsProgram.bind();
						gPathfindingNoNormalsProgram.uniform1f(sTint, 1.f);
						gPathfindingNoNormalsProgram.uniform1f(sAlphaScale, 1.f);
						llPathingLibInstance->renderNavMeshEdges();
						gPathfindingProgram.bind();

						gGL.flush();
						glPolygonMode( GL_FRONT_AND_BACK, GL_FILL );	
						gGL.setLineWidth(1.0f);	// <FS> Line width OGL core profile fix by Rye Mutt
						gGL.flush();
					}
					//User designated path
					if ( LLPathfindingPathTool::getInstance()->isRenderPath() )
					{
						//The path
						gUIProgram.bind();
						gGL.getTexUnit(0)->bind(LLViewerFetchedTexture::sWhiteImagep);
						llPathingLibInstance->renderPath();
						gPathfindingProgram.bind();

                        //The bookends
						//remove blending artifacts
						gGL.setColorMask(false, false);
						llPathingLibInstance->renderPathBookend( gGL, LLPathingLib::LLPL_START );
						llPathingLibInstance->renderPathBookend( gGL, LLPathingLib::LLPL_END );
						
						gGL.setColorMask(true, false);
						//render the bookends
						LLGLEnable blend(GL_BLEND);
						gPathfindingProgram.uniform1f(sAlphaScale, 0.90f);
						llPathingLibInstance->renderPathBookend( gGL, LLPathingLib::LLPL_START );
						llPathingLibInstance->renderPathBookend( gGL, LLPathingLib::LLPL_END );
						gPathfindingProgram.bind();
					}
				
					if ( pathfindingConsole->isRenderWaterPlane() )
					{	
						LLGLEnable blend(GL_BLEND);
						gPathfindingProgram.uniform1f(sAlphaScale, 0.90f);
						llPathingLibInstance->renderSimpleShapes( gGL, gAgent.getRegion()->getWaterHeight() );
					}
				//physics/exclusion shapes
				if ( pathfindingConsole->isRenderAnyShapes() )
				{					
						U32 render_order[] = {
							1 << LLPathingLib::LLST_ObstacleObjects,
							1 << LLPathingLib::LLST_WalkableObjects,
							1 << LLPathingLib::LLST_ExclusionPhantoms,	
							1 << LLPathingLib::LLST_MaterialPhantoms,
						};

						U32 flags = pathfindingConsole->getRenderShapeFlags();

						for (U32 i = 0; i < 4; i++)
						{
							if (!(flags & render_order[i]))
							{
								continue;
							}

							//turn off backface culling for volumes so they are visible when camera is inside volume
							LLGLDisable cull(i >= 2 ? GL_CULL_FACE : 0);
						
							gGL.flush();
							glPolygonMode( GL_FRONT_AND_BACK, GL_FILL );	
				
							//get rid of some z-fighting
							LLGLEnable polyOffset(GL_POLYGON_OFFSET_FILL);
							glPolygonOffset(1.0f, 1.0f);

							//render to depth first to avoid blending artifacts
							gGL.setColorMask(false, false);
							llPathingLibInstance->renderNavMeshShapesVBO( render_order[i] );		
							gGL.setColorMask(true, false);

							//get rid of some z-fighting
							glPolygonOffset(0.f, 0.f);

							LLGLEnable blend(GL_BLEND);
				
							{
								gPathfindingProgram.uniform1f(sAmbiance, ambiance);

								{ //draw solid overlay
									LLGLDepthTest depth(GL_TRUE, GL_FALSE, GL_LEQUAL);
									llPathingLibInstance->renderNavMeshShapesVBO( render_order[i] );				
									gGL.flush();				
								}
				
								LLGLEnable lineOffset(GL_POLYGON_OFFSET_LINE);
								glPolygonMode( GL_FRONT_AND_BACK, GL_LINE );	
						
								F32 offset = gSavedSettings.getF32("PathfindingLineOffset");

								if (pathfindingConsole->isRenderXRay())
								{
									gPathfindingProgram.uniform1f(sTint, gSavedSettings.getF32("PathfindingXRayTint"));
									gPathfindingProgram.uniform1f(sAlphaScale, gSavedSettings.getF32("PathfindingXRayOpacity"));
									LLGLEnable blend(GL_BLEND);
									LLGLDepthTest depth(GL_TRUE, GL_FALSE, GL_GREATER);
								
									glPolygonOffset(offset, -offset);
								
									if (gSavedSettings.getBOOL("PathfindingXRayWireframe"))
									{ //draw hidden wireframe as darker and less opaque
										gPathfindingProgram.uniform1f(sAmbiance, 1.f);
										llPathingLibInstance->renderNavMeshShapesVBO( render_order[i] );				
									}
									else
									{
										glPolygonMode( GL_FRONT_AND_BACK, GL_FILL );	
										gPathfindingProgram.uniform1f(sAmbiance, ambiance);
										llPathingLibInstance->renderNavMeshShapesVBO( render_order[i] );				
										glPolygonMode(GL_FRONT_AND_BACK, GL_LINE);
									}
								}

								{ //draw visible wireframe as brighter, thicker and more opaque
									glPolygonOffset(offset, offset);
									gPathfindingProgram.uniform1f(sAmbiance, 1.f);
									gPathfindingProgram.uniform1f(sTint, 1.f);
									gPathfindingProgram.uniform1f(sAlphaScale, 1.f);

									gGL.setLineWidth(gSavedSettings.getF32("PathfindingLineWidth")); // <FS> Line width OGL core profile fix by Rye Mutt
									LLGLDisable blendOut(GL_BLEND);
									llPathingLibInstance->renderNavMeshShapesVBO( render_order[i] );				
									gGL.flush();
									gGL.setLineWidth(1.f); // <FS> Line width OGL core profile fix by Rye Mutt
								}
				
								glPolygonMode( GL_FRONT_AND_BACK, GL_FILL );
							}
						}
					}

					glPolygonOffset(0.f, 0.f);

					if ( pathfindingConsole->isRenderNavMesh() && pathfindingConsole->isRenderXRay() )
					{	//render navmesh xray
						F32 ambiance = gSavedSettings.getF32("PathfindingAmbiance");

						LLGLEnable lineOffset(GL_POLYGON_OFFSET_LINE);
						LLGLEnable polyOffset(GL_POLYGON_OFFSET_FILL);
											
						F32 offset = gSavedSettings.getF32("PathfindingLineOffset");
						glPolygonOffset(offset, -offset);

						LLGLEnable blend(GL_BLEND);
						LLGLDepthTest depth(GL_TRUE, GL_FALSE, GL_GREATER);
						gGL.flush();				
						gGL.setLineWidth(2.0f);	// <FS> Line width OGL core profile fix by Rye Mutt
						LLGLEnable cull(GL_CULL_FACE);
																		
						gPathfindingProgram.uniform1f(sTint, gSavedSettings.getF32("PathfindingXRayTint"));
						gPathfindingProgram.uniform1f(sAlphaScale, gSavedSettings.getF32("PathfindingXRayOpacity"));
								
						if (gSavedSettings.getBOOL("PathfindingXRayWireframe"))
						{ //draw hidden wireframe as darker and less opaque
							glPolygonMode( GL_FRONT_AND_BACK, GL_LINE );	
							gPathfindingProgram.uniform1f(sAmbiance, 1.f);
							llPathingLibInstance->renderNavMesh();
							glPolygonMode( GL_FRONT_AND_BACK, GL_FILL );	
						}	
						else
						{
							gPathfindingProgram.uniform1f(sAmbiance, ambiance);
							llPathingLibInstance->renderNavMesh();
						}

						//render edges
						gPathfindingNoNormalsProgram.bind();
						gPathfindingNoNormalsProgram.uniform1f(sTint, gSavedSettings.getF32("PathfindingXRayTint"));
						gPathfindingNoNormalsProgram.uniform1f(sAlphaScale, gSavedSettings.getF32("PathfindingXRayOpacity"));
						llPathingLibInstance->renderNavMeshEdges();
						gPathfindingProgram.bind();
					
						gGL.flush();
						gGL.setLineWidth(1.0f);	// <FS> Line width OGL core profile fix by Rye Mutt
					}
			
					glPolygonOffset(0.f, 0.f);

					gGL.flush();
					gPathfindingProgram.unbind();
				}
			}
		}
	}

	gGL.color4f(1,1,1,1);

	gGLLastMatrix = NULL;
	gGL.loadMatrix(gGLModelView);
	gGL.setColorMask(true, false);

	
	if (!hud_only && !mDebugBlips.empty())
	{ //render debug blips
		gUIProgram.bind();

		gGL.getTexUnit(0)->bind(LLViewerFetchedTexture::sWhiteImagep, true);

		glPointSize(8.f);
		LLGLDepthTest depth(GL_TRUE, GL_TRUE, GL_ALWAYS);

		gGL.begin(LLRender::POINTS);
		for (std::list<DebugBlip>::iterator iter = mDebugBlips.begin(); iter != mDebugBlips.end(); )
		{
			DebugBlip& blip = *iter;

			blip.mAge += gFrameIntervalSeconds.value();
			if (blip.mAge > 2.f)
			{
				mDebugBlips.erase(iter++);
			}
			else
			{
				iter++;
			}

			blip.mPosition.mV[2] += gFrameIntervalSeconds.value()*2.f;

			gGL.color4fv(blip.mColor.mV);
			gGL.vertex3fv(blip.mPosition.mV);
		}
		gGL.end();
		gGL.flush();
		glPointSize(1.f);
	}


	// Debug stuff.
	for (LLWorld::region_list_t::const_iterator iter = LLWorld::getInstance()->getRegionList().begin(); 
			iter != LLWorld::getInstance()->getRegionList().end(); ++iter)
	{
		LLViewerRegion* region = *iter;
		for (U32 i = 0; i < LLViewerRegion::NUM_PARTITIONS; i++)
		{
			LLSpatialPartition* part = region->getSpatialPartition(i);
			if (part)
			{
				if ( (hud_only && (part->mDrawableType == RENDER_TYPE_HUD || part->mDrawableType == RENDER_TYPE_HUD_PARTICLES)) ||
					 (!hud_only && hasRenderType(part->mDrawableType)) )
				{
					part->renderDebug();
				}
			}
		}
	}

	for (LLCullResult::bridge_iterator i = sCull->beginVisibleBridge(); i != sCull->endVisibleBridge(); ++i)
	{
		LLSpatialBridge* bridge = *i;
		if (!bridge->isDead() && hasRenderType(bridge->mDrawableType))
		{
			gGL.pushMatrix();
			gGL.multMatrix((F32*)bridge->mDrawable->getRenderMatrix().mMatrix);
			bridge->renderDebug();
			gGL.popMatrix();
		}
	}

	if (gPipeline.hasRenderDebugMask(LLPipeline::RENDER_DEBUG_OCCLUSION))
	{ //render visible selected group occlusion geometry
		gDebugProgram.bind();
		LLGLDepthTest depth(GL_TRUE, GL_FALSE);
		gGL.diffuseColor3f(1,0,1);
		for (std::set<LLSpatialGroup*>::iterator iter = visible_selected_groups.begin(); iter != visible_selected_groups.end(); ++iter)
		{
			LLSpatialGroup* group = *iter;

			LLVector4a fudge;
			fudge.splat(0.25f); //SG_OCCLUSION_FUDGE

			LLVector4a size;
			const LLVector4a* bounds = group->getBounds();
			size.setAdd(fudge, bounds[1]);
			
			drawBox(bounds[0], size);
		}
	}

	visible_selected_groups.clear();

	gUIProgram.bind();

	if (hasRenderDebugMask(LLPipeline::RENDER_DEBUG_RAYCAST) && !hud_only)
	{ //draw crosshairs on particle intersection
		if (gDebugRaycastParticle)
		{
			gDebugProgram.bind();

			gGL.getTexUnit(0)->unbind(LLTexUnit::TT_TEXTURE);

			LLVector3 center(gDebugRaycastParticleIntersection.getF32ptr());
			LLVector3 size(0.1f, 0.1f, 0.1f);

			LLVector3 p[6];

			p[0] = center + size.scaledVec(LLVector3(1,0,0));
			p[1] = center + size.scaledVec(LLVector3(-1,0,0));
			p[2] = center + size.scaledVec(LLVector3(0,1,0));
			p[3] = center + size.scaledVec(LLVector3(0,-1,0));
			p[4] = center + size.scaledVec(LLVector3(0,0,1));
			p[5] = center + size.scaledVec(LLVector3(0,0,-1));
				
			gGL.begin(LLRender::LINES);
			gGL.diffuseColor3f(1.f, 1.f, 0.f);
			for (U32 i = 0; i < 6; i++)
			{
				gGL.vertex3fv(p[i].mV);
			}
			gGL.end();
			gGL.flush();

			gDebugProgram.unbind();
		}
	}

	if (hasRenderDebugMask(LLPipeline::RENDER_DEBUG_SHADOW_FRUSTA))
	{
		LLVertexBuffer::unbind();

		LLGLEnable blend(GL_BLEND);
		LLGLDepthTest depth(TRUE, FALSE);
		LLGLDisable cull(GL_CULL_FACE);

		gGL.color4f(1,1,1,1);
		gGL.getTexUnit(0)->unbind(LLTexUnit::TT_TEXTURE);
				
		F32 a = 0.1f;

		F32 col[] =
		{
			1,0,0,a,
			0,1,0,a,
			0,0,1,a,
			1,0,1,a,
			
			1,1,0,a,
			0,1,1,a,
			1,1,1,a,
			1,0,1,a,
		};

		for (U32 i = 0; i < 8; i++)
		{
			LLVector3* frust = mShadowCamera[i].mAgentFrustum;

			if (i > 3)
			{ //render shadow frusta as volumes
				if (mShadowFrustPoints[i-4].empty())
				{
					continue;
				}

				gGL.color4fv(col+(i-4)*4);	
			
				gGL.begin(LLRender::TRIANGLE_STRIP);
				gGL.vertex3fv(frust[0].mV); gGL.vertex3fv(frust[4].mV);
				gGL.vertex3fv(frust[1].mV); gGL.vertex3fv(frust[5].mV);
				gGL.vertex3fv(frust[2].mV); gGL.vertex3fv(frust[6].mV);
				gGL.vertex3fv(frust[3].mV); gGL.vertex3fv(frust[7].mV);
				gGL.vertex3fv(frust[0].mV); gGL.vertex3fv(frust[4].mV);
				gGL.end();
				
				
				gGL.begin(LLRender::TRIANGLE_STRIP);
				gGL.vertex3fv(frust[0].mV);
				gGL.vertex3fv(frust[1].mV);
				gGL.vertex3fv(frust[3].mV);
				gGL.vertex3fv(frust[2].mV);
				gGL.end();
				
				gGL.begin(LLRender::TRIANGLE_STRIP);
				gGL.vertex3fv(frust[4].mV);
				gGL.vertex3fv(frust[5].mV);
				gGL.vertex3fv(frust[7].mV);
				gGL.vertex3fv(frust[6].mV);
				gGL.end();		
			}

	
			if (i < 4)
			{
				
				//if (i == 0 || !mShadowFrustPoints[i].empty())
				{
					//render visible point cloud
					gGL.flush();
					glPointSize(8.f);
					gGL.begin(LLRender::POINTS);
					
					F32* c = col+i*4;
					gGL.color3fv(c);

					for (U32 j = 0; j < mShadowFrustPoints[i].size(); ++j)
						{
							gGL.vertex3fv(mShadowFrustPoints[i][j].mV);
						
						}
					gGL.end();

					gGL.flush();
					glPointSize(1.f);

					LLVector3* ext = mShadowExtents[i]; 
					LLVector3 pos = (ext[0]+ext[1])*0.5f;
					LLVector3 size = (ext[1]-ext[0])*0.5f;
					drawBoxOutline(pos, size);

					//render camera frustum splits as outlines
					gGL.begin(LLRender::LINES);
					gGL.vertex3fv(frust[0].mV); gGL.vertex3fv(frust[1].mV);
					gGL.vertex3fv(frust[1].mV); gGL.vertex3fv(frust[2].mV);
					gGL.vertex3fv(frust[2].mV); gGL.vertex3fv(frust[3].mV);
					gGL.vertex3fv(frust[3].mV); gGL.vertex3fv(frust[0].mV);
					gGL.vertex3fv(frust[4].mV); gGL.vertex3fv(frust[5].mV);
					gGL.vertex3fv(frust[5].mV); gGL.vertex3fv(frust[6].mV);
					gGL.vertex3fv(frust[6].mV); gGL.vertex3fv(frust[7].mV);
					gGL.vertex3fv(frust[7].mV); gGL.vertex3fv(frust[4].mV);
					gGL.vertex3fv(frust[0].mV); gGL.vertex3fv(frust[4].mV);
					gGL.vertex3fv(frust[1].mV); gGL.vertex3fv(frust[5].mV);
					gGL.vertex3fv(frust[2].mV); gGL.vertex3fv(frust[6].mV);
					gGL.vertex3fv(frust[3].mV); gGL.vertex3fv(frust[7].mV);
					gGL.end();
				}
			}

			/*gGL.flush();
			gGL.setLineWidth(16-i*2); // <FS> Line width OGL core profile fix by Rye Mutt
			for (LLWorld::region_list_t::const_iterator iter = LLWorld::getInstance()->getRegionList().begin(); 
					iter != LLWorld::getInstance()->getRegionList().end(); ++iter)
			{
				LLViewerRegion* region = *iter;
				for (U32 j = 0; j < LLViewerRegion::NUM_PARTITIONS; j++)
				{
					LLSpatialPartition* part = region->getSpatialPartition(j);
					if (part)
					{
						if (hasRenderType(part->mDrawableType))
						{
							part->renderIntersectingBBoxes(&mShadowCamera[i]);
						}
					}
				}
			}
			gGL.flush();
			gGL.setLineWidth(1.f);*/ // <FS> Line width OGL core profile fix by Rye Mutt
		}
	}

	if (mRenderDebugMask & RENDER_DEBUG_WIND_VECTORS)
	{
		gAgent.getRegion()->mWind.renderVectors();
	}
	
	if (mRenderDebugMask & RENDER_DEBUG_COMPOSITION)
	{
		// Debug composition layers
		F32 x, y;

		gGL.getTexUnit(0)->unbind(LLTexUnit::TT_TEXTURE);

		if (gAgent.getRegion())
		{
			gGL.begin(LLRender::POINTS);
			// Draw the composition layer for the region that I'm in.
			for (x = 0; x <= 260; x++)
			{
				for (y = 0; y <= 260; y++)
				{
					if ((x > 255) || (y > 255))
					{
						gGL.color4f(1.f, 0.f, 0.f, 1.f);
					}
					else
					{
						gGL.color4f(0.f, 0.f, 1.f, 1.f);
					}
					F32 z = gAgent.getRegion()->getCompositionXY((S32)x, (S32)y);
					z *= 5.f;
					z += 50.f;
					gGL.vertex3f(x, y, z);
				}
			}
			gGL.end();
		}
	}

	if (mRenderDebugMask & LLPipeline::RENDER_DEBUG_BUILD_QUEUE)
	{
		U32 count = 0;
		U32 size = mGroupQ2.size();
		LLColor4 col;

		LLVertexBuffer::unbind();
		LLGLEnable blend(GL_BLEND);
		gGL.setSceneBlendType(LLRender::BT_ALPHA);
		LLGLDepthTest depth(GL_TRUE, GL_FALSE);
		gGL.getTexUnit(0)->bind(LLViewerFetchedTexture::sWhiteImagep);
		
		gGL.pushMatrix();
		gGL.loadMatrix(gGLModelView);
		gGLLastMatrix = NULL;

		for (LLSpatialGroup::sg_vector_t::iterator iter = mGroupQ2.begin(); iter != mGroupQ2.end(); ++iter)
		{
			LLSpatialGroup* group = *iter;
			if (group->isDead())
			{
				continue;
			}

			LLSpatialBridge* bridge = group->getSpatialPartition()->asBridge();

			if (bridge && (!bridge->mDrawable || bridge->mDrawable->isDead()))
			{
				continue;
			}

			if (bridge)
			{
				gGL.pushMatrix();
				gGL.multMatrix((F32*)bridge->mDrawable->getRenderMatrix().mMatrix);
			}

			F32 alpha = llclamp((F32) (size-count)/size, 0.f, 1.f);

			
			LLVector2 c(1.f-alpha, alpha);
			c.normVec();

			
			++count;
			col.set(c.mV[0], c.mV[1], 0, alpha*0.5f+0.5f);
			group->drawObjectBox(col);

			if (bridge)
			{
				gGL.popMatrix();
			}
		}

		gGL.popMatrix();
	}

	gGL.flush();
	gUIProgram.unbind();
}

void LLPipeline::rebuildPools()
{
    LL_PROFILE_ZONE_SCOPED_CATEGORY_PIPELINE;

	assertInitialized();

	S32 max_count = mPools.size();
	pool_set_t::iterator iter1 = mPools.upper_bound(mLastRebuildPool);
	while(max_count > 0 && mPools.size() > 0) // && num_rebuilds < MAX_REBUILDS)
	{
		if (iter1 == mPools.end())
		{
			iter1 = mPools.begin();
		}
		LLDrawPool* poolp = *iter1;

		if (poolp->isDead())
		{
			mPools.erase(iter1++);
			removeFromQuickLookup( poolp );
			if (poolp == mLastRebuildPool)
			{
				mLastRebuildPool = NULL;
			}
			delete poolp;
		}
		else
		{
			mLastRebuildPool = poolp;
			iter1++;
		}
		max_count--;
	}
}

void LLPipeline::addToQuickLookup( LLDrawPool* new_poolp )
{
	assertInitialized();

	switch( new_poolp->getType() )
	{
	case LLDrawPool::POOL_SIMPLE:
		if (mSimplePool)
		{
			llassert(0);
			LL_WARNS() << "Ignoring duplicate simple pool." << LL_ENDL;
		}
		else
		{
			mSimplePool = (LLRenderPass*) new_poolp;
		}
		break;

	case LLDrawPool::POOL_ALPHA_MASK:
		if (mAlphaMaskPool)
		{
			llassert(0);
			LL_WARNS() << "Ignoring duplicate alpha mask pool." << LL_ENDL;
			break;
		}
		else
		{
			mAlphaMaskPool = (LLRenderPass*) new_poolp;
		}
		break;

	case LLDrawPool::POOL_FULLBRIGHT_ALPHA_MASK:
		if (mFullbrightAlphaMaskPool)
		{
			llassert(0);
			LL_WARNS() << "Ignoring duplicate alpha mask pool." << LL_ENDL;
			break;
		}
		else
		{
			mFullbrightAlphaMaskPool = (LLRenderPass*) new_poolp;
		}
		break;
		
	case LLDrawPool::POOL_GRASS:
		if (mGrassPool)
		{
			llassert(0);
			LL_WARNS() << "Ignoring duplicate grass pool." << LL_ENDL;
		}
		else
		{
			mGrassPool = (LLRenderPass*) new_poolp;
		}
		break;

	case LLDrawPool::POOL_FULLBRIGHT:
		if (mFullbrightPool)
		{
			llassert(0);
			LL_WARNS() << "Ignoring duplicate simple pool." << LL_ENDL;
		}
		else
		{
			mFullbrightPool = (LLRenderPass*) new_poolp;
		}
		break;

	case LLDrawPool::POOL_INVISIBLE:
		if (mInvisiblePool)
		{
			llassert(0);
			LL_WARNS() << "Ignoring duplicate simple pool." << LL_ENDL;
		}
		else
		{
			mInvisiblePool = (LLRenderPass*) new_poolp;
		}
		break;

	case LLDrawPool::POOL_GLOW:
		if (mGlowPool)
		{
			llassert(0);
			LL_WARNS() << "Ignoring duplicate glow pool." << LL_ENDL;
		}
		else
		{
			mGlowPool = (LLRenderPass*) new_poolp;
		}
		break;

	case LLDrawPool::POOL_TREE:
		mTreePools[ uintptr_t(new_poolp->getTexture()) ] = new_poolp ;
		break;
 
	case LLDrawPool::POOL_TERRAIN:
		mTerrainPools[ uintptr_t(new_poolp->getTexture()) ] = new_poolp ;
		break;

	case LLDrawPool::POOL_BUMP:
		if (mBumpPool)
		{
			llassert(0);
			LL_WARNS() << "Ignoring duplicate bump pool." << LL_ENDL;
		}
		else
		{
			mBumpPool = new_poolp;
		}
		break;
	case LLDrawPool::POOL_MATERIALS:
		if (mMaterialsPool)
		{
			llassert(0);
			LL_WARNS() << "Ignorning duplicate materials pool." << LL_ENDL;
		}
		else
		{
			mMaterialsPool = new_poolp;
		}
		break;
	case LLDrawPool::POOL_ALPHA:
		if( mAlphaPool )
		{
			llassert(0);
			LL_WARNS() << "LLPipeline::addPool(): Ignoring duplicate Alpha pool" << LL_ENDL;
		}
		else
		{
			mAlphaPool = (LLDrawPoolAlpha*) new_poolp;
		}
		break;

	case LLDrawPool::POOL_AVATAR:
	case LLDrawPool::POOL_CONTROL_AV:
		break; // Do nothing

	case LLDrawPool::POOL_SKY:
		if( mSkyPool )
		{
			llassert(0);
			LL_WARNS() << "LLPipeline::addPool(): Ignoring duplicate Sky pool" << LL_ENDL;
		}
		else
		{
			mSkyPool = new_poolp;
		}
		break;
	
	case LLDrawPool::POOL_WATER:
		if( mWaterPool )
		{
			llassert(0);
			LL_WARNS() << "LLPipeline::addPool(): Ignoring duplicate Water pool" << LL_ENDL;
		}
		else
		{
			mWaterPool = new_poolp;
		}
		break;

	case LLDrawPool::POOL_GROUND:
		if( mGroundPool )
		{
			llassert(0);
			LL_WARNS() << "LLPipeline::addPool(): Ignoring duplicate Ground Pool" << LL_ENDL;
		}
		else
		{ 
			mGroundPool = new_poolp;
		}
		break;

	case LLDrawPool::POOL_WL_SKY:
		if( mWLSkyPool )
		{
			llassert(0);
			LL_WARNS() << "LLPipeline::addPool(): Ignoring duplicate WLSky Pool" << LL_ENDL;
		}
		else
		{ 
			mWLSkyPool = new_poolp;
		}
		break;

	default:
		llassert(0);
		LL_WARNS() << "Invalid Pool Type in  LLPipeline::addPool()" << LL_ENDL;
		break;
	}
}

void LLPipeline::removePool( LLDrawPool* poolp )
{
	assertInitialized();
	removeFromQuickLookup(poolp);
	mPools.erase(poolp);
	delete poolp;
}

void LLPipeline::removeFromQuickLookup( LLDrawPool* poolp )
{
	assertInitialized();
	switch( poolp->getType() )
	{
	case LLDrawPool::POOL_SIMPLE:
		llassert(mSimplePool == poolp);
		mSimplePool = NULL;
		break;

	case LLDrawPool::POOL_ALPHA_MASK:
		llassert(mAlphaMaskPool == poolp);
		mAlphaMaskPool = NULL;
		break;

	case LLDrawPool::POOL_FULLBRIGHT_ALPHA_MASK:
		llassert(mFullbrightAlphaMaskPool == poolp);
		mFullbrightAlphaMaskPool = NULL;
		break;

	case LLDrawPool::POOL_GRASS:
		llassert(mGrassPool == poolp);
		mGrassPool = NULL;
		break;

	case LLDrawPool::POOL_FULLBRIGHT:
		llassert(mFullbrightPool == poolp);
		mFullbrightPool = NULL;
		break;

	case LLDrawPool::POOL_INVISIBLE:
		llassert(mInvisiblePool == poolp);
		mInvisiblePool = NULL;
		break;

	case LLDrawPool::POOL_WL_SKY:
		llassert(mWLSkyPool == poolp);
		mWLSkyPool = NULL;
		break;

	case LLDrawPool::POOL_GLOW:
		llassert(mGlowPool == poolp);
		mGlowPool = NULL;
		break;

	case LLDrawPool::POOL_TREE:
		#ifdef _DEBUG
			{
				bool found = mTreePools.erase( (uintptr_t)poolp->getTexture() );
				llassert( found );
			}
		#else
			mTreePools.erase( (uintptr_t)poolp->getTexture() );
		#endif
		break;

	case LLDrawPool::POOL_TERRAIN:
		#ifdef _DEBUG
			{
				bool found = mTerrainPools.erase( (uintptr_t)poolp->getTexture() );
				llassert( found );
			}
		#else
			mTerrainPools.erase( (uintptr_t)poolp->getTexture() );
		#endif
		break;

	case LLDrawPool::POOL_BUMP:
		llassert( poolp == mBumpPool );
		mBumpPool = NULL;
		break;
	
	case LLDrawPool::POOL_MATERIALS:
		llassert(poolp == mMaterialsPool);
		mMaterialsPool = NULL;
		break;
			
	case LLDrawPool::POOL_ALPHA:
		llassert( poolp == mAlphaPool );
		mAlphaPool = NULL;
		break;

	case LLDrawPool::POOL_AVATAR:
	case LLDrawPool::POOL_CONTROL_AV:
		break; // Do nothing

	case LLDrawPool::POOL_SKY:
		llassert( poolp == mSkyPool );
		mSkyPool = NULL;
		break;

	case LLDrawPool::POOL_WATER:
		llassert( poolp == mWaterPool );
		mWaterPool = NULL;
		break;

	case LLDrawPool::POOL_GROUND:
		llassert( poolp == mGroundPool );
		mGroundPool = NULL;
		break;

	default:
		llassert(0);
		LL_WARNS() << "Invalid Pool Type in  LLPipeline::removeFromQuickLookup() type=" << poolp->getType() << LL_ENDL;
		break;
	}
}

void LLPipeline::resetDrawOrders()
{
    LL_PROFILE_ZONE_SCOPED_CATEGORY_PIPELINE;
	assertInitialized();
	// Iterate through all of the draw pools and rebuild them.
	for (pool_set_t::iterator iter = mPools.begin(); iter != mPools.end(); ++iter)
	{
		LLDrawPool *poolp = *iter;
		poolp->resetDrawOrders();
	}
}

//============================================================================
// Once-per-frame setup of hardware lights,
// including sun/moon, avatar backlight, and up to 6 local lights

void LLPipeline::setupAvatarLights(bool for_edit)
{
	assertInitialized();

    LLEnvironment& environment = LLEnvironment::instance();
    LLSettingsSky::ptr_t psky = environment.getCurrentSky();

    bool sun_up = environment.getIsSunUp();


	if (for_edit)
	{
		LLColor4 diffuse(1.f, 1.f, 1.f, 0.f);
		LLVector4 light_pos_cam(-8.f, 0.25f, 10.f, 0.f);  // w==0 => directional light
		LLMatrix4 camera_mat = LLViewerCamera::getInstance()->getModelview();
		LLMatrix4 camera_rot(camera_mat.getMat3());
		camera_rot.invert();
		LLVector4 light_pos = light_pos_cam * camera_rot;
		
		light_pos.normalize();

		LLLightState* light = gGL.getLight(1);

		mHWLightColors[1] = diffuse;

		light->setDiffuse(diffuse);
		light->setAmbient(LLColor4::black);
		light->setSpecular(LLColor4::black);
		light->setPosition(light_pos);
		light->setConstantAttenuation(1.f);
		light->setLinearAttenuation(0.f);
		light->setQuadraticAttenuation(0.f);
		light->setSpotExponent(0.f);
		light->setSpotCutoff(180.f);
	}
	else if (gAvatarBacklight) // Always true (unless overridden in a devs .ini)
	{
        LLVector3 light_dir = sun_up ? LLVector3(mSunDir) : LLVector3(mMoonDir);
		LLVector3 opposite_pos = -light_dir;
		LLVector3 orthog_light_pos = light_dir % LLVector3::z_axis;
		LLVector4 backlight_pos = LLVector4(lerp(opposite_pos, orthog_light_pos, 0.3f), 0.0f);
		backlight_pos.normalize();
			
		LLColor4 light_diffuse = sun_up ? mSunDiffuse : mMoonDiffuse;

		LLColor4 backlight_diffuse(1.f - light_diffuse.mV[VRED], 1.f - light_diffuse.mV[VGREEN], 1.f - light_diffuse.mV[VBLUE], 1.f);
		F32 max_component = 0.001f;
		for (S32 i = 0; i < 3; i++)
		{
			if (backlight_diffuse.mV[i] > max_component)
			{
				max_component = backlight_diffuse.mV[i];
			}
		}
		F32 backlight_mag;
		if (environment.getIsSunUp()) // <FS:Ansariel> Factor out instance() calls
		{
			backlight_mag = BACKLIGHT_DAY_MAGNITUDE_OBJECT;
		}
		else
		{
			backlight_mag = BACKLIGHT_NIGHT_MAGNITUDE_OBJECT;
		}
		backlight_diffuse *= backlight_mag / max_component;

		mHWLightColors[1] = backlight_diffuse;

		LLLightState* light = gGL.getLight(1);

		light->setPosition(backlight_pos);
		light->setDiffuse(backlight_diffuse);
		light->setAmbient(LLColor4::black);
		light->setSpecular(LLColor4::black);
		light->setConstantAttenuation(1.f);
		light->setLinearAttenuation(0.f);
		light->setQuadraticAttenuation(0.f);
		light->setSpotExponent(0.f);
		light->setSpotCutoff(180.f);
	}
	else
	{
		LLLightState* light = gGL.getLight(1);

		mHWLightColors[1] = LLColor4::black;

		light->setDiffuse(LLColor4::black);
		light->setAmbient(LLColor4::black);
		light->setSpecular(LLColor4::black);
	}
}

static F32 calc_light_dist(LLVOVolume* light, const LLVector3& cam_pos, F32 max_dist)
{
	F32 inten = light->getLightIntensity();
	if (inten < .001f)
	{
		return max_dist;
	}
	bool selected = light->isSelected();
	if (selected)
	{
        return 0.f; // selected lights get highest priority
	}
    F32 radius = light->getLightRadius();
    F32 dist = dist_vec(light->getRenderPosition(), cam_pos);
    dist = llmax(dist - radius, 0.f);
	if (light->mDrawable.notNull() && light->mDrawable->isState(LLDrawable::ACTIVE))
	{
		// moving lights get a little higher priority (too much causes artifacts)
        dist = llmax(dist - light->getLightRadius()*0.25f, 0.f);
	}
	return dist;
}

void LLPipeline::calcNearbyLights(LLCamera& camera)
{
	assertInitialized();

	if (LLPipeline::sReflectionRender)
	{
		return;
	}

	if (mLightingDetail >= 1)
	{
		// mNearbyLight (and all light_set_t's) are sorted such that
		// begin() == the closest light and rbegin() == the farthest light
		const S32 MAX_LOCAL_LIGHTS = 6;
        LLVector3 cam_pos = camera.getOrigin();
		
        F32 max_dist;
        if (LLPipeline::sRenderDeferred)
        {
            max_dist = RenderFarClip;
        }
        else
        {
            max_dist = llmin(RenderFarClip, LIGHT_MAX_RADIUS * 4.f);
        }

		// UPDATE THE EXISTING NEARBY LIGHTS
		light_set_t cur_nearby_lights;
		for (light_set_t::iterator iter = mNearbyLights.begin();
			iter != mNearbyLights.end(); iter++)
		{
			const Light* light = &(*iter);
			LLDrawable* drawable = light->drawable;
            const LLViewerObject *vobj = light->drawable->getVObj();
            if(vobj && vobj->getAvatar() 
               && (vobj->getAvatar()->isTooComplex() || vobj->getAvatar()->isInMuteList())
               )
            {
                drawable->clearState(LLDrawable::NEARBY_LIGHT);
                continue;
            }

			LLVOVolume* volight = drawable->getVOVolume();
			if (!volight || !drawable->isState(LLDrawable::LIGHT))
			{
				drawable->clearState(LLDrawable::NEARBY_LIGHT);
				continue;
			}
			if (light->fade <= -LIGHT_FADE_TIME)
			{
				drawable->clearState(LLDrawable::NEARBY_LIGHT);
				continue;
			}
			if (!sRenderAttachedLights && volight && volight->isAttachment())
			{
				drawable->clearState(LLDrawable::NEARBY_LIGHT);
				continue;
			}

            F32 dist = calc_light_dist(volight, cam_pos, max_dist);
            F32 fade = light->fade;
            // actual fade gets decreased/increased by setupHWLights
            // light->fade value is 'time'.
            // >=0 and light will become visible as value increases
            // <0 and light will fade out
            if (dist < max_dist)
            {
                if (fade < 0)
                {
                    // mark light to fade in
                    // if fade was -LIGHT_FADE_TIME - it was fully invisible
                    // if fade -0 - it was fully visible
                    // visibility goes up from 0 to LIGHT_FADE_TIME.
                    fade += LIGHT_FADE_TIME;
                }
            }
            else
            {
                // mark light to fade out
                // visibility goes down from -0 to -LIGHT_FADE_TIME.
                if (fade >= LIGHT_FADE_TIME)
                {
                    fade = -0.0001f; // was fully visible
                }
                else if (fade >= 0)
                {
                    // 0.75 visible light should stay 0.75 visible, but should reverse direction
                    fade -= LIGHT_FADE_TIME;
                }
            }
            cur_nearby_lights.insert(Light(drawable, dist, fade));
		}
		mNearbyLights = cur_nearby_lights;
				
		// FIND NEW LIGHTS THAT ARE IN RANGE
		light_set_t new_nearby_lights;
		for (LLDrawable::drawable_set_t::iterator iter = mLights.begin();
			 iter != mLights.end(); ++iter)
		{
			LLDrawable* drawable = *iter;
			LLVOVolume* light = drawable->getVOVolume();
			if (!light || drawable->isState(LLDrawable::NEARBY_LIGHT))
			{
				continue;
			}
			if (light->isHUDAttachment())
			{
				continue; // no lighting from HUD objects
			}
            if (!sRenderAttachedLights && light && light->isAttachment())
			{
				continue;
			}
            LLVOAvatar * av = light->getAvatar();
            if (av && (av->isTooComplex() || av->isInMuteList()))
            {
                // avatars that are already in the list will be removed by removeMutedAVsLights
                continue;
            }
            F32 dist = calc_light_dist(light, cam_pos, max_dist);
            if (dist >= max_dist)
			{
				continue;
			}
			new_nearby_lights.insert(Light(drawable, dist, 0.f));
            if (!LLPipeline::sRenderDeferred && new_nearby_lights.size() > (U32)MAX_LOCAL_LIGHTS)
			{
				new_nearby_lights.erase(--new_nearby_lights.end());
				const Light& last = *new_nearby_lights.rbegin();
				max_dist = last.dist;
			}
		}

		// INSERT ANY NEW LIGHTS
		for (light_set_t::iterator iter = new_nearby_lights.begin();
			 iter != new_nearby_lights.end(); iter++)
		{
			const Light* light = &(*iter);
            if (LLPipeline::sRenderDeferred || mNearbyLights.size() < (U32)MAX_LOCAL_LIGHTS)
			{
				mNearbyLights.insert(*light);
				((LLDrawable*) light->drawable)->setState(LLDrawable::NEARBY_LIGHT);
			}
			else
			{
				// crazy cast so that we can overwrite the fade value
				// even though gcc enforces sets as const
				// (fade value doesn't affect sort so this is safe)
				Light* farthest_light = (const_cast<Light*>(&(*(mNearbyLights.rbegin()))));
				if (light->dist < farthest_light->dist)
				{
                    // mark light to fade out
                    // visibility goes down from -0 to -LIGHT_FADE_TIME.
                    //
                    // This is a mess, but for now it needs to be in sync
                    // with fade code above. Ex: code above detects distance < max,
                    // sets fade time to positive, this code then detects closer
                    // lights and sets fade time negative, fully compensating
                    // for the code above
                    if (farthest_light->fade >= LIGHT_FADE_TIME)
                    {
                        farthest_light->fade = -0.0001f; // was fully visible
                    }
                    else if (farthest_light->fade >= 0)
                    {
                        farthest_light->fade -= LIGHT_FADE_TIME;
                    }
				}
				else
				{
					break; // none of the other lights are closer
				}
			}
		}
		
		//mark nearby lights not-removable.
		for (light_set_t::iterator iter = mNearbyLights.begin();
			 iter != mNearbyLights.end(); iter++)
		{
			const Light* light = &(*iter);
			((LLViewerOctreeEntryData*) light->drawable)->setVisible();
		}
	}
}

void LLPipeline::setupHWLights(LLDrawPool* pool)
{
	assertInitialized();
	
    LLEnvironment& environment = LLEnvironment::instance();
    LLSettingsSky::ptr_t psky = environment.getCurrentSky();

    // Ambient
    LLColor4 ambient = psky->getTotalAmbient();
		gGL.setAmbientLightColor(ambient);

    bool sun_up  = environment.getIsSunUp();
    bool moon_up = environment.getIsMoonUp();

	// Light 0 = Sun or Moon (All objects)
	{
        LLVector4 sun_dir(environment.getSunDirection(), 0.0f);
        LLVector4 moon_dir(environment.getMoonDirection(), 0.0f);

        mSunDir.setVec(sun_dir);
        mMoonDir.setVec(moon_dir);

        mSunDiffuse.setVec(psky->getSunlightColor());
        mMoonDiffuse.setVec(psky->getMoonlightColor());

		F32 max_color = llmax(mSunDiffuse.mV[0], mSunDiffuse.mV[1], mSunDiffuse.mV[2]);
		if (max_color > 1.f)
		{
			mSunDiffuse *= 1.f/max_color;
		}
		mSunDiffuse.clamp();

        max_color = llmax(mMoonDiffuse.mV[0], mMoonDiffuse.mV[1], mMoonDiffuse.mV[2]);
        if (max_color > 1.f)
        {
            mMoonDiffuse *= 1.f/max_color;
        }
        mMoonDiffuse.clamp();

        // prevent underlighting from having neither lightsource facing us
        if (!sun_up && !moon_up)
		{
            mSunDiffuse.setVec(LLColor4(0.0, 0.0, 0.0, 1.0));
            mMoonDiffuse.setVec(LLColor4(0.0, 0.0, 0.0, 1.0));
            mSunDir.setVec(LLVector4(0.0, 1.0, 0.0, 0.0));
            mMoonDir.setVec(LLVector4(0.0, 1.0, 0.0, 0.0));
		}

        LLVector4 light_dir = sun_up ? mSunDir : mMoonDir;

        mHWLightColors[0] = sun_up ? mSunDiffuse : mMoonDiffuse;

		LLLightState* light = gGL.getLight(0);
        light->setPosition(light_dir);

        light->setSunPrimary(sun_up);
        light->setDiffuse(mHWLightColors[0]);
        light->setDiffuseB(mMoonDiffuse);
        light->setAmbient(psky->getTotalAmbient());
		light->setSpecular(LLColor4::black);
		light->setConstantAttenuation(1.f);
		light->setLinearAttenuation(0.f);
		light->setQuadraticAttenuation(0.f);
		light->setSpotExponent(0.f);
		light->setSpotCutoff(180.f);
	}
	
	// Light 1 = Backlight (for avatars)
	// (set by enableLightsAvatar)
	
	S32 cur_light = 2;
	
	// Nearby lights = LIGHT 2-7

	mLightMovingMask = 0;
	
	if (mLightingDetail >= 1)
	{
		for (light_set_t::iterator iter = mNearbyLights.begin();
			 iter != mNearbyLights.end(); ++iter)
		{
			LLDrawable* drawable = iter->drawable;
			LLVOVolume* light = drawable->getVOVolume();
			if (!light)
			{
				continue;
			}

            if (light->isAttachment())
            {
                if (!sRenderAttachedLights)
                {
                    continue;
                }
            }

			if (drawable->isState(LLDrawable::ACTIVE))
			{
				mLightMovingMask |= (1<<cur_light);
			}
			
            //send linear light color to shader
			LLColor4  light_color = light->getLightLinearColor();
			light_color.mV[3] = 0.0f;

			F32 fade = iter->fade;
			if (fade < LIGHT_FADE_TIME)
			{
				// fade in/out light
				if (fade >= 0.f)
				{
					fade = fade / LIGHT_FADE_TIME;
					((Light*) (&(*iter)))->fade += gFrameIntervalSeconds.value();
				}
				else
				{
					fade = 1.f + fade / LIGHT_FADE_TIME;
					((Light*) (&(*iter)))->fade -= gFrameIntervalSeconds.value();
				}
				fade = llclamp(fade,0.f,1.f);
				light_color *= fade;
			}

            if (light_color.magVecSquared() < 0.001f)
            {
                continue;
            }

            LLVector3 light_pos(light->getRenderPosition());
            LLVector4 light_pos_gl(light_pos, 1.0f);

            F32 adjusted_radius = light->getLightRadius() * (sRenderDeferred ? 1.5f : 1.0f);
            if (adjusted_radius <= 0.001f)
            {
                continue;
            }

            F32 x = (3.f * (1.f + (light->getLightFalloff() * 2.0f)));  // why this magic?  probably trying to match a historic behavior.
            F32 linatten = x / adjusted_radius;                         // % of brightness at radius

            mHWLightColors[cur_light] = light_color;
			LLLightState* light_state = gGL.getLight(cur_light);
			
			light_state->setPosition(light_pos_gl);
			light_state->setDiffuse(light_color);
			light_state->setAmbient(LLColor4::black);
			light_state->setConstantAttenuation(0.f);
			if (sRenderDeferred)
			{
				light_state->setLinearAttenuation(linatten);
				light_state->setQuadraticAttenuation(light->getLightFalloff(DEFERRED_LIGHT_FALLOFF) + 1.f); // get falloff to match for forward deferred rendering lights
			}
			else
			{
				light_state->setLinearAttenuation(linatten);
				light_state->setQuadraticAttenuation(0.f);
			}
			

			if (light->isLightSpotlight() // directional (spot-)light
			    && (LLPipeline::sRenderDeferred || RenderSpotLightsInNondeferred)) // these are only rendered as GL spotlights if we're in deferred rendering mode *or* the setting forces them on
			{
				LLQuaternion quat = light->getRenderRotation();
				LLVector3 at_axis(0,0,-1); // this matches deferred rendering's object light direction
				at_axis *= quat;

				light_state->setSpotDirection(at_axis);
				light_state->setSpotCutoff(90.f);
				light_state->setSpotExponent(2.f);
	
				LLVector3 spotParams = light->getSpotLightParams();

				const LLColor4 specular(0.f, 0.f, 0.f, spotParams[2]);
				light_state->setSpecular(specular);
			}
			else // omnidirectional (point) light
			{
				light_state->setSpotExponent(0.f);
				light_state->setSpotCutoff(180.f);
				
				// we use specular.z = 1.0 as a cheap hack for the shaders to know that this is omnidirectional rather than a spotlight
				const LLColor4 specular(0.f, 0.f, 1.f, 0.f);
				light_state->setSpecular(specular);				
			}
			cur_light++;
			if (cur_light >= 8)
			{
				break; // safety
			}
		}
	}
	for ( ; cur_light < 8 ; cur_light++)
	{
		mHWLightColors[cur_light] = LLColor4::black;
		LLLightState* light = gGL.getLight(cur_light);
        light->setSunPrimary(true);
		light->setDiffuse(LLColor4::black);
		light->setAmbient(LLColor4::black);
		light->setSpecular(LLColor4::black);
	}

    // Bookmark comment to allow searching for mSpecialRenderMode == 3 (avatar edit mode),
    // prev site of forward (non-deferred) character light injection, removed by SL-13522 09/20

	// Init GL state
	for (S32 i = 0; i < 8; ++i)
	{
		gGL.getLight(i)->disable();
	}
	mLightMask = 0;
}

void LLPipeline::enableLights(U32 mask)
{
	assertInitialized();

	if (mLightingDetail == 0)
	{
		mask &= 0xf003; // sun and backlight only (and fullbright bit)
	}
	if (mLightMask != mask)
	{
		stop_glerror();
		if (mask)
		{
			stop_glerror();
			for (S32 i=0; i<8; i++)
			{
				LLLightState* light = gGL.getLight(i);
				if (mask & (1<<i))
				{
					light->enable();
					light->setDiffuse(mHWLightColors[i]);
				}
				else
				{
					light->disable();
					light->setDiffuse(LLColor4::black);
				}
			}
			stop_glerror();
		}
		mLightMask = mask;
		stop_glerror();
	}
}

void LLPipeline::enableLightsStatic()
{
	assertInitialized();
	U32 mask = 0x01; // Sun
	if (mLightingDetail >= 2)
	{
		mask |= mLightMovingMask; // Hardware moving lights
	}
	else
	{
		mask |= 0xff & (~2); // Hardware local lights
	}
	enableLights(mask);
}

void LLPipeline::enableLightsDynamic()
{
	assertInitialized();
	U32 mask = 0xff & (~2); // Local lights
	enableLights(mask);
	
	if (isAgentAvatarValid() && getLightingDetail() <= 0)
	{
		if (gAgentAvatarp->mSpecialRenderMode == 0) // normal
		{
			gPipeline.enableLightsAvatar();
		}
		else if (gAgentAvatarp->mSpecialRenderMode == 2)  // anim preview
		{
			gPipeline.enableLightsAvatarEdit(LLColor4(0.7f, 0.6f, 0.3f, 1.f));
		}
	}
}

void LLPipeline::enableLightsAvatar()
{
	U32 mask = 0xff; // All lights
	setupAvatarLights(FALSE);
	enableLights(mask);
}

void LLPipeline::enableLightsPreview()
{
	disableLights();

	LLColor4 ambient = PreviewAmbientColor;
	gGL.setAmbientLightColor(ambient);

	LLColor4 diffuse0 = PreviewDiffuse0;
	LLColor4 specular0 = PreviewSpecular0;
	LLColor4 diffuse1 = PreviewDiffuse1;
	LLColor4 specular1 = PreviewSpecular1;
	LLColor4 diffuse2 = PreviewDiffuse2;
	LLColor4 specular2 = PreviewSpecular2;

	LLVector3 dir0 = PreviewDirection0;
	LLVector3 dir1 = PreviewDirection1;
	LLVector3 dir2 = PreviewDirection2;

	dir0.normVec();
	dir1.normVec();
	dir2.normVec();
	
	LLVector4 light_pos(dir0, 0.0f);

	LLLightState* light = gGL.getLight(1);

	light->enable();
	light->setPosition(light_pos);
	light->setDiffuse(diffuse0);
	light->setAmbient(ambient);
	light->setSpecular(specular0);
	light->setSpotExponent(0.f);
	light->setSpotCutoff(180.f);

	light_pos = LLVector4(dir1, 0.f);

	light = gGL.getLight(2);
	light->enable();
	light->setPosition(light_pos);
	light->setDiffuse(diffuse1);
	light->setAmbient(ambient);
	light->setSpecular(specular1);
	light->setSpotExponent(0.f);
	light->setSpotCutoff(180.f);

	light_pos = LLVector4(dir2, 0.f);
	light = gGL.getLight(3);
	light->enable();
	light->setPosition(light_pos);
	light->setDiffuse(diffuse2);
	light->setAmbient(ambient);
	light->setSpecular(specular2);
	light->setSpotExponent(0.f);
	light->setSpotCutoff(180.f);
}


void LLPipeline::enableLightsAvatarEdit(const LLColor4& color)
{
	U32 mask = 0x2002; // Avatar backlight only, set ambient
	setupAvatarLights(TRUE);
	enableLights(mask);

	gGL.setAmbientLightColor(color);
}

void LLPipeline::enableLightsFullbright()
{
	assertInitialized();
	U32 mask = 0x1000; // Non-0 mask, set ambient
	enableLights(mask);
}

void LLPipeline::disableLights()
{
	enableLights(0); // no lighting (full bright)
}

//============================================================================

class LLMenuItemGL;
class LLInvFVBridge;
struct cat_folder_pair;
class LLVOBranch;
class LLVOLeaf;

void LLPipeline::findReferences(LLDrawable *drawablep)
{
	assertInitialized();
	if (mLights.find(drawablep) != mLights.end())
	{
		LL_INFOS() << "In mLights" << LL_ENDL;
	}
	if (std::find(mMovedList.begin(), mMovedList.end(), drawablep) != mMovedList.end())
	{
		LL_INFOS() << "In mMovedList" << LL_ENDL;
	}
	if (std::find(mShiftList.begin(), mShiftList.end(), drawablep) != mShiftList.end())
	{
		LL_INFOS() << "In mShiftList" << LL_ENDL;
	}
	if (mRetexturedList.find(drawablep) != mRetexturedList.end())
	{
		LL_INFOS() << "In mRetexturedList" << LL_ENDL;
	}
	
	if (std::find(mBuildQ1.begin(), mBuildQ1.end(), drawablep) != mBuildQ1.end())
	{
		LL_INFOS() << "In mBuildQ1" << LL_ENDL;
	}
	if (std::find(mBuildQ2.begin(), mBuildQ2.end(), drawablep) != mBuildQ2.end())
	{
		LL_INFOS() << "In mBuildQ2" << LL_ENDL;
	}

	S32 count;
	
	count = gObjectList.findReferences(drawablep);
	if (count)
	{
		LL_INFOS() << "In other drawables: " << count << " references" << LL_ENDL;
	}
}

bool LLPipeline::verify()
{
	bool ok = assertInitialized();
	if (ok) 
	{
		for (pool_set_t::iterator iter = mPools.begin(); iter != mPools.end(); ++iter)
		{
			LLDrawPool *poolp = *iter;
			if (!poolp->verify())
			{
				ok = false;
			}
		}
	}

	if (!ok)
	{
		LL_WARNS() << "Pipeline verify failed!" << LL_ENDL;
	}
	return ok;
}

//////////////////////////////
//
// Collision detection
//
//

///////////////////////////////////////////////////////////////////////////////////////////////////////////////////////////////////////////////////////////////////////////////////////////////////////
/**
 *	A method to compute a ray-AABB intersection.
 *	Original code by Andrew Woo, from "Graphics Gems", Academic Press, 1990
 *	Optimized code by Pierre Terdiman, 2000 (~20-30% faster on my Celeron 500)
 *	Epsilon value added by Klaus Hartmann. (discarding it saves a few cycles only)
 *
 *	Hence this version is faster as well as more robust than the original one.
 *
 *	Should work provided:
 *	1) the integer representation of 0.0f is 0x00000000
 *	2) the sign bit of the float is the most significant one
 *
 *	Report bugs: p.terdiman@codercorner.com
 *
 *	\param		aabb		[in] the axis-aligned bounding box
 *	\param		origin		[in] ray origin
 *	\param		dir			[in] ray direction
 *	\param		coord		[out] impact coordinates
 *	\return		true if ray intersects AABB
 */
///////////////////////////////////////////////////////////////////////////////////////////////////////////////////////////////////////////////////////////////////////////////////////////////////////
//#define RAYAABB_EPSILON 0.00001f
#define IR(x)	((U32&)x)

bool LLRayAABB(const LLVector3 &center, const LLVector3 &size, const LLVector3& origin, const LLVector3& dir, LLVector3 &coord, F32 epsilon)
{
	bool Inside = true;
	LLVector3 MinB = center - size;
	LLVector3 MaxB = center + size;
	LLVector3 MaxT;
	MaxT.mV[VX]=MaxT.mV[VY]=MaxT.mV[VZ]=-1.0f;

	// Find candidate planes.
	for(U32 i=0;i<3;i++)
	{
		if(origin.mV[i] < MinB.mV[i])
		{
			coord.mV[i]	= MinB.mV[i];
			Inside		= false;

			// Calculate T distances to candidate planes
			if(IR(dir.mV[i]))	MaxT.mV[i] = (MinB.mV[i] - origin.mV[i]) / dir.mV[i];
		}
		else if(origin.mV[i] > MaxB.mV[i])
		{
			coord.mV[i]	= MaxB.mV[i];
			Inside		= false;

			// Calculate T distances to candidate planes
			if(IR(dir.mV[i]))	MaxT.mV[i] = (MaxB.mV[i] - origin.mV[i]) / dir.mV[i];
		}
	}

	// Ray origin inside bounding box
	if(Inside)
	{
		coord = origin;
		return true;
	}

	// Get largest of the maxT's for final choice of intersection
	U32 WhichPlane = 0;
	if(MaxT.mV[1] > MaxT.mV[WhichPlane])	WhichPlane = 1;
	if(MaxT.mV[2] > MaxT.mV[WhichPlane])	WhichPlane = 2;

	// Check final candidate actually inside box
	if(IR(MaxT.mV[WhichPlane])&0x80000000) return false;

	for(U32 i=0;i<3;i++)
	{
		if(i!=WhichPlane)
		{
			coord.mV[i] = origin.mV[i] + MaxT.mV[WhichPlane] * dir.mV[i];
			if (epsilon > 0)
			{
				if(coord.mV[i] < MinB.mV[i] - epsilon || coord.mV[i] > MaxB.mV[i] + epsilon)	return false;
			}
			else
			{
				if(coord.mV[i] < MinB.mV[i] || coord.mV[i] > MaxB.mV[i])	return false;
			}
		}
	}
	return true;	// ray hits box
}

//////////////////////////////
//
// Macros, functions, and inline methods from other classes
//
//

void LLPipeline::setLight(LLDrawable *drawablep, bool is_light)
{
	if (drawablep && assertInitialized())
	{
		if (is_light)
		{
			mLights.insert(drawablep);
			drawablep->setState(LLDrawable::LIGHT);
		}
		else
		{
			drawablep->clearState(LLDrawable::LIGHT);
			mLights.erase(drawablep);
		}
	}
}

//static
void LLPipeline::toggleRenderType(U32 type)
{
	gPipeline.mRenderTypeEnabled[type] = !gPipeline.mRenderTypeEnabled[type];
	if (type == LLPipeline::RENDER_TYPE_WATER)
	{
		gPipeline.mRenderTypeEnabled[LLPipeline::RENDER_TYPE_VOIDWATER] = !gPipeline.mRenderTypeEnabled[LLPipeline::RENDER_TYPE_VOIDWATER];
	}
}

//static
void LLPipeline::toggleRenderTypeControl(U32 type)
{
	U32 bit = (1<<type);
	if (gPipeline.hasRenderType(type))
	{
		LL_INFOS() << "Toggling render type mask " << std::hex << bit << " off" << std::dec << LL_ENDL;
	}
	else
	{
		LL_INFOS() << "Toggling render type mask " << std::hex << bit << " on" << std::dec << LL_ENDL;
	}
	gPipeline.toggleRenderType(type);
}

//static
bool LLPipeline::hasRenderTypeControl(U32 type)
{
	return gPipeline.hasRenderType(type);
}

// Allows UI items labeled "Hide foo" instead of "Show foo"
//static
bool LLPipeline::toggleRenderTypeControlNegated(S32 type)
{
	return !gPipeline.hasRenderType(type);
}

//static
void LLPipeline::toggleRenderDebug(U64 bit)
{
	if (gPipeline.hasRenderDebugMask(bit))
	{
		LL_INFOS() << "Toggling render debug mask " << std::hex << bit << " off" << std::dec << LL_ENDL;
	}
	else
	{
		LL_INFOS() << "Toggling render debug mask " << std::hex << bit << " on" << std::dec << LL_ENDL;
	}
	gPipeline.mRenderDebugMask ^= bit;
}


//static
bool LLPipeline::toggleRenderDebugControl(U64 bit)
{
	return gPipeline.hasRenderDebugMask(bit);
}

//static
void LLPipeline::toggleRenderDebugFeature(U32 bit)
{
	gPipeline.mRenderDebugFeatureMask ^= bit;
}


//static
bool LLPipeline::toggleRenderDebugFeatureControl(U32 bit)
{
	return gPipeline.hasRenderDebugFeatureMask(bit);
}

void LLPipeline::setRenderDebugFeatureControl(U32 bit, bool value)
{
	if (value)
	{
		gPipeline.mRenderDebugFeatureMask |= bit;
	}
	else
	{
		gPipeline.mRenderDebugFeatureMask &= !bit;
	}
}

void LLPipeline::pushRenderDebugFeatureMask()
{
	mRenderDebugFeatureStack.push(mRenderDebugFeatureMask);
}

void LLPipeline::popRenderDebugFeatureMask()
{
	if (mRenderDebugFeatureStack.empty())
	{
		LL_ERRS() << "Depleted render feature stack." << LL_ENDL;
	}

	mRenderDebugFeatureMask = mRenderDebugFeatureStack.top();
	mRenderDebugFeatureStack.pop();
}

// static
void LLPipeline::setRenderScriptedBeacons(bool val)
{
	sRenderScriptedBeacons = val;
}

// static
void LLPipeline::toggleRenderScriptedBeacons()
{
	sRenderScriptedBeacons = !sRenderScriptedBeacons;
}

// static
bool LLPipeline::getRenderScriptedBeacons()
{
	return sRenderScriptedBeacons;
}

// static
void LLPipeline::setRenderScriptedTouchBeacons(bool val)
{
	sRenderScriptedTouchBeacons = val;
}

// static
void LLPipeline::toggleRenderScriptedTouchBeacons()
{
	sRenderScriptedTouchBeacons = !sRenderScriptedTouchBeacons;
}

// static
bool LLPipeline::getRenderScriptedTouchBeacons()
{
	return sRenderScriptedTouchBeacons;
}

// static
void LLPipeline::setRenderMOAPBeacons(bool val)
{
	sRenderMOAPBeacons = val;
}

// static
void LLPipeline::toggleRenderMOAPBeacons()
{
	sRenderMOAPBeacons = !sRenderMOAPBeacons;
}

// static
bool LLPipeline::getRenderMOAPBeacons()
{
	return sRenderMOAPBeacons;
}

// static
void LLPipeline::setRenderPhysicalBeacons(bool val)
{
	sRenderPhysicalBeacons = val;
}

// static
void LLPipeline::toggleRenderPhysicalBeacons()
{
	sRenderPhysicalBeacons = !sRenderPhysicalBeacons;
}

// static
bool LLPipeline::getRenderPhysicalBeacons()
{
	return sRenderPhysicalBeacons;
}

// static
void LLPipeline::setRenderParticleBeacons(bool val)
{
	sRenderParticleBeacons = val;
}

// static
void LLPipeline::toggleRenderParticleBeacons()
{
	sRenderParticleBeacons = !sRenderParticleBeacons;
}

// static
bool LLPipeline::getRenderParticleBeacons()
{
	return sRenderParticleBeacons;
}

// static
void LLPipeline::setRenderSoundBeacons(bool val)
{
	sRenderSoundBeacons = val;
}

// static
void LLPipeline::toggleRenderSoundBeacons()
{
	sRenderSoundBeacons = !sRenderSoundBeacons;
}

// static
bool LLPipeline::getRenderSoundBeacons()
{
	return sRenderSoundBeacons;
}

// static
void LLPipeline::setRenderBeacons(bool val)
{
	sRenderBeacons = val;
}

// static
void LLPipeline::toggleRenderBeacons()
{
	sRenderBeacons = !sRenderBeacons;
}

// static
bool LLPipeline::getRenderBeacons()
{
	return sRenderBeacons;
}

// static
void LLPipeline::setRenderHighlights(bool val)
{
	sRenderHighlight = val;
}

// static
void LLPipeline::toggleRenderHighlights()
{
	sRenderHighlight = !sRenderHighlight;
}

// static
bool LLPipeline::getRenderHighlights()
{
	return sRenderHighlight;
}

// static
void LLPipeline::setRenderHighlightTextureChannel(LLRender::eTexIndex channel)
{
	sRenderHighlightTextureChannel = channel;
}

LLVOPartGroup* LLPipeline::lineSegmentIntersectParticle(const LLVector4a& start, const LLVector4a& end, LLVector4a* intersection,
														S32* face_hit)
{
	LLVector4a local_end = end;

	LLVector4a position;

	LLDrawable* drawable = NULL;

	for (LLWorld::region_list_t::const_iterator iter = LLWorld::getInstance()->getRegionList().begin(); 
			iter != LLWorld::getInstance()->getRegionList().end(); ++iter)
	{
		LLViewerRegion* region = *iter;

		LLSpatialPartition* part = region->getSpatialPartition(LLViewerRegion::PARTITION_PARTICLE);
		if (part && hasRenderType(part->mDrawableType))
		{
			LLDrawable* hit = part->lineSegmentIntersect(start, local_end, TRUE, FALSE, face_hit, &position, NULL, NULL, NULL);
			if (hit)
			{
				drawable = hit;
				local_end = position;						
			}
		}
	}

	LLVOPartGroup* ret = NULL;
	if (drawable)
	{
		//make sure we're returning an LLVOPartGroup
		llassert(drawable->getVObj()->getPCode() == LLViewerObject::LL_VO_PART_GROUP);
		ret = (LLVOPartGroup*) drawable->getVObj().get();
	}
		
	if (intersection)
	{
		*intersection = position;
	}

	return ret;
}

LLViewerObject* LLPipeline::lineSegmentIntersectInWorld(const LLVector4a& start, const LLVector4a& end,
														bool pick_transparent,
														bool pick_rigged,
														S32* face_hit,
														LLVector4a* intersection,         // return the intersection point
														LLVector2* tex_coord,            // return the texture coordinates of the intersection point
														LLVector4a* normal,               // return the surface normal at the intersection point
														LLVector4a* tangent             // return the surface tangent at the intersection point
	)
{
	LLDrawable* drawable = NULL;

	LLVector4a local_end = end;

	LLVector4a position;

	sPickAvatar = false; //! LLToolMgr::getInstance()->inBuildMode();
	
	for (LLWorld::region_list_t::const_iterator iter = LLWorld::getInstance()->getRegionList().begin(); 
			iter != LLWorld::getInstance()->getRegionList().end(); ++iter)
	{
		LLViewerRegion* region = *iter;

		for (U32 j = 0; j < LLViewerRegion::NUM_PARTITIONS; j++)
		{
			if ((j == LLViewerRegion::PARTITION_VOLUME) || 
				(j == LLViewerRegion::PARTITION_BRIDGE) ||
                (j == LLViewerRegion::PARTITION_AVATAR) || // for attachments
				(j == LLViewerRegion::PARTITION_CONTROL_AV) ||
				(j == LLViewerRegion::PARTITION_TERRAIN) ||
				(j == LLViewerRegion::PARTITION_TREE) ||
				(j == LLViewerRegion::PARTITION_GRASS))  // only check these partitions for now
			{
				LLSpatialPartition* part = region->getSpatialPartition(j);
				if (part && hasRenderType(part->mDrawableType))
				{
					LLDrawable* hit = part->lineSegmentIntersect(start, local_end, pick_transparent, pick_rigged, face_hit, &position, tex_coord, normal, tangent);
					if (hit)
					{
						drawable = hit;
						local_end = position;						
					}
				}
			}
		}
	}
	
	if (!sPickAvatar)
	{
		//save hit info in case we need to restore
		//due to attachment override
		LLVector4a local_normal;
		LLVector4a local_tangent;
		LLVector2 local_texcoord;
		S32 local_face_hit = -1;

		if (face_hit)
		{ 
			local_face_hit = *face_hit;
		}
		if (tex_coord)
		{
			local_texcoord = *tex_coord;
		}
		if (tangent)
		{
			local_tangent = *tangent;
		}
		else
		{
			local_tangent.clear();
		}
		if (normal)
		{
			local_normal = *normal;
		}
		else
		{
			local_normal.clear();
		}
				
		const F32 ATTACHMENT_OVERRIDE_DIST = 0.1f;

		//check against avatars
		sPickAvatar = true;
		for (LLWorld::region_list_t::const_iterator iter = LLWorld::getInstance()->getRegionList().begin(); 
				iter != LLWorld::getInstance()->getRegionList().end(); ++iter)
		{
			LLViewerRegion* region = *iter;

			LLSpatialPartition* part = region->getSpatialPartition(LLViewerRegion::PARTITION_AVATAR);
			if (part && hasRenderType(part->mDrawableType))
			{
				LLDrawable* hit = part->lineSegmentIntersect(start, local_end, pick_transparent, pick_rigged, face_hit, &position, tex_coord, normal, tangent);
				if (hit)
				{
					LLVector4a delta;
					delta.setSub(position, local_end);

					if (!drawable || 
						!drawable->getVObj()->isAttachment() ||
						delta.getLength3().getF32() > ATTACHMENT_OVERRIDE_DIST)
					{ //avatar overrides if previously hit drawable is not an attachment or 
					  //attachment is far enough away from detected intersection
						drawable = hit;
						local_end = position;						
					}
					else
					{ //prioritize attachments over avatars
						position = local_end;

						if (face_hit)
						{
							*face_hit = local_face_hit;
						}
						if (tex_coord)
						{
							*tex_coord = local_texcoord;
						}
						if (tangent)
						{
							*tangent = local_tangent;
						}
						if (normal)
						{
							*normal = local_normal;
						}
					}
				}
			}
		}
	}

	//check all avatar nametags (silly, isn't it?)
	for (std::vector< LLCharacter* >::iterator iter = LLCharacter::sInstances.begin();
		iter != LLCharacter::sInstances.end();
		++iter)
	{
		LLVOAvatar* av = (LLVOAvatar*) *iter;
		if (av->mNameText.notNull()
			&& av->mNameText->lineSegmentIntersect(start, local_end, position))
		{
			drawable = av->mDrawable;
			local_end = position;
		}
	}

	if (intersection)
	{
		*intersection = position;
	}

	return drawable ? drawable->getVObj().get() : NULL;
}

LLViewerObject* LLPipeline::lineSegmentIntersectInHUD(const LLVector4a& start, const LLVector4a& end,
													  bool pick_transparent,													
													  S32* face_hit,
													  LLVector4a* intersection,         // return the intersection point
													  LLVector2* tex_coord,            // return the texture coordinates of the intersection point
													  LLVector4a* normal,               // return the surface normal at the intersection point
													  LLVector4a* tangent				// return the surface tangent at the intersection point
	)
{
	LLDrawable* drawable = NULL;

	for (LLWorld::region_list_t::const_iterator iter = LLWorld::getInstance()->getRegionList().begin(); 
			iter != LLWorld::getInstance()->getRegionList().end(); ++iter)
	{
		LLViewerRegion* region = *iter;

		bool toggle = false;
		if (!hasRenderType(LLPipeline::RENDER_TYPE_HUD))
		{
			toggleRenderType(LLPipeline::RENDER_TYPE_HUD);
			toggle = true;
		}

		LLSpatialPartition* part = region->getSpatialPartition(LLViewerRegion::PARTITION_HUD);
		if (part)
		{
			LLDrawable* hit = part->lineSegmentIntersect(start, end, pick_transparent, FALSE, face_hit, intersection, tex_coord, normal, tangent);
			if (hit)
			{
				drawable = hit;
			}
		}

		if (toggle)
		{
			toggleRenderType(LLPipeline::RENDER_TYPE_HUD);
		}
	}
	return drawable ? drawable->getVObj().get() : NULL;
}

LLSpatialPartition* LLPipeline::getSpatialPartition(LLViewerObject* vobj)
{
	if (vobj)
	{
		LLViewerRegion* region = vobj->getRegion();
		if (region)
		{
			return region->getSpatialPartition(vobj->getPartitionType());
		}
	}
	return NULL;
}

void LLPipeline::resetVertexBuffers(LLDrawable* drawable)
{
	if (!drawable)
	{
		return;
	}

	for (S32 i = 0; i < drawable->getNumFaces(); i++)
	{
		LLFace* facep = drawable->getFace(i);
		if (facep)
		{
			facep->clearVertexBuffer();
		}
	}
}

void LLPipeline::resetVertexBuffers()
{	
	mResetVertexBuffers = true;
}

void LLPipeline::doResetVertexBuffers(bool forced)
{
	if (!mResetVertexBuffers)
	{
		return;
	}
	if(!forced && LLSpatialPartition::sTeleportRequested)
	{
		if(gAgent.getTeleportState() != LLAgent::TELEPORT_NONE)
		{
			return; //wait for teleporting to finish
		}
		else
		{
			//teleporting aborted
			LLSpatialPartition::sTeleportRequested = FALSE;
			mResetVertexBuffers = false;
			return;
		}
	}

    LL_PROFILE_ZONE_SCOPED_CATEGORY_PIPELINE;
	mResetVertexBuffers = false;

	mCubeVB = NULL;
    mDeferredVB = NULL;
<<<<<<< HEAD
	mAuxiliaryVB = NULL;
	exoPostProcess::instance().destroyVB(); // Will be re-created via updateRenderDeferred()
=======
>>>>>>> 477f173a

	for (LLWorld::region_list_t::const_iterator iter = LLWorld::getInstance()->getRegionList().begin(); 
			iter != LLWorld::getInstance()->getRegionList().end(); ++iter)
	{
		LLViewerRegion* region = *iter;
		for (U32 i = 0; i < LLViewerRegion::NUM_PARTITIONS; i++)
		{
			LLSpatialPartition* part = region->getSpatialPartition(i);
			if (part)
			{
				part->resetVertexBuffers();
			}
		}
	}
	if(LLSpatialPartition::sTeleportRequested)
	{
		LLSpatialPartition::sTeleportRequested = FALSE;

		LLWorld::getInstance()->clearAllVisibleObjects();
		clearRebuildDrawables();
	}

	resetDrawOrders();

	gSky.resetVertexBuffers();

	LLVOPartGroup::destroyGL();

	if ( LLPathingLib::getInstance() )
	{
		LLPathingLib::getInstance()->cleanupVBOManager();
	}
	LLVOPartGroup::destroyGL();
<<<<<<< HEAD
	gGL.resetVertexBuffer();
=======
    gGL.resetVertexBuffer();
>>>>>>> 477f173a

	SUBSYSTEM_CLEANUP(LLVertexBuffer);
	
	if (LLVertexBuffer::sGLCount != 0)
	{
		LL_WARNS() << "VBO wipe failed -- " << LLVertexBuffer::sGLCount << " buffers remaining." << LL_ENDL;
	}

	LLVertexBuffer::unbind();	
	
	updateRenderBump();
	//updateRenderDeferred(); // <FS:Ansariel> Moved further down because of exoPostProcess creating a new VB

	sUseTriStrips = gSavedSettings.getBOOL("RenderUseTriStrips");
	LLVertexBuffer::sUseStreamDraw = gSavedSettings.getBOOL("RenderUseStreamVBO");
	// <FS:Ansariel> Vertex Array Objects are required in OpenGL core profile
	LLVertexBuffer::sUseVAO = gSavedSettings.getBOOL("RenderUseVAO");
	//LLVertexBuffer::sUseVAO = LLRender::sGLCoreProfile ? TRUE : gSavedSettings.getBOOL("RenderUseVAO");
	// </FS:Ansariel>
	LLVertexBuffer::sPreferStreamDraw = gSavedSettings.getBOOL("RenderPreferStreamDraw");
	LLVertexBuffer::sEnableVBOs = gSavedSettings.getBOOL("RenderVBOEnable");
	LLVertexBuffer::sDisableVBOMapping = LLVertexBuffer::sEnableVBOs && gSavedSettings.getBOOL("RenderVBOMappingDisable") ;
	sBakeSunlight = gSavedSettings.getBOOL("RenderBakeSunlight");
	sNoAlpha = gSavedSettings.getBOOL("RenderNoAlpha");
	LLPipeline::sTextureBindTest = gSavedSettings.getBOOL("RenderDebugTextureBind");

	LLVertexBuffer::initClass(LLVertexBuffer::sEnableVBOs, LLVertexBuffer::sDisableVBOMapping);
    gGL.initVertexBuffer();

<<<<<<< HEAD
    // <FS:Ansariel> Reset VB during TP
    //mDeferredVB = new LLVertexBuffer(DEFERRED_VB_MASK, 0);
    //mDeferredVB->allocateBuffer(8, 0, true);
    initDeferredVB();
    // </FS:Ansariel>
=======
    mDeferredVB = new LLVertexBuffer(DEFERRED_VB_MASK, 0);
    mDeferredVB->allocateBuffer(8, 0, true);
>>>>>>> 477f173a

	LLVOPartGroup::restoreGL();

	// <FS:Ansariel> Reset VB during TP
	updateRenderDeferred(); // Moved further down because of exoPostProcess creating a new VB
	initAuxiliaryVB();
	// </FS:Ansariel>
}

void LLPipeline::renderObjects(U32 type, U32 mask, bool texture, bool batch_texture, bool rigged)
{
	assertInitialized();
	gGL.loadMatrix(gGLModelView);
	gGLLastMatrix = NULL;
    if (rigged)
    {
        mSimplePool->pushRiggedBatches(type + 1, mask, texture, batch_texture);
    }
    else
    {
        mSimplePool->pushBatches(type, mask, texture, batch_texture);
    }
	gGL.loadMatrix(gGLModelView);
	gGLLastMatrix = NULL;		
}

void LLPipeline::renderAlphaObjects(U32 mask, bool texture, bool batch_texture, bool rigged)
{
    LL_PROFILE_ZONE_SCOPED_CATEGORY_PIPELINE;
    assertInitialized();
    gGL.loadMatrix(gGLModelView);
    gGLLastMatrix = NULL;
    U32 type = LLRenderPass::PASS_ALPHA;
    LLVOAvatar* lastAvatar = nullptr;
    U64 lastMeshId = 0;
    for (LLCullResult::drawinfo_iterator i = gPipeline.beginRenderMap(type); i != gPipeline.endRenderMap(type); ++i)
    {
        LLDrawInfo* pparams = *i;
        if (pparams)
        {
            if (rigged)
            {
                if (pparams->mAvatar != nullptr)
                {
                    if (lastAvatar != pparams->mAvatar || lastMeshId != pparams->mSkinInfo->mHash)
                    {
                        mSimplePool->uploadMatrixPalette(*pparams);
                        lastAvatar = pparams->mAvatar;
                        lastMeshId = pparams->mSkinInfo->mHash;
                    }

                    mSimplePool->pushBatch(*pparams, mask | LLVertexBuffer::MAP_WEIGHT4, texture, batch_texture);
                }
            }
            else if (pparams->mAvatar == nullptr)
            {
                mSimplePool->pushBatch(*pparams, mask, texture, batch_texture);
            }
        }
    }
    gGL.loadMatrix(gGLModelView);
    gGLLastMatrix = NULL;
}

void LLPipeline::renderMaskedObjects(U32 type, U32 mask, bool texture, bool batch_texture, bool rigged)
{
	assertInitialized();
	gGL.loadMatrix(gGLModelView);
	gGLLastMatrix = NULL;
    if (rigged)
    {
        mAlphaMaskPool->pushRiggedMaskBatches(type+1, mask, texture, batch_texture);
    }
    else
    {
        mAlphaMaskPool->pushMaskBatches(type, mask, texture, batch_texture);
    }
	gGL.loadMatrix(gGLModelView);
	gGLLastMatrix = NULL;		
}

void LLPipeline::renderFullbrightMaskedObjects(U32 type, U32 mask, bool texture, bool batch_texture, bool rigged)
{
	assertInitialized();
	gGL.loadMatrix(gGLModelView);
	gGLLastMatrix = NULL;
    if (rigged)
    {
        mFullbrightAlphaMaskPool->pushRiggedMaskBatches(type+1, mask, texture, batch_texture);
    }
    else
    {
        mFullbrightAlphaMaskPool->pushMaskBatches(type, mask, texture, batch_texture);
    }
	gGL.loadMatrix(gGLModelView);
	gGLLastMatrix = NULL;		
}

void apply_cube_face_rotation(U32 face)
{
	switch (face)
	{
		case 0: 
			gGL.rotatef(90.f, 0, 1, 0);
			gGL.rotatef(180.f, 1, 0, 0);
		break;
		case 2: 
			gGL.rotatef(-90.f, 1, 0, 0);
		break;
		case 4:
			gGL.rotatef(180.f, 0, 1, 0);
			gGL.rotatef(180.f, 0, 0, 1);
		break;
		case 1: 
			gGL.rotatef(-90.f, 0, 1, 0);
			gGL.rotatef(180.f, 1, 0, 0);
		break;
		case 3:
			gGL.rotatef(90, 1, 0, 0);
		break;
		case 5: 
			gGL.rotatef(180, 0, 0, 1);
		break;
	}
}

void validate_framebuffer_object()
{                                                           
	GLenum status;                                            
	status = glCheckFramebufferStatus(GL_FRAMEBUFFER_EXT); 
	switch(status) 
	{                                          
		case GL_FRAMEBUFFER_COMPLETE:                       
			//framebuffer OK, no error.
			break;
		case GL_FRAMEBUFFER_INCOMPLETE_MISSING_ATTACHMENT:
			// frame buffer not OK: probably means unsupported depth buffer format
			LL_ERRS() << "Framebuffer Incomplete Missing Attachment." << LL_ENDL;
			break;
		case GL_FRAMEBUFFER_INCOMPLETE_ATTACHMENT:
			// frame buffer not OK: probably means unsupported depth buffer format
			LL_ERRS() << "Framebuffer Incomplete Attachment." << LL_ENDL;
			break; 
		case GL_FRAMEBUFFER_UNSUPPORTED:                    
			/* choose different formats */                        
			LL_ERRS() << "Framebuffer unsupported." << LL_ENDL;
			break;                                                
		default:                                                
			LL_ERRS() << "Unknown framebuffer status." << LL_ENDL;
			break;
	}
}

void LLPipeline::bindScreenToTexture() 
{
	
}

static LLTrace::BlockTimerStatHandle FTM_RENDER_BLOOM("Bloom");

void LLPipeline::renderFinalize()
{
    LLVertexBuffer::unbind();
    LLGLState::checkStates();
    LLGLState::checkTextureChannels();

    assertInitialized();

    if (gUseWireframe)
    {
        glPolygonMode(GL_FRONT_AND_BACK, GL_FILL);
    }

    LLVector2 tc1(0, 0);
    LLVector2 tc2((F32) mScreen.getWidth() * 2, (F32) mScreen.getHeight() * 2);

    LL_RECORD_BLOCK_TIME(FTM_RENDER_BLOOM);
    gGL.color4f(1, 1, 1, 1);
    LLGLDepthTest depth(GL_FALSE);
    LLGLDisable blend(GL_BLEND);
    LLGLDisable cull(GL_CULL_FACE);

    enableLightsFullbright();

    gGL.matrixMode(LLRender::MM_PROJECTION);
    gGL.pushMatrix();
    gGL.loadIdentity();
    gGL.matrixMode(LLRender::MM_MODELVIEW);
    gGL.pushMatrix();
    gGL.loadIdentity();

    LLGLDisable test(GL_ALPHA_TEST);

    gGL.setColorMask(true, true);
    glClearColor(0, 0, 0, 0);
    exoPostProcess::instance().ExodusRenderPostStack(&mScreen, &mScreen); // <FS:CR> Import Vignette from Exodus

    if (sRenderGlow)
    {
        mGlow[2].bindTarget();
        mGlow[2].clear();

        gGlowExtractProgram.bind();
        F32 minLum = llmax((F32) RenderGlowMinLuminance, 0.0f);
        F32 maxAlpha = RenderGlowMaxExtractAlpha;
        F32 warmthAmount = RenderGlowWarmthAmount;
        LLVector3 lumWeights = RenderGlowLumWeights;
        LLVector3 warmthWeights = RenderGlowWarmthWeights;

        gGlowExtractProgram.uniform1f(LLShaderMgr::GLOW_MIN_LUMINANCE, minLum);
        gGlowExtractProgram.uniform1f(LLShaderMgr::GLOW_MAX_EXTRACT_ALPHA, maxAlpha);
        gGlowExtractProgram.uniform3f(LLShaderMgr::GLOW_LUM_WEIGHTS, lumWeights.mV[0], lumWeights.mV[1],
                                      lumWeights.mV[2]);
        gGlowExtractProgram.uniform3f(LLShaderMgr::GLOW_WARMTH_WEIGHTS, warmthWeights.mV[0], warmthWeights.mV[1],
                                      warmthWeights.mV[2]);
        gGlowExtractProgram.uniform1f(LLShaderMgr::GLOW_WARMTH_AMOUNT, warmthAmount);
        
        {
            LLGLEnable blend_on(GL_BLEND);
            LLGLEnable test(GL_ALPHA_TEST);

            gGL.setSceneBlendType(LLRender::BT_ADD_WITH_ALPHA);

            mScreen.bindTexture(0, 0, LLTexUnit::TFO_POINT);

            gGL.color4f(1, 1, 1, 1);
            gPipeline.enableLightsFullbright();
            // <FS:Ansariel> FIRE-16829: Visual Artifacts with ALM enabled on AMD graphics
            //gGL.begin(LLRender::TRIANGLE_STRIP);
            //gGL.texCoord2f(tc1.mV[0], tc1.mV[1]);
            //gGL.vertex2f(-1, -1);

            //gGL.texCoord2f(tc1.mV[0], tc2.mV[1]);
            //gGL.vertex2f(-1, 3);

            //gGL.texCoord2f(tc2.mV[0], tc1.mV[1]);
            //gGL.vertex2f(3, -1);

            //gGL.end();
            drawAuxiliaryVB(tc1, tc2);
            // </FS:Ansariel>

            gGL.getTexUnit(0)->unbind(mScreen.getUsage());

            mGlow[2].flush();

            tc1.setVec(0, 0);
            tc2.setVec(2, 2); 
        }

        // power of two between 1 and 1024
        U32 glowResPow = RenderGlowResolutionPow;
        const U32 glow_res = llmax(1, llmin(1024, 1 << glowResPow));

        S32 kernel = RenderGlowIterations * 2;
        F32 delta = RenderGlowWidth / glow_res;
        // Use half the glow width if we have the res set to less than 9 so that it looks
        // almost the same in either case.
        if (glowResPow < 9)
        {
            delta *= 0.5f;
        }
        F32 strength = RenderGlowStrength;

        gGlowProgram.bind();
        gGlowProgram.uniform1f(LLShaderMgr::GLOW_STRENGTH, strength);

        for (S32 i = 0; i < kernel; i++)
        {
            mGlow[i % 2].bindTarget();
            mGlow[i % 2].clear();

            if (i == 0)
            {
                gGL.getTexUnit(0)->bind(&mGlow[2]);
            }
            else
            {
                gGL.getTexUnit(0)->bind(&mGlow[(i - 1) % 2]);
            }

            if (i % 2 == 0)
            {
                gGlowProgram.uniform2f(LLShaderMgr::GLOW_DELTA, delta, 0);
            }
            else
            {
                gGlowProgram.uniform2f(LLShaderMgr::GLOW_DELTA, 0, delta);
            }

            // <FS:Ansariel> FIRE-16829: Visual Artifacts with ALM enabled on AMD graphics
            //gGL.begin(LLRender::TRIANGLE_STRIP);
            //gGL.texCoord2f(tc1.mV[0], tc1.mV[1]);
            //gGL.vertex2f(-1,-1);
            //
            //gGL.texCoord2f(tc1.mV[0], tc2.mV[1]);
            //gGL.vertex2f(-1,3);
            //
            //gGL.texCoord2f(tc2.mV[0], tc1.mV[1]);
            //gGL.vertex2f(3,-1);
            //
            //gGL.end();
            drawAuxiliaryVB(tc1, tc2);
            // </FS:Ansariel>

            mGlow[i % 2].flush();
        }

        gGlowProgram.unbind();
    }
    else // !sRenderGlow, skip the glow ping-pong and just clear the result target
    {
        mGlow[1].bindTarget();
        mGlow[1].clear();
        mGlow[1].flush();
    }

    gGLViewport[0] = gViewerWindow->getWorldViewRectRaw().mLeft;
    gGLViewport[1] = gViewerWindow->getWorldViewRectRaw().mBottom;
    gGLViewport[2] = gViewerWindow->getWorldViewRectRaw().getWidth();
    gGLViewport[3] = gViewerWindow->getWorldViewRectRaw().getHeight();
    glViewport(gGLViewport[0], gGLViewport[1], gGLViewport[2], gGLViewport[3]);

    tc2.setVec((F32) mScreen.getWidth(), (F32) mScreen.getHeight());

    gGL.flush();

    LLVertexBuffer::unbind();

// [RLVa:KB] - @setsphere
	LLRenderTarget* pRenderBuffer = (RlvActions::hasBehaviour(RLV_BHVR_SETSPHERE)) ? &mDeferredLight : nullptr;
// [/RLVa:KB]
    if (LLPipeline::sRenderDeferred)
    {

        //<FS:TS> FIRE-16251: Depth of Field does not work underwater
        //bool dof_enabled = !LLViewerCamera::getInstance()->cameraUnderWater() &&
        bool dof_enabled = (FSRenderDepthOfFieldUnderwater || !LLViewerCamera::getInstance()->cameraUnderWater()) &&
        //</FS:TS> FIRE-16251
                           (RenderDepthOfFieldInEditMode || !LLToolMgr::getInstance()->inBuildMode()) &&
                           RenderDepthOfField;

        bool multisample = RenderFSAASamples > 1 && mFXAABuffer.isComplete();
        exoPostProcess::instance().multisample = multisample;	// <FS:CR> Import Vignette from Exodus
// [RLVa:KB] - @setsphere
		if (multisample && !pRenderBuffer)
		{
			pRenderBuffer = &mDeferredLight;
		}
// [/RLVa:KB]

        gViewerWindow->setup3DViewport();

        if (dof_enabled)
        {
            LLGLSLShader *shader = &gDeferredPostProgram;
            LLGLDisable blend(GL_BLEND);

            // depth of field focal plane calculations
            static F32 current_distance = 16.f;
            static F32 start_distance = 16.f;
            static F32 transition_time = 1.f;

            LLVector3 focus_point;

            // <FS:Beq> FIRE-16728 focus point lock & free focus DoF - based on a feature developed by NiranV Dean
            static LLVector3 last_focus_point{};
            if( LLPipeline::FSFocusPointLocked && !last_focus_point.isExactlyZero() )
            {
                focus_point = last_focus_point;
            }
            else
            {
            // </FS:Beq>
            LLViewerObject *obj = LLViewerMediaFocus::getInstance()->getFocusedObject();
            if (obj && obj->mDrawable && obj->isSelected())
            { // focus on selected media object
                S32 face_idx = LLViewerMediaFocus::getInstance()->getFocusedFace();
                if (obj && obj->mDrawable)
                {
                    LLFace *face = obj->mDrawable->getFace(face_idx);
                    if (face)
                    {
                        focus_point = face->getPositionAgent();
                    }
                }
            }
            }// <FS:Beq/> support focus point lock

            if (focus_point.isExactlyZero())
            {
                if (LLViewerJoystick::getInstance()->getOverrideCamera() || LLPipeline::FSFocusPointFollowsPointer) // <FS:Beq/> FIRE-16728 Add free aim mouse and focus lock
                { // focus on point under cursor
                    focus_point.set(gDebugRaycastIntersection.getF32ptr());
                }
                else if (gAgentCamera.cameraMouselook())
                { // focus on point under mouselook crosshairs
                    LLVector4a result;
                    result.clear();

                    gViewerWindow->cursorIntersect(-1, -1, 512.f, NULL, -1, FALSE, FALSE, NULL, &result);

                    focus_point.set(result.getF32ptr());
                }
                else
                {
                    // focus on alt-zoom target
                    LLViewerRegion *region = gAgent.getRegion();
                    if (region)
                    {
                        focus_point = LLVector3(gAgentCamera.getFocusGlobal() - region->getOriginGlobal());
                    }
                }
            }
            // <FS:Beq> FIRE-16728 Add free aim mouse and focus lock
            last_focus_point = focus_point;
            // </FS:Beq>
            LLVector3 eye = LLViewerCamera::getInstance()->getOrigin();
            F32 target_distance = 16.f;
            if (!focus_point.isExactlyZero())
            {
                target_distance = LLViewerCamera::getInstance()->getAtAxis() * (focus_point - eye);
            }

            if (transition_time >= 1.f && fabsf(current_distance - target_distance) / current_distance > 0.01f)
            { // large shift happened, interpolate smoothly to new target distance
                transition_time = 0.f;
                start_distance = current_distance;
            }
            else if (transition_time < 1.f)
            { // currently in a transition, continue interpolating
                transition_time += 1.f / CameraFocusTransitionTime * gFrameIntervalSeconds.value();
                transition_time = llmin(transition_time, 1.f);

                F32 t = cosf(transition_time * F_PI + F_PI) * 0.5f + 0.5f;
                current_distance = start_distance + (target_distance - start_distance) * t;
            }
            else
            { // small or no change, just snap to target distance
                current_distance = target_distance;
            }

            // convert to mm
            F32 subject_distance = current_distance * 1000.f;
            F32 fnumber = CameraFNumber;
            F32 default_focal_length = CameraFocalLength;

            F32 fov = LLViewerCamera::getInstance()->getView();

            const F32 default_fov = CameraFieldOfView * F_PI / 180.f;

            // F32 aspect_ratio = (F32) mScreen.getWidth()/(F32)mScreen.getHeight();

            F32 dv = 2.f * default_focal_length * tanf(default_fov / 2.f);

            F32 focal_length = dv / (2 * tanf(fov / 2.f));

            // F32 tan_pixel_angle = tanf(LLDrawable::sCurPixelAngle);

            // from wikipedia -- c = |s2-s1|/s2 * f^2/(N(S1-f))
            // where	 N = fnumber
            //			 s2 = dot distance
            //			 s1 = subject distance
            //			 f = focal length
            //

            F32 blur_constant = focal_length * focal_length / (fnumber * (subject_distance - focal_length));
            blur_constant /= 1000.f; // convert to meters for shader
            F32 magnification = focal_length / (subject_distance - focal_length);

            { // build diffuse+bloom+CoF
                mDeferredLight.bindTarget();
                shader = &gDeferredCoFProgram;

                bindDeferredShader(*shader);

                S32 channel = shader->enableTexture(LLShaderMgr::DEFERRED_DIFFUSE, mScreen.getUsage());
                if (channel > -1)
                {
                    mScreen.bindTexture(0, channel);
                }

                shader->uniform1f(LLShaderMgr::DOF_FOCAL_DISTANCE, -subject_distance / 1000.f);
                shader->uniform1f(LLShaderMgr::DOF_BLUR_CONSTANT, blur_constant);
                shader->uniform1f(LLShaderMgr::DOF_TAN_PIXEL_ANGLE, tanf(1.f / LLDrawable::sCurPixelAngle));
                shader->uniform1f(LLShaderMgr::DOF_MAGNIFICATION, magnification);
                shader->uniform1f(LLShaderMgr::DOF_MAX_COF, CameraMaxCoF);
                shader->uniform1f(LLShaderMgr::DOF_RES_SCALE, CameraDoFResScale);

                // <FS:Ansariel> FIRE-16829: Visual Artifacts with ALM enabled on AMD graphics
                //gGL.begin(LLRender::TRIANGLE_STRIP);
                //gGL.texCoord2f(tc1.mV[0], tc1.mV[1]);
                //gGL.vertex2f(-1,-1);

                //gGL.texCoord2f(tc1.mV[0], tc2.mV[1]);
                //gGL.vertex2f(-1,3);

                //gGL.texCoord2f(tc2.mV[0], tc1.mV[1]);
                //gGL.vertex2f(3,-1);

                //gGL.end();
                drawAuxiliaryVB(tc1, tc2);
                // </FS:Ansariel>

                unbindDeferredShader(*shader);
                mDeferredLight.flush();
            }

            U32 dof_width = (U32)(mScreen.getWidth() * CameraDoFResScale);
            U32 dof_height = (U32)(mScreen.getHeight() * CameraDoFResScale);

            { // perform DoF sampling at half-res (preserve alpha channel)
                mScreen.bindTarget();
                glViewport(0, 0, dof_width, dof_height);
                gGL.setColorMask(true, false);

                shader = &gDeferredPostProgram;
                bindDeferredShader(*shader);
                S32 channel = shader->enableTexture(LLShaderMgr::DEFERRED_DIFFUSE, mDeferredLight.getUsage());
                if (channel > -1)
                {
                    mDeferredLight.bindTexture(0, channel);
                }

                shader->uniform1f(LLShaderMgr::DOF_MAX_COF, CameraMaxCoF);
                shader->uniform1f(LLShaderMgr::DOF_RES_SCALE, CameraDoFResScale);

                // <FS:Ansariel> FIRE-16829: Visual Artifacts with ALM enabled on AMD graphics
                //gGL.begin(LLRender::TRIANGLE_STRIP);
                //gGL.texCoord2f(tc1.mV[0], tc1.mV[1]);
                //gGL.vertex2f(-1,-1);

                //gGL.texCoord2f(tc1.mV[0], tc2.mV[1]);
                //gGL.vertex2f(-1,3);

                //gGL.texCoord2f(tc2.mV[0], tc1.mV[1]);
                //gGL.vertex2f(3,-1);

                //gGL.end();
                drawAuxiliaryVB(tc1, tc2);
                // </FS:Ansariel>

                unbindDeferredShader(*shader);
                mScreen.flush();
                gGL.setColorMask(true, true);
            }

            { // combine result based on alpha
//                if (multisample)
//                {
//                    mDeferredLight.bindTarget();
//                    glViewport(0, 0, mDeferredScreen.getWidth(), mDeferredScreen.getHeight());
//                }
// [RLVa:KB] - @setsphere
                if (pRenderBuffer)
                {
					pRenderBuffer->bindTarget();
                    glViewport(0, 0, mDeferredScreen.getWidth(), mDeferredScreen.getHeight());
                }
// [/RLVa:KB]
                else
                {
                    gGLViewport[0] = gViewerWindow->getWorldViewRectRaw().mLeft;
                    gGLViewport[1] = gViewerWindow->getWorldViewRectRaw().mBottom;
                    gGLViewport[2] = gViewerWindow->getWorldViewRectRaw().getWidth();
                    gGLViewport[3] = gViewerWindow->getWorldViewRectRaw().getHeight();
                    glViewport(gGLViewport[0], gGLViewport[1], gGLViewport[2], gGLViewport[3]);
                }

                shader = &gDeferredDoFCombineProgram;
                bindDeferredShader(*shader);

                S32 channel = shader->enableTexture(LLShaderMgr::DEFERRED_DIFFUSE, mScreen.getUsage());
                if (channel > -1)
                {
                    mScreen.bindTexture(0, channel);
                }

                shader->uniform1f(LLShaderMgr::DOF_MAX_COF, CameraMaxCoF);
                shader->uniform1f(LLShaderMgr::DOF_RES_SCALE, CameraDoFResScale);
                shader->uniform1f(LLShaderMgr::DOF_WIDTH, dof_width - 1);
                shader->uniform1f(LLShaderMgr::DOF_HEIGHT, dof_height - 1);

                // <FS:Ansariel> FIRE-16829: Visual Artifacts with ALM enabled on AMD graphics
                //gGL.begin(LLRender::TRIANGLE_STRIP);
                //gGL.texCoord2f(tc1.mV[0], tc1.mV[1]);
                //gGL.vertex2f(-1,-1);

                //gGL.texCoord2f(tc1.mV[0], tc2.mV[1]);
                //gGL.vertex2f(-1,3);

                //gGL.texCoord2f(tc2.mV[0], tc1.mV[1]);
                //gGL.vertex2f(3,-1);

                //gGL.end();
                drawAuxiliaryVB(tc1, tc2);
                // </FS:Ansariel>

                unbindDeferredShader(*shader);

// [RLVa:KB] - @setsphere
                if (pRenderBuffer)
                {
                    pRenderBuffer->flush();
                }
// [/RLVa:KB]
//                if (multisample)
//                {
//                    mDeferredLight.flush();
//                }
            }
        }
        else
        {
//            if (multisample)
//            {
//                mDeferredLight.bindTarget();
//            }
// [RLVa:KB] - @setsphere
            if (pRenderBuffer)
            {
				pRenderBuffer->bindTarget();
            }
// [/RLVa:KB]
            LLGLSLShader *shader = &gDeferredPostNoDoFProgram;

            bindDeferredShader(*shader);

            S32 channel = shader->enableTexture(LLShaderMgr::DEFERRED_DIFFUSE, mScreen.getUsage());
            if (channel > -1)
            {
                mScreen.bindTexture(0, channel);
            }

            // <FS:Ansariel> FIRE-16829: Visual Artifacts with ALM enabled on AMD graphics
            //gGL.begin(LLRender::TRIANGLE_STRIP);
            //gGL.texCoord2f(tc1.mV[0], tc1.mV[1]);
            //gGL.vertex2f(-1,-1);

            //gGL.texCoord2f(tc1.mV[0], tc2.mV[1]);
            //gGL.vertex2f(-1,3);

            //gGL.texCoord2f(tc2.mV[0], tc1.mV[1]);
            //gGL.vertex2f(3,-1);

            //gGL.end();
            drawAuxiliaryVB(tc1, tc2);
            // </FS:Ansariel>

            unbindDeferredShader(*shader);

// [RLVa:KB] - @setsphere
            if (pRenderBuffer)
            {
				pRenderBuffer->flush();
            }
// [/RLVa:KB]
//            if (multisample)
//            {
//                mDeferredLight.flush();
//            }
        }

// [RLVa:KB] - @setsphere
		if (RlvActions::hasBehaviour(RLV_BHVR_SETSPHERE))
		{
			LLShaderEffectParams params(pRenderBuffer, &mScreen, !multisample);
			LLVfxManager::instance().runEffect(EVisualEffect::RlvSphere, &params);
			pRenderBuffer = params.m_pDstBuffer;
		}
// [/RLVa:KB]

        if (multisample)
        {
            // bake out texture2D with RGBL for FXAA shader
            mFXAABuffer.bindTarget();

            S32 width = mScreen.getWidth();
            S32 height = mScreen.getHeight();
            glViewport(0, 0, width, height);

            LLGLSLShader *shader = &gGlowCombineFXAAProgram;

            shader->bind();
            shader->uniform2f(LLShaderMgr::DEFERRED_SCREEN_RES, width, height);

//            S32 channel = shader->enableTexture(LLShaderMgr::DEFERRED_DIFFUSE, mDeferredLight.getUsage());
//            if (channel > -1)
//            {
//                mDeferredLight.bindTexture(0, channel);
//            }
// [RLVa:KB] - @setsphere
			S32 channel = shader->enableTexture(LLShaderMgr::DEFERRED_DIFFUSE, pRenderBuffer->getUsage());
            if (channel > -1)
            {
				pRenderBuffer->bindTexture(0, channel);
            }
// [RLVa:KB]

            // <FS:Ansariel> FIRE-16829: Visual Artifacts with ALM enabled on AMD graphics
            //gGL.begin(LLRender::TRIANGLE_STRIP);
            //gGL.vertex2f(-1,-1);
            //gGL.vertex2f(-1,3);
            //gGL.vertex2f(3,-1);
            //gGL.end();

            //gGL.flush();
            drawAuxiliaryVB();
            // </FS:Ansariel>

// [RLVa:KB] - @setsphere
            shader->disableTexture(LLShaderMgr::DEFERRED_DIFFUSE, pRenderBuffer->getUsage());
// [/RLVa:KB]
//            shader->disableTexture(LLShaderMgr::DEFERRED_DIFFUSE, mDeferredLight.getUsage());
            shader->unbind();

            mFXAABuffer.flush();

            shader = &gFXAAProgram;
            shader->bind();

            channel = shader->enableTexture(LLShaderMgr::DIFFUSE_MAP, mFXAABuffer.getUsage());
            if (channel > -1)
            {
                mFXAABuffer.bindTexture(0, channel, LLTexUnit::TFO_BILINEAR);
            }

            gGLViewport[0] = gViewerWindow->getWorldViewRectRaw().mLeft;
            gGLViewport[1] = gViewerWindow->getWorldViewRectRaw().mBottom;
            gGLViewport[2] = gViewerWindow->getWorldViewRectRaw().getWidth();
            gGLViewport[3] = gViewerWindow->getWorldViewRectRaw().getHeight();
            glViewport(gGLViewport[0], gGLViewport[1], gGLViewport[2], gGLViewport[3]);

            F32 scale_x = (F32) width / mFXAABuffer.getWidth();
            F32 scale_y = (F32) height / mFXAABuffer.getHeight();
            shader->uniform2f(LLShaderMgr::FXAA_TC_SCALE, scale_x, scale_y);
            shader->uniform2f(LLShaderMgr::FXAA_RCP_SCREEN_RES, 1.f / width * scale_x, 1.f / height * scale_y);
            shader->uniform4f(LLShaderMgr::FXAA_RCP_FRAME_OPT, -0.5f / width * scale_x, -0.5f / height * scale_y,
                              0.5f / width * scale_x, 0.5f / height * scale_y);
            shader->uniform4f(LLShaderMgr::FXAA_RCP_FRAME_OPT2, -2.f / width * scale_x, -2.f / height * scale_y,
                              2.f / width * scale_x, 2.f / height * scale_y);

            // <FS:Ansariel> FIRE-16829: Visual Artifacts with ALM enabled on AMD graphics
            //gGL.begin(LLRender::TRIANGLE_STRIP);
            //gGL.vertex2f(-1,-1);
            //gGL.vertex2f(-1,3);
            //gGL.vertex2f(3,-1);
            //gGL.end();

            //gGL.flush();
            drawAuxiliaryVB();
            // </FS:Ansariel>
            shader->unbind();
        }
    }
    else // not deferred
    {
// [RLVa:KB] - @setsphere
		if (RlvActions::hasBehaviour(RLV_BHVR_SETSPHERE))
		{
			LLShaderEffectParams params(&mScreen, &mDeferredLight, false);
			LLVfxManager::instance().runEffect(EVisualEffect::RlvSphere, &params);
			pRenderBuffer = params.m_pDstBuffer;
		}
// [/RLVa:KB]

        U32 mask = LLVertexBuffer::MAP_VERTEX | LLVertexBuffer::MAP_TEXCOORD0 | LLVertexBuffer::MAP_TEXCOORD1;
        LLPointer<LLVertexBuffer> buff = new LLVertexBuffer(mask, 0);
        buff->allocateBuffer(3, 0, TRUE);

        LLStrider<LLVector3> v;
        LLStrider<LLVector2> uv1;
        LLStrider<LLVector2> uv2;

        buff->getVertexStrider(v);
        buff->getTexCoord0Strider(uv1);
        buff->getTexCoord1Strider(uv2);

        uv1[0] = LLVector2(0, 0);
        uv1[1] = LLVector2(0, 2);
        uv1[2] = LLVector2(2, 0);

        uv2[0] = LLVector2(0, 0);
        uv2[1] = LLVector2(0, tc2.mV[1] * 2.f);
        uv2[2] = LLVector2(tc2.mV[0] * 2.f, 0);

        v[0] = LLVector3(-1, -1, 0);
        v[1] = LLVector3(-1, 3, 0);
        v[2] = LLVector3(3, -1, 0);

        buff->flush();

        LLGLDisable blend(GL_BLEND);

        gGlowCombineProgram.bind();

        gGL.getTexUnit(0)->bind(&mGlow[1]);
// [RLVa:KB] - @setsphere
        gGL.getTexUnit(1)->bind( pRenderBuffer ? pRenderBuffer : &mScreen );
// [/RLVa:KB]
//        gGL.getTexUnit(1)->bind(&mScreen);

        LLGLEnable multisample(RenderFSAASamples > 0 ? GL_MULTISAMPLE_ARB : 0);

        buff->setBuffer(mask);
        buff->drawArrays(LLRender::TRIANGLE_STRIP, 0, 3);

        gGlowCombineProgram.unbind();
    }

    gGL.setSceneBlendType(LLRender::BT_ALPHA);

    if (hasRenderDebugMask(LLPipeline::RENDER_DEBUG_PHYSICS_SHAPES))
    {
        gSplatTextureRectProgram.bind();

        gGL.setColorMask(true, false);

        LLVector2 tc1(0, 0);
        LLVector2 tc2((F32) gViewerWindow->getWorldViewWidthRaw() * 2,
                      (F32) gViewerWindow->getWorldViewHeightRaw() * 2);

        LLGLEnable blend(GL_BLEND);
        //gGL.color4f(1,1,1,0.75f); // <FS:Ansariel> FIRE-16829: Visual Artifacts with ALM enabled on AMD graphics

        gGL.getTexUnit(0)->bind(&mPhysicsDisplay);

        // <FS:Ansariel> FIRE-16829: Visual Artifacts with ALM enabled on AMD graphics
        //gGL.begin(LLRender::TRIANGLES);
        //gGL.texCoord2f(tc1.mV[0], tc1.mV[1]);
        //gGL.vertex2f(-1,-1);
        //
        //gGL.texCoord2f(tc1.mV[0], tc2.mV[1]);
        //gGL.vertex2f(-1,3);
        //
        //gGL.texCoord2f(tc2.mV[0], tc1.mV[1]);
        //gGL.vertex2f(3,-1);
        //
        //gGL.end();
        //gGL.flush();
        drawAuxiliaryVB(tc1, tc2, LLColor4(1.f, 1.f, 1.f, 0.75f));
        // </FS:Ansariel>

        gSplatTextureRectProgram.unbind();
    }

    if (LLRenderTarget::sUseFBO)
    { // copy depth buffer from mScreen to framebuffer
        LLRenderTarget::copyContentsToFramebuffer(mScreen, 0, 0, mScreen.getWidth(), mScreen.getHeight(), 0, 0,
                                                  mScreen.getWidth(), mScreen.getHeight(),
                                                  GL_DEPTH_BUFFER_BIT | GL_STENCIL_BUFFER_BIT, GL_NEAREST);
    }

    gGL.matrixMode(LLRender::MM_PROJECTION);
    gGL.popMatrix();
    gGL.matrixMode(LLRender::MM_MODELVIEW);
    gGL.popMatrix();

    LLVertexBuffer::unbind();

    LLGLState::checkStates();
    LLGLState::checkTextureChannels();
}

void LLPipeline::bindDeferredShader(LLGLSLShader& shader, LLRenderTarget* light_target)
{
    LL_PROFILE_ZONE_SCOPED_CATEGORY_PIPELINE;

    LLRenderTarget* deferred_target       = &mDeferredScreen;
    LLRenderTarget* deferred_depth_target = &mDeferredDepth;
    LLRenderTarget* deferred_light_target = &mDeferredLight;

	shader.bind();
	S32 channel = 0;
    channel = shader.enableTexture(LLShaderMgr::DEFERRED_DIFFUSE, deferred_target->getUsage());
	if (channel > -1)
	{
        deferred_target->bindTexture(0,channel, LLTexUnit::TFO_POINT);
	}

    channel = shader.enableTexture(LLShaderMgr::DEFERRED_SPECULAR, deferred_target->getUsage());
	if (channel > -1)
	{
        deferred_target->bindTexture(1, channel, LLTexUnit::TFO_POINT);
	}

    channel = shader.enableTexture(LLShaderMgr::DEFERRED_NORMAL, deferred_target->getUsage());
	if (channel > -1)
	{
        deferred_target->bindTexture(2, channel, LLTexUnit::TFO_POINT);
	}

    channel = shader.enableTexture(LLShaderMgr::DEFERRED_DEPTH, deferred_depth_target->getUsage());
	if (channel > -1)
	{
        gGL.getTexUnit(channel)->bind(deferred_depth_target, TRUE);
		stop_glerror();
    }
		
    glh::matrix4f projection = get_current_projection();
		glh::matrix4f inv_proj = projection.inverse();
		
    if (shader.getUniformLocation(LLShaderMgr::INVERSE_PROJECTION_MATRIX) != -1)
    {
		shader.uniformMatrix4fv(LLShaderMgr::INVERSE_PROJECTION_MATRIX, 1, FALSE, inv_proj.m);
    }

    if (shader.getUniformLocation(LLShaderMgr::VIEWPORT) != -1)
    {
		shader.uniform4f(LLShaderMgr::VIEWPORT, (F32) gGLViewport[0],
									(F32) gGLViewport[1],
									(F32) gGLViewport[2],
									(F32) gGLViewport[3]);
	}

    if (sReflectionRender && !shader.getUniformLocation(LLShaderMgr::MODELVIEW_MATRIX))
    {
        shader.uniformMatrix4fv(LLShaderMgr::MODELVIEW_MATRIX, 1, FALSE, mReflectionModelView.m);  
    }

	channel = shader.enableTexture(LLShaderMgr::DEFERRED_NOISE);
	if (channel > -1)
	{
        gGL.getTexUnit(channel)->bindManual(LLTexUnit::TT_TEXTURE, mNoiseMap);
		gGL.getTexUnit(channel)->setTextureFilteringOption(LLTexUnit::TFO_POINT);
	}

	channel = shader.enableTexture(LLShaderMgr::DEFERRED_LIGHTFUNC);
	if (channel > -1)
	{
		gGL.getTexUnit(channel)->bindManual(LLTexUnit::TT_TEXTURE, mLightFunc);
	}

	stop_glerror();

    light_target = light_target ? light_target : deferred_light_target;
    channel = shader.enableTexture(LLShaderMgr::DEFERRED_LIGHT, light_target->getUsage());
	if (channel > -1)
	{
        light_target->bindTexture(0, channel, LLTexUnit::TFO_POINT);
	}

	channel = shader.enableTexture(LLShaderMgr::DEFERRED_BLOOM);
	if (channel > -1)
	{
		mGlow[1].bindTexture(0, channel);
	}

	stop_glerror();

	for (U32 i = 0; i < 4; i++)
	{
        LLRenderTarget* shadow_target = getShadowTarget(i);
        if (shadow_target)
        {
		channel = shader.enableTexture(LLShaderMgr::DEFERRED_SHADOW0+i, LLTexUnit::TT_TEXTURE);
		stop_glerror();
		if (channel > -1)
		{
			stop_glerror();
                gGL.getTexUnit(channel)->bind(getShadowTarget(i), TRUE);
                gGL.getTexUnit(channel)->setTextureFilteringOption(LLTexUnit::TFO_ANISOTROPIC);
			gGL.getTexUnit(channel)->setTextureAddressMode(LLTexUnit::TAM_CLAMP);
			stop_glerror();
			
			glTexParameteri(GL_TEXTURE_2D, GL_TEXTURE_COMPARE_MODE_ARB, GL_COMPARE_R_TO_TEXTURE_ARB);
			glTexParameteri(GL_TEXTURE_2D, GL_TEXTURE_COMPARE_FUNC_ARB, GL_LEQUAL);
			stop_glerror();
		}
	}
    }

	for (U32 i = 4; i < 6; i++)
	{
		channel = shader.enableTexture(LLShaderMgr::DEFERRED_SHADOW0+i);
		stop_glerror();
		if (channel > -1)
		{
			stop_glerror();
			LLRenderTarget* shadow_target = getShadowTarget(i);
			if (shadow_target)
			{
				gGL.getTexUnit(channel)->bind(shadow_target, TRUE);
				gGL.getTexUnit(channel)->setTextureFilteringOption(LLTexUnit::TFO_ANISOTROPIC);
			gGL.getTexUnit(channel)->setTextureAddressMode(LLTexUnit::TAM_CLAMP);
			stop_glerror();
			
			glTexParameteri(GL_TEXTURE_2D, GL_TEXTURE_COMPARE_MODE_ARB, GL_COMPARE_R_TO_TEXTURE_ARB);
			glTexParameteri(GL_TEXTURE_2D, GL_TEXTURE_COMPARE_FUNC_ARB, GL_LEQUAL);
			stop_glerror();
		}
	}
	}

	stop_glerror();

	F32 mat[16*6];
	for (U32 i = 0; i < 16; i++)
	{
		mat[i] = mSunShadowMatrix[0].m[i];
		mat[i+16] = mSunShadowMatrix[1].m[i];
		mat[i+32] = mSunShadowMatrix[2].m[i];
		mat[i+48] = mSunShadowMatrix[3].m[i];
		mat[i+64] = mSunShadowMatrix[4].m[i];
		mat[i+80] = mSunShadowMatrix[5].m[i];
	}

	shader.uniformMatrix4fv(LLShaderMgr::DEFERRED_SHADOW_MATRIX, 6, FALSE, mat);

	stop_glerror();

	channel = shader.enableTexture(LLShaderMgr::ENVIRONMENT_MAP, LLTexUnit::TT_CUBE_MAP);
	if (channel > -1)
	{
		LLCubeMap* cube_map = gSky.mVOSkyp ? gSky.mVOSkyp->getCubeMap() : NULL;
		if (cube_map)
		{
			cube_map->enable(channel);
			cube_map->bind();
			F32* m = gGLModelView;
						
			F32 mat[] = { m[0], m[1], m[2],
						  m[4], m[5], m[6],
						  m[8], m[9], m[10] };
		
			shader.uniformMatrix3fv(LLShaderMgr::DEFERRED_ENV_MAT, 1, TRUE, mat);
		}
	}

    if (gAtmosphere)
    {
        // bind precomputed textures necessary for calculating sun and sky luminance
        channel = shader.enableTexture(LLShaderMgr::TRANSMITTANCE_TEX, LLTexUnit::TT_TEXTURE);
        if (channel > -1)
        {
            shader.bindTexture(LLShaderMgr::TRANSMITTANCE_TEX, gAtmosphere->getTransmittance());
        }

        channel = shader.enableTexture(LLShaderMgr::SCATTER_TEX, LLTexUnit::TT_TEXTURE_3D);
        if (channel > -1)
        {
            shader.bindTexture(LLShaderMgr::SCATTER_TEX, gAtmosphere->getScattering());
        }

        channel = shader.enableTexture(LLShaderMgr::SINGLE_MIE_SCATTER_TEX, LLTexUnit::TT_TEXTURE_3D);
        if (channel > -1)
        {
            shader.bindTexture(LLShaderMgr::SINGLE_MIE_SCATTER_TEX, gAtmosphere->getMieScattering());
        }

        channel = shader.enableTexture(LLShaderMgr::ILLUMINANCE_TEX, LLTexUnit::TT_TEXTURE);
        if (channel > -1)
        {
            shader.bindTexture(LLShaderMgr::ILLUMINANCE_TEX, gAtmosphere->getIlluminance());
        }
    }

	shader.uniform4fv(LLShaderMgr::DEFERRED_SHADOW_CLIP, 1, mSunClipPlanes.mV);
	shader.uniform1f(LLShaderMgr::DEFERRED_SUN_WASH, RenderDeferredSunWash);
	shader.uniform1f(LLShaderMgr::DEFERRED_SHADOW_NOISE, RenderShadowNoise);
	shader.uniform1f(LLShaderMgr::DEFERRED_BLUR_SIZE, RenderShadowBlurSize);

	shader.uniform1f(LLShaderMgr::DEFERRED_SSAO_RADIUS, RenderSSAOScale);
	shader.uniform1f(LLShaderMgr::DEFERRED_SSAO_MAX_RADIUS, RenderSSAOMaxScale);

	F32 ssao_factor = RenderSSAOFactor;
	shader.uniform1f(LLShaderMgr::DEFERRED_SSAO_FACTOR, ssao_factor);
	shader.uniform1f(LLShaderMgr::DEFERRED_SSAO_FACTOR_INV, 1.0/ssao_factor);

	LLVector3 ssao_effect = RenderSSAOEffect;
	F32 matrix_diag = (ssao_effect[0] + 2.0*ssao_effect[1])/3.0;
	F32 matrix_nondiag = (ssao_effect[0] - ssao_effect[1])/3.0;
	// This matrix scales (proj of color onto <1/rt(3),1/rt(3),1/rt(3)>) by
	// value factor, and scales remainder by saturation factor
	F32 ssao_effect_mat[] = {	matrix_diag, matrix_nondiag, matrix_nondiag,
								matrix_nondiag, matrix_diag, matrix_nondiag,
								matrix_nondiag, matrix_nondiag, matrix_diag};
	shader.uniformMatrix3fv(LLShaderMgr::DEFERRED_SSAO_EFFECT_MAT, 1, GL_FALSE, ssao_effect_mat);

	//F32 shadow_offset_error = 1.f + RenderShadowOffsetError * fabsf(LLViewerCamera::getInstance()->getOrigin().mV[2]);
	F32 shadow_bias_error = RenderShadowBiasError * fabsf(LLViewerCamera::getInstance()->getOrigin().mV[2])/3000.f;
    F32 shadow_bias       = RenderShadowBias + shadow_bias_error;

    shader.uniform2f(LLShaderMgr::DEFERRED_SCREEN_RES, deferred_target->getWidth(), deferred_target->getHeight());
	shader.uniform1f(LLShaderMgr::DEFERRED_NEAR_CLIP, LLViewerCamera::getInstance()->getNear()*2.f);
	shader.uniform1f (LLShaderMgr::DEFERRED_SHADOW_OFFSET, RenderShadowOffset); //*shadow_offset_error);
    shader.uniform1f(LLShaderMgr::DEFERRED_SHADOW_BIAS, shadow_bias);
	shader.uniform1f(LLShaderMgr::DEFERRED_SPOT_SHADOW_OFFSET, RenderSpotShadowOffset);
	shader.uniform1f(LLShaderMgr::DEFERRED_SPOT_SHADOW_BIAS, RenderSpotShadowBias);	

	shader.uniform3fv(LLShaderMgr::DEFERRED_SUN_DIR, 1, mTransformedSunDir.mV);
    shader.uniform3fv(LLShaderMgr::DEFERRED_MOON_DIR, 1, mTransformedMoonDir.mV);
	shader.uniform2f(LLShaderMgr::DEFERRED_SHADOW_RES, mShadow[0].getWidth(), mShadow[0].getHeight());
	shader.uniform2f(LLShaderMgr::DEFERRED_PROJ_SHADOW_RES, mShadow[4].getWidth(), mShadow[4].getHeight());
	shader.uniform1f(LLShaderMgr::DEFERRED_DEPTH_CUTOFF, RenderEdgeDepthCutoff);
	shader.uniform1f(LLShaderMgr::DEFERRED_NORM_CUTOFF, RenderEdgeNormCutoff);
	
	if (shader.getUniformLocation(LLShaderMgr::DEFERRED_NORM_MATRIX) >= 0)
	{
        glh::matrix4f norm_mat = get_current_modelview().inverse().transpose();
		shader.uniformMatrix4fv(LLShaderMgr::DEFERRED_NORM_MATRIX, 1, FALSE, norm_mat.m);
	}

    shader.uniform4fv(LLShaderMgr::SUNLIGHT_COLOR, 1, mSunDiffuse.mV);
    shader.uniform4fv(LLShaderMgr::MOONLIGHT_COLOR, 1, mMoonDiffuse.mV);

    LLEnvironment& environment = LLEnvironment::instance();
    LLSettingsSky::ptr_t sky = environment.getCurrentSky();
}

LLColor3 pow3f(LLColor3 v, F32 f)
{
	v.mV[0] = powf(v.mV[0], f);
	v.mV[1] = powf(v.mV[1], f);
	v.mV[2] = powf(v.mV[2], f);
	return v;
}

LLVector4 pow4fsrgb(LLVector4 v, F32 f)
{
	v.mV[0] = powf(v.mV[0], f);
	v.mV[1] = powf(v.mV[1], f);
	v.mV[2] = powf(v.mV[2], f);
	return v;
}

void LLPipeline::renderDeferredLighting(LLRenderTarget *screen_target)
{
    LL_PROFILE_ZONE_SCOPED_CATEGORY_PIPELINE;
    if (!sCull)
    {
        return;
    }

    LLRenderTarget *deferred_target       = &mDeferredScreen;
    LLRenderTarget *deferred_depth_target = &mDeferredDepth;
    LLRenderTarget *deferred_light_target = &mDeferredLight;

    {
        LL_PROFILE_ZONE_NAMED_CATEGORY_PIPELINE("deferred"); //LL_RECORD_BLOCK_TIME(FTM_RENDER_DEFERRED);
        LLViewerCamera *camera = LLViewerCamera::getInstance();
        {
            LLGLDepthTest depth(GL_TRUE);
            deferred_depth_target->copyContents(*deferred_target,
                                                0,
                                                0,
                                                deferred_target->getWidth(),
                                                deferred_target->getHeight(),
                                                0,
                                                0,
                                                deferred_depth_target->getWidth(),
                                                deferred_depth_target->getHeight(),
                                                GL_DEPTH_BUFFER_BIT,
                                                GL_NEAREST);
        }

        LLGLEnable multisample(RenderFSAASamples > 0 ? GL_MULTISAMPLE_ARB : 0);

        if (gPipeline.hasRenderType(LLPipeline::RENDER_TYPE_HUD))
        {
            gPipeline.toggleRenderType(LLPipeline::RENDER_TYPE_HUD);
        }

        // ati doesn't seem to love actually using the stencil buffer on FBO's
        LLGLDisable stencil(GL_STENCIL_TEST);
        // glStencilFunc(GL_EQUAL, 1, 0xFFFFFFFF);
        // glStencilOp(GL_KEEP, GL_KEEP, GL_KEEP);

        gGL.setColorMask(true, true);

        // draw a cube around every light
        LLVertexBuffer::unbind();

        LLGLEnable cull(GL_CULL_FACE);
        LLGLEnable blend(GL_BLEND);

        glh::matrix4f mat = copy_matrix(gGLModelView);

        LLStrider<LLVector3> vert;
        mDeferredVB->getVertexStrider(vert);

        vert[0].set(-1, 1, 0);
        vert[1].set(-1, -3, 0);
        vert[2].set(3, 1, 0);

        setupHWLights(NULL);  // to set mSun/MoonDir;

        glh::vec4f tc(mSunDir.mV);
        mat.mult_matrix_vec(tc);
        mTransformedSunDir.set(tc.v);

        glh::vec4f tc_moon(mMoonDir.mV);
        mat.mult_matrix_vec(tc_moon);
        mTransformedMoonDir.set(tc_moon.v);

        gGL.pushMatrix();
        gGL.loadIdentity();
        gGL.matrixMode(LLRender::MM_PROJECTION);
        gGL.pushMatrix();
        gGL.loadIdentity();

        if (RenderDeferredSSAO || RenderShadowDetail > 0)
        {
            deferred_light_target->bindTarget();
            {  // paint shadow/SSAO light map (direct lighting lightmap)
                LL_PROFILE_ZONE_NAMED_CATEGORY_PIPELINE("renderDeferredLighting - sun shadow");
                bindDeferredShader(gDeferredSunProgram, deferred_light_target);
                mDeferredVB->setBuffer(LLVertexBuffer::MAP_VERTEX);
                glClearColor(1, 1, 1, 1);
                deferred_light_target->clear(GL_COLOR_BUFFER_BIT);
                glClearColor(0, 0, 0, 0);

                glh::matrix4f inv_trans = get_current_modelview().inverse().transpose();

                const U32 slice = 32;
                F32       offset[slice * 3];
                for (U32 i = 0; i < 4; i++)
                {
                    for (U32 j = 0; j < 8; j++)
                    {
                        glh::vec3f v;
                        v.set_value(sinf(6.284f / 8 * j), cosf(6.284f / 8 * j), -(F32) i);
                        v.normalize();
                        inv_trans.mult_matrix_vec(v);
                        v.normalize();
                        offset[(i * 8 + j) * 3 + 0] = v.v[0];
                        offset[(i * 8 + j) * 3 + 1] = v.v[2];
                        offset[(i * 8 + j) * 3 + 2] = v.v[1];
                    }
                }

                gDeferredSunProgram.uniform3fv(sOffset, slice, offset);
                gDeferredSunProgram.uniform2f(LLShaderMgr::DEFERRED_SCREEN_RES,
                                              deferred_light_target->getWidth(),
                                              deferred_light_target->getHeight());

                {
                    LLGLDisable   blend(GL_BLEND);
                    LLGLDepthTest depth(GL_TRUE, GL_FALSE, GL_ALWAYS);
                    stop_glerror();
                    mDeferredVB->drawArrays(LLRender::TRIANGLES, 0, 3);
                    stop_glerror();
                }

                unbindDeferredShader(gDeferredSunProgram);
            }
            deferred_light_target->flush();
        }

        if (RenderDeferredSSAO)
        {  // soften direct lighting lightmap
            LL_PROFILE_ZONE_NAMED_CATEGORY_PIPELINE("renderDeferredLighting - soften shadow");
            // blur lightmap
            screen_target->bindTarget();
            glClearColor(1, 1, 1, 1);
            screen_target->clear(GL_COLOR_BUFFER_BIT);
            glClearColor(0, 0, 0, 0);

            bindDeferredShader(gDeferredBlurLightProgram);
            mDeferredVB->setBuffer(LLVertexBuffer::MAP_VERTEX);
            LLVector3 go          = RenderShadowGaussian;
            const U32 kern_length = 4;
            F32       blur_size   = RenderShadowBlurSize;
            F32       dist_factor = RenderShadowBlurDistFactor;

            // sample symmetrically with the middle sample falling exactly on 0.0
            F32 x = 0.f;

            LLVector3 gauss[32];  // xweight, yweight, offset

            for (U32 i = 0; i < kern_length; i++)
            {
                gauss[i].mV[0] = llgaussian(x, go.mV[0]);
                gauss[i].mV[1] = llgaussian(x, go.mV[1]);
                gauss[i].mV[2] = x;
                x += 1.f;
            }

            gDeferredBlurLightProgram.uniform2f(sDelta, 1.f, 0.f);
            gDeferredBlurLightProgram.uniform1f(sDistFactor, dist_factor);
            gDeferredBlurLightProgram.uniform3fv(sKern, kern_length, gauss[0].mV);
            gDeferredBlurLightProgram.uniform1f(sKernScale, blur_size * (kern_length / 2.f - 0.5f));

            {
                LLGLDisable   blend(GL_BLEND);
                LLGLDepthTest depth(GL_TRUE, GL_FALSE, GL_ALWAYS);
                stop_glerror();
                mDeferredVB->drawArrays(LLRender::TRIANGLES, 0, 3);
                stop_glerror();
            }

            screen_target->flush();
            unbindDeferredShader(gDeferredBlurLightProgram);

            bindDeferredShader(gDeferredBlurLightProgram, screen_target);

            mDeferredVB->setBuffer(LLVertexBuffer::MAP_VERTEX);
            deferred_light_target->bindTarget();

            gDeferredBlurLightProgram.uniform2f(sDelta, 0.f, 1.f);

            {
                LLGLDisable   blend(GL_BLEND);
                LLGLDepthTest depth(GL_TRUE, GL_FALSE, GL_ALWAYS);
                stop_glerror();
                mDeferredVB->drawArrays(LLRender::TRIANGLES, 0, 3);
                stop_glerror();
            }
            deferred_light_target->flush();
            unbindDeferredShader(gDeferredBlurLightProgram);
        }

        stop_glerror();
        gGL.popMatrix();
        stop_glerror();
        gGL.matrixMode(LLRender::MM_MODELVIEW);
        stop_glerror();
        gGL.popMatrix();
        stop_glerror();

        screen_target->bindTarget();
        // clear color buffer here - zeroing alpha (glow) is important or it will accumulate against sky
        glClearColor(0, 0, 0, 0);
        screen_target->clear(GL_COLOR_BUFFER_BIT);

        if (RenderDeferredAtmospheric)
        {  // apply sunlight contribution
            LLGLSLShader &soften_shader = LLPipeline::sUnderWaterRender ? gDeferredSoftenWaterProgram : gDeferredSoftenProgram;

            LL_PROFILE_ZONE_NAMED_CATEGORY_PIPELINE("renderDeferredLighting - atmospherics");
            bindDeferredShader(soften_shader);

            LLEnvironment &environment = LLEnvironment::instance();
            soften_shader.uniform1i(LLShaderMgr::SUN_UP_FACTOR, environment.getIsSunUp() ? 1 : 0);
            soften_shader.uniform4fv(LLShaderMgr::LIGHTNORM, 1, environment.getClampedLightNorm().mV);

            {
                LLGLDepthTest depth(GL_FALSE);
                LLGLDisable   blend(GL_BLEND);
                LLGLDisable   test(GL_ALPHA_TEST);

                // full screen blit
                gGL.pushMatrix();
                gGL.loadIdentity();
                gGL.matrixMode(LLRender::MM_PROJECTION);
                gGL.pushMatrix();
                gGL.loadIdentity();

                mDeferredVB->setBuffer(LLVertexBuffer::MAP_VERTEX);

                mDeferredVB->drawArrays(LLRender::TRIANGLES, 0, 3);

                gGL.popMatrix();
                gGL.matrixMode(LLRender::MM_MODELVIEW);
                gGL.popMatrix();
            }

            unbindDeferredShader(LLPipeline::sUnderWaterRender ? gDeferredSoftenWaterProgram : gDeferredSoftenProgram);
        }

        {  // render non-deferred geometry (fullbright, alpha, etc)
            LLGLDisable blend(GL_BLEND);
            LLGLDisable stencil(GL_STENCIL_TEST);
            gGL.setSceneBlendType(LLRender::BT_ALPHA);

            gPipeline.pushRenderTypeMask();

            gPipeline.andRenderTypeMask(LLPipeline::RENDER_TYPE_SKY,
                                        LLPipeline::RENDER_TYPE_CLOUDS,
                                        LLPipeline::RENDER_TYPE_WL_SKY,
                                        LLPipeline::END_RENDER_TYPES);

            renderGeomPostDeferred(*LLViewerCamera::getInstance(), false);
            gPipeline.popRenderTypeMask();
        }

        bool render_local = RenderLocalLights;

        if (render_local)
        {
            gGL.setSceneBlendType(LLRender::BT_ADD);
            std::list<LLVector4>        fullscreen_lights;
            LLDrawable::drawable_list_t spot_lights;
            LLDrawable::drawable_list_t fullscreen_spot_lights;

            for (U32 i = 0; i < 2; i++)
            {
                mTargetShadowSpotLight[i] = NULL;
            }

            std::list<LLVector4> light_colors;

            LLVertexBuffer::unbind();

            {
                LL_PROFILE_ZONE_NAMED_CATEGORY_PIPELINE("renderDeferredLighting - local lights");
                bindDeferredShader(gDeferredLightProgram);

                if (mCubeVB.isNull())
                {
                    mCubeVB = ll_create_cube_vb(LLVertexBuffer::MAP_VERTEX, GL_STATIC_DRAW_ARB);
                }

                mCubeVB->setBuffer(LLVertexBuffer::MAP_VERTEX);

                LLGLDepthTest depth(GL_TRUE, GL_FALSE);
                // mNearbyLights already includes distance calculation and excludes muted avatars.
                // It is calculated from mLights
                // mNearbyLights also provides fade value to gracefully fade-out out of range lights
                for (light_set_t::iterator iter = mNearbyLights.begin(); iter != mNearbyLights.end(); ++iter)
                {
                    LLDrawable * drawablep = iter->drawable;
                    LLVOVolume * volume = drawablep->getVOVolume();
                    if (!volume)
                    {
                        continue;
                    }

                    if (volume->isAttachment())
                    {
                        if (!sRenderAttachedLights)
                        {
                            continue;
                        }
                    }

                    LLVector4a center;
                    center.load3(drawablep->getPositionAgent().mV);
                    const F32 *c = center.getF32ptr();
                    F32        s = volume->getLightRadius() * 1.5f;

                    // send light color to shader in linear space
                    LLColor3 col = volume->getLightLinearColor();

                    if (col.magVecSquared() < 0.001f)
                    {
                        continue;
                    }

                    if (s <= 0.001f)
                    {
                        continue;
                    }

                    LLVector4a sa;
                    sa.splat(s);
                    if (camera->AABBInFrustumNoFarClip(center, sa) == 0)
                    {
                        continue;
                    }

                    sVisibleLightCount++;

                    if (camera->getOrigin().mV[0] > c[0] + s + 0.2f || camera->getOrigin().mV[0] < c[0] - s - 0.2f ||
                        camera->getOrigin().mV[1] > c[1] + s + 0.2f || camera->getOrigin().mV[1] < c[1] - s - 0.2f ||
                        camera->getOrigin().mV[2] > c[2] + s + 0.2f || camera->getOrigin().mV[2] < c[2] - s - 0.2f)
                    {  // draw box if camera is outside box
                        if (render_local)
                        {
                            if (volume->isLightSpotlight())
                            {
                                drawablep->getVOVolume()->updateSpotLightPriority();
                                spot_lights.push_back(drawablep);
                                continue;
                            }

                            gDeferredLightProgram.uniform3fv(LLShaderMgr::LIGHT_CENTER, 1, c);
                            gDeferredLightProgram.uniform1f(LLShaderMgr::LIGHT_SIZE, s);
                            gDeferredLightProgram.uniform3fv(LLShaderMgr::DIFFUSE_COLOR, 1, col.mV);
                            gDeferredLightProgram.uniform1f(LLShaderMgr::LIGHT_FALLOFF, volume->getLightFalloff(DEFERRED_LIGHT_FALLOFF));
                            gGL.syncMatrices();

                            mCubeVB->drawRange(LLRender::TRIANGLE_FAN, 0, 7, 8, get_box_fan_indices(camera, center));
                            stop_glerror();
                        }
                    }
                    else
                    {
                        if (volume->isLightSpotlight())
                        {
                            drawablep->getVOVolume()->updateSpotLightPriority();
                            fullscreen_spot_lights.push_back(drawablep);
                            continue;
                        }

                        glh::vec3f tc(c);
                        mat.mult_matrix_vec(tc);

                        fullscreen_lights.push_back(LLVector4(tc.v[0], tc.v[1], tc.v[2], s));
                        light_colors.push_back(LLVector4(col.mV[0], col.mV[1], col.mV[2], volume->getLightFalloff(DEFERRED_LIGHT_FALLOFF)));
                    }
                }

                // Bookmark comment to allow searching for mSpecialRenderMode == 3 (avatar edit mode),
                // prev site of appended deferred character light, removed by SL-13522 09/20

                unbindDeferredShader(gDeferredLightProgram);
            }

            if (!spot_lights.empty())
            {
                LL_PROFILE_ZONE_NAMED_CATEGORY_PIPELINE("renderDeferredLighting - projectors");
                LLGLDepthTest depth(GL_TRUE, GL_FALSE);
                bindDeferredShader(gDeferredSpotLightProgram);

                mCubeVB->setBuffer(LLVertexBuffer::MAP_VERTEX);

                gDeferredSpotLightProgram.enableTexture(LLShaderMgr::DEFERRED_PROJECTION);

                for (LLDrawable::drawable_list_t::iterator iter = spot_lights.begin(); iter != spot_lights.end(); ++iter)
                {
                    LLDrawable *drawablep = *iter;

                    LLVOVolume *volume = drawablep->getVOVolume();

                    LLVector4a center;
                    center.load3(drawablep->getPositionAgent().mV);
                    const F32 *c = center.getF32ptr();
                    F32        s = volume->getLightRadius() * 1.5f;

                    sVisibleLightCount++;

                    setupSpotLight(gDeferredSpotLightProgram, drawablep);

                    // send light color to shader in linear space
                    LLColor3 col = volume->getLightLinearColor();

                    gDeferredSpotLightProgram.uniform3fv(LLShaderMgr::LIGHT_CENTER, 1, c);
                    gDeferredSpotLightProgram.uniform1f(LLShaderMgr::LIGHT_SIZE, s);
                    gDeferredSpotLightProgram.uniform3fv(LLShaderMgr::DIFFUSE_COLOR, 1, col.mV);
                    gDeferredSpotLightProgram.uniform1f(LLShaderMgr::LIGHT_FALLOFF, volume->getLightFalloff(DEFERRED_LIGHT_FALLOFF));
                    gGL.syncMatrices();

                    mCubeVB->drawRange(LLRender::TRIANGLE_FAN, 0, 7, 8, get_box_fan_indices(camera, center));
                }
                gDeferredSpotLightProgram.disableTexture(LLShaderMgr::DEFERRED_PROJECTION);
                unbindDeferredShader(gDeferredSpotLightProgram);
            }

            // reset mDeferredVB to fullscreen triangle
            mDeferredVB->getVertexStrider(vert);
            vert[0].set(-1, 1, 0);
            vert[1].set(-1, -3, 0);
            vert[2].set(3, 1, 0);

            {
                LL_PROFILE_ZONE_NAMED_CATEGORY_PIPELINE("renderDeferredLighting - fullscreen lights");
                LLGLDepthTest depth(GL_FALSE);

                // full screen blit
                gGL.pushMatrix();
                gGL.loadIdentity();
                gGL.matrixMode(LLRender::MM_PROJECTION);
                gGL.pushMatrix();
                gGL.loadIdentity();

                U32 count = 0;

                const U32 max_count = LL_DEFERRED_MULTI_LIGHT_COUNT;
                LLVector4 light[max_count];
                LLVector4 col[max_count];

                F32 far_z = 0.f;

                while (!fullscreen_lights.empty())
                {
                    light[count] = fullscreen_lights.front();
                    fullscreen_lights.pop_front();
                    col[count] = light_colors.front();
                    light_colors.pop_front();

                    far_z = llmin(light[count].mV[2] - light[count].mV[3], far_z);
                    count++;
                    if (count == max_count || fullscreen_lights.empty())
                    {
                        U32 idx = count - 1;
                        bindDeferredShader(gDeferredMultiLightProgram[idx]);
                        gDeferredMultiLightProgram[idx].uniform1i(LLShaderMgr::MULTI_LIGHT_COUNT, count);
                        gDeferredMultiLightProgram[idx].uniform4fv(LLShaderMgr::MULTI_LIGHT, count, (GLfloat *) light);
                        gDeferredMultiLightProgram[idx].uniform4fv(LLShaderMgr::MULTI_LIGHT_COL, count, (GLfloat *) col);
                        gDeferredMultiLightProgram[idx].uniform1f(LLShaderMgr::MULTI_LIGHT_FAR_Z, far_z);
                        far_z = 0.f;
                        count = 0;
                        mDeferredVB->setBuffer(LLVertexBuffer::MAP_VERTEX);
                        mDeferredVB->drawArrays(LLRender::TRIANGLES, 0, 3);
                        unbindDeferredShader(gDeferredMultiLightProgram[idx]);
                    }
                }

                bindDeferredShader(gDeferredMultiSpotLightProgram);

                gDeferredMultiSpotLightProgram.enableTexture(LLShaderMgr::DEFERRED_PROJECTION);

                mDeferredVB->setBuffer(LLVertexBuffer::MAP_VERTEX);

                for (LLDrawable::drawable_list_t::iterator iter = fullscreen_spot_lights.begin(); iter != fullscreen_spot_lights.end(); ++iter)
                {
                    LLDrawable *drawablep           = *iter;
                    LLVOVolume *volume              = drawablep->getVOVolume();
                    LLVector3   center              = drawablep->getPositionAgent();
                    F32 *       c                   = center.mV;
                    F32         light_size_final    = volume->getLightRadius() * 1.5f;
                    F32         light_falloff_final = volume->getLightFalloff(DEFERRED_LIGHT_FALLOFF);

                    sVisibleLightCount++;

                    glh::vec3f tc(c);
                    mat.mult_matrix_vec(tc);

                    setupSpotLight(gDeferredMultiSpotLightProgram, drawablep);

                    // send light color to shader in linear space
                    LLColor3 col = volume->getLightLinearColor();

                    gDeferredMultiSpotLightProgram.uniform3fv(LLShaderMgr::LIGHT_CENTER, 1, tc.v);
                    gDeferredMultiSpotLightProgram.uniform1f(LLShaderMgr::LIGHT_SIZE, light_size_final);
                    gDeferredMultiSpotLightProgram.uniform3fv(LLShaderMgr::DIFFUSE_COLOR, 1, col.mV);
                    gDeferredMultiSpotLightProgram.uniform1f(LLShaderMgr::LIGHT_FALLOFF, light_falloff_final);
                    mDeferredVB->drawArrays(LLRender::TRIANGLES, 0, 3);
                }

                gDeferredMultiSpotLightProgram.disableTexture(LLShaderMgr::DEFERRED_PROJECTION);
                unbindDeferredShader(gDeferredMultiSpotLightProgram);

                gGL.popMatrix();
                gGL.matrixMode(LLRender::MM_MODELVIEW);
                gGL.popMatrix();
            }
        }

        gGL.setColorMask(true, true);
    }

    screen_target->flush();

    // gamma correct lighting
    gGL.matrixMode(LLRender::MM_PROJECTION);
    gGL.pushMatrix();
    gGL.loadIdentity();
    gGL.matrixMode(LLRender::MM_MODELVIEW);
    gGL.pushMatrix();
    gGL.loadIdentity();

    {
        LLGLDepthTest depth(GL_FALSE, GL_FALSE);

        LLVector2 tc1(0, 0);
        LLVector2 tc2((F32) screen_target->getWidth() * 2, (F32) screen_target->getHeight() * 2);

        screen_target->bindTarget();
        // Apply gamma correction to the frame here.
        gDeferredPostGammaCorrectProgram.bind();
        // mDeferredVB->setBuffer(LLVertexBuffer::MAP_VERTEX);
        S32 channel = 0;
        channel     = gDeferredPostGammaCorrectProgram.enableTexture(LLShaderMgr::DEFERRED_DIFFUSE, screen_target->getUsage());
        if (channel > -1)
        {
            screen_target->bindTexture(0, channel, LLTexUnit::TFO_POINT);
        }

        gDeferredPostGammaCorrectProgram.uniform2f(LLShaderMgr::DEFERRED_SCREEN_RES, screen_target->getWidth(), screen_target->getHeight());

        //F32 gamma = gSavedSettings.getF32("RenderDeferredDisplayGamma");
        static LLCachedControl<F32> gamma(gSavedSettings, "RenderDeferredDisplayGamma");

        gDeferredPostGammaCorrectProgram.uniform1f(LLShaderMgr::DISPLAY_GAMMA, (gamma > 0.1f) ? 1.0f / gamma : (1.0f/2.2f));

        // <FS:Ansariel> FIRE-16829: Visual Artifacts with ALM enabled on AMD graphics
        //gGL.begin(LLRender::TRIANGLE_STRIP);
        //gGL.texCoord2f(tc1.mV[0], tc1.mV[1]);
        //gGL.vertex2f(-1,-1);

        //gGL.texCoord2f(tc1.mV[0], tc2.mV[1]);
        //gGL.vertex2f(-1,3);

        //gGL.texCoord2f(tc2.mV[0], tc1.mV[1]);
        //gGL.vertex2f(3,-1);

        //gGL.end();
        drawAuxiliaryVB(tc1, tc2);
        // </FS:Ansariel>

        gGL.getTexUnit(channel)->unbind(screen_target->getUsage());
        gDeferredPostGammaCorrectProgram.unbind();
        screen_target->flush();
    }

    gGL.matrixMode(LLRender::MM_PROJECTION);
    gGL.popMatrix();
    gGL.matrixMode(LLRender::MM_MODELVIEW);
    gGL.popMatrix();

    screen_target->bindTarget();

    {  // render non-deferred geometry (alpha, fullbright, glow)
        LLGLDisable blend(GL_BLEND);
        LLGLDisable stencil(GL_STENCIL_TEST);

        pushRenderTypeMask();
        andRenderTypeMask(LLPipeline::RENDER_TYPE_ALPHA,
                          LLPipeline::RENDER_TYPE_FULLBRIGHT,
                          LLPipeline::RENDER_TYPE_VOLUME,
                          LLPipeline::RENDER_TYPE_GLOW,
                          LLPipeline::RENDER_TYPE_BUMP,
                          LLPipeline::RENDER_TYPE_PASS_SIMPLE,
                          LLPipeline::RENDER_TYPE_PASS_ALPHA,
                          LLPipeline::RENDER_TYPE_PASS_ALPHA_MASK,
                          LLPipeline::RENDER_TYPE_PASS_BUMP,
                          LLPipeline::RENDER_TYPE_PASS_POST_BUMP,
                          LLPipeline::RENDER_TYPE_PASS_FULLBRIGHT,
                          LLPipeline::RENDER_TYPE_PASS_FULLBRIGHT_ALPHA_MASK,
                          LLPipeline::RENDER_TYPE_PASS_FULLBRIGHT_SHINY,
                          LLPipeline::RENDER_TYPE_PASS_GLOW,
                          LLPipeline::RENDER_TYPE_PASS_GRASS,
                          LLPipeline::RENDER_TYPE_PASS_SHINY,
                          LLPipeline::RENDER_TYPE_PASS_INVISIBLE,
                          LLPipeline::RENDER_TYPE_PASS_INVISI_SHINY,
                          LLPipeline::RENDER_TYPE_AVATAR,
                          LLPipeline::RENDER_TYPE_CONTROL_AV,
                          LLPipeline::RENDER_TYPE_ALPHA_MASK,
                          LLPipeline::RENDER_TYPE_FULLBRIGHT_ALPHA_MASK,
                          END_RENDER_TYPES);

        renderGeomPostDeferred(*LLViewerCamera::getInstance());
        popRenderTypeMask();
    }

    {
        // render highlights, etc.
        renderHighlights();
        mHighlightFaces.clear();

        renderDebug();

        LLVertexBuffer::unbind();

        if (gPipeline.hasRenderDebugFeatureMask(LLPipeline::RENDER_DEBUG_FEATURE_UI))
        {
            // Render debugging beacons.
            gObjectList.renderObjectBeacons();
            gObjectList.resetObjectBeacons();
            gSky.addSunMoonBeacons();
        }
    }

    screen_target->flush();
}

void LLPipeline::setupSpotLight(LLGLSLShader& shader, LLDrawable* drawablep)
{
	//construct frustum
	LLVOVolume* volume = drawablep->getVOVolume();
	LLVector3 params = volume->getSpotLightParams();

	F32 fov = params.mV[0];
	F32 focus = params.mV[1];

	LLVector3 pos = drawablep->getPositionAgent();
	LLQuaternion quat = volume->getRenderRotation();
	LLVector3 scale = volume->getScale();
	
	//get near clip plane
	LLVector3 at_axis(0,0,-scale.mV[2]*0.5f);
	at_axis *= quat;

	LLVector3 np = pos+at_axis;
	at_axis.normVec();

	//get origin that has given fov for plane np, at_axis, and given scale
	F32 dist = (scale.mV[1]*0.5f)/tanf(fov*0.5f);

	LLVector3 origin = np - at_axis*dist;

	//matrix from volume space to agent space
	LLMatrix4 light_mat(quat, LLVector4(origin,1.f));

	glh::matrix4f light_to_agent((F32*) light_mat.mMatrix);
	glh::matrix4f light_to_screen = get_current_modelview() * light_to_agent;

	glh::matrix4f screen_to_light = light_to_screen.inverse();

	F32 s = volume->getLightRadius()*1.5f;
	F32 near_clip = dist;
	F32 width = scale.mV[VX];
	F32 height = scale.mV[VY];
	F32 far_clip = s+dist-scale.mV[VZ];

	F32 fovy = fov * RAD_TO_DEG;
	F32 aspect = width/height;

	glh::matrix4f trans(0.5f, 0.f, 0.f, 0.5f,
				0.f, 0.5f, 0.f, 0.5f,
				0.f, 0.f, 0.5f, 0.5f,
				0.f, 0.f, 0.f, 1.f);

	glh::vec3f p1(0, 0, -(near_clip+0.01f));
	glh::vec3f p2(0, 0, -(near_clip+1.f));

	glh::vec3f screen_origin(0, 0, 0);

	light_to_screen.mult_matrix_vec(p1);
	light_to_screen.mult_matrix_vec(p2);
	light_to_screen.mult_matrix_vec(screen_origin);

	glh::vec3f n = p2-p1;
	n.normalize();
	
	F32 proj_range = far_clip - near_clip;
	glh::matrix4f light_proj = gl_perspective(fovy, aspect, near_clip, far_clip);
	screen_to_light = trans * light_proj * screen_to_light;
	shader.uniformMatrix4fv(LLShaderMgr::PROJECTOR_MATRIX, 1, FALSE, screen_to_light.m);
	shader.uniform1f(LLShaderMgr::PROJECTOR_NEAR, near_clip);
	shader.uniform3fv(LLShaderMgr::PROJECTOR_P, 1, p1.v);
	shader.uniform3fv(LLShaderMgr::PROJECTOR_N, 1, n.v);
	shader.uniform3fv(LLShaderMgr::PROJECTOR_ORIGIN, 1, screen_origin.v);
	shader.uniform1f(LLShaderMgr::PROJECTOR_RANGE, proj_range);
	shader.uniform1f(LLShaderMgr::PROJECTOR_AMBIANCE, params.mV[2]);
	S32 s_idx = -1;

	for (U32 i = 0; i < 2; i++)
	{
		if (mShadowSpotLight[i] == drawablep)
		{
			s_idx = i;
		}
	}

	shader.uniform1i(LLShaderMgr::PROJECTOR_SHADOW_INDEX, s_idx);

	if (s_idx >= 0)
	{
		shader.uniform1f(LLShaderMgr::PROJECTOR_SHADOW_FADE, 1.f-mSpotLightFade[s_idx]);
	}
	else
	{
		shader.uniform1f(LLShaderMgr::PROJECTOR_SHADOW_FADE, 1.f);
	}

	{
		LLDrawable* potential = drawablep;
		//determine if this is a good light for casting shadows
		F32 m_pri = volume->getSpotLightPriority();

		for (U32 i = 0; i < 2; i++)
		{
			F32 pri = 0.f;

			if (mTargetShadowSpotLight[i].notNull())
			{
				pri = mTargetShadowSpotLight[i]->getVOVolume()->getSpotLightPriority();			
			}

			if (m_pri > pri)
			{
				LLDrawable* temp = mTargetShadowSpotLight[i];
				mTargetShadowSpotLight[i] = potential;
				potential = temp;
				m_pri = pri;
			}
		}
	}

	LLViewerTexture* img = volume->getLightTexture();

	if (img == NULL)
	{
		img = LLViewerFetchedTexture::sWhiteImagep;
	}

	S32 channel = shader.enableTexture(LLShaderMgr::DEFERRED_PROJECTION);

	if (channel > -1)
	{
		if (img)
		{
			gGL.getTexUnit(channel)->bind(img);

			F32 lod_range = logf(img->getWidth())/logf(2.f);

			shader.uniform1f(LLShaderMgr::PROJECTOR_FOCUS, focus);
			shader.uniform1f(LLShaderMgr::PROJECTOR_LOD, lod_range);
			shader.uniform1f(LLShaderMgr::PROJECTOR_AMBIENT_LOD, llclamp((proj_range-focus)/proj_range*lod_range, 0.f, 1.f));
		}
	}
		
}

void LLPipeline::unbindDeferredShader(LLGLSLShader &shader)
{
    LLRenderTarget* deferred_target       = &mDeferredScreen;
    LLRenderTarget* deferred_depth_target = &mDeferredDepth;
    LLRenderTarget* deferred_light_target = &mDeferredLight;

	stop_glerror();
    shader.disableTexture(LLShaderMgr::DEFERRED_NORMAL, deferred_target->getUsage());
    shader.disableTexture(LLShaderMgr::DEFERRED_DIFFUSE, deferred_target->getUsage());
    shader.disableTexture(LLShaderMgr::DEFERRED_SPECULAR, deferred_target->getUsage());
    shader.disableTexture(LLShaderMgr::DEFERRED_DEPTH, deferred_depth_target->getUsage());
    shader.disableTexture(LLShaderMgr::DEFERRED_LIGHT, deferred_light_target->getUsage());
	shader.disableTexture(LLShaderMgr::DIFFUSE_MAP);
	shader.disableTexture(LLShaderMgr::DEFERRED_BLOOM);

	for (U32 i = 0; i < 4; i++)
	{
		if (shader.disableTexture(LLShaderMgr::DEFERRED_SHADOW0+i) > -1)
		{
			glTexParameteri(GL_TEXTURE_2D, GL_TEXTURE_COMPARE_MODE_ARB, GL_NONE);
		}
	}

	for (U32 i = 4; i < 6; i++)
	{
		if (shader.disableTexture(LLShaderMgr::DEFERRED_SHADOW0+i) > -1)
		{
			glTexParameteri(GL_TEXTURE_2D, GL_TEXTURE_COMPARE_MODE_ARB, GL_NONE);
		}
	}

	shader.disableTexture(LLShaderMgr::DEFERRED_NOISE);
	shader.disableTexture(LLShaderMgr::DEFERRED_LIGHTFUNC);

	S32 channel = shader.disableTexture(LLShaderMgr::ENVIRONMENT_MAP, LLTexUnit::TT_CUBE_MAP);
	if (channel > -1)
	{
		LLCubeMap* cube_map = gSky.mVOSkyp ? gSky.mVOSkyp->getCubeMap() : NULL;
		if (cube_map)
		{
			cube_map->disable();
		}
	}
	gGL.getTexUnit(0)->unbind(LLTexUnit::TT_TEXTURE);
	gGL.getTexUnit(0)->activate();
	shader.unbind();
}

inline float sgn(float a)
{
    if (a > 0.0F) return (1.0F);
    if (a < 0.0F) return (-1.0F);
    return (0.0F);
}

void LLPipeline::generateWaterReflection(LLCamera& camera_in)
{
    LL_PROFILE_ZONE_SCOPED_CATEGORY_PIPELINE;

    if (!assertInitialized())
    {
        return;
    }

    if (LLPipeline::sWaterReflections && LLDrawPoolWater::sNeedsReflectionUpdate)
    {
        //disable occlusion culling for reflection/refraction passes (save setting to restore later)
        S32 occlude = LLPipeline::sUseOcclusion;
        LLPipeline::sUseOcclusion = 0;

        bool skip_avatar_update = false;
        if (!isAgentAvatarValid() || gAgentCamera.getCameraAnimating() || gAgentCamera.getCameraMode() != CAMERA_MODE_MOUSELOOK || !LLVOAvatar::sVisibleInFirstPerson)
        {
            skip_avatar_update = true;
        }

        LLCamera camera = camera_in;
        camera.setFar(camera_in.getFar() * 0.75f);

        bool camera_is_underwater = LLViewerCamera::getInstance()->cameraUnderWater();

        LLPipeline::sReflectionRender = true;

        gPipeline.pushRenderTypeMask();

        glh::matrix4f saved_modelview  = get_current_modelview();
        glh::matrix4f saved_projection = get_current_projection();
        glh::matrix4f mat;

        S32 reflection_detail  = RenderReflectionDetail;

        F32 water_height      = gAgent.getRegion()->getWaterHeight(); 
        F32 camera_height     = camera_in.getOrigin().mV[VZ];
        F32 distance_to_water = (water_height < camera_height) ? (camera_height - water_height) : (water_height - camera_height);

        LLVector3 reflection_offset      = LLVector3(0, 0, distance_to_water * 2.0f);
        LLVector3 camera_look_at         = camera_in.getAtAxis();
        LLVector3 reflection_look_at     = LLVector3(camera_look_at.mV[VX], camera_look_at.mV[VY], -camera_look_at.mV[VZ]);
        LLVector3 reflect_origin         = camera_in.getOrigin() - reflection_offset;
        LLVector3 reflect_interest_point = reflect_origin + (reflection_look_at * 5.0f);

        camera.setOriginAndLookAt(reflect_origin, LLVector3::z_axis, reflect_interest_point);

        //plane params
        LLPlane plane;
        LLVector3 pnorm;

        if (camera_is_underwater)
        {
            //camera is below water, cull above water
            pnorm.setVec(0, 0, 1);
        }
        else
        {
            //camera is above water, cull below water
            pnorm = LLVector3(0, 0, -1);
        }

        plane.setVec(LLVector3(0, 0, water_height), pnorm);

        if (!camera_is_underwater)
        {
            //generate planar reflection map
            LLViewerCamera::sCurCameraID = LLViewerCamera::CAMERA_WATER0;

            gGL.matrixMode(LLRender::MM_MODELVIEW);
            gGL.pushMatrix();

            mat.set_scale(glh::vec3f(1, 1, -1));
            mat.set_translate(glh::vec3f(0,0,water_height*2.f));
            mat = saved_modelview * mat;


            mReflectionModelView = mat;

            set_current_modelview(mat);
            gGL.loadMatrix(mat.m);

            LLViewerCamera::updateFrustumPlanes(camera, FALSE, TRUE);

            glh::vec3f    origin(0, 0, 0);
            glh::matrix4f inv_mat = mat.inverse();
            inv_mat.mult_matrix_vec(origin);

            camera.setOrigin(origin.v);

            glCullFace(GL_FRONT);

            if (LLDrawPoolWater::sNeedsReflectionUpdate)
            {
                gGL.getTexUnit(0)->unbind(LLTexUnit::TT_TEXTURE);
                glClearColor(0,0,0,0);
                mWaterRef.bindTarget();

                gGL.setColorMask(true, true);
                mWaterRef.clear();
                gGL.setColorMask(true, false);
                mWaterRef.getViewport(gGLViewport);

                //initial sky pass (no user clip plane)
                //mask out everything but the sky
                gPipeline.pushRenderTypeMask();
                {
                    if (reflection_detail >= WATER_REFLECT_MINIMAL)
                    {
                        gPipeline.andRenderTypeMask(
                            LLPipeline::RENDER_TYPE_SKY,
                            LLPipeline::RENDER_TYPE_WL_SKY,
                            LLPipeline::RENDER_TYPE_CLOUDS,
                            LLPipeline::END_RENDER_TYPES);
                    }
                    else
                    {
                        gPipeline.andRenderTypeMask(
                            LLPipeline::RENDER_TYPE_SKY,
                            LLPipeline::RENDER_TYPE_WL_SKY,
                            LLPipeline::END_RENDER_TYPES);
                    }

                    updateCull(camera, mSky);
                    stateSort(camera, mSky);
                    renderGeom(camera, TRUE);
                }
                gPipeline.popRenderTypeMask();

                if (reflection_detail >= WATER_REFLECT_NONE_WATER_TRANSPARENT)
                {
                    gPipeline.pushRenderTypeMask();
                    {
                        clearRenderTypeMask(
                            LLPipeline::RENDER_TYPE_WATER,
                            LLPipeline::RENDER_TYPE_VOIDWATER,
                            LLPipeline::RENDER_TYPE_GROUND,
                            LLPipeline::RENDER_TYPE_SKY,
                            LLPipeline::RENDER_TYPE_CLOUDS,
                            LLPipeline::END_RENDER_TYPES);

                        if (reflection_detail > WATER_REFLECT_MINIMAL)
                        { //mask out selected geometry based on reflection detail
                            if (reflection_detail < WATER_REFLECT_EVERYTHING)
                            {
                                clearRenderTypeMask(LLPipeline::RENDER_TYPE_PARTICLES, END_RENDER_TYPES);
                                if (reflection_detail < WATER_REFLECT_AVATARS)
                                {
                                    clearRenderTypeMask(
                                        LLPipeline::RENDER_TYPE_AVATAR,
                                        LLPipeline::RENDER_TYPE_CONTROL_AV,
                                        END_RENDER_TYPES);
                                    if (reflection_detail < WATER_REFLECT_STATIC_OBJECTS)
                                    {
                                        clearRenderTypeMask(LLPipeline::RENDER_TYPE_VOLUME, END_RENDER_TYPES);
                                    }
                                }
                            }

                            LLGLUserClipPlane clip_plane(plane, mReflectionModelView, saved_projection);
                            LLGLDisable cull(GL_CULL_FACE);
                            updateCull(camera, mReflectedObjects, &plane);
                            stateSort(camera, mReflectedObjects);
                            renderGeom(camera);
                        }
                    }
                    gPipeline.popRenderTypeMask();
                }

                mWaterRef.flush();
            }

            glCullFace(GL_BACK);
            gGL.matrixMode(LLRender::MM_MODELVIEW);
            gGL.popMatrix();

            set_current_modelview(saved_modelview);
        }

        camera.setOrigin(camera_in.getOrigin());
        //render distortion map
        static bool last_update = true;
        if (last_update)
        {
            gPipeline.pushRenderTypeMask();

            camera.setFar(camera_in.getFar());
            clearRenderTypeMask(
                LLPipeline::RENDER_TYPE_WATER,
                LLPipeline::RENDER_TYPE_VOIDWATER,
                LLPipeline::RENDER_TYPE_GROUND,
                END_RENDER_TYPES);

            // intentionally inverted so that distortion map contents (objects under the water when we're above it)
            // will properly include water fog effects
            LLPipeline::sUnderWaterRender = !camera_is_underwater;

            if (LLPipeline::sUnderWaterRender)
            {
                clearRenderTypeMask(
                    LLPipeline::RENDER_TYPE_GROUND,
                    LLPipeline::RENDER_TYPE_SKY,
                    LLPipeline::RENDER_TYPE_CLOUDS,
                    LLPipeline::RENDER_TYPE_WL_SKY,
                    END_RENDER_TYPES);
            }
            LLViewerCamera::updateFrustumPlanes(camera);

            gGL.getTexUnit(0)->unbind(LLTexUnit::TT_TEXTURE);

            if (LLPipeline::sUnderWaterRender || LLDrawPoolWater::sNeedsDistortionUpdate)
            {
                LLPipeline::sDistortionRender = true;

                LLColor3 col = LLEnvironment::instance().getCurrentWater()->getWaterFogColor();
                glClearColor(col.mV[0], col.mV[1], col.mV[2], 0.f);

                // HACK FIX -- pretend underwater camera is the world camera to fix weird visibility artifacts
                // during distortion render (doesn't break main render because the camera is the same perspective
                // as world camera and occlusion culling is disabled for this pass)
                //LLViewerCamera::sCurCameraID = LLViewerCamera::CAMERA_WATER1;
                LLViewerCamera::sCurCameraID = LLViewerCamera::CAMERA_WORLD;

                mWaterDis.bindTarget();
                mWaterDis.getViewport(gGLViewport);

                gGL.setColorMask(true, true);
                mWaterDis.clear();
                gGL.setColorMask(true, false);

                F32 water_dist = water_height;

                //clip out geometry on the same side of water as the camera w/ enough margin to not include the water geo itself,
                // but not so much as to clip out parts of avatars that should be seen under the water in the distortion map
                LLPlane plane;

                if (camera_is_underwater)
                {
                    //nudge clip plane below water to avoid visible holes in objects intersecting water surface
                    water_dist /= LLPipeline::sDistortionWaterClipPlaneMargin;
                    //camera is below water, clip plane points up
                    pnorm.setVec(0, 0, -1);
                }
                else
                {
                    //nudge clip plane above water to avoid visible holes in objects intersecting water surface
                    water_dist *= LLPipeline::sDistortionWaterClipPlaneMargin;
                    //camera is above water, clip plane points down
                    pnorm = LLVector3(0, 0, 1);
                }

                plane.setVec(LLVector3(0, 0, water_dist), pnorm);

                LLGLUserClipPlane clip_plane(plane, saved_modelview, saved_projection);

                gGL.setColorMask(true, true);
                mWaterDis.clear();
                gGL.setColorMask(true, false);

                if (reflection_detail >= WATER_REFLECT_NONE_WATER_TRANSPARENT)
                {
                    updateCull(camera, mRefractedObjects, &plane);
                    stateSort(camera, mRefractedObjects);
                    renderGeom(camera);
                }

                gUIProgram.bind();

                LLWorld::getInstance()->renderPropertyLines();

                gUIProgram.unbind();

                mWaterDis.flush();
            }

            LLPipeline::sDistortionRender = false;

            gPipeline.popRenderTypeMask();
        }
        last_update = LLDrawPoolWater::sNeedsReflectionUpdate && LLDrawPoolWater::sNeedsDistortionUpdate;

        gPipeline.popRenderTypeMask();

        LLPipeline::sUnderWaterRender = false;
        LLPipeline::sReflectionRender = false;

        LLDrawPoolWater::sNeedsReflectionUpdate = FALSE;
        LLDrawPoolWater::sNeedsDistortionUpdate = FALSE;

        if (!LLRenderTarget::sUseFBO)
        {
            glClear(GL_DEPTH_BUFFER_BIT);
        }
        glClearColor(0.f, 0.f, 0.f, 0.f);
        gViewerWindow->setup3DViewport();

        LLGLState::checkStates();

        if (!skip_avatar_update)
        {
            gAgentAvatarp->updateAttachmentVisibility(gAgentCamera.getCameraMode());
        }

        LLViewerCamera::sCurCameraID = LLViewerCamera::CAMERA_WORLD;

        // restore occlusion culling
        LLPipeline::sUseOcclusion = occlude;
    }
    else
    {
        // Initial sky pass is still needed even if water reflection is not rendering
        bool camera_is_underwater = LLViewerCamera::getInstance()->cameraUnderWater();
        if (!camera_is_underwater)
        {
            gPipeline.pushRenderTypeMask();
            {
                gPipeline.andRenderTypeMask(
                    LLPipeline::RENDER_TYPE_SKY,
                    LLPipeline::RENDER_TYPE_WL_SKY,
                    LLPipeline::END_RENDER_TYPES);

                LLCamera camera = camera_in;
                camera.setFar(camera_in.getFar() * 0.75f);

                updateCull(camera, mSky);
                stateSort(camera, mSky);
                renderGeom(camera, TRUE);
            }
            gPipeline.popRenderTypeMask();
        }
    }
}

glh::matrix4f look(const LLVector3 pos, const LLVector3 dir, const LLVector3 up)
{
	glh::matrix4f ret;

	LLVector3 dirN;
	LLVector3 upN;
	LLVector3 lftN;

	lftN = dir % up;
	lftN.normVec();
	
	upN = lftN % dir;
	upN.normVec();
	
	dirN = dir;
	dirN.normVec();

	ret.m[ 0] = lftN[0];
	ret.m[ 1] = upN[0];
	ret.m[ 2] = -dirN[0];
	ret.m[ 3] = 0.f;

	ret.m[ 4] = lftN[1];
	ret.m[ 5] = upN[1];
	ret.m[ 6] = -dirN[1];
	ret.m[ 7] = 0.f;

	ret.m[ 8] = lftN[2];
	ret.m[ 9] = upN[2];
	ret.m[10] = -dirN[2];
	ret.m[11] = 0.f;

	ret.m[12] = -(lftN*pos);
	ret.m[13] = -(upN*pos);
	ret.m[14] = dirN*pos;
	ret.m[15] = 1.f;

	return ret;
}

glh::matrix4f scale_translate_to_fit(const LLVector3 min, const LLVector3 max)
{
	glh::matrix4f ret;
	ret.m[ 0] = 2/(max[0]-min[0]);
	ret.m[ 4] = 0;
	ret.m[ 8] = 0;
	ret.m[12] = -(max[0]+min[0])/(max[0]-min[0]);

	ret.m[ 1] = 0;
	ret.m[ 5] = 2/(max[1]-min[1]);
	ret.m[ 9] = 0;
	ret.m[13] = -(max[1]+min[1])/(max[1]-min[1]);

	ret.m[ 2] = 0;
	ret.m[ 6] = 0;
	ret.m[10] = 2/(max[2]-min[2]);
	ret.m[14] = -(max[2]+min[2])/(max[2]-min[2]);

	ret.m[ 3] = 0;
	ret.m[ 7] = 0;
	ret.m[11] = 0;
	ret.m[15] = 1;

	return ret;
}

static LLTrace::BlockTimerStatHandle FTM_SHADOW_RENDER("Render Shadows");
static LLTrace::BlockTimerStatHandle FTM_SHADOW_ALPHA("Alpha Shadow");
static LLTrace::BlockTimerStatHandle FTM_SHADOW_SIMPLE("Simple Shadow");
static LLTrace::BlockTimerStatHandle FTM_SHADOW_GEOM("Shadow Geom");

static LLTrace::BlockTimerStatHandle FTM_SHADOW_ALPHA_MASKED("Alpha Masked");
static LLTrace::BlockTimerStatHandle FTM_SHADOW_ALPHA_BLEND("Alpha Blend");
static LLTrace::BlockTimerStatHandle FTM_SHADOW_ALPHA_TREE("Alpha Tree");
static LLTrace::BlockTimerStatHandle FTM_SHADOW_ALPHA_GRASS("Alpha Grass");
static LLTrace::BlockTimerStatHandle FTM_SHADOW_FULLBRIGHT_ALPHA_MASKED("Fullbright Alpha Masked");

void LLPipeline::renderShadow(glh::matrix4f& view, glh::matrix4f& proj, LLCamera& shadow_cam, LLCullResult& result, bool use_shader, bool use_occlusion, U32 target_width)
{
    LL_PROFILE_ZONE_SCOPED_CATEGORY_PIPELINE; //LL_RECORD_BLOCK_TIME(FTM_SHADOW_RENDER);

    //disable occlusion culling for shadow passes (save setting to restore later)
    S32 occlude = LLPipeline::sUseOcclusion;
    if (!use_occlusion)
    {
        LLPipeline::sUseOcclusion = 0;
    }
    LLPipeline::sShadowRender = true;

    static const U32 types[] = {
        LLRenderPass::PASS_SIMPLE,
        LLRenderPass::PASS_FULLBRIGHT,
        LLRenderPass::PASS_SHINY,
        LLRenderPass::PASS_BUMP,
        LLRenderPass::PASS_FULLBRIGHT_SHINY ,
        LLRenderPass::PASS_MATERIAL,
        LLRenderPass::PASS_MATERIAL_ALPHA_EMISSIVE,
        LLRenderPass::PASS_SPECMAP,
        LLRenderPass::PASS_SPECMAP_EMISSIVE,
        LLRenderPass::PASS_NORMMAP,
        LLRenderPass::PASS_NORMMAP_EMISSIVE,
        LLRenderPass::PASS_NORMSPEC,
        LLRenderPass::PASS_NORMSPEC_EMISSIVE,
    };

    LLGLEnable cull(GL_CULL_FACE);

    //enable depth clamping if available
    LLGLEnable depth_clamp(gGLManager.mHasDepthClamp ? GL_DEPTH_CLAMP : 0);

    if (use_shader)
    {
        gDeferredShadowCubeProgram.bind();
    }

    LLRenderTarget& occlusion_target = mShadowOcclusion[LLViewerCamera::sCurCameraID - 1];

    occlusion_target.bindTarget();
    updateCull(shadow_cam, result);
    occlusion_target.flush();

    stateSort(shadow_cam, result);


    //generate shadow map
    gGL.matrixMode(LLRender::MM_PROJECTION);
    gGL.pushMatrix();
    gGL.loadMatrix(proj.m);
    gGL.matrixMode(LLRender::MM_MODELVIEW);
    gGL.pushMatrix();
    gGL.loadMatrix(view.m);

    stop_glerror();
    gGLLastMatrix = NULL;

    gGL.getTexUnit(0)->unbind(LLTexUnit::TT_TEXTURE);

    stop_glerror();

    LLEnvironment& environment = LLEnvironment::instance();

    LLVertexBuffer::unbind();

    for (int j = 0; j < 2; ++j) // 0 -- static, 1 -- rigged
    {
        bool rigged = j == 1;
        if (!use_shader)
        { //occlusion program is general purpose depth-only no-textures
            gOcclusionProgram.bind(rigged);
        }
        else
        {
            gDeferredShadowProgram.bind(rigged);
            LLGLSLShader::sCurBoundShaderPtr->uniform1i(LLShaderMgr::SUN_UP_FACTOR, environment.getIsSunUp() ? 1 : 0);
        }

        gGL.diffuseColor4f(1, 1, 1, 1);

        S32 shadow_detail = gSavedSettings.getS32("RenderShadowDetail");

        // if not using VSM, disable color writes
        if (shadow_detail <= 2)
        {
            gGL.setColorMask(false, false);
        }

        LL_PROFILE_ZONE_NAMED_CATEGORY_PIPELINE("shadow simple"); //LL_RECORD_BLOCK_TIME(FTM_SHADOW_SIMPLE);

        gGL.getTexUnit(0)->disable();
        for (U32 i = 0; i < sizeof(types) / sizeof(U32); ++i)
        {
            renderObjects(types[i], LLVertexBuffer::MAP_VERTEX, FALSE, FALSE, rigged);
        }
        gGL.getTexUnit(0)->enable(LLTexUnit::TT_TEXTURE);
        if (!use_shader)
        {
            gOcclusionProgram.unbind();
        }


    }

    if (use_shader)
    {
        LL_PROFILE_ZONE_NAMED_CATEGORY_PIPELINE("shadow geom"); //LL_RECORD_BLOCK_TIME(FTM_SHADOW_GEOM);

        gDeferredShadowProgram.unbind();
        renderGeomShadow(shadow_cam);
        gDeferredShadowProgram.bind();
        gDeferredShadowProgram.uniform1i(LLShaderMgr::SUN_UP_FACTOR, environment.getIsSunUp() ? 1 : 0);
    }
    else
    {
        LL_PROFILE_ZONE_NAMED_CATEGORY_PIPELINE("shadow geom"); //LL_RECORD_BLOCK_TIME(FTM_SHADOW_GEOM);

        renderGeomShadow(shadow_cam);
    }

    {
        LL_PROFILE_ZONE_NAMED_CATEGORY_PIPELINE("shadow alpha"); //LL_RECORD_BLOCK_TIME(FTM_SHADOW_ALPHA);

        for (int i = 0; i < 2; ++i)
        {
            bool rigged = i == 1;

            gDeferredShadowAlphaMaskProgram.bind(rigged);
            LLGLSLShader::sCurBoundShaderPtr->uniform1f(LLShaderMgr::DEFERRED_SHADOW_TARGET_WIDTH, (float)target_width);
            LLGLSLShader::sCurBoundShaderPtr->uniform1i(LLShaderMgr::SUN_UP_FACTOR, environment.getIsSunUp() ? 1 : 0);

            U32 mask = LLVertexBuffer::MAP_VERTEX |
                LLVertexBuffer::MAP_TEXCOORD0 |
                LLVertexBuffer::MAP_COLOR |
                LLVertexBuffer::MAP_TEXTURE_INDEX;

            {
                LL_PROFILE_ZONE_NAMED_CATEGORY_PIPELINE("shadow alpha masked"); //LL_RECORD_BLOCK_TIME(FTM_SHADOW_ALPHA_MASKED);
                renderMaskedObjects(LLRenderPass::PASS_ALPHA_MASK, mask, TRUE, TRUE, rigged);
            }

            {
                LL_PROFILE_ZONE_NAMED_CATEGORY_PIPELINE("shadow alpha blend"); //LL_RECORD_BLOCK_TIME(FTM_SHADOW_ALPHA_BLEND);
                LLGLSLShader::sCurBoundShaderPtr->setMinimumAlpha(0.598f);
                renderAlphaObjects(mask, TRUE, TRUE, rigged);
            }


            {
                LL_PROFILE_ZONE_NAMED_CATEGORY_PIPELINE("shadow fullbright alpha masked"); //LL_RECORD_BLOCK_TIME(FTM_SHADOW_FULLBRIGHT_ALPHA_MASKED);
                gDeferredShadowFullbrightAlphaMaskProgram.bind(rigged);
                LLGLSLShader::sCurBoundShaderPtr->uniform1f(LLShaderMgr::DEFERRED_SHADOW_TARGET_WIDTH, (float)target_width);
                LLGLSLShader::sCurBoundShaderPtr->uniform1i(LLShaderMgr::SUN_UP_FACTOR, environment.getIsSunUp() ? 1 : 0);
                renderFullbrightMaskedObjects(LLRenderPass::PASS_FULLBRIGHT_ALPHA_MASK, mask, TRUE, TRUE, rigged);
            }


            {
                LL_PROFILE_ZONE_NAMED_CATEGORY_PIPELINE("shadow alpha grass"); //LL_RECORD_BLOCK_TIME(FTM_SHADOW_ALPHA_GRASS);
                gDeferredTreeShadowProgram.bind(rigged);
                if (i == 0)
                {
                    LLGLSLShader::sCurBoundShaderPtr->setMinimumAlpha(0.598f);
                    renderObjects(LLRenderPass::PASS_GRASS, LLVertexBuffer::MAP_VERTEX | LLVertexBuffer::MAP_TEXCOORD0, TRUE);
                }

                U32 no_idx_mask = mask & ~LLVertexBuffer::MAP_TEXTURE_INDEX;
                renderMaskedObjects(LLRenderPass::PASS_NORMSPEC_MASK, no_idx_mask, true, false, rigged);
                renderMaskedObjects(LLRenderPass::PASS_MATERIAL_ALPHA_MASK, no_idx_mask, true, false, rigged);
                renderMaskedObjects(LLRenderPass::PASS_SPECMAP_MASK, no_idx_mask, true, false, rigged);
                renderMaskedObjects(LLRenderPass::PASS_NORMMAP_MASK, no_idx_mask, true, false, rigged);
            }
        }
    }

    //glCullFace(GL_BACK);

    gDeferredShadowCubeProgram.bind();
    gGLLastMatrix = NULL;
    gGL.loadMatrix(gGLModelView);

    LLRenderTarget& occlusion_source = mShadow[LLViewerCamera::sCurCameraID - 1];

    doOcclusion(shadow_cam, occlusion_source, occlusion_target);

    if (use_shader)
    {
        gDeferredShadowProgram.unbind();
    }

    gGL.setColorMask(true, true);

    gGL.matrixMode(LLRender::MM_PROJECTION);
    gGL.popMatrix();
    gGL.matrixMode(LLRender::MM_MODELVIEW);
    gGL.popMatrix();
    gGLLastMatrix = NULL;

    LLPipeline::sUseOcclusion = occlude;
    LLPipeline::sShadowRender = false;
}

bool LLPipeline::getVisiblePointCloud(LLCamera& camera, LLVector3& min, LLVector3& max, std::vector<LLVector3>& fp, LLVector3 light_dir)
{
    LL_PROFILE_ZONE_SCOPED_CATEGORY_PIPELINE;
	//get point cloud of intersection of frust and min, max

	if (getVisibleExtents(camera, min, max))
	{
		return false;
	}

	//get set of planes on bounding box
	LLPlane bp[] = { 
		LLPlane(min, LLVector3(-1,0,0)),
		LLPlane(min, LLVector3(0,-1,0)),
		LLPlane(min, LLVector3(0,0,-1)),
		LLPlane(max, LLVector3(1,0,0)),
		LLPlane(max, LLVector3(0,1,0)),
		LLPlane(max, LLVector3(0,0,1))};
	
	//potential points
	std::vector<LLVector3> pp;

	//add corners of AABB
	pp.push_back(LLVector3(min.mV[0], min.mV[1], min.mV[2]));
	pp.push_back(LLVector3(max.mV[0], min.mV[1], min.mV[2]));
	pp.push_back(LLVector3(min.mV[0], max.mV[1], min.mV[2]));
	pp.push_back(LLVector3(max.mV[0], max.mV[1], min.mV[2]));
	pp.push_back(LLVector3(min.mV[0], min.mV[1], max.mV[2]));
	pp.push_back(LLVector3(max.mV[0], min.mV[1], max.mV[2]));
	pp.push_back(LLVector3(min.mV[0], max.mV[1], max.mV[2]));
	pp.push_back(LLVector3(max.mV[0], max.mV[1], max.mV[2]));

	//add corners of camera frustum
	for (U32 i = 0; i < LLCamera::AGENT_FRUSTRUM_NUM; i++)
	{
		pp.push_back(camera.mAgentFrustum[i]);
	}


	//bounding box line segments
	U32 bs[] = 
			{
		0,1,
		1,3,
		3,2,
		2,0,

		4,5,
		5,7,
		7,6,
		6,4,

		0,4,
		1,5,
		3,7,
		2,6
	};

	for (U32 i = 0; i < 12; i++)
	{ //for each line segment in bounding box
		for (U32 j = 0; j < LLCamera::AGENT_PLANE_NO_USER_CLIP_NUM; j++) 
		{ //for each plane in camera frustum
			const LLPlane& cp = camera.getAgentPlane(j);
			const LLVector3& v1 = pp[bs[i*2+0]];
			const LLVector3& v2 = pp[bs[i*2+1]];
			LLVector3 n;
			cp.getVector3(n);

			LLVector3 line = v1-v2;

			F32 d1 = line*n;
			F32 d2 = -cp.dist(v2);

			F32 t = d2/d1;

			if (t > 0.f && t < 1.f)
			{
				LLVector3 intersect = v2+line*t;
				pp.push_back(intersect);
			}
		}
	}
			
	//camera frustum line segments
	const U32 fs[] =
	{
		0,1,
		1,2,
		2,3,
		3,0,

		4,5,
		5,6,
		6,7,
		7,4,
	
		0,4,
		1,5,
		2,6,
		3,7	
	};

	for (U32 i = 0; i < 12; i++)
	{
		for (U32 j = 0; j < 6; ++j)
		{
			const LLVector3& v1 = pp[fs[i*2+0]+8];
			const LLVector3& v2 = pp[fs[i*2+1]+8];
			const LLPlane& cp = bp[j];
			LLVector3 n;
			cp.getVector3(n);

			LLVector3 line = v1-v2;

			F32 d1 = line*n;
			F32 d2 = -cp.dist(v2);

			F32 t = d2/d1;

			if (t > 0.f && t < 1.f)
			{
				LLVector3 intersect = v2+line*t;
				pp.push_back(intersect);
			}	
		}
	}

	LLVector3 ext[] = { min-LLVector3(0.05f,0.05f,0.05f),
		max+LLVector3(0.05f,0.05f,0.05f) };

	for (U32 i = 0; i < pp.size(); ++i)
	{
		bool found = true;

		const F32* p = pp[i].mV;
			
		for (U32 j = 0; j < 3; ++j)
		{
			if (p[j] < ext[0].mV[j] ||
				p[j] > ext[1].mV[j])
			{
				found = false;
				break;
			}
		}
				
		for (U32 j = 0; j < LLCamera::AGENT_PLANE_NO_USER_CLIP_NUM; ++j)
		{
			const LLPlane& cp = camera.getAgentPlane(j);
			F32 dist = cp.dist(pp[i]);
			if (dist > 0.05f) //point is above some plane, not contained
			{
				found = false;
				break;
			}
		}

		if (found)
		{
			fp.push_back(pp[i]);
		}
	}
	
	if (fp.empty())
	{
		return false;
	}
	
	return true;
}

void LLPipeline::renderHighlight(const LLViewerObject* obj, F32 fade)
{
	if (obj && obj->getVolume())
	{
		for (LLViewerObject::child_list_t::const_iterator iter = obj->getChildren().begin(); iter != obj->getChildren().end(); ++iter)
		{
			renderHighlight(*iter, fade);
		}

		LLDrawable* drawable = obj->mDrawable;
		if (drawable)
		{
			for (S32 i = 0; i < drawable->getNumFaces(); ++i)
			{
				LLFace* face = drawable->getFace(i);
				if (face)
				{
					face->renderSelected(LLViewerTexture::sNullImagep, LLColor4(1,1,1,fade));
				}
			}
		}
	}
}

void LLPipeline::generateHighlight(LLCamera& camera)
{
	//render highlighted object as white into offscreen render target
	if (mHighlightObject.notNull())
	{
		mHighlightSet.insert(HighlightItem(mHighlightObject));
	}
	
	if (!mHighlightSet.empty())
	{
		F32 transition = gFrameIntervalSeconds.value()/RenderHighlightFadeTime;

		LLGLDisable test(GL_ALPHA_TEST);
		LLGLDepthTest depth(GL_FALSE);
		mHighlight.bindTarget();
		disableLights();
		gGL.setColorMask(true, true);
		mHighlight.clear();

        gHighlightProgram.bind();

		gGL.getTexUnit(0)->bind(LLViewerFetchedTexture::sWhiteImagep);
		for (std::set<HighlightItem>::iterator iter = mHighlightSet.begin(); iter != mHighlightSet.end(); )
		{
			std::set<HighlightItem>::iterator cur_iter = iter++;

			if (cur_iter->mItem.isNull())
			{
				mHighlightSet.erase(cur_iter);
				continue;
			}

			if (cur_iter->mItem == mHighlightObject)
			{
				cur_iter->incrFade(transition); 
			}
			else
			{
				cur_iter->incrFade(-transition);
				if (cur_iter->mFade <= 0.f)
				{
					mHighlightSet.erase(cur_iter);
					continue;
				}
			}

			renderHighlight(cur_iter->mItem->getVObj(), cur_iter->mFade);
		}

		mHighlight.flush();
		gGL.setColorMask(true, false);
		gViewerWindow->setup3DViewport();
	}
}

LLRenderTarget* LLPipeline::getShadowTarget(U32 i)
{
    return &mShadow[i];
}

static LLTrace::BlockTimerStatHandle FTM_GEN_SUN_SHADOW("Gen Sun Shadow");
static LLTrace::BlockTimerStatHandle FTM_GEN_SUN_SHADOW_SPOT_RENDER("Spot Shadow Render");

void LLPipeline::generateSunShadow(LLCamera& camera)
{
	if (!sRenderDeferred || RenderShadowDetail <= 0)
	{
		return;
	}

	LL_PROFILE_ZONE_SCOPED_CATEGORY_PIPELINE; //LL_RECORD_BLOCK_TIME(FTM_GEN_SUN_SHADOW);

	bool skip_avatar_update = false;
	if (!isAgentAvatarValid() || gAgentCamera.getCameraAnimating() || gAgentCamera.getCameraMode() != CAMERA_MODE_MOUSELOOK || !LLVOAvatar::sVisibleInFirstPerson)
	{

		skip_avatar_update = true;
	}

	if (!skip_avatar_update)
	{
		gAgentAvatarp->updateAttachmentVisibility(CAMERA_MODE_THIRD_PERSON);
	}

	F64 last_modelview[16];
	F64 last_projection[16];
	for (U32 i = 0; i < 16; i++)
	{ //store last_modelview of world camera
		last_modelview[i] = gGLLastModelView[i];
		last_projection[i] = gGLLastProjection[i];
	}

	pushRenderTypeMask();
	andRenderTypeMask(LLPipeline::RENDER_TYPE_SIMPLE,
					LLPipeline::RENDER_TYPE_ALPHA,
					LLPipeline::RENDER_TYPE_GRASS,
					LLPipeline::RENDER_TYPE_FULLBRIGHT,
					LLPipeline::RENDER_TYPE_BUMP,
					LLPipeline::RENDER_TYPE_VOLUME,
					LLPipeline::RENDER_TYPE_AVATAR,
					LLPipeline::RENDER_TYPE_CONTROL_AV,
					LLPipeline::RENDER_TYPE_TREE, 
					LLPipeline::RENDER_TYPE_TERRAIN,
					LLPipeline::RENDER_TYPE_WATER,
					LLPipeline::RENDER_TYPE_VOIDWATER,
					LLPipeline::RENDER_TYPE_PASS_ALPHA,
					LLPipeline::RENDER_TYPE_PASS_ALPHA_MASK,
					LLPipeline::RENDER_TYPE_PASS_FULLBRIGHT_ALPHA_MASK,
					LLPipeline::RENDER_TYPE_PASS_GRASS,
					LLPipeline::RENDER_TYPE_PASS_SIMPLE,
					LLPipeline::RENDER_TYPE_PASS_BUMP,
					LLPipeline::RENDER_TYPE_PASS_FULLBRIGHT,
					LLPipeline::RENDER_TYPE_PASS_SHINY,
					LLPipeline::RENDER_TYPE_PASS_FULLBRIGHT_SHINY,
					LLPipeline::RENDER_TYPE_PASS_MATERIAL,
					LLPipeline::RENDER_TYPE_PASS_MATERIAL_ALPHA,
					LLPipeline::RENDER_TYPE_PASS_MATERIAL_ALPHA_MASK,
					LLPipeline::RENDER_TYPE_PASS_MATERIAL_ALPHA_EMISSIVE,
					LLPipeline::RENDER_TYPE_PASS_SPECMAP,
					LLPipeline::RENDER_TYPE_PASS_SPECMAP_BLEND,
					LLPipeline::RENDER_TYPE_PASS_SPECMAP_MASK,
					LLPipeline::RENDER_TYPE_PASS_SPECMAP_EMISSIVE,
					LLPipeline::RENDER_TYPE_PASS_NORMMAP,
					LLPipeline::RENDER_TYPE_PASS_NORMMAP_BLEND,
					LLPipeline::RENDER_TYPE_PASS_NORMMAP_MASK,
					LLPipeline::RENDER_TYPE_PASS_NORMMAP_EMISSIVE,
					LLPipeline::RENDER_TYPE_PASS_NORMSPEC,
					LLPipeline::RENDER_TYPE_PASS_NORMSPEC_BLEND,
					LLPipeline::RENDER_TYPE_PASS_NORMSPEC_MASK,
					LLPipeline::RENDER_TYPE_PASS_NORMSPEC_EMISSIVE,
                    LLPipeline::RENDER_TYPE_PASS_ALPHA_MASK_RIGGED,
                    LLPipeline::RENDER_TYPE_PASS_FULLBRIGHT_ALPHA_MASK_RIGGED,
                    LLPipeline::RENDER_TYPE_PASS_SIMPLE_RIGGED,
                    LLPipeline::RENDER_TYPE_PASS_BUMP_RIGGED,
                    LLPipeline::RENDER_TYPE_PASS_FULLBRIGHT_RIGGED,
                    LLPipeline::RENDER_TYPE_PASS_SHINY_RIGGED,
                    LLPipeline::RENDER_TYPE_PASS_FULLBRIGHT_SHINY_RIGGED,
                    LLPipeline::RENDER_TYPE_PASS_MATERIAL_RIGGED,
                    LLPipeline::RENDER_TYPE_PASS_MATERIAL_ALPHA_RIGGED,
                    LLPipeline::RENDER_TYPE_PASS_MATERIAL_ALPHA_MASK_RIGGED,
                    LLPipeline::RENDER_TYPE_PASS_MATERIAL_ALPHA_EMISSIVE_RIGGED,
                    LLPipeline::RENDER_TYPE_PASS_SPECMAP_RIGGED,
                    LLPipeline::RENDER_TYPE_PASS_SPECMAP_BLEND_RIGGED,
                    LLPipeline::RENDER_TYPE_PASS_SPECMAP_MASK_RIGGED,
                    LLPipeline::RENDER_TYPE_PASS_SPECMAP_EMISSIVE_RIGGED,
                    LLPipeline::RENDER_TYPE_PASS_NORMMAP_RIGGED,
                    LLPipeline::RENDER_TYPE_PASS_NORMMAP_BLEND_RIGGED,
                    LLPipeline::RENDER_TYPE_PASS_NORMMAP_MASK_RIGGED,
                    LLPipeline::RENDER_TYPE_PASS_NORMMAP_EMISSIVE_RIGGED,
                    LLPipeline::RENDER_TYPE_PASS_NORMSPEC_RIGGED,
                    LLPipeline::RENDER_TYPE_PASS_NORMSPEC_BLEND_RIGGED,
                    LLPipeline::RENDER_TYPE_PASS_NORMSPEC_MASK_RIGGED,
                    LLPipeline::RENDER_TYPE_PASS_NORMSPEC_EMISSIVE_RIGGED,
					END_RENDER_TYPES);

	gGL.setColorMask(false, false);

    LLEnvironment& environment = LLEnvironment::instance();

	//get sun view matrix
	
	//store current projection/modelview matrix
	glh::matrix4f saved_proj = get_current_projection();
	glh::matrix4f saved_view = get_current_modelview();
	glh::matrix4f inv_view = saved_view.inverse();

	glh::matrix4f view[6];
	glh::matrix4f proj[6];
	
	//clip contains parallel split distances for 3 splits
	LLVector3 clip = RenderShadowClipPlanes;

    LLVector3 caster_dir(environment.getIsSunUp() ? mSunDir : mMoonDir);

	//F32 slope_threshold = gSavedSettings.getF32("RenderShadowSlopeThreshold");

	//far clip on last split is minimum of camera view distance and 128
	mSunClipPlanes = LLVector4(clip, clip.mV[2] * clip.mV[2]/clip.mV[1]);

	clip = RenderShadowOrthoClipPlanes;
	mSunOrthoClipPlanes = LLVector4(clip, clip.mV[2]*clip.mV[2]/clip.mV[1]);

	//currently used for amount to extrude frusta corners for constructing shadow frusta
	//LLVector3 n = RenderShadowNearDist;
	//F32 nearDist[] = { n.mV[0], n.mV[1], n.mV[2], n.mV[2] };

	//put together a universal "near clip" plane for shadow frusta
	LLPlane shadow_near_clip;
	{
		LLVector3 p = gAgent.getPositionAgent();
		p += caster_dir * RenderFarClip*2.f;
		shadow_near_clip.setVec(p, caster_dir);
	}

	LLVector3 lightDir = -caster_dir;
	lightDir.normVec();

	glh::vec3f light_dir(lightDir.mV);

	//create light space camera matrix
	
	LLVector3 at = lightDir;

	LLVector3 up = camera.getAtAxis();

	if (fabsf(up*lightDir) > 0.75f)
	{
		up = camera.getUpAxis();
	}

	/*LLVector3 left = up%at;
	up = at%left;*/

	up.normVec();
	at.normVec();
	
	
	LLCamera main_camera = camera;
	
	F32 near_clip = 0.f;
	{
		//get visible point cloud
		std::vector<LLVector3> fp;

		main_camera.calcAgentFrustumPlanes(main_camera.mAgentFrustum);
		
		LLVector3 min,max;
		getVisiblePointCloud(main_camera,min,max,fp);

		if (fp.empty())
		{
			if (!hasRenderDebugMask(RENDER_DEBUG_SHADOW_FRUSTA))
			{
				mShadowCamera[0] = main_camera;
				mShadowExtents[0][0] = min;
				mShadowExtents[0][1] = max;

				mShadowFrustPoints[0].clear();
				mShadowFrustPoints[1].clear();
				mShadowFrustPoints[2].clear();
				mShadowFrustPoints[3].clear();
			}
			popRenderTypeMask();

			if (!skip_avatar_update)
			{
				gAgentAvatarp->updateAttachmentVisibility(gAgentCamera.getCameraMode());
			}

			return;
		}

		//get good split distances for frustum
		for (U32 i = 0; i < fp.size(); ++i)
		{
			glh::vec3f v(fp[i].mV);
			saved_view.mult_matrix_vec(v);
			fp[i].setVec(v.v);
		}

		min = fp[0];
		max = fp[0];

		//get camera space bounding box
		for (U32 i = 1; i < fp.size(); ++i)
		{
			update_min_max(min, max, fp[i]);
		}

		near_clip    = llclamp(-max.mV[2], 0.01f, 4.0f);
		F32 far_clip = llclamp(-min.mV[2]*2.f, 16.0f, 512.0f);

		//far_clip = llmin(far_clip, 128.f);
		far_clip = llmin(far_clip, camera.getFar());

		F32 range = far_clip-near_clip;

		LLVector3 split_exp = RenderShadowSplitExponent;

		F32 da = 1.f-llmax( fabsf(lightDir*up), fabsf(lightDir*camera.getLeftAxis()) );
		
		da = powf(da, split_exp.mV[2]);

		F32 sxp = split_exp.mV[1] + (split_exp.mV[0]-split_exp.mV[1])*da;
		
		for (U32 i = 0; i < 4; ++i)
		{
			F32 x = (F32)(i+1)/4.f;
			x = powf(x, sxp);
			mSunClipPlanes.mV[i] = near_clip+range*x;
		}

		mSunClipPlanes.mV[0] *= 1.25f; //bump back first split for transition padding
	}

	// convenience array of 4 near clip plane distances
	F32 dist[] = { near_clip, mSunClipPlanes.mV[0], mSunClipPlanes.mV[1], mSunClipPlanes.mV[2], mSunClipPlanes.mV[3] };
	

	if (mSunDiffuse == LLColor4::black)
	{ //sun diffuse is totally black, shadows don't matter
		LLGLDepthTest depth(GL_TRUE);

		for (S32 j = 0; j < 4; j++)
		{
			mShadow[j].bindTarget();
			mShadow[j].clear();
			mShadow[j].flush();
		}
	}
	else
	{
		for (S32 j = 0; j < 4; j++)
		{
			if (!hasRenderDebugMask(RENDER_DEBUG_SHADOW_FRUSTA))
			{
				mShadowFrustPoints[j].clear();
			}

			LLViewerCamera::sCurCameraID = (LLViewerCamera::eCameraID)(LLViewerCamera::CAMERA_SHADOW0+j);

			//restore render matrices
			set_current_modelview(saved_view);
			set_current_projection(saved_proj);

			LLVector3 eye = camera.getOrigin();

			//camera used for shadow cull/render
			LLCamera shadow_cam;
		
			//create world space camera frustum for this split
			shadow_cam = camera;
			shadow_cam.setFar(16.f);
	
			LLViewerCamera::updateFrustumPlanes(shadow_cam, FALSE, FALSE, TRUE);

			LLVector3* frust = shadow_cam.mAgentFrustum;

			LLVector3 pn = shadow_cam.getAtAxis();
		
			LLVector3 min, max;

			//construct 8 corners of split frustum section
			for (U32 i = 0; i < 4; i++)
			{
				LLVector3 delta = frust[i+4]-eye;
				delta += (frust[i+4]-frust[(i+2)%4+4])*0.05f;
				delta.normVec();
				F32 dp = delta*pn;
				frust[i] = eye + (delta*dist[j]*0.75f)/dp;
				frust[i+4] = eye + (delta*dist[j+1]*1.25f)/dp;
			}
						
			shadow_cam.calcAgentFrustumPlanes(frust);
			shadow_cam.mFrustumCornerDist = 0.f;
		
			if (!gPipeline.hasRenderDebugMask(LLPipeline::RENDER_DEBUG_SHADOW_FRUSTA))
			{
				mShadowCamera[j] = shadow_cam;
			}

			std::vector<LLVector3> fp;

			if (!gPipeline.getVisiblePointCloud(shadow_cam, min, max, fp, lightDir))
			{
				//no possible shadow receivers
				if (!gPipeline.hasRenderDebugMask(LLPipeline::RENDER_DEBUG_SHADOW_FRUSTA))
				{
					mShadowExtents[j][0] = LLVector3();
					mShadowExtents[j][1] = LLVector3();
					mShadowCamera[j+4] = shadow_cam;
				}

				mShadow[j].bindTarget();
				{
					LLGLDepthTest depth(GL_TRUE);
					mShadow[j].clear();
				}
				mShadow[j].flush();

				mShadowError.mV[j] = 0.f;
				mShadowFOV.mV[j] = 0.f;

				continue;
			}

			if (!gPipeline.hasRenderDebugMask(LLPipeline::RENDER_DEBUG_SHADOW_FRUSTA))
			{
				mShadowExtents[j][0] = min;
				mShadowExtents[j][1] = max;
				mShadowFrustPoints[j] = fp;
			}
				

			//find a good origin for shadow projection
			LLVector3 origin;

			//get a temporary view projection
			view[j] = look(camera.getOrigin(), lightDir, -up);

			std::vector<LLVector3> wpf;

			for (U32 i = 0; i < fp.size(); i++)
			{
				glh::vec3f p = glh::vec3f(fp[i].mV);
				view[j].mult_matrix_vec(p);
				wpf.push_back(LLVector3(p.v));
			}

			min = wpf[0];
			max = wpf[0];

			for (U32 i = 0; i < fp.size(); ++i)
			{ //get AABB in camera space
				update_min_max(min, max, wpf[i]);
			}

			// Construct a perspective transform with perspective along y-axis that contains
			// points in wpf
			//Known:
			// - far clip plane
			// - near clip plane
			// - points in frustum
			//Find:
			// - origin

			//get some "interesting" points of reference
			LLVector3 center = (min+max)*0.5f;
			LLVector3 size = (max-min)*0.5f;
			LLVector3 near_center = center;
			near_center.mV[1] += size.mV[1]*2.f;
		
		
			//put all points in wpf in quadrant 0, reletive to center of min/max
			//get the best fit line using least squares
			F32 bfm = 0.f;
			F32 bfb = 0.f;

			for (U32 i = 0; i < wpf.size(); ++i)
			{
				wpf[i] -= center;
				wpf[i].mV[0] = fabsf(wpf[i].mV[0]);
				wpf[i].mV[2] = fabsf(wpf[i].mV[2]);
			}

			if (!wpf.empty())
			{ 
				F32 sx = 0.f;
				F32 sx2 = 0.f;
				F32 sy = 0.f;
				F32 sxy = 0.f;
			
				for (U32 i = 0; i < wpf.size(); ++i)
				{		
					sx += wpf[i].mV[0];
					sx2 += wpf[i].mV[0]*wpf[i].mV[0];
					sy += wpf[i].mV[1];
					sxy += wpf[i].mV[0]*wpf[i].mV[1]; 
				}

				bfm = (sy*sx-wpf.size()*sxy)/(sx*sx-wpf.size()*sx2);
				bfb = (sx*sxy-sy*sx2)/(sx*sx-bfm*sx2);
			}
		
			{
				// best fit line is y=bfm*x+bfb
		
				//find point that is furthest to the right of line
				F32 off_x = -1.f;
				LLVector3 lp;

				for (U32 i = 0; i < wpf.size(); ++i)
				{
					//y = bfm*x+bfb
					//x = (y-bfb)/bfm
					F32 lx = (wpf[i].mV[1]-bfb)/bfm;

					lx = wpf[i].mV[0]-lx;
				
					if (off_x < lx)
					{
						off_x = lx;
						lp = wpf[i];
					}
				}

				//get line with slope bfm through lp
				// bfb = y-bfm*x
				bfb = lp.mV[1]-bfm*lp.mV[0];

				//calculate error
				mShadowError.mV[j] = 0.f;

				for (U32 i = 0; i < wpf.size(); ++i)
				{
					F32 lx = (wpf[i].mV[1]-bfb)/bfm;
					mShadowError.mV[j] += fabsf(wpf[i].mV[0]-lx);
				}

				mShadowError.mV[j] /= wpf.size();
				mShadowError.mV[j] /= size.mV[0];

				if (mShadowError.mV[j] > RenderShadowErrorCutoff)
				{ //just use ortho projection
					mShadowFOV.mV[j] = -1.f;
					origin.clearVec();
					proj[j] = gl_ortho(min.mV[0], max.mV[0],
										min.mV[1], max.mV[1],
										-max.mV[2], -min.mV[2]);
				}
				else
				{
					//origin is where line x = 0;
					origin.setVec(0,bfb,0);

					F32 fovz = 1.f;
					F32 fovx = 1.f;
				
					LLVector3 zp;
					LLVector3 xp;

					for (U32 i = 0; i < wpf.size(); ++i)
					{
						LLVector3 atz = wpf[i]-origin;
						atz.mV[0] = 0.f;
						atz.normVec();
						if (fovz > -atz.mV[1])
						{
							zp = wpf[i];
							fovz = -atz.mV[1];
						}
					
						LLVector3 atx = wpf[i]-origin;
						atx.mV[2] = 0.f;
						atx.normVec();
						if (fovx > -atx.mV[1])
						{
							fovx = -atx.mV[1];
							xp = wpf[i];
						}
					}

					fovx = acos(fovx);
					fovz = acos(fovz);

					F32 cutoff = llmin((F32) RenderShadowFOVCutoff, 1.4f);
				
					mShadowFOV.mV[j] = fovx;
				
					if (fovx < cutoff && fovz > cutoff)
					{
						//x is a good fit, but z is too big, move away from zp enough so that fovz matches cutoff
						F32 d = zp.mV[2]/tan(cutoff);
						F32 ny = zp.mV[1] + fabsf(d);

						origin.mV[1] = ny;

						fovz = 1.f;
						fovx = 1.f;

						for (U32 i = 0; i < wpf.size(); ++i)
						{
							LLVector3 atz = wpf[i]-origin;
							atz.mV[0] = 0.f;
							atz.normVec();
							fovz = llmin(fovz, -atz.mV[1]);

							LLVector3 atx = wpf[i]-origin;
							atx.mV[2] = 0.f;
							atx.normVec();
							fovx = llmin(fovx, -atx.mV[1]);
						}

						fovx = acos(fovx);
						fovz = acos(fovz);

						mShadowFOV.mV[j] = cutoff;
					}

				
					origin += center;
			
					F32 ynear = -(max.mV[1]-origin.mV[1]);
					F32 yfar = -(min.mV[1]-origin.mV[1]);
				
					if (ynear < 0.1f) //keep a sensible near clip plane
					{
						F32 diff = 0.1f-ynear;
						origin.mV[1] += diff;
						ynear += diff;
						yfar += diff;
					}
								
					if (fovx > cutoff)
					{ //just use ortho projection
						origin.clearVec();
						mShadowError.mV[j] = -1.f;
						proj[j] = gl_ortho(min.mV[0], max.mV[0],
								min.mV[1], max.mV[1],
								-max.mV[2], -min.mV[2]);
					}
					else
					{
						//get perspective projection
						view[j] = view[j].inverse();

						glh::vec3f origin_agent(origin.mV);
					
						//translate view to origin
						view[j].mult_matrix_vec(origin_agent);

						eye = LLVector3(origin_agent.v);

						if (!hasRenderDebugMask(LLPipeline::RENDER_DEBUG_SHADOW_FRUSTA))
						{
							mShadowFrustOrigin[j] = eye;
						}
				
						view[j] = look(LLVector3(origin_agent.v), lightDir, -up);

						F32 fx = 1.f/tanf(fovx);
						F32 fz = 1.f/tanf(fovz);

						proj[j] = glh::matrix4f(-fx, 0, 0, 0,
												0, (yfar+ynear)/(ynear-yfar), 0, (2.f*yfar*ynear)/(ynear-yfar),
												0, 0, -fz, 0,
												0, -1.f, 0, 0);
					}
				}
			}

			//shadow_cam.setFar(128.f);
			shadow_cam.setOriginAndLookAt(eye, up, center);

			shadow_cam.setOrigin(0,0,0);

			set_current_modelview(view[j]);
			set_current_projection(proj[j]);

			LLViewerCamera::updateFrustumPlanes(shadow_cam, FALSE, FALSE, TRUE);

			//shadow_cam.ignoreAgentFrustumPlane(LLCamera::AGENT_PLANE_NEAR);
			shadow_cam.getAgentPlane(LLCamera::AGENT_PLANE_NEAR).set(shadow_near_clip);

			//translate and scale to from [-1, 1] to [0, 1]
			glh::matrix4f trans(0.5f, 0.f, 0.f, 0.5f,
							0.f, 0.5f, 0.f, 0.5f,
							0.f, 0.f, 0.5f, 0.5f,
							0.f, 0.f, 0.f, 1.f);

			set_current_modelview(view[j]);
			set_current_projection(proj[j]);

			for (U32 i = 0; i < 16; i++)
			{
				gGLLastModelView[i] = mShadowModelview[j].m[i];
				gGLLastProjection[i] = mShadowProjection[j].m[i];
			}

			mShadowModelview[j] = view[j];
			mShadowProjection[j] = proj[j];
			mSunShadowMatrix[j] = trans*proj[j]*view[j]*inv_view;
		
			stop_glerror();

			mShadow[j].bindTarget();
			mShadow[j].getViewport(gGLViewport);
			mShadow[j].clear();
		
			U32 target_width = mShadow[j].getWidth();

			{
				static LLCullResult result[4];
				renderShadow(view[j], proj[j], shadow_cam, result[j], TRUE, FALSE, target_width);
			}

			mShadow[j].flush();
 
			if (!gPipeline.hasRenderDebugMask(LLPipeline::RENDER_DEBUG_SHADOW_FRUSTA))
			{
				mShadowCamera[j+4] = shadow_cam;
			}
		}
	}

	
	//hack to disable projector shadows 
	bool gen_shadow = RenderShadowDetail > 1;

	if (gen_shadow)
	{
		LLTrace::CountStatHandle<>* velocity_stat = LLViewerCamera::getVelocityStat();
		F32 fade_amt = gFrameIntervalSeconds.value() 
			* llmax(LLTrace::get_frame_recording().getLastRecording().getSum(*velocity_stat) / LLTrace::get_frame_recording().getLastRecording().getDuration().value(), 1.0);

		//update shadow targets
		for (U32 i = 0; i < 2; i++)
		{ //for each current shadow
			LLViewerCamera::sCurCameraID = (LLViewerCamera::eCameraID)(LLViewerCamera::CAMERA_SHADOW4+i);

			if (mShadowSpotLight[i].notNull() && 
				(mShadowSpotLight[i] == mTargetShadowSpotLight[0] ||
				mShadowSpotLight[i] == mTargetShadowSpotLight[1]))
			{ //keep this spotlight
				mSpotLightFade[i] = llmin(mSpotLightFade[i]+fade_amt, 1.f);
			}
			else
			{ //fade out this light
				mSpotLightFade[i] = llmax(mSpotLightFade[i]-fade_amt, 0.f);
				
				if (mSpotLightFade[i] == 0.f || mShadowSpotLight[i].isNull())
				{ //faded out, grab one of the pending spots (whichever one isn't already taken)
					if (mTargetShadowSpotLight[0] != mShadowSpotLight[(i+1)%2])
					{
						mShadowSpotLight[i] = mTargetShadowSpotLight[0];
					}
					else
					{
						mShadowSpotLight[i] = mTargetShadowSpotLight[1];
					}
				}
			}
		}

		for (S32 i = 0; i < 2; i++)
		{
			set_current_modelview(saved_view);
			set_current_projection(saved_proj);

			if (mShadowSpotLight[i].isNull())
			{
				continue;
			}

			LLVOVolume* volume = mShadowSpotLight[i]->getVOVolume();

			if (!volume)
			{
				mShadowSpotLight[i] = NULL;
				continue;
			}

			LLDrawable* drawable = mShadowSpotLight[i];

			LLVector3 params = volume->getSpotLightParams();
			F32 fov = params.mV[0];

			//get agent->light space matrix (modelview)
			LLVector3 center = drawable->getPositionAgent();
			LLQuaternion quat = volume->getRenderRotation();

			//get near clip plane
			LLVector3 scale = volume->getScale();
			LLVector3 at_axis(0,0,-scale.mV[2]*0.5f);
			at_axis *= quat;

			LLVector3 np = center+at_axis;
			at_axis.normVec();

			//get origin that has given fov for plane np, at_axis, and given scale
			F32 dist = (scale.mV[1]*0.5f)/tanf(fov*0.5f);

			LLVector3 origin = np - at_axis*dist;

			LLMatrix4 mat(quat, LLVector4(origin, 1.f));

			view[i+4] = glh::matrix4f((F32*) mat.mMatrix);

			view[i+4] = view[i+4].inverse();

			//get perspective matrix
			F32 near_clip = dist+0.01f;
			F32 width = scale.mV[VX];
			F32 height = scale.mV[VY];
			F32 far_clip = dist+volume->getLightRadius()*1.5f;

			F32 fovy = fov * RAD_TO_DEG;
			F32 aspect = width/height;
			
			proj[i+4] = gl_perspective(fovy, aspect, near_clip, far_clip);

			//translate and scale to from [-1, 1] to [0, 1]
			glh::matrix4f trans(0.5f, 0.f, 0.f, 0.5f,
							0.f, 0.5f, 0.f, 0.5f,
							0.f, 0.f, 0.5f, 0.5f,
							0.f, 0.f, 0.f, 1.f);

			set_current_modelview(view[i+4]);
			set_current_projection(proj[i+4]);

			mSunShadowMatrix[i+4] = trans*proj[i+4]*view[i+4]*inv_view;
			
			for (U32 j = 0; j < 16; j++)
			{
				gGLLastModelView[j] = mShadowModelview[i+4].m[j];
				gGLLastProjection[j] = mShadowProjection[i+4].m[j];
			}

			mShadowModelview[i+4] = view[i+4];
			mShadowProjection[i+4] = proj[i+4];

			LLCamera shadow_cam = camera;
			shadow_cam.setFar(far_clip);
			shadow_cam.setOrigin(origin);

			LLViewerCamera::updateFrustumPlanes(shadow_cam, FALSE, FALSE, TRUE);

			stop_glerror();

			mShadow[i+4].bindTarget();
			mShadow[i+4].getViewport(gGLViewport);
			mShadow[i+4].clear();

			U32 target_width = mShadow[i+4].getWidth();

			static LLCullResult result[2];

			LLViewerCamera::sCurCameraID = (LLViewerCamera::eCameraID)(LLViewerCamera::CAMERA_SHADOW0 + i + 4);

            RenderSpotLight = drawable;            

			renderShadow(view[i+4], proj[i+4], shadow_cam, result[i], FALSE, FALSE, target_width);

            RenderSpotLight = nullptr;

			mShadow[i+4].flush();
 		}
	}
	else
	{ //no spotlight shadows
		mShadowSpotLight[0] = mShadowSpotLight[1] = NULL;
	}


	if (!CameraOffset)
	{
		set_current_modelview(saved_view);
		set_current_projection(saved_proj);
	}
	else
	{
		set_current_modelview(view[1]);
		set_current_projection(proj[1]);
		gGL.loadMatrix(view[1].m);
		gGL.matrixMode(LLRender::MM_PROJECTION);
		gGL.loadMatrix(proj[1].m);
		gGL.matrixMode(LLRender::MM_MODELVIEW);
	}
	gGL.setColorMask(true, false);

	for (U32 i = 0; i < 16; i++)
	{
		gGLLastModelView[i] = last_modelview[i];
		gGLLastProjection[i] = last_projection[i];
	}

	popRenderTypeMask();

	if (!skip_avatar_update)
	{
		gAgentAvatarp->updateAttachmentVisibility(gAgentCamera.getCameraMode());
	}
}

void LLPipeline::renderGroups(LLRenderPass* pass, U32 type, U32 mask, bool texture)
{
	for (LLCullResult::sg_iterator i = sCull->beginVisibleGroups(); i != sCull->endVisibleGroups(); ++i)
	{
		LLSpatialGroup* group = *i;
		if (!group->isDead() &&
			(!sUseOcclusion || !group->isOcclusionState(LLSpatialGroup::OCCLUDED)) &&
			gPipeline.hasRenderType(group->getSpatialPartition()->mDrawableType) &&
			group->mDrawMap.find(type) != group->mDrawMap.end())
		{
			pass->renderGroup(group,type,mask,texture);
		}
	}
}

void LLPipeline::renderRiggedGroups(LLRenderPass* pass, U32 type, U32 mask, bool texture)
{
    for (LLCullResult::sg_iterator i = sCull->beginVisibleGroups(); i != sCull->endVisibleGroups(); ++i)
    {
        LLSpatialGroup* group = *i;
        if (!group->isDead() &&
            (!sUseOcclusion || !group->isOcclusionState(LLSpatialGroup::OCCLUDED)) &&
            gPipeline.hasRenderType(group->getSpatialPartition()->mDrawableType) &&
            group->mDrawMap.find(type) != group->mDrawMap.end())
        {
            pass->renderRiggedGroup(group, type, mask, texture);
        }
    }
}

static LLTrace::BlockTimerStatHandle FTM_GENERATE_IMPOSTOR("Generate Impostor");

void LLPipeline::generateImpostor(LLVOAvatar* avatar, bool preview_avatar)
{
    LL_RECORD_BLOCK_TIME(FTM_GENERATE_IMPOSTOR);
	LLGLState::checkStates();
	LLGLState::checkTextureChannels();

	static LLCullResult result;
	result.clear();
	grabReferences(result);
	
	if (!avatar || !avatar->mDrawable)
	{
        LL_WARNS_ONCE("AvatarRenderPipeline") << "Avatar is " << (avatar ? "not drawable" : "null") << LL_ENDL;
		return;
	}
    LL_DEBUGS_ONCE("AvatarRenderPipeline") << "Avatar " << avatar->getID() << " is drawable" << LL_ENDL;

	assertInitialized();

    // previews can't be muted or impostered
	bool visually_muted = !preview_avatar && avatar->isVisuallyMuted();
    LL_DEBUGS_ONCE("AvatarRenderPipeline") << "Avatar " << avatar->getID()
                              << " is " << ( visually_muted ? "" : "not ") << "visually muted"
                              << LL_ENDL;
	bool too_complex = !preview_avatar && avatar->isTooComplex();
    LL_DEBUGS_ONCE("AvatarRenderPipeline") << "Avatar " << avatar->getID()
                              << " is " << ( too_complex ? "" : "not ") << "too complex"
                              << LL_ENDL;

	bool too_slow = avatar->isTooSlowWithoutShadows(); // <FS:Beq/> only if we really have to do we imposter.

	pushRenderTypeMask();
	
	if ( !too_slow && ( visually_muted || too_complex ) )
	{
        // only show jelly doll geometry
		andRenderTypeMask(LLPipeline::RENDER_TYPE_AVATAR,
							LLPipeline::RENDER_TYPE_CONTROL_AV,
							END_RENDER_TYPES);
	}
	else
	{
        //hide world geometry
        clearRenderTypeMask(
            RENDER_TYPE_SKY,
            RENDER_TYPE_WL_SKY,
            RENDER_TYPE_GROUND,
            RENDER_TYPE_TERRAIN,
            RENDER_TYPE_GRASS,
            RENDER_TYPE_CONTROL_AV, // Animesh
            RENDER_TYPE_TREE,
            RENDER_TYPE_VOIDWATER,
            RENDER_TYPE_WATER,
            RENDER_TYPE_PASS_GRASS,
            RENDER_TYPE_HUD,
            RENDER_TYPE_PARTICLES,
            RENDER_TYPE_CLOUDS,
            RENDER_TYPE_HUD_PARTICLES,
            END_RENDER_TYPES
         );
	}
	
	S32 occlusion = sUseOcclusion;
	sUseOcclusion = 0;

	sReflectionRender = ! sRenderDeferred;

	sShadowRender = true;
	sImpostorRender = true;

	LLViewerCamera* viewer_camera = LLViewerCamera::getInstance();

	{
		markVisible(avatar->mDrawable, *viewer_camera);

        if (preview_avatar)
        {
            // Only show rigged attachments for preview
            LLVOAvatar::attachment_map_t::iterator iter;
            for (iter = avatar->mAttachmentPoints.begin();
                iter != avatar->mAttachmentPoints.end();
                ++iter)
            {
                LLViewerJointAttachment *attachment = iter->second;
                for (LLViewerJointAttachment::attachedobjs_vec_t::iterator attachment_iter = attachment->mAttachedObjects.begin();
                    attachment_iter != attachment->mAttachedObjects.end();
                    ++attachment_iter)
                {
                    LLViewerObject* attached_object = attachment_iter->get();
                    if (attached_object && attached_object->isRiggedMesh())
                    {
                        markVisible(attached_object->mDrawable->getSpatialBridge(), *viewer_camera);
                    }
                }
            }
        }
        else
        {
            LLVOAvatar::attachment_map_t::iterator iter;
            for (iter = avatar->mAttachmentPoints.begin();
                iter != avatar->mAttachmentPoints.end();
                ++iter)
            {
                LLViewerJointAttachment *attachment = iter->second;
                for (LLViewerJointAttachment::attachedobjs_vec_t::iterator attachment_iter = attachment->mAttachedObjects.begin();
                    attachment_iter != attachment->mAttachedObjects.end();
                    ++attachment_iter)
                {
                    LLViewerObject* attached_object = attachment_iter->get();
                    if (attached_object)
                    {
                        markVisible(attached_object->mDrawable->getSpatialBridge(), *viewer_camera);
                    }
                }
            }
        }
	}

	stateSort(*LLViewerCamera::getInstance(), result);
	
	LLCamera camera = *viewer_camera;
	LLVector2 tdim;
	U32 resY = 0;
	U32 resX = 0;

    if (!preview_avatar)
	{
		const LLVector4a* ext = avatar->mDrawable->getSpatialExtents();
		LLVector3 pos(avatar->getRenderPosition()+avatar->getImpostorOffset());

		camera.lookAt(viewer_camera->getOrigin(), pos, viewer_camera->getUpAxis());
	
		LLVector4a half_height;
		half_height.setSub(ext[1], ext[0]);
		half_height.mul(0.5f);

		LLVector4a left;
		left.load3(camera.getLeftAxis().mV);
		left.mul(left);
		llassert(left.dot3(left).getF32() > F_APPROXIMATELY_ZERO);
		left.normalize3fast();

		LLVector4a up;
		up.load3(camera.getUpAxis().mV);
		up.mul(up);
		llassert(up.dot3(up).getF32() > F_APPROXIMATELY_ZERO);
		up.normalize3fast();

		tdim.mV[0] = fabsf(half_height.dot3(left).getF32());
		tdim.mV[1] = fabsf(half_height.dot3(up).getF32());

		gGL.matrixMode(LLRender::MM_PROJECTION);
		gGL.pushMatrix();
	
		F32 distance = (pos-camera.getOrigin()).length();
		F32 fov = atanf(tdim.mV[1]/distance)*2.f*RAD_TO_DEG;
		F32 aspect = tdim.mV[0]/tdim.mV[1];
		glh::matrix4f persp = gl_perspective(fov, aspect, 1.f, 256.f);
		set_current_projection(persp);
		gGL.loadMatrix(persp.m);

		gGL.matrixMode(LLRender::MM_MODELVIEW);
		gGL.pushMatrix();
		glh::matrix4f mat;
		camera.getOpenGLTransform(mat.m);

		mat = glh::matrix4f((GLfloat*) OGL_TO_CFR_ROTATION) * mat;

		gGL.loadMatrix(mat.m);
		set_current_modelview(mat);

		glClearColor(0.0f,0.0f,0.0f,0.0f);
		gGL.setColorMask(true, true);
	
		// get the number of pixels per angle
		F32 pa = gViewerWindow->getWindowHeightRaw() / (RAD_TO_DEG * viewer_camera->getView());

		//get resolution based on angle width and height of impostor (double desired resolution to prevent aliasing)
		resY = llmin(nhpo2((U32) (fov*pa)), (U32) 512);
		resX = llmin(nhpo2((U32) (atanf(tdim.mV[0]/distance)*2.f*RAD_TO_DEG*pa)), (U32) 512);

		if (!avatar->mImpostor.isComplete())
		{
            avatar->mImpostor.allocate(resX, resY, GL_RGBA, TRUE, FALSE);

			if (LLPipeline::sRenderDeferred)
			{
				addDeferredAttachments(avatar->mImpostor, true);
			}
		
			gGL.getTexUnit(0)->bind(&avatar->mImpostor);
			gGL.getTexUnit(0)->setTextureFilteringOption(LLTexUnit::TFO_POINT);
			gGL.getTexUnit(0)->unbind(LLTexUnit::TT_TEXTURE);
		}
		else if(resX != avatar->mImpostor.getWidth() || resY != avatar->mImpostor.getHeight())
		{
			avatar->mImpostor.resize(resX,resY);
		}

		avatar->mImpostor.bindTarget();
	}

	F32 old_alpha = LLDrawPoolAvatar::sMinimumAlpha;

	if (visually_muted || too_complex)
	{ //disable alpha masking for muted avatars (get whole skin silhouette)
		LLDrawPoolAvatar::sMinimumAlpha = 0.f;
	}

    if (preview_avatar)
    {
        // previews don't care about imposters
        if (LLPipeline::sRenderDeferred)
        {
            renderGeomDeferred(camera);
            renderGeomPostDeferred(camera);
        }
        else
        {
            renderGeom(camera);
        }
    }
    else if (LLPipeline::sRenderDeferred)
	{
		avatar->mImpostor.clear();
		renderGeomDeferred(camera);

		renderGeomPostDeferred(camera);		

		// Shameless hack time: render it all again,
		// this time writing the depth
		// values we need to generate the alpha mask below
		// while preserving the alpha-sorted color rendering
		// from the previous pass
		//
		sImpostorRenderAlphaDepthPass = true;
		// depth-only here...
		//
		gGL.setColorMask(false,false);
		renderGeomPostDeferred(camera);

		sImpostorRenderAlphaDepthPass = false;

	}
	else
	{
		LLGLEnable scissor(GL_SCISSOR_TEST);
		glScissor(0, 0, resX, resY);
		avatar->mImpostor.clear();
		renderGeom(camera);

		// Shameless hack time: render it all again,
		// this time writing the depth
		// values we need to generate the alpha mask below
		// while preserving the alpha-sorted color rendering
		// from the previous pass
		//
		sImpostorRenderAlphaDepthPass = true;

		// depth-only here...
		//
		gGL.setColorMask(false,false);
		renderGeom(camera);

		sImpostorRenderAlphaDepthPass = false;
	}

	LLDrawPoolAvatar::sMinimumAlpha = old_alpha;

	{ //create alpha mask based on depth buffer (grey out if muted)
		if (LLPipeline::sRenderDeferred)
		{
			GLuint buff = GL_COLOR_ATTACHMENT0;
			LL_PROFILER_GPU_ZONEC( "gl.DrawBuffersARB", 0x8000FF );
			glDrawBuffersARB(1, &buff);
		}

		LLGLDisable blend(GL_BLEND);

		if (visually_muted || too_complex)
		{
			gGL.setColorMask(true, true);
		}
		else
		{
			gGL.setColorMask(false, true);
		}
		
		gGL.getTexUnit(0)->unbind(LLTexUnit::TT_TEXTURE);

		LLGLDepthTest depth(GL_TRUE, GL_FALSE, GL_GREATER);

		gGL.flush();

		gGL.pushMatrix();
		gGL.loadIdentity();
		gGL.matrixMode(LLRender::MM_PROJECTION);
		gGL.pushMatrix();
		gGL.loadIdentity();

		static const F32 clip_plane = 0.99999f;

		gDebugProgram.bind();

		if (visually_muted)
		{	// Visually muted avatar
            LLColor4 muted_color(avatar->getMutedAVColor());
            LL_DEBUGS_ONCE("AvatarRenderPipeline") << "Avatar " << avatar->getID() << " MUTED set solid color " << muted_color << LL_ENDL;
			gGL.diffuseColor4fv( muted_color.mV );
		}
		else if (!preview_avatar)
		{ //grey muted avatar
            LL_DEBUGS_ONCE("AvatarRenderPipeline") << "Avatar " << avatar->getID() << " MUTED set grey" << LL_ENDL;
			gGL.diffuseColor4fv(LLColor4::pink.mV );
		}

		// <FS:Ansariel> Remove QUADS rendering mode
		//gGL.begin(LLRender::QUADS);
		//gGL.vertex3f(-1, -1, clip_plane);
		//gGL.vertex3f(1, -1, clip_plane);
		//gGL.vertex3f(1, 1, clip_plane);
		//gGL.vertex3f(-1, 1, clip_plane);
		//gGL.end();
		gGL.begin(LLRender::TRIANGLES);
		{
			gGL.vertex3f(-1.f, -1.f, clip_plane);
			gGL.vertex3f(1.f, -1.f, clip_plane);
			gGL.vertex3f(1.f, 1.f, clip_plane);

			gGL.vertex3f(-1.f, -1.f, clip_plane);
			gGL.vertex3f(1.f, 1.f, clip_plane);
			gGL.vertex3f(-1.f, 1.f, clip_plane);
		}
		gGL.end();
		// </FS:Ansariel>
		gGL.flush();

		gDebugProgram.unbind();

		gGL.popMatrix();
		gGL.matrixMode(LLRender::MM_MODELVIEW);
		gGL.popMatrix();
	}

    if (!preview_avatar)
    {
        avatar->mImpostor.flush();
        avatar->setImpostorDim(tdim);
    }

	sUseOcclusion = occlusion;
	sReflectionRender = false;
	sImpostorRender = false;
	sShadowRender = false;
	popRenderTypeMask();

	gGL.matrixMode(LLRender::MM_PROJECTION);
	gGL.popMatrix();
	gGL.matrixMode(LLRender::MM_MODELVIEW);
	gGL.popMatrix();

    if (!preview_avatar)
    {
        avatar->mNeedsImpostorUpdate = FALSE;
        avatar->cacheImpostorValues();
        avatar->mLastImpostorUpdateFrameTime = gFrameTimeSeconds;
    }

	LLVertexBuffer::unbind();
	LLGLState::checkStates();
	LLGLState::checkTextureChannels();
}

bool LLPipeline::hasRenderBatches(const U32 type) const
{
	return sCull->getRenderMapSize(type) > 0;
}

LLCullResult::drawinfo_iterator LLPipeline::beginRenderMap(U32 type)
{
	return sCull->beginRenderMap(type);
}

LLCullResult::drawinfo_iterator LLPipeline::endRenderMap(U32 type)
{
	return sCull->endRenderMap(type);
}

LLCullResult::sg_iterator LLPipeline::beginAlphaGroups()
{
	return sCull->beginAlphaGroups();
}

LLCullResult::sg_iterator LLPipeline::endAlphaGroups()
{
	return sCull->endAlphaGroups();
}

LLCullResult::sg_iterator LLPipeline::beginRiggedAlphaGroups()
{
    return sCull->beginRiggedAlphaGroups();
}

LLCullResult::sg_iterator LLPipeline::endRiggedAlphaGroups()
{
    return sCull->endRiggedAlphaGroups();
}

bool LLPipeline::hasRenderType(const U32 type) const
{
    // STORM-365 : LLViewerJointAttachment::setAttachmentVisibility() is setting type to 0 to actually mean "do not render"
    // We then need to test that value here and return false to prevent attachment to render (in mouselook for instance)
    // TODO: reintroduce RENDER_TYPE_NONE in LLRenderTypeMask and initialize its mRenderTypeEnabled[RENDER_TYPE_NONE] to false explicitely
	return (type == 0 ? false : mRenderTypeEnabled[type]);
}

void LLPipeline::setRenderTypeMask(U32 type, ...)
{
	va_list args;

	va_start(args, type);
	while (type < END_RENDER_TYPES)
	{
		mRenderTypeEnabled[type] = true;
		type = va_arg(args, U32);
	}
	va_end(args);

	if (type > END_RENDER_TYPES)
	{
		LL_ERRS() << "Invalid render type." << LL_ENDL;
	}
}

bool LLPipeline::hasAnyRenderType(U32 type, ...) const
{
	va_list args;

	va_start(args, type);
	while (type < END_RENDER_TYPES)
	{
		if (mRenderTypeEnabled[type])
		{
			va_end(args); // <FS:ND/> Need to end varargs being returning.
			return true;
		}
		type = va_arg(args, U32);
	}
	va_end(args);

	if (type > END_RENDER_TYPES)
	{
		LL_ERRS() << "Invalid render type." << LL_ENDL;
	}

	return false;
}

void LLPipeline::pushRenderTypeMask()
{
	std::string cur_mask;
	cur_mask.assign((const char*) mRenderTypeEnabled, sizeof(mRenderTypeEnabled));
	mRenderTypeEnableStack.push(cur_mask);
}

void LLPipeline::popRenderTypeMask()
{
	if (mRenderTypeEnableStack.empty())
	{
		LL_ERRS() << "Depleted render type stack." << LL_ENDL;
	}

	memcpy(mRenderTypeEnabled, mRenderTypeEnableStack.top().data(), sizeof(mRenderTypeEnabled));
	mRenderTypeEnableStack.pop();
}

void LLPipeline::andRenderTypeMask(U32 type, ...)
{
	va_list args;

	bool tmp[NUM_RENDER_TYPES];
	for (U32 i = 0; i < NUM_RENDER_TYPES; ++i)
	{
		tmp[i] = false;
	}

	va_start(args, type);
	while (type < END_RENDER_TYPES)
	{
		if (mRenderTypeEnabled[type]) 
		{
			tmp[type] = true;
		}

		type = va_arg(args, U32);
	}
	va_end(args);

	if (type > END_RENDER_TYPES)
	{
		LL_ERRS() << "Invalid render type." << LL_ENDL;
	}

	for (U32 i = 0; i < LLPipeline::NUM_RENDER_TYPES; ++i)
	{
		mRenderTypeEnabled[i] = tmp[i];
	}

}

void LLPipeline::clearRenderTypeMask(U32 type, ...)
{
	va_list args;

	va_start(args, type);
	while (type < END_RENDER_TYPES)
	{
		mRenderTypeEnabled[type] = false;
		
		type = va_arg(args, U32);
	}
	va_end(args);

	if (type > END_RENDER_TYPES)
	{
		LL_ERRS() << "Invalid render type." << LL_ENDL;
	}
}

void LLPipeline::setAllRenderTypes()
{
	for (U32 i = 0; i < NUM_RENDER_TYPES; ++i)
	{
		mRenderTypeEnabled[i] = true;
	}
}

void LLPipeline::clearAllRenderTypes()
{
	for (U32 i = 0; i < NUM_RENDER_TYPES; ++i)
	{
		mRenderTypeEnabled[i] = false;
	}
}

void LLPipeline::addDebugBlip(const LLVector3& position, const LLColor4& color)
{
	DebugBlip blip(position, color);
	mDebugBlips.push_back(blip);
}

void LLPipeline::hidePermanentObjects( std::vector<U32>& restoreList )
{
	//This method is used to hide any vo's from the object list that may have
	//the permanent flag set.
	
	U32 objCnt = gObjectList.getNumObjects();
	for (U32 i = 0; i < objCnt; ++i)
	{
		LLViewerObject* pObject = gObjectList.getObject(i);
		if ( pObject && pObject->flagObjectPermanent() )
		{
			LLDrawable *pDrawable = pObject->mDrawable;
		
			if ( pDrawable )
			{
				restoreList.push_back( i );
				hideDrawable( pDrawable );			
			}
		}
	}

	skipRenderingOfTerrain( true );
}

void LLPipeline::restorePermanentObjects( const std::vector<U32>& restoreList )
{
	//This method is used to restore(unhide) any vo's from the object list that may have
	//been hidden because their permanency flag was set.

	std::vector<U32>::const_iterator itCurrent	= restoreList.begin();
	std::vector<U32>::const_iterator itEnd		= restoreList.end();
	
	U32 objCnt = gObjectList.getNumObjects();

	while ( itCurrent != itEnd )
	{
		U32 index = *itCurrent;
		LLViewerObject* pObject = NULL;
		if ( index < objCnt ) 
		{
			pObject = gObjectList.getObject( index );
		}
		if ( pObject )
		{
			LLDrawable *pDrawable = pObject->mDrawable;
			if ( pDrawable )
			{
				pDrawable->clearState( LLDrawable::FORCE_INVISIBLE );
				unhideDrawable( pDrawable );				
			}
		}
		++itCurrent;
	}
	
	skipRenderingOfTerrain( false );
}

void LLPipeline::skipRenderingOfTerrain( bool flag )
{
	pool_set_t::iterator iter = mPools.begin();
	while ( iter != mPools.end() )
	{
		LLDrawPool* pPool = *iter;		
		U32 poolType = pPool->getType();					
		if ( hasRenderType( pPool->getType() ) && poolType == LLDrawPool::POOL_TERRAIN )
		{
			pPool->setSkipRenderFlag( flag );			
		}
		++iter;
	}
}

void LLPipeline::hideObject( const LLUUID& id )
{
	LLViewerObject *pVO = gObjectList.findObject( id );
	
	if ( pVO )
	{
		LLDrawable *pDrawable = pVO->mDrawable;
		
		if ( pDrawable )
		{
			hideDrawable( pDrawable );		
		}		
	}
}

void LLPipeline::hideDrawable( LLDrawable *pDrawable )
{
	pDrawable->setState( LLDrawable::FORCE_INVISIBLE );
	markRebuild( pDrawable, LLDrawable::REBUILD_ALL, TRUE );
	//hide the children
	LLViewerObject::const_child_list_t& child_list = pDrawable->getVObj()->getChildren();
	for ( LLViewerObject::child_list_t::const_iterator iter = child_list.begin();
		  iter != child_list.end(); iter++ )
	{
		LLViewerObject* child = *iter;
		LLDrawable* drawable = child->mDrawable;					
		if ( drawable )
		{
			drawable->setState( LLDrawable::FORCE_INVISIBLE );
			markRebuild( drawable, LLDrawable::REBUILD_ALL, TRUE );
		}
	}
}
void LLPipeline::unhideDrawable( LLDrawable *pDrawable )
{
	pDrawable->clearState( LLDrawable::FORCE_INVISIBLE );
	markRebuild( pDrawable, LLDrawable::REBUILD_ALL, TRUE );
	//restore children
	LLViewerObject::const_child_list_t& child_list = pDrawable->getVObj()->getChildren();
	for ( LLViewerObject::child_list_t::const_iterator iter = child_list.begin();
		  iter != child_list.end(); iter++)
	{
		LLViewerObject* child = *iter;
		LLDrawable* drawable = child->mDrawable;					
		if ( drawable )
		{
			drawable->clearState( LLDrawable::FORCE_INVISIBLE );
			markRebuild( drawable, LLDrawable::REBUILD_ALL, TRUE );
		}
	}
}
void LLPipeline::restoreHiddenObject( const LLUUID& id )
{
	LLViewerObject *pVO = gObjectList.findObject( id );
	
	if ( pVO )
	{
		LLDrawable *pDrawable = pVO->mDrawable;
		if ( pDrawable )
		{
			unhideDrawable( pDrawable );			
		}
	}
}

// <FS:Ansariel> Reset VB during TP
void LLPipeline::initDeferredVB()
{
	mDeferredVB = new LLVertexBuffer(DEFERRED_VB_MASK, 0);
	if (!mDeferredVB->allocateBuffer(8, 0, true))
	{
		// Most likely going to crash...
		LL_WARNS() << "Failed to allocate Vertex Buffer for deferred rendering" << LL_ENDL;
	}
}
// </FS:Ansariel>

// <FS:Ansariel> FIRE-16829: Visual Artifacts with ALM enabled on AMD graphics
void LLPipeline::initAuxiliaryVB()
{
	mAuxiliaryVB = new LLVertexBuffer(LLVertexBuffer::MAP_VERTEX | LLVertexBuffer::MAP_TEXCOORD0 | LLVertexBuffer::MAP_COLOR, 0);
	if (!mAuxiliaryVB->allocateBuffer(3, 0, true))
	{
		LL_WARNS() << "Failed to allocate auxiliary Vertex Buffer" << LL_ENDL;
		mAuxiliaryVB = NULL;
		return;
	}

	LLStrider<LLVector3> verts;
	mAuxiliaryVB->getVertexStrider(verts);
	verts[0].set(-1.f, -1.f, 0.f);
	verts[1].set(-1.f, 3.f, 0.f);
	verts[2].set(3.f, -1.f, 0.f);
}

void LLPipeline::drawAuxiliaryVB(U32 mask /*= 0*/)
{
	if (!mAuxiliaryVB)
	{
		return;
	}
	mAuxiliaryVB->setBuffer(LLVertexBuffer::MAP_VERTEX | mask);
	mAuxiliaryVB->drawArrays(LLRender::TRIANGLES, 0, 3);
}

void LLPipeline::drawAuxiliaryVB(const LLVector2& tc1, const LLVector2& tc2, U32 mask /*= 0*/)
{
	if (!mAuxiliaryVB)
	{
		return;
	}
	LLStrider<LLVector2> tc;
	mAuxiliaryVB->getTexCoord0Strider(tc);
	tc[0].set(tc1.mV[0], tc1.mV[1]);
	tc[1].set(tc1.mV[0], tc2.mV[1]);
	tc[2].set(tc2.mV[0], tc1.mV[1]);

	drawAuxiliaryVB(LLVertexBuffer::MAP_TEXCOORD0 | mask);
}

void LLPipeline::drawAuxiliaryVB(const LLVector2& tc1, const LLVector2& tc2, const LLColor4& color)
{
	if (!mAuxiliaryVB)
	{
		return;
	}
	LLStrider<LLColor4U> col;
	mAuxiliaryVB->getColorStrider(col);
	col[0].set(color);
	col[1].set(color);
	col[2].set(color);

	drawAuxiliaryVB(tc1, tc2, LLVertexBuffer::MAP_COLOR);
}
// </FS:Ansariel><|MERGE_RESOLUTION|>--- conflicted
+++ resolved
@@ -7474,11 +7474,8 @@
 
 	mCubeVB = NULL;
     mDeferredVB = NULL;
-<<<<<<< HEAD
 	mAuxiliaryVB = NULL;
 	exoPostProcess::instance().destroyVB(); // Will be re-created via updateRenderDeferred()
-=======
->>>>>>> 477f173a
 
 	for (LLWorld::region_list_t::const_iterator iter = LLWorld::getInstance()->getRegionList().begin(); 
 			iter != LLWorld::getInstance()->getRegionList().end(); ++iter)
@@ -7512,11 +7509,7 @@
 		LLPathingLib::getInstance()->cleanupVBOManager();
 	}
 	LLVOPartGroup::destroyGL();
-<<<<<<< HEAD
-	gGL.resetVertexBuffer();
-=======
     gGL.resetVertexBuffer();
->>>>>>> 477f173a
 
 	SUBSYSTEM_CLEANUP(LLVertexBuffer);
 	
@@ -7546,16 +7539,11 @@
 	LLVertexBuffer::initClass(LLVertexBuffer::sEnableVBOs, LLVertexBuffer::sDisableVBOMapping);
     gGL.initVertexBuffer();
 
-<<<<<<< HEAD
     // <FS:Ansariel> Reset VB during TP
     //mDeferredVB = new LLVertexBuffer(DEFERRED_VB_MASK, 0);
     //mDeferredVB->allocateBuffer(8, 0, true);
     initDeferredVB();
     // </FS:Ansariel>
-=======
-    mDeferredVB = new LLVertexBuffer(DEFERRED_VB_MASK, 0);
-    mDeferredVB->allocateBuffer(8, 0, true);
->>>>>>> 477f173a
 
 	LLVOPartGroup::restoreGL();
 
