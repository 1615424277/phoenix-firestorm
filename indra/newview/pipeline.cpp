/** 
 * @file pipeline.cpp
 * @brief Rendering pipeline.
 *
 * $LicenseInfo:firstyear=2005&license=viewerlgpl$
 * Second Life Viewer Source Code
 * Copyright (C) 2010, Linden Research, Inc.
 * 
 * This library is free software; you can redistribute it and/or
 * modify it under the terms of the GNU Lesser General Public
 * License as published by the Free Software Foundation;
 * version 2.1 of the License only.
 * 
 * This library is distributed in the hope that it will be useful,
 * but WITHOUT ANY WARRANTY; without even the implied warranty of
 * MERCHANTABILITY or FITNESS FOR A PARTICULAR PURPOSE.  See the GNU
 * Lesser General Public License for more details.
 * 
 * You should have received a copy of the GNU Lesser General Public
 * License along with this library; if not, write to the Free Software
 * Foundation, Inc., 51 Franklin Street, Fifth Floor, Boston, MA  02110-1301  USA
 * 
 * Linden Research, Inc., 945 Battery Street, San Francisco, CA  94111  USA
 * $/LicenseInfo$
 */

#include "llviewerprecompiledheaders.h"

#include "pipeline.h"

// library includes
#include "llaudioengine.h" // For debugging.
#include "llerror.h"
#include "llviewercontrol.h"
#include "llfasttimer.h"
#include "llfontgl.h"
#include "llnamevalue.h"
#include "llpointer.h"
#include "llprimitive.h"
#include "llvolume.h"
#include "material_codes.h"
#include "v3color.h"
#include "llui.h" 
#include "llglheaders.h"
#include "llrender.h"
#include "llstartup.h"
#include "llwindow.h"	// swapBuffers()

// newview includes
#include "llagent.h"
#include "llagentcamera.h"
#include "llappviewer.h"
#include "lltexturecache.h"
#include "lltexturefetch.h"
#include "llimageworker.h"
#include "lldrawable.h"
#include "lldrawpoolalpha.h"
#include "lldrawpoolavatar.h"
#include "lldrawpoolground.h"
#include "lldrawpoolbump.h"
#include "lldrawpooltree.h"
#include "lldrawpoolwater.h"
#include "llface.h"
#include "llfeaturemanager.h"
#include "llfloatertelehub.h"
#include "llfloaterreg.h"
#include "llgldbg.h"
#include "llhudmanager.h"
#include "llhudnametag.h"
#include "llhudtext.h"
#include "lllightconstants.h"
#include "llmeshrepository.h"
#include "llpipelinelistener.h"
#include "llresmgr.h"
#include "llselectmgr.h"
#include "llsky.h"
#include "lltracker.h"
#include "lltool.h"
#include "lltoolmgr.h"
#include "llviewercamera.h"
#include "llviewermediafocus.h"
#include "llviewertexturelist.h"
#include "llviewerobject.h"
#include "llviewerobjectlist.h"
#include "llviewerparcelmgr.h"
#include "llviewerregion.h" // for audio debugging.
#include "llviewerwindow.h" // For getSpinAxis
#include "llvoavatarself.h"
#include "llvocache.h"
#include "llvoground.h"
#include "llvosky.h"
#include "llvowlsky.h"
#include "llvotree.h"
#include "llvovolume.h"
#include "llvosurfacepatch.h"
#include "llvowater.h"
#include "llvotree.h"
#include "llvopartgroup.h"
#include "llworld.h"
#include "llcubemap.h"
#include "llviewershadermgr.h"
#include "llviewerstats.h"
#include "llviewerjoystick.h"
#include "llviewerdisplay.h"
#include "llspatialpartition.h"
#include "llmutelist.h"
#include "lltoolpie.h"
#include "llnotifications.h"
#include "llpathinglib.h"
#include "llfloaterpathfindingconsole.h"
#include "llfloaterpathfindingcharacters.h"
#include "llfloatertools.h"
#include "llpanelface.h"
#include "llpathfindingpathtool.h"
#include "llscenemonitor.h"
#include "llprogressview.h"
#include "llcleanup.h"
// [RLVa:KB] - Checked: RLVa-2.0.0
#include "llvisualeffect.h"
#include "rlvactions.h"
#include "rlvlocks.h"
// [/RLVa:KB]
#include "exopostprocess.h" // <FS:CR> Import Vignette from Exodus

#include "llenvironment.h"

#include "llenvironment.h"
#include "llsettingsvo.h"

#ifdef _DEBUG
// Debug indices is disabled for now for debug performance - djs 4/24/02
//#define DEBUG_INDICES
#else
//#define DEBUG_INDICES
#endif

// Expensive and currently broken
//
#define MATERIALS_IN_REFLECTIONS 0

// NOTE: Keep in sync with indra/newview/skins/default/xui/en/floater_preferences_graphics_advanced.xml
// NOTE: Unused consts are commented out since some compilers (on macOS) may complain about unused variables.
    const S32 WATER_REFLECT_NONE_WATER_OPAQUE       = -2;
    const S32 WATER_REFLECT_NONE_WATER_TRANSPARENT  = -1;
    const S32 WATER_REFLECT_MINIMAL                 =  0;
//  const S32 WATER_REFLECT_TERRAIN                 =  1;
    const S32 WATER_REFLECT_STATIC_OBJECTS          =  2;
    const S32 WATER_REFLECT_AVATARS                 =  3;
    const S32 WATER_REFLECT_EVERYTHING              =  4;

bool gShiftFrame = false;

//cached settings
bool LLPipeline::WindLightUseAtmosShaders;
bool LLPipeline::RenderDeferred;
F32 LLPipeline::RenderDeferredSunWash;
U32 LLPipeline::RenderFSAASamples;
U32 LLPipeline::RenderResolutionDivisor;
// [SL:KB] - Patch: Settings-RenderResolutionMultiplier | Checked: Catznip-5.4
F32 LLPipeline::RenderResolutionMultiplier;
// [/SL:KB]
bool LLPipeline::RenderUIBuffer;
S32 LLPipeline::RenderShadowDetail;
S32 LLPipeline::RenderShadowSplits;
bool LLPipeline::RenderDeferredSSAO;
F32 LLPipeline::RenderShadowResolutionScale;
bool LLPipeline::RenderLocalLights;
bool LLPipeline::RenderDelayCreation;
//bool LLPipeline::RenderAnimateRes; <FS:Beq> FIRE-23122 BUG-225920 Remove broken RenderAnimateRes functionality.
bool LLPipeline::FreezeTime;
S32 LLPipeline::DebugBeaconLineWidth;
F32 LLPipeline::RenderHighlightBrightness;
LLColor4 LLPipeline::RenderHighlightColor;
F32 LLPipeline::RenderHighlightThickness;
bool LLPipeline::RenderSpotLightsInNondeferred;
LLColor4 LLPipeline::PreviewAmbientColor;
LLColor4 LLPipeline::PreviewDiffuse0;
LLColor4 LLPipeline::PreviewSpecular0;
LLColor4 LLPipeline::PreviewDiffuse1;
LLColor4 LLPipeline::PreviewSpecular1;
LLColor4 LLPipeline::PreviewDiffuse2;
LLColor4 LLPipeline::PreviewSpecular2;
LLVector3 LLPipeline::PreviewDirection0;
LLVector3 LLPipeline::PreviewDirection1;
LLVector3 LLPipeline::PreviewDirection2;
F32 LLPipeline::RenderGlowMinLuminance;
F32 LLPipeline::RenderGlowMaxExtractAlpha;
F32 LLPipeline::RenderGlowWarmthAmount;
LLVector3 LLPipeline::RenderGlowLumWeights;
LLVector3 LLPipeline::RenderGlowWarmthWeights;
S32 LLPipeline::RenderGlowResolutionPow;
S32 LLPipeline::RenderGlowIterations;
F32 LLPipeline::RenderGlowWidth;
F32 LLPipeline::RenderGlowStrength;
bool LLPipeline::RenderDepthOfField;
bool LLPipeline::RenderDepthOfFieldInEditMode;
//<FS:TS> FIRE-16251: Depth of field does not work underwater
bool LLPipeline::FSRenderDepthOfFieldUnderwater;
//</FS:TS> FIRE-16251
// <FS:Beq> FIRE-16728 Add free aim mouse and focus lock
bool LLPipeline::FSFocusPointLocked;
bool LLPipeline::FSFocusPointFollowsPointer;
// </FS:Beq>
F32 LLPipeline::CameraFocusTransitionTime;
F32 LLPipeline::CameraFNumber;
F32 LLPipeline::CameraFocalLength;
F32 LLPipeline::CameraFieldOfView;
F32 LLPipeline::RenderShadowNoise;
F32 LLPipeline::RenderShadowBlurSize;
F32 LLPipeline::RenderSSAOScale;
U32 LLPipeline::RenderSSAOMaxScale;
F32 LLPipeline::RenderSSAOFactor;
LLVector3 LLPipeline::RenderSSAOEffect;
F32 LLPipeline::RenderShadowOffsetError;
F32 LLPipeline::RenderShadowBiasError;
F32 LLPipeline::RenderShadowOffset;
F32 LLPipeline::RenderShadowBias;
F32 LLPipeline::RenderSpotShadowOffset;
F32 LLPipeline::RenderSpotShadowBias;
LLDrawable* LLPipeline::RenderSpotLight = nullptr;
F32 LLPipeline::RenderEdgeDepthCutoff;
F32 LLPipeline::RenderEdgeNormCutoff;
LLVector3 LLPipeline::RenderShadowGaussian;
F32 LLPipeline::RenderShadowBlurDistFactor;
bool LLPipeline::RenderDeferredAtmospheric;
S32 LLPipeline::RenderReflectionDetail;
F32 LLPipeline::RenderHighlightFadeTime;
LLVector3 LLPipeline::RenderShadowClipPlanes;
LLVector3 LLPipeline::RenderShadowOrthoClipPlanes;
LLVector3 LLPipeline::RenderShadowNearDist;
F32 LLPipeline::RenderFarClip;
LLVector3 LLPipeline::RenderShadowSplitExponent;
F32 LLPipeline::RenderShadowErrorCutoff;
F32 LLPipeline::RenderShadowFOVCutoff;
bool LLPipeline::CameraOffset;
F32 LLPipeline::CameraMaxCoF;
F32 LLPipeline::CameraDoFResScale;
F32 LLPipeline::RenderAutoHideSurfaceAreaLimit;
LLTrace::EventStatHandle<S64> LLPipeline::sStatBatchSize("renderbatchsize");

const F32 BACKLIGHT_DAY_MAGNITUDE_OBJECT = 0.1f;
const F32 BACKLIGHT_NIGHT_MAGNITUDE_OBJECT = 0.08f;
const F32 DEFERRED_LIGHT_FALLOFF = 0.5f;
const U32 DEFERRED_VB_MASK = LLVertexBuffer::MAP_VERTEX | LLVertexBuffer::MAP_TEXCOORD0 | LLVertexBuffer::MAP_TEXCOORD1;

extern S32 gBoxFrame;
//extern BOOL gHideSelectedObjects;
extern BOOL gDisplaySwapBuffers;
extern BOOL gDebugGL;

bool	gAvatarBacklight = false;

bool	gDebugPipeline = false;
LLPipeline gPipeline;
const LLMatrix4* gGLLastMatrix = NULL;

LLTrace::BlockTimerStatHandle FTM_RENDER_GEOMETRY("Render Geometry");
LLTrace::BlockTimerStatHandle FTM_RENDER_GRASS("Grass");
LLTrace::BlockTimerStatHandle FTM_RENDER_INVISIBLE("Invisible");
LLTrace::BlockTimerStatHandle FTM_RENDER_SHINY("Shiny");
LLTrace::BlockTimerStatHandle FTM_RENDER_SIMPLE("Simple");
LLTrace::BlockTimerStatHandle FTM_RENDER_TERRAIN("Terrain");
LLTrace::BlockTimerStatHandle FTM_RENDER_TREES("Trees");
LLTrace::BlockTimerStatHandle FTM_RENDER_UI("UI");
LLTrace::BlockTimerStatHandle FTM_RENDER_WATER("Water");
LLTrace::BlockTimerStatHandle FTM_RENDER_WL_SKY("Windlight Sky");
LLTrace::BlockTimerStatHandle FTM_RENDER_ALPHA("Alpha Objects");
LLTrace::BlockTimerStatHandle FTM_RENDER_CHARACTERS("Avatars");
LLTrace::BlockTimerStatHandle FTM_RENDER_BUMP("Bump");
LLTrace::BlockTimerStatHandle FTM_RENDER_MATERIALS("Render Materials");
LLTrace::BlockTimerStatHandle FTM_RENDER_FULLBRIGHT("Fullbright");
LLTrace::BlockTimerStatHandle FTM_RENDER_GLOW("Glow");
LLTrace::BlockTimerStatHandle FTM_GEO_UPDATE("Geo Update");
LLTrace::BlockTimerStatHandle FTM_POOLRENDER("RenderPool");
LLTrace::BlockTimerStatHandle FTM_POOLS("Pools");
LLTrace::BlockTimerStatHandle FTM_DEFERRED_POOLRENDER("RenderPool (Deferred)");
LLTrace::BlockTimerStatHandle FTM_DEFERRED_POOLS("Pools (Deferred)");
LLTrace::BlockTimerStatHandle FTM_POST_DEFERRED_POOLRENDER("RenderPool (Post)");
LLTrace::BlockTimerStatHandle FTM_POST_DEFERRED_POOLS("Pools (Post)");
LLTrace::BlockTimerStatHandle FTM_STATESORT("Sort Draw State");
LLTrace::BlockTimerStatHandle FTM_PIPELINE("Pipeline");
LLTrace::BlockTimerStatHandle FTM_CLIENT_COPY("Client Copy");
LLTrace::BlockTimerStatHandle FTM_RENDER_DEFERRED("Deferred Shading");

LLTrace::BlockTimerStatHandle FTM_RENDER_UI_HUD("HUD");
LLTrace::BlockTimerStatHandle FTM_RENDER_UI_3D("3D");
LLTrace::BlockTimerStatHandle FTM_RENDER_UI_2D("2D");

static LLTrace::BlockTimerStatHandle FTM_STATESORT_DRAWABLE("Sort Drawables");

static LLStaticHashedString sTint("tint");
static LLStaticHashedString sAmbiance("ambiance");
static LLStaticHashedString sAlphaScale("alpha_scale");
static LLStaticHashedString sNormMat("norm_mat");
static LLStaticHashedString sOffset("offset");
static LLStaticHashedString sScreenRes("screenRes");
static LLStaticHashedString sDelta("delta");
static LLStaticHashedString sDistFactor("dist_factor");
static LLStaticHashedString sKern("kern");
static LLStaticHashedString sKernScale("kern_scale");

//----------------------------------------
std::string gPoolNames[] = 
{
	// Correspond to LLDrawpool enum render type
	"NONE",
	"POOL_SIMPLE",
	"POOL_GROUND",
	"POOL_FULLBRIGHT",
	"POOL_BUMP",
	"POOL_MATERIALS",
	"POOL_TERRAIN",
	"POOL_SKY",
	"POOL_WL_SKY",
	"POOL_TREE",
	"POOL_ALPHA_MASK",
	"POOL_FULLBRIGHT_ALPHA_MASK",
	"POOL_GRASS",
	"POOL_INVISIBLE",
	"POOL_AVATAR",
	"POOL_VOIDWATER",
	"POOL_WATER",
	"POOL_GLOW",
	"POOL_ALPHA"
};

void drawBox(const LLVector4a& c, const LLVector4a& r);
void drawBoxOutline(const LLVector3& pos, const LLVector3& size);
U32 nhpo2(U32 v);
LLVertexBuffer* ll_create_cube_vb(U32 type_mask, U32 usage);

void display_update_camera();
//----------------------------------------

S32		LLPipeline::sCompiles = 0;

bool	LLPipeline::sPickAvatar = true;
bool	LLPipeline::sDynamicLOD = true;
bool	LLPipeline::sShowHUDAttachments = true;
bool	LLPipeline::sRenderMOAPBeacons = false;
bool	LLPipeline::sRenderPhysicalBeacons = true;
bool	LLPipeline::sRenderScriptedBeacons = false;
bool	LLPipeline::sRenderScriptedTouchBeacons = true;
bool	LLPipeline::sRenderParticleBeacons = false;
bool	LLPipeline::sRenderSoundBeacons = false;
bool	LLPipeline::sRenderBeacons = false;
bool	LLPipeline::sRenderHighlight = true;
LLRender::eTexIndex LLPipeline::sRenderHighlightTextureChannel = LLRender::DIFFUSE_MAP;
bool	LLPipeline::sForceOldBakedUpload = false;
S32		LLPipeline::sUseOcclusion = 0;
bool	LLPipeline::sDelayVBUpdate = true;
bool	LLPipeline::sAutoMaskAlphaDeferred = true;
bool	LLPipeline::sAutoMaskAlphaNonDeferred = false;
bool	LLPipeline::sRenderTransparentWater = true;
bool	LLPipeline::sRenderBump = true;
bool	LLPipeline::sBakeSunlight = false;
bool	LLPipeline::sNoAlpha = false;
bool	LLPipeline::sUseTriStrips = true;
bool	LLPipeline::sUseFarClip = true;
bool	LLPipeline::sShadowRender = false;
bool	LLPipeline::sWaterReflections = false;
bool	LLPipeline::sRenderGlow = false;
bool	LLPipeline::sReflectionRender = false;
bool    LLPipeline::sDistortionRender = false;
bool	LLPipeline::sImpostorRender = false;
bool	LLPipeline::sImpostorRenderAlphaDepthPass = false;
bool	LLPipeline::sShowJellyDollAsImpostor = true;
bool	LLPipeline::sUnderWaterRender = false;
bool	LLPipeline::sTextureBindTest = false;
bool	LLPipeline::sRenderFrameTest = false;
bool	LLPipeline::sRenderAttachedLights = true;
bool	LLPipeline::sRenderAttachedParticles = true;
bool	LLPipeline::sRenderDeferred = false;
S32		LLPipeline::sVisibleLightCount = 0;
bool	LLPipeline::sRenderingHUDs;
F32     LLPipeline::sDistortionWaterClipPlaneMargin = 1.0125f;
F32 LLPipeline::sVolumeSAFrame = 0.f; // ZK LBG

bool	LLPipeline::sRenderParticles; // <FS:LO> flag to hold correct, user selected, status of particles
// [SL:KB] - Patch: Render-TextureToggle (Catznip-4.0)
bool	LLPipeline::sRenderTextures = true;
// [/SL:KB]
// [RLVa:KB] - @setsphere
bool	LLPipeline::sUseDepthTexture = false;
// [/RLVa:KB]

// EventHost API LLPipeline listener.
static LLPipelineListener sPipelineListener;

static LLCullResult* sCull = NULL;

void validate_framebuffer_object();

// Add color attachments for deferred rendering
// target -- RenderTarget to add attachments to
// for_impostor -- whether or not these render targets are for an impostor (if true, avoids implicit sRGB conversions)
bool addDeferredAttachments(LLRenderTarget& target, bool for_impostor = false)
{
	return target.addColorAttachment(for_impostor ? GL_RGBA : GL_SRGB8_ALPHA8) && //specular
			target.addColorAttachment(GL_RGB10_A2); //normal+z
}

LLPipeline::LLPipeline() :
	mBackfaceCull(false),
	mMatrixOpCount(0),
	mTextureMatrixOps(0),
	mNumVisibleNodes(0),
	mNumVisibleFaces(0),

	mInitialized(false),
	mShadersLoaded(false),
	mTransformFeedbackPrimitives(0),
	mRenderDebugFeatureMask(0),
	mRenderDebugMask(0),
	mOldRenderDebugMask(0),
	mMeshDirtyQueryObject(0),
	mGroupQ1Locked(false),
	mGroupQ2Locked(false),
	mResetVertexBuffers(false),
	mLastRebuildPool(NULL),
	mAlphaPool(NULL),
	mSkyPool(NULL),
	mTerrainPool(NULL),
	mWaterPool(NULL),
	mGroundPool(NULL),
	mSimplePool(NULL),
	mGrassPool(NULL),
	mAlphaMaskPool(NULL),
	mFullbrightAlphaMaskPool(NULL),
	mFullbrightPool(NULL),
	mInvisiblePool(NULL),
	mGlowPool(NULL),
	mBumpPool(NULL),
	mMaterialsPool(NULL),
	mWLSkyPool(NULL),
	mLightMask(0),
	mLightMovingMask(0),
	mLightingDetail(0),
	mScreenWidth(0),
	mScreenHeight(0)
    //mUpdateTimer(new LLTimer()) // <FS:Ansariel> [FS performance floater]
{
	mNoiseMap = 0;
	mTrueNoiseMap = 0;
	mLightFunc = 0;

    for(U32 i = 0; i < 8; i++)
    {
        mHWLightColors[i] = LLColor4::black;
    }
}

void LLPipeline::connectRefreshCachedSettingsSafe(const std::string name)
{
	LLPointer<LLControlVariable> cntrl_ptr = gSavedSettings.getControl(name);
	if ( cntrl_ptr.isNull() )
	{
		LL_WARNS() << "Global setting name not found:" << name << LL_ENDL;
	}
	else
	{
		cntrl_ptr->getCommitSignal()->connect(boost::bind(&LLPipeline::refreshCachedSettings));
	}
}

void LLPipeline::init()
{
	refreshCachedSettings();

	gOctreeMaxCapacity = gSavedSettings.getU32("OctreeMaxNodeCapacity");
	gOctreeMinSize = gSavedSettings.getF32("OctreeMinimumNodeSize");
	sDynamicLOD = gSavedSettings.getBOOL("RenderDynamicLOD");
	sRenderBump = gSavedSettings.getBOOL("RenderObjectBump");
	sUseTriStrips = gSavedSettings.getBOOL("RenderUseTriStrips");
	LLVertexBuffer::sUseStreamDraw = gSavedSettings.getBOOL("RenderUseStreamVBO");
	// <FS:Ansariel> Vertex Array Objects are required in OpenGL core profile
	LLVertexBuffer::sUseVAO = gSavedSettings.getBOOL("RenderUseVAO");
	//LLVertexBuffer::sUseVAO = LLRender::sGLCoreProfile ? TRUE : gSavedSettings.getBOOL("RenderUseVAO");
	// </FS:Ansariel>
	LLVertexBuffer::sPreferStreamDraw = gSavedSettings.getBOOL("RenderPreferStreamDraw");
	sRenderAttachedLights = gSavedSettings.getBOOL("RenderAttachedLights");
	sRenderAttachedParticles = gSavedSettings.getBOOL("RenderAttachedParticles");

	sRenderMOAPBeacons = gSavedSettings.getBOOL("moapbeacon");
	sRenderPhysicalBeacons = gSavedSettings.getBOOL("physicalbeacon");
	sRenderScriptedBeacons = gSavedSettings.getBOOL("scriptsbeacon");
	sRenderScriptedTouchBeacons = gSavedSettings.getBOOL("scripttouchbeacon");
	sRenderParticleBeacons = gSavedSettings.getBOOL("particlesbeacon");
	sRenderSoundBeacons = gSavedSettings.getBOOL("soundsbeacon");
	sRenderBeacons = gSavedSettings.getBOOL("renderbeacons");
	sRenderHighlight = gSavedSettings.getBOOL("renderhighlights");

	mInitialized = true;
	
	stop_glerror();

	//create render pass pools
	getPool(LLDrawPool::POOL_ALPHA);
	getPool(LLDrawPool::POOL_SIMPLE);
	getPool(LLDrawPool::POOL_ALPHA_MASK);
	getPool(LLDrawPool::POOL_FULLBRIGHT_ALPHA_MASK);
	getPool(LLDrawPool::POOL_GRASS);
	getPool(LLDrawPool::POOL_FULLBRIGHT);
	getPool(LLDrawPool::POOL_INVISIBLE);
	getPool(LLDrawPool::POOL_BUMP);
	getPool(LLDrawPool::POOL_MATERIALS);
	getPool(LLDrawPool::POOL_GLOW);

	resetFrameStats();

	if (gSavedSettings.getBOOL("DisableAllRenderFeatures"))
	{
		clearAllRenderDebugFeatures();
	}
	else
	{
		setAllRenderDebugFeatures(); // By default, all debugging features on
	}
	clearAllRenderDebugDisplays(); // All debug displays off

	sRenderParticles = true; // <FS:LO> flag to hold correct, user selected, status of particles

	if (gSavedSettings.getBOOL("DisableAllRenderTypes"))
	{
		clearAllRenderTypes();
	}
	else if (gNonInteractive)
	{
		clearAllRenderTypes();
	}
	else
	{
		setAllRenderTypes(); // By default, all rendering types start enabled
		// Don't turn on ground when this is set
		// Mac Books with intel 950s need this
		if(!gSavedSettings.getBOOL("RenderGround"))
		{
			toggleRenderType(RENDER_TYPE_GROUND);
		}
	}

	// make sure RenderPerformanceTest persists (hackity hack hack)
	// disables non-object rendering (UI, sky, water, etc)
	if (gSavedSettings.getBOOL("RenderPerformanceTest"))
	{
		gSavedSettings.setBOOL("RenderPerformanceTest", FALSE);
		gSavedSettings.setBOOL("RenderPerformanceTest", TRUE);
	}

	mOldRenderDebugMask = mRenderDebugMask;

	mBackfaceCull = true;

	stop_glerror();
	
	// Enable features
		
	LLViewerShaderMgr::instance()->setShaders();

	stop_glerror();

	for (U32 i = 0; i < 2; ++i)
	{
		mSpotLightFade[i] = 1.f;
	}

	if (mCubeVB.isNull())
	{
		mCubeVB = ll_create_cube_vb(LLVertexBuffer::MAP_VERTEX, GL_STATIC_DRAW_ARB);
	}

	// <FS:Ansariel> Reset VB during TP
	//mDeferredVB = new LLVertexBuffer(DEFERRED_VB_MASK, 0);
	//mDeferredVB->allocateBuffer(8, 0, true);
	initDeferredVB();
	// </FS:Ansariel>
	setLightingDetail(-1);
	
	// <FS:Ansariel> FIRE-16829: Visual Artifacts with ALM enabled on AMD graphics
	initAuxiliaryVB();
	// </FS:Ansariel>

	//
	// Update all settings to trigger a cached settings refresh
	//
	connectRefreshCachedSettingsSafe("RenderAutoMaskAlphaDeferred");
	connectRefreshCachedSettingsSafe("RenderAutoMaskAlphaNonDeferred");
	connectRefreshCachedSettingsSafe("RenderUseFarClip");
	connectRefreshCachedSettingsSafe("RenderAvatarMaxNonImpostors");
	connectRefreshCachedSettingsSafe("RenderDelayVBUpdate");
	connectRefreshCachedSettingsSafe("UseOcclusion");
	connectRefreshCachedSettingsSafe("WindLightUseAtmosShaders");
	connectRefreshCachedSettingsSafe("RenderDeferred");
	connectRefreshCachedSettingsSafe("RenderDeferredSunWash");
	connectRefreshCachedSettingsSafe("RenderFSAASamples");
	connectRefreshCachedSettingsSafe("RenderResolutionDivisor");
// [SL:KB] - Patch: Settings-RenderResolutionMultiplier | Checked: Catznip-5.4
	connectRefreshCachedSettingsSafe("RenderResolutionMultiplier");
// [/SL:KB]
	connectRefreshCachedSettingsSafe("RenderUIBuffer");
	connectRefreshCachedSettingsSafe("RenderShadowDetail");
    connectRefreshCachedSettingsSafe("RenderShadowSplits");
	connectRefreshCachedSettingsSafe("RenderDeferredSSAO");
	connectRefreshCachedSettingsSafe("RenderShadowResolutionScale");
	connectRefreshCachedSettingsSafe("RenderLocalLights");
	connectRefreshCachedSettingsSafe("RenderDelayCreation");
//	connectRefreshCachedSettingsSafe("RenderAnimateRes"); <FS:Beq> FIRE-23122 BUG-225920 Remove broken RenderAnimateRes functionality.
	connectRefreshCachedSettingsSafe("FreezeTime");
	connectRefreshCachedSettingsSafe("DebugBeaconLineWidth");
	connectRefreshCachedSettingsSafe("RenderHighlightBrightness");
	connectRefreshCachedSettingsSafe("RenderHighlightColor");
	connectRefreshCachedSettingsSafe("RenderHighlightThickness");
	connectRefreshCachedSettingsSafe("RenderSpotLightsInNondeferred");
	connectRefreshCachedSettingsSafe("PreviewAmbientColor");
	connectRefreshCachedSettingsSafe("PreviewDiffuse0");
	connectRefreshCachedSettingsSafe("PreviewSpecular0");
	connectRefreshCachedSettingsSafe("PreviewDiffuse1");
	connectRefreshCachedSettingsSafe("PreviewSpecular1");
	connectRefreshCachedSettingsSafe("PreviewDiffuse2");
	connectRefreshCachedSettingsSafe("PreviewSpecular2");
	connectRefreshCachedSettingsSafe("PreviewDirection0");
	connectRefreshCachedSettingsSafe("PreviewDirection1");
	connectRefreshCachedSettingsSafe("PreviewDirection2");
	connectRefreshCachedSettingsSafe("RenderGlowMinLuminance");
	connectRefreshCachedSettingsSafe("RenderGlowMaxExtractAlpha");
	connectRefreshCachedSettingsSafe("RenderGlowWarmthAmount");
	connectRefreshCachedSettingsSafe("RenderGlowLumWeights");
	connectRefreshCachedSettingsSafe("RenderGlowWarmthWeights");
	connectRefreshCachedSettingsSafe("RenderGlowResolutionPow");
	connectRefreshCachedSettingsSafe("RenderGlowIterations");
	connectRefreshCachedSettingsSafe("RenderGlowWidth");
	connectRefreshCachedSettingsSafe("RenderGlowStrength");
	connectRefreshCachedSettingsSafe("RenderDepthOfField");
	connectRefreshCachedSettingsSafe("RenderDepthOfFieldInEditMode");
	//<FS:TS> FIRE-16251: Depth of Field does not work underwater
	connectRefreshCachedSettingsSafe("FSRenderDoFUnderwater");
	//</FS:TS> FIRE-16251
	connectRefreshCachedSettingsSafe("CameraFocusTransitionTime");
	connectRefreshCachedSettingsSafe("CameraFNumber");
	connectRefreshCachedSettingsSafe("CameraFocalLength");
	connectRefreshCachedSettingsSafe("CameraFieldOfView");
	connectRefreshCachedSettingsSafe("RenderShadowNoise");
	connectRefreshCachedSettingsSafe("RenderShadowBlurSize");
	connectRefreshCachedSettingsSafe("RenderSSAOScale");
	connectRefreshCachedSettingsSafe("RenderSSAOMaxScale");
	connectRefreshCachedSettingsSafe("RenderSSAOFactor");
	connectRefreshCachedSettingsSafe("RenderSSAOEffect");
	connectRefreshCachedSettingsSafe("RenderShadowOffsetError");
	connectRefreshCachedSettingsSafe("RenderShadowBiasError");
	connectRefreshCachedSettingsSafe("RenderShadowOffset");
	connectRefreshCachedSettingsSafe("RenderShadowBias");
	connectRefreshCachedSettingsSafe("RenderSpotShadowOffset");
	connectRefreshCachedSettingsSafe("RenderSpotShadowBias");
	connectRefreshCachedSettingsSafe("RenderEdgeDepthCutoff");
	connectRefreshCachedSettingsSafe("RenderEdgeNormCutoff");
	connectRefreshCachedSettingsSafe("RenderShadowGaussian");
	connectRefreshCachedSettingsSafe("RenderShadowBlurDistFactor");
	connectRefreshCachedSettingsSafe("RenderDeferredAtmospheric");
	connectRefreshCachedSettingsSafe("RenderReflectionDetail");
	connectRefreshCachedSettingsSafe("RenderHighlightFadeTime");
	connectRefreshCachedSettingsSafe("RenderShadowClipPlanes");
	connectRefreshCachedSettingsSafe("RenderShadowOrthoClipPlanes");
	connectRefreshCachedSettingsSafe("RenderShadowNearDist");
	connectRefreshCachedSettingsSafe("RenderFarClip");
	connectRefreshCachedSettingsSafe("RenderShadowSplitExponent");
	connectRefreshCachedSettingsSafe("RenderShadowErrorCutoff");
	connectRefreshCachedSettingsSafe("RenderShadowFOVCutoff");
	connectRefreshCachedSettingsSafe("CameraOffset");
	connectRefreshCachedSettingsSafe("CameraMaxCoF");
	connectRefreshCachedSettingsSafe("CameraDoFResScale");
	connectRefreshCachedSettingsSafe("RenderAutoHideSurfaceAreaLimit");
	gSavedSettings.getControl("RenderAutoHideSurfaceAreaLimit")->getCommitSignal()->connect(boost::bind(&LLPipeline::refreshCachedSettings));
    // <FS:Ansariel> [FS performance floater]
    //gSavedSettings.getControl("AutoFPS")->getCommitSignal()->connect(boost::bind(&LLPipeline::onToggleAutoFPS));
	connectRefreshCachedSettingsSafe("FSRenderVignette");	// <FS:CR> Import Vignette from Exodus
	// <FS:Ansariel> Make change to RenderAttachedLights & RenderAttachedParticles instant
	connectRefreshCachedSettingsSafe("RenderAttachedLights");
	connectRefreshCachedSettingsSafe("RenderAttachedParticles");
	// </FS:Ansariel>
    // <FS:Beq> FIRE-16728 Add free aim mouse and focus lock
	connectRefreshCachedSettingsSafe("FSFocusPointLocked");
	connectRefreshCachedSettingsSafe("FSFocusPointFollowsPointer");
    // </FS:Beq>
}

LLPipeline::~LLPipeline()
{
<<<<<<< HEAD
    // <FS:Ansariel> [FS performance floater]
    //delete mUpdateTimer;
=======
>>>>>>> 7bb47833
}

void LLPipeline::cleanup()
{
	assertInitialized();

	mGroupQ1.clear() ;
	mGroupQ2.clear() ;

	for(pool_set_t::iterator iter = mPools.begin();
		iter != mPools.end(); )
	{
		pool_set_t::iterator curiter = iter++;
		LLDrawPool* poolp = *curiter;
		if (poolp->isFacePool())
		{
			LLFacePool* face_pool = (LLFacePool*) poolp;
			if (face_pool->mReferences.empty())
			{
				mPools.erase(curiter);
				removeFromQuickLookup( poolp );
				delete poolp;
			}
		}
		else
		{
			mPools.erase(curiter);
			removeFromQuickLookup( poolp );
			delete poolp;
		}
	}
	
	if (!mTerrainPools.empty())
	{
		LL_WARNS() << "Terrain Pools not cleaned up" << LL_ENDL;
	}
	if (!mTreePools.empty())
	{
		LL_WARNS() << "Tree Pools not cleaned up" << LL_ENDL;
	}
		
	delete mAlphaPool;
	mAlphaPool = NULL;
	delete mSkyPool;
	mSkyPool = NULL;
	delete mTerrainPool;
	mTerrainPool = NULL;
	delete mWaterPool;
	mWaterPool = NULL;
	delete mGroundPool;
	mGroundPool = NULL;
	delete mSimplePool;
	mSimplePool = NULL;
	delete mFullbrightPool;
	mFullbrightPool = NULL;
	delete mInvisiblePool;
	mInvisiblePool = NULL;
	delete mGlowPool;
	mGlowPool = NULL;
	delete mBumpPool;
	mBumpPool = NULL;
	// don't delete wl sky pool it was handled above in the for loop
	//delete mWLSkyPool;
	mWLSkyPool = NULL;

	releaseGLBuffers();

	mFaceSelectImagep = NULL;

    mMovedList.clear();
    mMovedBridge.clear();
    mShiftList.clear();

	mInitialized = false;

	// <FS:Ansariel> FIRE-16829: Visual Artifacts with ALM enabled on AMD graphics
	mAuxiliaryVB = NULL;

	mDeferredVB = NULL;

	mCubeVB = NULL;
}

//============================================================================

void LLPipeline::destroyGL() 
{
	stop_glerror();
	unloadShaders();
	mHighlightFaces.clear();
	
	resetDrawOrders();

	resetVertexBuffers();

	releaseGLBuffers();

	if (LLVertexBuffer::sEnableVBOs)
	{
		LLVertexBuffer::sEnableVBOs = FALSE;
	}

	if (mMeshDirtyQueryObject)
	{
		glDeleteQueriesARB(1, &mMeshDirtyQueryObject);
		mMeshDirtyQueryObject = 0;
	}
}

void LLPipeline::requestResizeScreenTexture()
{
    gResizeScreenTexture = TRUE;
}

void LLPipeline::requestResizeShadowTexture()
{
    gResizeShadowTexture = TRUE;
}

void LLPipeline::resizeShadowTexture()
{
    releaseShadowTargets();
    // <FS:Beq> FIRE-30538 don;t pass zero screen size to shadow buff allocator
    // allocateShadowBuffer(mScreenWidth, mScreenHeight);
    allocateShadowBuffer( mScreen.getWidth(), mScreen.getHeight() );
    // </FS:Beq>
    gResizeShadowTexture = FALSE;
}

void LLPipeline::resizeScreenTexture()
{
	if (gPipeline.shadersLoaded())
	{
		GLuint resX = gViewerWindow->getWorldViewWidthRaw();
		GLuint resY = gViewerWindow->getWorldViewHeightRaw();
	
// [SL:KB] - Patch: Settings-RenderResolutionMultiplier | Checked: Catznip-5.4
		GLuint scaledResX = resX;
		GLuint scaledResY = resY;
		if ( (RenderResolutionDivisor > 1) && (RenderResolutionDivisor < resX) && (RenderResolutionDivisor < resY) )
		{
			scaledResX /= RenderResolutionDivisor;
			scaledResY /= RenderResolutionDivisor;
		}
		else if (RenderResolutionMultiplier > 0.f && RenderResolutionMultiplier < 1.f)
		{
			scaledResX *= RenderResolutionMultiplier;
			scaledResY *= RenderResolutionMultiplier;
		}
// [/SL:KB]

//		if (gResizeScreenTexture || (resX != mScreen.getWidth()) || (resY != mScreen.getHeight()))
// [SL:KB] - Patch: Settings-RenderResolutionMultiplier | Checked: Catznip-5.4
		if (gResizeScreenTexture || (scaledResX != mScreen.getWidth()) || (scaledResY != mScreen.getHeight()))
// [/SL:KB]
		{
			releaseScreenBuffers();
            releaseShadowTargets();
		    allocateScreenBuffer(resX,resY);
            gResizeScreenTexture = FALSE;
		}
	}
}

void LLPipeline::allocatePhysicsBuffer()
{
	GLuint resX = gViewerWindow->getWorldViewWidthRaw();
	GLuint resY = gViewerWindow->getWorldViewHeightRaw();

	if (mPhysicsDisplay.getWidth() != resX || mPhysicsDisplay.getHeight() != resY)
	{
		mPhysicsDisplay.allocate(resX, resY, GL_RGBA, TRUE, FALSE, LLTexUnit::TT_RECT_TEXTURE, FALSE);
	}
}

bool LLPipeline::allocateScreenBuffer(U32 resX, U32 resY)
{
	refreshCachedSettings();
	
	bool save_settings = sRenderDeferred;
	if (save_settings)
	{
		// Set this flag in case we crash while resizing window or allocating space for deferred rendering targets
		gSavedSettings.setBOOL("RenderInitError", TRUE);
		gSavedSettings.saveToFile( gSavedSettings.getString("ClientSettingsFile"), TRUE );
	}

	eFBOStatus ret = doAllocateScreenBuffer(resX, resY);

	if (save_settings)
	{
		// don't disable shaders on next session
		gSavedSettings.setBOOL("RenderInitError", FALSE);
		gSavedSettings.saveToFile( gSavedSettings.getString("ClientSettingsFile"), TRUE );
	}
	
	if (ret == FBO_FAILURE)
	{ //FAILSAFE: screen buffer allocation failed, disable deferred rendering if it's enabled
		//NOTE: if the session closes successfully after this call, deferred rendering will be 
		// disabled on future sessions
		if (LLPipeline::sRenderDeferred)
		{
			LL_WARNS() << "Couldn't allocate screen buffer - Deferred rendering disabled" << LL_ENDL; // FS:Ansariel> FIRE-20305: Debug output
			gSavedSettings.setBOOL("RenderDeferred", FALSE);
			LLPipeline::refreshCachedSettings();
		}
	}

	return ret == FBO_SUCCESS_FULLRES;
}


LLPipeline::eFBOStatus LLPipeline::doAllocateScreenBuffer(U32 resX, U32 resY)
{
	// try to allocate screen buffers at requested resolution and samples
	// - on failure, shrink number of samples and try again
	// - if not multisampled, shrink resolution and try again (favor X resolution over Y)
	// Make sure to call "releaseScreenBuffers" after each failure to cleanup the partially loaded state

	U32 samples = RenderFSAASamples;

	eFBOStatus ret = FBO_SUCCESS_FULLRES;
	if (!allocateScreenBuffer(resX, resY, samples))
	{
		//failed to allocate at requested specification, return false
		ret = FBO_FAILURE;

		releaseScreenBuffers();
		//reduce number of samples 
		while (samples > 0)
		{
			samples /= 2;
			if (allocateScreenBuffer(resX, resY, samples))
			{ //success
				return FBO_SUCCESS_LOWRES;
			}
			releaseScreenBuffers();
		}

		samples = 0;

		//reduce resolution
		while (resY > 0 && resX > 0)
		{
			resY /= 2;
			if (allocateScreenBuffer(resX, resY, samples))
			{
				return FBO_SUCCESS_LOWRES;
			}
			releaseScreenBuffers();

			resX /= 2;
			if (allocateScreenBuffer(resX, resY, samples))
			{
				return FBO_SUCCESS_LOWRES;
			}
			releaseScreenBuffers();
		}

		LL_WARNS() << "Unable to allocate screen buffer at any resolution!" << LL_ENDL;
	}

	return ret;
}

bool LLPipeline::allocateScreenBuffer(U32 resX, U32 resY, U32 samples)
{
	refreshCachedSettings();

	// remember these dimensions
	mScreenWidth = resX;
	mScreenHeight = resY;
	
	U32 res_mod = RenderResolutionDivisor;

	//<FS:TS> FIRE-7066: RenderResolutionDivisor broken if higher than
	//		smallest screen dimension
	if (res_mod >= resX)
	{
		res_mod = resX - 1;
	}
	if (res_mod >= resY)
	{
		res_mod = resY - 1;
	}
	//</FS:TS> FIRE-7066

	if (res_mod > 1 && res_mod < resX && res_mod < resY)
	{
		resX /= res_mod;
		resY /= res_mod;
	}
// [SL:KB] - Patch: Settings-RenderResolutionMultiplier | Checked: Catznip-5.4
	else if (RenderResolutionMultiplier > 0.f && RenderResolutionMultiplier < 1.f)
	{
		resX *= RenderResolutionMultiplier;
		resY *= RenderResolutionMultiplier;
	}
// [/SL:KB]

	if (RenderUIBuffer)
	{
		if (!mUIScreen.allocate(resX,resY, GL_RGBA, FALSE, FALSE, LLTexUnit::TT_RECT_TEXTURE, FALSE))
		{
			return false;
		}
	}	

	if (LLPipeline::sRenderDeferred)
	{
		S32 shadow_detail = RenderShadowDetail;
		bool ssao = RenderDeferredSSAO;
		
		const U32 occlusion_divisor = 3;

		//allocate deferred rendering color buffers
		if (!mDeferredScreen.allocate(resX, resY, GL_SRGB8_ALPHA8, TRUE, TRUE, LLTexUnit::TT_RECT_TEXTURE, FALSE, samples)) return false;
		if (!mDeferredDepth.allocate(resX, resY, 0, TRUE, FALSE, LLTexUnit::TT_RECT_TEXTURE, FALSE, samples)) return false;
		if (!mOcclusionDepth.allocate(resX/occlusion_divisor, resY/occlusion_divisor, 0, TRUE, FALSE, LLTexUnit::TT_RECT_TEXTURE, FALSE, samples)) return false;
		if (!addDeferredAttachments(mDeferredScreen)) return false;
	
		GLuint screenFormat = GL_RGBA16;
		if (gGLManager.mIsAMD)
		{
			screenFormat = GL_RGBA12;
		}

		if (gGLManager.mGLVersion < 4.f && gGLManager.mIsNVIDIA)
		{
			screenFormat = GL_RGBA16F_ARB;
		}
        
		if (!mScreen.allocate(resX, resY, screenFormat, FALSE, FALSE, LLTexUnit::TT_RECT_TEXTURE, FALSE, samples)) return false;
		if (samples > 0)
		{
			if (!mFXAABuffer.allocate(resX, resY, GL_RGBA, FALSE, FALSE, LLTexUnit::TT_TEXTURE, FALSE, samples)) return false;
		}
		else
		{
			mFXAABuffer.release();
		}
		
//		if (shadow_detail > 0 || ssao || RenderDepthOfField || samples > 0)
// [RLVa:KB] - @setsphere
		if (shadow_detail > 0 || ssao || RenderDepthOfField || samples > 0 || RlvActions::hasPostProcess())
// [/RLVa:KB]
		{ //only need mDeferredLight for shadows OR ssao OR dof OR fxaa
			if (!mDeferredLight.allocate(resX, resY, GL_RGBA, FALSE, FALSE, LLTexUnit::TT_RECT_TEXTURE, FALSE)) return false;
		}
		else
		{
			mDeferredLight.release();
		}

        allocateShadowBuffer(resX, resY);

        //HACK make screenbuffer allocations start failing after 30 seconds
        if (gSavedSettings.getBOOL("SimulateFBOFailure"))
        {
            return false;
        }
    }
    else
    {
        mDeferredLight.release();

        releaseShadowTargets();

		mFXAABuffer.release();
		mScreen.release();
		mDeferredScreen.release(); //make sure to release any render targets that share a depth buffer with mDeferredScreen first
// [RLVa:KB] - @setsphere
		if (!LLRenderTarget::sUseFBO || !LLPipeline::sUseDepthTexture)
		{
			mDeferredDepth.release();
			mOcclusionDepth.release();
		}
		else
		{
			const U32 occlusion_divisor = 3;
			if (!mDeferredDepth.allocate(resX, resY, 0, TRUE, FALSE, LLTexUnit::TT_RECT_TEXTURE, FALSE, samples)) return false;
			if (!mOcclusionDepth.allocate(resX / occlusion_divisor, resY / occlusion_divisor, 0, TRUE, FALSE, LLTexUnit::TT_RECT_TEXTURE, FALSE, samples)) return false;
			if (RlvActions::isRlvEnabled() && !mDeferredLight.allocate(resX, resY, GL_RGBA, FALSE, FALSE, LLTexUnit::TT_RECT_TEXTURE, FALSE)) return false;
		}
// [/RLVa:KB]
//        mDeferredDepth.release();
//        mOcclusionDepth.release();
						
		if (!mScreen.allocate(resX, resY, GL_RGBA, TRUE, TRUE, LLTexUnit::TT_RECT_TEXTURE, FALSE)) return false;		
	}
	
	if (LLPipeline::sRenderDeferred)
	{ //share depth buffer between deferred targets
		mDeferredScreen.shareDepthBuffer(mScreen);
	}

	gGL.getTexUnit(0)->disable();

	stop_glerror();

	return true;
}

// must be even to avoid a stripe in the horizontal shadow blur
inline U32 BlurHappySize(U32 x, F32 scale) { return U32( x * scale + 16.0f) & ~0xF; }

bool LLPipeline::allocateShadowBuffer(U32 resX, U32 resY)
{
	refreshCachedSettings();
	
	if (LLPipeline::sRenderDeferred)
	{
		S32 shadow_detail = RenderShadowDetail;

		const U32 occlusion_divisor = 3;

		F32 scale = llmax(0.f,RenderShadowResolutionScale);
		U32 sun_shadow_map_width  = BlurHappySize(resX, scale);
		U32 sun_shadow_map_height = BlurHappySize(resY, scale);

		if (shadow_detail > 0)
		{ //allocate 4 sun shadow maps
			for (U32 i = 0; i < 4; i++)
			{
				if (!mShadow[i].allocate(sun_shadow_map_width, sun_shadow_map_height, 0, TRUE, FALSE, LLTexUnit::TT_TEXTURE))
                {
                    return false;
                }

                if (!mShadowOcclusion[i].allocate(sun_shadow_map_width/occlusion_divisor, sun_shadow_map_height/occlusion_divisor, 0, TRUE, FALSE, LLTexUnit::TT_TEXTURE))
                {
                    return false;
                }
			}
		}
		else
		{
			for (U32 i = 0; i < 4; i++)
			{
                releaseShadowTarget(i);
			}
		}

		U32 width = (U32) (resX*scale);
		U32 height = width;

		if (shadow_detail > 1)
		{ //allocate two spot shadow maps
			U32 spot_shadow_map_width = width;
            U32 spot_shadow_map_height = height;
			for (U32 i = 4; i < 6; i++)
			{
                if (!mShadow[i].allocate(spot_shadow_map_width, spot_shadow_map_height, 0, TRUE, FALSE))
		{
                    return false;
			}
                if (!mShadowOcclusion[i].allocate(spot_shadow_map_width/occlusion_divisor, height/occlusion_divisor, 0, TRUE, FALSE))
		{
			return false;
		}
	}
        }
	else
	{
            for (U32 i = 4; i < 6; i++)
		{
                releaseShadowTarget(i);
		}
	}
	}

	return true;
}

//static
void LLPipeline::updateRenderTransparentWater()
{
	sRenderTransparentWater = gSavedSettings.getBOOL("RenderTransparentWater");
}

//static
void LLPipeline::updateRenderBump()
{
	sRenderBump = gSavedSettings.getBOOL("RenderObjectBump");
}

// static
void LLPipeline::updateRenderDeferred()
{
    sRenderDeferred = !gUseWireframe &&
                      RenderDeferred &&
                      LLRenderTarget::sUseFBO &&
                      LLPipeline::sRenderBump &&
                      WindLightUseAtmosShaders &&
                      (bool) LLFeatureManager::getInstance()->isFeatureAvailable("RenderDeferred");

    exoPostProcess::instance().ExodusRenderPostUpdate(); // <FS:CR> Import Vignette from Exodus

// [RLVa:KB] - @setsphere
	if (!sRenderDeferred && RlvActions::hasBehaviour(RLV_BHVR_SETSPHERE) && WindLightUseAtmosShaders)
	{
		LLRenderTarget::sUseFBO = true;
		LLPipeline::sUseDepthTexture = true;
	}
// [/RLVa:KB]
}

// static
void LLPipeline::refreshCachedSettings()
{
	LLPipeline::sAutoMaskAlphaDeferred = gSavedSettings.getBOOL("RenderAutoMaskAlphaDeferred");
	LLPipeline::sAutoMaskAlphaNonDeferred = gSavedSettings.getBOOL("RenderAutoMaskAlphaNonDeferred");
	LLPipeline::sUseFarClip = gSavedSettings.getBOOL("RenderUseFarClip");
	LLPipeline::sShowJellyDollAsImpostor = gSavedSettings.getBOOL("RenderJellyDollsAsImpostors");
	LLVOAvatar::sMaxNonImpostors = gSavedSettings.getU32("RenderAvatarMaxNonImpostors");
	LLVOAvatar::updateImpostorRendering(LLVOAvatar::sMaxNonImpostors);
	LLPipeline::sDelayVBUpdate = gSavedSettings.getBOOL("RenderDelayVBUpdate");
	// <FS:Ansariel> Make change to RenderAttachedLights & RenderAttachedParticles instant
	LLPipeline::sRenderAttachedLights = gSavedSettings.getBOOL("RenderAttachedLights");
	LLPipeline::sRenderAttachedParticles = gSavedSettings.getBOOL("RenderAttachedParticles");
	// </FS:Ansariel>

	LLPipeline::sUseOcclusion = 
			(!gUseWireframe
			&& LLFeatureManager::getInstance()->isFeatureAvailable("UseOcclusion") 
			&& gSavedSettings.getBOOL("UseOcclusion") 
			&& gGLManager.mHasOcclusionQuery) ? 2 : 0;
	
	WindLightUseAtmosShaders = gSavedSettings.getBOOL("WindLightUseAtmosShaders");
	RenderDeferred = gSavedSettings.getBOOL("RenderDeferred");
	RenderDeferredSunWash = gSavedSettings.getF32("RenderDeferredSunWash");
	RenderFSAASamples = gSavedSettings.getU32("RenderFSAASamples");
	RenderResolutionDivisor = gSavedSettings.getU32("RenderResolutionDivisor");
// [SL:KB] - Patch: Settings-RenderResolutionMultiplier | Checked: Catznip-5.4
	RenderResolutionMultiplier = gSavedSettings.getF32("RenderResolutionMultiplier");
// [/SL:KB]
	RenderUIBuffer = gSavedSettings.getBOOL("RenderUIBuffer");
	RenderShadowDetail = gSavedSettings.getS32("RenderShadowDetail");
    RenderShadowSplits = gSavedSettings.getS32("RenderShadowSplits");
	RenderDeferredSSAO = gSavedSettings.getBOOL("RenderDeferredSSAO");
	RenderShadowResolutionScale = gSavedSettings.getF32("RenderShadowResolutionScale");
	RenderLocalLights = gSavedSettings.getBOOL("RenderLocalLights");
	RenderDelayCreation = gSavedSettings.getBOOL("RenderDelayCreation");
//	RenderAnimateRes = gSavedSettings.getBOOL("RenderAnimateRes"); <FS:Beq> FIRE-23122 BUG-225920 Remove broken RenderAnimateRes functionality.
	FreezeTime = gSavedSettings.getBOOL("FreezeTime");
	DebugBeaconLineWidth = gSavedSettings.getS32("DebugBeaconLineWidth");
	RenderHighlightBrightness = gSavedSettings.getF32("RenderHighlightBrightness");
	RenderHighlightColor = gSavedSettings.getColor4("RenderHighlightColor");
	RenderHighlightThickness = gSavedSettings.getF32("RenderHighlightThickness");
	RenderSpotLightsInNondeferred = gSavedSettings.getBOOL("RenderSpotLightsInNondeferred");
	PreviewAmbientColor = gSavedSettings.getColor4("PreviewAmbientColor");
	PreviewDiffuse0 = gSavedSettings.getColor4("PreviewDiffuse0");
	PreviewSpecular0 = gSavedSettings.getColor4("PreviewSpecular0");
	PreviewDiffuse1 = gSavedSettings.getColor4("PreviewDiffuse1");
	PreviewSpecular1 = gSavedSettings.getColor4("PreviewSpecular1");
	PreviewDiffuse2 = gSavedSettings.getColor4("PreviewDiffuse2");
	PreviewSpecular2 = gSavedSettings.getColor4("PreviewSpecular2");
	PreviewDirection0 = gSavedSettings.getVector3("PreviewDirection0");
	PreviewDirection1 = gSavedSettings.getVector3("PreviewDirection1");
	PreviewDirection2 = gSavedSettings.getVector3("PreviewDirection2");
	RenderGlowMinLuminance = gSavedSettings.getF32("RenderGlowMinLuminance");
	RenderGlowMaxExtractAlpha = gSavedSettings.getF32("RenderGlowMaxExtractAlpha");
	RenderGlowWarmthAmount = gSavedSettings.getF32("RenderGlowWarmthAmount");
	RenderGlowLumWeights = gSavedSettings.getVector3("RenderGlowLumWeights");
	RenderGlowWarmthWeights = gSavedSettings.getVector3("RenderGlowWarmthWeights");
	RenderGlowResolutionPow = gSavedSettings.getS32("RenderGlowResolutionPow");
	RenderGlowIterations = gSavedSettings.getS32("RenderGlowIterations");
	RenderGlowWidth = gSavedSettings.getF32("RenderGlowWidth");
	RenderGlowStrength = gSavedSettings.getF32("RenderGlowStrength");
	RenderDepthOfField = gSavedSettings.getBOOL("RenderDepthOfField");
	RenderDepthOfFieldInEditMode = gSavedSettings.getBOOL("RenderDepthOfFieldInEditMode");
	//<FS:TS> FIRE-16251: Depth of Field does not work underwater
	FSRenderDepthOfFieldUnderwater = gSavedSettings.getBOOL("FSRenderDoFUnderwater");
	//</FS:TS> FIRE-16251
	// <FS:Beq> FIRE-16728 Add free aim mouse and focus lock
	FSFocusPointLocked = gSavedSettings.getBOOL("FSFocusPointLocked");
	FSFocusPointFollowsPointer = gSavedSettings.getBOOL("FSFocusPointFollowsPointer");
	// </FS:Beq>    
	CameraFocusTransitionTime = gSavedSettings.getF32("CameraFocusTransitionTime");
	CameraFNumber = gSavedSettings.getF32("CameraFNumber");
	CameraFocalLength = gSavedSettings.getF32("CameraFocalLength");
	CameraFieldOfView = gSavedSettings.getF32("CameraFieldOfView");
	RenderShadowNoise = gSavedSettings.getF32("RenderShadowNoise");
	RenderShadowBlurSize = gSavedSettings.getF32("RenderShadowBlurSize");
	RenderSSAOScale = gSavedSettings.getF32("RenderSSAOScale");
	RenderSSAOMaxScale = gSavedSettings.getU32("RenderSSAOMaxScale");
	RenderSSAOFactor = gSavedSettings.getF32("RenderSSAOFactor");
	RenderSSAOEffect = gSavedSettings.getVector3("RenderSSAOEffect");
	RenderShadowOffsetError = gSavedSettings.getF32("RenderShadowOffsetError");
	RenderShadowBiasError = gSavedSettings.getF32("RenderShadowBiasError");
	RenderShadowOffset = gSavedSettings.getF32("RenderShadowOffset");
	RenderShadowBias = gSavedSettings.getF32("RenderShadowBias");
	RenderSpotShadowOffset = gSavedSettings.getF32("RenderSpotShadowOffset");
	RenderSpotShadowBias = gSavedSettings.getF32("RenderSpotShadowBias");
	RenderEdgeDepthCutoff = gSavedSettings.getF32("RenderEdgeDepthCutoff");
	RenderEdgeNormCutoff = gSavedSettings.getF32("RenderEdgeNormCutoff");
	RenderShadowGaussian = gSavedSettings.getVector3("RenderShadowGaussian");
	RenderShadowBlurDistFactor = gSavedSettings.getF32("RenderShadowBlurDistFactor");
	RenderDeferredAtmospheric = gSavedSettings.getBOOL("RenderDeferredAtmospheric");
	RenderReflectionDetail = gSavedSettings.getS32("RenderReflectionDetail");
	RenderHighlightFadeTime = gSavedSettings.getF32("RenderHighlightFadeTime");
	RenderShadowClipPlanes = gSavedSettings.getVector3("RenderShadowClipPlanes");
	RenderShadowOrthoClipPlanes = gSavedSettings.getVector3("RenderShadowOrthoClipPlanes");
	RenderShadowNearDist = gSavedSettings.getVector3("RenderShadowNearDist");
	RenderFarClip = gSavedSettings.getF32("RenderFarClip");
	RenderShadowSplitExponent = gSavedSettings.getVector3("RenderShadowSplitExponent");
	RenderShadowErrorCutoff = gSavedSettings.getF32("RenderShadowErrorCutoff");
	RenderShadowFOVCutoff = gSavedSettings.getF32("RenderShadowFOVCutoff");
	CameraOffset = gSavedSettings.getBOOL("CameraOffset");
	CameraMaxCoF = gSavedSettings.getF32("CameraMaxCoF");
	CameraDoFResScale = gSavedSettings.getF32("CameraDoFResScale");
	exoPostProcess::instance().ExodusRenderPostSettingsUpdate();	// <FS:CR> Import Vignette from Exodus

	RenderAutoHideSurfaceAreaLimit = gSavedSettings.getF32("RenderAutoHideSurfaceAreaLimit");
	RenderSpotLight = nullptr;
	updateRenderDeferred();

	if (gNonInteractive)
	{
		LLVOAvatar::sMaxNonImpostors = 1;
		LLVOAvatar::updateImpostorRendering(LLVOAvatar::sMaxNonImpostors);
	}
}

void LLPipeline::releaseGLBuffers()
{
	assertInitialized();
	
	if (mNoiseMap)
	{
		LLImageGL::deleteTextures(1, &mNoiseMap);
		mNoiseMap = 0;
	}

	if (mTrueNoiseMap)
	{
		LLImageGL::deleteTextures(1, &mTrueNoiseMap);
		mTrueNoiseMap = 0;
	}

	releaseLUTBuffers();

	mWaterRef.release();
	mWaterDis.release();
    mBake.release();
	mHighlight.release();
	
	for (U32 i = 0; i < 3; i++)
	{
		mGlow[i].release();
	}

	releaseScreenBuffers();

	gBumpImageList.destroyGL();
	LLVOAvatar::resetImpostors();
}

void LLPipeline::releaseLUTBuffers()
{
	if (mLightFunc)
	{
		LLImageGL::deleteTextures(1, &mLightFunc);
		mLightFunc = 0;
	}
}

void LLPipeline::releaseShadowBuffers()
{
    releaseShadowTargets();
}

void LLPipeline::releaseScreenBuffers()
{
	mUIScreen.release();
	mScreen.release();
	mFXAABuffer.release();
	mPhysicsDisplay.release();
	mDeferredScreen.release();
	mDeferredDepth.release();
	mDeferredLight.release();
	mOcclusionDepth.release();
}
		
		
void LLPipeline::releaseShadowTarget(U32 index)
{
    mShadow[index].release();
    mShadowOcclusion[index].release();
}

void LLPipeline::releaseShadowTargets()
{
	for (U32 i = 0; i < 6; i++)
	{
        releaseShadowTarget(i);
	}
}

void LLPipeline::createGLBuffers()
{
    LL_PROFILE_ZONE_SCOPED_CATEGORY_PIPELINE;
    stop_glerror();
	assertInitialized();

	updateRenderDeferred();
	if (LLPipeline::sWaterReflections)
	{ //water reflection texture
		U32 res = (U32) llmax(gSavedSettings.getS32("RenderWaterRefResolution"), 512);
		mWaterRef.allocate(res,res,GL_RGBA,TRUE,FALSE);
        mWaterDis.allocate(res,res,GL_RGBA,TRUE,FALSE,LLTexUnit::TT_TEXTURE);
	}

    // Use FBO for bake tex
    // <FS:Ansariel> Allow higher resolution rendering in mesh render preview
    //mBake.allocate(512, 512, GL_RGBA, TRUE, FALSE, LLTexUnit::TT_TEXTURE, true); // SL-12781 Build > Upload > Model; 3D Preview
    mBake.allocate(1024, 1024, GL_RGBA, true, false, LLTexUnit::TT_TEXTURE, true); // SL-12781 Build > Upload > Model; 3D Preview
    // <FS:Ansariel>

	mHighlight.allocate(256,256,GL_RGBA, FALSE, FALSE);

	stop_glerror();

	GLuint resX = gViewerWindow->getWorldViewWidthRaw();
	GLuint resY = gViewerWindow->getWorldViewHeightRaw();

    // allocate screen space glow buffers
    const U32 glow_res = llmax(1, llmin(512, 1 << gSavedSettings.getS32("RenderGlowResolutionPow")));
    for (U32 i = 0; i < 3; i++)
    {
        mGlow[i].allocate(512, glow_res, GL_RGBA, FALSE, FALSE);
    }

    allocateScreenBuffer(resX, resY);
    mScreenWidth = 0;
    mScreenHeight = 0;

    if (sRenderDeferred)
    {
		if (!mNoiseMap)
		{
			const U32 noiseRes = 128;
			LLVector3 noise[noiseRes*noiseRes];

			F32 scaler = gSavedSettings.getF32("RenderDeferredNoise")/100.f;
			for (U32 i = 0; i < noiseRes*noiseRes; ++i)
			{
				noise[i] = LLVector3(ll_frand()-0.5f, ll_frand()-0.5f, 0.f);
				noise[i].normVec();
				noise[i].mV[2] = ll_frand()*scaler+1.f-scaler/2.f;
			}

			LLImageGL::generateTextures(1, &mNoiseMap);
			
			gGL.getTexUnit(0)->bindManual(LLTexUnit::TT_TEXTURE, mNoiseMap);
			LLImageGL::setManualImage(LLTexUnit::getInternalType(LLTexUnit::TT_TEXTURE), 0, GL_RGB16F_ARB, noiseRes, noiseRes, GL_RGB, GL_FLOAT, noise, false);
			gGL.getTexUnit(0)->setTextureFilteringOption(LLTexUnit::TFO_POINT);
		}

		if (!mTrueNoiseMap)
		{
			const U32 noiseRes = 128;
			F32 noise[noiseRes*noiseRes*3];
			for (U32 i = 0; i < noiseRes*noiseRes*3; i++)
			{
				noise[i] = ll_frand()*2.0-1.0;
			}

			LLImageGL::generateTextures(1, &mTrueNoiseMap);
			gGL.getTexUnit(0)->bindManual(LLTexUnit::TT_TEXTURE, mTrueNoiseMap);
			LLImageGL::setManualImage(LLTexUnit::getInternalType(LLTexUnit::TT_TEXTURE), 0, GL_RGB16F_ARB, noiseRes, noiseRes, GL_RGB,GL_FLOAT, noise, false);
			gGL.getTexUnit(0)->setTextureFilteringOption(LLTexUnit::TFO_POINT);
		}

		createLUTBuffers();
	}

	gBumpImageList.restoreGL();
}

F32 lerpf(F32 a, F32 b, F32 w)
{
	return a + w * (b - a);
}

void LLPipeline::createLUTBuffers()
{
	if (sRenderDeferred)
	{
		if (!mLightFunc)
		{
			U32 lightResX = gSavedSettings.getU32("RenderSpecularResX");
			U32 lightResY = gSavedSettings.getU32("RenderSpecularResY");
			F32* ls = new F32[lightResX*lightResY];
			F32 specExp = gSavedSettings.getF32("RenderSpecularExponent");
            // Calculate the (normalized) blinn-phong specular lookup texture. (with a few tweaks)
			for (U32 y = 0; y < lightResY; ++y)
			{
				for (U32 x = 0; x < lightResX; ++x)
				{
					ls[y*lightResX+x] = 0;
					F32 sa = (F32) x/(lightResX-1);
					F32 spec = (F32) y/(lightResY-1);
					F32 n = spec * spec * specExp;
					
					// Nothing special here.  Just your typical blinn-phong term.
					spec = powf(sa, n);
					
					// Apply our normalization function.
					// Note: This is the full equation that applies the full normalization curve, not an approximation.
					// This is fine, given we only need to create our LUT once per buffer initialization.
					spec *= (((n + 2) * (n + 4)) / (8 * F_PI * (powf(2, -n/2) + n)));

					// Since we use R16F, we no longer have a dynamic range issue we need to work around here.
					// Though some older drivers may not like this, newer drivers shouldn't have this problem.
					ls[y*lightResX+x] = spec;
				}
			}
			
			U32 pix_format = GL_R16F;
#if LL_DARWIN
			// Need to work around limited precision with 10.6.8 and older drivers
			//
			pix_format = GL_R32F;
#endif
			LLImageGL::generateTextures(1, &mLightFunc);
			gGL.getTexUnit(0)->bindManual(LLTexUnit::TT_TEXTURE, mLightFunc);
			LLImageGL::setManualImage(LLTexUnit::getInternalType(LLTexUnit::TT_TEXTURE), 0, pix_format, lightResX, lightResY, GL_RED, GL_FLOAT, ls, false);
			gGL.getTexUnit(0)->setTextureAddressMode(LLTexUnit::TAM_CLAMP);
			gGL.getTexUnit(0)->setTextureFilteringOption(LLTexUnit::TFO_TRILINEAR);
			glTexParameteri(GL_TEXTURE_2D, GL_TEXTURE_MAG_FILTER, GL_LINEAR);
			glTexParameteri(GL_TEXTURE_2D, GL_TEXTURE_MIN_FILTER, GL_NEAREST);
			
			delete [] ls;
		}
	}
}


void LLPipeline::restoreGL()
{
	assertInitialized();

	LLViewerShaderMgr::instance()->setShaders();

	for (LLWorld::region_list_t::const_iterator iter = LLWorld::getInstance()->getRegionList().begin(); 
			iter != LLWorld::getInstance()->getRegionList().end(); ++iter)
	{
		LLViewerRegion* region = *iter;
		for (U32 i = 0; i < LLViewerRegion::NUM_PARTITIONS; i++)
		{
			LLSpatialPartition* part = region->getSpatialPartition(i);
			if (part)
			{
				part->restoreGL();
		}
		}
	}
}

bool LLPipeline::shadersLoaded()
{
    return (assertInitialized() && mShadersLoaded);
}

bool LLPipeline::canUseWindLightShaders() const
{
	return (gWLSkyProgram.mProgramObject != 0 &&
			LLViewerShaderMgr::instance()->getShaderLevel(LLViewerShaderMgr::SHADER_WINDLIGHT) > 1);
}

bool LLPipeline::canUseWindLightShadersOnObjects() const
{
	return (canUseWindLightShaders() 
		&& LLViewerShaderMgr::instance()->getShaderLevel(LLViewerShaderMgr::SHADER_OBJECT) > 0);
}

bool LLPipeline::canUseAntiAliasing() const
{
	return true;
}

void LLPipeline::unloadShaders()
{
	LLViewerShaderMgr::instance()->unloadShaders();
	mShadersLoaded = false;
}

void LLPipeline::assertInitializedDoError()
{
	LL_ERRS() << "LLPipeline used when uninitialized." << LL_ENDL;
}

//============================================================================

void LLPipeline::enableShadows(const bool enable_shadows)
{
	//should probably do something here to wrangle shadows....	
}

S32 LLPipeline::getMaxLightingDetail() const
{
	/*if (mShaderLevel[SHADER_OBJECT] >= LLDrawPoolSimple::SHADER_LEVEL_LOCAL_LIGHTS)
	{
		return 3;
	}
	else*/
	{
		return 1;
	}
}

S32 LLPipeline::setLightingDetail(S32 level)
{
	refreshCachedSettings();

	if (level < 0)
	{
		if (RenderLocalLights)
		{
			level = 1;
		}
		else
		{
			level = 0;
		}
	}
	level = llclamp(level, 0, getMaxLightingDetail());
	mLightingDetail = level;
	
	return mLightingDetail;
}

class LLOctreeDirtyTexture : public OctreeTraveler
{
public:
	const std::set<LLViewerFetchedTexture*>& mTextures;

	LLOctreeDirtyTexture(const std::set<LLViewerFetchedTexture*>& textures) : mTextures(textures) { }

	virtual void visit(const OctreeNode* node)
	{
		LLSpatialGroup* group = (LLSpatialGroup*) node->getListener(0);

		if (!group->hasState(LLSpatialGroup::GEOM_DIRTY) && !group->isEmpty())
		{
			for (LLSpatialGroup::draw_map_t::iterator i = group->mDrawMap.begin(); i != group->mDrawMap.end(); ++i)
			{
				for (LLSpatialGroup::drawmap_elem_t::iterator j = i->second.begin(); j != i->second.end(); ++j) 
				{
					LLDrawInfo* params = *j;
					LLViewerFetchedTexture* tex = LLViewerTextureManager::staticCastToFetchedTexture(params->mTexture);
					if (tex && mTextures.find(tex) != mTextures.end())
					{ 
						group->setState(LLSpatialGroup::GEOM_DIRTY);
					}
				}
			}
		}

		for (LLSpatialGroup::bridge_list_t::iterator i = group->mBridgeList.begin(); i != group->mBridgeList.end(); ++i)
		{
			LLSpatialBridge* bridge = *i;
			traverse(bridge->mOctree);
		}
	}
};

// Called when a texture changes # of channels (causes faces to move to alpha pool)
void LLPipeline::dirtyPoolObjectTextures(const std::set<LLViewerFetchedTexture*>& textures)
{
    LL_PROFILE_ZONE_SCOPED_CATEGORY_PIPELINE;
	assertInitialized();

	// *TODO: This is inefficient and causes frame spikes; need a better way to do this
	//        Most of the time is spent in dirty.traverse.

	for (pool_set_t::iterator iter = mPools.begin(); iter != mPools.end(); ++iter)
	{
		LLDrawPool *poolp = *iter;
		if (poolp->isFacePool())
		{
			((LLFacePool*) poolp)->dirtyTextures(textures);
		}
	}
	
	LLOctreeDirtyTexture dirty(textures);
	for (LLWorld::region_list_t::const_iterator iter = LLWorld::getInstance()->getRegionList().begin(); 
			iter != LLWorld::getInstance()->getRegionList().end(); ++iter)
	{
		LLViewerRegion* region = *iter;
		for (U32 i = 0; i < LLViewerRegion::NUM_PARTITIONS; i++)
		{
			LLSpatialPartition* part = region->getSpatialPartition(i);
			if (part)
			{
				dirty.traverse(part->mOctree);
			}
		}
	}
}

LLDrawPool *LLPipeline::findPool(const U32 type, LLViewerTexture *tex0)
{
	assertInitialized();

	LLDrawPool *poolp = NULL;
	switch( type )
	{
	case LLDrawPool::POOL_SIMPLE:
		poolp = mSimplePool;
		break;

	case LLDrawPool::POOL_GRASS:
		poolp = mGrassPool;
		break;

	case LLDrawPool::POOL_ALPHA_MASK:
		poolp = mAlphaMaskPool;
		break;

	case LLDrawPool::POOL_FULLBRIGHT_ALPHA_MASK:
		poolp = mFullbrightAlphaMaskPool;
		break;

	case LLDrawPool::POOL_FULLBRIGHT:
		poolp = mFullbrightPool;
		break;

	case LLDrawPool::POOL_INVISIBLE:
		poolp = mInvisiblePool;
		break;

	case LLDrawPool::POOL_GLOW:
		poolp = mGlowPool;
		break;

	case LLDrawPool::POOL_TREE:
		poolp = get_if_there(mTreePools, (uintptr_t)tex0, (LLDrawPool*)0 );
		break;

	case LLDrawPool::POOL_TERRAIN:
		poolp = get_if_there(mTerrainPools, (uintptr_t)tex0, (LLDrawPool*)0 );
		break;

	case LLDrawPool::POOL_BUMP:
		poolp = mBumpPool;
		break;
	case LLDrawPool::POOL_MATERIALS:
		poolp = mMaterialsPool;
		break;
	case LLDrawPool::POOL_ALPHA:
		poolp = mAlphaPool;
		break;

	case LLDrawPool::POOL_AVATAR:
	case LLDrawPool::POOL_CONTROL_AV:
		break; // Do nothing

	case LLDrawPool::POOL_SKY:
		poolp = mSkyPool;
		break;

	case LLDrawPool::POOL_WATER:
		poolp = mWaterPool;
		break;

	case LLDrawPool::POOL_GROUND:
		poolp = mGroundPool;
		break;

	case LLDrawPool::POOL_WL_SKY:
		poolp = mWLSkyPool;
		break;

	default:
		llassert(0);
		LL_ERRS() << "Invalid Pool Type in  LLPipeline::findPool() type=" << type << LL_ENDL;
		break;
	}

	return poolp;
}


LLDrawPool *LLPipeline::getPool(const U32 type,	LLViewerTexture *tex0)
{
	LLDrawPool *poolp = findPool(type, tex0);
	if (poolp)
	{
		return poolp;
	}

	LLDrawPool *new_poolp = LLDrawPool::createPool(type, tex0);
	addPool( new_poolp );

	return new_poolp;
}


// static
LLDrawPool* LLPipeline::getPoolFromTE(const LLTextureEntry* te, LLViewerTexture* imagep)
{
	U32 type = getPoolTypeFromTE(te, imagep);
	return gPipeline.getPool(type, imagep);
}

//static 
U32 LLPipeline::getPoolTypeFromTE(const LLTextureEntry* te, LLViewerTexture* imagep)
{
	if (!te || !imagep)
	{
		return 0;
	}
		
	LLMaterial* mat = te->getMaterialParams().get();

	bool color_alpha = te->getColor().mV[3] < 0.999f;
	bool alpha = color_alpha;
	if (imagep)
	{
		alpha = alpha || (imagep->getComponents() == 4 && imagep->getType() != LLViewerTexture::MEDIA_TEXTURE) || (imagep->getComponents() == 2);
	}

	if (alpha && mat)
	{
		switch (mat->getDiffuseAlphaMode())
		{
			case 1:
				alpha = true; // Material's alpha mode is set to blend.  Toss it into the alpha draw pool.
				break;
			case 0: //alpha mode set to none, never go to alpha pool
			case 3: //alpha mode set to emissive, never go to alpha pool
				alpha = color_alpha;
				break;
			default: //alpha mode set to "mask", go to alpha pool if fullbright
				alpha = color_alpha; // Material's alpha mode is set to none, mask, or emissive.  Toss it into the opaque material draw pool.
				break;
		}
	}
	
	if (alpha)
	{
		return LLDrawPool::POOL_ALPHA;
	}
	else if ((te->getBumpmap() || te->getShiny()) && (!mat || mat->getNormalID().isNull()))
	{
		return LLDrawPool::POOL_BUMP;
	}
	else if (mat && !alpha)
	{
		return LLDrawPool::POOL_MATERIALS;
	}
	else
	{
		return LLDrawPool::POOL_SIMPLE;
	}
}


void LLPipeline::addPool(LLDrawPool *new_poolp)
{
	assertInitialized();
	mPools.insert(new_poolp);
	addToQuickLookup( new_poolp );
}

void LLPipeline::allocDrawable(LLViewerObject *vobj)
{
	LLDrawable *drawable = new LLDrawable(vobj);
	vobj->mDrawable = drawable;
	
	//encompass completely sheared objects by taking 
	//the most extreme point possible (<1,1,0.5>)
	drawable->setRadius(LLVector3(1,1,0.5f).scaleVec(vobj->getScale()).length());
	if (vobj->isOrphaned())
	{
		drawable->setState(LLDrawable::FORCE_INVISIBLE);
	}
	drawable->updateXform(TRUE);
}


void LLPipeline::unlinkDrawable(LLDrawable *drawable)
{
    LL_PROFILE_ZONE_SCOPED_CATEGORY_PIPELINE;

	assertInitialized();

	LLPointer<LLDrawable> drawablep = drawable; // make sure this doesn't get deleted before we are done
	
	// Based on flags, remove the drawable from the queues that it's on.
	if (drawablep->isState(LLDrawable::ON_MOVE_LIST))
	{
		LLDrawable::drawable_vector_t::iterator iter = std::find(mMovedList.begin(), mMovedList.end(), drawablep);
		if (iter != mMovedList.end())
		{
			mMovedList.erase(iter);
		}
	}

	if (drawablep->getSpatialGroup())
	{
		if (!drawablep->getSpatialGroup()->getSpatialPartition()->remove(drawablep, drawablep->getSpatialGroup()))
		{
#ifdef LL_RELEASE_FOR_DOWNLOAD
			LL_WARNS() << "Couldn't remove object from spatial group!" << LL_ENDL;
#else
			LL_ERRS() << "Couldn't remove object from spatial group!" << LL_ENDL;
#endif
		}
	}

	mLights.erase(drawablep);

	for (light_set_t::iterator iter = mNearbyLights.begin();
				iter != mNearbyLights.end(); iter++)
	{
		if (iter->drawable == drawablep)
		{
			mNearbyLights.erase(iter);
			break;
		}
	}

	HighlightItem item(drawablep);
	mHighlightSet.erase(item);

	if (mHighlightObject == drawablep)
	{
		mHighlightObject = NULL;
	}

	for (U32 i = 0; i < 2; ++i)
	{
		if (mShadowSpotLight[i] == drawablep)
		{
			mShadowSpotLight[i] = NULL;
		}

		if (mTargetShadowSpotLight[i] == drawablep)
		{
			mTargetShadowSpotLight[i] = NULL;
		}
	}
}

//static
void LLPipeline::removeMutedAVsLights(LLVOAvatar* muted_avatar)
{
    LL_PROFILE_ZONE_SCOPED_CATEGORY_PIPELINE;
	for (light_set_t::iterator iter = gPipeline.mNearbyLights.begin();
		 iter != gPipeline.mNearbyLights.end(); iter++)
	{
		if (iter->drawable->getVObj()->isAttachment() && iter->drawable->getVObj()->getAvatar() == muted_avatar)
		{
			gPipeline.mLights.erase(iter->drawable);
			gPipeline.mNearbyLights.erase(iter);
		}
	}
}

U32 LLPipeline::addObject(LLViewerObject *vobj)
{
	if (RenderDelayCreation)
	{
		mCreateQ.push_back(vobj);
	}
	else
	{
		createObject(vobj);
	}

	return 1;
}

void LLPipeline::createObjects(F32 max_dtime)
{
    LL_PROFILE_ZONE_SCOPED_CATEGORY_PIPELINE;

	LLTimer update_timer;

	while (!mCreateQ.empty() && update_timer.getElapsedTimeF32() < max_dtime)
	{
		LLViewerObject* vobj = mCreateQ.front();
		if (!vobj->isDead())
		{
			createObject(vobj);
		}
		mCreateQ.pop_front();
	}
	
	//for (LLViewerObject::vobj_list_t::iterator iter = mCreateQ.begin(); iter != mCreateQ.end(); ++iter)
	//{
	//	createObject(*iter);
	//}

	//mCreateQ.clear();
}

void LLPipeline::createObject(LLViewerObject* vobj)
{
    LL_PROFILE_ZONE_SCOPED_CATEGORY_PIPELINE;
	LLDrawable* drawablep = vobj->mDrawable;

	if (!drawablep)
	{
		drawablep = vobj->createDrawable(this);
	}
	else
	{
		LL_ERRS() << "Redundant drawable creation!" << LL_ENDL;
	}
		
	llassert(drawablep);

	if (vobj->getParent())
	{
		vobj->setDrawableParent(((LLViewerObject*)vobj->getParent())->mDrawable); // LLPipeline::addObject 1
	}
	else
	{
		vobj->setDrawableParent(NULL); // LLPipeline::addObject 2
	}

	markRebuild(drawablep, LLDrawable::REBUILD_ALL, TRUE);

	// <FS:Beq> FIRE-23122 BUG-225920 Remove broken RenderAnimateRes functionality.
	//if (drawablep->getVOVolume() && RenderAnimateRes)
	//{
	//	// fun animated res
	//	drawablep->updateXform(TRUE);
	//	drawablep->clearState(LLDrawable::MOVE_UNDAMPED);
	//	drawablep->setScale(LLVector3(0,0,0));
	//	drawablep->makeActive();
	//}
}


void LLPipeline::resetFrameStats()
{
    LL_PROFILE_ZONE_SCOPED_CATEGORY_PIPELINE;
	assertInitialized();

	sCompiles        = 0;
	mNumVisibleFaces = 0;

	if (mOldRenderDebugMask != mRenderDebugMask)
	{
		gObjectList.clearDebugText();
		mOldRenderDebugMask = mRenderDebugMask;
	}
}

//external functions for asynchronous updating
void LLPipeline::updateMoveDampedAsync(LLDrawable* drawablep)
{
    LL_PROFILE_ZONE_SCOPED;
	if (FreezeTime)
	{
		return;
	}
	if (!drawablep)
	{
		LL_ERRS() << "updateMove called with NULL drawablep" << LL_ENDL;
		return;
	}
	if (drawablep->isState(LLDrawable::EARLY_MOVE))
	{
		return;
	}

	assertInitialized();

	// update drawable now
	drawablep->clearState(LLDrawable::MOVE_UNDAMPED); // force to DAMPED
	drawablep->updateMove(); // returns done
	drawablep->setState(LLDrawable::EARLY_MOVE); // flag says we already did an undamped move this frame
	// Put on move list so that EARLY_MOVE gets cleared
	if (!drawablep->isState(LLDrawable::ON_MOVE_LIST))
	{
		mMovedList.push_back(drawablep);
		drawablep->setState(LLDrawable::ON_MOVE_LIST);
	}
}

void LLPipeline::updateMoveNormalAsync(LLDrawable* drawablep)
{
    LL_PROFILE_ZONE_SCOPED;
	if (FreezeTime)
	{
		return;
	}
	if (!drawablep)
	{
		LL_ERRS() << "updateMove called with NULL drawablep" << LL_ENDL;
		return;
	}
	if (drawablep->isState(LLDrawable::EARLY_MOVE))
	{
		return;
	}

	assertInitialized();

	// update drawable now
	drawablep->setState(LLDrawable::MOVE_UNDAMPED); // force to UNDAMPED
	drawablep->updateMove();
	drawablep->setState(LLDrawable::EARLY_MOVE); // flag says we already did an undamped move this frame
	// Put on move list so that EARLY_MOVE gets cleared
	if (!drawablep->isState(LLDrawable::ON_MOVE_LIST))
	{
		mMovedList.push_back(drawablep);
		drawablep->setState(LLDrawable::ON_MOVE_LIST);
	}
}

void LLPipeline::updateMovedList(LLDrawable::drawable_vector_t& moved_list)
{
    LL_PROFILE_ZONE_SCOPED;
	LLDrawable::drawable_vector_t newList; // <FS:ND> removing elements in the middle of a vector is a really bad idea. I'll just create a new one and swap it at the end.

	for (LLDrawable::drawable_vector_t::iterator iter = moved_list.begin();
		 iter != moved_list.end(); )
	{
		LLDrawable::drawable_vector_t::iterator curiter = iter++;
		LLDrawable *drawablep = *curiter;
		bool done = true;
		if (!drawablep->isDead() && (!drawablep->isState(LLDrawable::EARLY_MOVE)))
		{
			done = drawablep->updateMove();
		}
		drawablep->clearState(LLDrawable::EARLY_MOVE | LLDrawable::MOVE_UNDAMPED);
		if (done)
		{
			if (drawablep->isRoot() && !drawablep->isState(LLDrawable::ACTIVE))
			{
				drawablep->makeStatic();
			}
			drawablep->clearState(LLDrawable::ON_MOVE_LIST);
			if (drawablep->isState(LLDrawable::ANIMATED_CHILD))
			{ //will likely not receive any future world matrix updates
				// -- this keeps attachments from getting stuck in space and falling off your avatar
				drawablep->clearState(LLDrawable::ANIMATED_CHILD);
				markRebuild(drawablep, LLDrawable::REBUILD_VOLUME, TRUE);
				if (drawablep->getVObj())
				{
					drawablep->getVObj()->dirtySpatialGroup(TRUE);
				}
			}
		// <FS:ND> removing elements in the middle of a vector is a really bad idea. I'll just create a new one and swap it at the end.
			// iter = moved_list.erase(curiter); // <FS:ND> removing elements in the middle of a vector is a really bad idea. I'll just create a new one and swap it at the end.
		}
		else
			newList.push_back( drawablep );
		// </FS:ND>
	}

	moved_list.swap( newList ); // <FS:ND> removing elements in the middle of a vector is a really bad idea. I'll just create a new one and swap it at the end.
}

void LLPipeline::updateMove()
{
    LL_PROFILE_ZONE_SCOPED_CATEGORY_PIPELINE;

	if (FreezeTime)
	{
		return;
	}

	assertInitialized();

	for (LLDrawable::drawable_set_t::iterator iter = mRetexturedList.begin();
			iter != mRetexturedList.end(); ++iter)
	{
		LLDrawable* drawablep = *iter;
		if (drawablep && !drawablep->isDead())
		{
			drawablep->updateTexture();
		}
	}
	mRetexturedList.clear();

	updateMovedList(mMovedList);

	//balance octrees
	for (LLWorld::region_list_t::const_iterator iter = LLWorld::getInstance()->getRegionList().begin(); 
		iter != LLWorld::getInstance()->getRegionList().end(); ++iter)
	{
		LLViewerRegion* region = *iter;
		for (U32 i = 0; i < LLViewerRegion::NUM_PARTITIONS; i++)
		{
			LLSpatialPartition* part = region->getSpatialPartition(i);
			if (part)
			{
				part->mOctree->balance();
			}
		}

		//balance the VO Cache tree
		LLVOCachePartition* vo_part = region->getVOCachePartition();
		if(vo_part)
		{
			vo_part->mOctree->balance();
		}
	}
}

/////////////////////////////////////////////////////////////////////////////
// Culling and occlusion testing
/////////////////////////////////////////////////////////////////////////////

//static
F32 LLPipeline::calcPixelArea(LLVector3 center, LLVector3 size, LLCamera &camera)
{
	LLVector3 lookAt = center - camera.getOrigin();
	F32 dist = lookAt.length();

	//ramp down distance for nearby objects
	//shrink dist by dist/16.
	if (dist < 16.f)
	{
		dist /= 16.f;
		dist *= dist;
		dist *= 16.f;
	}

	//get area of circle around node
	F32 app_angle = atanf(size.length()/dist);
	F32 radius = app_angle*LLDrawable::sCurPixelAngle;
	return radius*radius * F_PI;
}

//static
F32 LLPipeline::calcPixelArea(const LLVector4a& center, const LLVector4a& size, LLCamera &camera)
{
	LLVector4a origin;
	origin.load3(camera.getOrigin().mV);

	LLVector4a lookAt;
	lookAt.setSub(center, origin);
	F32 dist = lookAt.getLength3().getF32();

	//ramp down distance for nearby objects
	//shrink dist by dist/16.
	if (dist < 16.f)
	{
		dist /= 16.f;
		dist *= dist;
		dist *= 16.f;
	}

	//get area of circle around node
	F32 app_angle = atanf(size.getLength3().getF32()/dist);
	F32 radius = app_angle*LLDrawable::sCurPixelAngle;
	return radius*radius * F_PI;
}

void LLPipeline::grabReferences(LLCullResult& result)
{
	sCull = &result;
}

void LLPipeline::clearReferences()
{
    LL_PROFILE_ZONE_SCOPED_CATEGORY_PIPELINE;
	sCull = NULL;
	mGroupSaveQ1.clear();
}

void check_references(LLSpatialGroup* group, LLDrawable* drawable)
{
	for (LLSpatialGroup::element_iter i = group->getDataBegin(); i != group->getDataEnd(); ++i)
	{
        LLDrawable* drawablep = (LLDrawable*)(*i)->getDrawable();
		if (drawable == drawablep)
		{
			LL_ERRS() << "LLDrawable deleted while actively reference by LLPipeline." << LL_ENDL;
		}
	}			
}

void check_references(LLDrawable* drawable, LLFace* face)
{
	for (S32 i = 0; i < drawable->getNumFaces(); ++i)
	{
		if (drawable->getFace(i) == face)
		{
			LL_ERRS() << "LLFace deleted while actively referenced by LLPipeline." << LL_ENDL;
		}
	}
}

void check_references(LLSpatialGroup* group, LLFace* face)
{
	for (LLSpatialGroup::element_iter i = group->getDataBegin(); i != group->getDataEnd(); ++i)
	{
		LLDrawable* drawable = (LLDrawable*)(*i)->getDrawable();
		if(drawable)
		{
		check_references(drawable, face);
	}			
}
}

void LLPipeline::checkReferences(LLFace* face)
{
#if 0
	if (sCull)
	{
		for (LLCullResult::sg_iterator iter = sCull->beginVisibleGroups(); iter != sCull->endVisibleGroups(); ++iter)
		{
			LLSpatialGroup* group = *iter;
			check_references(group, face);
		}

		for (LLCullResult::sg_iterator iter = sCull->beginAlphaGroups(); iter != sCull->endAlphaGroups(); ++iter)
		{
			LLSpatialGroup* group = *iter;
			check_references(group, face);
		}

		for (LLCullResult::sg_iterator iter = sCull->beginDrawableGroups(); iter != sCull->endDrawableGroups(); ++iter)
		{
			LLSpatialGroup* group = *iter;
			check_references(group, face);
		}

		for (LLCullResult::drawable_iterator iter = sCull->beginVisibleList(); iter != sCull->endVisibleList(); ++iter)
		{
			LLDrawable* drawable = *iter;
			check_references(drawable, face);	
		}
	}
#endif
}

void LLPipeline::checkReferences(LLDrawable* drawable)
{
#if 0
	if (sCull)
	{
		for (LLCullResult::sg_iterator iter = sCull->beginVisibleGroups(); iter != sCull->endVisibleGroups(); ++iter)
		{
			LLSpatialGroup* group = *iter;
			check_references(group, drawable);
		}

		for (LLCullResult::sg_iterator iter = sCull->beginAlphaGroups(); iter != sCull->endAlphaGroups(); ++iter)
		{
			LLSpatialGroup* group = *iter;
			check_references(group, drawable);
		}

		for (LLCullResult::sg_iterator iter = sCull->beginDrawableGroups(); iter != sCull->endDrawableGroups(); ++iter)
		{
			LLSpatialGroup* group = *iter;
			check_references(group, drawable);
		}

		for (LLCullResult::drawable_iterator iter = sCull->beginVisibleList(); iter != sCull->endVisibleList(); ++iter)
		{
			if (drawable == *iter)
			{
				LL_ERRS() << "LLDrawable deleted while actively referenced by LLPipeline." << LL_ENDL;
			}
		}
	}
#endif
}

void check_references(LLSpatialGroup* group, LLDrawInfo* draw_info)
{
	for (LLSpatialGroup::draw_map_t::iterator i = group->mDrawMap.begin(); i != group->mDrawMap.end(); ++i)
	{
		LLSpatialGroup::drawmap_elem_t& draw_vec = i->second;
		for (LLSpatialGroup::drawmap_elem_t::iterator j = draw_vec.begin(); j != draw_vec.end(); ++j)
		{
			LLDrawInfo* params = *j;
			if (params == draw_info)
			{
				LL_ERRS() << "LLDrawInfo deleted while actively referenced by LLPipeline." << LL_ENDL;
			}
		}
	}
}


void LLPipeline::checkReferences(LLDrawInfo* draw_info)
{
#if 0
	if (sCull)
	{
		for (LLCullResult::sg_iterator iter = sCull->beginVisibleGroups(); iter != sCull->endVisibleGroups(); ++iter)
		{
			LLSpatialGroup* group = *iter;
			check_references(group, draw_info);
		}

		for (LLCullResult::sg_iterator iter = sCull->beginAlphaGroups(); iter != sCull->endAlphaGroups(); ++iter)
		{
			LLSpatialGroup* group = *iter;
			check_references(group, draw_info);
		}

		for (LLCullResult::sg_iterator iter = sCull->beginDrawableGroups(); iter != sCull->endDrawableGroups(); ++iter)
		{
			LLSpatialGroup* group = *iter;
			check_references(group, draw_info);
		}
	}
#endif
}

void LLPipeline::checkReferences(LLSpatialGroup* group)
{
#if CHECK_PIPELINE_REFERENCES
	if (sCull)
	{
		for (LLCullResult::sg_iterator iter = sCull->beginVisibleGroups(); iter != sCull->endVisibleGroups(); ++iter)
		{
			if (group == *iter)
			{
				LL_ERRS() << "LLSpatialGroup deleted while actively referenced by LLPipeline." << LL_ENDL;
			}
		}

		for (LLCullResult::sg_iterator iter = sCull->beginAlphaGroups(); iter != sCull->endAlphaGroups(); ++iter)
		{
			if (group == *iter)
			{
				LL_ERRS() << "LLSpatialGroup deleted while actively referenced by LLPipeline." << LL_ENDL;
			}
		}

		for (LLCullResult::sg_iterator iter = sCull->beginDrawableGroups(); iter != sCull->endDrawableGroups(); ++iter)
		{
			if (group == *iter)
			{
				LL_ERRS() << "LLSpatialGroup deleted while actively referenced by LLPipeline." << LL_ENDL;
			}
		}
	}
#endif
}


bool LLPipeline::visibleObjectsInFrustum(LLCamera& camera)
{
	for (LLWorld::region_list_t::const_iterator iter = LLWorld::getInstance()->getRegionList().begin(); 
			iter != LLWorld::getInstance()->getRegionList().end(); ++iter)
	{
		LLViewerRegion* region = *iter;

		for (U32 i = 0; i < LLViewerRegion::NUM_PARTITIONS; i++)
		{
			LLSpatialPartition* part = region->getSpatialPartition(i);
			if (part)
			{
				if (hasRenderType(part->mDrawableType))
				{
					if (part->visibleObjectsInFrustum(camera))
					{
						return true;
					}
				}
			}
		}
	}

	return false;
}

bool LLPipeline::getVisibleExtents(LLCamera& camera, LLVector3& min, LLVector3& max)
{
	const F32 X = 65536.f;

	min = LLVector3(X,X,X);
	max = LLVector3(-X,-X,-X);

	LLViewerCamera::eCameraID saved_camera_id = LLViewerCamera::sCurCameraID;
	LLViewerCamera::sCurCameraID = LLViewerCamera::CAMERA_WORLD;

	bool res = true;

	for (LLWorld::region_list_t::const_iterator iter = LLWorld::getInstance()->getRegionList().begin(); 
			iter != LLWorld::getInstance()->getRegionList().end(); ++iter)
	{
		LLViewerRegion* region = *iter;

		for (U32 i = 0; i < LLViewerRegion::NUM_PARTITIONS; i++)
		{
			LLSpatialPartition* part = region->getSpatialPartition(i);
			if (part)
			{
				if (hasRenderType(part->mDrawableType))
				{
					if (!part->getVisibleExtents(camera, min, max))
					{
						res = false;
					}
				}
			}
		}
	}

	LLViewerCamera::sCurCameraID = saved_camera_id;

	return res;
}

static LLTrace::BlockTimerStatHandle FTM_CULL("Object Culling");

void LLPipeline::updateCull(LLCamera& camera, LLCullResult& result, LLPlane* planep, bool hud_attachments)
{
	static LLCachedControl<bool> use_occlusion(gSavedSettings,"UseOcclusion");
	static bool can_use_occlusion = LLFeatureManager::getInstance()->isFeatureAvailable("UseOcclusion") 
									&& gGLManager.mHasOcclusionQuery;

    LL_PROFILE_ZONE_SCOPED_CATEGORY_PIPELINE; //LL_RECORD_BLOCK_TIME(FTM_CULL);

	// <FS:Ansariel> Factor out instance() call
	LLWorld& world = LLWorld::instance();

    if (planep != nullptr)
    {
        camera.setUserClipPlane(*planep);
    }
    else
    {
        camera.disableUserClipPlane();
    }

	grabReferences(result);

	sCull->clear();

	bool to_texture = LLPipeline::sUseOcclusion > 1 && gPipeline.shadersLoaded();

	if (to_texture)
	{
		if (LLPipeline::sRenderDeferred && can_use_occlusion)
		{
			mOcclusionDepth.bindTarget();
		}
		else
		{
			mScreen.bindTarget();
		}
	}

	if (sUseOcclusion > 1)
	{
		gGL.setColorMask(false, false);
	}

	gGL.matrixMode(LLRender::MM_PROJECTION);
	gGL.pushMatrix();
	gGL.loadMatrix(gGLLastProjection);
	gGL.matrixMode(LLRender::MM_MODELVIEW);
	gGL.pushMatrix();
	gGLLastMatrix = NULL;
	gGL.loadMatrix(gGLLastModelView);

	LLGLDisable blend(GL_BLEND);
	LLGLDisable test(GL_ALPHA_TEST);
	gGL.getTexUnit(0)->unbind(LLTexUnit::TT_TEXTURE);

	LLGLDepthTest depth(GL_TRUE, GL_FALSE);

	bool bound_shader = false;
	if (gPipeline.shadersLoaded() && LLGLSLShader::sCurBoundShader == 0)
	{ //if no shader is currently bound, use the occlusion shader instead of fixed function if we can
		// (shadow render uses a special shader that clamps to clip planes)
		bound_shader = true;
		gOcclusionCubeProgram.bind();
	}
	
	if (sUseOcclusion > 1)
	{
		if (mCubeVB.isNull())
		{ //cube VB will be used for issuing occlusion queries
			mCubeVB = ll_create_cube_vb(LLVertexBuffer::MAP_VERTEX, GL_STATIC_DRAW_ARB);
		}
		mCubeVB->setBuffer(LLVertexBuffer::MAP_VERTEX);
	}
	
	for (LLWorld::region_list_t::const_iterator iter = world.getRegionList().begin(); // <FS:Ansariel> Factor out instance() call
			iter != world.getRegionList().end(); ++iter)
	{
		LLViewerRegion* region = *iter;

		for (U32 i = 0; i < LLViewerRegion::NUM_PARTITIONS; i++)
		{
			LLSpatialPartition* part = region->getSpatialPartition(i);
			if (part)
			{
				if (!hud_attachments ? LLViewerRegion::PARTITION_BRIDGE == i || hasRenderType(part->mDrawableType) : hasRenderType(part->mDrawableType))
				{
				    part->cull(camera);
				}
			}
		}

		//scan the VO Cache tree
		LLVOCachePartition* vo_part = region->getVOCachePartition();
		if(vo_part)
		{
            bool do_occlusion_cull = can_use_occlusion && use_occlusion && !gUseWireframe;
			vo_part->cull(camera, do_occlusion_cull);
		}
	}

	if (bound_shader)
	{
		gOcclusionCubeProgram.unbind();
	}

	if (hasRenderType(LLPipeline::RENDER_TYPE_SKY) && 
		gSky.mVOSkyp.notNull() && 
		gSky.mVOSkyp->mDrawable.notNull())
	{
		gSky.mVOSkyp->mDrawable->setVisible(camera);
		sCull->pushDrawable(gSky.mVOSkyp->mDrawable);
		gSky.updateCull();
		stop_glerror();
	}

	if (hasRenderType(LLPipeline::RENDER_TYPE_GROUND) && 
		!gPipeline.canUseWindLightShaders() &&
		gSky.mVOGroundp.notNull() && 
		gSky.mVOGroundp->mDrawable.notNull() &&
		!LLPipeline::sWaterReflections)
	{
		gSky.mVOGroundp->mDrawable->setVisible(camera);
		sCull->pushDrawable(gSky.mVOGroundp->mDrawable);
	}
	
	
    if (hasRenderType(LLPipeline::RENDER_TYPE_WL_SKY) && 
        gPipeline.canUseWindLightShaders() &&
        gSky.mVOWLSkyp.notNull() && 
        gSky.mVOWLSkyp->mDrawable.notNull())
    {
        gSky.mVOWLSkyp->mDrawable->setVisible(camera);
        sCull->pushDrawable(gSky.mVOWLSkyp->mDrawable);
    }

    bool render_water = !sReflectionRender && (hasRenderType(LLPipeline::RENDER_TYPE_WATER) || hasRenderType(LLPipeline::RENDER_TYPE_VOIDWATER));

    if (render_water)
    {
        world.precullWaterObjects(camera, sCull, render_water); // <FS:Ansariel> Factor out instance() call
    }
	
	gGL.matrixMode(LLRender::MM_PROJECTION);
	gGL.popMatrix();
	gGL.matrixMode(LLRender::MM_MODELVIEW);
	gGL.popMatrix();

	if (sUseOcclusion > 1)
	{
		gGL.setColorMask(true, false);
	}

	if (to_texture)
	{
		if (LLPipeline::sRenderDeferred && can_use_occlusion)
		{
			mOcclusionDepth.flush();
		}
		else
		{
			mScreen.flush();
		}
	}
}

void LLPipeline::markNotCulled(LLSpatialGroup* group, LLCamera& camera)
{
	if (group->isEmpty())
	{ 
		return;
	}
	
	group->setVisible();

	if (LLViewerCamera::sCurCameraID == LLViewerCamera::CAMERA_WORLD)
	{
		group->updateDistance(camera);
	}
	
	assertInitialized();
	
	if (!group->getSpatialPartition()->mRenderByGroup)
	{ //render by drawable
		sCull->pushDrawableGroup(group);
	}
	else
	{   //render by group
		sCull->pushVisibleGroup(group);
	}

	mNumVisibleNodes++;
}

void LLPipeline::markOccluder(LLSpatialGroup* group)
{
	if (sUseOcclusion > 1 && group && !group->isOcclusionState(LLSpatialGroup::ACTIVE_OCCLUSION))
	{
		LLSpatialGroup* parent = group->getParent();

		if (!parent || !parent->isOcclusionState(LLSpatialGroup::OCCLUDED))
		{ //only mark top most occluders as active occlusion
			sCull->pushOcclusionGroup(group);
			group->setOcclusionState(LLSpatialGroup::ACTIVE_OCCLUSION);
				
			if (parent && 
				!parent->isOcclusionState(LLSpatialGroup::ACTIVE_OCCLUSION) &&
				parent->getElementCount() == 0 &&
				parent->needsUpdate())
			{
				sCull->pushOcclusionGroup(group);
				parent->setOcclusionState(LLSpatialGroup::ACTIVE_OCCLUSION);
			}
		}
	}
}

void LLPipeline::downsampleDepthBuffer(LLRenderTarget& source, LLRenderTarget& dest, LLRenderTarget* scratch_space)
{
	LLGLSLShader* last_shader = LLGLSLShader::sCurBoundShaderPtr;

	LLGLSLShader* shader = NULL;

	if (scratch_space)
	{
        GLint bits = 0;
        bits |= (source.hasStencil() && dest.hasStencil()) ? GL_STENCIL_BUFFER_BIT : 0;
        bits |= GL_DEPTH_BUFFER_BIT;
		scratch_space->copyContents(source, 
									0, 0, source.getWidth(), source.getHeight(), 
									0, 0, scratch_space->getWidth(), scratch_space->getHeight(), bits, GL_NEAREST);
	}

	dest.bindTarget();
	dest.clear(GL_DEPTH_BUFFER_BIT);

	LLStrider<LLVector3> vert; 
	mDeferredVB->getVertexStrider(vert);
	LLStrider<LLVector2> tc0;
		
	vert[0].set(-1,1,0);
	vert[1].set(-1,-3,0);
	vert[2].set(3,1,0);
	
	if (source.getUsage() == LLTexUnit::TT_RECT_TEXTURE)
	{
		shader = &gDownsampleDepthRectProgram;
		shader->bind();
		shader->uniform2f(sDelta, 1.f, 1.f);
		shader->uniform2f(LLShaderMgr::DEFERRED_SCREEN_RES, source.getWidth(), source.getHeight());
	}
	else
	{
		shader = &gDownsampleDepthProgram;
		shader->bind();
		shader->uniform2f(sDelta, 1.f/source.getWidth(), 1.f/source.getHeight());
		shader->uniform2f(LLShaderMgr::DEFERRED_SCREEN_RES, 1.f, 1.f);
	}

	gGL.getTexUnit(0)->bind(scratch_space ? scratch_space : &source, TRUE);

	{
		LLGLDepthTest depth(GL_TRUE, GL_TRUE, GL_ALWAYS);
		mDeferredVB->setBuffer(LLVertexBuffer::MAP_VERTEX);
		mDeferredVB->drawArrays(LLRender::TRIANGLES, 0, 3);
	}
	
	dest.flush();
	
	if (last_shader)
	{
		last_shader->bind();
	}
	else
	{
		shader->unbind();
	}
}

void LLPipeline::doOcclusion(LLCamera& camera, LLRenderTarget& source, LLRenderTarget& dest, LLRenderTarget* scratch_space)
{
	downsampleDepthBuffer(source, dest, scratch_space);
	dest.bindTarget();
	doOcclusion(camera);
	dest.flush();
}

void LLPipeline::doOcclusion(LLCamera& camera)
{
    LL_PROFILE_ZONE_SCOPED_CATEGORY_PIPELINE;
    if (LLPipeline::sUseOcclusion > 1 && !LLSpatialPartition::sTeleportRequested &&
		(sCull->hasOcclusionGroups() || LLVOCachePartition::sNeedsOcclusionCheck))
	{
		LLVertexBuffer::unbind();

		if (hasRenderDebugMask(LLPipeline::RENDER_DEBUG_OCCLUSION))
		{
			gGL.setColorMask(true, false, false, false);
		}
		else
		{
			gGL.setColorMask(false, false);
		}
		LLGLDisable blend(GL_BLEND);
		LLGLDisable test(GL_ALPHA_TEST);
		gGL.getTexUnit(0)->unbind(LLTexUnit::TT_TEXTURE);
		LLGLDepthTest depth(GL_TRUE, GL_FALSE);

		LLGLDisable cull(GL_CULL_FACE);

		
		bool bind_shader = (LLGLSLShader::sCurBoundShader == 0);
		if (bind_shader)
		{
			if (LLPipeline::sShadowRender)
			{
				gDeferredShadowCubeProgram.bind();
			}
			else
			{
				gOcclusionCubeProgram.bind();
			}
		}

		if (mCubeVB.isNull())
		{ //cube VB will be used for issuing occlusion queries
			mCubeVB = ll_create_cube_vb(LLVertexBuffer::MAP_VERTEX, GL_STATIC_DRAW_ARB);
		}
		mCubeVB->setBuffer(LLVertexBuffer::MAP_VERTEX);

		for (LLCullResult::sg_iterator iter = sCull->beginOcclusionGroups(); iter != sCull->endOcclusionGroups(); ++iter)
		{
			LLSpatialGroup* group = *iter;
			group->doOcclusion(&camera);
			group->clearOcclusionState(LLSpatialGroup::ACTIVE_OCCLUSION);
		}
	
		//apply occlusion culling to object cache tree
		for (LLWorld::region_list_t::const_iterator iter = LLWorld::getInstance()->getRegionList().begin(); 
			iter != LLWorld::getInstance()->getRegionList().end(); ++iter)
		{
			LLVOCachePartition* vo_part = (*iter)->getVOCachePartition();
			if(vo_part)
			{
				vo_part->processOccluders(&camera);
			}
		}

		if (bind_shader)
		{
			if (LLPipeline::sShadowRender)
			{
				gDeferredShadowCubeProgram.unbind();
			}
			else
			{
				gOcclusionCubeProgram.unbind();
			}
		}

		gGL.setColorMask(true, false);
	}
}
	
bool LLPipeline::updateDrawableGeom(LLDrawable* drawablep, bool priority)
{
	bool update_complete = drawablep->updateGeometry(priority);
	if (update_complete && assertInitialized())
	{
		drawablep->setState(LLDrawable::BUILT);
	}
	return update_complete;
}

void LLPipeline::updateGL()
{
    LL_PROFILE_ZONE_SCOPED_CATEGORY_PIPELINE;
	{
		while (!LLGLUpdate::sGLQ.empty())
		{
			LLGLUpdate* glu = LLGLUpdate::sGLQ.front();
			glu->updateGL();
			glu->mInQ = FALSE;
			LLGLUpdate::sGLQ.pop_front();
		}
	}

	{ //seed VBO Pools
		LLVertexBuffer::seedPools();
	}
}

void LLPipeline::clearRebuildGroups()
{
    LL_PROFILE_ZONE_SCOPED_CATEGORY_PIPELINE;
	LLSpatialGroup::sg_vector_t	hudGroups;

	mGroupQ1Locked = true;
	// Iterate through all drawables on the priority build queue,
	for (LLSpatialGroup::sg_vector_t::iterator iter = mGroupQ1.begin();
		 iter != mGroupQ1.end(); ++iter)
	{
		LLSpatialGroup* group = *iter;

		// If the group contains HUD objects, save the group
		if (group->isHUDGroup())
		{
			hudGroups.push_back(group);
		}
		// Else, no HUD objects so clear the build state
		else
		{
			group->clearState(LLSpatialGroup::IN_BUILD_Q1);
		}
	}

	// Clear the group
	mGroupQ1.clear();

	// Copy the saved HUD groups back in
	mGroupQ1.assign(hudGroups.begin(), hudGroups.end());
	mGroupQ1Locked = false;

	// Clear the HUD groups
	hudGroups.clear();

	mGroupQ2Locked = true;
	for (LLSpatialGroup::sg_vector_t::iterator iter = mGroupQ2.begin();
		 iter != mGroupQ2.end(); ++iter)
	{
		LLSpatialGroup* group = *iter;

		// If the group contains HUD objects, save the group
		if (group->isHUDGroup())
		{
			hudGroups.push_back(group);
		}
		// Else, no HUD objects so clear the build state
		else
		{
			group->clearState(LLSpatialGroup::IN_BUILD_Q2);
		}
	}	
	// Clear the group
	mGroupQ2.clear();

	// Copy the saved HUD groups back in
	mGroupQ2.assign(hudGroups.begin(), hudGroups.end());
	mGroupQ2Locked = false;
}

void LLPipeline::clearRebuildDrawables()
{
	// Clear all drawables on the priority build queue,
	for (LLDrawable::drawable_list_t::iterator iter = mBuildQ1.begin();
		 iter != mBuildQ1.end(); ++iter)
	{
		LLDrawable* drawablep = *iter;
		if (drawablep && !drawablep->isDead())
		{
			drawablep->clearState(LLDrawable::IN_REBUILD_Q2);
			drawablep->clearState(LLDrawable::IN_REBUILD_Q1);
		}
	}
	mBuildQ1.clear();

	// clear drawables on the non-priority build queue
	for (LLDrawable::drawable_list_t::iterator iter = mBuildQ2.begin();
		 iter != mBuildQ2.end(); ++iter)
	{
		LLDrawable* drawablep = *iter;
		if (!drawablep->isDead())
		{
			drawablep->clearState(LLDrawable::IN_REBUILD_Q2);
		}
	}	
	mBuildQ2.clear();
	
	//clear all moving bridges
	for (LLDrawable::drawable_vector_t::iterator iter = mMovedBridge.begin();
		 iter != mMovedBridge.end(); ++iter)
	{
		LLDrawable *drawablep = *iter;
		drawablep->clearState(LLDrawable::EARLY_MOVE | LLDrawable::MOVE_UNDAMPED | LLDrawable::ON_MOVE_LIST | LLDrawable::ANIMATED_CHILD);
	}
	mMovedBridge.clear();

	//clear all moving drawables
	for (LLDrawable::drawable_vector_t::iterator iter = mMovedList.begin();
		 iter != mMovedList.end(); ++iter)
	{
		LLDrawable *drawablep = *iter;
		drawablep->clearState(LLDrawable::EARLY_MOVE | LLDrawable::MOVE_UNDAMPED | LLDrawable::ON_MOVE_LIST | LLDrawable::ANIMATED_CHILD);
	}
	mMovedList.clear();

    for (LLDrawable::drawable_vector_t::iterator iter = mShiftList.begin();
        iter != mShiftList.end(); ++iter)
    {
        LLDrawable *drawablep = *iter;
        drawablep->clearState(LLDrawable::EARLY_MOVE | LLDrawable::MOVE_UNDAMPED | LLDrawable::ON_MOVE_LIST | LLDrawable::ANIMATED_CHILD | LLDrawable::ON_SHIFT_LIST);
    }
    mShiftList.clear();
}

void LLPipeline::rebuildPriorityGroups()
{
    LL_PROFILE_ZONE_SCOPED_CATEGORY_PIPELINE;
	LLTimer update_timer;
	assertInitialized();

	gMeshRepo.notifyLoadedMeshes();

	mGroupQ1Locked = true;
	// Iterate through all drawables on the priority build queue,
	for (LLSpatialGroup::sg_vector_t::iterator iter = mGroupQ1.begin();
		 iter != mGroupQ1.end(); ++iter)
	{
		LLSpatialGroup* group = *iter;
		group->rebuildGeom();
		group->clearState(LLSpatialGroup::IN_BUILD_Q1);
	}

	mGroupSaveQ1 = mGroupQ1;
	mGroupQ1.clear();
	mGroupQ1Locked = false;

}

void LLPipeline::rebuildGroups()
{
	if (mGroupQ2.empty())
	{
		return;
	}

    LL_PROFILE_ZONE_SCOPED_CATEGORY_PIPELINE;
	mGroupQ2Locked = true;
	// Iterate through some drawables on the non-priority build queue
	S32 size = (S32) mGroupQ2.size();
	S32 min_count = llclamp((S32) ((F32) (size * size)/4096*0.25f), 1, size);
			
	S32 count = 0;
	
	std::sort(mGroupQ2.begin(), mGroupQ2.end(), LLSpatialGroup::CompareUpdateUrgency());

	LLSpatialGroup::sg_vector_t::iterator iter;
	LLSpatialGroup::sg_vector_t::iterator last_iter = mGroupQ2.begin();

	for (iter = mGroupQ2.begin();
		 iter != mGroupQ2.end() && count <= min_count; ++iter)
	{
		LLSpatialGroup* group = *iter;
		last_iter = iter;

		if (!group->isDead())
		{
			group->rebuildGeom();
			// <FS:Beq> defend against occasional crash due to null SP
			// if(group->getSpatialPartition()->mRenderByGroup)
			if(group->getSpatialPartition() && (group->getSpatialPartition()->mRenderByGroup))
			{
				count++;
			}
		}

		group->clearState(LLSpatialGroup::IN_BUILD_Q2);
	}	

	mGroupQ2.erase(mGroupQ2.begin(), ++last_iter);

	mGroupQ2Locked = false;

	updateMovedList(mMovedBridge);
}

void LLPipeline::updateGeom(F32 max_dtime)
{
	LLTimer update_timer;
	LLPointer<LLDrawable> drawablep;

	LL_RECORD_BLOCK_TIME(FTM_GEO_UPDATE);

	assertInitialized();

	// notify various object types to reset internal cost metrics, etc.
	// for now, only LLVOVolume does this to throttle LOD changes
	LLVOVolume::preUpdateGeom();

	// Iterate through all drawables on the priority build queue,
	for (LLDrawable::drawable_list_t::iterator iter = mBuildQ1.begin();
		 iter != mBuildQ1.end();)
	{
		LLDrawable::drawable_list_t::iterator curiter = iter++;
		LLDrawable* drawablep = *curiter;
		if (drawablep && !drawablep->isDead())
		{
			if (drawablep->isState(LLDrawable::IN_REBUILD_Q2))
			{
				drawablep->clearState(LLDrawable::IN_REBUILD_Q2);
				LLDrawable::drawable_list_t::iterator find = std::find(mBuildQ2.begin(), mBuildQ2.end(), drawablep);
				if (find != mBuildQ2.end())
				{
					mBuildQ2.erase(find);
				}
			}

			if (drawablep->isUnload())
			{
				drawablep->unload();
				drawablep->clearState(LLDrawable::FOR_UNLOAD);
			}

			if (updateDrawableGeom(drawablep, TRUE))
			{
				drawablep->clearState(LLDrawable::IN_REBUILD_Q1);
				mBuildQ1.erase(curiter);
			}
		}
		else
		{
			mBuildQ1.erase(curiter);
		}
	}
		
	// Iterate through some drawables on the non-priority build queue
	S32 min_count = 16;
	S32 size = (S32) mBuildQ2.size();
	if (size > 1024)
	{
		min_count = llclamp((S32) (size * (F32) size/4096), 16, size);
	}
		
	S32 count = 0;
	
	max_dtime = llmax(update_timer.getElapsedTimeF32()+0.001f, F32SecondsImplicit(max_dtime));
	LLSpatialGroup* last_group = NULL;
	LLSpatialBridge* last_bridge = NULL;

	for (LLDrawable::drawable_list_t::iterator iter = mBuildQ2.begin();
		 iter != mBuildQ2.end(); )
	{
		LLDrawable::drawable_list_t::iterator curiter = iter++;
		LLDrawable* drawablep = *curiter;

		LLSpatialBridge* bridge = drawablep->isRoot() ? drawablep->getSpatialBridge() :
									drawablep->getParent()->getSpatialBridge();

		if (drawablep->getSpatialGroup() != last_group && 
			(!last_bridge || bridge != last_bridge) &&
			(update_timer.getElapsedTimeF32() >= max_dtime) && count > min_count)
		{
			break;
		}

		//make sure updates don't stop in the middle of a spatial group
		//to avoid thrashing (objects are enqueued by group)
		last_group = drawablep->getSpatialGroup();
		last_bridge = bridge;

		bool update_complete = true;
		if (!drawablep->isDead())
		{
			update_complete = updateDrawableGeom(drawablep, FALSE);
			count++;
		}
		if (update_complete)
		{
			drawablep->clearState(LLDrawable::IN_REBUILD_Q2);
			mBuildQ2.erase(curiter);
		}
	}	

	updateMovedList(mMovedBridge);
}

void LLPipeline::markVisible(LLDrawable *drawablep, LLCamera& camera)
{
	if(drawablep && !drawablep->isDead())
	{
		if (drawablep->isSpatialBridge())
		{
			const LLDrawable* root = ((LLSpatialBridge*) drawablep)->mDrawable;
			llassert(root); // trying to catch a bad assumption
					
			if (root && //  // this test may not be needed, see above
					root->getVObj()->isAttachment())
			{
				LLDrawable* rootparent = root->getParent();
				if (rootparent) // this IS sometimes NULL
				{
					LLViewerObject *vobj = rootparent->getVObj();
					llassert(vobj); // trying to catch a bad assumption
					if (vobj) // this test may not be needed, see above
					{
						LLVOAvatar* av = vobj->asAvatar();
						if (av &&
							((!sImpostorRender && av->isImpostor()) //ignore impostor flag during impostor pass
							 //|| av->isInMuteList() // <FS:Ansariel> Partially undo MAINT-5700: Draw imposter for muted avatars
							 || (LLVOAvatar::AOA_JELLYDOLL == av->getOverallAppearance() && !av->needsImpostorUpdate()) ))
						{
							return;
						}
					}
				}
			}
			sCull->pushBridge((LLSpatialBridge*) drawablep);
		}
		else
		{
		
			sCull->pushDrawable(drawablep);
		}

		drawablep->setVisible(camera);
	}
}

void LLPipeline::markMoved(LLDrawable *drawablep, bool damped_motion)
{
	if (!drawablep)
	{
		//LL_ERRS() << "Sending null drawable to moved list!" << LL_ENDL;
		return;
	}
	
	if (drawablep->isDead())
	{
		LL_WARNS() << "Marking NULL or dead drawable moved!" << LL_ENDL;
		return;
	}
	
	if (drawablep->getParent()) 
	{
		//ensure that parent drawables are moved first
		markMoved(drawablep->getParent(), damped_motion);
	}

	assertInitialized();

	if (!drawablep->isState(LLDrawable::ON_MOVE_LIST))
	{
		if (drawablep->isSpatialBridge())
		{
			mMovedBridge.push_back(drawablep);
		}
		else
		{
			mMovedList.push_back(drawablep);
		}
		drawablep->setState(LLDrawable::ON_MOVE_LIST);
	}
	if (! damped_motion)
	{
		drawablep->setState(LLDrawable::MOVE_UNDAMPED); // UNDAMPED trumps DAMPED
	}
	else if (drawablep->isState(LLDrawable::MOVE_UNDAMPED))
	{
		drawablep->clearState(LLDrawable::MOVE_UNDAMPED);
	}
}

void LLPipeline::markShift(LLDrawable *drawablep)
{
	if (!drawablep || drawablep->isDead())
	{
		return;
	}

	assertInitialized();

	if (!drawablep->isState(LLDrawable::ON_SHIFT_LIST))
	{
		drawablep->getVObj()->setChanged(LLXform::SHIFTED | LLXform::SILHOUETTE);
		if (drawablep->getParent()) 
		{
			markShift(drawablep->getParent());
		}
		mShiftList.push_back(drawablep);
		drawablep->setState(LLDrawable::ON_SHIFT_LIST);
	}
}

void LLPipeline::shiftObjects(const LLVector3 &offset)
{
    LL_PROFILE_ZONE_SCOPED_CATEGORY_PIPELINE;
	assertInitialized();

	glClear(GL_DEPTH_BUFFER_BIT);
	gDepthDirty = true;
		
	LLVector4a offseta;
	offseta.load3(offset.mV);

	for (LLDrawable::drawable_vector_t::iterator iter = mShiftList.begin();
			iter != mShiftList.end(); iter++)
	{
		LLDrawable *drawablep = *iter;
		if (drawablep->isDead())
		{
			continue;
		}	
		drawablep->shiftPos(offseta);	
		drawablep->clearState(LLDrawable::ON_SHIFT_LIST);
	}
	mShiftList.resize(0);
	
	for (LLWorld::region_list_t::const_iterator iter = LLWorld::getInstance()->getRegionList().begin(); 
			iter != LLWorld::getInstance()->getRegionList().end(); ++iter)
	{
		LLViewerRegion* region = *iter;
		for (U32 i = 0; i < LLViewerRegion::NUM_PARTITIONS; i++)
		{
			LLSpatialPartition* part = region->getSpatialPartition(i);
			if (part)
			{
				part->shift(offseta);
			}
		}
	}

	LLHUDText::shiftAll(offset);
	LLHUDNameTag::shiftAll(offset);

	display_update_camera();
}

void LLPipeline::markTextured(LLDrawable *drawablep)
{
	if (drawablep && !drawablep->isDead() && assertInitialized())
	{
		mRetexturedList.insert(drawablep);
	}
}

void LLPipeline::markGLRebuild(LLGLUpdate* glu)
{
	if (glu && !glu->mInQ)
	{
		LLGLUpdate::sGLQ.push_back(glu);
		glu->mInQ = TRUE;
	}
}

void LLPipeline::markPartitionMove(LLDrawable* drawable)
{
	if (!drawable->isState(LLDrawable::PARTITION_MOVE) && 
		!drawable->getPositionGroup().equals3(LLVector4a::getZero()))
	{
		drawable->setState(LLDrawable::PARTITION_MOVE);
		mPartitionQ.push_back(drawable);
	}
}

void LLPipeline::processPartitionQ()
{
    LL_PROFILE_ZONE_SCOPED_CATEGORY_PIPELINE;

	// <FS:ND> A vector is much better suited for the use case of mPartitionQ
	// for (LLDrawable::drawable_list_t::iterator iter = mPartitionQ.begin(); iter != mPartitionQ.end(); ++iter)
	for (LLDrawable::drawable_vector_t::iterator iter = mPartitionQ.begin(); iter != mPartitionQ.end(); ++iter)
	// </FS:ND>
	{
		LLDrawable* drawable = *iter;
		if (!drawable->isDead())
		{
			drawable->updateBinRadius();
			drawable->movePartition();
		}
		drawable->clearState(LLDrawable::PARTITION_MOVE);
	}

	mPartitionQ.clear();
}

void LLPipeline::markMeshDirty(LLSpatialGroup* group)
{
	mMeshDirtyGroup.push_back(group);
}

void LLPipeline::markRebuild(LLSpatialGroup* group, bool priority)
{
	if (group && !group->isDead() && group->getSpatialPartition())
	{
		if (group->getSpatialPartition()->mPartitionType == LLViewerRegion::PARTITION_HUD)
		{
			priority = true;
		}

		if (priority)
		{
			if (!group->hasState(LLSpatialGroup::IN_BUILD_Q1))
			{
				llassert_always(!mGroupQ1Locked);

				mGroupQ1.push_back(group);
				group->setState(LLSpatialGroup::IN_BUILD_Q1);

				if (group->hasState(LLSpatialGroup::IN_BUILD_Q2))
				{
					LLSpatialGroup::sg_vector_t::iterator iter = std::find(mGroupQ2.begin(), mGroupQ2.end(), group);
					if (iter != mGroupQ2.end())
					{
						mGroupQ2.erase(iter);
					}
					group->clearState(LLSpatialGroup::IN_BUILD_Q2);
				}
			}
		}
		else if (!group->hasState(LLSpatialGroup::IN_BUILD_Q2 | LLSpatialGroup::IN_BUILD_Q1))
		{
			llassert_always(!mGroupQ2Locked);
			mGroupQ2.push_back(group);
			group->setState(LLSpatialGroup::IN_BUILD_Q2);

		}
	}
}

void LLPipeline::markRebuild(LLDrawable *drawablep, LLDrawable::EDrawableFlags flag, bool priority)
{
	if (drawablep && !drawablep->isDead() && assertInitialized())
	{
		//<FS:Beq> avoid unfortunate sleep during trylock by static check
		//if(debugLoggingEnabled("AnimatedObjectsLinkset"))
		static auto debug_logging_on = debugLoggingEnabled("AnimatedObjectsLinkset");
		if (debug_logging_on)
		//</FS:Beq>
        {
            LLVOVolume *vol_obj = drawablep->getVOVolume();
            if (vol_obj && vol_obj->isAnimatedObject() && vol_obj->isRiggedMesh())
            {
                std::string vobj_name = llformat("Vol%p", vol_obj);
                F32 est_tris = vol_obj->getEstTrianglesMax();
                LL_DEBUGS("AnimatedObjectsLinkset") << vobj_name << " markRebuild, tris " << est_tris 
                                                    << " priority " << (S32) priority << " flag " << std::hex << flag << LL_ENDL; 
            }
        }
    
		if (!drawablep->isState(LLDrawable::BUILT))
		{
			priority = true;
		}
		if (priority)
		{
			if (!drawablep->isState(LLDrawable::IN_REBUILD_Q1))
			{
				mBuildQ1.push_back(drawablep);
				drawablep->setState(LLDrawable::IN_REBUILD_Q1); // mark drawable as being in priority queue
			}
		}
		else if (!drawablep->isState(LLDrawable::IN_REBUILD_Q2))
		{
			mBuildQ2.push_back(drawablep);
			drawablep->setState(LLDrawable::IN_REBUILD_Q2); // need flag here because it is just a list
		}
		// <FS:Ansariel> FIRE-16485: Crash when calling texture refresh on an object that has a blacklisted copy
		//if (flag & (LLDrawable::REBUILD_VOLUME | LLDrawable::REBUILD_POSITION))
		if ((flag & (LLDrawable::REBUILD_VOLUME | LLDrawable::REBUILD_POSITION)) && drawablep->getVObj().notNull())
		// </FS:Ansariel>
		{
			drawablep->getVObj()->setChanged(LLXform::SILHOUETTE);
		}
		drawablep->setState(flag);
	}
}

void LLPipeline::stateSort(LLCamera& camera, LLCullResult &result)
{
    LL_PROFILE_ZONE_SCOPED_CATEGORY_PIPELINE;

	if (hasAnyRenderType(LLPipeline::RENDER_TYPE_AVATAR,
					  LLPipeline::RENDER_TYPE_CONTROL_AV,
					  LLPipeline::RENDER_TYPE_GROUND,
					  LLPipeline::RENDER_TYPE_TERRAIN,
					  LLPipeline::RENDER_TYPE_TREE,
					  LLPipeline::RENDER_TYPE_SKY,
					  LLPipeline::RENDER_TYPE_VOIDWATER,
					  LLPipeline::RENDER_TYPE_WATER,
					  LLPipeline::END_RENDER_TYPES))
	{
		//clear faces from face pools
		gPipeline.resetDrawOrders();
	}

	//LLVertexBuffer::unbind();

	grabReferences(result);
	{
		LL_PROFILE_ZONE_NAMED_CATEGORY_PIPELINE("checkOcclusionAndRebuildMesh");
	for (LLCullResult::sg_iterator iter = sCull->beginDrawableGroups(); iter != sCull->endDrawableGroups(); ++iter)
	{
		LLSpatialGroup* group = *iter;
		group->checkOcclusion();
		if (sUseOcclusion > 1 && group->isOcclusionState(LLSpatialGroup::OCCLUDED))
		{
			markOccluder(group);
		}
		else
		{
			group->setVisible();
			for (LLSpatialGroup::element_iter i = group->getDataBegin(); i != group->getDataEnd(); ++i)
			{
                LLDrawable* drawablep = (LLDrawable*)(*i)->getDrawable();
				markVisible(drawablep, camera);
			}

			if (!sDelayVBUpdate)
			{ //rebuild mesh as soon as we know it's visible
				group->rebuildMesh();
			}
		}
	}
	}

	if (LLViewerCamera::sCurCameraID == LLViewerCamera::CAMERA_WORLD)
	{
		LL_PROFILE_ZONE_NAMED_CATEGORY_PIPELINE("WorldCamera");
		LLSpatialGroup* last_group = NULL;
		BOOL fov_changed = LLViewerCamera::getInstance()->isDefaultFOVChanged();
		for (LLCullResult::bridge_iterator i = sCull->beginVisibleBridge(); i != sCull->endVisibleBridge(); ++i)
		{
			LLCullResult::bridge_iterator cur_iter = i;
			LLSpatialBridge* bridge = *cur_iter;
			LLSpatialGroup* group = bridge->getSpatialGroup();

			if (last_group == NULL)
			{
				last_group = group;
			}

			if (!bridge->isDead() && group && !group->isOcclusionState(LLSpatialGroup::OCCLUDED))
			{
				stateSort(bridge, camera, fov_changed);
			}

			if (LLViewerCamera::sCurCameraID == LLViewerCamera::CAMERA_WORLD &&
				last_group != group && last_group->changeLOD())
			{
				last_group->mLastUpdateDistance = last_group->mDistance;
			}

			last_group = group;
		}

		if (LLViewerCamera::sCurCameraID == LLViewerCamera::CAMERA_WORLD &&
			last_group && last_group->changeLOD())
		{
			last_group->mLastUpdateDistance = last_group->mDistance;
		}
	}
	{
		LL_PROFILE_ZONE_NAMED_CATEGORY_PIPELINE("StateSort: visible groups");
	for (LLCullResult::sg_iterator iter = sCull->beginVisibleGroups(); iter != sCull->endVisibleGroups(); ++iter)
	{
		LLSpatialGroup* group = *iter;
		group->checkOcclusion();
		if (sUseOcclusion > 1 && group->isOcclusionState(LLSpatialGroup::OCCLUDED))
		{
			markOccluder(group);
		}
		else
		{
			group->setVisible();
			stateSort(group, camera);

			if (!sDelayVBUpdate)
			{ //rebuild mesh as soon as we know it's visible
				group->rebuildMesh();
			}
		}
	}}
	
	{
		LL_PROFILE_ZONE_NAMED_CATEGORY_DRAWABLE("stateSort"); // LL_RECORD_BLOCK_TIME(FTM_STATESORT_DRAWABLE);
		for (LLCullResult::drawable_iterator iter = sCull->beginVisibleList();
			 iter != sCull->endVisibleList(); ++iter)
		{
			LLDrawable *drawablep = *iter;
			if (!drawablep->isDead())
			{
				stateSort(drawablep, camera);
			}
		}
	}
		
	postSort(camera);	
}

void LLPipeline::stateSort(LLSpatialGroup* group, LLCamera& camera)
{
	if (group->changeLOD())
	{
		for (LLSpatialGroup::element_iter i = group->getDataBegin(); i != group->getDataEnd(); ++i)
		{
            LLDrawable* drawablep = (LLDrawable*)(*i)->getDrawable();            
			stateSort(drawablep, camera);
		}

		if (LLViewerCamera::sCurCameraID == LLViewerCamera::CAMERA_WORLD)
		{ //avoid redundant stateSort calls
			group->mLastUpdateDistance = group->mDistance;
		}
	}
}

void LLPipeline::stateSort(LLSpatialBridge* bridge, LLCamera& camera, BOOL fov_changed)
{
    LL_PROFILE_ZONE_SCOPED_CATEGORY_PIPELINE;
    if (bridge->getSpatialGroup()->changeLOD() || fov_changed)
	{
		bool force_update = false;
		bridge->updateDistance(camera, force_update);
	}
}

void LLPipeline::stateSort(LLDrawable* drawablep, LLCamera& camera)
{
    LL_PROFILE_ZONE_SCOPED_CATEGORY_PIPELINE;
    if (!drawablep
		|| drawablep->isDead() 
		|| !hasRenderType(drawablep->getRenderType()))
	{
		return;
	}
	
    // SL-11353
    // ignore our own geo when rendering spotlight shadowmaps...
    // 
    if (RenderSpotLight && drawablep == RenderSpotLight)
    {
        return;
    }

	if (LLSelectMgr::getInstance()->mHideSelectedObjects)
	{
//		if (drawablep->getVObj().notNull() &&
//			drawablep->getVObj()->isSelected())
// [RLVa:KB] - Checked: 2010-09-28 (RLVa-1.2.1f) | Modified: RLVa-1.2.1f
		const LLViewerObject* pObj = drawablep->getVObj();
		if ( (pObj) && (pObj->isSelected()) && 
			 ( (!RlvActions::isRlvEnabled()) || 
			   ( ((!pObj->isHUDAttachment()) || (!gRlvAttachmentLocks.isLockedAttachment(pObj->getRootEdit()))) && 
				 (RlvActions::canEdit(pObj)) ) ) )
// [/RVLa:KB]
		{
			return;
		}
	}

	if (drawablep->isAvatar())
	{ //don't draw avatars beyond render distance or if we don't have a spatial group.
		if ((drawablep->getSpatialGroup() == NULL) || 
			(drawablep->getSpatialGroup()->mDistance > LLVOAvatar::sRenderDistance))
		{
			return;
		}

		LLVOAvatar* avatarp = (LLVOAvatar*) drawablep->getVObj().get();
		if (!avatarp->isVisible())
		{
			return;
		}
	}

	assertInitialized();

	if (hasRenderType(drawablep->mRenderType))
	{
		if (!drawablep->isState(LLDrawable::INVISIBLE|LLDrawable::FORCE_INVISIBLE))
		{
			drawablep->setVisible(camera, NULL, FALSE);
		}
	}

	if (LLViewerCamera::sCurCameraID == LLViewerCamera::CAMERA_WORLD)
	{
		//if (drawablep->isVisible()) isVisible() check here is redundant, if it wasn't visible, it wouldn't be here
		{
			if (!drawablep->isActive())
			{
				bool force_update = false;
				drawablep->updateDistance(camera, force_update);
			}
			else if (drawablep->isAvatar())
			{
				bool force_update = false;
				drawablep->updateDistance(camera, force_update); // calls vobj->updateLOD() which calls LLVOAvatar::updateVisibility()
			}
		}
	}

	if (!drawablep->getVOVolume())
	{
		for (LLDrawable::face_list_t::iterator iter = drawablep->mFaces.begin();
				iter != drawablep->mFaces.end(); iter++)
		{
			LLFace* facep = *iter;

			if (facep->hasGeometry())
			{
				if (facep->getPool())
				{
					facep->getPool()->enqueue(facep);
				}
				else
				{
					break;
				}
			}
		}
	}
	
	mNumVisibleFaces += drawablep->getNumFaces();
}


void forAllDrawables(LLCullResult::sg_iterator begin, 
					 LLCullResult::sg_iterator end,
					 void (*func)(LLDrawable*))
{
	for (LLCullResult::sg_iterator i = begin; i != end; ++i)
	{
		for (LLSpatialGroup::element_iter j = (*i)->getDataBegin(); j != (*i)->getDataEnd(); ++j)
		{
			if((*j)->hasDrawable())
			{
				func((LLDrawable*)(*j)->getDrawable());	
			}
		}
	}
}

void LLPipeline::forAllVisibleDrawables(void (*func)(LLDrawable*))
{
	forAllDrawables(sCull->beginDrawableGroups(), sCull->endDrawableGroups(), func);
	forAllDrawables(sCull->beginVisibleGroups(), sCull->endVisibleGroups(), func);
}

//function for creating scripted beacons
void renderScriptedBeacons(LLDrawable* drawablep)
{
	LLViewerObject *vobj = drawablep->getVObj();
	if (vobj 
		&& !vobj->isAvatar() 
		&& !vobj->getParent()
		&& vobj->flagScripted())
	{
		if (gPipeline.sRenderBeacons)
		{
			gObjectList.addDebugBeacon(vobj->getPositionAgent(), "", LLColor4(1.f, 0.f, 0.f, 0.5f), LLColor4(1.f, 1.f, 1.f, 0.5f), LLPipeline::DebugBeaconLineWidth);
		}

		if (gPipeline.sRenderHighlight)
		{
			S32 face_id;
			S32 count = drawablep->getNumFaces();
			for (face_id = 0; face_id < count; face_id++)
			{
				LLFace * facep = drawablep->getFace(face_id);
				if (facep) 
				{
					gPipeline.mHighlightFaces.push_back(facep);
				}
			}
		}
	}
}

void renderScriptedTouchBeacons(LLDrawable* drawablep)
{
	LLViewerObject *vobj = drawablep->getVObj();
	if (vobj 
		&& !vobj->isAvatar() 
		&& !vobj->getParent()
		&& vobj->flagScripted()
		&& vobj->flagHandleTouch())
	{
		if (gPipeline.sRenderBeacons)
		{
			gObjectList.addDebugBeacon(vobj->getPositionAgent(), "", LLColor4(1.f, 0.f, 0.f, 0.5f), LLColor4(1.f, 1.f, 1.f, 0.5f), LLPipeline::DebugBeaconLineWidth);
		}

		if (gPipeline.sRenderHighlight)
		{
			S32 face_id;
			S32 count = drawablep->getNumFaces();
			for (face_id = 0; face_id < count; face_id++)
			{
				LLFace * facep = drawablep->getFace(face_id);
				if (facep)
				{
					gPipeline.mHighlightFaces.push_back(facep);
			}
		}
	}
}
}

void renderPhysicalBeacons(LLDrawable* drawablep)
{
	LLViewerObject *vobj = drawablep->getVObj();
	if (vobj 
		&& !vobj->isAvatar() 
		//&& !vobj->getParent()
		&& vobj->flagUsePhysics())
	{
		if (gPipeline.sRenderBeacons)
		{
			gObjectList.addDebugBeacon(vobj->getPositionAgent(), "", LLColor4(0.f, 1.f, 0.f, 0.5f), LLColor4(1.f, 1.f, 1.f, 0.5f), LLPipeline::DebugBeaconLineWidth);
		}

		if (gPipeline.sRenderHighlight)
		{
			S32 face_id;
			S32 count = drawablep->getNumFaces();
			for (face_id = 0; face_id < count; face_id++)
			{
				LLFace * facep = drawablep->getFace(face_id);
				if (facep)
				{
					gPipeline.mHighlightFaces.push_back(facep);
			}
		}
	}
}
}

void renderMOAPBeacons(LLDrawable* drawablep)
{
	LLViewerObject *vobj = drawablep->getVObj();

	if(!vobj || vobj->isAvatar())
		return;

	bool beacon=false;
	U8 tecount=vobj->getNumTEs();
	for(int x=0;x<tecount;x++)
	{
		if(vobj->getTEref(x).hasMedia())
		{
			beacon=true;
			break;
		}
	}
	if(beacon)
	{
		if (gPipeline.sRenderBeacons)
		{
			gObjectList.addDebugBeacon(vobj->getPositionAgent(), "", LLColor4(1.f, 1.f, 1.f, 0.5f), LLColor4(1.f, 1.f, 1.f, 0.5f), LLPipeline::DebugBeaconLineWidth);
		}

		if (gPipeline.sRenderHighlight)
		{
			S32 face_id;
			S32 count = drawablep->getNumFaces();
			for (face_id = 0; face_id < count; face_id++)
			{
				LLFace * facep = drawablep->getFace(face_id);
				if (facep)
				{
					gPipeline.mHighlightFaces.push_back(facep);
			}
		}
	}
}
}

void renderParticleBeacons(LLDrawable* drawablep)
{
	// Look for attachments, objects, etc.
	LLViewerObject *vobj = drawablep->getVObj();
	if (vobj 
		&& vobj->isParticleSource())
	{
		if (gPipeline.sRenderBeacons)
		{
			LLColor4 light_blue(0.5f, 0.5f, 1.f, 0.5f);
			gObjectList.addDebugBeacon(vobj->getPositionAgent(), "", light_blue, LLColor4(1.f, 1.f, 1.f, 0.5f), LLPipeline::DebugBeaconLineWidth);
		}

		if (gPipeline.sRenderHighlight)
		{
			S32 face_id;
			S32 count = drawablep->getNumFaces();
			for (face_id = 0; face_id < count; face_id++)
			{
				LLFace * facep = drawablep->getFace(face_id);
				if (facep)
				{
					gPipeline.mHighlightFaces.push_back(facep);
			}
		}
	}
}
}

void renderSoundHighlights(LLDrawable* drawablep)
{
	// Look for attachments, objects, etc.
	LLViewerObject *vobj = drawablep->getVObj();
	if (vobj && vobj->isAudioSource())
	{
		if (gPipeline.sRenderHighlight)
		{
			S32 face_id;
			S32 count = drawablep->getNumFaces();
			for (face_id = 0; face_id < count; face_id++)
			{
				LLFace * facep = drawablep->getFace(face_id);
				if (facep)
				{
					gPipeline.mHighlightFaces.push_back(facep);
			}
		}
	}
}
}

void LLPipeline::touchTexture(LLViewerTexture* tex, F32 vsize)
{
    if (tex)
    {
        LLImageGL* gl_tex = tex->getGLTexture();
        if (gl_tex && gl_tex->updateBindStats(gl_tex->mTextureMemory))
        {
            tex->setActive();
            tex->addTextureStats(vsize);
        }
    }


}
void LLPipeline::touchTextures(LLDrawInfo* info)
{
    LL_PROFILE_ZONE_SCOPED_CATEGORY_PIPELINE;
    for (int i = 0; i < info->mTextureList.size(); ++i)
    {
        touchTexture(info->mTextureList[i], info->mTextureListVSize[i]);
    }

    touchTexture(info->mTexture, info->mVSize);
    touchTexture(info->mSpecularMap, info->mVSize);
    touchTexture(info->mNormalMap, info->mVSize);
}

void LLPipeline::postSort(LLCamera& camera)
{
    LL_PROFILE_ZONE_SCOPED_CATEGORY_PIPELINE;

	assertInitialized();
	sVolumeSAFrame = 0.f; //ZK LBG

	LL_PUSH_CALLSTACKS();
	//rebuild drawable geometry
	{
		LL_PROFILE_ZONE_NAMED_CATEGORY_PIPELINE("PostSort: rebuildGeom");
	for (LLCullResult::sg_iterator i = sCull->beginDrawableGroups(); i != sCull->endDrawableGroups(); ++i)
	{
		LLSpatialGroup* group = *i;
		if (!sUseOcclusion || 
			!group->isOcclusionState(LLSpatialGroup::OCCLUDED))
		{
			group->rebuildGeom();
		}
	}
	LL_PUSH_CALLSTACKS();
	//rebuild groups
	sCull->assertDrawMapsEmpty();

	rebuildPriorityGroups();
	LL_PUSH_CALLSTACKS();

	
	//build render map
	{
		LL_PROFILE_ZONE_NAMED_CATEGORY_PIPELINE("build render map");
	for (LLCullResult::sg_iterator i = sCull->beginVisibleGroups(); i != sCull->endVisibleGroups(); ++i)
	{
		LLSpatialGroup* group = *i;
		if ((sUseOcclusion && 
			group->isOcclusionState(LLSpatialGroup::OCCLUDED)) ||
			(RenderAutoHideSurfaceAreaLimit > 0.f && 
			group->mSurfaceArea > RenderAutoHideSurfaceAreaLimit*llmax(group->mObjectBoxSize, 10.f)))
		{
			continue;
		}

		if (group->hasState(LLSpatialGroup::NEW_DRAWINFO) && group->hasState(LLSpatialGroup::GEOM_DIRTY))
		{ //no way this group is going to be drawable without a rebuild
			group->rebuildGeom();
		}

		for (LLSpatialGroup::draw_map_t::iterator j = group->mDrawMap.begin(); j != group->mDrawMap.end(); ++j)
		{
			LLSpatialGroup::drawmap_elem_t& src_vec = j->second;	
			if (!hasRenderType(j->first))
			{
				continue;
			}
			
			for (LLSpatialGroup::drawmap_elem_t::iterator k = src_vec.begin(); k != src_vec.end(); ++k)
			{
                LLDrawInfo* info = *k;
				
				sCull->pushDrawInfo(j->first, info);
                if (!sShadowRender && !sReflectionRender)
                {
                    touchTextures(info);
                    addTrianglesDrawn(info->mCount, info->mDrawMode);
                }
			}
		}

		if (hasRenderType(LLPipeline::RENDER_TYPE_PASS_ALPHA))
		{
			LL_PROFILE_ZONE_NAMED_CATEGORY_PIPELINE("Collect Alpha groups");
			LLSpatialGroup::draw_map_t::iterator alpha = group->mDrawMap.find(LLRenderPass::PASS_ALPHA);
			
			if (alpha != group->mDrawMap.end())
			{ //store alpha groups for sorting
				LLSpatialBridge* bridge = group->getSpatialPartition()->asBridge();
				if (LLViewerCamera::sCurCameraID == LLViewerCamera::CAMERA_WORLD)
				{
					if (bridge)
					{
						LLCamera trans_camera = bridge->transformCamera(camera);
						group->updateDistance(trans_camera);
					}
					else
					{
						group->updateDistance(camera);
					}
				}
							
				if (hasRenderType(LLDrawPool::POOL_ALPHA))
				{
					sCull->pushAlphaGroup(group);
				}
			}

            LLSpatialGroup::draw_map_t::iterator rigged_alpha = group->mDrawMap.find(LLRenderPass::PASS_ALPHA_RIGGED);

            if (rigged_alpha != group->mDrawMap.end())
            { //store rigged alpha groups for LLDrawPoolAlpha prepass (skip distance update, rigged attachments use depth buffer)
                if (hasRenderType(LLDrawPool::POOL_ALPHA))
                {
                    sCull->pushRiggedAlphaGroup(group);
                }
            }
		}
	}
	}
	
	//flush particle VB
	if (LLVOPartGroup::sVB)
	{
		LLVOPartGroup::sVB->flush();
	}
	else
	{
		LL_WARNS_ONCE() << "Missing particle buffer" << LL_ENDL;
	}

	/*bool use_transform_feedback = gTransformPositionProgram.mProgramObject && !mMeshDirtyGroup.empty();

	if (use_transform_feedback)
	{ //place a query around potential transform feedback code for synchronization
		mTransformFeedbackPrimitives = 0;

		if (!mMeshDirtyQueryObject)
		{
			glGenQueriesARB(1, &mMeshDirtyQueryObject);
		}

		
		glBeginQueryARB(GL_TRANSFORM_FEEDBACK_PRIMITIVES_WRITTEN, mMeshDirtyQueryObject);
	}*/
	{
		LL_PROFILE_ZONE_NAMED_CATEGORY_PIPELINE("rebuild delayed upd groups");
	//pack vertex buffers for groups that chose to delay their updates
	for (LLSpatialGroup::sg_vector_t::iterator iter = mMeshDirtyGroup.begin(); iter != mMeshDirtyGroup.end(); ++iter)
	{
		(*iter)->rebuildMesh();
	}
	}
	}

	/*if (use_transform_feedback)
	{
		glEndQueryARB(GL_TRANSFORM_FEEDBACK_PRIMITIVES_WRITTEN);
	}*/
	
	mMeshDirtyGroup.clear();

	{
		LL_PROFILE_ZONE_NAMED_CATEGORY_PIPELINE("sort alpha groups");
	if (!sShadowRender)
	{
        // order alpha groups by distance
		std::sort(sCull->beginAlphaGroups(), sCull->endAlphaGroups(), LLSpatialGroup::CompareDepthGreater());

        // order rigged alpha groups by avatar attachment order
        std::sort(sCull->beginRiggedAlphaGroups(), sCull->endRiggedAlphaGroups(), LLSpatialGroup::CompareRenderOrder());
	}
	}

	LL_PUSH_CALLSTACKS();
	{
		LL_PROFILE_ZONE_NAMED_CATEGORY_PIPELINE("beacon rendering flags");
	// only render if the flag is set. The flag is only set if we are in edit mode or the toggle is set in the menus
	// Ansariel: Make beacons also show when beacons floater is closed.
	if (/*LLFloaterReg::instanceVisible("beacons") &&*/ !sShadowRender)
	{
		if (sRenderScriptedTouchBeacons)
		{
			// Only show the beacon on the root object.
			forAllVisibleDrawables(renderScriptedTouchBeacons);
		}
		else
		if (sRenderScriptedBeacons)
		{
			// Only show the beacon on the root object.
			forAllVisibleDrawables(renderScriptedBeacons);
		}

		if (sRenderPhysicalBeacons)
		{
			// Only show the beacon on the root object.
			forAllVisibleDrawables(renderPhysicalBeacons);
		}

		if(sRenderMOAPBeacons)
		{
			forAllVisibleDrawables(renderMOAPBeacons);
		}

		if (sRenderParticleBeacons)
		{
			forAllVisibleDrawables(renderParticleBeacons);
		}

		// If god mode, also show audio cues
		if (sRenderSoundBeacons && gAudiop)
		{
			// Walk all sound sources and render out beacons for them. Note, this isn't done in the ForAllVisibleDrawables function, because some are not visible.
			LLAudioEngine::source_map::iterator iter;
			for (iter = gAudiop->mAllSources.begin(); iter != gAudiop->mAllSources.end(); ++iter)
			{
				LLAudioSource *sourcep = iter->second;

				LLVector3d pos_global = sourcep->getPositionGlobal();
				LLVector3 pos = gAgent.getPosAgentFromGlobal(pos_global);
				if (gPipeline.sRenderBeacons)
				{
					//pos += LLVector3(0.f, 0.f, 0.2f);
					gObjectList.addDebugBeacon(pos, "", LLColor4(1.f, 1.f, 0.f, 0.5f), LLColor4(1.f, 1.f, 1.f, 0.5f), DebugBeaconLineWidth);
				}
			}
			// now deal with highlights for all those seeable sound sources
			forAllVisibleDrawables(renderSoundHighlights);
		}
	}
	}
	LL_PUSH_CALLSTACKS();
	// If managing your telehub, draw beacons at telehub and currently selected spawnpoint.
	if (LLFloaterTelehub::renderBeacons() && !sShadowRender)
	{
		LLFloaterTelehub::addBeacons();
	}

	if (!sShadowRender)
	{
		LL_PROFILE_ZONE_NAMED_CATEGORY_PIPELINE("Render face highlights");
		mSelectedFaces.clear();

		if (!gNonInteractive)
		{
			LLPipeline::setRenderHighlightTextureChannel(gFloaterTools->getPanelFace()->getTextureChannelToEdit());
		}

		// Draw face highlights for selected faces.
		if (LLSelectMgr::getInstance()->getTEMode())
		{
			struct f : public LLSelectedTEFunctor
			{
				virtual bool apply(LLViewerObject* object, S32 te)
				{
					if (object->mDrawable)
					{
						LLFace * facep = object->mDrawable->getFace(te);
						if (facep)
						{
							gPipeline.mSelectedFaces.push_back(facep);
					}
					}
					return true;
				}
			} func;
			LLSelectMgr::getInstance()->getSelection()->applyToTEs(&func);
		}
	}

	//LLSpatialGroup::sNoDelete = FALSE;
	LL_PUSH_CALLSTACKS();
}


void render_hud_elements()
{
    LL_PROFILE_ZONE_SCOPED_CATEGORY_UI; //LL_RECORD_BLOCK_TIME(FTM_RENDER_UI);
	gPipeline.disableLights();
	
	LLGLDisable fog(GL_FOG);
	LLGLSUIDefault gls_ui;

	LLGLEnable stencil(GL_STENCIL_TEST);
	glStencilFunc(GL_ALWAYS, 255, 0xFFFFFFFF);
	glStencilMask(0xFFFFFFFF);
	glStencilOp(GL_KEEP, GL_KEEP, GL_REPLACE);
	
	gGL.color4f(1,1,1,1);
	
	gUIProgram.bind();
	LLGLDepthTest depth(GL_TRUE, GL_FALSE);

	if (!LLPipeline::sReflectionRender && gPipeline.hasRenderDebugFeatureMask(LLPipeline::RENDER_DEBUG_FEATURE_UI))
	{
		LLGLEnable multisample(LLPipeline::RenderFSAASamples > 0 ? GL_MULTISAMPLE_ARB : 0);
		gViewerWindow->renderSelections(FALSE, FALSE, FALSE); // For HUD version in render_ui_3d()
	
		// Draw the tracking overlays
		LLTracker::render3D();
		
        if (LLWorld::instanceExists())
        {
            // Show the property lines
            LLWorld::getInstance()->renderPropertyLines();
        }
		LLViewerParcelMgr::getInstance()->render();
		LLViewerParcelMgr::getInstance()->renderParcelCollision();
	
		// Render name tags.
		LLHUDObject::renderAll();
	}
	else if (gForceRenderLandFence)
	{
		// This is only set when not rendering the UI, for parcel snapshots
		LLViewerParcelMgr::getInstance()->render();
	}
	else if (gPipeline.hasRenderType(LLPipeline::RENDER_TYPE_HUD))
	{
		LLHUDText::renderAllHUD();
	}

	gUIProgram.unbind();
	gGL.flush();
}

void LLPipeline::renderHighlights()
{
	assertInitialized();

	// Draw 3D UI elements here (before we clear the Z buffer in POOL_HUD)
	// Render highlighted faces.
	LLGLSPipelineAlpha gls_pipeline_alpha;
	LLColor4 color(1.f, 1.f, 1.f, 0.5f);
	LLGLEnable color_mat(GL_COLOR_MATERIAL);
	disableLights();

	if (!hasRenderType(LLPipeline::RENDER_TYPE_HUD) && !mHighlightSet.empty())
	{ //draw blurry highlight image over screen
		LLGLEnable blend(GL_BLEND);
		LLGLDepthTest depth(GL_TRUE, GL_FALSE, GL_ALWAYS);
		LLGLDisable test(GL_ALPHA_TEST);

		LLGLEnable stencil(GL_STENCIL_TEST);
		gGL.flush();
		glStencilMask(0xFFFFFFFF);
		glClearStencil(1);
		glClear(GL_STENCIL_BUFFER_BIT);

		glStencilFunc(GL_ALWAYS, 0, 0xFFFFFFFF);
		glStencilOp(GL_REPLACE, GL_REPLACE, GL_REPLACE);

		gGL.setColorMask(false, false);

        gHighlightProgram.bind();

		for (std::set<HighlightItem>::iterator iter = mHighlightSet.begin(); iter != mHighlightSet.end(); ++iter)
		{
			renderHighlight(iter->mItem->getVObj(), 1.f);
		}
		gGL.setColorMask(true, false);

		glStencilOp(GL_KEEP, GL_KEEP, GL_KEEP);
		glStencilFunc(GL_NOTEQUAL, 0, 0xFFFFFFFF);
		
		//gGL.setSceneBlendType(LLRender::BT_ADD_WITH_ALPHA);

		gGL.pushMatrix();
		gGL.loadIdentity();
		gGL.matrixMode(LLRender::MM_PROJECTION);
		gGL.pushMatrix();
		gGL.loadIdentity();

		gGL.getTexUnit(0)->bind(&mHighlight);

		LLVector2 tc1;
		LLVector2 tc2;

		tc1.setVec(0,0);
		tc2.setVec(2,2);

		gGL.begin(LLRender::TRIANGLES);
				
		F32 scale = RenderHighlightBrightness;
		LLColor4 color = RenderHighlightColor;
		F32 thickness = RenderHighlightThickness;

		for (S32 pass = 0; pass < 2; ++pass)
		{
			if (pass == 0)
			{
				gGL.setSceneBlendType(LLRender::BT_ADD_WITH_ALPHA);
			}
			else
			{
				gGL.setSceneBlendType(LLRender::BT_ALPHA);
			}

			for (S32 i = 0; i < 8; ++i)
			{
				for (S32 j = 0; j < 8; ++j)
				{
					LLVector2 tc(i-4+0.5f, j-4+0.5f);

					F32 dist = 1.f-(tc.length()/sqrtf(32.f));
					dist *= scale/64.f;

					tc *= thickness;
					tc.mV[0] = (tc.mV[0])/mHighlight.getWidth();
					tc.mV[1] = (tc.mV[1])/mHighlight.getHeight();

					gGL.color4f(color.mV[0],
								color.mV[1],
								color.mV[2],
								color.mV[3]*dist);
					
					gGL.texCoord2f(tc.mV[0]+tc1.mV[0], tc.mV[1]+tc2.mV[1]);
					gGL.vertex2f(-1,3);
					
					gGL.texCoord2f(tc.mV[0]+tc1.mV[0], tc.mV[1]+tc1.mV[1]);
					gGL.vertex2f(-1,-1);
					
					gGL.texCoord2f(tc.mV[0]+tc2.mV[0], tc.mV[1]+tc1.mV[1]);
					gGL.vertex2f(3,-1);
				}
			}
		}

		gGL.end();

		gGL.popMatrix();
		gGL.matrixMode(LLRender::MM_MODELVIEW);
		gGL.popMatrix();
		
		//gGL.setSceneBlendType(LLRender::BT_ALPHA);
	}

	if ((LLViewerShaderMgr::instance()->getShaderLevel(LLViewerShaderMgr::SHADER_INTERFACE) > 0))
	{
		gHighlightProgram.bind();
		gGL.diffuseColor4f(1,1,1,0.5f);
	}
	
	if (hasRenderDebugFeatureMask(RENDER_DEBUG_FEATURE_SELECTED) && !mFaceSelectImagep)
		{
			mFaceSelectImagep = LLViewerTextureManager::getFetchedTexture(IMG_FACE_SELECT);
		}

	if (hasRenderDebugFeatureMask(RENDER_DEBUG_FEATURE_SELECTED) && (sRenderHighlightTextureChannel == LLRender::DIFFUSE_MAP))
	{
		// Make sure the selection image gets downloaded and decoded
		mFaceSelectImagep->addTextureStats((F32)MAX_IMAGE_AREA);

		U32 count = mSelectedFaces.size();
		for (U32 i = 0; i < count; i++)
		{
			LLFace *facep = mSelectedFaces[i];
			if (!facep || facep->getDrawable()->isDead())
			{
				LL_ERRS() << "Bad face on selection" << LL_ENDL;
				return;
			}
			
			facep->renderSelected(mFaceSelectImagep, color);
		}
	}

	if (hasRenderDebugFeatureMask(RENDER_DEBUG_FEATURE_SELECTED))
	{
		// Paint 'em red!
		color.setVec(1.f, 0.f, 0.f, 0.5f);
		
		int count = mHighlightFaces.size();
		for (S32 i = 0; i < count; i++)
		{
			LLFace* facep = mHighlightFaces[i];
			facep->renderSelected(LLViewerTexture::sNullImagep, color);
		}
	}

	// Contains a list of the faces of objects that are physical or
	// have touch-handlers.
	mHighlightFaces.clear();

	if (LLViewerShaderMgr::instance()->getShaderLevel(LLViewerShaderMgr::SHADER_INTERFACE) > 0)
	{
		gHighlightProgram.unbind();
	}


	if (hasRenderDebugFeatureMask(RENDER_DEBUG_FEATURE_SELECTED) && (sRenderHighlightTextureChannel == LLRender::NORMAL_MAP))
	{
		color.setVec(1.0f, 0.5f, 0.5f, 0.5f);
		if ((LLViewerShaderMgr::instance()->getShaderLevel(LLViewerShaderMgr::SHADER_INTERFACE) > 0))
		{
			gHighlightNormalProgram.bind();
			gGL.diffuseColor4f(1,1,1,0.5f);
		}

		mFaceSelectImagep->addTextureStats((F32)MAX_IMAGE_AREA);

		U32 count = mSelectedFaces.size();
		for (U32 i = 0; i < count; i++)
		{
			LLFace *facep = mSelectedFaces[i];
			if (!facep || facep->getDrawable()->isDead())
			{
				LL_ERRS() << "Bad face on selection" << LL_ENDL;
				return;
			}

			facep->renderSelected(mFaceSelectImagep, color);
		}

		if ((LLViewerShaderMgr::instance()->getShaderLevel(LLViewerShaderMgr::SHADER_INTERFACE) > 0))
		{
			gHighlightNormalProgram.unbind();
		}
	}

	if (hasRenderDebugFeatureMask(RENDER_DEBUG_FEATURE_SELECTED) && (sRenderHighlightTextureChannel == LLRender::SPECULAR_MAP))
	{
		color.setVec(0.0f, 0.3f, 1.0f, 0.8f);
		if ((LLViewerShaderMgr::instance()->getShaderLevel(LLViewerShaderMgr::SHADER_INTERFACE) > 0))
		{
			gHighlightSpecularProgram.bind();
			gGL.diffuseColor4f(1,1,1,0.5f);
		}

		mFaceSelectImagep->addTextureStats((F32)MAX_IMAGE_AREA);

		U32 count = mSelectedFaces.size();
		for (U32 i = 0; i < count; i++)
		{
			LLFace *facep = mSelectedFaces[i];
			if (!facep || facep->getDrawable()->isDead())
			{
				LL_ERRS() << "Bad face on selection" << LL_ENDL;
				return;
			}

			facep->renderSelected(mFaceSelectImagep, color);
		}

		if ((LLViewerShaderMgr::instance()->getShaderLevel(LLViewerShaderMgr::SHADER_INTERFACE) > 0))
		{
			gHighlightSpecularProgram.unbind();
		}
	}
}

//debug use
U32 LLPipeline::sCurRenderPoolType = 0 ;

void LLPipeline::renderGeom(LLCamera& camera, bool forceVBOUpdate)
{
	LL_PROFILE_ZONE_SCOPED_CATEGORY_PIPELINE; //LL_RECORD_BLOCK_TIME(FTM_RENDER_GEOMETRY);

	assertInitialized();

	F32 saved_modelview[16];
	F32 saved_projection[16];

	//HACK: preserve/restore matrices around HUD render
	if (gPipeline.hasRenderType(LLPipeline::RENDER_TYPE_HUD))
	{
		for (U32 i = 0; i < 16; i++)
		{
			saved_modelview[i] = gGLModelView[i];
			saved_projection[i] = gGLProjection[i];
		}
	}

	///////////////////////////////////////////
	//
	// Sync and verify GL state
	//
	//

	stop_glerror();

	LLVertexBuffer::unbind();

	// Do verification of GL state
	LLGLState::checkStates();
	LLGLState::checkTextureChannels();
	if (mRenderDebugMask & RENDER_DEBUG_VERIFY)
	{
		if (!verify())
		{
			LL_ERRS() << "Pipeline verification failed!" << LL_ENDL;
		}
	}

	LLAppViewer::instance()->pingMainloopTimeout("Pipeline:ForceVBO");
	
	// Initialize lots of GL state to "safe" values
	gGL.getTexUnit(0)->unbind(LLTexUnit::TT_TEXTURE);
	gGL.matrixMode(LLRender::MM_TEXTURE);
	gGL.loadIdentity();
	gGL.matrixMode(LLRender::MM_MODELVIEW);

	LLGLSPipeline gls_pipeline;
	LLGLEnable multisample(RenderFSAASamples > 0 ? GL_MULTISAMPLE_ARB : 0);

	LLGLState gls_color_material(GL_COLOR_MATERIAL, mLightingDetail < 2);
				
	// Toggle backface culling for debugging
	LLGLEnable cull_face(mBackfaceCull ? GL_CULL_FACE : 0);
	// Set fog
	bool use_fog = hasRenderDebugFeatureMask(LLPipeline::RENDER_DEBUG_FEATURE_FOG);
	LLGLEnable fog_enable(use_fog &&
						  !gPipeline.canUseWindLightShadersOnObjects() ? GL_FOG : 0);
	gSky.updateFog(camera.getFar());
	if (!use_fog)
	{
		sUnderWaterRender = false;
	}

	gGL.getTexUnit(0)->bind(LLViewerFetchedTexture::sDefaultImagep);
	LLViewerFetchedTexture::sDefaultImagep->setAddressMode(LLTexUnit::TAM_WRAP);
	

	//////////////////////////////////////////////
	//
	// Actually render all of the geometry
	//
	//	
	stop_glerror();
	
	LLAppViewer::instance()->pingMainloopTimeout("Pipeline:RenderDrawPools");

	for (pool_set_t::iterator iter = mPools.begin(); iter != mPools.end(); ++iter)
	{
		LLDrawPool *poolp = *iter;
		if (hasRenderType(poolp->getType()))
		{
			poolp->prerender();
		}
	}

	{
		LL_PROFILE_ZONE_NAMED_CATEGORY_DRAWPOOL("pools"); //LL_RECORD_BLOCK_TIME(FTM_POOLS);
		
		// HACK: don't calculate local lights if we're rendering the HUD!
		//    Removing this check will cause bad flickering when there are 
		//    HUD elements being rendered AND the user is in flycam mode  -nyx
		if (!gPipeline.hasRenderType(LLPipeline::RENDER_TYPE_HUD))
		{
			calcNearbyLights(camera);
			setupHWLights(NULL);
		}

		bool occlude = sUseOcclusion > 1;
		U32 cur_type = 0;

		pool_set_t::iterator iter1 = mPools.begin();
		while ( iter1 != mPools.end() )
		{
			LLDrawPool *poolp = *iter1;
			
			cur_type = poolp->getType();

			//debug use
			sCurRenderPoolType = cur_type ;

			if (occlude && cur_type >= LLDrawPool::POOL_GRASS)
			{
				occlude = false;
				gGLLastMatrix = NULL;
				gGL.loadMatrix(gGLModelView);
				LLGLSLShader::bindNoShader();
// [RLVa:KB] - @setsphere
				if (LLPipeline::sRenderDeferred || !LLRenderTarget::sUseFBO || !LLPipeline::sUseDepthTexture)
				{
					doOcclusion(camera);
				}
				else
				{
					doOcclusion(camera, mScreen, mOcclusionDepth, &mDeferredDepth);
				}
// [/RLVa:KB]
//				doOcclusion(camera);
			}

			pool_set_t::iterator iter2 = iter1;
			if (hasRenderType(poolp->getType()) && poolp->getNumPasses() > 0)
			{
				LL_PROFILE_ZONE_NAMED_CATEGORY_DRAWPOOL("pool render"); //LL_RECORD_BLOCK_TIME(FTM_POOLRENDER);

				gGLLastMatrix = NULL;
				gGL.loadMatrix(gGLModelView);
			
				for( S32 i = 0; i < poolp->getNumPasses(); i++ )
				{
					LLVertexBuffer::unbind();
					poolp->beginRenderPass(i);
					for (iter2 = iter1; iter2 != mPools.end(); iter2++)
					{
						LLDrawPool *p = *iter2;
						if (p->getType() != cur_type)
						{
							break;
						}
						
						if ( !p->getSkipRenderFlag() ) { p->render(i); }
					}
					poolp->endRenderPass(i);
					LLVertexBuffer::unbind();
					if (gDebugGL)
					{
						std::string msg = llformat("pass %d", i);
						LLGLState::checkStates(msg);
						//LLGLState::checkTextureChannels(msg);
						//LLGLState::checkClientArrays(msg);
					}
				}
			}
			else
			{
				// Skip all pools of this type
				for (iter2 = iter1; iter2 != mPools.end(); iter2++)
				{
					LLDrawPool *p = *iter2;
					if (p->getType() != cur_type)
					{
						break;
					}
				}
			}
			iter1 = iter2;
			stop_glerror();
		}
		
		LLAppViewer::instance()->pingMainloopTimeout("Pipeline:RenderDrawPoolsEnd");

		LLVertexBuffer::unbind();
			
		gGLLastMatrix = NULL;
		gGL.loadMatrix(gGLModelView);

		if (occlude)
		{
			occlude = false;
			gGLLastMatrix = NULL;
			gGL.loadMatrix(gGLModelView);
			LLGLSLShader::bindNoShader();
			doOcclusion(camera);
		}
	}

	LLVertexBuffer::unbind();
	LLGLState::checkStates();

	if (!LLPipeline::sImpostorRender)
	{
		LLAppViewer::instance()->pingMainloopTimeout("Pipeline:RenderHighlights");

		if (!sReflectionRender)
		{
			renderHighlights();
		}

		// Contains a list of the faces of objects that are physical or
		// have touch-handlers.
		mHighlightFaces.clear();

		LLAppViewer::instance()->pingMainloopTimeout("Pipeline:RenderDebug");
	
		renderDebug();

		LLVertexBuffer::unbind();
	
		if (!LLPipeline::sReflectionRender && !LLPipeline::sRenderDeferred)
		{
			if (gPipeline.hasRenderDebugFeatureMask(LLPipeline::RENDER_DEBUG_FEATURE_UI))
			{
				// Render debugging beacons.
				gObjectList.renderObjectBeacons();
				gObjectList.resetObjectBeacons();
                gSky.addSunMoonBeacons();
			}
			else
			{
				// Make sure particle effects disappear
				LLHUDObject::renderAllForTimer();
			}
		}
		else
		{
			// Make sure particle effects disappear
			LLHUDObject::renderAllForTimer();
		}

		LLAppViewer::instance()->pingMainloopTimeout("Pipeline:RenderGeomEnd");

		//HACK: preserve/restore matrices around HUD render
		if (gPipeline.hasRenderType(LLPipeline::RENDER_TYPE_HUD))
		{
			for (U32 i = 0; i < 16; i++)
			{
				gGLModelView[i] = saved_modelview[i];
				gGLProjection[i] = saved_projection[i];
			}
		}
	}

	LLVertexBuffer::unbind();

	LLGLState::checkStates();
//	LLGLState::checkTextureChannels();
//	LLGLState::checkClientArrays();
}

void LLPipeline::renderGeomDeferred(LLCamera& camera)
{
	LLAppViewer::instance()->pingMainloopTimeout("Pipeline:RenderGeomDeferred");

	LL_PROFILE_ZONE_SCOPED_CATEGORY_DRAWPOOL; //LL_RECORD_BLOCK_TIME(FTM_RENDER_GEOMETRY);
	{
		// SL-15709 -- NOTE: Tracy only allows one ZoneScoped per function.
		// Solutions are:
		// 1. Use a new scope
		// 2. Use named zones
		// 3. Use transient zones
		LL_PROFILE_ZONE_NAMED_CATEGORY_DRAWPOOL("deferred pools"); //LL_RECORD_BLOCK_TIME(FTM_DEFERRED_POOLS);

		LLGLEnable cull(GL_CULL_FACE);

		for (pool_set_t::iterator iter = mPools.begin(); iter != mPools.end(); ++iter)
		{
			LLDrawPool *poolp = *iter;
			if (hasRenderType(poolp->getType()))
			{
				poolp->prerender();
			}
		}

		LLGLEnable multisample(RenderFSAASamples > 0 ? GL_MULTISAMPLE_ARB : 0);

		LLVertexBuffer::unbind();

		LLGLState::checkStates();
		LLGLState::checkTextureChannels();

		U32 cur_type = 0;

		gGL.setColorMask(true, true);
	
		pool_set_t::iterator iter1 = mPools.begin();

		while ( iter1 != mPools.end() )
		{
			LLDrawPool *poolp = *iter1;
		
			cur_type = poolp->getType();

			pool_set_t::iterator iter2 = iter1;
			if (hasRenderType(poolp->getType()) && poolp->getNumDeferredPasses() > 0)
			{
				LL_PROFILE_ZONE_NAMED_CATEGORY_DRAWPOOL("deferred pool render"); //LL_RECORD_BLOCK_TIME(FTM_DEFERRED_POOLRENDER);

				gGLLastMatrix = NULL;
				gGL.loadMatrix(gGLModelView);
		
				for( S32 i = 0; i < poolp->getNumDeferredPasses(); i++ )
				{
					LLVertexBuffer::unbind();
					poolp->beginDeferredPass(i);
					for (iter2 = iter1; iter2 != mPools.end(); iter2++)
					{
						LLDrawPool *p = *iter2;
						if (p->getType() != cur_type)
						{
							break;
						}

						if ( !p->getSkipRenderFlag() ) { p->renderDeferred(i); }
					}
					poolp->endDeferredPass(i);
					LLVertexBuffer::unbind();

					if (gDebugGL || gDebugPipeline)
					{
						LLGLState::checkStates();
					}
				}
			}
			else
			{
				// Skip all pools of this type
				for (iter2 = iter1; iter2 != mPools.end(); iter2++)
				{
					LLDrawPool *p = *iter2;
					if (p->getType() != cur_type)
					{
						break;
					}
				}
			}
			iter1 = iter2;
			stop_glerror();
		}

		gGLLastMatrix = NULL;
		gGL.matrixMode(LLRender::MM_MODELVIEW);
		gGL.loadMatrix(gGLModelView);

		gGL.setColorMask(true, false);

	} // Tracy ZoneScoped
}

void LLPipeline::renderGeomPostDeferred(LLCamera& camera, bool do_occlusion)
{
	LL_PROFILE_ZONE_SCOPED_CATEGORY_DRAWPOOL; //LL_RECORD_BLOCK_TIME(FTM_POST_DEFERRED_POOLS);
	U32 cur_type = 0;

	LLGLEnable cull(GL_CULL_FACE);

	LLGLEnable multisample(RenderFSAASamples > 0 ? GL_MULTISAMPLE_ARB : 0);

	calcNearbyLights(camera);
	setupHWLights(NULL);

	gGL.setColorMask(true, false);

	pool_set_t::iterator iter1 = mPools.begin();
	bool occlude = LLPipeline::sUseOcclusion > 1 && do_occlusion;

	while ( iter1 != mPools.end() )
	{
		LLDrawPool *poolp = *iter1;
		
		cur_type = poolp->getType();

		if (occlude && cur_type >= LLDrawPool::POOL_GRASS)
		{
			occlude = false;
			gGLLastMatrix = NULL;
			gGL.loadMatrix(gGLModelView);
			LLGLSLShader::bindNoShader();
			doOcclusion(camera, mScreen, mOcclusionDepth, &mDeferredDepth);
			gGL.setColorMask(true, false);
		}

		pool_set_t::iterator iter2 = iter1;
		if (hasRenderType(poolp->getType()) && poolp->getNumPostDeferredPasses() > 0)
		{
			LL_PROFILE_ZONE_NAMED_CATEGORY_DRAWPOOL("deferred poolrender"); //LL_RECORD_BLOCK_TIME(FTM_POST_DEFERRED_POOLRENDER);

			gGLLastMatrix = NULL;
			gGL.loadMatrix(gGLModelView);
		
			for( S32 i = 0; i < poolp->getNumPostDeferredPasses(); i++ )
			{
				LLVertexBuffer::unbind();
				poolp->beginPostDeferredPass(i);
				for (iter2 = iter1; iter2 != mPools.end(); iter2++)
				{
					LLDrawPool *p = *iter2;
					if (p->getType() != cur_type)
					{
						break;
					}
										
					p->renderPostDeferred(i);
				}
				poolp->endPostDeferredPass(i);
				LLVertexBuffer::unbind();

				if (gDebugGL || gDebugPipeline)
				{
					LLGLState::checkStates();
				}
			}
		}
		else
		{
			// Skip all pools of this type
			for (iter2 = iter1; iter2 != mPools.end(); iter2++)
			{
				LLDrawPool *p = *iter2;
				if (p->getType() != cur_type)
				{
					break;
				}
			}
		}
		iter1 = iter2;
		stop_glerror();
	}

	gGLLastMatrix = NULL;
	gGL.matrixMode(LLRender::MM_MODELVIEW);
	gGL.loadMatrix(gGLModelView);

	if (occlude)
	{
		occlude = false;
		LLGLSLShader::bindNoShader();
		doOcclusion(camera);
		gGLLastMatrix = NULL;
		gGL.matrixMode(LLRender::MM_MODELVIEW);
		gGL.loadMatrix(gGLModelView);
	}
}

void LLPipeline::renderGeomShadow(LLCamera& camera)
{
    LL_PROFILE_ZONE_SCOPED_CATEGORY_PIPELINE;
    U32 cur_type = 0;
	
	LLGLEnable cull(GL_CULL_FACE);

	LLVertexBuffer::unbind();

	pool_set_t::iterator iter1 = mPools.begin();
	
	while ( iter1 != mPools.end() )
	{
		LLDrawPool *poolp = *iter1;
		
		cur_type = poolp->getType();

		pool_set_t::iterator iter2 = iter1;
		if (hasRenderType(poolp->getType()) && poolp->getNumShadowPasses() > 0)
		{
			poolp->prerender() ;

			gGLLastMatrix = NULL;
			gGL.loadMatrix(gGLModelView);
		
			for( S32 i = 0; i < poolp->getNumShadowPasses(); i++ )
			{
				LLVertexBuffer::unbind();
				poolp->beginShadowPass(i);
				for (iter2 = iter1; iter2 != mPools.end(); iter2++)
				{
					LLDrawPool *p = *iter2;
					if (p->getType() != cur_type)
					{
						break;
					}
										
					p->renderShadow(i);
				}
				poolp->endShadowPass(i);
				LLVertexBuffer::unbind();

				LLGLState::checkStates();
			}
		}
		else
		{
			// Skip all pools of this type
			for (iter2 = iter1; iter2 != mPools.end(); iter2++)
			{
				LLDrawPool *p = *iter2;
				if (p->getType() != cur_type)
				{
					break;
				}
			}
		}
		iter1 = iter2;
		stop_glerror();
	}

	gGLLastMatrix = NULL;
	gGL.loadMatrix(gGLModelView);
}


void LLPipeline::addTrianglesDrawn(S32 index_count, U32 render_type)
{
    LL_PROFILE_ZONE_SCOPED_CATEGORY_PIPELINE;
	assertInitialized();
	S32 count = 0;
	if (render_type == LLRender::TRIANGLE_STRIP)
	{
		count = index_count-2;
	}
	else
	{
		count = index_count/3;
	}

	record(sStatBatchSize, count);

	add(LLStatViewer::TRIANGLES_DRAWN, LLUnits::Triangles::fromValue(count));

	if (LLPipeline::sRenderFrameTest)
	{
		gViewerWindow->getWindow()->swapBuffers();
		ms_sleep(16);
	}
}

void LLPipeline::renderPhysicsDisplay()
{
	if (!hasRenderDebugMask(LLPipeline::RENDER_DEBUG_PHYSICS_SHAPES))
	{
		return;
	}

	allocatePhysicsBuffer();

	gGL.flush();
	mPhysicsDisplay.bindTarget();
	glClearColor(0,0,0,1);
	gGL.setColorMask(true, true);
	mPhysicsDisplay.clear();
	glClearColor(0,0,0,0);

	gGL.setColorMask(true, false);

	gDebugProgram.bind();

	for (LLWorld::region_list_t::const_iterator iter = LLWorld::getInstance()->getRegionList().begin(); 
			iter != LLWorld::getInstance()->getRegionList().end(); ++iter)
	{
		LLViewerRegion* region = *iter;
		for (U32 i = 0; i < LLViewerRegion::NUM_PARTITIONS; i++)
		{
			LLSpatialPartition* part = region->getSpatialPartition(i);
			if (part)
			{
				if (hasRenderType(part->mDrawableType))
				{
					part->renderPhysicsShapes();
				}
			}
		}
	}

	gGL.flush();

	gDebugProgram.unbind();
	mPhysicsDisplay.flush();
}

extern std::set<LLSpatialGroup*> visible_selected_groups;

void LLPipeline::renderDebug()
{
	assertInitialized();

	bool hud_only = hasRenderType(LLPipeline::RENDER_TYPE_HUD);

	if (!hud_only )
	{
		//Render any navmesh geometry	
		LLPathingLib *llPathingLibInstance = LLPathingLib::getInstance();
		if ( llPathingLibInstance != NULL ) 
		{
			//character floater renderables
			
			LLHandle<LLFloaterPathfindingCharacters> pathfindingCharacterHandle = LLFloaterPathfindingCharacters::getInstanceHandle();
			if ( !pathfindingCharacterHandle.isDead() )
			{
				LLFloaterPathfindingCharacters *pathfindingCharacter = pathfindingCharacterHandle.get();

				if ( pathfindingCharacter->getVisible() || gAgentCamera.cameraMouselook() )			
				{	
					gPathfindingProgram.bind();			
					gPathfindingProgram.uniform1f(sTint, 1.f);
					gPathfindingProgram.uniform1f(sAmbiance, 1.f);
					gPathfindingProgram.uniform1f(sAlphaScale, 1.f);

					//Requried character physics capsule render parameters
					LLUUID id;					
					LLVector3 pos;
					LLQuaternion rot;
				
					if ( pathfindingCharacter->isPhysicsCapsuleEnabled( id, pos, rot ) )
					{
						//remove blending artifacts
						gGL.setColorMask(false, false);
						llPathingLibInstance->renderSimpleShapeCapsuleID( gGL, id, pos, rot );				
						gGL.setColorMask(true, false);
						LLGLEnable blend(GL_BLEND);
						gPathfindingProgram.uniform1f(sAlphaScale, 0.90f);
						llPathingLibInstance->renderSimpleShapeCapsuleID( gGL, id, pos, rot );
						gPathfindingProgram.bind();
					}
				}
			}
			

			//pathing console renderables
			LLHandle<LLFloaterPathfindingConsole> pathfindingConsoleHandle = LLFloaterPathfindingConsole::getInstanceHandle();
			if (!pathfindingConsoleHandle.isDead())
			{
				LLFloaterPathfindingConsole *pathfindingConsole = pathfindingConsoleHandle.get();

				if ( pathfindingConsole->getVisible() || gAgentCamera.cameraMouselook() )
				{				
					F32 ambiance = gSavedSettings.getF32("PathfindingAmbiance");

					gPathfindingProgram.bind();
			
					gPathfindingProgram.uniform1f(sTint, 1.f);
					gPathfindingProgram.uniform1f(sAmbiance, ambiance);
					gPathfindingProgram.uniform1f(sAlphaScale, 1.f);

					if ( !pathfindingConsole->isRenderWorld() )
					{
						const LLColor4 clearColor = gSavedSettings.getColor4("PathfindingNavMeshClear");
						gGL.setColorMask(true, true);
						glClearColor(clearColor.mV[0],clearColor.mV[1],clearColor.mV[2],0);
						glClear(GL_DEPTH_BUFFER_BIT | GL_COLOR_BUFFER_BIT | GL_STENCIL_BUFFER_BIT);					
						gGL.setColorMask(true, false);
						glPolygonMode( GL_FRONT_AND_BACK, GL_FILL );	
					}

					//NavMesh
					if ( pathfindingConsole->isRenderNavMesh() )
					{	
						gGL.flush();
						gGL.setLineWidth(2.0f);	// <FS> Line width OGL core profile fix by Rye Mutt
						LLGLEnable cull(GL_CULL_FACE);
						LLGLDisable blend(GL_BLEND);
						
						if ( pathfindingConsole->isRenderWorld() )
						{					
							LLGLEnable blend(GL_BLEND);
							gPathfindingProgram.uniform1f(sAlphaScale, 0.66f);
							llPathingLibInstance->renderNavMesh();
						}
						else
						{
							llPathingLibInstance->renderNavMesh();
						}
						
						//render edges
						gPathfindingNoNormalsProgram.bind();
						gPathfindingNoNormalsProgram.uniform1f(sTint, 1.f);
						gPathfindingNoNormalsProgram.uniform1f(sAlphaScale, 1.f);
						llPathingLibInstance->renderNavMeshEdges();
						gPathfindingProgram.bind();

						gGL.flush();
						glPolygonMode( GL_FRONT_AND_BACK, GL_FILL );	
						gGL.setLineWidth(1.0f);	// <FS> Line width OGL core profile fix by Rye Mutt
						gGL.flush();
					}
					//User designated path
					if ( LLPathfindingPathTool::getInstance()->isRenderPath() )
					{
						//The path
						gUIProgram.bind();
						gGL.getTexUnit(0)->bind(LLViewerFetchedTexture::sWhiteImagep);
						llPathingLibInstance->renderPath();
						gPathfindingProgram.bind();

                        //The bookends
						//remove blending artifacts
						gGL.setColorMask(false, false);
						llPathingLibInstance->renderPathBookend( gGL, LLPathingLib::LLPL_START );
						llPathingLibInstance->renderPathBookend( gGL, LLPathingLib::LLPL_END );
						
						gGL.setColorMask(true, false);
						//render the bookends
						LLGLEnable blend(GL_BLEND);
						gPathfindingProgram.uniform1f(sAlphaScale, 0.90f);
						llPathingLibInstance->renderPathBookend( gGL, LLPathingLib::LLPL_START );
						llPathingLibInstance->renderPathBookend( gGL, LLPathingLib::LLPL_END );
						gPathfindingProgram.bind();
					}
				
					if ( pathfindingConsole->isRenderWaterPlane() )
					{	
						LLGLEnable blend(GL_BLEND);
						gPathfindingProgram.uniform1f(sAlphaScale, 0.90f);
						llPathingLibInstance->renderSimpleShapes( gGL, gAgent.getRegion()->getWaterHeight() );
					}
				//physics/exclusion shapes
				if ( pathfindingConsole->isRenderAnyShapes() )
				{					
						U32 render_order[] = {
							1 << LLPathingLib::LLST_ObstacleObjects,
							1 << LLPathingLib::LLST_WalkableObjects,
							1 << LLPathingLib::LLST_ExclusionPhantoms,	
							1 << LLPathingLib::LLST_MaterialPhantoms,
						};

						U32 flags = pathfindingConsole->getRenderShapeFlags();

						for (U32 i = 0; i < 4; i++)
						{
							if (!(flags & render_order[i]))
							{
								continue;
							}

							//turn off backface culling for volumes so they are visible when camera is inside volume
							LLGLDisable cull(i >= 2 ? GL_CULL_FACE : 0);
						
							gGL.flush();
							glPolygonMode( GL_FRONT_AND_BACK, GL_FILL );	
				
							//get rid of some z-fighting
							LLGLEnable polyOffset(GL_POLYGON_OFFSET_FILL);
							glPolygonOffset(1.0f, 1.0f);

							//render to depth first to avoid blending artifacts
							gGL.setColorMask(false, false);
							llPathingLibInstance->renderNavMeshShapesVBO( render_order[i] );		
							gGL.setColorMask(true, false);

							//get rid of some z-fighting
							glPolygonOffset(0.f, 0.f);

							LLGLEnable blend(GL_BLEND);
				
							{
								gPathfindingProgram.uniform1f(sAmbiance, ambiance);

								{ //draw solid overlay
									LLGLDepthTest depth(GL_TRUE, GL_FALSE, GL_LEQUAL);
									llPathingLibInstance->renderNavMeshShapesVBO( render_order[i] );				
									gGL.flush();				
								}
				
								LLGLEnable lineOffset(GL_POLYGON_OFFSET_LINE);
								glPolygonMode( GL_FRONT_AND_BACK, GL_LINE );	
						
								F32 offset = gSavedSettings.getF32("PathfindingLineOffset");

								if (pathfindingConsole->isRenderXRay())
								{
									gPathfindingProgram.uniform1f(sTint, gSavedSettings.getF32("PathfindingXRayTint"));
									gPathfindingProgram.uniform1f(sAlphaScale, gSavedSettings.getF32("PathfindingXRayOpacity"));
									LLGLEnable blend(GL_BLEND);
									LLGLDepthTest depth(GL_TRUE, GL_FALSE, GL_GREATER);
								
									glPolygonOffset(offset, -offset);
								
									if (gSavedSettings.getBOOL("PathfindingXRayWireframe"))
									{ //draw hidden wireframe as darker and less opaque
										gPathfindingProgram.uniform1f(sAmbiance, 1.f);
										llPathingLibInstance->renderNavMeshShapesVBO( render_order[i] );				
									}
									else
									{
										glPolygonMode( GL_FRONT_AND_BACK, GL_FILL );	
										gPathfindingProgram.uniform1f(sAmbiance, ambiance);
										llPathingLibInstance->renderNavMeshShapesVBO( render_order[i] );				
										glPolygonMode(GL_FRONT_AND_BACK, GL_LINE);
									}
								}

								{ //draw visible wireframe as brighter, thicker and more opaque
									glPolygonOffset(offset, offset);
									gPathfindingProgram.uniform1f(sAmbiance, 1.f);
									gPathfindingProgram.uniform1f(sTint, 1.f);
									gPathfindingProgram.uniform1f(sAlphaScale, 1.f);

									gGL.setLineWidth(gSavedSettings.getF32("PathfindingLineWidth")); // <FS> Line width OGL core profile fix by Rye Mutt
									LLGLDisable blendOut(GL_BLEND);
									llPathingLibInstance->renderNavMeshShapesVBO( render_order[i] );				
									gGL.flush();
									gGL.setLineWidth(1.f); // <FS> Line width OGL core profile fix by Rye Mutt
								}
				
								glPolygonMode( GL_FRONT_AND_BACK, GL_FILL );
							}
						}
					}

					glPolygonOffset(0.f, 0.f);

					if ( pathfindingConsole->isRenderNavMesh() && pathfindingConsole->isRenderXRay() )
					{	//render navmesh xray
						F32 ambiance = gSavedSettings.getF32("PathfindingAmbiance");

						LLGLEnable lineOffset(GL_POLYGON_OFFSET_LINE);
						LLGLEnable polyOffset(GL_POLYGON_OFFSET_FILL);
											
						F32 offset = gSavedSettings.getF32("PathfindingLineOffset");
						glPolygonOffset(offset, -offset);

						LLGLEnable blend(GL_BLEND);
						LLGLDepthTest depth(GL_TRUE, GL_FALSE, GL_GREATER);
						gGL.flush();				
						gGL.setLineWidth(2.0f);	// <FS> Line width OGL core profile fix by Rye Mutt
						LLGLEnable cull(GL_CULL_FACE);
																		
						gPathfindingProgram.uniform1f(sTint, gSavedSettings.getF32("PathfindingXRayTint"));
						gPathfindingProgram.uniform1f(sAlphaScale, gSavedSettings.getF32("PathfindingXRayOpacity"));
								
						if (gSavedSettings.getBOOL("PathfindingXRayWireframe"))
						{ //draw hidden wireframe as darker and less opaque
							glPolygonMode( GL_FRONT_AND_BACK, GL_LINE );	
							gPathfindingProgram.uniform1f(sAmbiance, 1.f);
							llPathingLibInstance->renderNavMesh();
							glPolygonMode( GL_FRONT_AND_BACK, GL_FILL );	
						}	
						else
						{
							gPathfindingProgram.uniform1f(sAmbiance, ambiance);
							llPathingLibInstance->renderNavMesh();
						}

						//render edges
						gPathfindingNoNormalsProgram.bind();
						gPathfindingNoNormalsProgram.uniform1f(sTint, gSavedSettings.getF32("PathfindingXRayTint"));
						gPathfindingNoNormalsProgram.uniform1f(sAlphaScale, gSavedSettings.getF32("PathfindingXRayOpacity"));
						llPathingLibInstance->renderNavMeshEdges();
						gPathfindingProgram.bind();
					
						gGL.flush();
						gGL.setLineWidth(1.0f);	// <FS> Line width OGL core profile fix by Rye Mutt
					}
			
					glPolygonOffset(0.f, 0.f);

					gGL.flush();
					gPathfindingProgram.unbind();
				}
			}
		}
	}

	gGL.color4f(1,1,1,1);

	gGLLastMatrix = NULL;
	gGL.loadMatrix(gGLModelView);
	gGL.setColorMask(true, false);

	
	if (!hud_only && !mDebugBlips.empty())
	{ //render debug blips
		gUIProgram.bind();

		gGL.getTexUnit(0)->bind(LLViewerFetchedTexture::sWhiteImagep, true);

		glPointSize(8.f);
		LLGLDepthTest depth(GL_TRUE, GL_TRUE, GL_ALWAYS);

		gGL.begin(LLRender::POINTS);
		for (std::list<DebugBlip>::iterator iter = mDebugBlips.begin(); iter != mDebugBlips.end(); )
		{
			DebugBlip& blip = *iter;

			blip.mAge += gFrameIntervalSeconds.value();
			if (blip.mAge > 2.f)
			{
				mDebugBlips.erase(iter++);
			}
			else
			{
				iter++;
			}

			blip.mPosition.mV[2] += gFrameIntervalSeconds.value()*2.f;

			gGL.color4fv(blip.mColor.mV);
			gGL.vertex3fv(blip.mPosition.mV);
		}
		gGL.end();
		gGL.flush();
		glPointSize(1.f);
	}


	// Debug stuff.
	for (LLWorld::region_list_t::const_iterator iter = LLWorld::getInstance()->getRegionList().begin(); 
			iter != LLWorld::getInstance()->getRegionList().end(); ++iter)
	{
		LLViewerRegion* region = *iter;
		for (U32 i = 0; i < LLViewerRegion::NUM_PARTITIONS; i++)
		{
			LLSpatialPartition* part = region->getSpatialPartition(i);
			if (part)
			{
				if ( (hud_only && (part->mDrawableType == RENDER_TYPE_HUD || part->mDrawableType == RENDER_TYPE_HUD_PARTICLES)) ||
					 (!hud_only && hasRenderType(part->mDrawableType)) )
				{
					part->renderDebug();
				}
			}
		}
	}

	for (LLCullResult::bridge_iterator i = sCull->beginVisibleBridge(); i != sCull->endVisibleBridge(); ++i)
	{
		LLSpatialBridge* bridge = *i;
		if (!bridge->isDead() && hasRenderType(bridge->mDrawableType))
		{
			gGL.pushMatrix();
			gGL.multMatrix((F32*)bridge->mDrawable->getRenderMatrix().mMatrix);
			bridge->renderDebug();
			gGL.popMatrix();
		}
	}

	if (gPipeline.hasRenderDebugMask(LLPipeline::RENDER_DEBUG_OCCLUSION))
	{ //render visible selected group occlusion geometry
		gDebugProgram.bind();
		LLGLDepthTest depth(GL_TRUE, GL_FALSE);
		gGL.diffuseColor3f(1,0,1);
		for (std::set<LLSpatialGroup*>::iterator iter = visible_selected_groups.begin(); iter != visible_selected_groups.end(); ++iter)
		{
			LLSpatialGroup* group = *iter;

			LLVector4a fudge;
			fudge.splat(0.25f); //SG_OCCLUSION_FUDGE

			LLVector4a size;
			const LLVector4a* bounds = group->getBounds();
			size.setAdd(fudge, bounds[1]);
			
			drawBox(bounds[0], size);
		}
	}

	visible_selected_groups.clear();

	gUIProgram.bind();

	if (hasRenderDebugMask(LLPipeline::RENDER_DEBUG_RAYCAST) && !hud_only)
	{ //draw crosshairs on particle intersection
		if (gDebugRaycastParticle)
		{
			gDebugProgram.bind();

			gGL.getTexUnit(0)->unbind(LLTexUnit::TT_TEXTURE);

			LLVector3 center(gDebugRaycastParticleIntersection.getF32ptr());
			LLVector3 size(0.1f, 0.1f, 0.1f);

			LLVector3 p[6];

			p[0] = center + size.scaledVec(LLVector3(1,0,0));
			p[1] = center + size.scaledVec(LLVector3(-1,0,0));
			p[2] = center + size.scaledVec(LLVector3(0,1,0));
			p[3] = center + size.scaledVec(LLVector3(0,-1,0));
			p[4] = center + size.scaledVec(LLVector3(0,0,1));
			p[5] = center + size.scaledVec(LLVector3(0,0,-1));
				
			gGL.begin(LLRender::LINES);
			gGL.diffuseColor3f(1.f, 1.f, 0.f);
			for (U32 i = 0; i < 6; i++)
			{
				gGL.vertex3fv(p[i].mV);
			}
			gGL.end();
			gGL.flush();

			gDebugProgram.unbind();
		}
	}

	if (hasRenderDebugMask(LLPipeline::RENDER_DEBUG_SHADOW_FRUSTA))
	{
		LLVertexBuffer::unbind();

		LLGLEnable blend(GL_BLEND);
		LLGLDepthTest depth(TRUE, FALSE);
		LLGLDisable cull(GL_CULL_FACE);

		gGL.color4f(1,1,1,1);
		gGL.getTexUnit(0)->unbind(LLTexUnit::TT_TEXTURE);
				
		F32 a = 0.1f;

		F32 col[] =
		{
			1,0,0,a,
			0,1,0,a,
			0,0,1,a,
			1,0,1,a,
			
			1,1,0,a,
			0,1,1,a,
			1,1,1,a,
			1,0,1,a,
		};

		for (U32 i = 0; i < 8; i++)
		{
			LLVector3* frust = mShadowCamera[i].mAgentFrustum;

			if (i > 3)
			{ //render shadow frusta as volumes
				if (mShadowFrustPoints[i-4].empty())
				{
					continue;
				}

				gGL.color4fv(col+(i-4)*4);	
			
				gGL.begin(LLRender::TRIANGLE_STRIP);
				gGL.vertex3fv(frust[0].mV); gGL.vertex3fv(frust[4].mV);
				gGL.vertex3fv(frust[1].mV); gGL.vertex3fv(frust[5].mV);
				gGL.vertex3fv(frust[2].mV); gGL.vertex3fv(frust[6].mV);
				gGL.vertex3fv(frust[3].mV); gGL.vertex3fv(frust[7].mV);
				gGL.vertex3fv(frust[0].mV); gGL.vertex3fv(frust[4].mV);
				gGL.end();
				
				
				gGL.begin(LLRender::TRIANGLE_STRIP);
				gGL.vertex3fv(frust[0].mV);
				gGL.vertex3fv(frust[1].mV);
				gGL.vertex3fv(frust[3].mV);
				gGL.vertex3fv(frust[2].mV);
				gGL.end();
				
				gGL.begin(LLRender::TRIANGLE_STRIP);
				gGL.vertex3fv(frust[4].mV);
				gGL.vertex3fv(frust[5].mV);
				gGL.vertex3fv(frust[7].mV);
				gGL.vertex3fv(frust[6].mV);
				gGL.end();		
			}

	
			if (i < 4)
			{
				
				//if (i == 0 || !mShadowFrustPoints[i].empty())
				{
					//render visible point cloud
					gGL.flush();
					glPointSize(8.f);
					gGL.begin(LLRender::POINTS);
					
					F32* c = col+i*4;
					gGL.color3fv(c);

					for (U32 j = 0; j < mShadowFrustPoints[i].size(); ++j)
						{
							gGL.vertex3fv(mShadowFrustPoints[i][j].mV);
						
						}
					gGL.end();

					gGL.flush();
					glPointSize(1.f);

					LLVector3* ext = mShadowExtents[i]; 
					LLVector3 pos = (ext[0]+ext[1])*0.5f;
					LLVector3 size = (ext[1]-ext[0])*0.5f;
					drawBoxOutline(pos, size);

					//render camera frustum splits as outlines
					gGL.begin(LLRender::LINES);
					gGL.vertex3fv(frust[0].mV); gGL.vertex3fv(frust[1].mV);
					gGL.vertex3fv(frust[1].mV); gGL.vertex3fv(frust[2].mV);
					gGL.vertex3fv(frust[2].mV); gGL.vertex3fv(frust[3].mV);
					gGL.vertex3fv(frust[3].mV); gGL.vertex3fv(frust[0].mV);
					gGL.vertex3fv(frust[4].mV); gGL.vertex3fv(frust[5].mV);
					gGL.vertex3fv(frust[5].mV); gGL.vertex3fv(frust[6].mV);
					gGL.vertex3fv(frust[6].mV); gGL.vertex3fv(frust[7].mV);
					gGL.vertex3fv(frust[7].mV); gGL.vertex3fv(frust[4].mV);
					gGL.vertex3fv(frust[0].mV); gGL.vertex3fv(frust[4].mV);
					gGL.vertex3fv(frust[1].mV); gGL.vertex3fv(frust[5].mV);
					gGL.vertex3fv(frust[2].mV); gGL.vertex3fv(frust[6].mV);
					gGL.vertex3fv(frust[3].mV); gGL.vertex3fv(frust[7].mV);
					gGL.end();
				}
			}

			/*gGL.flush();
			gGL.setLineWidth(16-i*2); // <FS> Line width OGL core profile fix by Rye Mutt
			for (LLWorld::region_list_t::const_iterator iter = LLWorld::getInstance()->getRegionList().begin(); 
					iter != LLWorld::getInstance()->getRegionList().end(); ++iter)
			{
				LLViewerRegion* region = *iter;
				for (U32 j = 0; j < LLViewerRegion::NUM_PARTITIONS; j++)
				{
					LLSpatialPartition* part = region->getSpatialPartition(j);
					if (part)
					{
						if (hasRenderType(part->mDrawableType))
						{
							part->renderIntersectingBBoxes(&mShadowCamera[i]);
						}
					}
				}
			}
			gGL.flush();
			gGL.setLineWidth(1.f);*/ // <FS> Line width OGL core profile fix by Rye Mutt
		}
	}

	if (mRenderDebugMask & RENDER_DEBUG_WIND_VECTORS)
	{
		gAgent.getRegion()->mWind.renderVectors();
	}
	
	if (mRenderDebugMask & RENDER_DEBUG_COMPOSITION)
	{
		// Debug composition layers
		F32 x, y;

		gGL.getTexUnit(0)->unbind(LLTexUnit::TT_TEXTURE);

		if (gAgent.getRegion())
		{
			gGL.begin(LLRender::POINTS);
			// Draw the composition layer for the region that I'm in.
			for (x = 0; x <= 260; x++)
			{
				for (y = 0; y <= 260; y++)
				{
					if ((x > 255) || (y > 255))
					{
						gGL.color4f(1.f, 0.f, 0.f, 1.f);
					}
					else
					{
						gGL.color4f(0.f, 0.f, 1.f, 1.f);
					}
					F32 z = gAgent.getRegion()->getCompositionXY((S32)x, (S32)y);
					z *= 5.f;
					z += 50.f;
					gGL.vertex3f(x, y, z);
				}
			}
			gGL.end();
		}
	}

	if (mRenderDebugMask & LLPipeline::RENDER_DEBUG_BUILD_QUEUE)
	{
		U32 count = 0;
		U32 size = mGroupQ2.size();
		LLColor4 col;

		LLVertexBuffer::unbind();
		LLGLEnable blend(GL_BLEND);
		gGL.setSceneBlendType(LLRender::BT_ALPHA);
		LLGLDepthTest depth(GL_TRUE, GL_FALSE);
		gGL.getTexUnit(0)->bind(LLViewerFetchedTexture::sWhiteImagep);
		
		gGL.pushMatrix();
		gGL.loadMatrix(gGLModelView);
		gGLLastMatrix = NULL;

		for (LLSpatialGroup::sg_vector_t::iterator iter = mGroupQ2.begin(); iter != mGroupQ2.end(); ++iter)
		{
			LLSpatialGroup* group = *iter;
			if (group->isDead())
			{
				continue;
			}

			LLSpatialBridge* bridge = group->getSpatialPartition()->asBridge();

			if (bridge && (!bridge->mDrawable || bridge->mDrawable->isDead()))
			{
				continue;
			}

			if (bridge)
			{
				gGL.pushMatrix();
				gGL.multMatrix((F32*)bridge->mDrawable->getRenderMatrix().mMatrix);
			}

			F32 alpha = llclamp((F32) (size-count)/size, 0.f, 1.f);

			
			LLVector2 c(1.f-alpha, alpha);
			c.normVec();

			
			++count;
			col.set(c.mV[0], c.mV[1], 0, alpha*0.5f+0.5f);
			group->drawObjectBox(col);

			if (bridge)
			{
				gGL.popMatrix();
			}
		}

		gGL.popMatrix();
	}

	gGL.flush();
	gUIProgram.unbind();
}

void LLPipeline::rebuildPools()
{
    LL_PROFILE_ZONE_SCOPED_CATEGORY_PIPELINE;

	assertInitialized();

	S32 max_count = mPools.size();
	pool_set_t::iterator iter1 = mPools.upper_bound(mLastRebuildPool);
	while(max_count > 0 && mPools.size() > 0) // && num_rebuilds < MAX_REBUILDS)
	{
		if (iter1 == mPools.end())
		{
			iter1 = mPools.begin();
		}
		LLDrawPool* poolp = *iter1;

		if (poolp->isDead())
		{
			mPools.erase(iter1++);
			removeFromQuickLookup( poolp );
			if (poolp == mLastRebuildPool)
			{
				mLastRebuildPool = NULL;
			}
			delete poolp;
		}
		else
		{
			mLastRebuildPool = poolp;
			iter1++;
		}
		max_count--;
	}
}

void LLPipeline::addToQuickLookup( LLDrawPool* new_poolp )
{
	assertInitialized();

	switch( new_poolp->getType() )
	{
	case LLDrawPool::POOL_SIMPLE:
		if (mSimplePool)
		{
			llassert(0);
			LL_WARNS() << "Ignoring duplicate simple pool." << LL_ENDL;
		}
		else
		{
			mSimplePool = (LLRenderPass*) new_poolp;
		}
		break;

	case LLDrawPool::POOL_ALPHA_MASK:
		if (mAlphaMaskPool)
		{
			llassert(0);
			LL_WARNS() << "Ignoring duplicate alpha mask pool." << LL_ENDL;
			break;
		}
		else
		{
			mAlphaMaskPool = (LLRenderPass*) new_poolp;
		}
		break;

	case LLDrawPool::POOL_FULLBRIGHT_ALPHA_MASK:
		if (mFullbrightAlphaMaskPool)
		{
			llassert(0);
			LL_WARNS() << "Ignoring duplicate alpha mask pool." << LL_ENDL;
			break;
		}
		else
		{
			mFullbrightAlphaMaskPool = (LLRenderPass*) new_poolp;
		}
		break;
		
	case LLDrawPool::POOL_GRASS:
		if (mGrassPool)
		{
			llassert(0);
			LL_WARNS() << "Ignoring duplicate grass pool." << LL_ENDL;
		}
		else
		{
			mGrassPool = (LLRenderPass*) new_poolp;
		}
		break;

	case LLDrawPool::POOL_FULLBRIGHT:
		if (mFullbrightPool)
		{
			llassert(0);
			LL_WARNS() << "Ignoring duplicate simple pool." << LL_ENDL;
		}
		else
		{
			mFullbrightPool = (LLRenderPass*) new_poolp;
		}
		break;

	case LLDrawPool::POOL_INVISIBLE:
		if (mInvisiblePool)
		{
			llassert(0);
			LL_WARNS() << "Ignoring duplicate simple pool." << LL_ENDL;
		}
		else
		{
			mInvisiblePool = (LLRenderPass*) new_poolp;
		}
		break;

	case LLDrawPool::POOL_GLOW:
		if (mGlowPool)
		{
			llassert(0);
			LL_WARNS() << "Ignoring duplicate glow pool." << LL_ENDL;
		}
		else
		{
			mGlowPool = (LLRenderPass*) new_poolp;
		}
		break;

	case LLDrawPool::POOL_TREE:
		mTreePools[ uintptr_t(new_poolp->getTexture()) ] = new_poolp ;
		break;
 
	case LLDrawPool::POOL_TERRAIN:
		mTerrainPools[ uintptr_t(new_poolp->getTexture()) ] = new_poolp ;
		break;

	case LLDrawPool::POOL_BUMP:
		if (mBumpPool)
		{
			llassert(0);
			LL_WARNS() << "Ignoring duplicate bump pool." << LL_ENDL;
		}
		else
		{
			mBumpPool = new_poolp;
		}
		break;
	case LLDrawPool::POOL_MATERIALS:
		if (mMaterialsPool)
		{
			llassert(0);
			LL_WARNS() << "Ignorning duplicate materials pool." << LL_ENDL;
		}
		else
		{
			mMaterialsPool = new_poolp;
		}
		break;
	case LLDrawPool::POOL_ALPHA:
		if( mAlphaPool )
		{
			llassert(0);
			LL_WARNS() << "LLPipeline::addPool(): Ignoring duplicate Alpha pool" << LL_ENDL;
		}
		else
		{
			mAlphaPool = (LLDrawPoolAlpha*) new_poolp;
		}
		break;

	case LLDrawPool::POOL_AVATAR:
	case LLDrawPool::POOL_CONTROL_AV:
		break; // Do nothing

	case LLDrawPool::POOL_SKY:
		if( mSkyPool )
		{
			llassert(0);
			LL_WARNS() << "LLPipeline::addPool(): Ignoring duplicate Sky pool" << LL_ENDL;
		}
		else
		{
			mSkyPool = new_poolp;
		}
		break;
	
	case LLDrawPool::POOL_WATER:
		if( mWaterPool )
		{
			llassert(0);
			LL_WARNS() << "LLPipeline::addPool(): Ignoring duplicate Water pool" << LL_ENDL;
		}
		else
		{
			mWaterPool = new_poolp;
		}
		break;

	case LLDrawPool::POOL_GROUND:
		if( mGroundPool )
		{
			llassert(0);
			LL_WARNS() << "LLPipeline::addPool(): Ignoring duplicate Ground Pool" << LL_ENDL;
		}
		else
		{ 
			mGroundPool = new_poolp;
		}
		break;

	case LLDrawPool::POOL_WL_SKY:
		if( mWLSkyPool )
		{
			llassert(0);
			LL_WARNS() << "LLPipeline::addPool(): Ignoring duplicate WLSky Pool" << LL_ENDL;
		}
		else
		{ 
			mWLSkyPool = new_poolp;
		}
		break;

	default:
		llassert(0);
		LL_WARNS() << "Invalid Pool Type in  LLPipeline::addPool()" << LL_ENDL;
		break;
	}
}

void LLPipeline::removePool( LLDrawPool* poolp )
{
	assertInitialized();
	removeFromQuickLookup(poolp);
	mPools.erase(poolp);
	delete poolp;
}

void LLPipeline::removeFromQuickLookup( LLDrawPool* poolp )
{
	assertInitialized();
	switch( poolp->getType() )
	{
	case LLDrawPool::POOL_SIMPLE:
		llassert(mSimplePool == poolp);
		mSimplePool = NULL;
		break;

	case LLDrawPool::POOL_ALPHA_MASK:
		llassert(mAlphaMaskPool == poolp);
		mAlphaMaskPool = NULL;
		break;

	case LLDrawPool::POOL_FULLBRIGHT_ALPHA_MASK:
		llassert(mFullbrightAlphaMaskPool == poolp);
		mFullbrightAlphaMaskPool = NULL;
		break;

	case LLDrawPool::POOL_GRASS:
		llassert(mGrassPool == poolp);
		mGrassPool = NULL;
		break;

	case LLDrawPool::POOL_FULLBRIGHT:
		llassert(mFullbrightPool == poolp);
		mFullbrightPool = NULL;
		break;

	case LLDrawPool::POOL_INVISIBLE:
		llassert(mInvisiblePool == poolp);
		mInvisiblePool = NULL;
		break;

	case LLDrawPool::POOL_WL_SKY:
		llassert(mWLSkyPool == poolp);
		mWLSkyPool = NULL;
		break;

	case LLDrawPool::POOL_GLOW:
		llassert(mGlowPool == poolp);
		mGlowPool = NULL;
		break;

	case LLDrawPool::POOL_TREE:
		#ifdef _DEBUG
			{
				bool found = mTreePools.erase( (uintptr_t)poolp->getTexture() );
				llassert( found );
			}
		#else
			mTreePools.erase( (uintptr_t)poolp->getTexture() );
		#endif
		break;

	case LLDrawPool::POOL_TERRAIN:
		#ifdef _DEBUG
			{
				bool found = mTerrainPools.erase( (uintptr_t)poolp->getTexture() );
				llassert( found );
			}
		#else
			mTerrainPools.erase( (uintptr_t)poolp->getTexture() );
		#endif
		break;

	case LLDrawPool::POOL_BUMP:
		llassert( poolp == mBumpPool );
		mBumpPool = NULL;
		break;
	
	case LLDrawPool::POOL_MATERIALS:
		llassert(poolp == mMaterialsPool);
		mMaterialsPool = NULL;
		break;
			
	case LLDrawPool::POOL_ALPHA:
		llassert( poolp == mAlphaPool );
		mAlphaPool = NULL;
		break;

	case LLDrawPool::POOL_AVATAR:
	case LLDrawPool::POOL_CONTROL_AV:
		break; // Do nothing

	case LLDrawPool::POOL_SKY:
		llassert( poolp == mSkyPool );
		mSkyPool = NULL;
		break;

	case LLDrawPool::POOL_WATER:
		llassert( poolp == mWaterPool );
		mWaterPool = NULL;
		break;

	case LLDrawPool::POOL_GROUND:
		llassert( poolp == mGroundPool );
		mGroundPool = NULL;
		break;

	default:
		llassert(0);
		LL_WARNS() << "Invalid Pool Type in  LLPipeline::removeFromQuickLookup() type=" << poolp->getType() << LL_ENDL;
		break;
	}
}

void LLPipeline::resetDrawOrders()
{
    LL_PROFILE_ZONE_SCOPED_CATEGORY_PIPELINE;
	assertInitialized();
	// Iterate through all of the draw pools and rebuild them.
	for (pool_set_t::iterator iter = mPools.begin(); iter != mPools.end(); ++iter)
	{
		LLDrawPool *poolp = *iter;
		poolp->resetDrawOrders();
	}
}

//============================================================================
// Once-per-frame setup of hardware lights,
// including sun/moon, avatar backlight, and up to 6 local lights

void LLPipeline::setupAvatarLights(bool for_edit)
{
	assertInitialized();

    LLEnvironment& environment = LLEnvironment::instance();
    LLSettingsSky::ptr_t psky = environment.getCurrentSky();

    bool sun_up = environment.getIsSunUp();


	if (for_edit)
	{
		LLColor4 diffuse(1.f, 1.f, 1.f, 0.f);
		LLVector4 light_pos_cam(-8.f, 0.25f, 10.f, 0.f);  // w==0 => directional light
		LLMatrix4 camera_mat = LLViewerCamera::getInstance()->getModelview();
		LLMatrix4 camera_rot(camera_mat.getMat3());
		camera_rot.invert();
		LLVector4 light_pos = light_pos_cam * camera_rot;
		
		light_pos.normalize();

		LLLightState* light = gGL.getLight(1);

		mHWLightColors[1] = diffuse;

		light->setDiffuse(diffuse);
		light->setAmbient(LLColor4::black);
		light->setSpecular(LLColor4::black);
		light->setPosition(light_pos);
		light->setConstantAttenuation(1.f);
		light->setLinearAttenuation(0.f);
		light->setQuadraticAttenuation(0.f);
		light->setSpotExponent(0.f);
		light->setSpotCutoff(180.f);
	}
	else if (gAvatarBacklight) // Always true (unless overridden in a devs .ini)
	{
        LLVector3 light_dir = sun_up ? LLVector3(mSunDir) : LLVector3(mMoonDir);
		LLVector3 opposite_pos = -light_dir;
		LLVector3 orthog_light_pos = light_dir % LLVector3::z_axis;
		LLVector4 backlight_pos = LLVector4(lerp(opposite_pos, orthog_light_pos, 0.3f), 0.0f);
		backlight_pos.normalize();
			
		LLColor4 light_diffuse = sun_up ? mSunDiffuse : mMoonDiffuse;

		LLColor4 backlight_diffuse(1.f - light_diffuse.mV[VRED], 1.f - light_diffuse.mV[VGREEN], 1.f - light_diffuse.mV[VBLUE], 1.f);
		F32 max_component = 0.001f;
		for (S32 i = 0; i < 3; i++)
		{
			if (backlight_diffuse.mV[i] > max_component)
			{
				max_component = backlight_diffuse.mV[i];
			}
		}
		F32 backlight_mag;
		if (environment.getIsSunUp()) // <FS:Ansariel> Factor out instance() calls
		{
			backlight_mag = BACKLIGHT_DAY_MAGNITUDE_OBJECT;
		}
		else
		{
			backlight_mag = BACKLIGHT_NIGHT_MAGNITUDE_OBJECT;
		}
		backlight_diffuse *= backlight_mag / max_component;

		mHWLightColors[1] = backlight_diffuse;

		LLLightState* light = gGL.getLight(1);

		light->setPosition(backlight_pos);
		light->setDiffuse(backlight_diffuse);
		light->setAmbient(LLColor4::black);
		light->setSpecular(LLColor4::black);
		light->setConstantAttenuation(1.f);
		light->setLinearAttenuation(0.f);
		light->setQuadraticAttenuation(0.f);
		light->setSpotExponent(0.f);
		light->setSpotCutoff(180.f);
	}
	else
	{
		LLLightState* light = gGL.getLight(1);

		mHWLightColors[1] = LLColor4::black;

		light->setDiffuse(LLColor4::black);
		light->setAmbient(LLColor4::black);
		light->setSpecular(LLColor4::black);
	}
}

static F32 calc_light_dist(LLVOVolume* light, const LLVector3& cam_pos, F32 max_dist)
{
	F32 inten = light->getLightIntensity();
	if (inten < .001f)
	{
		return max_dist;
	}
	bool selected = light->isSelected();
	if (selected)
	{
        return 0.f; // selected lights get highest priority
	}
    F32 radius = light->getLightRadius();
    F32 dist = dist_vec(light->getRenderPosition(), cam_pos);
    dist = llmax(dist - radius, 0.f);
	if (light->mDrawable.notNull() && light->mDrawable->isState(LLDrawable::ACTIVE))
	{
		// moving lights get a little higher priority (too much causes artifacts)
        dist = llmax(dist - light->getLightRadius()*0.25f, 0.f);
	}
	return dist;
}

void LLPipeline::calcNearbyLights(LLCamera& camera)
{
	assertInitialized();

	if (LLPipeline::sReflectionRender)
	{
		return;
	}

	if (mLightingDetail >= 1)
	{
		// mNearbyLight (and all light_set_t's) are sorted such that
		// begin() == the closest light and rbegin() == the farthest light
		const S32 MAX_LOCAL_LIGHTS = 6;
        LLVector3 cam_pos = camera.getOrigin();
		
        F32 max_dist;
        if (LLPipeline::sRenderDeferred)
        {
            max_dist = RenderFarClip;
        }
        else
        {
            max_dist = llmin(RenderFarClip, LIGHT_MAX_RADIUS * 4.f);
        }

		// UPDATE THE EXISTING NEARBY LIGHTS
		light_set_t cur_nearby_lights;
		for (light_set_t::iterator iter = mNearbyLights.begin();
			iter != mNearbyLights.end(); iter++)
		{
			const Light* light = &(*iter);
			LLDrawable* drawable = light->drawable;
            const LLViewerObject *vobj = light->drawable->getVObj();
            if(vobj && vobj->getAvatar() 
               && (vobj->getAvatar()->isTooComplex() || vobj->getAvatar()->isInMuteList() || vobj->getAvatar()->isTooSlowWithShadows())
               )
            {
                drawable->clearState(LLDrawable::NEARBY_LIGHT);
                continue;
            }

			LLVOVolume* volight = drawable->getVOVolume();
			if (!volight || !drawable->isState(LLDrawable::LIGHT))
			{
				drawable->clearState(LLDrawable::NEARBY_LIGHT);
				continue;
			}
			if (light->fade <= -LIGHT_FADE_TIME)
			{
				drawable->clearState(LLDrawable::NEARBY_LIGHT);
				continue;
			}
			if (!sRenderAttachedLights && volight && volight->isAttachment())
			{
				drawable->clearState(LLDrawable::NEARBY_LIGHT);
				continue;
			}

            F32 dist = calc_light_dist(volight, cam_pos, max_dist);
            F32 fade = light->fade;
            // actual fade gets decreased/increased by setupHWLights
            // light->fade value is 'time'.
            // >=0 and light will become visible as value increases
            // <0 and light will fade out
            if (dist < max_dist)
            {
                if (fade < 0)
                {
                    // mark light to fade in
                    // if fade was -LIGHT_FADE_TIME - it was fully invisible
                    // if fade -0 - it was fully visible
                    // visibility goes up from 0 to LIGHT_FADE_TIME.
                    fade += LIGHT_FADE_TIME;
                }
            }
            else
            {
                // mark light to fade out
                // visibility goes down from -0 to -LIGHT_FADE_TIME.
                if (fade >= LIGHT_FADE_TIME)
                {
                    fade = -0.0001f; // was fully visible
                }
                else if (fade >= 0)
                {
                    // 0.75 visible light should stay 0.75 visible, but should reverse direction
                    fade -= LIGHT_FADE_TIME;
                }
            }
            cur_nearby_lights.insert(Light(drawable, dist, fade));
		}
		mNearbyLights = cur_nearby_lights;
				
		// FIND NEW LIGHTS THAT ARE IN RANGE
		light_set_t new_nearby_lights;
		for (LLDrawable::drawable_set_t::iterator iter = mLights.begin();
			 iter != mLights.end(); ++iter)
		{
			LLDrawable* drawable = *iter;
			LLVOVolume* light = drawable->getVOVolume();
			if (!light || drawable->isState(LLDrawable::NEARBY_LIGHT))
			{
				continue;
			}
			if (light->isHUDAttachment())
			{
				continue; // no lighting from HUD objects
			}
            if (!sRenderAttachedLights && light && light->isAttachment())
			{
				continue;
			}
            LLVOAvatar * av = light->getAvatar();
            if (av && (av->isTooComplex() || av->isInMuteList() || av->isTooSlowWithShadows()))
            {
                // avatars that are already in the list will be removed by removeMutedAVsLights
                continue;
            }
            F32 dist = calc_light_dist(light, cam_pos, max_dist);
            if (dist >= max_dist)
			{
				continue;
			}
			new_nearby_lights.insert(Light(drawable, dist, 0.f));
            if (!LLPipeline::sRenderDeferred && new_nearby_lights.size() > (U32)MAX_LOCAL_LIGHTS)
			{
				new_nearby_lights.erase(--new_nearby_lights.end());
				const Light& last = *new_nearby_lights.rbegin();
				max_dist = last.dist;
			}
		}

		// INSERT ANY NEW LIGHTS
		for (light_set_t::iterator iter = new_nearby_lights.begin();
			 iter != new_nearby_lights.end(); iter++)
		{
			const Light* light = &(*iter);
            if (LLPipeline::sRenderDeferred || mNearbyLights.size() < (U32)MAX_LOCAL_LIGHTS)
			{
				mNearbyLights.insert(*light);
				((LLDrawable*) light->drawable)->setState(LLDrawable::NEARBY_LIGHT);
			}
			else
			{
				// crazy cast so that we can overwrite the fade value
				// even though gcc enforces sets as const
				// (fade value doesn't affect sort so this is safe)
				Light* farthest_light = (const_cast<Light*>(&(*(mNearbyLights.rbegin()))));
				if (light->dist < farthest_light->dist)
				{
                    // mark light to fade out
                    // visibility goes down from -0 to -LIGHT_FADE_TIME.
                    //
                    // This is a mess, but for now it needs to be in sync
                    // with fade code above. Ex: code above detects distance < max,
                    // sets fade time to positive, this code then detects closer
                    // lights and sets fade time negative, fully compensating
                    // for the code above
                    if (farthest_light->fade >= LIGHT_FADE_TIME)
                    {
                        farthest_light->fade = -0.0001f; // was fully visible
                    }
                    else if (farthest_light->fade >= 0)
                    {
                        farthest_light->fade -= LIGHT_FADE_TIME;
                    }
				}
				else
				{
					break; // none of the other lights are closer
				}
			}
		}
		
		//mark nearby lights not-removable.
		for (light_set_t::iterator iter = mNearbyLights.begin();
			 iter != mNearbyLights.end(); iter++)
		{
			const Light* light = &(*iter);
			((LLViewerOctreeEntryData*) light->drawable)->setVisible();
		}
	}
}

void LLPipeline::setupHWLights(LLDrawPool* pool)
{
	assertInitialized();
	
    LLEnvironment& environment = LLEnvironment::instance();
    LLSettingsSky::ptr_t psky = environment.getCurrentSky();

    // Ambient
    LLColor4 ambient = psky->getTotalAmbient();
		gGL.setAmbientLightColor(ambient);

    bool sun_up  = environment.getIsSunUp();
    bool moon_up = environment.getIsMoonUp();

	// Light 0 = Sun or Moon (All objects)
	{
        LLVector4 sun_dir(environment.getSunDirection(), 0.0f);
        LLVector4 moon_dir(environment.getMoonDirection(), 0.0f);

        mSunDir.setVec(sun_dir);
        mMoonDir.setVec(moon_dir);

        mSunDiffuse.setVec(psky->getSunlightColor());
        mMoonDiffuse.setVec(psky->getMoonlightColor());

		F32 max_color = llmax(mSunDiffuse.mV[0], mSunDiffuse.mV[1], mSunDiffuse.mV[2]);
		if (max_color > 1.f)
		{
			mSunDiffuse *= 1.f/max_color;
		}
		mSunDiffuse.clamp();

        max_color = llmax(mMoonDiffuse.mV[0], mMoonDiffuse.mV[1], mMoonDiffuse.mV[2]);
        if (max_color > 1.f)
        {
            mMoonDiffuse *= 1.f/max_color;
        }
        mMoonDiffuse.clamp();

        // prevent underlighting from having neither lightsource facing us
        if (!sun_up && !moon_up)
		{
            mSunDiffuse.setVec(LLColor4(0.0, 0.0, 0.0, 1.0));
            mMoonDiffuse.setVec(LLColor4(0.0, 0.0, 0.0, 1.0));
            mSunDir.setVec(LLVector4(0.0, 1.0, 0.0, 0.0));
            mMoonDir.setVec(LLVector4(0.0, 1.0, 0.0, 0.0));
		}

        LLVector4 light_dir = sun_up ? mSunDir : mMoonDir;

        mHWLightColors[0] = sun_up ? mSunDiffuse : mMoonDiffuse;

		LLLightState* light = gGL.getLight(0);
        light->setPosition(light_dir);

        light->setSunPrimary(sun_up);
        light->setDiffuse(mHWLightColors[0]);
        light->setDiffuseB(mMoonDiffuse);
        light->setAmbient(psky->getTotalAmbient());
		light->setSpecular(LLColor4::black);
		light->setConstantAttenuation(1.f);
		light->setLinearAttenuation(0.f);
		light->setQuadraticAttenuation(0.f);
		light->setSpotExponent(0.f);
		light->setSpotCutoff(180.f);
	}
	
	// Light 1 = Backlight (for avatars)
	// (set by enableLightsAvatar)
	
	S32 cur_light = 2;
	
	// Nearby lights = LIGHT 2-7

	mLightMovingMask = 0;
	
	if (mLightingDetail >= 1)
	{
		for (light_set_t::iterator iter = mNearbyLights.begin();
			 iter != mNearbyLights.end(); ++iter)
		{
			LLDrawable* drawable = iter->drawable;
			LLVOVolume* light = drawable->getVOVolume();
			if (!light)
			{
				continue;
			}

            if (light->isAttachment())
            {
                if (!sRenderAttachedLights)
                {
                    continue;
                }
            }

			if (drawable->isState(LLDrawable::ACTIVE))
			{
				mLightMovingMask |= (1<<cur_light);
			}
			
            //send linear light color to shader
			LLColor4  light_color = light->getLightLinearColor();
			light_color.mV[3] = 0.0f;

			F32 fade = iter->fade;
			if (fade < LIGHT_FADE_TIME)
			{
				// fade in/out light
				if (fade >= 0.f)
				{
					fade = fade / LIGHT_FADE_TIME;
					((Light*) (&(*iter)))->fade += gFrameIntervalSeconds.value();
				}
				else
				{
					fade = 1.f + fade / LIGHT_FADE_TIME;
					((Light*) (&(*iter)))->fade -= gFrameIntervalSeconds.value();
				}
				fade = llclamp(fade,0.f,1.f);
				light_color *= fade;
			}

            if (light_color.magVecSquared() < 0.001f)
            {
                continue;
            }

            LLVector3 light_pos(light->getRenderPosition());
            LLVector4 light_pos_gl(light_pos, 1.0f);

            F32 adjusted_radius = light->getLightRadius() * (sRenderDeferred ? 1.5f : 1.0f);
            if (adjusted_radius <= 0.001f)
            {
                continue;
            }

            F32 x = (3.f * (1.f + (light->getLightFalloff() * 2.0f)));  // why this magic?  probably trying to match a historic behavior.
            F32 linatten = x / adjusted_radius;                         // % of brightness at radius

            mHWLightColors[cur_light] = light_color;
			LLLightState* light_state = gGL.getLight(cur_light);
			
			light_state->setPosition(light_pos_gl);
			light_state->setDiffuse(light_color);
			light_state->setAmbient(LLColor4::black);
			light_state->setConstantAttenuation(0.f);
			if (sRenderDeferred)
			{
				light_state->setLinearAttenuation(linatten);
				light_state->setQuadraticAttenuation(light->getLightFalloff(DEFERRED_LIGHT_FALLOFF) + 1.f); // get falloff to match for forward deferred rendering lights
			}
			else
			{
				light_state->setLinearAttenuation(linatten);
				light_state->setQuadraticAttenuation(0.f);
			}
			

			if (light->isLightSpotlight() // directional (spot-)light
			    && (LLPipeline::sRenderDeferred || RenderSpotLightsInNondeferred)) // these are only rendered as GL spotlights if we're in deferred rendering mode *or* the setting forces them on
			{
				LLQuaternion quat = light->getRenderRotation();
				LLVector3 at_axis(0,0,-1); // this matches deferred rendering's object light direction
				at_axis *= quat;

				light_state->setSpotDirection(at_axis);
				light_state->setSpotCutoff(90.f);
				light_state->setSpotExponent(2.f);
	
				LLVector3 spotParams = light->getSpotLightParams();

				const LLColor4 specular(0.f, 0.f, 0.f, spotParams[2]);
				light_state->setSpecular(specular);
			}
			else // omnidirectional (point) light
			{
				light_state->setSpotExponent(0.f);
				light_state->setSpotCutoff(180.f);
				
				// we use specular.z = 1.0 as a cheap hack for the shaders to know that this is omnidirectional rather than a spotlight
				const LLColor4 specular(0.f, 0.f, 1.f, 0.f);
				light_state->setSpecular(specular);				
			}
			cur_light++;
			if (cur_light >= 8)
			{
				break; // safety
			}
		}
	}
	for ( ; cur_light < 8 ; cur_light++)
	{
		mHWLightColors[cur_light] = LLColor4::black;
		LLLightState* light = gGL.getLight(cur_light);
        light->setSunPrimary(true);
		light->setDiffuse(LLColor4::black);
		light->setAmbient(LLColor4::black);
		light->setSpecular(LLColor4::black);
	}

    // Bookmark comment to allow searching for mSpecialRenderMode == 3 (avatar edit mode),
    // prev site of forward (non-deferred) character light injection, removed by SL-13522 09/20

	// Init GL state
	for (S32 i = 0; i < 8; ++i)
	{
		gGL.getLight(i)->disable();
	}
	mLightMask = 0;
}

void LLPipeline::enableLights(U32 mask)
{
	assertInitialized();

	if (mLightingDetail == 0)
	{
		mask &= 0xf003; // sun and backlight only (and fullbright bit)
	}
	if (mLightMask != mask)
	{
		stop_glerror();
		if (mask)
		{
			stop_glerror();
			for (S32 i=0; i<8; i++)
			{
				LLLightState* light = gGL.getLight(i);
				if (mask & (1<<i))
				{
					light->enable();
					light->setDiffuse(mHWLightColors[i]);
				}
				else
				{
					light->disable();
					light->setDiffuse(LLColor4::black);
				}
			}
			stop_glerror();
		}
		mLightMask = mask;
		stop_glerror();
	}
}

void LLPipeline::enableLightsStatic()
{
	assertInitialized();
	U32 mask = 0x01; // Sun
	if (mLightingDetail >= 2)
	{
		mask |= mLightMovingMask; // Hardware moving lights
	}
	else
	{
		mask |= 0xff & (~2); // Hardware local lights
	}
	enableLights(mask);
}

void LLPipeline::enableLightsDynamic()
{
	assertInitialized();
	U32 mask = 0xff & (~2); // Local lights
	enableLights(mask);
	
	if (isAgentAvatarValid() && getLightingDetail() <= 0)
	{
		if (gAgentAvatarp->mSpecialRenderMode == 0) // normal
		{
			gPipeline.enableLightsAvatar();
		}
		else if (gAgentAvatarp->mSpecialRenderMode == 2)  // anim preview
		{
			gPipeline.enableLightsAvatarEdit(LLColor4(0.7f, 0.6f, 0.3f, 1.f));
		}
	}
}

void LLPipeline::enableLightsAvatar()
{
	U32 mask = 0xff; // All lights
	setupAvatarLights(FALSE);
	enableLights(mask);
}

void LLPipeline::enableLightsPreview()
{
	disableLights();

	LLColor4 ambient = PreviewAmbientColor;
	gGL.setAmbientLightColor(ambient);

	LLColor4 diffuse0 = PreviewDiffuse0;
	LLColor4 specular0 = PreviewSpecular0;
	LLColor4 diffuse1 = PreviewDiffuse1;
	LLColor4 specular1 = PreviewSpecular1;
	LLColor4 diffuse2 = PreviewDiffuse2;
	LLColor4 specular2 = PreviewSpecular2;

	LLVector3 dir0 = PreviewDirection0;
	LLVector3 dir1 = PreviewDirection1;
	LLVector3 dir2 = PreviewDirection2;

	dir0.normVec();
	dir1.normVec();
	dir2.normVec();
	
	LLVector4 light_pos(dir0, 0.0f);

	LLLightState* light = gGL.getLight(1);

	light->enable();
	light->setPosition(light_pos);
	light->setDiffuse(diffuse0);
	light->setAmbient(ambient);
	light->setSpecular(specular0);
	light->setSpotExponent(0.f);
	light->setSpotCutoff(180.f);

	light_pos = LLVector4(dir1, 0.f);

	light = gGL.getLight(2);
	light->enable();
	light->setPosition(light_pos);
	light->setDiffuse(diffuse1);
	light->setAmbient(ambient);
	light->setSpecular(specular1);
	light->setSpotExponent(0.f);
	light->setSpotCutoff(180.f);

	light_pos = LLVector4(dir2, 0.f);
	light = gGL.getLight(3);
	light->enable();
	light->setPosition(light_pos);
	light->setDiffuse(diffuse2);
	light->setAmbient(ambient);
	light->setSpecular(specular2);
	light->setSpotExponent(0.f);
	light->setSpotCutoff(180.f);
}


void LLPipeline::enableLightsAvatarEdit(const LLColor4& color)
{
	U32 mask = 0x2002; // Avatar backlight only, set ambient
	setupAvatarLights(TRUE);
	enableLights(mask);

	gGL.setAmbientLightColor(color);
}

void LLPipeline::enableLightsFullbright()
{
	assertInitialized();
	U32 mask = 0x1000; // Non-0 mask, set ambient
	enableLights(mask);
}

void LLPipeline::disableLights()
{
	enableLights(0); // no lighting (full bright)
}

//============================================================================

class LLMenuItemGL;
class LLInvFVBridge;
struct cat_folder_pair;
class LLVOBranch;
class LLVOLeaf;

void LLPipeline::findReferences(LLDrawable *drawablep)
{
	assertInitialized();
	if (mLights.find(drawablep) != mLights.end())
	{
		LL_INFOS() << "In mLights" << LL_ENDL;
	}
	if (std::find(mMovedList.begin(), mMovedList.end(), drawablep) != mMovedList.end())
	{
		LL_INFOS() << "In mMovedList" << LL_ENDL;
	}
	if (std::find(mShiftList.begin(), mShiftList.end(), drawablep) != mShiftList.end())
	{
		LL_INFOS() << "In mShiftList" << LL_ENDL;
	}
	if (mRetexturedList.find(drawablep) != mRetexturedList.end())
	{
		LL_INFOS() << "In mRetexturedList" << LL_ENDL;
	}
	
	if (std::find(mBuildQ1.begin(), mBuildQ1.end(), drawablep) != mBuildQ1.end())
	{
		LL_INFOS() << "In mBuildQ1" << LL_ENDL;
	}
	if (std::find(mBuildQ2.begin(), mBuildQ2.end(), drawablep) != mBuildQ2.end())
	{
		LL_INFOS() << "In mBuildQ2" << LL_ENDL;
	}

	S32 count;
	
	count = gObjectList.findReferences(drawablep);
	if (count)
	{
		LL_INFOS() << "In other drawables: " << count << " references" << LL_ENDL;
	}
}

bool LLPipeline::verify()
{
	bool ok = assertInitialized();
	if (ok) 
	{
		for (pool_set_t::iterator iter = mPools.begin(); iter != mPools.end(); ++iter)
		{
			LLDrawPool *poolp = *iter;
			if (!poolp->verify())
			{
				ok = false;
			}
		}
	}

	if (!ok)
	{
		LL_WARNS() << "Pipeline verify failed!" << LL_ENDL;
	}
	return ok;
}

//////////////////////////////
//
// Collision detection
//
//

///////////////////////////////////////////////////////////////////////////////////////////////////////////////////////////////////////////////////////////////////////////////////////////////////////
/**
 *	A method to compute a ray-AABB intersection.
 *	Original code by Andrew Woo, from "Graphics Gems", Academic Press, 1990
 *	Optimized code by Pierre Terdiman, 2000 (~20-30% faster on my Celeron 500)
 *	Epsilon value added by Klaus Hartmann. (discarding it saves a few cycles only)
 *
 *	Hence this version is faster as well as more robust than the original one.
 *
 *	Should work provided:
 *	1) the integer representation of 0.0f is 0x00000000
 *	2) the sign bit of the float is the most significant one
 *
 *	Report bugs: p.terdiman@codercorner.com
 *
 *	\param		aabb		[in] the axis-aligned bounding box
 *	\param		origin		[in] ray origin
 *	\param		dir			[in] ray direction
 *	\param		coord		[out] impact coordinates
 *	\return		true if ray intersects AABB
 */
///////////////////////////////////////////////////////////////////////////////////////////////////////////////////////////////////////////////////////////////////////////////////////////////////////
//#define RAYAABB_EPSILON 0.00001f
#define IR(x)	((U32&)x)

bool LLRayAABB(const LLVector3 &center, const LLVector3 &size, const LLVector3& origin, const LLVector3& dir, LLVector3 &coord, F32 epsilon)
{
	bool Inside = true;
	LLVector3 MinB = center - size;
	LLVector3 MaxB = center + size;
	LLVector3 MaxT;
	MaxT.mV[VX]=MaxT.mV[VY]=MaxT.mV[VZ]=-1.0f;

	// Find candidate planes.
	for(U32 i=0;i<3;i++)
	{
		if(origin.mV[i] < MinB.mV[i])
		{
			coord.mV[i]	= MinB.mV[i];
			Inside		= false;

			// Calculate T distances to candidate planes
			if(IR(dir.mV[i]))	MaxT.mV[i] = (MinB.mV[i] - origin.mV[i]) / dir.mV[i];
		}
		else if(origin.mV[i] > MaxB.mV[i])
		{
			coord.mV[i]	= MaxB.mV[i];
			Inside		= false;

			// Calculate T distances to candidate planes
			if(IR(dir.mV[i]))	MaxT.mV[i] = (MaxB.mV[i] - origin.mV[i]) / dir.mV[i];
		}
	}

	// Ray origin inside bounding box
	if(Inside)
	{
		coord = origin;
		return true;
	}

	// Get largest of the maxT's for final choice of intersection
	U32 WhichPlane = 0;
	if(MaxT.mV[1] > MaxT.mV[WhichPlane])	WhichPlane = 1;
	if(MaxT.mV[2] > MaxT.mV[WhichPlane])	WhichPlane = 2;

	// Check final candidate actually inside box
	if(IR(MaxT.mV[WhichPlane])&0x80000000) return false;

	for(U32 i=0;i<3;i++)
	{
		if(i!=WhichPlane)
		{
			coord.mV[i] = origin.mV[i] + MaxT.mV[WhichPlane] * dir.mV[i];
			if (epsilon > 0)
			{
				if(coord.mV[i] < MinB.mV[i] - epsilon || coord.mV[i] > MaxB.mV[i] + epsilon)	return false;
			}
			else
			{
				if(coord.mV[i] < MinB.mV[i] || coord.mV[i] > MaxB.mV[i])	return false;
			}
		}
	}
	return true;	// ray hits box
}

//////////////////////////////
//
// Macros, functions, and inline methods from other classes
//
//

void LLPipeline::setLight(LLDrawable *drawablep, bool is_light)
{
	if (drawablep && assertInitialized())
	{
		if (is_light)
		{
			mLights.insert(drawablep);
			drawablep->setState(LLDrawable::LIGHT);
		}
		else
		{
			drawablep->clearState(LLDrawable::LIGHT);
			mLights.erase(drawablep);
		}
	}
}

//static
void LLPipeline::toggleRenderType(U32 type)
{
	gPipeline.mRenderTypeEnabled[type] = !gPipeline.mRenderTypeEnabled[type];
	if (type == LLPipeline::RENDER_TYPE_WATER)
	{
		gPipeline.mRenderTypeEnabled[LLPipeline::RENDER_TYPE_VOIDWATER] = !gPipeline.mRenderTypeEnabled[LLPipeline::RENDER_TYPE_VOIDWATER];
	}
}

//static
void LLPipeline::toggleRenderTypeControl(U32 type)
{
	U32 bit = (1<<type);
	if (gPipeline.hasRenderType(type))
	{
		LL_INFOS() << "Toggling render type mask " << std::hex << bit << " off" << std::dec << LL_ENDL;
	}
	else
	{
		LL_INFOS() << "Toggling render type mask " << std::hex << bit << " on" << std::dec << LL_ENDL;
	}
	gPipeline.toggleRenderType(type);
}

//static
bool LLPipeline::hasRenderTypeControl(U32 type)
{
	return gPipeline.hasRenderType(type);
}

// Allows UI items labeled "Hide foo" instead of "Show foo"
//static
bool LLPipeline::toggleRenderTypeControlNegated(S32 type)
{
	return !gPipeline.hasRenderType(type);
}

//static
void LLPipeline::toggleRenderDebug(U64 bit)
{
	if (gPipeline.hasRenderDebugMask(bit))
	{
		LL_INFOS() << "Toggling render debug mask " << std::hex << bit << " off" << std::dec << LL_ENDL;
	}
	else
	{
		LL_INFOS() << "Toggling render debug mask " << std::hex << bit << " on" << std::dec << LL_ENDL;
	}
	gPipeline.mRenderDebugMask ^= bit;
}


//static
bool LLPipeline::toggleRenderDebugControl(U64 bit)
{
	return gPipeline.hasRenderDebugMask(bit);
}

//static
void LLPipeline::toggleRenderDebugFeature(U32 bit)
{
	gPipeline.mRenderDebugFeatureMask ^= bit;
}


//static
bool LLPipeline::toggleRenderDebugFeatureControl(U32 bit)
{
	return gPipeline.hasRenderDebugFeatureMask(bit);
}

void LLPipeline::setRenderDebugFeatureControl(U32 bit, bool value)
{
	if (value)
	{
		gPipeline.mRenderDebugFeatureMask |= bit;
	}
	else
	{
		gPipeline.mRenderDebugFeatureMask &= !bit;
	}
}

void LLPipeline::pushRenderDebugFeatureMask()
{
	mRenderDebugFeatureStack.push(mRenderDebugFeatureMask);
}

void LLPipeline::popRenderDebugFeatureMask()
{
	if (mRenderDebugFeatureStack.empty())
	{
		LL_ERRS() << "Depleted render feature stack." << LL_ENDL;
	}

	mRenderDebugFeatureMask = mRenderDebugFeatureStack.top();
	mRenderDebugFeatureStack.pop();
}

// static
void LLPipeline::setRenderScriptedBeacons(bool val)
{
	sRenderScriptedBeacons = val;
}

// static
void LLPipeline::toggleRenderScriptedBeacons()
{
	sRenderScriptedBeacons = !sRenderScriptedBeacons;
}

// static
bool LLPipeline::getRenderScriptedBeacons()
{
	return sRenderScriptedBeacons;
}

// static
void LLPipeline::setRenderScriptedTouchBeacons(bool val)
{
	sRenderScriptedTouchBeacons = val;
}

// static
void LLPipeline::toggleRenderScriptedTouchBeacons()
{
	sRenderScriptedTouchBeacons = !sRenderScriptedTouchBeacons;
}

// static
bool LLPipeline::getRenderScriptedTouchBeacons()
{
	return sRenderScriptedTouchBeacons;
}

// static
void LLPipeline::setRenderMOAPBeacons(bool val)
{
	sRenderMOAPBeacons = val;
}

// static
void LLPipeline::toggleRenderMOAPBeacons()
{
	sRenderMOAPBeacons = !sRenderMOAPBeacons;
}

// static
bool LLPipeline::getRenderMOAPBeacons()
{
	return sRenderMOAPBeacons;
}

// static
void LLPipeline::setRenderPhysicalBeacons(bool val)
{
	sRenderPhysicalBeacons = val;
}

// static
void LLPipeline::toggleRenderPhysicalBeacons()
{
	sRenderPhysicalBeacons = !sRenderPhysicalBeacons;
}

// static
bool LLPipeline::getRenderPhysicalBeacons()
{
	return sRenderPhysicalBeacons;
}

// static
void LLPipeline::setRenderParticleBeacons(bool val)
{
	sRenderParticleBeacons = val;
}

// static
void LLPipeline::toggleRenderParticleBeacons()
{
	sRenderParticleBeacons = !sRenderParticleBeacons;
}

// static
bool LLPipeline::getRenderParticleBeacons()
{
	return sRenderParticleBeacons;
}

// static
void LLPipeline::setRenderSoundBeacons(bool val)
{
	sRenderSoundBeacons = val;
}

// static
void LLPipeline::toggleRenderSoundBeacons()
{
	sRenderSoundBeacons = !sRenderSoundBeacons;
}

// static
bool LLPipeline::getRenderSoundBeacons()
{
	return sRenderSoundBeacons;
}

// static
void LLPipeline::setRenderBeacons(bool val)
{
	sRenderBeacons = val;
}

// static
void LLPipeline::toggleRenderBeacons()
{
	sRenderBeacons = !sRenderBeacons;
}

// static
bool LLPipeline::getRenderBeacons()
{
	return sRenderBeacons;
}

// static
void LLPipeline::setRenderHighlights(bool val)
{
	sRenderHighlight = val;
}

// static
void LLPipeline::toggleRenderHighlights()
{
	sRenderHighlight = !sRenderHighlight;
}

// static
bool LLPipeline::getRenderHighlights()
{
	return sRenderHighlight;
}

// static
void LLPipeline::setRenderHighlightTextureChannel(LLRender::eTexIndex channel)
{
	sRenderHighlightTextureChannel = channel;
}

LLVOPartGroup* LLPipeline::lineSegmentIntersectParticle(const LLVector4a& start, const LLVector4a& end, LLVector4a* intersection,
														S32* face_hit)
{
	LLVector4a local_end = end;

	LLVector4a position;

	LLDrawable* drawable = NULL;

	for (LLWorld::region_list_t::const_iterator iter = LLWorld::getInstance()->getRegionList().begin(); 
			iter != LLWorld::getInstance()->getRegionList().end(); ++iter)
	{
		LLViewerRegion* region = *iter;

		LLSpatialPartition* part = region->getSpatialPartition(LLViewerRegion::PARTITION_PARTICLE);
		if (part && hasRenderType(part->mDrawableType))
		{
			LLDrawable* hit = part->lineSegmentIntersect(start, local_end, TRUE, FALSE, face_hit, &position, NULL, NULL, NULL);
			if (hit)
			{
				drawable = hit;
				local_end = position;						
			}
		}
	}

	LLVOPartGroup* ret = NULL;
	if (drawable)
	{
		//make sure we're returning an LLVOPartGroup
		llassert(drawable->getVObj()->getPCode() == LLViewerObject::LL_VO_PART_GROUP);
		ret = (LLVOPartGroup*) drawable->getVObj().get();
	}
		
	if (intersection)
	{
		*intersection = position;
	}

	return ret;
}

LLViewerObject* LLPipeline::lineSegmentIntersectInWorld(const LLVector4a& start, const LLVector4a& end,
														bool pick_transparent,
														bool pick_rigged,
														S32* face_hit,
														LLVector4a* intersection,         // return the intersection point
														LLVector2* tex_coord,            // return the texture coordinates of the intersection point
														LLVector4a* normal,               // return the surface normal at the intersection point
														LLVector4a* tangent             // return the surface tangent at the intersection point
	)
{
	LLDrawable* drawable = NULL;

	LLVector4a local_end = end;

	LLVector4a position;

	sPickAvatar = false; //! LLToolMgr::getInstance()->inBuildMode();
	
	for (LLWorld::region_list_t::const_iterator iter = LLWorld::getInstance()->getRegionList().begin(); 
			iter != LLWorld::getInstance()->getRegionList().end(); ++iter)
	{
		LLViewerRegion* region = *iter;

		for (U32 j = 0; j < LLViewerRegion::NUM_PARTITIONS; j++)
		{
			if ((j == LLViewerRegion::PARTITION_VOLUME) || 
				(j == LLViewerRegion::PARTITION_BRIDGE) ||
                (j == LLViewerRegion::PARTITION_AVATAR) || // for attachments
				(j == LLViewerRegion::PARTITION_CONTROL_AV) ||
				(j == LLViewerRegion::PARTITION_TERRAIN) ||
				(j == LLViewerRegion::PARTITION_TREE) ||
				(j == LLViewerRegion::PARTITION_GRASS))  // only check these partitions for now
			{
				LLSpatialPartition* part = region->getSpatialPartition(j);
				if (part && hasRenderType(part->mDrawableType))
				{
					LLDrawable* hit = part->lineSegmentIntersect(start, local_end, pick_transparent, pick_rigged, face_hit, &position, tex_coord, normal, tangent);
					if (hit)
					{
						drawable = hit;
						local_end = position;						
					}
				}
			}
		}
	}
	
	if (!sPickAvatar)
	{
		//save hit info in case we need to restore
		//due to attachment override
		LLVector4a local_normal;
		LLVector4a local_tangent;
		LLVector2 local_texcoord;
		S32 local_face_hit = -1;

		if (face_hit)
		{ 
			local_face_hit = *face_hit;
		}
		if (tex_coord)
		{
			local_texcoord = *tex_coord;
		}
		if (tangent)
		{
			local_tangent = *tangent;
		}
		else
		{
			local_tangent.clear();
		}
		if (normal)
		{
			local_normal = *normal;
		}
		else
		{
			local_normal.clear();
		}
				
		const F32 ATTACHMENT_OVERRIDE_DIST = 0.1f;

		//check against avatars
		sPickAvatar = true;
		for (LLWorld::region_list_t::const_iterator iter = LLWorld::getInstance()->getRegionList().begin(); 
				iter != LLWorld::getInstance()->getRegionList().end(); ++iter)
		{
			LLViewerRegion* region = *iter;

			LLSpatialPartition* part = region->getSpatialPartition(LLViewerRegion::PARTITION_AVATAR);
			if (part && hasRenderType(part->mDrawableType))
			{
				LLDrawable* hit = part->lineSegmentIntersect(start, local_end, pick_transparent, pick_rigged, face_hit, &position, tex_coord, normal, tangent);
				if (hit)
				{
					LLVector4a delta;
					delta.setSub(position, local_end);

					if (!drawable || 
						!drawable->getVObj()->isAttachment() ||
						delta.getLength3().getF32() > ATTACHMENT_OVERRIDE_DIST)
					{ //avatar overrides if previously hit drawable is not an attachment or 
					  //attachment is far enough away from detected intersection
						drawable = hit;
						local_end = position;						
					}
					else
					{ //prioritize attachments over avatars
						position = local_end;

						if (face_hit)
						{
							*face_hit = local_face_hit;
						}
						if (tex_coord)
						{
							*tex_coord = local_texcoord;
						}
						if (tangent)
						{
							*tangent = local_tangent;
						}
						if (normal)
						{
							*normal = local_normal;
						}
					}
				}
			}
		}
	}

	//check all avatar nametags (silly, isn't it?)
	for (std::vector< LLCharacter* >::iterator iter = LLCharacter::sInstances.begin();
		iter != LLCharacter::sInstances.end();
		++iter)
	{
		LLVOAvatar* av = (LLVOAvatar*) *iter;
		if (av->mNameText.notNull()
			&& av->mNameText->lineSegmentIntersect(start, local_end, position))
		{
			drawable = av->mDrawable;
			local_end = position;
		}
	}

	if (intersection)
	{
		*intersection = position;
	}

	return drawable ? drawable->getVObj().get() : NULL;
}

LLViewerObject* LLPipeline::lineSegmentIntersectInHUD(const LLVector4a& start, const LLVector4a& end,
													  bool pick_transparent,													
													  S32* face_hit,
													  LLVector4a* intersection,         // return the intersection point
													  LLVector2* tex_coord,            // return the texture coordinates of the intersection point
													  LLVector4a* normal,               // return the surface normal at the intersection point
													  LLVector4a* tangent				// return the surface tangent at the intersection point
	)
{
	LLDrawable* drawable = NULL;

	for (LLWorld::region_list_t::const_iterator iter = LLWorld::getInstance()->getRegionList().begin(); 
			iter != LLWorld::getInstance()->getRegionList().end(); ++iter)
	{
		LLViewerRegion* region = *iter;

		bool toggle = false;
		if (!hasRenderType(LLPipeline::RENDER_TYPE_HUD))
		{
			toggleRenderType(LLPipeline::RENDER_TYPE_HUD);
			toggle = true;
		}

		LLSpatialPartition* part = region->getSpatialPartition(LLViewerRegion::PARTITION_HUD);
		if (part)
		{
			LLDrawable* hit = part->lineSegmentIntersect(start, end, pick_transparent, FALSE, face_hit, intersection, tex_coord, normal, tangent);
			if (hit)
			{
				drawable = hit;
			}
		}

		if (toggle)
		{
			toggleRenderType(LLPipeline::RENDER_TYPE_HUD);
		}
	}
	return drawable ? drawable->getVObj().get() : NULL;
}

LLSpatialPartition* LLPipeline::getSpatialPartition(LLViewerObject* vobj)
{
	if (vobj)
	{
		LLViewerRegion* region = vobj->getRegion();
		if (region)
		{
			return region->getSpatialPartition(vobj->getPartitionType());
		}
	}
	return NULL;
}

void LLPipeline::resetVertexBuffers(LLDrawable* drawable)
{
	if (!drawable)
	{
		return;
	}

	for (S32 i = 0; i < drawable->getNumFaces(); i++)
	{
		LLFace* facep = drawable->getFace(i);
		if (facep)
		{
			facep->clearVertexBuffer();
		}
	}
}

void LLPipeline::resetVertexBuffers()
{	
	mResetVertexBuffers = true;
}

void LLPipeline::doResetVertexBuffers(bool forced)
{
	if (!mResetVertexBuffers)
	{
		return;
	}
	if(!forced && LLSpatialPartition::sTeleportRequested)
	{
		if(gAgent.getTeleportState() != LLAgent::TELEPORT_NONE)
		{
			return; //wait for teleporting to finish
		}
		else
		{
			//teleporting aborted
			LLSpatialPartition::sTeleportRequested = FALSE;
			mResetVertexBuffers = false;
			return;
		}
	}

    LL_PROFILE_ZONE_SCOPED_CATEGORY_PIPELINE;
	mResetVertexBuffers = false;

	mCubeVB = NULL;
    mDeferredVB = NULL;
	mAuxiliaryVB = NULL;
	exoPostProcess::instance().destroyVB(); // Will be re-created via updateRenderDeferred()

	for (LLWorld::region_list_t::const_iterator iter = LLWorld::getInstance()->getRegionList().begin(); 
			iter != LLWorld::getInstance()->getRegionList().end(); ++iter)
	{
		LLViewerRegion* region = *iter;
		for (U32 i = 0; i < LLViewerRegion::NUM_PARTITIONS; i++)
		{
			LLSpatialPartition* part = region->getSpatialPartition(i);
			if (part)
			{
				part->resetVertexBuffers();
			}
		}
	}
	if(LLSpatialPartition::sTeleportRequested)
	{
		LLSpatialPartition::sTeleportRequested = FALSE;

		LLWorld::getInstance()->clearAllVisibleObjects();
		clearRebuildDrawables();
	}

	resetDrawOrders();

	gSky.resetVertexBuffers();

	LLVOPartGroup::destroyGL();

	if ( LLPathingLib::getInstance() )
	{
		LLPathingLib::getInstance()->cleanupVBOManager();
	}
	LLVOPartGroup::destroyGL();
	gGL.resetVertexBuffer();

	SUBSYSTEM_CLEANUP(LLVertexBuffer);
	
	if (LLVertexBuffer::sGLCount != 0)
	{
		LL_WARNS() << "VBO wipe failed -- " << LLVertexBuffer::sGLCount << " buffers remaining." << LL_ENDL;
	}

	LLVertexBuffer::unbind();	
	
	updateRenderBump();
	//updateRenderDeferred(); // <FS:Ansariel> Moved further down because of exoPostProcess creating a new VB

	sUseTriStrips = gSavedSettings.getBOOL("RenderUseTriStrips");
	LLVertexBuffer::sUseStreamDraw = gSavedSettings.getBOOL("RenderUseStreamVBO");
	// <FS:Ansariel> Vertex Array Objects are required in OpenGL core profile
	LLVertexBuffer::sUseVAO = gSavedSettings.getBOOL("RenderUseVAO");
	//LLVertexBuffer::sUseVAO = LLRender::sGLCoreProfile ? TRUE : gSavedSettings.getBOOL("RenderUseVAO");
	// </FS:Ansariel>
	LLVertexBuffer::sPreferStreamDraw = gSavedSettings.getBOOL("RenderPreferStreamDraw");
	LLVertexBuffer::sEnableVBOs = gSavedSettings.getBOOL("RenderVBOEnable");
	LLVertexBuffer::sDisableVBOMapping = LLVertexBuffer::sEnableVBOs && gSavedSettings.getBOOL("RenderVBOMappingDisable") ;
	sBakeSunlight = gSavedSettings.getBOOL("RenderBakeSunlight");
	sNoAlpha = gSavedSettings.getBOOL("RenderNoAlpha");
	LLPipeline::sTextureBindTest = gSavedSettings.getBOOL("RenderDebugTextureBind");

	LLVertexBuffer::initClass(LLVertexBuffer::sEnableVBOs, LLVertexBuffer::sDisableVBOMapping);
    gGL.initVertexBuffer();

    // <FS:Ansariel> Reset VB during TP
    //mDeferredVB = new LLVertexBuffer(DEFERRED_VB_MASK, 0);
    //mDeferredVB->allocateBuffer(8, 0, true);
    initDeferredVB();
    // </FS:Ansariel>

	LLVOPartGroup::restoreGL();

	// <FS:Ansariel> Reset VB during TP
	updateRenderDeferred(); // Moved further down because of exoPostProcess creating a new VB
	initAuxiliaryVB();
	// </FS:Ansariel>
}

void LLPipeline::renderObjects(U32 type, U32 mask, bool texture, bool batch_texture, bool rigged)
{
	assertInitialized();
	gGL.loadMatrix(gGLModelView);
	gGLLastMatrix = NULL;
    if (rigged)
    {
        mSimplePool->pushRiggedBatches(type + 1, mask, texture, batch_texture);
    }
    else
    {
        mSimplePool->pushBatches(type, mask, texture, batch_texture);
    }
	gGL.loadMatrix(gGLModelView);
	gGLLastMatrix = NULL;		
}

void LLPipeline::renderAlphaObjects(U32 mask, bool texture, bool batch_texture, bool rigged)
{
    LL_PROFILE_ZONE_SCOPED_CATEGORY_PIPELINE;
    assertInitialized();
    gGL.loadMatrix(gGLModelView);
    gGLLastMatrix = NULL;
    U32 type = LLRenderPass::PASS_ALPHA;
    LLVOAvatar* lastAvatar = nullptr;
    U64 lastMeshId = 0;
    for (LLCullResult::drawinfo_iterator i = gPipeline.beginRenderMap(type); i != gPipeline.endRenderMap(type); ++i)
    {
        LLDrawInfo* pparams = *i;
        if (pparams)
        {
            if (rigged)
            {
                if (pparams->mAvatar != nullptr)
                {
                    if (lastAvatar != pparams->mAvatar || lastMeshId != pparams->mSkinInfo->mHash)
                    {
                        mSimplePool->uploadMatrixPalette(*pparams);
                        lastAvatar = pparams->mAvatar;
                        lastMeshId = pparams->mSkinInfo->mHash;
                    }

                    mSimplePool->pushBatch(*pparams, mask | LLVertexBuffer::MAP_WEIGHT4, texture, batch_texture);
                }
            }
            else if (pparams->mAvatar == nullptr)
            {
                mSimplePool->pushBatch(*pparams, mask, texture, batch_texture);
            }
        }
    }
    gGL.loadMatrix(gGLModelView);
    gGLLastMatrix = NULL;
}

void LLPipeline::renderMaskedObjects(U32 type, U32 mask, bool texture, bool batch_texture, bool rigged)
{
	assertInitialized();
	gGL.loadMatrix(gGLModelView);
	gGLLastMatrix = NULL;
    if (rigged)
    {
        mAlphaMaskPool->pushRiggedMaskBatches(type+1, mask, texture, batch_texture);
    }
    else
    {
        mAlphaMaskPool->pushMaskBatches(type, mask, texture, batch_texture);
    }
	gGL.loadMatrix(gGLModelView);
	gGLLastMatrix = NULL;		
}

void LLPipeline::renderFullbrightMaskedObjects(U32 type, U32 mask, bool texture, bool batch_texture, bool rigged)
{
	assertInitialized();
	gGL.loadMatrix(gGLModelView);
	gGLLastMatrix = NULL;
    if (rigged)
    {
        mFullbrightAlphaMaskPool->pushRiggedMaskBatches(type+1, mask, texture, batch_texture);
    }
    else
    {
        mFullbrightAlphaMaskPool->pushMaskBatches(type, mask, texture, batch_texture);
    }
	gGL.loadMatrix(gGLModelView);
	gGLLastMatrix = NULL;		
}

void apply_cube_face_rotation(U32 face)
{
	switch (face)
	{
		case 0: 
			gGL.rotatef(90.f, 0, 1, 0);
			gGL.rotatef(180.f, 1, 0, 0);
		break;
		case 2: 
			gGL.rotatef(-90.f, 1, 0, 0);
		break;
		case 4:
			gGL.rotatef(180.f, 0, 1, 0);
			gGL.rotatef(180.f, 0, 0, 1);
		break;
		case 1: 
			gGL.rotatef(-90.f, 0, 1, 0);
			gGL.rotatef(180.f, 1, 0, 0);
		break;
		case 3:
			gGL.rotatef(90, 1, 0, 0);
		break;
		case 5: 
			gGL.rotatef(180, 0, 0, 1);
		break;
	}
}

void validate_framebuffer_object()
{                                                           
	GLenum status;                                            
	status = glCheckFramebufferStatus(GL_FRAMEBUFFER_EXT); 
	switch(status) 
	{                                          
		case GL_FRAMEBUFFER_COMPLETE:                       
			//framebuffer OK, no error.
			break;
		case GL_FRAMEBUFFER_INCOMPLETE_MISSING_ATTACHMENT:
			// frame buffer not OK: probably means unsupported depth buffer format
			LL_ERRS() << "Framebuffer Incomplete Missing Attachment." << LL_ENDL;
			break;
		case GL_FRAMEBUFFER_INCOMPLETE_ATTACHMENT:
			// frame buffer not OK: probably means unsupported depth buffer format
			LL_ERRS() << "Framebuffer Incomplete Attachment." << LL_ENDL;
			break; 
		case GL_FRAMEBUFFER_UNSUPPORTED:                    
			/* choose different formats */                        
			LL_ERRS() << "Framebuffer unsupported." << LL_ENDL;
			break;                                                
		default:                                                
			LL_ERRS() << "Unknown framebuffer status." << LL_ENDL;
			break;
	}
}

void LLPipeline::bindScreenToTexture() 
{
	
}

static LLTrace::BlockTimerStatHandle FTM_RENDER_BLOOM("Bloom");

void LLPipeline::renderFinalize()
{
    LLVertexBuffer::unbind();
    LLGLState::checkStates();
    LLGLState::checkTextureChannels();

    assertInitialized();

    if (gUseWireframe)
    {
        glPolygonMode(GL_FRONT_AND_BACK, GL_FILL);
    }

    LLVector2 tc1(0, 0);
    LLVector2 tc2((F32) mScreen.getWidth() * 2, (F32) mScreen.getHeight() * 2);

    LL_RECORD_BLOCK_TIME(FTM_RENDER_BLOOM);
    gGL.color4f(1, 1, 1, 1);
    LLGLDepthTest depth(GL_FALSE);
    LLGLDisable blend(GL_BLEND);
    LLGLDisable cull(GL_CULL_FACE);

    enableLightsFullbright();

    gGL.matrixMode(LLRender::MM_PROJECTION);
    gGL.pushMatrix();
    gGL.loadIdentity();
    gGL.matrixMode(LLRender::MM_MODELVIEW);
    gGL.pushMatrix();
    gGL.loadIdentity();

    LLGLDisable test(GL_ALPHA_TEST);

    gGL.setColorMask(true, true);
    glClearColor(0, 0, 0, 0);
    exoPostProcess::instance().ExodusRenderPostStack(&mScreen, &mScreen); // <FS:CR> Import Vignette from Exodus

    if (sRenderGlow)
    {
        mGlow[2].bindTarget();
        mGlow[2].clear();

        gGlowExtractProgram.bind();
        F32 minLum = llmax((F32) RenderGlowMinLuminance, 0.0f);
        F32 maxAlpha = RenderGlowMaxExtractAlpha;
        F32 warmthAmount = RenderGlowWarmthAmount;
        LLVector3 lumWeights = RenderGlowLumWeights;
        LLVector3 warmthWeights = RenderGlowWarmthWeights;

        gGlowExtractProgram.uniform1f(LLShaderMgr::GLOW_MIN_LUMINANCE, minLum);
        gGlowExtractProgram.uniform1f(LLShaderMgr::GLOW_MAX_EXTRACT_ALPHA, maxAlpha);
        gGlowExtractProgram.uniform3f(LLShaderMgr::GLOW_LUM_WEIGHTS, lumWeights.mV[0], lumWeights.mV[1],
                                      lumWeights.mV[2]);
        gGlowExtractProgram.uniform3f(LLShaderMgr::GLOW_WARMTH_WEIGHTS, warmthWeights.mV[0], warmthWeights.mV[1],
                                      warmthWeights.mV[2]);
        gGlowExtractProgram.uniform1f(LLShaderMgr::GLOW_WARMTH_AMOUNT, warmthAmount);
        
        {
            LLGLEnable blend_on(GL_BLEND);
            LLGLEnable test(GL_ALPHA_TEST);

            gGL.setSceneBlendType(LLRender::BT_ADD_WITH_ALPHA);

            mScreen.bindTexture(0, 0, LLTexUnit::TFO_POINT);

            gGL.color4f(1, 1, 1, 1);
            gPipeline.enableLightsFullbright();
            // <FS:Ansariel> FIRE-16829: Visual Artifacts with ALM enabled on AMD graphics
            //gGL.begin(LLRender::TRIANGLE_STRIP);
            //gGL.texCoord2f(tc1.mV[0], tc1.mV[1]);
            //gGL.vertex2f(-1, -1);

            //gGL.texCoord2f(tc1.mV[0], tc2.mV[1]);
            //gGL.vertex2f(-1, 3);

            //gGL.texCoord2f(tc2.mV[0], tc1.mV[1]);
            //gGL.vertex2f(3, -1);

            //gGL.end();
            drawAuxiliaryVB(tc1, tc2);
            // </FS:Ansariel>

            gGL.getTexUnit(0)->unbind(mScreen.getUsage());

            mGlow[2].flush();

            tc1.setVec(0, 0);
            tc2.setVec(2, 2); 
        }

        // power of two between 1 and 1024
        U32 glowResPow = RenderGlowResolutionPow;
        const U32 glow_res = llmax(1, llmin(1024, 1 << glowResPow));

        S32 kernel = RenderGlowIterations * 2;
        F32 delta = RenderGlowWidth / glow_res;
        // Use half the glow width if we have the res set to less than 9 so that it looks
        // almost the same in either case.
        if (glowResPow < 9)
        {
            delta *= 0.5f;
        }
        F32 strength = RenderGlowStrength;

        gGlowProgram.bind();
        gGlowProgram.uniform1f(LLShaderMgr::GLOW_STRENGTH, strength);

        for (S32 i = 0; i < kernel; i++)
        {
            mGlow[i % 2].bindTarget();
            mGlow[i % 2].clear();

            if (i == 0)
            {
                gGL.getTexUnit(0)->bind(&mGlow[2]);
            }
            else
            {
                gGL.getTexUnit(0)->bind(&mGlow[(i - 1) % 2]);
            }

            if (i % 2 == 0)
            {
                gGlowProgram.uniform2f(LLShaderMgr::GLOW_DELTA, delta, 0);
            }
            else
            {
                gGlowProgram.uniform2f(LLShaderMgr::GLOW_DELTA, 0, delta);
            }

            // <FS:Ansariel> FIRE-16829: Visual Artifacts with ALM enabled on AMD graphics
            //gGL.begin(LLRender::TRIANGLE_STRIP);
            //gGL.texCoord2f(tc1.mV[0], tc1.mV[1]);
            //gGL.vertex2f(-1,-1);
            //
            //gGL.texCoord2f(tc1.mV[0], tc2.mV[1]);
            //gGL.vertex2f(-1,3);
            //
            //gGL.texCoord2f(tc2.mV[0], tc1.mV[1]);
            //gGL.vertex2f(3,-1);
            //
            //gGL.end();
            drawAuxiliaryVB(tc1, tc2);
            // </FS:Ansariel>

            mGlow[i % 2].flush();
        }

        gGlowProgram.unbind();
    }
    else // !sRenderGlow, skip the glow ping-pong and just clear the result target
    {
        mGlow[1].bindTarget();
        mGlow[1].clear();
        mGlow[1].flush();
    }

    gGLViewport[0] = gViewerWindow->getWorldViewRectRaw().mLeft;
    gGLViewport[1] = gViewerWindow->getWorldViewRectRaw().mBottom;
    gGLViewport[2] = gViewerWindow->getWorldViewRectRaw().getWidth();
    gGLViewport[3] = gViewerWindow->getWorldViewRectRaw().getHeight();
    glViewport(gGLViewport[0], gGLViewport[1], gGLViewport[2], gGLViewport[3]);

    tc2.setVec((F32) mScreen.getWidth(), (F32) mScreen.getHeight());

    gGL.flush();

    LLVertexBuffer::unbind();

// [RLVa:KB] - @setsphere
	LLRenderTarget* pRenderBuffer = (RlvActions::hasBehaviour(RLV_BHVR_SETSPHERE)) ? &mDeferredLight : nullptr;
// [/RLVa:KB]
    if (LLPipeline::sRenderDeferred)
    {

        //<FS:TS> FIRE-16251: Depth of Field does not work underwater
        //bool dof_enabled = !LLViewerCamera::getInstance()->cameraUnderWater() &&
        bool dof_enabled = (FSRenderDepthOfFieldUnderwater || !LLViewerCamera::getInstance()->cameraUnderWater()) &&
        //</FS:TS> FIRE-16251
                           (RenderDepthOfFieldInEditMode || !LLToolMgr::getInstance()->inBuildMode()) &&
                           RenderDepthOfField;

        bool multisample = RenderFSAASamples > 1 && mFXAABuffer.isComplete();
        exoPostProcess::instance().multisample = multisample;	// <FS:CR> Import Vignette from Exodus
// [RLVa:KB] - @setsphere
		if (multisample && !pRenderBuffer)
		{
			pRenderBuffer = &mDeferredLight;
		}
// [/RLVa:KB]

        gViewerWindow->setup3DViewport();

        if (dof_enabled)
        {
            LLGLSLShader *shader = &gDeferredPostProgram;
            LLGLDisable blend(GL_BLEND);

            // depth of field focal plane calculations
            static F32 current_distance = 16.f;
            static F32 start_distance = 16.f;
            static F32 transition_time = 1.f;

            LLVector3 focus_point;

            // <FS:Beq> FIRE-16728 focus point lock & free focus DoF - based on a feature developed by NiranV Dean
            static LLVector3 last_focus_point{};
            if( LLPipeline::FSFocusPointLocked && !last_focus_point.isExactlyZero() )
            {
                focus_point = last_focus_point;
            }
            else
            {
            // </FS:Beq>
            LLViewerObject *obj = LLViewerMediaFocus::getInstance()->getFocusedObject();
            if (obj && obj->mDrawable && obj->isSelected())
            { // focus on selected media object
                S32 face_idx = LLViewerMediaFocus::getInstance()->getFocusedFace();
                if (obj && obj->mDrawable)
                {
                    LLFace *face = obj->mDrawable->getFace(face_idx);
                    if (face)
                    {
                        focus_point = face->getPositionAgent();
                    }
                }
            }
            }// <FS:Beq/> support focus point lock

            if (focus_point.isExactlyZero())
            {
                if (LLViewerJoystick::getInstance()->getOverrideCamera() || LLPipeline::FSFocusPointFollowsPointer) // <FS:Beq/> FIRE-16728 Add free aim mouse and focus lock
                { // focus on point under cursor
                    focus_point.set(gDebugRaycastIntersection.getF32ptr());
                }
                else if (gAgentCamera.cameraMouselook())
                { // focus on point under mouselook crosshairs
                    LLVector4a result;
                    result.clear();

                    gViewerWindow->cursorIntersect(-1, -1, 512.f, NULL, -1, FALSE, FALSE, NULL, &result);

                    focus_point.set(result.getF32ptr());
                }
                else
                {
                    // focus on alt-zoom target
                    LLViewerRegion *region = gAgent.getRegion();
                    if (region)
                    {
                        focus_point = LLVector3(gAgentCamera.getFocusGlobal() - region->getOriginGlobal());
                    }
                }
            }
            // <FS:Beq> FIRE-16728 Add free aim mouse and focus lock
            last_focus_point = focus_point;
            // </FS:Beq>
            LLVector3 eye = LLViewerCamera::getInstance()->getOrigin();
            F32 target_distance = 16.f;
            if (!focus_point.isExactlyZero())
            {
                target_distance = LLViewerCamera::getInstance()->getAtAxis() * (focus_point - eye);
            }

            if (transition_time >= 1.f && fabsf(current_distance - target_distance) / current_distance > 0.01f)
            { // large shift happened, interpolate smoothly to new target distance
                transition_time = 0.f;
                start_distance = current_distance;
            }
            else if (transition_time < 1.f)
            { // currently in a transition, continue interpolating
                transition_time += 1.f / CameraFocusTransitionTime * gFrameIntervalSeconds.value();
                transition_time = llmin(transition_time, 1.f);

                F32 t = cosf(transition_time * F_PI + F_PI) * 0.5f + 0.5f;
                current_distance = start_distance + (target_distance - start_distance) * t;
            }
            else
            { // small or no change, just snap to target distance
                current_distance = target_distance;
            }

            // convert to mm
            F32 subject_distance = current_distance * 1000.f;
            F32 fnumber = CameraFNumber;
            F32 default_focal_length = CameraFocalLength;

            F32 fov = LLViewerCamera::getInstance()->getView();

            const F32 default_fov = CameraFieldOfView * F_PI / 180.f;

            // F32 aspect_ratio = (F32) mScreen.getWidth()/(F32)mScreen.getHeight();

            F32 dv = 2.f * default_focal_length * tanf(default_fov / 2.f);

            F32 focal_length = dv / (2 * tanf(fov / 2.f));

            // F32 tan_pixel_angle = tanf(LLDrawable::sCurPixelAngle);

            // from wikipedia -- c = |s2-s1|/s2 * f^2/(N(S1-f))
            // where	 N = fnumber
            //			 s2 = dot distance
            //			 s1 = subject distance
            //			 f = focal length
            //

            F32 blur_constant = focal_length * focal_length / (fnumber * (subject_distance - focal_length));
            blur_constant /= 1000.f; // convert to meters for shader
            F32 magnification = focal_length / (subject_distance - focal_length);

            { // build diffuse+bloom+CoF
                mDeferredLight.bindTarget();
                shader = &gDeferredCoFProgram;

                bindDeferredShader(*shader);

                S32 channel = shader->enableTexture(LLShaderMgr::DEFERRED_DIFFUSE, mScreen.getUsage());
                if (channel > -1)
                {
                    mScreen.bindTexture(0, channel);
                }

                shader->uniform1f(LLShaderMgr::DOF_FOCAL_DISTANCE, -subject_distance / 1000.f);
                shader->uniform1f(LLShaderMgr::DOF_BLUR_CONSTANT, blur_constant);
                shader->uniform1f(LLShaderMgr::DOF_TAN_PIXEL_ANGLE, tanf(1.f / LLDrawable::sCurPixelAngle));
                shader->uniform1f(LLShaderMgr::DOF_MAGNIFICATION, magnification);
                shader->uniform1f(LLShaderMgr::DOF_MAX_COF, CameraMaxCoF);
                shader->uniform1f(LLShaderMgr::DOF_RES_SCALE, CameraDoFResScale);

                // <FS:Ansariel> FIRE-16829: Visual Artifacts with ALM enabled on AMD graphics
                //gGL.begin(LLRender::TRIANGLE_STRIP);
                //gGL.texCoord2f(tc1.mV[0], tc1.mV[1]);
                //gGL.vertex2f(-1,-1);

                //gGL.texCoord2f(tc1.mV[0], tc2.mV[1]);
                //gGL.vertex2f(-1,3);

                //gGL.texCoord2f(tc2.mV[0], tc1.mV[1]);
                //gGL.vertex2f(3,-1);

                //gGL.end();
                drawAuxiliaryVB(tc1, tc2);
                // </FS:Ansariel>

                unbindDeferredShader(*shader);
                mDeferredLight.flush();
            }

            U32 dof_width = (U32)(mScreen.getWidth() * CameraDoFResScale);
            U32 dof_height = (U32)(mScreen.getHeight() * CameraDoFResScale);

            { // perform DoF sampling at half-res (preserve alpha channel)
                mScreen.bindTarget();
                glViewport(0, 0, dof_width, dof_height);
                gGL.setColorMask(true, false);

                shader = &gDeferredPostProgram;
                bindDeferredShader(*shader);
                S32 channel = shader->enableTexture(LLShaderMgr::DEFERRED_DIFFUSE, mDeferredLight.getUsage());
                if (channel > -1)
                {
                    mDeferredLight.bindTexture(0, channel);
                }

                shader->uniform1f(LLShaderMgr::DOF_MAX_COF, CameraMaxCoF);
                shader->uniform1f(LLShaderMgr::DOF_RES_SCALE, CameraDoFResScale);

                // <FS:Ansariel> FIRE-16829: Visual Artifacts with ALM enabled on AMD graphics
                //gGL.begin(LLRender::TRIANGLE_STRIP);
                //gGL.texCoord2f(tc1.mV[0], tc1.mV[1]);
                //gGL.vertex2f(-1,-1);

                //gGL.texCoord2f(tc1.mV[0], tc2.mV[1]);
                //gGL.vertex2f(-1,3);

                //gGL.texCoord2f(tc2.mV[0], tc1.mV[1]);
                //gGL.vertex2f(3,-1);

                //gGL.end();
                drawAuxiliaryVB(tc1, tc2);
                // </FS:Ansariel>

                unbindDeferredShader(*shader);
                mScreen.flush();
                gGL.setColorMask(true, true);
            }

            { // combine result based on alpha
//                if (multisample)
//                {
//                    mDeferredLight.bindTarget();
//                    glViewport(0, 0, mDeferredScreen.getWidth(), mDeferredScreen.getHeight());
//                }
// [RLVa:KB] - @setsphere
                if (pRenderBuffer)
                {
					pRenderBuffer->bindTarget();
                    glViewport(0, 0, mDeferredScreen.getWidth(), mDeferredScreen.getHeight());
                }
// [/RLVa:KB]
                else
                {
                    gGLViewport[0] = gViewerWindow->getWorldViewRectRaw().mLeft;
                    gGLViewport[1] = gViewerWindow->getWorldViewRectRaw().mBottom;
                    gGLViewport[2] = gViewerWindow->getWorldViewRectRaw().getWidth();
                    gGLViewport[3] = gViewerWindow->getWorldViewRectRaw().getHeight();
                    glViewport(gGLViewport[0], gGLViewport[1], gGLViewport[2], gGLViewport[3]);
                }

                shader = &gDeferredDoFCombineProgram;
                bindDeferredShader(*shader);

                S32 channel = shader->enableTexture(LLShaderMgr::DEFERRED_DIFFUSE, mScreen.getUsage());
                if (channel > -1)
                {
                    mScreen.bindTexture(0, channel);
                }

                shader->uniform1f(LLShaderMgr::DOF_MAX_COF, CameraMaxCoF);
                shader->uniform1f(LLShaderMgr::DOF_RES_SCALE, CameraDoFResScale);
                shader->uniform1f(LLShaderMgr::DOF_WIDTH, dof_width - 1);
                shader->uniform1f(LLShaderMgr::DOF_HEIGHT, dof_height - 1);

                // <FS:Ansariel> FIRE-16829: Visual Artifacts with ALM enabled on AMD graphics
                //gGL.begin(LLRender::TRIANGLE_STRIP);
                //gGL.texCoord2f(tc1.mV[0], tc1.mV[1]);
                //gGL.vertex2f(-1,-1);

                //gGL.texCoord2f(tc1.mV[0], tc2.mV[1]);
                //gGL.vertex2f(-1,3);

                //gGL.texCoord2f(tc2.mV[0], tc1.mV[1]);
                //gGL.vertex2f(3,-1);

                //gGL.end();
                drawAuxiliaryVB(tc1, tc2);
                // </FS:Ansariel>

                unbindDeferredShader(*shader);

// [RLVa:KB] - @setsphere
                if (pRenderBuffer)
                {
                    pRenderBuffer->flush();
                }
// [/RLVa:KB]
//                if (multisample)
//                {
//                    mDeferredLight.flush();
//                }
            }
        }
        else
        {
//            if (multisample)
//            {
//                mDeferredLight.bindTarget();
//            }
// [RLVa:KB] - @setsphere
            if (pRenderBuffer)
            {
				pRenderBuffer->bindTarget();
            }
// [/RLVa:KB]
            LLGLSLShader *shader = &gDeferredPostNoDoFProgram;

            bindDeferredShader(*shader);

            S32 channel = shader->enableTexture(LLShaderMgr::DEFERRED_DIFFUSE, mScreen.getUsage());
            if (channel > -1)
            {
                mScreen.bindTexture(0, channel);
            }

            // <FS:Ansariel> FIRE-16829: Visual Artifacts with ALM enabled on AMD graphics
            //gGL.begin(LLRender::TRIANGLE_STRIP);
            //gGL.texCoord2f(tc1.mV[0], tc1.mV[1]);
            //gGL.vertex2f(-1,-1);

            //gGL.texCoord2f(tc1.mV[0], tc2.mV[1]);
            //gGL.vertex2f(-1,3);

            //gGL.texCoord2f(tc2.mV[0], tc1.mV[1]);
            //gGL.vertex2f(3,-1);

            //gGL.end();
            drawAuxiliaryVB(tc1, tc2);
            // </FS:Ansariel>

            unbindDeferredShader(*shader);

// [RLVa:KB] - @setsphere
            if (pRenderBuffer)
            {
				pRenderBuffer->flush();
            }
// [/RLVa:KB]
//            if (multisample)
//            {
//                mDeferredLight.flush();
//            }
        }

// [RLVa:KB] - @setsphere
		if (RlvActions::hasBehaviour(RLV_BHVR_SETSPHERE))
		{
			LLShaderEffectParams params(pRenderBuffer, &mScreen, !multisample);
			LLVfxManager::instance().runEffect(EVisualEffect::RlvSphere, &params);
			pRenderBuffer = params.m_pDstBuffer;
		}
// [/RLVa:KB]

        if (multisample)
        {
            // bake out texture2D with RGBL for FXAA shader
            mFXAABuffer.bindTarget();

            S32 width = mScreen.getWidth();
            S32 height = mScreen.getHeight();
            glViewport(0, 0, width, height);

            LLGLSLShader *shader = &gGlowCombineFXAAProgram;

            shader->bind();
            shader->uniform2f(LLShaderMgr::DEFERRED_SCREEN_RES, width, height);

//            S32 channel = shader->enableTexture(LLShaderMgr::DEFERRED_DIFFUSE, mDeferredLight.getUsage());
//            if (channel > -1)
//            {
//                mDeferredLight.bindTexture(0, channel);
//            }
// [RLVa:KB] - @setsphere
			S32 channel = shader->enableTexture(LLShaderMgr::DEFERRED_DIFFUSE, pRenderBuffer->getUsage());
            if (channel > -1)
            {
				pRenderBuffer->bindTexture(0, channel);
            }
// [RLVa:KB]

            // <FS:Ansariel> FIRE-16829: Visual Artifacts with ALM enabled on AMD graphics
            //gGL.begin(LLRender::TRIANGLE_STRIP);
            //gGL.vertex2f(-1,-1);
            //gGL.vertex2f(-1,3);
            //gGL.vertex2f(3,-1);
            //gGL.end();

            //gGL.flush();
            drawAuxiliaryVB();
            // </FS:Ansariel>

// [RLVa:KB] - @setsphere
            shader->disableTexture(LLShaderMgr::DEFERRED_DIFFUSE, pRenderBuffer->getUsage());
// [/RLVa:KB]
//            shader->disableTexture(LLShaderMgr::DEFERRED_DIFFUSE, mDeferredLight.getUsage());
            shader->unbind();

            mFXAABuffer.flush();

            shader = &gFXAAProgram;
            shader->bind();

            channel = shader->enableTexture(LLShaderMgr::DIFFUSE_MAP, mFXAABuffer.getUsage());
            if (channel > -1)
            {
                mFXAABuffer.bindTexture(0, channel, LLTexUnit::TFO_BILINEAR);
            }

            gGLViewport[0] = gViewerWindow->getWorldViewRectRaw().mLeft;
            gGLViewport[1] = gViewerWindow->getWorldViewRectRaw().mBottom;
            gGLViewport[2] = gViewerWindow->getWorldViewRectRaw().getWidth();
            gGLViewport[3] = gViewerWindow->getWorldViewRectRaw().getHeight();
            glViewport(gGLViewport[0], gGLViewport[1], gGLViewport[2], gGLViewport[3]);

            F32 scale_x = (F32) width / mFXAABuffer.getWidth();
            F32 scale_y = (F32) height / mFXAABuffer.getHeight();
            shader->uniform2f(LLShaderMgr::FXAA_TC_SCALE, scale_x, scale_y);
            shader->uniform2f(LLShaderMgr::FXAA_RCP_SCREEN_RES, 1.f / width * scale_x, 1.f / height * scale_y);
            shader->uniform4f(LLShaderMgr::FXAA_RCP_FRAME_OPT, -0.5f / width * scale_x, -0.5f / height * scale_y,
                              0.5f / width * scale_x, 0.5f / height * scale_y);
            shader->uniform4f(LLShaderMgr::FXAA_RCP_FRAME_OPT2, -2.f / width * scale_x, -2.f / height * scale_y,
                              2.f / width * scale_x, 2.f / height * scale_y);

            // <FS:Ansariel> FIRE-16829: Visual Artifacts with ALM enabled on AMD graphics
            //gGL.begin(LLRender::TRIANGLE_STRIP);
            //gGL.vertex2f(-1,-1);
            //gGL.vertex2f(-1,3);
            //gGL.vertex2f(3,-1);
            //gGL.end();

            //gGL.flush();
            drawAuxiliaryVB();
            // </FS:Ansariel>
            shader->unbind();
        }
    }
    else // not deferred
    {
// [RLVa:KB] - @setsphere
		if (RlvActions::hasBehaviour(RLV_BHVR_SETSPHERE))
		{
			LLShaderEffectParams params(&mScreen, &mDeferredLight, false);
			LLVfxManager::instance().runEffect(EVisualEffect::RlvSphere, &params);
			pRenderBuffer = params.m_pDstBuffer;
		}
// [/RLVa:KB]

        U32 mask = LLVertexBuffer::MAP_VERTEX | LLVertexBuffer::MAP_TEXCOORD0 | LLVertexBuffer::MAP_TEXCOORD1;
        LLPointer<LLVertexBuffer> buff = new LLVertexBuffer(mask, 0);
        buff->allocateBuffer(3, 0, TRUE);

        LLStrider<LLVector3> v;
        LLStrider<LLVector2> uv1;
        LLStrider<LLVector2> uv2;

        buff->getVertexStrider(v);
        buff->getTexCoord0Strider(uv1);
        buff->getTexCoord1Strider(uv2);

        uv1[0] = LLVector2(0, 0);
        uv1[1] = LLVector2(0, 2);
        uv1[2] = LLVector2(2, 0);

        uv2[0] = LLVector2(0, 0);
        uv2[1] = LLVector2(0, tc2.mV[1] * 2.f);
        uv2[2] = LLVector2(tc2.mV[0] * 2.f, 0);

        v[0] = LLVector3(-1, -1, 0);
        v[1] = LLVector3(-1, 3, 0);
        v[2] = LLVector3(3, -1, 0);

        buff->flush();

        LLGLDisable blend(GL_BLEND);

        gGlowCombineProgram.bind();

        gGL.getTexUnit(0)->bind(&mGlow[1]);
// [RLVa:KB] - @setsphere
        gGL.getTexUnit(1)->bind( pRenderBuffer ? pRenderBuffer : &mScreen );
// [/RLVa:KB]
//        gGL.getTexUnit(1)->bind(&mScreen);

        LLGLEnable multisample(RenderFSAASamples > 0 ? GL_MULTISAMPLE_ARB : 0);

        buff->setBuffer(mask);
        buff->drawArrays(LLRender::TRIANGLE_STRIP, 0, 3);

        gGlowCombineProgram.unbind();
    }

    gGL.setSceneBlendType(LLRender::BT_ALPHA);

    if (hasRenderDebugMask(LLPipeline::RENDER_DEBUG_PHYSICS_SHAPES))
    {
        gSplatTextureRectProgram.bind();

        gGL.setColorMask(true, false);

        LLVector2 tc1(0, 0);
        LLVector2 tc2((F32) gViewerWindow->getWorldViewWidthRaw() * 2,
                      (F32) gViewerWindow->getWorldViewHeightRaw() * 2);

        LLGLEnable blend(GL_BLEND);
        //gGL.color4f(1,1,1,0.75f); // <FS:Ansariel> FIRE-16829: Visual Artifacts with ALM enabled on AMD graphics

        gGL.getTexUnit(0)->bind(&mPhysicsDisplay);

        // <FS:Ansariel> FIRE-16829: Visual Artifacts with ALM enabled on AMD graphics
        //gGL.begin(LLRender::TRIANGLES);
        //gGL.texCoord2f(tc1.mV[0], tc1.mV[1]);
        //gGL.vertex2f(-1,-1);
        //
        //gGL.texCoord2f(tc1.mV[0], tc2.mV[1]);
        //gGL.vertex2f(-1,3);
        //
        //gGL.texCoord2f(tc2.mV[0], tc1.mV[1]);
        //gGL.vertex2f(3,-1);
        //
        //gGL.end();
        //gGL.flush();
        drawAuxiliaryVB(tc1, tc2, LLColor4(1.f, 1.f, 1.f, 0.75f));
        // </FS:Ansariel>

        gSplatTextureRectProgram.unbind();
    }

    if (LLRenderTarget::sUseFBO)
    { // copy depth buffer from mScreen to framebuffer
        LLRenderTarget::copyContentsToFramebuffer(mScreen, 0, 0, mScreen.getWidth(), mScreen.getHeight(), 0, 0,
                                                  mScreen.getWidth(), mScreen.getHeight(),
                                                  GL_DEPTH_BUFFER_BIT | GL_STENCIL_BUFFER_BIT, GL_NEAREST);
    }

    gGL.matrixMode(LLRender::MM_PROJECTION);
    gGL.popMatrix();
    gGL.matrixMode(LLRender::MM_MODELVIEW);
    gGL.popMatrix();

    LLVertexBuffer::unbind();

    LLGLState::checkStates();
    LLGLState::checkTextureChannels();
}

void LLPipeline::bindDeferredShader(LLGLSLShader& shader, LLRenderTarget* light_target)
{
    LL_PROFILE_ZONE_SCOPED_CATEGORY_PIPELINE;

    LLRenderTarget* deferred_target       = &mDeferredScreen;
    LLRenderTarget* deferred_depth_target = &mDeferredDepth;
    LLRenderTarget* deferred_light_target = &mDeferredLight;

	shader.bind();
	S32 channel = 0;
    channel = shader.enableTexture(LLShaderMgr::DEFERRED_DIFFUSE, deferred_target->getUsage());
	if (channel > -1)
	{
        deferred_target->bindTexture(0,channel, LLTexUnit::TFO_POINT);
	}

    channel = shader.enableTexture(LLShaderMgr::DEFERRED_SPECULAR, deferred_target->getUsage());
	if (channel > -1)
	{
        deferred_target->bindTexture(1, channel, LLTexUnit::TFO_POINT);
	}

    channel = shader.enableTexture(LLShaderMgr::DEFERRED_NORMAL, deferred_target->getUsage());
	if (channel > -1)
	{
        deferred_target->bindTexture(2, channel, LLTexUnit::TFO_POINT);
	}

    channel = shader.enableTexture(LLShaderMgr::DEFERRED_DEPTH, deferred_depth_target->getUsage());
	if (channel > -1)
	{
        gGL.getTexUnit(channel)->bind(deferred_depth_target, TRUE);
		stop_glerror();
    }
		
    glh::matrix4f projection = get_current_projection();
		glh::matrix4f inv_proj = projection.inverse();
		
    if (shader.getUniformLocation(LLShaderMgr::INVERSE_PROJECTION_MATRIX) != -1)
    {
		shader.uniformMatrix4fv(LLShaderMgr::INVERSE_PROJECTION_MATRIX, 1, FALSE, inv_proj.m);
    }

    if (shader.getUniformLocation(LLShaderMgr::VIEWPORT) != -1)
    {
		shader.uniform4f(LLShaderMgr::VIEWPORT, (F32) gGLViewport[0],
									(F32) gGLViewport[1],
									(F32) gGLViewport[2],
									(F32) gGLViewport[3]);
	}

    if (sReflectionRender && !shader.getUniformLocation(LLShaderMgr::MODELVIEW_MATRIX))
    {
        shader.uniformMatrix4fv(LLShaderMgr::MODELVIEW_MATRIX, 1, FALSE, mReflectionModelView.m);  
    }

	channel = shader.enableTexture(LLShaderMgr::DEFERRED_NOISE);
	if (channel > -1)
	{
        gGL.getTexUnit(channel)->bindManual(LLTexUnit::TT_TEXTURE, mNoiseMap);
		gGL.getTexUnit(channel)->setTextureFilteringOption(LLTexUnit::TFO_POINT);
	}

	channel = shader.enableTexture(LLShaderMgr::DEFERRED_LIGHTFUNC);
	if (channel > -1)
	{
		gGL.getTexUnit(channel)->bindManual(LLTexUnit::TT_TEXTURE, mLightFunc);
	}

	stop_glerror();

    light_target = light_target ? light_target : deferred_light_target;
    channel = shader.enableTexture(LLShaderMgr::DEFERRED_LIGHT, light_target->getUsage());
	if (channel > -1)
	{
        light_target->bindTexture(0, channel, LLTexUnit::TFO_POINT);
	}

	channel = shader.enableTexture(LLShaderMgr::DEFERRED_BLOOM);
	if (channel > -1)
	{
		mGlow[1].bindTexture(0, channel);
	}

	stop_glerror();

	for (U32 i = 0; i < 4; i++)
	{
        LLRenderTarget* shadow_target = getShadowTarget(i);
        if (shadow_target)
        {
		channel = shader.enableTexture(LLShaderMgr::DEFERRED_SHADOW0+i, LLTexUnit::TT_TEXTURE);
		stop_glerror();
		if (channel > -1)
		{
			stop_glerror();
                gGL.getTexUnit(channel)->bind(getShadowTarget(i), TRUE);
                gGL.getTexUnit(channel)->setTextureFilteringOption(LLTexUnit::TFO_ANISOTROPIC);
			gGL.getTexUnit(channel)->setTextureAddressMode(LLTexUnit::TAM_CLAMP);
			stop_glerror();
			
			glTexParameteri(GL_TEXTURE_2D, GL_TEXTURE_COMPARE_MODE_ARB, GL_COMPARE_R_TO_TEXTURE_ARB);
			glTexParameteri(GL_TEXTURE_2D, GL_TEXTURE_COMPARE_FUNC_ARB, GL_LEQUAL);
			stop_glerror();
		}
	}
    }

	for (U32 i = 4; i < 6; i++)
	{
		channel = shader.enableTexture(LLShaderMgr::DEFERRED_SHADOW0+i);
		stop_glerror();
		if (channel > -1)
		{
			stop_glerror();
			LLRenderTarget* shadow_target = getShadowTarget(i);
			if (shadow_target)
			{
				gGL.getTexUnit(channel)->bind(shadow_target, TRUE);
				gGL.getTexUnit(channel)->setTextureFilteringOption(LLTexUnit::TFO_ANISOTROPIC);
			gGL.getTexUnit(channel)->setTextureAddressMode(LLTexUnit::TAM_CLAMP);
			stop_glerror();
			
			glTexParameteri(GL_TEXTURE_2D, GL_TEXTURE_COMPARE_MODE_ARB, GL_COMPARE_R_TO_TEXTURE_ARB);
			glTexParameteri(GL_TEXTURE_2D, GL_TEXTURE_COMPARE_FUNC_ARB, GL_LEQUAL);
			stop_glerror();
		}
	}
	}

	stop_glerror();

	F32 mat[16*6];
	for (U32 i = 0; i < 16; i++)
	{
		mat[i] = mSunShadowMatrix[0].m[i];
		mat[i+16] = mSunShadowMatrix[1].m[i];
		mat[i+32] = mSunShadowMatrix[2].m[i];
		mat[i+48] = mSunShadowMatrix[3].m[i];
		mat[i+64] = mSunShadowMatrix[4].m[i];
		mat[i+80] = mSunShadowMatrix[5].m[i];
	}

	shader.uniformMatrix4fv(LLShaderMgr::DEFERRED_SHADOW_MATRIX, 6, FALSE, mat);

	stop_glerror();

	channel = shader.enableTexture(LLShaderMgr::ENVIRONMENT_MAP, LLTexUnit::TT_CUBE_MAP);
	if (channel > -1)
	{
		LLCubeMap* cube_map = gSky.mVOSkyp ? gSky.mVOSkyp->getCubeMap() : NULL;
		if (cube_map)
		{
			cube_map->enable(channel);
			cube_map->bind();
			F32* m = gGLModelView;
						
			F32 mat[] = { m[0], m[1], m[2],
						  m[4], m[5], m[6],
						  m[8], m[9], m[10] };
		
			shader.uniformMatrix3fv(LLShaderMgr::DEFERRED_ENV_MAT, 1, TRUE, mat);
		}
	}

    if (gAtmosphere)
    {
        // bind precomputed textures necessary for calculating sun and sky luminance
        channel = shader.enableTexture(LLShaderMgr::TRANSMITTANCE_TEX, LLTexUnit::TT_TEXTURE);
        if (channel > -1)
        {
            shader.bindTexture(LLShaderMgr::TRANSMITTANCE_TEX, gAtmosphere->getTransmittance());
        }

        channel = shader.enableTexture(LLShaderMgr::SCATTER_TEX, LLTexUnit::TT_TEXTURE_3D);
        if (channel > -1)
        {
            shader.bindTexture(LLShaderMgr::SCATTER_TEX, gAtmosphere->getScattering());
        }

        channel = shader.enableTexture(LLShaderMgr::SINGLE_MIE_SCATTER_TEX, LLTexUnit::TT_TEXTURE_3D);
        if (channel > -1)
        {
            shader.bindTexture(LLShaderMgr::SINGLE_MIE_SCATTER_TEX, gAtmosphere->getMieScattering());
        }

        channel = shader.enableTexture(LLShaderMgr::ILLUMINANCE_TEX, LLTexUnit::TT_TEXTURE);
        if (channel > -1)
        {
            shader.bindTexture(LLShaderMgr::ILLUMINANCE_TEX, gAtmosphere->getIlluminance());
        }
    }

	shader.uniform4fv(LLShaderMgr::DEFERRED_SHADOW_CLIP, 1, mSunClipPlanes.mV);
	shader.uniform1f(LLShaderMgr::DEFERRED_SUN_WASH, RenderDeferredSunWash);
	shader.uniform1f(LLShaderMgr::DEFERRED_SHADOW_NOISE, RenderShadowNoise);
	shader.uniform1f(LLShaderMgr::DEFERRED_BLUR_SIZE, RenderShadowBlurSize);

	shader.uniform1f(LLShaderMgr::DEFERRED_SSAO_RADIUS, RenderSSAOScale);
	shader.uniform1f(LLShaderMgr::DEFERRED_SSAO_MAX_RADIUS, RenderSSAOMaxScale);

	F32 ssao_factor = RenderSSAOFactor;
	shader.uniform1f(LLShaderMgr::DEFERRED_SSAO_FACTOR, ssao_factor);
	shader.uniform1f(LLShaderMgr::DEFERRED_SSAO_FACTOR_INV, 1.0/ssao_factor);

	LLVector3 ssao_effect = RenderSSAOEffect;
	F32 matrix_diag = (ssao_effect[0] + 2.0*ssao_effect[1])/3.0;
	F32 matrix_nondiag = (ssao_effect[0] - ssao_effect[1])/3.0;
	// This matrix scales (proj of color onto <1/rt(3),1/rt(3),1/rt(3)>) by
	// value factor, and scales remainder by saturation factor
	F32 ssao_effect_mat[] = {	matrix_diag, matrix_nondiag, matrix_nondiag,
								matrix_nondiag, matrix_diag, matrix_nondiag,
								matrix_nondiag, matrix_nondiag, matrix_diag};
	shader.uniformMatrix3fv(LLShaderMgr::DEFERRED_SSAO_EFFECT_MAT, 1, GL_FALSE, ssao_effect_mat);

	//F32 shadow_offset_error = 1.f + RenderShadowOffsetError * fabsf(LLViewerCamera::getInstance()->getOrigin().mV[2]);
	F32 shadow_bias_error = RenderShadowBiasError * fabsf(LLViewerCamera::getInstance()->getOrigin().mV[2])/3000.f;
    F32 shadow_bias       = RenderShadowBias + shadow_bias_error;

    shader.uniform2f(LLShaderMgr::DEFERRED_SCREEN_RES, deferred_target->getWidth(), deferred_target->getHeight());
	shader.uniform1f(LLShaderMgr::DEFERRED_NEAR_CLIP, LLViewerCamera::getInstance()->getNear()*2.f);
	shader.uniform1f (LLShaderMgr::DEFERRED_SHADOW_OFFSET, RenderShadowOffset); //*shadow_offset_error);
    shader.uniform1f(LLShaderMgr::DEFERRED_SHADOW_BIAS, shadow_bias);
	shader.uniform1f(LLShaderMgr::DEFERRED_SPOT_SHADOW_OFFSET, RenderSpotShadowOffset);
	shader.uniform1f(LLShaderMgr::DEFERRED_SPOT_SHADOW_BIAS, RenderSpotShadowBias);	

	shader.uniform3fv(LLShaderMgr::DEFERRED_SUN_DIR, 1, mTransformedSunDir.mV);
    shader.uniform3fv(LLShaderMgr::DEFERRED_MOON_DIR, 1, mTransformedMoonDir.mV);
	shader.uniform2f(LLShaderMgr::DEFERRED_SHADOW_RES, mShadow[0].getWidth(), mShadow[0].getHeight());
	shader.uniform2f(LLShaderMgr::DEFERRED_PROJ_SHADOW_RES, mShadow[4].getWidth(), mShadow[4].getHeight());
	shader.uniform1f(LLShaderMgr::DEFERRED_DEPTH_CUTOFF, RenderEdgeDepthCutoff);
	shader.uniform1f(LLShaderMgr::DEFERRED_NORM_CUTOFF, RenderEdgeNormCutoff);
	
	if (shader.getUniformLocation(LLShaderMgr::DEFERRED_NORM_MATRIX) >= 0)
	{
        glh::matrix4f norm_mat = get_current_modelview().inverse().transpose();
		shader.uniformMatrix4fv(LLShaderMgr::DEFERRED_NORM_MATRIX, 1, FALSE, norm_mat.m);
	}

    shader.uniform4fv(LLShaderMgr::SUNLIGHT_COLOR, 1, mSunDiffuse.mV);
    shader.uniform4fv(LLShaderMgr::MOONLIGHT_COLOR, 1, mMoonDiffuse.mV);

    LLEnvironment& environment = LLEnvironment::instance();
    LLSettingsSky::ptr_t sky = environment.getCurrentSky();
}

LLColor3 pow3f(LLColor3 v, F32 f)
{
	v.mV[0] = powf(v.mV[0], f);
	v.mV[1] = powf(v.mV[1], f);
	v.mV[2] = powf(v.mV[2], f);
	return v;
}

LLVector4 pow4fsrgb(LLVector4 v, F32 f)
{
	v.mV[0] = powf(v.mV[0], f);
	v.mV[1] = powf(v.mV[1], f);
	v.mV[2] = powf(v.mV[2], f);
	return v;
}

void LLPipeline::renderDeferredLighting(LLRenderTarget *screen_target)
{
    LL_PROFILE_ZONE_SCOPED_CATEGORY_PIPELINE;
    if (!sCull)
    {
        return;
    }

    LLRenderTarget *deferred_target       = &mDeferredScreen;
    LLRenderTarget *deferred_depth_target = &mDeferredDepth;
    LLRenderTarget *deferred_light_target = &mDeferredLight;

    {
        LL_PROFILE_ZONE_NAMED_CATEGORY_PIPELINE("deferred"); //LL_RECORD_BLOCK_TIME(FTM_RENDER_DEFERRED);
        LLViewerCamera *camera = LLViewerCamera::getInstance();
        {
            LLGLDepthTest depth(GL_TRUE);
            deferred_depth_target->copyContents(*deferred_target,
                                                0,
                                                0,
                                                deferred_target->getWidth(),
                                                deferred_target->getHeight(),
                                                0,
                                                0,
                                                deferred_depth_target->getWidth(),
                                                deferred_depth_target->getHeight(),
                                                GL_DEPTH_BUFFER_BIT,
                                                GL_NEAREST);
        }

        LLGLEnable multisample(RenderFSAASamples > 0 ? GL_MULTISAMPLE_ARB : 0);

        if (gPipeline.hasRenderType(LLPipeline::RENDER_TYPE_HUD))
        {
            gPipeline.toggleRenderType(LLPipeline::RENDER_TYPE_HUD);
        }

        // ati doesn't seem to love actually using the stencil buffer on FBO's
        LLGLDisable stencil(GL_STENCIL_TEST);
        // glStencilFunc(GL_EQUAL, 1, 0xFFFFFFFF);
        // glStencilOp(GL_KEEP, GL_KEEP, GL_KEEP);

        gGL.setColorMask(true, true);

        // draw a cube around every light
        LLVertexBuffer::unbind();

        LLGLEnable cull(GL_CULL_FACE);
        LLGLEnable blend(GL_BLEND);

        glh::matrix4f mat = copy_matrix(gGLModelView);

        LLStrider<LLVector3> vert;
        mDeferredVB->getVertexStrider(vert);

        vert[0].set(-1, 1, 0);
        vert[1].set(-1, -3, 0);
        vert[2].set(3, 1, 0);

        setupHWLights(NULL);  // to set mSun/MoonDir;

        glh::vec4f tc(mSunDir.mV);
        mat.mult_matrix_vec(tc);
        mTransformedSunDir.set(tc.v);

        glh::vec4f tc_moon(mMoonDir.mV);
        mat.mult_matrix_vec(tc_moon);
        mTransformedMoonDir.set(tc_moon.v);

        gGL.pushMatrix();
        gGL.loadIdentity();
        gGL.matrixMode(LLRender::MM_PROJECTION);
        gGL.pushMatrix();
        gGL.loadIdentity();

        if (RenderDeferredSSAO || RenderShadowDetail > 0)
        {
            deferred_light_target->bindTarget();
            {  // paint shadow/SSAO light map (direct lighting lightmap)
                LL_PROFILE_ZONE_NAMED_CATEGORY_PIPELINE("renderDeferredLighting - sun shadow");
                bindDeferredShader(gDeferredSunProgram, deferred_light_target);
                mDeferredVB->setBuffer(LLVertexBuffer::MAP_VERTEX);
                glClearColor(1, 1, 1, 1);
                deferred_light_target->clear(GL_COLOR_BUFFER_BIT);
                glClearColor(0, 0, 0, 0);

                glh::matrix4f inv_trans = get_current_modelview().inverse().transpose();

                const U32 slice = 32;
                F32       offset[slice * 3];
                for (U32 i = 0; i < 4; i++)
                {
                    for (U32 j = 0; j < 8; j++)
                    {
                        glh::vec3f v;
                        v.set_value(sinf(6.284f / 8 * j), cosf(6.284f / 8 * j), -(F32) i);
                        v.normalize();
                        inv_trans.mult_matrix_vec(v);
                        v.normalize();
                        offset[(i * 8 + j) * 3 + 0] = v.v[0];
                        offset[(i * 8 + j) * 3 + 1] = v.v[2];
                        offset[(i * 8 + j) * 3 + 2] = v.v[1];
                    }
                }

                gDeferredSunProgram.uniform3fv(sOffset, slice, offset);
                gDeferredSunProgram.uniform2f(LLShaderMgr::DEFERRED_SCREEN_RES,
                                              deferred_light_target->getWidth(),
                                              deferred_light_target->getHeight());

                {
                    LLGLDisable   blend(GL_BLEND);
                    LLGLDepthTest depth(GL_TRUE, GL_FALSE, GL_ALWAYS);
                    stop_glerror();
                    mDeferredVB->drawArrays(LLRender::TRIANGLES, 0, 3);
                    stop_glerror();
                }

                unbindDeferredShader(gDeferredSunProgram);
            }
            deferred_light_target->flush();
        }

        if (RenderDeferredSSAO)
        {  // soften direct lighting lightmap
            LL_PROFILE_ZONE_NAMED_CATEGORY_PIPELINE("renderDeferredLighting - soften shadow");
            // blur lightmap
            screen_target->bindTarget();
            glClearColor(1, 1, 1, 1);
            screen_target->clear(GL_COLOR_BUFFER_BIT);
            glClearColor(0, 0, 0, 0);

            bindDeferredShader(gDeferredBlurLightProgram);
            mDeferredVB->setBuffer(LLVertexBuffer::MAP_VERTEX);
            LLVector3 go          = RenderShadowGaussian;
            const U32 kern_length = 4;
            F32       blur_size   = RenderShadowBlurSize;
            F32       dist_factor = RenderShadowBlurDistFactor;

            // sample symmetrically with the middle sample falling exactly on 0.0
            F32 x = 0.f;

            LLVector3 gauss[32];  // xweight, yweight, offset

            for (U32 i = 0; i < kern_length; i++)
            {
                gauss[i].mV[0] = llgaussian(x, go.mV[0]);
                gauss[i].mV[1] = llgaussian(x, go.mV[1]);
                gauss[i].mV[2] = x;
                x += 1.f;
            }

            gDeferredBlurLightProgram.uniform2f(sDelta, 1.f, 0.f);
            gDeferredBlurLightProgram.uniform1f(sDistFactor, dist_factor);
            gDeferredBlurLightProgram.uniform3fv(sKern, kern_length, gauss[0].mV);
            gDeferredBlurLightProgram.uniform1f(sKernScale, blur_size * (kern_length / 2.f - 0.5f));

            {
                LLGLDisable   blend(GL_BLEND);
                LLGLDepthTest depth(GL_TRUE, GL_FALSE, GL_ALWAYS);
                stop_glerror();
                mDeferredVB->drawArrays(LLRender::TRIANGLES, 0, 3);
                stop_glerror();
            }

            screen_target->flush();
            unbindDeferredShader(gDeferredBlurLightProgram);

            bindDeferredShader(gDeferredBlurLightProgram, screen_target);

            mDeferredVB->setBuffer(LLVertexBuffer::MAP_VERTEX);
            deferred_light_target->bindTarget();

            gDeferredBlurLightProgram.uniform2f(sDelta, 0.f, 1.f);

            {
                LLGLDisable   blend(GL_BLEND);
                LLGLDepthTest depth(GL_TRUE, GL_FALSE, GL_ALWAYS);
                stop_glerror();
                mDeferredVB->drawArrays(LLRender::TRIANGLES, 0, 3);
                stop_glerror();
            }
            deferred_light_target->flush();
            unbindDeferredShader(gDeferredBlurLightProgram);
        }

        stop_glerror();
        gGL.popMatrix();
        stop_glerror();
        gGL.matrixMode(LLRender::MM_MODELVIEW);
        stop_glerror();
        gGL.popMatrix();
        stop_glerror();

        screen_target->bindTarget();
        // clear color buffer here - zeroing alpha (glow) is important or it will accumulate against sky
        glClearColor(0, 0, 0, 0);
        screen_target->clear(GL_COLOR_BUFFER_BIT);

        if (RenderDeferredAtmospheric)
        {  // apply sunlight contribution
            LLGLSLShader &soften_shader = LLPipeline::sUnderWaterRender ? gDeferredSoftenWaterProgram : gDeferredSoftenProgram;

            LL_PROFILE_ZONE_NAMED_CATEGORY_PIPELINE("renderDeferredLighting - atmospherics");
            bindDeferredShader(soften_shader);

            LLEnvironment &environment = LLEnvironment::instance();
            soften_shader.uniform1i(LLShaderMgr::SUN_UP_FACTOR, environment.getIsSunUp() ? 1 : 0);
            soften_shader.uniform4fv(LLShaderMgr::LIGHTNORM, 1, environment.getClampedLightNorm().mV);

            {
                LLGLDepthTest depth(GL_FALSE);
                LLGLDisable   blend(GL_BLEND);
                LLGLDisable   test(GL_ALPHA_TEST);

                // full screen blit
                gGL.pushMatrix();
                gGL.loadIdentity();
                gGL.matrixMode(LLRender::MM_PROJECTION);
                gGL.pushMatrix();
                gGL.loadIdentity();

                mDeferredVB->setBuffer(LLVertexBuffer::MAP_VERTEX);

                mDeferredVB->drawArrays(LLRender::TRIANGLES, 0, 3);

                gGL.popMatrix();
                gGL.matrixMode(LLRender::MM_MODELVIEW);
                gGL.popMatrix();
            }

            unbindDeferredShader(LLPipeline::sUnderWaterRender ? gDeferredSoftenWaterProgram : gDeferredSoftenProgram);
        }

        {  // render non-deferred geometry (fullbright, alpha, etc)
            LLGLDisable blend(GL_BLEND);
            LLGLDisable stencil(GL_STENCIL_TEST);
            gGL.setSceneBlendType(LLRender::BT_ALPHA);

            gPipeline.pushRenderTypeMask();

            gPipeline.andRenderTypeMask(LLPipeline::RENDER_TYPE_SKY,
                                        LLPipeline::RENDER_TYPE_CLOUDS,
                                        LLPipeline::RENDER_TYPE_WL_SKY,
                                        LLPipeline::END_RENDER_TYPES);

            renderGeomPostDeferred(*LLViewerCamera::getInstance(), false);
            gPipeline.popRenderTypeMask();
        }

        bool render_local = RenderLocalLights;

        if (render_local)
        {
            gGL.setSceneBlendType(LLRender::BT_ADD);
            std::list<LLVector4>        fullscreen_lights;
            LLDrawable::drawable_list_t spot_lights;
            LLDrawable::drawable_list_t fullscreen_spot_lights;

            for (U32 i = 0; i < 2; i++)
            {
                mTargetShadowSpotLight[i] = NULL;
            }

            std::list<LLVector4> light_colors;

            LLVertexBuffer::unbind();

            {
                LL_PROFILE_ZONE_NAMED_CATEGORY_PIPELINE("renderDeferredLighting - local lights");
                bindDeferredShader(gDeferredLightProgram);

                if (mCubeVB.isNull())
                {
                    mCubeVB = ll_create_cube_vb(LLVertexBuffer::MAP_VERTEX, GL_STATIC_DRAW_ARB);
                }

                mCubeVB->setBuffer(LLVertexBuffer::MAP_VERTEX);

                LLGLDepthTest depth(GL_TRUE, GL_FALSE);
                // mNearbyLights already includes distance calculation and excludes muted avatars.
                // It is calculated from mLights
                // mNearbyLights also provides fade value to gracefully fade-out out of range lights
                for (light_set_t::iterator iter = mNearbyLights.begin(); iter != mNearbyLights.end(); ++iter)
                {
                    LLDrawable * drawablep = iter->drawable;
                    LLVOVolume * volume = drawablep->getVOVolume();
                    if (!volume)
                    {
                        continue;
                    }

                    if (volume->isAttachment())
                    {
                        if (!sRenderAttachedLights)
                        {
                            continue;
                        }
                    }

                    LLVector4a center;
                    center.load3(drawablep->getPositionAgent().mV);
                    const F32 *c = center.getF32ptr();
                    F32        s = volume->getLightRadius() * 1.5f;

                    // send light color to shader in linear space
                    LLColor3 col = volume->getLightLinearColor();

                    if (col.magVecSquared() < 0.001f)
                    {
                        continue;
                    }

                    if (s <= 0.001f)
                    {
                        continue;
                    }

                    LLVector4a sa;
                    sa.splat(s);
                    if (camera->AABBInFrustumNoFarClip(center, sa) == 0)
                    {
                        continue;
                    }

                    sVisibleLightCount++;

                    if (camera->getOrigin().mV[0] > c[0] + s + 0.2f || camera->getOrigin().mV[0] < c[0] - s - 0.2f ||
                        camera->getOrigin().mV[1] > c[1] + s + 0.2f || camera->getOrigin().mV[1] < c[1] - s - 0.2f ||
                        camera->getOrigin().mV[2] > c[2] + s + 0.2f || camera->getOrigin().mV[2] < c[2] - s - 0.2f)
                    {  // draw box if camera is outside box
                        if (render_local)
                        {
                            if (volume->isLightSpotlight())
                            {
                                drawablep->getVOVolume()->updateSpotLightPriority();
                                spot_lights.push_back(drawablep);
                                continue;
                            }

                            gDeferredLightProgram.uniform3fv(LLShaderMgr::LIGHT_CENTER, 1, c);
                            gDeferredLightProgram.uniform1f(LLShaderMgr::LIGHT_SIZE, s);
                            gDeferredLightProgram.uniform3fv(LLShaderMgr::DIFFUSE_COLOR, 1, col.mV);
                            gDeferredLightProgram.uniform1f(LLShaderMgr::LIGHT_FALLOFF, volume->getLightFalloff(DEFERRED_LIGHT_FALLOFF));
                            gGL.syncMatrices();

                            mCubeVB->drawRange(LLRender::TRIANGLE_FAN, 0, 7, 8, get_box_fan_indices(camera, center));
                            stop_glerror();
                        }
                    }
                    else
                    {
                        if (volume->isLightSpotlight())
                        {
                            drawablep->getVOVolume()->updateSpotLightPriority();
                            fullscreen_spot_lights.push_back(drawablep);
                            continue;
                        }

                        glh::vec3f tc(c);
                        mat.mult_matrix_vec(tc);

                        fullscreen_lights.push_back(LLVector4(tc.v[0], tc.v[1], tc.v[2], s));
                        light_colors.push_back(LLVector4(col.mV[0], col.mV[1], col.mV[2], volume->getLightFalloff(DEFERRED_LIGHT_FALLOFF)));
                    }
                }

                // Bookmark comment to allow searching for mSpecialRenderMode == 3 (avatar edit mode),
                // prev site of appended deferred character light, removed by SL-13522 09/20

                unbindDeferredShader(gDeferredLightProgram);
            }

            if (!spot_lights.empty())
            {
                LL_PROFILE_ZONE_NAMED_CATEGORY_PIPELINE("renderDeferredLighting - projectors");
                LLGLDepthTest depth(GL_TRUE, GL_FALSE);
                bindDeferredShader(gDeferredSpotLightProgram);

                mCubeVB->setBuffer(LLVertexBuffer::MAP_VERTEX);

                gDeferredSpotLightProgram.enableTexture(LLShaderMgr::DEFERRED_PROJECTION);

                for (LLDrawable::drawable_list_t::iterator iter = spot_lights.begin(); iter != spot_lights.end(); ++iter)
                {
                    LLDrawable *drawablep = *iter;

                    LLVOVolume *volume = drawablep->getVOVolume();

                    LLVector4a center;
                    center.load3(drawablep->getPositionAgent().mV);
                    const F32 *c = center.getF32ptr();
                    F32        s = volume->getLightRadius() * 1.5f;

                    sVisibleLightCount++;

                    setupSpotLight(gDeferredSpotLightProgram, drawablep);

                    // send light color to shader in linear space
                    LLColor3 col = volume->getLightLinearColor();

                    gDeferredSpotLightProgram.uniform3fv(LLShaderMgr::LIGHT_CENTER, 1, c);
                    gDeferredSpotLightProgram.uniform1f(LLShaderMgr::LIGHT_SIZE, s);
                    gDeferredSpotLightProgram.uniform3fv(LLShaderMgr::DIFFUSE_COLOR, 1, col.mV);
                    gDeferredSpotLightProgram.uniform1f(LLShaderMgr::LIGHT_FALLOFF, volume->getLightFalloff(DEFERRED_LIGHT_FALLOFF));
                    gGL.syncMatrices();

                    mCubeVB->drawRange(LLRender::TRIANGLE_FAN, 0, 7, 8, get_box_fan_indices(camera, center));
                }
                gDeferredSpotLightProgram.disableTexture(LLShaderMgr::DEFERRED_PROJECTION);
                unbindDeferredShader(gDeferredSpotLightProgram);
            }

            // reset mDeferredVB to fullscreen triangle
            mDeferredVB->getVertexStrider(vert);
            vert[0].set(-1, 1, 0);
            vert[1].set(-1, -3, 0);
            vert[2].set(3, 1, 0);

            {
                LL_PROFILE_ZONE_NAMED_CATEGORY_PIPELINE("renderDeferredLighting - fullscreen lights");
                LLGLDepthTest depth(GL_FALSE);

                // full screen blit
                gGL.pushMatrix();
                gGL.loadIdentity();
                gGL.matrixMode(LLRender::MM_PROJECTION);
                gGL.pushMatrix();
                gGL.loadIdentity();

                U32 count = 0;

                const U32 max_count = LL_DEFERRED_MULTI_LIGHT_COUNT;
                LLVector4 light[max_count];
                LLVector4 col[max_count];

                F32 far_z = 0.f;

                while (!fullscreen_lights.empty())
                {
                    light[count] = fullscreen_lights.front();
                    fullscreen_lights.pop_front();
                    col[count] = light_colors.front();
                    light_colors.pop_front();

                    far_z = llmin(light[count].mV[2] - light[count].mV[3], far_z);
                    count++;
                    if (count == max_count || fullscreen_lights.empty())
                    {
                        U32 idx = count - 1;
                        bindDeferredShader(gDeferredMultiLightProgram[idx]);
                        gDeferredMultiLightProgram[idx].uniform1i(LLShaderMgr::MULTI_LIGHT_COUNT, count);
                        gDeferredMultiLightProgram[idx].uniform4fv(LLShaderMgr::MULTI_LIGHT, count, (GLfloat *) light);
                        gDeferredMultiLightProgram[idx].uniform4fv(LLShaderMgr::MULTI_LIGHT_COL, count, (GLfloat *) col);
                        gDeferredMultiLightProgram[idx].uniform1f(LLShaderMgr::MULTI_LIGHT_FAR_Z, far_z);
                        far_z = 0.f;
                        count = 0;
                        mDeferredVB->setBuffer(LLVertexBuffer::MAP_VERTEX);
                        mDeferredVB->drawArrays(LLRender::TRIANGLES, 0, 3);
                        unbindDeferredShader(gDeferredMultiLightProgram[idx]);
                    }
                }

                bindDeferredShader(gDeferredMultiSpotLightProgram);

                gDeferredMultiSpotLightProgram.enableTexture(LLShaderMgr::DEFERRED_PROJECTION);

                mDeferredVB->setBuffer(LLVertexBuffer::MAP_VERTEX);

                for (LLDrawable::drawable_list_t::iterator iter = fullscreen_spot_lights.begin(); iter != fullscreen_spot_lights.end(); ++iter)
                {
                    LLDrawable *drawablep           = *iter;
                    LLVOVolume *volume              = drawablep->getVOVolume();
                    LLVector3   center              = drawablep->getPositionAgent();
                    F32 *       c                   = center.mV;
                    F32         light_size_final    = volume->getLightRadius() * 1.5f;
                    F32         light_falloff_final = volume->getLightFalloff(DEFERRED_LIGHT_FALLOFF);

                    sVisibleLightCount++;

                    glh::vec3f tc(c);
                    mat.mult_matrix_vec(tc);

                    setupSpotLight(gDeferredMultiSpotLightProgram, drawablep);

                    // send light color to shader in linear space
                    LLColor3 col = volume->getLightLinearColor();

                    gDeferredMultiSpotLightProgram.uniform3fv(LLShaderMgr::LIGHT_CENTER, 1, tc.v);
                    gDeferredMultiSpotLightProgram.uniform1f(LLShaderMgr::LIGHT_SIZE, light_size_final);
                    gDeferredMultiSpotLightProgram.uniform3fv(LLShaderMgr::DIFFUSE_COLOR, 1, col.mV);
                    gDeferredMultiSpotLightProgram.uniform1f(LLShaderMgr::LIGHT_FALLOFF, light_falloff_final);
                    mDeferredVB->drawArrays(LLRender::TRIANGLES, 0, 3);
                }

                gDeferredMultiSpotLightProgram.disableTexture(LLShaderMgr::DEFERRED_PROJECTION);
                unbindDeferredShader(gDeferredMultiSpotLightProgram);

                gGL.popMatrix();
                gGL.matrixMode(LLRender::MM_MODELVIEW);
                gGL.popMatrix();
            }
        }

        gGL.setColorMask(true, true);
    }

    screen_target->flush();

    // gamma correct lighting
    gGL.matrixMode(LLRender::MM_PROJECTION);
    gGL.pushMatrix();
    gGL.loadIdentity();
    gGL.matrixMode(LLRender::MM_MODELVIEW);
    gGL.pushMatrix();
    gGL.loadIdentity();

    {
        LLGLDepthTest depth(GL_FALSE, GL_FALSE);

        LLVector2 tc1(0, 0);
        LLVector2 tc2((F32) screen_target->getWidth() * 2, (F32) screen_target->getHeight() * 2);

        screen_target->bindTarget();
        // Apply gamma correction to the frame here.
        gDeferredPostGammaCorrectProgram.bind();
        // mDeferredVB->setBuffer(LLVertexBuffer::MAP_VERTEX);
        S32 channel = 0;
        channel     = gDeferredPostGammaCorrectProgram.enableTexture(LLShaderMgr::DEFERRED_DIFFUSE, screen_target->getUsage());
        if (channel > -1)
        {
            screen_target->bindTexture(0, channel, LLTexUnit::TFO_POINT);
        }

        gDeferredPostGammaCorrectProgram.uniform2f(LLShaderMgr::DEFERRED_SCREEN_RES, screen_target->getWidth(), screen_target->getHeight());

        //F32 gamma = gSavedSettings.getF32("RenderDeferredDisplayGamma");
        static LLCachedControl<F32> gamma(gSavedSettings, "RenderDeferredDisplayGamma");

        gDeferredPostGammaCorrectProgram.uniform1f(LLShaderMgr::DISPLAY_GAMMA, (gamma > 0.1f) ? 1.0f / gamma : (1.0f/2.2f));

        // <FS:Ansariel> FIRE-16829: Visual Artifacts with ALM enabled on AMD graphics
        //gGL.begin(LLRender::TRIANGLE_STRIP);
        //gGL.texCoord2f(tc1.mV[0], tc1.mV[1]);
        //gGL.vertex2f(-1,-1);

        //gGL.texCoord2f(tc1.mV[0], tc2.mV[1]);
        //gGL.vertex2f(-1,3);

        //gGL.texCoord2f(tc2.mV[0], tc1.mV[1]);
        //gGL.vertex2f(3,-1);

        //gGL.end();
        drawAuxiliaryVB(tc1, tc2);
        // </FS:Ansariel>

        gGL.getTexUnit(channel)->unbind(screen_target->getUsage());
        gDeferredPostGammaCorrectProgram.unbind();
        screen_target->flush();
    }

    gGL.matrixMode(LLRender::MM_PROJECTION);
    gGL.popMatrix();
    gGL.matrixMode(LLRender::MM_MODELVIEW);
    gGL.popMatrix();

    screen_target->bindTarget();

    {  // render non-deferred geometry (alpha, fullbright, glow)
        LLGLDisable blend(GL_BLEND);
        LLGLDisable stencil(GL_STENCIL_TEST);

        pushRenderTypeMask();
        andRenderTypeMask(LLPipeline::RENDER_TYPE_ALPHA,
                          LLPipeline::RENDER_TYPE_FULLBRIGHT,
                          LLPipeline::RENDER_TYPE_VOLUME,
                          LLPipeline::RENDER_TYPE_GLOW,
                          LLPipeline::RENDER_TYPE_BUMP,
                          LLPipeline::RENDER_TYPE_PASS_SIMPLE,
                          LLPipeline::RENDER_TYPE_PASS_ALPHA,
                          LLPipeline::RENDER_TYPE_PASS_ALPHA_MASK,
                          LLPipeline::RENDER_TYPE_PASS_BUMP,
                          LLPipeline::RENDER_TYPE_PASS_POST_BUMP,
                          LLPipeline::RENDER_TYPE_PASS_FULLBRIGHT,
                          LLPipeline::RENDER_TYPE_PASS_FULLBRIGHT_ALPHA_MASK,
                          LLPipeline::RENDER_TYPE_PASS_FULLBRIGHT_SHINY,
                          LLPipeline::RENDER_TYPE_PASS_GLOW,
                          LLPipeline::RENDER_TYPE_PASS_GRASS,
                          LLPipeline::RENDER_TYPE_PASS_SHINY,
                          LLPipeline::RENDER_TYPE_PASS_INVISIBLE,
                          LLPipeline::RENDER_TYPE_PASS_INVISI_SHINY,
                          LLPipeline::RENDER_TYPE_AVATAR,
                          LLPipeline::RENDER_TYPE_CONTROL_AV,
                          LLPipeline::RENDER_TYPE_ALPHA_MASK,
                          LLPipeline::RENDER_TYPE_FULLBRIGHT_ALPHA_MASK,
                          END_RENDER_TYPES);

        renderGeomPostDeferred(*LLViewerCamera::getInstance());
        popRenderTypeMask();
    }

    {
        // render highlights, etc.
        renderHighlights();
        mHighlightFaces.clear();

        renderDebug();

        LLVertexBuffer::unbind();

        if (gPipeline.hasRenderDebugFeatureMask(LLPipeline::RENDER_DEBUG_FEATURE_UI))
        {
            // Render debugging beacons.
            gObjectList.renderObjectBeacons();
            gObjectList.resetObjectBeacons();
            gSky.addSunMoonBeacons();
        }
    }

    screen_target->flush();
}

void LLPipeline::setupSpotLight(LLGLSLShader& shader, LLDrawable* drawablep)
{
	//construct frustum
	LLVOVolume* volume = drawablep->getVOVolume();
	LLVector3 params = volume->getSpotLightParams();

	F32 fov = params.mV[0];
	F32 focus = params.mV[1];

	LLVector3 pos = drawablep->getPositionAgent();
	LLQuaternion quat = volume->getRenderRotation();
	LLVector3 scale = volume->getScale();
	
	//get near clip plane
	LLVector3 at_axis(0,0,-scale.mV[2]*0.5f);
	at_axis *= quat;

	LLVector3 np = pos+at_axis;
	at_axis.normVec();

	//get origin that has given fov for plane np, at_axis, and given scale
	F32 dist = (scale.mV[1]*0.5f)/tanf(fov*0.5f);

	LLVector3 origin = np - at_axis*dist;

	//matrix from volume space to agent space
	LLMatrix4 light_mat(quat, LLVector4(origin,1.f));

	glh::matrix4f light_to_agent((F32*) light_mat.mMatrix);
	glh::matrix4f light_to_screen = get_current_modelview() * light_to_agent;

	glh::matrix4f screen_to_light = light_to_screen.inverse();

	F32 s = volume->getLightRadius()*1.5f;
	F32 near_clip = dist;
	F32 width = scale.mV[VX];
	F32 height = scale.mV[VY];
	F32 far_clip = s+dist-scale.mV[VZ];

	F32 fovy = fov * RAD_TO_DEG;
	F32 aspect = width/height;

	glh::matrix4f trans(0.5f, 0.f, 0.f, 0.5f,
				0.f, 0.5f, 0.f, 0.5f,
				0.f, 0.f, 0.5f, 0.5f,
				0.f, 0.f, 0.f, 1.f);

	glh::vec3f p1(0, 0, -(near_clip+0.01f));
	glh::vec3f p2(0, 0, -(near_clip+1.f));

	glh::vec3f screen_origin(0, 0, 0);

	light_to_screen.mult_matrix_vec(p1);
	light_to_screen.mult_matrix_vec(p2);
	light_to_screen.mult_matrix_vec(screen_origin);

	glh::vec3f n = p2-p1;
	n.normalize();
	
	F32 proj_range = far_clip - near_clip;
	glh::matrix4f light_proj = gl_perspective(fovy, aspect, near_clip, far_clip);
	screen_to_light = trans * light_proj * screen_to_light;
	shader.uniformMatrix4fv(LLShaderMgr::PROJECTOR_MATRIX, 1, FALSE, screen_to_light.m);
	shader.uniform1f(LLShaderMgr::PROJECTOR_NEAR, near_clip);
	shader.uniform3fv(LLShaderMgr::PROJECTOR_P, 1, p1.v);
	shader.uniform3fv(LLShaderMgr::PROJECTOR_N, 1, n.v);
	shader.uniform3fv(LLShaderMgr::PROJECTOR_ORIGIN, 1, screen_origin.v);
	shader.uniform1f(LLShaderMgr::PROJECTOR_RANGE, proj_range);
	shader.uniform1f(LLShaderMgr::PROJECTOR_AMBIANCE, params.mV[2]);
	S32 s_idx = -1;

	for (U32 i = 0; i < 2; i++)
	{
		if (mShadowSpotLight[i] == drawablep)
		{
			s_idx = i;
		}
	}

	shader.uniform1i(LLShaderMgr::PROJECTOR_SHADOW_INDEX, s_idx);

	if (s_idx >= 0)
	{
		shader.uniform1f(LLShaderMgr::PROJECTOR_SHADOW_FADE, 1.f-mSpotLightFade[s_idx]);
	}
	else
	{
		shader.uniform1f(LLShaderMgr::PROJECTOR_SHADOW_FADE, 1.f);
	}

	{
		LLDrawable* potential = drawablep;
		//determine if this is a good light for casting shadows
		F32 m_pri = volume->getSpotLightPriority();

		for (U32 i = 0; i < 2; i++)
		{
			F32 pri = 0.f;

			if (mTargetShadowSpotLight[i].notNull())
			{
				pri = mTargetShadowSpotLight[i]->getVOVolume()->getSpotLightPriority();			
			}

			if (m_pri > pri)
			{
				LLDrawable* temp = mTargetShadowSpotLight[i];
				mTargetShadowSpotLight[i] = potential;
				potential = temp;
				m_pri = pri;
			}
		}
	}

	LLViewerTexture* img = volume->getLightTexture();

	if (img == NULL)
	{
		img = LLViewerFetchedTexture::sWhiteImagep;
	}

	S32 channel = shader.enableTexture(LLShaderMgr::DEFERRED_PROJECTION);

	if (channel > -1)
	{
		if (img)
		{
			gGL.getTexUnit(channel)->bind(img);

			F32 lod_range = logf(img->getWidth())/logf(2.f);

			shader.uniform1f(LLShaderMgr::PROJECTOR_FOCUS, focus);
			shader.uniform1f(LLShaderMgr::PROJECTOR_LOD, lod_range);
			shader.uniform1f(LLShaderMgr::PROJECTOR_AMBIENT_LOD, llclamp((proj_range-focus)/proj_range*lod_range, 0.f, 1.f));
		}
	}
		
}

void LLPipeline::unbindDeferredShader(LLGLSLShader &shader)
{
    LLRenderTarget* deferred_target       = &mDeferredScreen;
    LLRenderTarget* deferred_depth_target = &mDeferredDepth;
    LLRenderTarget* deferred_light_target = &mDeferredLight;

	stop_glerror();
    shader.disableTexture(LLShaderMgr::DEFERRED_NORMAL, deferred_target->getUsage());
    shader.disableTexture(LLShaderMgr::DEFERRED_DIFFUSE, deferred_target->getUsage());
    shader.disableTexture(LLShaderMgr::DEFERRED_SPECULAR, deferred_target->getUsage());
    shader.disableTexture(LLShaderMgr::DEFERRED_DEPTH, deferred_depth_target->getUsage());
    shader.disableTexture(LLShaderMgr::DEFERRED_LIGHT, deferred_light_target->getUsage());
	shader.disableTexture(LLShaderMgr::DIFFUSE_MAP);
	shader.disableTexture(LLShaderMgr::DEFERRED_BLOOM);

	for (U32 i = 0; i < 4; i++)
	{
		if (shader.disableTexture(LLShaderMgr::DEFERRED_SHADOW0+i) > -1)
		{
			glTexParameteri(GL_TEXTURE_2D, GL_TEXTURE_COMPARE_MODE_ARB, GL_NONE);
		}
	}

	for (U32 i = 4; i < 6; i++)
	{
		if (shader.disableTexture(LLShaderMgr::DEFERRED_SHADOW0+i) > -1)
		{
			glTexParameteri(GL_TEXTURE_2D, GL_TEXTURE_COMPARE_MODE_ARB, GL_NONE);
		}
	}

	shader.disableTexture(LLShaderMgr::DEFERRED_NOISE);
	shader.disableTexture(LLShaderMgr::DEFERRED_LIGHTFUNC);

	S32 channel = shader.disableTexture(LLShaderMgr::ENVIRONMENT_MAP, LLTexUnit::TT_CUBE_MAP);
	if (channel > -1)
	{
		LLCubeMap* cube_map = gSky.mVOSkyp ? gSky.mVOSkyp->getCubeMap() : NULL;
		if (cube_map)
		{
			cube_map->disable();
		}
	}
	gGL.getTexUnit(0)->unbind(LLTexUnit::TT_TEXTURE);
	gGL.getTexUnit(0)->activate();
	shader.unbind();
}

inline float sgn(float a)
{
    if (a > 0.0F) return (1.0F);
    if (a < 0.0F) return (-1.0F);
    return (0.0F);
}

void LLPipeline::generateWaterReflection(LLCamera& camera_in)
{
    LL_PROFILE_ZONE_SCOPED_CATEGORY_PIPELINE;

    if (!assertInitialized())
    {
        return;
    }

    if (LLPipeline::sWaterReflections && LLDrawPoolWater::sNeedsReflectionUpdate)
    {
        //disable occlusion culling for reflection/refraction passes (save setting to restore later)
        S32 occlude = LLPipeline::sUseOcclusion;
        LLPipeline::sUseOcclusion = 0;

        bool skip_avatar_update = false;
        if (!isAgentAvatarValid() || gAgentCamera.getCameraAnimating() || gAgentCamera.getCameraMode() != CAMERA_MODE_MOUSELOOK || !LLVOAvatar::sVisibleInFirstPerson)
        {
            skip_avatar_update = true;
        }

        LLCamera camera = camera_in;
        camera.setFar(camera_in.getFar() * 0.75f);

        bool camera_is_underwater = LLViewerCamera::getInstance()->cameraUnderWater();

        LLPipeline::sReflectionRender = true;

        gPipeline.pushRenderTypeMask();

        glh::matrix4f saved_modelview  = get_current_modelview();
        glh::matrix4f saved_projection = get_current_projection();
        glh::matrix4f mat;

        S32 reflection_detail  = RenderReflectionDetail;

        F32 water_height      = gAgent.getRegion()->getWaterHeight(); 
        F32 camera_height     = camera_in.getOrigin().mV[VZ];
        F32 distance_to_water = (water_height < camera_height) ? (camera_height - water_height) : (water_height - camera_height);

        LLVector3 reflection_offset      = LLVector3(0, 0, distance_to_water * 2.0f);
        LLVector3 camera_look_at         = camera_in.getAtAxis();
        LLVector3 reflection_look_at     = LLVector3(camera_look_at.mV[VX], camera_look_at.mV[VY], -camera_look_at.mV[VZ]);
        LLVector3 reflect_origin         = camera_in.getOrigin() - reflection_offset;
        LLVector3 reflect_interest_point = reflect_origin + (reflection_look_at * 5.0f);

        camera.setOriginAndLookAt(reflect_origin, LLVector3::z_axis, reflect_interest_point);

        //plane params
        LLPlane plane;
        LLVector3 pnorm;

        if (camera_is_underwater)
        {
            //camera is below water, cull above water
            pnorm.setVec(0, 0, 1);
        }
        else
        {
            //camera is above water, cull below water
            pnorm = LLVector3(0, 0, -1);
        }

        plane.setVec(LLVector3(0, 0, water_height), pnorm);

        if (!camera_is_underwater)
        {
            //generate planar reflection map
            LLViewerCamera::sCurCameraID = LLViewerCamera::CAMERA_WATER0;

            gGL.matrixMode(LLRender::MM_MODELVIEW);
            gGL.pushMatrix();

            mat.set_scale(glh::vec3f(1, 1, -1));
            mat.set_translate(glh::vec3f(0,0,water_height*2.f));
            mat = saved_modelview * mat;


            mReflectionModelView = mat;

            set_current_modelview(mat);
            gGL.loadMatrix(mat.m);

            LLViewerCamera::updateFrustumPlanes(camera, FALSE, TRUE);

            glh::vec3f    origin(0, 0, 0);
            glh::matrix4f inv_mat = mat.inverse();
            inv_mat.mult_matrix_vec(origin);

            camera.setOrigin(origin.v);

            glCullFace(GL_FRONT);

            if (LLDrawPoolWater::sNeedsReflectionUpdate)
            {
                gGL.getTexUnit(0)->unbind(LLTexUnit::TT_TEXTURE);
                glClearColor(0,0,0,0);
                mWaterRef.bindTarget();

                gGL.setColorMask(true, true);
                mWaterRef.clear();
                gGL.setColorMask(true, false);
                mWaterRef.getViewport(gGLViewport);

                //initial sky pass (no user clip plane)
                //mask out everything but the sky
                gPipeline.pushRenderTypeMask();
                {
                    if (reflection_detail >= WATER_REFLECT_MINIMAL)
                    {
                        gPipeline.andRenderTypeMask(
                            LLPipeline::RENDER_TYPE_SKY,
                            LLPipeline::RENDER_TYPE_WL_SKY,
                            LLPipeline::RENDER_TYPE_CLOUDS,
                            LLPipeline::END_RENDER_TYPES);
                    }
                    else
                    {
                        gPipeline.andRenderTypeMask(
                            LLPipeline::RENDER_TYPE_SKY,
                            LLPipeline::RENDER_TYPE_WL_SKY,
                            LLPipeline::END_RENDER_TYPES);
                    }

                    updateCull(camera, mSky);
                    stateSort(camera, mSky);
                    renderGeom(camera, TRUE);
                }
                gPipeline.popRenderTypeMask();

                if (reflection_detail >= WATER_REFLECT_NONE_WATER_TRANSPARENT)
                {
                    gPipeline.pushRenderTypeMask();
                    {
                        clearRenderTypeMask(
                            LLPipeline::RENDER_TYPE_WATER,
                            LLPipeline::RENDER_TYPE_VOIDWATER,
                            LLPipeline::RENDER_TYPE_GROUND,
                            LLPipeline::RENDER_TYPE_SKY,
                            LLPipeline::RENDER_TYPE_CLOUDS,
                            LLPipeline::END_RENDER_TYPES);

                        if (reflection_detail > WATER_REFLECT_MINIMAL)
                        { //mask out selected geometry based on reflection detail
                            if (reflection_detail < WATER_REFLECT_EVERYTHING)
                            {
                                clearRenderTypeMask(LLPipeline::RENDER_TYPE_PARTICLES, END_RENDER_TYPES);
                                if (reflection_detail < WATER_REFLECT_AVATARS)
                                {
                                    clearRenderTypeMask(
                                        LLPipeline::RENDER_TYPE_AVATAR,
                                        LLPipeline::RENDER_TYPE_CONTROL_AV,
                                        END_RENDER_TYPES);
                                    if (reflection_detail < WATER_REFLECT_STATIC_OBJECTS)
                                    {
                                        clearRenderTypeMask(LLPipeline::RENDER_TYPE_VOLUME, END_RENDER_TYPES);
                                    }
                                }
                            }

                            LLGLUserClipPlane clip_plane(plane, mReflectionModelView, saved_projection);
                            LLGLDisable cull(GL_CULL_FACE);
                            updateCull(camera, mReflectedObjects, &plane);
                            stateSort(camera, mReflectedObjects);
                            renderGeom(camera);
                        }
                    }
                    gPipeline.popRenderTypeMask();
                }

                mWaterRef.flush();
            }

            glCullFace(GL_BACK);
            gGL.matrixMode(LLRender::MM_MODELVIEW);
            gGL.popMatrix();

            set_current_modelview(saved_modelview);
        }

        camera.setOrigin(camera_in.getOrigin());
        //render distortion map
        static bool last_update = true;
        if (last_update)
        {
            gPipeline.pushRenderTypeMask();

            camera.setFar(camera_in.getFar());
            clearRenderTypeMask(
                LLPipeline::RENDER_TYPE_WATER,
                LLPipeline::RENDER_TYPE_VOIDWATER,
                LLPipeline::RENDER_TYPE_GROUND,
                END_RENDER_TYPES);

            // intentionally inverted so that distortion map contents (objects under the water when we're above it)
            // will properly include water fog effects
            LLPipeline::sUnderWaterRender = !camera_is_underwater;

            if (LLPipeline::sUnderWaterRender)
            {
                clearRenderTypeMask(
                    LLPipeline::RENDER_TYPE_GROUND,
                    LLPipeline::RENDER_TYPE_SKY,
                    LLPipeline::RENDER_TYPE_CLOUDS,
                    LLPipeline::RENDER_TYPE_WL_SKY,
                    END_RENDER_TYPES);
            }
            LLViewerCamera::updateFrustumPlanes(camera);

            gGL.getTexUnit(0)->unbind(LLTexUnit::TT_TEXTURE);

            if (LLPipeline::sUnderWaterRender || LLDrawPoolWater::sNeedsDistortionUpdate)
            {
                LLPipeline::sDistortionRender = true;

                LLColor3 col = LLEnvironment::instance().getCurrentWater()->getWaterFogColor();
                glClearColor(col.mV[0], col.mV[1], col.mV[2], 0.f);

                // HACK FIX -- pretend underwater camera is the world camera to fix weird visibility artifacts
                // during distortion render (doesn't break main render because the camera is the same perspective
                // as world camera and occlusion culling is disabled for this pass)
                //LLViewerCamera::sCurCameraID = LLViewerCamera::CAMERA_WATER1;
                LLViewerCamera::sCurCameraID = LLViewerCamera::CAMERA_WORLD;

                mWaterDis.bindTarget();
                mWaterDis.getViewport(gGLViewport);

                gGL.setColorMask(true, true);
                mWaterDis.clear();
                gGL.setColorMask(true, false);

                F32 water_dist = water_height;

                //clip out geometry on the same side of water as the camera w/ enough margin to not include the water geo itself,
                // but not so much as to clip out parts of avatars that should be seen under the water in the distortion map
                LLPlane plane;

                if (camera_is_underwater)
                {
                    //nudge clip plane below water to avoid visible holes in objects intersecting water surface
                    water_dist /= LLPipeline::sDistortionWaterClipPlaneMargin;
                    //camera is below water, clip plane points up
                    pnorm.setVec(0, 0, -1);
                }
                else
                {
                    //nudge clip plane above water to avoid visible holes in objects intersecting water surface
                    water_dist *= LLPipeline::sDistortionWaterClipPlaneMargin;
                    //camera is above water, clip plane points down
                    pnorm = LLVector3(0, 0, 1);
                }

                plane.setVec(LLVector3(0, 0, water_dist), pnorm);

                LLGLUserClipPlane clip_plane(plane, saved_modelview, saved_projection);

                gGL.setColorMask(true, true);
                mWaterDis.clear();
                gGL.setColorMask(true, false);

                if (reflection_detail >= WATER_REFLECT_NONE_WATER_TRANSPARENT)
                {
                    updateCull(camera, mRefractedObjects, &plane);
                    stateSort(camera, mRefractedObjects);
                    renderGeom(camera);
                }

                gUIProgram.bind();

                LLWorld::getInstance()->renderPropertyLines();

                gUIProgram.unbind();

                mWaterDis.flush();
            }

            LLPipeline::sDistortionRender = false;

            gPipeline.popRenderTypeMask();
        }
        last_update = LLDrawPoolWater::sNeedsReflectionUpdate && LLDrawPoolWater::sNeedsDistortionUpdate;

        gPipeline.popRenderTypeMask();

        LLPipeline::sUnderWaterRender = false;
        LLPipeline::sReflectionRender = false;

        LLDrawPoolWater::sNeedsReflectionUpdate = FALSE;
        LLDrawPoolWater::sNeedsDistortionUpdate = FALSE;

        if (!LLRenderTarget::sUseFBO)
        {
            glClear(GL_DEPTH_BUFFER_BIT);
        }
        glClearColor(0.f, 0.f, 0.f, 0.f);
        gViewerWindow->setup3DViewport();

        LLGLState::checkStates();

        if (!skip_avatar_update)
        {
            gAgentAvatarp->updateAttachmentVisibility(gAgentCamera.getCameraMode());
        }

        LLViewerCamera::sCurCameraID = LLViewerCamera::CAMERA_WORLD;

        // restore occlusion culling
        LLPipeline::sUseOcclusion = occlude;
    }
    else
    {
        // Initial sky pass is still needed even if water reflection is not rendering
        bool camera_is_underwater = LLViewerCamera::getInstance()->cameraUnderWater();
        if (!camera_is_underwater)
        {
            gPipeline.pushRenderTypeMask();
            {
                gPipeline.andRenderTypeMask(
                    LLPipeline::RENDER_TYPE_SKY,
                    LLPipeline::RENDER_TYPE_WL_SKY,
                    LLPipeline::END_RENDER_TYPES);

                LLCamera camera = camera_in;
                camera.setFar(camera_in.getFar() * 0.75f);

                updateCull(camera, mSky);
                stateSort(camera, mSky);
                renderGeom(camera, TRUE);
            }
            gPipeline.popRenderTypeMask();
        }
    }
}

glh::matrix4f look(const LLVector3 pos, const LLVector3 dir, const LLVector3 up)
{
	glh::matrix4f ret;

	LLVector3 dirN;
	LLVector3 upN;
	LLVector3 lftN;

	lftN = dir % up;
	lftN.normVec();
	
	upN = lftN % dir;
	upN.normVec();
	
	dirN = dir;
	dirN.normVec();

	ret.m[ 0] = lftN[0];
	ret.m[ 1] = upN[0];
	ret.m[ 2] = -dirN[0];
	ret.m[ 3] = 0.f;

	ret.m[ 4] = lftN[1];
	ret.m[ 5] = upN[1];
	ret.m[ 6] = -dirN[1];
	ret.m[ 7] = 0.f;

	ret.m[ 8] = lftN[2];
	ret.m[ 9] = upN[2];
	ret.m[10] = -dirN[2];
	ret.m[11] = 0.f;

	ret.m[12] = -(lftN*pos);
	ret.m[13] = -(upN*pos);
	ret.m[14] = dirN*pos;
	ret.m[15] = 1.f;

	return ret;
}

glh::matrix4f scale_translate_to_fit(const LLVector3 min, const LLVector3 max)
{
	glh::matrix4f ret;
	ret.m[ 0] = 2/(max[0]-min[0]);
	ret.m[ 4] = 0;
	ret.m[ 8] = 0;
	ret.m[12] = -(max[0]+min[0])/(max[0]-min[0]);

	ret.m[ 1] = 0;
	ret.m[ 5] = 2/(max[1]-min[1]);
	ret.m[ 9] = 0;
	ret.m[13] = -(max[1]+min[1])/(max[1]-min[1]);

	ret.m[ 2] = 0;
	ret.m[ 6] = 0;
	ret.m[10] = 2/(max[2]-min[2]);
	ret.m[14] = -(max[2]+min[2])/(max[2]-min[2]);

	ret.m[ 3] = 0;
	ret.m[ 7] = 0;
	ret.m[11] = 0;
	ret.m[15] = 1;

	return ret;
}

static LLTrace::BlockTimerStatHandle FTM_SHADOW_RENDER("Render Shadows");
static LLTrace::BlockTimerStatHandle FTM_SHADOW_ALPHA("Alpha Shadow");
static LLTrace::BlockTimerStatHandle FTM_SHADOW_SIMPLE("Simple Shadow");
static LLTrace::BlockTimerStatHandle FTM_SHADOW_GEOM("Shadow Geom");

static LLTrace::BlockTimerStatHandle FTM_SHADOW_ALPHA_MASKED("Alpha Masked");
static LLTrace::BlockTimerStatHandle FTM_SHADOW_ALPHA_BLEND("Alpha Blend");
static LLTrace::BlockTimerStatHandle FTM_SHADOW_ALPHA_TREE("Alpha Tree");
static LLTrace::BlockTimerStatHandle FTM_SHADOW_ALPHA_GRASS("Alpha Grass");
static LLTrace::BlockTimerStatHandle FTM_SHADOW_FULLBRIGHT_ALPHA_MASKED("Fullbright Alpha Masked");

void LLPipeline::renderShadow(glh::matrix4f& view, glh::matrix4f& proj, LLCamera& shadow_cam, LLCullResult& result, bool use_shader, bool use_occlusion, U32 target_width)
{
    LL_PROFILE_ZONE_SCOPED_CATEGORY_PIPELINE; //LL_RECORD_BLOCK_TIME(FTM_SHADOW_RENDER);

    //disable occlusion culling for shadow passes (save setting to restore later)
    S32 occlude = LLPipeline::sUseOcclusion;
    if (!use_occlusion)
    {
        LLPipeline::sUseOcclusion = 0;
    }
    LLPipeline::sShadowRender = true;

    static const U32 types[] = {
        LLRenderPass::PASS_SIMPLE,
        LLRenderPass::PASS_FULLBRIGHT,
        LLRenderPass::PASS_SHINY,
        LLRenderPass::PASS_BUMP,
        LLRenderPass::PASS_FULLBRIGHT_SHINY ,
        LLRenderPass::PASS_MATERIAL,
        LLRenderPass::PASS_MATERIAL_ALPHA_EMISSIVE,
        LLRenderPass::PASS_SPECMAP,
        LLRenderPass::PASS_SPECMAP_EMISSIVE,
        LLRenderPass::PASS_NORMMAP,
        LLRenderPass::PASS_NORMMAP_EMISSIVE,
        LLRenderPass::PASS_NORMSPEC,
        LLRenderPass::PASS_NORMSPEC_EMISSIVE,
    };

    LLGLEnable cull(GL_CULL_FACE);

    //enable depth clamping if available
    LLGLEnable depth_clamp(gGLManager.mHasDepthClamp ? GL_DEPTH_CLAMP : 0);

    if (use_shader)
    {
        gDeferredShadowCubeProgram.bind();
    }

    LLRenderTarget& occlusion_target = mShadowOcclusion[LLViewerCamera::sCurCameraID - 1];

    occlusion_target.bindTarget();
    updateCull(shadow_cam, result);
    occlusion_target.flush();

    stateSort(shadow_cam, result);


    //generate shadow map
    gGL.matrixMode(LLRender::MM_PROJECTION);
    gGL.pushMatrix();
    gGL.loadMatrix(proj.m);
    gGL.matrixMode(LLRender::MM_MODELVIEW);
    gGL.pushMatrix();
    gGL.loadMatrix(view.m);

    stop_glerror();
    gGLLastMatrix = NULL;

    gGL.getTexUnit(0)->unbind(LLTexUnit::TT_TEXTURE);

    stop_glerror();

    LLEnvironment& environment = LLEnvironment::instance();

    LLVertexBuffer::unbind();

    for (int j = 0; j < 2; ++j) // 0 -- static, 1 -- rigged
    {
        bool rigged = j == 1;
        if (!use_shader)
        { //occlusion program is general purpose depth-only no-textures
            gOcclusionProgram.bind(rigged);
        }
        else
        {
            gDeferredShadowProgram.bind(rigged);
            LLGLSLShader::sCurBoundShaderPtr->uniform1i(LLShaderMgr::SUN_UP_FACTOR, environment.getIsSunUp() ? 1 : 0);
        }

        gGL.diffuseColor4f(1, 1, 1, 1);

        S32 shadow_detail = gSavedSettings.getS32("RenderShadowDetail");

        // if not using VSM, disable color writes
        if (shadow_detail <= 2)
        {
            gGL.setColorMask(false, false);
        }

        LL_PROFILE_ZONE_NAMED_CATEGORY_PIPELINE("shadow simple"); //LL_RECORD_BLOCK_TIME(FTM_SHADOW_SIMPLE);

        gGL.getTexUnit(0)->disable();
        for (U32 i = 0; i < sizeof(types) / sizeof(U32); ++i)
        {
            renderObjects(types[i], LLVertexBuffer::MAP_VERTEX, FALSE, FALSE, rigged);
        }
        gGL.getTexUnit(0)->enable(LLTexUnit::TT_TEXTURE);
        if (!use_shader)
        {
            gOcclusionProgram.unbind();
        }


    }

    if (use_shader)
    {
        LL_PROFILE_ZONE_NAMED_CATEGORY_PIPELINE("shadow geom"); //LL_RECORD_BLOCK_TIME(FTM_SHADOW_GEOM);

        gDeferredShadowProgram.unbind();
        renderGeomShadow(shadow_cam);
        gDeferredShadowProgram.bind();
        gDeferredShadowProgram.uniform1i(LLShaderMgr::SUN_UP_FACTOR, environment.getIsSunUp() ? 1 : 0);
    }
    else
    {
        LL_PROFILE_ZONE_NAMED_CATEGORY_PIPELINE("shadow geom"); //LL_RECORD_BLOCK_TIME(FTM_SHADOW_GEOM);

        renderGeomShadow(shadow_cam);
    }

    {
        LL_PROFILE_ZONE_NAMED_CATEGORY_PIPELINE("shadow alpha"); //LL_RECORD_BLOCK_TIME(FTM_SHADOW_ALPHA);

        for (int i = 0; i < 2; ++i)
        {
            bool rigged = i == 1;

            gDeferredShadowAlphaMaskProgram.bind(rigged);
            LLGLSLShader::sCurBoundShaderPtr->uniform1f(LLShaderMgr::DEFERRED_SHADOW_TARGET_WIDTH, (float)target_width);
            LLGLSLShader::sCurBoundShaderPtr->uniform1i(LLShaderMgr::SUN_UP_FACTOR, environment.getIsSunUp() ? 1 : 0);

            U32 mask = LLVertexBuffer::MAP_VERTEX |
                LLVertexBuffer::MAP_TEXCOORD0 |
                LLVertexBuffer::MAP_COLOR |
                LLVertexBuffer::MAP_TEXTURE_INDEX;

            {
                LL_PROFILE_ZONE_NAMED_CATEGORY_PIPELINE("shadow alpha masked"); //LL_RECORD_BLOCK_TIME(FTM_SHADOW_ALPHA_MASKED);
                renderMaskedObjects(LLRenderPass::PASS_ALPHA_MASK, mask, TRUE, TRUE, rigged);
            }

            {
                LL_PROFILE_ZONE_NAMED_CATEGORY_PIPELINE("shadow alpha blend"); //LL_RECORD_BLOCK_TIME(FTM_SHADOW_ALPHA_BLEND);
                LLGLSLShader::sCurBoundShaderPtr->setMinimumAlpha(0.598f);
                renderAlphaObjects(mask, TRUE, TRUE, rigged);
            }


            {
                LL_PROFILE_ZONE_NAMED_CATEGORY_PIPELINE("shadow fullbright alpha masked"); //LL_RECORD_BLOCK_TIME(FTM_SHADOW_FULLBRIGHT_ALPHA_MASKED);
                gDeferredShadowFullbrightAlphaMaskProgram.bind(rigged);
                LLGLSLShader::sCurBoundShaderPtr->uniform1f(LLShaderMgr::DEFERRED_SHADOW_TARGET_WIDTH, (float)target_width);
                LLGLSLShader::sCurBoundShaderPtr->uniform1i(LLShaderMgr::SUN_UP_FACTOR, environment.getIsSunUp() ? 1 : 0);
                renderFullbrightMaskedObjects(LLRenderPass::PASS_FULLBRIGHT_ALPHA_MASK, mask, TRUE, TRUE, rigged);
            }


            {
                LL_PROFILE_ZONE_NAMED_CATEGORY_PIPELINE("shadow alpha grass"); //LL_RECORD_BLOCK_TIME(FTM_SHADOW_ALPHA_GRASS);
                gDeferredTreeShadowProgram.bind(rigged);
                if (i == 0)
                {
                    LLGLSLShader::sCurBoundShaderPtr->setMinimumAlpha(0.598f);
                    renderObjects(LLRenderPass::PASS_GRASS, LLVertexBuffer::MAP_VERTEX | LLVertexBuffer::MAP_TEXCOORD0, TRUE);
                }

                U32 no_idx_mask = mask & ~LLVertexBuffer::MAP_TEXTURE_INDEX;
                renderMaskedObjects(LLRenderPass::PASS_NORMSPEC_MASK, no_idx_mask, true, false, rigged);
                renderMaskedObjects(LLRenderPass::PASS_MATERIAL_ALPHA_MASK, no_idx_mask, true, false, rigged);
                renderMaskedObjects(LLRenderPass::PASS_SPECMAP_MASK, no_idx_mask, true, false, rigged);
                renderMaskedObjects(LLRenderPass::PASS_NORMMAP_MASK, no_idx_mask, true, false, rigged);
            }
        }
    }

    //glCullFace(GL_BACK);

    gDeferredShadowCubeProgram.bind();
    gGLLastMatrix = NULL;
    gGL.loadMatrix(gGLModelView);

    LLRenderTarget& occlusion_source = mShadow[LLViewerCamera::sCurCameraID - 1];

    doOcclusion(shadow_cam, occlusion_source, occlusion_target);

    if (use_shader)
    {
        gDeferredShadowProgram.unbind();
    }

    gGL.setColorMask(true, true);

    gGL.matrixMode(LLRender::MM_PROJECTION);
    gGL.popMatrix();
    gGL.matrixMode(LLRender::MM_MODELVIEW);
    gGL.popMatrix();
    gGLLastMatrix = NULL;

    LLPipeline::sUseOcclusion = occlude;
    LLPipeline::sShadowRender = false;
}

bool LLPipeline::getVisiblePointCloud(LLCamera& camera, LLVector3& min, LLVector3& max, std::vector<LLVector3>& fp, LLVector3 light_dir)
{
    LL_PROFILE_ZONE_SCOPED_CATEGORY_PIPELINE;
	//get point cloud of intersection of frust and min, max

	if (getVisibleExtents(camera, min, max))
	{
		return false;
	}

	//get set of planes on bounding box
	LLPlane bp[] = { 
		LLPlane(min, LLVector3(-1,0,0)),
		LLPlane(min, LLVector3(0,-1,0)),
		LLPlane(min, LLVector3(0,0,-1)),
		LLPlane(max, LLVector3(1,0,0)),
		LLPlane(max, LLVector3(0,1,0)),
		LLPlane(max, LLVector3(0,0,1))};
	
	//potential points
	std::vector<LLVector3> pp;

	//add corners of AABB
	pp.push_back(LLVector3(min.mV[0], min.mV[1], min.mV[2]));
	pp.push_back(LLVector3(max.mV[0], min.mV[1], min.mV[2]));
	pp.push_back(LLVector3(min.mV[0], max.mV[1], min.mV[2]));
	pp.push_back(LLVector3(max.mV[0], max.mV[1], min.mV[2]));
	pp.push_back(LLVector3(min.mV[0], min.mV[1], max.mV[2]));
	pp.push_back(LLVector3(max.mV[0], min.mV[1], max.mV[2]));
	pp.push_back(LLVector3(min.mV[0], max.mV[1], max.mV[2]));
	pp.push_back(LLVector3(max.mV[0], max.mV[1], max.mV[2]));

	//add corners of camera frustum
	for (U32 i = 0; i < LLCamera::AGENT_FRUSTRUM_NUM; i++)
	{
		pp.push_back(camera.mAgentFrustum[i]);
	}


	//bounding box line segments
	U32 bs[] = 
			{
		0,1,
		1,3,
		3,2,
		2,0,

		4,5,
		5,7,
		7,6,
		6,4,

		0,4,
		1,5,
		3,7,
		2,6
	};

	for (U32 i = 0; i < 12; i++)
	{ //for each line segment in bounding box
		for (U32 j = 0; j < LLCamera::AGENT_PLANE_NO_USER_CLIP_NUM; j++) 
		{ //for each plane in camera frustum
			const LLPlane& cp = camera.getAgentPlane(j);
			const LLVector3& v1 = pp[bs[i*2+0]];
			const LLVector3& v2 = pp[bs[i*2+1]];
			LLVector3 n;
			cp.getVector3(n);

			LLVector3 line = v1-v2;

			F32 d1 = line*n;
			F32 d2 = -cp.dist(v2);

			F32 t = d2/d1;

			if (t > 0.f && t < 1.f)
			{
				LLVector3 intersect = v2+line*t;
				pp.push_back(intersect);
			}
		}
	}
			
	//camera frustum line segments
	const U32 fs[] =
	{
		0,1,
		1,2,
		2,3,
		3,0,

		4,5,
		5,6,
		6,7,
		7,4,
	
		0,4,
		1,5,
		2,6,
		3,7	
	};

	for (U32 i = 0; i < 12; i++)
	{
		for (U32 j = 0; j < 6; ++j)
		{
			const LLVector3& v1 = pp[fs[i*2+0]+8];
			const LLVector3& v2 = pp[fs[i*2+1]+8];
			const LLPlane& cp = bp[j];
			LLVector3 n;
			cp.getVector3(n);

			LLVector3 line = v1-v2;

			F32 d1 = line*n;
			F32 d2 = -cp.dist(v2);

			F32 t = d2/d1;

			if (t > 0.f && t < 1.f)
			{
				LLVector3 intersect = v2+line*t;
				pp.push_back(intersect);
			}	
		}
	}

	LLVector3 ext[] = { min-LLVector3(0.05f,0.05f,0.05f),
		max+LLVector3(0.05f,0.05f,0.05f) };

	for (U32 i = 0; i < pp.size(); ++i)
	{
		bool found = true;

		const F32* p = pp[i].mV;
			
		for (U32 j = 0; j < 3; ++j)
		{
			if (p[j] < ext[0].mV[j] ||
				p[j] > ext[1].mV[j])
			{
				found = false;
				break;
			}
		}
				
		for (U32 j = 0; j < LLCamera::AGENT_PLANE_NO_USER_CLIP_NUM; ++j)
		{
			const LLPlane& cp = camera.getAgentPlane(j);
			F32 dist = cp.dist(pp[i]);
			if (dist > 0.05f) //point is above some plane, not contained
			{
				found = false;
				break;
			}
		}

		if (found)
		{
			fp.push_back(pp[i]);
		}
	}
	
	if (fp.empty())
	{
		return false;
	}
	
	return true;
}

void LLPipeline::renderHighlight(const LLViewerObject* obj, F32 fade)
{
	if (obj && obj->getVolume())
	{
		for (LLViewerObject::child_list_t::const_iterator iter = obj->getChildren().begin(); iter != obj->getChildren().end(); ++iter)
		{
			renderHighlight(*iter, fade);
		}

		LLDrawable* drawable = obj->mDrawable;
		if (drawable)
		{
			for (S32 i = 0; i < drawable->getNumFaces(); ++i)
			{
				LLFace* face = drawable->getFace(i);
				if (face)
				{
					face->renderSelected(LLViewerTexture::sNullImagep, LLColor4(1,1,1,fade));
				}
			}
		}
	}
}

void LLPipeline::generateHighlight(LLCamera& camera)
{
	//render highlighted object as white into offscreen render target
	if (mHighlightObject.notNull())
	{
		mHighlightSet.insert(HighlightItem(mHighlightObject));
	}
	
	if (!mHighlightSet.empty())
	{
		F32 transition = gFrameIntervalSeconds.value()/RenderHighlightFadeTime;

		LLGLDisable test(GL_ALPHA_TEST);
		LLGLDepthTest depth(GL_FALSE);
		mHighlight.bindTarget();
		disableLights();
		gGL.setColorMask(true, true);
		mHighlight.clear();

        gHighlightProgram.bind();

		gGL.getTexUnit(0)->bind(LLViewerFetchedTexture::sWhiteImagep);
		for (std::set<HighlightItem>::iterator iter = mHighlightSet.begin(); iter != mHighlightSet.end(); )
		{
			std::set<HighlightItem>::iterator cur_iter = iter++;

			if (cur_iter->mItem.isNull())
			{
				mHighlightSet.erase(cur_iter);
				continue;
			}

			if (cur_iter->mItem == mHighlightObject)
			{
				cur_iter->incrFade(transition); 
			}
			else
			{
				cur_iter->incrFade(-transition);
				if (cur_iter->mFade <= 0.f)
				{
					mHighlightSet.erase(cur_iter);
					continue;
				}
			}

			renderHighlight(cur_iter->mItem->getVObj(), cur_iter->mFade);
		}

		mHighlight.flush();
		gGL.setColorMask(true, false);
		gViewerWindow->setup3DViewport();
	}
}

LLRenderTarget* LLPipeline::getShadowTarget(U32 i)
{
    return &mShadow[i];
}

static LLTrace::BlockTimerStatHandle FTM_GEN_SUN_SHADOW("Gen Sun Shadow");
static LLTrace::BlockTimerStatHandle FTM_GEN_SUN_SHADOW_SPOT_RENDER("Spot Shadow Render");

void LLPipeline::generateSunShadow(LLCamera& camera)
{
	if (!sRenderDeferred || RenderShadowDetail <= 0)
	{
		return;
	}

	LL_PROFILE_ZONE_SCOPED_CATEGORY_PIPELINE; //LL_RECORD_BLOCK_TIME(FTM_GEN_SUN_SHADOW);

	bool skip_avatar_update = false;
	if (!isAgentAvatarValid() || gAgentCamera.getCameraAnimating() || gAgentCamera.getCameraMode() != CAMERA_MODE_MOUSELOOK || !LLVOAvatar::sVisibleInFirstPerson)
	{

		skip_avatar_update = true;
	}

	if (!skip_avatar_update)
	{
		gAgentAvatarp->updateAttachmentVisibility(CAMERA_MODE_THIRD_PERSON);
	}

	F64 last_modelview[16];
	F64 last_projection[16];
	for (U32 i = 0; i < 16; i++)
	{ //store last_modelview of world camera
		last_modelview[i] = gGLLastModelView[i];
		last_projection[i] = gGLLastProjection[i];
	}

	pushRenderTypeMask();
	andRenderTypeMask(LLPipeline::RENDER_TYPE_SIMPLE,
					LLPipeline::RENDER_TYPE_ALPHA,
					LLPipeline::RENDER_TYPE_GRASS,
					LLPipeline::RENDER_TYPE_FULLBRIGHT,
					LLPipeline::RENDER_TYPE_BUMP,
					LLPipeline::RENDER_TYPE_VOLUME,
					LLPipeline::RENDER_TYPE_AVATAR,
					LLPipeline::RENDER_TYPE_CONTROL_AV,
					LLPipeline::RENDER_TYPE_TREE, 
					LLPipeline::RENDER_TYPE_TERRAIN,
					LLPipeline::RENDER_TYPE_WATER,
					LLPipeline::RENDER_TYPE_VOIDWATER,
					LLPipeline::RENDER_TYPE_PASS_ALPHA,
					LLPipeline::RENDER_TYPE_PASS_ALPHA_MASK,
					LLPipeline::RENDER_TYPE_PASS_FULLBRIGHT_ALPHA_MASK,
					LLPipeline::RENDER_TYPE_PASS_GRASS,
					LLPipeline::RENDER_TYPE_PASS_SIMPLE,
					LLPipeline::RENDER_TYPE_PASS_BUMP,
					LLPipeline::RENDER_TYPE_PASS_FULLBRIGHT,
					LLPipeline::RENDER_TYPE_PASS_SHINY,
					LLPipeline::RENDER_TYPE_PASS_FULLBRIGHT_SHINY,
					LLPipeline::RENDER_TYPE_PASS_MATERIAL,
					LLPipeline::RENDER_TYPE_PASS_MATERIAL_ALPHA,
					LLPipeline::RENDER_TYPE_PASS_MATERIAL_ALPHA_MASK,
					LLPipeline::RENDER_TYPE_PASS_MATERIAL_ALPHA_EMISSIVE,
					LLPipeline::RENDER_TYPE_PASS_SPECMAP,
					LLPipeline::RENDER_TYPE_PASS_SPECMAP_BLEND,
					LLPipeline::RENDER_TYPE_PASS_SPECMAP_MASK,
					LLPipeline::RENDER_TYPE_PASS_SPECMAP_EMISSIVE,
					LLPipeline::RENDER_TYPE_PASS_NORMMAP,
					LLPipeline::RENDER_TYPE_PASS_NORMMAP_BLEND,
					LLPipeline::RENDER_TYPE_PASS_NORMMAP_MASK,
					LLPipeline::RENDER_TYPE_PASS_NORMMAP_EMISSIVE,
					LLPipeline::RENDER_TYPE_PASS_NORMSPEC,
					LLPipeline::RENDER_TYPE_PASS_NORMSPEC_BLEND,
					LLPipeline::RENDER_TYPE_PASS_NORMSPEC_MASK,
					LLPipeline::RENDER_TYPE_PASS_NORMSPEC_EMISSIVE,
                    LLPipeline::RENDER_TYPE_PASS_ALPHA_MASK_RIGGED,
                    LLPipeline::RENDER_TYPE_PASS_FULLBRIGHT_ALPHA_MASK_RIGGED,
                    LLPipeline::RENDER_TYPE_PASS_SIMPLE_RIGGED,
                    LLPipeline::RENDER_TYPE_PASS_BUMP_RIGGED,
                    LLPipeline::RENDER_TYPE_PASS_FULLBRIGHT_RIGGED,
                    LLPipeline::RENDER_TYPE_PASS_SHINY_RIGGED,
                    LLPipeline::RENDER_TYPE_PASS_FULLBRIGHT_SHINY_RIGGED,
                    LLPipeline::RENDER_TYPE_PASS_MATERIAL_RIGGED,
                    LLPipeline::RENDER_TYPE_PASS_MATERIAL_ALPHA_RIGGED,
                    LLPipeline::RENDER_TYPE_PASS_MATERIAL_ALPHA_MASK_RIGGED,
                    LLPipeline::RENDER_TYPE_PASS_MATERIAL_ALPHA_EMISSIVE_RIGGED,
                    LLPipeline::RENDER_TYPE_PASS_SPECMAP_RIGGED,
                    LLPipeline::RENDER_TYPE_PASS_SPECMAP_BLEND_RIGGED,
                    LLPipeline::RENDER_TYPE_PASS_SPECMAP_MASK_RIGGED,
                    LLPipeline::RENDER_TYPE_PASS_SPECMAP_EMISSIVE_RIGGED,
                    LLPipeline::RENDER_TYPE_PASS_NORMMAP_RIGGED,
                    LLPipeline::RENDER_TYPE_PASS_NORMMAP_BLEND_RIGGED,
                    LLPipeline::RENDER_TYPE_PASS_NORMMAP_MASK_RIGGED,
                    LLPipeline::RENDER_TYPE_PASS_NORMMAP_EMISSIVE_RIGGED,
                    LLPipeline::RENDER_TYPE_PASS_NORMSPEC_RIGGED,
                    LLPipeline::RENDER_TYPE_PASS_NORMSPEC_BLEND_RIGGED,
                    LLPipeline::RENDER_TYPE_PASS_NORMSPEC_MASK_RIGGED,
                    LLPipeline::RENDER_TYPE_PASS_NORMSPEC_EMISSIVE_RIGGED,
					END_RENDER_TYPES);

	gGL.setColorMask(false, false);

    LLEnvironment& environment = LLEnvironment::instance();

	//get sun view matrix
	
	//store current projection/modelview matrix
	glh::matrix4f saved_proj = get_current_projection();
	glh::matrix4f saved_view = get_current_modelview();
	glh::matrix4f inv_view = saved_view.inverse();

	glh::matrix4f view[6];
	glh::matrix4f proj[6];
	
	//clip contains parallel split distances for 3 splits
	LLVector3 clip = RenderShadowClipPlanes;

    LLVector3 caster_dir(environment.getIsSunUp() ? mSunDir : mMoonDir);

	//F32 slope_threshold = gSavedSettings.getF32("RenderShadowSlopeThreshold");

	//far clip on last split is minimum of camera view distance and 128
	mSunClipPlanes = LLVector4(clip, clip.mV[2] * clip.mV[2]/clip.mV[1]);

	clip = RenderShadowOrthoClipPlanes;
	mSunOrthoClipPlanes = LLVector4(clip, clip.mV[2]*clip.mV[2]/clip.mV[1]);

	//currently used for amount to extrude frusta corners for constructing shadow frusta
	//LLVector3 n = RenderShadowNearDist;
	//F32 nearDist[] = { n.mV[0], n.mV[1], n.mV[2], n.mV[2] };

	//put together a universal "near clip" plane for shadow frusta
	LLPlane shadow_near_clip;
	{
		LLVector3 p = gAgent.getPositionAgent();
		p += caster_dir * RenderFarClip*2.f;
		shadow_near_clip.setVec(p, caster_dir);
	}

	LLVector3 lightDir = -caster_dir;
	lightDir.normVec();

	glh::vec3f light_dir(lightDir.mV);

	//create light space camera matrix
	
	LLVector3 at = lightDir;

	LLVector3 up = camera.getAtAxis();

	if (fabsf(up*lightDir) > 0.75f)
	{
		up = camera.getUpAxis();
	}

	/*LLVector3 left = up%at;
	up = at%left;*/

	up.normVec();
	at.normVec();
	
	
	LLCamera main_camera = camera;
	
	F32 near_clip = 0.f;
	{
		//get visible point cloud
		std::vector<LLVector3> fp;

		main_camera.calcAgentFrustumPlanes(main_camera.mAgentFrustum);
		
		LLVector3 min,max;
		getVisiblePointCloud(main_camera,min,max,fp);

		if (fp.empty())
		{
			if (!hasRenderDebugMask(RENDER_DEBUG_SHADOW_FRUSTA))
			{
				mShadowCamera[0] = main_camera;
				mShadowExtents[0][0] = min;
				mShadowExtents[0][1] = max;

				mShadowFrustPoints[0].clear();
				mShadowFrustPoints[1].clear();
				mShadowFrustPoints[2].clear();
				mShadowFrustPoints[3].clear();
			}
			popRenderTypeMask();

			if (!skip_avatar_update)
			{
				gAgentAvatarp->updateAttachmentVisibility(gAgentCamera.getCameraMode());
			}

			return;
		}

		//get good split distances for frustum
		for (U32 i = 0; i < fp.size(); ++i)
		{
			glh::vec3f v(fp[i].mV);
			saved_view.mult_matrix_vec(v);
			fp[i].setVec(v.v);
		}

		min = fp[0];
		max = fp[0];

		//get camera space bounding box
		for (U32 i = 1; i < fp.size(); ++i)
		{
			update_min_max(min, max, fp[i]);
		}

		near_clip    = llclamp(-max.mV[2], 0.01f, 4.0f);
		F32 far_clip = llclamp(-min.mV[2]*2.f, 16.0f, 512.0f);

		//far_clip = llmin(far_clip, 128.f);
		far_clip = llmin(far_clip, camera.getFar());

		F32 range = far_clip-near_clip;

		LLVector3 split_exp = RenderShadowSplitExponent;

		F32 da = 1.f-llmax( fabsf(lightDir*up), fabsf(lightDir*camera.getLeftAxis()) );
		
		da = powf(da, split_exp.mV[2]);

		F32 sxp = split_exp.mV[1] + (split_exp.mV[0]-split_exp.mV[1])*da;
		
		for (U32 i = 0; i < 4; ++i)
		{
			F32 x = (F32)(i+1)/4.f;
			x = powf(x, sxp);
			mSunClipPlanes.mV[i] = near_clip+range*x;
		}

		mSunClipPlanes.mV[0] *= 1.25f; //bump back first split for transition padding
	}

	// convenience array of 4 near clip plane distances
	F32 dist[] = { near_clip, mSunClipPlanes.mV[0], mSunClipPlanes.mV[1], mSunClipPlanes.mV[2], mSunClipPlanes.mV[3] };
	

	if (mSunDiffuse == LLColor4::black)
	{ //sun diffuse is totally black, shadows don't matter
        skipRenderingShadows();
	}
	else
	{
		for (S32 j = 0; j < 4; j++)
		{
			if (!hasRenderDebugMask(RENDER_DEBUG_SHADOW_FRUSTA))
			{
				mShadowFrustPoints[j].clear();
			}

			LLViewerCamera::sCurCameraID = (LLViewerCamera::eCameraID)(LLViewerCamera::CAMERA_SHADOW0+j);

			//restore render matrices
			set_current_modelview(saved_view);
			set_current_projection(saved_proj);

			LLVector3 eye = camera.getOrigin();

			//camera used for shadow cull/render
			LLCamera shadow_cam;
		
			//create world space camera frustum for this split
			shadow_cam = camera;
			shadow_cam.setFar(16.f);
	
			LLViewerCamera::updateFrustumPlanes(shadow_cam, FALSE, FALSE, TRUE);

			LLVector3* frust = shadow_cam.mAgentFrustum;

			LLVector3 pn = shadow_cam.getAtAxis();
		
			LLVector3 min, max;

			//construct 8 corners of split frustum section
			for (U32 i = 0; i < 4; i++)
			{
				LLVector3 delta = frust[i+4]-eye;
				delta += (frust[i+4]-frust[(i+2)%4+4])*0.05f;
				delta.normVec();
				F32 dp = delta*pn;
				frust[i] = eye + (delta*dist[j]*0.75f)/dp;
				frust[i+4] = eye + (delta*dist[j+1]*1.25f)/dp;
			}
						
			shadow_cam.calcAgentFrustumPlanes(frust);
			shadow_cam.mFrustumCornerDist = 0.f;
		
			if (!gPipeline.hasRenderDebugMask(LLPipeline::RENDER_DEBUG_SHADOW_FRUSTA))
			{
				mShadowCamera[j] = shadow_cam;
			}

			std::vector<LLVector3> fp;

			if (!gPipeline.getVisiblePointCloud(shadow_cam, min, max, fp, lightDir)
                || j > RenderShadowSplits)
			{
				//no possible shadow receivers
				if (!gPipeline.hasRenderDebugMask(LLPipeline::RENDER_DEBUG_SHADOW_FRUSTA))
				{
					mShadowExtents[j][0] = LLVector3();
					mShadowExtents[j][1] = LLVector3();
					mShadowCamera[j+4] = shadow_cam;
				}

				mShadow[j].bindTarget();
				{
					LLGLDepthTest depth(GL_TRUE);
					mShadow[j].clear();
				}
				mShadow[j].flush();

				mShadowError.mV[j] = 0.f;
				mShadowFOV.mV[j] = 0.f;

				continue;
			}

			if (!gPipeline.hasRenderDebugMask(LLPipeline::RENDER_DEBUG_SHADOW_FRUSTA))
			{
				mShadowExtents[j][0] = min;
				mShadowExtents[j][1] = max;
				mShadowFrustPoints[j] = fp;
			}
				

			//find a good origin for shadow projection
			LLVector3 origin;

			//get a temporary view projection
			view[j] = look(camera.getOrigin(), lightDir, -up);

			std::vector<LLVector3> wpf;

			for (U32 i = 0; i < fp.size(); i++)
			{
				glh::vec3f p = glh::vec3f(fp[i].mV);
				view[j].mult_matrix_vec(p);
				wpf.push_back(LLVector3(p.v));
			}

			min = wpf[0];
			max = wpf[0];

			for (U32 i = 0; i < fp.size(); ++i)
			{ //get AABB in camera space
				update_min_max(min, max, wpf[i]);
			}

			// Construct a perspective transform with perspective along y-axis that contains
			// points in wpf
			//Known:
			// - far clip plane
			// - near clip plane
			// - points in frustum
			//Find:
			// - origin

			//get some "interesting" points of reference
			LLVector3 center = (min+max)*0.5f;
			LLVector3 size = (max-min)*0.5f;
			LLVector3 near_center = center;
			near_center.mV[1] += size.mV[1]*2.f;
		
		
			//put all points in wpf in quadrant 0, reletive to center of min/max
			//get the best fit line using least squares
			F32 bfm = 0.f;
			F32 bfb = 0.f;

			for (U32 i = 0; i < wpf.size(); ++i)
			{
				wpf[i] -= center;
				wpf[i].mV[0] = fabsf(wpf[i].mV[0]);
				wpf[i].mV[2] = fabsf(wpf[i].mV[2]);
			}

			if (!wpf.empty())
			{ 
				F32 sx = 0.f;
				F32 sx2 = 0.f;
				F32 sy = 0.f;
				F32 sxy = 0.f;
			
				for (U32 i = 0; i < wpf.size(); ++i)
				{		
					sx += wpf[i].mV[0];
					sx2 += wpf[i].mV[0]*wpf[i].mV[0];
					sy += wpf[i].mV[1];
					sxy += wpf[i].mV[0]*wpf[i].mV[1]; 
				}

				bfm = (sy*sx-wpf.size()*sxy)/(sx*sx-wpf.size()*sx2);
				bfb = (sx*sxy-sy*sx2)/(sx*sx-bfm*sx2);
			}
		
			{
				// best fit line is y=bfm*x+bfb
		
				//find point that is furthest to the right of line
				F32 off_x = -1.f;
				LLVector3 lp;

				for (U32 i = 0; i < wpf.size(); ++i)
				{
					//y = bfm*x+bfb
					//x = (y-bfb)/bfm
					F32 lx = (wpf[i].mV[1]-bfb)/bfm;

					lx = wpf[i].mV[0]-lx;
				
					if (off_x < lx)
					{
						off_x = lx;
						lp = wpf[i];
					}
				}

				//get line with slope bfm through lp
				// bfb = y-bfm*x
				bfb = lp.mV[1]-bfm*lp.mV[0];

				//calculate error
				mShadowError.mV[j] = 0.f;

				for (U32 i = 0; i < wpf.size(); ++i)
				{
					F32 lx = (wpf[i].mV[1]-bfb)/bfm;
					mShadowError.mV[j] += fabsf(wpf[i].mV[0]-lx);
				}

				mShadowError.mV[j] /= wpf.size();
				mShadowError.mV[j] /= size.mV[0];

				if (mShadowError.mV[j] > RenderShadowErrorCutoff)
				{ //just use ortho projection
					mShadowFOV.mV[j] = -1.f;
					origin.clearVec();
					proj[j] = gl_ortho(min.mV[0], max.mV[0],
										min.mV[1], max.mV[1],
										-max.mV[2], -min.mV[2]);
				}
				else
				{
					//origin is where line x = 0;
					origin.setVec(0,bfb,0);

					F32 fovz = 1.f;
					F32 fovx = 1.f;
				
					LLVector3 zp;
					LLVector3 xp;

					for (U32 i = 0; i < wpf.size(); ++i)
					{
						LLVector3 atz = wpf[i]-origin;
						atz.mV[0] = 0.f;
						atz.normVec();
						if (fovz > -atz.mV[1])
						{
							zp = wpf[i];
							fovz = -atz.mV[1];
						}
					
						LLVector3 atx = wpf[i]-origin;
						atx.mV[2] = 0.f;
						atx.normVec();
						if (fovx > -atx.mV[1])
						{
							fovx = -atx.mV[1];
							xp = wpf[i];
						}
					}

					fovx = acos(fovx);
					fovz = acos(fovz);

					F32 cutoff = llmin((F32) RenderShadowFOVCutoff, 1.4f);
				
					mShadowFOV.mV[j] = fovx;
				
					if (fovx < cutoff && fovz > cutoff)
					{
						//x is a good fit, but z is too big, move away from zp enough so that fovz matches cutoff
						F32 d = zp.mV[2]/tan(cutoff);
						F32 ny = zp.mV[1] + fabsf(d);

						origin.mV[1] = ny;

						fovz = 1.f;
						fovx = 1.f;

						for (U32 i = 0; i < wpf.size(); ++i)
						{
							LLVector3 atz = wpf[i]-origin;
							atz.mV[0] = 0.f;
							atz.normVec();
							fovz = llmin(fovz, -atz.mV[1]);

							LLVector3 atx = wpf[i]-origin;
							atx.mV[2] = 0.f;
							atx.normVec();
							fovx = llmin(fovx, -atx.mV[1]);
						}

						fovx = acos(fovx);
						fovz = acos(fovz);

						mShadowFOV.mV[j] = cutoff;
					}

				
					origin += center;
			
					F32 ynear = -(max.mV[1]-origin.mV[1]);
					F32 yfar = -(min.mV[1]-origin.mV[1]);
				
					if (ynear < 0.1f) //keep a sensible near clip plane
					{
						F32 diff = 0.1f-ynear;
						origin.mV[1] += diff;
						ynear += diff;
						yfar += diff;
					}
								
					if (fovx > cutoff)
					{ //just use ortho projection
						origin.clearVec();
						mShadowError.mV[j] = -1.f;
						proj[j] = gl_ortho(min.mV[0], max.mV[0],
								min.mV[1], max.mV[1],
								-max.mV[2], -min.mV[2]);
					}
					else
					{
						//get perspective projection
						view[j] = view[j].inverse();

						glh::vec3f origin_agent(origin.mV);
					
						//translate view to origin
						view[j].mult_matrix_vec(origin_agent);

						eye = LLVector3(origin_agent.v);

						if (!hasRenderDebugMask(LLPipeline::RENDER_DEBUG_SHADOW_FRUSTA))
						{
							mShadowFrustOrigin[j] = eye;
						}
				
						view[j] = look(LLVector3(origin_agent.v), lightDir, -up);

						F32 fx = 1.f/tanf(fovx);
						F32 fz = 1.f/tanf(fovz);

						proj[j] = glh::matrix4f(-fx, 0, 0, 0,
												0, (yfar+ynear)/(ynear-yfar), 0, (2.f*yfar*ynear)/(ynear-yfar),
												0, 0, -fz, 0,
												0, -1.f, 0, 0);
					}
				}
			}

			//shadow_cam.setFar(128.f);
			shadow_cam.setOriginAndLookAt(eye, up, center);

			shadow_cam.setOrigin(0,0,0);

			set_current_modelview(view[j]);
			set_current_projection(proj[j]);

			LLViewerCamera::updateFrustumPlanes(shadow_cam, FALSE, FALSE, TRUE);

			//shadow_cam.ignoreAgentFrustumPlane(LLCamera::AGENT_PLANE_NEAR);
			shadow_cam.getAgentPlane(LLCamera::AGENT_PLANE_NEAR).set(shadow_near_clip);

			//translate and scale to from [-1, 1] to [0, 1]
			glh::matrix4f trans(0.5f, 0.f, 0.f, 0.5f,
							0.f, 0.5f, 0.f, 0.5f,
							0.f, 0.f, 0.5f, 0.5f,
							0.f, 0.f, 0.f, 1.f);

			set_current_modelview(view[j]);
			set_current_projection(proj[j]);

			for (U32 i = 0; i < 16; i++)
			{
				gGLLastModelView[i] = mShadowModelview[j].m[i];
				gGLLastProjection[i] = mShadowProjection[j].m[i];
			}

			mShadowModelview[j] = view[j];
			mShadowProjection[j] = proj[j];
			mSunShadowMatrix[j] = trans*proj[j]*view[j]*inv_view;
		
			stop_glerror();

			mShadow[j].bindTarget();
			mShadow[j].getViewport(gGLViewport);
			mShadow[j].clear();
		
			U32 target_width = mShadow[j].getWidth();

			{
				static LLCullResult result[4];
				renderShadow(view[j], proj[j], shadow_cam, result[j], TRUE, FALSE, target_width);
			}

			mShadow[j].flush();
 
			if (!gPipeline.hasRenderDebugMask(LLPipeline::RENDER_DEBUG_SHADOW_FRUSTA))
			{
				mShadowCamera[j+4] = shadow_cam;
			}
		}
	}

	
	//hack to disable projector shadows 
	bool gen_shadow = RenderShadowDetail > 1;

	if (gen_shadow)
	{
		LLTrace::CountStatHandle<>* velocity_stat = LLViewerCamera::getVelocityStat();
		F32 fade_amt = gFrameIntervalSeconds.value() 
			* llmax(LLTrace::get_frame_recording().getLastRecording().getSum(*velocity_stat) / LLTrace::get_frame_recording().getLastRecording().getDuration().value(), 1.0);

		//update shadow targets
		for (U32 i = 0; i < 2; i++)
		{ //for each current shadow
			LLViewerCamera::sCurCameraID = (LLViewerCamera::eCameraID)(LLViewerCamera::CAMERA_SHADOW4+i);

			if (mShadowSpotLight[i].notNull() && 
				(mShadowSpotLight[i] == mTargetShadowSpotLight[0] ||
				mShadowSpotLight[i] == mTargetShadowSpotLight[1]))
			{ //keep this spotlight
				mSpotLightFade[i] = llmin(mSpotLightFade[i]+fade_amt, 1.f);
			}
			else
			{ //fade out this light
				mSpotLightFade[i] = llmax(mSpotLightFade[i]-fade_amt, 0.f);
				
				if (mSpotLightFade[i] == 0.f || mShadowSpotLight[i].isNull())
				{ //faded out, grab one of the pending spots (whichever one isn't already taken)
					if (mTargetShadowSpotLight[0] != mShadowSpotLight[(i+1)%2])
					{
						mShadowSpotLight[i] = mTargetShadowSpotLight[0];
					}
					else
					{
						mShadowSpotLight[i] = mTargetShadowSpotLight[1];
					}
				}
			}
		}

		for (S32 i = 0; i < 2; i++)
		{
			set_current_modelview(saved_view);
			set_current_projection(saved_proj);

			if (mShadowSpotLight[i].isNull())
			{
				continue;
			}

			LLVOVolume* volume = mShadowSpotLight[i]->getVOVolume();

			if (!volume)
			{
				mShadowSpotLight[i] = NULL;
				continue;
			}

			LLDrawable* drawable = mShadowSpotLight[i];

			LLVector3 params = volume->getSpotLightParams();
			F32 fov = params.mV[0];

			//get agent->light space matrix (modelview)
			LLVector3 center = drawable->getPositionAgent();
			LLQuaternion quat = volume->getRenderRotation();

			//get near clip plane
			LLVector3 scale = volume->getScale();
			LLVector3 at_axis(0,0,-scale.mV[2]*0.5f);
			at_axis *= quat;

			LLVector3 np = center+at_axis;
			at_axis.normVec();

			//get origin that has given fov for plane np, at_axis, and given scale
			F32 dist = (scale.mV[1]*0.5f)/tanf(fov*0.5f);

			LLVector3 origin = np - at_axis*dist;

			LLMatrix4 mat(quat, LLVector4(origin, 1.f));

			view[i+4] = glh::matrix4f((F32*) mat.mMatrix);

			view[i+4] = view[i+4].inverse();

			//get perspective matrix
			F32 near_clip = dist+0.01f;
			F32 width = scale.mV[VX];
			F32 height = scale.mV[VY];
			F32 far_clip = dist+volume->getLightRadius()*1.5f;

			F32 fovy = fov * RAD_TO_DEG;
			F32 aspect = width/height;
			
			proj[i+4] = gl_perspective(fovy, aspect, near_clip, far_clip);

			//translate and scale to from [-1, 1] to [0, 1]
			glh::matrix4f trans(0.5f, 0.f, 0.f, 0.5f,
							0.f, 0.5f, 0.f, 0.5f,
							0.f, 0.f, 0.5f, 0.5f,
							0.f, 0.f, 0.f, 1.f);

			set_current_modelview(view[i+4]);
			set_current_projection(proj[i+4]);

			mSunShadowMatrix[i+4] = trans*proj[i+4]*view[i+4]*inv_view;
			
			for (U32 j = 0; j < 16; j++)
			{
				gGLLastModelView[j] = mShadowModelview[i+4].m[j];
				gGLLastProjection[j] = mShadowProjection[i+4].m[j];
			}

			mShadowModelview[i+4] = view[i+4];
			mShadowProjection[i+4] = proj[i+4];

			LLCamera shadow_cam = camera;
			shadow_cam.setFar(far_clip);
			shadow_cam.setOrigin(origin);

			LLViewerCamera::updateFrustumPlanes(shadow_cam, FALSE, FALSE, TRUE);

			stop_glerror();

			mShadow[i+4].bindTarget();
			mShadow[i+4].getViewport(gGLViewport);
			mShadow[i+4].clear();

			U32 target_width = mShadow[i+4].getWidth();

			static LLCullResult result[2];

			LLViewerCamera::sCurCameraID = (LLViewerCamera::eCameraID)(LLViewerCamera::CAMERA_SHADOW0 + i + 4);

            RenderSpotLight = drawable;            

			renderShadow(view[i+4], proj[i+4], shadow_cam, result[i], FALSE, FALSE, target_width);

            RenderSpotLight = nullptr;

			mShadow[i+4].flush();
 		}
	}
	else
	{ //no spotlight shadows
		mShadowSpotLight[0] = mShadowSpotLight[1] = NULL;
	}


	if (!CameraOffset)
	{
		set_current_modelview(saved_view);
		set_current_projection(saved_proj);
	}
	else
	{
		set_current_modelview(view[1]);
		set_current_projection(proj[1]);
		gGL.loadMatrix(view[1].m);
		gGL.matrixMode(LLRender::MM_PROJECTION);
		gGL.loadMatrix(proj[1].m);
		gGL.matrixMode(LLRender::MM_MODELVIEW);
	}
	gGL.setColorMask(true, false);

	for (U32 i = 0; i < 16; i++)
	{
		gGLLastModelView[i] = last_modelview[i];
		gGLLastProjection[i] = last_projection[i];
	}

	popRenderTypeMask();

	if (!skip_avatar_update)
	{
		gAgentAvatarp->updateAttachmentVisibility(gAgentCamera.getCameraMode());
	}
}

void LLPipeline::renderGroups(LLRenderPass* pass, U32 type, U32 mask, bool texture)
{
	for (LLCullResult::sg_iterator i = sCull->beginVisibleGroups(); i != sCull->endVisibleGroups(); ++i)
	{
		LLSpatialGroup* group = *i;
		if (!group->isDead() &&
			(!sUseOcclusion || !group->isOcclusionState(LLSpatialGroup::OCCLUDED)) &&
			gPipeline.hasRenderType(group->getSpatialPartition()->mDrawableType) &&
			group->mDrawMap.find(type) != group->mDrawMap.end())
		{
			pass->renderGroup(group,type,mask,texture);
		}
	}
}

void LLPipeline::renderRiggedGroups(LLRenderPass* pass, U32 type, U32 mask, bool texture)
{
    for (LLCullResult::sg_iterator i = sCull->beginVisibleGroups(); i != sCull->endVisibleGroups(); ++i)
    {
        LLSpatialGroup* group = *i;
        if (!group->isDead() &&
            (!sUseOcclusion || !group->isOcclusionState(LLSpatialGroup::OCCLUDED)) &&
            gPipeline.hasRenderType(group->getSpatialPartition()->mDrawableType) &&
            group->mDrawMap.find(type) != group->mDrawMap.end())
        {
            pass->renderRiggedGroup(group, type, mask, texture);
        }
    }
}

static LLTrace::BlockTimerStatHandle FTM_GENERATE_IMPOSTOR("Generate Impostor");

void LLPipeline::generateImpostor(LLVOAvatar* avatar, bool preview_avatar)
{
    LL_RECORD_BLOCK_TIME(FTM_GENERATE_IMPOSTOR);
	LLGLState::checkStates();
	LLGLState::checkTextureChannels();

	static LLCullResult result;
	result.clear();
	grabReferences(result);
	
	if (!avatar || !avatar->mDrawable)
	{
        LL_WARNS_ONCE("AvatarRenderPipeline") << "Avatar is " << (avatar ? "not drawable" : "null") << LL_ENDL;
		return;
	}
    LL_DEBUGS_ONCE("AvatarRenderPipeline") << "Avatar " << avatar->getID() << " is drawable" << LL_ENDL;

	assertInitialized();

    // previews can't be muted or impostered
	bool visually_muted = !preview_avatar && avatar->isVisuallyMuted();
    LL_DEBUGS_ONCE("AvatarRenderPipeline") << "Avatar " << avatar->getID()
                              << " is " << ( visually_muted ? "" : "not ") << "visually muted"
                              << LL_ENDL;
	bool too_complex = !preview_avatar && avatar->isTooComplex();
    LL_DEBUGS_ONCE("AvatarRenderPipeline") << "Avatar " << avatar->getID()
                              << " is " << ( too_complex ? "" : "not ") << "too complex"
                              << LL_ENDL;

<<<<<<< HEAD
	bool too_slow = avatar->isTooSlowWithoutShadows(); // <FS:Beq/> only if we really have to do we imposter.

	pushRenderTypeMask();
	
	if ( !too_slow && ( visually_muted || too_complex ) )
	{
=======
    bool too_slow = avatar->isTooSlowWithShadows();

    pushRenderTypeMask();

    if ( !too_slow && ( visually_muted || too_complex ) )
    {
>>>>>>> 7bb47833
        // only show jelly doll geometry
		andRenderTypeMask(LLPipeline::RENDER_TYPE_AVATAR,
							LLPipeline::RENDER_TYPE_CONTROL_AV,
							END_RENDER_TYPES);
	}
	else
	{
        //hide world geometry
        clearRenderTypeMask(
            RENDER_TYPE_SKY,
            RENDER_TYPE_WL_SKY,
            RENDER_TYPE_GROUND,
            RENDER_TYPE_TERRAIN,
            RENDER_TYPE_GRASS,
            RENDER_TYPE_CONTROL_AV, // Animesh
            RENDER_TYPE_TREE,
            RENDER_TYPE_VOIDWATER,
            RENDER_TYPE_WATER,
            RENDER_TYPE_PASS_GRASS,
            RENDER_TYPE_HUD,
            RENDER_TYPE_PARTICLES,
            RENDER_TYPE_CLOUDS,
            RENDER_TYPE_HUD_PARTICLES,
            END_RENDER_TYPES
         );
	}
	
	S32 occlusion = sUseOcclusion;
	sUseOcclusion = 0;

	sReflectionRender = ! sRenderDeferred;

	sShadowRender = true;
	sImpostorRender = true;

	LLViewerCamera* viewer_camera = LLViewerCamera::getInstance();

	{
		markVisible(avatar->mDrawable, *viewer_camera);

        if (preview_avatar)
        {
            // Only show rigged attachments for preview
            LLVOAvatar::attachment_map_t::iterator iter;
            for (iter = avatar->mAttachmentPoints.begin();
                iter != avatar->mAttachmentPoints.end();
                ++iter)
            {
                LLViewerJointAttachment *attachment = iter->second;
                for (LLViewerJointAttachment::attachedobjs_vec_t::iterator attachment_iter = attachment->mAttachedObjects.begin();
                    attachment_iter != attachment->mAttachedObjects.end();
                    ++attachment_iter)
                {
                    LLViewerObject* attached_object = attachment_iter->get();
                    // <FS:Ansariel> FIRE-31966: Some mesh bodies/objects don't show in shape editor previews -> show everything but animesh
                    //if (attached_object && attached_object->isRiggedMesh())
                    if (attached_object && !attached_object->getControlAvatar())
                    // </FS:Ansariel>
                    {
                        markVisible(attached_object->mDrawable->getSpatialBridge(), *viewer_camera);
                    }
                }
            }
        }
        else
        {
            LLVOAvatar::attachment_map_t::iterator iter;
            for (iter = avatar->mAttachmentPoints.begin();
                iter != avatar->mAttachmentPoints.end();
                ++iter)
            {
                LLViewerJointAttachment *attachment = iter->second;
                for (LLViewerJointAttachment::attachedobjs_vec_t::iterator attachment_iter = attachment->mAttachedObjects.begin();
                    attachment_iter != attachment->mAttachedObjects.end();
                    ++attachment_iter)
                {
                    LLViewerObject* attached_object = attachment_iter->get();
                    if (attached_object)
                    {
                        markVisible(attached_object->mDrawable->getSpatialBridge(), *viewer_camera);
                    }
                }
            }
        }
	}

	stateSort(*LLViewerCamera::getInstance(), result);
	
	LLCamera camera = *viewer_camera;
	LLVector2 tdim;
	U32 resY = 0;
	U32 resX = 0;

    if (!preview_avatar)
	{
		const LLVector4a* ext = avatar->mDrawable->getSpatialExtents();
		LLVector3 pos(avatar->getRenderPosition()+avatar->getImpostorOffset());

		camera.lookAt(viewer_camera->getOrigin(), pos, viewer_camera->getUpAxis());
	
		LLVector4a half_height;
		half_height.setSub(ext[1], ext[0]);
		half_height.mul(0.5f);

		LLVector4a left;
		left.load3(camera.getLeftAxis().mV);
		left.mul(left);
		llassert(left.dot3(left).getF32() > F_APPROXIMATELY_ZERO);
		left.normalize3fast();

		LLVector4a up;
		up.load3(camera.getUpAxis().mV);
		up.mul(up);
		llassert(up.dot3(up).getF32() > F_APPROXIMATELY_ZERO);
		up.normalize3fast();

		tdim.mV[0] = fabsf(half_height.dot3(left).getF32());
		tdim.mV[1] = fabsf(half_height.dot3(up).getF32());

		gGL.matrixMode(LLRender::MM_PROJECTION);
		gGL.pushMatrix();
	
		F32 distance = (pos-camera.getOrigin()).length();
		F32 fov = atanf(tdim.mV[1]/distance)*2.f*RAD_TO_DEG;
		F32 aspect = tdim.mV[0]/tdim.mV[1];
		glh::matrix4f persp = gl_perspective(fov, aspect, 1.f, 256.f);
		set_current_projection(persp);
		gGL.loadMatrix(persp.m);

		gGL.matrixMode(LLRender::MM_MODELVIEW);
		gGL.pushMatrix();
		glh::matrix4f mat;
		camera.getOpenGLTransform(mat.m);

		mat = glh::matrix4f((GLfloat*) OGL_TO_CFR_ROTATION) * mat;

		gGL.loadMatrix(mat.m);
		set_current_modelview(mat);

		glClearColor(0.0f,0.0f,0.0f,0.0f);
		gGL.setColorMask(true, true);
	
		// get the number of pixels per angle
		F32 pa = gViewerWindow->getWindowHeightRaw() / (RAD_TO_DEG * viewer_camera->getView());

		//get resolution based on angle width and height of impostor (double desired resolution to prevent aliasing)
		resY = llmin(nhpo2((U32) (fov*pa)), (U32) 512);
		resX = llmin(nhpo2((U32) (atanf(tdim.mV[0]/distance)*2.f*RAD_TO_DEG*pa)), (U32) 512);

		if (!avatar->mImpostor.isComplete())
		{
            avatar->mImpostor.allocate(resX, resY, GL_RGBA, TRUE, FALSE);

			if (LLPipeline::sRenderDeferred)
			{
				addDeferredAttachments(avatar->mImpostor, true);
			}
		
			gGL.getTexUnit(0)->bind(&avatar->mImpostor);
			gGL.getTexUnit(0)->setTextureFilteringOption(LLTexUnit::TFO_POINT);
			gGL.getTexUnit(0)->unbind(LLTexUnit::TT_TEXTURE);
		}
		else if(resX != avatar->mImpostor.getWidth() || resY != avatar->mImpostor.getHeight())
		{
			avatar->mImpostor.resize(resX,resY);
		}

		avatar->mImpostor.bindTarget();
	}

	F32 old_alpha = LLDrawPoolAvatar::sMinimumAlpha;

	if (visually_muted || too_complex)
	{ //disable alpha masking for muted avatars (get whole skin silhouette)
		LLDrawPoolAvatar::sMinimumAlpha = 0.f;
	}

    if (preview_avatar)
    {
        // previews don't care about imposters
        if (LLPipeline::sRenderDeferred)
        {
            renderGeomDeferred(camera);
            renderGeomPostDeferred(camera);
        }
        else
        {
            renderGeom(camera);
        }
    }
    else if (LLPipeline::sRenderDeferred)
	{
		avatar->mImpostor.clear();
		renderGeomDeferred(camera);

		renderGeomPostDeferred(camera);		

		// Shameless hack time: render it all again,
		// this time writing the depth
		// values we need to generate the alpha mask below
		// while preserving the alpha-sorted color rendering
		// from the previous pass
		//
		sImpostorRenderAlphaDepthPass = true;
		// depth-only here...
		//
		gGL.setColorMask(false,false);
		renderGeomPostDeferred(camera);

		sImpostorRenderAlphaDepthPass = false;

	}
	else
	{
		LLGLEnable scissor(GL_SCISSOR_TEST);
		glScissor(0, 0, resX, resY);
		avatar->mImpostor.clear();
		renderGeom(camera);

		// Shameless hack time: render it all again,
		// this time writing the depth
		// values we need to generate the alpha mask below
		// while preserving the alpha-sorted color rendering
		// from the previous pass
		//
		sImpostorRenderAlphaDepthPass = true;

		// depth-only here...
		//
		gGL.setColorMask(false,false);
		renderGeom(camera);

		sImpostorRenderAlphaDepthPass = false;
	}

	LLDrawPoolAvatar::sMinimumAlpha = old_alpha;

	{ //create alpha mask based on depth buffer (grey out if muted)
		if (LLPipeline::sRenderDeferred)
		{
			GLuint buff = GL_COLOR_ATTACHMENT0;
			LL_PROFILER_GPU_ZONEC( "gl.DrawBuffersARB", 0x8000FF );
			glDrawBuffersARB(1, &buff);
		}

		LLGLDisable blend(GL_BLEND);

		if (visually_muted || too_complex)
		{
			gGL.setColorMask(true, true);
		}
		else
		{
			gGL.setColorMask(false, true);
		}
		
		gGL.getTexUnit(0)->unbind(LLTexUnit::TT_TEXTURE);

		LLGLDepthTest depth(GL_TRUE, GL_FALSE, GL_GREATER);

		gGL.flush();

		gGL.pushMatrix();
		gGL.loadIdentity();
		gGL.matrixMode(LLRender::MM_PROJECTION);
		gGL.pushMatrix();
		gGL.loadIdentity();

		static const F32 clip_plane = 0.99999f;

		gDebugProgram.bind();

		if (visually_muted)
		{	// Visually muted avatar
            LLColor4 muted_color(avatar->getMutedAVColor());
            LL_DEBUGS_ONCE("AvatarRenderPipeline") << "Avatar " << avatar->getID() << " MUTED set solid color " << muted_color << LL_ENDL;
			gGL.diffuseColor4fv( muted_color.mV );
		}
		else if (!preview_avatar)
		{ //grey muted avatar
            LL_DEBUGS_ONCE("AvatarRenderPipeline") << "Avatar " << avatar->getID() << " MUTED set grey" << LL_ENDL;
			gGL.diffuseColor4fv(LLColor4::pink.mV );
		}

		// <FS:Ansariel> Remove QUADS rendering mode
		//gGL.begin(LLRender::QUADS);
		//gGL.vertex3f(-1, -1, clip_plane);
		//gGL.vertex3f(1, -1, clip_plane);
		//gGL.vertex3f(1, 1, clip_plane);
		//gGL.vertex3f(-1, 1, clip_plane);
		//gGL.end();
		gGL.begin(LLRender::TRIANGLES);
		{
			gGL.vertex3f(-1.f, -1.f, clip_plane);
			gGL.vertex3f(1.f, -1.f, clip_plane);
			gGL.vertex3f(1.f, 1.f, clip_plane);

			gGL.vertex3f(-1.f, -1.f, clip_plane);
			gGL.vertex3f(1.f, 1.f, clip_plane);
			gGL.vertex3f(-1.f, 1.f, clip_plane);
		}
		gGL.end();
		// </FS:Ansariel>
		gGL.flush();

		gDebugProgram.unbind();

		gGL.popMatrix();
		gGL.matrixMode(LLRender::MM_MODELVIEW);
		gGL.popMatrix();
	}

    if (!preview_avatar)
    {
        avatar->mImpostor.flush();
        avatar->setImpostorDim(tdim);
    }

	sUseOcclusion = occlusion;
	sReflectionRender = false;
	sImpostorRender = false;
	sShadowRender = false;
	popRenderTypeMask();

	gGL.matrixMode(LLRender::MM_PROJECTION);
	gGL.popMatrix();
	gGL.matrixMode(LLRender::MM_MODELVIEW);
	gGL.popMatrix();

    if (!preview_avatar)
    {
        avatar->mNeedsImpostorUpdate = FALSE;
        avatar->cacheImpostorValues();
        avatar->mLastImpostorUpdateFrameTime = gFrameTimeSeconds;
    }

	LLVertexBuffer::unbind();
	LLGLState::checkStates();
	LLGLState::checkTextureChannels();
}

bool LLPipeline::hasRenderBatches(const U32 type) const
{
	// <FS:ND>  FIRE-31942, sCull can be invalid if triggering 360 snapshosts fast enough  (due to snapshots running in their own co routine)
	if( !sCull )
		return {};
	// </FS:ND>
	
	return sCull->getRenderMapSize(type) > 0;
}

LLCullResult::drawinfo_iterator LLPipeline::beginRenderMap(U32 type)
{
	// <FS:ND>  FIRE-31942, sCull can be invalid if triggering 360 snapshosts fast enough  (due to snapshots running in their own co routine)
	if( !sCull )
		return {};
	// </FS:ND>

	return sCull->beginRenderMap(type);
}

LLCullResult::drawinfo_iterator LLPipeline::endRenderMap(U32 type)
{
	// <FS:ND>  FIRE-31942, sCull can be invalid if triggering 360 snapshosts fast enough  (due to snapshots running in their own co routine)
	if( !sCull )
		return {};
	// </FS:ND>

	return sCull->endRenderMap(type);
}

LLCullResult::sg_iterator LLPipeline::beginAlphaGroups()
{
	// <FS:ND>  FIRE-31942, sCull can be invalid if triggering 360 snapshosts fast enough  (due to snapshots running in their own co routine)
	if( !sCull )
		return {};
	// </FS:ND>

	return sCull->beginAlphaGroups();
}

LLCullResult::sg_iterator LLPipeline::endAlphaGroups()
{
	// <FS:ND>  FIRE-31942, sCull can be invalid if triggering 360 snapshosts fast enough  (due to snapshots running in their own co routine)
	if( !sCull )
		return {};
	// </FS:ND>

	return sCull->endAlphaGroups();
}

LLCullResult::sg_iterator LLPipeline::beginRiggedAlphaGroups()
{
	// <FS:ND>  FIRE-31942, sCull can be invalid if triggering 360 snapshosts fast enough  (due to snapshots running in their own co routine)
	if( !sCull )
		return {};
	// </FS:ND>

    return sCull->beginRiggedAlphaGroups();
}

LLCullResult::sg_iterator LLPipeline::endRiggedAlphaGroups()
{
	// <FS:ND>  FIRE-31942, sCull can be invalid if triggering 360 snapshosts fast enough  (due to snapshots running in their own co routine)
	if( !sCull )
		return {};
	// </FS:ND>

    return sCull->endRiggedAlphaGroups();
}

bool LLPipeline::hasRenderType(const U32 type) const
{
    // STORM-365 : LLViewerJointAttachment::setAttachmentVisibility() is setting type to 0 to actually mean "do not render"
    // We then need to test that value here and return false to prevent attachment to render (in mouselook for instance)
    // TODO: reintroduce RENDER_TYPE_NONE in LLRenderTypeMask and initialize its mRenderTypeEnabled[RENDER_TYPE_NONE] to false explicitely
	return (type == 0 ? false : mRenderTypeEnabled[type]);
}

void LLPipeline::setRenderTypeMask(U32 type, ...)
{
	va_list args;

	va_start(args, type);
	while (type < END_RENDER_TYPES)
	{
		mRenderTypeEnabled[type] = true;
		type = va_arg(args, U32);
	}
	va_end(args);

	if (type > END_RENDER_TYPES)
	{
		LL_ERRS() << "Invalid render type." << LL_ENDL;
	}
}

bool LLPipeline::hasAnyRenderType(U32 type, ...) const
{
	va_list args;

	va_start(args, type);
	while (type < END_RENDER_TYPES)
	{
		if (mRenderTypeEnabled[type])
		{
			va_end(args); // <FS:ND/> Need to end varargs being returning.
			return true;
		}
		type = va_arg(args, U32);
	}
	va_end(args);

	if (type > END_RENDER_TYPES)
	{
		LL_ERRS() << "Invalid render type." << LL_ENDL;
	}

	return false;
}

void LLPipeline::pushRenderTypeMask()
{
	std::string cur_mask;
	cur_mask.assign((const char*) mRenderTypeEnabled, sizeof(mRenderTypeEnabled));
	mRenderTypeEnableStack.push(cur_mask);
}

void LLPipeline::popRenderTypeMask()
{
	if (mRenderTypeEnableStack.empty())
	{
		LL_ERRS() << "Depleted render type stack." << LL_ENDL;
	}

	memcpy(mRenderTypeEnabled, mRenderTypeEnableStack.top().data(), sizeof(mRenderTypeEnabled));
	mRenderTypeEnableStack.pop();
}

void LLPipeline::andRenderTypeMask(U32 type, ...)
{
	va_list args;

	bool tmp[NUM_RENDER_TYPES];
	for (U32 i = 0; i < NUM_RENDER_TYPES; ++i)
	{
		tmp[i] = false;
	}

	va_start(args, type);
	while (type < END_RENDER_TYPES)
	{
		if (mRenderTypeEnabled[type]) 
		{
			tmp[type] = true;
		}

		type = va_arg(args, U32);
	}
	va_end(args);

	if (type > END_RENDER_TYPES)
	{
		LL_ERRS() << "Invalid render type." << LL_ENDL;
	}

	for (U32 i = 0; i < LLPipeline::NUM_RENDER_TYPES; ++i)
	{
		mRenderTypeEnabled[i] = tmp[i];
	}

}

void LLPipeline::clearRenderTypeMask(U32 type, ...)
{
	va_list args;

	va_start(args, type);
	while (type < END_RENDER_TYPES)
	{
		mRenderTypeEnabled[type] = false;
		
		type = va_arg(args, U32);
	}
	va_end(args);

	if (type > END_RENDER_TYPES)
	{
		LL_ERRS() << "Invalid render type." << LL_ENDL;
	}
}

void LLPipeline::setAllRenderTypes()
{
	for (U32 i = 0; i < NUM_RENDER_TYPES; ++i)
	{
		mRenderTypeEnabled[i] = true;
	}
}

void LLPipeline::clearAllRenderTypes()
{
	for (U32 i = 0; i < NUM_RENDER_TYPES; ++i)
	{
		mRenderTypeEnabled[i] = false;
	}
}

void LLPipeline::addDebugBlip(const LLVector3& position, const LLColor4& color)
{
	DebugBlip blip(position, color);
	mDebugBlips.push_back(blip);
}

void LLPipeline::hidePermanentObjects( std::vector<U32>& restoreList )
{
	//This method is used to hide any vo's from the object list that may have
	//the permanent flag set.
	
	U32 objCnt = gObjectList.getNumObjects();
	for (U32 i = 0; i < objCnt; ++i)
	{
		LLViewerObject* pObject = gObjectList.getObject(i);
		if ( pObject && pObject->flagObjectPermanent() )
		{
			LLDrawable *pDrawable = pObject->mDrawable;
		
			if ( pDrawable )
			{
				restoreList.push_back( i );
				hideDrawable( pDrawable );			
			}
		}
	}

	skipRenderingOfTerrain( true );
}

void LLPipeline::restorePermanentObjects( const std::vector<U32>& restoreList )
{
	//This method is used to restore(unhide) any vo's from the object list that may have
	//been hidden because their permanency flag was set.

	std::vector<U32>::const_iterator itCurrent	= restoreList.begin();
	std::vector<U32>::const_iterator itEnd		= restoreList.end();
	
	U32 objCnt = gObjectList.getNumObjects();

	while ( itCurrent != itEnd )
	{
		U32 index = *itCurrent;
		LLViewerObject* pObject = NULL;
		if ( index < objCnt ) 
		{
			pObject = gObjectList.getObject( index );
		}
		if ( pObject )
		{
			LLDrawable *pDrawable = pObject->mDrawable;
			if ( pDrawable )
			{
				pDrawable->clearState( LLDrawable::FORCE_INVISIBLE );
				unhideDrawable( pDrawable );				
			}
		}
		++itCurrent;
	}
	
	skipRenderingOfTerrain( false );
}

void LLPipeline::skipRenderingOfTerrain( bool flag )
{
	pool_set_t::iterator iter = mPools.begin();
	while ( iter != mPools.end() )
	{
		LLDrawPool* pPool = *iter;		
		U32 poolType = pPool->getType();					
		if ( hasRenderType( pPool->getType() ) && poolType == LLDrawPool::POOL_TERRAIN )
		{
			pPool->setSkipRenderFlag( flag );			
		}
		++iter;
	}
}

void LLPipeline::hideObject( const LLUUID& id )
{
	LLViewerObject *pVO = gObjectList.findObject( id );
	
	if ( pVO )
	{
		LLDrawable *pDrawable = pVO->mDrawable;
		
		if ( pDrawable )
		{
			hideDrawable( pDrawable );		
		}		
	}
}

void LLPipeline::hideDrawable( LLDrawable *pDrawable )
{
	pDrawable->setState( LLDrawable::FORCE_INVISIBLE );
	markRebuild( pDrawable, LLDrawable::REBUILD_ALL, TRUE );
	//hide the children
	LLViewerObject::const_child_list_t& child_list = pDrawable->getVObj()->getChildren();
	for ( LLViewerObject::child_list_t::const_iterator iter = child_list.begin();
		  iter != child_list.end(); iter++ )
	{
		LLViewerObject* child = *iter;
		LLDrawable* drawable = child->mDrawable;					
		if ( drawable )
		{
			drawable->setState( LLDrawable::FORCE_INVISIBLE );
			markRebuild( drawable, LLDrawable::REBUILD_ALL, TRUE );
		}
	}
}
void LLPipeline::unhideDrawable( LLDrawable *pDrawable )
{
	pDrawable->clearState( LLDrawable::FORCE_INVISIBLE );
	markRebuild( pDrawable, LLDrawable::REBUILD_ALL, TRUE );
	//restore children
	LLViewerObject::const_child_list_t& child_list = pDrawable->getVObj()->getChildren();
	for ( LLViewerObject::child_list_t::const_iterator iter = child_list.begin();
		  iter != child_list.end(); iter++)
	{
		LLViewerObject* child = *iter;
		LLDrawable* drawable = child->mDrawable;					
		if ( drawable )
		{
			drawable->clearState( LLDrawable::FORCE_INVISIBLE );
			markRebuild( drawable, LLDrawable::REBUILD_ALL, TRUE );
		}
	}
}
void LLPipeline::restoreHiddenObject( const LLUUID& id )
{
	LLViewerObject *pVO = gObjectList.findObject( id );
	
	if ( pVO )
	{
		LLDrawable *pDrawable = pVO->mDrawable;
		if ( pDrawable )
		{
			unhideDrawable( pDrawable );			
		}
	}
}

void LLPipeline::skipRenderingShadows()
{
    LLGLDepthTest depth(GL_TRUE);

    for (S32 j = 0; j < 4; j++)
    {
        mShadow[j].bindTarget();
        mShadow[j].clear();
        mShadow[j].flush();
    }
}

void LLPipeline::handleShadowDetailChanged()
{
    if (RenderShadowDetail > gSavedSettings.getS32("RenderShadowDetail"))
    {
        skipRenderingShadows();
    }
    else
    {
        LLViewerShaderMgr::instance()->setShaders();
    }
}
<<<<<<< HEAD

// <FS:Ansariel> [FS performance floater]
//const F32 MIN_DRAW_DISTANCE = 64;
//const F32 MAX_DRAW_DISTANCE = 256;
//
//void update_far_clip(F32 fps_dif)
//{
//    F32 DIST_PER_FRAME_DIF = 16;
//
//    F32 new_far_clip = llclamp(LLPipeline::RenderFarClip - llmin(fps_dif * DIST_PER_FRAME_DIF, (F32)128), MIN_DRAW_DISTANCE, MAX_DRAW_DISTANCE);
//    gSavedSettings.setF32("RenderFarClip", new_far_clip);
//}
//
//void update_max_non_impostors(F32 fps_dif, S32 max_avatars)
//{
//    const F32 IMPOSTORS_PER_FRAME_DIF = 0.5;
//
//    U32 new_non_imp = (U32)llclamp((S32)(LLVOAvatar::sMaxNonImpostors - llmin((S32)(fps_dif / IMPOSTORS_PER_FRAME_DIF), 10)), 1, max_avatars);
//    gSavedSettings.setU32("RenderAvatarMaxNonImpostors", new_non_imp);
//}
//
//void LLPipeline::autoAdjustSettings()
//{
//    static LLCachedControl<bool> use_auto_adjustment(gSavedSettings,"AutoFPS");
//    if (!use_auto_adjustment)
//    {
//        return;
//    }
//    
//    if (LLStartUp::getStartupState() < STATE_STARTED || LLApp::isExiting())
//    {
//        return;
//    }
//
//    static LLCachedControl<F32> adjustment_timeout(gSavedSettings, "AutoAdjustmentTimeout");
//    static LLCachedControl<F32> initial_adjustment_timeout(gSavedSettings, "InitialAdjustmentTimeout");
// 
//    static LLCachedControl<S32> fps_lower_boundary(gSavedSettings, "AutoFPSLowerBoundary");
//    static LLCachedControl<S32> fps_upper_boundary(gSavedSettings, "AutoFPSUpperBoundary");
//
//    if (gViewerWindow && gViewerWindow->getWindow()->getVisible()
//        && gFocusMgr.getAppHasFocus() && !gTeleportDisplay)
//    {
//        static bool is_init = false;
//        if (!is_init)
//        {
//            //wait for FPS to stabilize after login in-world
//            mUpdateTimer->setTimerExpirySec((F32)initial_adjustment_timeout);
//            is_init = true;
//        }
//        if (mUpdateTimer->hasExpired())
//        {
//            mUpdateTimer->setTimerExpirySec((F32)adjustment_timeout);
//
//            const S32 FPS_STAT_PERIODS = 50;
//            S32 fps = (S32)llround(LLTrace::get_frame_recording().getPeriodMedianPerSec(LLStatViewer::FPS, FPS_STAT_PERIODS));
//            if (fps < fps_lower_boundary)
//            {
//                S32 fps_dif = fps_lower_boundary - fps;
//                
//                if (sWaterReflections && RenderReflectionDetail > WATER_REFLECT_NONE_WATER_OPAQUE)
//                {
//                    S32 reflection_detail = llclamp(RenderReflectionDetail - 1, WATER_REFLECT_NONE_WATER_OPAQUE, WATER_REFLECT_MINIMAL);
//                    gSavedSettings.setS32("RenderReflectionDetail", reflection_detail);
//                    return;
//                }
//                
//                if (LLPipeline::sRenderDeferred && RenderShadowDetail > 0 && RenderShadowSplits > 0)
//                {
//                    S32 shadow_splits = llclamp(RenderShadowSplits - 1, 0, 3);
//                    gSavedSettings.setS32("RenderShadowSplits", shadow_splits);
//                    return;
//                }
//                
//                if (RenderFarClip > MIN_DRAW_DISTANCE)
//                {
//                    update_far_clip(fps_dif);
//                }
//
//                std::vector<LLCharacter*> valid_nearby_avs;
//                LLWorld::getInstance()->getNearbyAvatarsAndCompl(valid_nearby_avs);
//
//                if (valid_nearby_avs.size() > 1 && LLVOAvatar::sMaxNonImpostors > 1) 
//                {
//                    update_max_non_impostors(fps_dif, valid_nearby_avs.size());
//                }
//            }
//            else if (fps > fps_upper_boundary)
//            {
//                S32 fps_dif = fps_upper_boundary - fps;
//
//                std::vector<LLCharacter*> valid_nearby_avs;
//                LLWorld::getInstance()->getNearbyAvatarsAndCompl(valid_nearby_avs);
//                if (valid_nearby_avs.size() > 1 && (LLVOAvatar::sMaxNonImpostors < valid_nearby_avs.size()))
//                {
//                    update_max_non_impostors(fps_dif, valid_nearby_avs.size());
//                    return;
//                }
//                
//                if (RenderFarClip < MAX_DRAW_DISTANCE)
//                {
//                    update_far_clip(fps_dif);
//                }
//
//                if (LLPipeline::sRenderDeferred && RenderShadowDetail > 0 && RenderShadowSplits < 3)
//                {
//                    S32 shadow_splits = llclamp(RenderShadowSplits + 1, 0, 3);
//                    gSavedSettings.setS32("RenderShadowSplits", shadow_splits);
//                    return;
//                }
//
//                if (sWaterReflections && RenderReflectionDetail < WATER_REFLECT_MINIMAL)
//                {
//                    S32 reflection_detail = llclamp(RenderReflectionDetail + 1, WATER_REFLECT_NONE_WATER_OPAQUE, WATER_REFLECT_MINIMAL);
//                    gSavedSettings.setS32("RenderReflectionDetail", reflection_detail);
//                }
//            }
//        }
//    }
//    else
//    {
//        //wait for FPS to stabilize if the window was minimized or not focused before
//        mUpdateTimer->setTimerExpirySec((F32)initial_adjustment_timeout);
//    }
//}
//
//void LLPipeline::setAdjustmentTimerExpiry(F32 expiration)
//{
//    mUpdateTimer->setTimerExpirySec(expiration);
//}
//
//void LLPipeline::onToggleAutoFPS()
//{
//    if (!gSavedSettings.getBOOL("AutoFPS"))
//    {
//        //reset the number of shadow map splits rendered, when disabling auto-fps
//        //probably should be removed, if we'll have actual UI control for this setting
//        gSavedSettings.setS32("RenderShadowSplits", 3);
//    }
//}
// </FS:Ansariel> [FS performance floater]

// <FS:Ansariel> Reset VB during TP
void LLPipeline::initDeferredVB()
{
	mDeferredVB = new LLVertexBuffer(DEFERRED_VB_MASK, 0);
	if (!mDeferredVB->allocateBuffer(8, 0, true))
	{
		// Most likely going to crash...
		LL_WARNS() << "Failed to allocate Vertex Buffer for deferred rendering" << LL_ENDL;
	}
}
// </FS:Ansariel>

// <FS:Ansariel> FIRE-16829: Visual Artifacts with ALM enabled on AMD graphics
void LLPipeline::initAuxiliaryVB()
{
	mAuxiliaryVB = new LLVertexBuffer(LLVertexBuffer::MAP_VERTEX | LLVertexBuffer::MAP_TEXCOORD0 | LLVertexBuffer::MAP_COLOR, 0);
	if (!mAuxiliaryVB->allocateBuffer(3, 0, true))
	{
		LL_WARNS() << "Failed to allocate auxiliary Vertex Buffer" << LL_ENDL;
		mAuxiliaryVB = NULL;
		return;
	}

	LLStrider<LLVector3> verts;
	mAuxiliaryVB->getVertexStrider(verts);
	verts[0].set(-1.f, -1.f, 0.f);
	verts[1].set(-1.f, 3.f, 0.f);
	verts[2].set(3.f, -1.f, 0.f);
}

void LLPipeline::drawAuxiliaryVB(U32 mask /*= 0*/)
{
	if (!mAuxiliaryVB)
	{
		return;
	}
	mAuxiliaryVB->setBuffer(LLVertexBuffer::MAP_VERTEX | mask);
	mAuxiliaryVB->drawArrays(LLRender::TRIANGLES, 0, 3);
}

void LLPipeline::drawAuxiliaryVB(const LLVector2& tc1, const LLVector2& tc2, U32 mask /*= 0*/)
{
	if (!mAuxiliaryVB)
	{
		return;
	}
	LLStrider<LLVector2> tc;
	mAuxiliaryVB->getTexCoord0Strider(tc);
	tc[0].set(tc1.mV[0], tc1.mV[1]);
	tc[1].set(tc1.mV[0], tc2.mV[1]);
	tc[2].set(tc2.mV[0], tc1.mV[1]);

	drawAuxiliaryVB(LLVertexBuffer::MAP_TEXCOORD0 | mask);
}

void LLPipeline::drawAuxiliaryVB(const LLVector2& tc1, const LLVector2& tc2, const LLColor4& color)
{
	if (!mAuxiliaryVB)
	{
		return;
	}
	LLStrider<LLColor4U> col;
	mAuxiliaryVB->getColorStrider(col);
	col[0].set(color);
	col[1].set(color);
	col[2].set(color);

	drawAuxiliaryVB(tc1, tc2, LLVertexBuffer::MAP_COLOR);
}
// </FS:Ansariel>
=======
>>>>>>> 7bb47833
<|MERGE_RESOLUTION|>--- conflicted
+++ resolved
@@ -140,7 +140,7 @@
 
 // NOTE: Keep in sync with indra/newview/skins/default/xui/en/floater_preferences_graphics_advanced.xml
 // NOTE: Unused consts are commented out since some compilers (on macOS) may complain about unused variables.
-    const S32 WATER_REFLECT_NONE_WATER_OPAQUE       = -2;
+//  const S32 WATER_REFLECT_NONE_WATER_OPAQUE       = -2;
     const S32 WATER_REFLECT_NONE_WATER_TRANSPARENT  = -1;
     const S32 WATER_REFLECT_MINIMAL                 =  0;
 //  const S32 WATER_REFLECT_TERRAIN                 =  1;
@@ -438,7 +438,6 @@
 	mLightingDetail(0),
 	mScreenWidth(0),
 	mScreenHeight(0)
-    //mUpdateTimer(new LLTimer()) // <FS:Ansariel> [FS performance floater]
 {
 	mNoiseMap = 0;
 	mTrueNoiseMap = 0;
@@ -670,26 +669,19 @@
 	connectRefreshCachedSettingsSafe("CameraDoFResScale");
 	connectRefreshCachedSettingsSafe("RenderAutoHideSurfaceAreaLimit");
 	gSavedSettings.getControl("RenderAutoHideSurfaceAreaLimit")->getCommitSignal()->connect(boost::bind(&LLPipeline::refreshCachedSettings));
-    // <FS:Ansariel> [FS performance floater]
-    //gSavedSettings.getControl("AutoFPS")->getCommitSignal()->connect(boost::bind(&LLPipeline::onToggleAutoFPS));
 	connectRefreshCachedSettingsSafe("FSRenderVignette");	// <FS:CR> Import Vignette from Exodus
 	// <FS:Ansariel> Make change to RenderAttachedLights & RenderAttachedParticles instant
 	connectRefreshCachedSettingsSafe("RenderAttachedLights");
 	connectRefreshCachedSettingsSafe("RenderAttachedParticles");
 	// </FS:Ansariel>
     // <FS:Beq> FIRE-16728 Add free aim mouse and focus lock
+	connectRefreshCachedSettingsSafe("FSFocusPointFollowsPointer");
 	connectRefreshCachedSettingsSafe("FSFocusPointLocked");
-	connectRefreshCachedSettingsSafe("FSFocusPointFollowsPointer");
     // </FS:Beq>
 }
 
 LLPipeline::~LLPipeline()
 {
-<<<<<<< HEAD
-    // <FS:Ansariel> [FS performance floater]
-    //delete mUpdateTimer;
-=======
->>>>>>> 7bb47833
 }
 
 void LLPipeline::cleanup()
@@ -11220,21 +11212,12 @@
                               << " is " << ( too_complex ? "" : "not ") << "too complex"
                               << LL_ENDL;
 
-<<<<<<< HEAD
-	bool too_slow = avatar->isTooSlowWithoutShadows(); // <FS:Beq/> only if we really have to do we imposter.
-
-	pushRenderTypeMask();
-	
-	if ( !too_slow && ( visually_muted || too_complex ) )
-	{
-=======
     bool too_slow = avatar->isTooSlowWithShadows();
 
     pushRenderTypeMask();
 
     if ( !too_slow && ( visually_muted || too_complex ) )
     {
->>>>>>> 7bb47833
         // only show jelly doll geometry
 		andRenderTypeMask(LLPipeline::RENDER_TYPE_AVATAR,
 							LLPipeline::RENDER_TYPE_CONTROL_AV,
@@ -11949,148 +11932,7 @@
         LLViewerShaderMgr::instance()->setShaders();
     }
 }
-<<<<<<< HEAD
-
-// <FS:Ansariel> [FS performance floater]
-//const F32 MIN_DRAW_DISTANCE = 64;
-//const F32 MAX_DRAW_DISTANCE = 256;
-//
-//void update_far_clip(F32 fps_dif)
-//{
-//    F32 DIST_PER_FRAME_DIF = 16;
-//
-//    F32 new_far_clip = llclamp(LLPipeline::RenderFarClip - llmin(fps_dif * DIST_PER_FRAME_DIF, (F32)128), MIN_DRAW_DISTANCE, MAX_DRAW_DISTANCE);
-//    gSavedSettings.setF32("RenderFarClip", new_far_clip);
-//}
-//
-//void update_max_non_impostors(F32 fps_dif, S32 max_avatars)
-//{
-//    const F32 IMPOSTORS_PER_FRAME_DIF = 0.5;
-//
-//    U32 new_non_imp = (U32)llclamp((S32)(LLVOAvatar::sMaxNonImpostors - llmin((S32)(fps_dif / IMPOSTORS_PER_FRAME_DIF), 10)), 1, max_avatars);
-//    gSavedSettings.setU32("RenderAvatarMaxNonImpostors", new_non_imp);
-//}
-//
-//void LLPipeline::autoAdjustSettings()
-//{
-//    static LLCachedControl<bool> use_auto_adjustment(gSavedSettings,"AutoFPS");
-//    if (!use_auto_adjustment)
-//    {
-//        return;
-//    }
-//    
-//    if (LLStartUp::getStartupState() < STATE_STARTED || LLApp::isExiting())
-//    {
-//        return;
-//    }
-//
-//    static LLCachedControl<F32> adjustment_timeout(gSavedSettings, "AutoAdjustmentTimeout");
-//    static LLCachedControl<F32> initial_adjustment_timeout(gSavedSettings, "InitialAdjustmentTimeout");
-// 
-//    static LLCachedControl<S32> fps_lower_boundary(gSavedSettings, "AutoFPSLowerBoundary");
-//    static LLCachedControl<S32> fps_upper_boundary(gSavedSettings, "AutoFPSUpperBoundary");
-//
-//    if (gViewerWindow && gViewerWindow->getWindow()->getVisible()
-//        && gFocusMgr.getAppHasFocus() && !gTeleportDisplay)
-//    {
-//        static bool is_init = false;
-//        if (!is_init)
-//        {
-//            //wait for FPS to stabilize after login in-world
-//            mUpdateTimer->setTimerExpirySec((F32)initial_adjustment_timeout);
-//            is_init = true;
-//        }
-//        if (mUpdateTimer->hasExpired())
-//        {
-//            mUpdateTimer->setTimerExpirySec((F32)adjustment_timeout);
-//
-//            const S32 FPS_STAT_PERIODS = 50;
-//            S32 fps = (S32)llround(LLTrace::get_frame_recording().getPeriodMedianPerSec(LLStatViewer::FPS, FPS_STAT_PERIODS));
-//            if (fps < fps_lower_boundary)
-//            {
-//                S32 fps_dif = fps_lower_boundary - fps;
-//                
-//                if (sWaterReflections && RenderReflectionDetail > WATER_REFLECT_NONE_WATER_OPAQUE)
-//                {
-//                    S32 reflection_detail = llclamp(RenderReflectionDetail - 1, WATER_REFLECT_NONE_WATER_OPAQUE, WATER_REFLECT_MINIMAL);
-//                    gSavedSettings.setS32("RenderReflectionDetail", reflection_detail);
-//                    return;
-//                }
-//                
-//                if (LLPipeline::sRenderDeferred && RenderShadowDetail > 0 && RenderShadowSplits > 0)
-//                {
-//                    S32 shadow_splits = llclamp(RenderShadowSplits - 1, 0, 3);
-//                    gSavedSettings.setS32("RenderShadowSplits", shadow_splits);
-//                    return;
-//                }
-//                
-//                if (RenderFarClip > MIN_DRAW_DISTANCE)
-//                {
-//                    update_far_clip(fps_dif);
-//                }
-//
-//                std::vector<LLCharacter*> valid_nearby_avs;
-//                LLWorld::getInstance()->getNearbyAvatarsAndCompl(valid_nearby_avs);
-//
-//                if (valid_nearby_avs.size() > 1 && LLVOAvatar::sMaxNonImpostors > 1) 
-//                {
-//                    update_max_non_impostors(fps_dif, valid_nearby_avs.size());
-//                }
-//            }
-//            else if (fps > fps_upper_boundary)
-//            {
-//                S32 fps_dif = fps_upper_boundary - fps;
-//
-//                std::vector<LLCharacter*> valid_nearby_avs;
-//                LLWorld::getInstance()->getNearbyAvatarsAndCompl(valid_nearby_avs);
-//                if (valid_nearby_avs.size() > 1 && (LLVOAvatar::sMaxNonImpostors < valid_nearby_avs.size()))
-//                {
-//                    update_max_non_impostors(fps_dif, valid_nearby_avs.size());
-//                    return;
-//                }
-//                
-//                if (RenderFarClip < MAX_DRAW_DISTANCE)
-//                {
-//                    update_far_clip(fps_dif);
-//                }
-//
-//                if (LLPipeline::sRenderDeferred && RenderShadowDetail > 0 && RenderShadowSplits < 3)
-//                {
-//                    S32 shadow_splits = llclamp(RenderShadowSplits + 1, 0, 3);
-//                    gSavedSettings.setS32("RenderShadowSplits", shadow_splits);
-//                    return;
-//                }
-//
-//                if (sWaterReflections && RenderReflectionDetail < WATER_REFLECT_MINIMAL)
-//                {
-//                    S32 reflection_detail = llclamp(RenderReflectionDetail + 1, WATER_REFLECT_NONE_WATER_OPAQUE, WATER_REFLECT_MINIMAL);
-//                    gSavedSettings.setS32("RenderReflectionDetail", reflection_detail);
-//                }
-//            }
-//        }
-//    }
-//    else
-//    {
-//        //wait for FPS to stabilize if the window was minimized or not focused before
-//        mUpdateTimer->setTimerExpirySec((F32)initial_adjustment_timeout);
-//    }
-//}
-//
-//void LLPipeline::setAdjustmentTimerExpiry(F32 expiration)
-//{
-//    mUpdateTimer->setTimerExpirySec(expiration);
-//}
-//
-//void LLPipeline::onToggleAutoFPS()
-//{
-//    if (!gSavedSettings.getBOOL("AutoFPS"))
-//    {
-//        //reset the number of shadow map splits rendered, when disabling auto-fps
-//        //probably should be removed, if we'll have actual UI control for this setting
-//        gSavedSettings.setS32("RenderShadowSplits", 3);
-//    }
-//}
-// </FS:Ansariel> [FS performance floater]
+
 
 // <FS:Ansariel> Reset VB during TP
 void LLPipeline::initDeferredVB()
@@ -12161,6 +12003,4 @@
 
 	drawAuxiliaryVB(tc1, tc2, LLVertexBuffer::MAP_COLOR);
 }
-// </FS:Ansariel>
-=======
->>>>>>> 7bb47833
+// </FS:Ansariel>