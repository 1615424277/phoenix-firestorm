/** 
 * @file pipeline.cpp
 * @brief Rendering pipeline.
 *
 * $LicenseInfo:firstyear=2005&license=viewerlgpl$
 * Second Life Viewer Source Code
 * Copyright (C) 2010, Linden Research, Inc.
 * 
 * This library is free software; you can redistribute it and/or
 * modify it under the terms of the GNU Lesser General Public
 * License as published by the Free Software Foundation;
 * version 2.1 of the License only.
 * 
 * This library is distributed in the hope that it will be useful,
 * but WITHOUT ANY WARRANTY; without even the implied warranty of
 * MERCHANTABILITY or FITNESS FOR A PARTICULAR PURPOSE.  See the GNU
 * Lesser General Public License for more details.
 * 
 * You should have received a copy of the GNU Lesser General Public
 * License along with this library; if not, write to the Free Software
 * Foundation, Inc., 51 Franklin Street, Fifth Floor, Boston, MA  02110-1301  USA
 * 
 * Linden Research, Inc., 945 Battery Street, San Francisco, CA  94111  USA
 * $/LicenseInfo$
 */

#include "llviewerprecompiledheaders.h"

#include "pipeline.h"

// library includes
#include "llaudioengine.h" // For debugging.
#include "llerror.h"
#include "llviewercontrol.h"
#include "llfasttimer.h"
#include "llfontgl.h"
#include "llnamevalue.h"
#include "llpointer.h"
#include "llprimitive.h"
#include "llvolume.h"
#include "material_codes.h"
#include "v3color.h"
#include "llui.h" 
#include "llglheaders.h"
#include "llrender.h"
#include "llwindow.h"	// swapBuffers()

// newview includes
#include "llagent.h"
#include "llagentcamera.h"
#include "llappviewer.h"
#include "lltexturecache.h"
#include "lltexturefetch.h"
#include "llimageworker.h"
#include "lldrawable.h"
#include "lldrawpoolalpha.h"
#include "lldrawpoolavatar.h"
#include "lldrawpoolground.h"
#include "lldrawpoolbump.h"
#include "lldrawpooltree.h"
#include "lldrawpoolwater.h"
#include "llface.h"
#include "llfeaturemanager.h"
#include "llfloatertelehub.h"
#include "llfloaterreg.h"
#include "llgldbg.h"
#include "llhudmanager.h"
#include "llhudnametag.h"
#include "llhudtext.h"
#include "lllightconstants.h"
#include "llmeshrepository.h"
#include "llpipelinelistener.h"
#include "llresmgr.h"
#include "llselectmgr.h"
#include "llsky.h"
#include "lltracker.h"
#include "lltool.h"
#include "lltoolmgr.h"
#include "llviewercamera.h"
#include "llviewermediafocus.h"
#include "llviewertexturelist.h"
#include "llviewerobject.h"
#include "llviewerobjectlist.h"
#include "llviewerparcelmgr.h"
#include "llviewerregion.h" // for audio debugging.
#include "llviewerwindow.h" // For getSpinAxis
#include "llvoavatarself.h"
#include "llvocache.h"
#include "llvoground.h"
#include "llvosky.h"
#include "llvotree.h"
#include "llvovolume.h"
#include "llvosurfacepatch.h"
#include "llvowater.h"
#include "llvotree.h"
#include "llvopartgroup.h"
#include "llworld.h"
#include "llcubemap.h"
#include "llviewershadermgr.h"
#include "llviewerstats.h"
#include "llviewerjoystick.h"
#include "llviewerdisplay.h"
#include "llwlparammanager.h"
#include "llwaterparammanager.h"
#include "llspatialpartition.h"
#include "llmutelist.h"
#include "lltoolpie.h"
#include "llnotifications.h"
#include "llpathinglib.h"
#include "llfloaterpathfindingconsole.h"
#include "llfloaterpathfindingcharacters.h"
#include "llfloatertools.h"
#include "llpanelface.h"
#include "llpathfindingpathtool.h"
#include "llscenemonitor.h"
#include "llprogressview.h"
<<<<<<< HEAD
// [RLVa:KB] - Checked: RLVa-2.0.0
#include "rlvactions.h"
#include "rlvlocks.h"
// [/RLVa:KB]
#include "exopostprocess.h"	// <FS:CR> Import Vignette from Exodus
=======
#include "llcleanup.h"
>>>>>>> 7dd8c1fc

#ifdef _DEBUG
// Debug indices is disabled for now for debug performance - djs 4/24/02
//#define DEBUG_INDICES
#else
//#define DEBUG_INDICES
#endif

// Expensive and currently broken
//
#define MATERIALS_IN_REFLECTIONS 0

bool gShiftFrame = false;

//cached settings
BOOL LLPipeline::RenderAvatarVP;
BOOL LLPipeline::VertexShaderEnable;
BOOL LLPipeline::WindLightUseAtmosShaders;
BOOL LLPipeline::RenderDeferred;
F32 LLPipeline::RenderDeferredSunWash;
U32 LLPipeline::RenderFSAASamples;
U32 LLPipeline::RenderResolutionDivisor;
BOOL LLPipeline::RenderUIBuffer;
S32 LLPipeline::RenderShadowDetail;
BOOL LLPipeline::RenderDeferredSSAO;
F32 LLPipeline::RenderShadowResolutionScale;
BOOL LLPipeline::RenderLocalLights;
BOOL LLPipeline::RenderDelayCreation;
BOOL LLPipeline::RenderAnimateRes;
BOOL LLPipeline::FreezeTime;
S32 LLPipeline::DebugBeaconLineWidth;
F32 LLPipeline::RenderHighlightBrightness;
LLColor4 LLPipeline::RenderHighlightColor;
F32 LLPipeline::RenderHighlightThickness;
BOOL LLPipeline::RenderSpotLightsInNondeferred;
LLColor4 LLPipeline::PreviewAmbientColor;
LLColor4 LLPipeline::PreviewDiffuse0;
LLColor4 LLPipeline::PreviewSpecular0;
LLColor4 LLPipeline::PreviewDiffuse1;
LLColor4 LLPipeline::PreviewSpecular1;
LLColor4 LLPipeline::PreviewDiffuse2;
LLColor4 LLPipeline::PreviewSpecular2;
LLVector3 LLPipeline::PreviewDirection0;
LLVector3 LLPipeline::PreviewDirection1;
LLVector3 LLPipeline::PreviewDirection2;
F32 LLPipeline::RenderGlowMinLuminance;
F32 LLPipeline::RenderGlowMaxExtractAlpha;
F32 LLPipeline::RenderGlowWarmthAmount;
LLVector3 LLPipeline::RenderGlowLumWeights;
LLVector3 LLPipeline::RenderGlowWarmthWeights;
S32 LLPipeline::RenderGlowResolutionPow;
S32 LLPipeline::RenderGlowIterations;
F32 LLPipeline::RenderGlowWidth;
F32 LLPipeline::RenderGlowStrength;
BOOL LLPipeline::RenderDepthOfField;
BOOL LLPipeline::RenderDepthOfFieldInEditMode;
//<FS:TS> FIRE-16251: Depth of field does not work underwater
BOOL LLPipeline::FSRenderDepthOfFieldUnderwater;
//</FS:TS> FIRE-16251
F32 LLPipeline::CameraFocusTransitionTime;
F32 LLPipeline::CameraFNumber;
F32 LLPipeline::CameraFocalLength;
F32 LLPipeline::CameraFieldOfView;
F32 LLPipeline::RenderShadowNoise;
F32 LLPipeline::RenderShadowBlurSize;
F32 LLPipeline::RenderSSAOScale;
U32 LLPipeline::RenderSSAOMaxScale;
F32 LLPipeline::RenderSSAOFactor;
LLVector3 LLPipeline::RenderSSAOEffect;
F32 LLPipeline::RenderShadowOffsetError;
F32 LLPipeline::RenderShadowBiasError;
F32 LLPipeline::RenderShadowOffset;
F32 LLPipeline::RenderShadowBias;
F32 LLPipeline::RenderSpotShadowOffset;
F32 LLPipeline::RenderSpotShadowBias;
F32 LLPipeline::RenderEdgeDepthCutoff;
F32 LLPipeline::RenderEdgeNormCutoff;
LLVector3 LLPipeline::RenderShadowGaussian;
F32 LLPipeline::RenderShadowBlurDistFactor;
BOOL LLPipeline::RenderDeferredAtmospheric;
S32 LLPipeline::RenderReflectionDetail;
F32 LLPipeline::RenderHighlightFadeTime;
LLVector3 LLPipeline::RenderShadowClipPlanes;
LLVector3 LLPipeline::RenderShadowOrthoClipPlanes;
LLVector3 LLPipeline::RenderShadowNearDist;
F32 LLPipeline::RenderFarClip;
LLVector3 LLPipeline::RenderShadowSplitExponent;
F32 LLPipeline::RenderShadowErrorCutoff;
F32 LLPipeline::RenderShadowFOVCutoff;
BOOL LLPipeline::CameraOffset;
F32 LLPipeline::CameraMaxCoF;
F32 LLPipeline::CameraDoFResScale;
F32 LLPipeline::RenderAutoHideSurfaceAreaLimit;
LLTrace::EventStatHandle<S64> LLPipeline::sStatBatchSize("renderbatchsize");

const F32 BACKLIGHT_DAY_MAGNITUDE_OBJECT = 0.1f;
const F32 BACKLIGHT_NIGHT_MAGNITUDE_OBJECT = 0.08f;
const U32 DEFERRED_VB_MASK = LLVertexBuffer::MAP_VERTEX | LLVertexBuffer::MAP_TEXCOORD0 | LLVertexBuffer::MAP_TEXCOORD1;

extern S32 gBoxFrame;
//extern BOOL gHideSelectedObjects;
extern BOOL gDisplaySwapBuffers;
extern BOOL gDebugGL;

BOOL	gAvatarBacklight = FALSE;

BOOL	gDebugPipeline = FALSE;
LLPipeline gPipeline;
const LLMatrix4* gGLLastMatrix = NULL;

LLTrace::BlockTimerStatHandle FTM_RENDER_GEOMETRY("Render Geometry");
LLTrace::BlockTimerStatHandle FTM_RENDER_GRASS("Grass");
LLTrace::BlockTimerStatHandle FTM_RENDER_INVISIBLE("Invisible");
LLTrace::BlockTimerStatHandle FTM_RENDER_OCCLUSION("Occlusion");
LLTrace::BlockTimerStatHandle FTM_RENDER_SHINY("Shiny");
LLTrace::BlockTimerStatHandle FTM_RENDER_SIMPLE("Simple");
LLTrace::BlockTimerStatHandle FTM_RENDER_TERRAIN("Terrain");
LLTrace::BlockTimerStatHandle FTM_RENDER_TREES("Trees");
LLTrace::BlockTimerStatHandle FTM_RENDER_UI("UI");
LLTrace::BlockTimerStatHandle FTM_RENDER_WATER("Water");
LLTrace::BlockTimerStatHandle FTM_RENDER_WL_SKY("Windlight Sky");
LLTrace::BlockTimerStatHandle FTM_RENDER_ALPHA("Alpha Objects");
LLTrace::BlockTimerStatHandle FTM_RENDER_CHARACTERS("Avatars");
LLTrace::BlockTimerStatHandle FTM_RENDER_BUMP("Bump");
LLTrace::BlockTimerStatHandle FTM_RENDER_MATERIALS("Render Materials");
LLTrace::BlockTimerStatHandle FTM_RENDER_FULLBRIGHT("Fullbright");
LLTrace::BlockTimerStatHandle FTM_RENDER_GLOW("Glow");
LLTrace::BlockTimerStatHandle FTM_GEO_UPDATE("Geo Update");
LLTrace::BlockTimerStatHandle FTM_PIPELINE_CREATE("Pipeline Create");
LLTrace::BlockTimerStatHandle FTM_POOLRENDER("RenderPool");
LLTrace::BlockTimerStatHandle FTM_POOLS("Pools");
LLTrace::BlockTimerStatHandle FTM_DEFERRED_POOLRENDER("RenderPool (Deferred)");
LLTrace::BlockTimerStatHandle FTM_DEFERRED_POOLS("Pools (Deferred)");
LLTrace::BlockTimerStatHandle FTM_POST_DEFERRED_POOLRENDER("RenderPool (Post)");
LLTrace::BlockTimerStatHandle FTM_POST_DEFERRED_POOLS("Pools (Post)");
LLTrace::BlockTimerStatHandle FTM_RENDER_BLOOM_FBO("First FBO");
LLTrace::BlockTimerStatHandle FTM_STATESORT("Sort Draw State");
LLTrace::BlockTimerStatHandle FTM_PIPELINE("Pipeline");
LLTrace::BlockTimerStatHandle FTM_CLIENT_COPY("Client Copy");
LLTrace::BlockTimerStatHandle FTM_RENDER_DEFERRED("Deferred Shading");


static LLTrace::BlockTimerStatHandle FTM_STATESORT_DRAWABLE("Sort Drawables");
static LLTrace::BlockTimerStatHandle FTM_STATESORT_POSTSORT("Post Sort");

static LLStaticHashedString sTint("tint");
static LLStaticHashedString sAmbiance("ambiance");
static LLStaticHashedString sAlphaScale("alpha_scale");
static LLStaticHashedString sNormMat("norm_mat");
static LLStaticHashedString sOffset("offset");
static LLStaticHashedString sScreenRes("screenRes");
static LLStaticHashedString sDelta("delta");
static LLStaticHashedString sDistFactor("dist_factor");
static LLStaticHashedString sKern("kern");
static LLStaticHashedString sKernScale("kern_scale");

//----------------------------------------
std::string gPoolNames[] = 
{
	// Correspond to LLDrawpool enum render type
	"NONE",
	"POOL_SIMPLE",
	"POOL_GROUND",
	"POOL_FULLBRIGHT",
	"POOL_BUMP",
	"POOL_MATERIALS",
	"POOL_TERRAIN,"	
	"POOL_SKY",
	"POOL_WL_SKY",
	"POOL_TREE",
	"POOL_ALPHA_MASK",
	"POOL_FULLBRIGHT_ALPHA_MASK",
	"POOL_GRASS",
	"POOL_INVISIBLE",
	"POOL_AVATAR",
	"POOL_VOIDWATER",
	"POOL_WATER",
	"POOL_GLOW",
	"POOL_ALPHA"
};

void drawBox(const LLVector4a& c, const LLVector4a& r);
void drawBoxOutline(const LLVector3& pos, const LLVector3& size);
U32 nhpo2(U32 v);
LLVertexBuffer* ll_create_cube_vb(U32 type_mask, U32 usage);

glh::matrix4f glh_copy_matrix(F32* src)
{
	glh::matrix4f ret;
	ret.set_value(src);
	return ret;
}

glh::matrix4f glh_get_current_modelview()
{
	return glh_copy_matrix(gGLModelView);
}

glh::matrix4f glh_get_current_projection()
{
	return glh_copy_matrix(gGLProjection);
}

glh::matrix4f glh_get_last_modelview()
{
	return glh_copy_matrix(gGLLastModelView);
}

glh::matrix4f glh_get_last_projection()
{
	return glh_copy_matrix(gGLLastProjection);
}

void glh_copy_matrix(const glh::matrix4f& src, F32* dst)
{
	for (U32 i = 0; i < 16; i++)
	{
		dst[i] = src.m[i];
	}
}

void glh_set_current_modelview(const glh::matrix4f& mat)
{
	glh_copy_matrix(mat, gGLModelView);
}

void glh_set_current_projection(glh::matrix4f& mat)
{
	glh_copy_matrix(mat, gGLProjection);
}

glh::matrix4f gl_ortho(GLfloat left, GLfloat right, GLfloat bottom, GLfloat top, GLfloat znear, GLfloat zfar)
{
	glh::matrix4f ret(
		2.f/(right-left), 0.f, 0.f, -(right+left)/(right-left),
		0.f, 2.f/(top-bottom), 0.f, -(top+bottom)/(top-bottom),
		0.f, 0.f, -2.f/(zfar-znear),  -(zfar+znear)/(zfar-znear),
		0.f, 0.f, 0.f, 1.f);

	return ret;
}

void display_update_camera();
//----------------------------------------

S32		LLPipeline::sCompiles = 0;

BOOL	LLPipeline::sPickAvatar = TRUE;
BOOL	LLPipeline::sDynamicLOD = TRUE;
BOOL	LLPipeline::sShowHUDAttachments = TRUE;
BOOL	LLPipeline::sRenderMOAPBeacons = FALSE;
BOOL	LLPipeline::sRenderPhysicalBeacons = TRUE;
BOOL	LLPipeline::sRenderScriptedBeacons = FALSE;
BOOL	LLPipeline::sRenderScriptedTouchBeacons = TRUE;
BOOL	LLPipeline::sRenderParticleBeacons = FALSE;
BOOL	LLPipeline::sRenderSoundBeacons = FALSE;
BOOL	LLPipeline::sRenderBeacons = FALSE;
BOOL	LLPipeline::sRenderHighlight = TRUE;
LLRender::eTexIndex LLPipeline::sRenderHighlightTextureChannel = LLRender::DIFFUSE_MAP;
BOOL	LLPipeline::sForceOldBakedUpload = FALSE;
S32		LLPipeline::sUseOcclusion = 0;
BOOL	LLPipeline::sDelayVBUpdate = TRUE;
BOOL	LLPipeline::sAutoMaskAlphaDeferred = TRUE;
BOOL	LLPipeline::sAutoMaskAlphaNonDeferred = FALSE;
BOOL	LLPipeline::sDisableShaders = FALSE;
BOOL	LLPipeline::sRenderBump = TRUE;
BOOL	LLPipeline::sBakeSunlight = FALSE;
BOOL	LLPipeline::sNoAlpha = FALSE;
BOOL	LLPipeline::sUseTriStrips = TRUE;
BOOL	LLPipeline::sUseFarClip = TRUE;
BOOL	LLPipeline::sShadowRender = FALSE;
BOOL	LLPipeline::sWaterReflections = FALSE;
BOOL	LLPipeline::sRenderGlow = FALSE;
BOOL	LLPipeline::sReflectionRender = FALSE;
BOOL	LLPipeline::sImpostorRender = FALSE;
BOOL	LLPipeline::sImpostorRenderAlphaDepthPass = FALSE;
BOOL	LLPipeline::sUnderWaterRender = FALSE;
BOOL	LLPipeline::sTextureBindTest = FALSE;
BOOL	LLPipeline::sRenderFrameTest = FALSE;
BOOL	LLPipeline::sRenderAttachedLights = TRUE;
BOOL	LLPipeline::sRenderAttachedParticles = TRUE;
BOOL	LLPipeline::sRenderDeferred = FALSE;
BOOL    LLPipeline::sMemAllocationThrottled = FALSE;
S32		LLPipeline::sVisibleLightCount = 0;
F32		LLPipeline::sMinRenderSize = 0.f;
BOOL	LLPipeline::sRenderingHUDs;
F32	LLPipeline::sVolumeSAFrame = 0.f; // ZK LBG

bool	LLPipeline::sRenderParticles; // <FS:LO> flag to hold correct, user selected, status of particles
// [SL:KB] - Patch: Render-TextureToggle (Catznip-4.0)
bool	LLPipeline::sRenderTextures = true;
// [/SL:KB]

// EventHost API LLPipeline listener.
static LLPipelineListener sPipelineListener;

static LLCullResult* sCull = NULL;

void validate_framebuffer_object();


bool addDeferredAttachments(LLRenderTarget& target)
{
	return target.addColorAttachment(GL_SRGB8_ALPHA8) && //specular
			target.addColorAttachment(GL_RGB10_A2); //normal+z
}

LLPipeline::LLPipeline() :
	mBackfaceCull(FALSE),
	mMatrixOpCount(0),
	mTextureMatrixOps(0),
	mNumVisibleNodes(0),
	mNumVisibleFaces(0),

	mInitialized(FALSE),
	mVertexShadersEnabled(FALSE),
	mVertexShadersLoaded(0),
	mTransformFeedbackPrimitives(0),
	mRenderDebugFeatureMask(0),
	mRenderDebugMask(0),
	mOldRenderDebugMask(0),
	mMeshDirtyQueryObject(0),
	mGroupQ1Locked(false),
	mGroupQ2Locked(false),
	mResetVertexBuffers(false),
	mLastRebuildPool(NULL),
	mAlphaPool(NULL),
	mSkyPool(NULL),
	mTerrainPool(NULL),
	mWaterPool(NULL),
	mGroundPool(NULL),
	mSimplePool(NULL),
	mGrassPool(NULL),
	mAlphaMaskPool(NULL),
	mFullbrightAlphaMaskPool(NULL),
	mFullbrightPool(NULL),
	mInvisiblePool(NULL),
	mGlowPool(NULL),
	mBumpPool(NULL),
	mMaterialsPool(NULL),
	mWLSkyPool(NULL),
	mLightMask(0),
	mLightMovingMask(0),
	mLightingDetail(0),
	mScreenWidth(0),
	mScreenHeight(0)
{
	mNoiseMap = 0;
	mTrueNoiseMap = 0;
	mLightFunc = 0;
}

void LLPipeline::connectRefreshCachedSettingsSafe(const std::string name)
{
	LLPointer<LLControlVariable> cntrl_ptr = gSavedSettings.getControl(name);
	if ( cntrl_ptr.isNull() )
	{
		LL_WARNS() << "Global setting name not found:" << name << LL_ENDL;
	}
	else
	{
		cntrl_ptr->getCommitSignal()->connect(boost::bind(&LLPipeline::refreshCachedSettings));
	}
}

void LLPipeline::init()
{
	refreshCachedSettings();

	gOctreeMaxCapacity = gSavedSettings.getU32("OctreeMaxNodeCapacity");
	gOctreeMinSize = gSavedSettings.getF32("OctreeMinimumNodeSize");
	sDynamicLOD = gSavedSettings.getBOOL("RenderDynamicLOD");
	sRenderBump = gSavedSettings.getBOOL("RenderObjectBump");
	sUseTriStrips = gSavedSettings.getBOOL("RenderUseTriStrips");
	LLVertexBuffer::sUseStreamDraw = gSavedSettings.getBOOL("RenderUseStreamVBO");
	LLVertexBuffer::sUseVAO = gSavedSettings.getBOOL("RenderUseVAO");
	LLVertexBuffer::sPreferStreamDraw = gSavedSettings.getBOOL("RenderPreferStreamDraw");
	sRenderAttachedLights = gSavedSettings.getBOOL("RenderAttachedLights");
	sRenderAttachedParticles = gSavedSettings.getBOOL("RenderAttachedParticles");

	sRenderMOAPBeacons = gSavedSettings.getBOOL("moapbeacon");
	sRenderPhysicalBeacons = gSavedSettings.getBOOL("physicalbeacon");
	sRenderScriptedBeacons = gSavedSettings.getBOOL("scriptsbeacon");
	sRenderScriptedTouchBeacons = gSavedSettings.getBOOL("scripttouchbeacon");
	sRenderParticleBeacons = gSavedSettings.getBOOL("particlesbeacon");
	sRenderSoundBeacons = gSavedSettings.getBOOL("soundsbeacon");
	sRenderBeacons = gSavedSettings.getBOOL("renderbeacons");
	sRenderHighlight = gSavedSettings.getBOOL("renderhighlights");

	mInitialized = TRUE;
	
	stop_glerror();

	//create render pass pools
	getPool(LLDrawPool::POOL_ALPHA);
	getPool(LLDrawPool::POOL_SIMPLE);
	getPool(LLDrawPool::POOL_ALPHA_MASK);
	getPool(LLDrawPool::POOL_FULLBRIGHT_ALPHA_MASK);
	getPool(LLDrawPool::POOL_GRASS);
	getPool(LLDrawPool::POOL_FULLBRIGHT);
	getPool(LLDrawPool::POOL_INVISIBLE);
	getPool(LLDrawPool::POOL_BUMP);
	getPool(LLDrawPool::POOL_MATERIALS);
	getPool(LLDrawPool::POOL_GLOW);

	resetFrameStats();

	if (gSavedSettings.getBOOL("DisableAllRenderFeatures"))
	{
		clearAllRenderDebugFeatures();
	}
	else
	{
		setAllRenderDebugFeatures(); // By default, all debugging features on
	}
	clearAllRenderDebugDisplays(); // All debug displays off

	sRenderParticles = true; // <FS:LO> flag to hold correct, user selected, status of particles

	if (gSavedSettings.getBOOL("DisableAllRenderTypes"))
	{
		clearAllRenderTypes();
	}
	else
	{
		setAllRenderTypes(); // By default, all rendering types start enabled
		// Don't turn on ground when this is set
		// Mac Books with intel 950s need this
		if(!gSavedSettings.getBOOL("RenderGround"))
		{
			toggleRenderType(RENDER_TYPE_GROUND);
		}
	}

	// make sure RenderPerformanceTest persists (hackity hack hack)
	// disables non-object rendering (UI, sky, water, etc)
	if (gSavedSettings.getBOOL("RenderPerformanceTest"))
	{
		gSavedSettings.setBOOL("RenderPerformanceTest", FALSE);
		gSavedSettings.setBOOL("RenderPerformanceTest", TRUE);
	}

	mOldRenderDebugMask = mRenderDebugMask;

	mBackfaceCull = TRUE;

	stop_glerror();
	
	// Enable features
		
	LLViewerShaderMgr::instance()->setShaders();

	stop_glerror();

	for (U32 i = 0; i < 2; ++i)
	{
		mSpotLightFade[i] = 1.f;
	}

	if (mCubeVB.isNull())
	{
		mCubeVB = ll_create_cube_vb(LLVertexBuffer::MAP_VERTEX, GL_STATIC_DRAW_ARB);
	}

	mDeferredVB = new LLVertexBuffer(DEFERRED_VB_MASK, 0);
	mDeferredVB->allocateBuffer(8, 0, true);
	setLightingDetail(-1);
	
	//
	// Update all settings to trigger a cached settings refresh
	//
	connectRefreshCachedSettingsSafe("RenderAutoMaskAlphaDeferred");
	connectRefreshCachedSettingsSafe("RenderAutoMaskAlphaNonDeferred");
	connectRefreshCachedSettingsSafe("RenderUseFarClip");
	connectRefreshCachedSettingsSafe("RenderAvatarMaxNonImpostors");
	connectRefreshCachedSettingsSafe("RenderDelayVBUpdate");
	connectRefreshCachedSettingsSafe("UseOcclusion");
	connectRefreshCachedSettingsSafe("VertexShaderEnable");
	connectRefreshCachedSettingsSafe("RenderAvatarVP");
	connectRefreshCachedSettingsSafe("WindLightUseAtmosShaders");
	connectRefreshCachedSettingsSafe("RenderDeferred");
	connectRefreshCachedSettingsSafe("RenderDeferredSunWash");
	connectRefreshCachedSettingsSafe("RenderFSAASamples");
	connectRefreshCachedSettingsSafe("RenderResolutionDivisor");
	connectRefreshCachedSettingsSafe("RenderUIBuffer");
	connectRefreshCachedSettingsSafe("RenderShadowDetail");
	connectRefreshCachedSettingsSafe("RenderDeferredSSAO");
	connectRefreshCachedSettingsSafe("RenderShadowResolutionScale");
	connectRefreshCachedSettingsSafe("RenderLocalLights");
	connectRefreshCachedSettingsSafe("RenderDelayCreation");
	connectRefreshCachedSettingsSafe("RenderAnimateRes");
	connectRefreshCachedSettingsSafe("FreezeTime");
	connectRefreshCachedSettingsSafe("DebugBeaconLineWidth");
	connectRefreshCachedSettingsSafe("RenderHighlightBrightness");
	connectRefreshCachedSettingsSafe("RenderHighlightColor");
	connectRefreshCachedSettingsSafe("RenderHighlightThickness");
	connectRefreshCachedSettingsSafe("RenderSpotLightsInNondeferred");
	connectRefreshCachedSettingsSafe("PreviewAmbientColor");
	connectRefreshCachedSettingsSafe("PreviewDiffuse0");
	connectRefreshCachedSettingsSafe("PreviewSpecular0");
	connectRefreshCachedSettingsSafe("PreviewDiffuse1");
	connectRefreshCachedSettingsSafe("PreviewSpecular1");
	connectRefreshCachedSettingsSafe("PreviewDiffuse2");
	connectRefreshCachedSettingsSafe("PreviewSpecular2");
	connectRefreshCachedSettingsSafe("PreviewDirection0");
	connectRefreshCachedSettingsSafe("PreviewDirection1");
	connectRefreshCachedSettingsSafe("PreviewDirection2");
	connectRefreshCachedSettingsSafe("RenderGlowMinLuminance");
	connectRefreshCachedSettingsSafe("RenderGlowMaxExtractAlpha");
	connectRefreshCachedSettingsSafe("RenderGlowWarmthAmount");
	connectRefreshCachedSettingsSafe("RenderGlowLumWeights");
	connectRefreshCachedSettingsSafe("RenderGlowWarmthWeights");
	connectRefreshCachedSettingsSafe("RenderGlowResolutionPow");
	connectRefreshCachedSettingsSafe("RenderGlowIterations");
	connectRefreshCachedSettingsSafe("RenderGlowWidth");
	connectRefreshCachedSettingsSafe("RenderGlowStrength");
	connectRefreshCachedSettingsSafe("RenderDepthOfField");
	connectRefreshCachedSettingsSafe("RenderDepthOfFieldInEditMode");
	//<FS:TS> FIRE-16251: Depth of Field does not work underwater
	connectRefreshCachedSettingsSafe("FSRenderDoFUnderwater");
	//</FS:TS> FIRE-16251
	connectRefreshCachedSettingsSafe("CameraFocusTransitionTime");
	connectRefreshCachedSettingsSafe("CameraFNumber");
	connectRefreshCachedSettingsSafe("CameraFocalLength");
	connectRefreshCachedSettingsSafe("CameraFieldOfView");
	connectRefreshCachedSettingsSafe("RenderShadowNoise");
	connectRefreshCachedSettingsSafe("RenderShadowBlurSize");
	connectRefreshCachedSettingsSafe("RenderSSAOScale");
	connectRefreshCachedSettingsSafe("RenderSSAOMaxScale");
	connectRefreshCachedSettingsSafe("RenderSSAOFactor");
	connectRefreshCachedSettingsSafe("RenderSSAOEffect");
	connectRefreshCachedSettingsSafe("RenderShadowOffsetError");
	connectRefreshCachedSettingsSafe("RenderShadowBiasError");
	connectRefreshCachedSettingsSafe("RenderShadowOffset");
	connectRefreshCachedSettingsSafe("RenderShadowBias");
	connectRefreshCachedSettingsSafe("RenderSpotShadowOffset");
	connectRefreshCachedSettingsSafe("RenderSpotShadowBias");
	connectRefreshCachedSettingsSafe("RenderEdgeDepthCutoff");
	connectRefreshCachedSettingsSafe("RenderEdgeNormCutoff");
	connectRefreshCachedSettingsSafe("RenderShadowGaussian");
	connectRefreshCachedSettingsSafe("RenderShadowBlurDistFactor");
	connectRefreshCachedSettingsSafe("RenderDeferredAtmospheric");
	connectRefreshCachedSettingsSafe("RenderReflectionDetail");
	connectRefreshCachedSettingsSafe("RenderHighlightFadeTime");
	connectRefreshCachedSettingsSafe("RenderShadowClipPlanes");
	connectRefreshCachedSettingsSafe("RenderShadowOrthoClipPlanes");
	connectRefreshCachedSettingsSafe("RenderShadowNearDist");
	connectRefreshCachedSettingsSafe("RenderFarClip");
	connectRefreshCachedSettingsSafe("RenderShadowSplitExponent");
	connectRefreshCachedSettingsSafe("RenderShadowErrorCutoff");
	connectRefreshCachedSettingsSafe("RenderShadowFOVCutoff");
	connectRefreshCachedSettingsSafe("CameraOffset");
	connectRefreshCachedSettingsSafe("CameraMaxCoF");
	connectRefreshCachedSettingsSafe("CameraDoFResScale");
	connectRefreshCachedSettingsSafe("RenderAutoHideSurfaceAreaLimit");
	gSavedSettings.getControl("RenderAutoHideSurfaceAreaLimit")->getCommitSignal()->connect(boost::bind(&LLPipeline::refreshCachedSettings));
	connectRefreshCachedSettingsSafe("FSRenderVignette");	// <FS:CR> Import Vignette from Exodus
	// <FS:Ansariel> Make change to RenderAttachedLights & RenderAttachedParticles instant
	connectRefreshCachedSettingsSafe("RenderAttachedLights");
	connectRefreshCachedSettingsSafe("RenderAttachedParticles");
	// </FS:Ansariel>
}

LLPipeline::~LLPipeline()
{

}

void LLPipeline::cleanup()
{
	assertInitialized();

	mGroupQ1.clear() ;
	mGroupQ2.clear() ;

	for(pool_set_t::iterator iter = mPools.begin();
		iter != mPools.end(); )
	{
		pool_set_t::iterator curiter = iter++;
		LLDrawPool* poolp = *curiter;
		if (poolp->isFacePool())
		{
			LLFacePool* face_pool = (LLFacePool*) poolp;
			if (face_pool->mReferences.empty())
			{
				mPools.erase(curiter);
				removeFromQuickLookup( poolp );
				delete poolp;
			}
		}
		else
		{
			mPools.erase(curiter);
			removeFromQuickLookup( poolp );
			delete poolp;
		}
	}
	
	if (!mTerrainPools.empty())
	{
		LL_WARNS() << "Terrain Pools not cleaned up" << LL_ENDL;
	}
	if (!mTreePools.empty())
	{
		LL_WARNS() << "Tree Pools not cleaned up" << LL_ENDL;
	}
		
	delete mAlphaPool;
	mAlphaPool = NULL;
	delete mSkyPool;
	mSkyPool = NULL;
	delete mTerrainPool;
	mTerrainPool = NULL;
	delete mWaterPool;
	mWaterPool = NULL;
	delete mGroundPool;
	mGroundPool = NULL;
	delete mSimplePool;
	mSimplePool = NULL;
	delete mFullbrightPool;
	mFullbrightPool = NULL;
	delete mInvisiblePool;
	mInvisiblePool = NULL;
	delete mGlowPool;
	mGlowPool = NULL;
	delete mBumpPool;
	mBumpPool = NULL;
	// don't delete wl sky pool it was handled above in the for loop
	//delete mWLSkyPool;
	mWLSkyPool = NULL;

	releaseGLBuffers();

	mFaceSelectImagep = NULL;

	mMovedBridge.clear();

	mInitialized = FALSE;

	mDeferredVB = NULL;

	mCubeVB = NULL;
}

//============================================================================

void LLPipeline::destroyGL() 
{
	stop_glerror();
	unloadShaders();
	mHighlightFaces.clear();
	
	resetDrawOrders();

	resetVertexBuffers();

	releaseGLBuffers();

	if (LLVertexBuffer::sEnableVBOs)
	{
		LLVertexBuffer::sEnableVBOs = FALSE;
	}

	if (mMeshDirtyQueryObject)
	{
		glDeleteQueriesARB(1, &mMeshDirtyQueryObject);
		mMeshDirtyQueryObject = 0;
	}
}

static LLTrace::BlockTimerStatHandle FTM_RESIZE_SCREEN_TEXTURE("Resize Screen Texture");

//static
void LLPipeline::throttleNewMemoryAllocation(BOOL disable)
{
	if(sMemAllocationThrottled != disable)
	{
		sMemAllocationThrottled = disable ;

		if(sMemAllocationThrottled)
		{
			//send out notification
			LLNotification::Params params("LowMemory");
			LLNotifications::instance().add(params);

			//release some memory.
		}
	}
}

void LLPipeline::resizeScreenTexture()
{
	LL_RECORD_BLOCK_TIME(FTM_RESIZE_SCREEN_TEXTURE);
	if (gPipeline.canUseVertexShaders() && assertInitialized())
	{
		GLuint resX = gViewerWindow->getWorldViewWidthRaw();
		GLuint resY = gViewerWindow->getWorldViewHeightRaw();
	
// [RLVa:KB] - Checked: 2014-02-23 (RLVa-1.4.10)
		U32 resMod = RenderResolutionDivisor, resAdjustedX = resX, resAdjustedY = resY;
		if ( (resMod > 1) && (resMod < resX) && (resMod < resY) )
		{
			resAdjustedX /= resMod;
			resAdjustedY /= resMod;
		}

		if ( (resAdjustedX != mScreen.getWidth()) || (resAdjustedY != mScreen.getHeight()) )
// [/RLVa:KB]
//		if ((resX != mScreen.getWidth()) || (resY != mScreen.getHeight()))
		{
			releaseScreenBuffers();
		if (!allocateScreenBuffer(resX,resY))
			{
#if PROBABLE_FALSE_DISABLES_OF_ALM_HERE
				//FAILSAFE: screen buffer allocation failed, disable deferred rendering if it's enabled
				//NOTE: if the session closes successfully after this call, deferred rendering will be 
				// disabled on future sessions
				if (LLPipeline::sRenderDeferred)
				{
					// <FS:ND>FIRE-9943; resizeScreenTexture will try to disable deferred mode in low memory situations.
					// Depending on 	the state of the pipeline. this can trigger illegal deletion of drawables.
					// To work around that, resizeScreen	Texture will just set a flag, which then later does trigger the change
					// in shaders.	

					// gSavedSettings.setBOOL("RenderDeferred", FALSE);
					// LLPipeline::refreshCachedSettings();

					TriggeredDisabledDeferred = true;

					// </FS:ND>
				}
#endif
			}
		}
	}
}

void LLPipeline::allocatePhysicsBuffer()
{
	GLuint resX = gViewerWindow->getWorldViewWidthRaw();
	GLuint resY = gViewerWindow->getWorldViewHeightRaw();

	if (mPhysicsDisplay.getWidth() != resX || mPhysicsDisplay.getHeight() != resY)
	{
		mPhysicsDisplay.allocate(resX, resY, GL_RGBA, TRUE, FALSE, LLTexUnit::TT_RECT_TEXTURE, FALSE);
	}
}

bool LLPipeline::allocateScreenBuffer(U32 resX, U32 resY)
{
	refreshCachedSettings();
	
	bool save_settings = sRenderDeferred;
	if (save_settings)
	{
		// Set this flag in case we crash while resizing window or allocating space for deferred rendering targets
		gSavedSettings.setBOOL("RenderInitError", TRUE);
		gSavedSettings.saveToFile( gSavedSettings.getString("ClientSettingsFile"), TRUE );
	}

	eFBOStatus ret = doAllocateScreenBuffer(resX, resY);

	if (save_settings)
	{
		// don't disable shaders on next session
		gSavedSettings.setBOOL("RenderInitError", FALSE);
		gSavedSettings.saveToFile( gSavedSettings.getString("ClientSettingsFile"), TRUE );
	}
	
	if (ret == FBO_FAILURE)
	{ //FAILSAFE: screen buffer allocation failed, disable deferred rendering if it's enabled
		//NOTE: if the session closes successfully after this call, deferred rendering will be 
		// disabled on future sessions
		if (LLPipeline::sRenderDeferred)
		{
			gSavedSettings.setBOOL("RenderDeferred", FALSE);
			LLPipeline::refreshCachedSettings();
		}
	}

	return ret == FBO_SUCCESS_FULLRES;
}


LLPipeline::eFBOStatus LLPipeline::doAllocateScreenBuffer(U32 resX, U32 resY)
{
	// try to allocate screen buffers at requested resolution and samples
	// - on failure, shrink number of samples and try again
	// - if not multisampled, shrink resolution and try again (favor X resolution over Y)
	// Make sure to call "releaseScreenBuffers" after each failure to cleanup the partially loaded state

	U32 samples = RenderFSAASamples;

	eFBOStatus ret = FBO_SUCCESS_FULLRES;
	if (!allocateScreenBuffer(resX, resY, samples))
	{
		//failed to allocate at requested specification, return false
		ret = FBO_FAILURE;

		releaseScreenBuffers();
		//reduce number of samples 
		while (samples > 0)
		{
			samples /= 2;
			if (allocateScreenBuffer(resX, resY, samples))
			{ //success
				return FBO_SUCCESS_LOWRES;
			}
			releaseScreenBuffers();
		}

		samples = 0;

		//reduce resolution
		while (resY > 0 && resX > 0)
		{
			resY /= 2;
			if (allocateScreenBuffer(resX, resY, samples))
			{
				return FBO_SUCCESS_LOWRES;
			}
			releaseScreenBuffers();

			resX /= 2;
			if (allocateScreenBuffer(resX, resY, samples))
			{
				return FBO_SUCCESS_LOWRES;
			}
			releaseScreenBuffers();
		}

		LL_WARNS() << "Unable to allocate screen buffer at any resolution!" << LL_ENDL;
	}

	return ret;
}

bool LLPipeline::allocateScreenBuffer(U32 resX, U32 resY, U32 samples)
{
	refreshCachedSettings();

	// remember these dimensions
	mScreenWidth = resX;
	mScreenHeight = resY;
	
	U32 res_mod = RenderResolutionDivisor;

	//<FS:TS> FIRE-7066: RenderResolutionDivisor broken if higher than
	//		smallest screen dimension
	if (res_mod >= resX)
	{
		res_mod = resX - 1;
	}
	if (res_mod >= resY)
	{
		res_mod = resY - 1;
	}
	//</FS:TS> FIRE-7066

	if (res_mod > 1 && res_mod < resX && res_mod < resY)
	{
		resX /= res_mod;
		resY /= res_mod;
	}

	if (RenderUIBuffer)
	{
		if (!mUIScreen.allocate(resX,resY, GL_RGBA, FALSE, FALSE, LLTexUnit::TT_RECT_TEXTURE, FALSE))
		{
			return false;
		}
	}	

	if (LLPipeline::sRenderDeferred)
	{
		S32 shadow_detail = RenderShadowDetail;
		BOOL ssao = RenderDeferredSSAO;
		
		const U32 occlusion_divisor = 3;

		//allocate deferred rendering color buffers
		if (!mDeferredScreen.allocate(resX, resY, GL_SRGB8_ALPHA8, TRUE, TRUE, LLTexUnit::TT_RECT_TEXTURE, FALSE, samples)) return false;
		if (!mDeferredDepth.allocate(resX, resY, 0, TRUE, FALSE, LLTexUnit::TT_RECT_TEXTURE, FALSE, samples)) return false;
		if (!mOcclusionDepth.allocate(resX/occlusion_divisor, resY/occlusion_divisor, 0, TRUE, FALSE, LLTexUnit::TT_RECT_TEXTURE, FALSE, samples)) return false;
		if (!addDeferredAttachments(mDeferredScreen)) return false;
	
		GLuint screenFormat = GL_RGBA16;
		if (gGLManager.mIsATI)
		{
			screenFormat = GL_RGBA12;
		}

		if (gGLManager.mGLVersion < 4.f && gGLManager.mIsNVIDIA)
		{
			screenFormat = GL_RGBA16F_ARB;
		}
        
		if (!mScreen.allocate(resX, resY, screenFormat, FALSE, FALSE, LLTexUnit::TT_RECT_TEXTURE, FALSE, samples)) return false;
		if (samples > 0)
		{
			if (!mFXAABuffer.allocate(resX, resY, GL_RGBA, FALSE, FALSE, LLTexUnit::TT_TEXTURE, FALSE, samples)) return false;
		}
		else
		{
			mFXAABuffer.release();
		}
		
		if (shadow_detail > 0 || ssao || RenderDepthOfField || samples > 0)
		{ //only need mDeferredLight for shadows OR ssao OR dof OR fxaa
			if (!mDeferredLight.allocate(resX, resY, GL_RGBA, FALSE, FALSE, LLTexUnit::TT_RECT_TEXTURE, FALSE)) return false;
		}
		else
		{
			mDeferredLight.release();
		}

		F32 scale = RenderShadowResolutionScale;

		if (shadow_detail > 0)
		{ //allocate 4 sun shadow maps
			U32 sun_shadow_map_width = ((U32(resX*scale)+1)&~1); // must be even to avoid a stripe in the horizontal shadow blur
			for (U32 i = 0; i < 4; i++)
			{
				if (!mShadow[i].allocate(sun_shadow_map_width,U32(resY*scale), 0, TRUE, FALSE, LLTexUnit::TT_TEXTURE)) return false;
				if (!mShadowOcclusion[i].allocate(mShadow[i].getWidth()/occlusion_divisor, mShadow[i].getHeight()/occlusion_divisor, 0, TRUE, FALSE, LLTexUnit::TT_TEXTURE)) return false;
			}
		}
		else
		{
			for (U32 i = 0; i < 4; i++)
			{
				mShadow[i].release();
				mShadowOcclusion[i].release();
			}
		}

		U32 width = (U32) (resX*scale);
		U32 height = width;

		if (shadow_detail > 1)
		{ //allocate two spot shadow maps
			U32 spot_shadow_map_width = width;
			for (U32 i = 4; i < 6; i++)
			{
				if (!mShadow[i].allocate(spot_shadow_map_width, height, 0, TRUE, FALSE)) return false;
				if (!mShadowOcclusion[i].allocate(mShadow[i].getWidth()/occlusion_divisor, mShadow[i].getHeight()/occlusion_divisor, 0, TRUE, FALSE)) return false;
			}
		}
		else
		{
			for (U32 i = 4; i < 6; i++)
			{
				mShadow[i].release();
				mShadowOcclusion[i].release();
			}
		}

		//HACK make screenbuffer allocations start failing after 30 seconds
		if (gSavedSettings.getBOOL("SimulateFBOFailure"))
		{
			return false;
		}
	}
	else
	{
		mDeferredLight.release();
				
		for (U32 i = 0; i < 6; i++)
		{
			mShadow[i].release();
			mShadowOcclusion[i].release();
		}
		mFXAABuffer.release();
		mScreen.release();
		mDeferredScreen.release(); //make sure to release any render targets that share a depth buffer with mDeferredScreen first
		mDeferredDepth.release();
		mOcclusionDepth.release();
						
		if (!mScreen.allocate(resX, resY, GL_RGBA, TRUE, TRUE, LLTexUnit::TT_RECT_TEXTURE, FALSE)) return false;		
	}
	
	if (LLPipeline::sRenderDeferred)
	{ //share depth buffer between deferred targets
		mDeferredScreen.shareDepthBuffer(mScreen);
	}

	gGL.getTexUnit(0)->disable();

	stop_glerror();

	return true;
}

//static
void LLPipeline::updateRenderBump()
{
	sRenderBump = gSavedSettings.getBOOL("RenderObjectBump");
}

//static
void LLPipeline::updateRenderDeferred()
{
	BOOL deferred = ((RenderDeferred && 
					 LLRenderTarget::sUseFBO &&
					 LLFeatureManager::getInstance()->isFeatureAvailable("RenderDeferred") &&	 
					 LLPipeline::sRenderBump &&
					 VertexShaderEnable && 
					 RenderAvatarVP &&
					 WindLightUseAtmosShaders) ? TRUE : FALSE) &&
					!gUseWireframe;

	sRenderDeferred = deferred;
	exoPostProcess::instance().ExodusRenderPostUpdate(); // <FS:CR> Import Vignette from Exodus
	if (deferred)
	{ //must render glow when rendering deferred since post effect pass is needed to present any lighting at all
		sRenderGlow = TRUE;
	}
}

//static
void LLPipeline::refreshCachedSettings()
{
	LLPipeline::sAutoMaskAlphaDeferred = gSavedSettings.getBOOL("RenderAutoMaskAlphaDeferred");
	LLPipeline::sAutoMaskAlphaNonDeferred = gSavedSettings.getBOOL("RenderAutoMaskAlphaNonDeferred");
	LLPipeline::sUseFarClip = gSavedSettings.getBOOL("RenderUseFarClip");
	LLVOAvatar::sMaxNonImpostors = gSavedSettings.getU32("RenderAvatarMaxNonImpostors");
	LLVOAvatar::updateImpostorRendering(LLVOAvatar::sMaxNonImpostors);
	LLPipeline::sDelayVBUpdate = gSavedSettings.getBOOL("RenderDelayVBUpdate");
	// <FS:Ansariel> Make change to RenderAttachedLights & RenderAttachedParticles instant
	LLPipeline::sRenderAttachedLights = gSavedSettings.getBOOL("RenderAttachedLights");
	LLPipeline::sRenderAttachedParticles = gSavedSettings.getBOOL("RenderAttachedParticles");
	// </FS:Ansariel>

	LLPipeline::sUseOcclusion = 
			(!gUseWireframe
			&& LLGLSLShader::sNoFixedFunction
			&& LLFeatureManager::getInstance()->isFeatureAvailable("UseOcclusion") 
			&& gSavedSettings.getBOOL("UseOcclusion") 
			&& gGLManager.mHasOcclusionQuery) ? 2 : 0;
	
	VertexShaderEnable = gSavedSettings.getBOOL("VertexShaderEnable");
	RenderAvatarVP = gSavedSettings.getBOOL("RenderAvatarVP");
	WindLightUseAtmosShaders = gSavedSettings.getBOOL("WindLightUseAtmosShaders");
	RenderDeferred = gSavedSettings.getBOOL("RenderDeferred");
	RenderDeferredSunWash = gSavedSettings.getF32("RenderDeferredSunWash");
	RenderFSAASamples = gSavedSettings.getU32("RenderFSAASamples");
	RenderResolutionDivisor = gSavedSettings.getU32("RenderResolutionDivisor");
	RenderUIBuffer = gSavedSettings.getBOOL("RenderUIBuffer");
	RenderShadowDetail = gSavedSettings.getS32("RenderShadowDetail");
	RenderDeferredSSAO = gSavedSettings.getBOOL("RenderDeferredSSAO");
	RenderShadowResolutionScale = gSavedSettings.getF32("RenderShadowResolutionScale");
	RenderLocalLights = gSavedSettings.getBOOL("RenderLocalLights");
	RenderDelayCreation = gSavedSettings.getBOOL("RenderDelayCreation");
	RenderAnimateRes = gSavedSettings.getBOOL("RenderAnimateRes");
	FreezeTime = gSavedSettings.getBOOL("FreezeTime");
	DebugBeaconLineWidth = gSavedSettings.getS32("DebugBeaconLineWidth");
	RenderHighlightBrightness = gSavedSettings.getF32("RenderHighlightBrightness");
	RenderHighlightColor = gSavedSettings.getColor4("RenderHighlightColor");
	RenderHighlightThickness = gSavedSettings.getF32("RenderHighlightThickness");
	RenderSpotLightsInNondeferred = gSavedSettings.getBOOL("RenderSpotLightsInNondeferred");
	PreviewAmbientColor = gSavedSettings.getColor4("PreviewAmbientColor");
	PreviewDiffuse0 = gSavedSettings.getColor4("PreviewDiffuse0");
	PreviewSpecular0 = gSavedSettings.getColor4("PreviewSpecular0");
	PreviewDiffuse1 = gSavedSettings.getColor4("PreviewDiffuse1");
	PreviewSpecular1 = gSavedSettings.getColor4("PreviewSpecular1");
	PreviewDiffuse2 = gSavedSettings.getColor4("PreviewDiffuse2");
	PreviewSpecular2 = gSavedSettings.getColor4("PreviewSpecular2");
	PreviewDirection0 = gSavedSettings.getVector3("PreviewDirection0");
	PreviewDirection1 = gSavedSettings.getVector3("PreviewDirection1");
	PreviewDirection2 = gSavedSettings.getVector3("PreviewDirection2");
	RenderGlowMinLuminance = gSavedSettings.getF32("RenderGlowMinLuminance");
	RenderGlowMaxExtractAlpha = gSavedSettings.getF32("RenderGlowMaxExtractAlpha");
	RenderGlowWarmthAmount = gSavedSettings.getF32("RenderGlowWarmthAmount");
	RenderGlowLumWeights = gSavedSettings.getVector3("RenderGlowLumWeights");
	RenderGlowWarmthWeights = gSavedSettings.getVector3("RenderGlowWarmthWeights");
	RenderGlowResolutionPow = gSavedSettings.getS32("RenderGlowResolutionPow");
	RenderGlowIterations = gSavedSettings.getS32("RenderGlowIterations");
	RenderGlowWidth = gSavedSettings.getF32("RenderGlowWidth");
	RenderGlowStrength = gSavedSettings.getF32("RenderGlowStrength");
	RenderDepthOfField = gSavedSettings.getBOOL("RenderDepthOfField");
	RenderDepthOfFieldInEditMode = gSavedSettings.getBOOL("RenderDepthOfFieldInEditMode");
	//<FS:TS> FIRE-16251: Depth of Field does not work underwater
	FSRenderDepthOfFieldUnderwater = gSavedSettings.getBOOL("FSRenderDoFUnderwater");
	//</FS:TS> FIRE-16251
	CameraFocusTransitionTime = gSavedSettings.getF32("CameraFocusTransitionTime");
	CameraFNumber = gSavedSettings.getF32("CameraFNumber");
	CameraFocalLength = gSavedSettings.getF32("CameraFocalLength");
	CameraFieldOfView = gSavedSettings.getF32("CameraFieldOfView");
	RenderShadowNoise = gSavedSettings.getF32("RenderShadowNoise");
	RenderShadowBlurSize = gSavedSettings.getF32("RenderShadowBlurSize");
	RenderSSAOScale = gSavedSettings.getF32("RenderSSAOScale");
	RenderSSAOMaxScale = gSavedSettings.getU32("RenderSSAOMaxScale");
	RenderSSAOFactor = gSavedSettings.getF32("RenderSSAOFactor");
	RenderSSAOEffect = gSavedSettings.getVector3("RenderSSAOEffect");
	RenderShadowOffsetError = gSavedSettings.getF32("RenderShadowOffsetError");
	RenderShadowBiasError = gSavedSettings.getF32("RenderShadowBiasError");
	RenderShadowOffset = gSavedSettings.getF32("RenderShadowOffset");
	RenderShadowBias = gSavedSettings.getF32("RenderShadowBias");
	RenderSpotShadowOffset = gSavedSettings.getF32("RenderSpotShadowOffset");
	RenderSpotShadowBias = gSavedSettings.getF32("RenderSpotShadowBias");
	RenderEdgeDepthCutoff = gSavedSettings.getF32("RenderEdgeDepthCutoff");
	RenderEdgeNormCutoff = gSavedSettings.getF32("RenderEdgeNormCutoff");
	RenderShadowGaussian = gSavedSettings.getVector3("RenderShadowGaussian");
	RenderShadowBlurDistFactor = gSavedSettings.getF32("RenderShadowBlurDistFactor");
	RenderDeferredAtmospheric = gSavedSettings.getBOOL("RenderDeferredAtmospheric");
	RenderReflectionDetail = gSavedSettings.getS32("RenderReflectionDetail");
	RenderHighlightFadeTime = gSavedSettings.getF32("RenderHighlightFadeTime");
	RenderShadowClipPlanes = gSavedSettings.getVector3("RenderShadowClipPlanes");
	RenderShadowOrthoClipPlanes = gSavedSettings.getVector3("RenderShadowOrthoClipPlanes");
	RenderShadowNearDist = gSavedSettings.getVector3("RenderShadowNearDist");
	RenderFarClip = gSavedSettings.getF32("RenderFarClip");
	RenderShadowSplitExponent = gSavedSettings.getVector3("RenderShadowSplitExponent");
	RenderShadowErrorCutoff = gSavedSettings.getF32("RenderShadowErrorCutoff");
	RenderShadowFOVCutoff = gSavedSettings.getF32("RenderShadowFOVCutoff");
	CameraOffset = gSavedSettings.getBOOL("CameraOffset");
	CameraMaxCoF = gSavedSettings.getF32("CameraMaxCoF");
	CameraDoFResScale = gSavedSettings.getF32("CameraDoFResScale");
	exoPostProcess::instance().ExodusRenderPostSettingsUpdate();	// <FS:CR> Import Vignette from Exodus

	RenderAutoHideSurfaceAreaLimit = gSavedSettings.getF32("RenderAutoHideSurfaceAreaLimit");
	
	updateRenderDeferred();
}

void LLPipeline::releaseGLBuffers()
{
	assertInitialized();
	
	if (mNoiseMap)
	{
		LLImageGL::deleteTextures(1, &mNoiseMap);
		mNoiseMap = 0;
	}

	if (mTrueNoiseMap)
	{
		LLImageGL::deleteTextures(1, &mTrueNoiseMap);
		mTrueNoiseMap = 0;
	}

	releaseLUTBuffers();

	mWaterRef.release();
	mWaterDis.release();
	mHighlight.release();
	
	for (U32 i = 0; i < 3; i++)
	{
		mGlow[i].release();
	}

	releaseScreenBuffers();

	gBumpImageList.destroyGL();
	LLVOAvatar::resetImpostors();
}

void LLPipeline::releaseLUTBuffers()
{
	if (mLightFunc)
	{
		LLImageGL::deleteTextures(1, &mLightFunc);
		mLightFunc = 0;
	}
}

void LLPipeline::releaseScreenBuffers()
{
	mUIScreen.release();
	mScreen.release();
	mFXAABuffer.release();
	mPhysicsDisplay.release();
	mDeferredScreen.release();
	mDeferredDepth.release();
	mDeferredLight.release();
	mOcclusionDepth.release();
		
	for (U32 i = 0; i < 6; i++)
	{
		mShadow[i].release();
		mShadowOcclusion[i].release();
	}
}


void LLPipeline::createGLBuffers()
{
	stop_glerror();
	assertInitialized();

	updateRenderDeferred();

	bool materials_in_water = false;

#if MATERIALS_IN_REFLECTIONS
	materials_in_water = gSavedSettings.getS32("RenderWaterMaterials");
#endif

	if (LLPipeline::sWaterReflections)
	{ //water reflection texture
		U32 res = (U32) llmax(gSavedSettings.getS32("RenderWaterRefResolution"), 512);
			
		// Set up SRGB targets if we're doing deferred-path reflection rendering
		//
		if (LLPipeline::sRenderDeferred && materials_in_water)
		{
			mWaterRef.allocate(res,res,GL_SRGB8_ALPHA8,TRUE,FALSE);
			//always use FBO for mWaterDis so it can be used for avatar texture bakes
			mWaterDis.allocate(res,res,GL_SRGB8_ALPHA8,TRUE,FALSE,LLTexUnit::TT_TEXTURE, true);
		}
		else
		{
		mWaterRef.allocate(res,res,GL_RGBA,TRUE,FALSE);
		//always use FBO for mWaterDis so it can be used for avatar texture bakes
		mWaterDis.allocate(res,res,GL_RGBA,TRUE,FALSE,LLTexUnit::TT_TEXTURE, true);
	}
	}

	mHighlight.allocate(256,256,GL_RGBA, FALSE, FALSE);

	stop_glerror();

	GLuint resX = gViewerWindow->getWorldViewWidthRaw();
	GLuint resY = gViewerWindow->getWorldViewHeightRaw();
	
	if (LLPipeline::sRenderGlow)
	{ //screen space glow buffers
		const U32 glow_res = llmax(1, 
			llmin(512, 1 << gSavedSettings.getS32("RenderGlowResolutionPow")));

		for (U32 i = 0; i < 3; i++)
		{
			mGlow[i].allocate(512,glow_res,GL_RGBA,FALSE,FALSE);
		}

		allocateScreenBuffer(resX,resY);
		mScreenWidth = 0;
		mScreenHeight = 0;
	}
	
	if (sRenderDeferred)
	{
		if (!mNoiseMap)
		{
			const U32 noiseRes = 128;
			LLVector3 noise[noiseRes*noiseRes];

			F32 scaler = gSavedSettings.getF32("RenderDeferredNoise")/100.f;
			for (U32 i = 0; i < noiseRes*noiseRes; ++i)
			{
				noise[i] = LLVector3(ll_frand()-0.5f, ll_frand()-0.5f, 0.f);
				noise[i].normVec();
				noise[i].mV[2] = ll_frand()*scaler+1.f-scaler/2.f;
			}

			LLImageGL::generateTextures(1, &mNoiseMap);
			
			gGL.getTexUnit(0)->bindManual(LLTexUnit::TT_TEXTURE, mNoiseMap);
			LLImageGL::setManualImage(LLTexUnit::getInternalType(LLTexUnit::TT_TEXTURE), 0, GL_RGB16F_ARB, noiseRes, noiseRes, GL_RGB, GL_FLOAT, noise, false);
			gGL.getTexUnit(0)->setTextureFilteringOption(LLTexUnit::TFO_POINT);
		}

		if (!mTrueNoiseMap)
		{
			const U32 noiseRes = 128;
			F32 noise[noiseRes*noiseRes*3];
			for (U32 i = 0; i < noiseRes*noiseRes*3; i++)
			{
				noise[i] = ll_frand()*2.0-1.0;
			}

			LLImageGL::generateTextures(1, &mTrueNoiseMap);
			gGL.getTexUnit(0)->bindManual(LLTexUnit::TT_TEXTURE, mTrueNoiseMap);
			LLImageGL::setManualImage(LLTexUnit::getInternalType(LLTexUnit::TT_TEXTURE), 0, GL_RGB16F_ARB, noiseRes, noiseRes, GL_RGB,GL_FLOAT, noise, false);
			gGL.getTexUnit(0)->setTextureFilteringOption(LLTexUnit::TFO_POINT);
		}

		createLUTBuffers();
	}

	gBumpImageList.restoreGL();
}

F32 lerpf(F32 a, F32 b, F32 w)
{
	return a + w * (b - a);
}

void LLPipeline::createLUTBuffers()
{
	if (sRenderDeferred)
	{
		if (!mLightFunc)
		{
			U32 lightResX = gSavedSettings.getU32("RenderSpecularResX");
			U32 lightResY = gSavedSettings.getU32("RenderSpecularResY");
			F32* ls = new F32[lightResX*lightResY];
			F32 specExp = gSavedSettings.getF32("RenderSpecularExponent");
            // Calculate the (normalized) blinn-phong specular lookup texture. (with a few tweaks)
			for (U32 y = 0; y < lightResY; ++y)
			{
				for (U32 x = 0; x < lightResX; ++x)
				{
					ls[y*lightResX+x] = 0;
					F32 sa = (F32) x/(lightResX-1);
					F32 spec = (F32) y/(lightResY-1);
					F32 n = spec * spec * specExp;
					
					// Nothing special here.  Just your typical blinn-phong term.
					spec = powf(sa, n);
					
					// Apply our normalization function.
					// Note: This is the full equation that applies the full normalization curve, not an approximation.
					// This is fine, given we only need to create our LUT once per buffer initialization.
					spec *= (((n + 2) * (n + 4)) / (8 * F_PI * (powf(2, -n/2) + n)));

					// Since we use R16F, we no longer have a dynamic range issue we need to work around here.
					// Though some older drivers may not like this, newer drivers shouldn't have this problem.
					ls[y*lightResX+x] = spec;
				}
			}
			
			U32 pix_format = GL_R16F;
#if LL_DARWIN
			// Need to work around limited precision with 10.6.8 and older drivers
			//
			pix_format = GL_R32F;
#endif
			LLImageGL::generateTextures(1, &mLightFunc);
			gGL.getTexUnit(0)->bindManual(LLTexUnit::TT_TEXTURE, mLightFunc);
			LLImageGL::setManualImage(LLTexUnit::getInternalType(LLTexUnit::TT_TEXTURE), 0, pix_format, lightResX, lightResY, GL_RED, GL_FLOAT, ls, false);
			gGL.getTexUnit(0)->setTextureAddressMode(LLTexUnit::TAM_CLAMP);
			gGL.getTexUnit(0)->setTextureFilteringOption(LLTexUnit::TFO_TRILINEAR);
			glTexParameteri(GL_TEXTURE_2D, GL_TEXTURE_MAG_FILTER, GL_LINEAR);
			glTexParameteri(GL_TEXTURE_2D, GL_TEXTURE_MIN_FILTER, GL_NEAREST);
			
			delete [] ls;
		}
	}
}


void LLPipeline::restoreGL()
{
	assertInitialized();

	if (mVertexShadersEnabled)
	{
		LLViewerShaderMgr::instance()->setShaders();
	}

	for (LLWorld::region_list_t::const_iterator iter = LLWorld::getInstance()->getRegionList().begin(); 
			iter != LLWorld::getInstance()->getRegionList().end(); ++iter)
	{
		LLViewerRegion* region = *iter;
		for (U32 i = 0; i < LLViewerRegion::NUM_PARTITIONS; i++)
		{
			LLSpatialPartition* part = region->getSpatialPartition(i);
			if (part)
			{
				part->restoreGL();
			}
		}
	}
}


BOOL LLPipeline::canUseVertexShaders()
{
	static const std::string vertex_shader_enable_feature_string = "VertexShaderEnable";

	if (sDisableShaders ||
		!gGLManager.mHasVertexShader ||
		!gGLManager.mHasFragmentShader ||
		!LLFeatureManager::getInstance()->isFeatureAvailable(vertex_shader_enable_feature_string) ||
		(assertInitialized() && mVertexShadersLoaded != 1) )
	{
		return FALSE;
	}
	else
	{
		return TRUE;
	}
}

BOOL LLPipeline::canUseWindLightShaders() const
{
	return (!LLPipeline::sDisableShaders &&
			gWLSkyProgram.mProgramObject != 0 &&
			LLViewerShaderMgr::instance()->getVertexShaderLevel(LLViewerShaderMgr::SHADER_WINDLIGHT) > 1);
}

BOOL LLPipeline::canUseWindLightShadersOnObjects() const
{
	return (canUseWindLightShaders() 
		&& LLViewerShaderMgr::instance()->getVertexShaderLevel(LLViewerShaderMgr::SHADER_OBJECT) > 0);
}

BOOL LLPipeline::canUseAntiAliasing() const
{
	return TRUE;
}

void LLPipeline::unloadShaders()
{
	LLViewerShaderMgr::instance()->unloadShaders();

	mVertexShadersLoaded = 0;
}

void LLPipeline::assertInitializedDoError()
{
	LL_ERRS() << "LLPipeline used when uninitialized." << LL_ENDL;
}

//============================================================================

void LLPipeline::enableShadows(const BOOL enable_shadows)
{
	//should probably do something here to wrangle shadows....	
}

S32 LLPipeline::getMaxLightingDetail() const
{
	/*if (mVertexShaderLevel[SHADER_OBJECT] >= LLDrawPoolSimple::SHADER_LEVEL_LOCAL_LIGHTS)
	{
		return 3;
	}
	else*/
	{
		return 1;
	}
}

S32 LLPipeline::setLightingDetail(S32 level)
{
	refreshCachedSettings();

	if (level < 0)
	{
		if (RenderLocalLights)
		{
			level = 1;
		}
		else
		{
			level = 0;
		}
	}
	level = llclamp(level, 0, getMaxLightingDetail());
	mLightingDetail = level;
	
	return mLightingDetail;
}

class LLOctreeDirtyTexture : public OctreeTraveler
{
public:
	const std::set<LLViewerFetchedTexture*>& mTextures;

	LLOctreeDirtyTexture(const std::set<LLViewerFetchedTexture*>& textures) : mTextures(textures) { }

	virtual void visit(const OctreeNode* node)
	{
		LLSpatialGroup* group = (LLSpatialGroup*) node->getListener(0);

		if (!group->hasState(LLSpatialGroup::GEOM_DIRTY) && !group->isEmpty())
		{
			for (LLSpatialGroup::draw_map_t::iterator i = group->mDrawMap.begin(); i != group->mDrawMap.end(); ++i)
			{
				for (LLSpatialGroup::drawmap_elem_t::iterator j = i->second.begin(); j != i->second.end(); ++j) 
				{
					LLDrawInfo* params = *j;
					LLViewerFetchedTexture* tex = LLViewerTextureManager::staticCastToFetchedTexture(params->mTexture);
					if (tex && mTextures.find(tex) != mTextures.end())
					{ 
						group->setState(LLSpatialGroup::GEOM_DIRTY);
					}
				}
			}
		}

		for (LLSpatialGroup::bridge_list_t::iterator i = group->mBridgeList.begin(); i != group->mBridgeList.end(); ++i)
		{
			LLSpatialBridge* bridge = *i;
			traverse(bridge->mOctree);
		}
	}
};

// Called when a texture changes # of channels (causes faces to move to alpha pool)
void LLPipeline::dirtyPoolObjectTextures(const std::set<LLViewerFetchedTexture*>& textures)
{
	assertInitialized();

	// *TODO: This is inefficient and causes frame spikes; need a better way to do this
	//        Most of the time is spent in dirty.traverse.

	for (pool_set_t::iterator iter = mPools.begin(); iter != mPools.end(); ++iter)
	{
		LLDrawPool *poolp = *iter;
		if (poolp->isFacePool())
		{
			((LLFacePool*) poolp)->dirtyTextures(textures);
		}
	}
	
	LLOctreeDirtyTexture dirty(textures);
	for (LLWorld::region_list_t::const_iterator iter = LLWorld::getInstance()->getRegionList().begin(); 
			iter != LLWorld::getInstance()->getRegionList().end(); ++iter)
	{
		LLViewerRegion* region = *iter;
		for (U32 i = 0; i < LLViewerRegion::NUM_PARTITIONS; i++)
		{
			LLSpatialPartition* part = region->getSpatialPartition(i);
			if (part)
			{
				dirty.traverse(part->mOctree);
			}
		}
	}
}

LLDrawPool *LLPipeline::findPool(const U32 type, LLViewerTexture *tex0)
{
	assertInitialized();

	LLDrawPool *poolp = NULL;
	switch( type )
	{
	case LLDrawPool::POOL_SIMPLE:
		poolp = mSimplePool;
		break;

	case LLDrawPool::POOL_GRASS:
		poolp = mGrassPool;
		break;

	case LLDrawPool::POOL_ALPHA_MASK:
		poolp = mAlphaMaskPool;
		break;

	case LLDrawPool::POOL_FULLBRIGHT_ALPHA_MASK:
		poolp = mFullbrightAlphaMaskPool;
		break;

	case LLDrawPool::POOL_FULLBRIGHT:
		poolp = mFullbrightPool;
		break;

	case LLDrawPool::POOL_INVISIBLE:
		poolp = mInvisiblePool;
		break;

	case LLDrawPool::POOL_GLOW:
		poolp = mGlowPool;
		break;

	case LLDrawPool::POOL_TREE:
		poolp = get_if_there(mTreePools, (uintptr_t)tex0, (LLDrawPool*)0 );
		break;

	case LLDrawPool::POOL_TERRAIN:
		poolp = get_if_there(mTerrainPools, (uintptr_t)tex0, (LLDrawPool*)0 );
		break;

	case LLDrawPool::POOL_BUMP:
		poolp = mBumpPool;
		break;
	case LLDrawPool::POOL_MATERIALS:
		poolp = mMaterialsPool;
		break;
	case LLDrawPool::POOL_ALPHA:
		poolp = mAlphaPool;
		break;

	case LLDrawPool::POOL_AVATAR:
		break; // Do nothing

	case LLDrawPool::POOL_SKY:
		poolp = mSkyPool;
		break;

	case LLDrawPool::POOL_WATER:
		poolp = mWaterPool;
		break;

	case LLDrawPool::POOL_GROUND:
		poolp = mGroundPool;
		break;

	case LLDrawPool::POOL_WL_SKY:
		poolp = mWLSkyPool;
		break;

	default:
		llassert(0);
		LL_ERRS() << "Invalid Pool Type in  LLPipeline::findPool() type=" << type << LL_ENDL;
		break;
	}

	return poolp;
}


LLDrawPool *LLPipeline::getPool(const U32 type,	LLViewerTexture *tex0)
{
	LLDrawPool *poolp = findPool(type, tex0);
	if (poolp)
	{
		return poolp;
	}

	LLDrawPool *new_poolp = LLDrawPool::createPool(type, tex0);
	addPool( new_poolp );

	return new_poolp;
}


// static
LLDrawPool* LLPipeline::getPoolFromTE(const LLTextureEntry* te, LLViewerTexture* imagep)
{
	U32 type = getPoolTypeFromTE(te, imagep);
	return gPipeline.getPool(type, imagep);
}

//static 
U32 LLPipeline::getPoolTypeFromTE(const LLTextureEntry* te, LLViewerTexture* imagep)
{
	if (!te || !imagep)
	{
		return 0;
	}
		
	LLMaterial* mat = te->getMaterialParams().get();

	bool color_alpha = te->getColor().mV[3] < 0.999f;
	bool alpha = color_alpha;
	if (imagep)
	{
		alpha = alpha || (imagep->getComponents() == 4 && imagep->getType() != LLViewerTexture::MEDIA_TEXTURE) || (imagep->getComponents() == 2);
	}

	if (alpha && mat)
	{
		switch (mat->getDiffuseAlphaMode())
		{
			case 1:
				alpha = true; // Material's alpha mode is set to blend.  Toss it into the alpha draw pool.
				break;
			case 0: //alpha mode set to none, never go to alpha pool
			case 3: //alpha mode set to emissive, never go to alpha pool
				alpha = color_alpha;
				break;
			default: //alpha mode set to "mask", go to alpha pool if fullbright
				alpha = color_alpha; // Material's alpha mode is set to none, mask, or emissive.  Toss it into the opaque material draw pool.
				break;
		}
	}
	
	if (alpha)
	{
		return LLDrawPool::POOL_ALPHA;
	}
	else if ((te->getBumpmap() || te->getShiny()) && (!mat || mat->getNormalID().isNull()))
	{
		return LLDrawPool::POOL_BUMP;
	}
	else if (mat && !alpha)
	{
		return LLDrawPool::POOL_MATERIALS;
	}
	else
	{
		return LLDrawPool::POOL_SIMPLE;
	}
}


void LLPipeline::addPool(LLDrawPool *new_poolp)
{
	assertInitialized();
	mPools.insert(new_poolp);
	addToQuickLookup( new_poolp );
}

void LLPipeline::allocDrawable(LLViewerObject *vobj)
{
	LLDrawable *drawable = new LLDrawable(vobj);
	vobj->mDrawable = drawable;
	
	//encompass completely sheared objects by taking 
	//the most extreme point possible (<1,1,0.5>)
	drawable->setRadius(LLVector3(1,1,0.5f).scaleVec(vobj->getScale()).length());
	if (vobj->isOrphaned())
	{
		drawable->setState(LLDrawable::FORCE_INVISIBLE);
	}
	drawable->updateXform(TRUE);
}


static LLTrace::BlockTimerStatHandle FTM_UNLINK("Unlink");
static LLTrace::BlockTimerStatHandle FTM_REMOVE_FROM_MOVE_LIST("Movelist");
static LLTrace::BlockTimerStatHandle FTM_REMOVE_FROM_SPATIAL_PARTITION("Spatial Partition");
static LLTrace::BlockTimerStatHandle FTM_REMOVE_FROM_LIGHT_SET("Light Set");
static LLTrace::BlockTimerStatHandle FTM_REMOVE_FROM_HIGHLIGHT_SET("Highlight Set");

void LLPipeline::unlinkDrawable(LLDrawable *drawable)
{
	LL_RECORD_BLOCK_TIME(FTM_UNLINK);

	assertInitialized();

	LLPointer<LLDrawable> drawablep = drawable; // make sure this doesn't get deleted before we are done
	
	// Based on flags, remove the drawable from the queues that it's on.
	if (drawablep->isState(LLDrawable::ON_MOVE_LIST))
	{
		LL_RECORD_BLOCK_TIME(FTM_REMOVE_FROM_MOVE_LIST);
		LLDrawable::drawable_vector_t::iterator iter = std::find(mMovedList.begin(), mMovedList.end(), drawablep);
		if (iter != mMovedList.end())
		{
			mMovedList.erase(iter);
		}
	}

	if (drawablep->getSpatialGroup())
	{
		LL_RECORD_BLOCK_TIME(FTM_REMOVE_FROM_SPATIAL_PARTITION);
		if (!drawablep->getSpatialGroup()->getSpatialPartition()->remove(drawablep, drawablep->getSpatialGroup()))
		{
#ifdef LL_RELEASE_FOR_DOWNLOAD
			LL_WARNS() << "Couldn't remove object from spatial group!" << LL_ENDL;
#else
			LL_ERRS() << "Couldn't remove object from spatial group!" << LL_ENDL;
#endif
		}
	}

	{
		LL_RECORD_BLOCK_TIME(FTM_REMOVE_FROM_LIGHT_SET);
		mLights.erase(drawablep);

		for (light_set_t::iterator iter = mNearbyLights.begin();
					iter != mNearbyLights.end(); iter++)
		{
			if (iter->drawable == drawablep)
			{
				mNearbyLights.erase(iter);
				break;
			}
		}
	}

	{
		LL_RECORD_BLOCK_TIME(FTM_REMOVE_FROM_HIGHLIGHT_SET);
		HighlightItem item(drawablep);
		mHighlightSet.erase(item);

		if (mHighlightObject == drawablep)
		{
			mHighlightObject = NULL;
		}
	}

	for (U32 i = 0; i < 2; ++i)
	{
		if (mShadowSpotLight[i] == drawablep)
		{
			mShadowSpotLight[i] = NULL;
		}

		if (mTargetShadowSpotLight[i] == drawablep)
		{
			mTargetShadowSpotLight[i] = NULL;
		}
	}


}

//static
void LLPipeline::removeMutedAVsLights(LLVOAvatar* muted_avatar)
{
	LL_RECORD_BLOCK_TIME(FTM_REMOVE_FROM_LIGHT_SET);
	for (light_set_t::iterator iter = gPipeline.mNearbyLights.begin();
		 iter != gPipeline.mNearbyLights.end(); iter++)
	{
		if (iter->drawable->getVObj()->isAttachment() && iter->drawable->getVObj()->getAvatar() == muted_avatar)
		{
			gPipeline.mLights.erase(iter->drawable);
			gPipeline.mNearbyLights.erase(iter);
		}
	}
}

U32 LLPipeline::addObject(LLViewerObject *vobj)
{
	if (RenderDelayCreation)
	{
		mCreateQ.push_back(vobj);
	}
	else
	{
		createObject(vobj);
	}

	return 1;
}

void LLPipeline::createObjects(F32 max_dtime)
{
	LL_RECORD_BLOCK_TIME(FTM_PIPELINE_CREATE);

	LLTimer update_timer;

	while (!mCreateQ.empty() && update_timer.getElapsedTimeF32() < max_dtime)
	{
		LLViewerObject* vobj = mCreateQ.front();
		if (!vobj->isDead())
		{
			createObject(vobj);
		}
		mCreateQ.pop_front();
	}
	
	//for (LLViewerObject::vobj_list_t::iterator iter = mCreateQ.begin(); iter != mCreateQ.end(); ++iter)
	//{
	//	createObject(*iter);
	//}

	//mCreateQ.clear();
}

void LLPipeline::createObject(LLViewerObject* vobj)
{
	LLDrawable* drawablep = vobj->mDrawable;

	if (!drawablep)
	{
		drawablep = vobj->createDrawable(this);
	}
	else
	{
		LL_ERRS() << "Redundant drawable creation!" << LL_ENDL;
	}
		
	llassert(drawablep);

	if (vobj->getParent())
	{
		vobj->setDrawableParent(((LLViewerObject*)vobj->getParent())->mDrawable); // LLPipeline::addObject 1
	}
	else
	{
		vobj->setDrawableParent(NULL); // LLPipeline::addObject 2
	}

	markRebuild(drawablep, LLDrawable::REBUILD_ALL, TRUE);

	if (drawablep->getVOVolume() && RenderAnimateRes)
	{
		// fun animated res
		drawablep->updateXform(TRUE);
		drawablep->clearState(LLDrawable::MOVE_UNDAMPED);
		drawablep->setScale(LLVector3(0,0,0));
		drawablep->makeActive();
	}
}


void LLPipeline::resetFrameStats()
{
	assertInitialized();

	sCompiles        = 0;
	mNumVisibleFaces = 0;

	if (mOldRenderDebugMask != mRenderDebugMask)
	{
		gObjectList.clearDebugText();
		mOldRenderDebugMask = mRenderDebugMask;
	}
}

//external functions for asynchronous updating
void LLPipeline::updateMoveDampedAsync(LLDrawable* drawablep)
{
	if (FreezeTime)
	{
		return;
	}
	if (!drawablep)
	{
		LL_ERRS() << "updateMove called with NULL drawablep" << LL_ENDL;
		return;
	}
	if (drawablep->isState(LLDrawable::EARLY_MOVE))
	{
		return;
	}

	assertInitialized();

	// update drawable now
	drawablep->clearState(LLDrawable::MOVE_UNDAMPED); // force to DAMPED
	drawablep->updateMove(); // returns done
	drawablep->setState(LLDrawable::EARLY_MOVE); // flag says we already did an undamped move this frame
	// Put on move list so that EARLY_MOVE gets cleared
	if (!drawablep->isState(LLDrawable::ON_MOVE_LIST))
	{
		mMovedList.push_back(drawablep);
		drawablep->setState(LLDrawable::ON_MOVE_LIST);
	}
}

void LLPipeline::updateMoveNormalAsync(LLDrawable* drawablep)
{
	if (FreezeTime)
	{
		return;
	}
	if (!drawablep)
	{
		LL_ERRS() << "updateMove called with NULL drawablep" << LL_ENDL;
		return;
	}
	if (drawablep->isState(LLDrawable::EARLY_MOVE))
	{
		return;
	}

	assertInitialized();

	// update drawable now
	drawablep->setState(LLDrawable::MOVE_UNDAMPED); // force to UNDAMPED
	drawablep->updateMove();
	drawablep->setState(LLDrawable::EARLY_MOVE); // flag says we already did an undamped move this frame
	// Put on move list so that EARLY_MOVE gets cleared
	if (!drawablep->isState(LLDrawable::ON_MOVE_LIST))
	{
		mMovedList.push_back(drawablep);
		drawablep->setState(LLDrawable::ON_MOVE_LIST);
	}
}

void LLPipeline::updateMovedList(LLDrawable::drawable_vector_t& moved_list)
{
	LLDrawable::drawable_vector_t newList; // <FS:ND> removing elements in the middle of a vector is a really bad idea. I'll just create a new one and swap it at the end.

	for (LLDrawable::drawable_vector_t::iterator iter = moved_list.begin();
		 iter != moved_list.end(); )
	{
		LLDrawable::drawable_vector_t::iterator curiter = iter++;
		LLDrawable *drawablep = *curiter;
		BOOL done = TRUE;
		if (!drawablep->isDead() && (!drawablep->isState(LLDrawable::EARLY_MOVE)))
		{
			done = drawablep->updateMove();
		}
		drawablep->clearState(LLDrawable::EARLY_MOVE | LLDrawable::MOVE_UNDAMPED);
		if (done)
		{
			if (drawablep->isRoot())
			{
				drawablep->makeStatic();
			}
			drawablep->clearState(LLDrawable::ON_MOVE_LIST);
			if (drawablep->isState(LLDrawable::ANIMATED_CHILD))
			{ //will likely not receive any future world matrix updates
				// -- this keeps attachments from getting stuck in space and falling off your avatar
				drawablep->clearState(LLDrawable::ANIMATED_CHILD);
				markRebuild(drawablep, LLDrawable::REBUILD_VOLUME, TRUE);
				if (drawablep->getVObj())
				{
					drawablep->getVObj()->dirtySpatialGroup(TRUE);
				}
			}
		// <FS:ND> removing elements in the middle of a vector is a really bad idea. I'll just create a new one and swap it at the end.
			// iter = moved_list.erase(curiter); // <FS:ND> removing elements in the middle of a vector is a really bad idea. I'll just create a new one and swap it at the end.
		}
		else
			newList.push_back( drawablep );
		// </FS:ND>
	}

	moved_list.swap( newList ); // <FS:ND> removing elements in the middle of a vector is a really bad idea. I'll just create a new one and swap it at the end.
}

static LLTrace::BlockTimerStatHandle FTM_OCTREE_BALANCE("Balance Octree");
static LLTrace::BlockTimerStatHandle FTM_UPDATE_MOVE("Update Move");
static LLTrace::BlockTimerStatHandle FTM_RETEXTURE("Retexture");
static LLTrace::BlockTimerStatHandle FTM_MOVED_LIST("Moved List");

void LLPipeline::updateMove()
{
	LL_RECORD_BLOCK_TIME(FTM_UPDATE_MOVE);

	if (FreezeTime)
	{
		return;
	}

	assertInitialized();

	{
		LL_RECORD_BLOCK_TIME(FTM_RETEXTURE);

		for (LLDrawable::drawable_set_t::iterator iter = mRetexturedList.begin();
			 iter != mRetexturedList.end(); ++iter)
		{
			LLDrawable* drawablep = *iter;
			if (drawablep && !drawablep->isDead())
			{
				drawablep->updateTexture();
			}
		}
		mRetexturedList.clear();
	}

	{
		LL_RECORD_BLOCK_TIME(FTM_MOVED_LIST);
		updateMovedList(mMovedList);
	}

	//balance octrees
	{
 		LL_RECORD_BLOCK_TIME(FTM_OCTREE_BALANCE);

		for (LLWorld::region_list_t::const_iterator iter = LLWorld::getInstance()->getRegionList().begin(); 
			iter != LLWorld::getInstance()->getRegionList().end(); ++iter)
		{
			LLViewerRegion* region = *iter;
			for (U32 i = 0; i < LLViewerRegion::NUM_PARTITIONS; i++)
			{
				LLSpatialPartition* part = region->getSpatialPartition(i);
				if (part)
				{
					part->mOctree->balance();
				}
			}

			//balance the VO Cache tree
			LLVOCachePartition* vo_part = region->getVOCachePartition();
			if(vo_part)
			{
				vo_part->mOctree->balance();
			}
		}
	}
}

/////////////////////////////////////////////////////////////////////////////
// Culling and occlusion testing
/////////////////////////////////////////////////////////////////////////////

//static
F32 LLPipeline::calcPixelArea(LLVector3 center, LLVector3 size, LLCamera &camera)
{
	LLVector3 lookAt = center - camera.getOrigin();
	F32 dist = lookAt.length();

	//ramp down distance for nearby objects
	//shrink dist by dist/16.
	if (dist < 16.f)
	{
		dist /= 16.f;
		dist *= dist;
		dist *= 16.f;
	}

	//get area of circle around node
	F32 app_angle = atanf(size.length()/dist);
	F32 radius = app_angle*LLDrawable::sCurPixelAngle;
	return radius*radius * F_PI;
}

//static
F32 LLPipeline::calcPixelArea(const LLVector4a& center, const LLVector4a& size, LLCamera &camera)
{
	LLVector4a origin;
	origin.load3(camera.getOrigin().mV);

	LLVector4a lookAt;
	lookAt.setSub(center, origin);
	F32 dist = lookAt.getLength3().getF32();

	//ramp down distance for nearby objects
	//shrink dist by dist/16.
	if (dist < 16.f)
	{
		dist /= 16.f;
		dist *= dist;
		dist *= 16.f;
	}

	//get area of circle around node
	F32 app_angle = atanf(size.getLength3().getF32()/dist);
	F32 radius = app_angle*LLDrawable::sCurPixelAngle;
	return radius*radius * F_PI;
}

void LLPipeline::grabReferences(LLCullResult& result)
{
	sCull = &result;
}

void LLPipeline::clearReferences()
{
	sCull = NULL;
	mGroupSaveQ1.clear();
}

void check_references(LLSpatialGroup* group, LLDrawable* drawable)
{
	for (LLSpatialGroup::element_iter i = group->getDataBegin(); i != group->getDataEnd(); ++i)
	{
		if (drawable == (LLDrawable*)(*i)->getDrawable())
		{
			LL_ERRS() << "LLDrawable deleted while actively reference by LLPipeline." << LL_ENDL;
		}
	}			
}

void check_references(LLDrawable* drawable, LLFace* face)
{
	for (S32 i = 0; i < drawable->getNumFaces(); ++i)
	{
		if (drawable->getFace(i) == face)
		{
			LL_ERRS() << "LLFace deleted while actively referenced by LLPipeline." << LL_ENDL;
		}
	}
}

void check_references(LLSpatialGroup* group, LLFace* face)
{
	for (LLSpatialGroup::element_iter i = group->getDataBegin(); i != group->getDataEnd(); ++i)
	{
		LLDrawable* drawable = (LLDrawable*)(*i)->getDrawable();
		if(drawable)
		{
		check_references(drawable, face);
	}			
}
}

void LLPipeline::checkReferences(LLFace* face)
{
#if 0
	if (sCull)
	{
		for (LLCullResult::sg_iterator iter = sCull->beginVisibleGroups(); iter != sCull->endVisibleGroups(); ++iter)
		{
			LLSpatialGroup* group = *iter;
			check_references(group, face);
		}

		for (LLCullResult::sg_iterator iter = sCull->beginAlphaGroups(); iter != sCull->endAlphaGroups(); ++iter)
		{
			LLSpatialGroup* group = *iter;
			check_references(group, face);
		}

		for (LLCullResult::sg_iterator iter = sCull->beginDrawableGroups(); iter != sCull->endDrawableGroups(); ++iter)
		{
			LLSpatialGroup* group = *iter;
			check_references(group, face);
		}

		for (LLCullResult::drawable_iterator iter = sCull->beginVisibleList(); iter != sCull->endVisibleList(); ++iter)
		{
			LLDrawable* drawable = *iter;
			check_references(drawable, face);	
		}
	}
#endif
}

void LLPipeline::checkReferences(LLDrawable* drawable)
{
#if 0
	if (sCull)
	{
		for (LLCullResult::sg_iterator iter = sCull->beginVisibleGroups(); iter != sCull->endVisibleGroups(); ++iter)
		{
			LLSpatialGroup* group = *iter;
			check_references(group, drawable);
		}

		for (LLCullResult::sg_iterator iter = sCull->beginAlphaGroups(); iter != sCull->endAlphaGroups(); ++iter)
		{
			LLSpatialGroup* group = *iter;
			check_references(group, drawable);
		}

		for (LLCullResult::sg_iterator iter = sCull->beginDrawableGroups(); iter != sCull->endDrawableGroups(); ++iter)
		{
			LLSpatialGroup* group = *iter;
			check_references(group, drawable);
		}

		for (LLCullResult::drawable_iterator iter = sCull->beginVisibleList(); iter != sCull->endVisibleList(); ++iter)
		{
			if (drawable == *iter)
			{
				LL_ERRS() << "LLDrawable deleted while actively referenced by LLPipeline." << LL_ENDL;
			}
		}
	}
#endif
}

void check_references(LLSpatialGroup* group, LLDrawInfo* draw_info)
{
	for (LLSpatialGroup::draw_map_t::iterator i = group->mDrawMap.begin(); i != group->mDrawMap.end(); ++i)
	{
		LLSpatialGroup::drawmap_elem_t& draw_vec = i->second;
		for (LLSpatialGroup::drawmap_elem_t::iterator j = draw_vec.begin(); j != draw_vec.end(); ++j)
		{
			LLDrawInfo* params = *j;
			if (params == draw_info)
			{
				LL_ERRS() << "LLDrawInfo deleted while actively referenced by LLPipeline." << LL_ENDL;
			}
		}
	}
}


void LLPipeline::checkReferences(LLDrawInfo* draw_info)
{
#if 0
	if (sCull)
	{
		for (LLCullResult::sg_iterator iter = sCull->beginVisibleGroups(); iter != sCull->endVisibleGroups(); ++iter)
		{
			LLSpatialGroup* group = *iter;
			check_references(group, draw_info);
		}

		for (LLCullResult::sg_iterator iter = sCull->beginAlphaGroups(); iter != sCull->endAlphaGroups(); ++iter)
		{
			LLSpatialGroup* group = *iter;
			check_references(group, draw_info);
		}

		for (LLCullResult::sg_iterator iter = sCull->beginDrawableGroups(); iter != sCull->endDrawableGroups(); ++iter)
		{
			LLSpatialGroup* group = *iter;
			check_references(group, draw_info);
		}
	}
#endif
}

void LLPipeline::checkReferences(LLSpatialGroup* group)
{
#if 0
	if (sCull)
	{
		for (LLCullResult::sg_iterator iter = sCull->beginVisibleGroups(); iter != sCull->endVisibleGroups(); ++iter)
		{
			if (group == *iter)
			{
				LL_ERRS() << "LLSpatialGroup deleted while actively referenced by LLPipeline." << LL_ENDL;
			}
		}

		for (LLCullResult::sg_iterator iter = sCull->beginAlphaGroups(); iter != sCull->endAlphaGroups(); ++iter)
		{
			if (group == *iter)
			{
				LL_ERRS() << "LLSpatialGroup deleted while actively referenced by LLPipeline." << LL_ENDL;
			}
		}

		for (LLCullResult::sg_iterator iter = sCull->beginDrawableGroups(); iter != sCull->endDrawableGroups(); ++iter)
		{
			if (group == *iter)
			{
				LL_ERRS() << "LLSpatialGroup deleted while actively referenced by LLPipeline." << LL_ENDL;
			}
		}
	}
#endif
}


BOOL LLPipeline::visibleObjectsInFrustum(LLCamera& camera)
{
	for (LLWorld::region_list_t::const_iterator iter = LLWorld::getInstance()->getRegionList().begin(); 
			iter != LLWorld::getInstance()->getRegionList().end(); ++iter)
	{
		LLViewerRegion* region = *iter;

		for (U32 i = 0; i < LLViewerRegion::NUM_PARTITIONS; i++)
		{
			LLSpatialPartition* part = region->getSpatialPartition(i);
			if (part)
			{
				if (hasRenderType(part->mDrawableType))
				{
					if (part->visibleObjectsInFrustum(camera))
					{
						return TRUE;
					}
				}
			}
		}
	}

	return FALSE;
}

BOOL LLPipeline::getVisibleExtents(LLCamera& camera, LLVector3& min, LLVector3& max)
{
	const F32 X = 65536.f;

	min = LLVector3(X,X,X);
	max = LLVector3(-X,-X,-X);

	LLViewerCamera::eCameraID saved_camera_id = LLViewerCamera::sCurCameraID;
	LLViewerCamera::sCurCameraID = LLViewerCamera::CAMERA_WORLD;

	BOOL res = TRUE;

	for (LLWorld::region_list_t::const_iterator iter = LLWorld::getInstance()->getRegionList().begin(); 
			iter != LLWorld::getInstance()->getRegionList().end(); ++iter)
	{
		LLViewerRegion* region = *iter;

		for (U32 i = 0; i < LLViewerRegion::NUM_PARTITIONS; i++)
		{
			LLSpatialPartition* part = region->getSpatialPartition(i);
			if (part)
			{
				if (hasRenderType(part->mDrawableType))
				{
					if (!part->getVisibleExtents(camera, min, max))
					{
						res = FALSE;
					}
				}
			}
		}
	}

	LLViewerCamera::sCurCameraID = saved_camera_id;

	return res;
}

static LLTrace::BlockTimerStatHandle FTM_CULL("Object Culling");

void LLPipeline::updateCull(LLCamera& camera, LLCullResult& result, S32 water_clip, LLPlane* planep)
{
	static LLCachedControl<bool> use_occlusion(gSavedSettings,"UseOcclusion");
	static bool can_use_occlusion = LLGLSLShader::sNoFixedFunction
									&& LLFeatureManager::getInstance()->isFeatureAvailable("UseOcclusion") 
									&& gGLManager.mHasOcclusionQuery;

	LL_RECORD_BLOCK_TIME(FTM_CULL);

	grabReferences(result);

	sCull->clear();

	BOOL to_texture =	LLPipeline::sUseOcclusion > 1 &&
						!hasRenderType(LLPipeline::RENDER_TYPE_HUD) && 
						LLViewerCamera::sCurCameraID == LLViewerCamera::CAMERA_WORLD &&
						gPipeline.canUseVertexShaders() &&
						sRenderGlow;

	if (to_texture)
	{
		if (LLPipeline::sRenderDeferred)
		{
			mOcclusionDepth.bindTarget();
		}
		else
		{
			mScreen.bindTarget();
		}
	}

	if (sUseOcclusion > 1)
	{
		gGL.setColorMask(false, false);
	}

	gGL.matrixMode(LLRender::MM_PROJECTION);
	gGL.pushMatrix();
	gGL.loadMatrix(gGLLastProjection);
	gGL.matrixMode(LLRender::MM_MODELVIEW);
	gGL.pushMatrix();
	gGLLastMatrix = NULL;
	gGL.loadMatrix(gGLLastModelView);

	LLGLDisable blend(GL_BLEND);
	LLGLDisable test(GL_ALPHA_TEST);
	gGL.getTexUnit(0)->unbind(LLTexUnit::TT_TEXTURE);


	//setup a clip plane in projection matrix for reflection renders (prevents flickering from occlusion culling)
	LLViewerRegion* region = gAgent.getRegion();
	LLPlane plane;

	if (planep)
	{
		plane = *planep;
	}
	else 
	{
		if (region)
		{
			LLVector3 pnorm;
			F32 height = region->getWaterHeight();
			if (water_clip < 0)
			{ //camera is above water, clip plane points up
				pnorm.setVec(0,0,1);
				plane.setVec(pnorm, -height);
			}
			else if (water_clip > 0)
			{	//camera is below water, clip plane points down
				pnorm = LLVector3(0,0,-1);
				plane.setVec(pnorm, height);
			}
		}
	}
	
	glh::matrix4f modelview = glh_get_last_modelview();
	glh::matrix4f proj = glh_get_last_projection();
	LLGLUserClipPlane clip(plane, modelview, proj, water_clip != 0 && LLPipeline::sReflectionRender);

	LLGLDepthTest depth(GL_TRUE, GL_FALSE);

	bool bound_shader = false;
	if (gPipeline.canUseVertexShaders() && LLGLSLShader::sCurBoundShader == 0)
	{ //if no shader is currently bound, use the occlusion shader instead of fixed function if we can
		// (shadow render uses a special shader that clamps to clip planes)
		bound_shader = true;
		gOcclusionCubeProgram.bind();
	}
	
	if (sUseOcclusion > 1)
	{
		if (mCubeVB.isNull())
		{ //cube VB will be used for issuing occlusion queries
			mCubeVB = ll_create_cube_vb(LLVertexBuffer::MAP_VERTEX, GL_STATIC_DRAW_ARB);
		}
		mCubeVB->setBuffer(LLVertexBuffer::MAP_VERTEX);
	}
	
	for (LLWorld::region_list_t::const_iterator iter = LLWorld::getInstance()->getRegionList().begin(); 
			iter != LLWorld::getInstance()->getRegionList().end(); ++iter)
	{
		LLViewerRegion* region = *iter;
		if (water_clip != 0)
		{
			LLPlane plane(LLVector3(0,0, (F32) -water_clip), (F32) water_clip*region->getWaterHeight());
			camera.setUserClipPlane(plane);
		}
		else
		{
			camera.disableUserClipPlane();
		}

		for (U32 i = 0; i < LLViewerRegion::NUM_PARTITIONS; i++)
		{
			LLSpatialPartition* part = region->getSpatialPartition(i);
			if (part)
			{
				if (hasRenderType(part->mDrawableType))
				{
					part->cull(camera);
				}
			}
		}

		//scan the VO Cache tree
		LLVOCachePartition* vo_part = region->getVOCachePartition();
		if(vo_part)
		{
			bool do_occlusion_cull = can_use_occlusion && use_occlusion && !gUseWireframe/* && !gViewerWindow->getProgressView()->getVisible()*/;
			vo_part->cull(camera, do_occlusion_cull);
		}
	}

	if (bound_shader)
	{
		gOcclusionCubeProgram.unbind();
	}

	camera.disableUserClipPlane();

	if (hasRenderType(LLPipeline::RENDER_TYPE_SKY) && 
		gSky.mVOSkyp.notNull() && 
		gSky.mVOSkyp->mDrawable.notNull())
	{
		gSky.mVOSkyp->mDrawable->setVisible(camera);
		sCull->pushDrawable(gSky.mVOSkyp->mDrawable);
		gSky.updateCull();
		stop_glerror();
	}

	if (hasRenderType(LLPipeline::RENDER_TYPE_GROUND) && 
		!gPipeline.canUseWindLightShaders() &&
		gSky.mVOGroundp.notNull() && 
		gSky.mVOGroundp->mDrawable.notNull() &&
		!LLPipeline::sWaterReflections)
	{
		gSky.mVOGroundp->mDrawable->setVisible(camera);
		sCull->pushDrawable(gSky.mVOGroundp->mDrawable);
	}
	
	
	gGL.matrixMode(LLRender::MM_PROJECTION);
	gGL.popMatrix();
	gGL.matrixMode(LLRender::MM_MODELVIEW);
	gGL.popMatrix();

	if (sUseOcclusion > 1)
	{
		gGL.setColorMask(true, false);
	}

	if (to_texture)
	{
		if (LLPipeline::sRenderDeferred)
		{
			mOcclusionDepth.flush();
		}
		else
		{
			mScreen.flush();
		}
	}
}

void LLPipeline::markNotCulled(LLSpatialGroup* group, LLCamera& camera)
{
	if (group->isEmpty())
	{ 
		return;
	}
	
	group->setVisible();

	if (LLViewerCamera::sCurCameraID == LLViewerCamera::CAMERA_WORLD)
	{
		group->updateDistance(camera);
	}
	
	const F32 MINIMUM_PIXEL_AREA = 16.f;

	if (group->mPixelArea < MINIMUM_PIXEL_AREA)
	{
		return;
	}

	const LLVector4a* bounds = group->getBounds();
	if (sMinRenderSize > 0.f && 
			llmax(llmax(bounds[1][0], bounds[1][1]), bounds[1][2]) < sMinRenderSize)
	{
		return;
	}

	assertInitialized();
	
	if (!group->getSpatialPartition()->mRenderByGroup)
	{ //render by drawable
		sCull->pushDrawableGroup(group);
	}
	else
	{   //render by group
		sCull->pushVisibleGroup(group);
	}

	mNumVisibleNodes++;
}

void LLPipeline::markOccluder(LLSpatialGroup* group)
{
	if (sUseOcclusion > 1 && group && !group->isOcclusionState(LLSpatialGroup::ACTIVE_OCCLUSION))
	{
		LLSpatialGroup* parent = group->getParent();

		if (!parent || !parent->isOcclusionState(LLSpatialGroup::OCCLUDED))
		{ //only mark top most occluders as active occlusion
			sCull->pushOcclusionGroup(group);
			group->setOcclusionState(LLSpatialGroup::ACTIVE_OCCLUSION);
				
			if (parent && 
				!parent->isOcclusionState(LLSpatialGroup::ACTIVE_OCCLUSION) &&
				parent->getElementCount() == 0 &&
				parent->needsUpdate())
			{
				sCull->pushOcclusionGroup(group);
				parent->setOcclusionState(LLSpatialGroup::ACTIVE_OCCLUSION);
			}
		}
	}
}

void LLPipeline::downsampleDepthBuffer(LLRenderTarget& source, LLRenderTarget& dest, LLRenderTarget* scratch_space)
{
	LLGLSLShader* last_shader = LLGLSLShader::sCurBoundShaderPtr;

	LLGLSLShader* shader = NULL;

	if (scratch_space)
	{
		scratch_space->copyContents(source, 
									0, 0, source.getWidth(), source.getHeight(), 
									0, 0, scratch_space->getWidth(), scratch_space->getHeight(), GL_DEPTH_BUFFER_BIT, GL_NEAREST);
	}

	dest.bindTarget();
	dest.clear(GL_DEPTH_BUFFER_BIT);

	LLStrider<LLVector3> vert; 
	mDeferredVB->getVertexStrider(vert);
	LLStrider<LLVector2> tc0;
		
	vert[0].set(-1,1,0);
	vert[1].set(-1,-3,0);
	vert[2].set(3,1,0);
	
	if (source.getUsage() == LLTexUnit::TT_RECT_TEXTURE)
	{
		shader = &gDownsampleDepthRectProgram;
		shader->bind();
		shader->uniform2f(sDelta, 1.f, 1.f);
		shader->uniform2f(LLShaderMgr::DEFERRED_SCREEN_RES, source.getWidth(), source.getHeight());
	}
	else
	{
		shader = &gDownsampleDepthProgram;
		shader->bind();
		shader->uniform2f(sDelta, 1.f/source.getWidth(), 1.f/source.getHeight());
		shader->uniform2f(LLShaderMgr::DEFERRED_SCREEN_RES, 1.f, 1.f);
	}

	gGL.getTexUnit(0)->bind(scratch_space ? scratch_space : &source, TRUE);

	{
		LLGLDepthTest depth(GL_TRUE, GL_TRUE, GL_ALWAYS);
		mDeferredVB->setBuffer(LLVertexBuffer::MAP_VERTEX);
		mDeferredVB->drawArrays(LLRender::TRIANGLES, 0, 3);
	}
	
	dest.flush();
	
	if (last_shader)
	{
		last_shader->bind();
	}
	else
	{
		shader->unbind();
	}
}

void LLPipeline::doOcclusion(LLCamera& camera, LLRenderTarget& source, LLRenderTarget& dest, LLRenderTarget* scratch_space)
{
	downsampleDepthBuffer(source, dest, scratch_space);
	dest.bindTarget();
	doOcclusion(camera);
	dest.flush();
}

void LLPipeline::doOcclusion(LLCamera& camera)
{
	if (LLPipeline::sUseOcclusion > 1 && !LLSpatialPartition::sTeleportRequested && 
		(sCull->hasOcclusionGroups() || LLVOCachePartition::sNeedsOcclusionCheck))
	{
		LLVertexBuffer::unbind();

		if (hasRenderDebugMask(LLPipeline::RENDER_DEBUG_OCCLUSION))
		{
			gGL.setColorMask(true, false, false, false);
		}
		else
		{
			gGL.setColorMask(false, false);
		}
		LLGLDisable blend(GL_BLEND);
		LLGLDisable test(GL_ALPHA_TEST);
		gGL.getTexUnit(0)->unbind(LLTexUnit::TT_TEXTURE);
		LLGLDepthTest depth(GL_TRUE, GL_FALSE);

		LLGLDisable cull(GL_CULL_FACE);

		
		bool bind_shader = LLGLSLShader::sNoFixedFunction && LLGLSLShader::sCurBoundShader == 0;
		if (bind_shader)
		{
			if (LLPipeline::sShadowRender)
			{
				gDeferredShadowCubeProgram.bind();
			}
			else
			{
				gOcclusionCubeProgram.bind();
			}
		}

		if (mCubeVB.isNull())
		{ //cube VB will be used for issuing occlusion queries
			mCubeVB = ll_create_cube_vb(LLVertexBuffer::MAP_VERTEX, GL_STATIC_DRAW_ARB);
		}
		mCubeVB->setBuffer(LLVertexBuffer::MAP_VERTEX);

		for (LLCullResult::sg_iterator iter = sCull->beginOcclusionGroups(); iter != sCull->endOcclusionGroups(); ++iter)
		{
			LLSpatialGroup* group = *iter;
			group->doOcclusion(&camera);
			group->clearOcclusionState(LLSpatialGroup::ACTIVE_OCCLUSION);
		}
	
		//apply occlusion culling to object cache tree
		for (LLWorld::region_list_t::const_iterator iter = LLWorld::getInstance()->getRegionList().begin(); 
			iter != LLWorld::getInstance()->getRegionList().end(); ++iter)
		{
			LLVOCachePartition* vo_part = (*iter)->getVOCachePartition();
			if(vo_part)
			{
				vo_part->processOccluders(&camera);
			}
		}

		if (bind_shader)
		{
			if (LLPipeline::sShadowRender)
			{
				gDeferredShadowCubeProgram.unbind();
			}
			else
			{
				gOcclusionCubeProgram.unbind();
			}
		}

		gGL.setColorMask(true, false);
	}
}
	
BOOL LLPipeline::updateDrawableGeom(LLDrawable* drawablep, BOOL priority)
{
	BOOL update_complete = drawablep->updateGeometry(priority);
	if (update_complete && assertInitialized())
	{
		drawablep->setState(LLDrawable::BUILT);
	}
	return update_complete;
}

static LLTrace::BlockTimerStatHandle FTM_SEED_VBO_POOLS("Seed VBO Pool");

static LLTrace::BlockTimerStatHandle FTM_UPDATE_GL("Update GL");

void LLPipeline::updateGL()
{
	{
		LL_RECORD_BLOCK_TIME(FTM_UPDATE_GL);
		while (!LLGLUpdate::sGLQ.empty())
		{
			LLGLUpdate* glu = LLGLUpdate::sGLQ.front();
			glu->updateGL();
			glu->mInQ = FALSE;
			LLGLUpdate::sGLQ.pop_front();
		}
	}

	{ //seed VBO Pools
		LL_RECORD_BLOCK_TIME(FTM_SEED_VBO_POOLS);
		LLVertexBuffer::seedPools();
	}
}

static LLTrace::BlockTimerStatHandle FTM_REBUILD_PRIORITY_GROUPS("Rebuild Priority Groups");

void LLPipeline::clearRebuildGroups()
{
	LLSpatialGroup::sg_vector_t	hudGroups;

	mGroupQ1Locked = true;
	// Iterate through all drawables on the priority build queue,
	for (LLSpatialGroup::sg_vector_t::iterator iter = mGroupQ1.begin();
		 iter != mGroupQ1.end(); ++iter)
	{
		LLSpatialGroup* group = *iter;

		// If the group contains HUD objects, save the group
		if (group->isHUDGroup())
		{
			hudGroups.push_back(group);
		}
		// Else, no HUD objects so clear the build state
		else
		{
			group->clearState(LLSpatialGroup::IN_BUILD_Q1);
		}
	}

	// Clear the group
	mGroupQ1.clear();

	// Copy the saved HUD groups back in
	mGroupQ1.assign(hudGroups.begin(), hudGroups.end());
	mGroupQ1Locked = false;

	// Clear the HUD groups
	hudGroups.clear();

	mGroupQ2Locked = true;
	for (LLSpatialGroup::sg_vector_t::iterator iter = mGroupQ2.begin();
		 iter != mGroupQ2.end(); ++iter)
	{
		LLSpatialGroup* group = *iter;

		// If the group contains HUD objects, save the group
		if (group->isHUDGroup())
		{
			hudGroups.push_back(group);
		}
		// Else, no HUD objects so clear the build state
		else
		{
			group->clearState(LLSpatialGroup::IN_BUILD_Q2);
		}
	}	
	// Clear the group
	mGroupQ2.clear();

	// Copy the saved HUD groups back in
	mGroupQ2.assign(hudGroups.begin(), hudGroups.end());
	mGroupQ2Locked = false;
}

void LLPipeline::clearRebuildDrawables()
{
	// Clear all drawables on the priority build queue,
	for (LLDrawable::drawable_list_t::iterator iter = mBuildQ1.begin();
		 iter != mBuildQ1.end(); ++iter)
	{
		LLDrawable* drawablep = *iter;
		if (drawablep && !drawablep->isDead())
		{
			drawablep->clearState(LLDrawable::IN_REBUILD_Q2);
			drawablep->clearState(LLDrawable::IN_REBUILD_Q1);
		}
	}
	mBuildQ1.clear();

	// clear drawables on the non-priority build queue
	for (LLDrawable::drawable_list_t::iterator iter = mBuildQ2.begin();
		 iter != mBuildQ2.end(); ++iter)
	{
		LLDrawable* drawablep = *iter;
		if (!drawablep->isDead())
		{
			drawablep->clearState(LLDrawable::IN_REBUILD_Q2);
		}
	}	
	mBuildQ2.clear();
	
	//clear all moving bridges
	for (LLDrawable::drawable_vector_t::iterator iter = mMovedBridge.begin();
		 iter != mMovedBridge.end(); ++iter)
	{
		LLDrawable *drawablep = *iter;
		drawablep->clearState(LLDrawable::EARLY_MOVE | LLDrawable::MOVE_UNDAMPED | LLDrawable::ON_MOVE_LIST | LLDrawable::ANIMATED_CHILD);
	}
	mMovedBridge.clear();

	//clear all moving drawables
	for (LLDrawable::drawable_vector_t::iterator iter = mMovedList.begin();
		 iter != mMovedList.end(); ++iter)
	{
		LLDrawable *drawablep = *iter;
		drawablep->clearState(LLDrawable::EARLY_MOVE | LLDrawable::MOVE_UNDAMPED | LLDrawable::ON_MOVE_LIST | LLDrawable::ANIMATED_CHILD);
	}
	mMovedList.clear();
}

void LLPipeline::rebuildPriorityGroups()
{
	LL_RECORD_BLOCK_TIME(FTM_REBUILD_PRIORITY_GROUPS);
	LLTimer update_timer;
	assertInitialized();

	gMeshRepo.notifyLoadedMeshes();

	mGroupQ1Locked = true;
	// Iterate through all drawables on the priority build queue,
	for (LLSpatialGroup::sg_vector_t::iterator iter = mGroupQ1.begin();
		 iter != mGroupQ1.end(); ++iter)
	{
		LLSpatialGroup* group = *iter;
		group->rebuildGeom();
		group->clearState(LLSpatialGroup::IN_BUILD_Q1);
	}

	mGroupSaveQ1 = mGroupQ1;
	mGroupQ1.clear();
	mGroupQ1Locked = false;

}

static LLTrace::BlockTimerStatHandle FTM_REBUILD_GROUPS("Rebuild Groups");

void LLPipeline::rebuildGroups()
{
	if (mGroupQ2.empty())
	{
		return;
	}

	LL_RECORD_BLOCK_TIME(FTM_REBUILD_GROUPS);
	mGroupQ2Locked = true;
	// Iterate through some drawables on the non-priority build queue
	S32 size = (S32) mGroupQ2.size();
	S32 min_count = llclamp((S32) ((F32) (size * size)/4096*0.25f), 1, size);
			
	S32 count = 0;
	
	std::sort(mGroupQ2.begin(), mGroupQ2.end(), LLSpatialGroup::CompareUpdateUrgency());

	LLSpatialGroup::sg_vector_t::iterator iter;
	LLSpatialGroup::sg_vector_t::iterator last_iter = mGroupQ2.begin();

	for (iter = mGroupQ2.begin();
		 iter != mGroupQ2.end() && count <= min_count; ++iter)
	{
		LLSpatialGroup* group = *iter;
		last_iter = iter;

		if (!group->isDead())
		{
			group->rebuildGeom();
			
			if (group->getSpatialPartition()->mRenderByGroup)
			{
				count++;
			}
		}

		group->clearState(LLSpatialGroup::IN_BUILD_Q2);
	}	

	mGroupQ2.erase(mGroupQ2.begin(), ++last_iter);

	mGroupQ2Locked = false;

	updateMovedList(mMovedBridge);
}

void LLPipeline::updateGeom(F32 max_dtime)
{
	LLTimer update_timer;
	LLPointer<LLDrawable> drawablep;

	LL_RECORD_BLOCK_TIME(FTM_GEO_UPDATE);

	assertInitialized();

	// notify various object types to reset internal cost metrics, etc.
	// for now, only LLVOVolume does this to throttle LOD changes
	LLVOVolume::preUpdateGeom();

	// Iterate through all drawables on the priority build queue,
	for (LLDrawable::drawable_list_t::iterator iter = mBuildQ1.begin();
		 iter != mBuildQ1.end();)
	{
		LLDrawable::drawable_list_t::iterator curiter = iter++;
		LLDrawable* drawablep = *curiter;
		if (drawablep && !drawablep->isDead())
		{
			if (drawablep->isState(LLDrawable::IN_REBUILD_Q2))
			{
				drawablep->clearState(LLDrawable::IN_REBUILD_Q2);
				LLDrawable::drawable_list_t::iterator find = std::find(mBuildQ2.begin(), mBuildQ2.end(), drawablep);
				if (find != mBuildQ2.end())
				{
					mBuildQ2.erase(find);
				}
			}

			if (updateDrawableGeom(drawablep, TRUE))
			{
				drawablep->clearState(LLDrawable::IN_REBUILD_Q1);
				mBuildQ1.erase(curiter);
			}
		}
		else
		{
			mBuildQ1.erase(curiter);
		}
	}
		
	// Iterate through some drawables on the non-priority build queue
	S32 min_count = 16;
	S32 size = (S32) mBuildQ2.size();
	if (size > 1024)
	{
		min_count = llclamp((S32) (size * (F32) size/4096), 16, size);
	}
		
	S32 count = 0;
	
	max_dtime = llmax(update_timer.getElapsedTimeF32()+0.001f, F32SecondsImplicit(max_dtime));
	LLSpatialGroup* last_group = NULL;
	LLSpatialBridge* last_bridge = NULL;

	for (LLDrawable::drawable_list_t::iterator iter = mBuildQ2.begin();
		 iter != mBuildQ2.end(); )
	{
		LLDrawable::drawable_list_t::iterator curiter = iter++;
		LLDrawable* drawablep = *curiter;

		LLSpatialBridge* bridge = drawablep->isRoot() ? drawablep->getSpatialBridge() :
									drawablep->getParent()->getSpatialBridge();

		if (drawablep->getSpatialGroup() != last_group && 
			(!last_bridge || bridge != last_bridge) &&
			(update_timer.getElapsedTimeF32() >= max_dtime) && count > min_count)
		{
			break;
		}

		//make sure updates don't stop in the middle of a spatial group
		//to avoid thrashing (objects are enqueued by group)
		last_group = drawablep->getSpatialGroup();
		last_bridge = bridge;

		BOOL update_complete = TRUE;
		if (!drawablep->isDead())
		{
			update_complete = updateDrawableGeom(drawablep, FALSE);
			count++;
		}
		if (update_complete)
		{
			drawablep->clearState(LLDrawable::IN_REBUILD_Q2);
			mBuildQ2.erase(curiter);
		}
	}	

	updateMovedList(mMovedBridge);
}

void LLPipeline::markVisible(LLDrawable *drawablep, LLCamera& camera)
{
	if(drawablep && !drawablep->isDead())
	{
		if (drawablep->isSpatialBridge())
		{
			const LLDrawable* root = ((LLSpatialBridge*) drawablep)->mDrawable;
			llassert(root); // trying to catch a bad assumption
					
			if (root && //  // this test may not be needed, see above
					root->getVObj()->isAttachment())
			{
				LLDrawable* rootparent = root->getParent();
				if (rootparent) // this IS sometimes NULL
				{
					LLViewerObject *vobj = rootparent->getVObj();
					llassert(vobj); // trying to catch a bad assumption
					if (vobj) // this test may not be needed, see above
					{
						LLVOAvatar* av = vobj->asAvatar();
						// <FS:Ansariel> Fix LL impostor hacking; Don't render impostored avatars unless it needs an update
						//if (av && (av->isImpostor() 
						//	|| av->isInMuteList()
						//	|| (LLVOAvatar::AV_DO_NOT_RENDER == av->getVisualMuteSettings() && !av->needsImpostorUpdate()) ))
						if (av && av->isImpostor() && !av->needsImpostorUpdate())
						// </FS:Ansariel>
						{
							return;
						}
					}
				}
			}
			sCull->pushBridge((LLSpatialBridge*) drawablep);
		}
		else
		{
		
			sCull->pushDrawable(drawablep);
		}

		drawablep->setVisible(camera);
	}
}

void LLPipeline::markMoved(LLDrawable *drawablep, BOOL damped_motion)
{
	if (!drawablep)
	{
		//LL_ERRS() << "Sending null drawable to moved list!" << LL_ENDL;
		return;
	}
	
	if (drawablep->isDead())
	{
		LL_WARNS() << "Marking NULL or dead drawable moved!" << LL_ENDL;
		return;
	}
	
	if (drawablep->getParent()) 
	{
		//ensure that parent drawables are moved first
		markMoved(drawablep->getParent(), damped_motion);
	}

	assertInitialized();

	if (!drawablep->isState(LLDrawable::ON_MOVE_LIST))
	{
		if (drawablep->isSpatialBridge())
		{
			mMovedBridge.push_back(drawablep);
		}
		else
		{
			mMovedList.push_back(drawablep);
		}
		drawablep->setState(LLDrawable::ON_MOVE_LIST);
	}
	if (damped_motion == FALSE)
	{
		drawablep->setState(LLDrawable::MOVE_UNDAMPED); // UNDAMPED trumps DAMPED
	}
	else if (drawablep->isState(LLDrawable::MOVE_UNDAMPED))
	{
		drawablep->clearState(LLDrawable::MOVE_UNDAMPED);
	}
}

void LLPipeline::markShift(LLDrawable *drawablep)
{
	if (!drawablep || drawablep->isDead())
	{
		return;
	}

	assertInitialized();

	if (!drawablep->isState(LLDrawable::ON_SHIFT_LIST))
	{
		drawablep->getVObj()->setChanged(LLXform::SHIFTED | LLXform::SILHOUETTE);
		if (drawablep->getParent()) 
		{
			markShift(drawablep->getParent());
		}
		mShiftList.push_back(drawablep);
		drawablep->setState(LLDrawable::ON_SHIFT_LIST);
	}
}

static LLTrace::BlockTimerStatHandle FTM_SHIFT_DRAWABLE("Shift Drawable");
static LLTrace::BlockTimerStatHandle FTM_SHIFT_OCTREE("Shift Octree");
static LLTrace::BlockTimerStatHandle FTM_SHIFT_HUD("Shift HUD");

void LLPipeline::shiftObjects(const LLVector3 &offset)
{
	assertInitialized();

	glClear(GL_DEPTH_BUFFER_BIT);
	gDepthDirty = TRUE;
		
	LLVector4a offseta;
	offseta.load3(offset.mV);

	{
		LL_RECORD_BLOCK_TIME(FTM_SHIFT_DRAWABLE);

		for (LLDrawable::drawable_vector_t::iterator iter = mShiftList.begin();
			 iter != mShiftList.end(); iter++)
		{
			LLDrawable *drawablep = *iter;
			if (drawablep->isDead())
			{
				continue;
			}	
			drawablep->shiftPos(offseta);	
			drawablep->clearState(LLDrawable::ON_SHIFT_LIST);
		}
		mShiftList.resize(0);
	}

	
	{
		LL_RECORD_BLOCK_TIME(FTM_SHIFT_OCTREE);
		for (LLWorld::region_list_t::const_iterator iter = LLWorld::getInstance()->getRegionList().begin(); 
				iter != LLWorld::getInstance()->getRegionList().end(); ++iter)
		{
			LLViewerRegion* region = *iter;
			for (U32 i = 0; i < LLViewerRegion::NUM_PARTITIONS; i++)
			{
				LLSpatialPartition* part = region->getSpatialPartition(i);
				if (part)
				{
					part->shift(offseta);
				}
			}
		}
	}

	{
		LL_RECORD_BLOCK_TIME(FTM_SHIFT_HUD);
		LLHUDText::shiftAll(offset);
		LLHUDNameTag::shiftAll(offset);
	}
	display_update_camera();
}

void LLPipeline::markTextured(LLDrawable *drawablep)
{
	if (drawablep && !drawablep->isDead() && assertInitialized())
	{
		mRetexturedList.insert(drawablep);
	}
}

void LLPipeline::markGLRebuild(LLGLUpdate* glu)
{
	if (glu && !glu->mInQ)
	{
		LLGLUpdate::sGLQ.push_back(glu);
		glu->mInQ = TRUE;
	}
}

void LLPipeline::markPartitionMove(LLDrawable* drawable)
{
	if (!drawable->isState(LLDrawable::PARTITION_MOVE) && 
		!drawable->getPositionGroup().equals3(LLVector4a::getZero()))
	{
		drawable->setState(LLDrawable::PARTITION_MOVE);
		mPartitionQ.push_back(drawable);
	}
}

static LLTrace::BlockTimerStatHandle FTM_PROCESS_PARTITIONQ("PartitionQ");
void LLPipeline::processPartitionQ()
{
	LL_RECORD_BLOCK_TIME(FTM_PROCESS_PARTITIONQ);

	// <FS:ND> A vector is much better suited for the use case of mPartitionQ
	// for (LLDrawable::drawable_list_t::iterator iter = mPartitionQ.begin(); iter != mPartitionQ.end(); ++iter)
	for (LLDrawable::drawable_vector_t::iterator iter = mPartitionQ.begin(); iter != mPartitionQ.end(); ++iter)
	// </FS:ND>
	{
		LLDrawable* drawable = *iter;
		if (!drawable->isDead())
		{
			drawable->updateBinRadius();
			drawable->movePartition();
		}
		drawable->clearState(LLDrawable::PARTITION_MOVE);
	}

	mPartitionQ.clear();
}

void LLPipeline::markMeshDirty(LLSpatialGroup* group)
{
	mMeshDirtyGroup.push_back(group);
}

void LLPipeline::markRebuild(LLSpatialGroup* group, BOOL priority)
{
	if (group && !group->isDead() && group->getSpatialPartition())
	{
		if (group->getSpatialPartition()->mPartitionType == LLViewerRegion::PARTITION_HUD)
		{
			priority = TRUE;
		}

		if (priority)
		{
			if (!group->hasState(LLSpatialGroup::IN_BUILD_Q1))
			{
				llassert_always(!mGroupQ1Locked);

				mGroupQ1.push_back(group);
				group->setState(LLSpatialGroup::IN_BUILD_Q1);

				if (group->hasState(LLSpatialGroup::IN_BUILD_Q2))
				{
					LLSpatialGroup::sg_vector_t::iterator iter = std::find(mGroupQ2.begin(), mGroupQ2.end(), group);
					if (iter != mGroupQ2.end())
					{
						mGroupQ2.erase(iter);
					}
					group->clearState(LLSpatialGroup::IN_BUILD_Q2);
				}
			}
		}
		else if (!group->hasState(LLSpatialGroup::IN_BUILD_Q2 | LLSpatialGroup::IN_BUILD_Q1))
		{
			llassert_always(!mGroupQ2Locked);
			mGroupQ2.push_back(group);
			group->setState(LLSpatialGroup::IN_BUILD_Q2);

		}
	}
}

void LLPipeline::markRebuild(LLDrawable *drawablep, LLDrawable::EDrawableFlags flag, BOOL priority)
{
	if (drawablep && !drawablep->isDead() && assertInitialized())
	{
		if (!drawablep->isState(LLDrawable::BUILT))
		{
			priority = TRUE;
		}
		if (priority)
		{
			if (!drawablep->isState(LLDrawable::IN_REBUILD_Q1))
			{
				mBuildQ1.push_back(drawablep);
				drawablep->setState(LLDrawable::IN_REBUILD_Q1); // mark drawable as being in priority queue
			}
		}
		else if (!drawablep->isState(LLDrawable::IN_REBUILD_Q2))
		{
			mBuildQ2.push_back(drawablep);
			drawablep->setState(LLDrawable::IN_REBUILD_Q2); // need flag here because it is just a list
		}
		// <FS:Ansariel> FIRE-16485: Crash when calling texture refresh on an object that has a blacklisted copy
		//if (flag & (LLDrawable::REBUILD_VOLUME | LLDrawable::REBUILD_POSITION))
		if ((flag & (LLDrawable::REBUILD_VOLUME | LLDrawable::REBUILD_POSITION)) && drawablep->getVObj().notNull())
		// </FS:Ansariel>
		{
			drawablep->getVObj()->setChanged(LLXform::SILHOUETTE);
		}
		drawablep->setState(flag);
	}
}

static LLTrace::BlockTimerStatHandle FTM_RESET_DRAWORDER("Reset Draw Order");

void LLPipeline::stateSort(LLCamera& camera, LLCullResult &result)
{
	if (hasAnyRenderType(LLPipeline::RENDER_TYPE_AVATAR,
					  LLPipeline::RENDER_TYPE_GROUND,
					  LLPipeline::RENDER_TYPE_TERRAIN,
					  LLPipeline::RENDER_TYPE_TREE,
					  LLPipeline::RENDER_TYPE_SKY,
					  LLPipeline::RENDER_TYPE_VOIDWATER,
					  LLPipeline::RENDER_TYPE_WATER,
					  LLPipeline::END_RENDER_TYPES))
	{
		//clear faces from face pools
		LL_RECORD_BLOCK_TIME(FTM_RESET_DRAWORDER);
		gPipeline.resetDrawOrders();
	}

	LL_RECORD_BLOCK_TIME(FTM_STATESORT);

	//LLVertexBuffer::unbind();

	grabReferences(result);
	for (LLCullResult::sg_iterator iter = sCull->beginDrawableGroups(); iter != sCull->endDrawableGroups(); ++iter)
	{
		LLSpatialGroup* group = *iter;
		group->checkOcclusion();
		if (sUseOcclusion > 1 && group->isOcclusionState(LLSpatialGroup::OCCLUDED))
		{
			markOccluder(group);
		}
		else
		{
			group->setVisible();
			for (LLSpatialGroup::element_iter i = group->getDataBegin(); i != group->getDataEnd(); ++i)
			{
				markVisible((LLDrawable*)(*i)->getDrawable(), camera);
			}

			if (!sDelayVBUpdate)
			{ //rebuild mesh as soon as we know it's visible
				group->rebuildMesh();
			}
		}
	}

	if (LLViewerCamera::sCurCameraID == LLViewerCamera::CAMERA_WORLD)
	{
		LLSpatialGroup* last_group = NULL;
		for (LLCullResult::bridge_iterator i = sCull->beginVisibleBridge(); i != sCull->endVisibleBridge(); ++i)
		{
			LLCullResult::bridge_iterator cur_iter = i;
			LLSpatialBridge* bridge = *cur_iter;
			LLSpatialGroup* group = bridge->getSpatialGroup();

			if (last_group == NULL)
			{
				last_group = group;
			}

			if (!bridge->isDead() && group && !group->isOcclusionState(LLSpatialGroup::OCCLUDED))
			{
				stateSort(bridge, camera);
			}

			if (LLViewerCamera::sCurCameraID == LLViewerCamera::CAMERA_WORLD &&
				last_group != group && last_group->changeLOD())
			{
				last_group->mLastUpdateDistance = last_group->mDistance;
			}

			last_group = group;
		}

		if (LLViewerCamera::sCurCameraID == LLViewerCamera::CAMERA_WORLD &&
			last_group && last_group->changeLOD())
		{
			last_group->mLastUpdateDistance = last_group->mDistance;
		}
	}

	for (LLCullResult::sg_iterator iter = sCull->beginVisibleGroups(); iter != sCull->endVisibleGroups(); ++iter)
	{
		LLSpatialGroup* group = *iter;
		group->checkOcclusion();
		if (sUseOcclusion > 1 && group->isOcclusionState(LLSpatialGroup::OCCLUDED))
		{
			markOccluder(group);
		}
		else
		{
			group->setVisible();
			stateSort(group, camera);

			if (!sDelayVBUpdate)
			{ //rebuild mesh as soon as we know it's visible
				group->rebuildMesh();
			}
		}
	}
	
	{
		LL_RECORD_BLOCK_TIME(FTM_STATESORT_DRAWABLE);
		for (LLCullResult::drawable_iterator iter = sCull->beginVisibleList();
			 iter != sCull->endVisibleList(); ++iter)
		{
			LLDrawable *drawablep = *iter;
			if (!drawablep->isDead())
			{
				stateSort(drawablep, camera);
			}
		}
	}
		
	postSort(camera);	
}

void LLPipeline::stateSort(LLSpatialGroup* group, LLCamera& camera)
{
	if (group->changeLOD())
	{
		for (LLSpatialGroup::element_iter i = group->getDataBegin(); i != group->getDataEnd(); ++i)
		{
			stateSort((LLDrawable*)(*i)->getDrawable(), camera);
		}

		if (LLViewerCamera::sCurCameraID == LLViewerCamera::CAMERA_WORLD)
		{ //avoid redundant stateSort calls
			group->mLastUpdateDistance = group->mDistance;
		}
	}

}

void LLPipeline::stateSort(LLSpatialBridge* bridge, LLCamera& camera)
{
	if (bridge->getSpatialGroup()->changeLOD())
	{
		bool force_update = false;
		bridge->updateDistance(camera, force_update);
	}
}

void LLPipeline::stateSort(LLDrawable* drawablep, LLCamera& camera)
{
	if (!drawablep
		|| drawablep->isDead() 
		|| !hasRenderType(drawablep->getRenderType()))
	{
		return;
	}
	
	if (LLSelectMgr::getInstance()->mHideSelectedObjects)
	{
//		if (drawablep->getVObj().notNull() &&
//			drawablep->getVObj()->isSelected())
// [RLVa:KB] - Checked: 2010-09-28 (RLVa-1.2.1f) | Modified: RLVa-1.2.1f
		const LLViewerObject* pObj = drawablep->getVObj();
		if ( (pObj) && (pObj->isSelected()) && 
			 ( (!RlvActions::isRlvEnabled()) || 
			   ( ((!pObj->isHUDAttachment()) || (!gRlvAttachmentLocks.isLockedAttachment(pObj->getRootEdit()))) && 
			     (RlvActions::canEdit(pObj)) ) ) )
// [/RVLa:KB]
		{
			return;
		}
	}

	if (drawablep->isAvatar())
	{ //don't draw avatars beyond render distance or if we don't have a spatial group.
		if ((drawablep->getSpatialGroup() == NULL) || 
			(drawablep->getSpatialGroup()->mDistance > LLVOAvatar::sRenderDistance))
		{
			return;
		}

		LLVOAvatar* avatarp = (LLVOAvatar*) drawablep->getVObj().get();
		if (!avatarp->isVisible())
		{
			return;
		}
	}

	assertInitialized();

	if (hasRenderType(drawablep->mRenderType))
	{
		if (!drawablep->isState(LLDrawable::INVISIBLE|LLDrawable::FORCE_INVISIBLE))
		{
			drawablep->setVisible(camera, NULL, FALSE);
		}
	}

	if (LLViewerCamera::sCurCameraID == LLViewerCamera::CAMERA_WORLD)
	{
		//if (drawablep->isVisible()) isVisible() check here is redundant, if it wasn't visible, it wouldn't be here
		{
			if (!drawablep->isActive())
			{
				bool force_update = false;
				drawablep->updateDistance(camera, force_update);
			}
			else if (drawablep->isAvatar())
			{
				bool force_update = false;
				drawablep->updateDistance(camera, force_update); // calls vobj->updateLOD() which calls LLVOAvatar::updateVisibility()
			}
		}
	}

	if (!drawablep->getVOVolume())
	{
		for (LLDrawable::face_list_t::iterator iter = drawablep->mFaces.begin();
				iter != drawablep->mFaces.end(); iter++)
		{
			LLFace* facep = *iter;

			if (facep->hasGeometry())
			{
				if (facep->getPool())
				{
					facep->getPool()->enqueue(facep);
				}
				else
				{
					break;
				}
			}
		}
	}
	
	mNumVisibleFaces += drawablep->getNumFaces();
}


void forAllDrawables(LLCullResult::sg_iterator begin, 
					 LLCullResult::sg_iterator end,
					 void (*func)(LLDrawable*))
{
	for (LLCullResult::sg_iterator i = begin; i != end; ++i)
	{
		for (LLSpatialGroup::element_iter j = (*i)->getDataBegin(); j != (*i)->getDataEnd(); ++j)
		{
			if((*j)->hasDrawable())
			{
				func((LLDrawable*)(*j)->getDrawable());	
			}
		}
	}
}

void LLPipeline::forAllVisibleDrawables(void (*func)(LLDrawable*))
{
	forAllDrawables(sCull->beginDrawableGroups(), sCull->endDrawableGroups(), func);
	forAllDrawables(sCull->beginVisibleGroups(), sCull->endVisibleGroups(), func);
}

//function for creating scripted beacons
void renderScriptedBeacons(LLDrawable* drawablep)
{
	LLViewerObject *vobj = drawablep->getVObj();
	if (vobj 
		&& !vobj->isAvatar() 
		&& !vobj->getParent()
		&& vobj->flagScripted())
	{
		if (gPipeline.sRenderBeacons)
		{
			gObjectList.addDebugBeacon(vobj->getPositionAgent(), "", LLColor4(1.f, 0.f, 0.f, 0.5f), LLColor4(1.f, 1.f, 1.f, 0.5f), LLPipeline::DebugBeaconLineWidth);
		}

		if (gPipeline.sRenderHighlight)
		{
			S32 face_id;
			S32 count = drawablep->getNumFaces();
			for (face_id = 0; face_id < count; face_id++)
			{
				LLFace * facep = drawablep->getFace(face_id);
				if (facep) 
				{
					gPipeline.mHighlightFaces.push_back(facep);
				}
			}
		}
	}
}

void renderScriptedTouchBeacons(LLDrawable* drawablep)
{
	LLViewerObject *vobj = drawablep->getVObj();
	if (vobj 
		&& !vobj->isAvatar() 
		&& !vobj->getParent()
		&& vobj->flagScripted()
		&& vobj->flagHandleTouch())
	{
		if (gPipeline.sRenderBeacons)
		{
			gObjectList.addDebugBeacon(vobj->getPositionAgent(), "", LLColor4(1.f, 0.f, 0.f, 0.5f), LLColor4(1.f, 1.f, 1.f, 0.5f), LLPipeline::DebugBeaconLineWidth);
		}

		if (gPipeline.sRenderHighlight)
		{
			S32 face_id;
			S32 count = drawablep->getNumFaces();
			for (face_id = 0; face_id < count; face_id++)
			{
				LLFace * facep = drawablep->getFace(face_id);
				if (facep)
				{
					gPipeline.mHighlightFaces.push_back(facep);
			}
		}
	}
}
}

void renderPhysicalBeacons(LLDrawable* drawablep)
{
	LLViewerObject *vobj = drawablep->getVObj();
	if (vobj 
		&& !vobj->isAvatar() 
		//&& !vobj->getParent()
		&& vobj->flagUsePhysics())
	{
		if (gPipeline.sRenderBeacons)
		{
			gObjectList.addDebugBeacon(vobj->getPositionAgent(), "", LLColor4(0.f, 1.f, 0.f, 0.5f), LLColor4(1.f, 1.f, 1.f, 0.5f), LLPipeline::DebugBeaconLineWidth);
		}

		if (gPipeline.sRenderHighlight)
		{
			S32 face_id;
			S32 count = drawablep->getNumFaces();
			for (face_id = 0; face_id < count; face_id++)
			{
				LLFace * facep = drawablep->getFace(face_id);
				if (facep)
				{
					gPipeline.mHighlightFaces.push_back(facep);
			}
		}
	}
}
}

void renderMOAPBeacons(LLDrawable* drawablep)
{
	LLViewerObject *vobj = drawablep->getVObj();

	if(!vobj || vobj->isAvatar())
		return;

	BOOL beacon=FALSE;
	U8 tecount=vobj->getNumTEs();
	for(int x=0;x<tecount;x++)
	{
		if(vobj->getTE(x)->hasMedia())
		{
			beacon=TRUE;
			break;
		}
	}
	if(beacon==TRUE)
	{
		if (gPipeline.sRenderBeacons)
		{
			gObjectList.addDebugBeacon(vobj->getPositionAgent(), "", LLColor4(1.f, 1.f, 1.f, 0.5f), LLColor4(1.f, 1.f, 1.f, 0.5f), LLPipeline::DebugBeaconLineWidth);
		}

		if (gPipeline.sRenderHighlight)
		{
			S32 face_id;
			S32 count = drawablep->getNumFaces();
			for (face_id = 0; face_id < count; face_id++)
			{
				LLFace * facep = drawablep->getFace(face_id);
				if (facep)
				{
					gPipeline.mHighlightFaces.push_back(facep);
			}
		}
	}
}
}

void renderParticleBeacons(LLDrawable* drawablep)
{
	// Look for attachments, objects, etc.
	LLViewerObject *vobj = drawablep->getVObj();
	if (vobj 
		&& vobj->isParticleSource())
	{
		if (gPipeline.sRenderBeacons)
		{
			LLColor4 light_blue(0.5f, 0.5f, 1.f, 0.5f);
			gObjectList.addDebugBeacon(vobj->getPositionAgent(), "", light_blue, LLColor4(1.f, 1.f, 1.f, 0.5f), LLPipeline::DebugBeaconLineWidth);
		}

		if (gPipeline.sRenderHighlight)
		{
			S32 face_id;
			S32 count = drawablep->getNumFaces();
			for (face_id = 0; face_id < count; face_id++)
			{
				LLFace * facep = drawablep->getFace(face_id);
				if (facep)
				{
					gPipeline.mHighlightFaces.push_back(facep);
			}
		}
	}
}
}

void renderSoundHighlights(LLDrawable* drawablep)
{
	// Look for attachments, objects, etc.
	LLViewerObject *vobj = drawablep->getVObj();
	if (vobj && vobj->isAudioSource())
	{
		if (gPipeline.sRenderHighlight)
		{
			S32 face_id;
			S32 count = drawablep->getNumFaces();
			for (face_id = 0; face_id < count; face_id++)
			{
				LLFace * facep = drawablep->getFace(face_id);
				if (facep)
				{
					gPipeline.mHighlightFaces.push_back(facep);
			}
		}
	}
}
}

void LLPipeline::postSort(LLCamera& camera)
{
	LL_RECORD_BLOCK_TIME(FTM_STATESORT_POSTSORT);

	assertInitialized();
	sVolumeSAFrame = 0.f; //ZK LBG

	LL_PUSH_CALLSTACKS();
	//rebuild drawable geometry
	for (LLCullResult::sg_iterator i = sCull->beginDrawableGroups(); i != sCull->endDrawableGroups(); ++i)
	{
		LLSpatialGroup* group = *i;
		if (!sUseOcclusion || 
			!group->isOcclusionState(LLSpatialGroup::OCCLUDED))
		{
			group->rebuildGeom();
		}
	}
	LL_PUSH_CALLSTACKS();
	//rebuild groups
	sCull->assertDrawMapsEmpty();

	rebuildPriorityGroups();
	LL_PUSH_CALLSTACKS();

	
	//build render map
	for (LLCullResult::sg_iterator i = sCull->beginVisibleGroups(); i != sCull->endVisibleGroups(); ++i)
	{
		LLSpatialGroup* group = *i;
		if ((sUseOcclusion && 
			group->isOcclusionState(LLSpatialGroup::OCCLUDED)) ||
			(RenderAutoHideSurfaceAreaLimit > 0.f && 
			group->mSurfaceArea > RenderAutoHideSurfaceAreaLimit*llmax(group->mObjectBoxSize, 10.f)))
		{
			continue;
		}

		if (group->hasState(LLSpatialGroup::NEW_DRAWINFO) && group->hasState(LLSpatialGroup::GEOM_DIRTY))
		{ //no way this group is going to be drawable without a rebuild
			group->rebuildGeom();
		}

		for (LLSpatialGroup::draw_map_t::iterator j = group->mDrawMap.begin(); j != group->mDrawMap.end(); ++j)
		{
			LLSpatialGroup::drawmap_elem_t& src_vec = j->second;	
			if (!hasRenderType(j->first))
			{
				continue;
			}
			
			for (LLSpatialGroup::drawmap_elem_t::iterator k = src_vec.begin(); k != src_vec.end(); ++k)
			{
				if (sMinRenderSize > 0.f)
				{
					LLVector4a bounds;
					bounds.setSub((*k)->mExtents[1],(*k)->mExtents[0]);

					if (llmax(llmax(bounds[0], bounds[1]), bounds[2]) > sMinRenderSize)
					{
						sCull->pushDrawInfo(j->first, *k);
					}
				}
				else
				{
					sCull->pushDrawInfo(j->first, *k);
				}
			}
		}

		if (hasRenderType(LLPipeline::RENDER_TYPE_PASS_ALPHA))
		{
			LLSpatialGroup::draw_map_t::iterator alpha = group->mDrawMap.find(LLRenderPass::PASS_ALPHA);
			
			if (alpha != group->mDrawMap.end())
			{ //store alpha groups for sorting
				LLSpatialBridge* bridge = group->getSpatialPartition()->asBridge();
				if (LLViewerCamera::sCurCameraID == LLViewerCamera::CAMERA_WORLD)
				{
					if (bridge)
					{
						LLCamera trans_camera = bridge->transformCamera(camera);
						group->updateDistance(trans_camera);
					}
					else
					{
						group->updateDistance(camera);
					}
				}
							
				if (hasRenderType(LLDrawPool::POOL_ALPHA))
				{
					sCull->pushAlphaGroup(group);
				}
			}
		}
	}
	
	//flush particle VB
	LLVOPartGroup::sVB->flush();

	/*bool use_transform_feedback = gTransformPositionProgram.mProgramObject && !mMeshDirtyGroup.empty();

	if (use_transform_feedback)
	{ //place a query around potential transform feedback code for synchronization
		mTransformFeedbackPrimitives = 0;

		if (!mMeshDirtyQueryObject)
		{
			glGenQueriesARB(1, &mMeshDirtyQueryObject);
		}

		
		glBeginQueryARB(GL_TRANSFORM_FEEDBACK_PRIMITIVES_WRITTEN, mMeshDirtyQueryObject);
	}*/

	//pack vertex buffers for groups that chose to delay their updates
	for (LLSpatialGroup::sg_vector_t::iterator iter = mMeshDirtyGroup.begin(); iter != mMeshDirtyGroup.end(); ++iter)
	{
		(*iter)->rebuildMesh();
	}

	/*if (use_transform_feedback)
	{
		glEndQueryARB(GL_TRANSFORM_FEEDBACK_PRIMITIVES_WRITTEN);
	}*/
	
	mMeshDirtyGroup.clear();

	if (!sShadowRender)
	{
		std::sort(sCull->beginAlphaGroups(), sCull->endAlphaGroups(), LLSpatialGroup::CompareDepthGreater());
	}

	LL_PUSH_CALLSTACKS();
	// only render if the flag is set. The flag is only set if we are in edit mode or the toggle is set in the menus
	// Ansariel: Make beacons also show when beacons floater is closed.
	if (/*LLFloaterReg::instanceVisible("beacons") &&*/ !sShadowRender)
	{
		if (sRenderScriptedTouchBeacons)
		{
			// Only show the beacon on the root object.
			forAllVisibleDrawables(renderScriptedTouchBeacons);
		}
		else
		if (sRenderScriptedBeacons)
		{
			// Only show the beacon on the root object.
			forAllVisibleDrawables(renderScriptedBeacons);
		}

		if (sRenderPhysicalBeacons)
		{
			// Only show the beacon on the root object.
			forAllVisibleDrawables(renderPhysicalBeacons);
		}

		if(sRenderMOAPBeacons)
		{
			forAllVisibleDrawables(renderMOAPBeacons);
		}

		if (sRenderParticleBeacons)
		{
			forAllVisibleDrawables(renderParticleBeacons);
		}

		// If god mode, also show audio cues
		if (sRenderSoundBeacons && gAudiop)
		{
			// Walk all sound sources and render out beacons for them. Note, this isn't done in the ForAllVisibleDrawables function, because some are not visible.
			LLAudioEngine::source_map::iterator iter;
			for (iter = gAudiop->mAllSources.begin(); iter != gAudiop->mAllSources.end(); ++iter)
			{
				LLAudioSource *sourcep = iter->second;

				LLVector3d pos_global = sourcep->getPositionGlobal();
				LLVector3 pos = gAgent.getPosAgentFromGlobal(pos_global);
				if (gPipeline.sRenderBeacons)
				{
					//pos += LLVector3(0.f, 0.f, 0.2f);
					gObjectList.addDebugBeacon(pos, "", LLColor4(1.f, 1.f, 0.f, 0.5f), LLColor4(1.f, 1.f, 1.f, 0.5f), DebugBeaconLineWidth);
				}
			}
			// now deal with highlights for all those seeable sound sources
			forAllVisibleDrawables(renderSoundHighlights);
		}
	}
	LL_PUSH_CALLSTACKS();
	// If managing your telehub, draw beacons at telehub and currently selected spawnpoint.
	if (LLFloaterTelehub::renderBeacons())
	{
		LLFloaterTelehub::addBeacons();
	}

	if (!sShadowRender)
	{
		mSelectedFaces.clear();

		LLPipeline::setRenderHighlightTextureChannel(gFloaterTools->getPanelFace()->getTextureChannelToEdit());

		// Draw face highlights for selected faces.
		if (LLSelectMgr::getInstance()->getTEMode())
		{
			struct f : public LLSelectedTEFunctor
			{
				virtual bool apply(LLViewerObject* object, S32 te)
				{
					if (object->mDrawable)
					{
						LLFace * facep = object->mDrawable->getFace(te);
						if (facep)
						{
							gPipeline.mSelectedFaces.push_back(facep);
					}
					}
					return true;
				}
			} func;
			LLSelectMgr::getInstance()->getSelection()->applyToTEs(&func);
		}
	}

	//LLSpatialGroup::sNoDelete = FALSE;
	LL_PUSH_CALLSTACKS();
}


void render_hud_elements()
{
	LL_RECORD_BLOCK_TIME(FTM_RENDER_UI);
	gPipeline.disableLights();		
	
	LLGLDisable fog(GL_FOG);
	LLGLSUIDefault gls_ui;

	LLGLEnable stencil(GL_STENCIL_TEST);
	glStencilFunc(GL_ALWAYS, 255, 0xFFFFFFFF);
	glStencilMask(0xFFFFFFFF);
	glStencilOp(GL_KEEP, GL_KEEP, GL_REPLACE);
	
	gGL.color4f(1,1,1,1);
	
	if (LLGLSLShader::sNoFixedFunction)
	{
		gUIProgram.bind();
	}
	LLGLDepthTest depth(GL_TRUE, GL_FALSE);

	if (!LLPipeline::sReflectionRender && gPipeline.hasRenderDebugFeatureMask(LLPipeline::RENDER_DEBUG_FEATURE_UI))
	{
		LLGLEnable multisample(LLPipeline::RenderFSAASamples > 0 ? GL_MULTISAMPLE_ARB : 0);
		gViewerWindow->renderSelections(FALSE, FALSE, FALSE); // For HUD version in render_ui_3d()
	
		// Draw the tracking overlays
		LLTracker::render3D();
		
		// Show the property lines
		LLWorld::getInstance()->renderPropertyLines();
		LLViewerParcelMgr::getInstance()->render();
		LLViewerParcelMgr::getInstance()->renderParcelCollision();
	
		// Render name tags.
		LLHUDObject::renderAll();
	}
	else if (gForceRenderLandFence)
	{
		// This is only set when not rendering the UI, for parcel snapshots
		LLViewerParcelMgr::getInstance()->render();
	}
	else if (gPipeline.hasRenderType(LLPipeline::RENDER_TYPE_HUD))
	{
		LLHUDText::renderAllHUD();
	}

	if (LLGLSLShader::sNoFixedFunction)
	{
		gUIProgram.unbind();
	}
	gGL.flush();
}

void LLPipeline::renderHighlights()
{
	assertInitialized();

	// Draw 3D UI elements here (before we clear the Z buffer in POOL_HUD)
	// Render highlighted faces.
	LLGLSPipelineAlpha gls_pipeline_alpha;
	LLColor4 color(1.f, 1.f, 1.f, 0.5f);
	LLGLEnable color_mat(GL_COLOR_MATERIAL);
	disableLights();

	if (!hasRenderType(LLPipeline::RENDER_TYPE_HUD) && !mHighlightSet.empty())
	{ //draw blurry highlight image over screen
		LLGLEnable blend(GL_BLEND);
		LLGLDepthTest depth(GL_TRUE, GL_FALSE, GL_ALWAYS);
		LLGLDisable test(GL_ALPHA_TEST);

		LLGLEnable stencil(GL_STENCIL_TEST);
		gGL.flush();
		glStencilMask(0xFFFFFFFF);
		glClearStencil(1);
		glClear(GL_STENCIL_BUFFER_BIT);

		glStencilFunc(GL_ALWAYS, 0, 0xFFFFFFFF);
		glStencilOp(GL_REPLACE, GL_REPLACE, GL_REPLACE);
				
		gGL.setColorMask(false, false);
		for (std::set<HighlightItem>::iterator iter = mHighlightSet.begin(); iter != mHighlightSet.end(); ++iter)
		{
			renderHighlight(iter->mItem->getVObj(), 1.f);
		}
		gGL.setColorMask(true, false);

		glStencilOp(GL_KEEP, GL_KEEP, GL_KEEP);
		glStencilFunc(GL_NOTEQUAL, 0, 0xFFFFFFFF);
		
		//gGL.setSceneBlendType(LLRender::BT_ADD_WITH_ALPHA);

		gGL.pushMatrix();
		gGL.loadIdentity();
		gGL.matrixMode(LLRender::MM_PROJECTION);
		gGL.pushMatrix();
		gGL.loadIdentity();

		gGL.getTexUnit(0)->bind(&mHighlight);

		LLVector2 tc1;
		LLVector2 tc2;

		tc1.setVec(0,0);
		tc2.setVec(2,2);

		gGL.begin(LLRender::TRIANGLES);
				
		F32 scale = RenderHighlightBrightness;
		LLColor4 color = RenderHighlightColor;
		F32 thickness = RenderHighlightThickness;

		for (S32 pass = 0; pass < 2; ++pass)
		{
			if (pass == 0)
			{
				gGL.setSceneBlendType(LLRender::BT_ADD_WITH_ALPHA);
			}
			else
			{
				gGL.setSceneBlendType(LLRender::BT_ALPHA);
			}

			for (S32 i = 0; i < 8; ++i)
			{
				for (S32 j = 0; j < 8; ++j)
				{
					LLVector2 tc(i-4+0.5f, j-4+0.5f);

					F32 dist = 1.f-(tc.length()/sqrtf(32.f));
					dist *= scale/64.f;

					tc *= thickness;
					tc.mV[0] = (tc.mV[0])/mHighlight.getWidth();
					tc.mV[1] = (tc.mV[1])/mHighlight.getHeight();

					gGL.color4f(color.mV[0],
								color.mV[1],
								color.mV[2],
								color.mV[3]*dist);
					
					gGL.texCoord2f(tc.mV[0]+tc1.mV[0], tc.mV[1]+tc2.mV[1]);
					gGL.vertex2f(-1,3);
					
					gGL.texCoord2f(tc.mV[0]+tc1.mV[0], tc.mV[1]+tc1.mV[1]);
					gGL.vertex2f(-1,-1);
					
					gGL.texCoord2f(tc.mV[0]+tc2.mV[0], tc.mV[1]+tc1.mV[1]);
					gGL.vertex2f(3,-1);
				}
			}
		}

		gGL.end();

		gGL.popMatrix();
		gGL.matrixMode(LLRender::MM_MODELVIEW);
		gGL.popMatrix();
		
		//gGL.setSceneBlendType(LLRender::BT_ALPHA);
	}

	if ((LLViewerShaderMgr::instance()->getVertexShaderLevel(LLViewerShaderMgr::SHADER_INTERFACE) > 0))
	{
		gHighlightProgram.bind();
		gGL.diffuseColor4f(1,1,1,0.5f);
	}
	
	if (hasRenderDebugFeatureMask(RENDER_DEBUG_FEATURE_SELECTED) && !mFaceSelectImagep)
		{
			mFaceSelectImagep = LLViewerTextureManager::getFetchedTexture(IMG_FACE_SELECT);
		}

	if (hasRenderDebugFeatureMask(RENDER_DEBUG_FEATURE_SELECTED) && (sRenderHighlightTextureChannel == LLRender::DIFFUSE_MAP))
	{
		// Make sure the selection image gets downloaded and decoded
		mFaceSelectImagep->addTextureStats((F32)MAX_IMAGE_AREA);

		U32 count = mSelectedFaces.size();
		for (U32 i = 0; i < count; i++)
		{
			LLFace *facep = mSelectedFaces[i];
			if (!facep || facep->getDrawable()->isDead())
			{
				LL_ERRS() << "Bad face on selection" << LL_ENDL;
				return;
			}
			
			facep->renderSelected(mFaceSelectImagep, color);
		}
	}

	if (hasRenderDebugFeatureMask(RENDER_DEBUG_FEATURE_SELECTED))
	{
		// Paint 'em red!
		color.setVec(1.f, 0.f, 0.f, 0.5f);
		
		int count = mHighlightFaces.size();
		for (S32 i = 0; i < count; i++)
		{
			LLFace* facep = mHighlightFaces[i];
			facep->renderSelected(LLViewerTexture::sNullImagep, color);
		}
	}

	// Contains a list of the faces of objects that are physical or
	// have touch-handlers.
	mHighlightFaces.clear();

	if (LLViewerShaderMgr::instance()->getVertexShaderLevel(LLViewerShaderMgr::SHADER_INTERFACE) > 0)
	{
		gHighlightProgram.unbind();
	}


	if (hasRenderDebugFeatureMask(RENDER_DEBUG_FEATURE_SELECTED) && (sRenderHighlightTextureChannel == LLRender::NORMAL_MAP))
	{
		color.setVec(1.0f, 0.5f, 0.5f, 0.5f);
		if ((LLViewerShaderMgr::instance()->getVertexShaderLevel(LLViewerShaderMgr::SHADER_INTERFACE) > 0))
		{
			gHighlightNormalProgram.bind();
			gGL.diffuseColor4f(1,1,1,0.5f);
		}

		mFaceSelectImagep->addTextureStats((F32)MAX_IMAGE_AREA);

		U32 count = mSelectedFaces.size();
		for (U32 i = 0; i < count; i++)
		{
			LLFace *facep = mSelectedFaces[i];
			if (!facep || facep->getDrawable()->isDead())
			{
				LL_ERRS() << "Bad face on selection" << LL_ENDL;
				return;
			}

			facep->renderSelected(mFaceSelectImagep, color);
		}

		if ((LLViewerShaderMgr::instance()->getVertexShaderLevel(LLViewerShaderMgr::SHADER_INTERFACE) > 0))
		{
			gHighlightNormalProgram.unbind();
		}
	}

	if (hasRenderDebugFeatureMask(RENDER_DEBUG_FEATURE_SELECTED) && (sRenderHighlightTextureChannel == LLRender::SPECULAR_MAP))
	{
		color.setVec(0.0f, 0.3f, 1.0f, 0.8f);
		if ((LLViewerShaderMgr::instance()->getVertexShaderLevel(LLViewerShaderMgr::SHADER_INTERFACE) > 0))
		{
			gHighlightSpecularProgram.bind();
			gGL.diffuseColor4f(1,1,1,0.5f);
		}

		mFaceSelectImagep->addTextureStats((F32)MAX_IMAGE_AREA);

		U32 count = mSelectedFaces.size();
		for (U32 i = 0; i < count; i++)
		{
			LLFace *facep = mSelectedFaces[i];
			if (!facep || facep->getDrawable()->isDead())
			{
				LL_ERRS() << "Bad face on selection" << LL_ENDL;
				return;
			}

			facep->renderSelected(mFaceSelectImagep, color);
		}

		if ((LLViewerShaderMgr::instance()->getVertexShaderLevel(LLViewerShaderMgr::SHADER_INTERFACE) > 0))
		{
			gHighlightSpecularProgram.unbind();
		}
	}
}

//debug use
U32 LLPipeline::sCurRenderPoolType = 0 ;

void LLPipeline::renderGeom(LLCamera& camera, BOOL forceVBOUpdate)
{
	LL_RECORD_BLOCK_TIME(FTM_RENDER_GEOMETRY);

	assertInitialized();

	F32 saved_modelview[16];
	F32 saved_projection[16];

	//HACK: preserve/restore matrices around HUD render
	if (gPipeline.hasRenderType(LLPipeline::RENDER_TYPE_HUD))
	{
		for (U32 i = 0; i < 16; i++)
		{
			saved_modelview[i] = gGLModelView[i];
			saved_projection[i] = gGLProjection[i];
		}
	}

	///////////////////////////////////////////
	//
	// Sync and verify GL state
	//
	//

	stop_glerror();

	LLVertexBuffer::unbind();

	// Do verification of GL state
	LLGLState::checkStates();
	LLGLState::checkTextureChannels();
	LLGLState::checkClientArrays();
	if (mRenderDebugMask & RENDER_DEBUG_VERIFY)
	{
		if (!verify())
		{
			LL_ERRS() << "Pipeline verification failed!" << LL_ENDL;
		}
	}

	LLAppViewer::instance()->pingMainloopTimeout("Pipeline:ForceVBO");
	
	// Initialize lots of GL state to "safe" values
	gGL.getTexUnit(0)->unbind(LLTexUnit::TT_TEXTURE);
	gGL.matrixMode(LLRender::MM_TEXTURE);
	gGL.loadIdentity();
	gGL.matrixMode(LLRender::MM_MODELVIEW);

	LLGLSPipeline gls_pipeline;
	LLGLEnable multisample(RenderFSAASamples > 0 ? GL_MULTISAMPLE_ARB : 0);

	LLGLState gls_color_material(GL_COLOR_MATERIAL, mLightingDetail < 2);
				
	// Toggle backface culling for debugging
	LLGLEnable cull_face(mBackfaceCull ? GL_CULL_FACE : 0);
	// Set fog
	BOOL use_fog = hasRenderDebugFeatureMask(LLPipeline::RENDER_DEBUG_FEATURE_FOG);
	LLGLEnable fog_enable(use_fog &&
						  !gPipeline.canUseWindLightShadersOnObjects() ? GL_FOG : 0);
	gSky.updateFog(camera.getFar());
	if (!use_fog)
	{
		sUnderWaterRender = FALSE;
	}

	gGL.getTexUnit(0)->bind(LLViewerFetchedTexture::sDefaultImagep);
	LLViewerFetchedTexture::sDefaultImagep->setAddressMode(LLTexUnit::TAM_WRAP);
	

	//////////////////////////////////////////////
	//
	// Actually render all of the geometry
	//
	//	
	stop_glerror();
	
	LLAppViewer::instance()->pingMainloopTimeout("Pipeline:RenderDrawPools");

	for (pool_set_t::iterator iter = mPools.begin(); iter != mPools.end(); ++iter)
	{
		LLDrawPool *poolp = *iter;
		if (hasRenderType(poolp->getType()))
		{
			poolp->prerender();
		}
	}

	{
		LL_RECORD_BLOCK_TIME(FTM_POOLS);
		
		// HACK: don't calculate local lights if we're rendering the HUD!
		//    Removing this check will cause bad flickering when there are 
		//    HUD elements being rendered AND the user is in flycam mode  -nyx
		if (!gPipeline.hasRenderType(LLPipeline::RENDER_TYPE_HUD))
		{
			calcNearbyLights(camera);
			setupHWLights(NULL);
		}

		BOOL occlude = sUseOcclusion > 1;
		U32 cur_type = 0;

		pool_set_t::iterator iter1 = mPools.begin();
		while ( iter1 != mPools.end() )
		{
			LLDrawPool *poolp = *iter1;
			
			cur_type = poolp->getType();

			//debug use
			sCurRenderPoolType = cur_type ;

			if (occlude && cur_type >= LLDrawPool::POOL_GRASS)
			{
				occlude = FALSE;
				gGLLastMatrix = NULL;
				gGL.loadMatrix(gGLModelView);
				LLGLSLShader::bindNoShader();
				doOcclusion(camera);
			}

			pool_set_t::iterator iter2 = iter1;
			if (hasRenderType(poolp->getType()) && poolp->getNumPasses() > 0)
			{
				LL_RECORD_BLOCK_TIME(FTM_POOLRENDER);

				gGLLastMatrix = NULL;
				gGL.loadMatrix(gGLModelView);
			
				for( S32 i = 0; i < poolp->getNumPasses(); i++ )
				{
					LLVertexBuffer::unbind();
					poolp->beginRenderPass(i);
					for (iter2 = iter1; iter2 != mPools.end(); iter2++)
					{
						LLDrawPool *p = *iter2;
						if (p->getType() != cur_type)
						{
							break;
						}
						
						if ( !p->getSkipRenderFlag() ) { p->render(i); }
					}
					poolp->endRenderPass(i);
					LLVertexBuffer::unbind();
					if (gDebugGL)
					{
						std::string msg = llformat("pass %d", i);
						LLGLState::checkStates(msg);
						//LLGLState::checkTextureChannels(msg);
						//LLGLState::checkClientArrays(msg);
					}
				}
			}
			else
			{
				// Skip all pools of this type
				for (iter2 = iter1; iter2 != mPools.end(); iter2++)
				{
					LLDrawPool *p = *iter2;
					if (p->getType() != cur_type)
					{
						break;
					}
				}
			}
			iter1 = iter2;
			stop_glerror();
		}
		
		LLAppViewer::instance()->pingMainloopTimeout("Pipeline:RenderDrawPoolsEnd");

		LLVertexBuffer::unbind();
			
		gGLLastMatrix = NULL;
		gGL.loadMatrix(gGLModelView);

		if (occlude)
		{
			occlude = FALSE;
			gGLLastMatrix = NULL;
			gGL.loadMatrix(gGLModelView);
			LLGLSLShader::bindNoShader();
			doOcclusion(camera);
		}
	}

	LLVertexBuffer::unbind();
	LLGLState::checkStates();

	if (!LLPipeline::sImpostorRender)
	{
		LLAppViewer::instance()->pingMainloopTimeout("Pipeline:RenderHighlights");

		if (!sReflectionRender)
		{
			renderHighlights();
		}

		// Contains a list of the faces of objects that are physical or
		// have touch-handlers.
		mHighlightFaces.clear();

		LLAppViewer::instance()->pingMainloopTimeout("Pipeline:RenderDebug");
	
		renderDebug();

		LLVertexBuffer::unbind();
	
		if (!LLPipeline::sReflectionRender && !LLPipeline::sRenderDeferred)
		{
			if (gPipeline.hasRenderDebugFeatureMask(LLPipeline::RENDER_DEBUG_FEATURE_UI))
			{
				// Render debugging beacons.
				gObjectList.renderObjectBeacons();
				gObjectList.resetObjectBeacons();
			}
			else
			{
				// Make sure particle effects disappear
				LLHUDObject::renderAllForTimer();
			}
		}
		else
		{
			// Make sure particle effects disappear
			LLHUDObject::renderAllForTimer();
		}

		LLAppViewer::instance()->pingMainloopTimeout("Pipeline:RenderGeomEnd");

		//HACK: preserve/restore matrices around HUD render
		if (gPipeline.hasRenderType(LLPipeline::RENDER_TYPE_HUD))
		{
			for (U32 i = 0; i < 16; i++)
			{
				gGLModelView[i] = saved_modelview[i];
				gGLProjection[i] = saved_projection[i];
			}
		}
	}

	LLVertexBuffer::unbind();

	LLGLState::checkStates();
//	LLGLState::checkTextureChannels();
//	LLGLState::checkClientArrays();
}

void LLPipeline::renderGeomDeferred(LLCamera& camera)
{
	LLAppViewer::instance()->pingMainloopTimeout("Pipeline:RenderGeomDeferred");

	LL_RECORD_BLOCK_TIME(FTM_RENDER_GEOMETRY);

	LL_RECORD_BLOCK_TIME(FTM_DEFERRED_POOLS);

	LLGLEnable cull(GL_CULL_FACE);

	LLGLEnable stencil(GL_STENCIL_TEST);
	glStencilFunc(GL_ALWAYS, 1, 0xFFFFFFFF);
	stop_glerror();
	glStencilOp(GL_KEEP, GL_KEEP, GL_REPLACE);
	stop_glerror();

	for (pool_set_t::iterator iter = mPools.begin(); iter != mPools.end(); ++iter)
	{
		LLDrawPool *poolp = *iter;
		if (hasRenderType(poolp->getType()))
		{
			poolp->prerender();
		}
	}

	LLGLEnable multisample(RenderFSAASamples > 0 ? GL_MULTISAMPLE_ARB : 0);

	LLVertexBuffer::unbind();

	LLGLState::checkStates();
	LLGLState::checkTextureChannels();
	LLGLState::checkClientArrays();

	U32 cur_type = 0;

	gGL.setColorMask(true, true);
	
	pool_set_t::iterator iter1 = mPools.begin();

	while ( iter1 != mPools.end() )
	{
		LLDrawPool *poolp = *iter1;
		
		cur_type = poolp->getType();

		pool_set_t::iterator iter2 = iter1;
		if (hasRenderType(poolp->getType()) && poolp->getNumDeferredPasses() > 0)
		{
			LL_RECORD_BLOCK_TIME(FTM_DEFERRED_POOLRENDER);

			gGLLastMatrix = NULL;
			gGL.loadMatrix(gGLModelView);
		
			for( S32 i = 0; i < poolp->getNumDeferredPasses(); i++ )
			{
				LLVertexBuffer::unbind();
				poolp->beginDeferredPass(i);
				for (iter2 = iter1; iter2 != mPools.end(); iter2++)
				{
					LLDrawPool *p = *iter2;
					if (p->getType() != cur_type)
					{
						break;
					}
										
					if ( !p->getSkipRenderFlag() ) { p->renderDeferred(i); }
				}
				poolp->endDeferredPass(i);
				LLVertexBuffer::unbind();

				if (gDebugGL || gDebugPipeline)
				{
					LLGLState::checkStates();
				}
			}
		}
		else
		{
			// Skip all pools of this type
			for (iter2 = iter1; iter2 != mPools.end(); iter2++)
			{
				LLDrawPool *p = *iter2;
				if (p->getType() != cur_type)
				{
					break;
				}
			}
		}
		iter1 = iter2;
		stop_glerror();
	}

	gGLLastMatrix = NULL;
	gGL.loadMatrix(gGLModelView);

	gGL.setColorMask(true, false);
}

void LLPipeline::renderGeomPostDeferred(LLCamera& camera, bool do_occlusion)
{
	LL_RECORD_BLOCK_TIME(FTM_POST_DEFERRED_POOLS);
	U32 cur_type = 0;

	LLGLEnable cull(GL_CULL_FACE);

	LLGLEnable multisample(RenderFSAASamples > 0 ? GL_MULTISAMPLE_ARB : 0);

	calcNearbyLights(camera);
	setupHWLights(NULL);

	gGL.setColorMask(true, false);

	pool_set_t::iterator iter1 = mPools.begin();
	BOOL occlude = LLPipeline::sUseOcclusion > 1 && do_occlusion;

	while ( iter1 != mPools.end() )
	{
		LLDrawPool *poolp = *iter1;
		
		cur_type = poolp->getType();

		if (occlude && cur_type >= LLDrawPool::POOL_GRASS)
		{
			occlude = FALSE;
			gGLLastMatrix = NULL;
			gGL.loadMatrix(gGLModelView);
			LLGLSLShader::bindNoShader();
			doOcclusion(camera, mScreen, mOcclusionDepth, &mDeferredDepth);
			gGL.setColorMask(true, false);
		}

		pool_set_t::iterator iter2 = iter1;
		if (hasRenderType(poolp->getType()) && poolp->getNumPostDeferredPasses() > 0)
		{
			LL_RECORD_BLOCK_TIME(FTM_POST_DEFERRED_POOLRENDER);

			gGLLastMatrix = NULL;
			gGL.loadMatrix(gGLModelView);
		
			for( S32 i = 0; i < poolp->getNumPostDeferredPasses(); i++ )
			{
				LLVertexBuffer::unbind();
				poolp->beginPostDeferredPass(i);
				for (iter2 = iter1; iter2 != mPools.end(); iter2++)
				{
					LLDrawPool *p = *iter2;
					if (p->getType() != cur_type)
					{
						break;
					}
										
					p->renderPostDeferred(i);
				}
				poolp->endPostDeferredPass(i);
				LLVertexBuffer::unbind();

				if (gDebugGL || gDebugPipeline)
				{
					LLGLState::checkStates();
				}
			}
		}
		else
		{
			// Skip all pools of this type
			for (iter2 = iter1; iter2 != mPools.end(); iter2++)
			{
				LLDrawPool *p = *iter2;
				if (p->getType() != cur_type)
				{
					break;
				}
			}
		}
		iter1 = iter2;
		stop_glerror();
	}

	gGLLastMatrix = NULL;
	gGL.loadMatrix(gGLModelView);

	if (occlude)
	{
		occlude = FALSE;
		gGLLastMatrix = NULL;
		gGL.loadMatrix(gGLModelView);
		LLGLSLShader::bindNoShader();
		doOcclusion(camera);
		gGLLastMatrix = NULL;
		gGL.loadMatrix(gGLModelView);
	}
}

void LLPipeline::renderGeomShadow(LLCamera& camera)
{
	U32 cur_type = 0;
	
	LLGLEnable cull(GL_CULL_FACE);

	LLVertexBuffer::unbind();

	pool_set_t::iterator iter1 = mPools.begin();
	
	while ( iter1 != mPools.end() )
	{
		LLDrawPool *poolp = *iter1;
		
		cur_type = poolp->getType();

		pool_set_t::iterator iter2 = iter1;
		if (hasRenderType(poolp->getType()) && poolp->getNumShadowPasses() > 0)
		{
			poolp->prerender() ;

			gGLLastMatrix = NULL;
			gGL.loadMatrix(gGLModelView);
		
			for( S32 i = 0; i < poolp->getNumShadowPasses(); i++ )
			{
				LLVertexBuffer::unbind();
				poolp->beginShadowPass(i);
				for (iter2 = iter1; iter2 != mPools.end(); iter2++)
				{
					LLDrawPool *p = *iter2;
					if (p->getType() != cur_type)
					{
						break;
					}
										
					p->renderShadow(i);
				}
				poolp->endShadowPass(i);
				LLVertexBuffer::unbind();

				LLGLState::checkStates();
			}
		}
		else
		{
			// Skip all pools of this type
			for (iter2 = iter1; iter2 != mPools.end(); iter2++)
			{
				LLDrawPool *p = *iter2;
				if (p->getType() != cur_type)
				{
					break;
				}
			}
		}
		iter1 = iter2;
		stop_glerror();
	}

	gGLLastMatrix = NULL;
	gGL.loadMatrix(gGLModelView);
}


void LLPipeline::addTrianglesDrawn(S32 index_count, U32 render_type)
{
	assertInitialized();
	S32 count = 0;
	if (render_type == LLRender::TRIANGLE_STRIP)
	{
		count = index_count-2;
	}
	else
	{
		count = index_count/3;
	}

	record(sStatBatchSize, count);
	add(LLStatViewer::TRIANGLES_DRAWN, LLUnits::Triangles::fromValue(count));

	if (LLPipeline::sRenderFrameTest)
	{
		gViewerWindow->getWindow()->swapBuffers();
		ms_sleep(16);
	}
}

void LLPipeline::renderPhysicsDisplay()
{
	if (!hasRenderDebugMask(LLPipeline::RENDER_DEBUG_PHYSICS_SHAPES))
	{
		return;
	}

	allocatePhysicsBuffer();

	gGL.flush();
	mPhysicsDisplay.bindTarget();
	glClearColor(0,0,0,1);
	gGL.setColorMask(true, true);
	mPhysicsDisplay.clear();
	glClearColor(0,0,0,0);

	gGL.setColorMask(true, false);

	if (LLGLSLShader::sNoFixedFunction)
	{
		gDebugProgram.bind();
	}

	for (LLWorld::region_list_t::const_iterator iter = LLWorld::getInstance()->getRegionList().begin(); 
			iter != LLWorld::getInstance()->getRegionList().end(); ++iter)
	{
		LLViewerRegion* region = *iter;
		for (U32 i = 0; i < LLViewerRegion::NUM_PARTITIONS; i++)
		{
			LLSpatialPartition* part = region->getSpatialPartition(i);
			if (part)
			{
				if (hasRenderType(part->mDrawableType))
				{
					part->renderPhysicsShapes();
				}
			}
		}
	}

	gGL.flush();

	if (LLGLSLShader::sNoFixedFunction)
	{
		gDebugProgram.unbind();
	}

	mPhysicsDisplay.flush();
}

extern std::set<LLSpatialGroup*> visible_selected_groups;

void LLPipeline::renderDebug()
{
	assertInitialized();

	bool hud_only = hasRenderType(LLPipeline::RENDER_TYPE_HUD);

	if (!hud_only )
	{
		//Render any navmesh geometry	
		LLPathingLib *llPathingLibInstance = LLPathingLib::getInstance();
		if ( llPathingLibInstance != NULL ) 
		{
			//character floater renderables
			
			LLHandle<LLFloaterPathfindingCharacters> pathfindingCharacterHandle = LLFloaterPathfindingCharacters::getInstanceHandle();
			if ( !pathfindingCharacterHandle.isDead() )
			{
				LLFloaterPathfindingCharacters *pathfindingCharacter = pathfindingCharacterHandle.get();

				if ( pathfindingCharacter->getVisible() || gAgentCamera.cameraMouselook() )			
				{	
					if (LLGLSLShader::sNoFixedFunction)
					{					
						gPathfindingProgram.bind();			
						gPathfindingProgram.uniform1f(sTint, 1.f);
						gPathfindingProgram.uniform1f(sAmbiance, 1.f);
						gPathfindingProgram.uniform1f(sAlphaScale, 1.f);
					}

					//Requried character physics capsule render parameters
					LLUUID id;					
					LLVector3 pos;
					LLQuaternion rot;
				
					if ( pathfindingCharacter->isPhysicsCapsuleEnabled( id, pos, rot ) )
					{
						if (LLGLSLShader::sNoFixedFunction)
						{					
							//remove blending artifacts
							gGL.setColorMask(false, false);
							llPathingLibInstance->renderSimpleShapeCapsuleID( gGL, id, pos, rot );				
							gGL.setColorMask(true, false);
							LLGLEnable blend(GL_BLEND);
							gPathfindingProgram.uniform1f(sAlphaScale, 0.90f);
							llPathingLibInstance->renderSimpleShapeCapsuleID( gGL, id, pos, rot );
							gPathfindingProgram.bind();
						}
						else
						{
							llPathingLibInstance->renderSimpleShapeCapsuleID( gGL, id, pos, rot );
						}
					}
				}
			}
			

			//pathing console renderables
			LLHandle<LLFloaterPathfindingConsole> pathfindingConsoleHandle = LLFloaterPathfindingConsole::getInstanceHandle();
			if (!pathfindingConsoleHandle.isDead())
			{
				LLFloaterPathfindingConsole *pathfindingConsole = pathfindingConsoleHandle.get();

				if ( pathfindingConsole->getVisible() || gAgentCamera.cameraMouselook() )
				{				
					F32 ambiance = gSavedSettings.getF32("PathfindingAmbiance");

					if (LLGLSLShader::sNoFixedFunction)
					{					
						gPathfindingProgram.bind();
			
						gPathfindingProgram.uniform1f(sTint, 1.f);
						gPathfindingProgram.uniform1f(sAmbiance, ambiance);
						gPathfindingProgram.uniform1f(sAlphaScale, 1.f);
					}

					if ( !pathfindingConsole->isRenderWorld() )
					{
						const LLColor4 clearColor = gSavedSettings.getColor4("PathfindingNavMeshClear");
						gGL.setColorMask(true, true);
						glClearColor(clearColor.mV[0],clearColor.mV[1],clearColor.mV[2],0);
						glClear(GL_DEPTH_BUFFER_BIT | GL_COLOR_BUFFER_BIT | GL_STENCIL_BUFFER_BIT);					
						gGL.setColorMask(true, false);
						glPolygonMode( GL_FRONT_AND_BACK, GL_FILL );	
					}

					//NavMesh
					if ( pathfindingConsole->isRenderNavMesh() )
					{	
						gGL.flush();
						glLineWidth(2.0f);	
						LLGLEnable cull(GL_CULL_FACE);
						LLGLDisable blend(GL_BLEND);
						
						if ( pathfindingConsole->isRenderWorld() )
						{					
							LLGLEnable blend(GL_BLEND);
							gPathfindingProgram.uniform1f(sAlphaScale, 0.66f);
							llPathingLibInstance->renderNavMesh();
						}
						else
						{
							llPathingLibInstance->renderNavMesh();
						}
						
						//render edges
						if (LLGLSLShader::sNoFixedFunction)
						{
							gPathfindingNoNormalsProgram.bind();
							gPathfindingNoNormalsProgram.uniform1f(sTint, 1.f);
							gPathfindingNoNormalsProgram.uniform1f(sAlphaScale, 1.f);
							llPathingLibInstance->renderNavMeshEdges();
							gPathfindingProgram.bind();
						}
						else
						{
							llPathingLibInstance->renderNavMeshEdges();
						}

						gGL.flush();
						glPolygonMode( GL_FRONT_AND_BACK, GL_FILL );	
						glLineWidth(1.0f);	
						gGL.flush();
					}
					//User designated path
					if ( LLPathfindingPathTool::getInstance()->isRenderPath() )
					{
						//The path
						if (LLGLSLShader::sNoFixedFunction)
						{
							gUIProgram.bind();
							gGL.getTexUnit(0)->bind(LLViewerFetchedTexture::sWhiteImagep);
							llPathingLibInstance->renderPath();
							gPathfindingProgram.bind();
						}
						else
						{
							llPathingLibInstance->renderPath();
						}
						//The bookends
						if (LLGLSLShader::sNoFixedFunction)
						{
							//remove blending artifacts
							gGL.setColorMask(false, false);
							llPathingLibInstance->renderPathBookend( gGL, LLPathingLib::LLPL_START );
							llPathingLibInstance->renderPathBookend( gGL, LLPathingLib::LLPL_END );
						
							gGL.setColorMask(true, false);
							//render the bookends
							LLGLEnable blend(GL_BLEND);
							gPathfindingProgram.uniform1f(sAlphaScale, 0.90f);
							llPathingLibInstance->renderPathBookend( gGL, LLPathingLib::LLPL_START );
							llPathingLibInstance->renderPathBookend( gGL, LLPathingLib::LLPL_END );
							gPathfindingProgram.bind();
						}
						else
						{
							llPathingLibInstance->renderPathBookend( gGL, LLPathingLib::LLPL_START );
							llPathingLibInstance->renderPathBookend( gGL, LLPathingLib::LLPL_END );
						}
					
					}
				
					if ( pathfindingConsole->isRenderWaterPlane() )
					{	
						if (LLGLSLShader::sNoFixedFunction)
						{
							LLGLEnable blend(GL_BLEND);
							gPathfindingProgram.uniform1f(sAlphaScale, 0.90f);
							llPathingLibInstance->renderSimpleShapes( gGL, gAgent.getRegion()->getWaterHeight() );
						}
						else
						{
							llPathingLibInstance->renderSimpleShapes( gGL, gAgent.getRegion()->getWaterHeight() );					
						}
					}
				//physics/exclusion shapes
				if ( pathfindingConsole->isRenderAnyShapes() )
				{					
						U32 render_order[] = {
							1 << LLPathingLib::LLST_ObstacleObjects,
							1 << LLPathingLib::LLST_WalkableObjects,
							1 << LLPathingLib::LLST_ExclusionPhantoms,	
							1 << LLPathingLib::LLST_MaterialPhantoms,
						};

						U32 flags = pathfindingConsole->getRenderShapeFlags();

						for (U32 i = 0; i < 4; i++)
						{
							if (!(flags & render_order[i]))
							{
								continue;
							}

							//turn off backface culling for volumes so they are visible when camera is inside volume
							LLGLDisable cull(i >= 2 ? GL_CULL_FACE : 0);
						
							gGL.flush();
							glPolygonMode( GL_FRONT_AND_BACK, GL_FILL );	
				
							//get rid of some z-fighting
							LLGLEnable polyOffset(GL_POLYGON_OFFSET_FILL);
							glPolygonOffset(1.0f, 1.0f);

							//render to depth first to avoid blending artifacts
							gGL.setColorMask(false, false);
							llPathingLibInstance->renderNavMeshShapesVBO( render_order[i] );		
							gGL.setColorMask(true, false);

							//get rid of some z-fighting
							glPolygonOffset(0.f, 0.f);

							LLGLEnable blend(GL_BLEND);
				
							{
								gPathfindingProgram.uniform1f(sAmbiance, ambiance);

								{ //draw solid overlay
									LLGLDepthTest depth(GL_TRUE, GL_FALSE, GL_LEQUAL);
									llPathingLibInstance->renderNavMeshShapesVBO( render_order[i] );				
									gGL.flush();				
								}
				
								LLGLEnable lineOffset(GL_POLYGON_OFFSET_LINE);
								glPolygonMode( GL_FRONT_AND_BACK, GL_LINE );	
						
								F32 offset = gSavedSettings.getF32("PathfindingLineOffset");

								if (pathfindingConsole->isRenderXRay())
								{
									gPathfindingProgram.uniform1f(sTint, gSavedSettings.getF32("PathfindingXRayTint"));
									gPathfindingProgram.uniform1f(sAlphaScale, gSavedSettings.getF32("PathfindingXRayOpacity"));
									LLGLEnable blend(GL_BLEND);
									LLGLDepthTest depth(GL_TRUE, GL_FALSE, GL_GREATER);
								
									glPolygonOffset(offset, -offset);
								
									if (gSavedSettings.getBOOL("PathfindingXRayWireframe"))
									{ //draw hidden wireframe as darker and less opaque
										gPathfindingProgram.uniform1f(sAmbiance, 1.f);
										llPathingLibInstance->renderNavMeshShapesVBO( render_order[i] );				
									}
									else
									{
										glPolygonMode( GL_FRONT_AND_BACK, GL_FILL );	
										gPathfindingProgram.uniform1f(sAmbiance, ambiance);
										llPathingLibInstance->renderNavMeshShapesVBO( render_order[i] );				
										glPolygonMode(GL_FRONT_AND_BACK, GL_LINE);
									}
								}

								{ //draw visible wireframe as brighter, thicker and more opaque
									glPolygonOffset(offset, offset);
									gPathfindingProgram.uniform1f(sAmbiance, 1.f);
									gPathfindingProgram.uniform1f(sTint, 1.f);
									gPathfindingProgram.uniform1f(sAlphaScale, 1.f);

									glLineWidth(gSavedSettings.getF32("PathfindingLineWidth"));
									LLGLDisable blendOut(GL_BLEND);
									llPathingLibInstance->renderNavMeshShapesVBO( render_order[i] );				
									gGL.flush();
									glLineWidth(1.f);
								}
				
								glPolygonMode( GL_FRONT_AND_BACK, GL_FILL );
							}
						}
					}

					glPolygonOffset(0.f, 0.f);

					if ( pathfindingConsole->isRenderNavMesh() && pathfindingConsole->isRenderXRay() )
					{	//render navmesh xray
						F32 ambiance = gSavedSettings.getF32("PathfindingAmbiance");

						LLGLEnable lineOffset(GL_POLYGON_OFFSET_LINE);
						LLGLEnable polyOffset(GL_POLYGON_OFFSET_FILL);
											
						F32 offset = gSavedSettings.getF32("PathfindingLineOffset");
						glPolygonOffset(offset, -offset);

						LLGLEnable blend(GL_BLEND);
						LLGLDepthTest depth(GL_TRUE, GL_FALSE, GL_GREATER);
						gGL.flush();				
						glLineWidth(2.0f);	
						LLGLEnable cull(GL_CULL_FACE);
																		
						gPathfindingProgram.uniform1f(sTint, gSavedSettings.getF32("PathfindingXRayTint"));
						gPathfindingProgram.uniform1f(sAlphaScale, gSavedSettings.getF32("PathfindingXRayOpacity"));
								
						if (gSavedSettings.getBOOL("PathfindingXRayWireframe"))
						{ //draw hidden wireframe as darker and less opaque
							glPolygonMode( GL_FRONT_AND_BACK, GL_LINE );	
							gPathfindingProgram.uniform1f(sAmbiance, 1.f);
							llPathingLibInstance->renderNavMesh();
							glPolygonMode( GL_FRONT_AND_BACK, GL_FILL );	
						}	
						else
						{
							gPathfindingProgram.uniform1f(sAmbiance, ambiance);
							llPathingLibInstance->renderNavMesh();
						}

						//render edges
						if (LLGLSLShader::sNoFixedFunction)
						{
							gPathfindingNoNormalsProgram.bind();
							gPathfindingNoNormalsProgram.uniform1f(sTint, gSavedSettings.getF32("PathfindingXRayTint"));
							gPathfindingNoNormalsProgram.uniform1f(sAlphaScale, gSavedSettings.getF32("PathfindingXRayOpacity"));
							llPathingLibInstance->renderNavMeshEdges();
							gPathfindingProgram.bind();
						}
						else
						{
							llPathingLibInstance->renderNavMeshEdges();
						}
					
						gGL.flush();
						glLineWidth(1.0f);	
					}
			
					glPolygonOffset(0.f, 0.f);

					gGL.flush();
					if (LLGLSLShader::sNoFixedFunction)
					{
						gPathfindingProgram.unbind();
					}
				}
			}
		}
	}

	gGL.color4f(1,1,1,1);

	gGLLastMatrix = NULL;
	gGL.loadMatrix(gGLModelView);
	gGL.setColorMask(true, false);

	
	if (!hud_only && !mDebugBlips.empty())
	{ //render debug blips
		if (LLGLSLShader::sNoFixedFunction)
		{
			gUIProgram.bind();
		}

		gGL.getTexUnit(0)->bind(LLViewerFetchedTexture::sWhiteImagep, true);

		glPointSize(8.f);
		LLGLDepthTest depth(GL_TRUE, GL_TRUE, GL_ALWAYS);

		gGL.begin(LLRender::POINTS);
		for (std::list<DebugBlip>::iterator iter = mDebugBlips.begin(); iter != mDebugBlips.end(); )
		{
			DebugBlip& blip = *iter;

			blip.mAge += gFrameIntervalSeconds.value();
			if (blip.mAge > 2.f)
			{
				mDebugBlips.erase(iter++);
			}
			else
			{
				iter++;
			}

			blip.mPosition.mV[2] += gFrameIntervalSeconds.value()*2.f;

			gGL.color4fv(blip.mColor.mV);
			gGL.vertex3fv(blip.mPosition.mV);
		}
		gGL.end();
		gGL.flush();
		glPointSize(1.f);
	}


	// Debug stuff.
	for (LLWorld::region_list_t::const_iterator iter = LLWorld::getInstance()->getRegionList().begin(); 
			iter != LLWorld::getInstance()->getRegionList().end(); ++iter)
	{
		LLViewerRegion* region = *iter;
		for (U32 i = 0; i < LLViewerRegion::NUM_PARTITIONS; i++)
		{
			LLSpatialPartition* part = region->getSpatialPartition(i);
			if (part)
			{
				if ( (hud_only && (part->mDrawableType == RENDER_TYPE_HUD || part->mDrawableType == RENDER_TYPE_HUD_PARTICLES)) ||
					 (!hud_only && hasRenderType(part->mDrawableType)) )
				{
					part->renderDebug();
				}
			}
		}
	}

	for (LLCullResult::bridge_iterator i = sCull->beginVisibleBridge(); i != sCull->endVisibleBridge(); ++i)
	{
		LLSpatialBridge* bridge = *i;
		if (!bridge->isDead() && hasRenderType(bridge->mDrawableType))
		{
			gGL.pushMatrix();
			gGL.multMatrix((F32*)bridge->mDrawable->getRenderMatrix().mMatrix);
			bridge->renderDebug();
			gGL.popMatrix();
		}
	}

	if (gPipeline.hasRenderDebugMask(LLPipeline::RENDER_DEBUG_OCCLUSION) && LLGLSLShader::sNoFixedFunction)
	{ //render visible selected group occlusion geometry
		gDebugProgram.bind();
		LLGLDepthTest depth(GL_TRUE, GL_FALSE);
		gGL.diffuseColor3f(1,0,1);
		for (std::set<LLSpatialGroup*>::iterator iter = visible_selected_groups.begin(); iter != visible_selected_groups.end(); ++iter)
		{
			LLSpatialGroup* group = *iter;

			LLVector4a fudge;
			fudge.splat(0.25f); //SG_OCCLUSION_FUDGE

			LLVector4a size;
			const LLVector4a* bounds = group->getBounds();
			size.setAdd(fudge, bounds[1]);
			
			drawBox(bounds[0], size);
		}
	}

	visible_selected_groups.clear();

	if (LLGLSLShader::sNoFixedFunction)
	{
		gUIProgram.bind();
	}

	if (hasRenderDebugMask(LLPipeline::RENDER_DEBUG_RAYCAST) && !hud_only)
	{ //draw crosshairs on particle intersection
		if (gDebugRaycastParticle)
		{
			if (LLGLSLShader::sNoFixedFunction)
			{ //this debug display requires shaders
				gDebugProgram.bind();

				gGL.getTexUnit(0)->unbind(LLTexUnit::TT_TEXTURE);

				LLVector3 center(gDebugRaycastParticleIntersection.getF32ptr());
				LLVector3 size(0.1f, 0.1f, 0.1f);

				LLVector3 p[6];

				p[0] = center + size.scaledVec(LLVector3(1,0,0));
				p[1] = center + size.scaledVec(LLVector3(-1,0,0));
				p[2] = center + size.scaledVec(LLVector3(0,1,0));
				p[3] = center + size.scaledVec(LLVector3(0,-1,0));
				p[4] = center + size.scaledVec(LLVector3(0,0,1));
				p[5] = center + size.scaledVec(LLVector3(0,0,-1));
				
				gGL.begin(LLRender::LINES);
				gGL.diffuseColor3f(1.f, 1.f, 0.f);
				for (U32 i = 0; i < 6; i++)
				{
					gGL.vertex3fv(p[i].mV);
				}
				gGL.end();
				gGL.flush();

				gDebugProgram.unbind();
			}
		}
	}

	if (hasRenderDebugMask(LLPipeline::RENDER_DEBUG_SHADOW_FRUSTA))
	{
		LLVertexBuffer::unbind();

		LLGLEnable blend(GL_BLEND);
		LLGLDepthTest depth(TRUE, FALSE);
		LLGLDisable cull(GL_CULL_FACE);

		gGL.color4f(1,1,1,1);
		gGL.getTexUnit(0)->unbind(LLTexUnit::TT_TEXTURE);
				
		F32 a = 0.1f;

		F32 col[] =
		{
			1,0,0,a,
			0,1,0,a,
			0,0,1,a,
			1,0,1,a,
			
			1,1,0,a,
			0,1,1,a,
			1,1,1,a,
			1,0,1,a,
		};

		for (U32 i = 0; i < 8; i++)
		{
			LLVector3* frust = mShadowCamera[i].mAgentFrustum;

			if (i > 3)
			{ //render shadow frusta as volumes
				if (mShadowFrustPoints[i-4].empty())
				{
					continue;
				}

				gGL.color4fv(col+(i-4)*4);	
			
				gGL.begin(LLRender::TRIANGLE_STRIP);
				gGL.vertex3fv(frust[0].mV); gGL.vertex3fv(frust[4].mV);
				gGL.vertex3fv(frust[1].mV); gGL.vertex3fv(frust[5].mV);
				gGL.vertex3fv(frust[2].mV); gGL.vertex3fv(frust[6].mV);
				gGL.vertex3fv(frust[3].mV); gGL.vertex3fv(frust[7].mV);
				gGL.vertex3fv(frust[0].mV); gGL.vertex3fv(frust[4].mV);
				gGL.end();
				
				
				gGL.begin(LLRender::TRIANGLE_STRIP);
				gGL.vertex3fv(frust[0].mV);
				gGL.vertex3fv(frust[1].mV);
				gGL.vertex3fv(frust[3].mV);
				gGL.vertex3fv(frust[2].mV);
				gGL.end();
				
				gGL.begin(LLRender::TRIANGLE_STRIP);
				gGL.vertex3fv(frust[4].mV);
				gGL.vertex3fv(frust[5].mV);
				gGL.vertex3fv(frust[7].mV);
				gGL.vertex3fv(frust[6].mV);
				gGL.end();		
			}

	
			if (i < 4)
			{
				
				//if (i == 0 || !mShadowFrustPoints[i].empty())
				{
					//render visible point cloud
					gGL.flush();
					glPointSize(8.f);
					gGL.begin(LLRender::POINTS);
					
					F32* c = col+i*4;
					gGL.color3fv(c);

					for (U32 j = 0; j < mShadowFrustPoints[i].size(); ++j)
						{
							gGL.vertex3fv(mShadowFrustPoints[i][j].mV);
						
						}
					gGL.end();

					gGL.flush();
					glPointSize(1.f);

					LLVector3* ext = mShadowExtents[i]; 
					LLVector3 pos = (ext[0]+ext[1])*0.5f;
					LLVector3 size = (ext[1]-ext[0])*0.5f;
					drawBoxOutline(pos, size);

					//render camera frustum splits as outlines
					gGL.begin(LLRender::LINES);
					gGL.vertex3fv(frust[0].mV); gGL.vertex3fv(frust[1].mV);
					gGL.vertex3fv(frust[1].mV); gGL.vertex3fv(frust[2].mV);
					gGL.vertex3fv(frust[2].mV); gGL.vertex3fv(frust[3].mV);
					gGL.vertex3fv(frust[3].mV); gGL.vertex3fv(frust[0].mV);
					gGL.vertex3fv(frust[4].mV); gGL.vertex3fv(frust[5].mV);
					gGL.vertex3fv(frust[5].mV); gGL.vertex3fv(frust[6].mV);
					gGL.vertex3fv(frust[6].mV); gGL.vertex3fv(frust[7].mV);
					gGL.vertex3fv(frust[7].mV); gGL.vertex3fv(frust[4].mV);
					gGL.vertex3fv(frust[0].mV); gGL.vertex3fv(frust[4].mV);
					gGL.vertex3fv(frust[1].mV); gGL.vertex3fv(frust[5].mV);
					gGL.vertex3fv(frust[2].mV); gGL.vertex3fv(frust[6].mV);
					gGL.vertex3fv(frust[3].mV); gGL.vertex3fv(frust[7].mV);
					gGL.end();
				}
			}

			/*gGL.flush();
			glLineWidth(16-i*2);
			for (LLWorld::region_list_t::const_iterator iter = LLWorld::getInstance()->getRegionList().begin(); 
					iter != LLWorld::getInstance()->getRegionList().end(); ++iter)
			{
				LLViewerRegion* region = *iter;
				for (U32 j = 0; j < LLViewerRegion::NUM_PARTITIONS; j++)
				{
					LLSpatialPartition* part = region->getSpatialPartition(j);
					if (part)
					{
						if (hasRenderType(part->mDrawableType))
						{
							part->renderIntersectingBBoxes(&mShadowCamera[i]);
						}
					}
				}
			}
			gGL.flush();
			glLineWidth(1.f);*/
		}
	}

	if (mRenderDebugMask & RENDER_DEBUG_WIND_VECTORS)
	{
		gAgent.getRegion()->mWind.renderVectors();
	}
	
	if (mRenderDebugMask & RENDER_DEBUG_COMPOSITION)
	{
		// Debug composition layers
		F32 x, y;

		gGL.getTexUnit(0)->unbind(LLTexUnit::TT_TEXTURE);

		if (gAgent.getRegion())
		{
			gGL.begin(LLRender::POINTS);
			// Draw the composition layer for the region that I'm in.
			for (x = 0; x <= 260; x++)
			{
				for (y = 0; y <= 260; y++)
				{
					if ((x > 255) || (y > 255))
					{
						gGL.color4f(1.f, 0.f, 0.f, 1.f);
					}
					else
					{
						gGL.color4f(0.f, 0.f, 1.f, 1.f);
					}
					F32 z = gAgent.getRegion()->getCompositionXY((S32)x, (S32)y);
					z *= 5.f;
					z += 50.f;
					gGL.vertex3f(x, y, z);
				}
			}
			gGL.end();
		}
	}

	if (mRenderDebugMask & LLPipeline::RENDER_DEBUG_BUILD_QUEUE)
	{
		U32 count = 0;
		U32 size = mGroupQ2.size();
		LLColor4 col;

		LLVertexBuffer::unbind();
		LLGLEnable blend(GL_BLEND);
		gGL.setSceneBlendType(LLRender::BT_ALPHA);
		LLGLDepthTest depth(GL_TRUE, GL_FALSE);
		gGL.getTexUnit(0)->bind(LLViewerFetchedTexture::sWhiteImagep);
		
		gGL.pushMatrix();
		gGL.loadMatrix(gGLModelView);
		gGLLastMatrix = NULL;

		for (LLSpatialGroup::sg_vector_t::iterator iter = mGroupQ2.begin(); iter != mGroupQ2.end(); ++iter)
		{
			LLSpatialGroup* group = *iter;
			if (group->isDead())
			{
				continue;
			}

			LLSpatialBridge* bridge = group->getSpatialPartition()->asBridge();

			if (bridge && (!bridge->mDrawable || bridge->mDrawable->isDead()))
			{
				continue;
			}

			if (bridge)
			{
				gGL.pushMatrix();
				gGL.multMatrix((F32*)bridge->mDrawable->getRenderMatrix().mMatrix);
			}

			F32 alpha = llclamp((F32) (size-count)/size, 0.f, 1.f);

			
			LLVector2 c(1.f-alpha, alpha);
			c.normVec();

			
			++count;
			col.set(c.mV[0], c.mV[1], 0, alpha*0.5f+0.5f);
			group->drawObjectBox(col);

			if (bridge)
			{
				gGL.popMatrix();
			}
		}

		gGL.popMatrix();
	}

	gGL.flush();
	if (LLGLSLShader::sNoFixedFunction)
	{
		gUIProgram.unbind();
	}
}

static LLTrace::BlockTimerStatHandle FTM_REBUILD_POOLS("Rebuild Pools");

void LLPipeline::rebuildPools()
{
	LL_RECORD_BLOCK_TIME(FTM_REBUILD_POOLS);

	assertInitialized();

	S32 max_count = mPools.size();
	pool_set_t::iterator iter1 = mPools.upper_bound(mLastRebuildPool);
	while(max_count > 0 && mPools.size() > 0) // && num_rebuilds < MAX_REBUILDS)
	{
		if (iter1 == mPools.end())
		{
			iter1 = mPools.begin();
		}
		LLDrawPool* poolp = *iter1;

		if (poolp->isDead())
		{
			mPools.erase(iter1++);
			removeFromQuickLookup( poolp );
			if (poolp == mLastRebuildPool)
			{
				mLastRebuildPool = NULL;
			}
			delete poolp;
		}
		else
		{
			mLastRebuildPool = poolp;
			iter1++;
		}
		max_count--;
	}
}

void LLPipeline::addToQuickLookup( LLDrawPool* new_poolp )
{
	assertInitialized();

	switch( new_poolp->getType() )
	{
	case LLDrawPool::POOL_SIMPLE:
		if (mSimplePool)
		{
			llassert(0);
			LL_WARNS() << "Ignoring duplicate simple pool." << LL_ENDL;
		}
		else
		{
			mSimplePool = (LLRenderPass*) new_poolp;
		}
		break;

	case LLDrawPool::POOL_ALPHA_MASK:
		if (mAlphaMaskPool)
		{
			llassert(0);
			LL_WARNS() << "Ignoring duplicate alpha mask pool." << LL_ENDL;
			break;
		}
		else
		{
			mAlphaMaskPool = (LLRenderPass*) new_poolp;
		}
		break;

	case LLDrawPool::POOL_FULLBRIGHT_ALPHA_MASK:
		if (mFullbrightAlphaMaskPool)
		{
			llassert(0);
			LL_WARNS() << "Ignoring duplicate alpha mask pool." << LL_ENDL;
			break;
		}
		else
		{
			mFullbrightAlphaMaskPool = (LLRenderPass*) new_poolp;
		}
		break;
		
	case LLDrawPool::POOL_GRASS:
		if (mGrassPool)
		{
			llassert(0);
			LL_WARNS() << "Ignoring duplicate grass pool." << LL_ENDL;
		}
		else
		{
			mGrassPool = (LLRenderPass*) new_poolp;
		}
		break;

	case LLDrawPool::POOL_FULLBRIGHT:
		if (mFullbrightPool)
		{
			llassert(0);
			LL_WARNS() << "Ignoring duplicate simple pool." << LL_ENDL;
		}
		else
		{
			mFullbrightPool = (LLRenderPass*) new_poolp;
		}
		break;

	case LLDrawPool::POOL_INVISIBLE:
		if (mInvisiblePool)
		{
			llassert(0);
			LL_WARNS() << "Ignoring duplicate simple pool." << LL_ENDL;
		}
		else
		{
			mInvisiblePool = (LLRenderPass*) new_poolp;
		}
		break;

	case LLDrawPool::POOL_GLOW:
		if (mGlowPool)
		{
			llassert(0);
			LL_WARNS() << "Ignoring duplicate glow pool." << LL_ENDL;
		}
		else
		{
			mGlowPool = (LLRenderPass*) new_poolp;
		}
		break;

	case LLDrawPool::POOL_TREE:
		mTreePools[ uintptr_t(new_poolp->getTexture()) ] = new_poolp ;
		break;
 
	case LLDrawPool::POOL_TERRAIN:
		mTerrainPools[ uintptr_t(new_poolp->getTexture()) ] = new_poolp ;
		break;

	case LLDrawPool::POOL_BUMP:
		if (mBumpPool)
		{
			llassert(0);
			LL_WARNS() << "Ignoring duplicate bump pool." << LL_ENDL;
		}
		else
		{
			mBumpPool = new_poolp;
		}
		break;
	case LLDrawPool::POOL_MATERIALS:
		if (mMaterialsPool)
		{
			llassert(0);
			LL_WARNS() << "Ignorning duplicate materials pool." << LL_ENDL;
		}
		else
		{
			mMaterialsPool = new_poolp;
		}
		break;
	case LLDrawPool::POOL_ALPHA:
		if( mAlphaPool )
		{
			llassert(0);
			LL_WARNS() << "LLPipeline::addPool(): Ignoring duplicate Alpha pool" << LL_ENDL;
		}
		else
		{
			mAlphaPool = (LLDrawPoolAlpha*) new_poolp;
		}
		break;

	case LLDrawPool::POOL_AVATAR:
		break; // Do nothing

	case LLDrawPool::POOL_SKY:
		if( mSkyPool )
		{
			llassert(0);
			LL_WARNS() << "LLPipeline::addPool(): Ignoring duplicate Sky pool" << LL_ENDL;
		}
		else
		{
			mSkyPool = new_poolp;
		}
		break;
	
	case LLDrawPool::POOL_WATER:
		if( mWaterPool )
		{
			llassert(0);
			LL_WARNS() << "LLPipeline::addPool(): Ignoring duplicate Water pool" << LL_ENDL;
		}
		else
		{
			mWaterPool = new_poolp;
		}
		break;

	case LLDrawPool::POOL_GROUND:
		if( mGroundPool )
		{
			llassert(0);
			LL_WARNS() << "LLPipeline::addPool(): Ignoring duplicate Ground Pool" << LL_ENDL;
		}
		else
		{ 
			mGroundPool = new_poolp;
		}
		break;

	case LLDrawPool::POOL_WL_SKY:
		if( mWLSkyPool )
		{
			llassert(0);
			LL_WARNS() << "LLPipeline::addPool(): Ignoring duplicate WLSky Pool" << LL_ENDL;
		}
		else
		{ 
			mWLSkyPool = new_poolp;
		}
		break;

	default:
		llassert(0);
		LL_WARNS() << "Invalid Pool Type in  LLPipeline::addPool()" << LL_ENDL;
		break;
	}
}

void LLPipeline::removePool( LLDrawPool* poolp )
{
	assertInitialized();
	removeFromQuickLookup(poolp);
	mPools.erase(poolp);
	delete poolp;
}

void LLPipeline::removeFromQuickLookup( LLDrawPool* poolp )
{
	assertInitialized();
	switch( poolp->getType() )
	{
	case LLDrawPool::POOL_SIMPLE:
		llassert(mSimplePool == poolp);
		mSimplePool = NULL;
		break;

	case LLDrawPool::POOL_ALPHA_MASK:
		llassert(mAlphaMaskPool == poolp);
		mAlphaMaskPool = NULL;
		break;

	case LLDrawPool::POOL_FULLBRIGHT_ALPHA_MASK:
		llassert(mFullbrightAlphaMaskPool == poolp);
		mFullbrightAlphaMaskPool = NULL;
		break;

	case LLDrawPool::POOL_GRASS:
		llassert(mGrassPool == poolp);
		mGrassPool = NULL;
		break;

	case LLDrawPool::POOL_FULLBRIGHT:
		llassert(mFullbrightPool == poolp);
		mFullbrightPool = NULL;
		break;

	case LLDrawPool::POOL_INVISIBLE:
		llassert(mInvisiblePool == poolp);
		mInvisiblePool = NULL;
		break;

	case LLDrawPool::POOL_WL_SKY:
		llassert(mWLSkyPool == poolp);
		mWLSkyPool = NULL;
		break;

	case LLDrawPool::POOL_GLOW:
		llassert(mGlowPool == poolp);
		mGlowPool = NULL;
		break;

	case LLDrawPool::POOL_TREE:
		#ifdef _DEBUG
			{
				BOOL found = mTreePools.erase( (uintptr_t)poolp->getTexture() );
				llassert( found );
			}
		#else
			mTreePools.erase( (uintptr_t)poolp->getTexture() );
		#endif
		break;

	case LLDrawPool::POOL_TERRAIN:
		#ifdef _DEBUG
			{
				BOOL found = mTerrainPools.erase( (uintptr_t)poolp->getTexture() );
				llassert( found );
			}
		#else
			mTerrainPools.erase( (uintptr_t)poolp->getTexture() );
		#endif
		break;

	case LLDrawPool::POOL_BUMP:
		llassert( poolp == mBumpPool );
		mBumpPool = NULL;
		break;
	
	case LLDrawPool::POOL_MATERIALS:
		llassert(poolp == mMaterialsPool);
		mMaterialsPool = NULL;
		break;
			
	case LLDrawPool::POOL_ALPHA:
		llassert( poolp == mAlphaPool );
		mAlphaPool = NULL;
		break;

	case LLDrawPool::POOL_AVATAR:
		break; // Do nothing

	case LLDrawPool::POOL_SKY:
		llassert( poolp == mSkyPool );
		mSkyPool = NULL;
		break;

	case LLDrawPool::POOL_WATER:
		llassert( poolp == mWaterPool );
		mWaterPool = NULL;
		break;

	case LLDrawPool::POOL_GROUND:
		llassert( poolp == mGroundPool );
		mGroundPool = NULL;
		break;

	default:
		llassert(0);
		LL_WARNS() << "Invalid Pool Type in  LLPipeline::removeFromQuickLookup() type=" << poolp->getType() << LL_ENDL;
		break;
	}
}

void LLPipeline::resetDrawOrders()
{
	assertInitialized();
	// Iterate through all of the draw pools and rebuild them.
	for (pool_set_t::iterator iter = mPools.begin(); iter != mPools.end(); ++iter)
	{
		LLDrawPool *poolp = *iter;
		poolp->resetDrawOrders();
	}
}

//============================================================================
// Once-per-frame setup of hardware lights,
// including sun/moon, avatar backlight, and up to 6 local lights

void LLPipeline::setupAvatarLights(BOOL for_edit)
{
	assertInitialized();

	if (for_edit)
	{
		LLColor4 diffuse(1.f, 1.f, 1.f, 0.f);
		LLVector4 light_pos_cam(-8.f, 0.25f, 10.f, 0.f);  // w==0 => directional light
		LLMatrix4 camera_mat = LLViewerCamera::getInstance()->getModelview();
		LLMatrix4 camera_rot(camera_mat.getMat3());
		camera_rot.invert();
		LLVector4 light_pos = light_pos_cam * camera_rot;
		
		light_pos.normalize();

		LLLightState* light = gGL.getLight(1);

		if (LLPipeline::sRenderDeferred)
		{
			/*diffuse.mV[0] = powf(diffuse.mV[0], 2.2f);
			diffuse.mV[1] = powf(diffuse.mV[1], 2.2f);
			diffuse.mV[2] = powf(diffuse.mV[2], 2.2f);*/
		}

		mHWLightColors[1] = diffuse;

		light->setDiffuse(diffuse);
		light->setAmbient(LLColor4::black);
		light->setSpecular(LLColor4::black);
		light->setPosition(light_pos);
		light->setConstantAttenuation(1.f);
		light->setLinearAttenuation(0.f);
		light->setQuadraticAttenuation(0.f);
		light->setSpotExponent(0.f);
		light->setSpotCutoff(180.f);
	}
	else if (gAvatarBacklight) // Always true (unless overridden in a devs .ini)
	{
		LLVector3 opposite_pos = -1.f * mSunDir;
		LLVector3 orthog_light_pos = mSunDir % LLVector3::z_axis;
		LLVector4 backlight_pos = LLVector4(lerp(opposite_pos, orthog_light_pos, 0.3f), 0.0f);
		backlight_pos.normalize();
			
		LLColor4 light_diffuse = mSunDiffuse;
		LLColor4 backlight_diffuse(1.f - light_diffuse.mV[VRED], 1.f - light_diffuse.mV[VGREEN], 1.f - light_diffuse.mV[VBLUE], 1.f);
		F32 max_component = 0.001f;
		for (S32 i = 0; i < 3; i++)
		{
			if (backlight_diffuse.mV[i] > max_component)
			{
				max_component = backlight_diffuse.mV[i];
			}
		}
		F32 backlight_mag;
		if (gSky.getSunDirection().mV[2] >= LLSky::NIGHTTIME_ELEVATION_COS)
		{
			backlight_mag = BACKLIGHT_DAY_MAGNITUDE_OBJECT;
		}
		else
		{
			backlight_mag = BACKLIGHT_NIGHT_MAGNITUDE_OBJECT;
		}
		backlight_diffuse *= backlight_mag / max_component;

		if (LLPipeline::sRenderDeferred)
		{
			/*backlight_diffuse.mV[0] = powf(backlight_diffuse.mV[0], 2.2f);
			backlight_diffuse.mV[1] = powf(backlight_diffuse.mV[1], 2.2f);
			backlight_diffuse.mV[2] = powf(backlight_diffuse.mV[2], 2.2f);*/
		}

		mHWLightColors[1] = backlight_diffuse;

		LLLightState* light = gGL.getLight(1);

		light->setPosition(backlight_pos);
		light->setDiffuse(backlight_diffuse);
		light->setAmbient(LLColor4::black);
		light->setSpecular(LLColor4::black);
		light->setConstantAttenuation(1.f);
		light->setLinearAttenuation(0.f);
		light->setQuadraticAttenuation(0.f);
		light->setSpotExponent(0.f);
		light->setSpotCutoff(180.f);
	}
	else
	{
		LLLightState* light = gGL.getLight(1);

		mHWLightColors[1] = LLColor4::black;

		light->setDiffuse(LLColor4::black);
		light->setAmbient(LLColor4::black);
		light->setSpecular(LLColor4::black);
	}
}

static F32 calc_light_dist(LLVOVolume* light, const LLVector3& cam_pos, F32 max_dist)
{
	F32 inten = light->getLightIntensity();
	if (inten < .001f)
	{
		return max_dist;
	}
	F32 radius = light->getLightRadius();
	BOOL selected = light->isSelected();
	LLVector3 dpos = light->getRenderPosition() - cam_pos;
	F32 dist2 = dpos.lengthSquared();
	if (!selected && dist2 > (max_dist + radius)*(max_dist + radius))
	{
		return max_dist;
	}
	F32 dist = (F32) sqrt(dist2);
	dist *= 1.f / inten;
	dist -= radius;
	if (selected)
	{
		dist -= 10000.f; // selected lights get highest priority
	}
	if (light->mDrawable.notNull() && light->mDrawable->isState(LLDrawable::ACTIVE))
	{
		// moving lights get a little higher priority (too much causes artifacts)
		dist -= light->getLightRadius()*0.25f;
	}
	return dist;
}

void LLPipeline::calcNearbyLights(LLCamera& camera)
{
	assertInitialized();

	if (LLPipeline::sReflectionRender)
	{
		return;
	}

	if (mLightingDetail >= 1)
	{
		// mNearbyLight (and all light_set_t's) are sorted such that
		// begin() == the closest light and rbegin() == the farthest light
		const S32 MAX_LOCAL_LIGHTS = 6;
// 		LLVector3 cam_pos = gAgent.getCameraPositionAgent();
		LLVector3 cam_pos = LLViewerJoystick::getInstance()->getOverrideCamera() ?
						camera.getOrigin() : 
						gAgent.getPositionAgent();

		F32 max_dist = LIGHT_MAX_RADIUS * 4.f; // ignore enitrely lights > 4 * max light rad
		
		// UPDATE THE EXISTING NEARBY LIGHTS
		light_set_t cur_nearby_lights;
		for (light_set_t::iterator iter = mNearbyLights.begin();
			iter != mNearbyLights.end(); iter++)
		{
			const Light* light = &(*iter);
			LLDrawable* drawable = light->drawable;
            const LLViewerObject *vobj = light->drawable->getVObj();
            if(vobj && vobj->getAvatar()
               && (vobj->getAvatar()->isTooComplex() || vobj->getAvatar()->isInMuteList())
               )
            {
                drawable->clearState(LLDrawable::NEARBY_LIGHT);
                continue;
            }

			LLVOVolume* volight = drawable->getVOVolume();
			if (!volight || !drawable->isState(LLDrawable::LIGHT))
			{
				drawable->clearState(LLDrawable::NEARBY_LIGHT);
				continue;
			}
			if (light->fade <= -LIGHT_FADE_TIME)
			{
				drawable->clearState(LLDrawable::NEARBY_LIGHT);
				continue;
			}
			if (!sRenderAttachedLights && volight && volight->isAttachment())
			{
				drawable->clearState(LLDrawable::NEARBY_LIGHT);
				continue;
			}

			F32 dist = calc_light_dist(volight, cam_pos, max_dist);
			cur_nearby_lights.insert(Light(drawable, dist, light->fade));
		}
		mNearbyLights = cur_nearby_lights;
				
		// FIND NEW LIGHTS THAT ARE IN RANGE
		light_set_t new_nearby_lights;
		for (LLDrawable::drawable_set_t::iterator iter = mLights.begin();
			 iter != mLights.end(); ++iter)
		{
			LLDrawable* drawable = *iter;
			LLVOVolume* light = drawable->getVOVolume();
			if (!light || drawable->isState(LLDrawable::NEARBY_LIGHT))
			{
				continue;
			}
			if (light->isHUDAttachment())
			{
				continue; // no lighting from HUD objects
			}
			F32 dist = calc_light_dist(light, cam_pos, max_dist);
			if (dist >= max_dist)
			{
				continue;
			}
			if (!sRenderAttachedLights && light && light->isAttachment())
			{
				continue;
			}
			new_nearby_lights.insert(Light(drawable, dist, 0.f));
			if (new_nearby_lights.size() > (U32)MAX_LOCAL_LIGHTS)
			{
				new_nearby_lights.erase(--new_nearby_lights.end());
				const Light& last = *new_nearby_lights.rbegin();
				max_dist = last.dist;
			}
		}

		// INSERT ANY NEW LIGHTS
		for (light_set_t::iterator iter = new_nearby_lights.begin();
			 iter != new_nearby_lights.end(); iter++)
		{
			const Light* light = &(*iter);
			if (mNearbyLights.size() < (U32)MAX_LOCAL_LIGHTS)
			{
				mNearbyLights.insert(*light);
				((LLDrawable*) light->drawable)->setState(LLDrawable::NEARBY_LIGHT);
			}
			else
			{
				// crazy cast so that we can overwrite the fade value
				// even though gcc enforces sets as const
				// (fade value doesn't affect sort so this is safe)
				Light* farthest_light = (const_cast<Light*>(&(*(mNearbyLights.rbegin()))));
				if (light->dist < farthest_light->dist)
				{
					if (farthest_light->fade >= 0.f)
					{
						farthest_light->fade = -(gFrameIntervalSeconds.value());
					}
				}
				else
				{
					break; // none of the other lights are closer
				}
			}
		}
		
		//mark nearby lights not-removable.
		for (light_set_t::iterator iter = mNearbyLights.begin();
			 iter != mNearbyLights.end(); iter++)
		{
			const Light* light = &(*iter);
			((LLViewerOctreeEntryData*) light->drawable)->setVisible();
		}
	}
}

void LLPipeline::setupHWLights(LLDrawPool* pool)
{
	assertInitialized();
	
	// Ambient
	if (!LLGLSLShader::sNoFixedFunction)
	{
		gGL.syncMatrices();
		LLColor4 ambient = gSky.getTotalAmbientColor();
		gGL.setAmbientLightColor(ambient);
	}

	// Light 0 = Sun or Moon (All objects)
	{
		if (gSky.getSunDirection().mV[2] >= LLSky::NIGHTTIME_ELEVATION_COS)
		{
			mSunDir.setVec(gSky.getSunDirection());
			mSunDiffuse.setVec(gSky.getSunDiffuseColor());
		}
		else
		{
			mSunDir.setVec(gSky.getMoonDirection());
			mSunDiffuse.setVec(gSky.getMoonDiffuseColor());
		}

		F32 max_color = llmax(mSunDiffuse.mV[0], mSunDiffuse.mV[1], mSunDiffuse.mV[2]);
		if (max_color > 1.f)
		{
			mSunDiffuse *= 1.f/max_color;
		}
		mSunDiffuse.clamp();

		LLVector4 light_pos(mSunDir, 0.0f);
		LLColor4 light_diffuse = mSunDiffuse;

		if (LLPipeline::sRenderDeferred)
		{
			/*light_diffuse.mV[0] = powf(light_diffuse.mV[0], 2.2f);
			light_diffuse.mV[1] = powf(light_diffuse.mV[1], 2.2f);
			light_diffuse.mV[2] = powf(light_diffuse.mV[2], 2.2f);*/
		}

		mHWLightColors[0] = light_diffuse;

		LLLightState* light = gGL.getLight(0);
		light->setPosition(light_pos);
		light->setDiffuse(light_diffuse);
		light->setAmbient(LLColor4::black);
		light->setSpecular(LLColor4::black);
		light->setConstantAttenuation(1.f);
		light->setLinearAttenuation(0.f);
		light->setQuadraticAttenuation(0.f);
		light->setSpotExponent(0.f);
		light->setSpotCutoff(180.f);
	}
	
	// Light 1 = Backlight (for avatars)
	// (set by enableLightsAvatar)
	
	S32 cur_light = 2;
	
	// Nearby lights = LIGHT 2-7

	mLightMovingMask = 0;
	
	if (mLightingDetail >= 1)
	{
		for (light_set_t::iterator iter = mNearbyLights.begin();
			 iter != mNearbyLights.end(); ++iter)
		{
			LLDrawable* drawable = iter->drawable;
			LLVOVolume* light = drawable->getVOVolume();
			if (!light)
			{
				continue;
			}
			if (drawable->isState(LLDrawable::ACTIVE))
			{
				mLightMovingMask |= (1<<cur_light);
			}
			
			LLColor4  light_color = light->getLightColor();
			light_color.mV[3] = 0.0f;

			F32 fade = iter->fade;
			if (fade < LIGHT_FADE_TIME)
			{
				// fade in/out light
				if (fade >= 0.f)
				{
					fade = fade / LIGHT_FADE_TIME;
					((Light*) (&(*iter)))->fade += gFrameIntervalSeconds.value();
				}
				else
				{
					fade = 1.f + fade / LIGHT_FADE_TIME;
					((Light*) (&(*iter)))->fade -= gFrameIntervalSeconds.value();
				}
				fade = llclamp(fade,0.f,1.f);
				light_color *= fade;
			}

			LLVector3 light_pos(light->getRenderPosition());
			LLVector4 light_pos_gl(light_pos, 1.0f);
	
			F32 light_radius = llmax(light->getLightRadius(), 0.001f);

			F32 x = (3.f * (1.f + light->getLightFalloff())); // why this magic?  probably trying to match a historic behavior.
			float linatten = x / (light_radius); // % of brightness at radius

			mHWLightColors[cur_light] = light_color;
			LLLightState* light_state = gGL.getLight(cur_light);
			
			light_state->setPosition(light_pos_gl);
			light_state->setDiffuse(light_color);
			light_state->setAmbient(LLColor4::black);
			light_state->setConstantAttenuation(0.f);
			if (sRenderDeferred)
			{
				F32 size = light_radius*1.5f;
				light_state->setLinearAttenuation(size);
				light_state->setQuadraticAttenuation(light->getLightFalloff()*0.5f+1.f);
			}
			else
			{
				light_state->setLinearAttenuation(linatten);
				light_state->setQuadraticAttenuation(0.f);
			}
			

			if (light->isLightSpotlight() // directional (spot-)light
			    && (LLPipeline::sRenderDeferred || RenderSpotLightsInNondeferred)) // these are only rendered as GL spotlights if we're in deferred rendering mode *or* the setting forces them on
			{
				LLQuaternion quat = light->getRenderRotation();
				LLVector3 at_axis(0,0,-1); // this matches deferred rendering's object light direction
				at_axis *= quat;

				light_state->setSpotDirection(at_axis);
				light_state->setSpotCutoff(90.f);
				light_state->setSpotExponent(2.f);
	
				const LLColor4 specular(0.f, 0.f, 0.f, 0.f);
				light_state->setSpecular(specular);
			}
			else // omnidirectional (point) light
			{
				light_state->setSpotExponent(0.f);
				light_state->setSpotCutoff(180.f);
				
				// we use specular.w = 1.0 as a cheap hack for the shaders to know that this is omnidirectional rather than a spotlight
				const LLColor4 specular(0.f, 0.f, 0.f, 1.f);
				light_state->setSpecular(specular);				
			}
			cur_light++;
			if (cur_light >= 8)
			{
				break; // safety
			}
		}
	}
	for ( ; cur_light < 8 ; cur_light++)
	{
		mHWLightColors[cur_light] = LLColor4::black;
		LLLightState* light = gGL.getLight(cur_light);

		light->setDiffuse(LLColor4::black);
		light->setAmbient(LLColor4::black);
		light->setSpecular(LLColor4::black);
	}
	if (gAgentAvatarp &&
		gAgentAvatarp->mSpecialRenderMode == 3)
	{
		LLColor4  light_color = LLColor4::white;
		light_color.mV[3] = 0.0f;

		LLVector3 light_pos(LLViewerCamera::getInstance()->getOrigin());
		LLVector4 light_pos_gl(light_pos, 1.0f);

		F32 light_radius = 16.f;

			F32 x = 3.f;
		float linatten = x / (light_radius); // % of brightness at radius

		if (LLPipeline::sRenderDeferred)
		{
			/*light_color.mV[0] = powf(light_color.mV[0], 2.2f);
			light_color.mV[1] = powf(light_color.mV[1], 2.2f);
			light_color.mV[2] = powf(light_color.mV[2], 2.2f);*/
		}

		mHWLightColors[2] = light_color;
		LLLightState* light = gGL.getLight(2);

		light->setPosition(light_pos_gl);
		light->setDiffuse(light_color);
		light->setAmbient(LLColor4::black);
		light->setSpecular(LLColor4::black);
		light->setQuadraticAttenuation(0.f);
		light->setConstantAttenuation(0.f);
		light->setLinearAttenuation(linatten);
		light->setSpotExponent(0.f);
		light->setSpotCutoff(180.f);
	}

	// Init GL state
	if (!LLGLSLShader::sNoFixedFunction)
	{
		glDisable(GL_LIGHTING);
	}

	for (S32 i = 0; i < 8; ++i)
	{
		gGL.getLight(i)->disable();
	}
	mLightMask = 0;
}

void LLPipeline::enableLights(U32 mask)
{
	assertInitialized();

	if (mLightingDetail == 0)
	{
		mask &= 0xf003; // sun and backlight only (and fullbright bit)
	}
	if (mLightMask != mask)
	{
		stop_glerror();
		if (!mLightMask)
		{
			if (!LLGLSLShader::sNoFixedFunction)
			{
				glEnable(GL_LIGHTING);
			}
		}
		if (mask)
		{
			stop_glerror();
			for (S32 i=0; i<8; i++)
			{
				LLLightState* light = gGL.getLight(i);
				if (mask & (1<<i))
				{
					light->enable();
					light->setDiffuse(mHWLightColors[i]);
				}
				else
				{
					light->disable();
					light->setDiffuse(LLColor4::black);
				}
			}
			stop_glerror();
		}
		else
		{
			if (!LLGLSLShader::sNoFixedFunction)
			{
				glDisable(GL_LIGHTING);
			}
		}
		mLightMask = mask;
		stop_glerror();

		LLColor4 ambient = gSky.getTotalAmbientColor();
		gGL.setAmbientLightColor(ambient);
	}
}

void LLPipeline::enableLightsStatic()
{
	assertInitialized();
	U32 mask = 0x01; // Sun
	if (mLightingDetail >= 2)
	{
		mask |= mLightMovingMask; // Hardware moving lights
	}
	else
	{
		mask |= 0xff & (~2); // Hardware local lights
	}
	enableLights(mask);
}

void LLPipeline::enableLightsDynamic()
{
	assertInitialized();
	U32 mask = 0xff & (~2); // Local lights
	enableLights(mask);
	
	if (isAgentAvatarValid() && getLightingDetail() <= 0)
	{
		if (gAgentAvatarp->mSpecialRenderMode == 0) // normal
		{
			gPipeline.enableLightsAvatar();
		}
		else if (gAgentAvatarp->mSpecialRenderMode >= 1)  // anim preview
		{
			gPipeline.enableLightsAvatarEdit(LLColor4(0.7f, 0.6f, 0.3f, 1.f));
		}
	}
}

void LLPipeline::enableLightsAvatar()
{
	U32 mask = 0xff; // All lights
	setupAvatarLights(FALSE);
	enableLights(mask);
}

void LLPipeline::enableLightsPreview()
{
	disableLights();

	if (!LLGLSLShader::sNoFixedFunction)
	{
		glEnable(GL_LIGHTING);
	}

	LLColor4 ambient = PreviewAmbientColor;
	gGL.setAmbientLightColor(ambient);

	LLColor4 diffuse0 = PreviewDiffuse0;
	LLColor4 specular0 = PreviewSpecular0;
	LLColor4 diffuse1 = PreviewDiffuse1;
	LLColor4 specular1 = PreviewSpecular1;
	LLColor4 diffuse2 = PreviewDiffuse2;
	LLColor4 specular2 = PreviewSpecular2;

	LLVector3 dir0 = PreviewDirection0;
	LLVector3 dir1 = PreviewDirection1;
	LLVector3 dir2 = PreviewDirection2;

	dir0.normVec();
	dir1.normVec();
	dir2.normVec();
	
	LLVector4 light_pos(dir0, 0.0f);

	LLLightState* light = gGL.getLight(1);

	light->enable();
	light->setPosition(light_pos);
	light->setDiffuse(diffuse0);
	light->setAmbient(LLColor4::black);
	light->setSpecular(specular0);
	light->setSpotExponent(0.f);
	light->setSpotCutoff(180.f);

	light_pos = LLVector4(dir1, 0.f);

	light = gGL.getLight(2);
	light->enable();
	light->setPosition(light_pos);
	light->setDiffuse(diffuse1);
	light->setAmbient(LLColor4::black);
	light->setSpecular(specular1);
	light->setSpotExponent(0.f);
	light->setSpotCutoff(180.f);

	light_pos = LLVector4(dir2, 0.f);
	light = gGL.getLight(3);
	light->enable();
	light->setPosition(light_pos);
	light->setDiffuse(diffuse2);
	light->setAmbient(LLColor4::black);
	light->setSpecular(specular2);
	light->setSpotExponent(0.f);
	light->setSpotCutoff(180.f);
}


void LLPipeline::enableLightsAvatarEdit(const LLColor4& color)
{
	U32 mask = 0x2002; // Avatar backlight only, set ambient
	setupAvatarLights(TRUE);
	enableLights(mask);

	gGL.setAmbientLightColor(color);
}

void LLPipeline::enableLightsFullbright(const LLColor4& color)
{
	assertInitialized();
	U32 mask = 0x1000; // Non-0 mask, set ambient
	enableLights(mask);

	gGL.setAmbientLightColor(color);
}

void LLPipeline::disableLights()
{
	enableLights(0); // no lighting (full bright)
}

//============================================================================

class LLMenuItemGL;
class LLInvFVBridge;
struct cat_folder_pair;
class LLVOBranch;
class LLVOLeaf;

void LLPipeline::findReferences(LLDrawable *drawablep)
{
	assertInitialized();
	if (mLights.find(drawablep) != mLights.end())
	{
		LL_INFOS() << "In mLights" << LL_ENDL;
	}
	if (std::find(mMovedList.begin(), mMovedList.end(), drawablep) != mMovedList.end())
	{
		LL_INFOS() << "In mMovedList" << LL_ENDL;
	}
	if (std::find(mShiftList.begin(), mShiftList.end(), drawablep) != mShiftList.end())
	{
		LL_INFOS() << "In mShiftList" << LL_ENDL;
	}
	if (mRetexturedList.find(drawablep) != mRetexturedList.end())
	{
		LL_INFOS() << "In mRetexturedList" << LL_ENDL;
	}
	
	if (std::find(mBuildQ1.begin(), mBuildQ1.end(), drawablep) != mBuildQ1.end())
	{
		LL_INFOS() << "In mBuildQ1" << LL_ENDL;
	}
	if (std::find(mBuildQ2.begin(), mBuildQ2.end(), drawablep) != mBuildQ2.end())
	{
		LL_INFOS() << "In mBuildQ2" << LL_ENDL;
	}

	S32 count;
	
	count = gObjectList.findReferences(drawablep);
	if (count)
	{
		LL_INFOS() << "In other drawables: " << count << " references" << LL_ENDL;
	}
}

BOOL LLPipeline::verify()
{
	BOOL ok = assertInitialized();
	if (ok) 
	{
		for (pool_set_t::iterator iter = mPools.begin(); iter != mPools.end(); ++iter)
		{
			LLDrawPool *poolp = *iter;
			if (!poolp->verify())
			{
				ok = FALSE;
			}
		}
	}

	if (!ok)
	{
		LL_WARNS() << "Pipeline verify failed!" << LL_ENDL;
	}
	return ok;
}

//////////////////////////////
//
// Collision detection
//
//

///////////////////////////////////////////////////////////////////////////////////////////////////////////////////////////////////////////////////////////////////////////////////////////////////////
/**
 *	A method to compute a ray-AABB intersection.
 *	Original code by Andrew Woo, from "Graphics Gems", Academic Press, 1990
 *	Optimized code by Pierre Terdiman, 2000 (~20-30% faster on my Celeron 500)
 *	Epsilon value added by Klaus Hartmann. (discarding it saves a few cycles only)
 *
 *	Hence this version is faster as well as more robust than the original one.
 *
 *	Should work provided:
 *	1) the integer representation of 0.0f is 0x00000000
 *	2) the sign bit of the float is the most significant one
 *
 *	Report bugs: p.terdiman@codercorner.com
 *
 *	\param		aabb		[in] the axis-aligned bounding box
 *	\param		origin		[in] ray origin
 *	\param		dir			[in] ray direction
 *	\param		coord		[out] impact coordinates
 *	\return		true if ray intersects AABB
 */
///////////////////////////////////////////////////////////////////////////////////////////////////////////////////////////////////////////////////////////////////////////////////////////////////////
//#define RAYAABB_EPSILON 0.00001f
#define IR(x)	((U32&)x)

bool LLRayAABB(const LLVector3 &center, const LLVector3 &size, const LLVector3& origin, const LLVector3& dir, LLVector3 &coord, F32 epsilon)
{
	BOOL Inside = TRUE;
	LLVector3 MinB = center - size;
	LLVector3 MaxB = center + size;
	LLVector3 MaxT;
	MaxT.mV[VX]=MaxT.mV[VY]=MaxT.mV[VZ]=-1.0f;

	// Find candidate planes.
	for(U32 i=0;i<3;i++)
	{
		if(origin.mV[i] < MinB.mV[i])
		{
			coord.mV[i]	= MinB.mV[i];
			Inside		= FALSE;

			// Calculate T distances to candidate planes
			if(IR(dir.mV[i]))	MaxT.mV[i] = (MinB.mV[i] - origin.mV[i]) / dir.mV[i];
		}
		else if(origin.mV[i] > MaxB.mV[i])
		{
			coord.mV[i]	= MaxB.mV[i];
			Inside		= FALSE;

			// Calculate T distances to candidate planes
			if(IR(dir.mV[i]))	MaxT.mV[i] = (MaxB.mV[i] - origin.mV[i]) / dir.mV[i];
		}
	}

	// Ray origin inside bounding box
	if(Inside)
	{
		coord = origin;
		return true;
	}

	// Get largest of the maxT's for final choice of intersection
	U32 WhichPlane = 0;
	if(MaxT.mV[1] > MaxT.mV[WhichPlane])	WhichPlane = 1;
	if(MaxT.mV[2] > MaxT.mV[WhichPlane])	WhichPlane = 2;

	// Check final candidate actually inside box
	if(IR(MaxT.mV[WhichPlane])&0x80000000) return false;

	for(U32 i=0;i<3;i++)
	{
		if(i!=WhichPlane)
		{
			coord.mV[i] = origin.mV[i] + MaxT.mV[WhichPlane] * dir.mV[i];
			if (epsilon > 0)
			{
				if(coord.mV[i] < MinB.mV[i] - epsilon || coord.mV[i] > MaxB.mV[i] + epsilon)	return false;
			}
			else
			{
				if(coord.mV[i] < MinB.mV[i] || coord.mV[i] > MaxB.mV[i])	return false;
			}
		}
	}
	return true;	// ray hits box
}

//////////////////////////////
//
// Macros, functions, and inline methods from other classes
//
//

void LLPipeline::setLight(LLDrawable *drawablep, BOOL is_light)
{
	if (drawablep && assertInitialized())
	{
		if (is_light)
		{
			mLights.insert(drawablep);
			drawablep->setState(LLDrawable::LIGHT);
		}
		else
		{
			drawablep->clearState(LLDrawable::LIGHT);
			mLights.erase(drawablep);
		}
	}
}

//static
void LLPipeline::toggleRenderType(U32 type)
{
	gPipeline.mRenderTypeEnabled[type] = !gPipeline.mRenderTypeEnabled[type];
	if (type == LLPipeline::RENDER_TYPE_WATER)
	{
		gPipeline.mRenderTypeEnabled[LLPipeline::RENDER_TYPE_VOIDWATER] = !gPipeline.mRenderTypeEnabled[LLPipeline::RENDER_TYPE_VOIDWATER];
	}
}

//static
void LLPipeline::toggleRenderTypeControl(void* data)
{
	U32 type = (U32)(intptr_t)data;
	U32 bit = (1<<type);
	if (gPipeline.hasRenderType(type))
	{
		LL_INFOS() << "Toggling render type mask " << std::hex << bit << " off" << std::dec << LL_ENDL;
	}
	else
	{
		LL_INFOS() << "Toggling render type mask " << std::hex << bit << " on" << std::dec << LL_ENDL;
	}
	gPipeline.toggleRenderType(type);
}

//static
BOOL LLPipeline::hasRenderTypeControl(void* data)
{
	U32 type = (U32)(intptr_t)data;
	return gPipeline.hasRenderType(type);
}

// Allows UI items labeled "Hide foo" instead of "Show foo"
//static
BOOL LLPipeline::toggleRenderTypeControlNegated(void* data)
{
	S32 type = (S32)(intptr_t)data;
	return !gPipeline.hasRenderType(type);
}

//static
void LLPipeline::toggleRenderDebug(void* data)
{
	U32 bit = (U32)(intptr_t)data;
	if (gPipeline.hasRenderDebugMask(bit))
	{
		LL_INFOS() << "Toggling render debug mask " << std::hex << bit << " off" << std::dec << LL_ENDL;
	}
	else
	{
		LL_INFOS() << "Toggling render debug mask " << std::hex << bit << " on" << std::dec << LL_ENDL;
	}
	gPipeline.mRenderDebugMask ^= bit;
}


//static
BOOL LLPipeline::toggleRenderDebugControl(void* data)
{
	U32 bit = (U32)(intptr_t)data;
	return gPipeline.hasRenderDebugMask(bit);
}

//static
void LLPipeline::toggleRenderDebugFeature(void* data)
{
	U32 bit = (U32)(intptr_t)data;
	gPipeline.mRenderDebugFeatureMask ^= bit;
}


//static
BOOL LLPipeline::toggleRenderDebugFeatureControl(void* data)
{
	U32 bit = (U32)(intptr_t)data;
	return gPipeline.hasRenderDebugFeatureMask(bit);
}

void LLPipeline::setRenderDebugFeatureControl(U32 bit, bool value)
{
	if (value)
	{
		gPipeline.mRenderDebugFeatureMask |= bit;
	}
	else
	{
		gPipeline.mRenderDebugFeatureMask &= !bit;
	}
}

void LLPipeline::pushRenderDebugFeatureMask()
{
	mRenderDebugFeatureStack.push(mRenderDebugFeatureMask);
}

void LLPipeline::popRenderDebugFeatureMask()
{
	if (mRenderDebugFeatureStack.empty())
	{
		LL_ERRS() << "Depleted render feature stack." << LL_ENDL;
	}

	mRenderDebugFeatureMask = mRenderDebugFeatureStack.top();
	mRenderDebugFeatureStack.pop();
}

// static
void LLPipeline::setRenderScriptedBeacons(BOOL val)
{
	sRenderScriptedBeacons = val;
}

// static
void LLPipeline::toggleRenderScriptedBeacons(void*)
{
	sRenderScriptedBeacons = !sRenderScriptedBeacons;
}

// static
BOOL LLPipeline::getRenderScriptedBeacons(void*)
{
	return sRenderScriptedBeacons;
}

// static
void LLPipeline::setRenderScriptedTouchBeacons(BOOL val)
{
	sRenderScriptedTouchBeacons = val;
}

// static
void LLPipeline::toggleRenderScriptedTouchBeacons(void*)
{
	sRenderScriptedTouchBeacons = !sRenderScriptedTouchBeacons;
}

// static
BOOL LLPipeline::getRenderScriptedTouchBeacons(void*)
{
	return sRenderScriptedTouchBeacons;
}

// static
void LLPipeline::setRenderMOAPBeacons(BOOL val)
{
	sRenderMOAPBeacons = val;
}

// static
void LLPipeline::toggleRenderMOAPBeacons(void*)
{
	sRenderMOAPBeacons = !sRenderMOAPBeacons;
}

// static
BOOL LLPipeline::getRenderMOAPBeacons(void*)
{
	return sRenderMOAPBeacons;
}

// static
void LLPipeline::setRenderPhysicalBeacons(BOOL val)
{
	sRenderPhysicalBeacons = val;
}

// static
void LLPipeline::toggleRenderPhysicalBeacons(void*)
{
	sRenderPhysicalBeacons = !sRenderPhysicalBeacons;
}

// static
BOOL LLPipeline::getRenderPhysicalBeacons(void*)
{
	return sRenderPhysicalBeacons;
}

// static
void LLPipeline::setRenderParticleBeacons(BOOL val)
{
	sRenderParticleBeacons = val;
}

// static
void LLPipeline::toggleRenderParticleBeacons(void*)
{
	sRenderParticleBeacons = !sRenderParticleBeacons;
}

// static
BOOL LLPipeline::getRenderParticleBeacons(void*)
{
	return sRenderParticleBeacons;
}

// static
void LLPipeline::setRenderSoundBeacons(BOOL val)
{
	sRenderSoundBeacons = val;
}

// static
void LLPipeline::toggleRenderSoundBeacons(void*)
{
	sRenderSoundBeacons = !sRenderSoundBeacons;
}

// static
BOOL LLPipeline::getRenderSoundBeacons(void*)
{
	return sRenderSoundBeacons;
}

// static
void LLPipeline::setRenderBeacons(BOOL val)
{
	sRenderBeacons = val;
}

// static
void LLPipeline::toggleRenderBeacons(void*)
{
	sRenderBeacons = !sRenderBeacons;
}

// static
BOOL LLPipeline::getRenderBeacons(void*)
{
	return sRenderBeacons;
}

// static
void LLPipeline::setRenderHighlights(BOOL val)
{
	sRenderHighlight = val;
}

// static
void LLPipeline::toggleRenderHighlights(void*)
{
	sRenderHighlight = !sRenderHighlight;
}

// static
BOOL LLPipeline::getRenderHighlights(void*)
{
	return sRenderHighlight;
}

// static
void LLPipeline::setRenderHighlightTextureChannel(LLRender::eTexIndex channel)
{
	sRenderHighlightTextureChannel = channel;
}

LLVOPartGroup* LLPipeline::lineSegmentIntersectParticle(const LLVector4a& start, const LLVector4a& end, LLVector4a* intersection,
														S32* face_hit)
{
	LLVector4a local_end = end;

	LLVector4a position;

	LLDrawable* drawable = NULL;

	for (LLWorld::region_list_t::const_iterator iter = LLWorld::getInstance()->getRegionList().begin(); 
			iter != LLWorld::getInstance()->getRegionList().end(); ++iter)
	{
		LLViewerRegion* region = *iter;

		LLSpatialPartition* part = region->getSpatialPartition(LLViewerRegion::PARTITION_PARTICLE);
		if (part && hasRenderType(part->mDrawableType))
		{
			LLDrawable* hit = part->lineSegmentIntersect(start, local_end, TRUE, FALSE, face_hit, &position, NULL, NULL, NULL);
			if (hit)
			{
				drawable = hit;
				local_end = position;						
			}
		}
	}

	LLVOPartGroup* ret = NULL;
	if (drawable)
	{
		//make sure we're returning an LLVOPartGroup
		llassert(drawable->getVObj()->getPCode() == LLViewerObject::LL_VO_PART_GROUP);
		ret = (LLVOPartGroup*) drawable->getVObj().get();
	}
		
	if (intersection)
	{
		*intersection = position;
	}

	return ret;
}

LLViewerObject* LLPipeline::lineSegmentIntersectInWorld(const LLVector4a& start, const LLVector4a& end,
														BOOL pick_transparent,
														BOOL pick_rigged,
														S32* face_hit,
														LLVector4a* intersection,         // return the intersection point
														LLVector2* tex_coord,            // return the texture coordinates of the intersection point
														LLVector4a* normal,               // return the surface normal at the intersection point
														LLVector4a* tangent             // return the surface tangent at the intersection point
	)
{
	LLDrawable* drawable = NULL;

	LLVector4a local_end = end;

	LLVector4a position;

	sPickAvatar = FALSE; //LLToolMgr::getInstance()->inBuildMode() ? FALSE : TRUE;
	
	for (LLWorld::region_list_t::const_iterator iter = LLWorld::getInstance()->getRegionList().begin(); 
			iter != LLWorld::getInstance()->getRegionList().end(); ++iter)
	{
		LLViewerRegion* region = *iter;

		for (U32 j = 0; j < LLViewerRegion::NUM_PARTITIONS; j++)
		{
			if ((j == LLViewerRegion::PARTITION_VOLUME) || 
				(j == LLViewerRegion::PARTITION_BRIDGE) || 
				(j == LLViewerRegion::PARTITION_TERRAIN) ||
				(j == LLViewerRegion::PARTITION_TREE) ||
				(j == LLViewerRegion::PARTITION_GRASS))  // only check these partitions for now
			{
				LLSpatialPartition* part = region->getSpatialPartition(j);
				if (part && hasRenderType(part->mDrawableType))
				{
					LLDrawable* hit = part->lineSegmentIntersect(start, local_end, pick_transparent, pick_rigged, face_hit, &position, tex_coord, normal, tangent);
					if (hit)
					{
						drawable = hit;
						local_end = position;						
					}
				}
			}
		}
	}
	
	if (!sPickAvatar)
	{
		//save hit info in case we need to restore
		//due to attachment override
		LLVector4a local_normal;
		LLVector4a local_tangent;
		LLVector2 local_texcoord;
		S32 local_face_hit = -1;

		if (face_hit)
		{ 
			local_face_hit = *face_hit;
		}
		if (tex_coord)
		{
			local_texcoord = *tex_coord;
		}
		if (tangent)
		{
			local_tangent = *tangent;
		}
		else
		{
			local_tangent.clear();
		}
		if (normal)
		{
			local_normal = *normal;
		}
		else
		{
			local_normal.clear();
		}
				
		const F32 ATTACHMENT_OVERRIDE_DIST = 0.1f;

		//check against avatars
		sPickAvatar = TRUE;
		for (LLWorld::region_list_t::const_iterator iter = LLWorld::getInstance()->getRegionList().begin(); 
				iter != LLWorld::getInstance()->getRegionList().end(); ++iter)
		{
			LLViewerRegion* region = *iter;

			LLSpatialPartition* part = region->getSpatialPartition(LLViewerRegion::PARTITION_BRIDGE);
			if (part && hasRenderType(part->mDrawableType))
			{
				LLDrawable* hit = part->lineSegmentIntersect(start, local_end, pick_transparent, pick_rigged, face_hit, &position, tex_coord, normal, tangent);
				if (hit)
				{
					LLVector4a delta;
					delta.setSub(position, local_end);

					if (!drawable || 
						!drawable->getVObj()->isAttachment() ||
						delta.getLength3().getF32() > ATTACHMENT_OVERRIDE_DIST)
					{ //avatar overrides if previously hit drawable is not an attachment or 
					  //attachment is far enough away from detected intersection
						drawable = hit;
						local_end = position;						
					}
					else
					{ //prioritize attachments over avatars
						position = local_end;

						if (face_hit)
						{
							*face_hit = local_face_hit;
						}
						if (tex_coord)
						{
							*tex_coord = local_texcoord;
						}
						if (tangent)
						{
							*tangent = local_tangent;
						}
						if (normal)
						{
							*normal = local_normal;
						}
					}
				}
			}
		}
	}

	//check all avatar nametags (silly, isn't it?)
	for (std::vector< LLCharacter* >::iterator iter = LLCharacter::sInstances.begin();
		iter != LLCharacter::sInstances.end();
		++iter)
	{
		LLVOAvatar* av = (LLVOAvatar*) *iter;
		if (av->mNameText.notNull()
			&& av->mNameText->lineSegmentIntersect(start, local_end, position))
		{
			drawable = av->mDrawable;
			local_end = position;
		}
	}

	if (intersection)
	{
		*intersection = position;
	}

	return drawable ? drawable->getVObj().get() : NULL;
}

LLViewerObject* LLPipeline::lineSegmentIntersectInHUD(const LLVector4a& start, const LLVector4a& end,
													  BOOL pick_transparent,													
													  S32* face_hit,
													  LLVector4a* intersection,         // return the intersection point
													  LLVector2* tex_coord,            // return the texture coordinates of the intersection point
													  LLVector4a* normal,               // return the surface normal at the intersection point
													  LLVector4a* tangent				// return the surface tangent at the intersection point
	)
{
	LLDrawable* drawable = NULL;

	for (LLWorld::region_list_t::const_iterator iter = LLWorld::getInstance()->getRegionList().begin(); 
			iter != LLWorld::getInstance()->getRegionList().end(); ++iter)
	{
		LLViewerRegion* region = *iter;

		BOOL toggle = FALSE;
		if (!hasRenderType(LLPipeline::RENDER_TYPE_HUD))
		{
			toggleRenderType(LLPipeline::RENDER_TYPE_HUD);
			toggle = TRUE;
		}

		LLSpatialPartition* part = region->getSpatialPartition(LLViewerRegion::PARTITION_HUD);
		if (part)
		{
			LLDrawable* hit = part->lineSegmentIntersect(start, end, pick_transparent, FALSE, face_hit, intersection, tex_coord, normal, tangent);
			if (hit)
			{
				drawable = hit;
			}
		}

		if (toggle)
		{
			toggleRenderType(LLPipeline::RENDER_TYPE_HUD);
		}
	}
	return drawable ? drawable->getVObj().get() : NULL;
}

LLSpatialPartition* LLPipeline::getSpatialPartition(LLViewerObject* vobj)
{
	if (vobj)
	{
		LLViewerRegion* region = vobj->getRegion();
		if (region)
		{
			return region->getSpatialPartition(vobj->getPartitionType());
		}
	}
	return NULL;
}

void LLPipeline::resetVertexBuffers(LLDrawable* drawable)
{
	if (!drawable)
	{
		return;
	}

	for (S32 i = 0; i < drawable->getNumFaces(); i++)
	{
		LLFace* facep = drawable->getFace(i);
		if (facep)
		{
			facep->clearVertexBuffer();
		}
	}
}

void LLPipeline::resetVertexBuffers()
{	
	mResetVertexBuffers = true;
}

static LLTrace::BlockTimerStatHandle FTM_RESET_VB("Reset VB");

void LLPipeline::doResetVertexBuffers(bool forced)
{
	if (!mResetVertexBuffers)
	{
		return;
	}
	if(!forced && LLSpatialPartition::sTeleportRequested)
	{
		if(gAgent.getTeleportState() != LLAgent::TELEPORT_NONE)
		{
			return; //wait for teleporting to finish
		}
		else
		{
			//teleporting aborted
			LLSpatialPartition::sTeleportRequested = FALSE;
			mResetVertexBuffers = false;
			return;
		}
	}

	LL_RECORD_BLOCK_TIME(FTM_RESET_VB);
	mResetVertexBuffers = false;

	mCubeVB = NULL;

	for (LLWorld::region_list_t::const_iterator iter = LLWorld::getInstance()->getRegionList().begin(); 
			iter != LLWorld::getInstance()->getRegionList().end(); ++iter)
	{
		LLViewerRegion* region = *iter;
		for (U32 i = 0; i < LLViewerRegion::NUM_PARTITIONS; i++)
		{
			LLSpatialPartition* part = region->getSpatialPartition(i);
			if (part)
			{
				part->resetVertexBuffers();
			}
		}
	}
	if(LLSpatialPartition::sTeleportRequested)
	{
		LLSpatialPartition::sTeleportRequested = FALSE;

		LLWorld::getInstance()->clearAllVisibleObjects();
		clearRebuildDrawables();
	}

	resetDrawOrders();

	gSky.resetVertexBuffers();

	LLVOPartGroup::destroyGL();

	if ( LLPathingLib::getInstance() )
	{
		LLPathingLib::getInstance()->cleanupVBOManager();
	}
	LLVOPartGroup::destroyGL();

	SUBSYSTEM_CLEANUP(LLVertexBuffer);
	
	//delete all name pool caches
	LLGLNamePool::cleanupPools();

	

	if (LLVertexBuffer::sGLCount > 0)
	{
		LL_WARNS() << "VBO wipe failed -- " << LLVertexBuffer::sGLCount << " buffers remaining." << LL_ENDL;
	}

	LLVertexBuffer::unbind();	
	
	updateRenderBump();
	updateRenderDeferred();

	sUseTriStrips = gSavedSettings.getBOOL("RenderUseTriStrips");
	LLVertexBuffer::sUseStreamDraw = gSavedSettings.getBOOL("RenderUseStreamVBO");
	LLVertexBuffer::sUseVAO = gSavedSettings.getBOOL("RenderUseVAO");
	LLVertexBuffer::sPreferStreamDraw = gSavedSettings.getBOOL("RenderPreferStreamDraw");
	LLVertexBuffer::sEnableVBOs = gSavedSettings.getBOOL("RenderVBOEnable");
	LLVertexBuffer::sDisableVBOMapping = LLVertexBuffer::sEnableVBOs && gSavedSettings.getBOOL("RenderVBOMappingDisable") ;
	sBakeSunlight = gSavedSettings.getBOOL("RenderBakeSunlight");
	sNoAlpha = gSavedSettings.getBOOL("RenderNoAlpha");
	LLPipeline::sTextureBindTest = gSavedSettings.getBOOL("RenderDebugTextureBind");

	LLVertexBuffer::initClass(LLVertexBuffer::sEnableVBOs, LLVertexBuffer::sDisableVBOMapping);

	LLVOPartGroup::restoreGL();
}

void LLPipeline::renderObjects(U32 type, U32 mask, BOOL texture, BOOL batch_texture)
{
	assertInitialized();
	gGL.loadMatrix(gGLModelView);
	gGLLastMatrix = NULL;
	mSimplePool->pushBatches(type, mask, texture, batch_texture);
	gGL.loadMatrix(gGLModelView);
	gGLLastMatrix = NULL;		
}

void LLPipeline::renderMaskedObjects(U32 type, U32 mask, BOOL texture, BOOL batch_texture)
{
	assertInitialized();
	gGL.loadMatrix(gGLModelView);
	gGLLastMatrix = NULL;
	mAlphaMaskPool->pushMaskBatches(type, mask, texture, batch_texture);
	gGL.loadMatrix(gGLModelView);
	gGLLastMatrix = NULL;		
}


void apply_cube_face_rotation(U32 face)
{
	switch (face)
	{
		case 0: 
			gGL.rotatef(90.f, 0, 1, 0);
			gGL.rotatef(180.f, 1, 0, 0);
		break;
		case 2: 
			gGL.rotatef(-90.f, 1, 0, 0);
		break;
		case 4:
			gGL.rotatef(180.f, 0, 1, 0);
			gGL.rotatef(180.f, 0, 0, 1);
		break;
		case 1: 
			gGL.rotatef(-90.f, 0, 1, 0);
			gGL.rotatef(180.f, 1, 0, 0);
		break;
		case 3:
			gGL.rotatef(90, 1, 0, 0);
		break;
		case 5: 
			gGL.rotatef(180, 0, 0, 1);
		break;
	}
}

void validate_framebuffer_object()
{                                                           
	GLenum status;                                            
	status = glCheckFramebufferStatus(GL_FRAMEBUFFER_EXT); 
	switch(status) 
	{                                          
		case GL_FRAMEBUFFER_COMPLETE:                       
			//framebuffer OK, no error.
			break;
		case GL_FRAMEBUFFER_INCOMPLETE_MISSING_ATTACHMENT:
			// frame buffer not OK: probably means unsupported depth buffer format
			LL_ERRS() << "Framebuffer Incomplete Missing Attachment." << LL_ENDL;
			break;
		case GL_FRAMEBUFFER_INCOMPLETE_ATTACHMENT:
			// frame buffer not OK: probably means unsupported depth buffer format
			LL_ERRS() << "Framebuffer Incomplete Attachment." << LL_ENDL;
			break; 
		case GL_FRAMEBUFFER_UNSUPPORTED:                    
			/* choose different formats */                        
			LL_ERRS() << "Framebuffer unsupported." << LL_ENDL;
			break;                                                
		default:                                                
			LL_ERRS() << "Unknown framebuffer status." << LL_ENDL;
			break;
	}
}

void LLPipeline::bindScreenToTexture() 
{
	
}

static LLTrace::BlockTimerStatHandle FTM_RENDER_BLOOM("Bloom");

void LLPipeline::renderBloom(BOOL for_snapshot, F32 zoom_factor, int subfield)
{
	if (!(gPipeline.canUseVertexShaders() &&
		sRenderGlow))
	{
		return;
	}

	LLVertexBuffer::unbind();
	LLGLState::checkStates();
	LLGLState::checkTextureChannels();

	assertInitialized();

	if (gUseWireframe)
	{
		glPolygonMode(GL_FRONT_AND_BACK, GL_FILL);
	}

	LLVector2 tc1(0,0);
	LLVector2 tc2((F32) mScreen.getWidth()*2,
				  (F32) mScreen.getHeight()*2);

	LL_RECORD_BLOCK_TIME(FTM_RENDER_BLOOM);
	gGL.color4f(1,1,1,1);
	LLGLDepthTest depth(GL_FALSE);
	LLGLDisable blend(GL_BLEND);
	LLGLDisable cull(GL_CULL_FACE);
	
	enableLightsFullbright(LLColor4(1,1,1,1));

	gGL.matrixMode(LLRender::MM_PROJECTION);
	gGL.pushMatrix();
	gGL.loadIdentity();
	gGL.matrixMode(LLRender::MM_MODELVIEW);
	gGL.pushMatrix();
	gGL.loadIdentity();

	LLGLDisable test(GL_ALPHA_TEST);

	gGL.setColorMask(true, true);
	glClearColor(0,0,0,0);
	exoPostProcess::instance().ExodusRenderPostStack(&mScreen, &mScreen); // <FS:CR> Import Vignette from Exodus
		
	{
		{
			LL_RECORD_BLOCK_TIME(FTM_RENDER_BLOOM_FBO);
			mGlow[2].bindTarget();
			mGlow[2].clear();
		}
		
		gGlowExtractProgram.bind();
		F32 minLum = llmax((F32) RenderGlowMinLuminance, 0.0f);
		F32 maxAlpha = RenderGlowMaxExtractAlpha;		
		F32 warmthAmount = RenderGlowWarmthAmount;	
		LLVector3 lumWeights = RenderGlowLumWeights;
		LLVector3 warmthWeights = RenderGlowWarmthWeights;


		gGlowExtractProgram.uniform1f(LLShaderMgr::GLOW_MIN_LUMINANCE, minLum);
		gGlowExtractProgram.uniform1f(LLShaderMgr::GLOW_MAX_EXTRACT_ALPHA, maxAlpha);
		gGlowExtractProgram.uniform3f(LLShaderMgr::GLOW_LUM_WEIGHTS, lumWeights.mV[0], lumWeights.mV[1], lumWeights.mV[2]);
		gGlowExtractProgram.uniform3f(LLShaderMgr::GLOW_WARMTH_WEIGHTS, warmthWeights.mV[0], warmthWeights.mV[1], warmthWeights.mV[2]);
		gGlowExtractProgram.uniform1f(LLShaderMgr::GLOW_WARMTH_AMOUNT, warmthAmount);
		LLGLEnable blend_on(GL_BLEND);
		LLGLEnable test(GL_ALPHA_TEST);
		
		gGL.setSceneBlendType(LLRender::BT_ADD_WITH_ALPHA);
		
		mScreen.bindTexture(0, 0);
		
		gGL.color4f(1,1,1,1);
		gPipeline.enableLightsFullbright(LLColor4(1,1,1,1));
		gGL.begin(LLRender::TRIANGLE_STRIP);
		gGL.texCoord2f(tc1.mV[0], tc1.mV[1]);
		gGL.vertex2f(-1,-1);
		
		gGL.texCoord2f(tc1.mV[0], tc2.mV[1]);
		gGL.vertex2f(-1,3);
		
		gGL.texCoord2f(tc2.mV[0], tc1.mV[1]);
		gGL.vertex2f(3,-1);
		
		gGL.end();
		
		gGL.getTexUnit(0)->unbind(mScreen.getUsage());

		mGlow[2].flush();
	}

	tc1.setVec(0,0);
	tc2.setVec(2,2);

	// power of two between 1 and 1024
	U32 glowResPow = RenderGlowResolutionPow;
	const U32 glow_res = llmax(1, 
		llmin(1024, 1 << glowResPow));

	S32 kernel = RenderGlowIterations*2;
	F32 delta = RenderGlowWidth / glow_res;
	// Use half the glow width if we have the res set to less than 9 so that it looks
	// almost the same in either case.
	if (glowResPow < 9)
	{
		delta *= 0.5f;
	}
	F32 strength = RenderGlowStrength;

	gGlowProgram.bind();
	gGlowProgram.uniform1f(LLShaderMgr::GLOW_STRENGTH, strength);

	for (S32 i = 0; i < kernel; i++)
	{
		{
			LL_RECORD_BLOCK_TIME(FTM_RENDER_BLOOM_FBO);
			mGlow[i%2].bindTarget();
			mGlow[i%2].clear();
		}
			
		if (i == 0)
		{
			gGL.getTexUnit(0)->bind(&mGlow[2]);
		}
		else
		{
			gGL.getTexUnit(0)->bind(&mGlow[(i-1)%2]);
		}

		if (i%2 == 0)
		{
			gGlowProgram.uniform2f(LLShaderMgr::GLOW_DELTA, delta, 0);
		}
		else
		{
			gGlowProgram.uniform2f(LLShaderMgr::GLOW_DELTA, 0, delta);
		}

		gGL.begin(LLRender::TRIANGLE_STRIP);
		gGL.texCoord2f(tc1.mV[0], tc1.mV[1]);
		gGL.vertex2f(-1,-1);
		
		gGL.texCoord2f(tc1.mV[0], tc2.mV[1]);
		gGL.vertex2f(-1,3);
		
		gGL.texCoord2f(tc2.mV[0], tc1.mV[1]);
		gGL.vertex2f(3,-1);
		
		gGL.end();
		
		mGlow[i%2].flush();
	}

	gGlowProgram.unbind();

	/*if (LLRenderTarget::sUseFBO)
	{
		LL_RECORD_BLOCK_TIME(FTM_RENDER_BLOOM_FBO);
		glBindFramebuffer(GL_FRAMEBUFFER, 0);
	}*/

	gGLViewport[0] = gViewerWindow->getWorldViewRectRaw().mLeft;
	gGLViewport[1] = gViewerWindow->getWorldViewRectRaw().mBottom;
	gGLViewport[2] = gViewerWindow->getWorldViewRectRaw().getWidth();
	gGLViewport[3] = gViewerWindow->getWorldViewRectRaw().getHeight();
	glViewport(gGLViewport[0], gGLViewport[1], gGLViewport[2], gGLViewport[3]);

	tc2.setVec((F32) mScreen.getWidth(),
			(F32) mScreen.getHeight());

	gGL.flush();
	
	LLVertexBuffer::unbind();

	if (LLPipeline::sRenderDeferred)
	{

		//<FS:TS> FIRE-16251: Depth of Field does not work underwater
		//bool dof_enabled = !LLViewerCamera::getInstance()->cameraUnderWater() &&
		bool dof_enabled = (FSRenderDepthOfFieldUnderwater || !LLViewerCamera::getInstance()->cameraUnderWater()) &&
			(RenderDepthOfFieldInEditMode || !LLToolMgr::getInstance()->inBuildMode()) &&
							RenderDepthOfField;
                //</FS:TS> FIRE-16251


		bool multisample = RenderFSAASamples > 1 && mFXAABuffer.isComplete();
		exoPostProcess::instance().multisample = multisample;	// <FS:CR> Import Vignette from Exodus

		gViewerWindow->setup3DViewport();
				
		if (dof_enabled)
		{
			LLGLSLShader* shader = &gDeferredPostProgram;
			LLGLDisable blend(GL_BLEND);

			//depth of field focal plane calculations
			static F32 current_distance = 16.f;
			static F32 start_distance = 16.f;
			static F32 transition_time = 1.f;

			LLVector3 focus_point;

			LLViewerObject* obj = LLViewerMediaFocus::getInstance()->getFocusedObject();
			if (obj && obj->mDrawable && obj->isSelected())
			{ //focus on selected media object
				S32 face_idx = LLViewerMediaFocus::getInstance()->getFocusedFace();
				if (obj && obj->mDrawable)
				{
					LLFace* face = obj->mDrawable->getFace(face_idx);
					if (face)
					{
						focus_point = face->getPositionAgent();
					}
				}
			}
		
			if (focus_point.isExactlyZero())
			{
				if (LLViewerJoystick::getInstance()->getOverrideCamera())
				{ //focus on point under cursor
					focus_point.set(gDebugRaycastIntersection.getF32ptr());
				}
				else if (gAgentCamera.cameraMouselook())
				{ //focus on point under mouselook crosshairs
					LLVector4a result;
					result.clear();

					gViewerWindow->cursorIntersect(-1, -1, 512.f, NULL, -1, FALSE, FALSE,
													NULL,
													&result);

					focus_point.set(result.getF32ptr());
				}
				else
				{
					//focus on alt-zoom target
					LLViewerRegion* region = gAgent.getRegion();
					if (region)
					{
						focus_point = LLVector3(gAgentCamera.getFocusGlobal()-region->getOriginGlobal());
					}
				}
			}

			LLVector3 eye = LLViewerCamera::getInstance()->getOrigin();
			F32 target_distance = 16.f;
			if (!focus_point.isExactlyZero())
			{
				target_distance = LLViewerCamera::getInstance()->getAtAxis() * (focus_point-eye);
			}

			if (transition_time >= 1.f &&
				fabsf(current_distance-target_distance)/current_distance > 0.01f)
			{ //large shift happened, interpolate smoothly to new target distance
				transition_time = 0.f;
				start_distance = current_distance;
			}
			else if (transition_time < 1.f)
			{ //currently in a transition, continue interpolating
				transition_time += 1.f/CameraFocusTransitionTime*gFrameIntervalSeconds.value();
				transition_time = llmin(transition_time, 1.f);

				F32 t = cosf(transition_time*F_PI+F_PI)*0.5f+0.5f;
				current_distance = start_distance + (target_distance-start_distance)*t;
			}
			else
			{ //small or no change, just snap to target distance
				current_distance = target_distance;
			}

			//convert to mm
			F32 subject_distance = current_distance*1000.f;
			F32 fnumber = CameraFNumber;
			F32 default_focal_length = CameraFocalLength;

			F32 fov = LLViewerCamera::getInstance()->getView();
		
			const F32 default_fov = CameraFieldOfView * F_PI/180.f;
			//const F32 default_aspect_ratio = gSavedSettings.getF32("CameraAspectRatio");
		
			//F32 aspect_ratio = (F32) mScreen.getWidth()/(F32)mScreen.getHeight();
		
			F32 dv = 2.f*default_focal_length * tanf(default_fov/2.f);
			//F32 dh = 2.f*default_focal_length * tanf(default_fov*default_aspect_ratio/2.f);

			F32 focal_length = dv/(2*tanf(fov/2.f));
		 
			//F32 tan_pixel_angle = tanf(LLDrawable::sCurPixelAngle);
	
			// from wikipedia -- c = |s2-s1|/s2 * f^2/(N(S1-f))
			// where	 N = fnumber
			//			 s2 = dot distance
			//			 s1 = subject distance
			//			 f = focal length
			//	

			F32 blur_constant = focal_length*focal_length/(fnumber*(subject_distance-focal_length));
			blur_constant /= 1000.f; //convert to meters for shader
			F32 magnification = focal_length/(subject_distance-focal_length);

			{ //build diffuse+bloom+CoF
				mDeferredLight.bindTarget();
				shader = &gDeferredCoFProgram;

				bindDeferredShader(*shader);

				S32 channel = shader->enableTexture(LLShaderMgr::DEFERRED_DIFFUSE, mScreen.getUsage());
				if (channel > -1)
				{
					mScreen.bindTexture(0, channel);
				}

				shader->uniform1f(LLShaderMgr::DOF_FOCAL_DISTANCE, -subject_distance/1000.f);
				shader->uniform1f(LLShaderMgr::DOF_BLUR_CONSTANT, blur_constant);
				shader->uniform1f(LLShaderMgr::DOF_TAN_PIXEL_ANGLE, tanf(1.f/LLDrawable::sCurPixelAngle));
				shader->uniform1f(LLShaderMgr::DOF_MAGNIFICATION, magnification);
				shader->uniform1f(LLShaderMgr::DOF_MAX_COF, CameraMaxCoF);
				shader->uniform1f(LLShaderMgr::DOF_RES_SCALE, CameraDoFResScale);

				gGL.begin(LLRender::TRIANGLE_STRIP);
				gGL.texCoord2f(tc1.mV[0], tc1.mV[1]);
				gGL.vertex2f(-1,-1);
		
				gGL.texCoord2f(tc1.mV[0], tc2.mV[1]);
				gGL.vertex2f(-1,3);
		
				gGL.texCoord2f(tc2.mV[0], tc1.mV[1]);
				gGL.vertex2f(3,-1);
		
				gGL.end();

				unbindDeferredShader(*shader);
				mDeferredLight.flush();
			}

			U32 dof_width = (U32) (mScreen.getWidth()*CameraDoFResScale);
			U32 dof_height = (U32) (mScreen.getHeight()*CameraDoFResScale);
			
			{ //perform DoF sampling at half-res (preserve alpha channel)
				mScreen.bindTarget();
				glViewport(0,0, dof_width, dof_height);
				gGL.setColorMask(true, false);

				shader = &gDeferredPostProgram;
				bindDeferredShader(*shader);
				S32 channel = shader->enableTexture(LLShaderMgr::DEFERRED_DIFFUSE, mDeferredLight.getUsage());
				if (channel > -1)
				{
					mDeferredLight.bindTexture(0, channel);
				}

				shader->uniform1f(LLShaderMgr::DOF_MAX_COF, CameraMaxCoF);
				shader->uniform1f(LLShaderMgr::DOF_RES_SCALE, CameraDoFResScale);
				
				gGL.begin(LLRender::TRIANGLE_STRIP);
				gGL.texCoord2f(tc1.mV[0], tc1.mV[1]);
				gGL.vertex2f(-1,-1);
		
				gGL.texCoord2f(tc1.mV[0], tc2.mV[1]);
				gGL.vertex2f(-1,3);
		
				gGL.texCoord2f(tc2.mV[0], tc1.mV[1]);
				gGL.vertex2f(3,-1);
		
				gGL.end();

				unbindDeferredShader(*shader);
				mScreen.flush();
				gGL.setColorMask(true, true);
			}
	
			{ //combine result based on alpha
				if (multisample)
				{
					mDeferredLight.bindTarget();
					glViewport(0, 0, mDeferredScreen.getWidth(), mDeferredScreen.getHeight());
				}
				else
				{
					gGLViewport[0] = gViewerWindow->getWorldViewRectRaw().mLeft;
					gGLViewport[1] = gViewerWindow->getWorldViewRectRaw().mBottom;
					gGLViewport[2] = gViewerWindow->getWorldViewRectRaw().getWidth();
					gGLViewport[3] = gViewerWindow->getWorldViewRectRaw().getHeight();
					glViewport(gGLViewport[0], gGLViewport[1], gGLViewport[2], gGLViewport[3]);
				}

				shader = &gDeferredDoFCombineProgram;
				bindDeferredShader(*shader);
				
				S32 channel = shader->enableTexture(LLShaderMgr::DEFERRED_DIFFUSE, mScreen.getUsage());
				if (channel > -1)
				{
					mScreen.bindTexture(0, channel);
					gGL.getTexUnit(channel)->setTextureFilteringOption(LLTexUnit::TFO_BILINEAR);
				}

				if (!LLViewerCamera::getInstance()->cameraUnderWater())
				{
					shader->uniform1f(LLShaderMgr::GLOBAL_GAMMA, 2.2f);
				} else {
					shader->uniform1f(LLShaderMgr::GLOBAL_GAMMA, 1.0f);
				}

				shader->uniform1f(LLShaderMgr::DOF_MAX_COF, CameraMaxCoF);
				shader->uniform1f(LLShaderMgr::DOF_RES_SCALE, CameraDoFResScale);
				shader->uniform1f(LLShaderMgr::DOF_WIDTH, dof_width-1);
				shader->uniform1f(LLShaderMgr::DOF_HEIGHT, dof_height-1);

				gGL.begin(LLRender::TRIANGLE_STRIP);
				gGL.texCoord2f(tc1.mV[0], tc1.mV[1]);
				gGL.vertex2f(-1,-1);
		
				gGL.texCoord2f(tc1.mV[0], tc2.mV[1]);
				gGL.vertex2f(-1,3);
		
				gGL.texCoord2f(tc2.mV[0], tc1.mV[1]);
				gGL.vertex2f(3,-1);
		
				gGL.end();

				unbindDeferredShader(*shader);

				if (multisample)
				{
					mDeferredLight.flush();
				}
			}
		}
		else
		{
			if (multisample)
			{
				mDeferredLight.bindTarget();
			}
			LLGLSLShader* shader = &gDeferredPostNoDoFProgram;
			
			bindDeferredShader(*shader);
							
			S32 channel = shader->enableTexture(LLShaderMgr::DEFERRED_DIFFUSE, mScreen.getUsage());
			if (channel > -1)
			{
				mScreen.bindTexture(0, channel);
			}

			if (!LLViewerCamera::getInstance()->cameraUnderWater())
			{
				shader->uniform1f(LLShaderMgr::GLOBAL_GAMMA, 2.2f);
			} else {
				shader->uniform1f(LLShaderMgr::GLOBAL_GAMMA, 1.0f);
			}

			gGL.begin(LLRender::TRIANGLE_STRIP);
			gGL.texCoord2f(tc1.mV[0], tc1.mV[1]);
			gGL.vertex2f(-1,-1);
		
			gGL.texCoord2f(tc1.mV[0], tc2.mV[1]);
			gGL.vertex2f(-1,3);
		
			gGL.texCoord2f(tc2.mV[0], tc1.mV[1]);
			gGL.vertex2f(3,-1);
		
			gGL.end();

			unbindDeferredShader(*shader);

			if (multisample)
			{
				mDeferredLight.flush();
			}
		}

		if (multisample)
		{
			//bake out texture2D with RGBL for FXAA shader
			mFXAABuffer.bindTarget();
			
			S32 width = mScreen.getWidth();
			S32 height = mScreen.getHeight();
			glViewport(0, 0, width, height);

			LLGLSLShader* shader = &gGlowCombineFXAAProgram;

			shader->bind();
			shader->uniform2f(LLShaderMgr::DEFERRED_SCREEN_RES, width, height);

			S32 channel = shader->enableTexture(LLShaderMgr::DEFERRED_DIFFUSE, mDeferredLight.getUsage());
			if (channel > -1)
			{
				mDeferredLight.bindTexture(0, channel);
			}
						
			gGL.begin(LLRender::TRIANGLE_STRIP);
			gGL.vertex2f(-1,-1);
			gGL.vertex2f(-1,3);
			gGL.vertex2f(3,-1);
			gGL.end();

			gGL.flush();

			shader->disableTexture(LLShaderMgr::DEFERRED_DIFFUSE, mDeferredLight.getUsage());
			shader->unbind();
			
			mFXAABuffer.flush();

			shader = &gFXAAProgram;
			shader->bind();

			channel = shader->enableTexture(LLShaderMgr::DIFFUSE_MAP, mFXAABuffer.getUsage());
			if (channel > -1)
			{
				mFXAABuffer.bindTexture(0, channel);
				gGL.getTexUnit(channel)->setTextureFilteringOption(LLTexUnit::TFO_BILINEAR);
			}
			
			gGLViewport[0] = gViewerWindow->getWorldViewRectRaw().mLeft;
			gGLViewport[1] = gViewerWindow->getWorldViewRectRaw().mBottom;
			gGLViewport[2] = gViewerWindow->getWorldViewRectRaw().getWidth();
			gGLViewport[3] = gViewerWindow->getWorldViewRectRaw().getHeight();
			glViewport(gGLViewport[0], gGLViewport[1], gGLViewport[2], gGLViewport[3]);

			F32 scale_x = (F32) width/mFXAABuffer.getWidth();
			F32 scale_y = (F32) height/mFXAABuffer.getHeight();
			shader->uniform2f(LLShaderMgr::FXAA_TC_SCALE, scale_x, scale_y);
			shader->uniform2f(LLShaderMgr::FXAA_RCP_SCREEN_RES, 1.f/width*scale_x, 1.f/height*scale_y);
			shader->uniform4f(LLShaderMgr::FXAA_RCP_FRAME_OPT, -0.5f/width*scale_x, -0.5f/height*scale_y, 0.5f/width*scale_x, 0.5f/height*scale_y);
			shader->uniform4f(LLShaderMgr::FXAA_RCP_FRAME_OPT2, -2.f/width*scale_x, -2.f/height*scale_y, 2.f/width*scale_x, 2.f/height*scale_y);
			
			gGL.begin(LLRender::TRIANGLE_STRIP);
			gGL.vertex2f(-1,-1);
			gGL.vertex2f(-1,3);
			gGL.vertex2f(3,-1);
			gGL.end();

			gGL.flush();
			shader->unbind();
		}
	}
	else
	{
		U32 mask = LLVertexBuffer::MAP_VERTEX | LLVertexBuffer::MAP_TEXCOORD0 | LLVertexBuffer::MAP_TEXCOORD1;
		LLPointer<LLVertexBuffer> buff = new LLVertexBuffer(mask, 0);
		buff->allocateBuffer(3,0,TRUE);

		LLStrider<LLVector3> v;
		LLStrider<LLVector2> uv1;
		LLStrider<LLVector2> uv2;

		buff->getVertexStrider(v);
		buff->getTexCoord0Strider(uv1);
		buff->getTexCoord1Strider(uv2);
		
		uv1[0] = LLVector2(0, 0);
		uv1[1] = LLVector2(0, 2);
		uv1[2] = LLVector2(2, 0);
		
		uv2[0] = LLVector2(0, 0);
		uv2[1] = LLVector2(0, tc2.mV[1]*2.f);
		uv2[2] = LLVector2(tc2.mV[0]*2.f, 0);
		
		v[0] = LLVector3(-1,-1,0);
		v[1] = LLVector3(-1,3,0);
		v[2] = LLVector3(3,-1,0);
				
		buff->flush();

		LLGLDisable blend(GL_BLEND);

		if (LLGLSLShader::sNoFixedFunction)
		{
			gGlowCombineProgram.bind();
			gGlowCombineProgram.uniform3fv(LLShaderMgr::EXO_RENDER_VIGNETTE, 1, exoPostProcess::sExodusRenderVignette.mV); // Work around for ExodusRenderVignette in non-deferred.
		}
		else
		{
			//tex unit 0
			gGL.getTexUnit(0)->setTextureColorBlend(LLTexUnit::TBO_REPLACE, LLTexUnit::TBS_TEX_COLOR);
			//tex unit 1
			gGL.getTexUnit(1)->setTextureColorBlend(LLTexUnit::TBO_ADD, LLTexUnit::TBS_TEX_COLOR, LLTexUnit::TBS_PREV_COLOR);
		}
		
		gGL.getTexUnit(0)->bind(&mGlow[1]);
		gGL.getTexUnit(1)->bind(&mScreen);
		
		LLGLEnable multisample(RenderFSAASamples > 0 ? GL_MULTISAMPLE_ARB : 0);
		
		buff->setBuffer(mask);
		buff->drawArrays(LLRender::TRIANGLE_STRIP, 0, 3);
		
		if (LLGLSLShader::sNoFixedFunction)
		{
			gGlowCombineProgram.unbind();
		}
		else
		{
			gGL.getTexUnit(1)->disable();
			gGL.getTexUnit(1)->setTextureBlendType(LLTexUnit::TB_MULT);

			gGL.getTexUnit(0)->activate();
			gGL.getTexUnit(0)->setTextureBlendType(LLTexUnit::TB_MULT);
		}
		
	}

	gGL.setSceneBlendType(LLRender::BT_ALPHA);

	if (hasRenderDebugMask(LLPipeline::RENDER_DEBUG_PHYSICS_SHAPES))
	{
		if (LLGLSLShader::sNoFixedFunction)
		{
			gSplatTextureRectProgram.bind();
		}

		gGL.setColorMask(true, false);

		LLVector2 tc1(0,0);
		LLVector2 tc2((F32) gViewerWindow->getWorldViewWidthRaw()*2,
				  (F32) gViewerWindow->getWorldViewHeightRaw()*2);

		LLGLEnable blend(GL_BLEND);
		gGL.color4f(1,1,1,0.75f);

		gGL.getTexUnit(0)->bind(&mPhysicsDisplay);

		gGL.begin(LLRender::TRIANGLES);
		gGL.texCoord2f(tc1.mV[0], tc1.mV[1]);
		gGL.vertex2f(-1,-1);
		
		gGL.texCoord2f(tc1.mV[0], tc2.mV[1]);
		gGL.vertex2f(-1,3);
		
		gGL.texCoord2f(tc2.mV[0], tc1.mV[1]);
		gGL.vertex2f(3,-1);
		
		gGL.end();
		gGL.flush();

		if (LLGLSLShader::sNoFixedFunction)
		{
			gSplatTextureRectProgram.unbind();
		}
	}

	
	if (LLRenderTarget::sUseFBO)
	{ //copy depth buffer from mScreen to framebuffer
		LLRenderTarget::copyContentsToFramebuffer(mScreen, 0, 0, mScreen.getWidth(), mScreen.getHeight(), 
			0, 0, mScreen.getWidth(), mScreen.getHeight(), GL_DEPTH_BUFFER_BIT, GL_NEAREST);
	}
	

	gGL.matrixMode(LLRender::MM_PROJECTION);
	gGL.popMatrix();
	gGL.matrixMode(LLRender::MM_MODELVIEW);
	gGL.popMatrix();

	LLVertexBuffer::unbind();

	LLGLState::checkStates();
	LLGLState::checkTextureChannels();

}

static LLTrace::BlockTimerStatHandle FTM_BIND_DEFERRED("Bind Deferred");

void LLPipeline::bindDeferredShader(LLGLSLShader& shader, U32 light_index, U32 noise_map)
{
	LL_RECORD_BLOCK_TIME(FTM_BIND_DEFERRED);

	if (noise_map == 0xFFFFFFFF)
	{
		noise_map = mNoiseMap;
	}

	shader.bind();
	S32 channel = 0;
	channel = shader.enableTexture(LLShaderMgr::DEFERRED_DIFFUSE, mDeferredScreen.getUsage());
	if (channel > -1)
	{
		mDeferredScreen.bindTexture(0,channel);
		gGL.getTexUnit(channel)->setTextureFilteringOption(LLTexUnit::TFO_POINT);
	}

	channel = shader.enableTexture(LLShaderMgr::DEFERRED_SPECULAR, mDeferredScreen.getUsage());
	if (channel > -1)
	{
		mDeferredScreen.bindTexture(1, channel);
		gGL.getTexUnit(channel)->setTextureFilteringOption(LLTexUnit::TFO_POINT);
	}

	channel = shader.enableTexture(LLShaderMgr::DEFERRED_NORMAL, mDeferredScreen.getUsage());
	if (channel > -1)
	{
		mDeferredScreen.bindTexture(2, channel);
		gGL.getTexUnit(channel)->setTextureFilteringOption(LLTexUnit::TFO_POINT);
	}

	channel = shader.enableTexture(LLShaderMgr::DEFERRED_DEPTH, mDeferredDepth.getUsage());
	if (channel > -1)
	{
		gGL.getTexUnit(channel)->bind(&mDeferredDepth, TRUE);
		stop_glerror();
		
		//glTexParameteri(LLTexUnit::getInternalType(mDeferredDepth.getUsage()), GL_TEXTURE_COMPARE_MODE_ARB, GL_NONE);		
		//glTexParameteri(LLTexUnit::getInternalType(mDeferredDepth.getUsage()), GL_DEPTH_TEXTURE_MODE_ARB, GL_ALPHA);		

		stop_glerror();

		glh::matrix4f projection = glh_get_current_projection();
		glh::matrix4f inv_proj = projection.inverse();
		
		shader.uniformMatrix4fv(LLShaderMgr::INVERSE_PROJECTION_MATRIX, 1, FALSE, inv_proj.m);
		shader.uniform4f(LLShaderMgr::VIEWPORT, (F32) gGLViewport[0],
									(F32) gGLViewport[1],
									(F32) gGLViewport[2],
									(F32) gGLViewport[3]);
	}

	channel = shader.enableTexture(LLShaderMgr::DEFERRED_NOISE);
	if (channel > -1)
	{
		gGL.getTexUnit(channel)->bindManual(LLTexUnit::TT_TEXTURE, noise_map);
		gGL.getTexUnit(channel)->setTextureFilteringOption(LLTexUnit::TFO_POINT);
	}

	channel = shader.enableTexture(LLShaderMgr::DEFERRED_LIGHTFUNC);
	if (channel > -1)
	{
		gGL.getTexUnit(channel)->bindManual(LLTexUnit::TT_TEXTURE, mLightFunc);
	}

	stop_glerror();

	channel = shader.enableTexture(LLShaderMgr::DEFERRED_LIGHT, mDeferredLight.getUsage());
	if (channel > -1)
	{
		if (light_index > 0)
		{
			mScreen.bindTexture(0, channel);
		}
		else
		{
			mDeferredLight.bindTexture(0, channel);
		}
		gGL.getTexUnit(channel)->setTextureFilteringOption(LLTexUnit::TFO_POINT);
	}

	channel = shader.enableTexture(LLShaderMgr::DEFERRED_BLOOM);
	if (channel > -1)
	{
		mGlow[1].bindTexture(0, channel);
	}

	stop_glerror();

	for (U32 i = 0; i < 4; i++)
	{
		channel = shader.enableTexture(LLShaderMgr::DEFERRED_SHADOW0+i, LLTexUnit::TT_TEXTURE);
		stop_glerror();
		if (channel > -1)
		{
			stop_glerror();
			gGL.getTexUnit(channel)->bind(&mShadow[i], TRUE);
			gGL.getTexUnit(channel)->setTextureFilteringOption(LLTexUnit::TFO_BILINEAR);
			gGL.getTexUnit(channel)->setTextureAddressMode(LLTexUnit::TAM_CLAMP);
			stop_glerror();
			
			glTexParameteri(GL_TEXTURE_2D, GL_TEXTURE_COMPARE_MODE_ARB, GL_COMPARE_R_TO_TEXTURE_ARB);
			glTexParameteri(GL_TEXTURE_2D, GL_TEXTURE_COMPARE_FUNC_ARB, GL_LEQUAL);
			stop_glerror();
		}
	}

	for (U32 i = 4; i < 6; i++)
	{
		channel = shader.enableTexture(LLShaderMgr::DEFERRED_SHADOW0+i);
		stop_glerror();
		if (channel > -1)
		{
			stop_glerror();
			gGL.getTexUnit(channel)->bind(&mShadow[i], TRUE);
			gGL.getTexUnit(channel)->setTextureFilteringOption(LLTexUnit::TFO_BILINEAR);
			gGL.getTexUnit(channel)->setTextureAddressMode(LLTexUnit::TAM_CLAMP);
			stop_glerror();
			
			glTexParameteri(GL_TEXTURE_2D, GL_TEXTURE_COMPARE_MODE_ARB, GL_COMPARE_R_TO_TEXTURE_ARB);
			glTexParameteri(GL_TEXTURE_2D, GL_TEXTURE_COMPARE_FUNC_ARB, GL_LEQUAL);
			stop_glerror();
		}
	}

	stop_glerror();

	F32 mat[16*6];
	for (U32 i = 0; i < 16; i++)
	{
		mat[i] = mSunShadowMatrix[0].m[i];
		mat[i+16] = mSunShadowMatrix[1].m[i];
		mat[i+32] = mSunShadowMatrix[2].m[i];
		mat[i+48] = mSunShadowMatrix[3].m[i];
		mat[i+64] = mSunShadowMatrix[4].m[i];
		mat[i+80] = mSunShadowMatrix[5].m[i];
	}

	shader.uniformMatrix4fv(LLShaderMgr::DEFERRED_SHADOW_MATRIX, 6, FALSE, mat);

	stop_glerror();

	channel = shader.enableTexture(LLShaderMgr::ENVIRONMENT_MAP, LLTexUnit::TT_CUBE_MAP);
	if (channel > -1)
	{
		LLCubeMap* cube_map = gSky.mVOSkyp ? gSky.mVOSkyp->getCubeMap() : NULL;
		if (cube_map)
		{
			cube_map->enable(channel);
			cube_map->bind();
			F32* m = gGLModelView;
						
			F32 mat[] = { m[0], m[1], m[2],
						  m[4], m[5], m[6],
						  m[8], m[9], m[10] };
		
			shader.uniformMatrix3fv(LLShaderMgr::DEFERRED_ENV_MAT, 1, TRUE, mat);
		}
	}

	shader.uniform4fv(LLShaderMgr::DEFERRED_SHADOW_CLIP, 1, mSunClipPlanes.mV);
	shader.uniform1f(LLShaderMgr::DEFERRED_SUN_WASH, RenderDeferredSunWash);
	shader.uniform1f(LLShaderMgr::DEFERRED_SHADOW_NOISE, RenderShadowNoise);
	shader.uniform1f(LLShaderMgr::DEFERRED_BLUR_SIZE, RenderShadowBlurSize);

	shader.uniform1f(LLShaderMgr::DEFERRED_SSAO_RADIUS, RenderSSAOScale);
	shader.uniform1f(LLShaderMgr::DEFERRED_SSAO_MAX_RADIUS, RenderSSAOMaxScale);

	F32 ssao_factor = RenderSSAOFactor;
	shader.uniform1f(LLShaderMgr::DEFERRED_SSAO_FACTOR, ssao_factor);
	shader.uniform1f(LLShaderMgr::DEFERRED_SSAO_FACTOR_INV, 1.0/ssao_factor);

	LLVector3 ssao_effect = RenderSSAOEffect;
	F32 matrix_diag = (ssao_effect[0] + 2.0*ssao_effect[1])/3.0;
	F32 matrix_nondiag = (ssao_effect[0] - ssao_effect[1])/3.0;
	// This matrix scales (proj of color onto <1/rt(3),1/rt(3),1/rt(3)>) by
	// value factor, and scales remainder by saturation factor
	F32 ssao_effect_mat[] = {	matrix_diag, matrix_nondiag, matrix_nondiag,
								matrix_nondiag, matrix_diag, matrix_nondiag,
								matrix_nondiag, matrix_nondiag, matrix_diag};
	shader.uniformMatrix3fv(LLShaderMgr::DEFERRED_SSAO_EFFECT_MAT, 1, GL_FALSE, ssao_effect_mat);

	//F32 shadow_offset_error = 1.f + RenderShadowOffsetError * fabsf(LLViewerCamera::getInstance()->getOrigin().mV[2]);
	F32 shadow_bias_error = RenderShadowBiasError * fabsf(LLViewerCamera::getInstance()->getOrigin().mV[2])/3000.f;

	shader.uniform2f(LLShaderMgr::DEFERRED_SCREEN_RES, mDeferredScreen.getWidth(), mDeferredScreen.getHeight());
	shader.uniform1f(LLShaderMgr::DEFERRED_NEAR_CLIP, LLViewerCamera::getInstance()->getNear()*2.f);
	shader.uniform1f (LLShaderMgr::DEFERRED_SHADOW_OFFSET, RenderShadowOffset); //*shadow_offset_error);
	shader.uniform1f(LLShaderMgr::DEFERRED_SHADOW_BIAS, RenderShadowBias+shadow_bias_error);
	shader.uniform1f(LLShaderMgr::DEFERRED_SPOT_SHADOW_OFFSET, RenderSpotShadowOffset);
	shader.uniform1f(LLShaderMgr::DEFERRED_SPOT_SHADOW_BIAS, RenderSpotShadowBias);	

	shader.uniform3fv(LLShaderMgr::DEFERRED_SUN_DIR, 1, mTransformedSunDir.mV);
	shader.uniform2f(LLShaderMgr::DEFERRED_SHADOW_RES, mShadow[0].getWidth(), mShadow[0].getHeight());
	shader.uniform2f(LLShaderMgr::DEFERRED_PROJ_SHADOW_RES, mShadow[4].getWidth(), mShadow[4].getHeight());
	shader.uniform1f(LLShaderMgr::DEFERRED_DEPTH_CUTOFF, RenderEdgeDepthCutoff);
	shader.uniform1f(LLShaderMgr::DEFERRED_NORM_CUTOFF, RenderEdgeNormCutoff);
	

	if (shader.getUniformLocation(LLShaderMgr::DEFERRED_NORM_MATRIX) >= 0)
	{
		glh::matrix4f norm_mat = glh_get_current_modelview().inverse().transpose();
		shader.uniformMatrix4fv(LLShaderMgr::DEFERRED_NORM_MATRIX, 1, FALSE, norm_mat.m);
	}
}

LLColor3 pow3f(LLColor3 v, F32 f)
{
	v.mV[0] = powf(v.mV[0], f);
	v.mV[1] = powf(v.mV[1], f);
	v.mV[2] = powf(v.mV[2], f);
	return v;
}

LLVector4 pow4fsrgb(LLVector4 v, F32 f)
{
	v.mV[0] = powf(v.mV[0], f);
	v.mV[1] = powf(v.mV[1], f);
	v.mV[2] = powf(v.mV[2], f);
	return v;
}

static LLTrace::BlockTimerStatHandle FTM_GI_TRACE("Trace");
static LLTrace::BlockTimerStatHandle FTM_GI_GATHER("Gather");
static LLTrace::BlockTimerStatHandle FTM_SUN_SHADOW("Shadow Map");
static LLTrace::BlockTimerStatHandle FTM_SOFTEN_SHADOW("Shadow Soften");
static LLTrace::BlockTimerStatHandle FTM_EDGE_DETECTION("Find Edges");
static LLTrace::BlockTimerStatHandle FTM_LOCAL_LIGHTS("Local Lights");
static LLTrace::BlockTimerStatHandle FTM_ATMOSPHERICS("Atmospherics");
static LLTrace::BlockTimerStatHandle FTM_FULLSCREEN_LIGHTS("Fullscreen Lights");
static LLTrace::BlockTimerStatHandle FTM_PROJECTORS("Projectors");
static LLTrace::BlockTimerStatHandle FTM_POST("Post");


void LLPipeline::renderDeferredLighting()
{
	if (!sCull)
	{
		return;
	}

	{
		LL_RECORD_BLOCK_TIME(FTM_RENDER_DEFERRED);

		LLViewerCamera* camera = LLViewerCamera::getInstance();
		{
			LLGLDepthTest depth(GL_TRUE);
			mDeferredDepth.copyContents(mDeferredScreen, 0, 0, mDeferredScreen.getWidth(), mDeferredScreen.getHeight(),
							0, 0, mDeferredDepth.getWidth(), mDeferredDepth.getHeight(), GL_DEPTH_BUFFER_BIT, GL_NEAREST);	
		}

		LLGLEnable multisample(RenderFSAASamples > 0 ? GL_MULTISAMPLE_ARB : 0);

		if (gPipeline.hasRenderType(LLPipeline::RENDER_TYPE_HUD))
		{
			gPipeline.toggleRenderType(LLPipeline::RENDER_TYPE_HUD);
		}

		//ati doesn't seem to love actually using the stencil buffer on FBO's
		LLGLDisable stencil(GL_STENCIL_TEST);
		//glStencilFunc(GL_EQUAL, 1, 0xFFFFFFFF);
		//glStencilOp(GL_KEEP, GL_KEEP, GL_KEEP);

		gGL.setColorMask(true, true);
		
		//draw a cube around every light
		LLVertexBuffer::unbind();

		LLGLEnable cull(GL_CULL_FACE);
		LLGLEnable blend(GL_BLEND);

		glh::matrix4f mat = glh_copy_matrix(gGLModelView);

		LLStrider<LLVector3> vert; 
		mDeferredVB->getVertexStrider(vert);
		
		vert[0].set(-1,1,0);
		vert[1].set(-1,-3,0);
		vert[2].set(3,1,0);
		
		{
			setupHWLights(NULL); //to set mSunDir;
			LLVector4 dir(mSunDir, 0.f);
			glh::vec4f tc(dir.mV);
			mat.mult_matrix_vec(tc);
			mTransformedSunDir.set(tc.v);
		}

		gGL.pushMatrix();
		gGL.loadIdentity();
		gGL.matrixMode(LLRender::MM_PROJECTION);
		gGL.pushMatrix();
		gGL.loadIdentity();

		if (RenderDeferredSSAO || RenderShadowDetail > 0)
		{
			mDeferredLight.bindTarget();
			{ //paint shadow/SSAO light map (direct lighting lightmap)
				LL_RECORD_BLOCK_TIME(FTM_SUN_SHADOW);
				bindDeferredShader(gDeferredSunProgram, 0);
				mDeferredVB->setBuffer(LLVertexBuffer::MAP_VERTEX);
				glClearColor(1,1,1,1);
				mDeferredLight.clear(GL_COLOR_BUFFER_BIT);
				glClearColor(0,0,0,0);

				glh::matrix4f inv_trans = glh_get_current_modelview().inverse().transpose();

				const U32 slice = 32;
				F32 offset[slice*3];
				for (U32 i = 0; i < 4; i++)
				{
					for (U32 j = 0; j < 8; j++)
					{
						glh::vec3f v;
						v.set_value(sinf(6.284f/8*j), cosf(6.284f/8*j), -(F32) i);
						v.normalize();
						inv_trans.mult_matrix_vec(v);
						v.normalize();
						offset[(i*8+j)*3+0] = v.v[0];
						offset[(i*8+j)*3+1] = v.v[2];
						offset[(i*8+j)*3+2] = v.v[1];
					}
				}

				gDeferredSunProgram.uniform3fv(sOffset, slice, offset);
				gDeferredSunProgram.uniform2f(LLShaderMgr::DEFERRED_SCREEN_RES, mDeferredLight.getWidth(), mDeferredLight.getHeight());
				
				{
					LLGLDisable blend(GL_BLEND);
					LLGLDepthTest depth(GL_TRUE, GL_FALSE, GL_ALWAYS);
					stop_glerror();
					mDeferredVB->drawArrays(LLRender::TRIANGLES, 0, 3);
					stop_glerror();
				}
				
				unbindDeferredShader(gDeferredSunProgram);
			}
			mDeferredLight.flush();
		}
		
		if (RenderDeferredSSAO)
		{ //soften direct lighting lightmap
			LL_RECORD_BLOCK_TIME(FTM_SOFTEN_SHADOW);
			//blur lightmap
			mScreen.bindTarget();
			glClearColor(1,1,1,1);
			mScreen.clear(GL_COLOR_BUFFER_BIT);
			glClearColor(0,0,0,0);
			
			bindDeferredShader(gDeferredBlurLightProgram);
			mDeferredVB->setBuffer(LLVertexBuffer::MAP_VERTEX);
			LLVector3 go = RenderShadowGaussian;
			const U32 kern_length = 4;
			F32 blur_size = RenderShadowBlurSize;
			F32 dist_factor = RenderShadowBlurDistFactor;

			// sample symmetrically with the middle sample falling exactly on 0.0
			F32 x = 0.f;

			LLVector3 gauss[32]; // xweight, yweight, offset

			for (U32 i = 0; i < kern_length; i++)
			{
				gauss[i].mV[0] = llgaussian(x, go.mV[0]);
				gauss[i].mV[1] = llgaussian(x, go.mV[1]);
				gauss[i].mV[2] = x;
				x += 1.f;
			}

			gDeferredBlurLightProgram.uniform2f(sDelta, 1.f, 0.f);
			gDeferredBlurLightProgram.uniform1f(sDistFactor, dist_factor);
			gDeferredBlurLightProgram.uniform3fv(sKern, kern_length, gauss[0].mV);
			gDeferredBlurLightProgram.uniform1f(sKernScale, blur_size * (kern_length/2.f - 0.5f));
		
			{
				LLGLDisable blend(GL_BLEND);
				LLGLDepthTest depth(GL_TRUE, GL_FALSE, GL_ALWAYS);
				stop_glerror();
				mDeferredVB->drawArrays(LLRender::TRIANGLES, 0, 3);
				stop_glerror();
			}
			
			mScreen.flush();
			unbindDeferredShader(gDeferredBlurLightProgram);

			bindDeferredShader(gDeferredBlurLightProgram, 1);
			mDeferredVB->setBuffer(LLVertexBuffer::MAP_VERTEX);
			mDeferredLight.bindTarget();

			gDeferredBlurLightProgram.uniform2f(sDelta, 0.f, 1.f);

			{
				LLGLDisable blend(GL_BLEND);
				LLGLDepthTest depth(GL_TRUE, GL_FALSE, GL_ALWAYS);
				stop_glerror();
				mDeferredVB->drawArrays(LLRender::TRIANGLES, 0, 3);
				stop_glerror();
			}
			mDeferredLight.flush();
			unbindDeferredShader(gDeferredBlurLightProgram);
		}

		stop_glerror();
		gGL.popMatrix();
		stop_glerror();
		gGL.matrixMode(LLRender::MM_MODELVIEW);
		stop_glerror();
		gGL.popMatrix();
		stop_glerror();

		mScreen.bindTarget();
		// clear color buffer here - zeroing alpha (glow) is important or it will accumulate against sky
		glClearColor(0,0,0,0);
		mScreen.clear(GL_COLOR_BUFFER_BIT);
		
		if (RenderDeferredAtmospheric)
		{ //apply sunlight contribution 
			LL_RECORD_BLOCK_TIME(FTM_ATMOSPHERICS);
			bindDeferredShader(LLPipeline::sUnderWaterRender ? gDeferredSoftenWaterProgram : gDeferredSoftenProgram);	
			{
				LLGLDepthTest depth(GL_FALSE);
				LLGLDisable blend(GL_BLEND);
				LLGLDisable test(GL_ALPHA_TEST);

				//full screen blit
				gGL.pushMatrix();
				gGL.loadIdentity();
				gGL.matrixMode(LLRender::MM_PROJECTION);
				gGL.pushMatrix();
				gGL.loadIdentity();

				mDeferredVB->setBuffer(LLVertexBuffer::MAP_VERTEX);
				
				mDeferredVB->drawArrays(LLRender::TRIANGLES, 0, 3);

				gGL.popMatrix();
				gGL.matrixMode(LLRender::MM_MODELVIEW);
				gGL.popMatrix();
			}

			unbindDeferredShader(LLPipeline::sUnderWaterRender ? gDeferredSoftenWaterProgram : gDeferredSoftenProgram);
		}

		{ //render non-deferred geometry (fullbright, alpha, etc)
			LLGLDisable blend(GL_BLEND);
			LLGLDisable stencil(GL_STENCIL_TEST);
			gGL.setSceneBlendType(LLRender::BT_ALPHA);

			gPipeline.pushRenderTypeMask();
			
			gPipeline.andRenderTypeMask(LLPipeline::RENDER_TYPE_SKY,
										LLPipeline::RENDER_TYPE_CLOUDS,
										LLPipeline::RENDER_TYPE_WL_SKY,
										LLPipeline::END_RENDER_TYPES);
								
			
			renderGeomPostDeferred(*LLViewerCamera::getInstance(), false);
			gPipeline.popRenderTypeMask();
		}

		BOOL render_local = RenderLocalLights;
				
		if (render_local)
		{
			gGL.setSceneBlendType(LLRender::BT_ADD);
			std::list<LLVector4> fullscreen_lights;
			LLDrawable::drawable_list_t spot_lights;
			LLDrawable::drawable_list_t fullscreen_spot_lights;

			for (U32 i = 0; i < 2; i++)
			{
				mTargetShadowSpotLight[i] = NULL;
			}

			std::list<LLVector4> light_colors;

			LLVertexBuffer::unbind();

			{
				bindDeferredShader(gDeferredLightProgram);
				
				if (mCubeVB.isNull())
				{
					mCubeVB = ll_create_cube_vb(LLVertexBuffer::MAP_VERTEX, GL_STATIC_DRAW_ARB);
				}

				mCubeVB->setBuffer(LLVertexBuffer::MAP_VERTEX);
				
				LLGLDepthTest depth(GL_TRUE, GL_FALSE);
				for (LLDrawable::drawable_set_t::iterator iter = mLights.begin(); iter != mLights.end(); ++iter)
				{
					LLDrawable* drawablep = *iter;
					
					LLVOVolume* volume = drawablep->getVOVolume();
					if (!volume)
					{
						continue;
					}

					if (volume->isAttachment())
					{
						if (!sRenderAttachedLights)
						{
							continue;
						}
					}

					const LLViewerObject *vobj = drawablep->getVObj();
					if(vobj && vobj->getAvatar() && vobj->getAvatar()->isInMuteList())
					{
						continue;
					}

					LLVector4a center;
					center.load3(drawablep->getPositionAgent().mV);
					const F32* c = center.getF32ptr();
					F32 s = volume->getLightRadius()*1.5f;

					LLColor3 col = volume->getLightColor();
					
					if (col.magVecSquared() < 0.001f)
					{
						continue;
					}

					if (s <= 0.001f)
					{
						continue;
					}

					LLVector4a sa;
					sa.splat(s);
					if (camera->AABBInFrustumNoFarClip(center, sa) == 0)
					{
						continue;
					}

					sVisibleLightCount++;
										
					if (camera->getOrigin().mV[0] > c[0] + s + 0.2f ||
						camera->getOrigin().mV[0] < c[0] - s - 0.2f ||
						camera->getOrigin().mV[1] > c[1] + s + 0.2f ||
						camera->getOrigin().mV[1] < c[1] - s - 0.2f ||
						camera->getOrigin().mV[2] > c[2] + s + 0.2f ||
						camera->getOrigin().mV[2] < c[2] - s - 0.2f)
					{ //draw box if camera is outside box
						if (render_local)
						{
							if (volume->isLightSpotlight())
							{
								drawablep->getVOVolume()->updateSpotLightPriority();
								spot_lights.push_back(drawablep);
								continue;
							}
							
							/*col.mV[0] = powf(col.mV[0], 2.2f);
							col.mV[1] = powf(col.mV[1], 2.2f);
							col.mV[2] = powf(col.mV[2], 2.2f);*/
							
							LL_RECORD_BLOCK_TIME(FTM_LOCAL_LIGHTS);
							gDeferredLightProgram.uniform3fv(LLShaderMgr::LIGHT_CENTER, 1, c);
							gDeferredLightProgram.uniform1f(LLShaderMgr::LIGHT_SIZE, s);
							gDeferredLightProgram.uniform3fv(LLShaderMgr::DIFFUSE_COLOR, 1, col.mV);
							gDeferredLightProgram.uniform1f(LLShaderMgr::LIGHT_FALLOFF, volume->getLightFalloff()*0.5f);
							gGL.syncMatrices();
							
							mCubeVB->drawRange(LLRender::TRIANGLE_FAN, 0, 7, 8, get_box_fan_indices(camera, center));
							stop_glerror();
						}
					}
					else
					{	
						if (volume->isLightSpotlight())
						{
							drawablep->getVOVolume()->updateSpotLightPriority();
							fullscreen_spot_lights.push_back(drawablep);
							continue;
						}

						glh::vec3f tc(c);
						mat.mult_matrix_vec(tc);
					
						fullscreen_lights.push_back(LLVector4(tc.v[0], tc.v[1], tc.v[2], s));
						light_colors.push_back(LLVector4(col.mV[0], col.mV[1], col.mV[2], volume->getLightFalloff()*0.5f));
					}
				}
				unbindDeferredShader(gDeferredLightProgram);
			}

			if (!spot_lights.empty())
			{
				LLGLDepthTest depth(GL_TRUE, GL_FALSE);
				bindDeferredShader(gDeferredSpotLightProgram);

				mCubeVB->setBuffer(LLVertexBuffer::MAP_VERTEX);

				gDeferredSpotLightProgram.enableTexture(LLShaderMgr::DEFERRED_PROJECTION);

				for (LLDrawable::drawable_list_t::iterator iter = spot_lights.begin(); iter != spot_lights.end(); ++iter)
				{
					LL_RECORD_BLOCK_TIME(FTM_PROJECTORS);
					LLDrawable* drawablep = *iter;

					LLVOVolume* volume = drawablep->getVOVolume();

					LLVector4a center;
					center.load3(drawablep->getPositionAgent().mV);
					const F32* c = center.getF32ptr();
					F32 s = volume->getLightRadius()*1.5f;

					sVisibleLightCount++;

					setupSpotLight(gDeferredSpotLightProgram, drawablep);
					
					LLColor3 col = volume->getLightColor();
					/*col.mV[0] = powf(col.mV[0], 2.2f);
					col.mV[1] = powf(col.mV[1], 2.2f);
					col.mV[2] = powf(col.mV[2], 2.2f);*/
					
					gDeferredSpotLightProgram.uniform3fv(LLShaderMgr::LIGHT_CENTER, 1, c);
					gDeferredSpotLightProgram.uniform1f(LLShaderMgr::LIGHT_SIZE, s);
					gDeferredSpotLightProgram.uniform3fv(LLShaderMgr::DIFFUSE_COLOR, 1, col.mV);
					gDeferredSpotLightProgram.uniform1f(LLShaderMgr::LIGHT_FALLOFF, volume->getLightFalloff()*0.5f);
					gGL.syncMatrices();
										
					mCubeVB->drawRange(LLRender::TRIANGLE_FAN, 0, 7, 8, get_box_fan_indices(camera, center));
				}
				gDeferredSpotLightProgram.disableTexture(LLShaderMgr::DEFERRED_PROJECTION);
				unbindDeferredShader(gDeferredSpotLightProgram);
			}

			//reset mDeferredVB to fullscreen triangle
			mDeferredVB->getVertexStrider(vert);
			vert[0].set(-1,1,0);
			vert[1].set(-1,-3,0);
			vert[2].set(3,1,0);

			{
				LLGLDepthTest depth(GL_FALSE);

				//full screen blit
				gGL.pushMatrix();
				gGL.loadIdentity();
				gGL.matrixMode(LLRender::MM_PROJECTION);
				gGL.pushMatrix();
				gGL.loadIdentity();

				U32 count = 0;

				const U32 max_count = LL_DEFERRED_MULTI_LIGHT_COUNT;
				LLVector4 light[max_count];
				LLVector4 col[max_count];

				F32 far_z = 0.f;

				while (!fullscreen_lights.empty())
				{
					LL_RECORD_BLOCK_TIME(FTM_FULLSCREEN_LIGHTS);
					light[count] = fullscreen_lights.front();
					fullscreen_lights.pop_front();
					col[count] = light_colors.front();
					light_colors.pop_front();

					/*col[count].mV[0] = powf(col[count].mV[0], 2.2f);
					col[count].mV[1] = powf(col[count].mV[1], 2.2f);
					col[count].mV[2] = powf(col[count].mV[2], 2.2f);*/
					
					far_z = llmin(light[count].mV[2]-light[count].mV[3], far_z);
					//col[count] = pow4fsrgb(col[count], 2.2f);
					count++;
					if (count == max_count || fullscreen_lights.empty())
					{
						U32 idx = count-1;
						bindDeferredShader(gDeferredMultiLightProgram[idx]);
						gDeferredMultiLightProgram[idx].uniform1i(LLShaderMgr::MULTI_LIGHT_COUNT, count);
						gDeferredMultiLightProgram[idx].uniform4fv(LLShaderMgr::MULTI_LIGHT, count, (GLfloat*) light);
						gDeferredMultiLightProgram[idx].uniform4fv(LLShaderMgr::MULTI_LIGHT_COL, count, (GLfloat*) col);
						gDeferredMultiLightProgram[idx].uniform1f(LLShaderMgr::MULTI_LIGHT_FAR_Z, far_z);
						far_z = 0.f;
						count = 0; 
      mDeferredVB->setBuffer(LLVertexBuffer::MAP_VERTEX);
						mDeferredVB->drawArrays(LLRender::TRIANGLES, 0, 3);
						unbindDeferredShader(gDeferredMultiLightProgram[idx]);
					}
				}
				
				bindDeferredShader(gDeferredMultiSpotLightProgram);

				gDeferredMultiSpotLightProgram.enableTexture(LLShaderMgr::DEFERRED_PROJECTION);

				mDeferredVB->setBuffer(LLVertexBuffer::MAP_VERTEX);

				for (LLDrawable::drawable_list_t::iterator iter = fullscreen_spot_lights.begin(); iter != fullscreen_spot_lights.end(); ++iter)
				{
					LL_RECORD_BLOCK_TIME(FTM_PROJECTORS);
					LLDrawable* drawablep = *iter;
					
					LLVOVolume* volume = drawablep->getVOVolume();

					LLVector3 center = drawablep->getPositionAgent();
					F32* c = center.mV;
					F32 s = volume->getLightRadius()*1.5f;

					sVisibleLightCount++;

					glh::vec3f tc(c);
					mat.mult_matrix_vec(tc);
					
					setupSpotLight(gDeferredMultiSpotLightProgram, drawablep);

					LLColor3 col = volume->getLightColor();
					
					/*col.mV[0] = powf(col.mV[0], 2.2f);
					col.mV[1] = powf(col.mV[1], 2.2f);
					col.mV[2] = powf(col.mV[2], 2.2f);*/
					
					gDeferredMultiSpotLightProgram.uniform3fv(LLShaderMgr::LIGHT_CENTER, 1, tc.v);
					gDeferredMultiSpotLightProgram.uniform1f(LLShaderMgr::LIGHT_SIZE, s);
					gDeferredMultiSpotLightProgram.uniform3fv(LLShaderMgr::DIFFUSE_COLOR, 1, col.mV);
					gDeferredMultiSpotLightProgram.uniform1f(LLShaderMgr::LIGHT_FALLOFF, volume->getLightFalloff()*0.5f);
					mDeferredVB->drawArrays(LLRender::TRIANGLES, 0, 3);
				}

				gDeferredMultiSpotLightProgram.disableTexture(LLShaderMgr::DEFERRED_PROJECTION);
				unbindDeferredShader(gDeferredMultiSpotLightProgram);

				gGL.popMatrix();
				gGL.matrixMode(LLRender::MM_MODELVIEW);
				gGL.popMatrix();
			}
		}

		gGL.setColorMask(true, true);
	}

	mScreen.flush();

	//gamma correct lighting
	gGL.matrixMode(LLRender::MM_PROJECTION);
	gGL.pushMatrix();
	gGL.loadIdentity();
	gGL.matrixMode(LLRender::MM_MODELVIEW);
	gGL.pushMatrix();
	gGL.loadIdentity();

	{
		LLGLDepthTest depth(GL_FALSE, GL_FALSE);

		LLVector2 tc1(0,0);
		LLVector2 tc2((F32) mScreen.getWidth()*2,
				  (F32) mScreen.getHeight()*2);

		mScreen.bindTarget();
		// Apply gamma correction to the frame here.
		gDeferredPostGammaCorrectProgram.bind();
		//mDeferredVB->setBuffer(LLVertexBuffer::MAP_VERTEX);
		S32 channel = 0;
		channel = gDeferredPostGammaCorrectProgram.enableTexture(LLShaderMgr::DEFERRED_DIFFUSE, mScreen.getUsage());
		if (channel > -1)
		{
			mScreen.bindTexture(0,channel);
			gGL.getTexUnit(channel)->setTextureFilteringOption(LLTexUnit::TFO_POINT);
		}
		
		gDeferredPostGammaCorrectProgram.uniform2f(LLShaderMgr::DEFERRED_SCREEN_RES, mScreen.getWidth(), mScreen.getHeight());
		
		//F32 gamma = gSavedSettings.getF32("RenderDeferredDisplayGamma");
		static LLCachedControl<F32> gamma(gSavedSettings, "RenderDeferredDisplayGamma");

		gDeferredPostGammaCorrectProgram.uniform1f(LLShaderMgr::DISPLAY_GAMMA, (gamma > 0.1f) ? 1.0f / gamma : (1.0f/2.2f));
		
		gGL.begin(LLRender::TRIANGLE_STRIP);
		gGL.texCoord2f(tc1.mV[0], tc1.mV[1]);
		gGL.vertex2f(-1,-1);
		
		gGL.texCoord2f(tc1.mV[0], tc2.mV[1]);
		gGL.vertex2f(-1,3);
		
		gGL.texCoord2f(tc2.mV[0], tc1.mV[1]);
		gGL.vertex2f(3,-1);
		
		gGL.end();
		
		gGL.getTexUnit(channel)->unbind(mScreen.getUsage());
		gDeferredPostGammaCorrectProgram.unbind();
		mScreen.flush();
	}

	gGL.matrixMode(LLRender::MM_PROJECTION);
	gGL.popMatrix();
	gGL.matrixMode(LLRender::MM_MODELVIEW);
	gGL.popMatrix();	

	mScreen.bindTarget();

	{ //render non-deferred geometry (alpha, fullbright, glow)
		LLGLDisable blend(GL_BLEND);
		LLGLDisable stencil(GL_STENCIL_TEST);

		pushRenderTypeMask();
		andRenderTypeMask(LLPipeline::RENDER_TYPE_ALPHA,
						 LLPipeline::RENDER_TYPE_FULLBRIGHT,
						 LLPipeline::RENDER_TYPE_VOLUME,
						 LLPipeline::RENDER_TYPE_GLOW,
						 LLPipeline::RENDER_TYPE_BUMP,
						 LLPipeline::RENDER_TYPE_PASS_SIMPLE,
						 LLPipeline::RENDER_TYPE_PASS_ALPHA,
						 LLPipeline::RENDER_TYPE_PASS_ALPHA_MASK,
						 LLPipeline::RENDER_TYPE_PASS_BUMP,
						 LLPipeline::RENDER_TYPE_PASS_POST_BUMP,
						 LLPipeline::RENDER_TYPE_PASS_FULLBRIGHT,
						 LLPipeline::RENDER_TYPE_PASS_FULLBRIGHT_ALPHA_MASK,
						 LLPipeline::RENDER_TYPE_PASS_FULLBRIGHT_SHINY,
						 LLPipeline::RENDER_TYPE_PASS_GLOW,
						 LLPipeline::RENDER_TYPE_PASS_GRASS,
						 LLPipeline::RENDER_TYPE_PASS_SHINY,
						 LLPipeline::RENDER_TYPE_PASS_INVISIBLE,
						 LLPipeline::RENDER_TYPE_PASS_INVISI_SHINY,
						 LLPipeline::RENDER_TYPE_AVATAR,
						 LLPipeline::RENDER_TYPE_ALPHA_MASK,
						 LLPipeline::RENDER_TYPE_FULLBRIGHT_ALPHA_MASK,
						 END_RENDER_TYPES);
		
		renderGeomPostDeferred(*LLViewerCamera::getInstance());
		popRenderTypeMask();
	}

	{
		//render highlights, etc.
		renderHighlights();
		mHighlightFaces.clear();

		renderDebug();

		LLVertexBuffer::unbind();

		if (gPipeline.hasRenderDebugFeatureMask(LLPipeline::RENDER_DEBUG_FEATURE_UI))
		{
			// Render debugging beacons.
			gObjectList.renderObjectBeacons();
			gObjectList.resetObjectBeacons();
		}
	}

	mScreen.flush();
						
}

void LLPipeline::renderDeferredLightingToRT(LLRenderTarget* target)
{
	if (!sCull)
	{
		return;
	}

	{
		LL_RECORD_BLOCK_TIME(FTM_RENDER_DEFERRED);

		LLViewerCamera* camera = LLViewerCamera::getInstance();

		{
			LLGLDepthTest depth(GL_TRUE);
			mDeferredDepth.copyContents(mDeferredScreen, 0, 0, mDeferredScreen.getWidth(), mDeferredScreen.getHeight(),
							0, 0, mDeferredDepth.getWidth(), mDeferredDepth.getHeight(), GL_DEPTH_BUFFER_BIT, GL_NEAREST);	
		}

		LLGLEnable multisample(RenderFSAASamples > 0 ? GL_MULTISAMPLE_ARB : 0);

		if (gPipeline.hasRenderType(LLPipeline::RENDER_TYPE_HUD))
		{
			gPipeline.toggleRenderType(LLPipeline::RENDER_TYPE_HUD);
		}

		//ati doesn't seem to love actually using the stencil buffer on FBO's
		LLGLDisable stencil(GL_STENCIL_TEST);
		//glStencilFunc(GL_EQUAL, 1, 0xFFFFFFFF);
		//glStencilOp(GL_KEEP, GL_KEEP, GL_KEEP);

		gGL.setColorMask(true, true);
		
		//draw a cube around every light
		LLVertexBuffer::unbind();

		LLGLEnable cull(GL_CULL_FACE);
		LLGLEnable blend(GL_BLEND);

		glh::matrix4f mat = glh_copy_matrix(gGLModelView);

		LLStrider<LLVector3> vert; 
		mDeferredVB->getVertexStrider(vert);
		
		vert[0].set(-1,1,0);
		vert[1].set(-1,-3,0);
		vert[2].set(3,1,0);
		
		{
			setupHWLights(NULL); //to set mSunDir;
			LLVector4 dir(mSunDir, 0.f);
			glh::vec4f tc(dir.mV);
			mat.mult_matrix_vec(tc);
			mTransformedSunDir.set(tc.v);
		}

		gGL.pushMatrix();
		gGL.loadIdentity();
		gGL.matrixMode(LLRender::MM_PROJECTION);
		gGL.pushMatrix();
		gGL.loadIdentity();

		if (RenderDeferredSSAO || RenderShadowDetail > 0)
		{
			mDeferredLight.bindTarget();
			{ //paint shadow/SSAO light map (direct lighting lightmap)
				LL_RECORD_BLOCK_TIME(FTM_SUN_SHADOW);
				bindDeferredShader(gDeferredSunProgram);
				mDeferredVB->setBuffer(LLVertexBuffer::MAP_VERTEX);
				glClearColor(1,1,1,1);
				mDeferredLight.clear(GL_COLOR_BUFFER_BIT);
				glClearColor(0,0,0,0);

				glh::matrix4f inv_trans = glh_get_current_modelview().inverse().transpose();

				const U32 slice = 32;
				F32 offset[slice*3];
				for (U32 i = 0; i < 4; i++)
				{
					for (U32 j = 0; j < 8; j++)
					{
						glh::vec3f v;
						v.set_value(sinf(6.284f/8*j), cosf(6.284f/8*j), -(F32) i);
						v.normalize();
						inv_trans.mult_matrix_vec(v);
						v.normalize();
						offset[(i*8+j)*3+0] = v.v[0];
						offset[(i*8+j)*3+1] = v.v[2];
						offset[(i*8+j)*3+2] = v.v[1];
					}
				}

				gDeferredSunProgram.uniform3fv(LLShaderMgr::DEFERRED_SHADOW_OFFSET, slice, offset);
				gDeferredSunProgram.uniform2f(LLShaderMgr::DEFERRED_SCREEN_RES, mDeferredLight.getWidth(), mDeferredLight.getHeight());
				
				{
					LLGLDisable blend(GL_BLEND);
					LLGLDepthTest depth(GL_TRUE, GL_FALSE, GL_ALWAYS);
					stop_glerror();
					mDeferredVB->drawArrays(LLRender::TRIANGLES, 0, 3);
					stop_glerror();
				}
				
				unbindDeferredShader(gDeferredSunProgram);
			}
			mDeferredLight.flush();
		}
				
		stop_glerror();
		gGL.popMatrix();
		stop_glerror();
		gGL.matrixMode(LLRender::MM_MODELVIEW);
		stop_glerror();
		gGL.popMatrix();
		stop_glerror();

		target->bindTarget();

		//clear color buffer here - zeroing alpha (glow) is important or it will accumulate against sky
		glClearColor(0,0,0,0);
		target->clear(GL_COLOR_BUFFER_BIT);
		
		if (RenderDeferredAtmospheric)
		{ //apply sunlight contribution 
			LL_RECORD_BLOCK_TIME(FTM_ATMOSPHERICS);
			bindDeferredShader(gDeferredSoftenProgram);	
			{
				LLGLDepthTest depth(GL_FALSE);
				LLGLDisable blend(GL_BLEND);
				LLGLDisable test(GL_ALPHA_TEST);

				//full screen blit
				gGL.pushMatrix();
				gGL.loadIdentity();
				gGL.matrixMode(LLRender::MM_PROJECTION);
				gGL.pushMatrix();
				gGL.loadIdentity();

				mDeferredVB->setBuffer(LLVertexBuffer::MAP_VERTEX);
				
				mDeferredVB->drawArrays(LLRender::TRIANGLES, 0, 3);

				gGL.popMatrix();
				gGL.matrixMode(LLRender::MM_MODELVIEW);
				gGL.popMatrix();
			}

			unbindDeferredShader(gDeferredSoftenProgram);
		}

		{ //render non-deferred geometry (fullbright, alpha, etc)
			LLGLDisable blend(GL_BLEND);
			LLGLDisable stencil(GL_STENCIL_TEST);
			gGL.setSceneBlendType(LLRender::BT_ALPHA);

			gPipeline.pushRenderTypeMask();
			
			gPipeline.andRenderTypeMask(LLPipeline::RENDER_TYPE_SKY,
										LLPipeline::RENDER_TYPE_CLOUDS,
										LLPipeline::RENDER_TYPE_WL_SKY,
										LLPipeline::END_RENDER_TYPES);
								
			
			renderGeomPostDeferred(*LLViewerCamera::getInstance(), false);
			gPipeline.popRenderTypeMask();
		}

		BOOL render_local = RenderLocalLights;
				
		if (render_local)
		{
			gGL.setSceneBlendType(LLRender::BT_ADD);
			std::list<LLVector4> fullscreen_lights;
			LLDrawable::drawable_list_t spot_lights;
			LLDrawable::drawable_list_t fullscreen_spot_lights;

			for (U32 i = 0; i < 2; i++)
			{
				mTargetShadowSpotLight[i] = NULL;
			}

			std::list<LLVector4> light_colors;

			LLVertexBuffer::unbind();

			{
				bindDeferredShader(gDeferredLightProgram);
				
				if (mCubeVB.isNull())
				{
					mCubeVB = ll_create_cube_vb(LLVertexBuffer::MAP_VERTEX, GL_STATIC_DRAW_ARB);
				}

				mCubeVB->setBuffer(LLVertexBuffer::MAP_VERTEX);
				
				LLGLDepthTest depth(GL_TRUE, GL_FALSE);
				for (LLDrawable::drawable_set_t::iterator iter = mLights.begin(); iter != mLights.end(); ++iter)
				{
					LLDrawable* drawablep = *iter;
					
					LLVOVolume* volume = drawablep->getVOVolume();
					if (!volume)
					{
						continue;
					}

					if (volume->isAttachment())
					{
						if (!sRenderAttachedLights)
						{
							continue;
						}
					}


					LLVector4a center;
					center.load3(drawablep->getPositionAgent().mV);
					const F32* c = center.getF32ptr();
					F32 s = volume->getLightRadius()*1.5f;

					LLColor3 col = volume->getLightColor();
					
					if (col.magVecSquared() < 0.001f)
					{
						continue;
					}

					if (s <= 0.001f)
					{
						continue;
					}

					LLVector4a sa;
					sa.splat(s);
					if (camera->AABBInFrustumNoFarClip(center, sa) == 0)
					{
						continue;
					}

					sVisibleLightCount++;
										
					if (camera->getOrigin().mV[0] > c[0] + s + 0.2f ||
						camera->getOrigin().mV[0] < c[0] - s - 0.2f ||
						camera->getOrigin().mV[1] > c[1] + s + 0.2f ||
						camera->getOrigin().mV[1] < c[1] - s - 0.2f ||
						camera->getOrigin().mV[2] > c[2] + s + 0.2f ||
						camera->getOrigin().mV[2] < c[2] - s - 0.2f)
					{ //draw box if camera is outside box
						if (render_local)
						{
							if (volume->isLightSpotlight())
							{
								drawablep->getVOVolume()->updateSpotLightPriority();
								spot_lights.push_back(drawablep);
								continue;
							}
							
							/*col.mV[0] = powf(col.mV[0], 2.2f);
							col.mV[1] = powf(col.mV[1], 2.2f);
							col.mV[2] = powf(col.mV[2], 2.2f);*/
							
							LL_RECORD_BLOCK_TIME(FTM_LOCAL_LIGHTS);
							gDeferredLightProgram.uniform3fv(LLShaderMgr::LIGHT_CENTER, 1, c);
							gDeferredLightProgram.uniform1f(LLShaderMgr::LIGHT_SIZE, s);
							gDeferredLightProgram.uniform3fv(LLShaderMgr::DIFFUSE_COLOR, 1, col.mV);
							gDeferredLightProgram.uniform1f(LLShaderMgr::LIGHT_FALLOFF, volume->getLightFalloff()*0.5f);
							gGL.syncMatrices();
							
							mCubeVB->drawRange(LLRender::TRIANGLE_FAN, 0, 7, 8, get_box_fan_indices(camera, center));
							stop_glerror();
						}
					}
					else
					{	
						if (volume->isLightSpotlight())
						{
							drawablep->getVOVolume()->updateSpotLightPriority();
							fullscreen_spot_lights.push_back(drawablep);
							continue;
						}

						glh::vec3f tc(c);
						mat.mult_matrix_vec(tc);
					
						fullscreen_lights.push_back(LLVector4(tc.v[0], tc.v[1], tc.v[2], s));
						light_colors.push_back(LLVector4(col.mV[0], col.mV[1], col.mV[2], volume->getLightFalloff()*0.5f));
					}
				}
				unbindDeferredShader(gDeferredLightProgram);
			}

			if (!spot_lights.empty())
			{
				LLGLDepthTest depth(GL_TRUE, GL_FALSE);
				bindDeferredShader(gDeferredSpotLightProgram);

				mCubeVB->setBuffer(LLVertexBuffer::MAP_VERTEX);

				gDeferredSpotLightProgram.enableTexture(LLShaderMgr::DEFERRED_PROJECTION);

				for (LLDrawable::drawable_list_t::iterator iter = spot_lights.begin(); iter != spot_lights.end(); ++iter)
				{
					LL_RECORD_BLOCK_TIME(FTM_PROJECTORS);
					LLDrawable* drawablep = *iter;

					LLVOVolume* volume = drawablep->getVOVolume();

					LLVector4a center;
					center.load3(drawablep->getPositionAgent().mV);
					const F32* c = center.getF32ptr();
					F32 s = volume->getLightRadius()*1.5f;

					sVisibleLightCount++;

					setupSpotLight(gDeferredSpotLightProgram, drawablep);
					
					LLColor3 col = volume->getLightColor();
					/*col.mV[0] = powf(col.mV[0], 2.2f);
					col.mV[1] = powf(col.mV[1], 2.2f);
					col.mV[2] = powf(col.mV[2], 2.2f);*/
					
					gDeferredSpotLightProgram.uniform3fv(LLShaderMgr::LIGHT_CENTER, 1, c);
					gDeferredSpotLightProgram.uniform1f(LLShaderMgr::LIGHT_SIZE, s);
					gDeferredSpotLightProgram.uniform3fv(LLShaderMgr::DIFFUSE_COLOR, 1, col.mV);
					gDeferredSpotLightProgram.uniform1f(LLShaderMgr::LIGHT_FALLOFF, volume->getLightFalloff()*0.5f);
					gGL.syncMatrices();
										
					mCubeVB->drawRange(LLRender::TRIANGLE_FAN, 0, 7, 8, get_box_fan_indices(camera, center));
				}
				gDeferredSpotLightProgram.disableTexture(LLShaderMgr::DEFERRED_PROJECTION);
				unbindDeferredShader(gDeferredSpotLightProgram);
			}

			//reset mDeferredVB to fullscreen triangle
			mDeferredVB->getVertexStrider(vert);
			vert[0].set(-1,1,0);
			vert[1].set(-1,-3,0);
			vert[2].set(3,1,0);

			{
				LLGLDepthTest depth(GL_FALSE);

				//full screen blit
				gGL.pushMatrix();
				gGL.loadIdentity();
				gGL.matrixMode(LLRender::MM_PROJECTION);
				gGL.pushMatrix();
				gGL.loadIdentity();

				U32 count = 0;

				const U32 max_count = LL_DEFERRED_MULTI_LIGHT_COUNT;
				LLVector4 light[max_count];
				LLVector4 col[max_count];

				F32 far_z = 0.f;

				while (!fullscreen_lights.empty())
				{
					LL_RECORD_BLOCK_TIME(FTM_FULLSCREEN_LIGHTS);
					light[count] = fullscreen_lights.front();
					fullscreen_lights.pop_front();
					col[count] = light_colors.front();
					light_colors.pop_front();
					
					/*col[count].mV[0] = powf(col[count].mV[0], 2.2f);
					col[count].mV[1] = powf(col[count].mV[1], 2.2f);
					col[count].mV[2] = powf(col[count].mV[2], 2.2f);*/
					
					far_z = llmin(light[count].mV[2]-light[count].mV[3], far_z);
					//col[count] = pow4fsrgb(col[count], 2.2f);
					count++;
					if (count == max_count || fullscreen_lights.empty())
					{
						U32 idx = count-1;
						bindDeferredShader(gDeferredMultiLightProgram[idx]);
						gDeferredMultiLightProgram[idx].uniform1i(LLShaderMgr::MULTI_LIGHT_COUNT, count);
						gDeferredMultiLightProgram[idx].uniform4fv(LLShaderMgr::MULTI_LIGHT, count, (GLfloat*) light);
						gDeferredMultiLightProgram[idx].uniform4fv(LLShaderMgr::MULTI_LIGHT_COL, count, (GLfloat*) col);
						gDeferredMultiLightProgram[idx].uniform1f(LLShaderMgr::MULTI_LIGHT_FAR_Z, far_z);
						far_z = 0.f;
						count = 0; 
						mDeferredVB->setBuffer(LLVertexBuffer::MAP_VERTEX);
						mDeferredVB->drawArrays(LLRender::TRIANGLES, 0, 3);
					}
				}
				
				unbindDeferredShader(gDeferredMultiLightProgram[0]);

				bindDeferredShader(gDeferredMultiSpotLightProgram);

				gDeferredMultiSpotLightProgram.enableTexture(LLShaderMgr::DEFERRED_PROJECTION);

				mDeferredVB->setBuffer(LLVertexBuffer::MAP_VERTEX);

				for (LLDrawable::drawable_list_t::iterator iter = fullscreen_spot_lights.begin(); iter != fullscreen_spot_lights.end(); ++iter)
				{
					LL_RECORD_BLOCK_TIME(FTM_PROJECTORS);
					LLDrawable* drawablep = *iter;
					
					LLVOVolume* volume = drawablep->getVOVolume();

					LLVector3 center = drawablep->getPositionAgent();
					F32* c = center.mV;
					F32 s = volume->getLightRadius()*1.5f;

					sVisibleLightCount++;

					glh::vec3f tc(c);
					mat.mult_matrix_vec(tc);
					
					setupSpotLight(gDeferredMultiSpotLightProgram, drawablep);

					LLColor3 col = volume->getLightColor();
					
					/*col.mV[0] = powf(col.mV[0], 2.2f);
					col.mV[1] = powf(col.mV[1], 2.2f);
					col.mV[2] = powf(col.mV[2], 2.2f);*/
					
					gDeferredMultiSpotLightProgram.uniform3fv(LLShaderMgr::LIGHT_CENTER, 1, tc.v);
					gDeferredMultiSpotLightProgram.uniform1f(LLShaderMgr::LIGHT_SIZE, s);
					gDeferredMultiSpotLightProgram.uniform3fv(LLShaderMgr::DIFFUSE_COLOR, 1, col.mV);
					gDeferredMultiSpotLightProgram.uniform1f(LLShaderMgr::LIGHT_FALLOFF, volume->getLightFalloff()*0.5f);
					mDeferredVB->drawArrays(LLRender::TRIANGLES, 0, 3);
				}

				gDeferredMultiSpotLightProgram.disableTexture(LLShaderMgr::DEFERRED_PROJECTION);
				unbindDeferredShader(gDeferredMultiSpotLightProgram);

				gGL.popMatrix();
				gGL.matrixMode(LLRender::MM_MODELVIEW);
				gGL.popMatrix();
			}
		}

		gGL.setColorMask(true, true);
	}

	/*target->flush();

	//gamma correct lighting
	gGL.matrixMode(LLRender::MM_PROJECTION);
	gGL.pushMatrix();
	gGL.loadIdentity();
	gGL.matrixMode(LLRender::MM_MODELVIEW);
	gGL.pushMatrix();
	gGL.loadIdentity();

	{
		LLGLDepthTest depth(GL_FALSE, GL_FALSE);

		LLVector2 tc1(0,0);
		LLVector2 tc2((F32) target->getWidth()*2,
				  (F32) target->getHeight()*2);

		target->bindTarget();
		// Apply gamma correction to the frame here.
		gDeferredPostGammaCorrectProgram.bind();
		//mDeferredVB->setBuffer(LLVertexBuffer::MAP_VERTEX);
		S32 channel = 0;
		channel = gDeferredPostGammaCorrectProgram.enableTexture(LLShaderMgr::DEFERRED_DIFFUSE, target->getUsage());
		if (channel > -1)
		{
			target->bindTexture(0,channel);
			gGL.getTexUnit(channel)->setTextureFilteringOption(LLTexUnit::TFO_POINT);
		}
		
		gDeferredPostGammaCorrectProgram.uniform2f(LLShaderMgr::DEFERRED_SCREEN_RES, target->getWidth(), target->getHeight());
		
		//F32 gamma = gSavedSettings.getF32("RenderDeferredDisplayGamma");
		static LLCachedControl<F32> gamma(gSavedSettings, "RenderDeferredDisplayGamma");

		gDeferredPostGammaCorrectProgram.uniform1f(LLShaderMgr::DISPLAY_GAMMA, (gamma > 0.1f) ? 1.0f / gamma : (1.0f/2.2f));
		
		gGL.begin(LLRender::TRIANGLE_STRIP);
		gGL.texCoord2f(tc1.mV[0], tc1.mV[1]);
		gGL.vertex2f(-1,-1);
		
		gGL.texCoord2f(tc1.mV[0], tc2.mV[1]);
		gGL.vertex2f(-1,3);
		
		gGL.texCoord2f(tc2.mV[0], tc1.mV[1]);
		gGL.vertex2f(3,-1);
		
		gGL.end();
		
		gGL.getTexUnit(channel)->unbind(target->getUsage());
		gDeferredPostGammaCorrectProgram.unbind();
		target->flush();
	}

	gGL.matrixMode(LLRender::MM_PROJECTION);
	gGL.popMatrix();
	gGL.matrixMode(LLRender::MM_MODELVIEW);
	gGL.popMatrix();	

	target->bindTarget();*/

	{ //render non-deferred geometry (alpha, fullbright, glow)
		LLGLDisable blend(GL_BLEND);
		LLGLDisable stencil(GL_STENCIL_TEST);

		pushRenderTypeMask();
		andRenderTypeMask(LLPipeline::RENDER_TYPE_ALPHA,
						 LLPipeline::RENDER_TYPE_FULLBRIGHT,
						 LLPipeline::RENDER_TYPE_VOLUME,
						 LLPipeline::RENDER_TYPE_GLOW,
						 LLPipeline::RENDER_TYPE_BUMP,
						 LLPipeline::RENDER_TYPE_PASS_SIMPLE,
						 LLPipeline::RENDER_TYPE_PASS_ALPHA,
						 LLPipeline::RENDER_TYPE_PASS_ALPHA_MASK,
						 LLPipeline::RENDER_TYPE_PASS_BUMP,
						 LLPipeline::RENDER_TYPE_PASS_POST_BUMP,
						 LLPipeline::RENDER_TYPE_PASS_FULLBRIGHT,
						 LLPipeline::RENDER_TYPE_PASS_FULLBRIGHT_ALPHA_MASK,
						 LLPipeline::RENDER_TYPE_PASS_FULLBRIGHT_SHINY,
						 LLPipeline::RENDER_TYPE_PASS_GLOW,
						 LLPipeline::RENDER_TYPE_PASS_GRASS,
						 LLPipeline::RENDER_TYPE_PASS_SHINY,
						 LLPipeline::RENDER_TYPE_PASS_INVISIBLE,
						 LLPipeline::RENDER_TYPE_PASS_INVISI_SHINY,
						 LLPipeline::RENDER_TYPE_AVATAR,
						 LLPipeline::RENDER_TYPE_ALPHA_MASK,
						 LLPipeline::RENDER_TYPE_FULLBRIGHT_ALPHA_MASK,
						 END_RENDER_TYPES);
		
		renderGeomPostDeferred(*LLViewerCamera::getInstance());
		popRenderTypeMask();
	}

	//target->flush();				
}

void LLPipeline::setupSpotLight(LLGLSLShader& shader, LLDrawable* drawablep)
{
	//construct frustum
	LLVOVolume* volume = drawablep->getVOVolume();
	LLVector3 params = volume->getSpotLightParams();

	F32 fov = params.mV[0];
	F32 focus = params.mV[1];

	LLVector3 pos = drawablep->getPositionAgent();
	LLQuaternion quat = volume->getRenderRotation();
	LLVector3 scale = volume->getScale();
	
	//get near clip plane
	LLVector3 at_axis(0,0,-scale.mV[2]*0.5f);
	at_axis *= quat;

	LLVector3 np = pos+at_axis;
	at_axis.normVec();

	//get origin that has given fov for plane np, at_axis, and given scale
	F32 dist = (scale.mV[1]*0.5f)/tanf(fov*0.5f);

	LLVector3 origin = np - at_axis*dist;

	//matrix from volume space to agent space
	LLMatrix4 light_mat(quat, LLVector4(origin,1.f));

	glh::matrix4f light_to_agent((F32*) light_mat.mMatrix);
	glh::matrix4f light_to_screen = glh_get_current_modelview() * light_to_agent;

	glh::matrix4f screen_to_light = light_to_screen.inverse();

	F32 s = volume->getLightRadius()*1.5f;
	F32 near_clip = dist;
	F32 width = scale.mV[VX];
	F32 height = scale.mV[VY];
	F32 far_clip = s+dist-scale.mV[VZ];

	F32 fovy = fov * RAD_TO_DEG;
	F32 aspect = width/height;

	glh::matrix4f trans(0.5f, 0.f, 0.f, 0.5f,
				0.f, 0.5f, 0.f, 0.5f,
				0.f, 0.f, 0.5f, 0.5f,
				0.f, 0.f, 0.f, 1.f);

	glh::vec3f p1(0, 0, -(near_clip+0.01f));
	glh::vec3f p2(0, 0, -(near_clip+1.f));

	glh::vec3f screen_origin(0, 0, 0);

	light_to_screen.mult_matrix_vec(p1);
	light_to_screen.mult_matrix_vec(p2);
	light_to_screen.mult_matrix_vec(screen_origin);

	glh::vec3f n = p2-p1;
	n.normalize();
	
	F32 proj_range = far_clip - near_clip;
	glh::matrix4f light_proj = gl_perspective(fovy, aspect, near_clip, far_clip);
	screen_to_light = trans * light_proj * screen_to_light;
	shader.uniformMatrix4fv(LLShaderMgr::PROJECTOR_MATRIX, 1, FALSE, screen_to_light.m);
	shader.uniform1f(LLShaderMgr::PROJECTOR_NEAR, near_clip);
	shader.uniform3fv(LLShaderMgr::PROJECTOR_P, 1, p1.v);
	shader.uniform3fv(LLShaderMgr::PROJECTOR_N, 1, n.v);
	shader.uniform3fv(LLShaderMgr::PROJECTOR_ORIGIN, 1, screen_origin.v);
	shader.uniform1f(LLShaderMgr::PROJECTOR_RANGE, proj_range);
	shader.uniform1f(LLShaderMgr::PROJECTOR_AMBIANCE, params.mV[2]);
	S32 s_idx = -1;

	for (U32 i = 0; i < 2; i++)
	{
		if (mShadowSpotLight[i] == drawablep)
		{
			s_idx = i;
		}
	}

	shader.uniform1i(LLShaderMgr::PROJECTOR_SHADOW_INDEX, s_idx);

	if (s_idx >= 0)
	{
		shader.uniform1f(LLShaderMgr::PROJECTOR_SHADOW_FADE, 1.f-mSpotLightFade[s_idx]);
	}
	else
	{
		shader.uniform1f(LLShaderMgr::PROJECTOR_SHADOW_FADE, 1.f);
	}

	{
		LLDrawable* potential = drawablep;
		//determine if this is a good light for casting shadows
		F32 m_pri = volume->getSpotLightPriority();

		for (U32 i = 0; i < 2; i++)
		{
			F32 pri = 0.f;

			if (mTargetShadowSpotLight[i].notNull())
			{
				pri = mTargetShadowSpotLight[i]->getVOVolume()->getSpotLightPriority();			
			}

			if (m_pri > pri)
			{
				LLDrawable* temp = mTargetShadowSpotLight[i];
				mTargetShadowSpotLight[i] = potential;
				potential = temp;
				m_pri = pri;
			}
		}
	}

	LLViewerTexture* img = volume->getLightTexture();

	if (img == NULL)
	{
		img = LLViewerFetchedTexture::sWhiteImagep;
	}

	S32 channel = shader.enableTexture(LLShaderMgr::DEFERRED_PROJECTION);

	if (channel > -1)
	{
		if (img)
		{
			gGL.getTexUnit(channel)->bind(img);

			F32 lod_range = logf(img->getWidth())/logf(2.f);

			shader.uniform1f(LLShaderMgr::PROJECTOR_FOCUS, focus);
			shader.uniform1f(LLShaderMgr::PROJECTOR_LOD, lod_range);
			shader.uniform1f(LLShaderMgr::PROJECTOR_AMBIENT_LOD, llclamp((proj_range-focus)/proj_range*lod_range, 0.f, 1.f));
		}
	}
		
}

void LLPipeline::unbindDeferredShader(LLGLSLShader &shader)
{
	stop_glerror();
	shader.disableTexture(LLShaderMgr::DEFERRED_NORMAL, mDeferredScreen.getUsage());
	shader.disableTexture(LLShaderMgr::DEFERRED_DIFFUSE, mDeferredScreen.getUsage());
	shader.disableTexture(LLShaderMgr::DEFERRED_SPECULAR, mDeferredScreen.getUsage());
	shader.disableTexture(LLShaderMgr::DEFERRED_DEPTH, mDeferredScreen.getUsage());
	shader.disableTexture(LLShaderMgr::DEFERRED_LIGHT, mDeferredLight.getUsage());
	shader.disableTexture(LLShaderMgr::DIFFUSE_MAP);
	shader.disableTexture(LLShaderMgr::DEFERRED_BLOOM);

	for (U32 i = 0; i < 4; i++)
	{
		if (shader.disableTexture(LLShaderMgr::DEFERRED_SHADOW0+i) > -1)
		{
			glTexParameteri(GL_TEXTURE_2D, GL_TEXTURE_COMPARE_MODE_ARB, GL_NONE);
		}
	}

	for (U32 i = 4; i < 6; i++)
	{
		if (shader.disableTexture(LLShaderMgr::DEFERRED_SHADOW0+i) > -1)
		{
			glTexParameteri(GL_TEXTURE_2D, GL_TEXTURE_COMPARE_MODE_ARB, GL_NONE);
		}
	}

	shader.disableTexture(LLShaderMgr::DEFERRED_NOISE);
	shader.disableTexture(LLShaderMgr::DEFERRED_LIGHTFUNC);

	S32 channel = shader.disableTexture(LLShaderMgr::ENVIRONMENT_MAP, LLTexUnit::TT_CUBE_MAP);
	if (channel > -1)
	{
		LLCubeMap* cube_map = gSky.mVOSkyp ? gSky.mVOSkyp->getCubeMap() : NULL;
		if (cube_map)
		{
			cube_map->disable();
		}
	}
	gGL.getTexUnit(0)->unbind(LLTexUnit::TT_TEXTURE);
	gGL.getTexUnit(0)->activate();
	shader.unbind();
}

inline float sgn(float a)
{
    if (a > 0.0F) return (1.0F);
    if (a < 0.0F) return (-1.0F);
    return (0.0F);
}

void LLPipeline::generateWaterReflection(LLCamera& camera_in)
{	
	if (LLPipeline::sWaterReflections && assertInitialized() && LLDrawPoolWater::sNeedsReflectionUpdate)
	{
		BOOL skip_avatar_update = FALSE;
		if (!isAgentAvatarValid() || gAgentCamera.getCameraAnimating() || gAgentCamera.getCameraMode() != CAMERA_MODE_MOUSELOOK || !LLVOAvatar::sVisibleInFirstPerson)
		{
			skip_avatar_update = TRUE;
		}
		
		if (!skip_avatar_update)
		{
			gAgentAvatarp->updateAttachmentVisibility(CAMERA_MODE_THIRD_PERSON);
		}
		LLVertexBuffer::unbind();

		LLGLState::checkStates();
		LLGLState::checkTextureChannels();
		LLGLState::checkClientArrays();

		LLCamera camera = camera_in;
		camera.setFar(camera.getFar()*0.87654321f);
		LLPipeline::sReflectionRender = TRUE;
		
		gPipeline.pushRenderTypeMask();

		glh::matrix4f projection = glh_get_current_projection();
		glh::matrix4f mat;

		stop_glerror();
		LLPlane plane;

		F32 height = gAgent.getRegion()->getWaterHeight(); 
		F32 to_clip = fabsf(camera.getOrigin().mV[2]-height);
		F32 pad = -to_clip*0.05f; //amount to "pad" clip plane by

		//plane params
		LLVector3 pnorm;
		F32 pd;

		S32 water_clip = 0;
		if (!LLViewerCamera::getInstance()->cameraUnderWater())
		{ //camera is above water, clip plane points up
			pnorm.setVec(0,0,1);
			pd = -height;
			plane.setVec(pnorm, pd);
			water_clip = -1;
		}
		else
		{	//camera is below water, clip plane points down
			pnorm = LLVector3(0,0,-1);
			pd = height;
			plane.setVec(pnorm, pd);
			water_clip = 1;
		}

		bool materials_in_water = false;

#if MATERIALS_IN_REFLECTIONS
		materials_in_water = gSavedSettings.getS32("RenderWaterMaterials");
#endif

		if (!LLViewerCamera::getInstance()->cameraUnderWater())
		{	//generate planar reflection map

			//disable occlusion culling for reflection map for now
			S32 occlusion = LLPipeline::sUseOcclusion;
			LLPipeline::sUseOcclusion = 0;
			gGL.getTexUnit(0)->unbind(LLTexUnit::TT_TEXTURE);
			glClearColor(0,0,0,0);

			mWaterRef.bindTarget();

			LLViewerCamera::sCurCameraID = LLViewerCamera::CAMERA_WATER0;
			gGL.setColorMask(true, true);
			mWaterRef.clear();
			gGL.setColorMask(true, false);

			mWaterRef.getViewport(gGLViewport);

			stop_glerror();

			gGL.pushMatrix();

			mat.set_scale(glh::vec3f(1,1,-1));
			mat.set_translate(glh::vec3f(0,0,height*2.f));

			glh::matrix4f current = glh_get_current_modelview();

			mat = current * mat;

			glh_set_current_modelview(mat);
			gGL.loadMatrix(mat.m);

			LLViewerCamera::updateFrustumPlanes(camera, FALSE, TRUE);

			glh::matrix4f inv_mat = mat.inverse();

			glh::vec3f origin(0,0,0);
			inv_mat.mult_matrix_vec(origin);

			camera.setOrigin(origin.v);

			glCullFace(GL_FRONT);

			static LLCullResult ref_result;

			if (LLDrawPoolWater::sNeedsReflectionUpdate)
			{
				//initial sky pass (no user clip plane)
				{ //mask out everything but the sky
					gPipeline.pushRenderTypeMask();
					gPipeline.andRenderTypeMask(LLPipeline::RENDER_TYPE_SKY,
						LLPipeline::RENDER_TYPE_WL_SKY,
						LLPipeline::RENDER_TYPE_CLOUDS,
						LLPipeline::END_RENDER_TYPES);

					static LLCullResult result;
					updateCull(camera, result);
					stateSort(camera, result);

					if (LLPipeline::sRenderDeferred && materials_in_water)
					{
						mWaterRef.flush();

						gPipeline.grabReferences(result);
						gPipeline.mDeferredScreen.bindTarget();
						gGL.setColorMask(true, true);						
						glClearColor(0,0,0,0);
						gPipeline.mDeferredScreen.clear();

						renderGeomDeferred(camera);						
					}
					else
					{
					renderGeom(camera, TRUE);
					}					

					gPipeline.popRenderTypeMask();
				}

				gGL.setColorMask(true, false);
				gPipeline.pushRenderTypeMask();

				clearRenderTypeMask(LLPipeline::RENDER_TYPE_WATER,
					LLPipeline::RENDER_TYPE_VOIDWATER,
					LLPipeline::RENDER_TYPE_GROUND,
					LLPipeline::RENDER_TYPE_SKY,
					LLPipeline::RENDER_TYPE_CLOUDS,
					LLPipeline::END_RENDER_TYPES);	

				S32 detail = RenderReflectionDetail;
				if (detail > 0)
				{ //mask out selected geometry based on reflection detail
					if (detail < 4)
					{
						clearRenderTypeMask(LLPipeline::RENDER_TYPE_PARTICLES, END_RENDER_TYPES);
						if (detail < 3)
						{
							clearRenderTypeMask(LLPipeline::RENDER_TYPE_AVATAR, END_RENDER_TYPES);
							if (detail < 2)
							{
								clearRenderTypeMask(LLPipeline::RENDER_TYPE_VOLUME, END_RENDER_TYPES);
							}
						}
					}

					LLGLUserClipPlane clip_plane(plane, mat, projection);
					LLGLDisable cull(GL_CULL_FACE);
					updateCull(camera, ref_result, -water_clip, &plane);
					stateSort(camera, ref_result);
				}	

				if (LLDrawPoolWater::sNeedsDistortionUpdate)
				{
					if (RenderReflectionDetail > 0)
					{
						gPipeline.grabReferences(ref_result);
						LLGLUserClipPlane clip_plane(plane, mat, projection);

						if (LLPipeline::sRenderDeferred && materials_in_water)
						{							
							renderGeomDeferred(camera);
						}
						else
						{
						renderGeom(camera);
					}
				}	
				}	

				if (LLPipeline::sRenderDeferred && materials_in_water)
				{
					gPipeline.mDeferredScreen.flush();
					renderDeferredLightingToRT(&mWaterRef);
				}

				gPipeline.popRenderTypeMask();
			}	
			glCullFace(GL_BACK);
			gGL.popMatrix();
			mWaterRef.flush();
			glh_set_current_modelview(current);
			LLPipeline::sUseOcclusion = occlusion;
		}

		camera.setOrigin(camera_in.getOrigin());
		//render distortion map
		static BOOL last_update = TRUE;
		if (last_update)
		{
			camera.setFar(camera_in.getFar());
			clearRenderTypeMask(LLPipeline::RENDER_TYPE_WATER,
								LLPipeline::RENDER_TYPE_VOIDWATER,
								LLPipeline::RENDER_TYPE_GROUND,
								END_RENDER_TYPES);	
			stop_glerror();

			LLPipeline::sUnderWaterRender = LLViewerCamera::getInstance()->cameraUnderWater() ? FALSE : TRUE;

			if (LLPipeline::sUnderWaterRender)
			{
				clearRenderTypeMask(LLPipeline::RENDER_TYPE_GROUND,
									LLPipeline::RENDER_TYPE_SKY,
									LLPipeline::RENDER_TYPE_CLOUDS,
									LLPipeline::RENDER_TYPE_WL_SKY,
									END_RENDER_TYPES);		
			}
			LLViewerCamera::updateFrustumPlanes(camera);

			gGL.getTexUnit(0)->unbind(LLTexUnit::TT_TEXTURE);
			
			LLColor4& col = LLDrawPoolWater::sWaterFogColor;
			glClearColor(col.mV[0], col.mV[1], col.mV[2], 0.f);
			mWaterDis.bindTarget();
			LLViewerCamera::sCurCameraID = LLViewerCamera::CAMERA_WATER1;
			
			mWaterDis.getViewport(gGLViewport);
			
			if (!LLPipeline::sUnderWaterRender || LLDrawPoolWater::sNeedsReflectionUpdate)
			{
				//clip out geometry on the same side of water as the camera
				mat = glh_get_current_modelview();
				LLPlane plane(-pnorm, -(pd+pad));

				LLGLUserClipPlane clip_plane(plane, mat, projection);
				static LLCullResult result;
				updateCull(camera, result, water_clip, &plane);
				stateSort(camera, result);

				gGL.setColorMask(true, true);
				mWaterDis.clear();
				

				gGL.setColorMask(true, false);

				
				if (LLPipeline::sRenderDeferred && materials_in_water)
				{										
					mWaterDis.flush();
					gPipeline.mDeferredScreen.bindTarget();
					gGL.setColorMask(true, true);
					glClearColor(0,0,0,0);
					gPipeline.mDeferredScreen.clear();
					gPipeline.grabReferences(result);
					renderGeomDeferred(camera);					
				}
				else
				{
				renderGeom(camera);
				}

				if (LLPipeline::sRenderDeferred && materials_in_water)
				{
					gPipeline.mDeferredScreen.flush();
					renderDeferredLightingToRT(&mWaterDis);
				}
			}

			mWaterDis.flush();
			LLPipeline::sUnderWaterRender = FALSE;
			
		}
		last_update = LLDrawPoolWater::sNeedsReflectionUpdate && LLDrawPoolWater::sNeedsDistortionUpdate;

		LLPipeline::sReflectionRender = FALSE;

		if (!LLRenderTarget::sUseFBO)
		{
			glClear(GL_DEPTH_BUFFER_BIT);
		}
		glClearColor(0.f, 0.f, 0.f, 0.f);
		gViewerWindow->setup3DViewport();
		gPipeline.popRenderTypeMask();
		LLDrawPoolWater::sNeedsReflectionUpdate = FALSE;
		LLDrawPoolWater::sNeedsDistortionUpdate = FALSE;
		LLPlane npnorm(-pnorm, -pd);
		LLViewerCamera::getInstance()->setUserClipPlane(npnorm);
		
		LLGLState::checkStates();

		if (!skip_avatar_update)
		{
			gAgentAvatarp->updateAttachmentVisibility(gAgentCamera.getCameraMode());
		}

		LLViewerCamera::sCurCameraID = LLViewerCamera::CAMERA_WORLD;
	}
}

glh::matrix4f look(const LLVector3 pos, const LLVector3 dir, const LLVector3 up)
{
	glh::matrix4f ret;

	LLVector3 dirN;
	LLVector3 upN;
	LLVector3 lftN;

	lftN = dir % up;
	lftN.normVec();
	
	upN = lftN % dir;
	upN.normVec();
	
	dirN = dir;
	dirN.normVec();

	ret.m[ 0] = lftN[0];
	ret.m[ 1] = upN[0];
	ret.m[ 2] = -dirN[0];
	ret.m[ 3] = 0.f;

	ret.m[ 4] = lftN[1];
	ret.m[ 5] = upN[1];
	ret.m[ 6] = -dirN[1];
	ret.m[ 7] = 0.f;

	ret.m[ 8] = lftN[2];
	ret.m[ 9] = upN[2];
	ret.m[10] = -dirN[2];
	ret.m[11] = 0.f;

	ret.m[12] = -(lftN*pos);
	ret.m[13] = -(upN*pos);
	ret.m[14] = dirN*pos;
	ret.m[15] = 1.f;

	return ret;
}

glh::matrix4f scale_translate_to_fit(const LLVector3 min, const LLVector3 max)
{
	glh::matrix4f ret;
	ret.m[ 0] = 2/(max[0]-min[0]);
	ret.m[ 4] = 0;
	ret.m[ 8] = 0;
	ret.m[12] = -(max[0]+min[0])/(max[0]-min[0]);

	ret.m[ 1] = 0;
	ret.m[ 5] = 2/(max[1]-min[1]);
	ret.m[ 9] = 0;
	ret.m[13] = -(max[1]+min[1])/(max[1]-min[1]);

	ret.m[ 2] = 0;
	ret.m[ 6] = 0;
	ret.m[10] = 2/(max[2]-min[2]);
	ret.m[14] = -(max[2]+min[2])/(max[2]-min[2]);

	ret.m[ 3] = 0;
	ret.m[ 7] = 0;
	ret.m[11] = 0;
	ret.m[15] = 1;

	return ret;
}

static LLTrace::BlockTimerStatHandle FTM_SHADOW_RENDER("Render Shadows");
static LLTrace::BlockTimerStatHandle FTM_SHADOW_ALPHA("Alpha Shadow");
static LLTrace::BlockTimerStatHandle FTM_SHADOW_SIMPLE("Simple Shadow");

void LLPipeline::renderShadow(glh::matrix4f& view, glh::matrix4f& proj, LLCamera& shadow_cam, LLCullResult &result, BOOL use_shader, BOOL use_occlusion, U32 target_width)
{
	LL_RECORD_BLOCK_TIME(FTM_SHADOW_RENDER);

	//clip out geometry on the same side of water as the camera
	S32 occlude = LLPipeline::sUseOcclusion;
	if (!use_occlusion)
	{
		LLPipeline::sUseOcclusion = 0;
	}
	LLPipeline::sShadowRender = TRUE;
	
	U32 types[] = { 
		LLRenderPass::PASS_SIMPLE, 
		LLRenderPass::PASS_FULLBRIGHT, 
		LLRenderPass::PASS_SHINY, 
		LLRenderPass::PASS_BUMP, 
		LLRenderPass::PASS_FULLBRIGHT_SHINY ,
		LLRenderPass::PASS_MATERIAL,
		LLRenderPass::PASS_MATERIAL_ALPHA_EMISSIVE,
		LLRenderPass::PASS_SPECMAP,
		LLRenderPass::PASS_SPECMAP_EMISSIVE,
		LLRenderPass::PASS_NORMMAP,
		LLRenderPass::PASS_NORMMAP_EMISSIVE,
		LLRenderPass::PASS_NORMSPEC,
		LLRenderPass::PASS_NORMSPEC_EMISSIVE,
	};

	LLGLEnable cull(GL_CULL_FACE);

	//enable depth clamping if available
	LLGLEnable depth_clamp(gGLManager.mHasDepthClamp ? GL_DEPTH_CLAMP : 0);

	if (use_shader)
	{
		gDeferredShadowCubeProgram.bind();
	}

	LLRenderTarget& occlusion_target = mShadowOcclusion[LLViewerCamera::sCurCameraID-1];

	occlusion_target.bindTarget();
	updateCull(shadow_cam, result);
	occlusion_target.flush();

	stateSort(shadow_cam, result);
	
	
	//generate shadow map
	gGL.matrixMode(LLRender::MM_PROJECTION);
	gGL.pushMatrix();
	gGL.loadMatrix(proj.m);
	gGL.matrixMode(LLRender::MM_MODELVIEW);
	gGL.pushMatrix();
	gGL.loadMatrix(gGLModelView);

	stop_glerror();
	gGLLastMatrix = NULL;

	gGL.getTexUnit(0)->unbind(LLTexUnit::TT_TEXTURE);
	
	stop_glerror();
	
	LLVertexBuffer::unbind();

	{
		if (!use_shader)
		{ //occlusion program is general purpose depth-only no-textures
			gOcclusionProgram.bind();
		}
		else
		{
			gDeferredShadowProgram.bind();
		}

		gGL.diffuseColor4f(1,1,1,1);
		gGL.setColorMask(false, false);
	
		LL_RECORD_BLOCK_TIME(FTM_SHADOW_SIMPLE);
		
		gGL.getTexUnit(0)->disable();
		for (U32 i = 0; i < sizeof(types)/sizeof(U32); ++i)
		{
			renderObjects(types[i], LLVertexBuffer::MAP_VERTEX, FALSE);
		}
		gGL.getTexUnit(0)->enable(LLTexUnit::TT_TEXTURE);
		if (!use_shader)
		{
			gOcclusionProgram.unbind();
		}
	}
	
	if (use_shader)
	{
		gDeferredShadowProgram.unbind();
		renderGeomShadow(shadow_cam);
		gDeferredShadowProgram.bind();
	}
	else
	{
		renderGeomShadow(shadow_cam);
	}

	{
		LL_RECORD_BLOCK_TIME(FTM_SHADOW_ALPHA);
		gDeferredShadowAlphaMaskProgram.bind();
		gDeferredShadowAlphaMaskProgram.uniform1f(LLShaderMgr::DEFERRED_SHADOW_TARGET_WIDTH, (float)target_width);

		U32 mask =	LLVertexBuffer::MAP_VERTEX | 
					LLVertexBuffer::MAP_TEXCOORD0 | 
					LLVertexBuffer::MAP_COLOR | 
					LLVertexBuffer::MAP_TEXTURE_INDEX;

		renderMaskedObjects(LLRenderPass::PASS_ALPHA_MASK, mask, TRUE, TRUE);
		renderMaskedObjects(LLRenderPass::PASS_FULLBRIGHT_ALPHA_MASK, mask, TRUE, TRUE);
		gDeferredShadowAlphaMaskProgram.setMinimumAlpha(0.598f);
		renderObjects(LLRenderPass::PASS_ALPHA, mask, TRUE, TRUE);

		mask = mask & ~LLVertexBuffer::MAP_TEXTURE_INDEX;

		gDeferredTreeShadowProgram.bind();
		renderMaskedObjects(LLRenderPass::PASS_NORMSPEC_MASK, mask);
		renderMaskedObjects(LLRenderPass::PASS_MATERIAL_ALPHA_MASK, mask);
		renderMaskedObjects(LLRenderPass::PASS_SPECMAP_MASK, mask);
		renderMaskedObjects(LLRenderPass::PASS_NORMMAP_MASK, mask);
		
		gDeferredTreeShadowProgram.setMinimumAlpha(0.598f);
		renderObjects(LLRenderPass::PASS_GRASS, LLVertexBuffer::MAP_VERTEX | LLVertexBuffer::MAP_TEXCOORD0, TRUE);
	}

	//glCullFace(GL_BACK);

	gDeferredShadowCubeProgram.bind();
	gGLLastMatrix = NULL;
	gGL.loadMatrix(gGLModelView);

	LLRenderTarget& occlusion_source = mShadow[LLViewerCamera::sCurCameraID-1];

	doOcclusion(shadow_cam, occlusion_source, occlusion_target);

	if (use_shader)
	{
		gDeferredShadowProgram.unbind();
	}
	
	gGL.setColorMask(true, true);
			
	gGL.matrixMode(LLRender::MM_PROJECTION);
	gGL.popMatrix();
	gGL.matrixMode(LLRender::MM_MODELVIEW);
	gGL.popMatrix();
	gGLLastMatrix = NULL;

	LLPipeline::sUseOcclusion = occlude;
	LLPipeline::sShadowRender = FALSE;
}

static LLTrace::BlockTimerStatHandle FTM_VISIBLE_CLOUD("Visible Cloud");
BOOL LLPipeline::getVisiblePointCloud(LLCamera& camera, LLVector3& min, LLVector3& max, std::vector<LLVector3>& fp, LLVector3 light_dir)
{
	LL_RECORD_BLOCK_TIME(FTM_VISIBLE_CLOUD);
	//get point cloud of intersection of frust and min, max

	if (getVisibleExtents(camera, min, max))
	{
		return FALSE;
	}

	//get set of planes on bounding box
	LLPlane bp[] = { 
		LLPlane(min, LLVector3(-1,0,0)),
		LLPlane(min, LLVector3(0,-1,0)),
		LLPlane(min, LLVector3(0,0,-1)),
		LLPlane(max, LLVector3(1,0,0)),
		LLPlane(max, LLVector3(0,1,0)),
		LLPlane(max, LLVector3(0,0,1))};
	
	//potential points
	std::vector<LLVector3> pp;

	//add corners of AABB
	pp.push_back(LLVector3(min.mV[0], min.mV[1], min.mV[2]));
	pp.push_back(LLVector3(max.mV[0], min.mV[1], min.mV[2]));
	pp.push_back(LLVector3(min.mV[0], max.mV[1], min.mV[2]));
	pp.push_back(LLVector3(max.mV[0], max.mV[1], min.mV[2]));
	pp.push_back(LLVector3(min.mV[0], min.mV[1], max.mV[2]));
	pp.push_back(LLVector3(max.mV[0], min.mV[1], max.mV[2]));
	pp.push_back(LLVector3(min.mV[0], max.mV[1], max.mV[2]));
	pp.push_back(LLVector3(max.mV[0], max.mV[1], max.mV[2]));

	//add corners of camera frustum
	for (U32 i = 0; i < LLCamera::AGENT_FRUSTRUM_NUM; i++)
	{
		pp.push_back(camera.mAgentFrustum[i]);
	}


	//bounding box line segments
	U32 bs[] = 
			{
		0,1,
		1,3,
		3,2,
		2,0,

		4,5,
		5,7,
		7,6,
		6,4,

		0,4,
		1,5,
		3,7,
		2,6
	};

	for (U32 i = 0; i < 12; i++)
	{ //for each line segment in bounding box
		for (U32 j = 0; j < LLCamera::AGENT_PLANE_NO_USER_CLIP_NUM; j++) 
		{ //for each plane in camera frustum
			const LLPlane& cp = camera.getAgentPlane(j);
			const LLVector3& v1 = pp[bs[i*2+0]];
			const LLVector3& v2 = pp[bs[i*2+1]];
			LLVector3 n;
			cp.getVector3(n);

			LLVector3 line = v1-v2;

			F32 d1 = line*n;
			F32 d2 = -cp.dist(v2);

			F32 t = d2/d1;

			if (t > 0.f && t < 1.f)
			{
				LLVector3 intersect = v2+line*t;
				pp.push_back(intersect);
			}
		}
	}
			
	//camera frustum line segments
	const U32 fs[] =
	{
		0,1,
		1,2,
		2,3,
		3,0,

		4,5,
		5,6,
		6,7,
		7,4,
	
		0,4,
		1,5,
		2,6,
		3,7	
	};

	for (U32 i = 0; i < 12; i++)
	{
		for (U32 j = 0; j < 6; ++j)
		{
			const LLVector3& v1 = pp[fs[i*2+0]+8];
			const LLVector3& v2 = pp[fs[i*2+1]+8];
			const LLPlane& cp = bp[j];
			LLVector3 n;
			cp.getVector3(n);

			LLVector3 line = v1-v2;

			F32 d1 = line*n;
			F32 d2 = -cp.dist(v2);

			F32 t = d2/d1;

			if (t > 0.f && t < 1.f)
			{
				LLVector3 intersect = v2+line*t;
				pp.push_back(intersect);
			}	
		}
	}

	LLVector3 ext[] = { min-LLVector3(0.05f,0.05f,0.05f),
		max+LLVector3(0.05f,0.05f,0.05f) };

	for (U32 i = 0; i < pp.size(); ++i)
	{
		bool found = true;

		const F32* p = pp[i].mV;
			
		for (U32 j = 0; j < 3; ++j)
		{
			if (p[j] < ext[0].mV[j] ||
				p[j] > ext[1].mV[j])
			{
				found = false;
				break;
			}
		}
				
		for (U32 j = 0; j < LLCamera::AGENT_PLANE_NO_USER_CLIP_NUM; ++j)
		{
			const LLPlane& cp = camera.getAgentPlane(j);
			F32 dist = cp.dist(pp[i]);
			if (dist > 0.05f) //point is above some plane, not contained
			{
				found = false;
				break;
			}
		}

		if (found)
		{
			fp.push_back(pp[i]);
		}
	}
	
	if (fp.empty())
	{
		return FALSE;
	}
	
	return TRUE;
}

void LLPipeline::renderHighlight(const LLViewerObject* obj, F32 fade)
{
	if (obj && obj->getVolume())
	{
		for (LLViewerObject::child_list_t::const_iterator iter = obj->getChildren().begin(); iter != obj->getChildren().end(); ++iter)
		{
			renderHighlight(*iter, fade);
		}

		LLDrawable* drawable = obj->mDrawable;
		if (drawable)
		{
			for (S32 i = 0; i < drawable->getNumFaces(); ++i)
			{
				LLFace* face = drawable->getFace(i);
				if (face)
				{
					face->renderSelected(LLViewerTexture::sNullImagep, LLColor4(1,1,1,fade));
				}
			}
		}
	}
}

void LLPipeline::generateHighlight(LLCamera& camera)
{
	//render highlighted object as white into offscreen render target
	if (mHighlightObject.notNull())
	{
		mHighlightSet.insert(HighlightItem(mHighlightObject));
	}
	
	if (!mHighlightSet.empty())
	{
		F32 transition = gFrameIntervalSeconds.value()/RenderHighlightFadeTime;

		LLGLDisable test(GL_ALPHA_TEST);
		LLGLDepthTest depth(GL_FALSE);
		mHighlight.bindTarget();
		disableLights();
		gGL.setColorMask(true, true);
		mHighlight.clear();

		gGL.getTexUnit(0)->bind(LLViewerFetchedTexture::sWhiteImagep);
		for (std::set<HighlightItem>::iterator iter = mHighlightSet.begin(); iter != mHighlightSet.end(); )
		{
			std::set<HighlightItem>::iterator cur_iter = iter++;

			if (cur_iter->mItem.isNull())
			{
				mHighlightSet.erase(cur_iter);
				continue;
			}

			if (cur_iter->mItem == mHighlightObject)
			{
				cur_iter->incrFade(transition); 
			}
			else
			{
				cur_iter->incrFade(-transition);
				if (cur_iter->mFade <= 0.f)
				{
					mHighlightSet.erase(cur_iter);
					continue;
				}
			}

			renderHighlight(cur_iter->mItem->getVObj(), cur_iter->mFade);
		}

		mHighlight.flush();
		gGL.setColorMask(true, false);
		gViewerWindow->setup3DViewport();
	}
}


static LLTrace::BlockTimerStatHandle FTM_GEN_SUN_SHADOW("Gen Sun Shadow");

void LLPipeline::generateSunShadow(LLCamera& camera)
{
	if (!sRenderDeferred || RenderShadowDetail <= 0)
	{
		return;
	}

	LL_RECORD_BLOCK_TIME(FTM_GEN_SUN_SHADOW);

	BOOL skip_avatar_update = FALSE;
	if (!isAgentAvatarValid() || gAgentCamera.getCameraAnimating() || gAgentCamera.getCameraMode() != CAMERA_MODE_MOUSELOOK || !LLVOAvatar::sVisibleInFirstPerson)
	{

		skip_avatar_update = TRUE;
	}

	if (!skip_avatar_update)
	{
		gAgentAvatarp->updateAttachmentVisibility(CAMERA_MODE_THIRD_PERSON);
	}

	F64 last_modelview[16];
	F64 last_projection[16];
	for (U32 i = 0; i < 16; i++)
	{ //store last_modelview of world camera
		last_modelview[i] = gGLLastModelView[i];
		last_projection[i] = gGLLastProjection[i];
	}

	pushRenderTypeMask();
	andRenderTypeMask(LLPipeline::RENDER_TYPE_SIMPLE,
					LLPipeline::RENDER_TYPE_ALPHA,
					LLPipeline::RENDER_TYPE_GRASS,
					LLPipeline::RENDER_TYPE_FULLBRIGHT,
					LLPipeline::RENDER_TYPE_BUMP,
					LLPipeline::RENDER_TYPE_VOLUME,
					LLPipeline::RENDER_TYPE_AVATAR,
					LLPipeline::RENDER_TYPE_TREE, 
					LLPipeline::RENDER_TYPE_TERRAIN,
					LLPipeline::RENDER_TYPE_WATER,
					LLPipeline::RENDER_TYPE_VOIDWATER,
					LLPipeline::RENDER_TYPE_PASS_ALPHA,
					LLPipeline::RENDER_TYPE_PASS_ALPHA_MASK,
					LLPipeline::RENDER_TYPE_PASS_FULLBRIGHT_ALPHA_MASK,
					LLPipeline::RENDER_TYPE_PASS_GRASS,
					LLPipeline::RENDER_TYPE_PASS_SIMPLE,
					LLPipeline::RENDER_TYPE_PASS_BUMP,
					LLPipeline::RENDER_TYPE_PASS_FULLBRIGHT,
					LLPipeline::RENDER_TYPE_PASS_SHINY,
					LLPipeline::RENDER_TYPE_PASS_FULLBRIGHT_SHINY,
					LLPipeline::RENDER_TYPE_PASS_MATERIAL,
					LLPipeline::RENDER_TYPE_PASS_MATERIAL_ALPHA,
					LLPipeline::RENDER_TYPE_PASS_MATERIAL_ALPHA_MASK,
					LLPipeline::RENDER_TYPE_PASS_MATERIAL_ALPHA_EMISSIVE,
					LLPipeline::RENDER_TYPE_PASS_SPECMAP,
					LLPipeline::RENDER_TYPE_PASS_SPECMAP_BLEND,
					LLPipeline::RENDER_TYPE_PASS_SPECMAP_MASK,
					LLPipeline::RENDER_TYPE_PASS_SPECMAP_EMISSIVE,
					LLPipeline::RENDER_TYPE_PASS_NORMMAP,
					LLPipeline::RENDER_TYPE_PASS_NORMMAP_BLEND,
					LLPipeline::RENDER_TYPE_PASS_NORMMAP_MASK,
					LLPipeline::RENDER_TYPE_PASS_NORMMAP_EMISSIVE,
					LLPipeline::RENDER_TYPE_PASS_NORMSPEC,
					LLPipeline::RENDER_TYPE_PASS_NORMSPEC_BLEND,
					LLPipeline::RENDER_TYPE_PASS_NORMSPEC_MASK,
					LLPipeline::RENDER_TYPE_PASS_NORMSPEC_EMISSIVE,
					END_RENDER_TYPES);

	gGL.setColorMask(false, false);

	//get sun view matrix
	
	//store current projection/modelview matrix
	glh::matrix4f saved_proj = glh_get_current_projection();
	glh::matrix4f saved_view = glh_get_current_modelview();
	glh::matrix4f inv_view = saved_view.inverse();

	glh::matrix4f view[6];
	glh::matrix4f proj[6];
	
	//clip contains parallel split distances for 3 splits
	LLVector3 clip = RenderShadowClipPlanes;

	//F32 slope_threshold = gSavedSettings.getF32("RenderShadowSlopeThreshold");

	//far clip on last split is minimum of camera view distance and 128
	mSunClipPlanes = LLVector4(clip, clip.mV[2] * clip.mV[2]/clip.mV[1]);

	clip = RenderShadowOrthoClipPlanes;
	mSunOrthoClipPlanes = LLVector4(clip, clip.mV[2]*clip.mV[2]/clip.mV[1]);

	//currently used for amount to extrude frusta corners for constructing shadow frusta
	//LLVector3 n = RenderShadowNearDist;
	//F32 nearDist[] = { n.mV[0], n.mV[1], n.mV[2], n.mV[2] };

	//put together a universal "near clip" plane for shadow frusta
	LLPlane shadow_near_clip;
	{
		LLVector3 p = gAgent.getPositionAgent();
		p += mSunDir * RenderFarClip*2.f;
		shadow_near_clip.setVec(p, mSunDir);
	}

	LLVector3 lightDir = -mSunDir;
	lightDir.normVec();

	glh::vec3f light_dir(lightDir.mV);

	//create light space camera matrix
	
	LLVector3 at = lightDir;

	LLVector3 up = camera.getAtAxis();

	if (fabsf(up*lightDir) > 0.75f)
	{
		up = camera.getUpAxis();
	}

	/*LLVector3 left = up%at;
	up = at%left;*/

	up.normVec();
	at.normVec();
	
	
	LLCamera main_camera = camera;
	
	F32 near_clip = 0.f;
	{
		//get visible point cloud
		std::vector<LLVector3> fp;

		main_camera.calcAgentFrustumPlanes(main_camera.mAgentFrustum);
		
		LLVector3 min,max;
		getVisiblePointCloud(main_camera,min,max,fp);

		if (fp.empty())
		{
			if (!hasRenderDebugMask(RENDER_DEBUG_SHADOW_FRUSTA))
			{
				mShadowCamera[0] = main_camera;
				mShadowExtents[0][0] = min;
				mShadowExtents[0][1] = max;

				mShadowFrustPoints[0].clear();
				mShadowFrustPoints[1].clear();
				mShadowFrustPoints[2].clear();
				mShadowFrustPoints[3].clear();
			}
			popRenderTypeMask();

			if (!skip_avatar_update)
			{
				gAgentAvatarp->updateAttachmentVisibility(gAgentCamera.getCameraMode());
			}

			return;
		}

		//get good split distances for frustum
		for (U32 i = 0; i < fp.size(); ++i)
		{
			glh::vec3f v(fp[i].mV);
			saved_view.mult_matrix_vec(v);
			fp[i].setVec(v.v);
		}

		min = fp[0];
		max = fp[0];

		//get camera space bounding box
		for (U32 i = 1; i < fp.size(); ++i)
		{
			update_min_max(min, max, fp[i]);
		}

		near_clip = -max.mV[2];
		F32 far_clip = -min.mV[2]*2.f;

		//far_clip = llmin(far_clip, 128.f);
		far_clip = llmin(far_clip, camera.getFar());

		F32 range = far_clip-near_clip;

		LLVector3 split_exp = RenderShadowSplitExponent;

		F32 da = 1.f-llmax( fabsf(lightDir*up), fabsf(lightDir*camera.getLeftAxis()) );
		
		da = powf(da, split_exp.mV[2]);

		F32 sxp = split_exp.mV[1] + (split_exp.mV[0]-split_exp.mV[1])*da;
		
		for (U32 i = 0; i < 4; ++i)
		{
			F32 x = (F32)(i+1)/4.f;
			x = powf(x, sxp);
			mSunClipPlanes.mV[i] = near_clip+range*x;
		}

		mSunClipPlanes.mV[0] *= 1.25f; //bump back first split for transition padding
	}

	// convenience array of 4 near clip plane distances
	F32 dist[] = { near_clip, mSunClipPlanes.mV[0], mSunClipPlanes.mV[1], mSunClipPlanes.mV[2], mSunClipPlanes.mV[3] };
	

	if (mSunDiffuse == LLColor4::black)
	{ //sun diffuse is totally black, shadows don't matter
		LLGLDepthTest depth(GL_TRUE);

		for (S32 j = 0; j < 4; j++)
		{
			mShadow[j].bindTarget();
			mShadow[j].clear();
			mShadow[j].flush();
		}
	}
	else
	{
		for (S32 j = 0; j < 4; j++)
		{
			if (!hasRenderDebugMask(RENDER_DEBUG_SHADOW_FRUSTA))
			{
				mShadowFrustPoints[j].clear();
			}

			LLViewerCamera::sCurCameraID = (LLViewerCamera::eCameraID)(LLViewerCamera::CAMERA_SHADOW0+j);

			//restore render matrices
			glh_set_current_modelview(saved_view);
			glh_set_current_projection(saved_proj);

			LLVector3 eye = camera.getOrigin();

			//camera used for shadow cull/render
			LLCamera shadow_cam;
		
			//create world space camera frustum for this split
			shadow_cam = camera;
			shadow_cam.setFar(16.f);
	
			LLViewerCamera::updateFrustumPlanes(shadow_cam, FALSE, FALSE, TRUE);

			LLVector3* frust = shadow_cam.mAgentFrustum;

			LLVector3 pn = shadow_cam.getAtAxis();
		
			LLVector3 min, max;

			//construct 8 corners of split frustum section
			for (U32 i = 0; i < 4; i++)
			{
				LLVector3 delta = frust[i+4]-eye;
				delta += (frust[i+4]-frust[(i+2)%4+4])*0.05f;
				delta.normVec();
				F32 dp = delta*pn;
				frust[i] = eye + (delta*dist[j]*0.75f)/dp;
				frust[i+4] = eye + (delta*dist[j+1]*1.25f)/dp;
			}
						
			shadow_cam.calcAgentFrustumPlanes(frust);
			shadow_cam.mFrustumCornerDist = 0.f;
		
			if (!gPipeline.hasRenderDebugMask(LLPipeline::RENDER_DEBUG_SHADOW_FRUSTA))
			{
				mShadowCamera[j] = shadow_cam;
			}

			std::vector<LLVector3> fp;

			if (!gPipeline.getVisiblePointCloud(shadow_cam, min, max, fp, lightDir))
			{
				//no possible shadow receivers
				if (!gPipeline.hasRenderDebugMask(LLPipeline::RENDER_DEBUG_SHADOW_FRUSTA))
				{
					mShadowExtents[j][0] = LLVector3();
					mShadowExtents[j][1] = LLVector3();
					mShadowCamera[j+4] = shadow_cam;
				}

				mShadow[j].bindTarget();
				{
					LLGLDepthTest depth(GL_TRUE);
					mShadow[j].clear();
				}
				mShadow[j].flush();

				mShadowError.mV[j] = 0.f;
				mShadowFOV.mV[j] = 0.f;

				continue;
			}

			if (!gPipeline.hasRenderDebugMask(LLPipeline::RENDER_DEBUG_SHADOW_FRUSTA))
			{
				mShadowExtents[j][0] = min;
				mShadowExtents[j][1] = max;
				mShadowFrustPoints[j] = fp;
			}
				

			//find a good origin for shadow projection
			LLVector3 origin;

			//get a temporary view projection
			view[j] = look(camera.getOrigin(), lightDir, -up);

			std::vector<LLVector3> wpf;

			for (U32 i = 0; i < fp.size(); i++)
			{
				glh::vec3f p = glh::vec3f(fp[i].mV);
				view[j].mult_matrix_vec(p);
				wpf.push_back(LLVector3(p.v));
			}

			min = wpf[0];
			max = wpf[0];

			for (U32 i = 0; i < fp.size(); ++i)
			{ //get AABB in camera space
				update_min_max(min, max, wpf[i]);
			}

			// Construct a perspective transform with perspective along y-axis that contains
			// points in wpf
			//Known:
			// - far clip plane
			// - near clip plane
			// - points in frustum
			//Find:
			// - origin

			//get some "interesting" points of reference
			LLVector3 center = (min+max)*0.5f;
			LLVector3 size = (max-min)*0.5f;
			LLVector3 near_center = center;
			near_center.mV[1] += size.mV[1]*2.f;
		
		
			//put all points in wpf in quadrant 0, reletive to center of min/max
			//get the best fit line using least squares
			F32 bfm = 0.f;
			F32 bfb = 0.f;

			for (U32 i = 0; i < wpf.size(); ++i)
			{
				wpf[i] -= center;
				wpf[i].mV[0] = fabsf(wpf[i].mV[0]);
				wpf[i].mV[2] = fabsf(wpf[i].mV[2]);
			}

			if (!wpf.empty())
			{ 
				F32 sx = 0.f;
				F32 sx2 = 0.f;
				F32 sy = 0.f;
				F32 sxy = 0.f;
			
				for (U32 i = 0; i < wpf.size(); ++i)
				{		
					sx += wpf[i].mV[0];
					sx2 += wpf[i].mV[0]*wpf[i].mV[0];
					sy += wpf[i].mV[1];
					sxy += wpf[i].mV[0]*wpf[i].mV[1]; 
				}

				bfm = (sy*sx-wpf.size()*sxy)/(sx*sx-wpf.size()*sx2);
				bfb = (sx*sxy-sy*sx2)/(sx*sx-bfm*sx2);
			}
		
			{
				// best fit line is y=bfm*x+bfb
		
				//find point that is furthest to the right of line
				F32 off_x = -1.f;
				LLVector3 lp;

				for (U32 i = 0; i < wpf.size(); ++i)
				{
					//y = bfm*x+bfb
					//x = (y-bfb)/bfm
					F32 lx = (wpf[i].mV[1]-bfb)/bfm;

					lx = wpf[i].mV[0]-lx;
				
					if (off_x < lx)
					{
						off_x = lx;
						lp = wpf[i];
					}
				}

				//get line with slope bfm through lp
				// bfb = y-bfm*x
				bfb = lp.mV[1]-bfm*lp.mV[0];

				//calculate error
				mShadowError.mV[j] = 0.f;

				for (U32 i = 0; i < wpf.size(); ++i)
				{
					F32 lx = (wpf[i].mV[1]-bfb)/bfm;
					mShadowError.mV[j] += fabsf(wpf[i].mV[0]-lx);
				}

				mShadowError.mV[j] /= wpf.size();
				mShadowError.mV[j] /= size.mV[0];

				if (mShadowError.mV[j] > RenderShadowErrorCutoff)
				{ //just use ortho projection
					mShadowFOV.mV[j] = -1.f;
					origin.clearVec();
					proj[j] = gl_ortho(min.mV[0], max.mV[0],
										min.mV[1], max.mV[1],
										-max.mV[2], -min.mV[2]);
				}
				else
				{
					//origin is where line x = 0;
					origin.setVec(0,bfb,0);

					F32 fovz = 1.f;
					F32 fovx = 1.f;
				
					LLVector3 zp;
					LLVector3 xp;

					for (U32 i = 0; i < wpf.size(); ++i)
					{
						LLVector3 atz = wpf[i]-origin;
						atz.mV[0] = 0.f;
						atz.normVec();
						if (fovz > -atz.mV[1])
						{
							zp = wpf[i];
							fovz = -atz.mV[1];
						}
					
						LLVector3 atx = wpf[i]-origin;
						atx.mV[2] = 0.f;
						atx.normVec();
						if (fovx > -atx.mV[1])
						{
							fovx = -atx.mV[1];
							xp = wpf[i];
						}
					}

					fovx = acos(fovx);
					fovz = acos(fovz);

					F32 cutoff = llmin((F32) RenderShadowFOVCutoff, 1.4f);
				
					mShadowFOV.mV[j] = fovx;
				
					if (fovx < cutoff && fovz > cutoff)
					{
						//x is a good fit, but z is too big, move away from zp enough so that fovz matches cutoff
						F32 d = zp.mV[2]/tan(cutoff);
						F32 ny = zp.mV[1] + fabsf(d);

						origin.mV[1] = ny;

						fovz = 1.f;
						fovx = 1.f;

						for (U32 i = 0; i < wpf.size(); ++i)
						{
							LLVector3 atz = wpf[i]-origin;
							atz.mV[0] = 0.f;
							atz.normVec();
							fovz = llmin(fovz, -atz.mV[1]);

							LLVector3 atx = wpf[i]-origin;
							atx.mV[2] = 0.f;
							atx.normVec();
							fovx = llmin(fovx, -atx.mV[1]);
						}

						fovx = acos(fovx);
						fovz = acos(fovz);

						mShadowFOV.mV[j] = cutoff;
					}

				
					origin += center;
			
					F32 ynear = -(max.mV[1]-origin.mV[1]);
					F32 yfar = -(min.mV[1]-origin.mV[1]);
				
					if (ynear < 0.1f) //keep a sensible near clip plane
					{
						F32 diff = 0.1f-ynear;
						origin.mV[1] += diff;
						ynear += diff;
						yfar += diff;
					}
								
					if (fovx > cutoff)
					{ //just use ortho projection
						origin.clearVec();
						mShadowError.mV[j] = -1.f;
						proj[j] = gl_ortho(min.mV[0], max.mV[0],
								min.mV[1], max.mV[1],
								-max.mV[2], -min.mV[2]);
					}
					else
					{
						//get perspective projection
						view[j] = view[j].inverse();

						glh::vec3f origin_agent(origin.mV);
					
						//translate view to origin
						view[j].mult_matrix_vec(origin_agent);

						eye = LLVector3(origin_agent.v);

						if (!hasRenderDebugMask(LLPipeline::RENDER_DEBUG_SHADOW_FRUSTA))
						{
							mShadowFrustOrigin[j] = eye;
						}
				
						view[j] = look(LLVector3(origin_agent.v), lightDir, -up);

						F32 fx = 1.f/tanf(fovx);
						F32 fz = 1.f/tanf(fovz);

						proj[j] = glh::matrix4f(-fx, 0, 0, 0,
												0, (yfar+ynear)/(ynear-yfar), 0, (2.f*yfar*ynear)/(ynear-yfar),
												0, 0, -fz, 0,
												0, -1.f, 0, 0);
					}
				}
			}

			//shadow_cam.setFar(128.f);
			shadow_cam.setOriginAndLookAt(eye, up, center);

			shadow_cam.setOrigin(0,0,0);

			glh_set_current_modelview(view[j]);
			glh_set_current_projection(proj[j]);

			LLViewerCamera::updateFrustumPlanes(shadow_cam, FALSE, FALSE, TRUE);

			//shadow_cam.ignoreAgentFrustumPlane(LLCamera::AGENT_PLANE_NEAR);
			shadow_cam.getAgentPlane(LLCamera::AGENT_PLANE_NEAR).set(shadow_near_clip);

			//translate and scale to from [-1, 1] to [0, 1]
			glh::matrix4f trans(0.5f, 0.f, 0.f, 0.5f,
							0.f, 0.5f, 0.f, 0.5f,
							0.f, 0.f, 0.5f, 0.5f,
							0.f, 0.f, 0.f, 1.f);

			glh_set_current_modelview(view[j]);
			glh_set_current_projection(proj[j]);

			for (U32 i = 0; i < 16; i++)
			{
				gGLLastModelView[i] = mShadowModelview[j].m[i];
				gGLLastProjection[i] = mShadowProjection[j].m[i];
			}

			mShadowModelview[j] = view[j];
			mShadowProjection[j] = proj[j];

	
			mSunShadowMatrix[j] = trans*proj[j]*view[j]*inv_view;
		
			stop_glerror();

			mShadow[j].bindTarget();
			mShadow[j].getViewport(gGLViewport);
			mShadow[j].clear();
		
			U32 target_width = mShadow[j].getWidth();

			{
				static LLCullResult result[4];

				renderShadow(view[j], proj[j], shadow_cam, result[j], TRUE, TRUE, target_width);
			}

			mShadow[j].flush();
 
			if (!gPipeline.hasRenderDebugMask(LLPipeline::RENDER_DEBUG_SHADOW_FRUSTA))
			{
				LLViewerCamera::updateFrustumPlanes(shadow_cam, FALSE, FALSE, TRUE);
				mShadowCamera[j+4] = shadow_cam;
			}
		}
	}

	
	//hack to disable projector shadows 
	bool gen_shadow = RenderShadowDetail > 1;

	if (gen_shadow)
	{
		LLTrace::CountStatHandle<>* velocity_stat = LLViewerCamera::getVelocityStat();
		F32 fade_amt = gFrameIntervalSeconds.value() 
			* llmax(LLTrace::get_frame_recording().getLastRecording().getSum(*velocity_stat) / LLTrace::get_frame_recording().getLastRecording().getDuration().value(), 1.0);

		//update shadow targets
		for (U32 i = 0; i < 2; i++)
		{ //for each current shadow
			LLViewerCamera::sCurCameraID = (LLViewerCamera::eCameraID)(LLViewerCamera::CAMERA_SHADOW4+i);

			if (mShadowSpotLight[i].notNull() && 
				(mShadowSpotLight[i] == mTargetShadowSpotLight[0] ||
				mShadowSpotLight[i] == mTargetShadowSpotLight[1]))
			{ //keep this spotlight
				mSpotLightFade[i] = llmin(mSpotLightFade[i]+fade_amt, 1.f);
			}
			else
			{ //fade out this light
				mSpotLightFade[i] = llmax(mSpotLightFade[i]-fade_amt, 0.f);
				
				if (mSpotLightFade[i] == 0.f || mShadowSpotLight[i].isNull())
				{ //faded out, grab one of the pending spots (whichever one isn't already taken)
					if (mTargetShadowSpotLight[0] != mShadowSpotLight[(i+1)%2])
					{
						mShadowSpotLight[i] = mTargetShadowSpotLight[0];
					}
					else
					{
						mShadowSpotLight[i] = mTargetShadowSpotLight[1];
					}
				}
			}
		}

		for (S32 i = 0; i < 2; i++)
		{
			glh_set_current_modelview(saved_view);
			glh_set_current_projection(saved_proj);

			if (mShadowSpotLight[i].isNull())
			{
				continue;
			}

			LLVOVolume* volume = mShadowSpotLight[i]->getVOVolume();

			if (!volume)
			{
				mShadowSpotLight[i] = NULL;
				continue;
			}

			LLDrawable* drawable = mShadowSpotLight[i];

			LLVector3 params = volume->getSpotLightParams();
			F32 fov = params.mV[0];

			//get agent->light space matrix (modelview)
			LLVector3 center = drawable->getPositionAgent();
			LLQuaternion quat = volume->getRenderRotation();

			//get near clip plane
			LLVector3 scale = volume->getScale();
			LLVector3 at_axis(0,0,-scale.mV[2]*0.5f);
			at_axis *= quat;

			LLVector3 np = center+at_axis;
			at_axis.normVec();

			//get origin that has given fov for plane np, at_axis, and given scale
			F32 dist = (scale.mV[1]*0.5f)/tanf(fov*0.5f);

			LLVector3 origin = np - at_axis*dist;

			LLMatrix4 mat(quat, LLVector4(origin, 1.f));

			view[i+4] = glh::matrix4f((F32*) mat.mMatrix);

			view[i+4] = view[i+4].inverse();

			//get perspective matrix
			F32 near_clip = dist+0.01f;
			F32 width = scale.mV[VX];
			F32 height = scale.mV[VY];
			F32 far_clip = dist+volume->getLightRadius()*1.5f;

			F32 fovy = fov * RAD_TO_DEG;
			F32 aspect = width/height;
			
			proj[i+4] = gl_perspective(fovy, aspect, near_clip, far_clip);

			//translate and scale to from [-1, 1] to [0, 1]
			glh::matrix4f trans(0.5f, 0.f, 0.f, 0.5f,
							0.f, 0.5f, 0.f, 0.5f,
							0.f, 0.f, 0.5f, 0.5f,
							0.f, 0.f, 0.f, 1.f);

			glh_set_current_modelview(view[i+4]);
			glh_set_current_projection(proj[i+4]);

			mSunShadowMatrix[i+4] = trans*proj[i+4]*view[i+4]*inv_view;
			
			for (U32 j = 0; j < 16; j++)
			{
				gGLLastModelView[j] = mShadowModelview[i+4].m[j];
				gGLLastProjection[j] = mShadowProjection[i+4].m[j];
			}

			mShadowModelview[i+4] = view[i+4];
			mShadowProjection[i+4] = proj[i+4];

			LLCamera shadow_cam = camera;
			shadow_cam.setFar(far_clip);
			shadow_cam.setOrigin(origin);

			LLViewerCamera::updateFrustumPlanes(shadow_cam, FALSE, FALSE, TRUE);

			stop_glerror();

			mShadow[i+4].bindTarget();
			mShadow[i+4].getViewport(gGLViewport);
			mShadow[i+4].clear();

			U32 target_width = mShadow[i+4].getWidth();

			static LLCullResult result[2];

			LLViewerCamera::sCurCameraID = (LLViewerCamera::eCameraID)(LLViewerCamera::CAMERA_SHADOW0 + i + 4);

			renderShadow(view[i+4], proj[i+4], shadow_cam, result[i], FALSE, FALSE, target_width);

			mShadow[i+4].flush();
 		}
	}
	else
	{ //no spotlight shadows
		mShadowSpotLight[0] = mShadowSpotLight[1] = NULL;
	}


	if (!CameraOffset)
	{
		glh_set_current_modelview(saved_view);
		glh_set_current_projection(saved_proj);
	}
	else
	{
		glh_set_current_modelview(view[1]);
		glh_set_current_projection(proj[1]);
		gGL.loadMatrix(view[1].m);
		gGL.matrixMode(LLRender::MM_PROJECTION);
		gGL.loadMatrix(proj[1].m);
		gGL.matrixMode(LLRender::MM_MODELVIEW);
	}
	gGL.setColorMask(true, false);

	for (U32 i = 0; i < 16; i++)
	{
		gGLLastModelView[i] = last_modelview[i];
		gGLLastProjection[i] = last_projection[i];
	}

	popRenderTypeMask();

	if (!skip_avatar_update)
	{
		gAgentAvatarp->updateAttachmentVisibility(gAgentCamera.getCameraMode());
	}
}

void LLPipeline::renderGroups(LLRenderPass* pass, U32 type, U32 mask, BOOL texture)
{
	for (LLCullResult::sg_iterator i = sCull->beginVisibleGroups(); i != sCull->endVisibleGroups(); ++i)
	{
		LLSpatialGroup* group = *i;
		if (!group->isDead() &&
			(!sUseOcclusion || !group->isOcclusionState(LLSpatialGroup::OCCLUDED)) &&
			gPipeline.hasRenderType(group->getSpatialPartition()->mDrawableType) &&
			group->mDrawMap.find(type) != group->mDrawMap.end())
		{
			pass->renderGroup(group,type,mask,texture);
		}
	}
}

static LLTrace::BlockTimerStatHandle FTM_IMPOSTOR_MARK_VISIBLE("Impostor Mark Visible");
static LLTrace::BlockTimerStatHandle FTM_IMPOSTOR_SETUP("Impostor Setup");
static LLTrace::BlockTimerStatHandle FTM_IMPOSTOR_BACKGROUND("Impostor Background");
static LLTrace::BlockTimerStatHandle FTM_IMPOSTOR_ALLOCATE("Impostor Allocate");
static LLTrace::BlockTimerStatHandle FTM_IMPOSTOR_RESIZE("Impostor Resize");

void LLPipeline::generateImpostor(LLVOAvatar* avatar)
{
	LLGLState::checkStates();
	LLGLState::checkTextureChannels();
	LLGLState::checkClientArrays();

	static LLCullResult result;
	result.clear();
	grabReferences(result);
	
	if (!avatar || !avatar->mDrawable)
	{
        LL_WARNS_ONCE("AvatarRenderPipeline") << "Avatar is " << (avatar ? "not drawable" : "null") << LL_ENDL;
		return;
	}
    LL_DEBUGS_ONCE("AvatarRenderPipeline") << "Avatar " << avatar->getID() << " is drawable" << LL_ENDL;

	assertInitialized();

	bool visually_muted = avatar->isVisuallyMuted();		
    LL_DEBUGS_ONCE("AvatarRenderPipeline") << "Avatar " << avatar->getID()
                              << " is " << ( visually_muted ? "" : "not ") << "visually muted"
                              << LL_ENDL;
	bool too_complex = avatar->isTooComplex();		
    LL_DEBUGS_ONCE("AvatarRenderPipeline") << "Avatar " << avatar->getID()
                              << " is " << ( too_complex ? "" : "not ") << "too complex"
                              << LL_ENDL;

	pushRenderTypeMask();
	
	if (visually_muted || too_complex)
	{
		andRenderTypeMask(LLPipeline::RENDER_TYPE_AVATAR, END_RENDER_TYPES);
	}
	else
	{
		andRenderTypeMask(LLPipeline::RENDER_TYPE_ALPHA,
			LLPipeline::RENDER_TYPE_FULLBRIGHT,
			LLPipeline::RENDER_TYPE_VOLUME,
			LLPipeline::RENDER_TYPE_GLOW,
						LLPipeline::RENDER_TYPE_BUMP,
						LLPipeline::RENDER_TYPE_PASS_SIMPLE,
						LLPipeline::RENDER_TYPE_PASS_ALPHA,
						LLPipeline::RENDER_TYPE_PASS_ALPHA_MASK,
			LLPipeline::RENDER_TYPE_PASS_BUMP,
			LLPipeline::RENDER_TYPE_PASS_POST_BUMP,
						LLPipeline::RENDER_TYPE_PASS_FULLBRIGHT,
						LLPipeline::RENDER_TYPE_PASS_FULLBRIGHT_ALPHA_MASK,
						LLPipeline::RENDER_TYPE_PASS_FULLBRIGHT_SHINY,
			LLPipeline::RENDER_TYPE_PASS_GLOW,
			LLPipeline::RENDER_TYPE_PASS_GRASS,
						LLPipeline::RENDER_TYPE_PASS_SHINY,
						LLPipeline::RENDER_TYPE_PASS_INVISIBLE,
						LLPipeline::RENDER_TYPE_PASS_INVISI_SHINY,
			LLPipeline::RENDER_TYPE_AVATAR,
			LLPipeline::RENDER_TYPE_ALPHA_MASK,
			LLPipeline::RENDER_TYPE_FULLBRIGHT_ALPHA_MASK,
			LLPipeline::RENDER_TYPE_INVISIBLE,
			LLPipeline::RENDER_TYPE_SIMPLE,
						END_RENDER_TYPES);
	}
	
	S32 occlusion = sUseOcclusion;
	sUseOcclusion = 0;

	sReflectionRender = sRenderDeferred ? FALSE : TRUE;

	sShadowRender = TRUE;
	sImpostorRender = TRUE;

	LLViewerCamera* viewer_camera = LLViewerCamera::getInstance();

	{
		LL_RECORD_BLOCK_TIME(FTM_IMPOSTOR_MARK_VISIBLE);
		markVisible(avatar->mDrawable, *viewer_camera);
		LLVOAvatar::sUseImpostors = false; // @TODO ???

		LLVOAvatar::attachment_map_t::iterator iter;
		for (iter = avatar->mAttachmentPoints.begin();
			iter != avatar->mAttachmentPoints.end();
			++iter)
		{
			LLViewerJointAttachment *attachment = iter->second;
			for (LLViewerJointAttachment::attachedobjs_vec_t::iterator attachment_iter = attachment->mAttachedObjects.begin();
				 attachment_iter != attachment->mAttachedObjects.end();
				 ++attachment_iter)
			{
				if (LLViewerObject* attached_object = (*attachment_iter))
				{
					markVisible(attached_object->mDrawable->getSpatialBridge(), *viewer_camera);
				}
			}
		}
	}

	stateSort(*LLViewerCamera::getInstance(), result);
	
	LLCamera camera = *viewer_camera;
	LLVector2 tdim;
	U32 resY = 0;
	U32 resX = 0;

	{
		LL_RECORD_BLOCK_TIME(FTM_IMPOSTOR_SETUP);
		const LLVector4a* ext = avatar->mDrawable->getSpatialExtents();
		LLVector3 pos(avatar->getRenderPosition()+avatar->getImpostorOffset());

		camera.lookAt(viewer_camera->getOrigin(), pos, viewer_camera->getUpAxis());
	
		LLVector4a half_height;
		half_height.setSub(ext[1], ext[0]);
		half_height.mul(0.5f);

		LLVector4a left;
		left.load3(camera.getLeftAxis().mV);
		left.mul(left);
		llassert(left.dot3(left).getF32() > F_APPROXIMATELY_ZERO);
		left.normalize3fast();

		LLVector4a up;
		up.load3(camera.getUpAxis().mV);
		up.mul(up);
		llassert(up.dot3(up).getF32() > F_APPROXIMATELY_ZERO);
		up.normalize3fast();

		tdim.mV[0] = fabsf(half_height.dot3(left).getF32());
		tdim.mV[1] = fabsf(half_height.dot3(up).getF32());

		gGL.matrixMode(LLRender::MM_PROJECTION);
		gGL.pushMatrix();
	
		F32 distance = (pos-camera.getOrigin()).length();
		F32 fov = atanf(tdim.mV[1]/distance)*2.f*RAD_TO_DEG;
		F32 aspect = tdim.mV[0]/tdim.mV[1];
		glh::matrix4f persp = gl_perspective(fov, aspect, 1.f, 256.f);
		glh_set_current_projection(persp);
		gGL.loadMatrix(persp.m);

		gGL.matrixMode(LLRender::MM_MODELVIEW);
		gGL.pushMatrix();
		glh::matrix4f mat;
		camera.getOpenGLTransform(mat.m);

		mat = glh::matrix4f((GLfloat*) OGL_TO_CFR_ROTATION) * mat;

		gGL.loadMatrix(mat.m);
		glh_set_current_modelview(mat);

		glClearColor(0.0f,0.0f,0.0f,0.0f);
		gGL.setColorMask(true, true);
	
		// get the number of pixels per angle
		F32 pa = gViewerWindow->getWindowHeightRaw() / (RAD_TO_DEG * viewer_camera->getView());

		//get resolution based on angle width and height of impostor (double desired resolution to prevent aliasing)
		resY = llmin(nhpo2((U32) (fov*pa)), (U32) 512);
		resX = llmin(nhpo2((U32) (atanf(tdim.mV[0]/distance)*2.f*RAD_TO_DEG*pa)), (U32) 512);

		if (!avatar->mImpostor.isComplete())
		{
			LL_RECORD_BLOCK_TIME(FTM_IMPOSTOR_ALLOCATE);
			

			if (LLPipeline::sRenderDeferred)
			{
				avatar->mImpostor.allocate(resX,resY,GL_SRGB8_ALPHA8,TRUE,FALSE);
				addDeferredAttachments(avatar->mImpostor);
			}
			else
			{
				avatar->mImpostor.allocate(resX,resY,GL_RGBA,TRUE,FALSE);
			}
		
			gGL.getTexUnit(0)->bind(&avatar->mImpostor);
			gGL.getTexUnit(0)->setTextureFilteringOption(LLTexUnit::TFO_POINT);
			gGL.getTexUnit(0)->unbind(LLTexUnit::TT_TEXTURE);
		}
		else if(resX != avatar->mImpostor.getWidth() || resY != avatar->mImpostor.getHeight())
		{
			LL_RECORD_BLOCK_TIME(FTM_IMPOSTOR_RESIZE);
			avatar->mImpostor.resize(resX,resY);
		}

		avatar->mImpostor.bindTarget();
	}

	F32 old_alpha = LLDrawPoolAvatar::sMinimumAlpha;

	if (visually_muted || too_complex)
	{ //disable alpha masking for muted avatars (get whole skin silhouette)
		LLDrawPoolAvatar::sMinimumAlpha = 0.f;
	}

	if (LLPipeline::sRenderDeferred)
	{
		avatar->mImpostor.clear();
		renderGeomDeferred(camera);

		renderGeomPostDeferred(camera);		

		// Shameless hack time: render it all again,
		// this time writing the depth
		// values we need to generate the alpha mask below
		// while preserving the alpha-sorted color rendering
		// from the previous pass
		//
		sImpostorRenderAlphaDepthPass = true;
		// depth-only here...
		//
		gGL.setColorMask(false,false);
		renderGeomPostDeferred(camera);

		sImpostorRenderAlphaDepthPass = false;

	}
	else
	{
		LLGLEnable scissor(GL_SCISSOR_TEST);
		glScissor(0, 0, resX, resY);
		avatar->mImpostor.clear();
		renderGeom(camera);

		// Shameless hack time: render it all again,
		// this time writing the depth
		// values we need to generate the alpha mask below
		// while preserving the alpha-sorted color rendering
		// from the previous pass
		//
		sImpostorRenderAlphaDepthPass = true;

		// depth-only here...
		//
		gGL.setColorMask(false,false);
		renderGeom(camera);

		sImpostorRenderAlphaDepthPass = false;
	}

	LLDrawPoolAvatar::sMinimumAlpha = old_alpha;

	{ //create alpha mask based on depth buffer (grey out if muted)
		LL_RECORD_BLOCK_TIME(FTM_IMPOSTOR_BACKGROUND);
		if (LLPipeline::sRenderDeferred)
		{
			GLuint buff = GL_COLOR_ATTACHMENT0;
			glDrawBuffersARB(1, &buff);
		}

		LLGLDisable blend(GL_BLEND);

		if (visually_muted || too_complex)
		{
			gGL.setColorMask(true, true);
		}
		else
		{
			gGL.setColorMask(false, true);
		}
		
		gGL.getTexUnit(0)->unbind(LLTexUnit::TT_TEXTURE);

		LLGLDepthTest depth(GL_TRUE, GL_FALSE, GL_GREATER);

		gGL.flush();

		gGL.pushMatrix();
		gGL.loadIdentity();
		gGL.matrixMode(LLRender::MM_PROJECTION);
		gGL.pushMatrix();
		gGL.loadIdentity();

		static const F32 clip_plane = 0.99999f;

		if (LLGLSLShader::sNoFixedFunction)
		{
			gDebugProgram.bind();
		}


		if (visually_muted)
		{	// Visually muted avatar
            LLColor4 muted_color(avatar->getMutedAVColor());
            LL_DEBUGS_ONCE("AvatarRenderPipeline") << "Avatar " << avatar->getID() << " MUTED set solid color " << muted_color << LL_ENDL;
			gGL.diffuseColor4fv( muted_color.mV );
		}
		else
		{ //grey muted avatar
            LL_DEBUGS_ONCE("AvatarRenderPipeline") << "Avatar " << avatar->getID() << " MUTED set grey" << LL_ENDL;
			gGL.diffuseColor4fv(LLColor4::pink.mV );
		}

		{
		gGL.begin(LLRender::QUADS);
		gGL.vertex3f(-1, -1, clip_plane);
		gGL.vertex3f(1, -1, clip_plane);
		gGL.vertex3f(1, 1, clip_plane);
		gGL.vertex3f(-1, 1, clip_plane);
		gGL.end();
		gGL.flush();
		}

		if (LLGLSLShader::sNoFixedFunction)
		{
			gDebugProgram.unbind();
		}

		gGL.popMatrix();
		gGL.matrixMode(LLRender::MM_MODELVIEW);
		gGL.popMatrix();
	}

	avatar->mImpostor.flush();

	avatar->setImpostorDim(tdim);

<<<<<<< HEAD
	// <FS:Ansariel> FIRE-20333: Set back to correct value depending on sMaxNonImpostors
	//LLVOAvatar::sUseImpostors = true; // @TODO ???
	LLVOAvatar::sUseImpostors = (0 != LLVOAvatar::sMaxNonImpostors);
	// </FS:Ansariel>
=======
	LLVOAvatar::sUseImpostors = (0 != LLVOAvatar::sMaxNonImpostors);
>>>>>>> 7dd8c1fc
	sUseOcclusion = occlusion;
	sReflectionRender = FALSE;
	sImpostorRender = FALSE;
	sShadowRender = FALSE;
	popRenderTypeMask();

	gGL.matrixMode(LLRender::MM_PROJECTION);
	gGL.popMatrix();
	gGL.matrixMode(LLRender::MM_MODELVIEW);
	gGL.popMatrix();

	avatar->mNeedsImpostorUpdate = FALSE;
	avatar->cacheImpostorValues();

	LLVertexBuffer::unbind();
	LLGLState::checkStates();
	LLGLState::checkTextureChannels();
	LLGLState::checkClientArrays();
}

BOOL LLPipeline::hasRenderBatches(const U32 type) const
{
	return sCull->getRenderMapSize(type) > 0;
}

LLCullResult::drawinfo_iterator LLPipeline::beginRenderMap(U32 type)
{
	return sCull->beginRenderMap(type);
}

LLCullResult::drawinfo_iterator LLPipeline::endRenderMap(U32 type)
{
	return sCull->endRenderMap(type);
}

LLCullResult::sg_iterator LLPipeline::beginAlphaGroups()
{
	return sCull->beginAlphaGroups();
}

LLCullResult::sg_iterator LLPipeline::endAlphaGroups()
{
	return sCull->endAlphaGroups();
}

BOOL LLPipeline::hasRenderType(const U32 type) const
{
    // STORM-365 : LLViewerJointAttachment::setAttachmentVisibility() is setting type to 0 to actually mean "do not render"
    // We then need to test that value here and return FALSE to prevent attachment to render (in mouselook for instance)
    // TODO: reintroduce RENDER_TYPE_NONE in LLRenderTypeMask and initialize its mRenderTypeEnabled[RENDER_TYPE_NONE] to FALSE explicitely
	return (type == 0 ? FALSE : mRenderTypeEnabled[type]);
}

void LLPipeline::setRenderTypeMask(U32 type, ...)
{
	va_list args;

	va_start(args, type);
	while (type < END_RENDER_TYPES)
	{
		mRenderTypeEnabled[type] = TRUE;
		type = va_arg(args, U32);
	}
	va_end(args);

	if (type > END_RENDER_TYPES)
	{
		LL_ERRS() << "Invalid render type." << LL_ENDL;
	}
}

BOOL LLPipeline::hasAnyRenderType(U32 type, ...) const
{
	va_list args;

	va_start(args, type);
	while (type < END_RENDER_TYPES)
	{
		if (mRenderTypeEnabled[type])
		{
			va_end(args); // <FS:ND/> Need to end varargs being returning.
			return TRUE;
		}
		type = va_arg(args, U32);
	}
	va_end(args);

	if (type > END_RENDER_TYPES)
	{
		LL_ERRS() << "Invalid render type." << LL_ENDL;
	}

	return FALSE;
}

void LLPipeline::pushRenderTypeMask()
{
	std::string cur_mask;
	cur_mask.assign((const char*) mRenderTypeEnabled, sizeof(mRenderTypeEnabled));
	mRenderTypeEnableStack.push(cur_mask);
}

void LLPipeline::popRenderTypeMask()
{
	if (mRenderTypeEnableStack.empty())
	{
		LL_ERRS() << "Depleted render type stack." << LL_ENDL;
	}

	memcpy(mRenderTypeEnabled, mRenderTypeEnableStack.top().data(), sizeof(mRenderTypeEnabled));
	mRenderTypeEnableStack.pop();
}

void LLPipeline::andRenderTypeMask(U32 type, ...)
{
	va_list args;

	BOOL tmp[NUM_RENDER_TYPES];
	for (U32 i = 0; i < NUM_RENDER_TYPES; ++i)
	{
		tmp[i] = FALSE;
	}

	va_start(args, type);
	while (type < END_RENDER_TYPES)
	{
		if (mRenderTypeEnabled[type]) 
		{
			tmp[type] = TRUE;
		}

		type = va_arg(args, U32);
	}
	va_end(args);

	if (type > END_RENDER_TYPES)
	{
		LL_ERRS() << "Invalid render type." << LL_ENDL;
	}

	for (U32 i = 0; i < LLPipeline::NUM_RENDER_TYPES; ++i)
	{
		mRenderTypeEnabled[i] = tmp[i];
	}

}

void LLPipeline::clearRenderTypeMask(U32 type, ...)
{
	va_list args;

	va_start(args, type);
	while (type < END_RENDER_TYPES)
	{
		mRenderTypeEnabled[type] = FALSE;
		
		type = va_arg(args, U32);
	}
	va_end(args);

	if (type > END_RENDER_TYPES)
	{
		LL_ERRS() << "Invalid render type." << LL_ENDL;
	}
}

void LLPipeline::setAllRenderTypes()
{
	for (U32 i = 0; i < NUM_RENDER_TYPES; ++i)
	{
		mRenderTypeEnabled[i] = TRUE;
	}
}

void LLPipeline::clearAllRenderTypes()
{
	for (U32 i = 0; i < NUM_RENDER_TYPES; ++i)
	{
		mRenderTypeEnabled[i] = FALSE;
	}
}

void LLPipeline::addDebugBlip(const LLVector3& position, const LLColor4& color)
{
	DebugBlip blip(position, color);
	mDebugBlips.push_back(blip);
}

void LLPipeline::hidePermanentObjects( std::vector<U32>& restoreList )
{
	//This method is used to hide any vo's from the object list that may have
	//the permanent flag set.
	
	U32 objCnt = gObjectList.getNumObjects();
	for (U32 i = 0; i < objCnt; ++i)
	{
		LLViewerObject* pObject = gObjectList.getObject(i);
		if ( pObject && pObject->flagObjectPermanent() )
		{
			LLDrawable *pDrawable = pObject->mDrawable;
		
			if ( pDrawable )
			{
				restoreList.push_back( i );
				hideDrawable( pDrawable );			
			}
		}
	}

	skipRenderingOfTerrain( true );
}

void LLPipeline::restorePermanentObjects( const std::vector<U32>& restoreList )
{
	//This method is used to restore(unhide) any vo's from the object list that may have
	//been hidden because their permanency flag was set.

	std::vector<U32>::const_iterator itCurrent	= restoreList.begin();
	std::vector<U32>::const_iterator itEnd		= restoreList.end();
	
	U32 objCnt = gObjectList.getNumObjects();

	while ( itCurrent != itEnd )
	{
		U32 index = *itCurrent;
		LLViewerObject* pObject = NULL;
		if ( index < objCnt ) 
		{
			pObject = gObjectList.getObject( index );
		}
		if ( pObject )
		{
			LLDrawable *pDrawable = pObject->mDrawable;
			if ( pDrawable )
			{
				pDrawable->clearState( LLDrawable::FORCE_INVISIBLE );
				unhideDrawable( pDrawable );				
			}
		}
		++itCurrent;
	}
	
	skipRenderingOfTerrain( false );
}

void LLPipeline::skipRenderingOfTerrain( BOOL flag )
{
	pool_set_t::iterator iter = mPools.begin();
	while ( iter != mPools.end() )
	{
		LLDrawPool* pPool = *iter;		
		U32 poolType = pPool->getType();					
		if ( hasRenderType( pPool->getType() ) && poolType == LLDrawPool::POOL_TERRAIN )
		{
			pPool->setSkipRenderFlag( flag );			
		}
		++iter;
	}
}

void LLPipeline::hideObject( const LLUUID& id )
{
	LLViewerObject *pVO = gObjectList.findObject( id );
	
	if ( pVO )
	{
		LLDrawable *pDrawable = pVO->mDrawable;
		
		if ( pDrawable )
		{
			hideDrawable( pDrawable );		
		}		
	}
}

void LLPipeline::hideDrawable( LLDrawable *pDrawable )
{
	pDrawable->setState( LLDrawable::FORCE_INVISIBLE );
	markRebuild( pDrawable, LLDrawable::REBUILD_ALL, TRUE );
	//hide the children
	LLViewerObject::const_child_list_t& child_list = pDrawable->getVObj()->getChildren();
	for ( LLViewerObject::child_list_t::const_iterator iter = child_list.begin();
		  iter != child_list.end(); iter++ )
	{
		LLViewerObject* child = *iter;
		LLDrawable* drawable = child->mDrawable;					
		if ( drawable )
		{
			drawable->setState( LLDrawable::FORCE_INVISIBLE );
			markRebuild( drawable, LLDrawable::REBUILD_ALL, TRUE );
		}
	}
}
void LLPipeline::unhideDrawable( LLDrawable *pDrawable )
{
	pDrawable->clearState( LLDrawable::FORCE_INVISIBLE );
	markRebuild( pDrawable, LLDrawable::REBUILD_ALL, TRUE );
	//restore children
	LLViewerObject::const_child_list_t& child_list = pDrawable->getVObj()->getChildren();
	for ( LLViewerObject::child_list_t::const_iterator iter = child_list.begin();
		  iter != child_list.end(); iter++)
	{
		LLViewerObject* child = *iter;
		LLDrawable* drawable = child->mDrawable;					
		if ( drawable )
		{
			drawable->clearState( LLDrawable::FORCE_INVISIBLE );
			markRebuild( drawable, LLDrawable::REBUILD_ALL, TRUE );
		}
	}
}
void LLPipeline::restoreHiddenObject( const LLUUID& id )
{
	LLViewerObject *pVO = gObjectList.findObject( id );
	
	if ( pVO )
	{
		LLDrawable *pDrawable = pVO->mDrawable;
		if ( pDrawable )
		{
			unhideDrawable( pDrawable );			
		}
	}
}

// <FS:ND>FIRE-9943; resizeScreenTexture will try to disable deferred mode in low memory situations.
// Depending on the state of the pipeline. this can trigger illegal deletion of drawables.
// To work around that, resizeScreenTexture will just set a flag, which then later does trigger the change
// in shaders.
bool LLPipeline::TriggeredDisabledDeferred;

void LLPipeline::disableDeferredOnLowMemory()
{
	if ( TriggeredDisabledDeferred )
	{
		TriggeredDisabledDeferred = false;
		gSavedSettings.setBOOL("RenderDeferred", FALSE);
		LLPipeline::refreshCachedSettings();
	}
}
// </FS:ND><|MERGE_RESOLUTION|>--- conflicted
+++ resolved
@@ -114,15 +114,12 @@
 #include "llpathfindingpathtool.h"
 #include "llscenemonitor.h"
 #include "llprogressview.h"
-<<<<<<< HEAD
+#include "llcleanup.h"
 // [RLVa:KB] - Checked: RLVa-2.0.0
 #include "rlvactions.h"
 #include "rlvlocks.h"
 // [/RLVa:KB]
 #include "exopostprocess.h"	// <FS:CR> Import Vignette from Exodus
-=======
-#include "llcleanup.h"
->>>>>>> 7dd8c1fc
 
 #ifdef _DEBUG
 // Debug indices is disabled for now for debug performance - djs 4/24/02
@@ -11735,14 +11732,7 @@
 
 	avatar->setImpostorDim(tdim);
 
-<<<<<<< HEAD
-	// <FS:Ansariel> FIRE-20333: Set back to correct value depending on sMaxNonImpostors
-	//LLVOAvatar::sUseImpostors = true; // @TODO ???
 	LLVOAvatar::sUseImpostors = (0 != LLVOAvatar::sMaxNonImpostors);
-	// </FS:Ansariel>
-=======
-	LLVOAvatar::sUseImpostors = (0 != LLVOAvatar::sMaxNonImpostors);
->>>>>>> 7dd8c1fc
 	sUseOcclusion = occlusion;
 	sReflectionRender = FALSE;
 	sImpostorRender = FALSE;
