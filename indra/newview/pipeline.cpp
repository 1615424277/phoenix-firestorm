/** 
 * @file pipeline.cpp
 * @brief Rendering pipeline.
 *
 * $LicenseInfo:firstyear=2005&license=viewerlgpl$
 * Second Life Viewer Source Code
 * Copyright (C) 2010, Linden Research, Inc.
 * 
 * This library is free software; you can redistribute it and/or
 * modify it under the terms of the GNU Lesser General Public
 * License as published by the Free Software Foundation;
 * version 2.1 of the License only.
 * 
 * This library is distributed in the hope that it will be useful,
 * but WITHOUT ANY WARRANTY; without even the implied warranty of
 * MERCHANTABILITY or FITNESS FOR A PARTICULAR PURPOSE.  See the GNU
 * Lesser General Public License for more details.
 * 
 * You should have received a copy of the GNU Lesser General Public
 * License along with this library; if not, write to the Free Software
 * Foundation, Inc., 51 Franklin Street, Fifth Floor, Boston, MA  02110-1301  USA
 * 
 * Linden Research, Inc., 945 Battery Street, San Francisco, CA  94111  USA
 * $/LicenseInfo$
 */

#include "llviewerprecompiledheaders.h"

#include "pipeline.h"

// library includes
#include "llaudioengine.h" // For debugging.
#include "llerror.h"
#include "llviewercontrol.h"
#include "llfasttimer.h"
#include "llfontgl.h"
#include "llnamevalue.h"
#include "llpointer.h"
#include "llprimitive.h"
#include "llvolume.h"
#include "material_codes.h"
#include "v3color.h"
#include "llui.h" 
#include "llglheaders.h"
#include "llrender.h"
#include "llwindow.h"	// swapBuffers()

// newview includes
#include "llagent.h"
#include "llagentcamera.h"
#include "llappviewer.h"
#include "lltexturecache.h"
#include "lltexturefetch.h"
#include "llimageworker.h"
#include "lldrawable.h"
#include "lldrawpoolalpha.h"
#include "lldrawpoolavatar.h"
#include "lldrawpoolground.h"
#include "lldrawpoolbump.h"
#include "lldrawpooltree.h"
#include "lldrawpoolwater.h"
#include "llface.h"
#include "llfeaturemanager.h"
#include "llfloatertelehub.h"
#include "llfloaterreg.h"
#include "llgldbg.h"
#include "llhudmanager.h"
#include "llhudnametag.h"
#include "llhudtext.h"
#include "lllightconstants.h"
#include "llmeshrepository.h"
#include "llpipelinelistener.h"
#include "llresmgr.h"
#include "llselectmgr.h"
#include "llsky.h"
#include "lltracker.h"
#include "lltool.h"
#include "lltoolmgr.h"
#include "llviewercamera.h"
#include "llviewermediafocus.h"
#include "llviewertexturelist.h"
#include "llviewerobject.h"
#include "llviewerobjectlist.h"
#include "llviewerparcelmgr.h"
#include "llviewerregion.h" // for audio debugging.
#include "llviewerwindow.h" // For getSpinAxis
#include "llvoavatarself.h"
#include "llvocache.h"
#include "llvoground.h"
#include "llvosky.h"
#include "llvotree.h"
#include "llvovolume.h"
#include "llvosurfacepatch.h"
#include "llvowater.h"
#include "llvotree.h"
#include "llvopartgroup.h"
#include "llworld.h"
#include "llcubemap.h"
#include "llviewershadermgr.h"
#include "llviewerstats.h"
#include "llviewerjoystick.h"
#include "llviewerdisplay.h"
#include "llwlparammanager.h"
#include "llwaterparammanager.h"
#include "llspatialpartition.h"
#include "llmutelist.h"
#include "lltoolpie.h"
#include "llcurl.h"
#include "llnotifications.h"
#include "llpathinglib.h"
#include "llfloaterpathfindingconsole.h"
#include "llfloaterpathfindingcharacters.h"
#include "llfloatertools.h"
#include "llpanelface.h"
#include "llpathfindingpathtool.h"
#include "llscenemonitor.h"
#include "llprogressview.h"

#ifdef _DEBUG
// Debug indices is disabled for now for debug performance - djs 4/24/02
//#define DEBUG_INDICES
#else
//#define DEBUG_INDICES
#endif

// Expensive and currently broken
//
#define MATERIALS_IN_REFLECTIONS 0

bool gShiftFrame = false;

//cached settings
BOOL LLPipeline::RenderAvatarVP;
BOOL LLPipeline::VertexShaderEnable;
BOOL LLPipeline::WindLightUseAtmosShaders;
BOOL LLPipeline::RenderDeferred;
F32 LLPipeline::RenderDeferredSunWash;
U32 LLPipeline::RenderFSAASamples;
U32 LLPipeline::RenderResolutionDivisor;
BOOL LLPipeline::RenderUIBuffer;
S32 LLPipeline::RenderShadowDetail;
BOOL LLPipeline::RenderDeferredSSAO;
F32 LLPipeline::RenderShadowResolutionScale;
BOOL LLPipeline::RenderLocalLights;
BOOL LLPipeline::RenderDelayCreation;
BOOL LLPipeline::RenderAnimateRes;
BOOL LLPipeline::FreezeTime;
S32 LLPipeline::DebugBeaconLineWidth;
F32 LLPipeline::RenderHighlightBrightness;
LLColor4 LLPipeline::RenderHighlightColor;
F32 LLPipeline::RenderHighlightThickness;
BOOL LLPipeline::RenderSpotLightsInNondeferred;
LLColor4 LLPipeline::PreviewAmbientColor;
LLColor4 LLPipeline::PreviewDiffuse0;
LLColor4 LLPipeline::PreviewSpecular0;
LLColor4 LLPipeline::PreviewDiffuse1;
LLColor4 LLPipeline::PreviewSpecular1;
LLColor4 LLPipeline::PreviewDiffuse2;
LLColor4 LLPipeline::PreviewSpecular2;
LLVector3 LLPipeline::PreviewDirection0;
LLVector3 LLPipeline::PreviewDirection1;
LLVector3 LLPipeline::PreviewDirection2;
F32 LLPipeline::RenderGlowMinLuminance;
F32 LLPipeline::RenderGlowMaxExtractAlpha;
F32 LLPipeline::RenderGlowWarmthAmount;
LLVector3 LLPipeline::RenderGlowLumWeights;
LLVector3 LLPipeline::RenderGlowWarmthWeights;
S32 LLPipeline::RenderGlowResolutionPow;
S32 LLPipeline::RenderGlowIterations;
F32 LLPipeline::RenderGlowWidth;
F32 LLPipeline::RenderGlowStrength;
BOOL LLPipeline::RenderDepthOfField;
BOOL LLPipeline::RenderDepthOfFieldInEditMode;
F32 LLPipeline::CameraFocusTransitionTime;
F32 LLPipeline::CameraFNumber;
F32 LLPipeline::CameraFocalLength;
F32 LLPipeline::CameraFieldOfView;
F32 LLPipeline::RenderShadowNoise;
F32 LLPipeline::RenderShadowBlurSize;
F32 LLPipeline::RenderSSAOScale;
U32 LLPipeline::RenderSSAOMaxScale;
F32 LLPipeline::RenderSSAOFactor;
LLVector3 LLPipeline::RenderSSAOEffect;
F32 LLPipeline::RenderShadowOffsetError;
F32 LLPipeline::RenderShadowBiasError;
F32 LLPipeline::RenderShadowOffset;
F32 LLPipeline::RenderShadowBias;
F32 LLPipeline::RenderSpotShadowOffset;
F32 LLPipeline::RenderSpotShadowBias;
F32 LLPipeline::RenderEdgeDepthCutoff;
F32 LLPipeline::RenderEdgeNormCutoff;
LLVector3 LLPipeline::RenderShadowGaussian;
F32 LLPipeline::RenderShadowBlurDistFactor;
BOOL LLPipeline::RenderDeferredAtmospheric;
S32 LLPipeline::RenderReflectionDetail;
F32 LLPipeline::RenderHighlightFadeTime;
LLVector3 LLPipeline::RenderShadowClipPlanes;
LLVector3 LLPipeline::RenderShadowOrthoClipPlanes;
LLVector3 LLPipeline::RenderShadowNearDist;
F32 LLPipeline::RenderFarClip;
LLVector3 LLPipeline::RenderShadowSplitExponent;
F32 LLPipeline::RenderShadowErrorCutoff;
F32 LLPipeline::RenderShadowFOVCutoff;
BOOL LLPipeline::CameraOffset;
F32 LLPipeline::CameraMaxCoF;
F32 LLPipeline::CameraDoFResScale;
F32 LLPipeline::RenderAutoHideSurfaceAreaLimit;
LLTrace::EventStatHandle<S64> LLPipeline::sStatBatchSize("renderbatchsize");

const F32 BACKLIGHT_DAY_MAGNITUDE_OBJECT = 0.1f;
const F32 BACKLIGHT_NIGHT_MAGNITUDE_OBJECT = 0.08f;
const U32 DEFERRED_VB_MASK = LLVertexBuffer::MAP_VERTEX | LLVertexBuffer::MAP_TEXCOORD0 | LLVertexBuffer::MAP_TEXCOORD1;

extern S32 gBoxFrame;
//extern BOOL gHideSelectedObjects;
extern BOOL gDisplaySwapBuffers;
extern BOOL gDebugGL;

BOOL	gAvatarBacklight = FALSE;

BOOL	gDebugPipeline = FALSE;
LLPipeline gPipeline;
const LLMatrix4* gGLLastMatrix = NULL;

LLTrace::BlockTimerStatHandle FTM_RENDER_GEOMETRY("Render Geometry");
LLTrace::BlockTimerStatHandle FTM_RENDER_GRASS("Grass");
LLTrace::BlockTimerStatHandle FTM_RENDER_INVISIBLE("Invisible");
LLTrace::BlockTimerStatHandle FTM_RENDER_OCCLUSION("Occlusion");
LLTrace::BlockTimerStatHandle FTM_RENDER_SHINY("Shiny");
LLTrace::BlockTimerStatHandle FTM_RENDER_SIMPLE("Simple");
LLTrace::BlockTimerStatHandle FTM_RENDER_TERRAIN("Terrain");
LLTrace::BlockTimerStatHandle FTM_RENDER_TREES("Trees");
LLTrace::BlockTimerStatHandle FTM_RENDER_UI("UI");
LLTrace::BlockTimerStatHandle FTM_RENDER_WATER("Water");
LLTrace::BlockTimerStatHandle FTM_RENDER_WL_SKY("Windlight Sky");
LLTrace::BlockTimerStatHandle FTM_RENDER_ALPHA("Alpha Objects");
LLTrace::BlockTimerStatHandle FTM_RENDER_CHARACTERS("Avatars");
LLTrace::BlockTimerStatHandle FTM_RENDER_BUMP("Bump");
LLTrace::BlockTimerStatHandle FTM_RENDER_MATERIALS("Render Materials");
LLTrace::BlockTimerStatHandle FTM_RENDER_FULLBRIGHT("Fullbright");
LLTrace::BlockTimerStatHandle FTM_RENDER_GLOW("Glow");
LLTrace::BlockTimerStatHandle FTM_GEO_UPDATE("Geo Update");
LLTrace::BlockTimerStatHandle FTM_PIPELINE_CREATE("Pipeline Create");
LLTrace::BlockTimerStatHandle FTM_POOLRENDER("RenderPool");
LLTrace::BlockTimerStatHandle FTM_POOLS("Pools");
LLTrace::BlockTimerStatHandle FTM_DEFERRED_POOLRENDER("RenderPool (Deferred)");
LLTrace::BlockTimerStatHandle FTM_DEFERRED_POOLS("Pools (Deferred)");
LLTrace::BlockTimerStatHandle FTM_POST_DEFERRED_POOLRENDER("RenderPool (Post)");
LLTrace::BlockTimerStatHandle FTM_POST_DEFERRED_POOLS("Pools (Post)");
LLTrace::BlockTimerStatHandle FTM_RENDER_BLOOM_FBO("First FBO");
LLTrace::BlockTimerStatHandle FTM_STATESORT("Sort Draw State");
LLTrace::BlockTimerStatHandle FTM_PIPELINE("Pipeline");
LLTrace::BlockTimerStatHandle FTM_CLIENT_COPY("Client Copy");
LLTrace::BlockTimerStatHandle FTM_RENDER_DEFERRED("Deferred Shading");


static LLTrace::BlockTimerStatHandle FTM_STATESORT_DRAWABLE("Sort Drawables");
static LLTrace::BlockTimerStatHandle FTM_STATESORT_POSTSORT("Post Sort");

static LLStaticHashedString sTint("tint");
static LLStaticHashedString sAmbiance("ambiance");
static LLStaticHashedString sAlphaScale("alpha_scale");
static LLStaticHashedString sNormMat("norm_mat");
static LLStaticHashedString sOffset("offset");
static LLStaticHashedString sScreenRes("screenRes");
static LLStaticHashedString sDelta("delta");
static LLStaticHashedString sDistFactor("dist_factor");
static LLStaticHashedString sKern("kern");
static LLStaticHashedString sKernScale("kern_scale");

//----------------------------------------
std::string gPoolNames[] = 
{
	// Correspond to LLDrawpool enum render type
	"NONE",
	"POOL_SIMPLE",
	"POOL_GROUND",
	"POOL_FULLBRIGHT",
	"POOL_BUMP",
	"POOL_MATERIALS",
	"POOL_TERRAIN,"	
	"POOL_SKY",
	"POOL_WL_SKY",
	"POOL_TREE",
	"POOL_ALPHA_MASK",
	"POOL_FULLBRIGHT_ALPHA_MASK",
	"POOL_GRASS",
	"POOL_INVISIBLE",
	"POOL_AVATAR",
	"POOL_VOIDWATER",
	"POOL_WATER",
	"POOL_GLOW",
	"POOL_ALPHA"
};

void drawBox(const LLVector4a& c, const LLVector4a& r);
void drawBoxOutline(const LLVector3& pos, const LLVector3& size);
U32 nhpo2(U32 v);
LLVertexBuffer* ll_create_cube_vb(U32 type_mask, U32 usage);

glh::matrix4f glh_copy_matrix(F32* src)
{
	glh::matrix4f ret;
	ret.set_value(src);
	return ret;
}

glh::matrix4f glh_get_current_modelview()
{
	return glh_copy_matrix(gGLModelView);
}

glh::matrix4f glh_get_current_projection()
{
	return glh_copy_matrix(gGLProjection);
}

glh::matrix4f glh_get_last_modelview()
{
	return glh_copy_matrix(gGLLastModelView);
}

glh::matrix4f glh_get_last_projection()
{
	return glh_copy_matrix(gGLLastProjection);
}

void glh_copy_matrix(const glh::matrix4f& src, F32* dst)
{
	for (U32 i = 0; i < 16; i++)
	{
		dst[i] = src.m[i];
	}
}

void glh_set_current_modelview(const glh::matrix4f& mat)
{
	glh_copy_matrix(mat, gGLModelView);
}

void glh_set_current_projection(glh::matrix4f& mat)
{
	glh_copy_matrix(mat, gGLProjection);
}

glh::matrix4f gl_ortho(GLfloat left, GLfloat right, GLfloat bottom, GLfloat top, GLfloat znear, GLfloat zfar)
{
	glh::matrix4f ret(
		2.f/(right-left), 0.f, 0.f, -(right+left)/(right-left),
		0.f, 2.f/(top-bottom), 0.f, -(top+bottom)/(top-bottom),
		0.f, 0.f, -2.f/(zfar-znear),  -(zfar+znear)/(zfar-znear),
		0.f, 0.f, 0.f, 1.f);

	return ret;
}

void display_update_camera();
//----------------------------------------

S32		LLPipeline::sCompiles = 0;

BOOL	LLPipeline::sPickAvatar = TRUE;
BOOL	LLPipeline::sDynamicLOD = TRUE;
BOOL	LLPipeline::sShowHUDAttachments = TRUE;
BOOL	LLPipeline::sRenderMOAPBeacons = FALSE;
BOOL	LLPipeline::sRenderPhysicalBeacons = TRUE;
BOOL	LLPipeline::sRenderScriptedBeacons = FALSE;
BOOL	LLPipeline::sRenderScriptedTouchBeacons = TRUE;
BOOL	LLPipeline::sRenderParticleBeacons = FALSE;
BOOL	LLPipeline::sRenderSoundBeacons = FALSE;
BOOL	LLPipeline::sRenderBeacons = FALSE;
BOOL	LLPipeline::sRenderHighlight = TRUE;
LLRender::eTexIndex LLPipeline::sRenderHighlightTextureChannel = LLRender::DIFFUSE_MAP;
BOOL	LLPipeline::sForceOldBakedUpload = FALSE;
S32		LLPipeline::sUseOcclusion = 0;
BOOL	LLPipeline::sDelayVBUpdate = TRUE;
BOOL	LLPipeline::sAutoMaskAlphaDeferred = TRUE;
BOOL	LLPipeline::sAutoMaskAlphaNonDeferred = FALSE;
BOOL	LLPipeline::sDisableShaders = FALSE;
BOOL	LLPipeline::sRenderBump = TRUE;
BOOL	LLPipeline::sBakeSunlight = FALSE;
BOOL	LLPipeline::sNoAlpha = FALSE;
BOOL	LLPipeline::sUseTriStrips = TRUE;
BOOL	LLPipeline::sUseFarClip = TRUE;
BOOL	LLPipeline::sShadowRender = FALSE;
BOOL	LLPipeline::sWaterReflections = FALSE;
BOOL	LLPipeline::sRenderGlow = FALSE;
BOOL	LLPipeline::sReflectionRender = FALSE;
BOOL	LLPipeline::sImpostorRender = FALSE;
BOOL	LLPipeline::sImpostorRenderAlphaDepthPass = FALSE;
BOOL	LLPipeline::sUnderWaterRender = FALSE;
BOOL	LLPipeline::sTextureBindTest = FALSE;
BOOL	LLPipeline::sRenderFrameTest = FALSE;
BOOL	LLPipeline::sRenderAttachedLights = TRUE;
BOOL	LLPipeline::sRenderAttachedParticles = TRUE;
BOOL	LLPipeline::sRenderDeferred = FALSE;
BOOL    LLPipeline::sMemAllocationThrottled = FALSE;
S32		LLPipeline::sVisibleLightCount = 0;
F32		LLPipeline::sMinRenderSize = 0.f;
BOOL	LLPipeline::sRenderingHUDs;

// EventHost API LLPipeline listener.
static LLPipelineListener sPipelineListener;

static LLCullResult* sCull = NULL;

void validate_framebuffer_object();


bool addDeferredAttachments(LLRenderTarget& target)
{
	return target.addColorAttachment(GL_SRGB8_ALPHA8) && //specular
			target.addColorAttachment(GL_RGB10_A2); //normal+z
}

LLPipeline::LLPipeline() :
	mBackfaceCull(FALSE),
	mMatrixOpCount(0),
	mTextureMatrixOps(0),
	mNumVisibleNodes(0),
	mNumVisibleFaces(0),

	mInitialized(FALSE),
	mVertexShadersEnabled(FALSE),
	mVertexShadersLoaded(0),
	mTransformFeedbackPrimitives(0),
	mRenderDebugFeatureMask(0),
	mRenderDebugMask(0),
	mOldRenderDebugMask(0),
	mMeshDirtyQueryObject(0),
	mGroupQ1Locked(false),
	mGroupQ2Locked(false),
	mResetVertexBuffers(false),
	mLastRebuildPool(NULL),
	mAlphaPool(NULL),
	mSkyPool(NULL),
	mTerrainPool(NULL),
	mWaterPool(NULL),
	mGroundPool(NULL),
	mSimplePool(NULL),
	mGrassPool(NULL),
	mAlphaMaskPool(NULL),
	mFullbrightAlphaMaskPool(NULL),
	mFullbrightPool(NULL),
	mInvisiblePool(NULL),
	mGlowPool(NULL),
	mBumpPool(NULL),
	mMaterialsPool(NULL),
	mWLSkyPool(NULL),
	mLightMask(0),
	mLightMovingMask(0),
	mLightingDetail(0),
	mScreenWidth(0),
	mScreenHeight(0)
{
	mNoiseMap = 0;
	mTrueNoiseMap = 0;
	mLightFunc = 0;
}

void LLPipeline::connectRefreshCachedSettingsSafe(const std::string name)
{
	LLPointer<LLControlVariable> cntrl_ptr = gSavedSettings.getControl(name);
	if ( cntrl_ptr.isNull() )
	{
		LL_WARNS() << "Global setting name not found:" << name << LL_ENDL;
	}
	else
	{
		cntrl_ptr->getCommitSignal()->connect(boost::bind(&LLPipeline::refreshCachedSettings));
	}
}

void LLPipeline::init()
{
	refreshCachedSettings();

	gOctreeMaxCapacity = gSavedSettings.getU32("OctreeMaxNodeCapacity");
	gOctreeMinSize = gSavedSettings.getF32("OctreeMinimumNodeSize");
	sDynamicLOD = gSavedSettings.getBOOL("RenderDynamicLOD");
	sRenderBump = gSavedSettings.getBOOL("RenderObjectBump");
	sUseTriStrips = gSavedSettings.getBOOL("RenderUseTriStrips");
	LLVertexBuffer::sUseStreamDraw = gSavedSettings.getBOOL("RenderUseStreamVBO");
	LLVertexBuffer::sUseVAO = gSavedSettings.getBOOL("RenderUseVAO");
	LLVertexBuffer::sPreferStreamDraw = gSavedSettings.getBOOL("RenderPreferStreamDraw");
	sRenderAttachedLights = gSavedSettings.getBOOL("RenderAttachedLights");
	sRenderAttachedParticles = gSavedSettings.getBOOL("RenderAttachedParticles");

	mInitialized = TRUE;
	
	stop_glerror();

	//create render pass pools
	getPool(LLDrawPool::POOL_ALPHA);
	getPool(LLDrawPool::POOL_SIMPLE);
	getPool(LLDrawPool::POOL_ALPHA_MASK);
	getPool(LLDrawPool::POOL_FULLBRIGHT_ALPHA_MASK);
	getPool(LLDrawPool::POOL_GRASS);
	getPool(LLDrawPool::POOL_FULLBRIGHT);
	getPool(LLDrawPool::POOL_INVISIBLE);
	getPool(LLDrawPool::POOL_BUMP);
	getPool(LLDrawPool::POOL_MATERIALS);
	getPool(LLDrawPool::POOL_GLOW);

	resetFrameStats();

	if (gSavedSettings.getBOOL("DisableAllRenderFeatures"))
	{
		clearAllRenderDebugFeatures();
	}
	else
	{
		setAllRenderDebugFeatures(); // By default, all debugging features on
	}
	clearAllRenderDebugDisplays(); // All debug displays off

	if (gSavedSettings.getBOOL("DisableAllRenderTypes"))
	{
		clearAllRenderTypes();
	}
	else
	{
		setAllRenderTypes(); // By default, all rendering types start enabled
		// Don't turn on ground when this is set
		// Mac Books with intel 950s need this
		if(!gSavedSettings.getBOOL("RenderGround"))
		{
			toggleRenderType(RENDER_TYPE_GROUND);
		}
	}

	// make sure RenderPerformanceTest persists (hackity hack hack)
	// disables non-object rendering (UI, sky, water, etc)
	if (gSavedSettings.getBOOL("RenderPerformanceTest"))
	{
		gSavedSettings.setBOOL("RenderPerformanceTest", FALSE);
		gSavedSettings.setBOOL("RenderPerformanceTest", TRUE);
	}

	mOldRenderDebugMask = mRenderDebugMask;

	mBackfaceCull = TRUE;

	stop_glerror();
	
	// Enable features
		
	LLViewerShaderMgr::instance()->setShaders();

	stop_glerror();

	for (U32 i = 0; i < 2; ++i)
	{
		mSpotLightFade[i] = 1.f;
	}

	if (mCubeVB.isNull())
	{
		mCubeVB = ll_create_cube_vb(LLVertexBuffer::MAP_VERTEX, GL_STATIC_DRAW_ARB);
	}

	mDeferredVB = new LLVertexBuffer(DEFERRED_VB_MASK, 0);
	mDeferredVB->allocateBuffer(8, 0, true);
	setLightingDetail(-1);
	
	//
	// Update all settings to trigger a cached settings refresh
	//
	connectRefreshCachedSettingsSafe("RenderAutoMaskAlphaDeferred");
	connectRefreshCachedSettingsSafe("RenderAutoMaskAlphaNonDeferred");
	connectRefreshCachedSettingsSafe("RenderUseFarClip");
	connectRefreshCachedSettingsSafe("RenderAvatarMaxNonImpostors");
	connectRefreshCachedSettingsSafe("RenderDelayVBUpdate");
	connectRefreshCachedSettingsSafe("UseOcclusion");
	connectRefreshCachedSettingsSafe("VertexShaderEnable");
	connectRefreshCachedSettingsSafe("RenderAvatarVP");
	connectRefreshCachedSettingsSafe("WindLightUseAtmosShaders");
	connectRefreshCachedSettingsSafe("RenderDeferred");
	connectRefreshCachedSettingsSafe("RenderDeferredSunWash");
	connectRefreshCachedSettingsSafe("RenderFSAASamples");
	connectRefreshCachedSettingsSafe("RenderResolutionDivisor");
	connectRefreshCachedSettingsSafe("RenderUIBuffer");
	connectRefreshCachedSettingsSafe("RenderShadowDetail");
	connectRefreshCachedSettingsSafe("RenderDeferredSSAO");
	connectRefreshCachedSettingsSafe("RenderShadowResolutionScale");
	connectRefreshCachedSettingsSafe("RenderLocalLights");
	connectRefreshCachedSettingsSafe("RenderDelayCreation");
	connectRefreshCachedSettingsSafe("RenderAnimateRes");
	connectRefreshCachedSettingsSafe("FreezeTime");
	connectRefreshCachedSettingsSafe("DebugBeaconLineWidth");
	connectRefreshCachedSettingsSafe("RenderHighlightBrightness");
	connectRefreshCachedSettingsSafe("RenderHighlightColor");
	connectRefreshCachedSettingsSafe("RenderHighlightThickness");
	connectRefreshCachedSettingsSafe("RenderSpotLightsInNondeferred");
	connectRefreshCachedSettingsSafe("PreviewAmbientColor");
	connectRefreshCachedSettingsSafe("PreviewDiffuse0");
	connectRefreshCachedSettingsSafe("PreviewSpecular0");
	connectRefreshCachedSettingsSafe("PreviewDiffuse1");
	connectRefreshCachedSettingsSafe("PreviewSpecular1");
	connectRefreshCachedSettingsSafe("PreviewDiffuse2");
	connectRefreshCachedSettingsSafe("PreviewSpecular2");
	connectRefreshCachedSettingsSafe("PreviewDirection0");
	connectRefreshCachedSettingsSafe("PreviewDirection1");
	connectRefreshCachedSettingsSafe("PreviewDirection2");
	connectRefreshCachedSettingsSafe("RenderGlowMinLuminance");
	connectRefreshCachedSettingsSafe("RenderGlowMaxExtractAlpha");
	connectRefreshCachedSettingsSafe("RenderGlowWarmthAmount");
	connectRefreshCachedSettingsSafe("RenderGlowLumWeights");
	connectRefreshCachedSettingsSafe("RenderGlowWarmthWeights");
	connectRefreshCachedSettingsSafe("RenderGlowResolutionPow");
	connectRefreshCachedSettingsSafe("RenderGlowIterations");
	connectRefreshCachedSettingsSafe("RenderGlowWidth");
	connectRefreshCachedSettingsSafe("RenderGlowStrength");
	connectRefreshCachedSettingsSafe("RenderDepthOfField");
	connectRefreshCachedSettingsSafe("RenderDepthOfFieldInEditMode");
	connectRefreshCachedSettingsSafe("CameraFocusTransitionTime");
	connectRefreshCachedSettingsSafe("CameraFNumber");
	connectRefreshCachedSettingsSafe("CameraFocalLength");
	connectRefreshCachedSettingsSafe("CameraFieldOfView");
	connectRefreshCachedSettingsSafe("RenderShadowNoise");
	connectRefreshCachedSettingsSafe("RenderShadowBlurSize");
	connectRefreshCachedSettingsSafe("RenderSSAOScale");
	connectRefreshCachedSettingsSafe("RenderSSAOMaxScale");
	connectRefreshCachedSettingsSafe("RenderSSAOFactor");
	connectRefreshCachedSettingsSafe("RenderSSAOEffect");
	connectRefreshCachedSettingsSafe("RenderShadowOffsetError");
	connectRefreshCachedSettingsSafe("RenderShadowBiasError");
	connectRefreshCachedSettingsSafe("RenderShadowOffset");
	connectRefreshCachedSettingsSafe("RenderShadowBias");
	connectRefreshCachedSettingsSafe("RenderSpotShadowOffset");
	connectRefreshCachedSettingsSafe("RenderSpotShadowBias");
	connectRefreshCachedSettingsSafe("RenderEdgeDepthCutoff");
	connectRefreshCachedSettingsSafe("RenderEdgeNormCutoff");
	connectRefreshCachedSettingsSafe("RenderShadowGaussian");
	connectRefreshCachedSettingsSafe("RenderShadowBlurDistFactor");
	connectRefreshCachedSettingsSafe("RenderDeferredAtmospheric");
	connectRefreshCachedSettingsSafe("RenderReflectionDetail");
	connectRefreshCachedSettingsSafe("RenderHighlightFadeTime");
	connectRefreshCachedSettingsSafe("RenderShadowClipPlanes");
	connectRefreshCachedSettingsSafe("RenderShadowOrthoClipPlanes");
	connectRefreshCachedSettingsSafe("RenderShadowNearDist");
	connectRefreshCachedSettingsSafe("RenderFarClip");
	connectRefreshCachedSettingsSafe("RenderShadowSplitExponent");
	connectRefreshCachedSettingsSafe("RenderShadowErrorCutoff");
	connectRefreshCachedSettingsSafe("RenderShadowFOVCutoff");
	connectRefreshCachedSettingsSafe("CameraOffset");
	connectRefreshCachedSettingsSafe("CameraMaxCoF");
	connectRefreshCachedSettingsSafe("CameraDoFResScale");
	connectRefreshCachedSettingsSafe("RenderAutoHideSurfaceAreaLimit");
	gSavedSettings.getControl("RenderAutoHideSurfaceAreaLimit")->getCommitSignal()->connect(boost::bind(&LLPipeline::refreshCachedSettings));
}

LLPipeline::~LLPipeline()
{

}

void LLPipeline::cleanup()
{
	assertInitialized();

	mGroupQ1.clear() ;
	mGroupQ2.clear() ;

	for(pool_set_t::iterator iter = mPools.begin();
		iter != mPools.end(); )
	{
		pool_set_t::iterator curiter = iter++;
		LLDrawPool* poolp = *curiter;
		if (poolp->isFacePool())
		{
			LLFacePool* face_pool = (LLFacePool*) poolp;
			if (face_pool->mReferences.empty())
			{
				mPools.erase(curiter);
				removeFromQuickLookup( poolp );
				delete poolp;
			}
		}
		else
		{
			mPools.erase(curiter);
			removeFromQuickLookup( poolp );
			delete poolp;
		}
	}
	
	if (!mTerrainPools.empty())
	{
		LL_WARNS() << "Terrain Pools not cleaned up" << LL_ENDL;
	}
	if (!mTreePools.empty())
	{
		LL_WARNS() << "Tree Pools not cleaned up" << LL_ENDL;
	}
		
	delete mAlphaPool;
	mAlphaPool = NULL;
	delete mSkyPool;
	mSkyPool = NULL;
	delete mTerrainPool;
	mTerrainPool = NULL;
	delete mWaterPool;
	mWaterPool = NULL;
	delete mGroundPool;
	mGroundPool = NULL;
	delete mSimplePool;
	mSimplePool = NULL;
	delete mFullbrightPool;
	mFullbrightPool = NULL;
	delete mInvisiblePool;
	mInvisiblePool = NULL;
	delete mGlowPool;
	mGlowPool = NULL;
	delete mBumpPool;
	mBumpPool = NULL;
	// don't delete wl sky pool it was handled above in the for loop
	//delete mWLSkyPool;
	mWLSkyPool = NULL;

	releaseGLBuffers();

	mFaceSelectImagep = NULL;

	mMovedBridge.clear();

	mInitialized = FALSE;

	mDeferredVB = NULL;

	mCubeVB = NULL;
}

//============================================================================

void LLPipeline::destroyGL() 
{
	stop_glerror();
	unloadShaders();
	mHighlightFaces.clear();
	
	resetDrawOrders();

	resetVertexBuffers();

	releaseGLBuffers();

	if (LLVertexBuffer::sEnableVBOs)
	{
		LLVertexBuffer::sEnableVBOs = FALSE;
	}

	if (mMeshDirtyQueryObject)
	{
		glDeleteQueriesARB(1, &mMeshDirtyQueryObject);
		mMeshDirtyQueryObject = 0;
	}
}

static LLTrace::BlockTimerStatHandle FTM_RESIZE_SCREEN_TEXTURE("Resize Screen Texture");

//static
void LLPipeline::throttleNewMemoryAllocation(BOOL disable)
{
	if(sMemAllocationThrottled != disable)
	{
		sMemAllocationThrottled = disable ;

		if(sMemAllocationThrottled)
		{
			//send out notification
			LLNotification::Params params("LowMemory");
			LLNotifications::instance().add(params);

			//release some memory.
		}
	}
}

void LLPipeline::resizeScreenTexture()
{
	LL_RECORD_BLOCK_TIME(FTM_RESIZE_SCREEN_TEXTURE);
	if (gPipeline.canUseVertexShaders() && assertInitialized())
	{
		GLuint resX = gViewerWindow->getWorldViewWidthRaw();
		GLuint resY = gViewerWindow->getWorldViewHeightRaw();
	
		if ((resX != mScreen.getWidth()) || (resY != mScreen.getHeight()))
		{
			releaseScreenBuffers();
		if (!allocateScreenBuffer(resX,resY))
			{
#if PROBABLE_FALSE_DISABLES_OF_ALM_HERE
				//FAILSAFE: screen buffer allocation failed, disable deferred rendering if it's enabled
			//NOTE: if the session closes successfully after this call, deferred rendering will be 
			// disabled on future sessions
			if (LLPipeline::sRenderDeferred)
			{
				gSavedSettings.setBOOL("RenderDeferred", FALSE);
				LLPipeline::refreshCachedSettings();

				}
#endif
			}
		}
	}
}

void LLPipeline::allocatePhysicsBuffer()
{
	GLuint resX = gViewerWindow->getWorldViewWidthRaw();
	GLuint resY = gViewerWindow->getWorldViewHeightRaw();

	if (mPhysicsDisplay.getWidth() != resX || mPhysicsDisplay.getHeight() != resY)
	{
		mPhysicsDisplay.allocate(resX, resY, GL_RGBA, TRUE, FALSE, LLTexUnit::TT_RECT_TEXTURE, FALSE);
	}
}

bool LLPipeline::allocateScreenBuffer(U32 resX, U32 resY)
{
	refreshCachedSettings();
	
	bool save_settings = sRenderDeferred;
	if (save_settings)
	{
		// Set this flag in case we crash while resizing window or allocating space for deferred rendering targets
		gSavedSettings.setBOOL("RenderInitError", TRUE);
		gSavedSettings.saveToFile( gSavedSettings.getString("ClientSettingsFile"), TRUE );
	}

	eFBOStatus ret = doAllocateScreenBuffer(resX, resY);

	if (save_settings)
	{
		// don't disable shaders on next session
		gSavedSettings.setBOOL("RenderInitError", FALSE);
		gSavedSettings.saveToFile( gSavedSettings.getString("ClientSettingsFile"), TRUE );
	}
	
	if (ret == FBO_FAILURE)
	{ //FAILSAFE: screen buffer allocation failed, disable deferred rendering if it's enabled
		//NOTE: if the session closes successfully after this call, deferred rendering will be 
		// disabled on future sessions
		if (LLPipeline::sRenderDeferred)
		{
			gSavedSettings.setBOOL("RenderDeferred", FALSE);
			LLPipeline::refreshCachedSettings();
		}
	}

	return ret == FBO_SUCCESS_FULLRES;
}


LLPipeline::eFBOStatus LLPipeline::doAllocateScreenBuffer(U32 resX, U32 resY)
{
	// try to allocate screen buffers at requested resolution and samples
	// - on failure, shrink number of samples and try again
	// - if not multisampled, shrink resolution and try again (favor X resolution over Y)
	// Make sure to call "releaseScreenBuffers" after each failure to cleanup the partially loaded state

	U32 samples = RenderFSAASamples;

	eFBOStatus ret = FBO_SUCCESS_FULLRES;
	if (!allocateScreenBuffer(resX, resY, samples))
	{
		//failed to allocate at requested specification, return false
		ret = FBO_FAILURE;

		releaseScreenBuffers();
		//reduce number of samples 
		while (samples > 0)
		{
			samples /= 2;
			if (allocateScreenBuffer(resX, resY, samples))
			{ //success
				return FBO_SUCCESS_LOWRES;
			}
			releaseScreenBuffers();
		}

		samples = 0;

		//reduce resolution
		while (resY > 0 && resX > 0)
		{
			resY /= 2;
			if (allocateScreenBuffer(resX, resY, samples))
			{
				return FBO_SUCCESS_LOWRES;
			}
			releaseScreenBuffers();

			resX /= 2;
			if (allocateScreenBuffer(resX, resY, samples))
			{
				return FBO_SUCCESS_LOWRES;
			}
			releaseScreenBuffers();
		}

		LL_WARNS() << "Unable to allocate screen buffer at any resolution!" << LL_ENDL;
	}

	return ret;
}

bool LLPipeline::allocateScreenBuffer(U32 resX, U32 resY, U32 samples)
{
	refreshCachedSettings();

	// remember these dimensions
	mScreenWidth = resX;
	mScreenHeight = resY;
	
	U32 res_mod = RenderResolutionDivisor;

	if (res_mod > 1 && res_mod < resX && res_mod < resY)
	{
		resX /= res_mod;
		resY /= res_mod;
	}

	if (RenderUIBuffer)
	{
		if (!mUIScreen.allocate(resX,resY, GL_RGBA, FALSE, FALSE, LLTexUnit::TT_RECT_TEXTURE, FALSE))
		{
			return false;
		}
	}	

	if (LLPipeline::sRenderDeferred)
	{
		S32 shadow_detail = RenderShadowDetail;
		BOOL ssao = RenderDeferredSSAO;
		
		const U32 occlusion_divisor = 3;

		//allocate deferred rendering color buffers
		if (!mDeferredScreen.allocate(resX, resY, GL_SRGB8_ALPHA8, TRUE, TRUE, LLTexUnit::TT_RECT_TEXTURE, FALSE, samples)) return false;
		if (!mDeferredDepth.allocate(resX, resY, 0, TRUE, FALSE, LLTexUnit::TT_RECT_TEXTURE, FALSE, samples)) return false;
		if (!mOcclusionDepth.allocate(resX/occlusion_divisor, resY/occlusion_divisor, 0, TRUE, FALSE, LLTexUnit::TT_RECT_TEXTURE, FALSE, samples)) return false;
		if (!addDeferredAttachments(mDeferredScreen)) return false;
	
		GLuint screenFormat = GL_RGBA16;
		if (gGLManager.mIsATI)
		{
			screenFormat = GL_RGBA12;
		}

		if (gGLManager.mGLVersion < 4.f && gGLManager.mIsNVIDIA)
		{
			screenFormat = GL_RGBA16F_ARB;
		}
        
		if (!mScreen.allocate(resX, resY, screenFormat, FALSE, FALSE, LLTexUnit::TT_RECT_TEXTURE, FALSE, samples)) return false;
		if (samples > 0)
		{
			if (!mFXAABuffer.allocate(resX, resY, GL_RGBA, FALSE, FALSE, LLTexUnit::TT_TEXTURE, FALSE, samples)) return false;
		}
		else
		{
			mFXAABuffer.release();
		}
		
		if (shadow_detail > 0 || ssao || RenderDepthOfField || samples > 0)
		{ //only need mDeferredLight for shadows OR ssao OR dof OR fxaa
			if (!mDeferredLight.allocate(resX, resY, GL_RGBA, FALSE, FALSE, LLTexUnit::TT_RECT_TEXTURE, FALSE)) return false;
		}
		else
		{
			mDeferredLight.release();
		}

		F32 scale = RenderShadowResolutionScale;

		if (shadow_detail > 0)
		{ //allocate 4 sun shadow maps
			U32 sun_shadow_map_width = ((U32(resX*scale)+1)&~1); // must be even to avoid a stripe in the horizontal shadow blur
			for (U32 i = 0; i < 4; i++)
			{
				if (!mShadow[i].allocate(sun_shadow_map_width,U32(resY*scale), 0, TRUE, FALSE, LLTexUnit::TT_TEXTURE)) return false;
				if (!mShadowOcclusion[i].allocate(mShadow[i].getWidth()/occlusion_divisor, mShadow[i].getHeight()/occlusion_divisor, 0, TRUE, FALSE, LLTexUnit::TT_TEXTURE)) return false;
			}
		}
		else
		{
			for (U32 i = 0; i < 4; i++)
			{
				mShadow[i].release();
				mShadowOcclusion[i].release();
			}
		}

		U32 width = (U32) (resX*scale);
		U32 height = width;

		if (shadow_detail > 1)
		{ //allocate two spot shadow maps
			U32 spot_shadow_map_width = width;
			for (U32 i = 4; i < 6; i++)
			{
				if (!mShadow[i].allocate(spot_shadow_map_width, height, 0, TRUE, FALSE)) return false;
				if (!mShadowOcclusion[i].allocate(mShadow[i].getWidth()/occlusion_divisor, mShadow[i].getHeight()/occlusion_divisor, 0, TRUE, FALSE)) return false;
			}
		}
		else
		{
			for (U32 i = 4; i < 6; i++)
			{
				mShadow[i].release();
				mShadowOcclusion[i].release();
			}
		}

		//HACK make screenbuffer allocations start failing after 30 seconds
		if (gSavedSettings.getBOOL("SimulateFBOFailure"))
		{
			return false;
		}
	}
	else
	{
		mDeferredLight.release();
				
		for (U32 i = 0; i < 6; i++)
		{
			mShadow[i].release();
			mShadowOcclusion[i].release();
		}
		mFXAABuffer.release();
		mScreen.release();
		mDeferredScreen.release(); //make sure to release any render targets that share a depth buffer with mDeferredScreen first
		mDeferredDepth.release();
		mOcclusionDepth.release();
						
		if (!mScreen.allocate(resX, resY, GL_RGBA, TRUE, TRUE, LLTexUnit::TT_RECT_TEXTURE, FALSE)) return false;		
	}
	
	if (LLPipeline::sRenderDeferred)
	{ //share depth buffer between deferred targets
		mDeferredScreen.shareDepthBuffer(mScreen);
	}

	gGL.getTexUnit(0)->disable();

	stop_glerror();

	return true;
}

//static
void LLPipeline::updateRenderBump()
{
	sRenderBump = gSavedSettings.getBOOL("RenderObjectBump");
}

//static
void LLPipeline::updateRenderDeferred()
{
	BOOL deferred = ((RenderDeferred && 
					 LLRenderTarget::sUseFBO &&
					 LLFeatureManager::getInstance()->isFeatureAvailable("RenderDeferred") &&	 
					 LLPipeline::sRenderBump &&
					 VertexShaderEnable && 
					 RenderAvatarVP &&
					 WindLightUseAtmosShaders) ? TRUE : FALSE) &&
					!gUseWireframe;

	sRenderDeferred = deferred;	
	if (deferred)
	{ //must render glow when rendering deferred since post effect pass is needed to present any lighting at all
		sRenderGlow = TRUE;
	}
}

//static
void LLPipeline::refreshCachedSettings()
{
	LLPipeline::sAutoMaskAlphaDeferred = gSavedSettings.getBOOL("RenderAutoMaskAlphaDeferred");
	LLPipeline::sAutoMaskAlphaNonDeferred = gSavedSettings.getBOOL("RenderAutoMaskAlphaNonDeferred");
	LLPipeline::sUseFarClip = gSavedSettings.getBOOL("RenderUseFarClip");
	LLVOAvatar::sMaxNonImpostors = gSavedSettings.getU32("RenderAvatarMaxNonImpostors");
	LLVOAvatar::updateImpostorRendering(LLVOAvatar::sMaxNonImpostors);
	LLPipeline::sDelayVBUpdate = gSavedSettings.getBOOL("RenderDelayVBUpdate");

	LLPipeline::sUseOcclusion = 
			(!gUseWireframe
			&& LLGLSLShader::sNoFixedFunction
			&& LLFeatureManager::getInstance()->isFeatureAvailable("UseOcclusion") 
			&& gSavedSettings.getBOOL("UseOcclusion") 
			&& gGLManager.mHasOcclusionQuery) ? 2 : 0;
	
	VertexShaderEnable = gSavedSettings.getBOOL("VertexShaderEnable");
	RenderAvatarVP = gSavedSettings.getBOOL("RenderAvatarVP");
	WindLightUseAtmosShaders = gSavedSettings.getBOOL("WindLightUseAtmosShaders");
	RenderDeferred = gSavedSettings.getBOOL("RenderDeferred");
	RenderDeferredSunWash = gSavedSettings.getF32("RenderDeferredSunWash");
	RenderFSAASamples = gSavedSettings.getU32("RenderFSAASamples");
	RenderResolutionDivisor = gSavedSettings.getU32("RenderResolutionDivisor");
	RenderUIBuffer = gSavedSettings.getBOOL("RenderUIBuffer");
	RenderShadowDetail = gSavedSettings.getS32("RenderShadowDetail");
	RenderDeferredSSAO = gSavedSettings.getBOOL("RenderDeferredSSAO");
	RenderShadowResolutionScale = gSavedSettings.getF32("RenderShadowResolutionScale");
	RenderLocalLights = gSavedSettings.getBOOL("RenderLocalLights");
	RenderDelayCreation = gSavedSettings.getBOOL("RenderDelayCreation");
	RenderAnimateRes = gSavedSettings.getBOOL("RenderAnimateRes");
	FreezeTime = gSavedSettings.getBOOL("FreezeTime");
	DebugBeaconLineWidth = gSavedSettings.getS32("DebugBeaconLineWidth");
	RenderHighlightBrightness = gSavedSettings.getF32("RenderHighlightBrightness");
	RenderHighlightColor = gSavedSettings.getColor4("RenderHighlightColor");
	RenderHighlightThickness = gSavedSettings.getF32("RenderHighlightThickness");
	RenderSpotLightsInNondeferred = gSavedSettings.getBOOL("RenderSpotLightsInNondeferred");
	PreviewAmbientColor = gSavedSettings.getColor4("PreviewAmbientColor");
	PreviewDiffuse0 = gSavedSettings.getColor4("PreviewDiffuse0");
	PreviewSpecular0 = gSavedSettings.getColor4("PreviewSpecular0");
	PreviewDiffuse1 = gSavedSettings.getColor4("PreviewDiffuse1");
	PreviewSpecular1 = gSavedSettings.getColor4("PreviewSpecular1");
	PreviewDiffuse2 = gSavedSettings.getColor4("PreviewDiffuse2");
	PreviewSpecular2 = gSavedSettings.getColor4("PreviewSpecular2");
	PreviewDirection0 = gSavedSettings.getVector3("PreviewDirection0");
	PreviewDirection1 = gSavedSettings.getVector3("PreviewDirection1");
	PreviewDirection2 = gSavedSettings.getVector3("PreviewDirection2");
	RenderGlowMinLuminance = gSavedSettings.getF32("RenderGlowMinLuminance");
	RenderGlowMaxExtractAlpha = gSavedSettings.getF32("RenderGlowMaxExtractAlpha");
	RenderGlowWarmthAmount = gSavedSettings.getF32("RenderGlowWarmthAmount");
	RenderGlowLumWeights = gSavedSettings.getVector3("RenderGlowLumWeights");
	RenderGlowWarmthWeights = gSavedSettings.getVector3("RenderGlowWarmthWeights");
	RenderGlowResolutionPow = gSavedSettings.getS32("RenderGlowResolutionPow");
	RenderGlowIterations = gSavedSettings.getS32("RenderGlowIterations");
	RenderGlowWidth = gSavedSettings.getF32("RenderGlowWidth");
	RenderGlowStrength = gSavedSettings.getF32("RenderGlowStrength");
	RenderDepthOfField = gSavedSettings.getBOOL("RenderDepthOfField");
	RenderDepthOfFieldInEditMode = gSavedSettings.getBOOL("RenderDepthOfFieldInEditMode");
	CameraFocusTransitionTime = gSavedSettings.getF32("CameraFocusTransitionTime");
	CameraFNumber = gSavedSettings.getF32("CameraFNumber");
	CameraFocalLength = gSavedSettings.getF32("CameraFocalLength");
	CameraFieldOfView = gSavedSettings.getF32("CameraFieldOfView");
	RenderShadowNoise = gSavedSettings.getF32("RenderShadowNoise");
	RenderShadowBlurSize = gSavedSettings.getF32("RenderShadowBlurSize");
	RenderSSAOScale = gSavedSettings.getF32("RenderSSAOScale");
	RenderSSAOMaxScale = gSavedSettings.getU32("RenderSSAOMaxScale");
	RenderSSAOFactor = gSavedSettings.getF32("RenderSSAOFactor");
	RenderSSAOEffect = gSavedSettings.getVector3("RenderSSAOEffect");
	RenderShadowOffsetError = gSavedSettings.getF32("RenderShadowOffsetError");
	RenderShadowBiasError = gSavedSettings.getF32("RenderShadowBiasError");
	RenderShadowOffset = gSavedSettings.getF32("RenderShadowOffset");
	RenderShadowBias = gSavedSettings.getF32("RenderShadowBias");
	RenderSpotShadowOffset = gSavedSettings.getF32("RenderSpotShadowOffset");
	RenderSpotShadowBias = gSavedSettings.getF32("RenderSpotShadowBias");
	RenderEdgeDepthCutoff = gSavedSettings.getF32("RenderEdgeDepthCutoff");
	RenderEdgeNormCutoff = gSavedSettings.getF32("RenderEdgeNormCutoff");
	RenderShadowGaussian = gSavedSettings.getVector3("RenderShadowGaussian");
	RenderShadowBlurDistFactor = gSavedSettings.getF32("RenderShadowBlurDistFactor");
	RenderDeferredAtmospheric = gSavedSettings.getBOOL("RenderDeferredAtmospheric");
	RenderReflectionDetail = gSavedSettings.getS32("RenderReflectionDetail");
	RenderHighlightFadeTime = gSavedSettings.getF32("RenderHighlightFadeTime");
	RenderShadowClipPlanes = gSavedSettings.getVector3("RenderShadowClipPlanes");
	RenderShadowOrthoClipPlanes = gSavedSettings.getVector3("RenderShadowOrthoClipPlanes");
	RenderShadowNearDist = gSavedSettings.getVector3("RenderShadowNearDist");
	RenderFarClip = gSavedSettings.getF32("RenderFarClip");
	RenderShadowSplitExponent = gSavedSettings.getVector3("RenderShadowSplitExponent");
	RenderShadowErrorCutoff = gSavedSettings.getF32("RenderShadowErrorCutoff");
	RenderShadowFOVCutoff = gSavedSettings.getF32("RenderShadowFOVCutoff");
	CameraOffset = gSavedSettings.getBOOL("CameraOffset");
	CameraMaxCoF = gSavedSettings.getF32("CameraMaxCoF");
	CameraDoFResScale = gSavedSettings.getF32("CameraDoFResScale");
	RenderAutoHideSurfaceAreaLimit = gSavedSettings.getF32("RenderAutoHideSurfaceAreaLimit");
	
	updateRenderDeferred();
}

void LLPipeline::releaseGLBuffers()
{
	assertInitialized();
	
	if (mNoiseMap)
	{
		LLImageGL::deleteTextures(1, &mNoiseMap);
		mNoiseMap = 0;
	}

	if (mTrueNoiseMap)
	{
		LLImageGL::deleteTextures(1, &mTrueNoiseMap);
		mTrueNoiseMap = 0;
	}

	releaseLUTBuffers();

	mWaterRef.release();
	mWaterDis.release();
	mHighlight.release();
	
	for (U32 i = 0; i < 3; i++)
	{
		mGlow[i].release();
	}

	releaseScreenBuffers();

	gBumpImageList.destroyGL();
	LLVOAvatar::resetImpostors();
}

void LLPipeline::releaseLUTBuffers()
{
	if (mLightFunc)
	{
		LLImageGL::deleteTextures(1, &mLightFunc);
		mLightFunc = 0;
	}
}

void LLPipeline::releaseScreenBuffers()
{
	mUIScreen.release();
	mScreen.release();
	mFXAABuffer.release();
	mPhysicsDisplay.release();
	mDeferredScreen.release();
	mDeferredDepth.release();
	mDeferredLight.release();
	mOcclusionDepth.release();
		
	for (U32 i = 0; i < 6; i++)
	{
		mShadow[i].release();
		mShadowOcclusion[i].release();
	}
}


void LLPipeline::createGLBuffers()
{
	stop_glerror();
	assertInitialized();

	updateRenderDeferred();

	bool materials_in_water = false;

#if MATERIALS_IN_REFLECTIONS
	materials_in_water = gSavedSettings.getS32("RenderWaterMaterials");
#endif

	if (LLPipeline::sWaterReflections)
	{ //water reflection texture
		U32 res = (U32) llmax(gSavedSettings.getS32("RenderWaterRefResolution"), 512);
			
		// Set up SRGB targets if we're doing deferred-path reflection rendering
		//
		if (LLPipeline::sRenderDeferred && materials_in_water)
		{
			mWaterRef.allocate(res,res,GL_SRGB8_ALPHA8,TRUE,FALSE);
			//always use FBO for mWaterDis so it can be used for avatar texture bakes
			mWaterDis.allocate(res,res,GL_SRGB8_ALPHA8,TRUE,FALSE,LLTexUnit::TT_TEXTURE, true);
		}
		else
		{
		mWaterRef.allocate(res,res,GL_RGBA,TRUE,FALSE);
		//always use FBO for mWaterDis so it can be used for avatar texture bakes
		mWaterDis.allocate(res,res,GL_RGBA,TRUE,FALSE,LLTexUnit::TT_TEXTURE, true);
	}
	}

	mHighlight.allocate(256,256,GL_RGBA, FALSE, FALSE);

	stop_glerror();

	GLuint resX = gViewerWindow->getWorldViewWidthRaw();
	GLuint resY = gViewerWindow->getWorldViewHeightRaw();
	
	if (LLPipeline::sRenderGlow)
	{ //screen space glow buffers
		const U32 glow_res = llmax(1, 
			llmin(512, 1 << gSavedSettings.getS32("RenderGlowResolutionPow")));

		for (U32 i = 0; i < 3; i++)
		{
			mGlow[i].allocate(512,glow_res,GL_RGBA,FALSE,FALSE);
		}

		allocateScreenBuffer(resX,resY);
		mScreenWidth = 0;
		mScreenHeight = 0;
	}
	
	if (sRenderDeferred)
	{
		if (!mNoiseMap)
		{
			const U32 noiseRes = 128;
			LLVector3 noise[noiseRes*noiseRes];

			F32 scaler = gSavedSettings.getF32("RenderDeferredNoise")/100.f;
			for (U32 i = 0; i < noiseRes*noiseRes; ++i)
			{
				noise[i] = LLVector3(ll_frand()-0.5f, ll_frand()-0.5f, 0.f);
				noise[i].normVec();
				noise[i].mV[2] = ll_frand()*scaler+1.f-scaler/2.f;
			}

			LLImageGL::generateTextures(1, &mNoiseMap);
			
			gGL.getTexUnit(0)->bindManual(LLTexUnit::TT_TEXTURE, mNoiseMap);
			LLImageGL::setManualImage(LLTexUnit::getInternalType(LLTexUnit::TT_TEXTURE), 0, GL_RGB16F_ARB, noiseRes, noiseRes, GL_RGB, GL_FLOAT, noise, false);
			gGL.getTexUnit(0)->setTextureFilteringOption(LLTexUnit::TFO_POINT);
		}

		if (!mTrueNoiseMap)
		{
			const U32 noiseRes = 128;
			F32 noise[noiseRes*noiseRes*3];
			for (U32 i = 0; i < noiseRes*noiseRes*3; i++)
			{
				noise[i] = ll_frand()*2.0-1.0;
			}

			LLImageGL::generateTextures(1, &mTrueNoiseMap);
			gGL.getTexUnit(0)->bindManual(LLTexUnit::TT_TEXTURE, mTrueNoiseMap);
			LLImageGL::setManualImage(LLTexUnit::getInternalType(LLTexUnit::TT_TEXTURE), 0, GL_RGB16F_ARB, noiseRes, noiseRes, GL_RGB,GL_FLOAT, noise, false);
			gGL.getTexUnit(0)->setTextureFilteringOption(LLTexUnit::TFO_POINT);
		}

		createLUTBuffers();
	}

	gBumpImageList.restoreGL();
}

F32 lerpf(F32 a, F32 b, F32 w)
{
	return a + w * (b - a);
}

void LLPipeline::createLUTBuffers()
{
	if (sRenderDeferred)
	{
		if (!mLightFunc)
		{
			U32 lightResX = gSavedSettings.getU32("RenderSpecularResX");
			U32 lightResY = gSavedSettings.getU32("RenderSpecularResY");
			F32* ls = new F32[lightResX*lightResY];
			F32 specExp = gSavedSettings.getF32("RenderSpecularExponent");
            // Calculate the (normalized) blinn-phong specular lookup texture. (with a few tweaks)
			for (U32 y = 0; y < lightResY; ++y)
			{
				for (U32 x = 0; x < lightResX; ++x)
				{
					ls[y*lightResX+x] = 0;
					F32 sa = (F32) x/(lightResX-1);
					F32 spec = (F32) y/(lightResY-1);
					F32 n = spec * spec * specExp;
					
					// Nothing special here.  Just your typical blinn-phong term.
					spec = powf(sa, n);
					
					// Apply our normalization function.
					// Note: This is the full equation that applies the full normalization curve, not an approximation.
					// This is fine, given we only need to create our LUT once per buffer initialization.
					spec *= (((n + 2) * (n + 4)) / (8 * F_PI * (powf(2, -n/2) + n)));

					// Since we use R16F, we no longer have a dynamic range issue we need to work around here.
					// Though some older drivers may not like this, newer drivers shouldn't have this problem.
					ls[y*lightResX+x] = spec;
				}
			}
			
			U32 pix_format = GL_R16F;
#if LL_DARWIN
			// Need to work around limited precision with 10.6.8 and older drivers
			//
			pix_format = GL_R32F;
#endif
			LLImageGL::generateTextures(1, &mLightFunc);
			gGL.getTexUnit(0)->bindManual(LLTexUnit::TT_TEXTURE, mLightFunc);
			LLImageGL::setManualImage(LLTexUnit::getInternalType(LLTexUnit::TT_TEXTURE), 0, pix_format, lightResX, lightResY, GL_RED, GL_FLOAT, ls, false);
			gGL.getTexUnit(0)->setTextureAddressMode(LLTexUnit::TAM_CLAMP);
			gGL.getTexUnit(0)->setTextureFilteringOption(LLTexUnit::TFO_TRILINEAR);
			glTexParameteri(GL_TEXTURE_2D, GL_TEXTURE_MAG_FILTER, GL_LINEAR);
			glTexParameteri(GL_TEXTURE_2D, GL_TEXTURE_MIN_FILTER, GL_NEAREST);
			
			delete [] ls;
		}
	}
}


void LLPipeline::restoreGL()
{
	assertInitialized();

	if (mVertexShadersEnabled)
	{
		LLViewerShaderMgr::instance()->setShaders();
	}

	for (LLWorld::region_list_t::const_iterator iter = LLWorld::getInstance()->getRegionList().begin(); 
			iter != LLWorld::getInstance()->getRegionList().end(); ++iter)
	{
		LLViewerRegion* region = *iter;
		for (U32 i = 0; i < LLViewerRegion::NUM_PARTITIONS; i++)
		{
			LLSpatialPartition* part = region->getSpatialPartition(i);
			if (part)
			{
				part->restoreGL();
			}
		}
	}
}


BOOL LLPipeline::canUseVertexShaders()
{
	static const std::string vertex_shader_enable_feature_string = "VertexShaderEnable";

	if (sDisableShaders ||
		!gGLManager.mHasVertexShader ||
		!gGLManager.mHasFragmentShader ||
		!LLFeatureManager::getInstance()->isFeatureAvailable(vertex_shader_enable_feature_string) ||
		(assertInitialized() && mVertexShadersLoaded != 1) )
	{
		return FALSE;
	}
	else
	{
		return TRUE;
	}
}

BOOL LLPipeline::canUseWindLightShaders() const
{
	return (!LLPipeline::sDisableShaders &&
			gWLSkyProgram.mProgramObject != 0 &&
			LLViewerShaderMgr::instance()->getVertexShaderLevel(LLViewerShaderMgr::SHADER_WINDLIGHT) > 1);
}

BOOL LLPipeline::canUseWindLightShadersOnObjects() const
{
	return (canUseWindLightShaders() 
		&& LLViewerShaderMgr::instance()->getVertexShaderLevel(LLViewerShaderMgr::SHADER_OBJECT) > 0);
}

BOOL LLPipeline::canUseAntiAliasing() const
{
	return TRUE;
}

void LLPipeline::unloadShaders()
{
	LLViewerShaderMgr::instance()->unloadShaders();

	mVertexShadersLoaded = 0;
}

void LLPipeline::assertInitializedDoError()
{
	LL_ERRS() << "LLPipeline used when uninitialized." << LL_ENDL;
}

//============================================================================

void LLPipeline::enableShadows(const BOOL enable_shadows)
{
	//should probably do something here to wrangle shadows....	
}

S32 LLPipeline::getMaxLightingDetail() const
{
	/*if (mVertexShaderLevel[SHADER_OBJECT] >= LLDrawPoolSimple::SHADER_LEVEL_LOCAL_LIGHTS)
	{
		return 3;
	}
	else*/
	{
		return 1;
	}
}

S32 LLPipeline::setLightingDetail(S32 level)
{
	refreshCachedSettings();

	if (level < 0)
	{
		if (RenderLocalLights)
		{
			level = 1;
		}
		else
		{
			level = 0;
		}
	}
	level = llclamp(level, 0, getMaxLightingDetail());
	mLightingDetail = level;
	
	return mLightingDetail;
}

class LLOctreeDirtyTexture : public OctreeTraveler
{
public:
	const std::set<LLViewerFetchedTexture*>& mTextures;

	LLOctreeDirtyTexture(const std::set<LLViewerFetchedTexture*>& textures) : mTextures(textures) { }

	virtual void visit(const OctreeNode* node)
	{
		LLSpatialGroup* group = (LLSpatialGroup*) node->getListener(0);

		if (!group->hasState(LLSpatialGroup::GEOM_DIRTY) && !group->isEmpty())
		{
			for (LLSpatialGroup::draw_map_t::iterator i = group->mDrawMap.begin(); i != group->mDrawMap.end(); ++i)
			{
				for (LLSpatialGroup::drawmap_elem_t::iterator j = i->second.begin(); j != i->second.end(); ++j) 
				{
					LLDrawInfo* params = *j;
					LLViewerFetchedTexture* tex = LLViewerTextureManager::staticCastToFetchedTexture(params->mTexture);
					if (tex && mTextures.find(tex) != mTextures.end())
					{ 
						group->setState(LLSpatialGroup::GEOM_DIRTY);
					}
				}
			}
		}

		for (LLSpatialGroup::bridge_list_t::iterator i = group->mBridgeList.begin(); i != group->mBridgeList.end(); ++i)
		{
			LLSpatialBridge* bridge = *i;
			traverse(bridge->mOctree);
		}
	}
};

// Called when a texture changes # of channels (causes faces to move to alpha pool)
void LLPipeline::dirtyPoolObjectTextures(const std::set<LLViewerFetchedTexture*>& textures)
{
	assertInitialized();

	// *TODO: This is inefficient and causes frame spikes; need a better way to do this
	//        Most of the time is spent in dirty.traverse.

	for (pool_set_t::iterator iter = mPools.begin(); iter != mPools.end(); ++iter)
	{
		LLDrawPool *poolp = *iter;
		if (poolp->isFacePool())
		{
			((LLFacePool*) poolp)->dirtyTextures(textures);
		}
	}
	
	LLOctreeDirtyTexture dirty(textures);
	for (LLWorld::region_list_t::const_iterator iter = LLWorld::getInstance()->getRegionList().begin(); 
			iter != LLWorld::getInstance()->getRegionList().end(); ++iter)
	{
		LLViewerRegion* region = *iter;
		for (U32 i = 0; i < LLViewerRegion::NUM_PARTITIONS; i++)
		{
			LLSpatialPartition* part = region->getSpatialPartition(i);
			if (part)
			{
				dirty.traverse(part->mOctree);
			}
		}
	}
}

LLDrawPool *LLPipeline::findPool(const U32 type, LLViewerTexture *tex0)
{
	assertInitialized();

	LLDrawPool *poolp = NULL;
	switch( type )
	{
	case LLDrawPool::POOL_SIMPLE:
		poolp = mSimplePool;
		break;

	case LLDrawPool::POOL_GRASS:
		poolp = mGrassPool;
		break;

	case LLDrawPool::POOL_ALPHA_MASK:
		poolp = mAlphaMaskPool;
		break;

	case LLDrawPool::POOL_FULLBRIGHT_ALPHA_MASK:
		poolp = mFullbrightAlphaMaskPool;
		break;

	case LLDrawPool::POOL_FULLBRIGHT:
		poolp = mFullbrightPool;
		break;

	case LLDrawPool::POOL_INVISIBLE:
		poolp = mInvisiblePool;
		break;

	case LLDrawPool::POOL_GLOW:
		poolp = mGlowPool;
		break;

	case LLDrawPool::POOL_TREE:
		poolp = get_if_there(mTreePools, (uintptr_t)tex0, (LLDrawPool*)0 );
		break;

	case LLDrawPool::POOL_TERRAIN:
		poolp = get_if_there(mTerrainPools, (uintptr_t)tex0, (LLDrawPool*)0 );
		break;

	case LLDrawPool::POOL_BUMP:
		poolp = mBumpPool;
		break;
	case LLDrawPool::POOL_MATERIALS:
		poolp = mMaterialsPool;
		break;
	case LLDrawPool::POOL_ALPHA:
		poolp = mAlphaPool;
		break;

	case LLDrawPool::POOL_AVATAR:
		break; // Do nothing

	case LLDrawPool::POOL_SKY:
		poolp = mSkyPool;
		break;

	case LLDrawPool::POOL_WATER:
		poolp = mWaterPool;
		break;

	case LLDrawPool::POOL_GROUND:
		poolp = mGroundPool;
		break;

	case LLDrawPool::POOL_WL_SKY:
		poolp = mWLSkyPool;
		break;

	default:
		llassert(0);
		LL_ERRS() << "Invalid Pool Type in  LLPipeline::findPool() type=" << type << LL_ENDL;
		break;
	}

	return poolp;
}


LLDrawPool *LLPipeline::getPool(const U32 type,	LLViewerTexture *tex0)
{
	LLDrawPool *poolp = findPool(type, tex0);
	if (poolp)
	{
		return poolp;
	}

	LLDrawPool *new_poolp = LLDrawPool::createPool(type, tex0);
	addPool( new_poolp );

	return new_poolp;
}


// static
LLDrawPool* LLPipeline::getPoolFromTE(const LLTextureEntry* te, LLViewerTexture* imagep)
{
	U32 type = getPoolTypeFromTE(te, imagep);
	return gPipeline.getPool(type, imagep);
}

//static 
U32 LLPipeline::getPoolTypeFromTE(const LLTextureEntry* te, LLViewerTexture* imagep)
{
	if (!te || !imagep)
	{
		return 0;
	}
		
	LLMaterial* mat = te->getMaterialParams().get();

	bool color_alpha = te->getColor().mV[3] < 0.999f;
	bool alpha = color_alpha;
	if (imagep)
	{
		alpha = alpha || (imagep->getComponents() == 4 && imagep->getType() != LLViewerTexture::MEDIA_TEXTURE) || (imagep->getComponents() == 2);
	}

	if (alpha && mat)
	{
		switch (mat->getDiffuseAlphaMode())
		{
			case 1:
				alpha = true; // Material's alpha mode is set to blend.  Toss it into the alpha draw pool.
				break;
			case 0: //alpha mode set to none, never go to alpha pool
			case 3: //alpha mode set to emissive, never go to alpha pool
				alpha = color_alpha;
				break;
			default: //alpha mode set to "mask", go to alpha pool if fullbright
				alpha = color_alpha; // Material's alpha mode is set to none, mask, or emissive.  Toss it into the opaque material draw pool.
				break;
		}
	}
	
	if (alpha)
	{
		return LLDrawPool::POOL_ALPHA;
	}
	else if ((te->getBumpmap() || te->getShiny()) && (!mat || mat->getNormalID().isNull()))
	{
		return LLDrawPool::POOL_BUMP;
	}
	else if (mat && !alpha)
	{
		return LLDrawPool::POOL_MATERIALS;
	}
	else
	{
		return LLDrawPool::POOL_SIMPLE;
	}
}


void LLPipeline::addPool(LLDrawPool *new_poolp)
{
	assertInitialized();
	mPools.insert(new_poolp);
	addToQuickLookup( new_poolp );
}

void LLPipeline::allocDrawable(LLViewerObject *vobj)
{
	LLDrawable *drawable = new LLDrawable(vobj);
	vobj->mDrawable = drawable;
	
	//encompass completely sheared objects by taking 
	//the most extreme point possible (<1,1,0.5>)
	drawable->setRadius(LLVector3(1,1,0.5f).scaleVec(vobj->getScale()).length());
	if (vobj->isOrphaned())
	{
		drawable->setState(LLDrawable::FORCE_INVISIBLE);
	}
	drawable->updateXform(TRUE);
}


static LLTrace::BlockTimerStatHandle FTM_UNLINK("Unlink");
static LLTrace::BlockTimerStatHandle FTM_REMOVE_FROM_MOVE_LIST("Movelist");
static LLTrace::BlockTimerStatHandle FTM_REMOVE_FROM_SPATIAL_PARTITION("Spatial Partition");
static LLTrace::BlockTimerStatHandle FTM_REMOVE_FROM_LIGHT_SET("Light Set");
static LLTrace::BlockTimerStatHandle FTM_REMOVE_FROM_HIGHLIGHT_SET("Highlight Set");

void LLPipeline::unlinkDrawable(LLDrawable *drawable)
{
	LL_RECORD_BLOCK_TIME(FTM_UNLINK);

	assertInitialized();

	LLPointer<LLDrawable> drawablep = drawable; // make sure this doesn't get deleted before we are done
	
	// Based on flags, remove the drawable from the queues that it's on.
	if (drawablep->isState(LLDrawable::ON_MOVE_LIST))
	{
		LL_RECORD_BLOCK_TIME(FTM_REMOVE_FROM_MOVE_LIST);
		LLDrawable::drawable_vector_t::iterator iter = std::find(mMovedList.begin(), mMovedList.end(), drawablep);
		if (iter != mMovedList.end())
		{
			mMovedList.erase(iter);
		}
	}

	if (drawablep->getSpatialGroup())
	{
		LL_RECORD_BLOCK_TIME(FTM_REMOVE_FROM_SPATIAL_PARTITION);
		if (!drawablep->getSpatialGroup()->getSpatialPartition()->remove(drawablep, drawablep->getSpatialGroup()))
		{
#ifdef LL_RELEASE_FOR_DOWNLOAD
			LL_WARNS() << "Couldn't remove object from spatial group!" << LL_ENDL;
#else
			LL_ERRS() << "Couldn't remove object from spatial group!" << LL_ENDL;
#endif
		}
	}

	{
		LL_RECORD_BLOCK_TIME(FTM_REMOVE_FROM_LIGHT_SET);
		mLights.erase(drawablep);

		for (light_set_t::iterator iter = mNearbyLights.begin();
					iter != mNearbyLights.end(); iter++)
		{
			if (iter->drawable == drawablep)
			{
				mNearbyLights.erase(iter);
				break;
			}
		}
	}

	{
		LL_RECORD_BLOCK_TIME(FTM_REMOVE_FROM_HIGHLIGHT_SET);
		HighlightItem item(drawablep);
		mHighlightSet.erase(item);

		if (mHighlightObject == drawablep)
		{
			mHighlightObject = NULL;
		}
	}

	for (U32 i = 0; i < 2; ++i)
	{
		if (mShadowSpotLight[i] == drawablep)
		{
			mShadowSpotLight[i] = NULL;
		}

		if (mTargetShadowSpotLight[i] == drawablep)
		{
			mTargetShadowSpotLight[i] = NULL;
		}
	}


}

//static
void LLPipeline::removeMutedAVsLights(LLVOAvatar* muted_avatar)
{
	LL_RECORD_BLOCK_TIME(FTM_REMOVE_FROM_LIGHT_SET);
	for (light_set_t::iterator iter = gPipeline.mNearbyLights.begin();
		 iter != gPipeline.mNearbyLights.end(); iter++)
	{
		if (iter->drawable->getVObj()->isAttachment() && iter->drawable->getVObj()->getAvatar() == muted_avatar)
		{
			gPipeline.mLights.erase(iter->drawable);
			gPipeline.mNearbyLights.erase(iter);
		}
	}
}

U32 LLPipeline::addObject(LLViewerObject *vobj)
{
	if (RenderDelayCreation)
	{
		mCreateQ.push_back(vobj);
	}
	else
	{
		createObject(vobj);
	}

	return 1;
}

void LLPipeline::createObjects(F32 max_dtime)
{
	LL_RECORD_BLOCK_TIME(FTM_PIPELINE_CREATE);

	LLTimer update_timer;

	while (!mCreateQ.empty() && update_timer.getElapsedTimeF32() < max_dtime)
	{
		LLViewerObject* vobj = mCreateQ.front();
		if (!vobj->isDead())
		{
			createObject(vobj);
		}
		mCreateQ.pop_front();
	}
	
	//for (LLViewerObject::vobj_list_t::iterator iter = mCreateQ.begin(); iter != mCreateQ.end(); ++iter)
	//{
	//	createObject(*iter);
	//}

	//mCreateQ.clear();
}

void LLPipeline::createObject(LLViewerObject* vobj)
{
	LLDrawable* drawablep = vobj->mDrawable;

	if (!drawablep)
	{
		drawablep = vobj->createDrawable(this);
	}
	else
	{
		LL_ERRS() << "Redundant drawable creation!" << LL_ENDL;
	}
		
	llassert(drawablep);

	if (vobj->getParent())
	{
		vobj->setDrawableParent(((LLViewerObject*)vobj->getParent())->mDrawable); // LLPipeline::addObject 1
	}
	else
	{
		vobj->setDrawableParent(NULL); // LLPipeline::addObject 2
	}

	markRebuild(drawablep, LLDrawable::REBUILD_ALL, TRUE);

	if (drawablep->getVOVolume() && RenderAnimateRes)
	{
		// fun animated res
		drawablep->updateXform(TRUE);
		drawablep->clearState(LLDrawable::MOVE_UNDAMPED);
		drawablep->setScale(LLVector3(0,0,0));
		drawablep->makeActive();
	}
}


void LLPipeline::resetFrameStats()
{
	assertInitialized();

	sCompiles        = 0;
	mNumVisibleFaces = 0;

	if (mOldRenderDebugMask != mRenderDebugMask)
	{
		gObjectList.clearDebugText();
		mOldRenderDebugMask = mRenderDebugMask;
	}
}

//external functions for asynchronous updating
void LLPipeline::updateMoveDampedAsync(LLDrawable* drawablep)
{
	if (FreezeTime)
	{
		return;
	}
	if (!drawablep)
	{
		LL_ERRS() << "updateMove called with NULL drawablep" << LL_ENDL;
		return;
	}
	if (drawablep->isState(LLDrawable::EARLY_MOVE))
	{
		return;
	}

	assertInitialized();

	// update drawable now
	drawablep->clearState(LLDrawable::MOVE_UNDAMPED); // force to DAMPED
	drawablep->updateMove(); // returns done
	drawablep->setState(LLDrawable::EARLY_MOVE); // flag says we already did an undamped move this frame
	// Put on move list so that EARLY_MOVE gets cleared
	if (!drawablep->isState(LLDrawable::ON_MOVE_LIST))
	{
		mMovedList.push_back(drawablep);
		drawablep->setState(LLDrawable::ON_MOVE_LIST);
	}
}

void LLPipeline::updateMoveNormalAsync(LLDrawable* drawablep)
{
	if (FreezeTime)
	{
		return;
	}
	if (!drawablep)
	{
		LL_ERRS() << "updateMove called with NULL drawablep" << LL_ENDL;
		return;
	}
	if (drawablep->isState(LLDrawable::EARLY_MOVE))
	{
		return;
	}

	assertInitialized();

	// update drawable now
	drawablep->setState(LLDrawable::MOVE_UNDAMPED); // force to UNDAMPED
	drawablep->updateMove();
	drawablep->setState(LLDrawable::EARLY_MOVE); // flag says we already did an undamped move this frame
	// Put on move list so that EARLY_MOVE gets cleared
	if (!drawablep->isState(LLDrawable::ON_MOVE_LIST))
	{
		mMovedList.push_back(drawablep);
		drawablep->setState(LLDrawable::ON_MOVE_LIST);
	}
}

void LLPipeline::updateMovedList(LLDrawable::drawable_vector_t& moved_list)
{
	for (LLDrawable::drawable_vector_t::iterator iter = moved_list.begin();
		 iter != moved_list.end(); )
	{
		LLDrawable::drawable_vector_t::iterator curiter = iter++;
		LLDrawable *drawablep = *curiter;
		BOOL done = TRUE;
		if (!drawablep->isDead() && (!drawablep->isState(LLDrawable::EARLY_MOVE)))
		{
			done = drawablep->updateMove();
		}
		drawablep->clearState(LLDrawable::EARLY_MOVE | LLDrawable::MOVE_UNDAMPED);
		if (done)
		{
			if (drawablep->isRoot())
			{
				drawablep->makeStatic();
			}
			drawablep->clearState(LLDrawable::ON_MOVE_LIST);
			if (drawablep->isState(LLDrawable::ANIMATED_CHILD))
			{ //will likely not receive any future world matrix updates
				// -- this keeps attachments from getting stuck in space and falling off your avatar
				drawablep->clearState(LLDrawable::ANIMATED_CHILD);
				markRebuild(drawablep, LLDrawable::REBUILD_VOLUME, TRUE);
				if (drawablep->getVObj())
				{
					drawablep->getVObj()->dirtySpatialGroup(TRUE);
				}
			}
			iter = moved_list.erase(curiter);
		}
	}
}

static LLTrace::BlockTimerStatHandle FTM_OCTREE_BALANCE("Balance Octree");
static LLTrace::BlockTimerStatHandle FTM_UPDATE_MOVE("Update Move");
static LLTrace::BlockTimerStatHandle FTM_RETEXTURE("Retexture");
static LLTrace::BlockTimerStatHandle FTM_MOVED_LIST("Moved List");

void LLPipeline::updateMove()
{
	LL_RECORD_BLOCK_TIME(FTM_UPDATE_MOVE);

	if (FreezeTime)
	{
		return;
	}

	assertInitialized();

	{
		LL_RECORD_BLOCK_TIME(FTM_RETEXTURE);

		for (LLDrawable::drawable_set_t::iterator iter = mRetexturedList.begin();
			 iter != mRetexturedList.end(); ++iter)
		{
			LLDrawable* drawablep = *iter;
			if (drawablep && !drawablep->isDead())
			{
				drawablep->updateTexture();
			}
		}
		mRetexturedList.clear();
	}

	{
		LL_RECORD_BLOCK_TIME(FTM_MOVED_LIST);
		updateMovedList(mMovedList);
	}

	//balance octrees
	{
 		LL_RECORD_BLOCK_TIME(FTM_OCTREE_BALANCE);

		for (LLWorld::region_list_t::const_iterator iter = LLWorld::getInstance()->getRegionList().begin(); 
			iter != LLWorld::getInstance()->getRegionList().end(); ++iter)
		{
			LLViewerRegion* region = *iter;
			for (U32 i = 0; i < LLViewerRegion::NUM_PARTITIONS; i++)
			{
				LLSpatialPartition* part = region->getSpatialPartition(i);
				if (part)
				{
					part->mOctree->balance();
				}
			}

			//balance the VO Cache tree
			LLVOCachePartition* vo_part = region->getVOCachePartition();
			if(vo_part)
			{
				vo_part->mOctree->balance();
			}
		}
	}
}

/////////////////////////////////////////////////////////////////////////////
// Culling and occlusion testing
/////////////////////////////////////////////////////////////////////////////

//static
F32 LLPipeline::calcPixelArea(LLVector3 center, LLVector3 size, LLCamera &camera)
{
	LLVector3 lookAt = center - camera.getOrigin();
	F32 dist = lookAt.length();

	//ramp down distance for nearby objects
	//shrink dist by dist/16.
	if (dist < 16.f)
	{
		dist /= 16.f;
		dist *= dist;
		dist *= 16.f;
	}

	//get area of circle around node
	F32 app_angle = atanf(size.length()/dist);
	F32 radius = app_angle*LLDrawable::sCurPixelAngle;
	return radius*radius * F_PI;
}

//static
F32 LLPipeline::calcPixelArea(const LLVector4a& center, const LLVector4a& size, LLCamera &camera)
{
	LLVector4a origin;
	origin.load3(camera.getOrigin().mV);

	LLVector4a lookAt;
	lookAt.setSub(center, origin);
	F32 dist = lookAt.getLength3().getF32();

	//ramp down distance for nearby objects
	//shrink dist by dist/16.
	if (dist < 16.f)
	{
		dist /= 16.f;
		dist *= dist;
		dist *= 16.f;
	}

	//get area of circle around node
	F32 app_angle = atanf(size.getLength3().getF32()/dist);
	F32 radius = app_angle*LLDrawable::sCurPixelAngle;
	return radius*radius * F_PI;
}

void LLPipeline::grabReferences(LLCullResult& result)
{
	sCull = &result;
}

void LLPipeline::clearReferences()
{
	sCull = NULL;
	mGroupSaveQ1.clear();
}

void check_references(LLSpatialGroup* group, LLDrawable* drawable)
{
	for (LLSpatialGroup::element_iter i = group->getDataBegin(); i != group->getDataEnd(); ++i)
	{
		if (drawable == (LLDrawable*)(*i)->getDrawable())
		{
			LL_ERRS() << "LLDrawable deleted while actively reference by LLPipeline." << LL_ENDL;
		}
	}			
}

void check_references(LLDrawable* drawable, LLFace* face)
{
	for (S32 i = 0; i < drawable->getNumFaces(); ++i)
	{
		if (drawable->getFace(i) == face)
		{
			LL_ERRS() << "LLFace deleted while actively referenced by LLPipeline." << LL_ENDL;
		}
	}
}

void check_references(LLSpatialGroup* group, LLFace* face)
{
	for (LLSpatialGroup::element_iter i = group->getDataBegin(); i != group->getDataEnd(); ++i)
	{
		LLDrawable* drawable = (LLDrawable*)(*i)->getDrawable();
		if(drawable)
		{
		check_references(drawable, face);
	}			
}
}

void LLPipeline::checkReferences(LLFace* face)
{
#if 0
	if (sCull)
	{
		for (LLCullResult::sg_iterator iter = sCull->beginVisibleGroups(); iter != sCull->endVisibleGroups(); ++iter)
		{
			LLSpatialGroup* group = *iter;
			check_references(group, face);
		}

		for (LLCullResult::sg_iterator iter = sCull->beginAlphaGroups(); iter != sCull->endAlphaGroups(); ++iter)
		{
			LLSpatialGroup* group = *iter;
			check_references(group, face);
		}

		for (LLCullResult::sg_iterator iter = sCull->beginDrawableGroups(); iter != sCull->endDrawableGroups(); ++iter)
		{
			LLSpatialGroup* group = *iter;
			check_references(group, face);
		}

		for (LLCullResult::drawable_iterator iter = sCull->beginVisibleList(); iter != sCull->endVisibleList(); ++iter)
		{
			LLDrawable* drawable = *iter;
			check_references(drawable, face);	
		}
	}
#endif
}

void LLPipeline::checkReferences(LLDrawable* drawable)
{
#if 0
	if (sCull)
	{
		for (LLCullResult::sg_iterator iter = sCull->beginVisibleGroups(); iter != sCull->endVisibleGroups(); ++iter)
		{
			LLSpatialGroup* group = *iter;
			check_references(group, drawable);
		}

		for (LLCullResult::sg_iterator iter = sCull->beginAlphaGroups(); iter != sCull->endAlphaGroups(); ++iter)
		{
			LLSpatialGroup* group = *iter;
			check_references(group, drawable);
		}

		for (LLCullResult::sg_iterator iter = sCull->beginDrawableGroups(); iter != sCull->endDrawableGroups(); ++iter)
		{
			LLSpatialGroup* group = *iter;
			check_references(group, drawable);
		}

		for (LLCullResult::drawable_iterator iter = sCull->beginVisibleList(); iter != sCull->endVisibleList(); ++iter)
		{
			if (drawable == *iter)
			{
				LL_ERRS() << "LLDrawable deleted while actively referenced by LLPipeline." << LL_ENDL;
			}
		}
	}
#endif
}

void check_references(LLSpatialGroup* group, LLDrawInfo* draw_info)
{
	for (LLSpatialGroup::draw_map_t::iterator i = group->mDrawMap.begin(); i != group->mDrawMap.end(); ++i)
	{
		LLSpatialGroup::drawmap_elem_t& draw_vec = i->second;
		for (LLSpatialGroup::drawmap_elem_t::iterator j = draw_vec.begin(); j != draw_vec.end(); ++j)
		{
			LLDrawInfo* params = *j;
			if (params == draw_info)
			{
				LL_ERRS() << "LLDrawInfo deleted while actively referenced by LLPipeline." << LL_ENDL;
			}
		}
	}
}


void LLPipeline::checkReferences(LLDrawInfo* draw_info)
{
#if 0
	if (sCull)
	{
		for (LLCullResult::sg_iterator iter = sCull->beginVisibleGroups(); iter != sCull->endVisibleGroups(); ++iter)
		{
			LLSpatialGroup* group = *iter;
			check_references(group, draw_info);
		}

		for (LLCullResult::sg_iterator iter = sCull->beginAlphaGroups(); iter != sCull->endAlphaGroups(); ++iter)
		{
			LLSpatialGroup* group = *iter;
			check_references(group, draw_info);
		}

		for (LLCullResult::sg_iterator iter = sCull->beginDrawableGroups(); iter != sCull->endDrawableGroups(); ++iter)
		{
			LLSpatialGroup* group = *iter;
			check_references(group, draw_info);
		}
	}
#endif
}

void LLPipeline::checkReferences(LLSpatialGroup* group)
{
#if 0
	if (sCull)
	{
		for (LLCullResult::sg_iterator iter = sCull->beginVisibleGroups(); iter != sCull->endVisibleGroups(); ++iter)
		{
			if (group == *iter)
			{
				LL_ERRS() << "LLSpatialGroup deleted while actively referenced by LLPipeline." << LL_ENDL;
			}
		}

		for (LLCullResult::sg_iterator iter = sCull->beginAlphaGroups(); iter != sCull->endAlphaGroups(); ++iter)
		{
			if (group == *iter)
			{
				LL_ERRS() << "LLSpatialGroup deleted while actively referenced by LLPipeline." << LL_ENDL;
			}
		}

		for (LLCullResult::sg_iterator iter = sCull->beginDrawableGroups(); iter != sCull->endDrawableGroups(); ++iter)
		{
			if (group == *iter)
			{
				LL_ERRS() << "LLSpatialGroup deleted while actively referenced by LLPipeline." << LL_ENDL;
			}
		}
	}
#endif
}


BOOL LLPipeline::visibleObjectsInFrustum(LLCamera& camera)
{
	for (LLWorld::region_list_t::const_iterator iter = LLWorld::getInstance()->getRegionList().begin(); 
			iter != LLWorld::getInstance()->getRegionList().end(); ++iter)
	{
		LLViewerRegion* region = *iter;

		for (U32 i = 0; i < LLViewerRegion::NUM_PARTITIONS; i++)
		{
			LLSpatialPartition* part = region->getSpatialPartition(i);
			if (part)
			{
				if (hasRenderType(part->mDrawableType))
				{
					if (part->visibleObjectsInFrustum(camera))
					{
						return TRUE;
					}
				}
			}
		}
	}

	return FALSE;
}

BOOL LLPipeline::getVisibleExtents(LLCamera& camera, LLVector3& min, LLVector3& max)
{
	const F32 X = 65536.f;

	min = LLVector3(X,X,X);
	max = LLVector3(-X,-X,-X);

	LLViewerCamera::eCameraID saved_camera_id = LLViewerCamera::sCurCameraID;
	LLViewerCamera::sCurCameraID = LLViewerCamera::CAMERA_WORLD;

	BOOL res = TRUE;

	for (LLWorld::region_list_t::const_iterator iter = LLWorld::getInstance()->getRegionList().begin(); 
			iter != LLWorld::getInstance()->getRegionList().end(); ++iter)
	{
		LLViewerRegion* region = *iter;

		for (U32 i = 0; i < LLViewerRegion::NUM_PARTITIONS; i++)
		{
			LLSpatialPartition* part = region->getSpatialPartition(i);
			if (part)
			{
				if (hasRenderType(part->mDrawableType))
				{
					if (!part->getVisibleExtents(camera, min, max))
					{
						res = FALSE;
					}
				}
			}
		}
	}

	LLViewerCamera::sCurCameraID = saved_camera_id;

	return res;
}

static LLTrace::BlockTimerStatHandle FTM_CULL("Object Culling");

void LLPipeline::updateCull(LLCamera& camera, LLCullResult& result, S32 water_clip, LLPlane* planep)
{
	static LLCachedControl<bool> use_occlusion(gSavedSettings,"UseOcclusion");
	static bool can_use_occlusion = LLGLSLShader::sNoFixedFunction
									&& LLFeatureManager::getInstance()->isFeatureAvailable("UseOcclusion") 
									&& gGLManager.mHasOcclusionQuery;

	LL_RECORD_BLOCK_TIME(FTM_CULL);

	grabReferences(result);

	sCull->clear();

	BOOL to_texture =	LLPipeline::sUseOcclusion > 1 &&
						!hasRenderType(LLPipeline::RENDER_TYPE_HUD) && 
						LLViewerCamera::sCurCameraID == LLViewerCamera::CAMERA_WORLD &&
						gPipeline.canUseVertexShaders() &&
						sRenderGlow;

	if (to_texture)
	{
		if (LLPipeline::sRenderDeferred)
		{
			mOcclusionDepth.bindTarget();
		}
		else
		{
			mScreen.bindTarget();
		}
	}

	if (sUseOcclusion > 1)
	{
		gGL.setColorMask(false, false);
	}

	gGL.matrixMode(LLRender::MM_PROJECTION);
	gGL.pushMatrix();
	gGL.loadMatrix(gGLLastProjection);
	gGL.matrixMode(LLRender::MM_MODELVIEW);
	gGL.pushMatrix();
	gGLLastMatrix = NULL;
	gGL.loadMatrix(gGLLastModelView);

	LLGLDisable blend(GL_BLEND);
	LLGLDisable test(GL_ALPHA_TEST);
	gGL.getTexUnit(0)->unbind(LLTexUnit::TT_TEXTURE);


	//setup a clip plane in projection matrix for reflection renders (prevents flickering from occlusion culling)
	LLViewerRegion* region = gAgent.getRegion();
	LLPlane plane;

	if (planep)
	{
		plane = *planep;
	}
	else 
	{
		if (region)
		{
			LLVector3 pnorm;
			F32 height = region->getWaterHeight();
			if (water_clip < 0)
			{ //camera is above water, clip plane points up
				pnorm.setVec(0,0,1);
				plane.setVec(pnorm, -height);
			}
			else if (water_clip > 0)
			{	//camera is below water, clip plane points down
				pnorm = LLVector3(0,0,-1);
				plane.setVec(pnorm, height);
			}
		}
	}
	
	glh::matrix4f modelview = glh_get_last_modelview();
	glh::matrix4f proj = glh_get_last_projection();
	LLGLUserClipPlane clip(plane, modelview, proj, water_clip != 0 && LLPipeline::sReflectionRender);

	LLGLDepthTest depth(GL_TRUE, GL_FALSE);

	bool bound_shader = false;
	if (gPipeline.canUseVertexShaders() && LLGLSLShader::sCurBoundShader == 0)
	{ //if no shader is currently bound, use the occlusion shader instead of fixed function if we can
		// (shadow render uses a special shader that clamps to clip planes)
		bound_shader = true;
		gOcclusionCubeProgram.bind();
	}
	
	if (sUseOcclusion > 1)
	{
		if (mCubeVB.isNull())
		{ //cube VB will be used for issuing occlusion queries
			mCubeVB = ll_create_cube_vb(LLVertexBuffer::MAP_VERTEX, GL_STATIC_DRAW_ARB);
		}
		mCubeVB->setBuffer(LLVertexBuffer::MAP_VERTEX);
	}
	
	for (LLWorld::region_list_t::const_iterator iter = LLWorld::getInstance()->getRegionList().begin(); 
			iter != LLWorld::getInstance()->getRegionList().end(); ++iter)
	{
		LLViewerRegion* region = *iter;
		if (water_clip != 0)
		{
			LLPlane plane(LLVector3(0,0, (F32) -water_clip), (F32) water_clip*region->getWaterHeight());
			camera.setUserClipPlane(plane);
		}
		else
		{
			camera.disableUserClipPlane();
		}

		for (U32 i = 0; i < LLViewerRegion::NUM_PARTITIONS; i++)
		{
			LLSpatialPartition* part = region->getSpatialPartition(i);
			if (part)
			{
				if (hasRenderType(part->mDrawableType))
				{
					part->cull(camera);
				}
			}
		}

		//scan the VO Cache tree
		LLVOCachePartition* vo_part = region->getVOCachePartition();
		if(vo_part)
		{
			bool do_occlusion_cull = can_use_occlusion && use_occlusion && !gUseWireframe/* && !gViewerWindow->getProgressView()->getVisible()*/;
			vo_part->cull(camera, do_occlusion_cull);
		}
	}

	if (bound_shader)
	{
		gOcclusionCubeProgram.unbind();
	}

	camera.disableUserClipPlane();

	if (hasRenderType(LLPipeline::RENDER_TYPE_SKY) && 
		gSky.mVOSkyp.notNull() && 
		gSky.mVOSkyp->mDrawable.notNull())
	{
		gSky.mVOSkyp->mDrawable->setVisible(camera);
		sCull->pushDrawable(gSky.mVOSkyp->mDrawable);
		gSky.updateCull();
		stop_glerror();
	}

	if (hasRenderType(LLPipeline::RENDER_TYPE_GROUND) && 
		!gPipeline.canUseWindLightShaders() &&
		gSky.mVOGroundp.notNull() && 
		gSky.mVOGroundp->mDrawable.notNull() &&
		!LLPipeline::sWaterReflections)
	{
		gSky.mVOGroundp->mDrawable->setVisible(camera);
		sCull->pushDrawable(gSky.mVOGroundp->mDrawable);
	}
	
	
	gGL.matrixMode(LLRender::MM_PROJECTION);
	gGL.popMatrix();
	gGL.matrixMode(LLRender::MM_MODELVIEW);
	gGL.popMatrix();

	if (sUseOcclusion > 1)
	{
		gGL.setColorMask(true, false);
	}

	if (to_texture)
	{
		if (LLPipeline::sRenderDeferred)
		{
			mOcclusionDepth.flush();
		}
		else
		{
			mScreen.flush();
		}
	}
}

void LLPipeline::markNotCulled(LLSpatialGroup* group, LLCamera& camera)
{
	if (group->isEmpty())
	{ 
		return;
	}
	
	group->setVisible();

	if (LLViewerCamera::sCurCameraID == LLViewerCamera::CAMERA_WORLD)
	{
		group->updateDistance(camera);
	}
	
	const F32 MINIMUM_PIXEL_AREA = 16.f;

	if (group->mPixelArea < MINIMUM_PIXEL_AREA)
	{
		return;
	}

	const LLVector4a* bounds = group->getBounds();
	if (sMinRenderSize > 0.f && 
			llmax(llmax(bounds[1][0], bounds[1][1]), bounds[1][2]) < sMinRenderSize)
	{
		return;
	}

	assertInitialized();
	
	if (!group->getSpatialPartition()->mRenderByGroup)
	{ //render by drawable
		sCull->pushDrawableGroup(group);
	}
	else
	{   //render by group
		sCull->pushVisibleGroup(group);
	}

	mNumVisibleNodes++;
}

void LLPipeline::markOccluder(LLSpatialGroup* group)
{
	if (sUseOcclusion > 1 && group && !group->isOcclusionState(LLSpatialGroup::ACTIVE_OCCLUSION))
	{
		LLSpatialGroup* parent = group->getParent();

		if (!parent || !parent->isOcclusionState(LLSpatialGroup::OCCLUDED))
		{ //only mark top most occluders as active occlusion
			sCull->pushOcclusionGroup(group);
			group->setOcclusionState(LLSpatialGroup::ACTIVE_OCCLUSION);
				
			if (parent && 
				!parent->isOcclusionState(LLSpatialGroup::ACTIVE_OCCLUSION) &&
				parent->getElementCount() == 0 &&
				parent->needsUpdate())
			{
				sCull->pushOcclusionGroup(group);
				parent->setOcclusionState(LLSpatialGroup::ACTIVE_OCCLUSION);
			}
		}
	}
}

void LLPipeline::downsampleDepthBuffer(LLRenderTarget& source, LLRenderTarget& dest, LLRenderTarget* scratch_space)
{
	LLGLSLShader* last_shader = LLGLSLShader::sCurBoundShaderPtr;

	LLGLSLShader* shader = NULL;

	if (scratch_space)
	{
		scratch_space->copyContents(source, 
									0, 0, source.getWidth(), source.getHeight(), 
									0, 0, scratch_space->getWidth(), scratch_space->getHeight(), GL_DEPTH_BUFFER_BIT, GL_NEAREST);
	}

	dest.bindTarget();
	dest.clear(GL_DEPTH_BUFFER_BIT);

	LLStrider<LLVector3> vert; 
	mDeferredVB->getVertexStrider(vert);
	LLStrider<LLVector2> tc0;
		
	vert[0].set(-1,1,0);
	vert[1].set(-1,-3,0);
	vert[2].set(3,1,0);
	
	if (source.getUsage() == LLTexUnit::TT_RECT_TEXTURE)
	{
		shader = &gDownsampleDepthRectProgram;
		shader->bind();
		shader->uniform2f(sDelta, 1.f, 1.f);
		shader->uniform2f(LLShaderMgr::DEFERRED_SCREEN_RES, source.getWidth(), source.getHeight());
	}
	else
	{
		shader = &gDownsampleDepthProgram;
		shader->bind();
		shader->uniform2f(sDelta, 1.f/source.getWidth(), 1.f/source.getHeight());
		shader->uniform2f(LLShaderMgr::DEFERRED_SCREEN_RES, 1.f, 1.f);
	}

	gGL.getTexUnit(0)->bind(scratch_space ? scratch_space : &source, TRUE);

	{
		LLGLDepthTest depth(GL_TRUE, GL_TRUE, GL_ALWAYS);
		mDeferredVB->setBuffer(LLVertexBuffer::MAP_VERTEX);
		mDeferredVB->drawArrays(LLRender::TRIANGLES, 0, 3);
	}
	
	dest.flush();
	
	if (last_shader)
	{
		last_shader->bind();
	}
	else
	{
		shader->unbind();
	}
}

void LLPipeline::doOcclusion(LLCamera& camera, LLRenderTarget& source, LLRenderTarget& dest, LLRenderTarget* scratch_space)
{
	downsampleDepthBuffer(source, dest, scratch_space);
	dest.bindTarget();
	doOcclusion(camera);
	dest.flush();
}

void LLPipeline::doOcclusion(LLCamera& camera)
{
	if (LLPipeline::sUseOcclusion > 1 && !LLSpatialPartition::sTeleportRequested && 
		(sCull->hasOcclusionGroups() || LLVOCachePartition::sNeedsOcclusionCheck))
	{
		LLVertexBuffer::unbind();

		if (hasRenderDebugMask(LLPipeline::RENDER_DEBUG_OCCLUSION))
		{
			gGL.setColorMask(true, false, false, false);
		}
		else
		{
			gGL.setColorMask(false, false);
		}
		LLGLDisable blend(GL_BLEND);
		LLGLDisable test(GL_ALPHA_TEST);
		gGL.getTexUnit(0)->unbind(LLTexUnit::TT_TEXTURE);
		LLGLDepthTest depth(GL_TRUE, GL_FALSE);

		LLGLDisable cull(GL_CULL_FACE);

		
		bool bind_shader = LLGLSLShader::sNoFixedFunction && LLGLSLShader::sCurBoundShader == 0;
		if (bind_shader)
		{
			if (LLPipeline::sShadowRender)
			{
				gDeferredShadowCubeProgram.bind();
			}
			else
			{
				gOcclusionCubeProgram.bind();
			}
		}

		if (mCubeVB.isNull())
		{ //cube VB will be used for issuing occlusion queries
			mCubeVB = ll_create_cube_vb(LLVertexBuffer::MAP_VERTEX, GL_STATIC_DRAW_ARB);
		}
		mCubeVB->setBuffer(LLVertexBuffer::MAP_VERTEX);

		for (LLCullResult::sg_iterator iter = sCull->beginOcclusionGroups(); iter != sCull->endOcclusionGroups(); ++iter)
		{
			LLSpatialGroup* group = *iter;
			group->doOcclusion(&camera);
			group->clearOcclusionState(LLSpatialGroup::ACTIVE_OCCLUSION);
		}
	
		//apply occlusion culling to object cache tree
		for (LLWorld::region_list_t::const_iterator iter = LLWorld::getInstance()->getRegionList().begin(); 
			iter != LLWorld::getInstance()->getRegionList().end(); ++iter)
		{
			LLVOCachePartition* vo_part = (*iter)->getVOCachePartition();
			if(vo_part)
			{
				vo_part->processOccluders(&camera);
			}
		}

		if (bind_shader)
		{
			if (LLPipeline::sShadowRender)
			{
				gDeferredShadowCubeProgram.unbind();
			}
			else
			{
				gOcclusionCubeProgram.unbind();
			}
		}

		gGL.setColorMask(true, false);
	}
}
	
BOOL LLPipeline::updateDrawableGeom(LLDrawable* drawablep, BOOL priority)
{
	BOOL update_complete = drawablep->updateGeometry(priority);
	if (update_complete && assertInitialized())
	{
		drawablep->setState(LLDrawable::BUILT);
	}
	return update_complete;
}

static LLTrace::BlockTimerStatHandle FTM_SEED_VBO_POOLS("Seed VBO Pool");

static LLTrace::BlockTimerStatHandle FTM_UPDATE_GL("Update GL");

void LLPipeline::updateGL()
{
	{
		LL_RECORD_BLOCK_TIME(FTM_UPDATE_GL);
		while (!LLGLUpdate::sGLQ.empty())
		{
			LLGLUpdate* glu = LLGLUpdate::sGLQ.front();
			glu->updateGL();
			glu->mInQ = FALSE;
			LLGLUpdate::sGLQ.pop_front();
		}
	}

	{ //seed VBO Pools
		LL_RECORD_BLOCK_TIME(FTM_SEED_VBO_POOLS);
		LLVertexBuffer::seedPools();
	}
}

static LLTrace::BlockTimerStatHandle FTM_REBUILD_PRIORITY_GROUPS("Rebuild Priority Groups");

void LLPipeline::clearRebuildGroups()
{
	LLSpatialGroup::sg_vector_t	hudGroups;

	mGroupQ1Locked = true;
	// Iterate through all drawables on the priority build queue,
	for (LLSpatialGroup::sg_vector_t::iterator iter = mGroupQ1.begin();
		 iter != mGroupQ1.end(); ++iter)
	{
		LLSpatialGroup* group = *iter;

		// If the group contains HUD objects, save the group
		if (group->isHUDGroup())
		{
			hudGroups.push_back(group);
		}
		// Else, no HUD objects so clear the build state
		else
		{
			group->clearState(LLSpatialGroup::IN_BUILD_Q1);
		}
	}

	// Clear the group
	mGroupQ1.clear();

	// Copy the saved HUD groups back in
	mGroupQ1.assign(hudGroups.begin(), hudGroups.end());
	mGroupQ1Locked = false;

	// Clear the HUD groups
	hudGroups.clear();

	mGroupQ2Locked = true;
	for (LLSpatialGroup::sg_vector_t::iterator iter = mGroupQ2.begin();
		 iter != mGroupQ2.end(); ++iter)
	{
		LLSpatialGroup* group = *iter;

		// If the group contains HUD objects, save the group
		if (group->isHUDGroup())
		{
			hudGroups.push_back(group);
		}
		// Else, no HUD objects so clear the build state
		else
		{
			group->clearState(LLSpatialGroup::IN_BUILD_Q2);
		}
	}	
	// Clear the group
	mGroupQ2.clear();

	// Copy the saved HUD groups back in
	mGroupQ2.assign(hudGroups.begin(), hudGroups.end());
	mGroupQ2Locked = false;
}

void LLPipeline::clearRebuildDrawables()
{
	// Clear all drawables on the priority build queue,
	for (LLDrawable::drawable_list_t::iterator iter = mBuildQ1.begin();
		 iter != mBuildQ1.end(); ++iter)
	{
		LLDrawable* drawablep = *iter;
		if (drawablep && !drawablep->isDead())
		{
			drawablep->clearState(LLDrawable::IN_REBUILD_Q2);
			drawablep->clearState(LLDrawable::IN_REBUILD_Q1);
		}
	}
	mBuildQ1.clear();

	// clear drawables on the non-priority build queue
	for (LLDrawable::drawable_list_t::iterator iter = mBuildQ2.begin();
		 iter != mBuildQ2.end(); ++iter)
	{
		LLDrawable* drawablep = *iter;
		if (!drawablep->isDead())
		{
			drawablep->clearState(LLDrawable::IN_REBUILD_Q2);
		}
	}	
	mBuildQ2.clear();
	
	//clear all moving bridges
	for (LLDrawable::drawable_vector_t::iterator iter = mMovedBridge.begin();
		 iter != mMovedBridge.end(); ++iter)
	{
		LLDrawable *drawablep = *iter;
		drawablep->clearState(LLDrawable::EARLY_MOVE | LLDrawable::MOVE_UNDAMPED | LLDrawable::ON_MOVE_LIST | LLDrawable::ANIMATED_CHILD);
	}
	mMovedBridge.clear();

	//clear all moving drawables
	for (LLDrawable::drawable_vector_t::iterator iter = mMovedList.begin();
		 iter != mMovedList.end(); ++iter)
	{
		LLDrawable *drawablep = *iter;
		drawablep->clearState(LLDrawable::EARLY_MOVE | LLDrawable::MOVE_UNDAMPED | LLDrawable::ON_MOVE_LIST | LLDrawable::ANIMATED_CHILD);
	}
	mMovedList.clear();
}

void LLPipeline::rebuildPriorityGroups()
{
	LL_RECORD_BLOCK_TIME(FTM_REBUILD_PRIORITY_GROUPS);
	LLTimer update_timer;
	assertInitialized();

	gMeshRepo.notifyLoadedMeshes();

	mGroupQ1Locked = true;
	// Iterate through all drawables on the priority build queue,
	for (LLSpatialGroup::sg_vector_t::iterator iter = mGroupQ1.begin();
		 iter != mGroupQ1.end(); ++iter)
	{
		LLSpatialGroup* group = *iter;
		group->rebuildGeom();
		group->clearState(LLSpatialGroup::IN_BUILD_Q1);
	}

	mGroupSaveQ1 = mGroupQ1;
	mGroupQ1.clear();
	mGroupQ1Locked = false;

}

static LLTrace::BlockTimerStatHandle FTM_REBUILD_GROUPS("Rebuild Groups");

void LLPipeline::rebuildGroups()
{
	if (mGroupQ2.empty())
	{
		return;
	}

	LL_RECORD_BLOCK_TIME(FTM_REBUILD_GROUPS);
	mGroupQ2Locked = true;
	// Iterate through some drawables on the non-priority build queue
	S32 size = (S32) mGroupQ2.size();
	S32 min_count = llclamp((S32) ((F32) (size * size)/4096*0.25f), 1, size);
			
	S32 count = 0;
	
	std::sort(mGroupQ2.begin(), mGroupQ2.end(), LLSpatialGroup::CompareUpdateUrgency());

	LLSpatialGroup::sg_vector_t::iterator iter;
	LLSpatialGroup::sg_vector_t::iterator last_iter = mGroupQ2.begin();

	for (iter = mGroupQ2.begin();
		 iter != mGroupQ2.end() && count <= min_count; ++iter)
	{
		LLSpatialGroup* group = *iter;
		last_iter = iter;

		if (!group->isDead())
		{
			group->rebuildGeom();
			
			if (group->getSpatialPartition()->mRenderByGroup)
			{
				count++;
			}
		}

		group->clearState(LLSpatialGroup::IN_BUILD_Q2);
	}	

	mGroupQ2.erase(mGroupQ2.begin(), ++last_iter);

	mGroupQ2Locked = false;

	updateMovedList(mMovedBridge);
}

void LLPipeline::updateGeom(F32 max_dtime)
{
	LLTimer update_timer;
	LLPointer<LLDrawable> drawablep;

	LL_RECORD_BLOCK_TIME(FTM_GEO_UPDATE);

	assertInitialized();

	// notify various object types to reset internal cost metrics, etc.
	// for now, only LLVOVolume does this to throttle LOD changes
	LLVOVolume::preUpdateGeom();

	// Iterate through all drawables on the priority build queue,
	for (LLDrawable::drawable_list_t::iterator iter = mBuildQ1.begin();
		 iter != mBuildQ1.end();)
	{
		LLDrawable::drawable_list_t::iterator curiter = iter++;
		LLDrawable* drawablep = *curiter;
		if (drawablep && !drawablep->isDead())
		{
			if (drawablep->isState(LLDrawable::IN_REBUILD_Q2))
			{
				drawablep->clearState(LLDrawable::IN_REBUILD_Q2);
				LLDrawable::drawable_list_t::iterator find = std::find(mBuildQ2.begin(), mBuildQ2.end(), drawablep);
				if (find != mBuildQ2.end())
				{
					mBuildQ2.erase(find);
				}
			}

			if (updateDrawableGeom(drawablep, TRUE))
			{
				drawablep->clearState(LLDrawable::IN_REBUILD_Q1);
				mBuildQ1.erase(curiter);
			}
		}
		else
		{
			mBuildQ1.erase(curiter);
		}
	}
		
	// Iterate through some drawables on the non-priority build queue
	S32 min_count = 16;
	S32 size = (S32) mBuildQ2.size();
	if (size > 1024)
	{
		min_count = llclamp((S32) (size * (F32) size/4096), 16, size);
	}
		
	S32 count = 0;
	
	max_dtime = llmax(update_timer.getElapsedTimeF32()+0.001f, F32SecondsImplicit(max_dtime));
	LLSpatialGroup* last_group = NULL;
	LLSpatialBridge* last_bridge = NULL;

	for (LLDrawable::drawable_list_t::iterator iter = mBuildQ2.begin();
		 iter != mBuildQ2.end(); )
	{
		LLDrawable::drawable_list_t::iterator curiter = iter++;
		LLDrawable* drawablep = *curiter;

		LLSpatialBridge* bridge = drawablep->isRoot() ? drawablep->getSpatialBridge() :
									drawablep->getParent()->getSpatialBridge();

		if (drawablep->getSpatialGroup() != last_group && 
			(!last_bridge || bridge != last_bridge) &&
			(update_timer.getElapsedTimeF32() >= max_dtime) && count > min_count)
		{
			break;
		}

		//make sure updates don't stop in the middle of a spatial group
		//to avoid thrashing (objects are enqueued by group)
		last_group = drawablep->getSpatialGroup();
		last_bridge = bridge;

		BOOL update_complete = TRUE;
		if (!drawablep->isDead())
		{
			update_complete = updateDrawableGeom(drawablep, FALSE);
			count++;
		}
		if (update_complete)
		{
			drawablep->clearState(LLDrawable::IN_REBUILD_Q2);
			mBuildQ2.erase(curiter);
		}
	}	

	updateMovedList(mMovedBridge);
}

void LLPipeline::markVisible(LLDrawable *drawablep, LLCamera& camera)
{
	if(drawablep && !drawablep->isDead())
	{
		if (drawablep->isSpatialBridge())
		{
			const LLDrawable* root = ((LLSpatialBridge*) drawablep)->mDrawable;
			llassert(root); // trying to catch a bad assumption
					
			if (root && //  // this test may not be needed, see above
					root->getVObj()->isAttachment())
			{
				LLDrawable* rootparent = root->getParent();
				if (rootparent) // this IS sometimes NULL
				{
					LLViewerObject *vobj = rootparent->getVObj();
					llassert(vobj); // trying to catch a bad assumption
					if (vobj) // this test may not be needed, see above
					{
						LLVOAvatar* av = vobj->asAvatar();
						if (av && (av->isImpostor() 
							|| av->isInMuteList() 
							|| (LLVOAvatar::AV_DO_NOT_RENDER == av->getVisualMuteSettings() && !av->needsImpostorUpdate()) ))
						{
							return;
						}
					}
				}
			}
			sCull->pushBridge((LLSpatialBridge*) drawablep);
		}
		else
		{
		
			sCull->pushDrawable(drawablep);
		}

		drawablep->setVisible(camera);
	}
}

void LLPipeline::markMoved(LLDrawable *drawablep, BOOL damped_motion)
{
	if (!drawablep)
	{
		//LL_ERRS() << "Sending null drawable to moved list!" << LL_ENDL;
		return;
	}
	
	if (drawablep->isDead())
	{
		LL_WARNS() << "Marking NULL or dead drawable moved!" << LL_ENDL;
		return;
	}
	
	if (drawablep->getParent()) 
	{
		//ensure that parent drawables are moved first
		markMoved(drawablep->getParent(), damped_motion);
	}

	assertInitialized();

	if (!drawablep->isState(LLDrawable::ON_MOVE_LIST))
	{
		if (drawablep->isSpatialBridge())
		{
			mMovedBridge.push_back(drawablep);
		}
		else
		{
			mMovedList.push_back(drawablep);
		}
		drawablep->setState(LLDrawable::ON_MOVE_LIST);
	}
	if (damped_motion == FALSE)
	{
		drawablep->setState(LLDrawable::MOVE_UNDAMPED); // UNDAMPED trumps DAMPED
	}
	else if (drawablep->isState(LLDrawable::MOVE_UNDAMPED))
	{
		drawablep->clearState(LLDrawable::MOVE_UNDAMPED);
	}
}

void LLPipeline::markShift(LLDrawable *drawablep)
{
	if (!drawablep || drawablep->isDead())
	{
		return;
	}

	assertInitialized();

	if (!drawablep->isState(LLDrawable::ON_SHIFT_LIST))
	{
		drawablep->getVObj()->setChanged(LLXform::SHIFTED | LLXform::SILHOUETTE);
		if (drawablep->getParent()) 
		{
			markShift(drawablep->getParent());
		}
		mShiftList.push_back(drawablep);
		drawablep->setState(LLDrawable::ON_SHIFT_LIST);
	}
}

static LLTrace::BlockTimerStatHandle FTM_SHIFT_DRAWABLE("Shift Drawable");
static LLTrace::BlockTimerStatHandle FTM_SHIFT_OCTREE("Shift Octree");
static LLTrace::BlockTimerStatHandle FTM_SHIFT_HUD("Shift HUD");

void LLPipeline::shiftObjects(const LLVector3 &offset)
{
	assertInitialized();

	glClear(GL_DEPTH_BUFFER_BIT);
	gDepthDirty = TRUE;
		
	LLVector4a offseta;
	offseta.load3(offset.mV);

	{
		LL_RECORD_BLOCK_TIME(FTM_SHIFT_DRAWABLE);

		for (LLDrawable::drawable_vector_t::iterator iter = mShiftList.begin();
			 iter != mShiftList.end(); iter++)
		{
			LLDrawable *drawablep = *iter;
			if (drawablep->isDead())
			{
				continue;
			}	
			drawablep->shiftPos(offseta);	
			drawablep->clearState(LLDrawable::ON_SHIFT_LIST);
		}
		mShiftList.resize(0);
	}

	
	{
		LL_RECORD_BLOCK_TIME(FTM_SHIFT_OCTREE);
		for (LLWorld::region_list_t::const_iterator iter = LLWorld::getInstance()->getRegionList().begin(); 
				iter != LLWorld::getInstance()->getRegionList().end(); ++iter)
		{
			LLViewerRegion* region = *iter;
			for (U32 i = 0; i < LLViewerRegion::NUM_PARTITIONS; i++)
			{
				LLSpatialPartition* part = region->getSpatialPartition(i);
				if (part)
				{
					part->shift(offseta);
				}
			}
		}
	}

	{
		LL_RECORD_BLOCK_TIME(FTM_SHIFT_HUD);
		LLHUDText::shiftAll(offset);
		LLHUDNameTag::shiftAll(offset);
	}
	display_update_camera();
}

void LLPipeline::markTextured(LLDrawable *drawablep)
{
	if (drawablep && !drawablep->isDead() && assertInitialized())
	{
		mRetexturedList.insert(drawablep);
	}
}

void LLPipeline::markGLRebuild(LLGLUpdate* glu)
{
	if (glu && !glu->mInQ)
	{
		LLGLUpdate::sGLQ.push_back(glu);
		glu->mInQ = TRUE;
	}
}

void LLPipeline::markPartitionMove(LLDrawable* drawable)
{
	if (!drawable->isState(LLDrawable::PARTITION_MOVE) && 
		!drawable->getPositionGroup().equals3(LLVector4a::getZero()))
	{
		drawable->setState(LLDrawable::PARTITION_MOVE);
		mPartitionQ.push_back(drawable);
	}
}

static LLTrace::BlockTimerStatHandle FTM_PROCESS_PARTITIONQ("PartitionQ");
void LLPipeline::processPartitionQ()
{
	LL_RECORD_BLOCK_TIME(FTM_PROCESS_PARTITIONQ);
	for (LLDrawable::drawable_list_t::iterator iter = mPartitionQ.begin(); iter != mPartitionQ.end(); ++iter)
	{
		LLDrawable* drawable = *iter;
		if (!drawable->isDead())
		{
			drawable->updateBinRadius();
			drawable->movePartition();
		}
		drawable->clearState(LLDrawable::PARTITION_MOVE);
	}

	mPartitionQ.clear();
}

void LLPipeline::markMeshDirty(LLSpatialGroup* group)
{
	mMeshDirtyGroup.push_back(group);
}

void LLPipeline::markRebuild(LLSpatialGroup* group, BOOL priority)
{
	if (group && !group->isDead() && group->getSpatialPartition())
	{
		if (group->getSpatialPartition()->mPartitionType == LLViewerRegion::PARTITION_HUD)
		{
			priority = TRUE;
		}

		if (priority)
		{
			if (!group->hasState(LLSpatialGroup::IN_BUILD_Q1))
			{
				llassert_always(!mGroupQ1Locked);

				mGroupQ1.push_back(group);
				group->setState(LLSpatialGroup::IN_BUILD_Q1);

				if (group->hasState(LLSpatialGroup::IN_BUILD_Q2))
				{
					LLSpatialGroup::sg_vector_t::iterator iter = std::find(mGroupQ2.begin(), mGroupQ2.end(), group);
					if (iter != mGroupQ2.end())
					{
						mGroupQ2.erase(iter);
					}
					group->clearState(LLSpatialGroup::IN_BUILD_Q2);
				}
			}
		}
		else if (!group->hasState(LLSpatialGroup::IN_BUILD_Q2 | LLSpatialGroup::IN_BUILD_Q1))
		{
			llassert_always(!mGroupQ2Locked);
			mGroupQ2.push_back(group);
			group->setState(LLSpatialGroup::IN_BUILD_Q2);

		}
	}
}

void LLPipeline::markRebuild(LLDrawable *drawablep, LLDrawable::EDrawableFlags flag, BOOL priority)
{
	if (drawablep && !drawablep->isDead() && assertInitialized())
	{
		if (!drawablep->isState(LLDrawable::BUILT))
		{
			priority = TRUE;
		}
		if (priority)
		{
			if (!drawablep->isState(LLDrawable::IN_REBUILD_Q1))
			{
				mBuildQ1.push_back(drawablep);
				drawablep->setState(LLDrawable::IN_REBUILD_Q1); // mark drawable as being in priority queue
			}
		}
		else if (!drawablep->isState(LLDrawable::IN_REBUILD_Q2))
		{
			mBuildQ2.push_back(drawablep);
			drawablep->setState(LLDrawable::IN_REBUILD_Q2); // need flag here because it is just a list
		}
		if (flag & (LLDrawable::REBUILD_VOLUME | LLDrawable::REBUILD_POSITION))
		{
			drawablep->getVObj()->setChanged(LLXform::SILHOUETTE);
		}
		drawablep->setState(flag);
	}
}

static LLTrace::BlockTimerStatHandle FTM_RESET_DRAWORDER("Reset Draw Order");

void LLPipeline::stateSort(LLCamera& camera, LLCullResult &result)
{
	if (hasAnyRenderType(LLPipeline::RENDER_TYPE_AVATAR,
					  LLPipeline::RENDER_TYPE_GROUND,
					  LLPipeline::RENDER_TYPE_TERRAIN,
					  LLPipeline::RENDER_TYPE_TREE,
					  LLPipeline::RENDER_TYPE_SKY,
					  LLPipeline::RENDER_TYPE_VOIDWATER,
					  LLPipeline::RENDER_TYPE_WATER,
					  LLPipeline::END_RENDER_TYPES))
	{
		//clear faces from face pools
		LL_RECORD_BLOCK_TIME(FTM_RESET_DRAWORDER);
		gPipeline.resetDrawOrders();
	}

	LL_RECORD_BLOCK_TIME(FTM_STATESORT);

	//LLVertexBuffer::unbind();

	grabReferences(result);
	for (LLCullResult::sg_iterator iter = sCull->beginDrawableGroups(); iter != sCull->endDrawableGroups(); ++iter)
	{
		LLSpatialGroup* group = *iter;
		group->checkOcclusion();
		if (sUseOcclusion > 1 && group->isOcclusionState(LLSpatialGroup::OCCLUDED))
		{
			markOccluder(group);
		}
		else
		{
			group->setVisible();
			for (LLSpatialGroup::element_iter i = group->getDataBegin(); i != group->getDataEnd(); ++i)
			{
				markVisible((LLDrawable*)(*i)->getDrawable(), camera);
			}

			if (!sDelayVBUpdate)
			{ //rebuild mesh as soon as we know it's visible
				group->rebuildMesh();
			}
		}
	}

	if (LLViewerCamera::sCurCameraID == LLViewerCamera::CAMERA_WORLD)
	{
		LLSpatialGroup* last_group = NULL;
		for (LLCullResult::bridge_iterator i = sCull->beginVisibleBridge(); i != sCull->endVisibleBridge(); ++i)
		{
			LLCullResult::bridge_iterator cur_iter = i;
			LLSpatialBridge* bridge = *cur_iter;
			LLSpatialGroup* group = bridge->getSpatialGroup();

			if (last_group == NULL)
			{
				last_group = group;
			}

			if (!bridge->isDead() && group && !group->isOcclusionState(LLSpatialGroup::OCCLUDED))
			{
				stateSort(bridge, camera);
			}

			if (LLViewerCamera::sCurCameraID == LLViewerCamera::CAMERA_WORLD &&
				last_group != group && last_group->changeLOD())
			{
				last_group->mLastUpdateDistance = last_group->mDistance;
			}

			last_group = group;
		}

		if (LLViewerCamera::sCurCameraID == LLViewerCamera::CAMERA_WORLD &&
			last_group && last_group->changeLOD())
		{
			last_group->mLastUpdateDistance = last_group->mDistance;
		}
	}

	for (LLCullResult::sg_iterator iter = sCull->beginVisibleGroups(); iter != sCull->endVisibleGroups(); ++iter)
	{
		LLSpatialGroup* group = *iter;
		group->checkOcclusion();
		if (sUseOcclusion > 1 && group->isOcclusionState(LLSpatialGroup::OCCLUDED))
		{
			markOccluder(group);
		}
		else
		{
			group->setVisible();
			stateSort(group, camera);

			if (!sDelayVBUpdate)
			{ //rebuild mesh as soon as we know it's visible
				group->rebuildMesh();
			}
		}
	}
	
	{
		LL_RECORD_BLOCK_TIME(FTM_STATESORT_DRAWABLE);
		for (LLCullResult::drawable_iterator iter = sCull->beginVisibleList();
			 iter != sCull->endVisibleList(); ++iter)
		{
			LLDrawable *drawablep = *iter;
			if (!drawablep->isDead())
			{
				stateSort(drawablep, camera);
			}
		}
	}
		
	postSort(camera);	
}

void LLPipeline::stateSort(LLSpatialGroup* group, LLCamera& camera)
{
	if (group->changeLOD())
	{
		for (LLSpatialGroup::element_iter i = group->getDataBegin(); i != group->getDataEnd(); ++i)
		{
			stateSort((LLDrawable*)(*i)->getDrawable(), camera);
		}

		if (LLViewerCamera::sCurCameraID == LLViewerCamera::CAMERA_WORLD)
		{ //avoid redundant stateSort calls
			group->mLastUpdateDistance = group->mDistance;
		}
	}

}

void LLPipeline::stateSort(LLSpatialBridge* bridge, LLCamera& camera)
{
	if (bridge->getSpatialGroup()->changeLOD())
	{
		bool force_update = false;
		bridge->updateDistance(camera, force_update);
	}
}

void LLPipeline::stateSort(LLDrawable* drawablep, LLCamera& camera)
{
	if (!drawablep
		|| drawablep->isDead() 
		|| !hasRenderType(drawablep->getRenderType()))
	{
		return;
	}
	
	if (LLSelectMgr::getInstance()->mHideSelectedObjects)
	{
		if (drawablep->getVObj().notNull() &&
			drawablep->getVObj()->isSelected())
		{
			return;
		}
	}

	if (drawablep->isAvatar())
	{ //don't draw avatars beyond render distance or if we don't have a spatial group.
		if ((drawablep->getSpatialGroup() == NULL) || 
			(drawablep->getSpatialGroup()->mDistance > LLVOAvatar::sRenderDistance))
		{
			return;
		}

		LLVOAvatar* avatarp = (LLVOAvatar*) drawablep->getVObj().get();
		if (!avatarp->isVisible())
		{
			return;
		}
	}

	assertInitialized();

	if (hasRenderType(drawablep->mRenderType))
	{
		if (!drawablep->isState(LLDrawable::INVISIBLE|LLDrawable::FORCE_INVISIBLE))
		{
			drawablep->setVisible(camera, NULL, FALSE);
		}
	}

	if (LLViewerCamera::sCurCameraID == LLViewerCamera::CAMERA_WORLD)
	{
		//if (drawablep->isVisible()) isVisible() check here is redundant, if it wasn't visible, it wouldn't be here
		{
			if (!drawablep->isActive())
			{
				bool force_update = false;
				drawablep->updateDistance(camera, force_update);
			}
			else if (drawablep->isAvatar())
			{
				bool force_update = false;
				drawablep->updateDistance(camera, force_update); // calls vobj->updateLOD() which calls LLVOAvatar::updateVisibility()
			}
		}
	}

	if (!drawablep->getVOVolume())
	{
		for (LLDrawable::face_list_t::iterator iter = drawablep->mFaces.begin();
				iter != drawablep->mFaces.end(); iter++)
		{
			LLFace* facep = *iter;

			if (facep->hasGeometry())
			{
				if (facep->getPool())
				{
					facep->getPool()->enqueue(facep);
				}
				else
				{
					break;
				}
			}
		}
	}
	
	mNumVisibleFaces += drawablep->getNumFaces();
}


void forAllDrawables(LLCullResult::sg_iterator begin, 
					 LLCullResult::sg_iterator end,
					 void (*func)(LLDrawable*))
{
	for (LLCullResult::sg_iterator i = begin; i != end; ++i)
	{
		for (LLSpatialGroup::element_iter j = (*i)->getDataBegin(); j != (*i)->getDataEnd(); ++j)
		{
			if((*j)->hasDrawable())
			{
				func((LLDrawable*)(*j)->getDrawable());	
			}
		}
	}
}

void LLPipeline::forAllVisibleDrawables(void (*func)(LLDrawable*))
{
	forAllDrawables(sCull->beginDrawableGroups(), sCull->endDrawableGroups(), func);
	forAllDrawables(sCull->beginVisibleGroups(), sCull->endVisibleGroups(), func);
}

//function for creating scripted beacons
void renderScriptedBeacons(LLDrawable* drawablep)
{
	LLViewerObject *vobj = drawablep->getVObj();
	if (vobj 
		&& !vobj->isAvatar() 
		&& !vobj->getParent()
		&& vobj->flagScripted())
	{
		if (gPipeline.sRenderBeacons)
		{
			gObjectList.addDebugBeacon(vobj->getPositionAgent(), "", LLColor4(1.f, 0.f, 0.f, 0.5f), LLColor4(1.f, 1.f, 1.f, 0.5f), LLPipeline::DebugBeaconLineWidth);
		}

		if (gPipeline.sRenderHighlight)
		{
			S32 face_id;
			S32 count = drawablep->getNumFaces();
			for (face_id = 0; face_id < count; face_id++)
			{
				LLFace * facep = drawablep->getFace(face_id);
				if (facep) 
				{
					gPipeline.mHighlightFaces.push_back(facep);
				}
			}
		}
	}
}

void renderScriptedTouchBeacons(LLDrawable* drawablep)
{
	LLViewerObject *vobj = drawablep->getVObj();
	if (vobj 
		&& !vobj->isAvatar() 
		&& !vobj->getParent()
		&& vobj->flagScripted()
		&& vobj->flagHandleTouch())
	{
		if (gPipeline.sRenderBeacons)
		{
			gObjectList.addDebugBeacon(vobj->getPositionAgent(), "", LLColor4(1.f, 0.f, 0.f, 0.5f), LLColor4(1.f, 1.f, 1.f, 0.5f), LLPipeline::DebugBeaconLineWidth);
		}

		if (gPipeline.sRenderHighlight)
		{
			S32 face_id;
			S32 count = drawablep->getNumFaces();
			for (face_id = 0; face_id < count; face_id++)
			{
				LLFace * facep = drawablep->getFace(face_id);
				if (facep)
				{
					gPipeline.mHighlightFaces.push_back(facep);
			}
		}
	}
}
}

void renderPhysicalBeacons(LLDrawable* drawablep)
{
	LLViewerObject *vobj = drawablep->getVObj();
	if (vobj 
		&& !vobj->isAvatar() 
		//&& !vobj->getParent()
		&& vobj->flagUsePhysics())
	{
		if (gPipeline.sRenderBeacons)
		{
			gObjectList.addDebugBeacon(vobj->getPositionAgent(), "", LLColor4(0.f, 1.f, 0.f, 0.5f), LLColor4(1.f, 1.f, 1.f, 0.5f), LLPipeline::DebugBeaconLineWidth);
		}

		if (gPipeline.sRenderHighlight)
		{
			S32 face_id;
			S32 count = drawablep->getNumFaces();
			for (face_id = 0; face_id < count; face_id++)
			{
				LLFace * facep = drawablep->getFace(face_id);
				if (facep)
				{
					gPipeline.mHighlightFaces.push_back(facep);
			}
		}
	}
}
}

void renderMOAPBeacons(LLDrawable* drawablep)
{
	LLViewerObject *vobj = drawablep->getVObj();

	if(!vobj || vobj->isAvatar())
		return;

	BOOL beacon=FALSE;
	U8 tecount=vobj->getNumTEs();
	for(int x=0;x<tecount;x++)
	{
		if(vobj->getTE(x)->hasMedia())
		{
			beacon=TRUE;
			break;
		}
	}
	if(beacon==TRUE)
	{
		if (gPipeline.sRenderBeacons)
		{
			gObjectList.addDebugBeacon(vobj->getPositionAgent(), "", LLColor4(1.f, 1.f, 1.f, 0.5f), LLColor4(1.f, 1.f, 1.f, 0.5f), LLPipeline::DebugBeaconLineWidth);
		}

		if (gPipeline.sRenderHighlight)
		{
			S32 face_id;
			S32 count = drawablep->getNumFaces();
			for (face_id = 0; face_id < count; face_id++)
			{
				LLFace * facep = drawablep->getFace(face_id);
				if (facep)
				{
					gPipeline.mHighlightFaces.push_back(facep);
			}
		}
	}
}
}

void renderParticleBeacons(LLDrawable* drawablep)
{
	// Look for attachments, objects, etc.
	LLViewerObject *vobj = drawablep->getVObj();
	if (vobj 
		&& vobj->isParticleSource())
	{
		if (gPipeline.sRenderBeacons)
		{
			LLColor4 light_blue(0.5f, 0.5f, 1.f, 0.5f);
			gObjectList.addDebugBeacon(vobj->getPositionAgent(), "", light_blue, LLColor4(1.f, 1.f, 1.f, 0.5f), LLPipeline::DebugBeaconLineWidth);
		}

		if (gPipeline.sRenderHighlight)
		{
			S32 face_id;
			S32 count = drawablep->getNumFaces();
			for (face_id = 0; face_id < count; face_id++)
			{
				LLFace * facep = drawablep->getFace(face_id);
				if (facep)
				{
					gPipeline.mHighlightFaces.push_back(facep);
			}
		}
	}
}
}

void renderSoundHighlights(LLDrawable* drawablep)
{
	// Look for attachments, objects, etc.
	LLViewerObject *vobj = drawablep->getVObj();
	if (vobj && vobj->isAudioSource())
	{
		if (gPipeline.sRenderHighlight)
		{
			S32 face_id;
			S32 count = drawablep->getNumFaces();
			for (face_id = 0; face_id < count; face_id++)
			{
				LLFace * facep = drawablep->getFace(face_id);
				if (facep)
				{
					gPipeline.mHighlightFaces.push_back(facep);
			}
		}
	}
}
}

void LLPipeline::postSort(LLCamera& camera)
{
	LL_RECORD_BLOCK_TIME(FTM_STATESORT_POSTSORT);

	assertInitialized();

	LL_PUSH_CALLSTACKS();
	//rebuild drawable geometry
	for (LLCullResult::sg_iterator i = sCull->beginDrawableGroups(); i != sCull->endDrawableGroups(); ++i)
	{
		LLSpatialGroup* group = *i;
		if (!sUseOcclusion || 
			!group->isOcclusionState(LLSpatialGroup::OCCLUDED))
		{
			group->rebuildGeom();
		}
	}
	LL_PUSH_CALLSTACKS();
	//rebuild groups
	sCull->assertDrawMapsEmpty();

	rebuildPriorityGroups();
	LL_PUSH_CALLSTACKS();

	
	//build render map
	for (LLCullResult::sg_iterator i = sCull->beginVisibleGroups(); i != sCull->endVisibleGroups(); ++i)
	{
		LLSpatialGroup* group = *i;
		if ((sUseOcclusion && 
			group->isOcclusionState(LLSpatialGroup::OCCLUDED)) ||
			(RenderAutoHideSurfaceAreaLimit > 0.f && 
			group->mSurfaceArea > RenderAutoHideSurfaceAreaLimit*llmax(group->mObjectBoxSize, 10.f)))
		{
			continue;
		}

		if (group->hasState(LLSpatialGroup::NEW_DRAWINFO) && group->hasState(LLSpatialGroup::GEOM_DIRTY))
		{ //no way this group is going to be drawable without a rebuild
			group->rebuildGeom();
		}

		for (LLSpatialGroup::draw_map_t::iterator j = group->mDrawMap.begin(); j != group->mDrawMap.end(); ++j)
		{
			LLSpatialGroup::drawmap_elem_t& src_vec = j->second;	
			if (!hasRenderType(j->first))
			{
				continue;
			}
			
			for (LLSpatialGroup::drawmap_elem_t::iterator k = src_vec.begin(); k != src_vec.end(); ++k)
			{
				if (sMinRenderSize > 0.f)
				{
					LLVector4a bounds;
					bounds.setSub((*k)->mExtents[1],(*k)->mExtents[0]);

					if (llmax(llmax(bounds[0], bounds[1]), bounds[2]) > sMinRenderSize)
					{
						sCull->pushDrawInfo(j->first, *k);
					}
				}
				else
				{
					sCull->pushDrawInfo(j->first, *k);
				}
			}
		}

		if (hasRenderType(LLPipeline::RENDER_TYPE_PASS_ALPHA))
		{
			LLSpatialGroup::draw_map_t::iterator alpha = group->mDrawMap.find(LLRenderPass::PASS_ALPHA);
			
			if (alpha != group->mDrawMap.end())
			{ //store alpha groups for sorting
				LLSpatialBridge* bridge = group->getSpatialPartition()->asBridge();
				if (LLViewerCamera::sCurCameraID == LLViewerCamera::CAMERA_WORLD)
				{
					if (bridge)
					{
						LLCamera trans_camera = bridge->transformCamera(camera);
						group->updateDistance(trans_camera);
					}
					else
					{
						group->updateDistance(camera);
					}
				}
							
				if (hasRenderType(LLDrawPool::POOL_ALPHA))
				{
					sCull->pushAlphaGroup(group);
				}
			}
		}
	}
	
	//flush particle VB
	LLVOPartGroup::sVB->flush();

	/*bool use_transform_feedback = gTransformPositionProgram.mProgramObject && !mMeshDirtyGroup.empty();

	if (use_transform_feedback)
	{ //place a query around potential transform feedback code for synchronization
		mTransformFeedbackPrimitives = 0;

		if (!mMeshDirtyQueryObject)
		{
			glGenQueriesARB(1, &mMeshDirtyQueryObject);
		}

		
		glBeginQueryARB(GL_TRANSFORM_FEEDBACK_PRIMITIVES_WRITTEN, mMeshDirtyQueryObject);
	}*/

	//pack vertex buffers for groups that chose to delay their updates
	for (LLSpatialGroup::sg_vector_t::iterator iter = mMeshDirtyGroup.begin(); iter != mMeshDirtyGroup.end(); ++iter)
	{
		(*iter)->rebuildMesh();
	}

	/*if (use_transform_feedback)
	{
		glEndQueryARB(GL_TRANSFORM_FEEDBACK_PRIMITIVES_WRITTEN);
	}*/
	
	mMeshDirtyGroup.clear();

	if (!sShadowRender)
	{
		std::sort(sCull->beginAlphaGroups(), sCull->endAlphaGroups(), LLSpatialGroup::CompareDepthGreater());
	}

	LL_PUSH_CALLSTACKS();
	// only render if the flag is set. The flag is only set if we are in edit mode or the toggle is set in the menus
	if (LLFloaterReg::instanceVisible("beacons") && !sShadowRender)
	{
		if (sRenderScriptedTouchBeacons)
		{
			// Only show the beacon on the root object.
			forAllVisibleDrawables(renderScriptedTouchBeacons);
		}
		else
		if (sRenderScriptedBeacons)
		{
			// Only show the beacon on the root object.
			forAllVisibleDrawables(renderScriptedBeacons);
		}

		if (sRenderPhysicalBeacons)
		{
			// Only show the beacon on the root object.
			forAllVisibleDrawables(renderPhysicalBeacons);
		}

		if(sRenderMOAPBeacons)
		{
			forAllVisibleDrawables(renderMOAPBeacons);
		}

		if (sRenderParticleBeacons)
		{
			forAllVisibleDrawables(renderParticleBeacons);
		}

		// If god mode, also show audio cues
		if (sRenderSoundBeacons && gAudiop)
		{
			// Walk all sound sources and render out beacons for them. Note, this isn't done in the ForAllVisibleDrawables function, because some are not visible.
			LLAudioEngine::source_map::iterator iter;
			for (iter = gAudiop->mAllSources.begin(); iter != gAudiop->mAllSources.end(); ++iter)
			{
				LLAudioSource *sourcep = iter->second;

				LLVector3d pos_global = sourcep->getPositionGlobal();
				LLVector3 pos = gAgent.getPosAgentFromGlobal(pos_global);
				if (gPipeline.sRenderBeacons)
				{
					//pos += LLVector3(0.f, 0.f, 0.2f);
					gObjectList.addDebugBeacon(pos, "", LLColor4(1.f, 1.f, 0.f, 0.5f), LLColor4(1.f, 1.f, 1.f, 0.5f), DebugBeaconLineWidth);
				}
			}
			// now deal with highlights for all those seeable sound sources
			forAllVisibleDrawables(renderSoundHighlights);
		}
	}
	LL_PUSH_CALLSTACKS();
	// If managing your telehub, draw beacons at telehub and currently selected spawnpoint.
	if (LLFloaterTelehub::renderBeacons())
	{
		LLFloaterTelehub::addBeacons();
	}

	if (!sShadowRender)
	{
		mSelectedFaces.clear();

		LLPipeline::setRenderHighlightTextureChannel(gFloaterTools->getPanelFace()->getTextureChannelToEdit());

		// Draw face highlights for selected faces.
		if (LLSelectMgr::getInstance()->getTEMode())
		{
			struct f : public LLSelectedTEFunctor
			{
				virtual bool apply(LLViewerObject* object, S32 te)
				{
					if (object->mDrawable)
					{
						LLFace * facep = object->mDrawable->getFace(te);
						if (facep)
						{
							gPipeline.mSelectedFaces.push_back(facep);
					}
					}
					return true;
				}
			} func;
			LLSelectMgr::getInstance()->getSelection()->applyToTEs(&func);
		}
	}

	//LLSpatialGroup::sNoDelete = FALSE;
	LL_PUSH_CALLSTACKS();
}


void render_hud_elements()
{
	LL_RECORD_BLOCK_TIME(FTM_RENDER_UI);
	gPipeline.disableLights();		
	
	LLGLDisable fog(GL_FOG);
	LLGLSUIDefault gls_ui;

	LLGLEnable stencil(GL_STENCIL_TEST);
	glStencilFunc(GL_ALWAYS, 255, 0xFFFFFFFF);
	glStencilMask(0xFFFFFFFF);
	glStencilOp(GL_KEEP, GL_KEEP, GL_REPLACE);
	
	gGL.color4f(1,1,1,1);
	
	if (LLGLSLShader::sNoFixedFunction)
	{
		gUIProgram.bind();
	}
	LLGLDepthTest depth(GL_TRUE, GL_FALSE);

	if (!LLPipeline::sReflectionRender && gPipeline.hasRenderDebugFeatureMask(LLPipeline::RENDER_DEBUG_FEATURE_UI))
	{
		LLGLEnable multisample(LLPipeline::RenderFSAASamples > 0 ? GL_MULTISAMPLE_ARB : 0);
		gViewerWindow->renderSelections(FALSE, FALSE, FALSE); // For HUD version in render_ui_3d()
	
		// Draw the tracking overlays
		LLTracker::render3D();
		
		// Show the property lines
		LLWorld::getInstance()->renderPropertyLines();
		LLViewerParcelMgr::getInstance()->render();
		LLViewerParcelMgr::getInstance()->renderParcelCollision();
	
		// Render name tags.
		LLHUDObject::renderAll();
	}
	else if (gForceRenderLandFence)
	{
		// This is only set when not rendering the UI, for parcel snapshots
		LLViewerParcelMgr::getInstance()->render();
	}
	else if (gPipeline.hasRenderType(LLPipeline::RENDER_TYPE_HUD))
	{
		LLHUDText::renderAllHUD();
	}

	if (LLGLSLShader::sNoFixedFunction)
	{
		gUIProgram.unbind();
	}
	gGL.flush();
}

void LLPipeline::renderHighlights()
{
	assertInitialized();

	// Draw 3D UI elements here (before we clear the Z buffer in POOL_HUD)
	// Render highlighted faces.
	LLGLSPipelineAlpha gls_pipeline_alpha;
	LLColor4 color(1.f, 1.f, 1.f, 0.5f);
	LLGLEnable color_mat(GL_COLOR_MATERIAL);
	disableLights();

	if (!hasRenderType(LLPipeline::RENDER_TYPE_HUD) && !mHighlightSet.empty())
	{ //draw blurry highlight image over screen
		LLGLEnable blend(GL_BLEND);
		LLGLDepthTest depth(GL_TRUE, GL_FALSE, GL_ALWAYS);
		LLGLDisable test(GL_ALPHA_TEST);

		LLGLEnable stencil(GL_STENCIL_TEST);
		gGL.flush();
		glStencilMask(0xFFFFFFFF);
		glClearStencil(1);
		glClear(GL_STENCIL_BUFFER_BIT);

		glStencilFunc(GL_ALWAYS, 0, 0xFFFFFFFF);
		glStencilOp(GL_REPLACE, GL_REPLACE, GL_REPLACE);
				
		gGL.setColorMask(false, false);
		for (std::set<HighlightItem>::iterator iter = mHighlightSet.begin(); iter != mHighlightSet.end(); ++iter)
		{
			renderHighlight(iter->mItem->getVObj(), 1.f);
		}
		gGL.setColorMask(true, false);

		glStencilOp(GL_KEEP, GL_KEEP, GL_KEEP);
		glStencilFunc(GL_NOTEQUAL, 0, 0xFFFFFFFF);
		
		//gGL.setSceneBlendType(LLRender::BT_ADD_WITH_ALPHA);

		gGL.pushMatrix();
		gGL.loadIdentity();
		gGL.matrixMode(LLRender::MM_PROJECTION);
		gGL.pushMatrix();
		gGL.loadIdentity();

		gGL.getTexUnit(0)->bind(&mHighlight);

		LLVector2 tc1;
		LLVector2 tc2;

		tc1.setVec(0,0);
		tc2.setVec(2,2);

		gGL.begin(LLRender::TRIANGLES);
				
		F32 scale = RenderHighlightBrightness;
		LLColor4 color = RenderHighlightColor;
		F32 thickness = RenderHighlightThickness;

		for (S32 pass = 0; pass < 2; ++pass)
		{
			if (pass == 0)
			{
				gGL.setSceneBlendType(LLRender::BT_ADD_WITH_ALPHA);
			}
			else
			{
				gGL.setSceneBlendType(LLRender::BT_ALPHA);
			}

			for (S32 i = 0; i < 8; ++i)
			{
				for (S32 j = 0; j < 8; ++j)
				{
					LLVector2 tc(i-4+0.5f, j-4+0.5f);

					F32 dist = 1.f-(tc.length()/sqrtf(32.f));
					dist *= scale/64.f;

					tc *= thickness;
					tc.mV[0] = (tc.mV[0])/mHighlight.getWidth();
					tc.mV[1] = (tc.mV[1])/mHighlight.getHeight();

					gGL.color4f(color.mV[0],
								color.mV[1],
								color.mV[2],
								color.mV[3]*dist);
					
					gGL.texCoord2f(tc.mV[0]+tc1.mV[0], tc.mV[1]+tc2.mV[1]);
					gGL.vertex2f(-1,3);
					
					gGL.texCoord2f(tc.mV[0]+tc1.mV[0], tc.mV[1]+tc1.mV[1]);
					gGL.vertex2f(-1,-1);
					
					gGL.texCoord2f(tc.mV[0]+tc2.mV[0], tc.mV[1]+tc1.mV[1]);
					gGL.vertex2f(3,-1);
				}
			}
		}

		gGL.end();

		gGL.popMatrix();
		gGL.matrixMode(LLRender::MM_MODELVIEW);
		gGL.popMatrix();
		
		//gGL.setSceneBlendType(LLRender::BT_ALPHA);
	}

	if ((LLViewerShaderMgr::instance()->getVertexShaderLevel(LLViewerShaderMgr::SHADER_INTERFACE) > 0))
	{
		gHighlightProgram.bind();
		gGL.diffuseColor4f(1,1,1,0.5f);
	}
	
	if (hasRenderDebugFeatureMask(RENDER_DEBUG_FEATURE_SELECTED) && !mFaceSelectImagep)
		{
			mFaceSelectImagep = LLViewerTextureManager::getFetchedTexture(IMG_FACE_SELECT);
		}

	if (hasRenderDebugFeatureMask(RENDER_DEBUG_FEATURE_SELECTED) && (sRenderHighlightTextureChannel == LLRender::DIFFUSE_MAP))
	{
		// Make sure the selection image gets downloaded and decoded
		mFaceSelectImagep->addTextureStats((F32)MAX_IMAGE_AREA);

		U32 count = mSelectedFaces.size();
		for (U32 i = 0; i < count; i++)
		{
			LLFace *facep = mSelectedFaces[i];
			if (!facep || facep->getDrawable()->isDead())
			{
				LL_ERRS() << "Bad face on selection" << LL_ENDL;
				return;
			}
			
			facep->renderSelected(mFaceSelectImagep, color);
		}
	}

	if (hasRenderDebugFeatureMask(RENDER_DEBUG_FEATURE_SELECTED))
	{
		// Paint 'em red!
		color.setVec(1.f, 0.f, 0.f, 0.5f);
		
		int count = mHighlightFaces.size();
		for (S32 i = 0; i < count; i++)
		{
			LLFace* facep = mHighlightFaces[i];
			facep->renderSelected(LLViewerTexture::sNullImagep, color);
		}
	}

	// Contains a list of the faces of objects that are physical or
	// have touch-handlers.
	mHighlightFaces.clear();

	if (LLViewerShaderMgr::instance()->getVertexShaderLevel(LLViewerShaderMgr::SHADER_INTERFACE) > 0)
	{
		gHighlightProgram.unbind();
	}


	if (hasRenderDebugFeatureMask(RENDER_DEBUG_FEATURE_SELECTED) && (sRenderHighlightTextureChannel == LLRender::NORMAL_MAP))
	{
		color.setVec(1.0f, 0.5f, 0.5f, 0.5f);
		if ((LLViewerShaderMgr::instance()->getVertexShaderLevel(LLViewerShaderMgr::SHADER_INTERFACE) > 0))
		{
			gHighlightNormalProgram.bind();
			gGL.diffuseColor4f(1,1,1,0.5f);
		}

		mFaceSelectImagep->addTextureStats((F32)MAX_IMAGE_AREA);

		U32 count = mSelectedFaces.size();
		for (U32 i = 0; i < count; i++)
		{
			LLFace *facep = mSelectedFaces[i];
			if (!facep || facep->getDrawable()->isDead())
			{
				LL_ERRS() << "Bad face on selection" << LL_ENDL;
				return;
			}

			facep->renderSelected(mFaceSelectImagep, color);
		}

		if ((LLViewerShaderMgr::instance()->getVertexShaderLevel(LLViewerShaderMgr::SHADER_INTERFACE) > 0))
		{
			gHighlightNormalProgram.unbind();
		}
	}

	if (hasRenderDebugFeatureMask(RENDER_DEBUG_FEATURE_SELECTED) && (sRenderHighlightTextureChannel == LLRender::SPECULAR_MAP))
	{
		color.setVec(0.0f, 0.3f, 1.0f, 0.8f);
		if ((LLViewerShaderMgr::instance()->getVertexShaderLevel(LLViewerShaderMgr::SHADER_INTERFACE) > 0))
		{
			gHighlightSpecularProgram.bind();
			gGL.diffuseColor4f(1,1,1,0.5f);
		}

		mFaceSelectImagep->addTextureStats((F32)MAX_IMAGE_AREA);

		U32 count = mSelectedFaces.size();
		for (U32 i = 0; i < count; i++)
		{
			LLFace *facep = mSelectedFaces[i];
			if (!facep || facep->getDrawable()->isDead())
			{
				LL_ERRS() << "Bad face on selection" << LL_ENDL;
				return;
			}

			facep->renderSelected(mFaceSelectImagep, color);
		}

		if ((LLViewerShaderMgr::instance()->getVertexShaderLevel(LLViewerShaderMgr::SHADER_INTERFACE) > 0))
		{
			gHighlightSpecularProgram.unbind();
		}
	}
}

//debug use
U32 LLPipeline::sCurRenderPoolType = 0 ;

void LLPipeline::renderGeom(LLCamera& camera, BOOL forceVBOUpdate)
{
	LL_RECORD_BLOCK_TIME(FTM_RENDER_GEOMETRY);

	assertInitialized();

	F32 saved_modelview[16];
	F32 saved_projection[16];

	//HACK: preserve/restore matrices around HUD render
	if (gPipeline.hasRenderType(LLPipeline::RENDER_TYPE_HUD))
	{
		for (U32 i = 0; i < 16; i++)
		{
			saved_modelview[i] = gGLModelView[i];
			saved_projection[i] = gGLProjection[i];
		}
	}

	///////////////////////////////////////////
	//
	// Sync and verify GL state
	//
	//

	stop_glerror();

	LLVertexBuffer::unbind();

	// Do verification of GL state
	LLGLState::checkStates();
	LLGLState::checkTextureChannels();
	LLGLState::checkClientArrays();
	if (mRenderDebugMask & RENDER_DEBUG_VERIFY)
	{
		if (!verify())
		{
			LL_ERRS() << "Pipeline verification failed!" << LL_ENDL;
		}
	}

	LLAppViewer::instance()->pingMainloopTimeout("Pipeline:ForceVBO");
	
	// Initialize lots of GL state to "safe" values
	gGL.getTexUnit(0)->unbind(LLTexUnit::TT_TEXTURE);
	gGL.matrixMode(LLRender::MM_TEXTURE);
	gGL.loadIdentity();
	gGL.matrixMode(LLRender::MM_MODELVIEW);

	LLGLSPipeline gls_pipeline;
	LLGLEnable multisample(RenderFSAASamples > 0 ? GL_MULTISAMPLE_ARB : 0);

	LLGLState gls_color_material(GL_COLOR_MATERIAL, mLightingDetail < 2);
				
	// Toggle backface culling for debugging
	LLGLEnable cull_face(mBackfaceCull ? GL_CULL_FACE : 0);
	// Set fog
	BOOL use_fog = hasRenderDebugFeatureMask(LLPipeline::RENDER_DEBUG_FEATURE_FOG);
	LLGLEnable fog_enable(use_fog &&
						  !gPipeline.canUseWindLightShadersOnObjects() ? GL_FOG : 0);
	gSky.updateFog(camera.getFar());
	if (!use_fog)
	{
		sUnderWaterRender = FALSE;
	}

	gGL.getTexUnit(0)->bind(LLViewerFetchedTexture::sDefaultImagep);
	LLViewerFetchedTexture::sDefaultImagep->setAddressMode(LLTexUnit::TAM_WRAP);
	

	//////////////////////////////////////////////
	//
	// Actually render all of the geometry
	//
	//	
	stop_glerror();
	
	LLAppViewer::instance()->pingMainloopTimeout("Pipeline:RenderDrawPools");

	for (pool_set_t::iterator iter = mPools.begin(); iter != mPools.end(); ++iter)
	{
		LLDrawPool *poolp = *iter;
		if (hasRenderType(poolp->getType()))
		{
			poolp->prerender();
		}
	}

	{
		LL_RECORD_BLOCK_TIME(FTM_POOLS);
		
		// HACK: don't calculate local lights if we're rendering the HUD!
		//    Removing this check will cause bad flickering when there are 
		//    HUD elements being rendered AND the user is in flycam mode  -nyx
		if (!gPipeline.hasRenderType(LLPipeline::RENDER_TYPE_HUD))
		{
			calcNearbyLights(camera);
			setupHWLights(NULL);
		}

		BOOL occlude = sUseOcclusion > 1;
		U32 cur_type = 0;

		pool_set_t::iterator iter1 = mPools.begin();
		while ( iter1 != mPools.end() )
		{
			LLDrawPool *poolp = *iter1;
			
			cur_type = poolp->getType();

			//debug use
			sCurRenderPoolType = cur_type ;

			if (occlude && cur_type >= LLDrawPool::POOL_GRASS)
			{
				occlude = FALSE;
				gGLLastMatrix = NULL;
				gGL.loadMatrix(gGLModelView);
				LLGLSLShader::bindNoShader();
				doOcclusion(camera);
			}

			pool_set_t::iterator iter2 = iter1;
			if (hasRenderType(poolp->getType()) && poolp->getNumPasses() > 0)
			{
				LL_RECORD_BLOCK_TIME(FTM_POOLRENDER);

				gGLLastMatrix = NULL;
				gGL.loadMatrix(gGLModelView);
			
				for( S32 i = 0; i < poolp->getNumPasses(); i++ )
				{
					LLVertexBuffer::unbind();
					poolp->beginRenderPass(i);
					for (iter2 = iter1; iter2 != mPools.end(); iter2++)
					{
						LLDrawPool *p = *iter2;
						if (p->getType() != cur_type)
						{
							break;
						}
						
						if ( !p->getSkipRenderFlag() ) { p->render(i); }
					}
					poolp->endRenderPass(i);
					LLVertexBuffer::unbind();
					if (gDebugGL)
					{
						std::string msg = llformat("pass %d", i);
						LLGLState::checkStates(msg);
						//LLGLState::checkTextureChannels(msg);
						//LLGLState::checkClientArrays(msg);
					}
				}
			}
			else
			{
				// Skip all pools of this type
				for (iter2 = iter1; iter2 != mPools.end(); iter2++)
				{
					LLDrawPool *p = *iter2;
					if (p->getType() != cur_type)
					{
						break;
					}
				}
			}
			iter1 = iter2;
			stop_glerror();
		}
		
		LLAppViewer::instance()->pingMainloopTimeout("Pipeline:RenderDrawPoolsEnd");

		LLVertexBuffer::unbind();
			
		gGLLastMatrix = NULL;
		gGL.loadMatrix(gGLModelView);

		if (occlude)
		{
			occlude = FALSE;
			gGLLastMatrix = NULL;
			gGL.loadMatrix(gGLModelView);
			LLGLSLShader::bindNoShader();
			doOcclusion(camera);
		}
	}

	LLVertexBuffer::unbind();
	LLGLState::checkStates();

	if (!LLPipeline::sImpostorRender)
	{
		LLAppViewer::instance()->pingMainloopTimeout("Pipeline:RenderHighlights");

		if (!sReflectionRender)
		{
			renderHighlights();
		}

		// Contains a list of the faces of objects that are physical or
		// have touch-handlers.
		mHighlightFaces.clear();

		LLAppViewer::instance()->pingMainloopTimeout("Pipeline:RenderDebug");
	
		renderDebug();

		LLVertexBuffer::unbind();
	
		if (!LLPipeline::sReflectionRender && !LLPipeline::sRenderDeferred)
		{
			if (gPipeline.hasRenderDebugFeatureMask(LLPipeline::RENDER_DEBUG_FEATURE_UI))
			{
				// Render debugging beacons.
				gObjectList.renderObjectBeacons();
				gObjectList.resetObjectBeacons();
			}
			else
			{
				// Make sure particle effects disappear
				LLHUDObject::renderAllForTimer();
			}
		}
		else
		{
			// Make sure particle effects disappear
			LLHUDObject::renderAllForTimer();
		}

		LLAppViewer::instance()->pingMainloopTimeout("Pipeline:RenderGeomEnd");

		//HACK: preserve/restore matrices around HUD render
		if (gPipeline.hasRenderType(LLPipeline::RENDER_TYPE_HUD))
		{
			for (U32 i = 0; i < 16; i++)
			{
				gGLModelView[i] = saved_modelview[i];
				gGLProjection[i] = saved_projection[i];
			}
		}
	}

	LLVertexBuffer::unbind();

	LLGLState::checkStates();
//	LLGLState::checkTextureChannels();
//	LLGLState::checkClientArrays();
}

void LLPipeline::renderGeomDeferred(LLCamera& camera)
{
	LLAppViewer::instance()->pingMainloopTimeout("Pipeline:RenderGeomDeferred");

	LL_RECORD_BLOCK_TIME(FTM_RENDER_GEOMETRY);

	LL_RECORD_BLOCK_TIME(FTM_DEFERRED_POOLS);

	LLGLEnable cull(GL_CULL_FACE);

	LLGLEnable stencil(GL_STENCIL_TEST);
	glStencilFunc(GL_ALWAYS, 1, 0xFFFFFFFF);
	stop_glerror();
	glStencilOp(GL_KEEP, GL_KEEP, GL_REPLACE);
	stop_glerror();

	for (pool_set_t::iterator iter = mPools.begin(); iter != mPools.end(); ++iter)
	{
		LLDrawPool *poolp = *iter;
		if (hasRenderType(poolp->getType()))
		{
			poolp->prerender();
		}
	}

	LLGLEnable multisample(RenderFSAASamples > 0 ? GL_MULTISAMPLE_ARB : 0);

	LLVertexBuffer::unbind();

	LLGLState::checkStates();
	LLGLState::checkTextureChannels();
	LLGLState::checkClientArrays();

	U32 cur_type = 0;

	gGL.setColorMask(true, true);
	
	pool_set_t::iterator iter1 = mPools.begin();

	while ( iter1 != mPools.end() )
	{
		LLDrawPool *poolp = *iter1;
		
		cur_type = poolp->getType();

		pool_set_t::iterator iter2 = iter1;
		if (hasRenderType(poolp->getType()) && poolp->getNumDeferredPasses() > 0)
		{
			LL_RECORD_BLOCK_TIME(FTM_DEFERRED_POOLRENDER);

			gGLLastMatrix = NULL;
			gGL.loadMatrix(gGLModelView);
		
			for( S32 i = 0; i < poolp->getNumDeferredPasses(); i++ )
			{
				LLVertexBuffer::unbind();
				poolp->beginDeferredPass(i);
				for (iter2 = iter1; iter2 != mPools.end(); iter2++)
				{
					LLDrawPool *p = *iter2;
					if (p->getType() != cur_type)
					{
						break;
					}
										
					if ( !p->getSkipRenderFlag() ) { p->renderDeferred(i); }
				}
				poolp->endDeferredPass(i);
				LLVertexBuffer::unbind();

				if (gDebugGL || gDebugPipeline)
				{
					LLGLState::checkStates();
				}
			}
		}
		else
		{
			// Skip all pools of this type
			for (iter2 = iter1; iter2 != mPools.end(); iter2++)
			{
				LLDrawPool *p = *iter2;
				if (p->getType() != cur_type)
				{
					break;
				}
			}
		}
		iter1 = iter2;
		stop_glerror();
	}

	gGLLastMatrix = NULL;
	gGL.loadMatrix(gGLModelView);

	gGL.setColorMask(true, false);
}

void LLPipeline::renderGeomPostDeferred(LLCamera& camera, bool do_occlusion)
{
	LL_RECORD_BLOCK_TIME(FTM_POST_DEFERRED_POOLS);
	U32 cur_type = 0;

	LLGLEnable cull(GL_CULL_FACE);

	LLGLEnable multisample(RenderFSAASamples > 0 ? GL_MULTISAMPLE_ARB : 0);

	calcNearbyLights(camera);
	setupHWLights(NULL);

	gGL.setColorMask(true, false);

	pool_set_t::iterator iter1 = mPools.begin();
	BOOL occlude = LLPipeline::sUseOcclusion > 1 && do_occlusion;

	while ( iter1 != mPools.end() )
	{
		LLDrawPool *poolp = *iter1;
		
		cur_type = poolp->getType();

		if (occlude && cur_type >= LLDrawPool::POOL_GRASS)
		{
			occlude = FALSE;
			gGLLastMatrix = NULL;
			gGL.loadMatrix(gGLModelView);
			LLGLSLShader::bindNoShader();
			doOcclusion(camera, mScreen, mOcclusionDepth, &mDeferredDepth);
			gGL.setColorMask(true, false);
		}

		pool_set_t::iterator iter2 = iter1;
		if (hasRenderType(poolp->getType()) && poolp->getNumPostDeferredPasses() > 0)
		{
			LL_RECORD_BLOCK_TIME(FTM_POST_DEFERRED_POOLRENDER);

			gGLLastMatrix = NULL;
			gGL.loadMatrix(gGLModelView);
		
			for( S32 i = 0; i < poolp->getNumPostDeferredPasses(); i++ )
			{
				LLVertexBuffer::unbind();
				poolp->beginPostDeferredPass(i);
				for (iter2 = iter1; iter2 != mPools.end(); iter2++)
				{
					LLDrawPool *p = *iter2;
					if (p->getType() != cur_type)
					{
						break;
					}
										
					p->renderPostDeferred(i);
				}
				poolp->endPostDeferredPass(i);
				LLVertexBuffer::unbind();

				if (gDebugGL || gDebugPipeline)
				{
					LLGLState::checkStates();
				}
			}
		}
		else
		{
			// Skip all pools of this type
			for (iter2 = iter1; iter2 != mPools.end(); iter2++)
			{
				LLDrawPool *p = *iter2;
				if (p->getType() != cur_type)
				{
					break;
				}
			}
		}
		iter1 = iter2;
		stop_glerror();
	}

	gGLLastMatrix = NULL;
	gGL.loadMatrix(gGLModelView);

	if (occlude)
	{
		occlude = FALSE;
		gGLLastMatrix = NULL;
		gGL.loadMatrix(gGLModelView);
		LLGLSLShader::bindNoShader();
		doOcclusion(camera);
		gGLLastMatrix = NULL;
		gGL.loadMatrix(gGLModelView);
	}
}

void LLPipeline::renderGeomShadow(LLCamera& camera)
{
	U32 cur_type = 0;
	
	LLGLEnable cull(GL_CULL_FACE);

	LLVertexBuffer::unbind();

	pool_set_t::iterator iter1 = mPools.begin();
	
	while ( iter1 != mPools.end() )
	{
		LLDrawPool *poolp = *iter1;
		
		cur_type = poolp->getType();

		pool_set_t::iterator iter2 = iter1;
		if (hasRenderType(poolp->getType()) && poolp->getNumShadowPasses() > 0)
		{
			poolp->prerender() ;

			gGLLastMatrix = NULL;
			gGL.loadMatrix(gGLModelView);
		
			for( S32 i = 0; i < poolp->getNumShadowPasses(); i++ )
			{
				LLVertexBuffer::unbind();
				poolp->beginShadowPass(i);
				for (iter2 = iter1; iter2 != mPools.end(); iter2++)
				{
					LLDrawPool *p = *iter2;
					if (p->getType() != cur_type)
					{
						break;
					}
										
					p->renderShadow(i);
				}
				poolp->endShadowPass(i);
				LLVertexBuffer::unbind();

				LLGLState::checkStates();
			}
		}
		else
		{
			// Skip all pools of this type
			for (iter2 = iter1; iter2 != mPools.end(); iter2++)
			{
				LLDrawPool *p = *iter2;
				if (p->getType() != cur_type)
				{
					break;
				}
			}
		}
		iter1 = iter2;
		stop_glerror();
	}

	gGLLastMatrix = NULL;
	gGL.loadMatrix(gGLModelView);
}


void LLPipeline::addTrianglesDrawn(S32 index_count, U32 render_type)
{
	assertInitialized();
	S32 count = 0;
	if (render_type == LLRender::TRIANGLE_STRIP)
	{
		count = index_count-2;
	}
	else
	{
		count = index_count/3;
	}

	record(sStatBatchSize, count);
	add(LLStatViewer::TRIANGLES_DRAWN, LLUnits::Triangles::fromValue(count));

	if (LLPipeline::sRenderFrameTest)
	{
		gViewerWindow->getWindow()->swapBuffers();
		ms_sleep(16);
	}
}

void LLPipeline::renderPhysicsDisplay()
{
	if (!hasRenderDebugMask(LLPipeline::RENDER_DEBUG_PHYSICS_SHAPES))
	{
		return;
	}

	allocatePhysicsBuffer();

	gGL.flush();
	mPhysicsDisplay.bindTarget();
	glClearColor(0,0,0,1);
	gGL.setColorMask(true, true);
	mPhysicsDisplay.clear();
	glClearColor(0,0,0,0);

	gGL.setColorMask(true, false);

	if (LLGLSLShader::sNoFixedFunction)
	{
		gDebugProgram.bind();
	}

	for (LLWorld::region_list_t::const_iterator iter = LLWorld::getInstance()->getRegionList().begin(); 
			iter != LLWorld::getInstance()->getRegionList().end(); ++iter)
	{
		LLViewerRegion* region = *iter;
		for (U32 i = 0; i < LLViewerRegion::NUM_PARTITIONS; i++)
		{
			LLSpatialPartition* part = region->getSpatialPartition(i);
			if (part)
			{
				if (hasRenderType(part->mDrawableType))
				{
					part->renderPhysicsShapes();
				}
			}
		}
	}

	gGL.flush();

	if (LLGLSLShader::sNoFixedFunction)
	{
		gDebugProgram.unbind();
	}

	mPhysicsDisplay.flush();
}

extern std::set<LLSpatialGroup*> visible_selected_groups;

void LLPipeline::renderDebug()
{
	assertInitialized();

	bool hud_only = hasRenderType(LLPipeline::RENDER_TYPE_HUD);

	if (!hud_only )
	{
		//Render any navmesh geometry	
		LLPathingLib *llPathingLibInstance = LLPathingLib::getInstance();
		if ( llPathingLibInstance != NULL ) 
		{
			//character floater renderables
			
			LLHandle<LLFloaterPathfindingCharacters> pathfindingCharacterHandle = LLFloaterPathfindingCharacters::getInstanceHandle();
			if ( !pathfindingCharacterHandle.isDead() )
			{
				LLFloaterPathfindingCharacters *pathfindingCharacter = pathfindingCharacterHandle.get();

				if ( pathfindingCharacter->getVisible() || gAgentCamera.cameraMouselook() )			
				{	
					if (LLGLSLShader::sNoFixedFunction)
					{					
						gPathfindingProgram.bind();			
						gPathfindingProgram.uniform1f(sTint, 1.f);
						gPathfindingProgram.uniform1f(sAmbiance, 1.f);
						gPathfindingProgram.uniform1f(sAlphaScale, 1.f);
					}

					//Requried character physics capsule render parameters
					LLUUID id;					
					LLVector3 pos;
					LLQuaternion rot;
				
					if ( pathfindingCharacter->isPhysicsCapsuleEnabled( id, pos, rot ) )
					{
						if (LLGLSLShader::sNoFixedFunction)
						{					
							//remove blending artifacts
							gGL.setColorMask(false, false);
							llPathingLibInstance->renderSimpleShapeCapsuleID( gGL, id, pos, rot );				
							gGL.setColorMask(true, false);
							LLGLEnable blend(GL_BLEND);
							gPathfindingProgram.uniform1f(sAlphaScale, 0.90f);
							llPathingLibInstance->renderSimpleShapeCapsuleID( gGL, id, pos, rot );
							gPathfindingProgram.bind();
						}
						else
						{
							llPathingLibInstance->renderSimpleShapeCapsuleID( gGL, id, pos, rot );
						}
					}
				}
			}
			

			//pathing console renderables
			LLHandle<LLFloaterPathfindingConsole> pathfindingConsoleHandle = LLFloaterPathfindingConsole::getInstanceHandle();
			if (!pathfindingConsoleHandle.isDead())
			{
				LLFloaterPathfindingConsole *pathfindingConsole = pathfindingConsoleHandle.get();

				if ( pathfindingConsole->getVisible() || gAgentCamera.cameraMouselook() )
				{				
					F32 ambiance = gSavedSettings.getF32("PathfindingAmbiance");

					if (LLGLSLShader::sNoFixedFunction)
					{					
						gPathfindingProgram.bind();
			
						gPathfindingProgram.uniform1f(sTint, 1.f);
						gPathfindingProgram.uniform1f(sAmbiance, ambiance);
						gPathfindingProgram.uniform1f(sAlphaScale, 1.f);
					}

					if ( !pathfindingConsole->isRenderWorld() )
					{
						const LLColor4 clearColor = gSavedSettings.getColor4("PathfindingNavMeshClear");
						gGL.setColorMask(true, true);
						glClearColor(clearColor.mV[0],clearColor.mV[1],clearColor.mV[2],0);
						glClear(GL_DEPTH_BUFFER_BIT | GL_COLOR_BUFFER_BIT | GL_STENCIL_BUFFER_BIT);					
						gGL.setColorMask(true, false);
						glPolygonMode( GL_FRONT_AND_BACK, GL_FILL );	
					}

					//NavMesh
					if ( pathfindingConsole->isRenderNavMesh() )
					{	
						gGL.flush();
						glLineWidth(2.0f);	
						LLGLEnable cull(GL_CULL_FACE);
						LLGLDisable blend(GL_BLEND);
						
						if ( pathfindingConsole->isRenderWorld() )
						{					
							LLGLEnable blend(GL_BLEND);
							gPathfindingProgram.uniform1f(sAlphaScale, 0.66f);
							llPathingLibInstance->renderNavMesh();
						}
						else
						{
							llPathingLibInstance->renderNavMesh();
						}
						
						//render edges
						if (LLGLSLShader::sNoFixedFunction)
						{
							gPathfindingNoNormalsProgram.bind();
							gPathfindingNoNormalsProgram.uniform1f(sTint, 1.f);
							gPathfindingNoNormalsProgram.uniform1f(sAlphaScale, 1.f);
							llPathingLibInstance->renderNavMeshEdges();
							gPathfindingProgram.bind();
						}
						else
						{
							llPathingLibInstance->renderNavMeshEdges();
						}

						gGL.flush();
						glPolygonMode( GL_FRONT_AND_BACK, GL_FILL );	
						glLineWidth(1.0f);	
						gGL.flush();
					}
					//User designated path
					if ( LLPathfindingPathTool::getInstance()->isRenderPath() )
					{
						//The path
						if (LLGLSLShader::sNoFixedFunction)
						{
							gUIProgram.bind();
							gGL.getTexUnit(0)->bind(LLViewerFetchedTexture::sWhiteImagep);
							llPathingLibInstance->renderPath();
							gPathfindingProgram.bind();
						}
						else
						{
							llPathingLibInstance->renderPath();
						}
						//The bookends
						if (LLGLSLShader::sNoFixedFunction)
						{
							//remove blending artifacts
							gGL.setColorMask(false, false);
							llPathingLibInstance->renderPathBookend( gGL, LLPathingLib::LLPL_START );
							llPathingLibInstance->renderPathBookend( gGL, LLPathingLib::LLPL_END );
						
							gGL.setColorMask(true, false);
							//render the bookends
							LLGLEnable blend(GL_BLEND);
							gPathfindingProgram.uniform1f(sAlphaScale, 0.90f);
							llPathingLibInstance->renderPathBookend( gGL, LLPathingLib::LLPL_START );
							llPathingLibInstance->renderPathBookend( gGL, LLPathingLib::LLPL_END );
							gPathfindingProgram.bind();
						}
						else
						{
							llPathingLibInstance->renderPathBookend( gGL, LLPathingLib::LLPL_START );
							llPathingLibInstance->renderPathBookend( gGL, LLPathingLib::LLPL_END );
						}
					
					}
				
					if ( pathfindingConsole->isRenderWaterPlane() )
					{	
						if (LLGLSLShader::sNoFixedFunction)
						{
							LLGLEnable blend(GL_BLEND);
							gPathfindingProgram.uniform1f(sAlphaScale, 0.90f);
							llPathingLibInstance->renderSimpleShapes( gGL, gAgent.getRegion()->getWaterHeight() );
						}
						else
						{
							llPathingLibInstance->renderSimpleShapes( gGL, gAgent.getRegion()->getWaterHeight() );					
						}
					}
				//physics/exclusion shapes
				if ( pathfindingConsole->isRenderAnyShapes() )
				{					
						U32 render_order[] = {
							1 << LLPathingLib::LLST_ObstacleObjects,
							1 << LLPathingLib::LLST_WalkableObjects,
							1 << LLPathingLib::LLST_ExclusionPhantoms,	
							1 << LLPathingLib::LLST_MaterialPhantoms,
						};

						U32 flags = pathfindingConsole->getRenderShapeFlags();

						for (U32 i = 0; i < 4; i++)
						{
							if (!(flags & render_order[i]))
							{
								continue;
							}

							//turn off backface culling for volumes so they are visible when camera is inside volume
							LLGLDisable cull(i >= 2 ? GL_CULL_FACE : 0);
						
							gGL.flush();
							glPolygonMode( GL_FRONT_AND_BACK, GL_FILL );	
				
							//get rid of some z-fighting
							LLGLEnable polyOffset(GL_POLYGON_OFFSET_FILL);
							glPolygonOffset(1.0f, 1.0f);

							//render to depth first to avoid blending artifacts
							gGL.setColorMask(false, false);
							llPathingLibInstance->renderNavMeshShapesVBO( render_order[i] );		
							gGL.setColorMask(true, false);

							//get rid of some z-fighting
							glPolygonOffset(0.f, 0.f);

							LLGLEnable blend(GL_BLEND);
				
							{
								gPathfindingProgram.uniform1f(sAmbiance, ambiance);

								{ //draw solid overlay
									LLGLDepthTest depth(GL_TRUE, GL_FALSE, GL_LEQUAL);
									llPathingLibInstance->renderNavMeshShapesVBO( render_order[i] );				
									gGL.flush();				
								}
				
								LLGLEnable lineOffset(GL_POLYGON_OFFSET_LINE);
								glPolygonMode( GL_FRONT_AND_BACK, GL_LINE );	
						
								F32 offset = gSavedSettings.getF32("PathfindingLineOffset");

								if (pathfindingConsole->isRenderXRay())
								{
									gPathfindingProgram.uniform1f(sTint, gSavedSettings.getF32("PathfindingXRayTint"));
									gPathfindingProgram.uniform1f(sAlphaScale, gSavedSettings.getF32("PathfindingXRayOpacity"));
									LLGLEnable blend(GL_BLEND);
									LLGLDepthTest depth(GL_TRUE, GL_FALSE, GL_GREATER);
								
									glPolygonOffset(offset, -offset);
								
									if (gSavedSettings.getBOOL("PathfindingXRayWireframe"))
									{ //draw hidden wireframe as darker and less opaque
										gPathfindingProgram.uniform1f(sAmbiance, 1.f);
										llPathingLibInstance->renderNavMeshShapesVBO( render_order[i] );				
									}
									else
									{
										glPolygonMode( GL_FRONT_AND_BACK, GL_FILL );	
										gPathfindingProgram.uniform1f(sAmbiance, ambiance);
										llPathingLibInstance->renderNavMeshShapesVBO( render_order[i] );				
										glPolygonMode(GL_FRONT_AND_BACK, GL_LINE);
									}
								}

								{ //draw visible wireframe as brighter, thicker and more opaque
									glPolygonOffset(offset, offset);
									gPathfindingProgram.uniform1f(sAmbiance, 1.f);
									gPathfindingProgram.uniform1f(sTint, 1.f);
									gPathfindingProgram.uniform1f(sAlphaScale, 1.f);

									glLineWidth(gSavedSettings.getF32("PathfindingLineWidth"));
									LLGLDisable blendOut(GL_BLEND);
									llPathingLibInstance->renderNavMeshShapesVBO( render_order[i] );				
									gGL.flush();
									glLineWidth(1.f);
								}
				
								glPolygonMode( GL_FRONT_AND_BACK, GL_FILL );
							}
						}
					}

					glPolygonOffset(0.f, 0.f);

					if ( pathfindingConsole->isRenderNavMesh() && pathfindingConsole->isRenderXRay() )
					{	//render navmesh xray
						F32 ambiance = gSavedSettings.getF32("PathfindingAmbiance");

						LLGLEnable lineOffset(GL_POLYGON_OFFSET_LINE);
						LLGLEnable polyOffset(GL_POLYGON_OFFSET_FILL);
											
						F32 offset = gSavedSettings.getF32("PathfindingLineOffset");
						glPolygonOffset(offset, -offset);

						LLGLEnable blend(GL_BLEND);
						LLGLDepthTest depth(GL_TRUE, GL_FALSE, GL_GREATER);
						gGL.flush();				
						glLineWidth(2.0f);	
						LLGLEnable cull(GL_CULL_FACE);
																		
						gPathfindingProgram.uniform1f(sTint, gSavedSettings.getF32("PathfindingXRayTint"));
						gPathfindingProgram.uniform1f(sAlphaScale, gSavedSettings.getF32("PathfindingXRayOpacity"));
								
						if (gSavedSettings.getBOOL("PathfindingXRayWireframe"))
						{ //draw hidden wireframe as darker and less opaque
							glPolygonMode( GL_FRONT_AND_BACK, GL_LINE );	
							gPathfindingProgram.uniform1f(sAmbiance, 1.f);
							llPathingLibInstance->renderNavMesh();
							glPolygonMode( GL_FRONT_AND_BACK, GL_FILL );	
						}	
						else
						{
							gPathfindingProgram.uniform1f(sAmbiance, ambiance);
							llPathingLibInstance->renderNavMesh();
						}

						//render edges
						if (LLGLSLShader::sNoFixedFunction)
						{
							gPathfindingNoNormalsProgram.bind();
							gPathfindingNoNormalsProgram.uniform1f(sTint, gSavedSettings.getF32("PathfindingXRayTint"));
							gPathfindingNoNormalsProgram.uniform1f(sAlphaScale, gSavedSettings.getF32("PathfindingXRayOpacity"));
							llPathingLibInstance->renderNavMeshEdges();
							gPathfindingProgram.bind();
						}
						else
						{
							llPathingLibInstance->renderNavMeshEdges();
						}
					
						gGL.flush();
						glLineWidth(1.0f);	
					}
			
					glPolygonOffset(0.f, 0.f);

					gGL.flush();
					if (LLGLSLShader::sNoFixedFunction)
					{
						gPathfindingProgram.unbind();
					}
				}
			}
		}
	}

	gGL.color4f(1,1,1,1);

	gGLLastMatrix = NULL;
	gGL.loadMatrix(gGLModelView);
	gGL.setColorMask(true, false);

	
	if (!hud_only && !mDebugBlips.empty())
	{ //render debug blips
		if (LLGLSLShader::sNoFixedFunction)
		{
			gUIProgram.bind();
		}

		gGL.getTexUnit(0)->bind(LLViewerFetchedTexture::sWhiteImagep, true);

		glPointSize(8.f);
		LLGLDepthTest depth(GL_TRUE, GL_TRUE, GL_ALWAYS);

		gGL.begin(LLRender::POINTS);
		for (std::list<DebugBlip>::iterator iter = mDebugBlips.begin(); iter != mDebugBlips.end(); )
		{
			DebugBlip& blip = *iter;

			blip.mAge += gFrameIntervalSeconds.value();
			if (blip.mAge > 2.f)
			{
				mDebugBlips.erase(iter++);
			}
			else
			{
				iter++;
			}

			blip.mPosition.mV[2] += gFrameIntervalSeconds.value()*2.f;

			gGL.color4fv(blip.mColor.mV);
			gGL.vertex3fv(blip.mPosition.mV);
		}
		gGL.end();
		gGL.flush();
		glPointSize(1.f);
	}


	// Debug stuff.
	for (LLWorld::region_list_t::const_iterator iter = LLWorld::getInstance()->getRegionList().begin(); 
			iter != LLWorld::getInstance()->getRegionList().end(); ++iter)
	{
		LLViewerRegion* region = *iter;
		for (U32 i = 0; i < LLViewerRegion::NUM_PARTITIONS; i++)
		{
			LLSpatialPartition* part = region->getSpatialPartition(i);
			if (part)
			{
				if ( (hud_only && (part->mDrawableType == RENDER_TYPE_HUD || part->mDrawableType == RENDER_TYPE_HUD_PARTICLES)) ||
					 (!hud_only && hasRenderType(part->mDrawableType)) )
				{
					part->renderDebug();
				}
			}
		}
	}

	for (LLCullResult::bridge_iterator i = sCull->beginVisibleBridge(); i != sCull->endVisibleBridge(); ++i)
	{
		LLSpatialBridge* bridge = *i;
		if (!bridge->isDead() && hasRenderType(bridge->mDrawableType))
		{
			gGL.pushMatrix();
			gGL.multMatrix((F32*)bridge->mDrawable->getRenderMatrix().mMatrix);
			bridge->renderDebug();
			gGL.popMatrix();
		}
	}

	if (gPipeline.hasRenderDebugMask(LLPipeline::RENDER_DEBUG_OCCLUSION) && LLGLSLShader::sNoFixedFunction)
	{ //render visible selected group occlusion geometry
		gDebugProgram.bind();
		LLGLDepthTest depth(GL_TRUE, GL_FALSE);
		gGL.diffuseColor3f(1,0,1);
		for (std::set<LLSpatialGroup*>::iterator iter = visible_selected_groups.begin(); iter != visible_selected_groups.end(); ++iter)
		{
			LLSpatialGroup* group = *iter;

			LLVector4a fudge;
			fudge.splat(0.25f); //SG_OCCLUSION_FUDGE

			LLVector4a size;
			const LLVector4a* bounds = group->getBounds();
			size.setAdd(fudge, bounds[1]);
			
			drawBox(bounds[0], size);
		}
	}

	visible_selected_groups.clear();

	if (LLGLSLShader::sNoFixedFunction)
	{
		gUIProgram.bind();
	}

	if (hasRenderDebugMask(LLPipeline::RENDER_DEBUG_RAYCAST) && !hud_only)
	{ //draw crosshairs on particle intersection
		if (gDebugRaycastParticle)
		{
			if (LLGLSLShader::sNoFixedFunction)
			{ //this debug display requires shaders
				gDebugProgram.bind();

				gGL.getTexUnit(0)->unbind(LLTexUnit::TT_TEXTURE);

				LLVector3 center(gDebugRaycastParticleIntersection.getF32ptr());
				LLVector3 size(0.1f, 0.1f, 0.1f);

				LLVector3 p[6];

				p[0] = center + size.scaledVec(LLVector3(1,0,0));
				p[1] = center + size.scaledVec(LLVector3(-1,0,0));
				p[2] = center + size.scaledVec(LLVector3(0,1,0));
				p[3] = center + size.scaledVec(LLVector3(0,-1,0));
				p[4] = center + size.scaledVec(LLVector3(0,0,1));
				p[5] = center + size.scaledVec(LLVector3(0,0,-1));
				
				gGL.begin(LLRender::LINES);
				gGL.diffuseColor3f(1.f, 1.f, 0.f);
				for (U32 i = 0; i < 6; i++)
				{
					gGL.vertex3fv(p[i].mV);
				}
				gGL.end();
				gGL.flush();

				gDebugProgram.unbind();
			}
		}
	}

	if (hasRenderDebugMask(LLPipeline::RENDER_DEBUG_SHADOW_FRUSTA))
	{
		LLVertexBuffer::unbind();

		LLGLEnable blend(GL_BLEND);
		LLGLDepthTest depth(TRUE, FALSE);
		LLGLDisable cull(GL_CULL_FACE);

		gGL.color4f(1,1,1,1);
		gGL.getTexUnit(0)->unbind(LLTexUnit::TT_TEXTURE);
				
		F32 a = 0.1f;

		F32 col[] =
		{
			1,0,0,a,
			0,1,0,a,
			0,0,1,a,
			1,0,1,a,
			
			1,1,0,a,
			0,1,1,a,
			1,1,1,a,
			1,0,1,a,
		};

		for (U32 i = 0; i < 8; i++)
		{
			LLVector3* frust = mShadowCamera[i].mAgentFrustum;

			if (i > 3)
			{ //render shadow frusta as volumes
				if (mShadowFrustPoints[i-4].empty())
				{
					continue;
				}

				gGL.color4fv(col+(i-4)*4);	
			
				gGL.begin(LLRender::TRIANGLE_STRIP);
				gGL.vertex3fv(frust[0].mV); gGL.vertex3fv(frust[4].mV);
				gGL.vertex3fv(frust[1].mV); gGL.vertex3fv(frust[5].mV);
				gGL.vertex3fv(frust[2].mV); gGL.vertex3fv(frust[6].mV);
				gGL.vertex3fv(frust[3].mV); gGL.vertex3fv(frust[7].mV);
				gGL.vertex3fv(frust[0].mV); gGL.vertex3fv(frust[4].mV);
				gGL.end();
				
				
				gGL.begin(LLRender::TRIANGLE_STRIP);
				gGL.vertex3fv(frust[0].mV);
				gGL.vertex3fv(frust[1].mV);
				gGL.vertex3fv(frust[3].mV);
				gGL.vertex3fv(frust[2].mV);
				gGL.end();
				
				gGL.begin(LLRender::TRIANGLE_STRIP);
				gGL.vertex3fv(frust[4].mV);
				gGL.vertex3fv(frust[5].mV);
				gGL.vertex3fv(frust[7].mV);
				gGL.vertex3fv(frust[6].mV);
				gGL.end();		
			}

	
			if (i < 4)
			{
				
				//if (i == 0 || !mShadowFrustPoints[i].empty())
				{
					//render visible point cloud
					gGL.flush();
					glPointSize(8.f);
					gGL.begin(LLRender::POINTS);
					
					F32* c = col+i*4;
					gGL.color3fv(c);

					for (U32 j = 0; j < mShadowFrustPoints[i].size(); ++j)
						{
							gGL.vertex3fv(mShadowFrustPoints[i][j].mV);
						
						}
					gGL.end();

					gGL.flush();
					glPointSize(1.f);

					LLVector3* ext = mShadowExtents[i]; 
					LLVector3 pos = (ext[0]+ext[1])*0.5f;
					LLVector3 size = (ext[1]-ext[0])*0.5f;
					drawBoxOutline(pos, size);

					//render camera frustum splits as outlines
					gGL.begin(LLRender::LINES);
					gGL.vertex3fv(frust[0].mV); gGL.vertex3fv(frust[1].mV);
					gGL.vertex3fv(frust[1].mV); gGL.vertex3fv(frust[2].mV);
					gGL.vertex3fv(frust[2].mV); gGL.vertex3fv(frust[3].mV);
					gGL.vertex3fv(frust[3].mV); gGL.vertex3fv(frust[0].mV);
					gGL.vertex3fv(frust[4].mV); gGL.vertex3fv(frust[5].mV);
					gGL.vertex3fv(frust[5].mV); gGL.vertex3fv(frust[6].mV);
					gGL.vertex3fv(frust[6].mV); gGL.vertex3fv(frust[7].mV);
					gGL.vertex3fv(frust[7].mV); gGL.vertex3fv(frust[4].mV);
					gGL.vertex3fv(frust[0].mV); gGL.vertex3fv(frust[4].mV);
					gGL.vertex3fv(frust[1].mV); gGL.vertex3fv(frust[5].mV);
					gGL.vertex3fv(frust[2].mV); gGL.vertex3fv(frust[6].mV);
					gGL.vertex3fv(frust[3].mV); gGL.vertex3fv(frust[7].mV);
					gGL.end();
				}
			}

			/*gGL.flush();
			glLineWidth(16-i*2);
			for (LLWorld::region_list_t::const_iterator iter = LLWorld::getInstance()->getRegionList().begin(); 
					iter != LLWorld::getInstance()->getRegionList().end(); ++iter)
			{
				LLViewerRegion* region = *iter;
				for (U32 j = 0; j < LLViewerRegion::NUM_PARTITIONS; j++)
				{
					LLSpatialPartition* part = region->getSpatialPartition(j);
					if (part)
					{
						if (hasRenderType(part->mDrawableType))
						{
							part->renderIntersectingBBoxes(&mShadowCamera[i]);
						}
					}
				}
			}
			gGL.flush();
			glLineWidth(1.f);*/
		}
	}

	if (mRenderDebugMask & RENDER_DEBUG_WIND_VECTORS)
	{
		gAgent.getRegion()->mWind.renderVectors();
	}
	
	if (mRenderDebugMask & RENDER_DEBUG_COMPOSITION)
	{
		// Debug composition layers
		F32 x, y;

		gGL.getTexUnit(0)->unbind(LLTexUnit::TT_TEXTURE);

		if (gAgent.getRegion())
		{
			gGL.begin(LLRender::POINTS);
			// Draw the composition layer for the region that I'm in.
			for (x = 0; x <= 260; x++)
			{
				for (y = 0; y <= 260; y++)
				{
					if ((x > 255) || (y > 255))
					{
						gGL.color4f(1.f, 0.f, 0.f, 1.f);
					}
					else
					{
						gGL.color4f(0.f, 0.f, 1.f, 1.f);
					}
					F32 z = gAgent.getRegion()->getCompositionXY((S32)x, (S32)y);
					z *= 5.f;
					z += 50.f;
					gGL.vertex3f(x, y, z);
				}
			}
			gGL.end();
		}
	}

	if (mRenderDebugMask & LLPipeline::RENDER_DEBUG_BUILD_QUEUE)
	{
		U32 count = 0;
		U32 size = mGroupQ2.size();
		LLColor4 col;

		LLVertexBuffer::unbind();
		LLGLEnable blend(GL_BLEND);
		gGL.setSceneBlendType(LLRender::BT_ALPHA);
		LLGLDepthTest depth(GL_TRUE, GL_FALSE);
		gGL.getTexUnit(0)->bind(LLViewerFetchedTexture::sWhiteImagep);
		
		gGL.pushMatrix();
		gGL.loadMatrix(gGLModelView);
		gGLLastMatrix = NULL;

		for (LLSpatialGroup::sg_vector_t::iterator iter = mGroupQ2.begin(); iter != mGroupQ2.end(); ++iter)
		{
			LLSpatialGroup* group = *iter;
			if (group->isDead())
			{
				continue;
			}

			LLSpatialBridge* bridge = group->getSpatialPartition()->asBridge();

			if (bridge && (!bridge->mDrawable || bridge->mDrawable->isDead()))
			{
				continue;
			}

			if (bridge)
			{
				gGL.pushMatrix();
				gGL.multMatrix((F32*)bridge->mDrawable->getRenderMatrix().mMatrix);
			}

			F32 alpha = llclamp((F32) (size-count)/size, 0.f, 1.f);

			
			LLVector2 c(1.f-alpha, alpha);
			c.normVec();

			
			++count;
			col.set(c.mV[0], c.mV[1], 0, alpha*0.5f+0.5f);
			group->drawObjectBox(col);

			if (bridge)
			{
				gGL.popMatrix();
			}
		}

		gGL.popMatrix();
	}

	gGL.flush();
	if (LLGLSLShader::sNoFixedFunction)
	{
		gUIProgram.unbind();
	}
}

static LLTrace::BlockTimerStatHandle FTM_REBUILD_POOLS("Rebuild Pools");

void LLPipeline::rebuildPools()
{
	LL_RECORD_BLOCK_TIME(FTM_REBUILD_POOLS);

	assertInitialized();

	S32 max_count = mPools.size();
	pool_set_t::iterator iter1 = mPools.upper_bound(mLastRebuildPool);
	while(max_count > 0 && mPools.size() > 0) // && num_rebuilds < MAX_REBUILDS)
	{
		if (iter1 == mPools.end())
		{
			iter1 = mPools.begin();
		}
		LLDrawPool* poolp = *iter1;

		if (poolp->isDead())
		{
			mPools.erase(iter1++);
			removeFromQuickLookup( poolp );
			if (poolp == mLastRebuildPool)
			{
				mLastRebuildPool = NULL;
			}
			delete poolp;
		}
		else
		{
			mLastRebuildPool = poolp;
			iter1++;
		}
		max_count--;
	}
}

void LLPipeline::addToQuickLookup( LLDrawPool* new_poolp )
{
	assertInitialized();

	switch( new_poolp->getType() )
	{
	case LLDrawPool::POOL_SIMPLE:
		if (mSimplePool)
		{
			llassert(0);
			LL_WARNS() << "Ignoring duplicate simple pool." << LL_ENDL;
		}
		else
		{
			mSimplePool = (LLRenderPass*) new_poolp;
		}
		break;

	case LLDrawPool::POOL_ALPHA_MASK:
		if (mAlphaMaskPool)
		{
			llassert(0);
			LL_WARNS() << "Ignoring duplicate alpha mask pool." << LL_ENDL;
			break;
		}
		else
		{
			mAlphaMaskPool = (LLRenderPass*) new_poolp;
		}
		break;

	case LLDrawPool::POOL_FULLBRIGHT_ALPHA_MASK:
		if (mFullbrightAlphaMaskPool)
		{
			llassert(0);
			LL_WARNS() << "Ignoring duplicate alpha mask pool." << LL_ENDL;
			break;
		}
		else
		{
			mFullbrightAlphaMaskPool = (LLRenderPass*) new_poolp;
		}
		break;
		
	case LLDrawPool::POOL_GRASS:
		if (mGrassPool)
		{
			llassert(0);
			LL_WARNS() << "Ignoring duplicate grass pool." << LL_ENDL;
		}
		else
		{
			mGrassPool = (LLRenderPass*) new_poolp;
		}
		break;

	case LLDrawPool::POOL_FULLBRIGHT:
		if (mFullbrightPool)
		{
			llassert(0);
			LL_WARNS() << "Ignoring duplicate simple pool." << LL_ENDL;
		}
		else
		{
			mFullbrightPool = (LLRenderPass*) new_poolp;
		}
		break;

	case LLDrawPool::POOL_INVISIBLE:
		if (mInvisiblePool)
		{
			llassert(0);
			LL_WARNS() << "Ignoring duplicate simple pool." << LL_ENDL;
		}
		else
		{
			mInvisiblePool = (LLRenderPass*) new_poolp;
		}
		break;

	case LLDrawPool::POOL_GLOW:
		if (mGlowPool)
		{
			llassert(0);
			LL_WARNS() << "Ignoring duplicate glow pool." << LL_ENDL;
		}
		else
		{
			mGlowPool = (LLRenderPass*) new_poolp;
		}
		break;

	case LLDrawPool::POOL_TREE:
		mTreePools[ uintptr_t(new_poolp->getTexture()) ] = new_poolp ;
		break;
 
	case LLDrawPool::POOL_TERRAIN:
		mTerrainPools[ uintptr_t(new_poolp->getTexture()) ] = new_poolp ;
		break;

	case LLDrawPool::POOL_BUMP:
		if (mBumpPool)
		{
			llassert(0);
			LL_WARNS() << "Ignoring duplicate bump pool." << LL_ENDL;
		}
		else
		{
			mBumpPool = new_poolp;
		}
		break;
	case LLDrawPool::POOL_MATERIALS:
		if (mMaterialsPool)
		{
			llassert(0);
			LL_WARNS() << "Ignorning duplicate materials pool." << LL_ENDL;
		}
		else
		{
			mMaterialsPool = new_poolp;
		}
		break;
	case LLDrawPool::POOL_ALPHA:
		if( mAlphaPool )
		{
			llassert(0);
			LL_WARNS() << "LLPipeline::addPool(): Ignoring duplicate Alpha pool" << LL_ENDL;
		}
		else
		{
			mAlphaPool = (LLDrawPoolAlpha*) new_poolp;
		}
		break;

	case LLDrawPool::POOL_AVATAR:
		break; // Do nothing

	case LLDrawPool::POOL_SKY:
		if( mSkyPool )
		{
			llassert(0);
			LL_WARNS() << "LLPipeline::addPool(): Ignoring duplicate Sky pool" << LL_ENDL;
		}
		else
		{
			mSkyPool = new_poolp;
		}
		break;
	
	case LLDrawPool::POOL_WATER:
		if( mWaterPool )
		{
			llassert(0);
			LL_WARNS() << "LLPipeline::addPool(): Ignoring duplicate Water pool" << LL_ENDL;
		}
		else
		{
			mWaterPool = new_poolp;
		}
		break;

	case LLDrawPool::POOL_GROUND:
		if( mGroundPool )
		{
			llassert(0);
			LL_WARNS() << "LLPipeline::addPool(): Ignoring duplicate Ground Pool" << LL_ENDL;
		}
		else
		{ 
			mGroundPool = new_poolp;
		}
		break;

	case LLDrawPool::POOL_WL_SKY:
		if( mWLSkyPool )
		{
			llassert(0);
			LL_WARNS() << "LLPipeline::addPool(): Ignoring duplicate WLSky Pool" << LL_ENDL;
		}
		else
		{ 
			mWLSkyPool = new_poolp;
		}
		break;

	default:
		llassert(0);
		LL_WARNS() << "Invalid Pool Type in  LLPipeline::addPool()" << LL_ENDL;
		break;
	}
}

void LLPipeline::removePool( LLDrawPool* poolp )
{
	assertInitialized();
	removeFromQuickLookup(poolp);
	mPools.erase(poolp);
	delete poolp;
}

void LLPipeline::removeFromQuickLookup( LLDrawPool* poolp )
{
	assertInitialized();
	switch( poolp->getType() )
	{
	case LLDrawPool::POOL_SIMPLE:
		llassert(mSimplePool == poolp);
		mSimplePool = NULL;
		break;

	case LLDrawPool::POOL_ALPHA_MASK:
		llassert(mAlphaMaskPool == poolp);
		mAlphaMaskPool = NULL;
		break;

	case LLDrawPool::POOL_FULLBRIGHT_ALPHA_MASK:
		llassert(mFullbrightAlphaMaskPool == poolp);
		mFullbrightAlphaMaskPool = NULL;
		break;

	case LLDrawPool::POOL_GRASS:
		llassert(mGrassPool == poolp);
		mGrassPool = NULL;
		break;

	case LLDrawPool::POOL_FULLBRIGHT:
		llassert(mFullbrightPool == poolp);
		mFullbrightPool = NULL;
		break;

	case LLDrawPool::POOL_INVISIBLE:
		llassert(mInvisiblePool == poolp);
		mInvisiblePool = NULL;
		break;

	case LLDrawPool::POOL_WL_SKY:
		llassert(mWLSkyPool == poolp);
		mWLSkyPool = NULL;
		break;

	case LLDrawPool::POOL_GLOW:
		llassert(mGlowPool == poolp);
		mGlowPool = NULL;
		break;

	case LLDrawPool::POOL_TREE:
		#ifdef _DEBUG
			{
				BOOL found = mTreePools.erase( (uintptr_t)poolp->getTexture() );
				llassert( found );
			}
		#else
			mTreePools.erase( (uintptr_t)poolp->getTexture() );
		#endif
		break;

	case LLDrawPool::POOL_TERRAIN:
		#ifdef _DEBUG
			{
				BOOL found = mTerrainPools.erase( (uintptr_t)poolp->getTexture() );
				llassert( found );
			}
		#else
			mTerrainPools.erase( (uintptr_t)poolp->getTexture() );
		#endif
		break;

	case LLDrawPool::POOL_BUMP:
		llassert( poolp == mBumpPool );
		mBumpPool = NULL;
		break;
	
	case LLDrawPool::POOL_MATERIALS:
		llassert(poolp == mMaterialsPool);
		mMaterialsPool = NULL;
		break;
			
	case LLDrawPool::POOL_ALPHA:
		llassert( poolp == mAlphaPool );
		mAlphaPool = NULL;
		break;

	case LLDrawPool::POOL_AVATAR:
		break; // Do nothing

	case LLDrawPool::POOL_SKY:
		llassert( poolp == mSkyPool );
		mSkyPool = NULL;
		break;

	case LLDrawPool::POOL_WATER:
		llassert( poolp == mWaterPool );
		mWaterPool = NULL;
		break;

	case LLDrawPool::POOL_GROUND:
		llassert( poolp == mGroundPool );
		mGroundPool = NULL;
		break;

	default:
		llassert(0);
		LL_WARNS() << "Invalid Pool Type in  LLPipeline::removeFromQuickLookup() type=" << poolp->getType() << LL_ENDL;
		break;
	}
}

void LLPipeline::resetDrawOrders()
{
	assertInitialized();
	// Iterate through all of the draw pools and rebuild them.
	for (pool_set_t::iterator iter = mPools.begin(); iter != mPools.end(); ++iter)
	{
		LLDrawPool *poolp = *iter;
		poolp->resetDrawOrders();
	}
}

//============================================================================
// Once-per-frame setup of hardware lights,
// including sun/moon, avatar backlight, and up to 6 local lights

void LLPipeline::setupAvatarLights(BOOL for_edit)
{
	assertInitialized();

	if (for_edit)
	{
		LLColor4 diffuse(1.f, 1.f, 1.f, 0.f);
		LLVector4 light_pos_cam(-8.f, 0.25f, 10.f, 0.f);  // w==0 => directional light
		LLMatrix4 camera_mat = LLViewerCamera::getInstance()->getModelview();
		LLMatrix4 camera_rot(camera_mat.getMat3());
		camera_rot.invert();
		LLVector4 light_pos = light_pos_cam * camera_rot;
		
		light_pos.normalize();

		LLLightState* light = gGL.getLight(1);

		if (LLPipeline::sRenderDeferred)
		{
			/*diffuse.mV[0] = powf(diffuse.mV[0], 2.2f);
			diffuse.mV[1] = powf(diffuse.mV[1], 2.2f);
			diffuse.mV[2] = powf(diffuse.mV[2], 2.2f);*/
		}

		mHWLightColors[1] = diffuse;

		light->setDiffuse(diffuse);
		light->setAmbient(LLColor4::black);
		light->setSpecular(LLColor4::black);
		light->setPosition(light_pos);
		light->setConstantAttenuation(1.f);
		light->setLinearAttenuation(0.f);
		light->setQuadraticAttenuation(0.f);
		light->setSpotExponent(0.f);
		light->setSpotCutoff(180.f);
	}
	else if (gAvatarBacklight) // Always true (unless overridden in a devs .ini)
	{
		LLVector3 opposite_pos = -1.f * mSunDir;
		LLVector3 orthog_light_pos = mSunDir % LLVector3::z_axis;
		LLVector4 backlight_pos = LLVector4(lerp(opposite_pos, orthog_light_pos, 0.3f), 0.0f);
		backlight_pos.normalize();
			
		LLColor4 light_diffuse = mSunDiffuse;
		LLColor4 backlight_diffuse(1.f - light_diffuse.mV[VRED], 1.f - light_diffuse.mV[VGREEN], 1.f - light_diffuse.mV[VBLUE], 1.f);
		F32 max_component = 0.001f;
		for (S32 i = 0; i < 3; i++)
		{
			if (backlight_diffuse.mV[i] > max_component)
			{
				max_component = backlight_diffuse.mV[i];
			}
		}
		F32 backlight_mag;
		if (gSky.getSunDirection().mV[2] >= LLSky::NIGHTTIME_ELEVATION_COS)
		{
			backlight_mag = BACKLIGHT_DAY_MAGNITUDE_OBJECT;
		}
		else
		{
			backlight_mag = BACKLIGHT_NIGHT_MAGNITUDE_OBJECT;
		}
		backlight_diffuse *= backlight_mag / max_component;

		if (LLPipeline::sRenderDeferred)
		{
			/*backlight_diffuse.mV[0] = powf(backlight_diffuse.mV[0], 2.2f);
			backlight_diffuse.mV[1] = powf(backlight_diffuse.mV[1], 2.2f);
			backlight_diffuse.mV[2] = powf(backlight_diffuse.mV[2], 2.2f);*/
		}

		mHWLightColors[1] = backlight_diffuse;

		LLLightState* light = gGL.getLight(1);

		light->setPosition(backlight_pos);
		light->setDiffuse(backlight_diffuse);
		light->setAmbient(LLColor4::black);
		light->setSpecular(LLColor4::black);
		light->setConstantAttenuation(1.f);
		light->setLinearAttenuation(0.f);
		light->setQuadraticAttenuation(0.f);
		light->setSpotExponent(0.f);
		light->setSpotCutoff(180.f);
	}
	else
	{
		LLLightState* light = gGL.getLight(1);

		mHWLightColors[1] = LLColor4::black;

		light->setDiffuse(LLColor4::black);
		light->setAmbient(LLColor4::black);
		light->setSpecular(LLColor4::black);
	}
}

static F32 calc_light_dist(LLVOVolume* light, const LLVector3& cam_pos, F32 max_dist)
{
	F32 inten = light->getLightIntensity();
	if (inten < .001f)
	{
		return max_dist;
	}
	F32 radius = light->getLightRadius();
	BOOL selected = light->isSelected();
	LLVector3 dpos = light->getRenderPosition() - cam_pos;
	F32 dist2 = dpos.lengthSquared();
	if (!selected && dist2 > (max_dist + radius)*(max_dist + radius))
	{
		return max_dist;
	}
	F32 dist = (F32) sqrt(dist2);
	dist *= 1.f / inten;
	dist -= radius;
	if (selected)
	{
		dist -= 10000.f; // selected lights get highest priority
	}
	if (light->mDrawable.notNull() && light->mDrawable->isState(LLDrawable::ACTIVE))
	{
		// moving lights get a little higher priority (too much causes artifacts)
		dist -= light->getLightRadius()*0.25f;
	}
	return dist;
}

void LLPipeline::calcNearbyLights(LLCamera& camera)
{
	assertInitialized();

	if (LLPipeline::sReflectionRender)
	{
		return;
	}

	if (mLightingDetail >= 1)
	{
		// mNearbyLight (and all light_set_t's) are sorted such that
		// begin() == the closest light and rbegin() == the farthest light
		const S32 MAX_LOCAL_LIGHTS = 6;
// 		LLVector3 cam_pos = gAgent.getCameraPositionAgent();
		LLVector3 cam_pos = LLViewerJoystick::getInstance()->getOverrideCamera() ?
						camera.getOrigin() : 
						gAgent.getPositionAgent();

		F32 max_dist = LIGHT_MAX_RADIUS * 4.f; // ignore enitrely lights > 4 * max light rad
		
		// UPDATE THE EXISTING NEARBY LIGHTS
		light_set_t cur_nearby_lights;
		for (light_set_t::iterator iter = mNearbyLights.begin();
			iter != mNearbyLights.end(); iter++)
		{
			const Light* light = &(*iter);
			LLDrawable* drawable = light->drawable;
            const LLViewerObject *vobj = light->drawable->getVObj();
<<<<<<< HEAD
            if(vobj && vobj->getAvatar() && vobj->getAvatar()->isTooComplex())
=======
            if(vobj && vobj->getAvatar() && vobj->getAvatar()->isInMuteList())
>>>>>>> 9197a865
            {
                drawable->clearState(LLDrawable::NEARBY_LIGHT);
                continue;
            }

			LLVOVolume* volight = drawable->getVOVolume();
			if (!volight || !drawable->isState(LLDrawable::LIGHT))
			{
				drawable->clearState(LLDrawable::NEARBY_LIGHT);
				continue;
			}
			if (light->fade <= -LIGHT_FADE_TIME)
			{
				drawable->clearState(LLDrawable::NEARBY_LIGHT);
				continue;
			}
			if (!sRenderAttachedLights && volight && volight->isAttachment())
			{
				drawable->clearState(LLDrawable::NEARBY_LIGHT);
				continue;
			}

			F32 dist = calc_light_dist(volight, cam_pos, max_dist);
			cur_nearby_lights.insert(Light(drawable, dist, light->fade));
		}
		mNearbyLights = cur_nearby_lights;
				
		// FIND NEW LIGHTS THAT ARE IN RANGE
		light_set_t new_nearby_lights;
		for (LLDrawable::drawable_set_t::iterator iter = mLights.begin();
			 iter != mLights.end(); ++iter)
		{
			LLDrawable* drawable = *iter;
			LLVOVolume* light = drawable->getVOVolume();
			if (!light || drawable->isState(LLDrawable::NEARBY_LIGHT))
			{
				continue;
			}
			if (light->isHUDAttachment())
			{
				continue; // no lighting from HUD objects
			}
			F32 dist = calc_light_dist(light, cam_pos, max_dist);
			if (dist >= max_dist)
			{
				continue;
			}
			if (!sRenderAttachedLights && light && light->isAttachment())
			{
				continue;
			}
			new_nearby_lights.insert(Light(drawable, dist, 0.f));
			if (new_nearby_lights.size() > (U32)MAX_LOCAL_LIGHTS)
			{
				new_nearby_lights.erase(--new_nearby_lights.end());
				const Light& last = *new_nearby_lights.rbegin();
				max_dist = last.dist;
			}
		}

		// INSERT ANY NEW LIGHTS
		for (light_set_t::iterator iter = new_nearby_lights.begin();
			 iter != new_nearby_lights.end(); iter++)
		{
			const Light* light = &(*iter);
			if (mNearbyLights.size() < (U32)MAX_LOCAL_LIGHTS)
			{
				mNearbyLights.insert(*light);
				((LLDrawable*) light->drawable)->setState(LLDrawable::NEARBY_LIGHT);
			}
			else
			{
				// crazy cast so that we can overwrite the fade value
				// even though gcc enforces sets as const
				// (fade value doesn't affect sort so this is safe)
				Light* farthest_light = (const_cast<Light*>(&(*(mNearbyLights.rbegin()))));
				if (light->dist < farthest_light->dist)
				{
					if (farthest_light->fade >= 0.f)
					{
						farthest_light->fade = -(gFrameIntervalSeconds.value());
					}
				}
				else
				{
					break; // none of the other lights are closer
				}
			}
		}
		
		//mark nearby lights not-removable.
		for (light_set_t::iterator iter = mNearbyLights.begin();
			 iter != mNearbyLights.end(); iter++)
		{
			const Light* light = &(*iter);
			((LLViewerOctreeEntryData*) light->drawable)->setVisible();
		}
	}
}

void LLPipeline::setupHWLights(LLDrawPool* pool)
{
	assertInitialized();
	
	// Ambient
	if (!LLGLSLShader::sNoFixedFunction)
	{
		gGL.syncMatrices();
		LLColor4 ambient = gSky.getTotalAmbientColor();
		gGL.setAmbientLightColor(ambient);
	}

	// Light 0 = Sun or Moon (All objects)
	{
		if (gSky.getSunDirection().mV[2] >= LLSky::NIGHTTIME_ELEVATION_COS)
		{
			mSunDir.setVec(gSky.getSunDirection());
			mSunDiffuse.setVec(gSky.getSunDiffuseColor());
		}
		else
		{
			mSunDir.setVec(gSky.getMoonDirection());
			mSunDiffuse.setVec(gSky.getMoonDiffuseColor());
		}

		F32 max_color = llmax(mSunDiffuse.mV[0], mSunDiffuse.mV[1], mSunDiffuse.mV[2]);
		if (max_color > 1.f)
		{
			mSunDiffuse *= 1.f/max_color;
		}
		mSunDiffuse.clamp();

		LLVector4 light_pos(mSunDir, 0.0f);
		LLColor4 light_diffuse = mSunDiffuse;

		if (LLPipeline::sRenderDeferred)
		{
			/*light_diffuse.mV[0] = powf(light_diffuse.mV[0], 2.2f);
			light_diffuse.mV[1] = powf(light_diffuse.mV[1], 2.2f);
			light_diffuse.mV[2] = powf(light_diffuse.mV[2], 2.2f);*/
		}

		mHWLightColors[0] = light_diffuse;

		LLLightState* light = gGL.getLight(0);
		light->setPosition(light_pos);
		light->setDiffuse(light_diffuse);
		light->setAmbient(LLColor4::black);
		light->setSpecular(LLColor4::black);
		light->setConstantAttenuation(1.f);
		light->setLinearAttenuation(0.f);
		light->setQuadraticAttenuation(0.f);
		light->setSpotExponent(0.f);
		light->setSpotCutoff(180.f);
	}
	
	// Light 1 = Backlight (for avatars)
	// (set by enableLightsAvatar)
	
	S32 cur_light = 2;
	
	// Nearby lights = LIGHT 2-7

	mLightMovingMask = 0;
	
	if (mLightingDetail >= 1)
	{
		for (light_set_t::iterator iter = mNearbyLights.begin();
			 iter != mNearbyLights.end(); ++iter)
		{
			LLDrawable* drawable = iter->drawable;
			LLVOVolume* light = drawable->getVOVolume();
			if (!light)
			{
				continue;
			}
			if (drawable->isState(LLDrawable::ACTIVE))
			{
				mLightMovingMask |= (1<<cur_light);
			}
			
			LLColor4  light_color = light->getLightColor();
			light_color.mV[3] = 0.0f;

			F32 fade = iter->fade;
			if (fade < LIGHT_FADE_TIME)
			{
				// fade in/out light
				if (fade >= 0.f)
				{
					fade = fade / LIGHT_FADE_TIME;
					((Light*) (&(*iter)))->fade += gFrameIntervalSeconds.value();
				}
				else
				{
					fade = 1.f + fade / LIGHT_FADE_TIME;
					((Light*) (&(*iter)))->fade -= gFrameIntervalSeconds.value();
				}
				fade = llclamp(fade,0.f,1.f);
				light_color *= fade;
			}

			LLVector3 light_pos(light->getRenderPosition());
			LLVector4 light_pos_gl(light_pos, 1.0f);
	
			F32 light_radius = llmax(light->getLightRadius(), 0.001f);

			F32 x = (3.f * (1.f + light->getLightFalloff())); // why this magic?  probably trying to match a historic behavior.
			float linatten = x / (light_radius); // % of brightness at radius

			mHWLightColors[cur_light] = light_color;
			LLLightState* light_state = gGL.getLight(cur_light);
			
			light_state->setPosition(light_pos_gl);
			light_state->setDiffuse(light_color);
			light_state->setAmbient(LLColor4::black);
			light_state->setConstantAttenuation(0.f);
			if (sRenderDeferred)
			{
				F32 size = light_radius*1.5f;
				light_state->setLinearAttenuation(size);
				light_state->setQuadraticAttenuation(light->getLightFalloff()*0.5f+1.f);
			}
			else
			{
				light_state->setLinearAttenuation(linatten);
				light_state->setQuadraticAttenuation(0.f);
			}
			

			if (light->isLightSpotlight() // directional (spot-)light
			    && (LLPipeline::sRenderDeferred || RenderSpotLightsInNondeferred)) // these are only rendered as GL spotlights if we're in deferred rendering mode *or* the setting forces them on
			{
				LLQuaternion quat = light->getRenderRotation();
				LLVector3 at_axis(0,0,-1); // this matches deferred rendering's object light direction
				at_axis *= quat;

				light_state->setSpotDirection(at_axis);
				light_state->setSpotCutoff(90.f);
				light_state->setSpotExponent(2.f);
	
				const LLColor4 specular(0.f, 0.f, 0.f, 0.f);
				light_state->setSpecular(specular);
			}
			else // omnidirectional (point) light
			{
				light_state->setSpotExponent(0.f);
				light_state->setSpotCutoff(180.f);
				
				// we use specular.w = 1.0 as a cheap hack for the shaders to know that this is omnidirectional rather than a spotlight
				const LLColor4 specular(0.f, 0.f, 0.f, 1.f);
				light_state->setSpecular(specular);				
			}
			cur_light++;
			if (cur_light >= 8)
			{
				break; // safety
			}
		}
	}
	for ( ; cur_light < 8 ; cur_light++)
	{
		mHWLightColors[cur_light] = LLColor4::black;
		LLLightState* light = gGL.getLight(cur_light);

		light->setDiffuse(LLColor4::black);
		light->setAmbient(LLColor4::black);
		light->setSpecular(LLColor4::black);
	}
	if (gAgentAvatarp &&
		gAgentAvatarp->mSpecialRenderMode == 3)
	{
		LLColor4  light_color = LLColor4::white;
		light_color.mV[3] = 0.0f;

		LLVector3 light_pos(LLViewerCamera::getInstance()->getOrigin());
		LLVector4 light_pos_gl(light_pos, 1.0f);

		F32 light_radius = 16.f;

			F32 x = 3.f;
		float linatten = x / (light_radius); // % of brightness at radius

		if (LLPipeline::sRenderDeferred)
		{
			/*light_color.mV[0] = powf(light_color.mV[0], 2.2f);
			light_color.mV[1] = powf(light_color.mV[1], 2.2f);
			light_color.mV[2] = powf(light_color.mV[2], 2.2f);*/
		}

		mHWLightColors[2] = light_color;
		LLLightState* light = gGL.getLight(2);

		light->setPosition(light_pos_gl);
		light->setDiffuse(light_color);
		light->setAmbient(LLColor4::black);
		light->setSpecular(LLColor4::black);
		light->setQuadraticAttenuation(0.f);
		light->setConstantAttenuation(0.f);
		light->setLinearAttenuation(linatten);
		light->setSpotExponent(0.f);
		light->setSpotCutoff(180.f);
	}

	// Init GL state
	if (!LLGLSLShader::sNoFixedFunction)
	{
		glDisable(GL_LIGHTING);
	}

	for (S32 i = 0; i < 8; ++i)
	{
		gGL.getLight(i)->disable();
	}
	mLightMask = 0;
}

void LLPipeline::enableLights(U32 mask)
{
	assertInitialized();

	if (mLightingDetail == 0)
	{
		mask &= 0xf003; // sun and backlight only (and fullbright bit)
	}
	if (mLightMask != mask)
	{
		stop_glerror();
		if (!mLightMask)
		{
			if (!LLGLSLShader::sNoFixedFunction)
			{
				glEnable(GL_LIGHTING);
			}
		}
		if (mask)
		{
			stop_glerror();
			for (S32 i=0; i<8; i++)
			{
				LLLightState* light = gGL.getLight(i);
				if (mask & (1<<i))
				{
					light->enable();
					light->setDiffuse(mHWLightColors[i]);
				}
				else
				{
					light->disable();
					light->setDiffuse(LLColor4::black);
				}
			}
			stop_glerror();
		}
		else
		{
			if (!LLGLSLShader::sNoFixedFunction)
			{
				glDisable(GL_LIGHTING);
			}
		}
		mLightMask = mask;
		stop_glerror();

		LLColor4 ambient = gSky.getTotalAmbientColor();
		gGL.setAmbientLightColor(ambient);
	}
}

void LLPipeline::enableLightsStatic()
{
	assertInitialized();
	U32 mask = 0x01; // Sun
	if (mLightingDetail >= 2)
	{
		mask |= mLightMovingMask; // Hardware moving lights
	}
	else
	{
		mask |= 0xff & (~2); // Hardware local lights
	}
	enableLights(mask);
}

void LLPipeline::enableLightsDynamic()
{
	assertInitialized();
	U32 mask = 0xff & (~2); // Local lights
	enableLights(mask);
	
	if (isAgentAvatarValid() && getLightingDetail() <= 0)
	{
		if (gAgentAvatarp->mSpecialRenderMode == 0) // normal
		{
			gPipeline.enableLightsAvatar();
		}
		else if (gAgentAvatarp->mSpecialRenderMode >= 1)  // anim preview
		{
			gPipeline.enableLightsAvatarEdit(LLColor4(0.7f, 0.6f, 0.3f, 1.f));
		}
	}
}

void LLPipeline::enableLightsAvatar()
{
	U32 mask = 0xff; // All lights
	setupAvatarLights(FALSE);
	enableLights(mask);
}

void LLPipeline::enableLightsPreview()
{
	disableLights();

	if (!LLGLSLShader::sNoFixedFunction)
	{
		glEnable(GL_LIGHTING);
	}

	LLColor4 ambient = PreviewAmbientColor;
	gGL.setAmbientLightColor(ambient);

	LLColor4 diffuse0 = PreviewDiffuse0;
	LLColor4 specular0 = PreviewSpecular0;
	LLColor4 diffuse1 = PreviewDiffuse1;
	LLColor4 specular1 = PreviewSpecular1;
	LLColor4 diffuse2 = PreviewDiffuse2;
	LLColor4 specular2 = PreviewSpecular2;

	LLVector3 dir0 = PreviewDirection0;
	LLVector3 dir1 = PreviewDirection1;
	LLVector3 dir2 = PreviewDirection2;

	dir0.normVec();
	dir1.normVec();
	dir2.normVec();
	
	LLVector4 light_pos(dir0, 0.0f);

	LLLightState* light = gGL.getLight(1);

	light->enable();
	light->setPosition(light_pos);
	light->setDiffuse(diffuse0);
	light->setAmbient(LLColor4::black);
	light->setSpecular(specular0);
	light->setSpotExponent(0.f);
	light->setSpotCutoff(180.f);

	light_pos = LLVector4(dir1, 0.f);

	light = gGL.getLight(2);
	light->enable();
	light->setPosition(light_pos);
	light->setDiffuse(diffuse1);
	light->setAmbient(LLColor4::black);
	light->setSpecular(specular1);
	light->setSpotExponent(0.f);
	light->setSpotCutoff(180.f);

	light_pos = LLVector4(dir2, 0.f);
	light = gGL.getLight(3);
	light->enable();
	light->setPosition(light_pos);
	light->setDiffuse(diffuse2);
	light->setAmbient(LLColor4::black);
	light->setSpecular(specular2);
	light->setSpotExponent(0.f);
	light->setSpotCutoff(180.f);
}


void LLPipeline::enableLightsAvatarEdit(const LLColor4& color)
{
	U32 mask = 0x2002; // Avatar backlight only, set ambient
	setupAvatarLights(TRUE);
	enableLights(mask);

	gGL.setAmbientLightColor(color);
}

void LLPipeline::enableLightsFullbright(const LLColor4& color)
{
	assertInitialized();
	U32 mask = 0x1000; // Non-0 mask, set ambient
	enableLights(mask);

	gGL.setAmbientLightColor(color);
}

void LLPipeline::disableLights()
{
	enableLights(0); // no lighting (full bright)
}

//============================================================================

class LLMenuItemGL;
class LLInvFVBridge;
struct cat_folder_pair;
class LLVOBranch;
class LLVOLeaf;

void LLPipeline::findReferences(LLDrawable *drawablep)
{
	assertInitialized();
	if (mLights.find(drawablep) != mLights.end())
	{
		LL_INFOS() << "In mLights" << LL_ENDL;
	}
	if (std::find(mMovedList.begin(), mMovedList.end(), drawablep) != mMovedList.end())
	{
		LL_INFOS() << "In mMovedList" << LL_ENDL;
	}
	if (std::find(mShiftList.begin(), mShiftList.end(), drawablep) != mShiftList.end())
	{
		LL_INFOS() << "In mShiftList" << LL_ENDL;
	}
	if (mRetexturedList.find(drawablep) != mRetexturedList.end())
	{
		LL_INFOS() << "In mRetexturedList" << LL_ENDL;
	}
	
	if (std::find(mBuildQ1.begin(), mBuildQ1.end(), drawablep) != mBuildQ1.end())
	{
		LL_INFOS() << "In mBuildQ1" << LL_ENDL;
	}
	if (std::find(mBuildQ2.begin(), mBuildQ2.end(), drawablep) != mBuildQ2.end())
	{
		LL_INFOS() << "In mBuildQ2" << LL_ENDL;
	}

	S32 count;
	
	count = gObjectList.findReferences(drawablep);
	if (count)
	{
		LL_INFOS() << "In other drawables: " << count << " references" << LL_ENDL;
	}
}

BOOL LLPipeline::verify()
{
	BOOL ok = assertInitialized();
	if (ok) 
	{
		for (pool_set_t::iterator iter = mPools.begin(); iter != mPools.end(); ++iter)
		{
			LLDrawPool *poolp = *iter;
			if (!poolp->verify())
			{
				ok = FALSE;
			}
		}
	}

	if (!ok)
	{
		LL_WARNS() << "Pipeline verify failed!" << LL_ENDL;
	}
	return ok;
}

//////////////////////////////
//
// Collision detection
//
//

///////////////////////////////////////////////////////////////////////////////////////////////////////////////////////////////////////////////////////////////////////////////////////////////////////
/**
 *	A method to compute a ray-AABB intersection.
 *	Original code by Andrew Woo, from "Graphics Gems", Academic Press, 1990
 *	Optimized code by Pierre Terdiman, 2000 (~20-30% faster on my Celeron 500)
 *	Epsilon value added by Klaus Hartmann. (discarding it saves a few cycles only)
 *
 *	Hence this version is faster as well as more robust than the original one.
 *
 *	Should work provided:
 *	1) the integer representation of 0.0f is 0x00000000
 *	2) the sign bit of the float is the most significant one
 *
 *	Report bugs: p.terdiman@codercorner.com
 *
 *	\param		aabb		[in] the axis-aligned bounding box
 *	\param		origin		[in] ray origin
 *	\param		dir			[in] ray direction
 *	\param		coord		[out] impact coordinates
 *	\return		true if ray intersects AABB
 */
///////////////////////////////////////////////////////////////////////////////////////////////////////////////////////////////////////////////////////////////////////////////////////////////////////
//#define RAYAABB_EPSILON 0.00001f
#define IR(x)	((U32&)x)

bool LLRayAABB(const LLVector3 &center, const LLVector3 &size, const LLVector3& origin, const LLVector3& dir, LLVector3 &coord, F32 epsilon)
{
	BOOL Inside = TRUE;
	LLVector3 MinB = center - size;
	LLVector3 MaxB = center + size;
	LLVector3 MaxT;
	MaxT.mV[VX]=MaxT.mV[VY]=MaxT.mV[VZ]=-1.0f;

	// Find candidate planes.
	for(U32 i=0;i<3;i++)
	{
		if(origin.mV[i] < MinB.mV[i])
		{
			coord.mV[i]	= MinB.mV[i];
			Inside		= FALSE;

			// Calculate T distances to candidate planes
			if(IR(dir.mV[i]))	MaxT.mV[i] = (MinB.mV[i] - origin.mV[i]) / dir.mV[i];
		}
		else if(origin.mV[i] > MaxB.mV[i])
		{
			coord.mV[i]	= MaxB.mV[i];
			Inside		= FALSE;

			// Calculate T distances to candidate planes
			if(IR(dir.mV[i]))	MaxT.mV[i] = (MaxB.mV[i] - origin.mV[i]) / dir.mV[i];
		}
	}

	// Ray origin inside bounding box
	if(Inside)
	{
		coord = origin;
		return true;
	}

	// Get largest of the maxT's for final choice of intersection
	U32 WhichPlane = 0;
	if(MaxT.mV[1] > MaxT.mV[WhichPlane])	WhichPlane = 1;
	if(MaxT.mV[2] > MaxT.mV[WhichPlane])	WhichPlane = 2;

	// Check final candidate actually inside box
	if(IR(MaxT.mV[WhichPlane])&0x80000000) return false;

	for(U32 i=0;i<3;i++)
	{
		if(i!=WhichPlane)
		{
			coord.mV[i] = origin.mV[i] + MaxT.mV[WhichPlane] * dir.mV[i];
			if (epsilon > 0)
			{
				if(coord.mV[i] < MinB.mV[i] - epsilon || coord.mV[i] > MaxB.mV[i] + epsilon)	return false;
			}
			else
			{
				if(coord.mV[i] < MinB.mV[i] || coord.mV[i] > MaxB.mV[i])	return false;
			}
		}
	}
	return true;	// ray hits box
}

//////////////////////////////
//
// Macros, functions, and inline methods from other classes
//
//

void LLPipeline::setLight(LLDrawable *drawablep, BOOL is_light)
{
	if (drawablep && assertInitialized())
	{
		if (is_light)
		{
			mLights.insert(drawablep);
			drawablep->setState(LLDrawable::LIGHT);
		}
		else
		{
			drawablep->clearState(LLDrawable::LIGHT);
			mLights.erase(drawablep);
		}
	}
}

//static
void LLPipeline::toggleRenderType(U32 type)
{
	gPipeline.mRenderTypeEnabled[type] = !gPipeline.mRenderTypeEnabled[type];
	if (type == LLPipeline::RENDER_TYPE_WATER)
	{
		gPipeline.mRenderTypeEnabled[LLPipeline::RENDER_TYPE_VOIDWATER] = !gPipeline.mRenderTypeEnabled[LLPipeline::RENDER_TYPE_VOIDWATER];
	}
}

//static
void LLPipeline::toggleRenderTypeControl(void* data)
{
	U32 type = (U32)(intptr_t)data;
	U32 bit = (1<<type);
	if (gPipeline.hasRenderType(type))
	{
		LL_INFOS() << "Toggling render type mask " << std::hex << bit << " off" << std::dec << LL_ENDL;
	}
	else
	{
		LL_INFOS() << "Toggling render type mask " << std::hex << bit << " on" << std::dec << LL_ENDL;
	}
	gPipeline.toggleRenderType(type);
}

//static
BOOL LLPipeline::hasRenderTypeControl(void* data)
{
	U32 type = (U32)(intptr_t)data;
	return gPipeline.hasRenderType(type);
}

// Allows UI items labeled "Hide foo" instead of "Show foo"
//static
BOOL LLPipeline::toggleRenderTypeControlNegated(void* data)
{
	S32 type = (S32)(intptr_t)data;
	return !gPipeline.hasRenderType(type);
}

//static
void LLPipeline::toggleRenderDebug(void* data)
{
	U32 bit = (U32)(intptr_t)data;
	if (gPipeline.hasRenderDebugMask(bit))
	{
		LL_INFOS() << "Toggling render debug mask " << std::hex << bit << " off" << std::dec << LL_ENDL;
	}
	else
	{
		LL_INFOS() << "Toggling render debug mask " << std::hex << bit << " on" << std::dec << LL_ENDL;
	}
	gPipeline.mRenderDebugMask ^= bit;
}


//static
BOOL LLPipeline::toggleRenderDebugControl(void* data)
{
	U32 bit = (U32)(intptr_t)data;
	return gPipeline.hasRenderDebugMask(bit);
}

//static
void LLPipeline::toggleRenderDebugFeature(void* data)
{
	U32 bit = (U32)(intptr_t)data;
	gPipeline.mRenderDebugFeatureMask ^= bit;
}


//static
BOOL LLPipeline::toggleRenderDebugFeatureControl(void* data)
{
	U32 bit = (U32)(intptr_t)data;
	return gPipeline.hasRenderDebugFeatureMask(bit);
}

void LLPipeline::setRenderDebugFeatureControl(U32 bit, bool value)
{
	if (value)
	{
		gPipeline.mRenderDebugFeatureMask |= bit;
	}
	else
	{
		gPipeline.mRenderDebugFeatureMask &= !bit;
	}
}

void LLPipeline::pushRenderDebugFeatureMask()
{
	mRenderDebugFeatureStack.push(mRenderDebugFeatureMask);
}

void LLPipeline::popRenderDebugFeatureMask()
{
	if (mRenderDebugFeatureStack.empty())
	{
		LL_ERRS() << "Depleted render feature stack." << LL_ENDL;
	}

	mRenderDebugFeatureMask = mRenderDebugFeatureStack.top();
	mRenderDebugFeatureStack.pop();
}

// static
void LLPipeline::setRenderScriptedBeacons(BOOL val)
{
	sRenderScriptedBeacons = val;
}

// static
void LLPipeline::toggleRenderScriptedBeacons(void*)
{
	sRenderScriptedBeacons = !sRenderScriptedBeacons;
}

// static
BOOL LLPipeline::getRenderScriptedBeacons(void*)
{
	return sRenderScriptedBeacons;
}

// static
void LLPipeline::setRenderScriptedTouchBeacons(BOOL val)
{
	sRenderScriptedTouchBeacons = val;
}

// static
void LLPipeline::toggleRenderScriptedTouchBeacons(void*)
{
	sRenderScriptedTouchBeacons = !sRenderScriptedTouchBeacons;
}

// static
BOOL LLPipeline::getRenderScriptedTouchBeacons(void*)
{
	return sRenderScriptedTouchBeacons;
}

// static
void LLPipeline::setRenderMOAPBeacons(BOOL val)
{
	sRenderMOAPBeacons = val;
}

// static
void LLPipeline::toggleRenderMOAPBeacons(void*)
{
	sRenderMOAPBeacons = !sRenderMOAPBeacons;
}

// static
BOOL LLPipeline::getRenderMOAPBeacons(void*)
{
	return sRenderMOAPBeacons;
}

// static
void LLPipeline::setRenderPhysicalBeacons(BOOL val)
{
	sRenderPhysicalBeacons = val;
}

// static
void LLPipeline::toggleRenderPhysicalBeacons(void*)
{
	sRenderPhysicalBeacons = !sRenderPhysicalBeacons;
}

// static
BOOL LLPipeline::getRenderPhysicalBeacons(void*)
{
	return sRenderPhysicalBeacons;
}

// static
void LLPipeline::setRenderParticleBeacons(BOOL val)
{
	sRenderParticleBeacons = val;
}

// static
void LLPipeline::toggleRenderParticleBeacons(void*)
{
	sRenderParticleBeacons = !sRenderParticleBeacons;
}

// static
BOOL LLPipeline::getRenderParticleBeacons(void*)
{
	return sRenderParticleBeacons;
}

// static
void LLPipeline::setRenderSoundBeacons(BOOL val)
{
	sRenderSoundBeacons = val;
}

// static
void LLPipeline::toggleRenderSoundBeacons(void*)
{
	sRenderSoundBeacons = !sRenderSoundBeacons;
}

// static
BOOL LLPipeline::getRenderSoundBeacons(void*)
{
	return sRenderSoundBeacons;
}

// static
void LLPipeline::setRenderBeacons(BOOL val)
{
	sRenderBeacons = val;
}

// static
void LLPipeline::toggleRenderBeacons(void*)
{
	sRenderBeacons = !sRenderBeacons;
}

// static
BOOL LLPipeline::getRenderBeacons(void*)
{
	return sRenderBeacons;
}

// static
void LLPipeline::setRenderHighlights(BOOL val)
{
	sRenderHighlight = val;
}

// static
void LLPipeline::toggleRenderHighlights(void*)
{
	sRenderHighlight = !sRenderHighlight;
}

// static
BOOL LLPipeline::getRenderHighlights(void*)
{
	return sRenderHighlight;
}

// static
void LLPipeline::setRenderHighlightTextureChannel(LLRender::eTexIndex channel)
{
	sRenderHighlightTextureChannel = channel;
}

LLVOPartGroup* LLPipeline::lineSegmentIntersectParticle(const LLVector4a& start, const LLVector4a& end, LLVector4a* intersection,
														S32* face_hit)
{
	LLVector4a local_end = end;

	LLVector4a position;

	LLDrawable* drawable = NULL;

	for (LLWorld::region_list_t::const_iterator iter = LLWorld::getInstance()->getRegionList().begin(); 
			iter != LLWorld::getInstance()->getRegionList().end(); ++iter)
	{
		LLViewerRegion* region = *iter;

		LLSpatialPartition* part = region->getSpatialPartition(LLViewerRegion::PARTITION_PARTICLE);
		if (part && hasRenderType(part->mDrawableType))
		{
			LLDrawable* hit = part->lineSegmentIntersect(start, local_end, TRUE, FALSE, face_hit, &position, NULL, NULL, NULL);
			if (hit)
			{
				drawable = hit;
				local_end = position;						
			}
		}
	}

	LLVOPartGroup* ret = NULL;
	if (drawable)
	{
		//make sure we're returning an LLVOPartGroup
		llassert(drawable->getVObj()->getPCode() == LLViewerObject::LL_VO_PART_GROUP);
		ret = (LLVOPartGroup*) drawable->getVObj().get();
	}
		
	if (intersection)
	{
		*intersection = position;
	}

	return ret;
}

LLViewerObject* LLPipeline::lineSegmentIntersectInWorld(const LLVector4a& start, const LLVector4a& end,
														BOOL pick_transparent,
														BOOL pick_rigged,
														S32* face_hit,
														LLVector4a* intersection,         // return the intersection point
														LLVector2* tex_coord,            // return the texture coordinates of the intersection point
														LLVector4a* normal,               // return the surface normal at the intersection point
														LLVector4a* tangent             // return the surface tangent at the intersection point
	)
{
	LLDrawable* drawable = NULL;

	LLVector4a local_end = end;

	LLVector4a position;

	sPickAvatar = FALSE; //LLToolMgr::getInstance()->inBuildMode() ? FALSE : TRUE;
	
	for (LLWorld::region_list_t::const_iterator iter = LLWorld::getInstance()->getRegionList().begin(); 
			iter != LLWorld::getInstance()->getRegionList().end(); ++iter)
	{
		LLViewerRegion* region = *iter;

		for (U32 j = 0; j < LLViewerRegion::NUM_PARTITIONS; j++)
		{
			if ((j == LLViewerRegion::PARTITION_VOLUME) || 
				(j == LLViewerRegion::PARTITION_BRIDGE) || 
				(j == LLViewerRegion::PARTITION_TERRAIN) ||
				(j == LLViewerRegion::PARTITION_TREE) ||
				(j == LLViewerRegion::PARTITION_GRASS))  // only check these partitions for now
			{
				LLSpatialPartition* part = region->getSpatialPartition(j);
				if (part && hasRenderType(part->mDrawableType))
				{
					LLDrawable* hit = part->lineSegmentIntersect(start, local_end, pick_transparent, pick_rigged, face_hit, &position, tex_coord, normal, tangent);
					if (hit)
					{
						drawable = hit;
						local_end = position;						
					}
				}
			}
		}
	}
	
	if (!sPickAvatar)
	{
		//save hit info in case we need to restore
		//due to attachment override
		LLVector4a local_normal;
		LLVector4a local_tangent;
		LLVector2 local_texcoord;
		S32 local_face_hit = -1;

		if (face_hit)
		{ 
			local_face_hit = *face_hit;
		}
		if (tex_coord)
		{
			local_texcoord = *tex_coord;
		}
		if (tangent)
		{
			local_tangent = *tangent;
		}
		else
		{
			local_tangent.clear();
		}
		if (normal)
		{
			local_normal = *normal;
		}
		else
		{
			local_normal.clear();
		}
				
		const F32 ATTACHMENT_OVERRIDE_DIST = 0.1f;

		//check against avatars
		sPickAvatar = TRUE;
		for (LLWorld::region_list_t::const_iterator iter = LLWorld::getInstance()->getRegionList().begin(); 
				iter != LLWorld::getInstance()->getRegionList().end(); ++iter)
		{
			LLViewerRegion* region = *iter;

			LLSpatialPartition* part = region->getSpatialPartition(LLViewerRegion::PARTITION_BRIDGE);
			if (part && hasRenderType(part->mDrawableType))
			{
				LLDrawable* hit = part->lineSegmentIntersect(start, local_end, pick_transparent, pick_rigged, face_hit, &position, tex_coord, normal, tangent);
				if (hit)
				{
					LLVector4a delta;
					delta.setSub(position, local_end);

					if (!drawable || 
						!drawable->getVObj()->isAttachment() ||
						delta.getLength3().getF32() > ATTACHMENT_OVERRIDE_DIST)
					{ //avatar overrides if previously hit drawable is not an attachment or 
					  //attachment is far enough away from detected intersection
						drawable = hit;
						local_end = position;						
					}
					else
					{ //prioritize attachments over avatars
						position = local_end;

						if (face_hit)
						{
							*face_hit = local_face_hit;
						}
						if (tex_coord)
						{
							*tex_coord = local_texcoord;
						}
						if (tangent)
						{
							*tangent = local_tangent;
						}
						if (normal)
						{
							*normal = local_normal;
						}
					}
				}
			}
		}
	}

	//check all avatar nametags (silly, isn't it?)
	for (std::vector< LLCharacter* >::iterator iter = LLCharacter::sInstances.begin();
		iter != LLCharacter::sInstances.end();
		++iter)
	{
		LLVOAvatar* av = (LLVOAvatar*) *iter;
		if (av->mNameText.notNull()
			&& av->mNameText->lineSegmentIntersect(start, local_end, position))
		{
			drawable = av->mDrawable;
			local_end = position;
		}
	}

	if (intersection)
	{
		*intersection = position;
	}

	return drawable ? drawable->getVObj().get() : NULL;
}

LLViewerObject* LLPipeline::lineSegmentIntersectInHUD(const LLVector4a& start, const LLVector4a& end,
													  BOOL pick_transparent,													
													  S32* face_hit,
													  LLVector4a* intersection,         // return the intersection point
													  LLVector2* tex_coord,            // return the texture coordinates of the intersection point
													  LLVector4a* normal,               // return the surface normal at the intersection point
													  LLVector4a* tangent				// return the surface tangent at the intersection point
	)
{
	LLDrawable* drawable = NULL;

	for (LLWorld::region_list_t::const_iterator iter = LLWorld::getInstance()->getRegionList().begin(); 
			iter != LLWorld::getInstance()->getRegionList().end(); ++iter)
	{
		LLViewerRegion* region = *iter;

		BOOL toggle = FALSE;
		if (!hasRenderType(LLPipeline::RENDER_TYPE_HUD))
		{
			toggleRenderType(LLPipeline::RENDER_TYPE_HUD);
			toggle = TRUE;
		}

		LLSpatialPartition* part = region->getSpatialPartition(LLViewerRegion::PARTITION_HUD);
		if (part)
		{
			LLDrawable* hit = part->lineSegmentIntersect(start, end, pick_transparent, FALSE, face_hit, intersection, tex_coord, normal, tangent);
			if (hit)
			{
				drawable = hit;
			}
		}

		if (toggle)
		{
			toggleRenderType(LLPipeline::RENDER_TYPE_HUD);
		}
	}
	return drawable ? drawable->getVObj().get() : NULL;
}

LLSpatialPartition* LLPipeline::getSpatialPartition(LLViewerObject* vobj)
{
	if (vobj)
	{
		LLViewerRegion* region = vobj->getRegion();
		if (region)
		{
			return region->getSpatialPartition(vobj->getPartitionType());
		}
	}
	return NULL;
}

void LLPipeline::resetVertexBuffers(LLDrawable* drawable)
{
	if (!drawable)
	{
		return;
	}

	for (S32 i = 0; i < drawable->getNumFaces(); i++)
	{
		LLFace* facep = drawable->getFace(i);
		if (facep)
		{
			facep->clearVertexBuffer();
		}
	}
}

void LLPipeline::resetVertexBuffers()
{	
	mResetVertexBuffers = true;
}

static LLTrace::BlockTimerStatHandle FTM_RESET_VB("Reset VB");

void LLPipeline::doResetVertexBuffers(bool forced)
{
	if (!mResetVertexBuffers)
	{
		return;
	}
	if(!forced && LLSpatialPartition::sTeleportRequested)
	{
		if(gAgent.getTeleportState() != LLAgent::TELEPORT_NONE)
		{
			return; //wait for teleporting to finish
		}
		else
		{
			//teleporting aborted
			LLSpatialPartition::sTeleportRequested = FALSE;
			mResetVertexBuffers = false;
			return;
		}
	}

	LL_RECORD_BLOCK_TIME(FTM_RESET_VB);
	mResetVertexBuffers = false;

	mCubeVB = NULL;

	for (LLWorld::region_list_t::const_iterator iter = LLWorld::getInstance()->getRegionList().begin(); 
			iter != LLWorld::getInstance()->getRegionList().end(); ++iter)
	{
		LLViewerRegion* region = *iter;
		for (U32 i = 0; i < LLViewerRegion::NUM_PARTITIONS; i++)
		{
			LLSpatialPartition* part = region->getSpatialPartition(i);
			if (part)
			{
				part->resetVertexBuffers();
			}
		}
	}
	if(LLSpatialPartition::sTeleportRequested)
	{
		LLSpatialPartition::sTeleportRequested = FALSE;

		LLWorld::getInstance()->clearAllVisibleObjects();
		clearRebuildDrawables();
	}

	resetDrawOrders();

	gSky.resetVertexBuffers();

	LLVOPartGroup::destroyGL();

	if ( LLPathingLib::getInstance() )
	{
		LLPathingLib::getInstance()->cleanupVBOManager();
	}
	LLVOPartGroup::destroyGL();

	LLVertexBuffer::cleanupClass();
	
	//delete all name pool caches
	LLGLNamePool::cleanupPools();

	

	if (LLVertexBuffer::sGLCount > 0)
	{
		LL_WARNS() << "VBO wipe failed -- " << LLVertexBuffer::sGLCount << " buffers remaining." << LL_ENDL;
	}

	LLVertexBuffer::unbind();	
	
	updateRenderBump();
	updateRenderDeferred();

	sUseTriStrips = gSavedSettings.getBOOL("RenderUseTriStrips");
	LLVertexBuffer::sUseStreamDraw = gSavedSettings.getBOOL("RenderUseStreamVBO");
	LLVertexBuffer::sUseVAO = gSavedSettings.getBOOL("RenderUseVAO");
	LLVertexBuffer::sPreferStreamDraw = gSavedSettings.getBOOL("RenderPreferStreamDraw");
	LLVertexBuffer::sEnableVBOs = gSavedSettings.getBOOL("RenderVBOEnable");
	LLVertexBuffer::sDisableVBOMapping = LLVertexBuffer::sEnableVBOs && gSavedSettings.getBOOL("RenderVBOMappingDisable") ;
	sBakeSunlight = gSavedSettings.getBOOL("RenderBakeSunlight");
	sNoAlpha = gSavedSettings.getBOOL("RenderNoAlpha");
	LLPipeline::sTextureBindTest = gSavedSettings.getBOOL("RenderDebugTextureBind");

	LLVertexBuffer::initClass(LLVertexBuffer::sEnableVBOs, LLVertexBuffer::sDisableVBOMapping);

	LLVOPartGroup::restoreGL();
}

void LLPipeline::renderObjects(U32 type, U32 mask, BOOL texture, BOOL batch_texture)
{
	assertInitialized();
	gGL.loadMatrix(gGLModelView);
	gGLLastMatrix = NULL;
	mSimplePool->pushBatches(type, mask, texture, batch_texture);
	gGL.loadMatrix(gGLModelView);
	gGLLastMatrix = NULL;		
}

void LLPipeline::renderMaskedObjects(U32 type, U32 mask, BOOL texture, BOOL batch_texture)
{
	assertInitialized();
	gGL.loadMatrix(gGLModelView);
	gGLLastMatrix = NULL;
	mAlphaMaskPool->pushMaskBatches(type, mask, texture, batch_texture);
	gGL.loadMatrix(gGLModelView);
	gGLLastMatrix = NULL;		
}


void apply_cube_face_rotation(U32 face)
{
	switch (face)
	{
		case 0: 
			gGL.rotatef(90.f, 0, 1, 0);
			gGL.rotatef(180.f, 1, 0, 0);
		break;
		case 2: 
			gGL.rotatef(-90.f, 1, 0, 0);
		break;
		case 4:
			gGL.rotatef(180.f, 0, 1, 0);
			gGL.rotatef(180.f, 0, 0, 1);
		break;
		case 1: 
			gGL.rotatef(-90.f, 0, 1, 0);
			gGL.rotatef(180.f, 1, 0, 0);
		break;
		case 3:
			gGL.rotatef(90, 1, 0, 0);
		break;
		case 5: 
			gGL.rotatef(180, 0, 0, 1);
		break;
	}
}

void validate_framebuffer_object()
{                                                           
	GLenum status;                                            
	status = glCheckFramebufferStatus(GL_FRAMEBUFFER_EXT); 
	switch(status) 
	{                                          
		case GL_FRAMEBUFFER_COMPLETE:                       
			//framebuffer OK, no error.
			break;
		case GL_FRAMEBUFFER_INCOMPLETE_MISSING_ATTACHMENT:
			// frame buffer not OK: probably means unsupported depth buffer format
			LL_ERRS() << "Framebuffer Incomplete Missing Attachment." << LL_ENDL;
			break;
		case GL_FRAMEBUFFER_INCOMPLETE_ATTACHMENT:
			// frame buffer not OK: probably means unsupported depth buffer format
			LL_ERRS() << "Framebuffer Incomplete Attachment." << LL_ENDL;
			break; 
		case GL_FRAMEBUFFER_UNSUPPORTED:                    
			/* choose different formats */                        
			LL_ERRS() << "Framebuffer unsupported." << LL_ENDL;
			break;                                                
		default:                                                
			LL_ERRS() << "Unknown framebuffer status." << LL_ENDL;
			break;
	}
}

void LLPipeline::bindScreenToTexture() 
{
	
}

static LLTrace::BlockTimerStatHandle FTM_RENDER_BLOOM("Bloom");

void LLPipeline::renderBloom(BOOL for_snapshot, F32 zoom_factor, int subfield)
{
	if (!(gPipeline.canUseVertexShaders() &&
		sRenderGlow))
	{
		return;
	}

	LLVertexBuffer::unbind();
	LLGLState::checkStates();
	LLGLState::checkTextureChannels();

	assertInitialized();

	if (gUseWireframe)
	{
		glPolygonMode(GL_FRONT_AND_BACK, GL_FILL);
	}

	LLVector2 tc1(0,0);
	LLVector2 tc2((F32) mScreen.getWidth()*2,
				  (F32) mScreen.getHeight()*2);

	LL_RECORD_BLOCK_TIME(FTM_RENDER_BLOOM);
	gGL.color4f(1,1,1,1);
	LLGLDepthTest depth(GL_FALSE);
	LLGLDisable blend(GL_BLEND);
	LLGLDisable cull(GL_CULL_FACE);
	
	enableLightsFullbright(LLColor4(1,1,1,1));

	gGL.matrixMode(LLRender::MM_PROJECTION);
	gGL.pushMatrix();
	gGL.loadIdentity();
	gGL.matrixMode(LLRender::MM_MODELVIEW);
	gGL.pushMatrix();
	gGL.loadIdentity();

	LLGLDisable test(GL_ALPHA_TEST);

	gGL.setColorMask(true, true);
	glClearColor(0,0,0,0);
		
	{
		{
			LL_RECORD_BLOCK_TIME(FTM_RENDER_BLOOM_FBO);
			mGlow[2].bindTarget();
			mGlow[2].clear();
		}
		
		gGlowExtractProgram.bind();
		F32 minLum = llmax((F32) RenderGlowMinLuminance, 0.0f);
		F32 maxAlpha = RenderGlowMaxExtractAlpha;		
		F32 warmthAmount = RenderGlowWarmthAmount;	
		LLVector3 lumWeights = RenderGlowLumWeights;
		LLVector3 warmthWeights = RenderGlowWarmthWeights;


		gGlowExtractProgram.uniform1f(LLShaderMgr::GLOW_MIN_LUMINANCE, minLum);
		gGlowExtractProgram.uniform1f(LLShaderMgr::GLOW_MAX_EXTRACT_ALPHA, maxAlpha);
		gGlowExtractProgram.uniform3f(LLShaderMgr::GLOW_LUM_WEIGHTS, lumWeights.mV[0], lumWeights.mV[1], lumWeights.mV[2]);
		gGlowExtractProgram.uniform3f(LLShaderMgr::GLOW_WARMTH_WEIGHTS, warmthWeights.mV[0], warmthWeights.mV[1], warmthWeights.mV[2]);
		gGlowExtractProgram.uniform1f(LLShaderMgr::GLOW_WARMTH_AMOUNT, warmthAmount);
		LLGLEnable blend_on(GL_BLEND);
		LLGLEnable test(GL_ALPHA_TEST);
		
		gGL.setSceneBlendType(LLRender::BT_ADD_WITH_ALPHA);
		
		mScreen.bindTexture(0, 0);
		
		gGL.color4f(1,1,1,1);
		gPipeline.enableLightsFullbright(LLColor4(1,1,1,1));
		gGL.begin(LLRender::TRIANGLE_STRIP);
		gGL.texCoord2f(tc1.mV[0], tc1.mV[1]);
		gGL.vertex2f(-1,-1);
		
		gGL.texCoord2f(tc1.mV[0], tc2.mV[1]);
		gGL.vertex2f(-1,3);
		
		gGL.texCoord2f(tc2.mV[0], tc1.mV[1]);
		gGL.vertex2f(3,-1);
		
		gGL.end();
		
		gGL.getTexUnit(0)->unbind(mScreen.getUsage());

		mGlow[2].flush();
	}

	tc1.setVec(0,0);
	tc2.setVec(2,2);

	// power of two between 1 and 1024
	U32 glowResPow = RenderGlowResolutionPow;
	const U32 glow_res = llmax(1, 
		llmin(1024, 1 << glowResPow));

	S32 kernel = RenderGlowIterations*2;
	F32 delta = RenderGlowWidth / glow_res;
	// Use half the glow width if we have the res set to less than 9 so that it looks
	// almost the same in either case.
	if (glowResPow < 9)
	{
		delta *= 0.5f;
	}
	F32 strength = RenderGlowStrength;

	gGlowProgram.bind();
	gGlowProgram.uniform1f(LLShaderMgr::GLOW_STRENGTH, strength);

	for (S32 i = 0; i < kernel; i++)
	{
		{
			LL_RECORD_BLOCK_TIME(FTM_RENDER_BLOOM_FBO);
			mGlow[i%2].bindTarget();
			mGlow[i%2].clear();
		}
			
		if (i == 0)
		{
			gGL.getTexUnit(0)->bind(&mGlow[2]);
		}
		else
		{
			gGL.getTexUnit(0)->bind(&mGlow[(i-1)%2]);
		}

		if (i%2 == 0)
		{
			gGlowProgram.uniform2f(LLShaderMgr::GLOW_DELTA, delta, 0);
		}
		else
		{
			gGlowProgram.uniform2f(LLShaderMgr::GLOW_DELTA, 0, delta);
		}

		gGL.begin(LLRender::TRIANGLE_STRIP);
		gGL.texCoord2f(tc1.mV[0], tc1.mV[1]);
		gGL.vertex2f(-1,-1);
		
		gGL.texCoord2f(tc1.mV[0], tc2.mV[1]);
		gGL.vertex2f(-1,3);
		
		gGL.texCoord2f(tc2.mV[0], tc1.mV[1]);
		gGL.vertex2f(3,-1);
		
		gGL.end();
		
		mGlow[i%2].flush();
	}

	gGlowProgram.unbind();

	/*if (LLRenderTarget::sUseFBO)
	{
		LL_RECORD_BLOCK_TIME(FTM_RENDER_BLOOM_FBO);
		glBindFramebuffer(GL_FRAMEBUFFER, 0);
	}*/

	gGLViewport[0] = gViewerWindow->getWorldViewRectRaw().mLeft;
	gGLViewport[1] = gViewerWindow->getWorldViewRectRaw().mBottom;
	gGLViewport[2] = gViewerWindow->getWorldViewRectRaw().getWidth();
	gGLViewport[3] = gViewerWindow->getWorldViewRectRaw().getHeight();
	glViewport(gGLViewport[0], gGLViewport[1], gGLViewport[2], gGLViewport[3]);

	tc2.setVec((F32) mScreen.getWidth(),
			(F32) mScreen.getHeight());

	gGL.flush();
	
	LLVertexBuffer::unbind();

	if (LLPipeline::sRenderDeferred)
	{

		bool dof_enabled = !LLViewerCamera::getInstance()->cameraUnderWater() &&
			(RenderDepthOfFieldInEditMode || !LLToolMgr::getInstance()->inBuildMode()) &&
							RenderDepthOfField;


		bool multisample = RenderFSAASamples > 1 && mFXAABuffer.isComplete();

		gViewerWindow->setup3DViewport();
				
		if (dof_enabled)
		{
			LLGLSLShader* shader = &gDeferredPostProgram;
			LLGLDisable blend(GL_BLEND);

			//depth of field focal plane calculations
			static F32 current_distance = 16.f;
			static F32 start_distance = 16.f;
			static F32 transition_time = 1.f;

			LLVector3 focus_point;

			LLViewerObject* obj = LLViewerMediaFocus::getInstance()->getFocusedObject();
			if (obj && obj->mDrawable && obj->isSelected())
			{ //focus on selected media object
				S32 face_idx = LLViewerMediaFocus::getInstance()->getFocusedFace();
				if (obj && obj->mDrawable)
				{
					LLFace* face = obj->mDrawable->getFace(face_idx);
					if (face)
					{
						focus_point = face->getPositionAgent();
					}
				}
			}
		
			if (focus_point.isExactlyZero())
			{
				if (LLViewerJoystick::getInstance()->getOverrideCamera())
				{ //focus on point under cursor
					focus_point.set(gDebugRaycastIntersection.getF32ptr());
				}
				else if (gAgentCamera.cameraMouselook())
				{ //focus on point under mouselook crosshairs
					LLVector4a result;
					result.clear();

					gViewerWindow->cursorIntersect(-1, -1, 512.f, NULL, -1, FALSE, FALSE,
													NULL,
													&result);

					focus_point.set(result.getF32ptr());
				}
				else
				{
					//focus on alt-zoom target
					LLViewerRegion* region = gAgent.getRegion();
					if (region)
					{
						focus_point = LLVector3(gAgentCamera.getFocusGlobal()-region->getOriginGlobal());
					}
				}
			}

			LLVector3 eye = LLViewerCamera::getInstance()->getOrigin();
			F32 target_distance = 16.f;
			if (!focus_point.isExactlyZero())
			{
				target_distance = LLViewerCamera::getInstance()->getAtAxis() * (focus_point-eye);
			}

			if (transition_time >= 1.f &&
				fabsf(current_distance-target_distance)/current_distance > 0.01f)
			{ //large shift happened, interpolate smoothly to new target distance
				transition_time = 0.f;
				start_distance = current_distance;
			}
			else if (transition_time < 1.f)
			{ //currently in a transition, continue interpolating
				transition_time += 1.f/CameraFocusTransitionTime*gFrameIntervalSeconds.value();
				transition_time = llmin(transition_time, 1.f);

				F32 t = cosf(transition_time*F_PI+F_PI)*0.5f+0.5f;
				current_distance = start_distance + (target_distance-start_distance)*t;
			}
			else
			{ //small or no change, just snap to target distance
				current_distance = target_distance;
			}

			//convert to mm
			F32 subject_distance = current_distance*1000.f;
			F32 fnumber = CameraFNumber;
			F32 default_focal_length = CameraFocalLength;

			F32 fov = LLViewerCamera::getInstance()->getView();
		
			const F32 default_fov = CameraFieldOfView * F_PI/180.f;
			//const F32 default_aspect_ratio = gSavedSettings.getF32("CameraAspectRatio");
		
			//F32 aspect_ratio = (F32) mScreen.getWidth()/(F32)mScreen.getHeight();
		
			F32 dv = 2.f*default_focal_length * tanf(default_fov/2.f);
			//F32 dh = 2.f*default_focal_length * tanf(default_fov*default_aspect_ratio/2.f);

			F32 focal_length = dv/(2*tanf(fov/2.f));
		 
			//F32 tan_pixel_angle = tanf(LLDrawable::sCurPixelAngle);
	
			// from wikipedia -- c = |s2-s1|/s2 * f^2/(N(S1-f))
			// where	 N = fnumber
			//			 s2 = dot distance
			//			 s1 = subject distance
			//			 f = focal length
			//	

			F32 blur_constant = focal_length*focal_length/(fnumber*(subject_distance-focal_length));
			blur_constant /= 1000.f; //convert to meters for shader
			F32 magnification = focal_length/(subject_distance-focal_length);

			{ //build diffuse+bloom+CoF
				mDeferredLight.bindTarget();
				shader = &gDeferredCoFProgram;

				bindDeferredShader(*shader);

				S32 channel = shader->enableTexture(LLShaderMgr::DEFERRED_DIFFUSE, mScreen.getUsage());
				if (channel > -1)
				{
					mScreen.bindTexture(0, channel);
				}

				shader->uniform1f(LLShaderMgr::DOF_FOCAL_DISTANCE, -subject_distance/1000.f);
				shader->uniform1f(LLShaderMgr::DOF_BLUR_CONSTANT, blur_constant);
				shader->uniform1f(LLShaderMgr::DOF_TAN_PIXEL_ANGLE, tanf(1.f/LLDrawable::sCurPixelAngle));
				shader->uniform1f(LLShaderMgr::DOF_MAGNIFICATION, magnification);
				shader->uniform1f(LLShaderMgr::DOF_MAX_COF, CameraMaxCoF);
				shader->uniform1f(LLShaderMgr::DOF_RES_SCALE, CameraDoFResScale);

				gGL.begin(LLRender::TRIANGLE_STRIP);
				gGL.texCoord2f(tc1.mV[0], tc1.mV[1]);
				gGL.vertex2f(-1,-1);
		
				gGL.texCoord2f(tc1.mV[0], tc2.mV[1]);
				gGL.vertex2f(-1,3);
		
				gGL.texCoord2f(tc2.mV[0], tc1.mV[1]);
				gGL.vertex2f(3,-1);
		
				gGL.end();

				unbindDeferredShader(*shader);
				mDeferredLight.flush();
			}

			U32 dof_width = (U32) (mScreen.getWidth()*CameraDoFResScale);
			U32 dof_height = (U32) (mScreen.getHeight()*CameraDoFResScale);
			
			{ //perform DoF sampling at half-res (preserve alpha channel)
				mScreen.bindTarget();
				glViewport(0,0, dof_width, dof_height);
				gGL.setColorMask(true, false);

				shader = &gDeferredPostProgram;
				bindDeferredShader(*shader);
				S32 channel = shader->enableTexture(LLShaderMgr::DEFERRED_DIFFUSE, mDeferredLight.getUsage());
				if (channel > -1)
				{
					mDeferredLight.bindTexture(0, channel);
				}

				shader->uniform1f(LLShaderMgr::DOF_MAX_COF, CameraMaxCoF);
				shader->uniform1f(LLShaderMgr::DOF_RES_SCALE, CameraDoFResScale);
				
				gGL.begin(LLRender::TRIANGLE_STRIP);
				gGL.texCoord2f(tc1.mV[0], tc1.mV[1]);
				gGL.vertex2f(-1,-1);
		
				gGL.texCoord2f(tc1.mV[0], tc2.mV[1]);
				gGL.vertex2f(-1,3);
		
				gGL.texCoord2f(tc2.mV[0], tc1.mV[1]);
				gGL.vertex2f(3,-1);
		
				gGL.end();

				unbindDeferredShader(*shader);
				mScreen.flush();
				gGL.setColorMask(true, true);
			}
	
			{ //combine result based on alpha
				if (multisample)
				{
					mDeferredLight.bindTarget();
					glViewport(0, 0, mDeferredScreen.getWidth(), mDeferredScreen.getHeight());
				}
				else
				{
					gGLViewport[0] = gViewerWindow->getWorldViewRectRaw().mLeft;
					gGLViewport[1] = gViewerWindow->getWorldViewRectRaw().mBottom;
					gGLViewport[2] = gViewerWindow->getWorldViewRectRaw().getWidth();
					gGLViewport[3] = gViewerWindow->getWorldViewRectRaw().getHeight();
					glViewport(gGLViewport[0], gGLViewport[1], gGLViewport[2], gGLViewport[3]);
				}

				shader = &gDeferredDoFCombineProgram;
				bindDeferredShader(*shader);
				
				S32 channel = shader->enableTexture(LLShaderMgr::DEFERRED_DIFFUSE, mScreen.getUsage());
				if (channel > -1)
				{
					mScreen.bindTexture(0, channel);
					gGL.getTexUnit(channel)->setTextureFilteringOption(LLTexUnit::TFO_BILINEAR);
				}

				if (!LLViewerCamera::getInstance()->cameraUnderWater())
				{
					shader->uniform1f(LLShaderMgr::GLOBAL_GAMMA, 2.2);
				} else {
					shader->uniform1f(LLShaderMgr::GLOBAL_GAMMA, 1.0);
				}

				shader->uniform1f(LLShaderMgr::DOF_MAX_COF, CameraMaxCoF);
				shader->uniform1f(LLShaderMgr::DOF_RES_SCALE, CameraDoFResScale);
				shader->uniform1f(LLShaderMgr::DOF_WIDTH, dof_width-1);
				shader->uniform1f(LLShaderMgr::DOF_HEIGHT, dof_height-1);

				gGL.begin(LLRender::TRIANGLE_STRIP);
				gGL.texCoord2f(tc1.mV[0], tc1.mV[1]);
				gGL.vertex2f(-1,-1);
		
				gGL.texCoord2f(tc1.mV[0], tc2.mV[1]);
				gGL.vertex2f(-1,3);
		
				gGL.texCoord2f(tc2.mV[0], tc1.mV[1]);
				gGL.vertex2f(3,-1);
		
				gGL.end();

				unbindDeferredShader(*shader);

				if (multisample)
				{
					mDeferredLight.flush();
				}
			}
		}
		else
		{
			if (multisample)
			{
				mDeferredLight.bindTarget();
			}
			LLGLSLShader* shader = &gDeferredPostNoDoFProgram;
			
			bindDeferredShader(*shader);
							
			S32 channel = shader->enableTexture(LLShaderMgr::DEFERRED_DIFFUSE, mScreen.getUsage());
			if (channel > -1)
			{
				mScreen.bindTexture(0, channel);
			}

			if (!LLViewerCamera::getInstance()->cameraUnderWater())
			{
				shader->uniform1f(LLShaderMgr::GLOBAL_GAMMA, 2.2);
			} else {
				shader->uniform1f(LLShaderMgr::GLOBAL_GAMMA, 1.0);
			}

			gGL.begin(LLRender::TRIANGLE_STRIP);
			gGL.texCoord2f(tc1.mV[0], tc1.mV[1]);
			gGL.vertex2f(-1,-1);
		
			gGL.texCoord2f(tc1.mV[0], tc2.mV[1]);
			gGL.vertex2f(-1,3);
		
			gGL.texCoord2f(tc2.mV[0], tc1.mV[1]);
			gGL.vertex2f(3,-1);
		
			gGL.end();

			unbindDeferredShader(*shader);

			if (multisample)
			{
				mDeferredLight.flush();
			}
		}

		if (multisample)
		{
			//bake out texture2D with RGBL for FXAA shader
			mFXAABuffer.bindTarget();
			
			S32 width = mScreen.getWidth();
			S32 height = mScreen.getHeight();
			glViewport(0, 0, width, height);

			LLGLSLShader* shader = &gGlowCombineFXAAProgram;

			shader->bind();
			shader->uniform2f(LLShaderMgr::DEFERRED_SCREEN_RES, width, height);

			S32 channel = shader->enableTexture(LLShaderMgr::DEFERRED_DIFFUSE, mDeferredLight.getUsage());
			if (channel > -1)
			{
				mDeferredLight.bindTexture(0, channel);
			}
						
			gGL.begin(LLRender::TRIANGLE_STRIP);
			gGL.vertex2f(-1,-1);
			gGL.vertex2f(-1,3);
			gGL.vertex2f(3,-1);
			gGL.end();

			gGL.flush();

			shader->disableTexture(LLShaderMgr::DEFERRED_DIFFUSE, mDeferredLight.getUsage());
			shader->unbind();
			
			mFXAABuffer.flush();

			shader = &gFXAAProgram;
			shader->bind();

			channel = shader->enableTexture(LLShaderMgr::DIFFUSE_MAP, mFXAABuffer.getUsage());
			if (channel > -1)
			{
				mFXAABuffer.bindTexture(0, channel);
				gGL.getTexUnit(channel)->setTextureFilteringOption(LLTexUnit::TFO_BILINEAR);
			}
			
			gGLViewport[0] = gViewerWindow->getWorldViewRectRaw().mLeft;
			gGLViewport[1] = gViewerWindow->getWorldViewRectRaw().mBottom;
			gGLViewport[2] = gViewerWindow->getWorldViewRectRaw().getWidth();
			gGLViewport[3] = gViewerWindow->getWorldViewRectRaw().getHeight();
			glViewport(gGLViewport[0], gGLViewport[1], gGLViewport[2], gGLViewport[3]);

			F32 scale_x = (F32) width/mFXAABuffer.getWidth();
			F32 scale_y = (F32) height/mFXAABuffer.getHeight();
			shader->uniform2f(LLShaderMgr::FXAA_TC_SCALE, scale_x, scale_y);
			shader->uniform2f(LLShaderMgr::FXAA_RCP_SCREEN_RES, 1.f/width*scale_x, 1.f/height*scale_y);
			shader->uniform4f(LLShaderMgr::FXAA_RCP_FRAME_OPT, -0.5f/width*scale_x, -0.5f/height*scale_y, 0.5f/width*scale_x, 0.5f/height*scale_y);
			shader->uniform4f(LLShaderMgr::FXAA_RCP_FRAME_OPT2, -2.f/width*scale_x, -2.f/height*scale_y, 2.f/width*scale_x, 2.f/height*scale_y);
			
			gGL.begin(LLRender::TRIANGLE_STRIP);
			gGL.vertex2f(-1,-1);
			gGL.vertex2f(-1,3);
			gGL.vertex2f(3,-1);
			gGL.end();

			gGL.flush();
			shader->unbind();
		}
	}
	else
	{
		U32 mask = LLVertexBuffer::MAP_VERTEX | LLVertexBuffer::MAP_TEXCOORD0 | LLVertexBuffer::MAP_TEXCOORD1;
		LLPointer<LLVertexBuffer> buff = new LLVertexBuffer(mask, 0);
		buff->allocateBuffer(3,0,TRUE);

		LLStrider<LLVector3> v;
		LLStrider<LLVector2> uv1;
		LLStrider<LLVector2> uv2;

		buff->getVertexStrider(v);
		buff->getTexCoord0Strider(uv1);
		buff->getTexCoord1Strider(uv2);
		
		uv1[0] = LLVector2(0, 0);
		uv1[1] = LLVector2(0, 2);
		uv1[2] = LLVector2(2, 0);
		
		uv2[0] = LLVector2(0, 0);
		uv2[1] = LLVector2(0, tc2.mV[1]*2.f);
		uv2[2] = LLVector2(tc2.mV[0]*2.f, 0);
		
		v[0] = LLVector3(-1,-1,0);
		v[1] = LLVector3(-1,3,0);
		v[2] = LLVector3(3,-1,0);
				
		buff->flush();

		LLGLDisable blend(GL_BLEND);

		if (LLGLSLShader::sNoFixedFunction)
		{
			gGlowCombineProgram.bind();
		}
		else
		{
			//tex unit 0
			gGL.getTexUnit(0)->setTextureColorBlend(LLTexUnit::TBO_REPLACE, LLTexUnit::TBS_TEX_COLOR);
			//tex unit 1
			gGL.getTexUnit(1)->setTextureColorBlend(LLTexUnit::TBO_ADD, LLTexUnit::TBS_TEX_COLOR, LLTexUnit::TBS_PREV_COLOR);
		}
		
		gGL.getTexUnit(0)->bind(&mGlow[1]);
		gGL.getTexUnit(1)->bind(&mScreen);
		
		LLGLEnable multisample(RenderFSAASamples > 0 ? GL_MULTISAMPLE_ARB : 0);
		
		buff->setBuffer(mask);
		buff->drawArrays(LLRender::TRIANGLE_STRIP, 0, 3);
		
		if (LLGLSLShader::sNoFixedFunction)
		{
			gGlowCombineProgram.unbind();
		}
		else
		{
			gGL.getTexUnit(1)->disable();
			gGL.getTexUnit(1)->setTextureBlendType(LLTexUnit::TB_MULT);

			gGL.getTexUnit(0)->activate();
			gGL.getTexUnit(0)->setTextureBlendType(LLTexUnit::TB_MULT);
		}
		
	}

	gGL.setSceneBlendType(LLRender::BT_ALPHA);

	if (hasRenderDebugMask(LLPipeline::RENDER_DEBUG_PHYSICS_SHAPES))
	{
		if (LLGLSLShader::sNoFixedFunction)
		{
			gSplatTextureRectProgram.bind();
		}

		gGL.setColorMask(true, false);

		LLVector2 tc1(0,0);
		LLVector2 tc2((F32) gViewerWindow->getWorldViewWidthRaw()*2,
				  (F32) gViewerWindow->getWorldViewHeightRaw()*2);

		LLGLEnable blend(GL_BLEND);
		gGL.color4f(1,1,1,0.75f);

		gGL.getTexUnit(0)->bind(&mPhysicsDisplay);

		gGL.begin(LLRender::TRIANGLES);
		gGL.texCoord2f(tc1.mV[0], tc1.mV[1]);
		gGL.vertex2f(-1,-1);
		
		gGL.texCoord2f(tc1.mV[0], tc2.mV[1]);
		gGL.vertex2f(-1,3);
		
		gGL.texCoord2f(tc2.mV[0], tc1.mV[1]);
		gGL.vertex2f(3,-1);
		
		gGL.end();
		gGL.flush();

		if (LLGLSLShader::sNoFixedFunction)
		{
			gSplatTextureRectProgram.unbind();
		}
	}

	
	if (LLRenderTarget::sUseFBO)
	{ //copy depth buffer from mScreen to framebuffer
		LLRenderTarget::copyContentsToFramebuffer(mScreen, 0, 0, mScreen.getWidth(), mScreen.getHeight(), 
			0, 0, mScreen.getWidth(), mScreen.getHeight(), GL_DEPTH_BUFFER_BIT, GL_NEAREST);
	}
	

	gGL.matrixMode(LLRender::MM_PROJECTION);
	gGL.popMatrix();
	gGL.matrixMode(LLRender::MM_MODELVIEW);
	gGL.popMatrix();

	LLVertexBuffer::unbind();

	LLGLState::checkStates();
	LLGLState::checkTextureChannels();

}

static LLTrace::BlockTimerStatHandle FTM_BIND_DEFERRED("Bind Deferred");

void LLPipeline::bindDeferredShader(LLGLSLShader& shader, U32 light_index, U32 noise_map)
{
	LL_RECORD_BLOCK_TIME(FTM_BIND_DEFERRED);

	if (noise_map == 0xFFFFFFFF)
	{
		noise_map = mNoiseMap;
	}

	shader.bind();
	S32 channel = 0;
	channel = shader.enableTexture(LLShaderMgr::DEFERRED_DIFFUSE, mDeferredScreen.getUsage());
	if (channel > -1)
	{
		mDeferredScreen.bindTexture(0,channel);
		gGL.getTexUnit(channel)->setTextureFilteringOption(LLTexUnit::TFO_POINT);
	}

	channel = shader.enableTexture(LLShaderMgr::DEFERRED_SPECULAR, mDeferredScreen.getUsage());
	if (channel > -1)
	{
		mDeferredScreen.bindTexture(1, channel);
		gGL.getTexUnit(channel)->setTextureFilteringOption(LLTexUnit::TFO_POINT);
	}

	channel = shader.enableTexture(LLShaderMgr::DEFERRED_NORMAL, mDeferredScreen.getUsage());
	if (channel > -1)
	{
		mDeferredScreen.bindTexture(2, channel);
		gGL.getTexUnit(channel)->setTextureFilteringOption(LLTexUnit::TFO_POINT);
	}

	channel = shader.enableTexture(LLShaderMgr::DEFERRED_DEPTH, mDeferredDepth.getUsage());
	if (channel > -1)
	{
		gGL.getTexUnit(channel)->bind(&mDeferredDepth, TRUE);
		stop_glerror();
		
		//glTexParameteri(LLTexUnit::getInternalType(mDeferredDepth.getUsage()), GL_TEXTURE_COMPARE_MODE_ARB, GL_NONE);		
		//glTexParameteri(LLTexUnit::getInternalType(mDeferredDepth.getUsage()), GL_DEPTH_TEXTURE_MODE_ARB, GL_ALPHA);		

		stop_glerror();

		glh::matrix4f projection = glh_get_current_projection();
		glh::matrix4f inv_proj = projection.inverse();
		
		shader.uniformMatrix4fv(LLShaderMgr::INVERSE_PROJECTION_MATRIX, 1, FALSE, inv_proj.m);
		shader.uniform4f(LLShaderMgr::VIEWPORT, (F32) gGLViewport[0],
									(F32) gGLViewport[1],
									(F32) gGLViewport[2],
									(F32) gGLViewport[3]);
	}

	channel = shader.enableTexture(LLShaderMgr::DEFERRED_NOISE);
	if (channel > -1)
	{
		gGL.getTexUnit(channel)->bindManual(LLTexUnit::TT_TEXTURE, noise_map);
		gGL.getTexUnit(channel)->setTextureFilteringOption(LLTexUnit::TFO_POINT);
	}

	channel = shader.enableTexture(LLShaderMgr::DEFERRED_LIGHTFUNC);
	if (channel > -1)
	{
		gGL.getTexUnit(channel)->bindManual(LLTexUnit::TT_TEXTURE, mLightFunc);
	}

	stop_glerror();

	channel = shader.enableTexture(LLShaderMgr::DEFERRED_LIGHT, mDeferredLight.getUsage());
	if (channel > -1)
	{
		if (light_index > 0)
		{
			mScreen.bindTexture(0, channel);
		}
		else
		{
			mDeferredLight.bindTexture(0, channel);
		}
		gGL.getTexUnit(channel)->setTextureFilteringOption(LLTexUnit::TFO_POINT);
	}

	channel = shader.enableTexture(LLShaderMgr::DEFERRED_BLOOM);
	if (channel > -1)
	{
		mGlow[1].bindTexture(0, channel);
	}

	stop_glerror();

	for (U32 i = 0; i < 4; i++)
	{
		channel = shader.enableTexture(LLShaderMgr::DEFERRED_SHADOW0+i, LLTexUnit::TT_TEXTURE);
		stop_glerror();
		if (channel > -1)
		{
			stop_glerror();
			gGL.getTexUnit(channel)->bind(&mShadow[i], TRUE);
			gGL.getTexUnit(channel)->setTextureFilteringOption(LLTexUnit::TFO_BILINEAR);
			gGL.getTexUnit(channel)->setTextureAddressMode(LLTexUnit::TAM_CLAMP);
			stop_glerror();
			
			glTexParameteri(GL_TEXTURE_2D, GL_TEXTURE_COMPARE_MODE_ARB, GL_COMPARE_R_TO_TEXTURE_ARB);
			glTexParameteri(GL_TEXTURE_2D, GL_TEXTURE_COMPARE_FUNC_ARB, GL_LEQUAL);
			stop_glerror();
		}
	}

	for (U32 i = 4; i < 6; i++)
	{
		channel = shader.enableTexture(LLShaderMgr::DEFERRED_SHADOW0+i);
		stop_glerror();
		if (channel > -1)
		{
			stop_glerror();
			gGL.getTexUnit(channel)->bind(&mShadow[i], TRUE);
			gGL.getTexUnit(channel)->setTextureFilteringOption(LLTexUnit::TFO_BILINEAR);
			gGL.getTexUnit(channel)->setTextureAddressMode(LLTexUnit::TAM_CLAMP);
			stop_glerror();
			
			glTexParameteri(GL_TEXTURE_2D, GL_TEXTURE_COMPARE_MODE_ARB, GL_COMPARE_R_TO_TEXTURE_ARB);
			glTexParameteri(GL_TEXTURE_2D, GL_TEXTURE_COMPARE_FUNC_ARB, GL_LEQUAL);
			stop_glerror();
		}
	}

	stop_glerror();

	F32 mat[16*6];
	for (U32 i = 0; i < 16; i++)
	{
		mat[i] = mSunShadowMatrix[0].m[i];
		mat[i+16] = mSunShadowMatrix[1].m[i];
		mat[i+32] = mSunShadowMatrix[2].m[i];
		mat[i+48] = mSunShadowMatrix[3].m[i];
		mat[i+64] = mSunShadowMatrix[4].m[i];
		mat[i+80] = mSunShadowMatrix[5].m[i];
	}

	shader.uniformMatrix4fv(LLShaderMgr::DEFERRED_SHADOW_MATRIX, 6, FALSE, mat);

	stop_glerror();

	channel = shader.enableTexture(LLShaderMgr::ENVIRONMENT_MAP, LLTexUnit::TT_CUBE_MAP);
	if (channel > -1)
	{
		LLCubeMap* cube_map = gSky.mVOSkyp ? gSky.mVOSkyp->getCubeMap() : NULL;
		if (cube_map)
		{
			cube_map->enable(channel);
			cube_map->bind();
			F32* m = gGLModelView;
						
			F32 mat[] = { m[0], m[1], m[2],
						  m[4], m[5], m[6],
						  m[8], m[9], m[10] };
		
			shader.uniformMatrix3fv(LLShaderMgr::DEFERRED_ENV_MAT, 1, TRUE, mat);
		}
	}

	shader.uniform4fv(LLShaderMgr::DEFERRED_SHADOW_CLIP, 1, mSunClipPlanes.mV);
	shader.uniform1f(LLShaderMgr::DEFERRED_SUN_WASH, RenderDeferredSunWash);
	shader.uniform1f(LLShaderMgr::DEFERRED_SHADOW_NOISE, RenderShadowNoise);
	shader.uniform1f(LLShaderMgr::DEFERRED_BLUR_SIZE, RenderShadowBlurSize);

	shader.uniform1f(LLShaderMgr::DEFERRED_SSAO_RADIUS, RenderSSAOScale);
	shader.uniform1f(LLShaderMgr::DEFERRED_SSAO_MAX_RADIUS, RenderSSAOMaxScale);

	F32 ssao_factor = RenderSSAOFactor;
	shader.uniform1f(LLShaderMgr::DEFERRED_SSAO_FACTOR, ssao_factor);
	shader.uniform1f(LLShaderMgr::DEFERRED_SSAO_FACTOR_INV, 1.0/ssao_factor);

	LLVector3 ssao_effect = RenderSSAOEffect;
	F32 matrix_diag = (ssao_effect[0] + 2.0*ssao_effect[1])/3.0;
	F32 matrix_nondiag = (ssao_effect[0] - ssao_effect[1])/3.0;
	// This matrix scales (proj of color onto <1/rt(3),1/rt(3),1/rt(3)>) by
	// value factor, and scales remainder by saturation factor
	F32 ssao_effect_mat[] = {	matrix_diag, matrix_nondiag, matrix_nondiag,
								matrix_nondiag, matrix_diag, matrix_nondiag,
								matrix_nondiag, matrix_nondiag, matrix_diag};
	shader.uniformMatrix3fv(LLShaderMgr::DEFERRED_SSAO_EFFECT_MAT, 1, GL_FALSE, ssao_effect_mat);

	//F32 shadow_offset_error = 1.f + RenderShadowOffsetError * fabsf(LLViewerCamera::getInstance()->getOrigin().mV[2]);
	F32 shadow_bias_error = RenderShadowBiasError * fabsf(LLViewerCamera::getInstance()->getOrigin().mV[2])/3000.f;

	shader.uniform2f(LLShaderMgr::DEFERRED_SCREEN_RES, mDeferredScreen.getWidth(), mDeferredScreen.getHeight());
	shader.uniform1f(LLShaderMgr::DEFERRED_NEAR_CLIP, LLViewerCamera::getInstance()->getNear()*2.f);
	shader.uniform1f (LLShaderMgr::DEFERRED_SHADOW_OFFSET, RenderShadowOffset); //*shadow_offset_error);
	shader.uniform1f(LLShaderMgr::DEFERRED_SHADOW_BIAS, RenderShadowBias+shadow_bias_error);
	shader.uniform1f(LLShaderMgr::DEFERRED_SPOT_SHADOW_OFFSET, RenderSpotShadowOffset);
	shader.uniform1f(LLShaderMgr::DEFERRED_SPOT_SHADOW_BIAS, RenderSpotShadowBias);	

	shader.uniform3fv(LLShaderMgr::DEFERRED_SUN_DIR, 1, mTransformedSunDir.mV);
	shader.uniform2f(LLShaderMgr::DEFERRED_SHADOW_RES, mShadow[0].getWidth(), mShadow[0].getHeight());
	shader.uniform2f(LLShaderMgr::DEFERRED_PROJ_SHADOW_RES, mShadow[4].getWidth(), mShadow[4].getHeight());
	shader.uniform1f(LLShaderMgr::DEFERRED_DEPTH_CUTOFF, RenderEdgeDepthCutoff);
	shader.uniform1f(LLShaderMgr::DEFERRED_NORM_CUTOFF, RenderEdgeNormCutoff);
	

	if (shader.getUniformLocation(LLShaderMgr::DEFERRED_NORM_MATRIX) >= 0)
	{
		glh::matrix4f norm_mat = glh_get_current_modelview().inverse().transpose();
		shader.uniformMatrix4fv(LLShaderMgr::DEFERRED_NORM_MATRIX, 1, FALSE, norm_mat.m);
	}
}

LLColor3 pow3f(LLColor3 v, F32 f)
{
	v.mV[0] = powf(v.mV[0], f);
	v.mV[1] = powf(v.mV[1], f);
	v.mV[2] = powf(v.mV[2], f);
	return v;
}

LLVector4 pow4fsrgb(LLVector4 v, F32 f)
{
	v.mV[0] = powf(v.mV[0], f);
	v.mV[1] = powf(v.mV[1], f);
	v.mV[2] = powf(v.mV[2], f);
	return v;
}

static LLTrace::BlockTimerStatHandle FTM_GI_TRACE("Trace");
static LLTrace::BlockTimerStatHandle FTM_GI_GATHER("Gather");
static LLTrace::BlockTimerStatHandle FTM_SUN_SHADOW("Shadow Map");
static LLTrace::BlockTimerStatHandle FTM_SOFTEN_SHADOW("Shadow Soften");
static LLTrace::BlockTimerStatHandle FTM_EDGE_DETECTION("Find Edges");
static LLTrace::BlockTimerStatHandle FTM_LOCAL_LIGHTS("Local Lights");
static LLTrace::BlockTimerStatHandle FTM_ATMOSPHERICS("Atmospherics");
static LLTrace::BlockTimerStatHandle FTM_FULLSCREEN_LIGHTS("Fullscreen Lights");
static LLTrace::BlockTimerStatHandle FTM_PROJECTORS("Projectors");
static LLTrace::BlockTimerStatHandle FTM_POST("Post");


void LLPipeline::renderDeferredLighting()
{
	if (!sCull)
	{
		return;
	}

	{
		LL_RECORD_BLOCK_TIME(FTM_RENDER_DEFERRED);

		LLViewerCamera* camera = LLViewerCamera::getInstance();
		{
			LLGLDepthTest depth(GL_TRUE);
			mDeferredDepth.copyContents(mDeferredScreen, 0, 0, mDeferredScreen.getWidth(), mDeferredScreen.getHeight(),
							0, 0, mDeferredDepth.getWidth(), mDeferredDepth.getHeight(), GL_DEPTH_BUFFER_BIT, GL_NEAREST);	
		}

		LLGLEnable multisample(RenderFSAASamples > 0 ? GL_MULTISAMPLE_ARB : 0);

		if (gPipeline.hasRenderType(LLPipeline::RENDER_TYPE_HUD))
		{
			gPipeline.toggleRenderType(LLPipeline::RENDER_TYPE_HUD);
		}

		//ati doesn't seem to love actually using the stencil buffer on FBO's
		LLGLDisable stencil(GL_STENCIL_TEST);
		//glStencilFunc(GL_EQUAL, 1, 0xFFFFFFFF);
		//glStencilOp(GL_KEEP, GL_KEEP, GL_KEEP);

		gGL.setColorMask(true, true);
		
		//draw a cube around every light
		LLVertexBuffer::unbind();

		LLGLEnable cull(GL_CULL_FACE);
		LLGLEnable blend(GL_BLEND);

		glh::matrix4f mat = glh_copy_matrix(gGLModelView);

		LLStrider<LLVector3> vert; 
		mDeferredVB->getVertexStrider(vert);
		
		vert[0].set(-1,1,0);
		vert[1].set(-1,-3,0);
		vert[2].set(3,1,0);
		
		{
			setupHWLights(NULL); //to set mSunDir;
			LLVector4 dir(mSunDir, 0.f);
			glh::vec4f tc(dir.mV);
			mat.mult_matrix_vec(tc);
			mTransformedSunDir.set(tc.v);
		}

		gGL.pushMatrix();
		gGL.loadIdentity();
		gGL.matrixMode(LLRender::MM_PROJECTION);
		gGL.pushMatrix();
		gGL.loadIdentity();

		if (RenderDeferredSSAO || RenderShadowDetail > 0)
		{
			mDeferredLight.bindTarget();
			{ //paint shadow/SSAO light map (direct lighting lightmap)
				LL_RECORD_BLOCK_TIME(FTM_SUN_SHADOW);
				bindDeferredShader(gDeferredSunProgram, 0);
				mDeferredVB->setBuffer(LLVertexBuffer::MAP_VERTEX);
				glClearColor(1,1,1,1);
				mDeferredLight.clear(GL_COLOR_BUFFER_BIT);
				glClearColor(0,0,0,0);

				glh::matrix4f inv_trans = glh_get_current_modelview().inverse().transpose();

				const U32 slice = 32;
				F32 offset[slice*3];
				for (U32 i = 0; i < 4; i++)
				{
					for (U32 j = 0; j < 8; j++)
					{
						glh::vec3f v;
						v.set_value(sinf(6.284f/8*j), cosf(6.284f/8*j), -(F32) i);
						v.normalize();
						inv_trans.mult_matrix_vec(v);
						v.normalize();
						offset[(i*8+j)*3+0] = v.v[0];
						offset[(i*8+j)*3+1] = v.v[2];
						offset[(i*8+j)*3+2] = v.v[1];
					}
				}

				gDeferredSunProgram.uniform3fv(sOffset, slice, offset);
				gDeferredSunProgram.uniform2f(LLShaderMgr::DEFERRED_SCREEN_RES, mDeferredLight.getWidth(), mDeferredLight.getHeight());
				
				{
					LLGLDisable blend(GL_BLEND);
					LLGLDepthTest depth(GL_TRUE, GL_FALSE, GL_ALWAYS);
					stop_glerror();
					mDeferredVB->drawArrays(LLRender::TRIANGLES, 0, 3);
					stop_glerror();
				}
				
				unbindDeferredShader(gDeferredSunProgram);
			}
			mDeferredLight.flush();
		}
		
		if (RenderDeferredSSAO)
		{ //soften direct lighting lightmap
			LL_RECORD_BLOCK_TIME(FTM_SOFTEN_SHADOW);
			//blur lightmap
			mScreen.bindTarget();
			glClearColor(1,1,1,1);
			mScreen.clear(GL_COLOR_BUFFER_BIT);
			glClearColor(0,0,0,0);
			
			bindDeferredShader(gDeferredBlurLightProgram);
			mDeferredVB->setBuffer(LLVertexBuffer::MAP_VERTEX);
			LLVector3 go = RenderShadowGaussian;
			const U32 kern_length = 4;
			F32 blur_size = RenderShadowBlurSize;
			F32 dist_factor = RenderShadowBlurDistFactor;

			// sample symmetrically with the middle sample falling exactly on 0.0
			F32 x = 0.f;

			LLVector3 gauss[32]; // xweight, yweight, offset

			for (U32 i = 0; i < kern_length; i++)
			{
				gauss[i].mV[0] = llgaussian(x, go.mV[0]);
				gauss[i].mV[1] = llgaussian(x, go.mV[1]);
				gauss[i].mV[2] = x;
				x += 1.f;
			}

			gDeferredBlurLightProgram.uniform2f(sDelta, 1.f, 0.f);
			gDeferredBlurLightProgram.uniform1f(sDistFactor, dist_factor);
			gDeferredBlurLightProgram.uniform3fv(sKern, kern_length, gauss[0].mV);
			gDeferredBlurLightProgram.uniform1f(sKernScale, blur_size * (kern_length/2.f - 0.5f));
		
			{
				LLGLDisable blend(GL_BLEND);
				LLGLDepthTest depth(GL_TRUE, GL_FALSE, GL_ALWAYS);
				stop_glerror();
				mDeferredVB->drawArrays(LLRender::TRIANGLES, 0, 3);
				stop_glerror();
			}
			
			mScreen.flush();
			unbindDeferredShader(gDeferredBlurLightProgram);

			bindDeferredShader(gDeferredBlurLightProgram, 1);
			mDeferredVB->setBuffer(LLVertexBuffer::MAP_VERTEX);
			mDeferredLight.bindTarget();

			gDeferredBlurLightProgram.uniform2f(sDelta, 0.f, 1.f);

			{
				LLGLDisable blend(GL_BLEND);
				LLGLDepthTest depth(GL_TRUE, GL_FALSE, GL_ALWAYS);
				stop_glerror();
				mDeferredVB->drawArrays(LLRender::TRIANGLES, 0, 3);
				stop_glerror();
			}
			mDeferredLight.flush();
			unbindDeferredShader(gDeferredBlurLightProgram);
		}

		stop_glerror();
		gGL.popMatrix();
		stop_glerror();
		gGL.matrixMode(LLRender::MM_MODELVIEW);
		stop_glerror();
		gGL.popMatrix();
		stop_glerror();

		mScreen.bindTarget();
		// clear color buffer here - zeroing alpha (glow) is important or it will accumulate against sky
		glClearColor(0,0,0,0);
		mScreen.clear(GL_COLOR_BUFFER_BIT);
		
		if (RenderDeferredAtmospheric)
		{ //apply sunlight contribution 
			LL_RECORD_BLOCK_TIME(FTM_ATMOSPHERICS);
			bindDeferredShader(LLPipeline::sUnderWaterRender ? gDeferredSoftenWaterProgram : gDeferredSoftenProgram);	
			{
				LLGLDepthTest depth(GL_FALSE);
				LLGLDisable blend(GL_BLEND);
				LLGLDisable test(GL_ALPHA_TEST);

				//full screen blit
				gGL.pushMatrix();
				gGL.loadIdentity();
				gGL.matrixMode(LLRender::MM_PROJECTION);
				gGL.pushMatrix();
				gGL.loadIdentity();

				mDeferredVB->setBuffer(LLVertexBuffer::MAP_VERTEX);
				
				mDeferredVB->drawArrays(LLRender::TRIANGLES, 0, 3);

				gGL.popMatrix();
				gGL.matrixMode(LLRender::MM_MODELVIEW);
				gGL.popMatrix();
			}

			unbindDeferredShader(LLPipeline::sUnderWaterRender ? gDeferredSoftenWaterProgram : gDeferredSoftenProgram);
		}

		{ //render non-deferred geometry (fullbright, alpha, etc)
			LLGLDisable blend(GL_BLEND);
			LLGLDisable stencil(GL_STENCIL_TEST);
			gGL.setSceneBlendType(LLRender::BT_ALPHA);

			gPipeline.pushRenderTypeMask();
			
			gPipeline.andRenderTypeMask(LLPipeline::RENDER_TYPE_SKY,
										LLPipeline::RENDER_TYPE_CLOUDS,
										LLPipeline::RENDER_TYPE_WL_SKY,
										LLPipeline::END_RENDER_TYPES);
								
			
			renderGeomPostDeferred(*LLViewerCamera::getInstance(), false);
			gPipeline.popRenderTypeMask();
		}

		BOOL render_local = RenderLocalLights;
				
		if (render_local)
		{
			gGL.setSceneBlendType(LLRender::BT_ADD);
			std::list<LLVector4> fullscreen_lights;
			LLDrawable::drawable_list_t spot_lights;
			LLDrawable::drawable_list_t fullscreen_spot_lights;

			for (U32 i = 0; i < 2; i++)
			{
				mTargetShadowSpotLight[i] = NULL;
			}

			std::list<LLVector4> light_colors;

			LLVertexBuffer::unbind();

			{
				bindDeferredShader(gDeferredLightProgram);
				
				if (mCubeVB.isNull())
				{
					mCubeVB = ll_create_cube_vb(LLVertexBuffer::MAP_VERTEX, GL_STATIC_DRAW_ARB);
				}

				mCubeVB->setBuffer(LLVertexBuffer::MAP_VERTEX);
				
				LLGLDepthTest depth(GL_TRUE, GL_FALSE);
				for (LLDrawable::drawable_set_t::iterator iter = mLights.begin(); iter != mLights.end(); ++iter)
				{
					LLDrawable* drawablep = *iter;
					
					LLVOVolume* volume = drawablep->getVOVolume();
					if (!volume)
					{
						continue;
					}

					if (volume->isAttachment())
					{
						if (!sRenderAttachedLights)
						{
							continue;
						}
					}

					const LLViewerObject *vobj = drawablep->getVObj();
					if(vobj && vobj->getAvatar() && vobj->getAvatar()->isInMuteList())
					{
						continue;
					}

					LLVector4a center;
					center.load3(drawablep->getPositionAgent().mV);
					const F32* c = center.getF32ptr();
					F32 s = volume->getLightRadius()*1.5f;

					LLColor3 col = volume->getLightColor();
					
					if (col.magVecSquared() < 0.001f)
					{
						continue;
					}

					if (s <= 0.001f)
					{
						continue;
					}

					LLVector4a sa;
					sa.splat(s);
					if (camera->AABBInFrustumNoFarClip(center, sa) == 0)
					{
						continue;
					}

					sVisibleLightCount++;
										
					if (camera->getOrigin().mV[0] > c[0] + s + 0.2f ||
						camera->getOrigin().mV[0] < c[0] - s - 0.2f ||
						camera->getOrigin().mV[1] > c[1] + s + 0.2f ||
						camera->getOrigin().mV[1] < c[1] - s - 0.2f ||
						camera->getOrigin().mV[2] > c[2] + s + 0.2f ||
						camera->getOrigin().mV[2] < c[2] - s - 0.2f)
					{ //draw box if camera is outside box
						if (render_local)
						{
							if (volume->isLightSpotlight())
							{
								drawablep->getVOVolume()->updateSpotLightPriority();
								spot_lights.push_back(drawablep);
								continue;
							}
							
							/*col.mV[0] = powf(col.mV[0], 2.2f);
							col.mV[1] = powf(col.mV[1], 2.2f);
							col.mV[2] = powf(col.mV[2], 2.2f);*/
							
							LL_RECORD_BLOCK_TIME(FTM_LOCAL_LIGHTS);
							gDeferredLightProgram.uniform3fv(LLShaderMgr::LIGHT_CENTER, 1, c);
							gDeferredLightProgram.uniform1f(LLShaderMgr::LIGHT_SIZE, s);
							gDeferredLightProgram.uniform3fv(LLShaderMgr::DIFFUSE_COLOR, 1, col.mV);
							gDeferredLightProgram.uniform1f(LLShaderMgr::LIGHT_FALLOFF, volume->getLightFalloff()*0.5f);
							gGL.syncMatrices();
							
							mCubeVB->drawRange(LLRender::TRIANGLE_FAN, 0, 7, 8, get_box_fan_indices(camera, center));
							stop_glerror();
						}
					}
					else
					{	
						if (volume->isLightSpotlight())
						{
							drawablep->getVOVolume()->updateSpotLightPriority();
							fullscreen_spot_lights.push_back(drawablep);
							continue;
						}

						glh::vec3f tc(c);
						mat.mult_matrix_vec(tc);
					
						fullscreen_lights.push_back(LLVector4(tc.v[0], tc.v[1], tc.v[2], s));
						light_colors.push_back(LLVector4(col.mV[0], col.mV[1], col.mV[2], volume->getLightFalloff()*0.5f));
					}
				}
				unbindDeferredShader(gDeferredLightProgram);
			}

			if (!spot_lights.empty())
			{
				LLGLDepthTest depth(GL_TRUE, GL_FALSE);
				bindDeferredShader(gDeferredSpotLightProgram);

				mCubeVB->setBuffer(LLVertexBuffer::MAP_VERTEX);

				gDeferredSpotLightProgram.enableTexture(LLShaderMgr::DEFERRED_PROJECTION);

				for (LLDrawable::drawable_list_t::iterator iter = spot_lights.begin(); iter != spot_lights.end(); ++iter)
				{
					LL_RECORD_BLOCK_TIME(FTM_PROJECTORS);
					LLDrawable* drawablep = *iter;

					LLVOVolume* volume = drawablep->getVOVolume();

					LLVector4a center;
					center.load3(drawablep->getPositionAgent().mV);
					const F32* c = center.getF32ptr();
					F32 s = volume->getLightRadius()*1.5f;

					sVisibleLightCount++;

					setupSpotLight(gDeferredSpotLightProgram, drawablep);
					
					LLColor3 col = volume->getLightColor();
					/*col.mV[0] = powf(col.mV[0], 2.2f);
					col.mV[1] = powf(col.mV[1], 2.2f);
					col.mV[2] = powf(col.mV[2], 2.2f);*/
					
					gDeferredSpotLightProgram.uniform3fv(LLShaderMgr::LIGHT_CENTER, 1, c);
					gDeferredSpotLightProgram.uniform1f(LLShaderMgr::LIGHT_SIZE, s);
					gDeferredSpotLightProgram.uniform3fv(LLShaderMgr::DIFFUSE_COLOR, 1, col.mV);
					gDeferredSpotLightProgram.uniform1f(LLShaderMgr::LIGHT_FALLOFF, volume->getLightFalloff()*0.5f);
					gGL.syncMatrices();
										
					mCubeVB->drawRange(LLRender::TRIANGLE_FAN, 0, 7, 8, get_box_fan_indices(camera, center));
				}
				gDeferredSpotLightProgram.disableTexture(LLShaderMgr::DEFERRED_PROJECTION);
				unbindDeferredShader(gDeferredSpotLightProgram);
			}

			//reset mDeferredVB to fullscreen triangle
			mDeferredVB->getVertexStrider(vert);
			vert[0].set(-1,1,0);
			vert[1].set(-1,-3,0);
			vert[2].set(3,1,0);

			{
				LLGLDepthTest depth(GL_FALSE);

				//full screen blit
				gGL.pushMatrix();
				gGL.loadIdentity();
				gGL.matrixMode(LLRender::MM_PROJECTION);
				gGL.pushMatrix();
				gGL.loadIdentity();

				U32 count = 0;

				const U32 max_count = LL_DEFERRED_MULTI_LIGHT_COUNT;
				LLVector4 light[max_count];
				LLVector4 col[max_count];

				F32 far_z = 0.f;

				while (!fullscreen_lights.empty())
				{
					LL_RECORD_BLOCK_TIME(FTM_FULLSCREEN_LIGHTS);
					light[count] = fullscreen_lights.front();
					fullscreen_lights.pop_front();
					col[count] = light_colors.front();
					light_colors.pop_front();

					/*col[count].mV[0] = powf(col[count].mV[0], 2.2f);
					col[count].mV[1] = powf(col[count].mV[1], 2.2f);
					col[count].mV[2] = powf(col[count].mV[2], 2.2f);*/
					
					far_z = llmin(light[count].mV[2]-light[count].mV[3], far_z);
					//col[count] = pow4fsrgb(col[count], 2.2f);
					count++;
					if (count == max_count || fullscreen_lights.empty())
					{
						U32 idx = count-1;
						bindDeferredShader(gDeferredMultiLightProgram[idx]);
						gDeferredMultiLightProgram[idx].uniform1i(LLShaderMgr::MULTI_LIGHT_COUNT, count);
						gDeferredMultiLightProgram[idx].uniform4fv(LLShaderMgr::MULTI_LIGHT, count, (GLfloat*) light);
						gDeferredMultiLightProgram[idx].uniform4fv(LLShaderMgr::MULTI_LIGHT_COL, count, (GLfloat*) col);
						gDeferredMultiLightProgram[idx].uniform1f(LLShaderMgr::MULTI_LIGHT_FAR_Z, far_z);
						far_z = 0.f;
						count = 0; 
      mDeferredVB->setBuffer(LLVertexBuffer::MAP_VERTEX);
						mDeferredVB->drawArrays(LLRender::TRIANGLES, 0, 3);
						unbindDeferredShader(gDeferredMultiLightProgram[idx]);
					}
				}
				
				bindDeferredShader(gDeferredMultiSpotLightProgram);

				gDeferredMultiSpotLightProgram.enableTexture(LLShaderMgr::DEFERRED_PROJECTION);

				mDeferredVB->setBuffer(LLVertexBuffer::MAP_VERTEX);

				for (LLDrawable::drawable_list_t::iterator iter = fullscreen_spot_lights.begin(); iter != fullscreen_spot_lights.end(); ++iter)
				{
					LL_RECORD_BLOCK_TIME(FTM_PROJECTORS);
					LLDrawable* drawablep = *iter;
					
					LLVOVolume* volume = drawablep->getVOVolume();

					LLVector3 center = drawablep->getPositionAgent();
					F32* c = center.mV;
					F32 s = volume->getLightRadius()*1.5f;

					sVisibleLightCount++;

					glh::vec3f tc(c);
					mat.mult_matrix_vec(tc);
					
					setupSpotLight(gDeferredMultiSpotLightProgram, drawablep);

					LLColor3 col = volume->getLightColor();
					
					/*col.mV[0] = powf(col.mV[0], 2.2f);
					col.mV[1] = powf(col.mV[1], 2.2f);
					col.mV[2] = powf(col.mV[2], 2.2f);*/
					
					gDeferredMultiSpotLightProgram.uniform3fv(LLShaderMgr::LIGHT_CENTER, 1, tc.v);
					gDeferredMultiSpotLightProgram.uniform1f(LLShaderMgr::LIGHT_SIZE, s);
					gDeferredMultiSpotLightProgram.uniform3fv(LLShaderMgr::DIFFUSE_COLOR, 1, col.mV);
					gDeferredMultiSpotLightProgram.uniform1f(LLShaderMgr::LIGHT_FALLOFF, volume->getLightFalloff()*0.5f);
					mDeferredVB->drawArrays(LLRender::TRIANGLES, 0, 3);
				}

				gDeferredMultiSpotLightProgram.disableTexture(LLShaderMgr::DEFERRED_PROJECTION);
				unbindDeferredShader(gDeferredMultiSpotLightProgram);

				gGL.popMatrix();
				gGL.matrixMode(LLRender::MM_MODELVIEW);
				gGL.popMatrix();
			}
		}

		gGL.setColorMask(true, true);
	}

	mScreen.flush();

	//gamma correct lighting
	gGL.matrixMode(LLRender::MM_PROJECTION);
	gGL.pushMatrix();
	gGL.loadIdentity();
	gGL.matrixMode(LLRender::MM_MODELVIEW);
	gGL.pushMatrix();
	gGL.loadIdentity();

	{
		LLGLDepthTest depth(GL_FALSE, GL_FALSE);

		LLVector2 tc1(0,0);
		LLVector2 tc2((F32) mScreen.getWidth()*2,
				  (F32) mScreen.getHeight()*2);

		mScreen.bindTarget();
		// Apply gamma correction to the frame here.
		gDeferredPostGammaCorrectProgram.bind();
		//mDeferredVB->setBuffer(LLVertexBuffer::MAP_VERTEX);
		S32 channel = 0;
		channel = gDeferredPostGammaCorrectProgram.enableTexture(LLShaderMgr::DEFERRED_DIFFUSE, mScreen.getUsage());
		if (channel > -1)
		{
			mScreen.bindTexture(0,channel);
			gGL.getTexUnit(channel)->setTextureFilteringOption(LLTexUnit::TFO_POINT);
		}
		
		gDeferredPostGammaCorrectProgram.uniform2f(LLShaderMgr::DEFERRED_SCREEN_RES, mScreen.getWidth(), mScreen.getHeight());
		
		F32 gamma = gSavedSettings.getF32("RenderDeferredDisplayGamma");

		gDeferredPostGammaCorrectProgram.uniform1f(LLShaderMgr::DISPLAY_GAMMA, (gamma > 0.1f) ? 1.0f / gamma : (1.0f/2.2f));
		
		gGL.begin(LLRender::TRIANGLE_STRIP);
		gGL.texCoord2f(tc1.mV[0], tc1.mV[1]);
		gGL.vertex2f(-1,-1);
		
		gGL.texCoord2f(tc1.mV[0], tc2.mV[1]);
		gGL.vertex2f(-1,3);
		
		gGL.texCoord2f(tc2.mV[0], tc1.mV[1]);
		gGL.vertex2f(3,-1);
		
		gGL.end();
		
		gGL.getTexUnit(channel)->unbind(mScreen.getUsage());
		gDeferredPostGammaCorrectProgram.unbind();
		mScreen.flush();
	}

	gGL.matrixMode(LLRender::MM_PROJECTION);
	gGL.popMatrix();
	gGL.matrixMode(LLRender::MM_MODELVIEW);
	gGL.popMatrix();	

	mScreen.bindTarget();

	{ //render non-deferred geometry (alpha, fullbright, glow)
		LLGLDisable blend(GL_BLEND);
		LLGLDisable stencil(GL_STENCIL_TEST);

		pushRenderTypeMask();
		andRenderTypeMask(LLPipeline::RENDER_TYPE_ALPHA,
						 LLPipeline::RENDER_TYPE_FULLBRIGHT,
						 LLPipeline::RENDER_TYPE_VOLUME,
						 LLPipeline::RENDER_TYPE_GLOW,
						 LLPipeline::RENDER_TYPE_BUMP,
						 LLPipeline::RENDER_TYPE_PASS_SIMPLE,
						 LLPipeline::RENDER_TYPE_PASS_ALPHA,
						 LLPipeline::RENDER_TYPE_PASS_ALPHA_MASK,
						 LLPipeline::RENDER_TYPE_PASS_BUMP,
						 LLPipeline::RENDER_TYPE_PASS_POST_BUMP,
						 LLPipeline::RENDER_TYPE_PASS_FULLBRIGHT,
						 LLPipeline::RENDER_TYPE_PASS_FULLBRIGHT_ALPHA_MASK,
						 LLPipeline::RENDER_TYPE_PASS_FULLBRIGHT_SHINY,
						 LLPipeline::RENDER_TYPE_PASS_GLOW,
						 LLPipeline::RENDER_TYPE_PASS_GRASS,
						 LLPipeline::RENDER_TYPE_PASS_SHINY,
						 LLPipeline::RENDER_TYPE_PASS_INVISIBLE,
						 LLPipeline::RENDER_TYPE_PASS_INVISI_SHINY,
						 LLPipeline::RENDER_TYPE_AVATAR,
						 LLPipeline::RENDER_TYPE_ALPHA_MASK,
						 LLPipeline::RENDER_TYPE_FULLBRIGHT_ALPHA_MASK,
						 END_RENDER_TYPES);
		
		renderGeomPostDeferred(*LLViewerCamera::getInstance());
		popRenderTypeMask();
	}

	{
		//render highlights, etc.
		renderHighlights();
		mHighlightFaces.clear();

		renderDebug();

		LLVertexBuffer::unbind();

		if (gPipeline.hasRenderDebugFeatureMask(LLPipeline::RENDER_DEBUG_FEATURE_UI))
		{
			// Render debugging beacons.
			gObjectList.renderObjectBeacons();
			gObjectList.resetObjectBeacons();
		}
	}

	mScreen.flush();
						
}

void LLPipeline::renderDeferredLightingToRT(LLRenderTarget* target)
{
	if (!sCull)
	{
		return;
	}

	{
		LL_RECORD_BLOCK_TIME(FTM_RENDER_DEFERRED);

		LLViewerCamera* camera = LLViewerCamera::getInstance();

		{
			LLGLDepthTest depth(GL_TRUE);
			mDeferredDepth.copyContents(mDeferredScreen, 0, 0, mDeferredScreen.getWidth(), mDeferredScreen.getHeight(),
							0, 0, mDeferredDepth.getWidth(), mDeferredDepth.getHeight(), GL_DEPTH_BUFFER_BIT, GL_NEAREST);	
		}

		LLGLEnable multisample(RenderFSAASamples > 0 ? GL_MULTISAMPLE_ARB : 0);

		if (gPipeline.hasRenderType(LLPipeline::RENDER_TYPE_HUD))
		{
			gPipeline.toggleRenderType(LLPipeline::RENDER_TYPE_HUD);
		}

		//ati doesn't seem to love actually using the stencil buffer on FBO's
		LLGLDisable stencil(GL_STENCIL_TEST);
		//glStencilFunc(GL_EQUAL, 1, 0xFFFFFFFF);
		//glStencilOp(GL_KEEP, GL_KEEP, GL_KEEP);

		gGL.setColorMask(true, true);
		
		//draw a cube around every light
		LLVertexBuffer::unbind();

		LLGLEnable cull(GL_CULL_FACE);
		LLGLEnable blend(GL_BLEND);

		glh::matrix4f mat = glh_copy_matrix(gGLModelView);

		LLStrider<LLVector3> vert; 
		mDeferredVB->getVertexStrider(vert);
		
		vert[0].set(-1,1,0);
		vert[1].set(-1,-3,0);
		vert[2].set(3,1,0);
		
		{
			setupHWLights(NULL); //to set mSunDir;
			LLVector4 dir(mSunDir, 0.f);
			glh::vec4f tc(dir.mV);
			mat.mult_matrix_vec(tc);
			mTransformedSunDir.set(tc.v);
		}

		gGL.pushMatrix();
		gGL.loadIdentity();
		gGL.matrixMode(LLRender::MM_PROJECTION);
		gGL.pushMatrix();
		gGL.loadIdentity();

		if (RenderDeferredSSAO || RenderShadowDetail > 0)
		{
			mDeferredLight.bindTarget();
			{ //paint shadow/SSAO light map (direct lighting lightmap)
				LL_RECORD_BLOCK_TIME(FTM_SUN_SHADOW);
				bindDeferredShader(gDeferredSunProgram);
				mDeferredVB->setBuffer(LLVertexBuffer::MAP_VERTEX);
				glClearColor(1,1,1,1);
				mDeferredLight.clear(GL_COLOR_BUFFER_BIT);
				glClearColor(0,0,0,0);

				glh::matrix4f inv_trans = glh_get_current_modelview().inverse().transpose();

				const U32 slice = 32;
				F32 offset[slice*3];
				for (U32 i = 0; i < 4; i++)
				{
					for (U32 j = 0; j < 8; j++)
					{
						glh::vec3f v;
						v.set_value(sinf(6.284f/8*j), cosf(6.284f/8*j), -(F32) i);
						v.normalize();
						inv_trans.mult_matrix_vec(v);
						v.normalize();
						offset[(i*8+j)*3+0] = v.v[0];
						offset[(i*8+j)*3+1] = v.v[2];
						offset[(i*8+j)*3+2] = v.v[1];
					}
				}

				gDeferredSunProgram.uniform3fv(LLShaderMgr::DEFERRED_SHADOW_OFFSET, slice, offset);
				gDeferredSunProgram.uniform2f(LLShaderMgr::DEFERRED_SCREEN_RES, mDeferredLight.getWidth(), mDeferredLight.getHeight());
				
				{
					LLGLDisable blend(GL_BLEND);
					LLGLDepthTest depth(GL_TRUE, GL_FALSE, GL_ALWAYS);
					stop_glerror();
					mDeferredVB->drawArrays(LLRender::TRIANGLES, 0, 3);
					stop_glerror();
				}
				
				unbindDeferredShader(gDeferredSunProgram);
			}
			mDeferredLight.flush();
		}
				
		stop_glerror();
		gGL.popMatrix();
		stop_glerror();
		gGL.matrixMode(LLRender::MM_MODELVIEW);
		stop_glerror();
		gGL.popMatrix();
		stop_glerror();

		target->bindTarget();

		//clear color buffer here - zeroing alpha (glow) is important or it will accumulate against sky
		glClearColor(0,0,0,0);
		target->clear(GL_COLOR_BUFFER_BIT);
		
		if (RenderDeferredAtmospheric)
		{ //apply sunlight contribution 
			LL_RECORD_BLOCK_TIME(FTM_ATMOSPHERICS);
			bindDeferredShader(gDeferredSoftenProgram);	
			{
				LLGLDepthTest depth(GL_FALSE);
				LLGLDisable blend(GL_BLEND);
				LLGLDisable test(GL_ALPHA_TEST);

				//full screen blit
				gGL.pushMatrix();
				gGL.loadIdentity();
				gGL.matrixMode(LLRender::MM_PROJECTION);
				gGL.pushMatrix();
				gGL.loadIdentity();

				mDeferredVB->setBuffer(LLVertexBuffer::MAP_VERTEX);
				
				mDeferredVB->drawArrays(LLRender::TRIANGLES, 0, 3);

				gGL.popMatrix();
				gGL.matrixMode(LLRender::MM_MODELVIEW);
				gGL.popMatrix();
			}

			unbindDeferredShader(gDeferredSoftenProgram);
		}

		{ //render non-deferred geometry (fullbright, alpha, etc)
			LLGLDisable blend(GL_BLEND);
			LLGLDisable stencil(GL_STENCIL_TEST);
			gGL.setSceneBlendType(LLRender::BT_ALPHA);

			gPipeline.pushRenderTypeMask();
			
			gPipeline.andRenderTypeMask(LLPipeline::RENDER_TYPE_SKY,
										LLPipeline::RENDER_TYPE_CLOUDS,
										LLPipeline::RENDER_TYPE_WL_SKY,
										LLPipeline::END_RENDER_TYPES);
								
			
			renderGeomPostDeferred(*LLViewerCamera::getInstance(), false);
			gPipeline.popRenderTypeMask();
		}

		BOOL render_local = RenderLocalLights;
				
		if (render_local)
		{
			gGL.setSceneBlendType(LLRender::BT_ADD);
			std::list<LLVector4> fullscreen_lights;
			LLDrawable::drawable_list_t spot_lights;
			LLDrawable::drawable_list_t fullscreen_spot_lights;

			for (U32 i = 0; i < 2; i++)
			{
				mTargetShadowSpotLight[i] = NULL;
			}

			std::list<LLVector4> light_colors;

			LLVertexBuffer::unbind();

			{
				bindDeferredShader(gDeferredLightProgram);
				
				if (mCubeVB.isNull())
				{
					mCubeVB = ll_create_cube_vb(LLVertexBuffer::MAP_VERTEX, GL_STATIC_DRAW_ARB);
				}

				mCubeVB->setBuffer(LLVertexBuffer::MAP_VERTEX);
				
				LLGLDepthTest depth(GL_TRUE, GL_FALSE);
				for (LLDrawable::drawable_set_t::iterator iter = mLights.begin(); iter != mLights.end(); ++iter)
				{
					LLDrawable* drawablep = *iter;
					
					LLVOVolume* volume = drawablep->getVOVolume();
					if (!volume)
					{
						continue;
					}

					if (volume->isAttachment())
					{
						if (!sRenderAttachedLights)
						{
							continue;
						}
					}


					LLVector4a center;
					center.load3(drawablep->getPositionAgent().mV);
					const F32* c = center.getF32ptr();
					F32 s = volume->getLightRadius()*1.5f;

					LLColor3 col = volume->getLightColor();
					
					if (col.magVecSquared() < 0.001f)
					{
						continue;
					}

					if (s <= 0.001f)
					{
						continue;
					}

					LLVector4a sa;
					sa.splat(s);
					if (camera->AABBInFrustumNoFarClip(center, sa) == 0)
					{
						continue;
					}

					sVisibleLightCount++;
										
					if (camera->getOrigin().mV[0] > c[0] + s + 0.2f ||
						camera->getOrigin().mV[0] < c[0] - s - 0.2f ||
						camera->getOrigin().mV[1] > c[1] + s + 0.2f ||
						camera->getOrigin().mV[1] < c[1] - s - 0.2f ||
						camera->getOrigin().mV[2] > c[2] + s + 0.2f ||
						camera->getOrigin().mV[2] < c[2] - s - 0.2f)
					{ //draw box if camera is outside box
						if (render_local)
						{
							if (volume->isLightSpotlight())
							{
								drawablep->getVOVolume()->updateSpotLightPriority();
								spot_lights.push_back(drawablep);
								continue;
							}
							
							/*col.mV[0] = powf(col.mV[0], 2.2f);
							col.mV[1] = powf(col.mV[1], 2.2f);
							col.mV[2] = powf(col.mV[2], 2.2f);*/
							
							LL_RECORD_BLOCK_TIME(FTM_LOCAL_LIGHTS);
							gDeferredLightProgram.uniform3fv(LLShaderMgr::LIGHT_CENTER, 1, c);
							gDeferredLightProgram.uniform1f(LLShaderMgr::LIGHT_SIZE, s);
							gDeferredLightProgram.uniform3fv(LLShaderMgr::DIFFUSE_COLOR, 1, col.mV);
							gDeferredLightProgram.uniform1f(LLShaderMgr::LIGHT_FALLOFF, volume->getLightFalloff()*0.5f);
							gGL.syncMatrices();
							
							mCubeVB->drawRange(LLRender::TRIANGLE_FAN, 0, 7, 8, get_box_fan_indices(camera, center));
							stop_glerror();
						}
					}
					else
					{	
						if (volume->isLightSpotlight())
						{
							drawablep->getVOVolume()->updateSpotLightPriority();
							fullscreen_spot_lights.push_back(drawablep);
							continue;
						}

						glh::vec3f tc(c);
						mat.mult_matrix_vec(tc);
					
						fullscreen_lights.push_back(LLVector4(tc.v[0], tc.v[1], tc.v[2], s));
						light_colors.push_back(LLVector4(col.mV[0], col.mV[1], col.mV[2], volume->getLightFalloff()*0.5f));
					}
				}
				unbindDeferredShader(gDeferredLightProgram);
			}

			if (!spot_lights.empty())
			{
				LLGLDepthTest depth(GL_TRUE, GL_FALSE);
				bindDeferredShader(gDeferredSpotLightProgram);

				mCubeVB->setBuffer(LLVertexBuffer::MAP_VERTEX);

				gDeferredSpotLightProgram.enableTexture(LLShaderMgr::DEFERRED_PROJECTION);

				for (LLDrawable::drawable_list_t::iterator iter = spot_lights.begin(); iter != spot_lights.end(); ++iter)
				{
					LL_RECORD_BLOCK_TIME(FTM_PROJECTORS);
					LLDrawable* drawablep = *iter;

					LLVOVolume* volume = drawablep->getVOVolume();

					LLVector4a center;
					center.load3(drawablep->getPositionAgent().mV);
					const F32* c = center.getF32ptr();
					F32 s = volume->getLightRadius()*1.5f;

					sVisibleLightCount++;

					setupSpotLight(gDeferredSpotLightProgram, drawablep);
					
					LLColor3 col = volume->getLightColor();
					/*col.mV[0] = powf(col.mV[0], 2.2f);
					col.mV[1] = powf(col.mV[1], 2.2f);
					col.mV[2] = powf(col.mV[2], 2.2f);*/
					
					gDeferredSpotLightProgram.uniform3fv(LLShaderMgr::LIGHT_CENTER, 1, c);
					gDeferredSpotLightProgram.uniform1f(LLShaderMgr::LIGHT_SIZE, s);
					gDeferredSpotLightProgram.uniform3fv(LLShaderMgr::DIFFUSE_COLOR, 1, col.mV);
					gDeferredSpotLightProgram.uniform1f(LLShaderMgr::LIGHT_FALLOFF, volume->getLightFalloff()*0.5f);
					gGL.syncMatrices();
										
					mCubeVB->drawRange(LLRender::TRIANGLE_FAN, 0, 7, 8, get_box_fan_indices(camera, center));
				}
				gDeferredSpotLightProgram.disableTexture(LLShaderMgr::DEFERRED_PROJECTION);
				unbindDeferredShader(gDeferredSpotLightProgram);
			}

			//reset mDeferredVB to fullscreen triangle
			mDeferredVB->getVertexStrider(vert);
			vert[0].set(-1,1,0);
			vert[1].set(-1,-3,0);
			vert[2].set(3,1,0);

			{
				LLGLDepthTest depth(GL_FALSE);

				//full screen blit
				gGL.pushMatrix();
				gGL.loadIdentity();
				gGL.matrixMode(LLRender::MM_PROJECTION);
				gGL.pushMatrix();
				gGL.loadIdentity();

				U32 count = 0;

				const U32 max_count = LL_DEFERRED_MULTI_LIGHT_COUNT;
				LLVector4 light[max_count];
				LLVector4 col[max_count];

				F32 far_z = 0.f;

				while (!fullscreen_lights.empty())
				{
					LL_RECORD_BLOCK_TIME(FTM_FULLSCREEN_LIGHTS);
					light[count] = fullscreen_lights.front();
					fullscreen_lights.pop_front();
					col[count] = light_colors.front();
					light_colors.pop_front();
					
					/*col[count].mV[0] = powf(col[count].mV[0], 2.2f);
					col[count].mV[1] = powf(col[count].mV[1], 2.2f);
					col[count].mV[2] = powf(col[count].mV[2], 2.2f);*/
					
					far_z = llmin(light[count].mV[2]-light[count].mV[3], far_z);
					//col[count] = pow4fsrgb(col[count], 2.2f);
					count++;
					if (count == max_count || fullscreen_lights.empty())
					{
						U32 idx = count-1;
						bindDeferredShader(gDeferredMultiLightProgram[idx]);
						gDeferredMultiLightProgram[idx].uniform1i(LLShaderMgr::MULTI_LIGHT_COUNT, count);
						gDeferredMultiLightProgram[idx].uniform4fv(LLShaderMgr::MULTI_LIGHT, count, (GLfloat*) light);
						gDeferredMultiLightProgram[idx].uniform4fv(LLShaderMgr::MULTI_LIGHT_COL, count, (GLfloat*) col);
						gDeferredMultiLightProgram[idx].uniform1f(LLShaderMgr::MULTI_LIGHT_FAR_Z, far_z);
						far_z = 0.f;
						count = 0; 
						mDeferredVB->setBuffer(LLVertexBuffer::MAP_VERTEX);
						mDeferredVB->drawArrays(LLRender::TRIANGLES, 0, 3);
					}
				}
				
				unbindDeferredShader(gDeferredMultiLightProgram[0]);

				bindDeferredShader(gDeferredMultiSpotLightProgram);

				gDeferredMultiSpotLightProgram.enableTexture(LLShaderMgr::DEFERRED_PROJECTION);

				mDeferredVB->setBuffer(LLVertexBuffer::MAP_VERTEX);

				for (LLDrawable::drawable_list_t::iterator iter = fullscreen_spot_lights.begin(); iter != fullscreen_spot_lights.end(); ++iter)
				{
					LL_RECORD_BLOCK_TIME(FTM_PROJECTORS);
					LLDrawable* drawablep = *iter;
					
					LLVOVolume* volume = drawablep->getVOVolume();

					LLVector3 center = drawablep->getPositionAgent();
					F32* c = center.mV;
					F32 s = volume->getLightRadius()*1.5f;

					sVisibleLightCount++;

					glh::vec3f tc(c);
					mat.mult_matrix_vec(tc);
					
					setupSpotLight(gDeferredMultiSpotLightProgram, drawablep);

					LLColor3 col = volume->getLightColor();
					
					/*col.mV[0] = powf(col.mV[0], 2.2f);
					col.mV[1] = powf(col.mV[1], 2.2f);
					col.mV[2] = powf(col.mV[2], 2.2f);*/
					
					gDeferredMultiSpotLightProgram.uniform3fv(LLShaderMgr::LIGHT_CENTER, 1, tc.v);
					gDeferredMultiSpotLightProgram.uniform1f(LLShaderMgr::LIGHT_SIZE, s);
					gDeferredMultiSpotLightProgram.uniform3fv(LLShaderMgr::DIFFUSE_COLOR, 1, col.mV);
					gDeferredMultiSpotLightProgram.uniform1f(LLShaderMgr::LIGHT_FALLOFF, volume->getLightFalloff()*0.5f);
					mDeferredVB->drawArrays(LLRender::TRIANGLES, 0, 3);
				}

				gDeferredMultiSpotLightProgram.disableTexture(LLShaderMgr::DEFERRED_PROJECTION);
				unbindDeferredShader(gDeferredMultiSpotLightProgram);

				gGL.popMatrix();
				gGL.matrixMode(LLRender::MM_MODELVIEW);
				gGL.popMatrix();
			}
		}

		gGL.setColorMask(true, true);
	}

	/*target->flush();

	//gamma correct lighting
	gGL.matrixMode(LLRender::MM_PROJECTION);
	gGL.pushMatrix();
	gGL.loadIdentity();
	gGL.matrixMode(LLRender::MM_MODELVIEW);
	gGL.pushMatrix();
	gGL.loadIdentity();

	{
		LLGLDepthTest depth(GL_FALSE, GL_FALSE);

		LLVector2 tc1(0,0);
		LLVector2 tc2((F32) target->getWidth()*2,
				  (F32) target->getHeight()*2);

		target->bindTarget();
		// Apply gamma correction to the frame here.
		gDeferredPostGammaCorrectProgram.bind();
		//mDeferredVB->setBuffer(LLVertexBuffer::MAP_VERTEX);
		S32 channel = 0;
		channel = gDeferredPostGammaCorrectProgram.enableTexture(LLShaderMgr::DEFERRED_DIFFUSE, target->getUsage());
		if (channel > -1)
		{
			target->bindTexture(0,channel);
			gGL.getTexUnit(channel)->setTextureFilteringOption(LLTexUnit::TFO_POINT);
		}
		
		gDeferredPostGammaCorrectProgram.uniform2f(LLShaderMgr::DEFERRED_SCREEN_RES, target->getWidth(), target->getHeight());
		
		F32 gamma = gSavedSettings.getF32("RenderDeferredDisplayGamma");

		gDeferredPostGammaCorrectProgram.uniform1f(LLShaderMgr::DISPLAY_GAMMA, (gamma > 0.1f) ? 1.0f / gamma : (1.0f/2.2f));
		
		gGL.begin(LLRender::TRIANGLE_STRIP);
		gGL.texCoord2f(tc1.mV[0], tc1.mV[1]);
		gGL.vertex2f(-1,-1);
		
		gGL.texCoord2f(tc1.mV[0], tc2.mV[1]);
		gGL.vertex2f(-1,3);
		
		gGL.texCoord2f(tc2.mV[0], tc1.mV[1]);
		gGL.vertex2f(3,-1);
		
		gGL.end();
		
		gGL.getTexUnit(channel)->unbind(target->getUsage());
		gDeferredPostGammaCorrectProgram.unbind();
		target->flush();
	}

	gGL.matrixMode(LLRender::MM_PROJECTION);
	gGL.popMatrix();
	gGL.matrixMode(LLRender::MM_MODELVIEW);
	gGL.popMatrix();	

	target->bindTarget();*/

	{ //render non-deferred geometry (alpha, fullbright, glow)
		LLGLDisable blend(GL_BLEND);
		LLGLDisable stencil(GL_STENCIL_TEST);

		pushRenderTypeMask();
		andRenderTypeMask(LLPipeline::RENDER_TYPE_ALPHA,
						 LLPipeline::RENDER_TYPE_FULLBRIGHT,
						 LLPipeline::RENDER_TYPE_VOLUME,
						 LLPipeline::RENDER_TYPE_GLOW,
						 LLPipeline::RENDER_TYPE_BUMP,
						 LLPipeline::RENDER_TYPE_PASS_SIMPLE,
						 LLPipeline::RENDER_TYPE_PASS_ALPHA,
						 LLPipeline::RENDER_TYPE_PASS_ALPHA_MASK,
						 LLPipeline::RENDER_TYPE_PASS_BUMP,
						 LLPipeline::RENDER_TYPE_PASS_POST_BUMP,
						 LLPipeline::RENDER_TYPE_PASS_FULLBRIGHT,
						 LLPipeline::RENDER_TYPE_PASS_FULLBRIGHT_ALPHA_MASK,
						 LLPipeline::RENDER_TYPE_PASS_FULLBRIGHT_SHINY,
						 LLPipeline::RENDER_TYPE_PASS_GLOW,
						 LLPipeline::RENDER_TYPE_PASS_GRASS,
						 LLPipeline::RENDER_TYPE_PASS_SHINY,
						 LLPipeline::RENDER_TYPE_PASS_INVISIBLE,
						 LLPipeline::RENDER_TYPE_PASS_INVISI_SHINY,
						 LLPipeline::RENDER_TYPE_AVATAR,
						 LLPipeline::RENDER_TYPE_ALPHA_MASK,
						 LLPipeline::RENDER_TYPE_FULLBRIGHT_ALPHA_MASK,
						 END_RENDER_TYPES);
		
		renderGeomPostDeferred(*LLViewerCamera::getInstance());
		popRenderTypeMask();
	}

	//target->flush();				
}

void LLPipeline::setupSpotLight(LLGLSLShader& shader, LLDrawable* drawablep)
{
	//construct frustum
	LLVOVolume* volume = drawablep->getVOVolume();
	LLVector3 params = volume->getSpotLightParams();

	F32 fov = params.mV[0];
	F32 focus = params.mV[1];

	LLVector3 pos = drawablep->getPositionAgent();
	LLQuaternion quat = volume->getRenderRotation();
	LLVector3 scale = volume->getScale();
	
	//get near clip plane
	LLVector3 at_axis(0,0,-scale.mV[2]*0.5f);
	at_axis *= quat;

	LLVector3 np = pos+at_axis;
	at_axis.normVec();

	//get origin that has given fov for plane np, at_axis, and given scale
	F32 dist = (scale.mV[1]*0.5f)/tanf(fov*0.5f);

	LLVector3 origin = np - at_axis*dist;

	//matrix from volume space to agent space
	LLMatrix4 light_mat(quat, LLVector4(origin,1.f));

	glh::matrix4f light_to_agent((F32*) light_mat.mMatrix);
	glh::matrix4f light_to_screen = glh_get_current_modelview() * light_to_agent;

	glh::matrix4f screen_to_light = light_to_screen.inverse();

	F32 s = volume->getLightRadius()*1.5f;
	F32 near_clip = dist;
	F32 width = scale.mV[VX];
	F32 height = scale.mV[VY];
	F32 far_clip = s+dist-scale.mV[VZ];

	F32 fovy = fov * RAD_TO_DEG;
	F32 aspect = width/height;

	glh::matrix4f trans(0.5f, 0.f, 0.f, 0.5f,
				0.f, 0.5f, 0.f, 0.5f,
				0.f, 0.f, 0.5f, 0.5f,
				0.f, 0.f, 0.f, 1.f);

	glh::vec3f p1(0, 0, -(near_clip+0.01f));
	glh::vec3f p2(0, 0, -(near_clip+1.f));

	glh::vec3f screen_origin(0, 0, 0);

	light_to_screen.mult_matrix_vec(p1);
	light_to_screen.mult_matrix_vec(p2);
	light_to_screen.mult_matrix_vec(screen_origin);

	glh::vec3f n = p2-p1;
	n.normalize();
	
	F32 proj_range = far_clip - near_clip;
	glh::matrix4f light_proj = gl_perspective(fovy, aspect, near_clip, far_clip);
	screen_to_light = trans * light_proj * screen_to_light;
	shader.uniformMatrix4fv(LLShaderMgr::PROJECTOR_MATRIX, 1, FALSE, screen_to_light.m);
	shader.uniform1f(LLShaderMgr::PROJECTOR_NEAR, near_clip);
	shader.uniform3fv(LLShaderMgr::PROJECTOR_P, 1, p1.v);
	shader.uniform3fv(LLShaderMgr::PROJECTOR_N, 1, n.v);
	shader.uniform3fv(LLShaderMgr::PROJECTOR_ORIGIN, 1, screen_origin.v);
	shader.uniform1f(LLShaderMgr::PROJECTOR_RANGE, proj_range);
	shader.uniform1f(LLShaderMgr::PROJECTOR_AMBIANCE, params.mV[2]);
	S32 s_idx = -1;

	for (U32 i = 0; i < 2; i++)
	{
		if (mShadowSpotLight[i] == drawablep)
		{
			s_idx = i;
		}
	}

	shader.uniform1i(LLShaderMgr::PROJECTOR_SHADOW_INDEX, s_idx);

	if (s_idx >= 0)
	{
		shader.uniform1f(LLShaderMgr::PROJECTOR_SHADOW_FADE, 1.f-mSpotLightFade[s_idx]);
	}
	else
	{
		shader.uniform1f(LLShaderMgr::PROJECTOR_SHADOW_FADE, 1.f);
	}

	{
		LLDrawable* potential = drawablep;
		//determine if this is a good light for casting shadows
		F32 m_pri = volume->getSpotLightPriority();

		for (U32 i = 0; i < 2; i++)
		{
			F32 pri = 0.f;

			if (mTargetShadowSpotLight[i].notNull())
			{
				pri = mTargetShadowSpotLight[i]->getVOVolume()->getSpotLightPriority();			
			}

			if (m_pri > pri)
			{
				LLDrawable* temp = mTargetShadowSpotLight[i];
				mTargetShadowSpotLight[i] = potential;
				potential = temp;
				m_pri = pri;
			}
		}
	}

	LLViewerTexture* img = volume->getLightTexture();

	if (img == NULL)
	{
		img = LLViewerFetchedTexture::sWhiteImagep;
	}

	S32 channel = shader.enableTexture(LLShaderMgr::DEFERRED_PROJECTION);

	if (channel > -1)
	{
		if (img)
		{
			gGL.getTexUnit(channel)->bind(img);

			F32 lod_range = logf(img->getWidth())/logf(2.f);

			shader.uniform1f(LLShaderMgr::PROJECTOR_FOCUS, focus);
			shader.uniform1f(LLShaderMgr::PROJECTOR_LOD, lod_range);
			shader.uniform1f(LLShaderMgr::PROJECTOR_AMBIENT_LOD, llclamp((proj_range-focus)/proj_range*lod_range, 0.f, 1.f));
		}
	}
		
}

void LLPipeline::unbindDeferredShader(LLGLSLShader &shader)
{
	stop_glerror();
	shader.disableTexture(LLShaderMgr::DEFERRED_NORMAL, mDeferredScreen.getUsage());
	shader.disableTexture(LLShaderMgr::DEFERRED_DIFFUSE, mDeferredScreen.getUsage());
	shader.disableTexture(LLShaderMgr::DEFERRED_SPECULAR, mDeferredScreen.getUsage());
	shader.disableTexture(LLShaderMgr::DEFERRED_DEPTH, mDeferredScreen.getUsage());
	shader.disableTexture(LLShaderMgr::DEFERRED_LIGHT, mDeferredLight.getUsage());
	shader.disableTexture(LLShaderMgr::DIFFUSE_MAP);
	shader.disableTexture(LLShaderMgr::DEFERRED_BLOOM);

	for (U32 i = 0; i < 4; i++)
	{
		if (shader.disableTexture(LLShaderMgr::DEFERRED_SHADOW0+i) > -1)
		{
			glTexParameteri(GL_TEXTURE_2D, GL_TEXTURE_COMPARE_MODE_ARB, GL_NONE);
		}
	}

	for (U32 i = 4; i < 6; i++)
	{
		if (shader.disableTexture(LLShaderMgr::DEFERRED_SHADOW0+i) > -1)
		{
			glTexParameteri(GL_TEXTURE_2D, GL_TEXTURE_COMPARE_MODE_ARB, GL_NONE);
		}
	}

	shader.disableTexture(LLShaderMgr::DEFERRED_NOISE);
	shader.disableTexture(LLShaderMgr::DEFERRED_LIGHTFUNC);

	S32 channel = shader.disableTexture(LLShaderMgr::ENVIRONMENT_MAP, LLTexUnit::TT_CUBE_MAP);
	if (channel > -1)
	{
		LLCubeMap* cube_map = gSky.mVOSkyp ? gSky.mVOSkyp->getCubeMap() : NULL;
		if (cube_map)
		{
			cube_map->disable();
		}
	}
	gGL.getTexUnit(0)->unbind(LLTexUnit::TT_TEXTURE);
	gGL.getTexUnit(0)->activate();
	shader.unbind();
}

inline float sgn(float a)
{
    if (a > 0.0F) return (1.0F);
    if (a < 0.0F) return (-1.0F);
    return (0.0F);
}

void LLPipeline::generateWaterReflection(LLCamera& camera_in)
{	
	if (LLPipeline::sWaterReflections && assertInitialized() && LLDrawPoolWater::sNeedsReflectionUpdate)
	{
		BOOL skip_avatar_update = FALSE;
		if (!isAgentAvatarValid() || gAgentCamera.getCameraAnimating() || gAgentCamera.getCameraMode() != CAMERA_MODE_MOUSELOOK || !LLVOAvatar::sVisibleInFirstPerson)
		{
			skip_avatar_update = TRUE;
		}
		
		if (!skip_avatar_update)
		{
			gAgentAvatarp->updateAttachmentVisibility(CAMERA_MODE_THIRD_PERSON);
		}
		LLVertexBuffer::unbind();

		LLGLState::checkStates();
		LLGLState::checkTextureChannels();
		LLGLState::checkClientArrays();

		LLCamera camera = camera_in;
		camera.setFar(camera.getFar()*0.87654321f);
		LLPipeline::sReflectionRender = TRUE;
		
		gPipeline.pushRenderTypeMask();

		glh::matrix4f projection = glh_get_current_projection();
		glh::matrix4f mat;

		stop_glerror();
		LLPlane plane;

		F32 height = gAgent.getRegion()->getWaterHeight(); 
		F32 to_clip = fabsf(camera.getOrigin().mV[2]-height);
		F32 pad = -to_clip*0.05f; //amount to "pad" clip plane by

		//plane params
		LLVector3 pnorm;
		F32 pd;

		S32 water_clip = 0;
		if (!LLViewerCamera::getInstance()->cameraUnderWater())
		{ //camera is above water, clip plane points up
			pnorm.setVec(0,0,1);
			pd = -height;
			plane.setVec(pnorm, pd);
			water_clip = -1;
		}
		else
		{	//camera is below water, clip plane points down
			pnorm = LLVector3(0,0,-1);
			pd = height;
			plane.setVec(pnorm, pd);
			water_clip = 1;
		}

		bool materials_in_water = false;

#if MATERIALS_IN_REFLECTIONS
		materials_in_water = gSavedSettings.getS32("RenderWaterMaterials");
#endif

		if (!LLViewerCamera::getInstance()->cameraUnderWater())
		{	//generate planar reflection map

			//disable occlusion culling for reflection map for now
			S32 occlusion = LLPipeline::sUseOcclusion;
			LLPipeline::sUseOcclusion = 0;
			gGL.getTexUnit(0)->unbind(LLTexUnit::TT_TEXTURE);
			glClearColor(0,0,0,0);

			mWaterRef.bindTarget();

			LLViewerCamera::sCurCameraID = LLViewerCamera::CAMERA_WATER0;
			gGL.setColorMask(true, true);
			mWaterRef.clear();
			gGL.setColorMask(true, false);

			mWaterRef.getViewport(gGLViewport);

			stop_glerror();

			gGL.pushMatrix();

			mat.set_scale(glh::vec3f(1,1,-1));
			mat.set_translate(glh::vec3f(0,0,height*2.f));

			glh::matrix4f current = glh_get_current_modelview();

			mat = current * mat;

			glh_set_current_modelview(mat);
			gGL.loadMatrix(mat.m);

			LLViewerCamera::updateFrustumPlanes(camera, FALSE, TRUE);

			glh::matrix4f inv_mat = mat.inverse();

			glh::vec3f origin(0,0,0);
			inv_mat.mult_matrix_vec(origin);

			camera.setOrigin(origin.v);

			glCullFace(GL_FRONT);

			static LLCullResult ref_result;

			if (LLDrawPoolWater::sNeedsReflectionUpdate)
			{
				//initial sky pass (no user clip plane)
				{ //mask out everything but the sky
					gPipeline.pushRenderTypeMask();
					gPipeline.andRenderTypeMask(LLPipeline::RENDER_TYPE_SKY,
						LLPipeline::RENDER_TYPE_WL_SKY,
						LLPipeline::RENDER_TYPE_CLOUDS,
						LLPipeline::END_RENDER_TYPES);

					static LLCullResult result;
					updateCull(camera, result);
					stateSort(camera, result);

					if (LLPipeline::sRenderDeferred && materials_in_water)
					{
						mWaterRef.flush();

						gPipeline.grabReferences(result);
						gPipeline.mDeferredScreen.bindTarget();
						gGL.setColorMask(true, true);						
						glClearColor(0,0,0,0);
						gPipeline.mDeferredScreen.clear();

						renderGeomDeferred(camera);						
					}
					else
					{
					renderGeom(camera, TRUE);
					}					

					gPipeline.popRenderTypeMask();
				}

				gGL.setColorMask(true, false);
				gPipeline.pushRenderTypeMask();

				clearRenderTypeMask(LLPipeline::RENDER_TYPE_WATER,
					LLPipeline::RENDER_TYPE_VOIDWATER,
					LLPipeline::RENDER_TYPE_GROUND,
					LLPipeline::RENDER_TYPE_SKY,
					LLPipeline::RENDER_TYPE_CLOUDS,
					LLPipeline::END_RENDER_TYPES);	

				S32 detail = RenderReflectionDetail;
				if (detail > 0)
				{ //mask out selected geometry based on reflection detail
					if (detail < 4)
					{
						clearRenderTypeMask(LLPipeline::RENDER_TYPE_PARTICLES, END_RENDER_TYPES);
						if (detail < 3)
						{
							clearRenderTypeMask(LLPipeline::RENDER_TYPE_AVATAR, END_RENDER_TYPES);
							if (detail < 2)
							{
								clearRenderTypeMask(LLPipeline::RENDER_TYPE_VOLUME, END_RENDER_TYPES);
							}
						}
					}

					LLGLUserClipPlane clip_plane(plane, mat, projection);
					LLGLDisable cull(GL_CULL_FACE);
					updateCull(camera, ref_result, -water_clip, &plane);
					stateSort(camera, ref_result);
				}	

				if (LLDrawPoolWater::sNeedsDistortionUpdate)
				{
					if (RenderReflectionDetail > 0)
					{
						gPipeline.grabReferences(ref_result);
						LLGLUserClipPlane clip_plane(plane, mat, projection);

						if (LLPipeline::sRenderDeferred && materials_in_water)
						{							
							renderGeomDeferred(camera);
						}
						else
						{
						renderGeom(camera);
					}
				}	
				}	

				if (LLPipeline::sRenderDeferred && materials_in_water)
				{
					gPipeline.mDeferredScreen.flush();
					renderDeferredLightingToRT(&mWaterRef);
				}

				gPipeline.popRenderTypeMask();
			}	
			glCullFace(GL_BACK);
			gGL.popMatrix();
			mWaterRef.flush();
			glh_set_current_modelview(current);
			LLPipeline::sUseOcclusion = occlusion;
		}

		camera.setOrigin(camera_in.getOrigin());
		//render distortion map
		static BOOL last_update = TRUE;
		if (last_update)
		{
			camera.setFar(camera_in.getFar());
			clearRenderTypeMask(LLPipeline::RENDER_TYPE_WATER,
								LLPipeline::RENDER_TYPE_VOIDWATER,
								LLPipeline::RENDER_TYPE_GROUND,
								END_RENDER_TYPES);	
			stop_glerror();

			LLPipeline::sUnderWaterRender = LLViewerCamera::getInstance()->cameraUnderWater() ? FALSE : TRUE;

			if (LLPipeline::sUnderWaterRender)
			{
				clearRenderTypeMask(LLPipeline::RENDER_TYPE_GROUND,
									LLPipeline::RENDER_TYPE_SKY,
									LLPipeline::RENDER_TYPE_CLOUDS,
									LLPipeline::RENDER_TYPE_WL_SKY,
									END_RENDER_TYPES);		
			}
			LLViewerCamera::updateFrustumPlanes(camera);

			gGL.getTexUnit(0)->unbind(LLTexUnit::TT_TEXTURE);
			
			LLColor4& col = LLDrawPoolWater::sWaterFogColor;
			glClearColor(col.mV[0], col.mV[1], col.mV[2], 0.f);
			mWaterDis.bindTarget();
			LLViewerCamera::sCurCameraID = LLViewerCamera::CAMERA_WATER1;
			
			mWaterDis.getViewport(gGLViewport);
			
			if (!LLPipeline::sUnderWaterRender || LLDrawPoolWater::sNeedsReflectionUpdate)
			{
				//clip out geometry on the same side of water as the camera
				mat = glh_get_current_modelview();
				LLPlane plane(-pnorm, -(pd+pad));

				LLGLUserClipPlane clip_plane(plane, mat, projection);
				static LLCullResult result;
				updateCull(camera, result, water_clip, &plane);
				stateSort(camera, result);

				gGL.setColorMask(true, true);
				mWaterDis.clear();
				

				gGL.setColorMask(true, false);

				
				if (LLPipeline::sRenderDeferred && materials_in_water)
				{										
					mWaterDis.flush();
					gPipeline.mDeferredScreen.bindTarget();
					gGL.setColorMask(true, true);
					glClearColor(0,0,0,0);
					gPipeline.mDeferredScreen.clear();
					gPipeline.grabReferences(result);
					renderGeomDeferred(camera);					
				}
				else
				{
				renderGeom(camera);
				}

				if (LLPipeline::sRenderDeferred && materials_in_water)
				{
					gPipeline.mDeferredScreen.flush();
					renderDeferredLightingToRT(&mWaterDis);
				}
			}

			mWaterDis.flush();
			LLPipeline::sUnderWaterRender = FALSE;
			
		}
		last_update = LLDrawPoolWater::sNeedsReflectionUpdate && LLDrawPoolWater::sNeedsDistortionUpdate;

		LLPipeline::sReflectionRender = FALSE;

		if (!LLRenderTarget::sUseFBO)
		{
			glClear(GL_DEPTH_BUFFER_BIT);
		}
		glClearColor(0.f, 0.f, 0.f, 0.f);
		gViewerWindow->setup3DViewport();
		gPipeline.popRenderTypeMask();
		LLDrawPoolWater::sNeedsReflectionUpdate = FALSE;
		LLDrawPoolWater::sNeedsDistortionUpdate = FALSE;
		LLPlane npnorm(-pnorm, -pd);
		LLViewerCamera::getInstance()->setUserClipPlane(npnorm);
		
		LLGLState::checkStates();

		if (!skip_avatar_update)
		{
			gAgentAvatarp->updateAttachmentVisibility(gAgentCamera.getCameraMode());
		}

		LLViewerCamera::sCurCameraID = LLViewerCamera::CAMERA_WORLD;
	}
}

glh::matrix4f look(const LLVector3 pos, const LLVector3 dir, const LLVector3 up)
{
	glh::matrix4f ret;

	LLVector3 dirN;
	LLVector3 upN;
	LLVector3 lftN;

	lftN = dir % up;
	lftN.normVec();
	
	upN = lftN % dir;
	upN.normVec();
	
	dirN = dir;
	dirN.normVec();

	ret.m[ 0] = lftN[0];
	ret.m[ 1] = upN[0];
	ret.m[ 2] = -dirN[0];
	ret.m[ 3] = 0.f;

	ret.m[ 4] = lftN[1];
	ret.m[ 5] = upN[1];
	ret.m[ 6] = -dirN[1];
	ret.m[ 7] = 0.f;

	ret.m[ 8] = lftN[2];
	ret.m[ 9] = upN[2];
	ret.m[10] = -dirN[2];
	ret.m[11] = 0.f;

	ret.m[12] = -(lftN*pos);
	ret.m[13] = -(upN*pos);
	ret.m[14] = dirN*pos;
	ret.m[15] = 1.f;

	return ret;
}

glh::matrix4f scale_translate_to_fit(const LLVector3 min, const LLVector3 max)
{
	glh::matrix4f ret;
	ret.m[ 0] = 2/(max[0]-min[0]);
	ret.m[ 4] = 0;
	ret.m[ 8] = 0;
	ret.m[12] = -(max[0]+min[0])/(max[0]-min[0]);

	ret.m[ 1] = 0;
	ret.m[ 5] = 2/(max[1]-min[1]);
	ret.m[ 9] = 0;
	ret.m[13] = -(max[1]+min[1])/(max[1]-min[1]);

	ret.m[ 2] = 0;
	ret.m[ 6] = 0;
	ret.m[10] = 2/(max[2]-min[2]);
	ret.m[14] = -(max[2]+min[2])/(max[2]-min[2]);

	ret.m[ 3] = 0;
	ret.m[ 7] = 0;
	ret.m[11] = 0;
	ret.m[15] = 1;

	return ret;
}

static LLTrace::BlockTimerStatHandle FTM_SHADOW_RENDER("Render Shadows");
static LLTrace::BlockTimerStatHandle FTM_SHADOW_ALPHA("Alpha Shadow");
static LLTrace::BlockTimerStatHandle FTM_SHADOW_SIMPLE("Simple Shadow");

void LLPipeline::renderShadow(glh::matrix4f& view, glh::matrix4f& proj, LLCamera& shadow_cam, LLCullResult &result, BOOL use_shader, BOOL use_occlusion, U32 target_width)
{
	LL_RECORD_BLOCK_TIME(FTM_SHADOW_RENDER);

	//clip out geometry on the same side of water as the camera
	S32 occlude = LLPipeline::sUseOcclusion;
	if (!use_occlusion)
	{
		LLPipeline::sUseOcclusion = 0;
	}
	LLPipeline::sShadowRender = TRUE;
	
	U32 types[] = { 
		LLRenderPass::PASS_SIMPLE, 
		LLRenderPass::PASS_FULLBRIGHT, 
		LLRenderPass::PASS_SHINY, 
		LLRenderPass::PASS_BUMP, 
		LLRenderPass::PASS_FULLBRIGHT_SHINY ,
		LLRenderPass::PASS_MATERIAL,
		LLRenderPass::PASS_MATERIAL_ALPHA_EMISSIVE,
		LLRenderPass::PASS_SPECMAP,
		LLRenderPass::PASS_SPECMAP_EMISSIVE,
		LLRenderPass::PASS_NORMMAP,
		LLRenderPass::PASS_NORMMAP_EMISSIVE,
		LLRenderPass::PASS_NORMSPEC,
		LLRenderPass::PASS_NORMSPEC_EMISSIVE,
	};

	LLGLEnable cull(GL_CULL_FACE);

	//enable depth clamping if available
	LLGLEnable depth_clamp(gGLManager.mHasDepthClamp ? GL_DEPTH_CLAMP : 0);

	if (use_shader)
	{
		gDeferredShadowCubeProgram.bind();
	}

	LLRenderTarget& occlusion_target = mShadowOcclusion[LLViewerCamera::sCurCameraID-1];

	occlusion_target.bindTarget();
	updateCull(shadow_cam, result);
	occlusion_target.flush();

	stateSort(shadow_cam, result);
	
	
	//generate shadow map
	gGL.matrixMode(LLRender::MM_PROJECTION);
	gGL.pushMatrix();
	gGL.loadMatrix(proj.m);
	gGL.matrixMode(LLRender::MM_MODELVIEW);
	gGL.pushMatrix();
	gGL.loadMatrix(gGLModelView);

	stop_glerror();
	gGLLastMatrix = NULL;

	gGL.getTexUnit(0)->unbind(LLTexUnit::TT_TEXTURE);
	
	stop_glerror();
	
	LLVertexBuffer::unbind();

	{
		if (!use_shader)
		{ //occlusion program is general purpose depth-only no-textures
			gOcclusionProgram.bind();
		}
		else
		{
			gDeferredShadowProgram.bind();
		}

		gGL.diffuseColor4f(1,1,1,1);
		gGL.setColorMask(false, false);
	
		LL_RECORD_BLOCK_TIME(FTM_SHADOW_SIMPLE);
		
		gGL.getTexUnit(0)->disable();
		for (U32 i = 0; i < sizeof(types)/sizeof(U32); ++i)
		{
			renderObjects(types[i], LLVertexBuffer::MAP_VERTEX, FALSE);
		}
		gGL.getTexUnit(0)->enable(LLTexUnit::TT_TEXTURE);
		if (!use_shader)
		{
			gOcclusionProgram.unbind();
		}
	}
	
	if (use_shader)
	{
		gDeferredShadowProgram.unbind();
		renderGeomShadow(shadow_cam);
		gDeferredShadowProgram.bind();
	}
	else
	{
		renderGeomShadow(shadow_cam);
	}

	{
		LL_RECORD_BLOCK_TIME(FTM_SHADOW_ALPHA);
		gDeferredShadowAlphaMaskProgram.bind();
		gDeferredShadowAlphaMaskProgram.uniform1f(LLShaderMgr::DEFERRED_SHADOW_TARGET_WIDTH, (float)target_width);

		U32 mask =	LLVertexBuffer::MAP_VERTEX | 
					LLVertexBuffer::MAP_TEXCOORD0 | 
					LLVertexBuffer::MAP_COLOR | 
					LLVertexBuffer::MAP_TEXTURE_INDEX;

		renderMaskedObjects(LLRenderPass::PASS_ALPHA_MASK, mask, TRUE, TRUE);
		renderMaskedObjects(LLRenderPass::PASS_FULLBRIGHT_ALPHA_MASK, mask, TRUE, TRUE);
		gDeferredShadowAlphaMaskProgram.setMinimumAlpha(0.598f);
		renderObjects(LLRenderPass::PASS_ALPHA, mask, TRUE, TRUE);

		mask = mask & ~LLVertexBuffer::MAP_TEXTURE_INDEX;

		gDeferredTreeShadowProgram.bind();
		renderMaskedObjects(LLRenderPass::PASS_NORMSPEC_MASK, mask);
		renderMaskedObjects(LLRenderPass::PASS_MATERIAL_ALPHA_MASK, mask);
		renderMaskedObjects(LLRenderPass::PASS_SPECMAP_MASK, mask);
		renderMaskedObjects(LLRenderPass::PASS_NORMMAP_MASK, mask);
		
		gDeferredTreeShadowProgram.setMinimumAlpha(0.598f);
		renderObjects(LLRenderPass::PASS_GRASS, LLVertexBuffer::MAP_VERTEX | LLVertexBuffer::MAP_TEXCOORD0, TRUE);
	}

	//glCullFace(GL_BACK);

	gDeferredShadowCubeProgram.bind();
	gGLLastMatrix = NULL;
	gGL.loadMatrix(gGLModelView);

	LLRenderTarget& occlusion_source = mShadow[LLViewerCamera::sCurCameraID-1];

	doOcclusion(shadow_cam, occlusion_source, occlusion_target);

	if (use_shader)
	{
		gDeferredShadowProgram.unbind();
	}
	
	gGL.setColorMask(true, true);
			
	gGL.matrixMode(LLRender::MM_PROJECTION);
	gGL.popMatrix();
	gGL.matrixMode(LLRender::MM_MODELVIEW);
	gGL.popMatrix();
	gGLLastMatrix = NULL;

	LLPipeline::sUseOcclusion = occlude;
	LLPipeline::sShadowRender = FALSE;
}

static LLTrace::BlockTimerStatHandle FTM_VISIBLE_CLOUD("Visible Cloud");
BOOL LLPipeline::getVisiblePointCloud(LLCamera& camera, LLVector3& min, LLVector3& max, std::vector<LLVector3>& fp, LLVector3 light_dir)
{
	LL_RECORD_BLOCK_TIME(FTM_VISIBLE_CLOUD);
	//get point cloud of intersection of frust and min, max

	if (getVisibleExtents(camera, min, max))
	{
		return FALSE;
	}

	//get set of planes on bounding box
	LLPlane bp[] = { 
		LLPlane(min, LLVector3(-1,0,0)),
		LLPlane(min, LLVector3(0,-1,0)),
		LLPlane(min, LLVector3(0,0,-1)),
		LLPlane(max, LLVector3(1,0,0)),
		LLPlane(max, LLVector3(0,1,0)),
		LLPlane(max, LLVector3(0,0,1))};
	
	//potential points
	std::vector<LLVector3> pp;

	//add corners of AABB
	pp.push_back(LLVector3(min.mV[0], min.mV[1], min.mV[2]));
	pp.push_back(LLVector3(max.mV[0], min.mV[1], min.mV[2]));
	pp.push_back(LLVector3(min.mV[0], max.mV[1], min.mV[2]));
	pp.push_back(LLVector3(max.mV[0], max.mV[1], min.mV[2]));
	pp.push_back(LLVector3(min.mV[0], min.mV[1], max.mV[2]));
	pp.push_back(LLVector3(max.mV[0], min.mV[1], max.mV[2]));
	pp.push_back(LLVector3(min.mV[0], max.mV[1], max.mV[2]));
	pp.push_back(LLVector3(max.mV[0], max.mV[1], max.mV[2]));

	//add corners of camera frustum
	for (U32 i = 0; i < LLCamera::AGENT_FRUSTRUM_NUM; i++)
	{
		pp.push_back(camera.mAgentFrustum[i]);
	}


	//bounding box line segments
	U32 bs[] = 
			{
		0,1,
		1,3,
		3,2,
		2,0,

		4,5,
		5,7,
		7,6,
		6,4,

		0,4,
		1,5,
		3,7,
		2,6
	};

	for (U32 i = 0; i < 12; i++)
	{ //for each line segment in bounding box
		for (U32 j = 0; j < LLCamera::AGENT_PLANE_NO_USER_CLIP_NUM; j++) 
		{ //for each plane in camera frustum
			const LLPlane& cp = camera.getAgentPlane(j);
			const LLVector3& v1 = pp[bs[i*2+0]];
			const LLVector3& v2 = pp[bs[i*2+1]];
			LLVector3 n;
			cp.getVector3(n);

			LLVector3 line = v1-v2;

			F32 d1 = line*n;
			F32 d2 = -cp.dist(v2);

			F32 t = d2/d1;

			if (t > 0.f && t < 1.f)
			{
				LLVector3 intersect = v2+line*t;
				pp.push_back(intersect);
			}
		}
	}
			
	//camera frustum line segments
	const U32 fs[] =
	{
		0,1,
		1,2,
		2,3,
		3,0,

		4,5,
		5,6,
		6,7,
		7,4,
	
		0,4,
		1,5,
		2,6,
		3,7	
	};

	for (U32 i = 0; i < 12; i++)
	{
		for (U32 j = 0; j < 6; ++j)
		{
			const LLVector3& v1 = pp[fs[i*2+0]+8];
			const LLVector3& v2 = pp[fs[i*2+1]+8];
			const LLPlane& cp = bp[j];
			LLVector3 n;
			cp.getVector3(n);

			LLVector3 line = v1-v2;

			F32 d1 = line*n;
			F32 d2 = -cp.dist(v2);

			F32 t = d2/d1;

			if (t > 0.f && t < 1.f)
			{
				LLVector3 intersect = v2+line*t;
				pp.push_back(intersect);
			}	
		}
	}

	LLVector3 ext[] = { min-LLVector3(0.05f,0.05f,0.05f),
		max+LLVector3(0.05f,0.05f,0.05f) };

	for (U32 i = 0; i < pp.size(); ++i)
	{
		bool found = true;

		const F32* p = pp[i].mV;
			
		for (U32 j = 0; j < 3; ++j)
		{
			if (p[j] < ext[0].mV[j] ||
				p[j] > ext[1].mV[j])
			{
				found = false;
				break;
			}
		}
				
		for (U32 j = 0; j < LLCamera::AGENT_PLANE_NO_USER_CLIP_NUM; ++j)
		{
			const LLPlane& cp = camera.getAgentPlane(j);
			F32 dist = cp.dist(pp[i]);
			if (dist > 0.05f) //point is above some plane, not contained
			{
				found = false;
				break;
			}
		}

		if (found)
		{
			fp.push_back(pp[i]);
		}
	}
	
	if (fp.empty())
	{
		return FALSE;
	}
	
	return TRUE;
}

void LLPipeline::renderHighlight(const LLViewerObject* obj, F32 fade)
{
	if (obj && obj->getVolume())
	{
		for (LLViewerObject::child_list_t::const_iterator iter = obj->getChildren().begin(); iter != obj->getChildren().end(); ++iter)
		{
			renderHighlight(*iter, fade);
		}

		LLDrawable* drawable = obj->mDrawable;
		if (drawable)
		{
			for (S32 i = 0; i < drawable->getNumFaces(); ++i)
			{
				LLFace* face = drawable->getFace(i);
				if (face)
				{
					face->renderSelected(LLViewerTexture::sNullImagep, LLColor4(1,1,1,fade));
				}
			}
		}
	}
}

void LLPipeline::generateHighlight(LLCamera& camera)
{
	//render highlighted object as white into offscreen render target
	if (mHighlightObject.notNull())
	{
		mHighlightSet.insert(HighlightItem(mHighlightObject));
	}
	
	if (!mHighlightSet.empty())
	{
		F32 transition = gFrameIntervalSeconds.value()/RenderHighlightFadeTime;

		LLGLDisable test(GL_ALPHA_TEST);
		LLGLDepthTest depth(GL_FALSE);
		mHighlight.bindTarget();
		disableLights();
		gGL.setColorMask(true, true);
		mHighlight.clear();

		gGL.getTexUnit(0)->bind(LLViewerFetchedTexture::sWhiteImagep);
		for (std::set<HighlightItem>::iterator iter = mHighlightSet.begin(); iter != mHighlightSet.end(); )
		{
			std::set<HighlightItem>::iterator cur_iter = iter++;

			if (cur_iter->mItem.isNull())
			{
				mHighlightSet.erase(cur_iter);
				continue;
			}

			if (cur_iter->mItem == mHighlightObject)
			{
				cur_iter->incrFade(transition); 
			}
			else
			{
				cur_iter->incrFade(-transition);
				if (cur_iter->mFade <= 0.f)
				{
					mHighlightSet.erase(cur_iter);
					continue;
				}
			}

			renderHighlight(cur_iter->mItem->getVObj(), cur_iter->mFade);
		}

		mHighlight.flush();
		gGL.setColorMask(true, false);
		gViewerWindow->setup3DViewport();
	}
}


static LLTrace::BlockTimerStatHandle FTM_GEN_SUN_SHADOW("Gen Sun Shadow");

void LLPipeline::generateSunShadow(LLCamera& camera)
{
	if (!sRenderDeferred || RenderShadowDetail <= 0)
	{
		return;
	}

	LL_RECORD_BLOCK_TIME(FTM_GEN_SUN_SHADOW);

	BOOL skip_avatar_update = FALSE;
	if (!isAgentAvatarValid() || gAgentCamera.getCameraAnimating() || gAgentCamera.getCameraMode() != CAMERA_MODE_MOUSELOOK || !LLVOAvatar::sVisibleInFirstPerson)
	{

		skip_avatar_update = TRUE;
	}

	if (!skip_avatar_update)
	{
		gAgentAvatarp->updateAttachmentVisibility(CAMERA_MODE_THIRD_PERSON);
	}

	F64 last_modelview[16];
	F64 last_projection[16];
	for (U32 i = 0; i < 16; i++)
	{ //store last_modelview of world camera
		last_modelview[i] = gGLLastModelView[i];
		last_projection[i] = gGLLastProjection[i];
	}

	pushRenderTypeMask();
	andRenderTypeMask(LLPipeline::RENDER_TYPE_SIMPLE,
					LLPipeline::RENDER_TYPE_ALPHA,
					LLPipeline::RENDER_TYPE_GRASS,
					LLPipeline::RENDER_TYPE_FULLBRIGHT,
					LLPipeline::RENDER_TYPE_BUMP,
					LLPipeline::RENDER_TYPE_VOLUME,
					LLPipeline::RENDER_TYPE_AVATAR,
					LLPipeline::RENDER_TYPE_TREE, 
					LLPipeline::RENDER_TYPE_TERRAIN,
					LLPipeline::RENDER_TYPE_WATER,
					LLPipeline::RENDER_TYPE_VOIDWATER,
					LLPipeline::RENDER_TYPE_PASS_ALPHA,
					LLPipeline::RENDER_TYPE_PASS_ALPHA_MASK,
					LLPipeline::RENDER_TYPE_PASS_FULLBRIGHT_ALPHA_MASK,
					LLPipeline::RENDER_TYPE_PASS_GRASS,
					LLPipeline::RENDER_TYPE_PASS_SIMPLE,
					LLPipeline::RENDER_TYPE_PASS_BUMP,
					LLPipeline::RENDER_TYPE_PASS_FULLBRIGHT,
					LLPipeline::RENDER_TYPE_PASS_SHINY,
					LLPipeline::RENDER_TYPE_PASS_FULLBRIGHT_SHINY,
					LLPipeline::RENDER_TYPE_PASS_MATERIAL,
					LLPipeline::RENDER_TYPE_PASS_MATERIAL_ALPHA,
					LLPipeline::RENDER_TYPE_PASS_MATERIAL_ALPHA_MASK,
					LLPipeline::RENDER_TYPE_PASS_MATERIAL_ALPHA_EMISSIVE,
					LLPipeline::RENDER_TYPE_PASS_SPECMAP,
					LLPipeline::RENDER_TYPE_PASS_SPECMAP_BLEND,
					LLPipeline::RENDER_TYPE_PASS_SPECMAP_MASK,
					LLPipeline::RENDER_TYPE_PASS_SPECMAP_EMISSIVE,
					LLPipeline::RENDER_TYPE_PASS_NORMMAP,
					LLPipeline::RENDER_TYPE_PASS_NORMMAP_BLEND,
					LLPipeline::RENDER_TYPE_PASS_NORMMAP_MASK,
					LLPipeline::RENDER_TYPE_PASS_NORMMAP_EMISSIVE,
					LLPipeline::RENDER_TYPE_PASS_NORMSPEC,
					LLPipeline::RENDER_TYPE_PASS_NORMSPEC_BLEND,
					LLPipeline::RENDER_TYPE_PASS_NORMSPEC_MASK,
					LLPipeline::RENDER_TYPE_PASS_NORMSPEC_EMISSIVE,
					END_RENDER_TYPES);

	gGL.setColorMask(false, false);

	//get sun view matrix
	
	//store current projection/modelview matrix
	glh::matrix4f saved_proj = glh_get_current_projection();
	glh::matrix4f saved_view = glh_get_current_modelview();
	glh::matrix4f inv_view = saved_view.inverse();

	glh::matrix4f view[6];
	glh::matrix4f proj[6];
	
	//clip contains parallel split distances for 3 splits
	LLVector3 clip = RenderShadowClipPlanes;

	//F32 slope_threshold = gSavedSettings.getF32("RenderShadowSlopeThreshold");

	//far clip on last split is minimum of camera view distance and 128
	mSunClipPlanes = LLVector4(clip, clip.mV[2] * clip.mV[2]/clip.mV[1]);

	clip = RenderShadowOrthoClipPlanes;
	mSunOrthoClipPlanes = LLVector4(clip, clip.mV[2]*clip.mV[2]/clip.mV[1]);

	//currently used for amount to extrude frusta corners for constructing shadow frusta
	//LLVector3 n = RenderShadowNearDist;
	//F32 nearDist[] = { n.mV[0], n.mV[1], n.mV[2], n.mV[2] };

	//put together a universal "near clip" plane for shadow frusta
	LLPlane shadow_near_clip;
	{
		LLVector3 p = gAgent.getPositionAgent();
		p += mSunDir * RenderFarClip*2.f;
		shadow_near_clip.setVec(p, mSunDir);
	}

	LLVector3 lightDir = -mSunDir;
	lightDir.normVec();

	glh::vec3f light_dir(lightDir.mV);

	//create light space camera matrix
	
	LLVector3 at = lightDir;

	LLVector3 up = camera.getAtAxis();

	if (fabsf(up*lightDir) > 0.75f)
	{
		up = camera.getUpAxis();
	}

	/*LLVector3 left = up%at;
	up = at%left;*/

	up.normVec();
	at.normVec();
	
	
	LLCamera main_camera = camera;
	
	F32 near_clip = 0.f;
	{
		//get visible point cloud
		std::vector<LLVector3> fp;

		main_camera.calcAgentFrustumPlanes(main_camera.mAgentFrustum);
		
		LLVector3 min,max;
		getVisiblePointCloud(main_camera,min,max,fp);

		if (fp.empty())
		{
			if (!hasRenderDebugMask(RENDER_DEBUG_SHADOW_FRUSTA))
			{
				mShadowCamera[0] = main_camera;
				mShadowExtents[0][0] = min;
				mShadowExtents[0][1] = max;

				mShadowFrustPoints[0].clear();
				mShadowFrustPoints[1].clear();
				mShadowFrustPoints[2].clear();
				mShadowFrustPoints[3].clear();
			}
			popRenderTypeMask();

			if (!skip_avatar_update)
			{
				gAgentAvatarp->updateAttachmentVisibility(gAgentCamera.getCameraMode());
			}

			return;
		}

		//get good split distances for frustum
		for (U32 i = 0; i < fp.size(); ++i)
		{
			glh::vec3f v(fp[i].mV);
			saved_view.mult_matrix_vec(v);
			fp[i].setVec(v.v);
		}

		min = fp[0];
		max = fp[0];

		//get camera space bounding box
		for (U32 i = 1; i < fp.size(); ++i)
		{
			update_min_max(min, max, fp[i]);
		}

		near_clip = -max.mV[2];
		F32 far_clip = -min.mV[2]*2.f;

		//far_clip = llmin(far_clip, 128.f);
		far_clip = llmin(far_clip, camera.getFar());

		F32 range = far_clip-near_clip;

		LLVector3 split_exp = RenderShadowSplitExponent;

		F32 da = 1.f-llmax( fabsf(lightDir*up), fabsf(lightDir*camera.getLeftAxis()) );
		
		da = powf(da, split_exp.mV[2]);

		F32 sxp = split_exp.mV[1] + (split_exp.mV[0]-split_exp.mV[1])*da;
		
		for (U32 i = 0; i < 4; ++i)
		{
			F32 x = (F32)(i+1)/4.f;
			x = powf(x, sxp);
			mSunClipPlanes.mV[i] = near_clip+range*x;
		}

		mSunClipPlanes.mV[0] *= 1.25f; //bump back first split for transition padding
	}

	// convenience array of 4 near clip plane distances
	F32 dist[] = { near_clip, mSunClipPlanes.mV[0], mSunClipPlanes.mV[1], mSunClipPlanes.mV[2], mSunClipPlanes.mV[3] };
	

	if (mSunDiffuse == LLColor4::black)
	{ //sun diffuse is totally black, shadows don't matter
		LLGLDepthTest depth(GL_TRUE);

		for (S32 j = 0; j < 4; j++)
		{
			mShadow[j].bindTarget();
			mShadow[j].clear();
			mShadow[j].flush();
		}
	}
	else
	{
		for (S32 j = 0; j < 4; j++)
		{
			if (!hasRenderDebugMask(RENDER_DEBUG_SHADOW_FRUSTA))
			{
				mShadowFrustPoints[j].clear();
			}

			LLViewerCamera::sCurCameraID = (LLViewerCamera::eCameraID)(LLViewerCamera::CAMERA_SHADOW0+j);

			//restore render matrices
			glh_set_current_modelview(saved_view);
			glh_set_current_projection(saved_proj);

			LLVector3 eye = camera.getOrigin();

			//camera used for shadow cull/render
			LLCamera shadow_cam;
		
			//create world space camera frustum for this split
			shadow_cam = camera;
			shadow_cam.setFar(16.f);
	
			LLViewerCamera::updateFrustumPlanes(shadow_cam, FALSE, FALSE, TRUE);

			LLVector3* frust = shadow_cam.mAgentFrustum;

			LLVector3 pn = shadow_cam.getAtAxis();
		
			LLVector3 min, max;

			//construct 8 corners of split frustum section
			for (U32 i = 0; i < 4; i++)
			{
				LLVector3 delta = frust[i+4]-eye;
				delta += (frust[i+4]-frust[(i+2)%4+4])*0.05f;
				delta.normVec();
				F32 dp = delta*pn;
				frust[i] = eye + (delta*dist[j]*0.75f)/dp;
				frust[i+4] = eye + (delta*dist[j+1]*1.25f)/dp;
			}
						
			shadow_cam.calcAgentFrustumPlanes(frust);
			shadow_cam.mFrustumCornerDist = 0.f;
		
			if (!gPipeline.hasRenderDebugMask(LLPipeline::RENDER_DEBUG_SHADOW_FRUSTA))
			{
				mShadowCamera[j] = shadow_cam;
			}

			std::vector<LLVector3> fp;

			if (!gPipeline.getVisiblePointCloud(shadow_cam, min, max, fp, lightDir))
			{
				//no possible shadow receivers
				if (!gPipeline.hasRenderDebugMask(LLPipeline::RENDER_DEBUG_SHADOW_FRUSTA))
				{
					mShadowExtents[j][0] = LLVector3();
					mShadowExtents[j][1] = LLVector3();
					mShadowCamera[j+4] = shadow_cam;
				}

				mShadow[j].bindTarget();
				{
					LLGLDepthTest depth(GL_TRUE);
					mShadow[j].clear();
				}
				mShadow[j].flush();

				mShadowError.mV[j] = 0.f;
				mShadowFOV.mV[j] = 0.f;

				continue;
			}

			if (!gPipeline.hasRenderDebugMask(LLPipeline::RENDER_DEBUG_SHADOW_FRUSTA))
			{
				mShadowExtents[j][0] = min;
				mShadowExtents[j][1] = max;
				mShadowFrustPoints[j] = fp;
			}
				

			//find a good origin for shadow projection
			LLVector3 origin;

			//get a temporary view projection
			view[j] = look(camera.getOrigin(), lightDir, -up);

			std::vector<LLVector3> wpf;

			for (U32 i = 0; i < fp.size(); i++)
			{
				glh::vec3f p = glh::vec3f(fp[i].mV);
				view[j].mult_matrix_vec(p);
				wpf.push_back(LLVector3(p.v));
			}

			min = wpf[0];
			max = wpf[0];

			for (U32 i = 0; i < fp.size(); ++i)
			{ //get AABB in camera space
				update_min_max(min, max, wpf[i]);
			}

			// Construct a perspective transform with perspective along y-axis that contains
			// points in wpf
			//Known:
			// - far clip plane
			// - near clip plane
			// - points in frustum
			//Find:
			// - origin

			//get some "interesting" points of reference
			LLVector3 center = (min+max)*0.5f;
			LLVector3 size = (max-min)*0.5f;
			LLVector3 near_center = center;
			near_center.mV[1] += size.mV[1]*2.f;
		
		
			//put all points in wpf in quadrant 0, reletive to center of min/max
			//get the best fit line using least squares
			F32 bfm = 0.f;
			F32 bfb = 0.f;

			for (U32 i = 0; i < wpf.size(); ++i)
			{
				wpf[i] -= center;
				wpf[i].mV[0] = fabsf(wpf[i].mV[0]);
				wpf[i].mV[2] = fabsf(wpf[i].mV[2]);
			}

			if (!wpf.empty())
			{ 
				F32 sx = 0.f;
				F32 sx2 = 0.f;
				F32 sy = 0.f;
				F32 sxy = 0.f;
			
				for (U32 i = 0; i < wpf.size(); ++i)
				{		
					sx += wpf[i].mV[0];
					sx2 += wpf[i].mV[0]*wpf[i].mV[0];
					sy += wpf[i].mV[1];
					sxy += wpf[i].mV[0]*wpf[i].mV[1]; 
				}

				bfm = (sy*sx-wpf.size()*sxy)/(sx*sx-wpf.size()*sx2);
				bfb = (sx*sxy-sy*sx2)/(sx*sx-bfm*sx2);
			}
		
			{
				// best fit line is y=bfm*x+bfb
		
				//find point that is furthest to the right of line
				F32 off_x = -1.f;
				LLVector3 lp;

				for (U32 i = 0; i < wpf.size(); ++i)
				{
					//y = bfm*x+bfb
					//x = (y-bfb)/bfm
					F32 lx = (wpf[i].mV[1]-bfb)/bfm;

					lx = wpf[i].mV[0]-lx;
				
					if (off_x < lx)
					{
						off_x = lx;
						lp = wpf[i];
					}
				}

				//get line with slope bfm through lp
				// bfb = y-bfm*x
				bfb = lp.mV[1]-bfm*lp.mV[0];

				//calculate error
				mShadowError.mV[j] = 0.f;

				for (U32 i = 0; i < wpf.size(); ++i)
				{
					F32 lx = (wpf[i].mV[1]-bfb)/bfm;
					mShadowError.mV[j] += fabsf(wpf[i].mV[0]-lx);
				}

				mShadowError.mV[j] /= wpf.size();
				mShadowError.mV[j] /= size.mV[0];

				if (mShadowError.mV[j] > RenderShadowErrorCutoff)
				{ //just use ortho projection
					mShadowFOV.mV[j] = -1.f;
					origin.clearVec();
					proj[j] = gl_ortho(min.mV[0], max.mV[0],
										min.mV[1], max.mV[1],
										-max.mV[2], -min.mV[2]);
				}
				else
				{
					//origin is where line x = 0;
					origin.setVec(0,bfb,0);

					F32 fovz = 1.f;
					F32 fovx = 1.f;
				
					LLVector3 zp;
					LLVector3 xp;

					for (U32 i = 0; i < wpf.size(); ++i)
					{
						LLVector3 atz = wpf[i]-origin;
						atz.mV[0] = 0.f;
						atz.normVec();
						if (fovz > -atz.mV[1])
						{
							zp = wpf[i];
							fovz = -atz.mV[1];
						}
					
						LLVector3 atx = wpf[i]-origin;
						atx.mV[2] = 0.f;
						atx.normVec();
						if (fovx > -atx.mV[1])
						{
							fovx = -atx.mV[1];
							xp = wpf[i];
						}
					}

					fovx = acos(fovx);
					fovz = acos(fovz);

					F32 cutoff = llmin((F32) RenderShadowFOVCutoff, 1.4f);
				
					mShadowFOV.mV[j] = fovx;
				
					if (fovx < cutoff && fovz > cutoff)
					{
						//x is a good fit, but z is too big, move away from zp enough so that fovz matches cutoff
						F32 d = zp.mV[2]/tan(cutoff);
						F32 ny = zp.mV[1] + fabsf(d);

						origin.mV[1] = ny;

						fovz = 1.f;
						fovx = 1.f;

						for (U32 i = 0; i < wpf.size(); ++i)
						{
							LLVector3 atz = wpf[i]-origin;
							atz.mV[0] = 0.f;
							atz.normVec();
							fovz = llmin(fovz, -atz.mV[1]);

							LLVector3 atx = wpf[i]-origin;
							atx.mV[2] = 0.f;
							atx.normVec();
							fovx = llmin(fovx, -atx.mV[1]);
						}

						fovx = acos(fovx);
						fovz = acos(fovz);

						mShadowFOV.mV[j] = cutoff;
					}

				
					origin += center;
			
					F32 ynear = -(max.mV[1]-origin.mV[1]);
					F32 yfar = -(min.mV[1]-origin.mV[1]);
				
					if (ynear < 0.1f) //keep a sensible near clip plane
					{
						F32 diff = 0.1f-ynear;
						origin.mV[1] += diff;
						ynear += diff;
						yfar += diff;
					}
								
					if (fovx > cutoff)
					{ //just use ortho projection
						origin.clearVec();
						mShadowError.mV[j] = -1.f;
						proj[j] = gl_ortho(min.mV[0], max.mV[0],
								min.mV[1], max.mV[1],
								-max.mV[2], -min.mV[2]);
					}
					else
					{
						//get perspective projection
						view[j] = view[j].inverse();

						glh::vec3f origin_agent(origin.mV);
					
						//translate view to origin
						view[j].mult_matrix_vec(origin_agent);

						eye = LLVector3(origin_agent.v);

						if (!hasRenderDebugMask(LLPipeline::RENDER_DEBUG_SHADOW_FRUSTA))
						{
							mShadowFrustOrigin[j] = eye;
						}
				
						view[j] = look(LLVector3(origin_agent.v), lightDir, -up);

						F32 fx = 1.f/tanf(fovx);
						F32 fz = 1.f/tanf(fovz);

						proj[j] = glh::matrix4f(-fx, 0, 0, 0,
												0, (yfar+ynear)/(ynear-yfar), 0, (2.f*yfar*ynear)/(ynear-yfar),
												0, 0, -fz, 0,
												0, -1.f, 0, 0);
					}
				}
			}

			//shadow_cam.setFar(128.f);
			shadow_cam.setOriginAndLookAt(eye, up, center);

			shadow_cam.setOrigin(0,0,0);

			glh_set_current_modelview(view[j]);
			glh_set_current_projection(proj[j]);

			LLViewerCamera::updateFrustumPlanes(shadow_cam, FALSE, FALSE, TRUE);

			//shadow_cam.ignoreAgentFrustumPlane(LLCamera::AGENT_PLANE_NEAR);
			shadow_cam.getAgentPlane(LLCamera::AGENT_PLANE_NEAR).set(shadow_near_clip);

			//translate and scale to from [-1, 1] to [0, 1]
			glh::matrix4f trans(0.5f, 0.f, 0.f, 0.5f,
							0.f, 0.5f, 0.f, 0.5f,
							0.f, 0.f, 0.5f, 0.5f,
							0.f, 0.f, 0.f, 1.f);

			glh_set_current_modelview(view[j]);
			glh_set_current_projection(proj[j]);

			for (U32 i = 0; i < 16; i++)
			{
				gGLLastModelView[i] = mShadowModelview[j].m[i];
				gGLLastProjection[i] = mShadowProjection[j].m[i];
			}

			mShadowModelview[j] = view[j];
			mShadowProjection[j] = proj[j];

	
			mSunShadowMatrix[j] = trans*proj[j]*view[j]*inv_view;
		
			stop_glerror();

			mShadow[j].bindTarget();
			mShadow[j].getViewport(gGLViewport);
			mShadow[j].clear();
		
			U32 target_width = mShadow[j].getWidth();

			{
				static LLCullResult result[4];

				renderShadow(view[j], proj[j], shadow_cam, result[j], TRUE, TRUE, target_width);
			}

			mShadow[j].flush();
 
			if (!gPipeline.hasRenderDebugMask(LLPipeline::RENDER_DEBUG_SHADOW_FRUSTA))
			{
				LLViewerCamera::updateFrustumPlanes(shadow_cam, FALSE, FALSE, TRUE);
				mShadowCamera[j+4] = shadow_cam;
			}
		}
	}

	
	//hack to disable projector shadows 
	bool gen_shadow = RenderShadowDetail > 1;

	if (gen_shadow)
	{
		LLTrace::CountStatHandle<>* velocity_stat = LLViewerCamera::getVelocityStat();
		F32 fade_amt = gFrameIntervalSeconds.value() 
			* llmax(LLTrace::get_frame_recording().getLastRecording().getSum(*velocity_stat) / LLTrace::get_frame_recording().getLastRecording().getDuration().value(), 1.0);

		//update shadow targets
		for (U32 i = 0; i < 2; i++)
		{ //for each current shadow
			LLViewerCamera::sCurCameraID = (LLViewerCamera::eCameraID)(LLViewerCamera::CAMERA_SHADOW4+i);

			if (mShadowSpotLight[i].notNull() && 
				(mShadowSpotLight[i] == mTargetShadowSpotLight[0] ||
				mShadowSpotLight[i] == mTargetShadowSpotLight[1]))
			{ //keep this spotlight
				mSpotLightFade[i] = llmin(mSpotLightFade[i]+fade_amt, 1.f);
			}
			else
			{ //fade out this light
				mSpotLightFade[i] = llmax(mSpotLightFade[i]-fade_amt, 0.f);
				
				if (mSpotLightFade[i] == 0.f || mShadowSpotLight[i].isNull())
				{ //faded out, grab one of the pending spots (whichever one isn't already taken)
					if (mTargetShadowSpotLight[0] != mShadowSpotLight[(i+1)%2])
					{
						mShadowSpotLight[i] = mTargetShadowSpotLight[0];
					}
					else
					{
						mShadowSpotLight[i] = mTargetShadowSpotLight[1];
					}
				}
			}
		}

		for (S32 i = 0; i < 2; i++)
		{
			glh_set_current_modelview(saved_view);
			glh_set_current_projection(saved_proj);

			if (mShadowSpotLight[i].isNull())
			{
				continue;
			}

			LLVOVolume* volume = mShadowSpotLight[i]->getVOVolume();

			if (!volume)
			{
				mShadowSpotLight[i] = NULL;
				continue;
			}

			LLDrawable* drawable = mShadowSpotLight[i];

			LLVector3 params = volume->getSpotLightParams();
			F32 fov = params.mV[0];

			//get agent->light space matrix (modelview)
			LLVector3 center = drawable->getPositionAgent();
			LLQuaternion quat = volume->getRenderRotation();

			//get near clip plane
			LLVector3 scale = volume->getScale();
			LLVector3 at_axis(0,0,-scale.mV[2]*0.5f);
			at_axis *= quat;

			LLVector3 np = center+at_axis;
			at_axis.normVec();

			//get origin that has given fov for plane np, at_axis, and given scale
			F32 dist = (scale.mV[1]*0.5f)/tanf(fov*0.5f);

			LLVector3 origin = np - at_axis*dist;

			LLMatrix4 mat(quat, LLVector4(origin, 1.f));

			view[i+4] = glh::matrix4f((F32*) mat.mMatrix);

			view[i+4] = view[i+4].inverse();

			//get perspective matrix
			F32 near_clip = dist+0.01f;
			F32 width = scale.mV[VX];
			F32 height = scale.mV[VY];
			F32 far_clip = dist+volume->getLightRadius()*1.5f;

			F32 fovy = fov * RAD_TO_DEG;
			F32 aspect = width/height;
			
			proj[i+4] = gl_perspective(fovy, aspect, near_clip, far_clip);

			//translate and scale to from [-1, 1] to [0, 1]
			glh::matrix4f trans(0.5f, 0.f, 0.f, 0.5f,
							0.f, 0.5f, 0.f, 0.5f,
							0.f, 0.f, 0.5f, 0.5f,
							0.f, 0.f, 0.f, 1.f);

			glh_set_current_modelview(view[i+4]);
			glh_set_current_projection(proj[i+4]);

			mSunShadowMatrix[i+4] = trans*proj[i+4]*view[i+4]*inv_view;
			
			for (U32 j = 0; j < 16; j++)
			{
				gGLLastModelView[j] = mShadowModelview[i+4].m[j];
				gGLLastProjection[j] = mShadowProjection[i+4].m[j];
			}

			mShadowModelview[i+4] = view[i+4];
			mShadowProjection[i+4] = proj[i+4];

			LLCamera shadow_cam = camera;
			shadow_cam.setFar(far_clip);
			shadow_cam.setOrigin(origin);

			LLViewerCamera::updateFrustumPlanes(shadow_cam, FALSE, FALSE, TRUE);

			stop_glerror();

			mShadow[i+4].bindTarget();
			mShadow[i+4].getViewport(gGLViewport);
			mShadow[i+4].clear();

			U32 target_width = mShadow[i+4].getWidth();

			static LLCullResult result[2];

			LLViewerCamera::sCurCameraID = (LLViewerCamera::eCameraID)(LLViewerCamera::CAMERA_SHADOW0 + i + 4);

			renderShadow(view[i+4], proj[i+4], shadow_cam, result[i], FALSE, FALSE, target_width);

			mShadow[i+4].flush();
 		}
	}
	else
	{ //no spotlight shadows
		mShadowSpotLight[0] = mShadowSpotLight[1] = NULL;
	}


	if (!CameraOffset)
	{
		glh_set_current_modelview(saved_view);
		glh_set_current_projection(saved_proj);
	}
	else
	{
		glh_set_current_modelview(view[1]);
		glh_set_current_projection(proj[1]);
		gGL.loadMatrix(view[1].m);
		gGL.matrixMode(LLRender::MM_PROJECTION);
		gGL.loadMatrix(proj[1].m);
		gGL.matrixMode(LLRender::MM_MODELVIEW);
	}
	gGL.setColorMask(true, false);

	for (U32 i = 0; i < 16; i++)
	{
		gGLLastModelView[i] = last_modelview[i];
		gGLLastProjection[i] = last_projection[i];
	}

	popRenderTypeMask();

	if (!skip_avatar_update)
	{
		gAgentAvatarp->updateAttachmentVisibility(gAgentCamera.getCameraMode());
	}
}

void LLPipeline::renderGroups(LLRenderPass* pass, U32 type, U32 mask, BOOL texture)
{
	for (LLCullResult::sg_iterator i = sCull->beginVisibleGroups(); i != sCull->endVisibleGroups(); ++i)
	{
		LLSpatialGroup* group = *i;
		if (!group->isDead() &&
			(!sUseOcclusion || !group->isOcclusionState(LLSpatialGroup::OCCLUDED)) &&
			gPipeline.hasRenderType(group->getSpatialPartition()->mDrawableType) &&
			group->mDrawMap.find(type) != group->mDrawMap.end())
		{
			pass->renderGroup(group,type,mask,texture);
		}
	}
}

static LLTrace::BlockTimerStatHandle FTM_IMPOSTOR_MARK_VISIBLE("Impostor Mark Visible");
static LLTrace::BlockTimerStatHandle FTM_IMPOSTOR_SETUP("Impostor Setup");
static LLTrace::BlockTimerStatHandle FTM_IMPOSTOR_BACKGROUND("Impostor Background");
static LLTrace::BlockTimerStatHandle FTM_IMPOSTOR_ALLOCATE("Impostor Allocate");
static LLTrace::BlockTimerStatHandle FTM_IMPOSTOR_RESIZE("Impostor Resize");

void LLPipeline::generateImpostor(LLVOAvatar* avatar)
{
	LLGLState::checkStates();
	LLGLState::checkTextureChannels();
	LLGLState::checkClientArrays();

	static LLCullResult result;
	result.clear();
	grabReferences(result);
	
	if (!avatar || !avatar->mDrawable)
	{
        LL_WARNS_ONCE("AvatarRenderPipeline") << "Avatar is " << (avatar ? "not drawable" : "null") << LL_ENDL;
		return;
	}
    LL_DEBUGS_ONCE("AvatarRenderPipeline") << "Avatar " << avatar->getID() << " is drawable" << LL_ENDL;

	assertInitialized();

	bool visually_muted = avatar->isVisuallyMuted();		
    LL_DEBUGS_ONCE("AvatarRenderPipeline") << "Avatar " << avatar->getID()
                              << " is " << ( visually_muted ? "" : "not ") << "visually muted"
                              << LL_ENDL;
	bool too_complex = avatar->isTooComplex();		
    LL_DEBUGS_ONCE("AvatarRenderPipeline") << "Avatar " << avatar->getID()
                              << " is " << ( too_complex ? "" : "not ") << "too complex"
                              << LL_ENDL;

	pushRenderTypeMask();
	
	if (visually_muted || too_complex)
	{
		andRenderTypeMask(LLPipeline::RENDER_TYPE_AVATAR, END_RENDER_TYPES);
	}
	else
	{
		andRenderTypeMask(LLPipeline::RENDER_TYPE_ALPHA,
			LLPipeline::RENDER_TYPE_FULLBRIGHT,
			LLPipeline::RENDER_TYPE_VOLUME,
			LLPipeline::RENDER_TYPE_GLOW,
						LLPipeline::RENDER_TYPE_BUMP,
						LLPipeline::RENDER_TYPE_PASS_SIMPLE,
						LLPipeline::RENDER_TYPE_PASS_ALPHA,
						LLPipeline::RENDER_TYPE_PASS_ALPHA_MASK,
			LLPipeline::RENDER_TYPE_PASS_BUMP,
			LLPipeline::RENDER_TYPE_PASS_POST_BUMP,
						LLPipeline::RENDER_TYPE_PASS_FULLBRIGHT,
						LLPipeline::RENDER_TYPE_PASS_FULLBRIGHT_ALPHA_MASK,
						LLPipeline::RENDER_TYPE_PASS_FULLBRIGHT_SHINY,
			LLPipeline::RENDER_TYPE_PASS_GLOW,
			LLPipeline::RENDER_TYPE_PASS_GRASS,
						LLPipeline::RENDER_TYPE_PASS_SHINY,
						LLPipeline::RENDER_TYPE_PASS_INVISIBLE,
						LLPipeline::RENDER_TYPE_PASS_INVISI_SHINY,
			LLPipeline::RENDER_TYPE_AVATAR,
			LLPipeline::RENDER_TYPE_ALPHA_MASK,
			LLPipeline::RENDER_TYPE_FULLBRIGHT_ALPHA_MASK,
			LLPipeline::RENDER_TYPE_INVISIBLE,
			LLPipeline::RENDER_TYPE_SIMPLE,
						END_RENDER_TYPES);
	}
	
	S32 occlusion = sUseOcclusion;
	sUseOcclusion = 0;

	sReflectionRender = sRenderDeferred ? FALSE : TRUE;

	sShadowRender = TRUE;
	sImpostorRender = TRUE;

	LLViewerCamera* viewer_camera = LLViewerCamera::getInstance();

	{
		LL_RECORD_BLOCK_TIME(FTM_IMPOSTOR_MARK_VISIBLE);
		markVisible(avatar->mDrawable, *viewer_camera);
		LLVOAvatar::sUseImpostors = false; // @TODO ???

		LLVOAvatar::attachment_map_t::iterator iter;
		for (iter = avatar->mAttachmentPoints.begin();
			iter != avatar->mAttachmentPoints.end();
			++iter)
		{
			LLViewerJointAttachment *attachment = iter->second;
			for (LLViewerJointAttachment::attachedobjs_vec_t::iterator attachment_iter = attachment->mAttachedObjects.begin();
				 attachment_iter != attachment->mAttachedObjects.end();
				 ++attachment_iter)
			{
				if (LLViewerObject* attached_object = (*attachment_iter))
				{
					markVisible(attached_object->mDrawable->getSpatialBridge(), *viewer_camera);
				}
			}
		}
	}

	stateSort(*LLViewerCamera::getInstance(), result);
	
	LLCamera camera = *viewer_camera;
	LLVector2 tdim;
	U32 resY = 0;
	U32 resX = 0;

	{
		LL_RECORD_BLOCK_TIME(FTM_IMPOSTOR_SETUP);
		const LLVector4a* ext = avatar->mDrawable->getSpatialExtents();
		LLVector3 pos(avatar->getRenderPosition()+avatar->getImpostorOffset());

		camera.lookAt(viewer_camera->getOrigin(), pos, viewer_camera->getUpAxis());
	
		LLVector4a half_height;
		half_height.setSub(ext[1], ext[0]);
		half_height.mul(0.5f);

		LLVector4a left;
		left.load3(camera.getLeftAxis().mV);
		left.mul(left);
		llassert(left.dot3(left).getF32() > F_APPROXIMATELY_ZERO);
		left.normalize3fast();

		LLVector4a up;
		up.load3(camera.getUpAxis().mV);
		up.mul(up);
		llassert(up.dot3(up).getF32() > F_APPROXIMATELY_ZERO);
		up.normalize3fast();

		tdim.mV[0] = fabsf(half_height.dot3(left).getF32());
		tdim.mV[1] = fabsf(half_height.dot3(up).getF32());

		gGL.matrixMode(LLRender::MM_PROJECTION);
		gGL.pushMatrix();
	
		F32 distance = (pos-camera.getOrigin()).length();
		F32 fov = atanf(tdim.mV[1]/distance)*2.f*RAD_TO_DEG;
		F32 aspect = tdim.mV[0]/tdim.mV[1];
		glh::matrix4f persp = gl_perspective(fov, aspect, 1.f, 256.f);
		glh_set_current_projection(persp);
		gGL.loadMatrix(persp.m);

		gGL.matrixMode(LLRender::MM_MODELVIEW);
		gGL.pushMatrix();
		glh::matrix4f mat;
		camera.getOpenGLTransform(mat.m);

		mat = glh::matrix4f((GLfloat*) OGL_TO_CFR_ROTATION) * mat;

		gGL.loadMatrix(mat.m);
		glh_set_current_modelview(mat);

		glClearColor(0.0f,0.0f,0.0f,0.0f);
		gGL.setColorMask(true, true);
	
		// get the number of pixels per angle
		F32 pa = gViewerWindow->getWindowHeightRaw() / (RAD_TO_DEG * viewer_camera->getView());

		//get resolution based on angle width and height of impostor (double desired resolution to prevent aliasing)
		resY = llmin(nhpo2((U32) (fov*pa)), (U32) 512);
		resX = llmin(nhpo2((U32) (atanf(tdim.mV[0]/distance)*2.f*RAD_TO_DEG*pa)), (U32) 512);

		if (!avatar->mImpostor.isComplete())
		{
			LL_RECORD_BLOCK_TIME(FTM_IMPOSTOR_ALLOCATE);
			

			if (LLPipeline::sRenderDeferred)
			{
				avatar->mImpostor.allocate(resX,resY,GL_SRGB8_ALPHA8,TRUE,FALSE);
				addDeferredAttachments(avatar->mImpostor);
			}
			else
			{
				avatar->mImpostor.allocate(resX,resY,GL_RGBA,TRUE,FALSE);
			}
		
			gGL.getTexUnit(0)->bind(&avatar->mImpostor);
			gGL.getTexUnit(0)->setTextureFilteringOption(LLTexUnit::TFO_POINT);
			gGL.getTexUnit(0)->unbind(LLTexUnit::TT_TEXTURE);
		}
		else if(resX != avatar->mImpostor.getWidth() || resY != avatar->mImpostor.getHeight())
		{
			LL_RECORD_BLOCK_TIME(FTM_IMPOSTOR_RESIZE);
			avatar->mImpostor.resize(resX,resY);
		}

		avatar->mImpostor.bindTarget();
	}

	F32 old_alpha = LLDrawPoolAvatar::sMinimumAlpha;

	if (visually_muted || too_complex)
	{ //disable alpha masking for muted avatars (get whole skin silhouette)
		LLDrawPoolAvatar::sMinimumAlpha = 0.f;
	}

	if (LLPipeline::sRenderDeferred)
	{
		avatar->mImpostor.clear();
		renderGeomDeferred(camera);

		renderGeomPostDeferred(camera);		

		// Shameless hack time: render it all again,
		// this time writing the depth
		// values we need to generate the alpha mask below
		// while preserving the alpha-sorted color rendering
		// from the previous pass
		//
		sImpostorRenderAlphaDepthPass = true;
		// depth-only here...
		//
		gGL.setColorMask(false,false);
		renderGeomPostDeferred(camera);

		sImpostorRenderAlphaDepthPass = false;

	}
	else
	{
		LLGLEnable scissor(GL_SCISSOR_TEST);
		glScissor(0, 0, resX, resY);
		avatar->mImpostor.clear();
		renderGeom(camera);

		// Shameless hack time: render it all again,
		// this time writing the depth
		// values we need to generate the alpha mask below
		// while preserving the alpha-sorted color rendering
		// from the previous pass
		//
		sImpostorRenderAlphaDepthPass = true;

		// depth-only here...
		//
		gGL.setColorMask(false,false);
		renderGeom(camera);

		sImpostorRenderAlphaDepthPass = false;
	}

	LLDrawPoolAvatar::sMinimumAlpha = old_alpha;

	{ //create alpha mask based on depth buffer (grey out if muted)
		LL_RECORD_BLOCK_TIME(FTM_IMPOSTOR_BACKGROUND);
		if (LLPipeline::sRenderDeferred)
		{
			GLuint buff = GL_COLOR_ATTACHMENT0;
			glDrawBuffersARB(1, &buff);
		}

		LLGLDisable blend(GL_BLEND);

		if (visually_muted || too_complex)
		{
			gGL.setColorMask(true, true);
		}
		else
		{
			gGL.setColorMask(false, true);
		}
		
		gGL.getTexUnit(0)->unbind(LLTexUnit::TT_TEXTURE);

		LLGLDepthTest depth(GL_TRUE, GL_FALSE, GL_GREATER);

		gGL.flush();

		gGL.pushMatrix();
		gGL.loadIdentity();
		gGL.matrixMode(LLRender::MM_PROJECTION);
		gGL.pushMatrix();
		gGL.loadIdentity();

		static const F32 clip_plane = 0.99999f;

		if (LLGLSLShader::sNoFixedFunction)
		{
			gDebugProgram.bind();
		}


		if (visually_muted)
		{	// Visually muted avatar
            LLColor4 muted_color(avatar->getMutedAVColor());
            LL_DEBUGS_ONCE("AvatarRenderPipeline") << "Avatar " << avatar->getID() << " MUTED set solid color " << muted_color << LL_ENDL;
			gGL.diffuseColor4fv( muted_color.mV );
		}
		else
		{ //grey muted avatar
            LL_DEBUGS_ONCE("AvatarRenderPipeline") << "Avatar " << avatar->getID() << " MUTED set grey" << LL_ENDL;
			gGL.diffuseColor4fv(LLColor4::pink.mV );
		}

		{
		gGL.begin(LLRender::QUADS);
		gGL.vertex3f(-1, -1, clip_plane);
		gGL.vertex3f(1, -1, clip_plane);
		gGL.vertex3f(1, 1, clip_plane);
		gGL.vertex3f(-1, 1, clip_plane);
		gGL.end();
		gGL.flush();
		}

		if (LLGLSLShader::sNoFixedFunction)
		{
			gDebugProgram.unbind();
		}

		gGL.popMatrix();
		gGL.matrixMode(LLRender::MM_MODELVIEW);
		gGL.popMatrix();
	}

	avatar->mImpostor.flush();

	avatar->setImpostorDim(tdim);

	LLVOAvatar::sUseImpostors = true; // @TODO ???
	sUseOcclusion = occlusion;
	sReflectionRender = FALSE;
	sImpostorRender = FALSE;
	sShadowRender = FALSE;
	popRenderTypeMask();

	gGL.matrixMode(LLRender::MM_PROJECTION);
	gGL.popMatrix();
	gGL.matrixMode(LLRender::MM_MODELVIEW);
	gGL.popMatrix();

	avatar->mNeedsImpostorUpdate = FALSE;
	avatar->cacheImpostorValues();

	LLVertexBuffer::unbind();
	LLGLState::checkStates();
	LLGLState::checkTextureChannels();
	LLGLState::checkClientArrays();
}

BOOL LLPipeline::hasRenderBatches(const U32 type) const
{
	return sCull->getRenderMapSize(type) > 0;
}

LLCullResult::drawinfo_iterator LLPipeline::beginRenderMap(U32 type)
{
	return sCull->beginRenderMap(type);
}

LLCullResult::drawinfo_iterator LLPipeline::endRenderMap(U32 type)
{
	return sCull->endRenderMap(type);
}

LLCullResult::sg_iterator LLPipeline::beginAlphaGroups()
{
	return sCull->beginAlphaGroups();
}

LLCullResult::sg_iterator LLPipeline::endAlphaGroups()
{
	return sCull->endAlphaGroups();
}

BOOL LLPipeline::hasRenderType(const U32 type) const
{
    // STORM-365 : LLViewerJointAttachment::setAttachmentVisibility() is setting type to 0 to actually mean "do not render"
    // We then need to test that value here and return FALSE to prevent attachment to render (in mouselook for instance)
    // TODO: reintroduce RENDER_TYPE_NONE in LLRenderTypeMask and initialize its mRenderTypeEnabled[RENDER_TYPE_NONE] to FALSE explicitely
	return (type == 0 ? FALSE : mRenderTypeEnabled[type]);
}

void LLPipeline::setRenderTypeMask(U32 type, ...)
{
	va_list args;

	va_start(args, type);
	while (type < END_RENDER_TYPES)
	{
		mRenderTypeEnabled[type] = TRUE;
		type = va_arg(args, U32);
	}
	va_end(args);

	if (type > END_RENDER_TYPES)
	{
		LL_ERRS() << "Invalid render type." << LL_ENDL;
	}
}

BOOL LLPipeline::hasAnyRenderType(U32 type, ...) const
{
	va_list args;

	va_start(args, type);
	while (type < END_RENDER_TYPES)
	{
		if (mRenderTypeEnabled[type])
		{
			return TRUE;
		}
		type = va_arg(args, U32);
	}
	va_end(args);

	if (type > END_RENDER_TYPES)
	{
		LL_ERRS() << "Invalid render type." << LL_ENDL;
	}

	return FALSE;
}

void LLPipeline::pushRenderTypeMask()
{
	std::string cur_mask;
	cur_mask.assign((const char*) mRenderTypeEnabled, sizeof(mRenderTypeEnabled));
	mRenderTypeEnableStack.push(cur_mask);
}

void LLPipeline::popRenderTypeMask()
{
	if (mRenderTypeEnableStack.empty())
	{
		LL_ERRS() << "Depleted render type stack." << LL_ENDL;
	}

	memcpy(mRenderTypeEnabled, mRenderTypeEnableStack.top().data(), sizeof(mRenderTypeEnabled));
	mRenderTypeEnableStack.pop();
}

void LLPipeline::andRenderTypeMask(U32 type, ...)
{
	va_list args;

	BOOL tmp[NUM_RENDER_TYPES];
	for (U32 i = 0; i < NUM_RENDER_TYPES; ++i)
	{
		tmp[i] = FALSE;
	}

	va_start(args, type);
	while (type < END_RENDER_TYPES)
	{
		if (mRenderTypeEnabled[type]) 
		{
			tmp[type] = TRUE;
		}

		type = va_arg(args, U32);
	}
	va_end(args);

	if (type > END_RENDER_TYPES)
	{
		LL_ERRS() << "Invalid render type." << LL_ENDL;
	}

	for (U32 i = 0; i < LLPipeline::NUM_RENDER_TYPES; ++i)
	{
		mRenderTypeEnabled[i] = tmp[i];
	}

}

void LLPipeline::clearRenderTypeMask(U32 type, ...)
{
	va_list args;

	va_start(args, type);
	while (type < END_RENDER_TYPES)
	{
		mRenderTypeEnabled[type] = FALSE;
		
		type = va_arg(args, U32);
	}
	va_end(args);

	if (type > END_RENDER_TYPES)
	{
		LL_ERRS() << "Invalid render type." << LL_ENDL;
	}
}

void LLPipeline::setAllRenderTypes()
{
	for (U32 i = 0; i < NUM_RENDER_TYPES; ++i)
	{
		mRenderTypeEnabled[i] = TRUE;
	}
}

void LLPipeline::clearAllRenderTypes()
{
	for (U32 i = 0; i < NUM_RENDER_TYPES; ++i)
	{
		mRenderTypeEnabled[i] = FALSE;
	}
}

void LLPipeline::addDebugBlip(const LLVector3& position, const LLColor4& color)
{
	DebugBlip blip(position, color);
	mDebugBlips.push_back(blip);
}

void LLPipeline::hidePermanentObjects( std::vector<U32>& restoreList )
{
	//This method is used to hide any vo's from the object list that may have
	//the permanent flag set.
	
	U32 objCnt = gObjectList.getNumObjects();
	for (U32 i = 0; i < objCnt; ++i)
	{
		LLViewerObject* pObject = gObjectList.getObject(i);
		if ( pObject && pObject->flagObjectPermanent() )
		{
			LLDrawable *pDrawable = pObject->mDrawable;
		
			if ( pDrawable )
			{
				restoreList.push_back( i );
				hideDrawable( pDrawable );			
			}
		}
	}

	skipRenderingOfTerrain( true );
}

void LLPipeline::restorePermanentObjects( const std::vector<U32>& restoreList )
{
	//This method is used to restore(unhide) any vo's from the object list that may have
	//been hidden because their permanency flag was set.

	std::vector<U32>::const_iterator itCurrent	= restoreList.begin();
	std::vector<U32>::const_iterator itEnd		= restoreList.end();
	
	U32 objCnt = gObjectList.getNumObjects();

	while ( itCurrent != itEnd )
	{
		U32 index = *itCurrent;
		LLViewerObject* pObject = NULL;
		if ( index < objCnt ) 
		{
			pObject = gObjectList.getObject( index );
		}
		if ( pObject )
		{
			LLDrawable *pDrawable = pObject->mDrawable;
			if ( pDrawable )
			{
				pDrawable->clearState( LLDrawable::FORCE_INVISIBLE );
				unhideDrawable( pDrawable );				
			}
		}
		++itCurrent;
	}
	
	skipRenderingOfTerrain( false );
}

void LLPipeline::skipRenderingOfTerrain( BOOL flag )
{
	pool_set_t::iterator iter = mPools.begin();
	while ( iter != mPools.end() )
	{
		LLDrawPool* pPool = *iter;		
		U32 poolType = pPool->getType();					
		if ( hasRenderType( pPool->getType() ) && poolType == LLDrawPool::POOL_TERRAIN )
		{
			pPool->setSkipRenderFlag( flag );			
		}
		++iter;
	}
}

void LLPipeline::hideObject( const LLUUID& id )
{
	LLViewerObject *pVO = gObjectList.findObject( id );
	
	if ( pVO )
	{
		LLDrawable *pDrawable = pVO->mDrawable;
		
		if ( pDrawable )
		{
			hideDrawable( pDrawable );		
		}		
	}
}

void LLPipeline::hideDrawable( LLDrawable *pDrawable )
{
	pDrawable->setState( LLDrawable::FORCE_INVISIBLE );
	markRebuild( pDrawable, LLDrawable::REBUILD_ALL, TRUE );
	//hide the children
	LLViewerObject::const_child_list_t& child_list = pDrawable->getVObj()->getChildren();
	for ( LLViewerObject::child_list_t::const_iterator iter = child_list.begin();
		  iter != child_list.end(); iter++ )
	{
		LLViewerObject* child = *iter;
		LLDrawable* drawable = child->mDrawable;					
		if ( drawable )
		{
			drawable->setState( LLDrawable::FORCE_INVISIBLE );
			markRebuild( drawable, LLDrawable::REBUILD_ALL, TRUE );
		}
	}
}
void LLPipeline::unhideDrawable( LLDrawable *pDrawable )
{
	pDrawable->clearState( LLDrawable::FORCE_INVISIBLE );
	markRebuild( pDrawable, LLDrawable::REBUILD_ALL, TRUE );
	//restore children
	LLViewerObject::const_child_list_t& child_list = pDrawable->getVObj()->getChildren();
	for ( LLViewerObject::child_list_t::const_iterator iter = child_list.begin();
		  iter != child_list.end(); iter++)
	{
		LLViewerObject* child = *iter;
		LLDrawable* drawable = child->mDrawable;					
		if ( drawable )
		{
			drawable->clearState( LLDrawable::FORCE_INVISIBLE );
			markRebuild( drawable, LLDrawable::REBUILD_ALL, TRUE );
		}
	}
}
void LLPipeline::restoreHiddenObject( const LLUUID& id )
{
	LLViewerObject *pVO = gObjectList.findObject( id );
	
	if ( pVO )
	{
		LLDrawable *pDrawable = pVO->mDrawable;
		if ( pDrawable )
		{
			unhideDrawable( pDrawable );			
		}
	}
}
<|MERGE_RESOLUTION|>--- conflicted
+++ resolved
@@ -6115,11 +6115,9 @@
 			const Light* light = &(*iter);
 			LLDrawable* drawable = light->drawable;
             const LLViewerObject *vobj = light->drawable->getVObj();
-<<<<<<< HEAD
-            if(vobj && vobj->getAvatar() && vobj->getAvatar()->isTooComplex())
-=======
-            if(vobj && vobj->getAvatar() && vobj->getAvatar()->isInMuteList())
->>>>>>> 9197a865
+            if(vobj && vobj->getAvatar() 
+               && (vobj->getAvatar()->isTooComplex() || vobj->getAvatar()->isInMuteList())
+               )
             {
                 drawable->clearState(LLDrawable::NEARBY_LIGHT);
                 continue;
