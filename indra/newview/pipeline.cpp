--- conflicted
+++ resolved
@@ -9182,47 +9182,27 @@
         }
 
         gDeferredPostGammaCorrectProgram.uniform2f(LLShaderMgr::DEFERRED_SCREEN_RES, screen_target->getWidth(), screen_target->getHeight());
-<<<<<<< HEAD
-		
-		//F32 gamma = gSavedSettings.getF32("RenderDeferredDisplayGamma");
-		static LLCachedControl<F32> gamma(gSavedSettings, "RenderDeferredDisplayGamma");
-
-		gDeferredPostGammaCorrectProgram.uniform1f(LLShaderMgr::DISPLAY_GAMMA, (gamma > 0.1f) ? 1.0f / gamma : (1.0f/2.2f));
-		
-		// <FS:Ansariel> FIRE-16829: Visual Artifacts with ALM enabled on AMD graphics
-		//gGL.begin(LLRender::TRIANGLE_STRIP);
-		//gGL.texCoord2f(tc1.mV[0], tc1.mV[1]);
-		//gGL.vertex2f(-1,-1);
-		//
-		//gGL.texCoord2f(tc1.mV[0], tc2.mV[1]);
-		//gGL.vertex2f(-1,3);
-		//
-		//gGL.texCoord2f(tc2.mV[0], tc1.mV[1]);
-		//gGL.vertex2f(3,-1);
-		//
-		//gGL.end();
-		drawAuxiliaryVB(tc1, tc2);
-		// </FS:Ansariel>
-		
-=======
-
-        F32 gamma = gSavedSettings.getF32("RenderDeferredDisplayGamma");
-
-        gDeferredPostGammaCorrectProgram.uniform1f(LLShaderMgr::DISPLAY_GAMMA, (gamma > 0.1f) ? 1.0f / gamma : (1.0f / 2.2f));
-
-        gGL.begin(LLRender::TRIANGLE_STRIP);
-        gGL.texCoord2f(tc1.mV[0], tc1.mV[1]);
-        gGL.vertex2f(-1, -1);
-
-        gGL.texCoord2f(tc1.mV[0], tc2.mV[1]);
-        gGL.vertex2f(-1, 3);
-
-        gGL.texCoord2f(tc2.mV[0], tc1.mV[1]);
-        gGL.vertex2f(3, -1);
-
-        gGL.end();
-
->>>>>>> b55be119
+
+        //F32 gamma = gSavedSettings.getF32("RenderDeferredDisplayGamma");
+        static LLCachedControl<F32> gamma(gSavedSettings, "RenderDeferredDisplayGamma");
+
+        gDeferredPostGammaCorrectProgram.uniform1f(LLShaderMgr::DISPLAY_GAMMA, (gamma > 0.1f) ? 1.0f / gamma : (1.0f/2.2f));
+
+        // <FS:Ansariel> FIRE-16829: Visual Artifacts with ALM enabled on AMD graphics
+        //gGL.begin(LLRender::TRIANGLE_STRIP);
+        //gGL.texCoord2f(tc1.mV[0], tc1.mV[1]);
+        //gGL.vertex2f(-1,-1);
+
+        //gGL.texCoord2f(tc1.mV[0], tc2.mV[1]);
+        //gGL.vertex2f(-1,3);
+
+        //gGL.texCoord2f(tc2.mV[0], tc1.mV[1]);
+        //gGL.vertex2f(3,-1);
+
+        //gGL.end();
+        drawAuxiliaryVB(tc1, tc2);
+        // </FS:Ansariel>
+
         gGL.getTexUnit(channel)->unbind(screen_target->getUsage());
         gDeferredPostGammaCorrectProgram.unbind();
         screen_target->flush();
