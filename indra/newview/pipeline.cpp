/** 
 * @file pipeline.cpp
 * @brief Rendering pipeline.
 *
 * $LicenseInfo:firstyear=2005&license=viewerlgpl$
 * Second Life Viewer Source Code
 * Copyright (C) 2010, Linden Research, Inc.
 * 
 * This library is free software; you can redistribute it and/or
 * modify it under the terms of the GNU Lesser General Public
 * License as published by the Free Software Foundation;
 * version 2.1 of the License only.
 * 
 * This library is distributed in the hope that it will be useful,
 * but WITHOUT ANY WARRANTY; without even the implied warranty of
 * MERCHANTABILITY or FITNESS FOR A PARTICULAR PURPOSE.  See the GNU
 * Lesser General Public License for more details.
 * 
 * You should have received a copy of the GNU Lesser General Public
 * License along with this library; if not, write to the Free Software
 * Foundation, Inc., 51 Franklin Street, Fifth Floor, Boston, MA  02110-1301  USA
 * 
 * Linden Research, Inc., 945 Battery Street, San Francisco, CA  94111  USA
 * $/LicenseInfo$
 */

#include "llviewerprecompiledheaders.h"

#include "pipeline.h"

// library includes
#include "llaudioengine.h" // For debugging.
#include "llerror.h"
#include "llviewercontrol.h"
#include "llfasttimer.h"
#include "llfontgl.h"
#include "llnamevalue.h"
#include "llpointer.h"
#include "llprimitive.h"
#include "llvolume.h"
#include "material_codes.h"
#include "v3color.h"
#include "llui.h" 
#include "llglheaders.h"
#include "llrender.h"
#include "llwindow.h"	// swapBuffers()

// newview includes
#include "llagent.h"
#include "llagentcamera.h"
#include "llappviewer.h"
#include "lltexturecache.h"
#include "lltexturefetch.h"
#include "llimageworker.h"
#include "lldrawable.h"
#include "lldrawpoolalpha.h"
#include "lldrawpoolavatar.h"
#include "lldrawpoolbump.h"
#include "lldrawpooltree.h"
#include "lldrawpoolwater.h"
#include "llface.h"
#include "llfeaturemanager.h"
#include "llfloatertelehub.h"
#include "llfloaterreg.h"
#include "llgldbg.h"
#include "llhudmanager.h"
#include "llhudnametag.h"
#include "llhudtext.h"
#include "lllightconstants.h"
#include "llmeshrepository.h"
#include "llpipelinelistener.h"
#include "llresmgr.h"
#include "llselectmgr.h"
#include "llsky.h"
#include "lltracker.h"
#include "lltool.h"
#include "lltoolmgr.h"
#include "llviewercamera.h"
#include "llviewermediafocus.h"
#include "llviewertexturelist.h"
#include "llviewerobject.h"
#include "llviewerobjectlist.h"
#include "llviewerparcelmgr.h"
#include "llviewerregion.h" // for audio debugging.
#include "llviewerwindow.h" // For getSpinAxis
#include "llvoavatarself.h"
#include "llvocache.h"
#include "llvosky.h"
#include "llvowlsky.h"
#include "llvotree.h"
#include "llvovolume.h"
#include "llvosurfacepatch.h"
#include "llvowater.h"
#include "llvotree.h"
#include "llvopartgroup.h"
#include "llworld.h"
#include "llcubemap.h"
#include "llviewershadermgr.h"
#include "llviewerstats.h"
#include "llviewerjoystick.h"
#include "llviewerdisplay.h"
#include "llspatialpartition.h"
#include "llmutelist.h"
#include "lltoolpie.h"
#include "llnotifications.h"
#include "llpathinglib.h"
#include "llfloaterpathfindingconsole.h"
#include "llfloaterpathfindingcharacters.h"
#include "llfloatertools.h"
#include "llpanelface.h"
#include "llpathfindingpathtool.h"
#include "llscenemonitor.h"
#include "llprogressview.h"
#include "llcleanup.h"

#include "llenvironment.h"
#include "llsettingsvo.h"

extern BOOL gSnapshot;
bool gShiftFrame = false;

//cached settings
bool LLPipeline::WindLightUseAtmosShaders;
bool LLPipeline::RenderDeferred;
F32 LLPipeline::RenderDeferredSunWash;
U32 LLPipeline::RenderFSAASamples;
U32 LLPipeline::RenderResolutionDivisor;
bool LLPipeline::RenderUIBuffer;
S32 LLPipeline::RenderShadowDetail;
bool LLPipeline::RenderDeferredSSAO;
F32 LLPipeline::RenderShadowResolutionScale;
bool LLPipeline::RenderLocalLights;
bool LLPipeline::RenderDelayCreation;
bool LLPipeline::RenderAnimateRes;
bool LLPipeline::FreezeTime;
S32 LLPipeline::DebugBeaconLineWidth;
F32 LLPipeline::RenderHighlightBrightness;
LLColor4 LLPipeline::RenderHighlightColor;
F32 LLPipeline::RenderHighlightThickness;
bool LLPipeline::RenderSpotLightsInNondeferred;
LLColor4 LLPipeline::PreviewAmbientColor;
LLColor4 LLPipeline::PreviewDiffuse0;
LLColor4 LLPipeline::PreviewSpecular0;
LLColor4 LLPipeline::PreviewDiffuse1;
LLColor4 LLPipeline::PreviewSpecular1;
LLColor4 LLPipeline::PreviewDiffuse2;
LLColor4 LLPipeline::PreviewSpecular2;
LLVector3 LLPipeline::PreviewDirection0;
LLVector3 LLPipeline::PreviewDirection1;
LLVector3 LLPipeline::PreviewDirection2;
F32 LLPipeline::RenderGlowMaxExtractAlpha;
F32 LLPipeline::RenderGlowWarmthAmount;
LLVector3 LLPipeline::RenderGlowLumWeights;
LLVector3 LLPipeline::RenderGlowWarmthWeights;
S32 LLPipeline::RenderGlowResolutionPow;
S32 LLPipeline::RenderGlowIterations;
F32 LLPipeline::RenderGlowWidth;
F32 LLPipeline::RenderGlowStrength;
bool LLPipeline::RenderDepthOfField;
bool LLPipeline::RenderDepthOfFieldInEditMode;
F32 LLPipeline::CameraFocusTransitionTime;
F32 LLPipeline::CameraFNumber;
F32 LLPipeline::CameraFocalLength;
F32 LLPipeline::CameraFieldOfView;
F32 LLPipeline::RenderShadowNoise;
F32 LLPipeline::RenderShadowBlurSize;
F32 LLPipeline::RenderSSAOScale;
U32 LLPipeline::RenderSSAOMaxScale;
F32 LLPipeline::RenderSSAOFactor;
LLVector3 LLPipeline::RenderSSAOEffect;
F32 LLPipeline::RenderShadowOffsetError;
F32 LLPipeline::RenderShadowBiasError;
F32 LLPipeline::RenderShadowOffset;
F32 LLPipeline::RenderShadowBias;
F32 LLPipeline::RenderSpotShadowOffset;
F32 LLPipeline::RenderSpotShadowBias;
LLDrawable* LLPipeline::RenderSpotLight = nullptr;
F32 LLPipeline::RenderEdgeDepthCutoff;
F32 LLPipeline::RenderEdgeNormCutoff;
LLVector3 LLPipeline::RenderShadowGaussian;
F32 LLPipeline::RenderShadowBlurDistFactor;
bool LLPipeline::RenderDeferredAtmospheric;
F32 LLPipeline::RenderHighlightFadeTime;
F32 LLPipeline::RenderFarClip;
LLVector3 LLPipeline::RenderShadowSplitExponent;
F32 LLPipeline::RenderShadowErrorCutoff;
F32 LLPipeline::RenderShadowFOVCutoff;
bool LLPipeline::CameraOffset;
F32 LLPipeline::CameraMaxCoF;
F32 LLPipeline::CameraDoFResScale;
F32 LLPipeline::RenderAutoHideSurfaceAreaLimit;
bool LLPipeline::RenderScreenSpaceReflections;
LLTrace::EventStatHandle<S64> LLPipeline::sStatBatchSize("renderbatchsize");

const F32 BACKLIGHT_DAY_MAGNITUDE_OBJECT = 0.1f;
const F32 BACKLIGHT_NIGHT_MAGNITUDE_OBJECT = 0.08f;
const F32 DEFERRED_LIGHT_FALLOFF = 0.5f;
const U32 DEFERRED_VB_MASK = LLVertexBuffer::MAP_VERTEX | LLVertexBuffer::MAP_TEXCOORD0 | LLVertexBuffer::MAP_TEXCOORD1;

extern S32 gBoxFrame;
//extern BOOL gHideSelectedObjects;
extern BOOL gDisplaySwapBuffers;
extern BOOL gDebugGL;
extern BOOL gCubeSnapshot;

bool	gAvatarBacklight = false;

bool	gDebugPipeline = false;
LLPipeline gPipeline;
const LLMatrix4* gGLLastMatrix = NULL;

LLTrace::BlockTimerStatHandle FTM_RENDER_GEOMETRY("Render Geometry");
LLTrace::BlockTimerStatHandle FTM_RENDER_GRASS("Grass");
LLTrace::BlockTimerStatHandle FTM_RENDER_INVISIBLE("Invisible");
LLTrace::BlockTimerStatHandle FTM_RENDER_SHINY("Shiny");
LLTrace::BlockTimerStatHandle FTM_RENDER_SIMPLE("Simple");
LLTrace::BlockTimerStatHandle FTM_RENDER_TERRAIN("Terrain");
LLTrace::BlockTimerStatHandle FTM_RENDER_TREES("Trees");
LLTrace::BlockTimerStatHandle FTM_RENDER_UI("UI");
LLTrace::BlockTimerStatHandle FTM_RENDER_WATER("Water");
LLTrace::BlockTimerStatHandle FTM_RENDER_WL_SKY("Windlight Sky");
LLTrace::BlockTimerStatHandle FTM_RENDER_ALPHA("Alpha Objects");
LLTrace::BlockTimerStatHandle FTM_RENDER_CHARACTERS("Avatars");
LLTrace::BlockTimerStatHandle FTM_RENDER_BUMP("Bump");
LLTrace::BlockTimerStatHandle FTM_RENDER_MATERIALS("Render Materials");
LLTrace::BlockTimerStatHandle FTM_RENDER_FULLBRIGHT("Fullbright");
LLTrace::BlockTimerStatHandle FTM_RENDER_GLOW("Glow");
LLTrace::BlockTimerStatHandle FTM_GEO_UPDATE("Geo Update");
LLTrace::BlockTimerStatHandle FTM_POOLRENDER("RenderPool");
LLTrace::BlockTimerStatHandle FTM_POOLS("Pools");
LLTrace::BlockTimerStatHandle FTM_DEFERRED_POOLRENDER("RenderPool (Deferred)");
LLTrace::BlockTimerStatHandle FTM_DEFERRED_POOLS("Pools (Deferred)");
LLTrace::BlockTimerStatHandle FTM_POST_DEFERRED_POOLRENDER("RenderPool (Post)");
LLTrace::BlockTimerStatHandle FTM_POST_DEFERRED_POOLS("Pools (Post)");
LLTrace::BlockTimerStatHandle FTM_STATESORT("Sort Draw State");
LLTrace::BlockTimerStatHandle FTM_PIPELINE("Pipeline");
LLTrace::BlockTimerStatHandle FTM_CLIENT_COPY("Client Copy");
LLTrace::BlockTimerStatHandle FTM_RENDER_DEFERRED("Deferred Shading");

LLTrace::BlockTimerStatHandle FTM_RENDER_UI_HUD("HUD");
LLTrace::BlockTimerStatHandle FTM_RENDER_UI_3D("3D");
LLTrace::BlockTimerStatHandle FTM_RENDER_UI_2D("2D");

static LLTrace::BlockTimerStatHandle FTM_STATESORT_DRAWABLE("Sort Drawables");

static LLStaticHashedString sTint("tint");
static LLStaticHashedString sAmbiance("ambiance");
static LLStaticHashedString sAlphaScale("alpha_scale");
static LLStaticHashedString sNormMat("norm_mat");
static LLStaticHashedString sOffset("offset");
static LLStaticHashedString sScreenRes("screenRes");
static LLStaticHashedString sDelta("delta");
static LLStaticHashedString sDistFactor("dist_factor");
static LLStaticHashedString sKern("kern");
static LLStaticHashedString sKernScale("kern_scale");

//----------------------------------------

void drawBox(const LLVector4a& c, const LLVector4a& r);
void drawBoxOutline(const LLVector3& pos, const LLVector3& size);
U32 nhpo2(U32 v);
LLVertexBuffer* ll_create_cube_vb(U32 type_mask);

void display_update_camera();
//----------------------------------------

S32		LLPipeline::sCompiles = 0;

bool	LLPipeline::sPickAvatar = true;
bool	LLPipeline::sDynamicLOD = true;
bool	LLPipeline::sShowHUDAttachments = true;
bool	LLPipeline::sRenderMOAPBeacons = false;
bool	LLPipeline::sRenderPhysicalBeacons = true;
bool	LLPipeline::sRenderScriptedBeacons = false;
bool	LLPipeline::sRenderScriptedTouchBeacons = true;
bool	LLPipeline::sRenderParticleBeacons = false;
bool	LLPipeline::sRenderSoundBeacons = false;
bool	LLPipeline::sRenderBeacons = false;
bool	LLPipeline::sRenderHighlight = true;
LLRender::eTexIndex LLPipeline::sRenderHighlightTextureChannel = LLRender::DIFFUSE_MAP;
bool	LLPipeline::sForceOldBakedUpload = false;
S32		LLPipeline::sUseOcclusion = 0;
bool	LLPipeline::sDelayVBUpdate = true;
bool	LLPipeline::sAutoMaskAlphaDeferred = true;
bool	LLPipeline::sAutoMaskAlphaNonDeferred = false;
bool	LLPipeline::sRenderTransparentWater = true;
bool	LLPipeline::sBakeSunlight = false;
bool	LLPipeline::sNoAlpha = false;
bool	LLPipeline::sUseFarClip = true;
bool	LLPipeline::sShadowRender = false;
bool	LLPipeline::sRenderGlow = false;
bool	LLPipeline::sReflectionRender = false;
bool    LLPipeline::sDistortionRender = false;
bool	LLPipeline::sImpostorRender = false;
bool	LLPipeline::sImpostorRenderAlphaDepthPass = false;
bool	LLPipeline::sUnderWaterRender = false;
bool	LLPipeline::sTextureBindTest = false;
bool	LLPipeline::sRenderAttachedLights = true;
bool	LLPipeline::sRenderAttachedParticles = true;
bool	LLPipeline::sRenderDeferred = false;
bool	LLPipeline::sReflectionProbesEnabled = false;
S32		LLPipeline::sVisibleLightCount = 0;
bool	LLPipeline::sRenderingHUDs;
F32     LLPipeline::sDistortionWaterClipPlaneMargin = 1.0125f;

// EventHost API LLPipeline listener.
static LLPipelineListener sPipelineListener;

static LLCullResult* sCull = NULL;

void validate_framebuffer_object();

// Add color attachments for deferred rendering
// target -- RenderTarget to add attachments to
bool addDeferredAttachments(LLRenderTarget& target, bool for_impostor = false)
{
    bool valid = true
        && target.addColorAttachment(GL_RGBA) // frag-data[1] specular OR PBR ORM
        && target.addColorAttachment(GL_RGBA16F)                              // frag_data[2] normal+z+fogmask, See: class1\deferred\materialF.glsl & softenlight
        && target.addColorAttachment(GL_RGB16F);                  // frag_data[3] PBR emissive
    return valid;
}

LLPipeline::LLPipeline() :
	mBackfaceCull(false),
	mMatrixOpCount(0),
	mTextureMatrixOps(0),
	mNumVisibleNodes(0),
	mNumVisibleFaces(0),

	mInitialized(false),
	mShadersLoaded(false),
	mTransformFeedbackPrimitives(0),
	mRenderDebugFeatureMask(0),
	mRenderDebugMask(0),
	mOldRenderDebugMask(0),
	mMeshDirtyQueryObject(0),
	mGroupQ1Locked(false),
	mGroupQ2Locked(false),
	mResetVertexBuffers(false),
	mLastRebuildPool(NULL),
	mLightMask(0),
	mLightMovingMask(0),
	mLightingDetail(0)
{
	mNoiseMap = 0;
	mTrueNoiseMap = 0;
	mLightFunc = 0;

    for(U32 i = 0; i < 8; i++)
    {
        mHWLightColors[i] = LLColor4::black;
    }
}

void LLPipeline::connectRefreshCachedSettingsSafe(const std::string name)
{
	LLPointer<LLControlVariable> cntrl_ptr = gSavedSettings.getControl(name);
	if ( cntrl_ptr.isNull() )
	{
		LL_WARNS() << "Global setting name not found:" << name << LL_ENDL;
	}
	else
	{
		cntrl_ptr->getCommitSignal()->connect(boost::bind(&LLPipeline::refreshCachedSettings));
	}
}

void LLPipeline::init()
{
	refreshCachedSettings();

    mRT = &mMainRT;

	gOctreeMaxCapacity = gSavedSettings.getU32("OctreeMaxNodeCapacity");
	gOctreeMinSize = gSavedSettings.getF32("OctreeMinimumNodeSize");
	sDynamicLOD = gSavedSettings.getBOOL("RenderDynamicLOD");
	sRenderAttachedLights = gSavedSettings.getBOOL("RenderAttachedLights");
	sRenderAttachedParticles = gSavedSettings.getBOOL("RenderAttachedParticles");

    mInitialized = true;
	
	stop_glerror();

	//create render pass pools
	getPool(LLDrawPool::POOL_ALPHA_PRE_WATER);
    getPool(LLDrawPool::POOL_ALPHA_POST_WATER);
	getPool(LLDrawPool::POOL_SIMPLE);
	getPool(LLDrawPool::POOL_ALPHA_MASK);
	getPool(LLDrawPool::POOL_FULLBRIGHT_ALPHA_MASK);
	getPool(LLDrawPool::POOL_GRASS);
	getPool(LLDrawPool::POOL_FULLBRIGHT);
	getPool(LLDrawPool::POOL_BUMP);
	getPool(LLDrawPool::POOL_MATERIALS);
	getPool(LLDrawPool::POOL_GLOW);
	getPool(LLDrawPool::POOL_GLTF_PBR);
    getPool(LLDrawPool::POOL_GLTF_PBR_ALPHA_MASK);

	resetFrameStats();

	if (gSavedSettings.getBOOL("DisableAllRenderFeatures"))
	{
		clearAllRenderDebugFeatures();
	}
	else
	{
		setAllRenderDebugFeatures(); // By default, all debugging features on
	}
	clearAllRenderDebugDisplays(); // All debug displays off

	if (gSavedSettings.getBOOL("DisableAllRenderTypes"))
	{
		clearAllRenderTypes();
	}
	else if (gNonInteractive)
	{
		clearAllRenderTypes();
	}
	else
	{
		setAllRenderTypes(); // By default, all rendering types start enabled
	}

	// make sure RenderPerformanceTest persists (hackity hack hack)
	// disables non-object rendering (UI, sky, water, etc)
	if (gSavedSettings.getBOOL("RenderPerformanceTest"))
	{
		gSavedSettings.setBOOL("RenderPerformanceTest", FALSE);
		gSavedSettings.setBOOL("RenderPerformanceTest", TRUE);
	}

	mOldRenderDebugMask = mRenderDebugMask;

	mBackfaceCull = true;

	// Enable features
	LLViewerShaderMgr::instance()->setShaders();

	for (U32 i = 0; i < 2; ++i)
	{
		mSpotLightFade[i] = 1.f;
	}

	if (mCubeVB.isNull())
	{
		mCubeVB = ll_create_cube_vb(LLVertexBuffer::MAP_VERTEX);
	}

	mDeferredVB = new LLVertexBuffer(DEFERRED_VB_MASK);
	mDeferredVB->allocateBuffer(8, 0);

    {
        mScreenTriangleVB = new LLVertexBuffer(LLVertexBuffer::MAP_VERTEX);
        mScreenTriangleVB->allocateBuffer(3, 0);
        LLStrider<LLVector3> vert;
        mScreenTriangleVB->getVertexStrider(vert);

        vert[0].set(-1, 1, 0);
        vert[1].set(-1, -3, 0);
        vert[2].set(3, 1, 0);

        mScreenTriangleVB->unmapBuffer();
    }

    setLightingDetail(-1);
	
	//
	// Update all settings to trigger a cached settings refresh
	//
	connectRefreshCachedSettingsSafe("RenderAutoMaskAlphaDeferred");
	connectRefreshCachedSettingsSafe("RenderAutoMaskAlphaNonDeferred");
	connectRefreshCachedSettingsSafe("RenderUseFarClip");
	connectRefreshCachedSettingsSafe("RenderAvatarMaxNonImpostors");
	connectRefreshCachedSettingsSafe("RenderDelayVBUpdate");
	connectRefreshCachedSettingsSafe("UseOcclusion");
	// DEPRECATED -- connectRefreshCachedSettingsSafe("WindLightUseAtmosShaders");
	// DEPRECATED -- connectRefreshCachedSettingsSafe("RenderDeferred");
	connectRefreshCachedSettingsSafe("RenderDeferredSunWash");
	connectRefreshCachedSettingsSafe("RenderFSAASamples");
	connectRefreshCachedSettingsSafe("RenderResolutionDivisor");
	connectRefreshCachedSettingsSafe("RenderUIBuffer");
	connectRefreshCachedSettingsSafe("RenderShadowDetail");
	connectRefreshCachedSettingsSafe("RenderDeferredSSAO");
	connectRefreshCachedSettingsSafe("RenderShadowResolutionScale");
	connectRefreshCachedSettingsSafe("RenderLocalLights");
	connectRefreshCachedSettingsSafe("RenderDelayCreation");
	connectRefreshCachedSettingsSafe("RenderAnimateRes");
	connectRefreshCachedSettingsSafe("FreezeTime");
	connectRefreshCachedSettingsSafe("DebugBeaconLineWidth");
	connectRefreshCachedSettingsSafe("RenderHighlightBrightness");
	connectRefreshCachedSettingsSafe("RenderHighlightColor");
	connectRefreshCachedSettingsSafe("RenderHighlightThickness");
	connectRefreshCachedSettingsSafe("RenderSpotLightsInNondeferred");
	connectRefreshCachedSettingsSafe("PreviewAmbientColor");
	connectRefreshCachedSettingsSafe("PreviewDiffuse0");
	connectRefreshCachedSettingsSafe("PreviewSpecular0");
	connectRefreshCachedSettingsSafe("PreviewDiffuse1");
	connectRefreshCachedSettingsSafe("PreviewSpecular1");
	connectRefreshCachedSettingsSafe("PreviewDiffuse2");
	connectRefreshCachedSettingsSafe("PreviewSpecular2");
	connectRefreshCachedSettingsSafe("PreviewDirection0");
	connectRefreshCachedSettingsSafe("PreviewDirection1");
	connectRefreshCachedSettingsSafe("PreviewDirection2");
	connectRefreshCachedSettingsSafe("RenderGlowMaxExtractAlpha");
	connectRefreshCachedSettingsSafe("RenderGlowWarmthAmount");
	connectRefreshCachedSettingsSafe("RenderGlowLumWeights");
	connectRefreshCachedSettingsSafe("RenderGlowWarmthWeights");
	connectRefreshCachedSettingsSafe("RenderGlowResolutionPow");
	connectRefreshCachedSettingsSafe("RenderGlowIterations");
	connectRefreshCachedSettingsSafe("RenderGlowWidth");
	connectRefreshCachedSettingsSafe("RenderGlowStrength");
	connectRefreshCachedSettingsSafe("RenderDepthOfField");
	connectRefreshCachedSettingsSafe("RenderDepthOfFieldInEditMode");
	connectRefreshCachedSettingsSafe("CameraFocusTransitionTime");
	connectRefreshCachedSettingsSafe("CameraFNumber");
	connectRefreshCachedSettingsSafe("CameraFocalLength");
	connectRefreshCachedSettingsSafe("CameraFieldOfView");
	connectRefreshCachedSettingsSafe("RenderShadowNoise");
	connectRefreshCachedSettingsSafe("RenderShadowBlurSize");
	connectRefreshCachedSettingsSafe("RenderSSAOScale");
	connectRefreshCachedSettingsSafe("RenderSSAOMaxScale");
	connectRefreshCachedSettingsSafe("RenderSSAOFactor");
	connectRefreshCachedSettingsSafe("RenderSSAOEffect");
	connectRefreshCachedSettingsSafe("RenderShadowOffsetError");
	connectRefreshCachedSettingsSafe("RenderShadowBiasError");
	connectRefreshCachedSettingsSafe("RenderShadowOffset");
	connectRefreshCachedSettingsSafe("RenderShadowBias");
	connectRefreshCachedSettingsSafe("RenderSpotShadowOffset");
	connectRefreshCachedSettingsSafe("RenderSpotShadowBias");
	connectRefreshCachedSettingsSafe("RenderEdgeDepthCutoff");
	connectRefreshCachedSettingsSafe("RenderEdgeNormCutoff");
	connectRefreshCachedSettingsSafe("RenderShadowGaussian");
	connectRefreshCachedSettingsSafe("RenderShadowBlurDistFactor");
	connectRefreshCachedSettingsSafe("RenderDeferredAtmospheric");
	connectRefreshCachedSettingsSafe("RenderHighlightFadeTime");
	connectRefreshCachedSettingsSafe("RenderFarClip");
	connectRefreshCachedSettingsSafe("RenderShadowSplitExponent");
	connectRefreshCachedSettingsSafe("RenderShadowErrorCutoff");
	connectRefreshCachedSettingsSafe("RenderShadowFOVCutoff");
	connectRefreshCachedSettingsSafe("CameraOffset");
	connectRefreshCachedSettingsSafe("CameraMaxCoF");
	connectRefreshCachedSettingsSafe("CameraDoFResScale");
	connectRefreshCachedSettingsSafe("RenderAutoHideSurfaceAreaLimit");
    connectRefreshCachedSettingsSafe("RenderScreenSpaceReflections");
	gSavedSettings.getControl("RenderAutoHideSurfaceAreaLimit")->getCommitSignal()->connect(boost::bind(&LLPipeline::refreshCachedSettings));
}

LLPipeline::~LLPipeline()
{

}

void LLPipeline::cleanup()
{
	assertInitialized();

	mGroupQ1.clear() ;
	mGroupQ2.clear() ;

	for(pool_set_t::iterator iter = mPools.begin();
		iter != mPools.end(); )
	{
		pool_set_t::iterator curiter = iter++;
		LLDrawPool* poolp = *curiter;
		if (poolp->isFacePool())
		{
			LLFacePool* face_pool = (LLFacePool*) poolp;
			if (face_pool->mReferences.empty())
			{
				mPools.erase(curiter);
				removeFromQuickLookup( poolp );
				delete poolp;
			}
		}
		else
		{
			mPools.erase(curiter);
			removeFromQuickLookup( poolp );
			delete poolp;
		}
	}
	
	if (!mTerrainPools.empty())
	{
		LL_WARNS() << "Terrain Pools not cleaned up" << LL_ENDL;
	}
	if (!mTreePools.empty())
	{
		LL_WARNS() << "Tree Pools not cleaned up" << LL_ENDL;
	}
		
	delete mAlphaPoolPreWater;
    mAlphaPoolPreWater = nullptr;
    delete mAlphaPoolPostWater;
    mAlphaPoolPostWater = nullptr;
	delete mSkyPool;
	mSkyPool = NULL;
	delete mTerrainPool;
	mTerrainPool = NULL;
	delete mWaterPool;
	mWaterPool = NULL;
	delete mSimplePool;
	mSimplePool = NULL;
	delete mFullbrightPool;
	mFullbrightPool = NULL;
	delete mGlowPool;
	mGlowPool = NULL;
	delete mBumpPool;
	mBumpPool = NULL;
	// don't delete wl sky pool it was handled above in the for loop
	//delete mWLSkyPool;
	mWLSkyPool = NULL;

	releaseGLBuffers();

	mFaceSelectImagep = NULL;

    mMovedList.clear();
    mMovedBridge.clear();
    mShiftList.clear();

	mInitialized = false;

	mDeferredVB = NULL;
    mScreenTriangleVB = nullptr;

	mCubeVB = NULL;

    mReflectionMapManager.cleanup();
}

//============================================================================

void LLPipeline::destroyGL() 
{
	stop_glerror();
	unloadShaders();
	mHighlightFaces.clear();
	
	resetDrawOrders();

	releaseGLBuffers();

	if (mMeshDirtyQueryObject)
	{
		glDeleteQueries(1, &mMeshDirtyQueryObject);
		mMeshDirtyQueryObject = 0;
	}
}

void LLPipeline::requestResizeScreenTexture()
{
    gResizeScreenTexture = TRUE;
}

void LLPipeline::requestResizeShadowTexture()
{
    gResizeShadowTexture = TRUE;
}

void LLPipeline::resizeShadowTexture()
{
    releaseSunShadowTargets();
    releaseSpotShadowTargets();
    allocateShadowBuffer(mRT->width, mRT->height);
    gResizeShadowTexture = FALSE;
}

void LLPipeline::resizeScreenTexture()
{
	if (gPipeline.shadersLoaded())
	{
		GLuint resX = gViewerWindow->getWorldViewWidthRaw();
		GLuint resY = gViewerWindow->getWorldViewHeightRaw();
	
		if (gResizeScreenTexture || (resX != mRT->screen.getWidth()) || (resY != mRT->screen.getHeight()))
		{
			releaseScreenBuffers();
            releaseSunShadowTargets();
            releaseSpotShadowTargets();
		    allocateScreenBuffer(resX,resY);
            gResizeScreenTexture = FALSE;
		}
	}
}

bool LLPipeline::allocateScreenBuffer(U32 resX, U32 resY)
{
    LL_PROFILE_ZONE_SCOPED_CATEGORY_DISPLAY;
	eFBOStatus ret = doAllocateScreenBuffer(resX, resY);

	return ret == FBO_SUCCESS_FULLRES;
}


LLPipeline::eFBOStatus LLPipeline::doAllocateScreenBuffer(U32 resX, U32 resY)
{
    LL_PROFILE_ZONE_SCOPED_CATEGORY_DISPLAY;
	// try to allocate screen buffers at requested resolution and samples
	// - on failure, shrink number of samples and try again
	// - if not multisampled, shrink resolution and try again (favor X resolution over Y)
	// Make sure to call "releaseScreenBuffers" after each failure to cleanup the partially loaded state

    // refresh cached settings here to protect against inconsistent event handling order
    refreshCachedSettings();

	U32 samples = RenderFSAASamples;

	eFBOStatus ret = FBO_SUCCESS_FULLRES;
	if (!allocateScreenBuffer(resX, resY, samples))
	{
		//failed to allocate at requested specification, return false
		ret = FBO_FAILURE;

		releaseScreenBuffers();
		//reduce number of samples 
		while (samples > 0)
		{
			samples /= 2;
			if (allocateScreenBuffer(resX, resY, samples))
			{ //success
				return FBO_SUCCESS_LOWRES;
			}
			releaseScreenBuffers();
		}

		samples = 0;

		//reduce resolution
		while (resY > 0 && resX > 0)
		{
			resY /= 2;
			if (allocateScreenBuffer(resX, resY, samples))
			{
				return FBO_SUCCESS_LOWRES;
			}
			releaseScreenBuffers();

			resX /= 2;
			if (allocateScreenBuffer(resX, resY, samples))
			{
				return FBO_SUCCESS_LOWRES;
			}
			releaseScreenBuffers();
		}

		LL_WARNS() << "Unable to allocate screen buffer at any resolution!" << LL_ENDL;
	}

	return ret;
}

bool LLPipeline::allocateScreenBuffer(U32 resX, U32 resY, U32 samples)
{
    LL_PROFILE_ZONE_SCOPED_CATEGORY_DISPLAY;
    if (mRT == &mMainRT && sReflectionProbesEnabled)
    { // hacky -- allocate auxillary buffer
        gCubeSnapshot = TRUE;
        mReflectionMapManager.initReflectionMaps();
        mRT = &mAuxillaryRT;
        U32 res = mReflectionMapManager.mProbeResolution * 4;  //multiply by 4 because probes will be 16x super sampled
        allocateScreenBuffer(res, res, samples);
        mRT = &mMainRT;
        gCubeSnapshot = FALSE;
    }

	// remember these dimensions
	mRT->width = resX;
	mRT->height = resY;
	
	U32 res_mod = RenderResolutionDivisor;

	if (res_mod > 1 && res_mod < resX && res_mod < resY)
	{
		resX /= res_mod;
		resY /= res_mod;
	}

    if (LLPipeline::sRenderTransparentWater)
    { //water reflection texture
        mWaterDis.allocate(resX, resY, GL_RGBA, true);
    }

	if (RenderUIBuffer)
	{
		if (!mRT->uiScreen.allocate(resX,resY, GL_RGBA))
		{
			return false;
		}
	}	

	S32 shadow_detail = RenderShadowDetail;
	bool ssao = RenderDeferredSSAO;
		
	//allocate deferred rendering color buffers
	if (!mRT->deferredScreen.allocate(resX, resY, GL_RGBA, true)) return false;
	if (!addDeferredAttachments(mRT->deferredScreen)) return false;
	
	GLuint screenFormat = GL_RGBA16F;
        
	if (!mRT->screen.allocate(resX, resY, screenFormat)) return false;

    mRT->deferredScreen.shareDepthBuffer(mRT->screen);

	if (samples > 0)
	{
		if (!mRT->fxaaBuffer.allocate(resX, resY, GL_RGBA)) return false;
	}
	else
	{
		mRT->fxaaBuffer.release();
	}
		
	if (shadow_detail > 0 || ssao || RenderDepthOfField || samples > 0)
	{ //only need mRT->deferredLight for shadows OR ssao OR dof OR fxaa
		if (!mRT->deferredLight.allocate(resX, resY, GL_RGBA16F)) return false;
	}
	else
	{
		mRT->deferredLight.release();
	}

    allocateShadowBuffer(resX, resY);

    if (!gCubeSnapshot && RenderScreenSpaceReflections) // hack to not allocate mSceneMap for cube snapshots
    {
        mSceneMap.allocate(resX, resY, GL_RGB, true);
    }

    mPostMap.allocate(resX, resY, GL_RGBA);

    //HACK make screenbuffer allocations start failing after 30 seconds
    if (gSavedSettings.getBOOL("SimulateFBOFailure"))
    {
        return false;
    }

    gGL.getTexUnit(0)->disable();

	stop_glerror();

	return true;
}

// must be even to avoid a stripe in the horizontal shadow blur
inline U32 BlurHappySize(U32 x, F32 scale) { return U32( x * scale + 16.0f) & ~0xF; }

bool LLPipeline::allocateShadowBuffer(U32 resX, U32 resY)
{
    LL_PROFILE_ZONE_SCOPED_CATEGORY_DISPLAY;
    S32 shadow_detail = RenderShadowDetail;

    F32 scale = llmax(0.f, RenderShadowResolutionScale);
    U32 sun_shadow_map_width = BlurHappySize(resX, scale);
    U32 sun_shadow_map_height = BlurHappySize(resY, scale);

    if (shadow_detail > 0)
    { //allocate 4 sun shadow maps
        for (U32 i = 0; i < 4; i++)
        {
            if (!mRT->shadow[i].allocate(sun_shadow_map_width, sun_shadow_map_height, 0, true))
            {
                return false;
            }
        }
    }
    else
    {
        for (U32 i = 0; i < 4; i++)
        {
            releaseSunShadowTarget(i);
        }
    }

    if (!gCubeSnapshot) // hack to not allocate spot shadow maps during ReflectionMapManager init
    {
        U32 width = (U32)(resX * scale);
        U32 height = width;

        if (shadow_detail > 1)
        { //allocate two spot shadow maps
            U32 spot_shadow_map_width = width;
            U32 spot_shadow_map_height = height;
            for (U32 i = 0; i < 2; i++)
            {
                if (!mSpotShadow[i].allocate(spot_shadow_map_width, spot_shadow_map_height, 0, true))
                {
                    return false;
                }
            }
        }
        else
        {
            releaseSpotShadowTargets();
        }
    }


    // set up shadow map filtering and compare modes
    if (shadow_detail > 0)
    { 
        for (U32 i = 0; i < 4; i++)
        {
            LLRenderTarget* shadow_target = getSunShadowTarget(i);
            if (shadow_target)
            {
                gGL.getTexUnit(0)->bind(getSunShadowTarget(i), TRUE);
                gGL.getTexUnit(0)->setTextureFilteringOption(LLTexUnit::TFO_ANISOTROPIC);
                gGL.getTexUnit(0)->setTextureAddressMode(LLTexUnit::TAM_CLAMP);

                glTexParameteri(GL_TEXTURE_2D, GL_TEXTURE_COMPARE_MODE, GL_COMPARE_R_TO_TEXTURE);
                glTexParameteri(GL_TEXTURE_2D, GL_TEXTURE_COMPARE_FUNC, GL_LEQUAL);
            }
        }
    }

    if (shadow_detail > 1 && !gCubeSnapshot)
    {
        for (U32 i = 0; i < 2; i++)
        {
            LLRenderTarget* shadow_target = getSpotShadowTarget(i);
            if (shadow_target)
            {
                gGL.getTexUnit(0)->bind(shadow_target, TRUE);
                gGL.getTexUnit(0)->setTextureFilteringOption(LLTexUnit::TFO_ANISOTROPIC);
                gGL.getTexUnit(0)->setTextureAddressMode(LLTexUnit::TAM_CLAMP);

                glTexParameteri(GL_TEXTURE_2D, GL_TEXTURE_COMPARE_MODE, GL_COMPARE_R_TO_TEXTURE);
                glTexParameteri(GL_TEXTURE_2D, GL_TEXTURE_COMPARE_FUNC, GL_LEQUAL);
            }
        }
    }

	return true;
}

//static
void LLPipeline::updateRenderTransparentWater()
{
    sRenderTransparentWater = gSavedSettings.getBOOL("RenderTransparentWater");
}

// static
void LLPipeline::refreshCachedSettings()
{
    LL_PROFILE_ZONE_SCOPED_CATEGORY_DISPLAY;
	LLPipeline::sAutoMaskAlphaDeferred = gSavedSettings.getBOOL("RenderAutoMaskAlphaDeferred");
	LLPipeline::sAutoMaskAlphaNonDeferred = gSavedSettings.getBOOL("RenderAutoMaskAlphaNonDeferred");
	LLPipeline::sUseFarClip = gSavedSettings.getBOOL("RenderUseFarClip");
	LLVOAvatar::sMaxNonImpostors = gSavedSettings.getU32("RenderAvatarMaxNonImpostors");
	LLVOAvatar::updateImpostorRendering(LLVOAvatar::sMaxNonImpostors);
	LLPipeline::sDelayVBUpdate = gSavedSettings.getBOOL("RenderDelayVBUpdate");

	LLPipeline::sUseOcclusion = 
			(!gUseWireframe
			&& LLFeatureManager::getInstance()->isFeatureAvailable("UseOcclusion") 
			&& gSavedSettings.getBOOL("UseOcclusion")) ? 2 : 0;
	
    WindLightUseAtmosShaders = TRUE; // DEPRECATED -- gSavedSettings.getBOOL("WindLightUseAtmosShaders");
    RenderDeferred = TRUE; // DEPRECATED -- gSavedSettings.getBOOL("RenderDeferred");
	RenderDeferredSunWash = gSavedSettings.getF32("RenderDeferredSunWash");
	RenderFSAASamples = gSavedSettings.getU32("RenderFSAASamples");
	RenderResolutionDivisor = gSavedSettings.getU32("RenderResolutionDivisor");
	RenderUIBuffer = gSavedSettings.getBOOL("RenderUIBuffer");
	RenderShadowDetail = gSavedSettings.getS32("RenderShadowDetail");
	RenderDeferredSSAO = gSavedSettings.getBOOL("RenderDeferredSSAO");
	RenderShadowResolutionScale = gSavedSettings.getF32("RenderShadowResolutionScale");
	RenderLocalLights = gSavedSettings.getBOOL("RenderLocalLights");
	RenderDelayCreation = gSavedSettings.getBOOL("RenderDelayCreation");
	RenderAnimateRes = gSavedSettings.getBOOL("RenderAnimateRes");
	FreezeTime = gSavedSettings.getBOOL("FreezeTime");
	DebugBeaconLineWidth = gSavedSettings.getS32("DebugBeaconLineWidth");
	RenderHighlightBrightness = gSavedSettings.getF32("RenderHighlightBrightness");
	RenderHighlightColor = gSavedSettings.getColor4("RenderHighlightColor");
	RenderHighlightThickness = gSavedSettings.getF32("RenderHighlightThickness");
	RenderSpotLightsInNondeferred = gSavedSettings.getBOOL("RenderSpotLightsInNondeferred");
	PreviewAmbientColor = gSavedSettings.getColor4("PreviewAmbientColor");
	PreviewDiffuse0 = gSavedSettings.getColor4("PreviewDiffuse0");
	PreviewSpecular0 = gSavedSettings.getColor4("PreviewSpecular0");
	PreviewDiffuse1 = gSavedSettings.getColor4("PreviewDiffuse1");
	PreviewSpecular1 = gSavedSettings.getColor4("PreviewSpecular1");
	PreviewDiffuse2 = gSavedSettings.getColor4("PreviewDiffuse2");
	PreviewSpecular2 = gSavedSettings.getColor4("PreviewSpecular2");
	PreviewDirection0 = gSavedSettings.getVector3("PreviewDirection0");
	PreviewDirection1 = gSavedSettings.getVector3("PreviewDirection1");
	PreviewDirection2 = gSavedSettings.getVector3("PreviewDirection2");
	RenderGlowMaxExtractAlpha = gSavedSettings.getF32("RenderGlowMaxExtractAlpha");
	RenderGlowWarmthAmount = gSavedSettings.getF32("RenderGlowWarmthAmount");
	RenderGlowLumWeights = gSavedSettings.getVector3("RenderGlowLumWeights");
	RenderGlowWarmthWeights = gSavedSettings.getVector3("RenderGlowWarmthWeights");
	RenderGlowResolutionPow = gSavedSettings.getS32("RenderGlowResolutionPow");
	RenderGlowIterations = gSavedSettings.getS32("RenderGlowIterations");
	RenderGlowWidth = gSavedSettings.getF32("RenderGlowWidth");
	RenderGlowStrength = gSavedSettings.getF32("RenderGlowStrength");
	RenderDepthOfField = gSavedSettings.getBOOL("RenderDepthOfField");
	RenderDepthOfFieldInEditMode = gSavedSettings.getBOOL("RenderDepthOfFieldInEditMode");
	CameraFocusTransitionTime = gSavedSettings.getF32("CameraFocusTransitionTime");
	CameraFNumber = gSavedSettings.getF32("CameraFNumber");
	CameraFocalLength = gSavedSettings.getF32("CameraFocalLength");
	CameraFieldOfView = gSavedSettings.getF32("CameraFieldOfView");
	RenderShadowNoise = gSavedSettings.getF32("RenderShadowNoise");
	RenderShadowBlurSize = gSavedSettings.getF32("RenderShadowBlurSize");
	RenderSSAOScale = gSavedSettings.getF32("RenderSSAOScale");
	RenderSSAOMaxScale = gSavedSettings.getU32("RenderSSAOMaxScale");
	RenderSSAOFactor = gSavedSettings.getF32("RenderSSAOFactor");
	RenderSSAOEffect = gSavedSettings.getVector3("RenderSSAOEffect");
	RenderShadowOffsetError = gSavedSettings.getF32("RenderShadowOffsetError");
	RenderShadowBiasError = gSavedSettings.getF32("RenderShadowBiasError");
	RenderShadowOffset = gSavedSettings.getF32("RenderShadowOffset");
	RenderShadowBias = gSavedSettings.getF32("RenderShadowBias");
	RenderSpotShadowOffset = gSavedSettings.getF32("RenderSpotShadowOffset");
	RenderSpotShadowBias = gSavedSettings.getF32("RenderSpotShadowBias");
	RenderEdgeDepthCutoff = gSavedSettings.getF32("RenderEdgeDepthCutoff");
	RenderEdgeNormCutoff = gSavedSettings.getF32("RenderEdgeNormCutoff");
	RenderShadowGaussian = gSavedSettings.getVector3("RenderShadowGaussian");
	RenderShadowBlurDistFactor = gSavedSettings.getF32("RenderShadowBlurDistFactor");
	RenderDeferredAtmospheric = gSavedSettings.getBOOL("RenderDeferredAtmospheric");
	RenderHighlightFadeTime = gSavedSettings.getF32("RenderHighlightFadeTime");
	RenderFarClip = gSavedSettings.getF32("RenderFarClip");
	RenderShadowSplitExponent = gSavedSettings.getVector3("RenderShadowSplitExponent");
	RenderShadowErrorCutoff = gSavedSettings.getF32("RenderShadowErrorCutoff");
	RenderShadowFOVCutoff = gSavedSettings.getF32("RenderShadowFOVCutoff");
	CameraOffset = gSavedSettings.getBOOL("CameraOffset");
	CameraMaxCoF = gSavedSettings.getF32("CameraMaxCoF");
	CameraDoFResScale = gSavedSettings.getF32("CameraDoFResScale");
	RenderAutoHideSurfaceAreaLimit = gSavedSettings.getF32("RenderAutoHideSurfaceAreaLimit");
    RenderScreenSpaceReflections = gSavedSettings.getBOOL("RenderScreenSpaceReflections");
    sReflectionProbesEnabled = LLFeatureManager::getInstance()->isFeatureAvailable("RenderReflectionsEnabled") && gSavedSettings.getBOOL("RenderReflectionsEnabled");
	RenderSpotLight = nullptr;

	if (gNonInteractive)
	{
		LLVOAvatar::sMaxNonImpostors = 1;
		LLVOAvatar::updateImpostorRendering(LLVOAvatar::sMaxNonImpostors);
	}
}

void LLPipeline::releaseGLBuffers()
{
	assertInitialized();
	
	if (mNoiseMap)
	{
		LLImageGL::deleteTextures(1, &mNoiseMap);
		mNoiseMap = 0;
	}

	if (mTrueNoiseMap)
	{
		LLImageGL::deleteTextures(1, &mTrueNoiseMap);
		mTrueNoiseMap = 0;
	}

	releaseLUTBuffers();

	mWaterDis.release();
    mBake.release();
	
    mSceneMap.release();

    mPostMap.release();

	for (U32 i = 0; i < 3; i++)
	{
		mGlow[i].release();
	}

	releaseScreenBuffers();

	gBumpImageList.destroyGL();
	LLVOAvatar::resetImpostors();
}

void LLPipeline::releaseLUTBuffers()
{
	if (mLightFunc)
	{
		LLImageGL::deleteTextures(1, &mLightFunc);
		mLightFunc = 0;
	}

    mPbrBrdfLut.release();

    mExposureMap.release();
    mLuminanceMap.release();
    mLastExposure.release();

}

void LLPipeline::releaseShadowBuffers()
{
    releaseSunShadowTargets();
    releaseSpotShadowTargets();
}

void LLPipeline::releaseScreenBuffers()
{
    mRT->uiScreen.release();
    mRT->screen.release();
    mRT->fxaaBuffer.release();
    mRT->deferredScreen.release();
    mRT->deferredLight.release();
}

void LLPipeline::releaseSunShadowTarget(U32 index)
{
    llassert(index < 4);
    mRT->shadow[index].release();
}

void LLPipeline::releaseSunShadowTargets()
{
	for (U32 i = 0; i < 4; i++)
	{
        releaseSunShadowTarget(i);
	}
}

void LLPipeline::releaseSpotShadowTargets()
{
    if (!gCubeSnapshot) // hack to avoid freeing spot shadows during ReflectionMapManager init
    {
        for (U32 i = 0; i < 2; i++)
        {
            mSpotShadow[i].release();
        }
    }
}

void LLPipeline::createGLBuffers()
{
    LL_PROFILE_ZONE_SCOPED_CATEGORY_PIPELINE;
    stop_glerror();
	assertInitialized();

    // Use FBO for bake tex
    mBake.allocate(512, 512, GL_RGBA, true); // SL-12781 Build > Upload > Model; 3D Preview

	stop_glerror();

	GLuint resX = gViewerWindow->getWorldViewWidthRaw();
	GLuint resY = gViewerWindow->getWorldViewHeightRaw();

    // allocate screen space glow buffers
    const U32 glow_res = llmax(1, llmin(512, 1 << gSavedSettings.getS32("RenderGlowResolutionPow")));
    for (U32 i = 0; i < 3; i++)
    {
        mGlow[i].allocate(512, glow_res, GL_RGBA);
    }

    allocateScreenBuffer(resX, resY);
    mRT->width = 0;
    mRT->height = 0;

    
	if (!mNoiseMap)
	{
		const U32 noiseRes = 128;
		LLVector3 noise[noiseRes*noiseRes];

		F32 scaler = gSavedSettings.getF32("RenderDeferredNoise")/100.f;
		for (U32 i = 0; i < noiseRes*noiseRes; ++i)
		{
			noise[i] = LLVector3(ll_frand()-0.5f, ll_frand()-0.5f, 0.f);
			noise[i].normVec();
			noise[i].mV[2] = ll_frand()*scaler+1.f-scaler/2.f;
		}

		LLImageGL::generateTextures(1, &mNoiseMap);
			
		gGL.getTexUnit(0)->bindManual(LLTexUnit::TT_TEXTURE, mNoiseMap);
		LLImageGL::setManualImage(LLTexUnit::getInternalType(LLTexUnit::TT_TEXTURE), 0, GL_RGB16F, noiseRes, noiseRes, GL_RGB, GL_FLOAT, noise, false);
		gGL.getTexUnit(0)->setTextureFilteringOption(LLTexUnit::TFO_POINT);
	}

	if (!mTrueNoiseMap)
	{
		const U32 noiseRes = 128;
		F32 noise[noiseRes*noiseRes*3];
		for (U32 i = 0; i < noiseRes*noiseRes*3; i++)
		{
			noise[i] = ll_frand()*2.0-1.0;
		}

		LLImageGL::generateTextures(1, &mTrueNoiseMap);
		gGL.getTexUnit(0)->bindManual(LLTexUnit::TT_TEXTURE, mTrueNoiseMap);
		LLImageGL::setManualImage(LLTexUnit::getInternalType(LLTexUnit::TT_TEXTURE), 0, GL_RGB16F, noiseRes, noiseRes, GL_RGB,GL_FLOAT, noise, false);
		gGL.getTexUnit(0)->setTextureFilteringOption(LLTexUnit::TFO_POINT);
	}

	createLUTBuffers();

	gBumpImageList.restoreGL();
}

F32 lerpf(F32 a, F32 b, F32 w)
{
	return a + w * (b - a);
}

void LLPipeline::createLUTBuffers()
{
	if (!mLightFunc)
	{
		U32 lightResX = gSavedSettings.getU32("RenderSpecularResX");
		U32 lightResY = gSavedSettings.getU32("RenderSpecularResY");
		F32* ls = new F32[lightResX*lightResY];
		F32 specExp = gSavedSettings.getF32("RenderSpecularExponent");
        // Calculate the (normalized) blinn-phong specular lookup texture. (with a few tweaks)
		for (U32 y = 0; y < lightResY; ++y)
		{
			for (U32 x = 0; x < lightResX; ++x)
			{
				ls[y*lightResX+x] = 0;
				F32 sa = (F32) x/(lightResX-1);
				F32 spec = (F32) y/(lightResY-1);
				F32 n = spec * spec * specExp;
					
				// Nothing special here.  Just your typical blinn-phong term.
				spec = powf(sa, n);
					
				// Apply our normalization function.
				// Note: This is the full equation that applies the full normalization curve, not an approximation.
				// This is fine, given we only need to create our LUT once per buffer initialization.
				spec *= (((n + 2) * (n + 4)) / (8 * F_PI * (powf(2, -n/2) + n)));

				// Since we use R16F, we no longer have a dynamic range issue we need to work around here.
				// Though some older drivers may not like this, newer drivers shouldn't have this problem.
				ls[y*lightResX+x] = spec;
			}
		}
			
		U32 pix_format = GL_R16F;
#if LL_DARWIN
		// Need to work around limited precision with 10.6.8 and older drivers
		//
		pix_format = GL_R32F;
#endif
		LLImageGL::generateTextures(1, &mLightFunc);
		gGL.getTexUnit(0)->bindManual(LLTexUnit::TT_TEXTURE, mLightFunc);
		LLImageGL::setManualImage(LLTexUnit::getInternalType(LLTexUnit::TT_TEXTURE), 0, pix_format, lightResX, lightResY, GL_RED, GL_FLOAT, ls, false);
		gGL.getTexUnit(0)->setTextureAddressMode(LLTexUnit::TAM_CLAMP);
		gGL.getTexUnit(0)->setTextureFilteringOption(LLTexUnit::TFO_TRILINEAR);
		glTexParameteri(GL_TEXTURE_2D, GL_TEXTURE_MAG_FILTER, GL_LINEAR);
		glTexParameteri(GL_TEXTURE_2D, GL_TEXTURE_MIN_FILTER, GL_NEAREST);
			
		delete [] ls;
	}

    mPbrBrdfLut.allocate(512, 512, GL_RG16F);
    mPbrBrdfLut.bindTarget();
    gDeferredGenBrdfLutProgram.bind();

    gGL.begin(LLRender::TRIANGLE_STRIP);
    gGL.vertex2f(-1, -1);
    gGL.vertex2f(-1, 1);
    gGL.vertex2f(1, -1);
    gGL.vertex2f(1, 1);
    gGL.end();
    gGL.flush();

    gDeferredGenBrdfLutProgram.unbind();
    mPbrBrdfLut.flush();

    mExposureMap.allocate(1, 1, GL_R16F);
    mExposureMap.bindTarget();
    mExposureMap.clear();
    mExposureMap.flush();

    mLuminanceMap.allocate(256, 256, GL_R16F);

    mLastExposure.allocate(1, 1, GL_R16F);
}


void LLPipeline::restoreGL()
{
	assertInitialized();

	LLViewerShaderMgr::instance()->setShaders();

	for (LLWorld::region_list_t::const_iterator iter = LLWorld::getInstance()->getRegionList().begin(); 
			iter != LLWorld::getInstance()->getRegionList().end(); ++iter)
	{
		LLViewerRegion* region = *iter;
		for (U32 i = 0; i < LLViewerRegion::NUM_PARTITIONS; i++)
		{
			LLSpatialPartition* part = region->getSpatialPartition(i);
			if (part)
			{
				part->restoreGL();
		}
		}
	}
}

bool LLPipeline::shadersLoaded()
{
    return (assertInitialized() && mShadersLoaded);
}

bool LLPipeline::canUseWindLightShaders() const
{
    return true;
}

bool LLPipeline::canUseAntiAliasing() const
{
	return true;
}

void LLPipeline::unloadShaders()
{
	LLViewerShaderMgr::instance()->unloadShaders();
	mShadersLoaded = false;
}

void LLPipeline::assertInitializedDoError()
{
	LL_ERRS() << "LLPipeline used when uninitialized." << LL_ENDL;
}

//============================================================================

void LLPipeline::enableShadows(const bool enable_shadows)
{
	//should probably do something here to wrangle shadows....	
}

S32 LLPipeline::getMaxLightingDetail() const
{
	/*if (mShaderLevel[SHADER_OBJECT] >= LLDrawPoolSimple::SHADER_LEVEL_LOCAL_LIGHTS)
	{
		return 3;
	}
	else*/
	{
		return 1;
	}
}

S32 LLPipeline::setLightingDetail(S32 level)
{
	refreshCachedSettings();

	if (level < 0)
	{
		if (RenderLocalLights)
		{
			level = 1;
		}
		else
		{
			level = 0;
		}
	}
	level = llclamp(level, 0, getMaxLightingDetail());
	mLightingDetail = level;
	
	return mLightingDetail;
}

class LLOctreeDirtyTexture : public OctreeTraveler
{
public:
	const std::set<LLViewerFetchedTexture*>& mTextures;

	LLOctreeDirtyTexture(const std::set<LLViewerFetchedTexture*>& textures) : mTextures(textures) { }

	virtual void visit(const OctreeNode* node)
	{
		LLSpatialGroup* group = (LLSpatialGroup*) node->getListener(0);

		if (!group->hasState(LLSpatialGroup::GEOM_DIRTY) && !group->isEmpty())
		{
			for (LLSpatialGroup::draw_map_t::iterator i = group->mDrawMap.begin(); i != group->mDrawMap.end(); ++i)
			{
				for (LLSpatialGroup::drawmap_elem_t::iterator j = i->second.begin(); j != i->second.end(); ++j) 
				{
					LLDrawInfo* params = *j;
					LLViewerFetchedTexture* tex = LLViewerTextureManager::staticCastToFetchedTexture(params->mTexture);
					if (tex && mTextures.find(tex) != mTextures.end())
					{ 
						group->setState(LLSpatialGroup::GEOM_DIRTY);
					}
				}
			}
		}

		for (LLSpatialGroup::bridge_list_t::iterator i = group->mBridgeList.begin(); i != group->mBridgeList.end(); ++i)
		{
			LLSpatialBridge* bridge = *i;
			traverse(bridge->mOctree);
		}
	}
};

// Called when a texture changes # of channels (causes faces to move to alpha pool)
void LLPipeline::dirtyPoolObjectTextures(const std::set<LLViewerFetchedTexture*>& textures)
{
    LL_PROFILE_ZONE_SCOPED_CATEGORY_PIPELINE;
	assertInitialized();

	// *TODO: This is inefficient and causes frame spikes; need a better way to do this
	//        Most of the time is spent in dirty.traverse.

	for (pool_set_t::iterator iter = mPools.begin(); iter != mPools.end(); ++iter)
	{
		LLDrawPool *poolp = *iter;
		if (poolp->isFacePool())
		{
			((LLFacePool*) poolp)->dirtyTextures(textures);
		}
	}
	
	LLOctreeDirtyTexture dirty(textures);
	for (LLWorld::region_list_t::const_iterator iter = LLWorld::getInstance()->getRegionList().begin(); 
			iter != LLWorld::getInstance()->getRegionList().end(); ++iter)
	{
		LLViewerRegion* region = *iter;
		for (U32 i = 0; i < LLViewerRegion::NUM_PARTITIONS; i++)
		{
			LLSpatialPartition* part = region->getSpatialPartition(i);
			if (part)
			{
				dirty.traverse(part->mOctree);
			}
		}
	}
}

LLDrawPool *LLPipeline::findPool(const U32 type, LLViewerTexture *tex0)
{
	assertInitialized();

	LLDrawPool *poolp = NULL;
	switch( type )
	{
	case LLDrawPool::POOL_SIMPLE:
		poolp = mSimplePool;
		break;

	case LLDrawPool::POOL_GRASS:
		poolp = mGrassPool;
		break;

	case LLDrawPool::POOL_ALPHA_MASK:
		poolp = mAlphaMaskPool;
		break;

	case LLDrawPool::POOL_FULLBRIGHT_ALPHA_MASK:
		poolp = mFullbrightAlphaMaskPool;
		break;

	case LLDrawPool::POOL_FULLBRIGHT:
		poolp = mFullbrightPool;
		break;

	case LLDrawPool::POOL_GLOW:
		poolp = mGlowPool;
		break;

	case LLDrawPool::POOL_TREE:
		poolp = get_if_there(mTreePools, (uintptr_t)tex0, (LLDrawPool*)0 );
		break;

	case LLDrawPool::POOL_TERRAIN:
		poolp = get_if_there(mTerrainPools, (uintptr_t)tex0, (LLDrawPool*)0 );
		break;

	case LLDrawPool::POOL_BUMP:
		poolp = mBumpPool;
		break;
	case LLDrawPool::POOL_MATERIALS:
		poolp = mMaterialsPool;
		break;
	case LLDrawPool::POOL_ALPHA_PRE_WATER:
		poolp = mAlphaPoolPreWater;
		break;
    case LLDrawPool::POOL_ALPHA_POST_WATER:
        poolp = mAlphaPoolPostWater;
        break;

	case LLDrawPool::POOL_AVATAR:
	case LLDrawPool::POOL_CONTROL_AV:
		break; // Do nothing

	case LLDrawPool::POOL_SKY:
		poolp = mSkyPool;
		break;

	case LLDrawPool::POOL_WATER:
		poolp = mWaterPool;
		break;

	case LLDrawPool::POOL_WL_SKY:
		poolp = mWLSkyPool;
		break;

	case LLDrawPool::POOL_GLTF_PBR:
		poolp = mPBROpaquePool;
		break;
    case LLDrawPool::POOL_GLTF_PBR_ALPHA_MASK:
        poolp = mPBRAlphaMaskPool;
        break;

	default:
		llassert(0);
		LL_ERRS() << "Invalid Pool Type in  LLPipeline::findPool() type=" << type << LL_ENDL;
		break;
	}

	return poolp;
}


LLDrawPool *LLPipeline::getPool(const U32 type,	LLViewerTexture *tex0)
{
	LLDrawPool *poolp = findPool(type, tex0);
	if (poolp)
	{
		return poolp;
	}

	LLDrawPool *new_poolp = LLDrawPool::createPool(type, tex0);
	addPool( new_poolp );

	return new_poolp;
}


// static
LLDrawPool* LLPipeline::getPoolFromTE(const LLTextureEntry* te, LLViewerTexture* imagep)
{
	U32 type = getPoolTypeFromTE(te, imagep);
	return gPipeline.getPool(type, imagep);
}

//static 
U32 LLPipeline::getPoolTypeFromTE(const LLTextureEntry* te, LLViewerTexture* imagep)
{
	if (!te || !imagep)
	{
		return 0;
	}
		
	LLMaterial* mat = te->getMaterialParams().get();
    LLGLTFMaterial* gltf_mat = te->getGLTFRenderMaterial();

	bool color_alpha = te->getColor().mV[3] < 0.999f;
	bool alpha = color_alpha;
	if (imagep)
	{
		alpha = alpha || (imagep->getComponents() == 4 && imagep->getType() != LLViewerTexture::MEDIA_TEXTURE) || (imagep->getComponents() == 2);
	}

	if (alpha && mat)
	{
		switch (mat->getDiffuseAlphaMode())
		{
			case 1:
				alpha = true; // Material's alpha mode is set to blend.  Toss it into the alpha draw pool.
				break;
			case 0: //alpha mode set to none, never go to alpha pool
			case 3: //alpha mode set to emissive, never go to alpha pool
				alpha = color_alpha;
				break;
			default: //alpha mode set to "mask", go to alpha pool if fullbright
				alpha = color_alpha; // Material's alpha mode is set to none, mask, or emissive.  Toss it into the opaque material draw pool.
				break;
		}
	}
	
	if (alpha || (gltf_mat && gltf_mat->mAlphaMode == LLGLTFMaterial::ALPHA_MODE_BLEND))
	{
		return LLDrawPool::POOL_ALPHA;
	}
	else if ((te->getBumpmap() || te->getShiny()) && (!mat || mat->getNormalID().isNull()))
	{
		return LLDrawPool::POOL_BUMP;
	}
    else if (gltf_mat)
    {
        return LLDrawPool::POOL_GLTF_PBR;
    }
	else if (mat && !alpha)
	{
		return LLDrawPool::POOL_MATERIALS;
	}
	else
	{
		return LLDrawPool::POOL_SIMPLE;
	}
}


void LLPipeline::addPool(LLDrawPool *new_poolp)
{
	assertInitialized();
	mPools.insert(new_poolp);
	addToQuickLookup( new_poolp );
}

void LLPipeline::allocDrawable(LLViewerObject *vobj)
{
	LLDrawable *drawable = new LLDrawable(vobj);
	vobj->mDrawable = drawable;
	
	//encompass completely sheared objects by taking 
	//the most extreme point possible (<1,1,0.5>)
	drawable->setRadius(LLVector3(1,1,0.5f).scaleVec(vobj->getScale()).length());
	if (vobj->isOrphaned())
	{
		drawable->setState(LLDrawable::FORCE_INVISIBLE);
	}
	drawable->updateXform(TRUE);
}


void LLPipeline::unlinkDrawable(LLDrawable *drawable)
{
    LL_PROFILE_ZONE_SCOPED_CATEGORY_PIPELINE;

	assertInitialized();

	LLPointer<LLDrawable> drawablep = drawable; // make sure this doesn't get deleted before we are done
	
	// Based on flags, remove the drawable from the queues that it's on.
	if (drawablep->isState(LLDrawable::ON_MOVE_LIST))
	{
		LLDrawable::drawable_vector_t::iterator iter = std::find(mMovedList.begin(), mMovedList.end(), drawablep);
		if (iter != mMovedList.end())
		{
			mMovedList.erase(iter);
		}
	}

	if (drawablep->getSpatialGroup())
	{
		if (!drawablep->getSpatialGroup()->getSpatialPartition()->remove(drawablep, drawablep->getSpatialGroup()))
		{
#ifdef LL_RELEASE_FOR_DOWNLOAD
			LL_WARNS() << "Couldn't remove object from spatial group!" << LL_ENDL;
#else
			LL_ERRS() << "Couldn't remove object from spatial group!" << LL_ENDL;
#endif
		}
	}

	mLights.erase(drawablep);

	for (light_set_t::iterator iter = mNearbyLights.begin();
				iter != mNearbyLights.end(); iter++)
	{
		if (iter->drawable == drawablep)
		{
			mNearbyLights.erase(iter);
			break;
		}
	}

	for (U32 i = 0; i < 2; ++i)
	{
		if (mShadowSpotLight[i] == drawablep)
		{
			mShadowSpotLight[i] = NULL;
		}

		if (mTargetShadowSpotLight[i] == drawablep)
		{
			mTargetShadowSpotLight[i] = NULL;
		}
	}
}

//static
void LLPipeline::removeMutedAVsLights(LLVOAvatar* muted_avatar)
{
    LL_PROFILE_ZONE_SCOPED_CATEGORY_PIPELINE;
	for (light_set_t::iterator iter = gPipeline.mNearbyLights.begin();
		 iter != gPipeline.mNearbyLights.end(); iter++)
	{
        const LLViewerObject *vobj = iter->drawable->getVObj();
        if (vobj && vobj->getAvatar()
            && vobj->isAttachment() && vobj->getAvatar() == muted_avatar)
		{
			gPipeline.mLights.erase(iter->drawable);
			gPipeline.mNearbyLights.erase(iter);
		}
	}
}

U32 LLPipeline::addObject(LLViewerObject *vobj)
{
	if (RenderDelayCreation)
	{
		mCreateQ.push_back(vobj);
	}
	else
	{
		createObject(vobj);
	}

	return 1;
}

void LLPipeline::createObjects(F32 max_dtime)
{
    LL_PROFILE_ZONE_SCOPED_CATEGORY_PIPELINE;

	LLTimer update_timer;

	while (!mCreateQ.empty() && update_timer.getElapsedTimeF32() < max_dtime)
	{
		LLViewerObject* vobj = mCreateQ.front();
		if (!vobj->isDead())
		{
			createObject(vobj);
		}
		mCreateQ.pop_front();
	}
	
	//for (LLViewerObject::vobj_list_t::iterator iter = mCreateQ.begin(); iter != mCreateQ.end(); ++iter)
	//{
	//	createObject(*iter);
	//}

	//mCreateQ.clear();
}

void LLPipeline::createObject(LLViewerObject* vobj)
{
    LL_PROFILE_ZONE_SCOPED_CATEGORY_PIPELINE;
	LLDrawable* drawablep = vobj->mDrawable;

	if (!drawablep)
	{
		drawablep = vobj->createDrawable(this);
	}
	else
	{
		LL_ERRS() << "Redundant drawable creation!" << LL_ENDL;
	}
		
	llassert(drawablep);

	if (vobj->getParent())
	{
		vobj->setDrawableParent(((LLViewerObject*)vobj->getParent())->mDrawable); // LLPipeline::addObject 1
	}
	else
	{
		vobj->setDrawableParent(NULL); // LLPipeline::addObject 2
	}

	markRebuild(drawablep, LLDrawable::REBUILD_ALL, TRUE);

	if (drawablep->getVOVolume() && RenderAnimateRes)
	{
		// fun animated res
		drawablep->updateXform(TRUE);
		drawablep->clearState(LLDrawable::MOVE_UNDAMPED);
		drawablep->setScale(LLVector3(0,0,0));
		drawablep->makeActive();
	}
}


void LLPipeline::resetFrameStats()
{
    LL_PROFILE_ZONE_SCOPED_CATEGORY_PIPELINE;
	assertInitialized();

	sCompiles        = 0;
	mNumVisibleFaces = 0;

	if (mOldRenderDebugMask != mRenderDebugMask)
	{
		gObjectList.clearDebugText();
		mOldRenderDebugMask = mRenderDebugMask;
	}
}

//external functions for asynchronous updating
void LLPipeline::updateMoveDampedAsync(LLDrawable* drawablep)
{
    LL_PROFILE_ZONE_SCOPED;
	if (FreezeTime)
	{
		return;
	}
	if (!drawablep)
	{
		LL_ERRS() << "updateMove called with NULL drawablep" << LL_ENDL;
		return;
	}
	if (drawablep->isState(LLDrawable::EARLY_MOVE))
	{
		return;
	}

	assertInitialized();

	// update drawable now
	drawablep->clearState(LLDrawable::MOVE_UNDAMPED); // force to DAMPED
	drawablep->updateMove(); // returns done
	drawablep->setState(LLDrawable::EARLY_MOVE); // flag says we already did an undamped move this frame
	// Put on move list so that EARLY_MOVE gets cleared
	if (!drawablep->isState(LLDrawable::ON_MOVE_LIST))
	{
		mMovedList.push_back(drawablep);
		drawablep->setState(LLDrawable::ON_MOVE_LIST);
	}
}

void LLPipeline::updateMoveNormalAsync(LLDrawable* drawablep)
{
    LL_PROFILE_ZONE_SCOPED;
	if (FreezeTime)
	{
		return;
	}
	if (!drawablep)
	{
		LL_ERRS() << "updateMove called with NULL drawablep" << LL_ENDL;
		return;
	}
	if (drawablep->isState(LLDrawable::EARLY_MOVE))
	{
		return;
	}

	assertInitialized();

	// update drawable now
	drawablep->setState(LLDrawable::MOVE_UNDAMPED); // force to UNDAMPED
	drawablep->updateMove();
	drawablep->setState(LLDrawable::EARLY_MOVE); // flag says we already did an undamped move this frame
	// Put on move list so that EARLY_MOVE gets cleared
	if (!drawablep->isState(LLDrawable::ON_MOVE_LIST))
	{
		mMovedList.push_back(drawablep);
		drawablep->setState(LLDrawable::ON_MOVE_LIST);
	}
}

void LLPipeline::updateMovedList(LLDrawable::drawable_vector_t& moved_list)
{
    LL_PROFILE_ZONE_SCOPED;
	for (LLDrawable::drawable_vector_t::iterator iter = moved_list.begin();
		 iter != moved_list.end(); )
	{
		LLDrawable::drawable_vector_t::iterator curiter = iter++;
		LLDrawable *drawablep = *curiter;
		bool done = true;
		if (!drawablep->isDead() && (!drawablep->isState(LLDrawable::EARLY_MOVE)))
		{
			done = drawablep->updateMove();
		}
		drawablep->clearState(LLDrawable::EARLY_MOVE | LLDrawable::MOVE_UNDAMPED);
		if (done)
		{
			if (drawablep->isRoot() && !drawablep->isState(LLDrawable::ACTIVE))
			{
				drawablep->makeStatic();
			}
			drawablep->clearState(LLDrawable::ON_MOVE_LIST);
			if (drawablep->isState(LLDrawable::ANIMATED_CHILD))
			{ //will likely not receive any future world matrix updates
				// -- this keeps attachments from getting stuck in space and falling off your avatar
				drawablep->clearState(LLDrawable::ANIMATED_CHILD);
				markRebuild(drawablep, LLDrawable::REBUILD_VOLUME, TRUE);
				if (drawablep->getVObj())
				{
					drawablep->getVObj()->dirtySpatialGroup(TRUE);
				}
			}
			iter = moved_list.erase(curiter);
		}
	}
}

void LLPipeline::updateMove()
{
    LL_PROFILE_ZONE_SCOPED_CATEGORY_PIPELINE;

	if (FreezeTime)
	{
		return;
	}

	assertInitialized();

	for (LLDrawable::drawable_set_t::iterator iter = mRetexturedList.begin();
			iter != mRetexturedList.end(); ++iter)
	{
		LLDrawable* drawablep = *iter;
		if (drawablep && !drawablep->isDead())
		{
			drawablep->updateTexture();
		}
	}
	mRetexturedList.clear();

	updateMovedList(mMovedList);

	//balance octrees
	for (LLWorld::region_list_t::const_iterator iter = LLWorld::getInstance()->getRegionList().begin(); 
		iter != LLWorld::getInstance()->getRegionList().end(); ++iter)
	{
		LLViewerRegion* region = *iter;
		for (U32 i = 0; i < LLViewerRegion::NUM_PARTITIONS; i++)
		{
			LLSpatialPartition* part = region->getSpatialPartition(i);
			if (part)
			{
				part->mOctree->balance();
			}
		}

		//balance the VO Cache tree
		LLVOCachePartition* vo_part = region->getVOCachePartition();
		if(vo_part)
		{
			vo_part->mOctree->balance();
		}
	}
}

/////////////////////////////////////////////////////////////////////////////
// Culling and occlusion testing
/////////////////////////////////////////////////////////////////////////////

//static
F32 LLPipeline::calcPixelArea(LLVector3 center, LLVector3 size, LLCamera &camera)
{
    llassert(!gCubeSnapshot); // shouldn't be doing ANY of this during cube snap shots
	LLVector3 lookAt = center - camera.getOrigin();
	F32 dist = lookAt.length();

	//ramp down distance for nearby objects
	//shrink dist by dist/16.
	if (dist < 16.f)
	{
		dist /= 16.f;
		dist *= dist;
		dist *= 16.f;
	}

	//get area of circle around node
	F32 app_angle = atanf(size.length()/dist);
	F32 radius = app_angle*LLDrawable::sCurPixelAngle;
	return radius*radius * F_PI;
}

//static
F32 LLPipeline::calcPixelArea(const LLVector4a& center, const LLVector4a& size, LLCamera &camera)
{
	LLVector4a origin;
	origin.load3(camera.getOrigin().mV);

	LLVector4a lookAt;
	lookAt.setSub(center, origin);
	F32 dist = lookAt.getLength3().getF32();

	//ramp down distance for nearby objects
	//shrink dist by dist/16.
	if (dist < 16.f)
	{
		dist /= 16.f;
		dist *= dist;
		dist *= 16.f;
	}

	//get area of circle around node
	F32 app_angle = atanf(size.getLength3().getF32()/dist);
	F32 radius = app_angle*LLDrawable::sCurPixelAngle;
	return radius*radius * F_PI;
}

void LLPipeline::grabReferences(LLCullResult& result)
{
	sCull = &result;
}

void LLPipeline::clearReferences()
{
    LL_PROFILE_ZONE_SCOPED_CATEGORY_PIPELINE;
	sCull = NULL;
	mGroupSaveQ1.clear();
}

void check_references(LLSpatialGroup* group, LLDrawable* drawable)
{
	for (LLSpatialGroup::element_iter i = group->getDataBegin(); i != group->getDataEnd(); ++i)
	{
        LLDrawable* drawablep = (LLDrawable*)(*i)->getDrawable();
		if (drawable == drawablep)
		{
			LL_ERRS() << "LLDrawable deleted while actively reference by LLPipeline." << LL_ENDL;
		}
	}			
}

void check_references(LLDrawable* drawable, LLFace* face)
{
	for (S32 i = 0; i < drawable->getNumFaces(); ++i)
	{
		if (drawable->getFace(i) == face)
		{
			LL_ERRS() << "LLFace deleted while actively referenced by LLPipeline." << LL_ENDL;
		}
	}
}

void check_references(LLSpatialGroup* group, LLFace* face)
{
	for (LLSpatialGroup::element_iter i = group->getDataBegin(); i != group->getDataEnd(); ++i)
	{
		LLDrawable* drawable = (LLDrawable*)(*i)->getDrawable();
		if(drawable)
		{
		check_references(drawable, face);
	}			
}
}

void LLPipeline::checkReferences(LLFace* face)
{
#if 0
	if (sCull)
	{
		for (LLCullResult::sg_iterator iter = sCull->beginVisibleGroups(); iter != sCull->endVisibleGroups(); ++iter)
		{
			LLSpatialGroup* group = *iter;
			check_references(group, face);
		}

		for (LLCullResult::sg_iterator iter = sCull->beginAlphaGroups(); iter != sCull->endAlphaGroups(); ++iter)
		{
			LLSpatialGroup* group = *iter;
			check_references(group, face);
		}

		for (LLCullResult::sg_iterator iter = sCull->beginDrawableGroups(); iter != sCull->endDrawableGroups(); ++iter)
		{
			LLSpatialGroup* group = *iter;
			check_references(group, face);
		}

		for (LLCullResult::drawable_iterator iter = sCull->beginVisibleList(); iter != sCull->endVisibleList(); ++iter)
		{
			LLDrawable* drawable = *iter;
			check_references(drawable, face);	
		}
	}
#endif
}

void LLPipeline::checkReferences(LLDrawable* drawable)
{
#if 0
	if (sCull)
	{
		for (LLCullResult::sg_iterator iter = sCull->beginVisibleGroups(); iter != sCull->endVisibleGroups(); ++iter)
		{
			LLSpatialGroup* group = *iter;
			check_references(group, drawable);
		}

		for (LLCullResult::sg_iterator iter = sCull->beginAlphaGroups(); iter != sCull->endAlphaGroups(); ++iter)
		{
			LLSpatialGroup* group = *iter;
			check_references(group, drawable);
		}

		for (LLCullResult::sg_iterator iter = sCull->beginDrawableGroups(); iter != sCull->endDrawableGroups(); ++iter)
		{
			LLSpatialGroup* group = *iter;
			check_references(group, drawable);
		}

		for (LLCullResult::drawable_iterator iter = sCull->beginVisibleList(); iter != sCull->endVisibleList(); ++iter)
		{
			if (drawable == *iter)
			{
				LL_ERRS() << "LLDrawable deleted while actively referenced by LLPipeline." << LL_ENDL;
			}
		}
	}
#endif
}

void check_references(LLSpatialGroup* group, LLDrawInfo* draw_info)
{
	for (LLSpatialGroup::draw_map_t::iterator i = group->mDrawMap.begin(); i != group->mDrawMap.end(); ++i)
	{
		LLSpatialGroup::drawmap_elem_t& draw_vec = i->second;
		for (LLSpatialGroup::drawmap_elem_t::iterator j = draw_vec.begin(); j != draw_vec.end(); ++j)
		{
			LLDrawInfo* params = *j;
			if (params == draw_info)
			{
				LL_ERRS() << "LLDrawInfo deleted while actively referenced by LLPipeline." << LL_ENDL;
			}
		}
	}
}


void LLPipeline::checkReferences(LLDrawInfo* draw_info)
{
#if 0
	if (sCull)
	{
		for (LLCullResult::sg_iterator iter = sCull->beginVisibleGroups(); iter != sCull->endVisibleGroups(); ++iter)
		{
			LLSpatialGroup* group = *iter;
			check_references(group, draw_info);
		}

		for (LLCullResult::sg_iterator iter = sCull->beginAlphaGroups(); iter != sCull->endAlphaGroups(); ++iter)
		{
			LLSpatialGroup* group = *iter;
			check_references(group, draw_info);
		}

		for (LLCullResult::sg_iterator iter = sCull->beginDrawableGroups(); iter != sCull->endDrawableGroups(); ++iter)
		{
			LLSpatialGroup* group = *iter;
			check_references(group, draw_info);
		}
	}
#endif
}

void LLPipeline::checkReferences(LLSpatialGroup* group)
{
#if CHECK_PIPELINE_REFERENCES
	if (sCull)
	{
		for (LLCullResult::sg_iterator iter = sCull->beginVisibleGroups(); iter != sCull->endVisibleGroups(); ++iter)
		{
			if (group == *iter)
			{
				LL_ERRS() << "LLSpatialGroup deleted while actively referenced by LLPipeline." << LL_ENDL;
			}
		}

		for (LLCullResult::sg_iterator iter = sCull->beginAlphaGroups(); iter != sCull->endAlphaGroups(); ++iter)
		{
			if (group == *iter)
			{
				LL_ERRS() << "LLSpatialGroup deleted while actively referenced by LLPipeline." << LL_ENDL;
			}
		}

		for (LLCullResult::sg_iterator iter = sCull->beginDrawableGroups(); iter != sCull->endDrawableGroups(); ++iter)
		{
			if (group == *iter)
			{
				LL_ERRS() << "LLSpatialGroup deleted while actively referenced by LLPipeline." << LL_ENDL;
			}
		}
	}
#endif
}


bool LLPipeline::visibleObjectsInFrustum(LLCamera& camera)
{
	for (LLWorld::region_list_t::const_iterator iter = LLWorld::getInstance()->getRegionList().begin(); 
			iter != LLWorld::getInstance()->getRegionList().end(); ++iter)
	{
		LLViewerRegion* region = *iter;

		for (U32 i = 0; i < LLViewerRegion::NUM_PARTITIONS; i++)
		{
			LLSpatialPartition* part = region->getSpatialPartition(i);
			if (part)
			{
				if (hasRenderType(part->mDrawableType))
				{
					if (part->visibleObjectsInFrustum(camera))
					{
						return true;
					}
				}
			}
		}
	}

	return false;
}

bool LLPipeline::getVisibleExtents(LLCamera& camera, LLVector3& min, LLVector3& max)
{
	const F32 X = 65536.f;

	min = LLVector3(X,X,X);
	max = LLVector3(-X,-X,-X);

	LLViewerCamera::eCameraID saved_camera_id = LLViewerCamera::sCurCameraID;
	LLViewerCamera::sCurCameraID = LLViewerCamera::CAMERA_WORLD;

	bool res = true;

	for (LLWorld::region_list_t::const_iterator iter = LLWorld::getInstance()->getRegionList().begin(); 
			iter != LLWorld::getInstance()->getRegionList().end(); ++iter)
	{
		LLViewerRegion* region = *iter;

		for (U32 i = 0; i < LLViewerRegion::NUM_PARTITIONS; i++)
		{
			LLSpatialPartition* part = region->getSpatialPartition(i);
			if (part)
			{
				if (hasRenderType(part->mDrawableType))
				{
					if (!part->getVisibleExtents(camera, min, max))
					{
						res = false;
					}
				}
			}
		}
	}

	LLViewerCamera::sCurCameraID = saved_camera_id;
	return res;
}

static LLTrace::BlockTimerStatHandle FTM_CULL("Object Culling");

void LLPipeline::updateCull(LLCamera& camera, LLCullResult& result)
{
    LL_PROFILE_ZONE_SCOPED_CATEGORY_PIPELINE; //LL_RECORD_BLOCK_TIME(FTM_CULL);
    LL_PROFILE_GPU_ZONE("updateCull"); // should always be zero GPU time, but drop a timer to flush stuff out

    bool water_clip = !sRenderTransparentWater && !sRenderingHUDs;

    if (water_clip)
    {
        
        LLVector3 pnorm;

        F32 water_height = LLEnvironment::instance().getWaterHeight();

        if (sUnderWaterRender)
        {
            //camera is below water, cull above water
            pnorm.setVec(0, 0, 1);
        }
        else
        {
            //camera is above water, cull below water
            pnorm = LLVector3(0, 0, -1);
        }
        
        LLPlane plane;
        plane.setVec(LLVector3(0, 0, water_height), pnorm);

        camera.setUserClipPlane(plane);
    }
    else
    {
        camera.disableUserClipPlane();
    }

	grabReferences(result);

	sCull->clear();

	for (LLWorld::region_list_t::const_iterator iter = LLWorld::getInstance()->getRegionList().begin(); 
			iter != LLWorld::getInstance()->getRegionList().end(); ++iter)
	{
		LLViewerRegion* region = *iter;

		for (U32 i = 0; i < LLViewerRegion::NUM_PARTITIONS; i++)
		{
			LLSpatialPartition* part = region->getSpatialPartition(i);
			if (part)
			{
				if (hasRenderType(part->mDrawableType))
				{
					part->cull(camera);
				}
			}
		}

		//scan the VO Cache tree
		LLVOCachePartition* vo_part = region->getVOCachePartition();
		if(vo_part)
		{
			vo_part->cull(camera, sUseOcclusion > 0);
		}
	}

	if (hasRenderType(LLPipeline::RENDER_TYPE_SKY) && 
		gSky.mVOSkyp.notNull() && 
		gSky.mVOSkyp->mDrawable.notNull())
	{
		gSky.mVOSkyp->mDrawable->setVisible(camera);
		sCull->pushDrawable(gSky.mVOSkyp->mDrawable);
		gSky.updateCull();
		stop_glerror();
	}

    if (hasRenderType(LLPipeline::RENDER_TYPE_WL_SKY) && 
        gPipeline.canUseWindLightShaders() &&
        gSky.mVOWLSkyp.notNull() && 
        gSky.mVOWLSkyp->mDrawable.notNull())
    {
        gSky.mVOWLSkyp->mDrawable->setVisible(camera);
        sCull->pushDrawable(gSky.mVOWLSkyp->mDrawable);
    }

    bool render_water = !sReflectionRender && (hasRenderType(LLPipeline::RENDER_TYPE_WATER) || hasRenderType(LLPipeline::RENDER_TYPE_VOIDWATER));

    if (render_water)
    {
        LLWorld::getInstance()->precullWaterObjects(camera, sCull, render_water);
    }
}

void LLPipeline::markNotCulled(LLSpatialGroup* group, LLCamera& camera)
{
	if (group->isEmpty())
	{ 
		return;
	}
	
	group->setVisible();

	if (LLViewerCamera::sCurCameraID == LLViewerCamera::CAMERA_WORLD && !gCubeSnapshot)
	{
		group->updateDistance(camera);
	}
	
	assertInitialized();
	
	if (!group->getSpatialPartition()->mRenderByGroup)
	{ //render by drawable
		sCull->pushDrawableGroup(group);
	}
	else
	{   //render by group
		sCull->pushVisibleGroup(group);
	}

    if (group->needsUpdate() ||
        group->getVisible(LLViewerCamera::sCurCameraID) < LLDrawable::getCurrentFrame() - 1)
    {
        // include this group in occlusion groups, not because it is an occluder, but because we want to run
        // an occlusion query to find out if it's an occluder
        markOccluder(group);
    }
	mNumVisibleNodes++;
}

void LLPipeline::markOccluder(LLSpatialGroup* group)
{
	if (sUseOcclusion > 1 && group && !group->isOcclusionState(LLSpatialGroup::ACTIVE_OCCLUSION))
	{
		LLSpatialGroup* parent = group->getParent();

		if (!parent || !parent->isOcclusionState(LLSpatialGroup::OCCLUDED))
		{ //only mark top most occluders as active occlusion
			sCull->pushOcclusionGroup(group);
			group->setOcclusionState(LLSpatialGroup::ACTIVE_OCCLUSION);
				
			if (parent && 
				!parent->isOcclusionState(LLSpatialGroup::ACTIVE_OCCLUSION) &&
				parent->getElementCount() == 0 &&
				parent->needsUpdate())
			{
				sCull->pushOcclusionGroup(group);
				parent->setOcclusionState(LLSpatialGroup::ACTIVE_OCCLUSION);
			}
		}
	}
}

void LLPipeline::doOcclusion(LLCamera& camera)
{
    LL_PROFILE_ZONE_SCOPED_CATEGORY_PIPELINE;
    LL_PROFILE_GPU_ZONE("doOcclusion");
    llassert(!gCubeSnapshot);

    if (sReflectionProbesEnabled && sUseOcclusion > 1 && !LLPipeline::sShadowRender && !gCubeSnapshot)
    {
        gGL.setColorMask(false, false);
        LLGLDepthTest depth(GL_TRUE, GL_FALSE);
        LLGLDisable cull(GL_CULL_FACE);

        gOcclusionCubeProgram.bind();

        if (mCubeVB.isNull())
        { //cube VB will be used for issuing occlusion queries
            mCubeVB = ll_create_cube_vb(LLVertexBuffer::MAP_VERTEX);
        }
        mCubeVB->setBuffer();

        mReflectionMapManager.doOcclusion();
        gOcclusionCubeProgram.unbind();

        gGL.setColorMask(true, true);
    }

    if (LLPipeline::sUseOcclusion > 1 &&
		(sCull->hasOcclusionGroups() || LLVOCachePartition::sNeedsOcclusionCheck))
	{
		LLVertexBuffer::unbind();

		gGL.setColorMask(false, false);

		LLGLDisable blend(GL_BLEND);
		LLGLDisable test(GL_ALPHA_TEST);
		gGL.getTexUnit(0)->unbind(LLTexUnit::TT_TEXTURE);
		LLGLDepthTest depth(GL_TRUE, GL_FALSE);

		LLGLDisable cull(GL_CULL_FACE);

        gOcclusionCubeProgram.bind();

		if (mCubeVB.isNull())
		{ //cube VB will be used for issuing occlusion queries
			mCubeVB = ll_create_cube_vb(LLVertexBuffer::MAP_VERTEX);
		}
		mCubeVB->setBuffer();

		for (LLCullResult::sg_iterator iter = sCull->beginOcclusionGroups(); iter != sCull->endOcclusionGroups(); ++iter)
		{
			LLSpatialGroup* group = *iter;
			group->doOcclusion(&camera);
			group->clearOcclusionState(LLSpatialGroup::ACTIVE_OCCLUSION);
		}
	
		//apply occlusion culling to object cache tree
		for (LLWorld::region_list_t::const_iterator iter = LLWorld::getInstance()->getRegionList().begin(); 
			iter != LLWorld::getInstance()->getRegionList().end(); ++iter)
		{
			LLVOCachePartition* vo_part = (*iter)->getVOCachePartition();
			if(vo_part)
			{
				vo_part->processOccluders(&camera);
			}
		}

		gGL.setColorMask(true, true);
	}
}
	
bool LLPipeline::updateDrawableGeom(LLDrawable* drawablep, bool priority)
{
	bool update_complete = drawablep->updateGeometry(priority);
	if (update_complete && assertInitialized())
	{
		drawablep->setState(LLDrawable::BUILT);
	}
	return update_complete;
}

void LLPipeline::updateGL()
{
    LL_PROFILE_ZONE_SCOPED_CATEGORY_PIPELINE;
	{
		while (!LLGLUpdate::sGLQ.empty())
		{
			LLGLUpdate* glu = LLGLUpdate::sGLQ.front();
			glu->updateGL();
			glu->mInQ = FALSE;
			LLGLUpdate::sGLQ.pop_front();
		}
	}
}

void LLPipeline::clearRebuildGroups()
{
    LL_PROFILE_ZONE_SCOPED_CATEGORY_PIPELINE;
	LLSpatialGroup::sg_vector_t	hudGroups;

	mGroupQ1Locked = true;
	// Iterate through all drawables on the priority build queue,
	for (LLSpatialGroup::sg_vector_t::iterator iter = mGroupQ1.begin();
		 iter != mGroupQ1.end(); ++iter)
	{
		LLSpatialGroup* group = *iter;

		// If the group contains HUD objects, save the group
		if (group->isHUDGroup())
		{
			hudGroups.push_back(group);
		}
		// Else, no HUD objects so clear the build state
		else
		{
			group->clearState(LLSpatialGroup::IN_BUILD_Q1);
		}
	}

	// Clear the group
	mGroupQ1.clear();

	// Copy the saved HUD groups back in
	mGroupQ1.assign(hudGroups.begin(), hudGroups.end());
	mGroupQ1Locked = false;

	// Clear the HUD groups
	hudGroups.clear();

	mGroupQ2Locked = true;
	for (LLSpatialGroup::sg_vector_t::iterator iter = mGroupQ2.begin();
		 iter != mGroupQ2.end(); ++iter)
	{
		LLSpatialGroup* group = *iter;

		// If the group contains HUD objects, save the group
		if (group->isHUDGroup())
		{
			hudGroups.push_back(group);
		}
		// Else, no HUD objects so clear the build state
		else
		{
			group->clearState(LLSpatialGroup::IN_BUILD_Q2);
		}
	}	
	// Clear the group
	mGroupQ2.clear();

	// Copy the saved HUD groups back in
	mGroupQ2.assign(hudGroups.begin(), hudGroups.end());
	mGroupQ2Locked = false;
}

void LLPipeline::clearRebuildDrawables()
{
	// Clear all drawables on the priority build queue,
	for (LLDrawable::drawable_list_t::iterator iter = mBuildQ1.begin();
		 iter != mBuildQ1.end(); ++iter)
	{
		LLDrawable* drawablep = *iter;
		if (drawablep && !drawablep->isDead())
		{
			drawablep->clearState(LLDrawable::IN_REBUILD_Q2);
			drawablep->clearState(LLDrawable::IN_REBUILD_Q1);
		}
	}
	mBuildQ1.clear();

	// clear drawables on the non-priority build queue
	for (LLDrawable::drawable_list_t::iterator iter = mBuildQ2.begin();
		 iter != mBuildQ2.end(); ++iter)
	{
		LLDrawable* drawablep = *iter;
		if (!drawablep->isDead())
		{
			drawablep->clearState(LLDrawable::IN_REBUILD_Q2);
		}
	}	
	mBuildQ2.clear();
	
	//clear all moving bridges
	for (LLDrawable::drawable_vector_t::iterator iter = mMovedBridge.begin();
		 iter != mMovedBridge.end(); ++iter)
	{
		LLDrawable *drawablep = *iter;
		drawablep->clearState(LLDrawable::EARLY_MOVE | LLDrawable::MOVE_UNDAMPED | LLDrawable::ON_MOVE_LIST | LLDrawable::ANIMATED_CHILD);
	}
	mMovedBridge.clear();

	//clear all moving drawables
	for (LLDrawable::drawable_vector_t::iterator iter = mMovedList.begin();
		 iter != mMovedList.end(); ++iter)
	{
		LLDrawable *drawablep = *iter;
		drawablep->clearState(LLDrawable::EARLY_MOVE | LLDrawable::MOVE_UNDAMPED | LLDrawable::ON_MOVE_LIST | LLDrawable::ANIMATED_CHILD);
	}
	mMovedList.clear();

    for (LLDrawable::drawable_vector_t::iterator iter = mShiftList.begin();
        iter != mShiftList.end(); ++iter)
    {
        LLDrawable *drawablep = *iter;
        drawablep->clearState(LLDrawable::EARLY_MOVE | LLDrawable::MOVE_UNDAMPED | LLDrawable::ON_MOVE_LIST | LLDrawable::ANIMATED_CHILD | LLDrawable::ON_SHIFT_LIST);
    }
    mShiftList.clear();
}

void LLPipeline::rebuildPriorityGroups()
{
    LL_PROFILE_ZONE_SCOPED_CATEGORY_PIPELINE;
    LL_PROFILE_GPU_ZONE("rebuildPriorityGroups");

	LLTimer update_timer;
	assertInitialized();

	gMeshRepo.notifyLoadedMeshes();

	mGroupQ1Locked = true;
	// Iterate through all drawables on the priority build queue,
	for (LLSpatialGroup::sg_vector_t::iterator iter = mGroupQ1.begin();
		 iter != mGroupQ1.end(); ++iter)
	{
		LLSpatialGroup* group = *iter;
		group->rebuildGeom();
		group->clearState(LLSpatialGroup::IN_BUILD_Q1);
	}

	mGroupSaveQ1 = mGroupQ1;
	mGroupQ1.clear();
	mGroupQ1Locked = false;

}

void LLPipeline::rebuildGroups()
{
	if (mGroupQ2.empty() || gCubeSnapshot)
	{
		return;
	}

    LL_PROFILE_ZONE_SCOPED_CATEGORY_PIPELINE;
	mGroupQ2Locked = true;
	// Iterate through some drawables on the non-priority build queue
	S32 size = (S32) mGroupQ2.size();
	S32 min_count = llclamp((S32) ((F32) (size * size)/4096*0.25f), 1, size);
			
	S32 count = 0;
	
	std::sort(mGroupQ2.begin(), mGroupQ2.end(), LLSpatialGroup::CompareUpdateUrgency());

	LLSpatialGroup::sg_vector_t::iterator iter;
	LLSpatialGroup::sg_vector_t::iterator last_iter = mGroupQ2.begin();

	for (iter = mGroupQ2.begin();
		 iter != mGroupQ2.end() && count <= min_count; ++iter)
	{
		LLSpatialGroup* group = *iter;
		last_iter = iter;

		if (!group->isDead())
		{
			group->rebuildGeom();
			
			if (group->getSpatialPartition()->mRenderByGroup)
			{
				count++;
			}
		}

		group->clearState(LLSpatialGroup::IN_BUILD_Q2);
	}	

	mGroupQ2.erase(mGroupQ2.begin(), ++last_iter);

	mGroupQ2Locked = false;

	updateMovedList(mMovedBridge);
}

void LLPipeline::updateGeom(F32 max_dtime)
{
	LLTimer update_timer;
	LLPointer<LLDrawable> drawablep;

	LL_RECORD_BLOCK_TIME(FTM_GEO_UPDATE);
    if (gCubeSnapshot)
    {
        return;
    }

	assertInitialized();

	// notify various object types to reset internal cost metrics, etc.
	// for now, only LLVOVolume does this to throttle LOD changes
	LLVOVolume::preUpdateGeom();

	// Iterate through all drawables on the priority build queue,
	for (LLDrawable::drawable_list_t::iterator iter = mBuildQ1.begin();
		 iter != mBuildQ1.end();)
	{
		LLDrawable::drawable_list_t::iterator curiter = iter++;
		LLDrawable* drawablep = *curiter;
		if (drawablep && !drawablep->isDead())
		{
			if (drawablep->isState(LLDrawable::IN_REBUILD_Q2))
			{
				drawablep->clearState(LLDrawable::IN_REBUILD_Q2);
				LLDrawable::drawable_list_t::iterator find = std::find(mBuildQ2.begin(), mBuildQ2.end(), drawablep);
				if (find != mBuildQ2.end())
				{
					mBuildQ2.erase(find);
				}
			}

			if (drawablep->isUnload())
			{
				drawablep->unload();
				drawablep->clearState(LLDrawable::FOR_UNLOAD);
			}

			if (updateDrawableGeom(drawablep, TRUE))
			{
				drawablep->clearState(LLDrawable::IN_REBUILD_Q1);
				mBuildQ1.erase(curiter);
			}
		}
		else
		{
			mBuildQ1.erase(curiter);
		}
	}
		
	// Iterate through some drawables on the non-priority build queue
	S32 min_count = 16;
	S32 size = (S32) mBuildQ2.size();
	if (size > 1024)
	{
		min_count = llclamp((S32) (size * (F32) size/4096), 16, size);
	}
		
	S32 count = 0;
	
	max_dtime = llmax(update_timer.getElapsedTimeF32()+0.001f, F32SecondsImplicit(max_dtime));
	LLSpatialGroup* last_group = NULL;
	LLSpatialBridge* last_bridge = NULL;

	for (LLDrawable::drawable_list_t::iterator iter = mBuildQ2.begin();
		 iter != mBuildQ2.end(); )
	{
		LLDrawable::drawable_list_t::iterator curiter = iter++;
		LLDrawable* drawablep = *curiter;

		LLSpatialBridge* bridge = drawablep->isRoot() ? drawablep->getSpatialBridge() :
									drawablep->getParent()->getSpatialBridge();

		if (drawablep->getSpatialGroup() != last_group && 
			(!last_bridge || bridge != last_bridge) &&
			(update_timer.getElapsedTimeF32() >= max_dtime) && count > min_count)
		{
			break;
		}

		//make sure updates don't stop in the middle of a spatial group
		//to avoid thrashing (objects are enqueued by group)
		last_group = drawablep->getSpatialGroup();
		last_bridge = bridge;

		bool update_complete = true;
		if (!drawablep->isDead())
		{
			update_complete = updateDrawableGeom(drawablep, FALSE);
			count++;
		}
		if (update_complete)
		{
			drawablep->clearState(LLDrawable::IN_REBUILD_Q2);
			mBuildQ2.erase(curiter);
		}
	}	

	updateMovedList(mMovedBridge);
}

void LLPipeline::markVisible(LLDrawable *drawablep, LLCamera& camera)
{
	if(drawablep && !drawablep->isDead())
	{
		if (drawablep->isSpatialBridge())
		{
			const LLDrawable* root = ((LLSpatialBridge*) drawablep)->mDrawable;
			llassert(root); // trying to catch a bad assumption
					
			if (root && //  // this test may not be needed, see above
					root->getVObj()->isAttachment())
			{
				LLDrawable* rootparent = root->getParent();
				if (rootparent) // this IS sometimes NULL
				{
					LLViewerObject *vobj = rootparent->getVObj();
					llassert(vobj); // trying to catch a bad assumption
					if (vobj) // this test may not be needed, see above
					{
						LLVOAvatar* av = vobj->asAvatar();
						if (av &&
							((!sImpostorRender && av->isImpostor()) //ignore impostor flag during impostor pass
							 || av->isInMuteList() 
							 || (LLVOAvatar::AOA_JELLYDOLL == av->getOverallAppearance() && !av->needsImpostorUpdate()) ))
						{
							return;
						}
					}
				}
			}
			sCull->pushBridge((LLSpatialBridge*) drawablep);
		}
		else
		{
		
			sCull->pushDrawable(drawablep);
		}

		drawablep->setVisible(camera);
	}
}

void LLPipeline::markMoved(LLDrawable *drawablep, bool damped_motion)
{
	if (!drawablep)
	{
		//LL_ERRS() << "Sending null drawable to moved list!" << LL_ENDL;
		return;
	}
	
	if (drawablep->isDead())
	{
		LL_WARNS() << "Marking NULL or dead drawable moved!" << LL_ENDL;
		return;
	}
	
	if (drawablep->getParent()) 
	{
		//ensure that parent drawables are moved first
		markMoved(drawablep->getParent(), damped_motion);
	}

	assertInitialized();

	if (!drawablep->isState(LLDrawable::ON_MOVE_LIST))
	{
		if (drawablep->isSpatialBridge())
		{
			mMovedBridge.push_back(drawablep);
		}
		else
		{
			mMovedList.push_back(drawablep);
		}
		drawablep->setState(LLDrawable::ON_MOVE_LIST);
	}
	if (! damped_motion)
	{
		drawablep->setState(LLDrawable::MOVE_UNDAMPED); // UNDAMPED trumps DAMPED
	}
	else if (drawablep->isState(LLDrawable::MOVE_UNDAMPED))
	{
		drawablep->clearState(LLDrawable::MOVE_UNDAMPED);
	}
}

void LLPipeline::markShift(LLDrawable *drawablep)
{
	if (!drawablep || drawablep->isDead())
	{
		return;
	}

	assertInitialized();

	if (!drawablep->isState(LLDrawable::ON_SHIFT_LIST))
	{
		drawablep->getVObj()->setChanged(LLXform::SHIFTED | LLXform::SILHOUETTE);
		if (drawablep->getParent()) 
		{
			markShift(drawablep->getParent());
		}
		mShiftList.push_back(drawablep);
		drawablep->setState(LLDrawable::ON_SHIFT_LIST);
	}
}

void LLPipeline::shiftObjects(const LLVector3 &offset)
{
    LL_PROFILE_ZONE_SCOPED_CATEGORY_PIPELINE;
	assertInitialized();

	glClear(GL_DEPTH_BUFFER_BIT);
	gDepthDirty = true;
		
	LLVector4a offseta;
	offseta.load3(offset.mV);

	for (LLDrawable::drawable_vector_t::iterator iter = mShiftList.begin();
			iter != mShiftList.end(); iter++)
	{
		LLDrawable *drawablep = *iter;
		if (drawablep->isDead())
		{
			continue;
		}	
		drawablep->shiftPos(offseta);	
		drawablep->clearState(LLDrawable::ON_SHIFT_LIST);
	}
	mShiftList.resize(0);
	
	for (LLWorld::region_list_t::const_iterator iter = LLWorld::getInstance()->getRegionList().begin(); 
			iter != LLWorld::getInstance()->getRegionList().end(); ++iter)
	{
		LLViewerRegion* region = *iter;
		for (U32 i = 0; i < LLViewerRegion::NUM_PARTITIONS; i++)
		{
			LLSpatialPartition* part = region->getSpatialPartition(i);
			if (part)
			{
				part->shift(offseta);
			}
		}
	}

    mReflectionMapManager.shift(offseta);

	LLHUDText::shiftAll(offset);
	LLHUDNameTag::shiftAll(offset);

	display_update_camera();
}

void LLPipeline::markTextured(LLDrawable *drawablep)
{
	if (drawablep && !drawablep->isDead() && assertInitialized())
	{
		mRetexturedList.insert(drawablep);
	}
}

void LLPipeline::markGLRebuild(LLGLUpdate* glu)
{
	if (glu && !glu->mInQ)
	{
		LLGLUpdate::sGLQ.push_back(glu);
		glu->mInQ = TRUE;
	}
}

void LLPipeline::markPartitionMove(LLDrawable* drawable)
{
	if (!drawable->isState(LLDrawable::PARTITION_MOVE) && 
		!drawable->getPositionGroup().equals3(LLVector4a::getZero()))
	{
		drawable->setState(LLDrawable::PARTITION_MOVE);
		mPartitionQ.push_back(drawable);
	}
}

void LLPipeline::processPartitionQ()
{
    LL_PROFILE_ZONE_SCOPED_CATEGORY_PIPELINE;
	for (LLDrawable::drawable_list_t::iterator iter = mPartitionQ.begin(); iter != mPartitionQ.end(); ++iter)
	{
		LLDrawable* drawable = *iter;
		if (!drawable->isDead())
		{
			drawable->updateBinRadius();
			drawable->movePartition();
		}
		drawable->clearState(LLDrawable::PARTITION_MOVE);
	}

	mPartitionQ.clear();
}

void LLPipeline::markMeshDirty(LLSpatialGroup* group)
{
	mMeshDirtyGroup.push_back(group);
}

void LLPipeline::markRebuild(LLSpatialGroup* group, bool priority)
{
	if (group && !group->isDead() && group->getSpatialPartition())
	{
		if (group->getSpatialPartition()->mPartitionType == LLViewerRegion::PARTITION_HUD)
		{
			priority = true;
		}

		if (priority)
		{
			if (!group->hasState(LLSpatialGroup::IN_BUILD_Q1))
			{
				llassert_always(!mGroupQ1Locked);

				mGroupQ1.push_back(group);
				group->setState(LLSpatialGroup::IN_BUILD_Q1);

				if (group->hasState(LLSpatialGroup::IN_BUILD_Q2))
				{
					LLSpatialGroup::sg_vector_t::iterator iter = std::find(mGroupQ2.begin(), mGroupQ2.end(), group);
					if (iter != mGroupQ2.end())
					{
						mGroupQ2.erase(iter);
					}
					group->clearState(LLSpatialGroup::IN_BUILD_Q2);
				}
			}
		}
		else if (!group->hasState(LLSpatialGroup::IN_BUILD_Q2 | LLSpatialGroup::IN_BUILD_Q1))
		{
			llassert_always(!mGroupQ2Locked);
			mGroupQ2.push_back(group);
			group->setState(LLSpatialGroup::IN_BUILD_Q2);

		}
	}
}

void LLPipeline::markRebuild(LLDrawable *drawablep, LLDrawable::EDrawableFlags flag, bool priority)
{
	if (drawablep && !drawablep->isDead() && assertInitialized())
	{
        if (debugLoggingEnabled("AnimatedObjectsLinkset"))
        {
            LLVOVolume *vol_obj = drawablep->getVOVolume();
            if (vol_obj && vol_obj->isAnimatedObject() && vol_obj->isRiggedMesh())
            {
                std::string vobj_name = llformat("Vol%p", vol_obj);
                F32 est_tris = vol_obj->getEstTrianglesMax();
                LL_DEBUGS("AnimatedObjectsLinkset") << vobj_name << " markRebuild, tris " << est_tris 
                                                    << " priority " << (S32) priority << " flag " << std::hex << flag << LL_ENDL; 
            }
        }
    
		if (!drawablep->isState(LLDrawable::BUILT))
		{
			priority = true;
		}
		if (priority)
		{
			if (!drawablep->isState(LLDrawable::IN_REBUILD_Q1))
			{
				mBuildQ1.push_back(drawablep);
				drawablep->setState(LLDrawable::IN_REBUILD_Q1); // mark drawable as being in priority queue
			}
		}
		else if (!drawablep->isState(LLDrawable::IN_REBUILD_Q2))
		{
			mBuildQ2.push_back(drawablep);
			drawablep->setState(LLDrawable::IN_REBUILD_Q2); // need flag here because it is just a list
		}
		if (flag & (LLDrawable::REBUILD_VOLUME | LLDrawable::REBUILD_POSITION))
		{
			drawablep->getVObj()->setChanged(LLXform::SILHOUETTE);
		}
		drawablep->setState(flag);
	}
}

void LLPipeline::stateSort(LLCamera& camera, LLCullResult &result)
{
    LL_PROFILE_ZONE_SCOPED_CATEGORY_PIPELINE;
    LL_PROFILE_GPU_ZONE("stateSort");

	if (hasAnyRenderType(LLPipeline::RENDER_TYPE_AVATAR,
					  LLPipeline::RENDER_TYPE_CONTROL_AV,
					  LLPipeline::RENDER_TYPE_TERRAIN,
					  LLPipeline::RENDER_TYPE_TREE,
					  LLPipeline::RENDER_TYPE_SKY,
					  LLPipeline::RENDER_TYPE_VOIDWATER,
					  LLPipeline::RENDER_TYPE_WATER,
					  LLPipeline::END_RENDER_TYPES))
	{
		//clear faces from face pools
		gPipeline.resetDrawOrders();
	}

	//LLVertexBuffer::unbind();

	grabReferences(result);
	for (LLCullResult::sg_iterator iter = sCull->beginDrawableGroups(); iter != sCull->endDrawableGroups(); ++iter)
	{
		LLSpatialGroup* group = *iter;
		group->checkOcclusion();
		if (sUseOcclusion > 1 && group->isOcclusionState(LLSpatialGroup::OCCLUDED))
		{
			markOccluder(group);
		}
		else
		{
			group->setVisible();
			for (LLSpatialGroup::element_iter i = group->getDataBegin(); i != group->getDataEnd(); ++i)
			{
                LLDrawable* drawablep = (LLDrawable*)(*i)->getDrawable();
				markVisible(drawablep, camera);
			}

			if (!sDelayVBUpdate)
			{ //rebuild mesh as soon as we know it's visible
				group->rebuildMesh();
			}
		}
	}

	if (LLViewerCamera::sCurCameraID == LLViewerCamera::CAMERA_WORLD && !gCubeSnapshot)
	{
		LLSpatialGroup* last_group = NULL;
		BOOL fov_changed = LLViewerCamera::getInstance()->isDefaultFOVChanged();
		for (LLCullResult::bridge_iterator i = sCull->beginVisibleBridge(); i != sCull->endVisibleBridge(); ++i)
		{
			LLCullResult::bridge_iterator cur_iter = i;
			LLSpatialBridge* bridge = *cur_iter;
			LLSpatialGroup* group = bridge->getSpatialGroup();

			if (last_group == NULL)
			{
				last_group = group;
			}

			if (!bridge->isDead() && group && !group->isOcclusionState(LLSpatialGroup::OCCLUDED))
			{
				stateSort(bridge, camera, fov_changed);
			}

			if (LLViewerCamera::sCurCameraID == LLViewerCamera::CAMERA_WORLD &&
				last_group != group && last_group->changeLOD())
			{
				last_group->mLastUpdateDistance = last_group->mDistance;
			}

			last_group = group;
		}

		if (LLViewerCamera::sCurCameraID == LLViewerCamera::CAMERA_WORLD &&
			last_group && last_group->changeLOD())
		{
			last_group->mLastUpdateDistance = last_group->mDistance;
		}
	}

	for (LLCullResult::sg_iterator iter = sCull->beginVisibleGroups(); iter != sCull->endVisibleGroups(); ++iter)
	{
		LLSpatialGroup* group = *iter;
		group->checkOcclusion();
		if (sUseOcclusion > 1 && group->isOcclusionState(LLSpatialGroup::OCCLUDED))
		{
			markOccluder(group);
		}
		else
		{
			group->setVisible();
			stateSort(group, camera);

			if (!sDelayVBUpdate)
			{ //rebuild mesh as soon as we know it's visible
				group->rebuildMesh();
			}
		}
	}
	
	{
		LL_PROFILE_ZONE_NAMED_CATEGORY_DRAWABLE("stateSort"); // LL_RECORD_BLOCK_TIME(FTM_STATESORT_DRAWABLE);
		for (LLCullResult::drawable_iterator iter = sCull->beginVisibleList();
			 iter != sCull->endVisibleList(); ++iter)
		{
			LLDrawable *drawablep = *iter;
			if (!drawablep->isDead())
			{
				stateSort(drawablep, camera);
			}
		}
	}
		
	postSort(camera);	
}

void LLPipeline::stateSort(LLSpatialGroup* group, LLCamera& camera)
{
	if (group->changeLOD())
	{
		for (LLSpatialGroup::element_iter i = group->getDataBegin(); i != group->getDataEnd(); ++i)
		{
            LLDrawable* drawablep = (LLDrawable*)(*i)->getDrawable();            
			stateSort(drawablep, camera);
		}

		if (LLViewerCamera::sCurCameraID == LLViewerCamera::CAMERA_WORLD && !gCubeSnapshot)
		{ //avoid redundant stateSort calls
			group->mLastUpdateDistance = group->mDistance;
		}
	}
}

void LLPipeline::stateSort(LLSpatialBridge* bridge, LLCamera& camera, BOOL fov_changed)
{
    LL_PROFILE_ZONE_SCOPED_CATEGORY_PIPELINE;
    if (bridge->getSpatialGroup()->changeLOD() || fov_changed)
	{
		bool force_update = false;
		bridge->updateDistance(camera, force_update);
	}
}

void LLPipeline::stateSort(LLDrawable* drawablep, LLCamera& camera)
{
    LL_PROFILE_ZONE_SCOPED_CATEGORY_PIPELINE;
    if (!drawablep
		|| drawablep->isDead() 
		|| !hasRenderType(drawablep->getRenderType()))
	{
		return;
	}
	
    // SL-11353
    // ignore our own geo when rendering spotlight shadowmaps...
    // 
    if (RenderSpotLight && drawablep == RenderSpotLight)
    {
        return;
    }

	if (LLSelectMgr::getInstance()->mHideSelectedObjects)
	{
		if (drawablep->getVObj().notNull() &&
			drawablep->getVObj()->isSelected())
		{
			return;
		}
	}

	if (drawablep->isAvatar())
	{ //don't draw avatars beyond render distance or if we don't have a spatial group.
		if ((drawablep->getSpatialGroup() == NULL) || 
			(drawablep->getSpatialGroup()->mDistance > LLVOAvatar::sRenderDistance))
		{
			return;
		}

		LLVOAvatar* avatarp = (LLVOAvatar*) drawablep->getVObj().get();
		if (!avatarp->isVisible())
		{
			return;
		}
	}

	assertInitialized();

	if (hasRenderType(drawablep->mRenderType))
	{
		if (!drawablep->isState(LLDrawable::INVISIBLE|LLDrawable::FORCE_INVISIBLE))
		{
			drawablep->setVisible(camera, NULL, FALSE);
		}
	}

	if (LLViewerCamera::sCurCameraID == LLViewerCamera::CAMERA_WORLD && !gCubeSnapshot)
	{
		//if (drawablep->isVisible()) isVisible() check here is redundant, if it wasn't visible, it wouldn't be here
		{
			if (!drawablep->isActive())
			{
				bool force_update = false;
				drawablep->updateDistance(camera, force_update);
			}
			else if (drawablep->isAvatar())
			{
				bool force_update = false;
				drawablep->updateDistance(camera, force_update); // calls vobj->updateLOD() which calls LLVOAvatar::updateVisibility()
			}
		}
	}

	if (!drawablep->getVOVolume())
	{
		for (LLDrawable::face_list_t::iterator iter = drawablep->mFaces.begin();
				iter != drawablep->mFaces.end(); iter++)
		{
			LLFace* facep = *iter;

			if (facep->hasGeometry())
			{
				if (facep->getPool())
				{
					facep->getPool()->enqueue(facep);
				}
				else
				{
					break;
				}
			}
		}
	}
	
	mNumVisibleFaces += drawablep->getNumFaces();
}


void forAllDrawables(LLCullResult::sg_iterator begin, 
					 LLCullResult::sg_iterator end,
					 void (*func)(LLDrawable*))
{
	for (LLCullResult::sg_iterator i = begin; i != end; ++i)
	{
		for (LLSpatialGroup::element_iter j = (*i)->getDataBegin(); j != (*i)->getDataEnd(); ++j)
		{
			if((*j)->hasDrawable())
			{
				func((LLDrawable*)(*j)->getDrawable());	
			}
		}
	}
}

void LLPipeline::forAllVisibleDrawables(void (*func)(LLDrawable*))
{
	forAllDrawables(sCull->beginDrawableGroups(), sCull->endDrawableGroups(), func);
	forAllDrawables(sCull->beginVisibleGroups(), sCull->endVisibleGroups(), func);
}

//function for creating scripted beacons
void renderScriptedBeacons(LLDrawable* drawablep)
{
	LLViewerObject *vobj = drawablep->getVObj();
	if (vobj 
		&& !vobj->isAvatar() 
		&& !vobj->getParent()
		&& vobj->flagScripted())
	{
		if (gPipeline.sRenderBeacons)
		{
			gObjectList.addDebugBeacon(vobj->getPositionAgent(), "", LLColor4(1.f, 0.f, 0.f, 0.5f), LLColor4(1.f, 1.f, 1.f, 0.5f), LLPipeline::DebugBeaconLineWidth);
		}

		if (gPipeline.sRenderHighlight)
		{
			S32 face_id;
			S32 count = drawablep->getNumFaces();
			for (face_id = 0; face_id < count; face_id++)
			{
				LLFace * facep = drawablep->getFace(face_id);
				if (facep) 
				{
					gPipeline.mHighlightFaces.push_back(facep);
				}
			}
		}
	}
}

void renderScriptedTouchBeacons(LLDrawable *drawablep)
{
    LLViewerObject *vobj = drawablep->getVObj();
    if (vobj && !vobj->isAvatar() && !vobj->getParent() && vobj->flagScripted() && vobj->flagHandleTouch())
    {
        if (gPipeline.sRenderBeacons)
        {
            gObjectList.addDebugBeacon(vobj->getPositionAgent(), "", LLColor4(1.f, 0.f, 0.f, 0.5f), LLColor4(1.f, 1.f, 1.f, 0.5f),
                                       LLPipeline::DebugBeaconLineWidth);
        }

        if (gPipeline.sRenderHighlight)
        {
            S32 face_id;
            S32 count = drawablep->getNumFaces();
            for (face_id = 0; face_id < count; face_id++)
            {
                LLFace *facep = drawablep->getFace(face_id);
                if (facep)
                {
                    gPipeline.mHighlightFaces.push_back(facep);
                }
            }
        }
    }
}

void renderPhysicalBeacons(LLDrawable *drawablep)
{
    LLViewerObject *vobj = drawablep->getVObj();
    if (vobj &&
        !vobj->isAvatar()
        //&& !vobj->getParent()
        && vobj->flagUsePhysics())
    {
        if (gPipeline.sRenderBeacons)
        {
            gObjectList.addDebugBeacon(vobj->getPositionAgent(), "", LLColor4(0.f, 1.f, 0.f, 0.5f), LLColor4(1.f, 1.f, 1.f, 0.5f),
                                       LLPipeline::DebugBeaconLineWidth);
        }

        if (gPipeline.sRenderHighlight)
        {
            S32 face_id;
            S32 count = drawablep->getNumFaces();
            for (face_id = 0; face_id < count; face_id++)
            {
                LLFace *facep = drawablep->getFace(face_id);
                if (facep)
                {
                    gPipeline.mHighlightFaces.push_back(facep);
                }
            }
        }
    }
}

void renderMOAPBeacons(LLDrawable *drawablep)
{
    LLViewerObject *vobj = drawablep->getVObj();

    if (!vobj || vobj->isAvatar())
        return;

    bool beacon  = false;
    U8   tecount = vobj->getNumTEs();
    for (int x = 0; x < tecount; x++)
    {
        if (vobj->getTE(x)->hasMedia())
        {
            beacon = true;
            break;
        }
    }
    if (beacon)
    {
        if (gPipeline.sRenderBeacons)
        {
            gObjectList.addDebugBeacon(vobj->getPositionAgent(), "", LLColor4(1.f, 1.f, 1.f, 0.5f), LLColor4(1.f, 1.f, 1.f, 0.5f),
                                       LLPipeline::DebugBeaconLineWidth);
        }

        if (gPipeline.sRenderHighlight)
        {
            S32 face_id;
            S32 count = drawablep->getNumFaces();
            for (face_id = 0; face_id < count; face_id++)
            {
                LLFace *facep = drawablep->getFace(face_id);
                if (facep)
                {
                    gPipeline.mHighlightFaces.push_back(facep);
                }
            }
        }
    }
}

void renderParticleBeacons(LLDrawable *drawablep)
{
    // Look for attachments, objects, etc.
    LLViewerObject *vobj = drawablep->getVObj();
    if (vobj && vobj->isParticleSource())
    {
        if (gPipeline.sRenderBeacons)
        {
            LLColor4 light_blue(0.5f, 0.5f, 1.f, 0.5f);
            gObjectList.addDebugBeacon(vobj->getPositionAgent(), "", light_blue, LLColor4(1.f, 1.f, 1.f, 0.5f),
                                       LLPipeline::DebugBeaconLineWidth);
        }

        if (gPipeline.sRenderHighlight)
        {
            S32 face_id;
            S32 count = drawablep->getNumFaces();
            for (face_id = 0; face_id < count; face_id++)
            {
                LLFace *facep = drawablep->getFace(face_id);
                if (facep)
                {
                    gPipeline.mHighlightFaces.push_back(facep);
                }
            }
        }
    }
}

void renderSoundHighlights(LLDrawable *drawablep)
{
    // Look for attachments, objects, etc.
    LLViewerObject *vobj = drawablep->getVObj();
    if (vobj && vobj->isAudioSource())
    {
        if (gPipeline.sRenderHighlight)
        {
            S32 face_id;
            S32 count = drawablep->getNumFaces();
            for (face_id = 0; face_id < count; face_id++)
            {
                LLFace *facep = drawablep->getFace(face_id);
                if (facep)
                {
                    gPipeline.mHighlightFaces.push_back(facep);
                }
            }
        }
    }
}

void LLPipeline::postSort(LLCamera &camera)
{
    LL_PROFILE_ZONE_SCOPED_CATEGORY_PIPELINE;

    assertInitialized();

    LL_PUSH_CALLSTACKS();

    if (!gCubeSnapshot)
    {
        // rebuild drawable geometry
        for (LLCullResult::sg_iterator i = sCull->beginDrawableGroups(); i != sCull->endDrawableGroups(); ++i)
        {
            LLSpatialGroup *group = *i;
            if (!sUseOcclusion || !group->isOcclusionState(LLSpatialGroup::OCCLUDED))
            {
                group->rebuildGeom();
            }
        }
        LL_PUSH_CALLSTACKS();
        // rebuild groups
        sCull->assertDrawMapsEmpty();

        rebuildPriorityGroups();
    }

    LL_PUSH_CALLSTACKS();

    // build render map
    for (LLCullResult::sg_iterator i = sCull->beginVisibleGroups(); i != sCull->endVisibleGroups(); ++i)
    {
        LLSpatialGroup *group = *i;
        if ((sUseOcclusion && group->isOcclusionState(LLSpatialGroup::OCCLUDED)) ||
            (RenderAutoHideSurfaceAreaLimit > 0.f &&
             group->mSurfaceArea > RenderAutoHideSurfaceAreaLimit * llmax(group->mObjectBoxSize, 10.f)))
        {
            continue;
        }

        if (group->hasState(LLSpatialGroup::NEW_DRAWINFO) && group->hasState(LLSpatialGroup::GEOM_DIRTY) && !gCubeSnapshot)
        {  // no way this group is going to be drawable without a rebuild
            group->rebuildGeom();
        }

        for (LLSpatialGroup::draw_map_t::iterator j = group->mDrawMap.begin(); j != group->mDrawMap.end(); ++j)
        {
            LLSpatialGroup::drawmap_elem_t &src_vec = j->second;
            if (!hasRenderType(j->first))
            {
                continue;
            }

            for (LLSpatialGroup::drawmap_elem_t::iterator k = src_vec.begin(); k != src_vec.end(); ++k)
            {
                LLDrawInfo *info = *k;

                sCull->pushDrawInfo(j->first, info);
                if (!sShadowRender && !sReflectionRender && !gCubeSnapshot)
                {
                    addTrianglesDrawn(info->mCount);
                }
            }
        }

        if (hasRenderType(LLPipeline::RENDER_TYPE_PASS_ALPHA))
        {
            LLSpatialGroup::draw_map_t::iterator alpha = group->mDrawMap.find(LLRenderPass::PASS_ALPHA);

            if (alpha != group->mDrawMap.end())
            {  // store alpha groups for sorting
                LLSpatialBridge *bridge = group->getSpatialPartition()->asBridge();
                if (LLViewerCamera::sCurCameraID == LLViewerCamera::CAMERA_WORLD && !gCubeSnapshot)
                {
                    if (bridge)
                    {
                        LLCamera trans_camera = bridge->transformCamera(camera);
                        group->updateDistance(trans_camera);
                    }
                    else
                    {
                        group->updateDistance(camera);
                    }
                }

                if (hasRenderType(LLDrawPool::POOL_ALPHA))
                {
                    sCull->pushAlphaGroup(group);
                }
            }

            LLSpatialGroup::draw_map_t::iterator rigged_alpha = group->mDrawMap.find(LLRenderPass::PASS_ALPHA_RIGGED);

            if (rigged_alpha != group->mDrawMap.end())
            {  // store rigged alpha groups for LLDrawPoolAlpha prepass (skip distance update, rigged attachments use depth buffer)
                if (hasRenderType(LLDrawPool::POOL_ALPHA))
                {
                    sCull->pushRiggedAlphaGroup(group);
                }
            }
        }
    }

    /*bool use_transform_feedback = gTransformPositionProgram.mProgramObject && !mMeshDirtyGroup.empty();

    if (use_transform_feedback)
    { //place a query around potential transform feedback code for synchronization
        mTransformFeedbackPrimitives = 0;

        if (!mMeshDirtyQueryObject)
        {
            glGenQueries(1, &mMeshDirtyQueryObject);
        }


        glBeginQuery(GL_TRANSFORM_FEEDBACK_PRIMITIVES_WRITTEN, mMeshDirtyQueryObject);
    }*/

    // pack vertex buffers for groups that chose to delay their updates
    {
        LL_PROFILE_GPU_ZONE("rebuildMesh");
        for (LLSpatialGroup::sg_vector_t::iterator iter = mMeshDirtyGroup.begin(); iter != mMeshDirtyGroup.end(); ++iter)
        {
            (*iter)->rebuildMesh();
        }
    }

    /*if (use_transform_feedback)
    {
        glEndQuery(GL_TRANSFORM_FEEDBACK_PRIMITIVES_WRITTEN);
    }*/

    mMeshDirtyGroup.clear();

    if (!sShadowRender)
    {
        // order alpha groups by distance
        std::sort(sCull->beginAlphaGroups(), sCull->endAlphaGroups(), LLSpatialGroup::CompareDepthGreater());

        // order rigged alpha groups by avatar attachment order
        std::sort(sCull->beginRiggedAlphaGroups(), sCull->endRiggedAlphaGroups(), LLSpatialGroup::CompareRenderOrder());
    }

    LL_PUSH_CALLSTACKS();
    // only render if the flag is set. The flag is only set if we are in edit mode or the toggle is set in the menus
    if (LLFloaterReg::instanceVisible("beacons") && !sShadowRender && !gCubeSnapshot)
    {
        if (sRenderScriptedTouchBeacons)
        {
            // Only show the beacon on the root object.
            forAllVisibleDrawables(renderScriptedTouchBeacons);
        }
        else if (sRenderScriptedBeacons)
        {
            // Only show the beacon on the root object.
            forAllVisibleDrawables(renderScriptedBeacons);
        }

        if (sRenderPhysicalBeacons)
        {
            // Only show the beacon on the root object.
            forAllVisibleDrawables(renderPhysicalBeacons);
        }

        if (sRenderMOAPBeacons)
        {
            forAllVisibleDrawables(renderMOAPBeacons);
        }

        if (sRenderParticleBeacons)
        {
            forAllVisibleDrawables(renderParticleBeacons);
        }

        // If god mode, also show audio cues
        if (sRenderSoundBeacons && gAudiop)
        {
            // Walk all sound sources and render out beacons for them. Note, this isn't done in the ForAllVisibleDrawables function, because
            // some are not visible.
            LLAudioEngine::source_map::iterator iter;
            for (iter = gAudiop->mAllSources.begin(); iter != gAudiop->mAllSources.end(); ++iter)
            {
                LLAudioSource *sourcep = iter->second;

                LLVector3d pos_global = sourcep->getPositionGlobal();
                LLVector3  pos        = gAgent.getPosAgentFromGlobal(pos_global);
                if (gPipeline.sRenderBeacons)
                {
                    // pos += LLVector3(0.f, 0.f, 0.2f);
                    gObjectList.addDebugBeacon(pos, "", LLColor4(1.f, 1.f, 0.f, 0.5f), LLColor4(1.f, 1.f, 1.f, 0.5f), DebugBeaconLineWidth);
                }
            }
            // now deal with highlights for all those seeable sound sources
            forAllVisibleDrawables(renderSoundHighlights);
        }
    }
    LL_PUSH_CALLSTACKS();
    // If managing your telehub, draw beacons at telehub and currently selected spawnpoint.
    if (LLFloaterTelehub::renderBeacons() && !sShadowRender && !gCubeSnapshot)
    {
        LLFloaterTelehub::addBeacons();
    }

    if (!sShadowRender && !gCubeSnapshot)
    {
        mSelectedFaces.clear();

        if (!gNonInteractive)
        {
            LLPipeline::setRenderHighlightTextureChannel(gFloaterTools->getPanelFace()->getTextureChannelToEdit());
        }

        // Draw face highlights for selected faces.
        if (LLSelectMgr::getInstance()->getTEMode())
        {
            struct f : public LLSelectedTEFunctor
            {
                virtual bool apply(LLViewerObject *object, S32 te)
                {
                    if (object->mDrawable)
                    {
                        LLFace *facep = object->mDrawable->getFace(te);
                        if (facep)
                        {
                            gPipeline.mSelectedFaces.push_back(facep);
                        }
                    }
                    return true;
                }
            } func;
            LLSelectMgr::getInstance()->getSelection()->applyToTEs(&func);
        }
    }

    // LLSpatialGroup::sNoDelete = FALSE;
    LL_PUSH_CALLSTACKS();
}


void render_hud_elements()
{
    LL_PROFILE_ZONE_SCOPED_CATEGORY_UI; //LL_RECORD_BLOCK_TIME(FTM_RENDER_UI);
	gPipeline.disableLights();
	
	LLGLSUIDefault gls_ui;

	//LLGLEnable stencil(GL_STENCIL_TEST);
	//glStencilFunc(GL_ALWAYS, 255, 0xFFFFFFFF);
	//glStencilMask(0xFFFFFFFF);
	//glStencilOp(GL_KEEP, GL_KEEP, GL_REPLACE);
	
	gUIProgram.bind();
    gGL.color4f(1, 1, 1, 1);
	LLGLDepthTest depth(GL_TRUE, GL_FALSE);

	if (!LLPipeline::sReflectionRender && gPipeline.hasRenderDebugFeatureMask(LLPipeline::RENDER_DEBUG_FEATURE_UI))
	{
		LLGLEnable multisample(LLPipeline::RenderFSAASamples > 0 ? GL_MULTISAMPLE : 0);
		gViewerWindow->renderSelections(FALSE, FALSE, FALSE); // For HUD version in render_ui_3d()
	
		// Draw the tracking overlays
		LLTracker::render3D();
		
        if (LLWorld::instanceExists())
        {
            // Show the property lines
            LLWorld::getInstance()->renderPropertyLines();
        }
		LLViewerParcelMgr::getInstance()->render();
		LLViewerParcelMgr::getInstance()->renderParcelCollision();
	}
	else if (gForceRenderLandFence)
	{
		// This is only set when not rendering the UI, for parcel snapshots
		LLViewerParcelMgr::getInstance()->render();
	}
	else if (gPipeline.hasRenderType(LLPipeline::RENDER_TYPE_HUD))
	{
		LLHUDText::renderAllHUD();
	}

	gUIProgram.unbind();
}

void LLPipeline::renderHighlights()
{
	assertInitialized();

	// Draw 3D UI elements here (before we clear the Z buffer in POOL_HUD)
	// Render highlighted faces.
	LLGLSPipelineAlpha gls_pipeline_alpha;
	LLColor4 color(1.f, 1.f, 1.f, 0.5f);
	LLGLEnable color_mat(GL_COLOR_MATERIAL);
	disableLights();

	if ((LLViewerShaderMgr::instance()->getShaderLevel(LLViewerShaderMgr::SHADER_INTERFACE) > 0))
	{
		gHighlightProgram.bind();
		gGL.diffuseColor4f(1,1,1,0.5f);
	}
	
	if (hasRenderDebugFeatureMask(RENDER_DEBUG_FEATURE_SELECTED) && !mFaceSelectImagep)
		{
			mFaceSelectImagep = LLViewerTextureManager::getFetchedTexture(IMG_FACE_SELECT);
		}

	if (hasRenderDebugFeatureMask(RENDER_DEBUG_FEATURE_SELECTED) && (sRenderHighlightTextureChannel == LLRender::DIFFUSE_MAP))
	{
		// Make sure the selection image gets downloaded and decoded
		mFaceSelectImagep->addTextureStats((F32)MAX_IMAGE_AREA);

		U32 count = mSelectedFaces.size();
		for (U32 i = 0; i < count; i++)
		{
			LLFace *facep = mSelectedFaces[i];
			if (!facep || facep->getDrawable()->isDead())
			{
				LL_ERRS() << "Bad face on selection" << LL_ENDL;
				return;
			}
			
			facep->renderSelected(mFaceSelectImagep, color);
		}
	}

	if (hasRenderDebugFeatureMask(RENDER_DEBUG_FEATURE_SELECTED))
	{
		// Paint 'em red!
		color.setVec(1.f, 0.f, 0.f, 0.5f);
		
		int count = mHighlightFaces.size();
		for (S32 i = 0; i < count; i++)
		{
			LLFace* facep = mHighlightFaces[i];
			facep->renderSelected(LLViewerTexture::sNullImagep, color);
		}
	}

	// Contains a list of the faces of objects that are physical or
	// have touch-handlers.
	mHighlightFaces.clear();

	if (LLViewerShaderMgr::instance()->getShaderLevel(LLViewerShaderMgr::SHADER_INTERFACE) > 0)
	{
		gHighlightProgram.unbind();
	}


	if (hasRenderDebugFeatureMask(RENDER_DEBUG_FEATURE_SELECTED) && (sRenderHighlightTextureChannel == LLRender::NORMAL_MAP))
	{
		color.setVec(1.0f, 0.5f, 0.5f, 0.5f);
		if ((LLViewerShaderMgr::instance()->getShaderLevel(LLViewerShaderMgr::SHADER_INTERFACE) > 0))
		{
			gHighlightNormalProgram.bind();
			gGL.diffuseColor4f(1,1,1,0.5f);
		}

		mFaceSelectImagep->addTextureStats((F32)MAX_IMAGE_AREA);

		U32 count = mSelectedFaces.size();
		for (U32 i = 0; i < count; i++)
		{
			LLFace *facep = mSelectedFaces[i];
			if (!facep || facep->getDrawable()->isDead())
			{
				LL_ERRS() << "Bad face on selection" << LL_ENDL;
				return;
			}

			facep->renderSelected(mFaceSelectImagep, color);
		}

		if ((LLViewerShaderMgr::instance()->getShaderLevel(LLViewerShaderMgr::SHADER_INTERFACE) > 0))
		{
			gHighlightNormalProgram.unbind();
		}
	}

	if (hasRenderDebugFeatureMask(RENDER_DEBUG_FEATURE_SELECTED) && (sRenderHighlightTextureChannel == LLRender::SPECULAR_MAP))
	{
		color.setVec(0.0f, 0.3f, 1.0f, 0.8f);
		if ((LLViewerShaderMgr::instance()->getShaderLevel(LLViewerShaderMgr::SHADER_INTERFACE) > 0))
		{
			gHighlightSpecularProgram.bind();
			gGL.diffuseColor4f(1,1,1,0.5f);
		}

		mFaceSelectImagep->addTextureStats((F32)MAX_IMAGE_AREA);

		U32 count = mSelectedFaces.size();
		for (U32 i = 0; i < count; i++)
		{
			LLFace *facep = mSelectedFaces[i];
			if (!facep || facep->getDrawable()->isDead())
			{
				LL_ERRS() << "Bad face on selection" << LL_ENDL;
				return;
			}

			facep->renderSelected(mFaceSelectImagep, color);
		}

		if ((LLViewerShaderMgr::instance()->getShaderLevel(LLViewerShaderMgr::SHADER_INTERFACE) > 0))
		{
			gHighlightSpecularProgram.unbind();
		}
	}
}

//debug use
U32 LLPipeline::sCurRenderPoolType = 0 ;

void LLPipeline::renderGeomDeferred(LLCamera& camera, bool do_occlusion)
{
	LLAppViewer::instance()->pingMainloopTimeout("Pipeline:RenderGeomDeferred");
	LL_PROFILE_ZONE_SCOPED_CATEGORY_DRAWPOOL; //LL_RECORD_BLOCK_TIME(FTM_RENDER_GEOMETRY);
    LL_PROFILE_GPU_ZONE("renderGeomDeferred");

    llassert(!sRenderingHUDs);

    if (gUseWireframe)
    {
        glPolygonMode(GL_FRONT_AND_BACK, GL_LINE);
    }

    if (&camera == LLViewerCamera::getInstance())
    {   // a bit hacky, this is the start of the main render frame, figure out delta between last modelview matrix and 
        // current modelview matrix
        glh::matrix4f last_modelview(gGLLastModelView);
        glh::matrix4f cur_modelview(gGLModelView);

        // goal is to have a matrix here that goes from the last frame's camera space to the current frame's camera space
        glh::matrix4f m = last_modelview.inverse();  // last camera space to world space
        m.mult_left(cur_modelview); // world space to camera space

        glh::matrix4f n = m.inverse();

        for (U32 i = 0; i < 16; ++i)
        {
            gGLDeltaModelView[i] = m.m[i];
            gGLInverseDeltaModelView[i] = n.m[i];
        }
    }

    bool occlude = LLPipeline::sUseOcclusion > 1 && do_occlusion && !LLGLSLShader::sProfileEnabled;

    setupHWLights();

	{
		LL_PROFILE_ZONE_NAMED_CATEGORY_DRAWPOOL("deferred pools");

		LLGLEnable cull(GL_CULL_FACE);

		for (pool_set_t::iterator iter = mPools.begin(); iter != mPools.end(); ++iter)
		{
			LLDrawPool *poolp = *iter;
			if (hasRenderType(poolp->getType()))
			{
				poolp->prerender();
			}
		}

		LLGLEnable multisample(RenderFSAASamples > 0 ? GL_MULTISAMPLE : 0);

		LLVertexBuffer::unbind();

		LLGLState::checkStates();

        if (LLViewerShaderMgr::instance()->mShaderLevel[LLViewerShaderMgr::SHADER_DEFERRED] > 1)
        {
            //update reflection probe uniform
            mReflectionMapManager.updateUniforms();
        }

		U32 cur_type = 0;

		gGL.setColorMask(true, true);
	
		pool_set_t::iterator iter1 = mPools.begin();

		while ( iter1 != mPools.end() )
		{
			LLDrawPool *poolp = *iter1;
		
			cur_type = poolp->getType();

            if (occlude && cur_type >= LLDrawPool::POOL_GRASS)
            {
                llassert(!gCubeSnapshot); // never do occlusion culling on cube snapshots
                occlude = false;
                gGLLastMatrix = NULL;
                gGL.loadMatrix(gGLModelView);
                doOcclusion(camera);
            }

			pool_set_t::iterator iter2 = iter1;
			if (hasRenderType(poolp->getType()) && poolp->getNumDeferredPasses() > 0)
			{
				LL_PROFILE_ZONE_NAMED_CATEGORY_DRAWPOOL("deferred pool render");

				gGLLastMatrix = NULL;
				gGL.loadMatrix(gGLModelView);
		
				for( S32 i = 0; i < poolp->getNumDeferredPasses(); i++ )
				{
					LLVertexBuffer::unbind();
					poolp->beginDeferredPass(i);
					for (iter2 = iter1; iter2 != mPools.end(); iter2++)
					{
						LLDrawPool *p = *iter2;
						if (p->getType() != cur_type)
						{
							break;
						}

						if ( !p->getSkipRenderFlag() ) { p->renderDeferred(i); }
					}
					poolp->endDeferredPass(i);
					LLVertexBuffer::unbind();

					if (gDebugGL || gDebugPipeline)
					{
						LLGLState::checkStates();
					}
				}
			}
			else
			{
				// Skip all pools of this type
				for (iter2 = iter1; iter2 != mPools.end(); iter2++)
				{
					LLDrawPool *p = *iter2;
					if (p->getType() != cur_type)
					{
						break;
					}
				}
			}
			iter1 = iter2;
			stop_glerror();
		}

		gGLLastMatrix = NULL;
		gGL.matrixMode(LLRender::MM_MODELVIEW);
		gGL.loadMatrix(gGLModelView);

		gGL.setColorMask(true, false);

	} // Tracy ZoneScoped

    if (gUseWireframe)
    {
        glPolygonMode(GL_FRONT_AND_BACK, GL_FILL);
    }
}

void LLPipeline::renderGeomPostDeferred(LLCamera& camera)
{
	LL_PROFILE_ZONE_SCOPED_CATEGORY_DRAWPOOL;
    LL_PROFILE_GPU_ZONE("renderGeomPostDeferred");

    if (gUseWireframe)
    {
        glPolygonMode(GL_FRONT_AND_BACK, GL_LINE);
    }

	U32 cur_type = 0;

	LLGLEnable cull(GL_CULL_FACE);

	LLGLEnable multisample(RenderFSAASamples > 0 ? GL_MULTISAMPLE : 0);

	calcNearbyLights(camera);
	setupHWLights();

    gGL.setSceneBlendType(LLRender::BT_ALPHA);
	gGL.setColorMask(true, false);

	pool_set_t::iterator iter1 = mPools.begin();

    if (gDebugGL || gDebugPipeline)
    {
        LLGLState::checkStates(GL_FALSE);
    }

	while ( iter1 != mPools.end() )
	{
		LLDrawPool *poolp = *iter1;
		
		cur_type = poolp->getType();

		pool_set_t::iterator iter2 = iter1;
		if (hasRenderType(poolp->getType()) && poolp->getNumPostDeferredPasses() > 0)
		{
			LL_PROFILE_ZONE_NAMED_CATEGORY_DRAWPOOL("deferred poolrender");

			gGLLastMatrix = NULL;
			gGL.loadMatrix(gGLModelView);
		
			for( S32 i = 0; i < poolp->getNumPostDeferredPasses(); i++ )
			{
				LLVertexBuffer::unbind();
				poolp->beginPostDeferredPass(i);
				for (iter2 = iter1; iter2 != mPools.end(); iter2++)
				{
					LLDrawPool *p = *iter2;
					if (p->getType() != cur_type)
					{
						break;
					}
										
					p->renderPostDeferred(i);
				}
				poolp->endPostDeferredPass(i);
				LLVertexBuffer::unbind();

				if (gDebugGL || gDebugPipeline)
				{
					LLGLState::checkStates(GL_FALSE);
				}
			}
		}
		else
		{
			// Skip all pools of this type
			for (iter2 = iter1; iter2 != mPools.end(); iter2++)
			{
				LLDrawPool *p = *iter2;
				if (p->getType() != cur_type)
				{
					break;
				}
			}
		}
		iter1 = iter2;
		stop_glerror();
	}

	gGLLastMatrix = NULL;
	gGL.matrixMode(LLRender::MM_MODELVIEW);
	gGL.loadMatrix(gGLModelView);

    if (!gCubeSnapshot)
    {
        // debug displays
        renderHighlights();
        mHighlightFaces.clear();

        renderDebug();
    }

    if (gUseWireframe)
    {
        glPolygonMode(GL_FRONT_AND_BACK, GL_FILL);
    }
}

void LLPipeline::renderGeomShadow(LLCamera& camera)
{
    LL_PROFILE_ZONE_SCOPED_CATEGORY_PIPELINE;
    LL_PROFILE_GPU_ZONE("renderGeomShadow");
    U32 cur_type = 0;
	
	LLGLEnable cull(GL_CULL_FACE);

	LLVertexBuffer::unbind();

	pool_set_t::iterator iter1 = mPools.begin();
	
	while ( iter1 != mPools.end() )
	{
		LLDrawPool *poolp = *iter1;
		
		cur_type = poolp->getType();

		pool_set_t::iterator iter2 = iter1;
		if (hasRenderType(poolp->getType()) && poolp->getNumShadowPasses() > 0)
		{
			poolp->prerender() ;

			gGLLastMatrix = NULL;
			gGL.loadMatrix(gGLModelView);
		
			for( S32 i = 0; i < poolp->getNumShadowPasses(); i++ )
			{
				LLVertexBuffer::unbind();
				poolp->beginShadowPass(i);
				for (iter2 = iter1; iter2 != mPools.end(); iter2++)
				{
					LLDrawPool *p = *iter2;
					if (p->getType() != cur_type)
					{
						break;
					}
										
					p->renderShadow(i);
				}
				poolp->endShadowPass(i);
				LLVertexBuffer::unbind();
			}
		}
		else
		{
			// Skip all pools of this type
			for (iter2 = iter1; iter2 != mPools.end(); iter2++)
			{
				LLDrawPool *p = *iter2;
				if (p->getType() != cur_type)
				{
					break;
				}
			}
		}
		iter1 = iter2;
		stop_glerror();
	}

	gGLLastMatrix = NULL;
	gGL.loadMatrix(gGLModelView);
}


static U32 sIndicesDrawnCount = 0;

void LLPipeline::addTrianglesDrawn(S32 index_count)
{
    sIndicesDrawnCount += index_count;
}

void LLPipeline::recordTrianglesDrawn()
{
    assertInitialized();
    U32 count = sIndicesDrawnCount / 3;
    sIndicesDrawnCount = 0;
    add(LLStatViewer::TRIANGLES_DRAWN, LLUnits::Triangles::fromValue(count));
}

void LLPipeline::renderPhysicsDisplay()
{
	if (!hasRenderDebugMask(LLPipeline::RENDER_DEBUG_PHYSICS_SHAPES))
	{
		return;
	}

    gGL.flush();
    gDebugProgram.bind();

    LLGLEnable(GL_POLYGON_OFFSET_LINE);
    glPolygonOffset(3.f, 3.f);
    glLineWidth(3.f);
    LLGLEnable blend(GL_BLEND);
    gGL.setSceneBlendType(LLRender::BT_ALPHA);

    for (int pass = 0; pass < 3; ++pass)
    {
        // pass 0 - depth write enabled, color write disabled, fill
        // pass 1 - depth write disabled, color write enabled, fill
        // pass 2 - depth write disabled, color write enabled, wireframe
        gGL.setColorMask(pass >= 1, false);
        LLGLDepthTest depth(GL_TRUE, pass == 0);

        bool wireframe = (pass == 2);

        if (wireframe)
        {
            glPolygonMode(GL_FRONT_AND_BACK, GL_LINE);
        }

        for (LLWorld::region_list_t::const_iterator iter = LLWorld::getInstance()->getRegionList().begin();
            iter != LLWorld::getInstance()->getRegionList().end(); ++iter)
        {
            LLViewerRegion* region = *iter;
            for (U32 i = 0; i < LLViewerRegion::NUM_PARTITIONS; i++)
            {
                LLSpatialPartition* part = region->getSpatialPartition(i);
                if (part)
                {
                    if (hasRenderType(part->mDrawableType))
                    {
                        part->renderPhysicsShapes(wireframe);
                    }
                }
            }
        }
        gGL.flush();

        if (wireframe)
        {
            glPolygonMode(GL_FRONT_AND_BACK, GL_FILL);
        }
    }
    glLineWidth(1.f);
	gDebugProgram.unbind();

}

extern std::set<LLSpatialGroup*> visible_selected_groups;

void LLPipeline::renderDebug()
{
    LL_PROFILE_ZONE_SCOPED_CATEGORY_PIPELINE;

	assertInitialized();

	bool hud_only = hasRenderType(LLPipeline::RENDER_TYPE_HUD);

	if (!hud_only )
	{
		//Render any navmesh geometry	
		LLPathingLib *llPathingLibInstance = LLPathingLib::getInstance();
		if ( llPathingLibInstance != NULL ) 
		{
			//character floater renderables
			
			LLHandle<LLFloaterPathfindingCharacters> pathfindingCharacterHandle = LLFloaterPathfindingCharacters::getInstanceHandle();
			if ( !pathfindingCharacterHandle.isDead() )
			{
				LLFloaterPathfindingCharacters *pathfindingCharacter = pathfindingCharacterHandle.get();

				if ( pathfindingCharacter->getVisible() || gAgentCamera.cameraMouselook() )			
				{	
					gPathfindingProgram.bind();			
					gPathfindingProgram.uniform1f(sTint, 1.f);
					gPathfindingProgram.uniform1f(sAmbiance, 1.f);
					gPathfindingProgram.uniform1f(sAlphaScale, 1.f);

					//Requried character physics capsule render parameters
					LLUUID id;					
					LLVector3 pos;
					LLQuaternion rot;
				
					if ( pathfindingCharacter->isPhysicsCapsuleEnabled( id, pos, rot ) )
					{
						//remove blending artifacts
						gGL.setColorMask(false, false);
						llPathingLibInstance->renderSimpleShapeCapsuleID( gGL, id, pos, rot );				
						gGL.setColorMask(true, false);
						LLGLEnable blend(GL_BLEND);
						gPathfindingProgram.uniform1f(sAlphaScale, 0.90f);
						llPathingLibInstance->renderSimpleShapeCapsuleID( gGL, id, pos, rot );
						gPathfindingProgram.bind();
					}
				}
			}
			

			//pathing console renderables
			LLHandle<LLFloaterPathfindingConsole> pathfindingConsoleHandle = LLFloaterPathfindingConsole::getInstanceHandle();
			if (!pathfindingConsoleHandle.isDead())
			{
				LLFloaterPathfindingConsole *pathfindingConsole = pathfindingConsoleHandle.get();

				if ( pathfindingConsole->getVisible() || gAgentCamera.cameraMouselook() )
				{				
					F32 ambiance = gSavedSettings.getF32("PathfindingAmbiance");

					gPathfindingProgram.bind();
			
					gPathfindingProgram.uniform1f(sTint, 1.f);
					gPathfindingProgram.uniform1f(sAmbiance, ambiance);
					gPathfindingProgram.uniform1f(sAlphaScale, 1.f);

					if ( !pathfindingConsole->isRenderWorld() )
					{
						const LLColor4 clearColor = gSavedSettings.getColor4("PathfindingNavMeshClear");
						gGL.setColorMask(true, true);
						glClearColor(clearColor.mV[0],clearColor.mV[1],clearColor.mV[2],0);
                        glClear(GL_DEPTH_BUFFER_BIT | GL_COLOR_BUFFER_BIT); // no stencil -- deprecated | GL_STENCIL_BUFFER_BIT);
						gGL.setColorMask(true, false);
						glPolygonMode( GL_FRONT_AND_BACK, GL_FILL );	
					}

					//NavMesh
					if ( pathfindingConsole->isRenderNavMesh() )
					{	
						gGL.flush();
						glLineWidth(2.0f);	
						LLGLEnable cull(GL_CULL_FACE);
						LLGLDisable blend(GL_BLEND);
						
						if ( pathfindingConsole->isRenderWorld() )
						{					
							LLGLEnable blend(GL_BLEND);
							gPathfindingProgram.uniform1f(sAlphaScale, 0.66f);
							llPathingLibInstance->renderNavMesh();
						}
						else
						{
							llPathingLibInstance->renderNavMesh();
						}
						
						//render edges
						gPathfindingNoNormalsProgram.bind();
						gPathfindingNoNormalsProgram.uniform1f(sTint, 1.f);
						gPathfindingNoNormalsProgram.uniform1f(sAlphaScale, 1.f);
						llPathingLibInstance->renderNavMeshEdges();
						gPathfindingProgram.bind();

						gGL.flush();
						glPolygonMode( GL_FRONT_AND_BACK, GL_FILL );	
						glLineWidth(1.0f);	
						gGL.flush();
					}
					//User designated path
					if ( LLPathfindingPathTool::getInstance()->isRenderPath() )
					{
						//The path
						gUIProgram.bind();
						gGL.getTexUnit(0)->bind(LLViewerFetchedTexture::sWhiteImagep);
						llPathingLibInstance->renderPath();
						gPathfindingProgram.bind();

                        //The bookends
						//remove blending artifacts
						gGL.setColorMask(false, false);
						llPathingLibInstance->renderPathBookend( gGL, LLPathingLib::LLPL_START );
						llPathingLibInstance->renderPathBookend( gGL, LLPathingLib::LLPL_END );
						
						gGL.setColorMask(true, false);
						//render the bookends
						LLGLEnable blend(GL_BLEND);
						gPathfindingProgram.uniform1f(sAlphaScale, 0.90f);
						llPathingLibInstance->renderPathBookend( gGL, LLPathingLib::LLPL_START );
						llPathingLibInstance->renderPathBookend( gGL, LLPathingLib::LLPL_END );
						gPathfindingProgram.bind();
					}
				
					if ( pathfindingConsole->isRenderWaterPlane() )
					{	
						LLGLEnable blend(GL_BLEND);
						gPathfindingProgram.uniform1f(sAlphaScale, 0.90f);
						llPathingLibInstance->renderSimpleShapes( gGL, gAgent.getRegion()->getWaterHeight() );
					}
				//physics/exclusion shapes
				if ( pathfindingConsole->isRenderAnyShapes() )
				{					
						U32 render_order[] = {
							1 << LLPathingLib::LLST_ObstacleObjects,
							1 << LLPathingLib::LLST_WalkableObjects,
							1 << LLPathingLib::LLST_ExclusionPhantoms,	
							1 << LLPathingLib::LLST_MaterialPhantoms,
						};

						U32 flags = pathfindingConsole->getRenderShapeFlags();

						for (U32 i = 0; i < 4; i++)
						{
							if (!(flags & render_order[i]))
							{
								continue;
							}

							//turn off backface culling for volumes so they are visible when camera is inside volume
							LLGLDisable cull(i >= 2 ? GL_CULL_FACE : 0);
						
							gGL.flush();
							glPolygonMode( GL_FRONT_AND_BACK, GL_FILL );	
				
							//get rid of some z-fighting
							LLGLEnable polyOffset(GL_POLYGON_OFFSET_FILL);
							glPolygonOffset(1.0f, 1.0f);

							//render to depth first to avoid blending artifacts
							gGL.setColorMask(false, false);
							llPathingLibInstance->renderNavMeshShapesVBO( render_order[i] );		
							gGL.setColorMask(true, false);

							//get rid of some z-fighting
							glPolygonOffset(0.f, 0.f);

							LLGLEnable blend(GL_BLEND);
				
							{
								gPathfindingProgram.uniform1f(sAmbiance, ambiance);

								{ //draw solid overlay
									LLGLDepthTest depth(GL_TRUE, GL_FALSE, GL_LEQUAL);
									llPathingLibInstance->renderNavMeshShapesVBO( render_order[i] );				
									gGL.flush();				
								}
				
								LLGLEnable lineOffset(GL_POLYGON_OFFSET_LINE);
								glPolygonMode( GL_FRONT_AND_BACK, GL_LINE );	
						
								F32 offset = gSavedSettings.getF32("PathfindingLineOffset");

								if (pathfindingConsole->isRenderXRay())
								{
									gPathfindingProgram.uniform1f(sTint, gSavedSettings.getF32("PathfindingXRayTint"));
									gPathfindingProgram.uniform1f(sAlphaScale, gSavedSettings.getF32("PathfindingXRayOpacity"));
									LLGLEnable blend(GL_BLEND);
									LLGLDepthTest depth(GL_TRUE, GL_FALSE, GL_GREATER);
								
									glPolygonOffset(offset, -offset);
								
									if (gSavedSettings.getBOOL("PathfindingXRayWireframe"))
									{ //draw hidden wireframe as darker and less opaque
										gPathfindingProgram.uniform1f(sAmbiance, 1.f);
										llPathingLibInstance->renderNavMeshShapesVBO( render_order[i] );				
									}
									else
									{
										glPolygonMode( GL_FRONT_AND_BACK, GL_FILL );	
										gPathfindingProgram.uniform1f(sAmbiance, ambiance);
										llPathingLibInstance->renderNavMeshShapesVBO( render_order[i] );				
										glPolygonMode(GL_FRONT_AND_BACK, GL_LINE);
									}
								}

								{ //draw visible wireframe as brighter, thicker and more opaque
									glPolygonOffset(offset, offset);
									gPathfindingProgram.uniform1f(sAmbiance, 1.f);
									gPathfindingProgram.uniform1f(sTint, 1.f);
									gPathfindingProgram.uniform1f(sAlphaScale, 1.f);

									glLineWidth(gSavedSettings.getF32("PathfindingLineWidth"));
									LLGLDisable blendOut(GL_BLEND);
									llPathingLibInstance->renderNavMeshShapesVBO( render_order[i] );				
									gGL.flush();
									glLineWidth(1.f);
								}
				
								glPolygonMode( GL_FRONT_AND_BACK, GL_FILL );
							}
						}
					}

					glPolygonOffset(0.f, 0.f);

					if ( pathfindingConsole->isRenderNavMesh() && pathfindingConsole->isRenderXRay() )
					{	//render navmesh xray
						F32 ambiance = gSavedSettings.getF32("PathfindingAmbiance");

						LLGLEnable lineOffset(GL_POLYGON_OFFSET_LINE);
						LLGLEnable polyOffset(GL_POLYGON_OFFSET_FILL);
											
						F32 offset = gSavedSettings.getF32("PathfindingLineOffset");
						glPolygonOffset(offset, -offset);

						LLGLEnable blend(GL_BLEND);
						LLGLDepthTest depth(GL_TRUE, GL_FALSE, GL_GREATER);
						gGL.flush();				
						glLineWidth(2.0f);	
						LLGLEnable cull(GL_CULL_FACE);
																		
						gPathfindingProgram.uniform1f(sTint, gSavedSettings.getF32("PathfindingXRayTint"));
						gPathfindingProgram.uniform1f(sAlphaScale, gSavedSettings.getF32("PathfindingXRayOpacity"));
								
						if (gSavedSettings.getBOOL("PathfindingXRayWireframe"))
						{ //draw hidden wireframe as darker and less opaque
							glPolygonMode( GL_FRONT_AND_BACK, GL_LINE );	
							gPathfindingProgram.uniform1f(sAmbiance, 1.f);
							llPathingLibInstance->renderNavMesh();
							glPolygonMode( GL_FRONT_AND_BACK, GL_FILL );	
						}	
						else
						{
							gPathfindingProgram.uniform1f(sAmbiance, ambiance);
							llPathingLibInstance->renderNavMesh();
						}

						//render edges
						gPathfindingNoNormalsProgram.bind();
						gPathfindingNoNormalsProgram.uniform1f(sTint, gSavedSettings.getF32("PathfindingXRayTint"));
						gPathfindingNoNormalsProgram.uniform1f(sAlphaScale, gSavedSettings.getF32("PathfindingXRayOpacity"));
						llPathingLibInstance->renderNavMeshEdges();
						gPathfindingProgram.bind();
					
						gGL.flush();
						glLineWidth(1.0f);	
					}
			
					glPolygonOffset(0.f, 0.f);

					gGL.flush();
					gPathfindingProgram.unbind();
				}
			}
		}
	}

	gGLLastMatrix = NULL;
	gGL.loadMatrix(gGLModelView);
	gGL.setColorMask(true, false);

	
	if (!hud_only && !mDebugBlips.empty())
	{ //render debug blips
		gUIProgram.bind();
        gGL.color4f(1, 1, 1, 1);

		gGL.getTexUnit(0)->bind(LLViewerFetchedTexture::sWhiteImagep, true);

		glPointSize(8.f);
		LLGLDepthTest depth(GL_TRUE, GL_TRUE, GL_ALWAYS);

		gGL.begin(LLRender::POINTS);
		for (std::list<DebugBlip>::iterator iter = mDebugBlips.begin(); iter != mDebugBlips.end(); )
		{
			DebugBlip& blip = *iter;

			blip.mAge += gFrameIntervalSeconds.value();
			if (blip.mAge > 2.f)
			{
				mDebugBlips.erase(iter++);
			}
			else
			{
				iter++;
			}

			blip.mPosition.mV[2] += gFrameIntervalSeconds.value()*2.f;

			gGL.color4fv(blip.mColor.mV);
			gGL.vertex3fv(blip.mPosition.mV);
		}
		gGL.end();
		gGL.flush();
		glPointSize(1.f);
	}

	// Debug stuff.
	for (LLWorld::region_list_t::const_iterator iter = LLWorld::getInstance()->getRegionList().begin(); 
			iter != LLWorld::getInstance()->getRegionList().end(); ++iter)
	{
		LLViewerRegion* region = *iter;
		for (U32 i = 0; i < LLViewerRegion::NUM_PARTITIONS; i++)
		{
			LLSpatialPartition* part = region->getSpatialPartition(i);
			if (part)
			{
				if ( (hud_only && (part->mDrawableType == RENDER_TYPE_HUD || part->mDrawableType == RENDER_TYPE_HUD_PARTICLES)) ||
					 (!hud_only && hasRenderType(part->mDrawableType)) )
				{
					part->renderDebug();
				}
			}
		}
	}

	for (LLCullResult::bridge_iterator i = sCull->beginVisibleBridge(); i != sCull->endVisibleBridge(); ++i)
	{
		LLSpatialBridge* bridge = *i;
		if (!bridge->isDead() && hasRenderType(bridge->mDrawableType))
		{
			gGL.pushMatrix();
			gGL.multMatrix((F32*)bridge->mDrawable->getRenderMatrix().mMatrix);
			bridge->renderDebug();
			gGL.popMatrix();
		}
	}

	if (gPipeline.hasRenderDebugMask(LLPipeline::RENDER_DEBUG_OCCLUSION))
	{ //render visible selected group occlusion geometry
		gDebugProgram.bind();
		LLGLDepthTest depth(GL_TRUE, GL_FALSE);
		gGL.diffuseColor3f(1,0,1);
		for (std::set<LLSpatialGroup*>::iterator iter = visible_selected_groups.begin(); iter != visible_selected_groups.end(); ++iter)
		{
			LLSpatialGroup* group = *iter;

			LLVector4a fudge;
			fudge.splat(0.25f); //SG_OCCLUSION_FUDGE

			LLVector4a size;
			const LLVector4a* bounds = group->getBounds();
			size.setAdd(fudge, bounds[1]);
			
			drawBox(bounds[0], size);
		}
	}

	visible_selected_groups.clear();

    //draw reflection probes and links between them
    if (gPipeline.hasRenderDebugMask(LLPipeline::RENDER_DEBUG_REFLECTION_PROBES) && !hud_only)
    {
        mReflectionMapManager.renderDebug();
    }

    if (gSavedSettings.getBOOL("RenderReflectionProbeVolumes") && !hud_only)
    {
        LL_PROFILE_ZONE_NAMED_CATEGORY_PIPELINE("probe debug display");

        bindDeferredShader(gReflectionProbeDisplayProgram, NULL);
        mScreenTriangleVB->setBuffer();

        LLGLEnable blend(GL_BLEND);
        LLGLDepthTest depth(GL_FALSE);

        mScreenTriangleVB->drawArrays(LLRender::TRIANGLES, 0, 3);

        unbindDeferredShader(gReflectionProbeDisplayProgram);
    }

	gUIProgram.bind();

	if (hasRenderDebugMask(LLPipeline::RENDER_DEBUG_RAYCAST) && !hud_only)
	{ //draw crosshairs on particle intersection
		if (gDebugRaycastParticle)
		{
			gDebugProgram.bind();

			gGL.getTexUnit(0)->unbind(LLTexUnit::TT_TEXTURE);

			LLVector3 center(gDebugRaycastParticleIntersection.getF32ptr());
			LLVector3 size(0.1f, 0.1f, 0.1f);

			LLVector3 p[6];

			p[0] = center + size.scaledVec(LLVector3(1,0,0));
			p[1] = center + size.scaledVec(LLVector3(-1,0,0));
			p[2] = center + size.scaledVec(LLVector3(0,1,0));
			p[3] = center + size.scaledVec(LLVector3(0,-1,0));
			p[4] = center + size.scaledVec(LLVector3(0,0,1));
			p[5] = center + size.scaledVec(LLVector3(0,0,-1));
				
			gGL.begin(LLRender::LINES);
			gGL.diffuseColor3f(1.f, 1.f, 0.f);
			for (U32 i = 0; i < 6; i++)
			{
				gGL.vertex3fv(p[i].mV);
			}
			gGL.end();
			gGL.flush();

			gDebugProgram.unbind();
		}
	}

	if (hasRenderDebugMask(LLPipeline::RENDER_DEBUG_SHADOW_FRUSTA) && !hud_only)
	{
		LLVertexBuffer::unbind();

		LLGLEnable blend(GL_BLEND);
		LLGLDepthTest depth(TRUE, FALSE);
		LLGLDisable cull(GL_CULL_FACE);

		gGL.color4f(1,1,1,1);
		gGL.getTexUnit(0)->unbind(LLTexUnit::TT_TEXTURE);
				
		F32 a = 0.1f;

		F32 col[] =
		{
			1,0,0,a,
			0,1,0,a,
			0,0,1,a,
			1,0,1,a,
			
			1,1,0,a,
			0,1,1,a,
			1,1,1,a,
			1,0,1,a,
		};

		for (U32 i = 0; i < 8; i++)
		{
			LLVector3* frust = mShadowCamera[i].mAgentFrustum;

			if (i > 3)
			{ //render shadow frusta as volumes
				if (mShadowFrustPoints[i-4].empty())
				{
					continue;
				}

				gGL.color4fv(col+(i-4)*4);	
			
				gGL.begin(LLRender::TRIANGLE_STRIP);
				gGL.vertex3fv(frust[0].mV); gGL.vertex3fv(frust[4].mV);
				gGL.vertex3fv(frust[1].mV); gGL.vertex3fv(frust[5].mV);
				gGL.vertex3fv(frust[2].mV); gGL.vertex3fv(frust[6].mV);
				gGL.vertex3fv(frust[3].mV); gGL.vertex3fv(frust[7].mV);
				gGL.vertex3fv(frust[0].mV); gGL.vertex3fv(frust[4].mV);
				gGL.end();
				
				
				gGL.begin(LLRender::TRIANGLE_STRIP);
				gGL.vertex3fv(frust[0].mV);
				gGL.vertex3fv(frust[1].mV);
				gGL.vertex3fv(frust[3].mV);
				gGL.vertex3fv(frust[2].mV);
				gGL.end();
				
				gGL.begin(LLRender::TRIANGLE_STRIP);
				gGL.vertex3fv(frust[4].mV);
				gGL.vertex3fv(frust[5].mV);
				gGL.vertex3fv(frust[7].mV);
				gGL.vertex3fv(frust[6].mV);
				gGL.end();		
			}

	
			if (i < 4)
			{
				
				//if (i == 0 || !mShadowFrustPoints[i].empty())
				{
					//render visible point cloud
					gGL.flush();
					glPointSize(8.f);
					gGL.begin(LLRender::POINTS);
					
					F32* c = col+i*4;
					gGL.color3fv(c);

					for (U32 j = 0; j < mShadowFrustPoints[i].size(); ++j)
						{
							gGL.vertex3fv(mShadowFrustPoints[i][j].mV);
						
						}
					gGL.end();

					gGL.flush();
					glPointSize(1.f);

					LLVector3* ext = mShadowExtents[i]; 
					LLVector3 pos = (ext[0]+ext[1])*0.5f;
					LLVector3 size = (ext[1]-ext[0])*0.5f;
					drawBoxOutline(pos, size);

					//render camera frustum splits as outlines
					gGL.begin(LLRender::LINES);
					gGL.vertex3fv(frust[0].mV); gGL.vertex3fv(frust[1].mV);
					gGL.vertex3fv(frust[1].mV); gGL.vertex3fv(frust[2].mV);
					gGL.vertex3fv(frust[2].mV); gGL.vertex3fv(frust[3].mV);
					gGL.vertex3fv(frust[3].mV); gGL.vertex3fv(frust[0].mV);
					gGL.vertex3fv(frust[4].mV); gGL.vertex3fv(frust[5].mV);
					gGL.vertex3fv(frust[5].mV); gGL.vertex3fv(frust[6].mV);
					gGL.vertex3fv(frust[6].mV); gGL.vertex3fv(frust[7].mV);
					gGL.vertex3fv(frust[7].mV); gGL.vertex3fv(frust[4].mV);
					gGL.vertex3fv(frust[0].mV); gGL.vertex3fv(frust[4].mV);
					gGL.vertex3fv(frust[1].mV); gGL.vertex3fv(frust[5].mV);
					gGL.vertex3fv(frust[2].mV); gGL.vertex3fv(frust[6].mV);
					gGL.vertex3fv(frust[3].mV); gGL.vertex3fv(frust[7].mV);
					gGL.end();
				}
			}

			/*gGL.flush();
			glLineWidth(16-i*2);
			for (LLWorld::region_list_t::const_iterator iter = LLWorld::getInstance()->getRegionList().begin(); 
					iter != LLWorld::getInstance()->getRegionList().end(); ++iter)
			{
				LLViewerRegion* region = *iter;
				for (U32 j = 0; j < LLViewerRegion::NUM_PARTITIONS; j++)
				{
					LLSpatialPartition* part = region->getSpatialPartition(j);
					if (part)
					{
						if (hasRenderType(part->mDrawableType))
						{
							part->renderIntersectingBBoxes(&mShadowCamera[i]);
						}
					}
				}
			}
			gGL.flush();
			glLineWidth(1.f);*/
		}
	}

	if (mRenderDebugMask & RENDER_DEBUG_WIND_VECTORS)
	{
		gAgent.getRegion()->mWind.renderVectors();
	}
	
	if (mRenderDebugMask & RENDER_DEBUG_COMPOSITION)
	{
		// Debug composition layers
		F32 x, y;

		gGL.getTexUnit(0)->unbind(LLTexUnit::TT_TEXTURE);

		if (gAgent.getRegion())
		{
			gGL.begin(LLRender::POINTS);
			// Draw the composition layer for the region that I'm in.
			for (x = 0; x <= 260; x++)
			{
				for (y = 0; y <= 260; y++)
				{
					if ((x > 255) || (y > 255))
					{
						gGL.color4f(1.f, 0.f, 0.f, 1.f);
					}
					else
					{
						gGL.color4f(0.f, 0.f, 1.f, 1.f);
					}
					F32 z = gAgent.getRegion()->getCompositionXY((S32)x, (S32)y);
					z *= 5.f;
					z += 50.f;
					gGL.vertex3f(x, y, z);
				}
			}
			gGL.end();
		}
	}

	if (mRenderDebugMask & LLPipeline::RENDER_DEBUG_BUILD_QUEUE)
	{
		U32 count = 0;
		U32 size = mGroupQ2.size();
		LLColor4 col;

		LLVertexBuffer::unbind();
		LLGLEnable blend(GL_BLEND);
		gGL.setSceneBlendType(LLRender::BT_ALPHA);
		LLGLDepthTest depth(GL_TRUE, GL_FALSE);
		gGL.getTexUnit(0)->bind(LLViewerFetchedTexture::sWhiteImagep);
		
		gGL.pushMatrix();
		gGL.loadMatrix(gGLModelView);
		gGLLastMatrix = NULL;

		for (LLSpatialGroup::sg_vector_t::iterator iter = mGroupQ2.begin(); iter != mGroupQ2.end(); ++iter)
		{
			LLSpatialGroup* group = *iter;
			if (group->isDead())
			{
				continue;
			}

			LLSpatialBridge* bridge = group->getSpatialPartition()->asBridge();

			if (bridge && (!bridge->mDrawable || bridge->mDrawable->isDead()))
			{
				continue;
			}

			if (bridge)
			{
				gGL.pushMatrix();
				gGL.multMatrix((F32*)bridge->mDrawable->getRenderMatrix().mMatrix);
			}

			F32 alpha = llclamp((F32) (size-count)/size, 0.f, 1.f);

			
			LLVector2 c(1.f-alpha, alpha);
			c.normVec();

			
			++count;
			col.set(c.mV[0], c.mV[1], 0, alpha*0.5f+0.5f);
			group->drawObjectBox(col);

			if (bridge)
			{
				gGL.popMatrix();
			}
		}

		gGL.popMatrix();
	}

	gGL.flush();
	gUIProgram.unbind();
}

void LLPipeline::rebuildPools()
{
    LL_PROFILE_ZONE_SCOPED_CATEGORY_PIPELINE;

	assertInitialized();

	S32 max_count = mPools.size();
	pool_set_t::iterator iter1 = mPools.upper_bound(mLastRebuildPool);
	while(max_count > 0 && mPools.size() > 0) // && num_rebuilds < MAX_REBUILDS)
	{
		if (iter1 == mPools.end())
		{
			iter1 = mPools.begin();
		}
		LLDrawPool* poolp = *iter1;

		if (poolp->isDead())
		{
			mPools.erase(iter1++);
			removeFromQuickLookup( poolp );
			if (poolp == mLastRebuildPool)
			{
				mLastRebuildPool = NULL;
			}
			delete poolp;
		}
		else
		{
			mLastRebuildPool = poolp;
			iter1++;
		}
		max_count--;
	}
}

void LLPipeline::addToQuickLookup( LLDrawPool* new_poolp )
{
	assertInitialized();

	switch( new_poolp->getType() )
	{
	case LLDrawPool::POOL_SIMPLE:
		if (mSimplePool)
		{
			llassert(0);
			LL_WARNS() << "Ignoring duplicate simple pool." << LL_ENDL;
		}
		else
		{
			mSimplePool = (LLRenderPass*) new_poolp;
		}
		break;

	case LLDrawPool::POOL_ALPHA_MASK:
		if (mAlphaMaskPool)
		{
			llassert(0);
			LL_WARNS() << "Ignoring duplicate alpha mask pool." << LL_ENDL;
			break;
		}
		else
		{
			mAlphaMaskPool = (LLRenderPass*) new_poolp;
		}
		break;

	case LLDrawPool::POOL_FULLBRIGHT_ALPHA_MASK:
		if (mFullbrightAlphaMaskPool)
		{
			llassert(0);
			LL_WARNS() << "Ignoring duplicate alpha mask pool." << LL_ENDL;
			break;
		}
		else
		{
			mFullbrightAlphaMaskPool = (LLRenderPass*) new_poolp;
		}
		break;
		
	case LLDrawPool::POOL_GRASS:
		if (mGrassPool)
		{
			llassert(0);
			LL_WARNS() << "Ignoring duplicate grass pool." << LL_ENDL;
		}
		else
		{
			mGrassPool = (LLRenderPass*) new_poolp;
		}
		break;

	case LLDrawPool::POOL_FULLBRIGHT:
		if (mFullbrightPool)
		{
			llassert(0);
			LL_WARNS() << "Ignoring duplicate simple pool." << LL_ENDL;
		}
		else
		{
			mFullbrightPool = (LLRenderPass*) new_poolp;
		}
		break;

	case LLDrawPool::POOL_GLOW:
		if (mGlowPool)
		{
			llassert(0);
			LL_WARNS() << "Ignoring duplicate glow pool." << LL_ENDL;
		}
		else
		{
			mGlowPool = (LLRenderPass*) new_poolp;
		}
		break;

	case LLDrawPool::POOL_TREE:
		mTreePools[ uintptr_t(new_poolp->getTexture()) ] = new_poolp ;
		break;
 
	case LLDrawPool::POOL_TERRAIN:
		mTerrainPools[ uintptr_t(new_poolp->getTexture()) ] = new_poolp ;
		break;

	case LLDrawPool::POOL_BUMP:
		if (mBumpPool)
		{
			llassert(0);
			LL_WARNS() << "Ignoring duplicate bump pool." << LL_ENDL;
		}
		else
		{
			mBumpPool = new_poolp;
		}
		break;
	case LLDrawPool::POOL_MATERIALS:
		if (mMaterialsPool)
		{
			llassert(0);
			LL_WARNS() << "Ignorning duplicate materials pool." << LL_ENDL;
		}
		else
		{
			mMaterialsPool = new_poolp;
		}
		break;
	case LLDrawPool::POOL_ALPHA_PRE_WATER:
		if( mAlphaPoolPreWater )
		{
			llassert(0);
			LL_WARNS() << "LLPipeline::addPool(): Ignoring duplicate Alpha pre-water pool" << LL_ENDL;
		}
		else
		{
			mAlphaPoolPreWater = (LLDrawPoolAlpha*) new_poolp;
		}
		break;
    case LLDrawPool::POOL_ALPHA_POST_WATER:
        if (mAlphaPoolPostWater)
        {
            llassert(0);
            LL_WARNS() << "LLPipeline::addPool(): Ignoring duplicate Alpha post-water pool" << LL_ENDL;
        }
        else
        {
            mAlphaPoolPostWater = (LLDrawPoolAlpha*)new_poolp;
        }
        break;

	case LLDrawPool::POOL_AVATAR:
	case LLDrawPool::POOL_CONTROL_AV:
		break; // Do nothing

	case LLDrawPool::POOL_SKY:
		if( mSkyPool )
		{
			llassert(0);
			LL_WARNS() << "LLPipeline::addPool(): Ignoring duplicate Sky pool" << LL_ENDL;
		}
		else
		{
			mSkyPool = new_poolp;
		}
		break;
	
	case LLDrawPool::POOL_WATER:
		if( mWaterPool )
		{
			llassert(0);
			LL_WARNS() << "LLPipeline::addPool(): Ignoring duplicate Water pool" << LL_ENDL;
		}
		else
		{
			mWaterPool = new_poolp;
		}
		break;

	case LLDrawPool::POOL_WL_SKY:
		if( mWLSkyPool )
		{
			llassert(0);
			LL_WARNS() << "LLPipeline::addPool(): Ignoring duplicate WLSky Pool" << LL_ENDL;
		}
		else
		{ 
			mWLSkyPool = new_poolp;
		}
		break;

    case LLDrawPool::POOL_GLTF_PBR:
        if( mPBROpaquePool )
        {
            llassert(0);
            LL_WARNS() << "LLPipeline::addPool(): Ignoring duplicate PBR Opaque Pool" << LL_ENDL;
        }
        else
        {
            mPBROpaquePool = new_poolp;
        }
        break;

    case LLDrawPool::POOL_GLTF_PBR_ALPHA_MASK:
        if (mPBRAlphaMaskPool)
        {
            llassert(0);
            LL_WARNS() << "LLPipeline::addPool(): Ignoring duplicate PBR Alpha Mask Pool" << LL_ENDL;
        }
        else
        {
            mPBRAlphaMaskPool = new_poolp;
        }
        break;


	default:
		llassert(0);
		LL_WARNS() << "Invalid Pool Type in  LLPipeline::addPool()" << LL_ENDL;
		break;
	}
}

void LLPipeline::removePool( LLDrawPool* poolp )
{
	assertInitialized();
	removeFromQuickLookup(poolp);
	mPools.erase(poolp);
	delete poolp;
}

void LLPipeline::removeFromQuickLookup( LLDrawPool* poolp )
{
	assertInitialized();
	switch( poolp->getType() )
	{
	case LLDrawPool::POOL_SIMPLE:
		llassert(mSimplePool == poolp);
		mSimplePool = NULL;
		break;

	case LLDrawPool::POOL_ALPHA_MASK:
		llassert(mAlphaMaskPool == poolp);
		mAlphaMaskPool = NULL;
		break;

	case LLDrawPool::POOL_FULLBRIGHT_ALPHA_MASK:
		llassert(mFullbrightAlphaMaskPool == poolp);
		mFullbrightAlphaMaskPool = NULL;
		break;

	case LLDrawPool::POOL_GRASS:
		llassert(mGrassPool == poolp);
		mGrassPool = NULL;
		break;

	case LLDrawPool::POOL_FULLBRIGHT:
		llassert(mFullbrightPool == poolp);
		mFullbrightPool = NULL;
		break;

	case LLDrawPool::POOL_WL_SKY:
		llassert(mWLSkyPool == poolp);
		mWLSkyPool = NULL;
		break;

	case LLDrawPool::POOL_GLOW:
		llassert(mGlowPool == poolp);
		mGlowPool = NULL;
		break;

	case LLDrawPool::POOL_TREE:
		#ifdef _DEBUG
			{
				bool found = mTreePools.erase( (uintptr_t)poolp->getTexture() );
				llassert( found );
			}
		#else
			mTreePools.erase( (uintptr_t)poolp->getTexture() );
		#endif
		break;

	case LLDrawPool::POOL_TERRAIN:
		#ifdef _DEBUG
			{
				bool found = mTerrainPools.erase( (uintptr_t)poolp->getTexture() );
				llassert( found );
			}
		#else
			mTerrainPools.erase( (uintptr_t)poolp->getTexture() );
		#endif
		break;

	case LLDrawPool::POOL_BUMP:
		llassert( poolp == mBumpPool );
		mBumpPool = NULL;
		break;
	
	case LLDrawPool::POOL_MATERIALS:
		llassert(poolp == mMaterialsPool);
		mMaterialsPool = NULL;
		break;
			
	case LLDrawPool::POOL_ALPHA_PRE_WATER:
		llassert( poolp == mAlphaPoolPreWater );
		mAlphaPoolPreWater = nullptr;
		break;
    
    case LLDrawPool::POOL_ALPHA_POST_WATER:
        llassert(poolp == mAlphaPoolPostWater);
        mAlphaPoolPostWater = nullptr;
        break;

	case LLDrawPool::POOL_AVATAR:
	case LLDrawPool::POOL_CONTROL_AV:
		break; // Do nothing

	case LLDrawPool::POOL_SKY:
		llassert( poolp == mSkyPool );
		mSkyPool = NULL;
		break;

	case LLDrawPool::POOL_WATER:
		llassert( poolp == mWaterPool );
		mWaterPool = NULL;
		break;

    case LLDrawPool::POOL_GLTF_PBR:
        llassert( poolp == mPBROpaquePool );
        mPBROpaquePool = NULL;
        break;

    case LLDrawPool::POOL_GLTF_PBR_ALPHA_MASK:
        llassert(poolp == mPBRAlphaMaskPool);
        mPBRAlphaMaskPool = NULL;
        break;

	default:
		llassert(0);
		LL_WARNS() << "Invalid Pool Type in  LLPipeline::removeFromQuickLookup() type=" << poolp->getType() << LL_ENDL;
		break;
	}
}

void LLPipeline::resetDrawOrders()
{
    LL_PROFILE_ZONE_SCOPED_CATEGORY_PIPELINE;
	assertInitialized();
	// Iterate through all of the draw pools and rebuild them.
	for (pool_set_t::iterator iter = mPools.begin(); iter != mPools.end(); ++iter)
	{
		LLDrawPool *poolp = *iter;
		poolp->resetDrawOrders();
	}
}

//============================================================================
// Once-per-frame setup of hardware lights,
// including sun/moon, avatar backlight, and up to 6 local lights

void LLPipeline::setupAvatarLights(bool for_edit)
{
	assertInitialized();

    LLEnvironment& environment = LLEnvironment::instance();
    LLSettingsSky::ptr_t psky = environment.getCurrentSky();

    bool sun_up = environment.getIsSunUp();


	if (for_edit)
	{
		LLColor4 diffuse(1.f, 1.f, 1.f, 0.f);
		LLVector4 light_pos_cam(-8.f, 0.25f, 10.f, 0.f);  // w==0 => directional light
		LLMatrix4 camera_mat = LLViewerCamera::getInstance()->getModelview();
		LLMatrix4 camera_rot(camera_mat.getMat3());
		camera_rot.invert();
		LLVector4 light_pos = light_pos_cam * camera_rot;
		
		light_pos.normalize();

		LLLightState* light = gGL.getLight(1);

		mHWLightColors[1] = diffuse;

		light->setDiffuse(diffuse);
		light->setAmbient(LLColor4::black);
		light->setSpecular(LLColor4::black);
		light->setPosition(light_pos);
		light->setConstantAttenuation(1.f);
		light->setLinearAttenuation(0.f);
		light->setQuadraticAttenuation(0.f);
		light->setSpotExponent(0.f);
		light->setSpotCutoff(180.f);
	}
	else if (gAvatarBacklight) // Always true (unless overridden in a devs .ini)
	{
        LLVector3 light_dir = sun_up ? LLVector3(mSunDir) : LLVector3(mMoonDir);
		LLVector3 opposite_pos = -light_dir;
		LLVector3 orthog_light_pos = light_dir % LLVector3::z_axis;
		LLVector4 backlight_pos = LLVector4(lerp(opposite_pos, orthog_light_pos, 0.3f), 0.0f);
		backlight_pos.normalize();
			
		LLColor4 light_diffuse = sun_up ? mSunDiffuse : mMoonDiffuse;

		LLColor4 backlight_diffuse(1.f - light_diffuse.mV[VRED], 1.f - light_diffuse.mV[VGREEN], 1.f - light_diffuse.mV[VBLUE], 1.f);
		F32 max_component = 0.001f;
		for (S32 i = 0; i < 3; i++)
		{
			if (backlight_diffuse.mV[i] > max_component)
			{
				max_component = backlight_diffuse.mV[i];
			}
		}
		F32 backlight_mag;
		if (LLEnvironment::instance().getIsSunUp())
		{
			backlight_mag = BACKLIGHT_DAY_MAGNITUDE_OBJECT;
		}
		else
		{
			backlight_mag = BACKLIGHT_NIGHT_MAGNITUDE_OBJECT;
		}
		backlight_diffuse *= backlight_mag / max_component;

		mHWLightColors[1] = backlight_diffuse;

		LLLightState* light = gGL.getLight(1);

		light->setPosition(backlight_pos);
		light->setDiffuse(backlight_diffuse);
		light->setAmbient(LLColor4::black);
		light->setSpecular(LLColor4::black);
		light->setConstantAttenuation(1.f);
		light->setLinearAttenuation(0.f);
		light->setQuadraticAttenuation(0.f);
		light->setSpotExponent(0.f);
		light->setSpotCutoff(180.f);
	}
	else
	{
		LLLightState* light = gGL.getLight(1);

		mHWLightColors[1] = LLColor4::black;

		light->setDiffuse(LLColor4::black);
		light->setAmbient(LLColor4::black);
		light->setSpecular(LLColor4::black);
	}
}

static F32 calc_light_dist(LLVOVolume* light, const LLVector3& cam_pos, F32 max_dist)
{
    LL_PROFILE_ZONE_SCOPED_CATEGORY_DRAWPOOL;
	F32 inten = light->getLightIntensity();
	if (inten < .001f)
	{
		return max_dist;
	}
	bool selected = light->isSelected();
	if (selected)
	{
        return 0.f; // selected lights get highest priority
	}
    F32 radius = light->getLightRadius();
    F32 dist = dist_vec(light->getRenderPosition(), cam_pos);
    dist = llmax(dist - radius, 0.f);
	if (light->mDrawable.notNull() && light->mDrawable->isState(LLDrawable::ACTIVE))
	{
		// moving lights get a little higher priority (too much causes artifacts)
        dist = llmax(dist - light->getLightRadius()*0.25f, 0.f);
	}
	return dist;
}

void LLPipeline::calcNearbyLights(LLCamera& camera)
{
    LL_PROFILE_ZONE_SCOPED_CATEGORY_DRAWPOOL;
	assertInitialized();

	if (LLPipeline::sReflectionRender || gCubeSnapshot || LLPipeline::sRenderingHUDs)
	{
		return;
	}

	if (mLightingDetail >= 1)
	{
		// mNearbyLight (and all light_set_t's) are sorted such that
		// begin() == the closest light and rbegin() == the farthest light
		const S32 MAX_LOCAL_LIGHTS = 6;
        LLVector3 cam_pos = camera.getOrigin();
		
        F32 max_dist;
        if (LLPipeline::sRenderDeferred)
        {
            max_dist = RenderFarClip;
        }
        else
        {
            max_dist = llmin(RenderFarClip, LIGHT_MAX_RADIUS * 4.f);
        }

		// UPDATE THE EXISTING NEARBY LIGHTS
		light_set_t cur_nearby_lights;
		for (light_set_t::iterator iter = mNearbyLights.begin();
			iter != mNearbyLights.end(); iter++)
		{
			const Light* light = &(*iter);
			LLDrawable* drawable = light->drawable;
            const LLViewerObject *vobj = light->drawable->getVObj();
            if(vobj && vobj->getAvatar() 
               && (vobj->getAvatar()->isTooComplex() || vobj->getAvatar()->isInMuteList())
               )
            {
                drawable->clearState(LLDrawable::NEARBY_LIGHT);
                continue;
            }

			LLVOVolume* volight = drawable->getVOVolume();
			if (!volight || !drawable->isState(LLDrawable::LIGHT))
			{
				drawable->clearState(LLDrawable::NEARBY_LIGHT);
				continue;
			}
			if (light->fade <= -LIGHT_FADE_TIME)
			{
				drawable->clearState(LLDrawable::NEARBY_LIGHT);
				continue;
			}
			if (!sRenderAttachedLights && volight && volight->isAttachment())
			{
				drawable->clearState(LLDrawable::NEARBY_LIGHT);
				continue;
			}

            F32 dist = calc_light_dist(volight, cam_pos, max_dist);
            F32 fade = light->fade;
            // actual fade gets decreased/increased by setupHWLights
            // light->fade value is 'time'.
            // >=0 and light will become visible as value increases
            // <0 and light will fade out
            if (dist < max_dist)
            {
                if (fade < 0)
                {
                    // mark light to fade in
                    // if fade was -LIGHT_FADE_TIME - it was fully invisible
                    // if fade -0 - it was fully visible
                    // visibility goes up from 0 to LIGHT_FADE_TIME.
                    fade += LIGHT_FADE_TIME;
                }
            }
            else
            {
                // mark light to fade out
                // visibility goes down from -0 to -LIGHT_FADE_TIME.
                if (fade >= LIGHT_FADE_TIME)
                {
                    fade = -0.0001f; // was fully visible
                }
                else if (fade >= 0)
                {
                    // 0.75 visible light should stay 0.75 visible, but should reverse direction
                    fade -= LIGHT_FADE_TIME;
                }
            }
            cur_nearby_lights.insert(Light(drawable, dist, fade));
		}
		mNearbyLights = cur_nearby_lights;
				
		// FIND NEW LIGHTS THAT ARE IN RANGE
		light_set_t new_nearby_lights;
		for (LLDrawable::ordered_drawable_set_t::iterator iter = mLights.begin();
			 iter != mLights.end(); ++iter)
		{
			LLDrawable* drawable = *iter;
			LLVOVolume* light = drawable->getVOVolume();
			if (!light || drawable->isState(LLDrawable::NEARBY_LIGHT))
			{
				continue;
			}
			if (light->isHUDAttachment())
			{
				continue; // no lighting from HUD objects
			}
            if (!sRenderAttachedLights && light && light->isAttachment())
			{
				continue;
			}
            LLVOAvatar * av = light->getAvatar();
            if (av && (av->isTooComplex() || av->isInMuteList()))
            {
                // avatars that are already in the list will be removed by removeMutedAVsLights
                continue;
            }
            F32 dist = calc_light_dist(light, cam_pos, max_dist);
            if (dist >= max_dist)
			{
				continue;
			}
			new_nearby_lights.insert(Light(drawable, dist, 0.f));
            if (!LLPipeline::sRenderDeferred && new_nearby_lights.size() > (U32)MAX_LOCAL_LIGHTS)
			{
				new_nearby_lights.erase(--new_nearby_lights.end());
				const Light& last = *new_nearby_lights.rbegin();
				max_dist = last.dist;
			}
		}

		// INSERT ANY NEW LIGHTS
		for (light_set_t::iterator iter = new_nearby_lights.begin();
			 iter != new_nearby_lights.end(); iter++)
		{
			const Light* light = &(*iter);
            if (LLPipeline::sRenderDeferred || mNearbyLights.size() < (U32)MAX_LOCAL_LIGHTS)
			{
				mNearbyLights.insert(*light);
				((LLDrawable*) light->drawable)->setState(LLDrawable::NEARBY_LIGHT);
			}
			else
			{
				// crazy cast so that we can overwrite the fade value
				// even though gcc enforces sets as const
				// (fade value doesn't affect sort so this is safe)
				Light* farthest_light = (const_cast<Light*>(&(*(mNearbyLights.rbegin()))));
				if (light->dist < farthest_light->dist)
				{
                    // mark light to fade out
                    // visibility goes down from -0 to -LIGHT_FADE_TIME.
                    //
                    // This is a mess, but for now it needs to be in sync
                    // with fade code above. Ex: code above detects distance < max,
                    // sets fade time to positive, this code then detects closer
                    // lights and sets fade time negative, fully compensating
                    // for the code above
                    if (farthest_light->fade >= LIGHT_FADE_TIME)
                    {
                        farthest_light->fade = -0.0001f; // was fully visible
                    }
                    else if (farthest_light->fade >= 0)
                    {
                        farthest_light->fade -= LIGHT_FADE_TIME;
                    }
				}
				else
				{
					break; // none of the other lights are closer
				}
			}
		}
		
		//mark nearby lights not-removable.
		for (light_set_t::iterator iter = mNearbyLights.begin();
			 iter != mNearbyLights.end(); iter++)
		{
			const Light* light = &(*iter);
			((LLViewerOctreeEntryData*) light->drawable)->setVisible();
		}
	}
}

void LLPipeline::setupHWLights()
{
    LL_PROFILE_ZONE_SCOPED_CATEGORY_DRAWPOOL;
	assertInitialized();
	
    if (LLPipeline::sRenderingHUDs)
    {
        return;
    }

    F32 light_scale = 1.f;

    if (gCubeSnapshot)
    { //darken local lights when probe ambiance is above 1
        light_scale = mReflectionMapManager.mLightScale;
    }


    LLEnvironment& environment = LLEnvironment::instance();
    LLSettingsSky::ptr_t psky = environment.getCurrentSky();

    // Ambient
    LLColor4 ambient = psky->getTotalAmbient();

	gGL.setAmbientLightColor(ambient);

    bool sun_up  = environment.getIsSunUp();
    bool moon_up = environment.getIsMoonUp();

	// Light 0 = Sun or Moon (All objects)
	{
        LLVector4 sun_dir(environment.getSunDirection(), 0.0f);
        LLVector4 moon_dir(environment.getMoonDirection(), 0.0f);

        mSunDir.setVec(sun_dir);
        mMoonDir.setVec(moon_dir);

        mSunDiffuse.setVec(psky->getSunlightColor());
        mMoonDiffuse.setVec(psky->getMoonlightColor());

		F32 max_color = llmax(mSunDiffuse.mV[0], mSunDiffuse.mV[1], mSunDiffuse.mV[2]);
		if (max_color > 1.f)
		{
			mSunDiffuse *= 1.f/max_color;
		}
		mSunDiffuse.clamp();

        max_color = llmax(mMoonDiffuse.mV[0], mMoonDiffuse.mV[1], mMoonDiffuse.mV[2]);
        if (max_color > 1.f)
        {
            mMoonDiffuse *= 1.f/max_color;
        }
        mMoonDiffuse.clamp();

        // prevent underlighting from having neither lightsource facing us
        if (!sun_up && !moon_up)
		{
            mSunDiffuse.setVec(LLColor4(0.0, 0.0, 0.0, 1.0));
            mMoonDiffuse.setVec(LLColor4(0.0, 0.0, 0.0, 1.0));
            mSunDir.setVec(LLVector4(0.0, 1.0, 0.0, 0.0));
            mMoonDir.setVec(LLVector4(0.0, 1.0, 0.0, 0.0));
		}

        LLVector4 light_dir = sun_up ? mSunDir : mMoonDir;

        mHWLightColors[0] = sun_up ? mSunDiffuse : mMoonDiffuse;

		LLLightState* light = gGL.getLight(0);
        light->setPosition(light_dir);

        light->setSunPrimary(sun_up);
        light->setDiffuse(mHWLightColors[0]);
        light->setDiffuseB(mMoonDiffuse);
        light->setAmbient(psky->getTotalAmbient());
		light->setSpecular(LLColor4::black);
		light->setConstantAttenuation(1.f);
		light->setLinearAttenuation(0.f);
		light->setQuadraticAttenuation(0.f);
		light->setSpotExponent(0.f);
		light->setSpotCutoff(180.f);
	}
	
	// Light 1 = Backlight (for avatars)
	// (set by enableLightsAvatar)
	
	S32 cur_light = 2;
	
	// Nearby lights = LIGHT 2-7

	mLightMovingMask = 0;
	
	if (mLightingDetail >= 1)
	{
		for (light_set_t::iterator iter = mNearbyLights.begin();
			 iter != mNearbyLights.end(); ++iter)
		{
			LLDrawable* drawable = iter->drawable;
			LLVOVolume* light = drawable->getVOVolume();
			if (!light)
			{
				continue;
			}

            if (light->isAttachment())
            {
                if (!sRenderAttachedLights)
                {
                    continue;
                }
            }

			if (drawable->isState(LLDrawable::ACTIVE))
			{
				mLightMovingMask |= (1<<cur_light);
			}
			
            //send linear light color to shader
            LLColor4  light_color = light->getLightLinearColor() * light_scale;
			light_color.mV[3] = 0.0f;

			F32 fade = iter->fade;
			if (fade < LIGHT_FADE_TIME)
			{
				// fade in/out light
				if (fade >= 0.f)
				{
					fade = fade / LIGHT_FADE_TIME;
					((Light*) (&(*iter)))->fade += gFrameIntervalSeconds.value();
				}
				else
				{
					fade = 1.f + fade / LIGHT_FADE_TIME;
					((Light*) (&(*iter)))->fade -= gFrameIntervalSeconds.value();
				}
				fade = llclamp(fade,0.f,1.f);
				light_color *= fade;
			}

            if (light_color.magVecSquared() < 0.001f)
            {
                continue;
            }

            LLVector3 light_pos(light->getRenderPosition());
            LLVector4 light_pos_gl(light_pos, 1.0f);

            F32 adjusted_radius = light->getLightRadius() * (sRenderDeferred ? 1.5f : 1.0f);
            if (adjusted_radius <= 0.001f)
            {
                continue;
            }

            F32 x = (3.f * (1.f + (light->getLightFalloff() * 2.0f)));  // why this magic?  probably trying to match a historic behavior.
            F32 linatten = x / adjusted_radius;                         // % of brightness at radius

            mHWLightColors[cur_light] = light_color;
			LLLightState* light_state = gGL.getLight(cur_light);
			
			light_state->setPosition(light_pos_gl);
			light_state->setDiffuse(light_color);
			light_state->setAmbient(LLColor4::black);
			light_state->setConstantAttenuation(0.f);
            light_state->setSize(light->getLightRadius() * 1.5f);
            light_state->setFalloff(light->getLightFalloff(DEFERRED_LIGHT_FALLOFF));

			if (sRenderDeferred)
			{
				light_state->setLinearAttenuation(linatten);
				light_state->setQuadraticAttenuation(light->getLightFalloff(DEFERRED_LIGHT_FALLOFF) + 1.f); // get falloff to match for forward deferred rendering lights
			}
			else
			{
				light_state->setLinearAttenuation(linatten);
				light_state->setQuadraticAttenuation(0.f);
			}
			

			if (light->isLightSpotlight() // directional (spot-)light
			    && (LLPipeline::sRenderDeferred || RenderSpotLightsInNondeferred)) // these are only rendered as GL spotlights if we're in deferred rendering mode *or* the setting forces them on
			{
				LLQuaternion quat = light->getRenderRotation();
				LLVector3 at_axis(0,0,-1); // this matches deferred rendering's object light direction
				at_axis *= quat;

				light_state->setSpotDirection(at_axis);
				light_state->setSpotCutoff(90.f);
				light_state->setSpotExponent(2.f);
	
				LLVector3 spotParams = light->getSpotLightParams();

				const LLColor4 specular(0.f, 0.f, 0.f, spotParams[2]);
				light_state->setSpecular(specular);
			}
			else // omnidirectional (point) light
			{
				light_state->setSpotExponent(0.f);
				light_state->setSpotCutoff(180.f);
				
				// we use specular.z = 1.0 as a cheap hack for the shaders to know that this is omnidirectional rather than a spotlight
				const LLColor4 specular(0.f, 0.f, 1.f, 0.f);
				light_state->setSpecular(specular);				
			}
			cur_light++;
			if (cur_light >= 8)
			{
				break; // safety
			}
		}
	}
	for ( ; cur_light < 8 ; cur_light++)
	{
		mHWLightColors[cur_light] = LLColor4::black;
		LLLightState* light = gGL.getLight(cur_light);
        light->setSunPrimary(true);
		light->setDiffuse(LLColor4::black);
		light->setAmbient(LLColor4::black);
		light->setSpecular(LLColor4::black);
	}

    // Bookmark comment to allow searching for mSpecialRenderMode == 3 (avatar edit mode),
    // prev site of forward (non-deferred) character light injection, removed by SL-13522 09/20

	// Init GL state
	for (S32 i = 0; i < 8; ++i)
	{
		gGL.getLight(i)->disable();
	}
	mLightMask = 0;
}

void LLPipeline::enableLights(U32 mask)
{
	assertInitialized();

	if (mLightingDetail == 0)
	{
		mask &= 0xf003; // sun and backlight only (and fullbright bit)
	}
	if (mLightMask != mask)
	{
		stop_glerror();
		if (mask)
		{
			stop_glerror();
			for (S32 i=0; i<8; i++)
			{
				LLLightState* light = gGL.getLight(i);
				if (mask & (1<<i))
				{
					light->enable();
					light->setDiffuse(mHWLightColors[i]);
				}
				else
				{
					light->disable();
					light->setDiffuse(LLColor4::black);
				}
			}
			stop_glerror();
		}
		mLightMask = mask;
		stop_glerror();
	}
}

void LLPipeline::enableLightsStatic()
{
	assertInitialized();
	U32 mask = 0x01; // Sun
	if (mLightingDetail >= 2)
	{
		mask |= mLightMovingMask; // Hardware moving lights
	}
	else
	{
		mask |= 0xff & (~2); // Hardware local lights
	}
	enableLights(mask);
}

void LLPipeline::enableLightsDynamic()
{
	assertInitialized();
	U32 mask = 0xff & (~2); // Local lights
	enableLights(mask);
	
	if (isAgentAvatarValid() && getLightingDetail() <= 0)
	{
		if (gAgentAvatarp->mSpecialRenderMode == 0) // normal
		{
			gPipeline.enableLightsAvatar();
		}
		else if (gAgentAvatarp->mSpecialRenderMode == 2)  // anim preview
		{
			gPipeline.enableLightsAvatarEdit(LLColor4(0.7f, 0.6f, 0.3f, 1.f));
		}
	}
}

void LLPipeline::enableLightsAvatar()
{
	U32 mask = 0xff; // All lights
	setupAvatarLights(FALSE);
	enableLights(mask);
}

void LLPipeline::enableLightsPreview()
{
	disableLights();

	LLColor4 ambient = PreviewAmbientColor;
	gGL.setAmbientLightColor(ambient);

	LLColor4 diffuse0 = PreviewDiffuse0;
	LLColor4 specular0 = PreviewSpecular0;
	LLColor4 diffuse1 = PreviewDiffuse1;
	LLColor4 specular1 = PreviewSpecular1;
	LLColor4 diffuse2 = PreviewDiffuse2;
	LLColor4 specular2 = PreviewSpecular2;

	LLVector3 dir0 = PreviewDirection0;
	LLVector3 dir1 = PreviewDirection1;
	LLVector3 dir2 = PreviewDirection2;

	dir0.normVec();
	dir1.normVec();
	dir2.normVec();
	
	LLVector4 light_pos(dir0, 0.0f);

	LLLightState* light = gGL.getLight(1);

	light->enable();
	light->setPosition(light_pos);
	light->setDiffuse(diffuse0);
	light->setAmbient(ambient);
	light->setSpecular(specular0);
	light->setSpotExponent(0.f);
	light->setSpotCutoff(180.f);

	light_pos = LLVector4(dir1, 0.f);

	light = gGL.getLight(2);
	light->enable();
	light->setPosition(light_pos);
	light->setDiffuse(diffuse1);
	light->setAmbient(ambient);
	light->setSpecular(specular1);
	light->setSpotExponent(0.f);
	light->setSpotCutoff(180.f);

	light_pos = LLVector4(dir2, 0.f);
	light = gGL.getLight(3);
	light->enable();
	light->setPosition(light_pos);
	light->setDiffuse(diffuse2);
	light->setAmbient(ambient);
	light->setSpecular(specular2);
	light->setSpotExponent(0.f);
	light->setSpotCutoff(180.f);
}


void LLPipeline::enableLightsAvatarEdit(const LLColor4& color)
{
	U32 mask = 0x2002; // Avatar backlight only, set ambient
	setupAvatarLights(TRUE);
	enableLights(mask);

	gGL.setAmbientLightColor(color);
}

void LLPipeline::enableLightsFullbright()
{
	assertInitialized();
	U32 mask = 0x1000; // Non-0 mask, set ambient
	enableLights(mask);
}

void LLPipeline::disableLights()
{
	enableLights(0); // no lighting (full bright)
}

//============================================================================

class LLMenuItemGL;
class LLInvFVBridge;
struct cat_folder_pair;
class LLVOBranch;
class LLVOLeaf;

void LLPipeline::findReferences(LLDrawable *drawablep)
{
	assertInitialized();
	if (mLights.find(drawablep) != mLights.end())
	{
		LL_INFOS() << "In mLights" << LL_ENDL;
	}
	if (std::find(mMovedList.begin(), mMovedList.end(), drawablep) != mMovedList.end())
	{
		LL_INFOS() << "In mMovedList" << LL_ENDL;
	}
	if (std::find(mShiftList.begin(), mShiftList.end(), drawablep) != mShiftList.end())
	{
		LL_INFOS() << "In mShiftList" << LL_ENDL;
	}
	if (mRetexturedList.find(drawablep) != mRetexturedList.end())
	{
		LL_INFOS() << "In mRetexturedList" << LL_ENDL;
	}
	
	if (std::find(mBuildQ1.begin(), mBuildQ1.end(), drawablep) != mBuildQ1.end())
	{
		LL_INFOS() << "In mBuildQ1" << LL_ENDL;
	}
	if (std::find(mBuildQ2.begin(), mBuildQ2.end(), drawablep) != mBuildQ2.end())
	{
		LL_INFOS() << "In mBuildQ2" << LL_ENDL;
	}

	S32 count;
	
	count = gObjectList.findReferences(drawablep);
	if (count)
	{
		LL_INFOS() << "In other drawables: " << count << " references" << LL_ENDL;
	}
}

bool LLPipeline::verify()
{
	bool ok = assertInitialized();
	if (ok) 
	{
		for (pool_set_t::iterator iter = mPools.begin(); iter != mPools.end(); ++iter)
		{
			LLDrawPool *poolp = *iter;
			if (!poolp->verify())
			{
				ok = false;
			}
		}
	}

	if (!ok)
	{
		LL_WARNS() << "Pipeline verify failed!" << LL_ENDL;
	}
	return ok;
}

//////////////////////////////
//
// Collision detection
//
//

///////////////////////////////////////////////////////////////////////////////////////////////////////////////////////////////////////////////////////////////////////////////////////////////////////
/**
 *	A method to compute a ray-AABB intersection.
 *	Original code by Andrew Woo, from "Graphics Gems", Academic Press, 1990
 *	Optimized code by Pierre Terdiman, 2000 (~20-30% faster on my Celeron 500)
 *	Epsilon value added by Klaus Hartmann. (discarding it saves a few cycles only)
 *
 *	Hence this version is faster as well as more robust than the original one.
 *
 *	Should work provided:
 *	1) the integer representation of 0.0f is 0x00000000
 *	2) the sign bit of the float is the most significant one
 *
 *	Report bugs: p.terdiman@codercorner.com
 *
 *	\param		aabb		[in] the axis-aligned bounding box
 *	\param		origin		[in] ray origin
 *	\param		dir			[in] ray direction
 *	\param		coord		[out] impact coordinates
 *	\return		true if ray intersects AABB
 */
///////////////////////////////////////////////////////////////////////////////////////////////////////////////////////////////////////////////////////////////////////////////////////////////////////
//#define RAYAABB_EPSILON 0.00001f
#define IR(x)	((U32&)x)

bool LLRayAABB(const LLVector3 &center, const LLVector3 &size, const LLVector3& origin, const LLVector3& dir, LLVector3 &coord, F32 epsilon)
{
	bool Inside = true;
	LLVector3 MinB = center - size;
	LLVector3 MaxB = center + size;
	LLVector3 MaxT;
	MaxT.mV[VX]=MaxT.mV[VY]=MaxT.mV[VZ]=-1.0f;

	// Find candidate planes.
	for(U32 i=0;i<3;i++)
	{
		if(origin.mV[i] < MinB.mV[i])
		{
			coord.mV[i]	= MinB.mV[i];
			Inside		= false;

			// Calculate T distances to candidate planes
			if(IR(dir.mV[i]))	MaxT.mV[i] = (MinB.mV[i] - origin.mV[i]) / dir.mV[i];
		}
		else if(origin.mV[i] > MaxB.mV[i])
		{
			coord.mV[i]	= MaxB.mV[i];
			Inside		= false;

			// Calculate T distances to candidate planes
			if(IR(dir.mV[i]))	MaxT.mV[i] = (MaxB.mV[i] - origin.mV[i]) / dir.mV[i];
		}
	}

	// Ray origin inside bounding box
	if(Inside)
	{
		coord = origin;
		return true;
	}

	// Get largest of the maxT's for final choice of intersection
	U32 WhichPlane = 0;
	if(MaxT.mV[1] > MaxT.mV[WhichPlane])	WhichPlane = 1;
	if(MaxT.mV[2] > MaxT.mV[WhichPlane])	WhichPlane = 2;

	// Check final candidate actually inside box
	if(IR(MaxT.mV[WhichPlane])&0x80000000) return false;

	for(U32 i=0;i<3;i++)
	{
		if(i!=WhichPlane)
		{
			coord.mV[i] = origin.mV[i] + MaxT.mV[WhichPlane] * dir.mV[i];
			if (epsilon > 0)
			{
				if(coord.mV[i] < MinB.mV[i] - epsilon || coord.mV[i] > MaxB.mV[i] + epsilon)	return false;
			}
			else
			{
				if(coord.mV[i] < MinB.mV[i] || coord.mV[i] > MaxB.mV[i])	return false;
			}
		}
	}
	return true;	// ray hits box
}

//////////////////////////////
//
// Macros, functions, and inline methods from other classes
//
//

void LLPipeline::setLight(LLDrawable *drawablep, bool is_light)
{
	if (drawablep && assertInitialized())
	{
		if (is_light)
		{
			mLights.insert(drawablep);
			drawablep->setState(LLDrawable::LIGHT);
		}
		else
		{
			drawablep->clearState(LLDrawable::LIGHT);
			mLights.erase(drawablep);
		}
	}
}

//static
void LLPipeline::toggleRenderType(U32 type)
{
	gPipeline.mRenderTypeEnabled[type] = !gPipeline.mRenderTypeEnabled[type];
	if (type == LLPipeline::RENDER_TYPE_WATER)
	{
		gPipeline.mRenderTypeEnabled[LLPipeline::RENDER_TYPE_VOIDWATER] = !gPipeline.mRenderTypeEnabled[LLPipeline::RENDER_TYPE_VOIDWATER];
	}
}

//static
void LLPipeline::toggleRenderTypeControl(U32 type)
{
	gPipeline.toggleRenderType(type);
}

//static
bool LLPipeline::hasRenderTypeControl(U32 type)
{
	return gPipeline.hasRenderType(type);
}

// Allows UI items labeled "Hide foo" instead of "Show foo"
//static
bool LLPipeline::toggleRenderTypeControlNegated(S32 type)
{
	return !gPipeline.hasRenderType(type);
}

//static
void LLPipeline::toggleRenderDebug(U64 bit)
{
	if (gPipeline.hasRenderDebugMask(bit))
	{
		LL_INFOS() << "Toggling render debug mask " << std::hex << bit << " off" << std::dec << LL_ENDL;
	}
	else
	{
		LL_INFOS() << "Toggling render debug mask " << std::hex << bit << " on" << std::dec << LL_ENDL;
	}
	gPipeline.mRenderDebugMask ^= bit;
}


//static
bool LLPipeline::toggleRenderDebugControl(U64 bit)
{
	return gPipeline.hasRenderDebugMask(bit);
}

//static
void LLPipeline::toggleRenderDebugFeature(U32 bit)
{
	gPipeline.mRenderDebugFeatureMask ^= bit;
}


//static
bool LLPipeline::toggleRenderDebugFeatureControl(U32 bit)
{
	return gPipeline.hasRenderDebugFeatureMask(bit);
}

void LLPipeline::setRenderDebugFeatureControl(U32 bit, bool value)
{
	if (value)
	{
		gPipeline.mRenderDebugFeatureMask |= bit;
	}
	else
	{
		gPipeline.mRenderDebugFeatureMask &= !bit;
	}
}

void LLPipeline::pushRenderDebugFeatureMask()
{
	mRenderDebugFeatureStack.push(mRenderDebugFeatureMask);
}

void LLPipeline::popRenderDebugFeatureMask()
{
	if (mRenderDebugFeatureStack.empty())
	{
		LL_ERRS() << "Depleted render feature stack." << LL_ENDL;
	}

	mRenderDebugFeatureMask = mRenderDebugFeatureStack.top();
	mRenderDebugFeatureStack.pop();
}

// static
void LLPipeline::setRenderScriptedBeacons(bool val)
{
	sRenderScriptedBeacons = val;
}

// static
void LLPipeline::toggleRenderScriptedBeacons()
{
	sRenderScriptedBeacons = !sRenderScriptedBeacons;
}

// static
bool LLPipeline::getRenderScriptedBeacons()
{
	return sRenderScriptedBeacons;
}

// static
void LLPipeline::setRenderScriptedTouchBeacons(bool val)
{
	sRenderScriptedTouchBeacons = val;
}

// static
void LLPipeline::toggleRenderScriptedTouchBeacons()
{
	sRenderScriptedTouchBeacons = !sRenderScriptedTouchBeacons;
}

// static
bool LLPipeline::getRenderScriptedTouchBeacons()
{
	return sRenderScriptedTouchBeacons;
}

// static
void LLPipeline::setRenderMOAPBeacons(bool val)
{
	sRenderMOAPBeacons = val;
}

// static
void LLPipeline::toggleRenderMOAPBeacons()
{
	sRenderMOAPBeacons = !sRenderMOAPBeacons;
}

// static
bool LLPipeline::getRenderMOAPBeacons()
{
	return sRenderMOAPBeacons;
}

// static
void LLPipeline::setRenderPhysicalBeacons(bool val)
{
	sRenderPhysicalBeacons = val;
}

// static
void LLPipeline::toggleRenderPhysicalBeacons()
{
	sRenderPhysicalBeacons = !sRenderPhysicalBeacons;
}

// static
bool LLPipeline::getRenderPhysicalBeacons()
{
	return sRenderPhysicalBeacons;
}

// static
void LLPipeline::setRenderParticleBeacons(bool val)
{
	sRenderParticleBeacons = val;
}

// static
void LLPipeline::toggleRenderParticleBeacons()
{
	sRenderParticleBeacons = !sRenderParticleBeacons;
}

// static
bool LLPipeline::getRenderParticleBeacons()
{
	return sRenderParticleBeacons;
}

// static
void LLPipeline::setRenderSoundBeacons(bool val)
{
	sRenderSoundBeacons = val;
}

// static
void LLPipeline::toggleRenderSoundBeacons()
{
	sRenderSoundBeacons = !sRenderSoundBeacons;
}

// static
bool LLPipeline::getRenderSoundBeacons()
{
	return sRenderSoundBeacons;
}

// static
void LLPipeline::setRenderBeacons(bool val)
{
	sRenderBeacons = val;
}

// static
void LLPipeline::toggleRenderBeacons()
{
	sRenderBeacons = !sRenderBeacons;
}

// static
bool LLPipeline::getRenderBeacons()
{
	return sRenderBeacons;
}

// static
void LLPipeline::setRenderHighlights(bool val)
{
	sRenderHighlight = val;
}

// static
void LLPipeline::toggleRenderHighlights()
{
	sRenderHighlight = !sRenderHighlight;
}

// static
bool LLPipeline::getRenderHighlights()
{
	return sRenderHighlight;
}

// static
void LLPipeline::setRenderHighlightTextureChannel(LLRender::eTexIndex channel)
{
	sRenderHighlightTextureChannel = channel;
}

LLVOPartGroup* LLPipeline::lineSegmentIntersectParticle(const LLVector4a& start, const LLVector4a& end, LLVector4a* intersection,
														S32* face_hit)
{
	LLVector4a local_end = end;

	LLVector4a position;

	LLDrawable* drawable = NULL;

	for (LLWorld::region_list_t::const_iterator iter = LLWorld::getInstance()->getRegionList().begin(); 
			iter != LLWorld::getInstance()->getRegionList().end(); ++iter)
	{
		LLViewerRegion* region = *iter;

		LLSpatialPartition* part = region->getSpatialPartition(LLViewerRegion::PARTITION_PARTICLE);
		if (part && hasRenderType(part->mDrawableType))
		{
			LLDrawable* hit = part->lineSegmentIntersect(start, local_end, TRUE, FALSE, TRUE, face_hit, &position, NULL, NULL, NULL);
			if (hit)
			{
				drawable = hit;
				local_end = position;						
			}
		}
	}

	LLVOPartGroup* ret = NULL;
	if (drawable)
	{
		//make sure we're returning an LLVOPartGroup
		llassert(drawable->getVObj()->getPCode() == LLViewerObject::LL_VO_PART_GROUP);
		ret = (LLVOPartGroup*) drawable->getVObj().get();
	}
		
	if (intersection)
	{
		*intersection = position;
	}

	return ret;
}

LLViewerObject* LLPipeline::lineSegmentIntersectInWorld(const LLVector4a& start, const LLVector4a& end,
														bool pick_transparent,
														bool pick_rigged,
                                                        bool pick_unselectable,
														S32* face_hit,
														LLVector4a* intersection,         // return the intersection point
														LLVector2* tex_coord,            // return the texture coordinates of the intersection point
														LLVector4a* normal,               // return the surface normal at the intersection point
														LLVector4a* tangent             // return the surface tangent at the intersection point
	)
{
	LLDrawable* drawable = NULL;

	LLVector4a local_end = end;

	LLVector4a position;

	sPickAvatar = false; //! LLToolMgr::getInstance()->inBuildMode();
	
	for (LLWorld::region_list_t::const_iterator iter = LLWorld::getInstance()->getRegionList().begin(); 
			iter != LLWorld::getInstance()->getRegionList().end(); ++iter)
	{
		LLViewerRegion* region = *iter;

		for (U32 j = 0; j < LLViewerRegion::NUM_PARTITIONS; j++)
		{
			if ((j == LLViewerRegion::PARTITION_VOLUME) || 
				(j == LLViewerRegion::PARTITION_BRIDGE) ||
                (j == LLViewerRegion::PARTITION_AVATAR) || // for attachments
				(j == LLViewerRegion::PARTITION_CONTROL_AV) ||
				(j == LLViewerRegion::PARTITION_TERRAIN) ||
				(j == LLViewerRegion::PARTITION_TREE) ||
				(j == LLViewerRegion::PARTITION_GRASS))  // only check these partitions for now
			{
				LLSpatialPartition* part = region->getSpatialPartition(j);
				if (part && hasRenderType(part->mDrawableType))
				{
					LLDrawable* hit = part->lineSegmentIntersect(start, local_end, pick_transparent, pick_rigged, pick_unselectable, face_hit, &position, tex_coord, normal, tangent);
					if (hit)
					{
						drawable = hit;
						local_end = position;						
					}
				}
			}
		}
	}
	
	if (!sPickAvatar)
	{
		//save hit info in case we need to restore
		//due to attachment override
		LLVector4a local_normal;
		LLVector4a local_tangent;
		LLVector2 local_texcoord;
		S32 local_face_hit = -1;

		if (face_hit)
		{ 
			local_face_hit = *face_hit;
		}
		if (tex_coord)
		{
			local_texcoord = *tex_coord;
		}
		if (tangent)
		{
			local_tangent = *tangent;
		}
		else
		{
			local_tangent.clear();
		}
		if (normal)
		{
			local_normal = *normal;
		}
		else
		{
			local_normal.clear();
		}
				
		const F32 ATTACHMENT_OVERRIDE_DIST = 0.1f;

		//check against avatars
		sPickAvatar = true;
		for (LLWorld::region_list_t::const_iterator iter = LLWorld::getInstance()->getRegionList().begin(); 
				iter != LLWorld::getInstance()->getRegionList().end(); ++iter)
		{
			LLViewerRegion* region = *iter;

			LLSpatialPartition* part = region->getSpatialPartition(LLViewerRegion::PARTITION_AVATAR);
			if (part && hasRenderType(part->mDrawableType))
			{
				LLDrawable* hit = part->lineSegmentIntersect(start, local_end, pick_transparent, pick_rigged, pick_unselectable, face_hit, &position, tex_coord, normal, tangent);
				if (hit)
				{
					LLVector4a delta;
					delta.setSub(position, local_end);

					if (!drawable || 
						!drawable->getVObj()->isAttachment() ||
						delta.getLength3().getF32() > ATTACHMENT_OVERRIDE_DIST)
					{ //avatar overrides if previously hit drawable is not an attachment or 
					  //attachment is far enough away from detected intersection
						drawable = hit;
						local_end = position;						
					}
					else
					{ //prioritize attachments over avatars
						position = local_end;

						if (face_hit)
						{
							*face_hit = local_face_hit;
						}
						if (tex_coord)
						{
							*tex_coord = local_texcoord;
						}
						if (tangent)
						{
							*tangent = local_tangent;
						}
						if (normal)
						{
							*normal = local_normal;
						}
					}
				}
			}
		}
	}

	//check all avatar nametags (silly, isn't it?)
	for (std::vector< LLCharacter* >::iterator iter = LLCharacter::sInstances.begin();
		iter != LLCharacter::sInstances.end();
		++iter)
	{
		LLVOAvatar* av = (LLVOAvatar*) *iter;
		if (av->mNameText.notNull()
			&& av->mNameText->lineSegmentIntersect(start, local_end, position))
		{
			drawable = av->mDrawable;
			local_end = position;
		}
	}

	if (intersection)
	{
		*intersection = position;
	}

	return drawable ? drawable->getVObj().get() : NULL;
}

LLViewerObject* LLPipeline::lineSegmentIntersectInHUD(const LLVector4a& start, const LLVector4a& end,
													  bool pick_transparent,													
													  S32* face_hit,
													  LLVector4a* intersection,         // return the intersection point
													  LLVector2* tex_coord,            // return the texture coordinates of the intersection point
													  LLVector4a* normal,               // return the surface normal at the intersection point
													  LLVector4a* tangent				// return the surface tangent at the intersection point
	)
{
	LLDrawable* drawable = NULL;

	for (LLWorld::region_list_t::const_iterator iter = LLWorld::getInstance()->getRegionList().begin(); 
			iter != LLWorld::getInstance()->getRegionList().end(); ++iter)
	{
		LLViewerRegion* region = *iter;

		bool toggle = false;
		if (!hasRenderType(LLPipeline::RENDER_TYPE_HUD))
		{
			toggleRenderType(LLPipeline::RENDER_TYPE_HUD);
			toggle = true;
		}

		LLSpatialPartition* part = region->getSpatialPartition(LLViewerRegion::PARTITION_HUD);
		if (part)
		{
			LLDrawable* hit = part->lineSegmentIntersect(start, end, pick_transparent, FALSE, TRUE, face_hit, intersection, tex_coord, normal, tangent);
			if (hit)
			{
				drawable = hit;
			}
		}

		if (toggle)
		{
			toggleRenderType(LLPipeline::RENDER_TYPE_HUD);
		}
	}
	return drawable ? drawable->getVObj().get() : NULL;
}

LLSpatialPartition* LLPipeline::getSpatialPartition(LLViewerObject* vobj)
{
	if (vobj)
	{
		LLViewerRegion* region = vobj->getRegion();
		if (region)
		{
			return region->getSpatialPartition(vobj->getPartitionType());
		}
	}
	return NULL;
}

void LLPipeline::resetVertexBuffers(LLDrawable* drawable)
{
	if (!drawable)
	{
		return;
	}

	for (S32 i = 0; i < drawable->getNumFaces(); i++)
	{
		LLFace* facep = drawable->getFace(i);
		if (facep)
		{
			facep->clearVertexBuffer();
		}
	}
}

void LLPipeline::renderObjects(U32 type, bool texture, bool batch_texture, bool rigged)
{
	assertInitialized();
	gGL.loadMatrix(gGLModelView);
	gGLLastMatrix = NULL;
    if (rigged)
    {
        mSimplePool->pushRiggedBatches(type + 1, texture, batch_texture);
    }
    else
    {
        mSimplePool->pushBatches(type, texture, batch_texture);
    }
	gGL.loadMatrix(gGLModelView);
	gGLLastMatrix = NULL;		
}

void LLPipeline::renderShadowSimple(U32 type)
{
    LL_PROFILE_ZONE_SCOPED_CATEGORY_PIPELINE;
    assertInitialized();
    gGL.loadMatrix(gGLModelView);
    gGLLastMatrix = NULL;

    LLVertexBuffer* last_vb = nullptr;

    LLCullResult::drawinfo_iterator begin = gPipeline.beginRenderMap(type);
    LLCullResult::drawinfo_iterator end = gPipeline.endRenderMap(type);

    for (LLCullResult::drawinfo_iterator i = begin; i != end; )
    {
        LLDrawInfo& params = **i;

        LLCullResult::increment_iterator(i, end);

        LLVertexBuffer* vb = params.mVertexBuffer;
        if (vb != last_vb)
        {
            LL_PROFILE_ZONE_NAMED_CATEGORY_PIPELINE("push shadow simple");
            mSimplePool->applyModelMatrix(params);
            vb->setBuffer();
            vb->drawRange(LLRender::TRIANGLES, 0, vb->getNumVerts()-1, vb->getNumIndices(), 0);
            last_vb = vb;
        }
    }
    gGL.loadMatrix(gGLModelView);
    gGLLastMatrix = NULL;
}

void LLPipeline::renderAlphaObjects(bool texture, bool batch_texture, bool rigged)
{
    LL_PROFILE_ZONE_SCOPED_CATEGORY_PIPELINE;
    assertInitialized();
    gGL.loadMatrix(gGLModelView);
    gGLLastMatrix = NULL;
    U32 type = LLRenderPass::PASS_ALPHA;
    LLVOAvatar* lastAvatar = nullptr;
    U64 lastMeshId = 0;
    auto* begin = gPipeline.beginRenderMap(type);
    auto* end = gPipeline.endRenderMap(type);

    for (LLCullResult::drawinfo_iterator i = begin; i != end; )
    {
        LLDrawInfo* pparams = *i;
        LLCullResult::increment_iterator(i, end);

        if (rigged)
        {
            if (pparams->mAvatar != nullptr)
            {
                if (lastAvatar != pparams->mAvatar || lastMeshId != pparams->mSkinInfo->mHash)
                {
                    mSimplePool->uploadMatrixPalette(*pparams);
                    lastAvatar = pparams->mAvatar;
                    lastMeshId = pparams->mSkinInfo->mHash;
                }

                mSimplePool->pushBatch(*pparams, texture, batch_texture);
            }
        }
        else if (pparams->mAvatar == nullptr)
        {
            mSimplePool->pushBatch(*pparams, texture, batch_texture);
        }
    }

    gGL.loadMatrix(gGLModelView);
    gGLLastMatrix = NULL;
}

void LLPipeline::renderMaskedObjects(U32 type, bool texture, bool batch_texture, bool rigged)
{
	assertInitialized();
	gGL.loadMatrix(gGLModelView);
	gGLLastMatrix = NULL;
    if (rigged)
    {
        mAlphaMaskPool->pushRiggedMaskBatches(type+1, texture, batch_texture);
    }
    else
    {
        mAlphaMaskPool->pushMaskBatches(type, texture, batch_texture);
    }
	gGL.loadMatrix(gGLModelView);
	gGLLastMatrix = NULL;		
}

void LLPipeline::renderFullbrightMaskedObjects(U32 type, bool texture, bool batch_texture, bool rigged)
{
	assertInitialized();
	gGL.loadMatrix(gGLModelView);
	gGLLastMatrix = NULL;
    if (rigged)
    {
        mFullbrightAlphaMaskPool->pushRiggedMaskBatches(type+1, texture, batch_texture);
    }
    else
    {
        mFullbrightAlphaMaskPool->pushMaskBatches(type, texture, batch_texture);
    }
	gGL.loadMatrix(gGLModelView);
	gGLLastMatrix = NULL;		
}

void apply_cube_face_rotation(U32 face)
{
	switch (face)
	{
		case 0: 
			gGL.rotatef(90.f, 0, 1, 0);
			gGL.rotatef(180.f, 1, 0, 0);
		break;
		case 2: 
			gGL.rotatef(-90.f, 1, 0, 0);
		break;
		case 4:
			gGL.rotatef(180.f, 0, 1, 0);
			gGL.rotatef(180.f, 0, 0, 1);
		break;
		case 1: 
			gGL.rotatef(-90.f, 0, 1, 0);
			gGL.rotatef(180.f, 1, 0, 0);
		break;
		case 3:
			gGL.rotatef(90, 1, 0, 0);
		break;
		case 5: 
			gGL.rotatef(180, 0, 0, 1);
		break;
	}
}

void validate_framebuffer_object()
{                                                           
	GLenum status;                                            
	status = glCheckFramebufferStatus(GL_FRAMEBUFFER_EXT); 
	switch(status) 
	{                                          
		case GL_FRAMEBUFFER_COMPLETE:                       
			//framebuffer OK, no error.
			break;
		case GL_FRAMEBUFFER_INCOMPLETE_MISSING_ATTACHMENT:
			// frame buffer not OK: probably means unsupported depth buffer format
			LL_ERRS() << "Framebuffer Incomplete Missing Attachment." << LL_ENDL;
			break;
		case GL_FRAMEBUFFER_INCOMPLETE_ATTACHMENT:
			// frame buffer not OK: probably means unsupported depth buffer format
			LL_ERRS() << "Framebuffer Incomplete Attachment." << LL_ENDL;
			break; 
		case GL_FRAMEBUFFER_UNSUPPORTED:                    
			/* choose different formats */                        
			LL_ERRS() << "Framebuffer unsupported." << LL_ENDL;
			break;                                                
		default:                                                
			LL_ERRS() << "Unknown framebuffer status." << LL_ENDL;
			break;
	}
}

void LLPipeline::bindScreenToTexture() 
{
	
}

static LLTrace::BlockTimerStatHandle FTM_RENDER_BLOOM("Bloom");

void LLPipeline::renderPostProcess()
{
	LLVertexBuffer::unbind();
	LLGLState::checkStates();

	assertInitialized();

	LLVector2 tc1(0, 0);
	LLVector2 tc2((F32)mRT->screen.getWidth() * 2, (F32)mRT->screen.getHeight() * 2);

	LL_RECORD_BLOCK_TIME(FTM_RENDER_BLOOM);
	LL_PROFILE_GPU_ZONE("renderPostProcess");

	LLGLDepthTest depth(GL_FALSE);
	LLGLDisable blend(GL_BLEND);
	LLGLDisable cull(GL_CULL_FACE);

	enableLightsFullbright();

	LLGLDisable test(GL_ALPHA_TEST);

	gGL.setColorMask(true, true);
	glClearColor(0, 0, 0, 0);

	gGLViewport[0] = gViewerWindow->getWorldViewRectRaw().mLeft;
	gGLViewport[1] = gViewerWindow->getWorldViewRectRaw().mBottom;
	gGLViewport[2] = gViewerWindow->getWorldViewRectRaw().getWidth();
	gGLViewport[3] = gViewerWindow->getWorldViewRectRaw().getHeight();
	glViewport(gGLViewport[0], gGLViewport[1], gGLViewport[2], gGLViewport[3]);

	tc2.setVec((F32)mRT->screen.getWidth(), (F32)mRT->screen.getHeight());

	gGL.flush();

	LLVertexBuffer::unbind();

    
}

LLRenderTarget* LLPipeline::screenTarget() {

	bool dof_enabled = !LLViewerCamera::getInstance()->cameraUnderWater() &&
		(RenderDepthOfFieldInEditMode || !LLToolMgr::getInstance()->inBuildMode()) &&
		RenderDepthOfField &&
		!gCubeSnapshot;

	bool multisample = RenderFSAASamples > 1 && mRT->fxaaBuffer.isComplete() && !gCubeSnapshot;

	if (multisample || dof_enabled)
		return &mRT->deferredLight;
	
	return &mRT->screen;
}

void LLPipeline::generateLuminance(LLRenderTarget* src, LLRenderTarget* dst) {
	// luminance sample and mipmap generation
	{
		LL_PROFILE_GPU_ZONE("luminance sample");

		dst->bindTarget();

		LLGLDepthTest depth(GL_FALSE, GL_FALSE);

		gLuminanceProgram.bind();


		S32 channel = 0;
		channel = gLuminanceProgram.enableTexture(LLShaderMgr::DEFERRED_DIFFUSE);
		if (channel > -1)
		{
			src->bindTexture(0, channel, LLTexUnit::TFO_POINT);
		}

		channel = gLuminanceProgram.enableTexture(LLShaderMgr::DEFERRED_EMISSIVE);
		if (channel > -1)
		{
			mGlow[1].bindTexture(0, channel);
		}


		mScreenTriangleVB->setBuffer();
		mScreenTriangleVB->drawArrays(LLRender::TRIANGLES, 0, 3);
		dst->flush();

		dst->bindTexture(0, 0, LLTexUnit::TFO_TRILINEAR);
		glGenerateMipmap(GL_TEXTURE_2D);

		// note -- unbind AFTER the glGenerateMipMap so time in generatemipmap can be profiled under "Luminance"
		// also note -- keep an eye on the performance of glGenerateMipmap, might need to replace it with a mip generation shader
		gLuminanceProgram.unbind();
	}
}

void LLPipeline::generateExposure(LLRenderTarget* src, LLRenderTarget* dst) {
	// exposure sample
	{
		LL_PROFILE_GPU_ZONE("exposure sample");

		{
			// copy last frame's exposure into mLastExposure
			mLastExposure.bindTarget();
			gCopyProgram.bind();
			gGL.getTexUnit(0)->bind(&mExposureMap);

			mScreenTriangleVB->setBuffer();
			mScreenTriangleVB->drawArrays(LLRender::TRIANGLES, 0, 3);

			mLastExposure.flush();
		}

		dst->bindTarget();

		LLGLDepthTest depth(GL_FALSE, GL_FALSE);

		gExposureProgram.bind();

		S32 channel = gExposureProgram.enableTexture(LLShaderMgr::DEFERRED_EMISSIVE);
		if (channel > -1)
		{
			src->bindTexture(0, channel, LLTexUnit::TFO_TRILINEAR);
		}

		channel = gExposureProgram.enableTexture(LLShaderMgr::EXPOSURE_MAP);
		if (channel > -1)
		{
			mLastExposure.bindTexture(0, channel);
		}

		static LLCachedControl<F32> dynamic_exposure_coefficient(gSavedSettings, "RenderDynamicExposureCoefficient", 0.175f);
		static LLCachedControl<F32> dynamic_exposure_min(gSavedSettings, "RenderDynamicExposureMin", 0.125f);
		static LLCachedControl<F32> dynamic_exposure_max(gSavedSettings, "RenderDynamicExposureMax", 1.3f);

		static LLStaticHashedString dt("dt");
		static LLStaticHashedString noiseVec("noiseVec");
		static LLStaticHashedString dynamic_exposure_params("dynamic_exposure_params");
		gExposureProgram.uniform1f(dt, gFrameIntervalSeconds);
		gExposureProgram.uniform2f(noiseVec, ll_frand() * 2.0 - 1.0, ll_frand() * 2.0 - 1.0);
		gExposureProgram.uniform3f(dynamic_exposure_params, dynamic_exposure_coefficient, dynamic_exposure_min, dynamic_exposure_max);

		mScreenTriangleVB->setBuffer();
		mScreenTriangleVB->drawArrays(LLRender::TRIANGLES, 0, 3);

		gGL.getTexUnit(channel)->unbind(screenTarget()->getUsage());
		gExposureProgram.unbind();
		dst->flush();
	}
}

void LLPipeline::gammaCorrect(LLRenderTarget* src, LLRenderTarget* dst) {
	dst->bindTarget();
	// gamma correct lighting
	{
		LL_PROFILE_GPU_ZONE("gamma correct");

		LLGLDepthTest depth(GL_FALSE, GL_FALSE);

<<<<<<< HEAD
		// Apply gamma correction to the frame here.
		gDeferredPostGammaCorrectProgram.bind();

		S32 channel = 0;
=======
            static LLStaticHashedString dt("dt");
            static LLStaticHashedString noiseVec("noiseVec");
            static LLStaticHashedString dynamic_exposure_params("dynamic_exposure_params");
            static LLCachedControl<F32> dynamic_exposure_coefficient(gSavedSettings, "RenderDynamicExposureCoefficient", 0.175f);
            static LLCachedControl<F32> dynamic_exposure_min(gSavedSettings, "RenderDynamicExposureMin", 0.125f);
            static LLCachedControl<F32> dynamic_exposure_max(gSavedSettings, "RenderDynamicExposureMax", 1.3f);

            gExposureProgram.uniform1f(dt, gFrameIntervalSeconds);
            gExposureProgram.uniform2f(noiseVec, ll_frand() * 2.0 - 1.0, ll_frand() * 2.0 - 1.0);
            gExposureProgram.uniform3f(dynamic_exposure_params, dynamic_exposure_coefficient, dynamic_exposure_min, dynamic_exposure_max);
>>>>>>> d6b99cff

		gDeferredPostGammaCorrectProgram.bindTexture(LLShaderMgr::DEFERRED_DIFFUSE, src, false, LLTexUnit::TFO_POINT);

		gDeferredPostGammaCorrectProgram.bindTexture(LLShaderMgr::EXPOSURE_MAP, &mExposureMap);

		gDeferredPostGammaCorrectProgram.uniform2f(LLShaderMgr::DEFERRED_SCREEN_RES, src->getWidth(), src->getHeight());

		static LLCachedControl<F32> exposure(gSavedSettings, "RenderExposure", 1.f);

		F32 e = llclamp(exposure(), 0.5f, 4.f);

		static LLStaticHashedString s_exposure("exposure");

		gDeferredPostGammaCorrectProgram.uniform1f(s_exposure, e);

<<<<<<< HEAD
		mScreenTriangleVB->setBuffer();
		mScreenTriangleVB->drawArrays(LLRender::TRIANGLES, 0, 3);
=======
            gDeferredPostGammaCorrectProgram.bindTexture(LLShaderMgr::EXPOSURE_MAP, &mExposureMap);
>>>>>>> d6b99cff

		gGL.getTexUnit(channel)->unbind(src->getUsage());
		gDeferredPostGammaCorrectProgram.unbind();
	}
	dst->flush();
}

void LLPipeline::copyScreenSpaceReflections(LLRenderTarget* src, LLRenderTarget* dst) {

	if (RenderScreenSpaceReflections && !gCubeSnapshot)
	{
		LL_PROFILE_GPU_ZONE("ssr copy");
		LLGLDepthTest depth(GL_TRUE, GL_TRUE, GL_ALWAYS);

		LLRenderTarget& depth_src = mRT->deferredScreen;

		dst->bindTarget();
		dst->clear();
		gCopyDepthProgram.bind();

		S32 diff_map = gCopyDepthProgram.getTextureChannel(LLShaderMgr::DIFFUSE_MAP);
		S32 depth_map = gCopyDepthProgram.getTextureChannel(LLShaderMgr::DEFERRED_DEPTH);

		gGL.getTexUnit(diff_map)->bind(src);
		gGL.getTexUnit(depth_map)->bind(&depth_src, true);

		mScreenTriangleVB->setBuffer();
		mScreenTriangleVB->drawArrays(LLRender::TRIANGLES, 0, 3);

		dst->flush();
	}
}

void LLPipeline::generateGlow(LLRenderTarget* src) {
	if (sRenderGlow)
	{
		LL_PROFILE_GPU_ZONE("glow");
		mGlow[2].bindTarget();
		mGlow[2].clear();

		gGlowExtractProgram.bind();
		F32 maxAlpha = RenderGlowMaxExtractAlpha;
		F32 warmthAmount = RenderGlowWarmthAmount;
		LLVector3 lumWeights = RenderGlowLumWeights;
		LLVector3 warmthWeights = RenderGlowWarmthWeights;

		gGlowExtractProgram.uniform1f(LLShaderMgr::GLOW_MIN_LUMINANCE, 9999);
		gGlowExtractProgram.uniform1f(LLShaderMgr::GLOW_MAX_EXTRACT_ALPHA, maxAlpha);
		gGlowExtractProgram.uniform3f(LLShaderMgr::GLOW_LUM_WEIGHTS, lumWeights.mV[0], lumWeights.mV[1],
			lumWeights.mV[2]);
		gGlowExtractProgram.uniform3f(LLShaderMgr::GLOW_WARMTH_WEIGHTS, warmthWeights.mV[0], warmthWeights.mV[1],
			warmthWeights.mV[2]);
		gGlowExtractProgram.uniform1f(LLShaderMgr::GLOW_WARMTH_AMOUNT, warmthAmount);

		{
			LLGLEnable blend_on(GL_BLEND);
			LLGLEnable test(GL_ALPHA_TEST);

			gGL.setSceneBlendType(LLRender::BT_ADD_WITH_ALPHA);

			gGlowExtractProgram.bindTexture(LLShaderMgr::DIFFUSE_MAP, src);

			gGL.color4f(1, 1, 1, 1);
			gPipeline.enableLightsFullbright();

			mScreenTriangleVB->setBuffer();
			mScreenTriangleVB->drawArrays(LLRender::TRIANGLES, 0, 3);

			mGlow[2].flush();
		}

		gGlowExtractProgram.unbind();

		// power of two between 1 and 1024
		U32 glowResPow = RenderGlowResolutionPow;
		const U32 glow_res = llmax(1, llmin(1024, 1 << glowResPow));

		S32 kernel = RenderGlowIterations * 2;
		F32 delta = RenderGlowWidth / glow_res;
		// Use half the glow width if we have the res set to less than 9 so that it looks
		// almost the same in either case.
		if (glowResPow < 9)
		{
			delta *= 0.5f;
		}
		F32 strength = RenderGlowStrength;

		gGlowProgram.bind();
		gGlowProgram.uniform1f(LLShaderMgr::GLOW_STRENGTH, strength);

		for (S32 i = 0; i < kernel; i++)
		{
			mGlow[i % 2].bindTarget();
			mGlow[i % 2].clear();

			if (i == 0)
			{
				gGlowProgram.bindTexture(LLShaderMgr::DIFFUSE_MAP, &mGlow[2]);
			}
			else
			{
				gGlowProgram.bindTexture(LLShaderMgr::DIFFUSE_MAP, &mGlow[(i - 1) % 2]);
			}

			if (i % 2 == 0)
			{
				gGlowProgram.uniform2f(LLShaderMgr::GLOW_DELTA, delta, 0);
			}
			else
			{
				gGlowProgram.uniform2f(LLShaderMgr::GLOW_DELTA, 0, delta);
			}

			mScreenTriangleVB->setBuffer();
			mScreenTriangleVB->drawArrays(LLRender::TRIANGLES, 0, 3);

			mGlow[i % 2].flush();
		}

		gGlowProgram.unbind();

	}
	else // !sRenderGlow, skip the glow ping-pong and just clear the result target
	{
		mGlow[1].bindTarget();
		mGlow[1].clear();
		mGlow[1].flush();
	}
}

void LLPipeline::applyFXAA(LLRenderTarget* src, LLRenderTarget* dst) {
	{
		llassert(!gCubeSnapshot);
		bool multisample = RenderFSAASamples > 1 && mRT->fxaaBuffer.isComplete();
		LLGLSLShader* shader = &gGlowCombineProgram;

		S32 width = screenTarget()->getWidth();
		S32 height = screenTarget()->getHeight();

		// Present everything.
		if (multisample)
		{
			LL_PROFILE_GPU_ZONE("aa");
			// bake out texture2D with RGBL for FXAA shader
			mRT->fxaaBuffer.bindTarget();

			shader = &gGlowCombineFXAAProgram;
			shader->bind();

			S32 channel = shader->enableTexture(LLShaderMgr::DEFERRED_DIFFUSE, src->getUsage());
			if (channel > -1)
			{
				src->bindTexture(0, channel, LLTexUnit::TFO_BILINEAR);
			}

			{
				LLGLDepthTest depth_test(GL_TRUE, GL_TRUE, GL_ALWAYS);
				mScreenTriangleVB->setBuffer();
				mScreenTriangleVB->drawArrays(LLRender::TRIANGLES, 0, 3);
			}

			shader->disableTexture(LLShaderMgr::DEFERRED_DIFFUSE, src->getUsage());
			shader->unbind();

			mRT->fxaaBuffer.flush();

			dst->bindTarget();
			shader = &gFXAAProgram;
			shader->bind();

			channel = shader->enableTexture(LLShaderMgr::DIFFUSE_MAP, mRT->fxaaBuffer.getUsage());
			if (channel > -1)
			{
				mRT->fxaaBuffer.bindTexture(0, channel, LLTexUnit::TFO_BILINEAR);
			}

			F32 scale_x = (F32)width / mRT->fxaaBuffer.getWidth();
			F32 scale_y = (F32)height / mRT->fxaaBuffer.getHeight();
			shader->uniform2f(LLShaderMgr::FXAA_TC_SCALE, scale_x, scale_y);
			shader->uniform2f(LLShaderMgr::FXAA_RCP_SCREEN_RES, 1.f / width * scale_x, 1.f / height * scale_y);
			shader->uniform4f(LLShaderMgr::FXAA_RCP_FRAME_OPT, -0.5f / width * scale_x, -0.5f / height * scale_y,
				0.5f / width * scale_x, 0.5f / height * scale_y);
			shader->uniform4f(LLShaderMgr::FXAA_RCP_FRAME_OPT2, -2.f / width * scale_x, -2.f / height * scale_y,
				2.f / width * scale_x, 2.f / height * scale_y);

			{
				LLGLDepthTest depth_test(GL_TRUE, GL_TRUE, GL_ALWAYS);
				S32 depth_channel = shader->getTextureChannel(LLShaderMgr::DEFERRED_DEPTH);
				gGL.getTexUnit(depth_channel)->bind(&mRT->deferredScreen, true);

				mScreenTriangleVB->setBuffer();
				mScreenTriangleVB->drawArrays(LLRender::TRIANGLES, 0, 3);
			}

			shader->unbind();
			dst->flush();
		}
		else {
			copyRenderTarget(src, dst);
		}
	}
}

void LLPipeline::copyRenderTarget(LLRenderTarget* src, LLRenderTarget* dst) {

	LL_PROFILE_GPU_ZONE("copyRenderTarget");
	dst->bindTarget();

	gDeferredPostNoDoFProgram.bind();

	S32 channel = gDeferredPostNoDoFProgram.enableTexture(LLShaderMgr::DEFERRED_DIFFUSE, src->getUsage());
	if (channel > -1)
	{
		src->bindTexture(0, channel, LLTexUnit::TFO_BILINEAR);
	}

	{
		LLGLDepthTest depth_test(GL_TRUE, GL_TRUE, GL_ALWAYS);
		mScreenTriangleVB->setBuffer();
		mScreenTriangleVB->drawArrays(LLRender::TRIANGLES, 0, 3);
	}

	gDeferredPostNoDoFProgram.unbind();

	dst->flush();
}

void LLPipeline::combineGlow(LLRenderTarget* src, LLRenderTarget* dst) {
	// Go ahead and do our glow combine here in our destination.  We blit this later into the front buffer.

	dst->bindTarget();

	{
		LLGLDepthTest depth_test(GL_TRUE, GL_TRUE, GL_ALWAYS);

		gGlowCombineProgram.bind();

		gGlowCombineProgram.bindTexture(LLShaderMgr::DEFERRED_DIFFUSE, src);
		gGlowCombineProgram.bindTexture(LLShaderMgr::DEFERRED_DEPTH, &mRT->deferredScreen, true);
		gGlowCombineProgram.bindTexture(LLShaderMgr::DEFERRED_EMISSIVE, &mGlow[1]);

		mScreenTriangleVB->setBuffer();
		mScreenTriangleVB->drawArrays(LLRender::TRIANGLES, 0, 3);
	}

	dst->flush();
}

void LLPipeline::renderDoF(LLRenderTarget* src, LLRenderTarget* dst) {
	{
		bool dof_enabled =
			(RenderDepthOfFieldInEditMode || !LLToolMgr::getInstance()->inBuildMode()) &&
			RenderDepthOfField &&
			!gCubeSnapshot;

		gViewerWindow->setup3DViewport();

		if (dof_enabled)
		{
			LL_PROFILE_GPU_ZONE("dof");
			LLGLDisable blend(GL_BLEND);

			// depth of field focal plane calculations
			static F32 current_distance = 16.f;
			static F32 start_distance = 16.f;
			static F32 transition_time = 1.f;

			LLVector3 focus_point;

			LLViewerObject* obj = LLViewerMediaFocus::getInstance()->getFocusedObject();
			if (obj && obj->mDrawable && obj->isSelected())
			{ // focus on selected media object
				S32 face_idx = LLViewerMediaFocus::getInstance()->getFocusedFace();
				if (obj && obj->mDrawable)
				{
					LLFace* face = obj->mDrawable->getFace(face_idx);
					if (face)
					{
						focus_point = face->getPositionAgent();
					}
				}
			}

			if (focus_point.isExactlyZero())
			{
				if (LLViewerJoystick::getInstance()->getOverrideCamera())
				{ // focus on point under cursor
					focus_point.set(gDebugRaycastIntersection.getF32ptr());
				}
				else if (gAgentCamera.cameraMouselook())
				{ // focus on point under mouselook crosshairs
					LLVector4a result;
					result.clear();

					gViewerWindow->cursorIntersect(-1, -1, 512.f, NULL, -1, FALSE, FALSE, TRUE, NULL, &result);

					focus_point.set(result.getF32ptr());
				}
				else
				{
					// focus on alt-zoom target
					LLViewerRegion* region = gAgent.getRegion();
					if (region)
					{
						focus_point = LLVector3(gAgentCamera.getFocusGlobal() - region->getOriginGlobal());
					}
				}
			}

			LLVector3 eye = LLViewerCamera::getInstance()->getOrigin();
			F32 target_distance = 16.f;
			if (!focus_point.isExactlyZero())
			{
				target_distance = LLViewerCamera::getInstance()->getAtAxis() * (focus_point - eye);
			}

			if (transition_time >= 1.f && fabsf(current_distance - target_distance) / current_distance > 0.01f)
			{ // large shift happened, interpolate smoothly to new target distance
				transition_time = 0.f;
				start_distance = current_distance;
			}
			else if (transition_time < 1.f)
			{ // currently in a transition, continue interpolating
				transition_time += 1.f / CameraFocusTransitionTime * gFrameIntervalSeconds.value();
				transition_time = llmin(transition_time, 1.f);

				F32 t = cosf(transition_time * F_PI + F_PI) * 0.5f + 0.5f;
				current_distance = start_distance + (target_distance - start_distance) * t;
			}
			else
			{ // small or no change, just snap to target distance
				current_distance = target_distance;
			}

			// convert to mm
			F32 subject_distance = current_distance * 1000.f;
			F32 fnumber = CameraFNumber;
			F32 default_focal_length = CameraFocalLength;

			F32 fov = LLViewerCamera::getInstance()->getView();

			const F32 default_fov = CameraFieldOfView * F_PI / 180.f;

			// F32 aspect_ratio = (F32) mRT->screen.getWidth()/(F32)mRT->screen.getHeight();

			F32 dv = 2.f * default_focal_length * tanf(default_fov / 2.f);

			F32 focal_length = dv / (2 * tanf(fov / 2.f));

			// F32 tan_pixel_angle = tanf(LLDrawable::sCurPixelAngle);

			// from wikipedia -- c = |s2-s1|/s2 * f^2/(N(S1-f))
			// where	 N = fnumber
			//			 s2 = dot distance
			//			 s1 = subject distance
			//			 f = focal length
			//

			F32 blur_constant = focal_length * focal_length / (fnumber * (subject_distance - focal_length));
			blur_constant /= 1000.f; // convert to meters for shader
			F32 magnification = focal_length / (subject_distance - focal_length);

			{ // build diffuse+bloom+CoF
				mRT->deferredLight.bindTarget();

				gDeferredCoFProgram.bind();

				gDeferredCoFProgram.bindTexture(LLShaderMgr::DEFERRED_DIFFUSE, src, LLTexUnit::TFO_POINT);
				gDeferredCoFProgram.bindTexture(LLShaderMgr::DEFERRED_DEPTH, &mRT->deferredScreen, true);

				gDeferredCoFProgram.uniform1f(LLShaderMgr::DEFERRED_DEPTH_CUTOFF, RenderEdgeDepthCutoff);
				gDeferredCoFProgram.uniform1f(LLShaderMgr::DEFERRED_NORM_CUTOFF, RenderEdgeNormCutoff);
				gDeferredCoFProgram.uniform2f(LLShaderMgr::DEFERRED_SCREEN_RES, dst->getWidth(), dst->getHeight());
				gDeferredCoFProgram.uniform1f(LLShaderMgr::DOF_FOCAL_DISTANCE, -subject_distance / 1000.f);
				gDeferredCoFProgram.uniform1f(LLShaderMgr::DOF_BLUR_CONSTANT, blur_constant);
				gDeferredCoFProgram.uniform1f(LLShaderMgr::DOF_TAN_PIXEL_ANGLE, tanf(1.f / LLDrawable::sCurPixelAngle));
				gDeferredCoFProgram.uniform1f(LLShaderMgr::DOF_MAGNIFICATION, magnification);
				gDeferredCoFProgram.uniform1f(LLShaderMgr::DOF_MAX_COF, CameraMaxCoF);
				gDeferredCoFProgram.uniform1f(LLShaderMgr::DOF_RES_SCALE, CameraDoFResScale);

				mScreenTriangleVB->setBuffer();
				mScreenTriangleVB->drawArrays(LLRender::TRIANGLES, 0, 3);
				gDeferredCoFProgram.unbind();
				mRT->deferredLight.flush();
			}

			U32 dof_width = (U32)(mRT->screen.getWidth() * CameraDoFResScale);
			U32 dof_height = (U32)(mRT->screen.getHeight() * CameraDoFResScale);

			{ // perform DoF sampling at half-res (preserve alpha channel)
				src->bindTarget();
				glViewport(0, 0, dof_width, dof_height);
				gGL.setColorMask(true, false);

				gDeferredPostProgram.bind();
				gDeferredPostProgram.bindTexture(LLShaderMgr::DEFERRED_DIFFUSE, &mRT->deferredLight, LLTexUnit::TFO_POINT);

				gDeferredPostProgram.uniform2f(LLShaderMgr::DEFERRED_SCREEN_RES, dst->getWidth(), dst->getHeight());
				gDeferredPostProgram.uniform1f(LLShaderMgr::DOF_MAX_COF, CameraMaxCoF);
				gDeferredPostProgram.uniform1f(LLShaderMgr::DOF_RES_SCALE, CameraDoFResScale);

				mScreenTriangleVB->setBuffer();
				mScreenTriangleVB->drawArrays(LLRender::TRIANGLES, 0, 3);

				gDeferredPostProgram.unbind();

				src->flush();
				gGL.setColorMask(true, true);
			}

			{ // combine result based on alpha
				
				dst->bindTarget();
				glViewport(0, 0, dst->getWidth(), dst->getHeight());

				gDeferredDoFCombineProgram.bind();	
				gDeferredDoFCombineProgram.bindTexture(LLShaderMgr::DEFERRED_DIFFUSE, src, LLTexUnit::TFO_POINT);
				gDeferredDoFCombineProgram.bindTexture(LLShaderMgr::DEFERRED_LIGHT, &mRT->deferredLight, LLTexUnit::TFO_POINT);

				gDeferredDoFCombineProgram.uniform2f(LLShaderMgr::DEFERRED_SCREEN_RES, dst->getWidth(), dst->getHeight());
				gDeferredDoFCombineProgram.uniform1f(LLShaderMgr::DOF_MAX_COF, CameraMaxCoF);
				gDeferredDoFCombineProgram.uniform1f(LLShaderMgr::DOF_RES_SCALE, CameraDoFResScale);
				gDeferredDoFCombineProgram.uniform1f(LLShaderMgr::DOF_WIDTH, (dof_width - 1) / (F32)src->getWidth());
				gDeferredDoFCombineProgram.uniform1f(LLShaderMgr::DOF_HEIGHT, (dof_height - 1) / (F32)src->getHeight());

				mScreenTriangleVB->setBuffer();
				mScreenTriangleVB->drawArrays(LLRender::TRIANGLES, 0, 3);

				gDeferredDoFCombineProgram.unbind();

				dst->flush();
			}
		}
		else
		{
			copyRenderTarget(src, dst);
		}
	}
}

void LLPipeline::renderFinalize()
{
    LLVertexBuffer::unbind();
    LLGLState::checkStates();

    assertInitialized();

    LL_RECORD_BLOCK_TIME(FTM_RENDER_BLOOM);
    LL_PROFILE_GPU_ZONE("renderFinalize");

    gGL.color4f(1, 1, 1, 1);
    LLGLDepthTest depth(GL_FALSE);
    LLGLDisable blend(GL_BLEND);
    LLGLDisable cull(GL_CULL_FACE);

    enableLightsFullbright();

    LLGLDisable test(GL_ALPHA_TEST);

    gGL.setColorMask(true, true);
    glClearColor(0, 0, 0, 0);

    if (!gCubeSnapshot)
    {
		copyScreenSpaceReflections(&mRT->screen, &mSceneMap);

		generateLuminance(&mRT->screen, &mLuminanceMap);

		generateExposure(&mLuminanceMap, &mExposureMap);

		gammaCorrect(&mRT->screen, &mPostMap);

        LLVertexBuffer::unbind();
    }

	generateGlow(&mPostMap);

	combineGlow(&mPostMap, &mRT->screen);

	renderDoF(&mRT->screen, &mPostMap);

	applyFXAA(&mPostMap, &mRT->screen);


	// Present the screen target.

	gDeferredPostNoDoFProgram.bind();

	// Whatever is last in the above post processing chain should _always_ be rendered directly here.  If not, expect problems.
	S32 channel = gDeferredPostNoDoFProgram.enableTexture(LLShaderMgr::DEFERRED_DIFFUSE, mRT->screen.getUsage());
	if (channel > -1)
	{
		mRT->screen.bindTexture(0, channel, LLTexUnit::TFO_BILINEAR);
	}

	{
		LLGLDepthTest depth_test(GL_TRUE, GL_TRUE, GL_ALWAYS);
		mScreenTriangleVB->setBuffer();
		mScreenTriangleVB->drawArrays(LLRender::TRIANGLES, 0, 3);
	}

	gDeferredPostNoDoFProgram.unbind();

    gGL.setSceneBlendType(LLRender::BT_ALPHA);

    if (hasRenderDebugMask(LLPipeline::RENDER_DEBUG_PHYSICS_SHAPES))
    {
        renderPhysicsDisplay();
    }

    /*if (LLRenderTarget::sUseFBO && !gCubeSnapshot)
    { // copy depth buffer from mRT->screen to framebuffer
        LLRenderTarget::copyContentsToFramebuffer(mRT->screen, 0, 0, mRT->screen.getWidth(), mRT->screen.getHeight(), 0, 0,
                                                  mRT->screen.getWidth(), mRT->screen.getHeight(),
                                                  GL_DEPTH_BUFFER_BIT | GL_STENCIL_BUFFER_BIT, GL_NEAREST);
    }*/

    LLVertexBuffer::unbind();

    LLGLState::checkStates();

    // flush calls made to "addTrianglesDrawn" so far to stats machinery
    recordTrianglesDrawn();
}

void LLPipeline::bindLightFunc(LLGLSLShader& shader)
{
    S32 channel = shader.enableTexture(LLShaderMgr::DEFERRED_LIGHTFUNC);
    if (channel > -1)
    {
        gGL.getTexUnit(channel)->bindManual(LLTexUnit::TT_TEXTURE, mLightFunc);
    }

    channel = shader.enableTexture(LLShaderMgr::DEFERRED_BRDF_LUT, LLTexUnit::TT_TEXTURE);
    if (channel > -1)
    {
        mPbrBrdfLut.bindTexture(0, channel);
    }
}

void LLPipeline::bindShadowMaps(LLGLSLShader& shader)
{
    for (U32 i = 0; i < 4; i++)
    {
        LLRenderTarget* shadow_target = getSunShadowTarget(i);
        if (shadow_target)
        {
            S32 channel = shader.enableTexture(LLShaderMgr::DEFERRED_SHADOW0 + i, LLTexUnit::TT_TEXTURE);
            if (channel > -1)
            {
                gGL.getTexUnit(channel)->bind(getSunShadowTarget(i), TRUE);
            }
        }
    }

    for (U32 i = 4; i < 6; i++)
    {
        S32 channel = shader.enableTexture(LLShaderMgr::DEFERRED_SHADOW0 + i);
        if (channel > -1)
        {
            LLRenderTarget* shadow_target = getSpotShadowTarget(i - 4);
            if (shadow_target)
            {
                gGL.getTexUnit(channel)->bind(shadow_target, TRUE);
            }
        }
    }
}

void LLPipeline::bindDeferredShaderFast(LLGLSLShader& shader)
{
    shader.bind();
    bindLightFunc(shader);
    bindShadowMaps(shader);
    bindReflectionProbes(shader);
}

void LLPipeline::bindDeferredShader(LLGLSLShader& shader, LLRenderTarget* light_target)
{
    LL_PROFILE_ZONE_SCOPED_CATEGORY_PIPELINE;
    LLRenderTarget* deferred_target       = &mRT->deferredScreen;
    LLRenderTarget* deferred_light_target = &mRT->deferredLight;

	shader.bind();
	S32 channel = 0;
    channel = shader.enableTexture(LLShaderMgr::DEFERRED_DIFFUSE, deferred_target->getUsage());
	if (channel > -1)
	{
        deferred_target->bindTexture(0,channel, LLTexUnit::TFO_POINT); // frag_data[0]
        gGL.getTexUnit(channel)->setTextureAddressMode(LLTexUnit::TAM_CLAMP);
	}

    channel = shader.enableTexture(LLShaderMgr::DEFERRED_SPECULAR, deferred_target->getUsage());
	if (channel > -1)
	{
        deferred_target->bindTexture(1, channel, LLTexUnit::TFO_POINT); // frag_data[1]
        gGL.getTexUnit(channel)->setTextureAddressMode(LLTexUnit::TAM_CLAMP);
	}

    channel = shader.enableTexture(LLShaderMgr::DEFERRED_NORMAL, deferred_target->getUsage());
	if (channel > -1)
	{
        deferred_target->bindTexture(2, channel, LLTexUnit::TFO_POINT); // frag_data[2]
        gGL.getTexUnit(channel)->setTextureAddressMode(LLTexUnit::TAM_CLAMP);
	}

    channel = shader.enableTexture(LLShaderMgr::DEFERRED_EMISSIVE, deferred_target->getUsage());
    if (channel > -1)
    {
        deferred_target->bindTexture(3, channel, LLTexUnit::TFO_POINT); // frag_data[3]
        gGL.getTexUnit(channel)->setTextureAddressMode(LLTexUnit::TAM_CLAMP);
    }

    channel = shader.enableTexture(LLShaderMgr::DEFERRED_DEPTH, deferred_target->getUsage());
    if (channel > -1)
    {
        gGL.getTexUnit(channel)->bind(deferred_target, TRUE);
        stop_glerror();
    }

    if (shader.getUniformLocation(LLShaderMgr::VIEWPORT) != -1)
    {
		shader.uniform4f(LLShaderMgr::VIEWPORT, (F32) gGLViewport[0],
									(F32) gGLViewport[1],
									(F32) gGLViewport[2],
									(F32) gGLViewport[3]);
	}

    if (sReflectionRender && !shader.getUniformLocation(LLShaderMgr::MODELVIEW_MATRIX))
    {
        shader.uniformMatrix4fv(LLShaderMgr::MODELVIEW_MATRIX, 1, FALSE, mReflectionModelView.m);  
    }

	channel = shader.enableTexture(LLShaderMgr::DEFERRED_NOISE);
	if (channel > -1)
	{
        gGL.getTexUnit(channel)->bindManual(LLTexUnit::TT_TEXTURE, mNoiseMap);
		gGL.getTexUnit(channel)->setTextureFilteringOption(LLTexUnit::TFO_POINT);
	}

    bindLightFunc(shader);

	stop_glerror();

    light_target = light_target ? light_target : deferred_light_target;
    channel = shader.enableTexture(LLShaderMgr::DEFERRED_LIGHT, light_target->getUsage());
	if (channel > -1)
	{
        if (light_target->isComplete())
        {
            light_target->bindTexture(0, channel, LLTexUnit::TFO_POINT);
        }
        else
        {
            gGL.getTexUnit(channel)->bindFast(LLViewerFetchedTexture::sWhiteImagep);
        }
	}

	stop_glerror();

    bindShadowMaps(shader);

	stop_glerror();

	F32 mat[16*6];
	for (U32 i = 0; i < 16; i++)
	{
		mat[i] = mSunShadowMatrix[0].m[i];
		mat[i+16] = mSunShadowMatrix[1].m[i];
		mat[i+32] = mSunShadowMatrix[2].m[i];
		mat[i+48] = mSunShadowMatrix[3].m[i];
		mat[i+64] = mSunShadowMatrix[4].m[i];
		mat[i+80] = mSunShadowMatrix[5].m[i];
	}

	shader.uniformMatrix4fv(LLShaderMgr::DEFERRED_SHADOW_MATRIX, 6, FALSE, mat);

	stop_glerror();

    if (!LLPipeline::sReflectionProbesEnabled)
    {
        channel = shader.enableTexture(LLShaderMgr::ENVIRONMENT_MAP, LLTexUnit::TT_CUBE_MAP);
        if (channel > -1)
        {
            LLCubeMap* cube_map = gSky.mVOSkyp ? gSky.mVOSkyp->getCubeMap() : NULL;
            if (cube_map)
            {
                cube_map->enable(channel);
                cube_map->bind();
            }

            F32* m = gGLModelView;

            F32 mat[] = { m[0], m[1], m[2],
                          m[4], m[5], m[6],
                          m[8], m[9], m[10] };

            shader.uniformMatrix3fv(LLShaderMgr::DEFERRED_ENV_MAT, 1, TRUE, mat);
        }
    }

    bindReflectionProbes(shader);

    if (gAtmosphere)
    {
        // bind precomputed textures necessary for calculating sun and sky luminance
        channel = shader.enableTexture(LLShaderMgr::TRANSMITTANCE_TEX, LLTexUnit::TT_TEXTURE);
        if (channel > -1)
        {
            shader.bindTexture(LLShaderMgr::TRANSMITTANCE_TEX, gAtmosphere->getTransmittance());
        }

        channel = shader.enableTexture(LLShaderMgr::SCATTER_TEX, LLTexUnit::TT_TEXTURE_3D);
        if (channel > -1)
        {
            shader.bindTexture(LLShaderMgr::SCATTER_TEX, gAtmosphere->getScattering());
        }

        channel = shader.enableTexture(LLShaderMgr::SINGLE_MIE_SCATTER_TEX, LLTexUnit::TT_TEXTURE_3D);
        if (channel > -1)
        {
            shader.bindTexture(LLShaderMgr::SINGLE_MIE_SCATTER_TEX, gAtmosphere->getMieScattering());
        }

        channel = shader.enableTexture(LLShaderMgr::ILLUMINANCE_TEX, LLTexUnit::TT_TEXTURE);
        if (channel > -1)
        {
            shader.bindTexture(LLShaderMgr::ILLUMINANCE_TEX, gAtmosphere->getIlluminance());
        }
    }

    /*if (gCubeSnapshot)
    { // we only really care about the first two values, but the shader needs increasing separation between clip planes
        shader.uniform4f(LLShaderMgr::DEFERRED_SHADOW_CLIP, 1.f, 64.f, 128.f, 256.f);
    }
    else*/
    {
        shader.uniform4fv(LLShaderMgr::DEFERRED_SHADOW_CLIP, 1, mSunClipPlanes.mV);
    }
	shader.uniform1f(LLShaderMgr::DEFERRED_SUN_WASH, RenderDeferredSunWash);
	shader.uniform1f(LLShaderMgr::DEFERRED_SHADOW_NOISE, RenderShadowNoise);
	shader.uniform1f(LLShaderMgr::DEFERRED_BLUR_SIZE, RenderShadowBlurSize);

	shader.uniform1f(LLShaderMgr::DEFERRED_SSAO_RADIUS, RenderSSAOScale);
	shader.uniform1f(LLShaderMgr::DEFERRED_SSAO_MAX_RADIUS, RenderSSAOMaxScale);

	F32 ssao_factor = RenderSSAOFactor;
	shader.uniform1f(LLShaderMgr::DEFERRED_SSAO_FACTOR, ssao_factor);
	shader.uniform1f(LLShaderMgr::DEFERRED_SSAO_FACTOR_INV, 1.0/ssao_factor);

	LLVector3 ssao_effect = RenderSSAOEffect;
	F32 matrix_diag = (ssao_effect[0] + 2.0*ssao_effect[1])/3.0;
	F32 matrix_nondiag = (ssao_effect[0] - ssao_effect[1])/3.0;
	// This matrix scales (proj of color onto <1/rt(3),1/rt(3),1/rt(3)>) by
	// value factor, and scales remainder by saturation factor
	F32 ssao_effect_mat[] = {	matrix_diag, matrix_nondiag, matrix_nondiag,
								matrix_nondiag, matrix_diag, matrix_nondiag,
								matrix_nondiag, matrix_nondiag, matrix_diag};
	shader.uniformMatrix3fv(LLShaderMgr::DEFERRED_SSAO_EFFECT_MAT, 1, GL_FALSE, ssao_effect_mat);

	//F32 shadow_offset_error = 1.f + RenderShadowOffsetError * fabsf(LLViewerCamera::getInstance()->getOrigin().mV[2]);
	F32 shadow_bias_error = RenderShadowBiasError * fabsf(LLViewerCamera::getInstance()->getOrigin().mV[2])/3000.f;
    F32 shadow_bias       = RenderShadowBias + shadow_bias_error;

    shader.uniform2f(LLShaderMgr::DEFERRED_SCREEN_RES, deferred_target->getWidth(), deferred_target->getHeight());
	shader.uniform1f(LLShaderMgr::DEFERRED_NEAR_CLIP, LLViewerCamera::getInstance()->getNear()*2.f);
	shader.uniform1f (LLShaderMgr::DEFERRED_SHADOW_OFFSET, RenderShadowOffset); //*shadow_offset_error);
    shader.uniform1f(LLShaderMgr::DEFERRED_SHADOW_BIAS, shadow_bias);
	shader.uniform1f(LLShaderMgr::DEFERRED_SPOT_SHADOW_OFFSET, RenderSpotShadowOffset);
	shader.uniform1f(LLShaderMgr::DEFERRED_SPOT_SHADOW_BIAS, RenderSpotShadowBias);	

	shader.uniform3fv(LLShaderMgr::DEFERRED_SUN_DIR, 1, mTransformedSunDir.mV);
    shader.uniform3fv(LLShaderMgr::DEFERRED_MOON_DIR, 1, mTransformedMoonDir.mV);
	shader.uniform2f(LLShaderMgr::DEFERRED_SHADOW_RES, mRT->shadow[0].getWidth(), mRT->shadow[0].getHeight());
	shader.uniform2f(LLShaderMgr::DEFERRED_PROJ_SHADOW_RES, mSpotShadow[0].getWidth(), mSpotShadow[0].getHeight());
	shader.uniform1f(LLShaderMgr::DEFERRED_DEPTH_CUTOFF, RenderEdgeDepthCutoff);
	shader.uniform1f(LLShaderMgr::DEFERRED_NORM_CUTOFF, RenderEdgeNormCutoff);
	
    shader.uniformMatrix4fv(LLShaderMgr::MODELVIEW_DELTA_MATRIX, 1, GL_FALSE, gGLDeltaModelView);
    shader.uniformMatrix4fv(LLShaderMgr::INVERSE_MODELVIEW_DELTA_MATRIX, 1, GL_FALSE, gGLInverseDeltaModelView);

    shader.uniform1i(LLShaderMgr::CUBE_SNAPSHOT, gCubeSnapshot ? 1 : 0);

	if (shader.getUniformLocation(LLShaderMgr::DEFERRED_NORM_MATRIX) >= 0)
	{
        glh::matrix4f norm_mat = get_current_modelview().inverse().transpose();
		shader.uniformMatrix4fv(LLShaderMgr::DEFERRED_NORM_MATRIX, 1, FALSE, norm_mat.m);
	}

    shader.uniform3fv(LLShaderMgr::SUNLIGHT_COLOR, 1, mSunDiffuse.mV);
    shader.uniform3fv(LLShaderMgr::MOONLIGHT_COLOR, 1, mMoonDiffuse.mV);

    shader.uniform1f(LLShaderMgr::REFLECTION_PROBE_MAX_LOD, mReflectionMapManager.mMaxProbeLOD);
}


LLColor3 pow3f(LLColor3 v, F32 f)
{
	v.mV[0] = powf(v.mV[0], f);
	v.mV[1] = powf(v.mV[1], f);
	v.mV[2] = powf(v.mV[2], f);
	return v;
}

LLVector4 pow4fsrgb(LLVector4 v, F32 f)
{
	v.mV[0] = powf(v.mV[0], f);
	v.mV[1] = powf(v.mV[1], f);
	v.mV[2] = powf(v.mV[2], f);
	return v;
}

void LLPipeline::renderDeferredLighting()
{
    LL_PROFILE_ZONE_SCOPED_CATEGORY_PIPELINE;
    LL_PROFILE_GPU_ZONE("renderDeferredLighting");
    if (!sCull)
    {
        return;
    }

    llassert(!sRenderingHUDs);

    F32 light_scale = 1.f;

    if (gCubeSnapshot)
    { //darken local lights when probe ambiance is above 1
        light_scale = mReflectionMapManager.mLightScale;
    }

    LLRenderTarget *screen_target         = &mRT->screen;
    LLRenderTarget* deferred_light_target = &mRT->deferredLight;

    {
        LL_PROFILE_ZONE_NAMED_CATEGORY_PIPELINE("deferred");
        LLViewerCamera *camera = LLViewerCamera::getInstance();
        
        LLGLEnable multisample(RenderFSAASamples > 0 ? GL_MULTISAMPLE : 0);

        if (gPipeline.hasRenderType(LLPipeline::RENDER_TYPE_HUD))
        {
            gPipeline.toggleRenderType(LLPipeline::RENDER_TYPE_HUD);
        }

        gGL.setColorMask(true, true);

        // draw a cube around every light
        LLVertexBuffer::unbind();

        LLGLEnable cull(GL_CULL_FACE);
        LLGLEnable blend(GL_BLEND);

        glh::matrix4f mat = copy_matrix(gGLModelView);

        setupHWLights();  // to set mSun/MoonDir;

        glh::vec4f tc(mSunDir.mV);
        mat.mult_matrix_vec(tc);
        mTransformedSunDir.set(tc.v);

        glh::vec4f tc_moon(mMoonDir.mV);
        mat.mult_matrix_vec(tc_moon);
        mTransformedMoonDir.set(tc_moon.v);

        if (RenderDeferredSSAO || RenderShadowDetail > 0)
        {
            LL_PROFILE_GPU_ZONE("sun program");
            deferred_light_target->bindTarget();
            {  // paint shadow/SSAO light map (direct lighting lightmap)
                LL_PROFILE_ZONE_NAMED_CATEGORY_PIPELINE("renderDeferredLighting - sun shadow");
                bindDeferredShader(gDeferredSunProgram, deferred_light_target);
                mScreenTriangleVB->setBuffer();
                glClearColor(1, 1, 1, 1);
                deferred_light_target->clear(GL_COLOR_BUFFER_BIT);
                glClearColor(0, 0, 0, 0);

                glh::matrix4f inv_trans = get_current_modelview().inverse().transpose();

                const U32 slice = 32;
                F32       offset[slice * 3];
                for (U32 i = 0; i < 4; i++)
                {
                    for (U32 j = 0; j < 8; j++)
                    {
                        glh::vec3f v;
                        v.set_value(sinf(6.284f / 8 * j), cosf(6.284f / 8 * j), -(F32) i);
                        v.normalize();
                        inv_trans.mult_matrix_vec(v);
                        v.normalize();
                        offset[(i * 8 + j) * 3 + 0] = v.v[0];
                        offset[(i * 8 + j) * 3 + 1] = v.v[2];
                        offset[(i * 8 + j) * 3 + 2] = v.v[1];
                    }
                }

                gDeferredSunProgram.uniform3fv(sOffset, slice, offset);
                gDeferredSunProgram.uniform2f(LLShaderMgr::DEFERRED_SCREEN_RES,
                                              deferred_light_target->getWidth(),
                                              deferred_light_target->getHeight());

                {
                    LLGLDisable   blend(GL_BLEND);
                    LLGLDepthTest depth(GL_TRUE, GL_FALSE, GL_ALWAYS);
                    mScreenTriangleVB->drawArrays(LLRender::TRIANGLES, 0, 3);
                }

                unbindDeferredShader(gDeferredSunProgram);
            }
            deferred_light_target->flush();
        }

        if (RenderDeferredSSAO)
        {
            // soften direct lighting lightmap
            LL_PROFILE_ZONE_NAMED_CATEGORY_PIPELINE("renderDeferredLighting - soften shadow");
            LL_PROFILE_GPU_ZONE("soften shadow");
            // blur lightmap
            screen_target->bindTarget();
            glClearColor(1, 1, 1, 1);
            screen_target->clear(GL_COLOR_BUFFER_BIT);
            glClearColor(0, 0, 0, 0);

            bindDeferredShader(gDeferredBlurLightProgram);

            LLVector3 go = RenderShadowGaussian;
            const U32 kern_length = 4;
            F32       blur_size = RenderShadowBlurSize;
            F32       dist_factor = RenderShadowBlurDistFactor;

            // sample symmetrically with the middle sample falling exactly on 0.0
            F32 x = 0.f;

            LLVector3 gauss[32];  // xweight, yweight, offset

            for (U32 i = 0; i < kern_length; i++)
            {
                gauss[i].mV[0] = llgaussian(x, go.mV[0]);
                gauss[i].mV[1] = llgaussian(x, go.mV[1]);
                gauss[i].mV[2] = x;
                x += 1.f;
            }

            gDeferredBlurLightProgram.uniform2f(sDelta, 1.f, 0.f);
            gDeferredBlurLightProgram.uniform1f(sDistFactor, dist_factor);
            gDeferredBlurLightProgram.uniform3fv(sKern, kern_length, gauss[0].mV);
            gDeferredBlurLightProgram.uniform1f(sKernScale, blur_size * (kern_length / 2.f - 0.5f));

            {
                LLGLDisable   blend(GL_BLEND);
                LLGLDepthTest depth(GL_TRUE, GL_FALSE, GL_ALWAYS);
                mScreenTriangleVB->setBuffer();
                mScreenTriangleVB->drawArrays(LLRender::TRIANGLES, 0, 3);
            }

            screen_target->flush();
            unbindDeferredShader(gDeferredBlurLightProgram);

            bindDeferredShader(gDeferredBlurLightProgram, screen_target);

            deferred_light_target->bindTarget();

            gDeferredBlurLightProgram.uniform2f(sDelta, 0.f, 1.f);

            {
                LLGLDisable   blend(GL_BLEND);
                LLGLDepthTest depth(GL_TRUE, GL_FALSE, GL_ALWAYS);
                mScreenTriangleVB->setBuffer();
                mScreenTriangleVB->drawArrays(LLRender::TRIANGLES, 0, 3);
            }
            deferred_light_target->flush();
            unbindDeferredShader(gDeferredBlurLightProgram);
        }

        screen_target->bindTarget();
        // clear color buffer here - zeroing alpha (glow) is important or it will accumulate against sky
        glClearColor(0, 0, 0, 0);
        screen_target->clear(GL_COLOR_BUFFER_BIT);

        if (RenderDeferredAtmospheric)
        {  // apply sunlight contribution
            LLGLSLShader &soften_shader = LLPipeline::sUnderWaterRender ? gDeferredSoftenWaterProgram : gDeferredSoftenProgram;

            LL_PROFILE_ZONE_NAMED_CATEGORY_PIPELINE("renderDeferredLighting - atmospherics");
            LL_PROFILE_GPU_ZONE("atmospherics");
            bindDeferredShader(soften_shader);

            static LLCachedControl<F32> sky_scale(gSavedSettings, "RenderSkyHDRScale", 1.f);
            static LLStaticHashedString sky_hdr_scale("sky_hdr_scale");

            LLEnvironment &environment = LLEnvironment::instance();
            soften_shader.uniform1i(LLShaderMgr::SUN_UP_FACTOR, environment.getIsSunUp() ? 1 : 0);
            soften_shader.uniform3fv(LLShaderMgr::LIGHTNORM, 1, environment.getClampedLightNorm().mV);
            soften_shader.uniform1f(sky_hdr_scale, sky_scale);

            soften_shader.uniform4fv(LLShaderMgr::WATER_WATERPLANE, 1, LLDrawPoolAlpha::sWaterPlane.mV);

            {
                LLGLDepthTest depth(GL_FALSE);
                LLGLDisable   blend(GL_BLEND);
                LLGLDisable   test(GL_ALPHA_TEST);

                // full screen blit
                mScreenTriangleVB->setBuffer();
                mScreenTriangleVB->drawArrays(LLRender::TRIANGLES, 0, 3);
            }

            unbindDeferredShader(LLPipeline::sUnderWaterRender ? gDeferredSoftenWaterProgram : gDeferredSoftenProgram);
        }

        bool render_local = RenderLocalLights; // && !gCubeSnapshot;

        if (render_local)
        {
            gGL.setSceneBlendType(LLRender::BT_ADD);
            std::list<LLVector4>        fullscreen_lights;
            LLDrawable::drawable_list_t spot_lights;
            LLDrawable::drawable_list_t fullscreen_spot_lights;

            if (!gCubeSnapshot)
            {
                for (U32 i = 0; i < 2; i++)
                {
                    mTargetShadowSpotLight[i] = NULL;
                }
            }

            std::list<LLVector4> light_colors;

            LLVertexBuffer::unbind();

            {
                LL_PROFILE_ZONE_NAMED_CATEGORY_PIPELINE("renderDeferredLighting - local lights");
                LL_PROFILE_GPU_ZONE("local lights");
                bindDeferredShader(gDeferredLightProgram);

                if (mCubeVB.isNull())
                {
                    mCubeVB = ll_create_cube_vb(LLVertexBuffer::MAP_VERTEX);
                }

                mCubeVB->setBuffer();

                LLGLDepthTest depth(GL_TRUE, GL_FALSE);
                // mNearbyLights already includes distance calculation and excludes muted avatars.
                // It is calculated from mLights
                // mNearbyLights also provides fade value to gracefully fade-out out of range lights
                for (light_set_t::iterator iter = mNearbyLights.begin(); iter != mNearbyLights.end(); ++iter)
                {
                    LLDrawable * drawablep = iter->drawable;
                    LLVOVolume * volume = drawablep->getVOVolume();
                    if (!volume)
                    {
                        continue;
                    }

                    if (volume->isAttachment())
                    {
                        if (!sRenderAttachedLights)
                        {
                            continue;
                        }
                    }

                    LLVector4a center;
                    center.load3(drawablep->getPositionAgent().mV);
                    const F32 *c = center.getF32ptr();
                    F32        s = volume->getLightRadius() * 1.5f;

                    // send light color to shader in linear space
                    LLColor3 col = volume->getLightLinearColor() * light_scale;

                    if (col.magVecSquared() < 0.001f)
                    {
                        continue;
                    }

                    if (s <= 0.001f)
                    {
                        continue;
                    }

                    LLVector4a sa;
                    sa.splat(s);
                    if (camera->AABBInFrustumNoFarClip(center, sa) == 0)
                    {
                        continue;
                    }

                    sVisibleLightCount++;

                    if (camera->getOrigin().mV[0] > c[0] + s + 0.2f || camera->getOrigin().mV[0] < c[0] - s - 0.2f ||
                        camera->getOrigin().mV[1] > c[1] + s + 0.2f || camera->getOrigin().mV[1] < c[1] - s - 0.2f ||
                        camera->getOrigin().mV[2] > c[2] + s + 0.2f || camera->getOrigin().mV[2] < c[2] - s - 0.2f)
                    {  // draw box if camera is outside box
                        if (render_local)
                        {
                            if (volume->isLightSpotlight())
                            {
                                drawablep->getVOVolume()->updateSpotLightPriority();
                                spot_lights.push_back(drawablep);
                                continue;
                            }

                            gDeferredLightProgram.uniform3fv(LLShaderMgr::LIGHT_CENTER, 1, c);
                            gDeferredLightProgram.uniform1f(LLShaderMgr::LIGHT_SIZE, s);
                            gDeferredLightProgram.uniform3fv(LLShaderMgr::DIFFUSE_COLOR, 1, col.mV);
                            gDeferredLightProgram.uniform1f(LLShaderMgr::LIGHT_FALLOFF, volume->getLightFalloff(DEFERRED_LIGHT_FALLOFF));
                            gGL.syncMatrices();

                            mCubeVB->drawRange(LLRender::TRIANGLE_FAN, 0, 7, 8, get_box_fan_indices(camera, center));
                            stop_glerror();
                        }
                    }
                    else
                    {
                        if (volume->isLightSpotlight())
                        {
                            drawablep->getVOVolume()->updateSpotLightPriority();
                            fullscreen_spot_lights.push_back(drawablep);
                            continue;
                        }

                        glh::vec3f tc(c);
                        mat.mult_matrix_vec(tc);

                        fullscreen_lights.push_back(LLVector4(tc.v[0], tc.v[1], tc.v[2], s));
                        light_colors.push_back(LLVector4(col.mV[0], col.mV[1], col.mV[2], volume->getLightFalloff(DEFERRED_LIGHT_FALLOFF)));
                    }
                }

                // Bookmark comment to allow searching for mSpecialRenderMode == 3 (avatar edit mode),
                // prev site of appended deferred character light, removed by SL-13522 09/20

                unbindDeferredShader(gDeferredLightProgram);
            }

            if (!spot_lights.empty())
            {
                LL_PROFILE_ZONE_NAMED_CATEGORY_PIPELINE("renderDeferredLighting - projectors");
                LL_PROFILE_GPU_ZONE("projectors");
                LLGLDepthTest depth(GL_TRUE, GL_FALSE);
                bindDeferredShader(gDeferredSpotLightProgram);

                mCubeVB->setBuffer();

                gDeferredSpotLightProgram.enableTexture(LLShaderMgr::DEFERRED_PROJECTION);

                for (LLDrawable::drawable_list_t::iterator iter = spot_lights.begin(); iter != spot_lights.end(); ++iter)
                {
                    LLDrawable *drawablep = *iter;

                    LLVOVolume *volume = drawablep->getVOVolume();

                    LLVector4a center;
                    center.load3(drawablep->getPositionAgent().mV);
                    const F32 *c = center.getF32ptr();
                    F32        s = volume->getLightRadius() * 1.5f;

                    sVisibleLightCount++;

                    setupSpotLight(gDeferredSpotLightProgram, drawablep);

                    // send light color to shader in linear space
                    LLColor3 col = volume->getLightLinearColor() * light_scale;

                    gDeferredSpotLightProgram.uniform3fv(LLShaderMgr::LIGHT_CENTER, 1, c);
                    gDeferredSpotLightProgram.uniform1f(LLShaderMgr::LIGHT_SIZE, s);
                    gDeferredSpotLightProgram.uniform3fv(LLShaderMgr::DIFFUSE_COLOR, 1, col.mV);
                    gDeferredSpotLightProgram.uniform1f(LLShaderMgr::LIGHT_FALLOFF, volume->getLightFalloff(DEFERRED_LIGHT_FALLOFF));
                    gGL.syncMatrices();

                    mCubeVB->drawRange(LLRender::TRIANGLE_FAN, 0, 7, 8, get_box_fan_indices(camera, center));
                }
                gDeferredSpotLightProgram.disableTexture(LLShaderMgr::DEFERRED_PROJECTION);
                unbindDeferredShader(gDeferredSpotLightProgram);
            }

            {
                LL_PROFILE_ZONE_NAMED_CATEGORY_PIPELINE("renderDeferredLighting - fullscreen lights");
                LLGLDepthTest depth(GL_FALSE);
                LL_PROFILE_GPU_ZONE("fullscreen lights");

                U32 count = 0;

                const U32 max_count = LL_DEFERRED_MULTI_LIGHT_COUNT;
                LLVector4 light[max_count];
                LLVector4 col[max_count];

                F32 far_z = 0.f;

                while (!fullscreen_lights.empty())
                {
                    light[count] = fullscreen_lights.front();
                    fullscreen_lights.pop_front();
                    col[count] = light_colors.front();
                    light_colors.pop_front();

                    far_z = llmin(light[count].mV[2] - light[count].mV[3], far_z);
                    count++;
                    if (count == max_count || fullscreen_lights.empty())
                    {
                        U32 idx = count - 1;
                        bindDeferredShader(gDeferredMultiLightProgram[idx]);
                        gDeferredMultiLightProgram[idx].uniform1i(LLShaderMgr::MULTI_LIGHT_COUNT, count);
                        gDeferredMultiLightProgram[idx].uniform4fv(LLShaderMgr::MULTI_LIGHT, count, (GLfloat *) light);
                        gDeferredMultiLightProgram[idx].uniform4fv(LLShaderMgr::MULTI_LIGHT_COL, count, (GLfloat *) col);
                        gDeferredMultiLightProgram[idx].uniform1f(LLShaderMgr::MULTI_LIGHT_FAR_Z, far_z);
                        far_z = 0.f;
                        count = 0;
                        mScreenTriangleVB->setBuffer();
                        mScreenTriangleVB->drawArrays(LLRender::TRIANGLES, 0, 3);
                        unbindDeferredShader(gDeferredMultiLightProgram[idx]);
                    }
                }

                bindDeferredShader(gDeferredMultiSpotLightProgram);

                gDeferredMultiSpotLightProgram.enableTexture(LLShaderMgr::DEFERRED_PROJECTION);

                mScreenTriangleVB->setBuffer();

                for (LLDrawable::drawable_list_t::iterator iter = fullscreen_spot_lights.begin(); iter != fullscreen_spot_lights.end(); ++iter)
                {
                    LLDrawable *drawablep           = *iter;
                    LLVOVolume *volume              = drawablep->getVOVolume();
                    LLVector3   center              = drawablep->getPositionAgent();
                    F32 *       c                   = center.mV;
                    F32         light_size_final    = volume->getLightRadius() * 1.5f;
                    F32         light_falloff_final = volume->getLightFalloff(DEFERRED_LIGHT_FALLOFF);

                    sVisibleLightCount++;

                    glh::vec3f tc(c);
                    mat.mult_matrix_vec(tc);

                    setupSpotLight(gDeferredMultiSpotLightProgram, drawablep);

                    // send light color to shader in linear space
                    LLColor3 col = volume->getLightLinearColor() * light_scale;

                    gDeferredMultiSpotLightProgram.uniform3fv(LLShaderMgr::LIGHT_CENTER, 1, tc.v);
                    gDeferredMultiSpotLightProgram.uniform1f(LLShaderMgr::LIGHT_SIZE, light_size_final);
                    gDeferredMultiSpotLightProgram.uniform3fv(LLShaderMgr::DIFFUSE_COLOR, 1, col.mV);
                    gDeferredMultiSpotLightProgram.uniform1f(LLShaderMgr::LIGHT_FALLOFF, light_falloff_final);
                    mScreenTriangleVB->drawArrays(LLRender::TRIANGLES, 0, 3);
                }

                gDeferredMultiSpotLightProgram.disableTexture(LLShaderMgr::DEFERRED_PROJECTION);
                unbindDeferredShader(gDeferredMultiSpotLightProgram);
            }
        }


        gGL.setColorMask(true, true);
    }

    {  // render non-deferred geometry (alpha, fullbright, glow)
        LLGLDisable blend(GL_BLEND);
        //LLGLDisable stencil(GL_STENCIL_TEST);

        pushRenderTypeMask();
        andRenderTypeMask(LLPipeline::RENDER_TYPE_ALPHA,
                          LLPipeline::RENDER_TYPE_ALPHA_PRE_WATER,
                          LLPipeline::RENDER_TYPE_ALPHA_POST_WATER,
                          LLPipeline::RENDER_TYPE_FULLBRIGHT,
                          LLPipeline::RENDER_TYPE_VOLUME,
                          LLPipeline::RENDER_TYPE_GLOW,
                          LLPipeline::RENDER_TYPE_BUMP,
                          LLPipeline::RENDER_TYPE_GLTF_PBR,
                          LLPipeline::RENDER_TYPE_PASS_SIMPLE,
                          LLPipeline::RENDER_TYPE_PASS_ALPHA,
                          LLPipeline::RENDER_TYPE_PASS_ALPHA_MASK,
                          LLPipeline::RENDER_TYPE_PASS_BUMP,
                          LLPipeline::RENDER_TYPE_PASS_POST_BUMP,
                          LLPipeline::RENDER_TYPE_PASS_FULLBRIGHT,
                          LLPipeline::RENDER_TYPE_PASS_FULLBRIGHT_ALPHA_MASK,
                          LLPipeline::RENDER_TYPE_PASS_FULLBRIGHT_SHINY,
                          LLPipeline::RENDER_TYPE_PASS_GLOW,
                          LLPipeline::RENDER_TYPE_PASS_GLTF_GLOW,
                          LLPipeline::RENDER_TYPE_PASS_GRASS,
                          LLPipeline::RENDER_TYPE_PASS_SHINY,
                          LLPipeline::RENDER_TYPE_PASS_INVISIBLE,
                          LLPipeline::RENDER_TYPE_PASS_INVISI_SHINY,
                          LLPipeline::RENDER_TYPE_AVATAR,
                          LLPipeline::RENDER_TYPE_CONTROL_AV,
                          LLPipeline::RENDER_TYPE_ALPHA_MASK,
                          LLPipeline::RENDER_TYPE_FULLBRIGHT_ALPHA_MASK,
                          LLPipeline::RENDER_TYPE_WATER,
                          END_RENDER_TYPES);

        renderGeomPostDeferred(*LLViewerCamera::getInstance());
        popRenderTypeMask();
    }

    screen_target->flush();

    if (!gCubeSnapshot)
    {
        // this is the end of the 3D scene render, grab a copy of the modelview and projection
        // matrix for use in off-by-one-frame effects in the next frame
        for (U32 i = 0; i < 16; i++)
        {
            gGLLastModelView[i] = gGLModelView[i];
            gGLLastProjection[i] = gGLProjection[i];
        }
    }
    gGL.setColorMask(true, true);
}

void LLPipeline::setupSpotLight(LLGLSLShader& shader, LLDrawable* drawablep)
{
	//construct frustum
	LLVOVolume* volume = drawablep->getVOVolume();
	LLVector3 params = volume->getSpotLightParams();

	F32 fov = params.mV[0];
	F32 focus = params.mV[1];

	LLVector3 pos = drawablep->getPositionAgent();
	LLQuaternion quat = volume->getRenderRotation();
	LLVector3 scale = volume->getScale();
	
	//get near clip plane
	LLVector3 at_axis(0,0,-scale.mV[2]*0.5f);
	at_axis *= quat;

	LLVector3 np = pos+at_axis;
	at_axis.normVec();

	//get origin that has given fov for plane np, at_axis, and given scale
	F32 dist = (scale.mV[1]*0.5f)/tanf(fov*0.5f);

	LLVector3 origin = np - at_axis*dist;

	//matrix from volume space to agent space
	LLMatrix4 light_mat(quat, LLVector4(origin,1.f));

	glh::matrix4f light_to_agent((F32*) light_mat.mMatrix);
	glh::matrix4f light_to_screen = get_current_modelview() * light_to_agent;

	glh::matrix4f screen_to_light = light_to_screen.inverse();

	F32 s = volume->getLightRadius()*1.5f;
	F32 near_clip = dist;
	F32 width = scale.mV[VX];
	F32 height = scale.mV[VY];
	F32 far_clip = s+dist-scale.mV[VZ];

	F32 fovy = fov * RAD_TO_DEG;
	F32 aspect = width/height;

	glh::matrix4f trans(0.5f, 0.f, 0.f, 0.5f,
				0.f, 0.5f, 0.f, 0.5f,
				0.f, 0.f, 0.5f, 0.5f,
				0.f, 0.f, 0.f, 1.f);

	glh::vec3f p1(0, 0, -(near_clip+0.01f));
	glh::vec3f p2(0, 0, -(near_clip+1.f));

	glh::vec3f screen_origin(0, 0, 0);

	light_to_screen.mult_matrix_vec(p1);
	light_to_screen.mult_matrix_vec(p2);
	light_to_screen.mult_matrix_vec(screen_origin);

	glh::vec3f n = p2-p1;
	n.normalize();
	
	F32 proj_range = far_clip - near_clip;
	glh::matrix4f light_proj = gl_perspective(fovy, aspect, near_clip, far_clip);
	screen_to_light = trans * light_proj * screen_to_light;
	shader.uniformMatrix4fv(LLShaderMgr::PROJECTOR_MATRIX, 1, FALSE, screen_to_light.m);
	shader.uniform1f(LLShaderMgr::PROJECTOR_NEAR, near_clip);
	shader.uniform3fv(LLShaderMgr::PROJECTOR_P, 1, p1.v);
	shader.uniform3fv(LLShaderMgr::PROJECTOR_N, 1, n.v);
	shader.uniform3fv(LLShaderMgr::PROJECTOR_ORIGIN, 1, screen_origin.v);
	shader.uniform1f(LLShaderMgr::PROJECTOR_RANGE, proj_range);
	shader.uniform1f(LLShaderMgr::PROJECTOR_AMBIANCE, params.mV[2]);
	S32 s_idx = -1;

	for (U32 i = 0; i < 2; i++)
	{
		if (mShadowSpotLight[i] == drawablep)
		{
			s_idx = i;
		}
	}

	shader.uniform1i(LLShaderMgr::PROJECTOR_SHADOW_INDEX, s_idx);

	if (s_idx >= 0)
	{
		shader.uniform1f(LLShaderMgr::PROJECTOR_SHADOW_FADE, 1.f-mSpotLightFade[s_idx]);
	}
	else
	{
		shader.uniform1f(LLShaderMgr::PROJECTOR_SHADOW_FADE, 1.f);
	}

    // make sure we're not already targeting the same spot light with both shadow maps
    llassert(mTargetShadowSpotLight[0] != mTargetShadowSpotLight[1] || mTargetShadowSpotLight[0].isNull());

    if (!gCubeSnapshot)
	{
		LLDrawable* potential = drawablep;
		//determine if this light is higher priority than one of the existing spot shadows
		F32 m_pri = volume->getSpotLightPriority();

		for (U32 i = 0; i < 2; i++)
		{
			F32 pri = 0.f;

			if (mTargetShadowSpotLight[i].notNull())
			{
				pri = mTargetShadowSpotLight[i]->getVOVolume()->getSpotLightPriority();
			}

			if (m_pri > pri)
			{
				LLDrawable* temp = mTargetShadowSpotLight[i];
				mTargetShadowSpotLight[i] = potential;
				potential = temp;
				m_pri = pri;
			}
		}
	}

    // make sure we didn't end up targeting the same spot light with both shadow maps
    llassert(mTargetShadowSpotLight[0] != mTargetShadowSpotLight[1] || mTargetShadowSpotLight[0].isNull());

	LLViewerTexture* img = volume->getLightTexture();

	if (img == NULL)
	{
		img = LLViewerFetchedTexture::sWhiteImagep;
	}

	S32 channel = shader.enableTexture(LLShaderMgr::DEFERRED_PROJECTION);

	if (channel > -1)
	{
		if (img)
		{
			gGL.getTexUnit(channel)->bind(img);

			F32 lod_range = logf(img->getWidth())/logf(2.f);

			shader.uniform1f(LLShaderMgr::PROJECTOR_FOCUS, focus);
			shader.uniform1f(LLShaderMgr::PROJECTOR_LOD, lod_range);
			shader.uniform1f(LLShaderMgr::PROJECTOR_AMBIENT_LOD, llclamp((proj_range-focus)/proj_range*lod_range, 0.f, 1.f));
		}
	}
		
}

void LLPipeline::unbindDeferredShader(LLGLSLShader &shader)
{
    LLRenderTarget* deferred_target       = &mRT->deferredScreen;
    LLRenderTarget* deferred_light_target = &mRT->deferredLight;

	stop_glerror();
    shader.disableTexture(LLShaderMgr::DEFERRED_NORMAL, deferred_target->getUsage());
    shader.disableTexture(LLShaderMgr::DEFERRED_DIFFUSE, deferred_target->getUsage());
    shader.disableTexture(LLShaderMgr::DEFERRED_SPECULAR, deferred_target->getUsage());
    shader.disableTexture(LLShaderMgr::DEFERRED_EMISSIVE, deferred_target->getUsage());
    shader.disableTexture(LLShaderMgr::DEFERRED_BRDF_LUT);
    //shader.disableTexture(LLShaderMgr::DEFERRED_DEPTH, deferred_depth_target->getUsage());
    shader.disableTexture(LLShaderMgr::DEFERRED_DEPTH, deferred_target->getUsage());
    shader.disableTexture(LLShaderMgr::DEFERRED_LIGHT, deferred_light_target->getUsage());
	shader.disableTexture(LLShaderMgr::DIFFUSE_MAP);
	shader.disableTexture(LLShaderMgr::DEFERRED_BLOOM);

	for (U32 i = 0; i < 4; i++)
	{
		if (shader.disableTexture(LLShaderMgr::DEFERRED_SHADOW0+i) > -1)
		{
			glTexParameteri(GL_TEXTURE_2D, GL_TEXTURE_COMPARE_MODE, GL_NONE);
		}
	}

	for (U32 i = 4; i < 6; i++)
	{
		if (shader.disableTexture(LLShaderMgr::DEFERRED_SHADOW0+i) > -1)
		{
			glTexParameteri(GL_TEXTURE_2D, GL_TEXTURE_COMPARE_MODE, GL_NONE);
		}
	}

	shader.disableTexture(LLShaderMgr::DEFERRED_NOISE);
	shader.disableTexture(LLShaderMgr::DEFERRED_LIGHTFUNC);

    if (!LLPipeline::sReflectionProbesEnabled)
    {
        S32 channel = shader.disableTexture(LLShaderMgr::ENVIRONMENT_MAP, LLTexUnit::TT_CUBE_MAP);
        if (channel > -1)
        {
            LLCubeMap* cube_map = gSky.mVOSkyp ? gSky.mVOSkyp->getCubeMap() : NULL;
            if (cube_map)
            {
                cube_map->disable();
            }
        }
    }

    unbindReflectionProbes(shader);

	gGL.getTexUnit(0)->unbind(LLTexUnit::TT_TEXTURE);
	gGL.getTexUnit(0)->activate();
	shader.unbind();
}

void LLPipeline::setEnvMat(LLGLSLShader& shader)
{
    F32* m = gGLModelView;

    F32 mat[] = { m[0], m[1], m[2],
                    m[4], m[5], m[6],
                    m[8], m[9], m[10] };

    shader.uniformMatrix3fv(LLShaderMgr::DEFERRED_ENV_MAT, 1, TRUE, mat);
}

void LLPipeline::bindReflectionProbes(LLGLSLShader& shader)
{
    if (!sReflectionProbesEnabled)
    {
        return;
    }

    S32 channel = shader.enableTexture(LLShaderMgr::REFLECTION_PROBES, LLTexUnit::TT_CUBE_MAP_ARRAY);
    bool bound = false;
    if (channel > -1 && mReflectionMapManager.mTexture.notNull())
    {
        mReflectionMapManager.mTexture->bind(channel);
        bound = true;
    }

    channel = shader.enableTexture(LLShaderMgr::IRRADIANCE_PROBES, LLTexUnit::TT_CUBE_MAP_ARRAY);
    if (channel > -1 && mReflectionMapManager.mIrradianceMaps.notNull())
    {
        mReflectionMapManager.mIrradianceMaps->bind(channel);
        bound = true;
    }

    if (bound)
    {
        mReflectionMapManager.setUniforms();

        setEnvMat(shader);
    }

    // reflection probe shaders generally sample the scene map as well for SSR
    channel = shader.enableTexture(LLShaderMgr::SCENE_MAP);
    if (channel > -1)
    {
        gGL.getTexUnit(channel)->bind(&mSceneMap);
    }

    channel = shader.enableTexture(LLShaderMgr::SCENE_DEPTH);
    if (channel > -1)
    {
        gGL.getTexUnit(channel)->bind(&mSceneMap, true);
    }


}

void LLPipeline::unbindReflectionProbes(LLGLSLShader& shader)
{
    S32 channel = shader.disableTexture(LLShaderMgr::REFLECTION_PROBES, LLTexUnit::TT_CUBE_MAP);
    if (channel > -1 && mReflectionMapManager.mTexture.notNull())
    {
        mReflectionMapManager.mTexture->unbind();
        if (channel == 0)
        {
            gGL.getTexUnit(channel)->enable(LLTexUnit::TT_TEXTURE);
        }
    }
}


inline float sgn(float a)
{
    if (a > 0.0F) return (1.0F);
    if (a < 0.0F) return (-1.0F);
    return (0.0F);
}

glh::matrix4f look(const LLVector3 pos, const LLVector3 dir, const LLVector3 up)
{
	glh::matrix4f ret;

	LLVector3 dirN;
	LLVector3 upN;
	LLVector3 lftN;

	lftN = dir % up;
	lftN.normVec();
	
	upN = lftN % dir;
	upN.normVec();
	
	dirN = dir;
	dirN.normVec();

	ret.m[ 0] = lftN[0];
	ret.m[ 1] = upN[0];
	ret.m[ 2] = -dirN[0];
	ret.m[ 3] = 0.f;

	ret.m[ 4] = lftN[1];
	ret.m[ 5] = upN[1];
	ret.m[ 6] = -dirN[1];
	ret.m[ 7] = 0.f;

	ret.m[ 8] = lftN[2];
	ret.m[ 9] = upN[2];
	ret.m[10] = -dirN[2];
	ret.m[11] = 0.f;

	ret.m[12] = -(lftN*pos);
	ret.m[13] = -(upN*pos);
	ret.m[14] = dirN*pos;
	ret.m[15] = 1.f;

	return ret;
}

glh::matrix4f scale_translate_to_fit(const LLVector3 min, const LLVector3 max)
{
	glh::matrix4f ret;
	ret.m[ 0] = 2/(max[0]-min[0]);
	ret.m[ 4] = 0;
	ret.m[ 8] = 0;
	ret.m[12] = -(max[0]+min[0])/(max[0]-min[0]);

	ret.m[ 1] = 0;
	ret.m[ 5] = 2/(max[1]-min[1]);
	ret.m[ 9] = 0;
	ret.m[13] = -(max[1]+min[1])/(max[1]-min[1]);

	ret.m[ 2] = 0;
	ret.m[ 6] = 0;
	ret.m[10] = 2/(max[2]-min[2]);
	ret.m[14] = -(max[2]+min[2])/(max[2]-min[2]);

	ret.m[ 3] = 0;
	ret.m[ 7] = 0;
	ret.m[11] = 0;
	ret.m[15] = 1;

	return ret;
}

static LLTrace::BlockTimerStatHandle FTM_SHADOW_RENDER("Render Shadows");
static LLTrace::BlockTimerStatHandle FTM_SHADOW_ALPHA("Alpha Shadow");
static LLTrace::BlockTimerStatHandle FTM_SHADOW_SIMPLE("Simple Shadow");
static LLTrace::BlockTimerStatHandle FTM_SHADOW_GEOM("Shadow Geom");

static LLTrace::BlockTimerStatHandle FTM_SHADOW_ALPHA_MASKED("Alpha Masked");
static LLTrace::BlockTimerStatHandle FTM_SHADOW_ALPHA_BLEND("Alpha Blend");
static LLTrace::BlockTimerStatHandle FTM_SHADOW_ALPHA_TREE("Alpha Tree");
static LLTrace::BlockTimerStatHandle FTM_SHADOW_ALPHA_GRASS("Alpha Grass");
static LLTrace::BlockTimerStatHandle FTM_SHADOW_FULLBRIGHT_ALPHA_MASKED("Fullbright Alpha Masked");

void LLPipeline::renderShadow(glh::matrix4f& view, glh::matrix4f& proj, LLCamera& shadow_cam, LLCullResult& result, bool depth_clamp)
{
    LL_PROFILE_ZONE_SCOPED_CATEGORY_PIPELINE; //LL_RECORD_BLOCK_TIME(FTM_SHADOW_RENDER);
    LL_PROFILE_GPU_ZONE("renderShadow");
    
    LLPipeline::sShadowRender = true;

    // disable occlusion culling during shadow render
    U32 saved_occlusion = sUseOcclusion;
    sUseOcclusion = 0;

    static const U32 types[] = {
        LLRenderPass::PASS_SIMPLE,
        LLRenderPass::PASS_FULLBRIGHT,
        LLRenderPass::PASS_SHINY,
        LLRenderPass::PASS_BUMP,
        LLRenderPass::PASS_FULLBRIGHT_SHINY,
        LLRenderPass::PASS_MATERIAL,
        LLRenderPass::PASS_MATERIAL_ALPHA_EMISSIVE,
        LLRenderPass::PASS_SPECMAP,
        LLRenderPass::PASS_SPECMAP_EMISSIVE,
        LLRenderPass::PASS_NORMMAP,
        LLRenderPass::PASS_NORMMAP_EMISSIVE,
        LLRenderPass::PASS_NORMSPEC,
        LLRenderPass::PASS_NORMSPEC_EMISSIVE,
        LLRenderPass::PASS_GLTF_PBR
    };

    LLGLEnable cull(GL_CULL_FACE);

    //enable depth clamping if available
    LLGLEnable clamp_depth(depth_clamp ? GL_DEPTH_CLAMP : 0);

    LLGLDepthTest depth_test(GL_TRUE, GL_TRUE, GL_LESS);

    updateCull(shadow_cam, result);

    stateSort(shadow_cam, result);

    //generate shadow map
    gGL.matrixMode(LLRender::MM_PROJECTION);
    gGL.pushMatrix();
    gGL.loadMatrix(proj.m);
    gGL.matrixMode(LLRender::MM_MODELVIEW);
    gGL.pushMatrix();
    gGL.loadMatrix(view.m);

    stop_glerror();
    gGLLastMatrix = NULL;

    gGL.getTexUnit(0)->unbind(LLTexUnit::TT_TEXTURE);

    stop_glerror();

    LLEnvironment& environment = LLEnvironment::instance();

    struct CompareVertexBuffer
    {
        bool operator()(const LLDrawInfo* const& lhs, const LLDrawInfo* const& rhs)
        {
            return lhs->mVertexBuffer > rhs->mVertexBuffer;
        }
    };


    LLVertexBuffer::unbind();
    for (int j = 0; j < 2; ++j) // 0 -- static, 1 -- rigged
    {
        bool rigged = j == 1;
        gDeferredShadowProgram.bind(rigged);
        LLGLSLShader::sCurBoundShaderPtr->uniform1i(LLShaderMgr::SUN_UP_FACTOR, environment.getIsSunUp() ? 1 : 0);

        gGL.diffuseColor4f(1, 1, 1, 1);

        S32 shadow_detail = gSavedSettings.getS32("RenderShadowDetail");

        // if not using VSM, disable color writes
        if (shadow_detail <= 2)
        {
            gGL.setColorMask(false, false);
        }

        LL_PROFILE_ZONE_NAMED_CATEGORY_PIPELINE("shadow simple"); //LL_RECORD_BLOCK_TIME(FTM_SHADOW_SIMPLE);
        LL_PROFILE_GPU_ZONE("shadow simple");
        gGL.getTexUnit(0)->disable();

        for (U32 type : types)
        {
            if (rigged)
            {
                renderObjects(type, false, false, rigged);
            }
            else
            {
                renderShadowSimple(type);
            }
        }

        gGL.getTexUnit(0)->enable(LLTexUnit::TT_TEXTURE);
    }

    if (LLPipeline::sUseOcclusion > 1)
    { // do occlusion culling against non-masked only to take advantage of hierarchical Z
        doOcclusion(shadow_cam);
    }


    {
        LL_PROFILE_ZONE_NAMED_CATEGORY_PIPELINE("shadow geom");
        renderGeomShadow(shadow_cam);
    }

    {
        LL_PROFILE_ZONE_NAMED_CATEGORY_PIPELINE("shadow alpha");
        LL_PROFILE_GPU_ZONE("shadow alpha");

        U32 target_width = LLRenderTarget::sCurResX;

        for (int i = 0; i < 2; ++i)
        {
            bool rigged = i == 1;

            gDeferredShadowAlphaMaskProgram.bind(rigged);
            LLGLSLShader::sCurBoundShaderPtr->uniform1f(LLShaderMgr::DEFERRED_SHADOW_TARGET_WIDTH, (float)target_width);
            LLGLSLShader::sCurBoundShaderPtr->uniform1i(LLShaderMgr::SUN_UP_FACTOR, environment.getIsSunUp() ? 1 : 0);

            {
                LL_PROFILE_ZONE_NAMED_CATEGORY_PIPELINE("shadow alpha masked");
                LL_PROFILE_GPU_ZONE("shadow alpha masked");
                renderMaskedObjects(LLRenderPass::PASS_ALPHA_MASK, true, true, rigged);
            }

            {
                LL_PROFILE_ZONE_NAMED_CATEGORY_PIPELINE("shadow alpha blend");
                LL_PROFILE_GPU_ZONE("shadow alpha blend");
                LLGLSLShader::sCurBoundShaderPtr->setMinimumAlpha(0.598f);
                renderAlphaObjects(true, true, rigged);
            }

            {
                LL_PROFILE_ZONE_NAMED_CATEGORY_PIPELINE("shadow fullbright alpha masked");
                LL_PROFILE_GPU_ZONE("shadow alpha masked");
                gDeferredShadowFullbrightAlphaMaskProgram.bind(rigged);
                LLGLSLShader::sCurBoundShaderPtr->uniform1f(LLShaderMgr::DEFERRED_SHADOW_TARGET_WIDTH, (float)target_width);
                LLGLSLShader::sCurBoundShaderPtr->uniform1i(LLShaderMgr::SUN_UP_FACTOR, environment.getIsSunUp() ? 1 : 0);
                renderFullbrightMaskedObjects(LLRenderPass::PASS_FULLBRIGHT_ALPHA_MASK, true, true, rigged);
            }

            {
                LL_PROFILE_ZONE_NAMED_CATEGORY_PIPELINE("shadow alpha grass");
                LL_PROFILE_GPU_ZONE("shadow alpha grass");
                gDeferredTreeShadowProgram.bind(rigged);
                if (i == 0)
                {
                    LLGLSLShader::sCurBoundShaderPtr->setMinimumAlpha(0.598f);
                    renderObjects(LLRenderPass::PASS_GRASS, true);
                }

                {
                    LL_PROFILE_ZONE_NAMED_CATEGORY_PIPELINE("shadow alpha material");
                    LL_PROFILE_GPU_ZONE("shadow alpha material");
                    renderMaskedObjects(LLRenderPass::PASS_NORMSPEC_MASK, true, false, rigged);
                    renderMaskedObjects(LLRenderPass::PASS_MATERIAL_ALPHA_MASK, true, false, rigged);
                    renderMaskedObjects(LLRenderPass::PASS_SPECMAP_MASK, true, false, rigged);
                    renderMaskedObjects(LLRenderPass::PASS_NORMMAP_MASK, true, false, rigged);
                }
            }
        }

        for (int i = 0; i < 2; ++i)
        {
            bool rigged = i == 1;
            gDeferredShadowGLTFAlphaMaskProgram.bind(rigged);
            LLGLSLShader::sCurBoundShaderPtr->uniform1f(LLShaderMgr::DEFERRED_SHADOW_TARGET_WIDTH, (float)target_width);
            LLGLSLShader::sCurBoundShaderPtr->uniform1i(LLShaderMgr::SUN_UP_FACTOR, environment.getIsSunUp() ? 1 : 0);
            
            gGL.loadMatrix(gGLModelView);
            gGLLastMatrix = NULL;

            U32 type = LLRenderPass::PASS_GLTF_PBR_ALPHA_MASK;

            if (rigged)
            {
                mAlphaMaskPool->pushRiggedGLTFBatches(type + 1);
            }
            else
            {
                mAlphaMaskPool->pushGLTFBatches(type);
            }

            gGL.loadMatrix(gGLModelView);
            gGLLastMatrix = NULL;
        }
    }

    gDeferredShadowCubeProgram.bind();
    gGLLastMatrix = NULL;
    gGL.loadMatrix(gGLModelView);

    gGL.setColorMask(true, true);

    gGL.matrixMode(LLRender::MM_PROJECTION);
    gGL.popMatrix();
    gGL.matrixMode(LLRender::MM_MODELVIEW);
    gGL.popMatrix();
    gGLLastMatrix = NULL;

    // reset occlusion culling flag
    sUseOcclusion = saved_occlusion;
    LLPipeline::sShadowRender = false;
}

bool LLPipeline::getVisiblePointCloud(LLCamera& camera, LLVector3& min, LLVector3& max, std::vector<LLVector3>& fp, LLVector3 light_dir)
{
    LL_PROFILE_ZONE_SCOPED_CATEGORY_PIPELINE;
	//get point cloud of intersection of frust and min, max

	if (getVisibleExtents(camera, min, max))
	{
		return false;
	}

	//get set of planes on bounding box
	LLPlane bp[] = { 
		LLPlane(min, LLVector3(-1,0,0)),
		LLPlane(min, LLVector3(0,-1,0)),
		LLPlane(min, LLVector3(0,0,-1)),
		LLPlane(max, LLVector3(1,0,0)),
		LLPlane(max, LLVector3(0,1,0)),
		LLPlane(max, LLVector3(0,0,1))};
	
	//potential points
	std::vector<LLVector3> pp;

	//add corners of AABB
	pp.push_back(LLVector3(min.mV[0], min.mV[1], min.mV[2]));
	pp.push_back(LLVector3(max.mV[0], min.mV[1], min.mV[2]));
	pp.push_back(LLVector3(min.mV[0], max.mV[1], min.mV[2]));
	pp.push_back(LLVector3(max.mV[0], max.mV[1], min.mV[2]));
	pp.push_back(LLVector3(min.mV[0], min.mV[1], max.mV[2]));
	pp.push_back(LLVector3(max.mV[0], min.mV[1], max.mV[2]));
	pp.push_back(LLVector3(min.mV[0], max.mV[1], max.mV[2]));
	pp.push_back(LLVector3(max.mV[0], max.mV[1], max.mV[2]));

	//add corners of camera frustum
	for (U32 i = 0; i < LLCamera::AGENT_FRUSTRUM_NUM; i++)
	{
		pp.push_back(camera.mAgentFrustum[i]);
	}


	//bounding box line segments
	U32 bs[] = 
			{
		0,1,
		1,3,
		3,2,
		2,0,

		4,5,
		5,7,
		7,6,
		6,4,

		0,4,
		1,5,
		3,7,
		2,6
	};

	for (U32 i = 0; i < 12; i++)
	{ //for each line segment in bounding box
		for (U32 j = 0; j < LLCamera::AGENT_PLANE_NO_USER_CLIP_NUM; j++) 
		{ //for each plane in camera frustum
			const LLPlane& cp = camera.getAgentPlane(j);
			const LLVector3& v1 = pp[bs[i*2+0]];
			const LLVector3& v2 = pp[bs[i*2+1]];
			LLVector3 n;
			cp.getVector3(n);

			LLVector3 line = v1-v2;

			F32 d1 = line*n;
			F32 d2 = -cp.dist(v2);

			F32 t = d2/d1;

			if (t > 0.f && t < 1.f)
			{
				LLVector3 intersect = v2+line*t;
				pp.push_back(intersect);
			}
		}
	}
			
	//camera frustum line segments
	const U32 fs[] =
	{
		0,1,
		1,2,
		2,3,
		3,0,

		4,5,
		5,6,
		6,7,
		7,4,
	
		0,4,
		1,5,
		2,6,
		3,7	
	};

	for (U32 i = 0; i < 12; i++)
	{
		for (U32 j = 0; j < 6; ++j)
		{
			const LLVector3& v1 = pp[fs[i*2+0]+8];
			const LLVector3& v2 = pp[fs[i*2+1]+8];
			const LLPlane& cp = bp[j];
			LLVector3 n;
			cp.getVector3(n);

			LLVector3 line = v1-v2;

			F32 d1 = line*n;
			F32 d2 = -cp.dist(v2);

			F32 t = d2/d1;

			if (t > 0.f && t < 1.f)
			{
				LLVector3 intersect = v2+line*t;
				pp.push_back(intersect);
			}	
		}
	}

	LLVector3 ext[] = { min-LLVector3(0.05f,0.05f,0.05f),
		max+LLVector3(0.05f,0.05f,0.05f) };

	for (U32 i = 0; i < pp.size(); ++i)
	{
		bool found = true;

		const F32* p = pp[i].mV;
			
		for (U32 j = 0; j < 3; ++j)
		{
			if (p[j] < ext[0].mV[j] ||
				p[j] > ext[1].mV[j])
			{
				found = false;
				break;
			}
		}
				
		for (U32 j = 0; j < LLCamera::AGENT_PLANE_NO_USER_CLIP_NUM; ++j)
		{
			const LLPlane& cp = camera.getAgentPlane(j);
			F32 dist = cp.dist(pp[i]);
			if (dist > 0.05f) //point is above some plane, not contained
			{
				found = false;
				break;
			}
		}

		if (found)
		{
			fp.push_back(pp[i]);
		}
	}
	
	if (fp.empty())
	{
		return false;
	}
	
	return true;
}

void LLPipeline::renderHighlight(const LLViewerObject* obj, F32 fade)
{
	if (obj && obj->getVolume())
	{
		for (LLViewerObject::child_list_t::const_iterator iter = obj->getChildren().begin(); iter != obj->getChildren().end(); ++iter)
		{
			renderHighlight(*iter, fade);
		}

		LLDrawable* drawable = obj->mDrawable;
		if (drawable)
		{
			for (S32 i = 0; i < drawable->getNumFaces(); ++i)
			{
				LLFace* face = drawable->getFace(i);
				if (face)
				{
					face->renderSelected(LLViewerTexture::sNullImagep, LLColor4(1,1,1,fade));
				}
			}
		}
	}
}


LLRenderTarget* LLPipeline::getSunShadowTarget(U32 i)
{
    llassert(i < 4);
    return &mRT->shadow[i];
}

LLRenderTarget* LLPipeline::getSpotShadowTarget(U32 i)
{
    llassert(i < 2);
    return &mSpotShadow[i];
}

static LLTrace::BlockTimerStatHandle FTM_GEN_SUN_SHADOW("Gen Sun Shadow");
static LLTrace::BlockTimerStatHandle FTM_GEN_SUN_SHADOW_SPOT_RENDER("Spot Shadow Render");

// helper class for disabling occlusion culling for the current stack frame
class LLDisableOcclusionCulling
{
public:
    S32 mUseOcclusion;

    LLDisableOcclusionCulling()
    {
        mUseOcclusion = LLPipeline::sUseOcclusion;
        LLPipeline::sUseOcclusion = 0;
    }

    ~LLDisableOcclusionCulling()
    {
        LLPipeline::sUseOcclusion = mUseOcclusion;
    }
};

void LLPipeline::generateSunShadow(LLCamera& camera)
{
	if (!sRenderDeferred || RenderShadowDetail <= 0)
	{
		return;
	}

	LL_PROFILE_ZONE_SCOPED_CATEGORY_PIPELINE; //LL_RECORD_BLOCK_TIME(FTM_GEN_SUN_SHADOW);
    LL_PROFILE_GPU_ZONE("generateSunShadow");

    LLDisableOcclusionCulling no_occlusion;

	bool skip_avatar_update = false;
	if (!isAgentAvatarValid() || gAgentCamera.getCameraAnimating() || gAgentCamera.getCameraMode() != CAMERA_MODE_MOUSELOOK || !LLVOAvatar::sVisibleInFirstPerson)
	{
		skip_avatar_update = true;
	}

	if (!skip_avatar_update)
	{
		gAgentAvatarp->updateAttachmentVisibility(CAMERA_MODE_THIRD_PERSON);
	}

	F64 last_modelview[16];
	F64 last_projection[16];
	for (U32 i = 0; i < 16; i++)
	{ //store last_modelview of world camera
		last_modelview[i] = gGLLastModelView[i];
		last_projection[i] = gGLLastProjection[i];
	}

	pushRenderTypeMask();
	andRenderTypeMask(LLPipeline::RENDER_TYPE_SIMPLE,
					LLPipeline::RENDER_TYPE_ALPHA,
                    LLPipeline::RENDER_TYPE_ALPHA_PRE_WATER,
                    LLPipeline::RENDER_TYPE_ALPHA_POST_WATER,
					LLPipeline::RENDER_TYPE_GRASS,
                    LLPipeline::RENDER_TYPE_GLTF_PBR,
					LLPipeline::RENDER_TYPE_FULLBRIGHT,
					LLPipeline::RENDER_TYPE_BUMP,
					LLPipeline::RENDER_TYPE_VOLUME,
					LLPipeline::RENDER_TYPE_AVATAR,
					LLPipeline::RENDER_TYPE_CONTROL_AV,
					LLPipeline::RENDER_TYPE_TREE, 
					LLPipeline::RENDER_TYPE_TERRAIN,
					LLPipeline::RENDER_TYPE_WATER,
					LLPipeline::RENDER_TYPE_VOIDWATER,
					LLPipeline::RENDER_TYPE_PASS_ALPHA,
					LLPipeline::RENDER_TYPE_PASS_ALPHA_MASK,
					LLPipeline::RENDER_TYPE_PASS_FULLBRIGHT_ALPHA_MASK,
					LLPipeline::RENDER_TYPE_PASS_GRASS,
					LLPipeline::RENDER_TYPE_PASS_SIMPLE,
					LLPipeline::RENDER_TYPE_PASS_BUMP,
					LLPipeline::RENDER_TYPE_PASS_FULLBRIGHT,
					LLPipeline::RENDER_TYPE_PASS_SHINY,
					LLPipeline::RENDER_TYPE_PASS_FULLBRIGHT_SHINY,
					LLPipeline::RENDER_TYPE_PASS_MATERIAL,
					LLPipeline::RENDER_TYPE_PASS_MATERIAL_ALPHA,
					LLPipeline::RENDER_TYPE_PASS_MATERIAL_ALPHA_MASK,
					LLPipeline::RENDER_TYPE_PASS_MATERIAL_ALPHA_EMISSIVE,
					LLPipeline::RENDER_TYPE_PASS_SPECMAP,
					LLPipeline::RENDER_TYPE_PASS_SPECMAP_BLEND,
					LLPipeline::RENDER_TYPE_PASS_SPECMAP_MASK,
					LLPipeline::RENDER_TYPE_PASS_SPECMAP_EMISSIVE,
					LLPipeline::RENDER_TYPE_PASS_NORMMAP,
					LLPipeline::RENDER_TYPE_PASS_NORMMAP_BLEND,
					LLPipeline::RENDER_TYPE_PASS_NORMMAP_MASK,
					LLPipeline::RENDER_TYPE_PASS_NORMMAP_EMISSIVE,
					LLPipeline::RENDER_TYPE_PASS_NORMSPEC,
					LLPipeline::RENDER_TYPE_PASS_NORMSPEC_BLEND,
					LLPipeline::RENDER_TYPE_PASS_NORMSPEC_MASK,
					LLPipeline::RENDER_TYPE_PASS_NORMSPEC_EMISSIVE,
                    LLPipeline::RENDER_TYPE_PASS_ALPHA_MASK_RIGGED,
                    LLPipeline::RENDER_TYPE_PASS_FULLBRIGHT_ALPHA_MASK_RIGGED,
                    LLPipeline::RENDER_TYPE_PASS_SIMPLE_RIGGED,
                    LLPipeline::RENDER_TYPE_PASS_BUMP_RIGGED,
                    LLPipeline::RENDER_TYPE_PASS_FULLBRIGHT_RIGGED,
                    LLPipeline::RENDER_TYPE_PASS_SHINY_RIGGED,
                    LLPipeline::RENDER_TYPE_PASS_FULLBRIGHT_SHINY_RIGGED,
                    LLPipeline::RENDER_TYPE_PASS_MATERIAL_RIGGED,
                    LLPipeline::RENDER_TYPE_PASS_MATERIAL_ALPHA_RIGGED,
                    LLPipeline::RENDER_TYPE_PASS_MATERIAL_ALPHA_MASK_RIGGED,
                    LLPipeline::RENDER_TYPE_PASS_MATERIAL_ALPHA_EMISSIVE_RIGGED,
                    LLPipeline::RENDER_TYPE_PASS_SPECMAP_RIGGED,
                    LLPipeline::RENDER_TYPE_PASS_SPECMAP_BLEND_RIGGED,
                    LLPipeline::RENDER_TYPE_PASS_SPECMAP_MASK_RIGGED,
                    LLPipeline::RENDER_TYPE_PASS_SPECMAP_EMISSIVE_RIGGED,
                    LLPipeline::RENDER_TYPE_PASS_NORMMAP_RIGGED,
                    LLPipeline::RENDER_TYPE_PASS_NORMMAP_BLEND_RIGGED,
                    LLPipeline::RENDER_TYPE_PASS_NORMMAP_MASK_RIGGED,
                    LLPipeline::RENDER_TYPE_PASS_NORMMAP_EMISSIVE_RIGGED,
                    LLPipeline::RENDER_TYPE_PASS_NORMSPEC_RIGGED,
                    LLPipeline::RENDER_TYPE_PASS_NORMSPEC_BLEND_RIGGED,
                    LLPipeline::RENDER_TYPE_PASS_NORMSPEC_MASK_RIGGED,
                    LLPipeline::RENDER_TYPE_PASS_NORMSPEC_EMISSIVE_RIGGED,
                    LLPipeline::RENDER_TYPE_PASS_GLTF_PBR,
                    LLPipeline::RENDER_TYPE_PASS_GLTF_PBR_RIGGED,
                    LLPipeline::RENDER_TYPE_PASS_GLTF_PBR_ALPHA_MASK,
                    LLPipeline::RENDER_TYPE_PASS_GLTF_PBR_ALPHA_MASK_RIGGED,
					END_RENDER_TYPES);

	gGL.setColorMask(false, false);

    LLEnvironment& environment = LLEnvironment::instance();

	//get sun view matrix
	
	//store current projection/modelview matrix
	glh::matrix4f saved_proj = get_current_projection();
	glh::matrix4f saved_view = get_current_modelview();
	glh::matrix4f inv_view = saved_view.inverse();

	glh::matrix4f view[6];
	glh::matrix4f proj[6];
	
    LLVector3 caster_dir(environment.getIsSunUp() ? mSunDir : mMoonDir);

	//put together a universal "near clip" plane for shadow frusta
	LLPlane shadow_near_clip;
	{
        LLVector3 p = camera.getOrigin(); // gAgent.getPositionAgent();
		p += caster_dir * RenderFarClip*2.f;
		shadow_near_clip.setVec(p, caster_dir);
	}

	LLVector3 lightDir = -caster_dir;
	lightDir.normVec();

	glh::vec3f light_dir(lightDir.mV);

	//create light space camera matrix
	
	LLVector3 at = lightDir;

	LLVector3 up = camera.getAtAxis();

	if (fabsf(up*lightDir) > 0.75f)
	{
		up = camera.getUpAxis();
	}

	up.normVec();
	at.normVec();
	
	
	LLCamera main_camera = camera;
	
	F32 near_clip = 0.f;
	{
		//get visible point cloud
		std::vector<LLVector3> fp;

		main_camera.calcAgentFrustumPlanes(main_camera.mAgentFrustum);
		
		LLVector3 min,max;
		getVisiblePointCloud(main_camera,min,max,fp);

		if (fp.empty())
		{
			if (!hasRenderDebugMask(RENDER_DEBUG_SHADOW_FRUSTA) && !gCubeSnapshot)
			{
				mShadowCamera[0] = main_camera;
				mShadowExtents[0][0] = min;
				mShadowExtents[0][1] = max;

				mShadowFrustPoints[0].clear();
				mShadowFrustPoints[1].clear();
				mShadowFrustPoints[2].clear();
				mShadowFrustPoints[3].clear();
			}
			popRenderTypeMask();

			if (!skip_avatar_update)
			{
				gAgentAvatarp->updateAttachmentVisibility(gAgentCamera.getCameraMode());
			}

			return;
		}

		//get good split distances for frustum
		for (U32 i = 0; i < fp.size(); ++i)
		{
			glh::vec3f v(fp[i].mV);
			saved_view.mult_matrix_vec(v);
			fp[i].setVec(v.v);
		}

		min = fp[0];
		max = fp[0];

		//get camera space bounding box
		for (U32 i = 1; i < fp.size(); ++i)
		{
			update_min_max(min, max, fp[i]);
		}

		near_clip    = llclamp(-max.mV[2], 0.01f, 4.0f);
		F32 far_clip = llclamp(-min.mV[2]*2.f, 16.0f, 512.0f);

		//far_clip = llmin(far_clip, 128.f);
		far_clip = llmin(far_clip, camera.getFar());

		F32 range = far_clip-near_clip;

		LLVector3 split_exp = RenderShadowSplitExponent;

		F32 da = 1.f-llmax( fabsf(lightDir*up), fabsf(lightDir*camera.getLeftAxis()) );
		
		da = powf(da, split_exp.mV[2]);

		F32 sxp = split_exp.mV[1] + (split_exp.mV[0]-split_exp.mV[1])*da;
		
		for (U32 i = 0; i < 4; ++i)
		{
			F32 x = (F32)(i+1)/4.f;
			x = powf(x, sxp);
			mSunClipPlanes.mV[i] = near_clip+range*x;
		}

		mSunClipPlanes.mV[0] *= 1.25f; //bump back first split for transition padding
	}

    if (gCubeSnapshot)
    { // stretch clip planes for reflection probe renders to reduce number of shadow passes
        mSunClipPlanes.mV[1] = mSunClipPlanes.mV[2];
        mSunClipPlanes.mV[2] = mSunClipPlanes.mV[3];
        mSunClipPlanes.mV[3] *= 1.5f;
    }


	// convenience array of 4 near clip plane distances
	F32 dist[] = { near_clip, mSunClipPlanes.mV[0], mSunClipPlanes.mV[1], mSunClipPlanes.mV[2], mSunClipPlanes.mV[3] };
	
	if (mSunDiffuse == LLColor4::black)
	{ //sun diffuse is totally black shadows don't matter
		LLGLDepthTest depth(GL_TRUE);

		for (S32 j = 0; j < 4; j++)
		{
			mRT->shadow[j].bindTarget();
			mRT->shadow[j].clear();
			mRT->shadow[j].flush();
		}
	}
	else
	{
        for (S32 j = 0; j < (gCubeSnapshot ? 2 : 4); j++)
		{
			if (!hasRenderDebugMask(RENDER_DEBUG_SHADOW_FRUSTA) && !gCubeSnapshot)
			{
				mShadowFrustPoints[j].clear();
			}

			LLViewerCamera::sCurCameraID = (LLViewerCamera::eCameraID)(LLViewerCamera::CAMERA_SUN_SHADOW0+j);

			//restore render matrices
			set_current_modelview(saved_view);
			set_current_projection(saved_proj);

			LLVector3 eye = camera.getOrigin();
            llassert(eye.isFinite());

			//camera used for shadow cull/render
			LLCamera shadow_cam;
		
			//create world space camera frustum for this split
			shadow_cam = camera;
			shadow_cam.setFar(16.f);
	
			LLViewerCamera::updateFrustumPlanes(shadow_cam, FALSE, FALSE, TRUE);

			LLVector3* frust = shadow_cam.mAgentFrustum;

			LLVector3 pn = shadow_cam.getAtAxis();
		
			LLVector3 min, max;

			//construct 8 corners of split frustum section
			for (U32 i = 0; i < 4; i++)
			{
				LLVector3 delta = frust[i+4]-eye;
				delta += (frust[i+4]-frust[(i+2)%4+4])*0.05f;
				delta.normVec();
				F32 dp = delta*pn;
				frust[i] = eye + (delta*dist[j]*0.75f)/dp;
				frust[i+4] = eye + (delta*dist[j+1]*1.25f)/dp;
			}
						
			shadow_cam.calcAgentFrustumPlanes(frust);
			shadow_cam.mFrustumCornerDist = 0.f;
		
			if (!gPipeline.hasRenderDebugMask(LLPipeline::RENDER_DEBUG_SHADOW_FRUSTA) && !gCubeSnapshot)
			{
				mShadowCamera[j] = shadow_cam;
			}

			std::vector<LLVector3> fp;

			if (!gPipeline.getVisiblePointCloud(shadow_cam, min, max, fp, lightDir))
			{
				//no possible shadow receivers
                if (!gPipeline.hasRenderDebugMask(LLPipeline::RENDER_DEBUG_SHADOW_FRUSTA) && !gCubeSnapshot)
				{
					mShadowExtents[j][0] = LLVector3();
					mShadowExtents[j][1] = LLVector3();
					mShadowCamera[j+4] = shadow_cam;
				}

				mRT->shadow[j].bindTarget();
				{
					LLGLDepthTest depth(GL_TRUE);
					mRT->shadow[j].clear();
				}
				mRT->shadow[j].flush();

				mShadowError.mV[j] = 0.f;
				mShadowFOV.mV[j] = 0.f;

				continue;
			}

			if (!gPipeline.hasRenderDebugMask(LLPipeline::RENDER_DEBUG_SHADOW_FRUSTA) && !gCubeSnapshot)
			{
				mShadowExtents[j][0] = min;
				mShadowExtents[j][1] = max;
				mShadowFrustPoints[j] = fp;
			}
				

			//find a good origin for shadow projection
			LLVector3 origin;

			//get a temporary view projection
			view[j] = look(camera.getOrigin(), lightDir, -up);

			std::vector<LLVector3> wpf;

			for (U32 i = 0; i < fp.size(); i++)
			{
				glh::vec3f p = glh::vec3f(fp[i].mV);
				view[j].mult_matrix_vec(p);
				wpf.push_back(LLVector3(p.v));
			}

			min = wpf[0];
			max = wpf[0];

			for (U32 i = 0; i < fp.size(); ++i)
			{ //get AABB in camera space
				update_min_max(min, max, wpf[i]);
			}

			// Construct a perspective transform with perspective along y-axis that contains
			// points in wpf
			//Known:
			// - far clip plane
			// - near clip plane
			// - points in frustum
			//Find:
			// - origin

			//get some "interesting" points of reference
			LLVector3 center = (min+max)*0.5f;
			LLVector3 size = (max-min)*0.5f;
			LLVector3 near_center = center;
			near_center.mV[1] += size.mV[1]*2.f;
		
		
			//put all points in wpf in quadrant 0, reletive to center of min/max
			//get the best fit line using least squares
			F32 bfm = 0.f;
			F32 bfb = 0.f;

			for (U32 i = 0; i < wpf.size(); ++i)
			{
				wpf[i] -= center;
				wpf[i].mV[0] = fabsf(wpf[i].mV[0]);
				wpf[i].mV[2] = fabsf(wpf[i].mV[2]);
			}

			if (!wpf.empty())
			{ 
				F32 sx = 0.f;
				F32 sx2 = 0.f;
				F32 sy = 0.f;
				F32 sxy = 0.f;
			
				for (U32 i = 0; i < wpf.size(); ++i)
				{		
					sx += wpf[i].mV[0];
					sx2 += wpf[i].mV[0]*wpf[i].mV[0];
					sy += wpf[i].mV[1];
					sxy += wpf[i].mV[0]*wpf[i].mV[1]; 
				}

				bfm = (sy*sx-wpf.size()*sxy)/(sx*sx-wpf.size()*sx2);
				bfb = (sx*sxy-sy*sx2)/(sx*sx-bfm*sx2);
			}
		
			{
				// best fit line is y=bfm*x+bfb
		
				//find point that is furthest to the right of line
				F32 off_x = -1.f;
				LLVector3 lp;

				for (U32 i = 0; i < wpf.size(); ++i)
				{
					//y = bfm*x+bfb
					//x = (y-bfb)/bfm
					F32 lx = (wpf[i].mV[1]-bfb)/bfm;

					lx = wpf[i].mV[0]-lx;
				
					if (off_x < lx)
					{
						off_x = lx;
						lp = wpf[i];
					}
				}

				//get line with slope bfm through lp
				// bfb = y-bfm*x
				bfb = lp.mV[1]-bfm*lp.mV[0];

				//calculate error
				mShadowError.mV[j] = 0.f;

				for (U32 i = 0; i < wpf.size(); ++i)
				{
					F32 lx = (wpf[i].mV[1]-bfb)/bfm;
					mShadowError.mV[j] += fabsf(wpf[i].mV[0]-lx);
				}

				mShadowError.mV[j] /= wpf.size();
				mShadowError.mV[j] /= size.mV[0];

				if (mShadowError.mV[j] > RenderShadowErrorCutoff)
				{ //just use ortho projection
					mShadowFOV.mV[j] = -1.f;
					origin.clearVec();
					proj[j] = gl_ortho(min.mV[0], max.mV[0],
										min.mV[1], max.mV[1],
										-max.mV[2], -min.mV[2]);
				}
				else
				{
					//origin is where line x = 0;
					origin.setVec(0,bfb,0);

					F32 fovz = 1.f;
					F32 fovx = 1.f;
				
					LLVector3 zp;
					LLVector3 xp;

					for (U32 i = 0; i < wpf.size(); ++i)
					{
						LLVector3 atz = wpf[i]-origin;
						atz.mV[0] = 0.f;
						atz.normVec();
						if (fovz > -atz.mV[1])
						{
							zp = wpf[i];
							fovz = -atz.mV[1];
						}
					
						LLVector3 atx = wpf[i]-origin;
						atx.mV[2] = 0.f;
						atx.normVec();
						if (fovx > -atx.mV[1])
						{
							fovx = -atx.mV[1];
							xp = wpf[i];
						}
					}

					fovx = acos(fovx);
					fovz = acos(fovz);

					F32 cutoff = llmin((F32) RenderShadowFOVCutoff, 1.4f);
				
					mShadowFOV.mV[j] = fovx;
				
					if (fovx < cutoff && fovz > cutoff)
					{
						//x is a good fit, but z is too big, move away from zp enough so that fovz matches cutoff
						F32 d = zp.mV[2]/tan(cutoff);
						F32 ny = zp.mV[1] + fabsf(d);

						origin.mV[1] = ny;

						fovz = 1.f;
						fovx = 1.f;

						for (U32 i = 0; i < wpf.size(); ++i)
						{
							LLVector3 atz = wpf[i]-origin;
							atz.mV[0] = 0.f;
							atz.normVec();
							fovz = llmin(fovz, -atz.mV[1]);

							LLVector3 atx = wpf[i]-origin;
							atx.mV[2] = 0.f;
							atx.normVec();
							fovx = llmin(fovx, -atx.mV[1]);
						}

						fovx = acos(fovx);
						fovz = acos(fovz);

						mShadowFOV.mV[j] = cutoff;
					}

				
					origin += center;
			
					F32 ynear = -(max.mV[1]-origin.mV[1]);
					F32 yfar = -(min.mV[1]-origin.mV[1]);
				
					if (ynear < 0.1f) //keep a sensible near clip plane
					{
						F32 diff = 0.1f-ynear;
						origin.mV[1] += diff;
						ynear += diff;
						yfar += diff;
					}
								
					if (fovx > cutoff)
					{ //just use ortho projection
						origin.clearVec();
						mShadowError.mV[j] = -1.f;
						proj[j] = gl_ortho(min.mV[0], max.mV[0],
								min.mV[1], max.mV[1],
								-max.mV[2], -min.mV[2]);
					}
					else
					{
						//get perspective projection
						view[j] = view[j].inverse();
                        //llassert(origin.isFinite());

						glh::vec3f origin_agent(origin.mV);
					
						//translate view to origin
						view[j].mult_matrix_vec(origin_agent);

						eye = LLVector3(origin_agent.v);
                        //llassert(eye.isFinite());
						if (!hasRenderDebugMask(LLPipeline::RENDER_DEBUG_SHADOW_FRUSTA) && !gCubeSnapshot)
						{
							mShadowFrustOrigin[j] = eye;
						}
				
						view[j] = look(LLVector3(origin_agent.v), lightDir, -up);

						F32 fx = 1.f/tanf(fovx);
						F32 fz = 1.f/tanf(fovz);

						proj[j] = glh::matrix4f(-fx, 0, 0, 0,
												0, (yfar+ynear)/(ynear-yfar), 0, (2.f*yfar*ynear)/(ynear-yfar),
												0, 0, -fz, 0,
												0, -1.f, 0, 0);
					}
				}
			}

			//shadow_cam.setFar(128.f);
			shadow_cam.setOriginAndLookAt(eye, up, center);

			shadow_cam.setOrigin(0,0,0);

			set_current_modelview(view[j]);
			set_current_projection(proj[j]);

			LLViewerCamera::updateFrustumPlanes(shadow_cam, FALSE, FALSE, TRUE);

			//shadow_cam.ignoreAgentFrustumPlane(LLCamera::AGENT_PLANE_NEAR);
			shadow_cam.getAgentPlane(LLCamera::AGENT_PLANE_NEAR).set(shadow_near_clip);

			//translate and scale to from [-1, 1] to [0, 1]
			glh::matrix4f trans(0.5f, 0.f, 0.f, 0.5f,
							0.f, 0.5f, 0.f, 0.5f,
							0.f, 0.f, 0.5f, 0.5f,
							0.f, 0.f, 0.f, 1.f);

			set_current_modelview(view[j]);
			set_current_projection(proj[j]);

			for (U32 i = 0; i < 16; i++)
			{
				gGLLastModelView[i] = mShadowModelview[j].m[i];
				gGLLastProjection[i] = mShadowProjection[j].m[i];
			}

			mShadowModelview[j] = view[j];
			mShadowProjection[j] = proj[j];
			mSunShadowMatrix[j] = trans*proj[j]*view[j]*inv_view;
		
			stop_glerror();

			mRT->shadow[j].bindTarget();
			mRT->shadow[j].getViewport(gGLViewport);
			mRT->shadow[j].clear();
		
			{
				static LLCullResult result[4];
				renderShadow(view[j], proj[j], shadow_cam, result[j], true);
			}

			mRT->shadow[j].flush();
 
			if (!gPipeline.hasRenderDebugMask(LLPipeline::RENDER_DEBUG_SHADOW_FRUSTA) && !gCubeSnapshot)
			{
				mShadowCamera[j+4] = shadow_cam;
			}
		}
	}

	//hack to disable projector shadows 
	bool gen_shadow = RenderShadowDetail > 1;

	if (gen_shadow)
	{
        if (!gCubeSnapshot) //skip updating spot shadow maps during cubemap updates
        {
            LLTrace::CountStatHandle<>* velocity_stat = LLViewerCamera::getVelocityStat();
            F32 fade_amt = gFrameIntervalSeconds.value()
                * llmax(LLTrace::get_frame_recording().getLastRecording().getSum(*velocity_stat) / LLTrace::get_frame_recording().getLastRecording().getDuration().value(), 1.0);

            // should never happen
            llassert(mTargetShadowSpotLight[0] != mTargetShadowSpotLight[1] || mTargetShadowSpotLight[0].isNull());

            //update shadow targets
            for (U32 i = 0; i < 2; i++)
            { //for each current shadow
                LLViewerCamera::sCurCameraID = (LLViewerCamera::eCameraID)(LLViewerCamera::CAMERA_SPOT_SHADOW0 + i);

                if (mShadowSpotLight[i].notNull() &&
                    (mShadowSpotLight[i] == mTargetShadowSpotLight[0] ||
                        mShadowSpotLight[i] == mTargetShadowSpotLight[1]))
                { //keep this spotlight
                    mSpotLightFade[i] = llmin(mSpotLightFade[i] + fade_amt, 1.f);
                }
                else
                { //fade out this light
                    mSpotLightFade[i] = llmax(mSpotLightFade[i] - fade_amt, 0.f);

                    if (mSpotLightFade[i] == 0.f || mShadowSpotLight[i].isNull())
                    { //faded out, grab one of the pending spots (whichever one isn't already taken)
                        if (mTargetShadowSpotLight[0] != mShadowSpotLight[(i + 1) % 2])
                        {
                            mShadowSpotLight[i] = mTargetShadowSpotLight[0];
                        }
                        else
                        {
                            mShadowSpotLight[i] = mTargetShadowSpotLight[1];
                        }
                    }
                }
            }
        }

        // this should never happen
        llassert(mShadowSpotLight[0] != mShadowSpotLight[1] || mShadowSpotLight[0].isNull());

        for (S32 i = 0; i < 2; i++)
        {
            set_current_modelview(saved_view);
            set_current_projection(saved_proj);

            if (mShadowSpotLight[i].isNull())
            {
                continue;
            }

            LLVOVolume* volume = mShadowSpotLight[i]->getVOVolume();

            if (!volume)
            {
                mShadowSpotLight[i] = NULL;
                continue;
            }

            LLDrawable* drawable = mShadowSpotLight[i];

            LLVector3 params = volume->getSpotLightParams();
            F32 fov = params.mV[0];

            //get agent->light space matrix (modelview)
            LLVector3 center = drawable->getPositionAgent();
            LLQuaternion quat = volume->getRenderRotation();

            //get near clip plane
            LLVector3 scale = volume->getScale();
            LLVector3 at_axis(0, 0, -scale.mV[2] * 0.5f);
            at_axis *= quat;

            LLVector3 np = center + at_axis;
            at_axis.normVec();

            //get origin that has given fov for plane np, at_axis, and given scale
            F32 dist = (scale.mV[1] * 0.5f) / tanf(fov * 0.5f);

            LLVector3 origin = np - at_axis * dist;

            LLMatrix4 mat(quat, LLVector4(origin, 1.f));

            view[i + 4] = glh::matrix4f((F32*)mat.mMatrix);

            view[i + 4] = view[i + 4].inverse();

            //get perspective matrix
            F32 near_clip = dist + 0.01f;
            F32 width = scale.mV[VX];
            F32 height = scale.mV[VY];
            F32 far_clip = dist + volume->getLightRadius() * 1.5f;

            F32 fovy = fov * RAD_TO_DEG;
            F32 aspect = width / height;

            proj[i + 4] = gl_perspective(fovy, aspect, near_clip, far_clip);

            //translate and scale to from [-1, 1] to [0, 1]
            glh::matrix4f trans(0.5f, 0.f, 0.f, 0.5f,
                0.f, 0.5f, 0.f, 0.5f,
                0.f, 0.f, 0.5f, 0.5f,
                0.f, 0.f, 0.f, 1.f);

            set_current_modelview(view[i + 4]);
            set_current_projection(proj[i + 4]);

            mSunShadowMatrix[i + 4] = trans * proj[i + 4] * view[i + 4] * inv_view;

            for (U32 j = 0; j < 16; j++)
            {
                gGLLastModelView[j] = mShadowModelview[i + 4].m[j];
                gGLLastProjection[j] = mShadowProjection[i + 4].m[j];
            }

            mShadowModelview[i + 4] = view[i + 4];
            mShadowProjection[i + 4] = proj[i + 4];

            if (!gCubeSnapshot) //skip updating spot shadow maps during cubemap updates
            {
                LLCamera shadow_cam = camera;
                shadow_cam.setFar(far_clip);
                shadow_cam.setOrigin(origin);

                LLViewerCamera::updateFrustumPlanes(shadow_cam, FALSE, FALSE, TRUE);

                //
                
                mSpotShadow[i].bindTarget();
                mSpotShadow[i].getViewport(gGLViewport);
                mSpotShadow[i].clear();

                static LLCullResult result[2];

                LLViewerCamera::sCurCameraID = (LLViewerCamera::eCameraID)(LLViewerCamera::CAMERA_SPOT_SHADOW0 + i);

                RenderSpotLight = drawable;

                renderShadow(view[i + 4], proj[i + 4], shadow_cam, result[i], false);

                RenderSpotLight = nullptr;

                mSpotShadow[i].flush();
            }
        }
	}
	else
	{ //no spotlight shadows
		mShadowSpotLight[0] = mShadowSpotLight[1] = NULL;
	}


	if (!CameraOffset)
	{
		set_current_modelview(saved_view);
		set_current_projection(saved_proj);
	}
	else
	{
		set_current_modelview(view[1]);
		set_current_projection(proj[1]);
		gGL.loadMatrix(view[1].m);
		gGL.matrixMode(LLRender::MM_PROJECTION);
		gGL.loadMatrix(proj[1].m);
		gGL.matrixMode(LLRender::MM_MODELVIEW);
	}
	gGL.setColorMask(true, true);

	for (U32 i = 0; i < 16; i++)
	{
		gGLLastModelView[i] = last_modelview[i];
		gGLLastProjection[i] = last_projection[i];
	}

	popRenderTypeMask();

	if (!skip_avatar_update)
	{
		gAgentAvatarp->updateAttachmentVisibility(gAgentCamera.getCameraMode());
	}
}

void LLPipeline::renderGroups(LLRenderPass* pass, U32 type, bool texture)
{
	for (LLCullResult::sg_iterator i = sCull->beginVisibleGroups(); i != sCull->endVisibleGroups(); ++i)
	{
		LLSpatialGroup* group = *i;
		if (!group->isDead() &&
			(!sUseOcclusion || !group->isOcclusionState(LLSpatialGroup::OCCLUDED)) &&
			gPipeline.hasRenderType(group->getSpatialPartition()->mDrawableType) &&
			group->mDrawMap.find(type) != group->mDrawMap.end())
		{
			pass->renderGroup(group,type,texture);
		}
	}
}

void LLPipeline::renderRiggedGroups(LLRenderPass* pass, U32 type, bool texture)
{
    for (LLCullResult::sg_iterator i = sCull->beginVisibleGroups(); i != sCull->endVisibleGroups(); ++i)
    {
        LLSpatialGroup* group = *i;
        if (!group->isDead() &&
            (!sUseOcclusion || !group->isOcclusionState(LLSpatialGroup::OCCLUDED)) &&
            gPipeline.hasRenderType(group->getSpatialPartition()->mDrawableType) &&
            group->mDrawMap.find(type) != group->mDrawMap.end())
        {
            pass->renderRiggedGroup(group, type, texture);
        }
    }
}

static LLTrace::BlockTimerStatHandle FTM_GENERATE_IMPOSTOR("Generate Impostor");

void LLPipeline::generateImpostor(LLVOAvatar* avatar, bool preview_avatar)
{
    LL_RECORD_BLOCK_TIME(FTM_GENERATE_IMPOSTOR);
    LL_PROFILE_GPU_ZONE("generateImpostor");
	LLGLState::checkStates();

	static LLCullResult result;
	result.clear();
	grabReferences(result);
	
	if (!avatar || !avatar->mDrawable)
	{
        LL_WARNS_ONCE("AvatarRenderPipeline") << "Avatar is " << (avatar ? "not drawable" : "null") << LL_ENDL;
		return;
	}
    LL_DEBUGS_ONCE("AvatarRenderPipeline") << "Avatar " << avatar->getID() << " is drawable" << LL_ENDL;

	assertInitialized();

    // previews can't be muted or impostered
	bool visually_muted = !preview_avatar && avatar->isVisuallyMuted();
    LL_DEBUGS_ONCE("AvatarRenderPipeline") << "Avatar " << avatar->getID()
                              << " is " << ( visually_muted ? "" : "not ") << "visually muted"
                              << LL_ENDL;
	bool too_complex = !preview_avatar && avatar->isTooComplex();
    LL_DEBUGS_ONCE("AvatarRenderPipeline") << "Avatar " << avatar->getID()
                              << " is " << ( too_complex ? "" : "not ") << "too complex"
                              << LL_ENDL;

	pushRenderTypeMask();
	
	if (visually_muted || too_complex)
	{
        // only show jelly doll geometry
		andRenderTypeMask(LLPipeline::RENDER_TYPE_AVATAR,
							LLPipeline::RENDER_TYPE_CONTROL_AV,
							END_RENDER_TYPES);
	}
	else
	{
        //hide world geometry
        clearRenderTypeMask(
            RENDER_TYPE_SKY,
            RENDER_TYPE_WL_SKY,
            RENDER_TYPE_TERRAIN,
            RENDER_TYPE_GRASS,
            RENDER_TYPE_CONTROL_AV, // Animesh
            RENDER_TYPE_TREE,
            RENDER_TYPE_VOIDWATER,
            RENDER_TYPE_WATER,
            RENDER_TYPE_PASS_GRASS,
            RENDER_TYPE_HUD,
            RENDER_TYPE_PARTICLES,
            RENDER_TYPE_CLOUDS,
            RENDER_TYPE_HUD_PARTICLES,
            END_RENDER_TYPES
         );
	}
	
	S32 occlusion = sUseOcclusion;
	sUseOcclusion = 0;

	sReflectionRender = ! sRenderDeferred;

	sShadowRender = true;
	sImpostorRender = true;

	LLViewerCamera* viewer_camera = LLViewerCamera::getInstance();

	{
		markVisible(avatar->mDrawable, *viewer_camera);

        if (preview_avatar)
        {
            // Only show rigged attachments for preview
            // For the sake of performance and so that static
            // objects won't obstruct previewing changes
            LLVOAvatar::attachment_map_t::iterator iter;
            for (iter = avatar->mAttachmentPoints.begin();
                iter != avatar->mAttachmentPoints.end();
                ++iter)
            {
                LLViewerJointAttachment *attachment = iter->second;
                for (LLViewerJointAttachment::attachedobjs_vec_t::iterator attachment_iter = attachment->mAttachedObjects.begin();
                    attachment_iter != attachment->mAttachedObjects.end();
                    ++attachment_iter)
                {
                    LLViewerObject* attached_object = attachment_iter->get();
                    if (attached_object)
                    {
                        if (attached_object->isRiggedMesh())
                        {
                            markVisible(attached_object->mDrawable->getSpatialBridge(), *viewer_camera);
                        }
                        else
                        {
                            // sometimes object is a linkset and rigged mesh is a child
                            LLViewerObject::const_child_list_t& child_list = attached_object->getChildren();
                            for (LLViewerObject::child_list_t::const_iterator iter = child_list.begin();
                                iter != child_list.end(); iter++)
                            {
                                LLViewerObject* child = *iter;
                                if (child->isRiggedMesh())
                                {
                                    markVisible(attached_object->mDrawable->getSpatialBridge(), *viewer_camera);
                                    break;
                                }
                            }
                        }
                    }
                }
            }
        }
        else
        {
            LLVOAvatar::attachment_map_t::iterator iter;
            for (iter = avatar->mAttachmentPoints.begin();
                iter != avatar->mAttachmentPoints.end();
                ++iter)
            {
                LLViewerJointAttachment *attachment = iter->second;
                for (LLViewerJointAttachment::attachedobjs_vec_t::iterator attachment_iter = attachment->mAttachedObjects.begin();
                    attachment_iter != attachment->mAttachedObjects.end();
                    ++attachment_iter)
                {
                    LLViewerObject* attached_object = attachment_iter->get();
                    if (attached_object)
                    {
                        markVisible(attached_object->mDrawable->getSpatialBridge(), *viewer_camera);
                    }
                }
            }
        }
	}

	stateSort(*LLViewerCamera::getInstance(), result);
	
	LLCamera camera = *viewer_camera;
	LLVector2 tdim;
	U32 resY = 0;
	U32 resX = 0;

    if (!preview_avatar)
	{
		const LLVector4a* ext = avatar->mDrawable->getSpatialExtents();
		LLVector3 pos(avatar->getRenderPosition()+avatar->getImpostorOffset());

		camera.lookAt(viewer_camera->getOrigin(), pos, viewer_camera->getUpAxis());
	
		LLVector4a half_height;
		half_height.setSub(ext[1], ext[0]);
		half_height.mul(0.5f);

		LLVector4a left;
		left.load3(camera.getLeftAxis().mV);
		left.mul(left);
		llassert(left.dot3(left).getF32() > F_APPROXIMATELY_ZERO);
		left.normalize3fast();

		LLVector4a up;
		up.load3(camera.getUpAxis().mV);
		up.mul(up);
		llassert(up.dot3(up).getF32() > F_APPROXIMATELY_ZERO);
		up.normalize3fast();

		tdim.mV[0] = fabsf(half_height.dot3(left).getF32());
		tdim.mV[1] = fabsf(half_height.dot3(up).getF32());

		gGL.matrixMode(LLRender::MM_PROJECTION);
		gGL.pushMatrix();
	
		F32 distance = (pos-camera.getOrigin()).length();
		F32 fov = atanf(tdim.mV[1]/distance)*2.f*RAD_TO_DEG;
		F32 aspect = tdim.mV[0]/tdim.mV[1];
		glh::matrix4f persp = gl_perspective(fov, aspect, 1.f, 256.f);
		set_current_projection(persp);
		gGL.loadMatrix(persp.m);

		gGL.matrixMode(LLRender::MM_MODELVIEW);
		gGL.pushMatrix();
		glh::matrix4f mat;
		camera.getOpenGLTransform(mat.m);

		mat = glh::matrix4f((GLfloat*) OGL_TO_CFR_ROTATION) * mat;

		gGL.loadMatrix(mat.m);
		set_current_modelview(mat);

		glClearColor(0.0f,0.0f,0.0f,0.0f);
		gGL.setColorMask(true, true);
	
		// get the number of pixels per angle
		F32 pa = gViewerWindow->getWindowHeightRaw() / (RAD_TO_DEG * viewer_camera->getView());

		//get resolution based on angle width and height of impostor (double desired resolution to prevent aliasing)
		resY = llmin(nhpo2((U32) (fov*pa)), (U32) 512);
		resX = llmin(nhpo2((U32) (atanf(tdim.mV[0]/distance)*2.f*RAD_TO_DEG*pa)), (U32) 512);

		if (!avatar->mImpostor.isComplete())
		{
            avatar->mImpostor.allocate(resX, resY, GL_RGBA, true);

			if (LLPipeline::sRenderDeferred)
			{
				addDeferredAttachments(avatar->mImpostor, true);
			}
		
			gGL.getTexUnit(0)->bind(&avatar->mImpostor);
			gGL.getTexUnit(0)->setTextureFilteringOption(LLTexUnit::TFO_POINT);
			gGL.getTexUnit(0)->unbind(LLTexUnit::TT_TEXTURE);
		}
		else if(resX != avatar->mImpostor.getWidth() || resY != avatar->mImpostor.getHeight())
		{
			avatar->mImpostor.resize(resX,resY);
		}

		avatar->mImpostor.bindTarget();
	}

	F32 old_alpha = LLDrawPoolAvatar::sMinimumAlpha;

	if (visually_muted || too_complex)
	{ //disable alpha masking for muted avatars (get whole skin silhouette)
		LLDrawPoolAvatar::sMinimumAlpha = 0.f;
	}

    if (preview_avatar)
    {
        // previews don't care about imposters
        renderGeomDeferred(camera);
        renderGeomPostDeferred(camera);
    }
    else
	{
		avatar->mImpostor.clear();
		renderGeomDeferred(camera);

		renderGeomPostDeferred(camera);		

		// Shameless hack time: render it all again,
		// this time writing the depth
		// values we need to generate the alpha mask below
		// while preserving the alpha-sorted color rendering
		// from the previous pass
		//
		sImpostorRenderAlphaDepthPass = true;
		// depth-only here...
		//
		gGL.setColorMask(false,false);
		renderGeomPostDeferred(camera);

		sImpostorRenderAlphaDepthPass = false;

	}

	LLDrawPoolAvatar::sMinimumAlpha = old_alpha;

	{ //create alpha mask based on depth buffer (grey out if muted)
		if (LLPipeline::sRenderDeferred)
		{
			GLuint buff = GL_COLOR_ATTACHMENT0;
			glDrawBuffers(1, &buff);
		}

		LLGLDisable blend(GL_BLEND);

		if (visually_muted || too_complex)
		{
			gGL.setColorMask(true, true);
		}
		else
		{
			gGL.setColorMask(false, true);
		}
		
		gGL.getTexUnit(0)->unbind(LLTexUnit::TT_TEXTURE);

		LLGLDepthTest depth(GL_TRUE, GL_FALSE, GL_GREATER);

		gGL.flush();

		gGL.pushMatrix();
		gGL.loadIdentity();
		gGL.matrixMode(LLRender::MM_PROJECTION);
		gGL.pushMatrix();
		gGL.loadIdentity();

		static const F32 clip_plane = 0.99999f;

		gDebugProgram.bind();

		if (visually_muted)
		{	// Visually muted avatar
            LLColor4 muted_color(avatar->getMutedAVColor());
            LL_DEBUGS_ONCE("AvatarRenderPipeline") << "Avatar " << avatar->getID() << " MUTED set solid color " << muted_color << LL_ENDL;
			gGL.diffuseColor4fv( muted_color.mV );
		}
		else if (!preview_avatar)
		{ //grey muted avatar
            LL_DEBUGS_ONCE("AvatarRenderPipeline") << "Avatar " << avatar->getID() << " MUTED set grey" << LL_ENDL;
			gGL.diffuseColor4fv(LLColor4::pink.mV );
		}

		gGL.begin(LLRender::QUADS);
		gGL.vertex3f(-1, -1, clip_plane);
		gGL.vertex3f(1, -1, clip_plane);
		gGL.vertex3f(1, 1, clip_plane);
		gGL.vertex3f(-1, 1, clip_plane);
		gGL.end();
		gGL.flush();

		gDebugProgram.unbind();

		gGL.popMatrix();
		gGL.matrixMode(LLRender::MM_MODELVIEW);
		gGL.popMatrix();
	}

    if (!preview_avatar)
    {
        avatar->mImpostor.flush();
        avatar->setImpostorDim(tdim);
    }

	sUseOcclusion = occlusion;
	sReflectionRender = false;
	sImpostorRender = false;
	sShadowRender = false;
	popRenderTypeMask();

	gGL.matrixMode(LLRender::MM_PROJECTION);
	gGL.popMatrix();
	gGL.matrixMode(LLRender::MM_MODELVIEW);
	gGL.popMatrix();

    if (!preview_avatar)
    {
        avatar->mNeedsImpostorUpdate = FALSE;
        avatar->cacheImpostorValues();
        avatar->mLastImpostorUpdateFrameTime = gFrameTimeSeconds;
    }

	LLVertexBuffer::unbind();
	LLGLState::checkStates();
}

bool LLPipeline::hasRenderBatches(const U32 type) const
{
	return sCull->getRenderMapSize(type) > 0;
}

LLCullResult::drawinfo_iterator LLPipeline::beginRenderMap(U32 type)
{
	return sCull->beginRenderMap(type);
}

LLCullResult::drawinfo_iterator LLPipeline::endRenderMap(U32 type)
{
	return sCull->endRenderMap(type);
}

LLCullResult::sg_iterator LLPipeline::beginAlphaGroups()
{
	return sCull->beginAlphaGroups();
}

LLCullResult::sg_iterator LLPipeline::endAlphaGroups()
{
	return sCull->endAlphaGroups();
}

LLCullResult::sg_iterator LLPipeline::beginRiggedAlphaGroups()
{
    return sCull->beginRiggedAlphaGroups();
}

LLCullResult::sg_iterator LLPipeline::endRiggedAlphaGroups()
{
    return sCull->endRiggedAlphaGroups();
}

bool LLPipeline::hasRenderType(const U32 type) const
{
    // STORM-365 : LLViewerJointAttachment::setAttachmentVisibility() is setting type to 0 to actually mean "do not render"
    // We then need to test that value here and return false to prevent attachment to render (in mouselook for instance)
    // TODO: reintroduce RENDER_TYPE_NONE in LLRenderTypeMask and initialize its mRenderTypeEnabled[RENDER_TYPE_NONE] to false explicitely
	return (type == 0 ? false : mRenderTypeEnabled[type]);
}

void LLPipeline::setRenderTypeMask(U32 type, ...)
{
	va_list args;

	va_start(args, type);
	while (type < END_RENDER_TYPES)
	{
		mRenderTypeEnabled[type] = true;
		type = va_arg(args, U32);
	}
	va_end(args);

	if (type > END_RENDER_TYPES)
	{
		LL_ERRS() << "Invalid render type." << LL_ENDL;
	}
}

bool LLPipeline::hasAnyRenderType(U32 type, ...) const
{
	va_list args;

	va_start(args, type);
	while (type < END_RENDER_TYPES)
	{
		if (mRenderTypeEnabled[type])
		{
			return true;
		}
		type = va_arg(args, U32);
	}
	va_end(args);

	if (type > END_RENDER_TYPES)
	{
		LL_ERRS() << "Invalid render type." << LL_ENDL;
	}

	return false;
}

void LLPipeline::pushRenderTypeMask()
{
	std::string cur_mask;
	cur_mask.assign((const char*) mRenderTypeEnabled, sizeof(mRenderTypeEnabled));
	mRenderTypeEnableStack.push(cur_mask);
}

void LLPipeline::popRenderTypeMask()
{
	if (mRenderTypeEnableStack.empty())
	{
		LL_ERRS() << "Depleted render type stack." << LL_ENDL;
	}

	memcpy(mRenderTypeEnabled, mRenderTypeEnableStack.top().data(), sizeof(mRenderTypeEnabled));
	mRenderTypeEnableStack.pop();
}

void LLPipeline::andRenderTypeMask(U32 type, ...)
{
	va_list args;

	bool tmp[NUM_RENDER_TYPES];
	for (U32 i = 0; i < NUM_RENDER_TYPES; ++i)
	{
		tmp[i] = false;
	}

	va_start(args, type);
	while (type < END_RENDER_TYPES)
	{
		if (mRenderTypeEnabled[type]) 
		{
			tmp[type] = true;
		}

		type = va_arg(args, U32);
	}
	va_end(args);

	if (type > END_RENDER_TYPES)
	{
		LL_ERRS() << "Invalid render type." << LL_ENDL;
	}

	for (U32 i = 0; i < LLPipeline::NUM_RENDER_TYPES; ++i)
	{
		mRenderTypeEnabled[i] = tmp[i];
	}

}

void LLPipeline::clearRenderTypeMask(U32 type, ...)
{
	va_list args;

	va_start(args, type);
	while (type < END_RENDER_TYPES)
	{
		mRenderTypeEnabled[type] = false;
		
		type = va_arg(args, U32);
	}
	va_end(args);

	if (type > END_RENDER_TYPES)
	{
		LL_ERRS() << "Invalid render type." << LL_ENDL;
	}
}

void LLPipeline::setAllRenderTypes()
{
	for (U32 i = 0; i < NUM_RENDER_TYPES; ++i)
	{
		mRenderTypeEnabled[i] = true;
	}
}

void LLPipeline::clearAllRenderTypes()
{
	for (U32 i = 0; i < NUM_RENDER_TYPES; ++i)
	{
		mRenderTypeEnabled[i] = false;
	}
}

void LLPipeline::addDebugBlip(const LLVector3& position, const LLColor4& color)
{
	DebugBlip blip(position, color);
	mDebugBlips.push_back(blip);
}

void LLPipeline::hidePermanentObjects( std::vector<U32>& restoreList )
{
	//This method is used to hide any vo's from the object list that may have
	//the permanent flag set.
	
	U32 objCnt = gObjectList.getNumObjects();
	for (U32 i = 0; i < objCnt; ++i)
	{
		LLViewerObject* pObject = gObjectList.getObject(i);
		if ( pObject && pObject->flagObjectPermanent() )
		{
			LLDrawable *pDrawable = pObject->mDrawable;
		
			if ( pDrawable )
			{
				restoreList.push_back( i );
				hideDrawable( pDrawable );			
			}
		}
	}

	skipRenderingOfTerrain( true );
}

void LLPipeline::restorePermanentObjects( const std::vector<U32>& restoreList )
{
	//This method is used to restore(unhide) any vo's from the object list that may have
	//been hidden because their permanency flag was set.

	std::vector<U32>::const_iterator itCurrent	= restoreList.begin();
	std::vector<U32>::const_iterator itEnd		= restoreList.end();
	
	U32 objCnt = gObjectList.getNumObjects();

	while ( itCurrent != itEnd )
	{
		U32 index = *itCurrent;
		LLViewerObject* pObject = NULL;
		if ( index < objCnt ) 
		{
			pObject = gObjectList.getObject( index );
		}
		if ( pObject )
		{
			LLDrawable *pDrawable = pObject->mDrawable;
			if ( pDrawable )
			{
				pDrawable->clearState( LLDrawable::FORCE_INVISIBLE );
				unhideDrawable( pDrawable );				
			}
		}
		++itCurrent;
	}
	
	skipRenderingOfTerrain( false );
}

void LLPipeline::skipRenderingOfTerrain( bool flag )
{
	pool_set_t::iterator iter = mPools.begin();
	while ( iter != mPools.end() )
	{
		LLDrawPool* pPool = *iter;		
		U32 poolType = pPool->getType();					
		if ( hasRenderType( pPool->getType() ) && poolType == LLDrawPool::POOL_TERRAIN )
		{
			pPool->setSkipRenderFlag( flag );			
		}
		++iter;
	}
}

void LLPipeline::hideObject( const LLUUID& id )
{
	LLViewerObject *pVO = gObjectList.findObject( id );
	
	if ( pVO )
	{
		LLDrawable *pDrawable = pVO->mDrawable;
		
		if ( pDrawable )
		{
			hideDrawable( pDrawable );		
		}		
	}
}

void LLPipeline::hideDrawable( LLDrawable *pDrawable )
{
	pDrawable->setState( LLDrawable::FORCE_INVISIBLE );
	markRebuild( pDrawable, LLDrawable::REBUILD_ALL, TRUE );
	//hide the children
	LLViewerObject::const_child_list_t& child_list = pDrawable->getVObj()->getChildren();
	for ( LLViewerObject::child_list_t::const_iterator iter = child_list.begin();
		  iter != child_list.end(); iter++ )
	{
		LLViewerObject* child = *iter;
		LLDrawable* drawable = child->mDrawable;					
		if ( drawable )
		{
			drawable->setState( LLDrawable::FORCE_INVISIBLE );
			markRebuild( drawable, LLDrawable::REBUILD_ALL, TRUE );
		}
	}
}
void LLPipeline::unhideDrawable( LLDrawable *pDrawable )
{
	pDrawable->clearState( LLDrawable::FORCE_INVISIBLE );
	markRebuild( pDrawable, LLDrawable::REBUILD_ALL, TRUE );
	//restore children
	LLViewerObject::const_child_list_t& child_list = pDrawable->getVObj()->getChildren();
	for ( LLViewerObject::child_list_t::const_iterator iter = child_list.begin();
		  iter != child_list.end(); iter++)
	{
		LLViewerObject* child = *iter;
		LLDrawable* drawable = child->mDrawable;					
		if ( drawable )
		{
			drawable->clearState( LLDrawable::FORCE_INVISIBLE );
			markRebuild( drawable, LLDrawable::REBUILD_ALL, TRUE );
		}
	}
}
void LLPipeline::restoreHiddenObject( const LLUUID& id )
{
	LLViewerObject *pVO = gObjectList.findObject( id );
	
	if ( pVO )
	{
		LLDrawable *pDrawable = pVO->mDrawable;
		if ( pDrawable )
		{
			unhideDrawable( pDrawable );			
		}
	}
}

void LLPipeline::overrideEnvironmentMap()
{
    //mReflectionMapManager.mProbes.clear();
    //mReflectionMapManager.addProbe(LLViewerCamera::instance().getOrigin());
}
<|MERGE_RESOLUTION|>--- conflicted
+++ resolved
@@ -6953,7 +6953,6 @@
 
 		gLuminanceProgram.bind();
 
-
 		S32 channel = 0;
 		channel = gLuminanceProgram.enableTexture(LLShaderMgr::DEFERRED_DIFFUSE);
 		if (channel > -1)
@@ -6967,7 +6966,6 @@
 			mGlow[1].bindTexture(0, channel);
 		}
 
-
 		mScreenTriangleVB->setBuffer();
 		mScreenTriangleVB->drawArrays(LLRender::TRIANGLES, 0, 3);
 		dst->flush();
@@ -6990,7 +6988,7 @@
 			// copy last frame's exposure into mLastExposure
 			mLastExposure.bindTarget();
 			gCopyProgram.bind();
-			gGL.getTexUnit(0)->bind(&mExposureMap);
+			gGL.getTexUnit(0)->bind(dst);
 
 			mScreenTriangleVB->setBuffer();
 			mScreenTriangleVB->drawArrays(LLRender::TRIANGLES, 0, 3);
@@ -7007,7 +7005,7 @@
 		S32 channel = gExposureProgram.enableTexture(LLShaderMgr::DEFERRED_EMISSIVE);
 		if (channel > -1)
 		{
-			src->bindTexture(0, channel, LLTexUnit::TFO_TRILINEAR);
+			mLuminanceMap.bindTexture(0, channel, LLTexUnit::TFO_TRILINEAR);
 		}
 
 		channel = gExposureProgram.enableTexture(LLShaderMgr::EXPOSURE_MAP);
@@ -7016,13 +7014,13 @@
 			mLastExposure.bindTexture(0, channel);
 		}
 
+		static LLStaticHashedString dt("dt");
+		static LLStaticHashedString noiseVec("noiseVec");
+		static LLStaticHashedString dynamic_exposure_params("dynamic_exposure_params");
 		static LLCachedControl<F32> dynamic_exposure_coefficient(gSavedSettings, "RenderDynamicExposureCoefficient", 0.175f);
 		static LLCachedControl<F32> dynamic_exposure_min(gSavedSettings, "RenderDynamicExposureMin", 0.125f);
 		static LLCachedControl<F32> dynamic_exposure_max(gSavedSettings, "RenderDynamicExposureMax", 1.3f);
 
-		static LLStaticHashedString dt("dt");
-		static LLStaticHashedString noiseVec("noiseVec");
-		static LLStaticHashedString dynamic_exposure_params("dynamic_exposure_params");
 		gExposureProgram.uniform1f(dt, gFrameIntervalSeconds);
 		gExposureProgram.uniform2f(noiseVec, ll_frand() * 2.0 - 1.0, ll_frand() * 2.0 - 1.0);
 		gExposureProgram.uniform3f(dynamic_exposure_params, dynamic_exposure_coefficient, dynamic_exposure_min, dynamic_exposure_max);
@@ -7044,23 +7042,10 @@
 
 		LLGLDepthTest depth(GL_FALSE, GL_FALSE);
 
-<<<<<<< HEAD
 		// Apply gamma correction to the frame here.
 		gDeferredPostGammaCorrectProgram.bind();
 
 		S32 channel = 0;
-=======
-            static LLStaticHashedString dt("dt");
-            static LLStaticHashedString noiseVec("noiseVec");
-            static LLStaticHashedString dynamic_exposure_params("dynamic_exposure_params");
-            static LLCachedControl<F32> dynamic_exposure_coefficient(gSavedSettings, "RenderDynamicExposureCoefficient", 0.175f);
-            static LLCachedControl<F32> dynamic_exposure_min(gSavedSettings, "RenderDynamicExposureMin", 0.125f);
-            static LLCachedControl<F32> dynamic_exposure_max(gSavedSettings, "RenderDynamicExposureMax", 1.3f);
-
-            gExposureProgram.uniform1f(dt, gFrameIntervalSeconds);
-            gExposureProgram.uniform2f(noiseVec, ll_frand() * 2.0 - 1.0, ll_frand() * 2.0 - 1.0);
-            gExposureProgram.uniform3f(dynamic_exposure_params, dynamic_exposure_coefficient, dynamic_exposure_min, dynamic_exposure_max);
->>>>>>> d6b99cff
 
 		gDeferredPostGammaCorrectProgram.bindTexture(LLShaderMgr::DEFERRED_DIFFUSE, src, false, LLTexUnit::TFO_POINT);
 
@@ -7070,18 +7055,14 @@
 
 		static LLCachedControl<F32> exposure(gSavedSettings, "RenderExposure", 1.f);
 
-		F32 e = llclamp(exposure(), 0.5f, 4.f);
+		F32 e = llclamp(exposure(), 0.5f, 4.f);       
 
 		static LLStaticHashedString s_exposure("exposure");
 
 		gDeferredPostGammaCorrectProgram.uniform1f(s_exposure, e);
 
-<<<<<<< HEAD
 		mScreenTriangleVB->setBuffer();
 		mScreenTriangleVB->drawArrays(LLRender::TRIANGLES, 0, 3);
-=======
-            gDeferredPostGammaCorrectProgram.bindTexture(LLShaderMgr::EXPOSURE_MAP, &mExposureMap);
->>>>>>> d6b99cff
 
 		gGL.getTexUnit(channel)->unbind(src->getUsage());
 		gDeferredPostGammaCorrectProgram.unbind();
