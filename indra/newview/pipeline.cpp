/** 
 * @file pipeline.cpp
 * @brief Rendering pipeline.
 *
 * $LicenseInfo:firstyear=2005&license=viewerlgpl$
 * Second Life Viewer Source Code
 * Copyright (C) 2010, Linden Research, Inc.
 * 
 * This library is free software; you can redistribute it and/or
 * modify it under the terms of the GNU Lesser General Public
 * License as published by the Free Software Foundation;
 * version 2.1 of the License only.
 * 
 * This library is distributed in the hope that it will be useful,
 * but WITHOUT ANY WARRANTY; without even the implied warranty of
 * MERCHANTABILITY or FITNESS FOR A PARTICULAR PURPOSE.  See the GNU
 * Lesser General Public License for more details.
 * 
 * You should have received a copy of the GNU Lesser General Public
 * License along with this library; if not, write to the Free Software
 * Foundation, Inc., 51 Franklin Street, Fifth Floor, Boston, MA  02110-1301  USA
 * 
 * Linden Research, Inc., 945 Battery Street, San Francisco, CA  94111  USA
 * $/LicenseInfo$
 */

#include "llviewerprecompiledheaders.h"

#include "pipeline.h"

// library includes
#include "llaudioengine.h" // For debugging.
#include "llerror.h"
#include "llviewercontrol.h"
#include "llfasttimer.h"
#include "llfontgl.h"
#include "llnamevalue.h"
#include "llpointer.h"
#include "llprimitive.h"
#include "llvolume.h"
#include "material_codes.h"
#include "v3color.h"
#include "llui.h" 
#include "llglheaders.h"
#include "llrender.h"
#include "llwindow.h"	// swapBuffers()

// newview includes
#include "llagent.h"
#include "llagentcamera.h"
#include "llappviewer.h"
#include "lltexturecache.h"
#include "lltexturefetch.h"
#include "llimageworker.h"
#include "lldrawable.h"
#include "lldrawpoolalpha.h"
#include "lldrawpoolavatar.h"
#include "lldrawpoolground.h"
#include "lldrawpoolbump.h"
#include "lldrawpooltree.h"
#include "lldrawpoolwater.h"
#include "llface.h"
#include "llfeaturemanager.h"
#include "llfloatertelehub.h"
#include "llfloaterreg.h"
#include "llgldbg.h"
#include "llhudmanager.h"
#include "llhudnametag.h"
#include "llhudtext.h"
#include "lllightconstants.h"
#include "llmeshrepository.h"
#include "llpipelinelistener.h"
#include "llresmgr.h"
#include "llselectmgr.h"
#include "llsky.h"
#include "lltracker.h"
#include "lltool.h"
#include "lltoolmgr.h"
#include "llviewercamera.h"
#include "llviewermediafocus.h"
#include "llviewertexturelist.h"
#include "llviewerobject.h"
#include "llviewerobjectlist.h"
#include "llviewerparcelmgr.h"
#include "llviewerregion.h" // for audio debugging.
#include "llviewerwindow.h" // For getSpinAxis
#include "llvoavatarself.h"
#include "llvocache.h"
#include "llvoground.h"
#include "llvosky.h"
#include "llvowlsky.h"
#include "llvotree.h"
#include "llvovolume.h"
#include "llvosurfacepatch.h"
#include "llvowater.h"
#include "llvotree.h"
#include "llvopartgroup.h"
#include "llworld.h"
#include "llcubemap.h"
#include "llviewershadermgr.h"
#include "llviewerstats.h"
#include "llviewerjoystick.h"
#include "llviewerdisplay.h"
#include "llspatialpartition.h"
#include "llmutelist.h"
#include "lltoolpie.h"
#include "llnotifications.h"
#include "llpathinglib.h"
#include "llfloaterpathfindingconsole.h"
#include "llfloaterpathfindingcharacters.h"
#include "llfloatertools.h"
#include "llpanelface.h"
#include "llpathfindingpathtool.h"
#include "llscenemonitor.h"
#include "llprogressview.h"
#include "llcleanup.h"
// [RLVa:KB] - Checked: RLVa-2.0.0
#include "llvisualeffect.h"
#include "rlvactions.h"
#include "rlvlocks.h"
// [/RLVa:KB]
#include "exopostprocess.h" // <FS:CR> Import Vignette from Exodus

#include "llenvironment.h"

#include "llenvironment.h"
#include "llsettingsvo.h"

#ifdef _DEBUG
// Debug indices is disabled for now for debug performance - djs 4/24/02
//#define DEBUG_INDICES
#else
//#define DEBUG_INDICES
#endif

// Expensive and currently broken
//
#define MATERIALS_IN_REFLECTIONS 0

// NOTE: Keep in sync with indra/newview/skins/default/xui/en/floater_preferences_graphics_advanced.xml
// NOTE: Unused consts are commented out since some compilers (on macOS) may complain about unused variables.
//  const S32 WATER_REFLECT_NONE_WATER_OPAQUE       = -2;
    //const S32 WATER_REFLECT_NONE_WATER_TRANSPARENT  = -1;
    //const S32 WATER_REFLECT_MINIMAL                 =  0;
//  const S32 WATER_REFLECT_TERRAIN                 =  1;
    //const S32 WATER_REFLECT_STATIC_OBJECTS          =  2;
    //const S32 WATER_REFLECT_AVATARS                 =  3;
    //const S32 WATER_REFLECT_EVERYTHING              =  4;

bool gShiftFrame = false;

//cached settings
bool LLPipeline::WindLightUseAtmosShaders;
bool LLPipeline::RenderDeferred;
F32 LLPipeline::RenderDeferredSunWash;
U32 LLPipeline::RenderFSAASamples;
U32 LLPipeline::RenderResolutionDivisor;
// [SL:KB] - Patch: Settings-RenderResolutionMultiplier | Checked: Catznip-5.4
F32 LLPipeline::RenderResolutionMultiplier;
// [/SL:KB]
bool LLPipeline::RenderUIBuffer;
S32 LLPipeline::RenderShadowDetail;
bool LLPipeline::RenderDeferredSSAO;
F32 LLPipeline::RenderShadowResolutionScale;
bool LLPipeline::RenderLocalLights;
bool LLPipeline::RenderDelayCreation;
//bool LLPipeline::RenderAnimateRes; <FS:Beq> FIRE-23122 BUG-225920 Remove broken RenderAnimateRes functionality.
bool LLPipeline::FreezeTime;
S32 LLPipeline::DebugBeaconLineWidth;
F32 LLPipeline::RenderHighlightBrightness;
LLColor4 LLPipeline::RenderHighlightColor;
F32 LLPipeline::RenderHighlightThickness;
bool LLPipeline::RenderSpotLightsInNondeferred;
LLColor4 LLPipeline::PreviewAmbientColor;
LLColor4 LLPipeline::PreviewDiffuse0;
LLColor4 LLPipeline::PreviewSpecular0;
LLColor4 LLPipeline::PreviewDiffuse1;
LLColor4 LLPipeline::PreviewSpecular1;
LLColor4 LLPipeline::PreviewDiffuse2;
LLColor4 LLPipeline::PreviewSpecular2;
LLVector3 LLPipeline::PreviewDirection0;
LLVector3 LLPipeline::PreviewDirection1;
LLVector3 LLPipeline::PreviewDirection2;
F32 LLPipeline::RenderGlowMinLuminance;
F32 LLPipeline::RenderGlowMaxExtractAlpha;
F32 LLPipeline::RenderGlowWarmthAmount;
LLVector3 LLPipeline::RenderGlowLumWeights;
LLVector3 LLPipeline::RenderGlowWarmthWeights;
S32 LLPipeline::RenderGlowResolutionPow;
S32 LLPipeline::RenderGlowIterations;
F32 LLPipeline::RenderGlowWidth;
F32 LLPipeline::RenderGlowStrength;
bool LLPipeline::RenderDepthOfField;
bool LLPipeline::RenderDepthOfFieldInEditMode;
//<FS:TS> FIRE-16251: Depth of field does not work underwater
bool LLPipeline::FSRenderDepthOfFieldUnderwater;
//</FS:TS> FIRE-16251
// <FS:Beq> FIRE-16728 Add free aim mouse and focus lock
bool LLPipeline::FSFocusPointLocked;
bool LLPipeline::FSFocusPointFollowsPointer;
// </FS:Beq>
F32 LLPipeline::CameraFocusTransitionTime;
F32 LLPipeline::CameraFNumber;
F32 LLPipeline::CameraFocalLength;
F32 LLPipeline::CameraFieldOfView;
F32 LLPipeline::RenderShadowNoise;
F32 LLPipeline::RenderShadowBlurSize;
F32 LLPipeline::RenderSSAOScale;
U32 LLPipeline::RenderSSAOMaxScale;
F32 LLPipeline::RenderSSAOFactor;
LLVector3 LLPipeline::RenderSSAOEffect;
F32 LLPipeline::RenderShadowOffsetError;
F32 LLPipeline::RenderShadowBiasError;
F32 LLPipeline::RenderShadowOffset;
F32 LLPipeline::RenderShadowBias;
F32 LLPipeline::RenderSpotShadowOffset;
F32 LLPipeline::RenderSpotShadowBias;
LLDrawable* LLPipeline::RenderSpotLight = nullptr;
F32 LLPipeline::RenderEdgeDepthCutoff;
F32 LLPipeline::RenderEdgeNormCutoff;
LLVector3 LLPipeline::RenderShadowGaussian;
F32 LLPipeline::RenderShadowBlurDistFactor;
bool LLPipeline::RenderDeferredAtmospheric;
S32 LLPipeline::RenderReflectionDetail;
F32 LLPipeline::RenderHighlightFadeTime;
LLVector3 LLPipeline::RenderShadowClipPlanes;
LLVector3 LLPipeline::RenderShadowOrthoClipPlanes;
LLVector3 LLPipeline::RenderShadowNearDist;
F32 LLPipeline::RenderFarClip;
LLVector3 LLPipeline::RenderShadowSplitExponent;
F32 LLPipeline::RenderShadowErrorCutoff;
F32 LLPipeline::RenderShadowFOVCutoff;
bool LLPipeline::CameraOffset;
F32 LLPipeline::CameraMaxCoF;
F32 LLPipeline::CameraDoFResScale;
F32 LLPipeline::RenderAutoHideSurfaceAreaLimit;
LLTrace::EventStatHandle<S64> LLPipeline::sStatBatchSize("renderbatchsize");

const F32 BACKLIGHT_DAY_MAGNITUDE_OBJECT = 0.1f;
const F32 BACKLIGHT_NIGHT_MAGNITUDE_OBJECT = 0.08f;
const F32 DEFERRED_LIGHT_FALLOFF = 0.5f;
const U32 DEFERRED_VB_MASK = LLVertexBuffer::MAP_VERTEX | LLVertexBuffer::MAP_TEXCOORD0 | LLVertexBuffer::MAP_TEXCOORD1;

extern S32 gBoxFrame;
//extern BOOL gHideSelectedObjects;
extern BOOL gDisplaySwapBuffers;
extern BOOL gDebugGL;
extern BOOL gCubeSnapshot;

bool	gAvatarBacklight = false;

bool	gDebugPipeline = false;
LLPipeline gPipeline;
const LLMatrix4* gGLLastMatrix = NULL;

LLTrace::BlockTimerStatHandle FTM_RENDER_GEOMETRY("Render Geometry");
LLTrace::BlockTimerStatHandle FTM_RENDER_GRASS("Grass");
LLTrace::BlockTimerStatHandle FTM_RENDER_INVISIBLE("Invisible");
LLTrace::BlockTimerStatHandle FTM_RENDER_SHINY("Shiny");
LLTrace::BlockTimerStatHandle FTM_RENDER_SIMPLE("Simple");
LLTrace::BlockTimerStatHandle FTM_RENDER_TERRAIN("Terrain");
LLTrace::BlockTimerStatHandle FTM_RENDER_TREES("Trees");
LLTrace::BlockTimerStatHandle FTM_RENDER_UI("UI");
LLTrace::BlockTimerStatHandle FTM_RENDER_WATER("Water");
LLTrace::BlockTimerStatHandle FTM_RENDER_WL_SKY("Windlight Sky");
LLTrace::BlockTimerStatHandle FTM_RENDER_ALPHA("Alpha Objects");
LLTrace::BlockTimerStatHandle FTM_RENDER_CHARACTERS("Avatars");
LLTrace::BlockTimerStatHandle FTM_RENDER_BUMP("Bump");
LLTrace::BlockTimerStatHandle FTM_RENDER_MATERIALS("Render Materials");
LLTrace::BlockTimerStatHandle FTM_RENDER_FULLBRIGHT("Fullbright");
LLTrace::BlockTimerStatHandle FTM_RENDER_GLOW("Glow");
LLTrace::BlockTimerStatHandle FTM_GEO_UPDATE("Geo Update");
LLTrace::BlockTimerStatHandle FTM_POOLRENDER("RenderPool");
LLTrace::BlockTimerStatHandle FTM_POOLS("Pools");
LLTrace::BlockTimerStatHandle FTM_DEFERRED_POOLRENDER("RenderPool (Deferred)");
LLTrace::BlockTimerStatHandle FTM_DEFERRED_POOLS("Pools (Deferred)");
LLTrace::BlockTimerStatHandle FTM_POST_DEFERRED_POOLRENDER("RenderPool (Post)");
LLTrace::BlockTimerStatHandle FTM_POST_DEFERRED_POOLS("Pools (Post)");
LLTrace::BlockTimerStatHandle FTM_STATESORT("Sort Draw State");
LLTrace::BlockTimerStatHandle FTM_PIPELINE("Pipeline");
LLTrace::BlockTimerStatHandle FTM_CLIENT_COPY("Client Copy");
LLTrace::BlockTimerStatHandle FTM_RENDER_DEFERRED("Deferred Shading");

LLTrace::BlockTimerStatHandle FTM_RENDER_UI_HUD("HUD");
LLTrace::BlockTimerStatHandle FTM_RENDER_UI_3D("3D");
LLTrace::BlockTimerStatHandle FTM_RENDER_UI_2D("2D");

static LLTrace::BlockTimerStatHandle FTM_STATESORT_DRAWABLE("Sort Drawables");

static LLStaticHashedString sTint("tint");
static LLStaticHashedString sAmbiance("ambiance");
static LLStaticHashedString sAlphaScale("alpha_scale");
static LLStaticHashedString sNormMat("norm_mat");
static LLStaticHashedString sOffset("offset");
static LLStaticHashedString sScreenRes("screenRes");
static LLStaticHashedString sDelta("delta");
static LLStaticHashedString sDistFactor("dist_factor");
static LLStaticHashedString sKern("kern");
static LLStaticHashedString sKernScale("kern_scale");

//----------------------------------------

void drawBox(const LLVector4a& c, const LLVector4a& r);
void drawBoxOutline(const LLVector3& pos, const LLVector3& size);
U32 nhpo2(U32 v);
LLVertexBuffer* ll_create_cube_vb(U32 type_mask, U32 usage);

void display_update_camera();
//----------------------------------------

S32		LLPipeline::sCompiles = 0;

bool	LLPipeline::sPickAvatar = true;
bool	LLPipeline::sDynamicLOD = true;
bool	LLPipeline::sShowHUDAttachments = true;
bool	LLPipeline::sRenderMOAPBeacons = false;
bool	LLPipeline::sRenderPhysicalBeacons = true;
bool	LLPipeline::sRenderScriptedBeacons = false;
bool	LLPipeline::sRenderScriptedTouchBeacons = true;
bool	LLPipeline::sRenderParticleBeacons = false;
bool	LLPipeline::sRenderSoundBeacons = false;
bool	LLPipeline::sRenderBeacons = false;
bool	LLPipeline::sRenderHighlight = true;
LLRender::eTexIndex LLPipeline::sRenderHighlightTextureChannel = LLRender::DIFFUSE_MAP;
bool	LLPipeline::sForceOldBakedUpload = false;
S32		LLPipeline::sUseOcclusion = 0;
bool	LLPipeline::sDelayVBUpdate = true;
bool	LLPipeline::sAutoMaskAlphaDeferred = true;
bool	LLPipeline::sAutoMaskAlphaNonDeferred = false;
bool	LLPipeline::sRenderTransparentWater = true;
bool	LLPipeline::sRenderBump = true;
bool	LLPipeline::sBakeSunlight = false;
bool	LLPipeline::sNoAlpha = false;
bool	LLPipeline::sUseTriStrips = true;
bool	LLPipeline::sUseFarClip = true;
bool	LLPipeline::sShadowRender = false;
bool	LLPipeline::sWaterReflections = false;
bool	LLPipeline::sRenderGlow = false;
bool	LLPipeline::sReflectionRender = false;
bool    LLPipeline::sDistortionRender = false;
bool	LLPipeline::sImpostorRender = false;
bool	LLPipeline::sImpostorRenderAlphaDepthPass = false;
bool	LLPipeline::sShowJellyDollAsImpostor = true;
bool	LLPipeline::sUnderWaterRender = false;
bool	LLPipeline::sTextureBindTest = false;
bool	LLPipeline::sRenderFrameTest = false;
bool	LLPipeline::sRenderAttachedLights = true;
bool	LLPipeline::sRenderAttachedParticles = true;
bool	LLPipeline::sRenderDeferred = false;
bool	LLPipeline::sReflectionProbesEnabled = false;
bool    LLPipeline::sRenderPBR = false;
S32		LLPipeline::sVisibleLightCount = 0;
bool	LLPipeline::sRenderingHUDs;
F32     LLPipeline::sDistortionWaterClipPlaneMargin = 1.0125f;
F32 LLPipeline::sVolumeSAFrame = 0.f; // ZK LBG

bool	LLPipeline::sRenderParticles; // <FS:LO> flag to hold correct, user selected, status of particles
// [SL:KB] - Patch: Render-TextureToggle (Catznip-4.0)
bool	LLPipeline::sRenderTextures = true;
// [/SL:KB]
// [RLVa:KB] - @setsphere
bool	LLPipeline::sUseDepthTexture = false;
// [/RLVa:KB]

// EventHost API LLPipeline listener.
static LLPipelineListener sPipelineListener;

static LLCullResult* sCull = NULL;

void validate_framebuffer_object();

// Add color attachments for deferred rendering
// target -- RenderTarget to add attachments to
bool addDeferredAttachments(LLRenderTarget& target, bool for_impostor = false)
{
    bool valid = true
        && target.addColorAttachment(GL_RGBA) // frag-data[1] specular OR PBR ORM
        && target.addColorAttachment(GL_RGB10_A2)                              // frag_data[2] normal+z+fogmask, See: class1\deferred\materialF.glsl & softenlight
        && target.addColorAttachment(GL_RGBA);                  // frag_data[3] PBR emissive
    return valid;
}

LLPipeline::LLPipeline() :
	mBackfaceCull(false),
	mMatrixOpCount(0),
	mTextureMatrixOps(0),
	mNumVisibleNodes(0),
	mNumVisibleFaces(0),

	mInitialized(false),
	mShadersLoaded(false),
	mTransformFeedbackPrimitives(0),
	mRenderDebugFeatureMask(0),
	mRenderDebugMask(0),
	mOldRenderDebugMask(0),
	mMeshDirtyQueryObject(0),
	mGroupQ1Locked(false),
	mGroupQ2Locked(false),
	mResetVertexBuffers(false),
	mLastRebuildPool(NULL),
	mLightMask(0),
	mLightMovingMask(0),
	mLightingDetail(0)
{
	mNoiseMap = 0;
	mTrueNoiseMap = 0;
	mLightFunc = 0;

    for(U32 i = 0; i < 8; i++)
    {
        mHWLightColors[i] = LLColor4::black;
    }
}

void LLPipeline::connectRefreshCachedSettingsSafe(const std::string name)
{
	LLPointer<LLControlVariable> cntrl_ptr = gSavedSettings.getControl(name);
	if ( cntrl_ptr.isNull() )
	{
		LL_WARNS() << "Global setting name not found:" << name << LL_ENDL;
	}
	else
	{
		cntrl_ptr->getCommitSignal()->connect(boost::bind(&LLPipeline::refreshCachedSettings));
	}
}

void LLPipeline::init()
{
    LL_WARNS() << "Begin pipeline initialization" << LL_ENDL; // TODO: Remove after testing
	refreshCachedSettings();

    mRT = &mMainRT;

	gOctreeMaxCapacity = gSavedSettings.getU32("OctreeMaxNodeCapacity");
	gOctreeMinSize = gSavedSettings.getF32("OctreeMinimumNodeSize");
	sDynamicLOD = gSavedSettings.getBOOL("RenderDynamicLOD");
    sRenderBump = TRUE; // DEPRECATED -- gSavedSettings.getBOOL("RenderObjectBump");
	sUseTriStrips = gSavedSettings.getBOOL("RenderUseTriStrips");
	LLVertexBuffer::sUseStreamDraw = gSavedSettings.getBOOL("RenderUseStreamVBO");
	// <FS:Ansariel> Vertex Array Objects are required in OpenGL core profile
	LLVertexBuffer::sUseVAO = gSavedSettings.getBOOL("RenderUseVAO");
	//LLVertexBuffer::sUseVAO = LLRender::sGLCoreProfile ? TRUE : gSavedSettings.getBOOL("RenderUseVAO");
	// </FS:Ansariel>
	LLVertexBuffer::sPreferStreamDraw = gSavedSettings.getBOOL("RenderPreferStreamDraw");
	sRenderAttachedLights = gSavedSettings.getBOOL("RenderAttachedLights");
	sRenderAttachedParticles = gSavedSettings.getBOOL("RenderAttachedParticles");

	sRenderMOAPBeacons = gSavedSettings.getBOOL("moapbeacon");
	sRenderPhysicalBeacons = gSavedSettings.getBOOL("physicalbeacon");
	sRenderScriptedBeacons = gSavedSettings.getBOOL("scriptsbeacon");
	sRenderScriptedTouchBeacons = gSavedSettings.getBOOL("scripttouchbeacon");
	sRenderParticleBeacons = gSavedSettings.getBOOL("particlesbeacon");
	sRenderSoundBeacons = gSavedSettings.getBOOL("soundsbeacon");
	sRenderBeacons = gSavedSettings.getBOOL("renderbeacons");
	sRenderHighlight = gSavedSettings.getBOOL("renderhighlights");

	mInitialized = true;
	
	stop_glerror();
    LL_WARNS() << "No GL errors yet. Pipeline initialization will continue." << LL_ENDL; // TODO: Remove after testing

	//create render pass pools
	getPool(LLDrawPool::POOL_ALPHA_PRE_WATER);
    getPool(LLDrawPool::POOL_ALPHA_POST_WATER);
	getPool(LLDrawPool::POOL_SIMPLE);
	getPool(LLDrawPool::POOL_ALPHA_MASK);
	getPool(LLDrawPool::POOL_FULLBRIGHT_ALPHA_MASK);
	getPool(LLDrawPool::POOL_GRASS);
	getPool(LLDrawPool::POOL_FULLBRIGHT);
	getPool(LLDrawPool::POOL_INVISIBLE);
	getPool(LLDrawPool::POOL_BUMP);
	getPool(LLDrawPool::POOL_MATERIALS);
	getPool(LLDrawPool::POOL_GLOW);
	getPool(LLDrawPool::POOL_PBR_OPAQUE);

	resetFrameStats();

	if (gSavedSettings.getBOOL("DisableAllRenderFeatures"))
	{
		clearAllRenderDebugFeatures();
	}
	else
	{
		setAllRenderDebugFeatures(); // By default, all debugging features on
	}
	clearAllRenderDebugDisplays(); // All debug displays off

	sRenderParticles = true; // <FS:LO> flag to hold correct, user selected, status of particles

	if (gSavedSettings.getBOOL("DisableAllRenderTypes"))
	{
		clearAllRenderTypes();
	}
	else if (gNonInteractive)
	{
		clearAllRenderTypes();
	}
	else
	{
		setAllRenderTypes(); // By default, all rendering types start enabled
		// Don't turn on ground when this is set
		// Mac Books with intel 950s need this
		if(!gSavedSettings.getBOOL("RenderGround"))
		{
			toggleRenderType(RENDER_TYPE_GROUND);
		}
	}

	// make sure RenderPerformanceTest persists (hackity hack hack)
	// disables non-object rendering (UI, sky, water, etc)
	if (gSavedSettings.getBOOL("RenderPerformanceTest"))
	{
		gSavedSettings.setBOOL("RenderPerformanceTest", FALSE);
		gSavedSettings.setBOOL("RenderPerformanceTest", TRUE);
	}

	mOldRenderDebugMask = mRenderDebugMask;

	mBackfaceCull = true;

	stop_glerror();
	
	// Enable features
		
    LL_WARNS() << "Shader initialization start" << LL_ENDL; // TODO: Remove after testing
	LLViewerShaderMgr::instance()->setShaders();
    LL_WARNS() << "Shader initialization end" << LL_ENDL; // TODO: Remove after testing

	stop_glerror();

	for (U32 i = 0; i < 2; ++i)
	{
		mSpotLightFade[i] = 1.f;
	}

	if (mCubeVB.isNull())
	{
		mCubeVB = ll_create_cube_vb(LLVertexBuffer::MAP_VERTEX, GL_STATIC_DRAW);
	}

	// <FS:Ansariel> Reset VB during TP
	//mDeferredVB = new LLVertexBuffer(DEFERRED_VB_MASK, 0);
	//mDeferredVB->allocateBuffer(8, 0, true);
	initDeferredVB();
	// </FS:Ansariel>
	setLightingDetail(-1);
	
	// <FS:Ansariel> FIRE-16829: Visual Artifacts with ALM enabled on AMD graphics
	initAuxiliaryVB();
	// </FS:Ansariel>

	//
	// Update all settings to trigger a cached settings refresh
	//
	connectRefreshCachedSettingsSafe("RenderAutoMaskAlphaDeferred");
	connectRefreshCachedSettingsSafe("RenderAutoMaskAlphaNonDeferred");
	connectRefreshCachedSettingsSafe("RenderUseFarClip");
	connectRefreshCachedSettingsSafe("RenderAvatarMaxNonImpostors");
	connectRefreshCachedSettingsSafe("RenderDelayVBUpdate");
	connectRefreshCachedSettingsSafe("UseOcclusion");
	// DEPRECATED -- connectRefreshCachedSettingsSafe("WindLightUseAtmosShaders");
	// DEPRECATED -- connectRefreshCachedSettingsSafe("RenderDeferred");
	connectRefreshCachedSettingsSafe("RenderDeferredSunWash");
	connectRefreshCachedSettingsSafe("RenderFSAASamples");
	connectRefreshCachedSettingsSafe("RenderResolutionDivisor");
// [SL:KB] - Patch: Settings-RenderResolutionMultiplier | Checked: Catznip-5.4
	connectRefreshCachedSettingsSafe("RenderResolutionMultiplier");
// [/SL:KB]
	connectRefreshCachedSettingsSafe("RenderUIBuffer");
	connectRefreshCachedSettingsSafe("RenderShadowDetail");
	connectRefreshCachedSettingsSafe("RenderDeferredSSAO");
	connectRefreshCachedSettingsSafe("RenderShadowResolutionScale");
	connectRefreshCachedSettingsSafe("RenderLocalLights");
	connectRefreshCachedSettingsSafe("RenderDelayCreation");
//	connectRefreshCachedSettingsSafe("RenderAnimateRes"); <FS:Beq> FIRE-23122 BUG-225920 Remove broken RenderAnimateRes functionality.
	connectRefreshCachedSettingsSafe("FreezeTime");
	connectRefreshCachedSettingsSafe("DebugBeaconLineWidth");
	connectRefreshCachedSettingsSafe("RenderHighlightBrightness");
	connectRefreshCachedSettingsSafe("RenderHighlightColor");
	connectRefreshCachedSettingsSafe("RenderHighlightThickness");
	connectRefreshCachedSettingsSafe("RenderSpotLightsInNondeferred");
	connectRefreshCachedSettingsSafe("PreviewAmbientColor");
	connectRefreshCachedSettingsSafe("PreviewDiffuse0");
	connectRefreshCachedSettingsSafe("PreviewSpecular0");
	connectRefreshCachedSettingsSafe("PreviewDiffuse1");
	connectRefreshCachedSettingsSafe("PreviewSpecular1");
	connectRefreshCachedSettingsSafe("PreviewDiffuse2");
	connectRefreshCachedSettingsSafe("PreviewSpecular2");
	connectRefreshCachedSettingsSafe("PreviewDirection0");
	connectRefreshCachedSettingsSafe("PreviewDirection1");
	connectRefreshCachedSettingsSafe("PreviewDirection2");
	connectRefreshCachedSettingsSafe("RenderGlowMinLuminance");
	connectRefreshCachedSettingsSafe("RenderGlowMaxExtractAlpha");
	connectRefreshCachedSettingsSafe("RenderGlowWarmthAmount");
	connectRefreshCachedSettingsSafe("RenderGlowLumWeights");
	connectRefreshCachedSettingsSafe("RenderGlowWarmthWeights");
	connectRefreshCachedSettingsSafe("RenderGlowResolutionPow");
	connectRefreshCachedSettingsSafe("RenderGlowIterations");
	connectRefreshCachedSettingsSafe("RenderGlowWidth");
	connectRefreshCachedSettingsSafe("RenderGlowStrength");
	connectRefreshCachedSettingsSafe("RenderDepthOfField");
	connectRefreshCachedSettingsSafe("RenderDepthOfFieldInEditMode");
	//<FS:TS> FIRE-16251: Depth of Field does not work underwater
	connectRefreshCachedSettingsSafe("FSRenderDoFUnderwater");
	//</FS:TS> FIRE-16251
	connectRefreshCachedSettingsSafe("CameraFocusTransitionTime");
	connectRefreshCachedSettingsSafe("CameraFNumber");
	connectRefreshCachedSettingsSafe("CameraFocalLength");
	connectRefreshCachedSettingsSafe("CameraFieldOfView");
	connectRefreshCachedSettingsSafe("RenderShadowNoise");
	connectRefreshCachedSettingsSafe("RenderShadowBlurSize");
	connectRefreshCachedSettingsSafe("RenderSSAOScale");
	connectRefreshCachedSettingsSafe("RenderSSAOMaxScale");
	connectRefreshCachedSettingsSafe("RenderSSAOFactor");
	connectRefreshCachedSettingsSafe("RenderSSAOEffect");
	connectRefreshCachedSettingsSafe("RenderShadowOffsetError");
	connectRefreshCachedSettingsSafe("RenderShadowBiasError");
	connectRefreshCachedSettingsSafe("RenderShadowOffset");
	connectRefreshCachedSettingsSafe("RenderShadowBias");
	connectRefreshCachedSettingsSafe("RenderSpotShadowOffset");
	connectRefreshCachedSettingsSafe("RenderSpotShadowBias");
	connectRefreshCachedSettingsSafe("RenderEdgeDepthCutoff");
	connectRefreshCachedSettingsSafe("RenderEdgeNormCutoff");
	connectRefreshCachedSettingsSafe("RenderShadowGaussian");
	connectRefreshCachedSettingsSafe("RenderShadowBlurDistFactor");
	connectRefreshCachedSettingsSafe("RenderDeferredAtmospheric");
	connectRefreshCachedSettingsSafe("RenderReflectionDetail");
	connectRefreshCachedSettingsSafe("RenderHighlightFadeTime");
	connectRefreshCachedSettingsSafe("RenderShadowClipPlanes");
	connectRefreshCachedSettingsSafe("RenderShadowOrthoClipPlanes");
	connectRefreshCachedSettingsSafe("RenderShadowNearDist");
	connectRefreshCachedSettingsSafe("RenderFarClip");
	connectRefreshCachedSettingsSafe("RenderShadowSplitExponent");
	connectRefreshCachedSettingsSafe("RenderShadowErrorCutoff");
	connectRefreshCachedSettingsSafe("RenderShadowFOVCutoff");
	connectRefreshCachedSettingsSafe("CameraOffset");
	connectRefreshCachedSettingsSafe("CameraMaxCoF");
	connectRefreshCachedSettingsSafe("CameraDoFResScale");
	connectRefreshCachedSettingsSafe("RenderAutoHideSurfaceAreaLimit");
	gSavedSettings.getControl("RenderAutoHideSurfaceAreaLimit")->getCommitSignal()->connect(boost::bind(&LLPipeline::refreshCachedSettings));
	connectRefreshCachedSettingsSafe("FSRenderVignette");	// <FS:CR> Import Vignette from Exodus
	// <FS:Ansariel> Make change to RenderAttachedLights & RenderAttachedParticles instant
	connectRefreshCachedSettingsSafe("RenderAttachedLights");
	connectRefreshCachedSettingsSafe("RenderAttachedParticles");
	// </FS:Ansariel>
    // <FS:Beq> FIRE-16728 Add free aim mouse and focus lock
	connectRefreshCachedSettingsSafe("FSFocusPointLocked");
	connectRefreshCachedSettingsSafe("FSFocusPointFollowsPointer");
    // </FS:Beq>
}

LLPipeline::~LLPipeline()
{

}

void LLPipeline::cleanup()
{
	assertInitialized();

	mGroupQ1.clear() ;
	mGroupQ2.clear() ;

	for(pool_set_t::iterator iter = mPools.begin();
		iter != mPools.end(); )
	{
		pool_set_t::iterator curiter = iter++;
		LLDrawPool* poolp = *curiter;
		if (poolp->isFacePool())
		{
			LLFacePool* face_pool = (LLFacePool*) poolp;
			if (face_pool->mReferences.empty())
			{
				mPools.erase(curiter);
				removeFromQuickLookup( poolp );
				delete poolp;
			}
		}
		else
		{
			mPools.erase(curiter);
			removeFromQuickLookup( poolp );
			delete poolp;
		}
	}
	
	if (!mTerrainPools.empty())
	{
		LL_WARNS() << "Terrain Pools not cleaned up" << LL_ENDL;
	}
	if (!mTreePools.empty())
	{
		LL_WARNS() << "Tree Pools not cleaned up" << LL_ENDL;
	}
		
	delete mAlphaPoolPreWater;
    mAlphaPoolPreWater = nullptr;
    delete mAlphaPoolPostWater;
    mAlphaPoolPostWater = nullptr;
	delete mSkyPool;
	mSkyPool = NULL;
	delete mTerrainPool;
	mTerrainPool = NULL;
	delete mWaterPool;
	mWaterPool = NULL;
	delete mGroundPool;
	mGroundPool = NULL;
	delete mSimplePool;
	mSimplePool = NULL;
	delete mFullbrightPool;
	mFullbrightPool = NULL;
	delete mInvisiblePool;
	mInvisiblePool = NULL;
	delete mGlowPool;
	mGlowPool = NULL;
	delete mBumpPool;
	mBumpPool = NULL;
	// don't delete wl sky pool it was handled above in the for loop
	//delete mWLSkyPool;
	mWLSkyPool = NULL;

	releaseGLBuffers();

	mFaceSelectImagep = NULL;

    mMovedList.clear();
    mMovedBridge.clear();
    mShiftList.clear();

	mInitialized = false;

	// <FS:Ansariel> FIRE-16829: Visual Artifacts with ALM enabled on AMD graphics
	mAuxiliaryVB = NULL;

	mDeferredVB = NULL;

	mCubeVB = NULL;
}

//============================================================================

void LLPipeline::destroyGL() 
{
	stop_glerror();
	unloadShaders();
	mHighlightFaces.clear();
	
	resetDrawOrders();

	resetVertexBuffers();

	releaseGLBuffers();

	if (LLVertexBuffer::sEnableVBOs)
	{
		LLVertexBuffer::sEnableVBOs = FALSE;
	}

	if (mMeshDirtyQueryObject)
	{
		glDeleteQueries(1, &mMeshDirtyQueryObject);
		mMeshDirtyQueryObject = 0;
	}
}

void LLPipeline::requestResizeScreenTexture()
{
    gResizeScreenTexture = TRUE;
}

void LLPipeline::requestResizeShadowTexture()
{
    gResizeShadowTexture = TRUE;
}

void LLPipeline::resizeShadowTexture()
{
    releaseSunShadowTargets();
    releaseSpotShadowTargets();
    allocateShadowBuffer(mRT->width, mRT->height);
    gResizeShadowTexture = FALSE;
}

void LLPipeline::resizeScreenTexture()
{
	if (gPipeline.shadersLoaded())
	{
		GLuint resX = gViewerWindow->getWorldViewWidthRaw();
		GLuint resY = gViewerWindow->getWorldViewHeightRaw();
	
// [SL:KB] - Patch: Settings-RenderResolutionMultiplier | Checked: Catznip-5.4
		GLuint scaledResX = resX;
		GLuint scaledResY = resY;
		if ( (RenderResolutionDivisor > 1) && (RenderResolutionDivisor < resX) && (RenderResolutionDivisor < resY) )
		{
			scaledResX /= RenderResolutionDivisor;
			scaledResY /= RenderResolutionDivisor;
		}
		else if (RenderResolutionMultiplier > 0.f && RenderResolutionMultiplier < 1.f)
		{
			scaledResX *= RenderResolutionMultiplier;
			scaledResY *= RenderResolutionMultiplier;
		}
// [/SL:KB]

//		if (gResizeScreenTexture || (resX != mRT->screen.getWidth()) || (resY != mRT->screen.getHeight()))
// [SL:KB] - Patch: Settings-RenderResolutionMultiplier | Checked: Catznip-5.4
		if (gResizeScreenTexture || (scaledResX != mRT->screen.getWidth()) || (scaledResY != mRT->screen.getHeight()))
// [/SL:KB]
		{
			releaseScreenBuffers();
            releaseSunShadowTargets();
            releaseSpotShadowTargets();
		    allocateScreenBuffer(resX,resY);
            gResizeScreenTexture = FALSE;
		}
	}
}

void LLPipeline::allocatePhysicsBuffer()
{
	GLuint resX = gViewerWindow->getWorldViewWidthRaw();
	GLuint resY = gViewerWindow->getWorldViewHeightRaw();

	if (mPhysicsDisplay.getWidth() != resX || mPhysicsDisplay.getHeight() != resY)
	{
		mPhysicsDisplay.allocate(resX, resY, GL_RGBA, TRUE, FALSE, LLTexUnit::TT_RECT_TEXTURE, FALSE);
	}
}

bool LLPipeline::allocateScreenBuffer(U32 resX, U32 resY)
{
    LL_PROFILE_ZONE_SCOPED_CATEGORY_DISPLAY;
	eFBOStatus ret = doAllocateScreenBuffer(resX, resY);

	return ret == FBO_SUCCESS_FULLRES;
}


LLPipeline::eFBOStatus LLPipeline::doAllocateScreenBuffer(U32 resX, U32 resY)
{
    LL_PROFILE_ZONE_SCOPED_CATEGORY_DISPLAY;
	// try to allocate screen buffers at requested resolution and samples
	// - on failure, shrink number of samples and try again
	// - if not multisampled, shrink resolution and try again (favor X resolution over Y)
	// Make sure to call "releaseScreenBuffers" after each failure to cleanup the partially loaded state

	U32 samples = RenderFSAASamples;

	eFBOStatus ret = FBO_SUCCESS_FULLRES;
	if (!allocateScreenBuffer(resX, resY, samples))
	{
		//failed to allocate at requested specification, return false
		ret = FBO_FAILURE;

		releaseScreenBuffers();
		//reduce number of samples 
		while (samples > 0)
		{
			samples /= 2;
			if (allocateScreenBuffer(resX, resY, samples))
			{ //success
				return FBO_SUCCESS_LOWRES;
			}
			releaseScreenBuffers();
		}

		samples = 0;

		//reduce resolution
		while (resY > 0 && resX > 0)
		{
			resY /= 2;
			if (allocateScreenBuffer(resX, resY, samples))
			{
				return FBO_SUCCESS_LOWRES;
			}
			releaseScreenBuffers();

			resX /= 2;
			if (allocateScreenBuffer(resX, resY, samples))
			{
				return FBO_SUCCESS_LOWRES;
			}
			releaseScreenBuffers();
		}

		LL_WARNS() << "Unable to allocate screen buffer at any resolution!" << LL_ENDL;
	}

	return ret;
}

bool LLPipeline::allocateScreenBuffer(U32 resX, U32 resY, U32 samples)
{
    LL_PROFILE_ZONE_SCOPED_CATEGORY_DISPLAY;
    if (mRT == &mMainRT)
    { // hacky -- allocate auxillary buffer
        gCubeSnapshot = TRUE;
        mRT = &mAuxillaryRT;
        U32 res = LL_REFLECTION_PROBE_RESOLUTION * 2;
        allocateScreenBuffer(res, res, samples);
        mRT = &mMainRT;
        gCubeSnapshot = FALSE;
    }

	// remember these dimensions
	mRT->width = resX;
	mRT->height = resY;
	
	U32 res_mod = RenderResolutionDivisor;

	//<FS:TS> FIRE-7066: RenderResolutionDivisor broken if higher than
	//		smallest screen dimension
	if (res_mod >= resX)
	{
		res_mod = resX - 1;
	}
	if (res_mod >= resY)
	{
		res_mod = resY - 1;
	}
	//</FS:TS> FIRE-7066

	if (res_mod > 1 && res_mod < resX && res_mod < resY)
	{
		resX /= res_mod;
		resY /= res_mod;
	}
// [SL:KB] - Patch: Settings-RenderResolutionMultiplier | Checked: Catznip-5.4
	else if (RenderResolutionMultiplier > 0.f && RenderResolutionMultiplier < 1.f)
	{
		resX *= RenderResolutionMultiplier;
		resY *= RenderResolutionMultiplier;
	}
// [/SL:KB]

	if (RenderUIBuffer)
	{
		if (!mRT->uiScreen.allocate(resX,resY, GL_RGBA, FALSE, FALSE, LLTexUnit::TT_RECT_TEXTURE, FALSE))
		{
			return false;
		}
	}	

	if (LLPipeline::sRenderDeferred)
	{
		S32 shadow_detail = RenderShadowDetail;
		bool ssao = RenderDeferredSSAO;
		
		const U32 occlusion_divisor = 3;

		//allocate deferred rendering color buffers
		if (!mRT->deferredScreen.allocate(resX, resY, GL_RGBA, TRUE, FALSE, LLTexUnit::TT_RECT_TEXTURE, FALSE, samples)) return false;
		//if (!mRT->deferredDepth.allocate(resX, resY, 0, TRUE, FALSE, LLTexUnit::TT_RECT_TEXTURE, FALSE, samples)) return false;
		if (!mRT->occlusionDepth.allocate(resX/occlusion_divisor, resY/occlusion_divisor, 0, TRUE, FALSE, LLTexUnit::TT_RECT_TEXTURE, FALSE, samples)) return false;
		if (!addDeferredAttachments(mRT->deferredScreen)) return false;
	
		GLuint screenFormat = GL_RGBA16;
        
		if (!mRT->screen.allocate(resX, resY, screenFormat, FALSE, FALSE, LLTexUnit::TT_RECT_TEXTURE, FALSE, samples)) return false;

        mRT->deferredScreen.shareDepthBuffer(mRT->screen);

		if (samples > 0)
		{
			if (!mRT->fxaaBuffer.allocate(resX, resY, GL_RGBA, FALSE, FALSE, LLTexUnit::TT_TEXTURE, FALSE, samples)) return false;
		}
		else
		{
			mRT->fxaaBuffer.release();
		}
		
//		if (shadow_detail > 0 || ssao || RenderDepthOfField || samples > 0)
// [RLVa:KB] - @setsphere
		if (shadow_detail > 0 || ssao || RenderDepthOfField || samples > 0 || RlvActions::hasPostProcess())
// [/RLVa:KB]
		{ //only need mRT->deferredLight for shadows OR ssao OR dof OR fxaa
			if (!mRT->deferredLight.allocate(resX, resY, GL_RGBA, FALSE, FALSE, LLTexUnit::TT_RECT_TEXTURE, FALSE)) return false;
		}
		else
		{
			mRT->deferredLight.release();
		}

        allocateShadowBuffer(resX, resY);

        //HACK make screenbuffer allocations start failing after 30 seconds
        if (gSavedSettings.getBOOL("SimulateFBOFailure"))
        {
            return false;
        }
    }
    else
    {
        mRT->deferredLight.release();

        releaseSunShadowTargets();
        releaseSpotShadowTargets();

		mRT->fxaaBuffer.release();
		mRT->screen.release();
		mRT->deferredScreen.release(); //make sure to release any render targets that share a depth buffer with mRT->deferredScreen first
<<<<<<< HEAD
// [RLVa:KB] - @setsphere
		if (!LLRenderTarget::sUseFBO || !LLPipeline::sUseDepthTexture)
		{
			mRT->deferredDepth.release();
			mRT->occlusionDepth.release();
		}
		else
		{
			const U32 occlusion_divisor = 3;
			if (!mRT->deferredDepth.allocate(resX, resY, 0, TRUE, FALSE, LLTexUnit::TT_RECT_TEXTURE, FALSE, samples)) return false;
			if (!mRT->occlusionDepth.allocate(resX / occlusion_divisor, resY / occlusion_divisor, 0, TRUE, FALSE, LLTexUnit::TT_RECT_TEXTURE, FALSE, samples)) return false;
			if (RlvActions::isRlvEnabled() && !!mRT->deferredLight.allocate(resX, resY, GL_RGBA, FALSE, FALSE, LLTexUnit::TT_RECT_TEXTURE, FALSE)) return false;
		}
// [/RLVa:KB]
//        mRT->deferredDepth.release();
//        mRT->occlusionDepth.release();
=======
		//mRT->deferredDepth.release();
		mRT->occlusionDepth.release();
>>>>>>> 3514ab73
						
		if (!mRT->screen.allocate(resX, resY, GL_RGBA, TRUE, TRUE, LLTexUnit::TT_RECT_TEXTURE, FALSE)) return false;		
	}
	
	gGL.getTexUnit(0)->disable();

	stop_glerror();

	return true;
}

// must be even to avoid a stripe in the horizontal shadow blur
inline U32 BlurHappySize(U32 x, F32 scale) { return U32( x * scale + 16.0f) & ~0xF; }

bool LLPipeline::allocateShadowBuffer(U32 resX, U32 resY)
{
    LL_PROFILE_ZONE_SCOPED_CATEGORY_DISPLAY;
    if (LLPipeline::sRenderDeferred)
    {
        S32 shadow_detail = RenderShadowDetail;

        const U32 occlusion_divisor = 3;

        F32 scale = llmax(0.f, RenderShadowResolutionScale);
        U32 sun_shadow_map_width = BlurHappySize(resX, scale);
        U32 sun_shadow_map_height = BlurHappySize(resY, scale);

        if (shadow_detail > 0)
        { //allocate 4 sun shadow maps
            for (U32 i = 0; i < 4; i++)
            {
                if (!mRT->shadow[i].allocate(sun_shadow_map_width, sun_shadow_map_height, 0, TRUE, FALSE, LLTexUnit::TT_TEXTURE))
                {
                    return false;
                }

                if (!mRT->shadowOcclusion[i].allocate(sun_shadow_map_width / occlusion_divisor, sun_shadow_map_height / occlusion_divisor, 0, TRUE, FALSE, LLTexUnit::TT_TEXTURE))
                {
                    return false;
                }
            }
        }
        else
        {
            for (U32 i = 0; i < 4; i++)
            {
                releaseSunShadowTarget(i);
            }
        }

        if (!gCubeSnapshot) // hack to not allocate spot shadow maps during ReflectionMapManager init
        {
            U32 width = (U32)(resX * scale);
            U32 height = width;

            if (shadow_detail > 1)
            { //allocate two spot shadow maps
                U32 spot_shadow_map_width = width;
                U32 spot_shadow_map_height = height;
                for (U32 i = 0; i < 2; i++)
                {
                    if (!mSpotShadow[i].allocate(spot_shadow_map_width, spot_shadow_map_height, 0, TRUE, FALSE))
                    {
                        return false;
                    }
                    if (!mSpotShadowOcclusion[i].allocate(spot_shadow_map_width / occlusion_divisor, height / occlusion_divisor, 0, TRUE, FALSE))
                    {
                        return false;
                    }
                }
            }
            else
            {
                releaseSpotShadowTargets();
            }
        }
    }

	return true;
}

//static
void LLPipeline::updateRenderTransparentWater()
{
	sRenderTransparentWater = gSavedSettings.getBOOL("RenderTransparentWater");
}

//static
void LLPipeline::updateRenderBump()
{
    sRenderBump = TRUE; // DEPRECATED -- gSavedSettings.getBOOL("RenderObjectBump");
}

// static
void LLPipeline::updateRenderDeferred()
{
    sRenderPBR = sRenderDeferred;
    static LLCachedControl<S32> sProbeDetail(gSavedSettings, "RenderReflectionProbeDetail", -1);
    sReflectionProbesEnabled = sProbeDetail >= 0 && gGLManager.mGLVersion > 3.99f;

    exoPostProcess::instance().ExodusRenderPostUpdate(); // <FS:CR> Import Vignette from Exodus

// [RLVa:KB] - @setsphere
	if (!sRenderDeferred && RlvActions::hasBehaviour(RLV_BHVR_SETSPHERE) && WindLightUseAtmosShaders)
	{
		LLRenderTarget::sUseFBO = true;
		LLPipeline::sUseDepthTexture = true;
	}
// [/RLVa:KB]
}

// static
void LLPipeline::refreshCachedSettings()
{
    LL_PROFILE_ZONE_SCOPED_CATEGORY_DISPLAY;
	LLPipeline::sAutoMaskAlphaDeferred = gSavedSettings.getBOOL("RenderAutoMaskAlphaDeferred");
	LLPipeline::sAutoMaskAlphaNonDeferred = gSavedSettings.getBOOL("RenderAutoMaskAlphaNonDeferred");
	LLPipeline::sUseFarClip = gSavedSettings.getBOOL("RenderUseFarClip");
	LLPipeline::sShowJellyDollAsImpostor = gSavedSettings.getBOOL("RenderJellyDollsAsImpostors");
	LLVOAvatar::sMaxNonImpostors = gSavedSettings.getU32("RenderAvatarMaxNonImpostors");
	LLVOAvatar::updateImpostorRendering(LLVOAvatar::sMaxNonImpostors);
	LLPipeline::sDelayVBUpdate = gSavedSettings.getBOOL("RenderDelayVBUpdate");
	// <FS:Ansariel> Make change to RenderAttachedLights & RenderAttachedParticles instant
	LLPipeline::sRenderAttachedLights = gSavedSettings.getBOOL("RenderAttachedLights");
	LLPipeline::sRenderAttachedParticles = gSavedSettings.getBOOL("RenderAttachedParticles");
	// </FS:Ansariel>

	LLPipeline::sUseOcclusion = 
			(!gUseWireframe
			&& LLFeatureManager::getInstance()->isFeatureAvailable("UseOcclusion") 
			&& gSavedSettings.getBOOL("UseOcclusion")) ? 2 : 0;
	
    WindLightUseAtmosShaders = TRUE; // DEPRECATED -- gSavedSettings.getBOOL("WindLightUseAtmosShaders");
    RenderDeferred = TRUE; // DEPRECATED -- gSavedSettings.getBOOL("RenderDeferred");
	RenderDeferredSunWash = gSavedSettings.getF32("RenderDeferredSunWash");
	RenderFSAASamples = gSavedSettings.getU32("RenderFSAASamples");
	RenderResolutionDivisor = gSavedSettings.getU32("RenderResolutionDivisor");
// [SL:KB] - Patch: Settings-RenderResolutionMultiplier | Checked: Catznip-5.4
	RenderResolutionMultiplier = gSavedSettings.getF32("RenderResolutionMultiplier");
// [/SL:KB]
	RenderUIBuffer = gSavedSettings.getBOOL("RenderUIBuffer");
	RenderShadowDetail = gSavedSettings.getS32("RenderShadowDetail");
	RenderDeferredSSAO = gSavedSettings.getBOOL("RenderDeferredSSAO");
	RenderShadowResolutionScale = gSavedSettings.getF32("RenderShadowResolutionScale");
	RenderLocalLights = gSavedSettings.getBOOL("RenderLocalLights");
	RenderDelayCreation = gSavedSettings.getBOOL("RenderDelayCreation");
//	RenderAnimateRes = gSavedSettings.getBOOL("RenderAnimateRes"); <FS:Beq> FIRE-23122 BUG-225920 Remove broken RenderAnimateRes functionality.
	FreezeTime = gSavedSettings.getBOOL("FreezeTime");
	DebugBeaconLineWidth = gSavedSettings.getS32("DebugBeaconLineWidth");
	RenderHighlightBrightness = gSavedSettings.getF32("RenderHighlightBrightness");
	RenderHighlightColor = gSavedSettings.getColor4("RenderHighlightColor");
	RenderHighlightThickness = gSavedSettings.getF32("RenderHighlightThickness");
	RenderSpotLightsInNondeferred = gSavedSettings.getBOOL("RenderSpotLightsInNondeferred");
	PreviewAmbientColor = gSavedSettings.getColor4("PreviewAmbientColor");
	PreviewDiffuse0 = gSavedSettings.getColor4("PreviewDiffuse0");
	PreviewSpecular0 = gSavedSettings.getColor4("PreviewSpecular0");
	PreviewDiffuse1 = gSavedSettings.getColor4("PreviewDiffuse1");
	PreviewSpecular1 = gSavedSettings.getColor4("PreviewSpecular1");
	PreviewDiffuse2 = gSavedSettings.getColor4("PreviewDiffuse2");
	PreviewSpecular2 = gSavedSettings.getColor4("PreviewSpecular2");
	PreviewDirection0 = gSavedSettings.getVector3("PreviewDirection0");
	PreviewDirection1 = gSavedSettings.getVector3("PreviewDirection1");
	PreviewDirection2 = gSavedSettings.getVector3("PreviewDirection2");
	RenderGlowMinLuminance = gSavedSettings.getF32("RenderGlowMinLuminance");
	RenderGlowMaxExtractAlpha = gSavedSettings.getF32("RenderGlowMaxExtractAlpha");
	RenderGlowWarmthAmount = gSavedSettings.getF32("RenderGlowWarmthAmount");
	RenderGlowLumWeights = gSavedSettings.getVector3("RenderGlowLumWeights");
	RenderGlowWarmthWeights = gSavedSettings.getVector3("RenderGlowWarmthWeights");
	RenderGlowResolutionPow = gSavedSettings.getS32("RenderGlowResolutionPow");
	RenderGlowIterations = gSavedSettings.getS32("RenderGlowIterations");
	RenderGlowWidth = gSavedSettings.getF32("RenderGlowWidth");
	RenderGlowStrength = gSavedSettings.getF32("RenderGlowStrength");
	RenderDepthOfField = gSavedSettings.getBOOL("RenderDepthOfField");
	RenderDepthOfFieldInEditMode = gSavedSettings.getBOOL("RenderDepthOfFieldInEditMode");
	//<FS:TS> FIRE-16251: Depth of Field does not work underwater
	FSRenderDepthOfFieldUnderwater = gSavedSettings.getBOOL("FSRenderDoFUnderwater");
	//</FS:TS> FIRE-16251
	// <FS:Beq> FIRE-16728 Add free aim mouse and focus lock
	FSFocusPointLocked = gSavedSettings.getBOOL("FSFocusPointLocked");
	FSFocusPointFollowsPointer = gSavedSettings.getBOOL("FSFocusPointFollowsPointer");
	// </FS:Beq>    
	CameraFocusTransitionTime = gSavedSettings.getF32("CameraFocusTransitionTime");
	CameraFNumber = gSavedSettings.getF32("CameraFNumber");
	CameraFocalLength = gSavedSettings.getF32("CameraFocalLength");
	CameraFieldOfView = gSavedSettings.getF32("CameraFieldOfView");
	RenderShadowNoise = gSavedSettings.getF32("RenderShadowNoise");
	RenderShadowBlurSize = gSavedSettings.getF32("RenderShadowBlurSize");
	RenderSSAOScale = gSavedSettings.getF32("RenderSSAOScale");
	RenderSSAOMaxScale = gSavedSettings.getU32("RenderSSAOMaxScale");
	RenderSSAOFactor = gSavedSettings.getF32("RenderSSAOFactor");
	RenderSSAOEffect = gSavedSettings.getVector3("RenderSSAOEffect");
	RenderShadowOffsetError = gSavedSettings.getF32("RenderShadowOffsetError");
	RenderShadowBiasError = gSavedSettings.getF32("RenderShadowBiasError");
	RenderShadowOffset = gSavedSettings.getF32("RenderShadowOffset");
	RenderShadowBias = gSavedSettings.getF32("RenderShadowBias");
	RenderSpotShadowOffset = gSavedSettings.getF32("RenderSpotShadowOffset");
	RenderSpotShadowBias = gSavedSettings.getF32("RenderSpotShadowBias");
	RenderEdgeDepthCutoff = gSavedSettings.getF32("RenderEdgeDepthCutoff");
	RenderEdgeNormCutoff = gSavedSettings.getF32("RenderEdgeNormCutoff");
	RenderShadowGaussian = gSavedSettings.getVector3("RenderShadowGaussian");
	RenderShadowBlurDistFactor = gSavedSettings.getF32("RenderShadowBlurDistFactor");
	RenderDeferredAtmospheric = gSavedSettings.getBOOL("RenderDeferredAtmospheric");
	RenderReflectionDetail = gSavedSettings.getS32("RenderReflectionDetail");
	RenderHighlightFadeTime = gSavedSettings.getF32("RenderHighlightFadeTime");
	RenderShadowClipPlanes = gSavedSettings.getVector3("RenderShadowClipPlanes");
	RenderShadowOrthoClipPlanes = gSavedSettings.getVector3("RenderShadowOrthoClipPlanes");
	RenderShadowNearDist = gSavedSettings.getVector3("RenderShadowNearDist");
	RenderFarClip = gSavedSettings.getF32("RenderFarClip");
	RenderShadowSplitExponent = gSavedSettings.getVector3("RenderShadowSplitExponent");
	RenderShadowErrorCutoff = gSavedSettings.getF32("RenderShadowErrorCutoff");
	RenderShadowFOVCutoff = gSavedSettings.getF32("RenderShadowFOVCutoff");
	CameraOffset = gSavedSettings.getBOOL("CameraOffset");
	CameraMaxCoF = gSavedSettings.getF32("CameraMaxCoF");
	CameraDoFResScale = gSavedSettings.getF32("CameraDoFResScale");
	exoPostProcess::instance().ExodusRenderPostSettingsUpdate();	// <FS:CR> Import Vignette from Exodus

	RenderAutoHideSurfaceAreaLimit = gSavedSettings.getF32("RenderAutoHideSurfaceAreaLimit");
	RenderSpotLight = nullptr;
	updateRenderDeferred();

	if (gNonInteractive)
	{
		LLVOAvatar::sMaxNonImpostors = 1;
		LLVOAvatar::updateImpostorRendering(LLVOAvatar::sMaxNonImpostors);
	}
}

void LLPipeline::releaseGLBuffers()
{
	assertInitialized();
	
	if (mNoiseMap)
	{
		LLImageGL::deleteTextures(1, &mNoiseMap);
		mNoiseMap = 0;
	}

	if (mTrueNoiseMap)
	{
		LLImageGL::deleteTextures(1, &mTrueNoiseMap);
		mTrueNoiseMap = 0;
	}

	releaseLUTBuffers();

	mWaterRef.release();
	mWaterDis.release();
    mBake.release();
	mHighlight.release();
	
	for (U32 i = 0; i < 3; i++)
	{
		mGlow[i].release();
	}

	releaseScreenBuffers();

	gBumpImageList.destroyGL();
	LLVOAvatar::resetImpostors();
}

void LLPipeline::releaseLUTBuffers()
{
	if (mLightFunc)
	{
		LLImageGL::deleteTextures(1, &mLightFunc);
		mLightFunc = 0;
	}

    mPbrBrdfLut.release();
}

void LLPipeline::releaseShadowBuffers()
{
    releaseSunShadowTargets();
    releaseSpotShadowTargets();
}

void LLPipeline::releaseScreenBuffers()
{
	mRT->uiScreen.release();
	mRT->screen.release();
	mRT->fxaaBuffer.release();
	mPhysicsDisplay.release();
	mRT->deferredScreen.release();
	mRT->deferredDepth.release();
	mRT->deferredLight.release();
	mRT->occlusionDepth.release();
}
		
		
void LLPipeline::releaseSunShadowTarget(U32 index)
{
    llassert(index < 4);
    mRT->shadow[index].release();
    mRT->shadowOcclusion[index].release();
}

void LLPipeline::releaseSunShadowTargets()
{
	for (U32 i = 0; i < 4; i++)
	{
        releaseSunShadowTarget(i);
	}
}

void LLPipeline::releaseSpotShadowTargets()
{
    if (!gCubeSnapshot) // hack to avoid freeing spot shadows during ReflectionMapManager init
    {
        for (U32 i = 0; i < 2; i++)
        {
            mSpotShadow[i].release();
            mSpotShadowOcclusion[i].release();
        }
    }
}

void LLPipeline::createGLBuffers()
{
    LL_PROFILE_ZONE_SCOPED_CATEGORY_PIPELINE;
    stop_glerror();
	assertInitialized();

	updateRenderDeferred();
	if (LLPipeline::sWaterReflections)
	{ //water reflection texture
		U32 res = (U32) llmax(gSavedSettings.getS32("RenderWaterRefResolution"), 512);
		mWaterRef.allocate(res,res,GL_RGBA,TRUE,FALSE);
        mWaterDis.allocate(res,res,GL_RGBA,TRUE,FALSE,LLTexUnit::TT_TEXTURE);
	}

    // Use FBO for bake tex
    // <FS:Ansariel> Allow higher resolution rendering in mesh render preview
    //mBake.allocate(512, 512, GL_RGBA, TRUE, FALSE, LLTexUnit::TT_TEXTURE, true); // SL-12781 Build > Upload > Model; 3D Preview
    mBake.allocate(1024, 1024, GL_RGBA, true, false, LLTexUnit::TT_TEXTURE, true); // SL-12781 Build > Upload > Model; 3D Preview
    // <FS:Ansariel>

	mHighlight.allocate(256,256,GL_RGBA, FALSE, FALSE);

	stop_glerror();

	GLuint resX = gViewerWindow->getWorldViewWidthRaw();
	GLuint resY = gViewerWindow->getWorldViewHeightRaw();

    // allocate screen space glow buffers
    const U32 glow_res = llmax(1, llmin(512, 1 << gSavedSettings.getS32("RenderGlowResolutionPow")));
    for (U32 i = 0; i < 3; i++)
    {
        mGlow[i].allocate(512, glow_res, GL_RGBA, FALSE, FALSE);
    }

    allocateScreenBuffer(resX, resY);
    mRT->width = 0;
    mRT->height = 0;

    if (sRenderDeferred)
    {
		if (!mNoiseMap)
		{
			const U32 noiseRes = 128;
			LLVector3 noise[noiseRes*noiseRes];

			F32 scaler = gSavedSettings.getF32("RenderDeferredNoise")/100.f;
			for (U32 i = 0; i < noiseRes*noiseRes; ++i)
			{
				noise[i] = LLVector3(ll_frand()-0.5f, ll_frand()-0.5f, 0.f);
				noise[i].normVec();
				noise[i].mV[2] = ll_frand()*scaler+1.f-scaler/2.f;
			}

			LLImageGL::generateTextures(1, &mNoiseMap);
			
			gGL.getTexUnit(0)->bindManual(LLTexUnit::TT_TEXTURE, mNoiseMap);
			LLImageGL::setManualImage(LLTexUnit::getInternalType(LLTexUnit::TT_TEXTURE), 0, GL_RGB16F, noiseRes, noiseRes, GL_RGB, GL_FLOAT, noise, false);
			gGL.getTexUnit(0)->setTextureFilteringOption(LLTexUnit::TFO_POINT);
		}

		if (!mTrueNoiseMap)
		{
			const U32 noiseRes = 128;
			F32 noise[noiseRes*noiseRes*3];
			for (U32 i = 0; i < noiseRes*noiseRes*3; i++)
			{
				noise[i] = ll_frand()*2.0-1.0;
			}

			LLImageGL::generateTextures(1, &mTrueNoiseMap);
			gGL.getTexUnit(0)->bindManual(LLTexUnit::TT_TEXTURE, mTrueNoiseMap);
			LLImageGL::setManualImage(LLTexUnit::getInternalType(LLTexUnit::TT_TEXTURE), 0, GL_RGB16F, noiseRes, noiseRes, GL_RGB,GL_FLOAT, noise, false);
			gGL.getTexUnit(0)->setTextureFilteringOption(LLTexUnit::TFO_POINT);
		}

		createLUTBuffers();
	}

	gBumpImageList.restoreGL();
}

F32 lerpf(F32 a, F32 b, F32 w)
{
	return a + w * (b - a);
}

void LLPipeline::createLUTBuffers()
{
	if (sRenderDeferred)
	{
		if (!mLightFunc)
		{
			U32 lightResX = gSavedSettings.getU32("RenderSpecularResX");
			U32 lightResY = gSavedSettings.getU32("RenderSpecularResY");
			F32* ls = new F32[lightResX*lightResY];
			F32 specExp = gSavedSettings.getF32("RenderSpecularExponent");
            // Calculate the (normalized) blinn-phong specular lookup texture. (with a few tweaks)
			for (U32 y = 0; y < lightResY; ++y)
			{
				for (U32 x = 0; x < lightResX; ++x)
				{
					ls[y*lightResX+x] = 0;
					F32 sa = (F32) x/(lightResX-1);
					F32 spec = (F32) y/(lightResY-1);
					F32 n = spec * spec * specExp;
					
					// Nothing special here.  Just your typical blinn-phong term.
					spec = powf(sa, n);
					
					// Apply our normalization function.
					// Note: This is the full equation that applies the full normalization curve, not an approximation.
					// This is fine, given we only need to create our LUT once per buffer initialization.
					spec *= (((n + 2) * (n + 4)) / (8 * F_PI * (powf(2, -n/2) + n)));

					// Since we use R16F, we no longer have a dynamic range issue we need to work around here.
					// Though some older drivers may not like this, newer drivers shouldn't have this problem.
					ls[y*lightResX+x] = spec;
				}
			}
			
			U32 pix_format = GL_R16F;
#if LL_DARWIN
			// Need to work around limited precision with 10.6.8 and older drivers
			//
			pix_format = GL_R32F;
#endif
			LLImageGL::generateTextures(1, &mLightFunc);
			gGL.getTexUnit(0)->bindManual(LLTexUnit::TT_TEXTURE, mLightFunc);
			LLImageGL::setManualImage(LLTexUnit::getInternalType(LLTexUnit::TT_TEXTURE), 0, pix_format, lightResX, lightResY, GL_RED, GL_FLOAT, ls, false);
			gGL.getTexUnit(0)->setTextureAddressMode(LLTexUnit::TAM_CLAMP);
			gGL.getTexUnit(0)->setTextureFilteringOption(LLTexUnit::TFO_TRILINEAR);
			glTexParameteri(GL_TEXTURE_2D, GL_TEXTURE_MAG_FILTER, GL_LINEAR);
			glTexParameteri(GL_TEXTURE_2D, GL_TEXTURE_MIN_FILTER, GL_NEAREST);
			
			delete [] ls;
		}

        mPbrBrdfLut.allocate(512, 512, GL_RG16F, false, false);
        mPbrBrdfLut.bindTarget();
        gDeferredGenBrdfLutProgram.bind();

        gGL.begin(LLRender::TRIANGLE_STRIP);
        gGL.vertex2f(-1, -1);
        gGL.vertex2f(-1, 1);
        gGL.vertex2f(1, -1);
        gGL.vertex2f(1, 1);
        gGL.end();
        gGL.flush();

        gDeferredGenBrdfLutProgram.unbind();
        mPbrBrdfLut.flush();
	}
}


void LLPipeline::restoreGL()
{
	assertInitialized();

	LLViewerShaderMgr::instance()->setShaders();

	for (LLWorld::region_list_t::const_iterator iter = LLWorld::getInstance()->getRegionList().begin(); 
			iter != LLWorld::getInstance()->getRegionList().end(); ++iter)
	{
		LLViewerRegion* region = *iter;
		for (U32 i = 0; i < LLViewerRegion::NUM_PARTITIONS; i++)
		{
			LLSpatialPartition* part = region->getSpatialPartition(i);
			if (part)
			{
				part->restoreGL();
		}
		}
	}
}

bool LLPipeline::shadersLoaded()
{
    return (assertInitialized() && mShadersLoaded);
}

bool LLPipeline::canUseWindLightShaders() const
{
	return (gWLSkyProgram.mProgramObject != 0 &&
			LLViewerShaderMgr::instance()->getShaderLevel(LLViewerShaderMgr::SHADER_WINDLIGHT) > 1);
}

bool LLPipeline::canUseWindLightShadersOnObjects() const
{
	return (canUseWindLightShaders() 
		&& LLViewerShaderMgr::instance()->getShaderLevel(LLViewerShaderMgr::SHADER_OBJECT) > 0);
}

bool LLPipeline::canUseAntiAliasing() const
{
	return true;
}

void LLPipeline::unloadShaders()
{
	LLViewerShaderMgr::instance()->unloadShaders();
	mShadersLoaded = false;
}

void LLPipeline::assertInitializedDoError()
{
	LL_ERRS() << "LLPipeline used when uninitialized." << LL_ENDL;
}

//============================================================================

void LLPipeline::enableShadows(const bool enable_shadows)
{
	//should probably do something here to wrangle shadows....	
}

S32 LLPipeline::getMaxLightingDetail() const
{
	/*if (mShaderLevel[SHADER_OBJECT] >= LLDrawPoolSimple::SHADER_LEVEL_LOCAL_LIGHTS)
	{
		return 3;
	}
	else*/
	{
		return 1;
	}
}

S32 LLPipeline::setLightingDetail(S32 level)
{
	refreshCachedSettings();

	if (level < 0)
	{
		if (RenderLocalLights)
		{
			level = 1;
		}
		else
		{
			level = 0;
		}
	}
	level = llclamp(level, 0, getMaxLightingDetail());
	mLightingDetail = level;
	
	return mLightingDetail;
}

class LLOctreeDirtyTexture : public OctreeTraveler
{
public:
	const std::set<LLViewerFetchedTexture*>& mTextures;

	LLOctreeDirtyTexture(const std::set<LLViewerFetchedTexture*>& textures) : mTextures(textures) { }

	virtual void visit(const OctreeNode* node)
	{
		LLSpatialGroup* group = (LLSpatialGroup*) node->getListener(0);

		if (!group->hasState(LLSpatialGroup::GEOM_DIRTY) && !group->isEmpty())
		{
			for (LLSpatialGroup::draw_map_t::iterator i = group->mDrawMap.begin(); i != group->mDrawMap.end(); ++i)
			{
				for (LLSpatialGroup::drawmap_elem_t::iterator j = i->second.begin(); j != i->second.end(); ++j) 
				{
					LLDrawInfo* params = *j;
					LLViewerFetchedTexture* tex = LLViewerTextureManager::staticCastToFetchedTexture(params->mTexture);
					if (tex && mTextures.find(tex) != mTextures.end())
					{ 
						group->setState(LLSpatialGroup::GEOM_DIRTY);
					}
				}
			}
		}

		for (LLSpatialGroup::bridge_list_t::iterator i = group->mBridgeList.begin(); i != group->mBridgeList.end(); ++i)
		{
			LLSpatialBridge* bridge = *i;
			traverse(bridge->mOctree);
		}
	}
};

// Called when a texture changes # of channels (causes faces to move to alpha pool)
void LLPipeline::dirtyPoolObjectTextures(const std::set<LLViewerFetchedTexture*>& textures)
{
    LL_PROFILE_ZONE_SCOPED_CATEGORY_PIPELINE;
	assertInitialized();

	// *TODO: This is inefficient and causes frame spikes; need a better way to do this
	//        Most of the time is spent in dirty.traverse.

	for (pool_set_t::iterator iter = mPools.begin(); iter != mPools.end(); ++iter)
	{
		LLDrawPool *poolp = *iter;
		if (poolp->isFacePool())
		{
			((LLFacePool*) poolp)->dirtyTextures(textures);
		}
	}
	
	LLOctreeDirtyTexture dirty(textures);
	for (LLWorld::region_list_t::const_iterator iter = LLWorld::getInstance()->getRegionList().begin(); 
			iter != LLWorld::getInstance()->getRegionList().end(); ++iter)
	{
		LLViewerRegion* region = *iter;
		for (U32 i = 0; i < LLViewerRegion::NUM_PARTITIONS; i++)
		{
			LLSpatialPartition* part = region->getSpatialPartition(i);
			if (part)
			{
				dirty.traverse(part->mOctree);
			}
		}
	}
}

LLDrawPool *LLPipeline::findPool(const U32 type, LLViewerTexture *tex0)
{
	assertInitialized();

	LLDrawPool *poolp = NULL;
	switch( type )
	{
	case LLDrawPool::POOL_SIMPLE:
		poolp = mSimplePool;
		break;

	case LLDrawPool::POOL_GRASS:
		poolp = mGrassPool;
		break;

	case LLDrawPool::POOL_ALPHA_MASK:
		poolp = mAlphaMaskPool;
		break;

	case LLDrawPool::POOL_FULLBRIGHT_ALPHA_MASK:
		poolp = mFullbrightAlphaMaskPool;
		break;

	case LLDrawPool::POOL_FULLBRIGHT:
		poolp = mFullbrightPool;
		break;

	case LLDrawPool::POOL_INVISIBLE:
		poolp = mInvisiblePool;
		break;

	case LLDrawPool::POOL_GLOW:
		poolp = mGlowPool;
		break;

	case LLDrawPool::POOL_TREE:
		poolp = get_if_there(mTreePools, (uintptr_t)tex0, (LLDrawPool*)0 );
		break;

	case LLDrawPool::POOL_TERRAIN:
		poolp = get_if_there(mTerrainPools, (uintptr_t)tex0, (LLDrawPool*)0 );
		break;

	case LLDrawPool::POOL_BUMP:
		poolp = mBumpPool;
		break;
	case LLDrawPool::POOL_MATERIALS:
		poolp = mMaterialsPool;
		break;
	case LLDrawPool::POOL_ALPHA_PRE_WATER:
		poolp = mAlphaPoolPreWater;
		break;
    case LLDrawPool::POOL_ALPHA_POST_WATER:
        poolp = mAlphaPoolPostWater;
        break;

	case LLDrawPool::POOL_AVATAR:
	case LLDrawPool::POOL_CONTROL_AV:
		break; // Do nothing

	case LLDrawPool::POOL_SKY:
		poolp = mSkyPool;
		break;

	case LLDrawPool::POOL_WATER:
		poolp = mWaterPool;
		break;

	case LLDrawPool::POOL_GROUND:
		poolp = mGroundPool;
		break;

	case LLDrawPool::POOL_WL_SKY:
		poolp = mWLSkyPool;
		break;

	case LLDrawPool::POOL_PBR_OPAQUE:
		poolp = mPBROpaquePool;
		break;

	default:
		llassert(0);
		LL_ERRS() << "Invalid Pool Type in  LLPipeline::findPool() type=" << type << LL_ENDL;
		break;
	}

	return poolp;
}


LLDrawPool *LLPipeline::getPool(const U32 type,	LLViewerTexture *tex0)
{
	LLDrawPool *poolp = findPool(type, tex0);
	if (poolp)
	{
		return poolp;
	}

	LLDrawPool *new_poolp = LLDrawPool::createPool(type, tex0);
	addPool( new_poolp );

	return new_poolp;
}


// static
LLDrawPool* LLPipeline::getPoolFromTE(const LLTextureEntry* te, LLViewerTexture* imagep)
{
	U32 type = getPoolTypeFromTE(te, imagep);
	return gPipeline.getPool(type, imagep);
}

//static 
U32 LLPipeline::getPoolTypeFromTE(const LLTextureEntry* te, LLViewerTexture* imagep)
{
	if (!te || !imagep)
	{
		return 0;
	}
		
	LLMaterial* mat = te->getMaterialParams().get();
    LLGLTFMaterial* gltf_mat = te->getGLTFMaterial();

	bool color_alpha = te->getColor().mV[3] < 0.999f;
	bool alpha = color_alpha;
	if (imagep)
	{
		alpha = alpha || (imagep->getComponents() == 4 && imagep->getType() != LLViewerTexture::MEDIA_TEXTURE) || (imagep->getComponents() == 2);
	}

	if (alpha && mat)
	{
		switch (mat->getDiffuseAlphaMode())
		{
			case 1:
				alpha = true; // Material's alpha mode is set to blend.  Toss it into the alpha draw pool.
				break;
			case 0: //alpha mode set to none, never go to alpha pool
			case 3: //alpha mode set to emissive, never go to alpha pool
				alpha = color_alpha;
				break;
			default: //alpha mode set to "mask", go to alpha pool if fullbright
				alpha = color_alpha; // Material's alpha mode is set to none, mask, or emissive.  Toss it into the opaque material draw pool.
				break;
		}
	}
	
	if (alpha || (gltf_mat && gltf_mat->mAlphaMode == LLGLTFMaterial::ALPHA_MODE_BLEND))
	{
		return LLDrawPool::POOL_ALPHA;
	}
	else if ((te->getBumpmap() || te->getShiny()) && (!mat || mat->getNormalID().isNull()))
	{
		return LLDrawPool::POOL_BUMP;
	}
    else if (gltf_mat)
    {
        return LLDrawPool::POOL_PBR_OPAQUE;
    }
	else if (mat && !alpha)
	{
		return LLDrawPool::POOL_MATERIALS;
	}
	else
	{
		return LLDrawPool::POOL_SIMPLE;
	}
}


void LLPipeline::addPool(LLDrawPool *new_poolp)
{
	assertInitialized();
	mPools.insert(new_poolp);
	addToQuickLookup( new_poolp );
}

void LLPipeline::allocDrawable(LLViewerObject *vobj)
{
	LLDrawable *drawable = new LLDrawable(vobj);
	vobj->mDrawable = drawable;
	
	//encompass completely sheared objects by taking 
	//the most extreme point possible (<1,1,0.5>)
	drawable->setRadius(LLVector3(1,1,0.5f).scaleVec(vobj->getScale()).length());
	if (vobj->isOrphaned())
	{
		drawable->setState(LLDrawable::FORCE_INVISIBLE);
	}
	drawable->updateXform(TRUE);
}


void LLPipeline::unlinkDrawable(LLDrawable *drawable)
{
    LL_PROFILE_ZONE_SCOPED_CATEGORY_PIPELINE;

	assertInitialized();

	LLPointer<LLDrawable> drawablep = drawable; // make sure this doesn't get deleted before we are done
	
	// Based on flags, remove the drawable from the queues that it's on.
	if (drawablep->isState(LLDrawable::ON_MOVE_LIST))
	{
		LLDrawable::drawable_vector_t::iterator iter = std::find(mMovedList.begin(), mMovedList.end(), drawablep);
		if (iter != mMovedList.end())
		{
			mMovedList.erase(iter);
		}
	}

	if (drawablep->getSpatialGroup())
	{
		if (!drawablep->getSpatialGroup()->getSpatialPartition()->remove(drawablep, drawablep->getSpatialGroup()))
		{
#ifdef LL_RELEASE_FOR_DOWNLOAD
			LL_WARNS() << "Couldn't remove object from spatial group!" << LL_ENDL;
#else
			LL_ERRS() << "Couldn't remove object from spatial group!" << LL_ENDL;
#endif
		}
	}

	mLights.erase(drawablep);

	for (light_set_t::iterator iter = mNearbyLights.begin();
				iter != mNearbyLights.end(); iter++)
	{
		if (iter->drawable == drawablep)
		{
			mNearbyLights.erase(iter);
			break;
		}
	}

	HighlightItem item(drawablep);
	mHighlightSet.erase(item);

	if (mHighlightObject == drawablep)
	{
		mHighlightObject = NULL;
	}

	for (U32 i = 0; i < 2; ++i)
	{
		if (mShadowSpotLight[i] == drawablep)
		{
			mShadowSpotLight[i] = NULL;
		}

		if (mTargetShadowSpotLight[i] == drawablep)
		{
			mTargetShadowSpotLight[i] = NULL;
		}
	}
}

//static
void LLPipeline::removeMutedAVsLights(LLVOAvatar* muted_avatar)
{
    LL_PROFILE_ZONE_SCOPED_CATEGORY_PIPELINE;
	for (light_set_t::iterator iter = gPipeline.mNearbyLights.begin();
		 iter != gPipeline.mNearbyLights.end(); iter++)
	{
		if (iter->drawable->getVObj()->isAttachment() && iter->drawable->getVObj()->getAvatar() == muted_avatar)
		{
			gPipeline.mLights.erase(iter->drawable);
			gPipeline.mNearbyLights.erase(iter);
		}
	}
}

U32 LLPipeline::addObject(LLViewerObject *vobj)
{
	if (RenderDelayCreation)
	{
		mCreateQ.push_back(vobj);
	}
	else
	{
		createObject(vobj);
	}

	return 1;
}

void LLPipeline::createObjects(F32 max_dtime)
{
    LL_PROFILE_ZONE_SCOPED_CATEGORY_PIPELINE;

	LLTimer update_timer;

	while (!mCreateQ.empty() && update_timer.getElapsedTimeF32() < max_dtime)
	{
		LLViewerObject* vobj = mCreateQ.front();
		if (!vobj->isDead())
		{
			createObject(vobj);
		}
		mCreateQ.pop_front();
	}
	
	//for (LLViewerObject::vobj_list_t::iterator iter = mCreateQ.begin(); iter != mCreateQ.end(); ++iter)
	//{
	//	createObject(*iter);
	//}

	//mCreateQ.clear();
}

void LLPipeline::createObject(LLViewerObject* vobj)
{
    LL_PROFILE_ZONE_SCOPED_CATEGORY_PIPELINE;
	LLDrawable* drawablep = vobj->mDrawable;

	if (!drawablep)
	{
		drawablep = vobj->createDrawable(this);
	}
	else
	{
		LL_ERRS() << "Redundant drawable creation!" << LL_ENDL;
	}
		
	llassert(drawablep);

	if (vobj->getParent())
	{
		vobj->setDrawableParent(((LLViewerObject*)vobj->getParent())->mDrawable); // LLPipeline::addObject 1
	}
	else
	{
		vobj->setDrawableParent(NULL); // LLPipeline::addObject 2
	}

	markRebuild(drawablep, LLDrawable::REBUILD_ALL, TRUE);

	// <FS:Beq> FIRE-23122 BUG-225920 Remove broken RenderAnimateRes functionality.
	//if (drawablep->getVOVolume() && RenderAnimateRes)
	//{
	//	// fun animated res
	//	drawablep->updateXform(TRUE);
	//	drawablep->clearState(LLDrawable::MOVE_UNDAMPED);
	//	drawablep->setScale(LLVector3(0,0,0));
	//	drawablep->makeActive();
	//}
}


void LLPipeline::resetFrameStats()
{
    LL_PROFILE_ZONE_SCOPED_CATEGORY_PIPELINE;
	assertInitialized();

	sCompiles        = 0;
	mNumVisibleFaces = 0;

	if (mOldRenderDebugMask != mRenderDebugMask)
	{
		gObjectList.clearDebugText();
		mOldRenderDebugMask = mRenderDebugMask;
	}
}

//external functions for asynchronous updating
void LLPipeline::updateMoveDampedAsync(LLDrawable* drawablep)
{
    LL_PROFILE_ZONE_SCOPED;
	if (FreezeTime)
	{
		return;
	}
	if (!drawablep)
	{
		LL_ERRS() << "updateMove called with NULL drawablep" << LL_ENDL;
		return;
	}
	if (drawablep->isState(LLDrawable::EARLY_MOVE))
	{
		return;
	}

	assertInitialized();

	// update drawable now
	drawablep->clearState(LLDrawable::MOVE_UNDAMPED); // force to DAMPED
	drawablep->updateMove(); // returns done
	drawablep->setState(LLDrawable::EARLY_MOVE); // flag says we already did an undamped move this frame
	// Put on move list so that EARLY_MOVE gets cleared
	if (!drawablep->isState(LLDrawable::ON_MOVE_LIST))
	{
		mMovedList.push_back(drawablep);
		drawablep->setState(LLDrawable::ON_MOVE_LIST);
	}
}

void LLPipeline::updateMoveNormalAsync(LLDrawable* drawablep)
{
    LL_PROFILE_ZONE_SCOPED;
	if (FreezeTime)
	{
		return;
	}
	if (!drawablep)
	{
		LL_ERRS() << "updateMove called with NULL drawablep" << LL_ENDL;
		return;
	}
	if (drawablep->isState(LLDrawable::EARLY_MOVE))
	{
		return;
	}

	assertInitialized();

	// update drawable now
	drawablep->setState(LLDrawable::MOVE_UNDAMPED); // force to UNDAMPED
	drawablep->updateMove();
	drawablep->setState(LLDrawable::EARLY_MOVE); // flag says we already did an undamped move this frame
	// Put on move list so that EARLY_MOVE gets cleared
	if (!drawablep->isState(LLDrawable::ON_MOVE_LIST))
	{
		mMovedList.push_back(drawablep);
		drawablep->setState(LLDrawable::ON_MOVE_LIST);
	}
}

void LLPipeline::updateMovedList(LLDrawable::drawable_vector_t& moved_list)
{
    LL_PROFILE_ZONE_SCOPED;
	LLDrawable::drawable_vector_t newList; // <FS:ND> removing elements in the middle of a vector is a really bad idea. I'll just create a new one and swap it at the end.

	for (LLDrawable::drawable_vector_t::iterator iter = moved_list.begin();
		 iter != moved_list.end(); )
	{
		LLDrawable::drawable_vector_t::iterator curiter = iter++;
		LLDrawable *drawablep = *curiter;
		bool done = true;
		if (!drawablep->isDead() && (!drawablep->isState(LLDrawable::EARLY_MOVE)))
		{
			done = drawablep->updateMove();
		}
		drawablep->clearState(LLDrawable::EARLY_MOVE | LLDrawable::MOVE_UNDAMPED);
		if (done)
		{
			if (drawablep->isRoot() && !drawablep->isState(LLDrawable::ACTIVE))
			{
				drawablep->makeStatic();
			}
			drawablep->clearState(LLDrawable::ON_MOVE_LIST);
			if (drawablep->isState(LLDrawable::ANIMATED_CHILD))
			{ //will likely not receive any future world matrix updates
				// -- this keeps attachments from getting stuck in space and falling off your avatar
				drawablep->clearState(LLDrawable::ANIMATED_CHILD);
				markRebuild(drawablep, LLDrawable::REBUILD_VOLUME, TRUE);
				if (drawablep->getVObj())
				{
					drawablep->getVObj()->dirtySpatialGroup(TRUE);
				}
			}
		// <FS:ND> removing elements in the middle of a vector is a really bad idea. I'll just create a new one and swap it at the end.
			// iter = moved_list.erase(curiter); // <FS:ND> removing elements in the middle of a vector is a really bad idea. I'll just create a new one and swap it at the end.
		}
		else
			newList.push_back( drawablep );
		// </FS:ND>
	}

	moved_list.swap( newList ); // <FS:ND> removing elements in the middle of a vector is a really bad idea. I'll just create a new one and swap it at the end.
}

void LLPipeline::updateMove()
{
    LL_PROFILE_ZONE_SCOPED_CATEGORY_PIPELINE;

	if (FreezeTime)
	{
		return;
	}

	assertInitialized();

	for (LLDrawable::drawable_set_t::iterator iter = mRetexturedList.begin();
			iter != mRetexturedList.end(); ++iter)
	{
		LLDrawable* drawablep = *iter;
		if (drawablep && !drawablep->isDead())
		{
			drawablep->updateTexture();
		}
	}
	mRetexturedList.clear();

	updateMovedList(mMovedList);

	//balance octrees
	for (LLWorld::region_list_t::const_iterator iter = LLWorld::getInstance()->getRegionList().begin(); 
		iter != LLWorld::getInstance()->getRegionList().end(); ++iter)
	{
		LLViewerRegion* region = *iter;
		for (U32 i = 0; i < LLViewerRegion::NUM_PARTITIONS; i++)
		{
			LLSpatialPartition* part = region->getSpatialPartition(i);
			if (part)
			{
				part->mOctree->balance();
			}
		}

		//balance the VO Cache tree
		LLVOCachePartition* vo_part = region->getVOCachePartition();
		if(vo_part)
		{
			vo_part->mOctree->balance();
		}
	}
}

/////////////////////////////////////////////////////////////////////////////
// Culling and occlusion testing
/////////////////////////////////////////////////////////////////////////////

//static
F32 LLPipeline::calcPixelArea(LLVector3 center, LLVector3 size, LLCamera &camera)
{
    llassert(!gCubeSnapshot); // shouldn't be doing ANY of this during cube snap shots
	LLVector3 lookAt = center - camera.getOrigin();
	F32 dist = lookAt.length();

	//ramp down distance for nearby objects
	//shrink dist by dist/16.
	if (dist < 16.f)
	{
		dist /= 16.f;
		dist *= dist;
		dist *= 16.f;
	}

	//get area of circle around node
	F32 app_angle = atanf(size.length()/dist);
	F32 radius = app_angle*LLDrawable::sCurPixelAngle;
	return radius*radius * F_PI;
}

//static
F32 LLPipeline::calcPixelArea(const LLVector4a& center, const LLVector4a& size, LLCamera &camera)
{
	LLVector4a origin;
	origin.load3(camera.getOrigin().mV);

	LLVector4a lookAt;
	lookAt.setSub(center, origin);
	F32 dist = lookAt.getLength3().getF32();

	//ramp down distance for nearby objects
	//shrink dist by dist/16.
	if (dist < 16.f)
	{
		dist /= 16.f;
		dist *= dist;
		dist *= 16.f;
	}

	//get area of circle around node
	F32 app_angle = atanf(size.getLength3().getF32()/dist);
	F32 radius = app_angle*LLDrawable::sCurPixelAngle;
	return radius*radius * F_PI;
}

void LLPipeline::grabReferences(LLCullResult& result)
{
	sCull = &result;
}

void LLPipeline::clearReferences()
{
    LL_PROFILE_ZONE_SCOPED_CATEGORY_PIPELINE;
	sCull = NULL;
	mGroupSaveQ1.clear();
}

void check_references(LLSpatialGroup* group, LLDrawable* drawable)
{
	for (LLSpatialGroup::element_iter i = group->getDataBegin(); i != group->getDataEnd(); ++i)
	{
        LLDrawable* drawablep = (LLDrawable*)(*i)->getDrawable();
		if (drawable == drawablep)
		{
			LL_ERRS() << "LLDrawable deleted while actively reference by LLPipeline." << LL_ENDL;
		}
	}			
}

void check_references(LLDrawable* drawable, LLFace* face)
{
	for (S32 i = 0; i < drawable->getNumFaces(); ++i)
	{
		if (drawable->getFace(i) == face)
		{
			LL_ERRS() << "LLFace deleted while actively referenced by LLPipeline." << LL_ENDL;
		}
	}
}

void check_references(LLSpatialGroup* group, LLFace* face)
{
	for (LLSpatialGroup::element_iter i = group->getDataBegin(); i != group->getDataEnd(); ++i)
	{
		LLDrawable* drawable = (LLDrawable*)(*i)->getDrawable();
		if(drawable)
		{
		check_references(drawable, face);
	}			
}
}

void LLPipeline::checkReferences(LLFace* face)
{
#if 0
	if (sCull)
	{
		for (LLCullResult::sg_iterator iter = sCull->beginVisibleGroups(); iter != sCull->endVisibleGroups(); ++iter)
		{
			LLSpatialGroup* group = *iter;
			check_references(group, face);
		}

		for (LLCullResult::sg_iterator iter = sCull->beginAlphaGroups(); iter != sCull->endAlphaGroups(); ++iter)
		{
			LLSpatialGroup* group = *iter;
			check_references(group, face);
		}

		for (LLCullResult::sg_iterator iter = sCull->beginDrawableGroups(); iter != sCull->endDrawableGroups(); ++iter)
		{
			LLSpatialGroup* group = *iter;
			check_references(group, face);
		}

		for (LLCullResult::drawable_iterator iter = sCull->beginVisibleList(); iter != sCull->endVisibleList(); ++iter)
		{
			LLDrawable* drawable = *iter;
			check_references(drawable, face);	
		}
	}
#endif
}

void LLPipeline::checkReferences(LLDrawable* drawable)
{
#if 0
	if (sCull)
	{
		for (LLCullResult::sg_iterator iter = sCull->beginVisibleGroups(); iter != sCull->endVisibleGroups(); ++iter)
		{
			LLSpatialGroup* group = *iter;
			check_references(group, drawable);
		}

		for (LLCullResult::sg_iterator iter = sCull->beginAlphaGroups(); iter != sCull->endAlphaGroups(); ++iter)
		{
			LLSpatialGroup* group = *iter;
			check_references(group, drawable);
		}

		for (LLCullResult::sg_iterator iter = sCull->beginDrawableGroups(); iter != sCull->endDrawableGroups(); ++iter)
		{
			LLSpatialGroup* group = *iter;
			check_references(group, drawable);
		}

		for (LLCullResult::drawable_iterator iter = sCull->beginVisibleList(); iter != sCull->endVisibleList(); ++iter)
		{
			if (drawable == *iter)
			{
				LL_ERRS() << "LLDrawable deleted while actively referenced by LLPipeline." << LL_ENDL;
			}
		}
	}
#endif
}

void check_references(LLSpatialGroup* group, LLDrawInfo* draw_info)
{
	for (LLSpatialGroup::draw_map_t::iterator i = group->mDrawMap.begin(); i != group->mDrawMap.end(); ++i)
	{
		LLSpatialGroup::drawmap_elem_t& draw_vec = i->second;
		for (LLSpatialGroup::drawmap_elem_t::iterator j = draw_vec.begin(); j != draw_vec.end(); ++j)
		{
			LLDrawInfo* params = *j;
			if (params == draw_info)
			{
				LL_ERRS() << "LLDrawInfo deleted while actively referenced by LLPipeline." << LL_ENDL;
			}
		}
	}
}


void LLPipeline::checkReferences(LLDrawInfo* draw_info)
{
#if 0
	if (sCull)
	{
		for (LLCullResult::sg_iterator iter = sCull->beginVisibleGroups(); iter != sCull->endVisibleGroups(); ++iter)
		{
			LLSpatialGroup* group = *iter;
			check_references(group, draw_info);
		}

		for (LLCullResult::sg_iterator iter = sCull->beginAlphaGroups(); iter != sCull->endAlphaGroups(); ++iter)
		{
			LLSpatialGroup* group = *iter;
			check_references(group, draw_info);
		}

		for (LLCullResult::sg_iterator iter = sCull->beginDrawableGroups(); iter != sCull->endDrawableGroups(); ++iter)
		{
			LLSpatialGroup* group = *iter;
			check_references(group, draw_info);
		}
	}
#endif
}

void LLPipeline::checkReferences(LLSpatialGroup* group)
{
#if CHECK_PIPELINE_REFERENCES
	if (sCull)
	{
		for (LLCullResult::sg_iterator iter = sCull->beginVisibleGroups(); iter != sCull->endVisibleGroups(); ++iter)
		{
			if (group == *iter)
			{
				LL_ERRS() << "LLSpatialGroup deleted while actively referenced by LLPipeline." << LL_ENDL;
			}
		}

		for (LLCullResult::sg_iterator iter = sCull->beginAlphaGroups(); iter != sCull->endAlphaGroups(); ++iter)
		{
			if (group == *iter)
			{
				LL_ERRS() << "LLSpatialGroup deleted while actively referenced by LLPipeline." << LL_ENDL;
			}
		}

		for (LLCullResult::sg_iterator iter = sCull->beginDrawableGroups(); iter != sCull->endDrawableGroups(); ++iter)
		{
			if (group == *iter)
			{
				LL_ERRS() << "LLSpatialGroup deleted while actively referenced by LLPipeline." << LL_ENDL;
			}
		}
	}
#endif
}


bool LLPipeline::visibleObjectsInFrustum(LLCamera& camera)
{
	for (LLWorld::region_list_t::const_iterator iter = LLWorld::getInstance()->getRegionList().begin(); 
			iter != LLWorld::getInstance()->getRegionList().end(); ++iter)
	{
		LLViewerRegion* region = *iter;

		for (U32 i = 0; i < LLViewerRegion::NUM_PARTITIONS; i++)
		{
			LLSpatialPartition* part = region->getSpatialPartition(i);
			if (part)
			{
				if (hasRenderType(part->mDrawableType))
				{
					if (part->visibleObjectsInFrustum(camera))
					{
						return true;
					}
				}
			}
		}
	}

	return false;
}

bool LLPipeline::getVisibleExtents(LLCamera& camera, LLVector3& min, LLVector3& max)
{
	const F32 X = 65536.f;

	min = LLVector3(X,X,X);
	max = LLVector3(-X,-X,-X);

	LLViewerCamera::eCameraID saved_camera_id = LLViewerCamera::sCurCameraID;
	LLViewerCamera::sCurCameraID = LLViewerCamera::CAMERA_WORLD;

	bool res = true;

	for (LLWorld::region_list_t::const_iterator iter = LLWorld::getInstance()->getRegionList().begin(); 
			iter != LLWorld::getInstance()->getRegionList().end(); ++iter)
	{
		LLViewerRegion* region = *iter;

		for (U32 i = 0; i < LLViewerRegion::NUM_PARTITIONS; i++)
		{
			LLSpatialPartition* part = region->getSpatialPartition(i);
			if (part)
			{
				if (hasRenderType(part->mDrawableType))
				{
					if (!part->getVisibleExtents(camera, min, max))
					{
						res = false;
					}
				}
			}
		}
	}

	LLViewerCamera::sCurCameraID = saved_camera_id;

	return res;
}

static LLTrace::BlockTimerStatHandle FTM_CULL("Object Culling");

void LLPipeline::updateCull(LLCamera& camera, LLCullResult& result, LLPlane* planep, bool hud_attachments)
{
	static LLCachedControl<bool> use_occlusion(gSavedSettings,"UseOcclusion");
    static bool can_use_occlusion = LLFeatureManager::getInstance()->isFeatureAvailable("UseOcclusion");

    LL_PROFILE_ZONE_SCOPED_CATEGORY_PIPELINE; //LL_RECORD_BLOCK_TIME(FTM_CULL);

	// <FS:Ansariel> Factor out instance() call
	LLWorld& world = LLWorld::instance();

    if (planep != nullptr)
    {
        camera.setUserClipPlane(*planep);
    }
    else
    {
        camera.disableUserClipPlane();
    }

	grabReferences(result);

	sCull->clear();

	bool to_texture = LLPipeline::sUseOcclusion > 1 && gPipeline.shadersLoaded();

	if (to_texture)
	{
		if (LLPipeline::sRenderDeferred && can_use_occlusion)
		{
			mRT->occlusionDepth.bindTarget();
		}
		else
		{
			mRT->screen.bindTarget();
		}
	}

	if (sUseOcclusion > 1)
	{
		gGL.setColorMask(false, false);
	}

	gGL.matrixMode(LLRender::MM_PROJECTION);
	gGL.pushMatrix();
	gGL.loadMatrix(gGLLastProjection);
	gGL.matrixMode(LLRender::MM_MODELVIEW);
	gGL.pushMatrix();
	gGLLastMatrix = NULL;
	gGL.loadMatrix(gGLLastModelView);

	LLGLDisable blend(GL_BLEND);
	LLGLDisable test(GL_ALPHA_TEST);
	gGL.getTexUnit(0)->unbind(LLTexUnit::TT_TEXTURE);

	LLGLDepthTest depth(GL_TRUE, GL_FALSE);

	bool bound_shader = false;
	if (gPipeline.shadersLoaded() && LLGLSLShader::sCurBoundShader == 0)
	{ //if no shader is currently bound, use the occlusion shader instead of fixed function if we can
		// (shadow render uses a special shader that clamps to clip planes)
		bound_shader = true;
		gOcclusionCubeProgram.bind();
	}
	
	if (sUseOcclusion > 1)
	{
		if (mCubeVB.isNull())
		{ //cube VB will be used for issuing occlusion queries
			mCubeVB = ll_create_cube_vb(LLVertexBuffer::MAP_VERTEX, GL_STATIC_DRAW);
		}
		mCubeVB->setBuffer(LLVertexBuffer::MAP_VERTEX);
	}
	
	for (LLWorld::region_list_t::const_iterator iter = world.getRegionList().begin(); // <FS:Ansariel> Factor out instance() call
			iter != world.getRegionList().end(); ++iter)
	{
		LLViewerRegion* region = *iter;

		for (U32 i = 0; i < LLViewerRegion::NUM_PARTITIONS; i++)
		{
			LLSpatialPartition* part = region->getSpatialPartition(i);
			if (part)
			{
				if (!hud_attachments ? LLViewerRegion::PARTITION_BRIDGE == i || hasRenderType(part->mDrawableType) : hasRenderType(part->mDrawableType))
				{
				    part->cull(camera);
				}
			}
		}

		//scan the VO Cache tree
		LLVOCachePartition* vo_part = region->getVOCachePartition();
		if(vo_part)
		{
            bool do_occlusion_cull = can_use_occlusion && use_occlusion && !gUseWireframe;
			vo_part->cull(camera, do_occlusion_cull);
		}
	}

	if (bound_shader)
	{
		gOcclusionCubeProgram.unbind();
	}

	if (hasRenderType(LLPipeline::RENDER_TYPE_SKY) && 
		gSky.mVOSkyp.notNull() && 
		gSky.mVOSkyp->mDrawable.notNull())
	{
		gSky.mVOSkyp->mDrawable->setVisible(camera);
		sCull->pushDrawable(gSky.mVOSkyp->mDrawable);
		gSky.updateCull();
		stop_glerror();
	}

	if (hasRenderType(LLPipeline::RENDER_TYPE_GROUND) && 
		!gPipeline.canUseWindLightShaders() &&
		gSky.mVOGroundp.notNull() && 
		gSky.mVOGroundp->mDrawable.notNull() &&
		!LLPipeline::sWaterReflections)
	{
		gSky.mVOGroundp->mDrawable->setVisible(camera);
		sCull->pushDrawable(gSky.mVOGroundp->mDrawable);
	}
	
	
    if (hasRenderType(LLPipeline::RENDER_TYPE_WL_SKY) && 
        gPipeline.canUseWindLightShaders() &&
        gSky.mVOWLSkyp.notNull() && 
        gSky.mVOWLSkyp->mDrawable.notNull())
    {
        gSky.mVOWLSkyp->mDrawable->setVisible(camera);
        sCull->pushDrawable(gSky.mVOWLSkyp->mDrawable);
    }

    bool render_water = !sReflectionRender && (hasRenderType(LLPipeline::RENDER_TYPE_WATER) || hasRenderType(LLPipeline::RENDER_TYPE_VOIDWATER));

    if (render_water)
    {
        world.precullWaterObjects(camera, sCull, render_water); // <FS:Ansariel> Factor out instance() call
    }
	
	gGL.matrixMode(LLRender::MM_PROJECTION);
	gGL.popMatrix();
	gGL.matrixMode(LLRender::MM_MODELVIEW);
	gGL.popMatrix();

	if (sUseOcclusion > 1)
	{
		gGL.setColorMask(true, false);
	}

	if (to_texture)
	{
		if (LLPipeline::sRenderDeferred && can_use_occlusion)
		{
			mRT->occlusionDepth.flush();
		}
		else
		{
			mRT->screen.flush();
		}
	}
}

void LLPipeline::markNotCulled(LLSpatialGroup* group, LLCamera& camera)
{
	if (group->isEmpty())
	{ 
		return;
	}
	
	group->setVisible();

	if (LLViewerCamera::sCurCameraID == LLViewerCamera::CAMERA_WORLD && !gCubeSnapshot)
	{
		group->updateDistance(camera);
	}
	
	assertInitialized();
	
	if (!group->getSpatialPartition()->mRenderByGroup)
	{ //render by drawable
		sCull->pushDrawableGroup(group);
	}
	else
	{   //render by group
		sCull->pushVisibleGroup(group);
	}

    if (group->needsUpdate() ||
        group->getVisible(LLViewerCamera::sCurCameraID) < LLDrawable::getCurrentFrame() - 1)
    {
        // include this group in occlusion groups, not because it is an occluder, but because we want to run
        // an occlusion query to find out if it's an occluder
        markOccluder(group);
    }
	mNumVisibleNodes++;
}

void LLPipeline::markOccluder(LLSpatialGroup* group)
{
	if (sUseOcclusion > 1 && group && !group->isOcclusionState(LLSpatialGroup::ACTIVE_OCCLUSION))
	{
		LLSpatialGroup* parent = group->getParent();

		if (!parent || !parent->isOcclusionState(LLSpatialGroup::OCCLUDED))
		{ //only mark top most occluders as active occlusion
			sCull->pushOcclusionGroup(group);
			group->setOcclusionState(LLSpatialGroup::ACTIVE_OCCLUSION);
				
			if (parent && 
				!parent->isOcclusionState(LLSpatialGroup::ACTIVE_OCCLUSION) &&
				parent->getElementCount() == 0 &&
				parent->needsUpdate())
			{
				sCull->pushOcclusionGroup(group);
				parent->setOcclusionState(LLSpatialGroup::ACTIVE_OCCLUSION);
			}
		}
	}
}

void LLPipeline::downsampleDepthBuffer(LLRenderTarget& source, LLRenderTarget& dest, LLRenderTarget* scratch_space)
{
	LLGLSLShader* last_shader = LLGLSLShader::sCurBoundShaderPtr;

	LLGLSLShader* shader = NULL;

	if (scratch_space)
	{
        GLint bits = 0;
        llassert(!source.hasStencil()); // stencil buffer usage is deprecated
        bits |= (source.hasStencil() && dest.hasStencil()) ? GL_STENCIL_BUFFER_BIT : 0;
        bits |= GL_DEPTH_BUFFER_BIT;
		scratch_space->copyContents(source, 
									0, 0, source.getWidth(), source.getHeight(), 
									0, 0, scratch_space->getWidth(), scratch_space->getHeight(), bits, GL_NEAREST);
	}

	dest.bindTarget();
	dest.clear(GL_DEPTH_BUFFER_BIT);

	LLStrider<LLVector3> vert; 
	mDeferredVB->getVertexStrider(vert);
	LLStrider<LLVector2> tc0;
		
	vert[0].set(-1,1,0);
	vert[1].set(-1,-3,0);
	vert[2].set(3,1,0);
	
	if (source.getUsage() == LLTexUnit::TT_RECT_TEXTURE)
	{
		shader = &gDownsampleDepthRectProgram;
		shader->bind();
		shader->uniform2f(sDelta, 1.f, 1.f);
		shader->uniform2f(LLShaderMgr::DEFERRED_SCREEN_RES, source.getWidth(), source.getHeight());
	}
	else
	{
		shader = &gDownsampleDepthProgram;
		shader->bind();
		shader->uniform2f(sDelta, 1.f/source.getWidth(), 1.f/source.getHeight());
		shader->uniform2f(LLShaderMgr::DEFERRED_SCREEN_RES, 1.f, 1.f);
	}

	gGL.getTexUnit(0)->bind(scratch_space ? scratch_space : &source, TRUE);

	{
		LLGLDepthTest depth(GL_TRUE, GL_TRUE, GL_ALWAYS);
		mDeferredVB->setBuffer(LLVertexBuffer::MAP_VERTEX);
		mDeferredVB->drawArrays(LLRender::TRIANGLES, 0, 3);
	}
	
	dest.flush();
	
	if (last_shader)
	{
		last_shader->bind();
	}
	else
	{
		shader->unbind();
	}
}

void LLPipeline::doOcclusion(LLCamera& camera, LLRenderTarget& source, LLRenderTarget& dest, LLRenderTarget* scratch_space)
{
    LL_PROFILE_ZONE_SCOPED_CATEGORY_DISPLAY;
    llassert(!gCubeSnapshot);
#if 0
	downsampleDepthBuffer(source, dest, scratch_space);
	dest.bindTarget();
	doOcclusion(camera);
	dest.flush();
#else
    // none of the above shenanigans should matter (enough) because we've preserved hierarchical Z before issuing occlusion queries
    //source.bindTarget();
    doOcclusion(camera);
    //source.flush();
#endif
}

void LLPipeline::doOcclusion(LLCamera& camera)
{
    LL_PROFILE_ZONE_SCOPED_CATEGORY_PIPELINE;
    LL_PROFILE_GPU_ZONE("doOcclusion");
    if (LLPipeline::sUseOcclusion > 1 && !LLSpatialPartition::sTeleportRequested &&
		(sCull->hasOcclusionGroups() || LLVOCachePartition::sNeedsOcclusionCheck))
	{
		LLVertexBuffer::unbind();

		if (hasRenderDebugMask(LLPipeline::RENDER_DEBUG_OCCLUSION))
		{
			gGL.setColorMask(true, false, false, false);
		}
		else
		{
			gGL.setColorMask(false, false);
		}
		LLGLDisable blend(GL_BLEND);
		LLGLDisable test(GL_ALPHA_TEST);
		gGL.getTexUnit(0)->unbind(LLTexUnit::TT_TEXTURE);
		LLGLDepthTest depth(GL_TRUE, GL_FALSE);

		LLGLDisable cull(GL_CULL_FACE);

		
		bool bind_shader = (LLGLSLShader::sCurBoundShader == 0);
		if (bind_shader)
		{
			if (LLPipeline::sShadowRender)
			{
				gDeferredShadowCubeProgram.bind();
			}
			else
			{
				gOcclusionCubeProgram.bind();
			}
		}

		if (mCubeVB.isNull())
		{ //cube VB will be used for issuing occlusion queries
			mCubeVB = ll_create_cube_vb(LLVertexBuffer::MAP_VERTEX, GL_STATIC_DRAW);
		}
		mCubeVB->setBuffer(LLVertexBuffer::MAP_VERTEX);

		for (LLCullResult::sg_iterator iter = sCull->beginOcclusionGroups(); iter != sCull->endOcclusionGroups(); ++iter)
		{
			LLSpatialGroup* group = *iter;
			group->doOcclusion(&camera);
			group->clearOcclusionState(LLSpatialGroup::ACTIVE_OCCLUSION);
		}
	
		//apply occlusion culling to object cache tree
		for (LLWorld::region_list_t::const_iterator iter = LLWorld::getInstance()->getRegionList().begin(); 
			iter != LLWorld::getInstance()->getRegionList().end(); ++iter)
		{
			LLVOCachePartition* vo_part = (*iter)->getVOCachePartition();
			if(vo_part)
			{
				vo_part->processOccluders(&camera);
			}
		}

		if (bind_shader)
		{
			if (LLPipeline::sShadowRender)
			{
				gDeferredShadowCubeProgram.unbind();
			}
			else
			{
				gOcclusionCubeProgram.unbind();
			}
		}

		gGL.setColorMask(true, false);
	}
}
	
bool LLPipeline::updateDrawableGeom(LLDrawable* drawablep, bool priority)
{
	bool update_complete = drawablep->updateGeometry(priority);
	if (update_complete && assertInitialized())
	{
		drawablep->setState(LLDrawable::BUILT);
	}
	return update_complete;
}

void LLPipeline::updateGL()
{
    LL_PROFILE_ZONE_SCOPED_CATEGORY_PIPELINE;
	{
		while (!LLGLUpdate::sGLQ.empty())
		{
			LLGLUpdate* glu = LLGLUpdate::sGLQ.front();
			glu->updateGL();
			glu->mInQ = FALSE;
			LLGLUpdate::sGLQ.pop_front();
		}
	}

	{ //seed VBO Pools
		LLVertexBuffer::seedPools();
	}
}

void LLPipeline::clearRebuildGroups()
{
    LL_PROFILE_ZONE_SCOPED_CATEGORY_PIPELINE;
	LLSpatialGroup::sg_vector_t	hudGroups;

	mGroupQ1Locked = true;
	// Iterate through all drawables on the priority build queue,
	for (LLSpatialGroup::sg_vector_t::iterator iter = mGroupQ1.begin();
		 iter != mGroupQ1.end(); ++iter)
	{
		LLSpatialGroup* group = *iter;

		// If the group contains HUD objects, save the group
		if (group->isHUDGroup())
		{
			hudGroups.push_back(group);
		}
		// Else, no HUD objects so clear the build state
		else
		{
			group->clearState(LLSpatialGroup::IN_BUILD_Q1);
		}
	}

	// Clear the group
	mGroupQ1.clear();

	// Copy the saved HUD groups back in
	mGroupQ1.assign(hudGroups.begin(), hudGroups.end());
	mGroupQ1Locked = false;

	// Clear the HUD groups
	hudGroups.clear();

	mGroupQ2Locked = true;
	for (LLSpatialGroup::sg_vector_t::iterator iter = mGroupQ2.begin();
		 iter != mGroupQ2.end(); ++iter)
	{
		LLSpatialGroup* group = *iter;

		// If the group contains HUD objects, save the group
		if (group->isHUDGroup())
		{
			hudGroups.push_back(group);
		}
		// Else, no HUD objects so clear the build state
		else
		{
			group->clearState(LLSpatialGroup::IN_BUILD_Q2);
		}
	}	
	// Clear the group
	mGroupQ2.clear();

	// Copy the saved HUD groups back in
	mGroupQ2.assign(hudGroups.begin(), hudGroups.end());
	mGroupQ2Locked = false;
}

void LLPipeline::clearRebuildDrawables()
{
	// Clear all drawables on the priority build queue,
	for (LLDrawable::drawable_list_t::iterator iter = mBuildQ1.begin();
		 iter != mBuildQ1.end(); ++iter)
	{
		LLDrawable* drawablep = *iter;
		if (drawablep && !drawablep->isDead())
		{
			drawablep->clearState(LLDrawable::IN_REBUILD_Q2);
			drawablep->clearState(LLDrawable::IN_REBUILD_Q1);
		}
	}
	mBuildQ1.clear();

	// clear drawables on the non-priority build queue
	for (LLDrawable::drawable_list_t::iterator iter = mBuildQ2.begin();
		 iter != mBuildQ2.end(); ++iter)
	{
		LLDrawable* drawablep = *iter;
		if (!drawablep->isDead())
		{
			drawablep->clearState(LLDrawable::IN_REBUILD_Q2);
		}
	}	
	mBuildQ2.clear();
	
	//clear all moving bridges
	for (LLDrawable::drawable_vector_t::iterator iter = mMovedBridge.begin();
		 iter != mMovedBridge.end(); ++iter)
	{
		LLDrawable *drawablep = *iter;
		drawablep->clearState(LLDrawable::EARLY_MOVE | LLDrawable::MOVE_UNDAMPED | LLDrawable::ON_MOVE_LIST | LLDrawable::ANIMATED_CHILD);
	}
	mMovedBridge.clear();

	//clear all moving drawables
	for (LLDrawable::drawable_vector_t::iterator iter = mMovedList.begin();
		 iter != mMovedList.end(); ++iter)
	{
		LLDrawable *drawablep = *iter;
		drawablep->clearState(LLDrawable::EARLY_MOVE | LLDrawable::MOVE_UNDAMPED | LLDrawable::ON_MOVE_LIST | LLDrawable::ANIMATED_CHILD);
	}
	mMovedList.clear();

    for (LLDrawable::drawable_vector_t::iterator iter = mShiftList.begin();
        iter != mShiftList.end(); ++iter)
    {
        LLDrawable *drawablep = *iter;
        drawablep->clearState(LLDrawable::EARLY_MOVE | LLDrawable::MOVE_UNDAMPED | LLDrawable::ON_MOVE_LIST | LLDrawable::ANIMATED_CHILD | LLDrawable::ON_SHIFT_LIST);
    }
    mShiftList.clear();
}

void LLPipeline::rebuildPriorityGroups()
{
    LL_PROFILE_ZONE_SCOPED_CATEGORY_PIPELINE;
	LLTimer update_timer;
	assertInitialized();

	gMeshRepo.notifyLoadedMeshes();

	mGroupQ1Locked = true;
	// Iterate through all drawables on the priority build queue,
	for (LLSpatialGroup::sg_vector_t::iterator iter = mGroupQ1.begin();
		 iter != mGroupQ1.end(); ++iter)
	{
		LLSpatialGroup* group = *iter;
		group->rebuildGeom();
		group->clearState(LLSpatialGroup::IN_BUILD_Q1);
	}

	mGroupSaveQ1 = mGroupQ1;
	mGroupQ1.clear();
	mGroupQ1Locked = false;

}

void LLPipeline::rebuildGroups()
{
	if (mGroupQ2.empty() || gCubeSnapshot)
	{
		return;
	}

    LL_PROFILE_ZONE_SCOPED_CATEGORY_PIPELINE;
	mGroupQ2Locked = true;
	// Iterate through some drawables on the non-priority build queue
	S32 size = (S32) mGroupQ2.size();
	S32 min_count = llclamp((S32) ((F32) (size * size)/4096*0.25f), 1, size);
			
	S32 count = 0;
	
	std::sort(mGroupQ2.begin(), mGroupQ2.end(), LLSpatialGroup::CompareUpdateUrgency());

	LLSpatialGroup::sg_vector_t::iterator iter;
	LLSpatialGroup::sg_vector_t::iterator last_iter = mGroupQ2.begin();

	for (iter = mGroupQ2.begin();
		 iter != mGroupQ2.end() && count <= min_count; ++iter)
	{
		LLSpatialGroup* group = *iter;
		last_iter = iter;

		if (!group->isDead())
		{
			group->rebuildGeom();
			// <FS:Beq> defend against occasional crash due to null SP
			// if(group->getSpatialPartition()->mRenderByGroup)
			if(group->getSpatialPartition() && (group->getSpatialPartition()->mRenderByGroup))
			{
				count++;
			}
		}

		group->clearState(LLSpatialGroup::IN_BUILD_Q2);
	}	

	mGroupQ2.erase(mGroupQ2.begin(), ++last_iter);

	mGroupQ2Locked = false;

	updateMovedList(mMovedBridge);
}

void LLPipeline::updateGeom(F32 max_dtime)
{
	LLTimer update_timer;
	LLPointer<LLDrawable> drawablep;

	LL_RECORD_BLOCK_TIME(FTM_GEO_UPDATE);
    if (gCubeSnapshot)
    {
        return;
    }

	assertInitialized();

	// notify various object types to reset internal cost metrics, etc.
	// for now, only LLVOVolume does this to throttle LOD changes
	LLVOVolume::preUpdateGeom();

	// Iterate through all drawables on the priority build queue,
	for (LLDrawable::drawable_list_t::iterator iter = mBuildQ1.begin();
		 iter != mBuildQ1.end();)
	{
		LLDrawable::drawable_list_t::iterator curiter = iter++;
		LLDrawable* drawablep = *curiter;
		if (drawablep && !drawablep->isDead())
		{
			if (drawablep->isState(LLDrawable::IN_REBUILD_Q2))
			{
				drawablep->clearState(LLDrawable::IN_REBUILD_Q2);
				LLDrawable::drawable_list_t::iterator find = std::find(mBuildQ2.begin(), mBuildQ2.end(), drawablep);
				if (find != mBuildQ2.end())
				{
					mBuildQ2.erase(find);
				}
			}

			if (drawablep->isUnload())
			{
				drawablep->unload();
				drawablep->clearState(LLDrawable::FOR_UNLOAD);
			}

			if (updateDrawableGeom(drawablep, TRUE))
			{
				drawablep->clearState(LLDrawable::IN_REBUILD_Q1);
				mBuildQ1.erase(curiter);
			}
		}
		else
		{
			mBuildQ1.erase(curiter);
		}
	}
		
	// Iterate through some drawables on the non-priority build queue
	S32 min_count = 16;
	S32 size = (S32) mBuildQ2.size();
	if (size > 1024)
	{
		min_count = llclamp((S32) (size * (F32) size/4096), 16, size);
	}
		
	S32 count = 0;
	
	max_dtime = llmax(update_timer.getElapsedTimeF32()+0.001f, F32SecondsImplicit(max_dtime));
	LLSpatialGroup* last_group = NULL;
	LLSpatialBridge* last_bridge = NULL;

	for (LLDrawable::drawable_list_t::iterator iter = mBuildQ2.begin();
		 iter != mBuildQ2.end(); )
	{
		LLDrawable::drawable_list_t::iterator curiter = iter++;
		LLDrawable* drawablep = *curiter;

		LLSpatialBridge* bridge = drawablep->isRoot() ? drawablep->getSpatialBridge() :
									drawablep->getParent()->getSpatialBridge();

		if (drawablep->getSpatialGroup() != last_group && 
			(!last_bridge || bridge != last_bridge) &&
			(update_timer.getElapsedTimeF32() >= max_dtime) && count > min_count)
		{
			break;
		}

		//make sure updates don't stop in the middle of a spatial group
		//to avoid thrashing (objects are enqueued by group)
		last_group = drawablep->getSpatialGroup();
		last_bridge = bridge;

		bool update_complete = true;
		if (!drawablep->isDead())
		{
			update_complete = updateDrawableGeom(drawablep, FALSE);
			count++;
		}
		if (update_complete)
		{
			drawablep->clearState(LLDrawable::IN_REBUILD_Q2);
			mBuildQ2.erase(curiter);
		}
	}	

	updateMovedList(mMovedBridge);
}

void LLPipeline::markVisible(LLDrawable *drawablep, LLCamera& camera)
{
	if(drawablep && !drawablep->isDead())
	{
		if (drawablep->isSpatialBridge())
		{
			const LLDrawable* root = ((LLSpatialBridge*) drawablep)->mDrawable;
			llassert(root); // trying to catch a bad assumption
					
			if (root && //  // this test may not be needed, see above
					root->getVObj()->isAttachment())
			{
				LLDrawable* rootparent = root->getParent();
				if (rootparent) // this IS sometimes NULL
				{
					LLViewerObject *vobj = rootparent->getVObj();
					llassert(vobj); // trying to catch a bad assumption
					if (vobj) // this test may not be needed, see above
					{
						LLVOAvatar* av = vobj->asAvatar();
						if (av &&
							((!sImpostorRender && av->isImpostor()) //ignore impostor flag during impostor pass
							 //|| av->isInMuteList() // <FS:Ansariel> Partially undo MAINT-5700: Draw imposter for muted avatars
							 || (LLVOAvatar::AOA_JELLYDOLL == av->getOverallAppearance() && !av->needsImpostorUpdate()) ))
						{
							return;
						}
					}
				}
			}
			sCull->pushBridge((LLSpatialBridge*) drawablep);
		}
		else
		{
		
			sCull->pushDrawable(drawablep);
		}

		drawablep->setVisible(camera);
	}
}

void LLPipeline::markMoved(LLDrawable *drawablep, bool damped_motion)
{
	if (!drawablep)
	{
		//LL_ERRS() << "Sending null drawable to moved list!" << LL_ENDL;
		return;
	}
	
	if (drawablep->isDead())
	{
		LL_WARNS() << "Marking NULL or dead drawable moved!" << LL_ENDL;
		return;
	}
	
	if (drawablep->getParent()) 
	{
		//ensure that parent drawables are moved first
		markMoved(drawablep->getParent(), damped_motion);
	}

	assertInitialized();

	if (!drawablep->isState(LLDrawable::ON_MOVE_LIST))
	{
		if (drawablep->isSpatialBridge())
		{
			mMovedBridge.push_back(drawablep);
		}
		else
		{
			mMovedList.push_back(drawablep);
		}
		drawablep->setState(LLDrawable::ON_MOVE_LIST);
	}
	if (! damped_motion)
	{
		drawablep->setState(LLDrawable::MOVE_UNDAMPED); // UNDAMPED trumps DAMPED
	}
	else if (drawablep->isState(LLDrawable::MOVE_UNDAMPED))
	{
		drawablep->clearState(LLDrawable::MOVE_UNDAMPED);
	}
}

void LLPipeline::markShift(LLDrawable *drawablep)
{
	if (!drawablep || drawablep->isDead())
	{
		return;
	}

	assertInitialized();

	if (!drawablep->isState(LLDrawable::ON_SHIFT_LIST))
	{
		drawablep->getVObj()->setChanged(LLXform::SHIFTED | LLXform::SILHOUETTE);
		if (drawablep->getParent()) 
		{
			markShift(drawablep->getParent());
		}
		mShiftList.push_back(drawablep);
		drawablep->setState(LLDrawable::ON_SHIFT_LIST);
	}
}

void LLPipeline::shiftObjects(const LLVector3 &offset)
{
    LL_PROFILE_ZONE_SCOPED_CATEGORY_PIPELINE;
	assertInitialized();

	glClear(GL_DEPTH_BUFFER_BIT);
	gDepthDirty = true;
		
	LLVector4a offseta;
	offseta.load3(offset.mV);

	for (LLDrawable::drawable_vector_t::iterator iter = mShiftList.begin();
			iter != mShiftList.end(); iter++)
	{
		LLDrawable *drawablep = *iter;
		if (drawablep->isDead())
		{
			continue;
		}	
		drawablep->shiftPos(offseta);	
		drawablep->clearState(LLDrawable::ON_SHIFT_LIST);
	}
	mShiftList.resize(0);
	
	for (LLWorld::region_list_t::const_iterator iter = LLWorld::getInstance()->getRegionList().begin(); 
			iter != LLWorld::getInstance()->getRegionList().end(); ++iter)
	{
		LLViewerRegion* region = *iter;
		for (U32 i = 0; i < LLViewerRegion::NUM_PARTITIONS; i++)
		{
			LLSpatialPartition* part = region->getSpatialPartition(i);
			if (part)
			{
				part->shift(offseta);
			}
		}
	}

    mReflectionMapManager.shift(offseta);

	LLHUDText::shiftAll(offset);
	LLHUDNameTag::shiftAll(offset);

	display_update_camera();
}

void LLPipeline::markTextured(LLDrawable *drawablep)
{
	if (drawablep && !drawablep->isDead() && assertInitialized())
	{
		mRetexturedList.insert(drawablep);
	}
}

void LLPipeline::markGLRebuild(LLGLUpdate* glu)
{
	if (glu && !glu->mInQ)
	{
		LLGLUpdate::sGLQ.push_back(glu);
		glu->mInQ = TRUE;
	}
}

void LLPipeline::markPartitionMove(LLDrawable* drawable)
{
	if (!drawable->isState(LLDrawable::PARTITION_MOVE) && 
		!drawable->getPositionGroup().equals3(LLVector4a::getZero()))
	{
		drawable->setState(LLDrawable::PARTITION_MOVE);
		mPartitionQ.push_back(drawable);
	}
}

void LLPipeline::processPartitionQ()
{
    LL_PROFILE_ZONE_SCOPED_CATEGORY_PIPELINE;

	// <FS:ND> A vector is much better suited for the use case of mPartitionQ
	// for (LLDrawable::drawable_list_t::iterator iter = mPartitionQ.begin(); iter != mPartitionQ.end(); ++iter)
	for (LLDrawable::drawable_vector_t::iterator iter = mPartitionQ.begin(); iter != mPartitionQ.end(); ++iter)
	// </FS:ND>
	{
		LLDrawable* drawable = *iter;
		if (!drawable->isDead())
		{
			drawable->updateBinRadius();
			drawable->movePartition();
		}
		drawable->clearState(LLDrawable::PARTITION_MOVE);
	}

	mPartitionQ.clear();
}

void LLPipeline::markMeshDirty(LLSpatialGroup* group)
{
	mMeshDirtyGroup.push_back(group);
}

void LLPipeline::markRebuild(LLSpatialGroup* group, bool priority)
{
	if (group && !group->isDead() && group->getSpatialPartition())
	{
		if (group->getSpatialPartition()->mPartitionType == LLViewerRegion::PARTITION_HUD)
		{
			priority = true;
		}

		if (priority)
		{
			if (!group->hasState(LLSpatialGroup::IN_BUILD_Q1))
			{
				llassert_always(!mGroupQ1Locked);

				mGroupQ1.push_back(group);
				group->setState(LLSpatialGroup::IN_BUILD_Q1);

				if (group->hasState(LLSpatialGroup::IN_BUILD_Q2))
				{
					LLSpatialGroup::sg_vector_t::iterator iter = std::find(mGroupQ2.begin(), mGroupQ2.end(), group);
					if (iter != mGroupQ2.end())
					{
						mGroupQ2.erase(iter);
					}
					group->clearState(LLSpatialGroup::IN_BUILD_Q2);
				}
			}
		}
		else if (!group->hasState(LLSpatialGroup::IN_BUILD_Q2 | LLSpatialGroup::IN_BUILD_Q1))
		{
			llassert_always(!mGroupQ2Locked);
			mGroupQ2.push_back(group);
			group->setState(LLSpatialGroup::IN_BUILD_Q2);

		}
	}
}

void LLPipeline::markRebuild(LLDrawable *drawablep, LLDrawable::EDrawableFlags flag, bool priority)
{
	if (drawablep && !drawablep->isDead() && assertInitialized())
	{
		//<FS:Beq> avoid unfortunate sleep during trylock by static check
		//if(debugLoggingEnabled("AnimatedObjectsLinkset"))
		static auto debug_logging_on = debugLoggingEnabled("AnimatedObjectsLinkset");
		if (debug_logging_on)
		//</FS:Beq>
        {
            LLVOVolume *vol_obj = drawablep->getVOVolume();
            if (vol_obj && vol_obj->isAnimatedObject() && vol_obj->isRiggedMesh())
            {
                std::string vobj_name = llformat("Vol%p", vol_obj);
                F32 est_tris = vol_obj->getEstTrianglesMax();
                LL_DEBUGS("AnimatedObjectsLinkset") << vobj_name << " markRebuild, tris " << est_tris 
                                                    << " priority " << (S32) priority << " flag " << std::hex << flag << LL_ENDL; 
            }
        }
    
		if (!drawablep->isState(LLDrawable::BUILT))
		{
			priority = true;
		}
		if (priority)
		{
			if (!drawablep->isState(LLDrawable::IN_REBUILD_Q1))
			{
				mBuildQ1.push_back(drawablep);
				drawablep->setState(LLDrawable::IN_REBUILD_Q1); // mark drawable as being in priority queue
			}
		}
		else if (!drawablep->isState(LLDrawable::IN_REBUILD_Q2))
		{
			mBuildQ2.push_back(drawablep);
			drawablep->setState(LLDrawable::IN_REBUILD_Q2); // need flag here because it is just a list
		}
		// <FS:Ansariel> FIRE-16485: Crash when calling texture refresh on an object that has a blacklisted copy
		//if (flag & (LLDrawable::REBUILD_VOLUME | LLDrawable::REBUILD_POSITION))
		if ((flag & (LLDrawable::REBUILD_VOLUME | LLDrawable::REBUILD_POSITION)) && drawablep->getVObj().notNull())
		// </FS:Ansariel>
		{
			drawablep->getVObj()->setChanged(LLXform::SILHOUETTE);
		}
		drawablep->setState(flag);
	}
}

void LLPipeline::stateSort(LLCamera& camera, LLCullResult &result)
{
    LL_PROFILE_ZONE_SCOPED_CATEGORY_PIPELINE;

	if (hasAnyRenderType(LLPipeline::RENDER_TYPE_AVATAR,
					  LLPipeline::RENDER_TYPE_CONTROL_AV,
					  LLPipeline::RENDER_TYPE_GROUND,
					  LLPipeline::RENDER_TYPE_TERRAIN,
					  LLPipeline::RENDER_TYPE_TREE,
					  LLPipeline::RENDER_TYPE_SKY,
					  LLPipeline::RENDER_TYPE_VOIDWATER,
					  LLPipeline::RENDER_TYPE_WATER,
					  LLPipeline::END_RENDER_TYPES))
	{
		//clear faces from face pools
		gPipeline.resetDrawOrders();
	}

	//LLVertexBuffer::unbind();

	grabReferences(result);
	{
		LL_PROFILE_ZONE_NAMED_CATEGORY_PIPELINE("checkOcclusionAndRebuildMesh");
	for (LLCullResult::sg_iterator iter = sCull->beginDrawableGroups(); iter != sCull->endDrawableGroups(); ++iter)
	{
		LLSpatialGroup* group = *iter;
		group->checkOcclusion();
		if (sUseOcclusion > 1 && group->isOcclusionState(LLSpatialGroup::OCCLUDED))
		{
			markOccluder(group);
		}
		else
		{
			group->setVisible();
			for (LLSpatialGroup::element_iter i = group->getDataBegin(); i != group->getDataEnd(); ++i)
			{
                LLDrawable* drawablep = (LLDrawable*)(*i)->getDrawable();
				markVisible(drawablep, camera);
			}

			if (!sDelayVBUpdate)
			{ //rebuild mesh as soon as we know it's visible
				group->rebuildMesh();
			}
		}
	}
	}

	if (LLViewerCamera::sCurCameraID == LLViewerCamera::CAMERA_WORLD && !gCubeSnapshot)
	{
		LL_PROFILE_ZONE_NAMED_CATEGORY_PIPELINE("WorldCamera");
		LLSpatialGroup* last_group = NULL;
		BOOL fov_changed = LLViewerCamera::getInstance()->isDefaultFOVChanged();
		for (LLCullResult::bridge_iterator i = sCull->beginVisibleBridge(); i != sCull->endVisibleBridge(); ++i)
		{
			LLCullResult::bridge_iterator cur_iter = i;
			LLSpatialBridge* bridge = *cur_iter;
			LLSpatialGroup* group = bridge->getSpatialGroup();

			if (last_group == NULL)
			{
				last_group = group;
			}

			if (!bridge->isDead() && group && !group->isOcclusionState(LLSpatialGroup::OCCLUDED))
			{
				stateSort(bridge, camera, fov_changed);
			}

			if (LLViewerCamera::sCurCameraID == LLViewerCamera::CAMERA_WORLD &&
				last_group != group && last_group->changeLOD())
			{
				last_group->mLastUpdateDistance = last_group->mDistance;
			}

			last_group = group;
		}

		if (LLViewerCamera::sCurCameraID == LLViewerCamera::CAMERA_WORLD &&
			last_group && last_group->changeLOD())
		{
			last_group->mLastUpdateDistance = last_group->mDistance;
		}
	}
	{
		LL_PROFILE_ZONE_NAMED_CATEGORY_PIPELINE("StateSort: visible groups");
	for (LLCullResult::sg_iterator iter = sCull->beginVisibleGroups(); iter != sCull->endVisibleGroups(); ++iter)
	{
		LLSpatialGroup* group = *iter;
		group->checkOcclusion();
		if (sUseOcclusion > 1 && group->isOcclusionState(LLSpatialGroup::OCCLUDED))
		{
			markOccluder(group);
		}
		else
		{
			group->setVisible();
			stateSort(group, camera);

			if (!sDelayVBUpdate)
			{ //rebuild mesh as soon as we know it's visible
				group->rebuildMesh();
			}
		}
	}}
	
	{
		LL_PROFILE_ZONE_NAMED_CATEGORY_DRAWABLE("stateSort"); // LL_RECORD_BLOCK_TIME(FTM_STATESORT_DRAWABLE);
		for (LLCullResult::drawable_iterator iter = sCull->beginVisibleList();
			 iter != sCull->endVisibleList(); ++iter)
		{
			LLDrawable *drawablep = *iter;
			if (!drawablep->isDead())
			{
				stateSort(drawablep, camera);
			}
		}
	}
		
	postSort(camera);	
}

void LLPipeline::stateSort(LLSpatialGroup* group, LLCamera& camera)
{
	if (group->changeLOD())
	{
		for (LLSpatialGroup::element_iter i = group->getDataBegin(); i != group->getDataEnd(); ++i)
		{
            LLDrawable* drawablep = (LLDrawable*)(*i)->getDrawable();            
			stateSort(drawablep, camera);
		}

		if (LLViewerCamera::sCurCameraID == LLViewerCamera::CAMERA_WORLD && !gCubeSnapshot)
		{ //avoid redundant stateSort calls
			group->mLastUpdateDistance = group->mDistance;
		}
	}
}

void LLPipeline::stateSort(LLSpatialBridge* bridge, LLCamera& camera, BOOL fov_changed)
{
    LL_PROFILE_ZONE_SCOPED_CATEGORY_PIPELINE;
    if (bridge->getSpatialGroup()->changeLOD() || fov_changed)
	{
		bool force_update = false;
		bridge->updateDistance(camera, force_update);
	}
}

void LLPipeline::stateSort(LLDrawable* drawablep, LLCamera& camera)
{
    LL_PROFILE_ZONE_SCOPED_CATEGORY_PIPELINE;
    if (!drawablep
		|| drawablep->isDead() 
		|| !hasRenderType(drawablep->getRenderType()))
	{
		return;
	}
	
    // SL-11353
    // ignore our own geo when rendering spotlight shadowmaps...
    // 
    if (RenderSpotLight && drawablep == RenderSpotLight)
    {
        return;
    }

	if (LLSelectMgr::getInstance()->mHideSelectedObjects)
	{
//		if (drawablep->getVObj().notNull() &&
//			drawablep->getVObj()->isSelected())
// [RLVa:KB] - Checked: 2010-09-28 (RLVa-1.2.1f) | Modified: RLVa-1.2.1f
		const LLViewerObject* pObj = drawablep->getVObj();
		if ( (pObj) && (pObj->isSelected()) && 
			 ( (!RlvActions::isRlvEnabled()) || 
			   ( ((!pObj->isHUDAttachment()) || (!gRlvAttachmentLocks.isLockedAttachment(pObj->getRootEdit()))) && 
				 (RlvActions::canEdit(pObj)) ) ) )
// [/RVLa:KB]
		{
			return;
		}
	}

	if (drawablep->isAvatar())
	{ //don't draw avatars beyond render distance or if we don't have a spatial group.
		if ((drawablep->getSpatialGroup() == NULL) || 
			(drawablep->getSpatialGroup()->mDistance > LLVOAvatar::sRenderDistance))
		{
			return;
		}

		LLVOAvatar* avatarp = (LLVOAvatar*) drawablep->getVObj().get();
		if (!avatarp->isVisible())
		{
			return;
		}
	}

	assertInitialized();

	if (hasRenderType(drawablep->mRenderType))
	{
		if (!drawablep->isState(LLDrawable::INVISIBLE|LLDrawable::FORCE_INVISIBLE))
		{
			drawablep->setVisible(camera, NULL, FALSE);
		}
	}

	if (LLViewerCamera::sCurCameraID == LLViewerCamera::CAMERA_WORLD && !gCubeSnapshot)
	{
		//if (drawablep->isVisible()) isVisible() check here is redundant, if it wasn't visible, it wouldn't be here
		{
			if (!drawablep->isActive())
			{
				bool force_update = false;
				drawablep->updateDistance(camera, force_update);
			}
			else if (drawablep->isAvatar())
			{
				bool force_update = false;
				drawablep->updateDistance(camera, force_update); // calls vobj->updateLOD() which calls LLVOAvatar::updateVisibility()
			}
		}
	}

	if (!drawablep->getVOVolume())
	{
		for (LLDrawable::face_list_t::iterator iter = drawablep->mFaces.begin();
				iter != drawablep->mFaces.end(); iter++)
		{
			LLFace* facep = *iter;

			if (facep->hasGeometry())
			{
				if (facep->getPool())
				{
					facep->getPool()->enqueue(facep);
				}
				else
				{
					break;
				}
			}
		}
	}
	
	mNumVisibleFaces += drawablep->getNumFaces();
}


void forAllDrawables(LLCullResult::sg_iterator begin, 
					 LLCullResult::sg_iterator end,
					 void (*func)(LLDrawable*))
{
	for (LLCullResult::sg_iterator i = begin; i != end; ++i)
	{
		for (LLSpatialGroup::element_iter j = (*i)->getDataBegin(); j != (*i)->getDataEnd(); ++j)
		{
			if((*j)->hasDrawable())
			{
				func((LLDrawable*)(*j)->getDrawable());	
			}
		}
	}
}

void LLPipeline::forAllVisibleDrawables(void (*func)(LLDrawable*))
{
	forAllDrawables(sCull->beginDrawableGroups(), sCull->endDrawableGroups(), func);
	forAllDrawables(sCull->beginVisibleGroups(), sCull->endVisibleGroups(), func);
}

//function for creating scripted beacons
void renderScriptedBeacons(LLDrawable* drawablep)
{
	LLViewerObject *vobj = drawablep->getVObj();
	if (vobj 
		&& !vobj->isAvatar() 
		&& !vobj->getParent()
		&& vobj->flagScripted())
	{
		if (gPipeline.sRenderBeacons)
		{
			gObjectList.addDebugBeacon(vobj->getPositionAgent(), "", LLColor4(1.f, 0.f, 0.f, 0.5f), LLColor4(1.f, 1.f, 1.f, 0.5f), LLPipeline::DebugBeaconLineWidth);
		}

		if (gPipeline.sRenderHighlight)
		{
			S32 face_id;
			S32 count = drawablep->getNumFaces();
			for (face_id = 0; face_id < count; face_id++)
			{
				LLFace * facep = drawablep->getFace(face_id);
				if (facep) 
				{
					gPipeline.mHighlightFaces.push_back(facep);
				}
			}
		}
	}
}

void renderScriptedTouchBeacons(LLDrawable* drawablep)
{
	LLViewerObject *vobj = drawablep->getVObj();
	if (vobj 
		&& !vobj->isAvatar() 
		&& !vobj->getParent()
		&& vobj->flagScripted()
		&& vobj->flagHandleTouch())
	{
		if (gPipeline.sRenderBeacons)
		{
			gObjectList.addDebugBeacon(vobj->getPositionAgent(), "", LLColor4(1.f, 0.f, 0.f, 0.5f), LLColor4(1.f, 1.f, 1.f, 0.5f), LLPipeline::DebugBeaconLineWidth);
		}

		if (gPipeline.sRenderHighlight)
		{
			S32 face_id;
			S32 count = drawablep->getNumFaces();
			for (face_id = 0; face_id < count; face_id++)
			{
				LLFace * facep = drawablep->getFace(face_id);
				if (facep)
				{
					gPipeline.mHighlightFaces.push_back(facep);
			}
		}
	}
}
}

void renderPhysicalBeacons(LLDrawable* drawablep)
{
	LLViewerObject *vobj = drawablep->getVObj();
	if (vobj 
		&& !vobj->isAvatar() 
		//&& !vobj->getParent()
		&& vobj->flagUsePhysics())
	{
		if (gPipeline.sRenderBeacons)
		{
			gObjectList.addDebugBeacon(vobj->getPositionAgent(), "", LLColor4(0.f, 1.f, 0.f, 0.5f), LLColor4(1.f, 1.f, 1.f, 0.5f), LLPipeline::DebugBeaconLineWidth);
		}

		if (gPipeline.sRenderHighlight)
		{
			S32 face_id;
			S32 count = drawablep->getNumFaces();
			for (face_id = 0; face_id < count; face_id++)
			{
				LLFace * facep = drawablep->getFace(face_id);
				if (facep)
				{
					gPipeline.mHighlightFaces.push_back(facep);
			}
		}
	}
}
}

void renderMOAPBeacons(LLDrawable* drawablep)
{
	LLViewerObject *vobj = drawablep->getVObj();

	if(!vobj || vobj->isAvatar())
		return;

	bool beacon=false;
	U8 tecount=vobj->getNumTEs();
	for(int x=0;x<tecount;x++)
	{
		if(vobj->getTEref(x).hasMedia())
		{
			beacon=true;
			break;
		}
	}
	if(beacon)
	{
		if (gPipeline.sRenderBeacons)
		{
			gObjectList.addDebugBeacon(vobj->getPositionAgent(), "", LLColor4(1.f, 1.f, 1.f, 0.5f), LLColor4(1.f, 1.f, 1.f, 0.5f), LLPipeline::DebugBeaconLineWidth);
		}

		if (gPipeline.sRenderHighlight)
		{
			S32 face_id;
			S32 count = drawablep->getNumFaces();
			for (face_id = 0; face_id < count; face_id++)
			{
				LLFace * facep = drawablep->getFace(face_id);
				if (facep)
				{
					gPipeline.mHighlightFaces.push_back(facep);
			}
		}
	}
}
}

void renderParticleBeacons(LLDrawable* drawablep)
{
	// Look for attachments, objects, etc.
	LLViewerObject *vobj = drawablep->getVObj();
	if (vobj 
		&& vobj->isParticleSource())
	{
		if (gPipeline.sRenderBeacons)
		{
			LLColor4 light_blue(0.5f, 0.5f, 1.f, 0.5f);
			gObjectList.addDebugBeacon(vobj->getPositionAgent(), "", light_blue, LLColor4(1.f, 1.f, 1.f, 0.5f), LLPipeline::DebugBeaconLineWidth);
		}

		if (gPipeline.sRenderHighlight)
		{
			S32 face_id;
			S32 count = drawablep->getNumFaces();
			for (face_id = 0; face_id < count; face_id++)
			{
				LLFace * facep = drawablep->getFace(face_id);
				if (facep)
				{
					gPipeline.mHighlightFaces.push_back(facep);
			}
		}
	}
}
}

void renderSoundHighlights(LLDrawable* drawablep)
{
	// Look for attachments, objects, etc.
	LLViewerObject *vobj = drawablep->getVObj();
	if (vobj && vobj->isAudioSource())
	{
		if (gPipeline.sRenderHighlight)
		{
			S32 face_id;
			S32 count = drawablep->getNumFaces();
			for (face_id = 0; face_id < count; face_id++)
			{
				LLFace * facep = drawablep->getFace(face_id);
				if (facep)
				{
					gPipeline.mHighlightFaces.push_back(facep);
			}
		}
	}
}
}

void LLPipeline::touchTexture(LLViewerTexture* tex, F32 vsize)
{
    if (tex)
    {
        LLImageGL* gl_tex = tex->getGLTexture();
        if (gl_tex && gl_tex->updateBindStats())
        {
            tex->setActive();
            tex->addTextureStats(vsize);
        }
    }


}
void LLPipeline::touchTextures(LLDrawInfo* info)
{
    LL_PROFILE_ZONE_SCOPED_CATEGORY_PIPELINE;
    for (int i = 0; i < info->mTextureList.size(); ++i)
    {
        touchTexture(info->mTextureList[i], info->mTextureListVSize[i]);
    }

    touchTexture(info->mTexture, info->mVSize);
    touchTexture(info->mSpecularMap, info->mVSize);
    touchTexture(info->mNormalMap, info->mVSize);
    touchTexture(info->mEmissiveMap, info->mVSize);
}

void LLPipeline::postSort(LLCamera& camera)
{
    LL_PROFILE_ZONE_SCOPED_CATEGORY_PIPELINE;

	assertInitialized();
	sVolumeSAFrame = 0.f; //ZK LBG

	LL_PUSH_CALLSTACKS();

    if (!gCubeSnapshot)
    {
        //rebuild drawable geometry
        for (LLCullResult::sg_iterator i = sCull->beginDrawableGroups(); i != sCull->endDrawableGroups(); ++i)
        {
            LLSpatialGroup* group = *i;
            if (!sUseOcclusion ||
                !group->isOcclusionState(LLSpatialGroup::OCCLUDED))
            {
                group->rebuildGeom();
            }
        }
        LL_PUSH_CALLSTACKS();
        //rebuild groups
        sCull->assertDrawMapsEmpty();

        rebuildPriorityGroups();
    }

	LL_PUSH_CALLSTACKS();

	
	//build render map
	{
		LL_PROFILE_ZONE_NAMED_CATEGORY_PIPELINE("build render map");
	for (LLCullResult::sg_iterator i = sCull->beginVisibleGroups(); i != sCull->endVisibleGroups(); ++i)
	{
		LLSpatialGroup* group = *i;
		if ((sUseOcclusion && 
			group->isOcclusionState(LLSpatialGroup::OCCLUDED)) ||
			(RenderAutoHideSurfaceAreaLimit > 0.f && 
			group->mSurfaceArea > RenderAutoHideSurfaceAreaLimit*llmax(group->mObjectBoxSize, 10.f)))
		{
			continue;
		}

		if (group->hasState(LLSpatialGroup::NEW_DRAWINFO) && group->hasState(LLSpatialGroup::GEOM_DIRTY) && !gCubeSnapshot)
		{ //no way this group is going to be drawable without a rebuild
			group->rebuildGeom();
		}

        for (LLSpatialGroup::draw_map_t::iterator j = group->mDrawMap.begin(); j != group->mDrawMap.end(); ++j)
        {
            LLSpatialGroup::drawmap_elem_t& src_vec = j->second;
            if (!hasRenderType(j->first))
            {
                continue;
            }

            // DEBUG -- force a texture virtual size update every frame
            /*if (group->getSpatialPartition()->mDrawableType == LLPipeline::RENDER_TYPE_VOLUME)
            {
                LL_PROFILE_ZONE_NAMED_CATEGORY_TEXTURE("plps - update vsize");
                auto& entries = group->getData();
                for (auto& entry : entries)
                {
                    if (entry)
                    {
                        auto* data = entry->getDrawable();
                        if (data)
                        {
                            LLVOVolume* volume = ((LLDrawable*)data)->getVOVolume();
                            if (volume)
                            {
                                volume->updateTextureVirtualSize(true);
                            }
                        }
                    }
                }
            }*/

            for (LLSpatialGroup::drawmap_elem_t::iterator k = src_vec.begin(); k != src_vec.end(); ++k)
            {
                LLDrawInfo* info = *k;

                sCull->pushDrawInfo(j->first, info);
                if (!sShadowRender && !sReflectionRender && !gCubeSnapshot)
                {
                    touchTextures(info);
                    addTrianglesDrawn(info->mCount, info->mDrawMode);
                }
            }
		}

		if (hasRenderType(LLPipeline::RENDER_TYPE_PASS_ALPHA))
		{
			LL_PROFILE_ZONE_NAMED_CATEGORY_PIPELINE("Collect Alpha groups");
			LLSpatialGroup::draw_map_t::iterator alpha = group->mDrawMap.find(LLRenderPass::PASS_ALPHA);
			
			if (alpha != group->mDrawMap.end())
			{ //store alpha groups for sorting
				LLSpatialBridge* bridge = group->getSpatialPartition()->asBridge();
				if (LLViewerCamera::sCurCameraID == LLViewerCamera::CAMERA_WORLD && !gCubeSnapshot)
				{
					if (bridge)
					{
						LLCamera trans_camera = bridge->transformCamera(camera);
						group->updateDistance(trans_camera);
					}
					else
					{
						group->updateDistance(camera);
					}
				}
							
				if (hasRenderType(LLDrawPool::POOL_ALPHA))
				{
					sCull->pushAlphaGroup(group);
				}
			}

            LLSpatialGroup::draw_map_t::iterator rigged_alpha = group->mDrawMap.find(LLRenderPass::PASS_ALPHA_RIGGED);

            if (rigged_alpha != group->mDrawMap.end())
            { //store rigged alpha groups for LLDrawPoolAlpha prepass (skip distance update, rigged attachments use depth buffer)
                if (hasRenderType(LLDrawPool::POOL_ALPHA))
                {
                    sCull->pushRiggedAlphaGroup(group);
                }
            }
		}
	}
	}
	
	//flush particle VB
	if (LLVOPartGroup::sVB)
	{
		LLVOPartGroup::sVB->flush();
	}
	else
	{
		LL_WARNS_ONCE() << "Missing particle buffer" << LL_ENDL;
	}

	/*bool use_transform_feedback = gTransformPositionProgram.mProgramObject && !mMeshDirtyGroup.empty();

	if (use_transform_feedback)
	{ //place a query around potential transform feedback code for synchronization
		mTransformFeedbackPrimitives = 0;

		if (!mMeshDirtyQueryObject)
		{
			glGenQueries(1, &mMeshDirtyQueryObject);
		}

		
		glBeginQuery(GL_TRANSFORM_FEEDBACK_PRIMITIVES_WRITTEN, mMeshDirtyQueryObject);
	}*/
	{
		LL_PROFILE_ZONE_NAMED_CATEGORY_PIPELINE("rebuild delayed upd groups");
	//pack vertex buffers for groups that chose to delay their updates
	for (LLSpatialGroup::sg_vector_t::iterator iter = mMeshDirtyGroup.begin(); iter != mMeshDirtyGroup.end(); ++iter)
	{
		(*iter)->rebuildMesh();
	}
	}

	/*if (use_transform_feedback)
	{
		glEndQuery(GL_TRANSFORM_FEEDBACK_PRIMITIVES_WRITTEN);
	}*/
	
	mMeshDirtyGroup.clear();

	{
		LL_PROFILE_ZONE_NAMED_CATEGORY_PIPELINE("sort alpha groups");
	if (!sShadowRender)
	{
        // order alpha groups by distance
		std::sort(sCull->beginAlphaGroups(), sCull->endAlphaGroups(), LLSpatialGroup::CompareDepthGreater());

        // order rigged alpha groups by avatar attachment order
        std::sort(sCull->beginRiggedAlphaGroups(), sCull->endRiggedAlphaGroups(), LLSpatialGroup::CompareRenderOrder());
	}
	}

	LL_PUSH_CALLSTACKS();
	{
		LL_PROFILE_ZONE_NAMED_CATEGORY_PIPELINE("beacon rendering flags");
	// only render if the flag is set. The flag is only set if we are in edit mode or the toggle is set in the menus
	// Ansariel: Make beacons also show when beacons floater is closed.
	if (/*LLFloaterReg::instanceVisible("beacons") &&*/ !sShadowRender)
	{
		if (sRenderScriptedTouchBeacons)
		{
			// Only show the beacon on the root object.
			forAllVisibleDrawables(renderScriptedTouchBeacons);
		}
		else
		if (sRenderScriptedBeacons)
		{
			// Only show the beacon on the root object.
			forAllVisibleDrawables(renderScriptedBeacons);
		}

		if (sRenderPhysicalBeacons)
		{
			// Only show the beacon on the root object.
			forAllVisibleDrawables(renderPhysicalBeacons);
		}

		if(sRenderMOAPBeacons)
		{
			forAllVisibleDrawables(renderMOAPBeacons);
		}

		if (sRenderParticleBeacons)
		{
			forAllVisibleDrawables(renderParticleBeacons);
		}

		// If god mode, also show audio cues
		if (sRenderSoundBeacons && gAudiop)
		{
			// Walk all sound sources and render out beacons for them. Note, this isn't done in the ForAllVisibleDrawables function, because some are not visible.
			LLAudioEngine::source_map::iterator iter;
			for (iter = gAudiop->mAllSources.begin(); iter != gAudiop->mAllSources.end(); ++iter)
			{
				LLAudioSource *sourcep = iter->second;

				LLVector3d pos_global = sourcep->getPositionGlobal();
				LLVector3 pos = gAgent.getPosAgentFromGlobal(pos_global);
				if (gPipeline.sRenderBeacons)
				{
					//pos += LLVector3(0.f, 0.f, 0.2f);
					gObjectList.addDebugBeacon(pos, "", LLColor4(1.f, 1.f, 0.f, 0.5f), LLColor4(1.f, 1.f, 1.f, 0.5f), DebugBeaconLineWidth);
				}
			}
			// now deal with highlights for all those seeable sound sources
			forAllVisibleDrawables(renderSoundHighlights);
		}
	}
	}
	LL_PUSH_CALLSTACKS();
	// If managing your telehub, draw beacons at telehub and currently selected spawnpoint.
	if (LLFloaterTelehub::renderBeacons() && !sShadowRender)
	{
		LLFloaterTelehub::addBeacons();
	}

	if (!sShadowRender)
	{
		LL_PROFILE_ZONE_NAMED_CATEGORY_PIPELINE("Render face highlights");
		mSelectedFaces.clear();

		if (!gNonInteractive)
		{
			LLPipeline::setRenderHighlightTextureChannel(gFloaterTools->getPanelFace()->getTextureChannelToEdit());
		}

		// Draw face highlights for selected faces.
		if (LLSelectMgr::getInstance()->getTEMode())
		{
			struct f : public LLSelectedTEFunctor
			{
				virtual bool apply(LLViewerObject* object, S32 te)
				{
					if (object->mDrawable)
					{
						LLFace * facep = object->mDrawable->getFace(te);
						if (facep)
						{
							gPipeline.mSelectedFaces.push_back(facep);
					}
					}
					return true;
				}
			} func;
			LLSelectMgr::getInstance()->getSelection()->applyToTEs(&func);
		}
	}

	//LLSpatialGroup::sNoDelete = FALSE;
	LL_PUSH_CALLSTACKS();
}


void render_hud_elements()
{
    LL_PROFILE_ZONE_SCOPED_CATEGORY_UI; //LL_RECORD_BLOCK_TIME(FTM_RENDER_UI);
	gPipeline.disableLights();
	
	LLGLDisable fog(GL_FOG);
	LLGLSUIDefault gls_ui;

	//LLGLEnable stencil(GL_STENCIL_TEST);
	//glStencilFunc(GL_ALWAYS, 255, 0xFFFFFFFF);
	//glStencilMask(0xFFFFFFFF);
	//glStencilOp(GL_KEEP, GL_KEEP, GL_REPLACE);
	
	gGL.color4f(1,1,1,1);
	
	gUIProgram.bind();
	LLGLDepthTest depth(GL_TRUE, GL_FALSE);

	if (!LLPipeline::sReflectionRender && gPipeline.hasRenderDebugFeatureMask(LLPipeline::RENDER_DEBUG_FEATURE_UI))
	{
		LLGLEnable multisample(LLPipeline::RenderFSAASamples > 0 ? GL_MULTISAMPLE : 0);
		gViewerWindow->renderSelections(FALSE, FALSE, FALSE); // For HUD version in render_ui_3d()
	
		// Draw the tracking overlays
		LLTracker::render3D();
		
        if (LLWorld::instanceExists())
        {
            // Show the property lines
            LLWorld::getInstance()->renderPropertyLines();
        }
		LLViewerParcelMgr::getInstance()->render();
		LLViewerParcelMgr::getInstance()->renderParcelCollision();
	
		// Render name tags.
		LLHUDObject::renderAll();
	}
	else if (gForceRenderLandFence)
	{
		// This is only set when not rendering the UI, for parcel snapshots
		LLViewerParcelMgr::getInstance()->render();
	}
	else if (gPipeline.hasRenderType(LLPipeline::RENDER_TYPE_HUD))
	{
		LLHUDText::renderAllHUD();
	}

	gUIProgram.unbind();
	gGL.flush();
}

void LLPipeline::renderHighlights()
{
	assertInitialized();

	// Draw 3D UI elements here (before we clear the Z buffer in POOL_HUD)
	// Render highlighted faces.
	LLGLSPipelineAlpha gls_pipeline_alpha;
	LLColor4 color(1.f, 1.f, 1.f, 0.5f);
	LLGLEnable color_mat(GL_COLOR_MATERIAL);
	disableLights();

	if (!hasRenderType(LLPipeline::RENDER_TYPE_HUD) && !mHighlightSet.empty())
	{ //draw blurry highlight image over screen
		LLGLEnable blend(GL_BLEND);
		LLGLDepthTest depth(GL_TRUE, GL_FALSE, GL_ALWAYS);
		LLGLDisable test(GL_ALPHA_TEST);

		//LLGLEnable stencil(GL_STENCIL_TEST);
		gGL.flush();
        // stencil ops are deprecated
		//glStencilMask(0xFFFFFFFF);
		//glClearStencil(1);
		//glClear(GL_STENCIL_BUFFER_BIT);

		//glStencilFunc(GL_ALWAYS, 0, 0xFFFFFFFF);
		//glStencilOp(GL_REPLACE, GL_REPLACE, GL_REPLACE);

		gGL.setColorMask(false, false);

        gHighlightProgram.bind();

		for (std::set<HighlightItem>::iterator iter = mHighlightSet.begin(); iter != mHighlightSet.end(); ++iter)
		{
			renderHighlight(iter->mItem->getVObj(), 1.f);
		}
		gGL.setColorMask(true, false);

		//glStencilOp(GL_KEEP, GL_KEEP, GL_KEEP); // deprecated
		//glStencilFunc(GL_NOTEQUAL, 0, 0xFFFFFFFF);
		
		//gGL.setSceneBlendType(LLRender::BT_ADD_WITH_ALPHA);

		gGL.pushMatrix();
		gGL.loadIdentity();
		gGL.matrixMode(LLRender::MM_PROJECTION);
		gGL.pushMatrix();
		gGL.loadIdentity();

		gGL.getTexUnit(0)->bind(&mHighlight);

		LLVector2 tc1;
		LLVector2 tc2;

		tc1.setVec(0,0);
		tc2.setVec(2,2);

		gGL.begin(LLRender::TRIANGLES);
				
		F32 scale = RenderHighlightBrightness;
		LLColor4 color = RenderHighlightColor;
		F32 thickness = RenderHighlightThickness;

		for (S32 pass = 0; pass < 2; ++pass)
		{
			if (pass == 0)
			{
				gGL.setSceneBlendType(LLRender::BT_ADD_WITH_ALPHA);
			}
			else
			{
				gGL.setSceneBlendType(LLRender::BT_ALPHA);
			}

			for (S32 i = 0; i < 8; ++i)
			{
				for (S32 j = 0; j < 8; ++j)
				{
					LLVector2 tc(i-4+0.5f, j-4+0.5f);

					F32 dist = 1.f-(tc.length()/sqrtf(32.f));
					dist *= scale/64.f;

					tc *= thickness;
					tc.mV[0] = (tc.mV[0])/mHighlight.getWidth();
					tc.mV[1] = (tc.mV[1])/mHighlight.getHeight();

					gGL.color4f(color.mV[0],
								color.mV[1],
								color.mV[2],
								color.mV[3]*dist);
					
					gGL.texCoord2f(tc.mV[0]+tc1.mV[0], tc.mV[1]+tc2.mV[1]);
					gGL.vertex2f(-1,3);
					
					gGL.texCoord2f(tc.mV[0]+tc1.mV[0], tc.mV[1]+tc1.mV[1]);
					gGL.vertex2f(-1,-1);
					
					gGL.texCoord2f(tc.mV[0]+tc2.mV[0], tc.mV[1]+tc1.mV[1]);
					gGL.vertex2f(3,-1);
				}
			}
		}

		gGL.end();

		gGL.popMatrix();
		gGL.matrixMode(LLRender::MM_MODELVIEW);
		gGL.popMatrix();
		
		//gGL.setSceneBlendType(LLRender::BT_ALPHA);
	}

	if ((LLViewerShaderMgr::instance()->getShaderLevel(LLViewerShaderMgr::SHADER_INTERFACE) > 0))
	{
		gHighlightProgram.bind();
		gGL.diffuseColor4f(1,1,1,0.5f);
	}
	
	if (hasRenderDebugFeatureMask(RENDER_DEBUG_FEATURE_SELECTED) && !mFaceSelectImagep)
		{
			mFaceSelectImagep = LLViewerTextureManager::getFetchedTexture(IMG_FACE_SELECT);
		}

	if (hasRenderDebugFeatureMask(RENDER_DEBUG_FEATURE_SELECTED) && (sRenderHighlightTextureChannel == LLRender::DIFFUSE_MAP))
	{
		// Make sure the selection image gets downloaded and decoded
		mFaceSelectImagep->addTextureStats((F32)MAX_IMAGE_AREA);

		U32 count = mSelectedFaces.size();
		for (U32 i = 0; i < count; i++)
		{
			LLFace *facep = mSelectedFaces[i];
			if (!facep || facep->getDrawable()->isDead())
			{
				LL_ERRS() << "Bad face on selection" << LL_ENDL;
				return;
			}
			
			facep->renderSelected(mFaceSelectImagep, color);
		}
	}

	if (hasRenderDebugFeatureMask(RENDER_DEBUG_FEATURE_SELECTED))
	{
		// Paint 'em red!
		color.setVec(1.f, 0.f, 0.f, 0.5f);
		
		int count = mHighlightFaces.size();
		for (S32 i = 0; i < count; i++)
		{
			LLFace* facep = mHighlightFaces[i];
			facep->renderSelected(LLViewerTexture::sNullImagep, color);
		}
	}

	// Contains a list of the faces of objects that are physical or
	// have touch-handlers.
	mHighlightFaces.clear();

	if (LLViewerShaderMgr::instance()->getShaderLevel(LLViewerShaderMgr::SHADER_INTERFACE) > 0)
	{
		gHighlightProgram.unbind();
	}


	if (hasRenderDebugFeatureMask(RENDER_DEBUG_FEATURE_SELECTED) && (sRenderHighlightTextureChannel == LLRender::NORMAL_MAP))
	{
		color.setVec(1.0f, 0.5f, 0.5f, 0.5f);
		if ((LLViewerShaderMgr::instance()->getShaderLevel(LLViewerShaderMgr::SHADER_INTERFACE) > 0))
		{
			gHighlightNormalProgram.bind();
			gGL.diffuseColor4f(1,1,1,0.5f);
		}

		mFaceSelectImagep->addTextureStats((F32)MAX_IMAGE_AREA);

		U32 count = mSelectedFaces.size();
		for (U32 i = 0; i < count; i++)
		{
			LLFace *facep = mSelectedFaces[i];
			if (!facep || facep->getDrawable()->isDead())
			{
				LL_ERRS() << "Bad face on selection" << LL_ENDL;
				return;
			}

			facep->renderSelected(mFaceSelectImagep, color);
		}

		if ((LLViewerShaderMgr::instance()->getShaderLevel(LLViewerShaderMgr::SHADER_INTERFACE) > 0))
		{
			gHighlightNormalProgram.unbind();
		}
	}

	if (hasRenderDebugFeatureMask(RENDER_DEBUG_FEATURE_SELECTED) && (sRenderHighlightTextureChannel == LLRender::SPECULAR_MAP))
	{
		color.setVec(0.0f, 0.3f, 1.0f, 0.8f);
		if ((LLViewerShaderMgr::instance()->getShaderLevel(LLViewerShaderMgr::SHADER_INTERFACE) > 0))
		{
			gHighlightSpecularProgram.bind();
			gGL.diffuseColor4f(1,1,1,0.5f);
		}

		mFaceSelectImagep->addTextureStats((F32)MAX_IMAGE_AREA);

		U32 count = mSelectedFaces.size();
		for (U32 i = 0; i < count; i++)
		{
			LLFace *facep = mSelectedFaces[i];
			if (!facep || facep->getDrawable()->isDead())
			{
				LL_ERRS() << "Bad face on selection" << LL_ENDL;
				return;
			}

			facep->renderSelected(mFaceSelectImagep, color);
		}

		if ((LLViewerShaderMgr::instance()->getShaderLevel(LLViewerShaderMgr::SHADER_INTERFACE) > 0))
		{
			gHighlightSpecularProgram.unbind();
		}
	}
}

//debug use
U32 LLPipeline::sCurRenderPoolType = 0 ;

void LLPipeline::renderGeom(LLCamera& camera, bool forceVBOUpdate)
{
#if 0
	LL_PROFILE_ZONE_SCOPED_CATEGORY_PIPELINE; //LL_RECORD_BLOCK_TIME(FTM_RENDER_GEOMETRY);
    LL_PROFILE_GPU_ZONE("renderGeom");
	assertInitialized();

	F32 saved_modelview[16];
	F32 saved_projection[16];

	//HACK: preserve/restore matrices around HUD render
	if (gPipeline.hasRenderType(LLPipeline::RENDER_TYPE_HUD))
	{
		for (U32 i = 0; i < 16; i++)
		{
			saved_modelview[i] = gGLModelView[i];
			saved_projection[i] = gGLProjection[i];
		}
	}

	///////////////////////////////////////////
	//
	// Sync and verify GL state
	//
	//

	stop_glerror();

	LLVertexBuffer::unbind();

	// Do verification of GL state
	LLGLState::checkStates();
	LLGLState::checkTextureChannels();
	if (mRenderDebugMask & RENDER_DEBUG_VERIFY)
	{
		if (!verify())
		{
			LL_ERRS() << "Pipeline verification failed!" << LL_ENDL;
		}
	}

	LLAppViewer::instance()->pingMainloopTimeout("Pipeline:ForceVBO");
	
	// Initialize lots of GL state to "safe" values
	gGL.getTexUnit(0)->unbind(LLTexUnit::TT_TEXTURE);
	gGL.matrixMode(LLRender::MM_TEXTURE);
	gGL.loadIdentity();
	gGL.matrixMode(LLRender::MM_MODELVIEW);

	LLGLSPipeline gls_pipeline;
	LLGLEnable multisample(RenderFSAASamples > 0 ? GL_MULTISAMPLE : 0);

	LLGLState gls_color_material(GL_COLOR_MATERIAL, mLightingDetail < 2);
				
	// Toggle backface culling for debugging
	LLGLEnable cull_face(mBackfaceCull ? GL_CULL_FACE : 0);
	// Set fog
	bool use_fog = hasRenderDebugFeatureMask(LLPipeline::RENDER_DEBUG_FEATURE_FOG);
	LLGLEnable fog_enable(use_fog &&
						  !gPipeline.canUseWindLightShadersOnObjects() ? GL_FOG : 0);
	gSky.updateFog(camera.getFar());
	if (!use_fog)
	{
		sUnderWaterRender = false;
	}

	gGL.getTexUnit(0)->bind(LLViewerFetchedTexture::sDefaultImagep);
	LLViewerFetchedTexture::sDefaultImagep->setAddressMode(LLTexUnit::TAM_WRAP);
	

	//////////////////////////////////////////////
	//
	// Actually render all of the geometry
	//
	//	
	stop_glerror();
	
	LLAppViewer::instance()->pingMainloopTimeout("Pipeline:RenderDrawPools");

	for (pool_set_t::iterator iter = mPools.begin(); iter != mPools.end(); ++iter)
	{
		LLDrawPool *poolp = *iter;
		if (hasRenderType(poolp->getType()))
		{
			poolp->prerender();
		}
	}

	{
        bool occlude = sUseOcclusion > 1;
#if 1 // DEPRECATED -- requires forward rendering
		LL_PROFILE_ZONE_NAMED_CATEGORY_DRAWPOOL("pools"); //LL_RECORD_BLOCK_TIME(FTM_POOLS);
		
		// HACK: don't calculate local lights if we're rendering the HUD!
		//    Removing this check will cause bad flickering when there are 
		//    HUD elements being rendered AND the user is in flycam mode  -nyx
		if (!gPipeline.hasRenderType(LLPipeline::RENDER_TYPE_HUD))
		{
			calcNearbyLights(camera);
			setupHWLights(NULL);
		}

		U32 cur_type = 0;

		pool_set_t::iterator iter1 = mPools.begin();
		while ( iter1 != mPools.end() )
		{
			LLDrawPool *poolp = *iter1;
			
			cur_type = poolp->getType();

			//debug use
			sCurRenderPoolType = cur_type ;

			if (occlude && cur_type >= LLDrawPool::POOL_GRASS)
			{
				occlude = false;
				gGLLastMatrix = NULL;
				gGL.loadMatrix(gGLModelView);
				LLGLSLShader::bindNoShader();
// [RLVa:KB] - @setsphere
				if (LLPipeline::sRenderDeferred || !LLRenderTarget::sUseFBO || !LLPipeline::sUseDepthTexture)
				{
					doOcclusion(camera);
				}
				else
				{
					doOcclusion(camera, mRT->screen, mRT->occlusionDepth, &mRT->deferredDepth);
				}
// [/RLVa:KB]
//				doOcclusion(camera);
			}


			pool_set_t::iterator iter2 = iter1;
			if (hasRenderType(poolp->getType()) && poolp->getNumPasses() > 0)
			{
				LL_PROFILE_ZONE_NAMED_CATEGORY_DRAWPOOL("pool render"); //LL_RECORD_BLOCK_TIME(FTM_POOLRENDER);

				gGLLastMatrix = NULL;
				gGL.loadMatrix(gGLModelView);
			
				for( S32 i = 0; i < poolp->getNumPasses(); i++ )
				{
					LLVertexBuffer::unbind();
					poolp->beginRenderPass(i);
					for (iter2 = iter1; iter2 != mPools.end(); iter2++)
					{
						LLDrawPool *p = *iter2;
						if (p->getType() != cur_type)
						{
							break;
						}
						
						if ( !p->getSkipRenderFlag() ) { p->render(i); }
					}
					poolp->endRenderPass(i);
					LLVertexBuffer::unbind();
					if (gDebugGL)
					{
						std::string msg = llformat("pass %d", i);
						LLGLState::checkStates(msg);
						//LLGLState::checkTextureChannels(msg);
						//LLGLState::checkClientArrays(msg);
					}
				}
			}
			else
			{
				// Skip all pools of this type
				for (iter2 = iter1; iter2 != mPools.end(); iter2++)
				{
					LLDrawPool *p = *iter2;
					if (p->getType() != cur_type)
					{
						break;
					}
				}
			}
			iter1 = iter2;
			stop_glerror();

		}
		
		LLAppViewer::instance()->pingMainloopTimeout("Pipeline:RenderDrawPoolsEnd");

		LLVertexBuffer::unbind();
#endif			
		gGLLastMatrix = NULL;
		gGL.loadMatrix(gGLModelView);

		if (occlude)
		{ // catch uncommon condition where pools at drawpool grass and later are disabled
			occlude = false;
			gGLLastMatrix = NULL;
			gGL.loadMatrix(gGLModelView);
			LLGLSLShader::bindNoShader();
			doOcclusion(camera);
		}
	}

	LLVertexBuffer::unbind();
	LLGLState::checkStates();

	if (!LLPipeline::sImpostorRender)
	{
		LLAppViewer::instance()->pingMainloopTimeout("Pipeline:RenderHighlights");

		if (!sReflectionRender)
		{
			renderHighlights();
		}

		// Contains a list of the faces of objects that are physical or
		// have touch-handlers.
		mHighlightFaces.clear();

		LLAppViewer::instance()->pingMainloopTimeout("Pipeline:RenderDebug");
	
		renderDebug();

		LLVertexBuffer::unbind();
	
		if (!LLPipeline::sReflectionRender && !LLPipeline::sRenderDeferred)
		{
			if (gPipeline.hasRenderDebugFeatureMask(LLPipeline::RENDER_DEBUG_FEATURE_UI))
			{
				// Render debugging beacons.
				gObjectList.renderObjectBeacons();
				gObjectList.resetObjectBeacons();
                gSky.addSunMoonBeacons();
			}
			else
			{
				// Make sure particle effects disappear
				LLHUDObject::renderAllForTimer();
			}
		}
		else
		{
			// Make sure particle effects disappear
			LLHUDObject::renderAllForTimer();
		}

		LLAppViewer::instance()->pingMainloopTimeout("Pipeline:RenderGeomEnd");

		//HACK: preserve/restore matrices around HUD render
		if (gPipeline.hasRenderType(LLPipeline::RENDER_TYPE_HUD))
		{
			for (U32 i = 0; i < 16; i++)
			{
				gGLModelView[i] = saved_modelview[i];
				gGLProjection[i] = saved_projection[i];
			}
		}
	}

	LLVertexBuffer::unbind();

	LLGLState::checkStates();
//	LLGLState::checkTextureChannels();
//	LLGLState::checkClientArrays();
#endif
}

void LLPipeline::renderGeomDeferred(LLCamera& camera, bool do_occlusion)
{
	LLAppViewer::instance()->pingMainloopTimeout("Pipeline:RenderGeomDeferred");
	LL_PROFILE_ZONE_SCOPED_CATEGORY_DRAWPOOL; //LL_RECORD_BLOCK_TIME(FTM_RENDER_GEOMETRY);
    LL_PROFILE_GPU_ZONE("renderGeomDeferred");

    bool occlude = LLPipeline::sUseOcclusion > 1 && do_occlusion;

	{
		LL_PROFILE_ZONE_NAMED_CATEGORY_DRAWPOOL("deferred pools"); //LL_RECORD_BLOCK_TIME(FTM_DEFERRED_POOLS);

		LLGLEnable cull(GL_CULL_FACE);

		for (pool_set_t::iterator iter = mPools.begin(); iter != mPools.end(); ++iter)
		{
			LLDrawPool *poolp = *iter;
			if (hasRenderType(poolp->getType()))
			{
				poolp->prerender();
			}
		}

		LLGLEnable multisample(RenderFSAASamples > 0 ? GL_MULTISAMPLE : 0);

		LLVertexBuffer::unbind();

		LLGLState::checkStates();
		LLGLState::checkTextureChannels();

        if (LLViewerShaderMgr::instance()->mShaderLevel[LLViewerShaderMgr::SHADER_DEFERRED] > 1)
        {
            //update reflection probe uniform
            mReflectionMapManager.updateUniforms();
        }

		U32 cur_type = 0;

		gGL.setColorMask(true, true);
	
		pool_set_t::iterator iter1 = mPools.begin();

		while ( iter1 != mPools.end() )
		{
			LLDrawPool *poolp = *iter1;
		
			cur_type = poolp->getType();

            if (occlude && cur_type >= LLDrawPool::POOL_GRASS)
            {
                llassert(!gCubeSnapshot); // never do occlusion culling on cube snapshots
                occlude = false;
                gGLLastMatrix = NULL;
                gGL.loadMatrix(gGLModelView);
                LLGLSLShader::bindNoShader();
                doOcclusion(camera);
                gGL.setColorMask(true, false);
            }

			pool_set_t::iterator iter2 = iter1;
			if (hasRenderType(poolp->getType()) && poolp->getNumDeferredPasses() > 0)
			{
				LL_PROFILE_ZONE_NAMED_CATEGORY_DRAWPOOL("deferred pool render"); //LL_RECORD_BLOCK_TIME(FTM_DEFERRED_POOLRENDER);

				gGLLastMatrix = NULL;
				gGL.loadMatrix(gGLModelView);
		
				for( S32 i = 0; i < poolp->getNumDeferredPasses(); i++ )
				{
					LLVertexBuffer::unbind();
					poolp->beginDeferredPass(i);
					for (iter2 = iter1; iter2 != mPools.end(); iter2++)
					{
						LLDrawPool *p = *iter2;
						if (p->getType() != cur_type)
						{
							break;
						}

						if ( !p->getSkipRenderFlag() ) { p->renderDeferred(i); }
					}
					poolp->endDeferredPass(i);
					LLVertexBuffer::unbind();

					if (gDebugGL || gDebugPipeline)
					{
						LLGLState::checkStates();
					}
				}
			}
			else
			{
				// Skip all pools of this type
				for (iter2 = iter1; iter2 != mPools.end(); iter2++)
				{
					LLDrawPool *p = *iter2;
					if (p->getType() != cur_type)
					{
						break;
					}
				}
			}
			iter1 = iter2;
			stop_glerror();
		}

		gGLLastMatrix = NULL;
		gGL.matrixMode(LLRender::MM_MODELVIEW);
		gGL.loadMatrix(gGLModelView);

		gGL.setColorMask(true, false);

	} // Tracy ZoneScoped
}

void LLPipeline::renderGeomPostDeferred(LLCamera& camera)
{
	LL_PROFILE_ZONE_SCOPED_CATEGORY_DRAWPOOL; //LL_RECORD_BLOCK_TIME(FTM_POST_DEFERRED_POOLS);
    LL_PROFILE_GPU_ZONE("renderGeomPostDeferred");

	U32 cur_type = 0;

	LLGLEnable cull(GL_CULL_FACE);

	LLGLEnable multisample(RenderFSAASamples > 0 ? GL_MULTISAMPLE : 0);

	calcNearbyLights(camera);
	setupHWLights(NULL);

	gGL.setColorMask(true, false);

	pool_set_t::iterator iter1 = mPools.begin();

	while ( iter1 != mPools.end() )
	{
		LLDrawPool *poolp = *iter1;
		
		cur_type = poolp->getType();

		pool_set_t::iterator iter2 = iter1;
		if (hasRenderType(poolp->getType()) && poolp->getNumPostDeferredPasses() > 0)
		{
			LL_PROFILE_ZONE_NAMED_CATEGORY_DRAWPOOL("deferred poolrender"); //LL_RECORD_BLOCK_TIME(FTM_POST_DEFERRED_POOLRENDER);

			gGLLastMatrix = NULL;
			gGL.loadMatrix(gGLModelView);
		
			for( S32 i = 0; i < poolp->getNumPostDeferredPasses(); i++ )
			{
				LLVertexBuffer::unbind();
				poolp->beginPostDeferredPass(i);
				for (iter2 = iter1; iter2 != mPools.end(); iter2++)
				{
					LLDrawPool *p = *iter2;
					if (p->getType() != cur_type)
					{
						break;
					}
										
					p->renderPostDeferred(i);
				}
				poolp->endPostDeferredPass(i);
				LLVertexBuffer::unbind();

				if (gDebugGL || gDebugPipeline)
				{
					LLGLState::checkStates();
				}
			}
		}
		else
		{
			// Skip all pools of this type
			for (iter2 = iter1; iter2 != mPools.end(); iter2++)
			{
				LLDrawPool *p = *iter2;
				if (p->getType() != cur_type)
				{
					break;
				}
			}
		}
		iter1 = iter2;
		stop_glerror();
	}

	gGLLastMatrix = NULL;
	gGL.matrixMode(LLRender::MM_MODELVIEW);
	gGL.loadMatrix(gGLModelView);

    if (!gCubeSnapshot)
    {
        // debug displays
        renderHighlights();
        mHighlightFaces.clear();

        renderDebug();
    }

}

void LLPipeline::renderGeomShadow(LLCamera& camera)
{
    LL_PROFILE_ZONE_SCOPED_CATEGORY_PIPELINE;
    LL_PROFILE_GPU_ZONE("renderGeomShadow");
    U32 cur_type = 0;
	
	LLGLEnable cull(GL_CULL_FACE);

	LLVertexBuffer::unbind();

	pool_set_t::iterator iter1 = mPools.begin();
	
	while ( iter1 != mPools.end() )
	{
		LLDrawPool *poolp = *iter1;
		
		cur_type = poolp->getType();

		pool_set_t::iterator iter2 = iter1;
		if (hasRenderType(poolp->getType()) && poolp->getNumShadowPasses() > 0)
		{
			poolp->prerender() ;

			gGLLastMatrix = NULL;
			gGL.loadMatrix(gGLModelView);
		
			for( S32 i = 0; i < poolp->getNumShadowPasses(); i++ )
			{
				LLVertexBuffer::unbind();
				poolp->beginShadowPass(i);
				for (iter2 = iter1; iter2 != mPools.end(); iter2++)
				{
					LLDrawPool *p = *iter2;
					if (p->getType() != cur_type)
					{
						break;
					}
										
					p->renderShadow(i);
				}
				poolp->endShadowPass(i);
				LLVertexBuffer::unbind();

				LLGLState::checkStates();
			}
		}
		else
		{
			// Skip all pools of this type
			for (iter2 = iter1; iter2 != mPools.end(); iter2++)
			{
				LLDrawPool *p = *iter2;
				if (p->getType() != cur_type)
				{
					break;
				}
			}
		}
		iter1 = iter2;
		stop_glerror();
	}

	gGLLastMatrix = NULL;
	gGL.loadMatrix(gGLModelView);
}


void LLPipeline::addTrianglesDrawn(S32 index_count, U32 render_type)
{
    LL_PROFILE_ZONE_SCOPED_CATEGORY_PIPELINE;
	assertInitialized();
	S32 count = 0;
	if (render_type == LLRender::TRIANGLE_STRIP)
	{
		count = index_count-2;
	}
	else
	{
		count = index_count/3;
	}

	record(sStatBatchSize, count);

	add(LLStatViewer::TRIANGLES_DRAWN, LLUnits::Triangles::fromValue(count));

	if (LLPipeline::sRenderFrameTest)
	{
		gViewerWindow->getWindow()->swapBuffers();
		ms_sleep(16);
	}
}

void LLPipeline::renderPhysicsDisplay()
{
	if (!hasRenderDebugMask(LLPipeline::RENDER_DEBUG_PHYSICS_SHAPES))
	{
		return;
	}

	allocatePhysicsBuffer();

	gGL.flush();
	mPhysicsDisplay.bindTarget();
	glClearColor(0,0,0,1);
	gGL.setColorMask(true, true);
	mPhysicsDisplay.clear();
	glClearColor(0,0,0,0);

	gGL.setColorMask(true, false);

	gDebugProgram.bind();

	for (LLWorld::region_list_t::const_iterator iter = LLWorld::getInstance()->getRegionList().begin(); 
			iter != LLWorld::getInstance()->getRegionList().end(); ++iter)
	{
		LLViewerRegion* region = *iter;
		for (U32 i = 0; i < LLViewerRegion::NUM_PARTITIONS; i++)
		{
			LLSpatialPartition* part = region->getSpatialPartition(i);
			if (part)
			{
				if (hasRenderType(part->mDrawableType))
				{
					part->renderPhysicsShapes();
				}
			}
		}
	}

	gGL.flush();

	gDebugProgram.unbind();
	mPhysicsDisplay.flush();
}

extern std::set<LLSpatialGroup*> visible_selected_groups;

void LLPipeline::renderDebug()
{
	assertInitialized();

	bool hud_only = hasRenderType(LLPipeline::RENDER_TYPE_HUD);

	if (!hud_only )
	{
		//Render any navmesh geometry	
		LLPathingLib *llPathingLibInstance = LLPathingLib::getInstance();
		if ( llPathingLibInstance != NULL ) 
		{
			//character floater renderables
			
			LLHandle<LLFloaterPathfindingCharacters> pathfindingCharacterHandle = LLFloaterPathfindingCharacters::getInstanceHandle();
			if ( !pathfindingCharacterHandle.isDead() )
			{
				LLFloaterPathfindingCharacters *pathfindingCharacter = pathfindingCharacterHandle.get();

				if ( pathfindingCharacter->getVisible() || gAgentCamera.cameraMouselook() )			
				{	
					gPathfindingProgram.bind();			
					gPathfindingProgram.uniform1f(sTint, 1.f);
					gPathfindingProgram.uniform1f(sAmbiance, 1.f);
					gPathfindingProgram.uniform1f(sAlphaScale, 1.f);

					//Requried character physics capsule render parameters
					LLUUID id;					
					LLVector3 pos;
					LLQuaternion rot;
				
					if ( pathfindingCharacter->isPhysicsCapsuleEnabled( id, pos, rot ) )
					{
						//remove blending artifacts
						gGL.setColorMask(false, false);
						llPathingLibInstance->renderSimpleShapeCapsuleID( gGL, id, pos, rot );				
						gGL.setColorMask(true, false);
						LLGLEnable blend(GL_BLEND);
						gPathfindingProgram.uniform1f(sAlphaScale, 0.90f);
						llPathingLibInstance->renderSimpleShapeCapsuleID( gGL, id, pos, rot );
						gPathfindingProgram.bind();
					}
				}
			}
			

			//pathing console renderables
			LLHandle<LLFloaterPathfindingConsole> pathfindingConsoleHandle = LLFloaterPathfindingConsole::getInstanceHandle();
			if (!pathfindingConsoleHandle.isDead())
			{
				LLFloaterPathfindingConsole *pathfindingConsole = pathfindingConsoleHandle.get();

				if ( pathfindingConsole->getVisible() || gAgentCamera.cameraMouselook() )
				{				
					F32 ambiance = gSavedSettings.getF32("PathfindingAmbiance");

					gPathfindingProgram.bind();
			
					gPathfindingProgram.uniform1f(sTint, 1.f);
					gPathfindingProgram.uniform1f(sAmbiance, ambiance);
					gPathfindingProgram.uniform1f(sAlphaScale, 1.f);

					if ( !pathfindingConsole->isRenderWorld() )
					{
						const LLColor4 clearColor = gSavedSettings.getColor4("PathfindingNavMeshClear");
						gGL.setColorMask(true, true);
						glClearColor(clearColor.mV[0],clearColor.mV[1],clearColor.mV[2],0);
                        glClear(GL_DEPTH_BUFFER_BIT | GL_COLOR_BUFFER_BIT); // no stencil -- deprecated | GL_STENCIL_BUFFER_BIT);
						gGL.setColorMask(true, false);
						glPolygonMode( GL_FRONT_AND_BACK, GL_FILL );	
					}

					//NavMesh
					if ( pathfindingConsole->isRenderNavMesh() )
					{	
						gGL.flush();
						gGL.setLineWidth(2.0f);	// <FS> Line width OGL core profile fix by Rye Mutt
						LLGLEnable cull(GL_CULL_FACE);
						LLGLDisable blend(GL_BLEND);
						
						if ( pathfindingConsole->isRenderWorld() )
						{					
							LLGLEnable blend(GL_BLEND);
							gPathfindingProgram.uniform1f(sAlphaScale, 0.66f);
							llPathingLibInstance->renderNavMesh();
						}
						else
						{
							llPathingLibInstance->renderNavMesh();
						}
						
						//render edges
						gPathfindingNoNormalsProgram.bind();
						gPathfindingNoNormalsProgram.uniform1f(sTint, 1.f);
						gPathfindingNoNormalsProgram.uniform1f(sAlphaScale, 1.f);
						llPathingLibInstance->renderNavMeshEdges();
						gPathfindingProgram.bind();

						gGL.flush();
						glPolygonMode( GL_FRONT_AND_BACK, GL_FILL );	
						gGL.setLineWidth(1.0f);	// <FS> Line width OGL core profile fix by Rye Mutt
						gGL.flush();
					}
					//User designated path
					if ( LLPathfindingPathTool::getInstance()->isRenderPath() )
					{
						//The path
						gUIProgram.bind();
						gGL.getTexUnit(0)->bind(LLViewerFetchedTexture::sWhiteImagep);
						llPathingLibInstance->renderPath();
						gPathfindingProgram.bind();

                        //The bookends
						//remove blending artifacts
						gGL.setColorMask(false, false);
						llPathingLibInstance->renderPathBookend( gGL, LLPathingLib::LLPL_START );
						llPathingLibInstance->renderPathBookend( gGL, LLPathingLib::LLPL_END );
						
						gGL.setColorMask(true, false);
						//render the bookends
						LLGLEnable blend(GL_BLEND);
						gPathfindingProgram.uniform1f(sAlphaScale, 0.90f);
						llPathingLibInstance->renderPathBookend( gGL, LLPathingLib::LLPL_START );
						llPathingLibInstance->renderPathBookend( gGL, LLPathingLib::LLPL_END );
						gPathfindingProgram.bind();
					}
				
					if ( pathfindingConsole->isRenderWaterPlane() )
					{	
						LLGLEnable blend(GL_BLEND);
						gPathfindingProgram.uniform1f(sAlphaScale, 0.90f);
						llPathingLibInstance->renderSimpleShapes( gGL, gAgent.getRegion()->getWaterHeight() );
					}
				//physics/exclusion shapes
				if ( pathfindingConsole->isRenderAnyShapes() )
				{					
						U32 render_order[] = {
							1 << LLPathingLib::LLST_ObstacleObjects,
							1 << LLPathingLib::LLST_WalkableObjects,
							1 << LLPathingLib::LLST_ExclusionPhantoms,	
							1 << LLPathingLib::LLST_MaterialPhantoms,
						};

						U32 flags = pathfindingConsole->getRenderShapeFlags();

						for (U32 i = 0; i < 4; i++)
						{
							if (!(flags & render_order[i]))
							{
								continue;
							}

							//turn off backface culling for volumes so they are visible when camera is inside volume
							LLGLDisable cull(i >= 2 ? GL_CULL_FACE : 0);
						
							gGL.flush();
							glPolygonMode( GL_FRONT_AND_BACK, GL_FILL );	
				
							//get rid of some z-fighting
							LLGLEnable polyOffset(GL_POLYGON_OFFSET_FILL);
							glPolygonOffset(1.0f, 1.0f);

							//render to depth first to avoid blending artifacts
							gGL.setColorMask(false, false);
							llPathingLibInstance->renderNavMeshShapesVBO( render_order[i] );		
							gGL.setColorMask(true, false);

							//get rid of some z-fighting
							glPolygonOffset(0.f, 0.f);

							LLGLEnable blend(GL_BLEND);
				
							{
								gPathfindingProgram.uniform1f(sAmbiance, ambiance);

								{ //draw solid overlay
									LLGLDepthTest depth(GL_TRUE, GL_FALSE, GL_LEQUAL);
									llPathingLibInstance->renderNavMeshShapesVBO( render_order[i] );				
									gGL.flush();				
								}
				
								LLGLEnable lineOffset(GL_POLYGON_OFFSET_LINE);
								glPolygonMode( GL_FRONT_AND_BACK, GL_LINE );	
						
								F32 offset = gSavedSettings.getF32("PathfindingLineOffset");

								if (pathfindingConsole->isRenderXRay())
								{
									gPathfindingProgram.uniform1f(sTint, gSavedSettings.getF32("PathfindingXRayTint"));
									gPathfindingProgram.uniform1f(sAlphaScale, gSavedSettings.getF32("PathfindingXRayOpacity"));
									LLGLEnable blend(GL_BLEND);
									LLGLDepthTest depth(GL_TRUE, GL_FALSE, GL_GREATER);
								
									glPolygonOffset(offset, -offset);
								
									if (gSavedSettings.getBOOL("PathfindingXRayWireframe"))
									{ //draw hidden wireframe as darker and less opaque
										gPathfindingProgram.uniform1f(sAmbiance, 1.f);
										llPathingLibInstance->renderNavMeshShapesVBO( render_order[i] );				
									}
									else
									{
										glPolygonMode( GL_FRONT_AND_BACK, GL_FILL );	
										gPathfindingProgram.uniform1f(sAmbiance, ambiance);
										llPathingLibInstance->renderNavMeshShapesVBO( render_order[i] );				
										glPolygonMode(GL_FRONT_AND_BACK, GL_LINE);
									}
								}

								{ //draw visible wireframe as brighter, thicker and more opaque
									glPolygonOffset(offset, offset);
									gPathfindingProgram.uniform1f(sAmbiance, 1.f);
									gPathfindingProgram.uniform1f(sTint, 1.f);
									gPathfindingProgram.uniform1f(sAlphaScale, 1.f);

									gGL.setLineWidth(gSavedSettings.getF32("PathfindingLineWidth")); // <FS> Line width OGL core profile fix by Rye Mutt
									LLGLDisable blendOut(GL_BLEND);
									llPathingLibInstance->renderNavMeshShapesVBO( render_order[i] );				
									gGL.flush();
									gGL.setLineWidth(1.f); // <FS> Line width OGL core profile fix by Rye Mutt
								}
				
								glPolygonMode( GL_FRONT_AND_BACK, GL_FILL );
							}
						}
					}

					glPolygonOffset(0.f, 0.f);

					if ( pathfindingConsole->isRenderNavMesh() && pathfindingConsole->isRenderXRay() )
					{	//render navmesh xray
						F32 ambiance = gSavedSettings.getF32("PathfindingAmbiance");

						LLGLEnable lineOffset(GL_POLYGON_OFFSET_LINE);
						LLGLEnable polyOffset(GL_POLYGON_OFFSET_FILL);
											
						F32 offset = gSavedSettings.getF32("PathfindingLineOffset");
						glPolygonOffset(offset, -offset);

						LLGLEnable blend(GL_BLEND);
						LLGLDepthTest depth(GL_TRUE, GL_FALSE, GL_GREATER);
						gGL.flush();				
						gGL.setLineWidth(2.0f);	// <FS> Line width OGL core profile fix by Rye Mutt
						LLGLEnable cull(GL_CULL_FACE);
																		
						gPathfindingProgram.uniform1f(sTint, gSavedSettings.getF32("PathfindingXRayTint"));
						gPathfindingProgram.uniform1f(sAlphaScale, gSavedSettings.getF32("PathfindingXRayOpacity"));
								
						if (gSavedSettings.getBOOL("PathfindingXRayWireframe"))
						{ //draw hidden wireframe as darker and less opaque
							glPolygonMode( GL_FRONT_AND_BACK, GL_LINE );	
							gPathfindingProgram.uniform1f(sAmbiance, 1.f);
							llPathingLibInstance->renderNavMesh();
							glPolygonMode( GL_FRONT_AND_BACK, GL_FILL );	
						}	
						else
						{
							gPathfindingProgram.uniform1f(sAmbiance, ambiance);
							llPathingLibInstance->renderNavMesh();
						}

						//render edges
						gPathfindingNoNormalsProgram.bind();
						gPathfindingNoNormalsProgram.uniform1f(sTint, gSavedSettings.getF32("PathfindingXRayTint"));
						gPathfindingNoNormalsProgram.uniform1f(sAlphaScale, gSavedSettings.getF32("PathfindingXRayOpacity"));
						llPathingLibInstance->renderNavMeshEdges();
						gPathfindingProgram.bind();
					
						gGL.flush();
						gGL.setLineWidth(1.0f);	// <FS> Line width OGL core profile fix by Rye Mutt
					}
			
					glPolygonOffset(0.f, 0.f);

					gGL.flush();
					gPathfindingProgram.unbind();
				}
			}
		}
	}

	gGL.color4f(1,1,1,1);

	gGLLastMatrix = NULL;
	gGL.loadMatrix(gGLModelView);
	gGL.setColorMask(true, false);

	
	if (!hud_only && !mDebugBlips.empty())
	{ //render debug blips
		gUIProgram.bind();

		gGL.getTexUnit(0)->bind(LLViewerFetchedTexture::sWhiteImagep, true);

		glPointSize(8.f);
		LLGLDepthTest depth(GL_TRUE, GL_TRUE, GL_ALWAYS);

		gGL.begin(LLRender::POINTS);
		for (std::list<DebugBlip>::iterator iter = mDebugBlips.begin(); iter != mDebugBlips.end(); )
		{
			DebugBlip& blip = *iter;

			blip.mAge += gFrameIntervalSeconds.value();
			if (blip.mAge > 2.f)
			{
				mDebugBlips.erase(iter++);
			}
			else
			{
				iter++;
			}

			blip.mPosition.mV[2] += gFrameIntervalSeconds.value()*2.f;

			gGL.color4fv(blip.mColor.mV);
			gGL.vertex3fv(blip.mPosition.mV);
		}
		gGL.end();
		gGL.flush();
		glPointSize(1.f);
	}

	// Debug stuff.
	for (LLWorld::region_list_t::const_iterator iter = LLWorld::getInstance()->getRegionList().begin(); 
			iter != LLWorld::getInstance()->getRegionList().end(); ++iter)
	{
		LLViewerRegion* region = *iter;
		for (U32 i = 0; i < LLViewerRegion::NUM_PARTITIONS; i++)
		{
			LLSpatialPartition* part = region->getSpatialPartition(i);
			if (part)
			{
				if ( (hud_only && (part->mDrawableType == RENDER_TYPE_HUD || part->mDrawableType == RENDER_TYPE_HUD_PARTICLES)) ||
					 (!hud_only && hasRenderType(part->mDrawableType)) )
				{
					part->renderDebug();
				}
			}
		}
	}

	for (LLCullResult::bridge_iterator i = sCull->beginVisibleBridge(); i != sCull->endVisibleBridge(); ++i)
	{
		LLSpatialBridge* bridge = *i;
		if (!bridge->isDead() && hasRenderType(bridge->mDrawableType))
		{
			gGL.pushMatrix();
			gGL.multMatrix((F32*)bridge->mDrawable->getRenderMatrix().mMatrix);
			bridge->renderDebug();
			gGL.popMatrix();
		}
	}

	if (gPipeline.hasRenderDebugMask(LLPipeline::RENDER_DEBUG_OCCLUSION))
	{ //render visible selected group occlusion geometry
		gDebugProgram.bind();
		LLGLDepthTest depth(GL_TRUE, GL_FALSE);
		gGL.diffuseColor3f(1,0,1);
		for (std::set<LLSpatialGroup*>::iterator iter = visible_selected_groups.begin(); iter != visible_selected_groups.end(); ++iter)
		{
			LLSpatialGroup* group = *iter;

			LLVector4a fudge;
			fudge.splat(0.25f); //SG_OCCLUSION_FUDGE

			LLVector4a size;
			const LLVector4a* bounds = group->getBounds();
			size.setAdd(fudge, bounds[1]);
			
			drawBox(bounds[0], size);
		}
	}

	visible_selected_groups.clear();

    //draw reflection probes and links between them
    if (gPipeline.hasRenderDebugMask(LLPipeline::RENDER_DEBUG_REFLECTION_PROBES) && !hud_only)
    {
        mReflectionMapManager.renderDebug();
    }

	gUIProgram.bind();

	if (hasRenderDebugMask(LLPipeline::RENDER_DEBUG_RAYCAST) && !hud_only)
	{ //draw crosshairs on particle intersection
		if (gDebugRaycastParticle)
		{
			gDebugProgram.bind();

			gGL.getTexUnit(0)->unbind(LLTexUnit::TT_TEXTURE);

			LLVector3 center(gDebugRaycastParticleIntersection.getF32ptr());
			LLVector3 size(0.1f, 0.1f, 0.1f);

			LLVector3 p[6];

			p[0] = center + size.scaledVec(LLVector3(1,0,0));
			p[1] = center + size.scaledVec(LLVector3(-1,0,0));
			p[2] = center + size.scaledVec(LLVector3(0,1,0));
			p[3] = center + size.scaledVec(LLVector3(0,-1,0));
			p[4] = center + size.scaledVec(LLVector3(0,0,1));
			p[5] = center + size.scaledVec(LLVector3(0,0,-1));
				
			gGL.begin(LLRender::LINES);
			gGL.diffuseColor3f(1.f, 1.f, 0.f);
			for (U32 i = 0; i < 6; i++)
			{
				gGL.vertex3fv(p[i].mV);
			}
			gGL.end();
			gGL.flush();

			gDebugProgram.unbind();
		}
	}

	if (hasRenderDebugMask(LLPipeline::RENDER_DEBUG_SHADOW_FRUSTA))
	{
		LLVertexBuffer::unbind();

		LLGLEnable blend(GL_BLEND);
		LLGLDepthTest depth(TRUE, FALSE);
		LLGLDisable cull(GL_CULL_FACE);

		gGL.color4f(1,1,1,1);
		gGL.getTexUnit(0)->unbind(LLTexUnit::TT_TEXTURE);
				
		F32 a = 0.1f;

		F32 col[] =
		{
			1,0,0,a,
			0,1,0,a,
			0,0,1,a,
			1,0,1,a,
			
			1,1,0,a,
			0,1,1,a,
			1,1,1,a,
			1,0,1,a,
		};

		for (U32 i = 0; i < 8; i++)
		{
			LLVector3* frust = mShadowCamera[i].mAgentFrustum;

			if (i > 3)
			{ //render shadow frusta as volumes
				if (mShadowFrustPoints[i-4].empty())
				{
					continue;
				}

				gGL.color4fv(col+(i-4)*4);	
			
				gGL.begin(LLRender::TRIANGLE_STRIP);
				gGL.vertex3fv(frust[0].mV); gGL.vertex3fv(frust[4].mV);
				gGL.vertex3fv(frust[1].mV); gGL.vertex3fv(frust[5].mV);
				gGL.vertex3fv(frust[2].mV); gGL.vertex3fv(frust[6].mV);
				gGL.vertex3fv(frust[3].mV); gGL.vertex3fv(frust[7].mV);
				gGL.vertex3fv(frust[0].mV); gGL.vertex3fv(frust[4].mV);
				gGL.end();
				
				
				gGL.begin(LLRender::TRIANGLE_STRIP);
				gGL.vertex3fv(frust[0].mV);
				gGL.vertex3fv(frust[1].mV);
				gGL.vertex3fv(frust[3].mV);
				gGL.vertex3fv(frust[2].mV);
				gGL.end();
				
				gGL.begin(LLRender::TRIANGLE_STRIP);
				gGL.vertex3fv(frust[4].mV);
				gGL.vertex3fv(frust[5].mV);
				gGL.vertex3fv(frust[7].mV);
				gGL.vertex3fv(frust[6].mV);
				gGL.end();		
			}

	
			if (i < 4)
			{
				
				//if (i == 0 || !mShadowFrustPoints[i].empty())
				{
					//render visible point cloud
					gGL.flush();
					glPointSize(8.f);
					gGL.begin(LLRender::POINTS);
					
					F32* c = col+i*4;
					gGL.color3fv(c);

					for (U32 j = 0; j < mShadowFrustPoints[i].size(); ++j)
						{
							gGL.vertex3fv(mShadowFrustPoints[i][j].mV);
						
						}
					gGL.end();

					gGL.flush();
					glPointSize(1.f);

					LLVector3* ext = mShadowExtents[i]; 
					LLVector3 pos = (ext[0]+ext[1])*0.5f;
					LLVector3 size = (ext[1]-ext[0])*0.5f;
					drawBoxOutline(pos, size);

					//render camera frustum splits as outlines
					gGL.begin(LLRender::LINES);
					gGL.vertex3fv(frust[0].mV); gGL.vertex3fv(frust[1].mV);
					gGL.vertex3fv(frust[1].mV); gGL.vertex3fv(frust[2].mV);
					gGL.vertex3fv(frust[2].mV); gGL.vertex3fv(frust[3].mV);
					gGL.vertex3fv(frust[3].mV); gGL.vertex3fv(frust[0].mV);
					gGL.vertex3fv(frust[4].mV); gGL.vertex3fv(frust[5].mV);
					gGL.vertex3fv(frust[5].mV); gGL.vertex3fv(frust[6].mV);
					gGL.vertex3fv(frust[6].mV); gGL.vertex3fv(frust[7].mV);
					gGL.vertex3fv(frust[7].mV); gGL.vertex3fv(frust[4].mV);
					gGL.vertex3fv(frust[0].mV); gGL.vertex3fv(frust[4].mV);
					gGL.vertex3fv(frust[1].mV); gGL.vertex3fv(frust[5].mV);
					gGL.vertex3fv(frust[2].mV); gGL.vertex3fv(frust[6].mV);
					gGL.vertex3fv(frust[3].mV); gGL.vertex3fv(frust[7].mV);
					gGL.end();
				}
			}

			/*gGL.flush();
			gGL.setLineWidth(16-i*2); // <FS> Line width OGL core profile fix by Rye Mutt
			for (LLWorld::region_list_t::const_iterator iter = LLWorld::getInstance()->getRegionList().begin(); 
					iter != LLWorld::getInstance()->getRegionList().end(); ++iter)
			{
				LLViewerRegion* region = *iter;
				for (U32 j = 0; j < LLViewerRegion::NUM_PARTITIONS; j++)
				{
					LLSpatialPartition* part = region->getSpatialPartition(j);
					if (part)
					{
						if (hasRenderType(part->mDrawableType))
						{
							part->renderIntersectingBBoxes(&mShadowCamera[i]);
						}
					}
				}
			}
			gGL.flush();
			gGL.setLineWidth(1.f);*/ // <FS> Line width OGL core profile fix by Rye Mutt
		}
	}

	if (mRenderDebugMask & RENDER_DEBUG_WIND_VECTORS)
	{
		gAgent.getRegion()->mWind.renderVectors();
	}
	
	if (mRenderDebugMask & RENDER_DEBUG_COMPOSITION)
	{
		// Debug composition layers
		F32 x, y;

		gGL.getTexUnit(0)->unbind(LLTexUnit::TT_TEXTURE);

		if (gAgent.getRegion())
		{
			gGL.begin(LLRender::POINTS);
			// Draw the composition layer for the region that I'm in.
			for (x = 0; x <= 260; x++)
			{
				for (y = 0; y <= 260; y++)
				{
					if ((x > 255) || (y > 255))
					{
						gGL.color4f(1.f, 0.f, 0.f, 1.f);
					}
					else
					{
						gGL.color4f(0.f, 0.f, 1.f, 1.f);
					}
					F32 z = gAgent.getRegion()->getCompositionXY((S32)x, (S32)y);
					z *= 5.f;
					z += 50.f;
					gGL.vertex3f(x, y, z);
				}
			}
			gGL.end();
		}
	}

	if (mRenderDebugMask & LLPipeline::RENDER_DEBUG_BUILD_QUEUE)
	{
		U32 count = 0;
		U32 size = mGroupQ2.size();
		LLColor4 col;

		LLVertexBuffer::unbind();
		LLGLEnable blend(GL_BLEND);
		gGL.setSceneBlendType(LLRender::BT_ALPHA);
		LLGLDepthTest depth(GL_TRUE, GL_FALSE);
		gGL.getTexUnit(0)->bind(LLViewerFetchedTexture::sWhiteImagep);
		
		gGL.pushMatrix();
		gGL.loadMatrix(gGLModelView);
		gGLLastMatrix = NULL;

		for (LLSpatialGroup::sg_vector_t::iterator iter = mGroupQ2.begin(); iter != mGroupQ2.end(); ++iter)
		{
			LLSpatialGroup* group = *iter;
			if (group->isDead())
			{
				continue;
			}

			LLSpatialBridge* bridge = group->getSpatialPartition()->asBridge();

			if (bridge && (!bridge->mDrawable || bridge->mDrawable->isDead()))
			{
				continue;
			}

			if (bridge)
			{
				gGL.pushMatrix();
				gGL.multMatrix((F32*)bridge->mDrawable->getRenderMatrix().mMatrix);
			}

			F32 alpha = llclamp((F32) (size-count)/size, 0.f, 1.f);

			
			LLVector2 c(1.f-alpha, alpha);
			c.normVec();

			
			++count;
			col.set(c.mV[0], c.mV[1], 0, alpha*0.5f+0.5f);
			group->drawObjectBox(col);

			if (bridge)
			{
				gGL.popMatrix();
			}
		}

		gGL.popMatrix();
	}

	gGL.flush();
	gUIProgram.unbind();
}

void LLPipeline::rebuildPools()
{
    LL_PROFILE_ZONE_SCOPED_CATEGORY_PIPELINE;

	assertInitialized();

	S32 max_count = mPools.size();
	pool_set_t::iterator iter1 = mPools.upper_bound(mLastRebuildPool);
	while(max_count > 0 && mPools.size() > 0) // && num_rebuilds < MAX_REBUILDS)
	{
		if (iter1 == mPools.end())
		{
			iter1 = mPools.begin();
		}
		LLDrawPool* poolp = *iter1;

		if (poolp->isDead())
		{
			mPools.erase(iter1++);
			removeFromQuickLookup( poolp );
			if (poolp == mLastRebuildPool)
			{
				mLastRebuildPool = NULL;
			}
			delete poolp;
		}
		else
		{
			mLastRebuildPool = poolp;
			iter1++;
		}
		max_count--;
	}
}

void LLPipeline::addToQuickLookup( LLDrawPool* new_poolp )
{
	assertInitialized();

	switch( new_poolp->getType() )
	{
	case LLDrawPool::POOL_SIMPLE:
		if (mSimplePool)
		{
			llassert(0);
			LL_WARNS() << "Ignoring duplicate simple pool." << LL_ENDL;
		}
		else
		{
			mSimplePool = (LLRenderPass*) new_poolp;
		}
		break;

	case LLDrawPool::POOL_ALPHA_MASK:
		if (mAlphaMaskPool)
		{
			llassert(0);
			LL_WARNS() << "Ignoring duplicate alpha mask pool." << LL_ENDL;
			break;
		}
		else
		{
			mAlphaMaskPool = (LLRenderPass*) new_poolp;
		}
		break;

	case LLDrawPool::POOL_FULLBRIGHT_ALPHA_MASK:
		if (mFullbrightAlphaMaskPool)
		{
			llassert(0);
			LL_WARNS() << "Ignoring duplicate alpha mask pool." << LL_ENDL;
			break;
		}
		else
		{
			mFullbrightAlphaMaskPool = (LLRenderPass*) new_poolp;
		}
		break;
		
	case LLDrawPool::POOL_GRASS:
		if (mGrassPool)
		{
			llassert(0);
			LL_WARNS() << "Ignoring duplicate grass pool." << LL_ENDL;
		}
		else
		{
			mGrassPool = (LLRenderPass*) new_poolp;
		}
		break;

	case LLDrawPool::POOL_FULLBRIGHT:
		if (mFullbrightPool)
		{
			llassert(0);
			LL_WARNS() << "Ignoring duplicate simple pool." << LL_ENDL;
		}
		else
		{
			mFullbrightPool = (LLRenderPass*) new_poolp;
		}
		break;

	case LLDrawPool::POOL_INVISIBLE:
		if (mInvisiblePool)
		{
			llassert(0);
			LL_WARNS() << "Ignoring duplicate simple pool." << LL_ENDL;
		}
		else
		{
			mInvisiblePool = (LLRenderPass*) new_poolp;
		}
		break;

	case LLDrawPool::POOL_GLOW:
		if (mGlowPool)
		{
			llassert(0);
			LL_WARNS() << "Ignoring duplicate glow pool." << LL_ENDL;
		}
		else
		{
			mGlowPool = (LLRenderPass*) new_poolp;
		}
		break;

	case LLDrawPool::POOL_TREE:
		mTreePools[ uintptr_t(new_poolp->getTexture()) ] = new_poolp ;
		break;
 
	case LLDrawPool::POOL_TERRAIN:
		mTerrainPools[ uintptr_t(new_poolp->getTexture()) ] = new_poolp ;
		break;

	case LLDrawPool::POOL_BUMP:
		if (mBumpPool)
		{
			llassert(0);
			LL_WARNS() << "Ignoring duplicate bump pool." << LL_ENDL;
		}
		else
		{
			mBumpPool = new_poolp;
		}
		break;
	case LLDrawPool::POOL_MATERIALS:
		if (mMaterialsPool)
		{
			llassert(0);
			LL_WARNS() << "Ignorning duplicate materials pool." << LL_ENDL;
		}
		else
		{
			mMaterialsPool = new_poolp;
		}
		break;
	case LLDrawPool::POOL_ALPHA_PRE_WATER:
		if( mAlphaPoolPreWater )
		{
			llassert(0);
			LL_WARNS() << "LLPipeline::addPool(): Ignoring duplicate Alpha pre-water pool" << LL_ENDL;
		}
		else
		{
			mAlphaPoolPreWater = (LLDrawPoolAlpha*) new_poolp;
		}
		break;
    case LLDrawPool::POOL_ALPHA_POST_WATER:
        if (mAlphaPoolPostWater)
        {
            llassert(0);
            LL_WARNS() << "LLPipeline::addPool(): Ignoring duplicate Alpha post-water pool" << LL_ENDL;
        }
        else
        {
            mAlphaPoolPostWater = (LLDrawPoolAlpha*)new_poolp;
        }
        break;

	case LLDrawPool::POOL_AVATAR:
	case LLDrawPool::POOL_CONTROL_AV:
		break; // Do nothing

	case LLDrawPool::POOL_SKY:
		if( mSkyPool )
		{
			llassert(0);
			LL_WARNS() << "LLPipeline::addPool(): Ignoring duplicate Sky pool" << LL_ENDL;
		}
		else
		{
			mSkyPool = new_poolp;
		}
		break;
	
	case LLDrawPool::POOL_WATER:
		if( mWaterPool )
		{
			llassert(0);
			LL_WARNS() << "LLPipeline::addPool(): Ignoring duplicate Water pool" << LL_ENDL;
		}
		else
		{
			mWaterPool = new_poolp;
		}
		break;

	case LLDrawPool::POOL_GROUND:
		if( mGroundPool )
		{
			llassert(0);
			LL_WARNS() << "LLPipeline::addPool(): Ignoring duplicate Ground Pool" << LL_ENDL;
		}
		else
		{ 
			mGroundPool = new_poolp;
		}
		break;

	case LLDrawPool::POOL_WL_SKY:
		if( mWLSkyPool )
		{
			llassert(0);
			LL_WARNS() << "LLPipeline::addPool(): Ignoring duplicate WLSky Pool" << LL_ENDL;
		}
		else
		{ 
			mWLSkyPool = new_poolp;
		}
		break;

    case LLDrawPool::POOL_PBR_OPAQUE:
        if( mPBROpaquePool )
        {
            llassert(0);
            LL_WARNS() << "LLPipeline::addPool(): Ignoring duplicate PBR Opaque Pool" << LL_ENDL;
        }
        else
        {
            mPBROpaquePool = new_poolp;
        }
        break;

	default:
		llassert(0);
		LL_WARNS() << "Invalid Pool Type in  LLPipeline::addPool()" << LL_ENDL;
		break;
	}
}

void LLPipeline::removePool( LLDrawPool* poolp )
{
	assertInitialized();
	removeFromQuickLookup(poolp);
	mPools.erase(poolp);
	delete poolp;
}

void LLPipeline::removeFromQuickLookup( LLDrawPool* poolp )
{
	assertInitialized();
	switch( poolp->getType() )
	{
	case LLDrawPool::POOL_SIMPLE:
		llassert(mSimplePool == poolp);
		mSimplePool = NULL;
		break;

	case LLDrawPool::POOL_ALPHA_MASK:
		llassert(mAlphaMaskPool == poolp);
		mAlphaMaskPool = NULL;
		break;

	case LLDrawPool::POOL_FULLBRIGHT_ALPHA_MASK:
		llassert(mFullbrightAlphaMaskPool == poolp);
		mFullbrightAlphaMaskPool = NULL;
		break;

	case LLDrawPool::POOL_GRASS:
		llassert(mGrassPool == poolp);
		mGrassPool = NULL;
		break;

	case LLDrawPool::POOL_FULLBRIGHT:
		llassert(mFullbrightPool == poolp);
		mFullbrightPool = NULL;
		break;

	case LLDrawPool::POOL_INVISIBLE:
		llassert(mInvisiblePool == poolp);
		mInvisiblePool = NULL;
		break;

	case LLDrawPool::POOL_WL_SKY:
		llassert(mWLSkyPool == poolp);
		mWLSkyPool = NULL;
		break;

	case LLDrawPool::POOL_GLOW:
		llassert(mGlowPool == poolp);
		mGlowPool = NULL;
		break;

	case LLDrawPool::POOL_TREE:
		#ifdef _DEBUG
			{
				bool found = mTreePools.erase( (uintptr_t)poolp->getTexture() );
				llassert( found );
			}
		#else
			mTreePools.erase( (uintptr_t)poolp->getTexture() );
		#endif
		break;

	case LLDrawPool::POOL_TERRAIN:
		#ifdef _DEBUG
			{
				bool found = mTerrainPools.erase( (uintptr_t)poolp->getTexture() );
				llassert( found );
			}
		#else
			mTerrainPools.erase( (uintptr_t)poolp->getTexture() );
		#endif
		break;

	case LLDrawPool::POOL_BUMP:
		llassert( poolp == mBumpPool );
		mBumpPool = NULL;
		break;
	
	case LLDrawPool::POOL_MATERIALS:
		llassert(poolp == mMaterialsPool);
		mMaterialsPool = NULL;
		break;
			
	case LLDrawPool::POOL_ALPHA_PRE_WATER:
		llassert( poolp == mAlphaPoolPreWater );
		mAlphaPoolPreWater = nullptr;
		break;
    
    case LLDrawPool::POOL_ALPHA_POST_WATER:
        llassert(poolp == mAlphaPoolPostWater);
        mAlphaPoolPostWater = nullptr;
        break;

	case LLDrawPool::POOL_AVATAR:
	case LLDrawPool::POOL_CONTROL_AV:
		break; // Do nothing

	case LLDrawPool::POOL_SKY:
		llassert( poolp == mSkyPool );
		mSkyPool = NULL;
		break;

	case LLDrawPool::POOL_WATER:
		llassert( poolp == mWaterPool );
		mWaterPool = NULL;
		break;

	case LLDrawPool::POOL_GROUND:
		llassert( poolp == mGroundPool );
		mGroundPool = NULL;
		break;

    case LLDrawPool::POOL_PBR_OPAQUE:
        llassert( poolp == mPBROpaquePool );
        mPBROpaquePool = NULL;
        break;

	default:
		llassert(0);
		LL_WARNS() << "Invalid Pool Type in  LLPipeline::removeFromQuickLookup() type=" << poolp->getType() << LL_ENDL;
		break;
	}
}

void LLPipeline::resetDrawOrders()
{
    LL_PROFILE_ZONE_SCOPED_CATEGORY_PIPELINE;
	assertInitialized();
	// Iterate through all of the draw pools and rebuild them.
	for (pool_set_t::iterator iter = mPools.begin(); iter != mPools.end(); ++iter)
	{
		LLDrawPool *poolp = *iter;
		poolp->resetDrawOrders();
	}
}

//============================================================================
// Once-per-frame setup of hardware lights,
// including sun/moon, avatar backlight, and up to 6 local lights

void LLPipeline::setupAvatarLights(bool for_edit)
{
	assertInitialized();

    LLEnvironment& environment = LLEnvironment::instance();
    LLSettingsSky::ptr_t psky = environment.getCurrentSky();

    bool sun_up = environment.getIsSunUp();


	if (for_edit)
	{
		LLColor4 diffuse(1.f, 1.f, 1.f, 0.f);
		LLVector4 light_pos_cam(-8.f, 0.25f, 10.f, 0.f);  // w==0 => directional light
		LLMatrix4 camera_mat = LLViewerCamera::getInstance()->getModelview();
		LLMatrix4 camera_rot(camera_mat.getMat3());
		camera_rot.invert();
		LLVector4 light_pos = light_pos_cam * camera_rot;
		
		light_pos.normalize();

		LLLightState* light = gGL.getLight(1);

		mHWLightColors[1] = diffuse;

		light->setDiffuse(diffuse);
		light->setAmbient(LLColor4::black);
		light->setSpecular(LLColor4::black);
		light->setPosition(light_pos);
		light->setConstantAttenuation(1.f);
		light->setLinearAttenuation(0.f);
		light->setQuadraticAttenuation(0.f);
		light->setSpotExponent(0.f);
		light->setSpotCutoff(180.f);
	}
	else if (gAvatarBacklight) // Always true (unless overridden in a devs .ini)
	{
        LLVector3 light_dir = sun_up ? LLVector3(mSunDir) : LLVector3(mMoonDir);
		LLVector3 opposite_pos = -light_dir;
		LLVector3 orthog_light_pos = light_dir % LLVector3::z_axis;
		LLVector4 backlight_pos = LLVector4(lerp(opposite_pos, orthog_light_pos, 0.3f), 0.0f);
		backlight_pos.normalize();
			
		LLColor4 light_diffuse = sun_up ? mSunDiffuse : mMoonDiffuse;

		LLColor4 backlight_diffuse(1.f - light_diffuse.mV[VRED], 1.f - light_diffuse.mV[VGREEN], 1.f - light_diffuse.mV[VBLUE], 1.f);
		F32 max_component = 0.001f;
		for (S32 i = 0; i < 3; i++)
		{
			if (backlight_diffuse.mV[i] > max_component)
			{
				max_component = backlight_diffuse.mV[i];
			}
		}
		F32 backlight_mag;
		if (environment.getIsSunUp()) // <FS:Ansariel> Factor out instance() calls
		{
			backlight_mag = BACKLIGHT_DAY_MAGNITUDE_OBJECT;
		}
		else
		{
			backlight_mag = BACKLIGHT_NIGHT_MAGNITUDE_OBJECT;
		}
		backlight_diffuse *= backlight_mag / max_component;

		mHWLightColors[1] = backlight_diffuse;

		LLLightState* light = gGL.getLight(1);

		light->setPosition(backlight_pos);
		light->setDiffuse(backlight_diffuse);
		light->setAmbient(LLColor4::black);
		light->setSpecular(LLColor4::black);
		light->setConstantAttenuation(1.f);
		light->setLinearAttenuation(0.f);
		light->setQuadraticAttenuation(0.f);
		light->setSpotExponent(0.f);
		light->setSpotCutoff(180.f);
	}
	else
	{
		LLLightState* light = gGL.getLight(1);

		mHWLightColors[1] = LLColor4::black;

		light->setDiffuse(LLColor4::black);
		light->setAmbient(LLColor4::black);
		light->setSpecular(LLColor4::black);
	}
}

static F32 calc_light_dist(LLVOVolume* light, const LLVector3& cam_pos, F32 max_dist)
{
    LL_PROFILE_ZONE_SCOPED_CATEGORY_DRAWPOOL;
	F32 inten = light->getLightIntensity();
	if (inten < .001f)
	{
		return max_dist;
	}
	bool selected = light->isSelected();
	if (selected)
	{
        return 0.f; // selected lights get highest priority
	}
    F32 radius = light->getLightRadius();
    F32 dist = dist_vec(light->getRenderPosition(), cam_pos);
    dist = llmax(dist - radius, 0.f);
	if (light->mDrawable.notNull() && light->mDrawable->isState(LLDrawable::ACTIVE))
	{
		// moving lights get a little higher priority (too much causes artifacts)
        dist = llmax(dist - light->getLightRadius()*0.25f, 0.f);
	}
	return dist;
}

void LLPipeline::calcNearbyLights(LLCamera& camera)
{
    LL_PROFILE_ZONE_SCOPED_CATEGORY_DRAWPOOL;
	assertInitialized();

	if (LLPipeline::sReflectionRender || gCubeSnapshot)
	{
		return;
	}

	if (mLightingDetail >= 1)
	{
		// mNearbyLight (and all light_set_t's) are sorted such that
		// begin() == the closest light and rbegin() == the farthest light
		const S32 MAX_LOCAL_LIGHTS = 6;
        LLVector3 cam_pos = camera.getOrigin();
		
        F32 max_dist;
        if (LLPipeline::sRenderDeferred)
        {
            max_dist = RenderFarClip;
        }
        else
        {
            max_dist = llmin(RenderFarClip, LIGHT_MAX_RADIUS * 4.f);
        }

		// UPDATE THE EXISTING NEARBY LIGHTS
		light_set_t cur_nearby_lights;
		for (light_set_t::iterator iter = mNearbyLights.begin();
			iter != mNearbyLights.end(); iter++)
		{
			const Light* light = &(*iter);
			LLDrawable* drawable = light->drawable;
            const LLViewerObject *vobj = light->drawable->getVObj();
            if(vobj && vobj->getAvatar() 
               && (vobj->getAvatar()->isTooComplex() || vobj->getAvatar()->isInMuteList())
               )
            {
                drawable->clearState(LLDrawable::NEARBY_LIGHT);
                continue;
            }

			LLVOVolume* volight = drawable->getVOVolume();
			if (!volight || !drawable->isState(LLDrawable::LIGHT))
			{
				drawable->clearState(LLDrawable::NEARBY_LIGHT);
				continue;
			}
			if (light->fade <= -LIGHT_FADE_TIME)
			{
				drawable->clearState(LLDrawable::NEARBY_LIGHT);
				continue;
			}
			if (!sRenderAttachedLights && volight && volight->isAttachment())
			{
				drawable->clearState(LLDrawable::NEARBY_LIGHT);
				continue;
			}

            F32 dist = calc_light_dist(volight, cam_pos, max_dist);
            F32 fade = light->fade;
            // actual fade gets decreased/increased by setupHWLights
            // light->fade value is 'time'.
            // >=0 and light will become visible as value increases
            // <0 and light will fade out
            if (dist < max_dist)
            {
                if (fade < 0)
                {
                    // mark light to fade in
                    // if fade was -LIGHT_FADE_TIME - it was fully invisible
                    // if fade -0 - it was fully visible
                    // visibility goes up from 0 to LIGHT_FADE_TIME.
                    fade += LIGHT_FADE_TIME;
                }
            }
            else
            {
                // mark light to fade out
                // visibility goes down from -0 to -LIGHT_FADE_TIME.
                if (fade >= LIGHT_FADE_TIME)
                {
                    fade = -0.0001f; // was fully visible
                }
                else if (fade >= 0)
                {
                    // 0.75 visible light should stay 0.75 visible, but should reverse direction
                    fade -= LIGHT_FADE_TIME;
                }
            }
            cur_nearby_lights.insert(Light(drawable, dist, fade));
		}
		mNearbyLights = cur_nearby_lights;
				
		// FIND NEW LIGHTS THAT ARE IN RANGE
		light_set_t new_nearby_lights;
		for (LLDrawable::drawable_set_t::iterator iter = mLights.begin();
			 iter != mLights.end(); ++iter)
		{
			LLDrawable* drawable = *iter;
			LLVOVolume* light = drawable->getVOVolume();
			if (!light || drawable->isState(LLDrawable::NEARBY_LIGHT))
			{
				continue;
			}
			if (light->isHUDAttachment())
			{
				continue; // no lighting from HUD objects
			}
            if (!sRenderAttachedLights && light && light->isAttachment())
			{
				continue;
			}
            LLVOAvatar * av = light->getAvatar();
            if (av && (av->isTooComplex() || av->isInMuteList()))
            {
                // avatars that are already in the list will be removed by removeMutedAVsLights
                continue;
            }
            F32 dist = calc_light_dist(light, cam_pos, max_dist);
            if (dist >= max_dist)
			{
				continue;
			}
			new_nearby_lights.insert(Light(drawable, dist, 0.f));
            if (!LLPipeline::sRenderDeferred && new_nearby_lights.size() > (U32)MAX_LOCAL_LIGHTS)
			{
				new_nearby_lights.erase(--new_nearby_lights.end());
				const Light& last = *new_nearby_lights.rbegin();
				max_dist = last.dist;
			}
		}

		// INSERT ANY NEW LIGHTS
		for (light_set_t::iterator iter = new_nearby_lights.begin();
			 iter != new_nearby_lights.end(); iter++)
		{
			const Light* light = &(*iter);
            if (LLPipeline::sRenderDeferred || mNearbyLights.size() < (U32)MAX_LOCAL_LIGHTS)
			{
				mNearbyLights.insert(*light);
				((LLDrawable*) light->drawable)->setState(LLDrawable::NEARBY_LIGHT);
			}
			else
			{
				// crazy cast so that we can overwrite the fade value
				// even though gcc enforces sets as const
				// (fade value doesn't affect sort so this is safe)
				Light* farthest_light = (const_cast<Light*>(&(*(mNearbyLights.rbegin()))));
				if (light->dist < farthest_light->dist)
				{
                    // mark light to fade out
                    // visibility goes down from -0 to -LIGHT_FADE_TIME.
                    //
                    // This is a mess, but for now it needs to be in sync
                    // with fade code above. Ex: code above detects distance < max,
                    // sets fade time to positive, this code then detects closer
                    // lights and sets fade time negative, fully compensating
                    // for the code above
                    if (farthest_light->fade >= LIGHT_FADE_TIME)
                    {
                        farthest_light->fade = -0.0001f; // was fully visible
                    }
                    else if (farthest_light->fade >= 0)
                    {
                        farthest_light->fade -= LIGHT_FADE_TIME;
                    }
				}
				else
				{
					break; // none of the other lights are closer
				}
			}
		}
		
		//mark nearby lights not-removable.
		for (light_set_t::iterator iter = mNearbyLights.begin();
			 iter != mNearbyLights.end(); iter++)
		{
			const Light* light = &(*iter);
			((LLViewerOctreeEntryData*) light->drawable)->setVisible();
		}
	}
}

void LLPipeline::setupHWLights(LLDrawPool* pool)
{
    LL_PROFILE_ZONE_SCOPED_CATEGORY_DRAWPOOL;
	assertInitialized();
	
    LLEnvironment& environment = LLEnvironment::instance();
    LLSettingsSky::ptr_t psky = environment.getCurrentSky();

    // Ambient
    LLColor4 ambient = psky->getTotalAmbient();

	gGL.setAmbientLightColor(ambient);

    bool sun_up  = environment.getIsSunUp();
    bool moon_up = environment.getIsMoonUp();

	// Light 0 = Sun or Moon (All objects)
	{
        LLVector4 sun_dir(environment.getSunDirection(), 0.0f);
        LLVector4 moon_dir(environment.getMoonDirection(), 0.0f);

        mSunDir.setVec(sun_dir);
        mMoonDir.setVec(moon_dir);

        mSunDiffuse.setVec(psky->getSunlightColor());
        mMoonDiffuse.setVec(psky->getMoonlightColor());

		F32 max_color = llmax(mSunDiffuse.mV[0], mSunDiffuse.mV[1], mSunDiffuse.mV[2]);
		if (max_color > 1.f)
		{
			mSunDiffuse *= 1.f/max_color;
		}
		mSunDiffuse.clamp();

        max_color = llmax(mMoonDiffuse.mV[0], mMoonDiffuse.mV[1], mMoonDiffuse.mV[2]);
        if (max_color > 1.f)
        {
            mMoonDiffuse *= 1.f/max_color;
        }
        mMoonDiffuse.clamp();

        // prevent underlighting from having neither lightsource facing us
        if (!sun_up && !moon_up)
		{
            mSunDiffuse.setVec(LLColor4(0.0, 0.0, 0.0, 1.0));
            mMoonDiffuse.setVec(LLColor4(0.0, 0.0, 0.0, 1.0));
            mSunDir.setVec(LLVector4(0.0, 1.0, 0.0, 0.0));
            mMoonDir.setVec(LLVector4(0.0, 1.0, 0.0, 0.0));
		}

        LLVector4 light_dir = sun_up ? mSunDir : mMoonDir;

        mHWLightColors[0] = sun_up ? mSunDiffuse : mMoonDiffuse;

		LLLightState* light = gGL.getLight(0);
        light->setPosition(light_dir);

        light->setSunPrimary(sun_up);
        light->setDiffuse(mHWLightColors[0]);
        light->setDiffuseB(mMoonDiffuse);
        light->setAmbient(psky->getTotalAmbient());
		light->setSpecular(LLColor4::black);
		light->setConstantAttenuation(1.f);
		light->setLinearAttenuation(0.f);
		light->setQuadraticAttenuation(0.f);
		light->setSpotExponent(0.f);
		light->setSpotCutoff(180.f);
	}
	
	// Light 1 = Backlight (for avatars)
	// (set by enableLightsAvatar)
	
	S32 cur_light = 2;
	
	// Nearby lights = LIGHT 2-7

	mLightMovingMask = 0;
	
	if (mLightingDetail >= 1)
	{
		for (light_set_t::iterator iter = mNearbyLights.begin();
			 iter != mNearbyLights.end(); ++iter)
		{
			LLDrawable* drawable = iter->drawable;
			LLVOVolume* light = drawable->getVOVolume();
			if (!light)
			{
				continue;
			}

            if (light->isAttachment())
            {
                if (!sRenderAttachedLights)
                {
                    continue;
                }
            }

			if (drawable->isState(LLDrawable::ACTIVE))
			{
				mLightMovingMask |= (1<<cur_light);
			}
			
            //send linear light color to shader
			LLColor4  light_color = light->getLightLinearColor();
			light_color.mV[3] = 0.0f;

			F32 fade = iter->fade;
			if (fade < LIGHT_FADE_TIME)
			{
				// fade in/out light
				if (fade >= 0.f)
				{
					fade = fade / LIGHT_FADE_TIME;
					((Light*) (&(*iter)))->fade += gFrameIntervalSeconds.value();
				}
				else
				{
					fade = 1.f + fade / LIGHT_FADE_TIME;
					((Light*) (&(*iter)))->fade -= gFrameIntervalSeconds.value();
				}
				fade = llclamp(fade,0.f,1.f);
				light_color *= fade;
			}

            if (light_color.magVecSquared() < 0.001f)
            {
                continue;
            }

            LLVector3 light_pos(light->getRenderPosition());
            LLVector4 light_pos_gl(light_pos, 1.0f);

            F32 adjusted_radius = light->getLightRadius() * (sRenderDeferred ? 1.5f : 1.0f);
            if (adjusted_radius <= 0.001f)
            {
                continue;
            }

            F32 x = (3.f * (1.f + (light->getLightFalloff() * 2.0f)));  // why this magic?  probably trying to match a historic behavior.
            F32 linatten = x / adjusted_radius;                         // % of brightness at radius

            mHWLightColors[cur_light] = light_color;
			LLLightState* light_state = gGL.getLight(cur_light);
			
			light_state->setPosition(light_pos_gl);
			light_state->setDiffuse(light_color);
			light_state->setAmbient(LLColor4::black);
			light_state->setConstantAttenuation(0.f);
            light_state->setSize(light->getLightRadius() * 1.5f);
            light_state->setFalloff(light->getLightFalloff(DEFERRED_LIGHT_FALLOFF));

			if (sRenderDeferred)
			{
				light_state->setLinearAttenuation(linatten);
				light_state->setQuadraticAttenuation(light->getLightFalloff(DEFERRED_LIGHT_FALLOFF) + 1.f); // get falloff to match for forward deferred rendering lights
			}
			else
			{
				light_state->setLinearAttenuation(linatten);
				light_state->setQuadraticAttenuation(0.f);
			}
			

			if (light->isLightSpotlight() // directional (spot-)light
			    && (LLPipeline::sRenderDeferred || RenderSpotLightsInNondeferred)) // these are only rendered as GL spotlights if we're in deferred rendering mode *or* the setting forces them on
			{
				LLQuaternion quat = light->getRenderRotation();
				LLVector3 at_axis(0,0,-1); // this matches deferred rendering's object light direction
				at_axis *= quat;

				light_state->setSpotDirection(at_axis);
				light_state->setSpotCutoff(90.f);
				light_state->setSpotExponent(2.f);
	
				LLVector3 spotParams = light->getSpotLightParams();

				const LLColor4 specular(0.f, 0.f, 0.f, spotParams[2]);
				light_state->setSpecular(specular);
			}
			else // omnidirectional (point) light
			{
				light_state->setSpotExponent(0.f);
				light_state->setSpotCutoff(180.f);
				
				// we use specular.z = 1.0 as a cheap hack for the shaders to know that this is omnidirectional rather than a spotlight
				const LLColor4 specular(0.f, 0.f, 1.f, 0.f);
				light_state->setSpecular(specular);				
			}
			cur_light++;
			if (cur_light >= 8)
			{
				break; // safety
			}
		}
	}
	for ( ; cur_light < 8 ; cur_light++)
	{
		mHWLightColors[cur_light] = LLColor4::black;
		LLLightState* light = gGL.getLight(cur_light);
        light->setSunPrimary(true);
		light->setDiffuse(LLColor4::black);
		light->setAmbient(LLColor4::black);
		light->setSpecular(LLColor4::black);
	}

    // Bookmark comment to allow searching for mSpecialRenderMode == 3 (avatar edit mode),
    // prev site of forward (non-deferred) character light injection, removed by SL-13522 09/20

	// Init GL state
	for (S32 i = 0; i < 8; ++i)
	{
		gGL.getLight(i)->disable();
	}
	mLightMask = 0;
}

void LLPipeline::enableLights(U32 mask)
{
	assertInitialized();

	if (mLightingDetail == 0)
	{
		mask &= 0xf003; // sun and backlight only (and fullbright bit)
	}
	if (mLightMask != mask)
	{
		stop_glerror();
		if (mask)
		{
			stop_glerror();
			for (S32 i=0; i<8; i++)
			{
				LLLightState* light = gGL.getLight(i);
				if (mask & (1<<i))
				{
					light->enable();
					light->setDiffuse(mHWLightColors[i]);
				}
				else
				{
					light->disable();
					light->setDiffuse(LLColor4::black);
				}
			}
			stop_glerror();
		}
		mLightMask = mask;
		stop_glerror();
	}
}

void LLPipeline::enableLightsStatic()
{
	assertInitialized();
	U32 mask = 0x01; // Sun
	if (mLightingDetail >= 2)
	{
		mask |= mLightMovingMask; // Hardware moving lights
	}
	else
	{
		mask |= 0xff & (~2); // Hardware local lights
	}
	enableLights(mask);
}

void LLPipeline::enableLightsDynamic()
{
	assertInitialized();
	U32 mask = 0xff & (~2); // Local lights
	enableLights(mask);
	
	if (isAgentAvatarValid() && getLightingDetail() <= 0)
	{
		if (gAgentAvatarp->mSpecialRenderMode == 0) // normal
		{
			gPipeline.enableLightsAvatar();
		}
		else if (gAgentAvatarp->mSpecialRenderMode == 2)  // anim preview
		{
			gPipeline.enableLightsAvatarEdit(LLColor4(0.7f, 0.6f, 0.3f, 1.f));
		}
	}
}

void LLPipeline::enableLightsAvatar()
{
	U32 mask = 0xff; // All lights
	setupAvatarLights(FALSE);
	enableLights(mask);
}

void LLPipeline::enableLightsPreview()
{
	disableLights();

	LLColor4 ambient = PreviewAmbientColor;
	gGL.setAmbientLightColor(ambient);

	LLColor4 diffuse0 = PreviewDiffuse0;
	LLColor4 specular0 = PreviewSpecular0;
	LLColor4 diffuse1 = PreviewDiffuse1;
	LLColor4 specular1 = PreviewSpecular1;
	LLColor4 diffuse2 = PreviewDiffuse2;
	LLColor4 specular2 = PreviewSpecular2;

	LLVector3 dir0 = PreviewDirection0;
	LLVector3 dir1 = PreviewDirection1;
	LLVector3 dir2 = PreviewDirection2;

	dir0.normVec();
	dir1.normVec();
	dir2.normVec();
	
	LLVector4 light_pos(dir0, 0.0f);

	LLLightState* light = gGL.getLight(1);

	light->enable();
	light->setPosition(light_pos);
	light->setDiffuse(diffuse0);
	light->setAmbient(ambient);
	light->setSpecular(specular0);
	light->setSpotExponent(0.f);
	light->setSpotCutoff(180.f);

	light_pos = LLVector4(dir1, 0.f);

	light = gGL.getLight(2);
	light->enable();
	light->setPosition(light_pos);
	light->setDiffuse(diffuse1);
	light->setAmbient(ambient);
	light->setSpecular(specular1);
	light->setSpotExponent(0.f);
	light->setSpotCutoff(180.f);

	light_pos = LLVector4(dir2, 0.f);
	light = gGL.getLight(3);
	light->enable();
	light->setPosition(light_pos);
	light->setDiffuse(diffuse2);
	light->setAmbient(ambient);
	light->setSpecular(specular2);
	light->setSpotExponent(0.f);
	light->setSpotCutoff(180.f);
}


void LLPipeline::enableLightsAvatarEdit(const LLColor4& color)
{
	U32 mask = 0x2002; // Avatar backlight only, set ambient
	setupAvatarLights(TRUE);
	enableLights(mask);

	gGL.setAmbientLightColor(color);
}

void LLPipeline::enableLightsFullbright()
{
	assertInitialized();
	U32 mask = 0x1000; // Non-0 mask, set ambient
	enableLights(mask);
}

void LLPipeline::disableLights()
{
	enableLights(0); // no lighting (full bright)
}

//============================================================================

class LLMenuItemGL;
class LLInvFVBridge;
struct cat_folder_pair;
class LLVOBranch;
class LLVOLeaf;

void LLPipeline::findReferences(LLDrawable *drawablep)
{
	assertInitialized();
	if (mLights.find(drawablep) != mLights.end())
	{
		LL_INFOS() << "In mLights" << LL_ENDL;
	}
	if (std::find(mMovedList.begin(), mMovedList.end(), drawablep) != mMovedList.end())
	{
		LL_INFOS() << "In mMovedList" << LL_ENDL;
	}
	if (std::find(mShiftList.begin(), mShiftList.end(), drawablep) != mShiftList.end())
	{
		LL_INFOS() << "In mShiftList" << LL_ENDL;
	}
	if (mRetexturedList.find(drawablep) != mRetexturedList.end())
	{
		LL_INFOS() << "In mRetexturedList" << LL_ENDL;
	}
	
	if (std::find(mBuildQ1.begin(), mBuildQ1.end(), drawablep) != mBuildQ1.end())
	{
		LL_INFOS() << "In mBuildQ1" << LL_ENDL;
	}
	if (std::find(mBuildQ2.begin(), mBuildQ2.end(), drawablep) != mBuildQ2.end())
	{
		LL_INFOS() << "In mBuildQ2" << LL_ENDL;
	}

	S32 count;
	
	count = gObjectList.findReferences(drawablep);
	if (count)
	{
		LL_INFOS() << "In other drawables: " << count << " references" << LL_ENDL;
	}
}

bool LLPipeline::verify()
{
	bool ok = assertInitialized();
	if (ok) 
	{
		for (pool_set_t::iterator iter = mPools.begin(); iter != mPools.end(); ++iter)
		{
			LLDrawPool *poolp = *iter;
			if (!poolp->verify())
			{
				ok = false;
			}
		}
	}

	if (!ok)
	{
		LL_WARNS() << "Pipeline verify failed!" << LL_ENDL;
	}
	return ok;
}

//////////////////////////////
//
// Collision detection
//
//

///////////////////////////////////////////////////////////////////////////////////////////////////////////////////////////////////////////////////////////////////////////////////////////////////////
/**
 *	A method to compute a ray-AABB intersection.
 *	Original code by Andrew Woo, from "Graphics Gems", Academic Press, 1990
 *	Optimized code by Pierre Terdiman, 2000 (~20-30% faster on my Celeron 500)
 *	Epsilon value added by Klaus Hartmann. (discarding it saves a few cycles only)
 *
 *	Hence this version is faster as well as more robust than the original one.
 *
 *	Should work provided:
 *	1) the integer representation of 0.0f is 0x00000000
 *	2) the sign bit of the float is the most significant one
 *
 *	Report bugs: p.terdiman@codercorner.com
 *
 *	\param		aabb		[in] the axis-aligned bounding box
 *	\param		origin		[in] ray origin
 *	\param		dir			[in] ray direction
 *	\param		coord		[out] impact coordinates
 *	\return		true if ray intersects AABB
 */
///////////////////////////////////////////////////////////////////////////////////////////////////////////////////////////////////////////////////////////////////////////////////////////////////////
//#define RAYAABB_EPSILON 0.00001f
#define IR(x)	((U32&)x)

bool LLRayAABB(const LLVector3 &center, const LLVector3 &size, const LLVector3& origin, const LLVector3& dir, LLVector3 &coord, F32 epsilon)
{
	bool Inside = true;
	LLVector3 MinB = center - size;
	LLVector3 MaxB = center + size;
	LLVector3 MaxT;
	MaxT.mV[VX]=MaxT.mV[VY]=MaxT.mV[VZ]=-1.0f;

	// Find candidate planes.
	for(U32 i=0;i<3;i++)
	{
		if(origin.mV[i] < MinB.mV[i])
		{
			coord.mV[i]	= MinB.mV[i];
			Inside		= false;

			// Calculate T distances to candidate planes
			if(IR(dir.mV[i]))	MaxT.mV[i] = (MinB.mV[i] - origin.mV[i]) / dir.mV[i];
		}
		else if(origin.mV[i] > MaxB.mV[i])
		{
			coord.mV[i]	= MaxB.mV[i];
			Inside		= false;

			// Calculate T distances to candidate planes
			if(IR(dir.mV[i]))	MaxT.mV[i] = (MaxB.mV[i] - origin.mV[i]) / dir.mV[i];
		}
	}

	// Ray origin inside bounding box
	if(Inside)
	{
		coord = origin;
		return true;
	}

	// Get largest of the maxT's for final choice of intersection
	U32 WhichPlane = 0;
	if(MaxT.mV[1] > MaxT.mV[WhichPlane])	WhichPlane = 1;
	if(MaxT.mV[2] > MaxT.mV[WhichPlane])	WhichPlane = 2;

	// Check final candidate actually inside box
	if(IR(MaxT.mV[WhichPlane])&0x80000000) return false;

	for(U32 i=0;i<3;i++)
	{
		if(i!=WhichPlane)
		{
			coord.mV[i] = origin.mV[i] + MaxT.mV[WhichPlane] * dir.mV[i];
			if (epsilon > 0)
			{
				if(coord.mV[i] < MinB.mV[i] - epsilon || coord.mV[i] > MaxB.mV[i] + epsilon)	return false;
			}
			else
			{
				if(coord.mV[i] < MinB.mV[i] || coord.mV[i] > MaxB.mV[i])	return false;
			}
		}
	}
	return true;	// ray hits box
}

//////////////////////////////
//
// Macros, functions, and inline methods from other classes
//
//

void LLPipeline::setLight(LLDrawable *drawablep, bool is_light)
{
	if (drawablep && assertInitialized())
	{
		if (is_light)
		{
			mLights.insert(drawablep);
			drawablep->setState(LLDrawable::LIGHT);
		}
		else
		{
			drawablep->clearState(LLDrawable::LIGHT);
			mLights.erase(drawablep);
		}
	}
}

//static
void LLPipeline::toggleRenderType(U32 type)
{
	gPipeline.mRenderTypeEnabled[type] = !gPipeline.mRenderTypeEnabled[type];
	if (type == LLPipeline::RENDER_TYPE_WATER)
	{
		gPipeline.mRenderTypeEnabled[LLPipeline::RENDER_TYPE_VOIDWATER] = !gPipeline.mRenderTypeEnabled[LLPipeline::RENDER_TYPE_VOIDWATER];
	}
}

//static
void LLPipeline::toggleRenderTypeControl(U32 type)
{
	gPipeline.toggleRenderType(type);
}

//static
bool LLPipeline::hasRenderTypeControl(U32 type)
{
	return gPipeline.hasRenderType(type);
}

// Allows UI items labeled "Hide foo" instead of "Show foo"
//static
bool LLPipeline::toggleRenderTypeControlNegated(S32 type)
{
	return !gPipeline.hasRenderType(type);
}

//static
void LLPipeline::toggleRenderDebug(U64 bit)
{
	if (gPipeline.hasRenderDebugMask(bit))
	{
		LL_INFOS() << "Toggling render debug mask " << std::hex << bit << " off" << std::dec << LL_ENDL;
	}
	else
	{
		LL_INFOS() << "Toggling render debug mask " << std::hex << bit << " on" << std::dec << LL_ENDL;
	}
	gPipeline.mRenderDebugMask ^= bit;
}


//static
bool LLPipeline::toggleRenderDebugControl(U64 bit)
{
	return gPipeline.hasRenderDebugMask(bit);
}

//static
void LLPipeline::toggleRenderDebugFeature(U32 bit)
{
	gPipeline.mRenderDebugFeatureMask ^= bit;
}


//static
bool LLPipeline::toggleRenderDebugFeatureControl(U32 bit)
{
	return gPipeline.hasRenderDebugFeatureMask(bit);
}

void LLPipeline::setRenderDebugFeatureControl(U32 bit, bool value)
{
	if (value)
	{
		gPipeline.mRenderDebugFeatureMask |= bit;
	}
	else
	{
		gPipeline.mRenderDebugFeatureMask &= !bit;
	}
}

void LLPipeline::pushRenderDebugFeatureMask()
{
	mRenderDebugFeatureStack.push(mRenderDebugFeatureMask);
}

void LLPipeline::popRenderDebugFeatureMask()
{
	if (mRenderDebugFeatureStack.empty())
	{
		LL_ERRS() << "Depleted render feature stack." << LL_ENDL;
	}

	mRenderDebugFeatureMask = mRenderDebugFeatureStack.top();
	mRenderDebugFeatureStack.pop();
}

// static
void LLPipeline::setRenderScriptedBeacons(bool val)
{
	sRenderScriptedBeacons = val;
}

// static
void LLPipeline::toggleRenderScriptedBeacons()
{
	sRenderScriptedBeacons = !sRenderScriptedBeacons;
}

// static
bool LLPipeline::getRenderScriptedBeacons()
{
	return sRenderScriptedBeacons;
}

// static
void LLPipeline::setRenderScriptedTouchBeacons(bool val)
{
	sRenderScriptedTouchBeacons = val;
}

// static
void LLPipeline::toggleRenderScriptedTouchBeacons()
{
	sRenderScriptedTouchBeacons = !sRenderScriptedTouchBeacons;
}

// static
bool LLPipeline::getRenderScriptedTouchBeacons()
{
	return sRenderScriptedTouchBeacons;
}

// static
void LLPipeline::setRenderMOAPBeacons(bool val)
{
	sRenderMOAPBeacons = val;
}

// static
void LLPipeline::toggleRenderMOAPBeacons()
{
	sRenderMOAPBeacons = !sRenderMOAPBeacons;
}

// static
bool LLPipeline::getRenderMOAPBeacons()
{
	return sRenderMOAPBeacons;
}

// static
void LLPipeline::setRenderPhysicalBeacons(bool val)
{
	sRenderPhysicalBeacons = val;
}

// static
void LLPipeline::toggleRenderPhysicalBeacons()
{
	sRenderPhysicalBeacons = !sRenderPhysicalBeacons;
}

// static
bool LLPipeline::getRenderPhysicalBeacons()
{
	return sRenderPhysicalBeacons;
}

// static
void LLPipeline::setRenderParticleBeacons(bool val)
{
	sRenderParticleBeacons = val;
}

// static
void LLPipeline::toggleRenderParticleBeacons()
{
	sRenderParticleBeacons = !sRenderParticleBeacons;
}

// static
bool LLPipeline::getRenderParticleBeacons()
{
	return sRenderParticleBeacons;
}

// static
void LLPipeline::setRenderSoundBeacons(bool val)
{
	sRenderSoundBeacons = val;
}

// static
void LLPipeline::toggleRenderSoundBeacons()
{
	sRenderSoundBeacons = !sRenderSoundBeacons;
}

// static
bool LLPipeline::getRenderSoundBeacons()
{
	return sRenderSoundBeacons;
}

// static
void LLPipeline::setRenderBeacons(bool val)
{
	sRenderBeacons = val;
}

// static
void LLPipeline::toggleRenderBeacons()
{
	sRenderBeacons = !sRenderBeacons;
}

// static
bool LLPipeline::getRenderBeacons()
{
	return sRenderBeacons;
}

// static
void LLPipeline::setRenderHighlights(bool val)
{
	sRenderHighlight = val;
}

// static
void LLPipeline::toggleRenderHighlights()
{
	sRenderHighlight = !sRenderHighlight;
}

// static
bool LLPipeline::getRenderHighlights()
{
	return sRenderHighlight;
}

// static
void LLPipeline::setRenderHighlightTextureChannel(LLRender::eTexIndex channel)
{
	sRenderHighlightTextureChannel = channel;
}

LLVOPartGroup* LLPipeline::lineSegmentIntersectParticle(const LLVector4a& start, const LLVector4a& end, LLVector4a* intersection,
														S32* face_hit)
{
	LLVector4a local_end = end;

	LLVector4a position;

	LLDrawable* drawable = NULL;

	for (LLWorld::region_list_t::const_iterator iter = LLWorld::getInstance()->getRegionList().begin(); 
			iter != LLWorld::getInstance()->getRegionList().end(); ++iter)
	{
		LLViewerRegion* region = *iter;

		LLSpatialPartition* part = region->getSpatialPartition(LLViewerRegion::PARTITION_PARTICLE);
		if (part && hasRenderType(part->mDrawableType))
		{
			LLDrawable* hit = part->lineSegmentIntersect(start, local_end, TRUE, FALSE, TRUE, face_hit, &position, NULL, NULL, NULL);
			if (hit)
			{
				drawable = hit;
				local_end = position;						
			}
		}
	}

	LLVOPartGroup* ret = NULL;
	if (drawable)
	{
		//make sure we're returning an LLVOPartGroup
		llassert(drawable->getVObj()->getPCode() == LLViewerObject::LL_VO_PART_GROUP);
		ret = (LLVOPartGroup*) drawable->getVObj().get();
	}
		
	if (intersection)
	{
		*intersection = position;
	}

	return ret;
}

LLViewerObject* LLPipeline::lineSegmentIntersectInWorld(const LLVector4a& start, const LLVector4a& end,
														bool pick_transparent,
														bool pick_rigged,
                                                        bool pick_unselectable,
														S32* face_hit,
														LLVector4a* intersection,         // return the intersection point
														LLVector2* tex_coord,            // return the texture coordinates of the intersection point
														LLVector4a* normal,               // return the surface normal at the intersection point
														LLVector4a* tangent             // return the surface tangent at the intersection point
	)
{
	LLDrawable* drawable = NULL;

	LLVector4a local_end = end;

	LLVector4a position;

	sPickAvatar = false; //! LLToolMgr::getInstance()->inBuildMode();
	
	for (LLWorld::region_list_t::const_iterator iter = LLWorld::getInstance()->getRegionList().begin(); 
			iter != LLWorld::getInstance()->getRegionList().end(); ++iter)
	{
		LLViewerRegion* region = *iter;

		for (U32 j = 0; j < LLViewerRegion::NUM_PARTITIONS; j++)
		{
			if ((j == LLViewerRegion::PARTITION_VOLUME) || 
				(j == LLViewerRegion::PARTITION_BRIDGE) ||
                (j == LLViewerRegion::PARTITION_AVATAR) || // for attachments
				(j == LLViewerRegion::PARTITION_CONTROL_AV) ||
				(j == LLViewerRegion::PARTITION_TERRAIN) ||
				(j == LLViewerRegion::PARTITION_TREE) ||
				(j == LLViewerRegion::PARTITION_GRASS))  // only check these partitions for now
			{
				LLSpatialPartition* part = region->getSpatialPartition(j);
				if (part && hasRenderType(part->mDrawableType))
				{
					LLDrawable* hit = part->lineSegmentIntersect(start, local_end, pick_transparent, pick_rigged, pick_unselectable, face_hit, &position, tex_coord, normal, tangent);
					if (hit)
					{
						drawable = hit;
						local_end = position;						
					}
				}
			}
		}
	}
	
	if (!sPickAvatar)
	{
		//save hit info in case we need to restore
		//due to attachment override
		LLVector4a local_normal;
		LLVector4a local_tangent;
		LLVector2 local_texcoord;
		S32 local_face_hit = -1;

		if (face_hit)
		{ 
			local_face_hit = *face_hit;
		}
		if (tex_coord)
		{
			local_texcoord = *tex_coord;
		}
		if (tangent)
		{
			local_tangent = *tangent;
		}
		else
		{
			local_tangent.clear();
		}
		if (normal)
		{
			local_normal = *normal;
		}
		else
		{
			local_normal.clear();
		}
				
		const F32 ATTACHMENT_OVERRIDE_DIST = 0.1f;

		//check against avatars
		sPickAvatar = true;
		for (LLWorld::region_list_t::const_iterator iter = LLWorld::getInstance()->getRegionList().begin(); 
				iter != LLWorld::getInstance()->getRegionList().end(); ++iter)
		{
			LLViewerRegion* region = *iter;

			LLSpatialPartition* part = region->getSpatialPartition(LLViewerRegion::PARTITION_AVATAR);
			if (part && hasRenderType(part->mDrawableType))
			{
				LLDrawable* hit = part->lineSegmentIntersect(start, local_end, pick_transparent, pick_rigged, pick_unselectable, face_hit, &position, tex_coord, normal, tangent);
				if (hit)
				{
					LLVector4a delta;
					delta.setSub(position, local_end);

					if (!drawable || 
						!drawable->getVObj()->isAttachment() ||
						delta.getLength3().getF32() > ATTACHMENT_OVERRIDE_DIST)
					{ //avatar overrides if previously hit drawable is not an attachment or 
					  //attachment is far enough away from detected intersection
						drawable = hit;
						local_end = position;						
					}
					else
					{ //prioritize attachments over avatars
						position = local_end;

						if (face_hit)
						{
							*face_hit = local_face_hit;
						}
						if (tex_coord)
						{
							*tex_coord = local_texcoord;
						}
						if (tangent)
						{
							*tangent = local_tangent;
						}
						if (normal)
						{
							*normal = local_normal;
						}
					}
				}
			}
		}
	}

	//check all avatar nametags (silly, isn't it?)
	for (std::vector< LLCharacter* >::iterator iter = LLCharacter::sInstances.begin();
		iter != LLCharacter::sInstances.end();
		++iter)
	{
		LLVOAvatar* av = (LLVOAvatar*) *iter;
		if (av->mNameText.notNull()
			&& av->mNameText->lineSegmentIntersect(start, local_end, position))
		{
			drawable = av->mDrawable;
			local_end = position;
		}
	}

	if (intersection)
	{
		*intersection = position;
	}

	return drawable ? drawable->getVObj().get() : NULL;
}

LLViewerObject* LLPipeline::lineSegmentIntersectInHUD(const LLVector4a& start, const LLVector4a& end,
													  bool pick_transparent,													
													  S32* face_hit,
													  LLVector4a* intersection,         // return the intersection point
													  LLVector2* tex_coord,            // return the texture coordinates of the intersection point
													  LLVector4a* normal,               // return the surface normal at the intersection point
													  LLVector4a* tangent				// return the surface tangent at the intersection point
	)
{
	LLDrawable* drawable = NULL;

	for (LLWorld::region_list_t::const_iterator iter = LLWorld::getInstance()->getRegionList().begin(); 
			iter != LLWorld::getInstance()->getRegionList().end(); ++iter)
	{
		LLViewerRegion* region = *iter;

		bool toggle = false;
		if (!hasRenderType(LLPipeline::RENDER_TYPE_HUD))
		{
			toggleRenderType(LLPipeline::RENDER_TYPE_HUD);
			toggle = true;
		}

		LLSpatialPartition* part = region->getSpatialPartition(LLViewerRegion::PARTITION_HUD);
		if (part)
		{
			LLDrawable* hit = part->lineSegmentIntersect(start, end, pick_transparent, FALSE, TRUE, face_hit, intersection, tex_coord, normal, tangent);
			if (hit)
			{
				drawable = hit;
			}
		}

		if (toggle)
		{
			toggleRenderType(LLPipeline::RENDER_TYPE_HUD);
		}
	}
	return drawable ? drawable->getVObj().get() : NULL;
}

LLSpatialPartition* LLPipeline::getSpatialPartition(LLViewerObject* vobj)
{
	if (vobj)
	{
		LLViewerRegion* region = vobj->getRegion();
		if (region)
		{
			return region->getSpatialPartition(vobj->getPartitionType());
		}
	}
	return NULL;
}

void LLPipeline::resetVertexBuffers(LLDrawable* drawable)
{
	if (!drawable)
	{
		return;
	}

	for (S32 i = 0; i < drawable->getNumFaces(); i++)
	{
		LLFace* facep = drawable->getFace(i);
		if (facep)
		{
			facep->clearVertexBuffer();
		}
	}
}

void LLPipeline::resetVertexBuffers()
{	
	mResetVertexBuffers = true;
}

void LLPipeline::doResetVertexBuffers(bool forced)
{
	if (!mResetVertexBuffers)
	{
		return;
	}
	if(!forced && LLSpatialPartition::sTeleportRequested)
	{
		if(gAgent.getTeleportState() != LLAgent::TELEPORT_NONE)
		{
			return; //wait for teleporting to finish
		}
		else
		{
			//teleporting aborted
			LLSpatialPartition::sTeleportRequested = FALSE;
			mResetVertexBuffers = false;
			return;
		}
	}

    LL_PROFILE_ZONE_SCOPED_CATEGORY_PIPELINE;
	mResetVertexBuffers = false;

	mCubeVB = NULL;
    mDeferredVB = NULL;
	mAuxiliaryVB = NULL;
	exoPostProcess::instance().destroyVB(); // Will be re-created via updateRenderDeferred()

	for (LLWorld::region_list_t::const_iterator iter = LLWorld::getInstance()->getRegionList().begin(); 
			iter != LLWorld::getInstance()->getRegionList().end(); ++iter)
	{
		LLViewerRegion* region = *iter;
		for (U32 i = 0; i < LLViewerRegion::NUM_PARTITIONS; i++)
		{
			LLSpatialPartition* part = region->getSpatialPartition(i);
			if (part)
			{
				part->resetVertexBuffers();
			}
		}
	}
	if(LLSpatialPartition::sTeleportRequested)
	{
		LLSpatialPartition::sTeleportRequested = FALSE;

		LLWorld::getInstance()->clearAllVisibleObjects();
		clearRebuildDrawables();
	}

	resetDrawOrders();

	gSky.resetVertexBuffers();

	LLVOPartGroup::destroyGL();

	if ( LLPathingLib::getInstance() )
	{
		LLPathingLib::getInstance()->cleanupVBOManager();
	}
	LLVOPartGroup::destroyGL();
	gGL.resetVertexBuffer();

	SUBSYSTEM_CLEANUP(LLVertexBuffer);
	
	if (LLVertexBuffer::sGLCount != 0)
	{
		LL_WARNS() << "VBO wipe failed -- " << LLVertexBuffer::sGLCount << " buffers remaining." << LL_ENDL;
	}

	LLVertexBuffer::unbind();	
	
	updateRenderBump();
	//updateRenderDeferred(); // <FS:Ansariel> Moved further down because of exoPostProcess creating a new VB

	sUseTriStrips = gSavedSettings.getBOOL("RenderUseTriStrips");
	LLVertexBuffer::sUseStreamDraw = gSavedSettings.getBOOL("RenderUseStreamVBO");
	// <FS:Ansariel> Vertex Array Objects are required in OpenGL core profile
	LLVertexBuffer::sUseVAO = gSavedSettings.getBOOL("RenderUseVAO");
	//LLVertexBuffer::sUseVAO = LLRender::sGLCoreProfile ? TRUE : gSavedSettings.getBOOL("RenderUseVAO");
	// </FS:Ansariel>
	LLVertexBuffer::sPreferStreamDraw = gSavedSettings.getBOOL("RenderPreferStreamDraw");
	LLVertexBuffer::sEnableVBOs = gSavedSettings.getBOOL("RenderVBOEnable");
	LLVertexBuffer::sDisableVBOMapping = LLVertexBuffer::sEnableVBOs && gSavedSettings.getBOOL("RenderVBOMappingDisable") ;
	sBakeSunlight = gSavedSettings.getBOOL("RenderBakeSunlight");
	sNoAlpha = gSavedSettings.getBOOL("RenderNoAlpha");
	LLPipeline::sTextureBindTest = gSavedSettings.getBOOL("RenderDebugTextureBind");

	LLVertexBuffer::initClass(LLVertexBuffer::sEnableVBOs, LLVertexBuffer::sDisableVBOMapping);
    gGL.initVertexBuffer();

    // <FS:Ansariel> Reset VB during TP
    //mDeferredVB = new LLVertexBuffer(DEFERRED_VB_MASK, 0);
    //mDeferredVB->allocateBuffer(8, 0, true);
    initDeferredVB();
    // </FS:Ansariel>

	LLVOPartGroup::restoreGL();

	// <FS:Ansariel> Reset VB during TP
	updateRenderDeferred(); // Moved further down because of exoPostProcess creating a new VB
	initAuxiliaryVB();
	// </FS:Ansariel>
}

void LLPipeline::renderObjects(U32 type, U32 mask, bool texture, bool batch_texture, bool rigged)
{
	assertInitialized();
	gGL.loadMatrix(gGLModelView);
	gGLLastMatrix = NULL;
    if (rigged)
    {
        mSimplePool->pushRiggedBatches(type + 1, mask, texture, batch_texture);
    }
    else
    {
        mSimplePool->pushBatches(type, mask, texture, batch_texture);
    }
	gGL.loadMatrix(gGLModelView);
	gGLLastMatrix = NULL;		
}

void LLPipeline::renderAlphaObjects(U32 mask, bool texture, bool batch_texture, bool rigged)
{
    LL_PROFILE_ZONE_SCOPED_CATEGORY_PIPELINE;
    assertInitialized();
    gGL.loadMatrix(gGLModelView);
    gGLLastMatrix = NULL;
    U32 type = LLRenderPass::PASS_ALPHA;
    LLVOAvatar* lastAvatar = nullptr;
    U64 lastMeshId = 0;
    for (LLCullResult::drawinfo_iterator i = gPipeline.beginRenderMap(type); i != gPipeline.endRenderMap(type); ++i)
    {
        LLDrawInfo* pparams = *i;
        if (pparams)
        {
            if (rigged)
            {
                if (pparams->mAvatar != nullptr)
                {
                    if (lastAvatar != pparams->mAvatar || lastMeshId != pparams->mSkinInfo->mHash)
                    {
                        mSimplePool->uploadMatrixPalette(*pparams);
                        lastAvatar = pparams->mAvatar;
                        lastMeshId = pparams->mSkinInfo->mHash;
                    }

                    mSimplePool->pushBatch(*pparams, mask | LLVertexBuffer::MAP_WEIGHT4, texture, batch_texture);
                }
            }
            else if (pparams->mAvatar == nullptr)
            {
                mSimplePool->pushBatch(*pparams, mask, texture, batch_texture);
            }
        }
    }
    gGL.loadMatrix(gGLModelView);
    gGLLastMatrix = NULL;
}

void LLPipeline::renderMaskedObjects(U32 type, U32 mask, bool texture, bool batch_texture, bool rigged)
{
	assertInitialized();
	gGL.loadMatrix(gGLModelView);
	gGLLastMatrix = NULL;
    if (rigged)
    {
        mAlphaMaskPool->pushRiggedMaskBatches(type+1, mask, texture, batch_texture);
    }
    else
    {
        mAlphaMaskPool->pushMaskBatches(type, mask, texture, batch_texture);
    }
	gGL.loadMatrix(gGLModelView);
	gGLLastMatrix = NULL;		
}

void LLPipeline::renderFullbrightMaskedObjects(U32 type, U32 mask, bool texture, bool batch_texture, bool rigged)
{
	assertInitialized();
	gGL.loadMatrix(gGLModelView);
	gGLLastMatrix = NULL;
    if (rigged)
    {
        mFullbrightAlphaMaskPool->pushRiggedMaskBatches(type+1, mask, texture, batch_texture);
    }
    else
    {
        mFullbrightAlphaMaskPool->pushMaskBatches(type, mask, texture, batch_texture);
    }
	gGL.loadMatrix(gGLModelView);
	gGLLastMatrix = NULL;		
}

void apply_cube_face_rotation(U32 face)
{
	switch (face)
	{
		case 0: 
			gGL.rotatef(90.f, 0, 1, 0);
			gGL.rotatef(180.f, 1, 0, 0);
		break;
		case 2: 
			gGL.rotatef(-90.f, 1, 0, 0);
		break;
		case 4:
			gGL.rotatef(180.f, 0, 1, 0);
			gGL.rotatef(180.f, 0, 0, 1);
		break;
		case 1: 
			gGL.rotatef(-90.f, 0, 1, 0);
			gGL.rotatef(180.f, 1, 0, 0);
		break;
		case 3:
			gGL.rotatef(90, 1, 0, 0);
		break;
		case 5: 
			gGL.rotatef(180, 0, 0, 1);
		break;
	}
}

void validate_framebuffer_object()
{                                                           
	GLenum status;                                            
	status = glCheckFramebufferStatus(GL_FRAMEBUFFER_EXT); 
	switch(status) 
	{                                          
		case GL_FRAMEBUFFER_COMPLETE:                       
			//framebuffer OK, no error.
			break;
		case GL_FRAMEBUFFER_INCOMPLETE_MISSING_ATTACHMENT:
			// frame buffer not OK: probably means unsupported depth buffer format
			LL_ERRS() << "Framebuffer Incomplete Missing Attachment." << LL_ENDL;
			break;
		case GL_FRAMEBUFFER_INCOMPLETE_ATTACHMENT:
			// frame buffer not OK: probably means unsupported depth buffer format
			LL_ERRS() << "Framebuffer Incomplete Attachment." << LL_ENDL;
			break; 
		case GL_FRAMEBUFFER_UNSUPPORTED:                    
			/* choose different formats */                        
			LL_ERRS() << "Framebuffer unsupported." << LL_ENDL;
			break;                                                
		default:                                                
			LL_ERRS() << "Unknown framebuffer status." << LL_ENDL;
			break;
	}
}

void LLPipeline::bindScreenToTexture() 
{
	
}

static LLTrace::BlockTimerStatHandle FTM_RENDER_BLOOM("Bloom");

void LLPipeline::renderFinalize()
{
    LLVertexBuffer::unbind();
    LLGLState::checkStates();
    LLGLState::checkTextureChannels();

    assertInitialized();

    if (gUseWireframe)
    {
        glPolygonMode(GL_FRONT_AND_BACK, GL_FILL);
    }

    LLVector2 tc1(0, 0);
    LLVector2 tc2((F32) mRT->screen.getWidth() * 2, (F32) mRT->screen.getHeight() * 2);

    LL_RECORD_BLOCK_TIME(FTM_RENDER_BLOOM);
    LL_PROFILE_GPU_ZONE("renderFinalize");

    gGL.color4f(1, 1, 1, 1);
    LLGLDepthTest depth(GL_FALSE);
    LLGLDisable blend(GL_BLEND);
    LLGLDisable cull(GL_CULL_FACE);

    enableLightsFullbright();

    gGL.matrixMode(LLRender::MM_PROJECTION);
    gGL.pushMatrix();
    gGL.loadIdentity();
    gGL.matrixMode(LLRender::MM_MODELVIEW);
    gGL.pushMatrix();
    gGL.loadIdentity();

    LLGLDisable test(GL_ALPHA_TEST);

    gGL.setColorMask(true, true);
    glClearColor(0, 0, 0, 0);
    exoPostProcess::instance().ExodusRenderPostStack(&mRT->screen, &mRT->screen); // <FS:CR> Import Vignette from Exodus

    if (!gCubeSnapshot)
    {
        // gamma correct lighting
        gGL.matrixMode(LLRender::MM_PROJECTION);
        gGL.pushMatrix();
        gGL.loadIdentity();
        gGL.matrixMode(LLRender::MM_MODELVIEW);
        gGL.pushMatrix();
        gGL.loadIdentity();

        {
            LL_PROFILE_GPU_ZONE("gamma correct");

            LLGLDepthTest depth(GL_FALSE, GL_FALSE);

            LLRenderTarget* screen_target = &mRT->screen;

            LLVector2 tc1(0, 0);
            LLVector2 tc2((F32)screen_target->getWidth() * 2, (F32)screen_target->getHeight() * 2);

            screen_target->bindTarget();
            // Apply gamma correction to the frame here.
            gDeferredPostGammaCorrectProgram.bind();
            // mDeferredVB->setBuffer(LLVertexBuffer::MAP_VERTEX);
            S32 channel = 0;
            channel = gDeferredPostGammaCorrectProgram.enableTexture(LLShaderMgr::DEFERRED_DIFFUSE, screen_target->getUsage());
            if (channel > -1)
            {
                screen_target->bindTexture(0, channel, LLTexUnit::TFO_POINT);
            }

            gDeferredPostGammaCorrectProgram.uniform2f(LLShaderMgr::DEFERRED_SCREEN_RES, screen_target->getWidth(), screen_target->getHeight());

            F32 gamma = gSavedSettings.getF32("RenderDeferredDisplayGamma");

            gDeferredPostGammaCorrectProgram.uniform1f(LLShaderMgr::DISPLAY_GAMMA, (gamma > 0.1f) ? 1.0f / gamma : (1.0f / 2.2f));

            gGL.begin(LLRender::TRIANGLE_STRIP);
            gGL.texCoord2f(tc1.mV[0], tc1.mV[1]);
            gGL.vertex2f(-1, -1);

            gGL.texCoord2f(tc1.mV[0], tc2.mV[1]);
            gGL.vertex2f(-1, 3);

            gGL.texCoord2f(tc2.mV[0], tc1.mV[1]);
            gGL.vertex2f(3, -1);

            gGL.end();

            gGL.getTexUnit(channel)->unbind(screen_target->getUsage());
            gDeferredPostGammaCorrectProgram.unbind();
            screen_target->flush();
        }

        gGL.matrixMode(LLRender::MM_PROJECTION);
        gGL.popMatrix();
        gGL.matrixMode(LLRender::MM_MODELVIEW);
        gGL.popMatrix();

        LLVertexBuffer::unbind();

        if (gPipeline.hasRenderDebugFeatureMask(LLPipeline::RENDER_DEBUG_FEATURE_UI))
        {
            // Render debugging beacons.
            gObjectList.renderObjectBeacons();
            gObjectList.resetObjectBeacons();
            gSky.addSunMoonBeacons();
        }
    }

    if (sRenderGlow)
    {
        LL_PROFILE_GPU_ZONE("glow");
        mGlow[2].bindTarget();
        mGlow[2].clear();

        gGlowExtractProgram.bind();
        F32 minLum = llmax((F32) RenderGlowMinLuminance, 0.0f);
        F32 maxAlpha = RenderGlowMaxExtractAlpha;
        F32 warmthAmount = RenderGlowWarmthAmount;
        LLVector3 lumWeights = RenderGlowLumWeights;
        LLVector3 warmthWeights = RenderGlowWarmthWeights;

        gGlowExtractProgram.uniform1f(LLShaderMgr::GLOW_MIN_LUMINANCE, minLum);
        gGlowExtractProgram.uniform1f(LLShaderMgr::GLOW_MAX_EXTRACT_ALPHA, maxAlpha);
        gGlowExtractProgram.uniform3f(LLShaderMgr::GLOW_LUM_WEIGHTS, lumWeights.mV[0], lumWeights.mV[1],
                                      lumWeights.mV[2]);
        gGlowExtractProgram.uniform3f(LLShaderMgr::GLOW_WARMTH_WEIGHTS, warmthWeights.mV[0], warmthWeights.mV[1],
                                      warmthWeights.mV[2]);
        gGlowExtractProgram.uniform1f(LLShaderMgr::GLOW_WARMTH_AMOUNT, warmthAmount);
        
        {
            LLGLEnable blend_on(GL_BLEND);
            LLGLEnable test(GL_ALPHA_TEST);

            gGL.setSceneBlendType(LLRender::BT_ADD_WITH_ALPHA);

            mRT->screen.bindTexture(0, 0, LLTexUnit::TFO_POINT);

            gGL.color4f(1, 1, 1, 1);
            gPipeline.enableLightsFullbright();
            // <FS:Ansariel> FIRE-16829: Visual Artifacts with ALM enabled on AMD graphics
            //gGL.begin(LLRender::TRIANGLE_STRIP);
            //gGL.texCoord2f(tc1.mV[0], tc1.mV[1]);
            //gGL.vertex2f(-1, -1);

            //gGL.texCoord2f(tc1.mV[0], tc2.mV[1]);
            //gGL.vertex2f(-1, 3);

            //gGL.texCoord2f(tc2.mV[0], tc1.mV[1]);
            //gGL.vertex2f(3, -1);

            //gGL.end();
            drawAuxiliaryVB(tc1, tc2);
            // </FS:Ansariel>

            gGL.getTexUnit(0)->unbind(mRT->screen.getUsage());

            mGlow[2].flush();

            tc1.setVec(0, 0);
            tc2.setVec(2, 2); 
        }

        // power of two between 1 and 1024
        U32 glowResPow = RenderGlowResolutionPow;
        const U32 glow_res = llmax(1, llmin(1024, 1 << glowResPow));

        S32 kernel = RenderGlowIterations * 2;
        F32 delta = RenderGlowWidth / glow_res;
        // Use half the glow width if we have the res set to less than 9 so that it looks
        // almost the same in either case.
        if (glowResPow < 9)
        {
            delta *= 0.5f;
        }
        F32 strength = RenderGlowStrength;

        gGlowProgram.bind();
        gGlowProgram.uniform1f(LLShaderMgr::GLOW_STRENGTH, strength);

        for (S32 i = 0; i < kernel; i++)
        {
            mGlow[i % 2].bindTarget();
            mGlow[i % 2].clear();

            if (i == 0)
            {
                gGL.getTexUnit(0)->bind(&mGlow[2]);
            }
            else
            {
                gGL.getTexUnit(0)->bind(&mGlow[(i - 1) % 2]);
            }

            if (i % 2 == 0)
            {
                gGlowProgram.uniform2f(LLShaderMgr::GLOW_DELTA, delta, 0);
            }
            else
            {
                gGlowProgram.uniform2f(LLShaderMgr::GLOW_DELTA, 0, delta);
            }

            // <FS:Ansariel> FIRE-16829: Visual Artifacts with ALM enabled on AMD graphics
            //gGL.begin(LLRender::TRIANGLE_STRIP);
            //gGL.texCoord2f(tc1.mV[0], tc1.mV[1]);
            //gGL.vertex2f(-1,-1);
            //
            //gGL.texCoord2f(tc1.mV[0], tc2.mV[1]);
            //gGL.vertex2f(-1,3);
            //
            //gGL.texCoord2f(tc2.mV[0], tc1.mV[1]);
            //gGL.vertex2f(3,-1);
            //
            //gGL.end();
            drawAuxiliaryVB(tc1, tc2);
            // </FS:Ansariel>

            mGlow[i % 2].flush();
        }

        gGlowProgram.unbind();
    }
    else // !sRenderGlow, skip the glow ping-pong and just clear the result target
    {
        mGlow[1].bindTarget();
        mGlow[1].clear();
        mGlow[1].flush();
    }

    gGLViewport[0] = gViewerWindow->getWorldViewRectRaw().mLeft;
    gGLViewport[1] = gViewerWindow->getWorldViewRectRaw().mBottom;
    gGLViewport[2] = gViewerWindow->getWorldViewRectRaw().getWidth();
    gGLViewport[3] = gViewerWindow->getWorldViewRectRaw().getHeight();
    glViewport(gGLViewport[0], gGLViewport[1], gGLViewport[2], gGLViewport[3]);

    tc2.setVec((F32) mRT->screen.getWidth(), (F32) mRT->screen.getHeight());

    gGL.flush();

    LLVertexBuffer::unbind();

// [RLVa:KB] - @setsphere
    LLRenderTarget* pRenderBuffer = (RlvActions::hasBehaviour(RLV_BHVR_SETSPHERE)) ? &mRT->deferredLight : nullptr;
// [/RLVa:KB]
    if (LLPipeline::sRenderDeferred)
    {
        //<FS:TS> FIRE-16251: Depth of Field does not work underwater
        //bool dof_enabled = !LLViewerCamera::getInstance()->cameraUnderWater() &&
        bool dof_enabled = (FSRenderDepthOfFieldUnderwater || !LLViewerCamera::getInstance()->cameraUnderWater()) &&
        //</FS:TS> FIRE-16251
                           (RenderDepthOfFieldInEditMode || !LLToolMgr::getInstance()->inBuildMode()) &&
                           RenderDepthOfField &&
                            !gCubeSnapshot;

        bool multisample = RenderFSAASamples > 1 && mRT->fxaaBuffer.isComplete() && !gCubeSnapshot;
        exoPostProcess::instance().multisample = multisample;	// <FS:CR> Import Vignette from Exodus
// [RLVa:KB] - @setsphere
        if (multisample && !pRenderBuffer)
        {
            pRenderBuffer = &mRT->deferredLight;
        }
// [/RLVa:KB]

        gViewerWindow->setup3DViewport();

        if (dof_enabled)
        {
            LL_PROFILE_GPU_ZONE("dof");
            LLGLSLShader *shader = &gDeferredPostProgram;
            LLGLDisable blend(GL_BLEND);

            // depth of field focal plane calculations
            static F32 current_distance = 16.f;
            static F32 start_distance = 16.f;
            static F32 transition_time = 1.f;

            LLVector3 focus_point;

            // <FS:Beq> FIRE-16728 focus point lock & free focus DoF - based on a feature developed by NiranV Dean
            static LLVector3 last_focus_point{};
            if( LLPipeline::FSFocusPointLocked && !last_focus_point.isExactlyZero() )
            {
                focus_point = last_focus_point;
            }
            else
            {
            // </FS:Beq>
            LLViewerObject *obj = LLViewerMediaFocus::getInstance()->getFocusedObject();
            if (obj && obj->mDrawable && obj->isSelected())
            { // focus on selected media object
                S32 face_idx = LLViewerMediaFocus::getInstance()->getFocusedFace();
                if (obj && obj->mDrawable)
                {
                    LLFace *face = obj->mDrawable->getFace(face_idx);
                    if (face)
                    {
                        focus_point = face->getPositionAgent();
                    }
                }
            }
            }// <FS:Beq/> support focus point lock

            if (focus_point.isExactlyZero())
            {
                if (LLViewerJoystick::getInstance()->getOverrideCamera() || LLPipeline::FSFocusPointFollowsPointer) // <FS:Beq/> FIRE-16728 Add free aim mouse and focus lock
                { // focus on point under cursor
                    focus_point.set(gDebugRaycastIntersection.getF32ptr());
                }
                else if (gAgentCamera.cameraMouselook())
                { // focus on point under mouselook crosshairs
                    LLVector4a result;
                    result.clear();

                    gViewerWindow->cursorIntersect(-1, -1, 512.f, NULL, -1, FALSE, FALSE, TRUE, NULL, &result);

                    focus_point.set(result.getF32ptr());
                }
                else
                {
                    // focus on alt-zoom target
                    LLViewerRegion *region = gAgent.getRegion();
                    if (region)
                    {
                        focus_point = LLVector3(gAgentCamera.getFocusGlobal() - region->getOriginGlobal());
                    }
                }
            }
            // <FS:Beq> FIRE-16728 Add free aim mouse and focus lock
            last_focus_point = focus_point;
            // </FS:Beq>
            LLVector3 eye = LLViewerCamera::getInstance()->getOrigin();
            F32 target_distance = 16.f;
            if (!focus_point.isExactlyZero())
            {
                target_distance = LLViewerCamera::getInstance()->getAtAxis() * (focus_point - eye);
            }

            if (transition_time >= 1.f && fabsf(current_distance - target_distance) / current_distance > 0.01f)
            { // large shift happened, interpolate smoothly to new target distance
                transition_time = 0.f;
                start_distance = current_distance;
            }
            else if (transition_time < 1.f)
            { // currently in a transition, continue interpolating
                transition_time += 1.f / CameraFocusTransitionTime * gFrameIntervalSeconds.value();
                transition_time = llmin(transition_time, 1.f);

                F32 t = cosf(transition_time * F_PI + F_PI) * 0.5f + 0.5f;
                current_distance = start_distance + (target_distance - start_distance) * t;
            }
            else
            { // small or no change, just snap to target distance
                current_distance = target_distance;
            }

            // convert to mm
            F32 subject_distance = current_distance * 1000.f;
            F32 fnumber = CameraFNumber;
            F32 default_focal_length = CameraFocalLength;

            F32 fov = LLViewerCamera::getInstance()->getView();

            const F32 default_fov = CameraFieldOfView * F_PI / 180.f;

            // F32 aspect_ratio = (F32) mRT->screen.getWidth()/(F32)mRT->screen.getHeight();

            F32 dv = 2.f * default_focal_length * tanf(default_fov / 2.f);

            F32 focal_length = dv / (2 * tanf(fov / 2.f));

            // F32 tan_pixel_angle = tanf(LLDrawable::sCurPixelAngle);

            // from wikipedia -- c = |s2-s1|/s2 * f^2/(N(S1-f))
            // where	 N = fnumber
            //			 s2 = dot distance
            //			 s1 = subject distance
            //			 f = focal length
            //

            F32 blur_constant = focal_length * focal_length / (fnumber * (subject_distance - focal_length));
            blur_constant /= 1000.f; // convert to meters for shader
            F32 magnification = focal_length / (subject_distance - focal_length);

            { // build diffuse+bloom+CoF
                mRT->deferredLight.bindTarget();
                shader = &gDeferredCoFProgram;

                bindDeferredShader(*shader);

                S32 channel = shader->enableTexture(LLShaderMgr::DEFERRED_DIFFUSE, mRT->screen.getUsage());
                if (channel > -1)
                {
                    mRT->screen.bindTexture(0, channel);
                }

                shader->uniform1f(LLShaderMgr::DOF_FOCAL_DISTANCE, -subject_distance / 1000.f);
                shader->uniform1f(LLShaderMgr::DOF_BLUR_CONSTANT, blur_constant);
                shader->uniform1f(LLShaderMgr::DOF_TAN_PIXEL_ANGLE, tanf(1.f / LLDrawable::sCurPixelAngle));
                shader->uniform1f(LLShaderMgr::DOF_MAGNIFICATION, magnification);
                shader->uniform1f(LLShaderMgr::DOF_MAX_COF, CameraMaxCoF);
                shader->uniform1f(LLShaderMgr::DOF_RES_SCALE, CameraDoFResScale);

                // <FS:Ansariel> FIRE-16829: Visual Artifacts with ALM enabled on AMD graphics
                //gGL.begin(LLRender::TRIANGLE_STRIP);
                //gGL.texCoord2f(tc1.mV[0], tc1.mV[1]);
                //gGL.vertex2f(-1,-1);

                //gGL.texCoord2f(tc1.mV[0], tc2.mV[1]);
                //gGL.vertex2f(-1,3);

                //gGL.texCoord2f(tc2.mV[0], tc1.mV[1]);
                //gGL.vertex2f(3,-1);

                //gGL.end();
                drawAuxiliaryVB(tc1, tc2);
                // </FS:Ansariel>

                unbindDeferredShader(*shader);
                mRT->deferredLight.flush();
            }

            U32 dof_width = (U32)(mRT->screen.getWidth() * CameraDoFResScale);
            U32 dof_height = (U32)(mRT->screen.getHeight() * CameraDoFResScale);

            { // perform DoF sampling at half-res (preserve alpha channel)
                mRT->screen.bindTarget();
                glViewport(0, 0, dof_width, dof_height);
                gGL.setColorMask(true, false);

                shader = &gDeferredPostProgram;
                bindDeferredShader(*shader);
                S32 channel = shader->enableTexture(LLShaderMgr::DEFERRED_DIFFUSE, mRT->deferredLight.getUsage());
                if (channel > -1)
                {
                    mRT->deferredLight.bindTexture(0, channel);
                }

                shader->uniform1f(LLShaderMgr::DOF_MAX_COF, CameraMaxCoF);
                shader->uniform1f(LLShaderMgr::DOF_RES_SCALE, CameraDoFResScale);

                // <FS:Ansariel> FIRE-16829: Visual Artifacts with ALM enabled on AMD graphics
                //gGL.begin(LLRender::TRIANGLE_STRIP);
                //gGL.texCoord2f(tc1.mV[0], tc1.mV[1]);
                //gGL.vertex2f(-1,-1);

                //gGL.texCoord2f(tc1.mV[0], tc2.mV[1]);
                //gGL.vertex2f(-1,3);

                //gGL.texCoord2f(tc2.mV[0], tc1.mV[1]);
                //gGL.vertex2f(3,-1);

                //gGL.end();
                drawAuxiliaryVB(tc1, tc2);
                // </FS:Ansariel>

                unbindDeferredShader(*shader);
                mRT->screen.flush();
                gGL.setColorMask(true, true);
            }

            { // combine result based on alpha
//                if (multisample)
//                {
//                    mRT->deferredLight.bindTarget();
//                    glViewport(0, 0, mRT->deferredScreen.getWidth(), mRT->deferredScreen.getHeight());
//                }
// [RLVa:KB] - @setsphere
                if (pRenderBuffer)
                {
                    pRenderBuffer->bindTarget();
                    glViewport(0, 0, mRT->deferredScreen.getWidth(), mRT->deferredScreen.getHeight());
                }
// [/RLVa:KB]
                else
                {
                    gGLViewport[0] = gViewerWindow->getWorldViewRectRaw().mLeft;
                    gGLViewport[1] = gViewerWindow->getWorldViewRectRaw().mBottom;
                    gGLViewport[2] = gViewerWindow->getWorldViewRectRaw().getWidth();
                    gGLViewport[3] = gViewerWindow->getWorldViewRectRaw().getHeight();
                    glViewport(gGLViewport[0], gGLViewport[1], gGLViewport[2], gGLViewport[3]);
                }

                shader = &gDeferredDoFCombineProgram;
                bindDeferredShader(*shader);

                S32 channel = shader->enableTexture(LLShaderMgr::DEFERRED_DIFFUSE, mRT->screen.getUsage());
                if (channel > -1)
                {
                    mRT->screen.bindTexture(0, channel);
                }

                shader->uniform1f(LLShaderMgr::DOF_MAX_COF, CameraMaxCoF);
                shader->uniform1f(LLShaderMgr::DOF_RES_SCALE, CameraDoFResScale);
                shader->uniform1f(LLShaderMgr::DOF_WIDTH, dof_width - 1);
                shader->uniform1f(LLShaderMgr::DOF_HEIGHT, dof_height - 1);

                // <FS:Ansariel> FIRE-16829: Visual Artifacts with ALM enabled on AMD graphics
                //gGL.begin(LLRender::TRIANGLE_STRIP);
                //gGL.texCoord2f(tc1.mV[0], tc1.mV[1]);
                //gGL.vertex2f(-1,-1);

                //gGL.texCoord2f(tc1.mV[0], tc2.mV[1]);
                //gGL.vertex2f(-1,3);

                //gGL.texCoord2f(tc2.mV[0], tc1.mV[1]);
                //gGL.vertex2f(3,-1);

                //gGL.end();
                drawAuxiliaryVB(tc1, tc2);
                // </FS:Ansariel>

                unbindDeferredShader(*shader);

// [RLVa:KB] - @setsphere
                if (pRenderBuffer)
                {
                    pRenderBuffer->flush();
                }
// [/RLVa:KB]
//                if (multisample)
//                {
//                    mRT->deferredLight.flush();
//                }
            }
        }
        else
        {
            LL_PROFILE_GPU_ZONE("no dof");
//            if (multisample)
//            {
//                mRT->deferredLight.bindTarget();
//            }
// [RLVa:KB] - @setsphere
            if (pRenderBuffer)
            {
                pRenderBuffer->bindTarget();
            }
// [/RLVa:KB]
            LLGLSLShader *shader = &gDeferredPostNoDoFProgram;

            bindDeferredShader(*shader);

            S32 channel = shader->enableTexture(LLShaderMgr::DEFERRED_DIFFUSE, mRT->screen.getUsage());
            if (channel > -1)
            {
                mRT->screen.bindTexture(0, channel);
            }

            // <FS:Ansariel> FIRE-16829: Visual Artifacts with ALM enabled on AMD graphics
            //gGL.begin(LLRender::TRIANGLE_STRIP);
            //gGL.texCoord2f(tc1.mV[0], tc1.mV[1]);
            //gGL.vertex2f(-1,-1);

            //gGL.texCoord2f(tc1.mV[0], tc2.mV[1]);
            //gGL.vertex2f(-1,3);

            //gGL.texCoord2f(tc2.mV[0], tc1.mV[1]);
            //gGL.vertex2f(3,-1);

            //gGL.end();
            drawAuxiliaryVB(tc1, tc2);
            // </FS:Ansariel>

            unbindDeferredShader(*shader);

// [RLVa:KB] - @setsphere
            if (pRenderBuffer)
            {
                pRenderBuffer->flush();
            }
// [/RLVa:KB]
//            if (multisample)
//            {
//                mRT->deferredLight.flush();
//            }
        }

// [RLVa:KB] - @setsphere
        if (RlvActions::hasBehaviour(RLV_BHVR_SETSPHERE))
        {
            LLShaderEffectParams params(pRenderBuffer, &mRT->screen, !multisample);
            LLVfxManager::instance().runEffect(EVisualEffect::RlvSphere, &params);
            pRenderBuffer = params.m_pDstBuffer;
        }
// [/RLVa:KB]

        if (multisample)
        {
            LL_PROFILE_GPU_ZONE("aa");
            // bake out texture2D with RGBL for FXAA shader
            mRT->fxaaBuffer.bindTarget();

            S32 width = mRT->screen.getWidth();
            S32 height = mRT->screen.getHeight();
            glViewport(0, 0, width, height);

            LLGLSLShader *shader = &gGlowCombineFXAAProgram;

            shader->bind();
            shader->uniform2f(LLShaderMgr::DEFERRED_SCREEN_RES, width, height);

//            S32 channel = shader->enableTexture(LLShaderMgr::DEFERRED_DIFFUSE, mRT->deferredLight.getUsage());
//            if (channel > -1)
//            {
//                mRT->deferredLight.bindTexture(0, channel);
//            }
// [RLVa:KB] - @setsphere
            S32 channel = shader->enableTexture(LLShaderMgr::DEFERRED_DIFFUSE, pRenderBuffer->getUsage());
            if (channel > -1)
            {
                pRenderBuffer->bindTexture(0, channel);
            }
// [RLVa:KB]

            // <FS:Ansariel> FIRE-16829: Visual Artifacts with ALM enabled on AMD graphics
            //gGL.begin(LLRender::TRIANGLE_STRIP);
            //gGL.vertex2f(-1,-1);
            //gGL.vertex2f(-1,3);
            //gGL.vertex2f(3,-1);
            //gGL.end();

            //gGL.flush();
            drawAuxiliaryVB();
            // </FS:Ansariel>

// [RLVa:KB] - @setsphere
            shader->disableTexture(LLShaderMgr::DEFERRED_DIFFUSE, pRenderBuffer->getUsage());
// [/RLVa:KB]
//            shader->disableTexture(LLShaderMgr::DEFERRED_DIFFUSE, mRT->deferredLight.getUsage());
            shader->unbind();

            mRT->fxaaBuffer.flush();

            shader = &gFXAAProgram;
            shader->bind();

            channel = shader->enableTexture(LLShaderMgr::DIFFUSE_MAP, mRT->fxaaBuffer.getUsage());
            if (channel > -1)
            {
                mRT->fxaaBuffer.bindTexture(0, channel, LLTexUnit::TFO_BILINEAR);
            }

            gGLViewport[0] = gViewerWindow->getWorldViewRectRaw().mLeft;
            gGLViewport[1] = gViewerWindow->getWorldViewRectRaw().mBottom;
            gGLViewport[2] = gViewerWindow->getWorldViewRectRaw().getWidth();
            gGLViewport[3] = gViewerWindow->getWorldViewRectRaw().getHeight();
            glViewport(gGLViewport[0], gGLViewport[1], gGLViewport[2], gGLViewport[3]);

            F32 scale_x = (F32) width / mRT->fxaaBuffer.getWidth();
            F32 scale_y = (F32) height / mRT->fxaaBuffer.getHeight();
            shader->uniform2f(LLShaderMgr::FXAA_TC_SCALE, scale_x, scale_y);
            shader->uniform2f(LLShaderMgr::FXAA_RCP_SCREEN_RES, 1.f / width * scale_x, 1.f / height * scale_y);
            shader->uniform4f(LLShaderMgr::FXAA_RCP_FRAME_OPT, -0.5f / width * scale_x, -0.5f / height * scale_y,
                              0.5f / width * scale_x, 0.5f / height * scale_y);
            shader->uniform4f(LLShaderMgr::FXAA_RCP_FRAME_OPT2, -2.f / width * scale_x, -2.f / height * scale_y,
                              2.f / width * scale_x, 2.f / height * scale_y);

            // <FS:Ansariel> FIRE-16829: Visual Artifacts with ALM enabled on AMD graphics
            //gGL.begin(LLRender::TRIANGLE_STRIP);
            //gGL.vertex2f(-1,-1);
            //gGL.vertex2f(-1,3);
            //gGL.vertex2f(3,-1);
            //gGL.end();

            //gGL.flush();
            drawAuxiliaryVB();
            // </FS:Ansariel>
            shader->unbind();
        }
    }
#if 0 // DEPRECATED
    else // not deferred
    {
// [RLVa:KB] - @setsphere
        if (RlvActions::hasBehaviour(RLV_BHVR_SETSPHERE))
        {
            LLShaderEffectParams params(&mRT->screen, &mRT->deferredLight, false);
            LLVfxManager::instance().runEffect(EVisualEffect::RlvSphere, &params);
            pRenderBuffer = params.m_pDstBuffer;
        }
// [/RLVa:KB]

        U32 mask = LLVertexBuffer::MAP_VERTEX | LLVertexBuffer::MAP_TEXCOORD0 | LLVertexBuffer::MAP_TEXCOORD1;
        LLPointer<LLVertexBuffer> buff = new LLVertexBuffer(mask, 0);
        buff->allocateBuffer(3, 0, TRUE);

        LLStrider<LLVector3> v;
        LLStrider<LLVector2> uv1;
        LLStrider<LLVector2> uv2;

        buff->getVertexStrider(v);
        buff->getTexCoord0Strider(uv1);
        buff->getTexCoord1Strider(uv2);

        uv1[0] = LLVector2(0, 0);
        uv1[1] = LLVector2(0, 2);
        uv1[2] = LLVector2(2, 0);

        uv2[0] = LLVector2(0, 0);
        uv2[1] = LLVector2(0, tc2.mV[1] * 2.f);
        uv2[2] = LLVector2(tc2.mV[0] * 2.f, 0);

        v[0] = LLVector3(-1, -1, 0);
        v[1] = LLVector3(-1, 3, 0);
        v[2] = LLVector3(3, -1, 0);

        buff->flush();

        LLGLDisable blend(GL_BLEND);

        gGlowCombineProgram.bind();

        gGL.getTexUnit(0)->bind(&mGlow[1]);
// [RLVa:KB] - @setsphere
        gGL.getTexUnit(1)->bind( pRenderBuffer ? pRenderBuffer : &mRT->screen );
// [/RLVa:KB]
//        gGL.getTexUnit(1)->bind(&mRT->screen);

        LLGLEnable multisample(RenderFSAASamples > 0 ? GL_MULTISAMPLE : 0);

        buff->setBuffer(mask);
        buff->drawArrays(LLRender::TRIANGLE_STRIP, 0, 3);

        gGlowCombineProgram.unbind();
    }
#endif
    gGL.setSceneBlendType(LLRender::BT_ALPHA);

    if (hasRenderDebugMask(LLPipeline::RENDER_DEBUG_PHYSICS_SHAPES))
    {
        gSplatTextureRectProgram.bind();

        gGL.setColorMask(true, false);

        LLVector2 tc1(0, 0);
        LLVector2 tc2((F32) gViewerWindow->getWorldViewWidthRaw() * 2,
                      (F32) gViewerWindow->getWorldViewHeightRaw() * 2);

        LLGLEnable blend(GL_BLEND);
        //gGL.color4f(1,1,1,0.75f); // <FS:Ansariel> FIRE-16829: Visual Artifacts with ALM enabled on AMD graphics

        gGL.getTexUnit(0)->bind(&mPhysicsDisplay);

        // <FS:Ansariel> FIRE-16829: Visual Artifacts with ALM enabled on AMD graphics
        //gGL.begin(LLRender::TRIANGLES);
        //gGL.texCoord2f(tc1.mV[0], tc1.mV[1]);
        //gGL.vertex2f(-1,-1);
        //
        //gGL.texCoord2f(tc1.mV[0], tc2.mV[1]);
        //gGL.vertex2f(-1,3);
        //
        //gGL.texCoord2f(tc2.mV[0], tc1.mV[1]);
        //gGL.vertex2f(3,-1);
        //
        //gGL.end();
        //gGL.flush();
        drawAuxiliaryVB(tc1, tc2, LLColor4(1.f, 1.f, 1.f, 0.75f));
        // </FS:Ansariel>

        gSplatTextureRectProgram.unbind();
    }

    /*if (LLRenderTarget::sUseFBO && !gCubeSnapshot)
    { // copy depth buffer from mRT->screen to framebuffer
        LLRenderTarget::copyContentsToFramebuffer(mRT->screen, 0, 0, mRT->screen.getWidth(), mRT->screen.getHeight(), 0, 0,
                                                  mRT->screen.getWidth(), mRT->screen.getHeight(),
                                                  GL_DEPTH_BUFFER_BIT | GL_STENCIL_BUFFER_BIT, GL_NEAREST);
    }*/

    gGL.matrixMode(LLRender::MM_PROJECTION);
    gGL.popMatrix();
    gGL.matrixMode(LLRender::MM_MODELVIEW);
    gGL.popMatrix();

    LLVertexBuffer::unbind();

    LLGLState::checkStates();
    LLGLState::checkTextureChannels();
}

void LLPipeline::bindDeferredShader(LLGLSLShader& shader, LLRenderTarget* light_target)
{
    LL_PROFILE_ZONE_SCOPED_CATEGORY_PIPELINE;
    LL_PROFILE_GPU_ZONE("bindDeferredShader");
    LLRenderTarget* deferred_target       = &mRT->deferredScreen;
    //LLRenderTarget* deferred_depth_target = &mRT->deferredDepth;
    LLRenderTarget* deferred_light_target = &mRT->deferredLight;

	shader.bind();
	S32 channel = 0;
    channel = shader.enableTexture(LLShaderMgr::DEFERRED_DIFFUSE, deferred_target->getUsage());
	if (channel > -1)
	{
        deferred_target->bindTexture(0,channel, LLTexUnit::TFO_POINT); // frag_data[0]
	}

    channel = shader.enableTexture(LLShaderMgr::DEFERRED_SPECULAR, deferred_target->getUsage());
	if (channel > -1)
	{
        deferred_target->bindTexture(1, channel, LLTexUnit::TFO_POINT); // frag_data[1]
	}

    channel = shader.enableTexture(LLShaderMgr::DEFERRED_NORMAL, deferred_target->getUsage());
	if (channel > -1)
	{
        deferred_target->bindTexture(2, channel, LLTexUnit::TFO_POINT); // frag_data[2]
	}

    channel = shader.enableTexture(LLShaderMgr::DEFERRED_EMISSIVE, deferred_target->getUsage());
    if (channel > -1)
    {
        deferred_target->bindTexture(3, channel, LLTexUnit::TFO_POINT); // frag_data[3]
    }

    channel = shader.enableTexture(LLShaderMgr::DEFERRED_BRDF_LUT, LLTexUnit::TT_TEXTURE);
    if (channel > -1)
    {
        mPbrBrdfLut.bindTexture(0, channel);
    }


#if 0
    channel = shader.enableTexture(LLShaderMgr::DEFERRED_DEPTH, deferred_depth_target->getUsage());
	if (channel > -1)
	{
        gGL.getTexUnit(channel)->bind(deferred_depth_target, TRUE);
		stop_glerror();
    }
#else
    channel = shader.enableTexture(LLShaderMgr::DEFERRED_DEPTH, deferred_target->getUsage());
    if (channel > -1)
    {
        gGL.getTexUnit(channel)->bind(deferred_target, TRUE);
        stop_glerror();
    }
#endif
		
    glh::matrix4f projection = get_current_projection();
		glh::matrix4f inv_proj = projection.inverse();
		
    if (shader.getUniformLocation(LLShaderMgr::INVERSE_PROJECTION_MATRIX) != -1)
    {
		shader.uniformMatrix4fv(LLShaderMgr::INVERSE_PROJECTION_MATRIX, 1, FALSE, inv_proj.m);
    }

    if (shader.getUniformLocation(LLShaderMgr::VIEWPORT) != -1)
    {
		shader.uniform4f(LLShaderMgr::VIEWPORT, (F32) gGLViewport[0],
									(F32) gGLViewport[1],
									(F32) gGLViewport[2],
									(F32) gGLViewport[3]);
	}

    if (sReflectionRender && !shader.getUniformLocation(LLShaderMgr::MODELVIEW_MATRIX))
    {
        shader.uniformMatrix4fv(LLShaderMgr::MODELVIEW_MATRIX, 1, FALSE, mReflectionModelView.m);  
    }

	channel = shader.enableTexture(LLShaderMgr::DEFERRED_NOISE);
	if (channel > -1)
	{
        gGL.getTexUnit(channel)->bindManual(LLTexUnit::TT_TEXTURE, mNoiseMap);
		gGL.getTexUnit(channel)->setTextureFilteringOption(LLTexUnit::TFO_POINT);
	}

	channel = shader.enableTexture(LLShaderMgr::DEFERRED_LIGHTFUNC);
	if (channel > -1)
	{
		gGL.getTexUnit(channel)->bindManual(LLTexUnit::TT_TEXTURE, mLightFunc);
	}

	stop_glerror();

    light_target = light_target ? light_target : deferred_light_target;
    channel = shader.enableTexture(LLShaderMgr::DEFERRED_LIGHT, light_target->getUsage());
	if (channel > -1)
	{
        light_target->bindTexture(0, channel, LLTexUnit::TFO_POINT);
	}

	channel = shader.enableTexture(LLShaderMgr::DEFERRED_BLOOM);
	if (channel > -1)
	{
		mGlow[1].bindTexture(0, channel);
	}

	stop_glerror();

	for (U32 i = 0; i < 4; i++)
	{
        LLRenderTarget* shadow_target = getSunShadowTarget(i);
        if (shadow_target)
        {
		channel = shader.enableTexture(LLShaderMgr::DEFERRED_SHADOW0+i, LLTexUnit::TT_TEXTURE);
		stop_glerror();
		if (channel > -1)
		{
			stop_glerror();
                gGL.getTexUnit(channel)->bind(getSunShadowTarget(i), TRUE);
                gGL.getTexUnit(channel)->setTextureFilteringOption(LLTexUnit::TFO_ANISOTROPIC);
			gGL.getTexUnit(channel)->setTextureAddressMode(LLTexUnit::TAM_CLAMP);
			stop_glerror();
			
			glTexParameteri(GL_TEXTURE_2D, GL_TEXTURE_COMPARE_MODE, GL_COMPARE_R_TO_TEXTURE);
			glTexParameteri(GL_TEXTURE_2D, GL_TEXTURE_COMPARE_FUNC, GL_LEQUAL);
			stop_glerror();
		}
	}
    }

    for (U32 i = 4; i < 6; i++)
    {
        channel = shader.enableTexture(LLShaderMgr::DEFERRED_SHADOW0 + i);
        stop_glerror();
        if (channel > -1)
        {
            stop_glerror();
            LLRenderTarget* shadow_target = getSpotShadowTarget(i-4);
            if (shadow_target)
            {
                gGL.getTexUnit(channel)->bind(shadow_target, TRUE);
                gGL.getTexUnit(channel)->setTextureFilteringOption(LLTexUnit::TFO_ANISOTROPIC);
                gGL.getTexUnit(channel)->setTextureAddressMode(LLTexUnit::TAM_CLAMP);
                stop_glerror();

                glTexParameteri(GL_TEXTURE_2D, GL_TEXTURE_COMPARE_MODE, GL_COMPARE_R_TO_TEXTURE);
                glTexParameteri(GL_TEXTURE_2D, GL_TEXTURE_COMPARE_FUNC, GL_LEQUAL);
                stop_glerror();
            }
        }
    }

	stop_glerror();

	F32 mat[16*6];
	for (U32 i = 0; i < 16; i++)
	{
		mat[i] = mSunShadowMatrix[0].m[i];
		mat[i+16] = mSunShadowMatrix[1].m[i];
		mat[i+32] = mSunShadowMatrix[2].m[i];
		mat[i+48] = mSunShadowMatrix[3].m[i];
		mat[i+64] = mSunShadowMatrix[4].m[i];
		mat[i+80] = mSunShadowMatrix[5].m[i];
	}

	shader.uniformMatrix4fv(LLShaderMgr::DEFERRED_SHADOW_MATRIX, 6, FALSE, mat);

	stop_glerror();

	channel = shader.enableTexture(LLShaderMgr::ENVIRONMENT_MAP, LLTexUnit::TT_CUBE_MAP);
	if (channel > -1)
	{
		LLCubeMap* cube_map = gSky.mVOSkyp ? gSky.mVOSkyp->getCubeMap() : NULL;
		if (cube_map)
		{
			cube_map->enable(channel);
			cube_map->bind();
		}

        F32* m = gGLModelView;

        F32 mat[] = { m[0], m[1], m[2],
                      m[4], m[5], m[6],
                      m[8], m[9], m[10] };

        shader.uniformMatrix3fv(LLShaderMgr::DEFERRED_ENV_MAT, 1, TRUE, mat);
	}

    bindReflectionProbes(shader);

    if (gAtmosphere)
    {
        // bind precomputed textures necessary for calculating sun and sky luminance
        channel = shader.enableTexture(LLShaderMgr::TRANSMITTANCE_TEX, LLTexUnit::TT_TEXTURE);
        if (channel > -1)
        {
            shader.bindTexture(LLShaderMgr::TRANSMITTANCE_TEX, gAtmosphere->getTransmittance());
        }

        channel = shader.enableTexture(LLShaderMgr::SCATTER_TEX, LLTexUnit::TT_TEXTURE_3D);
        if (channel > -1)
        {
            shader.bindTexture(LLShaderMgr::SCATTER_TEX, gAtmosphere->getScattering());
        }

        channel = shader.enableTexture(LLShaderMgr::SINGLE_MIE_SCATTER_TEX, LLTexUnit::TT_TEXTURE_3D);
        if (channel > -1)
        {
            shader.bindTexture(LLShaderMgr::SINGLE_MIE_SCATTER_TEX, gAtmosphere->getMieScattering());
        }

        channel = shader.enableTexture(LLShaderMgr::ILLUMINANCE_TEX, LLTexUnit::TT_TEXTURE);
        if (channel > -1)
        {
            shader.bindTexture(LLShaderMgr::ILLUMINANCE_TEX, gAtmosphere->getIlluminance());
        }
    }

    /*if (gCubeSnapshot)
    { // we only really care about the first two values, but the shader needs increasing separation between clip planes
        shader.uniform4f(LLShaderMgr::DEFERRED_SHADOW_CLIP, 1.f, 64.f, 128.f, 256.f);
    }
    else*/
    {
        shader.uniform4fv(LLShaderMgr::DEFERRED_SHADOW_CLIP, 1, mSunClipPlanes.mV);
    }
	shader.uniform1f(LLShaderMgr::DEFERRED_SUN_WASH, RenderDeferredSunWash);
	shader.uniform1f(LLShaderMgr::DEFERRED_SHADOW_NOISE, RenderShadowNoise);
	shader.uniform1f(LLShaderMgr::DEFERRED_BLUR_SIZE, RenderShadowBlurSize);

	shader.uniform1f(LLShaderMgr::DEFERRED_SSAO_RADIUS, RenderSSAOScale);
	shader.uniform1f(LLShaderMgr::DEFERRED_SSAO_MAX_RADIUS, RenderSSAOMaxScale);

	F32 ssao_factor = RenderSSAOFactor;
	shader.uniform1f(LLShaderMgr::DEFERRED_SSAO_FACTOR, ssao_factor);
	shader.uniform1f(LLShaderMgr::DEFERRED_SSAO_FACTOR_INV, 1.0/ssao_factor);

	LLVector3 ssao_effect = RenderSSAOEffect;
	F32 matrix_diag = (ssao_effect[0] + 2.0*ssao_effect[1])/3.0;
	F32 matrix_nondiag = (ssao_effect[0] - ssao_effect[1])/3.0;
	// This matrix scales (proj of color onto <1/rt(3),1/rt(3),1/rt(3)>) by
	// value factor, and scales remainder by saturation factor
	F32 ssao_effect_mat[] = {	matrix_diag, matrix_nondiag, matrix_nondiag,
								matrix_nondiag, matrix_diag, matrix_nondiag,
								matrix_nondiag, matrix_nondiag, matrix_diag};
	shader.uniformMatrix3fv(LLShaderMgr::DEFERRED_SSAO_EFFECT_MAT, 1, GL_FALSE, ssao_effect_mat);

	//F32 shadow_offset_error = 1.f + RenderShadowOffsetError * fabsf(LLViewerCamera::getInstance()->getOrigin().mV[2]);
	F32 shadow_bias_error = RenderShadowBiasError * fabsf(LLViewerCamera::getInstance()->getOrigin().mV[2])/3000.f;
    F32 shadow_bias       = RenderShadowBias + shadow_bias_error;

    shader.uniform2f(LLShaderMgr::DEFERRED_SCREEN_RES, deferred_target->getWidth(), deferred_target->getHeight());
	shader.uniform1f(LLShaderMgr::DEFERRED_NEAR_CLIP, LLViewerCamera::getInstance()->getNear()*2.f);
	shader.uniform1f (LLShaderMgr::DEFERRED_SHADOW_OFFSET, RenderShadowOffset); //*shadow_offset_error);
    shader.uniform1f(LLShaderMgr::DEFERRED_SHADOW_BIAS, shadow_bias);
	shader.uniform1f(LLShaderMgr::DEFERRED_SPOT_SHADOW_OFFSET, RenderSpotShadowOffset);
	shader.uniform1f(LLShaderMgr::DEFERRED_SPOT_SHADOW_BIAS, RenderSpotShadowBias);	

	shader.uniform3fv(LLShaderMgr::DEFERRED_SUN_DIR, 1, mTransformedSunDir.mV);
    shader.uniform3fv(LLShaderMgr::DEFERRED_MOON_DIR, 1, mTransformedMoonDir.mV);
	shader.uniform2f(LLShaderMgr::DEFERRED_SHADOW_RES, mRT->shadow[0].getWidth(), mRT->shadow[0].getHeight());
	shader.uniform2f(LLShaderMgr::DEFERRED_PROJ_SHADOW_RES, mSpotShadow[0].getWidth(), mSpotShadow[0].getHeight());
	shader.uniform1f(LLShaderMgr::DEFERRED_DEPTH_CUTOFF, RenderEdgeDepthCutoff);
	shader.uniform1f(LLShaderMgr::DEFERRED_NORM_CUTOFF, RenderEdgeNormCutoff);
	
	if (shader.getUniformLocation(LLShaderMgr::DEFERRED_NORM_MATRIX) >= 0)
	{
        glh::matrix4f norm_mat = get_current_modelview().inverse().transpose();
		shader.uniformMatrix4fv(LLShaderMgr::DEFERRED_NORM_MATRIX, 1, FALSE, norm_mat.m);
	}

    shader.uniform3fv(LLShaderMgr::SUNLIGHT_COLOR, 1, mSunDiffuse.mV);
    shader.uniform3fv(LLShaderMgr::MOONLIGHT_COLOR, 1, mMoonDiffuse.mV);

    LLEnvironment& environment = LLEnvironment::instance();
    LLSettingsSky::ptr_t sky = environment.getCurrentSky();
}

LLColor3 pow3f(LLColor3 v, F32 f)
{
	v.mV[0] = powf(v.mV[0], f);
	v.mV[1] = powf(v.mV[1], f);
	v.mV[2] = powf(v.mV[2], f);
	return v;
}

LLVector4 pow4fsrgb(LLVector4 v, F32 f)
{
	v.mV[0] = powf(v.mV[0], f);
	v.mV[1] = powf(v.mV[1], f);
	v.mV[2] = powf(v.mV[2], f);
	return v;
}

void LLPipeline::renderDeferredLighting()
{
    LL_PROFILE_ZONE_SCOPED_CATEGORY_PIPELINE;
    LL_PROFILE_GPU_ZONE("renderDeferredLighting");
    if (!sCull)
    {
        return;
    }

    LLRenderTarget *screen_target         = &mRT->screen;
    //LLRenderTarget *deferred_target       = &mRT->deferredScreen;
    //LLRenderTarget *deferred_depth_target = &mRT->deferredDepth;
    LLRenderTarget* deferred_light_target = &mRT->deferredLight;

    {
        LL_PROFILE_ZONE_NAMED_CATEGORY_PIPELINE("deferred"); //LL_RECORD_BLOCK_TIME(FTM_RENDER_DEFERRED);
        LLViewerCamera *camera = LLViewerCamera::getInstance();
        
#if 0
        {
            LLGLDepthTest depth(GL_TRUE);
            deferred_depth_target->copyContents(*deferred_target,
                                                0,
                                                0,
                                                deferred_target->getWidth(),
                                                deferred_target->getHeight(),
                                                0,
                                                0,
                                                deferred_depth_target->getWidth(),
                                                deferred_depth_target->getHeight(),
                                                GL_DEPTH_BUFFER_BIT,
                                                GL_NEAREST);
        }
#endif

        LLGLEnable multisample(RenderFSAASamples > 0 ? GL_MULTISAMPLE : 0);

        if (gPipeline.hasRenderType(LLPipeline::RENDER_TYPE_HUD))
        {
            gPipeline.toggleRenderType(LLPipeline::RENDER_TYPE_HUD);
        }

        // ati doesn't seem to love actually using the stencil buffer on FBO's
        //LLGLDisable stencil(GL_STENCIL_TEST);
        // glStencilFunc(GL_EQUAL, 1, 0xFFFFFFFF);
        // glStencilOp(GL_KEEP, GL_KEEP, GL_KEEP);

        gGL.setColorMask(true, true);

        // draw a cube around every light
        LLVertexBuffer::unbind();

        LLGLEnable cull(GL_CULL_FACE);
        LLGLEnable blend(GL_BLEND);

        glh::matrix4f mat = copy_matrix(gGLModelView);

        LLStrider<LLVector3> vert;
        mDeferredVB->getVertexStrider(vert);

        vert[0].set(-1, 1, 0);
        vert[1].set(-1, -3, 0);
        vert[2].set(3, 1, 0);

        setupHWLights(NULL);  // to set mSun/MoonDir;

        glh::vec4f tc(mSunDir.mV);
        mat.mult_matrix_vec(tc);
        mTransformedSunDir.set(tc.v);

        glh::vec4f tc_moon(mMoonDir.mV);
        mat.mult_matrix_vec(tc_moon);
        mTransformedMoonDir.set(tc_moon.v);

        gGL.pushMatrix();
        gGL.loadIdentity();
        gGL.matrixMode(LLRender::MM_PROJECTION);
        gGL.pushMatrix();
        gGL.loadIdentity();

        if (RenderDeferredSSAO || RenderShadowDetail > 0)
        {
            LL_PROFILE_GPU_ZONE("sun program");
            deferred_light_target->bindTarget();
            {  // paint shadow/SSAO light map (direct lighting lightmap)
                LL_PROFILE_ZONE_NAMED_CATEGORY_PIPELINE("renderDeferredLighting - sun shadow");
                bindDeferredShader(gDeferredSunProgram, deferred_light_target);
                mDeferredVB->setBuffer(LLVertexBuffer::MAP_VERTEX);
                glClearColor(1, 1, 1, 1);
                deferred_light_target->clear(GL_COLOR_BUFFER_BIT);
                glClearColor(0, 0, 0, 0);

                glh::matrix4f inv_trans = get_current_modelview().inverse().transpose();

                const U32 slice = 32;
                F32       offset[slice * 3];
                for (U32 i = 0; i < 4; i++)
                {
                    for (U32 j = 0; j < 8; j++)
                    {
                        glh::vec3f v;
                        v.set_value(sinf(6.284f / 8 * j), cosf(6.284f / 8 * j), -(F32) i);
                        v.normalize();
                        inv_trans.mult_matrix_vec(v);
                        v.normalize();
                        offset[(i * 8 + j) * 3 + 0] = v.v[0];
                        offset[(i * 8 + j) * 3 + 1] = v.v[2];
                        offset[(i * 8 + j) * 3 + 2] = v.v[1];
                    }
                }

                gDeferredSunProgram.uniform3fv(sOffset, slice, offset);
                gDeferredSunProgram.uniform2f(LLShaderMgr::DEFERRED_SCREEN_RES,
                                              deferred_light_target->getWidth(),
                                              deferred_light_target->getHeight());

                {
                    LLGLDisable   blend(GL_BLEND);
                    LLGLDepthTest depth(GL_TRUE, GL_FALSE, GL_ALWAYS);
                    stop_glerror();
                    mDeferredVB->drawArrays(LLRender::TRIANGLES, 0, 3);
                    stop_glerror();
                }

                unbindDeferredShader(gDeferredSunProgram);
            }
            deferred_light_target->flush();
        }

        if (RenderDeferredSSAO)
        {
            /*if (gCubeSnapshot)
            { // SSAO and shadows disabled in reflection maps
                deferred_light_target->bindTarget();
                glClearColor(1, 1, 1, 1);
                deferred_light_target->clear();
                glClearColor(0, 0, 0, 0);
                deferred_light_target->flush();
            }
            else*/
            {
                // soften direct lighting lightmap
                LL_PROFILE_ZONE_NAMED_CATEGORY_PIPELINE("renderDeferredLighting - soften shadow");
                LL_PROFILE_GPU_ZONE("soften shadow");
                // blur lightmap
                screen_target->bindTarget();
                glClearColor(1, 1, 1, 1);
                screen_target->clear(GL_COLOR_BUFFER_BIT);
                glClearColor(0, 0, 0, 0);

                bindDeferredShader(gDeferredBlurLightProgram);
                mDeferredVB->setBuffer(LLVertexBuffer::MAP_VERTEX);
                LLVector3 go = RenderShadowGaussian;
                const U32 kern_length = 4;
                F32       blur_size = RenderShadowBlurSize;
                F32       dist_factor = RenderShadowBlurDistFactor;

                // sample symmetrically with the middle sample falling exactly on 0.0
                F32 x = 0.f;

                LLVector3 gauss[32];  // xweight, yweight, offset

                for (U32 i = 0; i < kern_length; i++)
                {
                    gauss[i].mV[0] = llgaussian(x, go.mV[0]);
                    gauss[i].mV[1] = llgaussian(x, go.mV[1]);
                    gauss[i].mV[2] = x;
                    x += 1.f;
                }

                gDeferredBlurLightProgram.uniform2f(sDelta, 1.f, 0.f);
                gDeferredBlurLightProgram.uniform1f(sDistFactor, dist_factor);
                gDeferredBlurLightProgram.uniform3fv(sKern, kern_length, gauss[0].mV);
                gDeferredBlurLightProgram.uniform1f(sKernScale, blur_size * (kern_length / 2.f - 0.5f));

                {
                    LLGLDisable   blend(GL_BLEND);
                    LLGLDepthTest depth(GL_TRUE, GL_FALSE, GL_ALWAYS);
                    stop_glerror();
                    mDeferredVB->drawArrays(LLRender::TRIANGLES, 0, 3);
                    stop_glerror();
                }

                screen_target->flush();
                unbindDeferredShader(gDeferredBlurLightProgram);

                bindDeferredShader(gDeferredBlurLightProgram, screen_target);

                mDeferredVB->setBuffer(LLVertexBuffer::MAP_VERTEX);
                deferred_light_target->bindTarget();

                gDeferredBlurLightProgram.uniform2f(sDelta, 0.f, 1.f);

                {
                    LLGLDisable   blend(GL_BLEND);
                    LLGLDepthTest depth(GL_TRUE, GL_FALSE, GL_ALWAYS);
                    stop_glerror();
                    mDeferredVB->drawArrays(LLRender::TRIANGLES, 0, 3);
                    stop_glerror();
                }
                deferred_light_target->flush();
                unbindDeferredShader(gDeferredBlurLightProgram);
            }
        }

        stop_glerror();
        gGL.popMatrix();
        stop_glerror();
        gGL.matrixMode(LLRender::MM_MODELVIEW);
        stop_glerror();
        gGL.popMatrix();
        stop_glerror();

        screen_target->bindTarget();
        // clear color buffer here - zeroing alpha (glow) is important or it will accumulate against sky
        glClearColor(0, 0, 0, 0);
        screen_target->clear(GL_COLOR_BUFFER_BIT);

        if (RenderDeferredAtmospheric)
        {  // apply sunlight contribution
            LLGLSLShader &soften_shader = LLPipeline::sUnderWaterRender ? gDeferredSoftenWaterProgram : gDeferredSoftenProgram;

            LL_PROFILE_ZONE_NAMED_CATEGORY_PIPELINE("renderDeferredLighting - atmospherics");
            LL_PROFILE_GPU_ZONE("atmospherics");
            bindDeferredShader(soften_shader);

            LLEnvironment &environment = LLEnvironment::instance();
            soften_shader.uniform1i(LLShaderMgr::SUN_UP_FACTOR, environment.getIsSunUp() ? 1 : 0);
            soften_shader.uniform3fv(LLShaderMgr::LIGHTNORM, 1, environment.getClampedLightNorm().mV);

            if (!LLPipeline::sUnderWaterRender && LLPipeline::sRenderPBR)
            {
                soften_shader.bindTexture(LLShaderMgr::ALTERNATE_DIFFUSE_MAP, LLViewerFetchedTexture::sDefaultIrradiancePBRp); // PBR: irradiance
            }

            if(LLPipeline::sRenderPBR)
            {
                LLVector3 cameraAtAxis = LLViewerCamera::getInstance()->getAtAxis();
                soften_shader.uniform3fv(LLShaderMgr::DEFERRED_VIEW_DIR, 1, cameraAtAxis.mV);
            }

            {
                LLGLDepthTest depth(GL_FALSE);
                LLGLDisable   blend(GL_BLEND);
                LLGLDisable   test(GL_ALPHA_TEST);

                // full screen blit
                gGL.pushMatrix();
                gGL.loadIdentity();
                gGL.matrixMode(LLRender::MM_PROJECTION);
                gGL.pushMatrix();
                gGL.loadIdentity();

                mDeferredVB->setBuffer(LLVertexBuffer::MAP_VERTEX);

                mDeferredVB->drawArrays(LLRender::TRIANGLES, 0, 3);

                gGL.popMatrix();
                gGL.matrixMode(LLRender::MM_MODELVIEW);
                gGL.popMatrix();
            }

            unbindDeferredShader(LLPipeline::sUnderWaterRender ? gDeferredSoftenWaterProgram : gDeferredSoftenProgram);
        }

#if 0
        {  // render non-deferred geometry (fullbright, alpha, etc)
            LLGLDisable blend(GL_BLEND);
            //LLGLDisable stencil(GL_STENCIL_TEST);
            gGL.setSceneBlendType(LLRender::BT_ALPHA);

            gPipeline.pushRenderTypeMask();

            gPipeline.andRenderTypeMask(LLPipeline::RENDER_TYPE_SKY,
                                        LLPipeline::RENDER_TYPE_CLOUDS,
                                        LLPipeline::RENDER_TYPE_WL_SKY,
                                        LLPipeline::END_RENDER_TYPES);

            renderGeomPostDeferred(*LLViewerCamera::getInstance(), false);
            gPipeline.popRenderTypeMask();
        }
#endif

        bool render_local = RenderLocalLights; // && !gCubeSnapshot;

        if (render_local)
        {
            gGL.setSceneBlendType(LLRender::BT_ADD);
            std::list<LLVector4>        fullscreen_lights;
            LLDrawable::drawable_list_t spot_lights;
            LLDrawable::drawable_list_t fullscreen_spot_lights;

            if (!gCubeSnapshot)
            {
                for (U32 i = 0; i < 2; i++)
                {
                    mTargetShadowSpotLight[i] = NULL;
                }
            }

            std::list<LLVector4> light_colors;

            LLVertexBuffer::unbind();

            {
                LL_PROFILE_ZONE_NAMED_CATEGORY_PIPELINE("renderDeferredLighting - local lights");
                LL_PROFILE_GPU_ZONE("local lights");
                bindDeferredShader(gDeferredLightProgram);

                if (mCubeVB.isNull())
                {
                    mCubeVB = ll_create_cube_vb(LLVertexBuffer::MAP_VERTEX, GL_STATIC_DRAW);
                }

                mCubeVB->setBuffer(LLVertexBuffer::MAP_VERTEX);

                LLGLDepthTest depth(GL_TRUE, GL_FALSE);
                // mNearbyLights already includes distance calculation and excludes muted avatars.
                // It is calculated from mLights
                // mNearbyLights also provides fade value to gracefully fade-out out of range lights
                for (light_set_t::iterator iter = mNearbyLights.begin(); iter != mNearbyLights.end(); ++iter)
                {
                    LLDrawable * drawablep = iter->drawable;
                    LLVOVolume * volume = drawablep->getVOVolume();
                    if (!volume)
                    {
                        continue;
                    }

                    if (volume->isAttachment())
                    {
                        if (!sRenderAttachedLights)
                        {
                            continue;
                        }
                    }

                    LLVector4a center;
                    center.load3(drawablep->getPositionAgent().mV);
                    const F32 *c = center.getF32ptr();
                    F32        s = volume->getLightRadius() * 1.5f;

                    // send light color to shader in linear space
                    LLColor3 col = volume->getLightLinearColor();

                    if (col.magVecSquared() < 0.001f)
                    {
                        continue;
                    }

                    if (s <= 0.001f)
                    {
                        continue;
                    }

                    LLVector4a sa;
                    sa.splat(s);
                    if (camera->AABBInFrustumNoFarClip(center, sa) == 0)
                    {
                        continue;
                    }

                    sVisibleLightCount++;

                    if (camera->getOrigin().mV[0] > c[0] + s + 0.2f || camera->getOrigin().mV[0] < c[0] - s - 0.2f ||
                        camera->getOrigin().mV[1] > c[1] + s + 0.2f || camera->getOrigin().mV[1] < c[1] - s - 0.2f ||
                        camera->getOrigin().mV[2] > c[2] + s + 0.2f || camera->getOrigin().mV[2] < c[2] - s - 0.2f)
                    {  // draw box if camera is outside box
                        if (render_local)
                        {
                            if (volume->isLightSpotlight())
                            {
                                drawablep->getVOVolume()->updateSpotLightPriority();
                                spot_lights.push_back(drawablep);
                                continue;
                            }

                            gDeferredLightProgram.uniform3fv(LLShaderMgr::LIGHT_CENTER, 1, c);
                            gDeferredLightProgram.uniform1f(LLShaderMgr::LIGHT_SIZE, s);
                            gDeferredLightProgram.uniform3fv(LLShaderMgr::DIFFUSE_COLOR, 1, col.mV);
                            gDeferredLightProgram.uniform1f(LLShaderMgr::LIGHT_FALLOFF, volume->getLightFalloff(DEFERRED_LIGHT_FALLOFF));
                            gGL.syncMatrices();

                            mCubeVB->drawRange(LLRender::TRIANGLE_FAN, 0, 7, 8, get_box_fan_indices(camera, center));
                            stop_glerror();
                        }
                    }
                    else
                    {
                        if (volume->isLightSpotlight())
                        {
                            drawablep->getVOVolume()->updateSpotLightPriority();
                            fullscreen_spot_lights.push_back(drawablep);
                            continue;
                        }

                        glh::vec3f tc(c);
                        mat.mult_matrix_vec(tc);

                        fullscreen_lights.push_back(LLVector4(tc.v[0], tc.v[1], tc.v[2], s));
                        light_colors.push_back(LLVector4(col.mV[0], col.mV[1], col.mV[2], volume->getLightFalloff(DEFERRED_LIGHT_FALLOFF)));
                    }
                }

                // Bookmark comment to allow searching for mSpecialRenderMode == 3 (avatar edit mode),
                // prev site of appended deferred character light, removed by SL-13522 09/20

                unbindDeferredShader(gDeferredLightProgram);
            }

            if (!spot_lights.empty())
            {
                LL_PROFILE_ZONE_NAMED_CATEGORY_PIPELINE("renderDeferredLighting - projectors");
                LL_PROFILE_GPU_ZONE("projectors");
                LLGLDepthTest depth(GL_TRUE, GL_FALSE);
                bindDeferredShader(gDeferredSpotLightProgram);

                mCubeVB->setBuffer(LLVertexBuffer::MAP_VERTEX);

                gDeferredSpotLightProgram.enableTexture(LLShaderMgr::DEFERRED_PROJECTION);

                for (LLDrawable::drawable_list_t::iterator iter = spot_lights.begin(); iter != spot_lights.end(); ++iter)
                {
                    LLDrawable *drawablep = *iter;

                    LLVOVolume *volume = drawablep->getVOVolume();

                    LLVector4a center;
                    center.load3(drawablep->getPositionAgent().mV);
                    const F32 *c = center.getF32ptr();
                    F32        s = volume->getLightRadius() * 1.5f;

                    sVisibleLightCount++;

                    setupSpotLight(gDeferredSpotLightProgram, drawablep);

                    // send light color to shader in linear space
                    LLColor3 col = volume->getLightLinearColor();

                    gDeferredSpotLightProgram.uniform3fv(LLShaderMgr::LIGHT_CENTER, 1, c);
                    gDeferredSpotLightProgram.uniform1f(LLShaderMgr::LIGHT_SIZE, s);
                    gDeferredSpotLightProgram.uniform3fv(LLShaderMgr::DIFFUSE_COLOR, 1, col.mV);
                    gDeferredSpotLightProgram.uniform1f(LLShaderMgr::LIGHT_FALLOFF, volume->getLightFalloff(DEFERRED_LIGHT_FALLOFF));
                    gGL.syncMatrices();

                    mCubeVB->drawRange(LLRender::TRIANGLE_FAN, 0, 7, 8, get_box_fan_indices(camera, center));
                }
                gDeferredSpotLightProgram.disableTexture(LLShaderMgr::DEFERRED_PROJECTION);
                unbindDeferredShader(gDeferredSpotLightProgram);
            }

            // reset mDeferredVB to fullscreen triangle
            mDeferredVB->getVertexStrider(vert);
            vert[0].set(-1, 1, 0);
            vert[1].set(-1, -3, 0);
            vert[2].set(3, 1, 0);

            {
                LL_PROFILE_ZONE_NAMED_CATEGORY_PIPELINE("renderDeferredLighting - fullscreen lights");
                LLGLDepthTest depth(GL_FALSE);
                LL_PROFILE_GPU_ZONE("fullscreen lights");
                // full screen blit
                gGL.pushMatrix();
                gGL.loadIdentity();
                gGL.matrixMode(LLRender::MM_PROJECTION);
                gGL.pushMatrix();
                gGL.loadIdentity();

                U32 count = 0;

                const U32 max_count = LL_DEFERRED_MULTI_LIGHT_COUNT;
                LLVector4 light[max_count];
                LLVector4 col[max_count];

                F32 far_z = 0.f;

                while (!fullscreen_lights.empty())
                {
                    light[count] = fullscreen_lights.front();
                    fullscreen_lights.pop_front();
                    col[count] = light_colors.front();
                    light_colors.pop_front();

                    far_z = llmin(light[count].mV[2] - light[count].mV[3], far_z);
                    count++;
                    if (count == max_count || fullscreen_lights.empty())
                    {
                        U32 idx = count - 1;
                        bindDeferredShader(gDeferredMultiLightProgram[idx]);
                        gDeferredMultiLightProgram[idx].uniform1i(LLShaderMgr::MULTI_LIGHT_COUNT, count);
                        gDeferredMultiLightProgram[idx].uniform4fv(LLShaderMgr::MULTI_LIGHT, count, (GLfloat *) light);
                        gDeferredMultiLightProgram[idx].uniform4fv(LLShaderMgr::MULTI_LIGHT_COL, count, (GLfloat *) col);
                        gDeferredMultiLightProgram[idx].uniform1f(LLShaderMgr::MULTI_LIGHT_FAR_Z, far_z);
                        far_z = 0.f;
                        count = 0;
                        mDeferredVB->setBuffer(LLVertexBuffer::MAP_VERTEX);
                        mDeferredVB->drawArrays(LLRender::TRIANGLES, 0, 3);
                        unbindDeferredShader(gDeferredMultiLightProgram[idx]);
                    }
                }

                bindDeferredShader(gDeferredMultiSpotLightProgram);

                gDeferredMultiSpotLightProgram.enableTexture(LLShaderMgr::DEFERRED_PROJECTION);

                mDeferredVB->setBuffer(LLVertexBuffer::MAP_VERTEX);

                for (LLDrawable::drawable_list_t::iterator iter = fullscreen_spot_lights.begin(); iter != fullscreen_spot_lights.end(); ++iter)
                {
                    LLDrawable *drawablep           = *iter;
                    LLVOVolume *volume              = drawablep->getVOVolume();
                    LLVector3   center              = drawablep->getPositionAgent();
                    F32 *       c                   = center.mV;
                    F32         light_size_final    = volume->getLightRadius() * 1.5f;
                    F32         light_falloff_final = volume->getLightFalloff(DEFERRED_LIGHT_FALLOFF);

                    sVisibleLightCount++;

                    glh::vec3f tc(c);
                    mat.mult_matrix_vec(tc);

                    setupSpotLight(gDeferredMultiSpotLightProgram, drawablep);

                    // send light color to shader in linear space
                    LLColor3 col = volume->getLightLinearColor();

                    gDeferredMultiSpotLightProgram.uniform3fv(LLShaderMgr::LIGHT_CENTER, 1, tc.v);
                    gDeferredMultiSpotLightProgram.uniform1f(LLShaderMgr::LIGHT_SIZE, light_size_final);
                    gDeferredMultiSpotLightProgram.uniform3fv(LLShaderMgr::DIFFUSE_COLOR, 1, col.mV);
                    gDeferredMultiSpotLightProgram.uniform1f(LLShaderMgr::LIGHT_FALLOFF, light_falloff_final);
                    mDeferredVB->drawArrays(LLRender::TRIANGLES, 0, 3);
                }

                gDeferredMultiSpotLightProgram.disableTexture(LLShaderMgr::DEFERRED_PROJECTION);
                unbindDeferredShader(gDeferredMultiSpotLightProgram);

                gGL.popMatrix();
                gGL.matrixMode(LLRender::MM_MODELVIEW);
                gGL.popMatrix();
            }
        }

        gGL.setColorMask(true, true);
    }

    {  // render non-deferred geometry (alpha, fullbright, glow)
        LLGLDisable blend(GL_BLEND);
        //LLGLDisable stencil(GL_STENCIL_TEST);

        pushRenderTypeMask();
        andRenderTypeMask(LLPipeline::RENDER_TYPE_ALPHA,
                          LLPipeline::RENDER_TYPE_ALPHA_PRE_WATER,
                          LLPipeline::RENDER_TYPE_ALPHA_POST_WATER,
                          LLPipeline::RENDER_TYPE_FULLBRIGHT,
                          LLPipeline::RENDER_TYPE_VOLUME,
                          LLPipeline::RENDER_TYPE_GLOW,
                          LLPipeline::RENDER_TYPE_BUMP,
                          LLPipeline::RENDER_TYPE_PASS_SIMPLE,
                          LLPipeline::RENDER_TYPE_PASS_ALPHA,
                          LLPipeline::RENDER_TYPE_PASS_ALPHA_MASK,
                          LLPipeline::RENDER_TYPE_PASS_BUMP,
                          LLPipeline::RENDER_TYPE_PASS_POST_BUMP,
                          LLPipeline::RENDER_TYPE_PASS_FULLBRIGHT,
                          LLPipeline::RENDER_TYPE_PASS_FULLBRIGHT_ALPHA_MASK,
                          LLPipeline::RENDER_TYPE_PASS_FULLBRIGHT_SHINY,
                          LLPipeline::RENDER_TYPE_PASS_GLOW,
                          LLPipeline::RENDER_TYPE_PASS_GRASS,
                          LLPipeline::RENDER_TYPE_PASS_SHINY,
                          LLPipeline::RENDER_TYPE_PASS_INVISIBLE,
                          LLPipeline::RENDER_TYPE_PASS_INVISI_SHINY,
                          LLPipeline::RENDER_TYPE_AVATAR,
                          LLPipeline::RENDER_TYPE_CONTROL_AV,
                          LLPipeline::RENDER_TYPE_ALPHA_MASK,
                          LLPipeline::RENDER_TYPE_FULLBRIGHT_ALPHA_MASK,
                          LLPipeline::RENDER_TYPE_WATER,
                          END_RENDER_TYPES);

        renderGeomPostDeferred(*LLViewerCamera::getInstance());
        popRenderTypeMask();
    }

    screen_target->flush();
}

void LLPipeline::setupSpotLight(LLGLSLShader& shader, LLDrawable* drawablep)
{
	//construct frustum
	LLVOVolume* volume = drawablep->getVOVolume();
	LLVector3 params = volume->getSpotLightParams();

	F32 fov = params.mV[0];
	F32 focus = params.mV[1];

	LLVector3 pos = drawablep->getPositionAgent();
	LLQuaternion quat = volume->getRenderRotation();
	LLVector3 scale = volume->getScale();
	
	//get near clip plane
	LLVector3 at_axis(0,0,-scale.mV[2]*0.5f);
	at_axis *= quat;

	LLVector3 np = pos+at_axis;
	at_axis.normVec();

	//get origin that has given fov for plane np, at_axis, and given scale
	F32 dist = (scale.mV[1]*0.5f)/tanf(fov*0.5f);

	LLVector3 origin = np - at_axis*dist;

	//matrix from volume space to agent space
	LLMatrix4 light_mat(quat, LLVector4(origin,1.f));

	glh::matrix4f light_to_agent((F32*) light_mat.mMatrix);
	glh::matrix4f light_to_screen = get_current_modelview() * light_to_agent;

	glh::matrix4f screen_to_light = light_to_screen.inverse();

	F32 s = volume->getLightRadius()*1.5f;
	F32 near_clip = dist;
	F32 width = scale.mV[VX];
	F32 height = scale.mV[VY];
	F32 far_clip = s+dist-scale.mV[VZ];

	F32 fovy = fov * RAD_TO_DEG;
	F32 aspect = width/height;

	glh::matrix4f trans(0.5f, 0.f, 0.f, 0.5f,
				0.f, 0.5f, 0.f, 0.5f,
				0.f, 0.f, 0.5f, 0.5f,
				0.f, 0.f, 0.f, 1.f);

	glh::vec3f p1(0, 0, -(near_clip+0.01f));
	glh::vec3f p2(0, 0, -(near_clip+1.f));

	glh::vec3f screen_origin(0, 0, 0);

	light_to_screen.mult_matrix_vec(p1);
	light_to_screen.mult_matrix_vec(p2);
	light_to_screen.mult_matrix_vec(screen_origin);

	glh::vec3f n = p2-p1;
	n.normalize();
	
	F32 proj_range = far_clip - near_clip;
	glh::matrix4f light_proj = gl_perspective(fovy, aspect, near_clip, far_clip);
	screen_to_light = trans * light_proj * screen_to_light;
	shader.uniformMatrix4fv(LLShaderMgr::PROJECTOR_MATRIX, 1, FALSE, screen_to_light.m);
	shader.uniform1f(LLShaderMgr::PROJECTOR_NEAR, near_clip);
	shader.uniform3fv(LLShaderMgr::PROJECTOR_P, 1, p1.v);
	shader.uniform3fv(LLShaderMgr::PROJECTOR_N, 1, n.v);
	shader.uniform3fv(LLShaderMgr::PROJECTOR_ORIGIN, 1, screen_origin.v);
	shader.uniform1f(LLShaderMgr::PROJECTOR_RANGE, proj_range);
	shader.uniform1f(LLShaderMgr::PROJECTOR_AMBIANCE, params.mV[2]);
	S32 s_idx = -1;

	for (U32 i = 0; i < 2; i++)
	{
		if (mShadowSpotLight[i] == drawablep)
		{
			s_idx = i;
		}
	}

	shader.uniform1i(LLShaderMgr::PROJECTOR_SHADOW_INDEX, s_idx);

	if (s_idx >= 0)
	{
		shader.uniform1f(LLShaderMgr::PROJECTOR_SHADOW_FADE, 1.f-mSpotLightFade[s_idx]);
	}
	else
	{
		shader.uniform1f(LLShaderMgr::PROJECTOR_SHADOW_FADE, 1.f);
	}

    //if (!gCubeSnapshot)
	{
		LLDrawable* potential = drawablep;
		//determine if this is a good light for casting shadows
		F32 m_pri = volume->getSpotLightPriority();

		for (U32 i = 0; i < 2; i++)
		{
			F32 pri = 0.f;

			if (mTargetShadowSpotLight[i].notNull())
			{
				pri = mTargetShadowSpotLight[i]->getVOVolume()->getSpotLightPriority();			
			}

			if (m_pri > pri)
			{
				LLDrawable* temp = mTargetShadowSpotLight[i];
				mTargetShadowSpotLight[i] = potential;
				potential = temp;
				m_pri = pri;
			}
		}
	}

	LLViewerTexture* img = volume->getLightTexture();

	if (img == NULL)
	{
		img = LLViewerFetchedTexture::sWhiteImagep;
	}

	S32 channel = shader.enableTexture(LLShaderMgr::DEFERRED_PROJECTION);

	if (channel > -1)
	{
		if (img)
		{
			gGL.getTexUnit(channel)->bind(img);

			F32 lod_range = logf(img->getWidth())/logf(2.f);

			shader.uniform1f(LLShaderMgr::PROJECTOR_FOCUS, focus);
			shader.uniform1f(LLShaderMgr::PROJECTOR_LOD, lod_range);
			shader.uniform1f(LLShaderMgr::PROJECTOR_AMBIENT_LOD, llclamp((proj_range-focus)/proj_range*lod_range, 0.f, 1.f));
		}
	}
		
}

void LLPipeline::unbindDeferredShader(LLGLSLShader &shader)
{
    LLRenderTarget* deferred_target       = &mRT->deferredScreen;
    //LLRenderTarget* deferred_depth_target = &mRT->deferredDepth;
    LLRenderTarget* deferred_light_target = &mRT->deferredLight;

	stop_glerror();
    shader.disableTexture(LLShaderMgr::DEFERRED_NORMAL, deferred_target->getUsage());
    shader.disableTexture(LLShaderMgr::DEFERRED_DIFFUSE, deferred_target->getUsage());
    shader.disableTexture(LLShaderMgr::DEFERRED_SPECULAR, deferred_target->getUsage());
    shader.disableTexture(LLShaderMgr::DEFERRED_EMISSIVE, deferred_target->getUsage());
    shader.disableTexture(LLShaderMgr::DEFERRED_BRDF_LUT);
    //shader.disableTexture(LLShaderMgr::DEFERRED_DEPTH, deferred_depth_target->getUsage());
    shader.disableTexture(LLShaderMgr::DEFERRED_DEPTH, deferred_target->getUsage());
    shader.disableTexture(LLShaderMgr::DEFERRED_LIGHT, deferred_light_target->getUsage());
	shader.disableTexture(LLShaderMgr::DIFFUSE_MAP);
	shader.disableTexture(LLShaderMgr::DEFERRED_BLOOM);

	for (U32 i = 0; i < 4; i++)
	{
		if (shader.disableTexture(LLShaderMgr::DEFERRED_SHADOW0+i) > -1)
		{
			glTexParameteri(GL_TEXTURE_2D, GL_TEXTURE_COMPARE_MODE, GL_NONE);
		}
	}

	for (U32 i = 4; i < 6; i++)
	{
		if (shader.disableTexture(LLShaderMgr::DEFERRED_SHADOW0+i) > -1)
		{
			glTexParameteri(GL_TEXTURE_2D, GL_TEXTURE_COMPARE_MODE, GL_NONE);
		}
	}

	shader.disableTexture(LLShaderMgr::DEFERRED_NOISE);
	shader.disableTexture(LLShaderMgr::DEFERRED_LIGHTFUNC);

	S32 channel = shader.disableTexture(LLShaderMgr::ENVIRONMENT_MAP, LLTexUnit::TT_CUBE_MAP);
	if (channel > -1)
	{
		LLCubeMap* cube_map = gSky.mVOSkyp ? gSky.mVOSkyp->getCubeMap() : NULL;
		if (cube_map)
		{
			cube_map->disable();
		}
	}

    unbindReflectionProbes(shader);

	gGL.getTexUnit(0)->unbind(LLTexUnit::TT_TEXTURE);
	gGL.getTexUnit(0)->activate();
	shader.unbind();
}

void LLPipeline::setEnvMat(LLGLSLShader& shader)
{
    F32* m = gGLModelView;

    F32 mat[] = { m[0], m[1], m[2],
                    m[4], m[5], m[6],
                    m[8], m[9], m[10] };

    shader.uniformMatrix3fv(LLShaderMgr::DEFERRED_ENV_MAT, 1, TRUE, mat);
}

void LLPipeline::bindReflectionProbes(LLGLSLShader& shader)
{
    if (!sReflectionProbesEnabled)
    {
        return;
    }

    S32 channel = shader.enableTexture(LLShaderMgr::REFLECTION_PROBES, LLTexUnit::TT_CUBE_MAP_ARRAY);
    bool bound = false;
    if (channel > -1 && mReflectionMapManager.mTexture.notNull())
    {
        mReflectionMapManager.mTexture->bind(channel);
        bound = true;
    }

    channel = shader.enableTexture(LLShaderMgr::IRRADIANCE_PROBES, LLTexUnit::TT_CUBE_MAP_ARRAY);
    if (channel > -1 && mReflectionMapManager.mIrradianceMaps.notNull())
    {
        mReflectionMapManager.mIrradianceMaps->bind(channel);
        bound = true;
    }

    if (bound)
    {
        mReflectionMapManager.setUniforms();

        setEnvMat(shader);
    }
}

void LLPipeline::unbindReflectionProbes(LLGLSLShader& shader)
{
    S32 channel = shader.disableTexture(LLShaderMgr::REFLECTION_PROBES, LLTexUnit::TT_CUBE_MAP);
    if (channel > -1 && mReflectionMapManager.mTexture.notNull())
    {
        mReflectionMapManager.mTexture->unbind();
        if (channel == 0)
        {
            gGL.getTexUnit(channel)->enable(LLTexUnit::TT_TEXTURE);
        }
    }
}


inline float sgn(float a)
{
    if (a > 0.0F) return (1.0F);
    if (a < 0.0F) return (-1.0F);
    return (0.0F);
}

void LLPipeline::generateWaterReflection(LLCamera& camera_in)
{
#if 0
    LL_PROFILE_ZONE_SCOPED_CATEGORY_PIPELINE;
    LL_PROFILE_GPU_ZONE("generateWaterReflection");

    if (!assertInitialized() || gCubeSnapshot)
    {
        return;
    }

    if (LLPipeline::sWaterReflections && LLDrawPoolWater::sNeedsReflectionUpdate)
    {
        //disable occlusion culling for reflection/refraction passes (save setting to restore later)
        S32 occlude = LLPipeline::sUseOcclusion;
        LLPipeline::sUseOcclusion = 0;

        bool skip_avatar_update = false;
        if (!isAgentAvatarValid() || gAgentCamera.getCameraAnimating() || gAgentCamera.getCameraMode() != CAMERA_MODE_MOUSELOOK || !LLVOAvatar::sVisibleInFirstPerson)
        {
            skip_avatar_update = true;
        }

        LLCamera camera = camera_in;
        camera.setFar(camera_in.getFar() * 0.75f);

        bool camera_is_underwater = LLViewerCamera::getInstance()->cameraUnderWater();

        LLPipeline::sReflectionRender = true;

        gPipeline.pushRenderTypeMask();

        glh::matrix4f saved_modelview  = get_current_modelview();
        glh::matrix4f saved_projection = get_current_projection();
        glh::matrix4f mat;

#if 1 // relies on forward rendering, which is deprecated -- TODO - make a deferred implementation of transparent/reflective water
        S32 reflection_detail  = RenderReflectionDetail;
#else
        S32 reflection_detail = WATER_REFLECT_NONE_WATER_TRANSPARENT;
#endif

        F32 water_height      = gAgent.getRegion()->getWaterHeight(); 
        F32 camera_height     = camera_in.getOrigin().mV[VZ];
        F32 distance_to_water = (water_height < camera_height) ? (camera_height - water_height) : (water_height - camera_height);

        LLVector3 reflection_offset      = LLVector3(0, 0, distance_to_water * 2.0f);
        LLVector3 camera_look_at         = camera_in.getAtAxis();
        LLVector3 reflection_look_at     = LLVector3(camera_look_at.mV[VX], camera_look_at.mV[VY], -camera_look_at.mV[VZ]);
        LLVector3 reflect_origin         = camera_in.getOrigin() - reflection_offset;
        LLVector3 reflect_interest_point = reflect_origin + (reflection_look_at * 5.0f);

        camera.setOriginAndLookAt(reflect_origin, LLVector3::z_axis, reflect_interest_point);

        //plane params
        LLPlane plane;
        LLVector3 pnorm;

        if (camera_is_underwater)
        {
            //camera is below water, cull above water
            pnorm.setVec(0, 0, 1);
        }
        else
        {
            //camera is above water, cull below water
            pnorm = LLVector3(0, 0, -1);
        }

        plane.setVec(LLVector3(0, 0, water_height), pnorm);

        if (!camera_is_underwater)
        {
            //generate planar reflection map
            LLViewerCamera::sCurCameraID = LLViewerCamera::CAMERA_WATER0;

            gGL.matrixMode(LLRender::MM_MODELVIEW);
            gGL.pushMatrix();

            mat.set_scale(glh::vec3f(1, 1, -1));
            mat.set_translate(glh::vec3f(0,0,water_height*2.f));
            mat = saved_modelview * mat;


            mReflectionModelView = mat;

            set_current_modelview(mat);
            gGL.loadMatrix(mat.m);

            LLViewerCamera::updateFrustumPlanes(camera, FALSE, TRUE);

            glh::vec3f    origin(0, 0, 0);
            glh::matrix4f inv_mat = mat.inverse();
            inv_mat.mult_matrix_vec(origin);

            camera.setOrigin(origin.v);

            glCullFace(GL_FRONT);

            if (LLDrawPoolWater::sNeedsReflectionUpdate)
            {
                gGL.getTexUnit(0)->unbind(LLTexUnit::TT_TEXTURE);
                glClearColor(0,0,0,0);
                mWaterRef.bindTarget();

                gGL.setColorMask(true, true);
                mWaterRef.clear();
                gGL.setColorMask(true, false);
                mWaterRef.getViewport(gGLViewport);

                //initial sky pass (no user clip plane)
                //mask out everything but the sky
                gPipeline.pushRenderTypeMask();
                {
                    if (reflection_detail >= WATER_REFLECT_MINIMAL)
                    {
                        gPipeline.andRenderTypeMask(
                            LLPipeline::RENDER_TYPE_SKY,
                            LLPipeline::RENDER_TYPE_WL_SKY,
                            LLPipeline::RENDER_TYPE_CLOUDS,
                            LLPipeline::END_RENDER_TYPES);
                    }
                    else
                    {
                        gPipeline.andRenderTypeMask(
                            LLPipeline::RENDER_TYPE_SKY,
                            LLPipeline::RENDER_TYPE_WL_SKY,
                            LLPipeline::END_RENDER_TYPES);
                    }

                    updateCull(camera, mSky);
                    stateSort(camera, mSky);
                    renderGeom(camera, TRUE);
                }
                gPipeline.popRenderTypeMask();

                if (reflection_detail >= WATER_REFLECT_NONE_WATER_TRANSPARENT)
                {
                    gPipeline.pushRenderTypeMask();
                    {
                        clearRenderTypeMask(
                            LLPipeline::RENDER_TYPE_WATER,
                            LLPipeline::RENDER_TYPE_VOIDWATER,
                            LLPipeline::RENDER_TYPE_GROUND,
                            LLPipeline::RENDER_TYPE_SKY,
                            LLPipeline::RENDER_TYPE_CLOUDS,
                            LLPipeline::END_RENDER_TYPES);

                        if (reflection_detail > WATER_REFLECT_MINIMAL)
                        { //mask out selected geometry based on reflection detail
                            if (reflection_detail < WATER_REFLECT_EVERYTHING)
                            {
                                clearRenderTypeMask(LLPipeline::RENDER_TYPE_PARTICLES, END_RENDER_TYPES);
                                if (reflection_detail < WATER_REFLECT_AVATARS)
                                {
                                    clearRenderTypeMask(
                                        LLPipeline::RENDER_TYPE_AVATAR,
                                        LLPipeline::RENDER_TYPE_CONTROL_AV,
                                        END_RENDER_TYPES);
                                    if (reflection_detail < WATER_REFLECT_STATIC_OBJECTS)
                                    {
                                        clearRenderTypeMask(LLPipeline::RENDER_TYPE_VOLUME, END_RENDER_TYPES);
                                    }
                                }
                            }

                            LLGLUserClipPlane clip_plane(plane, mReflectionModelView, saved_projection);
                            LLGLDisable cull(GL_CULL_FACE);
                            updateCull(camera, mReflectedObjects, &plane);
                            stateSort(camera, mReflectedObjects);
                            renderGeom(camera);
                        }
                    }
                    gPipeline.popRenderTypeMask();
                }

                mWaterRef.flush();
            }

            glCullFace(GL_BACK);
            gGL.matrixMode(LLRender::MM_MODELVIEW);
            gGL.popMatrix();

            set_current_modelview(saved_modelview);
        }

        camera.setOrigin(camera_in.getOrigin());
        //render distortion map
        static bool last_update = true;
        if (last_update)
        {
            gPipeline.pushRenderTypeMask();

            camera.setFar(camera_in.getFar());
            clearRenderTypeMask(
                LLPipeline::RENDER_TYPE_WATER,
                LLPipeline::RENDER_TYPE_VOIDWATER,
                LLPipeline::RENDER_TYPE_GROUND,
                END_RENDER_TYPES);

            // intentionally inverted so that distortion map contents (objects under the water when we're above it)
            // will properly include water fog effects
            LLPipeline::sUnderWaterRender = !camera_is_underwater;

            if (LLPipeline::sUnderWaterRender)
            {
                clearRenderTypeMask(
                    LLPipeline::RENDER_TYPE_GROUND,
                    LLPipeline::RENDER_TYPE_SKY,
                    LLPipeline::RENDER_TYPE_CLOUDS,
                    LLPipeline::RENDER_TYPE_WL_SKY,
                    END_RENDER_TYPES);
            }
            LLViewerCamera::updateFrustumPlanes(camera);

            gGL.getTexUnit(0)->unbind(LLTexUnit::TT_TEXTURE);

            if (LLPipeline::sUnderWaterRender || LLDrawPoolWater::sNeedsDistortionUpdate)
            {
                LLPipeline::sDistortionRender = true;

                LLColor3 col = LLEnvironment::instance().getCurrentWater()->getWaterFogColor();
                glClearColor(col.mV[0], col.mV[1], col.mV[2], 0.f);

                // HACK FIX -- pretend underwater camera is the world camera to fix weird visibility artifacts
                // during distortion render (doesn't break main render because the camera is the same perspective
                // as world camera and occlusion culling is disabled for this pass)
                //LLViewerCamera::sCurCameraID = LLViewerCamera::CAMERA_WATER1;
                LLViewerCamera::sCurCameraID = LLViewerCamera::CAMERA_WORLD;

                mWaterDis.bindTarget();
                mWaterDis.getViewport(gGLViewport);

                gGL.setColorMask(true, true);
                mWaterDis.clear();
                gGL.setColorMask(true, false);

                F32 water_dist = water_height;

                //clip out geometry on the same side of water as the camera w/ enough margin to not include the water geo itself,
                // but not so much as to clip out parts of avatars that should be seen under the water in the distortion map
                LLPlane plane;

                if (camera_is_underwater)
                {
                    //nudge clip plane below water to avoid visible holes in objects intersecting water surface
                    water_dist /= LLPipeline::sDistortionWaterClipPlaneMargin;
                    //camera is below water, clip plane points up
                    pnorm.setVec(0, 0, -1);
                }
                else
                {
                    //nudge clip plane above water to avoid visible holes in objects intersecting water surface
                    water_dist *= LLPipeline::sDistortionWaterClipPlaneMargin;
                    //camera is above water, clip plane points down
                    pnorm = LLVector3(0, 0, 1);
                }

                plane.setVec(LLVector3(0, 0, water_dist), pnorm);

                LLGLUserClipPlane clip_plane(plane, saved_modelview, saved_projection);

                gGL.setColorMask(true, true);
                mWaterDis.clear();
                gGL.setColorMask(true, false);

#if 0  // DEPRECATED - requires forward rendering, TODO - make a deferred implementation
                if (reflection_detail >= WATER_REFLECT_NONE_WATER_TRANSPARENT)
                {
                    updateCull(camera, mRefractedObjects, &plane);
                    stateSort(camera, mRefractedObjects);
                    renderGeom(camera);
                }
#endif


                gUIProgram.bind();

                LLWorld::getInstance()->renderPropertyLines();

                gUIProgram.unbind();

                mWaterDis.flush();
            }

            LLPipeline::sDistortionRender = false;

            gPipeline.popRenderTypeMask();
        }
        last_update = LLDrawPoolWater::sNeedsReflectionUpdate && LLDrawPoolWater::sNeedsDistortionUpdate;

        gPipeline.popRenderTypeMask();

        LLPipeline::sUnderWaterRender = false;
        LLPipeline::sReflectionRender = false;

        LLDrawPoolWater::sNeedsReflectionUpdate = FALSE;
        LLDrawPoolWater::sNeedsDistortionUpdate = FALSE;

        if (!LLRenderTarget::sUseFBO)
        {
            glClear(GL_DEPTH_BUFFER_BIT);
        }
        glClearColor(0.f, 0.f, 0.f, 0.f);
        gViewerWindow->setup3DViewport();

        LLGLState::checkStates();

        if (!skip_avatar_update)
        {
            gAgentAvatarp->updateAttachmentVisibility(gAgentCamera.getCameraMode());
        }

        LLViewerCamera::sCurCameraID = LLViewerCamera::CAMERA_WORLD;

        // restore occlusion culling
        LLPipeline::sUseOcclusion = occlude;
    }
    else
    {
        // Initial sky pass is still needed even if water reflection is not rendering
        bool camera_is_underwater = LLViewerCamera::getInstance()->cameraUnderWater();
        if (!camera_is_underwater)
        {
            gPipeline.pushRenderTypeMask();
            {
                gPipeline.andRenderTypeMask(
                    LLPipeline::RENDER_TYPE_SKY,
                    LLPipeline::RENDER_TYPE_WL_SKY,
                    LLPipeline::END_RENDER_TYPES);

                LLCamera camera = camera_in;
                camera.setFar(camera_in.getFar() * 0.75f);

                updateCull(camera, mSky);
                stateSort(camera, mSky);
                renderGeom(camera, TRUE);
            }
            gPipeline.popRenderTypeMask();
        }
    }
#endif
}

glh::matrix4f look(const LLVector3 pos, const LLVector3 dir, const LLVector3 up)
{
	glh::matrix4f ret;

	LLVector3 dirN;
	LLVector3 upN;
	LLVector3 lftN;

	lftN = dir % up;
	lftN.normVec();
	
	upN = lftN % dir;
	upN.normVec();
	
	dirN = dir;
	dirN.normVec();

	ret.m[ 0] = lftN[0];
	ret.m[ 1] = upN[0];
	ret.m[ 2] = -dirN[0];
	ret.m[ 3] = 0.f;

	ret.m[ 4] = lftN[1];
	ret.m[ 5] = upN[1];
	ret.m[ 6] = -dirN[1];
	ret.m[ 7] = 0.f;

	ret.m[ 8] = lftN[2];
	ret.m[ 9] = upN[2];
	ret.m[10] = -dirN[2];
	ret.m[11] = 0.f;

	ret.m[12] = -(lftN*pos);
	ret.m[13] = -(upN*pos);
	ret.m[14] = dirN*pos;
	ret.m[15] = 1.f;

	return ret;
}

glh::matrix4f scale_translate_to_fit(const LLVector3 min, const LLVector3 max)
{
	glh::matrix4f ret;
	ret.m[ 0] = 2/(max[0]-min[0]);
	ret.m[ 4] = 0;
	ret.m[ 8] = 0;
	ret.m[12] = -(max[0]+min[0])/(max[0]-min[0]);

	ret.m[ 1] = 0;
	ret.m[ 5] = 2/(max[1]-min[1]);
	ret.m[ 9] = 0;
	ret.m[13] = -(max[1]+min[1])/(max[1]-min[1]);

	ret.m[ 2] = 0;
	ret.m[ 6] = 0;
	ret.m[10] = 2/(max[2]-min[2]);
	ret.m[14] = -(max[2]+min[2])/(max[2]-min[2]);

	ret.m[ 3] = 0;
	ret.m[ 7] = 0;
	ret.m[11] = 0;
	ret.m[15] = 1;

	return ret;
}

static LLTrace::BlockTimerStatHandle FTM_SHADOW_RENDER("Render Shadows");
static LLTrace::BlockTimerStatHandle FTM_SHADOW_ALPHA("Alpha Shadow");
static LLTrace::BlockTimerStatHandle FTM_SHADOW_SIMPLE("Simple Shadow");
static LLTrace::BlockTimerStatHandle FTM_SHADOW_GEOM("Shadow Geom");

static LLTrace::BlockTimerStatHandle FTM_SHADOW_ALPHA_MASKED("Alpha Masked");
static LLTrace::BlockTimerStatHandle FTM_SHADOW_ALPHA_BLEND("Alpha Blend");
static LLTrace::BlockTimerStatHandle FTM_SHADOW_ALPHA_TREE("Alpha Tree");
static LLTrace::BlockTimerStatHandle FTM_SHADOW_ALPHA_GRASS("Alpha Grass");
static LLTrace::BlockTimerStatHandle FTM_SHADOW_FULLBRIGHT_ALPHA_MASKED("Fullbright Alpha Masked");

void LLPipeline::renderShadow(glh::matrix4f& view, glh::matrix4f& proj, LLCamera& shadow_cam, LLCullResult& result, bool use_shader, bool use_occlusion, U32 target_width)
{
    LL_PROFILE_ZONE_SCOPED_CATEGORY_PIPELINE; //LL_RECORD_BLOCK_TIME(FTM_SHADOW_RENDER);
    LL_PROFILE_GPU_ZONE("renderShadow");
    //disable occlusion culling for shadow passes (save setting to restore later)
    S32 occlude = LLPipeline::sUseOcclusion;
    if (!use_occlusion)
    {
        LLPipeline::sUseOcclusion = 0;
    }
    LLPipeline::sShadowRender = true;

    static const U32 types[] = {
        LLRenderPass::PASS_SIMPLE,
        LLRenderPass::PASS_FULLBRIGHT,
        LLRenderPass::PASS_SHINY,
        LLRenderPass::PASS_BUMP,
        LLRenderPass::PASS_FULLBRIGHT_SHINY ,
        LLRenderPass::PASS_MATERIAL,
        LLRenderPass::PASS_MATERIAL_ALPHA_EMISSIVE,
        LLRenderPass::PASS_SPECMAP,
        LLRenderPass::PASS_SPECMAP_EMISSIVE,
        LLRenderPass::PASS_NORMMAP,
        LLRenderPass::PASS_NORMMAP_EMISSIVE,
        LLRenderPass::PASS_NORMSPEC,
        LLRenderPass::PASS_NORMSPEC_EMISSIVE
    };

    LLGLEnable cull(GL_CULL_FACE);

    //enable depth clamping if available
    //LLGLEnable depth_clamp(GL_DEPTH_CLAMP);

    if (use_shader)
    {
        gDeferredShadowCubeProgram.bind();
    }

    LLRenderTarget& occlusion_target = LLViewerCamera::sCurCameraID >= LLViewerCamera::CAMERA_SPOT_SHADOW0 ?
        mSpotShadowOcclusion[LLViewerCamera::sCurCameraID - LLViewerCamera::CAMERA_SPOT_SHADOW0] :
        mRT->shadowOcclusion[LLViewerCamera::sCurCameraID - LLViewerCamera::CAMERA_SUN_SHADOW0];

    occlusion_target.bindTarget();
    updateCull(shadow_cam, result);
    occlusion_target.flush();

    stateSort(shadow_cam, result);


    //generate shadow map
    gGL.matrixMode(LLRender::MM_PROJECTION);
    gGL.pushMatrix();
    gGL.loadMatrix(proj.m);
    gGL.matrixMode(LLRender::MM_MODELVIEW);
    gGL.pushMatrix();
    gGL.loadMatrix(view.m);

    stop_glerror();
    gGLLastMatrix = NULL;

    gGL.getTexUnit(0)->unbind(LLTexUnit::TT_TEXTURE);

    stop_glerror();

    LLEnvironment& environment = LLEnvironment::instance();

    LLVertexBuffer::unbind();

    for (int j = 0; j < 2; ++j) // 0 -- static, 1 -- rigged
    {
        bool rigged = j == 1;
        if (!use_shader)
        { //occlusion program is general purpose depth-only no-textures
            gOcclusionProgram.bind(rigged);
        }
        else
        {
            gDeferredShadowProgram.bind(rigged);
            LLGLSLShader::sCurBoundShaderPtr->uniform1i(LLShaderMgr::SUN_UP_FACTOR, environment.getIsSunUp() ? 1 : 0);
        }

        gGL.diffuseColor4f(1, 1, 1, 1);

        S32 shadow_detail = gSavedSettings.getS32("RenderShadowDetail");

        // if not using VSM, disable color writes
        if (shadow_detail <= 2)
        {
            gGL.setColorMask(false, false);
        }

        LL_PROFILE_ZONE_NAMED_CATEGORY_PIPELINE("shadow simple"); //LL_RECORD_BLOCK_TIME(FTM_SHADOW_SIMPLE);
        LL_PROFILE_GPU_ZONE("shadow simple");
        gGL.getTexUnit(0)->disable();
        for (U32 i = 0; i < sizeof(types) / sizeof(U32); ++i)
        {
            renderObjects(types[i], LLVertexBuffer::MAP_VERTEX, FALSE, FALSE, rigged);
        }
        gGL.getTexUnit(0)->enable(LLTexUnit::TT_TEXTURE);
        if (!use_shader)
        {
            gOcclusionProgram.unbind();
        }


    }

    if (use_shader)
    {
        LL_PROFILE_ZONE_NAMED_CATEGORY_PIPELINE("shadow geom");

        gDeferredShadowProgram.unbind();
        renderGeomShadow(shadow_cam);
        gDeferredShadowProgram.bind();
        gDeferredShadowProgram.uniform1i(LLShaderMgr::SUN_UP_FACTOR, environment.getIsSunUp() ? 1 : 0);
    }
    else
    {
        LL_PROFILE_ZONE_NAMED_CATEGORY_PIPELINE("shadow geom");

        renderGeomShadow(shadow_cam);
    }

    {
        LL_PROFILE_ZONE_NAMED_CATEGORY_PIPELINE("shadow alpha");
        LL_PROFILE_GPU_ZONE("shadow alpha");
        for (int i = 0; i < 2; ++i)
        {
            bool rigged = i == 1;

            gDeferredShadowAlphaMaskProgram.bind(rigged);
            LLGLSLShader::sCurBoundShaderPtr->uniform1f(LLShaderMgr::DEFERRED_SHADOW_TARGET_WIDTH, (float)target_width);
            LLGLSLShader::sCurBoundShaderPtr->uniform1i(LLShaderMgr::SUN_UP_FACTOR, environment.getIsSunUp() ? 1 : 0);

            U32 mask = LLVertexBuffer::MAP_VERTEX |
                LLVertexBuffer::MAP_TEXCOORD0 |
                LLVertexBuffer::MAP_COLOR |
                LLVertexBuffer::MAP_TEXTURE_INDEX;

            {
                LL_PROFILE_ZONE_NAMED_CATEGORY_PIPELINE("shadow alpha masked");
                renderMaskedObjects(LLRenderPass::PASS_ALPHA_MASK, mask, TRUE, TRUE, rigged);
            }

            {
                LL_PROFILE_ZONE_NAMED_CATEGORY_PIPELINE("shadow alpha blend");
                LLGLSLShader::sCurBoundShaderPtr->setMinimumAlpha(0.598f);
                renderAlphaObjects(mask, TRUE, TRUE, rigged);
            }


            {
                LL_PROFILE_ZONE_NAMED_CATEGORY_PIPELINE("shadow fullbright alpha masked");
                gDeferredShadowFullbrightAlphaMaskProgram.bind(rigged);
                LLGLSLShader::sCurBoundShaderPtr->uniform1f(LLShaderMgr::DEFERRED_SHADOW_TARGET_WIDTH, (float)target_width);
                LLGLSLShader::sCurBoundShaderPtr->uniform1i(LLShaderMgr::SUN_UP_FACTOR, environment.getIsSunUp() ? 1 : 0);
                renderFullbrightMaskedObjects(LLRenderPass::PASS_FULLBRIGHT_ALPHA_MASK, mask, TRUE, TRUE, rigged);
            }


            {
                LL_PROFILE_ZONE_NAMED_CATEGORY_PIPELINE("shadow alpha grass");
                gDeferredTreeShadowProgram.bind(rigged);
                if (i == 0)
                {
                    LLGLSLShader::sCurBoundShaderPtr->setMinimumAlpha(0.598f);
                    renderObjects(LLRenderPass::PASS_GRASS, LLVertexBuffer::MAP_VERTEX | LLVertexBuffer::MAP_TEXCOORD0, TRUE);
                }

                U32 no_idx_mask = mask & ~LLVertexBuffer::MAP_TEXTURE_INDEX;
                renderMaskedObjects(LLRenderPass::PASS_NORMSPEC_MASK, no_idx_mask, true, false, rigged);
                renderMaskedObjects(LLRenderPass::PASS_MATERIAL_ALPHA_MASK, no_idx_mask, true, false, rigged);
                renderMaskedObjects(LLRenderPass::PASS_SPECMAP_MASK, no_idx_mask, true, false, rigged);
                renderMaskedObjects(LLRenderPass::PASS_NORMMAP_MASK, no_idx_mask, true, false, rigged);
                renderMaskedObjects(LLRenderPass::PASS_PBR_OPAQUE, no_idx_mask, true, false, rigged);
            }
        }
    }

    //glCullFace(GL_BACK);

    gDeferredShadowCubeProgram.bind();
    gGLLastMatrix = NULL;
    gGL.loadMatrix(gGLModelView);

    LLRenderTarget& occlusion_source = LLViewerCamera::sCurCameraID >= LLViewerCamera::CAMERA_SPOT_SHADOW0 ?
        mSpotShadow[LLViewerCamera::sCurCameraID - LLViewerCamera::CAMERA_SPOT_SHADOW0] :
        mRT->shadow[LLViewerCamera::sCurCameraID - LLViewerCamera::CAMERA_SUN_SHADOW0];

    if (occlude > 1)
    {
        doOcclusion(shadow_cam, occlusion_source, occlusion_target);
    }

    if (use_shader)
    {
        gDeferredShadowProgram.unbind();
    }

    gGL.setColorMask(true, true);

    gGL.matrixMode(LLRender::MM_PROJECTION);
    gGL.popMatrix();
    gGL.matrixMode(LLRender::MM_MODELVIEW);
    gGL.popMatrix();
    gGLLastMatrix = NULL;

    LLPipeline::sUseOcclusion = occlude;
    LLPipeline::sShadowRender = false;
}

bool LLPipeline::getVisiblePointCloud(LLCamera& camera, LLVector3& min, LLVector3& max, std::vector<LLVector3>& fp, LLVector3 light_dir)
{
    LL_PROFILE_ZONE_SCOPED_CATEGORY_PIPELINE;
	//get point cloud of intersection of frust and min, max

	if (getVisibleExtents(camera, min, max))
	{
		return false;
	}

	//get set of planes on bounding box
	LLPlane bp[] = { 
		LLPlane(min, LLVector3(-1,0,0)),
		LLPlane(min, LLVector3(0,-1,0)),
		LLPlane(min, LLVector3(0,0,-1)),
		LLPlane(max, LLVector3(1,0,0)),
		LLPlane(max, LLVector3(0,1,0)),
		LLPlane(max, LLVector3(0,0,1))};
	
	//potential points
	std::vector<LLVector3> pp;

	//add corners of AABB
	pp.push_back(LLVector3(min.mV[0], min.mV[1], min.mV[2]));
	pp.push_back(LLVector3(max.mV[0], min.mV[1], min.mV[2]));
	pp.push_back(LLVector3(min.mV[0], max.mV[1], min.mV[2]));
	pp.push_back(LLVector3(max.mV[0], max.mV[1], min.mV[2]));
	pp.push_back(LLVector3(min.mV[0], min.mV[1], max.mV[2]));
	pp.push_back(LLVector3(max.mV[0], min.mV[1], max.mV[2]));
	pp.push_back(LLVector3(min.mV[0], max.mV[1], max.mV[2]));
	pp.push_back(LLVector3(max.mV[0], max.mV[1], max.mV[2]));

	//add corners of camera frustum
	for (U32 i = 0; i < LLCamera::AGENT_FRUSTRUM_NUM; i++)
	{
		pp.push_back(camera.mAgentFrustum[i]);
	}


	//bounding box line segments
	U32 bs[] = 
			{
		0,1,
		1,3,
		3,2,
		2,0,

		4,5,
		5,7,
		7,6,
		6,4,

		0,4,
		1,5,
		3,7,
		2,6
	};

	for (U32 i = 0; i < 12; i++)
	{ //for each line segment in bounding box
		for (U32 j = 0; j < LLCamera::AGENT_PLANE_NO_USER_CLIP_NUM; j++) 
		{ //for each plane in camera frustum
			const LLPlane& cp = camera.getAgentPlane(j);
			const LLVector3& v1 = pp[bs[i*2+0]];
			const LLVector3& v2 = pp[bs[i*2+1]];
			LLVector3 n;
			cp.getVector3(n);

			LLVector3 line = v1-v2;

			F32 d1 = line*n;
			F32 d2 = -cp.dist(v2);

			F32 t = d2/d1;

			if (t > 0.f && t < 1.f)
			{
				LLVector3 intersect = v2+line*t;
				pp.push_back(intersect);
			}
		}
	}
			
	//camera frustum line segments
	const U32 fs[] =
	{
		0,1,
		1,2,
		2,3,
		3,0,

		4,5,
		5,6,
		6,7,
		7,4,
	
		0,4,
		1,5,
		2,6,
		3,7	
	};

	for (U32 i = 0; i < 12; i++)
	{
		for (U32 j = 0; j < 6; ++j)
		{
			const LLVector3& v1 = pp[fs[i*2+0]+8];
			const LLVector3& v2 = pp[fs[i*2+1]+8];
			const LLPlane& cp = bp[j];
			LLVector3 n;
			cp.getVector3(n);

			LLVector3 line = v1-v2;

			F32 d1 = line*n;
			F32 d2 = -cp.dist(v2);

			F32 t = d2/d1;

			if (t > 0.f && t < 1.f)
			{
				LLVector3 intersect = v2+line*t;
				pp.push_back(intersect);
			}	
		}
	}

	LLVector3 ext[] = { min-LLVector3(0.05f,0.05f,0.05f),
		max+LLVector3(0.05f,0.05f,0.05f) };

	for (U32 i = 0; i < pp.size(); ++i)
	{
		bool found = true;

		const F32* p = pp[i].mV;
			
		for (U32 j = 0; j < 3; ++j)
		{
			if (p[j] < ext[0].mV[j] ||
				p[j] > ext[1].mV[j])
			{
				found = false;
				break;
			}
		}
				
		for (U32 j = 0; j < LLCamera::AGENT_PLANE_NO_USER_CLIP_NUM; ++j)
		{
			const LLPlane& cp = camera.getAgentPlane(j);
			F32 dist = cp.dist(pp[i]);
			if (dist > 0.05f) //point is above some plane, not contained
			{
				found = false;
				break;
			}
		}

		if (found)
		{
			fp.push_back(pp[i]);
		}
	}
	
	if (fp.empty())
	{
		return false;
	}
	
	return true;
}

void LLPipeline::renderHighlight(const LLViewerObject* obj, F32 fade)
{
	if (obj && obj->getVolume())
	{
		for (LLViewerObject::child_list_t::const_iterator iter = obj->getChildren().begin(); iter != obj->getChildren().end(); ++iter)
		{
			renderHighlight(*iter, fade);
		}

		LLDrawable* drawable = obj->mDrawable;
		if (drawable)
		{
			for (S32 i = 0; i < drawable->getNumFaces(); ++i)
			{
				LLFace* face = drawable->getFace(i);
				if (face)
				{
					face->renderSelected(LLViewerTexture::sNullImagep, LLColor4(1,1,1,fade));
				}
			}
		}
	}
}

void LLPipeline::generateHighlight(LLCamera& camera)
{
	//render highlighted object as white into offscreen render target
	if (mHighlightObject.notNull())
	{
		mHighlightSet.insert(HighlightItem(mHighlightObject));
	}
    llassert(!gCubeSnapshot);

	if (!mHighlightSet.empty())
	{
		F32 transition = gFrameIntervalSeconds.value()/RenderHighlightFadeTime;

		LLGLDisable test(GL_ALPHA_TEST);
		LLGLDepthTest depth(GL_FALSE);
		mHighlight.bindTarget();
		disableLights();
		gGL.setColorMask(true, true);
		mHighlight.clear();

        gHighlightProgram.bind();

		gGL.getTexUnit(0)->bind(LLViewerFetchedTexture::sWhiteImagep);
		for (std::set<HighlightItem>::iterator iter = mHighlightSet.begin(); iter != mHighlightSet.end(); )
		{
			std::set<HighlightItem>::iterator cur_iter = iter++;

			if (cur_iter->mItem.isNull())
			{
				mHighlightSet.erase(cur_iter);
				continue;
			}

			if (cur_iter->mItem == mHighlightObject)
			{
				cur_iter->incrFade(transition); 
			}
			else
			{
				cur_iter->incrFade(-transition);
				if (cur_iter->mFade <= 0.f)
				{
					mHighlightSet.erase(cur_iter);
					continue;
				}
			}

			renderHighlight(cur_iter->mItem->getVObj(), cur_iter->mFade);
		}

		mHighlight.flush();
		gGL.setColorMask(true, false);
		gViewerWindow->setup3DViewport();
	}
}

LLRenderTarget* LLPipeline::getSunShadowTarget(U32 i)
{
    llassert(i < 4);
    return &mRT->shadow[i];
}

LLRenderTarget* LLPipeline::getSpotShadowTarget(U32 i)
{
    llassert(i < 2);
    return &mSpotShadow[i];
}

static LLTrace::BlockTimerStatHandle FTM_GEN_SUN_SHADOW("Gen Sun Shadow");
static LLTrace::BlockTimerStatHandle FTM_GEN_SUN_SHADOW_SPOT_RENDER("Spot Shadow Render");

void LLPipeline::generateSunShadow(LLCamera& camera)
{
	if (!sRenderDeferred || RenderShadowDetail <= 0)
	{
		return;
	}

	LL_PROFILE_ZONE_SCOPED_CATEGORY_PIPELINE; //LL_RECORD_BLOCK_TIME(FTM_GEN_SUN_SHADOW);
    LL_PROFILE_GPU_ZONE("generateSunShadow");

	bool skip_avatar_update = false;
	if (!isAgentAvatarValid() || gAgentCamera.getCameraAnimating() || gAgentCamera.getCameraMode() != CAMERA_MODE_MOUSELOOK || !LLVOAvatar::sVisibleInFirstPerson)
	{

		skip_avatar_update = true;
	}

	if (!skip_avatar_update)
	{
		gAgentAvatarp->updateAttachmentVisibility(CAMERA_MODE_THIRD_PERSON);
	}

	F64 last_modelview[16];
	F64 last_projection[16];
	for (U32 i = 0; i < 16; i++)
	{ //store last_modelview of world camera
		last_modelview[i] = gGLLastModelView[i];
		last_projection[i] = gGLLastProjection[i];
	}

	pushRenderTypeMask();
	andRenderTypeMask(LLPipeline::RENDER_TYPE_SIMPLE,
					LLPipeline::RENDER_TYPE_ALPHA,
                    LLPipeline::RENDER_TYPE_ALPHA_PRE_WATER,
                    LLPipeline::RENDER_TYPE_ALPHA_POST_WATER,
					LLPipeline::RENDER_TYPE_GRASS,
					LLPipeline::RENDER_TYPE_FULLBRIGHT,
					LLPipeline::RENDER_TYPE_BUMP,
					LLPipeline::RENDER_TYPE_VOLUME,
					LLPipeline::RENDER_TYPE_AVATAR,
					LLPipeline::RENDER_TYPE_CONTROL_AV,
					LLPipeline::RENDER_TYPE_TREE, 
					LLPipeline::RENDER_TYPE_TERRAIN,
					LLPipeline::RENDER_TYPE_WATER,
					LLPipeline::RENDER_TYPE_VOIDWATER,
					LLPipeline::RENDER_TYPE_PASS_ALPHA,
					LLPipeline::RENDER_TYPE_PASS_ALPHA_MASK,
					LLPipeline::RENDER_TYPE_PASS_FULLBRIGHT_ALPHA_MASK,
					LLPipeline::RENDER_TYPE_PASS_GRASS,
					LLPipeline::RENDER_TYPE_PASS_SIMPLE,
					LLPipeline::RENDER_TYPE_PASS_BUMP,
					LLPipeline::RENDER_TYPE_PASS_FULLBRIGHT,
					LLPipeline::RENDER_TYPE_PASS_SHINY,
					LLPipeline::RENDER_TYPE_PASS_FULLBRIGHT_SHINY,
					LLPipeline::RENDER_TYPE_PASS_MATERIAL,
					LLPipeline::RENDER_TYPE_PASS_MATERIAL_ALPHA,
					LLPipeline::RENDER_TYPE_PASS_MATERIAL_ALPHA_MASK,
					LLPipeline::RENDER_TYPE_PASS_MATERIAL_ALPHA_EMISSIVE,
					LLPipeline::RENDER_TYPE_PASS_SPECMAP,
					LLPipeline::RENDER_TYPE_PASS_SPECMAP_BLEND,
					LLPipeline::RENDER_TYPE_PASS_SPECMAP_MASK,
					LLPipeline::RENDER_TYPE_PASS_SPECMAP_EMISSIVE,
					LLPipeline::RENDER_TYPE_PASS_NORMMAP,
					LLPipeline::RENDER_TYPE_PASS_NORMMAP_BLEND,
					LLPipeline::RENDER_TYPE_PASS_NORMMAP_MASK,
					LLPipeline::RENDER_TYPE_PASS_NORMMAP_EMISSIVE,
					LLPipeline::RENDER_TYPE_PASS_NORMSPEC,
					LLPipeline::RENDER_TYPE_PASS_NORMSPEC_BLEND,
					LLPipeline::RENDER_TYPE_PASS_NORMSPEC_MASK,
					LLPipeline::RENDER_TYPE_PASS_NORMSPEC_EMISSIVE,
                    LLPipeline::RENDER_TYPE_PASS_ALPHA_MASK_RIGGED,
                    LLPipeline::RENDER_TYPE_PASS_FULLBRIGHT_ALPHA_MASK_RIGGED,
                    LLPipeline::RENDER_TYPE_PASS_SIMPLE_RIGGED,
                    LLPipeline::RENDER_TYPE_PASS_BUMP_RIGGED,
                    LLPipeline::RENDER_TYPE_PASS_FULLBRIGHT_RIGGED,
                    LLPipeline::RENDER_TYPE_PASS_SHINY_RIGGED,
                    LLPipeline::RENDER_TYPE_PASS_FULLBRIGHT_SHINY_RIGGED,
                    LLPipeline::RENDER_TYPE_PASS_MATERIAL_RIGGED,
                    LLPipeline::RENDER_TYPE_PASS_MATERIAL_ALPHA_RIGGED,
                    LLPipeline::RENDER_TYPE_PASS_MATERIAL_ALPHA_MASK_RIGGED,
                    LLPipeline::RENDER_TYPE_PASS_MATERIAL_ALPHA_EMISSIVE_RIGGED,
                    LLPipeline::RENDER_TYPE_PASS_SPECMAP_RIGGED,
                    LLPipeline::RENDER_TYPE_PASS_SPECMAP_BLEND_RIGGED,
                    LLPipeline::RENDER_TYPE_PASS_SPECMAP_MASK_RIGGED,
                    LLPipeline::RENDER_TYPE_PASS_SPECMAP_EMISSIVE_RIGGED,
                    LLPipeline::RENDER_TYPE_PASS_NORMMAP_RIGGED,
                    LLPipeline::RENDER_TYPE_PASS_NORMMAP_BLEND_RIGGED,
                    LLPipeline::RENDER_TYPE_PASS_NORMMAP_MASK_RIGGED,
                    LLPipeline::RENDER_TYPE_PASS_NORMMAP_EMISSIVE_RIGGED,
                    LLPipeline::RENDER_TYPE_PASS_NORMSPEC_RIGGED,
                    LLPipeline::RENDER_TYPE_PASS_NORMSPEC_BLEND_RIGGED,
                    LLPipeline::RENDER_TYPE_PASS_NORMSPEC_MASK_RIGGED,
                    LLPipeline::RENDER_TYPE_PASS_NORMSPEC_EMISSIVE_RIGGED,
                    LLPipeline::RENDER_TYPE_PASS_PBR_OPAQUE,
                    LLPipeline::RENDER_TYPE_PASS_PBR_OPAQUE_RIGGED,
					END_RENDER_TYPES);

	gGL.setColorMask(false, false);

    LLEnvironment& environment = LLEnvironment::instance();

	//get sun view matrix
	
	//store current projection/modelview matrix
	glh::matrix4f saved_proj = get_current_projection();
	glh::matrix4f saved_view = get_current_modelview();
	glh::matrix4f inv_view = saved_view.inverse();

	glh::matrix4f view[6];
	glh::matrix4f proj[6];
	
	//clip contains parallel split distances for 3 splits
	LLVector3 clip = RenderShadowClipPlanes;

    LLVector3 caster_dir(environment.getIsSunUp() ? mSunDir : mMoonDir);

	//F32 slope_threshold = gSavedSettings.getF32("RenderShadowSlopeThreshold");

	//far clip on last split is minimum of camera view distance and 128
	mSunClipPlanes = LLVector4(clip, clip.mV[2] * clip.mV[2]/clip.mV[1]);

	clip = RenderShadowOrthoClipPlanes;
	mSunOrthoClipPlanes = LLVector4(clip, clip.mV[2]*clip.mV[2]/clip.mV[1]);

    //if (gCubeSnapshot)
    { //always do a single 64m shadow in reflection maps
        mSunClipPlanes.set(64.f, 128.f, 256.f);
        mSunOrthoClipPlanes.set(64.f, 128.f, 256.f);
    }

	//currently used for amount to extrude frusta corners for constructing shadow frusta
	//LLVector3 n = RenderShadowNearDist;
	//F32 nearDist[] = { n.mV[0], n.mV[1], n.mV[2], n.mV[2] };

	//put together a universal "near clip" plane for shadow frusta
	LLPlane shadow_near_clip;
	{
		LLVector3 p = gAgent.getPositionAgent();
		p += caster_dir * RenderFarClip*2.f;
		shadow_near_clip.setVec(p, caster_dir);
	}

	LLVector3 lightDir = -caster_dir;
	lightDir.normVec();

	glh::vec3f light_dir(lightDir.mV);

	//create light space camera matrix
	
	LLVector3 at = lightDir;

	LLVector3 up = camera.getAtAxis();

	if (fabsf(up*lightDir) > 0.75f)
	{
		up = camera.getUpAxis();
	}

	/*LLVector3 left = up%at;
	up = at%left;*/

	up.normVec();
	at.normVec();
	
	
	LLCamera main_camera = camera;
	
	F32 near_clip = 0.f;
	{
		//get visible point cloud
		std::vector<LLVector3> fp;

		main_camera.calcAgentFrustumPlanes(main_camera.mAgentFrustum);
		
		LLVector3 min,max;
		getVisiblePointCloud(main_camera,min,max,fp);

		if (fp.empty())
		{
			if (!hasRenderDebugMask(RENDER_DEBUG_SHADOW_FRUSTA))
			{
				mShadowCamera[0] = main_camera;
				mShadowExtents[0][0] = min;
				mShadowExtents[0][1] = max;

				mShadowFrustPoints[0].clear();
				mShadowFrustPoints[1].clear();
				mShadowFrustPoints[2].clear();
				mShadowFrustPoints[3].clear();
			}
			popRenderTypeMask();

			if (!skip_avatar_update)
			{
				gAgentAvatarp->updateAttachmentVisibility(gAgentCamera.getCameraMode());
			}

			return;
		}

		//get good split distances for frustum
		for (U32 i = 0; i < fp.size(); ++i)
		{
			glh::vec3f v(fp[i].mV);
			saved_view.mult_matrix_vec(v);
			fp[i].setVec(v.v);
		}

		min = fp[0];
		max = fp[0];

		//get camera space bounding box
		for (U32 i = 1; i < fp.size(); ++i)
		{
			update_min_max(min, max, fp[i]);
		}

		near_clip    = llclamp(-max.mV[2], 0.01f, 4.0f);
		F32 far_clip = llclamp(-min.mV[2]*2.f, 16.0f, 512.0f);

		//far_clip = llmin(far_clip, 128.f);
		far_clip = llmin(far_clip, camera.getFar());

		F32 range = far_clip-near_clip;

		LLVector3 split_exp = RenderShadowSplitExponent;

		F32 da = 1.f-llmax( fabsf(lightDir*up), fabsf(lightDir*camera.getLeftAxis()) );
		
		da = powf(da, split_exp.mV[2]);

		F32 sxp = split_exp.mV[1] + (split_exp.mV[0]-split_exp.mV[1])*da;
		
		for (U32 i = 0; i < 4; ++i)
		{
			F32 x = (F32)(i+1)/4.f;
			x = powf(x, sxp);
			mSunClipPlanes.mV[i] = near_clip+range*x;
		}

		mSunClipPlanes.mV[0] *= 1.25f; //bump back first split for transition padding
	}

	// convenience array of 4 near clip plane distances
	F32 dist[] = { near_clip, mSunClipPlanes.mV[0], mSunClipPlanes.mV[1], mSunClipPlanes.mV[2], mSunClipPlanes.mV[3] };
	
	if (mSunDiffuse == LLColor4::black)
	{ //sun diffuse is totally shadows don't matter
		LLGLDepthTest depth(GL_TRUE);

		for (S32 j = 0; j < 4; j++)
		{
			mRT->shadow[j].bindTarget();
			mRT->shadow[j].clear();
			mRT->shadow[j].flush();
		}
	}
	else
	{
        /*if (gCubeSnapshot)
        {
            // do one shadow split for cube snapshots, clear the rest
            mSunClipPlanes.set(64.f, 64.f, 64.f);
            dist[1] = dist[2] = dist[3] = dist[4] = 64.f;
            for (S32 j = 1; j < 4; j++)
            {
                mRT->shadow[j].bindTarget();
                mRT->shadow[j].clear();
                mRT->shadow[j].flush();
            }
        }*/

		//for (S32 j = 0; j < (gCubeSnapshot ? 1 : 4); j++)
        for (S32 j = 0; j < 4; j++)
		{
			if (!hasRenderDebugMask(RENDER_DEBUG_SHADOW_FRUSTA))
			{
				mShadowFrustPoints[j].clear();
			}

			LLViewerCamera::sCurCameraID = (LLViewerCamera::eCameraID)(LLViewerCamera::CAMERA_SUN_SHADOW0+j);

			//restore render matrices
			set_current_modelview(saved_view);
			set_current_projection(saved_proj);

			LLVector3 eye = camera.getOrigin();

			//camera used for shadow cull/render
			LLCamera shadow_cam;
		
			//create world space camera frustum for this split
			shadow_cam = camera;
			shadow_cam.setFar(16.f);
	
			LLViewerCamera::updateFrustumPlanes(shadow_cam, FALSE, FALSE, TRUE);

			LLVector3* frust = shadow_cam.mAgentFrustum;

			LLVector3 pn = shadow_cam.getAtAxis();
		
			LLVector3 min, max;

			//construct 8 corners of split frustum section
			for (U32 i = 0; i < 4; i++)
			{
				LLVector3 delta = frust[i+4]-eye;
				delta += (frust[i+4]-frust[(i+2)%4+4])*0.05f;
				delta.normVec();
				F32 dp = delta*pn;
				frust[i] = eye + (delta*dist[j]*0.75f)/dp;
				frust[i+4] = eye + (delta*dist[j+1]*1.25f)/dp;
			}
						
			shadow_cam.calcAgentFrustumPlanes(frust);
			shadow_cam.mFrustumCornerDist = 0.f;
		
			if (!gPipeline.hasRenderDebugMask(LLPipeline::RENDER_DEBUG_SHADOW_FRUSTA))
			{
				mShadowCamera[j] = shadow_cam;
			}

			std::vector<LLVector3> fp;

			if (!gPipeline.getVisiblePointCloud(shadow_cam, min, max, fp, lightDir))
			{
				//no possible shadow receivers
				if (!gPipeline.hasRenderDebugMask(LLPipeline::RENDER_DEBUG_SHADOW_FRUSTA))
				{
					mShadowExtents[j][0] = LLVector3();
					mShadowExtents[j][1] = LLVector3();
					mShadowCamera[j+4] = shadow_cam;
				}

				mRT->shadow[j].bindTarget();
				{
					LLGLDepthTest depth(GL_TRUE);
					mRT->shadow[j].clear();
				}
				mRT->shadow[j].flush();

				mShadowError.mV[j] = 0.f;
				mShadowFOV.mV[j] = 0.f;

				continue;
			}

			if (!gPipeline.hasRenderDebugMask(LLPipeline::RENDER_DEBUG_SHADOW_FRUSTA))
			{
				mShadowExtents[j][0] = min;
				mShadowExtents[j][1] = max;
				mShadowFrustPoints[j] = fp;
			}
				

			//find a good origin for shadow projection
			LLVector3 origin;

			//get a temporary view projection
			view[j] = look(camera.getOrigin(), lightDir, -up);

			std::vector<LLVector3> wpf;

			for (U32 i = 0; i < fp.size(); i++)
			{
				glh::vec3f p = glh::vec3f(fp[i].mV);
				view[j].mult_matrix_vec(p);
				wpf.push_back(LLVector3(p.v));
			}

			min = wpf[0];
			max = wpf[0];

			for (U32 i = 0; i < fp.size(); ++i)
			{ //get AABB in camera space
				update_min_max(min, max, wpf[i]);
			}

			// Construct a perspective transform with perspective along y-axis that contains
			// points in wpf
			//Known:
			// - far clip plane
			// - near clip plane
			// - points in frustum
			//Find:
			// - origin

			//get some "interesting" points of reference
			LLVector3 center = (min+max)*0.5f;
			LLVector3 size = (max-min)*0.5f;
			LLVector3 near_center = center;
			near_center.mV[1] += size.mV[1]*2.f;
		
		
			//put all points in wpf in quadrant 0, reletive to center of min/max
			//get the best fit line using least squares
			F32 bfm = 0.f;
			F32 bfb = 0.f;

			for (U32 i = 0; i < wpf.size(); ++i)
			{
				wpf[i] -= center;
				wpf[i].mV[0] = fabsf(wpf[i].mV[0]);
				wpf[i].mV[2] = fabsf(wpf[i].mV[2]);
			}

			if (!wpf.empty())
			{ 
				F32 sx = 0.f;
				F32 sx2 = 0.f;
				F32 sy = 0.f;
				F32 sxy = 0.f;
			
				for (U32 i = 0; i < wpf.size(); ++i)
				{		
					sx += wpf[i].mV[0];
					sx2 += wpf[i].mV[0]*wpf[i].mV[0];
					sy += wpf[i].mV[1];
					sxy += wpf[i].mV[0]*wpf[i].mV[1]; 
				}

				bfm = (sy*sx-wpf.size()*sxy)/(sx*sx-wpf.size()*sx2);
				bfb = (sx*sxy-sy*sx2)/(sx*sx-bfm*sx2);
			}
		
			{
				// best fit line is y=bfm*x+bfb
		
				//find point that is furthest to the right of line
				F32 off_x = -1.f;
				LLVector3 lp;

				for (U32 i = 0; i < wpf.size(); ++i)
				{
					//y = bfm*x+bfb
					//x = (y-bfb)/bfm
					F32 lx = (wpf[i].mV[1]-bfb)/bfm;

					lx = wpf[i].mV[0]-lx;
				
					if (off_x < lx)
					{
						off_x = lx;
						lp = wpf[i];
					}
				}

				//get line with slope bfm through lp
				// bfb = y-bfm*x
				bfb = lp.mV[1]-bfm*lp.mV[0];

				//calculate error
				mShadowError.mV[j] = 0.f;

				for (U32 i = 0; i < wpf.size(); ++i)
				{
					F32 lx = (wpf[i].mV[1]-bfb)/bfm;
					mShadowError.mV[j] += fabsf(wpf[i].mV[0]-lx);
				}

				mShadowError.mV[j] /= wpf.size();
				mShadowError.mV[j] /= size.mV[0];

				if (mShadowError.mV[j] > RenderShadowErrorCutoff)
				{ //just use ortho projection
					mShadowFOV.mV[j] = -1.f;
					origin.clearVec();
					proj[j] = gl_ortho(min.mV[0], max.mV[0],
										min.mV[1], max.mV[1],
										-max.mV[2], -min.mV[2]);
				}
				else
				{
					//origin is where line x = 0;
					origin.setVec(0,bfb,0);

					F32 fovz = 1.f;
					F32 fovx = 1.f;
				
					LLVector3 zp;
					LLVector3 xp;

					for (U32 i = 0; i < wpf.size(); ++i)
					{
						LLVector3 atz = wpf[i]-origin;
						atz.mV[0] = 0.f;
						atz.normVec();
						if (fovz > -atz.mV[1])
						{
							zp = wpf[i];
							fovz = -atz.mV[1];
						}
					
						LLVector3 atx = wpf[i]-origin;
						atx.mV[2] = 0.f;
						atx.normVec();
						if (fovx > -atx.mV[1])
						{
							fovx = -atx.mV[1];
							xp = wpf[i];
						}
					}

					fovx = acos(fovx);
					fovz = acos(fovz);

					F32 cutoff = llmin((F32) RenderShadowFOVCutoff, 1.4f);
				
					mShadowFOV.mV[j] = fovx;
				
					if (fovx < cutoff && fovz > cutoff)
					{
						//x is a good fit, but z is too big, move away from zp enough so that fovz matches cutoff
						F32 d = zp.mV[2]/tan(cutoff);
						F32 ny = zp.mV[1] + fabsf(d);

						origin.mV[1] = ny;

						fovz = 1.f;
						fovx = 1.f;

						for (U32 i = 0; i < wpf.size(); ++i)
						{
							LLVector3 atz = wpf[i]-origin;
							atz.mV[0] = 0.f;
							atz.normVec();
							fovz = llmin(fovz, -atz.mV[1]);

							LLVector3 atx = wpf[i]-origin;
							atx.mV[2] = 0.f;
							atx.normVec();
							fovx = llmin(fovx, -atx.mV[1]);
						}

						fovx = acos(fovx);
						fovz = acos(fovz);

						mShadowFOV.mV[j] = cutoff;
					}

				
					origin += center;
			
					F32 ynear = -(max.mV[1]-origin.mV[1]);
					F32 yfar = -(min.mV[1]-origin.mV[1]);
				
					if (ynear < 0.1f) //keep a sensible near clip plane
					{
						F32 diff = 0.1f-ynear;
						origin.mV[1] += diff;
						ynear += diff;
						yfar += diff;
					}
								
					if (fovx > cutoff)
					{ //just use ortho projection
						origin.clearVec();
						mShadowError.mV[j] = -1.f;
						proj[j] = gl_ortho(min.mV[0], max.mV[0],
								min.mV[1], max.mV[1],
								-max.mV[2], -min.mV[2]);
					}
					else
					{
						//get perspective projection
						view[j] = view[j].inverse();

						glh::vec3f origin_agent(origin.mV);
					
						//translate view to origin
						view[j].mult_matrix_vec(origin_agent);

						eye = LLVector3(origin_agent.v);

						if (!hasRenderDebugMask(LLPipeline::RENDER_DEBUG_SHADOW_FRUSTA))
						{
							mShadowFrustOrigin[j] = eye;
						}
				
						view[j] = look(LLVector3(origin_agent.v), lightDir, -up);

						F32 fx = 1.f/tanf(fovx);
						F32 fz = 1.f/tanf(fovz);

						proj[j] = glh::matrix4f(-fx, 0, 0, 0,
												0, (yfar+ynear)/(ynear-yfar), 0, (2.f*yfar*ynear)/(ynear-yfar),
												0, 0, -fz, 0,
												0, -1.f, 0, 0);
					}
				}
			}

			//shadow_cam.setFar(128.f);
			shadow_cam.setOriginAndLookAt(eye, up, center);

			shadow_cam.setOrigin(0,0,0);

			set_current_modelview(view[j]);
			set_current_projection(proj[j]);

			LLViewerCamera::updateFrustumPlanes(shadow_cam, FALSE, FALSE, TRUE);

			//shadow_cam.ignoreAgentFrustumPlane(LLCamera::AGENT_PLANE_NEAR);
			shadow_cam.getAgentPlane(LLCamera::AGENT_PLANE_NEAR).set(shadow_near_clip);

			//translate and scale to from [-1, 1] to [0, 1]
			glh::matrix4f trans(0.5f, 0.f, 0.f, 0.5f,
							0.f, 0.5f, 0.f, 0.5f,
							0.f, 0.f, 0.5f, 0.5f,
							0.f, 0.f, 0.f, 1.f);

			set_current_modelview(view[j]);
			set_current_projection(proj[j]);

			for (U32 i = 0; i < 16; i++)
			{
				gGLLastModelView[i] = mShadowModelview[j].m[i];
				gGLLastProjection[i] = mShadowProjection[j].m[i];
			}

			mShadowModelview[j] = view[j];
			mShadowProjection[j] = proj[j];
			mSunShadowMatrix[j] = trans*proj[j]*view[j]*inv_view;
		
			stop_glerror();

			mRT->shadow[j].bindTarget();
			mRT->shadow[j].getViewport(gGLViewport);
			mRT->shadow[j].clear();
		
			U32 target_width = mRT->shadow[j].getWidth();

			{
				static LLCullResult result[4];
				renderShadow(view[j], proj[j], shadow_cam, result[j], TRUE, FALSE, target_width);
			}

			mRT->shadow[j].flush();
 
			if (!gPipeline.hasRenderDebugMask(LLPipeline::RENDER_DEBUG_SHADOW_FRUSTA))
			{
				mShadowCamera[j+4] = shadow_cam;
			}
		}
	}

	
	//hack to disable projector shadows 
	bool gen_shadow = RenderShadowDetail > 1;

	if (gen_shadow)
	{
        if (!gCubeSnapshot) //skip updating spot shadow maps during cubemap updates
        {
            LLTrace::CountStatHandle<>* velocity_stat = LLViewerCamera::getVelocityStat();
            F32 fade_amt = gFrameIntervalSeconds.value()
                * llmax(LLTrace::get_frame_recording().getLastRecording().getSum(*velocity_stat) / LLTrace::get_frame_recording().getLastRecording().getDuration().value(), 1.0);

            //update shadow targets
            for (U32 i = 0; i < 2; i++)
            { //for each current shadow
                LLViewerCamera::sCurCameraID = (LLViewerCamera::eCameraID)(LLViewerCamera::CAMERA_SPOT_SHADOW0 + i);

                if (mShadowSpotLight[i].notNull() &&
                    (mShadowSpotLight[i] == mTargetShadowSpotLight[0] ||
                        mShadowSpotLight[i] == mTargetShadowSpotLight[1]))
                { //keep this spotlight
                    mSpotLightFade[i] = llmin(mSpotLightFade[i] + fade_amt, 1.f);
                }
                else
                { //fade out this light
                    mSpotLightFade[i] = llmax(mSpotLightFade[i] - fade_amt, 0.f);

                    if (mSpotLightFade[i] == 0.f || mShadowSpotLight[i].isNull())
                    { //faded out, grab one of the pending spots (whichever one isn't already taken)
                        if (mTargetShadowSpotLight[0] != mShadowSpotLight[(i + 1) % 2])
                        {
                            mShadowSpotLight[i] = mTargetShadowSpotLight[0];
                        }
                        else
                        {
                            mShadowSpotLight[i] = mTargetShadowSpotLight[1];
                        }
                    }
                }
            }
        }

        for (S32 i = 0; i < 2; i++)
        {
            set_current_modelview(saved_view);
            set_current_projection(saved_proj);

            if (mShadowSpotLight[i].isNull())
            {
                continue;
            }

            LLVOVolume* volume = mShadowSpotLight[i]->getVOVolume();

            if (!volume)
            {
                mShadowSpotLight[i] = NULL;
                continue;
            }

            LLDrawable* drawable = mShadowSpotLight[i];

            LLVector3 params = volume->getSpotLightParams();
            F32 fov = params.mV[0];

            //get agent->light space matrix (modelview)
            LLVector3 center = drawable->getPositionAgent();
            LLQuaternion quat = volume->getRenderRotation();

            //get near clip plane
            LLVector3 scale = volume->getScale();
            LLVector3 at_axis(0, 0, -scale.mV[2] * 0.5f);
            at_axis *= quat;

            LLVector3 np = center + at_axis;
            at_axis.normVec();

            //get origin that has given fov for plane np, at_axis, and given scale
            F32 dist = (scale.mV[1] * 0.5f) / tanf(fov * 0.5f);

            LLVector3 origin = np - at_axis * dist;

            LLMatrix4 mat(quat, LLVector4(origin, 1.f));

            view[i + 4] = glh::matrix4f((F32*)mat.mMatrix);

            view[i + 4] = view[i + 4].inverse();

            //get perspective matrix
            F32 near_clip = dist + 0.01f;
            F32 width = scale.mV[VX];
            F32 height = scale.mV[VY];
            F32 far_clip = dist + volume->getLightRadius() * 1.5f;

            F32 fovy = fov * RAD_TO_DEG;
            F32 aspect = width / height;

            proj[i + 4] = gl_perspective(fovy, aspect, near_clip, far_clip);

            //translate and scale to from [-1, 1] to [0, 1]
            glh::matrix4f trans(0.5f, 0.f, 0.f, 0.5f,
                0.f, 0.5f, 0.f, 0.5f,
                0.f, 0.f, 0.5f, 0.5f,
                0.f, 0.f, 0.f, 1.f);

            set_current_modelview(view[i + 4]);
            set_current_projection(proj[i + 4]);

            mSunShadowMatrix[i + 4] = trans * proj[i + 4] * view[i + 4] * inv_view;

            for (U32 j = 0; j < 16; j++)
            {
                gGLLastModelView[j] = mShadowModelview[i + 4].m[j];
                gGLLastProjection[j] = mShadowProjection[i + 4].m[j];
            }

            mShadowModelview[i + 4] = view[i + 4];
            mShadowProjection[i + 4] = proj[i + 4];

            if (!gCubeSnapshot) //skip updating spot shadow maps during cubemap updates
            {
                LLCamera shadow_cam = camera;
                shadow_cam.setFar(far_clip);
                shadow_cam.setOrigin(origin);

                LLViewerCamera::updateFrustumPlanes(shadow_cam, FALSE, FALSE, TRUE);

                stop_glerror();

                //
                
                mSpotShadow[i].bindTarget();
                mSpotShadow[i].getViewport(gGLViewport);
                mSpotShadow[i].clear();

                U32 target_width = mSpotShadow[i].getWidth();

                static LLCullResult result[2];

                LLViewerCamera::sCurCameraID = (LLViewerCamera::eCameraID)(LLViewerCamera::CAMERA_SPOT_SHADOW0 + i);

                RenderSpotLight = drawable;

                renderShadow(view[i + 4], proj[i + 4], shadow_cam, result[i], FALSE, FALSE, target_width);

                RenderSpotLight = nullptr;

                mSpotShadow[i].flush();
            }
        }
	}
	else
	{ //no spotlight shadows
		mShadowSpotLight[0] = mShadowSpotLight[1] = NULL;
	}


	if (!CameraOffset)
	{
		set_current_modelview(saved_view);
		set_current_projection(saved_proj);
	}
	else
	{
		set_current_modelview(view[1]);
		set_current_projection(proj[1]);
		gGL.loadMatrix(view[1].m);
		gGL.matrixMode(LLRender::MM_PROJECTION);
		gGL.loadMatrix(proj[1].m);
		gGL.matrixMode(LLRender::MM_MODELVIEW);
	}
	gGL.setColorMask(true, false);

	for (U32 i = 0; i < 16; i++)
	{
		gGLLastModelView[i] = last_modelview[i];
		gGLLastProjection[i] = last_projection[i];
	}

	popRenderTypeMask();

	if (!skip_avatar_update)
	{
		gAgentAvatarp->updateAttachmentVisibility(gAgentCamera.getCameraMode());
	}
}

void LLPipeline::renderGroups(LLRenderPass* pass, U32 type, U32 mask, bool texture)
{
	for (LLCullResult::sg_iterator i = sCull->beginVisibleGroups(); i != sCull->endVisibleGroups(); ++i)
	{
		LLSpatialGroup* group = *i;
		if (!group->isDead() &&
			(!sUseOcclusion || !group->isOcclusionState(LLSpatialGroup::OCCLUDED)) &&
			gPipeline.hasRenderType(group->getSpatialPartition()->mDrawableType) &&
			group->mDrawMap.find(type) != group->mDrawMap.end())
		{
			pass->renderGroup(group,type,mask,texture);
		}
	}
}

void LLPipeline::renderRiggedGroups(LLRenderPass* pass, U32 type, U32 mask, bool texture)
{
    for (LLCullResult::sg_iterator i = sCull->beginVisibleGroups(); i != sCull->endVisibleGroups(); ++i)
    {
        LLSpatialGroup* group = *i;
        if (!group->isDead() &&
            (!sUseOcclusion || !group->isOcclusionState(LLSpatialGroup::OCCLUDED)) &&
            gPipeline.hasRenderType(group->getSpatialPartition()->mDrawableType) &&
            group->mDrawMap.find(type) != group->mDrawMap.end())
        {
            pass->renderRiggedGroup(group, type, mask, texture);
        }
    }
}

static LLTrace::BlockTimerStatHandle FTM_GENERATE_IMPOSTOR("Generate Impostor");

void LLPipeline::generateImpostor(LLVOAvatar* avatar, bool preview_avatar)
{
    LL_RECORD_BLOCK_TIME(FTM_GENERATE_IMPOSTOR);
    LL_PROFILE_GPU_ZONE("generateImpostor");
	LLGLState::checkStates();
	LLGLState::checkTextureChannels();

	static LLCullResult result;
	result.clear();
	grabReferences(result);
	
	if (!avatar || !avatar->mDrawable)
	{
        LL_WARNS_ONCE("AvatarRenderPipeline") << "Avatar is " << (avatar ? "not drawable" : "null") << LL_ENDL;
		return;
	}
    LL_DEBUGS_ONCE("AvatarRenderPipeline") << "Avatar " << avatar->getID() << " is drawable" << LL_ENDL;

	assertInitialized();

    // previews can't be muted or impostered
	bool visually_muted = !preview_avatar && avatar->isVisuallyMuted();
    LL_DEBUGS_ONCE("AvatarRenderPipeline") << "Avatar " << avatar->getID()
                              << " is " << ( visually_muted ? "" : "not ") << "visually muted"
                              << LL_ENDL;
	bool too_complex = !preview_avatar && avatar->isTooComplex();
    LL_DEBUGS_ONCE("AvatarRenderPipeline") << "Avatar " << avatar->getID()
                              << " is " << ( too_complex ? "" : "not ") << "too complex"
                              << LL_ENDL;

	bool too_slow = avatar->isTooSlowWithoutShadows(); // <FS:Beq/> only if we really have to do we imposter.

	pushRenderTypeMask();
	
	if ( !too_slow && ( visually_muted || too_complex ) )
	{
        // only show jelly doll geometry
		andRenderTypeMask(LLPipeline::RENDER_TYPE_AVATAR,
							LLPipeline::RENDER_TYPE_CONTROL_AV,
							END_RENDER_TYPES);
	}
	else
	{
        //hide world geometry
        clearRenderTypeMask(
            RENDER_TYPE_SKY,
            RENDER_TYPE_WL_SKY,
            RENDER_TYPE_GROUND,
            RENDER_TYPE_TERRAIN,
            RENDER_TYPE_GRASS,
            RENDER_TYPE_CONTROL_AV, // Animesh
            RENDER_TYPE_TREE,
            RENDER_TYPE_VOIDWATER,
            RENDER_TYPE_WATER,
            RENDER_TYPE_PASS_GRASS,
            RENDER_TYPE_HUD,
            RENDER_TYPE_PARTICLES,
            RENDER_TYPE_CLOUDS,
            RENDER_TYPE_HUD_PARTICLES,
            END_RENDER_TYPES
         );
	}
	
	S32 occlusion = sUseOcclusion;
	sUseOcclusion = 0;

	sReflectionRender = ! sRenderDeferred;

	sShadowRender = true;
	sImpostorRender = true;

	LLViewerCamera* viewer_camera = LLViewerCamera::getInstance();

	{
		markVisible(avatar->mDrawable, *viewer_camera);

        if (preview_avatar)
        {
            // Only show rigged attachments for preview
            LLVOAvatar::attachment_map_t::iterator iter;
            for (iter = avatar->mAttachmentPoints.begin();
                iter != avatar->mAttachmentPoints.end();
                ++iter)
            {
                LLViewerJointAttachment *attachment = iter->second;
                for (LLViewerJointAttachment::attachedobjs_vec_t::iterator attachment_iter = attachment->mAttachedObjects.begin();
                    attachment_iter != attachment->mAttachedObjects.end();
                    ++attachment_iter)
                {
                    LLViewerObject* attached_object = attachment_iter->get();
                    // <FS:Ansariel> FIRE-31966: Some mesh bodies/objects don't show in shape editor previews -> show everything but animesh
                    //if (attached_object && attached_object->isRiggedMesh())
                    if (attached_object && !attached_object->getControlAvatar())
                    // </FS:Ansariel>
                    {
                        markVisible(attached_object->mDrawable->getSpatialBridge(), *viewer_camera);
                    }
                }
            }
        }
        else
        {
            LLVOAvatar::attachment_map_t::iterator iter;
            for (iter = avatar->mAttachmentPoints.begin();
                iter != avatar->mAttachmentPoints.end();
                ++iter)
            {
                LLViewerJointAttachment *attachment = iter->second;
                for (LLViewerJointAttachment::attachedobjs_vec_t::iterator attachment_iter = attachment->mAttachedObjects.begin();
                    attachment_iter != attachment->mAttachedObjects.end();
                    ++attachment_iter)
                {
                    LLViewerObject* attached_object = attachment_iter->get();
                    if (attached_object)
                    {
                        markVisible(attached_object->mDrawable->getSpatialBridge(), *viewer_camera);
                    }
                }
            }
        }
	}

	stateSort(*LLViewerCamera::getInstance(), result);
	
	LLCamera camera = *viewer_camera;
	LLVector2 tdim;
	U32 resY = 0;
	U32 resX = 0;

    if (!preview_avatar)
	{
		const LLVector4a* ext = avatar->mDrawable->getSpatialExtents();
		LLVector3 pos(avatar->getRenderPosition()+avatar->getImpostorOffset());

		camera.lookAt(viewer_camera->getOrigin(), pos, viewer_camera->getUpAxis());
	
		LLVector4a half_height;
		half_height.setSub(ext[1], ext[0]);
		half_height.mul(0.5f);

		LLVector4a left;
		left.load3(camera.getLeftAxis().mV);
		left.mul(left);
		llassert(left.dot3(left).getF32() > F_APPROXIMATELY_ZERO);
		left.normalize3fast();

		LLVector4a up;
		up.load3(camera.getUpAxis().mV);
		up.mul(up);
		llassert(up.dot3(up).getF32() > F_APPROXIMATELY_ZERO);
		up.normalize3fast();

		tdim.mV[0] = fabsf(half_height.dot3(left).getF32());
		tdim.mV[1] = fabsf(half_height.dot3(up).getF32());

		gGL.matrixMode(LLRender::MM_PROJECTION);
		gGL.pushMatrix();
	
		F32 distance = (pos-camera.getOrigin()).length();
		F32 fov = atanf(tdim.mV[1]/distance)*2.f*RAD_TO_DEG;
		F32 aspect = tdim.mV[0]/tdim.mV[1];
		glh::matrix4f persp = gl_perspective(fov, aspect, 1.f, 256.f);
		set_current_projection(persp);
		gGL.loadMatrix(persp.m);

		gGL.matrixMode(LLRender::MM_MODELVIEW);
		gGL.pushMatrix();
		glh::matrix4f mat;
		camera.getOpenGLTransform(mat.m);

		mat = glh::matrix4f((GLfloat*) OGL_TO_CFR_ROTATION) * mat;

		gGL.loadMatrix(mat.m);
		set_current_modelview(mat);

		glClearColor(0.0f,0.0f,0.0f,0.0f);
		gGL.setColorMask(true, true);
	
		// get the number of pixels per angle
		F32 pa = gViewerWindow->getWindowHeightRaw() / (RAD_TO_DEG * viewer_camera->getView());

		//get resolution based on angle width and height of impostor (double desired resolution to prevent aliasing)
		resY = llmin(nhpo2((U32) (fov*pa)), (U32) 512);
		resX = llmin(nhpo2((U32) (atanf(tdim.mV[0]/distance)*2.f*RAD_TO_DEG*pa)), (U32) 512);

		if (!avatar->mImpostor.isComplete())
		{
            avatar->mImpostor.allocate(resX, resY, GL_RGBA, TRUE, FALSE);

			if (LLPipeline::sRenderDeferred)
			{
				addDeferredAttachments(avatar->mImpostor, true);
			}
		
			gGL.getTexUnit(0)->bind(&avatar->mImpostor);
			gGL.getTexUnit(0)->setTextureFilteringOption(LLTexUnit::TFO_POINT);
			gGL.getTexUnit(0)->unbind(LLTexUnit::TT_TEXTURE);
		}
		else if(resX != avatar->mImpostor.getWidth() || resY != avatar->mImpostor.getHeight())
		{
			avatar->mImpostor.resize(resX,resY);
		}

		avatar->mImpostor.bindTarget();
	}

	F32 old_alpha = LLDrawPoolAvatar::sMinimumAlpha;

	if (visually_muted || too_complex)
	{ //disable alpha masking for muted avatars (get whole skin silhouette)
		LLDrawPoolAvatar::sMinimumAlpha = 0.f;
	}

    if (preview_avatar)
    {
        // previews don't care about imposters
        if (LLPipeline::sRenderDeferred)
        {
            renderGeomDeferred(camera);
            renderGeomPostDeferred(camera);
        }
        else
        {
            renderGeom(camera);
        }
    }
    else if (LLPipeline::sRenderDeferred)
	{
		avatar->mImpostor.clear();
		renderGeomDeferred(camera);

		renderGeomPostDeferred(camera);		

		// Shameless hack time: render it all again,
		// this time writing the depth
		// values we need to generate the alpha mask below
		// while preserving the alpha-sorted color rendering
		// from the previous pass
		//
		sImpostorRenderAlphaDepthPass = true;
		// depth-only here...
		//
		gGL.setColorMask(false,false);
		renderGeomPostDeferred(camera);

		sImpostorRenderAlphaDepthPass = false;

	}
	else
	{
		LLGLEnable scissor(GL_SCISSOR_TEST);
		glScissor(0, 0, resX, resY);
		avatar->mImpostor.clear();
		renderGeom(camera);

		// Shameless hack time: render it all again,
		// this time writing the depth
		// values we need to generate the alpha mask below
		// while preserving the alpha-sorted color rendering
		// from the previous pass
		//
		sImpostorRenderAlphaDepthPass = true;

		// depth-only here...
		//
		gGL.setColorMask(false,false);
		renderGeom(camera);

		sImpostorRenderAlphaDepthPass = false;
	}

	LLDrawPoolAvatar::sMinimumAlpha = old_alpha;

	{ //create alpha mask based on depth buffer (grey out if muted)
		if (LLPipeline::sRenderDeferred)
		{
			GLuint buff = GL_COLOR_ATTACHMENT0;
			glDrawBuffers(1, &buff);
		}

		LLGLDisable blend(GL_BLEND);

		if (visually_muted || too_complex)
		{
			gGL.setColorMask(true, true);
		}
		else
		{
			gGL.setColorMask(false, true);
		}
		
		gGL.getTexUnit(0)->unbind(LLTexUnit::TT_TEXTURE);

		LLGLDepthTest depth(GL_TRUE, GL_FALSE, GL_GREATER);

		gGL.flush();

		gGL.pushMatrix();
		gGL.loadIdentity();
		gGL.matrixMode(LLRender::MM_PROJECTION);
		gGL.pushMatrix();
		gGL.loadIdentity();

		static const F32 clip_plane = 0.99999f;

		gDebugProgram.bind();

		if (visually_muted)
		{	// Visually muted avatar
            LLColor4 muted_color(avatar->getMutedAVColor());
            LL_DEBUGS_ONCE("AvatarRenderPipeline") << "Avatar " << avatar->getID() << " MUTED set solid color " << muted_color << LL_ENDL;
			gGL.diffuseColor4fv( muted_color.mV );
		}
		else if (!preview_avatar)
		{ //grey muted avatar
            LL_DEBUGS_ONCE("AvatarRenderPipeline") << "Avatar " << avatar->getID() << " MUTED set grey" << LL_ENDL;
			gGL.diffuseColor4fv(LLColor4::pink.mV );
		}

		// <FS:Ansariel> Remove QUADS rendering mode
		//gGL.begin(LLRender::QUADS);
		//gGL.vertex3f(-1, -1, clip_plane);
		//gGL.vertex3f(1, -1, clip_plane);
		//gGL.vertex3f(1, 1, clip_plane);
		//gGL.vertex3f(-1, 1, clip_plane);
		//gGL.end();
		gGL.begin(LLRender::TRIANGLES);
		{
			gGL.vertex3f(-1.f, -1.f, clip_plane);
			gGL.vertex3f(1.f, -1.f, clip_plane);
			gGL.vertex3f(1.f, 1.f, clip_plane);

			gGL.vertex3f(-1.f, -1.f, clip_plane);
			gGL.vertex3f(1.f, 1.f, clip_plane);
			gGL.vertex3f(-1.f, 1.f, clip_plane);
		}
		gGL.end();
		// </FS:Ansariel>
		gGL.flush();

		gDebugProgram.unbind();

		gGL.popMatrix();
		gGL.matrixMode(LLRender::MM_MODELVIEW);
		gGL.popMatrix();
	}

    if (!preview_avatar)
    {
        avatar->mImpostor.flush();
        avatar->setImpostorDim(tdim);
    }

	sUseOcclusion = occlusion;
	sReflectionRender = false;
	sImpostorRender = false;
	sShadowRender = false;
	popRenderTypeMask();

	gGL.matrixMode(LLRender::MM_PROJECTION);
	gGL.popMatrix();
	gGL.matrixMode(LLRender::MM_MODELVIEW);
	gGL.popMatrix();

    if (!preview_avatar)
    {
        avatar->mNeedsImpostorUpdate = FALSE;
        avatar->cacheImpostorValues();
        avatar->mLastImpostorUpdateFrameTime = gFrameTimeSeconds;
    }

	LLVertexBuffer::unbind();
	LLGLState::checkStates();
	LLGLState::checkTextureChannels();
}

bool LLPipeline::hasRenderBatches(const U32 type) const
{
	// <FS:ND>  FIRE-31942, sCull can be invalid if triggering 360 snapshosts fast enough  (due to snapshots running in their own co routine)
	if( !sCull )
		return {};
	// </FS:ND>
	
	return sCull->getRenderMapSize(type) > 0;
}

LLCullResult::drawinfo_iterator LLPipeline::beginRenderMap(U32 type)
{
	// <FS:ND>  FIRE-31942, sCull can be invalid if triggering 360 snapshosts fast enough  (due to snapshots running in their own co routine)
	if( !sCull )
		return {};
	// </FS:ND>

	return sCull->beginRenderMap(type);
}

LLCullResult::drawinfo_iterator LLPipeline::endRenderMap(U32 type)
{
	// <FS:ND>  FIRE-31942, sCull can be invalid if triggering 360 snapshosts fast enough  (due to snapshots running in their own co routine)
	if( !sCull )
		return {};
	// </FS:ND>

	return sCull->endRenderMap(type);
}

LLCullResult::sg_iterator LLPipeline::beginAlphaGroups()
{
	// <FS:ND>  FIRE-31942, sCull can be invalid if triggering 360 snapshosts fast enough  (due to snapshots running in their own co routine)
	if( !sCull )
		return {};
	// </FS:ND>

	return sCull->beginAlphaGroups();
}

LLCullResult::sg_iterator LLPipeline::endAlphaGroups()
{
	// <FS:ND>  FIRE-31942, sCull can be invalid if triggering 360 snapshosts fast enough  (due to snapshots running in their own co routine)
	if( !sCull )
		return {};
	// </FS:ND>

	return sCull->endAlphaGroups();
}

LLCullResult::sg_iterator LLPipeline::beginRiggedAlphaGroups()
{
	// <FS:ND>  FIRE-31942, sCull can be invalid if triggering 360 snapshosts fast enough  (due to snapshots running in their own co routine)
	if( !sCull )
		return {};
	// </FS:ND>

    return sCull->beginRiggedAlphaGroups();
}

LLCullResult::sg_iterator LLPipeline::endRiggedAlphaGroups()
{
	// <FS:ND>  FIRE-31942, sCull can be invalid if triggering 360 snapshosts fast enough  (due to snapshots running in their own co routine)
	if( !sCull )
		return {};
	// </FS:ND>

    return sCull->endRiggedAlphaGroups();
}

bool LLPipeline::hasRenderType(const U32 type) const
{
    // STORM-365 : LLViewerJointAttachment::setAttachmentVisibility() is setting type to 0 to actually mean "do not render"
    // We then need to test that value here and return false to prevent attachment to render (in mouselook for instance)
    // TODO: reintroduce RENDER_TYPE_NONE in LLRenderTypeMask and initialize its mRenderTypeEnabled[RENDER_TYPE_NONE] to false explicitely
	return (type == 0 ? false : mRenderTypeEnabled[type]);
}

void LLPipeline::setRenderTypeMask(U32 type, ...)
{
	va_list args;

	va_start(args, type);
	while (type < END_RENDER_TYPES)
	{
		mRenderTypeEnabled[type] = true;
		type = va_arg(args, U32);
	}
	va_end(args);

	if (type > END_RENDER_TYPES)
	{
		LL_ERRS() << "Invalid render type." << LL_ENDL;
	}
}

bool LLPipeline::hasAnyRenderType(U32 type, ...) const
{
	va_list args;

	va_start(args, type);
	while (type < END_RENDER_TYPES)
	{
		if (mRenderTypeEnabled[type])
		{
			va_end(args); // <FS:ND/> Need to end varargs being returning.
			return true;
		}
		type = va_arg(args, U32);
	}
	va_end(args);

	if (type > END_RENDER_TYPES)
	{
		LL_ERRS() << "Invalid render type." << LL_ENDL;
	}

	return false;
}

void LLPipeline::pushRenderTypeMask()
{
	std::string cur_mask;
	cur_mask.assign((const char*) mRenderTypeEnabled, sizeof(mRenderTypeEnabled));
	mRenderTypeEnableStack.push(cur_mask);
}

void LLPipeline::popRenderTypeMask()
{
	if (mRenderTypeEnableStack.empty())
	{
		LL_ERRS() << "Depleted render type stack." << LL_ENDL;
	}

	memcpy(mRenderTypeEnabled, mRenderTypeEnableStack.top().data(), sizeof(mRenderTypeEnabled));
	mRenderTypeEnableStack.pop();
}

void LLPipeline::andRenderTypeMask(U32 type, ...)
{
	va_list args;

	bool tmp[NUM_RENDER_TYPES];
	for (U32 i = 0; i < NUM_RENDER_TYPES; ++i)
	{
		tmp[i] = false;
	}

	va_start(args, type);
	while (type < END_RENDER_TYPES)
	{
		if (mRenderTypeEnabled[type]) 
		{
			tmp[type] = true;
		}

		type = va_arg(args, U32);
	}
	va_end(args);

	if (type > END_RENDER_TYPES)
	{
		LL_ERRS() << "Invalid render type." << LL_ENDL;
	}

	for (U32 i = 0; i < LLPipeline::NUM_RENDER_TYPES; ++i)
	{
		mRenderTypeEnabled[i] = tmp[i];
	}

}

void LLPipeline::clearRenderTypeMask(U32 type, ...)
{
	va_list args;

	va_start(args, type);
	while (type < END_RENDER_TYPES)
	{
		mRenderTypeEnabled[type] = false;
		
		type = va_arg(args, U32);
	}
	va_end(args);

	if (type > END_RENDER_TYPES)
	{
		LL_ERRS() << "Invalid render type." << LL_ENDL;
	}
}

void LLPipeline::setAllRenderTypes()
{
	for (U32 i = 0; i < NUM_RENDER_TYPES; ++i)
	{
		mRenderTypeEnabled[i] = true;
	}
}

void LLPipeline::clearAllRenderTypes()
{
	for (U32 i = 0; i < NUM_RENDER_TYPES; ++i)
	{
		mRenderTypeEnabled[i] = false;
	}
}

void LLPipeline::addDebugBlip(const LLVector3& position, const LLColor4& color)
{
	DebugBlip blip(position, color);
	mDebugBlips.push_back(blip);
}

void LLPipeline::hidePermanentObjects( std::vector<U32>& restoreList )
{
	//This method is used to hide any vo's from the object list that may have
	//the permanent flag set.
	
	U32 objCnt = gObjectList.getNumObjects();
	for (U32 i = 0; i < objCnt; ++i)
	{
		LLViewerObject* pObject = gObjectList.getObject(i);
		if ( pObject && pObject->flagObjectPermanent() )
		{
			LLDrawable *pDrawable = pObject->mDrawable;
		
			if ( pDrawable )
			{
				restoreList.push_back( i );
				hideDrawable( pDrawable );			
			}
		}
	}

	skipRenderingOfTerrain( true );
}

void LLPipeline::restorePermanentObjects( const std::vector<U32>& restoreList )
{
	//This method is used to restore(unhide) any vo's from the object list that may have
	//been hidden because their permanency flag was set.

	std::vector<U32>::const_iterator itCurrent	= restoreList.begin();
	std::vector<U32>::const_iterator itEnd		= restoreList.end();
	
	U32 objCnt = gObjectList.getNumObjects();

	while ( itCurrent != itEnd )
	{
		U32 index = *itCurrent;
		LLViewerObject* pObject = NULL;
		if ( index < objCnt ) 
		{
			pObject = gObjectList.getObject( index );
		}
		if ( pObject )
		{
			LLDrawable *pDrawable = pObject->mDrawable;
			if ( pDrawable )
			{
				pDrawable->clearState( LLDrawable::FORCE_INVISIBLE );
				unhideDrawable( pDrawable );				
			}
		}
		++itCurrent;
	}
	
	skipRenderingOfTerrain( false );
}

void LLPipeline::skipRenderingOfTerrain( bool flag )
{
	pool_set_t::iterator iter = mPools.begin();
	while ( iter != mPools.end() )
	{
		LLDrawPool* pPool = *iter;		
		U32 poolType = pPool->getType();					
		if ( hasRenderType( pPool->getType() ) && poolType == LLDrawPool::POOL_TERRAIN )
		{
			pPool->setSkipRenderFlag( flag );			
		}
		++iter;
	}
}

void LLPipeline::hideObject( const LLUUID& id )
{
	LLViewerObject *pVO = gObjectList.findObject( id );
	
	if ( pVO )
	{
		LLDrawable *pDrawable = pVO->mDrawable;
		
		if ( pDrawable )
		{
			hideDrawable( pDrawable );		
		}		
	}
}

void LLPipeline::hideDrawable( LLDrawable *pDrawable )
{
	pDrawable->setState( LLDrawable::FORCE_INVISIBLE );
	markRebuild( pDrawable, LLDrawable::REBUILD_ALL, TRUE );
	//hide the children
	LLViewerObject::const_child_list_t& child_list = pDrawable->getVObj()->getChildren();
	for ( LLViewerObject::child_list_t::const_iterator iter = child_list.begin();
		  iter != child_list.end(); iter++ )
	{
		LLViewerObject* child = *iter;
		LLDrawable* drawable = child->mDrawable;					
		if ( drawable )
		{
			drawable->setState( LLDrawable::FORCE_INVISIBLE );
			markRebuild( drawable, LLDrawable::REBUILD_ALL, TRUE );
		}
	}
}
void LLPipeline::unhideDrawable( LLDrawable *pDrawable )
{
	pDrawable->clearState( LLDrawable::FORCE_INVISIBLE );
	markRebuild( pDrawable, LLDrawable::REBUILD_ALL, TRUE );
	//restore children
	LLViewerObject::const_child_list_t& child_list = pDrawable->getVObj()->getChildren();
	for ( LLViewerObject::child_list_t::const_iterator iter = child_list.begin();
		  iter != child_list.end(); iter++)
	{
		LLViewerObject* child = *iter;
		LLDrawable* drawable = child->mDrawable;					
		if ( drawable )
		{
			drawable->clearState( LLDrawable::FORCE_INVISIBLE );
			markRebuild( drawable, LLDrawable::REBUILD_ALL, TRUE );
		}
	}
}
void LLPipeline::restoreHiddenObject( const LLUUID& id )
{
	LLViewerObject *pVO = gObjectList.findObject( id );
	
	if ( pVO )
	{
		LLDrawable *pDrawable = pVO->mDrawable;
		if ( pDrawable )
		{
			unhideDrawable( pDrawable );			
		}
	}
}

void LLPipeline::overrideEnvironmentMap()
{
    //mReflectionMapManager.mProbes.clear();
    //mReflectionMapManager.addProbe(LLViewerCamera::instance().getOrigin());
}

// <FS:Ansariel> Reset VB during TP
void LLPipeline::initDeferredVB()
{
	mDeferredVB = new LLVertexBuffer(DEFERRED_VB_MASK, 0);
	if (!mDeferredVB->allocateBuffer(8, 0, true))
	{
		// Most likely going to crash...
		LL_WARNS() << "Failed to allocate Vertex Buffer for deferred rendering" << LL_ENDL;
	}
}
// </FS:Ansariel>

// <FS:Ansariel> FIRE-16829: Visual Artifacts with ALM enabled on AMD graphics
void LLPipeline::initAuxiliaryVB()
{
	mAuxiliaryVB = new LLVertexBuffer(LLVertexBuffer::MAP_VERTEX | LLVertexBuffer::MAP_TEXCOORD0 | LLVertexBuffer::MAP_COLOR, 0);
	if (!mAuxiliaryVB->allocateBuffer(3, 0, true))
	{
		LL_WARNS() << "Failed to allocate auxiliary Vertex Buffer" << LL_ENDL;
		mAuxiliaryVB = NULL;
		return;
	}

	LLStrider<LLVector3> verts;
	mAuxiliaryVB->getVertexStrider(verts);
	verts[0].set(-1.f, -1.f, 0.f);
	verts[1].set(-1.f, 3.f, 0.f);
	verts[2].set(3.f, -1.f, 0.f);
}

void LLPipeline::drawAuxiliaryVB(U32 mask /*= 0*/)
{
	if (!mAuxiliaryVB)
	{
		return;
	}
	mAuxiliaryVB->setBuffer(LLVertexBuffer::MAP_VERTEX | mask);
	mAuxiliaryVB->drawArrays(LLRender::TRIANGLES, 0, 3);
}

void LLPipeline::drawAuxiliaryVB(const LLVector2& tc1, const LLVector2& tc2, U32 mask /*= 0*/)
{
	if (!mAuxiliaryVB)
	{
		return;
	}
	LLStrider<LLVector2> tc;
	mAuxiliaryVB->getTexCoord0Strider(tc);
	tc[0].set(tc1.mV[0], tc1.mV[1]);
	tc[1].set(tc1.mV[0], tc2.mV[1]);
	tc[2].set(tc2.mV[0], tc1.mV[1]);

	drawAuxiliaryVB(LLVertexBuffer::MAP_TEXCOORD0 | mask);
}

void LLPipeline::drawAuxiliaryVB(const LLVector2& tc1, const LLVector2& tc2, const LLColor4& color)
{
	if (!mAuxiliaryVB)
	{
		return;
	}
	LLStrider<LLColor4U> col;
	mAuxiliaryVB->getColorStrider(col);
	col[0].set(color);
	col[1].set(color);
	col[2].set(color);

	drawAuxiliaryVB(tc1, tc2, LLVertexBuffer::MAP_COLOR);
}
// </FS:Ansariel><|MERGE_RESOLUTION|>--- conflicted
+++ resolved
@@ -1002,27 +1002,22 @@
 		mRT->fxaaBuffer.release();
 		mRT->screen.release();
 		mRT->deferredScreen.release(); //make sure to release any render targets that share a depth buffer with mRT->deferredScreen first
-<<<<<<< HEAD
 // [RLVa:KB] - @setsphere
 		if (!LLRenderTarget::sUseFBO || !LLPipeline::sUseDepthTexture)
 		{
-			mRT->deferredDepth.release();
+			//mRT->deferredDepth.release();
 			mRT->occlusionDepth.release();
 		}
 		else
 		{
 			const U32 occlusion_divisor = 3;
-			if (!mRT->deferredDepth.allocate(resX, resY, 0, TRUE, FALSE, LLTexUnit::TT_RECT_TEXTURE, FALSE, samples)) return false;
+			//if (!mRT->deferredDepth.allocate(resX, resY, 0, TRUE, FALSE, LLTexUnit::TT_RECT_TEXTURE, FALSE, samples)) return false;
 			if (!mRT->occlusionDepth.allocate(resX / occlusion_divisor, resY / occlusion_divisor, 0, TRUE, FALSE, LLTexUnit::TT_RECT_TEXTURE, FALSE, samples)) return false;
 			if (RlvActions::isRlvEnabled() && !!mRT->deferredLight.allocate(resX, resY, GL_RGBA, FALSE, FALSE, LLTexUnit::TT_RECT_TEXTURE, FALSE)) return false;
 		}
 // [/RLVa:KB]
-//        mRT->deferredDepth.release();
-//        mRT->occlusionDepth.release();
-=======
-		//mRT->deferredDepth.release();
-		mRT->occlusionDepth.release();
->>>>>>> 3514ab73
+//		//mRT->deferredDepth.release();
+//		mRT->occlusionDepth.release();
 						
 		if (!mRT->screen.allocate(resX, resY, GL_RGBA, TRUE, TRUE, LLTexUnit::TT_RECT_TEXTURE, FALSE)) return false;		
 	}
