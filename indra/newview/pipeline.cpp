/** 
 * @file pipeline.cpp
 * @brief Rendering pipeline.
 *
 * $LicenseInfo:firstyear=2005&license=viewerlgpl$
 * Second Life Viewer Source Code
 * Copyright (C) 2010, Linden Research, Inc.
 * 
 * This library is free software; you can redistribute it and/or
 * modify it under the terms of the GNU Lesser General Public
 * License as published by the Free Software Foundation;
 * version 2.1 of the License only.
 * 
 * This library is distributed in the hope that it will be useful,
 * but WITHOUT ANY WARRANTY; without even the implied warranty of
 * MERCHANTABILITY or FITNESS FOR A PARTICULAR PURPOSE.  See the GNU
 * Lesser General Public License for more details.
 * 
 * You should have received a copy of the GNU Lesser General Public
 * License along with this library; if not, write to the Free Software
 * Foundation, Inc., 51 Franklin Street, Fifth Floor, Boston, MA  02110-1301  USA
 * 
 * Linden Research, Inc., 945 Battery Street, San Francisco, CA  94111  USA
 * $/LicenseInfo$
 */

#include "llviewerprecompiledheaders.h"

#include "pipeline.h"

// library includes
#include "llaudioengine.h" // For debugging.
#include "llerror.h"
#include "llviewercontrol.h"
#include "llfasttimer.h"
#include "llfontgl.h"
#include "llnamevalue.h"
#include "llpointer.h"
#include "llprimitive.h"
#include "llvolume.h"
#include "material_codes.h"
#include "v3color.h"
#include "llui.h" 
#include "llglheaders.h"
#include "llrender.h"
#include "llstartup.h"
#include "llwindow.h"	// swapBuffers()

// newview includes
#include "llagent.h"
#include "llagentcamera.h"
#include "llappviewer.h"
#include "lltexturecache.h"
#include "lltexturefetch.h"
#include "llimageworker.h"
#include "lldrawable.h"
#include "lldrawpoolalpha.h"
#include "lldrawpoolavatar.h"
#include "lldrawpoolground.h"
#include "lldrawpoolbump.h"
#include "lldrawpooltree.h"
#include "lldrawpoolwater.h"
#include "llface.h"
#include "llfeaturemanager.h"
#include "llfloatertelehub.h"
#include "llfloaterreg.h"
#include "llgldbg.h"
#include "llhudmanager.h"
#include "llhudnametag.h"
#include "llhudtext.h"
#include "lllightconstants.h"
#include "llmeshrepository.h"
#include "llpipelinelistener.h"
#include "llresmgr.h"
#include "llselectmgr.h"
#include "llsky.h"
#include "lltracker.h"
#include "lltool.h"
#include "lltoolmgr.h"
#include "llviewercamera.h"
#include "llviewermediafocus.h"
#include "llviewertexturelist.h"
#include "llviewerobject.h"
#include "llviewerobjectlist.h"
#include "llviewerparcelmgr.h"
#include "llviewerregion.h" // for audio debugging.
#include "llviewerwindow.h" // For getSpinAxis
#include "llvoavatarself.h"
#include "llvocache.h"
#include "llvoground.h"
#include "llvosky.h"
#include "llvowlsky.h"
#include "llvotree.h"
#include "llvovolume.h"
#include "llvosurfacepatch.h"
#include "llvowater.h"
#include "llvotree.h"
#include "llvopartgroup.h"
#include "llworld.h"
#include "llcubemap.h"
#include "llviewershadermgr.h"
#include "llviewerstats.h"
#include "llviewerjoystick.h"
#include "llviewerdisplay.h"
#include "llspatialpartition.h"
#include "llmutelist.h"
#include "lltoolpie.h"
#include "llnotifications.h"
#include "llpathinglib.h"
#include "llfloaterpathfindingconsole.h"
#include "llfloaterpathfindingcharacters.h"
#include "llfloatertools.h"
#include "llpanelface.h"
#include "llpathfindingpathtool.h"
#include "llscenemonitor.h"
#include "llprogressview.h"
#include "llcleanup.h"
// [RLVa:KB] - Checked: RLVa-2.0.0
#include "llvisualeffect.h"
#include "rlvactions.h"
#include "rlvlocks.h"
// [/RLVa:KB]
#include "exopostprocess.h" // <FS:CR> Import Vignette from Exodus

#include "llenvironment.h"

#include "llenvironment.h"
#include "llsettingsvo.h"

#ifdef _DEBUG
// Debug indices is disabled for now for debug performance - djs 4/24/02
//#define DEBUG_INDICES
#else
//#define DEBUG_INDICES
#endif

// Expensive and currently broken
//
#define MATERIALS_IN_REFLECTIONS 0

// NOTE: Keep in sync with indra/newview/skins/default/xui/en/floater_preferences_graphics_advanced.xml
// NOTE: Unused consts are commented out since some compilers (on macOS) may complain about unused variables.
//  const S32 WATER_REFLECT_NONE_WATER_OPAQUE       = -2;
    const S32 WATER_REFLECT_NONE_WATER_TRANSPARENT  = -1;
    const S32 WATER_REFLECT_MINIMAL                 =  0;
//  const S32 WATER_REFLECT_TERRAIN                 =  1;
    const S32 WATER_REFLECT_STATIC_OBJECTS          =  2;
    const S32 WATER_REFLECT_AVATARS                 =  3;
    const S32 WATER_REFLECT_EVERYTHING              =  4;

bool gShiftFrame = false;

//cached settings
bool LLPipeline::WindLightUseAtmosShaders;
bool LLPipeline::RenderDeferred;
F32 LLPipeline::RenderDeferredSunWash;
U32 LLPipeline::RenderFSAASamples;
U32 LLPipeline::RenderResolutionDivisor;
// [SL:KB] - Patch: Settings-RenderResolutionMultiplier | Checked: Catznip-5.4
F32 LLPipeline::RenderResolutionMultiplier;
// [/SL:KB]
bool LLPipeline::RenderUIBuffer;
S32 LLPipeline::RenderShadowDetail;
S32 LLPipeline::RenderShadowSplits;
bool LLPipeline::RenderDeferredSSAO;
F32 LLPipeline::RenderShadowResolutionScale;
bool LLPipeline::RenderLocalLights;
bool LLPipeline::RenderDelayCreation;
//bool LLPipeline::RenderAnimateRes; <FS:Beq> FIRE-23122 BUG-225920 Remove broken RenderAnimateRes functionality.
bool LLPipeline::FreezeTime;
S32 LLPipeline::DebugBeaconLineWidth;
F32 LLPipeline::RenderHighlightBrightness;
LLColor4 LLPipeline::RenderHighlightColor;
F32 LLPipeline::RenderHighlightThickness;
bool LLPipeline::RenderSpotLightsInNondeferred;
LLColor4 LLPipeline::PreviewAmbientColor;
LLColor4 LLPipeline::PreviewDiffuse0;
LLColor4 LLPipeline::PreviewSpecular0;
LLColor4 LLPipeline::PreviewDiffuse1;
LLColor4 LLPipeline::PreviewSpecular1;
LLColor4 LLPipeline::PreviewDiffuse2;
LLColor4 LLPipeline::PreviewSpecular2;
LLVector3 LLPipeline::PreviewDirection0;
LLVector3 LLPipeline::PreviewDirection1;
LLVector3 LLPipeline::PreviewDirection2;
F32 LLPipeline::RenderGlowMinLuminance;
F32 LLPipeline::RenderGlowMaxExtractAlpha;
F32 LLPipeline::RenderGlowWarmthAmount;
LLVector3 LLPipeline::RenderGlowLumWeights;
LLVector3 LLPipeline::RenderGlowWarmthWeights;
S32 LLPipeline::RenderGlowResolutionPow;
S32 LLPipeline::RenderGlowIterations;
F32 LLPipeline::RenderGlowWidth;
F32 LLPipeline::RenderGlowStrength;
bool LLPipeline::RenderDepthOfField;
bool LLPipeline::RenderDepthOfFieldInEditMode;
//<FS:TS> FIRE-16251: Depth of field does not work underwater
bool LLPipeline::FSRenderDepthOfFieldUnderwater;
//</FS:TS> FIRE-16251
// <FS:Beq> FIRE-16728 Add free aim mouse and focus lock
bool LLPipeline::FSFocusPointLocked;
bool LLPipeline::FSFocusPointFollowsPointer;
// </FS:Beq>
F32 LLPipeline::CameraFocusTransitionTime;
F32 LLPipeline::CameraFNumber;
F32 LLPipeline::CameraFocalLength;
F32 LLPipeline::CameraFieldOfView;
F32 LLPipeline::RenderShadowNoise;
F32 LLPipeline::RenderShadowBlurSize;
F32 LLPipeline::RenderSSAOScale;
U32 LLPipeline::RenderSSAOMaxScale;
F32 LLPipeline::RenderSSAOFactor;
LLVector3 LLPipeline::RenderSSAOEffect;
F32 LLPipeline::RenderShadowOffsetError;
F32 LLPipeline::RenderShadowBiasError;
F32 LLPipeline::RenderShadowOffset;
F32 LLPipeline::RenderShadowBias;
F32 LLPipeline::RenderSpotShadowOffset;
F32 LLPipeline::RenderSpotShadowBias;
LLDrawable* LLPipeline::RenderSpotLight = nullptr;
F32 LLPipeline::RenderEdgeDepthCutoff;
F32 LLPipeline::RenderEdgeNormCutoff;
LLVector3 LLPipeline::RenderShadowGaussian;
F32 LLPipeline::RenderShadowBlurDistFactor;
bool LLPipeline::RenderDeferredAtmospheric;
S32 LLPipeline::RenderReflectionDetail;
F32 LLPipeline::RenderHighlightFadeTime;
LLVector3 LLPipeline::RenderShadowClipPlanes;
LLVector3 LLPipeline::RenderShadowOrthoClipPlanes;
LLVector3 LLPipeline::RenderShadowNearDist;
F32 LLPipeline::RenderFarClip;
LLVector3 LLPipeline::RenderShadowSplitExponent;
F32 LLPipeline::RenderShadowErrorCutoff;
F32 LLPipeline::RenderShadowFOVCutoff;
bool LLPipeline::CameraOffset;
F32 LLPipeline::CameraMaxCoF;
F32 LLPipeline::CameraDoFResScale;
F32 LLPipeline::RenderAutoHideSurfaceAreaLimit;
LLTrace::EventStatHandle<S64> LLPipeline::sStatBatchSize("renderbatchsize");

const F32 BACKLIGHT_DAY_MAGNITUDE_OBJECT = 0.1f;
const F32 BACKLIGHT_NIGHT_MAGNITUDE_OBJECT = 0.08f;
const F32 DEFERRED_LIGHT_FALLOFF = 0.5f;
const U32 DEFERRED_VB_MASK = LLVertexBuffer::MAP_VERTEX | LLVertexBuffer::MAP_TEXCOORD0 | LLVertexBuffer::MAP_TEXCOORD1;

extern S32 gBoxFrame;
//extern BOOL gHideSelectedObjects;
extern BOOL gDisplaySwapBuffers;
extern BOOL gDebugGL;

bool	gAvatarBacklight = false;

bool	gDebugPipeline = false;
LLPipeline gPipeline;
const LLMatrix4* gGLLastMatrix = NULL;

LLTrace::BlockTimerStatHandle FTM_RENDER_GEOMETRY("Render Geometry");
LLTrace::BlockTimerStatHandle FTM_RENDER_GRASS("Grass");
LLTrace::BlockTimerStatHandle FTM_RENDER_INVISIBLE("Invisible");
LLTrace::BlockTimerStatHandle FTM_RENDER_SHINY("Shiny");
LLTrace::BlockTimerStatHandle FTM_RENDER_SIMPLE("Simple");
LLTrace::BlockTimerStatHandle FTM_RENDER_TERRAIN("Terrain");
LLTrace::BlockTimerStatHandle FTM_RENDER_TREES("Trees");
LLTrace::BlockTimerStatHandle FTM_RENDER_UI("UI");
LLTrace::BlockTimerStatHandle FTM_RENDER_WATER("Water");
LLTrace::BlockTimerStatHandle FTM_RENDER_WL_SKY("Windlight Sky");
LLTrace::BlockTimerStatHandle FTM_RENDER_ALPHA("Alpha Objects");
LLTrace::BlockTimerStatHandle FTM_RENDER_CHARACTERS("Avatars");
LLTrace::BlockTimerStatHandle FTM_RENDER_BUMP("Bump");
LLTrace::BlockTimerStatHandle FTM_RENDER_MATERIALS("Render Materials");
LLTrace::BlockTimerStatHandle FTM_RENDER_FULLBRIGHT("Fullbright");
LLTrace::BlockTimerStatHandle FTM_RENDER_GLOW("Glow");
LLTrace::BlockTimerStatHandle FTM_GEO_UPDATE("Geo Update");
LLTrace::BlockTimerStatHandle FTM_POOLRENDER("RenderPool");
LLTrace::BlockTimerStatHandle FTM_POOLS("Pools");
LLTrace::BlockTimerStatHandle FTM_DEFERRED_POOLRENDER("RenderPool (Deferred)");
LLTrace::BlockTimerStatHandle FTM_DEFERRED_POOLS("Pools (Deferred)");
LLTrace::BlockTimerStatHandle FTM_POST_DEFERRED_POOLRENDER("RenderPool (Post)");
LLTrace::BlockTimerStatHandle FTM_POST_DEFERRED_POOLS("Pools (Post)");
LLTrace::BlockTimerStatHandle FTM_STATESORT("Sort Draw State");
LLTrace::BlockTimerStatHandle FTM_PIPELINE("Pipeline");
LLTrace::BlockTimerStatHandle FTM_CLIENT_COPY("Client Copy");
LLTrace::BlockTimerStatHandle FTM_RENDER_DEFERRED("Deferred Shading");

LLTrace::BlockTimerStatHandle FTM_RENDER_UI_HUD("HUD");
LLTrace::BlockTimerStatHandle FTM_RENDER_UI_3D("3D");
LLTrace::BlockTimerStatHandle FTM_RENDER_UI_2D("2D");

static LLTrace::BlockTimerStatHandle FTM_STATESORT_DRAWABLE("Sort Drawables");

static LLStaticHashedString sTint("tint");
static LLStaticHashedString sAmbiance("ambiance");
static LLStaticHashedString sAlphaScale("alpha_scale");
static LLStaticHashedString sNormMat("norm_mat");
static LLStaticHashedString sOffset("offset");
static LLStaticHashedString sScreenRes("screenRes");
static LLStaticHashedString sDelta("delta");
static LLStaticHashedString sDistFactor("dist_factor");
static LLStaticHashedString sKern("kern");
static LLStaticHashedString sKernScale("kern_scale");

//----------------------------------------
std::string gPoolNames[] = 
{
	// Correspond to LLDrawpool enum render type
	"NONE",
	"POOL_SIMPLE",
	"POOL_GROUND",
	"POOL_FULLBRIGHT",
	"POOL_BUMP",
	"POOL_MATERIALS",
	"POOL_TERRAIN",
	"POOL_SKY",
	"POOL_WL_SKY",
	"POOL_TREE",
	"POOL_ALPHA_MASK",
	"POOL_FULLBRIGHT_ALPHA_MASK",
	"POOL_GRASS",
	"POOL_INVISIBLE",
	"POOL_AVATAR",
	"POOL_VOIDWATER",
	"POOL_WATER",
	"POOL_GLOW",
	"POOL_ALPHA"
};

void drawBox(const LLVector4a& c, const LLVector4a& r);
void drawBoxOutline(const LLVector3& pos, const LLVector3& size);
U32 nhpo2(U32 v);
LLVertexBuffer* ll_create_cube_vb(U32 type_mask, U32 usage);

void display_update_camera();
//----------------------------------------

S32		LLPipeline::sCompiles = 0;

bool	LLPipeline::sPickAvatar = true;
bool	LLPipeline::sDynamicLOD = true;
bool	LLPipeline::sShowHUDAttachments = true;
bool	LLPipeline::sRenderMOAPBeacons = false;
bool	LLPipeline::sRenderPhysicalBeacons = true;
bool	LLPipeline::sRenderScriptedBeacons = false;
bool	LLPipeline::sRenderScriptedTouchBeacons = true;
bool	LLPipeline::sRenderParticleBeacons = false;
bool	LLPipeline::sRenderSoundBeacons = false;
bool	LLPipeline::sRenderBeacons = false;
bool	LLPipeline::sRenderHighlight = true;
LLRender::eTexIndex LLPipeline::sRenderHighlightTextureChannel = LLRender::DIFFUSE_MAP;
bool	LLPipeline::sForceOldBakedUpload = false;
S32		LLPipeline::sUseOcclusion = 0;
bool	LLPipeline::sDelayVBUpdate = true;
bool	LLPipeline::sAutoMaskAlphaDeferred = true;
bool	LLPipeline::sAutoMaskAlphaNonDeferred = false;
bool	LLPipeline::sRenderTransparentWater = true;
bool	LLPipeline::sRenderBump = true;
bool	LLPipeline::sBakeSunlight = false;
bool	LLPipeline::sNoAlpha = false;
bool	LLPipeline::sUseTriStrips = true;
bool	LLPipeline::sUseFarClip = true;
bool	LLPipeline::sShadowRender = false;
bool	LLPipeline::sWaterReflections = false;
bool	LLPipeline::sRenderGlow = false;
bool	LLPipeline::sReflectionRender = false;
bool    LLPipeline::sDistortionRender = false;
bool	LLPipeline::sImpostorRender = false;
bool	LLPipeline::sImpostorRenderAlphaDepthPass = false;
bool	LLPipeline::sShowJellyDollAsImpostor = true;
bool	LLPipeline::sUnderWaterRender = false;
bool	LLPipeline::sTextureBindTest = false;
bool	LLPipeline::sRenderFrameTest = false;
bool	LLPipeline::sRenderAttachedLights = true;
bool	LLPipeline::sRenderAttachedParticles = true;
bool	LLPipeline::sRenderDeferred = false;
S32		LLPipeline::sVisibleLightCount = 0;
bool	LLPipeline::sRenderingHUDs;
F32     LLPipeline::sDistortionWaterClipPlaneMargin = 1.0125f;
F32 LLPipeline::sVolumeSAFrame = 0.f; // ZK LBG

bool	LLPipeline::sRenderParticles; // <FS:LO> flag to hold correct, user selected, status of particles
// [SL:KB] - Patch: Render-TextureToggle (Catznip-4.0)
bool	LLPipeline::sRenderTextures = true;
// [/SL:KB]
// [RLVa:KB] - @setsphere
bool	LLPipeline::sUseDepthTexture = false;
// [/RLVa:KB]

// EventHost API LLPipeline listener.
static LLPipelineListener sPipelineListener;

static LLCullResult* sCull = NULL;

void validate_framebuffer_object();

// Add color attachments for deferred rendering
// target -- RenderTarget to add attachments to
// for_impostor -- whether or not these render targets are for an impostor (if true, avoids implicit sRGB conversions)
bool addDeferredAttachments(LLRenderTarget& target, bool for_impostor = false)
{
	return target.addColorAttachment(for_impostor ? GL_RGBA : GL_SRGB8_ALPHA8) && //specular
			target.addColorAttachment(GL_RGB10_A2); //normal+z
}

LLPipeline::LLPipeline() :
	mBackfaceCull(false),
	mMatrixOpCount(0),
	mTextureMatrixOps(0),
	mNumVisibleNodes(0),
	mNumVisibleFaces(0),

	mInitialized(false),
	mShadersLoaded(false),
	mTransformFeedbackPrimitives(0),
	mRenderDebugFeatureMask(0),
	mRenderDebugMask(0),
	mOldRenderDebugMask(0),
	mMeshDirtyQueryObject(0),
	mGroupQ1Locked(false),
	mGroupQ2Locked(false),
	mResetVertexBuffers(false),
	mLastRebuildPool(NULL),
	mAlphaPool(NULL),
	mSkyPool(NULL),
	mTerrainPool(NULL),
	mWaterPool(NULL),
	mGroundPool(NULL),
	mSimplePool(NULL),
	mGrassPool(NULL),
	mAlphaMaskPool(NULL),
	mFullbrightAlphaMaskPool(NULL),
	mFullbrightPool(NULL),
	mInvisiblePool(NULL),
	mGlowPool(NULL),
	mBumpPool(NULL),
	mMaterialsPool(NULL),
	mWLSkyPool(NULL),
	mLightMask(0),
	mLightMovingMask(0),
	mLightingDetail(0),
	mScreenWidth(0),
	mScreenHeight(0)
{
	mNoiseMap = 0;
	mTrueNoiseMap = 0;
	mLightFunc = 0;

    for(U32 i = 0; i < 8; i++)
    {
        mHWLightColors[i] = LLColor4::black;
    }
}

void LLPipeline::connectRefreshCachedSettingsSafe(const std::string name)
{
	LLPointer<LLControlVariable> cntrl_ptr = gSavedSettings.getControl(name);
	if ( cntrl_ptr.isNull() )
	{
		LL_WARNS() << "Global setting name not found:" << name << LL_ENDL;
	}
	else
	{
		cntrl_ptr->getCommitSignal()->connect(boost::bind(&LLPipeline::refreshCachedSettings));
	}
}

void LLPipeline::init()
{
	refreshCachedSettings();

	gOctreeMaxCapacity = gSavedSettings.getU32("OctreeMaxNodeCapacity");
	gOctreeMinSize = gSavedSettings.getF32("OctreeMinimumNodeSize");
	sDynamicLOD = gSavedSettings.getBOOL("RenderDynamicLOD");
	sRenderBump = gSavedSettings.getBOOL("RenderObjectBump");
	sUseTriStrips = gSavedSettings.getBOOL("RenderUseTriStrips");
	LLVertexBuffer::sUseStreamDraw = gSavedSettings.getBOOL("RenderUseStreamVBO");
	// <FS:Ansariel> Vertex Array Objects are required in OpenGL core profile
	LLVertexBuffer::sUseVAO = gSavedSettings.getBOOL("RenderUseVAO");
	//LLVertexBuffer::sUseVAO = LLRender::sGLCoreProfile ? TRUE : gSavedSettings.getBOOL("RenderUseVAO");
	// </FS:Ansariel>
	LLVertexBuffer::sPreferStreamDraw = gSavedSettings.getBOOL("RenderPreferStreamDraw");
	sRenderAttachedLights = gSavedSettings.getBOOL("RenderAttachedLights");
	sRenderAttachedParticles = gSavedSettings.getBOOL("RenderAttachedParticles");

	sRenderMOAPBeacons = gSavedSettings.getBOOL("moapbeacon");
	sRenderPhysicalBeacons = gSavedSettings.getBOOL("physicalbeacon");
	sRenderScriptedBeacons = gSavedSettings.getBOOL("scriptsbeacon");
	sRenderScriptedTouchBeacons = gSavedSettings.getBOOL("scripttouchbeacon");
	sRenderParticleBeacons = gSavedSettings.getBOOL("particlesbeacon");
	sRenderSoundBeacons = gSavedSettings.getBOOL("soundsbeacon");
	sRenderBeacons = gSavedSettings.getBOOL("renderbeacons");
	sRenderHighlight = gSavedSettings.getBOOL("renderhighlights");

	mInitialized = true;
	
	stop_glerror();

	//create render pass pools
	getPool(LLDrawPool::POOL_ALPHA);
	getPool(LLDrawPool::POOL_SIMPLE);
	getPool(LLDrawPool::POOL_ALPHA_MASK);
	getPool(LLDrawPool::POOL_FULLBRIGHT_ALPHA_MASK);
	getPool(LLDrawPool::POOL_GRASS);
	getPool(LLDrawPool::POOL_FULLBRIGHT);
	getPool(LLDrawPool::POOL_INVISIBLE);
	getPool(LLDrawPool::POOL_BUMP);
	getPool(LLDrawPool::POOL_MATERIALS);
	getPool(LLDrawPool::POOL_GLOW);

	resetFrameStats();

	if (gSavedSettings.getBOOL("DisableAllRenderFeatures"))
	{
		clearAllRenderDebugFeatures();
	}
	else
	{
		setAllRenderDebugFeatures(); // By default, all debugging features on
	}
	clearAllRenderDebugDisplays(); // All debug displays off

	sRenderParticles = true; // <FS:LO> flag to hold correct, user selected, status of particles

	if (gSavedSettings.getBOOL("DisableAllRenderTypes"))
	{
		clearAllRenderTypes();
	}
	else if (gNonInteractive)
	{
		clearAllRenderTypes();
	}
	else
	{
		setAllRenderTypes(); // By default, all rendering types start enabled
		// Don't turn on ground when this is set
		// Mac Books with intel 950s need this
		if(!gSavedSettings.getBOOL("RenderGround"))
		{
			toggleRenderType(RENDER_TYPE_GROUND);
		}
	}

	// make sure RenderPerformanceTest persists (hackity hack hack)
	// disables non-object rendering (UI, sky, water, etc)
	if (gSavedSettings.getBOOL("RenderPerformanceTest"))
	{
		gSavedSettings.setBOOL("RenderPerformanceTest", FALSE);
		gSavedSettings.setBOOL("RenderPerformanceTest", TRUE);
	}

	mOldRenderDebugMask = mRenderDebugMask;

	mBackfaceCull = true;

	stop_glerror();
	
	// Enable features
		
	LLViewerShaderMgr::instance()->setShaders();

	stop_glerror();

	for (U32 i = 0; i < 2; ++i)
	{
		mSpotLightFade[i] = 1.f;
	}

	if (mCubeVB.isNull())
	{
		mCubeVB = ll_create_cube_vb(LLVertexBuffer::MAP_VERTEX, GL_STATIC_DRAW_ARB);
	}

	// <FS:Ansariel> Reset VB during TP
	//mDeferredVB = new LLVertexBuffer(DEFERRED_VB_MASK, 0);
	//mDeferredVB->allocateBuffer(8, 0, true);
	initDeferredVB();
	// </FS:Ansariel>
	setLightingDetail(-1);
	
	// <FS:Ansariel> FIRE-16829: Visual Artifacts with ALM enabled on AMD graphics
	initAuxiliaryVB();
	// </FS:Ansariel>

	//
	// Update all settings to trigger a cached settings refresh
	//
	connectRefreshCachedSettingsSafe("RenderAutoMaskAlphaDeferred");
	connectRefreshCachedSettingsSafe("RenderAutoMaskAlphaNonDeferred");
	connectRefreshCachedSettingsSafe("RenderUseFarClip");
	connectRefreshCachedSettingsSafe("RenderAvatarMaxNonImpostors");
	connectRefreshCachedSettingsSafe("RenderDelayVBUpdate");
	connectRefreshCachedSettingsSafe("UseOcclusion");
	connectRefreshCachedSettingsSafe("WindLightUseAtmosShaders");
	connectRefreshCachedSettingsSafe("RenderDeferred");
	connectRefreshCachedSettingsSafe("RenderDeferredSunWash");
	connectRefreshCachedSettingsSafe("RenderFSAASamples");
	connectRefreshCachedSettingsSafe("RenderResolutionDivisor");
// [SL:KB] - Patch: Settings-RenderResolutionMultiplier | Checked: Catznip-5.4
	connectRefreshCachedSettingsSafe("RenderResolutionMultiplier");
// [/SL:KB]
	connectRefreshCachedSettingsSafe("RenderUIBuffer");
	connectRefreshCachedSettingsSafe("RenderShadowDetail");
    connectRefreshCachedSettingsSafe("RenderShadowSplits");
	connectRefreshCachedSettingsSafe("RenderDeferredSSAO");
	connectRefreshCachedSettingsSafe("RenderShadowResolutionScale");
	connectRefreshCachedSettingsSafe("RenderLocalLights");
	connectRefreshCachedSettingsSafe("RenderDelayCreation");
//	connectRefreshCachedSettingsSafe("RenderAnimateRes"); <FS:Beq> FIRE-23122 BUG-225920 Remove broken RenderAnimateRes functionality.
	connectRefreshCachedSettingsSafe("FreezeTime");
	connectRefreshCachedSettingsSafe("DebugBeaconLineWidth");
	connectRefreshCachedSettingsSafe("RenderHighlightBrightness");
	connectRefreshCachedSettingsSafe("RenderHighlightColor");
	connectRefreshCachedSettingsSafe("RenderHighlightThickness");
	connectRefreshCachedSettingsSafe("RenderSpotLightsInNondeferred");
	connectRefreshCachedSettingsSafe("PreviewAmbientColor");
	connectRefreshCachedSettingsSafe("PreviewDiffuse0");
	connectRefreshCachedSettingsSafe("PreviewSpecular0");
	connectRefreshCachedSettingsSafe("PreviewDiffuse1");
	connectRefreshCachedSettingsSafe("PreviewSpecular1");
	connectRefreshCachedSettingsSafe("PreviewDiffuse2");
	connectRefreshCachedSettingsSafe("PreviewSpecular2");
	connectRefreshCachedSettingsSafe("PreviewDirection0");
	connectRefreshCachedSettingsSafe("PreviewDirection1");
	connectRefreshCachedSettingsSafe("PreviewDirection2");
	connectRefreshCachedSettingsSafe("RenderGlowMinLuminance");
	connectRefreshCachedSettingsSafe("RenderGlowMaxExtractAlpha");
	connectRefreshCachedSettingsSafe("RenderGlowWarmthAmount");
	connectRefreshCachedSettingsSafe("RenderGlowLumWeights");
	connectRefreshCachedSettingsSafe("RenderGlowWarmthWeights");
	connectRefreshCachedSettingsSafe("RenderGlowResolutionPow");
	connectRefreshCachedSettingsSafe("RenderGlowIterations");
	connectRefreshCachedSettingsSafe("RenderGlowWidth");
	connectRefreshCachedSettingsSafe("RenderGlowStrength");
	connectRefreshCachedSettingsSafe("RenderDepthOfField");
	connectRefreshCachedSettingsSafe("RenderDepthOfFieldInEditMode");
	//<FS:TS> FIRE-16251: Depth of Field does not work underwater
	connectRefreshCachedSettingsSafe("FSRenderDoFUnderwater");
	//</FS:TS> FIRE-16251
	connectRefreshCachedSettingsSafe("CameraFocusTransitionTime");
	connectRefreshCachedSettingsSafe("CameraFNumber");
	connectRefreshCachedSettingsSafe("CameraFocalLength");
	connectRefreshCachedSettingsSafe("CameraFieldOfView");
	connectRefreshCachedSettingsSafe("RenderShadowNoise");
	connectRefreshCachedSettingsSafe("RenderShadowBlurSize");
	connectRefreshCachedSettingsSafe("RenderSSAOScale");
	connectRefreshCachedSettingsSafe("RenderSSAOMaxScale");
	connectRefreshCachedSettingsSafe("RenderSSAOFactor");
	connectRefreshCachedSettingsSafe("RenderSSAOEffect");
	connectRefreshCachedSettingsSafe("RenderShadowOffsetError");
	connectRefreshCachedSettingsSafe("RenderShadowBiasError");
	connectRefreshCachedSettingsSafe("RenderShadowOffset");
	connectRefreshCachedSettingsSafe("RenderShadowBias");
	connectRefreshCachedSettingsSafe("RenderSpotShadowOffset");
	connectRefreshCachedSettingsSafe("RenderSpotShadowBias");
	connectRefreshCachedSettingsSafe("RenderEdgeDepthCutoff");
	connectRefreshCachedSettingsSafe("RenderEdgeNormCutoff");
	connectRefreshCachedSettingsSafe("RenderShadowGaussian");
	connectRefreshCachedSettingsSafe("RenderShadowBlurDistFactor");
	connectRefreshCachedSettingsSafe("RenderDeferredAtmospheric");
	connectRefreshCachedSettingsSafe("RenderReflectionDetail");
	connectRefreshCachedSettingsSafe("RenderHighlightFadeTime");
	connectRefreshCachedSettingsSafe("RenderShadowClipPlanes");
	connectRefreshCachedSettingsSafe("RenderShadowOrthoClipPlanes");
	connectRefreshCachedSettingsSafe("RenderShadowNearDist");
	connectRefreshCachedSettingsSafe("RenderFarClip");
	connectRefreshCachedSettingsSafe("RenderShadowSplitExponent");
	connectRefreshCachedSettingsSafe("RenderShadowErrorCutoff");
	connectRefreshCachedSettingsSafe("RenderShadowFOVCutoff");
	connectRefreshCachedSettingsSafe("CameraOffset");
	connectRefreshCachedSettingsSafe("CameraMaxCoF");
	connectRefreshCachedSettingsSafe("CameraDoFResScale");
	connectRefreshCachedSettingsSafe("RenderAutoHideSurfaceAreaLimit");
	gSavedSettings.getControl("RenderAutoHideSurfaceAreaLimit")->getCommitSignal()->connect(boost::bind(&LLPipeline::refreshCachedSettings));
	connectRefreshCachedSettingsSafe("FSRenderVignette");	// <FS:CR> Import Vignette from Exodus
	// <FS:Ansariel> Make change to RenderAttachedLights & RenderAttachedParticles instant
	connectRefreshCachedSettingsSafe("RenderAttachedLights");
	connectRefreshCachedSettingsSafe("RenderAttachedParticles");
	// </FS:Ansariel>
    // <FS:Beq> FIRE-16728 Add free aim mouse and focus lock
	connectRefreshCachedSettingsSafe("FSFocusPointFollowsPointer");
	connectRefreshCachedSettingsSafe("FSFocusPointLocked");
    // </FS:Beq>
}

LLPipeline::~LLPipeline()
{
}

void LLPipeline::cleanup()
{
	assertInitialized();

	mGroupQ1.clear() ;
	mGroupQ2.clear() ;

	for(pool_set_t::iterator iter = mPools.begin();
		iter != mPools.end(); )
	{
		pool_set_t::iterator curiter = iter++;
		LLDrawPool* poolp = *curiter;
		if (poolp->isFacePool())
		{
			LLFacePool* face_pool = (LLFacePool*) poolp;
			if (face_pool->mReferences.empty())
			{
				mPools.erase(curiter);
				removeFromQuickLookup( poolp );
				delete poolp;
			}
		}
		else
		{
			mPools.erase(curiter);
			removeFromQuickLookup( poolp );
			delete poolp;
		}
	}
	
	if (!mTerrainPools.empty())
	{
		LL_WARNS() << "Terrain Pools not cleaned up" << LL_ENDL;
	}
	if (!mTreePools.empty())
	{
		LL_WARNS() << "Tree Pools not cleaned up" << LL_ENDL;
	}
		
	delete mAlphaPool;
	mAlphaPool = NULL;
	delete mSkyPool;
	mSkyPool = NULL;
	delete mTerrainPool;
	mTerrainPool = NULL;
	delete mWaterPool;
	mWaterPool = NULL;
	delete mGroundPool;
	mGroundPool = NULL;
	delete mSimplePool;
	mSimplePool = NULL;
	delete mFullbrightPool;
	mFullbrightPool = NULL;
	delete mInvisiblePool;
	mInvisiblePool = NULL;
	delete mGlowPool;
	mGlowPool = NULL;
	delete mBumpPool;
	mBumpPool = NULL;
	// don't delete wl sky pool it was handled above in the for loop
	//delete mWLSkyPool;
	mWLSkyPool = NULL;

	releaseGLBuffers();

	mFaceSelectImagep = NULL;

    mMovedList.clear();
    mMovedBridge.clear();
    mShiftList.clear();

	mInitialized = false;

	// <FS:Ansariel> FIRE-16829: Visual Artifacts with ALM enabled on AMD graphics
	mAuxiliaryVB = NULL;

	mDeferredVB = NULL;

	mCubeVB = NULL;
}

//============================================================================

void LLPipeline::destroyGL() 
{
	stop_glerror();
	unloadShaders();
	mHighlightFaces.clear();
	
	resetDrawOrders();

	resetVertexBuffers();

	releaseGLBuffers();

	if (LLVertexBuffer::sEnableVBOs)
	{
		LLVertexBuffer::sEnableVBOs = FALSE;
	}

	if (mMeshDirtyQueryObject)
	{
		glDeleteQueriesARB(1, &mMeshDirtyQueryObject);
		mMeshDirtyQueryObject = 0;
	}
}

void LLPipeline::requestResizeScreenTexture()
{
    gResizeScreenTexture = TRUE;
}

void LLPipeline::requestResizeShadowTexture()
{
    gResizeShadowTexture = TRUE;
}

void LLPipeline::resizeShadowTexture()
{
    releaseShadowTargets();
    // <FS:Beq> FIRE-30538 don;t pass zero screen size to shadow buff allocator
    // allocateShadowBuffer(mScreenWidth, mScreenHeight);
    allocateShadowBuffer( mScreen.getWidth(), mScreen.getHeight() );
    // </FS:Beq>
    gResizeShadowTexture = FALSE;
}

void LLPipeline::resizeScreenTexture()
{
	if (gPipeline.shadersLoaded())
	{
		GLuint resX = gViewerWindow->getWorldViewWidthRaw();
		GLuint resY = gViewerWindow->getWorldViewHeightRaw();
	
// [SL:KB] - Patch: Settings-RenderResolutionMultiplier | Checked: Catznip-5.4
		GLuint scaledResX = resX;
		GLuint scaledResY = resY;
		if ( (RenderResolutionDivisor > 1) && (RenderResolutionDivisor < resX) && (RenderResolutionDivisor < resY) )
		{
			scaledResX /= RenderResolutionDivisor;
			scaledResY /= RenderResolutionDivisor;
		}
		else if (RenderResolutionMultiplier > 0.f && RenderResolutionMultiplier < 1.f)
		{
			scaledResX *= RenderResolutionMultiplier;
			scaledResY *= RenderResolutionMultiplier;
		}
// [/SL:KB]

//		if (gResizeScreenTexture || (resX != mScreen.getWidth()) || (resY != mScreen.getHeight()))
// [SL:KB] - Patch: Settings-RenderResolutionMultiplier | Checked: Catznip-5.4
		if (gResizeScreenTexture || (scaledResX != mScreen.getWidth()) || (scaledResY != mScreen.getHeight()))
// [/SL:KB]
		{
			releaseScreenBuffers();
            releaseShadowTargets();
		    allocateScreenBuffer(resX,resY);
            gResizeScreenTexture = FALSE;
		}
	}
}

void LLPipeline::allocatePhysicsBuffer()
{
	GLuint resX = gViewerWindow->getWorldViewWidthRaw();
	GLuint resY = gViewerWindow->getWorldViewHeightRaw();

	if (mPhysicsDisplay.getWidth() != resX || mPhysicsDisplay.getHeight() != resY)
	{
		mPhysicsDisplay.allocate(resX, resY, GL_RGBA, TRUE, FALSE, LLTexUnit::TT_RECT_TEXTURE, FALSE);
	}
}

bool LLPipeline::allocateScreenBuffer(U32 resX, U32 resY)
{
	refreshCachedSettings();
	
	bool save_settings = sRenderDeferred;
	if (save_settings)
	{
		// Set this flag in case we crash while resizing window or allocating space for deferred rendering targets
		gSavedSettings.setBOOL("RenderInitError", TRUE);
		gSavedSettings.saveToFile( gSavedSettings.getString("ClientSettingsFile"), TRUE );
	}

	eFBOStatus ret = doAllocateScreenBuffer(resX, resY);

	if (save_settings)
	{
		// don't disable shaders on next session
		gSavedSettings.setBOOL("RenderInitError", FALSE);
		gSavedSettings.saveToFile( gSavedSettings.getString("ClientSettingsFile"), TRUE );
	}
	
	if (ret == FBO_FAILURE)
	{ //FAILSAFE: screen buffer allocation failed, disable deferred rendering if it's enabled
		//NOTE: if the session closes successfully after this call, deferred rendering will be 
		// disabled on future sessions
		if (LLPipeline::sRenderDeferred)
		{
			LL_WARNS() << "Couldn't allocate screen buffer - Deferred rendering disabled" << LL_ENDL; // FS:Ansariel> FIRE-20305: Debug output
			gSavedSettings.setBOOL("RenderDeferred", FALSE);
			LLPipeline::refreshCachedSettings();
		}
	}

	return ret == FBO_SUCCESS_FULLRES;
}


LLPipeline::eFBOStatus LLPipeline::doAllocateScreenBuffer(U32 resX, U32 resY)
{
	// try to allocate screen buffers at requested resolution and samples
	// - on failure, shrink number of samples and try again
	// - if not multisampled, shrink resolution and try again (favor X resolution over Y)
	// Make sure to call "releaseScreenBuffers" after each failure to cleanup the partially loaded state

	U32 samples = RenderFSAASamples;

	eFBOStatus ret = FBO_SUCCESS_FULLRES;
	if (!allocateScreenBuffer(resX, resY, samples))
	{
		//failed to allocate at requested specification, return false
		ret = FBO_FAILURE;

		releaseScreenBuffers();
		//reduce number of samples 
		while (samples > 0)
		{
			samples /= 2;
			if (allocateScreenBuffer(resX, resY, samples))
			{ //success
				return FBO_SUCCESS_LOWRES;
			}
			releaseScreenBuffers();
		}

		samples = 0;

		//reduce resolution
		while (resY > 0 && resX > 0)
		{
			resY /= 2;
			if (allocateScreenBuffer(resX, resY, samples))
			{
				return FBO_SUCCESS_LOWRES;
			}
			releaseScreenBuffers();

			resX /= 2;
			if (allocateScreenBuffer(resX, resY, samples))
			{
				return FBO_SUCCESS_LOWRES;
			}
			releaseScreenBuffers();
		}

		LL_WARNS() << "Unable to allocate screen buffer at any resolution!" << LL_ENDL;
	}

	return ret;
}

bool LLPipeline::allocateScreenBuffer(U32 resX, U32 resY, U32 samples)
{
	refreshCachedSettings();

	// remember these dimensions
	mScreenWidth = resX;
	mScreenHeight = resY;
	
	U32 res_mod = RenderResolutionDivisor;

	//<FS:TS> FIRE-7066: RenderResolutionDivisor broken if higher than
	//		smallest screen dimension
	if (res_mod >= resX)
	{
		res_mod = resX - 1;
	}
	if (res_mod >= resY)
	{
		res_mod = resY - 1;
	}
	//</FS:TS> FIRE-7066

	if (res_mod > 1 && res_mod < resX && res_mod < resY)
	{
		resX /= res_mod;
		resY /= res_mod;
	}
// [SL:KB] - Patch: Settings-RenderResolutionMultiplier | Checked: Catznip-5.4
	else if (RenderResolutionMultiplier > 0.f && RenderResolutionMultiplier < 1.f)
	{
		resX *= RenderResolutionMultiplier;
		resY *= RenderResolutionMultiplier;
	}
// [/SL:KB]

	if (RenderUIBuffer)
	{
		if (!mUIScreen.allocate(resX,resY, GL_RGBA, FALSE, FALSE, LLTexUnit::TT_RECT_TEXTURE, FALSE))
		{
			return false;
		}
	}	

	if (LLPipeline::sRenderDeferred)
	{
		S32 shadow_detail = RenderShadowDetail;
		bool ssao = RenderDeferredSSAO;
		
		const U32 occlusion_divisor = 3;

		//allocate deferred rendering color buffers
		if (!mDeferredScreen.allocate(resX, resY, GL_SRGB8_ALPHA8, TRUE, TRUE, LLTexUnit::TT_RECT_TEXTURE, FALSE, samples)) return false;
		if (!mDeferredDepth.allocate(resX, resY, 0, TRUE, FALSE, LLTexUnit::TT_RECT_TEXTURE, FALSE, samples)) return false;
		if (!mOcclusionDepth.allocate(resX/occlusion_divisor, resY/occlusion_divisor, 0, TRUE, FALSE, LLTexUnit::TT_RECT_TEXTURE, FALSE, samples)) return false;
		if (!addDeferredAttachments(mDeferredScreen)) return false;
	
		GLuint screenFormat = GL_RGBA16;
		if (gGLManager.mIsAMD)
		{
			screenFormat = GL_RGBA12;
		}

		if (gGLManager.mGLVersion < 4.f && gGLManager.mIsNVIDIA)
		{
			screenFormat = GL_RGBA16F_ARB;
		}
        
		if (!mScreen.allocate(resX, resY, screenFormat, FALSE, FALSE, LLTexUnit::TT_RECT_TEXTURE, FALSE, samples)) return false;
		if (samples > 0)
		{
			if (!mFXAABuffer.allocate(resX, resY, GL_RGBA, FALSE, FALSE, LLTexUnit::TT_TEXTURE, FALSE, samples)) return false;
		}
		else
		{
			mFXAABuffer.release();
		}
		
//		if (shadow_detail > 0 || ssao || RenderDepthOfField || samples > 0)
// [RLVa:KB] - @setsphere
		if (shadow_detail > 0 || ssao || RenderDepthOfField || samples > 0 || RlvActions::hasPostProcess())
// [/RLVa:KB]
		{ //only need mDeferredLight for shadows OR ssao OR dof OR fxaa
			if (!mDeferredLight.allocate(resX, resY, GL_RGBA, FALSE, FALSE, LLTexUnit::TT_RECT_TEXTURE, FALSE)) return false;
		}
		else
		{
			mDeferredLight.release();
		}

        allocateShadowBuffer(resX, resY);

        //HACK make screenbuffer allocations start failing after 30 seconds
        if (gSavedSettings.getBOOL("SimulateFBOFailure"))
        {
            return false;
        }
    }
    else
    {
        mDeferredLight.release();

        releaseShadowTargets();

		mFXAABuffer.release();
		mScreen.release();
		mDeferredScreen.release(); //make sure to release any render targets that share a depth buffer with mDeferredScreen first
// [RLVa:KB] - @setsphere
		if (!LLRenderTarget::sUseFBO || !LLPipeline::sUseDepthTexture)
		{
			mDeferredDepth.release();
			mOcclusionDepth.release();
		}
		else
		{
			const U32 occlusion_divisor = 3;
			if (!mDeferredDepth.allocate(resX, resY, 0, TRUE, FALSE, LLTexUnit::TT_RECT_TEXTURE, FALSE, samples)) return false;
			if (!mOcclusionDepth.allocate(resX / occlusion_divisor, resY / occlusion_divisor, 0, TRUE, FALSE, LLTexUnit::TT_RECT_TEXTURE, FALSE, samples)) return false;
			if (RlvActions::isRlvEnabled() && !mDeferredLight.allocate(resX, resY, GL_RGBA, FALSE, FALSE, LLTexUnit::TT_RECT_TEXTURE, FALSE)) return false;
		}
// [/RLVa:KB]
//        mDeferredDepth.release();
//        mOcclusionDepth.release();
						
		if (!mScreen.allocate(resX, resY, GL_RGBA, TRUE, TRUE, LLTexUnit::TT_RECT_TEXTURE, FALSE)) return false;		
	}
	
	if (LLPipeline::sRenderDeferred)
	{ //share depth buffer between deferred targets
		mDeferredScreen.shareDepthBuffer(mScreen);
	}

	gGL.getTexUnit(0)->disable();

	stop_glerror();

	return true;
}

// must be even to avoid a stripe in the horizontal shadow blur
inline U32 BlurHappySize(U32 x, F32 scale) { return U32( x * scale + 16.0f) & ~0xF; }

bool LLPipeline::allocateShadowBuffer(U32 resX, U32 resY)
{
	refreshCachedSettings();
	
	if (LLPipeline::sRenderDeferred)
	{
		S32 shadow_detail = RenderShadowDetail;

		const U32 occlusion_divisor = 3;

		F32 scale = llmax(0.f,RenderShadowResolutionScale);
		U32 sun_shadow_map_width  = BlurHappySize(resX, scale);
		U32 sun_shadow_map_height = BlurHappySize(resY, scale);

		if (shadow_detail > 0)
		{ //allocate 4 sun shadow maps
			for (U32 i = 0; i < 4; i++)
			{
				if (!mShadow[i].allocate(sun_shadow_map_width, sun_shadow_map_height, 0, TRUE, FALSE, LLTexUnit::TT_TEXTURE))
                {
                    return false;
                }

                if (!mShadowOcclusion[i].allocate(sun_shadow_map_width/occlusion_divisor, sun_shadow_map_height/occlusion_divisor, 0, TRUE, FALSE, LLTexUnit::TT_TEXTURE))
                {
                    return false;
                }
			}
		}
		else
		{
			for (U32 i = 0; i < 4; i++)
			{
                releaseShadowTarget(i);
			}
		}

		U32 width = (U32) (resX*scale);
		U32 height = width;

		if (shadow_detail > 1)
		{ //allocate two spot shadow maps
			U32 spot_shadow_map_width = width;
            U32 spot_shadow_map_height = height;
			for (U32 i = 4; i < 6; i++)
			{
                if (!mShadow[i].allocate(spot_shadow_map_width, spot_shadow_map_height, 0, TRUE, FALSE))
		{
                    return false;
			}
                if (!mShadowOcclusion[i].allocate(spot_shadow_map_width/occlusion_divisor, height/occlusion_divisor, 0, TRUE, FALSE))
		{
			return false;
		}
	}
        }
	else
	{
            for (U32 i = 4; i < 6; i++)
		{
                releaseShadowTarget(i);
		}
	}
	}

	return true;
}

//static
void LLPipeline::updateRenderTransparentWater()
{
	sRenderTransparentWater = gSavedSettings.getBOOL("RenderTransparentWater");
}

//static
void LLPipeline::updateRenderBump()
{
	sRenderBump = gSavedSettings.getBOOL("RenderObjectBump");
}

// static
void LLPipeline::updateRenderDeferred()
{
    sRenderDeferred = !gUseWireframe &&
                      RenderDeferred &&
                      LLRenderTarget::sUseFBO &&
                      LLPipeline::sRenderBump &&
                      WindLightUseAtmosShaders &&
                      (bool) LLFeatureManager::getInstance()->isFeatureAvailable("RenderDeferred");

    exoPostProcess::instance().ExodusRenderPostUpdate(); // <FS:CR> Import Vignette from Exodus

// [RLVa:KB] - @setsphere
	if (!sRenderDeferred && RlvActions::hasBehaviour(RLV_BHVR_SETSPHERE) && WindLightUseAtmosShaders)
	{
		LLRenderTarget::sUseFBO = true;
		LLPipeline::sUseDepthTexture = true;
	}
// [/RLVa:KB]
}

// static
void LLPipeline::refreshCachedSettings()
{
	LLPipeline::sAutoMaskAlphaDeferred = gSavedSettings.getBOOL("RenderAutoMaskAlphaDeferred");
	LLPipeline::sAutoMaskAlphaNonDeferred = gSavedSettings.getBOOL("RenderAutoMaskAlphaNonDeferred");
	LLPipeline::sUseFarClip = gSavedSettings.getBOOL("RenderUseFarClip");
	LLPipeline::sShowJellyDollAsImpostor = gSavedSettings.getBOOL("RenderJellyDollsAsImpostors");
	LLVOAvatar::sMaxNonImpostors = gSavedSettings.getU32("RenderAvatarMaxNonImpostors");
	LLVOAvatar::updateImpostorRendering(LLVOAvatar::sMaxNonImpostors);
	LLPipeline::sDelayVBUpdate = gSavedSettings.getBOOL("RenderDelayVBUpdate");
	// <FS:Ansariel> Make change to RenderAttachedLights & RenderAttachedParticles instant
	LLPipeline::sRenderAttachedLights = gSavedSettings.getBOOL("RenderAttachedLights");
	LLPipeline::sRenderAttachedParticles = gSavedSettings.getBOOL("RenderAttachedParticles");
	// </FS:Ansariel>

	LLPipeline::sUseOcclusion = 
			(!gUseWireframe
			&& LLFeatureManager::getInstance()->isFeatureAvailable("UseOcclusion") 
			&& gSavedSettings.getBOOL("UseOcclusion") 
			&& gGLManager.mHasOcclusionQuery) ? 2 : 0;
	
	WindLightUseAtmosShaders = gSavedSettings.getBOOL("WindLightUseAtmosShaders");
	RenderDeferred = gSavedSettings.getBOOL("RenderDeferred");
	RenderDeferredSunWash = gSavedSettings.getF32("RenderDeferredSunWash");
	RenderFSAASamples = gSavedSettings.getU32("RenderFSAASamples");
	RenderResolutionDivisor = gSavedSettings.getU32("RenderResolutionDivisor");
// [SL:KB] - Patch: Settings-RenderResolutionMultiplier | Checked: Catznip-5.4
	RenderResolutionMultiplier = gSavedSettings.getF32("RenderResolutionMultiplier");
// [/SL:KB]
	RenderUIBuffer = gSavedSettings.getBOOL("RenderUIBuffer");
	RenderShadowDetail = gSavedSettings.getS32("RenderShadowDetail");
    RenderShadowSplits = gSavedSettings.getS32("RenderShadowSplits");
	RenderDeferredSSAO = gSavedSettings.getBOOL("RenderDeferredSSAO");
	RenderShadowResolutionScale = gSavedSettings.getF32("RenderShadowResolutionScale");
	RenderLocalLights = gSavedSettings.getBOOL("RenderLocalLights");
	RenderDelayCreation = gSavedSettings.getBOOL("RenderDelayCreation");
//	RenderAnimateRes = gSavedSettings.getBOOL("RenderAnimateRes"); <FS:Beq> FIRE-23122 BUG-225920 Remove broken RenderAnimateRes functionality.
	FreezeTime = gSavedSettings.getBOOL("FreezeTime");
	DebugBeaconLineWidth = gSavedSettings.getS32("DebugBeaconLineWidth");
	RenderHighlightBrightness = gSavedSettings.getF32("RenderHighlightBrightness");
	RenderHighlightColor = gSavedSettings.getColor4("RenderHighlightColor");
	RenderHighlightThickness = gSavedSettings.getF32("RenderHighlightThickness");
	RenderSpotLightsInNondeferred = gSavedSettings.getBOOL("RenderSpotLightsInNondeferred");
	PreviewAmbientColor = gSavedSettings.getColor4("PreviewAmbientColor");
	PreviewDiffuse0 = gSavedSettings.getColor4("PreviewDiffuse0");
	PreviewSpecular0 = gSavedSettings.getColor4("PreviewSpecular0");
	PreviewDiffuse1 = gSavedSettings.getColor4("PreviewDiffuse1");
	PreviewSpecular1 = gSavedSettings.getColor4("PreviewSpecular1");
	PreviewDiffuse2 = gSavedSettings.getColor4("PreviewDiffuse2");
	PreviewSpecular2 = gSavedSettings.getColor4("PreviewSpecular2");
	PreviewDirection0 = gSavedSettings.getVector3("PreviewDirection0");
	PreviewDirection1 = gSavedSettings.getVector3("PreviewDirection1");
	PreviewDirection2 = gSavedSettings.getVector3("PreviewDirection2");
	RenderGlowMinLuminance = gSavedSettings.getF32("RenderGlowMinLuminance");
	RenderGlowMaxExtractAlpha = gSavedSettings.getF32("RenderGlowMaxExtractAlpha");
	RenderGlowWarmthAmount = gSavedSettings.getF32("RenderGlowWarmthAmount");
	RenderGlowLumWeights = gSavedSettings.getVector3("RenderGlowLumWeights");
	RenderGlowWarmthWeights = gSavedSettings.getVector3("RenderGlowWarmthWeights");
	RenderGlowResolutionPow = gSavedSettings.getS32("RenderGlowResolutionPow");
	RenderGlowIterations = gSavedSettings.getS32("RenderGlowIterations");
	RenderGlowWidth = gSavedSettings.getF32("RenderGlowWidth");
	RenderGlowStrength = gSavedSettings.getF32("RenderGlowStrength");
	RenderDepthOfField = gSavedSettings.getBOOL("RenderDepthOfField");
	RenderDepthOfFieldInEditMode = gSavedSettings.getBOOL("RenderDepthOfFieldInEditMode");
	//<FS:TS> FIRE-16251: Depth of Field does not work underwater
	FSRenderDepthOfFieldUnderwater = gSavedSettings.getBOOL("FSRenderDoFUnderwater");
	//</FS:TS> FIRE-16251
	// <FS:Beq> FIRE-16728 Add free aim mouse and focus lock
	FSFocusPointLocked = gSavedSettings.getBOOL("FSFocusPointLocked");
	FSFocusPointFollowsPointer = gSavedSettings.getBOOL("FSFocusPointFollowsPointer");
	// </FS:Beq>    
	CameraFocusTransitionTime = gSavedSettings.getF32("CameraFocusTransitionTime");
	CameraFNumber = gSavedSettings.getF32("CameraFNumber");
	CameraFocalLength = gSavedSettings.getF32("CameraFocalLength");
	CameraFieldOfView = gSavedSettings.getF32("CameraFieldOfView");
	RenderShadowNoise = gSavedSettings.getF32("RenderShadowNoise");
	RenderShadowBlurSize = gSavedSettings.getF32("RenderShadowBlurSize");
	RenderSSAOScale = gSavedSettings.getF32("RenderSSAOScale");
	RenderSSAOMaxScale = gSavedSettings.getU32("RenderSSAOMaxScale");
	RenderSSAOFactor = gSavedSettings.getF32("RenderSSAOFactor");
	RenderSSAOEffect = gSavedSettings.getVector3("RenderSSAOEffect");
	RenderShadowOffsetError = gSavedSettings.getF32("RenderShadowOffsetError");
	RenderShadowBiasError = gSavedSettings.getF32("RenderShadowBiasError");
	RenderShadowOffset = gSavedSettings.getF32("RenderShadowOffset");
	RenderShadowBias = gSavedSettings.getF32("RenderShadowBias");
	RenderSpotShadowOffset = gSavedSettings.getF32("RenderSpotShadowOffset");
	RenderSpotShadowBias = gSavedSettings.getF32("RenderSpotShadowBias");
	RenderEdgeDepthCutoff = gSavedSettings.getF32("RenderEdgeDepthCutoff");
	RenderEdgeNormCutoff = gSavedSettings.getF32("RenderEdgeNormCutoff");
	RenderShadowGaussian = gSavedSettings.getVector3("RenderShadowGaussian");
	RenderShadowBlurDistFactor = gSavedSettings.getF32("RenderShadowBlurDistFactor");
	RenderDeferredAtmospheric = gSavedSettings.getBOOL("RenderDeferredAtmospheric");
	RenderReflectionDetail = gSavedSettings.getS32("RenderReflectionDetail");
	RenderHighlightFadeTime = gSavedSettings.getF32("RenderHighlightFadeTime");
	RenderShadowClipPlanes = gSavedSettings.getVector3("RenderShadowClipPlanes");
	RenderShadowOrthoClipPlanes = gSavedSettings.getVector3("RenderShadowOrthoClipPlanes");
	RenderShadowNearDist = gSavedSettings.getVector3("RenderShadowNearDist");
	RenderFarClip = gSavedSettings.getF32("RenderFarClip");
	RenderShadowSplitExponent = gSavedSettings.getVector3("RenderShadowSplitExponent");
	RenderShadowErrorCutoff = gSavedSettings.getF32("RenderShadowErrorCutoff");
	RenderShadowFOVCutoff = gSavedSettings.getF32("RenderShadowFOVCutoff");
	CameraOffset = gSavedSettings.getBOOL("CameraOffset");
	CameraMaxCoF = gSavedSettings.getF32("CameraMaxCoF");
	CameraDoFResScale = gSavedSettings.getF32("CameraDoFResScale");
	exoPostProcess::instance().ExodusRenderPostSettingsUpdate();	// <FS:CR> Import Vignette from Exodus

	RenderAutoHideSurfaceAreaLimit = gSavedSettings.getF32("RenderAutoHideSurfaceAreaLimit");
	RenderSpotLight = nullptr;
	updateRenderDeferred();

	if (gNonInteractive)
	{
		LLVOAvatar::sMaxNonImpostors = 1;
		LLVOAvatar::updateImpostorRendering(LLVOAvatar::sMaxNonImpostors);
	}
}

void LLPipeline::releaseGLBuffers()
{
	assertInitialized();
	
	if (mNoiseMap)
	{
		LLImageGL::deleteTextures(1, &mNoiseMap);
		mNoiseMap = 0;
	}

	if (mTrueNoiseMap)
	{
		LLImageGL::deleteTextures(1, &mTrueNoiseMap);
		mTrueNoiseMap = 0;
	}

	releaseLUTBuffers();

	mWaterRef.release();
	mWaterDis.release();
    mBake.release();
	mHighlight.release();
	
	for (U32 i = 0; i < 3; i++)
	{
		mGlow[i].release();
	}

	releaseScreenBuffers();

	gBumpImageList.destroyGL();
	LLVOAvatar::resetImpostors();
}

void LLPipeline::releaseLUTBuffers()
{
	if (mLightFunc)
	{
		LLImageGL::deleteTextures(1, &mLightFunc);
		mLightFunc = 0;
	}
}

void LLPipeline::releaseShadowBuffers()
{
    releaseShadowTargets();
}

void LLPipeline::releaseScreenBuffers()
{
	mUIScreen.release();
	mScreen.release();
	mFXAABuffer.release();
	mPhysicsDisplay.release();
	mDeferredScreen.release();
	mDeferredDepth.release();
	mDeferredLight.release();
	mOcclusionDepth.release();
}
		
		
void LLPipeline::releaseShadowTarget(U32 index)
{
    mShadow[index].release();
    mShadowOcclusion[index].release();
}

void LLPipeline::releaseShadowTargets()
{
	for (U32 i = 0; i < 6; i++)
	{
        releaseShadowTarget(i);
	}
}

void LLPipeline::createGLBuffers()
{
    LL_PROFILE_ZONE_SCOPED_CATEGORY_PIPELINE;
    stop_glerror();
	assertInitialized();

	updateRenderDeferred();
	if (LLPipeline::sWaterReflections)
	{ //water reflection texture
		U32 res = (U32) llmax(gSavedSettings.getS32("RenderWaterRefResolution"), 512);
		mWaterRef.allocate(res,res,GL_RGBA,TRUE,FALSE);
        mWaterDis.allocate(res,res,GL_RGBA,TRUE,FALSE,LLTexUnit::TT_TEXTURE);
	}

    // Use FBO for bake tex
    // <FS:Ansariel> Allow higher resolution rendering in mesh render preview
    //mBake.allocate(512, 512, GL_RGBA, TRUE, FALSE, LLTexUnit::TT_TEXTURE, true); // SL-12781 Build > Upload > Model; 3D Preview
    mBake.allocate(1024, 1024, GL_RGBA, true, false, LLTexUnit::TT_TEXTURE, true); // SL-12781 Build > Upload > Model; 3D Preview
    // <FS:Ansariel>

	mHighlight.allocate(256,256,GL_RGBA, FALSE, FALSE);

	stop_glerror();

	GLuint resX = gViewerWindow->getWorldViewWidthRaw();
	GLuint resY = gViewerWindow->getWorldViewHeightRaw();

    // allocate screen space glow buffers
    const U32 glow_res = llmax(1, llmin(512, 1 << gSavedSettings.getS32("RenderGlowResolutionPow")));
    for (U32 i = 0; i < 3; i++)
    {
        mGlow[i].allocate(512, glow_res, GL_RGBA, FALSE, FALSE);
    }

    allocateScreenBuffer(resX, resY);
    mScreenWidth = 0;
    mScreenHeight = 0;

    if (sRenderDeferred)
    {
		if (!mNoiseMap)
		{
			const U32 noiseRes = 128;
			LLVector3 noise[noiseRes*noiseRes];

			F32 scaler = gSavedSettings.getF32("RenderDeferredNoise")/100.f;
			for (U32 i = 0; i < noiseRes*noiseRes; ++i)
			{
				noise[i] = LLVector3(ll_frand()-0.5f, ll_frand()-0.5f, 0.f);
				noise[i].normVec();
				noise[i].mV[2] = ll_frand()*scaler+1.f-scaler/2.f;
			}

			LLImageGL::generateTextures(1, &mNoiseMap);
			
			gGL.getTexUnit(0)->bindManual(LLTexUnit::TT_TEXTURE, mNoiseMap);
			LLImageGL::setManualImage(LLTexUnit::getInternalType(LLTexUnit::TT_TEXTURE), 0, GL_RGB16F_ARB, noiseRes, noiseRes, GL_RGB, GL_FLOAT, noise, false);
			gGL.getTexUnit(0)->setTextureFilteringOption(LLTexUnit::TFO_POINT);
		}

		if (!mTrueNoiseMap)
		{
			const U32 noiseRes = 128;
			F32 noise[noiseRes*noiseRes*3];
			for (U32 i = 0; i < noiseRes*noiseRes*3; i++)
			{
				noise[i] = ll_frand()*2.0-1.0;
			}

			LLImageGL::generateTextures(1, &mTrueNoiseMap);
			gGL.getTexUnit(0)->bindManual(LLTexUnit::TT_TEXTURE, mTrueNoiseMap);
			LLImageGL::setManualImage(LLTexUnit::getInternalType(LLTexUnit::TT_TEXTURE), 0, GL_RGB16F_ARB, noiseRes, noiseRes, GL_RGB,GL_FLOAT, noise, false);
			gGL.getTexUnit(0)->setTextureFilteringOption(LLTexUnit::TFO_POINT);
		}

		createLUTBuffers();
	}

	gBumpImageList.restoreGL();
}

F32 lerpf(F32 a, F32 b, F32 w)
{
	return a + w * (b - a);
}

void LLPipeline::createLUTBuffers()
{
	if (sRenderDeferred)
	{
		if (!mLightFunc)
		{
			U32 lightResX = gSavedSettings.getU32("RenderSpecularResX");
			U32 lightResY = gSavedSettings.getU32("RenderSpecularResY");
			F32* ls = new F32[lightResX*lightResY];
			F32 specExp = gSavedSettings.getF32("RenderSpecularExponent");
            // Calculate the (normalized) blinn-phong specular lookup texture. (with a few tweaks)
			for (U32 y = 0; y < lightResY; ++y)
			{
				for (U32 x = 0; x < lightResX; ++x)
				{
					ls[y*lightResX+x] = 0;
					F32 sa = (F32) x/(lightResX-1);
					F32 spec = (F32) y/(lightResY-1);
					F32 n = spec * spec * specExp;
					
					// Nothing special here.  Just your typical blinn-phong term.
					spec = powf(sa, n);
					
					// Apply our normalization function.
					// Note: This is the full equation that applies the full normalization curve, not an approximation.
					// This is fine, given we only need to create our LUT once per buffer initialization.
					spec *= (((n + 2) * (n + 4)) / (8 * F_PI * (powf(2, -n/2) + n)));

					// Since we use R16F, we no longer have a dynamic range issue we need to work around here.
					// Though some older drivers may not like this, newer drivers shouldn't have this problem.
					ls[y*lightResX+x] = spec;
				}
			}
			
			U32 pix_format = GL_R16F;
#if LL_DARWIN
			// Need to work around limited precision with 10.6.8 and older drivers
			//
			pix_format = GL_R32F;
#endif
			LLImageGL::generateTextures(1, &mLightFunc);
			gGL.getTexUnit(0)->bindManual(LLTexUnit::TT_TEXTURE, mLightFunc);
			LLImageGL::setManualImage(LLTexUnit::getInternalType(LLTexUnit::TT_TEXTURE), 0, pix_format, lightResX, lightResY, GL_RED, GL_FLOAT, ls, false);
			gGL.getTexUnit(0)->setTextureAddressMode(LLTexUnit::TAM_CLAMP);
			gGL.getTexUnit(0)->setTextureFilteringOption(LLTexUnit::TFO_TRILINEAR);
			glTexParameteri(GL_TEXTURE_2D, GL_TEXTURE_MAG_FILTER, GL_LINEAR);
			glTexParameteri(GL_TEXTURE_2D, GL_TEXTURE_MIN_FILTER, GL_NEAREST);
			
			delete [] ls;
		}
	}
}


void LLPipeline::restoreGL()
{
	assertInitialized();

	LLViewerShaderMgr::instance()->setShaders();

	for (LLWorld::region_list_t::const_iterator iter = LLWorld::getInstance()->getRegionList().begin(); 
			iter != LLWorld::getInstance()->getRegionList().end(); ++iter)
	{
		LLViewerRegion* region = *iter;
		for (U32 i = 0; i < LLViewerRegion::NUM_PARTITIONS; i++)
		{
			LLSpatialPartition* part = region->getSpatialPartition(i);
			if (part)
			{
				part->restoreGL();
		}
		}
	}
}

bool LLPipeline::shadersLoaded()
{
    return (assertInitialized() && mShadersLoaded);
}

bool LLPipeline::canUseWindLightShaders() const
{
	return (gWLSkyProgram.mProgramObject != 0 &&
			LLViewerShaderMgr::instance()->getShaderLevel(LLViewerShaderMgr::SHADER_WINDLIGHT) > 1);
}

bool LLPipeline::canUseWindLightShadersOnObjects() const
{
	return (canUseWindLightShaders() 
		&& LLViewerShaderMgr::instance()->getShaderLevel(LLViewerShaderMgr::SHADER_OBJECT) > 0);
}

bool LLPipeline::canUseAntiAliasing() const
{
	return true;
}

void LLPipeline::unloadShaders()
{
	LLViewerShaderMgr::instance()->unloadShaders();
	mShadersLoaded = false;
}

void LLPipeline::assertInitializedDoError()
{
	LL_ERRS() << "LLPipeline used when uninitialized." << LL_ENDL;
}

//============================================================================

void LLPipeline::enableShadows(const bool enable_shadows)
{
	//should probably do something here to wrangle shadows....	
}

S32 LLPipeline::getMaxLightingDetail() const
{
	/*if (mShaderLevel[SHADER_OBJECT] >= LLDrawPoolSimple::SHADER_LEVEL_LOCAL_LIGHTS)
	{
		return 3;
	}
	else*/
	{
		return 1;
	}
}

S32 LLPipeline::setLightingDetail(S32 level)
{
	refreshCachedSettings();

	if (level < 0)
	{
		if (RenderLocalLights)
		{
			level = 1;
		}
		else
		{
			level = 0;
		}
	}
	level = llclamp(level, 0, getMaxLightingDetail());
	mLightingDetail = level;
	
	return mLightingDetail;
}

class LLOctreeDirtyTexture : public OctreeTraveler
{
public:
	const std::set<LLViewerFetchedTexture*>& mTextures;

	LLOctreeDirtyTexture(const std::set<LLViewerFetchedTexture*>& textures) : mTextures(textures) { }

	virtual void visit(const OctreeNode* node)
	{
		LLSpatialGroup* group = (LLSpatialGroup*) node->getListener(0);

		if (!group->hasState(LLSpatialGroup::GEOM_DIRTY) && !group->isEmpty())
		{
			for (LLSpatialGroup::draw_map_t::iterator i = group->mDrawMap.begin(); i != group->mDrawMap.end(); ++i)
			{
				for (LLSpatialGroup::drawmap_elem_t::iterator j = i->second.begin(); j != i->second.end(); ++j) 
				{
					LLDrawInfo* params = *j;
					LLViewerFetchedTexture* tex = LLViewerTextureManager::staticCastToFetchedTexture(params->mTexture);
					if (tex && mTextures.find(tex) != mTextures.end())
					{ 
						group->setState(LLSpatialGroup::GEOM_DIRTY);
					}
				}
			}
		}

		for (LLSpatialGroup::bridge_list_t::iterator i = group->mBridgeList.begin(); i != group->mBridgeList.end(); ++i)
		{
			LLSpatialBridge* bridge = *i;
			traverse(bridge->mOctree);
		}
	}
};

// Called when a texture changes # of channels (causes faces to move to alpha pool)
void LLPipeline::dirtyPoolObjectTextures(const std::set<LLViewerFetchedTexture*>& textures)
{
    LL_PROFILE_ZONE_SCOPED_CATEGORY_PIPELINE;
	assertInitialized();

	// *TODO: This is inefficient and causes frame spikes; need a better way to do this
	//        Most of the time is spent in dirty.traverse.

	for (pool_set_t::iterator iter = mPools.begin(); iter != mPools.end(); ++iter)
	{
		LLDrawPool *poolp = *iter;
		if (poolp->isFacePool())
		{
			((LLFacePool*) poolp)->dirtyTextures(textures);
		}
	}
	
	LLOctreeDirtyTexture dirty(textures);
	for (LLWorld::region_list_t::const_iterator iter = LLWorld::getInstance()->getRegionList().begin(); 
			iter != LLWorld::getInstance()->getRegionList().end(); ++iter)
	{
		LLViewerRegion* region = *iter;
		for (U32 i = 0; i < LLViewerRegion::NUM_PARTITIONS; i++)
		{
			LLSpatialPartition* part = region->getSpatialPartition(i);
			if (part)
			{
				dirty.traverse(part->mOctree);
			}
		}
	}
}

LLDrawPool *LLPipeline::findPool(const U32 type, LLViewerTexture *tex0)
{
	assertInitialized();

	LLDrawPool *poolp = NULL;
	switch( type )
	{
	case LLDrawPool::POOL_SIMPLE:
		poolp = mSimplePool;
		break;

	case LLDrawPool::POOL_GRASS:
		poolp = mGrassPool;
		break;

	case LLDrawPool::POOL_ALPHA_MASK:
		poolp = mAlphaMaskPool;
		break;

	case LLDrawPool::POOL_FULLBRIGHT_ALPHA_MASK:
		poolp = mFullbrightAlphaMaskPool;
		break;

	case LLDrawPool::POOL_FULLBRIGHT:
		poolp = mFullbrightPool;
		break;

	case LLDrawPool::POOL_INVISIBLE:
		poolp = mInvisiblePool;
		break;

	case LLDrawPool::POOL_GLOW:
		poolp = mGlowPool;
		break;

	case LLDrawPool::POOL_TREE:
		poolp = get_if_there(mTreePools, (uintptr_t)tex0, (LLDrawPool*)0 );
		break;

	case LLDrawPool::POOL_TERRAIN:
		poolp = get_if_there(mTerrainPools, (uintptr_t)tex0, (LLDrawPool*)0 );
		break;

	case LLDrawPool::POOL_BUMP:
		poolp = mBumpPool;
		break;
	case LLDrawPool::POOL_MATERIALS:
		poolp = mMaterialsPool;
		break;
	case LLDrawPool::POOL_ALPHA:
		poolp = mAlphaPool;
		break;

	case LLDrawPool::POOL_AVATAR:
	case LLDrawPool::POOL_CONTROL_AV:
		break; // Do nothing

	case LLDrawPool::POOL_SKY:
		poolp = mSkyPool;
		break;

	case LLDrawPool::POOL_WATER:
		poolp = mWaterPool;
		break;

	case LLDrawPool::POOL_GROUND:
		poolp = mGroundPool;
		break;

	case LLDrawPool::POOL_WL_SKY:
		poolp = mWLSkyPool;
		break;

	default:
		llassert(0);
		LL_ERRS() << "Invalid Pool Type in  LLPipeline::findPool() type=" << type << LL_ENDL;
		break;
	}

	return poolp;
}


LLDrawPool *LLPipeline::getPool(const U32 type,	LLViewerTexture *tex0)
{
	LLDrawPool *poolp = findPool(type, tex0);
	if (poolp)
	{
		return poolp;
	}

	LLDrawPool *new_poolp = LLDrawPool::createPool(type, tex0);
	addPool( new_poolp );

	return new_poolp;
}


// static
LLDrawPool* LLPipeline::getPoolFromTE(const LLTextureEntry* te, LLViewerTexture* imagep)
{
	U32 type = getPoolTypeFromTE(te, imagep);
	return gPipeline.getPool(type, imagep);
}

//static 
U32 LLPipeline::getPoolTypeFromTE(const LLTextureEntry* te, LLViewerTexture* imagep)
{
	if (!te || !imagep)
	{
		return 0;
	}
		
	LLMaterial* mat = te->getMaterialParams().get();

	bool color_alpha = te->getColor().mV[3] < 0.999f;
	bool alpha = color_alpha;
	if (imagep)
	{
		alpha = alpha || (imagep->getComponents() == 4 && imagep->getType() != LLViewerTexture::MEDIA_TEXTURE) || (imagep->getComponents() == 2);
	}

	if (alpha && mat)
	{
		switch (mat->getDiffuseAlphaMode())
		{
			case 1:
				alpha = true; // Material's alpha mode is set to blend.  Toss it into the alpha draw pool.
				break;
			case 0: //alpha mode set to none, never go to alpha pool
			case 3: //alpha mode set to emissive, never go to alpha pool
				alpha = color_alpha;
				break;
			default: //alpha mode set to "mask", go to alpha pool if fullbright
				alpha = color_alpha; // Material's alpha mode is set to none, mask, or emissive.  Toss it into the opaque material draw pool.
				break;
		}
	}
	
	if (alpha)
	{
		return LLDrawPool::POOL_ALPHA;
	}
	else if ((te->getBumpmap() || te->getShiny()) && (!mat || mat->getNormalID().isNull()))
	{
		return LLDrawPool::POOL_BUMP;
	}
	else if (mat && !alpha)
	{
		return LLDrawPool::POOL_MATERIALS;
	}
	else
	{
		return LLDrawPool::POOL_SIMPLE;
	}
}


void LLPipeline::addPool(LLDrawPool *new_poolp)
{
	assertInitialized();
	mPools.insert(new_poolp);
	addToQuickLookup( new_poolp );
}

void LLPipeline::allocDrawable(LLViewerObject *vobj)
{
	LLDrawable *drawable = new LLDrawable(vobj);
	vobj->mDrawable = drawable;
	
	//encompass completely sheared objects by taking 
	//the most extreme point possible (<1,1,0.5>)
	drawable->setRadius(LLVector3(1,1,0.5f).scaleVec(vobj->getScale()).length());
	if (vobj->isOrphaned())
	{
		drawable->setState(LLDrawable::FORCE_INVISIBLE);
	}
	drawable->updateXform(TRUE);
}


void LLPipeline::unlinkDrawable(LLDrawable *drawable)
{
    LL_PROFILE_ZONE_SCOPED_CATEGORY_PIPELINE;

	assertInitialized();

	LLPointer<LLDrawable> drawablep = drawable; // make sure this doesn't get deleted before we are done
	
	// Based on flags, remove the drawable from the queues that it's on.
	if (drawablep->isState(LLDrawable::ON_MOVE_LIST))
	{
		LLDrawable::drawable_vector_t::iterator iter = std::find(mMovedList.begin(), mMovedList.end(), drawablep);
		if (iter != mMovedList.end())
		{
			mMovedList.erase(iter);
		}
	}

	if (drawablep->getSpatialGroup())
	{
		if (!drawablep->getSpatialGroup()->getSpatialPartition()->remove(drawablep, drawablep->getSpatialGroup()))
		{
#ifdef LL_RELEASE_FOR_DOWNLOAD
			LL_WARNS() << "Couldn't remove object from spatial group!" << LL_ENDL;
#else
			LL_ERRS() << "Couldn't remove object from spatial group!" << LL_ENDL;
#endif
		}
	}

	mLights.erase(drawablep);

	for (light_set_t::iterator iter = mNearbyLights.begin();
				iter != mNearbyLights.end(); iter++)
	{
		if (iter->drawable == drawablep)
		{
			mNearbyLights.erase(iter);
			break;
		}
	}

	HighlightItem item(drawablep);
	mHighlightSet.erase(item);

	if (mHighlightObject == drawablep)
	{
		mHighlightObject = NULL;
	}

	for (U32 i = 0; i < 2; ++i)
	{
		if (mShadowSpotLight[i] == drawablep)
		{
			mShadowSpotLight[i] = NULL;
		}

		if (mTargetShadowSpotLight[i] == drawablep)
		{
			mTargetShadowSpotLight[i] = NULL;
		}
	}
}

//static
void LLPipeline::removeMutedAVsLights(LLVOAvatar* muted_avatar)
{
    LL_PROFILE_ZONE_SCOPED_CATEGORY_PIPELINE;
	for (light_set_t::iterator iter = gPipeline.mNearbyLights.begin();
		 iter != gPipeline.mNearbyLights.end(); iter++)
	{
		if (iter->drawable->getVObj()->isAttachment() && iter->drawable->getVObj()->getAvatar() == muted_avatar)
		{
			gPipeline.mLights.erase(iter->drawable);
			gPipeline.mNearbyLights.erase(iter);
		}
	}
}

U32 LLPipeline::addObject(LLViewerObject *vobj)
{
	if (RenderDelayCreation)
	{
		mCreateQ.push_back(vobj);
	}
	else
	{
		createObject(vobj);
	}

	return 1;
}

void LLPipeline::createObjects(F32 max_dtime)
{
    LL_PROFILE_ZONE_SCOPED_CATEGORY_PIPELINE;

	LLTimer update_timer;

	while (!mCreateQ.empty() && update_timer.getElapsedTimeF32() < max_dtime)
	{
		LLViewerObject* vobj = mCreateQ.front();
		if (!vobj->isDead())
		{
			createObject(vobj);
		}
		mCreateQ.pop_front();
	}
	
	//for (LLViewerObject::vobj_list_t::iterator iter = mCreateQ.begin(); iter != mCreateQ.end(); ++iter)
	//{
	//	createObject(*iter);
	//}

	//mCreateQ.clear();
}

void LLPipeline::createObject(LLViewerObject* vobj)
{
    LL_PROFILE_ZONE_SCOPED_CATEGORY_PIPELINE;
	LLDrawable* drawablep = vobj->mDrawable;

	if (!drawablep)
	{
		drawablep = vobj->createDrawable(this);
	}
	else
	{
		LL_ERRS() << "Redundant drawable creation!" << LL_ENDL;
	}
		
	llassert(drawablep);

	if (vobj->getParent())
	{
		vobj->setDrawableParent(((LLViewerObject*)vobj->getParent())->mDrawable); // LLPipeline::addObject 1
	}
	else
	{
		vobj->setDrawableParent(NULL); // LLPipeline::addObject 2
	}

	markRebuild(drawablep, LLDrawable::REBUILD_ALL, TRUE);

	// <FS:Beq> FIRE-23122 BUG-225920 Remove broken RenderAnimateRes functionality.
	//if (drawablep->getVOVolume() && RenderAnimateRes)
	//{
	//	// fun animated res
	//	drawablep->updateXform(TRUE);
	//	drawablep->clearState(LLDrawable::MOVE_UNDAMPED);
	//	drawablep->setScale(LLVector3(0,0,0));
	//	drawablep->makeActive();
	//}
}


void LLPipeline::resetFrameStats()
{
    LL_PROFILE_ZONE_SCOPED_CATEGORY_PIPELINE;
	assertInitialized();

	sCompiles        = 0;
	mNumVisibleFaces = 0;

	if (mOldRenderDebugMask != mRenderDebugMask)
	{
		gObjectList.clearDebugText();
		mOldRenderDebugMask = mRenderDebugMask;
	}
}

//external functions for asynchronous updating
void LLPipeline::updateMoveDampedAsync(LLDrawable* drawablep)
{
    LL_PROFILE_ZONE_SCOPED;
	if (FreezeTime)
	{
		return;
	}
	if (!drawablep)
	{
		LL_ERRS() << "updateMove called with NULL drawablep" << LL_ENDL;
		return;
	}
	if (drawablep->isState(LLDrawable::EARLY_MOVE))
	{
		return;
	}

	assertInitialized();

	// update drawable now
	drawablep->clearState(LLDrawable::MOVE_UNDAMPED); // force to DAMPED
	drawablep->updateMove(); // returns done
	drawablep->setState(LLDrawable::EARLY_MOVE); // flag says we already did an undamped move this frame
	// Put on move list so that EARLY_MOVE gets cleared
	if (!drawablep->isState(LLDrawable::ON_MOVE_LIST))
	{
		mMovedList.push_back(drawablep);
		drawablep->setState(LLDrawable::ON_MOVE_LIST);
	}
}

void LLPipeline::updateMoveNormalAsync(LLDrawable* drawablep)
{
    LL_PROFILE_ZONE_SCOPED;
	if (FreezeTime)
	{
		return;
	}
	if (!drawablep)
	{
		LL_ERRS() << "updateMove called with NULL drawablep" << LL_ENDL;
		return;
	}
	if (drawablep->isState(LLDrawable::EARLY_MOVE))
	{
		return;
	}

	assertInitialized();

	// update drawable now
	drawablep->setState(LLDrawable::MOVE_UNDAMPED); // force to UNDAMPED
	drawablep->updateMove();
	drawablep->setState(LLDrawable::EARLY_MOVE); // flag says we already did an undamped move this frame
	// Put on move list so that EARLY_MOVE gets cleared
	if (!drawablep->isState(LLDrawable::ON_MOVE_LIST))
	{
		mMovedList.push_back(drawablep);
		drawablep->setState(LLDrawable::ON_MOVE_LIST);
	}
}

void LLPipeline::updateMovedList(LLDrawable::drawable_vector_t& moved_list)
{
    LL_PROFILE_ZONE_SCOPED;
	LLDrawable::drawable_vector_t newList; // <FS:ND> removing elements in the middle of a vector is a really bad idea. I'll just create a new one and swap it at the end.

	for (LLDrawable::drawable_vector_t::iterator iter = moved_list.begin();
		 iter != moved_list.end(); )
	{
		LLDrawable::drawable_vector_t::iterator curiter = iter++;
		LLDrawable *drawablep = *curiter;
		bool done = true;
		if (!drawablep->isDead() && (!drawablep->isState(LLDrawable::EARLY_MOVE)))
		{
			done = drawablep->updateMove();
		}
		drawablep->clearState(LLDrawable::EARLY_MOVE | LLDrawable::MOVE_UNDAMPED);
		if (done)
		{
			if (drawablep->isRoot() && !drawablep->isState(LLDrawable::ACTIVE))
			{
				drawablep->makeStatic();
			}
			drawablep->clearState(LLDrawable::ON_MOVE_LIST);
			if (drawablep->isState(LLDrawable::ANIMATED_CHILD))
			{ //will likely not receive any future world matrix updates
				// -- this keeps attachments from getting stuck in space and falling off your avatar
				drawablep->clearState(LLDrawable::ANIMATED_CHILD);
				markRebuild(drawablep, LLDrawable::REBUILD_VOLUME, TRUE);
				if (drawablep->getVObj())
				{
					drawablep->getVObj()->dirtySpatialGroup(TRUE);
				}
			}
		// <FS:ND> removing elements in the middle of a vector is a really bad idea. I'll just create a new one and swap it at the end.
			// iter = moved_list.erase(curiter); // <FS:ND> removing elements in the middle of a vector is a really bad idea. I'll just create a new one and swap it at the end.
		}
		else
			newList.push_back( drawablep );
		// </FS:ND>
	}

	moved_list.swap( newList ); // <FS:ND> removing elements in the middle of a vector is a really bad idea. I'll just create a new one and swap it at the end.
}

void LLPipeline::updateMove()
{
    LL_PROFILE_ZONE_SCOPED_CATEGORY_PIPELINE;

	if (FreezeTime)
	{
		return;
	}

	assertInitialized();

	for (LLDrawable::drawable_set_t::iterator iter = mRetexturedList.begin();
			iter != mRetexturedList.end(); ++iter)
	{
		LLDrawable* drawablep = *iter;
		if (drawablep && !drawablep->isDead())
		{
			drawablep->updateTexture();
		}
	}
	mRetexturedList.clear();

	updateMovedList(mMovedList);

	//balance octrees
	for (LLWorld::region_list_t::const_iterator iter = LLWorld::getInstance()->getRegionList().begin(); 
		iter != LLWorld::getInstance()->getRegionList().end(); ++iter)
	{
		LLViewerRegion* region = *iter;
		for (U32 i = 0; i < LLViewerRegion::NUM_PARTITIONS; i++)
		{
			LLSpatialPartition* part = region->getSpatialPartition(i);
			if (part)
			{
				part->mOctree->balance();
			}
		}

		//balance the VO Cache tree
		LLVOCachePartition* vo_part = region->getVOCachePartition();
		if(vo_part)
		{
			vo_part->mOctree->balance();
		}
	}
}

/////////////////////////////////////////////////////////////////////////////
// Culling and occlusion testing
/////////////////////////////////////////////////////////////////////////////

//static
F32 LLPipeline::calcPixelArea(LLVector3 center, LLVector3 size, LLCamera &camera)
{
	LLVector3 lookAt = center - camera.getOrigin();
	F32 dist = lookAt.length();

	//ramp down distance for nearby objects
	//shrink dist by dist/16.
	if (dist < 16.f)
	{
		dist /= 16.f;
		dist *= dist;
		dist *= 16.f;
	}

	//get area of circle around node
	F32 app_angle = atanf(size.length()/dist);
	F32 radius = app_angle*LLDrawable::sCurPixelAngle;
	return radius*radius * F_PI;
}

//static
F32 LLPipeline::calcPixelArea(const LLVector4a& center, const LLVector4a& size, LLCamera &camera)
{
	LLVector4a origin;
	origin.load3(camera.getOrigin().mV);

	LLVector4a lookAt;
	lookAt.setSub(center, origin);
	F32 dist = lookAt.getLength3().getF32();

	//ramp down distance for nearby objects
	//shrink dist by dist/16.
	if (dist < 16.f)
	{
		dist /= 16.f;
		dist *= dist;
		dist *= 16.f;
	}

	//get area of circle around node
	F32 app_angle = atanf(size.getLength3().getF32()/dist);
	F32 radius = app_angle*LLDrawable::sCurPixelAngle;
	return radius*radius * F_PI;
}

void LLPipeline::grabReferences(LLCullResult& result)
{
	sCull = &result;
}

void LLPipeline::clearReferences()
{
    LL_PROFILE_ZONE_SCOPED_CATEGORY_PIPELINE;
	sCull = NULL;
	mGroupSaveQ1.clear();
}

void check_references(LLSpatialGroup* group, LLDrawable* drawable)
{
	for (LLSpatialGroup::element_iter i = group->getDataBegin(); i != group->getDataEnd(); ++i)
	{
        LLDrawable* drawablep = (LLDrawable*)(*i)->getDrawable();
		if (drawable == drawablep)
		{
			LL_ERRS() << "LLDrawable deleted while actively reference by LLPipeline." << LL_ENDL;
		}
	}			
}

void check_references(LLDrawable* drawable, LLFace* face)
{
	for (S32 i = 0; i < drawable->getNumFaces(); ++i)
	{
		if (drawable->getFace(i) == face)
		{
			LL_ERRS() << "LLFace deleted while actively referenced by LLPipeline." << LL_ENDL;
		}
	}
}

void check_references(LLSpatialGroup* group, LLFace* face)
{
	for (LLSpatialGroup::element_iter i = group->getDataBegin(); i != group->getDataEnd(); ++i)
	{
		LLDrawable* drawable = (LLDrawable*)(*i)->getDrawable();
		if(drawable)
		{
		check_references(drawable, face);
	}			
}
}

void LLPipeline::checkReferences(LLFace* face)
{
#if 0
	if (sCull)
	{
		for (LLCullResult::sg_iterator iter = sCull->beginVisibleGroups(); iter != sCull->endVisibleGroups(); ++iter)
		{
			LLSpatialGroup* group = *iter;
			check_references(group, face);
		}

		for (LLCullResult::sg_iterator iter = sCull->beginAlphaGroups(); iter != sCull->endAlphaGroups(); ++iter)
		{
			LLSpatialGroup* group = *iter;
			check_references(group, face);
		}

		for (LLCullResult::sg_iterator iter = sCull->beginDrawableGroups(); iter != sCull->endDrawableGroups(); ++iter)
		{
			LLSpatialGroup* group = *iter;
			check_references(group, face);
		}

		for (LLCullResult::drawable_iterator iter = sCull->beginVisibleList(); iter != sCull->endVisibleList(); ++iter)
		{
			LLDrawable* drawable = *iter;
			check_references(drawable, face);	
		}
	}
#endif
}

void LLPipeline::checkReferences(LLDrawable* drawable)
{
#if 0
	if (sCull)
	{
		for (LLCullResult::sg_iterator iter = sCull->beginVisibleGroups(); iter != sCull->endVisibleGroups(); ++iter)
		{
			LLSpatialGroup* group = *iter;
			check_references(group, drawable);
		}

		for (LLCullResult::sg_iterator iter = sCull->beginAlphaGroups(); iter != sCull->endAlphaGroups(); ++iter)
		{
			LLSpatialGroup* group = *iter;
			check_references(group, drawable);
		}

		for (LLCullResult::sg_iterator iter = sCull->beginDrawableGroups(); iter != sCull->endDrawableGroups(); ++iter)
		{
			LLSpatialGroup* group = *iter;
			check_references(group, drawable);
		}

		for (LLCullResult::drawable_iterator iter = sCull->beginVisibleList(); iter != sCull->endVisibleList(); ++iter)
		{
			if (drawable == *iter)
			{
				LL_ERRS() << "LLDrawable deleted while actively referenced by LLPipeline." << LL_ENDL;
			}
		}
	}
#endif
}

void check_references(LLSpatialGroup* group, LLDrawInfo* draw_info)
{
	for (LLSpatialGroup::draw_map_t::iterator i = group->mDrawMap.begin(); i != group->mDrawMap.end(); ++i)
	{
		LLSpatialGroup::drawmap_elem_t& draw_vec = i->second;
		for (LLSpatialGroup::drawmap_elem_t::iterator j = draw_vec.begin(); j != draw_vec.end(); ++j)
		{
			LLDrawInfo* params = *j;
			if (params == draw_info)
			{
				LL_ERRS() << "LLDrawInfo deleted while actively referenced by LLPipeline." << LL_ENDL;
			}
		}
	}
}


void LLPipeline::checkReferences(LLDrawInfo* draw_info)
{
#if 0
	if (sCull)
	{
		for (LLCullResult::sg_iterator iter = sCull->beginVisibleGroups(); iter != sCull->endVisibleGroups(); ++iter)
		{
			LLSpatialGroup* group = *iter;
			check_references(group, draw_info);
		}

		for (LLCullResult::sg_iterator iter = sCull->beginAlphaGroups(); iter != sCull->endAlphaGroups(); ++iter)
		{
			LLSpatialGroup* group = *iter;
			check_references(group, draw_info);
		}

		for (LLCullResult::sg_iterator iter = sCull->beginDrawableGroups(); iter != sCull->endDrawableGroups(); ++iter)
		{
			LLSpatialGroup* group = *iter;
			check_references(group, draw_info);
		}
	}
#endif
}

void LLPipeline::checkReferences(LLSpatialGroup* group)
{
#if CHECK_PIPELINE_REFERENCES
	if (sCull)
	{
		for (LLCullResult::sg_iterator iter = sCull->beginVisibleGroups(); iter != sCull->endVisibleGroups(); ++iter)
		{
			if (group == *iter)
			{
				LL_ERRS() << "LLSpatialGroup deleted while actively referenced by LLPipeline." << LL_ENDL;
			}
		}

		for (LLCullResult::sg_iterator iter = sCull->beginAlphaGroups(); iter != sCull->endAlphaGroups(); ++iter)
		{
			if (group == *iter)
			{
				LL_ERRS() << "LLSpatialGroup deleted while actively referenced by LLPipeline." << LL_ENDL;
			}
		}

		for (LLCullResult::sg_iterator iter = sCull->beginDrawableGroups(); iter != sCull->endDrawableGroups(); ++iter)
		{
			if (group == *iter)
			{
				LL_ERRS() << "LLSpatialGroup deleted while actively referenced by LLPipeline." << LL_ENDL;
			}
		}
	}
#endif
}


bool LLPipeline::visibleObjectsInFrustum(LLCamera& camera)
{
	for (LLWorld::region_list_t::const_iterator iter = LLWorld::getInstance()->getRegionList().begin(); 
			iter != LLWorld::getInstance()->getRegionList().end(); ++iter)
	{
		LLViewerRegion* region = *iter;

		for (U32 i = 0; i < LLViewerRegion::NUM_PARTITIONS; i++)
		{
			LLSpatialPartition* part = region->getSpatialPartition(i);
			if (part)
			{
				if (hasRenderType(part->mDrawableType))
				{
					if (part->visibleObjectsInFrustum(camera))
					{
						return true;
					}
				}
			}
		}
	}

	return false;
}

bool LLPipeline::getVisibleExtents(LLCamera& camera, LLVector3& min, LLVector3& max)
{
	const F32 X = 65536.f;

	min = LLVector3(X,X,X);
	max = LLVector3(-X,-X,-X);

	LLViewerCamera::eCameraID saved_camera_id = LLViewerCamera::sCurCameraID;
	LLViewerCamera::sCurCameraID = LLViewerCamera::CAMERA_WORLD;

	bool res = true;

	for (LLWorld::region_list_t::const_iterator iter = LLWorld::getInstance()->getRegionList().begin(); 
			iter != LLWorld::getInstance()->getRegionList().end(); ++iter)
	{
		LLViewerRegion* region = *iter;

		for (U32 i = 0; i < LLViewerRegion::NUM_PARTITIONS; i++)
		{
			LLSpatialPartition* part = region->getSpatialPartition(i);
			if (part)
			{
				if (hasRenderType(part->mDrawableType))
				{
					if (!part->getVisibleExtents(camera, min, max))
					{
						res = false;
					}
				}
			}
		}
	}

	LLViewerCamera::sCurCameraID = saved_camera_id;

	return res;
}

static LLTrace::BlockTimerStatHandle FTM_CULL("Object Culling");

void LLPipeline::updateCull(LLCamera& camera, LLCullResult& result, LLPlane* planep, bool hud_attachments)
{
	static LLCachedControl<bool> use_occlusion(gSavedSettings,"UseOcclusion");
	static bool can_use_occlusion = LLFeatureManager::getInstance()->isFeatureAvailable("UseOcclusion") 
									&& gGLManager.mHasOcclusionQuery;

    LL_PROFILE_ZONE_SCOPED_CATEGORY_PIPELINE; //LL_RECORD_BLOCK_TIME(FTM_CULL);

	// <FS:Ansariel> Factor out instance() call
	LLWorld& world = LLWorld::instance();

    if (planep != nullptr)
    {
        camera.setUserClipPlane(*planep);
    }
    else
    {
        camera.disableUserClipPlane();
    }

	grabReferences(result);

	sCull->clear();

	bool to_texture = LLPipeline::sUseOcclusion > 1 && gPipeline.shadersLoaded();

	if (to_texture)
	{
		if (LLPipeline::sRenderDeferred && can_use_occlusion)
		{
			mOcclusionDepth.bindTarget();
		}
		else
		{
			mScreen.bindTarget();
		}
	}

	if (sUseOcclusion > 1)
	{
		gGL.setColorMask(false, false);
	}

	gGL.matrixMode(LLRender::MM_PROJECTION);
	gGL.pushMatrix();
	gGL.loadMatrix(gGLLastProjection);
	gGL.matrixMode(LLRender::MM_MODELVIEW);
	gGL.pushMatrix();
	gGLLastMatrix = NULL;
	gGL.loadMatrix(gGLLastModelView);

	LLGLDisable blend(GL_BLEND);
	LLGLDisable test(GL_ALPHA_TEST);
	gGL.getTexUnit(0)->unbind(LLTexUnit::TT_TEXTURE);

	LLGLDepthTest depth(GL_TRUE, GL_FALSE);

	bool bound_shader = false;
	if (gPipeline.shadersLoaded() && LLGLSLShader::sCurBoundShader == 0)
	{ //if no shader is currently bound, use the occlusion shader instead of fixed function if we can
		// (shadow render uses a special shader that clamps to clip planes)
		bound_shader = true;
		gOcclusionCubeProgram.bind();
	}
	
	if (sUseOcclusion > 1)
	{
		if (mCubeVB.isNull())
		{ //cube VB will be used for issuing occlusion queries
			mCubeVB = ll_create_cube_vb(LLVertexBuffer::MAP_VERTEX, GL_STATIC_DRAW_ARB);
		}
		mCubeVB->setBuffer(LLVertexBuffer::MAP_VERTEX);
	}
	
	for (LLWorld::region_list_t::const_iterator iter = world.getRegionList().begin(); // <FS:Ansariel> Factor out instance() call
			iter != world.getRegionList().end(); ++iter)
	{
		LLViewerRegion* region = *iter;

		for (U32 i = 0; i < LLViewerRegion::NUM_PARTITIONS; i++)
		{
			LLSpatialPartition* part = region->getSpatialPartition(i);
			if (part)
			{
				if (!hud_attachments ? LLViewerRegion::PARTITION_BRIDGE == i || hasRenderType(part->mDrawableType) : hasRenderType(part->mDrawableType))
				{
				    part->cull(camera);
				}
			}
		}

		//scan the VO Cache tree
		LLVOCachePartition* vo_part = region->getVOCachePartition();
		if(vo_part)
		{
            bool do_occlusion_cull = can_use_occlusion && use_occlusion && !gUseWireframe;
			vo_part->cull(camera, do_occlusion_cull);
		}
	}

	if (bound_shader)
	{
		gOcclusionCubeProgram.unbind();
	}

	if (hasRenderType(LLPipeline::RENDER_TYPE_SKY) && 
		gSky.mVOSkyp.notNull() && 
		gSky.mVOSkyp->mDrawable.notNull())
	{
		gSky.mVOSkyp->mDrawable->setVisible(camera);
		sCull->pushDrawable(gSky.mVOSkyp->mDrawable);
		gSky.updateCull();
		stop_glerror();
	}

	if (hasRenderType(LLPipeline::RENDER_TYPE_GROUND) && 
		!gPipeline.canUseWindLightShaders() &&
		gSky.mVOGroundp.notNull() && 
		gSky.mVOGroundp->mDrawable.notNull() &&
		!LLPipeline::sWaterReflections)
	{
		gSky.mVOGroundp->mDrawable->setVisible(camera);
		sCull->pushDrawable(gSky.mVOGroundp->mDrawable);
	}
	
	
    if (hasRenderType(LLPipeline::RENDER_TYPE_WL_SKY) && 
        gPipeline.canUseWindLightShaders() &&
        gSky.mVOWLSkyp.notNull() && 
        gSky.mVOWLSkyp->mDrawable.notNull())
    {
        gSky.mVOWLSkyp->mDrawable->setVisible(camera);
        sCull->pushDrawable(gSky.mVOWLSkyp->mDrawable);
    }

    bool render_water = !sReflectionRender && (hasRenderType(LLPipeline::RENDER_TYPE_WATER) || hasRenderType(LLPipeline::RENDER_TYPE_VOIDWATER));

    if (render_water)
    {
        world.precullWaterObjects(camera, sCull, render_water); // <FS:Ansariel> Factor out instance() call
    }
	
	gGL.matrixMode(LLRender::MM_PROJECTION);
	gGL.popMatrix();
	gGL.matrixMode(LLRender::MM_MODELVIEW);
	gGL.popMatrix();

	if (sUseOcclusion > 1)
	{
		gGL.setColorMask(true, false);
	}

	if (to_texture)
	{
		if (LLPipeline::sRenderDeferred && can_use_occlusion)
		{
			mOcclusionDepth.flush();
		}
		else
		{
			mScreen.flush();
		}
	}
}

void LLPipeline::markNotCulled(LLSpatialGroup* group, LLCamera& camera)
{
	if (group->isEmpty())
	{ 
		return;
	}
	
	group->setVisible();

	if (LLViewerCamera::sCurCameraID == LLViewerCamera::CAMERA_WORLD)
	{
		group->updateDistance(camera);
	}
	
	assertInitialized();
	
	if (!group->getSpatialPartition()->mRenderByGroup)
	{ //render by drawable
		sCull->pushDrawableGroup(group);
	}
	else
	{   //render by group
		sCull->pushVisibleGroup(group);
	}

	mNumVisibleNodes++;
}

void LLPipeline::markOccluder(LLSpatialGroup* group)
{
	if (sUseOcclusion > 1 && group && !group->isOcclusionState(LLSpatialGroup::ACTIVE_OCCLUSION))
	{
		LLSpatialGroup* parent = group->getParent();

		if (!parent || !parent->isOcclusionState(LLSpatialGroup::OCCLUDED))
		{ //only mark top most occluders as active occlusion
			sCull->pushOcclusionGroup(group);
			group->setOcclusionState(LLSpatialGroup::ACTIVE_OCCLUSION);
				
			if (parent && 
				!parent->isOcclusionState(LLSpatialGroup::ACTIVE_OCCLUSION) &&
				parent->getElementCount() == 0 &&
				parent->needsUpdate())
			{
				sCull->pushOcclusionGroup(group);
				parent->setOcclusionState(LLSpatialGroup::ACTIVE_OCCLUSION);
			}
		}
	}
}

void LLPipeline::downsampleDepthBuffer(LLRenderTarget& source, LLRenderTarget& dest, LLRenderTarget* scratch_space)
{
	LLGLSLShader* last_shader = LLGLSLShader::sCurBoundShaderPtr;

	LLGLSLShader* shader = NULL;

	if (scratch_space)
	{
        GLint bits = 0;
        bits |= (source.hasStencil() && dest.hasStencil()) ? GL_STENCIL_BUFFER_BIT : 0;
        bits |= GL_DEPTH_BUFFER_BIT;
		scratch_space->copyContents(source, 
									0, 0, source.getWidth(), source.getHeight(), 
									0, 0, scratch_space->getWidth(), scratch_space->getHeight(), bits, GL_NEAREST);
	}

	dest.bindTarget();
	dest.clear(GL_DEPTH_BUFFER_BIT);

	LLStrider<LLVector3> vert; 
	mDeferredVB->getVertexStrider(vert);
	LLStrider<LLVector2> tc0;
		
	vert[0].set(-1,1,0);
	vert[1].set(-1,-3,0);
	vert[2].set(3,1,0);
	
	if (source.getUsage() == LLTexUnit::TT_RECT_TEXTURE)
	{
		shader = &gDownsampleDepthRectProgram;
		shader->bind();
		shader->uniform2f(sDelta, 1.f, 1.f);
		shader->uniform2f(LLShaderMgr::DEFERRED_SCREEN_RES, source.getWidth(), source.getHeight());
	}
	else
	{
		shader = &gDownsampleDepthProgram;
		shader->bind();
		shader->uniform2f(sDelta, 1.f/source.getWidth(), 1.f/source.getHeight());
		shader->uniform2f(LLShaderMgr::DEFERRED_SCREEN_RES, 1.f, 1.f);
	}

	gGL.getTexUnit(0)->bind(scratch_space ? scratch_space : &source, TRUE);

	{
		LLGLDepthTest depth(GL_TRUE, GL_TRUE, GL_ALWAYS);
		mDeferredVB->setBuffer(LLVertexBuffer::MAP_VERTEX);
		mDeferredVB->drawArrays(LLRender::TRIANGLES, 0, 3);
	}
	
	dest.flush();
	
	if (last_shader)
	{
		last_shader->bind();
	}
	else
	{
		shader->unbind();
	}
}

void LLPipeline::doOcclusion(LLCamera& camera, LLRenderTarget& source, LLRenderTarget& dest, LLRenderTarget* scratch_space)
{
	downsampleDepthBuffer(source, dest, scratch_space);
	dest.bindTarget();
	doOcclusion(camera);
	dest.flush();
}

void LLPipeline::doOcclusion(LLCamera& camera)
{
    LL_PROFILE_ZONE_SCOPED_CATEGORY_PIPELINE;
    if (LLPipeline::sUseOcclusion > 1 && !LLSpatialPartition::sTeleportRequested &&
		(sCull->hasOcclusionGroups() || LLVOCachePartition::sNeedsOcclusionCheck))
	{
		LLVertexBuffer::unbind();

		if (hasRenderDebugMask(LLPipeline::RENDER_DEBUG_OCCLUSION))
		{
			gGL.setColorMask(true, false, false, false);
		}
		else
		{
			gGL.setColorMask(false, false);
		}
		LLGLDisable blend(GL_BLEND);
		LLGLDisable test(GL_ALPHA_TEST);
		gGL.getTexUnit(0)->unbind(LLTexUnit::TT_TEXTURE);
		LLGLDepthTest depth(GL_TRUE, GL_FALSE);

		LLGLDisable cull(GL_CULL_FACE);

		
		bool bind_shader = (LLGLSLShader::sCurBoundShader == 0);
		if (bind_shader)
		{
			if (LLPipeline::sShadowRender)
			{
				gDeferredShadowCubeProgram.bind();
			}
			else
			{
				gOcclusionCubeProgram.bind();
			}
		}

		if (mCubeVB.isNull())
		{ //cube VB will be used for issuing occlusion queries
			mCubeVB = ll_create_cube_vb(LLVertexBuffer::MAP_VERTEX, GL_STATIC_DRAW_ARB);
		}
		mCubeVB->setBuffer(LLVertexBuffer::MAP_VERTEX);

		for (LLCullResult::sg_iterator iter = sCull->beginOcclusionGroups(); iter != sCull->endOcclusionGroups(); ++iter)
		{
			LLSpatialGroup* group = *iter;
			group->doOcclusion(&camera);
			group->clearOcclusionState(LLSpatialGroup::ACTIVE_OCCLUSION);
		}
	
		//apply occlusion culling to object cache tree
		for (LLWorld::region_list_t::const_iterator iter = LLWorld::getInstance()->getRegionList().begin(); 
			iter != LLWorld::getInstance()->getRegionList().end(); ++iter)
		{
			LLVOCachePartition* vo_part = (*iter)->getVOCachePartition();
			if(vo_part)
			{
				vo_part->processOccluders(&camera);
			}
		}

		if (bind_shader)
		{
			if (LLPipeline::sShadowRender)
			{
				gDeferredShadowCubeProgram.unbind();
			}
			else
			{
				gOcclusionCubeProgram.unbind();
			}
		}

		gGL.setColorMask(true, false);
	}
}
	
bool LLPipeline::updateDrawableGeom(LLDrawable* drawablep, bool priority)
{
	bool update_complete = drawablep->updateGeometry(priority);
	if (update_complete && assertInitialized())
	{
		drawablep->setState(LLDrawable::BUILT);
	}
	return update_complete;
}

void LLPipeline::updateGL()
{
    LL_PROFILE_ZONE_SCOPED_CATEGORY_PIPELINE;
	{
		while (!LLGLUpdate::sGLQ.empty())
		{
			LLGLUpdate* glu = LLGLUpdate::sGLQ.front();
			glu->updateGL();
			glu->mInQ = FALSE;
			LLGLUpdate::sGLQ.pop_front();
		}
	}

	{ //seed VBO Pools
		LLVertexBuffer::seedPools();
	}
}

void LLPipeline::clearRebuildGroups()
{
    LL_PROFILE_ZONE_SCOPED_CATEGORY_PIPELINE;
	LLSpatialGroup::sg_vector_t	hudGroups;

	mGroupQ1Locked = true;
	// Iterate through all drawables on the priority build queue,
	for (LLSpatialGroup::sg_vector_t::iterator iter = mGroupQ1.begin();
		 iter != mGroupQ1.end(); ++iter)
	{
		LLSpatialGroup* group = *iter;

		// If the group contains HUD objects, save the group
		if (group->isHUDGroup())
		{
			hudGroups.push_back(group);
		}
		// Else, no HUD objects so clear the build state
		else
		{
			group->clearState(LLSpatialGroup::IN_BUILD_Q1);
		}
	}

	// Clear the group
	mGroupQ1.clear();

	// Copy the saved HUD groups back in
	mGroupQ1.assign(hudGroups.begin(), hudGroups.end());
	mGroupQ1Locked = false;

	// Clear the HUD groups
	hudGroups.clear();

	mGroupQ2Locked = true;
	for (LLSpatialGroup::sg_vector_t::iterator iter = mGroupQ2.begin();
		 iter != mGroupQ2.end(); ++iter)
	{
		LLSpatialGroup* group = *iter;

		// If the group contains HUD objects, save the group
		if (group->isHUDGroup())
		{
			hudGroups.push_back(group);
		}
		// Else, no HUD objects so clear the build state
		else
		{
			group->clearState(LLSpatialGroup::IN_BUILD_Q2);
		}
	}	
	// Clear the group
	mGroupQ2.clear();

	// Copy the saved HUD groups back in
	mGroupQ2.assign(hudGroups.begin(), hudGroups.end());
	mGroupQ2Locked = false;
}

void LLPipeline::clearRebuildDrawables()
{
	// Clear all drawables on the priority build queue,
	for (LLDrawable::drawable_list_t::iterator iter = mBuildQ1.begin();
		 iter != mBuildQ1.end(); ++iter)
	{
		LLDrawable* drawablep = *iter;
		if (drawablep && !drawablep->isDead())
		{
			drawablep->clearState(LLDrawable::IN_REBUILD_Q2);
			drawablep->clearState(LLDrawable::IN_REBUILD_Q1);
		}
	}
	mBuildQ1.clear();

	// clear drawables on the non-priority build queue
	for (LLDrawable::drawable_list_t::iterator iter = mBuildQ2.begin();
		 iter != mBuildQ2.end(); ++iter)
	{
		LLDrawable* drawablep = *iter;
		if (!drawablep->isDead())
		{
			drawablep->clearState(LLDrawable::IN_REBUILD_Q2);
		}
	}	
	mBuildQ2.clear();
	
	//clear all moving bridges
	for (LLDrawable::drawable_vector_t::iterator iter = mMovedBridge.begin();
		 iter != mMovedBridge.end(); ++iter)
	{
		LLDrawable *drawablep = *iter;
		drawablep->clearState(LLDrawable::EARLY_MOVE | LLDrawable::MOVE_UNDAMPED | LLDrawable::ON_MOVE_LIST | LLDrawable::ANIMATED_CHILD);
	}
	mMovedBridge.clear();

	//clear all moving drawables
	for (LLDrawable::drawable_vector_t::iterator iter = mMovedList.begin();
		 iter != mMovedList.end(); ++iter)
	{
		LLDrawable *drawablep = *iter;
		drawablep->clearState(LLDrawable::EARLY_MOVE | LLDrawable::MOVE_UNDAMPED | LLDrawable::ON_MOVE_LIST | LLDrawable::ANIMATED_CHILD);
	}
	mMovedList.clear();

    for (LLDrawable::drawable_vector_t::iterator iter = mShiftList.begin();
        iter != mShiftList.end(); ++iter)
    {
        LLDrawable *drawablep = *iter;
        drawablep->clearState(LLDrawable::EARLY_MOVE | LLDrawable::MOVE_UNDAMPED | LLDrawable::ON_MOVE_LIST | LLDrawable::ANIMATED_CHILD | LLDrawable::ON_SHIFT_LIST);
    }
    mShiftList.clear();
}

void LLPipeline::rebuildPriorityGroups()
{
    LL_PROFILE_ZONE_SCOPED_CATEGORY_PIPELINE;
	LLTimer update_timer;
	assertInitialized();

	gMeshRepo.notifyLoadedMeshes();

	mGroupQ1Locked = true;
	// Iterate through all drawables on the priority build queue,
	for (LLSpatialGroup::sg_vector_t::iterator iter = mGroupQ1.begin();
		 iter != mGroupQ1.end(); ++iter)
	{
		LLSpatialGroup* group = *iter;
		group->rebuildGeom();
		group->clearState(LLSpatialGroup::IN_BUILD_Q1);
	}

	mGroupSaveQ1 = mGroupQ1;
	mGroupQ1.clear();
	mGroupQ1Locked = false;

}

void LLPipeline::rebuildGroups()
{
	if (mGroupQ2.empty())
	{
		return;
	}

    LL_PROFILE_ZONE_SCOPED_CATEGORY_PIPELINE;
	mGroupQ2Locked = true;
	// Iterate through some drawables on the non-priority build queue
	S32 size = (S32) mGroupQ2.size();
	S32 min_count = llclamp((S32) ((F32) (size * size)/4096*0.25f), 1, size);
			
	S32 count = 0;
	
	std::sort(mGroupQ2.begin(), mGroupQ2.end(), LLSpatialGroup::CompareUpdateUrgency());

	LLSpatialGroup::sg_vector_t::iterator iter;
	LLSpatialGroup::sg_vector_t::iterator last_iter = mGroupQ2.begin();

	for (iter = mGroupQ2.begin();
		 iter != mGroupQ2.end() && count <= min_count; ++iter)
	{
		LLSpatialGroup* group = *iter;
		last_iter = iter;

		if (!group->isDead())
		{
			group->rebuildGeom();
			// <FS:Beq> defend against occasional crash due to null SP
			// if(group->getSpatialPartition()->mRenderByGroup)
			if(group->getSpatialPartition() && (group->getSpatialPartition()->mRenderByGroup))
			{
				count++;
			}
		}

		group->clearState(LLSpatialGroup::IN_BUILD_Q2);
	}	

	mGroupQ2.erase(mGroupQ2.begin(), ++last_iter);

	mGroupQ2Locked = false;

	updateMovedList(mMovedBridge);
}

void LLPipeline::updateGeom(F32 max_dtime)
{
	LLTimer update_timer;
	LLPointer<LLDrawable> drawablep;

	LL_RECORD_BLOCK_TIME(FTM_GEO_UPDATE);

	assertInitialized();

	// notify various object types to reset internal cost metrics, etc.
	// for now, only LLVOVolume does this to throttle LOD changes
	LLVOVolume::preUpdateGeom();

	// Iterate through all drawables on the priority build queue,
	for (LLDrawable::drawable_list_t::iterator iter = mBuildQ1.begin();
		 iter != mBuildQ1.end();)
	{
		LLDrawable::drawable_list_t::iterator curiter = iter++;
		LLDrawable* drawablep = *curiter;
		if (drawablep && !drawablep->isDead())
		{
			if (drawablep->isState(LLDrawable::IN_REBUILD_Q2))
			{
				drawablep->clearState(LLDrawable::IN_REBUILD_Q2);
				LLDrawable::drawable_list_t::iterator find = std::find(mBuildQ2.begin(), mBuildQ2.end(), drawablep);
				if (find != mBuildQ2.end())
				{
					mBuildQ2.erase(find);
				}
			}

			if (drawablep->isUnload())
			{
				drawablep->unload();
				drawablep->clearState(LLDrawable::FOR_UNLOAD);
			}

			if (updateDrawableGeom(drawablep, TRUE))
			{
				drawablep->clearState(LLDrawable::IN_REBUILD_Q1);
				mBuildQ1.erase(curiter);
			}
		}
		else
		{
			mBuildQ1.erase(curiter);
		}
	}
		
	// Iterate through some drawables on the non-priority build queue
	S32 min_count = 16;
	S32 size = (S32) mBuildQ2.size();
	if (size > 1024)
	{
		min_count = llclamp((S32) (size * (F32) size/4096), 16, size);
	}
		
	S32 count = 0;
	
	max_dtime = llmax(update_timer.getElapsedTimeF32()+0.001f, F32SecondsImplicit(max_dtime));
	LLSpatialGroup* last_group = NULL;
	LLSpatialBridge* last_bridge = NULL;

	for (LLDrawable::drawable_list_t::iterator iter = mBuildQ2.begin();
		 iter != mBuildQ2.end(); )
	{
		LLDrawable::drawable_list_t::iterator curiter = iter++;
		LLDrawable* drawablep = *curiter;

		LLSpatialBridge* bridge = drawablep->isRoot() ? drawablep->getSpatialBridge() :
									drawablep->getParent()->getSpatialBridge();

		if (drawablep->getSpatialGroup() != last_group && 
			(!last_bridge || bridge != last_bridge) &&
			(update_timer.getElapsedTimeF32() >= max_dtime) && count > min_count)
		{
			break;
		}

		//make sure updates don't stop in the middle of a spatial group
		//to avoid thrashing (objects are enqueued by group)
		last_group = drawablep->getSpatialGroup();
		last_bridge = bridge;

		bool update_complete = true;
		if (!drawablep->isDead())
		{
			update_complete = updateDrawableGeom(drawablep, FALSE);
			count++;
		}
		if (update_complete)
		{
			drawablep->clearState(LLDrawable::IN_REBUILD_Q2);
			mBuildQ2.erase(curiter);
		}
	}	

	updateMovedList(mMovedBridge);
}

void LLPipeline::markVisible(LLDrawable *drawablep, LLCamera& camera)
{
	if(drawablep && !drawablep->isDead())
	{
		if (drawablep->isSpatialBridge())
		{
			const LLDrawable* root = ((LLSpatialBridge*) drawablep)->mDrawable;
			llassert(root); // trying to catch a bad assumption
					
			if (root && //  // this test may not be needed, see above
					root->getVObj()->isAttachment())
			{
				LLDrawable* rootparent = root->getParent();
				if (rootparent) // this IS sometimes NULL
				{
					LLViewerObject *vobj = rootparent->getVObj();
					llassert(vobj); // trying to catch a bad assumption
					if (vobj) // this test may not be needed, see above
					{
						LLVOAvatar* av = vobj->asAvatar();
						if (av &&
							((!sImpostorRender && av->isImpostor()) //ignore impostor flag during impostor pass
							 //|| av->isInMuteList() // <FS:Ansariel> Partially undo MAINT-5700: Draw imposter for muted avatars
							 || (LLVOAvatar::AOA_JELLYDOLL == av->getOverallAppearance() && !av->needsImpostorUpdate()) ))
						{
							return;
						}
					}
				}
			}
			sCull->pushBridge((LLSpatialBridge*) drawablep);
		}
		else
		{
		
			sCull->pushDrawable(drawablep);
		}

		drawablep->setVisible(camera);
	}
}

void LLPipeline::markMoved(LLDrawable *drawablep, bool damped_motion)
{
	if (!drawablep)
	{
		//LL_ERRS() << "Sending null drawable to moved list!" << LL_ENDL;
		return;
	}
	
	if (drawablep->isDead())
	{
		LL_WARNS() << "Marking NULL or dead drawable moved!" << LL_ENDL;
		return;
	}
	
	if (drawablep->getParent()) 
	{
		//ensure that parent drawables are moved first
		markMoved(drawablep->getParent(), damped_motion);
	}

	assertInitialized();

	if (!drawablep->isState(LLDrawable::ON_MOVE_LIST))
	{
		if (drawablep->isSpatialBridge())
		{
			mMovedBridge.push_back(drawablep);
		}
		else
		{
			mMovedList.push_back(drawablep);
		}
		drawablep->setState(LLDrawable::ON_MOVE_LIST);
	}
	if (! damped_motion)
	{
		drawablep->setState(LLDrawable::MOVE_UNDAMPED); // UNDAMPED trumps DAMPED
	}
	else if (drawablep->isState(LLDrawable::MOVE_UNDAMPED))
	{
		drawablep->clearState(LLDrawable::MOVE_UNDAMPED);
	}
}

void LLPipeline::markShift(LLDrawable *drawablep)
{
	if (!drawablep || drawablep->isDead())
	{
		return;
	}

	assertInitialized();

	if (!drawablep->isState(LLDrawable::ON_SHIFT_LIST))
	{
		drawablep->getVObj()->setChanged(LLXform::SHIFTED | LLXform::SILHOUETTE);
		if (drawablep->getParent()) 
		{
			markShift(drawablep->getParent());
		}
		mShiftList.push_back(drawablep);
		drawablep->setState(LLDrawable::ON_SHIFT_LIST);
	}
}

void LLPipeline::shiftObjects(const LLVector3 &offset)
{
    LL_PROFILE_ZONE_SCOPED_CATEGORY_PIPELINE;
	assertInitialized();

	glClear(GL_DEPTH_BUFFER_BIT);
	gDepthDirty = true;
		
	LLVector4a offseta;
	offseta.load3(offset.mV);

	for (LLDrawable::drawable_vector_t::iterator iter = mShiftList.begin();
			iter != mShiftList.end(); iter++)
	{
		LLDrawable *drawablep = *iter;
		if (drawablep->isDead())
		{
			continue;
		}	
		drawablep->shiftPos(offseta);	
		drawablep->clearState(LLDrawable::ON_SHIFT_LIST);
	}
	mShiftList.resize(0);
	
	for (LLWorld::region_list_t::const_iterator iter = LLWorld::getInstance()->getRegionList().begin(); 
			iter != LLWorld::getInstance()->getRegionList().end(); ++iter)
	{
		LLViewerRegion* region = *iter;
		for (U32 i = 0; i < LLViewerRegion::NUM_PARTITIONS; i++)
		{
			LLSpatialPartition* part = region->getSpatialPartition(i);
			if (part)
			{
				part->shift(offseta);
			}
		}
	}

	LLHUDText::shiftAll(offset);
	LLHUDNameTag::shiftAll(offset);

	display_update_camera();
}

void LLPipeline::markTextured(LLDrawable *drawablep)
{
	if (drawablep && !drawablep->isDead() && assertInitialized())
	{
		mRetexturedList.insert(drawablep);
	}
}

void LLPipeline::markGLRebuild(LLGLUpdate* glu)
{
	if (glu && !glu->mInQ)
	{
		LLGLUpdate::sGLQ.push_back(glu);
		glu->mInQ = TRUE;
	}
}

void LLPipeline::markPartitionMove(LLDrawable* drawable)
{
	if (!drawable->isState(LLDrawable::PARTITION_MOVE) && 
		!drawable->getPositionGroup().equals3(LLVector4a::getZero()))
	{
		drawable->setState(LLDrawable::PARTITION_MOVE);
		mPartitionQ.push_back(drawable);
	}
}

void LLPipeline::processPartitionQ()
{
    LL_PROFILE_ZONE_SCOPED_CATEGORY_PIPELINE;

	// <FS:ND> A vector is much better suited for the use case of mPartitionQ
	// for (LLDrawable::drawable_list_t::iterator iter = mPartitionQ.begin(); iter != mPartitionQ.end(); ++iter)
	for (LLDrawable::drawable_vector_t::iterator iter = mPartitionQ.begin(); iter != mPartitionQ.end(); ++iter)
	// </FS:ND>
	{
		LLDrawable* drawable = *iter;
		if (!drawable->isDead())
		{
			drawable->updateBinRadius();
			drawable->movePartition();
		}
		drawable->clearState(LLDrawable::PARTITION_MOVE);
	}

	mPartitionQ.clear();
}

void LLPipeline::markMeshDirty(LLSpatialGroup* group)
{
	mMeshDirtyGroup.push_back(group);
}

void LLPipeline::markRebuild(LLSpatialGroup* group, bool priority)
{
	if (group && !group->isDead() && group->getSpatialPartition())
	{
		if (group->getSpatialPartition()->mPartitionType == LLViewerRegion::PARTITION_HUD)
		{
			priority = true;
		}

		if (priority)
		{
			if (!group->hasState(LLSpatialGroup::IN_BUILD_Q1))
			{
				llassert_always(!mGroupQ1Locked);

				mGroupQ1.push_back(group);
				group->setState(LLSpatialGroup::IN_BUILD_Q1);

				if (group->hasState(LLSpatialGroup::IN_BUILD_Q2))
				{
					LLSpatialGroup::sg_vector_t::iterator iter = std::find(mGroupQ2.begin(), mGroupQ2.end(), group);
					if (iter != mGroupQ2.end())
					{
						mGroupQ2.erase(iter);
					}
					group->clearState(LLSpatialGroup::IN_BUILD_Q2);
				}
			}
		}
		else if (!group->hasState(LLSpatialGroup::IN_BUILD_Q2 | LLSpatialGroup::IN_BUILD_Q1))
		{
			llassert_always(!mGroupQ2Locked);
			mGroupQ2.push_back(group);
			group->setState(LLSpatialGroup::IN_BUILD_Q2);

		}
	}
}

void LLPipeline::markRebuild(LLDrawable *drawablep, LLDrawable::EDrawableFlags flag, bool priority)
{
	if (drawablep && !drawablep->isDead() && assertInitialized())
	{
		//<FS:Beq> avoid unfortunate sleep during trylock by static check
		//if(debugLoggingEnabled("AnimatedObjectsLinkset"))
		static auto debug_logging_on = debugLoggingEnabled("AnimatedObjectsLinkset");
		if (debug_logging_on)
		//</FS:Beq>
        {
            LLVOVolume *vol_obj = drawablep->getVOVolume();
            if (vol_obj && vol_obj->isAnimatedObject() && vol_obj->isRiggedMesh())
            {
                std::string vobj_name = llformat("Vol%p", vol_obj);
                F32 est_tris = vol_obj->getEstTrianglesMax();
                LL_DEBUGS("AnimatedObjectsLinkset") << vobj_name << " markRebuild, tris " << est_tris 
                                                    << " priority " << (S32) priority << " flag " << std::hex << flag << LL_ENDL; 
            }
        }
    
		if (!drawablep->isState(LLDrawable::BUILT))
		{
			priority = true;
		}
		if (priority)
		{
			if (!drawablep->isState(LLDrawable::IN_REBUILD_Q1))
			{
				mBuildQ1.push_back(drawablep);
				drawablep->setState(LLDrawable::IN_REBUILD_Q1); // mark drawable as being in priority queue
			}
		}
		else if (!drawablep->isState(LLDrawable::IN_REBUILD_Q2))
		{
			mBuildQ2.push_back(drawablep);
			drawablep->setState(LLDrawable::IN_REBUILD_Q2); // need flag here because it is just a list
		}
		// <FS:Ansariel> FIRE-16485: Crash when calling texture refresh on an object that has a blacklisted copy
		//if (flag & (LLDrawable::REBUILD_VOLUME | LLDrawable::REBUILD_POSITION))
		if ((flag & (LLDrawable::REBUILD_VOLUME | LLDrawable::REBUILD_POSITION)) && drawablep->getVObj().notNull())
		// </FS:Ansariel>
		{
			drawablep->getVObj()->setChanged(LLXform::SILHOUETTE);
		}
		drawablep->setState(flag);
	}
}

void LLPipeline::stateSort(LLCamera& camera, LLCullResult &result)
{
    LL_PROFILE_ZONE_SCOPED_CATEGORY_PIPELINE;

	if (hasAnyRenderType(LLPipeline::RENDER_TYPE_AVATAR,
					  LLPipeline::RENDER_TYPE_CONTROL_AV,
					  LLPipeline::RENDER_TYPE_GROUND,
					  LLPipeline::RENDER_TYPE_TERRAIN,
					  LLPipeline::RENDER_TYPE_TREE,
					  LLPipeline::RENDER_TYPE_SKY,
					  LLPipeline::RENDER_TYPE_VOIDWATER,
					  LLPipeline::RENDER_TYPE_WATER,
					  LLPipeline::END_RENDER_TYPES))
	{
		//clear faces from face pools
		gPipeline.resetDrawOrders();
	}

	//LLVertexBuffer::unbind();

	grabReferences(result);
	{
		LL_PROFILE_ZONE_NAMED_CATEGORY_PIPELINE("checkOcclusionAndRebuildMesh");
	for (LLCullResult::sg_iterator iter = sCull->beginDrawableGroups(); iter != sCull->endDrawableGroups(); ++iter)
	{
		LLSpatialGroup* group = *iter;
		group->checkOcclusion();
		if (sUseOcclusion > 1 && group->isOcclusionState(LLSpatialGroup::OCCLUDED))
		{
			markOccluder(group);
		}
		else
		{
			group->setVisible();
			for (LLSpatialGroup::element_iter i = group->getDataBegin(); i != group->getDataEnd(); ++i)
			{
                LLDrawable* drawablep = (LLDrawable*)(*i)->getDrawable();
				markVisible(drawablep, camera);
			}

			if (!sDelayVBUpdate)
			{ //rebuild mesh as soon as we know it's visible
				group->rebuildMesh();
			}
		}
	}
	}

	if (LLViewerCamera::sCurCameraID == LLViewerCamera::CAMERA_WORLD)
	{
		LL_PROFILE_ZONE_NAMED_CATEGORY_PIPELINE("WorldCamera");
		LLSpatialGroup* last_group = NULL;
		BOOL fov_changed = LLViewerCamera::getInstance()->isDefaultFOVChanged();
		for (LLCullResult::bridge_iterator i = sCull->beginVisibleBridge(); i != sCull->endVisibleBridge(); ++i)
		{
			LLCullResult::bridge_iterator cur_iter = i;
			LLSpatialBridge* bridge = *cur_iter;
			LLSpatialGroup* group = bridge->getSpatialGroup();

			if (last_group == NULL)
			{
				last_group = group;
			}

			if (!bridge->isDead() && group && !group->isOcclusionState(LLSpatialGroup::OCCLUDED))
			{
				stateSort(bridge, camera, fov_changed);
			}

			if (LLViewerCamera::sCurCameraID == LLViewerCamera::CAMERA_WORLD &&
				last_group != group && last_group->changeLOD())
			{
				last_group->mLastUpdateDistance = last_group->mDistance;
			}

			last_group = group;
		}

		if (LLViewerCamera::sCurCameraID == LLViewerCamera::CAMERA_WORLD &&
			last_group && last_group->changeLOD())
		{
			last_group->mLastUpdateDistance = last_group->mDistance;
		}
	}
	{
		LL_PROFILE_ZONE_NAMED_CATEGORY_PIPELINE("StateSort: visible groups");
	for (LLCullResult::sg_iterator iter = sCull->beginVisibleGroups(); iter != sCull->endVisibleGroups(); ++iter)
	{
		LLSpatialGroup* group = *iter;
		group->checkOcclusion();
		if (sUseOcclusion > 1 && group->isOcclusionState(LLSpatialGroup::OCCLUDED))
		{
			markOccluder(group);
		}
		else
		{
			group->setVisible();
			stateSort(group, camera);

			if (!sDelayVBUpdate)
			{ //rebuild mesh as soon as we know it's visible
				group->rebuildMesh();
			}
		}
	}}
	
	{
		LL_PROFILE_ZONE_NAMED_CATEGORY_DRAWABLE("stateSort"); // LL_RECORD_BLOCK_TIME(FTM_STATESORT_DRAWABLE);
		for (LLCullResult::drawable_iterator iter = sCull->beginVisibleList();
			 iter != sCull->endVisibleList(); ++iter)
		{
			LLDrawable *drawablep = *iter;
			if (!drawablep->isDead())
			{
				stateSort(drawablep, camera);
			}
		}
	}
		
	postSort(camera);	
}

void LLPipeline::stateSort(LLSpatialGroup* group, LLCamera& camera)
{
	if (group->changeLOD())
	{
		for (LLSpatialGroup::element_iter i = group->getDataBegin(); i != group->getDataEnd(); ++i)
		{
            LLDrawable* drawablep = (LLDrawable*)(*i)->getDrawable();            
			stateSort(drawablep, camera);
		}

		if (LLViewerCamera::sCurCameraID == LLViewerCamera::CAMERA_WORLD)
		{ //avoid redundant stateSort calls
			group->mLastUpdateDistance = group->mDistance;
		}
	}
}

void LLPipeline::stateSort(LLSpatialBridge* bridge, LLCamera& camera, BOOL fov_changed)
{
    LL_PROFILE_ZONE_SCOPED_CATEGORY_PIPELINE;
    if (bridge->getSpatialGroup()->changeLOD() || fov_changed)
	{
		bool force_update = false;
		bridge->updateDistance(camera, force_update);
	}
}

void LLPipeline::stateSort(LLDrawable* drawablep, LLCamera& camera)
{
    LL_PROFILE_ZONE_SCOPED_CATEGORY_PIPELINE;
    if (!drawablep
		|| drawablep->isDead() 
		|| !hasRenderType(drawablep->getRenderType()))
	{
		return;
	}
	
    // SL-11353
    // ignore our own geo when rendering spotlight shadowmaps...
    // 
    if (RenderSpotLight && drawablep == RenderSpotLight)
    {
        return;
    }

	if (LLSelectMgr::getInstance()->mHideSelectedObjects)
	{
//		if (drawablep->getVObj().notNull() &&
//			drawablep->getVObj()->isSelected())
// [RLVa:KB] - Checked: 2010-09-28 (RLVa-1.2.1f) | Modified: RLVa-1.2.1f
		const LLViewerObject* pObj = drawablep->getVObj();
		if ( (pObj) && (pObj->isSelected()) && 
			 ( (!RlvActions::isRlvEnabled()) || 
			   ( ((!pObj->isHUDAttachment()) || (!gRlvAttachmentLocks.isLockedAttachment(pObj->getRootEdit()))) && 
				 (RlvActions::canEdit(pObj)) ) ) )
// [/RVLa:KB]
		{
			return;
		}
	}

	if (drawablep->isAvatar())
	{ //don't draw avatars beyond render distance or if we don't have a spatial group.
		if ((drawablep->getSpatialGroup() == NULL) || 
			(drawablep->getSpatialGroup()->mDistance > LLVOAvatar::sRenderDistance))
		{
			return;
		}

		LLVOAvatar* avatarp = (LLVOAvatar*) drawablep->getVObj().get();
		if (!avatarp->isVisible())
		{
			return;
		}
	}

	assertInitialized();

	if (hasRenderType(drawablep->mRenderType))
	{
		if (!drawablep->isState(LLDrawable::INVISIBLE|LLDrawable::FORCE_INVISIBLE))
		{
			drawablep->setVisible(camera, NULL, FALSE);
		}
	}

	if (LLViewerCamera::sCurCameraID == LLViewerCamera::CAMERA_WORLD)
	{
		//if (drawablep->isVisible()) isVisible() check here is redundant, if it wasn't visible, it wouldn't be here
		{
			if (!drawablep->isActive())
			{
				bool force_update = false;
				drawablep->updateDistance(camera, force_update);
			}
			else if (drawablep->isAvatar())
			{
				bool force_update = false;
				drawablep->updateDistance(camera, force_update); // calls vobj->updateLOD() which calls LLVOAvatar::updateVisibility()
			}
		}
	}

	if (!drawablep->getVOVolume())
	{
		for (LLDrawable::face_list_t::iterator iter = drawablep->mFaces.begin();
				iter != drawablep->mFaces.end(); iter++)
		{
			LLFace* facep = *iter;

			if (facep->hasGeometry())
			{
				if (facep->getPool())
				{
					facep->getPool()->enqueue(facep);
				}
				else
				{
					break;
				}
			}
		}
	}
	
	mNumVisibleFaces += drawablep->getNumFaces();
}


void forAllDrawables(LLCullResult::sg_iterator begin, 
					 LLCullResult::sg_iterator end,
					 void (*func)(LLDrawable*))
{
	for (LLCullResult::sg_iterator i = begin; i != end; ++i)
	{
		for (LLSpatialGroup::element_iter j = (*i)->getDataBegin(); j != (*i)->getDataEnd(); ++j)
		{
			if((*j)->hasDrawable())
			{
				func((LLDrawable*)(*j)->getDrawable());	
			}
		}
	}
}

void LLPipeline::forAllVisibleDrawables(void (*func)(LLDrawable*))
{
	forAllDrawables(sCull->beginDrawableGroups(), sCull->endDrawableGroups(), func);
	forAllDrawables(sCull->beginVisibleGroups(), sCull->endVisibleGroups(), func);
}

//function for creating scripted beacons
void renderScriptedBeacons(LLDrawable* drawablep)
{
	LLViewerObject *vobj = drawablep->getVObj();
	if (vobj 
		&& !vobj->isAvatar() 
		&& !vobj->getParent()
		&& vobj->flagScripted())
	{
		if (gPipeline.sRenderBeacons)
		{
			gObjectList.addDebugBeacon(vobj->getPositionAgent(), "", LLColor4(1.f, 0.f, 0.f, 0.5f), LLColor4(1.f, 1.f, 1.f, 0.5f), LLPipeline::DebugBeaconLineWidth);
		}

		if (gPipeline.sRenderHighlight)
		{
			S32 face_id;
			S32 count = drawablep->getNumFaces();
			for (face_id = 0; face_id < count; face_id++)
			{
				LLFace * facep = drawablep->getFace(face_id);
				if (facep) 
				{
					gPipeline.mHighlightFaces.push_back(facep);
				}
			}
		}
	}
}

void renderScriptedTouchBeacons(LLDrawable* drawablep)
{
	LLViewerObject *vobj = drawablep->getVObj();
	if (vobj 
		&& !vobj->isAvatar() 
		&& !vobj->getParent()
		&& vobj->flagScripted()
		&& vobj->flagHandleTouch())
	{
		if (gPipeline.sRenderBeacons)
		{
			gObjectList.addDebugBeacon(vobj->getPositionAgent(), "", LLColor4(1.f, 0.f, 0.f, 0.5f), LLColor4(1.f, 1.f, 1.f, 0.5f), LLPipeline::DebugBeaconLineWidth);
		}

		if (gPipeline.sRenderHighlight)
		{
			S32 face_id;
			S32 count = drawablep->getNumFaces();
			for (face_id = 0; face_id < count; face_id++)
			{
				LLFace * facep = drawablep->getFace(face_id);
				if (facep)
				{
					gPipeline.mHighlightFaces.push_back(facep);
			}
		}
	}
}
}

void renderPhysicalBeacons(LLDrawable* drawablep)
{
	LLViewerObject *vobj = drawablep->getVObj();
	if (vobj 
		&& !vobj->isAvatar() 
		//&& !vobj->getParent()
		&& vobj->flagUsePhysics())
	{
		if (gPipeline.sRenderBeacons)
		{
			gObjectList.addDebugBeacon(vobj->getPositionAgent(), "", LLColor4(0.f, 1.f, 0.f, 0.5f), LLColor4(1.f, 1.f, 1.f, 0.5f), LLPipeline::DebugBeaconLineWidth);
		}

		if (gPipeline.sRenderHighlight)
		{
			S32 face_id;
			S32 count = drawablep->getNumFaces();
			for (face_id = 0; face_id < count; face_id++)
			{
				LLFace * facep = drawablep->getFace(face_id);
				if (facep)
				{
					gPipeline.mHighlightFaces.push_back(facep);
			}
		}
	}
}
}

void renderMOAPBeacons(LLDrawable* drawablep)
{
	LLViewerObject *vobj = drawablep->getVObj();

	if(!vobj || vobj->isAvatar())
		return;

	bool beacon=false;
	U8 tecount=vobj->getNumTEs();
	for(int x=0;x<tecount;x++)
	{
		if(vobj->getTEref(x).hasMedia())
		{
			beacon=true;
			break;
		}
	}
	if(beacon)
	{
		if (gPipeline.sRenderBeacons)
		{
			gObjectList.addDebugBeacon(vobj->getPositionAgent(), "", LLColor4(1.f, 1.f, 1.f, 0.5f), LLColor4(1.f, 1.f, 1.f, 0.5f), LLPipeline::DebugBeaconLineWidth);
		}

		if (gPipeline.sRenderHighlight)
		{
			S32 face_id;
			S32 count = drawablep->getNumFaces();
			for (face_id = 0; face_id < count; face_id++)
			{
				LLFace * facep = drawablep->getFace(face_id);
				if (facep)
				{
					gPipeline.mHighlightFaces.push_back(facep);
			}
		}
	}
}
}

void renderParticleBeacons(LLDrawable* drawablep)
{
	// Look for attachments, objects, etc.
	LLViewerObject *vobj = drawablep->getVObj();
	if (vobj 
		&& vobj->isParticleSource())
	{
		if (gPipeline.sRenderBeacons)
		{
			LLColor4 light_blue(0.5f, 0.5f, 1.f, 0.5f);
			gObjectList.addDebugBeacon(vobj->getPositionAgent(), "", light_blue, LLColor4(1.f, 1.f, 1.f, 0.5f), LLPipeline::DebugBeaconLineWidth);
		}

		if (gPipeline.sRenderHighlight)
		{
			S32 face_id;
			S32 count = drawablep->getNumFaces();
			for (face_id = 0; face_id < count; face_id++)
			{
				LLFace * facep = drawablep->getFace(face_id);
				if (facep)
				{
					gPipeline.mHighlightFaces.push_back(facep);
			}
		}
	}
}
}

void renderSoundHighlights(LLDrawable* drawablep)
{
	// Look for attachments, objects, etc.
	LLViewerObject *vobj = drawablep->getVObj();
	if (vobj && vobj->isAudioSource())
	{
		if (gPipeline.sRenderHighlight)
		{
			S32 face_id;
			S32 count = drawablep->getNumFaces();
			for (face_id = 0; face_id < count; face_id++)
			{
				LLFace * facep = drawablep->getFace(face_id);
				if (facep)
				{
					gPipeline.mHighlightFaces.push_back(facep);
			}
		}
	}
}
}

void LLPipeline::touchTexture(LLViewerTexture* tex, F32 vsize)
{
    if (tex)
    {
        LLImageGL* gl_tex = tex->getGLTexture();
        if (gl_tex && gl_tex->updateBindStats(gl_tex->mTextureMemory))
        {
            tex->setActive();
            tex->addTextureStats(vsize);
        }
    }


}
void LLPipeline::touchTextures(LLDrawInfo* info)
{
    LL_PROFILE_ZONE_SCOPED_CATEGORY_PIPELINE;
    for (int i = 0; i < info->mTextureList.size(); ++i)
    {
        touchTexture(info->mTextureList[i], info->mTextureListVSize[i]);
    }

    touchTexture(info->mTexture, info->mVSize);
    touchTexture(info->mSpecularMap, info->mVSize);
    touchTexture(info->mNormalMap, info->mVSize);
}

void LLPipeline::postSort(LLCamera& camera)
{
    LL_PROFILE_ZONE_SCOPED_CATEGORY_PIPELINE;

	assertInitialized();
	sVolumeSAFrame = 0.f; //ZK LBG

	LL_PUSH_CALLSTACKS();
	//rebuild drawable geometry
	{
		LL_PROFILE_ZONE_NAMED_CATEGORY_PIPELINE("PostSort: rebuildGeom");
	for (LLCullResult::sg_iterator i = sCull->beginDrawableGroups(); i != sCull->endDrawableGroups(); ++i)
	{
		LLSpatialGroup* group = *i;
		if (!sUseOcclusion || 
			!group->isOcclusionState(LLSpatialGroup::OCCLUDED))
		{
			group->rebuildGeom();
		}
	}
	LL_PUSH_CALLSTACKS();
	//rebuild groups
	sCull->assertDrawMapsEmpty();

	rebuildPriorityGroups();
	LL_PUSH_CALLSTACKS();

	
	//build render map
	{
		LL_PROFILE_ZONE_NAMED_CATEGORY_PIPELINE("build render map");
	for (LLCullResult::sg_iterator i = sCull->beginVisibleGroups(); i != sCull->endVisibleGroups(); ++i)
	{
		LLSpatialGroup* group = *i;
		if ((sUseOcclusion && 
			group->isOcclusionState(LLSpatialGroup::OCCLUDED)) ||
			(RenderAutoHideSurfaceAreaLimit > 0.f && 
			group->mSurfaceArea > RenderAutoHideSurfaceAreaLimit*llmax(group->mObjectBoxSize, 10.f)))
		{
			continue;
		}

		if (group->hasState(LLSpatialGroup::NEW_DRAWINFO) && group->hasState(LLSpatialGroup::GEOM_DIRTY))
		{ //no way this group is going to be drawable without a rebuild
			group->rebuildGeom();
		}

		for (LLSpatialGroup::draw_map_t::iterator j = group->mDrawMap.begin(); j != group->mDrawMap.end(); ++j)
		{
			LLSpatialGroup::drawmap_elem_t& src_vec = j->second;	
			if (!hasRenderType(j->first))
			{
				continue;
			}
			
			for (LLSpatialGroup::drawmap_elem_t::iterator k = src_vec.begin(); k != src_vec.end(); ++k)
			{
                LLDrawInfo* info = *k;
				
				sCull->pushDrawInfo(j->first, info);
                if (!sShadowRender && !sReflectionRender)
                {
                    touchTextures(info);
                    addTrianglesDrawn(info->mCount, info->mDrawMode);
                }
			}
		}

		if (hasRenderType(LLPipeline::RENDER_TYPE_PASS_ALPHA))
		{
			LL_PROFILE_ZONE_NAMED_CATEGORY_PIPELINE("Collect Alpha groups");
			LLSpatialGroup::draw_map_t::iterator alpha = group->mDrawMap.find(LLRenderPass::PASS_ALPHA);
			
			if (alpha != group->mDrawMap.end())
			{ //store alpha groups for sorting
				LLSpatialBridge* bridge = group->getSpatialPartition()->asBridge();
				if (LLViewerCamera::sCurCameraID == LLViewerCamera::CAMERA_WORLD)
				{
					if (bridge)
					{
						LLCamera trans_camera = bridge->transformCamera(camera);
						group->updateDistance(trans_camera);
					}
					else
					{
						group->updateDistance(camera);
					}
				}
							
				if (hasRenderType(LLDrawPool::POOL_ALPHA))
				{
					sCull->pushAlphaGroup(group);
				}
			}

            LLSpatialGroup::draw_map_t::iterator rigged_alpha = group->mDrawMap.find(LLRenderPass::PASS_ALPHA_RIGGED);

            if (rigged_alpha != group->mDrawMap.end())
            { //store rigged alpha groups for LLDrawPoolAlpha prepass (skip distance update, rigged attachments use depth buffer)
                if (hasRenderType(LLDrawPool::POOL_ALPHA))
                {
                    sCull->pushRiggedAlphaGroup(group);
                }
            }
		}
	}
	}
	
	//flush particle VB
	if (LLVOPartGroup::sVB)
	{
		LLVOPartGroup::sVB->flush();
	}
	else
	{
		LL_WARNS_ONCE() << "Missing particle buffer" << LL_ENDL;
	}

	/*bool use_transform_feedback = gTransformPositionProgram.mProgramObject && !mMeshDirtyGroup.empty();

	if (use_transform_feedback)
	{ //place a query around potential transform feedback code for synchronization
		mTransformFeedbackPrimitives = 0;

		if (!mMeshDirtyQueryObject)
		{
			glGenQueriesARB(1, &mMeshDirtyQueryObject);
		}

		
		glBeginQueryARB(GL_TRANSFORM_FEEDBACK_PRIMITIVES_WRITTEN, mMeshDirtyQueryObject);
	}*/
	{
		LL_PROFILE_ZONE_NAMED_CATEGORY_PIPELINE("rebuild delayed upd groups");
	//pack vertex buffers for groups that chose to delay their updates
	for (LLSpatialGroup::sg_vector_t::iterator iter = mMeshDirtyGroup.begin(); iter != mMeshDirtyGroup.end(); ++iter)
	{
		(*iter)->rebuildMesh();
	}
	}
	}

	/*if (use_transform_feedback)
	{
		glEndQueryARB(GL_TRANSFORM_FEEDBACK_PRIMITIVES_WRITTEN);
	}*/
	
	mMeshDirtyGroup.clear();

	{
		LL_PROFILE_ZONE_NAMED_CATEGORY_PIPELINE("sort alpha groups");
	if (!sShadowRender)
	{
        // order alpha groups by distance
		std::sort(sCull->beginAlphaGroups(), sCull->endAlphaGroups(), LLSpatialGroup::CompareDepthGreater());

        // order rigged alpha groups by avatar attachment order
        std::sort(sCull->beginRiggedAlphaGroups(), sCull->endRiggedAlphaGroups(), LLSpatialGroup::CompareRenderOrder());
	}
	}

	LL_PUSH_CALLSTACKS();
	{
		LL_PROFILE_ZONE_NAMED_CATEGORY_PIPELINE("beacon rendering flags");
	// only render if the flag is set. The flag is only set if we are in edit mode or the toggle is set in the menus
	// Ansariel: Make beacons also show when beacons floater is closed.
	if (/*LLFloaterReg::instanceVisible("beacons") &&*/ !sShadowRender)
	{
		if (sRenderScriptedTouchBeacons)
		{
			// Only show the beacon on the root object.
			forAllVisibleDrawables(renderScriptedTouchBeacons);
		}
		else
		if (sRenderScriptedBeacons)
		{
			// Only show the beacon on the root object.
			forAllVisibleDrawables(renderScriptedBeacons);
		}

		if (sRenderPhysicalBeacons)
		{
			// Only show the beacon on the root object.
			forAllVisibleDrawables(renderPhysicalBeacons);
		}

		if(sRenderMOAPBeacons)
		{
			forAllVisibleDrawables(renderMOAPBeacons);
		}

		if (sRenderParticleBeacons)
		{
			forAllVisibleDrawables(renderParticleBeacons);
		}

		// If god mode, also show audio cues
		if (sRenderSoundBeacons && gAudiop)
		{
			// Walk all sound sources and render out beacons for them. Note, this isn't done in the ForAllVisibleDrawables function, because some are not visible.
			LLAudioEngine::source_map::iterator iter;
			for (iter = gAudiop->mAllSources.begin(); iter != gAudiop->mAllSources.end(); ++iter)
			{
				LLAudioSource *sourcep = iter->second;

				LLVector3d pos_global = sourcep->getPositionGlobal();
				LLVector3 pos = gAgent.getPosAgentFromGlobal(pos_global);
				if (gPipeline.sRenderBeacons)
				{
					//pos += LLVector3(0.f, 0.f, 0.2f);
					gObjectList.addDebugBeacon(pos, "", LLColor4(1.f, 1.f, 0.f, 0.5f), LLColor4(1.f, 1.f, 1.f, 0.5f), DebugBeaconLineWidth);
				}
			}
			// now deal with highlights for all those seeable sound sources
			forAllVisibleDrawables(renderSoundHighlights);
		}
	}
	}
	LL_PUSH_CALLSTACKS();
	// If managing your telehub, draw beacons at telehub and currently selected spawnpoint.
	if (LLFloaterTelehub::renderBeacons() && !sShadowRender)
	{
		LLFloaterTelehub::addBeacons();
	}

	if (!sShadowRender)
	{
		LL_PROFILE_ZONE_NAMED_CATEGORY_PIPELINE("Render face highlights");
		mSelectedFaces.clear();

		if (!gNonInteractive)
		{
			LLPipeline::setRenderHighlightTextureChannel(gFloaterTools->getPanelFace()->getTextureChannelToEdit());
		}

		// Draw face highlights for selected faces.
		if (LLSelectMgr::getInstance()->getTEMode())
		{
			struct f : public LLSelectedTEFunctor
			{
				virtual bool apply(LLViewerObject* object, S32 te)
				{
					if (object->mDrawable)
					{
						LLFace * facep = object->mDrawable->getFace(te);
						if (facep)
						{
							gPipeline.mSelectedFaces.push_back(facep);
					}
					}
					return true;
				}
			} func;
			LLSelectMgr::getInstance()->getSelection()->applyToTEs(&func);
		}
	}

	//LLSpatialGroup::sNoDelete = FALSE;
	LL_PUSH_CALLSTACKS();
}


void render_hud_elements()
{
    LL_PROFILE_ZONE_SCOPED_CATEGORY_UI; //LL_RECORD_BLOCK_TIME(FTM_RENDER_UI);
	gPipeline.disableLights();
	
	LLGLDisable fog(GL_FOG);
	LLGLSUIDefault gls_ui;

	LLGLEnable stencil(GL_STENCIL_TEST);
	glStencilFunc(GL_ALWAYS, 255, 0xFFFFFFFF);
	glStencilMask(0xFFFFFFFF);
	glStencilOp(GL_KEEP, GL_KEEP, GL_REPLACE);
	
	gGL.color4f(1,1,1,1);
	
	gUIProgram.bind();
	LLGLDepthTest depth(GL_TRUE, GL_FALSE);

	if (!LLPipeline::sReflectionRender && gPipeline.hasRenderDebugFeatureMask(LLPipeline::RENDER_DEBUG_FEATURE_UI))
	{
		LLGLEnable multisample(LLPipeline::RenderFSAASamples > 0 ? GL_MULTISAMPLE_ARB : 0);
		gViewerWindow->renderSelections(FALSE, FALSE, FALSE); // For HUD version in render_ui_3d()
	
		// Draw the tracking overlays
		LLTracker::render3D();
		
        if (LLWorld::instanceExists())
        {
            // Show the property lines
            LLWorld::getInstance()->renderPropertyLines();
        }
		LLViewerParcelMgr::getInstance()->render();
		LLViewerParcelMgr::getInstance()->renderParcelCollision();
	
		// Render name tags.
		LLHUDObject::renderAll();
	}
	else if (gForceRenderLandFence)
	{
		// This is only set when not rendering the UI, for parcel snapshots
		LLViewerParcelMgr::getInstance()->render();
	}
	else if (gPipeline.hasRenderType(LLPipeline::RENDER_TYPE_HUD))
	{
		LLHUDText::renderAllHUD();
	}

	gUIProgram.unbind();
	gGL.flush();
}

void LLPipeline::renderHighlights()
{
	assertInitialized();

	// Draw 3D UI elements here (before we clear the Z buffer in POOL_HUD)
	// Render highlighted faces.
	LLGLSPipelineAlpha gls_pipeline_alpha;
	LLColor4 color(1.f, 1.f, 1.f, 0.5f);
	LLGLEnable color_mat(GL_COLOR_MATERIAL);
	disableLights();

	if (!hasRenderType(LLPipeline::RENDER_TYPE_HUD) && !mHighlightSet.empty())
	{ //draw blurry highlight image over screen
		LLGLEnable blend(GL_BLEND);
		LLGLDepthTest depth(GL_TRUE, GL_FALSE, GL_ALWAYS);
		LLGLDisable test(GL_ALPHA_TEST);

		LLGLEnable stencil(GL_STENCIL_TEST);
		gGL.flush();
		glStencilMask(0xFFFFFFFF);
		glClearStencil(1);
		glClear(GL_STENCIL_BUFFER_BIT);

		glStencilFunc(GL_ALWAYS, 0, 0xFFFFFFFF);
		glStencilOp(GL_REPLACE, GL_REPLACE, GL_REPLACE);

		gGL.setColorMask(false, false);

        gHighlightProgram.bind();

		for (std::set<HighlightItem>::iterator iter = mHighlightSet.begin(); iter != mHighlightSet.end(); ++iter)
		{
			renderHighlight(iter->mItem->getVObj(), 1.f);
		}
		gGL.setColorMask(true, false);

		glStencilOp(GL_KEEP, GL_KEEP, GL_KEEP);
		glStencilFunc(GL_NOTEQUAL, 0, 0xFFFFFFFF);
		
		//gGL.setSceneBlendType(LLRender::BT_ADD_WITH_ALPHA);

		gGL.pushMatrix();
		gGL.loadIdentity();
		gGL.matrixMode(LLRender::MM_PROJECTION);
		gGL.pushMatrix();
		gGL.loadIdentity();

		gGL.getTexUnit(0)->bind(&mHighlight);

		LLVector2 tc1;
		LLVector2 tc2;

		tc1.setVec(0,0);
		tc2.setVec(2,2);

		gGL.begin(LLRender::TRIANGLES);
				
		F32 scale = RenderHighlightBrightness;
		LLColor4 color = RenderHighlightColor;
		F32 thickness = RenderHighlightThickness;

		for (S32 pass = 0; pass < 2; ++pass)
		{
			if (pass == 0)
			{
				gGL.setSceneBlendType(LLRender::BT_ADD_WITH_ALPHA);
			}
			else
			{
				gGL.setSceneBlendType(LLRender::BT_ALPHA);
			}

			for (S32 i = 0; i < 8; ++i)
			{
				for (S32 j = 0; j < 8; ++j)
				{
					LLVector2 tc(i-4+0.5f, j-4+0.5f);

					F32 dist = 1.f-(tc.length()/sqrtf(32.f));
					dist *= scale/64.f;

					tc *= thickness;
					tc.mV[0] = (tc.mV[0])/mHighlight.getWidth();
					tc.mV[1] = (tc.mV[1])/mHighlight.getHeight();

					gGL.color4f(color.mV[0],
								color.mV[1],
								color.mV[2],
								color.mV[3]*dist);
					
					gGL.texCoord2f(tc.mV[0]+tc1.mV[0], tc.mV[1]+tc2.mV[1]);
					gGL.vertex2f(-1,3);
					
					gGL.texCoord2f(tc.mV[0]+tc1.mV[0], tc.mV[1]+tc1.mV[1]);
					gGL.vertex2f(-1,-1);
					
					gGL.texCoord2f(tc.mV[0]+tc2.mV[0], tc.mV[1]+tc1.mV[1]);
					gGL.vertex2f(3,-1);
				}
			}
		}

		gGL.end();

		gGL.popMatrix();
		gGL.matrixMode(LLRender::MM_MODELVIEW);
		gGL.popMatrix();
		
		//gGL.setSceneBlendType(LLRender::BT_ALPHA);
	}

	if ((LLViewerShaderMgr::instance()->getShaderLevel(LLViewerShaderMgr::SHADER_INTERFACE) > 0))
	{
		gHighlightProgram.bind();
		gGL.diffuseColor4f(1,1,1,0.5f);
	}
	
	if (hasRenderDebugFeatureMask(RENDER_DEBUG_FEATURE_SELECTED) && !mFaceSelectImagep)
		{
			mFaceSelectImagep = LLViewerTextureManager::getFetchedTexture(IMG_FACE_SELECT);
		}

	if (hasRenderDebugFeatureMask(RENDER_DEBUG_FEATURE_SELECTED) && (sRenderHighlightTextureChannel == LLRender::DIFFUSE_MAP))
	{
		// Make sure the selection image gets downloaded and decoded
		mFaceSelectImagep->addTextureStats((F32)MAX_IMAGE_AREA);

		U32 count = mSelectedFaces.size();
		for (U32 i = 0; i < count; i++)
		{
			LLFace *facep = mSelectedFaces[i];
			if (!facep || facep->getDrawable()->isDead())
			{
				LL_ERRS() << "Bad face on selection" << LL_ENDL;
				return;
			}
			
			facep->renderSelected(mFaceSelectImagep, color);
		}
	}

	if (hasRenderDebugFeatureMask(RENDER_DEBUG_FEATURE_SELECTED))
	{
		// Paint 'em red!
		color.setVec(1.f, 0.f, 0.f, 0.5f);
		
		int count = mHighlightFaces.size();
		for (S32 i = 0; i < count; i++)
		{
			LLFace* facep = mHighlightFaces[i];
			facep->renderSelected(LLViewerTexture::sNullImagep, color);
		}
	}

	// Contains a list of the faces of objects that are physical or
	// have touch-handlers.
	mHighlightFaces.clear();

	if (LLViewerShaderMgr::instance()->getShaderLevel(LLViewerShaderMgr::SHADER_INTERFACE) > 0)
	{
		gHighlightProgram.unbind();
	}


	if (hasRenderDebugFeatureMask(RENDER_DEBUG_FEATURE_SELECTED) && (sRenderHighlightTextureChannel == LLRender::NORMAL_MAP))
	{
		color.setVec(1.0f, 0.5f, 0.5f, 0.5f);
		if ((LLViewerShaderMgr::instance()->getShaderLevel(LLViewerShaderMgr::SHADER_INTERFACE) > 0))
		{
			gHighlightNormalProgram.bind();
			gGL.diffuseColor4f(1,1,1,0.5f);
		}

		mFaceSelectImagep->addTextureStats((F32)MAX_IMAGE_AREA);

		U32 count = mSelectedFaces.size();
		for (U32 i = 0; i < count; i++)
		{
			LLFace *facep = mSelectedFaces[i];
			if (!facep || facep->getDrawable()->isDead())
			{
				LL_ERRS() << "Bad face on selection" << LL_ENDL;
				return;
			}

			facep->renderSelected(mFaceSelectImagep, color);
		}

		if ((LLViewerShaderMgr::instance()->getShaderLevel(LLViewerShaderMgr::SHADER_INTERFACE) > 0))
		{
			gHighlightNormalProgram.unbind();
		}
	}

	if (hasRenderDebugFeatureMask(RENDER_DEBUG_FEATURE_SELECTED) && (sRenderHighlightTextureChannel == LLRender::SPECULAR_MAP))
	{
		color.setVec(0.0f, 0.3f, 1.0f, 0.8f);
		if ((LLViewerShaderMgr::instance()->getShaderLevel(LLViewerShaderMgr::SHADER_INTERFACE) > 0))
		{
			gHighlightSpecularProgram.bind();
			gGL.diffuseColor4f(1,1,1,0.5f);
		}

		mFaceSelectImagep->addTextureStats((F32)MAX_IMAGE_AREA);

		U32 count = mSelectedFaces.size();
		for (U32 i = 0; i < count; i++)
		{
			LLFace *facep = mSelectedFaces[i];
			if (!facep || facep->getDrawable()->isDead())
			{
				LL_ERRS() << "Bad face on selection" << LL_ENDL;
				return;
			}

			facep->renderSelected(mFaceSelectImagep, color);
		}

		if ((LLViewerShaderMgr::instance()->getShaderLevel(LLViewerShaderMgr::SHADER_INTERFACE) > 0))
		{
			gHighlightSpecularProgram.unbind();
		}
	}
}

//debug use
U32 LLPipeline::sCurRenderPoolType = 0 ;

void LLPipeline::renderGeom(LLCamera& camera, bool forceVBOUpdate)
{
	LL_PROFILE_ZONE_SCOPED_CATEGORY_PIPELINE; //LL_RECORD_BLOCK_TIME(FTM_RENDER_GEOMETRY);

	assertInitialized();

	F32 saved_modelview[16];
	F32 saved_projection[16];

	//HACK: preserve/restore matrices around HUD render
	if (gPipeline.hasRenderType(LLPipeline::RENDER_TYPE_HUD))
	{
		for (U32 i = 0; i < 16; i++)
		{
			saved_modelview[i] = gGLModelView[i];
			saved_projection[i] = gGLProjection[i];
		}
	}

	///////////////////////////////////////////
	//
	// Sync and verify GL state
	//
	//

	stop_glerror();

	LLVertexBuffer::unbind();

	// Do verification of GL state
	LLGLState::checkStates();
	LLGLState::checkTextureChannels();
	if (mRenderDebugMask & RENDER_DEBUG_VERIFY)
	{
		if (!verify())
		{
			LL_ERRS() << "Pipeline verification failed!" << LL_ENDL;
		}
	}

	LLAppViewer::instance()->pingMainloopTimeout("Pipeline:ForceVBO");
	
	// Initialize lots of GL state to "safe" values
	gGL.getTexUnit(0)->unbind(LLTexUnit::TT_TEXTURE);
	gGL.matrixMode(LLRender::MM_TEXTURE);
	gGL.loadIdentity();
	gGL.matrixMode(LLRender::MM_MODELVIEW);

	LLGLSPipeline gls_pipeline;
	LLGLEnable multisample(RenderFSAASamples > 0 ? GL_MULTISAMPLE_ARB : 0);

	LLGLState gls_color_material(GL_COLOR_MATERIAL, mLightingDetail < 2);
				
	// Toggle backface culling for debugging
	LLGLEnable cull_face(mBackfaceCull ? GL_CULL_FACE : 0);
	// Set fog
	bool use_fog = hasRenderDebugFeatureMask(LLPipeline::RENDER_DEBUG_FEATURE_FOG);
	LLGLEnable fog_enable(use_fog &&
						  !gPipeline.canUseWindLightShadersOnObjects() ? GL_FOG : 0);
	gSky.updateFog(camera.getFar());
	if (!use_fog)
	{
		sUnderWaterRender = false;
	}

	gGL.getTexUnit(0)->bind(LLViewerFetchedTexture::sDefaultImagep);
	LLViewerFetchedTexture::sDefaultImagep->setAddressMode(LLTexUnit::TAM_WRAP);
	

	//////////////////////////////////////////////
	//
	// Actually render all of the geometry
	//
	//	
	stop_glerror();
	
	LLAppViewer::instance()->pingMainloopTimeout("Pipeline:RenderDrawPools");

	for (pool_set_t::iterator iter = mPools.begin(); iter != mPools.end(); ++iter)
	{
		LLDrawPool *poolp = *iter;
		if (hasRenderType(poolp->getType()))
		{
			poolp->prerender();
		}
	}

	{
		LL_PROFILE_ZONE_NAMED_CATEGORY_DRAWPOOL("pools"); //LL_RECORD_BLOCK_TIME(FTM_POOLS);
		
		// HACK: don't calculate local lights if we're rendering the HUD!
		//    Removing this check will cause bad flickering when there are 
		//    HUD elements being rendered AND the user is in flycam mode  -nyx
		if (!gPipeline.hasRenderType(LLPipeline::RENDER_TYPE_HUD))
		{
			calcNearbyLights(camera);
			setupHWLights(NULL);
		}

		bool occlude = sUseOcclusion > 1;
		U32 cur_type = 0;

		pool_set_t::iterator iter1 = mPools.begin();
		while ( iter1 != mPools.end() )
		{
			LLDrawPool *poolp = *iter1;
			
			cur_type = poolp->getType();

			//debug use
			sCurRenderPoolType = cur_type ;

			if (occlude && cur_type >= LLDrawPool::POOL_GRASS)
			{
				occlude = false;
				gGLLastMatrix = NULL;
				gGL.loadMatrix(gGLModelView);
				LLGLSLShader::bindNoShader();
// [RLVa:KB] - @setsphere
				if (LLPipeline::sRenderDeferred || !LLRenderTarget::sUseFBO || !LLPipeline::sUseDepthTexture)
				{
					doOcclusion(camera);
				}
				else
				{
					doOcclusion(camera, mScreen, mOcclusionDepth, &mDeferredDepth);
				}
// [/RLVa:KB]
//				doOcclusion(camera);
			}

			pool_set_t::iterator iter2 = iter1;
			if (hasRenderType(poolp->getType()) && poolp->getNumPasses() > 0)
			{
				LL_PROFILE_ZONE_NAMED_CATEGORY_DRAWPOOL("pool render"); //LL_RECORD_BLOCK_TIME(FTM_POOLRENDER);

				gGLLastMatrix = NULL;
				gGL.loadMatrix(gGLModelView);
			
				for( S32 i = 0; i < poolp->getNumPasses(); i++ )
				{
					LLVertexBuffer::unbind();
					poolp->beginRenderPass(i);
					for (iter2 = iter1; iter2 != mPools.end(); iter2++)
					{
						LLDrawPool *p = *iter2;
						if (p->getType() != cur_type)
						{
							break;
						}
						
						if ( !p->getSkipRenderFlag() ) { p->render(i); }
					}
					poolp->endRenderPass(i);
					LLVertexBuffer::unbind();
					if (gDebugGL)
					{
						std::string msg = llformat("pass %d", i);
						LLGLState::checkStates(msg);
						//LLGLState::checkTextureChannels(msg);
						//LLGLState::checkClientArrays(msg);
					}
				}
			}
			else
			{
				// Skip all pools of this type
				for (iter2 = iter1; iter2 != mPools.end(); iter2++)
				{
					LLDrawPool *p = *iter2;
					if (p->getType() != cur_type)
					{
						break;
					}
				}
			}
			iter1 = iter2;
			stop_glerror();
		}
		
		LLAppViewer::instance()->pingMainloopTimeout("Pipeline:RenderDrawPoolsEnd");

		LLVertexBuffer::unbind();
			
		gGLLastMatrix = NULL;
		gGL.loadMatrix(gGLModelView);

		if (occlude)
		{
			occlude = false;
			gGLLastMatrix = NULL;
			gGL.loadMatrix(gGLModelView);
			LLGLSLShader::bindNoShader();
			doOcclusion(camera);
		}
	}

	LLVertexBuffer::unbind();
	LLGLState::checkStates();

	if (!LLPipeline::sImpostorRender)
	{
		LLAppViewer::instance()->pingMainloopTimeout("Pipeline:RenderHighlights");

		if (!sReflectionRender)
		{
			renderHighlights();
		}

		// Contains a list of the faces of objects that are physical or
		// have touch-handlers.
		mHighlightFaces.clear();

		LLAppViewer::instance()->pingMainloopTimeout("Pipeline:RenderDebug");
	
		renderDebug();

		LLVertexBuffer::unbind();
	
		if (!LLPipeline::sReflectionRender && !LLPipeline::sRenderDeferred)
		{
			if (gPipeline.hasRenderDebugFeatureMask(LLPipeline::RENDER_DEBUG_FEATURE_UI))
			{
				// Render debugging beacons.
				gObjectList.renderObjectBeacons();
				gObjectList.resetObjectBeacons();
                gSky.addSunMoonBeacons();
			}
			else
			{
				// Make sure particle effects disappear
				LLHUDObject::renderAllForTimer();
			}
		}
		else
		{
			// Make sure particle effects disappear
			LLHUDObject::renderAllForTimer();
		}

		LLAppViewer::instance()->pingMainloopTimeout("Pipeline:RenderGeomEnd");

		//HACK: preserve/restore matrices around HUD render
		if (gPipeline.hasRenderType(LLPipeline::RENDER_TYPE_HUD))
		{
			for (U32 i = 0; i < 16; i++)
			{
				gGLModelView[i] = saved_modelview[i];
				gGLProjection[i] = saved_projection[i];
			}
		}
	}

	LLVertexBuffer::unbind();

	LLGLState::checkStates();
//	LLGLState::checkTextureChannels();
//	LLGLState::checkClientArrays();
}

void LLPipeline::renderGeomDeferred(LLCamera& camera)
{
	LLAppViewer::instance()->pingMainloopTimeout("Pipeline:RenderGeomDeferred");

	LL_PROFILE_ZONE_SCOPED_CATEGORY_DRAWPOOL; //LL_RECORD_BLOCK_TIME(FTM_RENDER_GEOMETRY);
	{
		// SL-15709 -- NOTE: Tracy only allows one ZoneScoped per function.
		// Solutions are:
		// 1. Use a new scope
		// 2. Use named zones
		// 3. Use transient zones
		LL_PROFILE_ZONE_NAMED_CATEGORY_DRAWPOOL("deferred pools"); //LL_RECORD_BLOCK_TIME(FTM_DEFERRED_POOLS);

		LLGLEnable cull(GL_CULL_FACE);

		for (pool_set_t::iterator iter = mPools.begin(); iter != mPools.end(); ++iter)
		{
			LLDrawPool *poolp = *iter;
			if (hasRenderType(poolp->getType()))
			{
				poolp->prerender();
			}
		}

		LLGLEnable multisample(RenderFSAASamples > 0 ? GL_MULTISAMPLE_ARB : 0);

		LLVertexBuffer::unbind();

		LLGLState::checkStates();
		LLGLState::checkTextureChannels();

		U32 cur_type = 0;

		gGL.setColorMask(true, true);
	
		pool_set_t::iterator iter1 = mPools.begin();

		while ( iter1 != mPools.end() )
		{
			LLDrawPool *poolp = *iter1;
		
			cur_type = poolp->getType();

			pool_set_t::iterator iter2 = iter1;
			if (hasRenderType(poolp->getType()) && poolp->getNumDeferredPasses() > 0)
			{
				LL_PROFILE_ZONE_NAMED_CATEGORY_DRAWPOOL("deferred pool render"); //LL_RECORD_BLOCK_TIME(FTM_DEFERRED_POOLRENDER);

				gGLLastMatrix = NULL;
				gGL.loadMatrix(gGLModelView);
		
				for( S32 i = 0; i < poolp->getNumDeferredPasses(); i++ )
				{
					LLVertexBuffer::unbind();
					poolp->beginDeferredPass(i);
					for (iter2 = iter1; iter2 != mPools.end(); iter2++)
					{
						LLDrawPool *p = *iter2;
						if (p->getType() != cur_type)
						{
							break;
						}

						if ( !p->getSkipRenderFlag() ) { p->renderDeferred(i); }
					}
					poolp->endDeferredPass(i);
					LLVertexBuffer::unbind();

					if (gDebugGL || gDebugPipeline)
					{
						LLGLState::checkStates();
					}
				}
			}
			else
			{
				// Skip all pools of this type
				for (iter2 = iter1; iter2 != mPools.end(); iter2++)
				{
					LLDrawPool *p = *iter2;
					if (p->getType() != cur_type)
					{
						break;
					}
				}
			}
			iter1 = iter2;
			stop_glerror();
		}

		gGLLastMatrix = NULL;
		gGL.matrixMode(LLRender::MM_MODELVIEW);
		gGL.loadMatrix(gGLModelView);

		gGL.setColorMask(true, false);

	} // Tracy ZoneScoped
}

void LLPipeline::renderGeomPostDeferred(LLCamera& camera, bool do_occlusion)
{
	LL_PROFILE_ZONE_SCOPED_CATEGORY_DRAWPOOL; //LL_RECORD_BLOCK_TIME(FTM_POST_DEFERRED_POOLS);
	U32 cur_type = 0;

	LLGLEnable cull(GL_CULL_FACE);

	LLGLEnable multisample(RenderFSAASamples > 0 ? GL_MULTISAMPLE_ARB : 0);

	calcNearbyLights(camera);
	setupHWLights(NULL);

	gGL.setColorMask(true, false);

	pool_set_t::iterator iter1 = mPools.begin();
	bool occlude = LLPipeline::sUseOcclusion > 1 && do_occlusion;

	while ( iter1 != mPools.end() )
	{
		LLDrawPool *poolp = *iter1;
		
		cur_type = poolp->getType();

		if (occlude && cur_type >= LLDrawPool::POOL_GRASS)
		{
			occlude = false;
			gGLLastMatrix = NULL;
			gGL.loadMatrix(gGLModelView);
			LLGLSLShader::bindNoShader();
			doOcclusion(camera, mScreen, mOcclusionDepth, &mDeferredDepth);
			gGL.setColorMask(true, false);
		}

		pool_set_t::iterator iter2 = iter1;
		if (hasRenderType(poolp->getType()) && poolp->getNumPostDeferredPasses() > 0)
		{
			LL_PROFILE_ZONE_NAMED_CATEGORY_DRAWPOOL("deferred poolrender"); //LL_RECORD_BLOCK_TIME(FTM_POST_DEFERRED_POOLRENDER);

			gGLLastMatrix = NULL;
			gGL.loadMatrix(gGLModelView);
		
			for( S32 i = 0; i < poolp->getNumPostDeferredPasses(); i++ )
			{
				LLVertexBuffer::unbind();
				poolp->beginPostDeferredPass(i);
				for (iter2 = iter1; iter2 != mPools.end(); iter2++)
				{
					LLDrawPool *p = *iter2;
					if (p->getType() != cur_type)
					{
						break;
					}
										
					p->renderPostDeferred(i);
				}
				poolp->endPostDeferredPass(i);
				LLVertexBuffer::unbind();

				if (gDebugGL || gDebugPipeline)
				{
					LLGLState::checkStates();
				}
			}
		}
		else
		{
			// Skip all pools of this type
			for (iter2 = iter1; iter2 != mPools.end(); iter2++)
			{
				LLDrawPool *p = *iter2;
				if (p->getType() != cur_type)
				{
					break;
				}
			}
		}
		iter1 = iter2;
		stop_glerror();
	}

	gGLLastMatrix = NULL;
	gGL.matrixMode(LLRender::MM_MODELVIEW);
	gGL.loadMatrix(gGLModelView);

	if (occlude)
	{
		occlude = false;
		LLGLSLShader::bindNoShader();
		doOcclusion(camera);
		gGLLastMatrix = NULL;
		gGL.matrixMode(LLRender::MM_MODELVIEW);
		gGL.loadMatrix(gGLModelView);
	}
}

void LLPipeline::renderGeomShadow(LLCamera& camera)
{
    LL_PROFILE_ZONE_SCOPED_CATEGORY_PIPELINE;
    U32 cur_type = 0;
	
	LLGLEnable cull(GL_CULL_FACE);

	LLVertexBuffer::unbind();

	pool_set_t::iterator iter1 = mPools.begin();
	
	while ( iter1 != mPools.end() )
	{
		LLDrawPool *poolp = *iter1;
		
		cur_type = poolp->getType();

		pool_set_t::iterator iter2 = iter1;
		if (hasRenderType(poolp->getType()) && poolp->getNumShadowPasses() > 0)
		{
			poolp->prerender() ;

			gGLLastMatrix = NULL;
			gGL.loadMatrix(gGLModelView);
		
			for( S32 i = 0; i < poolp->getNumShadowPasses(); i++ )
			{
				LLVertexBuffer::unbind();
				poolp->beginShadowPass(i);
				for (iter2 = iter1; iter2 != mPools.end(); iter2++)
				{
					LLDrawPool *p = *iter2;
					if (p->getType() != cur_type)
					{
						break;
					}
										
					p->renderShadow(i);
				}
				poolp->endShadowPass(i);
				LLVertexBuffer::unbind();

				LLGLState::checkStates();
			}
		}
		else
		{
			// Skip all pools of this type
			for (iter2 = iter1; iter2 != mPools.end(); iter2++)
			{
				LLDrawPool *p = *iter2;
				if (p->getType() != cur_type)
				{
					break;
				}
			}
		}
		iter1 = iter2;
		stop_glerror();
	}

	gGLLastMatrix = NULL;
	gGL.loadMatrix(gGLModelView);
}


void LLPipeline::addTrianglesDrawn(S32 index_count, U32 render_type)
{
    LL_PROFILE_ZONE_SCOPED_CATEGORY_PIPELINE;
	assertInitialized();
	S32 count = 0;
	if (render_type == LLRender::TRIANGLE_STRIP)
	{
		count = index_count-2;
	}
	else
	{
		count = index_count/3;
	}

	record(sStatBatchSize, count);

	add(LLStatViewer::TRIANGLES_DRAWN, LLUnits::Triangles::fromValue(count));

	if (LLPipeline::sRenderFrameTest)
	{
		gViewerWindow->getWindow()->swapBuffers();
		ms_sleep(16);
	}
}

void LLPipeline::renderPhysicsDisplay()
{
	if (!hasRenderDebugMask(LLPipeline::RENDER_DEBUG_PHYSICS_SHAPES))
	{
		return;
	}

	allocatePhysicsBuffer();

	gGL.flush();
	mPhysicsDisplay.bindTarget();
	glClearColor(0,0,0,1);
	gGL.setColorMask(true, true);
	mPhysicsDisplay.clear();
	glClearColor(0,0,0,0);

	gGL.setColorMask(true, false);

	gDebugProgram.bind();

	for (LLWorld::region_list_t::const_iterator iter = LLWorld::getInstance()->getRegionList().begin(); 
			iter != LLWorld::getInstance()->getRegionList().end(); ++iter)
	{
		LLViewerRegion* region = *iter;
		for (U32 i = 0; i < LLViewerRegion::NUM_PARTITIONS; i++)
		{
			LLSpatialPartition* part = region->getSpatialPartition(i);
			if (part)
			{
				if (hasRenderType(part->mDrawableType))
				{
					part->renderPhysicsShapes();
				}
			}
		}
	}

	gGL.flush();

	gDebugProgram.unbind();
	mPhysicsDisplay.flush();
}

extern std::set<LLSpatialGroup*> visible_selected_groups;

void LLPipeline::renderDebug()
{
	assertInitialized();

	bool hud_only = hasRenderType(LLPipeline::RENDER_TYPE_HUD);

	if (!hud_only )
	{
		//Render any navmesh geometry	
		LLPathingLib *llPathingLibInstance = LLPathingLib::getInstance();
		if ( llPathingLibInstance != NULL ) 
		{
			//character floater renderables
			
			LLHandle<LLFloaterPathfindingCharacters> pathfindingCharacterHandle = LLFloaterPathfindingCharacters::getInstanceHandle();
			if ( !pathfindingCharacterHandle.isDead() )
			{
				LLFloaterPathfindingCharacters *pathfindingCharacter = pathfindingCharacterHandle.get();

				if ( pathfindingCharacter->getVisible() || gAgentCamera.cameraMouselook() )			
				{	
					gPathfindingProgram.bind();			
					gPathfindingProgram.uniform1f(sTint, 1.f);
					gPathfindingProgram.uniform1f(sAmbiance, 1.f);
					gPathfindingProgram.uniform1f(sAlphaScale, 1.f);

					//Requried character physics capsule render parameters
					LLUUID id;					
					LLVector3 pos;
					LLQuaternion rot;
				
					if ( pathfindingCharacter->isPhysicsCapsuleEnabled( id, pos, rot ) )
					{
						//remove blending artifacts
						gGL.setColorMask(false, false);
						llPathingLibInstance->renderSimpleShapeCapsuleID( gGL, id, pos, rot );				
						gGL.setColorMask(true, false);
						LLGLEnable blend(GL_BLEND);
						gPathfindingProgram.uniform1f(sAlphaScale, 0.90f);
						llPathingLibInstance->renderSimpleShapeCapsuleID( gGL, id, pos, rot );
						gPathfindingProgram.bind();
					}
				}
			}
			

			//pathing console renderables
			LLHandle<LLFloaterPathfindingConsole> pathfindingConsoleHandle = LLFloaterPathfindingConsole::getInstanceHandle();
			if (!pathfindingConsoleHandle.isDead())
			{
				LLFloaterPathfindingConsole *pathfindingConsole = pathfindingConsoleHandle.get();

				if ( pathfindingConsole->getVisible() || gAgentCamera.cameraMouselook() )
				{				
					F32 ambiance = gSavedSettings.getF32("PathfindingAmbiance");

					gPathfindingProgram.bind();
			
					gPathfindingProgram.uniform1f(sTint, 1.f);
					gPathfindingProgram.uniform1f(sAmbiance, ambiance);
					gPathfindingProgram.uniform1f(sAlphaScale, 1.f);

					if ( !pathfindingConsole->isRenderWorld() )
					{
						const LLColor4 clearColor = gSavedSettings.getColor4("PathfindingNavMeshClear");
						gGL.setColorMask(true, true);
						glClearColor(clearColor.mV[0],clearColor.mV[1],clearColor.mV[2],0);
						glClear(GL_DEPTH_BUFFER_BIT | GL_COLOR_BUFFER_BIT | GL_STENCIL_BUFFER_BIT);					
						gGL.setColorMask(true, false);
						glPolygonMode( GL_FRONT_AND_BACK, GL_FILL );	
					}

					//NavMesh
					if ( pathfindingConsole->isRenderNavMesh() )
					{	
						gGL.flush();
						gGL.setLineWidth(2.0f);	// <FS> Line width OGL core profile fix by Rye Mutt
						LLGLEnable cull(GL_CULL_FACE);
						LLGLDisable blend(GL_BLEND);
						
						if ( pathfindingConsole->isRenderWorld() )
						{					
							LLGLEnable blend(GL_BLEND);
							gPathfindingProgram.uniform1f(sAlphaScale, 0.66f);
							llPathingLibInstance->renderNavMesh();
						}
						else
						{
							llPathingLibInstance->renderNavMesh();
						}
						
						//render edges
						gPathfindingNoNormalsProgram.bind();
						gPathfindingNoNormalsProgram.uniform1f(sTint, 1.f);
						gPathfindingNoNormalsProgram.uniform1f(sAlphaScale, 1.f);
						llPathingLibInstance->renderNavMeshEdges();
						gPathfindingProgram.bind();

						gGL.flush();
						glPolygonMode( GL_FRONT_AND_BACK, GL_FILL );	
						gGL.setLineWidth(1.0f);	// <FS> Line width OGL core profile fix by Rye Mutt
						gGL.flush();
					}
					//User designated path
					if ( LLPathfindingPathTool::getInstance()->isRenderPath() )
					{
						//The path
						gUIProgram.bind();
						gGL.getTexUnit(0)->bind(LLViewerFetchedTexture::sWhiteImagep);
						llPathingLibInstance->renderPath();
						gPathfindingProgram.bind();

                        //The bookends
						//remove blending artifacts
						gGL.setColorMask(false, false);
						llPathingLibInstance->renderPathBookend( gGL, LLPathingLib::LLPL_START );
						llPathingLibInstance->renderPathBookend( gGL, LLPathingLib::LLPL_END );
						
						gGL.setColorMask(true, false);
						//render the bookends
						LLGLEnable blend(GL_BLEND);
						gPathfindingProgram.uniform1f(sAlphaScale, 0.90f);
						llPathingLibInstance->renderPathBookend( gGL, LLPathingLib::LLPL_START );
						llPathingLibInstance->renderPathBookend( gGL, LLPathingLib::LLPL_END );
						gPathfindingProgram.bind();
					}
				
					if ( pathfindingConsole->isRenderWaterPlane() )
					{	
						LLGLEnable blend(GL_BLEND);
						gPathfindingProgram.uniform1f(sAlphaScale, 0.90f);
						llPathingLibInstance->renderSimpleShapes( gGL, gAgent.getRegion()->getWaterHeight() );
					}
				//physics/exclusion shapes
				if ( pathfindingConsole->isRenderAnyShapes() )
				{					
						U32 render_order[] = {
							1 << LLPathingLib::LLST_ObstacleObjects,
							1 << LLPathingLib::LLST_WalkableObjects,
							1 << LLPathingLib::LLST_ExclusionPhantoms,	
							1 << LLPathingLib::LLST_MaterialPhantoms,
						};

						U32 flags = pathfindingConsole->getRenderShapeFlags();

						for (U32 i = 0; i < 4; i++)
						{
							if (!(flags & render_order[i]))
							{
								continue;
							}

							//turn off backface culling for volumes so they are visible when camera is inside volume
							LLGLDisable cull(i >= 2 ? GL_CULL_FACE : 0);
						
							gGL.flush();
							glPolygonMode( GL_FRONT_AND_BACK, GL_FILL );	
				
							//get rid of some z-fighting
							LLGLEnable polyOffset(GL_POLYGON_OFFSET_FILL);
							glPolygonOffset(1.0f, 1.0f);

							//render to depth first to avoid blending artifacts
							gGL.setColorMask(false, false);
							llPathingLibInstance->renderNavMeshShapesVBO( render_order[i] );		
							gGL.setColorMask(true, false);

							//get rid of some z-fighting
							glPolygonOffset(0.f, 0.f);

							LLGLEnable blend(GL_BLEND);
				
							{
								gPathfindingProgram.uniform1f(sAmbiance, ambiance);

								{ //draw solid overlay
									LLGLDepthTest depth(GL_TRUE, GL_FALSE, GL_LEQUAL);
									llPathingLibInstance->renderNavMeshShapesVBO( render_order[i] );				
									gGL.flush();				
								}
				
								LLGLEnable lineOffset(GL_POLYGON_OFFSET_LINE);
								glPolygonMode( GL_FRONT_AND_BACK, GL_LINE );	
						
								F32 offset = gSavedSettings.getF32("PathfindingLineOffset");

								if (pathfindingConsole->isRenderXRay())
								{
									gPathfindingProgram.uniform1f(sTint, gSavedSettings.getF32("PathfindingXRayTint"));
									gPathfindingProgram.uniform1f(sAlphaScale, gSavedSettings.getF32("PathfindingXRayOpacity"));
									LLGLEnable blend(GL_BLEND);
									LLGLDepthTest depth(GL_TRUE, GL_FALSE, GL_GREATER);
								
									glPolygonOffset(offset, -offset);
								
									if (gSavedSettings.getBOOL("PathfindingXRayWireframe"))
									{ //draw hidden wireframe as darker and less opaque
										gPathfindingProgram.uniform1f(sAmbiance, 1.f);
										llPathingLibInstance->renderNavMeshShapesVBO( render_order[i] );				
									}
									else
									{
										glPolygonMode( GL_FRONT_AND_BACK, GL_FILL );	
										gPathfindingProgram.uniform1f(sAmbiance, ambiance);
										llPathingLibInstance->renderNavMeshShapesVBO( render_order[i] );				
										glPolygonMode(GL_FRONT_AND_BACK, GL_LINE);
									}
								}

								{ //draw visible wireframe as brighter, thicker and more opaque
									glPolygonOffset(offset, offset);
									gPathfindingProgram.uniform1f(sAmbiance, 1.f);
									gPathfindingProgram.uniform1f(sTint, 1.f);
									gPathfindingProgram.uniform1f(sAlphaScale, 1.f);

									gGL.setLineWidth(gSavedSettings.getF32("PathfindingLineWidth")); // <FS> Line width OGL core profile fix by Rye Mutt
									LLGLDisable blendOut(GL_BLEND);
									llPathingLibInstance->renderNavMeshShapesVBO( render_order[i] );				
									gGL.flush();
									gGL.setLineWidth(1.f); // <FS> Line width OGL core profile fix by Rye Mutt
								}
				
								glPolygonMode( GL_FRONT_AND_BACK, GL_FILL );
							}
						}
					}

					glPolygonOffset(0.f, 0.f);

					if ( pathfindingConsole->isRenderNavMesh() && pathfindingConsole->isRenderXRay() )
					{	//render navmesh xray
						F32 ambiance = gSavedSettings.getF32("PathfindingAmbiance");

						LLGLEnable lineOffset(GL_POLYGON_OFFSET_LINE);
						LLGLEnable polyOffset(GL_POLYGON_OFFSET_FILL);
											
						F32 offset = gSavedSettings.getF32("PathfindingLineOffset");
						glPolygonOffset(offset, -offset);

						LLGLEnable blend(GL_BLEND);
						LLGLDepthTest depth(GL_TRUE, GL_FALSE, GL_GREATER);
						gGL.flush();				
						gGL.setLineWidth(2.0f);	// <FS> Line width OGL core profile fix by Rye Mutt
						LLGLEnable cull(GL_CULL_FACE);
																		
						gPathfindingProgram.uniform1f(sTint, gSavedSettings.getF32("PathfindingXRayTint"));
						gPathfindingProgram.uniform1f(sAlphaScale, gSavedSettings.getF32("PathfindingXRayOpacity"));
								
						if (gSavedSettings.getBOOL("PathfindingXRayWireframe"))
						{ //draw hidden wireframe as darker and less opaque
							glPolygonMode( GL_FRONT_AND_BACK, GL_LINE );	
							gPathfindingProgram.uniform1f(sAmbiance, 1.f);
							llPathingLibInstance->renderNavMesh();
							glPolygonMode( GL_FRONT_AND_BACK, GL_FILL );	
						}	
						else
						{
							gPathfindingProgram.uniform1f(sAmbiance, ambiance);
							llPathingLibInstance->renderNavMesh();
						}

						//render edges
						gPathfindingNoNormalsProgram.bind();
						gPathfindingNoNormalsProgram.uniform1f(sTint, gSavedSettings.getF32("PathfindingXRayTint"));
						gPathfindingNoNormalsProgram.uniform1f(sAlphaScale, gSavedSettings.getF32("PathfindingXRayOpacity"));
						llPathingLibInstance->renderNavMeshEdges();
						gPathfindingProgram.bind();
					
						gGL.flush();
						gGL.setLineWidth(1.0f);	// <FS> Line width OGL core profile fix by Rye Mutt
					}
			
					glPolygonOffset(0.f, 0.f);

					gGL.flush();
					gPathfindingProgram.unbind();
				}
			}
		}
	}

	gGL.color4f(1,1,1,1);

	gGLLastMatrix = NULL;
	gGL.loadMatrix(gGLModelView);
	gGL.setColorMask(true, false);

	
	if (!hud_only && !mDebugBlips.empty())
	{ //render debug blips
		gUIProgram.bind();

		gGL.getTexUnit(0)->bind(LLViewerFetchedTexture::sWhiteImagep, true);

		glPointSize(8.f);
		LLGLDepthTest depth(GL_TRUE, GL_TRUE, GL_ALWAYS);

		gGL.begin(LLRender::POINTS);
		for (std::list<DebugBlip>::iterator iter = mDebugBlips.begin(); iter != mDebugBlips.end(); )
		{
			DebugBlip& blip = *iter;

			blip.mAge += gFrameIntervalSeconds.value();
			if (blip.mAge > 2.f)
			{
				mDebugBlips.erase(iter++);
			}
			else
			{
				iter++;
			}

			blip.mPosition.mV[2] += gFrameIntervalSeconds.value()*2.f;

			gGL.color4fv(blip.mColor.mV);
			gGL.vertex3fv(blip.mPosition.mV);
		}
		gGL.end();
		gGL.flush();
		glPointSize(1.f);
	}


	// Debug stuff.
	for (LLWorld::region_list_t::const_iterator iter = LLWorld::getInstance()->getRegionList().begin(); 
			iter != LLWorld::getInstance()->getRegionList().end(); ++iter)
	{
		LLViewerRegion* region = *iter;
		for (U32 i = 0; i < LLViewerRegion::NUM_PARTITIONS; i++)
		{
			LLSpatialPartition* part = region->getSpatialPartition(i);
			if (part)
			{
				if ( (hud_only && (part->mDrawableType == RENDER_TYPE_HUD || part->mDrawableType == RENDER_TYPE_HUD_PARTICLES)) ||
					 (!hud_only && hasRenderType(part->mDrawableType)) )
				{
					part->renderDebug();
				}
			}
		}
	}

	for (LLCullResult::bridge_iterator i = sCull->beginVisibleBridge(); i != sCull->endVisibleBridge(); ++i)
	{
		LLSpatialBridge* bridge = *i;
		if (!bridge->isDead() && hasRenderType(bridge->mDrawableType))
		{
			gGL.pushMatrix();
			gGL.multMatrix((F32*)bridge->mDrawable->getRenderMatrix().mMatrix);
			bridge->renderDebug();
			gGL.popMatrix();
		}
	}

	if (gPipeline.hasRenderDebugMask(LLPipeline::RENDER_DEBUG_OCCLUSION))
	{ //render visible selected group occlusion geometry
		gDebugProgram.bind();
		LLGLDepthTest depth(GL_TRUE, GL_FALSE);
		gGL.diffuseColor3f(1,0,1);
		for (std::set<LLSpatialGroup*>::iterator iter = visible_selected_groups.begin(); iter != visible_selected_groups.end(); ++iter)
		{
			LLSpatialGroup* group = *iter;

			LLVector4a fudge;
			fudge.splat(0.25f); //SG_OCCLUSION_FUDGE

			LLVector4a size;
			const LLVector4a* bounds = group->getBounds();
			size.setAdd(fudge, bounds[1]);
			
			drawBox(bounds[0], size);
		}
	}

	visible_selected_groups.clear();

	gUIProgram.bind();

	if (hasRenderDebugMask(LLPipeline::RENDER_DEBUG_RAYCAST) && !hud_only)
	{ //draw crosshairs on particle intersection
		if (gDebugRaycastParticle)
		{
			gDebugProgram.bind();

			gGL.getTexUnit(0)->unbind(LLTexUnit::TT_TEXTURE);

			LLVector3 center(gDebugRaycastParticleIntersection.getF32ptr());
			LLVector3 size(0.1f, 0.1f, 0.1f);

			LLVector3 p[6];

			p[0] = center + size.scaledVec(LLVector3(1,0,0));
			p[1] = center + size.scaledVec(LLVector3(-1,0,0));
			p[2] = center + size.scaledVec(LLVector3(0,1,0));
			p[3] = center + size.scaledVec(LLVector3(0,-1,0));
			p[4] = center + size.scaledVec(LLVector3(0,0,1));
			p[5] = center + size.scaledVec(LLVector3(0,0,-1));
				
			gGL.begin(LLRender::LINES);
			gGL.diffuseColor3f(1.f, 1.f, 0.f);
			for (U32 i = 0; i < 6; i++)
			{
				gGL.vertex3fv(p[i].mV);
			}
			gGL.end();
			gGL.flush();

			gDebugProgram.unbind();
		}
	}

	if (hasRenderDebugMask(LLPipeline::RENDER_DEBUG_SHADOW_FRUSTA))
	{
		LLVertexBuffer::unbind();

		LLGLEnable blend(GL_BLEND);
		LLGLDepthTest depth(TRUE, FALSE);
		LLGLDisable cull(GL_CULL_FACE);

		gGL.color4f(1,1,1,1);
		gGL.getTexUnit(0)->unbind(LLTexUnit::TT_TEXTURE);
				
		F32 a = 0.1f;

		F32 col[] =
		{
			1,0,0,a,
			0,1,0,a,
			0,0,1,a,
			1,0,1,a,
			
			1,1,0,a,
			0,1,1,a,
			1,1,1,a,
			1,0,1,a,
		};

		for (U32 i = 0; i < 8; i++)
		{
			LLVector3* frust = mShadowCamera[i].mAgentFrustum;

			if (i > 3)
			{ //render shadow frusta as volumes
				if (mShadowFrustPoints[i-4].empty())
				{
					continue;
				}

				gGL.color4fv(col+(i-4)*4);	
			
				gGL.begin(LLRender::TRIANGLE_STRIP);
				gGL.vertex3fv(frust[0].mV); gGL.vertex3fv(frust[4].mV);
				gGL.vertex3fv(frust[1].mV); gGL.vertex3fv(frust[5].mV);
				gGL.vertex3fv(frust[2].mV); gGL.vertex3fv(frust[6].mV);
				gGL.vertex3fv(frust[3].mV); gGL.vertex3fv(frust[7].mV);
				gGL.vertex3fv(frust[0].mV); gGL.vertex3fv(frust[4].mV);
				gGL.end();
				
				
				gGL.begin(LLRender::TRIANGLE_STRIP);
				gGL.vertex3fv(frust[0].mV);
				gGL.vertex3fv(frust[1].mV);
				gGL.vertex3fv(frust[3].mV);
				gGL.vertex3fv(frust[2].mV);
				gGL.end();
				
				gGL.begin(LLRender::TRIANGLE_STRIP);
				gGL.vertex3fv(frust[4].mV);
				gGL.vertex3fv(frust[5].mV);
				gGL.vertex3fv(frust[7].mV);
				gGL.vertex3fv(frust[6].mV);
				gGL.end();		
			}

	
			if (i < 4)
			{
				
				//if (i == 0 || !mShadowFrustPoints[i].empty())
				{
					//render visible point cloud
					gGL.flush();
					glPointSize(8.f);
					gGL.begin(LLRender::POINTS);
					
					F32* c = col+i*4;
					gGL.color3fv(c);

					for (U32 j = 0; j < mShadowFrustPoints[i].size(); ++j)
						{
							gGL.vertex3fv(mShadowFrustPoints[i][j].mV);
						
						}
					gGL.end();

					gGL.flush();
					glPointSize(1.f);

					LLVector3* ext = mShadowExtents[i]; 
					LLVector3 pos = (ext[0]+ext[1])*0.5f;
					LLVector3 size = (ext[1]-ext[0])*0.5f;
					drawBoxOutline(pos, size);

					//render camera frustum splits as outlines
					gGL.begin(LLRender::LINES);
					gGL.vertex3fv(frust[0].mV); gGL.vertex3fv(frust[1].mV);
					gGL.vertex3fv(frust[1].mV); gGL.vertex3fv(frust[2].mV);
					gGL.vertex3fv(frust[2].mV); gGL.vertex3fv(frust[3].mV);
					gGL.vertex3fv(frust[3].mV); gGL.vertex3fv(frust[0].mV);
					gGL.vertex3fv(frust[4].mV); gGL.vertex3fv(frust[5].mV);
					gGL.vertex3fv(frust[5].mV); gGL.vertex3fv(frust[6].mV);
					gGL.vertex3fv(frust[6].mV); gGL.vertex3fv(frust[7].mV);
					gGL.vertex3fv(frust[7].mV); gGL.vertex3fv(frust[4].mV);
					gGL.vertex3fv(frust[0].mV); gGL.vertex3fv(frust[4].mV);
					gGL.vertex3fv(frust[1].mV); gGL.vertex3fv(frust[5].mV);
					gGL.vertex3fv(frust[2].mV); gGL.vertex3fv(frust[6].mV);
					gGL.vertex3fv(frust[3].mV); gGL.vertex3fv(frust[7].mV);
					gGL.end();
				}
			}

			/*gGL.flush();
			gGL.setLineWidth(16-i*2); // <FS> Line width OGL core profile fix by Rye Mutt
			for (LLWorld::region_list_t::const_iterator iter = LLWorld::getInstance()->getRegionList().begin(); 
					iter != LLWorld::getInstance()->getRegionList().end(); ++iter)
			{
				LLViewerRegion* region = *iter;
				for (U32 j = 0; j < LLViewerRegion::NUM_PARTITIONS; j++)
				{
					LLSpatialPartition* part = region->getSpatialPartition(j);
					if (part)
					{
						if (hasRenderType(part->mDrawableType))
						{
							part->renderIntersectingBBoxes(&mShadowCamera[i]);
						}
					}
				}
			}
			gGL.flush();
			gGL.setLineWidth(1.f);*/ // <FS> Line width OGL core profile fix by Rye Mutt
		}
	}

	if (mRenderDebugMask & RENDER_DEBUG_WIND_VECTORS)
	{
		gAgent.getRegion()->mWind.renderVectors();
	}
	
	if (mRenderDebugMask & RENDER_DEBUG_COMPOSITION)
	{
		// Debug composition layers
		F32 x, y;

		gGL.getTexUnit(0)->unbind(LLTexUnit::TT_TEXTURE);

		if (gAgent.getRegion())
		{
			gGL.begin(LLRender::POINTS);
			// Draw the composition layer for the region that I'm in.
			for (x = 0; x <= 260; x++)
			{
				for (y = 0; y <= 260; y++)
				{
					if ((x > 255) || (y > 255))
					{
						gGL.color4f(1.f, 0.f, 0.f, 1.f);
					}
					else
					{
						gGL.color4f(0.f, 0.f, 1.f, 1.f);
					}
					F32 z = gAgent.getRegion()->getCompositionXY((S32)x, (S32)y);
					z *= 5.f;
					z += 50.f;
					gGL.vertex3f(x, y, z);
				}
			}
			gGL.end();
		}
	}

	if (mRenderDebugMask & LLPipeline::RENDER_DEBUG_BUILD_QUEUE)
	{
		U32 count = 0;
		U32 size = mGroupQ2.size();
		LLColor4 col;

		LLVertexBuffer::unbind();
		LLGLEnable blend(GL_BLEND);
		gGL.setSceneBlendType(LLRender::BT_ALPHA);
		LLGLDepthTest depth(GL_TRUE, GL_FALSE);
		gGL.getTexUnit(0)->bind(LLViewerFetchedTexture::sWhiteImagep);
		
		gGL.pushMatrix();
		gGL.loadMatrix(gGLModelView);
		gGLLastMatrix = NULL;

		for (LLSpatialGroup::sg_vector_t::iterator iter = mGroupQ2.begin(); iter != mGroupQ2.end(); ++iter)
		{
			LLSpatialGroup* group = *iter;
			if (group->isDead())
			{
				continue;
			}

			LLSpatialBridge* bridge = group->getSpatialPartition()->asBridge();

			if (bridge && (!bridge->mDrawable || bridge->mDrawable->isDead()))
			{
				continue;
			}

			if (bridge)
			{
				gGL.pushMatrix();
				gGL.multMatrix((F32*)bridge->mDrawable->getRenderMatrix().mMatrix);
			}

			F32 alpha = llclamp((F32) (size-count)/size, 0.f, 1.f);

			
			LLVector2 c(1.f-alpha, alpha);
			c.normVec();

			
			++count;
			col.set(c.mV[0], c.mV[1], 0, alpha*0.5f+0.5f);
			group->drawObjectBox(col);

			if (bridge)
			{
				gGL.popMatrix();
			}
		}

		gGL.popMatrix();
	}

	gGL.flush();
	gUIProgram.unbind();
}

void LLPipeline::rebuildPools()
{
    LL_PROFILE_ZONE_SCOPED_CATEGORY_PIPELINE;

	assertInitialized();

	S32 max_count = mPools.size();
	pool_set_t::iterator iter1 = mPools.upper_bound(mLastRebuildPool);
	while(max_count > 0 && mPools.size() > 0) // && num_rebuilds < MAX_REBUILDS)
	{
		if (iter1 == mPools.end())
		{
			iter1 = mPools.begin();
		}
		LLDrawPool* poolp = *iter1;

		if (poolp->isDead())
		{
			mPools.erase(iter1++);
			removeFromQuickLookup( poolp );
			if (poolp == mLastRebuildPool)
			{
				mLastRebuildPool = NULL;
			}
			delete poolp;
		}
		else
		{
			mLastRebuildPool = poolp;
			iter1++;
		}
		max_count--;
	}
}

void LLPipeline::addToQuickLookup( LLDrawPool* new_poolp )
{
	assertInitialized();

	switch( new_poolp->getType() )
	{
	case LLDrawPool::POOL_SIMPLE:
		if (mSimplePool)
		{
			llassert(0);
			LL_WARNS() << "Ignoring duplicate simple pool." << LL_ENDL;
		}
		else
		{
			mSimplePool = (LLRenderPass*) new_poolp;
		}
		break;

	case LLDrawPool::POOL_ALPHA_MASK:
		if (mAlphaMaskPool)
		{
			llassert(0);
			LL_WARNS() << "Ignoring duplicate alpha mask pool." << LL_ENDL;
			break;
		}
		else
		{
			mAlphaMaskPool = (LLRenderPass*) new_poolp;
		}
		break;

	case LLDrawPool::POOL_FULLBRIGHT_ALPHA_MASK:
		if (mFullbrightAlphaMaskPool)
		{
			llassert(0);
			LL_WARNS() << "Ignoring duplicate alpha mask pool." << LL_ENDL;
			break;
		}
		else
		{
			mFullbrightAlphaMaskPool = (LLRenderPass*) new_poolp;
		}
		break;
		
	case LLDrawPool::POOL_GRASS:
		if (mGrassPool)
		{
			llassert(0);
			LL_WARNS() << "Ignoring duplicate grass pool." << LL_ENDL;
		}
		else
		{
			mGrassPool = (LLRenderPass*) new_poolp;
		}
		break;

	case LLDrawPool::POOL_FULLBRIGHT:
		if (mFullbrightPool)
		{
			llassert(0);
			LL_WARNS() << "Ignoring duplicate simple pool." << LL_ENDL;
		}
		else
		{
			mFullbrightPool = (LLRenderPass*) new_poolp;
		}
		break;

	case LLDrawPool::POOL_INVISIBLE:
		if (mInvisiblePool)
		{
			llassert(0);
			LL_WARNS() << "Ignoring duplicate simple pool." << LL_ENDL;
		}
		else
		{
			mInvisiblePool = (LLRenderPass*) new_poolp;
		}
		break;

	case LLDrawPool::POOL_GLOW:
		if (mGlowPool)
		{
			llassert(0);
			LL_WARNS() << "Ignoring duplicate glow pool." << LL_ENDL;
		}
		else
		{
			mGlowPool = (LLRenderPass*) new_poolp;
		}
		break;

	case LLDrawPool::POOL_TREE:
		mTreePools[ uintptr_t(new_poolp->getTexture()) ] = new_poolp ;
		break;
 
	case LLDrawPool::POOL_TERRAIN:
		mTerrainPools[ uintptr_t(new_poolp->getTexture()) ] = new_poolp ;
		break;

	case LLDrawPool::POOL_BUMP:
		if (mBumpPool)
		{
			llassert(0);
			LL_WARNS() << "Ignoring duplicate bump pool." << LL_ENDL;
		}
		else
		{
			mBumpPool = new_poolp;
		}
		break;
	case LLDrawPool::POOL_MATERIALS:
		if (mMaterialsPool)
		{
			llassert(0);
			LL_WARNS() << "Ignorning duplicate materials pool." << LL_ENDL;
		}
		else
		{
			mMaterialsPool = new_poolp;
		}
		break;
	case LLDrawPool::POOL_ALPHA:
		if( mAlphaPool )
		{
			llassert(0);
			LL_WARNS() << "LLPipeline::addPool(): Ignoring duplicate Alpha pool" << LL_ENDL;
		}
		else
		{
			mAlphaPool = (LLDrawPoolAlpha*) new_poolp;
		}
		break;

	case LLDrawPool::POOL_AVATAR:
	case LLDrawPool::POOL_CONTROL_AV:
		break; // Do nothing

	case LLDrawPool::POOL_SKY:
		if( mSkyPool )
		{
			llassert(0);
			LL_WARNS() << "LLPipeline::addPool(): Ignoring duplicate Sky pool" << LL_ENDL;
		}
		else
		{
			mSkyPool = new_poolp;
		}
		break;
	
	case LLDrawPool::POOL_WATER:
		if( mWaterPool )
		{
			llassert(0);
			LL_WARNS() << "LLPipeline::addPool(): Ignoring duplicate Water pool" << LL_ENDL;
		}
		else
		{
			mWaterPool = new_poolp;
		}
		break;

	case LLDrawPool::POOL_GROUND:
		if( mGroundPool )
		{
			llassert(0);
			LL_WARNS() << "LLPipeline::addPool(): Ignoring duplicate Ground Pool" << LL_ENDL;
		}
		else
		{ 
			mGroundPool = new_poolp;
		}
		break;

	case LLDrawPool::POOL_WL_SKY:
		if( mWLSkyPool )
		{
			llassert(0);
			LL_WARNS() << "LLPipeline::addPool(): Ignoring duplicate WLSky Pool" << LL_ENDL;
		}
		else
		{ 
			mWLSkyPool = new_poolp;
		}
		break;

	default:
		llassert(0);
		LL_WARNS() << "Invalid Pool Type in  LLPipeline::addPool()" << LL_ENDL;
		break;
	}
}

void LLPipeline::removePool( LLDrawPool* poolp )
{
	assertInitialized();
	removeFromQuickLookup(poolp);
	mPools.erase(poolp);
	delete poolp;
}

void LLPipeline::removeFromQuickLookup( LLDrawPool* poolp )
{
	assertInitialized();
	switch( poolp->getType() )
	{
	case LLDrawPool::POOL_SIMPLE:
		llassert(mSimplePool == poolp);
		mSimplePool = NULL;
		break;

	case LLDrawPool::POOL_ALPHA_MASK:
		llassert(mAlphaMaskPool == poolp);
		mAlphaMaskPool = NULL;
		break;

	case LLDrawPool::POOL_FULLBRIGHT_ALPHA_MASK:
		llassert(mFullbrightAlphaMaskPool == poolp);
		mFullbrightAlphaMaskPool = NULL;
		break;

	case LLDrawPool::POOL_GRASS:
		llassert(mGrassPool == poolp);
		mGrassPool = NULL;
		break;

	case LLDrawPool::POOL_FULLBRIGHT:
		llassert(mFullbrightPool == poolp);
		mFullbrightPool = NULL;
		break;

	case LLDrawPool::POOL_INVISIBLE:
		llassert(mInvisiblePool == poolp);
		mInvisiblePool = NULL;
		break;

	case LLDrawPool::POOL_WL_SKY:
		llassert(mWLSkyPool == poolp);
		mWLSkyPool = NULL;
		break;

	case LLDrawPool::POOL_GLOW:
		llassert(mGlowPool == poolp);
		mGlowPool = NULL;
		break;

	case LLDrawPool::POOL_TREE:
		#ifdef _DEBUG
			{
				bool found = mTreePools.erase( (uintptr_t)poolp->getTexture() );
				llassert( found );
			}
		#else
			mTreePools.erase( (uintptr_t)poolp->getTexture() );
		#endif
		break;

	case LLDrawPool::POOL_TERRAIN:
		#ifdef _DEBUG
			{
				bool found = mTerrainPools.erase( (uintptr_t)poolp->getTexture() );
				llassert( found );
			}
		#else
			mTerrainPools.erase( (uintptr_t)poolp->getTexture() );
		#endif
		break;

	case LLDrawPool::POOL_BUMP:
		llassert( poolp == mBumpPool );
		mBumpPool = NULL;
		break;
	
	case LLDrawPool::POOL_MATERIALS:
		llassert(poolp == mMaterialsPool);
		mMaterialsPool = NULL;
		break;
			
	case LLDrawPool::POOL_ALPHA:
		llassert( poolp == mAlphaPool );
		mAlphaPool = NULL;
		break;

	case LLDrawPool::POOL_AVATAR:
	case LLDrawPool::POOL_CONTROL_AV:
		break; // Do nothing

	case LLDrawPool::POOL_SKY:
		llassert( poolp == mSkyPool );
		mSkyPool = NULL;
		break;

	case LLDrawPool::POOL_WATER:
		llassert( poolp == mWaterPool );
		mWaterPool = NULL;
		break;

	case LLDrawPool::POOL_GROUND:
		llassert( poolp == mGroundPool );
		mGroundPool = NULL;
		break;

	default:
		llassert(0);
		LL_WARNS() << "Invalid Pool Type in  LLPipeline::removeFromQuickLookup() type=" << poolp->getType() << LL_ENDL;
		break;
	}
}

void LLPipeline::resetDrawOrders()
{
    LL_PROFILE_ZONE_SCOPED_CATEGORY_PIPELINE;
	assertInitialized();
	// Iterate through all of the draw pools and rebuild them.
	for (pool_set_t::iterator iter = mPools.begin(); iter != mPools.end(); ++iter)
	{
		LLDrawPool *poolp = *iter;
		poolp->resetDrawOrders();
	}
}

//============================================================================
// Once-per-frame setup of hardware lights,
// including sun/moon, avatar backlight, and up to 6 local lights

void LLPipeline::setupAvatarLights(bool for_edit)
{
	assertInitialized();

    LLEnvironment& environment = LLEnvironment::instance();
    LLSettingsSky::ptr_t psky = environment.getCurrentSky();

    bool sun_up = environment.getIsSunUp();


	if (for_edit)
	{
		LLColor4 diffuse(1.f, 1.f, 1.f, 0.f);
		LLVector4 light_pos_cam(-8.f, 0.25f, 10.f, 0.f);  // w==0 => directional light
		LLMatrix4 camera_mat = LLViewerCamera::getInstance()->getModelview();
		LLMatrix4 camera_rot(camera_mat.getMat3());
		camera_rot.invert();
		LLVector4 light_pos = light_pos_cam * camera_rot;
		
		light_pos.normalize();

		LLLightState* light = gGL.getLight(1);

		mHWLightColors[1] = diffuse;

		light->setDiffuse(diffuse);
		light->setAmbient(LLColor4::black);
		light->setSpecular(LLColor4::black);
		light->setPosition(light_pos);
		light->setConstantAttenuation(1.f);
		light->setLinearAttenuation(0.f);
		light->setQuadraticAttenuation(0.f);
		light->setSpotExponent(0.f);
		light->setSpotCutoff(180.f);
	}
	else if (gAvatarBacklight) // Always true (unless overridden in a devs .ini)
	{
        LLVector3 light_dir = sun_up ? LLVector3(mSunDir) : LLVector3(mMoonDir);
		LLVector3 opposite_pos = -light_dir;
		LLVector3 orthog_light_pos = light_dir % LLVector3::z_axis;
		LLVector4 backlight_pos = LLVector4(lerp(opposite_pos, orthog_light_pos, 0.3f), 0.0f);
		backlight_pos.normalize();
			
		LLColor4 light_diffuse = sun_up ? mSunDiffuse : mMoonDiffuse;

		LLColor4 backlight_diffuse(1.f - light_diffuse.mV[VRED], 1.f - light_diffuse.mV[VGREEN], 1.f - light_diffuse.mV[VBLUE], 1.f);
		F32 max_component = 0.001f;
		for (S32 i = 0; i < 3; i++)
		{
			if (backlight_diffuse.mV[i] > max_component)
			{
				max_component = backlight_diffuse.mV[i];
			}
		}
		F32 backlight_mag;
		if (environment.getIsSunUp()) // <FS:Ansariel> Factor out instance() calls
		{
			backlight_mag = BACKLIGHT_DAY_MAGNITUDE_OBJECT;
		}
		else
		{
			backlight_mag = BACKLIGHT_NIGHT_MAGNITUDE_OBJECT;
		}
		backlight_diffuse *= backlight_mag / max_component;

		mHWLightColors[1] = backlight_diffuse;

		LLLightState* light = gGL.getLight(1);

		light->setPosition(backlight_pos);
		light->setDiffuse(backlight_diffuse);
		light->setAmbient(LLColor4::black);
		light->setSpecular(LLColor4::black);
		light->setConstantAttenuation(1.f);
		light->setLinearAttenuation(0.f);
		light->setQuadraticAttenuation(0.f);
		light->setSpotExponent(0.f);
		light->setSpotCutoff(180.f);
	}
	else
	{
		LLLightState* light = gGL.getLight(1);

		mHWLightColors[1] = LLColor4::black;

		light->setDiffuse(LLColor4::black);
		light->setAmbient(LLColor4::black);
		light->setSpecular(LLColor4::black);
	}
}

static F32 calc_light_dist(LLVOVolume* light, const LLVector3& cam_pos, F32 max_dist)
{
	F32 inten = light->getLightIntensity();
	if (inten < .001f)
	{
		return max_dist;
	}
	bool selected = light->isSelected();
	if (selected)
	{
        return 0.f; // selected lights get highest priority
	}
    F32 radius = light->getLightRadius();
    F32 dist = dist_vec(light->getRenderPosition(), cam_pos);
    dist = llmax(dist - radius, 0.f);
	if (light->mDrawable.notNull() && light->mDrawable->isState(LLDrawable::ACTIVE))
	{
		// moving lights get a little higher priority (too much causes artifacts)
        dist = llmax(dist - light->getLightRadius()*0.25f, 0.f);
	}
	return dist;
}

void LLPipeline::calcNearbyLights(LLCamera& camera)
{
	assertInitialized();

	if (LLPipeline::sReflectionRender)
	{
		return;
	}

	if (mLightingDetail >= 1)
	{
		// mNearbyLight (and all light_set_t's) are sorted such that
		// begin() == the closest light and rbegin() == the farthest light
		const S32 MAX_LOCAL_LIGHTS = 6;
        LLVector3 cam_pos = camera.getOrigin();
		
        F32 max_dist;
        if (LLPipeline::sRenderDeferred)
        {
            max_dist = RenderFarClip;
        }
        else
        {
            max_dist = llmin(RenderFarClip, LIGHT_MAX_RADIUS * 4.f);
        }

		// UPDATE THE EXISTING NEARBY LIGHTS
		light_set_t cur_nearby_lights;
		for (light_set_t::iterator iter = mNearbyLights.begin();
			iter != mNearbyLights.end(); iter++)
		{
			const Light* light = &(*iter);
			LLDrawable* drawable = light->drawable;
            const LLViewerObject *vobj = light->drawable->getVObj();
            if(vobj && vobj->getAvatar() 
<<<<<<< HEAD
               && (vobj->getAvatar()->isTooComplex() || vobj->getAvatar()->isInMuteList() || vobj->getAvatar()->isTooSlowWithShadows())
=======
               && (vobj->getAvatar()->isTooComplex() || vobj->getAvatar()->isInMuteList() || vobj->getAvatar()->isTooSlow())
>>>>>>> de0317cc
               )
            {
                drawable->clearState(LLDrawable::NEARBY_LIGHT);
                continue;
            }

			LLVOVolume* volight = drawable->getVOVolume();
			if (!volight || !drawable->isState(LLDrawable::LIGHT))
			{
				drawable->clearState(LLDrawable::NEARBY_LIGHT);
				continue;
			}
			if (light->fade <= -LIGHT_FADE_TIME)
			{
				drawable->clearState(LLDrawable::NEARBY_LIGHT);
				continue;
			}
			if (!sRenderAttachedLights && volight && volight->isAttachment())
			{
				drawable->clearState(LLDrawable::NEARBY_LIGHT);
				continue;
			}

            F32 dist = calc_light_dist(volight, cam_pos, max_dist);
            F32 fade = light->fade;
            // actual fade gets decreased/increased by setupHWLights
            // light->fade value is 'time'.
            // >=0 and light will become visible as value increases
            // <0 and light will fade out
            if (dist < max_dist)
            {
                if (fade < 0)
                {
                    // mark light to fade in
                    // if fade was -LIGHT_FADE_TIME - it was fully invisible
                    // if fade -0 - it was fully visible
                    // visibility goes up from 0 to LIGHT_FADE_TIME.
                    fade += LIGHT_FADE_TIME;
                }
            }
            else
            {
                // mark light to fade out
                // visibility goes down from -0 to -LIGHT_FADE_TIME.
                if (fade >= LIGHT_FADE_TIME)
                {
                    fade = -0.0001f; // was fully visible
                }
                else if (fade >= 0)
                {
                    // 0.75 visible light should stay 0.75 visible, but should reverse direction
                    fade -= LIGHT_FADE_TIME;
                }
            }
            cur_nearby_lights.insert(Light(drawable, dist, fade));
		}
		mNearbyLights = cur_nearby_lights;
				
		// FIND NEW LIGHTS THAT ARE IN RANGE
		light_set_t new_nearby_lights;
		for (LLDrawable::drawable_set_t::iterator iter = mLights.begin();
			 iter != mLights.end(); ++iter)
		{
			LLDrawable* drawable = *iter;
			LLVOVolume* light = drawable->getVOVolume();
			if (!light || drawable->isState(LLDrawable::NEARBY_LIGHT))
			{
				continue;
			}
			if (light->isHUDAttachment())
			{
				continue; // no lighting from HUD objects
			}
            if (!sRenderAttachedLights && light && light->isAttachment())
			{
				continue;
			}
            LLVOAvatar * av = light->getAvatar();
<<<<<<< HEAD
            if (av && (av->isTooComplex() || av->isInMuteList() || av->isTooSlowWithShadows()))
=======
            if (av && (av->isTooComplex() || av->isInMuteList() || av->isTooSlow()))
>>>>>>> de0317cc
            {
                // avatars that are already in the list will be removed by removeMutedAVsLights
                continue;
            }
            F32 dist = calc_light_dist(light, cam_pos, max_dist);
            if (dist >= max_dist)
			{
				continue;
			}
			new_nearby_lights.insert(Light(drawable, dist, 0.f));
            if (!LLPipeline::sRenderDeferred && new_nearby_lights.size() > (U32)MAX_LOCAL_LIGHTS)
			{
				new_nearby_lights.erase(--new_nearby_lights.end());
				const Light& last = *new_nearby_lights.rbegin();
				max_dist = last.dist;
			}
		}

		// INSERT ANY NEW LIGHTS
		for (light_set_t::iterator iter = new_nearby_lights.begin();
			 iter != new_nearby_lights.end(); iter++)
		{
			const Light* light = &(*iter);
            if (LLPipeline::sRenderDeferred || mNearbyLights.size() < (U32)MAX_LOCAL_LIGHTS)
			{
				mNearbyLights.insert(*light);
				((LLDrawable*) light->drawable)->setState(LLDrawable::NEARBY_LIGHT);
			}
			else
			{
				// crazy cast so that we can overwrite the fade value
				// even though gcc enforces sets as const
				// (fade value doesn't affect sort so this is safe)
				Light* farthest_light = (const_cast<Light*>(&(*(mNearbyLights.rbegin()))));
				if (light->dist < farthest_light->dist)
				{
                    // mark light to fade out
                    // visibility goes down from -0 to -LIGHT_FADE_TIME.
                    //
                    // This is a mess, but for now it needs to be in sync
                    // with fade code above. Ex: code above detects distance < max,
                    // sets fade time to positive, this code then detects closer
                    // lights and sets fade time negative, fully compensating
                    // for the code above
                    if (farthest_light->fade >= LIGHT_FADE_TIME)
                    {
                        farthest_light->fade = -0.0001f; // was fully visible
                    }
                    else if (farthest_light->fade >= 0)
                    {
                        farthest_light->fade -= LIGHT_FADE_TIME;
                    }
				}
				else
				{
					break; // none of the other lights are closer
				}
			}
		}
		
		//mark nearby lights not-removable.
		for (light_set_t::iterator iter = mNearbyLights.begin();
			 iter != mNearbyLights.end(); iter++)
		{
			const Light* light = &(*iter);
			((LLViewerOctreeEntryData*) light->drawable)->setVisible();
		}
	}
}

void LLPipeline::setupHWLights(LLDrawPool* pool)
{
	assertInitialized();
	
    LLEnvironment& environment = LLEnvironment::instance();
    LLSettingsSky::ptr_t psky = environment.getCurrentSky();

    // Ambient
    LLColor4 ambient = psky->getTotalAmbient();
		gGL.setAmbientLightColor(ambient);

    bool sun_up  = environment.getIsSunUp();
    bool moon_up = environment.getIsMoonUp();

	// Light 0 = Sun or Moon (All objects)
	{
        LLVector4 sun_dir(environment.getSunDirection(), 0.0f);
        LLVector4 moon_dir(environment.getMoonDirection(), 0.0f);

        mSunDir.setVec(sun_dir);
        mMoonDir.setVec(moon_dir);

        mSunDiffuse.setVec(psky->getSunlightColor());
        mMoonDiffuse.setVec(psky->getMoonlightColor());

		F32 max_color = llmax(mSunDiffuse.mV[0], mSunDiffuse.mV[1], mSunDiffuse.mV[2]);
		if (max_color > 1.f)
		{
			mSunDiffuse *= 1.f/max_color;
		}
		mSunDiffuse.clamp();

        max_color = llmax(mMoonDiffuse.mV[0], mMoonDiffuse.mV[1], mMoonDiffuse.mV[2]);
        if (max_color > 1.f)
        {
            mMoonDiffuse *= 1.f/max_color;
        }
        mMoonDiffuse.clamp();

        // prevent underlighting from having neither lightsource facing us
        if (!sun_up && !moon_up)
		{
            mSunDiffuse.setVec(LLColor4(0.0, 0.0, 0.0, 1.0));
            mMoonDiffuse.setVec(LLColor4(0.0, 0.0, 0.0, 1.0));
            mSunDir.setVec(LLVector4(0.0, 1.0, 0.0, 0.0));
            mMoonDir.setVec(LLVector4(0.0, 1.0, 0.0, 0.0));
		}

        LLVector4 light_dir = sun_up ? mSunDir : mMoonDir;

        mHWLightColors[0] = sun_up ? mSunDiffuse : mMoonDiffuse;

		LLLightState* light = gGL.getLight(0);
        light->setPosition(light_dir);

        light->setSunPrimary(sun_up);
        light->setDiffuse(mHWLightColors[0]);
        light->setDiffuseB(mMoonDiffuse);
        light->setAmbient(psky->getTotalAmbient());
		light->setSpecular(LLColor4::black);
		light->setConstantAttenuation(1.f);
		light->setLinearAttenuation(0.f);
		light->setQuadraticAttenuation(0.f);
		light->setSpotExponent(0.f);
		light->setSpotCutoff(180.f);
	}
	
	// Light 1 = Backlight (for avatars)
	// (set by enableLightsAvatar)
	
	S32 cur_light = 2;
	
	// Nearby lights = LIGHT 2-7

	mLightMovingMask = 0;
	
	if (mLightingDetail >= 1)
	{
		for (light_set_t::iterator iter = mNearbyLights.begin();
			 iter != mNearbyLights.end(); ++iter)
		{
			LLDrawable* drawable = iter->drawable;
			LLVOVolume* light = drawable->getVOVolume();
			if (!light)
			{
				continue;
			}

            if (light->isAttachment())
            {
                if (!sRenderAttachedLights)
                {
                    continue;
                }
            }

			if (drawable->isState(LLDrawable::ACTIVE))
			{
				mLightMovingMask |= (1<<cur_light);
			}
			
            //send linear light color to shader
			LLColor4  light_color = light->getLightLinearColor();
			light_color.mV[3] = 0.0f;

			F32 fade = iter->fade;
			if (fade < LIGHT_FADE_TIME)
			{
				// fade in/out light
				if (fade >= 0.f)
				{
					fade = fade / LIGHT_FADE_TIME;
					((Light*) (&(*iter)))->fade += gFrameIntervalSeconds.value();
				}
				else
				{
					fade = 1.f + fade / LIGHT_FADE_TIME;
					((Light*) (&(*iter)))->fade -= gFrameIntervalSeconds.value();
				}
				fade = llclamp(fade,0.f,1.f);
				light_color *= fade;
			}

            if (light_color.magVecSquared() < 0.001f)
            {
                continue;
            }

            LLVector3 light_pos(light->getRenderPosition());
            LLVector4 light_pos_gl(light_pos, 1.0f);

            F32 adjusted_radius = light->getLightRadius() * (sRenderDeferred ? 1.5f : 1.0f);
            if (adjusted_radius <= 0.001f)
            {
                continue;
            }

            F32 x = (3.f * (1.f + (light->getLightFalloff() * 2.0f)));  // why this magic?  probably trying to match a historic behavior.
            F32 linatten = x / adjusted_radius;                         // % of brightness at radius

            mHWLightColors[cur_light] = light_color;
			LLLightState* light_state = gGL.getLight(cur_light);
			
			light_state->setPosition(light_pos_gl);
			light_state->setDiffuse(light_color);
			light_state->setAmbient(LLColor4::black);
			light_state->setConstantAttenuation(0.f);
			if (sRenderDeferred)
			{
				light_state->setLinearAttenuation(linatten);
				light_state->setQuadraticAttenuation(light->getLightFalloff(DEFERRED_LIGHT_FALLOFF) + 1.f); // get falloff to match for forward deferred rendering lights
			}
			else
			{
				light_state->setLinearAttenuation(linatten);
				light_state->setQuadraticAttenuation(0.f);
			}
			

			if (light->isLightSpotlight() // directional (spot-)light
			    && (LLPipeline::sRenderDeferred || RenderSpotLightsInNondeferred)) // these are only rendered as GL spotlights if we're in deferred rendering mode *or* the setting forces them on
			{
				LLQuaternion quat = light->getRenderRotation();
				LLVector3 at_axis(0,0,-1); // this matches deferred rendering's object light direction
				at_axis *= quat;

				light_state->setSpotDirection(at_axis);
				light_state->setSpotCutoff(90.f);
				light_state->setSpotExponent(2.f);
	
				LLVector3 spotParams = light->getSpotLightParams();

				const LLColor4 specular(0.f, 0.f, 0.f, spotParams[2]);
				light_state->setSpecular(specular);
			}
			else // omnidirectional (point) light
			{
				light_state->setSpotExponent(0.f);
				light_state->setSpotCutoff(180.f);
				
				// we use specular.z = 1.0 as a cheap hack for the shaders to know that this is omnidirectional rather than a spotlight
				const LLColor4 specular(0.f, 0.f, 1.f, 0.f);
				light_state->setSpecular(specular);				
			}
			cur_light++;
			if (cur_light >= 8)
			{
				break; // safety
			}
		}
	}
	for ( ; cur_light < 8 ; cur_light++)
	{
		mHWLightColors[cur_light] = LLColor4::black;
		LLLightState* light = gGL.getLight(cur_light);
        light->setSunPrimary(true);
		light->setDiffuse(LLColor4::black);
		light->setAmbient(LLColor4::black);
		light->setSpecular(LLColor4::black);
	}

    // Bookmark comment to allow searching for mSpecialRenderMode == 3 (avatar edit mode),
    // prev site of forward (non-deferred) character light injection, removed by SL-13522 09/20

	// Init GL state
	for (S32 i = 0; i < 8; ++i)
	{
		gGL.getLight(i)->disable();
	}
	mLightMask = 0;
}

void LLPipeline::enableLights(U32 mask)
{
	assertInitialized();

	if (mLightingDetail == 0)
	{
		mask &= 0xf003; // sun and backlight only (and fullbright bit)
	}
	if (mLightMask != mask)
	{
		stop_glerror();
		if (mask)
		{
			stop_glerror();
			for (S32 i=0; i<8; i++)
			{
				LLLightState* light = gGL.getLight(i);
				if (mask & (1<<i))
				{
					light->enable();
					light->setDiffuse(mHWLightColors[i]);
				}
				else
				{
					light->disable();
					light->setDiffuse(LLColor4::black);
				}
			}
			stop_glerror();
		}
		mLightMask = mask;
		stop_glerror();
	}
}

void LLPipeline::enableLightsStatic()
{
	assertInitialized();
	U32 mask = 0x01; // Sun
	if (mLightingDetail >= 2)
	{
		mask |= mLightMovingMask; // Hardware moving lights
	}
	else
	{
		mask |= 0xff & (~2); // Hardware local lights
	}
	enableLights(mask);
}

void LLPipeline::enableLightsDynamic()
{
	assertInitialized();
	U32 mask = 0xff & (~2); // Local lights
	enableLights(mask);
	
	if (isAgentAvatarValid() && getLightingDetail() <= 0)
	{
		if (gAgentAvatarp->mSpecialRenderMode == 0) // normal
		{
			gPipeline.enableLightsAvatar();
		}
		else if (gAgentAvatarp->mSpecialRenderMode == 2)  // anim preview
		{
			gPipeline.enableLightsAvatarEdit(LLColor4(0.7f, 0.6f, 0.3f, 1.f));
		}
	}
}

void LLPipeline::enableLightsAvatar()
{
	U32 mask = 0xff; // All lights
	setupAvatarLights(FALSE);
	enableLights(mask);
}

void LLPipeline::enableLightsPreview()
{
	disableLights();

	LLColor4 ambient = PreviewAmbientColor;
	gGL.setAmbientLightColor(ambient);

	LLColor4 diffuse0 = PreviewDiffuse0;
	LLColor4 specular0 = PreviewSpecular0;
	LLColor4 diffuse1 = PreviewDiffuse1;
	LLColor4 specular1 = PreviewSpecular1;
	LLColor4 diffuse2 = PreviewDiffuse2;
	LLColor4 specular2 = PreviewSpecular2;

	LLVector3 dir0 = PreviewDirection0;
	LLVector3 dir1 = PreviewDirection1;
	LLVector3 dir2 = PreviewDirection2;

	dir0.normVec();
	dir1.normVec();
	dir2.normVec();
	
	LLVector4 light_pos(dir0, 0.0f);

	LLLightState* light = gGL.getLight(1);

	light->enable();
	light->setPosition(light_pos);
	light->setDiffuse(diffuse0);
	light->setAmbient(ambient);
	light->setSpecular(specular0);
	light->setSpotExponent(0.f);
	light->setSpotCutoff(180.f);

	light_pos = LLVector4(dir1, 0.f);

	light = gGL.getLight(2);
	light->enable();
	light->setPosition(light_pos);
	light->setDiffuse(diffuse1);
	light->setAmbient(ambient);
	light->setSpecular(specular1);
	light->setSpotExponent(0.f);
	light->setSpotCutoff(180.f);

	light_pos = LLVector4(dir2, 0.f);
	light = gGL.getLight(3);
	light->enable();
	light->setPosition(light_pos);
	light->setDiffuse(diffuse2);
	light->setAmbient(ambient);
	light->setSpecular(specular2);
	light->setSpotExponent(0.f);
	light->setSpotCutoff(180.f);
}


void LLPipeline::enableLightsAvatarEdit(const LLColor4& color)
{
	U32 mask = 0x2002; // Avatar backlight only, set ambient
	setupAvatarLights(TRUE);
	enableLights(mask);

	gGL.setAmbientLightColor(color);
}

void LLPipeline::enableLightsFullbright()
{
	assertInitialized();
	U32 mask = 0x1000; // Non-0 mask, set ambient
	enableLights(mask);
}

void LLPipeline::disableLights()
{
	enableLights(0); // no lighting (full bright)
}

//============================================================================

class LLMenuItemGL;
class LLInvFVBridge;
struct cat_folder_pair;
class LLVOBranch;
class LLVOLeaf;

void LLPipeline::findReferences(LLDrawable *drawablep)
{
	assertInitialized();
	if (mLights.find(drawablep) != mLights.end())
	{
		LL_INFOS() << "In mLights" << LL_ENDL;
	}
	if (std::find(mMovedList.begin(), mMovedList.end(), drawablep) != mMovedList.end())
	{
		LL_INFOS() << "In mMovedList" << LL_ENDL;
	}
	if (std::find(mShiftList.begin(), mShiftList.end(), drawablep) != mShiftList.end())
	{
		LL_INFOS() << "In mShiftList" << LL_ENDL;
	}
	if (mRetexturedList.find(drawablep) != mRetexturedList.end())
	{
		LL_INFOS() << "In mRetexturedList" << LL_ENDL;
	}
	
	if (std::find(mBuildQ1.begin(), mBuildQ1.end(), drawablep) != mBuildQ1.end())
	{
		LL_INFOS() << "In mBuildQ1" << LL_ENDL;
	}
	if (std::find(mBuildQ2.begin(), mBuildQ2.end(), drawablep) != mBuildQ2.end())
	{
		LL_INFOS() << "In mBuildQ2" << LL_ENDL;
	}

	S32 count;
	
	count = gObjectList.findReferences(drawablep);
	if (count)
	{
		LL_INFOS() << "In other drawables: " << count << " references" << LL_ENDL;
	}
}

bool LLPipeline::verify()
{
	bool ok = assertInitialized();
	if (ok) 
	{
		for (pool_set_t::iterator iter = mPools.begin(); iter != mPools.end(); ++iter)
		{
			LLDrawPool *poolp = *iter;
			if (!poolp->verify())
			{
				ok = false;
			}
		}
	}

	if (!ok)
	{
		LL_WARNS() << "Pipeline verify failed!" << LL_ENDL;
	}
	return ok;
}

//////////////////////////////
//
// Collision detection
//
//

///////////////////////////////////////////////////////////////////////////////////////////////////////////////////////////////////////////////////////////////////////////////////////////////////////
/**
 *	A method to compute a ray-AABB intersection.
 *	Original code by Andrew Woo, from "Graphics Gems", Academic Press, 1990
 *	Optimized code by Pierre Terdiman, 2000 (~20-30% faster on my Celeron 500)
 *	Epsilon value added by Klaus Hartmann. (discarding it saves a few cycles only)
 *
 *	Hence this version is faster as well as more robust than the original one.
 *
 *	Should work provided:
 *	1) the integer representation of 0.0f is 0x00000000
 *	2) the sign bit of the float is the most significant one
 *
 *	Report bugs: p.terdiman@codercorner.com
 *
 *	\param		aabb		[in] the axis-aligned bounding box
 *	\param		origin		[in] ray origin
 *	\param		dir			[in] ray direction
 *	\param		coord		[out] impact coordinates
 *	\return		true if ray intersects AABB
 */
///////////////////////////////////////////////////////////////////////////////////////////////////////////////////////////////////////////////////////////////////////////////////////////////////////
//#define RAYAABB_EPSILON 0.00001f
#define IR(x)	((U32&)x)

bool LLRayAABB(const LLVector3 &center, const LLVector3 &size, const LLVector3& origin, const LLVector3& dir, LLVector3 &coord, F32 epsilon)
{
	bool Inside = true;
	LLVector3 MinB = center - size;
	LLVector3 MaxB = center + size;
	LLVector3 MaxT;
	MaxT.mV[VX]=MaxT.mV[VY]=MaxT.mV[VZ]=-1.0f;

	// Find candidate planes.
	for(U32 i=0;i<3;i++)
	{
		if(origin.mV[i] < MinB.mV[i])
		{
			coord.mV[i]	= MinB.mV[i];
			Inside		= false;

			// Calculate T distances to candidate planes
			if(IR(dir.mV[i]))	MaxT.mV[i] = (MinB.mV[i] - origin.mV[i]) / dir.mV[i];
		}
		else if(origin.mV[i] > MaxB.mV[i])
		{
			coord.mV[i]	= MaxB.mV[i];
			Inside		= false;

			// Calculate T distances to candidate planes
			if(IR(dir.mV[i]))	MaxT.mV[i] = (MaxB.mV[i] - origin.mV[i]) / dir.mV[i];
		}
	}

	// Ray origin inside bounding box
	if(Inside)
	{
		coord = origin;
		return true;
	}

	// Get largest of the maxT's for final choice of intersection
	U32 WhichPlane = 0;
	if(MaxT.mV[1] > MaxT.mV[WhichPlane])	WhichPlane = 1;
	if(MaxT.mV[2] > MaxT.mV[WhichPlane])	WhichPlane = 2;

	// Check final candidate actually inside box
	if(IR(MaxT.mV[WhichPlane])&0x80000000) return false;

	for(U32 i=0;i<3;i++)
	{
		if(i!=WhichPlane)
		{
			coord.mV[i] = origin.mV[i] + MaxT.mV[WhichPlane] * dir.mV[i];
			if (epsilon > 0)
			{
				if(coord.mV[i] < MinB.mV[i] - epsilon || coord.mV[i] > MaxB.mV[i] + epsilon)	return false;
			}
			else
			{
				if(coord.mV[i] < MinB.mV[i] || coord.mV[i] > MaxB.mV[i])	return false;
			}
		}
	}
	return true;	// ray hits box
}

//////////////////////////////
//
// Macros, functions, and inline methods from other classes
//
//

void LLPipeline::setLight(LLDrawable *drawablep, bool is_light)
{
	if (drawablep && assertInitialized())
	{
		if (is_light)
		{
			mLights.insert(drawablep);
			drawablep->setState(LLDrawable::LIGHT);
		}
		else
		{
			drawablep->clearState(LLDrawable::LIGHT);
			mLights.erase(drawablep);
		}
	}
}

//static
void LLPipeline::toggleRenderType(U32 type)
{
	gPipeline.mRenderTypeEnabled[type] = !gPipeline.mRenderTypeEnabled[type];
	if (type == LLPipeline::RENDER_TYPE_WATER)
	{
		gPipeline.mRenderTypeEnabled[LLPipeline::RENDER_TYPE_VOIDWATER] = !gPipeline.mRenderTypeEnabled[LLPipeline::RENDER_TYPE_VOIDWATER];
	}
}

//static
void LLPipeline::toggleRenderTypeControl(U32 type)
{
	U32 bit = (1<<type);
	if (gPipeline.hasRenderType(type))
	{
		LL_INFOS() << "Toggling render type mask " << std::hex << bit << " off" << std::dec << LL_ENDL;
	}
	else
	{
		LL_INFOS() << "Toggling render type mask " << std::hex << bit << " on" << std::dec << LL_ENDL;
	}
	gPipeline.toggleRenderType(type);
}

//static
bool LLPipeline::hasRenderTypeControl(U32 type)
{
	return gPipeline.hasRenderType(type);
}

// Allows UI items labeled "Hide foo" instead of "Show foo"
//static
bool LLPipeline::toggleRenderTypeControlNegated(S32 type)
{
	return !gPipeline.hasRenderType(type);
}

//static
void LLPipeline::toggleRenderDebug(U64 bit)
{
	if (gPipeline.hasRenderDebugMask(bit))
	{
		LL_INFOS() << "Toggling render debug mask " << std::hex << bit << " off" << std::dec << LL_ENDL;
	}
	else
	{
		LL_INFOS() << "Toggling render debug mask " << std::hex << bit << " on" << std::dec << LL_ENDL;
	}
	gPipeline.mRenderDebugMask ^= bit;
}


//static
bool LLPipeline::toggleRenderDebugControl(U64 bit)
{
	return gPipeline.hasRenderDebugMask(bit);
}

//static
void LLPipeline::toggleRenderDebugFeature(U32 bit)
{
	gPipeline.mRenderDebugFeatureMask ^= bit;
}


//static
bool LLPipeline::toggleRenderDebugFeatureControl(U32 bit)
{
	return gPipeline.hasRenderDebugFeatureMask(bit);
}

void LLPipeline::setRenderDebugFeatureControl(U32 bit, bool value)
{
	if (value)
	{
		gPipeline.mRenderDebugFeatureMask |= bit;
	}
	else
	{
		gPipeline.mRenderDebugFeatureMask &= !bit;
	}
}

void LLPipeline::pushRenderDebugFeatureMask()
{
	mRenderDebugFeatureStack.push(mRenderDebugFeatureMask);
}

void LLPipeline::popRenderDebugFeatureMask()
{
	if (mRenderDebugFeatureStack.empty())
	{
		LL_ERRS() << "Depleted render feature stack." << LL_ENDL;
	}

	mRenderDebugFeatureMask = mRenderDebugFeatureStack.top();
	mRenderDebugFeatureStack.pop();
}

// static
void LLPipeline::setRenderScriptedBeacons(bool val)
{
	sRenderScriptedBeacons = val;
}

// static
void LLPipeline::toggleRenderScriptedBeacons()
{
	sRenderScriptedBeacons = !sRenderScriptedBeacons;
}

// static
bool LLPipeline::getRenderScriptedBeacons()
{
	return sRenderScriptedBeacons;
}

// static
void LLPipeline::setRenderScriptedTouchBeacons(bool val)
{
	sRenderScriptedTouchBeacons = val;
}

// static
void LLPipeline::toggleRenderScriptedTouchBeacons()
{
	sRenderScriptedTouchBeacons = !sRenderScriptedTouchBeacons;
}

// static
bool LLPipeline::getRenderScriptedTouchBeacons()
{
	return sRenderScriptedTouchBeacons;
}

// static
void LLPipeline::setRenderMOAPBeacons(bool val)
{
	sRenderMOAPBeacons = val;
}

// static
void LLPipeline::toggleRenderMOAPBeacons()
{
	sRenderMOAPBeacons = !sRenderMOAPBeacons;
}

// static
bool LLPipeline::getRenderMOAPBeacons()
{
	return sRenderMOAPBeacons;
}

// static
void LLPipeline::setRenderPhysicalBeacons(bool val)
{
	sRenderPhysicalBeacons = val;
}

// static
void LLPipeline::toggleRenderPhysicalBeacons()
{
	sRenderPhysicalBeacons = !sRenderPhysicalBeacons;
}

// static
bool LLPipeline::getRenderPhysicalBeacons()
{
	return sRenderPhysicalBeacons;
}

// static
void LLPipeline::setRenderParticleBeacons(bool val)
{
	sRenderParticleBeacons = val;
}

// static
void LLPipeline::toggleRenderParticleBeacons()
{
	sRenderParticleBeacons = !sRenderParticleBeacons;
}

// static
bool LLPipeline::getRenderParticleBeacons()
{
	return sRenderParticleBeacons;
}

// static
void LLPipeline::setRenderSoundBeacons(bool val)
{
	sRenderSoundBeacons = val;
}

// static
void LLPipeline::toggleRenderSoundBeacons()
{
	sRenderSoundBeacons = !sRenderSoundBeacons;
}

// static
bool LLPipeline::getRenderSoundBeacons()
{
	return sRenderSoundBeacons;
}

// static
void LLPipeline::setRenderBeacons(bool val)
{
	sRenderBeacons = val;
}

// static
void LLPipeline::toggleRenderBeacons()
{
	sRenderBeacons = !sRenderBeacons;
}

// static
bool LLPipeline::getRenderBeacons()
{
	return sRenderBeacons;
}

// static
void LLPipeline::setRenderHighlights(bool val)
{
	sRenderHighlight = val;
}

// static
void LLPipeline::toggleRenderHighlights()
{
	sRenderHighlight = !sRenderHighlight;
}

// static
bool LLPipeline::getRenderHighlights()
{
	return sRenderHighlight;
}

// static
void LLPipeline::setRenderHighlightTextureChannel(LLRender::eTexIndex channel)
{
	sRenderHighlightTextureChannel = channel;
}

LLVOPartGroup* LLPipeline::lineSegmentIntersectParticle(const LLVector4a& start, const LLVector4a& end, LLVector4a* intersection,
														S32* face_hit)
{
	LLVector4a local_end = end;

	LLVector4a position;

	LLDrawable* drawable = NULL;

	for (LLWorld::region_list_t::const_iterator iter = LLWorld::getInstance()->getRegionList().begin(); 
			iter != LLWorld::getInstance()->getRegionList().end(); ++iter)
	{
		LLViewerRegion* region = *iter;

		LLSpatialPartition* part = region->getSpatialPartition(LLViewerRegion::PARTITION_PARTICLE);
		if (part && hasRenderType(part->mDrawableType))
		{
			LLDrawable* hit = part->lineSegmentIntersect(start, local_end, TRUE, FALSE, face_hit, &position, NULL, NULL, NULL);
			if (hit)
			{
				drawable = hit;
				local_end = position;						
			}
		}
	}

	LLVOPartGroup* ret = NULL;
	if (drawable)
	{
		//make sure we're returning an LLVOPartGroup
		llassert(drawable->getVObj()->getPCode() == LLViewerObject::LL_VO_PART_GROUP);
		ret = (LLVOPartGroup*) drawable->getVObj().get();
	}
		
	if (intersection)
	{
		*intersection = position;
	}

	return ret;
}

LLViewerObject* LLPipeline::lineSegmentIntersectInWorld(const LLVector4a& start, const LLVector4a& end,
														bool pick_transparent,
														bool pick_rigged,
														S32* face_hit,
														LLVector4a* intersection,         // return the intersection point
														LLVector2* tex_coord,            // return the texture coordinates of the intersection point
														LLVector4a* normal,               // return the surface normal at the intersection point
														LLVector4a* tangent             // return the surface tangent at the intersection point
	)
{
	LLDrawable* drawable = NULL;

	LLVector4a local_end = end;

	LLVector4a position;

	sPickAvatar = false; //! LLToolMgr::getInstance()->inBuildMode();
	
	for (LLWorld::region_list_t::const_iterator iter = LLWorld::getInstance()->getRegionList().begin(); 
			iter != LLWorld::getInstance()->getRegionList().end(); ++iter)
	{
		LLViewerRegion* region = *iter;

		for (U32 j = 0; j < LLViewerRegion::NUM_PARTITIONS; j++)
		{
			if ((j == LLViewerRegion::PARTITION_VOLUME) || 
				(j == LLViewerRegion::PARTITION_BRIDGE) ||
                (j == LLViewerRegion::PARTITION_AVATAR) || // for attachments
				(j == LLViewerRegion::PARTITION_CONTROL_AV) ||
				(j == LLViewerRegion::PARTITION_TERRAIN) ||
				(j == LLViewerRegion::PARTITION_TREE) ||
				(j == LLViewerRegion::PARTITION_GRASS))  // only check these partitions for now
			{
				LLSpatialPartition* part = region->getSpatialPartition(j);
				if (part && hasRenderType(part->mDrawableType))
				{
					LLDrawable* hit = part->lineSegmentIntersect(start, local_end, pick_transparent, pick_rigged, face_hit, &position, tex_coord, normal, tangent);
					if (hit)
					{
						drawable = hit;
						local_end = position;						
					}
				}
			}
		}
	}
	
	if (!sPickAvatar)
	{
		//save hit info in case we need to restore
		//due to attachment override
		LLVector4a local_normal;
		LLVector4a local_tangent;
		LLVector2 local_texcoord;
		S32 local_face_hit = -1;

		if (face_hit)
		{ 
			local_face_hit = *face_hit;
		}
		if (tex_coord)
		{
			local_texcoord = *tex_coord;
		}
		if (tangent)
		{
			local_tangent = *tangent;
		}
		else
		{
			local_tangent.clear();
		}
		if (normal)
		{
			local_normal = *normal;
		}
		else
		{
			local_normal.clear();
		}
				
		const F32 ATTACHMENT_OVERRIDE_DIST = 0.1f;

		//check against avatars
		sPickAvatar = true;
		for (LLWorld::region_list_t::const_iterator iter = LLWorld::getInstance()->getRegionList().begin(); 
				iter != LLWorld::getInstance()->getRegionList().end(); ++iter)
		{
			LLViewerRegion* region = *iter;

			LLSpatialPartition* part = region->getSpatialPartition(LLViewerRegion::PARTITION_AVATAR);
			if (part && hasRenderType(part->mDrawableType))
			{
				LLDrawable* hit = part->lineSegmentIntersect(start, local_end, pick_transparent, pick_rigged, face_hit, &position, tex_coord, normal, tangent);
				if (hit)
				{
					LLVector4a delta;
					delta.setSub(position, local_end);

					if (!drawable || 
						!drawable->getVObj()->isAttachment() ||
						delta.getLength3().getF32() > ATTACHMENT_OVERRIDE_DIST)
					{ //avatar overrides if previously hit drawable is not an attachment or 
					  //attachment is far enough away from detected intersection
						drawable = hit;
						local_end = position;						
					}
					else
					{ //prioritize attachments over avatars
						position = local_end;

						if (face_hit)
						{
							*face_hit = local_face_hit;
						}
						if (tex_coord)
						{
							*tex_coord = local_texcoord;
						}
						if (tangent)
						{
							*tangent = local_tangent;
						}
						if (normal)
						{
							*normal = local_normal;
						}
					}
				}
			}
		}
	}

	//check all avatar nametags (silly, isn't it?)
	for (std::vector< LLCharacter* >::iterator iter = LLCharacter::sInstances.begin();
		iter != LLCharacter::sInstances.end();
		++iter)
	{
		LLVOAvatar* av = (LLVOAvatar*) *iter;
		if (av->mNameText.notNull()
			&& av->mNameText->lineSegmentIntersect(start, local_end, position))
		{
			drawable = av->mDrawable;
			local_end = position;
		}
	}

	if (intersection)
	{
		*intersection = position;
	}

	return drawable ? drawable->getVObj().get() : NULL;
}

LLViewerObject* LLPipeline::lineSegmentIntersectInHUD(const LLVector4a& start, const LLVector4a& end,
													  bool pick_transparent,													
													  S32* face_hit,
													  LLVector4a* intersection,         // return the intersection point
													  LLVector2* tex_coord,            // return the texture coordinates of the intersection point
													  LLVector4a* normal,               // return the surface normal at the intersection point
													  LLVector4a* tangent				// return the surface tangent at the intersection point
	)
{
	LLDrawable* drawable = NULL;

	for (LLWorld::region_list_t::const_iterator iter = LLWorld::getInstance()->getRegionList().begin(); 
			iter != LLWorld::getInstance()->getRegionList().end(); ++iter)
	{
		LLViewerRegion* region = *iter;

		bool toggle = false;
		if (!hasRenderType(LLPipeline::RENDER_TYPE_HUD))
		{
			toggleRenderType(LLPipeline::RENDER_TYPE_HUD);
			toggle = true;
		}

		LLSpatialPartition* part = region->getSpatialPartition(LLViewerRegion::PARTITION_HUD);
		if (part)
		{
			LLDrawable* hit = part->lineSegmentIntersect(start, end, pick_transparent, FALSE, face_hit, intersection, tex_coord, normal, tangent);
			if (hit)
			{
				drawable = hit;
			}
		}

		if (toggle)
		{
			toggleRenderType(LLPipeline::RENDER_TYPE_HUD);
		}
	}
	return drawable ? drawable->getVObj().get() : NULL;
}

LLSpatialPartition* LLPipeline::getSpatialPartition(LLViewerObject* vobj)
{
	if (vobj)
	{
		LLViewerRegion* region = vobj->getRegion();
		if (region)
		{
			return region->getSpatialPartition(vobj->getPartitionType());
		}
	}
	return NULL;
}

void LLPipeline::resetVertexBuffers(LLDrawable* drawable)
{
	if (!drawable)
	{
		return;
	}

	for (S32 i = 0; i < drawable->getNumFaces(); i++)
	{
		LLFace* facep = drawable->getFace(i);
		if (facep)
		{
			facep->clearVertexBuffer();
		}
	}
}

void LLPipeline::resetVertexBuffers()
{	
	mResetVertexBuffers = true;
}

void LLPipeline::doResetVertexBuffers(bool forced)
{
	if (!mResetVertexBuffers)
	{
		return;
	}
	if(!forced && LLSpatialPartition::sTeleportRequested)
	{
		if(gAgent.getTeleportState() != LLAgent::TELEPORT_NONE)
		{
			return; //wait for teleporting to finish
		}
		else
		{
			//teleporting aborted
			LLSpatialPartition::sTeleportRequested = FALSE;
			mResetVertexBuffers = false;
			return;
		}
	}

    LL_PROFILE_ZONE_SCOPED_CATEGORY_PIPELINE;
	mResetVertexBuffers = false;

	mCubeVB = NULL;
    mDeferredVB = NULL;
	mAuxiliaryVB = NULL;
	exoPostProcess::instance().destroyVB(); // Will be re-created via updateRenderDeferred()

	for (LLWorld::region_list_t::const_iterator iter = LLWorld::getInstance()->getRegionList().begin(); 
			iter != LLWorld::getInstance()->getRegionList().end(); ++iter)
	{
		LLViewerRegion* region = *iter;
		for (U32 i = 0; i < LLViewerRegion::NUM_PARTITIONS; i++)
		{
			LLSpatialPartition* part = region->getSpatialPartition(i);
			if (part)
			{
				part->resetVertexBuffers();
			}
		}
	}
	if(LLSpatialPartition::sTeleportRequested)
	{
		LLSpatialPartition::sTeleportRequested = FALSE;

		LLWorld::getInstance()->clearAllVisibleObjects();
		clearRebuildDrawables();
	}

	resetDrawOrders();

	gSky.resetVertexBuffers();

	LLVOPartGroup::destroyGL();

	if ( LLPathingLib::getInstance() )
	{
		LLPathingLib::getInstance()->cleanupVBOManager();
	}
	LLVOPartGroup::destroyGL();
	gGL.resetVertexBuffer();

	SUBSYSTEM_CLEANUP(LLVertexBuffer);
	
	if (LLVertexBuffer::sGLCount != 0)
	{
		LL_WARNS() << "VBO wipe failed -- " << LLVertexBuffer::sGLCount << " buffers remaining." << LL_ENDL;
	}

	LLVertexBuffer::unbind();	
	
	updateRenderBump();
	//updateRenderDeferred(); // <FS:Ansariel> Moved further down because of exoPostProcess creating a new VB

	sUseTriStrips = gSavedSettings.getBOOL("RenderUseTriStrips");
	LLVertexBuffer::sUseStreamDraw = gSavedSettings.getBOOL("RenderUseStreamVBO");
	// <FS:Ansariel> Vertex Array Objects are required in OpenGL core profile
	LLVertexBuffer::sUseVAO = gSavedSettings.getBOOL("RenderUseVAO");
	//LLVertexBuffer::sUseVAO = LLRender::sGLCoreProfile ? TRUE : gSavedSettings.getBOOL("RenderUseVAO");
	// </FS:Ansariel>
	LLVertexBuffer::sPreferStreamDraw = gSavedSettings.getBOOL("RenderPreferStreamDraw");
	LLVertexBuffer::sEnableVBOs = gSavedSettings.getBOOL("RenderVBOEnable");
	LLVertexBuffer::sDisableVBOMapping = LLVertexBuffer::sEnableVBOs && gSavedSettings.getBOOL("RenderVBOMappingDisable") ;
	sBakeSunlight = gSavedSettings.getBOOL("RenderBakeSunlight");
	sNoAlpha = gSavedSettings.getBOOL("RenderNoAlpha");
	LLPipeline::sTextureBindTest = gSavedSettings.getBOOL("RenderDebugTextureBind");

	LLVertexBuffer::initClass(LLVertexBuffer::sEnableVBOs, LLVertexBuffer::sDisableVBOMapping);
    gGL.initVertexBuffer();

    // <FS:Ansariel> Reset VB during TP
    //mDeferredVB = new LLVertexBuffer(DEFERRED_VB_MASK, 0);
    //mDeferredVB->allocateBuffer(8, 0, true);
    initDeferredVB();
    // </FS:Ansariel>

	LLVOPartGroup::restoreGL();

	// <FS:Ansariel> Reset VB during TP
	updateRenderDeferred(); // Moved further down because of exoPostProcess creating a new VB
	initAuxiliaryVB();
	// </FS:Ansariel>
}

void LLPipeline::renderObjects(U32 type, U32 mask, bool texture, bool batch_texture, bool rigged)
{
	assertInitialized();
	gGL.loadMatrix(gGLModelView);
	gGLLastMatrix = NULL;
    if (rigged)
    {
        mSimplePool->pushRiggedBatches(type + 1, mask, texture, batch_texture);
    }
    else
    {
        mSimplePool->pushBatches(type, mask, texture, batch_texture);
    }
	gGL.loadMatrix(gGLModelView);
	gGLLastMatrix = NULL;		
}

void LLPipeline::renderAlphaObjects(U32 mask, bool texture, bool batch_texture, bool rigged)
{
    LL_PROFILE_ZONE_SCOPED_CATEGORY_PIPELINE;
    assertInitialized();
    gGL.loadMatrix(gGLModelView);
    gGLLastMatrix = NULL;
    U32 type = LLRenderPass::PASS_ALPHA;
    LLVOAvatar* lastAvatar = nullptr;
    U64 lastMeshId = 0;
    for (LLCullResult::drawinfo_iterator i = gPipeline.beginRenderMap(type); i != gPipeline.endRenderMap(type); ++i)
    {
        LLDrawInfo* pparams = *i;
        if (pparams)
        {
            if (rigged)
            {
                if (pparams->mAvatar != nullptr)
                {
                    if (lastAvatar != pparams->mAvatar || lastMeshId != pparams->mSkinInfo->mHash)
                    {
                        mSimplePool->uploadMatrixPalette(*pparams);
                        lastAvatar = pparams->mAvatar;
                        lastMeshId = pparams->mSkinInfo->mHash;
                    }

                    mSimplePool->pushBatch(*pparams, mask | LLVertexBuffer::MAP_WEIGHT4, texture, batch_texture);
                }
            }
            else if (pparams->mAvatar == nullptr)
            {
                mSimplePool->pushBatch(*pparams, mask, texture, batch_texture);
            }
        }
    }
    gGL.loadMatrix(gGLModelView);
    gGLLastMatrix = NULL;
}

void LLPipeline::renderMaskedObjects(U32 type, U32 mask, bool texture, bool batch_texture, bool rigged)
{
	assertInitialized();
	gGL.loadMatrix(gGLModelView);
	gGLLastMatrix = NULL;
    if (rigged)
    {
        mAlphaMaskPool->pushRiggedMaskBatches(type+1, mask, texture, batch_texture);
    }
    else
    {
        mAlphaMaskPool->pushMaskBatches(type, mask, texture, batch_texture);
    }
	gGL.loadMatrix(gGLModelView);
	gGLLastMatrix = NULL;		
}

void LLPipeline::renderFullbrightMaskedObjects(U32 type, U32 mask, bool texture, bool batch_texture, bool rigged)
{
	assertInitialized();
	gGL.loadMatrix(gGLModelView);
	gGLLastMatrix = NULL;
    if (rigged)
    {
        mFullbrightAlphaMaskPool->pushRiggedMaskBatches(type+1, mask, texture, batch_texture);
    }
    else
    {
        mFullbrightAlphaMaskPool->pushMaskBatches(type, mask, texture, batch_texture);
    }
	gGL.loadMatrix(gGLModelView);
	gGLLastMatrix = NULL;		
}

void apply_cube_face_rotation(U32 face)
{
	switch (face)
	{
		case 0: 
			gGL.rotatef(90.f, 0, 1, 0);
			gGL.rotatef(180.f, 1, 0, 0);
		break;
		case 2: 
			gGL.rotatef(-90.f, 1, 0, 0);
		break;
		case 4:
			gGL.rotatef(180.f, 0, 1, 0);
			gGL.rotatef(180.f, 0, 0, 1);
		break;
		case 1: 
			gGL.rotatef(-90.f, 0, 1, 0);
			gGL.rotatef(180.f, 1, 0, 0);
		break;
		case 3:
			gGL.rotatef(90, 1, 0, 0);
		break;
		case 5: 
			gGL.rotatef(180, 0, 0, 1);
		break;
	}
}

void validate_framebuffer_object()
{                                                           
	GLenum status;                                            
	status = glCheckFramebufferStatus(GL_FRAMEBUFFER_EXT); 
	switch(status) 
	{                                          
		case GL_FRAMEBUFFER_COMPLETE:                       
			//framebuffer OK, no error.
			break;
		case GL_FRAMEBUFFER_INCOMPLETE_MISSING_ATTACHMENT:
			// frame buffer not OK: probably means unsupported depth buffer format
			LL_ERRS() << "Framebuffer Incomplete Missing Attachment." << LL_ENDL;
			break;
		case GL_FRAMEBUFFER_INCOMPLETE_ATTACHMENT:
			// frame buffer not OK: probably means unsupported depth buffer format
			LL_ERRS() << "Framebuffer Incomplete Attachment." << LL_ENDL;
			break; 
		case GL_FRAMEBUFFER_UNSUPPORTED:                    
			/* choose different formats */                        
			LL_ERRS() << "Framebuffer unsupported." << LL_ENDL;
			break;                                                
		default:                                                
			LL_ERRS() << "Unknown framebuffer status." << LL_ENDL;
			break;
	}
}

void LLPipeline::bindScreenToTexture() 
{
	
}

static LLTrace::BlockTimerStatHandle FTM_RENDER_BLOOM("Bloom");

void LLPipeline::renderFinalize()
{
    LLVertexBuffer::unbind();
    LLGLState::checkStates();
    LLGLState::checkTextureChannels();

    assertInitialized();

    if (gUseWireframe)
    {
        glPolygonMode(GL_FRONT_AND_BACK, GL_FILL);
    }

    LLVector2 tc1(0, 0);
    LLVector2 tc2((F32) mScreen.getWidth() * 2, (F32) mScreen.getHeight() * 2);

    LL_RECORD_BLOCK_TIME(FTM_RENDER_BLOOM);
    gGL.color4f(1, 1, 1, 1);
    LLGLDepthTest depth(GL_FALSE);
    LLGLDisable blend(GL_BLEND);
    LLGLDisable cull(GL_CULL_FACE);

    enableLightsFullbright();

    gGL.matrixMode(LLRender::MM_PROJECTION);
    gGL.pushMatrix();
    gGL.loadIdentity();
    gGL.matrixMode(LLRender::MM_MODELVIEW);
    gGL.pushMatrix();
    gGL.loadIdentity();

    LLGLDisable test(GL_ALPHA_TEST);

    gGL.setColorMask(true, true);
    glClearColor(0, 0, 0, 0);
    exoPostProcess::instance().ExodusRenderPostStack(&mScreen, &mScreen); // <FS:CR> Import Vignette from Exodus

    if (sRenderGlow)
    {
        mGlow[2].bindTarget();
        mGlow[2].clear();

        gGlowExtractProgram.bind();
        F32 minLum = llmax((F32) RenderGlowMinLuminance, 0.0f);
        F32 maxAlpha = RenderGlowMaxExtractAlpha;
        F32 warmthAmount = RenderGlowWarmthAmount;
        LLVector3 lumWeights = RenderGlowLumWeights;
        LLVector3 warmthWeights = RenderGlowWarmthWeights;

        gGlowExtractProgram.uniform1f(LLShaderMgr::GLOW_MIN_LUMINANCE, minLum);
        gGlowExtractProgram.uniform1f(LLShaderMgr::GLOW_MAX_EXTRACT_ALPHA, maxAlpha);
        gGlowExtractProgram.uniform3f(LLShaderMgr::GLOW_LUM_WEIGHTS, lumWeights.mV[0], lumWeights.mV[1],
                                      lumWeights.mV[2]);
        gGlowExtractProgram.uniform3f(LLShaderMgr::GLOW_WARMTH_WEIGHTS, warmthWeights.mV[0], warmthWeights.mV[1],
                                      warmthWeights.mV[2]);
        gGlowExtractProgram.uniform1f(LLShaderMgr::GLOW_WARMTH_AMOUNT, warmthAmount);
        
        {
            LLGLEnable blend_on(GL_BLEND);
            LLGLEnable test(GL_ALPHA_TEST);

            gGL.setSceneBlendType(LLRender::BT_ADD_WITH_ALPHA);

            mScreen.bindTexture(0, 0, LLTexUnit::TFO_POINT);

            gGL.color4f(1, 1, 1, 1);
            gPipeline.enableLightsFullbright();
            // <FS:Ansariel> FIRE-16829: Visual Artifacts with ALM enabled on AMD graphics
            //gGL.begin(LLRender::TRIANGLE_STRIP);
            //gGL.texCoord2f(tc1.mV[0], tc1.mV[1]);
            //gGL.vertex2f(-1, -1);

            //gGL.texCoord2f(tc1.mV[0], tc2.mV[1]);
            //gGL.vertex2f(-1, 3);

            //gGL.texCoord2f(tc2.mV[0], tc1.mV[1]);
            //gGL.vertex2f(3, -1);

            //gGL.end();
            drawAuxiliaryVB(tc1, tc2);
            // </FS:Ansariel>

            gGL.getTexUnit(0)->unbind(mScreen.getUsage());

            mGlow[2].flush();

            tc1.setVec(0, 0);
            tc2.setVec(2, 2); 
        }

        // power of two between 1 and 1024
        U32 glowResPow = RenderGlowResolutionPow;
        const U32 glow_res = llmax(1, llmin(1024, 1 << glowResPow));

        S32 kernel = RenderGlowIterations * 2;
        F32 delta = RenderGlowWidth / glow_res;
        // Use half the glow width if we have the res set to less than 9 so that it looks
        // almost the same in either case.
        if (glowResPow < 9)
        {
            delta *= 0.5f;
        }
        F32 strength = RenderGlowStrength;

        gGlowProgram.bind();
        gGlowProgram.uniform1f(LLShaderMgr::GLOW_STRENGTH, strength);

        for (S32 i = 0; i < kernel; i++)
        {
            mGlow[i % 2].bindTarget();
            mGlow[i % 2].clear();

            if (i == 0)
            {
                gGL.getTexUnit(0)->bind(&mGlow[2]);
            }
            else
            {
                gGL.getTexUnit(0)->bind(&mGlow[(i - 1) % 2]);
            }

            if (i % 2 == 0)
            {
                gGlowProgram.uniform2f(LLShaderMgr::GLOW_DELTA, delta, 0);
            }
            else
            {
                gGlowProgram.uniform2f(LLShaderMgr::GLOW_DELTA, 0, delta);
            }

            // <FS:Ansariel> FIRE-16829: Visual Artifacts with ALM enabled on AMD graphics
            //gGL.begin(LLRender::TRIANGLE_STRIP);
            //gGL.texCoord2f(tc1.mV[0], tc1.mV[1]);
            //gGL.vertex2f(-1,-1);
            //
            //gGL.texCoord2f(tc1.mV[0], tc2.mV[1]);
            //gGL.vertex2f(-1,3);
            //
            //gGL.texCoord2f(tc2.mV[0], tc1.mV[1]);
            //gGL.vertex2f(3,-1);
            //
            //gGL.end();
            drawAuxiliaryVB(tc1, tc2);
            // </FS:Ansariel>

            mGlow[i % 2].flush();
        }

        gGlowProgram.unbind();
    }
    else // !sRenderGlow, skip the glow ping-pong and just clear the result target
    {
        mGlow[1].bindTarget();
        mGlow[1].clear();
        mGlow[1].flush();
    }

    gGLViewport[0] = gViewerWindow->getWorldViewRectRaw().mLeft;
    gGLViewport[1] = gViewerWindow->getWorldViewRectRaw().mBottom;
    gGLViewport[2] = gViewerWindow->getWorldViewRectRaw().getWidth();
    gGLViewport[3] = gViewerWindow->getWorldViewRectRaw().getHeight();
    glViewport(gGLViewport[0], gGLViewport[1], gGLViewport[2], gGLViewport[3]);

    tc2.setVec((F32) mScreen.getWidth(), (F32) mScreen.getHeight());

    gGL.flush();

    LLVertexBuffer::unbind();

// [RLVa:KB] - @setsphere
	LLRenderTarget* pRenderBuffer = (RlvActions::hasBehaviour(RLV_BHVR_SETSPHERE)) ? &mDeferredLight : nullptr;
// [/RLVa:KB]
    if (LLPipeline::sRenderDeferred)
    {

        //<FS:TS> FIRE-16251: Depth of Field does not work underwater
        //bool dof_enabled = !LLViewerCamera::getInstance()->cameraUnderWater() &&
        bool dof_enabled = (FSRenderDepthOfFieldUnderwater || !LLViewerCamera::getInstance()->cameraUnderWater()) &&
        //</FS:TS> FIRE-16251
                           (RenderDepthOfFieldInEditMode || !LLToolMgr::getInstance()->inBuildMode()) &&
                           RenderDepthOfField;

        bool multisample = RenderFSAASamples > 1 && mFXAABuffer.isComplete();
        exoPostProcess::instance().multisample = multisample;	// <FS:CR> Import Vignette from Exodus
// [RLVa:KB] - @setsphere
		if (multisample && !pRenderBuffer)
		{
			pRenderBuffer = &mDeferredLight;
		}
// [/RLVa:KB]

        gViewerWindow->setup3DViewport();

        if (dof_enabled)
        {
            LLGLSLShader *shader = &gDeferredPostProgram;
            LLGLDisable blend(GL_BLEND);

            // depth of field focal plane calculations
            static F32 current_distance = 16.f;
            static F32 start_distance = 16.f;
            static F32 transition_time = 1.f;

            LLVector3 focus_point;

            // <FS:Beq> FIRE-16728 focus point lock & free focus DoF - based on a feature developed by NiranV Dean
            static LLVector3 last_focus_point{};
            if( LLPipeline::FSFocusPointLocked && !last_focus_point.isExactlyZero() )
            {
                focus_point = last_focus_point;
            }
            else
            {
            // </FS:Beq>
            LLViewerObject *obj = LLViewerMediaFocus::getInstance()->getFocusedObject();
            if (obj && obj->mDrawable && obj->isSelected())
            { // focus on selected media object
                S32 face_idx = LLViewerMediaFocus::getInstance()->getFocusedFace();
                if (obj && obj->mDrawable)
                {
                    LLFace *face = obj->mDrawable->getFace(face_idx);
                    if (face)
                    {
                        focus_point = face->getPositionAgent();
                    }
                }
            }
            }// <FS:Beq/> support focus point lock

            if (focus_point.isExactlyZero())
            {
                if (LLViewerJoystick::getInstance()->getOverrideCamera() || LLPipeline::FSFocusPointFollowsPointer) // <FS:Beq/> FIRE-16728 Add free aim mouse and focus lock
                { // focus on point under cursor
                    focus_point.set(gDebugRaycastIntersection.getF32ptr());
                }
                else if (gAgentCamera.cameraMouselook())
                { // focus on point under mouselook crosshairs
                    LLVector4a result;
                    result.clear();

                    gViewerWindow->cursorIntersect(-1, -1, 512.f, NULL, -1, FALSE, FALSE, NULL, &result);

                    focus_point.set(result.getF32ptr());
                }
                else
                {
                    // focus on alt-zoom target
                    LLViewerRegion *region = gAgent.getRegion();
                    if (region)
                    {
                        focus_point = LLVector3(gAgentCamera.getFocusGlobal() - region->getOriginGlobal());
                    }
                }
            }
            // <FS:Beq> FIRE-16728 Add free aim mouse and focus lock
            last_focus_point = focus_point;
            // </FS:Beq>
            LLVector3 eye = LLViewerCamera::getInstance()->getOrigin();
            F32 target_distance = 16.f;
            if (!focus_point.isExactlyZero())
            {
                target_distance = LLViewerCamera::getInstance()->getAtAxis() * (focus_point - eye);
            }

            if (transition_time >= 1.f && fabsf(current_distance - target_distance) / current_distance > 0.01f)
            { // large shift happened, interpolate smoothly to new target distance
                transition_time = 0.f;
                start_distance = current_distance;
            }
            else if (transition_time < 1.f)
            { // currently in a transition, continue interpolating
                transition_time += 1.f / CameraFocusTransitionTime * gFrameIntervalSeconds.value();
                transition_time = llmin(transition_time, 1.f);

                F32 t = cosf(transition_time * F_PI + F_PI) * 0.5f + 0.5f;
                current_distance = start_distance + (target_distance - start_distance) * t;
            }
            else
            { // small or no change, just snap to target distance
                current_distance = target_distance;
            }

            // convert to mm
            F32 subject_distance = current_distance * 1000.f;
            F32 fnumber = CameraFNumber;
            F32 default_focal_length = CameraFocalLength;

            F32 fov = LLViewerCamera::getInstance()->getView();

            const F32 default_fov = CameraFieldOfView * F_PI / 180.f;

            // F32 aspect_ratio = (F32) mScreen.getWidth()/(F32)mScreen.getHeight();

            F32 dv = 2.f * default_focal_length * tanf(default_fov / 2.f);

            F32 focal_length = dv / (2 * tanf(fov / 2.f));

            // F32 tan_pixel_angle = tanf(LLDrawable::sCurPixelAngle);

            // from wikipedia -- c = |s2-s1|/s2 * f^2/(N(S1-f))
            // where	 N = fnumber
            //			 s2 = dot distance
            //			 s1 = subject distance
            //			 f = focal length
            //

            F32 blur_constant = focal_length * focal_length / (fnumber * (subject_distance - focal_length));
            blur_constant /= 1000.f; // convert to meters for shader
            F32 magnification = focal_length / (subject_distance - focal_length);

            { // build diffuse+bloom+CoF
                mDeferredLight.bindTarget();
                shader = &gDeferredCoFProgram;

                bindDeferredShader(*shader);

                S32 channel = shader->enableTexture(LLShaderMgr::DEFERRED_DIFFUSE, mScreen.getUsage());
                if (channel > -1)
                {
                    mScreen.bindTexture(0, channel);
                }

                shader->uniform1f(LLShaderMgr::DOF_FOCAL_DISTANCE, -subject_distance / 1000.f);
                shader->uniform1f(LLShaderMgr::DOF_BLUR_CONSTANT, blur_constant);
                shader->uniform1f(LLShaderMgr::DOF_TAN_PIXEL_ANGLE, tanf(1.f / LLDrawable::sCurPixelAngle));
                shader->uniform1f(LLShaderMgr::DOF_MAGNIFICATION, magnification);
                shader->uniform1f(LLShaderMgr::DOF_MAX_COF, CameraMaxCoF);
                shader->uniform1f(LLShaderMgr::DOF_RES_SCALE, CameraDoFResScale);

                // <FS:Ansariel> FIRE-16829: Visual Artifacts with ALM enabled on AMD graphics
                //gGL.begin(LLRender::TRIANGLE_STRIP);
                //gGL.texCoord2f(tc1.mV[0], tc1.mV[1]);
                //gGL.vertex2f(-1,-1);

                //gGL.texCoord2f(tc1.mV[0], tc2.mV[1]);
                //gGL.vertex2f(-1,3);

                //gGL.texCoord2f(tc2.mV[0], tc1.mV[1]);
                //gGL.vertex2f(3,-1);

                //gGL.end();
                drawAuxiliaryVB(tc1, tc2);
                // </FS:Ansariel>

                unbindDeferredShader(*shader);
                mDeferredLight.flush();
            }

            U32 dof_width = (U32)(mScreen.getWidth() * CameraDoFResScale);
            U32 dof_height = (U32)(mScreen.getHeight() * CameraDoFResScale);

            { // perform DoF sampling at half-res (preserve alpha channel)
                mScreen.bindTarget();
                glViewport(0, 0, dof_width, dof_height);
                gGL.setColorMask(true, false);

                shader = &gDeferredPostProgram;
                bindDeferredShader(*shader);
                S32 channel = shader->enableTexture(LLShaderMgr::DEFERRED_DIFFUSE, mDeferredLight.getUsage());
                if (channel > -1)
                {
                    mDeferredLight.bindTexture(0, channel);
                }

                shader->uniform1f(LLShaderMgr::DOF_MAX_COF, CameraMaxCoF);
                shader->uniform1f(LLShaderMgr::DOF_RES_SCALE, CameraDoFResScale);

                // <FS:Ansariel> FIRE-16829: Visual Artifacts with ALM enabled on AMD graphics
                //gGL.begin(LLRender::TRIANGLE_STRIP);
                //gGL.texCoord2f(tc1.mV[0], tc1.mV[1]);
                //gGL.vertex2f(-1,-1);

                //gGL.texCoord2f(tc1.mV[0], tc2.mV[1]);
                //gGL.vertex2f(-1,3);

                //gGL.texCoord2f(tc2.mV[0], tc1.mV[1]);
                //gGL.vertex2f(3,-1);

                //gGL.end();
                drawAuxiliaryVB(tc1, tc2);
                // </FS:Ansariel>

                unbindDeferredShader(*shader);
                mScreen.flush();
                gGL.setColorMask(true, true);
            }

            { // combine result based on alpha
//                if (multisample)
//                {
//                    mDeferredLight.bindTarget();
//                    glViewport(0, 0, mDeferredScreen.getWidth(), mDeferredScreen.getHeight());
//                }
// [RLVa:KB] - @setsphere
                if (pRenderBuffer)
                {
					pRenderBuffer->bindTarget();
                    glViewport(0, 0, mDeferredScreen.getWidth(), mDeferredScreen.getHeight());
                }
// [/RLVa:KB]
                else
                {
                    gGLViewport[0] = gViewerWindow->getWorldViewRectRaw().mLeft;
                    gGLViewport[1] = gViewerWindow->getWorldViewRectRaw().mBottom;
                    gGLViewport[2] = gViewerWindow->getWorldViewRectRaw().getWidth();
                    gGLViewport[3] = gViewerWindow->getWorldViewRectRaw().getHeight();
                    glViewport(gGLViewport[0], gGLViewport[1], gGLViewport[2], gGLViewport[3]);
                }

                shader = &gDeferredDoFCombineProgram;
                bindDeferredShader(*shader);

                S32 channel = shader->enableTexture(LLShaderMgr::DEFERRED_DIFFUSE, mScreen.getUsage());
                if (channel > -1)
                {
                    mScreen.bindTexture(0, channel);
                }

                shader->uniform1f(LLShaderMgr::DOF_MAX_COF, CameraMaxCoF);
                shader->uniform1f(LLShaderMgr::DOF_RES_SCALE, CameraDoFResScale);
                shader->uniform1f(LLShaderMgr::DOF_WIDTH, dof_width - 1);
                shader->uniform1f(LLShaderMgr::DOF_HEIGHT, dof_height - 1);

                // <FS:Ansariel> FIRE-16829: Visual Artifacts with ALM enabled on AMD graphics
                //gGL.begin(LLRender::TRIANGLE_STRIP);
                //gGL.texCoord2f(tc1.mV[0], tc1.mV[1]);
                //gGL.vertex2f(-1,-1);

                //gGL.texCoord2f(tc1.mV[0], tc2.mV[1]);
                //gGL.vertex2f(-1,3);

                //gGL.texCoord2f(tc2.mV[0], tc1.mV[1]);
                //gGL.vertex2f(3,-1);

                //gGL.end();
                drawAuxiliaryVB(tc1, tc2);
                // </FS:Ansariel>

                unbindDeferredShader(*shader);

// [RLVa:KB] - @setsphere
                if (pRenderBuffer)
                {
                    pRenderBuffer->flush();
                }
// [/RLVa:KB]
//                if (multisample)
//                {
//                    mDeferredLight.flush();
//                }
            }
        }
        else
        {
//            if (multisample)
//            {
//                mDeferredLight.bindTarget();
//            }
// [RLVa:KB] - @setsphere
            if (pRenderBuffer)
            {
				pRenderBuffer->bindTarget();
            }
// [/RLVa:KB]
            LLGLSLShader *shader = &gDeferredPostNoDoFProgram;

            bindDeferredShader(*shader);

            S32 channel = shader->enableTexture(LLShaderMgr::DEFERRED_DIFFUSE, mScreen.getUsage());
            if (channel > -1)
            {
                mScreen.bindTexture(0, channel);
            }

            // <FS:Ansariel> FIRE-16829: Visual Artifacts with ALM enabled on AMD graphics
            //gGL.begin(LLRender::TRIANGLE_STRIP);
            //gGL.texCoord2f(tc1.mV[0], tc1.mV[1]);
            //gGL.vertex2f(-1,-1);

            //gGL.texCoord2f(tc1.mV[0], tc2.mV[1]);
            //gGL.vertex2f(-1,3);

            //gGL.texCoord2f(tc2.mV[0], tc1.mV[1]);
            //gGL.vertex2f(3,-1);

            //gGL.end();
            drawAuxiliaryVB(tc1, tc2);
            // </FS:Ansariel>

            unbindDeferredShader(*shader);

// [RLVa:KB] - @setsphere
            if (pRenderBuffer)
            {
				pRenderBuffer->flush();
            }
// [/RLVa:KB]
//            if (multisample)
//            {
//                mDeferredLight.flush();
//            }
        }

// [RLVa:KB] - @setsphere
		if (RlvActions::hasBehaviour(RLV_BHVR_SETSPHERE))
		{
			LLShaderEffectParams params(pRenderBuffer, &mScreen, !multisample);
			LLVfxManager::instance().runEffect(EVisualEffect::RlvSphere, &params);
			pRenderBuffer = params.m_pDstBuffer;
		}
// [/RLVa:KB]

        if (multisample)
        {
            // bake out texture2D with RGBL for FXAA shader
            mFXAABuffer.bindTarget();

            S32 width = mScreen.getWidth();
            S32 height = mScreen.getHeight();
            glViewport(0, 0, width, height);

            LLGLSLShader *shader = &gGlowCombineFXAAProgram;

            shader->bind();
            shader->uniform2f(LLShaderMgr::DEFERRED_SCREEN_RES, width, height);

//            S32 channel = shader->enableTexture(LLShaderMgr::DEFERRED_DIFFUSE, mDeferredLight.getUsage());
//            if (channel > -1)
//            {
//                mDeferredLight.bindTexture(0, channel);
//            }
// [RLVa:KB] - @setsphere
			S32 channel = shader->enableTexture(LLShaderMgr::DEFERRED_DIFFUSE, pRenderBuffer->getUsage());
            if (channel > -1)
            {
				pRenderBuffer->bindTexture(0, channel);
            }
// [RLVa:KB]

            // <FS:Ansariel> FIRE-16829: Visual Artifacts with ALM enabled on AMD graphics
            //gGL.begin(LLRender::TRIANGLE_STRIP);
            //gGL.vertex2f(-1,-1);
            //gGL.vertex2f(-1,3);
            //gGL.vertex2f(3,-1);
            //gGL.end();

            //gGL.flush();
            drawAuxiliaryVB();
            // </FS:Ansariel>

// [RLVa:KB] - @setsphere
            shader->disableTexture(LLShaderMgr::DEFERRED_DIFFUSE, pRenderBuffer->getUsage());
// [/RLVa:KB]
//            shader->disableTexture(LLShaderMgr::DEFERRED_DIFFUSE, mDeferredLight.getUsage());
            shader->unbind();

            mFXAABuffer.flush();

            shader = &gFXAAProgram;
            shader->bind();

            channel = shader->enableTexture(LLShaderMgr::DIFFUSE_MAP, mFXAABuffer.getUsage());
            if (channel > -1)
            {
                mFXAABuffer.bindTexture(0, channel, LLTexUnit::TFO_BILINEAR);
            }

            gGLViewport[0] = gViewerWindow->getWorldViewRectRaw().mLeft;
            gGLViewport[1] = gViewerWindow->getWorldViewRectRaw().mBottom;
            gGLViewport[2] = gViewerWindow->getWorldViewRectRaw().getWidth();
            gGLViewport[3] = gViewerWindow->getWorldViewRectRaw().getHeight();
            glViewport(gGLViewport[0], gGLViewport[1], gGLViewport[2], gGLViewport[3]);

            F32 scale_x = (F32) width / mFXAABuffer.getWidth();
            F32 scale_y = (F32) height / mFXAABuffer.getHeight();
            shader->uniform2f(LLShaderMgr::FXAA_TC_SCALE, scale_x, scale_y);
            shader->uniform2f(LLShaderMgr::FXAA_RCP_SCREEN_RES, 1.f / width * scale_x, 1.f / height * scale_y);
            shader->uniform4f(LLShaderMgr::FXAA_RCP_FRAME_OPT, -0.5f / width * scale_x, -0.5f / height * scale_y,
                              0.5f / width * scale_x, 0.5f / height * scale_y);
            shader->uniform4f(LLShaderMgr::FXAA_RCP_FRAME_OPT2, -2.f / width * scale_x, -2.f / height * scale_y,
                              2.f / width * scale_x, 2.f / height * scale_y);

            // <FS:Ansariel> FIRE-16829: Visual Artifacts with ALM enabled on AMD graphics
            //gGL.begin(LLRender::TRIANGLE_STRIP);
            //gGL.vertex2f(-1,-1);
            //gGL.vertex2f(-1,3);
            //gGL.vertex2f(3,-1);
            //gGL.end();

            //gGL.flush();
            drawAuxiliaryVB();
            // </FS:Ansariel>
            shader->unbind();
        }
    }
    else // not deferred
    {
// [RLVa:KB] - @setsphere
		if (RlvActions::hasBehaviour(RLV_BHVR_SETSPHERE))
		{
			LLShaderEffectParams params(&mScreen, &mDeferredLight, false);
			LLVfxManager::instance().runEffect(EVisualEffect::RlvSphere, &params);
			pRenderBuffer = params.m_pDstBuffer;
		}
// [/RLVa:KB]

        U32 mask = LLVertexBuffer::MAP_VERTEX | LLVertexBuffer::MAP_TEXCOORD0 | LLVertexBuffer::MAP_TEXCOORD1;
        LLPointer<LLVertexBuffer> buff = new LLVertexBuffer(mask, 0);
        buff->allocateBuffer(3, 0, TRUE);

        LLStrider<LLVector3> v;
        LLStrider<LLVector2> uv1;
        LLStrider<LLVector2> uv2;

        buff->getVertexStrider(v);
        buff->getTexCoord0Strider(uv1);
        buff->getTexCoord1Strider(uv2);

        uv1[0] = LLVector2(0, 0);
        uv1[1] = LLVector2(0, 2);
        uv1[2] = LLVector2(2, 0);

        uv2[0] = LLVector2(0, 0);
        uv2[1] = LLVector2(0, tc2.mV[1] * 2.f);
        uv2[2] = LLVector2(tc2.mV[0] * 2.f, 0);

        v[0] = LLVector3(-1, -1, 0);
        v[1] = LLVector3(-1, 3, 0);
        v[2] = LLVector3(3, -1, 0);

        buff->flush();

        LLGLDisable blend(GL_BLEND);

        gGlowCombineProgram.bind();

        gGL.getTexUnit(0)->bind(&mGlow[1]);
// [RLVa:KB] - @setsphere
        gGL.getTexUnit(1)->bind( pRenderBuffer ? pRenderBuffer : &mScreen );
// [/RLVa:KB]
//        gGL.getTexUnit(1)->bind(&mScreen);

        LLGLEnable multisample(RenderFSAASamples > 0 ? GL_MULTISAMPLE_ARB : 0);

        buff->setBuffer(mask);
        buff->drawArrays(LLRender::TRIANGLE_STRIP, 0, 3);

        gGlowCombineProgram.unbind();
    }

    gGL.setSceneBlendType(LLRender::BT_ALPHA);

    if (hasRenderDebugMask(LLPipeline::RENDER_DEBUG_PHYSICS_SHAPES))
    {
        gSplatTextureRectProgram.bind();

        gGL.setColorMask(true, false);

        LLVector2 tc1(0, 0);
        LLVector2 tc2((F32) gViewerWindow->getWorldViewWidthRaw() * 2,
                      (F32) gViewerWindow->getWorldViewHeightRaw() * 2);

        LLGLEnable blend(GL_BLEND);
        //gGL.color4f(1,1,1,0.75f); // <FS:Ansariel> FIRE-16829: Visual Artifacts with ALM enabled on AMD graphics

        gGL.getTexUnit(0)->bind(&mPhysicsDisplay);

        // <FS:Ansariel> FIRE-16829: Visual Artifacts with ALM enabled on AMD graphics
        //gGL.begin(LLRender::TRIANGLES);
        //gGL.texCoord2f(tc1.mV[0], tc1.mV[1]);
        //gGL.vertex2f(-1,-1);
        //
        //gGL.texCoord2f(tc1.mV[0], tc2.mV[1]);
        //gGL.vertex2f(-1,3);
        //
        //gGL.texCoord2f(tc2.mV[0], tc1.mV[1]);
        //gGL.vertex2f(3,-1);
        //
        //gGL.end();
        //gGL.flush();
        drawAuxiliaryVB(tc1, tc2, LLColor4(1.f, 1.f, 1.f, 0.75f));
        // </FS:Ansariel>

        gSplatTextureRectProgram.unbind();
    }

    if (LLRenderTarget::sUseFBO)
    { // copy depth buffer from mScreen to framebuffer
        LLRenderTarget::copyContentsToFramebuffer(mScreen, 0, 0, mScreen.getWidth(), mScreen.getHeight(), 0, 0,
                                                  mScreen.getWidth(), mScreen.getHeight(),
                                                  GL_DEPTH_BUFFER_BIT | GL_STENCIL_BUFFER_BIT, GL_NEAREST);
    }

    gGL.matrixMode(LLRender::MM_PROJECTION);
    gGL.popMatrix();
    gGL.matrixMode(LLRender::MM_MODELVIEW);
    gGL.popMatrix();

    LLVertexBuffer::unbind();

    LLGLState::checkStates();
    LLGLState::checkTextureChannels();
}

void LLPipeline::bindDeferredShader(LLGLSLShader& shader, LLRenderTarget* light_target)
{
    LL_PROFILE_ZONE_SCOPED_CATEGORY_PIPELINE;

    LLRenderTarget* deferred_target       = &mDeferredScreen;
    LLRenderTarget* deferred_depth_target = &mDeferredDepth;
    LLRenderTarget* deferred_light_target = &mDeferredLight;

	shader.bind();
	S32 channel = 0;
    channel = shader.enableTexture(LLShaderMgr::DEFERRED_DIFFUSE, deferred_target->getUsage());
	if (channel > -1)
	{
        deferred_target->bindTexture(0,channel, LLTexUnit::TFO_POINT);
	}

    channel = shader.enableTexture(LLShaderMgr::DEFERRED_SPECULAR, deferred_target->getUsage());
	if (channel > -1)
	{
        deferred_target->bindTexture(1, channel, LLTexUnit::TFO_POINT);
	}

    channel = shader.enableTexture(LLShaderMgr::DEFERRED_NORMAL, deferred_target->getUsage());
	if (channel > -1)
	{
        deferred_target->bindTexture(2, channel, LLTexUnit::TFO_POINT);
	}

    channel = shader.enableTexture(LLShaderMgr::DEFERRED_DEPTH, deferred_depth_target->getUsage());
	if (channel > -1)
	{
        gGL.getTexUnit(channel)->bind(deferred_depth_target, TRUE);
		stop_glerror();
    }
		
    glh::matrix4f projection = get_current_projection();
		glh::matrix4f inv_proj = projection.inverse();
		
    if (shader.getUniformLocation(LLShaderMgr::INVERSE_PROJECTION_MATRIX) != -1)
    {
		shader.uniformMatrix4fv(LLShaderMgr::INVERSE_PROJECTION_MATRIX, 1, FALSE, inv_proj.m);
    }

    if (shader.getUniformLocation(LLShaderMgr::VIEWPORT) != -1)
    {
		shader.uniform4f(LLShaderMgr::VIEWPORT, (F32) gGLViewport[0],
									(F32) gGLViewport[1],
									(F32) gGLViewport[2],
									(F32) gGLViewport[3]);
	}

    if (sReflectionRender && !shader.getUniformLocation(LLShaderMgr::MODELVIEW_MATRIX))
    {
        shader.uniformMatrix4fv(LLShaderMgr::MODELVIEW_MATRIX, 1, FALSE, mReflectionModelView.m);  
    }

	channel = shader.enableTexture(LLShaderMgr::DEFERRED_NOISE);
	if (channel > -1)
	{
        gGL.getTexUnit(channel)->bindManual(LLTexUnit::TT_TEXTURE, mNoiseMap);
		gGL.getTexUnit(channel)->setTextureFilteringOption(LLTexUnit::TFO_POINT);
	}

	channel = shader.enableTexture(LLShaderMgr::DEFERRED_LIGHTFUNC);
	if (channel > -1)
	{
		gGL.getTexUnit(channel)->bindManual(LLTexUnit::TT_TEXTURE, mLightFunc);
	}

	stop_glerror();

    light_target = light_target ? light_target : deferred_light_target;
    channel = shader.enableTexture(LLShaderMgr::DEFERRED_LIGHT, light_target->getUsage());
	if (channel > -1)
	{
        light_target->bindTexture(0, channel, LLTexUnit::TFO_POINT);
	}

	channel = shader.enableTexture(LLShaderMgr::DEFERRED_BLOOM);
	if (channel > -1)
	{
		mGlow[1].bindTexture(0, channel);
	}

	stop_glerror();

	for (U32 i = 0; i < 4; i++)
	{
        LLRenderTarget* shadow_target = getShadowTarget(i);
        if (shadow_target)
        {
		channel = shader.enableTexture(LLShaderMgr::DEFERRED_SHADOW0+i, LLTexUnit::TT_TEXTURE);
		stop_glerror();
		if (channel > -1)
		{
			stop_glerror();
                gGL.getTexUnit(channel)->bind(getShadowTarget(i), TRUE);
                gGL.getTexUnit(channel)->setTextureFilteringOption(LLTexUnit::TFO_ANISOTROPIC);
			gGL.getTexUnit(channel)->setTextureAddressMode(LLTexUnit::TAM_CLAMP);
			stop_glerror();
			
			glTexParameteri(GL_TEXTURE_2D, GL_TEXTURE_COMPARE_MODE_ARB, GL_COMPARE_R_TO_TEXTURE_ARB);
			glTexParameteri(GL_TEXTURE_2D, GL_TEXTURE_COMPARE_FUNC_ARB, GL_LEQUAL);
			stop_glerror();
		}
	}
    }

	for (U32 i = 4; i < 6; i++)
	{
		channel = shader.enableTexture(LLShaderMgr::DEFERRED_SHADOW0+i);
		stop_glerror();
		if (channel > -1)
		{
			stop_glerror();
			LLRenderTarget* shadow_target = getShadowTarget(i);
			if (shadow_target)
			{
				gGL.getTexUnit(channel)->bind(shadow_target, TRUE);
				gGL.getTexUnit(channel)->setTextureFilteringOption(LLTexUnit::TFO_ANISOTROPIC);
			gGL.getTexUnit(channel)->setTextureAddressMode(LLTexUnit::TAM_CLAMP);
			stop_glerror();
			
			glTexParameteri(GL_TEXTURE_2D, GL_TEXTURE_COMPARE_MODE_ARB, GL_COMPARE_R_TO_TEXTURE_ARB);
			glTexParameteri(GL_TEXTURE_2D, GL_TEXTURE_COMPARE_FUNC_ARB, GL_LEQUAL);
			stop_glerror();
		}
	}
	}

	stop_glerror();

	F32 mat[16*6];
	for (U32 i = 0; i < 16; i++)
	{
		mat[i] = mSunShadowMatrix[0].m[i];
		mat[i+16] = mSunShadowMatrix[1].m[i];
		mat[i+32] = mSunShadowMatrix[2].m[i];
		mat[i+48] = mSunShadowMatrix[3].m[i];
		mat[i+64] = mSunShadowMatrix[4].m[i];
		mat[i+80] = mSunShadowMatrix[5].m[i];
	}

	shader.uniformMatrix4fv(LLShaderMgr::DEFERRED_SHADOW_MATRIX, 6, FALSE, mat);

	stop_glerror();

	channel = shader.enableTexture(LLShaderMgr::ENVIRONMENT_MAP, LLTexUnit::TT_CUBE_MAP);
	if (channel > -1)
	{
		LLCubeMap* cube_map = gSky.mVOSkyp ? gSky.mVOSkyp->getCubeMap() : NULL;
		if (cube_map)
		{
			cube_map->enable(channel);
			cube_map->bind();
			F32* m = gGLModelView;
						
			F32 mat[] = { m[0], m[1], m[2],
						  m[4], m[5], m[6],
						  m[8], m[9], m[10] };
		
			shader.uniformMatrix3fv(LLShaderMgr::DEFERRED_ENV_MAT, 1, TRUE, mat);
		}
	}

    if (gAtmosphere)
    {
        // bind precomputed textures necessary for calculating sun and sky luminance
        channel = shader.enableTexture(LLShaderMgr::TRANSMITTANCE_TEX, LLTexUnit::TT_TEXTURE);
        if (channel > -1)
        {
            shader.bindTexture(LLShaderMgr::TRANSMITTANCE_TEX, gAtmosphere->getTransmittance());
        }

        channel = shader.enableTexture(LLShaderMgr::SCATTER_TEX, LLTexUnit::TT_TEXTURE_3D);
        if (channel > -1)
        {
            shader.bindTexture(LLShaderMgr::SCATTER_TEX, gAtmosphere->getScattering());
        }

        channel = shader.enableTexture(LLShaderMgr::SINGLE_MIE_SCATTER_TEX, LLTexUnit::TT_TEXTURE_3D);
        if (channel > -1)
        {
            shader.bindTexture(LLShaderMgr::SINGLE_MIE_SCATTER_TEX, gAtmosphere->getMieScattering());
        }

        channel = shader.enableTexture(LLShaderMgr::ILLUMINANCE_TEX, LLTexUnit::TT_TEXTURE);
        if (channel > -1)
        {
            shader.bindTexture(LLShaderMgr::ILLUMINANCE_TEX, gAtmosphere->getIlluminance());
        }
    }

	shader.uniform4fv(LLShaderMgr::DEFERRED_SHADOW_CLIP, 1, mSunClipPlanes.mV);
	shader.uniform1f(LLShaderMgr::DEFERRED_SUN_WASH, RenderDeferredSunWash);
	shader.uniform1f(LLShaderMgr::DEFERRED_SHADOW_NOISE, RenderShadowNoise);
	shader.uniform1f(LLShaderMgr::DEFERRED_BLUR_SIZE, RenderShadowBlurSize);

	shader.uniform1f(LLShaderMgr::DEFERRED_SSAO_RADIUS, RenderSSAOScale);
	shader.uniform1f(LLShaderMgr::DEFERRED_SSAO_MAX_RADIUS, RenderSSAOMaxScale);

	F32 ssao_factor = RenderSSAOFactor;
	shader.uniform1f(LLShaderMgr::DEFERRED_SSAO_FACTOR, ssao_factor);
	shader.uniform1f(LLShaderMgr::DEFERRED_SSAO_FACTOR_INV, 1.0/ssao_factor);

	LLVector3 ssao_effect = RenderSSAOEffect;
	F32 matrix_diag = (ssao_effect[0] + 2.0*ssao_effect[1])/3.0;
	F32 matrix_nondiag = (ssao_effect[0] - ssao_effect[1])/3.0;
	// This matrix scales (proj of color onto <1/rt(3),1/rt(3),1/rt(3)>) by
	// value factor, and scales remainder by saturation factor
	F32 ssao_effect_mat[] = {	matrix_diag, matrix_nondiag, matrix_nondiag,
								matrix_nondiag, matrix_diag, matrix_nondiag,
								matrix_nondiag, matrix_nondiag, matrix_diag};
	shader.uniformMatrix3fv(LLShaderMgr::DEFERRED_SSAO_EFFECT_MAT, 1, GL_FALSE, ssao_effect_mat);

	//F32 shadow_offset_error = 1.f + RenderShadowOffsetError * fabsf(LLViewerCamera::getInstance()->getOrigin().mV[2]);
	F32 shadow_bias_error = RenderShadowBiasError * fabsf(LLViewerCamera::getInstance()->getOrigin().mV[2])/3000.f;
    F32 shadow_bias       = RenderShadowBias + shadow_bias_error;

    shader.uniform2f(LLShaderMgr::DEFERRED_SCREEN_RES, deferred_target->getWidth(), deferred_target->getHeight());
	shader.uniform1f(LLShaderMgr::DEFERRED_NEAR_CLIP, LLViewerCamera::getInstance()->getNear()*2.f);
	shader.uniform1f (LLShaderMgr::DEFERRED_SHADOW_OFFSET, RenderShadowOffset); //*shadow_offset_error);
    shader.uniform1f(LLShaderMgr::DEFERRED_SHADOW_BIAS, shadow_bias);
	shader.uniform1f(LLShaderMgr::DEFERRED_SPOT_SHADOW_OFFSET, RenderSpotShadowOffset);
	shader.uniform1f(LLShaderMgr::DEFERRED_SPOT_SHADOW_BIAS, RenderSpotShadowBias);	

	shader.uniform3fv(LLShaderMgr::DEFERRED_SUN_DIR, 1, mTransformedSunDir.mV);
    shader.uniform3fv(LLShaderMgr::DEFERRED_MOON_DIR, 1, mTransformedMoonDir.mV);
	shader.uniform2f(LLShaderMgr::DEFERRED_SHADOW_RES, mShadow[0].getWidth(), mShadow[0].getHeight());
	shader.uniform2f(LLShaderMgr::DEFERRED_PROJ_SHADOW_RES, mShadow[4].getWidth(), mShadow[4].getHeight());
	shader.uniform1f(LLShaderMgr::DEFERRED_DEPTH_CUTOFF, RenderEdgeDepthCutoff);
	shader.uniform1f(LLShaderMgr::DEFERRED_NORM_CUTOFF, RenderEdgeNormCutoff);
	
	if (shader.getUniformLocation(LLShaderMgr::DEFERRED_NORM_MATRIX) >= 0)
	{
        glh::matrix4f norm_mat = get_current_modelview().inverse().transpose();
		shader.uniformMatrix4fv(LLShaderMgr::DEFERRED_NORM_MATRIX, 1, FALSE, norm_mat.m);
	}

    shader.uniform4fv(LLShaderMgr::SUNLIGHT_COLOR, 1, mSunDiffuse.mV);
    shader.uniform4fv(LLShaderMgr::MOONLIGHT_COLOR, 1, mMoonDiffuse.mV);

    LLEnvironment& environment = LLEnvironment::instance();
    LLSettingsSky::ptr_t sky = environment.getCurrentSky();
}

LLColor3 pow3f(LLColor3 v, F32 f)
{
	v.mV[0] = powf(v.mV[0], f);
	v.mV[1] = powf(v.mV[1], f);
	v.mV[2] = powf(v.mV[2], f);
	return v;
}

LLVector4 pow4fsrgb(LLVector4 v, F32 f)
{
	v.mV[0] = powf(v.mV[0], f);
	v.mV[1] = powf(v.mV[1], f);
	v.mV[2] = powf(v.mV[2], f);
	return v;
}

void LLPipeline::renderDeferredLighting(LLRenderTarget *screen_target)
{
    LL_PROFILE_ZONE_SCOPED_CATEGORY_PIPELINE;
    if (!sCull)
    {
        return;
    }

    LLRenderTarget *deferred_target       = &mDeferredScreen;
    LLRenderTarget *deferred_depth_target = &mDeferredDepth;
    LLRenderTarget *deferred_light_target = &mDeferredLight;

    {
        LL_PROFILE_ZONE_NAMED_CATEGORY_PIPELINE("deferred"); //LL_RECORD_BLOCK_TIME(FTM_RENDER_DEFERRED);
        LLViewerCamera *camera = LLViewerCamera::getInstance();
        {
            LLGLDepthTest depth(GL_TRUE);
            deferred_depth_target->copyContents(*deferred_target,
                                                0,
                                                0,
                                                deferred_target->getWidth(),
                                                deferred_target->getHeight(),
                                                0,
                                                0,
                                                deferred_depth_target->getWidth(),
                                                deferred_depth_target->getHeight(),
                                                GL_DEPTH_BUFFER_BIT,
                                                GL_NEAREST);
        }

        LLGLEnable multisample(RenderFSAASamples > 0 ? GL_MULTISAMPLE_ARB : 0);

        if (gPipeline.hasRenderType(LLPipeline::RENDER_TYPE_HUD))
        {
            gPipeline.toggleRenderType(LLPipeline::RENDER_TYPE_HUD);
        }

        // ati doesn't seem to love actually using the stencil buffer on FBO's
        LLGLDisable stencil(GL_STENCIL_TEST);
        // glStencilFunc(GL_EQUAL, 1, 0xFFFFFFFF);
        // glStencilOp(GL_KEEP, GL_KEEP, GL_KEEP);

        gGL.setColorMask(true, true);

        // draw a cube around every light
        LLVertexBuffer::unbind();

        LLGLEnable cull(GL_CULL_FACE);
        LLGLEnable blend(GL_BLEND);

        glh::matrix4f mat = copy_matrix(gGLModelView);

        LLStrider<LLVector3> vert;
        mDeferredVB->getVertexStrider(vert);

        vert[0].set(-1, 1, 0);
        vert[1].set(-1, -3, 0);
        vert[2].set(3, 1, 0);

        setupHWLights(NULL);  // to set mSun/MoonDir;

        glh::vec4f tc(mSunDir.mV);
        mat.mult_matrix_vec(tc);
        mTransformedSunDir.set(tc.v);

        glh::vec4f tc_moon(mMoonDir.mV);
        mat.mult_matrix_vec(tc_moon);
        mTransformedMoonDir.set(tc_moon.v);

        gGL.pushMatrix();
        gGL.loadIdentity();
        gGL.matrixMode(LLRender::MM_PROJECTION);
        gGL.pushMatrix();
        gGL.loadIdentity();

        if (RenderDeferredSSAO || RenderShadowDetail > 0)
        {
            deferred_light_target->bindTarget();
            {  // paint shadow/SSAO light map (direct lighting lightmap)
                LL_PROFILE_ZONE_NAMED_CATEGORY_PIPELINE("renderDeferredLighting - sun shadow");
                bindDeferredShader(gDeferredSunProgram, deferred_light_target);
                mDeferredVB->setBuffer(LLVertexBuffer::MAP_VERTEX);
                glClearColor(1, 1, 1, 1);
                deferred_light_target->clear(GL_COLOR_BUFFER_BIT);
                glClearColor(0, 0, 0, 0);

                glh::matrix4f inv_trans = get_current_modelview().inverse().transpose();

                const U32 slice = 32;
                F32       offset[slice * 3];
                for (U32 i = 0; i < 4; i++)
                {
                    for (U32 j = 0; j < 8; j++)
                    {
                        glh::vec3f v;
                        v.set_value(sinf(6.284f / 8 * j), cosf(6.284f / 8 * j), -(F32) i);
                        v.normalize();
                        inv_trans.mult_matrix_vec(v);
                        v.normalize();
                        offset[(i * 8 + j) * 3 + 0] = v.v[0];
                        offset[(i * 8 + j) * 3 + 1] = v.v[2];
                        offset[(i * 8 + j) * 3 + 2] = v.v[1];
                    }
                }

                gDeferredSunProgram.uniform3fv(sOffset, slice, offset);
                gDeferredSunProgram.uniform2f(LLShaderMgr::DEFERRED_SCREEN_RES,
                                              deferred_light_target->getWidth(),
                                              deferred_light_target->getHeight());

                {
                    LLGLDisable   blend(GL_BLEND);
                    LLGLDepthTest depth(GL_TRUE, GL_FALSE, GL_ALWAYS);
                    stop_glerror();
                    mDeferredVB->drawArrays(LLRender::TRIANGLES, 0, 3);
                    stop_glerror();
                }

                unbindDeferredShader(gDeferredSunProgram);
            }
            deferred_light_target->flush();
        }

        if (RenderDeferredSSAO)
        {  // soften direct lighting lightmap
            LL_PROFILE_ZONE_NAMED_CATEGORY_PIPELINE("renderDeferredLighting - soften shadow");
            // blur lightmap
            screen_target->bindTarget();
            glClearColor(1, 1, 1, 1);
            screen_target->clear(GL_COLOR_BUFFER_BIT);
            glClearColor(0, 0, 0, 0);

            bindDeferredShader(gDeferredBlurLightProgram);
            mDeferredVB->setBuffer(LLVertexBuffer::MAP_VERTEX);
            LLVector3 go          = RenderShadowGaussian;
            const U32 kern_length = 4;
            F32       blur_size   = RenderShadowBlurSize;
            F32       dist_factor = RenderShadowBlurDistFactor;

            // sample symmetrically with the middle sample falling exactly on 0.0
            F32 x = 0.f;

            LLVector3 gauss[32];  // xweight, yweight, offset

            for (U32 i = 0; i < kern_length; i++)
            {
                gauss[i].mV[0] = llgaussian(x, go.mV[0]);
                gauss[i].mV[1] = llgaussian(x, go.mV[1]);
                gauss[i].mV[2] = x;
                x += 1.f;
            }

            gDeferredBlurLightProgram.uniform2f(sDelta, 1.f, 0.f);
            gDeferredBlurLightProgram.uniform1f(sDistFactor, dist_factor);
            gDeferredBlurLightProgram.uniform3fv(sKern, kern_length, gauss[0].mV);
            gDeferredBlurLightProgram.uniform1f(sKernScale, blur_size * (kern_length / 2.f - 0.5f));

            {
                LLGLDisable   blend(GL_BLEND);
                LLGLDepthTest depth(GL_TRUE, GL_FALSE, GL_ALWAYS);
                stop_glerror();
                mDeferredVB->drawArrays(LLRender::TRIANGLES, 0, 3);
                stop_glerror();
            }

            screen_target->flush();
            unbindDeferredShader(gDeferredBlurLightProgram);

            bindDeferredShader(gDeferredBlurLightProgram, screen_target);

            mDeferredVB->setBuffer(LLVertexBuffer::MAP_VERTEX);
            deferred_light_target->bindTarget();

            gDeferredBlurLightProgram.uniform2f(sDelta, 0.f, 1.f);

            {
                LLGLDisable   blend(GL_BLEND);
                LLGLDepthTest depth(GL_TRUE, GL_FALSE, GL_ALWAYS);
                stop_glerror();
                mDeferredVB->drawArrays(LLRender::TRIANGLES, 0, 3);
                stop_glerror();
            }
            deferred_light_target->flush();
            unbindDeferredShader(gDeferredBlurLightProgram);
        }

        stop_glerror();
        gGL.popMatrix();
        stop_glerror();
        gGL.matrixMode(LLRender::MM_MODELVIEW);
        stop_glerror();
        gGL.popMatrix();
        stop_glerror();

        screen_target->bindTarget();
        // clear color buffer here - zeroing alpha (glow) is important or it will accumulate against sky
        glClearColor(0, 0, 0, 0);
        screen_target->clear(GL_COLOR_BUFFER_BIT);

        if (RenderDeferredAtmospheric)
        {  // apply sunlight contribution
            LLGLSLShader &soften_shader = LLPipeline::sUnderWaterRender ? gDeferredSoftenWaterProgram : gDeferredSoftenProgram;

            LL_PROFILE_ZONE_NAMED_CATEGORY_PIPELINE("renderDeferredLighting - atmospherics");
            bindDeferredShader(soften_shader);

            LLEnvironment &environment = LLEnvironment::instance();
            soften_shader.uniform1i(LLShaderMgr::SUN_UP_FACTOR, environment.getIsSunUp() ? 1 : 0);
            soften_shader.uniform4fv(LLShaderMgr::LIGHTNORM, 1, environment.getClampedLightNorm().mV);

            {
                LLGLDepthTest depth(GL_FALSE);
                LLGLDisable   blend(GL_BLEND);
                LLGLDisable   test(GL_ALPHA_TEST);

                // full screen blit
                gGL.pushMatrix();
                gGL.loadIdentity();
                gGL.matrixMode(LLRender::MM_PROJECTION);
                gGL.pushMatrix();
                gGL.loadIdentity();

                mDeferredVB->setBuffer(LLVertexBuffer::MAP_VERTEX);

                mDeferredVB->drawArrays(LLRender::TRIANGLES, 0, 3);

                gGL.popMatrix();
                gGL.matrixMode(LLRender::MM_MODELVIEW);
                gGL.popMatrix();
            }

            unbindDeferredShader(LLPipeline::sUnderWaterRender ? gDeferredSoftenWaterProgram : gDeferredSoftenProgram);
        }

        {  // render non-deferred geometry (fullbright, alpha, etc)
            LLGLDisable blend(GL_BLEND);
            LLGLDisable stencil(GL_STENCIL_TEST);
            gGL.setSceneBlendType(LLRender::BT_ALPHA);

            gPipeline.pushRenderTypeMask();

            gPipeline.andRenderTypeMask(LLPipeline::RENDER_TYPE_SKY,
                                        LLPipeline::RENDER_TYPE_CLOUDS,
                                        LLPipeline::RENDER_TYPE_WL_SKY,
                                        LLPipeline::END_RENDER_TYPES);

            renderGeomPostDeferred(*LLViewerCamera::getInstance(), false);
            gPipeline.popRenderTypeMask();
        }

        bool render_local = RenderLocalLights;

        if (render_local)
        {
            gGL.setSceneBlendType(LLRender::BT_ADD);
            std::list<LLVector4>        fullscreen_lights;
            LLDrawable::drawable_list_t spot_lights;
            LLDrawable::drawable_list_t fullscreen_spot_lights;

            for (U32 i = 0; i < 2; i++)
            {
                mTargetShadowSpotLight[i] = NULL;
            }

            std::list<LLVector4> light_colors;

            LLVertexBuffer::unbind();

            {
                LL_PROFILE_ZONE_NAMED_CATEGORY_PIPELINE("renderDeferredLighting - local lights");
                bindDeferredShader(gDeferredLightProgram);

                if (mCubeVB.isNull())
                {
                    mCubeVB = ll_create_cube_vb(LLVertexBuffer::MAP_VERTEX, GL_STATIC_DRAW_ARB);
                }

                mCubeVB->setBuffer(LLVertexBuffer::MAP_VERTEX);

                LLGLDepthTest depth(GL_TRUE, GL_FALSE);
                // mNearbyLights already includes distance calculation and excludes muted avatars.
                // It is calculated from mLights
                // mNearbyLights also provides fade value to gracefully fade-out out of range lights
                for (light_set_t::iterator iter = mNearbyLights.begin(); iter != mNearbyLights.end(); ++iter)
                {
                    LLDrawable * drawablep = iter->drawable;
                    LLVOVolume * volume = drawablep->getVOVolume();
                    if (!volume)
                    {
                        continue;
                    }

                    if (volume->isAttachment())
                    {
                        if (!sRenderAttachedLights)
                        {
                            continue;
                        }
                    }

                    LLVector4a center;
                    center.load3(drawablep->getPositionAgent().mV);
                    const F32 *c = center.getF32ptr();
                    F32        s = volume->getLightRadius() * 1.5f;

                    // send light color to shader in linear space
                    LLColor3 col = volume->getLightLinearColor();

                    if (col.magVecSquared() < 0.001f)
                    {
                        continue;
                    }

                    if (s <= 0.001f)
                    {
                        continue;
                    }

                    LLVector4a sa;
                    sa.splat(s);
                    if (camera->AABBInFrustumNoFarClip(center, sa) == 0)
                    {
                        continue;
                    }

                    sVisibleLightCount++;

                    if (camera->getOrigin().mV[0] > c[0] + s + 0.2f || camera->getOrigin().mV[0] < c[0] - s - 0.2f ||
                        camera->getOrigin().mV[1] > c[1] + s + 0.2f || camera->getOrigin().mV[1] < c[1] - s - 0.2f ||
                        camera->getOrigin().mV[2] > c[2] + s + 0.2f || camera->getOrigin().mV[2] < c[2] - s - 0.2f)
                    {  // draw box if camera is outside box
                        if (render_local)
                        {
                            if (volume->isLightSpotlight())
                            {
                                drawablep->getVOVolume()->updateSpotLightPriority();
                                spot_lights.push_back(drawablep);
                                continue;
                            }

                            gDeferredLightProgram.uniform3fv(LLShaderMgr::LIGHT_CENTER, 1, c);
                            gDeferredLightProgram.uniform1f(LLShaderMgr::LIGHT_SIZE, s);
                            gDeferredLightProgram.uniform3fv(LLShaderMgr::DIFFUSE_COLOR, 1, col.mV);
                            gDeferredLightProgram.uniform1f(LLShaderMgr::LIGHT_FALLOFF, volume->getLightFalloff(DEFERRED_LIGHT_FALLOFF));
                            gGL.syncMatrices();

                            mCubeVB->drawRange(LLRender::TRIANGLE_FAN, 0, 7, 8, get_box_fan_indices(camera, center));
                            stop_glerror();
                        }
                    }
                    else
                    {
                        if (volume->isLightSpotlight())
                        {
                            drawablep->getVOVolume()->updateSpotLightPriority();
                            fullscreen_spot_lights.push_back(drawablep);
                            continue;
                        }

                        glh::vec3f tc(c);
                        mat.mult_matrix_vec(tc);

                        fullscreen_lights.push_back(LLVector4(tc.v[0], tc.v[1], tc.v[2], s));
                        light_colors.push_back(LLVector4(col.mV[0], col.mV[1], col.mV[2], volume->getLightFalloff(DEFERRED_LIGHT_FALLOFF)));
                    }
                }

                // Bookmark comment to allow searching for mSpecialRenderMode == 3 (avatar edit mode),
                // prev site of appended deferred character light, removed by SL-13522 09/20

                unbindDeferredShader(gDeferredLightProgram);
            }

            if (!spot_lights.empty())
            {
                LL_PROFILE_ZONE_NAMED_CATEGORY_PIPELINE("renderDeferredLighting - projectors");
                LLGLDepthTest depth(GL_TRUE, GL_FALSE);
                bindDeferredShader(gDeferredSpotLightProgram);

                mCubeVB->setBuffer(LLVertexBuffer::MAP_VERTEX);

                gDeferredSpotLightProgram.enableTexture(LLShaderMgr::DEFERRED_PROJECTION);

                for (LLDrawable::drawable_list_t::iterator iter = spot_lights.begin(); iter != spot_lights.end(); ++iter)
                {
                    LLDrawable *drawablep = *iter;

                    LLVOVolume *volume = drawablep->getVOVolume();

                    LLVector4a center;
                    center.load3(drawablep->getPositionAgent().mV);
                    const F32 *c = center.getF32ptr();
                    F32        s = volume->getLightRadius() * 1.5f;

                    sVisibleLightCount++;

                    setupSpotLight(gDeferredSpotLightProgram, drawablep);

                    // send light color to shader in linear space
                    LLColor3 col = volume->getLightLinearColor();

                    gDeferredSpotLightProgram.uniform3fv(LLShaderMgr::LIGHT_CENTER, 1, c);
                    gDeferredSpotLightProgram.uniform1f(LLShaderMgr::LIGHT_SIZE, s);
                    gDeferredSpotLightProgram.uniform3fv(LLShaderMgr::DIFFUSE_COLOR, 1, col.mV);
                    gDeferredSpotLightProgram.uniform1f(LLShaderMgr::LIGHT_FALLOFF, volume->getLightFalloff(DEFERRED_LIGHT_FALLOFF));
                    gGL.syncMatrices();

                    mCubeVB->drawRange(LLRender::TRIANGLE_FAN, 0, 7, 8, get_box_fan_indices(camera, center));
                }
                gDeferredSpotLightProgram.disableTexture(LLShaderMgr::DEFERRED_PROJECTION);
                unbindDeferredShader(gDeferredSpotLightProgram);
            }

            // reset mDeferredVB to fullscreen triangle
            mDeferredVB->getVertexStrider(vert);
            vert[0].set(-1, 1, 0);
            vert[1].set(-1, -3, 0);
            vert[2].set(3, 1, 0);

            {
                LL_PROFILE_ZONE_NAMED_CATEGORY_PIPELINE("renderDeferredLighting - fullscreen lights");
                LLGLDepthTest depth(GL_FALSE);

                // full screen blit
                gGL.pushMatrix();
                gGL.loadIdentity();
                gGL.matrixMode(LLRender::MM_PROJECTION);
                gGL.pushMatrix();
                gGL.loadIdentity();

                U32 count = 0;

                const U32 max_count = LL_DEFERRED_MULTI_LIGHT_COUNT;
                LLVector4 light[max_count];
                LLVector4 col[max_count];

                F32 far_z = 0.f;

                while (!fullscreen_lights.empty())
                {
                    light[count] = fullscreen_lights.front();
                    fullscreen_lights.pop_front();
                    col[count] = light_colors.front();
                    light_colors.pop_front();

                    far_z = llmin(light[count].mV[2] - light[count].mV[3], far_z);
                    count++;
                    if (count == max_count || fullscreen_lights.empty())
                    {
                        U32 idx = count - 1;
                        bindDeferredShader(gDeferredMultiLightProgram[idx]);
                        gDeferredMultiLightProgram[idx].uniform1i(LLShaderMgr::MULTI_LIGHT_COUNT, count);
                        gDeferredMultiLightProgram[idx].uniform4fv(LLShaderMgr::MULTI_LIGHT, count, (GLfloat *) light);
                        gDeferredMultiLightProgram[idx].uniform4fv(LLShaderMgr::MULTI_LIGHT_COL, count, (GLfloat *) col);
                        gDeferredMultiLightProgram[idx].uniform1f(LLShaderMgr::MULTI_LIGHT_FAR_Z, far_z);
                        far_z = 0.f;
                        count = 0;
                        mDeferredVB->setBuffer(LLVertexBuffer::MAP_VERTEX);
                        mDeferredVB->drawArrays(LLRender::TRIANGLES, 0, 3);
                        unbindDeferredShader(gDeferredMultiLightProgram[idx]);
                    }
                }

                bindDeferredShader(gDeferredMultiSpotLightProgram);

                gDeferredMultiSpotLightProgram.enableTexture(LLShaderMgr::DEFERRED_PROJECTION);

                mDeferredVB->setBuffer(LLVertexBuffer::MAP_VERTEX);

                for (LLDrawable::drawable_list_t::iterator iter = fullscreen_spot_lights.begin(); iter != fullscreen_spot_lights.end(); ++iter)
                {
                    LLDrawable *drawablep           = *iter;
                    LLVOVolume *volume              = drawablep->getVOVolume();
                    LLVector3   center              = drawablep->getPositionAgent();
                    F32 *       c                   = center.mV;
                    F32         light_size_final    = volume->getLightRadius() * 1.5f;
                    F32         light_falloff_final = volume->getLightFalloff(DEFERRED_LIGHT_FALLOFF);

                    sVisibleLightCount++;

                    glh::vec3f tc(c);
                    mat.mult_matrix_vec(tc);

                    setupSpotLight(gDeferredMultiSpotLightProgram, drawablep);

                    // send light color to shader in linear space
                    LLColor3 col = volume->getLightLinearColor();

                    gDeferredMultiSpotLightProgram.uniform3fv(LLShaderMgr::LIGHT_CENTER, 1, tc.v);
                    gDeferredMultiSpotLightProgram.uniform1f(LLShaderMgr::LIGHT_SIZE, light_size_final);
                    gDeferredMultiSpotLightProgram.uniform3fv(LLShaderMgr::DIFFUSE_COLOR, 1, col.mV);
                    gDeferredMultiSpotLightProgram.uniform1f(LLShaderMgr::LIGHT_FALLOFF, light_falloff_final);
                    mDeferredVB->drawArrays(LLRender::TRIANGLES, 0, 3);
                }

                gDeferredMultiSpotLightProgram.disableTexture(LLShaderMgr::DEFERRED_PROJECTION);
                unbindDeferredShader(gDeferredMultiSpotLightProgram);

                gGL.popMatrix();
                gGL.matrixMode(LLRender::MM_MODELVIEW);
                gGL.popMatrix();
            }
        }

        gGL.setColorMask(true, true);
    }

    screen_target->flush();

    // gamma correct lighting
    gGL.matrixMode(LLRender::MM_PROJECTION);
    gGL.pushMatrix();
    gGL.loadIdentity();
    gGL.matrixMode(LLRender::MM_MODELVIEW);
    gGL.pushMatrix();
    gGL.loadIdentity();

    {
        LLGLDepthTest depth(GL_FALSE, GL_FALSE);

        LLVector2 tc1(0, 0);
        LLVector2 tc2((F32) screen_target->getWidth() * 2, (F32) screen_target->getHeight() * 2);

        screen_target->bindTarget();
        // Apply gamma correction to the frame here.
        gDeferredPostGammaCorrectProgram.bind();
        // mDeferredVB->setBuffer(LLVertexBuffer::MAP_VERTEX);
        S32 channel = 0;
        channel     = gDeferredPostGammaCorrectProgram.enableTexture(LLShaderMgr::DEFERRED_DIFFUSE, screen_target->getUsage());
        if (channel > -1)
        {
            screen_target->bindTexture(0, channel, LLTexUnit::TFO_POINT);
        }

        gDeferredPostGammaCorrectProgram.uniform2f(LLShaderMgr::DEFERRED_SCREEN_RES, screen_target->getWidth(), screen_target->getHeight());

        //F32 gamma = gSavedSettings.getF32("RenderDeferredDisplayGamma");
        static LLCachedControl<F32> gamma(gSavedSettings, "RenderDeferredDisplayGamma");

        gDeferredPostGammaCorrectProgram.uniform1f(LLShaderMgr::DISPLAY_GAMMA, (gamma > 0.1f) ? 1.0f / gamma : (1.0f/2.2f));

        // <FS:Ansariel> FIRE-16829: Visual Artifacts with ALM enabled on AMD graphics
        //gGL.begin(LLRender::TRIANGLE_STRIP);
        //gGL.texCoord2f(tc1.mV[0], tc1.mV[1]);
        //gGL.vertex2f(-1,-1);

        //gGL.texCoord2f(tc1.mV[0], tc2.mV[1]);
        //gGL.vertex2f(-1,3);

        //gGL.texCoord2f(tc2.mV[0], tc1.mV[1]);
        //gGL.vertex2f(3,-1);

        //gGL.end();
        drawAuxiliaryVB(tc1, tc2);
        // </FS:Ansariel>

        gGL.getTexUnit(channel)->unbind(screen_target->getUsage());
        gDeferredPostGammaCorrectProgram.unbind();
        screen_target->flush();
    }

    gGL.matrixMode(LLRender::MM_PROJECTION);
    gGL.popMatrix();
    gGL.matrixMode(LLRender::MM_MODELVIEW);
    gGL.popMatrix();

    screen_target->bindTarget();

    {  // render non-deferred geometry (alpha, fullbright, glow)
        LLGLDisable blend(GL_BLEND);
        LLGLDisable stencil(GL_STENCIL_TEST);

        pushRenderTypeMask();
        andRenderTypeMask(LLPipeline::RENDER_TYPE_ALPHA,
                          LLPipeline::RENDER_TYPE_FULLBRIGHT,
                          LLPipeline::RENDER_TYPE_VOLUME,
                          LLPipeline::RENDER_TYPE_GLOW,
                          LLPipeline::RENDER_TYPE_BUMP,
                          LLPipeline::RENDER_TYPE_PASS_SIMPLE,
                          LLPipeline::RENDER_TYPE_PASS_ALPHA,
                          LLPipeline::RENDER_TYPE_PASS_ALPHA_MASK,
                          LLPipeline::RENDER_TYPE_PASS_BUMP,
                          LLPipeline::RENDER_TYPE_PASS_POST_BUMP,
                          LLPipeline::RENDER_TYPE_PASS_FULLBRIGHT,
                          LLPipeline::RENDER_TYPE_PASS_FULLBRIGHT_ALPHA_MASK,
                          LLPipeline::RENDER_TYPE_PASS_FULLBRIGHT_SHINY,
                          LLPipeline::RENDER_TYPE_PASS_GLOW,
                          LLPipeline::RENDER_TYPE_PASS_GRASS,
                          LLPipeline::RENDER_TYPE_PASS_SHINY,
                          LLPipeline::RENDER_TYPE_PASS_INVISIBLE,
                          LLPipeline::RENDER_TYPE_PASS_INVISI_SHINY,
                          LLPipeline::RENDER_TYPE_AVATAR,
                          LLPipeline::RENDER_TYPE_CONTROL_AV,
                          LLPipeline::RENDER_TYPE_ALPHA_MASK,
                          LLPipeline::RENDER_TYPE_FULLBRIGHT_ALPHA_MASK,
                          END_RENDER_TYPES);

        renderGeomPostDeferred(*LLViewerCamera::getInstance());
        popRenderTypeMask();
    }

    {
        // render highlights, etc.
        renderHighlights();
        mHighlightFaces.clear();

        renderDebug();

        LLVertexBuffer::unbind();

        if (gPipeline.hasRenderDebugFeatureMask(LLPipeline::RENDER_DEBUG_FEATURE_UI))
        {
            // Render debugging beacons.
            gObjectList.renderObjectBeacons();
            gObjectList.resetObjectBeacons();
            gSky.addSunMoonBeacons();
        }
    }

    screen_target->flush();
}

void LLPipeline::setupSpotLight(LLGLSLShader& shader, LLDrawable* drawablep)
{
	//construct frustum
	LLVOVolume* volume = drawablep->getVOVolume();
	LLVector3 params = volume->getSpotLightParams();

	F32 fov = params.mV[0];
	F32 focus = params.mV[1];

	LLVector3 pos = drawablep->getPositionAgent();
	LLQuaternion quat = volume->getRenderRotation();
	LLVector3 scale = volume->getScale();
	
	//get near clip plane
	LLVector3 at_axis(0,0,-scale.mV[2]*0.5f);
	at_axis *= quat;

	LLVector3 np = pos+at_axis;
	at_axis.normVec();

	//get origin that has given fov for plane np, at_axis, and given scale
	F32 dist = (scale.mV[1]*0.5f)/tanf(fov*0.5f);

	LLVector3 origin = np - at_axis*dist;

	//matrix from volume space to agent space
	LLMatrix4 light_mat(quat, LLVector4(origin,1.f));

	glh::matrix4f light_to_agent((F32*) light_mat.mMatrix);
	glh::matrix4f light_to_screen = get_current_modelview() * light_to_agent;

	glh::matrix4f screen_to_light = light_to_screen.inverse();

	F32 s = volume->getLightRadius()*1.5f;
	F32 near_clip = dist;
	F32 width = scale.mV[VX];
	F32 height = scale.mV[VY];
	F32 far_clip = s+dist-scale.mV[VZ];

	F32 fovy = fov * RAD_TO_DEG;
	F32 aspect = width/height;

	glh::matrix4f trans(0.5f, 0.f, 0.f, 0.5f,
				0.f, 0.5f, 0.f, 0.5f,
				0.f, 0.f, 0.5f, 0.5f,
				0.f, 0.f, 0.f, 1.f);

	glh::vec3f p1(0, 0, -(near_clip+0.01f));
	glh::vec3f p2(0, 0, -(near_clip+1.f));

	glh::vec3f screen_origin(0, 0, 0);

	light_to_screen.mult_matrix_vec(p1);
	light_to_screen.mult_matrix_vec(p2);
	light_to_screen.mult_matrix_vec(screen_origin);

	glh::vec3f n = p2-p1;
	n.normalize();
	
	F32 proj_range = far_clip - near_clip;
	glh::matrix4f light_proj = gl_perspective(fovy, aspect, near_clip, far_clip);
	screen_to_light = trans * light_proj * screen_to_light;
	shader.uniformMatrix4fv(LLShaderMgr::PROJECTOR_MATRIX, 1, FALSE, screen_to_light.m);
	shader.uniform1f(LLShaderMgr::PROJECTOR_NEAR, near_clip);
	shader.uniform3fv(LLShaderMgr::PROJECTOR_P, 1, p1.v);
	shader.uniform3fv(LLShaderMgr::PROJECTOR_N, 1, n.v);
	shader.uniform3fv(LLShaderMgr::PROJECTOR_ORIGIN, 1, screen_origin.v);
	shader.uniform1f(LLShaderMgr::PROJECTOR_RANGE, proj_range);
	shader.uniform1f(LLShaderMgr::PROJECTOR_AMBIANCE, params.mV[2]);
	S32 s_idx = -1;

	for (U32 i = 0; i < 2; i++)
	{
		if (mShadowSpotLight[i] == drawablep)
		{
			s_idx = i;
		}
	}

	shader.uniform1i(LLShaderMgr::PROJECTOR_SHADOW_INDEX, s_idx);

	if (s_idx >= 0)
	{
		shader.uniform1f(LLShaderMgr::PROJECTOR_SHADOW_FADE, 1.f-mSpotLightFade[s_idx]);
	}
	else
	{
		shader.uniform1f(LLShaderMgr::PROJECTOR_SHADOW_FADE, 1.f);
	}

	{
		LLDrawable* potential = drawablep;
		//determine if this is a good light for casting shadows
		F32 m_pri = volume->getSpotLightPriority();

		for (U32 i = 0; i < 2; i++)
		{
			F32 pri = 0.f;

			if (mTargetShadowSpotLight[i].notNull())
			{
				pri = mTargetShadowSpotLight[i]->getVOVolume()->getSpotLightPriority();			
			}

			if (m_pri > pri)
			{
				LLDrawable* temp = mTargetShadowSpotLight[i];
				mTargetShadowSpotLight[i] = potential;
				potential = temp;
				m_pri = pri;
			}
		}
	}

	LLViewerTexture* img = volume->getLightTexture();

	if (img == NULL)
	{
		img = LLViewerFetchedTexture::sWhiteImagep;
	}

	S32 channel = shader.enableTexture(LLShaderMgr::DEFERRED_PROJECTION);

	if (channel > -1)
	{
		if (img)
		{
			gGL.getTexUnit(channel)->bind(img);

			F32 lod_range = logf(img->getWidth())/logf(2.f);

			shader.uniform1f(LLShaderMgr::PROJECTOR_FOCUS, focus);
			shader.uniform1f(LLShaderMgr::PROJECTOR_LOD, lod_range);
			shader.uniform1f(LLShaderMgr::PROJECTOR_AMBIENT_LOD, llclamp((proj_range-focus)/proj_range*lod_range, 0.f, 1.f));
		}
	}
		
}

void LLPipeline::unbindDeferredShader(LLGLSLShader &shader)
{
    LLRenderTarget* deferred_target       = &mDeferredScreen;
    LLRenderTarget* deferred_depth_target = &mDeferredDepth;
    LLRenderTarget* deferred_light_target = &mDeferredLight;

	stop_glerror();
    shader.disableTexture(LLShaderMgr::DEFERRED_NORMAL, deferred_target->getUsage());
    shader.disableTexture(LLShaderMgr::DEFERRED_DIFFUSE, deferred_target->getUsage());
    shader.disableTexture(LLShaderMgr::DEFERRED_SPECULAR, deferred_target->getUsage());
    shader.disableTexture(LLShaderMgr::DEFERRED_DEPTH, deferred_depth_target->getUsage());
    shader.disableTexture(LLShaderMgr::DEFERRED_LIGHT, deferred_light_target->getUsage());
	shader.disableTexture(LLShaderMgr::DIFFUSE_MAP);
	shader.disableTexture(LLShaderMgr::DEFERRED_BLOOM);

	for (U32 i = 0; i < 4; i++)
	{
		if (shader.disableTexture(LLShaderMgr::DEFERRED_SHADOW0+i) > -1)
		{
			glTexParameteri(GL_TEXTURE_2D, GL_TEXTURE_COMPARE_MODE_ARB, GL_NONE);
		}
	}

	for (U32 i = 4; i < 6; i++)
	{
		if (shader.disableTexture(LLShaderMgr::DEFERRED_SHADOW0+i) > -1)
		{
			glTexParameteri(GL_TEXTURE_2D, GL_TEXTURE_COMPARE_MODE_ARB, GL_NONE);
		}
	}

	shader.disableTexture(LLShaderMgr::DEFERRED_NOISE);
	shader.disableTexture(LLShaderMgr::DEFERRED_LIGHTFUNC);

	S32 channel = shader.disableTexture(LLShaderMgr::ENVIRONMENT_MAP, LLTexUnit::TT_CUBE_MAP);
	if (channel > -1)
	{
		LLCubeMap* cube_map = gSky.mVOSkyp ? gSky.mVOSkyp->getCubeMap() : NULL;
		if (cube_map)
		{
			cube_map->disable();
		}
	}
	gGL.getTexUnit(0)->unbind(LLTexUnit::TT_TEXTURE);
	gGL.getTexUnit(0)->activate();
	shader.unbind();
}

inline float sgn(float a)
{
    if (a > 0.0F) return (1.0F);
    if (a < 0.0F) return (-1.0F);
    return (0.0F);
}

void LLPipeline::generateWaterReflection(LLCamera& camera_in)
{
    LL_PROFILE_ZONE_SCOPED_CATEGORY_PIPELINE;

    if (!assertInitialized())
    {
        return;
    }

    if (LLPipeline::sWaterReflections && LLDrawPoolWater::sNeedsReflectionUpdate)
    {
        //disable occlusion culling for reflection/refraction passes (save setting to restore later)
        S32 occlude = LLPipeline::sUseOcclusion;
        LLPipeline::sUseOcclusion = 0;

        bool skip_avatar_update = false;
        if (!isAgentAvatarValid() || gAgentCamera.getCameraAnimating() || gAgentCamera.getCameraMode() != CAMERA_MODE_MOUSELOOK || !LLVOAvatar::sVisibleInFirstPerson)
        {
            skip_avatar_update = true;
        }

        LLCamera camera = camera_in;
        camera.setFar(camera_in.getFar() * 0.75f);

        bool camera_is_underwater = LLViewerCamera::getInstance()->cameraUnderWater();

        LLPipeline::sReflectionRender = true;

        gPipeline.pushRenderTypeMask();

        glh::matrix4f saved_modelview  = get_current_modelview();
        glh::matrix4f saved_projection = get_current_projection();
        glh::matrix4f mat;

        S32 reflection_detail  = RenderReflectionDetail;

        F32 water_height      = gAgent.getRegion()->getWaterHeight(); 
        F32 camera_height     = camera_in.getOrigin().mV[VZ];
        F32 distance_to_water = (water_height < camera_height) ? (camera_height - water_height) : (water_height - camera_height);

        LLVector3 reflection_offset      = LLVector3(0, 0, distance_to_water * 2.0f);
        LLVector3 camera_look_at         = camera_in.getAtAxis();
        LLVector3 reflection_look_at     = LLVector3(camera_look_at.mV[VX], camera_look_at.mV[VY], -camera_look_at.mV[VZ]);
        LLVector3 reflect_origin         = camera_in.getOrigin() - reflection_offset;
        LLVector3 reflect_interest_point = reflect_origin + (reflection_look_at * 5.0f);

        camera.setOriginAndLookAt(reflect_origin, LLVector3::z_axis, reflect_interest_point);

        //plane params
        LLPlane plane;
        LLVector3 pnorm;

        if (camera_is_underwater)
        {
            //camera is below water, cull above water
            pnorm.setVec(0, 0, 1);
        }
        else
        {
            //camera is above water, cull below water
            pnorm = LLVector3(0, 0, -1);
        }

        plane.setVec(LLVector3(0, 0, water_height), pnorm);

        if (!camera_is_underwater)
        {
            //generate planar reflection map
            LLViewerCamera::sCurCameraID = LLViewerCamera::CAMERA_WATER0;

            gGL.matrixMode(LLRender::MM_MODELVIEW);
            gGL.pushMatrix();

            mat.set_scale(glh::vec3f(1, 1, -1));
            mat.set_translate(glh::vec3f(0,0,water_height*2.f));
            mat = saved_modelview * mat;


            mReflectionModelView = mat;

            set_current_modelview(mat);
            gGL.loadMatrix(mat.m);

            LLViewerCamera::updateFrustumPlanes(camera, FALSE, TRUE);

            glh::vec3f    origin(0, 0, 0);
            glh::matrix4f inv_mat = mat.inverse();
            inv_mat.mult_matrix_vec(origin);

            camera.setOrigin(origin.v);

            glCullFace(GL_FRONT);

            if (LLDrawPoolWater::sNeedsReflectionUpdate)
            {
                gGL.getTexUnit(0)->unbind(LLTexUnit::TT_TEXTURE);
                glClearColor(0,0,0,0);
                mWaterRef.bindTarget();

                gGL.setColorMask(true, true);
                mWaterRef.clear();
                gGL.setColorMask(true, false);
                mWaterRef.getViewport(gGLViewport);

                //initial sky pass (no user clip plane)
                //mask out everything but the sky
                gPipeline.pushRenderTypeMask();
                {
                    if (reflection_detail >= WATER_REFLECT_MINIMAL)
                    {
                        gPipeline.andRenderTypeMask(
                            LLPipeline::RENDER_TYPE_SKY,
                            LLPipeline::RENDER_TYPE_WL_SKY,
                            LLPipeline::RENDER_TYPE_CLOUDS,
                            LLPipeline::END_RENDER_TYPES);
                    }
                    else
                    {
                        gPipeline.andRenderTypeMask(
                            LLPipeline::RENDER_TYPE_SKY,
                            LLPipeline::RENDER_TYPE_WL_SKY,
                            LLPipeline::END_RENDER_TYPES);
                    }

                    updateCull(camera, mSky);
                    stateSort(camera, mSky);
                    renderGeom(camera, TRUE);
                }
                gPipeline.popRenderTypeMask();

                if (reflection_detail >= WATER_REFLECT_NONE_WATER_TRANSPARENT)
                {
                    gPipeline.pushRenderTypeMask();
                    {
                        clearRenderTypeMask(
                            LLPipeline::RENDER_TYPE_WATER,
                            LLPipeline::RENDER_TYPE_VOIDWATER,
                            LLPipeline::RENDER_TYPE_GROUND,
                            LLPipeline::RENDER_TYPE_SKY,
                            LLPipeline::RENDER_TYPE_CLOUDS,
                            LLPipeline::END_RENDER_TYPES);

                        if (reflection_detail > WATER_REFLECT_MINIMAL)
                        { //mask out selected geometry based on reflection detail
                            if (reflection_detail < WATER_REFLECT_EVERYTHING)
                            {
                                clearRenderTypeMask(LLPipeline::RENDER_TYPE_PARTICLES, END_RENDER_TYPES);
                                if (reflection_detail < WATER_REFLECT_AVATARS)
                                {
                                    clearRenderTypeMask(
                                        LLPipeline::RENDER_TYPE_AVATAR,
                                        LLPipeline::RENDER_TYPE_CONTROL_AV,
                                        END_RENDER_TYPES);
                                    if (reflection_detail < WATER_REFLECT_STATIC_OBJECTS)
                                    {
                                        clearRenderTypeMask(LLPipeline::RENDER_TYPE_VOLUME, END_RENDER_TYPES);
                                    }
                                }
                            }

                            LLGLUserClipPlane clip_plane(plane, mReflectionModelView, saved_projection);
                            LLGLDisable cull(GL_CULL_FACE);
                            updateCull(camera, mReflectedObjects, &plane);
                            stateSort(camera, mReflectedObjects);
                            renderGeom(camera);
                        }
                    }
                    gPipeline.popRenderTypeMask();
                }

                mWaterRef.flush();
            }

            glCullFace(GL_BACK);
            gGL.matrixMode(LLRender::MM_MODELVIEW);
            gGL.popMatrix();

            set_current_modelview(saved_modelview);
        }

        camera.setOrigin(camera_in.getOrigin());
        //render distortion map
        static bool last_update = true;
        if (last_update)
        {
            gPipeline.pushRenderTypeMask();

            camera.setFar(camera_in.getFar());
            clearRenderTypeMask(
                LLPipeline::RENDER_TYPE_WATER,
                LLPipeline::RENDER_TYPE_VOIDWATER,
                LLPipeline::RENDER_TYPE_GROUND,
                END_RENDER_TYPES);

            // intentionally inverted so that distortion map contents (objects under the water when we're above it)
            // will properly include water fog effects
            LLPipeline::sUnderWaterRender = !camera_is_underwater;

            if (LLPipeline::sUnderWaterRender)
            {
                clearRenderTypeMask(
                    LLPipeline::RENDER_TYPE_GROUND,
                    LLPipeline::RENDER_TYPE_SKY,
                    LLPipeline::RENDER_TYPE_CLOUDS,
                    LLPipeline::RENDER_TYPE_WL_SKY,
                    END_RENDER_TYPES);
            }
            LLViewerCamera::updateFrustumPlanes(camera);

            gGL.getTexUnit(0)->unbind(LLTexUnit::TT_TEXTURE);

            if (LLPipeline::sUnderWaterRender || LLDrawPoolWater::sNeedsDistortionUpdate)
            {
                LLPipeline::sDistortionRender = true;

                LLColor3 col = LLEnvironment::instance().getCurrentWater()->getWaterFogColor();
                glClearColor(col.mV[0], col.mV[1], col.mV[2], 0.f);

                // HACK FIX -- pretend underwater camera is the world camera to fix weird visibility artifacts
                // during distortion render (doesn't break main render because the camera is the same perspective
                // as world camera and occlusion culling is disabled for this pass)
                //LLViewerCamera::sCurCameraID = LLViewerCamera::CAMERA_WATER1;
                LLViewerCamera::sCurCameraID = LLViewerCamera::CAMERA_WORLD;

                mWaterDis.bindTarget();
                mWaterDis.getViewport(gGLViewport);

                gGL.setColorMask(true, true);
                mWaterDis.clear();
                gGL.setColorMask(true, false);

                F32 water_dist = water_height;

                //clip out geometry on the same side of water as the camera w/ enough margin to not include the water geo itself,
                // but not so much as to clip out parts of avatars that should be seen under the water in the distortion map
                LLPlane plane;

                if (camera_is_underwater)
                {
                    //nudge clip plane below water to avoid visible holes in objects intersecting water surface
                    water_dist /= LLPipeline::sDistortionWaterClipPlaneMargin;
                    //camera is below water, clip plane points up
                    pnorm.setVec(0, 0, -1);
                }
                else
                {
                    //nudge clip plane above water to avoid visible holes in objects intersecting water surface
                    water_dist *= LLPipeline::sDistortionWaterClipPlaneMargin;
                    //camera is above water, clip plane points down
                    pnorm = LLVector3(0, 0, 1);
                }

                plane.setVec(LLVector3(0, 0, water_dist), pnorm);

                LLGLUserClipPlane clip_plane(plane, saved_modelview, saved_projection);

                gGL.setColorMask(true, true);
                mWaterDis.clear();
                gGL.setColorMask(true, false);

                if (reflection_detail >= WATER_REFLECT_NONE_WATER_TRANSPARENT)
                {
                    updateCull(camera, mRefractedObjects, &plane);
                    stateSort(camera, mRefractedObjects);
                    renderGeom(camera);
                }

                gUIProgram.bind();

                LLWorld::getInstance()->renderPropertyLines();

                gUIProgram.unbind();

                mWaterDis.flush();
            }

            LLPipeline::sDistortionRender = false;

            gPipeline.popRenderTypeMask();
        }
        last_update = LLDrawPoolWater::sNeedsReflectionUpdate && LLDrawPoolWater::sNeedsDistortionUpdate;

        gPipeline.popRenderTypeMask();

        LLPipeline::sUnderWaterRender = false;
        LLPipeline::sReflectionRender = false;

        LLDrawPoolWater::sNeedsReflectionUpdate = FALSE;
        LLDrawPoolWater::sNeedsDistortionUpdate = FALSE;

        if (!LLRenderTarget::sUseFBO)
        {
            glClear(GL_DEPTH_BUFFER_BIT);
        }
        glClearColor(0.f, 0.f, 0.f, 0.f);
        gViewerWindow->setup3DViewport();

        LLGLState::checkStates();

        if (!skip_avatar_update)
        {
            gAgentAvatarp->updateAttachmentVisibility(gAgentCamera.getCameraMode());
        }

        LLViewerCamera::sCurCameraID = LLViewerCamera::CAMERA_WORLD;

        // restore occlusion culling
        LLPipeline::sUseOcclusion = occlude;
    }
    else
    {
        // Initial sky pass is still needed even if water reflection is not rendering
        bool camera_is_underwater = LLViewerCamera::getInstance()->cameraUnderWater();
        if (!camera_is_underwater)
        {
            gPipeline.pushRenderTypeMask();
            {
                gPipeline.andRenderTypeMask(
                    LLPipeline::RENDER_TYPE_SKY,
                    LLPipeline::RENDER_TYPE_WL_SKY,
                    LLPipeline::END_RENDER_TYPES);

                LLCamera camera = camera_in;
                camera.setFar(camera_in.getFar() * 0.75f);

                updateCull(camera, mSky);
                stateSort(camera, mSky);
                renderGeom(camera, TRUE);
            }
            gPipeline.popRenderTypeMask();
        }
    }
}

glh::matrix4f look(const LLVector3 pos, const LLVector3 dir, const LLVector3 up)
{
	glh::matrix4f ret;

	LLVector3 dirN;
	LLVector3 upN;
	LLVector3 lftN;

	lftN = dir % up;
	lftN.normVec();
	
	upN = lftN % dir;
	upN.normVec();
	
	dirN = dir;
	dirN.normVec();

	ret.m[ 0] = lftN[0];
	ret.m[ 1] = upN[0];
	ret.m[ 2] = -dirN[0];
	ret.m[ 3] = 0.f;

	ret.m[ 4] = lftN[1];
	ret.m[ 5] = upN[1];
	ret.m[ 6] = -dirN[1];
	ret.m[ 7] = 0.f;

	ret.m[ 8] = lftN[2];
	ret.m[ 9] = upN[2];
	ret.m[10] = -dirN[2];
	ret.m[11] = 0.f;

	ret.m[12] = -(lftN*pos);
	ret.m[13] = -(upN*pos);
	ret.m[14] = dirN*pos;
	ret.m[15] = 1.f;

	return ret;
}

glh::matrix4f scale_translate_to_fit(const LLVector3 min, const LLVector3 max)
{
	glh::matrix4f ret;
	ret.m[ 0] = 2/(max[0]-min[0]);
	ret.m[ 4] = 0;
	ret.m[ 8] = 0;
	ret.m[12] = -(max[0]+min[0])/(max[0]-min[0]);

	ret.m[ 1] = 0;
	ret.m[ 5] = 2/(max[1]-min[1]);
	ret.m[ 9] = 0;
	ret.m[13] = -(max[1]+min[1])/(max[1]-min[1]);

	ret.m[ 2] = 0;
	ret.m[ 6] = 0;
	ret.m[10] = 2/(max[2]-min[2]);
	ret.m[14] = -(max[2]+min[2])/(max[2]-min[2]);

	ret.m[ 3] = 0;
	ret.m[ 7] = 0;
	ret.m[11] = 0;
	ret.m[15] = 1;

	return ret;
}

static LLTrace::BlockTimerStatHandle FTM_SHADOW_RENDER("Render Shadows");
static LLTrace::BlockTimerStatHandle FTM_SHADOW_ALPHA("Alpha Shadow");
static LLTrace::BlockTimerStatHandle FTM_SHADOW_SIMPLE("Simple Shadow");
static LLTrace::BlockTimerStatHandle FTM_SHADOW_GEOM("Shadow Geom");

static LLTrace::BlockTimerStatHandle FTM_SHADOW_ALPHA_MASKED("Alpha Masked");
static LLTrace::BlockTimerStatHandle FTM_SHADOW_ALPHA_BLEND("Alpha Blend");
static LLTrace::BlockTimerStatHandle FTM_SHADOW_ALPHA_TREE("Alpha Tree");
static LLTrace::BlockTimerStatHandle FTM_SHADOW_ALPHA_GRASS("Alpha Grass");
static LLTrace::BlockTimerStatHandle FTM_SHADOW_FULLBRIGHT_ALPHA_MASKED("Fullbright Alpha Masked");

void LLPipeline::renderShadow(glh::matrix4f& view, glh::matrix4f& proj, LLCamera& shadow_cam, LLCullResult& result, bool use_shader, bool use_occlusion, U32 target_width)
{
    LL_PROFILE_ZONE_SCOPED_CATEGORY_PIPELINE; //LL_RECORD_BLOCK_TIME(FTM_SHADOW_RENDER);

    //disable occlusion culling for shadow passes (save setting to restore later)
    S32 occlude = LLPipeline::sUseOcclusion;
    if (!use_occlusion)
    {
        LLPipeline::sUseOcclusion = 0;
    }
    LLPipeline::sShadowRender = true;

    static const U32 types[] = {
        LLRenderPass::PASS_SIMPLE,
        LLRenderPass::PASS_FULLBRIGHT,
        LLRenderPass::PASS_SHINY,
        LLRenderPass::PASS_BUMP,
        LLRenderPass::PASS_FULLBRIGHT_SHINY ,
        LLRenderPass::PASS_MATERIAL,
        LLRenderPass::PASS_MATERIAL_ALPHA_EMISSIVE,
        LLRenderPass::PASS_SPECMAP,
        LLRenderPass::PASS_SPECMAP_EMISSIVE,
        LLRenderPass::PASS_NORMMAP,
        LLRenderPass::PASS_NORMMAP_EMISSIVE,
        LLRenderPass::PASS_NORMSPEC,
        LLRenderPass::PASS_NORMSPEC_EMISSIVE,
    };

    LLGLEnable cull(GL_CULL_FACE);

    //enable depth clamping if available
    LLGLEnable depth_clamp(gGLManager.mHasDepthClamp ? GL_DEPTH_CLAMP : 0);

    if (use_shader)
    {
        gDeferredShadowCubeProgram.bind();
    }

    LLRenderTarget& occlusion_target = mShadowOcclusion[LLViewerCamera::sCurCameraID - 1];

    occlusion_target.bindTarget();
    updateCull(shadow_cam, result);
    occlusion_target.flush();

    stateSort(shadow_cam, result);


    //generate shadow map
    gGL.matrixMode(LLRender::MM_PROJECTION);
    gGL.pushMatrix();
    gGL.loadMatrix(proj.m);
    gGL.matrixMode(LLRender::MM_MODELVIEW);
    gGL.pushMatrix();
    gGL.loadMatrix(view.m);

    stop_glerror();
    gGLLastMatrix = NULL;

    gGL.getTexUnit(0)->unbind(LLTexUnit::TT_TEXTURE);

    stop_glerror();

    LLEnvironment& environment = LLEnvironment::instance();

    LLVertexBuffer::unbind();

    for (int j = 0; j < 2; ++j) // 0 -- static, 1 -- rigged
    {
        bool rigged = j == 1;
        if (!use_shader)
        { //occlusion program is general purpose depth-only no-textures
            gOcclusionProgram.bind(rigged);
        }
        else
        {
            gDeferredShadowProgram.bind(rigged);
            LLGLSLShader::sCurBoundShaderPtr->uniform1i(LLShaderMgr::SUN_UP_FACTOR, environment.getIsSunUp() ? 1 : 0);
        }

        gGL.diffuseColor4f(1, 1, 1, 1);

        S32 shadow_detail = gSavedSettings.getS32("RenderShadowDetail");

        // if not using VSM, disable color writes
        if (shadow_detail <= 2)
        {
            gGL.setColorMask(false, false);
        }

        LL_PROFILE_ZONE_NAMED_CATEGORY_PIPELINE("shadow simple"); //LL_RECORD_BLOCK_TIME(FTM_SHADOW_SIMPLE);

        gGL.getTexUnit(0)->disable();
        for (U32 i = 0; i < sizeof(types) / sizeof(U32); ++i)
        {
            renderObjects(types[i], LLVertexBuffer::MAP_VERTEX, FALSE, FALSE, rigged);
        }
        gGL.getTexUnit(0)->enable(LLTexUnit::TT_TEXTURE);
        if (!use_shader)
        {
            gOcclusionProgram.unbind();
        }


    }

    if (use_shader)
    {
        LL_PROFILE_ZONE_NAMED_CATEGORY_PIPELINE("shadow geom"); //LL_RECORD_BLOCK_TIME(FTM_SHADOW_GEOM);

        gDeferredShadowProgram.unbind();
        renderGeomShadow(shadow_cam);
        gDeferredShadowProgram.bind();
        gDeferredShadowProgram.uniform1i(LLShaderMgr::SUN_UP_FACTOR, environment.getIsSunUp() ? 1 : 0);
    }
    else
    {
        LL_PROFILE_ZONE_NAMED_CATEGORY_PIPELINE("shadow geom"); //LL_RECORD_BLOCK_TIME(FTM_SHADOW_GEOM);

        renderGeomShadow(shadow_cam);
    }

    {
        LL_PROFILE_ZONE_NAMED_CATEGORY_PIPELINE("shadow alpha"); //LL_RECORD_BLOCK_TIME(FTM_SHADOW_ALPHA);

        for (int i = 0; i < 2; ++i)
        {
            bool rigged = i == 1;

            gDeferredShadowAlphaMaskProgram.bind(rigged);
            LLGLSLShader::sCurBoundShaderPtr->uniform1f(LLShaderMgr::DEFERRED_SHADOW_TARGET_WIDTH, (float)target_width);
            LLGLSLShader::sCurBoundShaderPtr->uniform1i(LLShaderMgr::SUN_UP_FACTOR, environment.getIsSunUp() ? 1 : 0);

            U32 mask = LLVertexBuffer::MAP_VERTEX |
                LLVertexBuffer::MAP_TEXCOORD0 |
                LLVertexBuffer::MAP_COLOR |
                LLVertexBuffer::MAP_TEXTURE_INDEX;

            {
                LL_PROFILE_ZONE_NAMED_CATEGORY_PIPELINE("shadow alpha masked"); //LL_RECORD_BLOCK_TIME(FTM_SHADOW_ALPHA_MASKED);
                renderMaskedObjects(LLRenderPass::PASS_ALPHA_MASK, mask, TRUE, TRUE, rigged);
            }

            {
                LL_PROFILE_ZONE_NAMED_CATEGORY_PIPELINE("shadow alpha blend"); //LL_RECORD_BLOCK_TIME(FTM_SHADOW_ALPHA_BLEND);
                LLGLSLShader::sCurBoundShaderPtr->setMinimumAlpha(0.598f);
                renderAlphaObjects(mask, TRUE, TRUE, rigged);
            }


            {
                LL_PROFILE_ZONE_NAMED_CATEGORY_PIPELINE("shadow fullbright alpha masked"); //LL_RECORD_BLOCK_TIME(FTM_SHADOW_FULLBRIGHT_ALPHA_MASKED);
                gDeferredShadowFullbrightAlphaMaskProgram.bind(rigged);
                LLGLSLShader::sCurBoundShaderPtr->uniform1f(LLShaderMgr::DEFERRED_SHADOW_TARGET_WIDTH, (float)target_width);
                LLGLSLShader::sCurBoundShaderPtr->uniform1i(LLShaderMgr::SUN_UP_FACTOR, environment.getIsSunUp() ? 1 : 0);
                renderFullbrightMaskedObjects(LLRenderPass::PASS_FULLBRIGHT_ALPHA_MASK, mask, TRUE, TRUE, rigged);
            }


            {
                LL_PROFILE_ZONE_NAMED_CATEGORY_PIPELINE("shadow alpha grass"); //LL_RECORD_BLOCK_TIME(FTM_SHADOW_ALPHA_GRASS);
                gDeferredTreeShadowProgram.bind(rigged);
                if (i == 0)
                {
                    LLGLSLShader::sCurBoundShaderPtr->setMinimumAlpha(0.598f);
                    renderObjects(LLRenderPass::PASS_GRASS, LLVertexBuffer::MAP_VERTEX | LLVertexBuffer::MAP_TEXCOORD0, TRUE);
                }

                U32 no_idx_mask = mask & ~LLVertexBuffer::MAP_TEXTURE_INDEX;
                renderMaskedObjects(LLRenderPass::PASS_NORMSPEC_MASK, no_idx_mask, true, false, rigged);
                renderMaskedObjects(LLRenderPass::PASS_MATERIAL_ALPHA_MASK, no_idx_mask, true, false, rigged);
                renderMaskedObjects(LLRenderPass::PASS_SPECMAP_MASK, no_idx_mask, true, false, rigged);
                renderMaskedObjects(LLRenderPass::PASS_NORMMAP_MASK, no_idx_mask, true, false, rigged);
            }
        }
    }

    //glCullFace(GL_BACK);

    gDeferredShadowCubeProgram.bind();
    gGLLastMatrix = NULL;
    gGL.loadMatrix(gGLModelView);

    LLRenderTarget& occlusion_source = mShadow[LLViewerCamera::sCurCameraID - 1];

    doOcclusion(shadow_cam, occlusion_source, occlusion_target);

    if (use_shader)
    {
        gDeferredShadowProgram.unbind();
    }

    gGL.setColorMask(true, true);

    gGL.matrixMode(LLRender::MM_PROJECTION);
    gGL.popMatrix();
    gGL.matrixMode(LLRender::MM_MODELVIEW);
    gGL.popMatrix();
    gGLLastMatrix = NULL;

    LLPipeline::sUseOcclusion = occlude;
    LLPipeline::sShadowRender = false;
}

bool LLPipeline::getVisiblePointCloud(LLCamera& camera, LLVector3& min, LLVector3& max, std::vector<LLVector3>& fp, LLVector3 light_dir)
{
    LL_PROFILE_ZONE_SCOPED_CATEGORY_PIPELINE;
	//get point cloud of intersection of frust and min, max

	if (getVisibleExtents(camera, min, max))
	{
		return false;
	}

	//get set of planes on bounding box
	LLPlane bp[] = { 
		LLPlane(min, LLVector3(-1,0,0)),
		LLPlane(min, LLVector3(0,-1,0)),
		LLPlane(min, LLVector3(0,0,-1)),
		LLPlane(max, LLVector3(1,0,0)),
		LLPlane(max, LLVector3(0,1,0)),
		LLPlane(max, LLVector3(0,0,1))};
	
	//potential points
	std::vector<LLVector3> pp;

	//add corners of AABB
	pp.push_back(LLVector3(min.mV[0], min.mV[1], min.mV[2]));
	pp.push_back(LLVector3(max.mV[0], min.mV[1], min.mV[2]));
	pp.push_back(LLVector3(min.mV[0], max.mV[1], min.mV[2]));
	pp.push_back(LLVector3(max.mV[0], max.mV[1], min.mV[2]));
	pp.push_back(LLVector3(min.mV[0], min.mV[1], max.mV[2]));
	pp.push_back(LLVector3(max.mV[0], min.mV[1], max.mV[2]));
	pp.push_back(LLVector3(min.mV[0], max.mV[1], max.mV[2]));
	pp.push_back(LLVector3(max.mV[0], max.mV[1], max.mV[2]));

	//add corners of camera frustum
	for (U32 i = 0; i < LLCamera::AGENT_FRUSTRUM_NUM; i++)
	{
		pp.push_back(camera.mAgentFrustum[i]);
	}


	//bounding box line segments
	U32 bs[] = 
			{
		0,1,
		1,3,
		3,2,
		2,0,

		4,5,
		5,7,
		7,6,
		6,4,

		0,4,
		1,5,
		3,7,
		2,6
	};

	for (U32 i = 0; i < 12; i++)
	{ //for each line segment in bounding box
		for (U32 j = 0; j < LLCamera::AGENT_PLANE_NO_USER_CLIP_NUM; j++) 
		{ //for each plane in camera frustum
			const LLPlane& cp = camera.getAgentPlane(j);
			const LLVector3& v1 = pp[bs[i*2+0]];
			const LLVector3& v2 = pp[bs[i*2+1]];
			LLVector3 n;
			cp.getVector3(n);

			LLVector3 line = v1-v2;

			F32 d1 = line*n;
			F32 d2 = -cp.dist(v2);

			F32 t = d2/d1;

			if (t > 0.f && t < 1.f)
			{
				LLVector3 intersect = v2+line*t;
				pp.push_back(intersect);
			}
		}
	}
			
	//camera frustum line segments
	const U32 fs[] =
	{
		0,1,
		1,2,
		2,3,
		3,0,

		4,5,
		5,6,
		6,7,
		7,4,
	
		0,4,
		1,5,
		2,6,
		3,7	
	};

	for (U32 i = 0; i < 12; i++)
	{
		for (U32 j = 0; j < 6; ++j)
		{
			const LLVector3& v1 = pp[fs[i*2+0]+8];
			const LLVector3& v2 = pp[fs[i*2+1]+8];
			const LLPlane& cp = bp[j];
			LLVector3 n;
			cp.getVector3(n);

			LLVector3 line = v1-v2;

			F32 d1 = line*n;
			F32 d2 = -cp.dist(v2);

			F32 t = d2/d1;

			if (t > 0.f && t < 1.f)
			{
				LLVector3 intersect = v2+line*t;
				pp.push_back(intersect);
			}	
		}
	}

	LLVector3 ext[] = { min-LLVector3(0.05f,0.05f,0.05f),
		max+LLVector3(0.05f,0.05f,0.05f) };

	for (U32 i = 0; i < pp.size(); ++i)
	{
		bool found = true;

		const F32* p = pp[i].mV;
			
		for (U32 j = 0; j < 3; ++j)
		{
			if (p[j] < ext[0].mV[j] ||
				p[j] > ext[1].mV[j])
			{
				found = false;
				break;
			}
		}
				
		for (U32 j = 0; j < LLCamera::AGENT_PLANE_NO_USER_CLIP_NUM; ++j)
		{
			const LLPlane& cp = camera.getAgentPlane(j);
			F32 dist = cp.dist(pp[i]);
			if (dist > 0.05f) //point is above some plane, not contained
			{
				found = false;
				break;
			}
		}

		if (found)
		{
			fp.push_back(pp[i]);
		}
	}
	
	if (fp.empty())
	{
		return false;
	}
	
	return true;
}

void LLPipeline::renderHighlight(const LLViewerObject* obj, F32 fade)
{
	if (obj && obj->getVolume())
	{
		for (LLViewerObject::child_list_t::const_iterator iter = obj->getChildren().begin(); iter != obj->getChildren().end(); ++iter)
		{
			renderHighlight(*iter, fade);
		}

		LLDrawable* drawable = obj->mDrawable;
		if (drawable)
		{
			for (S32 i = 0; i < drawable->getNumFaces(); ++i)
			{
				LLFace* face = drawable->getFace(i);
				if (face)
				{
					face->renderSelected(LLViewerTexture::sNullImagep, LLColor4(1,1,1,fade));
				}
			}
		}
	}
}

void LLPipeline::generateHighlight(LLCamera& camera)
{
	//render highlighted object as white into offscreen render target
	if (mHighlightObject.notNull())
	{
		mHighlightSet.insert(HighlightItem(mHighlightObject));
	}
	
	if (!mHighlightSet.empty())
	{
		F32 transition = gFrameIntervalSeconds.value()/RenderHighlightFadeTime;

		LLGLDisable test(GL_ALPHA_TEST);
		LLGLDepthTest depth(GL_FALSE);
		mHighlight.bindTarget();
		disableLights();
		gGL.setColorMask(true, true);
		mHighlight.clear();

        gHighlightProgram.bind();

		gGL.getTexUnit(0)->bind(LLViewerFetchedTexture::sWhiteImagep);
		for (std::set<HighlightItem>::iterator iter = mHighlightSet.begin(); iter != mHighlightSet.end(); )
		{
			std::set<HighlightItem>::iterator cur_iter = iter++;

			if (cur_iter->mItem.isNull())
			{
				mHighlightSet.erase(cur_iter);
				continue;
			}

			if (cur_iter->mItem == mHighlightObject)
			{
				cur_iter->incrFade(transition); 
			}
			else
			{
				cur_iter->incrFade(-transition);
				if (cur_iter->mFade <= 0.f)
				{
					mHighlightSet.erase(cur_iter);
					continue;
				}
			}

			renderHighlight(cur_iter->mItem->getVObj(), cur_iter->mFade);
		}

		mHighlight.flush();
		gGL.setColorMask(true, false);
		gViewerWindow->setup3DViewport();
	}
}

LLRenderTarget* LLPipeline::getShadowTarget(U32 i)
{
    return &mShadow[i];
}

static LLTrace::BlockTimerStatHandle FTM_GEN_SUN_SHADOW("Gen Sun Shadow");
static LLTrace::BlockTimerStatHandle FTM_GEN_SUN_SHADOW_SPOT_RENDER("Spot Shadow Render");

void LLPipeline::generateSunShadow(LLCamera& camera)
{
	if (!sRenderDeferred || RenderShadowDetail <= 0)
	{
		return;
	}

	LL_PROFILE_ZONE_SCOPED_CATEGORY_PIPELINE; //LL_RECORD_BLOCK_TIME(FTM_GEN_SUN_SHADOW);

	bool skip_avatar_update = false;
	if (!isAgentAvatarValid() || gAgentCamera.getCameraAnimating() || gAgentCamera.getCameraMode() != CAMERA_MODE_MOUSELOOK || !LLVOAvatar::sVisibleInFirstPerson)
	{

		skip_avatar_update = true;
	}

	if (!skip_avatar_update)
	{
		gAgentAvatarp->updateAttachmentVisibility(CAMERA_MODE_THIRD_PERSON);
	}

	F64 last_modelview[16];
	F64 last_projection[16];
	for (U32 i = 0; i < 16; i++)
	{ //store last_modelview of world camera
		last_modelview[i] = gGLLastModelView[i];
		last_projection[i] = gGLLastProjection[i];
	}

	pushRenderTypeMask();
	andRenderTypeMask(LLPipeline::RENDER_TYPE_SIMPLE,
					LLPipeline::RENDER_TYPE_ALPHA,
					LLPipeline::RENDER_TYPE_GRASS,
					LLPipeline::RENDER_TYPE_FULLBRIGHT,
					LLPipeline::RENDER_TYPE_BUMP,
					LLPipeline::RENDER_TYPE_VOLUME,
					LLPipeline::RENDER_TYPE_AVATAR,
					LLPipeline::RENDER_TYPE_CONTROL_AV,
					LLPipeline::RENDER_TYPE_TREE, 
					LLPipeline::RENDER_TYPE_TERRAIN,
					LLPipeline::RENDER_TYPE_WATER,
					LLPipeline::RENDER_TYPE_VOIDWATER,
					LLPipeline::RENDER_TYPE_PASS_ALPHA,
					LLPipeline::RENDER_TYPE_PASS_ALPHA_MASK,
					LLPipeline::RENDER_TYPE_PASS_FULLBRIGHT_ALPHA_MASK,
					LLPipeline::RENDER_TYPE_PASS_GRASS,
					LLPipeline::RENDER_TYPE_PASS_SIMPLE,
					LLPipeline::RENDER_TYPE_PASS_BUMP,
					LLPipeline::RENDER_TYPE_PASS_FULLBRIGHT,
					LLPipeline::RENDER_TYPE_PASS_SHINY,
					LLPipeline::RENDER_TYPE_PASS_FULLBRIGHT_SHINY,
					LLPipeline::RENDER_TYPE_PASS_MATERIAL,
					LLPipeline::RENDER_TYPE_PASS_MATERIAL_ALPHA,
					LLPipeline::RENDER_TYPE_PASS_MATERIAL_ALPHA_MASK,
					LLPipeline::RENDER_TYPE_PASS_MATERIAL_ALPHA_EMISSIVE,
					LLPipeline::RENDER_TYPE_PASS_SPECMAP,
					LLPipeline::RENDER_TYPE_PASS_SPECMAP_BLEND,
					LLPipeline::RENDER_TYPE_PASS_SPECMAP_MASK,
					LLPipeline::RENDER_TYPE_PASS_SPECMAP_EMISSIVE,
					LLPipeline::RENDER_TYPE_PASS_NORMMAP,
					LLPipeline::RENDER_TYPE_PASS_NORMMAP_BLEND,
					LLPipeline::RENDER_TYPE_PASS_NORMMAP_MASK,
					LLPipeline::RENDER_TYPE_PASS_NORMMAP_EMISSIVE,
					LLPipeline::RENDER_TYPE_PASS_NORMSPEC,
					LLPipeline::RENDER_TYPE_PASS_NORMSPEC_BLEND,
					LLPipeline::RENDER_TYPE_PASS_NORMSPEC_MASK,
					LLPipeline::RENDER_TYPE_PASS_NORMSPEC_EMISSIVE,
                    LLPipeline::RENDER_TYPE_PASS_ALPHA_MASK_RIGGED,
                    LLPipeline::RENDER_TYPE_PASS_FULLBRIGHT_ALPHA_MASK_RIGGED,
                    LLPipeline::RENDER_TYPE_PASS_SIMPLE_RIGGED,
                    LLPipeline::RENDER_TYPE_PASS_BUMP_RIGGED,
                    LLPipeline::RENDER_TYPE_PASS_FULLBRIGHT_RIGGED,
                    LLPipeline::RENDER_TYPE_PASS_SHINY_RIGGED,
                    LLPipeline::RENDER_TYPE_PASS_FULLBRIGHT_SHINY_RIGGED,
                    LLPipeline::RENDER_TYPE_PASS_MATERIAL_RIGGED,
                    LLPipeline::RENDER_TYPE_PASS_MATERIAL_ALPHA_RIGGED,
                    LLPipeline::RENDER_TYPE_PASS_MATERIAL_ALPHA_MASK_RIGGED,
                    LLPipeline::RENDER_TYPE_PASS_MATERIAL_ALPHA_EMISSIVE_RIGGED,
                    LLPipeline::RENDER_TYPE_PASS_SPECMAP_RIGGED,
                    LLPipeline::RENDER_TYPE_PASS_SPECMAP_BLEND_RIGGED,
                    LLPipeline::RENDER_TYPE_PASS_SPECMAP_MASK_RIGGED,
                    LLPipeline::RENDER_TYPE_PASS_SPECMAP_EMISSIVE_RIGGED,
                    LLPipeline::RENDER_TYPE_PASS_NORMMAP_RIGGED,
                    LLPipeline::RENDER_TYPE_PASS_NORMMAP_BLEND_RIGGED,
                    LLPipeline::RENDER_TYPE_PASS_NORMMAP_MASK_RIGGED,
                    LLPipeline::RENDER_TYPE_PASS_NORMMAP_EMISSIVE_RIGGED,
                    LLPipeline::RENDER_TYPE_PASS_NORMSPEC_RIGGED,
                    LLPipeline::RENDER_TYPE_PASS_NORMSPEC_BLEND_RIGGED,
                    LLPipeline::RENDER_TYPE_PASS_NORMSPEC_MASK_RIGGED,
                    LLPipeline::RENDER_TYPE_PASS_NORMSPEC_EMISSIVE_RIGGED,
					END_RENDER_TYPES);

	gGL.setColorMask(false, false);

    LLEnvironment& environment = LLEnvironment::instance();

	//get sun view matrix
	
	//store current projection/modelview matrix
	glh::matrix4f saved_proj = get_current_projection();
	glh::matrix4f saved_view = get_current_modelview();
	glh::matrix4f inv_view = saved_view.inverse();

	glh::matrix4f view[6];
	glh::matrix4f proj[6];
	
	//clip contains parallel split distances for 3 splits
	LLVector3 clip = RenderShadowClipPlanes;

    LLVector3 caster_dir(environment.getIsSunUp() ? mSunDir : mMoonDir);

	//F32 slope_threshold = gSavedSettings.getF32("RenderShadowSlopeThreshold");

	//far clip on last split is minimum of camera view distance and 128
	mSunClipPlanes = LLVector4(clip, clip.mV[2] * clip.mV[2]/clip.mV[1]);

	clip = RenderShadowOrthoClipPlanes;
	mSunOrthoClipPlanes = LLVector4(clip, clip.mV[2]*clip.mV[2]/clip.mV[1]);

	//currently used for amount to extrude frusta corners for constructing shadow frusta
	//LLVector3 n = RenderShadowNearDist;
	//F32 nearDist[] = { n.mV[0], n.mV[1], n.mV[2], n.mV[2] };

	//put together a universal "near clip" plane for shadow frusta
	LLPlane shadow_near_clip;
	{
		LLVector3 p = gAgent.getPositionAgent();
		p += caster_dir * RenderFarClip*2.f;
		shadow_near_clip.setVec(p, caster_dir);
	}

	LLVector3 lightDir = -caster_dir;
	lightDir.normVec();

	glh::vec3f light_dir(lightDir.mV);

	//create light space camera matrix
	
	LLVector3 at = lightDir;

	LLVector3 up = camera.getAtAxis();

	if (fabsf(up*lightDir) > 0.75f)
	{
		up = camera.getUpAxis();
	}

	/*LLVector3 left = up%at;
	up = at%left;*/

	up.normVec();
	at.normVec();
	
	
	LLCamera main_camera = camera;
	
	F32 near_clip = 0.f;
	{
		//get visible point cloud
		std::vector<LLVector3> fp;

		main_camera.calcAgentFrustumPlanes(main_camera.mAgentFrustum);
		
		LLVector3 min,max;
		getVisiblePointCloud(main_camera,min,max,fp);

		if (fp.empty())
		{
			if (!hasRenderDebugMask(RENDER_DEBUG_SHADOW_FRUSTA))
			{
				mShadowCamera[0] = main_camera;
				mShadowExtents[0][0] = min;
				mShadowExtents[0][1] = max;

				mShadowFrustPoints[0].clear();
				mShadowFrustPoints[1].clear();
				mShadowFrustPoints[2].clear();
				mShadowFrustPoints[3].clear();
			}
			popRenderTypeMask();

			if (!skip_avatar_update)
			{
				gAgentAvatarp->updateAttachmentVisibility(gAgentCamera.getCameraMode());
			}

			return;
		}

		//get good split distances for frustum
		for (U32 i = 0; i < fp.size(); ++i)
		{
			glh::vec3f v(fp[i].mV);
			saved_view.mult_matrix_vec(v);
			fp[i].setVec(v.v);
		}

		min = fp[0];
		max = fp[0];

		//get camera space bounding box
		for (U32 i = 1; i < fp.size(); ++i)
		{
			update_min_max(min, max, fp[i]);
		}

		near_clip    = llclamp(-max.mV[2], 0.01f, 4.0f);
		F32 far_clip = llclamp(-min.mV[2]*2.f, 16.0f, 512.0f);

		//far_clip = llmin(far_clip, 128.f);
		far_clip = llmin(far_clip, camera.getFar());

		F32 range = far_clip-near_clip;

		LLVector3 split_exp = RenderShadowSplitExponent;

		F32 da = 1.f-llmax( fabsf(lightDir*up), fabsf(lightDir*camera.getLeftAxis()) );
		
		da = powf(da, split_exp.mV[2]);

		F32 sxp = split_exp.mV[1] + (split_exp.mV[0]-split_exp.mV[1])*da;
		
		for (U32 i = 0; i < 4; ++i)
		{
			F32 x = (F32)(i+1)/4.f;
			x = powf(x, sxp);
			mSunClipPlanes.mV[i] = near_clip+range*x;
		}

		mSunClipPlanes.mV[0] *= 1.25f; //bump back first split for transition padding
	}

	// convenience array of 4 near clip plane distances
	F32 dist[] = { near_clip, mSunClipPlanes.mV[0], mSunClipPlanes.mV[1], mSunClipPlanes.mV[2], mSunClipPlanes.mV[3] };
	

	if (mSunDiffuse == LLColor4::black)
	{ //sun diffuse is totally black, shadows don't matter
        skipRenderingShadows();
	}
	else
	{
		for (S32 j = 0; j < 4; j++)
		{
			if (!hasRenderDebugMask(RENDER_DEBUG_SHADOW_FRUSTA))
			{
				mShadowFrustPoints[j].clear();
			}

			LLViewerCamera::sCurCameraID = (LLViewerCamera::eCameraID)(LLViewerCamera::CAMERA_SHADOW0+j);

			//restore render matrices
			set_current_modelview(saved_view);
			set_current_projection(saved_proj);

			LLVector3 eye = camera.getOrigin();

			//camera used for shadow cull/render
			LLCamera shadow_cam;
		
			//create world space camera frustum for this split
			shadow_cam = camera;
			shadow_cam.setFar(16.f);
	
			LLViewerCamera::updateFrustumPlanes(shadow_cam, FALSE, FALSE, TRUE);

			LLVector3* frust = shadow_cam.mAgentFrustum;

			LLVector3 pn = shadow_cam.getAtAxis();
		
			LLVector3 min, max;

			//construct 8 corners of split frustum section
			for (U32 i = 0; i < 4; i++)
			{
				LLVector3 delta = frust[i+4]-eye;
				delta += (frust[i+4]-frust[(i+2)%4+4])*0.05f;
				delta.normVec();
				F32 dp = delta*pn;
				frust[i] = eye + (delta*dist[j]*0.75f)/dp;
				frust[i+4] = eye + (delta*dist[j+1]*1.25f)/dp;
			}
						
			shadow_cam.calcAgentFrustumPlanes(frust);
			shadow_cam.mFrustumCornerDist = 0.f;
		
			if (!gPipeline.hasRenderDebugMask(LLPipeline::RENDER_DEBUG_SHADOW_FRUSTA))
			{
				mShadowCamera[j] = shadow_cam;
			}

			std::vector<LLVector3> fp;

			if (!gPipeline.getVisiblePointCloud(shadow_cam, min, max, fp, lightDir)
                || j > RenderShadowSplits)
			{
				//no possible shadow receivers
				if (!gPipeline.hasRenderDebugMask(LLPipeline::RENDER_DEBUG_SHADOW_FRUSTA))
				{
					mShadowExtents[j][0] = LLVector3();
					mShadowExtents[j][1] = LLVector3();
					mShadowCamera[j+4] = shadow_cam;
				}

				mShadow[j].bindTarget();
				{
					LLGLDepthTest depth(GL_TRUE);
					mShadow[j].clear();
				}
				mShadow[j].flush();

				mShadowError.mV[j] = 0.f;
				mShadowFOV.mV[j] = 0.f;

				continue;
			}

			if (!gPipeline.hasRenderDebugMask(LLPipeline::RENDER_DEBUG_SHADOW_FRUSTA))
			{
				mShadowExtents[j][0] = min;
				mShadowExtents[j][1] = max;
				mShadowFrustPoints[j] = fp;
			}
				

			//find a good origin for shadow projection
			LLVector3 origin;

			//get a temporary view projection
			view[j] = look(camera.getOrigin(), lightDir, -up);

			std::vector<LLVector3> wpf;

			for (U32 i = 0; i < fp.size(); i++)
			{
				glh::vec3f p = glh::vec3f(fp[i].mV);
				view[j].mult_matrix_vec(p);
				wpf.push_back(LLVector3(p.v));
			}

			min = wpf[0];
			max = wpf[0];

			for (U32 i = 0; i < fp.size(); ++i)
			{ //get AABB in camera space
				update_min_max(min, max, wpf[i]);
			}

			// Construct a perspective transform with perspective along y-axis that contains
			// points in wpf
			//Known:
			// - far clip plane
			// - near clip plane
			// - points in frustum
			//Find:
			// - origin

			//get some "interesting" points of reference
			LLVector3 center = (min+max)*0.5f;
			LLVector3 size = (max-min)*0.5f;
			LLVector3 near_center = center;
			near_center.mV[1] += size.mV[1]*2.f;
		
		
			//put all points in wpf in quadrant 0, reletive to center of min/max
			//get the best fit line using least squares
			F32 bfm = 0.f;
			F32 bfb = 0.f;

			for (U32 i = 0; i < wpf.size(); ++i)
			{
				wpf[i] -= center;
				wpf[i].mV[0] = fabsf(wpf[i].mV[0]);
				wpf[i].mV[2] = fabsf(wpf[i].mV[2]);
			}

			if (!wpf.empty())
			{ 
				F32 sx = 0.f;
				F32 sx2 = 0.f;
				F32 sy = 0.f;
				F32 sxy = 0.f;
			
				for (U32 i = 0; i < wpf.size(); ++i)
				{		
					sx += wpf[i].mV[0];
					sx2 += wpf[i].mV[0]*wpf[i].mV[0];
					sy += wpf[i].mV[1];
					sxy += wpf[i].mV[0]*wpf[i].mV[1]; 
				}

				bfm = (sy*sx-wpf.size()*sxy)/(sx*sx-wpf.size()*sx2);
				bfb = (sx*sxy-sy*sx2)/(sx*sx-bfm*sx2);
			}
		
			{
				// best fit line is y=bfm*x+bfb
		
				//find point that is furthest to the right of line
				F32 off_x = -1.f;
				LLVector3 lp;

				for (U32 i = 0; i < wpf.size(); ++i)
				{
					//y = bfm*x+bfb
					//x = (y-bfb)/bfm
					F32 lx = (wpf[i].mV[1]-bfb)/bfm;

					lx = wpf[i].mV[0]-lx;
				
					if (off_x < lx)
					{
						off_x = lx;
						lp = wpf[i];
					}
				}

				//get line with slope bfm through lp
				// bfb = y-bfm*x
				bfb = lp.mV[1]-bfm*lp.mV[0];

				//calculate error
				mShadowError.mV[j] = 0.f;

				for (U32 i = 0; i < wpf.size(); ++i)
				{
					F32 lx = (wpf[i].mV[1]-bfb)/bfm;
					mShadowError.mV[j] += fabsf(wpf[i].mV[0]-lx);
				}

				mShadowError.mV[j] /= wpf.size();
				mShadowError.mV[j] /= size.mV[0];

				if (mShadowError.mV[j] > RenderShadowErrorCutoff)
				{ //just use ortho projection
					mShadowFOV.mV[j] = -1.f;
					origin.clearVec();
					proj[j] = gl_ortho(min.mV[0], max.mV[0],
										min.mV[1], max.mV[1],
										-max.mV[2], -min.mV[2]);
				}
				else
				{
					//origin is where line x = 0;
					origin.setVec(0,bfb,0);

					F32 fovz = 1.f;
					F32 fovx = 1.f;
				
					LLVector3 zp;
					LLVector3 xp;

					for (U32 i = 0; i < wpf.size(); ++i)
					{
						LLVector3 atz = wpf[i]-origin;
						atz.mV[0] = 0.f;
						atz.normVec();
						if (fovz > -atz.mV[1])
						{
							zp = wpf[i];
							fovz = -atz.mV[1];
						}
					
						LLVector3 atx = wpf[i]-origin;
						atx.mV[2] = 0.f;
						atx.normVec();
						if (fovx > -atx.mV[1])
						{
							fovx = -atx.mV[1];
							xp = wpf[i];
						}
					}

					fovx = acos(fovx);
					fovz = acos(fovz);

					F32 cutoff = llmin((F32) RenderShadowFOVCutoff, 1.4f);
				
					mShadowFOV.mV[j] = fovx;
				
					if (fovx < cutoff && fovz > cutoff)
					{
						//x is a good fit, but z is too big, move away from zp enough so that fovz matches cutoff
						F32 d = zp.mV[2]/tan(cutoff);
						F32 ny = zp.mV[1] + fabsf(d);

						origin.mV[1] = ny;

						fovz = 1.f;
						fovx = 1.f;

						for (U32 i = 0; i < wpf.size(); ++i)
						{
							LLVector3 atz = wpf[i]-origin;
							atz.mV[0] = 0.f;
							atz.normVec();
							fovz = llmin(fovz, -atz.mV[1]);

							LLVector3 atx = wpf[i]-origin;
							atx.mV[2] = 0.f;
							atx.normVec();
							fovx = llmin(fovx, -atx.mV[1]);
						}

						fovx = acos(fovx);
						fovz = acos(fovz);

						mShadowFOV.mV[j] = cutoff;
					}

				
					origin += center;
			
					F32 ynear = -(max.mV[1]-origin.mV[1]);
					F32 yfar = -(min.mV[1]-origin.mV[1]);
				
					if (ynear < 0.1f) //keep a sensible near clip plane
					{
						F32 diff = 0.1f-ynear;
						origin.mV[1] += diff;
						ynear += diff;
						yfar += diff;
					}
								
					if (fovx > cutoff)
					{ //just use ortho projection
						origin.clearVec();
						mShadowError.mV[j] = -1.f;
						proj[j] = gl_ortho(min.mV[0], max.mV[0],
								min.mV[1], max.mV[1],
								-max.mV[2], -min.mV[2]);
					}
					else
					{
						//get perspective projection
						view[j] = view[j].inverse();

						glh::vec3f origin_agent(origin.mV);
					
						//translate view to origin
						view[j].mult_matrix_vec(origin_agent);

						eye = LLVector3(origin_agent.v);

						if (!hasRenderDebugMask(LLPipeline::RENDER_DEBUG_SHADOW_FRUSTA))
						{
							mShadowFrustOrigin[j] = eye;
						}
				
						view[j] = look(LLVector3(origin_agent.v), lightDir, -up);

						F32 fx = 1.f/tanf(fovx);
						F32 fz = 1.f/tanf(fovz);

						proj[j] = glh::matrix4f(-fx, 0, 0, 0,
												0, (yfar+ynear)/(ynear-yfar), 0, (2.f*yfar*ynear)/(ynear-yfar),
												0, 0, -fz, 0,
												0, -1.f, 0, 0);
					}
				}
			}

			//shadow_cam.setFar(128.f);
			shadow_cam.setOriginAndLookAt(eye, up, center);

			shadow_cam.setOrigin(0,0,0);

			set_current_modelview(view[j]);
			set_current_projection(proj[j]);

			LLViewerCamera::updateFrustumPlanes(shadow_cam, FALSE, FALSE, TRUE);

			//shadow_cam.ignoreAgentFrustumPlane(LLCamera::AGENT_PLANE_NEAR);
			shadow_cam.getAgentPlane(LLCamera::AGENT_PLANE_NEAR).set(shadow_near_clip);

			//translate and scale to from [-1, 1] to [0, 1]
			glh::matrix4f trans(0.5f, 0.f, 0.f, 0.5f,
							0.f, 0.5f, 0.f, 0.5f,
							0.f, 0.f, 0.5f, 0.5f,
							0.f, 0.f, 0.f, 1.f);

			set_current_modelview(view[j]);
			set_current_projection(proj[j]);

			for (U32 i = 0; i < 16; i++)
			{
				gGLLastModelView[i] = mShadowModelview[j].m[i];
				gGLLastProjection[i] = mShadowProjection[j].m[i];
			}

			mShadowModelview[j] = view[j];
			mShadowProjection[j] = proj[j];
			mSunShadowMatrix[j] = trans*proj[j]*view[j]*inv_view;
		
			stop_glerror();

			mShadow[j].bindTarget();
			mShadow[j].getViewport(gGLViewport);
			mShadow[j].clear();
		
			U32 target_width = mShadow[j].getWidth();

			{
				static LLCullResult result[4];
				renderShadow(view[j], proj[j], shadow_cam, result[j], TRUE, FALSE, target_width);
			}

			mShadow[j].flush();
 
			if (!gPipeline.hasRenderDebugMask(LLPipeline::RENDER_DEBUG_SHADOW_FRUSTA))
			{
				mShadowCamera[j+4] = shadow_cam;
			}
		}
	}

	
	//hack to disable projector shadows 
	bool gen_shadow = RenderShadowDetail > 1;

	if (gen_shadow)
	{
		LLTrace::CountStatHandle<>* velocity_stat = LLViewerCamera::getVelocityStat();
		F32 fade_amt = gFrameIntervalSeconds.value() 
			* llmax(LLTrace::get_frame_recording().getLastRecording().getSum(*velocity_stat) / LLTrace::get_frame_recording().getLastRecording().getDuration().value(), 1.0);

		//update shadow targets
		for (U32 i = 0; i < 2; i++)
		{ //for each current shadow
			LLViewerCamera::sCurCameraID = (LLViewerCamera::eCameraID)(LLViewerCamera::CAMERA_SHADOW4+i);

			if (mShadowSpotLight[i].notNull() && 
				(mShadowSpotLight[i] == mTargetShadowSpotLight[0] ||
				mShadowSpotLight[i] == mTargetShadowSpotLight[1]))
			{ //keep this spotlight
				mSpotLightFade[i] = llmin(mSpotLightFade[i]+fade_amt, 1.f);
			}
			else
			{ //fade out this light
				mSpotLightFade[i] = llmax(mSpotLightFade[i]-fade_amt, 0.f);
				
				if (mSpotLightFade[i] == 0.f || mShadowSpotLight[i].isNull())
				{ //faded out, grab one of the pending spots (whichever one isn't already taken)
					if (mTargetShadowSpotLight[0] != mShadowSpotLight[(i+1)%2])
					{
						mShadowSpotLight[i] = mTargetShadowSpotLight[0];
					}
					else
					{
						mShadowSpotLight[i] = mTargetShadowSpotLight[1];
					}
				}
			}
		}

		for (S32 i = 0; i < 2; i++)
		{
			set_current_modelview(saved_view);
			set_current_projection(saved_proj);

			if (mShadowSpotLight[i].isNull())
			{
				continue;
			}

			LLVOVolume* volume = mShadowSpotLight[i]->getVOVolume();

			if (!volume)
			{
				mShadowSpotLight[i] = NULL;
				continue;
			}

			LLDrawable* drawable = mShadowSpotLight[i];

			LLVector3 params = volume->getSpotLightParams();
			F32 fov = params.mV[0];

			//get agent->light space matrix (modelview)
			LLVector3 center = drawable->getPositionAgent();
			LLQuaternion quat = volume->getRenderRotation();

			//get near clip plane
			LLVector3 scale = volume->getScale();
			LLVector3 at_axis(0,0,-scale.mV[2]*0.5f);
			at_axis *= quat;

			LLVector3 np = center+at_axis;
			at_axis.normVec();

			//get origin that has given fov for plane np, at_axis, and given scale
			F32 dist = (scale.mV[1]*0.5f)/tanf(fov*0.5f);

			LLVector3 origin = np - at_axis*dist;

			LLMatrix4 mat(quat, LLVector4(origin, 1.f));

			view[i+4] = glh::matrix4f((F32*) mat.mMatrix);

			view[i+4] = view[i+4].inverse();

			//get perspective matrix
			F32 near_clip = dist+0.01f;
			F32 width = scale.mV[VX];
			F32 height = scale.mV[VY];
			F32 far_clip = dist+volume->getLightRadius()*1.5f;

			F32 fovy = fov * RAD_TO_DEG;
			F32 aspect = width/height;
			
			proj[i+4] = gl_perspective(fovy, aspect, near_clip, far_clip);

			//translate and scale to from [-1, 1] to [0, 1]
			glh::matrix4f trans(0.5f, 0.f, 0.f, 0.5f,
							0.f, 0.5f, 0.f, 0.5f,
							0.f, 0.f, 0.5f, 0.5f,
							0.f, 0.f, 0.f, 1.f);

			set_current_modelview(view[i+4]);
			set_current_projection(proj[i+4]);

			mSunShadowMatrix[i+4] = trans*proj[i+4]*view[i+4]*inv_view;
			
			for (U32 j = 0; j < 16; j++)
			{
				gGLLastModelView[j] = mShadowModelview[i+4].m[j];
				gGLLastProjection[j] = mShadowProjection[i+4].m[j];
			}

			mShadowModelview[i+4] = view[i+4];
			mShadowProjection[i+4] = proj[i+4];

			LLCamera shadow_cam = camera;
			shadow_cam.setFar(far_clip);
			shadow_cam.setOrigin(origin);

			LLViewerCamera::updateFrustumPlanes(shadow_cam, FALSE, FALSE, TRUE);

			stop_glerror();

			mShadow[i+4].bindTarget();
			mShadow[i+4].getViewport(gGLViewport);
			mShadow[i+4].clear();

			U32 target_width = mShadow[i+4].getWidth();

			static LLCullResult result[2];

			LLViewerCamera::sCurCameraID = (LLViewerCamera::eCameraID)(LLViewerCamera::CAMERA_SHADOW0 + i + 4);

            RenderSpotLight = drawable;            

			renderShadow(view[i+4], proj[i+4], shadow_cam, result[i], FALSE, FALSE, target_width);

            RenderSpotLight = nullptr;

			mShadow[i+4].flush();
 		}
	}
	else
	{ //no spotlight shadows
		mShadowSpotLight[0] = mShadowSpotLight[1] = NULL;
	}


	if (!CameraOffset)
	{
		set_current_modelview(saved_view);
		set_current_projection(saved_proj);
	}
	else
	{
		set_current_modelview(view[1]);
		set_current_projection(proj[1]);
		gGL.loadMatrix(view[1].m);
		gGL.matrixMode(LLRender::MM_PROJECTION);
		gGL.loadMatrix(proj[1].m);
		gGL.matrixMode(LLRender::MM_MODELVIEW);
	}
	gGL.setColorMask(true, false);

	for (U32 i = 0; i < 16; i++)
	{
		gGLLastModelView[i] = last_modelview[i];
		gGLLastProjection[i] = last_projection[i];
	}

	popRenderTypeMask();

	if (!skip_avatar_update)
	{
		gAgentAvatarp->updateAttachmentVisibility(gAgentCamera.getCameraMode());
	}
}

void LLPipeline::renderGroups(LLRenderPass* pass, U32 type, U32 mask, bool texture)
{
	for (LLCullResult::sg_iterator i = sCull->beginVisibleGroups(); i != sCull->endVisibleGroups(); ++i)
	{
		LLSpatialGroup* group = *i;
		if (!group->isDead() &&
			(!sUseOcclusion || !group->isOcclusionState(LLSpatialGroup::OCCLUDED)) &&
			gPipeline.hasRenderType(group->getSpatialPartition()->mDrawableType) &&
			group->mDrawMap.find(type) != group->mDrawMap.end())
		{
			pass->renderGroup(group,type,mask,texture);
		}
	}
}

void LLPipeline::renderRiggedGroups(LLRenderPass* pass, U32 type, U32 mask, bool texture)
{
    for (LLCullResult::sg_iterator i = sCull->beginVisibleGroups(); i != sCull->endVisibleGroups(); ++i)
    {
        LLSpatialGroup* group = *i;
        if (!group->isDead() &&
            (!sUseOcclusion || !group->isOcclusionState(LLSpatialGroup::OCCLUDED)) &&
            gPipeline.hasRenderType(group->getSpatialPartition()->mDrawableType) &&
            group->mDrawMap.find(type) != group->mDrawMap.end())
        {
            pass->renderRiggedGroup(group, type, mask, texture);
        }
    }
}

static LLTrace::BlockTimerStatHandle FTM_GENERATE_IMPOSTOR("Generate Impostor");

void LLPipeline::generateImpostor(LLVOAvatar* avatar, bool preview_avatar)
{
    LL_RECORD_BLOCK_TIME(FTM_GENERATE_IMPOSTOR);
	LLGLState::checkStates();
	LLGLState::checkTextureChannels();

	static LLCullResult result;
	result.clear();
	grabReferences(result);
	
	if (!avatar || !avatar->mDrawable)
	{
        LL_WARNS_ONCE("AvatarRenderPipeline") << "Avatar is " << (avatar ? "not drawable" : "null") << LL_ENDL;
		return;
	}
    LL_DEBUGS_ONCE("AvatarRenderPipeline") << "Avatar " << avatar->getID() << " is drawable" << LL_ENDL;

	assertInitialized();

    // previews can't be muted or impostered
	bool visually_muted = !preview_avatar && avatar->isVisuallyMuted();
    LL_DEBUGS_ONCE("AvatarRenderPipeline") << "Avatar " << avatar->getID()
                              << " is " << ( visually_muted ? "" : "not ") << "visually muted"
                              << LL_ENDL;
	bool too_complex = !preview_avatar && avatar->isTooComplex();
    LL_DEBUGS_ONCE("AvatarRenderPipeline") << "Avatar " << avatar->getID()
                              << " is " << ( too_complex ? "" : "not ") << "too complex"
                              << LL_ENDL;

<<<<<<< HEAD
    bool too_slow = avatar->isTooSlowWithoutShadows();// <FS:Beq/> only if we really have to do we imposter.
=======
    bool too_slow = avatar->isTooSlow();
>>>>>>> de0317cc

    pushRenderTypeMask();

    if ( !too_slow && ( visually_muted || too_complex ) )
    {
        // only show jelly doll geometry
		andRenderTypeMask(LLPipeline::RENDER_TYPE_AVATAR,
							LLPipeline::RENDER_TYPE_CONTROL_AV,
							END_RENDER_TYPES);
	}
	else
	{
        //hide world geometry
        clearRenderTypeMask(
            RENDER_TYPE_SKY,
            RENDER_TYPE_WL_SKY,
            RENDER_TYPE_GROUND,
            RENDER_TYPE_TERRAIN,
            RENDER_TYPE_GRASS,
            RENDER_TYPE_CONTROL_AV, // Animesh
            RENDER_TYPE_TREE,
            RENDER_TYPE_VOIDWATER,
            RENDER_TYPE_WATER,
            RENDER_TYPE_PASS_GRASS,
            RENDER_TYPE_HUD,
            RENDER_TYPE_PARTICLES,
            RENDER_TYPE_CLOUDS,
            RENDER_TYPE_HUD_PARTICLES,
            END_RENDER_TYPES
         );
	}
	
	S32 occlusion = sUseOcclusion;
	sUseOcclusion = 0;

	sReflectionRender = ! sRenderDeferred;

	sShadowRender = true;
	sImpostorRender = true;

	LLViewerCamera* viewer_camera = LLViewerCamera::getInstance();

	{
		markVisible(avatar->mDrawable, *viewer_camera);

        if (preview_avatar)
        {
            // Only show rigged attachments for preview
            LLVOAvatar::attachment_map_t::iterator iter;
            for (iter = avatar->mAttachmentPoints.begin();
                iter != avatar->mAttachmentPoints.end();
                ++iter)
            {
                LLViewerJointAttachment *attachment = iter->second;
                for (LLViewerJointAttachment::attachedobjs_vec_t::iterator attachment_iter = attachment->mAttachedObjects.begin();
                    attachment_iter != attachment->mAttachedObjects.end();
                    ++attachment_iter)
                {
                    LLViewerObject* attached_object = attachment_iter->get();
                    // <FS:Ansariel> FIRE-31966: Some mesh bodies/objects don't show in shape editor previews -> show everything but animesh
                    //if (attached_object && attached_object->isRiggedMesh())
                    if (attached_object && !attached_object->getControlAvatar())
                    // </FS:Ansariel>
                    {
                        markVisible(attached_object->mDrawable->getSpatialBridge(), *viewer_camera);
                    }
                }
            }
        }
        else
        {
            LLVOAvatar::attachment_map_t::iterator iter;
            for (iter = avatar->mAttachmentPoints.begin();
                iter != avatar->mAttachmentPoints.end();
                ++iter)
            {
                LLViewerJointAttachment *attachment = iter->second;
                for (LLViewerJointAttachment::attachedobjs_vec_t::iterator attachment_iter = attachment->mAttachedObjects.begin();
                    attachment_iter != attachment->mAttachedObjects.end();
                    ++attachment_iter)
                {
                    LLViewerObject* attached_object = attachment_iter->get();
                    if (attached_object)
                    {
                        markVisible(attached_object->mDrawable->getSpatialBridge(), *viewer_camera);
                    }
                }
            }
        }
	}

	stateSort(*LLViewerCamera::getInstance(), result);
	
	LLCamera camera = *viewer_camera;
	LLVector2 tdim;
	U32 resY = 0;
	U32 resX = 0;

    if (!preview_avatar)
	{
		const LLVector4a* ext = avatar->mDrawable->getSpatialExtents();
		LLVector3 pos(avatar->getRenderPosition()+avatar->getImpostorOffset());

		camera.lookAt(viewer_camera->getOrigin(), pos, viewer_camera->getUpAxis());
	
		LLVector4a half_height;
		half_height.setSub(ext[1], ext[0]);
		half_height.mul(0.5f);

		LLVector4a left;
		left.load3(camera.getLeftAxis().mV);
		left.mul(left);
		llassert(left.dot3(left).getF32() > F_APPROXIMATELY_ZERO);
		left.normalize3fast();

		LLVector4a up;
		up.load3(camera.getUpAxis().mV);
		up.mul(up);
		llassert(up.dot3(up).getF32() > F_APPROXIMATELY_ZERO);
		up.normalize3fast();

		tdim.mV[0] = fabsf(half_height.dot3(left).getF32());
		tdim.mV[1] = fabsf(half_height.dot3(up).getF32());

		gGL.matrixMode(LLRender::MM_PROJECTION);
		gGL.pushMatrix();
	
		F32 distance = (pos-camera.getOrigin()).length();
		F32 fov = atanf(tdim.mV[1]/distance)*2.f*RAD_TO_DEG;
		F32 aspect = tdim.mV[0]/tdim.mV[1];
		glh::matrix4f persp = gl_perspective(fov, aspect, 1.f, 256.f);
		set_current_projection(persp);
		gGL.loadMatrix(persp.m);

		gGL.matrixMode(LLRender::MM_MODELVIEW);
		gGL.pushMatrix();
		glh::matrix4f mat;
		camera.getOpenGLTransform(mat.m);

		mat = glh::matrix4f((GLfloat*) OGL_TO_CFR_ROTATION) * mat;

		gGL.loadMatrix(mat.m);
		set_current_modelview(mat);

		glClearColor(0.0f,0.0f,0.0f,0.0f);
		gGL.setColorMask(true, true);
	
		// get the number of pixels per angle
		F32 pa = gViewerWindow->getWindowHeightRaw() / (RAD_TO_DEG * viewer_camera->getView());

		//get resolution based on angle width and height of impostor (double desired resolution to prevent aliasing)
		resY = llmin(nhpo2((U32) (fov*pa)), (U32) 512);
		resX = llmin(nhpo2((U32) (atanf(tdim.mV[0]/distance)*2.f*RAD_TO_DEG*pa)), (U32) 512);

		if (!avatar->mImpostor.isComplete())
		{
            avatar->mImpostor.allocate(resX, resY, GL_RGBA, TRUE, FALSE);

			if (LLPipeline::sRenderDeferred)
			{
				addDeferredAttachments(avatar->mImpostor, true);
			}
		
			gGL.getTexUnit(0)->bind(&avatar->mImpostor);
			gGL.getTexUnit(0)->setTextureFilteringOption(LLTexUnit::TFO_POINT);
			gGL.getTexUnit(0)->unbind(LLTexUnit::TT_TEXTURE);
		}
		else if(resX != avatar->mImpostor.getWidth() || resY != avatar->mImpostor.getHeight())
		{
			avatar->mImpostor.resize(resX,resY);
		}

		avatar->mImpostor.bindTarget();
	}

	F32 old_alpha = LLDrawPoolAvatar::sMinimumAlpha;

	if (visually_muted || too_complex)
	{ //disable alpha masking for muted avatars (get whole skin silhouette)
		LLDrawPoolAvatar::sMinimumAlpha = 0.f;
	}

    if (preview_avatar)
    {
        // previews don't care about imposters
        if (LLPipeline::sRenderDeferred)
        {
            renderGeomDeferred(camera);
            renderGeomPostDeferred(camera);
        }
        else
        {
            renderGeom(camera);
        }
    }
    else if (LLPipeline::sRenderDeferred)
	{
		avatar->mImpostor.clear();
		renderGeomDeferred(camera);

		renderGeomPostDeferred(camera);		

		// Shameless hack time: render it all again,
		// this time writing the depth
		// values we need to generate the alpha mask below
		// while preserving the alpha-sorted color rendering
		// from the previous pass
		//
		sImpostorRenderAlphaDepthPass = true;
		// depth-only here...
		//
		gGL.setColorMask(false,false);
		renderGeomPostDeferred(camera);

		sImpostorRenderAlphaDepthPass = false;

	}
	else
	{
		LLGLEnable scissor(GL_SCISSOR_TEST);
		glScissor(0, 0, resX, resY);
		avatar->mImpostor.clear();
		renderGeom(camera);

		// Shameless hack time: render it all again,
		// this time writing the depth
		// values we need to generate the alpha mask below
		// while preserving the alpha-sorted color rendering
		// from the previous pass
		//
		sImpostorRenderAlphaDepthPass = true;

		// depth-only here...
		//
		gGL.setColorMask(false,false);
		renderGeom(camera);

		sImpostorRenderAlphaDepthPass = false;
	}

	LLDrawPoolAvatar::sMinimumAlpha = old_alpha;

	{ //create alpha mask based on depth buffer (grey out if muted)
		if (LLPipeline::sRenderDeferred)
		{
			GLuint buff = GL_COLOR_ATTACHMENT0;
			LL_PROFILER_GPU_ZONEC( "gl.DrawBuffersARB", 0x8000FF );
			glDrawBuffersARB(1, &buff);
		}

		LLGLDisable blend(GL_BLEND);

		if (visually_muted || too_complex)
		{
			gGL.setColorMask(true, true);
		}
		else
		{
			gGL.setColorMask(false, true);
		}
		
		gGL.getTexUnit(0)->unbind(LLTexUnit::TT_TEXTURE);

		LLGLDepthTest depth(GL_TRUE, GL_FALSE, GL_GREATER);

		gGL.flush();

		gGL.pushMatrix();
		gGL.loadIdentity();
		gGL.matrixMode(LLRender::MM_PROJECTION);
		gGL.pushMatrix();
		gGL.loadIdentity();

		static const F32 clip_plane = 0.99999f;

		gDebugProgram.bind();

		if (visually_muted)
		{	// Visually muted avatar
            LLColor4 muted_color(avatar->getMutedAVColor());
            LL_DEBUGS_ONCE("AvatarRenderPipeline") << "Avatar " << avatar->getID() << " MUTED set solid color " << muted_color << LL_ENDL;
			gGL.diffuseColor4fv( muted_color.mV );
		}
		else if (!preview_avatar)
		{ //grey muted avatar
            LL_DEBUGS_ONCE("AvatarRenderPipeline") << "Avatar " << avatar->getID() << " MUTED set grey" << LL_ENDL;
			gGL.diffuseColor4fv(LLColor4::pink.mV );
		}

		// <FS:Ansariel> Remove QUADS rendering mode
		//gGL.begin(LLRender::QUADS);
		//gGL.vertex3f(-1, -1, clip_plane);
		//gGL.vertex3f(1, -1, clip_plane);
		//gGL.vertex3f(1, 1, clip_plane);
		//gGL.vertex3f(-1, 1, clip_plane);
		//gGL.end();
		gGL.begin(LLRender::TRIANGLES);
		{
			gGL.vertex3f(-1.f, -1.f, clip_plane);
			gGL.vertex3f(1.f, -1.f, clip_plane);
			gGL.vertex3f(1.f, 1.f, clip_plane);

			gGL.vertex3f(-1.f, -1.f, clip_plane);
			gGL.vertex3f(1.f, 1.f, clip_plane);
			gGL.vertex3f(-1.f, 1.f, clip_plane);
		}
		gGL.end();
		// </FS:Ansariel>
		gGL.flush();

		gDebugProgram.unbind();

		gGL.popMatrix();
		gGL.matrixMode(LLRender::MM_MODELVIEW);
		gGL.popMatrix();
	}

    if (!preview_avatar)
    {
        avatar->mImpostor.flush();
        avatar->setImpostorDim(tdim);
    }

	sUseOcclusion = occlusion;
	sReflectionRender = false;
	sImpostorRender = false;
	sShadowRender = false;
	popRenderTypeMask();

	gGL.matrixMode(LLRender::MM_PROJECTION);
	gGL.popMatrix();
	gGL.matrixMode(LLRender::MM_MODELVIEW);
	gGL.popMatrix();

    if (!preview_avatar)
    {
        avatar->mNeedsImpostorUpdate = FALSE;
        avatar->cacheImpostorValues();
        avatar->mLastImpostorUpdateFrameTime = gFrameTimeSeconds;
    }

	LLVertexBuffer::unbind();
	LLGLState::checkStates();
	LLGLState::checkTextureChannels();
}

bool LLPipeline::hasRenderBatches(const U32 type) const
{
	// <FS:ND>  FIRE-31942, sCull can be invalid if triggering 360 snapshosts fast enough  (due to snapshots running in their own co routine)
	if( !sCull )
		return {};
	// </FS:ND>
	
	return sCull->getRenderMapSize(type) > 0;
}

LLCullResult::drawinfo_iterator LLPipeline::beginRenderMap(U32 type)
{
	// <FS:ND>  FIRE-31942, sCull can be invalid if triggering 360 snapshosts fast enough  (due to snapshots running in their own co routine)
	if( !sCull )
		return {};
	// </FS:ND>

	return sCull->beginRenderMap(type);
}

LLCullResult::drawinfo_iterator LLPipeline::endRenderMap(U32 type)
{
	// <FS:ND>  FIRE-31942, sCull can be invalid if triggering 360 snapshosts fast enough  (due to snapshots running in their own co routine)
	if( !sCull )
		return {};
	// </FS:ND>

	return sCull->endRenderMap(type);
}

LLCullResult::sg_iterator LLPipeline::beginAlphaGroups()
{
	// <FS:ND>  FIRE-31942, sCull can be invalid if triggering 360 snapshosts fast enough  (due to snapshots running in their own co routine)
	if( !sCull )
		return {};
	// </FS:ND>

	return sCull->beginAlphaGroups();
}

LLCullResult::sg_iterator LLPipeline::endAlphaGroups()
{
	// <FS:ND>  FIRE-31942, sCull can be invalid if triggering 360 snapshosts fast enough  (due to snapshots running in their own co routine)
	if( !sCull )
		return {};
	// </FS:ND>

	return sCull->endAlphaGroups();
}

LLCullResult::sg_iterator LLPipeline::beginRiggedAlphaGroups()
{
	// <FS:ND>  FIRE-31942, sCull can be invalid if triggering 360 snapshosts fast enough  (due to snapshots running in their own co routine)
	if( !sCull )
		return {};
	// </FS:ND>

    return sCull->beginRiggedAlphaGroups();
}

LLCullResult::sg_iterator LLPipeline::endRiggedAlphaGroups()
{
	// <FS:ND>  FIRE-31942, sCull can be invalid if triggering 360 snapshosts fast enough  (due to snapshots running in their own co routine)
	if( !sCull )
		return {};
	// </FS:ND>

    return sCull->endRiggedAlphaGroups();
}

bool LLPipeline::hasRenderType(const U32 type) const
{
    // STORM-365 : LLViewerJointAttachment::setAttachmentVisibility() is setting type to 0 to actually mean "do not render"
    // We then need to test that value here and return false to prevent attachment to render (in mouselook for instance)
    // TODO: reintroduce RENDER_TYPE_NONE in LLRenderTypeMask and initialize its mRenderTypeEnabled[RENDER_TYPE_NONE] to false explicitely
	return (type == 0 ? false : mRenderTypeEnabled[type]);
}

void LLPipeline::setRenderTypeMask(U32 type, ...)
{
	va_list args;

	va_start(args, type);
	while (type < END_RENDER_TYPES)
	{
		mRenderTypeEnabled[type] = true;
		type = va_arg(args, U32);
	}
	va_end(args);

	if (type > END_RENDER_TYPES)
	{
		LL_ERRS() << "Invalid render type." << LL_ENDL;
	}
}

bool LLPipeline::hasAnyRenderType(U32 type, ...) const
{
	va_list args;

	va_start(args, type);
	while (type < END_RENDER_TYPES)
	{
		if (mRenderTypeEnabled[type])
		{
			va_end(args); // <FS:ND/> Need to end varargs being returning.
			return true;
		}
		type = va_arg(args, U32);
	}
	va_end(args);

	if (type > END_RENDER_TYPES)
	{
		LL_ERRS() << "Invalid render type." << LL_ENDL;
	}

	return false;
}

void LLPipeline::pushRenderTypeMask()
{
	std::string cur_mask;
	cur_mask.assign((const char*) mRenderTypeEnabled, sizeof(mRenderTypeEnabled));
	mRenderTypeEnableStack.push(cur_mask);
}

void LLPipeline::popRenderTypeMask()
{
	if (mRenderTypeEnableStack.empty())
	{
		LL_ERRS() << "Depleted render type stack." << LL_ENDL;
	}

	memcpy(mRenderTypeEnabled, mRenderTypeEnableStack.top().data(), sizeof(mRenderTypeEnabled));
	mRenderTypeEnableStack.pop();
}

void LLPipeline::andRenderTypeMask(U32 type, ...)
{
	va_list args;

	bool tmp[NUM_RENDER_TYPES];
	for (U32 i = 0; i < NUM_RENDER_TYPES; ++i)
	{
		tmp[i] = false;
	}

	va_start(args, type);
	while (type < END_RENDER_TYPES)
	{
		if (mRenderTypeEnabled[type]) 
		{
			tmp[type] = true;
		}

		type = va_arg(args, U32);
	}
	va_end(args);

	if (type > END_RENDER_TYPES)
	{
		LL_ERRS() << "Invalid render type." << LL_ENDL;
	}

	for (U32 i = 0; i < LLPipeline::NUM_RENDER_TYPES; ++i)
	{
		mRenderTypeEnabled[i] = tmp[i];
	}

}

void LLPipeline::clearRenderTypeMask(U32 type, ...)
{
	va_list args;

	va_start(args, type);
	while (type < END_RENDER_TYPES)
	{
		mRenderTypeEnabled[type] = false;
		
		type = va_arg(args, U32);
	}
	va_end(args);

	if (type > END_RENDER_TYPES)
	{
		LL_ERRS() << "Invalid render type." << LL_ENDL;
	}
}

void LLPipeline::setAllRenderTypes()
{
	for (U32 i = 0; i < NUM_RENDER_TYPES; ++i)
	{
		mRenderTypeEnabled[i] = true;
	}
}

void LLPipeline::clearAllRenderTypes()
{
	for (U32 i = 0; i < NUM_RENDER_TYPES; ++i)
	{
		mRenderTypeEnabled[i] = false;
	}
}

void LLPipeline::addDebugBlip(const LLVector3& position, const LLColor4& color)
{
	DebugBlip blip(position, color);
	mDebugBlips.push_back(blip);
}

void LLPipeline::hidePermanentObjects( std::vector<U32>& restoreList )
{
	//This method is used to hide any vo's from the object list that may have
	//the permanent flag set.
	
	U32 objCnt = gObjectList.getNumObjects();
	for (U32 i = 0; i < objCnt; ++i)
	{
		LLViewerObject* pObject = gObjectList.getObject(i);
		if ( pObject && pObject->flagObjectPermanent() )
		{
			LLDrawable *pDrawable = pObject->mDrawable;
		
			if ( pDrawable )
			{
				restoreList.push_back( i );
				hideDrawable( pDrawable );			
			}
		}
	}

	skipRenderingOfTerrain( true );
}

void LLPipeline::restorePermanentObjects( const std::vector<U32>& restoreList )
{
	//This method is used to restore(unhide) any vo's from the object list that may have
	//been hidden because their permanency flag was set.

	std::vector<U32>::const_iterator itCurrent	= restoreList.begin();
	std::vector<U32>::const_iterator itEnd		= restoreList.end();
	
	U32 objCnt = gObjectList.getNumObjects();

	while ( itCurrent != itEnd )
	{
		U32 index = *itCurrent;
		LLViewerObject* pObject = NULL;
		if ( index < objCnt ) 
		{
			pObject = gObjectList.getObject( index );
		}
		if ( pObject )
		{
			LLDrawable *pDrawable = pObject->mDrawable;
			if ( pDrawable )
			{
				pDrawable->clearState( LLDrawable::FORCE_INVISIBLE );
				unhideDrawable( pDrawable );				
			}
		}
		++itCurrent;
	}
	
	skipRenderingOfTerrain( false );
}

void LLPipeline::skipRenderingOfTerrain( bool flag )
{
	pool_set_t::iterator iter = mPools.begin();
	while ( iter != mPools.end() )
	{
		LLDrawPool* pPool = *iter;		
		U32 poolType = pPool->getType();					
		if ( hasRenderType( pPool->getType() ) && poolType == LLDrawPool::POOL_TERRAIN )
		{
			pPool->setSkipRenderFlag( flag );			
		}
		++iter;
	}
}

void LLPipeline::hideObject( const LLUUID& id )
{
	LLViewerObject *pVO = gObjectList.findObject( id );
	
	if ( pVO )
	{
		LLDrawable *pDrawable = pVO->mDrawable;
		
		if ( pDrawable )
		{
			hideDrawable( pDrawable );		
		}		
	}
}

void LLPipeline::hideDrawable( LLDrawable *pDrawable )
{
	pDrawable->setState( LLDrawable::FORCE_INVISIBLE );
	markRebuild( pDrawable, LLDrawable::REBUILD_ALL, TRUE );
	//hide the children
	LLViewerObject::const_child_list_t& child_list = pDrawable->getVObj()->getChildren();
	for ( LLViewerObject::child_list_t::const_iterator iter = child_list.begin();
		  iter != child_list.end(); iter++ )
	{
		LLViewerObject* child = *iter;
		LLDrawable* drawable = child->mDrawable;					
		if ( drawable )
		{
			drawable->setState( LLDrawable::FORCE_INVISIBLE );
			markRebuild( drawable, LLDrawable::REBUILD_ALL, TRUE );
		}
	}
}
void LLPipeline::unhideDrawable( LLDrawable *pDrawable )
{
	pDrawable->clearState( LLDrawable::FORCE_INVISIBLE );
	markRebuild( pDrawable, LLDrawable::REBUILD_ALL, TRUE );
	//restore children
	LLViewerObject::const_child_list_t& child_list = pDrawable->getVObj()->getChildren();
	for ( LLViewerObject::child_list_t::const_iterator iter = child_list.begin();
		  iter != child_list.end(); iter++)
	{
		LLViewerObject* child = *iter;
		LLDrawable* drawable = child->mDrawable;					
		if ( drawable )
		{
			drawable->clearState( LLDrawable::FORCE_INVISIBLE );
			markRebuild( drawable, LLDrawable::REBUILD_ALL, TRUE );
		}
	}
}
void LLPipeline::restoreHiddenObject( const LLUUID& id )
{
	LLViewerObject *pVO = gObjectList.findObject( id );
	
	if ( pVO )
	{
		LLDrawable *pDrawable = pVO->mDrawable;
		if ( pDrawable )
		{
			unhideDrawable( pDrawable );			
		}
	}
}

void LLPipeline::skipRenderingShadows()
{
    LLGLDepthTest depth(GL_TRUE);

    for (S32 j = 0; j < 4; j++)
    {
        mShadow[j].bindTarget();
        mShadow[j].clear();
        mShadow[j].flush();
    }
}

void LLPipeline::handleShadowDetailChanged()
{
    if (RenderShadowDetail > gSavedSettings.getS32("RenderShadowDetail"))
    {
        skipRenderingShadows();
    }
    else
    {
        LLViewerShaderMgr::instance()->setShaders();
    }
}
<<<<<<< HEAD


// <FS:Ansariel> Reset VB during TP
void LLPipeline::initDeferredVB()
{
	mDeferredVB = new LLVertexBuffer(DEFERRED_VB_MASK, 0);
	if (!mDeferredVB->allocateBuffer(8, 0, true))
	{
		// Most likely going to crash...
		LL_WARNS() << "Failed to allocate Vertex Buffer for deferred rendering" << LL_ENDL;
	}
}
// </FS:Ansariel>

// <FS:Ansariel> FIRE-16829: Visual Artifacts with ALM enabled on AMD graphics
void LLPipeline::initAuxiliaryVB()
{
	mAuxiliaryVB = new LLVertexBuffer(LLVertexBuffer::MAP_VERTEX | LLVertexBuffer::MAP_TEXCOORD0 | LLVertexBuffer::MAP_COLOR, 0);
	if (!mAuxiliaryVB->allocateBuffer(3, 0, true))
	{
		LL_WARNS() << "Failed to allocate auxiliary Vertex Buffer" << LL_ENDL;
		mAuxiliaryVB = NULL;
		return;
	}

	LLStrider<LLVector3> verts;
	mAuxiliaryVB->getVertexStrider(verts);
	verts[0].set(-1.f, -1.f, 0.f);
	verts[1].set(-1.f, 3.f, 0.f);
	verts[2].set(3.f, -1.f, 0.f);
}

void LLPipeline::drawAuxiliaryVB(U32 mask /*= 0*/)
{
	if (!mAuxiliaryVB)
	{
		return;
	}
	mAuxiliaryVB->setBuffer(LLVertexBuffer::MAP_VERTEX | mask);
	mAuxiliaryVB->drawArrays(LLRender::TRIANGLES, 0, 3);
}

void LLPipeline::drawAuxiliaryVB(const LLVector2& tc1, const LLVector2& tc2, U32 mask /*= 0*/)
{
	if (!mAuxiliaryVB)
	{
		return;
	}
	LLStrider<LLVector2> tc;
	mAuxiliaryVB->getTexCoord0Strider(tc);
	tc[0].set(tc1.mV[0], tc1.mV[1]);
	tc[1].set(tc1.mV[0], tc2.mV[1]);
	tc[2].set(tc2.mV[0], tc1.mV[1]);

	drawAuxiliaryVB(LLVertexBuffer::MAP_TEXCOORD0 | mask);
}

void LLPipeline::drawAuxiliaryVB(const LLVector2& tc1, const LLVector2& tc2, const LLColor4& color)
{
	if (!mAuxiliaryVB)
	{
		return;
	}
	LLStrider<LLColor4U> col;
	mAuxiliaryVB->getColorStrider(col);
	col[0].set(color);
	col[1].set(color);
	col[2].set(color);

	drawAuxiliaryVB(tc1, tc2, LLVertexBuffer::MAP_COLOR);
}
// </FS:Ansariel>
=======
>>>>>>> de0317cc
<|MERGE_RESOLUTION|>--- conflicted
+++ resolved
@@ -6223,11 +6223,7 @@
 			LLDrawable* drawable = light->drawable;
             const LLViewerObject *vobj = light->drawable->getVObj();
             if(vobj && vobj->getAvatar() 
-<<<<<<< HEAD
-               && (vobj->getAvatar()->isTooComplex() || vobj->getAvatar()->isInMuteList() || vobj->getAvatar()->isTooSlowWithShadows())
-=======
                && (vobj->getAvatar()->isTooComplex() || vobj->getAvatar()->isInMuteList() || vobj->getAvatar()->isTooSlow())
->>>>>>> de0317cc
                )
             {
                 drawable->clearState(LLDrawable::NEARBY_LIGHT);
@@ -6306,11 +6302,7 @@
 				continue;
 			}
             LLVOAvatar * av = light->getAvatar();
-<<<<<<< HEAD
-            if (av && (av->isTooComplex() || av->isInMuteList() || av->isTooSlowWithShadows()))
-=======
             if (av && (av->isTooComplex() || av->isInMuteList() || av->isTooSlow()))
->>>>>>> de0317cc
             {
                 // avatars that are already in the list will be removed by removeMutedAVsLights
                 continue;
@@ -11220,11 +11212,7 @@
                               << " is " << ( too_complex ? "" : "not ") << "too complex"
                               << LL_ENDL;
 
-<<<<<<< HEAD
     bool too_slow = avatar->isTooSlowWithoutShadows();// <FS:Beq/> only if we really have to do we imposter.
-=======
-    bool too_slow = avatar->isTooSlow();
->>>>>>> de0317cc
 
     pushRenderTypeMask();
 
@@ -11944,7 +11932,6 @@
         LLViewerShaderMgr::instance()->setShaders();
     }
 }
-<<<<<<< HEAD
 
 
 // <FS:Ansariel> Reset VB during TP
@@ -12016,6 +12003,4 @@
 
 	drawAuxiliaryVB(tc1, tc2, LLVertexBuffer::MAP_COLOR);
 }
-// </FS:Ansariel>
-=======
->>>>>>> de0317cc
+// </FS:Ansariel>