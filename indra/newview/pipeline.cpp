--- conflicted
+++ resolved
@@ -2097,11 +2097,8 @@
 void LLPipeline::updateMovedList(LLDrawable::drawable_vector_t& moved_list)
 {
     LL_PROFILE_ZONE_SCOPED;
-<<<<<<< HEAD
 	LLDrawable::drawable_vector_t newList; // <FS:ND> removing elements in the middle of a vector is a really bad idea. I'll just create a new one and swap it at the end.
 
-=======
->>>>>>> ce4c694b
 	for (LLDrawable::drawable_vector_t::iterator iter = moved_list.begin();
 		 iter != moved_list.end(); )
 	{
@@ -2138,12 +2135,9 @@
 		// </FS:ND>
 	}
 
-<<<<<<< HEAD
 	moved_list.swap( newList ); // <FS:ND> removing elements in the middle of a vector is a really bad idea. I'll just create a new one and swap it at the end.
 }
 
-=======
->>>>>>> ce4c694b
 void LLPipeline::updateMove()
 {
     LL_PROFILE_ZONE_SCOPED_CATEGORY_PIPELINE;
@@ -2496,11 +2490,7 @@
 
 static LLTrace::BlockTimerStatHandle FTM_CULL("Object Culling");
 
-<<<<<<< HEAD
 void LLPipeline::updateCull(LLCamera& camera, LLCullResult& result, LLPlane* planep, bool hud_attachments)
-=======
-void LLPipeline::updateCull(LLCamera& camera, LLCullResult& result, LLPlane* planep)
->>>>>>> ce4c694b
 {
 	static LLCachedControl<bool> use_occlusion(gSavedSettings,"UseOcclusion");
 	static bool can_use_occlusion = LLFeatureManager::getInstance()->isFeatureAvailable("UseOcclusion") 
@@ -2508,12 +2498,9 @@
 
     LL_PROFILE_ZONE_SCOPED_CATEGORY_PIPELINE; //LL_RECORD_BLOCK_TIME(FTM_CULL);
 
-<<<<<<< HEAD
 	// <FS:Ansariel> Factor out instance() call
 	LLWorld& world = LLWorld::instance();
 
-=======
->>>>>>> ce4c694b
     if (planep != nullptr)
     {
         camera.setUserClipPlane(*planep);
@@ -2577,13 +2564,8 @@
 		mCubeVB->setBuffer(LLVertexBuffer::MAP_VERTEX);
 	}
 	
-<<<<<<< HEAD
 	for (LLWorld::region_list_t::const_iterator iter = world.getRegionList().begin(); // <FS:Ansariel> Factor out instance() call
 			iter != world.getRegionList().end(); ++iter)
-=======
-	for (LLWorld::region_list_t::const_iterator iter = LLWorld::getInstance()->getRegionList().begin(); 
-			iter != LLWorld::getInstance()->getRegionList().end(); ++iter)
->>>>>>> ce4c694b
 	{
 		LLViewerRegion* region = *iter;
 
@@ -3356,15 +3338,11 @@
 void LLPipeline::processPartitionQ()
 {
     LL_PROFILE_ZONE_SCOPED_CATEGORY_PIPELINE;
-<<<<<<< HEAD
 
 	// <FS:ND> A vector is much better suited for the use case of mPartitionQ
 	// for (LLDrawable::drawable_list_t::iterator iter = mPartitionQ.begin(); iter != mPartitionQ.end(); ++iter)
 	for (LLDrawable::drawable_vector_t::iterator iter = mPartitionQ.begin(); iter != mPartitionQ.end(); ++iter)
 	// </FS:ND>
-=======
-	for (LLDrawable::drawable_list_t::iterator iter = mPartitionQ.begin(); iter != mPartitionQ.end(); ++iter)
->>>>>>> ce4c694b
 	{
 		LLDrawable* drawable = *iter;
 		if (!drawable->isDead())
@@ -8372,7 +8350,6 @@
 
         gGL.getTexUnit(0)->bind(&mPhysicsDisplay);
 
-<<<<<<< HEAD
         // <FS:Ansariel> FIRE-16829: Visual Artifacts with ALM enabled on AMD graphics
         //gGL.begin(LLRender::TRIANGLES);
         //gGL.texCoord2f(tc1.mV[0], tc1.mV[1]);
@@ -8388,20 +8365,6 @@
         //gGL.flush();
         drawAuxiliaryVB(tc1, tc2, LLColor4(1.f, 1.f, 1.f, 0.75f));
         // </FS:Ansariel>
-=======
-        gGL.begin(LLRender::TRIANGLES);
-        gGL.texCoord2f(tc1.mV[0], tc1.mV[1]);
-        gGL.vertex2f(-1, -1);
-
-        gGL.texCoord2f(tc1.mV[0], tc2.mV[1]);
-        gGL.vertex2f(-1, 3);
-
-        gGL.texCoord2f(tc2.mV[0], tc1.mV[1]);
-        gGL.vertex2f(3, -1);
-
-        gGL.end();
-        gGL.flush();
->>>>>>> ce4c694b
 
         gSplatTextureRectProgram.unbind();
     }
@@ -10033,17 +9996,10 @@
 
         renderGeomShadow(shadow_cam);
     }
-<<<<<<< HEAD
 
     {
         LL_PROFILE_ZONE_NAMED_CATEGORY_PIPELINE("shadow alpha"); //LL_RECORD_BLOCK_TIME(FTM_SHADOW_ALPHA);
 
-=======
-
-    {
-        LL_PROFILE_ZONE_NAMED_CATEGORY_PIPELINE("shadow alpha"); //LL_RECORD_BLOCK_TIME(FTM_SHADOW_ALPHA);
-
->>>>>>> ce4c694b
         for (int i = 0; i < 2; ++i)
         {
             bool rigged = i == 1;
@@ -10112,7 +10068,6 @@
     }
 
     gGL.setColorMask(true, true);
-<<<<<<< HEAD
 
     gGL.matrixMode(LLRender::MM_PROJECTION);
     gGL.popMatrix();
@@ -10120,15 +10075,6 @@
     gGL.popMatrix();
     gGLLastMatrix = NULL;
 
-=======
-
-    gGL.matrixMode(LLRender::MM_PROJECTION);
-    gGL.popMatrix();
-    gGL.matrixMode(LLRender::MM_MODELVIEW);
-    gGL.popMatrix();
-    gGLLastMatrix = NULL;
-
->>>>>>> ce4c694b
     LLPipeline::sUseOcclusion = occlude;
     LLPipeline::sShadowRender = false;
 }
@@ -11382,11 +11328,8 @@
 
 		if (!avatar->mImpostor.isComplete())
 		{
-<<<<<<< HEAD
-=======
             avatar->mImpostor.allocate(resX, resY, GL_RGBA, TRUE, FALSE);
 
->>>>>>> ce4c694b
 			if (LLPipeline::sRenderDeferred)
 			{
 				addDeferredAttachments(avatar->mImpostor, true);
@@ -11518,7 +11461,6 @@
 			gGL.diffuseColor4fv(LLColor4::pink.mV );
 		}
 
-<<<<<<< HEAD
 		// <FS:Ansariel> Remove QUADS rendering mode
 		//gGL.begin(LLRender::QUADS);
 		//gGL.vertex3f(-1, -1, clip_plane);
@@ -11536,13 +11478,6 @@
 			gGL.vertex3f(1.f, 1.f, clip_plane);
 			gGL.vertex3f(-1.f, 1.f, clip_plane);
 		}
-=======
-		gGL.begin(LLRender::QUADS);
-		gGL.vertex3f(-1, -1, clip_plane);
-		gGL.vertex3f(1, -1, clip_plane);
-		gGL.vertex3f(1, 1, clip_plane);
-		gGL.vertex3f(-1, 1, clip_plane);
->>>>>>> ce4c694b
 		gGL.end();
 		// </FS:Ansariel>
 		gGL.flush();
@@ -11581,179 +11516,6 @@
 	LLVertexBuffer::unbind();
 	LLGLState::checkStates();
 	LLGLState::checkTextureChannels();
-<<<<<<< HEAD
-}
-
-static LLTrace::BlockTimerStatHandle FTM_PREVIEW_AVATAR("Preview Avatar");
-
-void LLPipeline::previewAvatar(LLVOAvatar* avatar)
-{
-    LL_RECORD_BLOCK_TIME(FTM_PREVIEW_AVATAR);
-
-    LLGLDepthTest gls_depth(GL_TRUE, GL_TRUE);
-    gGL.flush();
-    gGL.setSceneBlendType(LLRender::BT_REPLACE);
-
-    LLGLState::checkStates();
-    LLGLState::checkTextureChannels();
-
-    static LLCullResult result;
-    result.clear();
-    grabReferences(result);
-
-    if (!avatar || !avatar->mDrawable)
-    {
-        LL_WARNS_ONCE("AvatarRenderPipeline") << "Avatar is " << (avatar ? "not drawable" : "null") << LL_ENDL;
-        return;
-    }
-    LL_DEBUGS_ONCE("AvatarRenderPipeline") << "Avatar " << avatar->getID() << " is drawable" << LL_ENDL;
-
-    assertInitialized();
-
-    pushRenderTypeMask();
-
-    {
-        //hide world geometry
-        clearRenderTypeMask(
-            RENDER_TYPE_SKY,
-            RENDER_TYPE_WL_SKY,
-            RENDER_TYPE_GROUND,
-            RENDER_TYPE_TERRAIN,
-            RENDER_TYPE_GRASS,
-            RENDER_TYPE_CONTROL_AV, // Animesh
-            RENDER_TYPE_TREE,
-            RENDER_TYPE_VOIDWATER,
-            RENDER_TYPE_WATER,
-            RENDER_TYPE_PASS_GRASS,
-            RENDER_TYPE_HUD,
-            RENDER_TYPE_PARTICLES,
-            RENDER_TYPE_CLOUDS,
-            RENDER_TYPE_HUD_PARTICLES,
-            END_RENDER_TYPES
-        );
-    }
-
-    S32 occlusion = sUseOcclusion;
-    sUseOcclusion = 0;
-
-    sReflectionRender = !sRenderDeferred;
-
-    sShadowRender = true;
-    sImpostorRender = true; // Likely not needed for previews
-
-    LLViewerCamera* viewer_camera = LLViewerCamera::getInstance();
-
-    {
-        markVisible(avatar->mDrawable, *viewer_camera);
-
-        LLVOAvatar::attachment_map_t::iterator iter;
-        for (iter = avatar->mAttachmentPoints.begin();
-            iter != avatar->mAttachmentPoints.end();
-            ++iter)
-        {
-            LLViewerJointAttachment *attachment = iter->second;
-            for (LLViewerJointAttachment::attachedobjs_vec_t::iterator attachment_iter = attachment->mAttachedObjects.begin();
-                attachment_iter != attachment->mAttachedObjects.end();
-                ++attachment_iter)
-            {
-                if (LLViewerObject* attached_object = attachment_iter->get())
-                {
-                    markVisible(attached_object->mDrawable->getSpatialBridge(), *viewer_camera);
-                }
-            }
-        }
-    }
-
-    stateSort(*LLViewerCamera::getInstance(), result);
-
-    LLCamera camera = *viewer_camera;
-
-    F32 old_alpha = LLDrawPoolAvatar::sMinimumAlpha;
-
-    if (LLPipeline::sRenderDeferred)
-    {
-        renderGeomDeferred(camera);
-
-        renderGeomPostDeferred(camera);
-    }
-    else
-    {
-        renderGeom(camera);
-    }
-
-    LLDrawPoolAvatar::sMinimumAlpha = old_alpha;
-
-    { //create alpha mask based on depth buffer
-        if (LLPipeline::sRenderDeferred)
-        {
-            GLuint buff = GL_COLOR_ATTACHMENT0;
-            LL_PROFILER_GPU_ZONEC("gl.DrawBuffersARB", 0x8000FF);
-            glDrawBuffersARB(1, &buff);
-        }
-
-        LLGLDisable blend(GL_BLEND);
-
-        gGL.setColorMask(false, true);
-
-        gGL.getTexUnit(0)->unbind(LLTexUnit::TT_TEXTURE);
-
-        LLGLDepthTest depth(GL_TRUE, GL_FALSE, GL_GREATER);
-
-        gGL.flush();
-
-        gGL.pushMatrix();
-        gGL.loadIdentity();
-        gGL.matrixMode(LLRender::MM_PROJECTION);
-        gGL.pushMatrix();
-        gGL.loadIdentity();
-
-        static const F32 clip_plane = 0.99999f;
-
-        gDebugProgram.bind();
-
-        // <FS:Ansariel> Remove QUADS rendering mode
-        //gGL.begin(LLRender::QUADS);
-        //gGL.vertex3f(-1, -1, clip_plane);
-        //gGL.vertex3f(1, -1, clip_plane);
-        //gGL.vertex3f(1, 1, clip_plane);
-        //gGL.vertex3f(-1, 1, clip_plane);
-        gGL.begin(LLRender::TRIANGLES);
-        gGL.vertex3f(-1, -1, clip_plane);
-        gGL.vertex3f(1, -1, clip_plane);
-        gGL.vertex3f(1, 1, clip_plane);
-        gGL.vertex3f(-1, -1, clip_plane);
-        gGL.vertex3f(1, 1, clip_plane);
-        gGL.vertex3f(-1, 1, clip_plane);
-        // </FS:Ansariel>
-        gGL.end();
-        gGL.flush();
-
-        gDebugProgram.unbind();
-
-        gGL.popMatrix();
-        gGL.matrixMode(LLRender::MM_MODELVIEW);
-        gGL.popMatrix();
-    }
-
-    sUseOcclusion = occlusion;
-    sReflectionRender = false;
-    sImpostorRender = false;
-    sShadowRender = false;
-    popRenderTypeMask();
-
-    gGL.matrixMode(LLRender::MM_PROJECTION);
-    gGL.popMatrix();
-    gGL.matrixMode(LLRender::MM_MODELVIEW);
-    gGL.popMatrix();
-
-    LLVertexBuffer::unbind();
-    LLGLState::checkStates();
-    LLGLState::checkTextureChannels();
-
-    gGL.setSceneBlendType(LLRender::BT_ALPHA);
-    gGL.flush();
-=======
->>>>>>> ce4c694b
 }
 
 bool LLPipeline::hasRenderBatches(const U32 type) const
