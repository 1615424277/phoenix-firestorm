--- conflicted
+++ resolved
@@ -1155,29 +1155,20 @@
 // static
 void LLPipeline::updateRenderDeferred()
 {
-<<<<<<< HEAD
-    sRenderDeferred = !gUseWireframe &&
-                      RenderDeferred &&
-                      LLRenderTarget::sUseFBO &&
-                      LLPipeline::sRenderBump &&
-                      WindLightUseAtmosShaders;
-    sRenderPBR = sRenderDeferred && gSavedSettings.getBOOL("RenderPBR");
-
-    exoPostProcess::instance().ExodusRenderPostUpdate(); // <FS:CR> Import Vignette from Exodus
-
-// [RLVa:KB] - @setsphere
-	if (!sRenderDeferred && RlvActions::hasBehaviour(RLV_BHVR_SETSPHERE) && WindLightUseAtmosShaders)
-	{
-		LLRenderTarget::sUseFBO = true;
-		LLPipeline::sUseDepthTexture = true;
-	}
-// [/RLVa:KB]
-=======
     sRenderDeferred = !gUseWireframe;
     sRenderPBR = sRenderDeferred;
     static LLCachedControl<S32> sProbeDetail(gSavedSettings, "RenderReflectionProbeDetail", -1);
     sReflectionProbesEnabled = sProbeDetail >= 0 && gGLManager.mGLVersion > 3.99f;
->>>>>>> 20f44fb5
+
+    exoPostProcess::instance().ExodusRenderPostUpdate(); // <FS:CR> Import Vignette from Exodus
+
+// [RLVa:KB] - @setsphere
+	if (!sRenderDeferred && RlvActions::hasBehaviour(RLV_BHVR_SETSPHERE) && WindLightUseAtmosShaders)
+	{
+		LLRenderTarget::sUseFBO = true;
+		LLPipeline::sUseDepthTexture = true;
+	}
+// [/RLVa:KB]
 }
 
 // static
@@ -7995,8 +7986,7 @@
                            RenderDepthOfField &&
                             !gCubeSnapshot;
 
-<<<<<<< HEAD
-        bool multisample = RenderFSAASamples > 1 && mRT->fxaaBuffer.isComplete();
+        bool multisample = RenderFSAASamples > 1 && mRT->fxaaBuffer.isComplete() && !gCubeSnapshot;
         exoPostProcess::instance().multisample = multisample;	// <FS:CR> Import Vignette from Exodus
 // [RLVa:KB] - @setsphere
         if (multisample && !pRenderBuffer)
@@ -8004,9 +7994,6 @@
             pRenderBuffer = &mRT->deferredLight;
         }
 // [/RLVa:KB]
-=======
-        bool multisample = RenderFSAASamples > 1 && mRT->fxaaBuffer.isComplete() && !gCubeSnapshot;
->>>>>>> 20f44fb5
 
         gViewerWindow->setup3DViewport();
 
@@ -9350,67 +9337,6 @@
 
     screen_target->flush();
 
-<<<<<<< HEAD
-    // gamma correct lighting
-    gGL.matrixMode(LLRender::MM_PROJECTION);
-    gGL.pushMatrix();
-    gGL.loadIdentity();
-    gGL.matrixMode(LLRender::MM_MODELVIEW);
-    gGL.pushMatrix();
-    gGL.loadIdentity();
-
-    {
-        LL_PROFILE_GPU_ZONE("gamma correct");
-        LLGLDepthTest depth(GL_FALSE, GL_FALSE);
-
-        LLVector2 tc1(0, 0);
-        LLVector2 tc2((F32) screen_target->getWidth() * 2, (F32) screen_target->getHeight() * 2);
-
-        screen_target->bindTarget();
-        // Apply gamma correction to the frame here.
-        gDeferredPostGammaCorrectProgram.bind();
-        // mDeferredVB->setBuffer(LLVertexBuffer::MAP_VERTEX);
-        S32 channel = 0;
-        channel     = gDeferredPostGammaCorrectProgram.enableTexture(LLShaderMgr::DEFERRED_DIFFUSE, screen_target->getUsage());
-        if (channel > -1)
-        {
-            screen_target->bindTexture(0, channel, LLTexUnit::TFO_POINT);
-        }
-
-        gDeferredPostGammaCorrectProgram.uniform2f(LLShaderMgr::DEFERRED_SCREEN_RES, screen_target->getWidth(), screen_target->getHeight());
-
-        //F32 gamma = gSavedSettings.getF32("RenderDeferredDisplayGamma");
-        static LLCachedControl<F32> gamma(gSavedSettings, "RenderDeferredDisplayGamma");
-
-        gDeferredPostGammaCorrectProgram.uniform1f(LLShaderMgr::DISPLAY_GAMMA, (gamma > 0.1f) ? 1.0f / gamma : (1.0f/2.2f));
-
-        // <FS:Ansariel> FIRE-16829: Visual Artifacts with ALM enabled on AMD graphics
-        //gGL.begin(LLRender::TRIANGLE_STRIP);
-        //gGL.texCoord2f(tc1.mV[0], tc1.mV[1]);
-        //gGL.vertex2f(-1,-1);
-
-        //gGL.texCoord2f(tc1.mV[0], tc2.mV[1]);
-        //gGL.vertex2f(-1,3);
-
-        //gGL.texCoord2f(tc2.mV[0], tc1.mV[1]);
-        //gGL.vertex2f(3,-1);
-
-        //gGL.end();
-        drawAuxiliaryVB(tc1, tc2);
-        // </FS:Ansariel>
-
-        gGL.getTexUnit(channel)->unbind(screen_target->getUsage());
-        gDeferredPostGammaCorrectProgram.unbind();
-        screen_target->flush();
-    }
-
-    gGL.matrixMode(LLRender::MM_PROJECTION);
-    gGL.popMatrix();
-    gGL.matrixMode(LLRender::MM_MODELVIEW);
-    gGL.popMatrix();
-
-=======
->>>>>>> 20f44fb5
     screen_target->bindTarget();
 
     {  // render non-deferred geometry (alpha, fullbright, glow)
