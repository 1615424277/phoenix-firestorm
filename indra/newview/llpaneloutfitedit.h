/** 
 * @file llpaneloutfitedit.h
 * @brief Displays outfit edit information in Side Tray.
 *
 * $LicenseInfo:firstyear=2009&license=viewerlgpl$
 * Second Life Viewer Source Code
 * Copyright (C) 2010, Linden Research, Inc.
 * 
 * This library is free software; you can redistribute it and/or
 * modify it under the terms of the GNU Lesser General Public
 * License as published by the Free Software Foundation;
 * version 2.1 of the License only.
 * 
 * This library is distributed in the hope that it will be useful,
 * but WITHOUT ANY WARRANTY; without even the implied warranty of
 * MERCHANTABILITY or FITNESS FOR A PARTICULAR PURPOSE.  See the GNU
 * Lesser General Public License for more details.
 * 
 * You should have received a copy of the GNU Lesser General Public
 * License along with this library; if not, write to the Free Software
 * Foundation, Inc., 51 Franklin Street, Fifth Floor, Boston, MA  02110-1301  USA
 * 
 * Linden Research, Inc., 945 Battery Street, San Francisco, CA  94111  USA
 * $/LicenseInfo$
 */

#ifndef LL_LLPANELOUTFITEDIT_H
#define LL_LLPANELOUTFITEDIT_H

#include "llpanel.h"

#include "v3dmath.h"
#include "lluuid.h"

#include "lliconctrl.h"

#include "llremoteparcelrequest.h"
#include "llinventory.h"
#include "llinventoryfunctions.h"
#include "llinventorymodel.h"
#include "llwearableitemslist.h"

class LLButton;
class LLCOFWearables;
class LLComboBox;
class LLTextBox;
class LLInventoryCategory;
class LLOutfitObserver;
class LLCOFDragAndDropObserver;
class LLInventoryPanel;
class LLSaveFolderState;
class LLFolderViewItem;
class LLScrollListCtrl;
class LLToggleableMenu;
class LLFilterEditor;
class LLFilteredWearableListManager;
class LLMenuButton;
class LLMenuGL;
class LLFindNonLinksByMask;
class LLFindWearablesOfType;
class LLWearableItemTypeNameComparator;

class LLPanelOutfitEdit : public LLPanel
{
	LOG_CLASS(LLPanelOutfitEdit);
public:
	
	// NOTE: initialize mFolderViewItemTypes at the index of any new enum you add in the LLPanelOutfitEdit() constructor
	typedef enum e_folder_view_item_type
	{
		FVIT_ALL = 0,
		FVIT_WEARABLE, // clothing or shape
		FVIT_ATTACHMENT,
		NUM_FOLDER_VIEW_ITEM_TYPES
	} EFolderViewItemType; 
	
	//should reflect order from LLWearableType::EType
	typedef enum e_list_view_item_type
	{
		LVIT_ALL = 0,
		LVIT_CLOTHING,
		LVIT_BODYPART,
		LVIT_ATTACHMENT,
		LVIT_SHAPE,
		LVIT_SKIN,
		LVIT_HAIR,
		LVIT_EYES,
		LVIT_SHIRT,
		LVIT_PANTS,
		LVIT_SHOES,
		LVIT_SOCKS,
		LVIT_JACKET,
		LVIT_GLOVES,
		LVIT_UNDERSHIRT,
		LVIT_UNDERPANTS,
		LVIT_SKIRT,
		LVIT_ALPHA,
		LVIT_TATTOO,
		LVIT_PHYSICS,
		LVIT_UNIVERSAL,
		NUM_LIST_VIEW_ITEM_TYPES
	} EListViewItemType; 

	struct LLLookItemType {
		std::string displayName;
		U64 inventoryMask;
		LLLookItemType() : displayName("NONE"), inventoryMask(0) {}
		LLLookItemType(std::string name, U64 mask) : displayName(name), inventoryMask(mask) {}
	};

	struct LLFilterItem {
		std::string displayName;
		LLInventoryCollectFunctor* collector;
		LLFilterItem() : displayName("NONE"), collector(NULL) {}
		LLFilterItem(std::string name, LLInventoryCollectFunctor* _collector) : displayName(name), collector(_collector) {}
		~LLFilterItem() { delete collector; }

	//the struct is not supposed to by copied, either way the destructor kills collector
	//LLPointer is not used as it requires LLInventoryCollectFunctor to extend LLRefCount what it doesn't do
	private:
		LLFilterItem(const LLFilterItem& filter_item) {};
	};
	
	LLPanelOutfitEdit();
	/*virtual*/ ~LLPanelOutfitEdit();

	/*virtual*/ BOOL postBuild();
	/*virtual*/ void onOpen(const LLSD& key);

	void moveWearable(bool closer_to_body);

	void toggleAddWearablesPanel();
	void showAddWearablesPanel(bool show__add_wearables);

	//following methods operate with "add wearables" panel
	void showWearablesFilter();
	void showWearablesListView();
	void showWearablesFolderView();

	void updateFiltersVisibility();

	void onFolderViewFilterCommitted(LLUICtrl* ctrl);
	void onListViewFilterCommitted(LLUICtrl* ctrl);
	void onSearchEdit(const std::string& string);
	void updatePlusButton();
	void onPlusBtnClicked(void);

	void onVisibilityChanged(const LLSD &in_visible_chain);

	void applyFolderViewFilter(EFolderViewItemType type);
	void applyListViewFilter(EListViewItemType type);

	/**
	 * Filter items in views of Add Wearables Panel and show appropriate view depending on currently selected COF item(s)
	 * No COF items selected - shows the folder view, reset filter
	 * 1 COF item selected - shows the list view and filters wearables there by a wearable type of the selected item
	 * More than 1 COF item selected - shows the list view and filters it by a type of the selected item (attachment or clothing)
	 */
	void filterWearablesBySelectedItem(void);

	void onRemoveFromOutfitClicked(void);
	void onEditWearableClicked(void);
	void onAddWearableClicked(void);
	void onReplaceMenuItemClicked(LLUUID selected_item_id);
	void onShopButtonClicked();

	void displayCurrentOutfit();
	void updateCurrentOutfitName();

	void update();

	void updateVerbs();
	/**
	 * @brief Helper function. Shows one panel instead of another.
	 *		  If panels already switched does nothing and returns false.
	 * @param  switch_from_panel panel to hide
	 * @param  switch_to_panel panel to show
	 * @retun  returns true if switching happened, false if not.
	 */
	bool switchPanels(LLPanel* switch_from_panel, LLPanel* switch_to_panel);

	void resetAccordionState();

	virtual BOOL	handleDragAndDrop(S32 x, S32 y, MASK mask, BOOL drop,
									  EDragAndDropType cargo_type,
									  void* cargo_data,
									  EAcceptance* accept,
									  std::string& tooltip_msg);

private:
	void onAddMoreButtonClicked();
	void showFilteredWearablesListView(LLWearableType::EType type);
	void onOutfitChanging(bool started);
	void getSelectedItemsUUID(uuid_vec_t& uuid_list);
	void getCurrentItemUUID(LLUUID& selected_id);
	void onCOFChanged();
	void saveOutfit(bool as_new = false);

	/**
	 * Method preserves selection while switching between folder/list view modes
	*/
	void saveListSelection();

	void updateWearablesPanelVerbButtons();

	typedef std::pair<LLWearableType::EType, size_t> selection_info_t;

	LLWearableType::EType getCOFWearablesSelectionType() const;
	selection_info_t getAddMorePanelSelectionType() const;
	LLWearableType::EType getWearableTypeByItemUUID(const LLUUID& item_uuid) const;

	LLTextBox*			mCurrentOutfitName;
	LLTextBox*			mStatus;
	LLInventoryPanel*	mInventoryItemsPanel;
	LLFilterEditor*		mSearchFilter;
	LLSaveFolderState*	mSavedFolderState;
	std::string			mSearchString;
	LLButton*			mFolderViewBtn;
	LLButton*			mListViewBtn;
	LLButton*			mPlusBtn;
	LLPanel*			mAddWearablesPanel;
	
	LLComboBox*			mFolderViewFilterCmbBox;
	LLComboBox*			mListViewFilterCmbBox;

	LLFilteredWearableListManager* 	mWearableListManager;
	LLWearableItemsList* 			mWearableItemsList;
	LLPanel*						mWearablesListViewPanel;
	LLWearableItemTypeNameComparator* mWearableListViewItemsComparator;

	LLCOFDragAndDropObserver* mCOFDragAndDropObserver;

	std::vector<LLLookItemType> mFolderViewItemTypes;
	std::vector<LLFilterItem*> mListViewItemTypes;

	LLCOFWearables*		mCOFWearables;
	LLToggleableMenu*	mGearMenu;
	LLToggleableMenu*	mAddWearablesGearMenu;
	bool				mInitialized;
<<<<<<< HEAD
// [SL:KB] - Patch: Viewer-Build | Checked: Catznip-6.6
	std::unique_ptr<LLSaveOutfitComboBtn> mSaveComboBtn;
// [/SL:KB]
//	std::auto_ptr<LLSaveOutfitComboBtn> mSaveComboBtn;
=======
>>>>>>> d1b52bd9
	LLMenuButton*		mWearablesGearMenuBtn;
	LLMenuButton*		mGearMenuBtn;

};

#endif // LL_LLPANELOUTFITEDIT_H<|MERGE_RESOLUTION|>--- conflicted
+++ resolved
@@ -237,13 +237,6 @@
 	LLToggleableMenu*	mGearMenu;
 	LLToggleableMenu*	mAddWearablesGearMenu;
 	bool				mInitialized;
-<<<<<<< HEAD
-// [SL:KB] - Patch: Viewer-Build | Checked: Catznip-6.6
-	std::unique_ptr<LLSaveOutfitComboBtn> mSaveComboBtn;
-// [/SL:KB]
-//	std::auto_ptr<LLSaveOutfitComboBtn> mSaveComboBtn;
-=======
->>>>>>> d1b52bd9
 	LLMenuButton*		mWearablesGearMenuBtn;
 	LLMenuButton*		mGearMenuBtn;
 
