/**
 * @file llpaneloutfitedit.h
 * @brief Displays outfit edit information in Side Tray.
 *
 * $LicenseInfo:firstyear=2009&license=viewerlgpl$
 * Second Life Viewer Source Code
 * Copyright (C) 2010, Linden Research, Inc.
 *
 * This library is free software; you can redistribute it and/or
 * modify it under the terms of the GNU Lesser General Public
 * License as published by the Free Software Foundation;
 * version 2.1 of the License only.
 *
 * This library is distributed in the hope that it will be useful,
 * but WITHOUT ANY WARRANTY; without even the implied warranty of
 * MERCHANTABILITY or FITNESS FOR A PARTICULAR PURPOSE.  See the GNU
 * Lesser General Public License for more details.
 *
 * You should have received a copy of the GNU Lesser General Public
 * License along with this library; if not, write to the Free Software
 * Foundation, Inc., 51 Franklin Street, Fifth Floor, Boston, MA  02110-1301  USA
 *
 * Linden Research, Inc., 945 Battery Street, San Francisco, CA  94111  USA
 * $/LicenseInfo$
 */

#ifndef LL_LLPANELOUTFITEDIT_H
#define LL_LLPANELOUTFITEDIT_H

#include "llpanel.h"

#include "v3dmath.h"
#include "lluuid.h"

#include "lliconctrl.h"

#include "llremoteparcelrequest.h"
#include "llinventory.h"
#include "llinventoryfunctions.h"
#include "llinventorymodel.h"
#include "llwearableitemslist.h"

class LLButton;
class LLCOFWearables;
class LLComboBox;
class LLTextBox;
class LLInventoryCategory;
class LLOutfitObserver;
class LLCOFDragAndDropObserver;
class LLInventoryPanel;
class LLSaveFolderState;
class LLFolderViewItem;
class LLScrollListCtrl;
class LLToggleableMenu;
class LLFilterEditor;
class LLFilteredWearableListManager;
class LLMenuButton;
class LLMenuGL;
class LLFindNonLinksByMask;
class LLFindWearablesOfType;
class LLWearableItemTypeNameComparator;

class LLPanelOutfitEdit : public LLPanel
{
    LOG_CLASS(LLPanelOutfitEdit);
public:

    // NOTE: initialize mFolderViewItemTypes at the index of any new enum you add in the LLPanelOutfitEdit() constructor
    typedef enum e_folder_view_item_type
    {
        FVIT_ALL = 0,
        FVIT_WEARABLE, // clothing or shape
        FVIT_ATTACHMENT,
        NUM_FOLDER_VIEW_ITEM_TYPES
    } EFolderViewItemType;

    //should reflect order from LLWearableType::EType
    typedef enum e_list_view_item_type
    {
        LVIT_ALL = 0,
        LVIT_CLOTHING,
        LVIT_BODYPART,
        LVIT_ATTACHMENT,
        LVIT_SHAPE,
        LVIT_SKIN,
        LVIT_HAIR,
        LVIT_EYES,
        LVIT_SHIRT,
        LVIT_PANTS,
        LVIT_SHOES,
        LVIT_SOCKS,
        LVIT_JACKET,
        LVIT_GLOVES,
        LVIT_UNDERSHIRT,
        LVIT_UNDERPANTS,
        LVIT_SKIRT,
        LVIT_ALPHA,
        LVIT_TATTOO,
        LVIT_PHYSICS,
        LVIT_UNIVERSAL,
        NUM_LIST_VIEW_ITEM_TYPES
    } EListViewItemType;

    struct LLLookItemType {
        std::string displayName;
        U64 inventoryMask;
        LLLookItemType() : displayName("NONE"), inventoryMask(0) {}
        LLLookItemType(std::string name, U64 mask) : displayName(name), inventoryMask(mask) {}
    };

    struct LLFilterItem {
        std::string displayName;
        LLInventoryCollectFunctor* collector;
        LLFilterItem() : displayName("NONE"), collector(NULL) {}
        LLFilterItem(std::string name, LLInventoryCollectFunctor* _collector) : displayName(name), collector(_collector) {}
        ~LLFilterItem() { delete collector; }

    //the struct is not supposed to by copied, either way the destructor kills collector
    //LLPointer is not used as it requires LLInventoryCollectFunctor to extend LLRefCount what it doesn't do
    private:
        LLFilterItem(const LLFilterItem& filter_item) {};
    };

    LLPanelOutfitEdit();
    /*virtual*/ ~LLPanelOutfitEdit();

    /*virtual*/ BOOL postBuild();
    /*virtual*/ void onOpen(const LLSD& key);

    void moveWearable(bool closer_to_body);

    void toggleAddWearablesPanel();
    void showAddWearablesPanel(bool show__add_wearables);

    //following methods operate with "add wearables" panel
    void showWearablesFilter();
    void showWearablesListView();
    void showWearablesFolderView();

    void updateFiltersVisibility();

    void onFolderViewFilterCommitted(LLUICtrl* ctrl);
    void onListViewFilterCommitted(LLUICtrl* ctrl);
    void onSearchEdit(const std::string& string);
    void updatePlusButton();
    void onPlusBtnClicked(void);

    void onVisibilityChanged(const LLSD &in_visible_chain);

    void applyFolderViewFilter(EFolderViewItemType type);
    void applyListViewFilter(EListViewItemType type);

    /**
     * Filter items in views of Add Wearables Panel and show appropriate view depending on currently selected COF item(s)
     * No COF items selected - shows the folder view, reset filter
     * 1 COF item selected - shows the list view and filters wearables there by a wearable type of the selected item
     * More than 1 COF item selected - shows the list view and filters it by a type of the selected item (attachment or clothing)
     */
    void filterWearablesBySelectedItem(void);

    void onRemoveFromOutfitClicked(void);
    void onEditWearableClicked(void);
    void onAddWearableClicked(void);
    void onReplaceMenuItemClicked(LLUUID selected_item_id);
    void onShopButtonClicked();

    void displayCurrentOutfit();
    void updateCurrentOutfitName();

    void update();

    void updateVerbs();
    /**
     * @brief Helper function. Shows one panel instead of another.
     *        If panels already switched does nothing and returns false.
     * @param  switch_from_panel panel to hide
     * @param  switch_to_panel panel to show
     * @retun  returns true if switching happened, false if not.
     */
    bool switchPanels(LLPanel* switch_from_panel, LLPanel* switch_to_panel);

    void resetAccordionState();

    virtual BOOL    handleDragAndDrop(S32 x, S32 y, MASK mask, BOOL drop,
                                      EDragAndDropType cargo_type,
                                      void* cargo_data,
                                      EAcceptance* accept,
                                      std::string& tooltip_msg);

	// <FS:Ansariel> Show avatar complexity in appearance floater
	void updateAvatarComplexity(U32 complexity);

private:
<<<<<<< HEAD
	void onAddMoreButtonClicked();
	void showFilteredWearablesListView(LLWearableType::EType type);
	void onOutfitChanging(bool started);
	void getSelectedItemsUUID(uuid_vec_t& uuid_list);
	void getCurrentItemUUID(LLUUID& selected_id);
	void onCOFChanged();
	void saveOutfit(bool as_new = false);

	/**
	 * Method preserves selection while switching between folder/list view modes
	*/
	void saveListSelection();

	void updateWearablesPanelVerbButtons();

	typedef std::pair<LLWearableType::EType, size_t> selection_info_t;

	LLWearableType::EType getCOFWearablesSelectionType() const;
	selection_info_t getAddMorePanelSelectionType() const;
	LLWearableType::EType getWearableTypeByItemUUID(const LLUUID& item_uuid) const;

	LLTextBox*			mCurrentOutfitName;
	LLTextBox*			mStatus;
	LLInventoryPanel*	mInventoryItemsPanel;
	LLFilterEditor*		mSearchFilter;
	LLSaveFolderState*	mSavedFolderState;
	std::string			mSearchString;
	LLButton*			mFolderViewBtn;
	LLButton*			mListViewBtn;
	LLButton*			mPlusBtn;
	LLPanel*			mAddWearablesPanel;
	// <FS:Ansariel> Show avatar complexity in appearance floater
	LLTextBox*			mAvatarComplexityLabel;
	LLTextBox*			mAvatarComplexityAddingLabel;
	
	LLComboBox*			mFolderViewFilterCmbBox;
	LLComboBox*			mListViewFilterCmbBox;

	LLFilteredWearableListManager* 	mWearableListManager;
	LLWearableItemsList* 			mWearableItemsList;
	LLPanel*						mWearablesListViewPanel;
	LLWearableItemTypeNameComparator* mWearableListViewItemsComparator;

	LLCOFDragAndDropObserver* mCOFDragAndDropObserver;

	std::vector<LLLookItemType> mFolderViewItemTypes;
	std::vector<LLFilterItem*> mListViewItemTypes;

	LLCOFWearables*		mCOFWearables;
	LLToggleableMenu*	mGearMenu;
	LLToggleableMenu*	mAddWearablesGearMenu;
	bool				mInitialized;
	LLMenuButton*		mWearablesGearMenuBtn;
	LLMenuButton*		mGearMenuBtn;
=======
    void onAddMoreButtonClicked();
    void showFilteredWearablesListView(LLWearableType::EType type);
    void onOutfitChanging(bool started);
    void getSelectedItemsUUID(uuid_vec_t& uuid_list);
    void getCurrentItemUUID(LLUUID& selected_id);
    void onCOFChanged();
    void saveOutfit(bool as_new = false);

    /**
     * Method preserves selection while switching between folder/list view modes
    */
    void saveListSelection();

    void updateWearablesPanelVerbButtons();

    typedef std::pair<LLWearableType::EType, size_t> selection_info_t;

    LLWearableType::EType getCOFWearablesSelectionType() const;
    selection_info_t getAddMorePanelSelectionType() const;
    LLWearableType::EType getWearableTypeByItemUUID(const LLUUID& item_uuid) const;

    LLTextBox*          mCurrentOutfitName;
    LLTextBox*          mStatus;
    LLInventoryPanel*   mInventoryItemsPanel;
    LLFilterEditor*     mSearchFilter;
    LLSaveFolderState*  mSavedFolderState;
    std::string         mSearchString;
    LLButton*           mFolderViewBtn;
    LLButton*           mListViewBtn;
    LLButton*           mPlusBtn;
    LLPanel*            mAddWearablesPanel;

    LLComboBox*         mFolderViewFilterCmbBox;
    LLComboBox*         mListViewFilterCmbBox;

    LLFilteredWearableListManager*  mWearableListManager;
    LLWearableItemsList*            mWearableItemsList;
    LLPanel*                        mWearablesListViewPanel;
    LLWearableItemTypeNameComparator* mWearableListViewItemsComparator;

    LLCOFDragAndDropObserver* mCOFDragAndDropObserver;

    std::vector<LLLookItemType> mFolderViewItemTypes;
    std::vector<LLFilterItem*> mListViewItemTypes;

    LLCOFWearables*     mCOFWearables;
    LLToggleableMenu*   mGearMenu;
    LLToggleableMenu*   mAddWearablesGearMenu;
    bool                mInitialized;
    LLMenuButton*       mWearablesGearMenuBtn;
    LLMenuButton*       mGearMenuBtn;
>>>>>>> 38c2a5bd

};

#endif // LL_LLPANELOUTFITEDIT_H<|MERGE_RESOLUTION|>--- conflicted
+++ resolved
@@ -187,66 +187,10 @@
                                       EAcceptance* accept,
                                       std::string& tooltip_msg);
 
-	// <FS:Ansariel> Show avatar complexity in appearance floater
-	void updateAvatarComplexity(U32 complexity);
+    // <FS:Ansariel> Show avatar complexity in appearance floater
+    void updateAvatarComplexity(U32 complexity);
 
 private:
-<<<<<<< HEAD
-	void onAddMoreButtonClicked();
-	void showFilteredWearablesListView(LLWearableType::EType type);
-	void onOutfitChanging(bool started);
-	void getSelectedItemsUUID(uuid_vec_t& uuid_list);
-	void getCurrentItemUUID(LLUUID& selected_id);
-	void onCOFChanged();
-	void saveOutfit(bool as_new = false);
-
-	/**
-	 * Method preserves selection while switching between folder/list view modes
-	*/
-	void saveListSelection();
-
-	void updateWearablesPanelVerbButtons();
-
-	typedef std::pair<LLWearableType::EType, size_t> selection_info_t;
-
-	LLWearableType::EType getCOFWearablesSelectionType() const;
-	selection_info_t getAddMorePanelSelectionType() const;
-	LLWearableType::EType getWearableTypeByItemUUID(const LLUUID& item_uuid) const;
-
-	LLTextBox*			mCurrentOutfitName;
-	LLTextBox*			mStatus;
-	LLInventoryPanel*	mInventoryItemsPanel;
-	LLFilterEditor*		mSearchFilter;
-	LLSaveFolderState*	mSavedFolderState;
-	std::string			mSearchString;
-	LLButton*			mFolderViewBtn;
-	LLButton*			mListViewBtn;
-	LLButton*			mPlusBtn;
-	LLPanel*			mAddWearablesPanel;
-	// <FS:Ansariel> Show avatar complexity in appearance floater
-	LLTextBox*			mAvatarComplexityLabel;
-	LLTextBox*			mAvatarComplexityAddingLabel;
-	
-	LLComboBox*			mFolderViewFilterCmbBox;
-	LLComboBox*			mListViewFilterCmbBox;
-
-	LLFilteredWearableListManager* 	mWearableListManager;
-	LLWearableItemsList* 			mWearableItemsList;
-	LLPanel*						mWearablesListViewPanel;
-	LLWearableItemTypeNameComparator* mWearableListViewItemsComparator;
-
-	LLCOFDragAndDropObserver* mCOFDragAndDropObserver;
-
-	std::vector<LLLookItemType> mFolderViewItemTypes;
-	std::vector<LLFilterItem*> mListViewItemTypes;
-
-	LLCOFWearables*		mCOFWearables;
-	LLToggleableMenu*	mGearMenu;
-	LLToggleableMenu*	mAddWearablesGearMenu;
-	bool				mInitialized;
-	LLMenuButton*		mWearablesGearMenuBtn;
-	LLMenuButton*		mGearMenuBtn;
-=======
     void onAddMoreButtonClicked();
     void showFilteredWearablesListView(LLWearableType::EType type);
     void onOutfitChanging(bool started);
@@ -278,6 +222,9 @@
     LLButton*           mListViewBtn;
     LLButton*           mPlusBtn;
     LLPanel*            mAddWearablesPanel;
+    // <FS:Ansariel> Show avatar complexity in appearance floater
+    LLTextBox*          mAvatarComplexityLabel;
+    LLTextBox*          mAvatarComplexityAddingLabel;
 
     LLComboBox*         mFolderViewFilterCmbBox;
     LLComboBox*         mListViewFilterCmbBox;
@@ -298,7 +245,6 @@
     bool                mInitialized;
     LLMenuButton*       mWearablesGearMenuBtn;
     LLMenuButton*       mGearMenuBtn;
->>>>>>> 38c2a5bd
 
 };
 
