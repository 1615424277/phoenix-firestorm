/** 
 * @file llpaneloutfitedit.h
 * @brief Displays outfit edit information in Side Tray.
 *
 * $LicenseInfo:firstyear=2009&license=viewerlgpl$
 * Second Life Viewer Source Code
 * Copyright (C) 2010, Linden Research, Inc.
 * 
 * This library is free software; you can redistribute it and/or
 * modify it under the terms of the GNU Lesser General Public
 * License as published by the Free Software Foundation;
 * version 2.1 of the License only.
 * 
 * This library is distributed in the hope that it will be useful,
 * but WITHOUT ANY WARRANTY; without even the implied warranty of
 * MERCHANTABILITY or FITNESS FOR A PARTICULAR PURPOSE.  See the GNU
 * Lesser General Public License for more details.
 * 
 * You should have received a copy of the GNU Lesser General Public
 * License along with this library; if not, write to the Free Software
 * Foundation, Inc., 51 Franklin Street, Fifth Floor, Boston, MA  02110-1301  USA
 * 
 * Linden Research, Inc., 945 Battery Street, San Francisco, CA  94111  USA
 * $/LicenseInfo$
 */

#ifndef LL_LLPANELOUTFITEDIT_H
#define LL_LLPANELOUTFITEDIT_H

#include "llpanel.h"

#include "v3dmath.h"
#include "lluuid.h"

#include "lliconctrl.h"

#include "llremoteparcelrequest.h"
#include "llinventory.h"
#include "llinventoryfunctions.h"
#include "llinventorymodel.h"
#include "llwearableitemslist.h"

class LLButton;
class LLCOFWearables;
class LLComboBox;
class LLTextBox;
class LLInventoryCategory;
class LLOutfitObserver;
class LLCOFDragAndDropObserver;
class LLInventoryPanel;
class LLSaveFolderState;
class LLFolderViewItem;
class LLScrollListCtrl;
class LLToggleableMenu;
class LLFilterEditor;
class LLFilteredWearableListManager;
class LLMenuButton;
class LLMenuGL;
class LLFindNonLinksByMask;
class LLFindWearablesOfType;
class LLSaveOutfitComboBtn;
class LLWearableItemTypeNameComparator;

class LLPanelOutfitEdit : public LLPanel
{
	LOG_CLASS(LLPanelOutfitEdit);
public:
	
	// NOTE: initialize mFolderViewItemTypes at the index of any new enum you add in the LLPanelOutfitEdit() constructor
	typedef enum e_folder_view_item_type
	{
		FVIT_ALL = 0,
		FVIT_WEARABLE, // clothing or shape
		FVIT_ATTACHMENT,
		NUM_FOLDER_VIEW_ITEM_TYPES
	} EFolderViewItemType; 
	
	//should reflect order from LLWearableType::EType
	typedef enum e_list_view_item_type
	{
		LVIT_ALL = 0,
		LVIT_CLOTHING,
		LVIT_BODYPART,
		LVIT_ATTACHMENT,
		LVIT_SHAPE,
		LVIT_SKIN,
		LVIT_HAIR,
		LVIT_EYES,
		LVIT_SHIRT,
		LVIT_PANTS,
		LVIT_SHOES,
		LVIT_SOCKS,
		LVIT_JACKET,
		LVIT_GLOVES,
		LVIT_UNDERSHIRT,
		LVIT_UNDERPANTS,
		LVIT_SKIRT,
		LVIT_ALPHA,
		LVIT_TATTOO,
		LVIT_PHYSICS,
		NUM_LIST_VIEW_ITEM_TYPES
	} EListViewItemType; 

	struct LLLookItemType {
		std::string displayName;
		U64 inventoryMask;
		LLLookItemType() : displayName("NONE"), inventoryMask(0) {}
		LLLookItemType(std::string name, U64 mask) : displayName(name), inventoryMask(mask) {}
	};

	struct LLFilterItem {
		std::string displayName;
		LLInventoryCollectFunctor* collector;
		LLFilterItem() : displayName("NONE"), collector(NULL) {}
		LLFilterItem(std::string name, LLInventoryCollectFunctor* _collector) : displayName(name), collector(_collector) {}
		~LLFilterItem() { delete collector; }

	//the struct is not supposed to by copied, either way the destructor kills collector
	//LLPointer is not used as it requires LLInventoryCollectFunctor to extend LLRefCount what it doesn't do
	private:
		LLFilterItem(const LLFilterItem& filter_item) {};
	};
	
	LLPanelOutfitEdit();
	/*virtual*/ ~LLPanelOutfitEdit();

	/*virtual*/ BOOL postBuild();
	/*virtual*/ void onOpen(const LLSD& key);

	void moveWearable(bool closer_to_body);

	void toggleAddWearablesPanel();
	void showAddWearablesPanel(bool show__add_wearables);

	//following methods operate with "add wearables" panel
	void showWearablesFilter();
	void showWearablesListView();
	void showWearablesFolderView();

	void updateFiltersVisibility();

	void onFolderViewFilterCommitted(LLUICtrl* ctrl);
	void onListViewFilterCommitted(LLUICtrl* ctrl);
	void onSearchEdit(const std::string& string);
	void updatePlusButton();
	void onPlusBtnClicked(void);

	void onVisibilityChanged(const LLSD &in_visible_chain);

	void applyFolderViewFilter(EFolderViewItemType type);
	void applyListViewFilter(EListViewItemType type);

	/**
	 * Filter items in views of Add Wearables Panel and show appropriate view depending on currently selected COF item(s)
	 * No COF items selected - shows the folder view, reset filter
	 * 1 COF item selected - shows the list view and filters wearables there by a wearable type of the selected item
	 * More than 1 COF item selected - shows the list view and filters it by a type of the selected item (attachment or clothing)
	 */
	void filterWearablesBySelectedItem(void);

	void onRemoveFromOutfitClicked(void);
	void onEditWearableClicked(void);
	void onAddWearableClicked(void);
	void onReplaceMenuItemClicked(LLUUID selected_item_id);
	void onShopButtonClicked();

	void displayCurrentOutfit();
	void updateCurrentOutfitName();

	void update();

	void updateVerbs();
	/**
	 * @brief Helper function. Shows one panel instead of another.
	 *		  If panels already switched does nothing and returns false.
	 * @param  switch_from_panel panel to hide
	 * @param  switch_to_panel panel to show
	 * @retun  returns true if switching happened, false if not.
	 */
	bool switchPanels(LLPanel* switch_from_panel, LLPanel* switch_to_panel);

	void resetAccordionState();

	virtual BOOL	handleDragAndDrop(S32 x, S32 y, MASK mask, BOOL drop,
									  EDragAndDropType cargo_type,
									  void* cargo_data,
									  EAcceptance* accept,
									  std::string& tooltip_msg);

	// <FS:Ansariel> Show avatar complexity in appearance floater
	void updateAvatarComplexity(U32 complexity);

private:
	void onAddMoreButtonClicked();
	void showFilteredWearablesListView(LLWearableType::EType type);
	void onOutfitChanging(bool started);
	void getSelectedItemsUUID(uuid_vec_t& uuid_list);
	void getCurrentItemUUID(LLUUID& selected_id);
	void onCOFChanged();

	/**
	 * Method preserves selection while switching between folder/list view modes
	*/
	void saveListSelection();

	void updateWearablesPanelVerbButtons();

	typedef std::pair<LLWearableType::EType, size_t> selection_info_t;

	LLWearableType::EType getCOFWearablesSelectionType() const;
	selection_info_t getAddMorePanelSelectionType() const;
	LLWearableType::EType getWearableTypeByItemUUID(const LLUUID& item_uuid) const;

	LLTextBox*			mCurrentOutfitName;
	LLTextBox*			mStatus;
	LLInventoryPanel*	mInventoryItemsPanel;
	LLFilterEditor*		mSearchFilter;
	LLSaveFolderState*	mSavedFolderState;
	std::string			mSearchString;
<<<<<<< HEAD
	//LLButton*			mEditWearableBtn; // <FS:Ansariel> Unused as of 06-12-2017
=======
>>>>>>> 9eabb279
	LLButton*			mFolderViewBtn;
	LLButton*			mListViewBtn;
	LLButton*			mPlusBtn;
	LLPanel*			mAddWearablesPanel;
	// <FS:Ansariel> Show avatar complexity in appearance floater
	LLTextBox*			mAvatarComplexityLabel;
	LLTextBox*			mAvatarComplexityAddingLabel;
	
	LLComboBox*			mFolderViewFilterCmbBox;
	LLComboBox*			mListViewFilterCmbBox;

	LLFilteredWearableListManager* 	mWearableListManager;
	LLWearableItemsList* 			mWearableItemsList;
	LLPanel*						mWearablesListViewPanel;
	LLWearableItemTypeNameComparator* mWearableListViewItemsComparator;

	LLCOFDragAndDropObserver* mCOFDragAndDropObserver;

	std::vector<LLLookItemType> mFolderViewItemTypes;
	std::vector<LLFilterItem*> mListViewItemTypes;

	LLCOFWearables*		mCOFWearables;
	LLToggleableMenu*	mGearMenu;
	LLToggleableMenu*	mAddWearablesGearMenu;
	bool				mInitialized;
	std::auto_ptr<LLSaveOutfitComboBtn> mSaveComboBtn;
	LLMenuButton*		mWearablesGearMenuBtn;
	LLMenuButton*		mGearMenuBtn;

};

#endif // LL_LLPANELOUTFITEDIT_H<|MERGE_RESOLUTION|>--- conflicted
+++ resolved
@@ -217,10 +217,6 @@
 	LLFilterEditor*		mSearchFilter;
 	LLSaveFolderState*	mSavedFolderState;
 	std::string			mSearchString;
-<<<<<<< HEAD
-	//LLButton*			mEditWearableBtn; // <FS:Ansariel> Unused as of 06-12-2017
-=======
->>>>>>> 9eabb279
 	LLButton*			mFolderViewBtn;
 	LLButton*			mListViewBtn;
 	LLButton*			mPlusBtn;
