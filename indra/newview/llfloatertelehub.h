/**
 * @file llfloatertelehub.h
 * @author James Cook
 * @brief LLFloaterTelehub class definition
 *
 * $LicenseInfo:firstyear=2005&license=viewerlgpl$
 * Second Life Viewer Source Code
 * Copyright (C) 2010, Linden Research, Inc.
 *
 * This library is free software; you can redistribute it and/or
 * modify it under the terms of the GNU Lesser General Public
 * License as published by the Free Software Foundation;
 * version 2.1 of the License only.
 *
 * This library is distributed in the hope that it will be useful,
 * but WITHOUT ANY WARRANTY; without even the implied warranty of
 * MERCHANTABILITY or FITNESS FOR A PARTICULAR PURPOSE.  See the GNU
 * Lesser General Public License for more details.
 *
 * You should have received a copy of the GNU Lesser General Public
 * License along with this library; if not, write to the Free Software
 * Foundation, Inc., 51 Franklin Street, Fifth Floor, Boston, MA  02110-1301  USA
 *
 * Linden Research, Inc., 945 Battery Street, San Francisco, CA  94111  USA
 * $/LicenseInfo$
 */

#ifndef LL_LLFLOATERTELEHUB_H
#define LL_LLFLOATERTELEHUB_H

#include "llfloater.h"

class LLMessageSystem;
class LLObjectSelection;

const S32 MAX_SPAWNPOINTS_PER_TELEHUB = 16;

class LLFloaterTelehub : public LLFloater
{
public:
<<<<<<< HEAD
	LLFloaterTelehub(const LLSD& key);
	~LLFloaterTelehub();
	
	bool postBuild() override;
	void onOpen(const LLSD& key) override;

	void draw() override;
	
	static bool renderBeacons();
	static void addBeacons();

	void refresh() override;
	void sendTelehubInfoRequest();
=======
    LLFloaterTelehub(const LLSD& key);
    ~LLFloaterTelehub();

    bool postBuild() override;
    void onOpen(const LLSD& key) override;

    void draw() override;
>>>>>>> 1a8a5404

    static bool renderBeacons();
    static void addBeacons();

    void refresh() override;
    void sendTelehubInfoRequest();

    void onClickConnect();
    void onClickDisconnect();
    void onClickAddSpawnPoint();
    void onClickRemoveSpawnPoint();

    static void processTelehubInfo(LLMessageSystem* msg, void**);
    void unpackTelehubInfo(LLMessageSystem* msg);

private:
    LLUUID mTelehubObjectID;    // null if no telehub
    std::string mTelehubObjectName;
    LLVector3 mTelehubPos;  // region local, fallback if viewer can't see the object
    LLQuaternion mTelehubRot;

    S32 mNumSpawn;
    LLVector3 mSpawnPointPos[MAX_SPAWNPOINTS_PER_TELEHUB];

    LLSafeHandle<LLObjectSelection> mObjectSelection;

    static LLFloaterTelehub* sInstance;
};

#endif<|MERGE_RESOLUTION|>--- conflicted
+++ resolved
@@ -38,21 +38,6 @@
 class LLFloaterTelehub : public LLFloater
 {
 public:
-<<<<<<< HEAD
-	LLFloaterTelehub(const LLSD& key);
-	~LLFloaterTelehub();
-	
-	bool postBuild() override;
-	void onOpen(const LLSD& key) override;
-
-	void draw() override;
-	
-	static bool renderBeacons();
-	static void addBeacons();
-
-	void refresh() override;
-	void sendTelehubInfoRequest();
-=======
     LLFloaterTelehub(const LLSD& key);
     ~LLFloaterTelehub();
 
@@ -60,7 +45,6 @@
     void onOpen(const LLSD& key) override;
 
     void draw() override;
->>>>>>> 1a8a5404
 
     static bool renderBeacons();
     static void addBeacons();
