--- conflicted
+++ resolved
@@ -146,48 +146,6 @@
 // static
 size_t LLExternalEditor::tokenize(string_vec_t& tokens, const std::string& str)
 {
-<<<<<<< HEAD
-	tokens.clear();
-
-	// Split the argument string into separate strings for each argument
-	typedef boost::tokenizer< boost::char_separator<char> > tokenizer;
-	boost::char_separator<char> sep("", "\" ", boost::drop_empty_tokens);
-
-	tokenizer tokens_list(str, sep);
-	tokenizer::iterator token_iter;
-	bool inside_quotes = false;
-	bool last_was_space = false;
-	for (token_iter = tokens_list.begin(); token_iter != tokens_list.end(); ++token_iter)
-	{
-		if (!strncmp("\"",(*token_iter).c_str(),2))
-		{
-			inside_quotes = !inside_quotes;
-		}
-		else if (!strncmp(" ",(*token_iter).c_str(),2))
-		{
-			if(inside_quotes)
-			{
-				tokens.back().append(std::string(" "));
-				last_was_space = true;
-			}
-		}
-		else
-		{
-			std::string to_push = *token_iter;
-			if (last_was_space)
-			{
-				tokens.back().append(to_push);
-				last_was_space = false;
-			}
-			else
-			{
-				tokens.push_back(to_push);
-			}
-		}
-	}
-
-	return tokens.size();
-=======
     tokens.clear();
 
     // Split the argument string into separate strings for each argument
@@ -196,8 +154,8 @@
 
     tokenizer tokens_list(str, sep);
     tokenizer::iterator token_iter;
-    BOOL inside_quotes = FALSE;
-    BOOL last_was_space = FALSE;
+    bool inside_quotes = false;
+    bool last_was_space = false;
     for (token_iter = tokens_list.begin(); token_iter != tokens_list.end(); ++token_iter)
     {
         if (!strncmp("\"",(*token_iter).c_str(),2))
@@ -209,7 +167,7 @@
             if(inside_quotes)
             {
                 tokens.back().append(std::string(" "));
-                last_was_space = TRUE;
+                last_was_space = true;
             }
         }
         else
@@ -218,7 +176,7 @@
             if (last_was_space)
             {
                 tokens.back().append(to_push);
-                last_was_space = FALSE;
+                last_was_space = false;
             }
             else
             {
@@ -228,7 +186,6 @@
     }
 
     return tokens.size();
->>>>>>> c06fb4e0
 }
 
 // static
