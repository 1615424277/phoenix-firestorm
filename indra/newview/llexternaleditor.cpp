/**
 * @file llexternaleditor.cpp
 * @brief A convenient class to run external editor.
 *
 * $LicenseInfo:firstyear=2010&license=viewerlgpl$
 * Second Life Viewer Source Code
 * Copyright (C) 2010, Linden Research, Inc.
 *
 * This library is free software; you can redistribute it and/or
 * modify it under the terms of the GNU Lesser General Public
 * License as published by the Free Software Foundation;
 * version 2.1 of the License only.
 *
 * This library is distributed in the hope that it will be useful,
 * but WITHOUT ANY WARRANTY; without even the implied warranty of
 * MERCHANTABILITY or FITNESS FOR A PARTICULAR PURPOSE.  See the GNU
 * Lesser General Public License for more details.
 *
 * You should have received a copy of the GNU Lesser General Public
 * License along with this library; if not, write to the Free Software
 * Foundation, Inc., 51 Franklin Street, Fifth Floor, Boston, MA  02110-1301  USA
 *
 * Linden Research, Inc., 945 Battery Street, San Francisco, CA  94111  USA
 * $/LicenseInfo$
 */

#include "llviewerprecompiledheaders.h"
#include "llexternaleditor.h"

#include "lltrans.h"
#include "llui.h"
#include "llprocess.h"
#include "llsdutil.h"
#include "llstring.h"

// static
const std::string LLExternalEditor::sFilenameMarker = "%s";

// static
const std::string LLExternalEditor::sSetting = "ExternalEditor";

LLExternalEditor::EErrorCode LLExternalEditor::setCommand(const std::string& env_var, const std::string& override)
{
<<<<<<< HEAD
	std::string cmd = findCommand(env_var, override);
	if (cmd.empty())
	{
		LL_WARNS() << "Editor command is empty or not set" << LL_ENDL;
// <FS:CR> FIRE-10320 If no editor is set, fallback on the system open handler
		//return EC_NOT_SPECIFIED;
		LL_WARNS() << "Falling back on generic open handler" << LL_ENDL;
#if LL_WINDOWS
		std::string comspec(getenv("COMSPEC"));
		comspec.append(" /C START \"%s\"");
		cmd = findCommand("", comspec);
#elif LL_DARWIN
		cmd = findCommand("", "/usr/bin/open \"%s\"");
#elif LL_LINUX
		// xdg-open might not actually be installed, but it's out best shot
		cmd = findCommand("", "/usr/bin/xdg-open \"%s\"");
#endif
		if (cmd.empty())
		{
			LL_WARNS() << "Failed to find generic open handler: " << cmd << LL_ENDL;
			return EC_NOT_SPECIFIED;
		}
// </FS:CR>
	}

	string_vec_t tokens;
	tokenize(tokens, cmd);

	// Check executable for existence.
	std::string bin_path = tokens[0];
	if (!LLFile::isfile(bin_path))
	{
		LL_WARNS() << "Editor binary [" << bin_path << "] not found" << LL_ENDL;
		return EC_BINARY_NOT_FOUND;
	}

	// Save command.
	mProcessParams = LLProcess::Params();
	mProcessParams.executable = bin_path;
	for (size_t i = 1; i < tokens.size(); ++i)
	{
		mProcessParams.args.add(tokens[i]);
	}

	// Add the filename marker if missing.
	if (cmd.find(sFilenameMarker) == std::string::npos)
	{
		mProcessParams.args.add(sFilenameMarker);
		LL_INFOS() << "Adding the filename marker (" << sFilenameMarker << ")" << LL_ENDL;
	}

	LL_INFOS() << "Setting command [" << mProcessParams << "]" << LL_ENDL;

	return EC_SUCCESS;
=======
    std::string cmd = findCommand(env_var, override);
    if (cmd.empty())
    {
        LL_WARNS() << "Editor command is empty or not set" << LL_ENDL;
// <FS:CR> FIRE-10320 If no editor is set, fallback on the system open handler
        //return EC_NOT_SPECIFIED;
        LL_WARNS() << "Falling back on generic open handler" << LL_ENDL;
#if LL_WINDOWS
        std::string comspec(getenv("COMSPEC"));
        comspec.append(" /C START \"%s\"");
        cmd = findCommand("", comspec);
#elif LL_DARWIN
        cmd = findCommand("", "/usr/bin/open \"%s\"");
#elif LL_LINUX
        // xdg-open might not actually be installed, but it's out best shot
        cmd = findCommand("", "/usr/bin/xdg-open \"%s\"");
#endif
        if (cmd.empty())
        {
            LL_WARNS() << "Failed to find generic open handler: " << cmd << LL_ENDL;
            return EC_NOT_SPECIFIED;
        }
// </FS:CR>
    }

    string_vec_t tokens;
    tokenize(tokens, cmd);

    // Check executable for existence.
    std::string bin_path = tokens[0];
    if (!LLFile::isfile(bin_path))
    {
        LL_WARNS() << "Editor binary [" << bin_path << "] not found" << LL_ENDL;
        return EC_BINARY_NOT_FOUND;
    }

    // Save command.
    mProcessParams = LLProcess::Params();
    mProcessParams.executable = bin_path;
    for (size_t i = 1; i < tokens.size(); ++i)
    {
        mProcessParams.args.add(tokens[i]);
    }

    // Add the filename marker if missing.
    if (cmd.find(sFilenameMarker) == std::string::npos)
    {
        mProcessParams.args.add(sFilenameMarker);
        LL_INFOS() << "Adding the filename marker (" << sFilenameMarker << ")" << LL_ENDL;
    }

    LL_INFOS() << "Setting command [" << mProcessParams << "]" << LL_ENDL;

    return EC_SUCCESS;
>>>>>>> 1a8a5404
}

LLExternalEditor::EErrorCode LLExternalEditor::run(const std::string& file_path)
{
    if (std::string(mProcessParams.executable).empty() || mProcessParams.args.empty())
    {
        LL_WARNS() << "Editor command not set" << LL_ENDL;
        return EC_NOT_SPECIFIED;
    }

    // Copy params block so we can replace sFilenameMarker
    LLProcess::Params params;
    params.executable = mProcessParams.executable;

    // Substitute the filename marker in the command with the actual passed file name.
    for (const std::string& arg : mProcessParams.args)
    {
        std::string fixed(arg);
        LLStringUtil::replaceString(fixed, sFilenameMarker, file_path);
        params.args.add(fixed);
    }

    // Run the editor. Prevent killing the process in destructor.
    params.autokill = false;
    return LLProcess::create(params) ? EC_SUCCESS : EC_FAILED_TO_RUN;
}

// static
std::string LLExternalEditor::getErrorMessage(EErrorCode code)
{
    switch (code)
    {
    case EC_SUCCESS:            return LLTrans::getString("ok");
    case EC_NOT_SPECIFIED:      return LLTrans::getString("ExternalEditorNotSet");
    case EC_PARSE_ERROR:        return LLTrans::getString("ExternalEditorCommandParseError");
    case EC_BINARY_NOT_FOUND:   return LLTrans::getString("ExternalEditorNotFound");
    case EC_FAILED_TO_RUN:      return LLTrans::getString("ExternalEditorFailedToRun");
    }

    return LLTrans::getString("Unknown");
}

// TODO:
// - Unit-test this with tests like LLStringUtil::getTokens() (the
//   command-line overload that supports quoted tokens)
// - Unless there are significant semantic differences, eliminate this method
//   and use LLStringUtil::getTokens() instead.

// static
size_t LLExternalEditor::tokenize(string_vec_t& tokens, const std::string& str)
{
<<<<<<< HEAD
	tokens.clear();

	// Split the argument string into separate strings for each argument
	typedef boost::tokenizer< boost::char_separator<char> > tokenizer;
	boost::char_separator<char> sep("", "\" ", boost::drop_empty_tokens);

	tokenizer tokens_list(str, sep);
	tokenizer::iterator token_iter;
	bool inside_quotes = false;
	bool last_was_space = false;
	for (token_iter = tokens_list.begin(); token_iter != tokens_list.end(); ++token_iter)
	{
		if (!strncmp("\"",(*token_iter).c_str(),2))
		{
			inside_quotes = !inside_quotes;
		}
		else if (!strncmp(" ",(*token_iter).c_str(),2))
		{
			if(inside_quotes)
			{
				tokens.back().append(std::string(" "));
				last_was_space = true;
			}
		}
		else
		{
			std::string to_push = *token_iter;
			if (last_was_space)
			{
				tokens.back().append(to_push);
				last_was_space = false;
			}
			else
			{
				tokens.push_back(to_push);
			}
		}
	}

	return tokens.size();
=======
    tokens.clear();

    // Split the argument string into separate strings for each argument
    typedef boost::tokenizer< boost::char_separator<char> > tokenizer;
    boost::char_separator<char> sep("", "\" ", boost::drop_empty_tokens);

    tokenizer tokens_list(str, sep);
    tokenizer::iterator token_iter;
    bool inside_quotes = false;
    bool last_was_space = false;
    for (token_iter = tokens_list.begin(); token_iter != tokens_list.end(); ++token_iter)
    {
        if (!strncmp("\"",(*token_iter).c_str(),2))
        {
            inside_quotes = !inside_quotes;
        }
        else if (!strncmp(" ",(*token_iter).c_str(),2))
        {
            if(inside_quotes)
            {
                tokens.back().append(std::string(" "));
                last_was_space = true;
            }
        }
        else
        {
            std::string to_push = *token_iter;
            if (last_was_space)
            {
                tokens.back().append(to_push);
                last_was_space = false;
            }
            else
            {
                tokens.push_back(to_push);
            }
        }
    }

    return tokens.size();
>>>>>>> 1a8a5404
}

// static
std::string LLExternalEditor::findCommand(
    const std::string& env_var,
    const std::string& override)
{
    std::string cmd;

    // Get executable path.
    if (!override.empty())  // try the supplied override first
    {
        cmd = override;
        LL_INFOS() << "Using override" << LL_ENDL;
    }
    else if (!LLUI::getInstance()->mSettingGroups["config"]->getString(sSetting).empty())
    {
        cmd = LLUI::getInstance()->mSettingGroups["config"]->getString(sSetting);
        LL_INFOS() << "Using setting" << LL_ENDL;
    }
    else                    // otherwise use the path specified by the environment variable
    {
        auto env_var_val(LLStringUtil::getoptenv(env_var));
        if (env_var_val)
        {
            cmd = *env_var_val;
            LL_INFOS() << "Using env var " << env_var << LL_ENDL;
        }
    }

    LL_INFOS() << "Found command [" << cmd << "]" << LL_ENDL;
    return cmd;
}<|MERGE_RESOLUTION|>--- conflicted
+++ resolved
@@ -41,62 +41,6 @@
 
 LLExternalEditor::EErrorCode LLExternalEditor::setCommand(const std::string& env_var, const std::string& override)
 {
-<<<<<<< HEAD
-	std::string cmd = findCommand(env_var, override);
-	if (cmd.empty())
-	{
-		LL_WARNS() << "Editor command is empty or not set" << LL_ENDL;
-// <FS:CR> FIRE-10320 If no editor is set, fallback on the system open handler
-		//return EC_NOT_SPECIFIED;
-		LL_WARNS() << "Falling back on generic open handler" << LL_ENDL;
-#if LL_WINDOWS
-		std::string comspec(getenv("COMSPEC"));
-		comspec.append(" /C START \"%s\"");
-		cmd = findCommand("", comspec);
-#elif LL_DARWIN
-		cmd = findCommand("", "/usr/bin/open \"%s\"");
-#elif LL_LINUX
-		// xdg-open might not actually be installed, but it's out best shot
-		cmd = findCommand("", "/usr/bin/xdg-open \"%s\"");
-#endif
-		if (cmd.empty())
-		{
-			LL_WARNS() << "Failed to find generic open handler: " << cmd << LL_ENDL;
-			return EC_NOT_SPECIFIED;
-		}
-// </FS:CR>
-	}
-
-	string_vec_t tokens;
-	tokenize(tokens, cmd);
-
-	// Check executable for existence.
-	std::string bin_path = tokens[0];
-	if (!LLFile::isfile(bin_path))
-	{
-		LL_WARNS() << "Editor binary [" << bin_path << "] not found" << LL_ENDL;
-		return EC_BINARY_NOT_FOUND;
-	}
-
-	// Save command.
-	mProcessParams = LLProcess::Params();
-	mProcessParams.executable = bin_path;
-	for (size_t i = 1; i < tokens.size(); ++i)
-	{
-		mProcessParams.args.add(tokens[i]);
-	}
-
-	// Add the filename marker if missing.
-	if (cmd.find(sFilenameMarker) == std::string::npos)
-	{
-		mProcessParams.args.add(sFilenameMarker);
-		LL_INFOS() << "Adding the filename marker (" << sFilenameMarker << ")" << LL_ENDL;
-	}
-
-	LL_INFOS() << "Setting command [" << mProcessParams << "]" << LL_ENDL;
-
-	return EC_SUCCESS;
-=======
     std::string cmd = findCommand(env_var, override);
     if (cmd.empty())
     {
@@ -151,7 +95,6 @@
     LL_INFOS() << "Setting command [" << mProcessParams << "]" << LL_ENDL;
 
     return EC_SUCCESS;
->>>>>>> 1a8a5404
 }
 
 LLExternalEditor::EErrorCode LLExternalEditor::run(const std::string& file_path)
@@ -203,48 +146,6 @@
 // static
 size_t LLExternalEditor::tokenize(string_vec_t& tokens, const std::string& str)
 {
-<<<<<<< HEAD
-	tokens.clear();
-
-	// Split the argument string into separate strings for each argument
-	typedef boost::tokenizer< boost::char_separator<char> > tokenizer;
-	boost::char_separator<char> sep("", "\" ", boost::drop_empty_tokens);
-
-	tokenizer tokens_list(str, sep);
-	tokenizer::iterator token_iter;
-	bool inside_quotes = false;
-	bool last_was_space = false;
-	for (token_iter = tokens_list.begin(); token_iter != tokens_list.end(); ++token_iter)
-	{
-		if (!strncmp("\"",(*token_iter).c_str(),2))
-		{
-			inside_quotes = !inside_quotes;
-		}
-		else if (!strncmp(" ",(*token_iter).c_str(),2))
-		{
-			if(inside_quotes)
-			{
-				tokens.back().append(std::string(" "));
-				last_was_space = true;
-			}
-		}
-		else
-		{
-			std::string to_push = *token_iter;
-			if (last_was_space)
-			{
-				tokens.back().append(to_push);
-				last_was_space = false;
-			}
-			else
-			{
-				tokens.push_back(to_push);
-			}
-		}
-	}
-
-	return tokens.size();
-=======
     tokens.clear();
 
     // Split the argument string into separate strings for each argument
@@ -285,7 +186,6 @@
     }
 
     return tokens.size();
->>>>>>> 1a8a5404
 }
 
 // static
