;;;;;;;;;;;;;;;;;;;;;;;;;;;;;;;;;;;;;;;;;;;;;;;;;;;;;;;;;;;;;;;;;;;;;;;;;;;;;;;
;; Second Life setup.nsi
;; Copyright 2004-2015, Linden Research, Inc.
;;
;; This library is free software; you can redistribute it and/or
;; modify it under the terms of the GNU Lesser General Public
;; License as published by the Free Software Foundation;
;; version 2.1 of the License only.
;;
;; This library is distributed in the hope that it will be useful,
;; but WITHOUT ANY WARRANTY; without even the implied warranty of
;; MERCHANTABILITY or FITNESS FOR A PARTICULAR PURPOSE.  See the GNU
;; Lesser General Public License for more details.
;;
;; You should have received a copy of the GNU Lesser General Public
;; License along with this library; if not, write to the Free Software
;; Foundation, Inc., 51 Franklin Street, Fifth Floor, Boston, MA  02110-1301  USA
;;
;; Linden Research, Inc., 945 Battery Street, San Francisco, CA  94111  USA
;;
;; NSIS 3 or higher required for Unicode support
;;
;; Author: James Cook, TankMaster Finesmith, Don Kjer, Callum Prentice
;;;;;;;;;;;;;;;;;;;;;;;;;;;;;;;;;;;;;;;;;;;;;;;;;;;;;;;;;;;;;;;;;;;;;;;;;;;;;;;

;;;;;;;;;;;;;;;;;;;;;;;;;;;;;;;;;;;;;;;;;;;;;;;;;;;;;;;;;;;;;;;;;;;;;;;;;;;;;;;
;; Compiler flags
;;;;;;;;;;;;;;;;;;;;;;;;;;;;;;;;;;;;;;;;;;;;;;;;;;;;;;;;;;;;;;;;;;;;;;;;;;;;;;;
Unicode true
SetOverwrite on				# Overwrite files
SetCompress auto			# Compress if saves space
SetCompressor /solid lzma	# Compress whole installer as one block
SetDatablockOptimize off	# Only saves us 0.1%, not worth it
XPStyle on                  # Add an XP manifest to the installer
RequestExecutionLevel admin	# For when we write to Program Files

;;;;;;;;;;;;;;;;;;;;;;;;;;;;;;;;;;;;;;;;;;;;;;;;;;;;;;;;;;;;;;;;;;;;;;;;;;;;;;;
;; Project flags
;;;;;;;;;;;;;;;;;;;;;;;;;;;;;;;;;;;;;;;;;;;;;;;;;;;;;;;;;;;;;;;;;;;;;;;;;;;;;;;

# This placeholder is replaced by viewer_manifest.py
%%VERSION%%

;;;;;;;;;;;;;;;;;;;;;;;;;;;;;;;;;;;;;;;;;;;;;;;;;;;;;;;;;;;;;;;;;;;;;;;;;;;;;;;
;; - language files - one for each language (or flavor thereof)
;; (these files are in the same place as the nsi template but the python script generates a new nsi file in the 
;; application directory so we have to add a path to these include files)
;;;;;;;;;;;;;;;;;;;;;;;;;;;;;;;;;;;;;;;;;;;;;;;;;;;;;;;;;;;;;;;;;;;;;;;;;;;;;;;
;; Ansariel notes: "Under certain circumstances the installer will fall back
;; to the first defined (aka default) language version. So you want to include
;; en-us as first language file."
!include "%%SOURCE%%\installers\windows\lang_en-us.nsi"

# Danish and Polish no longer supported by the viewer itself
##!include "%%SOURCE%%\installers\windows\lang_da.nsi"
!include "%%SOURCE%%\installers\windows\lang_de.nsi"
!include "%%SOURCE%%\installers\windows\lang_es.nsi"
!include "%%SOURCE%%\installers\windows\lang_fr.nsi"
!include "%%SOURCE%%\installers\windows\lang_ja.nsi"
!include "%%SOURCE%%\installers\windows\lang_it.nsi"
!include "%%SOURCE%%\installers\windows\lang_pl.nsi" ;<FS:Ansariel> Polish is supported
##!include "%%SOURCE%%\installers\windows\lang_pt-br.nsi"
!include "%%SOURCE%%\installers\windows\lang_ru.nsi"
##!include "%%SOURCE%%\installers\windows\lang_tr.nsi"
##!include "%%SOURCE%%\installers\windows\lang_zh.nsi"

# *TODO: Move these into the language files themselves
##LangString LanguageCode ${LANG_DANISH}   "da"
LangString LanguageCode ${LANG_GERMAN}   "de"
LangString LanguageCode ${LANG_ENGLISH}  "en"
LangString LanguageCode ${LANG_SPANISH}  "es"
LangString LanguageCode ${LANG_FRENCH}   "fr"
LangString LanguageCode ${LANG_JAPANESE} "ja"
LangString LanguageCode ${LANG_ITALIAN}  "it"
LangString LanguageCode ${LANG_POLISH}   "pl"
##LangString LanguageCode ${LANG_PORTUGUESEBR} "pt"
LangString LanguageCode ${LANG_RUSSIAN}  "ru"
##LangString LanguageCode ${LANG_TURKISH}  "tr"
##LangString LanguageCode ${LANG_TRADCHINESE}  "zh"

# This placeholder is replaced by viewer_manifest.py
%%INST_VARS%%

Name ${INSTNAME}

;SubCaption 0 $(LicenseSubTitleSetup)	# Override "license agreement" text

# <FS:Ansariel> FIRE-24335: Use different icon for OpenSim version
#!define MUI_ICON   "%%SOURCE%%\installers\windows\firestorm_icon_os.ico"
#!define MUI_UNICON "%%SOURCE%%\installers\windows\firestorm_icon_os.ico"
!define MUI_ICON   "%%SOURCE%%\installers\windows\firestorm_icon${ICON_SUFFIX}.ico"
!define MUI_UNICON "%%SOURCE%%\installers\windows\firestorm_icon${ICON_SUFFIX}.ico"
# </FS:Ansariel>

BrandingText " "						# Bottom of window text
Icon          "${MUI_ICON}"
UninstallIcon "${MUI_UNICON}"
WindowIcon on							# Show our icon in left corner
BGGradient off							# No big background window
CRCCheck on								# Make sure CRC is OK
InstProgressFlags smooth colored		# New colored smooth look
SetOverwrite on							# Overwrite files by default
# <FS:Ansariel> Don't auto-close so we can check details
#AutoCloseWindow true					# After all files install, close window

# Registry key paths, ours and Microsoft's
!define LINDEN_KEY      "SOFTWARE\The Phoenix Firestorm Project"
!define INSTNAME_KEY    "${LINDEN_KEY}\${INSTNAME}"
!define MSCURRVER_KEY   "SOFTWARE\Microsoft\Windows\CurrentVersion"
!define MSNTCURRVER_KEY "SOFTWARE\Microsoft\Windows NT\CurrentVersion"
!define MSUNINSTALL_KEY "${MSCURRVER_KEY}\Uninstall\${INSTNAME}"

# from http://nsis.sourceforge.net/Docs/MultiUser/Readme.html
### Highest level permitted for user: Admin for Admin, Standard for Standard
##!define MULTIUSER_EXECUTIONLEVEL Highest
!define MULTIUSER_EXECUTIONLEVEL Admin
!define MULTIUSER_MUI
### Look for /AllUsers or /CurrentUser switches
##!define MULTIUSER_INSTALLMODE_COMMANDLINE
# appended to $PROGRAMFILES, as affected by MULTIUSER_USE_PROGRAMFILES64
!define MULTIUSER_INSTALLMODE_INSTDIR "${INSTNAME}"
# expands to !define MULTIUSER_USE_PROGRAMFILES64 or nothing
%%PROGRAMFILES%%
# should make MultiUser.nsh initialization read existing INSTDIR from registry
## SL-10506: don't
##!define MULTIUSER_INSTALLMODE_INSTDIR_REGISTRY_KEY "${INSTNAME_KEY}"
##!define MULTIUSER_INSTALLMODE_INSTDIR_REGISTRY_VALUENAME ""
# Don't set MULTIUSER_INSTALLMODE_DEFAULT_REGISTRY_KEY and
# MULTIUSER_INSTALLMODE_DEFAULT_REGISTRY_VALUENAME to cause the installer to
# write $MultiUser.InstallMode to the registry, because when the user installs
# multiple viewers with the same channel (same ${INSTNAME}, hence same
# ${INSTNAME_KEY}), the registry entry is overwritten. Instead we'll write a
# little file into the install directory -- see .onInstSuccess and un.onInit.
!include MultiUser.nsh
!include MUI2.nsh
!define MUI_BGCOLOR FFFFFF
!insertmacro MUI_FUNCTION_GUIINIT

UninstallText $(UninstallTextMsg)
DirText $(DirectoryChooseTitle) $(DirectoryChooseSetup)
!insertmacro MUI_PAGE_LICENSE "VivoxAUP.txt"
##!insertmacro MULTIUSER_PAGE_INSTALLMODE
!define MUI_PAGE_CUSTOMFUNCTION_PRE dirPre
!define MUI_PAGE_CUSTOMFUNCTION_LEAVE dirLeave # <FS:Ansariel> Optional start menu entry
!insertmacro MUI_PAGE_DIRECTORY
!insertmacro MUI_PAGE_INSTFILES

;;;;;;;;;;;;;;;;;;;;;;;;;;;;;;;;;;;;;;;;;;;;;;;;;;;;;;;;;;;;;;;;;;;;;;;;;;;;;;;
;; Variables
;;;;;;;;;;;;;;;;;;;;;;;;;;;;;;;;;;;;;;;;;;;;;;;;;;;;;;;;;;;;;;;;;;;;;;;;;;;;;;;
Var INSTNAME
Var INSTEXE
Var VIEWER_EXE
Var INSTSHORTCUT
Var COMMANDLINE         # Command line passed to this installer, set in .onInit
Var SHORTCUT_LANG_PARAM # "--set InstallLanguage de", Passes language to viewer
Var SKIP_DIALOGS        # Set from command line in  .onInit. autoinstall GUI and the defaults.
# Var SKIP_AUTORUN		# Skip automatic launch of the viewer after install -- <FS:PP> Commented out: Disable autorun
Var DO_UNINSTALL_V2     # If non-null, path to a previous Viewer 2 installation that will be uninstalled.
Var NO_STARTMENU        # <FS:Ansariel> Optional start menu entry
Var FRIENDLY_APP_NAME   # <FS:Ansariel> FIRE-30446: Set FriendlyAppName for protocols

# Function definitions should go before file includes, because calls to
# DLLs like LangDLL trigger an implicit file include, so if that call is at
# the end of this script NSIS has to decompress the whole installer before 
# it can call the DLL function. JC

!include "FileFunc.nsh"     # For GetParameters, GetOptions
!insertmacro GetParameters
!insertmacro GetOptions
!include WinVer.nsh			# For OS and SP detection
!include 'LogicLib.nsh'     # for value comparison
!include "x64.nsh"			# for 64bit detection

;;;;;;;;;;;;;;;;;;;;;;;;;;;;;;;;;;;;;;;;;;;;;;;;;;;;;;;;;;;;;;;;;;;;;;;;;;;;;;;
;; Pre-directory page callback
;;;;;;;;;;;;;;;;;;;;;;;;;;;;;;;;;;;;;;;;;;;;;;;;;;;;;;;;;;;;;;;;;;;;;;;;;;;;;;;
Function dirPre
    StrCmp $SKIP_DIALOGS "true" 0 +2
	Abort

FunctionEnd    

# <FS:Ansariel> Optional start menu entry
;;;;;;;;;;;;;;;;;;;;;;;;;;;;;;;;;;;;;;;;;;;;;;;;;;;;;;;;;;;;;;;;;;;;;;;;;;;;;;;
;; Post-directory page callback
;;;;;;;;;;;;;;;;;;;;;;;;;;;;;;;;;;;;;;;;;;;;;;;;;;;;;;;;;;;;;;;;;;;;;;;;;;;;;;;
Function dirLeave
    StrCmp $SKIP_DIALOGS "true" label_create_start_menu
	
    MessageBox MB_YESNO|MB_ICONQUESTION $(CreateStartMenuEntry) IDYES label_create_start_menu
    StrCpy $NO_STARTMENU "true"

label_create_start_menu:

FunctionEnd
# </FS:Ansariel>

;;;;;;;;;;;;;;;;;;;;;;;;;;;;;;;;;;;;;;;;;;;;;;;;;;;;;;;;;;;;;;;;;;;;;;;;;;;;;;;
;; Prep Installer Section
;;
;; Note: to add new languages, add a language file include to the list 
;; at the top of this file, add an entry to the menu and then add an 
;; entry to the language ID selector below
;;;;;;;;;;;;;;;;;;;;;;;;;;;;;;;;;;;;;;;;;;;;;;;;;;;;;;;;;;;;;;;;;;;;;;;;;;;;;;;
Function .onInit
!insertmacro MULTIUSER_INIT

%%ENGAGEREGISTRY%%

# SL-10506: Setting MULTIUSER_INSTALLMODE_INSTDIR_REGISTRY_KEY and
# MULTIUSER_INSTALLMODE_INSTDIR_REGISTRY_VALUENAME should
# read the current location of the install for this version into INSTDIR.
# However, SL-10506 complains about the resulting behavior, so the logic below
# is adapted from before we introduced MultiUser.nsh.

# if $0 is empty, this is the first time for this viewer name
ReadRegStr $0 SHELL_CONTEXT "${INSTNAME_KEY}" ""

# viewer with this name was installed before
${If} $0 != ""
	# use the value we got from registry as install location
    StrCpy $INSTDIR $0
${EndIf}

Call CheckCPUFlags							# Make sure we have SSE2 support
Call CheckWindowsVersion					# Don't install On unsupported systems
    Push $0
    ${GetParameters} $COMMANDLINE			# Get our command line

    ${GetOptions} $COMMANDLINE "/SKIP_DIALOGS" $0   
    # <FS:Ansariel> Auto-close if auto-updating
    # IfErrors +2 0	# If error jump past setting SKIP_DIALOGS
    #    StrCpy $SKIP_DIALOGS "true"
    IfErrors +3 0	# If error jump past setting SKIP_DIALOGS
        StrCpy $SKIP_DIALOGS "true"
        SetAutoClose true
    # </FS:Ansariel>

	# <FS:PP> Disable autorun
	# ${GetOptions} $COMMANDLINE "/SKIP_AUTORUN" $0
	# IfErrors +2 0	# If error jump past setting SKIP_AUTORUN
	# 	StrCpy $SKIP_AUTORUN "true"
	# </FS:PP>

    ${GetOptions} $COMMANDLINE "/LANGID=" $0	# /LANGID=1033 implies US English

# If no language (error), then proceed
    IfErrors lbl_configure_default_lang
# No error means we got a language, so use it
    StrCpy $LANGUAGE $0
    Goto lbl_return

lbl_configure_default_lang:
# If we currently have a version of SL installed, default to the language of that install
# Otherwise don't change $LANGUAGE and it will default to the OS UI language.
    ReadRegStr $0 SHELL_CONTEXT "${INSTNAME_KEY}" "InstallerLanguage"
    IfErrors +2 0	# If error skip the copy instruction 
	StrCpy $LANGUAGE $0

# For silent installs, no language prompt, use default
    # <FS:Ansariel> Disable autorun
    #IfSilent 0 +3
    #StrCpy $SKIP_AUTORUN "true"
    #Goto lbl_return
    IfSilent lbl_return
    # </FS:Ansariel>
    StrCmp $SKIP_DIALOGS "true" lbl_return

	Push ""
# Use separate file so labels can be UTF-16 but we can still merge changes into this ASCII file. JC
    !include "%%SOURCE%%\installers\windows\language_menu.nsi"
    
	Push A	# A means auto count languages for the auto count to work the first empty push (Push "") must remain
	LangDLL::LangDialog $(InstallerLanguageTitle) $(SelectInstallerLanguage)
	Pop $0
	StrCmp $0 "cancel" 0 +2
		Abort
    StrCpy $LANGUAGE $0

# Save language in registry
	WriteRegStr SHELL_CONTEXT "${INSTNAME_KEY}" "InstallerLanguage" $LANGUAGE
lbl_return:
    Pop $0
    Return

FunctionEnd

;;;;;;;;;;;;;;;;;;;;;;;;;;;;;;;;;;;;;;;;;;;;;;;;;;;;;;;;;;;;;;;;;;;;;;;;;;;;;;;
;; Prep Uninstaller Section
;;;;;;;;;;;;;;;;;;;;;;;;;;;;;;;;;;;;;;;;;;;;;;;;;;;;;;;;;;;;;;;;;;;;;;;;;;;;;;;
Function un.onInit
    # Save $INSTDIR -- it appears to have the correct value before
    # MULTIUSER_UNINIT, but then gets munged by MULTIUSER_UNINIT?!
    Push $INSTDIR
    !insertmacro MULTIUSER_UNINIT
    Pop $INSTDIR

    # Now read InstallMode.txt from $INSTDIR
    Push $0
    ClearErrors
    FileOpen $0 "$INSTDIR\InstallMode.txt" r
    IfErrors skipread
    FileRead $0 $MultiUser.InstallMode
    FileClose $0
skipread:
    Pop $0

%%ENGAGEREGISTRY%%

# Read language from registry and set for uninstaller. Key will be removed on successful uninstall
	ReadRegStr $0 SHELL_CONTEXT "${INSTNAME_KEY}" "InstallerLanguage"
    IfErrors lbl_end
	StrCpy $LANGUAGE $0
lbl_end:

##  MessageBox MB_OK "After restoring:$\n$$INSTDIR = '$INSTDIR'$\n$$MultiUser.InstallMode = '$MultiUser.InstallMode'$\n$$LANGUAGE = '$LANGUAGE'"

    Return

FunctionEnd

;;;;;;;;;;;;;;;;;;;;;;;;;;;;;;;;;;;;;;;;;;;;;;;;;;;;;;;;;;;;;;;;;;;;;;;;;;;;;;;
;; Checks for CPU valid (must have SSE2 support)
;;;;;;;;;;;;;;;;;;;;;;;;;;;;;;;;;;;;;;;;;;;;;;;;;;;;;;;;;;;;;;;;;;;;;;;;;;;;;;;
Function CheckCPUFlags
    Push $1
    System::Call 'kernel32::IsProcessorFeaturePresent(i) i(10) .r1'
    IntCmp $1 1 OK_SSE2
    MessageBox MB_OKCANCEL $(MissingSSE2) /SD IDOK IDOK OK_SSE2
    Quit

  OK_SSE2:
    Pop $1
    Return

FunctionEnd

;;;;;;;;;;;;;;;;;;;;;;;;;;;;;;;;;;;;;;;;;;;;;;;;;;;;;;;;;;;;;;;;;;;;;;;;;;;;;;;
;; Make sure this computer meets the minimum system requirements.
;; Currently: Windows Vista SP2
;;;;;;;;;;;;;;;;;;;;;;;;;;;;;;;;;;;;;;;;;;;;;;;;;;;;;;;;;;;;;;;;;;;;;;;;;;;;;;;
Function CheckWindowsVersion
  ${If} ${AtMostWin2003}
    MessageBox MB_OK $(CheckWindowsVersionMB)
    Quit
  ${EndIf}

  ${If} ${IsWinVista}
  ${AndIfNot} ${IsServicePack} 2
    MessageBox MB_OK $(CheckWindowsVersionMB)
    Quit
  ${EndIf}

  ${If} ${IsWin2008}
  ${AndIfNot} ${IsServicePack} 2
    MessageBox MB_OK $(CheckWindowsVersionMB)
    Quit
  ${EndIf}

FunctionEnd

;;;;;;;;;;;;;;;;;;;;;;;;;;;;;;;;;;;;;;;;;;;;;;;;;;;;;;;;;;;;;;;;;;;;;;;;;;;;;;;
;; Install Section
;;;;;;;;;;;;;;;;;;;;;;;;;;;;;;;;;;;;;;;;;;;;;;;;;;;;;;;;;;;;;;;;;;;;;;;;;;;;;;;
Section ""

# SetShellVarContext is set by MultiUser.nsh initialization.

# Start with some default values.
StrCpy $INSTNAME "${INSTNAME}"
StrCpy $INSTEXE "${INSTEXE}"
StrCpy $VIEWER_EXE "${VIEWER_EXE}"
StrCpy $INSTSHORTCUT "${SHORTCUT}"

Call CheckIfAdministrator		# Make sure the user can install/uninstall
Call CloseSecondLife			# Make sure Second Life not currently running
Call CheckWillUninstallV2		# Check if Second Life is already installed

StrCmp $DO_UNINSTALL_V2 "" PRESERVE_DONE
PRESERVE_DONE:

# Viewer had "SLLauncher" for some time and we was seting "IsHostApp" for viewer, make sure to clean it up
DeleteRegValue HKEY_CLASSES_ROOT "Applications\$VIEWER_EXE" "IsHostApp"
DeleteRegValue HKEY_CLASSES_ROOT "Applications\$VIEWER_EXE" "NoStartPage"
ClearErrors

INSTALL_FILES_START:

Call RemoveProgFilesOnInst		# Remove existing files to prevent certain errors when running the new version of the viewer

# This placeholder is replaced by the complete list of all the files in the installer, by viewer_manifest.py
%%INSTALL_FILES%%

IfErrors 0 INSTALL_FILES_DONE
  StrCmp $SKIP_DIALOGS "true" INSTALL_FILES_DONE
	MessageBox MB_ABORTRETRYIGNORE $(ErrorSecondLifeInstallRetry) IDABORT INSTALL_FILES_CANCEL IDRETRY INSTALL_FILES_START
    # MB_ABORTRETRYIGNORE does not accept IDIGNORE
    Goto INSTALL_FILES_DONE

INSTALL_FILES_CANCEL:
  # We are quiting, cleanup.
  # Silence warnings from RemoveProgFilesOnInst.
  StrCpy $SKIP_DIALOGS "true"
  Call RemoveProgFilesOnInst
  MessageBox MB_OK $(ErrorSecondLifeInstallSupport)
  Quit

INSTALL_FILES_DONE:

# Pass the installer's language to the client to use as a default
StrCpy $SHORTCUT_LANG_PARAM "--set InstallLanguage $(LanguageCode)"

# Shortcuts in start menu
# <FS:Ansariel> Optional start menu entry
StrCmp $NO_STARTMENU "true" label_skip_start_menu
# </FS:Ansariel>

CreateDirectory	"$SMPROGRAMS\$INSTSHORTCUT"
SetOutPath "$INSTDIR"
CreateShortCut	"$SMPROGRAMS\$INSTSHORTCUT\$INSTSHORTCUT.lnk" \
				"$INSTDIR\$VIEWER_EXE" "$SHORTCUT_LANG_PARAM"
				# <FS:Ansariel> Remove VMP
				#"$INSTDIR\$VIEWER_EXE" "$SHORTCUT_LANG_PARAM" "$INSTDIR\$VIEWER_EXE"


WriteINIStr		"$SMPROGRAMS\$INSTSHORTCUT\SL Create Account.url" \
				"InternetShortcut" "URL" \
				"https://www.firestormviewer.org/join-secondlife/"
WriteINIStr		"$SMPROGRAMS\$INSTSHORTCUT\SL Your Account.url" \
				"InternetShortcut" "URL" \
				"https://www.secondlife.com/account/"
WriteINIStr		"$SMPROGRAMS\$INSTSHORTCUT\LSL Scripting Language Help.url" \
				"InternetShortcut" "URL" \
                "http://wiki.secondlife.com/wiki/LSL_Portal"
CreateShortCut	"$SMPROGRAMS\$INSTSHORTCUT\Uninstall $INSTSHORTCUT.lnk" \
				'"$INSTDIR\uninst.exe"' ''

# <FS:Ansariel> Optional start menu entry
label_skip_start_menu:
# </FS:Ansariel>

# Other shortcuts
SetOutPath "$INSTDIR"
<<<<<<< HEAD
CreateShortCut "$DESKTOP\$INSTSHORTCUT.lnk" \
        "$INSTDIR\$VIEWER_EXE" "$SHORTCUT_LANG_PARAM"
        # <FS:Ansariel> Remove VMP
        #"$INSTDIR\$VIEWER_EXE" "$SHORTCUT_LANG_PARAM" "$INSTDIR\$VIEWER_EXE"
=======

Push $0
${GetParameters} $COMMANDLINE
${GetOptionsS} $COMMANDLINE "/marker" $0
# Returns error if option does not exist
IfErrors 0 DESKTOP_SHORTCUT_DONE
  # "/marker" is set by updater, do not recreate desktop shortcut
  CreateShortCut "$DESKTOP\$INSTSHORTCUT.lnk" \
        "$INSTDIR\$VIEWER_EXE" "$SHORTCUT_LANG_PARAM"
        # <FS:Ansariel> Remove VMP
        #"$INSTDIR\$VIEWER_EXE" "$SHORTCUT_LANG_PARAM" "$INSTDIR\$VIEWER_EXE"

DESKTOP_SHORTCUT_DONE:
Pop $0
>>>>>>> 1a8a5404
CreateShortCut "$INSTDIR\$INSTSHORTCUT.lnk" \
        "$INSTDIR\$VIEWER_EXE" "$SHORTCUT_LANG_PARAM"
        # <FS:Ansariel> Remove VMP
        #"$INSTDIR\$VIEWER_EXE" "$SHORTCUT_LANG_PARAM" "$INSTDIR\$VIEWER_EXE"
CreateShortCut "$INSTDIR\Uninstall $INSTSHORTCUT.lnk" \
				'"$INSTDIR\uninst.exe"' ''

# Write registry
WriteRegStr SHELL_CONTEXT "${INSTNAME_KEY}" "" "$INSTDIR"
WriteRegStr SHELL_CONTEXT "${INSTNAME_KEY}" "Version" "${VERSION_LONG}"
WriteRegStr SHELL_CONTEXT "${INSTNAME_KEY}" "Shortcut" "$INSTSHORTCUT"
WriteRegStr SHELL_CONTEXT "${INSTNAME_KEY}" "Exe" "$VIEWER_EXE"
WriteRegStr SHELL_CONTEXT "${MSUNINSTALL_KEY}" "Publisher" "The Phoenix Firestorm Project, Inc."
WriteRegStr SHELL_CONTEXT "${MSUNINSTALL_KEY}" "URLInfoAbout" "https://www.firestormviewer.org"
WriteRegStr SHELL_CONTEXT "${MSUNINSTALL_KEY}" "URLUpdateInfo" "https://www.firestormviewer.org/downloads"
WriteRegStr SHELL_CONTEXT "${MSUNINSTALL_KEY}" "HelpLink" "https://www.firestormviewer.org/support"
WriteRegStr SHELL_CONTEXT "${MSUNINSTALL_KEY}" "DisplayName" "$INSTNAME"
WriteRegStr SHELL_CONTEXT "${MSUNINSTALL_KEY}" "UninstallString" '"$INSTDIR\uninst.exe"'
WriteRegStr SHELL_CONTEXT "${MSUNINSTALL_KEY}" "DisplayVersion" "${VERSION_LONG}"
# <FS:Ansariel> Separate install sizes for 32 and 64 bit
#WriteRegDWORD SHELL_CONTEXT "${MSUNINSTALL_KEY}" "EstimatedSize" "0x0001D500"		# ~117 MB
${If} ${IS64BIT} == "1"
  WriteRegDWORD SHELL_CONTEXT "${MSUNINSTALL_KEY}" "EstimatedSize" "0x00064000"		# 400 MB
${Else}
  WriteRegDWORD SHELL_CONTEXT "${MSUNINSTALL_KEY}" "EstimatedSize" "0x00061800"		# 390 MB
${EndIf}

# <FS:Ansariel> FIRE-30446: Set FriendlyAppName for protocols
${If} ${ISOPENSIM} == "1"
  StrCpy $FRIENDLY_APP_NAME "${INSTNAME} $(ForOpenSimSuffix)"
${Else}
  StrCpy $FRIENDLY_APP_NAME "${INSTNAME}"
${EndIf}
# </FS:Ansariel>


# from FS:Ansariel
WriteRegStr SHELL_CONTEXT "${MSUNINSTALL_KEY}" "DisplayIcon" '"$INSTDIR\$VIEWER_EXE"'

# BUG-2707 Disable SEHOP for installed viewer.
WriteRegDWORD SHELL_CONTEXT "${MSNTCURRVER_KEY}\Image File Execution Options\$VIEWER_EXE" "DisableExceptionChainValidation" 1
WriteRegDWORD SHELL_CONTEXT "${MSUNINSTALL_KEY}" "NoModify" 1
WriteRegDWORD SHELL_CONTEXT "${MSUNINSTALL_KEY}" "NoRepair" 1

# <FS:Ansariel> Ask before creating protocol registry entries
MessageBox MB_YESNO|MB_ICONQUESTION $(CreateUrlRegistryEntries) IDNO skip_create_url_registry_entries

# Write URL registry info
WriteRegStr HKEY_CLASSES_ROOT "${URLNAME}" "(default)" "URL:Second Life"
WriteRegStr HKEY_CLASSES_ROOT "${URLNAME}" "URL Protocol" ""
WriteRegStr HKEY_CLASSES_ROOT "${URLNAME}\DefaultIcon" "" '"$INSTDIR\$VIEWER_EXE"'

# URL param must be last item passed to viewer, it ignores subsequent params to avoid parameter injection attacks.
# MAINT-8305: On SLURL click, directly invoke the viewer, not the launcher.
WriteRegExpandStr HKEY_CLASSES_ROOT "${URLNAME}\shell\open\command" "" '"$INSTDIR\$VIEWER_EXE" -url "%1"'
# <FS:Ansariel> FIRE-30446: Set FriendlyAppName for protocols
WriteRegStr HKEY_CLASSES_ROOT "${URLNAME}\shell\open" "FriendlyAppName" "$FRIENDLY_APP_NAME"

WriteRegStr HKEY_CLASSES_ROOT "x-grid-location-info" "(default)" "URL:Hypergrid"
WriteRegStr HKEY_CLASSES_ROOT "x-grid-location-info" "URL Protocol" ""
WriteRegStr HKEY_CLASSES_ROOT "x-grid-location-info\DefaultIcon" "" '"$INSTDIR\$VIEWER_EXE"'

# URL param must be last item passed to viewer, it ignores subsequent params to avoid parameter injection attacks.
WriteRegExpandStr HKEY_CLASSES_ROOT "x-grid-location-info\shell\open\command" "" '"$INSTDIR\$VIEWER_EXE" -url "%1"'
# <FS:Ansariel> FIRE-30446: Set FriendlyAppName for protocols
WriteRegStr HKEY_CLASSES_ROOT "x-grid-location-info\shell\open" "FriendlyAppName" "$FRIENDLY_APP_NAME"

# <FS:Ansariel> FIRE-30446: Register x-grid-info hypergrid protocol
WriteRegStr HKEY_CLASSES_ROOT "x-grid-info" "(default)" "URL:Hypergrid"
WriteRegStr HKEY_CLASSES_ROOT "x-grid-info" "URL Protocol" ""
WriteRegStr HKEY_CLASSES_ROOT "x-grid-info\DefaultIcon" "" '"$INSTDIR\$VIEWER_EXE"'
WriteRegExpandStr HKEY_CLASSES_ROOT "x-grid-info\shell\open\command" "" '"$INSTDIR\$VIEWER_EXE" -url "%1"'
WriteRegStr HKEY_CLASSES_ROOT "x-grid-info\shell\open" "FriendlyAppName" "$FRIENDLY_APP_NAME"

# <FS:CR> Register hop:// protocol registry info
${If} ${ISOPENSIM} == "1"
  WriteRegStr HKEY_CLASSES_ROOT "hop" "(default)" "URL:Hypergrid"
  WriteRegStr HKEY_CLASSES_ROOT "hop" "URL Protocol" ""
  WriteRegStr HKEY_CLASSES_ROOT "hop\DefaultIcon" "" '"$INSTDIR\$VIEWER_EXE"'
  WriteRegExpandStr HKEY_CLASSES_ROOT "hop\shell\open\command" "" '"$INSTDIR\$VIEWER_EXE" -url "%1"'
  WriteRegStr HKEY_CLASSES_ROOT "hop\shell\open" "FriendlyAppName" "$FRIENDLY_APP_NAME"
${EndIf}
# </FS:CR>

# <FS:Ansariel> Ask before creating protocol registry entries
skip_create_url_registry_entries:

WriteRegStr HKEY_CLASSES_ROOT "Applications\$INSTEXE" "IsHostApp" ""
##WriteRegStr HKEY_CLASSES_ROOT "Applications\${VIEWER_EXE}" "NoStartPage" ""

# Write out uninstaller
WriteUninstaller "$INSTDIR\uninst.exe"

# Uninstall existing "Second Life Viewer 2" install if needed.
StrCmp $DO_UNINSTALL_V2 "" REMOVE_SLV2_DONE
  ExecWait '"$PROGRAMFILES\SecondLifeViewer2\uninst.exe" /S _?=$PROGRAMFILES\SecondLifeViewer2'
  Delete "$PROGRAMFILES\SecondLifeViewer2\uninst.exe"	# With _? option above, uninst.exe will be left behind.
  RMDir "$PROGRAMFILES\SecondLifeViewer2"	# Will remove only if empty.

REMOVE_SLV2_DONE:

SectionEnd

;;;;;;;;;;;;;;;;;;;;;;;;;;;;;;;;;;;;;;;;;;;;;;;;;;;;;;;;;;;;;;;;;;;;;;;;;;;;;;;
;; Uninstall Section
;;;;;;;;;;;;;;;;;;;;;;;;;;;;;;;;;;;;;;;;;;;;;;;;;;;;;;;;;;;;;;;;;;;;;;;;;;;;;;;
Section Uninstall

# Start with some default values.
StrCpy $INSTNAME "${INSTNAME}"
StrCpy $INSTEXE "${INSTEXE}"
StrCpy $VIEWER_EXE "${VIEWER_EXE}"
StrCpy $INSTSHORTCUT "${SHORTCUT}"

# SetShellVarContext per the mode saved at install time in registry at
# MULTIUSER_INSTALLMODE_DEFAULT_REGISTRY_KEY
# MULTIUSER_INSTALLMODE_DEFAULT_REGISTRY_VALUENAME
# Couldn't get NSIS to expand $MultiUser.InstallMode into the function name at Call time
${If} $MultiUser.InstallMode == 'AllUsers'
##MessageBox MB_OK "Uninstalling for all users"
  Call un.MultiUser.InstallMode.AllUsers
${Else}
##MessageBox MB_OK "Uninstalling for current user"
  Call un.MultiUser.InstallMode.CurrentUser
${EndIf}

# Make sure we're not running
Call un.CloseSecondLife

# Clean up registry keys and subkeys (these should all be !defines somewhere)
DeleteRegKey SHELL_CONTEXT "${INSTNAME_KEY}"
DeleteRegKey SHELL_CONTEXT "${MSCURRVER_KEY}\Uninstall\$INSTNAME"
# BUG-2707 Remove entry that disabled SEHOP
DeleteRegKey SHELL_CONTEXT "${MSNTCURRVER_KEY}\Image File Execution Options\$VIEWER_EXE"
DeleteRegKey HKEY_CLASSES_ROOT "Applications\$INSTEXE"
DeleteRegKey HKEY_CLASSES_ROOT "Applications\${VIEWER_EXE}"

# Clean up shortcuts
Delete "$SMPROGRAMS\$INSTSHORTCUT\*.*"
RMDir  "$SMPROGRAMS\$INSTSHORTCUT"

Delete "$DESKTOP\$INSTSHORTCUT.lnk"
Delete "$INSTDIR\$INSTSHORTCUT.lnk"
Delete "$INSTDIR\Uninstall $INSTSHORTCUT.lnk"

# Remove the main installation directory
Call un.ProgramFiles

# Clean up cache and log files, but leave them in-place for non AGNI installs.
Call un.UserSettingsFiles

SectionEnd

;;;;;;;;;;;;;;;;;;;;;;;;;;;;;;;;;;;;;;;;;;;;;;;;;;;;;;;;;;;;;;;;;;;;;;;;;;;;;;;
;; Make sure the user can install/uninstall
;;;;;;;;;;;;;;;;;;;;;;;;;;;;;;;;;;;;;;;;;;;;;;;;;;;;;;;;;;;;;;;;;;;;;;;;;;;;;;;
Function CheckIfAdministrator
    DetailPrint $(CheckAdministratorInstDP)
    UserInfo::GetAccountType
    Pop $R0
    StrCmp $R0 "Admin" lbl_is_admin
        MessageBox MB_OK $(CheckAdministratorInstMB)
        Quit
lbl_is_admin:
    Return
FunctionEnd

;;;;;;;;;;;;;;;;;;;;;;;;;;;;;;;;;;;;;;;;;;;;;;;;;;;;;;;;;;;;;;;;;;;;;;;;;;;;;;;
;; Function CheckWillUninstallV2               
;;
;; If called through auto-update, need to uninstall any existing V2 installation.
;; Don't want to end up with SecondLifeViewer2 and SecondLifeViewer installations
;;  existing side by side with no indication on which to use.
;;;;;;;;;;;;;;;;;;;;;;;;;;;;;;;;;;;;;;;;;;;;;;;;;;;;;;;;;;;;;;;;;;;;;;;;;;;;;;;
Function CheckWillUninstallV2

  StrCpy $DO_UNINSTALL_V2 ""

  # <FS:Ansariel> Don't mess with the official viewer
  Return

  StrCmp $SKIP_DIALOGS "true" 0 CHECKV2_DONE
  StrCmp $INSTDIR "$PROGRAMFILES\SecondLifeViewer2" CHECKV2_DONE	# Don't uninstall our own install dir.
  IfFileExists "$PROGRAMFILES\SecondLifeViewer2\uninst.exe" CHECKV2_FOUND CHECKV2_DONE

CHECKV2_FOUND:
  StrCpy $DO_UNINSTALL_V2 "true"

CHECKV2_DONE:

FunctionEnd

;;;;;;;;;;;;;;;;;;;;;;;;;;;;;;;;;;;;;;;;;;;;;;;;;;;;;;;;;;;;;;;;;;;;;;;;;;;;;;;
;; Close the program, if running. Modifies no variables.
;; Allows user to bail out of install process.
;;;;;;;;;;;;;;;;;;;;;;;;;;;;;;;;;;;;;;;;;;;;;;;;;;;;;;;;;;;;;;;;;;;;;;;;;;;;;;;
Function CloseSecondLife
  Push $0
  FindWindow $0 "Second Life" ""
  IntCmp $0 0 DONE
  
  StrCmp $SKIP_DIALOGS "true" CLOSE
    MessageBox MB_OKCANCEL $(CloseSecondLifeInstMB) IDOK CLOSE IDCANCEL CANCEL_INSTALL

  CANCEL_INSTALL:
    Quit

  CLOSE:
    DetailPrint $(CloseSecondLifeInstDP)
    SendMessage $0 16 0 0

  LOOP:
	  FindWindow $0 "Second Life" ""
	  IntCmp $0 0 SLEEP
	  Sleep 500
	  Goto LOOP
	  
  SLEEP:
    # Second life window just closed, but program might not be fully done yet
    # and OS might have not released some locks, wait a bit more to make sure
    # all file handles were released.
	# If something still isn't unlocked, it will trigger a notification from
	# RemoveProgFilesOnInst
    Sleep 1000
  DONE:
    Pop $0
    Return

FunctionEnd

;;;;;;;;;;;;;;;;;;;;;;;;;;;;;;;;;;;;;;;;;;;;;;;;;;;;;;;;;;;;;;;;;;;;;;;;;;;;;;;
;; Close the program, if running. Modifies no variables.
;; Allows user to bail out of uninstall process.
;;;;;;;;;;;;;;;;;;;;;;;;;;;;;;;;;;;;;;;;;;;;;;;;;;;;;;;;;;;;;;;;;;;;;;;;;;;;;;;
Function un.CloseSecondLife
  Push $0
  FindWindow $0 "Second Life" ""
  IntCmp $0 0 DONE
  MessageBox MB_OKCANCEL $(CloseSecondLifeUnInstMB) IDOK CLOSE IDCANCEL CANCEL_UNINSTALL

  CANCEL_UNINSTALL:
    Quit

  CLOSE:
    DetailPrint $(CloseSecondLifeUnInstDP)
    SendMessage $0 16 0 0

  LOOP:
	  FindWindow $0 "Second Life" ""
	  IntCmp $0 0 DONE
	  Sleep 500
	  Goto LOOP

  DONE:
    Pop $0
    Return

FunctionEnd

;;;;;;;;;;;;;;;;;;;;;;;;;;;;;;;;;;;;;;;;;;;;;;;;;;;;;;;;;;;;;;;;;;;;;;;;;;;;;;;
;; Delete files on install if previous install exists to prevent undesired behavior
;;;;;;;;;;;;;;;;;;;;;;;;;;;;;;;;;;;;;;;;;;;;;;;;;;;;;;;;;;;;;;;;;;;;;;;;;;;;;;;
Function RemoveProgFilesOnInst

# We do not remove whole pervious install folder on install, since
# there is a chance that viewer was installed into some important
# folder by intent or accident
# RMDir /r $INSTDIR is especially unsafe if user installed somewhere
# like Program Files

# Set retry counter. All integers are strings.
Push $0
StrCpy $0 0

ClearErrors

PREINSTALL_REMOVE:

# Remove old SecondLife.exe to invalidate any old shortcuts to it that may be in non-standard locations. See MAINT-3575
# <FS:Ansariel> Remove VMP
#Delete "$INSTDIR\$INSTEXE"
Delete "$INSTDIR\$VIEWER_EXE"

# Remove old shader files first so fallbacks will work. See DEV-5663
RMDir /r "$INSTDIR\app_settings\shaders"

# Remove folders to clean up files removed during development
RMDir /r "$INSTDIR\app_settings"
RMDir /r "$INSTDIR\skins"
RMDir /r "$INSTDIR\vmp_icons"

# Remove llplugin, plugins can crash or malfunction if they
# find modules from different versions
RMDir /r "$INSTDIR\llplugin"

IntOp $0 $0 + 1

IfErrors 0 PREINSTALL_DONE
  IntCmp $0 1 PREINSTALL_REMOVE #try again once
    StrCmp $SKIP_DIALOGS "true" PREINSTALL_DONE
      MessageBox MB_ABORTRETRYIGNORE $(CloseSecondLifeInstRM) IDABORT PREINSTALL_FAIL IDRETRY PREINSTALL_REMOVE
      # MB_ABORTRETRYIGNORE does not accept IDIGNORE
      Goto PREINSTALL_DONE

PREINSTALL_FAIL:
    Quit

PREINSTALL_DONE:

# We are no longer including release notes with the viewer, so remove them.
;Delete "$SMPROGRAMS\$INSTSHORTCUT\SL Release Notes.lnk"
;Delete "$INSTDIR\releasenotes.txt"

Pop $0

FunctionEnd

;;;;;;;;;;;;;;;;;;;;;;;;;;;;;;;;;;;;;;;;;;;;;;;;;;;;;;;;;;;;;;;;;;;;;;;;;;;;;;;
;; Delete files in \Users\<User>\AppData\
;;;;;;;;;;;;;;;;;;;;;;;;;;;;;;;;;;;;;;;;;;;;;;;;;;;;;;;;;;;;;;;;;;;;;;;;;;;;;;;
Function un.UserSettingsFiles

StrCmp $DO_UNINSTALL_V2 "true" Keep			# Don't remove user's settings files on auto upgrade

# Ask if user wants to keep data files or not
MessageBox MB_YESNO|MB_ICONQUESTION $(RemoveDataFilesMB) IDYES Remove IDNO Keep

Remove:
Push $0
Push $1
Push $2

  DetailPrint $(DeleteDocumentAndSettingsDP)

  StrCpy $0 0	# Index number used to iterate via EnumRegKey

  LOOP:
    EnumRegKey $1 SHELL_CONTEXT "${MSNTCURRVER_KEY}\ProfileList" $0
    StrCmp $1 "" DONE               # No more users

    ReadRegStr $2 SHELL_CONTEXT "${MSNTCURRVER_KEY}\ProfileList\$1" "ProfileImagePath" 
    StrCmp $2 "" CONTINUE 0         # "ProfileImagePath" value is missing

# Required since ProfileImagePath is of type REG_EXPAND_SZ
    ExpandEnvStrings $2 $2

# Delete files in \Users\<User>\AppData\Roaming\Firestorm
# Remove all settings files but leave any other .txt files to preserve the chat logs
    RMDir /r "$2\AppData\Roaming\Firestorm\logs"
    RMDir /r "$2\AppData\Roaming\Firestorm\browser_profile"
    RMDir /r "$2\AppData\Roaming\Firestorm\user_settings"
    Delete  "$2\AppData\Roaming\Firestorm\*.xml"
    Delete  "$2\AppData\Roaming\Firestorm\*.bmp"
    Delete  "$2\AppData\Roaming\Firestorm\search_history.txt"
    Delete  "$2\AppData\Roaming\Firestorm\plugin_cookies.txt"
    Delete  "$2\AppData\Roaming\Firestorm\typed_locations.txt"
# Delete files in \Users\<User>\AppData\Local\Firestorm
    ${If} ${ISOPENSIM} == "0"
        ${If} ${IS64BIT} == "0"
            RMDir /r "$2\AppData\Local\Firestorm"				#Delete the Havok cache folder
        ${Else}
            RMDir /r "$2\AppData\Local\Firestorm_x64"			#Delete the OpenSim cache folder
        ${EndIf}
    ${Else}
        ${If} ${IS64BIT} == "0"
            RMDir /r "$2\AppData\Local\FirestormOS"			#Delete the Havok cache folder
        ${Else}
            RMDir /r "$2\AppData\Local\FirestormOS_x64"		#Delete the OpenSim cache folder
        ${EndIf}
    ${EndIf}

  CONTINUE:
    IntOp $0 $0 + 1
    Goto LOOP
  DONE:

Pop $2
Pop $1
Pop $0

# Delete files in ProgramData\Firestorm
Push $0
  ReadRegStr $0 SHELL_CONTEXT "${MSCURRVER_KEY}\Explorer\Shell Folders" "Common AppData"
  StrCmp $0 "" +2
  RMDir /r "$0\Firestorm"
Pop $0

Keep:

FunctionEnd

;;;;;;;;;;;;;;;;;;;;;;;;;;;;;;;;;;;;;;;;;;;;;;;;;;;;;;;;;;;;;;;;;;;;;;;;;;;;;;;
;; Delete the installed files
;; This deletes the uninstall executable, but it works because it is copied to temp directory before running
;;
;; Note:  You must list all files here, because we only want to delete our files,
;; not things users left in the program directory.
;;;;;;;;;;;;;;;;;;;;;;;;;;;;;;;;;;;;;;;;;;;;;;;;;;;;;;;;;;;;;;;;;;;;;;;;;;;;;;;
Function un.ProgramFiles

# This placeholder is replaced by the complete list of files to uninstall by viewer_manifest.py
%%DELETE_FILES%%

# our InstallMode.txt
Delete "$INSTDIR\InstallMode.txt"

# Optional/obsolete files.  Delete won't fail if they don't exist.
Delete "$INSTDIR\autorun.bat"
Delete "$INSTDIR\dronesettings.ini"
Delete "$INSTDIR\message_template.msg"
Delete "$INSTDIR\newview.pdb"
Delete "$INSTDIR\newview.map"
Delete "$INSTDIR\SecondLife.pdb"
Delete "$INSTDIR\SecondLife.map"
Delete "$INSTDIR\comm.dat"
Delete "$INSTDIR\*.glsl"
Delete "$INSTDIR\motions\*.lla"
Delete "$INSTDIR\trial\*.html"
Delete "$INSTDIR\newview.exe"
Delete "$INSTDIR\SecondLife.exe"

# MAINT-3099 workaround - prevent these log files, if present, from causing a user alert
Delete "$INSTDIR\VivoxVoiceService-*.log"

# Remove entire help directory
RMDir /r  "$INSTDIR\help"

Delete "$INSTDIR\uninst.exe"
RMDir "$INSTDIR"

IfFileExists "$INSTDIR" FOLDERFOUND NOFOLDER

FOLDERFOUND:
# Silent uninstall always removes all files (/SD IDYES)
  MessageBox MB_YESNO $(DeleteProgramFilesMB) /SD IDYES IDNO NOFOLDER
  RMDir /r "$INSTDIR"

NOFOLDER:

MessageBox MB_YESNO $(DeleteRegistryKeysMB) IDYES DeleteKeys IDNO NoDelete

DeleteKeys:
  DeleteRegKey SHELL_CONTEXT "SOFTWARE\Classes\x-grid-info" # <FS:Ansariel> FIRE-30446: Register x-grid-info hypergrid protocol
  DeleteRegKey SHELL_CONTEXT "SOFTWARE\Classes\x-grid-location-info"
  DeleteRegKey SHELL_CONTEXT "SOFTWARE\Classes\secondlife"
  DeleteRegKey HKEY_CLASSES_ROOT "x-grid-info" # <FS:Ansariel> FIRE-30446: Register x-grid-info hypergrid protocol
  DeleteRegKey HKEY_CLASSES_ROOT "x-grid-location-info"
  DeleteRegKey HKEY_CLASSES_ROOT "secondlife"
  # <FS:Ansariel> Unregister hop:// protocol registry info
  ${If} ${ISOPENSIM} == "1"
    DeleteRegKey SHELL_CONTEXT "SOFTWARE\Classes\hop"
    DeleteRegKey HKEY_CLASSES_ROOT "hop"
  ${EndIf}
  # </FS:Ansariel>

NoDelete:

FunctionEnd

;;;;;;;;;;;;;;;;;;;;;;;;;;;;;;;;;;;;;;;;;;;;;;;;;;;;;;;;;;;;;;;;;;;;;;;;;;;;;;;
;; After install completes, launch app
;;;;;;;;;;;;;;;;;;;;;;;;;;;;;;;;;;;;;;;;;;;;;;;;;;;;;;;;;;;;;;;;;;;;;;;;;;;;;;;
Function .onInstSuccess
        Push $0
        FileOpen $0 "$INSTDIR\InstallMode.txt" w
        # No newline -- this is for our use, not for users to read.
        FileWrite $0 "$MultiUser.InstallMode"
        FileClose $0
        Pop $0
        # <FS:Ansariel> Disable VMP
        #Push $R0
        #Push $0
        #;; MAINT-7812: Only write nsis.winstall file with /marker switch
        #${GetParameters} $R0
        #${GetOptionsS} $R0 "/marker" $0
        #;; If no /marker switch, skip to ClearErrors
        #IfErrors +4 0
        # </FS:Ansariel>
        ;; $EXEDIR is where we find the installer file
        ;; Put a marker file there so VMP will know we're done
        ;; and it can delete the download directory next time.
        ;; http://nsis.sourceforge.net/Write_text_to_a_file
        # <FS:Ansariel> Disable VMP
        #FileOpen $0 "$EXEDIR\nsis.winstall" w
        #FileWrite $0 "NSIS done$\n"
        #FileClose $0

        #ClearErrors
        #Pop $0
        #Pop $R0
        # </FS:Ansariel>

        Call CheckWindowsServPack		# Warn if not on the latest SP before asking to launch.
        # <FS:PP> Disable autorun
        #StrCmp $SKIP_AUTORUN "true" +2;
        StrCmp $SKIP_DIALOGS "true" label_launch

        ${GetOptions} $COMMANDLINE "/AUTOSTART" $R0
        # If parameter was there (no error) just launch
        # Otherwise ask
        IfErrors label_ask_launch label_launch

label_ask_launch:
        # Don't launch by default when silent
        IfSilent label_no_launch
        MessageBox MB_YESNO $(InstSuccesssQuestion) IDYES label_launch IDNO label_no_launch

label_launch:
        # Assumes SetOutPath $INSTDIR
        # Run INSTEXE (our updater), passing VIEWER_EXE plus the command-line
        # arguments built into our shortcuts. This gives the updater a chance
        # to verify that the viewer we just installed is appropriate for the
        # running system -- or, if not, to download and install a different
        # viewer. For instance, if a user running 32-bit Windows installs a
        # 64-bit viewer, it cannot run on this system. But since the updater
        # is a 32-bit executable even in the 64-bit viewer package, the
        # updater can detect the problem and adapt accordingly.
        # Once everything is in order, the updater will run the specified
        # viewer with the specified params.
        # Quote the updater executable and the viewer executable because each
        # must be a distinct command-line token, but DO NOT quote the language
        # string because it must decompose into separate command-line tokens.
        # <FS:Ansariel> No updater, thanks!
        # Exec '"$INSTDIR\$INSTEXE" precheck "$INSTDIR\$VIEWER_EXE" $SHORTCUT_LANG_PARAM'
        Exec '"$WINDIR\explorer.exe" "$INSTDIR\$INSTSHORTCUT.lnk"'
label_no_launch:
        # </FS:PP>
FunctionEnd

;;;;;;;;;;;;;;;;;;;;;;;;;;;;;;;;;;;;;;;;;;;;;;;;;;;;;;;;;;;;;;;;;;;;;;;;;;;;;;;
;; Recommend Upgrading to Service Pack 1 for Windows 7, if not present
;;;;;;;;;;;;;;;;;;;;;;;;;;;;;;;;;;;;;;;;;;;;;;;;;;;;;;;;;;;;;;;;;;;;;;;;;;;;;;;
Function CheckWindowsServPack
  ${If} ${IsWin7}
  ${AndIfNot} ${IsServicePack} 1
    MessageBox MB_OK $(CheckWindowsServPackMB)
    DetailPrint $(UseLatestServPackDP)
    Return
  ${EndIf}

  ${If} ${IsWin2008R2}
  ${AndIfNot} ${IsServicePack} 1
    MessageBox MB_OK $(CheckWindowsServPackMB)
    DetailPrint $(UseLatestServPackDP)
    Return
  ${EndIf}

FunctionEnd

;;;;;;;;;;;;;;;;;;;;;;;;;;;;;;;;;;;;;;;;;;;;;;;;;;;;;;;;;;;;;;;;;;;;;;;;;;;;;;;
;; Clobber user files - TEST ONLY
;; This is here for testing, DO NOT USE UNLESS YOU KNOW WHAT YOU ARE TESTING FOR!
;;;;;;;;;;;;;;;;;;;;;;;;;;;;;;;;;;;;;;;;;;;;;;;;;;;;;;;;;;;;;;;;;;;;;;;;;;;;;;;
;Function ClobberUserFilesTESTONLY

;Push $0
;Push $1
;Push $2
;
;    StrCpy $0 0	# Index number used to iterate via EnumRegKey
;
;  LOOP:
;    EnumRegKey $1 SHELL_CONTEXT "${MSNTCURRVER_KEY}\ProfileList" $0
;    StrCmp $1 "" DONE               # no more users
;
;    ReadRegStr $2 SHELL_CONTEXT "${MSNTCURRVER_KEY}\ProfileList\$1" "ProfileImagePath"
;    StrCmp $2 "" CONTINUE 0         # "ProfileImagePath" value is missing
;
;# Required since ProfileImagePath is of type REG_EXPAND_SZ
;    ExpandEnvStrings $2 $2
;
;    RMDir /r "$2\Application Data\SecondLife\"
;
;  CONTINUE:
;    IntOp $0 $0 + 1
;    Goto LOOP
;  DONE:
;
;Pop $2
;Pop $1
;Pop $0
;
;# Copy files in Documents and Settings\All Users\SecondLife
;Push $0
;    ReadRegStr $0 SHELL_CONTEXT "${MSCURRVER_KEY}\Explorer\Shell Folders" "Common AppData"
;    StrCmp $0 "" +2
;    RMDir /r "$2\Application Data\SecondLife\"
;Pop $0
;
;FunctionEnd

;;;;;;;;;;;;;;;;;;;;;;;;;;;;;;;;;;;; EOF  ;;;;;;;;;;;;;;;;;;;;;;;;;;;;;;;;;;<|MERGE_RESOLUTION|>--- conflicted
+++ resolved
@@ -442,12 +442,6 @@
 
 # Other shortcuts
 SetOutPath "$INSTDIR"
-<<<<<<< HEAD
-CreateShortCut "$DESKTOP\$INSTSHORTCUT.lnk" \
-        "$INSTDIR\$VIEWER_EXE" "$SHORTCUT_LANG_PARAM"
-        # <FS:Ansariel> Remove VMP
-        #"$INSTDIR\$VIEWER_EXE" "$SHORTCUT_LANG_PARAM" "$INSTDIR\$VIEWER_EXE"
-=======
 
 Push $0
 ${GetParameters} $COMMANDLINE
@@ -462,7 +456,6 @@
 
 DESKTOP_SHORTCUT_DONE:
 Pop $0
->>>>>>> 1a8a5404
 CreateShortCut "$INSTDIR\$INSTSHORTCUT.lnk" \
         "$INSTDIR\$VIEWER_EXE" "$SHORTCUT_LANG_PARAM"
         # <FS:Ansariel> Remove VMP
