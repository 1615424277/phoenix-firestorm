;;;;;;;;;;;;;;;;;;;;;;;;;;;;;;;;;;;;;;;;;;;;;;;;;;;;;;;;;;;;;;;;;;;;;;;;;;;;;;;
;; secondlife setup.nsi
;; Copyright 2004-2010, Linden Research, Inc.
;;
;; NSIS Unicode 2.38.1 or higher required
;; http://www.scratchpaper.com/
;;
;; Author: James Cook, Don Kjer, Callum Prentice
;;;;;;;;;;;;;;;;;;;;;;;;;;;;;;;;;;;;;;;;;;;;;;;;;;;;;;;;;;;;;;;;;;;;;;;;;;;;;;;

;;;;;;;;;;;;;;;;;;;;;;;;;;;;;;;;;;;;;;;;;;;;;;;;;;;;;;;;;;;;;;;;;;;;;;;;;;;;;;;
;; Compiler flags
;;;;;;;;;;;;;;;;;;;;;;;;;;;;;;;;;;;;;;;;;;;;;;;;;;;;;;;;;;;;;;;;;;;;;;;;;;;;;;;
SetOverwrite on				; overwrite files
SetCompress auto			; compress iff saves space
SetCompressor /solid lzma	; compress whole installer as one block
SetDatablockOptimize off	; only saves us 0.1%, not worth it
XPStyle on                  ; add an XP manifest to the installer
RequestExecutionLevel admin	; on Vista we must be admin because we write to Program Files

;;;;;;;;;;;;;;;;;;;;;;;;;;;;;;;;;;;;;;;;;;;;;;;;;;;;;;;;;;;;;;;;;;;;;;;;;;;;;;;
;;; Project flags
;;;;;;;;;;;;;;;;;;;;;;;;;;;;;;;;;;;;;;;;;;;;;;;;;;;;;;;;;;;;;;;;;;;;;;;;;;;;;;;

%%VERSION%%

;;;;;;;;;;;;;;;;;;;;;;;;;;;;;;;;;;;;;;;;;;;;;;;;;;;;;;;;;;;;;;;;;;;;;;;;;;;;;;;
;; - language files - one for each language (or flavor thereof)
;; (these files are in the same place as the nsi template but the python script generates a new nsi file in the 
;; application directory so we have to add a path to these include files)
;;;;;;;;;;;;;;;;;;;;;;;;;;;;;;;;;;;;;;;;;;;;;;;;;;;;;;;;;;;;;;;;;;;;;;;;;;;;;;;
!include "%%SOURCE%%\installers\windows\lang_da.nsi"
!include "%%SOURCE%%\installers\windows\lang_de.nsi"
!include "%%SOURCE%%\installers\windows\lang_en-us.nsi"
!include "%%SOURCE%%\installers\windows\lang_es.nsi"
!include "%%SOURCE%%\installers\windows\lang_fr.nsi"
!include "%%SOURCE%%\installers\windows\lang_ja.nsi"
!include "%%SOURCE%%\installers\windows\lang_it.nsi"
!include "%%SOURCE%%\installers\windows\lang_ko.nsi"
!include "%%SOURCE%%\installers\windows\lang_nl.nsi"
!include "%%SOURCE%%\installers\windows\lang_pl.nsi"
!include "%%SOURCE%%\installers\windows\lang_pt-br.nsi"
!include "%%SOURCE%%\installers\windows\lang_zh.nsi"

# *TODO: Move these into the language files themselves
LangString LanguageCode ${LANG_DANISH}   "da"
LangString LanguageCode ${LANG_GERMAN}   "de"
LangString LanguageCode ${LANG_ENGLISH}  "en"
LangString LanguageCode ${LANG_SPANISH}  "es"
LangString LanguageCode ${LANG_FRENCH}   "fr"
LangString LanguageCode ${LANG_JAPANESE} "ja"
LangString LanguageCode ${LANG_ITALIAN}  "it"
LangString LanguageCode ${LANG_KOREAN}   "ko"
LangString LanguageCode ${LANG_DUTCH}    "nl"
LangString LanguageCode ${LANG_POLISH}   "da"
LangString LanguageCode ${LANG_PORTUGUESEBR} "pt"
LangString LanguageCode ${LANG_SIMPCHINESE}  "zh"

;;;;;;;;;;;;;;;;;;;;;;;;;;;;;;;;;;;;;;;;;;;;;;;;;;;;;;;;;;;;;;;;;;;;;;;;;;;;;;;
;; Tweak for different servers/builds (this placeholder is replaced by viewer_manifest.py)
;; For example:
;; !define INSTFLAGS "%(flags)s"
;; !define INSTNAME   "Firestorm%(grid_caps)s"
;; !define SHORTCUT   "Firestorm (%(grid_caps)s)"
;; !define URLNAME   "secondlife%(grid)s"
;; !define UNINSTALL_SETTINGS 1

%%GRID_VARS%%

Name ${INSTNAME}

SubCaption 0 $(LicenseSubTitleSetup)	; override "license agreement" text

BrandingText " "						; bottom of window text
Icon          %%SOURCE%%\installers\windows\firestorm_icon.ico
UninstallIcon %%SOURCE%%\installers\windows\firestorm_icon.ico
WindowIcon on							; show our icon in left corner
BGGradient off							; no big background window
CRCCheck on								; make sure CRC is OK
InstProgressFlags smooth colored		; new colored smooth look
ShowInstDetails nevershow				; no details, no "show" button
SetOverwrite on							; stomp files by default
AutoCloseWindow true					; after all files install, close window

InstallDir "$PROGRAMFILES\${INSTNAME}"
InstallDirRegKey HKEY_LOCAL_MACHINE "SOFTWARE\The Phoenix Viewer Project\${INSTNAME}" ""
DirText $(DirectoryChooseTitle) $(DirectoryChooseSetup)
Page directory dirPre
Page instfiles

;;;;;;;;;;;;;;;;;;;;;;;;;;;;;;;;;;;;;;;;;;;;;;;;;;;;;;;;;;;;;;;;;;;;;;;;;;;;;;;
;;; Variables
;;;;;;;;;;;;;;;;;;;;;;;;;;;;;;;;;;;;;;;;;;;;;;;;;;;;;;;;;;;;;;;;;;;;;;;;;;;;;;;
Var INSTPROG
Var INSTEXE
Var INSTFLAGS
Var INSTSHORTCUT
Var COMMANDLINE         ; command line passed to this installer, set in .onInit
Var SHORTCUT_LANG_PARAM ; "--set InstallLanguage de", passes language to viewer
Var SKIP_DIALOGS        ; set from command line in  .onInit. autoinstall 
                        ; GUI and the defaults.

;;; Function definitions should go before file includes, because calls to
;;; DLLs like LangDLL trigger an implicit file include, so if that call is at
;;; the end of this script NSIS has to decompress the whole installer before 
;;; it can call the DLL function. JC

!include "FileFunc.nsh"     ; For GetParameters, GetOptions
!insertmacro GetParameters
!insertmacro GetOptions

;;;;;;;;;;;;;;;;;;;;;;;;;;;;;;;;;;;;;;;;;;;;;;;;;;;;;;;;;;;;;;;;;;;;;;;;;;;;;;;
;;; After install completes, launch app
;;;;;;;;;;;;;;;;;;;;;;;;;;;;;;;;;;;;;;;;;;;;;;;;;;;;;;;;;;;;;;;;;;;;;;;;;;;;;;;
Function .onInstSuccess
    Push $R0	# Option value, unused

    StrCmp $SKIP_DIALOGS "true" label_launch 

    ${GetOptions} $COMMANDLINE "/AUTOSTART" $R0
    # If parameter was there (no error) just launch
    # Otherwise ask
    IfErrors label_ask_launch label_launch
    
label_ask_launch:
    # Don't launch by default when silent
    IfSilent label_no_launch
	MessageBox MB_YESNO $(InstSuccesssQuestion) \
        IDYES label_launch IDNO label_no_launch
        
label_launch:
	# Assumes SetOutPath $INSTDIR
	Exec '"$INSTDIR\$INSTEXE" $INSTFLAGS $SHORTCUT_LANG_PARAM'
label_no_launch:
	Pop $R0
FunctionEnd

;;;;;;;;;;;;;;;;;;;;;;;;;;;;;;;;;;;;;;;;;;;;;;;;;;;;;;;;;;;;;;;;;;;;;;;;;;;;;;;
;;; Pre-directory page callback
;;;;;;;;;;;;;;;;;;;;;;;;;;;;;;;;;;;;;;;;;;;;;;;;;;;;;;;;;;;;;;;;;;;;;;;;;;;;;;;
Function dirPre
    StrCmp $SKIP_DIALOGS "true" 0 +2
	Abort
FunctionEnd    

;;;;;;;;;;;;;;;;;;;;;;;;;;;;;;;;;;;;;;;;;;;;;;;;;;;;;;;;;;;;;;;;;;;;;;;;;;;;;;;
; Make sure we're not on Windows 98 / ME
;;;;;;;;;;;;;;;;;;;;;;;;;;;;;;;;;;;;;;;;;;;;;;;;;;;;;;;;;;;;;;;;;;;;;;;;;;;;;;;
Function CheckWindowsVersion
	DetailPrint "Checking Windows version..."
	Call GetWindowsVersion
	Pop $R0
	; Just get first two characters, ignore 4.0 part of "NT 4.0"
	StrCpy $R0 $R0 2
	; Blacklist certain OS versions
	StrCmp $R0 "95" win_ver_bad
	StrCmp $R0 "98" win_ver_bad
	StrCmp $R0 "ME" win_ver_bad
	StrCmp $R0 "NT" win_ver_bad
	Return
win_ver_bad:
	StrCmp $SKIP_DIALOGS "true" +2 ; If skip_dialogs is set just install
            MessageBox MB_YESNO $(CheckWindowsVersionMB) IDNO win_ver_abort
	Return
win_ver_abort:
	Quit
FunctionEnd

;;;;;;;;;;;;;;;;;;;;;;;;;;;;;;;;;;;;;;;;;;;;;;;;;;;;;;;;;;;;;;;;;;;;;;;;;;;;;;;
; Make sure the user can install/uninstall
;;;;;;;;;;;;;;;;;;;;;;;;;;;;;;;;;;;;;;;;;;;;;;;;;;;;;;;;;;;;;;;;;;;;;;;;;;;;;;;
Function CheckIfAdministrator
    DetailPrint $(CheckAdministratorInstDP)
    UserInfo::GetAccountType
    Pop $R0
    StrCmp $R0 "Admin" lbl_is_admin
        MessageBox MB_OK $(CheckAdministratorInstMB)
        Quit
lbl_is_admin:
    Return
FunctionEnd

;;;;;;;;;;;;;;;;;;;;;;;;;;;;;;;;;;;;;;;;;;;;;;;;;;;;;;;;;;;;;;;;;;;;;;;;;;;;;;;
;;
;;;;;;;;;;;;;;;;;;;;;;;;;;;;;;;;;;;;;;;;;;;;;;;;;;;;;;;;;;;;;;;;;;;;;;;;;;;;;;;
Function un.CheckIfAdministrator
    DetailPrint $(CheckAdministratorUnInstDP)
    UserInfo::GetAccountType
    Pop $R0
    StrCmp $R0 "Admin" lbl_is_admin
        MessageBox MB_OK $(CheckAdministratorUnInstMB)
        Quit
lbl_is_admin:
    Return
FunctionEnd

;;;;;;;;;;;;;;;;;;;;;;;;;;;;;;;;;;;;;;;;;;;;;;;;;;;;;;;;;;;;;;;;;;;;;;;;;;;;;;;
; Checks to see if the current version has already been installed (according to the registry).
; If it has, allow user to bail out of install process.
;;;;;;;;;;;;;;;;;;;;;;;;;;;;;;;;;;;;;;;;;;;;;;;;;;;;;;;;;;;;;;;;;;;;;;;;;;;;;;;
Function CheckIfAlreadyCurrent
<<<<<<< HEAD
  Push $0
	ReadRegStr $0 HKEY_LOCAL_MACHINE "SOFTWARE\The Phoenix Viewer Project\$INSTPROG" "Version"
    StrCmp $0 ${VERSION_LONG} 0 DONE
	MessageBox MB_OKCANCEL $(CheckIfCurrentMB) /SD IDOK IDOK DONE
=======
    Push $0
    ReadRegStr $0 HKEY_LOCAL_MACHINE "SOFTWARE\Linden Research, Inc.\$INSTPROG" "Version"
    StrCmp $0 ${VERSION_LONG} 0 continue_install
    StrCmp $SKIP_DIALOGS "true" continue_install
    MessageBox MB_OKCANCEL $(CheckIfCurrentMB) /SD IDOK IDOK continue_install
>>>>>>> cc345710
    Quit
continue_install:
    Pop $0
    Return
FunctionEnd
	
;;;;;;;;;;;;;;;;;;;;;;;;;;;;;;;;;;;;;;;;;;;;;;;;;;;;;;;;;;;;;;;;;;;;;;;;;;;;;;;
; Close the program, if running. Modifies no variables.
; Allows user to bail out of install process.
;;;;;;;;;;;;;;;;;;;;;;;;;;;;;;;;;;;;;;;;;;;;;;;;;;;;;;;;;;;;;;;;;;;;;;;;;;;;;;;
Function CloseSecondLife
  Push $0
  FindWindow $0 "Second Life" ""
  IntCmp $0 0 DONE
  
  StrCmp $SKIP_DIALOGS "true" CLOSE
    MessageBox MB_OKCANCEL $(CloseSecondLifeInstMB) IDOK CLOSE IDCANCEL CANCEL_INSTALL

  CANCEL_INSTALL:
    Quit

  CLOSE:
    DetailPrint $(CloseSecondLifeInstDP)
    SendMessage $0 16 0 0

  LOOP:
	  FindWindow $0 "Second Life" ""
	  IntCmp $0 0 DONE
	  Sleep 500
	  Goto LOOP

  DONE:
    Pop $0
    Return
FunctionEnd

;;;;;;;;;;;;;;;;;;;;;;;;;;;;;;;;;;;;;;;;;;;;;;;;;;;;;;;;;;;;;;;;;;;;;;;;;;;;;;;
; Test our connection to secondlife.com
; Also allows us to count attempted installs by examining web logs.
; *TODO: Return current SL version info and have installer check
; if it is up to date.
;;;;;;;;;;;;;;;;;;;;;;;;;;;;;;;;;;;;;;;;;;;;;;;;;;;;;;;;;;;;;;;;;;;;;;;;;;;;;;;
Function CheckNetworkConnection
    ; Disabling this, not needed for Firestorm -AO
    Return 
    Push $0
    Push $1
    Push $2	# Option value for GetOptions
    DetailPrint $(CheckNetworkConnectionDP)
    ; Look for a tag value from the stub installer, used for statistics
    ; to correlate installs.  Default to "" if not found on command line.
    StrCpy $2 ""
    ${GetOptions} $COMMANDLINE "/STUBTAG=" $2
    GetTempFileName $0
    !define HTTP_TIMEOUT 5000 ; milliseconds
    ; Don't show secondary progress bar, this will be quick.
    NSISdl::download_quiet \
        /TIMEOUT=${HTTP_TIMEOUT} \
        "http://install.secondlife.com/check/?stubtag=$2&version=${VERSION_LONG}" \
        $0
    Pop $1 ; Return value, either "success", "cancel" or an error message
    ; MessageBox MB_OK "Download result: $1"
    ; Result ignored for now
	; StrCmp $1 "success" +2
	;	DetailPrint "Connection failed: $1"
    Delete $0 ; temporary file
    Pop $2
    Pop $1
    Pop $0
    Return
FunctionEnd

;;;;;;;;;;;;;;;;;;;;;;;;;;;;;;;;;;;;;;;;;;;;;;;;;;;;;;;;;;;;;;;;;;;;;;;;;;;;;;;
; Delete files in Documents and Settings\<user>\SecondLife\cache
; Delete files in Documents and Settings\All Users\SecondLife\cache
;;;;;;;;;;;;;;;;;;;;;;;;;;;;;;;;;;;;;;;;;;;;;;;;;;;;;;;;;;;;;;;;;;;;;;;;;;;;;;;
;Function RemoveCacheFiles
;
;; Delete files in Documents and Settings\<user>\SecondLife
;Push $0
;Push $1
;Push $2
;  DetailPrint $(RemoveCacheFilesDP)
;
;  StrCpy $0 0 ; Index number used to iterate via EnumRegKey
;
;  LOOP:
;    EnumRegKey $1 HKEY_LOCAL_MACHINE "SOFTWARE\Microsoft\Windows NT\CurrentVersion\ProfileList" $0
;    StrCmp $1 "" DONE               ; no more users
;
;    ReadRegStr $2 HKEY_LOCAL_MACHINE "SOFTWARE\Microsoft\Windows NT\CurrentVersion\ProfileList\$1" "ProfileImagePath" 
;    StrCmp $2 "" CONTINUE 0         ; "ProfileImagePath" value is missing
;
;    ; Required since ProfileImagePath is of type REG_EXPAND_SZ
;    ExpandEnvStrings $2 $2
;
;	; When explicitly uninstalling, everything goes away
;    RMDir /r "$2\Application Data\SecondLife\cache"
;
;  CONTINUE:
;    IntOp $0 $0 + 1
;    Goto LOOP
;  DONE:
;Pop $2
;Pop $1
;Pop $0
;
;; Delete files in Documents and Settings\All Users\SecondLife
;Push $0
;  ReadRegStr $0 HKEY_LOCAL_MACHINE "SOFTWARE\Microsoft\Windows\CurrentVersion\Explorer\Shell Folders" "Common AppData"
;  StrCmp $0 "" +2
;  RMDir /r "$0\SecondLife\cache"
;Pop $0
;
;; Delete filse in C:\Windows\Application Data\SecondLife
;; If the user is running on a pre-NT system, Application Data lives here instead of
;; in Documents and Settings.
;RMDir /r "$WINDIR\Application Data\SecondLife\cache"
;
;FunctionEnd

;;;;;;;;;;;;;;;;;;;;;;;;;;;;;;;;;;;;;;;;;;;;;;;;;;;;;;;;;;;;;;;;;;;;;;;;;;;;;;;
;;; Delete the installed shader files
;;; Since shaders are in active development, we'll likely need to shuffle them
;;; around a bit from build to build.  This ensures that shaders that we move
;;; or rename in the dev tree don't get left behind in the install.
;;;;;;;;;;;;;;;;;;;;;;;;;;;;;;;;;;;;;;;;;;;;;;;;;;;;;;;;;;;;;;;;;;;;;;;;;;;;;;;
Function RemoveOldShaders

;; Remove old shader files first so fallbacks will work. see DEV-5663
RMDir /r "$INSTDIR\app_settings\shaders\*"

FunctionEnd

;;;;;;;;;;;;;;;;;;;;;;;;;;;;;;;;;;;;;;;;;;;;;;;;;;;;;;;;;;;;;;;;;;;;;;;;;;;;;;;
;;; Delete the installed XUI files
;;; We've changed the directory hierarchy for skins, putting all XUI and texture
;;; files under a specific skin directory, i.e. skins/default/xui/en-us as opposed
;;; to skins/xui/en-us.  Need to clean up the old path when upgrading
;;;;;;;;;;;;;;;;;;;;;;;;;;;;;;;;;;;;;;;;;;;;;;;;;;;;;;;;;;;;;;;;;;;;;;;;;;;;;;;
Function RemoveOldXUI

;; remove old XUI and texture files
RmDir /r "$INSTDIR\skins\html"
RmDir /r "$INSTDIR\skins\xui"
RmDir /r "$INSTDIR\skins\textures"
Delete "$INSTDIR\skins\*.txt"

FunctionEnd

;;;;;;;;;;;;;;;;;;;;;;;;;;;;;;;;;;;;;;;;;;;;;;;;;;;;;;;;;;;;;;;;;;;;;;;;;;;;;;;
;;; Remove any releasenotes files.
;;; We are no longer including release notes with the viewer. This will delete
;;; any that were left behind by an older installer. Delete will not fail if
;;; the files do not exist
;;;;;;;;;;;;;;;;;;;;;;;;;;;;;;;;;;;;;;;;;;;;;;;;;;;;;;;;;;;;;;;;;;;;;;;;;;;;;;;
Function RemoveOldReleaseNotes

;; remove releasenotes.txt file from application directory, and the shortcut
;; from the start menu.
Delete "$SMPROGRAMS\$INSTSHORTCUT\SL Release Notes.lnk"
Delete "$INSTDIR\releasenotes.txt"

FunctionEnd


;;;;;;;;;;;;;;;;;;;;;;;;;;;;;;;;;;;;;;;;;;;;;;;;;;;;;;;;;;;;;;;;;;;;;;;;;;;;;;;
; Delete files in Documents and Settings\<user>\SecondLife
; Delete files in Documents and Settings\All Users\SecondLife
;;;;;;;;;;;;;;;;;;;;;;;;;;;;;;;;;;;;;;;;;;;;;;;;;;;;;;;;;;;;;;;;;;;;;;;;;;;;;;;
Function un.DocumentsAndSettingsFolder

; Delete files in Documents and Settings\<user>\SecondLife
Push $0
Push $1
Push $2

  DetailPrint "Deleting files in Documents and Settings folder"

  StrCpy $0 0 ; Index number used to iterate via EnumRegKey

  LOOP:
    EnumRegKey $1 HKEY_LOCAL_MACHINE "SOFTWARE\Microsoft\Windows NT\CurrentVersion\ProfileList" $0
    StrCmp $1 "" DONE               ; no more users

    ReadRegStr $2 HKEY_LOCAL_MACHINE "SOFTWARE\Microsoft\Windows NT\CurrentVersion\ProfileList\$1" "ProfileImagePath" 
    StrCmp $2 "" CONTINUE 0         ; "ProfileImagePath" value is missing

    ; Required since ProfileImagePath is of type REG_EXPAND_SZ
    ExpandEnvStrings $2 $2

	; If uninstalling a normal install remove everything
	; Otherwise (preview/dmz etc) just remove cache

        # Local Settings directory is the cache, there is no "cache" subdir
        RMDir /r "$2\Local Settings\Application Data\Firestorm"
        # Vista version of the same
        RMDir /r "$2\AppData\Local\Firestorm"
        Delete "$2\Application Data\Firestorm\user_settings\settings_windlight.xml"

  CONTINUE:
    IntOp $0 $0 + 1
    Goto LOOP
  DONE:
  
  MessageBox MB_OK "This uninstall will NOT delete your Firestorm chat logs and other private files. If you want to do that yourself, delete the folder $2\Local Settings\Application Data\Firestorm (XP) or $2\AppData\Local\Firestorm (Vista and newer)"

Pop $2
Pop $1
Pop $0

; Delete files in Documents and Settings\All Users\Firestorm
Push $0
  ReadRegStr $0 HKEY_LOCAL_MACHINE "SOFTWARE\Microsoft\Windows\CurrentVersion\Explorer\Shell Folders" "Common AppData"
  StrCmp $0 "" +2
  RMDir /r "$0\Firestorm"
Pop $0

; Delete filse in C:\Windows\Application Data\SecondLife
; If the user is running on a pre-NT system, Application Data lives here instead of
; in Documents and Settings.
RMDir /r "$WINDIR\Application Data\Firestorm"

FunctionEnd

;;;;;;;;;;;;;;;;;;;;;;;;;;;;;;;;;;;;;;;;;;;;;;;;;;;;;;;;;;;;;;;;;;;;;;;;;;;;;;;
; Close the program, if running. Modifies no variables.
; Allows user to bail out of uninstall process.
;;;;;;;;;;;;;;;;;;;;;;;;;;;;;;;;;;;;;;;;;;;;;;;;;;;;;;;;;;;;;;;;;;;;;;;;;;;;;;;
Function un.CloseSecondLife
  Push $0
  FindWindow $0 "Second Life" ""
  IntCmp $0 0 DONE
  MessageBox MB_OKCANCEL $(CloseSecondLifeUnInstMB) IDOK CLOSE IDCANCEL CANCEL_UNINSTALL

  CANCEL_UNINSTALL:
    Quit

  CLOSE:
    DetailPrint $(CloseSecondLifeUnInstDP)
    SendMessage $0 16 0 0

  LOOP:
	  FindWindow $0 "Second Life" ""
	  IntCmp $0 0 DONE
	  Sleep 500
	  Goto LOOP

  DONE:
    Pop $0
    Return
FunctionEnd


;;;;;;;;;;;;;;;;;;;;;;;;;;;;;;;;;;;;;;;;;;;;;;;;;;;;;;;;;;;;;;;;;;;;;;;;;;;;;;;
;
;   Delete the stored password for the current Windows user
;   DEV-10821 -- Unauthorised user can gain access to an SL account after a real user has uninstalled
;
Function un.RemovePassword

DetailPrint "Removing Firestorm saved passwords"

SetShellVarContext current
Delete "$APPDATA\Firestorm\user_settings\password.dat"
SetShellVarContext all

FunctionEnd

;;;;;;;;;;;;;;;;;;;;;;;;;;;;;;;;;;;;;;;;;;;;;;;;;;;;;;;;;;;;;;;;;;;;;;;;;;;;;;;
;;; Delete the installed files
;;; This deletes the uninstall executable, but it works 
;;; because it is copied to temp directory before running
;;;
;;; Note:  You must list all files here, because we only
;;; want to delete our files, not things users left in the
;;; application directories.
;;;;;;;;;;;;;;;;;;;;;;;;;;;;;;;;;;;;;;;;;;;;;;;;;;;;;;;;;;;;;;;;;;;;;;;;;;;;;;;
Function un.ProgramFiles

;; Remove mozilla file first so recursive directory deletion doesn't get hung up
Delete "$INSTDIR\app_settings\mozilla\components"

;; This placeholder is replaced by the complete list of files to uninstall by viewer_manifest.py
%%DELETE_FILES%%

;; Optional/obsolete files.  Delete won't fail if they don't exist.
Delete "$INSTDIR\dronesettings.ini"
Delete "$INSTDIR\message_template.msg"
Delete "$INSTDIR\newview.pdb"
Delete "$INSTDIR\newview.map"
Delete "$INSTDIR\SecondLife.pdb"
Delete "$INSTDIR\SecondLife.map"
Delete "$INSTDIR\comm.dat"
Delete "$INSTDIR\*.glsl"
Delete "$INSTDIR\motions\*.lla"
Delete "$INSTDIR\trial\*.html"
Delete "$INSTDIR\newview.exe"
;; Remove entire help directory
Delete "$INSTDIR\help\Advanced\*"
RMDir  "$INSTDIR\help\Advanced"
Delete "$INSTDIR\help\basics\*"
RMDir  "$INSTDIR\help\basics"
Delete "$INSTDIR\help\Concepts\*"
RMDir  "$INSTDIR\help\Concepts"
Delete "$INSTDIR\help\welcome\*"
RMDir  "$INSTDIR\help\welcome"
Delete "$INSTDIR\help\*"
RMDir  "$INSTDIR\help"

Delete "$INSTDIR\uninst.exe"
RMDir "$INSTDIR"

IfFileExists "$INSTDIR" FOLDERFOUND NOFOLDER

FOLDERFOUND:
  ; Silent uninstall always removes all files (/SD IDYES)
  MessageBox MB_YESNO $(DeleteProgramFilesMB) /SD IDYES IDNO NOFOLDER
  RMDir /r "$INSTDIR"

NOFOLDER:

FunctionEnd

;;;;;;;;;;;;;;;;;;;;;;;;;;;;;;;;;;;;;;;;;;;;;;;;;;;;;;;;;;;;;;;;;;;;;;;;;;;;;;;
;;; Uninstall settings
;;;;;;;;;;;;;;;;;;;;;;;;;;;;;;;;;;;;;;;;;;;;;;;;;;;;;;;;;;;;;;;;;;;;;;;;;;;;;;;
UninstallText $(UninstallTextMsg)
ShowUninstDetails show

;;;;;;;;;;;;;;;;;;;;;;;;;;;;;;;;;;;;;;;;;;;;;;;;;;;;;;;;;;;;;;;;;;;;;;;;;;;;;;;
;;; Uninstall section
;;;;;;;;;;;;;;;;;;;;;;;;;;;;;;;;;;;;;;;;;;;;;;;;;;;;;;;;;;;;;;;;;;;;;;;;;;;;;;;
Section Uninstall

; Start with some default values.
StrCpy $INSTFLAGS ""
StrCpy $INSTPROG "${INSTNAME}"
StrCpy $INSTEXE "${INSTEXE}"
StrCpy $INSTSHORTCUT "${SHORTCUT}"
Call un.CheckIfAdministrator		; Make sure the user can install/uninstall

; uninstall for all users (if you change this, change it in the install as well)
SetShellVarContext all			

; Make sure we're not running
Call un.CloseSecondLife

; Clean up registry keys and subkeys (these should all be !defines somewhere)
DeleteRegKey HKEY_LOCAL_MACHINE "SOFTWARE\The Phoenix Viewer Project\$INSTPROG"
DeleteRegKey HKEY_LOCAL_MACHINE "SOFTWARE\Microsoft\Windows\CurrentVersion\Uninstall\$INSTPROG"

; Clean up shortcuts
Delete "$SMPROGRAMS\$INSTSHORTCUT\*.*"
RMDir  "$SMPROGRAMS\$INSTSHORTCUT"

Delete "$DESKTOP\$INSTSHORTCUT.lnk"
Delete "$INSTDIR\$INSTSHORTCUT.lnk"
Delete "$INSTDIR\Uninstall $INSTSHORTCUT.lnk"

; Clean up cache and log files.
; Leave them in-place for non AGNI installs.

!ifdef UNINSTALL_SETTINGS
Call un.DocumentsAndSettingsFolder
!endif

; remove stored password on uninstall
Call un.RemovePassword

Call un.ProgramFiles

SectionEnd 				; end of uninstall section


;;;;;;;;;;;;;;;;;;;;;;;;;;;;;;;;;;;;;;;;;;;;;;;;;;;;;;;;;;;;;;;;;;;;;;;;;;;;;;;
; (From the NSIS documentation, JC)
; GetWindowsVersion
;
; Based on Yazno's function, http://yazno.tripod.com/powerpimpit/
; Updated by Joost Verburg
;
; Returns on top of stack
;
; Windows Version (95, 98, ME, NT x.x, 2000, XP, 2003)
; or
; '' (Unknown Windows Version)
;
; Usage:
;   Call GetWindowsVersion
;   Pop $R0
;   ; at this point $R0 is "NT 4.0" or whatnot
;;;;;;;;;;;;;;;;;;;;;;;;;;;;;;;;;;;;;;;;;;;;;;;;;;;;;;;;;;;;;;;;;;;;;;;;;;;;;;;
Function GetWindowsVersion
 
   Push $R0
   Push $R1
 
   ReadRegStr $R0 HKLM \
   "SOFTWARE\Microsoft\Windows NT\CurrentVersion" CurrentVersion

   IfErrors 0 lbl_winnt
   
   ; we are not NT
   ReadRegStr $R0 HKLM \
   "SOFTWARE\Microsoft\Windows\CurrentVersion" VersionNumber
 
   StrCpy $R1 $R0 1
   StrCmp $R1 '4' 0 lbl_error
 
   StrCpy $R1 $R0 3
 
   StrCmp $R1 '4.0' lbl_win32_95
   StrCmp $R1 '4.9' lbl_win32_ME lbl_win32_98
 
   lbl_win32_95:
     StrCpy $R0 '95'
   Goto lbl_done
 
   lbl_win32_98:
     StrCpy $R0 '98'
   Goto lbl_done
 
   lbl_win32_ME:
     StrCpy $R0 'ME'
   Goto lbl_done
 
   lbl_winnt:
 
   StrCpy $R1 $R0 1
 
   StrCmp $R1 '3' lbl_winnt_x
   StrCmp $R1 '4' lbl_winnt_x
 
   StrCpy $R1 $R0 3
 
   StrCmp $R1 '5.0' lbl_winnt_2000
   StrCmp $R1 '5.1' lbl_winnt_XP
   StrCmp $R1 '5.2' lbl_winnt_2003 lbl_error
 
   lbl_winnt_x:
     StrCpy $R0 "NT $R0" 6
   Goto lbl_done
 
   lbl_winnt_2000:
     Strcpy $R0 '2000'
   Goto lbl_done
 
   lbl_winnt_XP:
     Strcpy $R0 'XP'
   Goto lbl_done
 
   lbl_winnt_2003:
     Strcpy $R0 '2003'
   Goto lbl_done
 
   lbl_error:
     Strcpy $R0 ''
   lbl_done:
 
   Pop $R1
   Exch $R0
 
FunctionEnd

;;;;;;;;;;;;;;;;;;;;;;;;;;;;;;;;;;;;;;;;;;;;;;;;;;;;;;;;;;;;;;;;;;;;;;;;;;;;;;;
;;  Note: to add new languages, add a language file include to the list 
;;  at the top of this file, add an entry to the menu and then add an 
;;  entry to the language ID selector below
;;;;;;;;;;;;;;;;;;;;;;;;;;;;;;;;;;;;;;;;;;;;;;;;;;;;;;;;;;;;;;;;;;;;;;;;;;;;;;;
Function .onInit
    Push $0
    ${GetParameters} $COMMANDLINE              ; get our command line

    ${GetOptions} $COMMANDLINE "/SKIP_DIALOGS" $0   
    IfErrors +2 0 ; If error jump past setting SKIP_DIALOGS
        StrCpy $SKIP_DIALOGS "true"

    ${GetOptions} $COMMANDLINE "/LANGID=" $0   ; /LANGID=1033 implies US English
    ; If no language (error), then proceed
    IfErrors lbl_configure_default_lang
    ; No error means we got a language, so use it
    StrCpy $LANGUAGE $0
    Goto lbl_return

lbl_configure_default_lang:
    ; If we currently have a version of SL installed, default to the language of that install
    ; Otherwise don't change $LANGUAGE and it will default to the OS UI language.
<<<<<<< HEAD
	ReadRegStr $0 HKEY_LOCAL_MACHINE "SOFTWARE\The Phoenix Viewer Project\${INSTNAME}" "InstallerLanguage"
    IfErrors lbl_build_menu
=======
    ReadRegStr $0 HKEY_LOCAL_MACHINE "SOFTWARE\Linden Research, Inc.\${INSTNAME}" "InstallerLanguage"
    IfErrors +2 0 ; If error skip the copy instruction 
>>>>>>> cc345710
	StrCpy $LANGUAGE $0

    ; For silent installs, no language prompt, use default
    IfSilent lbl_return
    StrCmp $SKIP_DIALOGS "true" lbl_return
  
lbl_build_menu:
	Push ""
    # Use separate file so labels can be UTF-16 but we can still merge changes
    # into this ASCII file. JC
    !include "%%SOURCE%%\installers\windows\language_menu.nsi"
    
	Push A ; A means auto count languages for the auto count to work the first empty push (Push "") must remain
	LangDLL::LangDialog $(InstallerLanguageTitle) $(SelectInstallerLanguage)
	Pop $0
	StrCmp $0 "cancel" 0 +2
		Abort
    StrCpy $LANGUAGE $0

	; save language in registry		
	WriteRegStr HKEY_LOCAL_MACHINE "SOFTWARE\The Phoenix Viewer Project\${INSTNAME}" "InstallerLanguage" $LANGUAGE
lbl_return:
    Pop $0
    Return
FunctionEnd

;;;;;;;;;;;;;;;;;;;;;;;;;;;;;;;;;;;;;;;;;;;;;;;;;;;;;;;;;;;;;;;;;;;;;;;;;;;;;;;
Function un.onInit
	; read language from registry and set for uninstaller
    ; Key will be removed on successful uninstall
	ReadRegStr $0 HKEY_LOCAL_MACHINE "SOFTWARE\The Phoenix Viewer Project\${INSTNAME}" "InstallerLanguage"
    IfErrors lbl_end
	StrCpy $LANGUAGE $0
lbl_end:
    Return
FunctionEnd

;;;;;;;;;;;;;;;;;;;;;;;;;;;;;;;;;;;;;;;;;;;;;;;;;;;;;;;;;;;;;;;;;;;;;;;;;;;;;;;
;;; MAIN SECTION
;;;;;;;;;;;;;;;;;;;;;;;;;;;;;;;;;;;;;;;;;;;;;;;;;;;;;;;;;;;;;;;;;;;;;;;;;;;;;;;
Section ""						; (default section)

SetShellVarContext all			; install for all users (if you change this, change it in the uninstall as well)

; Start with some default values.
StrCpy $INSTFLAGS "${INSTFLAGS}"
StrCpy $INSTPROG "${INSTNAME}"
StrCpy $INSTEXE "${INSTEXE}"
StrCpy $INSTSHORTCUT "${SHORTCUT}"

Call CheckWindowsVersion		; warn if on Windows 98/ME
Call CheckIfAdministrator		; Make sure the user can install/uninstall
Call CheckIfAlreadyCurrent		; Make sure that we haven't already installed this version
Call CloseSecondLife			; Make sure we're not running
Call CheckNetworkConnection		; ping secondlife.com

;;;;;;;;;;;;;;;;;;;;;;;;;;;;;;;;;;;;;;;;;;;;;;;;;;;;;;;;;;;;;;;;;;;;;;;;;;;;;;;
;;; Don't remove cache files during a regular install, removing the inventory cache on upgrades results in lots of damage to the servers.
;Call RemoveCacheFiles			; Installing over removes potentially corrupted
								; VFS and cache files.

;;;;;;;;;;;;;;;;;;;;;;;;;;;;;;;;;;;;;;;;;;;;;;;;;;;;;;;;;;;;;;;;;;;;;;;;;;;;;;;
;;; Need to clean out shader files from previous installs to fix DEV-5663
Call RemoveOldShaders

;;;;;;;;;;;;;;;;;;;;;;;;;;;;;;;;;;;;;;;;;;;;;;;;;;;;;;;;;;;;;;;;;;;;;;;;;;;;;;;
;;; Need to clean out old XUI files that predate skinning
Call RemoveOldXUI

;;;;;;;;;;;;;;;;;;;;;;;;;;;;;;;;;;;;;;;;;;;;;;;;;;;;;;;;;;;;;;;;;;;;;;;;;;;;;;;
;;; Clear out old releasenotes.txt files. These are now on the public wiki.
Call RemoveOldReleaseNotes

;;;;;;;;;;;;;;;;;;;;;;;;;;;;;;;;;;;;;;;;;;;;;;;;;;;;;;;;;;;;;;;;;;;;;;;;;;;;;;;
;;; Files
;;;;;;;;;;;;;;;;;;;;;;;;;;;;;;;;;;;;;;;;;;;;;;;;;;;;;;;;;;;;;;;;;;;;;;;;;;;;;;;
;; This placeholder is replaced by the complete list of all the files in the installer, by viewer_manifest.py
%%INSTALL_FILES%%

# Pass the installer's language to the client to use as a default
StrCpy $SHORTCUT_LANG_PARAM "--set InstallLanguage $(LanguageCode)"

;;;;;;;;;;;;;;;;;;;;;;;;;;;;;;;;;;;;;;;;;;;;;;;;;;;;;;;;;;;;;;;;;;;;;;;;;;;;;;;
; Shortcuts in start menu
CreateDirectory	"$SMPROGRAMS\$INSTSHORTCUT"
SetOutPath "$INSTDIR"
CreateShortCut	"$SMPROGRAMS\$INSTSHORTCUT\$INSTSHORTCUT.lnk" \
				"$INSTDIR\$INSTEXE" "$INSTFLAGS $SHORTCUT_LANG_PARAM"


WriteINIStr		"$SMPROGRAMS\$INSTSHORTCUT\SL Create Account.url" \
				"InternetShortcut" "URL" \
				"http://join.secondlife.com/"
WriteINIStr		"$SMPROGRAMS\$INSTSHORTCUT\SL Your Account.url" \
				"InternetShortcut" "URL" \
				"http://www.secondlife.com/account/"
WriteINIStr		"$SMPROGRAMS\$INSTSHORTCUT\LSL Scripting Language Help.url" \
				"InternetShortcut" "URL" \
                "http://wiki.secondlife.com/wiki/LSL_Portal"
CreateShortCut	"$SMPROGRAMS\$INSTSHORTCUT\Uninstall $INSTSHORTCUT.lnk" \
				'"$INSTDIR\uninst.exe"' ''

;;;;;;;;;;;;;;;;;;;;;;;;;;;;;;;;;;;;;;;;;;;;;;;;;;;;;;;;;;;;;;;;;;;;;;;;;;;;;;;
; Other shortcuts
SetOutPath "$INSTDIR"
CreateShortCut "$DESKTOP\$INSTSHORTCUT.lnk" \
        "$INSTDIR\$INSTEXE" "$INSTFLAGS $SHORTCUT_LANG_PARAM"
CreateShortCut "$INSTDIR\$INSTSHORTCUT.lnk" \
        "$INSTDIR\$INSTEXE" "$INSTFLAGS $SHORTCUT_LANG_PARAM"
CreateShortCut "$INSTDIR\Uninstall $INSTSHORTCUT.lnk" \
				'"$INSTDIR\uninst.exe"' ''


;;;;;;;;;;;;;;;;;;;;;;;;;;;;;;;;;;;;;;;;;;;;;;;;;;;;;;;;;;;;;;;;;;;;;;;;;;;;;;;
; Write registry
WriteRegStr HKEY_LOCAL_MACHINE "SOFTWARE\The Phoenix Viewer Project\$INSTPROG" "" "$INSTDIR"
WriteRegStr HKEY_LOCAL_MACHINE "SOFTWARE\The Phoenix Viewer Project\$INSTPROG" "Version" "${VERSION_LONG}"
WriteRegStr HKEY_LOCAL_MACHINE "SOFTWARE\The Phoenix Viewer Project\$INSTPROG" "Flags" "$INSTFLAGS"
WriteRegStr HKEY_LOCAL_MACHINE "SOFTWARE\The Phoenix Viewer Project\$INSTPROG" "Shortcut" "$INSTSHORTCUT"
WriteRegStr HKEY_LOCAL_MACHINE "SOFTWARE\The Phoenix Viewer Project\$INSTPROG" "Exe" "$INSTEXE"
WriteRegStr HKEY_LOCAL_MACHINE "Software\Microsoft\Windows\CurrentVersion\Uninstall\$INSTPROG" "DisplayName" "$INSTPROG (remove only)"
WriteRegStr HKEY_LOCAL_MACHINE "Software\Microsoft\Windows\CurrentVersion\Uninstall\$INSTPROG" "UninstallString" '"$INSTDIR\uninst.exe"'

;;;;;;;;;;;;;;;;;;;;;;;;;;;;;;;;;;;;;;;;;;;;;;;;;;;;;;;;;;;;;;;;;;;;;;;;;;;;;;;
; Write URL registry info
WriteRegStr HKEY_CLASSES_ROOT "${URLNAME}" "(default)" "URL:Second Life"
WriteRegStr HKEY_CLASSES_ROOT "${URLNAME}" "URL Protocol" ""
WriteRegStr HKEY_CLASSES_ROOT "${URLNAME}\DefaultIcon" "" '"$INSTDIR\$INSTEXE"'
;; URL param must be last item passed to viewer, it ignores subsequent params
;; to avoid parameter injection attacks.
WriteRegExpandStr HKEY_CLASSES_ROOT "${URLNAME}\shell\open\command" "" '"$INSTDIR\$INSTEXE" $INSTFLAGS -url "%1"'
WriteRegStr HKEY_CLASSES_ROOT "x-grid-location-info"(default)" "URL:Second Life"
WriteRegStr HKEY_CLASSES_ROOT "x-grid-location-info" "URL Protocol" ""
WriteRegStr HKEY_CLASSES_ROOT "x-grid-location-info\DefaultIcon" "" '"$INSTDIR\$INSTEXE"'
;; URL param must be last item passed to viewer, it ignores subsequent params
;; to avoid parameter injection attacks.
WriteRegExpandStr HKEY_CLASSES_ROOT "x-grid-location-info\shell\open\command" "" '"$INSTDIR\$INSTEXE" $INSTFLAGS -url "%1"'

; write out uninstaller
WriteUninstaller "$INSTDIR\uninst.exe"

; end of default section
SectionEnd

;;;;;;;;;;;;;;;;;;;;;;;;;;;;;;;;;;;; EOF  ;;;;;;;;;;;;;;;;;;;;;;;;;;;;;;;;;;<|MERGE_RESOLUTION|>--- conflicted
+++ resolved
@@ -199,18 +199,11 @@
 ; If it has, allow user to bail out of install process.
 ;;;;;;;;;;;;;;;;;;;;;;;;;;;;;;;;;;;;;;;;;;;;;;;;;;;;;;;;;;;;;;;;;;;;;;;;;;;;;;;
 Function CheckIfAlreadyCurrent
-<<<<<<< HEAD
-  Push $0
-	ReadRegStr $0 HKEY_LOCAL_MACHINE "SOFTWARE\The Phoenix Viewer Project\$INSTPROG" "Version"
-    StrCmp $0 ${VERSION_LONG} 0 DONE
-	MessageBox MB_OKCANCEL $(CheckIfCurrentMB) /SD IDOK IDOK DONE
-=======
     Push $0
-    ReadRegStr $0 HKEY_LOCAL_MACHINE "SOFTWARE\Linden Research, Inc.\$INSTPROG" "Version"
+    ReadRegStr $0 HKEY_LOCAL_MACHINE "SOFTWARE\The Phoenix Viewer Project\$INSTPROG" "Version"
     StrCmp $0 ${VERSION_LONG} 0 continue_install
     StrCmp $SKIP_DIALOGS "true" continue_install
     MessageBox MB_OKCANCEL $(CheckIfCurrentMB) /SD IDOK IDOK continue_install
->>>>>>> cc345710
     Quit
 continue_install:
     Pop $0
@@ -699,13 +692,8 @@
 lbl_configure_default_lang:
     ; If we currently have a version of SL installed, default to the language of that install
     ; Otherwise don't change $LANGUAGE and it will default to the OS UI language.
-<<<<<<< HEAD
-	ReadRegStr $0 HKEY_LOCAL_MACHINE "SOFTWARE\The Phoenix Viewer Project\${INSTNAME}" "InstallerLanguage"
-    IfErrors lbl_build_menu
-=======
-    ReadRegStr $0 HKEY_LOCAL_MACHINE "SOFTWARE\Linden Research, Inc.\${INSTNAME}" "InstallerLanguage"
+    ReadRegStr $0 HKEY_LOCAL_MACHINE "SOFTWARE\The Phoenix Viewer Project\${INSTNAME}" "InstallerLanguage"
     IfErrors +2 0 ; If error skip the copy instruction 
->>>>>>> cc345710
 	StrCpy $LANGUAGE $0
 
     ; For silent installs, no language prompt, use default
