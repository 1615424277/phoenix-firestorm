--- conflicted
+++ resolved
@@ -50,16 +50,6 @@
 class LLSidepanelItemInfo : public LLPanel, public LLInventoryObserver
 {
 public:
-<<<<<<< HEAD
-	LLSidepanelItemInfo(const LLPanel::Params& p = getDefaultParams());
-	virtual ~LLSidepanelItemInfo();
-	
-	/*virtual*/ bool postBuild() override;
-	/*virtual*/ void reset();
-
-	void setObjectID(const LLUUID& object_id);
-	void setItemID(const LLUUID& item_id);
-=======
     LLSidepanelItemInfo(const LLPanel::Params& p = getDefaultParams());
     virtual ~LLSidepanelItemInfo();
 
@@ -68,7 +58,6 @@
 
     void setObjectID(const LLUUID& object_id);
     void setItemID(const LLUUID& item_id);
->>>>>>> 1a8a5404
     void setParentFloater(LLFloater* parent); // For simplicity
 
     const LLUUID& getObjectID() const;
