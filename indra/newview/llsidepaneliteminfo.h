/**
 * @file llsidepaneliteminfo.h
 * @brief A panel which shows an inventory item's properties.
 *
 * $LicenseInfo:firstyear=2002&license=viewerlgpl$
 * Second Life Viewer Source Code
 * Copyright (C) 2010, Linden Research, Inc.
 *
 * This library is free software; you can redistribute it and/or
 * modify it under the terms of the GNU Lesser General Public
 * License as published by the Free Software Foundation;
 * version 2.1 of the License only.
 *
 * This library is distributed in the hope that it will be useful,
 * but WITHOUT ANY WARRANTY; without even the implied warranty of
 * MERCHANTABILITY or FITNESS FOR A PARTICULAR PURPOSE.  See the GNU
 * Lesser General Public License for more details.
 *
 * You should have received a copy of the GNU Lesser General Public
 * License along with this library; if not, write to the Free Software
 * Foundation, Inc., 51 Franklin Street, Fifth Floor, Boston, MA  02110-1301  USA
 *
 * Linden Research, Inc., 945 Battery Street, San Francisco, CA  94111  USA
 * $/LicenseInfo$
 */

#ifndef LL_LLSIDEPANELITEMINFO_H
#define LL_LLSIDEPANELITEMINFO_H

#include "llinventoryobserver.h"
#include "llpanel.h"
#include "llstyle.h"

//~~~~~~~~~~~~~~~~~~~~~~~~~~~~~~~~~~~~~~~~~~~~~~~~~~~~~~~~~~~~~~~~~~~~~~~~~~~~~
// Class LLSidepanelItemInfo
// Object properties for inventory side panel.
//~~~~~~~~~~~~~~~~~~~~~~~~~~~~~~~~~~~~~~~~~~~~~~~~~~~~~~~~~~~~~~~~~~~~~~~~~~~~~

class LLAvatarName;
class LLButton;
class LLFloater;
class LLIconCtrl;
class LLViewerInventoryItem;
class LLItemPropertiesObserver;
class LLObjectInventoryObserver;
class LLViewerObject;
class LLPermissions;
class LLTextBox;

class LLSidepanelItemInfo : public LLPanel, public LLInventoryObserver
{
public:
<<<<<<< HEAD
	LLSidepanelItemInfo(const LLPanel::Params& p = getDefaultParams());
	virtual ~LLSidepanelItemInfo();
	
	/*virtual*/ bool postBuild() override;
	/*virtual*/ void reset();

	void setObjectID(const LLUUID& object_id);
	void setItemID(const LLUUID& item_id);
=======
    LLSidepanelItemInfo(const LLPanel::Params& p = getDefaultParams());
    virtual ~LLSidepanelItemInfo();

    /*virtual*/ BOOL postBuild() override;
    /*virtual*/ void reset();

    void setObjectID(const LLUUID& object_id);
    void setItemID(const LLUUID& item_id);
>>>>>>> e1623bb2
    void setParentFloater(LLFloater* parent); // For simplicity

    const LLUUID& getObjectID() const;
    const LLUUID& getItemID() const;

    // if received update and item id (from callback) matches internal ones, update UI
    void onUpdateCallback(const LLUUID& item_id, S32 received_update_id);

    void changed(U32 mask) override;
    void dirty();

    static void onIdle( void* user_data );
    void updateOwnerName(const LLUUID& owner_id, const LLAvatarName& owner_name, const LLStyle::Params& style_params);
    void updateCreatorName(const LLUUID& creator_id, const LLAvatarName& creator_name, const LLStyle::Params& style_params);

protected:
    void refresh() override;
    void save();

    LLViewerInventoryItem* findItem() const;
    LLViewerObject*  findObject() const;

    void refreshFromItem(LLViewerInventoryItem* item);

private:
    static void setAssociatedExperience( LLHandle<LLSidepanelItemInfo> hInfo, const LLSD& experience );

    void startObjectInventoryObserver();
    void stopObjectInventoryObserver();
    void setPropertiesFieldsEnabled(bool enabled);

    boost::signals2::connection mOwnerCacheConnection;
    boost::signals2::connection mCreatorCacheConnection;

    LLUUID mItemID;     // inventory UUID for the inventory item.
    LLUUID mObjectID;   // in-world task UUID, or null if in agent inventory.
    LLObjectInventoryObserver* mObjectInventoryObserver; // for syncing changes to items inside an object

    // We can send multiple properties updates simultaneously, make sure only last response counts and there won't be a race condition.
    S32 mUpdatePendingId;
    bool mIsDirty;         // item properties need to be updated
    LLFloater* mParentFloater;

    LLUICtrl* mChangeThumbnailBtn;
    LLIconCtrl* mItemTypeIcon;
    LLTextBox* mLabelOwnerName;
    LLTextBox* mLabelCreatorName;

    //
    // UI Elements
    //
protected:
    void                        onClickCreator();
    void                        onClickOwner();
    void                        onCommitName();
    void                        onCommitDescription();
    void                        onCommitPermissions(LLUICtrl* ctrl);
    void                        updatePermissions();
    void                        onEditThumbnail();
    void                        onCommitSaleInfo(LLUICtrl* ctrl);
    void                        updateSaleInfo();
    void                        onCommitChanges(LLPointer<LLViewerInventoryItem> item);
};

#endif // LL_LLSIDEPANELITEMINFO_H<|MERGE_RESOLUTION|>--- conflicted
+++ resolved
@@ -1,136 +1,125 @@
-/**
- * @file llsidepaneliteminfo.h
- * @brief A panel which shows an inventory item's properties.
- *
- * $LicenseInfo:firstyear=2002&license=viewerlgpl$
- * Second Life Viewer Source Code
- * Copyright (C) 2010, Linden Research, Inc.
- *
- * This library is free software; you can redistribute it and/or
- * modify it under the terms of the GNU Lesser General Public
- * License as published by the Free Software Foundation;
- * version 2.1 of the License only.
- *
- * This library is distributed in the hope that it will be useful,
- * but WITHOUT ANY WARRANTY; without even the implied warranty of
- * MERCHANTABILITY or FITNESS FOR A PARTICULAR PURPOSE.  See the GNU
- * Lesser General Public License for more details.
- *
- * You should have received a copy of the GNU Lesser General Public
- * License along with this library; if not, write to the Free Software
- * Foundation, Inc., 51 Franklin Street, Fifth Floor, Boston, MA  02110-1301  USA
- *
- * Linden Research, Inc., 945 Battery Street, San Francisco, CA  94111  USA
- * $/LicenseInfo$
- */
-
-#ifndef LL_LLSIDEPANELITEMINFO_H
-#define LL_LLSIDEPANELITEMINFO_H
-
-#include "llinventoryobserver.h"
-#include "llpanel.h"
-#include "llstyle.h"
-
-//~~~~~~~~~~~~~~~~~~~~~~~~~~~~~~~~~~~~~~~~~~~~~~~~~~~~~~~~~~~~~~~~~~~~~~~~~~~~~
-// Class LLSidepanelItemInfo
-// Object properties for inventory side panel.
-//~~~~~~~~~~~~~~~~~~~~~~~~~~~~~~~~~~~~~~~~~~~~~~~~~~~~~~~~~~~~~~~~~~~~~~~~~~~~~
-
-class LLAvatarName;
-class LLButton;
-class LLFloater;
-class LLIconCtrl;
-class LLViewerInventoryItem;
-class LLItemPropertiesObserver;
-class LLObjectInventoryObserver;
-class LLViewerObject;
-class LLPermissions;
-class LLTextBox;
-
-class LLSidepanelItemInfo : public LLPanel, public LLInventoryObserver
-{
-public:
-<<<<<<< HEAD
-	LLSidepanelItemInfo(const LLPanel::Params& p = getDefaultParams());
-	virtual ~LLSidepanelItemInfo();
-	
-	/*virtual*/ bool postBuild() override;
-	/*virtual*/ void reset();
-
-	void setObjectID(const LLUUID& object_id);
-	void setItemID(const LLUUID& item_id);
-=======
-    LLSidepanelItemInfo(const LLPanel::Params& p = getDefaultParams());
-    virtual ~LLSidepanelItemInfo();
-
-    /*virtual*/ BOOL postBuild() override;
-    /*virtual*/ void reset();
-
-    void setObjectID(const LLUUID& object_id);
-    void setItemID(const LLUUID& item_id);
->>>>>>> e1623bb2
-    void setParentFloater(LLFloater* parent); // For simplicity
-
-    const LLUUID& getObjectID() const;
-    const LLUUID& getItemID() const;
-
-    // if received update and item id (from callback) matches internal ones, update UI
-    void onUpdateCallback(const LLUUID& item_id, S32 received_update_id);
-
-    void changed(U32 mask) override;
-    void dirty();
-
-    static void onIdle( void* user_data );
-    void updateOwnerName(const LLUUID& owner_id, const LLAvatarName& owner_name, const LLStyle::Params& style_params);
-    void updateCreatorName(const LLUUID& creator_id, const LLAvatarName& creator_name, const LLStyle::Params& style_params);
-
-protected:
-    void refresh() override;
-    void save();
-
-    LLViewerInventoryItem* findItem() const;
-    LLViewerObject*  findObject() const;
-
-    void refreshFromItem(LLViewerInventoryItem* item);
-
-private:
-    static void setAssociatedExperience( LLHandle<LLSidepanelItemInfo> hInfo, const LLSD& experience );
-
-    void startObjectInventoryObserver();
-    void stopObjectInventoryObserver();
-    void setPropertiesFieldsEnabled(bool enabled);
-
-    boost::signals2::connection mOwnerCacheConnection;
-    boost::signals2::connection mCreatorCacheConnection;
-
-    LLUUID mItemID;     // inventory UUID for the inventory item.
-    LLUUID mObjectID;   // in-world task UUID, or null if in agent inventory.
-    LLObjectInventoryObserver* mObjectInventoryObserver; // for syncing changes to items inside an object
-
-    // We can send multiple properties updates simultaneously, make sure only last response counts and there won't be a race condition.
-    S32 mUpdatePendingId;
-    bool mIsDirty;         // item properties need to be updated
-    LLFloater* mParentFloater;
-
-    LLUICtrl* mChangeThumbnailBtn;
-    LLIconCtrl* mItemTypeIcon;
-    LLTextBox* mLabelOwnerName;
-    LLTextBox* mLabelCreatorName;
-
-    //
-    // UI Elements
-    //
-protected:
-    void                        onClickCreator();
-    void                        onClickOwner();
-    void                        onCommitName();
-    void                        onCommitDescription();
-    void                        onCommitPermissions(LLUICtrl* ctrl);
-    void                        updatePermissions();
-    void                        onEditThumbnail();
-    void                        onCommitSaleInfo(LLUICtrl* ctrl);
-    void                        updateSaleInfo();
-    void                        onCommitChanges(LLPointer<LLViewerInventoryItem> item);
-};
-
-#endif // LL_LLSIDEPANELITEMINFO_H+/**
+ * @file llsidepaneliteminfo.h
+ * @brief A panel which shows an inventory item's properties.
+ *
+ * $LicenseInfo:firstyear=2002&license=viewerlgpl$
+ * Second Life Viewer Source Code
+ * Copyright (C) 2010, Linden Research, Inc.
+ *
+ * This library is free software; you can redistribute it and/or
+ * modify it under the terms of the GNU Lesser General Public
+ * License as published by the Free Software Foundation;
+ * version 2.1 of the License only.
+ *
+ * This library is distributed in the hope that it will be useful,
+ * but WITHOUT ANY WARRANTY; without even the implied warranty of
+ * MERCHANTABILITY or FITNESS FOR A PARTICULAR PURPOSE.  See the GNU
+ * Lesser General Public License for more details.
+ *
+ * You should have received a copy of the GNU Lesser General Public
+ * License along with this library; if not, write to the Free Software
+ * Foundation, Inc., 51 Franklin Street, Fifth Floor, Boston, MA  02110-1301  USA
+ *
+ * Linden Research, Inc., 945 Battery Street, San Francisco, CA  94111  USA
+ * $/LicenseInfo$
+ */
+
+#ifndef LL_LLSIDEPANELITEMINFO_H
+#define LL_LLSIDEPANELITEMINFO_H
+
+#include "llinventoryobserver.h"
+#include "llpanel.h"
+#include "llstyle.h"
+
+//~~~~~~~~~~~~~~~~~~~~~~~~~~~~~~~~~~~~~~~~~~~~~~~~~~~~~~~~~~~~~~~~~~~~~~~~~~~~~
+// Class LLSidepanelItemInfo
+// Object properties for inventory side panel.
+//~~~~~~~~~~~~~~~~~~~~~~~~~~~~~~~~~~~~~~~~~~~~~~~~~~~~~~~~~~~~~~~~~~~~~~~~~~~~~
+
+class LLAvatarName;
+class LLButton;
+class LLFloater;
+class LLIconCtrl;
+class LLViewerInventoryItem;
+class LLItemPropertiesObserver;
+class LLObjectInventoryObserver;
+class LLViewerObject;
+class LLPermissions;
+class LLTextBox;
+
+class LLSidepanelItemInfo : public LLPanel, public LLInventoryObserver
+{
+public:
+    LLSidepanelItemInfo(const LLPanel::Params& p = getDefaultParams());
+    virtual ~LLSidepanelItemInfo();
+
+    /*virtual*/ bool postBuild() override;
+    /*virtual*/ void reset();
+
+    void setObjectID(const LLUUID& object_id);
+    void setItemID(const LLUUID& item_id);
+    void setParentFloater(LLFloater* parent); // For simplicity
+
+    const LLUUID& getObjectID() const;
+    const LLUUID& getItemID() const;
+
+    // if received update and item id (from callback) matches internal ones, update UI
+    void onUpdateCallback(const LLUUID& item_id, S32 received_update_id);
+
+    void changed(U32 mask) override;
+    void dirty();
+
+    static void onIdle( void* user_data );
+    void updateOwnerName(const LLUUID& owner_id, const LLAvatarName& owner_name, const LLStyle::Params& style_params);
+    void updateCreatorName(const LLUUID& creator_id, const LLAvatarName& creator_name, const LLStyle::Params& style_params);
+
+protected:
+    void refresh() override;
+    void save();
+
+    LLViewerInventoryItem* findItem() const;
+    LLViewerObject*  findObject() const;
+
+    void refreshFromItem(LLViewerInventoryItem* item);
+
+private:
+    static void setAssociatedExperience( LLHandle<LLSidepanelItemInfo> hInfo, const LLSD& experience );
+
+    void startObjectInventoryObserver();
+    void stopObjectInventoryObserver();
+    void setPropertiesFieldsEnabled(bool enabled);
+
+    boost::signals2::connection mOwnerCacheConnection;
+    boost::signals2::connection mCreatorCacheConnection;
+
+    LLUUID mItemID;     // inventory UUID for the inventory item.
+    LLUUID mObjectID;   // in-world task UUID, or null if in agent inventory.
+    LLObjectInventoryObserver* mObjectInventoryObserver; // for syncing changes to items inside an object
+
+    // We can send multiple properties updates simultaneously, make sure only last response counts and there won't be a race condition.
+    S32 mUpdatePendingId;
+    bool mIsDirty;         // item properties need to be updated
+    LLFloater* mParentFloater;
+
+    LLUICtrl* mChangeThumbnailBtn;
+    LLIconCtrl* mItemTypeIcon;
+    LLTextBox* mLabelOwnerName;
+    LLTextBox* mLabelCreatorName;
+
+    //
+    // UI Elements
+    //
+protected:
+    void                        onClickCreator();
+    void                        onClickOwner();
+    void                        onCommitName();
+    void                        onCommitDescription();
+    void                        onCommitPermissions(LLUICtrl* ctrl);
+    void                        updatePermissions();
+    void                        onEditThumbnail();
+    void                        onCommitSaleInfo(LLUICtrl* ctrl);
+    void                        updateSaleInfo();
+    void                        onCommitChanges(LLPointer<LLViewerInventoryItem> item);
+};
+
+#endif // LL_LLSIDEPANELITEMINFO_H