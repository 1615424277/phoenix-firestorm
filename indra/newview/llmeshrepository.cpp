/**
 * @file llmeshrepository.cpp
 * @brief Mesh repository implementation.
 *
 * $LicenseInfo:firstyear=2005&license=viewerlgpl$
 * Second Life Viewer Source Code
 * Copyright (C) 2010-2014, Linden Research, Inc.
 * 
 * This library is free software; you can redistribute it and/or
 * modify it under the terms of the GNU Lesser General Public
 * License as published by the Free Software Foundation;
 * version 2.1 of the License only.
 * 
 * This library is distributed in the hope that it will be useful,
 * but WITHOUT ANY WARRANTY; without even the implied warranty of
 * MERCHANTABILITY or FITNESS FOR A PARTICULAR PURPOSE.  See the GNU
 * Lesser General Public License for more details.
 * 
 * You should have received a copy of the GNU Lesser General Public
 * License along with this library; if not, write to the Free Software
 * Foundation, Inc., 51 Franklin Street, Fifth Floor, Boston, MA  02110-1301  USA
 * 
 * Linden Research, Inc., 945 Battery Street, San Francisco, CA  94111  USA
 * $/LicenseInfo$
 */

#include "llviewerprecompiledheaders.h"

#include "llapr.h"
#include "apr_portable.h"
#include "apr_pools.h"
#include "apr_dso.h"
#include "llhttpconstants.h"
#include "llmeshrepository.h"

#include "llagent.h"
#include "llappviewer.h"
#include "llbufferstream.h"
#include "llcallbacklist.h"
#include "lldatapacker.h"
#include "lldeadmantimer.h"
#include "llfloatermodelpreview.h"
#include "llfloaterperms.h"
#include "llimagej2c.h"
#include "llhost.h"
#include "llmath.h"
#include "llnotificationsutil.h"
#include "llsd.h"
#include "llsdutil_math.h"
#include "llsdserialize.h"
#include "llthread.h"
#include "llvfile.h"
#include "llviewercontrol.h"
#include "llviewerinventory.h"
#include "llviewermenufile.h"
#include "llviewermessage.h"
#include "llviewerobjectlist.h"
#include "llviewerregion.h"
#include "llviewertexturelist.h"
#include "llvolume.h"
#include "llvolumemgr.h"
#include "llvovolume.h"
#include "llworld.h"
#include "material_codes.h"
#include "pipeline.h"
#include "llinventorymodel.h"
#include "llfoldertype.h"
#include "llviewerparcelmgr.h"
#include "lluploadfloaterobservers.h"
#include "bufferarray.h"
#include "bufferstream.h"
#include "llfasttimer.h"
#include "llcorehttputil.h"
#include "lltrans.h"
#include "llstatusbar.h"
#include "llinventorypanel.h"
#include "lluploaddialog.h"
#include "llfloaterreg.h"

#include "boost/lexical_cast.hpp"

#ifndef LL_WINDOWS
#include "netdb.h"
#endif

#include "llviewernetwork.h"

// Purpose
//
//   The purpose of this module is to provide access between the viewer
//   and the asset system as regards to mesh objects.
//
//   * High-throughput download of mesh assets from servers while
//     following best industry practices for network profile.
//   * Reliable expensing and upload of new mesh assets.
//   * Recovery and retry from errors when appropriate.
//   * Decomposition of mesh assets for preview and uploads.
//   * And most important:  all of the above without exposing the
//     main thread to stalls due to deep processing or thread
//     locking actions.  In particular, the following operations
//     on LLMeshRepository are very averse to any stalls:
//     * loadMesh
//     * search in mMeshHeader (For structural details, see:
//       http://wiki.secondlife.com/wiki/Mesh/Mesh_Asset_Format)
//     * notifyLoadedMeshes
//     * getSkinInfo
//
// Threads
//
//   main     Main rendering thread, very sensitive to locking and other stalls
//   repo     Overseeing worker thread associated with the LLMeshRepoThread class
//   decom    Worker thread for mesh decomposition requests
//   core     HTTP worker thread:  does the work but doesn't intrude here
//   uploadN  0-N temporary mesh upload threads (0-1 in practice)
//
// Sequence of Operations
//
//   What follows is a description of the retrieval of one LOD for
//   a new mesh object.  Work is performed by a series of short, quick
//   actions distributed over a number of threads.  Each is meant
//   to proceed without stalling and the whole forms a deep request
//   pipeline to achieve throughput.  Ellipsis indicates a return
//   or break in processing which is resumed elsewhere.
//
//         main thread         repo thread (run() method)
//
//         loadMesh() invoked to request LOD
//           append LODRequest to mPendingRequests
//         ...
//         other mesh requests may be made
//         ...
//         notifyLoadedMeshes() invoked to stage work
//           append HeaderRequest to mHeaderReqQ
//         ...
//                             scan mHeaderReqQ
//                             issue 4096-byte GET for header
//                             ...
//                             onCompleted() invoked for GET
//                               data copied
//                               headerReceived() invoked
//                                 LLSD parsed
//                                 mMeshHeader, mMeshHeaderSize updated
//                                 scan mPendingLOD for LOD request
//                                 push LODRequest to mLODReqQ
//                             ...
//                             scan mLODReqQ
//                             fetchMeshLOD() invoked
//                               issue Byte-Range GET for LOD
//                             ...
//                             onCompleted() invoked for GET
//                               data copied
//                               lodReceived() invoked
//                                 unpack data into LLVolume
//                                 append LoadedMesh to mLoadedQ
//                             ...
//         notifyLoadedMeshes() invoked again
//           scan mLoadedQ
//           notifyMeshLoaded() for LOD
//             setMeshAssetLoaded() invoked for system volume
//             notifyMeshLoaded() invoked for each interested object
//         ...
//
// Mutexes
//
//   LLMeshRepository::mMeshMutex
//   LLMeshRepoThread::mMutex
//   LLMeshRepoThread::mHeaderMutex
//   LLMeshRepoThread::mSignal (LLCondition)
//   LLPhysicsDecomp::mSignal (LLCondition)
//   LLPhysicsDecomp::mMutex
//   LLMeshUploadThread::mMutex
//
// Mutex Order Rules
//
//   1.  LLMeshRepoThread::mMutex before LLMeshRepoThread::mHeaderMutex
//   2.  LLMeshRepository::mMeshMutex before LLMeshRepoThread::mMutex
//   (There are more rules, haven't been extracted.)
//
// Data Member Access/Locking
//
//   Description of how shared access to static and instance data
//   members is performed.  Each member is followed by the name of
//   the mutex, if any, covering the data and then a list of data
//   access models each of which is a triplet of the following form:
//
//     {ro, wo, rw}.{main, repo, any}.{mutex, none}
//     Type of access:  read-only, write-only, read-write.
//     Accessing thread or 'any'
//     Relevant mutex held during access (several may be held) or 'none'
//
//   A careful eye will notice some unsafe operations.  Many of these
//   have an alibi of some form.  Several types of alibi are identified
//   and listed here:
//
//     [0]  No alibi.  Probably unsafe.
//     [1]  Single-writer, self-consistent readers.  Old data must
//          be tolerated by any reader but data will come true eventually.
//     [2]  Like [1] but provides a hint about thread state.  These
//          may be unsafe.
//     [3]  empty() check outside of lock.  Can me made safish when
//          done in double-check lock style.  But this depends on
//          std:: implementation and memory model.
//     [4]  Appears to be covered by a mutex but doesn't need one.
//     [5]  Read of a double-checked lock.
//
//   So, in addition to documentation, take this as a to-do/review
//   list and see if you can improve things.  For porters to non-x86
//   architectures, the weaker memory models will make these platforms
//   probabilistically more susceptible to hitting race conditions.
//   True here and in other multi-thread code such as texture fetching.
//   (Strong memory models make weak programmers.  Weak memory models
//   make strong programmers.  Ref:  arm, ppc, mips, alpha)
//
//   LLMeshRepository:
//
//     sBytesReceived                  none            rw.repo.none, ro.main.none [1]
//     sMeshRequestCount               "
//     sHTTPRequestCount               "
//     sHTTPLargeRequestCount          "
//     sHTTPRetryCount                 "
//     sHTTPErrorCount                 "
//     sLODPending                     mMeshMutex [4]  rw.main.mMeshMutex
//     sLODProcessing                  Repo::mMutex    rw.any.Repo::mMutex
//     sCacheBytesRead                 none            rw.repo.none, ro.main.none [1]
//     sCacheBytesWritten              "
//     sCacheReads                     "
//     sCacheWrites                    "
//     mLoadingMeshes                  mMeshMutex [4]  rw.main.none, rw.any.mMeshMutex
//     mSkinMap                        none            rw.main.none
//     mDecompositionMap               none            rw.main.none
//     mPendingRequests                mMeshMutex [4]  rw.main.mMeshMutex
//     mLoadingSkins                   mMeshMutex [4]  rw.main.mMeshMutex
//     mPendingSkinRequests            mMeshMutex [4]  rw.main.mMeshMutex
//     mLoadingDecompositions          mMeshMutex [4]  rw.main.mMeshMutex
//     mPendingDecompositionRequests   mMeshMutex [4]  rw.main.mMeshMutex
//     mLoadingPhysicsShapes           mMeshMutex [4]  rw.main.mMeshMutex
//     mPendingPhysicsShapeRequests    mMeshMutex [4]  rw.main.mMeshMutex
//     mUploads                        none            rw.main.none (upload thread accessing objects)
//     mUploadWaitList                 none            rw.main.none (upload thread accessing objects)
//     mInventoryQ                     mMeshMutex [4]  rw.main.mMeshMutex, ro.main.none [5]
//     mUploadErrorQ                   mMeshMutex      rw.main.mMeshMutex, rw.any.mMeshMutex
//     mGetMeshVersion                 none            rw.main.none
//
//   LLMeshRepoThread:
//
//     sActiveHeaderRequests    mMutex        rw.any.mMutex, ro.repo.none [1]
//     sActiveLODRequests       mMutex        rw.any.mMutex, ro.repo.none [1]
//     sMaxConcurrentRequests   mMutex        wo.main.none, ro.repo.none, ro.main.mMutex
//     mMeshHeader              mHeaderMutex  rw.repo.mHeaderMutex, ro.main.mHeaderMutex, ro.main.none [0]
//     mMeshHeaderSize          mHeaderMutex  rw.repo.mHeaderMutex
//     mSkinRequests            mMutex        rw.repo.mMutex, ro.repo.none [5]
//     mSkinInfoQ               mMutex        rw.repo.mMutex, rw.main.mMutex [5] (was:  [0])
//     mDecompositionRequests   mMutex        rw.repo.mMutex, ro.repo.none [5]
//     mPhysicsShapeRequests    mMutex        rw.repo.mMutex, ro.repo.none [5]
//     mDecompositionQ          mMutex        rw.repo.mMutex, rw.main.mMutex [5] (was:  [0])
//     mHeaderReqQ              mMutex        ro.repo.none [5], rw.repo.mMutex, rw.any.mMutex
//     mLODReqQ                 mMutex        ro.repo.none [5], rw.repo.mMutex, rw.any.mMutex
//     mUnavailableQ            mMutex        rw.repo.none [0], ro.main.none [5], rw.main.mMutex
//     mLoadedQ                 mMutex        rw.repo.mMutex, ro.main.none [5], rw.main.mMutex
//     mPendingLOD              mMutex        rw.repo.mMutex, rw.any.mMutex
//     mGetMeshCapability       mMutex        rw.main.mMutex, ro.repo.mMutex (was:  [0])
//     mGetMesh2Capability      mMutex        rw.main.mMutex, ro.repo.mMutex (was:  [0])
//     mGetMeshVersion          mMutex        rw.main.mMutex, ro.repo.mMutex
//     mHttp*                   none          rw.repo.none
//
//   LLMeshUploadThread:
//
//     mDiscarded               mMutex        rw.main.mMutex, ro.uploadN.none [1]
//     ... more ...
//
// QA/Development Testing
//
//   Debug variable 'MeshUploadFakeErrors' takes a mask of bits that will
//   simulate an error on fee query or upload.  Defined bits are:
//
//   0x01            Simulate application error on fee check reading
//                   response body from file "fake_upload_error.xml"
//   0x02            Same as 0x01 but for actual upload attempt.
//   0x04            Simulate a transport problem on fee check with a
//                   locally-generated 500 status.
//   0x08            As with 0x04 but for the upload operation.
//
//   For major changes, see the LL_MESH_FASTTIMER_ENABLE below and
//   instructions for looking for frame stalls using fast timers.
//
// *TODO:  Work list for followup actions:
//   * Review anything marked as unsafe above, verify if there are real issues.
//   * See if we can put ::run() into a hard sleep.  May not actually perform better
//     than the current scheme so be prepared for disappointment.  You'll likely
//     need to introduce a condition variable class that references a mutex in
//     methods rather than derives from mutex which isn't correct.
//   * On upload failures, make more information available to the alerting
//     dialog.  Get the structured information going into the log into a
//     tree there.
//   * Header parse failures come without much explanation.  Elaborate.
//   * Work queue for uploads?  Any need for this or is the current scheme good
//     enough?
//   * Various temp buffers used in VFS I/O might be allocated once or even
//     statically.  Look for some wins here.
//   * Move data structures holding mesh data used by main thread into main-
//     thread-only access so that no locking is needed.  May require duplication
//     of some data so that worker thread has a minimal data set to guide
//     operations.
//
// --------------------------------------------------------------------------
//                    Development/Debug/QA Tools
//
// Enable here or in build environment to get fasttimer data on mesh fetches.
//
// Typically, this is used to perform A/B testing using the
// fasttimer console (shift-ctrl-9).  This is done by looking
// for stalls due to lock contention between the main thread
// and the repository and HTTP code.  In a release viewer,
// these appear as ping-time or worse spikes in frame time.
// With this instrumentation enabled, a stall will appear
// under the 'Mesh Fetch' timer which will be either top-level
// or under 'Render' time.

static LLFastTimer::DeclareTimer FTM_MESH_FETCH("Mesh Fetch");

// Random failure testing for development/QA.
//
// Set the MESH_*_FAILED macros to either 'false' or to
// an invocation of MESH_RANDOM_NTH_TRUE() with some
// suitable number.  In production, all must be false.
//
// Example:
// #define	MESH_HTTP_RESPONSE_FAILED				MESH_RANDOM_NTH_TRUE(9)

// 1-in-N calls will test true
#define	MESH_RANDOM_NTH_TRUE(_N)				( ll_rand(S32(_N)) == 0 )

#define	MESH_HTTP_RESPONSE_FAILED				false
#define	MESH_HEADER_PROCESS_FAILED				false
#define	MESH_LOD_PROCESS_FAILED					false
#define	MESH_SKIN_INFO_PROCESS_FAILED			false
#define	MESH_DECOMP_PROCESS_FAILED				false
#define MESH_PHYS_SHAPE_PROCESS_FAILED			false

// --------------------------------------------------------------------------


LLMeshRepository gMeshRepo;

const S32 MESH_HEADER_SIZE = 4096;                      // Important:  assumption is that headers fit in this space

// <FS:Ansariel> [UDP Assets]
const S32 REQUEST_HIGH_WATER_MIN = 32;					// Limits for GetMesh regions
const S32 REQUEST_HIGH_WATER_MAX = 150;					// Should remain under 2X throttle
const S32 REQUEST_LOW_WATER_MIN = 16;
const S32 REQUEST_LOW_WATER_MAX = 75;
// </FS:Ansariel> [UDP Assets]

const S32 REQUEST2_HIGH_WATER_MIN = 32;					// Limits for GetMesh2 regions
const S32 REQUEST2_HIGH_WATER_MAX = 100;
const S32 REQUEST2_LOW_WATER_MIN = 16;
const S32 REQUEST2_LOW_WATER_MAX = 50;

const U32 LARGE_MESH_FETCH_THRESHOLD = 1U << 21;		// Size at which requests goes to narrow/slow queue
const long SMALL_MESH_XFER_TIMEOUT = 120L;				// Seconds to complete xfer, small mesh downloads
const long LARGE_MESH_XFER_TIMEOUT = 600L;				// Seconds to complete xfer, large downloads

const U32 DOWNLOAD_RETRY_LIMIT = 8;
const F32 DOWNLOAD_RETRY_DELAY = 0.5f; // seconds

// Would normally like to retry on uploads as some
// retryable failures would be recoverable.  Unfortunately,
// the mesh service is using 500 (retryable) rather than
// 400/bad request (permanent) for a bad payload and
// retrying that just leads to revocation of the one-shot
// cap which then produces a 404 on retry destroying some
// (occasionally) useful error information.  We'll leave
// upload retries to the user as in the past.  SH-4667.
const long UPLOAD_RETRY_LIMIT = 0L;

// Maximum mesh version to support.  Three least significant digits are reserved for the minor version, 
// with major version changes indicating a format change that is not backwards compatible and should not
// be parsed by viewers that don't specifically support that version. For example, if the integer "1" is 
// present, the version is 0.001. A viewer that can parse version 0.001 can also parse versions up to 0.999, 
// but not 1.0 (integer 1000).
// See wiki at https://wiki.secondlife.com/wiki/Mesh/Mesh_Asset_Format
const S32 MAX_MESH_VERSION = 999;

//<FS:TS> FIRE-11451: Cap concurrent mesh requests at a sane value 
const U32 MESH_CONCURRENT_REQUEST_LIMIT = 64;  // upper limit 
const U32 MESH2_CONCURRENT_REQUEST_LIMIT = 32;  // upper limit 
//</FS:TS> FIRE-11451 

U32 LLMeshRepository::sBytesReceived = 0;
U32 LLMeshRepository::sMeshRequestCount = 0;
U32 LLMeshRepository::sHTTPRequestCount = 0;
U32 LLMeshRepository::sHTTPLargeRequestCount = 0;
U32 LLMeshRepository::sHTTPRetryCount = 0;
U32 LLMeshRepository::sHTTPErrorCount = 0;
U32 LLMeshRepository::sLODProcessing = 0;
U32 LLMeshRepository::sLODPending = 0;

U32 LLMeshRepository::sCacheBytesRead = 0;
U32 LLMeshRepository::sCacheBytesWritten = 0;
U32 LLMeshRepository::sCacheReads = 0;
U32 LLMeshRepository::sCacheWrites = 0;
U32 LLMeshRepository::sMaxLockHoldoffs = 0;
	
LLDeadmanTimer LLMeshRepository::sQuiescentTimer(15.0, false);	// true -> gather cpu metrics

namespace {
    // The NoOpDeletor is used when passing certain objects (generally the LLMeshUploadThread) 
    // in a smart pointer below for passage into the LLCore::Http libararies.  
    // When the smart pointer is destroyed,  no action will be taken since we 
    // do not in these cases want the object to be destroyed at the end of the call.
    // 
    // *NOTE$: Yes! It is "Deletor" 
    // http://english.stackexchange.com/questions/4733/what-s-the-rule-for-adding-er-vs-or-when-nouning-a-verb
    // "delete" derives from Latin "deletus"

    void NoOpDeletor(LLCore::HttpHandler *)
    { /*NoOp*/ }
}

static S32 dump_num = 0;
std::string make_dump_name(std::string prefix, S32 num)
{
	return prefix + boost::lexical_cast<std::string>(num) + std::string(".xml");
}
void dump_llsd_to_file(const LLSD& content, std::string filename);
LLSD llsd_from_file(std::string filename);

const std::string header_lod[] = 
{
	"lowest_lod",
	"low_lod",
	"medium_lod",
	"high_lod"
};
const char * const LOG_MESH = "Mesh";

// Static data and functions to measure mesh load
// time metrics for a new region scene.
static unsigned int metrics_teleport_start_count = 0;
boost::signals2::connection metrics_teleport_started_signal;
static void teleport_started();

void on_new_single_inventory_upload_complete(
    LLAssetType::EType asset_type,
    LLInventoryType::EType inventory_type,
    const std::string inventory_type_string,
    const LLUUID& item_folder_id,
    const std::string& item_name,
    const std::string& item_description,
    const LLSD& server_response,
    S32 upload_price);


//get the number of bytes resident in memory for given volume
U32 get_volume_memory_size(const LLVolume* volume)
{
	U32 indices = 0;
	U32 vertices = 0;

	for (U32 i = 0; i < volume->getNumVolumeFaces(); ++i)
	{
		const LLVolumeFace& face = volume->getVolumeFace(i);
		indices += face.mNumIndices;
		vertices += face.mNumVertices;
	}


	return indices*2+vertices*11+sizeof(LLVolume)+sizeof(LLVolumeFace)*volume->getNumVolumeFaces();
}

void get_vertex_buffer_from_mesh(LLCDMeshData& mesh, LLModel::PhysicsMesh& res, F32 scale = 1.f)
{
	res.mPositions.clear();
	res.mNormals.clear();
	
	const F32* v = mesh.mVertexBase;

	if (mesh.mIndexType == LLCDMeshData::INT_16)
	{
		U16* idx = (U16*) mesh.mIndexBase;
		for (S32 j = 0; j < mesh.mNumTriangles; ++j)
		{ 
			F32* mp0 = (F32*) ((U8*)v+idx[0]*mesh.mVertexStrideBytes);
			F32* mp1 = (F32*) ((U8*)v+idx[1]*mesh.mVertexStrideBytes);
			F32* mp2 = (F32*) ((U8*)v+idx[2]*mesh.mVertexStrideBytes);

			idx = (U16*) (((U8*)idx)+mesh.mIndexStrideBytes);
			
			LLVector3 v0(mp0);
			LLVector3 v1(mp1);
			LLVector3 v2(mp2);

			LLVector3 n = (v1-v0)%(v2-v0);
			n.normalize();

			res.mPositions.push_back(v0*scale);
			res.mPositions.push_back(v1*scale);
			res.mPositions.push_back(v2*scale);

			res.mNormals.push_back(n);
			res.mNormals.push_back(n);
			res.mNormals.push_back(n);			
		}
	}
	else
	{
		U32* idx = (U32*) mesh.mIndexBase;
		for (S32 j = 0; j < mesh.mNumTriangles; ++j)
		{ 
			F32* mp0 = (F32*) ((U8*)v+idx[0]*mesh.mVertexStrideBytes);
			F32* mp1 = (F32*) ((U8*)v+idx[1]*mesh.mVertexStrideBytes);
			F32* mp2 = (F32*) ((U8*)v+idx[2]*mesh.mVertexStrideBytes);

			idx = (U32*) (((U8*)idx)+mesh.mIndexStrideBytes);
			
			LLVector3 v0(mp0);
			LLVector3 v1(mp1);
			LLVector3 v2(mp2);

			LLVector3 n = (v1-v0)%(v2-v0);
			n.normalize();

			res.mPositions.push_back(v0*scale);
			res.mPositions.push_back(v1*scale);
			res.mPositions.push_back(v2*scale);

			res.mNormals.push_back(n);
			res.mNormals.push_back(n);
			res.mNormals.push_back(n);			
		}
	}
}

void RequestStats::updateTime()
{
    U32 modifier = 1 << mRetries; // before ++
    mRetries++;
    mTimer.reset();
    mTimer.setTimerExpirySec(DOWNLOAD_RETRY_DELAY * (F32)modifier); // up to 32s, 64 total wait
}

bool RequestStats::canRetry() const
{
    return mRetries < DOWNLOAD_RETRY_LIMIT;
}

bool RequestStats::isDelayed() const
{
    return mTimer.getStarted() && !mTimer.hasExpired();
}

LLViewerFetchedTexture* LLMeshUploadThread::FindViewerTexture(const LLImportMaterial& material)
{
	LLPointer< LLViewerFetchedTexture > * ppTex = static_cast< LLPointer< LLViewerFetchedTexture > * >(material.mOpaqueData);
	return ppTex ? (*ppTex).get() : NULL;
}

volatile S32 LLMeshRepoThread::sActiveHeaderRequests = 0;
volatile S32 LLMeshRepoThread::sActiveLODRequests = 0;
U32	LLMeshRepoThread::sMaxConcurrentRequests = 1;
S32 LLMeshRepoThread::sRequestLowWater = REQUEST2_LOW_WATER_MIN;
S32 LLMeshRepoThread::sRequestHighWater = REQUEST2_HIGH_WATER_MIN;
S32 LLMeshRepoThread::sRequestWaterLevel = 0;

// Base handler class for all mesh users of llcorehttp.
// This is roughly equivalent to a Responder class in
// traditional LL code.  The base is going to perform
// common response/data handling in the inherited
// onCompleted() method.  Derived classes, one for each
// type of HTTP action, define processData() and
// processFailure() methods to customize handling and
// error messages.
//
// LLCore::HttpHandler
//   LLMeshHandlerBase
//     LLMeshHeaderHandler
//     LLMeshLODHandler
//     LLMeshSkinInfoHandler
//     LLMeshDecompositionHandler
//     LLMeshPhysicsShapeHandler
//   LLMeshUploadThread

class LLMeshHandlerBase : public LLCore::HttpHandler,
    public boost::enable_shared_from_this<LLMeshHandlerBase>
{
public:
    typedef boost::shared_ptr<LLMeshHandlerBase> ptr_t;

	LOG_CLASS(LLMeshHandlerBase);
	LLMeshHandlerBase(U32 offset, U32 requested_bytes)
		: LLCore::HttpHandler(),
		  mMeshParams(),
		  mProcessed(false),
		  mHttpHandle(LLCORE_HTTP_HANDLE_INVALID),
		  mOffset(offset),
		  mRequestedBytes(requested_bytes)
		{}

	virtual ~LLMeshHandlerBase()
		{}

protected:
	LLMeshHandlerBase(const LLMeshHandlerBase &);				// Not defined
	void operator=(const LLMeshHandlerBase &);					// Not defined
	
public:
	virtual void onCompleted(LLCore::HttpHandle handle, LLCore::HttpResponse * response);
	virtual void processData(LLCore::BufferArray * body, S32 body_offset, U8 * data, S32 data_size) = 0;
	virtual void processFailure(LLCore::HttpStatus status) = 0;
	
public:
	LLVolumeParams mMeshParams;
	bool mProcessed;
	LLCore::HttpHandle mHttpHandle;
	U32 mOffset;
	U32 mRequestedBytes;
};


// Subclass for header fetches.
//
// Thread:  repo
class LLMeshHeaderHandler : public LLMeshHandlerBase
{
public:
	LOG_CLASS(LLMeshHeaderHandler);
	LLMeshHeaderHandler(const LLVolumeParams & mesh_params, U32 offset, U32 requested_bytes)
		: LLMeshHandlerBase(offset, requested_bytes)
	{
		mMeshParams = mesh_params;
		LLMeshRepoThread::incActiveHeaderRequests();
	}
	virtual ~LLMeshHeaderHandler();

protected:
	LLMeshHeaderHandler(const LLMeshHeaderHandler &);			// Not defined
	void operator=(const LLMeshHeaderHandler &);				// Not defined
	
public:
	virtual void processData(LLCore::BufferArray * body, S32 body_offset, U8 * data, S32 data_size);
	virtual void processFailure(LLCore::HttpStatus status);
};


// Subclass for LOD fetches.
//
// Thread:  repo
class LLMeshLODHandler : public LLMeshHandlerBase
{
public:
	LOG_CLASS(LLMeshLODHandler);
	LLMeshLODHandler(const LLVolumeParams & mesh_params, S32 lod, U32 offset, U32 requested_bytes)
		: LLMeshHandlerBase(offset, requested_bytes),
		  mLOD(lod)
	{
			mMeshParams = mesh_params;
			LLMeshRepoThread::incActiveLODRequests();
		}
	virtual ~LLMeshLODHandler();
	
protected:
	LLMeshLODHandler(const LLMeshLODHandler &);					// Not defined
	void operator=(const LLMeshLODHandler &);					// Not defined
	
public:
	virtual void processData(LLCore::BufferArray * body, S32 body_offset, U8 * data, S32 data_size);
	virtual void processFailure(LLCore::HttpStatus status);

public:
	S32 mLOD;
};


// Subclass for skin info fetches.
//
// Thread:  repo
class LLMeshSkinInfoHandler : public LLMeshHandlerBase
{
public:
	LOG_CLASS(LLMeshSkinInfoHandler);
	LLMeshSkinInfoHandler(const LLUUID& id, U32 offset, U32 requested_bytes)
		: LLMeshHandlerBase(offset, requested_bytes),
		  mMeshID(id)
	{}
	virtual ~LLMeshSkinInfoHandler();

protected:
	LLMeshSkinInfoHandler(const LLMeshSkinInfoHandler &);		// Not defined
	void operator=(const LLMeshSkinInfoHandler &);				// Not defined

public:
	virtual void processData(LLCore::BufferArray * body, S32 body_offset, U8 * data, S32 data_size);
	virtual void processFailure(LLCore::HttpStatus status);

public:
	LLUUID mMeshID;
};


// Subclass for decomposition fetches.
//
// Thread:  repo
class LLMeshDecompositionHandler : public LLMeshHandlerBase
{
public:
	LOG_CLASS(LLMeshDecompositionHandler);
	LLMeshDecompositionHandler(const LLUUID& id, U32 offset, U32 requested_bytes)
		: LLMeshHandlerBase(offset, requested_bytes),
		  mMeshID(id)
	{}
	virtual ~LLMeshDecompositionHandler();

protected:
	LLMeshDecompositionHandler(const LLMeshDecompositionHandler &);		// Not defined
	void operator=(const LLMeshDecompositionHandler &);					// Not defined

public:
	virtual void processData(LLCore::BufferArray * body, S32 body_offset, U8 * data, S32 data_size);
	virtual void processFailure(LLCore::HttpStatus status);

public:
	LLUUID mMeshID;
};


// Subclass for physics shape fetches.
//
// Thread:  repo
class LLMeshPhysicsShapeHandler : public LLMeshHandlerBase
{
public:
	LOG_CLASS(LLMeshPhysicsShapeHandler);
	LLMeshPhysicsShapeHandler(const LLUUID& id, U32 offset, U32 requested_bytes)
		: LLMeshHandlerBase(offset, requested_bytes),
		  mMeshID(id)
	{}
	virtual ~LLMeshPhysicsShapeHandler();

protected:
	LLMeshPhysicsShapeHandler(const LLMeshPhysicsShapeHandler &);	// Not defined
	void operator=(const LLMeshPhysicsShapeHandler &);				// Not defined

public:
	virtual void processData(LLCore::BufferArray * body, S32 body_offset, U8 * data, S32 data_size);
	virtual void processFailure(LLCore::HttpStatus status);

public:
	LLUUID mMeshID;
};


void log_upload_error(LLCore::HttpStatus status, const LLSD& content,
					  const char * const stage, const std::string & model_name)
{
	// Add notification popup.
	LLSD args;
	std::string message = content["error"]["message"].asString();
	std::string identifier = content["error"]["identifier"].asString();
	args["MESSAGE"] = message;
	args["IDENTIFIER"] = identifier;
	args["LABEL"] = model_name;

	// Log details.
	LL_WARNS(LOG_MESH) << "Error in stage:  " << stage
					   << ", Reason:  " << status.toString()
					   << " (" << status.toTerseString() << ")" << LL_ENDL;

	std::ostringstream details;
	typedef std::set<std::string> mav_errors_set_t;
	mav_errors_set_t mav_errors;

	if (content.has("error"))
	{
		const LLSD& err = content["error"];
		LL_WARNS(LOG_MESH) << "error: " << err << LL_ENDL;
		LL_WARNS(LOG_MESH) << "  mesh upload failed, stage '" << stage
						   << "', error '" << err["error"].asString()
						   << "', message '" << err["message"].asString()
						   << "', id '" << err["identifier"].asString()
						   << "'" << LL_ENDL;

		if (err.has("errors"))
		{
			details << std::endl << std::endl;

			S32 error_num = 0;
			const LLSD& err_list = err["errors"];
			for (LLSD::array_const_iterator it = err_list.beginArray();
				 it != err_list.endArray();
				 ++it)
			{
				const LLSD& err_entry = *it;
				std::string message = err_entry["message"];

				if (message.length() > 0)
				{
					mav_errors.insert(message);
				}

				LL_WARNS(LOG_MESH) << "  error[" << error_num << "]:" << LL_ENDL;
				for (LLSD::map_const_iterator map_it = err_entry.beginMap();
					 map_it != err_entry.endMap();
					 ++map_it)
				{
					LL_WARNS(LOG_MESH) << "    " << map_it->first << ":  "
									   << map_it->second << LL_ENDL;
				}
				error_num++;
			}
		}
	}
	else
	{
		LL_WARNS(LOG_MESH) << "Bad response to mesh request, no additional error information available." << LL_ENDL;
	}
	
	mav_errors_set_t::iterator mav_errors_it = mav_errors.begin();
	for (; mav_errors_it != mav_errors.end(); ++mav_errors_it)
	{
		std::string mav_details = "Mav_Details_" + *mav_errors_it;
		// <FS:Ansariel> Details error can be some message already.
		//details << "Message: '" << *mav_errors_it << "': " << LLTrans::getString(mav_details) << std::endl << std::endl;
		std::string translated_details;
		if (LLTrans::findString(translated_details, mav_details))
		{
			details << "Message: '" << *mav_errors_it << "': " << translated_details << std::endl << std::endl;
		}
		else
		{
			details << "Message: '" << *mav_errors_it << "'" << std::endl << std::endl;
		}
		// </FS:Ansariel>
	}

	std::string details_str = details.str();
	if (details_str.length() > 0)
	{
		args["DETAILS"] = details_str;
	}

	gMeshRepo.uploadError(args);
}

LLMeshRepoThread::LLMeshRepoThread()
: LLThread("mesh repo"),
  mHttpRequest(NULL),
  mHttpOptions(),
  mHttpLargeOptions(),
  mHttpHeaders(),
  mHttpPolicyClass(LLCore::HttpRequest::DEFAULT_POLICY_ID),
  mHttpLegacyPolicyClass(LLCore::HttpRequest::DEFAULT_POLICY_ID), // <FS:Ansariel> [UDP Assets]
  mHttpLargePolicyClass(LLCore::HttpRequest::DEFAULT_POLICY_ID),
  mLegacyGetMeshVersion(0), // <FS:Ansariel> [UDP Assets]
  mHttpPriority(0)
{
	LLAppCoreHttp & app_core_http(LLAppViewer::instance()->getAppCoreHttp());

	mMutex = new LLMutex();
	mHeaderMutex = new LLMutex();
	mSignal = new LLCondition();
	mHttpRequest = new LLCore::HttpRequest;
	mHttpOptions = LLCore::HttpOptions::ptr_t(new LLCore::HttpOptions);
	mHttpOptions->setTransferTimeout(SMALL_MESH_XFER_TIMEOUT);
	mHttpOptions->setUseRetryAfter(gSavedSettings.getBOOL("MeshUseHttpRetryAfter"));
	mHttpLargeOptions = LLCore::HttpOptions::ptr_t(new LLCore::HttpOptions);
	mHttpLargeOptions->setTransferTimeout(LARGE_MESH_XFER_TIMEOUT);
	mHttpLargeOptions->setUseRetryAfter(gSavedSettings.getBOOL("MeshUseHttpRetryAfter"));
	mHttpHeaders = LLCore::HttpHeaders::ptr_t(new LLCore::HttpHeaders);
	mHttpHeaders->append(HTTP_OUT_HEADER_ACCEPT, HTTP_CONTENT_VND_LL_MESH);
	mHttpPolicyClass = app_core_http.getPolicy(LLAppCoreHttp::AP_MESH2);
	mHttpLegacyPolicyClass = app_core_http.getPolicy(LLAppCoreHttp::AP_MESH1); // <FS:Ansariel> [UDP Assets]
	mHttpLargePolicyClass = app_core_http.getPolicy(LLAppCoreHttp::AP_LARGE_MESH);
}


LLMeshRepoThread::~LLMeshRepoThread()
{
	LL_INFOS(LOG_MESH) << "Small GETs issued:  " << LLMeshRepository::sHTTPRequestCount
					   << ", Large GETs issued:  " << LLMeshRepository::sHTTPLargeRequestCount
					   << ", Max Lock Holdoffs:  " << LLMeshRepository::sMaxLockHoldoffs
					   << LL_ENDL;

	mHttpRequestSet.clear();
    mHttpHeaders.reset();

    while (!mDecompositionQ.empty())
    {
        delete mDecompositionQ.front();
        mDecompositionQ.pop_front();
    }

    delete mHttpRequest;
	mHttpRequest = NULL;
	delete mMutex;
	mMutex = NULL;
	delete mHeaderMutex;
	mHeaderMutex = NULL;
	delete mSignal;
	mSignal = NULL;
}

void LLMeshRepoThread::run()
{
	LLCDResult res = LLConvexDecomposition::initThread();
	if (res != LLCD_OK)
	{
		LL_WARNS(LOG_MESH) << "Convex decomposition unable to be loaded.  Expect severe problems." << LL_ENDL;
	}

	while (!LLApp::isQuitting())
	{
		// *TODO:  Revise sleep/wake strategy and try to move away
		// from polling operations in this thread.  We can sleep
		// this thread hard when:
		// * All Http requests are serviced
		// * LOD request queue empty
		// * Header request queue empty
		// * Skin info request queue empty
		// * Decomposition request queue empty
		// * Physics shape request queue empty
		// We wake the thread when any of the above become untrue.
		// Will likely need a correctly-implemented condition variable to do this.
		// On the other hand, this may actually be an effective and efficient scheme...
		
		mSignal->wait();

		if (LLApp::isQuitting())
		{
			break;
		}
		
		if (! mHttpRequestSet.empty())
		{
			// Dispatch all HttpHandler notifications
			mHttpRequest->update(0L);
		}
		sRequestWaterLevel = mHttpRequestSet.size();			// Stats data update
			
		// NOTE: order of queue processing intentionally favors LOD requests over header requests
		// Todo: we are processing mLODReqQ, mHeaderReqQ, mSkinRequests, mDecompositionRequests and mPhysicsShapeRequests
		// in relatively similar manners, remake code to simplify/unify the process,
		// like processRequests(&requestQ, fetchFunction); which does same thing for each element

        if (!mLODReqQ.empty() && mHttpRequestSet.size() < sRequestHighWater)
        {
            std::list<LODRequest> incomplete;
            while (!mLODReqQ.empty() && mHttpRequestSet.size() < sRequestHighWater)
            {
                if (!mMutex)
                {
                    break;
                }

                mMutex->lock();
                LODRequest req = mLODReqQ.front();
                mLODReqQ.pop();
                LLMeshRepository::sLODProcessing--;
                mMutex->unlock();
                if (req.isDelayed())
                {
                    // failed to load before, wait a bit
                    incomplete.push_front(req);
                }
                else if (!fetchMeshLOD(req.mMeshParams, req.mLOD, req.canRetry()))
                {
                    if (req.canRetry())
                    {
                        // failed, resubmit
                        req.updateTime();
                        incomplete.push_front(req);
                    }
                    else
                    {
                        // too many fails
                        mUnavailableQ.push(req);
                        LL_WARNS() << "Failed to load " << req.mMeshParams << " , skip" << LL_ENDL;
                    }
                }
            }

            if (!incomplete.empty())
            {
                LLMutexLock locker(mMutex);
                for (std::list<LODRequest>::iterator iter = incomplete.begin(); iter != incomplete.end(); iter++)
                {
                    mLODReqQ.push(*iter);
                    ++LLMeshRepository::sLODProcessing;
                }
            }
        }

        if (!mHeaderReqQ.empty() && mHttpRequestSet.size() < sRequestHighWater)
        {
            std::list<HeaderRequest> incomplete;
            while (!mHeaderReqQ.empty() && mHttpRequestSet.size() < sRequestHighWater)
            {
                if (!mMutex)
                {
                    break;
                }

                mMutex->lock();
                HeaderRequest req = mHeaderReqQ.front();
                mHeaderReqQ.pop();
                mMutex->unlock();
                if (req.isDelayed())
                {
                    // failed to load before, wait a bit
                    incomplete.push_front(req);
                }
                else if (!fetchMeshHeader(req.mMeshParams, req.canRetry()))
                {
                    if (req.canRetry())
                    {
                        //failed, resubmit
                        req.updateTime();
                        incomplete.push_front(req);
                    }
                    else
                    {
                        LL_DEBUGS() << "mHeaderReqQ failed: " << req.mMeshParams << LL_ENDL;
                    }
                }
            }

            if (!incomplete.empty())
            {
                LLMutexLock locker(mMutex);
                for (std::list<HeaderRequest>::iterator iter = incomplete.begin(); iter != incomplete.end(); iter++)
                {
                    mHeaderReqQ.push(*iter);
                }
            }
        }

        // For the final three request lists, similar goal to above but
        // slightly different queue structures.  Stay off the mutex when
        // performing long-duration actions.

        if (mHttpRequestSet.size() < sRequestHighWater
            && (!mSkinRequests.empty()
            || !mDecompositionRequests.empty()
            || !mPhysicsShapeRequests.empty()))
        {
            // Something to do probably, lock and double-check.  We don't want
            // to hold the lock long here.  That will stall main thread activities
            // so we bounce it.

            if (!mSkinRequests.empty())
            {
                std::set<UUIDBasedRequest> incomplete;
                while (!mSkinRequests.empty() && mHttpRequestSet.size() < sRequestHighWater)
                {
                    mMutex->lock();
                    std::set<UUIDBasedRequest>::iterator iter = mSkinRequests.begin();
                    UUIDBasedRequest req = *iter;
                    mSkinRequests.erase(iter);
                    mMutex->unlock();
                    if (req.isDelayed())
                    {
                        incomplete.insert(req);
                    }
                    else if (!fetchMeshSkinInfo(req.mId))
                    {
                        if (req.canRetry())
                        {
                            req.updateTime();
                            incomplete.insert(req);
                        }
                        else
                        {
                            LL_DEBUGS() << "mSkinRequests failed: " << req.mId << LL_ENDL;
                        }
                    }
                }

                if (!incomplete.empty())
                {
                    LLMutexLock locker(mMutex);
                    mSkinRequests.insert(incomplete.begin(), incomplete.end());
                }
            }

            // holding lock, try next list
            // *TODO:  For UI/debug-oriented lists, we might drop the fine-
            // grained locking as there's a lowered expectation of smoothness
            // in these cases.
            if (!mDecompositionRequests.empty())
            {
                std::set<UUIDBasedRequest> incomplete;
                while (!mDecompositionRequests.empty() && mHttpRequestSet.size() < sRequestHighWater)
                {
                    mMutex->lock();
                    std::set<UUIDBasedRequest>::iterator iter = mDecompositionRequests.begin();
                    UUIDBasedRequest req = *iter;
                    mDecompositionRequests.erase(iter);
                    mMutex->unlock();
                    if (req.isDelayed())
                    {
                        incomplete.insert(req);
                    }
                    else if (!fetchMeshDecomposition(req.mId))
                    {
                        if (req.canRetry())
                        {
                            req.updateTime();
                            incomplete.insert(req);
                        }
                        else
                        {
                            LL_DEBUGS() << "mDecompositionRequests failed: " << req.mId << LL_ENDL;
                        }
                    }
                }

                if (!incomplete.empty())
                {
                    LLMutexLock locker(mMutex);
                    mDecompositionRequests.insert(incomplete.begin(), incomplete.end());
                }
            }

            // holding lock, final list
            if (!mPhysicsShapeRequests.empty())
            {
                std::set<UUIDBasedRequest> incomplete;
                while (!mPhysicsShapeRequests.empty() && mHttpRequestSet.size() < sRequestHighWater)
                {
                    mMutex->lock();
                    std::set<UUIDBasedRequest>::iterator iter = mPhysicsShapeRequests.begin();
                    UUIDBasedRequest req = *iter;
                    mPhysicsShapeRequests.erase(iter);
                    mMutex->unlock();
                    if (req.isDelayed())
                    {
                        incomplete.insert(req);
                    }
                    else if (!fetchMeshPhysicsShape(req.mId))
                    {
                        if (req.canRetry())
                        {
                            req.updateTime();
                            incomplete.insert(req);
                        }
                        else
                        {
                            LL_DEBUGS() << "mPhysicsShapeRequests failed: " << req.mId << LL_ENDL;
                        }
                    }
                }

                if (!incomplete.empty())
                {
                    LLMutexLock locker(mMutex);
                    mPhysicsShapeRequests.insert(incomplete.begin(), incomplete.end());
                }
            }
        }

		// For dev purposes only.  A dynamic change could make this false
		// and that shouldn't assert.
		// llassert_always(mHttpRequestSet.size() <= sRequestHighWater);
	}
	
	if (mSignal->isLocked())
	{ //make sure to let go of the mutex associated with the given signal before shutting down
		mSignal->unlock();
	}

	res = LLConvexDecomposition::quitThread();
	if (res != LLCD_OK)
	{
		LL_WARNS(LOG_MESH) << "Convex decomposition unable to be quit." << LL_ENDL;
	}
}

// Mutex:  LLMeshRepoThread::mMutex must be held on entry
void LLMeshRepoThread::loadMeshSkinInfo(const LLUUID& mesh_id)
{
	mSkinRequests.insert(UUIDBasedRequest(mesh_id));
}

// Mutex:  LLMeshRepoThread::mMutex must be held on entry
void LLMeshRepoThread::loadMeshDecomposition(const LLUUID& mesh_id)
{
	mDecompositionRequests.insert(UUIDBasedRequest(mesh_id));
}

// Mutex:  LLMeshRepoThread::mMutex must be held on entry
void LLMeshRepoThread::loadMeshPhysicsShape(const LLUUID& mesh_id)
{
	mPhysicsShapeRequests.insert(UUIDBasedRequest(mesh_id));
}

void LLMeshRepoThread::lockAndLoadMeshLOD(const LLVolumeParams& mesh_params, S32 lod)
{
	if (!LLAppViewer::isQuitting())
	{
		loadMeshLOD(mesh_params, lod);
	}
}


void LLMeshRepoThread::loadMeshLOD(const LLVolumeParams& mesh_params, S32 lod)
{ //could be called from any thread
	LLMutexLock lock(mMutex);
	mesh_header_map::iterator iter = mMeshHeader.find(mesh_params.getSculptID());
	if (iter != mMeshHeader.end())
	{ //if we have the header, request LOD byte range
		LODRequest req(mesh_params, lod);
		{
			mLODReqQ.push(req);
			LLMeshRepository::sLODProcessing++;
		}
	}
	else
	{ 
		HeaderRequest req(mesh_params);
		
		pending_lod_map::iterator pending = mPendingLOD.find(mesh_params);

		if (pending != mPendingLOD.end())
		{ //append this lod request to existing header request
			pending->second.push_back(lod);
			llassert(pending->second.size() <= LLModel::NUM_LODS);
		}
		else
		{ //if no header request is pending, fetch header
			mHeaderReqQ.push(req);
			mPendingLOD[mesh_params].push_back(lod);
		}
	}
}

// Mutex:  must be holding mMutex when called
// <FS:Ansariel> [UDP Assets]
//void LLMeshRepoThread::setGetMeshCap(const std::string & mesh_cap)
void LLMeshRepoThread::setGetMeshCap(const std::string & mesh_cap, const std::string & legacy_get_mesh1,
																	const std::string & legacy_get_mesh2,
																	int legacy_pref_version)
// </FS:Ansariel> [UDP Assets]
{
	// <FS:Ansariel> [UDP Assets]
	mLegacyGetMeshCapability = legacy_get_mesh1;
	mLegacyGetMesh2Capability = legacy_get_mesh2;
	mLegacyGetMeshVersion = legacy_pref_version;
	// </FS:Ansariel> [UDP Assets]
	mGetMeshCapability = mesh_cap;
}


// Constructs a Cap URL for the mesh.  Prefers a GetMesh2 cap
// over a GetMesh cap.
//
// Mutex:  acquires mMutex
// <FS:Ansariel> [UDP Assets]
//void LLMeshRepoThread::constructUrl(LLUUID mesh_id, std::string * url)
void LLMeshRepoThread::constructUrl(LLUUID mesh_id, std::string * url, int * legacy_version)
// </FS:Ansariel> [UDP Assets]
{
	std::string res_url;
	int res_version(0); // <FS:Ansariel> [UDP Assets]
	
	if (gAgent.getRegion())
	{
		{
			LLMutexLock lock(mMutex);
			// <FS:Ansariel> [UDP Assets]
			//res_url = mGetMeshCapability;
			if (!mGetMeshCapability.empty() && mLegacyGetMeshVersion == 0)
			{
				res_url = mGetMeshCapability;
			}
			else if (!mLegacyGetMesh2Capability.empty() && mLegacyGetMeshVersion > 1)
			{
				res_url = mLegacyGetMesh2Capability;
				res_version = 2;
			}
			else
			{
				res_url = mLegacyGetMeshCapability;
				res_version = 1;
			}
			// </FS:Ansariel> [UDP Assets]
		}

		if (!res_url.empty())
		{
			res_url += "/?mesh_id=";
			res_url += mesh_id.asString().c_str();
		}
		else
		{
			// <FS:Ansariel> [UDP Assets]
			//LL_WARNS_ONCE(LOG_MESH) << "Current region does not have ViewerAsset capability!  Cannot load meshes. Region id: "
			LL_WARNS_ONCE(LOG_MESH) << "Current region does not have ViewerAsset or GetMesh capability!  Cannot load "
			// </FS:Ansariel> [UDP Assets
									<< gAgent.getRegion()->getRegionID() << LL_ENDL;
			LL_DEBUGS_ONCE(LOG_MESH) << "Cannot load mesh " << mesh_id << " due to missing capability." << LL_ENDL;
		}
	}
	else
	{
		LL_WARNS_ONCE(LOG_MESH) << "Current region is not loaded so there is no capability to load from! Cannot load meshes." << LL_ENDL;
		LL_DEBUGS_ONCE(LOG_MESH) << "Cannot load mesh " << mesh_id << " due to missing capability." << LL_ENDL;
	}

	*url = res_url;
	*legacy_version = res_version; // <FS:Ansariel> [UDP Assets]
}

// Issue an HTTP GET request with byte range using the right
// policy class.  
//
// @return		Valid handle or LLCORE_HTTP_HANDLE_INVALID.
//				If the latter, actual status is found in
//				mHttpStatus member which is valid until the
//				next call to this method.
//
// Thread:  repo
// <FS:Ansariel> [UDP Assets]
//LLCore::HttpHandle LLMeshRepoThread::getByteRange(const std::string & url,
LLCore::HttpHandle LLMeshRepoThread::getByteRange(const std::string & url, int legacy_cap_version,
// </FS:Ansariel> [UDP Assets]
												  size_t offset, size_t len,
												  const LLCore::HttpHandler::ptr_t &handler)
{
	// Also used in lltexturefetch.cpp
	static LLCachedControl<bool> disable_range_req(gSavedSettings, "HttpRangeRequestsDisable", false);
	
	LLCore::HttpHandle handle(LLCORE_HTTP_HANDLE_INVALID);
	
	if (len < LARGE_MESH_FETCH_THRESHOLD)
	{
		// <FS:Ansariel> [UDP Assets]
		//handle = mHttpRequest->requestGetByteRange( mHttpPolicyClass,
		handle = mHttpRequest->requestGetByteRange( ((legacy_cap_version == 0 || legacy_cap_version == 2) ? mHttpPolicyClass : mHttpLegacyPolicyClass),
		// </FS:Ansariel> [UDP Assets]
                                                    mHttpPriority,
                                                    url,
                                                    (disable_range_req ? size_t(0) : offset),
                                                    (disable_range_req ? size_t(0) : len),
                                                    mHttpOptions,
                                                    mHttpHeaders,
                                                    handler);
		if (LLCORE_HTTP_HANDLE_INVALID != handle)
		{
			++LLMeshRepository::sHTTPRequestCount;
		}
	}
	else
	{
		handle = mHttpRequest->requestGetByteRange(mHttpLargePolicyClass,
												   mHttpPriority,
												   url,
												   (disable_range_req ? size_t(0) : offset),
												   (disable_range_req ? size_t(0) : len),
												   mHttpLargeOptions,
												   mHttpHeaders,
												   handler);
		if (LLCORE_HTTP_HANDLE_INVALID != handle)
		{
			++LLMeshRepository::sHTTPLargeRequestCount;
		}
	}
	if (LLCORE_HTTP_HANDLE_INVALID == handle)
	{
		// Something went wrong, capture the error code for caller.
		mHttpStatus = mHttpRequest->getStatus();
	}
	return handle;
}


bool LLMeshRepoThread::fetchMeshSkinInfo(const LLUUID& mesh_id)
{
	
	if (!mHeaderMutex)
	{
		return false;
	}

	mHeaderMutex->lock();

	if (mMeshHeader.find(mesh_id) == mMeshHeader.end())
	{ //we have no header info for this mesh, do nothing
		mHeaderMutex->unlock();
		return false;
	}

	++LLMeshRepository::sMeshRequestCount;
	bool ret = true;
	U32 header_size = mMeshHeaderSize[mesh_id];
	
	if (header_size > 0)
	{
		S32 version = mMeshHeader[mesh_id]["version"].asInteger();
		S32 offset = header_size + mMeshHeader[mesh_id]["skin"]["offset"].asInteger();
		S32 size = mMeshHeader[mesh_id]["skin"]["size"].asInteger();

		mHeaderMutex->unlock();

		if (version <= MAX_MESH_VERSION && offset >= 0 && size > 0)
		{
			//check VFS for mesh skin info
			LLVFile file(gVFS, mesh_id, LLAssetType::AT_MESH);
			if (file.getSize() >= offset+size)
			{
				U8* buffer = new(std::nothrow) U8[size];
				if (!buffer)
				{
					LL_WARNS_ONCE(LOG_MESH) << "Failed to allocate memory for skin info, size: " << size << LL_ENDL;
					return false;
				}
				LLMeshRepository::sCacheBytesRead += size;
				++LLMeshRepository::sCacheReads;
				file.seek(offset);
				file.read(buffer, size);

				//make sure buffer isn't all 0's by checking the first 1KB (reserved block but not written)
				bool zero = true;
				for (S32 i = 0; i < llmin(size, 1024) && zero; ++i)
				{
					zero = buffer[i] > 0 ? false : true;
				}

				if (!zero)
				{ //attempt to parse
					if (skinInfoReceived(mesh_id, buffer, size))
					{						
						delete[] buffer;
						return true;
					}
				}

				delete[] buffer;
			}

			//reading from VFS failed for whatever reason, fetch from sim
			std::string http_url;
			// <FS:Ansariel> [UDP Assets]
			//constructUrl(mesh_id, &http_url);
			int legacy_cap_version(0);
			constructUrl(mesh_id, &http_url, &legacy_cap_version);
			// </FS:Ansariel> [UDP Assets]

			if (!http_url.empty())
			{
                LLMeshHandlerBase::ptr_t handler(new LLMeshSkinInfoHandler(mesh_id, offset, size));
				// <FS:Ansariel> [UDP Assets]
				//LLCore::HttpHandle handle = getByteRange(http_url, offset, size, handler);
				LLCore::HttpHandle handle = getByteRange(http_url, legacy_cap_version, offset, size, handler);
				// </FS:Ansariel> [UDP Assets]
				if (LLCORE_HTTP_HANDLE_INVALID == handle)
				{
					LL_WARNS(LOG_MESH) << "HTTP GET request failed for skin info on mesh " << mID
									   << ".  Reason:  " << mHttpStatus.toString()
									   << " (" << mHttpStatus.toTerseString() << ")"
									   << LL_ENDL;
					ret = false;
				}
				else
				{
					handler->mHttpHandle = handle;
					mHttpRequestSet.insert(handler);
				}
			}
		}
	}
	else
	{	
		mHeaderMutex->unlock();
	}

	//early out was not hit, effectively fetched
	return ret;
}

bool LLMeshRepoThread::fetchMeshDecomposition(const LLUUID& mesh_id)
{
	if (!mHeaderMutex)
	{
		return false;
	}

	mHeaderMutex->lock();

	if (mMeshHeader.find(mesh_id) == mMeshHeader.end())
	{ //we have no header info for this mesh, do nothing
		mHeaderMutex->unlock();
		return false;
	}

	++LLMeshRepository::sMeshRequestCount;
	U32 header_size = mMeshHeaderSize[mesh_id];
	bool ret = true;
	
	if (header_size > 0)
	{
		S32 version = mMeshHeader[mesh_id]["version"].asInteger();
		S32 offset = header_size + mMeshHeader[mesh_id]["physics_convex"]["offset"].asInteger();
		S32 size = mMeshHeader[mesh_id]["physics_convex"]["size"].asInteger();

		mHeaderMutex->unlock();

		if (version <= MAX_MESH_VERSION && offset >= 0 && size > 0)
		{
			//check VFS for mesh skin info
			LLVFile file(gVFS, mesh_id, LLAssetType::AT_MESH);
			if (file.getSize() >= offset+size)
			{
				U8* buffer = new(std::nothrow) U8[size];
				if (!buffer)
				{
					LL_WARNS_ONCE(LOG_MESH) << "Failed to allocate memory for mesh decomposition, size: " << size << LL_ENDL;
					return false;
				}
				LLMeshRepository::sCacheBytesRead += size;
				++LLMeshRepository::sCacheReads;

				file.seek(offset);
				file.read(buffer, size);

				//make sure buffer isn't all 0's by checking the first 1KB (reserved block but not written)
				bool zero = true;
				for (S32 i = 0; i < llmin(size, 1024) && zero; ++i)
				{
					zero = buffer[i] > 0 ? false : true;
				}

				if (!zero)
				{ //attempt to parse
					if (decompositionReceived(mesh_id, buffer, size))
					{
						delete[] buffer;
						return true;
					}
				}

				delete[] buffer;
			}

			//reading from VFS failed for whatever reason, fetch from sim
			std::string http_url;
			// <FS:Ansariel> [UDP Assets]
			//constructUrl(mesh_id, &http_url);
			int legacy_cap_version(0);
			constructUrl(mesh_id, &http_url, &legacy_cap_version);
			// </FS:Ansariel> [UDP Assets]
			
			if (!http_url.empty())
			{
                LLMeshHandlerBase::ptr_t handler(new LLMeshDecompositionHandler(mesh_id, offset, size));
				// <FS:Ansariel> [UDP Assets]
				//LLCore::HttpHandle handle = getByteRange(http_url, offset, size, handler);
				LLCore::HttpHandle handle = getByteRange(http_url, legacy_cap_version, offset, size, handler);
				// </FS:Ansariel> [UDP Assets]
				if (LLCORE_HTTP_HANDLE_INVALID == handle)
				{
					LL_WARNS(LOG_MESH) << "HTTP GET request failed for decomposition mesh " << mID
									   << ".  Reason:  " << mHttpStatus.toString()
									   << " (" << mHttpStatus.toTerseString() << ")"
									   << LL_ENDL;
					ret = false;
				}
				else
				{
					handler->mHttpHandle = handle;
					mHttpRequestSet.insert(handler);
				}
			}
		}
	}
	else
	{	
		mHeaderMutex->unlock();
	}

	//early out was not hit, effectively fetched
	return ret;
}

bool LLMeshRepoThread::fetchMeshPhysicsShape(const LLUUID& mesh_id)
{
	if (!mHeaderMutex)
	{
		return false;
	}

	mHeaderMutex->lock();

	if (mMeshHeader.find(mesh_id) == mMeshHeader.end())
	{ //we have no header info for this mesh, do nothing
		mHeaderMutex->unlock();
		return false;
	}

	++LLMeshRepository::sMeshRequestCount;
	U32 header_size = mMeshHeaderSize[mesh_id];
	bool ret = true;

	if (header_size > 0)
	{
		S32 version = mMeshHeader[mesh_id]["version"].asInteger();
		S32 offset = header_size + mMeshHeader[mesh_id]["physics_mesh"]["offset"].asInteger();
		S32 size = mMeshHeader[mesh_id]["physics_mesh"]["size"].asInteger();

		mHeaderMutex->unlock();

		if (version <= MAX_MESH_VERSION && offset >= 0 && size > 0)
		{
			//check VFS for mesh physics shape info
			LLVFile file(gVFS, mesh_id, LLAssetType::AT_MESH);
			if (file.getSize() >= offset+size)
			{
				LLMeshRepository::sCacheBytesRead += size;
				++LLMeshRepository::sCacheReads;
				file.seek(offset);
				U8* buffer = new(std::nothrow) U8[size];
				if (!buffer)
				{
					LL_WARNS_ONCE(LOG_MESH) << "Failed to allocate memory for physics shape, size: " << size << LL_ENDL;
					return false;
				}
				file.read(buffer, size);

				//make sure buffer isn't all 0's by checking the first 1KB (reserved block but not written)
				bool zero = true;
				for (S32 i = 0; i < llmin(size, 1024) && zero; ++i)
				{
					zero = buffer[i] > 0 ? false : true;
				}

				if (!zero)
				{ //attempt to parse
					if (physicsShapeReceived(mesh_id, buffer, size))
					{
						delete[] buffer;
						return true;
					}
				}

				delete[] buffer;
			}

			//reading from VFS failed for whatever reason, fetch from sim
			std::string http_url;
			// <FS:Ansariel> [UDP Assets]
			//constructUrl(mesh_id, &http_url);
			int legacy_cap_version(0);
			constructUrl(mesh_id, &http_url, &legacy_cap_version);
			// </FS:Ansariel> [UDP Assets]
			
			if (!http_url.empty())
			{
                LLMeshHandlerBase::ptr_t handler(new LLMeshPhysicsShapeHandler(mesh_id, offset, size));
				// <FS:Ansariel> [UDP Assets]
				//LLCore::HttpHandle handle = getByteRange(http_url, offset, size, handler);
				LLCore::HttpHandle handle = getByteRange(http_url, legacy_cap_version, offset, size, handler);
				// </FS:Ansariel> [UDP Assets]
				if (LLCORE_HTTP_HANDLE_INVALID == handle)
				{
					LL_WARNS(LOG_MESH) << "HTTP GET request failed for physics shape on mesh " << mID
									   << ".  Reason:  " << mHttpStatus.toString()
									   << " (" << mHttpStatus.toTerseString() << ")"
									   << LL_ENDL;
					ret = false;
				}
				else
				{
					handler->mHttpHandle = handle;
					mHttpRequestSet.insert(handler);
				}
			}
		}
		else
		{ //no physics shape whatsoever, report back NULL
			physicsShapeReceived(mesh_id, NULL, 0);
		}
	}
	else
	{	
		mHeaderMutex->unlock();
	}

	//early out was not hit, effectively fetched
	return ret;
}

//static
void LLMeshRepoThread::incActiveLODRequests()
{
	LLMutexLock lock(gMeshRepo.mThread->mMutex);
	++LLMeshRepoThread::sActiveLODRequests;
}

//static
void LLMeshRepoThread::decActiveLODRequests()
{
	LLMutexLock lock(gMeshRepo.mThread->mMutex);
	--LLMeshRepoThread::sActiveLODRequests;
}

//static
void LLMeshRepoThread::incActiveHeaderRequests()
{
	LLMutexLock lock(gMeshRepo.mThread->mMutex);
	++LLMeshRepoThread::sActiveHeaderRequests;
}

//static
void LLMeshRepoThread::decActiveHeaderRequests()
{
	LLMutexLock lock(gMeshRepo.mThread->mMutex);
	--LLMeshRepoThread::sActiveHeaderRequests;
}

//return false if failed to get header
bool LLMeshRepoThread::fetchMeshHeader(const LLVolumeParams& mesh_params, bool can_retry)
{
	++LLMeshRepository::sMeshRequestCount;

	{
		//look for mesh in asset in vfs
		LLVFile file(gVFS, mesh_params.getSculptID(), LLAssetType::AT_MESH);
			
		S32 size = file.getSize();

		if (size > 0)
		{
			// *NOTE:  if the header size is ever more than 4KB, this will break
			U8 buffer[MESH_HEADER_SIZE];
			S32 bytes = llmin(size, MESH_HEADER_SIZE);
			LLMeshRepository::sCacheBytesRead += bytes;	
			++LLMeshRepository::sCacheReads;
			file.read(buffer, bytes);
			if (headerReceived(mesh_params, buffer, bytes))
			{
				// Found mesh in VFS cache
				return true;
			}
		}
	}

	//either cache entry doesn't exist or is corrupt, request header from simulator	
	bool retval = true;
	std::string http_url;
	// <FS:Ansariel> [UDP Assets]
	//constructUrl(mesh_params.getSculptID(), &http_url);
	int legacy_cap_version(0);
	constructUrl(mesh_params.getSculptID(), &http_url, &legacy_cap_version);
	// </FS:Ansariel> [UDP Assets]
	
	if (!http_url.empty())
	{
		//grab first 4KB if we're going to bother with a fetch.  Cache will prevent future fetches if a full mesh fits
		//within the first 4KB
		//NOTE -- this will break of headers ever exceed 4KB		

        LLMeshHandlerBase::ptr_t handler(new LLMeshHeaderHandler(mesh_params, 0, MESH_HEADER_SIZE));
		// <FS:Ansariel> [UDP Assets]
		//LLCore::HttpHandle handle = getByteRange(http_url, 0, MESH_HEADER_SIZE, handler);
		LLCore::HttpHandle handle = getByteRange(http_url, legacy_cap_version, 0, MESH_HEADER_SIZE, handler);
		// </FS:Ansariel> [UDP Assets]
		if (LLCORE_HTTP_HANDLE_INVALID == handle)
		{
			LL_WARNS(LOG_MESH) << "HTTP GET request failed for mesh header " << mID
							   << ".  Reason:  " << mHttpStatus.toString()
							   << " (" << mHttpStatus.toTerseString() << ")"
							   << LL_ENDL;
			retval = false;
		}
		else if (can_retry)
		{
			handler->mHttpHandle = handle;
			mHttpRequestSet.insert(handler);
		}
	}

	return retval;
}

//return false if failed to get mesh lod.
bool LLMeshRepoThread::fetchMeshLOD(const LLVolumeParams& mesh_params, S32 lod, bool can_retry)
{
	if (!mHeaderMutex)
	{
		return false;
	}

	mHeaderMutex->lock();

	++LLMeshRepository::sMeshRequestCount;
	bool retval = true;

	LLUUID mesh_id = mesh_params.getSculptID();
	
	U32 header_size = mMeshHeaderSize[mesh_id];

	if (header_size > 0)
	{
		S32 version = mMeshHeader[mesh_id]["version"].asInteger();
		S32 offset = header_size + mMeshHeader[mesh_id][header_lod[lod]]["offset"].asInteger();
		S32 size = mMeshHeader[mesh_id][header_lod[lod]]["size"].asInteger();
		mHeaderMutex->unlock();
				
		if (version <= MAX_MESH_VERSION && offset >= 0 && size > 0)
		{

			//check VFS for mesh asset
			LLVFile file(gVFS, mesh_id, LLAssetType::AT_MESH);
			if (file.getSize() >= offset+size)
			{
				U8* buffer = new(std::nothrow) U8[size];
				if (!buffer)
				{
					LL_WARNS_ONCE(LOG_MESH) << "Can't allocate memory for mesh " << mesh_id << " LOD " << lod << ", size: " << size << LL_ENDL;
					// todo: for now it will result in indefinite constant retries, should result in timeout
					// or in retry-count and disabling mesh. (but usually viewer is beyond saving at this point)
					return false;
				}
				LLMeshRepository::sCacheBytesRead += size;
				++LLMeshRepository::sCacheReads;
				file.seek(offset);
				file.read(buffer, size);

				//make sure buffer isn't all 0's by checking the first 1KB (reserved block but not written)
				bool zero = true;
				for (S32 i = 0; i < llmin(size, 1024) && zero; ++i)
				{
					zero = buffer[i] > 0 ? false : true;
				}

				if (!zero)
				{ //attempt to parse
					if (lodReceived(mesh_params, lod, buffer, size) == MESH_OK)
					{
						delete[] buffer;
						return true;
					}
				}

				delete[] buffer;
			}

			//reading from VFS failed for whatever reason, fetch from sim
			std::string http_url;
			// <FS:Ansariel> [UDP Assets]
			//constructUrl(mesh_id, &http_url);
			int legacy_cap_version(0);
			constructUrl(mesh_id, &http_url, &legacy_cap_version);
			// </FS:Ansariel> [UDP Assets]
			
			if (!http_url.empty())
			{
                LLMeshHandlerBase::ptr_t handler(new LLMeshLODHandler(mesh_params, lod, offset, size));
				// <FS:Ansariel> [UDP Assets]
				//LLCore::HttpHandle handle = getByteRange(http_url, offset, size, handler);
				LLCore::HttpHandle handle = getByteRange(http_url, legacy_cap_version, offset, size, handler);
				// </FS:Ansariel> [UDP Assets]
				if (LLCORE_HTTP_HANDLE_INVALID == handle)
				{
					LL_WARNS(LOG_MESH) << "HTTP GET request failed for LOD on mesh " << mID
									   << ".  Reason:  " << mHttpStatus.toString()
									   << " (" << mHttpStatus.toTerseString() << ")"
									   << LL_ENDL;
					retval = false;
				}
				else if (can_retry)
				{
					handler->mHttpHandle = handle;
					mHttpRequestSet.insert(handler);
					// *NOTE:  Allowing a re-request, not marking as unavailable.  Is that correct?
				}
				else
				{
					mUnavailableQ.push(LODRequest(mesh_params, lod));
				}
			}
			else
			{
				mUnavailableQ.push(LODRequest(mesh_params, lod));
			}
		}
		else
		{
			mUnavailableQ.push(LODRequest(mesh_params, lod));
		}
	}
	else
	{
		mHeaderMutex->unlock();
	}

	return retval;
}

bool LLMeshRepoThread::headerReceived(const LLVolumeParams& mesh_params, U8* data, S32 data_size)
{
	const LLUUID mesh_id = mesh_params.getSculptID();
	LLSD header;
	
	U32 header_size = 0;
	if (data_size > 0)
	{
		std::string res_str((char*) data, data_size);

		std::string deprecated_header("<? LLSD/Binary ?>");

		if (res_str.substr(0, deprecated_header.size()) == deprecated_header)
		{
			res_str = res_str.substr(deprecated_header.size()+1, data_size);
			header_size = deprecated_header.size()+1;
		}
		data_size = res_str.size();

		std::istringstream stream(res_str);

		if (!LLSDSerialize::fromBinary(header, stream, data_size))
		{
			LL_WARNS(LOG_MESH) << "Mesh header parse error.  Not a valid mesh asset!  ID:  " << mesh_id
							   << LL_ENDL;
			return false;
		}

		if (!header.isMap())
		{
			LL_WARNS(LOG_MESH) << "Mesh header is invalid for ID: " << mesh_id << LL_ENDL;
			return false;
		}

		if (header.has("version") && header["version"].asInteger() > MAX_MESH_VERSION)
		{
			LL_INFOS(LOG_MESH) << "Wrong version in header for " << mesh_id << LL_ENDL;
			header["404"] = 1;
		}
		// make sure there is at least one lod, function returns -1 and marks as 404 otherwise
		else if (LLMeshRepository::getActualMeshLOD(header, 0) >= 0)
		{
			header_size += stream.tellg();
		}
	}
	else
	{
		LL_INFOS(LOG_MESH) << "Non-positive data size.  Marking header as non-existent, will not retry.  ID:  " << mesh_id
						   << LL_ENDL;
		header["404"] = 1;
	}

	{
		
		{
			LLMutexLock lock(mHeaderMutex);
			mMeshHeaderSize[mesh_id] = header_size;
			mMeshHeader[mesh_id] = header;
		}

		
		LLMutexLock lock(mMutex); // make sure only one thread access mPendingLOD at the same time.

		//check for pending requests
		pending_lod_map::iterator iter = mPendingLOD.find(mesh_params);
		if (iter != mPendingLOD.end())
		{
			for (U32 i = 0; i < iter->second.size(); ++i)
			{
				LODRequest req(mesh_params, iter->second[i]);
				mLODReqQ.push(req);
				LLMeshRepository::sLODProcessing++;
			}
			mPendingLOD.erase(iter);
		}
	}

	return true;
}

EMeshProcessingResult LLMeshRepoThread::lodReceived(const LLVolumeParams& mesh_params, S32 lod, U8* data, S32 data_size)
{
	if (data == NULL || data_size == 0)
	{
		return MESH_NO_DATA;
	}

	LLPointer<LLVolume> volume = new LLVolume(mesh_params, LLVolumeLODGroup::getVolumeScaleFromDetail(lod));
	std::istringstream stream;
	try
	{
		std::string mesh_string((char*)data, data_size);
		stream.str(mesh_string);
	}
	catch (std::bad_alloc&)
	{
		// out of memory, we won't be able to process this mesh
		return MESH_OUT_OF_MEMORY;
	}

	if (volume->unpackVolumeFaces(stream, data_size))
	{
		if (volume->getNumFaces() > 0)
		{
			LoadedMesh mesh(volume, mesh_params, lod);
			{
				LLMutexLock lock(mMutex);
				mLoadedQ.push(mesh);
				// LLPointer is not thread safe, since we added this pointer into
				// threaded list, make sure counter gets decreased inside mutex lock
				// and won't affect mLoadedQ processing
				volume = NULL;
				// might be good idea to turn mesh into pointer to avoid making a copy
				mesh.mVolume = NULL;
			}
			return MESH_OK;
		}
	}

	return MESH_UNKNOWN;
}

bool LLMeshRepoThread::skinInfoReceived(const LLUUID& mesh_id, U8* data, S32 data_size)
{
	LLSD skin;

	if (data_size > 0)
	{
		std::string res_str((char*) data, data_size);

		std::istringstream stream(res_str);

		U32 uzip_result = LLUZipHelper::unzip_llsd(skin, stream, data_size);
		if (uzip_result != LLUZipHelper::ZR_OK)
		{
			LL_WARNS(LOG_MESH) << "Mesh skin info parse error.  Not a valid mesh asset!  ID:  " << mesh_id
							   << " uzip result" << uzip_result
							   << LL_ENDL;
			return false;
		}
	}
	
	{
		LLMeshSkinInfo info(skin);
		info.mMeshID = mesh_id;

		// LL_DEBUGS(LOG_MESH) << "info pelvis offset" << info.mPelvisOffset << LL_ENDL;
		{
			LLMutexLock lock(mMutex);
			mSkinInfoQ.push_back(info);
		}
	}

	return true;
}

bool LLMeshRepoThread::decompositionReceived(const LLUUID& mesh_id, U8* data, S32 data_size)
{
	LLSD decomp;

	if (data_size > 0)
	{ 
		std::string res_str((char*) data, data_size);

		std::istringstream stream(res_str);

		U32 uzip_result = LLUZipHelper::unzip_llsd(decomp, stream, data_size);
		if (uzip_result != LLUZipHelper::ZR_OK)
		{
			LL_WARNS(LOG_MESH) << "Mesh decomposition parse error.  Not a valid mesh asset!  ID:  " << mesh_id
							   << " uzip result: " << uzip_result
							   << LL_ENDL;
			return false;
		}
	}
	
	{
		LLModel::Decomposition* d = new LLModel::Decomposition(decomp);
		d->mMeshID = mesh_id;
		{
			LLMutexLock lock(mMutex);
			mDecompositionQ.push_back(d);
		}
	}

	return true;
}

bool LLMeshRepoThread::physicsShapeReceived(const LLUUID& mesh_id, U8* data, S32 data_size)
{
	LLSD physics_shape;

	LLModel::Decomposition* d = new LLModel::Decomposition();
	d->mMeshID = mesh_id;

	if (data == NULL)
	{ //no data, no physics shape exists
		d->mPhysicsShapeMesh.clear();
	}
	else
	{
		LLVolumeParams volume_params;
		volume_params.setType(LL_PCODE_PROFILE_SQUARE, LL_PCODE_PATH_LINE);
		volume_params.setSculptID(mesh_id, LL_SCULPT_TYPE_MESH);
		LLPointer<LLVolume> volume = new LLVolume(volume_params,0);
		std::string mesh_string((char*) data, data_size);
		std::istringstream stream(mesh_string);

		if (volume->unpackVolumeFaces(stream, data_size))
		{
			//load volume faces into decomposition buffer
			S32 vertex_count = 0;
			S32 index_count = 0;

			for (S32 i = 0; i < volume->getNumVolumeFaces(); ++i)
			{
				const LLVolumeFace& face = volume->getVolumeFace(i);
				vertex_count += face.mNumVertices;
				index_count += face.mNumIndices;
			}

			d->mPhysicsShapeMesh.clear();

			std::vector<LLVector3>& pos = d->mPhysicsShapeMesh.mPositions;
			std::vector<LLVector3>& norm = d->mPhysicsShapeMesh.mNormals;

			for (S32 i = 0; i < volume->getNumVolumeFaces(); ++i)
			{
				const LLVolumeFace& face = volume->getVolumeFace(i);
			
				for (S32 i = 0; i < face.mNumIndices; ++i)
				{
					U16 idx = face.mIndices[i];

					pos.push_back(LLVector3(face.mPositions[idx].getF32ptr()));
					norm.push_back(LLVector3(face.mNormals[idx].getF32ptr()));				
				}			
			}
		}
	}

	{
		LLMutexLock lock(mMutex);
		mDecompositionQ.push_back(d);
	}
	return true;
}

LLMeshUploadThread::LLMeshUploadThread(LLMeshUploadThread::instance_list& data, LLVector3& scale, bool upload_textures,
									   bool upload_skin, bool upload_joints, bool lock_scale_if_joint_position,
                                       const std::string & upload_url, bool do_upload,
									   LLHandle<LLWholeModelFeeObserver> fee_observer,
									   LLHandle<LLWholeModelUploadObserver> upload_observer)
  : LLThread("mesh upload"),
	LLCore::HttpHandler(),
	mDiscarded(false),
	mDoUpload(do_upload),
	mWholeModelUploadURL(upload_url),
	mFeeObserverHandle(fee_observer),
	mUploadObserverHandle(upload_observer)
{
	mInstanceList = data;
	mUploadTextures = upload_textures;
	mUploadSkin = upload_skin;
	mUploadJoints = upload_joints;
    mLockScaleIfJointPosition = lock_scale_if_joint_position;
	mMutex = new LLMutex();
	mPendingUploads = 0;
	mFinished = false;
	mOrigin = gAgent.getPositionAgent();
	mHost = gAgent.getRegionHost();
	
	mWholeModelFeeCapability = gAgent.getRegionCapability("NewFileAgentInventory");

	mOrigin += gAgent.getAtAxis() * scale.magVec();

	mMeshUploadTimeOut = gSavedSettings.getS32("MeshUploadTimeOut");

	mHttpRequest = new LLCore::HttpRequest;
	mHttpOptions = LLCore::HttpOptions::ptr_t(new LLCore::HttpOptions);
	mHttpOptions->setTransferTimeout(mMeshUploadTimeOut);
	mHttpOptions->setUseRetryAfter(gSavedSettings.getBOOL("MeshUseHttpRetryAfter"));
	mHttpOptions->setRetries(UPLOAD_RETRY_LIMIT);
	mHttpHeaders = LLCore::HttpHeaders::ptr_t(new LLCore::HttpHeaders);
	mHttpHeaders->append(HTTP_OUT_HEADER_CONTENT_TYPE, HTTP_CONTENT_LLSD_XML);
	mHttpPolicyClass = LLAppViewer::instance()->getAppCoreHttp().getPolicy(LLAppCoreHttp::AP_UPLOADS);
	mHttpPriority = 0;
}

LLMeshUploadThread::~LLMeshUploadThread()
{
	delete mHttpRequest;
	mHttpRequest = NULL;
	delete mMutex;
	mMutex = NULL;

}

LLMeshUploadThread::DecompRequest::DecompRequest(LLModel* mdl, LLModel* base_model, LLMeshUploadThread* thread)
{
	mStage = "single_hull";
	mModel = mdl;
	mDecompID = &mdl->mDecompID;
	mBaseModel = base_model;
	mThread = thread;
	
	//copy out positions and indices
	assignData(mdl) ;	

	mThread->mFinalDecomp = this;
	mThread->mPhysicsComplete = false;
}

void LLMeshUploadThread::DecompRequest::completed()
{
	if (mThread->mFinalDecomp == this)
	{
		mThread->mPhysicsComplete = true;
	}

	llassert(mHull.size() == 1);
	
	mThread->mHullMap[mBaseModel] = mHull[0];
}

//called in the main thread.
void LLMeshUploadThread::preStart()
{
	//build map of LLModel refs to instances for callbacks
	for (instance_list::iterator iter = mInstanceList.begin(); iter != mInstanceList.end(); ++iter)
	{
		mInstance[iter->mModel].push_back(*iter);
	}
}

void LLMeshUploadThread::discard()
{
	LLMutexLock lock(mMutex);
	mDiscarded = true;
}

bool LLMeshUploadThread::isDiscarded() const
{
	LLMutexLock lock(mMutex);
	return mDiscarded;
}

void LLMeshUploadThread::run()
{
	if (mDoUpload)
	{
		doWholeModelUpload();
	}
	else
	{
		requestWholeModelFee();
	}
}

void dump_llsd_to_file(const LLSD& content, std::string filename)
{
	if (gSavedSettings.getBOOL("MeshUploadLogXML"))
	{
		llofstream of(filename.c_str());
		LLSDSerialize::toPrettyXML(content,of);
	}
}

LLSD llsd_from_file(std::string filename)
{
	llifstream ifs(filename.c_str());
	LLSD result;
	LLSDSerialize::fromXML(result,ifs);
	return result;
}

void LLMeshUploadThread::wholeModelToLLSD(LLSD& dest, bool include_textures)
{
	LLSD result;

	LLSD res;
	result["folder_id"] = gInventory.findUserDefinedCategoryUUIDForType(LLFolderType::FT_OBJECT);
	result["texture_folder_id"] = gInventory.findUserDefinedCategoryUUIDForType(LLFolderType::FT_TEXTURE);
	result["asset_type"] = "mesh";
	result["inventory_type"] = "object";
	result["description"] = "(No Description)";
	result["next_owner_mask"] = LLSD::Integer(LLFloaterPerms::getNextOwnerPerms("Uploads"));
	result["group_mask"] = LLSD::Integer(LLFloaterPerms::getGroupPerms("Uploads"));
	result["everyone_mask"] = LLSD::Integer(LLFloaterPerms::getEveryonePerms("Uploads"));

	res["mesh_list"] = LLSD::emptyArray();
	res["texture_list"] = LLSD::emptyArray();
	res["instance_list"] = LLSD::emptyArray();
	S32 mesh_num = 0;
	S32 texture_num = 0;
	
	std::set<LLViewerTexture* > textures;
	std::map<LLViewerTexture*,S32> texture_index;

	std::map<LLModel*,S32> mesh_index;
	std::string model_name;

	S32 instance_num = 0;
	
	for (instance_map::iterator iter = mInstance.begin(); iter != mInstance.end(); ++iter)
	{
		LLMeshUploadData data;
		data.mBaseModel = iter->first;

		if (data.mBaseModel->mSubmodelID)
		{
			// These are handled below to insure correct parenting order on creation
			// due to map walking being based on model address (aka random)
			continue;
		}

		LLModelInstance& first_instance = *(iter->second.begin());
		for (S32 i = 0; i < 5; i++)
		{
			data.mModel[i] = first_instance.mLOD[i];
		}

		if (mesh_index.find(data.mBaseModel) == mesh_index.end())
		{
			// Have not seen this model before - create a new mesh_list entry for it.
			if (model_name.empty())
			{
				model_name = data.mBaseModel->getName();
			}

			std::stringstream ostr;
			
			LLModel::Decomposition& decomp =
				data.mModel[LLModel::LOD_PHYSICS].notNull() ? 
				data.mModel[LLModel::LOD_PHYSICS]->mPhysics : 
				data.mBaseModel->mPhysics;

			decomp.mBaseHull = mHullMap[data.mBaseModel];

			LLSD mesh_header = LLModel::writeModel(
				ostr,  
				data.mModel[LLModel::LOD_PHYSICS],
				data.mModel[LLModel::LOD_HIGH],
				data.mModel[LLModel::LOD_MEDIUM],
				data.mModel[LLModel::LOD_LOW],
				data.mModel[LLModel::LOD_IMPOSTOR], 
				decomp,
				mUploadSkin,
				mUploadJoints,
                mLockScaleIfJointPosition,
				FALSE,
				FALSE,
				data.mBaseModel->mSubmodelID);

			data.mAssetData = ostr.str();
			std::string str = ostr.str();

			res["mesh_list"][mesh_num] = LLSD::Binary(str.begin(),str.end()); 
			mesh_index[data.mBaseModel] = mesh_num;
			mesh_num++;
		}

		// For all instances that use this model
		for (instance_list::iterator instance_iter = iter->second.begin();
			 instance_iter != iter->second.end();
			 ++instance_iter)
		{

			LLModelInstance& instance = *instance_iter;
		
			LLSD instance_entry;
		
			for (S32 i = 0; i < 5; i++)
			{
				data.mModel[i] = instance.mLOD[i];
			}
		
			LLVector3 pos, scale;
			LLQuaternion rot;
			LLMatrix4 transformation = instance.mTransform;
			decomposeMeshMatrix(transformation,pos,rot,scale);
			instance_entry["position"] = ll_sd_from_vector3(pos);
			instance_entry["rotation"] = ll_sd_from_quaternion(rot);
			instance_entry["scale"] = ll_sd_from_vector3(scale);
		
			instance_entry["material"] = LL_MCODE_WOOD;
			instance_entry["physics_shape_type"] = data.mModel[LLModel::LOD_PHYSICS].notNull() ? (U8)(LLViewerObject::PHYSICS_SHAPE_PRIM) : (U8)(LLViewerObject::PHYSICS_SHAPE_CONVEX_HULL);
			instance_entry["mesh"] = mesh_index[data.mBaseModel];
			instance_entry["mesh_name"] = instance.mLabel;

			instance_entry["face_list"] = LLSD::emptyArray();

			// We want to be able to allow more than 8 materials...
			//
			S32 end = llmin((S32)instance.mMaterial.size(), instance.mModel->getNumVolumeFaces()) ;

			for (S32 face_num = 0; face_num < end; face_num++)
			{
				LLImportMaterial& material = instance.mMaterial[data.mBaseModel->mMaterialList[face_num]];
				LLSD face_entry = LLSD::emptyMap();

				LLViewerFetchedTexture *texture = NULL;

				if (material.mDiffuseMapFilename.size())
				{
					texture = FindViewerTexture(material);
				}
				
				if ((texture != NULL) &&
					(textures.find(texture) == textures.end()))
				{
					textures.insert(texture);
				}

				std::stringstream texture_str;
				if (texture != NULL && include_textures && mUploadTextures)
				{
					if(texture->hasSavedRawImage())
					{											
						LLPointer<LLImageJ2C> upload_file =
							LLViewerTextureList::convertToUploadFile(texture->getSavedRawImage());

						if (!upload_file.isNull() && upload_file->getDataSize())
						{
						texture_str.write((const char*) upload_file->getData(), upload_file->getDataSize());
					}
				}
				}

				if (texture != NULL &&
					mUploadTextures &&
					texture_index.find(texture) == texture_index.end())
				{
					texture_index[texture] = texture_num;
					std::string str = texture_str.str();
					res["texture_list"][texture_num] = LLSD::Binary(str.begin(),str.end());
					texture_num++;
				}

				// Subset of TextureEntry fields.
				if (texture != NULL && mUploadTextures)
				{
					face_entry["image"] = texture_index[texture];
					face_entry["scales"] = 1.0;
					face_entry["scalet"] = 1.0;
					face_entry["offsets"] = 0.0;
					face_entry["offsett"] = 0.0;
					face_entry["imagerot"] = 0.0;
				}
				face_entry["diffuse_color"] = ll_sd_from_color4(material.mDiffuseColor);
				face_entry["fullbright"] = material.mFullbright;
				instance_entry["face_list"][face_num] = face_entry;
		    }

			res["instance_list"][instance_num] = instance_entry;
			instance_num++;
		}
	}

	for (instance_map::iterator iter = mInstance.begin(); iter != mInstance.end(); ++iter)
	{
		LLMeshUploadData data;
		data.mBaseModel = iter->first;

		if (!data.mBaseModel->mSubmodelID)
		{
			// These were handled above already...
			//
			continue;
		}

		LLModelInstance& first_instance = *(iter->second.begin());
		for (S32 i = 0; i < 5; i++)
		{
			data.mModel[i] = first_instance.mLOD[i];
		}

		if (mesh_index.find(data.mBaseModel) == mesh_index.end())
		{
			// Have not seen this model before - create a new mesh_list entry for it.
			if (model_name.empty())
			{
				model_name = data.mBaseModel->getName();
			}

			std::stringstream ostr;
			
			LLModel::Decomposition& decomp =
				data.mModel[LLModel::LOD_PHYSICS].notNull() ? 
				data.mModel[LLModel::LOD_PHYSICS]->mPhysics : 
				data.mBaseModel->mPhysics;

			decomp.mBaseHull = mHullMap[data.mBaseModel];

			LLSD mesh_header = LLModel::writeModel(
				ostr,  
				data.mModel[LLModel::LOD_PHYSICS],
				data.mModel[LLModel::LOD_HIGH],
				data.mModel[LLModel::LOD_MEDIUM],
				data.mModel[LLModel::LOD_LOW],
				data.mModel[LLModel::LOD_IMPOSTOR], 
				decomp,
				mUploadSkin,
				mUploadJoints,
                mLockScaleIfJointPosition,
				FALSE,
				FALSE,
				data.mBaseModel->mSubmodelID);

			data.mAssetData = ostr.str();
			std::string str = ostr.str();

			res["mesh_list"][mesh_num] = LLSD::Binary(str.begin(),str.end()); 
			mesh_index[data.mBaseModel] = mesh_num;
			mesh_num++;
		}

		// For all instances that use this model
		for (instance_list::iterator instance_iter = iter->second.begin();
			 instance_iter != iter->second.end();
			 ++instance_iter)
		{

			LLModelInstance& instance = *instance_iter;
		
			LLSD instance_entry;
		
			for (S32 i = 0; i < 5; i++)
			{
				data.mModel[i] = instance.mLOD[i];
			}
		
			LLVector3 pos, scale;
			LLQuaternion rot;
			LLMatrix4 transformation = instance.mTransform;
			decomposeMeshMatrix(transformation,pos,rot,scale);
			instance_entry["position"] = ll_sd_from_vector3(pos);
			instance_entry["rotation"] = ll_sd_from_quaternion(rot);
			instance_entry["scale"] = ll_sd_from_vector3(scale);
		
			instance_entry["material"] = LL_MCODE_WOOD;
			instance_entry["physics_shape_type"] = (U8)(LLViewerObject::PHYSICS_SHAPE_NONE);
			instance_entry["mesh"] = mesh_index[data.mBaseModel];

			instance_entry["face_list"] = LLSD::emptyArray();

			// We want to be able to allow more than 8 materials...
			//
			S32 end = llmin((S32)instance.mMaterial.size(), instance.mModel->getNumVolumeFaces()) ;

			for (S32 face_num = 0; face_num < end; face_num++)
			{
				LLImportMaterial& material = instance.mMaterial[data.mBaseModel->mMaterialList[face_num]];
				LLSD face_entry = LLSD::emptyMap();

				LLViewerFetchedTexture *texture = NULL;

				if (material.mDiffuseMapFilename.size())
				{
					texture = FindViewerTexture(material);
				}

				if ((texture != NULL) &&
					(textures.find(texture) == textures.end()))
				{
					textures.insert(texture);
				}

				std::stringstream texture_str;
				if (texture != NULL && include_textures && mUploadTextures)
				{
					if(texture->hasSavedRawImage())
					{											
						LLPointer<LLImageJ2C> upload_file =
							LLViewerTextureList::convertToUploadFile(texture->getSavedRawImage());

						if (!upload_file.isNull() && upload_file->getDataSize())
						{
						texture_str.write((const char*) upload_file->getData(), upload_file->getDataSize());
					}
				}
				}

				if (texture != NULL &&
					mUploadTextures &&
					texture_index.find(texture) == texture_index.end())
				{
					texture_index[texture] = texture_num;
					std::string str = texture_str.str();
					res["texture_list"][texture_num] = LLSD::Binary(str.begin(),str.end());
					texture_num++;
				}

				// Subset of TextureEntry fields.
				if (texture != NULL && mUploadTextures)
				{
					face_entry["image"] = texture_index[texture];
					face_entry["scales"] = 1.0;
					face_entry["scalet"] = 1.0;
					face_entry["offsets"] = 0.0;
					face_entry["offsett"] = 0.0;
					face_entry["imagerot"] = 0.0;
				}
				face_entry["diffuse_color"] = ll_sd_from_color4(material.mDiffuseColor);
				face_entry["fullbright"] = material.mFullbright;
				instance_entry["face_list"][face_num] = face_entry;
		    }

			res["instance_list"][instance_num] = instance_entry;
			instance_num++;
		}
	}

	if (model_name.empty()) model_name = "mesh model";
	result["name"] = model_name;
	res["metric"] = "MUT_Unspecified";
	result["asset_resources"] = res;
	dump_llsd_to_file(result,make_dump_name("whole_model_",dump_num));

	dest = result;
}

void LLMeshUploadThread::generateHulls()
{
	bool has_valid_requests = false ;

	for (instance_map::iterator iter = mInstance.begin(); iter != mInstance.end(); ++iter)
	{
		LLMeshUploadData data;
		data.mBaseModel = iter->first;

		LLModelInstance& instance = *(iter->second.begin());

		for (S32 i = 0; i < 5; i++)
		{
			data.mModel[i] = instance.mLOD[i];
		}

		//queue up models for hull generation
		LLModel* physics = NULL;

		if (data.mModel[LLModel::LOD_PHYSICS].notNull())
		{
			physics = data.mModel[LLModel::LOD_PHYSICS];
		}
		else if (data.mModel[LLModel::LOD_LOW].notNull())
		{
			physics = data.mModel[LLModel::LOD_LOW];
		}
		else if (data.mModel[LLModel::LOD_MEDIUM].notNull())
		{
			physics = data.mModel[LLModel::LOD_MEDIUM];
		}
		else
		{
			physics = data.mModel[LLModel::LOD_HIGH];
		}

		llassert(physics != NULL);

		DecompRequest* request = new DecompRequest(physics, data.mBaseModel, this);
		if(request->isValid())
		{
			gMeshRepo.mDecompThread->submitRequest(request);
			has_valid_requests = true ;
		}
	}
		
	if (has_valid_requests)
	{
		// *NOTE:  Interesting livelock condition on shutdown.  If there
		// is an upload request in generateHulls() when shutdown starts,
		// the main thread isn't available to manage communication between
		// the decomposition thread and the upload thread and this loop
		// wouldn't complete in turn stalling the main thread.  The check
		// on isDiscarded() prevents that.
		while (! mPhysicsComplete && ! isDiscarded())
		{
			apr_sleep(100);
		}
	}	
}

void LLMeshUploadThread::doWholeModelUpload()
{
	LL_DEBUGS(LOG_MESH) << "Starting model upload.  Instances:  " << mInstance.size() << LL_ENDL;

	if (mWholeModelUploadURL.empty())
	{
		LL_WARNS(LOG_MESH) << "Missing mesh upload capability, unable to upload, fee request failed."
						   << LL_ENDL;
	}
	else
	{
		generateHulls();
		LL_DEBUGS(LOG_MESH) << "Hull generation completed." << LL_ENDL;

		mModelData = LLSD::emptyMap();
		wholeModelToLLSD(mModelData, true);
		LLSD body = mModelData["asset_resources"];

		dump_llsd_to_file(body, make_dump_name("whole_model_body_", dump_num));

		LLCore::HttpHandle handle = LLCoreHttpUtil::requestPostWithLLSD(mHttpRequest,
																		mHttpPolicyClass,
																		mHttpPriority,
																		mWholeModelUploadURL,
																		body,
																		mHttpOptions,
																		mHttpHeaders,
                                                                        LLCore::HttpHandler::ptr_t(this, &NoOpDeletor));
		if (LLCORE_HTTP_HANDLE_INVALID == handle)
		{
			mHttpStatus = mHttpRequest->getStatus();
		
			LL_WARNS(LOG_MESH) << "Couldn't issue request for full model upload.  Reason:  " << mHttpStatus.toString()
							   << " (" << mHttpStatus.toTerseString() << ")"
							   << LL_ENDL;
		}
		else
		{
			U32 sleep_time(10);
		
			LL_DEBUGS(LOG_MESH) << "POST request issued." << LL_ENDL;
			
			mHttpRequest->update(0);
			while (! LLApp::isQuitting() && ! finished() && ! isDiscarded())
			{
				ms_sleep(sleep_time);
				sleep_time = llmin(250U, sleep_time + sleep_time);
				mHttpRequest->update(0);
			}

			if (isDiscarded())
			{
				LL_DEBUGS(LOG_MESH) << "Mesh upload operation discarded." << LL_ENDL;
			}
			else
			{
				LL_DEBUGS(LOG_MESH) << "Mesh upload operation completed." << LL_ENDL;
			}
		}
	}
}

void LLMeshUploadThread::requestWholeModelFee()
{
	dump_num++;

	generateHulls();

	mModelData = LLSD::emptyMap();
	wholeModelToLLSD(mModelData, false);
	dump_llsd_to_file(mModelData, make_dump_name("whole_model_fee_request_", dump_num));
	LLCore::HttpHandle handle = LLCoreHttpUtil::requestPostWithLLSD(mHttpRequest,
																	mHttpPolicyClass,
																	mHttpPriority,
																	mWholeModelFeeCapability,
																	mModelData,
																	mHttpOptions,
																	mHttpHeaders,
                                                                    LLCore::HttpHandler::ptr_t(this, &NoOpDeletor));
	if (LLCORE_HTTP_HANDLE_INVALID == handle)
	{
		mHttpStatus = mHttpRequest->getStatus();
		
		LL_WARNS(LOG_MESH) << "Couldn't issue request for model fee.  Reason:  " << mHttpStatus.toString()
						   << " (" << mHttpStatus.toTerseString() << ")"
						   << LL_ENDL;
	}
	else
	{
		U32 sleep_time(10);
		
		mHttpRequest->update(0);
		while (! LLApp::isQuitting() && ! finished() && ! isDiscarded())
		{
			ms_sleep(sleep_time);
			sleep_time = llmin(250U, sleep_time + sleep_time);
			mHttpRequest->update(0);
		}
		if (isDiscarded())
		{
			LL_DEBUGS(LOG_MESH) << "Mesh fee query operation discarded." << LL_ENDL;
		}
	}
}


// Does completion duty for both fee queries and actual uploads.
void LLMeshUploadThread::onCompleted(LLCore::HttpHandle handle, LLCore::HttpResponse * response)
{
	// QA/Devel:  0x2 to enable fake error import on upload, 0x1 on fee check
	const S32 fake_error(gSavedSettings.getS32("MeshUploadFakeErrors") & (mDoUpload ? 0xa : 0x5));
	LLCore::HttpStatus status(response->getStatus());
	if (fake_error)
	{
		status = (fake_error & 0x0c) ? LLCore::HttpStatus(500) : LLCore::HttpStatus(200);
	}
	std::string reason(status.toString());
	LLSD body;

	mFinished = true;

	if (mDoUpload)
	{
		// model upload case
		LLWholeModelUploadObserver * observer(mUploadObserverHandle.get());

		if (! status)
		{
			LL_WARNS(LOG_MESH) << "Upload failed.  Reason:  " << reason
							   << " (" << status.toTerseString() << ")"
							   << LL_ENDL;

			// Build a fake body for the alert generator
			body["error"] = LLSD::emptyMap();
			body["error"]["message"] = reason;
			body["error"]["identifier"] = "NetworkError";		// from asset-upload/upload_util.py
			log_upload_error(status, body, "upload", mModelData["name"].asString());

			if (observer)
			{
				doOnIdleOneTime(boost::bind(&LLWholeModelUploadObserver::onModelUploadFailure, observer));
			}
		}
		else
		{
			if (fake_error & 0x2)
			{
				body = llsd_from_file("fake_upload_error.xml");
			}
			else
			{
				// *TODO:  handle error in conversion process
				LLCoreHttpUtil::responseToLLSD(response, true, body);
			}
			dump_llsd_to_file(body, make_dump_name("whole_model_upload_response_", dump_num));

			if (body["state"].asString() == "complete")
			{
				// requested "mesh" asset type isn't actually the type
				// of the resultant object, fix it up here.
				mModelData["asset_type"] = "object";
				gMeshRepo.updateInventory(LLMeshRepository::inventory_data(mModelData, body));

				if (observer)
				{
					doOnIdleOneTime(boost::bind(&LLWholeModelUploadObserver::onModelUploadSuccess, observer));
				}
			}
			else
			{
				LL_WARNS(LOG_MESH) << "Upload failed.  Not in expected 'complete' state." << LL_ENDL;
				log_upload_error(status, body, "upload", mModelData["name"].asString());

				if (observer)
				{
					doOnIdleOneTime(boost::bind(&LLWholeModelUploadObserver::onModelUploadFailure, observer));
				}
			}
		}
	}
	else
	{
		// model fee case
		LLWholeModelFeeObserver* observer(mFeeObserverHandle.get());
		mWholeModelUploadURL.clear();
		
		if (! status)
		{
			LL_WARNS(LOG_MESH) << "Fee request failed.  Reason:  " << reason
							   << " (" << status.toTerseString() << ")"
							   << LL_ENDL;

			// Build a fake body for the alert generator
			body["error"] = LLSD::emptyMap();
			body["error"]["message"] = reason;
			body["error"]["identifier"] = "NetworkError";		// from asset-upload/upload_util.py
			log_upload_error(status, body, "fee", mModelData["name"].asString());

			if (observer)
			{
				observer->setModelPhysicsFeeErrorStatus(status.toULong(), reason, body["error"]);
			}
		}
		else
		{
			if (fake_error & 0x1)
			{
				body = llsd_from_file("fake_upload_error.xml");
			}
			else
			{
				// *TODO:  handle error in conversion process
				LLCoreHttpUtil::responseToLLSD(response, true, body);
			}
			dump_llsd_to_file(body, make_dump_name("whole_model_fee_response_", dump_num));
		
			if (body["state"].asString() == "upload")
			{
				mWholeModelUploadURL = body["uploader"].asString();

				if (observer)
				{
					body["data"]["upload_price"] = body["upload_price"];
					observer->onModelPhysicsFeeReceived(body["data"], mWholeModelUploadURL);
				}
			}
			else
			{
				LL_WARNS(LOG_MESH) << "Fee request failed.  Not in expected 'upload' state." << LL_ENDL;
				log_upload_error(status, body, "fee", mModelData["name"].asString());

				if (observer)
				{
					observer->setModelPhysicsFeeErrorStatus(status.toULong(), reason, body["error"]);
				}
			}
		}
	}
}


void LLMeshRepoThread::notifyLoadedMeshes()
{
	bool update_metrics(false);
	
	if (!mMutex)
	{
		return;
	}

	while (!mLoadedQ.empty())
	{
		mMutex->lock();
		if (mLoadedQ.empty())
		{
			mMutex->unlock();
			break;
		}
		LoadedMesh mesh = mLoadedQ.front(); // make sure nothing else owns volume pointer by this point
		mLoadedQ.pop();
		mMutex->unlock();
		
		update_metrics = true;
		if (mesh.mVolume->getNumVolumeFaces() > 0)
		{
			gMeshRepo.notifyMeshLoaded(mesh.mMeshParams, mesh.mVolume);
		}
		else
		{
			gMeshRepo.notifyMeshUnavailable(mesh.mMeshParams, 
				LLVolumeLODGroup::getVolumeDetailFromScale(mesh.mVolume->getDetail()));
		}
	}

	while (!mUnavailableQ.empty())
	{
		mMutex->lock();
		if (mUnavailableQ.empty())
		{
			mMutex->unlock();
			break;
		}
		
		LODRequest req = mUnavailableQ.front();
		mUnavailableQ.pop();
		mMutex->unlock();

		update_metrics = true;
		gMeshRepo.notifyMeshUnavailable(req.mMeshParams, req.mLOD);
	}

	if (! mSkinInfoQ.empty() || ! mDecompositionQ.empty())
	{
		if (mMutex->trylock())
		{
			std::list<LLMeshSkinInfo> skin_info_q;
			std::list<LLModel::Decomposition*> decomp_q;

			if (! mSkinInfoQ.empty())
			{
				skin_info_q.swap(mSkinInfoQ);
			}
			if (! mDecompositionQ.empty())
			{
				decomp_q.swap(mDecompositionQ);
			}

			mMutex->unlock();

			// Process the elements free of the lock
			while (! skin_info_q.empty())
			{
				gMeshRepo.notifySkinInfoReceived(skin_info_q.front());
				skin_info_q.pop_front();
			}

			while (! decomp_q.empty())
			{
				gMeshRepo.notifyDecompositionReceived(decomp_q.front());
				decomp_q.pop_front();
			}
		}
	}

	if (update_metrics)
	{
		// Ping time-to-load metrics for mesh download operations.
		LLMeshRepository::metricsProgress(0);
	}
	
}

S32 LLMeshRepoThread::getActualMeshLOD(const LLVolumeParams& mesh_params, S32 lod) 
{ //only ever called from main thread
	LLMutexLock lock(mHeaderMutex);
	mesh_header_map::iterator iter = mMeshHeader.find(mesh_params.getSculptID());

	if (iter != mMeshHeader.end())
	{
		LLSD& header = iter->second;

		return LLMeshRepository::getActualMeshLOD(header, lod);
	}

	return lod;
}

//static
S32 LLMeshRepository::getActualMeshLOD(LLSD& header, S32 lod)
{
	lod = llclamp(lod, 0, 3);

	if (header.has("404"))
	{
		return -1;
	}

	// <FS:Ansariel> OpenSim mesh fix
	//S32 version = header["version"];
	S32 version = header["version"].asInteger();
	// </FS:Ansariel>

	if (version > MAX_MESH_VERSION)
	{
		return -1;
	}

	if (header[header_lod[lod]]["size"].asInteger() > 0)
	{
		return lod;
	}

	//search down to find the next available lower lod
	for (S32 i = lod-1; i >= 0; --i)
	{
		if (header[header_lod[i]]["size"].asInteger() > 0)
		{
			return i;
		}
	}

	//search up to find then ext available higher lod
	for (S32 i = lod+1; i < 4; ++i)
	{
		if (header[header_lod[i]]["size"].asInteger() > 0)
		{
			return i;
		}
	}

	//header exists and no good lod found, treat as 404
	header["404"] = 1;
	return -1;
}

void LLMeshRepository::cacheOutgoingMesh(LLMeshUploadData& data, LLSD& header)
{
	mThread->mMeshHeader[data.mUUID] = header;

	// we cache the mesh for default parameters
	LLVolumeParams volume_params;
	volume_params.setType(LL_PCODE_PROFILE_SQUARE, LL_PCODE_PATH_LINE);
	volume_params.setSculptID(data.mUUID, LL_SCULPT_TYPE_MESH);

	for (U32 i = 0; i < 4; i++)
	{
		if (data.mModel[i].notNull())
		{
			LLPointer<LLVolume> volume = new LLVolume(volume_params, LLVolumeLODGroup::getVolumeScaleFromDetail(i));
			volume->copyVolumeFaces(data.mModel[i]);
			volume->setMeshAssetLoaded(TRUE);
		}
	}

}

// Handle failed or successful requests for mesh assets.
//
// Support for 200 responses was added for several reasons.  One,
// a service or cache can ignore range headers and give us a
// 200 with full asset should it elect to.  We also support
// a debug flag which disables range requests for those very
// few users that have some sort of problem with their networking
// services.  But the 200 response handling is suboptimal:  rather
// than cache the whole asset, we just extract the part that would
// have been sent in a 206 and process that.  Inefficient but these
// are cases far off the norm.
void LLMeshHandlerBase::onCompleted(LLCore::HttpHandle handle, LLCore::HttpResponse * response)
{
	mProcessed = true;

	unsigned int retries(0U);
	response->getRetries(NULL, &retries);
	LLMeshRepository::sHTTPRetryCount += retries;

	LLCore::HttpStatus status(response->getStatus());
	if (! status || MESH_HTTP_RESPONSE_FAILED)
	{
		processFailure(status);
		++LLMeshRepository::sHTTPErrorCount;
	}
	else
	{
		// From texture fetch code and may apply here:
		//
		// A warning about partial (HTTP 206) data.  Some grid services
		// do *not* return a 'Content-Range' header in the response to
		// Range requests with a 206 status.  We're forced to assume
		// we get what we asked for in these cases until we can fix
		// the services.
		//
		// May also need to deal with 200 status (full asset returned
		// rather than partial) and 416 (request completely unsatisfyable).
		// Always been exposed to these but are less likely here where
		// speculative loads aren't done.
		LLCore::BufferArray * body(response->getBody());
		S32 body_offset(0);
		U8 * data(NULL);
		S32 data_size(body ? body->size() : 0);

		if (data_size > 0)
		{
			static const LLCore::HttpStatus par_status(HTTP_PARTIAL_CONTENT);
			
			unsigned int offset(0), length(0), full_length(0);
				
			if (par_status == status)
			{
				// 206 case
				response->getRange(&offset, &length, &full_length);
				if (! offset && ! length)
				{
					// This is the case where we receive a 206 status but
					// there wasn't a useful Content-Range header in the response.
					// This could be because it was badly formatted but is more
					// likely due to capabilities services which scrub headers
					// from responses.  Assume we got what we asked for...`
					// length = data_size;
					offset = mOffset;
				}
			}
			else
			{
				// 200 case, typically
				offset = 0;
			}
		
			// *DEBUG:  To test validation below
			// offset += 1;

			// Validate that what we think we received is consistent with
			// what we've asked for.  I.e. first byte we wanted lies somewhere
			// in the response.
			if (offset > mOffset
				|| (offset + data_size) <= mOffset
				|| (mOffset - offset) >= data_size)
			{
				// No overlap with requested range.  Fail request with
				// suitable error.  Shouldn't happen unless server/cache/ISP
				// is doing something awful.
				LL_WARNS(LOG_MESH) << "Mesh response (bytes ["
								   << offset << ".." << (offset + length - 1)
								   << "]) didn't overlap with request's origin (bytes ["
								   << mOffset << ".." << (mOffset + mRequestedBytes - 1)
								   << "])." << LL_ENDL;
				processFailure(LLCore::HttpStatus(LLCore::HttpStatus::LLCORE, LLCore::HE_INV_CONTENT_RANGE_HDR));
				++LLMeshRepository::sHTTPErrorCount;
				goto common_exit;
			}
			
			// *TODO: Try to get rid of data copying and add interfaces
			// that support BufferArray directly.  Introduce a two-phase
			// handler, optional first that takes a body, fallback second
			// that requires a temporary allocation and data copy.
			body_offset = mOffset - offset;
			data = new(std::nothrow) U8[data_size - body_offset];
			if (data)
			{
				body->read(body_offset, (char *) data, data_size - body_offset);
				LLMeshRepository::sBytesReceived += data_size;
			}
			else
			{
				LL_WARNS(LOG_MESH) << "Failed to allocate " << data_size - body_offset << " memory for mesh response" << LL_ENDL;
				processFailure(LLCore::HttpStatus(LLCore::HttpStatus::LLCORE, LLCore::HE_BAD_ALLOC));
			}
		}

		processData(body, body_offset, data, data_size - body_offset);

		delete [] data;
	}

	// Release handler
common_exit:
	gMeshRepo.mThread->mHttpRequestSet.erase(this->shared_from_this());
}


LLMeshHeaderHandler::~LLMeshHeaderHandler()
{
	if (!LLApp::isQuitting())
	{
		if (! mProcessed)
		{
			// something went wrong, retry
			LL_WARNS(LOG_MESH) << "Mesh header fetch canceled unexpectedly, retrying." << LL_ENDL;
			LLMeshRepoThread::HeaderRequest req(mMeshParams);
			LLMutexLock lock(gMeshRepo.mThread->mMutex);
			gMeshRepo.mThread->mHeaderReqQ.push(req);
		}
		LLMeshRepoThread::decActiveHeaderRequests();
	}
}

void LLMeshHeaderHandler::processFailure(LLCore::HttpStatus status)
{
	LL_WARNS(LOG_MESH) << "Error during mesh header handling.  ID:  " << mMeshParams.getSculptID()
					   << ", Reason:  " << status.toString()
					   << " (" << status.toTerseString() << ").  Not retrying."
					   << LL_ENDL;

	// Can't get the header so none of the LODs will be available
	LLMutexLock lock(gMeshRepo.mThread->mMutex);
	for (int i(0); i < 4; ++i)
	{
		gMeshRepo.mThread->mUnavailableQ.push(LLMeshRepoThread::LODRequest(mMeshParams, i));
	}
}

void LLMeshHeaderHandler::processData(LLCore::BufferArray * /* body */, S32 /* body_offset */,
									  U8 * data, S32 data_size)
{
	LLUUID mesh_id = mMeshParams.getSculptID();
	bool success = (! MESH_HEADER_PROCESS_FAILED)
		&& ((data != NULL) == (data_size > 0)) // if we have data but no size or have size but no data, something is wrong
		&& gMeshRepo.mThread->headerReceived(mMeshParams, data, data_size);
	llassert(success);
	if (! success)
	{
		// *TODO:  Get real reason for parse failure here.  Might we want to retry?
		LL_WARNS(LOG_MESH) << "Unable to parse mesh header.  ID:  " << mesh_id
						   << ", Unknown reason.  Not retrying."
						   << LL_ENDL;

		// Can't get the header so none of the LODs will be available
		LLMutexLock lock(gMeshRepo.mThread->mMutex);
		for (int i(0); i < 4; ++i)
		{
			gMeshRepo.mThread->mUnavailableQ.push(LLMeshRepoThread::LODRequest(mMeshParams, i));
		}
	}
	else if (data && data_size > 0)
	{
		// header was successfully retrieved from sim and parsed, cache in vfs
		S32 header_bytes = 0;
		LLSD header;

		gMeshRepo.mThread->mHeaderMutex->lock();
		LLMeshRepoThread::mesh_header_map::iterator iter = gMeshRepo.mThread->mMeshHeader.find(mesh_id);
		if (iter != gMeshRepo.mThread->mMeshHeader.end())
		{
			header_bytes = (S32)gMeshRepo.mThread->mMeshHeaderSize[mesh_id];
			header = iter->second;
		}

		if (header_bytes > 0
			&& !header.has("404")
			&& (!header.has("version") || header["version"].asInteger() <= MAX_MESH_VERSION))
		{
			std::stringstream str;

			S32 lod_bytes = 0;

			for (U32 i = 0; i < LLModel::LOD_PHYSICS; ++i)
			{
				// figure out how many bytes we'll need to reserve in the file
				const std::string & lod_name = header_lod[i];
				lod_bytes = llmax(lod_bytes, header[lod_name]["offset"].asInteger()+header[lod_name]["size"].asInteger());
			}
		
			// just in case skin info or decomposition is at the end of the file (which it shouldn't be)
			lod_bytes = llmax(lod_bytes, header["skin"]["offset"].asInteger() + header["skin"]["size"].asInteger());
			lod_bytes = llmax(lod_bytes, header["physics_convex"]["offset"].asInteger() + header["physics_convex"]["size"].asInteger());

            // Do not unlock mutex untill we are done with LLSD.
            // LLSD is smart and can work like smart pointer, is not thread safe.
            gMeshRepo.mThread->mHeaderMutex->unlock();

			S32 bytes = lod_bytes + header_bytes; 

		
			// It's possible for the remote asset to have more data than is needed for the local cache
			// only allocate as much space in the VFS as is needed for the local cache
			data_size = llmin(data_size, bytes);

			LLVFile file(gVFS, mesh_id, LLAssetType::AT_MESH, LLVFile::WRITE);
			if (file.getMaxSize() >= bytes || file.setMaxSize(bytes))
			{
				LLMeshRepository::sCacheBytesWritten += data_size;
				++LLMeshRepository::sCacheWrites;

				file.write(data, data_size);
			
				// zero out the rest of the file 
				U8 block[MESH_HEADER_SIZE];
				memset(block, 0, sizeof(block));

				while (bytes-file.tell() > sizeof(block))
				{
					file.write(block, sizeof(block));
				}

				S32 remaining = bytes-file.tell();
				if (remaining > 0)
				{
					file.write(block, remaining);
				}
			}
		}
		else
		{
			LL_WARNS(LOG_MESH) << "Trying to cache nonexistent mesh, mesh id: " << mesh_id << LL_ENDL;

			gMeshRepo.mThread->mHeaderMutex->unlock();

			// headerReceived() parsed header, but header's data is invalid so none of the LODs will be available
			LLMutexLock lock(gMeshRepo.mThread->mMutex);
			for (int i(0); i < 4; ++i)
			{
				gMeshRepo.mThread->mUnavailableQ.push(LLMeshRepoThread::LODRequest(mMeshParams, i));
			}
		}
	}
}

LLMeshLODHandler::~LLMeshLODHandler()
{
	if (! LLApp::isQuitting())
	{
		if (! mProcessed)
		{
			LL_WARNS(LOG_MESH) << "Mesh LOD fetch canceled unexpectedly, retrying." << LL_ENDL;
			gMeshRepo.mThread->lockAndLoadMeshLOD(mMeshParams, mLOD);
		}
		LLMeshRepoThread::decActiveLODRequests();
	}
}

void LLMeshLODHandler::processFailure(LLCore::HttpStatus status)
{
	LL_WARNS(LOG_MESH) << "Error during mesh LOD handling.  ID:  " << mMeshParams.getSculptID()
					   << ", Reason:  " << status.toString()
					   << " (" << status.toTerseString() << ").  Not retrying."
					   << LL_ENDL;

	LLMutexLock lock(gMeshRepo.mThread->mMutex);
	gMeshRepo.mThread->mUnavailableQ.push(LLMeshRepoThread::LODRequest(mMeshParams, mLOD));
}

void LLMeshLODHandler::processData(LLCore::BufferArray * /* body */, S32 /* body_offset */,
								   U8 * data, S32 data_size)
{
	if ((!MESH_LOD_PROCESS_FAILED)
		&& ((data != NULL) == (data_size > 0))) // if we have data but no size or have size but no data, something is wrong
	{
		EMeshProcessingResult result = gMeshRepo.mThread->lodReceived(mMeshParams, mLOD, data, data_size);
		if (result == MESH_OK)
		{
			// good fetch from sim, write to VFS for caching
			LLVFile file(gVFS, mMeshParams.getSculptID(), LLAssetType::AT_MESH, LLVFile::WRITE);

			S32 offset = mOffset;
			S32 size = mRequestedBytes;

			if (file.getSize() >= offset+size)
			{
				file.seek(offset);
				file.write(data, size);
				LLMeshRepository::sCacheBytesWritten += size;
				++LLMeshRepository::sCacheWrites;
			}
		}
		else
		{
			LL_WARNS(LOG_MESH) << "Error during mesh LOD processing.  ID:  " << mMeshParams.getSculptID()
							   << ", Reason: " << result
							   << " LOD: " << mLOD
							   << " Data size: " << data_size
							   << " Not retrying."
							   << LL_ENDL;
			LLMutexLock lock(gMeshRepo.mThread->mMutex);
			gMeshRepo.mThread->mUnavailableQ.push(LLMeshRepoThread::LODRequest(mMeshParams, mLOD));
		}
	}
	else
	{
		LL_WARNS(LOG_MESH) << "Error during mesh LOD processing.  ID:  " << mMeshParams.getSculptID()
						   << ", Unknown reason.  Not retrying."
						   << " LOD: " << mLOD
						   << " Data size: " << data_size
						   << LL_ENDL;
		LLMutexLock lock(gMeshRepo.mThread->mMutex);
		gMeshRepo.mThread->mUnavailableQ.push(LLMeshRepoThread::LODRequest(mMeshParams, mLOD));
	}
}

LLMeshSkinInfoHandler::~LLMeshSkinInfoHandler()
{
	if (!mProcessed)
    {
        LL_WARNS(LOG_MESH) << "deleting unprocessed request handler (may be ok on exit)" << LL_ENDL;
    }
}

void LLMeshSkinInfoHandler::processFailure(LLCore::HttpStatus status)
{
	LL_WARNS(LOG_MESH) << "Error during mesh skin info handling.  ID:  " << mMeshID
					   << ", Reason:  " << status.toString()
					   << " (" << status.toTerseString() << ").  Not retrying."
					   << LL_ENDL;

	// *TODO:  Mark mesh unavailable on error.  For now, simply leave
	// request unfulfilled rather than retry forever.
}

void LLMeshSkinInfoHandler::processData(LLCore::BufferArray * /* body */, S32 /* body_offset */,
										U8 * data, S32 data_size)
{
	if ((!MESH_SKIN_INFO_PROCESS_FAILED)
		&& ((data != NULL) == (data_size > 0)) // if we have data but no size or have size but no data, something is wrong
		&& gMeshRepo.mThread->skinInfoReceived(mMeshID, data, data_size))
	{
		// good fetch from sim, write to VFS for caching
		LLVFile file(gVFS, mMeshID, LLAssetType::AT_MESH, LLVFile::WRITE);

		S32 offset = mOffset;
		S32 size = mRequestedBytes;

		if (file.getSize() >= offset+size)
		{
			LLMeshRepository::sCacheBytesWritten += size;
			++LLMeshRepository::sCacheWrites;
			file.seek(offset);
			file.write(data, size);
		}
	}
	else
	{
		LL_WARNS(LOG_MESH) << "Error during mesh skin info processing.  ID:  " << mMeshID
						   << ", Unknown reason.  Not retrying."
						   << LL_ENDL;
		// *TODO:  Mark mesh unavailable on error
	}
}

LLMeshDecompositionHandler::~LLMeshDecompositionHandler()
{
	if (!mProcessed)
    {
        LL_WARNS(LOG_MESH) << "deleting unprocessed request handler (may be ok on exit)" << LL_ENDL;
    }
}

void LLMeshDecompositionHandler::processFailure(LLCore::HttpStatus status)
{
	LL_WARNS(LOG_MESH) << "Error during mesh decomposition handling.  ID:  " << mMeshID
					   << ", Reason:  " << status.toString()
					   << " (" << status.toTerseString() << ").  Not retrying."
					   << LL_ENDL;
	// *TODO:  Mark mesh unavailable on error.  For now, simply leave
	// request unfulfilled rather than retry forever.
}

void LLMeshDecompositionHandler::processData(LLCore::BufferArray * /* body */, S32 /* body_offset */,
											 U8 * data, S32 data_size)
{
	if ((!MESH_DECOMP_PROCESS_FAILED)
		&& ((data != NULL) == (data_size > 0)) // if we have data but no size or have size but no data, something is wrong
		&& gMeshRepo.mThread->decompositionReceived(mMeshID, data, data_size))
	{
		// good fetch from sim, write to VFS for caching
		LLVFile file(gVFS, mMeshID, LLAssetType::AT_MESH, LLVFile::WRITE);

		S32 offset = mOffset;
		S32 size = mRequestedBytes;

		if (file.getSize() >= offset+size)
		{
			LLMeshRepository::sCacheBytesWritten += size;
			++LLMeshRepository::sCacheWrites;
			file.seek(offset);
			file.write(data, size);
		}
	}
	else
	{
		LL_WARNS(LOG_MESH) << "Error during mesh decomposition processing.  ID:  " << mMeshID
						   << ", Unknown reason.  Not retrying."
						   << LL_ENDL;
		// *TODO:  Mark mesh unavailable on error
	}
}

LLMeshPhysicsShapeHandler::~LLMeshPhysicsShapeHandler()
{
	if (!mProcessed)
    {
        LL_WARNS(LOG_MESH) << "deleting unprocessed request handler (may be ok on exit)" << LL_ENDL;
    }
}

void LLMeshPhysicsShapeHandler::processFailure(LLCore::HttpStatus status)
{
	LL_WARNS(LOG_MESH) << "Error during mesh physics shape handling.  ID:  " << mMeshID
					   << ", Reason:  " << status.toString()
					   << " (" << status.toTerseString() << ").  Not retrying."
					   << LL_ENDL;
	// *TODO:  Mark mesh unavailable on error
}

void LLMeshPhysicsShapeHandler::processData(LLCore::BufferArray * /* body */, S32 /* body_offset */,
											U8 * data, S32 data_size)
{
	if ((!MESH_PHYS_SHAPE_PROCESS_FAILED)
		&& ((data != NULL) == (data_size > 0)) // if we have data but no size or have size but no data, something is wrong
		&& gMeshRepo.mThread->physicsShapeReceived(mMeshID, data, data_size))
	{
		// good fetch from sim, write to VFS for caching
		LLVFile file(gVFS, mMeshID, LLAssetType::AT_MESH, LLVFile::WRITE);

		S32 offset = mOffset;
		S32 size = mRequestedBytes;

		if (file.getSize() >= offset+size)
		{
			LLMeshRepository::sCacheBytesWritten += size;
			++LLMeshRepository::sCacheWrites;
			file.seek(offset);
			file.write(data, size);
		}
	}
	else
	{
		LL_WARNS(LOG_MESH) << "Error during mesh physics shape processing.  ID:  " << mMeshID
						   << ", Unknown reason.  Not retrying."
						   << LL_ENDL;
		// *TODO:  Mark mesh unavailable on error
	}
}

LLMeshRepository::LLMeshRepository()
: mMeshMutex(NULL),
  mDecompThread(NULL),
  mMeshThreadCount(0),
  mLegacyGetMeshVersion(0), // <FS:Ansariel> [UDP Assets]
  mThread(NULL)
{

}

void LLMeshRepository::init()
{
	mMeshMutex = new LLMutex();
	
	LLConvexDecomposition::getInstance()->initSystem();

	mDecompThread = new LLPhysicsDecomp();
	mDecompThread->start();

	while (!mDecompThread->mInited)
	{ //wait for physics decomp thread to init
		apr_sleep(100);
	}

	metrics_teleport_started_signal = LLViewerMessage::getInstance()->setTeleportStartedCallback(teleport_started);
	
	mThread = new LLMeshRepoThread();
	mThread->start();
}

void LLMeshRepository::shutdown()
{
	LL_INFOS(LOG_MESH) << "Shutting down mesh repository." << LL_ENDL;
	llassert(mThread != NULL);
	llassert(mThread->mSignal != NULL);

	metrics_teleport_started_signal.disconnect();

	for (U32 i = 0; i < mUploads.size(); ++i)
	{
		LL_INFOS(LOG_MESH) << "Discard the pending mesh uploads." << LL_ENDL;
		mUploads[i]->discard() ; //discard the uploading requests.
	}

	mThread->mSignal->signal();
	
	while (!mThread->isStopped())
	{
		apr_sleep(10);
	}
	delete mThread;
	mThread = NULL;

	for (U32 i = 0; i < mUploads.size(); ++i)
	{
		LL_INFOS(LOG_MESH) << "Waiting for pending mesh upload " << (i + 1) << "/" << mUploads.size() << LL_ENDL;
		while (!mUploads[i]->isStopped())
		{
			apr_sleep(10);
		}
		delete mUploads[i];
	}

	mUploads.clear();

	delete mMeshMutex;
	mMeshMutex = NULL;

	LL_INFOS(LOG_MESH) << "Shutting down decomposition system." << LL_ENDL;

	if (mDecompThread)
	{
		mDecompThread->shutdown();		
		delete mDecompThread;
		mDecompThread = NULL;
	}

	LLConvexDecomposition::quitSystem();
}

//called in the main thread.
S32 LLMeshRepository::update()
{
	// Conditionally log a mesh metrics event
	metricsUpdate();
	
	if(mUploadWaitList.empty())
	{
		return 0 ;
	}

	S32 size = mUploadWaitList.size() ;
	for (S32 i = 0; i < size; ++i)
	{
		mUploads.push_back(mUploadWaitList[i]);
		mUploadWaitList[i]->preStart() ;
		mUploadWaitList[i]->start() ;
	}
	mUploadWaitList.clear() ;

	return size ;
}

S32 LLMeshRepository::loadMesh(LLVOVolume* vobj, const LLVolumeParams& mesh_params, S32 detail, S32 last_lod)
{
	LL_RECORD_BLOCK_TIME(FTM_MESH_FETCH);
	
	// Manage time-to-load metrics for mesh download operations.
	metricsProgress(1);

	if (detail < 0 || detail >= 4)
	{
		return detail;
	}

	{
		LLMutexLock lock(mMeshMutex);
		//add volume to list of loading meshes
		mesh_load_map::iterator iter = mLoadingMeshes[detail].find(mesh_params);
		if (iter != mLoadingMeshes[detail].end())
		{ //request pending for this mesh, append volume id to list
			iter->second.insert(vobj->getID());
		}
		else
		{
			//first request for this mesh
			mLoadingMeshes[detail][mesh_params].insert(vobj->getID());
			mPendingRequests.push_back(LLMeshRepoThread::LODRequest(mesh_params, detail));
			LLMeshRepository::sLODPending++;
		}
	}

	//do a quick search to see if we can't display something while we wait for this mesh to load
	LLVolume* volume = vobj->getVolume();

	if (volume)
	{
		LLVolumeParams params = volume->getParams();

		LLVolumeLODGroup* group = LLPrimitive::getVolumeManager()->getGroup(params);

		if (group)
		{
			//first, see if last_lod is available (don't transition down to avoid funny popping a la SH-641)
			if (last_lod >= 0)
			{
				LLVolume* lod = group->refLOD(last_lod);
				if (lod && lod->isMeshAssetLoaded() && lod->getNumVolumeFaces() > 0)
				{
					group->derefLOD(lod);
					return last_lod;
				}
				group->derefLOD(lod);
			}

			//next, see what the next lowest LOD available might be
			for (S32 i = detail-1; i >= 0; --i)
			{
				LLVolume* lod = group->refLOD(i);
				if (lod && lod->isMeshAssetLoaded() && lod->getNumVolumeFaces() > 0)
				{
					group->derefLOD(lod);
					return i;
				}

				group->derefLOD(lod);
			}

			//no lower LOD is a available, is a higher lod available?
			for (S32 i = detail+1; i < 4; ++i)
			{
				LLVolume* lod = group->refLOD(i);
				if (lod && lod->isMeshAssetLoaded() && lod->getNumVolumeFaces() > 0)
				{
					group->derefLOD(lod);
					return i;
				}

				group->derefLOD(lod);
			}
		}
	}

	return detail;
}

void LLMeshRepository::notifyLoadedMeshes()
{ //called from main thread
	LL_RECORD_BLOCK_TIME(FTM_MESH_FETCH);

    // <FS:Ansariel> [UDP Assets]
    //// GetMesh2 operation with keepalives, etc.  With pipelining,
    //// we'll increase this.  See llappcorehttp and llcorehttp for
    //// discussion on connection strategies.
    //LLAppCoreHttp & app_core_http(LLAppViewer::instance()->getAppCoreHttp());
    //S32 scale(app_core_http.isPipelined(LLAppCoreHttp::AP_MESH2)
    //          ? (2 * LLAppCoreHttp::PIPELINING_DEPTH)
    //          : 5);

    //LLMeshRepoThread::sMaxConcurrentRequests = gSavedSettings.getU32("Mesh2MaxConcurrentRequests");
    //LLMeshRepoThread::sRequestHighWater = llclamp(scale * S32(LLMeshRepoThread::sMaxConcurrentRequests),
    //                                              REQUEST2_HIGH_WATER_MIN,
    //                                              REQUEST2_HIGH_WATER_MAX);
    //LLMeshRepoThread::sRequestLowWater = llclamp(LLMeshRepoThread::sRequestHighWater / 2,
    //                                             REQUEST2_LOW_WATER_MIN,
    //                                             REQUEST2_LOW_WATER_MAX);

    if (mLegacyGetMeshVersion == 1)
    {
        // Legacy GetMesh operation with high connection concurrency
        static LLCachedControl<U32> meshMaxConcurrentRequests(gSavedSettings, "MeshMaxConcurrentRequests");
        if (meshMaxConcurrentRequests() > MESH_CONCURRENT_REQUEST_LIMIT) 
        {
            U32 mesh_max_concurrent_requests_default = gSavedSettings.getControl("MeshMaxConcurrentRequests")->getDefault().asInteger();
            LLSD args; 
            args["VALUE"] = llformat("%d", meshMaxConcurrentRequests()); 
            args["MAX"] = llformat("%d", MESH_CONCURRENT_REQUEST_LIMIT); 
            args["DEFAULT"] = llformat("%d", mesh_max_concurrent_requests_default);
            args["DEBUGNAME"] = "MeshMaxConccurrentRequests";
            LLNotificationsUtil::add("MeshMaxConcurrentReqTooHigh", args); 
            gSavedSettings.setU32("MeshMaxConcurrentRequests", mesh_max_concurrent_requests_default);
        }
        LLMeshRepoThread::sMaxConcurrentRequests = meshMaxConcurrentRequests();
        LLMeshRepoThread::sRequestHighWater = llclamp(2 * S32(LLMeshRepoThread::sMaxConcurrentRequests),
                                                      REQUEST_HIGH_WATER_MIN,
                                                      REQUEST_HIGH_WATER_MAX);
        LLMeshRepoThread::sRequestLowWater = llclamp(LLMeshRepoThread::sRequestHighWater / 2,
                                                     REQUEST_LOW_WATER_MIN,
                                                     REQUEST_LOW_WATER_MAX);
    }
    else
    {
        // GetMesh2 operation with keepalives, etc.  With pipelining,
        // we'll increase this.  See llappcorehttp and llcorehttp for
        // discussion on connection strategies.
        LLAppCoreHttp & app_core_http(LLAppViewer::instance()->getAppCoreHttp());
        S32 scale(app_core_http.isPipelined(LLAppCoreHttp::AP_MESH2)
                  ? (2 * LLAppCoreHttp::PIPELINING_DEPTH)
                  : 5);

        static LLCachedControl<U32> mesh2MaxConcurrentRequests(gSavedSettings, "Mesh2MaxConcurrentRequests");
        if (mesh2MaxConcurrentRequests() > MESH2_CONCURRENT_REQUEST_LIMIT) 
        { 
            U32 mesh2_max_concurrent_requests_default = gSavedSettings.getControl("Mesh2MaxConcurrentRequests")->getDefault().asInteger();
            LLSD args;
            args["VALUE"] = llformat("%d", mesh2MaxConcurrentRequests()); 
            args["MAX"] = llformat("%d", MESH2_CONCURRENT_REQUEST_LIMIT); 
            args["DEFAULT"] = llformat("%d", mesh2_max_concurrent_requests_default);
            args["DEBUGNAME"] = "Mesh2MaxConccurrentRequests";
            LLNotificationsUtil::add("MeshMaxConcurrentReqTooHigh", args); 
            gSavedSettings.setU32("Mesh2MaxConcurrentRequests", mesh2_max_concurrent_requests_default);
        }
        LLMeshRepoThread::sMaxConcurrentRequests = mesh2MaxConcurrentRequests();
        LLMeshRepoThread::sRequestHighWater = llclamp(scale * S32(LLMeshRepoThread::sMaxConcurrentRequests),
                                                      REQUEST2_HIGH_WATER_MIN,
                                                      REQUEST2_HIGH_WATER_MAX);
        LLMeshRepoThread::sRequestLowWater = llclamp(LLMeshRepoThread::sRequestHighWater / 2,
                                                     REQUEST2_LOW_WATER_MIN,
                                                     REQUEST2_LOW_WATER_MAX);
    }
    // </FS:Ansariel> [UDP Assets]

	//clean up completed upload threads
	for (std::vector<LLMeshUploadThread*>::iterator iter = mUploads.begin(); iter != mUploads.end(); )
	{
		LLMeshUploadThread* thread = *iter;

		if (thread->isStopped() && thread->finished())
		{
			iter = mUploads.erase(iter);
			delete thread;
		}
		else
		{
			++iter;
		}
	}

	//update inventory
	if (!mInventoryQ.empty())
	{
		LLMutexLock lock(mMeshMutex);
		while (!mInventoryQ.empty())
		{
			inventory_data& data = mInventoryQ.front();

			LLAssetType::EType asset_type = LLAssetType::lookup(data.mPostData["asset_type"].asString());
			LLInventoryType::EType inventory_type = LLInventoryType::lookup(data.mPostData["inventory_type"].asString());

			// Handle addition of texture, if any.
			if ( data.mResponse.has("new_texture_folder_id") )
			{
				const LLUUID& new_folder_id = data.mResponse["new_texture_folder_id"].asUUID();

				if ( new_folder_id.notNull() )
				{
					LLUUID parent_id = gInventory.findUserDefinedCategoryUUIDForType(LLFolderType::FT_TEXTURE);

					std::string name;
					// Check if the server built a different name for the texture folder
					if ( data.mResponse.has("new_texture_folder_name") )
					{
						name = data.mResponse["new_texture_folder_name"].asString();
					}
					else
					{
						name = data.mPostData["name"].asString();
					}

					// Add the category to the internal representation
					LLPointer<LLViewerInventoryCategory> cat = 
						new LLViewerInventoryCategory(new_folder_id, parent_id, 
							LLFolderType::FT_NONE, name, gAgent.getID());
					cat->setVersion(LLViewerInventoryCategory::VERSION_UNKNOWN);

					LLInventoryModel::LLCategoryUpdate update(cat->getParentUUID(), 1);
					gInventory.accountForUpdate(update);
					gInventory.updateCategory(cat);
				}
			}

			on_new_single_inventory_upload_complete(
				asset_type,
				inventory_type,
				data.mPostData["asset_type"].asString(),
				data.mPostData["folder_id"].asUUID(),
				data.mPostData["name"],
				data.mPostData["description"],
				data.mResponse,
				data.mResponse["upload_price"]);
			//}
			
			mInventoryQ.pop();
		}
	}

	//call completed callbacks on finished decompositions
	mDecompThread->notifyCompleted();

	// For major operations, attempt to get the required locks
	// without blocking and punt if they're not available.  The
	// longest run of holdoffs is kept in sMaxLockHoldoffs just
	// to collect the data.  In testing, I've never seen a value
	// greater than 2 (written to log on exit).
	{
		LLMutexTrylock lock1(mMeshMutex);
		LLMutexTrylock lock2(mThread->mMutex);

		static U32 hold_offs(0);
		if (! lock1.isLocked() || ! lock2.isLocked())
		{
			// If we can't get the locks, skip and pick this up later.
			++hold_offs;
			sMaxLockHoldoffs = llmax(sMaxLockHoldoffs, hold_offs);
			return;
		}
		hold_offs = 0;
		
		if (gAgent.getRegion())
		{
			// Update capability urls
			static std::string region_name("never name a region this");
			
			if (gAgent.getRegion()->getName() != region_name && gAgent.getRegion()->capabilitiesReceived())
			{
				region_name = gAgent.getRegion()->getName();
				// <FS:Ansariel> [UDP Assets]
				//const std::string mesh_cap(gAgent.getRegion()->getViewerAssetUrl());
				//mThread->setGetMeshCap(mesh_cap);
				//LL_DEBUGS(LOG_MESH) << "Retrieving caps for region '" << region_name
				//					<< "', ViewerAsset cap:  " << mesh_cap
				//					<< LL_ENDL;
				const bool use_v1(gSavedSettings.getBOOL("MeshUseGetMesh1"));
				const std::string mesh_cap(gAgent.getRegion()->getViewerAssetUrl());
				const std::string legacy_mesh1_cap(gAgent.getRegion()->getCapability("GetMesh"));
				const std::string legacy_mesh2_cap(gAgent.getRegion()->getCapability("GetMesh2"));
				mLegacyGetMeshVersion = ((mesh_cap.empty() && legacy_mesh2_cap.empty()) || use_v1) ? 1 : (!mesh_cap.empty() ? 0 : 2);
				mThread->setGetMeshCap(mesh_cap, legacy_mesh1_cap, legacy_mesh2_cap, mLegacyGetMeshVersion);
				LL_DEBUGS(LOG_MESH) << "Retrieving caps for region '" << region_name
									<< "', ViewerAsset cap:  " << mesh_cap
									<< ", GetMesh2 cap:  " << legacy_mesh2_cap
									<< ", GetMesh cap:  " << legacy_mesh1_cap
									<< ", using version:  " << mLegacyGetMeshVersion
									<< LL_ENDL;
				// <FS:Ansariel> [UDP Assets]
			}
		}
		
		//popup queued error messages from background threads
		while (!mUploadErrorQ.empty())
		{
			LLSD substitutions(mUploadErrorQ.front());
			if (substitutions.has("DETAILS"))
			{
				LLNotificationsUtil::add("MeshUploadErrorDetails", substitutions);
			}
			else
			{
				LLNotificationsUtil::add("MeshUploadError", substitutions);
			}
			mUploadErrorQ.pop();
		}

		S32 active_count = LLMeshRepoThread::sActiveHeaderRequests + LLMeshRepoThread::sActiveLODRequests;
		if (active_count < LLMeshRepoThread::sRequestLowWater)
		{
			S32 push_count = LLMeshRepoThread::sRequestHighWater - active_count;

			if (mPendingRequests.size() > push_count)
			{
				// More requests than the high-water limit allows so
				// sort and forward the most important.

				//calculate "score" for pending requests

				//create score map
				std::map<LLUUID, F32> score_map;

				for (U32 i = 0; i < 4; ++i)
				{
					for (mesh_load_map::iterator iter = mLoadingMeshes[i].begin();  iter != mLoadingMeshes[i].end(); ++iter)
					{
						F32 max_score = 0.f;
						for (std::set<LLUUID>::iterator obj_iter = iter->second.begin(); obj_iter != iter->second.end(); ++obj_iter)
						{
							LLViewerObject* object = gObjectList.findObject(*obj_iter);
							
							if (object)
							{
								LLDrawable* drawable = object->mDrawable;
								if (drawable)
								{
									F32 cur_score = drawable->getRadius()/llmax(drawable->mDistanceWRTCamera, 1.f);
									max_score = llmax(max_score, cur_score);
								}
							}
						}
				
						score_map[iter->first.getSculptID()] = max_score;
					}
				}

				//set "score" for pending requests
				for (std::vector<LLMeshRepoThread::LODRequest>::iterator iter = mPendingRequests.begin(); iter != mPendingRequests.end(); ++iter)
				{
					iter->mScore = score_map[iter->mMeshParams.getSculptID()];
				}

				//sort by "score"
				std::partial_sort(mPendingRequests.begin(), mPendingRequests.begin() + push_count,
								  mPendingRequests.end(), LLMeshRepoThread::CompareScoreGreater());
			}

			while (!mPendingRequests.empty() && push_count > 0)
			{
				LLMeshRepoThread::LODRequest& request = mPendingRequests.front();
				mThread->loadMeshLOD(request.mMeshParams, request.mLOD);
				mPendingRequests.erase(mPendingRequests.begin());
				LLMeshRepository::sLODPending--;
				push_count--;
			}
		}

		//send skin info requests
		while (!mPendingSkinRequests.empty())
		{
			mThread->loadMeshSkinInfo(mPendingSkinRequests.front());
			mPendingSkinRequests.pop();
		}
	
		//send decomposition requests
		while (!mPendingDecompositionRequests.empty())
		{
			mThread->loadMeshDecomposition(mPendingDecompositionRequests.front());
			mPendingDecompositionRequests.pop();
		}
	
		//send physics shapes decomposition requests
		while (!mPendingPhysicsShapeRequests.empty())
		{
			mThread->loadMeshPhysicsShape(mPendingPhysicsShapeRequests.front());
			mPendingPhysicsShapeRequests.pop();
		}
	
		mThread->notifyLoadedMeshes();
	}

	mThread->mSignal->signal();
}

void LLMeshRepository::notifySkinInfoReceived(LLMeshSkinInfo& info)
{
	mSkinMap[info.mMeshID] = info;

	skin_load_map::iterator iter = mLoadingSkins.find(info.mMeshID);
	if (iter != mLoadingSkins.end())
	{
		for (std::set<LLUUID>::iterator obj_id = iter->second.begin(); obj_id != iter->second.end(); ++obj_id)
		{
			LLVOVolume* vobj = (LLVOVolume*) gObjectList.findObject(*obj_id);
			if (vobj)
			{
				vobj->notifyMeshLoaded();
			}
		}
		mLoadingSkins.erase(info.mMeshID);
	}
}

void LLMeshRepository::notifyDecompositionReceived(LLModel::Decomposition* decomp)
{
	decomposition_map::iterator iter = mDecompositionMap.find(decomp->mMeshID);
	if (iter == mDecompositionMap.end())
	{ //just insert decomp into map
		mDecompositionMap[decomp->mMeshID] = decomp;
		mLoadingDecompositions.erase(decomp->mMeshID);
	}
	else
	{ //merge decomp with existing entry
		iter->second->merge(decomp);
		mLoadingDecompositions.erase(decomp->mMeshID);
		delete decomp;
	}
}

void LLMeshRepository::notifyMeshLoaded(const LLVolumeParams& mesh_params, LLVolume* volume)
{ //called from main thread
	S32 detail = LLVolumeLODGroup::getVolumeDetailFromScale(volume->getDetail());

	//get list of objects waiting to be notified this mesh is loaded
	mesh_load_map::iterator obj_iter = mLoadingMeshes[detail].find(mesh_params);

	if (volume && obj_iter != mLoadingMeshes[detail].end())
	{
		//make sure target volume is still valid
		if (volume->getNumVolumeFaces() <= 0)
		{
			LL_WARNS(LOG_MESH) << "Mesh loading returned empty volume.  ID:  " << mesh_params.getSculptID()
							   << LL_ENDL;
		}
		
		{ //update system volume
			LLVolume* sys_volume = LLPrimitive::getVolumeManager()->refVolume(mesh_params, detail);
			if (sys_volume)
			{
				sys_volume->copyVolumeFaces(volume);
				sys_volume->setMeshAssetLoaded(TRUE);
				LLPrimitive::getVolumeManager()->unrefVolume(sys_volume);
			}
			else
			{
				LL_WARNS(LOG_MESH) << "Couldn't find system volume for mesh " << mesh_params.getSculptID()
								   << LL_ENDL;
			}
		}

		//notify waiting LLVOVolume instances that their requested mesh is available
		for (std::set<LLUUID>::iterator vobj_iter = obj_iter->second.begin(); vobj_iter != obj_iter->second.end(); ++vobj_iter)
		{
			LLVOVolume* vobj = (LLVOVolume*) gObjectList.findObject(*vobj_iter);
			if (vobj)
			{
				vobj->notifyMeshLoaded();
			}
		}
		
		mLoadingMeshes[detail].erase(mesh_params);
	}
}

void LLMeshRepository::notifyMeshUnavailable(const LLVolumeParams& mesh_params, S32 lod)
{ //called from main thread
	//get list of objects waiting to be notified this mesh is loaded
	mesh_load_map::iterator obj_iter = mLoadingMeshes[lod].find(mesh_params);

	F32 detail = LLVolumeLODGroup::getVolumeScaleFromDetail(lod);

	if (obj_iter != mLoadingMeshes[lod].end())
	{
		for (std::set<LLUUID>::iterator vobj_iter = obj_iter->second.begin(); vobj_iter != obj_iter->second.end(); ++vobj_iter)
		{
			LLVOVolume* vobj = (LLVOVolume*) gObjectList.findObject(*vobj_iter);
			if (vobj)
			{
				LLVolume* obj_volume = vobj->getVolume();

				if (obj_volume && 
					obj_volume->getDetail() == detail &&
					obj_volume->getParams() == mesh_params)
				{ //should force volume to find most appropriate LOD
					vobj->setVolume(obj_volume->getParams(), lod);
				}
			}
		}
		
		mLoadingMeshes[lod].erase(mesh_params);
	}
}

S32 LLMeshRepository::getActualMeshLOD(const LLVolumeParams& mesh_params, S32 lod)
{ 
	return mThread->getActualMeshLOD(mesh_params, lod);
}

const LLMeshSkinInfo* LLMeshRepository::getSkinInfo(const LLUUID& mesh_id, const LLVOVolume* requesting_obj)
{
	LL_RECORD_BLOCK_TIME(FTM_MESH_FETCH);

	if (mesh_id.notNull())
	{
		skin_map::iterator iter = mSkinMap.find(mesh_id);
		if (iter != mSkinMap.end())
		{
			return &(iter->second);
		}
		
		//no skin info known about given mesh, try to fetch it
		{
			LLMutexLock lock(mMeshMutex);
			//add volume to list of loading meshes
			skin_load_map::iterator iter = mLoadingSkins.find(mesh_id);
			if (iter == mLoadingSkins.end())
			{ //no request pending for this skin info
				mPendingSkinRequests.push(mesh_id);
			}
			mLoadingSkins[mesh_id].insert(requesting_obj->getID());
		}
	}

	return NULL;
}

void LLMeshRepository::fetchPhysicsShape(const LLUUID& mesh_id)
{
	LL_RECORD_BLOCK_TIME(FTM_MESH_FETCH);

	if (mesh_id.notNull())
	{
		LLModel::Decomposition* decomp = NULL;
		decomposition_map::iterator iter = mDecompositionMap.find(mesh_id);
		if (iter != mDecompositionMap.end())
		{
			decomp = iter->second;
		}
		
		//decomposition block hasn't been fetched yet
		if (!decomp || decomp->mPhysicsShapeMesh.empty())
		{
			LLMutexLock lock(mMeshMutex);
			//add volume to list of loading meshes
			std::set<LLUUID>::iterator iter = mLoadingPhysicsShapes.find(mesh_id);
			if (iter == mLoadingPhysicsShapes.end())
			{ //no request pending for this skin info
				// *FIXME:  Nothing ever deletes entries, can't be right
				mLoadingPhysicsShapes.insert(mesh_id);
				mPendingPhysicsShapeRequests.push(mesh_id);
			}
		}
	}
}

LLModel::Decomposition* LLMeshRepository::getDecomposition(const LLUUID& mesh_id)
{
	LL_RECORD_BLOCK_TIME(FTM_MESH_FETCH);

	LLModel::Decomposition* ret = NULL;

	if (mesh_id.notNull())
	{
		decomposition_map::iterator iter = mDecompositionMap.find(mesh_id);
		if (iter != mDecompositionMap.end())
		{
			ret = iter->second;
		}
		
		//decomposition block hasn't been fetched yet
		if (!ret || ret->mBaseHullMesh.empty())
		{
			LLMutexLock lock(mMeshMutex);
			//add volume to list of loading meshes
			std::set<LLUUID>::iterator iter = mLoadingDecompositions.find(mesh_id);
			if (iter == mLoadingDecompositions.end())
			{ //no request pending for this skin info
				mLoadingDecompositions.insert(mesh_id);
				mPendingDecompositionRequests.push(mesh_id);
			}
		}
	}

	return ret;
}

void LLMeshRepository::buildHull(const LLVolumeParams& params, S32 detail)
{
	LLVolume* volume = LLPrimitive::sVolumeManager->refVolume(params, detail);

	if (!volume->mHullPoints)
	{
		//all default params
		//execute first stage
		//set simplify mode to retain
		//set retain percentage to zero
		//run second stage
	}

	LLPrimitive::sVolumeManager->unrefVolume(volume);
}

bool LLMeshRepository::hasPhysicsShape(const LLUUID& mesh_id)
{
    if (mesh_id.isNull())
    {
        return false;
    }
<<<<<<< HEAD

    if (mThread->hasPhysicsShapeInHeader(mesh_id))
    {
        return true;
    }

    LLModel::Decomposition* decomp = getDecomposition(mesh_id);
    if (decomp && !decomp->mHull.empty())
    {
        return true;
    }

    return false;
}

bool LLMeshRepoThread::hasPhysicsShapeInHeader(const LLUUID& mesh_id)
{
    LLMutexLock lock(mHeaderMutex);
    if (mMeshHeaderSize[mesh_id] > 0)
    {
        mesh_header_map::iterator iter = mMeshHeader.find(mesh_id);
        if (iter != mMeshHeader.end())
        {
            LLSD &mesh = iter->second;
            if (mesh.has("physics_mesh") && mesh["physics_mesh"].has("size") && (mesh["physics_mesh"]["size"].asInteger() > 0))
            {
                return true;
            }
        }
=======

    if (mThread->hasPhysicsShapeInHeader(mesh_id))
    {
        return true;
    }

    LLModel::Decomposition* decomp = getDecomposition(mesh_id);
    if (decomp && !decomp->mHull.empty())
    {
        return true;
>>>>>>> 2571b948
    }

    return false;
}

<<<<<<< HEAD
// <FS:Ansariel> DAE export
LLUUID LLMeshRepository::getCreatorFromHeader(const LLUUID& mesh_id)
{
	if (mesh_id.isNull())
	{
		return LLUUID();
	}

	return mThread->getCreatorFromHeader(mesh_id);
}

LLUUID LLMeshRepoThread::getCreatorFromHeader(const LLUUID& mesh_id)
{
	LLMutexLock lock(mHeaderMutex);
	if (mMeshHeaderSize[mesh_id] > 0)
	{
		mesh_header_map::iterator iter = mMeshHeader.find(mesh_id);
		if (iter != mMeshHeader.end())
		{
			LLSD& mesh = iter->second;
			if (mesh.has("creator") && mesh["creator"].isUUID())
			{
				return mesh["creator"].asUUID();
			}
		}
	}

	return LLUUID();
=======
bool LLMeshRepoThread::hasPhysicsShapeInHeader(const LLUUID& mesh_id)
{
    LLMutexLock lock(mHeaderMutex);
    if (mMeshHeaderSize[mesh_id] > 0)
    {
        mesh_header_map::iterator iter = mMeshHeader.find(mesh_id);
        if (iter != mMeshHeader.end())
        {
            LLSD &mesh = iter->second;
            if (mesh.has("physics_mesh") && mesh["physics_mesh"].has("size") && (mesh["physics_mesh"]["size"].asInteger() > 0))
            {
                return true;
            }
        }
    }

    return false;
>>>>>>> 2571b948
}
// </FS:Ansariel>

void LLMeshRepository::uploadModel(std::vector<LLModelInstance>& data, LLVector3& scale, bool upload_textures,
								   bool upload_skin, bool upload_joints, bool lock_scale_if_joint_position,
                                   std::string upload_url, bool do_upload,
								   LLHandle<LLWholeModelFeeObserver> fee_observer, LLHandle<LLWholeModelUploadObserver> upload_observer)
{
	LLMeshUploadThread* thread = new LLMeshUploadThread(data, scale, upload_textures,
                                                        upload_skin, upload_joints, lock_scale_if_joint_position, 
                                                        upload_url, do_upload, fee_observer, upload_observer);
	mUploadWaitList.push_back(thread);
}

S32 LLMeshRepository::getMeshSize(const LLUUID& mesh_id, S32 lod)
{
	if (mThread && mesh_id.notNull() && LLPrimitive::NO_LOD != lod)
	{
		LLMutexLock lock(mThread->mHeaderMutex);
		LLMeshRepoThread::mesh_header_map::iterator iter = mThread->mMeshHeader.find(mesh_id);
		if (iter != mThread->mMeshHeader.end() && mThread->mMeshHeaderSize[mesh_id] > 0)
		{
			LLSD& header = iter->second;

			if (header.has("404"))
			{
				return -1;
			}

			S32 size = header[header_lod[lod]]["size"].asInteger();
			return size;
		}

	}

	return -1;
}

void LLMeshUploadThread::decomposeMeshMatrix(LLMatrix4& transformation,
											 LLVector3& result_pos,
											 LLQuaternion& result_rot,
											 LLVector3& result_scale)
{
	// check for reflection
	BOOL reflected = (transformation.determinant() < 0);

	// compute position
	LLVector3 position = LLVector3(0, 0, 0) * transformation;

	// compute scale
	LLVector3 x_transformed = LLVector3(1, 0, 0) * transformation - position;
	LLVector3 y_transformed = LLVector3(0, 1, 0) * transformation - position;
	LLVector3 z_transformed = LLVector3(0, 0, 1) * transformation - position;
	F32 x_length = x_transformed.normalize();
	F32 y_length = y_transformed.normalize();
	F32 z_length = z_transformed.normalize();
	LLVector3 scale = LLVector3(x_length, y_length, z_length);

    // adjust for "reflected" geometry
	LLVector3 x_transformed_reflected = x_transformed;
	if (reflected)
	{
		x_transformed_reflected *= -1.0;
	}
	
	// compute rotation
	LLMatrix3 rotation_matrix;
	rotation_matrix.setRows(x_transformed_reflected, y_transformed, z_transformed);
	LLQuaternion quat_rotation = rotation_matrix.quaternion();
	quat_rotation.normalize(); // the rotation_matrix might not have been orthoginal.  make it so here.
	LLVector3 euler_rotation;
	quat_rotation.getEulerAngles(&euler_rotation.mV[VX], &euler_rotation.mV[VY], &euler_rotation.mV[VZ]);

	result_pos = position + mOrigin;
	result_scale = scale;
	result_rot = quat_rotation; 
}

void LLMeshRepository::updateInventory(inventory_data data)
{
	LLMutexLock lock(mMeshMutex);
	dump_llsd_to_file(data.mPostData,make_dump_name("update_inventory_post_data_",dump_num));
	dump_llsd_to_file(data.mResponse,make_dump_name("update_inventory_response_",dump_num));
	mInventoryQ.push(data);
}

void LLMeshRepository::uploadError(LLSD& args)
{
	LLMutexLock lock(mMeshMutex);
	mUploadErrorQ.push(args);
}

F32 LLMeshRepository::getEstTrianglesMax(LLUUID mesh_id)
{
    LLMeshCostData costs;
    if (getCostData(mesh_id, costs))
    {
        return costs.getEstTrisMax();
    }
    else
    {
        return 0.f;
    }
}

F32 LLMeshRepository::getEstTrianglesStreamingCost(LLUUID mesh_id)
{
    LLMeshCostData costs;
    if (getCostData(mesh_id, costs))
    {
        return costs.getEstTrisForStreamingCost();
    }
    else
    {
        return 0.f;
    }
}

// FIXME replace with calc based on LLMeshCostData
F32 LLMeshRepository::getStreamingCostLegacy(LLUUID mesh_id, F32 radius, S32* bytes, S32* bytes_visible, S32 lod, F32 *unscaled_value)
{
	F32 result = 0.f;
    if (mThread && mesh_id.notNull())
    {
        LLMutexLock lock(mThread->mHeaderMutex);
        LLMeshRepoThread::mesh_header_map::iterator iter = mThread->mMeshHeader.find(mesh_id);
        if (iter != mThread->mMeshHeader.end() && mThread->mMeshHeaderSize[mesh_id] > 0)
        {
            result  = getStreamingCostLegacy(iter->second, radius, bytes, bytes_visible, lod, unscaled_value);
        }
    }
    if (result > 0.f)
    {
        LLMeshCostData data;
        if (getCostData(mesh_id, data))
        {
            F32 ref_streaming_cost = data.getRadiusBasedStreamingCost(radius);
            F32 ref_weighted_tris = data.getRadiusWeightedTris(radius);
            if (!is_approx_equal(ref_streaming_cost,result))
            {
                LL_WARNS() << mesh_id << "streaming mismatch " << result << " " << ref_streaming_cost << LL_ENDL;
            }
            if (unscaled_value && !is_approx_equal(ref_weighted_tris,*unscaled_value))
            {
                LL_WARNS() << mesh_id << "weighted_tris mismatch " << *unscaled_value << " " << ref_weighted_tris << LL_ENDL;
            }
            if (bytes && (*bytes != data.getSizeTotal()))
            {
                LL_WARNS() << mesh_id << "bytes mismatch " << *bytes << " " << data.getSizeTotal() << LL_ENDL;
            }
            if (bytes_visible && (lod >=0) && (lod < 4) && (*bytes_visible != data.getSizeByLOD(lod)))
            {
                LL_WARNS() << mesh_id << "bytes_visible mismatch " << *bytes_visible << " " << data.getSizeByLOD(lod) << LL_ENDL;
            }
        }
        else
        {
            LL_WARNS() << "getCostData failed!!!" << LL_ENDL;
        }
    }
    return result;
}

// FIXME replace with calc based on LLMeshCostData
//static
F32 LLMeshRepository::getStreamingCostLegacy(LLSD& header, F32 radius, S32* bytes, S32* bytes_visible, S32 lod, F32 *unscaled_value)
{
	if (header.has("404")
		|| !header.has("lowest_lod")
		// <FS:Ansariel> OpenSim mesh fix
		//|| (header.has("version") && header["version"].asInteger() > MAX_MESH_VERSION))
		|| ((header.has("version") || !LLGridManager::instance().isInSecondLife()) && header["version"].asInteger() > MAX_MESH_VERSION))
		// </FS:Ansariel>
	{
		return 0.f;
	}

	F32 max_distance = 512.f;

	F32 dlowest = llmin(radius/0.03f, max_distance);
	F32 dlow = llmin(radius/0.06f, max_distance);
	F32 dmid = llmin(radius/0.24f, max_distance);
	
	static LLCachedControl<U32> metadata_discount_ch(gSavedSettings, "MeshMetaDataDiscount", 384);  //discount 128 bytes to cover the cost of LLSD tags and compression domain overhead
	static LLCachedControl<U32> minimum_size_ch(gSavedSettings, "MeshMinimumByteSize", 16); //make sure nothing is "free"
	static LLCachedControl<U32> bytes_per_triangle_ch(gSavedSettings, "MeshBytesPerTriangle", 16);

	F32 metadata_discount = (F32)metadata_discount_ch;
	F32 minimum_size = (F32)minimum_size_ch;
	F32 bytes_per_triangle = (F32)bytes_per_triangle_ch;

	S32 bytes_lowest = header["lowest_lod"]["size"].asInteger();
	S32 bytes_low = header["low_lod"]["size"].asInteger();
	S32 bytes_mid = header["medium_lod"]["size"].asInteger();
	S32 bytes_high = header["high_lod"]["size"].asInteger();

	if (bytes_high == 0)
	{
		return 0.f;
	}

	if (bytes_mid == 0)
	{
		bytes_mid = bytes_high;
	}

	if (bytes_low == 0)
	{
		bytes_low = bytes_mid;
	}

	if (bytes_lowest == 0)
	{
		bytes_lowest = bytes_low;
	}

	F32 triangles_lowest = llmax((F32) bytes_lowest-metadata_discount, minimum_size)/bytes_per_triangle;
	F32 triangles_low = llmax((F32) bytes_low-metadata_discount, minimum_size)/bytes_per_triangle;
	F32 triangles_mid = llmax((F32) bytes_mid-metadata_discount, minimum_size)/bytes_per_triangle;
	F32 triangles_high = llmax((F32) bytes_high-metadata_discount, minimum_size)/bytes_per_triangle;

	if (bytes)
	{
		*bytes = 0;
		*bytes += header["lowest_lod"]["size"].asInteger();
		*bytes += header["low_lod"]["size"].asInteger();
		*bytes += header["medium_lod"]["size"].asInteger();
		*bytes += header["high_lod"]["size"].asInteger();
	}

	if (bytes_visible)
	{
		lod = LLMeshRepository::getActualMeshLOD(header, lod);
		if (lod >= 0 && lod <= 3)
		{
			*bytes_visible = header[header_lod[lod]]["size"].asInteger();
		}
	}

	F32 max_area = 102944.f; //area of circle that encompasses region (see MAINT-6559)
	F32 min_area = 1.f;

	F32 high_area = llmin(F_PI*dmid*dmid, max_area);
	F32 mid_area = llmin(F_PI*dlow*dlow, max_area);
	F32 low_area = llmin(F_PI*dlowest*dlowest, max_area);
	F32 lowest_area = max_area;

	lowest_area -= low_area;
	low_area -= mid_area;
	mid_area -= high_area;

	high_area = llclamp(high_area, min_area, max_area);
	mid_area = llclamp(mid_area, min_area, max_area);
	low_area = llclamp(low_area, min_area, max_area);
	lowest_area = llclamp(lowest_area, min_area, max_area);

	F32 total_area = high_area + mid_area + low_area + lowest_area;
	high_area /= total_area;
	mid_area /= total_area;
	low_area /= total_area;
	lowest_area /= total_area;

	F32 weighted_avg = triangles_high*high_area +
					   triangles_mid*mid_area +
					   triangles_low*low_area +
					   triangles_lowest*lowest_area;

	if (unscaled_value)
	{
		*unscaled_value = weighted_avg;
	}

	// <FS:ND> replace often called setting with LLCachedControl
	//	return weighted_avg/gSavedSettings.getU32("MeshTriangleBudget")*15000.f;

	static LLCachedControl< U32 > MeshTriangleBudget( gSavedSettings, "MeshTriangleBudget");
	return weighted_avg/MeshTriangleBudget*15000.f;
	// </FS:ND>
}

LLMeshCostData::LLMeshCostData()
{
    mSizeByLOD.resize(4);
    mEstTrisByLOD.resize(4);

    std::fill(mSizeByLOD.begin(), mSizeByLOD.end(), 0);
    std::fill(mEstTrisByLOD.begin(), mEstTrisByLOD.end(), 0.f);
}

bool LLMeshCostData::init(const LLSD& header)
{
    mSizeByLOD.resize(4);
    mEstTrisByLOD.resize(4);

    std::fill(mSizeByLOD.begin(), mSizeByLOD.end(), 0);
    std::fill(mEstTrisByLOD.begin(), mEstTrisByLOD.end(), 0.f);

    S32 bytes_high = header["high_lod"]["size"].asInteger();
    S32 bytes_med = header["medium_lod"]["size"].asInteger();
    if (bytes_med == 0)
    {
        bytes_med = bytes_high;
    }
    S32 bytes_low = header["low_lod"]["size"].asInteger();
    if (bytes_low == 0)
    {
        bytes_low = bytes_med;
    }
    S32 bytes_lowest = header["lowest_lod"]["size"].asInteger();
    if (bytes_lowest == 0)
    {
        bytes_lowest = bytes_low;
    }

    mSizeByLOD[0] = bytes_lowest;
    mSizeByLOD[1] = bytes_low;
    mSizeByLOD[2] = bytes_med;
    mSizeByLOD[3] = bytes_high;

    static LLCachedControl<U32> metadata_discount(gSavedSettings, "MeshMetaDataDiscount", 384);  //discount 128 bytes to cover the cost of LLSD tags and compression domain overhead
    static LLCachedControl<U32> minimum_size(gSavedSettings, "MeshMinimumByteSize", 16); //make sure nothing is "free"
    static LLCachedControl<U32> bytes_per_triangle(gSavedSettings, "MeshBytesPerTriangle", 16);

    for (S32 i=0; i<4; i++)
    {
        mEstTrisByLOD[i] = llmax((F32)mSizeByLOD[i] - (F32)metadata_discount, (F32)minimum_size) / (F32)bytes_per_triangle;
    }

    return true;
}


S32 LLMeshCostData::getSizeByLOD(S32 lod)
{
    if (llclamp(lod,0,3) != lod)
    {
        return 0;
    }
    return mSizeByLOD[lod];
}

S32 LLMeshCostData::getSizeTotal()
{
    return mSizeByLOD[0] + mSizeByLOD[1] + mSizeByLOD[2] + mSizeByLOD[3];
}

F32 LLMeshCostData::getEstTrisByLOD(S32 lod)
{
    if (llclamp(lod,0,3) != lod)
    {
        return 0.f;
    }
    return mEstTrisByLOD[lod];
}

F32 LLMeshCostData::getEstTrisMax()
{
    return llmax(mEstTrisByLOD[0], mEstTrisByLOD[1], mEstTrisByLOD[2], mEstTrisByLOD[3]);
}

F32 LLMeshCostData::getRadiusWeightedTris(F32 radius)
{
	F32 max_distance = 512.f;

	F32 dlowest = llmin(radius/0.03f, max_distance);
	F32 dlow = llmin(radius/0.06f, max_distance);
	F32 dmid = llmin(radius/0.24f, max_distance);
	
	F32 triangles_lowest = mEstTrisByLOD[0];
	F32 triangles_low = mEstTrisByLOD[1];
	F32 triangles_mid = mEstTrisByLOD[2];
	F32 triangles_high = mEstTrisByLOD[3];

	F32 max_area = 102944.f; //area of circle that encompasses region (see MAINT-6559)
	F32 min_area = 1.f;

	F32 high_area = llmin(F_PI*dmid*dmid, max_area);
	F32 mid_area = llmin(F_PI*dlow*dlow, max_area);
	F32 low_area = llmin(F_PI*dlowest*dlowest, max_area);
	F32 lowest_area = max_area;

	lowest_area -= low_area;
	low_area -= mid_area;
	mid_area -= high_area;

	high_area = llclamp(high_area, min_area, max_area);
	mid_area = llclamp(mid_area, min_area, max_area);
	low_area = llclamp(low_area, min_area, max_area);
	lowest_area = llclamp(lowest_area, min_area, max_area);

	F32 total_area = high_area + mid_area + low_area + lowest_area;
	high_area /= total_area;
	mid_area /= total_area;
	low_area /= total_area;
	lowest_area /= total_area;

	F32 weighted_avg = triangles_high*high_area +
					   triangles_mid*mid_area +
					   triangles_low*low_area +
					   triangles_lowest*lowest_area;

    return weighted_avg;
}

F32 LLMeshCostData::getEstTrisForStreamingCost()
{
    LL_DEBUGS("StreamingCost") << "tris_by_lod: "
                               << mEstTrisByLOD[0] << ", "
                               << mEstTrisByLOD[1] << ", "
                               << mEstTrisByLOD[2] << ", "
                               << mEstTrisByLOD[3] << LL_ENDL;

    F32 charged_tris = mEstTrisByLOD[3];
    F32 allowed_tris = mEstTrisByLOD[3];
    const F32 ENFORCE_FLOOR = 64.0f;
    for (S32 i=2; i>=0; i--)
    {
        // How many tris can we have in this LOD without affecting land impact?
        // - normally an LOD should be at most half the size of the previous one.
        // - once we reach a floor of ENFORCE_FLOOR, don't require LODs to get any smaller.
        allowed_tris = llclamp(allowed_tris/2.0f,ENFORCE_FLOOR,mEstTrisByLOD[i]);
        F32 excess_tris = mEstTrisByLOD[i]-allowed_tris;
        if (excess_tris>0.f)
        {
            LL_DEBUGS("StreamingCost") << "excess tris in lod[" << i << "] " << excess_tris << " allowed " << allowed_tris <<  LL_ENDL;
            charged_tris += excess_tris;
        }
    }
    return charged_tris;
}

F32 LLMeshCostData::getRadiusBasedStreamingCost(F32 radius)
{
	return getRadiusWeightedTris(radius)/gSavedSettings.getU32("MeshTriangleBudget")*15000.f;
}

F32 LLMeshCostData::getTriangleBasedStreamingCost()
{
    F32 result = ANIMATED_OBJECT_COST_PER_KTRI * 0.001 * getEstTrisForStreamingCost();
    return result;
}

bool LLMeshRepository::getCostData(LLUUID mesh_id, LLMeshCostData& data)
{
    data = LLMeshCostData();
    
    if (mThread && mesh_id.notNull())
    {
        LLMutexLock lock(mThread->mHeaderMutex);
        LLMeshRepoThread::mesh_header_map::iterator iter = mThread->mMeshHeader.find(mesh_id);
        if (iter != mThread->mMeshHeader.end() && mThread->mMeshHeaderSize[mesh_id] > 0)
        {
            // <FS:ND/> TODO - come to this back later. From all known so far it's not a simply race condition but LLSD being not multi thread safe at all. (which in fact it isn't).
            LLSD& header = iter->second;

            bool header_invalid = (header.has("404")
                                   || !header.has("lowest_lod")
                                   || (header.has("version") && header["version"].asInteger() > MAX_MESH_VERSION));
            if (!header_invalid)
            {
                return getCostData(header, data);
            }

            return true;
        }
    }
    return false;
}

// <FS:ND> Use a const ref, just to make sure no one modifies header and we can pass a copy.
// bool LLMeshRepository::getCostData(LLSD& header, LLMeshCostData& data)
bool LLMeshRepository::getCostData(LLSD const& header, LLMeshCostData& data)
// </FS:ND>
{
    data = LLMeshCostData();

    if (!data.init(header))
    {
        return false;
    }
    
    return true;
}

LLPhysicsDecomp::LLPhysicsDecomp()
: LLThread("Physics Decomp")
{
	mInited = false;
	mQuitting = false;
	mDone = false;

	mSignal = new LLCondition();
	mMutex = new LLMutex();
}

LLPhysicsDecomp::~LLPhysicsDecomp()
{
	shutdown();

	delete mSignal;
	mSignal = NULL;
	delete mMutex;
	mMutex = NULL;
}

void LLPhysicsDecomp::shutdown()
{
	if (mSignal)
	{
		mQuitting = true;
		mSignal->signal();

		while (!isStopped())
		{
			apr_sleep(10);
		}
	}
}

void LLPhysicsDecomp::submitRequest(LLPhysicsDecomp::Request* request)
{
	LLMutexLock lock(mMutex);
	mRequestQ.push(request);
	mSignal->signal();
}

//static
S32 LLPhysicsDecomp::llcdCallback(const char* status, S32 p1, S32 p2)
{	
	if (gMeshRepo.mDecompThread && gMeshRepo.mDecompThread->mCurRequest.notNull())
	{
		return gMeshRepo.mDecompThread->mCurRequest->statusCallback(status, p1, p2);
	}

	return 1;
}

bool needTriangles( LLConvexDecomposition *aDC )
{
	if( !aDC )
		return false;

	LLCDParam const  *pParams(0);
	int nParams = aDC->getParameters( &pParams );

	if( nParams <= 0 )
		return false;

	for( int i = 0; i < nParams; ++i )
	{
		if( pParams[i].mName && strcmp( "nd_AlwaysNeedTriangles", pParams[i].mName ) == 0 )
		{
			if( LLCDParam::LLCD_BOOLEAN == pParams[i].mType && pParams[i].mDefault.mBool )
				return true;
			else
				return false;
		}
	}

	return false;
}

void LLPhysicsDecomp::setMeshData(LLCDMeshData& mesh, bool vertex_based)
{
	LLConvexDecomposition *pDeComp = LLConvexDecomposition::getInstance();

	if( !pDeComp )
		return;

	if( vertex_based )
		vertex_based = !needTriangles( pDeComp );

	mesh.mVertexBase = mCurRequest->mPositions[0].mV;
	mesh.mVertexStrideBytes = 12;
	mesh.mNumVertices = mCurRequest->mPositions.size();

	if(!vertex_based)
	{
		mesh.mIndexType = LLCDMeshData::INT_16;
		mesh.mIndexBase = &(mCurRequest->mIndices[0]);
		mesh.mIndexStrideBytes = 6;
	
		mesh.mNumTriangles = mCurRequest->mIndices.size()/3;
	}

	if ((vertex_based || mesh.mNumTriangles > 0) && mesh.mNumVertices > 2)
	{
		LLCDResult ret = LLCD_OK;
		ret  = LLConvexDecomposition::getInstance()->setMeshData(&mesh, vertex_based);

		if (ret)
			LL_ERRS(LOG_MESH) << "Convex Decomposition thread valid but could not set mesh data." << LL_ENDL;
	}
}

void LLPhysicsDecomp::doDecomposition()
{
	LLCDMeshData mesh;
	S32 stage = mStageID[mCurRequest->mStage];

	if (LLConvexDecomposition::getInstance() == NULL)
	{
		// stub library. do nothing.
		return;
	}

	//load data intoLLCD
	if (stage == 0)
	{
		setMeshData(mesh, false);
	}
		
	//build parameter map
	std::map<std::string, const LLCDParam*> param_map;

	static const LLCDParam* params = NULL;
	static S32 param_count = 0;
	if (!params)
	{
		param_count = LLConvexDecomposition::getInstance()->getParameters(&params);
	}
	
	for (S32 i = 0; i < param_count; ++i)
	{
		param_map[params[i].mName] = params+i;
	}

	U32 ret = LLCD_OK;
	//set parameter values
	for (decomp_params::iterator iter = mCurRequest->mParams.begin(); iter != mCurRequest->mParams.end(); ++iter)
	{
		const std::string& name = iter->first;
		const LLSD& value = iter->second;

		const LLCDParam* param = param_map[name];

		if (param == NULL)
		{ //couldn't find valid parameter
			continue;
		}


		if (param->mType == LLCDParam::LLCD_FLOAT)
		{
			ret = LLConvexDecomposition::getInstance()->setParam(param->mName, (F32) value.asReal());
		}
		else if (param->mType == LLCDParam::LLCD_INTEGER ||
			param->mType == LLCDParam::LLCD_ENUM)
		{
			ret = LLConvexDecomposition::getInstance()->setParam(param->mName, value.asInteger());
		}
		else if (param->mType == LLCDParam::LLCD_BOOLEAN)
		{
			ret = LLConvexDecomposition::getInstance()->setParam(param->mName, value.asBoolean());
		}
	}

	mCurRequest->setStatusMessage("Executing.");

	if (LLConvexDecomposition::getInstance() != NULL)
	{
		ret = LLConvexDecomposition::getInstance()->executeStage(stage);
	}

	if (ret)
	{
		LL_WARNS(LOG_MESH) << "Convex Decomposition thread valid but could not execute stage " << stage << "."
						   << LL_ENDL;
		LLMutexLock lock(mMutex);

		mCurRequest->mHull.clear();
		mCurRequest->mHullMesh.clear();

		mCurRequest->setStatusMessage("FAIL");
		
		completeCurrent();
	}
	else
	{
		mCurRequest->setStatusMessage("Reading results");

		S32 num_hulls =0;
		if (LLConvexDecomposition::getInstance() != NULL)
		{
			num_hulls = LLConvexDecomposition::getInstance()->getNumHullsFromStage(stage);
		}
		
		{
			LLMutexLock lock(mMutex);
			mCurRequest->mHull.clear();
			mCurRequest->mHull.resize(num_hulls);

			mCurRequest->mHullMesh.clear();
			mCurRequest->mHullMesh.resize(num_hulls);
		}

		for (S32 i = 0; i < num_hulls; ++i)
		{
			std::vector<LLVector3> p;
			LLCDHull hull;
			// if LLConvexDecomposition is a stub, num_hulls should have been set to 0 above, and we should not reach this code
			LLConvexDecomposition::getInstance()->getHullFromStage(stage, i, &hull);

			const F32* v = hull.mVertexBase;

			for (S32 j = 0; j < hull.mNumVertices; ++j)
			{
				LLVector3 vert(v[0], v[1], v[2]); 
				p.push_back(vert);
				v = (F32*) (((U8*) v) + hull.mVertexStrideBytes);
			}
			
			LLCDMeshData mesh;
			// if LLConvexDecomposition is a stub, num_hulls should have been set to 0 above, and we should not reach this code
			LLConvexDecomposition::getInstance()->getMeshFromStage(stage, i, &mesh);

			get_vertex_buffer_from_mesh(mesh, mCurRequest->mHullMesh[i]);
			
			{
				LLMutexLock lock(mMutex);
				mCurRequest->mHull[i] = p;
			}
		}
	
		{
			LLMutexLock lock(mMutex);
			mCurRequest->setStatusMessage("FAIL");
			completeCurrent();						
		}
	}
}

void LLPhysicsDecomp::completeCurrent()
{
	LLMutexLock lock(mMutex);
	mCompletedQ.push(mCurRequest);
	mCurRequest = NULL;
}

void LLPhysicsDecomp::notifyCompleted()
{
	if (!mCompletedQ.empty())
	{
		LLMutexLock lock(mMutex);
		while (!mCompletedQ.empty())
		{
			Request* req = mCompletedQ.front();
			req->completed();
			mCompletedQ.pop();
		}
	}
}


void make_box(LLPhysicsDecomp::Request * request)
{
	LLVector3 min,max;
	min = request->mPositions[0];
	max = min;

	for (U32 i = 0; i < request->mPositions.size(); ++i)
	{
		update_min_max(min, max, request->mPositions[i]);
	}

	request->mHull.clear();
	
	LLModel::hull box;
	box.push_back(LLVector3(min[0],min[1],min[2]));
	box.push_back(LLVector3(max[0],min[1],min[2]));
	box.push_back(LLVector3(min[0],max[1],min[2]));
	box.push_back(LLVector3(max[0],max[1],min[2]));
	box.push_back(LLVector3(min[0],min[1],max[2]));
	box.push_back(LLVector3(max[0],min[1],max[2]));
	box.push_back(LLVector3(min[0],max[1],max[2]));
	box.push_back(LLVector3(max[0],max[1],max[2]));

	request->mHull.push_back(box);
}


void LLPhysicsDecomp::doDecompositionSingleHull()
{
	LLConvexDecomposition* decomp = LLConvexDecomposition::getInstance();

	if (decomp == NULL)
	{
		//stub. do nothing.
		return;
	}
	
	LLCDMeshData mesh;	

	setMeshData(mesh, true);

	LLCDResult ret = decomp->buildSingleHull() ;
	if (ret)
	{
		LL_WARNS(LOG_MESH) << "Could not execute decomposition stage when attempting to create single hull." << LL_ENDL;
		make_box(mCurRequest);
	}
	else
	{
		{
			LLMutexLock lock(mMutex);
			mCurRequest->mHull.clear();
			mCurRequest->mHull.resize(1);
			mCurRequest->mHullMesh.clear();
		}

		std::vector<LLVector3> p;
		LLCDHull hull;
		
		// if LLConvexDecomposition is a stub, num_hulls should have been set to 0 above, and we should not reach this code
		decomp->getSingleHull(&hull);

		const F32* v = hull.mVertexBase;

		for (S32 j = 0; j < hull.mNumVertices; ++j)
		{
			LLVector3 vert(v[0], v[1], v[2]); 
			p.push_back(vert);
			v = (F32*) (((U8*) v) + hull.mVertexStrideBytes);
		}
					
		{
			LLMutexLock lock(mMutex);
			mCurRequest->mHull[0] = p;
		}
	}		

	{
		completeCurrent();
		
	}
}


void LLPhysicsDecomp::run()
{
	LLConvexDecomposition* decomp = LLConvexDecomposition::getInstance();
	if (decomp == NULL)
	{
		// stub library. Set init to true so the main thread
		// doesn't wait for this to finish.
		mInited = true;
		return;
	}

	decomp->initThread();
	mInited = true;

	static const LLCDStageData* stages = NULL;
	static S32 num_stages = 0;
	
	if (!stages)
	{
		num_stages = decomp->getStages(&stages);
	}

	for (S32 i = 0; i < num_stages; i++)
	{
		mStageID[stages[i].mName] = i;
	}

	while (!mQuitting)
	{
		mSignal->wait();
		while (!mQuitting && !mRequestQ.empty())
		{
			{
				LLMutexLock lock(mMutex);
				mCurRequest = mRequestQ.front();
				mRequestQ.pop();
			}

			S32& id = *(mCurRequest->mDecompID);
			if (id == -1)
			{
				decomp->genDecomposition(id);
			}
			decomp->bindDecomposition(id);

			if (mCurRequest->mStage == "single_hull")
			{
				doDecompositionSingleHull();
			}
			else
			{
				doDecomposition();
			}		
		}
	}

	decomp->quitThread();
	
	if (mSignal->isLocked())
	{ //let go of mSignal's associated mutex
		mSignal->unlock();
	}

	mDone = true;
}

void LLPhysicsDecomp::Request::assignData(LLModel* mdl) 
{
	if (!mdl)
	{
		return ;
	}

	U16 index_offset = 0;
	U16 tri[3] ;

	mPositions.clear();
	mIndices.clear();
	mBBox[1] = LLVector3(F32_MIN, F32_MIN, F32_MIN) ;
	mBBox[0] = LLVector3(F32_MAX, F32_MAX, F32_MAX) ;
		
	//queue up vertex positions and indices
	for (S32 i = 0; i < mdl->getNumVolumeFaces(); ++i)
	{
		const LLVolumeFace& face = mdl->getVolumeFace(i);
		if (mPositions.size() + face.mNumVertices > 65535)
		{
			continue;
		}

		for (U32 j = 0; j < face.mNumVertices; ++j)
		{
			mPositions.push_back(LLVector3(face.mPositions[j].getF32ptr()));
			for(U32 k = 0 ; k < 3 ; k++)
			{
				mBBox[0].mV[k] = llmin(mBBox[0].mV[k], mPositions[j].mV[k]) ;
				mBBox[1].mV[k] = llmax(mBBox[1].mV[k], mPositions[j].mV[k]) ;
			}
		}

		updateTriangleAreaThreshold() ;

		for (U32 j = 0; j+2 < face.mNumIndices; j += 3)
		{
			tri[0] = face.mIndices[j] + index_offset ;
			tri[1] = face.mIndices[j + 1] + index_offset ;
			tri[2] = face.mIndices[j + 2] + index_offset ;
				
			if(isValidTriangle(tri[0], tri[1], tri[2]))
			{
				mIndices.push_back(tri[0]);
				mIndices.push_back(tri[1]);
				mIndices.push_back(tri[2]);
			}
		}

		index_offset += face.mNumVertices;
	}

	return ;
}

void LLPhysicsDecomp::Request::updateTriangleAreaThreshold() 
{
	F32 range = mBBox[1].mV[0] - mBBox[0].mV[0] ;
	range = llmin(range, mBBox[1].mV[1] - mBBox[0].mV[1]) ;
	range = llmin(range, mBBox[1].mV[2] - mBBox[0].mV[2]) ;

	mTriangleAreaThreshold = llmin(0.0002f, range * 0.000002f) ;
}

//check if the triangle area is large enough to qualify for a valid triangle
bool LLPhysicsDecomp::Request::isValidTriangle(U16 idx1, U16 idx2, U16 idx3) 
{
	LLVector3 a = mPositions[idx2] - mPositions[idx1] ;
	LLVector3 b = mPositions[idx3] - mPositions[idx1] ;
	F32 c = a * b ;

	return ((a*a) * (b*b) - c * c) > mTriangleAreaThreshold ;
}

void LLPhysicsDecomp::Request::setStatusMessage(const std::string& msg)
{
	mStatusMessage = msg;
}

void LLMeshRepository::buildPhysicsMesh(LLModel::Decomposition& decomp)
{
	decomp.mMesh.resize(decomp.mHull.size());

	for (U32 i = 0; i < decomp.mHull.size(); ++i)
	{
		LLCDHull hull;
		hull.mNumVertices = decomp.mHull[i].size();
		hull.mVertexBase = decomp.mHull[i][0].mV;
		hull.mVertexStrideBytes = 12;

		LLCDMeshData mesh;
		LLCDResult res = LLCD_OK;
		if (LLConvexDecomposition::getInstance() != NULL)
		{
			res = LLConvexDecomposition::getInstance()->getMeshFromHull(&hull, &mesh);
		}
		if (res == LLCD_OK)
		{
			get_vertex_buffer_from_mesh(mesh, decomp.mMesh[i]);
		}
	}

	if (!decomp.mBaseHull.empty() && decomp.mBaseHullMesh.empty())
	{ //get mesh for base hull
		LLCDHull hull;
		hull.mNumVertices = decomp.mBaseHull.size();
		hull.mVertexBase = decomp.mBaseHull[0].mV;
		hull.mVertexStrideBytes = 12;

		LLCDMeshData mesh;
		LLCDResult res = LLCD_OK;
		if (LLConvexDecomposition::getInstance() != NULL)
		{
			res = LLConvexDecomposition::getInstance()->getMeshFromHull(&hull, &mesh);
		}
		if (res == LLCD_OK)
		{
			get_vertex_buffer_from_mesh(mesh, decomp.mBaseHullMesh);
		}
	}
}


bool LLMeshRepository::meshUploadEnabled()
{
	LLViewerRegion *region = gAgent.getRegion();
	// <FS:Ansariel> Use faster LLCachedControls for frequently visited locations
	//if(gSavedSettings.getBOOL("MeshEnabled") &&
	static LLCachedControl<bool> meshEnabled(gSavedSettings, "MeshEnabled");
	if(meshEnabled &&
	// </FS:Ansariel>
	   region)
	{
		return region->meshUploadEnabled();
	}
	return false;
}

bool LLMeshRepository::meshRezEnabled()
{
	LLViewerRegion *region = gAgent.getRegion();
	// <FS:Ansariel> Use faster LLCachedControls for frequently visited locations
	//if(gSavedSettings.getBOOL("MeshEnabled") && 
	static LLCachedControl<bool> meshEnabled(gSavedSettings, "MeshEnabled");
	if(meshEnabled &&
	// </FS:Ansariel>
	   region)
	{
		return region->meshRezEnabled();
	}
	return false;
}

// Threading:  main thread only
// static
void LLMeshRepository::metricsStart()
{
	++metrics_teleport_start_count;
	sQuiescentTimer.start(0);
}

// Threading:  main thread only
// static
void LLMeshRepository::metricsStop()
{
	sQuiescentTimer.stop(0);
}

// Threading:  main thread only
// static
void LLMeshRepository::metricsProgress(unsigned int this_count)
{
	static bool first_start(true);

	if (first_start)
	{
		metricsStart();
		first_start = false;
	}
	sQuiescentTimer.ringBell(0, this_count);
}

// Threading:  main thread only
// static
void LLMeshRepository::metricsUpdate()
{
	F64 started, stopped;
	U64 total_count(U64L(0)), user_cpu(U64L(0)), sys_cpu(U64L(0));
	
	if (sQuiescentTimer.isExpired(0, started, stopped, total_count, user_cpu, sys_cpu))
	{
		LLSD metrics;

		metrics["reason"] = "Mesh Download Quiescent";
		metrics["scope"] = metrics_teleport_start_count > 1 ? "Teleport" : "Login";
		metrics["start"] = started;
		metrics["stop"] = stopped;
		metrics["fetches"] = LLSD::Integer(total_count);
		metrics["teleports"] = LLSD::Integer(metrics_teleport_start_count);
		metrics["user_cpu"] = double(user_cpu) / 1.0e6;
		metrics["sys_cpu"] = double(sys_cpu) / 1.0e6;
		LL_INFOS(LOG_MESH) << "EventMarker " << metrics << LL_ENDL;
	}
}

// Threading:  main thread only
// static
void teleport_started()
{
	LLMeshRepository::metricsStart();
}


void on_new_single_inventory_upload_complete(
    LLAssetType::EType asset_type,
    LLInventoryType::EType inventory_type,
    const std::string inventory_type_string,
    const LLUUID& item_folder_id,
    const std::string& item_name,
    const std::string& item_description,
    const LLSD& server_response,
    S32 upload_price)
{
    bool success = false;

    if (upload_price > 0)
    {
        // this upload costed us L$, update our balance
        // and display something saying that it cost L$
        LLStatusBar::sendMoneyBalanceRequest();

        // <FS:Ansariel> FIRE-10628 - Option to supress upload cost notification
        if (gSavedSettings.getBOOL("FSShowUploadPaymentToast"))
        {
        LLSD args;
        args["AMOUNT"] = llformat("%d", upload_price);
        LLNotificationsUtil::add("UploadPayment", args);
        }
        // </FS:Ansariel>
    }

    if (item_folder_id.notNull())
    {
        U32 everyone_perms = PERM_NONE;
        U32 group_perms = PERM_NONE;
        U32 next_owner_perms = PERM_ALL;
        if (server_response.has("new_next_owner_mask"))
        {
            // The server provided creation perms so use them.
            // Do not assume we got the perms we asked for in
            // since the server may not have granted them all.
            everyone_perms = server_response["new_everyone_mask"].asInteger();
            group_perms = server_response["new_group_mask"].asInteger();
            next_owner_perms = server_response["new_next_owner_mask"].asInteger();
        }
        else
        {
            // The server doesn't provide creation perms
            // so use old assumption-based perms.
            if (inventory_type_string != "snapshot")
            {
                next_owner_perms = PERM_MOVE | PERM_TRANSFER;
            }
        }

        LLPermissions new_perms;
        new_perms.init(
            gAgent.getID(),
            gAgent.getID(),
            LLUUID::null,
            LLUUID::null);

        new_perms.initMasks(
            PERM_ALL,
            PERM_ALL,
            everyone_perms,
            group_perms,
            next_owner_perms);

        U32 inventory_item_flags = 0;
        if (server_response.has("inventory_flags"))
        {
            inventory_item_flags = (U32)server_response["inventory_flags"].asInteger();
            if (inventory_item_flags != 0)
            {
                LL_INFOS() << "inventory_item_flags " << inventory_item_flags << LL_ENDL;
            }
        }
        S32 creation_date_now = time_corrected();
        LLPointer<LLViewerInventoryItem> item = new LLViewerInventoryItem(
            server_response["new_inventory_item"].asUUID(),
            item_folder_id,
            new_perms,
            server_response["new_asset"].asUUID(),
            asset_type,
            inventory_type,
            item_name,
            item_description,
            LLSaleInfo::DEFAULT,
            inventory_item_flags,
            creation_date_now);

        gInventory.updateItem(item);
        gInventory.notifyObservers();
        success = true;

        LLFocusableElement* focus = gFocusMgr.getKeyboardFocus();

        // Show the preview panel for textures and sounds to let
        // user know that the image (or snapshot) arrived intact.
        LLInventoryPanel* panel = LLInventoryPanel::getActiveInventoryPanel(FALSE);
        if (panel)
        {

            panel->setSelection(
                server_response["new_inventory_item"].asUUID(),
                TAKE_FOCUS_NO);
        }
        else
        {
            LLInventoryPanel::openInventoryPanelAndSetSelection(TRUE, server_response["new_inventory_item"].asUUID(), TRUE, TAKE_FOCUS_NO, TRUE);
        }

        // restore keyboard focus
        gFocusMgr.setKeyboardFocus(focus);
    }
    else
    {
        LL_WARNS() << "Can't find a folder to put it in" << LL_ENDL;
    }

    // Todo: This is mesh repository code, is following code really needed?
    // remove the "Uploading..." message
    LLUploadDialog::modalUploadFinished();

    // Let the Snapshot floater know we have finished uploading a snapshot to inventory.
    LLFloater* floater_snapshot = LLFloaterReg::findInstance("snapshot");
    if (asset_type == LLAssetType::AT_TEXTURE && floater_snapshot)
    {
        floater_snapshot->notify(LLSD().with("set-finished", LLSD().with("ok", success).with("msg", "inventory")));
    }
}<|MERGE_RESOLUTION|>--- conflicted
+++ resolved
@@ -4283,7 +4283,6 @@
     {
         return false;
     }
-<<<<<<< HEAD
 
     if (mThread->hasPhysicsShapeInHeader(mesh_id))
     {
@@ -4299,67 +4298,6 @@
     return false;
 }
 
-bool LLMeshRepoThread::hasPhysicsShapeInHeader(const LLUUID& mesh_id)
-{
-    LLMutexLock lock(mHeaderMutex);
-    if (mMeshHeaderSize[mesh_id] > 0)
-    {
-        mesh_header_map::iterator iter = mMeshHeader.find(mesh_id);
-        if (iter != mMeshHeader.end())
-        {
-            LLSD &mesh = iter->second;
-            if (mesh.has("physics_mesh") && mesh["physics_mesh"].has("size") && (mesh["physics_mesh"]["size"].asInteger() > 0))
-            {
-                return true;
-            }
-        }
-=======
-
-    if (mThread->hasPhysicsShapeInHeader(mesh_id))
-    {
-        return true;
-    }
-
-    LLModel::Decomposition* decomp = getDecomposition(mesh_id);
-    if (decomp && !decomp->mHull.empty())
-    {
-        return true;
->>>>>>> 2571b948
-    }
-
-    return false;
-}
-
-<<<<<<< HEAD
-// <FS:Ansariel> DAE export
-LLUUID LLMeshRepository::getCreatorFromHeader(const LLUUID& mesh_id)
-{
-	if (mesh_id.isNull())
-	{
-		return LLUUID();
-	}
-
-	return mThread->getCreatorFromHeader(mesh_id);
-}
-
-LLUUID LLMeshRepoThread::getCreatorFromHeader(const LLUUID& mesh_id)
-{
-	LLMutexLock lock(mHeaderMutex);
-	if (mMeshHeaderSize[mesh_id] > 0)
-	{
-		mesh_header_map::iterator iter = mMeshHeader.find(mesh_id);
-		if (iter != mMeshHeader.end())
-		{
-			LLSD& mesh = iter->second;
-			if (mesh.has("creator") && mesh["creator"].isUUID())
-			{
-				return mesh["creator"].asUUID();
-			}
-		}
-	}
-
-	return LLUUID();
-=======
 bool LLMeshRepoThread::hasPhysicsShapeInHeader(const LLUUID& mesh_id)
 {
     LLMutexLock lock(mHeaderMutex);
@@ -4377,7 +4315,36 @@
     }
 
     return false;
->>>>>>> 2571b948
+}
+
+// <FS:Ansariel> DAE export
+LLUUID LLMeshRepository::getCreatorFromHeader(const LLUUID& mesh_id)
+{
+	if (mesh_id.isNull())
+	{
+		return LLUUID();
+	}
+
+	return mThread->getCreatorFromHeader(mesh_id);
+}
+
+LLUUID LLMeshRepoThread::getCreatorFromHeader(const LLUUID& mesh_id)
+{
+	LLMutexLock lock(mHeaderMutex);
+	if (mMeshHeaderSize[mesh_id] > 0)
+	{
+		mesh_header_map::iterator iter = mMeshHeader.find(mesh_id);
+		if (iter != mMeshHeader.end())
+		{
+			LLSD& mesh = iter->second;
+			if (mesh.has("creator") && mesh["creator"].isUUID())
+			{
+				return mesh["creator"].asUUID();
+			}
+		}
+	}
+
+	return LLUUID();
 }
 // </FS:Ansariel>
 
