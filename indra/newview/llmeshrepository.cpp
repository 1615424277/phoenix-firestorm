--- conflicted
+++ resolved
@@ -1320,15 +1320,8 @@
 				mLODReqQ.push(req);
 				LLMeshRepository::sLODProcessing++;
 			}
-<<<<<<< HEAD
-
-			mPendingLOD.erase(iter); // <FS:ND/> FIRE-7182, only call erase if iter is really valid.
-		}
-		//		mPendingLOD.erase(iter); // <FS:ND/> avoid crash by moving erase up.
-=======
 			mPendingLOD.erase(iter);
 		}
->>>>>>> f6282b17
 	}
 
 	return true;
