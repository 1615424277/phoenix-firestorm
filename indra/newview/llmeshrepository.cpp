/**
 * @file llmeshrepository.cpp
 * @brief Mesh repository implementation.
 *
 * $LicenseInfo:firstyear=2005&license=viewerlgpl$
 * Second Life Viewer Source Code
 * Copyright (C) 2010-2014, Linden Research, Inc.
 * 
 * This library is free software; you can redistribute it and/or
 * modify it under the terms of the GNU Lesser General Public
 * License as published by the Free Software Foundation;
 * version 2.1 of the License only.
 * 
 * This library is distributed in the hope that it will be useful,
 * but WITHOUT ANY WARRANTY; without even the implied warranty of
 * MERCHANTABILITY or FITNESS FOR A PARTICULAR PURPOSE.  See the GNU
 * Lesser General Public License for more details.
 * 
 * You should have received a copy of the GNU Lesser General Public
 * License along with this library; if not, write to the Free Software
 * Foundation, Inc., 51 Franklin Street, Fifth Floor, Boston, MA  02110-1301  USA
 * 
 * Linden Research, Inc., 945 Battery Street, San Francisco, CA  94111  USA
 * $/LicenseInfo$
 */

#include "llviewerprecompiledheaders.h"

#include "llapr.h"
#include "apr_portable.h"
#include "apr_pools.h"
#include "apr_dso.h"
#include "llhttpconstants.h"
#include "llmeshrepository.h"

#include "llagent.h"
#include "llappviewer.h"
#include "llbufferstream.h"
#include "llcallbacklist.h"
#include "lldatapacker.h"
#include "lldeadmantimer.h"
#include "llfloatermodelpreview.h"
#include "llfloaterperms.h"
#include "llimagej2c.h"
#include "llhost.h"
#include "llmath.h"
#include "llnotificationsutil.h"
#include "llsd.h"
#include "llsdutil_math.h"
#include "llsdserialize.h"
#include "llthread.h"
#include "llfilesystem.h"
#include "llviewercontrol.h"
#include "llviewerinventory.h"
#include "llviewermenufile.h"
#include "llviewermessage.h"
#include "llviewerobjectlist.h"
#include "llviewerregion.h"
#include "llviewertexturelist.h"
#include "llvolume.h"
#include "llvolumemgr.h"
#include "llvovolume.h"
#include "llworld.h"
#include "material_codes.h"
#include "pipeline.h"
#include "llinventorymodel.h"
#include "llfoldertype.h"
#include "llviewerparcelmgr.h"
#include "lluploadfloaterobservers.h"
#include "bufferarray.h"
#include "bufferstream.h"
#include "llfasttimer.h"
#include "llcorehttputil.h"
#include "lltrans.h"
#include "llstatusbar.h"
#include "llinventorypanel.h"
#include "lluploaddialog.h"
#include "llfloaterreg.h"

#include "boost/lexical_cast.hpp"

#ifndef LL_WINDOWS
#include "netdb.h"
#endif

#include "llviewernetwork.h"

// Purpose
//
//   The purpose of this module is to provide access between the viewer
//   and the asset system as regards to mesh objects.
//
//   * High-throughput download of mesh assets from servers while
//     following best industry practices for network profile.
//   * Reliable expensing and upload of new mesh assets.
//   * Recovery and retry from errors when appropriate.
//   * Decomposition of mesh assets for preview and uploads.
//   * And most important:  all of the above without exposing the
//     main thread to stalls due to deep processing or thread
//     locking actions.  In particular, the following operations
//     on LLMeshRepository are very averse to any stalls:
//     * loadMesh
//     * search in mMeshHeader (For structural details, see:
//       http://wiki.secondlife.com/wiki/Mesh/Mesh_Asset_Format)
//     * notifyLoadedMeshes
//     * getSkinInfo
//
// Threads
//
//   main     Main rendering thread, very sensitive to locking and other stalls
//   repo     Overseeing worker thread associated with the LLMeshRepoThread class
//   decom    Worker thread for mesh decomposition requests
//   core     HTTP worker thread:  does the work but doesn't intrude here
//   uploadN  0-N temporary mesh upload threads (0-1 in practice)
//
// Sequence of Operations
//
//   What follows is a description of the retrieval of one LOD for
//   a new mesh object.  Work is performed by a series of short, quick
//   actions distributed over a number of threads.  Each is meant
//   to proceed without stalling and the whole forms a deep request
//   pipeline to achieve throughput.  Ellipsis indicates a return
//   or break in processing which is resumed elsewhere.
//
//         main thread         repo thread (run() method)
//
//         loadMesh() invoked to request LOD
//           append LODRequest to mPendingRequests
//         ...
//         other mesh requests may be made
//         ...
//         notifyLoadedMeshes() invoked to stage work
//           append HeaderRequest to mHeaderReqQ
//         ...
//                             scan mHeaderReqQ
//                             issue 4096-byte GET for header
//                             ...
//                             onCompleted() invoked for GET
//                               data copied
//                               headerReceived() invoked
//                                 LLSD parsed
//                                 mMeshHeader, mMeshHeaderSize updated
//                                 scan mPendingLOD for LOD request
//                                 push LODRequest to mLODReqQ
//                             ...
//                             scan mLODReqQ
//                             fetchMeshLOD() invoked
//                               issue Byte-Range GET for LOD
//                             ...
//                             onCompleted() invoked for GET
//                               data copied
//                               lodReceived() invoked
//                                 unpack data into LLVolume
//                                 append LoadedMesh to mLoadedQ
//                             ...
//         notifyLoadedMeshes() invoked again
//           scan mLoadedQ
//           notifyMeshLoaded() for LOD
//             setMeshAssetLoaded() invoked for system volume
//             notifyMeshLoaded() invoked for each interested object
//         ...
//
// Mutexes
//
//   LLMeshRepository::mMeshMutex
//   LLMeshRepoThread::mMutex
//   LLMeshRepoThread::mHeaderMutex
//   LLMeshRepoThread::mSignal (LLCondition)
//   LLPhysicsDecomp::mSignal (LLCondition)
//   LLPhysicsDecomp::mMutex
//   LLMeshUploadThread::mMutex
//
// Mutex Order Rules
//
//   1.  LLMeshRepoThread::mMutex before LLMeshRepoThread::mHeaderMutex
//   2.  LLMeshRepository::mMeshMutex before LLMeshRepoThread::mMutex
//   (There are more rules, haven't been extracted.)
//
// Data Member Access/Locking
//
//   Description of how shared access to static and instance data
//   members is performed.  Each member is followed by the name of
//   the mutex, if any, covering the data and then a list of data
//   access models each of which is a triplet of the following form:
//
//     {ro, wo, rw}.{main, repo, any}.{mutex, none}
//     Type of access:  read-only, write-only, read-write.
//     Accessing thread or 'any'
//     Relevant mutex held during access (several may be held) or 'none'
//
//   A careful eye will notice some unsafe operations.  Many of these
//   have an alibi of some form.  Several types of alibi are identified
//   and listed here:
//
//     [0]  No alibi.  Probably unsafe.
//     [1]  Single-writer, self-consistent readers.  Old data must
//          be tolerated by any reader but data will come true eventually.
//     [2]  Like [1] but provides a hint about thread state.  These
//          may be unsafe.
//     [3]  empty() check outside of lock.  Can me made safish when
//          done in double-check lock style.  But this depends on
//          std:: implementation and memory model.
//     [4]  Appears to be covered by a mutex but doesn't need one.
//     [5]  Read of a double-checked lock.
//
//   So, in addition to documentation, take this as a to-do/review
//   list and see if you can improve things.  For porters to non-x86
//   architectures, the weaker memory models will make these platforms
//   probabilistically more susceptible to hitting race conditions.
//   True here and in other multi-thread code such as texture fetching.
//   (Strong memory models make weak programmers.  Weak memory models
//   make strong programmers.  Ref:  arm, ppc, mips, alpha)
//
//   LLMeshRepository:
//
//     sBytesReceived                  none            rw.repo.none, ro.main.none [1]
//     sMeshRequestCount               "
//     sHTTPRequestCount               "
//     sHTTPLargeRequestCount          "
//     sHTTPRetryCount                 "
//     sHTTPErrorCount                 "
//     sLODPending                     mMeshMutex [4]  rw.main.mMeshMutex
//     sLODProcessing                  Repo::mMutex    rw.any.Repo::mMutex
//     sCacheBytesRead                 none            rw.repo.none, ro.main.none [1]
//     sCacheBytesWritten              "
//     sCacheReads                     "
//     sCacheWrites                    "
//     mLoadingMeshes                  mMeshMutex [4]  rw.main.none, rw.any.mMeshMutex
//     mSkinMap                        none            rw.main.none
//     mDecompositionMap               none            rw.main.none
//     mPendingRequests                mMeshMutex [4]  rw.main.mMeshMutex
//     mLoadingSkins                   mMeshMutex [4]  rw.main.mMeshMutex
//     mPendingSkinRequests            mMeshMutex [4]  rw.main.mMeshMutex
//     mLoadingDecompositions          mMeshMutex [4]  rw.main.mMeshMutex
//     mPendingDecompositionRequests   mMeshMutex [4]  rw.main.mMeshMutex
//     mLoadingPhysicsShapes           mMeshMutex [4]  rw.main.mMeshMutex
//     mPendingPhysicsShapeRequests    mMeshMutex [4]  rw.main.mMeshMutex
//     mUploads                        none            rw.main.none (upload thread accessing objects)
//     mUploadWaitList                 none            rw.main.none (upload thread accessing objects)
//     mInventoryQ                     mMeshMutex [4]  rw.main.mMeshMutex, ro.main.none [5]
//     mUploadErrorQ                   mMeshMutex      rw.main.mMeshMutex, rw.any.mMeshMutex
//     mGetMeshVersion                 none            rw.main.none
//
//   LLMeshRepoThread:
//
//     sActiveHeaderRequests    mMutex        rw.any.mMutex, ro.repo.none [1]
//     sActiveLODRequests       mMutex        rw.any.mMutex, ro.repo.none [1]
//     sMaxConcurrentRequests   mMutex        wo.main.none, ro.repo.none, ro.main.mMutex
//     mMeshHeader              mHeaderMutex  rw.repo.mHeaderMutex, ro.main.mHeaderMutex, ro.main.none [0]
//     mMeshHeaderSize          mHeaderMutex  rw.repo.mHeaderMutex
//     mSkinRequests            mMutex        rw.repo.mMutex, ro.repo.none [5]
//     mSkinInfoQ               mMutex        rw.repo.mMutex, rw.main.mMutex [5] (was:  [0])
//     mDecompositionRequests   mMutex        rw.repo.mMutex, ro.repo.none [5]
//     mPhysicsShapeRequests    mMutex        rw.repo.mMutex, ro.repo.none [5]
//     mDecompositionQ          mMutex        rw.repo.mMutex, rw.main.mMutex [5] (was:  [0])
//     mHeaderReqQ              mMutex        ro.repo.none [5], rw.repo.mMutex, rw.any.mMutex
//     mLODReqQ                 mMutex        ro.repo.none [5], rw.repo.mMutex, rw.any.mMutex
//     mUnavailableQ            mMutex        rw.repo.none [0], ro.main.none [5], rw.main.mMutex
//     mLoadedQ                 mMutex        rw.repo.mMutex, ro.main.none [5], rw.main.mMutex
//     mPendingLOD              mMutex        rw.repo.mMutex, rw.any.mMutex
//     mGetMeshCapability       mMutex        rw.main.mMutex, ro.repo.mMutex (was:  [0])
//     mGetMesh2Capability      mMutex        rw.main.mMutex, ro.repo.mMutex (was:  [0])
//     mGetMeshVersion          mMutex        rw.main.mMutex, ro.repo.mMutex
//     mHttp*                   none          rw.repo.none
//
//   LLMeshUploadThread:
//
//     mDiscarded               mMutex        rw.main.mMutex, ro.uploadN.none [1]
//     ... more ...
//
// QA/Development Testing
//
//   Debug variable 'MeshUploadFakeErrors' takes a mask of bits that will
//   simulate an error on fee query or upload.  Defined bits are:
//
//   0x01            Simulate application error on fee check reading
//                   response body from file "fake_upload_error.xml"
//   0x02            Same as 0x01 but for actual upload attempt.
//   0x04            Simulate a transport problem on fee check with a
//                   locally-generated 500 status.
//   0x08            As with 0x04 but for the upload operation.
//
//   For major changes, see the LL_MESH_FASTTIMER_ENABLE below and
//   instructions for looking for frame stalls using fast timers.
//
// *TODO:  Work list for followup actions:
//   * Review anything marked as unsafe above, verify if there are real issues.
//   * See if we can put ::run() into a hard sleep.  May not actually perform better
//     than the current scheme so be prepared for disappointment.  You'll likely
//     need to introduce a condition variable class that references a mutex in
//     methods rather than derives from mutex which isn't correct.
//   * On upload failures, make more information available to the alerting
//     dialog.  Get the structured information going into the log into a
//     tree there.
//   * Header parse failures come without much explanation.  Elaborate.
//   * Work queue for uploads?  Any need for this or is the current scheme good
//     enough?
//   * Move data structures holding mesh data used by main thread into main-
//     thread-only access so that no locking is needed.  May require duplication
//     of some data so that worker thread has a minimal data set to guide
//     operations.
//
// --------------------------------------------------------------------------
//                    Development/Debug/QA Tools
//
// Enable here or in build environment to get fasttimer data on mesh fetches.
//
// Typically, this is used to perform A/B testing using the
// fasttimer console (shift-ctrl-9).  This is done by looking
// for stalls due to lock contention between the main thread
// and the repository and HTTP code.  In a release viewer,
// these appear as ping-time or worse spikes in frame time.
// With this instrumentation enabled, a stall will appear
// under the 'Mesh Fetch' timer which will be either top-level
// or under 'Render' time.

static LLFastTimer::DeclareTimer FTM_MESH_FETCH("Mesh Fetch");

// Random failure testing for development/QA.
//
// Set the MESH_*_FAILED macros to either 'false' or to
// an invocation of MESH_RANDOM_NTH_TRUE() with some
// suitable number.  In production, all must be false.
//
// Example:
// #define	MESH_HTTP_RESPONSE_FAILED				MESH_RANDOM_NTH_TRUE(9)

// 1-in-N calls will test true
#define	MESH_RANDOM_NTH_TRUE(_N)				( ll_rand(S32(_N)) == 0 )

#define	MESH_HTTP_RESPONSE_FAILED				false
#define	MESH_HEADER_PROCESS_FAILED				false
#define	MESH_LOD_PROCESS_FAILED					false
#define	MESH_SKIN_INFO_PROCESS_FAILED			false
#define	MESH_DECOMP_PROCESS_FAILED				false
#define MESH_PHYS_SHAPE_PROCESS_FAILED			false

// --------------------------------------------------------------------------


LLMeshRepository gMeshRepo;

const S32 MESH_HEADER_SIZE = 4096;                      // Important:  assumption is that headers fit in this space

// <FS:Ansariel> [UDP Assets]
const S32 REQUEST_HIGH_WATER_MIN = 32;					// Limits for GetMesh regions
const S32 REQUEST_HIGH_WATER_MAX = 150;					// Should remain under 2X throttle
const S32 REQUEST_LOW_WATER_MIN = 16;
const S32 REQUEST_LOW_WATER_MAX = 75;
// </FS:Ansariel> [UDP Assets]

const S32 REQUEST2_HIGH_WATER_MIN = 32;					// Limits for GetMesh2 regions
const S32 REQUEST2_HIGH_WATER_MAX = 100;
const S32 REQUEST2_LOW_WATER_MIN = 16;
const S32 REQUEST2_LOW_WATER_MAX = 50;

const U32 LARGE_MESH_FETCH_THRESHOLD = 1U << 21;		// Size at which requests goes to narrow/slow queue
const long SMALL_MESH_XFER_TIMEOUT = 120L;				// Seconds to complete xfer, small mesh downloads
const long LARGE_MESH_XFER_TIMEOUT = 600L;				// Seconds to complete xfer, large downloads

const U32 DOWNLOAD_RETRY_LIMIT = 8;
const F32 DOWNLOAD_RETRY_DELAY = 0.5f; // seconds

// Would normally like to retry on uploads as some
// retryable failures would be recoverable.  Unfortunately,
// the mesh service is using 500 (retryable) rather than
// 400/bad request (permanent) for a bad payload and
// retrying that just leads to revocation of the one-shot
// cap which then produces a 404 on retry destroying some
// (occasionally) useful error information.  We'll leave
// upload retries to the user as in the past.  SH-4667.
const long UPLOAD_RETRY_LIMIT = 0L;

// Maximum mesh version to support.  Three least significant digits are reserved for the minor version, 
// with major version changes indicating a format change that is not backwards compatible and should not
// be parsed by viewers that don't specifically support that version. For example, if the integer "1" is 
// present, the version is 0.001. A viewer that can parse version 0.001 can also parse versions up to 0.999, 
// but not 1.0 (integer 1000).
// See wiki at https://wiki.secondlife.com/wiki/Mesh/Mesh_Asset_Format
const S32 MAX_MESH_VERSION = 999;

//<FS:TS> FIRE-11451: Cap concurrent mesh requests at a sane value 
const U32 MESH_CONCURRENT_REQUEST_LIMIT = 64;  // upper limit 
const U32 MESH2_CONCURRENT_REQUEST_LIMIT = 32;  // upper limit 
//</FS:TS> FIRE-11451 

U32 LLMeshRepository::sBytesReceived = 0;
U32 LLMeshRepository::sMeshRequestCount = 0;
U32 LLMeshRepository::sHTTPRequestCount = 0;
U32 LLMeshRepository::sHTTPLargeRequestCount = 0;
U32 LLMeshRepository::sHTTPRetryCount = 0;
U32 LLMeshRepository::sHTTPErrorCount = 0;
U32 LLMeshRepository::sLODProcessing = 0;
U32 LLMeshRepository::sLODPending = 0;

U32 LLMeshRepository::sCacheBytesRead = 0;
U32 LLMeshRepository::sCacheBytesWritten = 0;
U32 LLMeshRepository::sCacheReads = 0;
U32 LLMeshRepository::sCacheWrites = 0;
U32 LLMeshRepository::sMaxLockHoldoffs = 0;
	
LLDeadmanTimer LLMeshRepository::sQuiescentTimer(15.0, false);	// true -> gather cpu metrics

namespace {
    // The NoOpDeletor is used when passing certain objects (generally the LLMeshUploadThread) 
    // in a smart pointer below for passage into the LLCore::Http libararies.  
    // When the smart pointer is destroyed,  no action will be taken since we 
    // do not in these cases want the object to be destroyed at the end of the call.
    // 
    // *NOTE$: Yes! It is "Deletor" 
    // http://english.stackexchange.com/questions/4733/what-s-the-rule-for-adding-er-vs-or-when-nouning-a-verb
    // "delete" derives from Latin "deletus"

    void NoOpDeletor(LLCore::HttpHandler *)
    { /*NoOp*/ }
}

static S32 dump_num = 0;
std::string make_dump_name(std::string prefix, S32 num)
{
	return prefix + boost::lexical_cast<std::string>(num) + std::string(".xml");
}
void dump_llsd_to_file(const LLSD& content, std::string filename);
LLSD llsd_from_file(std::string filename);

const std::string header_lod[] = 
{
	"lowest_lod",
	"low_lod",
	"medium_lod",
	"high_lod"
};
const char * const LOG_MESH = "Mesh";

// Static data and functions to measure mesh load
// time metrics for a new region scene.
static unsigned int metrics_teleport_start_count = 0;
boost::signals2::connection metrics_teleport_started_signal;
static void teleport_started();

void on_new_single_inventory_upload_complete(
    LLAssetType::EType asset_type,
    LLInventoryType::EType inventory_type,
    const std::string inventory_type_string,
    const LLUUID& item_folder_id,
    const std::string& item_name,
    const std::string& item_description,
    const LLSD& server_response,
    S32 upload_price);


//get the number of bytes resident in memory for given volume
U32 get_volume_memory_size(const LLVolume* volume)
{
	U32 indices = 0;
	U32 vertices = 0;

	for (U32 i = 0; i < volume->getNumVolumeFaces(); ++i)
	{
		const LLVolumeFace& face = volume->getVolumeFace(i);
		indices += face.mNumIndices;
		vertices += face.mNumVertices;
	}


	return indices*2+vertices*11+sizeof(LLVolume)+sizeof(LLVolumeFace)*volume->getNumVolumeFaces();
}

void get_vertex_buffer_from_mesh(LLCDMeshData& mesh, LLModel::PhysicsMesh& res, F32 scale = 1.f)
{
	res.mPositions.clear();
	res.mNormals.clear();
	
	const F32* v = mesh.mVertexBase;

	if (mesh.mIndexType == LLCDMeshData::INT_16)
	{
		U16* idx = (U16*) mesh.mIndexBase;
		for (S32 j = 0; j < mesh.mNumTriangles; ++j)
		{ 
			F32* mp0 = (F32*) ((U8*)v+idx[0]*mesh.mVertexStrideBytes);
			F32* mp1 = (F32*) ((U8*)v+idx[1]*mesh.mVertexStrideBytes);
			F32* mp2 = (F32*) ((U8*)v+idx[2]*mesh.mVertexStrideBytes);

			idx = (U16*) (((U8*)idx)+mesh.mIndexStrideBytes);
			
			LLVector3 v0(mp0);
			LLVector3 v1(mp1);
			LLVector3 v2(mp2);

			LLVector3 n = (v1-v0)%(v2-v0);
			n.normalize();

			res.mPositions.push_back(v0*scale);
			res.mPositions.push_back(v1*scale);
			res.mPositions.push_back(v2*scale);

			res.mNormals.push_back(n);
			res.mNormals.push_back(n);
			res.mNormals.push_back(n);			
		}
	}
	else
	{
		U32* idx = (U32*) mesh.mIndexBase;
		for (S32 j = 0; j < mesh.mNumTriangles; ++j)
		{ 
			F32* mp0 = (F32*) ((U8*)v+idx[0]*mesh.mVertexStrideBytes);
			F32* mp1 = (F32*) ((U8*)v+idx[1]*mesh.mVertexStrideBytes);
			F32* mp2 = (F32*) ((U8*)v+idx[2]*mesh.mVertexStrideBytes);

			idx = (U32*) (((U8*)idx)+mesh.mIndexStrideBytes);
			
			LLVector3 v0(mp0);
			LLVector3 v1(mp1);
			LLVector3 v2(mp2);

			LLVector3 n = (v1-v0)%(v2-v0);
			n.normalize();

			res.mPositions.push_back(v0*scale);
			res.mPositions.push_back(v1*scale);
			res.mPositions.push_back(v2*scale);

			res.mNormals.push_back(n);
			res.mNormals.push_back(n);
			res.mNormals.push_back(n);			
		}
	}
}

void RequestStats::updateTime()
{
    U32 modifier = 1 << mRetries; // before ++
    mRetries++;
    mTimer.reset();
    mTimer.setTimerExpirySec(DOWNLOAD_RETRY_DELAY * (F32)modifier); // up to 32s, 64 total wait
}

bool RequestStats::canRetry() const
{
    return mRetries < DOWNLOAD_RETRY_LIMIT;
}

bool RequestStats::isDelayed() const
{
    return mTimer.getStarted() && !mTimer.hasExpired();
}

LLViewerFetchedTexture* LLMeshUploadThread::FindViewerTexture(const LLImportMaterial& material)
{
	LLPointer< LLViewerFetchedTexture > * ppTex = static_cast< LLPointer< LLViewerFetchedTexture > * >(material.mOpaqueData);
	return ppTex ? (*ppTex).get() : NULL;
}

volatile S32 LLMeshRepoThread::sActiveHeaderRequests = 0;
volatile S32 LLMeshRepoThread::sActiveLODRequests = 0;
U32	LLMeshRepoThread::sMaxConcurrentRequests = 1;
S32 LLMeshRepoThread::sRequestLowWater = REQUEST2_LOW_WATER_MIN;
S32 LLMeshRepoThread::sRequestHighWater = REQUEST2_HIGH_WATER_MIN;
S32 LLMeshRepoThread::sRequestWaterLevel = 0;

// Base handler class for all mesh users of llcorehttp.
// This is roughly equivalent to a Responder class in
// traditional LL code.  The base is going to perform
// common response/data handling in the inherited
// onCompleted() method.  Derived classes, one for each
// type of HTTP action, define processData() and
// processFailure() methods to customize handling and
// error messages.
//
// LLCore::HttpHandler
//   LLMeshHandlerBase
//     LLMeshHeaderHandler
//     LLMeshLODHandler
//     LLMeshSkinInfoHandler
//     LLMeshDecompositionHandler
//     LLMeshPhysicsShapeHandler
//   LLMeshUploadThread

class LLMeshHandlerBase : public LLCore::HttpHandler,
    public boost::enable_shared_from_this<LLMeshHandlerBase>
{
public:
    typedef boost::shared_ptr<LLMeshHandlerBase> ptr_t;

	LOG_CLASS(LLMeshHandlerBase);
	LLMeshHandlerBase(U32 offset, U32 requested_bytes)
		: LLCore::HttpHandler(),
		  mMeshParams(),
		  mProcessed(false),
		  mHttpHandle(LLCORE_HTTP_HANDLE_INVALID),
		  mOffset(offset),
		  mRequestedBytes(requested_bytes)
		{}

	virtual ~LLMeshHandlerBase()
		{}

protected:
	LLMeshHandlerBase(const LLMeshHandlerBase &);				// Not defined
	void operator=(const LLMeshHandlerBase &);					// Not defined
	
public:
	virtual void onCompleted(LLCore::HttpHandle handle, LLCore::HttpResponse * response);
	virtual void processData(LLCore::BufferArray * body, S32 body_offset, U8 * data, S32 data_size) = 0;
	virtual void processFailure(LLCore::HttpStatus status) = 0;
	
public:
	LLVolumeParams mMeshParams;
	bool mProcessed;
	LLCore::HttpHandle mHttpHandle;
	U32 mOffset;
	U32 mRequestedBytes;
};


// Subclass for header fetches.
//
// Thread:  repo
class LLMeshHeaderHandler : public LLMeshHandlerBase
{
public:
	LOG_CLASS(LLMeshHeaderHandler);
	LLMeshHeaderHandler(const LLVolumeParams & mesh_params, U32 offset, U32 requested_bytes)
		: LLMeshHandlerBase(offset, requested_bytes)
	{
		mMeshParams = mesh_params;
		LLMeshRepoThread::incActiveHeaderRequests();
	}
	virtual ~LLMeshHeaderHandler();

protected:
	LLMeshHeaderHandler(const LLMeshHeaderHandler &);			// Not defined
	void operator=(const LLMeshHeaderHandler &);				// Not defined
	
public:
	virtual void processData(LLCore::BufferArray * body, S32 body_offset, U8 * data, S32 data_size);
	virtual void processFailure(LLCore::HttpStatus status);
};


// Subclass for LOD fetches.
//
// Thread:  repo
class LLMeshLODHandler : public LLMeshHandlerBase
{
public:
	LOG_CLASS(LLMeshLODHandler);
	LLMeshLODHandler(const LLVolumeParams & mesh_params, S32 lod, U32 offset, U32 requested_bytes)
		: LLMeshHandlerBase(offset, requested_bytes),
		  mLOD(lod)
	{
			mMeshParams = mesh_params;
			LLMeshRepoThread::incActiveLODRequests();
		}
	virtual ~LLMeshLODHandler();
	
protected:
	LLMeshLODHandler(const LLMeshLODHandler &);					// Not defined
	void operator=(const LLMeshLODHandler &);					// Not defined
	
public:
	virtual void processData(LLCore::BufferArray * body, S32 body_offset, U8 * data, S32 data_size);
	virtual void processFailure(LLCore::HttpStatus status);

public:
	S32 mLOD;
};


// Subclass for skin info fetches.
//
// Thread:  repo
class LLMeshSkinInfoHandler : public LLMeshHandlerBase
{
public:
	LOG_CLASS(LLMeshSkinInfoHandler);
	LLMeshSkinInfoHandler(const LLUUID& id, U32 offset, U32 requested_bytes)
		: LLMeshHandlerBase(offset, requested_bytes),
		  mMeshID(id)
	{}
	virtual ~LLMeshSkinInfoHandler();

protected:
	LLMeshSkinInfoHandler(const LLMeshSkinInfoHandler &);		// Not defined
	void operator=(const LLMeshSkinInfoHandler &);				// Not defined

public:
	virtual void processData(LLCore::BufferArray * body, S32 body_offset, U8 * data, S32 data_size);
	virtual void processFailure(LLCore::HttpStatus status);

public:
	LLUUID mMeshID;
};


// Subclass for decomposition fetches.
//
// Thread:  repo
class LLMeshDecompositionHandler : public LLMeshHandlerBase
{
public:
	LOG_CLASS(LLMeshDecompositionHandler);
	LLMeshDecompositionHandler(const LLUUID& id, U32 offset, U32 requested_bytes)
		: LLMeshHandlerBase(offset, requested_bytes),
		  mMeshID(id)
	{}
	virtual ~LLMeshDecompositionHandler();

protected:
	LLMeshDecompositionHandler(const LLMeshDecompositionHandler &);		// Not defined
	void operator=(const LLMeshDecompositionHandler &);					// Not defined

public:
	virtual void processData(LLCore::BufferArray * body, S32 body_offset, U8 * data, S32 data_size);
	virtual void processFailure(LLCore::HttpStatus status);

public:
	LLUUID mMeshID;
};


// Subclass for physics shape fetches.
//
// Thread:  repo
class LLMeshPhysicsShapeHandler : public LLMeshHandlerBase
{
public:
	LOG_CLASS(LLMeshPhysicsShapeHandler);
	LLMeshPhysicsShapeHandler(const LLUUID& id, U32 offset, U32 requested_bytes)
		: LLMeshHandlerBase(offset, requested_bytes),
		  mMeshID(id)
	{}
	virtual ~LLMeshPhysicsShapeHandler();

protected:
	LLMeshPhysicsShapeHandler(const LLMeshPhysicsShapeHandler &);	// Not defined
	void operator=(const LLMeshPhysicsShapeHandler &);				// Not defined

public:
	virtual void processData(LLCore::BufferArray * body, S32 body_offset, U8 * data, S32 data_size);
	virtual void processFailure(LLCore::HttpStatus status);

public:
	LLUUID mMeshID;
};


void log_upload_error(LLCore::HttpStatus status, const LLSD& content,
					  const char * const stage, const std::string & model_name)
{
	// Add notification popup.
	LLSD args;
	std::string message = content["error"]["message"].asString();
	std::string identifier = content["error"]["identifier"].asString();
	args["MESSAGE"] = message;
	args["IDENTIFIER"] = identifier;
	args["LABEL"] = model_name;

	// Log details.
	LL_WARNS(LOG_MESH) << "Error in stage:  " << stage
					   << ", Reason:  " << status.toString()
					   << " (" << status.toTerseString() << ")" << LL_ENDL;

	std::ostringstream details;
	typedef std::set<std::string> mav_errors_set_t;
	mav_errors_set_t mav_errors;

	if (content.has("error"))
	{
		const LLSD& err = content["error"];
		LL_WARNS(LOG_MESH) << "error: " << err << LL_ENDL;
		LL_WARNS(LOG_MESH) << "  mesh upload failed, stage '" << stage
						   << "', error '" << err["error"].asString()
						   << "', message '" << err["message"].asString()
						   << "', id '" << err["identifier"].asString()
						   << "'" << LL_ENDL;

		if (err.has("errors"))
		{
			details << std::endl << std::endl;

			S32 error_num = 0;
			const LLSD& err_list = err["errors"];
			for (LLSD::array_const_iterator it = err_list.beginArray();
				 it != err_list.endArray();
				 ++it)
			{
				const LLSD& err_entry = *it;
				std::string message = err_entry["message"];

				if (message.length() > 0)
				{
					mav_errors.insert(message);
				}

				LL_WARNS(LOG_MESH) << "  error[" << error_num << "]:" << LL_ENDL;
				for (LLSD::map_const_iterator map_it = err_entry.beginMap();
					 map_it != err_entry.endMap();
					 ++map_it)
				{
					LL_WARNS(LOG_MESH) << "    " << map_it->first << ":  "
									   << map_it->second << LL_ENDL;
				}
				error_num++;
			}
		}
	}
	else
	{
		LL_WARNS(LOG_MESH) << "Bad response to mesh request, no additional error information available." << LL_ENDL;
	}
	
	mav_errors_set_t::iterator mav_errors_it = mav_errors.begin();
	for (; mav_errors_it != mav_errors.end(); ++mav_errors_it)
	{
		std::string mav_details = "Mav_Details_" + *mav_errors_it;
		// <FS:Ansariel> Details error can be some message already.
		//details << "Message: '" << *mav_errors_it << "': " << LLTrans::getString(mav_details) << std::endl << std::endl;
		std::string translated_details;
		if (LLTrans::findString(translated_details, mav_details))
		{
			details << "Message: '" << *mav_errors_it << "': " << translated_details << std::endl << std::endl;
		}
		else
		{
			details << "Message: '" << *mav_errors_it << "'" << std::endl << std::endl;
		}
		// </FS:Ansariel>
	}

	std::string details_str = details.str();
	if (details_str.length() > 0)
	{
		args["DETAILS"] = details_str;
	}

	gMeshRepo.uploadError(args);
}

LLMeshRepoThread::LLMeshRepoThread()
: LLThread("mesh repo"),
  mHttpRequest(NULL),
  mHttpOptions(),
  mHttpLargeOptions(),
  mHttpHeaders(),
  mHttpPolicyClass(LLCore::HttpRequest::DEFAULT_POLICY_ID),
  mHttpLegacyPolicyClass(LLCore::HttpRequest::DEFAULT_POLICY_ID), // <FS:Ansariel> [UDP Assets]
  mHttpLargePolicyClass(LLCore::HttpRequest::DEFAULT_POLICY_ID),
  mLegacyGetMeshVersion(0), // <FS:Ansariel> [UDP Assets]
  mHttpPriority(0)
{
	LLAppCoreHttp & app_core_http(LLAppViewer::instance()->getAppCoreHttp());

	mMutex = new LLMutex();
	mHeaderMutex = new LLMutex();
	mSignal = new LLCondition();
	mHttpRequest = new LLCore::HttpRequest;
	mHttpOptions = LLCore::HttpOptions::ptr_t(new LLCore::HttpOptions);
	mHttpOptions->setTransferTimeout(SMALL_MESH_XFER_TIMEOUT);
	mHttpOptions->setUseRetryAfter(gSavedSettings.getBOOL("MeshUseHttpRetryAfter"));
	mHttpLargeOptions = LLCore::HttpOptions::ptr_t(new LLCore::HttpOptions);
	mHttpLargeOptions->setTransferTimeout(LARGE_MESH_XFER_TIMEOUT);
	mHttpLargeOptions->setUseRetryAfter(gSavedSettings.getBOOL("MeshUseHttpRetryAfter"));
	mHttpHeaders = LLCore::HttpHeaders::ptr_t(new LLCore::HttpHeaders);
	mHttpHeaders->append(HTTP_OUT_HEADER_ACCEPT, HTTP_CONTENT_VND_LL_MESH);
	mHttpPolicyClass = app_core_http.getPolicy(LLAppCoreHttp::AP_MESH2);
	mHttpLegacyPolicyClass = app_core_http.getPolicy(LLAppCoreHttp::AP_MESH1); // <FS:Ansariel> [UDP Assets]
	mHttpLargePolicyClass = app_core_http.getPolicy(LLAppCoreHttp::AP_LARGE_MESH);
}


LLMeshRepoThread::~LLMeshRepoThread()
{
	LL_INFOS(LOG_MESH) << "Small GETs issued:  " << LLMeshRepository::sHTTPRequestCount
					   << ", Large GETs issued:  " << LLMeshRepository::sHTTPLargeRequestCount
					   << ", Max Lock Holdoffs:  " << LLMeshRepository::sMaxLockHoldoffs
					   << LL_ENDL;

	mHttpRequestSet.clear();
    mHttpHeaders.reset();

    while (!mDecompositionQ.empty())
    {
        delete mDecompositionQ.front();
        mDecompositionQ.pop_front();
    }

    delete mHttpRequest;
	mHttpRequest = NULL;
	delete mMutex;
	mMutex = NULL;
	delete mHeaderMutex;
	mHeaderMutex = NULL;
	delete mSignal;
	mSignal = NULL;
}

void LLMeshRepoThread::run()
{
	LLCDResult res = LLConvexDecomposition::initThread();
	if (res != LLCD_OK && LLConvexDecomposition::isFunctional())
	{
		LL_WARNS(LOG_MESH) << "Convex decomposition unable to be loaded.  Expect severe problems." << LL_ENDL;
	}

	while (!LLApp::isQuitting())
	{
		// *TODO:  Revise sleep/wake strategy and try to move away
		// from polling operations in this thread.  We can sleep
		// this thread hard when:
		// * All Http requests are serviced
		// * LOD request queue empty
		// * Header request queue empty
		// * Skin info request queue empty
		// * Decomposition request queue empty
		// * Physics shape request queue empty
		// We wake the thread when any of the above become untrue.
		// Will likely need a correctly-implemented condition variable to do this.
		// On the other hand, this may actually be an effective and efficient scheme...
		
		mSignal->wait();

		if (LLApp::isQuitting())
		{
			break;
		}
		
		if (! mHttpRequestSet.empty())
		{
			// Dispatch all HttpHandler notifications
			mHttpRequest->update(0L);
		}
		sRequestWaterLevel = mHttpRequestSet.size();			// Stats data update
			
		// NOTE: order of queue processing intentionally favors LOD requests over header requests
		// Todo: we are processing mLODReqQ, mHeaderReqQ, mSkinRequests, mDecompositionRequests and mPhysicsShapeRequests
		// in relatively similar manners, remake code to simplify/unify the process,
		// like processRequests(&requestQ, fetchFunction); which does same thing for each element

        if (!mLODReqQ.empty() && mHttpRequestSet.size() < sRequestHighWater)
        {
            std::list<LODRequest> incomplete;
            while (!mLODReqQ.empty() && mHttpRequestSet.size() < sRequestHighWater)
            {
                if (!mMutex)
                {
                    break;
                }

                mMutex->lock();
                LODRequest req = mLODReqQ.front();
                mLODReqQ.pop();
                LLMeshRepository::sLODProcessing--;
                mMutex->unlock();
                if (req.isDelayed())
                {
                    // failed to load before, wait a bit
                    incomplete.push_front(req);
                }
                else if (!fetchMeshLOD(req.mMeshParams, req.mLOD, req.canRetry()))
                {
                    if (req.canRetry())
                    {
                        // failed, resubmit
                        req.updateTime();
                        incomplete.push_front(req);
                    }
                    else
                    {
                        // too many fails
                        mUnavailableQ.push(req);
                        LL_WARNS() << "Failed to load " << req.mMeshParams << " , skip" << LL_ENDL;
                    }
                }
            }

            if (!incomplete.empty())
            {
                LLMutexLock locker(mMutex);
                for (std::list<LODRequest>::iterator iter = incomplete.begin(); iter != incomplete.end(); iter++)
                {
                    mLODReqQ.push(*iter);
                    ++LLMeshRepository::sLODProcessing;
                }
            }
        }

        if (!mHeaderReqQ.empty() && mHttpRequestSet.size() < sRequestHighWater)
        {
            std::list<HeaderRequest> incomplete;
            while (!mHeaderReqQ.empty() && mHttpRequestSet.size() < sRequestHighWater)
            {
                if (!mMutex)
                {
                    break;
                }

                mMutex->lock();
                HeaderRequest req = mHeaderReqQ.front();
                mHeaderReqQ.pop();
                mMutex->unlock();
                if (req.isDelayed())
                {
                    // failed to load before, wait a bit
                    incomplete.push_front(req);
                }
                else if (!fetchMeshHeader(req.mMeshParams, req.canRetry()))
                {
                    if (req.canRetry())
                    {
                        //failed, resubmit
                        req.updateTime();
                        incomplete.push_front(req);
                    }
                    else
                    {
                        LL_DEBUGS() << "mHeaderReqQ failed: " << req.mMeshParams << LL_ENDL;
                    }
                }
            }

            if (!incomplete.empty())
            {
                LLMutexLock locker(mMutex);
                for (std::list<HeaderRequest>::iterator iter = incomplete.begin(); iter != incomplete.end(); iter++)
                {
                    mHeaderReqQ.push(*iter);
                }
            }
        }

        // For the final three request lists, similar goal to above but
        // slightly different queue structures.  Stay off the mutex when
        // performing long-duration actions.

        if (mHttpRequestSet.size() < sRequestHighWater
            && (!mSkinRequests.empty()
            || !mDecompositionRequests.empty()
            || !mPhysicsShapeRequests.empty()))
        {
            // Something to do probably, lock and double-check.  We don't want
            // to hold the lock long here.  That will stall main thread activities
            // so we bounce it.

            if (!mSkinRequests.empty())
            {
                std::set<UUIDBasedRequest> incomplete;
                while (!mSkinRequests.empty() && mHttpRequestSet.size() < sRequestHighWater)
                {
                    mMutex->lock();
                    std::set<UUIDBasedRequest>::iterator iter = mSkinRequests.begin();
                    UUIDBasedRequest req = *iter;
                    mSkinRequests.erase(iter);
                    mMutex->unlock();
                    if (req.isDelayed())
                    {
                        incomplete.insert(req);
                    }
                    else if (!fetchMeshSkinInfo(req.mId))
                    {
                        if (req.canRetry())
                        {
                            req.updateTime();
                            incomplete.insert(req);
                        }
                        else
                        {
                            LL_DEBUGS() << "mSkinRequests failed: " << req.mId << LL_ENDL;
                        }
                    }
                }

                if (!incomplete.empty())
                {
                    LLMutexLock locker(mMutex);
                    mSkinRequests.insert(incomplete.begin(), incomplete.end());
                }
            }

            // holding lock, try next list
            // *TODO:  For UI/debug-oriented lists, we might drop the fine-
            // grained locking as there's a lowered expectation of smoothness
            // in these cases.
            if (!mDecompositionRequests.empty())
            {
                std::set<UUIDBasedRequest> incomplete;
                while (!mDecompositionRequests.empty() && mHttpRequestSet.size() < sRequestHighWater)
                {
                    mMutex->lock();
                    std::set<UUIDBasedRequest>::iterator iter = mDecompositionRequests.begin();
                    UUIDBasedRequest req = *iter;
                    mDecompositionRequests.erase(iter);
                    mMutex->unlock();
                    if (req.isDelayed())
                    {
                        incomplete.insert(req);
                    }
                    else if (!fetchMeshDecomposition(req.mId))
                    {
                        if (req.canRetry())
                        {
                            req.updateTime();
                            incomplete.insert(req);
                        }
                        else
                        {
                            LL_DEBUGS() << "mDecompositionRequests failed: " << req.mId << LL_ENDL;
                        }
                    }
                }

                if (!incomplete.empty())
                {
                    LLMutexLock locker(mMutex);
                    mDecompositionRequests.insert(incomplete.begin(), incomplete.end());
                }
            }

            // holding lock, final list
            if (!mPhysicsShapeRequests.empty())
            {
                std::set<UUIDBasedRequest> incomplete;
                while (!mPhysicsShapeRequests.empty() && mHttpRequestSet.size() < sRequestHighWater)
                {
                    mMutex->lock();
                    std::set<UUIDBasedRequest>::iterator iter = mPhysicsShapeRequests.begin();
                    UUIDBasedRequest req = *iter;
                    mPhysicsShapeRequests.erase(iter);
                    mMutex->unlock();
                    if (req.isDelayed())
                    {
                        incomplete.insert(req);
                    }
                    else if (!fetchMeshPhysicsShape(req.mId))
                    {
                        if (req.canRetry())
                        {
                            req.updateTime();
                            incomplete.insert(req);
                        }
                        else
                        {
                            LL_DEBUGS() << "mPhysicsShapeRequests failed: " << req.mId << LL_ENDL;
                        }
                    }
                }

                if (!incomplete.empty())
                {
                    LLMutexLock locker(mMutex);
                    mPhysicsShapeRequests.insert(incomplete.begin(), incomplete.end());
                }
            }
        }

		// For dev purposes only.  A dynamic change could make this false
		// and that shouldn't assert.
		// llassert_always(mHttpRequestSet.size() <= sRequestHighWater);
	}
	
	if (mSignal->isLocked())
	{ //make sure to let go of the mutex associated with the given signal before shutting down
		mSignal->unlock();
	}

	res = LLConvexDecomposition::quitThread();
	if (res != LLCD_OK && LLConvexDecomposition::isFunctional())
	{
		LL_WARNS(LOG_MESH) << "Convex decomposition unable to be quit." << LL_ENDL;
	}
}

// Mutex:  LLMeshRepoThread::mMutex must be held on entry
void LLMeshRepoThread::loadMeshSkinInfo(const LLUUID& mesh_id)
{
	mSkinRequests.insert(UUIDBasedRequest(mesh_id));
}

// Mutex:  LLMeshRepoThread::mMutex must be held on entry
void LLMeshRepoThread::loadMeshDecomposition(const LLUUID& mesh_id)
{
	mDecompositionRequests.insert(UUIDBasedRequest(mesh_id));
}

// Mutex:  LLMeshRepoThread::mMutex must be held on entry
void LLMeshRepoThread::loadMeshPhysicsShape(const LLUUID& mesh_id)
{
	mPhysicsShapeRequests.insert(UUIDBasedRequest(mesh_id));
}

void LLMeshRepoThread::lockAndLoadMeshLOD(const LLVolumeParams& mesh_params, S32 lod)
{
	if (!LLAppViewer::isQuitting())
	{
		loadMeshLOD(mesh_params, lod);
	}
}


void LLMeshRepoThread::loadMeshLOD(const LLVolumeParams& mesh_params, S32 lod)
{ //could be called from any thread
	LLMutexLock lock(mMutex);
	mesh_header_map::iterator iter = mMeshHeader.find(mesh_params.getSculptID());
	if (iter != mMeshHeader.end())
	{ //if we have the header, request LOD byte range
		LODRequest req(mesh_params, lod);
		{
			mLODReqQ.push(req);
			LLMeshRepository::sLODProcessing++;
		}
	}
	else
	{ 
		HeaderRequest req(mesh_params);
		
		pending_lod_map::iterator pending = mPendingLOD.find(mesh_params);

		if (pending != mPendingLOD.end())
		{ //append this lod request to existing header request
			pending->second.push_back(lod);
			llassert(pending->second.size() <= LLModel::NUM_LODS);
		}
		else
		{ //if no header request is pending, fetch header
			mHeaderReqQ.push(req);
			mPendingLOD[mesh_params].push_back(lod);
		}
	}
}

// Mutex:  must be holding mMutex when called
// <FS:Ansariel> [UDP Assets]
//void LLMeshRepoThread::setGetMeshCap(const std::string & mesh_cap)
void LLMeshRepoThread::setGetMeshCap(const std::string & mesh_cap, const std::string & legacy_get_mesh1,
																	const std::string & legacy_get_mesh2,
																	int legacy_pref_version)
// </FS:Ansariel> [UDP Assets]
{
	// <FS:Ansariel> [UDP Assets]
	mLegacyGetMeshCapability = legacy_get_mesh1;
	mLegacyGetMesh2Capability = legacy_get_mesh2;
	mLegacyGetMeshVersion = legacy_pref_version;
	// </FS:Ansariel> [UDP Assets]
	mGetMeshCapability = mesh_cap;
}


// Constructs a Cap URL for the mesh.  Prefers a GetMesh2 cap
// over a GetMesh cap.
//
// Mutex:  acquires mMutex
// <FS:Ansariel> [UDP Assets]
//void LLMeshRepoThread::constructUrl(LLUUID mesh_id, std::string * url)
void LLMeshRepoThread::constructUrl(LLUUID mesh_id, std::string * url, int * legacy_version)
// </FS:Ansariel> [UDP Assets]
{
	std::string res_url;
	int res_version(0); // <FS:Ansariel> [UDP Assets]
	
	if (gAgent.getRegion())
	{
		{
			LLMutexLock lock(mMutex);
			// <FS:Ansariel> [UDP Assets]
			//res_url = mGetMeshCapability;
			if (!mGetMeshCapability.empty() && mLegacyGetMeshVersion == 0)
			{
				res_url = mGetMeshCapability;
			}
			else if (!mLegacyGetMesh2Capability.empty() && mLegacyGetMeshVersion > 1)
			{
				res_url = mLegacyGetMesh2Capability;
				res_version = 2;
			}
			else
			{
				res_url = mLegacyGetMeshCapability;
				res_version = 1;
			}
			// </FS:Ansariel> [UDP Assets]
		}

		if (!res_url.empty())
		{
			res_url += "/?mesh_id=";
			res_url += mesh_id.asString().c_str();
		}
		else
		{
			// <FS:Ansariel> [UDP Assets]
			//LL_WARNS_ONCE(LOG_MESH) << "Current region does not have ViewerAsset capability!  Cannot load meshes. Region id: "
			LL_WARNS_ONCE(LOG_MESH) << "Current region does not have ViewerAsset or GetMesh capability!  Cannot load "
			// </FS:Ansariel> [UDP Assets
									<< gAgent.getRegion()->getRegionID() << LL_ENDL;
			LL_DEBUGS_ONCE(LOG_MESH) << "Cannot load mesh " << mesh_id << " due to missing capability." << LL_ENDL;
		}
	}
	else
	{
		LL_WARNS_ONCE(LOG_MESH) << "Current region is not loaded so there is no capability to load from! Cannot load meshes." << LL_ENDL;
		LL_DEBUGS_ONCE(LOG_MESH) << "Cannot load mesh " << mesh_id << " due to missing capability." << LL_ENDL;
	}

	*url = res_url;
	*legacy_version = res_version; // <FS:Ansariel> [UDP Assets]
}

// Issue an HTTP GET request with byte range using the right
// policy class.  
//
// @return		Valid handle or LLCORE_HTTP_HANDLE_INVALID.
//				If the latter, actual status is found in
//				mHttpStatus member which is valid until the
//				next call to this method.
//
// Thread:  repo
// <FS:Ansariel> [UDP Assets]
//LLCore::HttpHandle LLMeshRepoThread::getByteRange(const std::string & url,
LLCore::HttpHandle LLMeshRepoThread::getByteRange(const std::string & url, int legacy_cap_version,
// </FS:Ansariel> [UDP Assets]
												  size_t offset, size_t len,
												  const LLCore::HttpHandler::ptr_t &handler)
{
	// Also used in lltexturefetch.cpp
	static LLCachedControl<bool> disable_range_req(gSavedSettings, "HttpRangeRequestsDisable", false);
	
	LLCore::HttpHandle handle(LLCORE_HTTP_HANDLE_INVALID);
	
	if (len < LARGE_MESH_FETCH_THRESHOLD)
	{
		// <FS:Ansariel> [UDP Assets]
		//handle = mHttpRequest->requestGetByteRange( mHttpPolicyClass,
		handle = mHttpRequest->requestGetByteRange( ((legacy_cap_version == 0 || legacy_cap_version == 2) ? mHttpPolicyClass : mHttpLegacyPolicyClass),
		// </FS:Ansariel> [UDP Assets]
                                                    mHttpPriority,
                                                    url,
                                                    (disable_range_req ? size_t(0) : offset),
                                                    (disable_range_req ? size_t(0) : len),
                                                    mHttpOptions,
                                                    mHttpHeaders,
                                                    handler);
		if (LLCORE_HTTP_HANDLE_INVALID != handle)
		{
			++LLMeshRepository::sHTTPRequestCount;
		}
	}
	else
	{
		handle = mHttpRequest->requestGetByteRange(mHttpLargePolicyClass,
												   mHttpPriority,
												   url,
												   (disable_range_req ? size_t(0) : offset),
												   (disable_range_req ? size_t(0) : len),
												   mHttpLargeOptions,
												   mHttpHeaders,
												   handler);
		if (LLCORE_HTTP_HANDLE_INVALID != handle)
		{
			++LLMeshRepository::sHTTPLargeRequestCount;
		}
	}
	if (LLCORE_HTTP_HANDLE_INVALID == handle)
	{
		// Something went wrong, capture the error code for caller.
		mHttpStatus = mHttpRequest->getStatus();
	}
	return handle;
}


bool LLMeshRepoThread::fetchMeshSkinInfo(const LLUUID& mesh_id)
{
	
	if (!mHeaderMutex)
	{
		return false;
	}

	mHeaderMutex->lock();

	if (mMeshHeader.find(mesh_id) == mMeshHeader.end())
	{ //we have no header info for this mesh, do nothing
		mHeaderMutex->unlock();
		return false;
	}

	++LLMeshRepository::sMeshRequestCount;
	bool ret = true;
	U32 header_size = mMeshHeaderSize[mesh_id];
	
	if (header_size > 0)
	{
		S32 version = mMeshHeader[mesh_id]["version"].asInteger();
		S32 offset = header_size + mMeshHeader[mesh_id]["skin"]["offset"].asInteger();
		S32 size = mMeshHeader[mesh_id]["skin"]["size"].asInteger();

		mHeaderMutex->unlock();

		if (version <= MAX_MESH_VERSION && offset >= 0 && size > 0)
		{
			//check cache for mesh skin info
			LLFileSystem file(mesh_id, LLAssetType::AT_MESH);
			if (file.getSize() >= offset+size)
			{
				U8* buffer = new(std::nothrow) U8[size];
				if (!buffer)
				{
					LL_WARNS_ONCE(LOG_MESH) << "Failed to allocate memory for skin info, size: " << size << LL_ENDL;
					return false;
				}
				LLMeshRepository::sCacheBytesRead += size;
				++LLMeshRepository::sCacheReads;
				file.seek(offset);
				file.read(buffer, size);

				//make sure buffer isn't all 0's by checking the first 1KB (reserved block but not written)
				bool zero = true;
				for (S32 i = 0; i < llmin(size, 1024) && zero; ++i)
				{
					zero = buffer[i] > 0 ? false : true;
				}

				if (!zero)
				{ //attempt to parse
					if (skinInfoReceived(mesh_id, buffer, size))
					{						
						delete[] buffer;
						return true;
					}
				}

				delete[] buffer;
			}

			//reading from cache failed for whatever reason, fetch from sim
			std::string http_url;
			// <FS:Ansariel> [UDP Assets]
			//constructUrl(mesh_id, &http_url);
			int legacy_cap_version(0);
			constructUrl(mesh_id, &http_url, &legacy_cap_version);
			// </FS:Ansariel> [UDP Assets]

			if (!http_url.empty())
			{
                LLMeshHandlerBase::ptr_t handler(new LLMeshSkinInfoHandler(mesh_id, offset, size));
				// <FS:Ansariel> [UDP Assets]
				//LLCore::HttpHandle handle = getByteRange(http_url, offset, size, handler);
				LLCore::HttpHandle handle = getByteRange(http_url, legacy_cap_version, offset, size, handler);
				// </FS:Ansariel> [UDP Assets]
				if (LLCORE_HTTP_HANDLE_INVALID == handle)
				{
					LL_WARNS(LOG_MESH) << "HTTP GET request failed for skin info on mesh " << mID
									   << ".  Reason:  " << mHttpStatus.toString()
									   << " (" << mHttpStatus.toTerseString() << ")"
									   << LL_ENDL;
					ret = false;
				}
				else
				{
					handler->mHttpHandle = handle;
					mHttpRequestSet.insert(handler);
				}
			}
		}
	}
	else
	{	
		mHeaderMutex->unlock();
	}

	//early out was not hit, effectively fetched
	return ret;
}

bool LLMeshRepoThread::fetchMeshDecomposition(const LLUUID& mesh_id)
{
	if (!mHeaderMutex)
	{
		return false;
	}

	mHeaderMutex->lock();

	if (mMeshHeader.find(mesh_id) == mMeshHeader.end())
	{ //we have no header info for this mesh, do nothing
		mHeaderMutex->unlock();
		return false;
	}

	++LLMeshRepository::sMeshRequestCount;
	U32 header_size = mMeshHeaderSize[mesh_id];
	bool ret = true;
	
	if (header_size > 0)
	{
		S32 version = mMeshHeader[mesh_id]["version"].asInteger();
		S32 offset = header_size + mMeshHeader[mesh_id]["physics_convex"]["offset"].asInteger();
		S32 size = mMeshHeader[mesh_id]["physics_convex"]["size"].asInteger();

		mHeaderMutex->unlock();

		if (version <= MAX_MESH_VERSION && offset >= 0 && size > 0)
		{
			//check cache for mesh skin info
			LLFileSystem file(mesh_id, LLAssetType::AT_MESH);
			if (file.getSize() >= offset+size)
			{
				U8* buffer = new(std::nothrow) U8[size];
				if (!buffer)
				{
					LL_WARNS_ONCE(LOG_MESH) << "Failed to allocate memory for mesh decomposition, size: " << size << LL_ENDL;
					return false;
				}
				LLMeshRepository::sCacheBytesRead += size;
				++LLMeshRepository::sCacheReads;

				file.seek(offset);
				file.read(buffer, size);

				//make sure buffer isn't all 0's by checking the first 1KB (reserved block but not written)
				bool zero = true;
				for (S32 i = 0; i < llmin(size, 1024) && zero; ++i)
				{
					zero = buffer[i] > 0 ? false : true;
				}

				if (!zero)
				{ //attempt to parse
					if (decompositionReceived(mesh_id, buffer, size))
					{
						delete[] buffer;
						return true;
					}
				}

				delete[] buffer;
			}

			//reading from cache failed for whatever reason, fetch from sim
			std::string http_url;
			// <FS:Ansariel> [UDP Assets]
			//constructUrl(mesh_id, &http_url);
			int legacy_cap_version(0);
			constructUrl(mesh_id, &http_url, &legacy_cap_version);
			// </FS:Ansariel> [UDP Assets]
			
			if (!http_url.empty())
			{
                LLMeshHandlerBase::ptr_t handler(new LLMeshDecompositionHandler(mesh_id, offset, size));
				// <FS:Ansariel> [UDP Assets]
				//LLCore::HttpHandle handle = getByteRange(http_url, offset, size, handler);
				LLCore::HttpHandle handle = getByteRange(http_url, legacy_cap_version, offset, size, handler);
				// </FS:Ansariel> [UDP Assets]
				if (LLCORE_HTTP_HANDLE_INVALID == handle)
				{
					LL_WARNS(LOG_MESH) << "HTTP GET request failed for decomposition mesh " << mID
									   << ".  Reason:  " << mHttpStatus.toString()
									   << " (" << mHttpStatus.toTerseString() << ")"
									   << LL_ENDL;
					ret = false;
				}
				else
				{
					handler->mHttpHandle = handle;
					mHttpRequestSet.insert(handler);
				}
			}
		}
	}
	else
	{	
		mHeaderMutex->unlock();
	}

	//early out was not hit, effectively fetched
	return ret;
}

bool LLMeshRepoThread::fetchMeshPhysicsShape(const LLUUID& mesh_id)
{
	if (!mHeaderMutex)
	{
		return false;
	}

	mHeaderMutex->lock();

	if (mMeshHeader.find(mesh_id) == mMeshHeader.end())
	{ //we have no header info for this mesh, do nothing
		mHeaderMutex->unlock();
		return false;
	}

	++LLMeshRepository::sMeshRequestCount;
	U32 header_size = mMeshHeaderSize[mesh_id];
	bool ret = true;

	if (header_size > 0)
	{
		S32 version = mMeshHeader[mesh_id]["version"].asInteger();
		S32 offset = header_size + mMeshHeader[mesh_id]["physics_mesh"]["offset"].asInteger();
		S32 size = mMeshHeader[mesh_id]["physics_mesh"]["size"].asInteger();

		mHeaderMutex->unlock();

		if (version <= MAX_MESH_VERSION && offset >= 0 && size > 0)
		{
			//check cache for mesh physics shape info
			LLFileSystem file(mesh_id, LLAssetType::AT_MESH);
			if (file.getSize() >= offset+size)
			{
				LLMeshRepository::sCacheBytesRead += size;
				++LLMeshRepository::sCacheReads;
				file.seek(offset);
				U8* buffer = new(std::nothrow) U8[size];
				if (!buffer)
				{
					LL_WARNS_ONCE(LOG_MESH) << "Failed to allocate memory for physics shape, size: " << size << LL_ENDL;
					return false;
				}
				file.read(buffer, size);

				//make sure buffer isn't all 0's by checking the first 1KB (reserved block but not written)
				bool zero = true;
				for (S32 i = 0; i < llmin(size, 1024) && zero; ++i)
				{
					zero = buffer[i] > 0 ? false : true;
				}

				if (!zero)
				{ //attempt to parse
					if (physicsShapeReceived(mesh_id, buffer, size) == MESH_OK)
					{
						delete[] buffer;
						return true;
					}
				}

				delete[] buffer;
			}

			//reading from cache failed for whatever reason, fetch from sim
			std::string http_url;
			// <FS:Ansariel> [UDP Assets]
			//constructUrl(mesh_id, &http_url);
			int legacy_cap_version(0);
			constructUrl(mesh_id, &http_url, &legacy_cap_version);
			// </FS:Ansariel> [UDP Assets]
			
			if (!http_url.empty())
			{
                LLMeshHandlerBase::ptr_t handler(new LLMeshPhysicsShapeHandler(mesh_id, offset, size));
				// <FS:Ansariel> [UDP Assets]
				//LLCore::HttpHandle handle = getByteRange(http_url, offset, size, handler);
				LLCore::HttpHandle handle = getByteRange(http_url, legacy_cap_version, offset, size, handler);
				// </FS:Ansariel> [UDP Assets]
				if (LLCORE_HTTP_HANDLE_INVALID == handle)
				{
					LL_WARNS(LOG_MESH) << "HTTP GET request failed for physics shape on mesh " << mID
									   << ".  Reason:  " << mHttpStatus.toString()
									   << " (" << mHttpStatus.toTerseString() << ")"
									   << LL_ENDL;
					ret = false;
				}
				else
				{
					handler->mHttpHandle = handle;
					mHttpRequestSet.insert(handler);
				}
			}
		}
		else
		{ //no physics shape whatsoever, report back NULL
			physicsShapeReceived(mesh_id, NULL, 0);
		}
	}
	else
	{	
		mHeaderMutex->unlock();
	}

	//early out was not hit, effectively fetched
	return ret;
}

//static
void LLMeshRepoThread::incActiveLODRequests()
{
	LLMutexLock lock(gMeshRepo.mThread->mMutex);
	++LLMeshRepoThread::sActiveLODRequests;
}

//static
void LLMeshRepoThread::decActiveLODRequests()
{
	LLMutexLock lock(gMeshRepo.mThread->mMutex);
	--LLMeshRepoThread::sActiveLODRequests;
}

//static
void LLMeshRepoThread::incActiveHeaderRequests()
{
	LLMutexLock lock(gMeshRepo.mThread->mMutex);
	++LLMeshRepoThread::sActiveHeaderRequests;
}

//static
void LLMeshRepoThread::decActiveHeaderRequests()
{
	LLMutexLock lock(gMeshRepo.mThread->mMutex);
	--LLMeshRepoThread::sActiveHeaderRequests;
}

//return false if failed to get header
bool LLMeshRepoThread::fetchMeshHeader(const LLVolumeParams& mesh_params, bool can_retry)
{
	++LLMeshRepository::sMeshRequestCount;

	{
		//look for mesh in asset in cache
		LLFileSystem file(mesh_params.getSculptID(), LLAssetType::AT_MESH);
			
		S32 size = file.getSize();

		if (size > 0)
		{
			// *NOTE:  if the header size is ever more than 4KB, this will break
			U8 buffer[MESH_HEADER_SIZE];
			S32 bytes = llmin(size, MESH_HEADER_SIZE);
			LLMeshRepository::sCacheBytesRead += bytes;	
			++LLMeshRepository::sCacheReads;
			file.read(buffer, bytes);
			if (headerReceived(mesh_params, buffer, bytes) == MESH_OK)
			{
<<<<<<< HEAD
=======
				std::string mid;
				mesh_params.getSculptID().toString(mid);
				LL_INFOS(LOG_MESH) << "Mesh/Cache: Mesh header for ID " << mid << " - was retrieved from the cache." << LL_ENDL;

>>>>>>> 645cf6a5
				// Found mesh in cache
				return true;
			}
		}
	}

	//either cache entry doesn't exist or is corrupt, request header from simulator	
	bool retval = true;
	std::string http_url;
	// <FS:Ansariel> [UDP Assets]
	//constructUrl(mesh_params.getSculptID(), &http_url);
	int legacy_cap_version(0);
	constructUrl(mesh_params.getSculptID(), &http_url, &legacy_cap_version);
	// </FS:Ansariel> [UDP Assets]
	

	if (!http_url.empty())
	{
		std::string mid;
		mesh_params.getSculptID().toString(mid);
		LL_INFOS(LOG_MESH) << "Mesh/Cache: Mesh header for ID " << mid << " - was retrieved from the simulator." << LL_ENDL;

		//grab first 4KB if we're going to bother with a fetch.  Cache will prevent future fetches if a full mesh fits
		//within the first 4KB
		//NOTE -- this will break of headers ever exceed 4KB		

        LLMeshHandlerBase::ptr_t handler(new LLMeshHeaderHandler(mesh_params, 0, MESH_HEADER_SIZE));
		// <FS:Ansariel> [UDP Assets]
		//LLCore::HttpHandle handle = getByteRange(http_url, 0, MESH_HEADER_SIZE, handler);
		LLCore::HttpHandle handle = getByteRange(http_url, legacy_cap_version, 0, MESH_HEADER_SIZE, handler);
		// </FS:Ansariel> [UDP Assets]
		if (LLCORE_HTTP_HANDLE_INVALID == handle)
		{
			LL_WARNS(LOG_MESH) << "HTTP GET request failed for mesh header " << mID
							   << ".  Reason:  " << mHttpStatus.toString()
							   << " (" << mHttpStatus.toTerseString() << ")"
							   << LL_ENDL;
			retval = false;
		}
		else if (can_retry)
		{
			handler->mHttpHandle = handle;
			mHttpRequestSet.insert(handler);
		}
	}

	return retval;
}

//return false if failed to get mesh lod.
bool LLMeshRepoThread::fetchMeshLOD(const LLVolumeParams& mesh_params, S32 lod, bool can_retry)
{
	if (!mHeaderMutex)
	{
		return false;
	}

	mHeaderMutex->lock();

	++LLMeshRepository::sMeshRequestCount;
	bool retval = true;

	LLUUID mesh_id = mesh_params.getSculptID();
	
	U32 header_size = mMeshHeaderSize[mesh_id];

	if (header_size > 0)
	{
		S32 version = mMeshHeader[mesh_id]["version"].asInteger();
		S32 offset = header_size + mMeshHeader[mesh_id][header_lod[lod]]["offset"].asInteger();
		S32 size = mMeshHeader[mesh_id][header_lod[lod]]["size"].asInteger();
		mHeaderMutex->unlock();
				
		if (version <= MAX_MESH_VERSION && offset >= 0 && size > 0)
		{

			//check cache for mesh asset
			LLFileSystem file(mesh_id, LLAssetType::AT_MESH);
			if (file.getSize() >= offset+size)
			{
				U8* buffer = new(std::nothrow) U8[size];
				if (!buffer)
				{
					LL_WARNS_ONCE(LOG_MESH) << "Can't allocate memory for mesh " << mesh_id << " LOD " << lod << ", size: " << size << LL_ENDL;
					// todo: for now it will result in indefinite constant retries, should result in timeout
					// or in retry-count and disabling mesh. (but usually viewer is beyond saving at this point)
					return false;
				}
				LLMeshRepository::sCacheBytesRead += size;
				++LLMeshRepository::sCacheReads;
				file.seek(offset);
				file.read(buffer, size);

				//make sure buffer isn't all 0's by checking the first 1KB (reserved block but not written)
				bool zero = true;
				for (S32 i = 0; i < llmin(size, 1024) && zero; ++i)
				{
					zero = buffer[i] > 0 ? false : true;
				}

				if (!zero)
				{ //attempt to parse
					if (lodReceived(mesh_params, lod, buffer, size) == MESH_OK)
					{
						delete[] buffer;

						std::string mid;
						mesh_id.toString(mid);
						LL_INFOS(LOG_MESH) << "Mesh/Cache: Mesh body for ID " << mid << " - was retrieved from the cache." << LL_ENDL;

						return true;
					}
				}

				delete[] buffer;
			}

			//reading from cache failed for whatever reason, fetch from sim
			std::string http_url;
<<<<<<< HEAD
			// <FS:Ansariel> [UDP Assets]
			//constructUrl(mesh_id, &http_url);
			int legacy_cap_version(0);
			constructUrl(mesh_id, &http_url, &legacy_cap_version);
			// </FS:Ansariel> [UDP Assets]
			
=======
			constructUrl(mesh_id, &http_url);

>>>>>>> 645cf6a5
			if (!http_url.empty())
			{
				std::string mid;
				mesh_id.toString(mid);
				LL_INFOS(LOG_MESH) << "Mesh/Cache: Mesh body for ID " << mid << " - was retrieved from the simulator." << LL_ENDL;

                LLMeshHandlerBase::ptr_t handler(new LLMeshLODHandler(mesh_params, lod, offset, size));
				// <FS:Ansariel> [UDP Assets]
				//LLCore::HttpHandle handle = getByteRange(http_url, offset, size, handler);
				LLCore::HttpHandle handle = getByteRange(http_url, legacy_cap_version, offset, size, handler);
				// </FS:Ansariel> [UDP Assets]
				if (LLCORE_HTTP_HANDLE_INVALID == handle)
				{
					LL_WARNS(LOG_MESH) << "HTTP GET request failed for LOD on mesh " << mID
									   << ".  Reason:  " << mHttpStatus.toString()
									   << " (" << mHttpStatus.toTerseString() << ")"
									   << LL_ENDL;
					retval = false;
				}
				else if (can_retry)
				{
					handler->mHttpHandle = handle;
					mHttpRequestSet.insert(handler);
					// *NOTE:  Allowing a re-request, not marking as unavailable.  Is that correct?
				}
				else
				{
					mUnavailableQ.push(LODRequest(mesh_params, lod));
				}
			}
			else
			{
				mUnavailableQ.push(LODRequest(mesh_params, lod));
			}
		}
		else
		{
			mUnavailableQ.push(LODRequest(mesh_params, lod));
		}
	}
	else
	{
		mHeaderMutex->unlock();
	}

	return retval;
}

EMeshProcessingResult LLMeshRepoThread::headerReceived(const LLVolumeParams& mesh_params, U8* data, S32 data_size)
{
	const LLUUID mesh_id = mesh_params.getSculptID();
	LLSD header;
	
	U32 header_size = 0;
	if (data_size > 0)
	{
        std::istringstream stream;
        try
        {
            std::string res_str((char*)data, data_size);

            std::string deprecated_header("<? LLSD/Binary ?>");

            if (res_str.substr(0, deprecated_header.size()) == deprecated_header)
            {
                res_str = res_str.substr(deprecated_header.size() + 1, data_size);
                header_size = deprecated_header.size() + 1;
            }
            data_size = res_str.size();

            stream.str(res_str);
        }
        catch (std::bad_alloc&)
        {
            // out of memory, we won't be able to process this mesh
            return MESH_OUT_OF_MEMORY;
        }

		if (!LLSDSerialize::fromBinary(header, stream, data_size))
		{
			LL_WARNS(LOG_MESH) << "Mesh header parse error.  Not a valid mesh asset!  ID:  " << mesh_id
							   << LL_ENDL;
			return MESH_PARSE_FAILURE;
		}

		if (!header.isMap())
		{
			LL_WARNS(LOG_MESH) << "Mesh header is invalid for ID: " << mesh_id << LL_ENDL;
			return MESH_INVALID;
		}

		if (header.has("version") && header["version"].asInteger() > MAX_MESH_VERSION)
		{
			LL_INFOS(LOG_MESH) << "Wrong version in header for " << mesh_id << LL_ENDL;
			header["404"] = 1;
		}
		// make sure there is at least one lod, function returns -1 and marks as 404 otherwise
		else if (LLMeshRepository::getActualMeshLOD(header, 0) >= 0)
		{
			header_size += stream.tellg();
		}
	}
	else
	{
		LL_INFOS(LOG_MESH) << "Non-positive data size.  Marking header as non-existent, will not retry.  ID:  " << mesh_id
						   << LL_ENDL;
		header["404"] = 1;
	}

	{
		
		{
			LLMutexLock lock(mHeaderMutex);
			mMeshHeaderSize[mesh_id] = header_size;
			mMeshHeader[mesh_id] = header;
		}

		
		LLMutexLock lock(mMutex); // make sure only one thread access mPendingLOD at the same time.

		//check for pending requests
		pending_lod_map::iterator iter = mPendingLOD.find(mesh_params);
		if (iter != mPendingLOD.end())
		{
			for (U32 i = 0; i < iter->second.size(); ++i)
			{
				LODRequest req(mesh_params, iter->second[i]);
				mLODReqQ.push(req);
				LLMeshRepository::sLODProcessing++;
			}
			mPendingLOD.erase(iter);
		}
	}

	return MESH_OK;
}

EMeshProcessingResult LLMeshRepoThread::lodReceived(const LLVolumeParams& mesh_params, S32 lod, U8* data, S32 data_size)
{
	if (data == NULL || data_size == 0)
	{
		return MESH_NO_DATA;
	}

	LLPointer<LLVolume> volume = new LLVolume(mesh_params, LLVolumeLODGroup::getVolumeScaleFromDetail(lod));
	std::istringstream stream;
	try
	{
		std::string mesh_string((char*)data, data_size);
		stream.str(mesh_string);
	}
	catch (std::bad_alloc&)
	{
		// out of memory, we won't be able to process this mesh
		return MESH_OUT_OF_MEMORY;
	}

	if (volume->unpackVolumeFaces(stream, data_size))
	{
		if (volume->getNumFaces() > 0)
		{
			LoadedMesh mesh(volume, mesh_params, lod);
			{
				LLMutexLock lock(mMutex);
				mLoadedQ.push(mesh);
				// LLPointer is not thread safe, since we added this pointer into
				// threaded list, make sure counter gets decreased inside mutex lock
				// and won't affect mLoadedQ processing
				volume = NULL;
				// might be good idea to turn mesh into pointer to avoid making a copy
				mesh.mVolume = NULL;
			}
			return MESH_OK;
		}
	}

	return MESH_UNKNOWN;
}

bool LLMeshRepoThread::skinInfoReceived(const LLUUID& mesh_id, U8* data, S32 data_size)
{
	LLSD skin;

	if (data_size > 0)
	{
        try
        {
            std::string res_str((char*)data, data_size);
            std::istringstream stream(res_str);

            U32 uzip_result = LLUZipHelper::unzip_llsd(skin, stream, data_size);
            if (uzip_result != LLUZipHelper::ZR_OK)
            {
                LL_WARNS(LOG_MESH) << "Mesh skin info parse error.  Not a valid mesh asset!  ID:  " << mesh_id
                    << " uzip result" << uzip_result
                    << LL_ENDL;
                return false;
            }
        }
        catch (std::bad_alloc&)
        {
            LL_WARNS(LOG_MESH) << "Out of memory for mesh ID " << mesh_id << " of size: " << data_size << LL_ENDL;
            return false;
        }
	}
	
	{
		LLMeshSkinInfo info(skin);
		info.mMeshID = mesh_id;

		// LL_DEBUGS(LOG_MESH) << "info pelvis offset" << info.mPelvisOffset << LL_ENDL;
		{
			LLMutexLock lock(mMutex);
			mSkinInfoQ.push_back(info);
		}
	}

	return true;
}

bool LLMeshRepoThread::decompositionReceived(const LLUUID& mesh_id, U8* data, S32 data_size)
{
	LLSD decomp;

	if (data_size > 0)
    {
        try
        {
            std::string res_str((char*)data, data_size);
            std::istringstream stream(res_str);

            U32 uzip_result = LLUZipHelper::unzip_llsd(decomp, stream, data_size);
            if (uzip_result != LLUZipHelper::ZR_OK)
            {
                LL_WARNS(LOG_MESH) << "Mesh decomposition parse error.  Not a valid mesh asset!  ID:  " << mesh_id
                    << " uzip result: " << uzip_result
                    << LL_ENDL;
                return false;
            }
        }
        catch (std::bad_alloc&)
        {
            LL_WARNS(LOG_MESH) << "Out of memory for mesh ID " << mesh_id << " of size: " << data_size << LL_ENDL;
            return false;
        }
	}
	
	{
		LLModel::Decomposition* d = new LLModel::Decomposition(decomp);
		d->mMeshID = mesh_id;
		{
			LLMutexLock lock(mMutex);
			mDecompositionQ.push_back(d);
		}
	}

	return true;
}

EMeshProcessingResult LLMeshRepoThread::physicsShapeReceived(const LLUUID& mesh_id, U8* data, S32 data_size)
{
	LLSD physics_shape;

	LLModel::Decomposition* d = new LLModel::Decomposition();
	d->mMeshID = mesh_id;

	if (data == NULL)
	{ //no data, no physics shape exists
		d->mPhysicsShapeMesh.clear();
	}
	else
	{
		LLVolumeParams volume_params;
		volume_params.setType(LL_PCODE_PROFILE_SQUARE, LL_PCODE_PATH_LINE);
		volume_params.setSculptID(mesh_id, LL_SCULPT_TYPE_MESH);
		LLPointer<LLVolume> volume = new LLVolume(volume_params,0);

        std::istringstream stream;
        try
        {
            std::string mesh_string((char*)data, data_size);
            stream.str(mesh_string);
        }
        catch (std::bad_alloc&)
        {
            // out of memory, we won't be able to process this mesh
            delete d;
            return MESH_OUT_OF_MEMORY;
        }

		if (volume->unpackVolumeFaces(stream, data_size))
		{
			//load volume faces into decomposition buffer
			S32 vertex_count = 0;
			S32 index_count = 0;

			for (S32 i = 0; i < volume->getNumVolumeFaces(); ++i)
			{
				const LLVolumeFace& face = volume->getVolumeFace(i);
				vertex_count += face.mNumVertices;
				index_count += face.mNumIndices;
			}

			d->mPhysicsShapeMesh.clear();

			std::vector<LLVector3>& pos = d->mPhysicsShapeMesh.mPositions;
			std::vector<LLVector3>& norm = d->mPhysicsShapeMesh.mNormals;

			for (S32 i = 0; i < volume->getNumVolumeFaces(); ++i)
			{
				const LLVolumeFace& face = volume->getVolumeFace(i);
			
				for (S32 i = 0; i < face.mNumIndices; ++i)
				{
					U16 idx = face.mIndices[i];

					pos.push_back(LLVector3(face.mPositions[idx].getF32ptr()));
					norm.push_back(LLVector3(face.mNormals[idx].getF32ptr()));				
				}			
			}
		}
	}

	{
		LLMutexLock lock(mMutex);
		mDecompositionQ.push_back(d);
	}
	return MESH_OK;
}

LLMeshUploadThread::LLMeshUploadThread(LLMeshUploadThread::instance_list& data, LLVector3& scale, bool upload_textures,
									   bool upload_skin, bool upload_joints, bool lock_scale_if_joint_position,
                                       const std::string & upload_url, bool do_upload,
									   LLHandle<LLWholeModelFeeObserver> fee_observer,
									   LLHandle<LLWholeModelUploadObserver> upload_observer)
  : LLThread("mesh upload"),
	LLCore::HttpHandler(),
	mDiscarded(false),
	mDoUpload(do_upload),
	mWholeModelUploadURL(upload_url),
	mFeeObserverHandle(fee_observer),
	mUploadObserverHandle(upload_observer)
{
	mInstanceList = data;
	mUploadTextures = upload_textures;
	mUploadSkin = upload_skin;
	mUploadJoints = upload_joints;
    mLockScaleIfJointPosition = lock_scale_if_joint_position;
	mMutex = new LLMutex();
	mPendingUploads = 0;
	mFinished = false;
	mOrigin = gAgent.getPositionAgent();
	mHost = gAgent.getRegionHost();
	
	mWholeModelFeeCapability = gAgent.getRegionCapability("NewFileAgentInventory");

	mOrigin += gAgent.getAtAxis() * scale.magVec();

	mMeshUploadTimeOut = gSavedSettings.getS32("MeshUploadTimeOut");

	mHttpRequest = new LLCore::HttpRequest;
	mHttpOptions = LLCore::HttpOptions::ptr_t(new LLCore::HttpOptions);
	mHttpOptions->setTransferTimeout(mMeshUploadTimeOut);
	mHttpOptions->setUseRetryAfter(gSavedSettings.getBOOL("MeshUseHttpRetryAfter"));
	mHttpOptions->setRetries(UPLOAD_RETRY_LIMIT);
	mHttpHeaders = LLCore::HttpHeaders::ptr_t(new LLCore::HttpHeaders);
	mHttpHeaders->append(HTTP_OUT_HEADER_CONTENT_TYPE, HTTP_CONTENT_LLSD_XML);
	mHttpPolicyClass = LLAppViewer::instance()->getAppCoreHttp().getPolicy(LLAppCoreHttp::AP_UPLOADS);
	mHttpPriority = 0;
}

LLMeshUploadThread::~LLMeshUploadThread()
{
	delete mHttpRequest;
	mHttpRequest = NULL;
	delete mMutex;
	mMutex = NULL;

}

LLMeshUploadThread::DecompRequest::DecompRequest(LLModel* mdl, LLModel* base_model, LLMeshUploadThread* thread)
{
	mStage = "single_hull";
	mModel = mdl;
	mDecompID = &mdl->mDecompID;
	mBaseModel = base_model;
	mThread = thread;
	
	//copy out positions and indices
	assignData(mdl) ;	

	mThread->mFinalDecomp = this;
	mThread->mPhysicsComplete = false;
}

void LLMeshUploadThread::DecompRequest::completed()
{
	if (mThread->mFinalDecomp == this)
	{
		mThread->mPhysicsComplete = true;
	}

	llassert(mHull.size() == 1);
	
	mThread->mHullMap[mBaseModel] = mHull[0];
}

//called in the main thread.
void LLMeshUploadThread::preStart()
{
	//build map of LLModel refs to instances for callbacks
	for (instance_list::iterator iter = mInstanceList.begin(); iter != mInstanceList.end(); ++iter)
	{
		mInstance[iter->mModel].push_back(*iter);
	}
}

void LLMeshUploadThread::discard()
{
	LLMutexLock lock(mMutex);
	mDiscarded = true;
}

bool LLMeshUploadThread::isDiscarded() const
{
	LLMutexLock lock(mMutex);
	return mDiscarded;
}

void LLMeshUploadThread::run()
{
	if (mDoUpload)
	{
		doWholeModelUpload();
	}
	else
	{
		requestWholeModelFee();
	}
}

void dump_llsd_to_file(const LLSD& content, std::string filename)
{
	if (gSavedSettings.getBOOL("MeshUploadLogXML"))
	{
		llofstream of(filename.c_str());
		LLSDSerialize::toPrettyXML(content,of);
	}
}

LLSD llsd_from_file(std::string filename)
{
	llifstream ifs(filename.c_str());
	LLSD result;
	LLSDSerialize::fromXML(result,ifs);
	return result;
}

void LLMeshUploadThread::wholeModelToLLSD(LLSD& dest, bool include_textures)
{
	LLSD result;

	LLSD res;
	result["folder_id"] = gInventory.findUserDefinedCategoryUUIDForType(LLFolderType::FT_OBJECT);
	result["texture_folder_id"] = gInventory.findUserDefinedCategoryUUIDForType(LLFolderType::FT_TEXTURE);
	result["asset_type"] = "mesh";
	result["inventory_type"] = "object";
	result["description"] = "(No Description)";
	result["next_owner_mask"] = LLSD::Integer(LLFloaterPerms::getNextOwnerPerms("Uploads"));
	result["group_mask"] = LLSD::Integer(LLFloaterPerms::getGroupPerms("Uploads"));
	result["everyone_mask"] = LLSD::Integer(LLFloaterPerms::getEveryonePerms("Uploads"));

	res["mesh_list"] = LLSD::emptyArray();
	res["texture_list"] = LLSD::emptyArray();
	res["instance_list"] = LLSD::emptyArray();
	S32 mesh_num = 0;
	S32 texture_num = 0;
	
	std::set<LLViewerTexture* > textures;
	std::map<LLViewerTexture*,S32> texture_index;

	std::map<LLModel*,S32> mesh_index;
	std::string model_name;

	S32 instance_num = 0;
	
	for (instance_map::iterator iter = mInstance.begin(); iter != mInstance.end(); ++iter)
	{
		LLMeshUploadData data;
		data.mBaseModel = iter->first;

		if (data.mBaseModel->mSubmodelID)
		{
			// These are handled below to insure correct parenting order on creation
			// due to map walking being based on model address (aka random)
			continue;
		}

		LLModelInstance& first_instance = *(iter->second.begin());
		for (S32 i = 0; i < 5; i++)
		{
			data.mModel[i] = first_instance.mLOD[i];
		}

		if (mesh_index.find(data.mBaseModel) == mesh_index.end())
		{
			// Have not seen this model before - create a new mesh_list entry for it.
			if (model_name.empty())
			{
				model_name = data.mBaseModel->getName();
			}

			std::stringstream ostr;
			
			LLModel::Decomposition& decomp =
				data.mModel[LLModel::LOD_PHYSICS].notNull() ? 
				data.mModel[LLModel::LOD_PHYSICS]->mPhysics : 
				data.mBaseModel->mPhysics;

			decomp.mBaseHull = mHullMap[data.mBaseModel];

			LLSD mesh_header = LLModel::writeModel(
				ostr,  
				data.mModel[LLModel::LOD_PHYSICS],
				data.mModel[LLModel::LOD_HIGH],
				data.mModel[LLModel::LOD_MEDIUM],
				data.mModel[LLModel::LOD_LOW],
				data.mModel[LLModel::LOD_IMPOSTOR], 
				decomp,
				mUploadSkin,
				mUploadJoints,
                mLockScaleIfJointPosition,
				FALSE,
				FALSE,
				data.mBaseModel->mSubmodelID);

			data.mAssetData = ostr.str();
			std::string str = ostr.str();

			res["mesh_list"][mesh_num] = LLSD::Binary(str.begin(),str.end()); 
			mesh_index[data.mBaseModel] = mesh_num;
			mesh_num++;
		}

		// For all instances that use this model
		for (instance_list::iterator instance_iter = iter->second.begin();
			 instance_iter != iter->second.end();
			 ++instance_iter)
		{

			LLModelInstance& instance = *instance_iter;
		
			LLSD instance_entry;
		
			for (S32 i = 0; i < 5; i++)
			{
				data.mModel[i] = instance.mLOD[i];
			}
		
			LLVector3 pos, scale;
			LLQuaternion rot;
			LLMatrix4 transformation = instance.mTransform;
			decomposeMeshMatrix(transformation,pos,rot,scale);
			instance_entry["position"] = ll_sd_from_vector3(pos);
			instance_entry["rotation"] = ll_sd_from_quaternion(rot);
			instance_entry["scale"] = ll_sd_from_vector3(scale);
		
			instance_entry["material"] = LL_MCODE_WOOD;
			instance_entry["physics_shape_type"] = data.mModel[LLModel::LOD_PHYSICS].notNull() ? (U8)(LLViewerObject::PHYSICS_SHAPE_PRIM) : (U8)(LLViewerObject::PHYSICS_SHAPE_CONVEX_HULL);
			instance_entry["mesh"] = mesh_index[data.mBaseModel];
			instance_entry["mesh_name"] = instance.mLabel;

			instance_entry["face_list"] = LLSD::emptyArray();

			// We want to be able to allow more than 8 materials...
			//
			S32 end = llmin((S32)instance.mMaterial.size(), instance.mModel->getNumVolumeFaces()) ;

			for (S32 face_num = 0; face_num < end; face_num++)
			{
				LLImportMaterial& material = instance.mMaterial[data.mBaseModel->mMaterialList[face_num]];
				LLSD face_entry = LLSD::emptyMap();

				LLViewerFetchedTexture *texture = NULL;

				if (material.mDiffuseMapFilename.size())
				{
					texture = FindViewerTexture(material);
				}
				
				if ((texture != NULL) &&
					(textures.find(texture) == textures.end()))
				{
					textures.insert(texture);
				}

				std::stringstream texture_str;
				if (texture != NULL && include_textures && mUploadTextures)
				{
					if(texture->hasSavedRawImage())
					{											
						LLPointer<LLImageJ2C> upload_file =
							LLViewerTextureList::convertToUploadFile(texture->getSavedRawImage());

						if (!upload_file.isNull() && upload_file->getDataSize())
						{
						texture_str.write((const char*) upload_file->getData(), upload_file->getDataSize());
					}
				}
				}

				if (texture != NULL &&
					mUploadTextures &&
					texture_index.find(texture) == texture_index.end())
				{
					texture_index[texture] = texture_num;
					std::string str = texture_str.str();
					res["texture_list"][texture_num] = LLSD::Binary(str.begin(),str.end());
					texture_num++;
				}

				// Subset of TextureEntry fields.
				if (texture != NULL && mUploadTextures)
				{
					face_entry["image"] = texture_index[texture];
					face_entry["scales"] = 1.0;
					face_entry["scalet"] = 1.0;
					face_entry["offsets"] = 0.0;
					face_entry["offsett"] = 0.0;
					face_entry["imagerot"] = 0.0;
				}
				face_entry["diffuse_color"] = ll_sd_from_color4(material.mDiffuseColor);
				face_entry["fullbright"] = material.mFullbright;
				instance_entry["face_list"][face_num] = face_entry;
		    }

			res["instance_list"][instance_num] = instance_entry;
			instance_num++;
		}
	}

	for (instance_map::iterator iter = mInstance.begin(); iter != mInstance.end(); ++iter)
	{
		LLMeshUploadData data;
		data.mBaseModel = iter->first;

		if (!data.mBaseModel->mSubmodelID)
		{
			// These were handled above already...
			//
			continue;
		}

		LLModelInstance& first_instance = *(iter->second.begin());
		for (S32 i = 0; i < 5; i++)
		{
			data.mModel[i] = first_instance.mLOD[i];
		}

		if (mesh_index.find(data.mBaseModel) == mesh_index.end())
		{
			// Have not seen this model before - create a new mesh_list entry for it.
			if (model_name.empty())
			{
				model_name = data.mBaseModel->getName();
			}

			std::stringstream ostr;
			
			LLModel::Decomposition& decomp =
				data.mModel[LLModel::LOD_PHYSICS].notNull() ? 
				data.mModel[LLModel::LOD_PHYSICS]->mPhysics : 
				data.mBaseModel->mPhysics;

			decomp.mBaseHull = mHullMap[data.mBaseModel];

			LLSD mesh_header = LLModel::writeModel(
				ostr,  
				data.mModel[LLModel::LOD_PHYSICS],
				data.mModel[LLModel::LOD_HIGH],
				data.mModel[LLModel::LOD_MEDIUM],
				data.mModel[LLModel::LOD_LOW],
				data.mModel[LLModel::LOD_IMPOSTOR], 
				decomp,
				mUploadSkin,
				mUploadJoints,
                mLockScaleIfJointPosition,
				FALSE,
				FALSE,
				data.mBaseModel->mSubmodelID);

			data.mAssetData = ostr.str();
			std::string str = ostr.str();

			res["mesh_list"][mesh_num] = LLSD::Binary(str.begin(),str.end()); 
			mesh_index[data.mBaseModel] = mesh_num;
			mesh_num++;
		}

		// For all instances that use this model
		for (instance_list::iterator instance_iter = iter->second.begin();
			 instance_iter != iter->second.end();
			 ++instance_iter)
		{

			LLModelInstance& instance = *instance_iter;
		
			LLSD instance_entry;
		
			for (S32 i = 0; i < 5; i++)
			{
				data.mModel[i] = instance.mLOD[i];
			}
		
			LLVector3 pos, scale;
			LLQuaternion rot;
			LLMatrix4 transformation = instance.mTransform;
			decomposeMeshMatrix(transformation,pos,rot,scale);
			instance_entry["position"] = ll_sd_from_vector3(pos);
			instance_entry["rotation"] = ll_sd_from_quaternion(rot);
			instance_entry["scale"] = ll_sd_from_vector3(scale);
		
			instance_entry["material"] = LL_MCODE_WOOD;
			instance_entry["physics_shape_type"] = (U8)(LLViewerObject::PHYSICS_SHAPE_NONE);
			instance_entry["mesh"] = mesh_index[data.mBaseModel];

			instance_entry["face_list"] = LLSD::emptyArray();

			// We want to be able to allow more than 8 materials...
			//
			S32 end = llmin((S32)instance.mMaterial.size(), instance.mModel->getNumVolumeFaces()) ;

			for (S32 face_num = 0; face_num < end; face_num++)
			{
				LLImportMaterial& material = instance.mMaterial[data.mBaseModel->mMaterialList[face_num]];
				LLSD face_entry = LLSD::emptyMap();

				LLViewerFetchedTexture *texture = NULL;

				if (material.mDiffuseMapFilename.size())
				{
					texture = FindViewerTexture(material);
				}

				if ((texture != NULL) &&
					(textures.find(texture) == textures.end()))
				{
					textures.insert(texture);
				}

				std::stringstream texture_str;
				if (texture != NULL && include_textures && mUploadTextures)
				{
					if(texture->hasSavedRawImage())
					{											
						LLPointer<LLImageJ2C> upload_file =
							LLViewerTextureList::convertToUploadFile(texture->getSavedRawImage());

						if (!upload_file.isNull() && upload_file->getDataSize())
						{
						texture_str.write((const char*) upload_file->getData(), upload_file->getDataSize());
					}
				}
				}

				if (texture != NULL &&
					mUploadTextures &&
					texture_index.find(texture) == texture_index.end())
				{
					texture_index[texture] = texture_num;
					std::string str = texture_str.str();
					res["texture_list"][texture_num] = LLSD::Binary(str.begin(),str.end());
					texture_num++;
				}

				// Subset of TextureEntry fields.
				if (texture != NULL && mUploadTextures)
				{
					face_entry["image"] = texture_index[texture];
					face_entry["scales"] = 1.0;
					face_entry["scalet"] = 1.0;
					face_entry["offsets"] = 0.0;
					face_entry["offsett"] = 0.0;
					face_entry["imagerot"] = 0.0;
				}
				face_entry["diffuse_color"] = ll_sd_from_color4(material.mDiffuseColor);
				face_entry["fullbright"] = material.mFullbright;
				instance_entry["face_list"][face_num] = face_entry;
		    }

			res["instance_list"][instance_num] = instance_entry;
			instance_num++;
		}
	}

	if (model_name.empty()) model_name = "mesh model";
	result["name"] = model_name;
	res["metric"] = "MUT_Unspecified";
	result["asset_resources"] = res;
	dump_llsd_to_file(result,make_dump_name("whole_model_",dump_num));

	dest = result;
}

void LLMeshUploadThread::generateHulls()
{
	bool has_valid_requests = false ;

	for (instance_map::iterator iter = mInstance.begin(); iter != mInstance.end(); ++iter)
	{
		LLMeshUploadData data;
		data.mBaseModel = iter->first;

		LLModelInstance& instance = *(iter->second.begin());

		for (S32 i = 0; i < 5; i++)
		{
			data.mModel[i] = instance.mLOD[i];
		}

		//queue up models for hull generation
		LLModel* physics = NULL;

		if (data.mModel[LLModel::LOD_PHYSICS].notNull())
		{
			physics = data.mModel[LLModel::LOD_PHYSICS];
		}
		else if (data.mModel[LLModel::LOD_LOW].notNull())
		{
			physics = data.mModel[LLModel::LOD_LOW];
		}
		else if (data.mModel[LLModel::LOD_MEDIUM].notNull())
		{
			physics = data.mModel[LLModel::LOD_MEDIUM];
		}
		else
		{
			physics = data.mModel[LLModel::LOD_HIGH];
		}

		llassert(physics != NULL);

		DecompRequest* request = new DecompRequest(physics, data.mBaseModel, this);
		if(request->isValid())
		{
			gMeshRepo.mDecompThread->submitRequest(request);
			has_valid_requests = true ;
		}
	}
		
	if (has_valid_requests)
	{
		// *NOTE:  Interesting livelock condition on shutdown.  If there
		// is an upload request in generateHulls() when shutdown starts,
		// the main thread isn't available to manage communication between
		// the decomposition thread and the upload thread and this loop
		// wouldn't complete in turn stalling the main thread.  The check
		// on isDiscarded() prevents that.
		while (! mPhysicsComplete && ! isDiscarded())
		{
			apr_sleep(100);
		}
	}	
}

void LLMeshUploadThread::doWholeModelUpload()
{
	LL_DEBUGS(LOG_MESH) << "Starting model upload.  Instances:  " << mInstance.size() << LL_ENDL;

	if (mWholeModelUploadURL.empty())
	{
		LL_WARNS(LOG_MESH) << "Missing mesh upload capability, unable to upload, fee request failed."
						   << LL_ENDL;
	}
	else
	{
		generateHulls();
		LL_DEBUGS(LOG_MESH) << "Hull generation completed." << LL_ENDL;

		mModelData = LLSD::emptyMap();
		wholeModelToLLSD(mModelData, true);
		LLSD body = mModelData["asset_resources"];

		dump_llsd_to_file(body, make_dump_name("whole_model_body_", dump_num));

		LLCore::HttpHandle handle = LLCoreHttpUtil::requestPostWithLLSD(mHttpRequest,
																		mHttpPolicyClass,
																		mHttpPriority,
																		mWholeModelUploadURL,
																		body,
																		mHttpOptions,
																		mHttpHeaders,
                                                                        LLCore::HttpHandler::ptr_t(this, &NoOpDeletor));
		if (LLCORE_HTTP_HANDLE_INVALID == handle)
		{
			mHttpStatus = mHttpRequest->getStatus();
		
			LL_WARNS(LOG_MESH) << "Couldn't issue request for full model upload.  Reason:  " << mHttpStatus.toString()
							   << " (" << mHttpStatus.toTerseString() << ")"
							   << LL_ENDL;
		}
		else
		{
			U32 sleep_time(10);
		
			LL_DEBUGS(LOG_MESH) << "POST request issued." << LL_ENDL;
			
			mHttpRequest->update(0);
			while (! LLApp::isQuitting() && ! finished() && ! isDiscarded())
			{
				ms_sleep(sleep_time);
				sleep_time = llmin(250U, sleep_time + sleep_time);
				mHttpRequest->update(0);
			}

			if (isDiscarded())
			{
				LL_DEBUGS(LOG_MESH) << "Mesh upload operation discarded." << LL_ENDL;
			}
			else
			{
				LL_DEBUGS(LOG_MESH) << "Mesh upload operation completed." << LL_ENDL;
			}
		}
	}
}

void LLMeshUploadThread::requestWholeModelFee()
{
	dump_num++;

	generateHulls();

	mModelData = LLSD::emptyMap();
	wholeModelToLLSD(mModelData, false);
	dump_llsd_to_file(mModelData, make_dump_name("whole_model_fee_request_", dump_num));
	LLCore::HttpHandle handle = LLCoreHttpUtil::requestPostWithLLSD(mHttpRequest,
																	mHttpPolicyClass,
																	mHttpPriority,
																	mWholeModelFeeCapability,
																	mModelData,
																	mHttpOptions,
																	mHttpHeaders,
                                                                    LLCore::HttpHandler::ptr_t(this, &NoOpDeletor));
	if (LLCORE_HTTP_HANDLE_INVALID == handle)
	{
		mHttpStatus = mHttpRequest->getStatus();
		
		LL_WARNS(LOG_MESH) << "Couldn't issue request for model fee.  Reason:  " << mHttpStatus.toString()
						   << " (" << mHttpStatus.toTerseString() << ")"
						   << LL_ENDL;
	}
	else
	{
		U32 sleep_time(10);
		
		mHttpRequest->update(0);
		while (! LLApp::isQuitting() && ! finished() && ! isDiscarded())
		{
			ms_sleep(sleep_time);
			sleep_time = llmin(250U, sleep_time + sleep_time);
			mHttpRequest->update(0);
		}
		if (isDiscarded())
		{
			LL_DEBUGS(LOG_MESH) << "Mesh fee query operation discarded." << LL_ENDL;
		}
	}
}


// Does completion duty for both fee queries and actual uploads.
void LLMeshUploadThread::onCompleted(LLCore::HttpHandle handle, LLCore::HttpResponse * response)
{
	// QA/Devel:  0x2 to enable fake error import on upload, 0x1 on fee check
	const S32 fake_error(gSavedSettings.getS32("MeshUploadFakeErrors") & (mDoUpload ? 0xa : 0x5));
	LLCore::HttpStatus status(response->getStatus());
	if (fake_error)
	{
		status = (fake_error & 0x0c) ? LLCore::HttpStatus(500) : LLCore::HttpStatus(200);
	}
	std::string reason(status.toString());
	LLSD body;

	mFinished = true;

	if (mDoUpload)
	{
		// model upload case
		LLWholeModelUploadObserver * observer(mUploadObserverHandle.get());

		if (! status)
		{
			LL_WARNS(LOG_MESH) << "Upload failed.  Reason:  " << reason
							   << " (" << status.toTerseString() << ")"
							   << LL_ENDL;

			// Build a fake body for the alert generator
			body["error"] = LLSD::emptyMap();
			body["error"]["message"] = reason;
			body["error"]["identifier"] = "NetworkError";		// from asset-upload/upload_util.py
			log_upload_error(status, body, "upload", mModelData["name"].asString());

			if (observer)
			{
				doOnIdleOneTime(boost::bind(&LLWholeModelUploadObserver::onModelUploadFailure, observer));
			}
		}
		else
		{
			if (fake_error & 0x2)
			{
				body = llsd_from_file("fake_upload_error.xml");
			}
			else
			{
				// *TODO:  handle error in conversion process
				LLCoreHttpUtil::responseToLLSD(response, true, body);
			}
			dump_llsd_to_file(body, make_dump_name("whole_model_upload_response_", dump_num));

			if (body["state"].asString() == "complete")
			{
				// requested "mesh" asset type isn't actually the type
				// of the resultant object, fix it up here.
				mModelData["asset_type"] = "object";
				gMeshRepo.updateInventory(LLMeshRepository::inventory_data(mModelData, body));

				if (observer)
				{
					doOnIdleOneTime(boost::bind(&LLWholeModelUploadObserver::onModelUploadSuccess, observer));
				}
			}
			else
			{
				LL_WARNS(LOG_MESH) << "Upload failed.  Not in expected 'complete' state." << LL_ENDL;
				log_upload_error(status, body, "upload", mModelData["name"].asString());

				if (observer)
				{
					doOnIdleOneTime(boost::bind(&LLWholeModelUploadObserver::onModelUploadFailure, observer));
				}
			}
		}
	}
	else
	{
		// model fee case
		LLWholeModelFeeObserver* observer(mFeeObserverHandle.get());
		mWholeModelUploadURL.clear();
		
		if (! status)
		{
			LL_WARNS(LOG_MESH) << "Fee request failed.  Reason:  " << reason
							   << " (" << status.toTerseString() << ")"
							   << LL_ENDL;

			// Build a fake body for the alert generator
			body["error"] = LLSD::emptyMap();
			body["error"]["message"] = reason;
			body["error"]["identifier"] = "NetworkError";		// from asset-upload/upload_util.py
			log_upload_error(status, body, "fee", mModelData["name"].asString());

			if (observer)
			{
				observer->setModelPhysicsFeeErrorStatus(status.toULong(), reason, body["error"]);
			}
		}
		else
		{
			if (fake_error & 0x1)
			{
				body = llsd_from_file("fake_upload_error.xml");
			}
			else
			{
				// *TODO:  handle error in conversion process
				LLCoreHttpUtil::responseToLLSD(response, true, body);
			}
			dump_llsd_to_file(body, make_dump_name("whole_model_fee_response_", dump_num));
		
			if (body["state"].asString() == "upload")
			{
				mWholeModelUploadURL = body["uploader"].asString();

				if (observer)
				{
					body["data"]["upload_price"] = body["upload_price"];
					observer->onModelPhysicsFeeReceived(body["data"], mWholeModelUploadURL);
				}
			}
			else
			{
				LL_WARNS(LOG_MESH) << "Fee request failed.  Not in expected 'upload' state." << LL_ENDL;
				log_upload_error(status, body, "fee", mModelData["name"].asString());

				if (observer)
				{
					observer->setModelPhysicsFeeErrorStatus(status.toULong(), reason, body["error"]);
				}
			}
		}
	}
}


void LLMeshRepoThread::notifyLoadedMeshes()
{
	bool update_metrics(false);
	
	if (!mMutex)
	{
		return;
	}

	while (!mLoadedQ.empty())
	{
		mMutex->lock();
		if (mLoadedQ.empty())
		{
			mMutex->unlock();
			break;
		}
		LoadedMesh mesh = mLoadedQ.front(); // make sure nothing else owns volume pointer by this point
		mLoadedQ.pop();
		mMutex->unlock();
		
		update_metrics = true;
		if (mesh.mVolume->getNumVolumeFaces() > 0)
		{
			gMeshRepo.notifyMeshLoaded(mesh.mMeshParams, mesh.mVolume);
		}
		else
		{
			gMeshRepo.notifyMeshUnavailable(mesh.mMeshParams, 
				LLVolumeLODGroup::getVolumeDetailFromScale(mesh.mVolume->getDetail()));
		}
	}

	while (!mUnavailableQ.empty())
	{
		mMutex->lock();
		if (mUnavailableQ.empty())
		{
			mMutex->unlock();
			break;
		}
		
		LODRequest req = mUnavailableQ.front();
		mUnavailableQ.pop();
		mMutex->unlock();

		update_metrics = true;
		gMeshRepo.notifyMeshUnavailable(req.mMeshParams, req.mLOD);
	}

	if (! mSkinInfoQ.empty() || ! mDecompositionQ.empty())
	{
		if (mMutex->trylock())
		{
			std::list<LLMeshSkinInfo> skin_info_q;
			std::list<LLModel::Decomposition*> decomp_q;

			if (! mSkinInfoQ.empty())
			{
				skin_info_q.swap(mSkinInfoQ);
			}
			if (! mDecompositionQ.empty())
			{
				decomp_q.swap(mDecompositionQ);
			}

			mMutex->unlock();

			// Process the elements free of the lock
			while (! skin_info_q.empty())
			{
				gMeshRepo.notifySkinInfoReceived(skin_info_q.front());
				skin_info_q.pop_front();
			}

			while (! decomp_q.empty())
			{
				gMeshRepo.notifyDecompositionReceived(decomp_q.front());
				decomp_q.pop_front();
			}
		}
	}

	if (update_metrics)
	{
		// Ping time-to-load metrics for mesh download operations.
		LLMeshRepository::metricsProgress(0);
	}
	
}

S32 LLMeshRepoThread::getActualMeshLOD(const LLVolumeParams& mesh_params, S32 lod) 
{ //only ever called from main thread
	LLMutexLock lock(mHeaderMutex);
	mesh_header_map::iterator iter = mMeshHeader.find(mesh_params.getSculptID());

	if (iter != mMeshHeader.end())
	{
		LLSD& header = iter->second;

		return LLMeshRepository::getActualMeshLOD(header, lod);
	}

	return lod;
}

//static
S32 LLMeshRepository::getActualMeshLOD(LLSD& header, S32 lod)
{
	lod = llclamp(lod, 0, 3);

	if (header.has("404"))
	{
		return -1;
	}

	// <FS:Ansariel> OpenSim mesh fix
	//S32 version = header["version"];
	S32 version = header["version"].asInteger();
	// </FS:Ansariel>

	if (version > MAX_MESH_VERSION)
	{
		return -1;
	}

	if (header[header_lod[lod]]["size"].asInteger() > 0)
	{
		return lod;
	}

	//search down to find the next available lower lod
	for (S32 i = lod-1; i >= 0; --i)
	{
		if (header[header_lod[i]]["size"].asInteger() > 0)
		{
			return i;
		}
	}

	//search up to find then ext available higher lod
	for (S32 i = lod+1; i < 4; ++i)
	{
		if (header[header_lod[i]]["size"].asInteger() > 0)
		{
			return i;
		}
	}

	//header exists and no good lod found, treat as 404
	header["404"] = 1;
	return -1;
}

void LLMeshRepository::cacheOutgoingMesh(LLMeshUploadData& data, LLSD& header)
{
	mThread->mMeshHeader[data.mUUID] = header;

	// we cache the mesh for default parameters
	LLVolumeParams volume_params;
	volume_params.setType(LL_PCODE_PROFILE_SQUARE, LL_PCODE_PATH_LINE);
	volume_params.setSculptID(data.mUUID, LL_SCULPT_TYPE_MESH);

	for (U32 i = 0; i < 4; i++)
	{
		if (data.mModel[i].notNull())
		{
			LLPointer<LLVolume> volume = new LLVolume(volume_params, LLVolumeLODGroup::getVolumeScaleFromDetail(i));
			volume->copyVolumeFaces(data.mModel[i]);
			volume->setMeshAssetLoaded(TRUE);
		}
	}

}

// Handle failed or successful requests for mesh assets.
//
// Support for 200 responses was added for several reasons.  One,
// a service or cache can ignore range headers and give us a
// 200 with full asset should it elect to.  We also support
// a debug flag which disables range requests for those very
// few users that have some sort of problem with their networking
// services.  But the 200 response handling is suboptimal:  rather
// than cache the whole asset, we just extract the part that would
// have been sent in a 206 and process that.  Inefficient but these
// are cases far off the norm.
void LLMeshHandlerBase::onCompleted(LLCore::HttpHandle handle, LLCore::HttpResponse * response)
{
	mProcessed = true;

	unsigned int retries(0U);
	response->getRetries(NULL, &retries);
	LLMeshRepository::sHTTPRetryCount += retries;

	LLCore::HttpStatus status(response->getStatus());
	if (! status || MESH_HTTP_RESPONSE_FAILED)
	{
		processFailure(status);
		++LLMeshRepository::sHTTPErrorCount;
	}
	else
	{
		// From texture fetch code and may apply here:
		//
		// A warning about partial (HTTP 206) data.  Some grid services
		// do *not* return a 'Content-Range' header in the response to
		// Range requests with a 206 status.  We're forced to assume
		// we get what we asked for in these cases until we can fix
		// the services.
		//
		// May also need to deal with 200 status (full asset returned
		// rather than partial) and 416 (request completely unsatisfyable).
		// Always been exposed to these but are less likely here where
		// speculative loads aren't done.
		LLCore::BufferArray * body(response->getBody());
		S32 body_offset(0);
		U8 * data(NULL);
		S32 data_size(body ? body->size() : 0);

		if (data_size > 0)
		{
			static const LLCore::HttpStatus par_status(HTTP_PARTIAL_CONTENT);
			
			unsigned int offset(0), length(0), full_length(0);
				
			if (par_status == status)
			{
				// 206 case
				response->getRange(&offset, &length, &full_length);
				if (! offset && ! length)
				{
					// This is the case where we receive a 206 status but
					// there wasn't a useful Content-Range header in the response.
					// This could be because it was badly formatted but is more
					// likely due to capabilities services which scrub headers
					// from responses.  Assume we got what we asked for...`
					// length = data_size;
					offset = mOffset;
				}
			}
			else
			{
				// 200 case, typically
				offset = 0;
			}
		
			// *DEBUG:  To test validation below
			// offset += 1;

			// Validate that what we think we received is consistent with
			// what we've asked for.  I.e. first byte we wanted lies somewhere
			// in the response.
			if (offset > mOffset
				|| (offset + data_size) <= mOffset
				|| (mOffset - offset) >= data_size)
			{
				// No overlap with requested range.  Fail request with
				// suitable error.  Shouldn't happen unless server/cache/ISP
				// is doing something awful.
				LL_WARNS(LOG_MESH) << "Mesh response (bytes ["
								   << offset << ".." << (offset + length - 1)
								   << "]) didn't overlap with request's origin (bytes ["
								   << mOffset << ".." << (mOffset + mRequestedBytes - 1)
								   << "])." << LL_ENDL;
				processFailure(LLCore::HttpStatus(LLCore::HttpStatus::LLCORE, LLCore::HE_INV_CONTENT_RANGE_HDR));
				++LLMeshRepository::sHTTPErrorCount;
				goto common_exit;
			}
			
			// *TODO: Try to get rid of data copying and add interfaces
			// that support BufferArray directly.  Introduce a two-phase
			// handler, optional first that takes a body, fallback second
			// that requires a temporary allocation and data copy.
			body_offset = mOffset - offset;
			data = new(std::nothrow) U8[data_size - body_offset];
			if (data)
			{
				body->read(body_offset, (char *) data, data_size - body_offset);
				LLMeshRepository::sBytesReceived += data_size;
			}
			else
			{
				LL_WARNS(LOG_MESH) << "Failed to allocate " << data_size - body_offset << " memory for mesh response" << LL_ENDL;
				processFailure(LLCore::HttpStatus(LLCore::HttpStatus::LLCORE, LLCore::HE_BAD_ALLOC));
			}
		}

		processData(body, body_offset, data, data_size - body_offset);

		delete [] data;
	}

	// Release handler
common_exit:
	gMeshRepo.mThread->mHttpRequestSet.erase(this->shared_from_this());
}


LLMeshHeaderHandler::~LLMeshHeaderHandler()
{
	if (!LLApp::isQuitting())
	{
		if (! mProcessed)
		{
			// something went wrong, retry
			LL_WARNS(LOG_MESH) << "Mesh header fetch canceled unexpectedly, retrying." << LL_ENDL;
			LLMeshRepoThread::HeaderRequest req(mMeshParams);
			LLMutexLock lock(gMeshRepo.mThread->mMutex);
			gMeshRepo.mThread->mHeaderReqQ.push(req);
		}
		LLMeshRepoThread::decActiveHeaderRequests();
	}
}

void LLMeshHeaderHandler::processFailure(LLCore::HttpStatus status)
{
	LL_WARNS(LOG_MESH) << "Error during mesh header handling.  ID:  " << mMeshParams.getSculptID()
					   << ", Reason:  " << status.toString()
					   << " (" << status.toTerseString() << ").  Not retrying."
					   << LL_ENDL;

	// Can't get the header so none of the LODs will be available
	LLMutexLock lock(gMeshRepo.mThread->mMutex);
	for (int i(0); i < 4; ++i)
	{
		gMeshRepo.mThread->mUnavailableQ.push(LLMeshRepoThread::LODRequest(mMeshParams, i));
	}
}

void LLMeshHeaderHandler::processData(LLCore::BufferArray * /* body */, S32 /* body_offset */,
									  U8 * data, S32 data_size)
{
	LLUUID mesh_id = mMeshParams.getSculptID();
    bool success = (!MESH_HEADER_PROCESS_FAILED)
        && ((data != NULL) == (data_size > 0)); // if we have data but no size or have size but no data, something is wrong;
	llassert(success);
    EMeshProcessingResult res = MESH_UNKNOWN;
    if (success)
    {
        res = gMeshRepo.mThread->headerReceived(mMeshParams, data, data_size);
        success = (res == MESH_OK);
    }
	if (! success)
	{
		// *TODO:  Get real reason for parse failure here.  Might we want to retry?
		LL_WARNS(LOG_MESH) << "Unable to parse mesh header.  ID:  " << mesh_id
						   << ", Size: " << data_size
						   << ", Reason: " << res << " Not retrying."
						   << LL_ENDL;

		// Can't get the header so none of the LODs will be available
		LLMutexLock lock(gMeshRepo.mThread->mMutex);
		for (int i(0); i < 4; ++i)
		{
			gMeshRepo.mThread->mUnavailableQ.push(LLMeshRepoThread::LODRequest(mMeshParams, i));
		}
	}
	else if (data && data_size > 0)
	{
		// header was successfully retrieved from sim and parsed and is in cache
		S32 header_bytes = 0;
		LLSD header;

		gMeshRepo.mThread->mHeaderMutex->lock();
		LLMeshRepoThread::mesh_header_map::iterator iter = gMeshRepo.mThread->mMeshHeader.find(mesh_id);
		if (iter != gMeshRepo.mThread->mMeshHeader.end())
		{
			header_bytes = (S32)gMeshRepo.mThread->mMeshHeaderSize[mesh_id];
			header = iter->second;
		}

		if (header_bytes > 0
			&& !header.has("404")
			&& (!header.has("version") || header["version"].asInteger() <= MAX_MESH_VERSION))
		{
			std::stringstream str;

			S32 lod_bytes = 0;

			for (U32 i = 0; i < LLModel::LOD_PHYSICS; ++i)
			{
				// figure out how many bytes we'll need to reserve in the file
				const std::string & lod_name = header_lod[i];
				lod_bytes = llmax(lod_bytes, header[lod_name]["offset"].asInteger()+header[lod_name]["size"].asInteger());
			}
		
			// just in case skin info or decomposition is at the end of the file (which it shouldn't be)
			lod_bytes = llmax(lod_bytes, header["skin"]["offset"].asInteger() + header["skin"]["size"].asInteger());
			lod_bytes = llmax(lod_bytes, header["physics_convex"]["offset"].asInteger() + header["physics_convex"]["size"].asInteger());

            // Do not unlock mutex untill we are done with LLSD.
            // LLSD is smart and can work like smart pointer, is not thread safe.
            gMeshRepo.mThread->mHeaderMutex->unlock();

			S32 bytes = lod_bytes + header_bytes; 

		
			// It's possible for the remote asset to have more data than is needed for the local cache
			// only allocate as much space in the cache as is needed for the local cache
			data_size = llmin(data_size, bytes);

			// <FS:Ansariel> Fix asset caching
			//LLFileSystem file(mesh_id, LLAssetType::AT_MESH, LLFileSystem::WRITE);
			LLFileSystem file(mesh_id, LLAssetType::AT_MESH, LLFileSystem::READ_WRITE);
			if (file.getMaxSize() >= bytes)
			{
				LLMeshRepository::sCacheBytesWritten += data_size;
				++LLMeshRepository::sCacheWrites;

				file.write(data, data_size);

				// <FS:Ansariel> Fix asset caching
				S32 remaining = bytes - file.tell();
				if (remaining > 0)
				{
					U8* block = new(std::nothrow) U8[remaining];
					if (block)
					{
						memset(block, 0, remaining);
						file.write(block, remaining);
						delete[] block;
					}
				}
				// </FS:Ansariel>
			}
		}
		else
		{
			LL_WARNS(LOG_MESH) << "Trying to cache nonexistent mesh, mesh id: " << mesh_id << LL_ENDL;

			gMeshRepo.mThread->mHeaderMutex->unlock();

			// headerReceived() parsed header, but header's data is invalid so none of the LODs will be available
			LLMutexLock lock(gMeshRepo.mThread->mMutex);
			for (int i(0); i < 4; ++i)
			{
				gMeshRepo.mThread->mUnavailableQ.push(LLMeshRepoThread::LODRequest(mMeshParams, i));
			}
		}
	}
}

LLMeshLODHandler::~LLMeshLODHandler()
{
	if (! LLApp::isQuitting())
	{
		if (! mProcessed)
		{
			LL_WARNS(LOG_MESH) << "Mesh LOD fetch canceled unexpectedly, retrying." << LL_ENDL;
			gMeshRepo.mThread->lockAndLoadMeshLOD(mMeshParams, mLOD);
		}
		LLMeshRepoThread::decActiveLODRequests();
	}
}

void LLMeshLODHandler::processFailure(LLCore::HttpStatus status)
{
	LL_WARNS(LOG_MESH) << "Error during mesh LOD handling.  ID:  " << mMeshParams.getSculptID()
					   << ", Reason:  " << status.toString()
					   << " (" << status.toTerseString() << ").  Not retrying."
					   << LL_ENDL;

	LLMutexLock lock(gMeshRepo.mThread->mMutex);
	gMeshRepo.mThread->mUnavailableQ.push(LLMeshRepoThread::LODRequest(mMeshParams, mLOD));
}

void LLMeshLODHandler::processData(LLCore::BufferArray * /* body */, S32 /* body_offset */,
								   U8 * data, S32 data_size)
{
	if ((!MESH_LOD_PROCESS_FAILED)
		&& ((data != NULL) == (data_size > 0))) // if we have data but no size or have size but no data, something is wrong
	{
		EMeshProcessingResult result = gMeshRepo.mThread->lodReceived(mMeshParams, mLOD, data, data_size);
		if (result == MESH_OK)
		{
			// good fetch from sim, write to cache
			// <FS:Ansariel> Fix asset caching
			//LLFileSystem file(mMeshParams.getSculptID(), LLAssetType::AT_MESH, LLFileSystem::WRITE);
			LLFileSystem file(mMeshParams.getSculptID(), LLAssetType::AT_MESH, LLFileSystem::READ_WRITE);

			S32 offset = mOffset;
			S32 size = mRequestedBytes;

			if (file.getSize() >= offset+size)
			{
				file.seek(offset);
				file.write(data, size);
				LLMeshRepository::sCacheBytesWritten += size;
				++LLMeshRepository::sCacheWrites;
			}
		}
		else
		{
			LL_WARNS(LOG_MESH) << "Error during mesh LOD processing.  ID:  " << mMeshParams.getSculptID()
							   << ", Reason: " << result
							   << " LOD: " << mLOD
							   << " Data size: " << data_size
							   << " Not retrying."
							   << LL_ENDL;
			LLMutexLock lock(gMeshRepo.mThread->mMutex);
			gMeshRepo.mThread->mUnavailableQ.push(LLMeshRepoThread::LODRequest(mMeshParams, mLOD));
		}
	}
	else
	{
		LL_WARNS(LOG_MESH) << "Error during mesh LOD processing.  ID:  " << mMeshParams.getSculptID()
						   << ", Unknown reason.  Not retrying."
						   << " LOD: " << mLOD
						   << " Data size: " << data_size
						   << LL_ENDL;
		LLMutexLock lock(gMeshRepo.mThread->mMutex);
		gMeshRepo.mThread->mUnavailableQ.push(LLMeshRepoThread::LODRequest(mMeshParams, mLOD));
	}
}

LLMeshSkinInfoHandler::~LLMeshSkinInfoHandler()
{
	if (!mProcessed)
    {
        LL_WARNS(LOG_MESH) << "deleting unprocessed request handler (may be ok on exit)" << LL_ENDL;
    }
}

void LLMeshSkinInfoHandler::processFailure(LLCore::HttpStatus status)
{
	LL_WARNS(LOG_MESH) << "Error during mesh skin info handling.  ID:  " << mMeshID
					   << ", Reason:  " << status.toString()
					   << " (" << status.toTerseString() << ").  Not retrying."
					   << LL_ENDL;

	// *TODO:  Mark mesh unavailable on error.  For now, simply leave
	// request unfulfilled rather than retry forever.
}

void LLMeshSkinInfoHandler::processData(LLCore::BufferArray * /* body */, S32 /* body_offset */,
										U8 * data, S32 data_size)
{
	if ((!MESH_SKIN_INFO_PROCESS_FAILED)
		&& ((data != NULL) == (data_size > 0)) // if we have data but no size or have size but no data, something is wrong
		&& gMeshRepo.mThread->skinInfoReceived(mMeshID, data, data_size))
	{
		// good fetch from sim, write to cache
		// <FS:Ansariel> Fix asset caching
		//LLFileSystem file(mMeshID, LLAssetType::AT_MESH, LLFileSystem::WRITE);
		LLFileSystem file(mMeshID, LLAssetType::AT_MESH, LLFileSystem::READ_WRITE);

		S32 offset = mOffset;
		S32 size = mRequestedBytes;

		if (file.getSize() >= offset+size)
		{
			LLMeshRepository::sCacheBytesWritten += size;
			++LLMeshRepository::sCacheWrites;
			file.seek(offset);
			file.write(data, size);
		}
	}
	else
	{
		LL_WARNS(LOG_MESH) << "Error during mesh skin info processing.  ID:  " << mMeshID
						   << ", Unknown reason.  Not retrying."
						   << LL_ENDL;
		// *TODO:  Mark mesh unavailable on error
	}
}

LLMeshDecompositionHandler::~LLMeshDecompositionHandler()
{
	if (!mProcessed)
    {
        LL_WARNS(LOG_MESH) << "deleting unprocessed request handler (may be ok on exit)" << LL_ENDL;
    }
}

void LLMeshDecompositionHandler::processFailure(LLCore::HttpStatus status)
{
	LL_WARNS(LOG_MESH) << "Error during mesh decomposition handling.  ID:  " << mMeshID
					   << ", Reason:  " << status.toString()
					   << " (" << status.toTerseString() << ").  Not retrying."
					   << LL_ENDL;
	// *TODO:  Mark mesh unavailable on error.  For now, simply leave
	// request unfulfilled rather than retry forever.
}

void LLMeshDecompositionHandler::processData(LLCore::BufferArray * /* body */, S32 /* body_offset */,
											 U8 * data, S32 data_size)
{
	if ((!MESH_DECOMP_PROCESS_FAILED)
		&& ((data != NULL) == (data_size > 0)) // if we have data but no size or have size but no data, something is wrong
		&& gMeshRepo.mThread->decompositionReceived(mMeshID, data, data_size))
	{
		// good fetch from sim, write to cache
		// <FS:Ansariel> Fix asset caching
		//LLFileSystem file(mMeshID, LLAssetType::AT_MESH, LLFileSystem::WRITE);
		LLFileSystem file(mMeshID, LLAssetType::AT_MESH, LLFileSystem::READ_WRITE);

		S32 offset = mOffset;
		S32 size = mRequestedBytes;

		if (file.getSize() >= offset+size)
		{
			LLMeshRepository::sCacheBytesWritten += size;
			++LLMeshRepository::sCacheWrites;
			file.seek(offset);
			file.write(data, size);
		}
	}
	else
	{
		LL_WARNS(LOG_MESH) << "Error during mesh decomposition processing.  ID:  " << mMeshID
						   << ", Unknown reason.  Not retrying."
						   << LL_ENDL;
		// *TODO:  Mark mesh unavailable on error
	}
}

LLMeshPhysicsShapeHandler::~LLMeshPhysicsShapeHandler()
{
	if (!mProcessed)
    {
        LL_WARNS(LOG_MESH) << "deleting unprocessed request handler (may be ok on exit)" << LL_ENDL;
    }
}

void LLMeshPhysicsShapeHandler::processFailure(LLCore::HttpStatus status)
{
	LL_WARNS(LOG_MESH) << "Error during mesh physics shape handling.  ID:  " << mMeshID
					   << ", Reason:  " << status.toString()
					   << " (" << status.toTerseString() << ").  Not retrying."
					   << LL_ENDL;
	// *TODO:  Mark mesh unavailable on error
}

void LLMeshPhysicsShapeHandler::processData(LLCore::BufferArray * /* body */, S32 /* body_offset */,
											U8 * data, S32 data_size)
{
	if ((!MESH_PHYS_SHAPE_PROCESS_FAILED)
		&& ((data != NULL) == (data_size > 0)) // if we have data but no size or have size but no data, something is wrong
		&& gMeshRepo.mThread->physicsShapeReceived(mMeshID, data, data_size) == MESH_OK)
	{
		// good fetch from sim, write to cache for caching
		// <FS:Ansariel> Fix asset caching
		//LLFileSystem file(mMeshID, LLAssetType::AT_MESH, LLFileSystem::WRITE);
		LLFileSystem file(mMeshID, LLAssetType::AT_MESH, LLFileSystem::READ_WRITE);

		S32 offset = mOffset;
		S32 size = mRequestedBytes;

		if (file.getSize() >= offset+size)
		{
			LLMeshRepository::sCacheBytesWritten += size;
			++LLMeshRepository::sCacheWrites;
			file.seek(offset);
			file.write(data, size);
		}
	}
	else
	{
		LL_WARNS(LOG_MESH) << "Error during mesh physics shape processing.  ID:  " << mMeshID
						   << ", Unknown reason.  Not retrying."
						   << LL_ENDL;
		// *TODO:  Mark mesh unavailable on error
	}
}

LLMeshRepository::LLMeshRepository()
: mMeshMutex(NULL),
  mDecompThread(NULL),
  mMeshThreadCount(0),
  mLegacyGetMeshVersion(0), // <FS:Ansariel> [UDP Assets]
  mThread(NULL)
{

}

void LLMeshRepository::init()
{
	mMeshMutex = new LLMutex();
	
	LLConvexDecomposition::getInstance()->initSystem();

    if (!LLConvexDecomposition::isFunctional())
    {
        LL_INFOS(LOG_MESH) << "Using STUB for LLConvexDecomposition" << LL_ENDL;
    }

	mDecompThread = new LLPhysicsDecomp();
	mDecompThread->start();

	while (!mDecompThread->mInited)
	{ //wait for physics decomp thread to init
		apr_sleep(100);
	}

	metrics_teleport_started_signal = LLViewerMessage::getInstance()->setTeleportStartedCallback(teleport_started);
	
	mThread = new LLMeshRepoThread();
	mThread->start();
}

void LLMeshRepository::shutdown()
{
	LL_INFOS(LOG_MESH) << "Shutting down mesh repository." << LL_ENDL;
	llassert(mThread != NULL);
	llassert(mThread->mSignal != NULL);

	metrics_teleport_started_signal.disconnect();

	for (U32 i = 0; i < mUploads.size(); ++i)
	{
		LL_INFOS(LOG_MESH) << "Discard the pending mesh uploads." << LL_ENDL;
		mUploads[i]->discard() ; //discard the uploading requests.
	}

	mThread->mSignal->signal();
	
	while (!mThread->isStopped())
	{
		apr_sleep(10);
	}
	delete mThread;
	mThread = NULL;

	for (U32 i = 0; i < mUploads.size(); ++i)
	{
		LL_INFOS(LOG_MESH) << "Waiting for pending mesh upload " << (i + 1) << "/" << mUploads.size() << LL_ENDL;
		while (!mUploads[i]->isStopped())
		{
			apr_sleep(10);
		}
		delete mUploads[i];
	}

	mUploads.clear();

	delete mMeshMutex;
	mMeshMutex = NULL;

	LL_INFOS(LOG_MESH) << "Shutting down decomposition system." << LL_ENDL;

	if (mDecompThread)
	{
		mDecompThread->shutdown();		
		delete mDecompThread;
		mDecompThread = NULL;
	}

	LLConvexDecomposition::quitSystem();
}

//called in the main thread.
S32 LLMeshRepository::update()
{
	// Conditionally log a mesh metrics event
	metricsUpdate();
	
	if(mUploadWaitList.empty())
	{
		return 0 ;
	}

	S32 size = mUploadWaitList.size() ;
	for (S32 i = 0; i < size; ++i)
	{
		mUploads.push_back(mUploadWaitList[i]);
		mUploadWaitList[i]->preStart() ;
		mUploadWaitList[i]->start() ;
	}
	mUploadWaitList.clear() ;

	return size ;
}

S32 LLMeshRepository::loadMesh(LLVOVolume* vobj, const LLVolumeParams& mesh_params, S32 detail, S32 last_lod)
{
	LL_RECORD_BLOCK_TIME(FTM_MESH_FETCH);
	
	// Manage time-to-load metrics for mesh download operations.
	metricsProgress(1);

	if (detail < 0 || detail >= 4)
	{
		return detail;
	}

	{
		LLMutexLock lock(mMeshMutex);
		//add volume to list of loading meshes
		mesh_load_map::iterator iter = mLoadingMeshes[detail].find(mesh_params);
		if (iter != mLoadingMeshes[detail].end())
		{ //request pending for this mesh, append volume id to list
			iter->second.insert(vobj->getID());
		}
		else
		{
			//first request for this mesh
			mLoadingMeshes[detail][mesh_params].insert(vobj->getID());
			mPendingRequests.push_back(LLMeshRepoThread::LODRequest(mesh_params, detail));
			LLMeshRepository::sLODPending++;
		}
	}

	//do a quick search to see if we can't display something while we wait for this mesh to load
	LLVolume* volume = vobj->getVolume();

	if (volume)
	{
		LLVolumeParams params = volume->getParams();

		LLVolumeLODGroup* group = LLPrimitive::getVolumeManager()->getGroup(params);

		if (group)
		{
			//first, see if last_lod is available (don't transition down to avoid funny popping a la SH-641)
			if (last_lod >= 0)
			{
				LLVolume* lod = group->refLOD(last_lod);
				if (lod && lod->isMeshAssetLoaded() && lod->getNumVolumeFaces() > 0)
				{
					group->derefLOD(lod);
					return last_lod;
				}
				group->derefLOD(lod);
			}

			//next, see what the next lowest LOD available might be
			for (S32 i = detail-1; i >= 0; --i)
			{
				LLVolume* lod = group->refLOD(i);
				if (lod && lod->isMeshAssetLoaded() && lod->getNumVolumeFaces() > 0)
				{
					group->derefLOD(lod);
					return i;
				}

				group->derefLOD(lod);
			}

			//no lower LOD is a available, is a higher lod available?
			for (S32 i = detail+1; i < 4; ++i)
			{
				LLVolume* lod = group->refLOD(i);
				if (lod && lod->isMeshAssetLoaded() && lod->getNumVolumeFaces() > 0)
				{
					group->derefLOD(lod);
					return i;
				}

				group->derefLOD(lod);
			}
		}
	}

	return detail;
}

void LLMeshRepository::notifyLoadedMeshes()
{ //called from main thread
	LL_RECORD_BLOCK_TIME(FTM_MESH_FETCH);

    // <FS:Ansariel> [UDP Assets]
    //// GetMesh2 operation with keepalives, etc.  With pipelining,
    //// we'll increase this.  See llappcorehttp and llcorehttp for
    //// discussion on connection strategies.
    //LLAppCoreHttp & app_core_http(LLAppViewer::instance()->getAppCoreHttp());
    //S32 scale(app_core_http.isPipelined(LLAppCoreHttp::AP_MESH2)
    //          ? (2 * LLAppCoreHttp::PIPELINING_DEPTH)
    //          : 5);

    //LLMeshRepoThread::sMaxConcurrentRequests = gSavedSettings.getU32("Mesh2MaxConcurrentRequests");
    //LLMeshRepoThread::sRequestHighWater = llclamp(scale * S32(LLMeshRepoThread::sMaxConcurrentRequests),
    //                                              REQUEST2_HIGH_WATER_MIN,
    //                                              REQUEST2_HIGH_WATER_MAX);
    //LLMeshRepoThread::sRequestLowWater = llclamp(LLMeshRepoThread::sRequestHighWater / 2,
    //                                             REQUEST2_LOW_WATER_MIN,
    //                                             REQUEST2_LOW_WATER_MAX);

    if (mLegacyGetMeshVersion == 1)
    {
        // Legacy GetMesh operation with high connection concurrency
        static LLCachedControl<U32> meshMaxConcurrentRequests(gSavedSettings, "MeshMaxConcurrentRequests");
        if (meshMaxConcurrentRequests() > MESH_CONCURRENT_REQUEST_LIMIT) 
        {
            U32 mesh_max_concurrent_requests_default = gSavedSettings.getControl("MeshMaxConcurrentRequests")->getDefault().asInteger();
            LLSD args; 
            args["VALUE"] = llformat("%d", meshMaxConcurrentRequests()); 
            args["MAX"] = llformat("%d", MESH_CONCURRENT_REQUEST_LIMIT); 
            args["DEFAULT"] = llformat("%d", mesh_max_concurrent_requests_default);
            args["DEBUGNAME"] = "MeshMaxConccurrentRequests";
            LLNotificationsUtil::add("MeshMaxConcurrentReqTooHigh", args); 
            gSavedSettings.setU32("MeshMaxConcurrentRequests", mesh_max_concurrent_requests_default);
        }
        LLMeshRepoThread::sMaxConcurrentRequests = meshMaxConcurrentRequests();
        LLMeshRepoThread::sRequestHighWater = llclamp(2 * S32(LLMeshRepoThread::sMaxConcurrentRequests),
                                                      REQUEST_HIGH_WATER_MIN,
                                                      REQUEST_HIGH_WATER_MAX);
        LLMeshRepoThread::sRequestLowWater = llclamp(LLMeshRepoThread::sRequestHighWater / 2,
                                                     REQUEST_LOW_WATER_MIN,
                                                     REQUEST_LOW_WATER_MAX);
    }
    else
    {
        // GetMesh2 operation with keepalives, etc.  With pipelining,
        // we'll increase this.  See llappcorehttp and llcorehttp for
        // discussion on connection strategies.
        LLAppCoreHttp & app_core_http(LLAppViewer::instance()->getAppCoreHttp());
        S32 scale(app_core_http.isPipelined(LLAppCoreHttp::AP_MESH2)
                  ? (2 * LLAppCoreHttp::PIPELINING_DEPTH)
                  : 5);

        static LLCachedControl<U32> mesh2MaxConcurrentRequests(gSavedSettings, "Mesh2MaxConcurrentRequests");
        if (mesh2MaxConcurrentRequests() > MESH2_CONCURRENT_REQUEST_LIMIT) 
        { 
            U32 mesh2_max_concurrent_requests_default = gSavedSettings.getControl("Mesh2MaxConcurrentRequests")->getDefault().asInteger();
            LLSD args;
            args["VALUE"] = llformat("%d", mesh2MaxConcurrentRequests()); 
            args["MAX"] = llformat("%d", MESH2_CONCURRENT_REQUEST_LIMIT); 
            args["DEFAULT"] = llformat("%d", mesh2_max_concurrent_requests_default);
            args["DEBUGNAME"] = "Mesh2MaxConccurrentRequests";
            LLNotificationsUtil::add("MeshMaxConcurrentReqTooHigh", args); 
            gSavedSettings.setU32("Mesh2MaxConcurrentRequests", mesh2_max_concurrent_requests_default);
        }
        LLMeshRepoThread::sMaxConcurrentRequests = mesh2MaxConcurrentRequests();
        LLMeshRepoThread::sRequestHighWater = llclamp(scale * S32(LLMeshRepoThread::sMaxConcurrentRequests),
                                                      REQUEST2_HIGH_WATER_MIN,
                                                      REQUEST2_HIGH_WATER_MAX);
        LLMeshRepoThread::sRequestLowWater = llclamp(LLMeshRepoThread::sRequestHighWater / 2,
                                                     REQUEST2_LOW_WATER_MIN,
                                                     REQUEST2_LOW_WATER_MAX);
    }
    // </FS:Ansariel> [UDP Assets]

	//clean up completed upload threads
	for (std::vector<LLMeshUploadThread*>::iterator iter = mUploads.begin(); iter != mUploads.end(); )
	{
		LLMeshUploadThread* thread = *iter;

		if (thread->isStopped() && thread->finished())
		{
			iter = mUploads.erase(iter);
			delete thread;
		}
		else
		{
			++iter;
		}
	}

	//update inventory
	if (!mInventoryQ.empty())
	{
		LLMutexLock lock(mMeshMutex);
		while (!mInventoryQ.empty())
		{
			inventory_data& data = mInventoryQ.front();

			LLAssetType::EType asset_type = LLAssetType::lookup(data.mPostData["asset_type"].asString());
			LLInventoryType::EType inventory_type = LLInventoryType::lookup(data.mPostData["inventory_type"].asString());

			// Handle addition of texture, if any.
			if ( data.mResponse.has("new_texture_folder_id") )
			{
				const LLUUID& new_folder_id = data.mResponse["new_texture_folder_id"].asUUID();

				if ( new_folder_id.notNull() )
				{
					LLUUID parent_id = gInventory.findUserDefinedCategoryUUIDForType(LLFolderType::FT_TEXTURE);

					std::string name;
					// Check if the server built a different name for the texture folder
					if ( data.mResponse.has("new_texture_folder_name") )
					{
						name = data.mResponse["new_texture_folder_name"].asString();
					}
					else
					{
						name = data.mPostData["name"].asString();
					}

					// Add the category to the internal representation
					LLPointer<LLViewerInventoryCategory> cat = 
						new LLViewerInventoryCategory(new_folder_id, parent_id, 
							LLFolderType::FT_NONE, name, gAgent.getID());
					cat->setVersion(LLViewerInventoryCategory::VERSION_UNKNOWN);

					LLInventoryModel::LLCategoryUpdate update(cat->getParentUUID(), 1);
					gInventory.accountForUpdate(update);
					gInventory.updateCategory(cat);
				}
			}

			on_new_single_inventory_upload_complete(
				asset_type,
				inventory_type,
				data.mPostData["asset_type"].asString(),
				data.mPostData["folder_id"].asUUID(),
				data.mPostData["name"],
				data.mPostData["description"],
				data.mResponse,
				data.mResponse["upload_price"]);
			//}
			
			mInventoryQ.pop();
		}
	}

	//call completed callbacks on finished decompositions
	mDecompThread->notifyCompleted();

	// For major operations, attempt to get the required locks
	// without blocking and punt if they're not available.  The
	// longest run of holdoffs is kept in sMaxLockHoldoffs just
	// to collect the data.  In testing, I've never seen a value
	// greater than 2 (written to log on exit).
	{
		LLMutexTrylock lock1(mMeshMutex);
		LLMutexTrylock lock2(mThread->mMutex);

		static U32 hold_offs(0);
		if (! lock1.isLocked() || ! lock2.isLocked())
		{
			// If we can't get the locks, skip and pick this up later.
			++hold_offs;
			sMaxLockHoldoffs = llmax(sMaxLockHoldoffs, hold_offs);
			return;
		}
		hold_offs = 0;
		
		if (gAgent.getRegion())
		{
			// Update capability urls
			static std::string region_name("never name a region this");
			
			if (gAgent.getRegion()->getName() != region_name && gAgent.getRegion()->capabilitiesReceived())
			{
				region_name = gAgent.getRegion()->getName();
				// <FS:Ansariel> [UDP Assets]
				//const std::string mesh_cap(gAgent.getRegion()->getViewerAssetUrl());
				//mThread->setGetMeshCap(mesh_cap);
				//LL_DEBUGS(LOG_MESH) << "Retrieving caps for region '" << region_name
				//					<< "', ViewerAsset cap:  " << mesh_cap
				//					<< LL_ENDL;
				const bool use_v1(gSavedSettings.getBOOL("MeshUseGetMesh1"));
				const std::string mesh_cap(gAgent.getRegion()->getViewerAssetUrl());
				const std::string legacy_mesh1_cap(gAgent.getRegion()->getCapability("GetMesh"));
				const std::string legacy_mesh2_cap(gAgent.getRegion()->getCapability("GetMesh2"));
				mLegacyGetMeshVersion = ((mesh_cap.empty() && legacy_mesh2_cap.empty()) || use_v1) ? 1 : (!mesh_cap.empty() ? 0 : 2);
				mThread->setGetMeshCap(mesh_cap, legacy_mesh1_cap, legacy_mesh2_cap, mLegacyGetMeshVersion);
				LL_DEBUGS(LOG_MESH) << "Retrieving caps for region '" << region_name
									<< "', ViewerAsset cap:  " << mesh_cap
									<< ", GetMesh2 cap:  " << legacy_mesh2_cap
									<< ", GetMesh cap:  " << legacy_mesh1_cap
									<< ", using version:  " << mLegacyGetMeshVersion
									<< LL_ENDL;
				// <FS:Ansariel> [UDP Assets]
			}
		}
		
		//popup queued error messages from background threads
		while (!mUploadErrorQ.empty())
		{
			LLSD substitutions(mUploadErrorQ.front());
			if (substitutions.has("DETAILS"))
			{
				LLNotificationsUtil::add("MeshUploadErrorDetails", substitutions);
			}
			else
			{
				LLNotificationsUtil::add("MeshUploadError", substitutions);
			}
			mUploadErrorQ.pop();
		}

		S32 active_count = LLMeshRepoThread::sActiveHeaderRequests + LLMeshRepoThread::sActiveLODRequests;
		if (active_count < LLMeshRepoThread::sRequestLowWater)
		{
			S32 push_count = LLMeshRepoThread::sRequestHighWater - active_count;

			if (mPendingRequests.size() > push_count)
			{
				// More requests than the high-water limit allows so
				// sort and forward the most important.

				//calculate "score" for pending requests

				//create score map
				std::map<LLUUID, F32> score_map;

				for (U32 i = 0; i < 4; ++i)
				{
					for (mesh_load_map::iterator iter = mLoadingMeshes[i].begin();  iter != mLoadingMeshes[i].end(); ++iter)
					{
						F32 max_score = 0.f;
						for (std::set<LLUUID>::iterator obj_iter = iter->second.begin(); obj_iter != iter->second.end(); ++obj_iter)
						{
							LLViewerObject* object = gObjectList.findObject(*obj_iter);
							
							if (object)
							{
								LLDrawable* drawable = object->mDrawable;
								if (drawable)
								{
									F32 cur_score = drawable->getRadius()/llmax(drawable->mDistanceWRTCamera, 1.f);
									max_score = llmax(max_score, cur_score);
								}
							}
						}
				
						score_map[iter->first.getSculptID()] = max_score;
					}
				}

				//set "score" for pending requests
				for (std::vector<LLMeshRepoThread::LODRequest>::iterator iter = mPendingRequests.begin(); iter != mPendingRequests.end(); ++iter)
				{
					iter->mScore = score_map[iter->mMeshParams.getSculptID()];
				}

				//sort by "score"
				std::partial_sort(mPendingRequests.begin(), mPendingRequests.begin() + push_count,
								  mPendingRequests.end(), LLMeshRepoThread::CompareScoreGreater());
			}

			while (!mPendingRequests.empty() && push_count > 0)
			{
				LLMeshRepoThread::LODRequest& request = mPendingRequests.front();
				mThread->loadMeshLOD(request.mMeshParams, request.mLOD);
				mPendingRequests.erase(mPendingRequests.begin());
				LLMeshRepository::sLODPending--;
				push_count--;
			}
		}

		//send skin info requests
		while (!mPendingSkinRequests.empty())
		{
			mThread->loadMeshSkinInfo(mPendingSkinRequests.front());
			mPendingSkinRequests.pop();
		}
	
		//send decomposition requests
		while (!mPendingDecompositionRequests.empty())
		{
			mThread->loadMeshDecomposition(mPendingDecompositionRequests.front());
			mPendingDecompositionRequests.pop();
		}
	
		//send physics shapes decomposition requests
		while (!mPendingPhysicsShapeRequests.empty())
		{
			mThread->loadMeshPhysicsShape(mPendingPhysicsShapeRequests.front());
			mPendingPhysicsShapeRequests.pop();
		}
	
		mThread->notifyLoadedMeshes();
	}

	mThread->mSignal->signal();
}

void LLMeshRepository::notifySkinInfoReceived(LLMeshSkinInfo& info)
{
	mSkinMap[info.mMeshID] = info;

	skin_load_map::iterator iter = mLoadingSkins.find(info.mMeshID);
	if (iter != mLoadingSkins.end())
	{
		for (std::set<LLUUID>::iterator obj_id = iter->second.begin(); obj_id != iter->second.end(); ++obj_id)
		{
			LLVOVolume* vobj = (LLVOVolume*) gObjectList.findObject(*obj_id);
			if (vobj)
			{
				vobj->notifyMeshLoaded();
			}
		}
		mLoadingSkins.erase(info.mMeshID);
	}
}

void LLMeshRepository::notifyDecompositionReceived(LLModel::Decomposition* decomp)
{
	decomposition_map::iterator iter = mDecompositionMap.find(decomp->mMeshID);
	if (iter == mDecompositionMap.end())
	{ //just insert decomp into map
		mDecompositionMap[decomp->mMeshID] = decomp;
		mLoadingDecompositions.erase(decomp->mMeshID);
	}
	else
	{ //merge decomp with existing entry
		iter->second->merge(decomp);
		mLoadingDecompositions.erase(decomp->mMeshID);
		delete decomp;
	}
}

void LLMeshRepository::notifyMeshLoaded(const LLVolumeParams& mesh_params, LLVolume* volume)
{ //called from main thread
	S32 detail = LLVolumeLODGroup::getVolumeDetailFromScale(volume->getDetail());

	//get list of objects waiting to be notified this mesh is loaded
	mesh_load_map::iterator obj_iter = mLoadingMeshes[detail].find(mesh_params);

	if (volume && obj_iter != mLoadingMeshes[detail].end())
	{
		//make sure target volume is still valid
		if (volume->getNumVolumeFaces() <= 0)
		{
			LL_WARNS(LOG_MESH) << "Mesh loading returned empty volume.  ID:  " << mesh_params.getSculptID()
							   << LL_ENDL;
		}
		
		{ //update system volume
			LLVolume* sys_volume = LLPrimitive::getVolumeManager()->refVolume(mesh_params, detail);
			if (sys_volume)
			{
				sys_volume->copyVolumeFaces(volume);
				sys_volume->setMeshAssetLoaded(TRUE);
				LLPrimitive::getVolumeManager()->unrefVolume(sys_volume);
			}
			else
			{
				LL_WARNS(LOG_MESH) << "Couldn't find system volume for mesh " << mesh_params.getSculptID()
								   << LL_ENDL;
			}
		}

		//notify waiting LLVOVolume instances that their requested mesh is available
		for (std::set<LLUUID>::iterator vobj_iter = obj_iter->second.begin(); vobj_iter != obj_iter->second.end(); ++vobj_iter)
		{
			LLVOVolume* vobj = (LLVOVolume*) gObjectList.findObject(*vobj_iter);
			if (vobj)
			{
				vobj->notifyMeshLoaded();
			}
		}
		
		mLoadingMeshes[detail].erase(mesh_params);
	}
}

void LLMeshRepository::notifyMeshUnavailable(const LLVolumeParams& mesh_params, S32 lod)
{ //called from main thread
	//get list of objects waiting to be notified this mesh is loaded
	mesh_load_map::iterator obj_iter = mLoadingMeshes[lod].find(mesh_params);

	F32 detail = LLVolumeLODGroup::getVolumeScaleFromDetail(lod);

	if (obj_iter != mLoadingMeshes[lod].end())
	{
		for (std::set<LLUUID>::iterator vobj_iter = obj_iter->second.begin(); vobj_iter != obj_iter->second.end(); ++vobj_iter)
		{
			LLVOVolume* vobj = (LLVOVolume*) gObjectList.findObject(*vobj_iter);
			if (vobj)
			{
				LLVolume* obj_volume = vobj->getVolume();

				if (obj_volume && 
					obj_volume->getDetail() == detail &&
					obj_volume->getParams() == mesh_params)
				{ //should force volume to find most appropriate LOD
					vobj->setVolume(obj_volume->getParams(), lod);
				}
			}
		}
		
		mLoadingMeshes[lod].erase(mesh_params);
	}
}

S32 LLMeshRepository::getActualMeshLOD(const LLVolumeParams& mesh_params, S32 lod)
{ 
	return mThread->getActualMeshLOD(mesh_params, lod);
}

const LLMeshSkinInfo* LLMeshRepository::getSkinInfo(const LLUUID& mesh_id, const LLVOVolume* requesting_obj)
{
	LL_RECORD_BLOCK_TIME(FTM_MESH_FETCH);

	if (mesh_id.notNull())
	{
		skin_map::iterator iter = mSkinMap.find(mesh_id);
		if (iter != mSkinMap.end())
		{
			return &(iter->second);
		}
		
		//no skin info known about given mesh, try to fetch it
		{
			LLMutexLock lock(mMeshMutex);
			//add volume to list of loading meshes
			skin_load_map::iterator iter = mLoadingSkins.find(mesh_id);
			if (iter == mLoadingSkins.end())
			{ //no request pending for this skin info
				mPendingSkinRequests.push(mesh_id);
			}
			mLoadingSkins[mesh_id].insert(requesting_obj->getID());
		}
	}

	return NULL;
}

void LLMeshRepository::fetchPhysicsShape(const LLUUID& mesh_id)
{
	LL_RECORD_BLOCK_TIME(FTM_MESH_FETCH);

	if (mesh_id.notNull())
	{
		LLModel::Decomposition* decomp = NULL;
		decomposition_map::iterator iter = mDecompositionMap.find(mesh_id);
		if (iter != mDecompositionMap.end())
		{
			decomp = iter->second;
		}
		
		//decomposition block hasn't been fetched yet
		if (!decomp || decomp->mPhysicsShapeMesh.empty())
		{
			LLMutexLock lock(mMeshMutex);
			//add volume to list of loading meshes
			std::set<LLUUID>::iterator iter = mLoadingPhysicsShapes.find(mesh_id);
			if (iter == mLoadingPhysicsShapes.end())
			{ //no request pending for this skin info
				// *FIXME:  Nothing ever deletes entries, can't be right
				mLoadingPhysicsShapes.insert(mesh_id);
				mPendingPhysicsShapeRequests.push(mesh_id);
			}
		}
	}
}

LLModel::Decomposition* LLMeshRepository::getDecomposition(const LLUUID& mesh_id)
{
	LL_RECORD_BLOCK_TIME(FTM_MESH_FETCH);

	LLModel::Decomposition* ret = NULL;

	if (mesh_id.notNull())
	{
		decomposition_map::iterator iter = mDecompositionMap.find(mesh_id);
		if (iter != mDecompositionMap.end())
		{
			ret = iter->second;
		}
		
		//decomposition block hasn't been fetched yet
		if (!ret || ret->mBaseHullMesh.empty())
		{
			LLMutexLock lock(mMeshMutex);
			//add volume to list of loading meshes
			std::set<LLUUID>::iterator iter = mLoadingDecompositions.find(mesh_id);
			if (iter == mLoadingDecompositions.end())
			{ //no request pending for this skin info
				mLoadingDecompositions.insert(mesh_id);
				mPendingDecompositionRequests.push(mesh_id);
			}
		}
	}

	return ret;
}

void LLMeshRepository::buildHull(const LLVolumeParams& params, S32 detail)
{
	LLVolume* volume = LLPrimitive::sVolumeManager->refVolume(params, detail);

	if (!volume->mHullPoints)
	{
		//all default params
		//execute first stage
		//set simplify mode to retain
		//set retain percentage to zero
		//run second stage
	}

	LLPrimitive::sVolumeManager->unrefVolume(volume);
}

bool LLMeshRepository::hasPhysicsShape(const LLUUID& mesh_id)
{
    if (mesh_id.isNull())
    {
        return false;
    }

    if (mThread->hasPhysicsShapeInHeader(mesh_id))
    {
        return true;
    }

    LLModel::Decomposition* decomp = getDecomposition(mesh_id);
    if (decomp && !decomp->mHull.empty())
    {
        return true;
    }

    return false;
}

bool LLMeshRepoThread::hasPhysicsShapeInHeader(const LLUUID& mesh_id)
{
    LLMutexLock lock(mHeaderMutex);
    if (mMeshHeaderSize[mesh_id] > 0)
    {
        mesh_header_map::iterator iter = mMeshHeader.find(mesh_id);
        if (iter != mMeshHeader.end())
        {
            LLSD &mesh = iter->second;
            if (mesh.has("physics_mesh") && mesh["physics_mesh"].has("size") && (mesh["physics_mesh"]["size"].asInteger() > 0))
            {
                return true;
            }
        }
    }

    return false;
}

// <FS:Ansariel> DAE export
LLUUID LLMeshRepository::getCreatorFromHeader(const LLUUID& mesh_id)
{
	if (mesh_id.isNull())
	{
		return LLUUID();
	}

	return mThread->getCreatorFromHeader(mesh_id);
}

LLUUID LLMeshRepoThread::getCreatorFromHeader(const LLUUID& mesh_id)
{
	LLMutexLock lock(mHeaderMutex);
	if (mMeshHeaderSize[mesh_id] > 0)
	{
		mesh_header_map::iterator iter = mMeshHeader.find(mesh_id);
		if (iter != mMeshHeader.end())
		{
			LLSD& mesh = iter->second;
			if (mesh.has("creator") && mesh["creator"].isUUID())
			{
				return mesh["creator"].asUUID();
			}
		}
	}

	return LLUUID();
}
// </FS:Ansariel>

void LLMeshRepository::uploadModel(std::vector<LLModelInstance>& data, LLVector3& scale, bool upload_textures,
								   bool upload_skin, bool upload_joints, bool lock_scale_if_joint_position,
                                   std::string upload_url, bool do_upload,
								   LLHandle<LLWholeModelFeeObserver> fee_observer, LLHandle<LLWholeModelUploadObserver> upload_observer)
{
	LLMeshUploadThread* thread = new LLMeshUploadThread(data, scale, upload_textures,
                                                        upload_skin, upload_joints, lock_scale_if_joint_position, 
                                                        upload_url, do_upload, fee_observer, upload_observer);
	mUploadWaitList.push_back(thread);
}

S32 LLMeshRepository::getMeshSize(const LLUUID& mesh_id, S32 lod)
{
	if (mThread && mesh_id.notNull() && LLPrimitive::NO_LOD != lod)
	{
		LLMutexLock lock(mThread->mHeaderMutex);
		LLMeshRepoThread::mesh_header_map::iterator iter = mThread->mMeshHeader.find(mesh_id);
		if (iter != mThread->mMeshHeader.end() && mThread->mMeshHeaderSize[mesh_id] > 0)
		{
			LLSD& header = iter->second;

			if (header.has("404"))
			{
				return -1;
			}

			S32 size = header[header_lod[lod]]["size"].asInteger();
			return size;
		}

	}

	return -1;
}

void LLMeshUploadThread::decomposeMeshMatrix(LLMatrix4& transformation,
											 LLVector3& result_pos,
											 LLQuaternion& result_rot,
											 LLVector3& result_scale)
{
	// check for reflection
	BOOL reflected = (transformation.determinant() < 0);

	// compute position
	LLVector3 position = LLVector3(0, 0, 0) * transformation;

	// compute scale
	LLVector3 x_transformed = LLVector3(1, 0, 0) * transformation - position;
	LLVector3 y_transformed = LLVector3(0, 1, 0) * transformation - position;
	LLVector3 z_transformed = LLVector3(0, 0, 1) * transformation - position;
	F32 x_length = x_transformed.normalize();
	F32 y_length = y_transformed.normalize();
	F32 z_length = z_transformed.normalize();
	LLVector3 scale = LLVector3(x_length, y_length, z_length);

    // adjust for "reflected" geometry
	LLVector3 x_transformed_reflected = x_transformed;
	if (reflected)
	{
		x_transformed_reflected *= -1.0;
	}
	
	// compute rotation
	LLMatrix3 rotation_matrix;
	rotation_matrix.setRows(x_transformed_reflected, y_transformed, z_transformed);
	LLQuaternion quat_rotation = rotation_matrix.quaternion();
	quat_rotation.normalize(); // the rotation_matrix might not have been orthoginal.  make it so here.
	LLVector3 euler_rotation;
	quat_rotation.getEulerAngles(&euler_rotation.mV[VX], &euler_rotation.mV[VY], &euler_rotation.mV[VZ]);

	result_pos = position + mOrigin;
	result_scale = scale;
	result_rot = quat_rotation; 
}

void LLMeshRepository::updateInventory(inventory_data data)
{
	LLMutexLock lock(mMeshMutex);
	dump_llsd_to_file(data.mPostData,make_dump_name("update_inventory_post_data_",dump_num));
	dump_llsd_to_file(data.mResponse,make_dump_name("update_inventory_response_",dump_num));
	mInventoryQ.push(data);
}

void LLMeshRepository::uploadError(LLSD& args)
{
	LLMutexLock lock(mMeshMutex);
	mUploadErrorQ.push(args);
}

F32 LLMeshRepository::getEstTrianglesMax(LLUUID mesh_id)
{
    LLMeshCostData costs;
    if (getCostData(mesh_id, costs))
    {
        return costs.getEstTrisMax();
    }
    else
    {
        return 0.f;
    }
}

F32 LLMeshRepository::getEstTrianglesStreamingCost(LLUUID mesh_id)
{
    LLMeshCostData costs;
    if (getCostData(mesh_id, costs))
    {
        return costs.getEstTrisForStreamingCost();
    }
    else
    {
        return 0.f;
    }
}

// FIXME replace with calc based on LLMeshCostData
F32 LLMeshRepository::getStreamingCostLegacy(LLUUID mesh_id, F32 radius, S32* bytes, S32* bytes_visible, S32 lod, F32 *unscaled_value)
{
	F32 result = 0.f;
    if (mThread && mesh_id.notNull())
    {
        LLMutexLock lock(mThread->mHeaderMutex);
        LLMeshRepoThread::mesh_header_map::iterator iter = mThread->mMeshHeader.find(mesh_id);
        if (iter != mThread->mMeshHeader.end() && mThread->mMeshHeaderSize[mesh_id] > 0)
        {
            result  = getStreamingCostLegacy(iter->second, radius, bytes, bytes_visible, lod, unscaled_value);
        }
    }
    if (result > 0.f)
    {
        LLMeshCostData data;
        if (getCostData(mesh_id, data))
        {
            F32 ref_streaming_cost = data.getRadiusBasedStreamingCost(radius);
            F32 ref_weighted_tris = data.getRadiusWeightedTris(radius);
            if (!is_approx_equal(ref_streaming_cost,result))
            {
                LL_WARNS() << mesh_id << "streaming mismatch " << result << " " << ref_streaming_cost << LL_ENDL;
            }
            if (unscaled_value && !is_approx_equal(ref_weighted_tris,*unscaled_value))
            {
                LL_WARNS() << mesh_id << "weighted_tris mismatch " << *unscaled_value << " " << ref_weighted_tris << LL_ENDL;
            }
            if (bytes && (*bytes != data.getSizeTotal()))
            {
                LL_WARNS() << mesh_id << "bytes mismatch " << *bytes << " " << data.getSizeTotal() << LL_ENDL;
            }
            if (bytes_visible && (lod >=0) && (lod < 4) && (*bytes_visible != data.getSizeByLOD(lod)))
            {
                LL_WARNS() << mesh_id << "bytes_visible mismatch " << *bytes_visible << " " << data.getSizeByLOD(lod) << LL_ENDL;
            }
        }
        else
        {
            LL_WARNS() << "getCostData failed!!!" << LL_ENDL;
        }
    }
    return result;
}

// FIXME replace with calc based on LLMeshCostData
//static
F32 LLMeshRepository::getStreamingCostLegacy(LLSD& header, F32 radius, S32* bytes, S32* bytes_visible, S32 lod, F32 *unscaled_value)
{
	if (header.has("404")
		|| !header.has("lowest_lod")
		// <FS:Ansariel> OpenSim mesh fix
		//|| (header.has("version") && header["version"].asInteger() > MAX_MESH_VERSION))
		|| ((header.has("version") || !LLGridManager::instance().isInSecondLife()) && header["version"].asInteger() > MAX_MESH_VERSION))
		// </FS:Ansariel>
	{
		return 0.f;
	}

	F32 max_distance = 512.f;

	F32 dlowest = llmin(radius/0.03f, max_distance);
	F32 dlow = llmin(radius/0.06f, max_distance);
	F32 dmid = llmin(radius/0.24f, max_distance);
	
	static LLCachedControl<U32> metadata_discount_ch(gSavedSettings, "MeshMetaDataDiscount", 384);  //discount 128 bytes to cover the cost of LLSD tags and compression domain overhead
	static LLCachedControl<U32> minimum_size_ch(gSavedSettings, "MeshMinimumByteSize", 16); //make sure nothing is "free"
	static LLCachedControl<U32> bytes_per_triangle_ch(gSavedSettings, "MeshBytesPerTriangle", 16);

	F32 metadata_discount = (F32)metadata_discount_ch;
	F32 minimum_size = (F32)minimum_size_ch;
	F32 bytes_per_triangle = (F32)bytes_per_triangle_ch;

	S32 bytes_lowest = header["lowest_lod"]["size"].asInteger();
	S32 bytes_low = header["low_lod"]["size"].asInteger();
	S32 bytes_mid = header["medium_lod"]["size"].asInteger();
	S32 bytes_high = header["high_lod"]["size"].asInteger();

	if (bytes_high == 0)
	{
		return 0.f;
	}

	if (bytes_mid == 0)
	{
		bytes_mid = bytes_high;
	}

	if (bytes_low == 0)
	{
		bytes_low = bytes_mid;
	}

	if (bytes_lowest == 0)
	{
		bytes_lowest = bytes_low;
	}

	F32 triangles_lowest = llmax((F32) bytes_lowest-metadata_discount, minimum_size)/bytes_per_triangle;
	F32 triangles_low = llmax((F32) bytes_low-metadata_discount, minimum_size)/bytes_per_triangle;
	F32 triangles_mid = llmax((F32) bytes_mid-metadata_discount, minimum_size)/bytes_per_triangle;
	F32 triangles_high = llmax((F32) bytes_high-metadata_discount, minimum_size)/bytes_per_triangle;

	if (bytes)
	{
		*bytes = 0;
		*bytes += header["lowest_lod"]["size"].asInteger();
		*bytes += header["low_lod"]["size"].asInteger();
		*bytes += header["medium_lod"]["size"].asInteger();
		*bytes += header["high_lod"]["size"].asInteger();
	}

	if (bytes_visible)
	{
		lod = LLMeshRepository::getActualMeshLOD(header, lod);
		if (lod >= 0 && lod <= 3)
		{
			*bytes_visible = header[header_lod[lod]]["size"].asInteger();
		}
	}

	F32 max_area = 102944.f; //area of circle that encompasses region (see MAINT-6559)
	F32 min_area = 1.f;

	F32 high_area = llmin(F_PI*dmid*dmid, max_area);
	F32 mid_area = llmin(F_PI*dlow*dlow, max_area);
	F32 low_area = llmin(F_PI*dlowest*dlowest, max_area);
	F32 lowest_area = max_area;

	lowest_area -= low_area;
	low_area -= mid_area;
	mid_area -= high_area;

	high_area = llclamp(high_area, min_area, max_area);
	mid_area = llclamp(mid_area, min_area, max_area);
	low_area = llclamp(low_area, min_area, max_area);
	lowest_area = llclamp(lowest_area, min_area, max_area);

	F32 total_area = high_area + mid_area + low_area + lowest_area;
	high_area /= total_area;
	mid_area /= total_area;
	low_area /= total_area;
	lowest_area /= total_area;

	F32 weighted_avg = triangles_high*high_area +
					   triangles_mid*mid_area +
					   triangles_low*low_area +
					   triangles_lowest*lowest_area;

	if (unscaled_value)
	{
		*unscaled_value = weighted_avg;
	}

	// <FS:ND> replace often called setting with LLCachedControl
	//	return weighted_avg/gSavedSettings.getU32("MeshTriangleBudget")*15000.f;

	static LLCachedControl< U32 > MeshTriangleBudget( gSavedSettings, "MeshTriangleBudget");
	return weighted_avg/MeshTriangleBudget*15000.f;
	// </FS:ND>
}

LLMeshCostData::LLMeshCostData()
{
    mSizeByLOD.resize(4);
    mEstTrisByLOD.resize(4);

    std::fill(mSizeByLOD.begin(), mSizeByLOD.end(), 0);
    std::fill(mEstTrisByLOD.begin(), mEstTrisByLOD.end(), 0.f);
}

bool LLMeshCostData::init(const LLSD& header)
{
    mSizeByLOD.resize(4);
    mEstTrisByLOD.resize(4);

    std::fill(mSizeByLOD.begin(), mSizeByLOD.end(), 0);
    std::fill(mEstTrisByLOD.begin(), mEstTrisByLOD.end(), 0.f);

    S32 bytes_high = header["high_lod"]["size"].asInteger();
    S32 bytes_med = header["medium_lod"]["size"].asInteger();
    if (bytes_med == 0)
    {
        bytes_med = bytes_high;
    }
    S32 bytes_low = header["low_lod"]["size"].asInteger();
    if (bytes_low == 0)
    {
        bytes_low = bytes_med;
    }
    S32 bytes_lowest = header["lowest_lod"]["size"].asInteger();
    if (bytes_lowest == 0)
    {
        bytes_lowest = bytes_low;
    }

    mSizeByLOD[0] = bytes_lowest;
    mSizeByLOD[1] = bytes_low;
    mSizeByLOD[2] = bytes_med;
    mSizeByLOD[3] = bytes_high;

    static LLCachedControl<U32> metadata_discount(gSavedSettings, "MeshMetaDataDiscount", 384);  //discount 128 bytes to cover the cost of LLSD tags and compression domain overhead
    static LLCachedControl<U32> minimum_size(gSavedSettings, "MeshMinimumByteSize", 16); //make sure nothing is "free"
    static LLCachedControl<U32> bytes_per_triangle(gSavedSettings, "MeshBytesPerTriangle", 16);

    for (S32 i=0; i<4; i++)
    {
        mEstTrisByLOD[i] = llmax((F32)mSizeByLOD[i] - (F32)metadata_discount, (F32)minimum_size) / (F32)bytes_per_triangle;
    }

    return true;
}


S32 LLMeshCostData::getSizeByLOD(S32 lod)
{
    if (llclamp(lod,0,3) != lod)
    {
        return 0;
    }
    return mSizeByLOD[lod];
}

S32 LLMeshCostData::getSizeTotal()
{
    return mSizeByLOD[0] + mSizeByLOD[1] + mSizeByLOD[2] + mSizeByLOD[3];
}

F32 LLMeshCostData::getEstTrisByLOD(S32 lod)
{
    if (llclamp(lod,0,3) != lod)
    {
        return 0.f;
    }
    return mEstTrisByLOD[lod];
}

F32 LLMeshCostData::getEstTrisMax()
{
    return llmax(mEstTrisByLOD[0], mEstTrisByLOD[1], mEstTrisByLOD[2], mEstTrisByLOD[3]);
}

F32 LLMeshCostData::getRadiusWeightedTris(F32 radius)
{
	F32 max_distance = 512.f;

	F32 dlowest = llmin(radius/0.03f, max_distance);
	F32 dlow = llmin(radius/0.06f, max_distance);
	F32 dmid = llmin(radius/0.24f, max_distance);
	
	F32 triangles_lowest = mEstTrisByLOD[0];
	F32 triangles_low = mEstTrisByLOD[1];
	F32 triangles_mid = mEstTrisByLOD[2];
	F32 triangles_high = mEstTrisByLOD[3];

	F32 max_area = 102944.f; //area of circle that encompasses region (see MAINT-6559)
	F32 min_area = 1.f;

	F32 high_area = llmin(F_PI*dmid*dmid, max_area);
	F32 mid_area = llmin(F_PI*dlow*dlow, max_area);
	F32 low_area = llmin(F_PI*dlowest*dlowest, max_area);
	F32 lowest_area = max_area;

	lowest_area -= low_area;
	low_area -= mid_area;
	mid_area -= high_area;

	high_area = llclamp(high_area, min_area, max_area);
	mid_area = llclamp(mid_area, min_area, max_area);
	low_area = llclamp(low_area, min_area, max_area);
	lowest_area = llclamp(lowest_area, min_area, max_area);

	F32 total_area = high_area + mid_area + low_area + lowest_area;
	high_area /= total_area;
	mid_area /= total_area;
	low_area /= total_area;
	lowest_area /= total_area;

	F32 weighted_avg = triangles_high*high_area +
					   triangles_mid*mid_area +
					   triangles_low*low_area +
					   triangles_lowest*lowest_area;

    return weighted_avg;
}

F32 LLMeshCostData::getEstTrisForStreamingCost()
{
    LL_DEBUGS("StreamingCost") << "tris_by_lod: "
                               << mEstTrisByLOD[0] << ", "
                               << mEstTrisByLOD[1] << ", "
                               << mEstTrisByLOD[2] << ", "
                               << mEstTrisByLOD[3] << LL_ENDL;

    F32 charged_tris = mEstTrisByLOD[3];
    F32 allowed_tris = mEstTrisByLOD[3];
    const F32 ENFORCE_FLOOR = 64.0f;
    for (S32 i=2; i>=0; i--)
    {
        // How many tris can we have in this LOD without affecting land impact?
        // - normally an LOD should be at most half the size of the previous one.
        // - once we reach a floor of ENFORCE_FLOOR, don't require LODs to get any smaller.
        allowed_tris = llclamp(allowed_tris/2.0f,ENFORCE_FLOOR,mEstTrisByLOD[i]);
        F32 excess_tris = mEstTrisByLOD[i]-allowed_tris;
        if (excess_tris>0.f)
        {
            LL_DEBUGS("StreamingCost") << "excess tris in lod[" << i << "] " << excess_tris << " allowed " << allowed_tris <<  LL_ENDL;
            charged_tris += excess_tris;
        }
    }
    return charged_tris;
}

F32 LLMeshCostData::getRadiusBasedStreamingCost(F32 radius)
{
	return getRadiusWeightedTris(radius)/gSavedSettings.getU32("MeshTriangleBudget")*15000.f;
}

F32 LLMeshCostData::getTriangleBasedStreamingCost()
{
    F32 result = ANIMATED_OBJECT_COST_PER_KTRI * 0.001 * getEstTrisForStreamingCost();
    return result;
}

bool LLMeshRepository::getCostData(LLUUID mesh_id, LLMeshCostData& data)
{
    data = LLMeshCostData();
    
    if (mThread && mesh_id.notNull())
    {
        LLMutexLock lock(mThread->mHeaderMutex);
        LLMeshRepoThread::mesh_header_map::iterator iter = mThread->mMeshHeader.find(mesh_id);
        if (iter != mThread->mMeshHeader.end() && mThread->mMeshHeaderSize[mesh_id] > 0)
        {
            // <FS:ND/> TODO - come to this back later. From all known so far it's not a simply race condition but LLSD being not multi thread safe at all. (which in fact it isn't).
            LLSD& header = iter->second;

            bool header_invalid = (header.has("404")
                                   || !header.has("lowest_lod")
                                   || (header.has("version") && header["version"].asInteger() > MAX_MESH_VERSION));
            if (!header_invalid)
            {
                return getCostData(header, data);
            }

            return true;
        }
    }
    return false;
}

// <FS:ND> Use a const ref, just to make sure no one modifies header and we can pass a copy.
// bool LLMeshRepository::getCostData(LLSD& header, LLMeshCostData& data)
bool LLMeshRepository::getCostData(LLSD const& header, LLMeshCostData& data)
// </FS:ND>
{
    data = LLMeshCostData();

    if (!data.init(header))
    {
        return false;
    }
    
    return true;
}

LLPhysicsDecomp::LLPhysicsDecomp()
: LLThread("Physics Decomp")
{
	mInited = false;
	mQuitting = false;
	mDone = false;

	mSignal = new LLCondition();
	mMutex = new LLMutex();
}

LLPhysicsDecomp::~LLPhysicsDecomp()
{
	shutdown();

	delete mSignal;
	mSignal = NULL;
	delete mMutex;
	mMutex = NULL;
}

void LLPhysicsDecomp::shutdown()
{
	if (mSignal)
	{
		mQuitting = true;
		mSignal->signal();

		while (!isStopped())
		{
			apr_sleep(10);
		}
	}
}

void LLPhysicsDecomp::submitRequest(LLPhysicsDecomp::Request* request)
{
	LLMutexLock lock(mMutex);
	mRequestQ.push(request);
	mSignal->signal();
}

//static
S32 LLPhysicsDecomp::llcdCallback(const char* status, S32 p1, S32 p2)
{	
	if (gMeshRepo.mDecompThread && gMeshRepo.mDecompThread->mCurRequest.notNull())
	{
		return gMeshRepo.mDecompThread->mCurRequest->statusCallback(status, p1, p2);
	}

	return 1;
}

bool needTriangles( LLConvexDecomposition *aDC )
{
	if( !aDC )
		return false;

	LLCDParam const  *pParams(0);
	int nParams = aDC->getParameters( &pParams );

	if( nParams <= 0 )
		return false;

	for( int i = 0; i < nParams; ++i )
	{
		if( pParams[i].mName && strcmp( "nd_AlwaysNeedTriangles", pParams[i].mName ) == 0 )
		{
			if( LLCDParam::LLCD_BOOLEAN == pParams[i].mType && pParams[i].mDefault.mBool )
				return true;
			else
				return false;
		}
	}

	return false;
}

void LLPhysicsDecomp::setMeshData(LLCDMeshData& mesh, bool vertex_based)
{
	LLConvexDecomposition *pDeComp = LLConvexDecomposition::getInstance();

	if( !pDeComp )
		return;

	if( vertex_based )
		vertex_based = !needTriangles( pDeComp );

	mesh.mVertexBase = mCurRequest->mPositions[0].mV;
	mesh.mVertexStrideBytes = 12;
	mesh.mNumVertices = mCurRequest->mPositions.size();

	if(!vertex_based)
	{
		mesh.mIndexType = LLCDMeshData::INT_16;
		mesh.mIndexBase = &(mCurRequest->mIndices[0]);
		mesh.mIndexStrideBytes = 6;
	
		mesh.mNumTriangles = mCurRequest->mIndices.size()/3;
	}

	if ((vertex_based || mesh.mNumTriangles > 0) && mesh.mNumVertices > 2)
	{
		LLCDResult ret = LLCD_OK;
		ret  = LLConvexDecomposition::getInstance()->setMeshData(&mesh, vertex_based);

		if (ret)
			LL_ERRS(LOG_MESH) << "Convex Decomposition thread valid but could not set mesh data." << LL_ENDL;
	}
}

void LLPhysicsDecomp::doDecomposition()
{
	LLCDMeshData mesh;
	S32 stage = mStageID[mCurRequest->mStage];

	if (LLConvexDecomposition::getInstance() == NULL)
	{
		// stub library. do nothing.
		return;
	}

	//load data intoLLCD
	if (stage == 0)
	{
		setMeshData(mesh, false);
	}
		
	//build parameter map
	std::map<std::string, const LLCDParam*> param_map;

	static const LLCDParam* params = NULL;
	static S32 param_count = 0;
	if (!params)
	{
		param_count = LLConvexDecomposition::getInstance()->getParameters(&params);
	}
	
	for (S32 i = 0; i < param_count; ++i)
	{
		param_map[params[i].mName] = params+i;
	}

	U32 ret = LLCD_OK;
	//set parameter values
	for (decomp_params::iterator iter = mCurRequest->mParams.begin(); iter != mCurRequest->mParams.end(); ++iter)
	{
		const std::string& name = iter->first;
		const LLSD& value = iter->second;

		const LLCDParam* param = param_map[name];

		if (param == NULL)
		{ //couldn't find valid parameter
			continue;
		}


		if (param->mType == LLCDParam::LLCD_FLOAT)
		{
			ret = LLConvexDecomposition::getInstance()->setParam(param->mName, (F32) value.asReal());
		}
		else if (param->mType == LLCDParam::LLCD_INTEGER ||
			param->mType == LLCDParam::LLCD_ENUM)
		{
			ret = LLConvexDecomposition::getInstance()->setParam(param->mName, value.asInteger());
		}
		else if (param->mType == LLCDParam::LLCD_BOOLEAN)
		{
			ret = LLConvexDecomposition::getInstance()->setParam(param->mName, value.asBoolean());
		}
	}

	mCurRequest->setStatusMessage("Executing.");

	if (LLConvexDecomposition::getInstance() != NULL)
	{
		ret = LLConvexDecomposition::getInstance()->executeStage(stage);
	}

	if (ret)
	{
		LL_WARNS(LOG_MESH) << "Convex Decomposition thread valid but could not execute stage " << stage << "."
						   << LL_ENDL;
		LLMutexLock lock(mMutex);

		mCurRequest->mHull.clear();
		mCurRequest->mHullMesh.clear();

		mCurRequest->setStatusMessage("FAIL");
		
		completeCurrent();
	}
	else
	{
		mCurRequest->setStatusMessage("Reading results");

		S32 num_hulls =0;
		if (LLConvexDecomposition::getInstance() != NULL)
		{
			num_hulls = LLConvexDecomposition::getInstance()->getNumHullsFromStage(stage);
		}
		
		{
			LLMutexLock lock(mMutex);
			mCurRequest->mHull.clear();
			mCurRequest->mHull.resize(num_hulls);

			mCurRequest->mHullMesh.clear();
			mCurRequest->mHullMesh.resize(num_hulls);
		}

		for (S32 i = 0; i < num_hulls; ++i)
		{
			std::vector<LLVector3> p;
			LLCDHull hull;
			// if LLConvexDecomposition is a stub, num_hulls should have been set to 0 above, and we should not reach this code
			LLConvexDecomposition::getInstance()->getHullFromStage(stage, i, &hull);

			const F32* v = hull.mVertexBase;

			for (S32 j = 0; j < hull.mNumVertices; ++j)
			{
				LLVector3 vert(v[0], v[1], v[2]); 
				p.push_back(vert);
				v = (F32*) (((U8*) v) + hull.mVertexStrideBytes);
			}
			
			LLCDMeshData mesh;
			// if LLConvexDecomposition is a stub, num_hulls should have been set to 0 above, and we should not reach this code
			LLConvexDecomposition::getInstance()->getMeshFromStage(stage, i, &mesh);

			get_vertex_buffer_from_mesh(mesh, mCurRequest->mHullMesh[i]);
			
			{
				LLMutexLock lock(mMutex);
				mCurRequest->mHull[i] = p;
			}
		}
	
		{
			LLMutexLock lock(mMutex);
			mCurRequest->setStatusMessage("FAIL");
			completeCurrent();						
		}
	}
}

void LLPhysicsDecomp::completeCurrent()
{
	LLMutexLock lock(mMutex);
	mCompletedQ.push(mCurRequest);
	mCurRequest = NULL;
}

void LLPhysicsDecomp::notifyCompleted()
{
	if (!mCompletedQ.empty())
	{
		LLMutexLock lock(mMutex);
		while (!mCompletedQ.empty())
		{
			Request* req = mCompletedQ.front();
			req->completed();
			mCompletedQ.pop();
		}
	}
}


void make_box(LLPhysicsDecomp::Request * request)
{
	LLVector3 min,max;
	min = request->mPositions[0];
	max = min;

	for (U32 i = 0; i < request->mPositions.size(); ++i)
	{
		update_min_max(min, max, request->mPositions[i]);
	}

	request->mHull.clear();
	
	LLModel::hull box;
	box.push_back(LLVector3(min[0],min[1],min[2]));
	box.push_back(LLVector3(max[0],min[1],min[2]));
	box.push_back(LLVector3(min[0],max[1],min[2]));
	box.push_back(LLVector3(max[0],max[1],min[2]));
	box.push_back(LLVector3(min[0],min[1],max[2]));
	box.push_back(LLVector3(max[0],min[1],max[2]));
	box.push_back(LLVector3(min[0],max[1],max[2]));
	box.push_back(LLVector3(max[0],max[1],max[2]));

	request->mHull.push_back(box);
}


void LLPhysicsDecomp::doDecompositionSingleHull()
{
	LLConvexDecomposition* decomp = LLConvexDecomposition::getInstance();

	if (decomp == NULL)
	{
		//stub. do nothing.
		return;
	}
	
	LLCDMeshData mesh;	

	setMeshData(mesh, true);

	LLCDResult ret = decomp->buildSingleHull() ;
	if (ret)
	{
		LL_WARNS(LOG_MESH) << "Could not execute decomposition stage when attempting to create single hull." << LL_ENDL;
		make_box(mCurRequest);
	}
	else
	{
		{
			LLMutexLock lock(mMutex);
			mCurRequest->mHull.clear();
			mCurRequest->mHull.resize(1);
			mCurRequest->mHullMesh.clear();
		}

		std::vector<LLVector3> p;
		LLCDHull hull;
		
		// if LLConvexDecomposition is a stub, num_hulls should have been set to 0 above, and we should not reach this code
		decomp->getSingleHull(&hull);

		const F32* v = hull.mVertexBase;

		for (S32 j = 0; j < hull.mNumVertices; ++j)
		{
			LLVector3 vert(v[0], v[1], v[2]); 
			p.push_back(vert);
			v = (F32*) (((U8*) v) + hull.mVertexStrideBytes);
		}
					
		{
			LLMutexLock lock(mMutex);
			mCurRequest->mHull[0] = p;
		}
	}		

	{
		completeCurrent();
		
	}
}


void LLPhysicsDecomp::run()
{
	LLConvexDecomposition* decomp = LLConvexDecomposition::getInstance();
	if (decomp == NULL)
	{
		// stub library. Set init to true so the main thread
		// doesn't wait for this to finish.
		mInited = true;
		return;
	}

	decomp->initThread();
	mInited = true;

	static const LLCDStageData* stages = NULL;
	static S32 num_stages = 0;
	
	if (!stages)
	{
		num_stages = decomp->getStages(&stages);
	}

	for (S32 i = 0; i < num_stages; i++)
	{
		mStageID[stages[i].mName] = i;
	}

	while (!mQuitting)
	{
		mSignal->wait();
		while (!mQuitting && !mRequestQ.empty())
		{
			{
				LLMutexLock lock(mMutex);
				mCurRequest = mRequestQ.front();
				mRequestQ.pop();
			}

			S32& id = *(mCurRequest->mDecompID);
			if (id == -1)
			{
				decomp->genDecomposition(id);
			}
			decomp->bindDecomposition(id);

			if (mCurRequest->mStage == "single_hull")
			{
				doDecompositionSingleHull();
			}
			else
			{
				doDecomposition();
			}		
		}
	}

	decomp->quitThread();
	
	if (mSignal->isLocked())
	{ //let go of mSignal's associated mutex
		mSignal->unlock();
	}

	mDone = true;
}

void LLPhysicsDecomp::Request::assignData(LLModel* mdl) 
{
	if (!mdl)
	{
		return ;
	}

	U16 index_offset = 0;
	U16 tri[3] ;

	mPositions.clear();
	mIndices.clear();
	mBBox[1] = LLVector3(F32_MIN, F32_MIN, F32_MIN) ;
	mBBox[0] = LLVector3(F32_MAX, F32_MAX, F32_MAX) ;
		
	//queue up vertex positions and indices
	for (S32 i = 0; i < mdl->getNumVolumeFaces(); ++i)
	{
		const LLVolumeFace& face = mdl->getVolumeFace(i);
		if (mPositions.size() + face.mNumVertices > 65535)
		{
			continue;
		}

		for (U32 j = 0; j < face.mNumVertices; ++j)
		{
			mPositions.push_back(LLVector3(face.mPositions[j].getF32ptr()));
			for(U32 k = 0 ; k < 3 ; k++)
			{
				mBBox[0].mV[k] = llmin(mBBox[0].mV[k], mPositions[j].mV[k]) ;
				mBBox[1].mV[k] = llmax(mBBox[1].mV[k], mPositions[j].mV[k]) ;
			}
		}

		updateTriangleAreaThreshold() ;

		for (U32 j = 0; j+2 < face.mNumIndices; j += 3)
		{
			tri[0] = face.mIndices[j] + index_offset ;
			tri[1] = face.mIndices[j + 1] + index_offset ;
			tri[2] = face.mIndices[j + 2] + index_offset ;
				
			if(isValidTriangle(tri[0], tri[1], tri[2]))
			{
				mIndices.push_back(tri[0]);
				mIndices.push_back(tri[1]);
				mIndices.push_back(tri[2]);
			}
		}

		index_offset += face.mNumVertices;
	}

	return ;
}

void LLPhysicsDecomp::Request::updateTriangleAreaThreshold() 
{
	F32 range = mBBox[1].mV[0] - mBBox[0].mV[0] ;
	range = llmin(range, mBBox[1].mV[1] - mBBox[0].mV[1]) ;
	range = llmin(range, mBBox[1].mV[2] - mBBox[0].mV[2]) ;

	mTriangleAreaThreshold = llmin(0.0002f, range * 0.000002f) ;
}

//check if the triangle area is large enough to qualify for a valid triangle
bool LLPhysicsDecomp::Request::isValidTriangle(U16 idx1, U16 idx2, U16 idx3) 
{
	LLVector3 a = mPositions[idx2] - mPositions[idx1] ;
	LLVector3 b = mPositions[idx3] - mPositions[idx1] ;
	F32 c = a * b ;

	return ((a*a) * (b*b) - c * c) > mTriangleAreaThreshold ;
}

void LLPhysicsDecomp::Request::setStatusMessage(const std::string& msg)
{
	mStatusMessage = msg;
}

void LLMeshRepository::buildPhysicsMesh(LLModel::Decomposition& decomp)
{
	decomp.mMesh.resize(decomp.mHull.size());

	for (U32 i = 0; i < decomp.mHull.size(); ++i)
	{
		LLCDHull hull;
		hull.mNumVertices = decomp.mHull[i].size();
		hull.mVertexBase = decomp.mHull[i][0].mV;
		hull.mVertexStrideBytes = 12;

		LLCDMeshData mesh;
		LLCDResult res = LLCD_OK;
		if (LLConvexDecomposition::getInstance() != NULL)
		{
			res = LLConvexDecomposition::getInstance()->getMeshFromHull(&hull, &mesh);
		}
		if (res == LLCD_OK)
		{
			get_vertex_buffer_from_mesh(mesh, decomp.mMesh[i]);
		}
	}

	if (!decomp.mBaseHull.empty() && decomp.mBaseHullMesh.empty())
	{ //get mesh for base hull
		LLCDHull hull;
		hull.mNumVertices = decomp.mBaseHull.size();
		hull.mVertexBase = decomp.mBaseHull[0].mV;
		hull.mVertexStrideBytes = 12;

		LLCDMeshData mesh;
		LLCDResult res = LLCD_OK;
		if (LLConvexDecomposition::getInstance() != NULL)
		{
			res = LLConvexDecomposition::getInstance()->getMeshFromHull(&hull, &mesh);
		}
		if (res == LLCD_OK)
		{
			get_vertex_buffer_from_mesh(mesh, decomp.mBaseHullMesh);
		}
	}
}


bool LLMeshRepository::meshUploadEnabled()
{
	LLViewerRegion *region = gAgent.getRegion();
	// <FS:Ansariel> Use faster LLCachedControls for frequently visited locations
	//if(gSavedSettings.getBOOL("MeshEnabled") &&
	static LLCachedControl<bool> meshEnabled(gSavedSettings, "MeshEnabled");
	if(meshEnabled &&
	// </FS:Ansariel>
	   region)
	{
		return region->meshUploadEnabled();
	}
	return false;
}

bool LLMeshRepository::meshRezEnabled()
{
	LLViewerRegion *region = gAgent.getRegion();
	// <FS:Ansariel> Use faster LLCachedControls for frequently visited locations
	//if(gSavedSettings.getBOOL("MeshEnabled") && 
	static LLCachedControl<bool> meshEnabled(gSavedSettings, "MeshEnabled");
	if(meshEnabled &&
	// </FS:Ansariel>
	   region)
	{
		return region->meshRezEnabled();
	}
	return false;
}

// Threading:  main thread only
// static
void LLMeshRepository::metricsStart()
{
	++metrics_teleport_start_count;
	sQuiescentTimer.start(0);
}

// Threading:  main thread only
// static
void LLMeshRepository::metricsStop()
{
	sQuiescentTimer.stop(0);
}

// Threading:  main thread only
// static
void LLMeshRepository::metricsProgress(unsigned int this_count)
{
	static bool first_start(true);

	if (first_start)
	{
		metricsStart();
		first_start = false;
	}
	sQuiescentTimer.ringBell(0, this_count);
}

// Threading:  main thread only
// static
void LLMeshRepository::metricsUpdate()
{
	F64 started, stopped;
	U64 total_count(U64L(0)), user_cpu(U64L(0)), sys_cpu(U64L(0));
	
	if (sQuiescentTimer.isExpired(0, started, stopped, total_count, user_cpu, sys_cpu))
	{
		LLSD metrics;

		metrics["reason"] = "Mesh Download Quiescent";
		metrics["scope"] = metrics_teleport_start_count > 1 ? "Teleport" : "Login";
		metrics["start"] = started;
		metrics["stop"] = stopped;
		metrics["fetches"] = LLSD::Integer(total_count);
		metrics["teleports"] = LLSD::Integer(metrics_teleport_start_count);
		metrics["user_cpu"] = double(user_cpu) / 1.0e6;
		metrics["sys_cpu"] = double(sys_cpu) / 1.0e6;
		LL_INFOS(LOG_MESH) << "EventMarker " << metrics << LL_ENDL;
	}
}

// Threading:  main thread only
// static
void teleport_started()
{
	LLMeshRepository::metricsStart();
}


void on_new_single_inventory_upload_complete(
    LLAssetType::EType asset_type,
    LLInventoryType::EType inventory_type,
    const std::string inventory_type_string,
    const LLUUID& item_folder_id,
    const std::string& item_name,
    const std::string& item_description,
    const LLSD& server_response,
    S32 upload_price)
{
    bool success = false;

    if (upload_price > 0)
    {
        // this upload costed us L$, update our balance
        // and display something saying that it cost L$
        LLStatusBar::sendMoneyBalanceRequest();

        // <FS:Ansariel> FIRE-10628 - Option to supress upload cost notification
        if (gSavedSettings.getBOOL("FSShowUploadPaymentToast"))
        {
        LLSD args;
        args["AMOUNT"] = llformat("%d", upload_price);
        LLNotificationsUtil::add("UploadPayment", args);
        }
        // </FS:Ansariel>
    }

    if (item_folder_id.notNull())
    {
        U32 everyone_perms = PERM_NONE;
        U32 group_perms = PERM_NONE;
        U32 next_owner_perms = PERM_ALL;
        if (server_response.has("new_next_owner_mask"))
        {
            // The server provided creation perms so use them.
            // Do not assume we got the perms we asked for in
            // since the server may not have granted them all.
            everyone_perms = server_response["new_everyone_mask"].asInteger();
            group_perms = server_response["new_group_mask"].asInteger();
            next_owner_perms = server_response["new_next_owner_mask"].asInteger();
        }
        else
        {
            // The server doesn't provide creation perms
            // so use old assumption-based perms.
            if (inventory_type_string != "snapshot")
            {
                next_owner_perms = PERM_MOVE | PERM_TRANSFER;
            }
        }

        LLPermissions new_perms;
        new_perms.init(
            gAgent.getID(),
            gAgent.getID(),
            LLUUID::null,
            LLUUID::null);

        new_perms.initMasks(
            PERM_ALL,
            PERM_ALL,
            everyone_perms,
            group_perms,
            next_owner_perms);

        U32 inventory_item_flags = 0;
        if (server_response.has("inventory_flags"))
        {
            inventory_item_flags = (U32)server_response["inventory_flags"].asInteger();
            if (inventory_item_flags != 0)
            {
                LL_INFOS() << "inventory_item_flags " << inventory_item_flags << LL_ENDL;
            }
        }
        S32 creation_date_now = time_corrected();
        LLPointer<LLViewerInventoryItem> item = new LLViewerInventoryItem(
            server_response["new_inventory_item"].asUUID(),
            item_folder_id,
            new_perms,
            server_response["new_asset"].asUUID(),
            asset_type,
            inventory_type,
            item_name,
            item_description,
            LLSaleInfo::DEFAULT,
            inventory_item_flags,
            creation_date_now);

        gInventory.updateItem(item);
        gInventory.notifyObservers();
        success = true;

        LLFocusableElement* focus = gFocusMgr.getKeyboardFocus();

        // Show the preview panel for textures and sounds to let
        // user know that the image (or snapshot) arrived intact.
        LLInventoryPanel* panel = LLInventoryPanel::getActiveInventoryPanel(FALSE);
        if (panel)
        {

            panel->setSelection(
                server_response["new_inventory_item"].asUUID(),
                TAKE_FOCUS_NO);
        }
        else
        {
            LLInventoryPanel::openInventoryPanelAndSetSelection(TRUE, server_response["new_inventory_item"].asUUID(), TRUE, TAKE_FOCUS_NO, TRUE);
        }

        // restore keyboard focus
        gFocusMgr.setKeyboardFocus(focus);
    }
    else
    {
        LL_WARNS() << "Can't find a folder to put it in" << LL_ENDL;
    }

    // Todo: This is mesh repository code, is following code really needed?
    // remove the "Uploading..." message
    LLUploadDialog::modalUploadFinished();

    // Let the Snapshot floater know we have finished uploading a snapshot to inventory.
    LLFloater* floater_snapshot = LLFloaterReg::findInstance("snapshot");
    if (asset_type == LLAssetType::AT_TEXTURE && floater_snapshot)
    {
        floater_snapshot->notify(LLSD().with("set-finished", LLSD().with("ok", success).with("msg", "inventory")));
    }
}<|MERGE_RESOLUTION|>--- conflicted
+++ resolved
@@ -1734,13 +1734,10 @@
 			file.read(buffer, bytes);
 			if (headerReceived(mesh_params, buffer, bytes) == MESH_OK)
 			{
-<<<<<<< HEAD
-=======
 				std::string mid;
 				mesh_params.getSculptID().toString(mid);
 				LL_INFOS(LOG_MESH) << "Mesh/Cache: Mesh header for ID " << mid << " - was retrieved from the cache." << LL_ENDL;
 
->>>>>>> 645cf6a5
 				// Found mesh in cache
 				return true;
 			}
@@ -1860,17 +1857,12 @@
 
 			//reading from cache failed for whatever reason, fetch from sim
 			std::string http_url;
-<<<<<<< HEAD
 			// <FS:Ansariel> [UDP Assets]
 			//constructUrl(mesh_id, &http_url);
 			int legacy_cap_version(0);
 			constructUrl(mesh_id, &http_url, &legacy_cap_version);
 			// </FS:Ansariel> [UDP Assets]
-			
-=======
-			constructUrl(mesh_id, &http_url);
-
->>>>>>> 645cf6a5
+
 			if (!http_url.empty())
 			{
 				std::string mid;
