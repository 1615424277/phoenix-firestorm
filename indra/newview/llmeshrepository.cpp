--- conflicted
+++ resolved
@@ -5507,11 +5507,7 @@
         }
         else
         {
-<<<<<<< HEAD
-            LLInventoryPanel::openInventoryPanelAndSetSelection(true, server_response["new_inventory_item"].asUUID(), true, TAKE_FOCUS_NO, true);
-=======
             LLInventoryPanel::openInventoryPanelAndSetSelection(true, server_response["new_inventory_item"].asUUID(), true, false, true);
->>>>>>> da9a1dcb
         }
 
         // restore keyboard focus
