/** 
 * @file llmeshrepository.cpp
 * @brief Mesh repository implementation.
 *
 * $LicenseInfo:firstyear=2005&license=viewerlgpl$
 * Second Life Viewer Source Code
 * Copyright (C) 2010, Linden Research, Inc.
 * 
 * This library is free software; you can redistribute it and/or
 * modify it under the terms of the GNU Lesser General Public
 * License as published by the Free Software Foundation;
 * version 2.1 of the License only.
 * 
 * This library is distributed in the hope that it will be useful,
 * but WITHOUT ANY WARRANTY; without even the implied warranty of
 * MERCHANTABILITY or FITNESS FOR A PARTICULAR PURPOSE.  See the GNU
 * Lesser General Public License for more details.
 * 
 * You should have received a copy of the GNU Lesser General Public
 * License along with this library; if not, write to the Free Software
 * Foundation, Inc., 51 Franklin Street, Fifth Floor, Boston, MA  02110-1301  USA
 * 
 * Linden Research, Inc., 945 Battery Street, San Francisco, CA  94111  USA
 * $/LicenseInfo$
 */

#include "llviewerprecompiledheaders.h"

#include "apr_pools.h"
#include "apr_dso.h"
#include "llhttpconstants.h"
#include "llmeshrepository.h"

#include "llagent.h"
#include "llappviewer.h"
#include "llbufferstream.h"
#include "llcallbacklist.h"
#include "llcurl.h"
#include "lldatapacker.h"
#include "llfloatermodelpreview.h"
#include "llfloaterperms.h"
#include "lleconomy.h"
#include "llimagej2c.h"
#include "llhost.h"
#include "llnotificationsutil.h"
#include "llsd.h"
#include "llsdutil_math.h"
#include "llsdserialize.h"
#include "llthread.h"
#include "llvfile.h"
#include "llviewercontrol.h"
#include "llviewerinventory.h"
#include "llviewermenufile.h"
#include "llviewerobjectlist.h"
#include "llviewerregion.h"
#include "llviewertexturelist.h"
#include "llvolume.h"
#include "llvolumemgr.h"
#include "llvovolume.h"
#include "llworld.h"
#include "material_codes.h"
#include "pipeline.h"
#include "llinventorymodel.h"
#include "llfoldertype.h"
#include "llviewerparcelmgr.h"
#include "lluploadfloaterobservers.h"

#include "boost/lexical_cast.hpp"

#ifndef LL_WINDOWS
#include "netdb.h"
#endif

#include <queue>

LLMeshRepository gMeshRepo;

const U32 MAX_MESH_REQUESTS_PER_SECOND = 100;

// Maximum mesh version to support.  Three least significant digits are reserved for the minor version, 
// with major version changes indicating a format change that is not backwards compatible and should not
// be parsed by viewers that don't specifically support that version. For example, if the integer "1" is 
// present, the version is 0.001. A viewer that can parse version 0.001 can also parse versions up to 0.999, 
// but not 1.0 (integer 1000).
// See wiki at https://wiki.secondlife.com/wiki/Mesh/Mesh_Asset_Format
const S32 MAX_MESH_VERSION = 999;

U32 LLMeshRepository::sBytesReceived = 0;
U32 LLMeshRepository::sHTTPRequestCount = 0;
U32 LLMeshRepository::sHTTPRetryCount = 0;
U32 LLMeshRepository::sLODProcessing = 0;
U32 LLMeshRepository::sLODPending = 0;

U32 LLMeshRepository::sCacheBytesRead = 0;
U32 LLMeshRepository::sCacheBytesWritten = 0;
U32 LLMeshRepository::sPeakKbps = 0;
	

const U32 MAX_TEXTURE_UPLOAD_RETRIES = 5;

static S32 dump_num = 0;
std::string make_dump_name(std::string prefix, S32 num)
{
	return prefix + boost::lexical_cast<std::string>(num) + std::string(".xml");
	
}
void dump_llsd_to_file(const LLSD& content, std::string filename);
LLSD llsd_from_file(std::string filename);

std::string header_lod[] = 
{
	"lowest_lod",
	"low_lod",
	"medium_lod",
	"high_lod"
};


//get the number of bytes resident in memory for given volume
U32 get_volume_memory_size(const LLVolume* volume)
{
	U32 indices = 0;
	U32 vertices = 0;

	for (U32 i = 0; i < volume->getNumVolumeFaces(); ++i)
	{
		const LLVolumeFace& face = volume->getVolumeFace(i);
		indices += face.mNumIndices;
		vertices += face.mNumVertices;
	}


	return indices*2+vertices*11+sizeof(LLVolume)+sizeof(LLVolumeFace)*volume->getNumVolumeFaces();
}

void get_vertex_buffer_from_mesh(LLCDMeshData& mesh, LLModel::PhysicsMesh& res, F32 scale = 1.f)
{
	res.mPositions.clear();
	res.mNormals.clear();
	
	const F32* v = mesh.mVertexBase;

	if (mesh.mIndexType == LLCDMeshData::INT_16)
	{
		U16* idx = (U16*) mesh.mIndexBase;
		for (S32 j = 0; j < mesh.mNumTriangles; ++j)
		{ 
			F32* mp0 = (F32*) ((U8*)v+idx[0]*mesh.mVertexStrideBytes);
			F32* mp1 = (F32*) ((U8*)v+idx[1]*mesh.mVertexStrideBytes);
			F32* mp2 = (F32*) ((U8*)v+idx[2]*mesh.mVertexStrideBytes);

			idx = (U16*) (((U8*)idx)+mesh.mIndexStrideBytes);
			
			LLVector3 v0(mp0);
			LLVector3 v1(mp1);
			LLVector3 v2(mp2);

			LLVector3 n = (v1-v0)%(v2-v0);
			n.normalize();

			res.mPositions.push_back(v0*scale);
			res.mPositions.push_back(v1*scale);
			res.mPositions.push_back(v2*scale);

			res.mNormals.push_back(n);
			res.mNormals.push_back(n);
			res.mNormals.push_back(n);			
		}
	}
	else
	{
		U32* idx = (U32*) mesh.mIndexBase;
		for (S32 j = 0; j < mesh.mNumTriangles; ++j)
		{ 
			F32* mp0 = (F32*) ((U8*)v+idx[0]*mesh.mVertexStrideBytes);
			F32* mp1 = (F32*) ((U8*)v+idx[1]*mesh.mVertexStrideBytes);
			F32* mp2 = (F32*) ((U8*)v+idx[2]*mesh.mVertexStrideBytes);

			idx = (U32*) (((U8*)idx)+mesh.mIndexStrideBytes);
			
			LLVector3 v0(mp0);
			LLVector3 v1(mp1);
			LLVector3 v2(mp2);

			LLVector3 n = (v1-v0)%(v2-v0);
			n.normalize();

			res.mPositions.push_back(v0*scale);
			res.mPositions.push_back(v1*scale);
			res.mPositions.push_back(v2*scale);

			res.mNormals.push_back(n);
			res.mNormals.push_back(n);
			res.mNormals.push_back(n);			
		}
	}
}

S32 LLMeshRepoThread::sActiveHeaderRequests = 0;
S32 LLMeshRepoThread::sActiveLODRequests = 0;
U32	LLMeshRepoThread::sMaxConcurrentRequests = 1;

class LLMeshHeaderResponder : public LLCurl::Responder
{
	LOG_CLASS(LLMeshHeaderResponder);
public:
	LLVolumeParams mMeshParams;
	bool mProcessed;

	LLMeshHeaderResponder(const LLVolumeParams& mesh_params)
		: mMeshParams(mesh_params)
	{
		LLMeshRepoThread::incActiveHeaderRequests();
		mProcessed = false;
	}

	~LLMeshHeaderResponder()
	{
		if (!LLApp::isQuitting())
		{
			if (!mProcessed)
			{ //something went wrong, retry
				llwarns << "Timeout or service unavailable, retrying." << llendl;
				LLMeshRepository::sHTTPRetryCount++;
				LLMeshRepoThread::HeaderRequest req(mMeshParams);
				LLMutexLock lock(gMeshRepo.mThread->mMutex);
				gMeshRepo.mThread->mHeaderReqQ.push(req);
			}

			LLMeshRepoThread::decActiveHeaderRequests();
		}
	}

	virtual void completedRaw(const LLChannelDescriptors& channels,
							  const LLIOPipe::buffer_ptr_t& buffer);

};

class LLMeshLODResponder : public LLCurl::Responder
{
	LOG_CLASS(LLMeshLODResponder);
public:
	LLVolumeParams mMeshParams;
	S32 mLOD;
	U32 mRequestedBytes;
	U32 mOffset;
	bool mProcessed;

	LLMeshLODResponder(const LLVolumeParams& mesh_params, S32 lod, U32 offset, U32 requested_bytes)
		: mMeshParams(mesh_params), mLOD(lod), mOffset(offset), mRequestedBytes(requested_bytes)
	{
		LLMeshRepoThread::incActiveLODRequests();
		mProcessed = false;
	}

	~LLMeshLODResponder()
	{
		if (!LLApp::isQuitting())
		{
			if (!mProcessed)
			{
				llwarns << "Killed without being processed, retrying." << llendl;
				LLMeshRepository::sHTTPRetryCount++;
				gMeshRepo.mThread->lockAndLoadMeshLOD(mMeshParams, mLOD);
			}
			LLMeshRepoThread::decActiveLODRequests();
		}
	}

	virtual void completedRaw(const LLChannelDescriptors& channels,
							  const LLIOPipe::buffer_ptr_t& buffer);

};

class LLMeshSkinInfoResponder : public LLCurl::Responder
{
	LOG_CLASS(LLMeshSkinInfoResponder);
public:
	LLUUID mMeshID;
	U32 mRequestedBytes;
	U32 mOffset;
	bool mProcessed;

	LLMeshSkinInfoResponder(const LLUUID& id, U32 offset, U32 size)
		: mMeshID(id), mRequestedBytes(size), mOffset(offset)
	{
		mProcessed = false;
	}

	~LLMeshSkinInfoResponder()
	{
		llassert(mProcessed);
	}

	virtual void completedRaw(const LLChannelDescriptors& channels,
							  const LLIOPipe::buffer_ptr_t& buffer);

};

class LLMeshDecompositionResponder : public LLCurl::Responder
{
	LOG_CLASS(LLMeshDecompositionResponder);
public:
	LLUUID mMeshID;
	U32 mRequestedBytes;
	U32 mOffset;
	bool mProcessed;

	LLMeshDecompositionResponder(const LLUUID& id, U32 offset, U32 size)
		: mMeshID(id), mRequestedBytes(size), mOffset(offset)
	{
		mProcessed = false;
	}

	~LLMeshDecompositionResponder()
	{
		llassert(mProcessed);
	}

	virtual void completedRaw(const LLChannelDescriptors& channels,
							  const LLIOPipe::buffer_ptr_t& buffer);

};

class LLMeshPhysicsShapeResponder : public LLCurl::Responder
{
	LOG_CLASS(LLMeshPhysicsShapeResponder);
public:
	LLUUID mMeshID;
	U32 mRequestedBytes;
	U32 mOffset;
	bool mProcessed;

	LLMeshPhysicsShapeResponder(const LLUUID& id, U32 offset, U32 size)
		: mMeshID(id), mRequestedBytes(size), mOffset(offset)
	{
		mProcessed = false;
	}

	~LLMeshPhysicsShapeResponder()
	{
		llassert(mProcessed);
	}

	virtual void completedRaw(const LLChannelDescriptors& channels,
							  const LLIOPipe::buffer_ptr_t& buffer);

};

void log_upload_error(S32 status, const LLSD& content, std::string stage, std::string model_name)
{
	// Add notification popup.
	LLSD args;
	std::string message = content["error"]["message"];
	std::string identifier = content["error"]["identifier"];
	args["MESSAGE"] = message;
	args["IDENTIFIER"] = identifier;
	args["LABEL"] = model_name;
	gMeshRepo.uploadError(args);

	// Log details.
	llwarns << "stage: " << stage << " http status: " << status << llendl;
	if (content.has("error"))
	{
		const LLSD& err = content["error"];
		llwarns << "err: " << err << llendl;
		llwarns << "mesh upload failed, stage '" << stage
				<< "' error '" << err["error"].asString()
				<< "', message '" << err["message"].asString()
				<< "', id '" << err["identifier"].asString()
				<< "'" << llendl;
		if (err.has("errors"))
		{
			S32 error_num = 0;
			const LLSD& err_list = err["errors"];
			for (LLSD::array_const_iterator it = err_list.beginArray();
				 it != err_list.endArray();
				 ++it)
			{
				const LLSD& err_entry = *it;
				llwarns << "error[" << error_num << "]:" << llendl;
				for (LLSD::map_const_iterator map_it = err_entry.beginMap();
					 map_it != err_entry.endMap();
					 ++map_it)
				{
					llwarns << "\t" << map_it->first << ": "
							<< map_it->second << llendl;
				}
				error_num++;
			}
		}
	}
	else
	{
		llwarns << "bad mesh, no error information available" << llendl;
	}
}

class LLWholeModelFeeResponder: public LLCurl::Responder
{
	LOG_CLASS(LLWholeModelFeeResponder);
	LLMeshUploadThread* mThread;
	LLSD mModelData;
	LLHandle<LLWholeModelFeeObserver> mObserverHandle;
public:
	LLWholeModelFeeResponder(LLMeshUploadThread* thread, LLSD& model_data, LLHandle<LLWholeModelFeeObserver> observer_handle):
		mThread(thread),
		mModelData(model_data),
		mObserverHandle(observer_handle)
	{
		if (mThread)
		{
			mThread->startRequest();
		}
	}

	~LLWholeModelFeeResponder()
	{
		if (mThread)
		{
			mThread->stopRequest();
		}
	}

protected:
	virtual void httpCompleted()
	{
		LLSD cc = getContent();
		if (gSavedSettings.getS32("MeshUploadFakeErrors")&1)
		{
			cc = llsd_from_file("fake_upload_error.xml");
		}

		dump_llsd_to_file(cc,make_dump_name("whole_model_fee_response_",dump_num));

		LLWholeModelFeeObserver* observer = mObserverHandle.get();

		if (isGoodStatus() &&
			cc["state"].asString() == "upload")
		{
			mThread->mWholeModelUploadURL = cc["uploader"].asString();

			if (observer)
			{
				cc["data"]["upload_price"] = cc["upload_price"];
				observer->onModelPhysicsFeeReceived(cc["data"], mThread->mWholeModelUploadURL);
			}
		}
		else
		{
			llwarns << "fee request failed " << dumpResponse() << llendl;
			S32 status = getStatus();
			log_upload_error(status,cc,"fee",mModelData["name"]);
			mThread->mWholeModelUploadURL = "";

			if (observer)
			{
				observer->setModelPhysicsFeeErrorStatus(status, getReason());
			}
		}
	}

};

class LLWholeModelUploadResponder: public LLCurl::Responder
{
	LOG_CLASS(LLWholeModelUploadResponder);
	LLMeshUploadThread* mThread;
	LLSD mModelData;
	LLHandle<LLWholeModelUploadObserver> mObserverHandle;
	
public:
	LLWholeModelUploadResponder(LLMeshUploadThread* thread, LLSD& model_data, LLHandle<LLWholeModelUploadObserver> observer_handle):
		mThread(thread),
		mModelData(model_data),
		mObserverHandle(observer_handle)
	{
		if (mThread)
		{
			mThread->startRequest();
		}
	}

	~LLWholeModelUploadResponder()
	{
		if (mThread)
		{
			mThread->stopRequest();
		}
	}

protected:
	virtual void httpCompleted()
	{
		LLSD cc = getContent();
		if (gSavedSettings.getS32("MeshUploadFakeErrors")&2)
		{
			cc = llsd_from_file("fake_upload_error.xml");
		}

		dump_llsd_to_file(cc,make_dump_name("whole_model_upload_response_",dump_num));
		
		LLWholeModelUploadObserver* observer = mObserverHandle.get();

		// requested "mesh" asset type isn't actually the type
		// of the resultant object, fix it up here.
		if (isGoodStatus() &&
			cc["state"].asString() == "complete")
		{
			mModelData["asset_type"] = "object";
			gMeshRepo.updateInventory(LLMeshRepository::inventory_data(mModelData,cc));

			if (observer)
			{
				doOnIdleOneTime(boost::bind(&LLWholeModelUploadObserver::onModelUploadSuccess, observer));
			}
		}
		else
		{
			llwarns << "upload failed " << dumpResponse() << llendl;
			std::string model_name = mModelData["name"].asString();
			log_upload_error(getStatus(),cc,"upload",model_name);

			if (observer)
			{
				doOnIdleOneTime(boost::bind(&LLWholeModelUploadObserver::onModelUploadFailure, observer));
			}
		}
	}
};

LLMeshRepoThread::LLMeshRepoThread()
: LLThread("mesh repo") 
{ 
	mWaiting = false;
	mMutex = new LLMutex(NULL);
	mHeaderMutex = new LLMutex(NULL);
	mSignal = new LLCondition(NULL);
}

LLMeshRepoThread::~LLMeshRepoThread()
{
	delete mMutex;
	mMutex = NULL;
	delete mHeaderMutex;
	mHeaderMutex = NULL;
	delete mSignal;
	mSignal = NULL;
}

void LLMeshRepoThread::run()
{
	mCurlRequest = new LLCurlRequest();
	LLCDResult res = LLConvexDecomposition::initThread();
	if (res != LLCD_OK)
	{
		llwarns << "convex decomposition unable to be loaded" << llendl;
	}

	while (!LLApp::isQuitting())
	{
		mWaiting = true;
		mSignal->wait();
		mWaiting = false;

		if (!LLApp::isQuitting())
		{
			static U32 count = 0;

			static F32 last_hundred = gFrameTimeSeconds;

			if (gFrameTimeSeconds - last_hundred > 1.f)
			{ //a second has gone by, clear count
				last_hundred = gFrameTimeSeconds;
				count = 0;	
			}

			// NOTE: throttling intentionally favors LOD requests over header requests
			
			while (!mLODReqQ.empty() && count < MAX_MESH_REQUESTS_PER_SECOND && sActiveLODRequests < sMaxConcurrentRequests)
			{
				if (mMutex)
				{
					mMutex->lock();
					LODRequest req = mLODReqQ.front();
					mLODReqQ.pop();
					LLMeshRepository::sLODProcessing--;
					mMutex->unlock();
					if (!fetchMeshLOD(req.mMeshParams, req.mLOD, count))//failed, resubmit
					{
						mMutex->lock();
						mLODReqQ.push(req) ; 
						mMutex->unlock();
					}
				}
			}

			while (!mHeaderReqQ.empty() && count < MAX_MESH_REQUESTS_PER_SECOND && sActiveHeaderRequests < sMaxConcurrentRequests)
			{
				if (mMutex)
				{
					mMutex->lock();
					HeaderRequest req = mHeaderReqQ.front();
					mHeaderReqQ.pop();
					mMutex->unlock();
					if (!fetchMeshHeader(req.mMeshParams, count))//failed, resubmit
					{
						mMutex->lock();
						mHeaderReqQ.push(req) ;
						mMutex->unlock();
					}
				}
			}

			{ //mSkinRequests is protected by mSignal
				std::set<LLUUID> incomplete;
				for (std::set<LLUUID>::iterator iter = mSkinRequests.begin(); iter != mSkinRequests.end(); ++iter)
				{
					LLUUID mesh_id = *iter;
					if (!fetchMeshSkinInfo(mesh_id))
					{
						incomplete.insert(mesh_id);
					}
				}
				mSkinRequests = incomplete;
			}

			{ //mDecompositionRequests is protected by mSignal
				std::set<LLUUID> incomplete;
				for (std::set<LLUUID>::iterator iter = mDecompositionRequests.begin(); iter != mDecompositionRequests.end(); ++iter)
				{
					LLUUID mesh_id = *iter;
					if (!fetchMeshDecomposition(mesh_id))
					{
						incomplete.insert(mesh_id);
					}
				}
				mDecompositionRequests = incomplete;
			}

			{ //mPhysicsShapeRequests is protected by mSignal
				std::set<LLUUID> incomplete;
				for (std::set<LLUUID>::iterator iter = mPhysicsShapeRequests.begin(); iter != mPhysicsShapeRequests.end(); ++iter)
				{
					LLUUID mesh_id = *iter;
					if (!fetchMeshPhysicsShape(mesh_id))
					{
						incomplete.insert(mesh_id);
					}
				}
				mPhysicsShapeRequests = incomplete;
			}

			mCurlRequest->process();
		}
	}
	
	if (mSignal->isLocked())
	{ //make sure to let go of the mutex associated with the given signal before shutting down
		mSignal->unlock();
	}

	res = LLConvexDecomposition::quitThread();
	if (res != LLCD_OK)
	{
		llwarns << "convex decomposition unable to be quit" << llendl;
	}

	delete mCurlRequest;
	mCurlRequest = NULL;
}

void LLMeshRepoThread::loadMeshSkinInfo(const LLUUID& mesh_id)
{ //protected by mSignal, no locking needed here
	mSkinRequests.insert(mesh_id);
}

void LLMeshRepoThread::loadMeshDecomposition(const LLUUID& mesh_id)
{ //protected by mSignal, no locking needed here
	mDecompositionRequests.insert(mesh_id);
}

void LLMeshRepoThread::loadMeshPhysicsShape(const LLUUID& mesh_id)
{ //protected by mSignal, no locking needed here
	mPhysicsShapeRequests.insert(mesh_id);
}

void LLMeshRepoThread::lockAndLoadMeshLOD(const LLVolumeParams& mesh_params, S32 lod)
{
	if (!LLAppViewer::isQuitting())
	{
		loadMeshLOD(mesh_params, lod);
	}
}



void LLMeshRepoThread::loadMeshLOD(const LLVolumeParams& mesh_params, S32 lod)
{ //could be called from any thread
	LLMutexLock lock(mMutex);
	mesh_header_map::iterator iter = mMeshHeader.find(mesh_params.getSculptID());
	if (iter != mMeshHeader.end())
	{ //if we have the header, request LOD byte range
		LODRequest req(mesh_params, lod);
		{
			mLODReqQ.push(req);
			LLMeshRepository::sLODProcessing++;
		}
	}
	else
	{ 
		HeaderRequest req(mesh_params);
		
		pending_lod_map::iterator pending = mPendingLOD.find(mesh_params);

		if (pending != mPendingLOD.end())
		{ //append this lod request to existing header request
			pending->second.push_back(lod);
			llassert(pending->second.size() <= LLModel::NUM_LODS)
		}
		else
		{ //if no header request is pending, fetch header
			mHeaderReqQ.push(req);
			mPendingLOD[mesh_params].push_back(lod);
		}
	}
}

//static 
std::string LLMeshRepoThread::constructUrl(LLUUID mesh_id)
{
	std::string http_url;
	
	if (gAgent.getRegion())
	{
		http_url = gMeshRepo.mGetMeshCapability; 
	}

	if (!http_url.empty())
	{
		http_url += "/?mesh_id=";
		http_url += mesh_id.asString().c_str();
	}
	else
	{
		llwarns << "Current region does not have GetMesh capability!  Cannot load " << mesh_id << ".mesh" << llendl;
	}

	return http_url;
}

bool LLMeshRepoThread::fetchMeshSkinInfo(const LLUUID& mesh_id)
{ //protected by mMutex
	
	if (!mHeaderMutex)
	{
		return false;
	}

	mHeaderMutex->lock();

	if (mMeshHeader.find(mesh_id) == mMeshHeader.end())
	{ //we have no header info for this mesh, do nothing
		mHeaderMutex->unlock();
		return false;
	}

	bool ret = true ;
	U32 header_size = mMeshHeaderSize[mesh_id];
	
	if (header_size > 0)
	{
		S32 version = mMeshHeader[mesh_id]["version"].asInteger();
		S32 offset = header_size + mMeshHeader[mesh_id]["skin"]["offset"].asInteger();
		S32 size = mMeshHeader[mesh_id]["skin"]["size"].asInteger();

		mHeaderMutex->unlock();

		if (version <= MAX_MESH_VERSION && offset >= 0 && size > 0)
		{
			//check VFS for mesh skin info
			LLVFile file(gVFS, mesh_id, LLAssetType::AT_MESH);
			if (file.getSize() >= offset+size)
			{				
				LLMeshRepository::sCacheBytesRead += size;
				file.seek(offset);
				U8* buffer = new U8[size];
				file.read(buffer, size);

				//make sure buffer isn't all 0's by checking the first 1KB (reserved block but not written)
				bool zero = true;
				for (S32 i = 0; i < llmin(size, 1024) && zero; ++i)
				{
					zero = buffer[i] > 0 ? false : true;
				}

				if (!zero)
				{ //attempt to parse
					if (skinInfoReceived(mesh_id, buffer, size))
					{						
						delete[] buffer;
						return true;
					}
				}

				delete[] buffer;
			}

			//reading from VFS failed for whatever reason, fetch from sim
			std::vector<std::string> headers;
<<<<<<< HEAD
			headers.push_back(HTTP_HEADER_ACCEPT + ": " + HTTP_CONTENT_OCTET_STREAM);
=======
			headers.push_back(HTTP_OUT_HEADER_ACCEPT + ": " + HTTP_CONTENT_OCTET_STREAM);
>>>>>>> beeefb45

			std::string http_url = constructUrl(mesh_id);
			if (!http_url.empty())
			{				
				ret = mCurlRequest->getByteRange(http_url, headers, offset, size,
												 new LLMeshSkinInfoResponder(mesh_id, offset, size));
				if(ret)
				{
					LLMeshRepository::sHTTPRequestCount++;
				}
			}
		}
	}
	else
	{	
		mHeaderMutex->unlock();
	}

	//early out was not hit, effectively fetched
	return ret;
}

bool LLMeshRepoThread::fetchMeshDecomposition(const LLUUID& mesh_id)
{ //protected by mMutex
	if (!mHeaderMutex)
	{
		return false;
	}

	mHeaderMutex->lock();

	if (mMeshHeader.find(mesh_id) == mMeshHeader.end())
	{ //we have no header info for this mesh, do nothing
		mHeaderMutex->unlock();
		return false;
	}

	U32 header_size = mMeshHeaderSize[mesh_id];
	bool ret = true ;
	
	if (header_size > 0)
	{
		S32 version = mMeshHeader[mesh_id]["version"].asInteger();
		S32 offset = header_size + mMeshHeader[mesh_id]["physics_convex"]["offset"].asInteger();
		S32 size = mMeshHeader[mesh_id]["physics_convex"]["size"].asInteger();

		mHeaderMutex->unlock();

		if (version <= MAX_MESH_VERSION && offset >= 0 && size > 0)
		{
			//check VFS for mesh skin info
			LLVFile file(gVFS, mesh_id, LLAssetType::AT_MESH);
			if (file.getSize() >= offset+size)
			{
				LLMeshRepository::sCacheBytesRead += size;

				file.seek(offset);
				U8* buffer = new U8[size];
				file.read(buffer, size);

				//make sure buffer isn't all 0's by checking the first 1KB (reserved block but not written)
				bool zero = true;
				for (S32 i = 0; i < llmin(size, 1024) && zero; ++i)
				{
					zero = buffer[i] > 0 ? false : true;
				}

				if (!zero)
				{ //attempt to parse
					if (decompositionReceived(mesh_id, buffer, size))
					{
						delete[] buffer;
						return true;
					}
				}

				delete[] buffer;
			}

			//reading from VFS failed for whatever reason, fetch from sim
			std::vector<std::string> headers;
<<<<<<< HEAD
			headers.push_back(HTTP_HEADER_ACCEPT + ": " + HTTP_CONTENT_OCTET_STREAM);
=======
			headers.push_back(HTTP_OUT_HEADER_ACCEPT + ": " + HTTP_CONTENT_OCTET_STREAM);
>>>>>>> beeefb45

			std::string http_url = constructUrl(mesh_id);
			if (!http_url.empty())
			{				
				ret = mCurlRequest->getByteRange(http_url, headers, offset, size,
												 new LLMeshDecompositionResponder(mesh_id, offset, size));
				if(ret)
				{
					LLMeshRepository::sHTTPRequestCount++;
				}
			}
		}
	}
	else
	{	
		mHeaderMutex->unlock();
	}

	//early out was not hit, effectively fetched
	return ret;
}

bool LLMeshRepoThread::fetchMeshPhysicsShape(const LLUUID& mesh_id)
{ //protected by mMutex
	if (!mHeaderMutex)
	{
		return false;
	}

	mHeaderMutex->lock();

	if (mMeshHeader.find(mesh_id) == mMeshHeader.end())
	{ //we have no header info for this mesh, do nothing
		mHeaderMutex->unlock();
		return false;
	}

	U32 header_size = mMeshHeaderSize[mesh_id];
	bool ret = true ;

	if (header_size > 0)
	{
		S32 version = mMeshHeader[mesh_id]["version"].asInteger();
		S32 offset = header_size + mMeshHeader[mesh_id]["physics_mesh"]["offset"].asInteger();
		S32 size = mMeshHeader[mesh_id]["physics_mesh"]["size"].asInteger();

		mHeaderMutex->unlock();

		if (version <= MAX_MESH_VERSION && offset >= 0 && size > 0)
		{
			//check VFS for mesh physics shape info
			LLVFile file(gVFS, mesh_id, LLAssetType::AT_MESH);
			if (file.getSize() >= offset+size)
			{
				LLMeshRepository::sCacheBytesRead += size;
				file.seek(offset);
				U8* buffer = new U8[size];
				file.read(buffer, size);

				//make sure buffer isn't all 0's by checking the first 1KB (reserved block but not written)
				bool zero = true;
				for (S32 i = 0; i < llmin(size, 1024) && zero; ++i)
				{
					zero = buffer[i] > 0 ? false : true;
				}

				if (!zero)
				{ //attempt to parse
					if (physicsShapeReceived(mesh_id, buffer, size))
					{
						delete[] buffer;
						return true;
					}
				}

				delete[] buffer;
			}

			//reading from VFS failed for whatever reason, fetch from sim
			std::vector<std::string> headers;
<<<<<<< HEAD
			headers.push_back(HTTP_HEADER_ACCEPT + ": " + HTTP_CONTENT_OCTET_STREAM);
=======
			headers.push_back(HTTP_OUT_HEADER_ACCEPT + ": " + HTTP_CONTENT_OCTET_STREAM);
>>>>>>> beeefb45

			std::string http_url = constructUrl(mesh_id);
			if (!http_url.empty())
			{				
				ret = mCurlRequest->getByteRange(http_url, headers, offset, size,
												 new LLMeshPhysicsShapeResponder(mesh_id, offset, size));

				if(ret)
				{
					LLMeshRepository::sHTTPRequestCount++;
				}
			}
		}
		else
		{ //no physics shape whatsoever, report back NULL
			physicsShapeReceived(mesh_id, NULL, 0);
		}
	}
	else
	{	
		mHeaderMutex->unlock();
	}

	//early out was not hit, effectively fetched
	return ret;
}

//static
void LLMeshRepoThread::incActiveLODRequests()
{
	LLMutexLock lock(gMeshRepo.mThread->mMutex);
	++LLMeshRepoThread::sActiveLODRequests;
}

//static
void LLMeshRepoThread::decActiveLODRequests()
{
	LLMutexLock lock(gMeshRepo.mThread->mMutex);
	--LLMeshRepoThread::sActiveLODRequests;
}

//static
void LLMeshRepoThread::incActiveHeaderRequests()
{
	LLMutexLock lock(gMeshRepo.mThread->mMutex);
	++LLMeshRepoThread::sActiveHeaderRequests;
}

//static
void LLMeshRepoThread::decActiveHeaderRequests()
{
	LLMutexLock lock(gMeshRepo.mThread->mMutex);
	--LLMeshRepoThread::sActiveHeaderRequests;
}

//return false if failed to get header
bool LLMeshRepoThread::fetchMeshHeader(const LLVolumeParams& mesh_params, U32& count)
{
	{
		//look for mesh in asset in vfs
		LLVFile file(gVFS, mesh_params.getSculptID(), LLAssetType::AT_MESH);
			
		S32 size = file.getSize();

		if (size > 0)
		{ //NOTE -- if the header size is ever more than 4KB, this will break
			U8 buffer[4096];
			S32 bytes = llmin(size, 4096);
			LLMeshRepository::sCacheBytesRead += bytes;	
			file.read(buffer, bytes);
			if (headerReceived(mesh_params, buffer, bytes))
			{ //did not do an HTTP request, return false
				return true;
			}
		}
	}

	//either cache entry doesn't exist or is corrupt, request header from simulator	
	bool retval = true ;
	std::vector<std::string> headers;
<<<<<<< HEAD
	headers.push_back(HTTP_HEADER_ACCEPT + ": " + HTTP_CONTENT_OCTET_STREAM);
=======
	headers.push_back(HTTP_OUT_HEADER_ACCEPT + ": " + HTTP_CONTENT_OCTET_STREAM);
>>>>>>> beeefb45

	std::string http_url = constructUrl(mesh_params.getSculptID());
	if (!http_url.empty())
	{
		//grab first 4KB if we're going to bother with a fetch.  Cache will prevent future fetches if a full mesh fits
		//within the first 4KB
		//NOTE -- this will break of headers ever exceed 4KB		
		retval = mCurlRequest->getByteRange(http_url, headers, 0, 4096, new LLMeshHeaderResponder(mesh_params));
		if(retval)
		{
			LLMeshRepository::sHTTPRequestCount++;
		}
		count++;
	}

	return retval;
}

//return false if failed to get mesh lod.
bool LLMeshRepoThread::fetchMeshLOD(const LLVolumeParams& mesh_params, S32 lod, U32& count)
{ //protected by mMutex
	if (!mHeaderMutex)
	{
		return false;
	}

	mHeaderMutex->lock();

	bool retval = true;

	LLUUID mesh_id = mesh_params.getSculptID();
	
	U32 header_size = mMeshHeaderSize[mesh_id];

	if (header_size > 0)
	{
		S32 version = mMeshHeader[mesh_id]["version"].asInteger();
		S32 offset = header_size + mMeshHeader[mesh_id][header_lod[lod]]["offset"].asInteger();
		S32 size = mMeshHeader[mesh_id][header_lod[lod]]["size"].asInteger();
		mHeaderMutex->unlock();
				
		if (version <= MAX_MESH_VERSION && offset >= 0 && size > 0)
		{

			//check VFS for mesh asset
			LLVFile file(gVFS, mesh_id, LLAssetType::AT_MESH);
			if (file.getSize() >= offset+size)
			{
				LLMeshRepository::sCacheBytesRead += size;
				file.seek(offset);
				U8* buffer = new U8[size];
				file.read(buffer, size);

				//make sure buffer isn't all 0's by checking the first 1KB (reserved block but not written)
				bool zero = true;
				for (S32 i = 0; i < llmin(size, 1024) && zero; ++i)
				{
					zero = buffer[i] > 0 ? false : true;
				}

				if (!zero)
				{ //attempt to parse
					if (lodReceived(mesh_params, lod, buffer, size))
					{
						delete[] buffer;
						return true;
					}
				}

				delete[] buffer;
			}

			//reading from VFS failed for whatever reason, fetch from sim
			std::vector<std::string> headers;
<<<<<<< HEAD
			headers.push_back(HTTP_HEADER_ACCEPT + ": " + HTTP_CONTENT_OCTET_STREAM);
=======
			headers.push_back(HTTP_OUT_HEADER_ACCEPT + ": " + HTTP_CONTENT_OCTET_STREAM);
>>>>>>> beeefb45

			std::string http_url = constructUrl(mesh_id);
			if (!http_url.empty())
			{				
				retval = mCurlRequest->getByteRange(constructUrl(mesh_id), headers, offset, size,
										   new LLMeshLODResponder(mesh_params, lod, offset, size));

				if(retval)
				{
					LLMeshRepository::sHTTPRequestCount++;
				}
				count++;
			}
			else
			{
				mUnavailableQ.push(LODRequest(mesh_params, lod));
			}
		}
		else
		{
			mUnavailableQ.push(LODRequest(mesh_params, lod));
		}
	}
	else
	{
		mHeaderMutex->unlock();
	}

	return retval;
}

bool LLMeshRepoThread::headerReceived(const LLVolumeParams& mesh_params, U8* data, S32 data_size)
{
	LLSD header;
	
	U32 header_size = 0;
	if (data_size > 0)
	{
		std::string res_str((char*) data, data_size);

		std::string deprecated_header("<? LLSD/Binary ?>");

		if (res_str.substr(0, deprecated_header.size()) == deprecated_header)
		{
			res_str = res_str.substr(deprecated_header.size()+1, data_size);
			header_size = deprecated_header.size()+1;
		}
		data_size = res_str.size();

		std::istringstream stream(res_str);

		if (!LLSDSerialize::fromBinary(header, stream, data_size))
		{
			llwarns << "Mesh header parse error.  Not a valid mesh asset!" << llendl;
			return false;
		}

		header_size += stream.tellg();
	}
	else
	{
		llinfos
			<< "Marking header as non-existent, will not retry." << llendl;
		header["404"] = 1;
	}

	{
		LLUUID mesh_id = mesh_params.getSculptID();
		
		{
			LLMutexLock lock(mHeaderMutex);
			mMeshHeaderSize[mesh_id] = header_size;
			mMeshHeader[mesh_id] = header;
			}


		LLMutexLock lock(mMutex); // make sure only one thread access mPendingLOD at the same time.

		//check for pending requests
		pending_lod_map::iterator iter = mPendingLOD.find(mesh_params);
		if (iter != mPendingLOD.end())
		{
			for (U32 i = 0; i < iter->second.size(); ++i)
			{
				LODRequest req(mesh_params, iter->second[i]);
				mLODReqQ.push(req);
				LLMeshRepository::sLODProcessing++;
			}
		}
		mPendingLOD.erase(iter);
	}

	return true;
}

bool LLMeshRepoThread::lodReceived(const LLVolumeParams& mesh_params, S32 lod, U8* data, S32 data_size)
{
	LLPointer<LLVolume> volume = new LLVolume(mesh_params, LLVolumeLODGroup::getVolumeScaleFromDetail(lod));
	std::string mesh_string((char*) data, data_size);
	std::istringstream stream(mesh_string);

	if (volume->unpackVolumeFaces(stream, data_size))
	{
		if (volume->getNumFaces() > 0)
		{
			LoadedMesh mesh(volume, mesh_params, lod);
			{
				LLMutexLock lock(mMutex);
				mLoadedQ.push(mesh);
			}
			return true;
		}
	}

	return false;
}

bool LLMeshRepoThread::skinInfoReceived(const LLUUID& mesh_id, U8* data, S32 data_size)
{
	LLSD skin;

	if (data_size > 0)
	{
		std::string res_str((char*) data, data_size);

		std::istringstream stream(res_str);

		if (!unzip_llsd(skin, stream, data_size))
		{
			llwarns << "Mesh skin info parse error.  Not a valid mesh asset!" << llendl;
			return false;
		}
	}
	
	{
		LLMeshSkinInfo info(skin);
		info.mMeshID = mesh_id;

		//llinfos<<"info pelvis offset"<<info.mPelvisOffset<<llendl;
		mSkinInfoQ.push(info);
	}

	return true;
}

bool LLMeshRepoThread::decompositionReceived(const LLUUID& mesh_id, U8* data, S32 data_size)
{
	LLSD decomp;

	if (data_size > 0)
	{ 
		std::string res_str((char*) data, data_size);

		std::istringstream stream(res_str);

		if (!unzip_llsd(decomp, stream, data_size))
		{
			llwarns << "Mesh decomposition parse error.  Not a valid mesh asset!" << llendl;
			return false;
		}
	}
	
	{
		LLModel::Decomposition* d = new LLModel::Decomposition(decomp);
		d->mMeshID = mesh_id;
		mDecompositionQ.push(d);
	}

	return true;
}

bool LLMeshRepoThread::physicsShapeReceived(const LLUUID& mesh_id, U8* data, S32 data_size)
{
	LLSD physics_shape;

	LLModel::Decomposition* d = new LLModel::Decomposition();
	d->mMeshID = mesh_id;

	if (data == NULL)
	{ //no data, no physics shape exists
		d->mPhysicsShapeMesh.clear();
	}
	else
	{
		LLVolumeParams volume_params;
		volume_params.setType(LL_PCODE_PROFILE_SQUARE, LL_PCODE_PATH_LINE);
		volume_params.setSculptID(mesh_id, LL_SCULPT_TYPE_MESH);
		LLPointer<LLVolume> volume = new LLVolume(volume_params,0);
		std::string mesh_string((char*) data, data_size);
		std::istringstream stream(mesh_string);

		if (volume->unpackVolumeFaces(stream, data_size))
		{
			//load volume faces into decomposition buffer
			S32 vertex_count = 0;
			S32 index_count = 0;

			for (S32 i = 0; i < volume->getNumVolumeFaces(); ++i)
			{
				const LLVolumeFace& face = volume->getVolumeFace(i);
				vertex_count += face.mNumVertices;
				index_count += face.mNumIndices;
			}

			d->mPhysicsShapeMesh.clear();

			std::vector<LLVector3>& pos = d->mPhysicsShapeMesh.mPositions;
			std::vector<LLVector3>& norm = d->mPhysicsShapeMesh.mNormals;

			for (S32 i = 0; i < volume->getNumVolumeFaces(); ++i)
			{
				const LLVolumeFace& face = volume->getVolumeFace(i);
			
				for (S32 i = 0; i < face.mNumIndices; ++i)
				{
					U16 idx = face.mIndices[i];

					pos.push_back(LLVector3(face.mPositions[idx].getF32ptr()));
					norm.push_back(LLVector3(face.mNormals[idx].getF32ptr()));				
				}			
			}
		}
	}

	mDecompositionQ.push(d);
	return true;
}

LLMeshUploadThread::LLMeshUploadThread(LLMeshUploadThread::instance_list& data, LLVector3& scale, bool upload_textures,
										bool upload_skin, bool upload_joints, std::string upload_url, bool do_upload,
					   LLHandle<LLWholeModelFeeObserver> fee_observer, LLHandle<LLWholeModelUploadObserver> upload_observer)
: LLThread("mesh upload"),
	mDiscarded(FALSE),
	mDoUpload(do_upload),
	mWholeModelUploadURL(upload_url),
	mFeeObserverHandle(fee_observer),
	mUploadObserverHandle(upload_observer)
{
	mInstanceList = data;
	mUploadTextures = upload_textures;
	mUploadSkin = upload_skin;
	mUploadJoints = upload_joints;
	mMutex = new LLMutex(NULL);
	mCurlRequest = NULL;
	mPendingUploads = 0;
	mFinished = false;
	mOrigin = gAgent.getPositionAgent();
	mHost = gAgent.getRegionHost();
	
	mWholeModelFeeCapability = gAgent.getRegion()->getCapability("NewFileAgentInventory");

	mOrigin += gAgent.getAtAxis() * scale.magVec();

	mMeshUploadTimeOut = gSavedSettings.getS32("MeshUploadTimeOut") ;
}

LLMeshUploadThread::~LLMeshUploadThread()
{

}

LLMeshUploadThread::DecompRequest::DecompRequest(LLModel* mdl, LLModel* base_model, LLMeshUploadThread* thread)
{
	mStage = "single_hull";
	mModel = mdl;
	mDecompID = &mdl->mDecompID;
	mBaseModel = base_model;
	mThread = thread;
	
	//copy out positions and indices
	assignData(mdl) ;	

	mThread->mFinalDecomp = this;
	mThread->mPhysicsComplete = false;
}

void LLMeshUploadThread::DecompRequest::completed()
{
	if (mThread->mFinalDecomp == this)
	{
		mThread->mPhysicsComplete = true;
	}

	llassert(mHull.size() == 1);
	
	mThread->mHullMap[mBaseModel] = mHull[0];
}

//called in the main thread.
void LLMeshUploadThread::preStart()
{
	//build map of LLModel refs to instances for callbacks
	for (instance_list::iterator iter = mInstanceList.begin(); iter != mInstanceList.end(); ++iter)
	{
		mInstance[iter->mModel].push_back(*iter);
	}
}

void LLMeshUploadThread::discard()
{
	LLMutexLock lock(mMutex) ;
	mDiscarded = TRUE ;
}

BOOL LLMeshUploadThread::isDiscarded()
{
	LLMutexLock lock(mMutex) ;
	return mDiscarded ;
}

void LLMeshUploadThread::run()
{
	if (mDoUpload)
	{
		doWholeModelUpload();
	}
	else
	{
		requestWholeModelFee();
	}
}

void dump_llsd_to_file(const LLSD& content, std::string filename)
{
	if (gSavedSettings.getBOOL("MeshUploadLogXML"))
	{
		std::ofstream of(filename.c_str());
		LLSDSerialize::toPrettyXML(content,of);
	}
}

LLSD llsd_from_file(std::string filename)
{
	std::ifstream ifs(filename.c_str());
	LLSD result;
	LLSDSerialize::fromXML(result,ifs);
	return result;
}

void LLMeshUploadThread::wholeModelToLLSD(LLSD& dest, bool include_textures)
{
	LLSD result;

	LLSD res;
	result["folder_id"] = gInventory.findCategoryUUIDForType(LLFolderType::FT_OBJECT);
	result["texture_folder_id"] = gInventory.findCategoryUUIDForType(LLFolderType::FT_TEXTURE);
	result["asset_type"] = "mesh";
	result["inventory_type"] = "object";
	result["description"] = "(No Description)";
	result["next_owner_mask"] = LLSD::Integer(LLFloaterPerms::getNextOwnerPerms());
	result["group_mask"] = LLSD::Integer(LLFloaterPerms::getGroupPerms());
	result["everyone_mask"] = LLSD::Integer(LLFloaterPerms::getEveryonePerms());

	res["mesh_list"] = LLSD::emptyArray();
	res["texture_list"] = LLSD::emptyArray();
	res["instance_list"] = LLSD::emptyArray();
	S32 mesh_num = 0;
	S32 texture_num = 0;
	
	std::set<LLViewerTexture* > textures;
	std::map<LLViewerTexture*,S32> texture_index;

	std::map<LLModel*,S32> mesh_index;
	std::string model_name;
	std::string model_metric;

	S32 instance_num = 0;
	
	for (instance_map::iterator iter = mInstance.begin(); iter != mInstance.end(); ++iter)
	{
		LLMeshUploadData data;
		data.mBaseModel = iter->first;
		LLModelInstance& first_instance = *(iter->second.begin());
		for (S32 i = 0; i < 5; i++)
		{
			data.mModel[i] = first_instance.mLOD[i];
		}

		if (mesh_index.find(data.mBaseModel) == mesh_index.end())
		{
			// Have not seen this model before - create a new mesh_list entry for it.
			if (model_name.empty())
			{
				model_name = data.mBaseModel->getName();
			}

			if (model_metric.empty())
			{
				model_metric = data.mBaseModel->getMetric();
			}

			std::stringstream ostr;
			
			LLModel::Decomposition& decomp =
				data.mModel[LLModel::LOD_PHYSICS].notNull() ? 
				data.mModel[LLModel::LOD_PHYSICS]->mPhysics : 
				data.mBaseModel->mPhysics;

			decomp.mBaseHull = mHullMap[data.mBaseModel];

			LLSD mesh_header = LLModel::writeModel(
				ostr,  
				data.mModel[LLModel::LOD_PHYSICS],
				data.mModel[LLModel::LOD_HIGH],
				data.mModel[LLModel::LOD_MEDIUM],
				data.mModel[LLModel::LOD_LOW],
				data.mModel[LLModel::LOD_IMPOSTOR], 
				decomp,
				mUploadSkin,
				mUploadJoints);

			data.mAssetData = ostr.str();
			std::string str = ostr.str();

			res["mesh_list"][mesh_num] = LLSD::Binary(str.begin(),str.end()); 
			mesh_index[data.mBaseModel] = mesh_num;
			mesh_num++;
		}

		// For all instances that use this model
		for (instance_list::iterator instance_iter = iter->second.begin();
			 instance_iter != iter->second.end();
			 ++instance_iter)
		{

			LLModelInstance& instance = *instance_iter;
		
			LLSD instance_entry;
		
			for (S32 i = 0; i < 5; i++)
			{
				data.mModel[i] = instance.mLOD[i];
			}
		
			LLVector3 pos, scale;
			LLQuaternion rot;
			LLMatrix4 transformation = instance.mTransform;
			decomposeMeshMatrix(transformation,pos,rot,scale);
			instance_entry["position"] = ll_sd_from_vector3(pos);
			instance_entry["rotation"] = ll_sd_from_quaternion(rot);
			instance_entry["scale"] = ll_sd_from_vector3(scale);
		
			instance_entry["material"] = LL_MCODE_WOOD;
			instance_entry["physics_shape_type"] = (U8)(LLViewerObject::PHYSICS_SHAPE_CONVEX_HULL);
			instance_entry["mesh"] = mesh_index[data.mBaseModel];

			instance_entry["face_list"] = LLSD::emptyArray();

			S32 end = llmin((S32)data.mBaseModel->mMaterialList.size(), data.mBaseModel->getNumVolumeFaces()) ;
			for (S32 face_num = 0; face_num < end; face_num++)
			{
				LLImportMaterial& material = instance.mMaterial[data.mBaseModel->mMaterialList[face_num]];
				LLSD face_entry = LLSD::emptyMap();
				LLViewerFetchedTexture *texture = material.mDiffuseMap.get();
				
				if ((texture != NULL) &&
					(textures.find(texture) == textures.end()))
				{
					textures.insert(texture);
				}

				std::stringstream texture_str;
				if (texture != NULL && include_textures && mUploadTextures)
				{
					if(texture->hasSavedRawImage())
					{											
						LLPointer<LLImageJ2C> upload_file =
							LLViewerTextureList::convertToUploadFile(texture->getSavedRawImage());
						texture_str.write((const char*) upload_file->getData(), upload_file->getDataSize());
					}
				}

				if (texture != NULL &&
					mUploadTextures &&
					texture_index.find(texture) == texture_index.end())
				{
					texture_index[texture] = texture_num;
					std::string str = texture_str.str();
					res["texture_list"][texture_num] = LLSD::Binary(str.begin(),str.end());
					texture_num++;
				}

				// Subset of TextureEntry fields.
				if (texture != NULL && mUploadTextures)
				{
					face_entry["image"] = texture_index[texture];
					face_entry["scales"] = 1.0;
					face_entry["scalet"] = 1.0;
					face_entry["offsets"] = 0.0;
					face_entry["offsett"] = 0.0;
					face_entry["imagerot"] = 0.0;
				}
				face_entry["diffuse_color"] = ll_sd_from_color4(material.mDiffuseColor);
				face_entry["fullbright"] = material.mFullbright;
				instance_entry["face_list"][face_num] = face_entry;
		    }

			res["instance_list"][instance_num] = instance_entry;
			instance_num++;
		}
	}

	if (model_name.empty()) model_name = "mesh model";
	result["name"] = model_name;
	if (model_metric.empty()) model_metric = "MUT_Unspecified";
	res["metric"] = model_metric;
	result["asset_resources"] = res;
	dump_llsd_to_file(result,make_dump_name("whole_model_",dump_num));

	dest = result;
}

void LLMeshUploadThread::generateHulls()
{
	bool has_valid_requests = false ;

	for (instance_map::iterator iter = mInstance.begin(); iter != mInstance.end(); ++iter)
	{
		LLMeshUploadData data;
		data.mBaseModel = iter->first;

		LLModelInstance& instance = *(iter->second.begin());

		for (S32 i = 0; i < 5; i++)
		{
			data.mModel[i] = instance.mLOD[i];
		}

		//queue up models for hull generation
		LLModel* physics = NULL;

		if (data.mModel[LLModel::LOD_PHYSICS].notNull())
		{
			physics = data.mModel[LLModel::LOD_PHYSICS];
		}
		else if (data.mModel[LLModel::LOD_LOW].notNull())
		{
			physics = data.mModel[LLModel::LOD_LOW];
		}
		else if (data.mModel[LLModel::LOD_MEDIUM].notNull())
		{
			physics = data.mModel[LLModel::LOD_MEDIUM];
		}
		else
		{
			physics = data.mModel[LLModel::LOD_HIGH];
		}

		llassert(physics != NULL);

		DecompRequest* request = new DecompRequest(physics, data.mBaseModel, this);
		if(request->isValid())
		{
			gMeshRepo.mDecompThread->submitRequest(request);
			has_valid_requests = true ;
		}
	}
		
	if(has_valid_requests)
	{
		while (!mPhysicsComplete)
		{
			apr_sleep(100);
		}
	}	
}

void LLMeshUploadThread::doWholeModelUpload()
{
	mCurlRequest = new LLCurlRequest();

	if (mWholeModelUploadURL.empty())
	{
		llinfos << "unable to upload, fee request failed" << llendl;
	}
	else
	{
		generateHulls();

		LLSD full_model_data;
		wholeModelToLLSD(full_model_data, true);
		LLSD body = full_model_data["asset_resources"];
		dump_llsd_to_file(body,make_dump_name("whole_model_body_",dump_num));
		LLCurlRequest::headers_t headers;

		{
			LLCurl::ResponderPtr responder = new LLWholeModelUploadResponder(this, full_model_data, mUploadObserverHandle) ;

			while(!mCurlRequest->post(mWholeModelUploadURL, headers, body, responder, mMeshUploadTimeOut))
			{
				//sleep for 10ms to prevent eating a whole core
				apr_sleep(10000);
			}
		}

		do
		{
			mCurlRequest->process();
			//sleep for 10ms to prevent eating a whole core
			apr_sleep(10000);
		} while (!LLAppViewer::isQuitting() && mPendingUploads > 0);
	}

	delete mCurlRequest;
	mCurlRequest = NULL;

	// Currently a no-op.
	mFinished = true;
}

void LLMeshUploadThread::requestWholeModelFee()
{
	dump_num++;

	mCurlRequest = new LLCurlRequest();

	generateHulls();

	LLSD model_data;
	wholeModelToLLSD(model_data,false);
	dump_llsd_to_file(model_data,make_dump_name("whole_model_fee_request_",dump_num));

	LLCurlRequest::headers_t headers;

	{
		LLCurl::ResponderPtr responder = new LLWholeModelFeeResponder(this,model_data, mFeeObserverHandle) ;
		while(!mCurlRequest->post(mWholeModelFeeCapability, headers, model_data, responder, mMeshUploadTimeOut))
		{
			//sleep for 10ms to prevent eating a whole core
			apr_sleep(10000);
		}
	}

	do
	{
		mCurlRequest->process();
		//sleep for 10ms to prevent eating a whole core
		apr_sleep(10000);
	} while (!LLApp::isQuitting() && mPendingUploads > 0);

	delete mCurlRequest;
	mCurlRequest = NULL;

	// Currently a no-op.
	mFinished = true;
}

void LLMeshRepoThread::notifyLoadedMeshes()
{
	if (!mMutex)
	{
		return;
	}

	while (!mLoadedQ.empty())
	{
		mMutex->lock();
		LoadedMesh mesh = mLoadedQ.front();
		mLoadedQ.pop();
		mMutex->unlock();
		
		if (mesh.mVolume && mesh.mVolume->getNumVolumeFaces() > 0)
		{
			gMeshRepo.notifyMeshLoaded(mesh.mMeshParams, mesh.mVolume);
		}
		else
		{
			gMeshRepo.notifyMeshUnavailable(mesh.mMeshParams, 
				LLVolumeLODGroup::getVolumeDetailFromScale(mesh.mVolume->getDetail()));
		}
	}

	while (!mUnavailableQ.empty())
	{
		mMutex->lock();
		LODRequest req = mUnavailableQ.front();
		mUnavailableQ.pop();
		mMutex->unlock();
		
		gMeshRepo.notifyMeshUnavailable(req.mMeshParams, req.mLOD);
	}

	while (!mSkinInfoQ.empty())
	{
		gMeshRepo.notifySkinInfoReceived(mSkinInfoQ.front());
		mSkinInfoQ.pop();
	}

	while (!mDecompositionQ.empty())
	{
		gMeshRepo.notifyDecompositionReceived(mDecompositionQ.front());
		mDecompositionQ.pop();
	}
}

S32 LLMeshRepoThread::getActualMeshLOD(const LLVolumeParams& mesh_params, S32 lod) 
{ //only ever called from main thread
	LLMutexLock lock(mHeaderMutex);
	mesh_header_map::iterator iter = mMeshHeader.find(mesh_params.getSculptID());

	if (iter != mMeshHeader.end())
	{
		LLSD& header = iter->second;

		return LLMeshRepository::getActualMeshLOD(header, lod);
	}

	return lod;
}

//static
S32 LLMeshRepository::getActualMeshLOD(LLSD& header, S32 lod)
{
	lod = llclamp(lod, 0, 3);

	S32 version = header["version"];

	if (header.has("404") || version > MAX_MESH_VERSION)
	{
		return -1;
	}

	if (header[header_lod[lod]]["size"].asInteger() > 0)
	{
		return lod;
	}

	//search down to find the next available lower lod
	for (S32 i = lod-1; i >= 0; --i)
	{
		if (header[header_lod[i]]["size"].asInteger() > 0)
		{
			return i;
		}
	}

	//search up to find then ext available higher lod
	for (S32 i = lod+1; i < 4; ++i)
	{
		if (header[header_lod[i]]["size"].asInteger() > 0)
		{
			return i;
		}
	}

	//header exists and no good lod found, treat as 404
	header["404"] = 1;
	return -1;
}

void LLMeshRepository::cacheOutgoingMesh(LLMeshUploadData& data, LLSD& header)
{
	mThread->mMeshHeader[data.mUUID] = header;

	// we cache the mesh for default parameters
	LLVolumeParams volume_params;
	volume_params.setType(LL_PCODE_PROFILE_SQUARE, LL_PCODE_PATH_LINE);
	volume_params.setSculptID(data.mUUID, LL_SCULPT_TYPE_MESH);

	for (U32 i = 0; i < 4; i++)
	{
		if (data.mModel[i].notNull())
		{
			LLPointer<LLVolume> volume = new LLVolume(volume_params, LLVolumeLODGroup::getVolumeScaleFromDetail(i));
			volume->copyVolumeFaces(data.mModel[i]);
			volume->setMeshAssetLoaded(TRUE);
		}
	}

}

void LLMeshLODResponder::completedRaw(const LLChannelDescriptors& channels,
									  const LLIOPipe::buffer_ptr_t& buffer)
{
	S32 status = getStatus();
	mProcessed = true;
	
	// thread could have already be destroyed during logout
	if( !gMeshRepo.mThread )
	{
		return;
	}
	
	S32 data_size = buffer->countAfter(channels.in(), NULL);

	// *TODO: What about 3xx redirect codes? What about status 400 (Bad Request)?
	if (status < 200 || status > 400)
	{
		llwarns << dumpResponse() << llendl;
	}

	if (data_size < mRequestedBytes)
	{
		if (status == HTTP_INTERNAL_ERROR || status == HTTP_SERVICE_UNAVAILABLE)
		{ //timeout or service unavailable, try again
			llwarns << "Timeout or service unavailable, retrying." << llendl;
			LLMeshRepository::sHTTPRetryCount++;
			gMeshRepo.mThread->loadMeshLOD(mMeshParams, mLOD);
		}
		else
		{
			llassert(status == HTTP_INTERNAL_ERROR || status == HTTP_SERVICE_UNAVAILABLE); //intentionally trigger a breakpoint
			llwarns << "Unhandled status " << dumpResponse() << llendl;
		}
		return;
	}

	LLMeshRepository::sBytesReceived += mRequestedBytes;

	U8* data = NULL;

	if (data_size > 0)
	{
		data = new U8[data_size];
		buffer->readAfter(channels.in(), NULL, data, data_size);
	}

	if (gMeshRepo.mThread->lodReceived(mMeshParams, mLOD, data, data_size))
	{
		//good fetch from sim, write to VFS for caching
		LLVFile file(gVFS, mMeshParams.getSculptID(), LLAssetType::AT_MESH, LLVFile::WRITE);

		S32 offset = mOffset;
		S32 size = mRequestedBytes;

		if (file.getSize() >= offset+size)
		{
			file.seek(offset);
			file.write(data, size);
			LLMeshRepository::sCacheBytesWritten += size;
		}
	}

	delete [] data;
}

void LLMeshSkinInfoResponder::completedRaw(const LLChannelDescriptors& channels,
										   const LLIOPipe::buffer_ptr_t& buffer)
{
	S32 status = getStatus();
	mProcessed = true;

	// thread could have already be destroyed during logout
	if( !gMeshRepo.mThread )
	{
		return;
	}

	S32 data_size = buffer->countAfter(channels.in(), NULL);

	// *TODO: What about 3xx redirect codes? What about status 400 (Bad Request)?
	if (status < 200 || status > 400)
	{
		llwarns << dumpResponse() << llendl;
	}

	if (data_size < mRequestedBytes)
	{
		if (status == HTTP_INTERNAL_ERROR || status == HTTP_SERVICE_UNAVAILABLE)
		{ //timeout or service unavailable, try again
			llwarns << "Timeout or service unavailable, retrying." << llendl;
			LLMeshRepository::sHTTPRetryCount++;
			gMeshRepo.mThread->loadMeshSkinInfo(mMeshID);
		}
		else
		{
			llassert(status == HTTP_INTERNAL_ERROR || status == HTTP_SERVICE_UNAVAILABLE); //intentionally trigger a breakpoint
			llwarns << "Unhandled status " << dumpResponse() << llendl;
		}
		return;
	}

	LLMeshRepository::sBytesReceived += mRequestedBytes;

	U8* data = NULL;

	if (data_size > 0)
	{
		data = new U8[data_size];
		buffer->readAfter(channels.in(), NULL, data, data_size);
	}

	if (gMeshRepo.mThread->skinInfoReceived(mMeshID, data, data_size))
	{
		//good fetch from sim, write to VFS for caching
		LLVFile file(gVFS, mMeshID, LLAssetType::AT_MESH, LLVFile::WRITE);

		S32 offset = mOffset;
		S32 size = mRequestedBytes;

		if (file.getSize() >= offset+size)
		{
			LLMeshRepository::sCacheBytesWritten += size;
			file.seek(offset);
			file.write(data, size);
		}
	}

	delete [] data;
}

void LLMeshDecompositionResponder::completedRaw(const LLChannelDescriptors& channels,
												const LLIOPipe::buffer_ptr_t& buffer)
{
	S32 status = getStatus();
	mProcessed = true;
	
	if( !gMeshRepo.mThread )
	{
		return;
	}

	S32 data_size = buffer->countAfter(channels.in(), NULL);

	// *TODO: What about 3xx redirect codes? What about status 400 (Bad Request)?
	if (status < 200 || status > 400)
	{
		llwarns << dumpResponse() << llendl;
	}

	if (data_size < mRequestedBytes)
	{
		if (status == HTTP_INTERNAL_ERROR || status == HTTP_SERVICE_UNAVAILABLE)
		{ //timeout or service unavailable, try again
			llwarns << "Timeout or service unavailable, retrying." << llendl;
			LLMeshRepository::sHTTPRetryCount++;
			gMeshRepo.mThread->loadMeshDecomposition(mMeshID);
		}
		else
		{
			llassert(status == HTTP_INTERNAL_ERROR || status == HTTP_SERVICE_UNAVAILABLE); //intentionally trigger a breakpoint
			llwarns << "Unhandled status " << dumpResponse() << llendl;
		}
		return;
	}

	LLMeshRepository::sBytesReceived += mRequestedBytes;

	U8* data = NULL;

	if (data_size > 0)
	{
		data = new U8[data_size];
		buffer->readAfter(channels.in(), NULL, data, data_size);
	}

	if (gMeshRepo.mThread->decompositionReceived(mMeshID, data, data_size))
	{
		//good fetch from sim, write to VFS for caching
		LLVFile file(gVFS, mMeshID, LLAssetType::AT_MESH, LLVFile::WRITE);

		S32 offset = mOffset;
		S32 size = mRequestedBytes;

		if (file.getSize() >= offset+size)
		{
			LLMeshRepository::sCacheBytesWritten += size;
			file.seek(offset);
			file.write(data, size);
		}
	}

	delete [] data;
}

void LLMeshPhysicsShapeResponder::completedRaw(const LLChannelDescriptors& channels,
											   const LLIOPipe::buffer_ptr_t& buffer)
{
	S32 status = getStatus();
	mProcessed = true;

	// thread could have already be destroyed during logout
	if( !gMeshRepo.mThread )
	{
		return;
	}

	S32 data_size = buffer->countAfter(channels.in(), NULL);

	// *TODO: What about 3xx redirect codes? What about status 400 (Bad Request)?
	if (status < 200 || status > 400)
	{
		llwarns << dumpResponse() << llendl;
	}

	if (data_size < mRequestedBytes)
	{
		if (status == HTTP_INTERNAL_ERROR || status == HTTP_SERVICE_UNAVAILABLE)
		{ //timeout or service unavailable, try again
			llwarns << "Timeout or service unavailable, retrying." << llendl;
			LLMeshRepository::sHTTPRetryCount++;
			gMeshRepo.mThread->loadMeshPhysicsShape(mMeshID);
		}
		else
		{
			llassert(status == HTTP_INTERNAL_ERROR || status == HTTP_SERVICE_UNAVAILABLE); //intentionally trigger a breakpoint
			llwarns << "Unhandled status " << dumpResponse() << llendl;
		}
		return;
	}

	LLMeshRepository::sBytesReceived += mRequestedBytes;

	U8* data = NULL;

	if (data_size > 0)
	{
		data = new U8[data_size];
		buffer->readAfter(channels.in(), NULL, data, data_size);
	}

	if (gMeshRepo.mThread->physicsShapeReceived(mMeshID, data, data_size))
	{
		//good fetch from sim, write to VFS for caching
		LLVFile file(gVFS, mMeshID, LLAssetType::AT_MESH, LLVFile::WRITE);

		S32 offset = mOffset;
		S32 size = mRequestedBytes;

		if (file.getSize() >= offset+size)
		{
			LLMeshRepository::sCacheBytesWritten += size;
			file.seek(offset);
			file.write(data, size);
		}
	}

	delete [] data;
}

void LLMeshHeaderResponder::completedRaw(const LLChannelDescriptors& channels,
										 const LLIOPipe::buffer_ptr_t& buffer)
{
	S32 status = getStatus();
	mProcessed = true;

	// thread could have already be destroyed during logout
	if( !gMeshRepo.mThread )
	{
		return;
	}

	// *TODO: What about 3xx redirect codes? What about status 400 (Bad Request)?
	if (status < 200 || status > 400)
	{
		//llwarns
		//	<< "Header responder failed with status: "
		//	<< status << ": " << reason << llendl;

		// 503 (service unavailable) or 499 (timeout)
		// can be due to server load and can be retried

		// TODO*: Add maximum retry logic, exponential backoff
		// and (somewhat more optional than the others) retries
		// again after some set period of time

		llassert(status == HTTP_SERVICE_UNAVAILABLE || status == HTTP_INTERNAL_ERROR);

		if (status == HTTP_SERVICE_UNAVAILABLE || status == HTTP_INTERNAL_ERROR)
		{ //retry
			llwarns << "Timeout or service unavailable, retrying." << llendl;
			LLMeshRepository::sHTTPRetryCount++;
			LLMeshRepoThread::HeaderRequest req(mMeshParams);
			LLMutexLock lock(gMeshRepo.mThread->mMutex);
			gMeshRepo.mThread->mHeaderReqQ.push(req);

			return;
		}
		else
		{
			llwarns << "Unhandled status " << dumpResponse() << llendl;
		}
	}

	S32 data_size = buffer->countAfter(channels.in(), NULL);

	U8* data = NULL;

	if (data_size > 0)
	{
		data = new U8[data_size];
		buffer->readAfter(channels.in(), NULL, data, data_size);
	}

	LLMeshRepository::sBytesReceived += llmin(data_size, 4096);

	bool success = gMeshRepo.mThread->headerReceived(mMeshParams, data, data_size);
	
	llassert(success);

	if (!success)
	{
		llwarns << "Unable to parse mesh header: " << dumpResponse() << llendl;
	}
	else if (data && data_size > 0)
	{
		//header was successfully retrieved from sim, cache in vfs
		LLUUID mesh_id = mMeshParams.getSculptID();
		LLSD header = gMeshRepo.mThread->mMeshHeader[mesh_id];

		S32 version = header["version"].asInteger();

		if (version <= MAX_MESH_VERSION)
		{
			std::stringstream str;

			S32 lod_bytes = 0;

			for (U32 i = 0; i < LLModel::LOD_PHYSICS; ++i)
			{ //figure out how many bytes we'll need to reserve in the file
				std::string lod_name = header_lod[i];
				lod_bytes = llmax(lod_bytes, header[lod_name]["offset"].asInteger()+header[lod_name]["size"].asInteger());
			}
		
			//just in case skin info or decomposition is at the end of the file (which it shouldn't be)
			lod_bytes = llmax(lod_bytes, header["skin"]["offset"].asInteger() + header["skin"]["size"].asInteger());
			lod_bytes = llmax(lod_bytes, header["physics_convex"]["offset"].asInteger() + header["physics_convex"]["size"].asInteger());

			S32 header_bytes = (S32) gMeshRepo.mThread->mMeshHeaderSize[mesh_id];
			S32 bytes = lod_bytes + header_bytes; 

		
			//it's possible for the remote asset to have more data than is needed for the local cache
			//only allocate as much space in the VFS as is needed for the local cache
			data_size = llmin(data_size, bytes);

			LLVFile file(gVFS, mesh_id, LLAssetType::AT_MESH, LLVFile::WRITE);
			if (file.getMaxSize() >= bytes || file.setMaxSize(bytes))
			{
				LLMeshRepository::sCacheBytesWritten += data_size;

				file.write((const U8*) data, data_size);
			
				//zero out the rest of the file 
				U8 block[4096];
				memset(block, 0, 4096);

				while (bytes-file.tell() > 4096)
				{
					file.write(block, 4096);
				}

				S32 remaining = bytes-file.tell();

				if (remaining > 0)
				{
					file.write(block, remaining);
				}
			}
		}
	}

	delete [] data;
}


LLMeshRepository::LLMeshRepository()
: mMeshMutex(NULL),
  mMeshThreadCount(0),
  mThread(NULL)
{

}

void LLMeshRepository::init()
{
	mMeshMutex = new LLMutex(NULL);
	
	LLConvexDecomposition::getInstance()->initSystem();

	mDecompThread = new LLPhysicsDecomp();
	mDecompThread->start();

	while (!mDecompThread->mInited)
	{ //wait for physics decomp thread to init
		apr_sleep(100);
	}

	
	
	mThread = new LLMeshRepoThread();
	mThread->start();
}

void LLMeshRepository::shutdown()
{
	llinfos << "Shutting down mesh repository." << llendl;

	for (U32 i = 0; i < mUploads.size(); ++i)
	{
		llinfos << "Discard the pending mesh uploads " << llendl;
		mUploads[i]->discard() ; //discard the uploading requests.
	}

	mThread->mSignal->signal();
	
	while (!mThread->isStopped())
	{
		apr_sleep(10);
	}
	delete mThread;
	mThread = NULL;

	for (U32 i = 0; i < mUploads.size(); ++i)
	{
		llinfos << "Waiting for pending mesh upload " << i << "/" << mUploads.size() << llendl;
		while (!mUploads[i]->isStopped())
		{
			apr_sleep(10);
		}
		delete mUploads[i];
	}

	mUploads.clear();

	delete mMeshMutex;
	mMeshMutex = NULL;

	llinfos << "Shutting down decomposition system." << llendl;

	if (mDecompThread)
	{
		mDecompThread->shutdown();		
		delete mDecompThread;
		mDecompThread = NULL;
	}

	LLConvexDecomposition::quitSystem();
}

//called in the main thread.
S32 LLMeshRepository::update()
{
	if(mUploadWaitList.empty())
	{
		return 0 ;
	}

	S32 size = mUploadWaitList.size() ;
	for (S32 i = 0; i < size; ++i)
	{
		mUploads.push_back(mUploadWaitList[i]);
		mUploadWaitList[i]->preStart() ;
		mUploadWaitList[i]->start() ;
	}
	mUploadWaitList.clear() ;

	return size ;
}

S32 LLMeshRepository::loadMesh(LLVOVolume* vobj, const LLVolumeParams& mesh_params, S32 detail, S32 last_lod)
{
	if (detail < 0 || detail > 4)
	{
		return detail;
	}

	{
		LLMutexLock lock(mMeshMutex);
		//add volume to list of loading meshes
		mesh_load_map::iterator iter = mLoadingMeshes[detail].find(mesh_params);
		if (iter != mLoadingMeshes[detail].end())
		{ //request pending for this mesh, append volume id to list
			iter->second.insert(vobj->getID());
		}
		else
		{
			//first request for this mesh
			mLoadingMeshes[detail][mesh_params].insert(vobj->getID());
			mPendingRequests.push_back(LLMeshRepoThread::LODRequest(mesh_params, detail));
			LLMeshRepository::sLODPending++;
		}
	}

	//do a quick search to see if we can't display something while we wait for this mesh to load
	LLVolume* volume = vobj->getVolume();

	if (volume)
	{
		LLVolumeParams params = volume->getParams();

		LLVolumeLODGroup* group = LLPrimitive::getVolumeManager()->getGroup(params);

		if (group)
		{
			//first, see if last_lod is available (don't transition down to avoid funny popping a la SH-641)
			if (last_lod >= 0)
			{
				LLVolume* lod = group->refLOD(last_lod);
				if (lod && lod->isMeshAssetLoaded() && lod->getNumVolumeFaces() > 0)
				{
					group->derefLOD(lod);
					return last_lod;
				}
				group->derefLOD(lod);
			}

			//next, see what the next lowest LOD available might be
			for (S32 i = detail-1; i >= 0; --i)
			{
				LLVolume* lod = group->refLOD(i);
				if (lod && lod->isMeshAssetLoaded() && lod->getNumVolumeFaces() > 0)
				{
					group->derefLOD(lod);
					return i;
				}

				group->derefLOD(lod);
			}

			//no lower LOD is a available, is a higher lod available?
			for (S32 i = detail+1; i < 4; ++i)
			{
				LLVolume* lod = group->refLOD(i);
				if (lod && lod->isMeshAssetLoaded() && lod->getNumVolumeFaces() > 0)
				{
					group->derefLOD(lod);
					return i;
				}

				group->derefLOD(lod);
			}
		}
	}

	return detail;
}

void LLMeshRepository::notifyLoadedMeshes()
{ //called from main thread

	LLMeshRepoThread::sMaxConcurrentRequests = gSavedSettings.getU32("MeshMaxConcurrentRequests");

	//clean up completed upload threads
	for (std::vector<LLMeshUploadThread*>::iterator iter = mUploads.begin(); iter != mUploads.end(); )
	{
		LLMeshUploadThread* thread = *iter;

		if (thread->isStopped() && thread->finished())
		{
			iter = mUploads.erase(iter);
			delete thread;
		}
		else
		{
			++iter;
		}
	}

	//update inventory
	if (!mInventoryQ.empty())
	{
		LLMutexLock lock(mMeshMutex);
		while (!mInventoryQ.empty())
		{
			inventory_data& data = mInventoryQ.front();

			LLAssetType::EType asset_type = LLAssetType::lookup(data.mPostData["asset_type"].asString());
			LLInventoryType::EType inventory_type = LLInventoryType::lookup(data.mPostData["inventory_type"].asString());

			// Handle addition of texture, if any.
			if ( data.mResponse.has("new_texture_folder_id") )
			{
				const LLUUID& folder_id = data.mResponse["new_texture_folder_id"].asUUID();

				if ( folder_id.notNull() )
				{
					LLUUID parent_id = gInventory.findCategoryUUIDForType(LLFolderType::FT_TEXTURE);

					std::string name;
					// Check if the server built a different name for the texture folder
					if ( data.mResponse.has("new_texture_folder_name") )
					{
						name = data.mResponse["new_texture_folder_name"].asString();
					}
					else
					{
						name = data.mPostData["name"].asString();
					}

					// Add the category to the internal representation
					LLPointer<LLViewerInventoryCategory> cat = 
						new LLViewerInventoryCategory(folder_id, parent_id, 
							LLFolderType::FT_NONE, name, gAgent.getID());
					cat->setVersion(LLViewerInventoryCategory::VERSION_UNKNOWN);

					LLInventoryModel::LLCategoryUpdate update(cat->getParentUUID(), 1);
					gInventory.accountForUpdate(update);
					gInventory.updateCategory(cat);
				}
			}

			on_new_single_inventory_upload_complete(
				asset_type,
				inventory_type,
				data.mPostData["asset_type"].asString(),
				data.mPostData["folder_id"].asUUID(),
				data.mPostData["name"],
				data.mPostData["description"],
				data.mResponse,
				data.mResponse["upload_price"]);
			//}
			
			mInventoryQ.pop();
		}
	}

	//call completed callbacks on finished decompositions
	mDecompThread->notifyCompleted();
	
	if (!mThread->mWaiting)
	{ //curl thread is churning, wait for it to go idle
		return;
	}

	static std::string region_name("never name a region this");

	if (gAgent.getRegion())
	{ //update capability url 
		if (gAgent.getRegion()->getName() != region_name && gAgent.getRegion()->capabilitiesReceived())
		{
			region_name = gAgent.getRegion()->getName();
			mGetMeshCapability = gAgent.getRegion()->getCapability("GetMesh");
		}
	}

	{
		LLMutexLock lock1(mMeshMutex);
		LLMutexLock lock2(mThread->mMutex);
		
		//popup queued error messages from background threads
		while (!mUploadErrorQ.empty())
		{
			LLNotificationsUtil::add("MeshUploadError", mUploadErrorQ.front());
			mUploadErrorQ.pop();
		}

		S32 push_count = LLMeshRepoThread::sMaxConcurrentRequests-(LLMeshRepoThread::sActiveHeaderRequests+LLMeshRepoThread::sActiveLODRequests);

		if (push_count > 0)
		{
			//calculate "score" for pending requests

			//create score map
			std::map<LLUUID, F32> score_map;

			for (U32 i = 0; i < 4; ++i)
			{
				for (mesh_load_map::iterator iter = mLoadingMeshes[i].begin();  iter != mLoadingMeshes[i].end(); ++iter)
				{
					F32 max_score = 0.f;
					for (std::set<LLUUID>::iterator obj_iter = iter->second.begin(); obj_iter != iter->second.end(); ++obj_iter)
					{
						LLViewerObject* object = gObjectList.findObject(*obj_iter);

						if (object)
						{
							LLDrawable* drawable = object->mDrawable;
							if (drawable)
							{
								F32 cur_score = drawable->getRadius()/llmax(drawable->mDistanceWRTCamera, 1.f);
								max_score = llmax(max_score, cur_score);
							}
						}
					}
				
					score_map[iter->first.getSculptID()] = max_score;
				}
			}

			//set "score" for pending requests
			for (std::vector<LLMeshRepoThread::LODRequest>::iterator iter = mPendingRequests.begin(); iter != mPendingRequests.end(); ++iter)
			{
				iter->mScore = score_map[iter->mMeshParams.getSculptID()];
			}

			//sort by "score"
			std::sort(mPendingRequests.begin(), mPendingRequests.end(), LLMeshRepoThread::CompareScoreGreater());

			while (!mPendingRequests.empty() && push_count > 0)
			{
				LLMeshRepoThread::LODRequest& request = mPendingRequests.front();
				mThread->loadMeshLOD(request.mMeshParams, request.mLOD);
				mPendingRequests.erase(mPendingRequests.begin());
				LLMeshRepository::sLODPending--;
				push_count--;
			}
		}

		//send skin info requests
		while (!mPendingSkinRequests.empty())
		{
			mThread->loadMeshSkinInfo(mPendingSkinRequests.front());
			mPendingSkinRequests.pop();
		}
	
		//send decomposition requests
		while (!mPendingDecompositionRequests.empty())
		{
			mThread->loadMeshDecomposition(mPendingDecompositionRequests.front());
			mPendingDecompositionRequests.pop();
		}
	
		//send physics shapes decomposition requests
		while (!mPendingPhysicsShapeRequests.empty())
		{
			mThread->loadMeshPhysicsShape(mPendingPhysicsShapeRequests.front());
			mPendingPhysicsShapeRequests.pop();
		}
	
		mThread->notifyLoadedMeshes();
	}

	mThread->mSignal->signal();
}

void LLMeshRepository::notifySkinInfoReceived(LLMeshSkinInfo& info)
{
	mSkinMap[info.mMeshID] = info;

	skin_load_map::iterator iter = mLoadingSkins.find(info.mMeshID);
	if (iter != mLoadingSkins.end())
	{
		for (std::set<LLUUID>::iterator obj_id = iter->second.begin(); obj_id != iter->second.end(); ++obj_id)
		{
			LLVOVolume* vobj = (LLVOVolume*) gObjectList.findObject(*obj_id);
			if (vobj)
			{
				vobj->notifyMeshLoaded();
			}
		}
	}

	mLoadingSkins.erase(info.mMeshID);
}

void LLMeshRepository::notifyDecompositionReceived(LLModel::Decomposition* decomp)
{
	decomposition_map::iterator iter = mDecompositionMap.find(decomp->mMeshID);
	if (iter == mDecompositionMap.end())
	{ //just insert decomp into map
		mDecompositionMap[decomp->mMeshID] = decomp;
	}
	else
	{ //merge decomp with existing entry
		iter->second->merge(decomp);
		delete decomp;
	}

	mLoadingDecompositions.erase(decomp->mMeshID);
}

void LLMeshRepository::notifyMeshLoaded(const LLVolumeParams& mesh_params, LLVolume* volume)
{ //called from main thread
	S32 detail = LLVolumeLODGroup::getVolumeDetailFromScale(volume->getDetail());

	//get list of objects waiting to be notified this mesh is loaded
	mesh_load_map::iterator obj_iter = mLoadingMeshes[detail].find(mesh_params);

	if (volume && obj_iter != mLoadingMeshes[detail].end())
	{
		//make sure target volume is still valid
		if (volume->getNumVolumeFaces() <= 0)
		{
			llwarns << "Mesh loading returned empty volume." << llendl;
		}
		
		{ //update system volume
			LLVolume* sys_volume = LLPrimitive::getVolumeManager()->refVolume(mesh_params, detail);
			if (sys_volume)
			{
				sys_volume->copyVolumeFaces(volume);
				sys_volume->setMeshAssetLoaded(TRUE);
				LLPrimitive::getVolumeManager()->unrefVolume(sys_volume);
			}
			else
			{
				llwarns << "Couldn't find system volume for given mesh." << llendl;
			}
		}

		//notify waiting LLVOVolume instances that their requested mesh is available
		for (std::set<LLUUID>::iterator vobj_iter = obj_iter->second.begin(); vobj_iter != obj_iter->second.end(); ++vobj_iter)
		{
			LLVOVolume* vobj = (LLVOVolume*) gObjectList.findObject(*vobj_iter);
			if (vobj)
			{
				vobj->notifyMeshLoaded();
			}
		}
		
		mLoadingMeshes[detail].erase(mesh_params);
	}
}

void LLMeshRepository::notifyMeshUnavailable(const LLVolumeParams& mesh_params, S32 lod)
{ //called from main thread
	//get list of objects waiting to be notified this mesh is loaded
	mesh_load_map::iterator obj_iter = mLoadingMeshes[lod].find(mesh_params);

	F32 detail = LLVolumeLODGroup::getVolumeScaleFromDetail(lod);

	if (obj_iter != mLoadingMeshes[lod].end())
	{
		for (std::set<LLUUID>::iterator vobj_iter = obj_iter->second.begin(); vobj_iter != obj_iter->second.end(); ++vobj_iter)
		{
			LLVOVolume* vobj = (LLVOVolume*) gObjectList.findObject(*vobj_iter);
			if (vobj)
			{
				LLVolume* obj_volume = vobj->getVolume();

				if (obj_volume && 
					obj_volume->getDetail() == detail &&
					obj_volume->getParams() == mesh_params)
				{ //should force volume to find most appropriate LOD
					vobj->setVolume(obj_volume->getParams(), lod);
				}
			}
		}
		
		mLoadingMeshes[lod].erase(mesh_params);
	}
}

S32 LLMeshRepository::getActualMeshLOD(const LLVolumeParams& mesh_params, S32 lod)
{ 
	return mThread->getActualMeshLOD(mesh_params, lod);
}

const LLMeshSkinInfo* LLMeshRepository::getSkinInfo(const LLUUID& mesh_id, const LLVOVolume* requesting_obj)
{
	if (mesh_id.notNull())
	{
		skin_map::iterator iter = mSkinMap.find(mesh_id);
		if (iter != mSkinMap.end())
		{
			return &(iter->second);
		}
		
		//no skin info known about given mesh, try to fetch it
		{
			LLMutexLock lock(mMeshMutex);
			//add volume to list of loading meshes
			skin_load_map::iterator iter = mLoadingSkins.find(mesh_id);
			if (iter == mLoadingSkins.end())
			{ //no request pending for this skin info
				mPendingSkinRequests.push(mesh_id);
			}
			mLoadingSkins[mesh_id].insert(requesting_obj->getID());
		}
	}

	return NULL;
}

void LLMeshRepository::fetchPhysicsShape(const LLUUID& mesh_id)
{
	if (mesh_id.notNull())
	{
		LLModel::Decomposition* decomp = NULL;
		decomposition_map::iterator iter = mDecompositionMap.find(mesh_id);
		if (iter != mDecompositionMap.end())
		{
			decomp = iter->second;
		}
		
		//decomposition block hasn't been fetched yet
		if (!decomp || decomp->mPhysicsShapeMesh.empty())
		{
			LLMutexLock lock(mMeshMutex);
			//add volume to list of loading meshes
			std::set<LLUUID>::iterator iter = mLoadingPhysicsShapes.find(mesh_id);
			if (iter == mLoadingPhysicsShapes.end())
			{ //no request pending for this skin info
				mLoadingPhysicsShapes.insert(mesh_id);
				mPendingPhysicsShapeRequests.push(mesh_id);
			}
		}
	}

}

LLModel::Decomposition* LLMeshRepository::getDecomposition(const LLUUID& mesh_id)
{
	LLModel::Decomposition* ret = NULL;

	if (mesh_id.notNull())
	{
		decomposition_map::iterator iter = mDecompositionMap.find(mesh_id);
		if (iter != mDecompositionMap.end())
		{
			ret = iter->second;
		}
		
		//decomposition block hasn't been fetched yet
		if (!ret || ret->mBaseHullMesh.empty())
		{
			LLMutexLock lock(mMeshMutex);
			//add volume to list of loading meshes
			std::set<LLUUID>::iterator iter = mLoadingDecompositions.find(mesh_id);
			if (iter == mLoadingDecompositions.end())
			{ //no request pending for this skin info
				mLoadingDecompositions.insert(mesh_id);
				mPendingDecompositionRequests.push(mesh_id);
			}
		}
	}

	return ret;
}

void LLMeshRepository::buildHull(const LLVolumeParams& params, S32 detail)
{
	LLVolume* volume = LLPrimitive::sVolumeManager->refVolume(params, detail);

	if (!volume->mHullPoints)
	{
		//all default params
		//execute first stage
		//set simplify mode to retain
		//set retain percentage to zero
		//run second stage
	}

	LLPrimitive::sVolumeManager->unrefVolume(volume);
}

bool LLMeshRepository::hasPhysicsShape(const LLUUID& mesh_id)
{
	LLSD mesh = mThread->getMeshHeader(mesh_id);
	if (mesh.has("physics_mesh") && mesh["physics_mesh"].has("size") && (mesh["physics_mesh"]["size"].asInteger() > 0))
	{
		return true;
	}

	LLModel::Decomposition* decomp = getDecomposition(mesh_id);
	if (decomp && !decomp->mHull.empty())
	{
		return true;
	}

	return false;
}

LLSD& LLMeshRepository::getMeshHeader(const LLUUID& mesh_id)
{
	return mThread->getMeshHeader(mesh_id);
}

LLSD& LLMeshRepoThread::getMeshHeader(const LLUUID& mesh_id)
{
	static LLSD dummy_ret;
	if (mesh_id.notNull())
	{
		LLMutexLock lock(mHeaderMutex);
		mesh_header_map::iterator iter = mMeshHeader.find(mesh_id);
		if (iter != mMeshHeader.end())
		{
			return iter->second;
		}
	}

	return dummy_ret;
}


void LLMeshRepository::uploadModel(std::vector<LLModelInstance>& data, LLVector3& scale, bool upload_textures,
									bool upload_skin, bool upload_joints, std::string upload_url, bool do_upload,
								   LLHandle<LLWholeModelFeeObserver> fee_observer, LLHandle<LLWholeModelUploadObserver> upload_observer)
{
	LLMeshUploadThread* thread = new LLMeshUploadThread(data, scale, upload_textures, upload_skin, upload_joints, upload_url, 
														do_upload, fee_observer, upload_observer);
	mUploadWaitList.push_back(thread);
}

S32 LLMeshRepository::getMeshSize(const LLUUID& mesh_id, S32 lod)
{
	if (mThread)
	{
		LLMeshRepoThread::mesh_header_map::iterator iter = mThread->mMeshHeader.find(mesh_id);
		if (iter != mThread->mMeshHeader.end())
		{
			LLSD& header = iter->second;

			if (header.has("404"))
			{
				return -1;
			}

			S32 size = header[header_lod[lod]]["size"].asInteger();
			return size;
		}

	}

	return -1;

}

void LLMeshUploadThread::decomposeMeshMatrix(LLMatrix4& transformation,
											 LLVector3& result_pos,
											 LLQuaternion& result_rot,
											 LLVector3& result_scale)
{
	// check for reflection
	BOOL reflected = (transformation.determinant() < 0);

	// compute position
	LLVector3 position = LLVector3(0, 0, 0) * transformation;

	// compute scale
	LLVector3 x_transformed = LLVector3(1, 0, 0) * transformation - position;
	LLVector3 y_transformed = LLVector3(0, 1, 0) * transformation - position;
	LLVector3 z_transformed = LLVector3(0, 0, 1) * transformation - position;
	F32 x_length = x_transformed.normalize();
	F32 y_length = y_transformed.normalize();
	F32 z_length = z_transformed.normalize();
	LLVector3 scale = LLVector3(x_length, y_length, z_length);

    // adjust for "reflected" geometry
	LLVector3 x_transformed_reflected = x_transformed;
	if (reflected)
	{
		x_transformed_reflected *= -1.0;
	}
	
	// compute rotation
	LLMatrix3 rotation_matrix;
	rotation_matrix.setRows(x_transformed_reflected, y_transformed, z_transformed);
	LLQuaternion quat_rotation = rotation_matrix.quaternion();
	quat_rotation.normalize(); // the rotation_matrix might not have been orthoginal.  make it so here.
	LLVector3 euler_rotation;
	quat_rotation.getEulerAngles(&euler_rotation.mV[VX], &euler_rotation.mV[VY], &euler_rotation.mV[VZ]);

	result_pos = position + mOrigin;
	result_scale = scale;
	result_rot = quat_rotation; 
}

bool LLImportMaterial::operator<(const LLImportMaterial &rhs) const
{
	if (mDiffuseMap != rhs.mDiffuseMap)
	{
		return mDiffuseMap < rhs.mDiffuseMap;
	}

	if (mDiffuseMapFilename != rhs.mDiffuseMapFilename)
	{
		return mDiffuseMapFilename < rhs.mDiffuseMapFilename;
	}

	if (mDiffuseMapLabel != rhs.mDiffuseMapLabel)
	{
		return mDiffuseMapLabel < rhs.mDiffuseMapLabel;
	}

	if (mDiffuseColor != rhs.mDiffuseColor)
	{
		return mDiffuseColor < rhs.mDiffuseColor;
	}

	if (mBinding != rhs.mBinding)
	{
		return mBinding < rhs.mBinding;
	}

	return mFullbright < rhs.mFullbright;
}


void LLMeshRepository::updateInventory(inventory_data data)
{
	LLMutexLock lock(mMeshMutex);
	dump_llsd_to_file(data.mPostData,make_dump_name("update_inventory_post_data_",dump_num));
	dump_llsd_to_file(data.mResponse,make_dump_name("update_inventory_response_",dump_num));
	mInventoryQ.push(data);
}

void LLMeshRepository::uploadError(LLSD& args)
{
	LLMutexLock lock(mMeshMutex);
	mUploadErrorQ.push(args);
}

//static
F32 LLMeshRepository::getStreamingCost(LLSD& header, F32 radius, S32* bytes, S32* bytes_visible, S32 lod, F32 *unscaled_value)
{
	F32 max_distance = 512.f;

	F32 dlowest = llmin(radius/0.03f, max_distance);
	F32 dlow = llmin(radius/0.06f, max_distance);
	F32 dmid = llmin(radius/0.24f, max_distance);
	
	F32 METADATA_DISCOUNT = (F32) gSavedSettings.getU32("MeshMetaDataDiscount");  //discount 128 bytes to cover the cost of LLSD tags and compression domain overhead
	F32 MINIMUM_SIZE = (F32) gSavedSettings.getU32("MeshMinimumByteSize"); //make sure nothing is "free"

	F32 bytes_per_triangle = (F32) gSavedSettings.getU32("MeshBytesPerTriangle");

	S32 bytes_lowest = header["lowest_lod"]["size"].asInteger();
	S32 bytes_low = header["low_lod"]["size"].asInteger();
	S32 bytes_mid = header["medium_lod"]["size"].asInteger();
	S32 bytes_high = header["high_lod"]["size"].asInteger();

	if (bytes_high == 0)
	{
		return 0.f;
	}

	if (bytes_mid == 0)
	{
		bytes_mid = bytes_high;
	}

	if (bytes_low == 0)
	{
		bytes_low = bytes_mid;
	}

	if (bytes_lowest == 0)
	{
		bytes_lowest = bytes_low;
	}

	F32 triangles_lowest = llmax((F32) bytes_lowest-METADATA_DISCOUNT, MINIMUM_SIZE)/bytes_per_triangle;
	F32 triangles_low = llmax((F32) bytes_low-METADATA_DISCOUNT, MINIMUM_SIZE)/bytes_per_triangle;
	F32 triangles_mid = llmax((F32) bytes_mid-METADATA_DISCOUNT, MINIMUM_SIZE)/bytes_per_triangle;
	F32 triangles_high = llmax((F32) bytes_high-METADATA_DISCOUNT, MINIMUM_SIZE)/bytes_per_triangle;

	if (bytes)
	{
		*bytes = 0;
		*bytes += header["lowest_lod"]["size"].asInteger();
		*bytes += header["low_lod"]["size"].asInteger();
		*bytes += header["medium_lod"]["size"].asInteger();
		*bytes += header["high_lod"]["size"].asInteger();
	}

	if (bytes_visible)
	{
		lod = LLMeshRepository::getActualMeshLOD(header, lod);
		if (lod >= 0 && lod <= 3)
		{
			*bytes_visible = header[header_lod[lod]]["size"].asInteger();
		}
	}

	F32 max_area = 102932.f; //area of circle that encompasses region
	F32 min_area = 1.f;

	F32 high_area = llmin(F_PI*dmid*dmid, max_area);
	F32 mid_area = llmin(F_PI*dlow*dlow, max_area);
	F32 low_area = llmin(F_PI*dlowest*dlowest, max_area);
	F32 lowest_area = max_area;

	lowest_area -= low_area;
	low_area -= mid_area;
	mid_area -= high_area;

	high_area = llclamp(high_area, min_area, max_area);
	mid_area = llclamp(mid_area, min_area, max_area);
	low_area = llclamp(low_area, min_area, max_area);
	lowest_area = llclamp(lowest_area, min_area, max_area);

	F32 total_area = high_area + mid_area + low_area + lowest_area;
	high_area /= total_area;
	mid_area /= total_area;
	low_area /= total_area;
	lowest_area /= total_area;

	F32 weighted_avg = triangles_high*high_area +
					   triangles_mid*mid_area +
					   triangles_low*low_area +
					  triangles_lowest*lowest_area;

	if (unscaled_value)
	{
		*unscaled_value = weighted_avg;
	}

	return weighted_avg/gSavedSettings.getU32("MeshTriangleBudget")*15000.f;
}


LLPhysicsDecomp::LLPhysicsDecomp()
: LLThread("Physics Decomp")
{
	mInited = false;
	mQuitting = false;
	mDone = false;

	mSignal = new LLCondition(NULL);
	mMutex = new LLMutex(NULL);
}

LLPhysicsDecomp::~LLPhysicsDecomp()
{
	shutdown();

	delete mSignal;
	mSignal = NULL;
	delete mMutex;
	mMutex = NULL;
}

void LLPhysicsDecomp::shutdown()
{
	if (mSignal)
	{
		mQuitting = true;
		mSignal->signal();

		while (!isStopped())
		{
			apr_sleep(10);
		}
	}
}

void LLPhysicsDecomp::submitRequest(LLPhysicsDecomp::Request* request)
{
	LLMutexLock lock(mMutex);
	mRequestQ.push(request);
	mSignal->signal();
}

//static
S32 LLPhysicsDecomp::llcdCallback(const char* status, S32 p1, S32 p2)
{	
	if (gMeshRepo.mDecompThread && gMeshRepo.mDecompThread->mCurRequest.notNull())
	{
		return gMeshRepo.mDecompThread->mCurRequest->statusCallback(status, p1, p2);
	}

	return 1;
}

void LLPhysicsDecomp::setMeshData(LLCDMeshData& mesh, bool vertex_based)
{
	mesh.mVertexBase = mCurRequest->mPositions[0].mV;
	mesh.mVertexStrideBytes = 12;
	mesh.mNumVertices = mCurRequest->mPositions.size();

	if(!vertex_based)
	{
		mesh.mIndexType = LLCDMeshData::INT_16;
		mesh.mIndexBase = &(mCurRequest->mIndices[0]);
		mesh.mIndexStrideBytes = 6;
	
		mesh.mNumTriangles = mCurRequest->mIndices.size()/3;
	}

	if ((vertex_based || mesh.mNumTriangles > 0) && mesh.mNumVertices > 2)
	{
		LLCDResult ret = LLCD_OK;
		if (LLConvexDecomposition::getInstance() != NULL)
		{
			ret  = LLConvexDecomposition::getInstance()->setMeshData(&mesh, vertex_based);
		}

		if (ret)
		{
			llerrs << "Convex Decomposition thread valid but could not set mesh data" << llendl;
		}
	}
}

void LLPhysicsDecomp::doDecomposition()
{
	LLCDMeshData mesh;
	S32 stage = mStageID[mCurRequest->mStage];

	if (LLConvexDecomposition::getInstance() == NULL)
	{
		// stub library. do nothing.
		return;
	}

	//load data intoLLCD
	if (stage == 0)
	{
		setMeshData(mesh, false);
	}
		
	//build parameter map
	std::map<std::string, const LLCDParam*> param_map;

	static const LLCDParam* params = NULL;
	static S32 param_count = 0;
	if (!params)
	{
		param_count = LLConvexDecomposition::getInstance()->getParameters(&params);
	}
	
	for (S32 i = 0; i < param_count; ++i)
	{
		param_map[params[i].mName] = params+i;
	}

	U32 ret = LLCD_OK;
	//set parameter values
	for (decomp_params::iterator iter = mCurRequest->mParams.begin(); iter != mCurRequest->mParams.end(); ++iter)
	{
		const std::string& name = iter->first;
		const LLSD& value = iter->second;

		const LLCDParam* param = param_map[name];

		if (param == NULL)
		{ //couldn't find valid parameter
			continue;
		}


		if (param->mType == LLCDParam::LLCD_FLOAT)
		{
			ret = LLConvexDecomposition::getInstance()->setParam(param->mName, (F32) value.asReal());
		}
		else if (param->mType == LLCDParam::LLCD_INTEGER ||
			param->mType == LLCDParam::LLCD_ENUM)
		{
			ret = LLConvexDecomposition::getInstance()->setParam(param->mName, value.asInteger());
		}
		else if (param->mType == LLCDParam::LLCD_BOOLEAN)
		{
			ret = LLConvexDecomposition::getInstance()->setParam(param->mName, value.asBoolean());
		}
	}

	mCurRequest->setStatusMessage("Executing.");

	if (LLConvexDecomposition::getInstance() != NULL)
	{
		ret = LLConvexDecomposition::getInstance()->executeStage(stage);
	}

	if (ret)
	{
		llwarns << "Convex Decomposition thread valid but could not execute stage " << stage << llendl;
		LLMutexLock lock(mMutex);

		mCurRequest->mHull.clear();
		mCurRequest->mHullMesh.clear();

		mCurRequest->setStatusMessage("FAIL");
		
		completeCurrent();
	}
	else
	{
		mCurRequest->setStatusMessage("Reading results");

		S32 num_hulls =0;
		if (LLConvexDecomposition::getInstance() != NULL)
		{
			num_hulls = LLConvexDecomposition::getInstance()->getNumHullsFromStage(stage);
		}
		
		{
			LLMutexLock lock(mMutex);
			mCurRequest->mHull.clear();
			mCurRequest->mHull.resize(num_hulls);

			mCurRequest->mHullMesh.clear();
			mCurRequest->mHullMesh.resize(num_hulls);
		}

		for (S32 i = 0; i < num_hulls; ++i)
		{
			std::vector<LLVector3> p;
			LLCDHull hull;
			// if LLConvexDecomposition is a stub, num_hulls should have been set to 0 above, and we should not reach this code
			LLConvexDecomposition::getInstance()->getHullFromStage(stage, i, &hull);

			const F32* v = hull.mVertexBase;

			for (S32 j = 0; j < hull.mNumVertices; ++j)
			{
				LLVector3 vert(v[0], v[1], v[2]); 
				p.push_back(vert);
				v = (F32*) (((U8*) v) + hull.mVertexStrideBytes);
			}
			
			LLCDMeshData mesh;
			// if LLConvexDecomposition is a stub, num_hulls should have been set to 0 above, and we should not reach this code
			LLConvexDecomposition::getInstance()->getMeshFromStage(stage, i, &mesh);

			get_vertex_buffer_from_mesh(mesh, mCurRequest->mHullMesh[i]);
			
			{
				LLMutexLock lock(mMutex);
				mCurRequest->mHull[i] = p;
			}
		}
	
		{
			LLMutexLock lock(mMutex);
			mCurRequest->setStatusMessage("FAIL");
			completeCurrent();						
		}
	}
}

void LLPhysicsDecomp::completeCurrent()
{
	LLMutexLock lock(mMutex);
	mCompletedQ.push(mCurRequest);
	mCurRequest = NULL;
}

void LLPhysicsDecomp::notifyCompleted()
{
	if (!mCompletedQ.empty())
	{
		LLMutexLock lock(mMutex);
		while (!mCompletedQ.empty())
		{
			Request* req = mCompletedQ.front();
			req->completed();
			mCompletedQ.pop();
		}
	}
}


void make_box(LLPhysicsDecomp::Request * request)
{
	LLVector3 min,max;
	min = request->mPositions[0];
	max = min;

	for (U32 i = 0; i < request->mPositions.size(); ++i)
	{
		update_min_max(min, max, request->mPositions[i]);
	}

	request->mHull.clear();
	
	LLModel::hull box;
	box.push_back(LLVector3(min[0],min[1],min[2]));
	box.push_back(LLVector3(max[0],min[1],min[2]));
	box.push_back(LLVector3(min[0],max[1],min[2]));
	box.push_back(LLVector3(max[0],max[1],min[2]));
	box.push_back(LLVector3(min[0],min[1],max[2]));
	box.push_back(LLVector3(max[0],min[1],max[2]));
	box.push_back(LLVector3(min[0],max[1],max[2]));
	box.push_back(LLVector3(max[0],max[1],max[2]));

	request->mHull.push_back(box);
}


void LLPhysicsDecomp::doDecompositionSingleHull()
{
	LLConvexDecomposition* decomp = LLConvexDecomposition::getInstance();

	if (decomp == NULL)
	{
		//stub. do nothing.
		return;
	}
	
	LLCDMeshData mesh;	

	setMeshData(mesh, true);

	LLCDResult ret = decomp->buildSingleHull() ;
	if(ret)
	{
		llwarns << "Could not execute decomposition stage when attempting to create single hull." << llendl;
		make_box(mCurRequest);
	}
	else
	{
		{
			LLMutexLock lock(mMutex);
			mCurRequest->mHull.clear();
			mCurRequest->mHull.resize(1);
			mCurRequest->mHullMesh.clear();
		}

		std::vector<LLVector3> p;
		LLCDHull hull;
		
		// if LLConvexDecomposition is a stub, num_hulls should have been set to 0 above, and we should not reach this code
		decomp->getSingleHull(&hull);

		const F32* v = hull.mVertexBase;

		for (S32 j = 0; j < hull.mNumVertices; ++j)
		{
			LLVector3 vert(v[0], v[1], v[2]); 
			p.push_back(vert);
			v = (F32*) (((U8*) v) + hull.mVertexStrideBytes);
		}
					
		{
			LLMutexLock lock(mMutex);
			mCurRequest->mHull[0] = p;
		}
	}		

	{
		completeCurrent();
		
	}
}


void LLPhysicsDecomp::run()
{
	LLConvexDecomposition* decomp = LLConvexDecomposition::getInstance();
	if (decomp == NULL)
	{
		// stub library. Set init to true so the main thread
		// doesn't wait for this to finish.
		mInited = true;
		return;
	}

	decomp->initThread();
	mInited = true;

	static const LLCDStageData* stages = NULL;
	static S32 num_stages = 0;
	
	if (!stages)
	{
		num_stages = decomp->getStages(&stages);
	}

	for (S32 i = 0; i < num_stages; i++)
	{
		mStageID[stages[i].mName] = i;
	}

	while (!mQuitting)
	{
		mSignal->wait();
		while (!mQuitting && !mRequestQ.empty())
		{
			{
				LLMutexLock lock(mMutex);
				mCurRequest = mRequestQ.front();
				mRequestQ.pop();
			}

			S32& id = *(mCurRequest->mDecompID);
			if (id == -1)
			{
				decomp->genDecomposition(id);
			}
			decomp->bindDecomposition(id);

			if (mCurRequest->mStage == "single_hull")
			{
				doDecompositionSingleHull();
			}
			else
			{
				doDecomposition();
			}		
		}
	}

	decomp->quitThread();
	
	if (mSignal->isLocked())
	{ //let go of mSignal's associated mutex
		mSignal->unlock();
	}

	mDone = true;
}

void LLPhysicsDecomp::Request::assignData(LLModel* mdl) 
{
	if (!mdl)
	{
		return ;
	}

	U16 index_offset = 0;
	U16 tri[3] ;

	mPositions.clear();
	mIndices.clear();
	mBBox[1] = LLVector3(F32_MIN, F32_MIN, F32_MIN) ;
	mBBox[0] = LLVector3(F32_MAX, F32_MAX, F32_MAX) ;
		
	//queue up vertex positions and indices
	for (S32 i = 0; i < mdl->getNumVolumeFaces(); ++i)
	{
		const LLVolumeFace& face = mdl->getVolumeFace(i);
		if (mPositions.size() + face.mNumVertices > 65535)
		{
			continue;
		}

		for (U32 j = 0; j < face.mNumVertices; ++j)
		{
			mPositions.push_back(LLVector3(face.mPositions[j].getF32ptr()));
			for(U32 k = 0 ; k < 3 ; k++)
			{
				mBBox[0].mV[k] = llmin(mBBox[0].mV[k], mPositions[j].mV[k]) ;
				mBBox[1].mV[k] = llmax(mBBox[1].mV[k], mPositions[j].mV[k]) ;
			}
		}

		updateTriangleAreaThreshold() ;

		for (U32 j = 0; j+2 < face.mNumIndices; j += 3)
		{
			tri[0] = face.mIndices[j] + index_offset ;
			tri[1] = face.mIndices[j + 1] + index_offset ;
			tri[2] = face.mIndices[j + 2] + index_offset ;
				
			if(isValidTriangle(tri[0], tri[1], tri[2]))
			{
				mIndices.push_back(tri[0]);
				mIndices.push_back(tri[1]);
				mIndices.push_back(tri[2]);
			}
		}

		index_offset += face.mNumVertices;
	}

	return ;
}

void LLPhysicsDecomp::Request::updateTriangleAreaThreshold() 
{
	F32 range = mBBox[1].mV[0] - mBBox[0].mV[0] ;
	range = llmin(range, mBBox[1].mV[1] - mBBox[0].mV[1]) ;
	range = llmin(range, mBBox[1].mV[2] - mBBox[0].mV[2]) ;

	mTriangleAreaThreshold = llmin(0.0002f, range * 0.000002f) ;
}

//check if the triangle area is large enough to qualify for a valid triangle
bool LLPhysicsDecomp::Request::isValidTriangle(U16 idx1, U16 idx2, U16 idx3) 
{
	LLVector3 a = mPositions[idx2] - mPositions[idx1] ;
	LLVector3 b = mPositions[idx3] - mPositions[idx1] ;
	F32 c = a * b ;

	return ((a*a) * (b*b) - c * c) > mTriangleAreaThreshold ;
}

void LLPhysicsDecomp::Request::setStatusMessage(const std::string& msg)
{
	mStatusMessage = msg;
}

LLModelInstance::LLModelInstance(LLSD& data)
{
	mLocalMeshID = data["mesh_id"].asInteger();
	mLabel = data["label"].asString();
	mTransform.setValue(data["transform"]);

	for (U32 i = 0; i < data["material"].size(); ++i)
	{
		LLImportMaterial mat(data["material"][i]);
		mMaterial[mat.mBinding] = mat;
	}
}


LLSD LLModelInstance::asLLSD()
{	
	LLSD ret;

	ret["mesh_id"] = mModel->mLocalID;
	ret["label"] = mLabel;
	ret["transform"] = mTransform.getValue();
	
	U32 i = 0;
	for (std::map<std::string, LLImportMaterial>::iterator iter = mMaterial.begin(); iter != mMaterial.end(); ++iter)
	{
		ret["material"][i++] = iter->second.asLLSD();
	}

	return ret;
}

LLImportMaterial::LLImportMaterial(LLSD& data)
{
	mDiffuseMapFilename = data["diffuse"]["filename"].asString();
	mDiffuseMapLabel = data["diffuse"]["label"].asString();
	mDiffuseColor.setValue(data["diffuse"]["color"]);
	mFullbright = data["fullbright"].asBoolean();
	mBinding = data["binding"].asString();
}


LLSD LLImportMaterial::asLLSD()
{
	LLSD ret;

	ret["diffuse"]["filename"] = mDiffuseMapFilename;
	ret["diffuse"]["label"] = mDiffuseMapLabel;
	ret["diffuse"]["color"] = mDiffuseColor.getValue();
	ret["fullbright"] = mFullbright;
	ret["binding"] = mBinding;

	return ret;
}

void LLMeshRepository::buildPhysicsMesh(LLModel::Decomposition& decomp)
{
	decomp.mMesh.resize(decomp.mHull.size());

	for (U32 i = 0; i < decomp.mHull.size(); ++i)
	{
		LLCDHull hull;
		hull.mNumVertices = decomp.mHull[i].size();
		hull.mVertexBase = decomp.mHull[i][0].mV;
		hull.mVertexStrideBytes = 12;

		LLCDMeshData mesh;
		LLCDResult res = LLCD_OK;
		if (LLConvexDecomposition::getInstance() != NULL)
		{
			res = LLConvexDecomposition::getInstance()->getMeshFromHull(&hull, &mesh);
		}
		if (res == LLCD_OK)
		{
			get_vertex_buffer_from_mesh(mesh, decomp.mMesh[i]);
		}
	}

	if (!decomp.mBaseHull.empty() && decomp.mBaseHullMesh.empty())
	{ //get mesh for base hull
		LLCDHull hull;
		hull.mNumVertices = decomp.mBaseHull.size();
		hull.mVertexBase = decomp.mBaseHull[0].mV;
		hull.mVertexStrideBytes = 12;

		LLCDMeshData mesh;
		LLCDResult res = LLCD_OK;
		if (LLConvexDecomposition::getInstance() != NULL)
		{
			res = LLConvexDecomposition::getInstance()->getMeshFromHull(&hull, &mesh);
		}
		if (res == LLCD_OK)
		{
			get_vertex_buffer_from_mesh(mesh, decomp.mBaseHullMesh);
		}
	}
}


bool LLMeshRepository::meshUploadEnabled()
{
	LLViewerRegion *region = gAgent.getRegion();
	if(gSavedSettings.getBOOL("MeshEnabled") &&
	   region)
	{
		return region->meshUploadEnabled();
	}
	return false;
}

bool LLMeshRepository::meshRezEnabled()
{
	LLViewerRegion *region = gAgent.getRegion();
	if(gSavedSettings.getBOOL("MeshEnabled") && 
	   region)
	{
		return region->meshRezEnabled();
	}
	return false;
}<|MERGE_RESOLUTION|>--- conflicted
+++ resolved
@@ -808,11 +808,7 @@
 
 			//reading from VFS failed for whatever reason, fetch from sim
 			std::vector<std::string> headers;
-<<<<<<< HEAD
-			headers.push_back(HTTP_HEADER_ACCEPT + ": " + HTTP_CONTENT_OCTET_STREAM);
-=======
 			headers.push_back(HTTP_OUT_HEADER_ACCEPT + ": " + HTTP_CONTENT_OCTET_STREAM);
->>>>>>> beeefb45
 
 			std::string http_url = constructUrl(mesh_id);
 			if (!http_url.empty())
@@ -894,11 +890,7 @@
 
 			//reading from VFS failed for whatever reason, fetch from sim
 			std::vector<std::string> headers;
-<<<<<<< HEAD
-			headers.push_back(HTTP_HEADER_ACCEPT + ": " + HTTP_CONTENT_OCTET_STREAM);
-=======
 			headers.push_back(HTTP_OUT_HEADER_ACCEPT + ": " + HTTP_CONTENT_OCTET_STREAM);
->>>>>>> beeefb45
 
 			std::string http_url = constructUrl(mesh_id);
 			if (!http_url.empty())
@@ -979,11 +971,7 @@
 
 			//reading from VFS failed for whatever reason, fetch from sim
 			std::vector<std::string> headers;
-<<<<<<< HEAD
-			headers.push_back(HTTP_HEADER_ACCEPT + ": " + HTTP_CONTENT_OCTET_STREAM);
-=======
 			headers.push_back(HTTP_OUT_HEADER_ACCEPT + ": " + HTTP_CONTENT_OCTET_STREAM);
->>>>>>> beeefb45
 
 			std::string http_url = constructUrl(mesh_id);
 			if (!http_url.empty())
@@ -1064,11 +1052,7 @@
 	//either cache entry doesn't exist or is corrupt, request header from simulator	
 	bool retval = true ;
 	std::vector<std::string> headers;
-<<<<<<< HEAD
-	headers.push_back(HTTP_HEADER_ACCEPT + ": " + HTTP_CONTENT_OCTET_STREAM);
-=======
 	headers.push_back(HTTP_OUT_HEADER_ACCEPT + ": " + HTTP_CONTENT_OCTET_STREAM);
->>>>>>> beeefb45
 
 	std::string http_url = constructUrl(mesh_params.getSculptID());
 	if (!http_url.empty())
@@ -1143,11 +1127,7 @@
 
 			//reading from VFS failed for whatever reason, fetch from sim
 			std::vector<std::string> headers;
-<<<<<<< HEAD
-			headers.push_back(HTTP_HEADER_ACCEPT + ": " + HTTP_CONTENT_OCTET_STREAM);
-=======
 			headers.push_back(HTTP_OUT_HEADER_ACCEPT + ": " + HTTP_CONTENT_OCTET_STREAM);
->>>>>>> beeefb45
 
 			std::string http_url = constructUrl(mesh_id);
 			if (!http_url.empty())
