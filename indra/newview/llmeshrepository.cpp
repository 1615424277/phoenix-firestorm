--- conflicted
+++ resolved
@@ -2058,15 +2058,11 @@
 
 	if (data_size < mRequestedBytes)
 	{
-<<<<<<< HEAD
 		// <FS:Ansariel> Also retry on 408: Request timeout (The client did
 		//               not produce a request within the time that the server
 		//               was prepared to wait.)
-		//if (status == 499 || status == 503)
-		if (status == 408 || status == 499 || status == 503)
-=======
-		if (status == HTTP_INTERNAL_ERROR || status == HTTP_SERVICE_UNAVAILABLE)
->>>>>>> bd0a8c7e
+		//if (status == HTTP_INTERNAL_ERROR || status == HTTP_SERVICE_UNAVAILABLE)
+		if (status == HTTP_REQUEST_TIME_OUT || status == HTTP_INTERNAL_ERROR || status == HTTP_SERVICE_UNAVAILABLE)
 		{ //timeout or service unavailable, try again
 			llwarns << "Timeout or service unavailable, retrying." << llendl;
 			LLMeshRepository::sHTTPRetryCount++;
@@ -2130,15 +2126,11 @@
 
 	if (data_size < mRequestedBytes)
 	{
-<<<<<<< HEAD
 		// <FS:Ansariel> Also retry on 408: Request timeout (The client did
 		//               not produce a request within the time that the server
 		//               was prepared to wait.)
-		//if (status == 499 || status == 503)
-		if (status == 408 || status == 499 || status == 503)
-=======
-		if (status == HTTP_INTERNAL_ERROR || status == HTTP_SERVICE_UNAVAILABLE)
->>>>>>> bd0a8c7e
+		//if (status == HTTP_INTERNAL_ERROR || status == HTTP_SERVICE_UNAVAILABLE)
+		if (status == HTTP_REQUEST_TIME_OUT || status == HTTP_INTERNAL_ERROR || status == HTTP_SERVICE_UNAVAILABLE)
 		{ //timeout or service unavailable, try again
 			llwarns << "Timeout or service unavailable, retrying loadMeshSkinInfo() for " << mMeshID << llendl;
 			LLMeshRepository::sHTTPRetryCount++;
@@ -2201,15 +2193,11 @@
 
 	if (data_size < mRequestedBytes)
 	{
-<<<<<<< HEAD
 		// <FS:Ansariel> Also retry on 408: Request timeout (The client did
 		//               not produce a request within the time that the server
 		//               was prepared to wait.)
-		//if (status == 499 || status == 503)
-		if (status == 408 || status == 499 || status == 503)
-=======
-		if (status == HTTP_INTERNAL_ERROR || status == HTTP_SERVICE_UNAVAILABLE)
->>>>>>> bd0a8c7e
+		//if (status == HTTP_INTERNAL_ERROR || status == HTTP_SERVICE_UNAVAILABLE)
+		if (status == HTTP_REQUEST_TIME_OUT || status == HTTP_INTERNAL_ERROR || status == HTTP_SERVICE_UNAVAILABLE)
 		{ //timeout or service unavailable, try again
 			llwarns << "Timeout or service unavailable, retrying loadMeshDecomposition() for " << mMeshID << llendl;
 			LLMeshRepository::sHTTPRetryCount++;
@@ -2273,15 +2261,11 @@
 
 	if (data_size < mRequestedBytes)
 	{
-<<<<<<< HEAD
 		// <FS:Ansariel> Also retry on 408: Request timeout (The client did
 		//               not produce a request within the time that the server
 		//               was prepared to wait.)
-		//if (status == 499 || status == 503)
-		if (status == 408 || status == 499 || status == 503)
-=======
-		if (status == HTTP_INTERNAL_ERROR || status == HTTP_SERVICE_UNAVAILABLE)
->>>>>>> bd0a8c7e
+		//if (status == HTTP_INTERNAL_ERROR || status == HTTP_SERVICE_UNAVAILABLE)
+		if (status == HTTP_REQUEST_TIME_OUT || status == HTTP_INTERNAL_ERROR || status == HTTP_SERVICE_UNAVAILABLE)
 		{ //timeout or service unavailable, try again
 			llwarns << "Timeout or service unavailable, retrying loadMeshPhysicsShape() for " << mMeshID << llendl;
 			LLMeshRepository::sHTTPRetryCount++;
@@ -2357,21 +2341,10 @@
 		// TODO*: Add maximum retry logic, exponential backoff
 		// and (somewhat more optional than the others) retries
 		// again after some set period of time
-		// <FS:Ansariel> Also retry on 408: Request timeout (The client did
-		//               not produce a request within the time that the server
-		//               was prepared to wait.)
-
-<<<<<<< HEAD
-		//llassert(status == 503 || status == 499);
-		//if (status == 499 || status == 503)
-
-		llassert(status == 408 || status == 499|| status == 503);
-		if (status == 408 || status == 499 || status == 503)
-=======
+
 		llassert(status == HTTP_NOT_FOUND || status == HTTP_SERVICE_UNAVAILABLE || status == HTTP_REQUEST_TIME_OUT || status == HTTP_INTERNAL_ERROR);
 
 		if (status == HTTP_SERVICE_UNAVAILABLE || status == HTTP_REQUEST_TIME_OUT || status == HTTP_INTERNAL_ERROR)
->>>>>>> bd0a8c7e
 		{ //retry
 			llwarns << "Timeout or service unavailable, retrying." << llendl;
 			LLMeshRepository::sHTTPRetryCount++;
