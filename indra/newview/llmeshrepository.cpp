/** 
 * @file llmeshrepository.cpp
 * @brief Mesh repository implementation.
 *
 * $LicenseInfo:firstyear=2005&license=viewerlgpl$
 * Second Life Viewer Source Code
 * Copyright (C) 2010, Linden Research, Inc.
 * 
 * This library is free software; you can redistribute it and/or
 * modify it under the terms of the GNU Lesser General Public
 * License as published by the Free Software Foundation;
 * version 2.1 of the License only.
 * 
 * This library is distributed in the hope that it will be useful,
 * but WITHOUT ANY WARRANTY; without even the implied warranty of
 * MERCHANTABILITY or FITNESS FOR A PARTICULAR PURPOSE.  See the GNU
 * Lesser General Public License for more details.
 * 
 * You should have received a copy of the GNU Lesser General Public
 * License along with this library; if not, write to the Free Software
 * Foundation, Inc., 51 Franklin Street, Fifth Floor, Boston, MA  02110-1301  USA
 * 
 * Linden Research, Inc., 945 Battery Street, San Francisco, CA  94111  USA
 * $/LicenseInfo$
 */

#include "llviewerprecompiledheaders.h"

#include "apr_pools.h"
#include "apr_dso.h"
#include "llhttpstatuscodes.h"
#include "llmeshrepository.h"

#include "llagent.h"
#include "llappviewer.h"
#include "llbufferstream.h"
#include "llcallbacklist.h"
#include "llcurl.h"
#include "lldatapacker.h"
#include "llfloatermodelpreview.h"
#include "llfloaterperms.h"
#include "lleconomy.h"
#include "llimagej2c.h"
#include "llhost.h"
#include "llnotificationsutil.h"
#include "llsd.h"
#include "llsdutil_math.h"
#include "llsdserialize.h"
#include "llthread.h"
#include "llvfile.h"
#include "llviewercontrol.h"
#include "llviewerinventory.h"
#include "llviewermenufile.h"
#include "llviewerobjectlist.h"
#include "llviewerregion.h"
#include "llviewertexturelist.h"
#include "llvolume.h"
#include "llvolumemgr.h"
#include "llvovolume.h"
#include "llworld.h"
#include "material_codes.h"
#include "pipeline.h"
#include "llinventorymodel.h"
#include "llfoldertype.h"
#include "llviewerparcelmgr.h"
#include "lluploadfloaterobservers.h"

#include "boost/lexical_cast.hpp"

#ifndef LL_WINDOWS
#include "netdb.h"
#endif

#include <queue>

LLMeshRepository gMeshRepo;

// <FS:Ansariel> Configurable request throttle
//const U32 MAX_MESH_REQUESTS_PER_SECOND = 100;

// Maximum mesh version to support.  Three least significant digits are reserved for the minor version, 
// with major version changes indicating a format change that is not backwards compatible and should not
// be parsed by viewers that don't specifically support that version. For example, if the integer "1" is 
// present, the version is 0.001. A viewer that can parse version 0.001 can also parse versions up to 0.999, 
// but not 1.0 (integer 1000).
// See wiki at https://wiki.secondlife.com/wiki/Mesh/Mesh_Asset_Format
const S32 MAX_MESH_VERSION = 999;

U32 LLMeshRepository::sBytesReceived = 0;
U32 LLMeshRepository::sHTTPRequestCount = 0;
U32 LLMeshRepository::sHTTPRetryCount = 0;
U32 LLMeshRepository::sLODProcessing = 0;
U32 LLMeshRepository::sLODPending = 0;

U32 LLMeshRepository::sCacheBytesRead = 0;
U32 LLMeshRepository::sCacheBytesWritten = 0;
U32 LLMeshRepository::sPeakKbps = 0;
	

const U32 MAX_TEXTURE_UPLOAD_RETRIES = 5;

static S32 dump_num = 0;
std::string make_dump_name(std::string prefix, S32 num)
{
	return prefix + boost::lexical_cast<std::string>(num) + std::string(".xml");
	
}
void dump_llsd_to_file(const LLSD& content, std::string filename);
LLSD llsd_from_file(std::string filename);

std::string header_lod[] = 
{
	"lowest_lod",
	"low_lod",
	"medium_lod",
	"high_lod"
};


//get the number of bytes resident in memory for given volume
U32 get_volume_memory_size(const LLVolume* volume)
{
	U32 indices = 0;
	U32 vertices = 0;

	for (U32 i = 0; i < volume->getNumVolumeFaces(); ++i)
	{
		const LLVolumeFace& face = volume->getVolumeFace(i);
		indices += face.mNumIndices;
		vertices += face.mNumVertices;
	}


	return indices*2+vertices*11+sizeof(LLVolume)+sizeof(LLVolumeFace)*volume->getNumVolumeFaces();
}

void get_vertex_buffer_from_mesh(LLCDMeshData& mesh, LLModel::PhysicsMesh& res, F32 scale = 1.f)
{
	res.mPositions.clear();
	res.mNormals.clear();
	
	const F32* v = mesh.mVertexBase;

	if (mesh.mIndexType == LLCDMeshData::INT_16)
	{
		U16* idx = (U16*) mesh.mIndexBase;
		for (S32 j = 0; j < mesh.mNumTriangles; ++j)
		{ 
			F32* mp0 = (F32*) ((U8*)v+idx[0]*mesh.mVertexStrideBytes);
			F32* mp1 = (F32*) ((U8*)v+idx[1]*mesh.mVertexStrideBytes);
			F32* mp2 = (F32*) ((U8*)v+idx[2]*mesh.mVertexStrideBytes);

			idx = (U16*) (((U8*)idx)+mesh.mIndexStrideBytes);
			
			LLVector3 v0(mp0);
			LLVector3 v1(mp1);
			LLVector3 v2(mp2);

			LLVector3 n = (v1-v0)%(v2-v0);
			n.normalize();

			res.mPositions.push_back(v0*scale);
			res.mPositions.push_back(v1*scale);
			res.mPositions.push_back(v2*scale);

			res.mNormals.push_back(n);
			res.mNormals.push_back(n);
			res.mNormals.push_back(n);			
		}
	}
	else
	{
		U32* idx = (U32*) mesh.mIndexBase;
		for (S32 j = 0; j < mesh.mNumTriangles; ++j)
		{ 
			F32* mp0 = (F32*) ((U8*)v+idx[0]*mesh.mVertexStrideBytes);
			F32* mp1 = (F32*) ((U8*)v+idx[1]*mesh.mVertexStrideBytes);
			F32* mp2 = (F32*) ((U8*)v+idx[2]*mesh.mVertexStrideBytes);

			idx = (U32*) (((U8*)idx)+mesh.mIndexStrideBytes);
			
			LLVector3 v0(mp0);
			LLVector3 v1(mp1);
			LLVector3 v2(mp2);

			LLVector3 n = (v1-v0)%(v2-v0);
			n.normalize();

			res.mPositions.push_back(v0*scale);
			res.mPositions.push_back(v1*scale);
			res.mPositions.push_back(v2*scale);

			res.mNormals.push_back(n);
			res.mNormals.push_back(n);
			res.mNormals.push_back(n);			
		}
	}
}

S32 LLMeshRepoThread::sActiveHeaderRequests = 0;
S32 LLMeshRepoThread::sActiveLODRequests = 0;
U32	LLMeshRepoThread::sMaxConcurrentRequests = 1;

class LLMeshHeaderResponder : public LLCurl::Responder
{
public:
	LLVolumeParams mMeshParams;
	bool mProcessed;

	LLMeshHeaderResponder(const LLVolumeParams& mesh_params)
		: mMeshParams(mesh_params)
	{
		LLMeshRepoThread::incActiveHeaderRequests();
		mProcessed = false;
	}

	~LLMeshHeaderResponder()
	{
		if (!mProcessed && !LLApp::isQuitting())
		{ //something went wrong, retry
			llwarns << "Timeout or service unavailable, retrying." << llendl;
			LLMeshRepository::sHTTPRetryCount++;
			LLMeshRepoThread::HeaderRequest req(mMeshParams);
			LLMutexLock lock(gMeshRepo.mThread->mMutex);
			gMeshRepo.mThread->mHeaderReqQ.push(req);

		}

		LLMeshRepoThread::decActiveHeaderRequests();
	}

	virtual void completedRaw(U32 status, const std::string& reason,
							  const LLChannelDescriptors& channels,
							  const LLIOPipe::buffer_ptr_t& buffer);

};

class LLMeshLODResponder : public LLCurl::Responder
{
public:
	LLVolumeParams mMeshParams;
	S32 mLOD;
	U32 mRequestedBytes;
	U32 mOffset;
	bool mProcessed;

	LLMeshLODResponder(const LLVolumeParams& mesh_params, S32 lod, U32 offset, U32 requested_bytes)
		: mMeshParams(mesh_params), mLOD(lod), mOffset(offset), mRequestedBytes(requested_bytes)
	{
		LLMeshRepoThread::incActiveLODRequests();
		mProcessed = false;
	}

	~LLMeshLODResponder()
	{
		if (!mProcessed && !LLApp::isQuitting())
		{
			llwarns << "Killed without being processed, retrying." << llendl;
			LLMeshRepository::sHTTPRetryCount++;
			gMeshRepo.mThread->lockAndLoadMeshLOD(mMeshParams, mLOD);
		}
		LLMeshRepoThread::decActiveLODRequests();
	}

	virtual void completedRaw(U32 status, const std::string& reason,
							  const LLChannelDescriptors& channels,
							  const LLIOPipe::buffer_ptr_t& buffer);

};

class LLMeshSkinInfoResponder : public LLCurl::Responder
{
public:
	LLUUID mMeshID;
	U32 mRequestedBytes;
	U32 mOffset;
	bool mProcessed;

	LLMeshSkinInfoResponder(const LLUUID& id, U32 offset, U32 size)
		: mMeshID(id), mRequestedBytes(size), mOffset(offset)
	{
		mProcessed = false;
	}

	~LLMeshSkinInfoResponder()
	{
		llassert(mProcessed);
	}

	virtual void completedRaw(U32 status, const std::string& reason,
							  const LLChannelDescriptors& channels,
							  const LLIOPipe::buffer_ptr_t& buffer);

};

class LLMeshDecompositionResponder : public LLCurl::Responder
{
public:
	LLUUID mMeshID;
	U32 mRequestedBytes;
	U32 mOffset;
	bool mProcessed;

	LLMeshDecompositionResponder(const LLUUID& id, U32 offset, U32 size)
		: mMeshID(id), mRequestedBytes(size), mOffset(offset)
	{
		mProcessed = false;
	}

	~LLMeshDecompositionResponder()
	{
		llassert(mProcessed);
	}

	virtual void completedRaw(U32 status, const std::string& reason,
							  const LLChannelDescriptors& channels,
							  const LLIOPipe::buffer_ptr_t& buffer);

};

class LLMeshPhysicsShapeResponder : public LLCurl::Responder
{
public:
	LLUUID mMeshID;
	U32 mRequestedBytes;
	U32 mOffset;
	bool mProcessed;

	LLMeshPhysicsShapeResponder(const LLUUID& id, U32 offset, U32 size)
		: mMeshID(id), mRequestedBytes(size), mOffset(offset)
	{
		mProcessed = false;
	}

	~LLMeshPhysicsShapeResponder()
	{
		llassert(mProcessed);
	}

	virtual void completedRaw(U32 status, const std::string& reason,
							  const LLChannelDescriptors& channels,
							  const LLIOPipe::buffer_ptr_t& buffer);

};

void log_upload_error(S32 status, const LLSD& content, std::string stage, std::string model_name)
{
	// Add notification popup.
	LLSD args;
	std::string message = content["error"]["message"];
	std::string identifier = content["error"]["identifier"];
	args["MESSAGE"] = message;
	args["IDENTIFIER"] = identifier;
	args["LABEL"] = model_name;
	gMeshRepo.uploadError(args);

	// Log details.
	llwarns << "stage: " << stage << " http status: " << status << llendl;
	if (content.has("error"))
	{
		const LLSD& err = content["error"];
		llwarns << "err: " << err << llendl;
		llwarns << "mesh upload failed, stage '" << stage
				<< "' error '" << err["error"].asString()
				<< "', message '" << err["message"].asString()
				<< "', id '" << err["identifier"].asString()
				<< "'" << llendl;
		if (err.has("errors"))
		{
			S32 error_num = 0;
			const LLSD& err_list = err["errors"];
			for (LLSD::array_const_iterator it = err_list.beginArray();
				 it != err_list.endArray();
				 ++it)
			{
				const LLSD& err_entry = *it;
				llwarns << "error[" << error_num << "]:" << llendl;
				for (LLSD::map_const_iterator map_it = err_entry.beginMap();
					 map_it != err_entry.endMap();
					 ++map_it)
				{
					llwarns << "\t" << map_it->first << ": "
							<< map_it->second << llendl;
				}
				error_num++;
			}
		}
	}
	else
	{
		llwarns << "bad mesh, no error information available" << llendl;
	}
}

class LLWholeModelFeeResponder: public LLCurl::Responder
{
	LLMeshUploadThread* mThread;
	LLSD mModelData;
	LLHandle<LLWholeModelFeeObserver> mObserverHandle;
public:
	LLWholeModelFeeResponder(LLMeshUploadThread* thread, LLSD& model_data, LLHandle<LLWholeModelFeeObserver> observer_handle):
		mThread(thread),
		mModelData(model_data),
		mObserverHandle(observer_handle)
	{
		if (mThread)
		{
			mThread->startRequest();
		}
	}

	~LLWholeModelFeeResponder()
	{
		if (mThread)
		{
			mThread->stopRequest();
		}
	}

	virtual void completed(U32 status,
						   const std::string& reason,
						   const LLSD& content)
	{
		LLSD cc = content;
		if (gSavedSettings.getS32("MeshUploadFakeErrors")&1)
		{
			cc = llsd_from_file("fake_upload_error.xml");
		}
			
		dump_llsd_to_file(cc,make_dump_name("whole_model_fee_response_",dump_num));

		LLWholeModelFeeObserver* observer = mObserverHandle.get();

		if (isGoodStatus(status) &&
			cc["state"].asString() == "upload")
		{
			mThread->mWholeModelUploadURL = cc["uploader"].asString();

			if (observer)
			{
				cc["data"]["upload_price"] = cc["upload_price"];
				observer->onModelPhysicsFeeReceived(cc["data"], mThread->mWholeModelUploadURL);
			}
		}
		else
		{
			llwarns << "fee request failed" << llendl;
			log_upload_error(status,cc,"fee",mModelData["name"]);
			mThread->mWholeModelUploadURL = "";

			if (observer)
			{
				observer->setModelPhysicsFeeErrorStatus(status, reason);
			}
		}
	}

};

class LLWholeModelUploadResponder: public LLCurl::Responder
{
	LLMeshUploadThread* mThread;
	LLSD mModelData;
	LLHandle<LLWholeModelUploadObserver> mObserverHandle;
	
public:
	LLWholeModelUploadResponder(LLMeshUploadThread* thread, LLSD& model_data, LLHandle<LLWholeModelUploadObserver> observer_handle):
		mThread(thread),
		mModelData(model_data),
		mObserverHandle(observer_handle)
	{
		if (mThread)
		{
			mThread->startRequest();
		}
	}

	~LLWholeModelUploadResponder()
	{
		if (mThread)
		{
			mThread->stopRequest();
		}
	}

	virtual void completed(U32 status,
						   const std::string& reason,
						   const LLSD& content)
	{
		LLSD cc = content;
		if (gSavedSettings.getS32("MeshUploadFakeErrors")&2)
		{
			cc = llsd_from_file("fake_upload_error.xml");
		}

		dump_llsd_to_file(cc,make_dump_name("whole_model_upload_response_",dump_num));
		
		LLWholeModelUploadObserver* observer = mObserverHandle.get();

		// requested "mesh" asset type isn't actually the type
		// of the resultant object, fix it up here.
		if (isGoodStatus(status) &&
			cc["state"].asString() == "complete")
		{
			mModelData["asset_type"] = "object";
			gMeshRepo.updateInventory(LLMeshRepository::inventory_data(mModelData,cc));

			if (observer)
			{
				doOnIdleOneTime(boost::bind(&LLWholeModelUploadObserver::onModelUploadSuccess, observer));
			}
		}
		else
		{
			llwarns << "upload failed" << llendl;
			std::string model_name = mModelData["name"].asString();
			log_upload_error(status,cc,"upload",model_name);

			if (observer)
			{
				doOnIdleOneTime(boost::bind(&LLWholeModelUploadObserver::onModelUploadFailure, observer));
			}
		}
	}
};

LLMeshRepoThread::LLMeshRepoThread()
: LLThread("mesh repo") 
{ 
	mWaiting = false;
	mMutex = new LLMutex(NULL);
	mHeaderMutex = new LLMutex(NULL);
	mSignal = new LLCondition(NULL);
}

LLMeshRepoThread::~LLMeshRepoThread()
{
	delete mMutex;
	mMutex = NULL;
	delete mHeaderMutex;
	mHeaderMutex = NULL;
	delete mSignal;
	mSignal = NULL;
}

void LLMeshRepoThread::run()
{
	mCurlRequest = new LLCurlRequest();
	LLCDResult res = LLConvexDecomposition::initThread();
	if (res != LLCD_OK)
	{
		llwarns << "convex decomposition unable to be loaded" << llendl;
	}

	// <FS:Ansariel> Configurable request throttle
	static LLCachedControl<U32> fsMaxMeshRequestsPerSecond(gSavedSettings, "FSMaxMeshRequestsPerSecond");
	// <FS:Ansariel> Mesh header/LOD retry functionality
	static LLCachedControl<F32> fsMeshRequestTimeout(gSavedSettings, "FSMeshRequestTimeout");

	while (!LLApp::isQuitting())
	{
		mWaiting = true;
		mSignal->wait();
		mWaiting = false;

		if (!LLApp::isQuitting())
		{
			static U32 count = 0;

			static F32 last_hundred = gFrameTimeSeconds;

			if (gFrameTimeSeconds - last_hundred > 1.f)
			{ //a second has gone by, clear count
				last_hundred = gFrameTimeSeconds;
				count = 0;	

				// <FS:Ansariel> Mesh header/LOD retry functionality
				F32 curl_timeout = (F32)fsMeshRequestTimeout;

				if (mMutex)
				{
					mMutex->lock();
					// Handle header requests
					std::set<ActiveHeaderRequest>::iterator header_it = mActiveHeaderRequests.begin();
					std::list<ActiveHeaderRequest> active_header_clear_list;

					for ( ; header_it != mActiveHeaderRequests.end(); header_it++)
					{
						ActiveHeaderRequest active_req = *header_it;
						if (gFrameTimeSeconds - active_req.mFrameTimeStart > curl_timeout)
						{
							LL_WARNS("MeshRequestTimeout") << "Mesh header request timed out for SculptID=" << active_req.mMeshParams.getSculptID() << LL_ENDL;
							HeaderRequest req(active_req.mMeshParams);
							mHeaderReqQ.push(req);
							active_header_clear_list.push_back(active_req);
						}
					}

					for (std::list<ActiveHeaderRequest>::iterator it = active_header_clear_list.begin(); it != active_header_clear_list.end(); it++)
					{
						mActiveHeaderRequests.erase(*it);
					}

					// Handle LOD requests
					std::set<ActiveLODRequest>::iterator lod_it = mActiveLODRequests.begin();
					std::list<ActiveLODRequest> active_lod_clear_list;

					for ( ; lod_it != mActiveLODRequests.end(); lod_it++)
					{
						ActiveLODRequest active_req = *lod_it;
						if (gFrameTimeSeconds - active_req.mFrameTimeStart > curl_timeout)
						{
							LL_WARNS("MeshRequestTimeout") << "Mesh LOD request timed out for SculptID=" << active_req.mMeshParams.getSculptID() << " and LOD=" << active_req.mLOD << LL_ENDL;
							LODRequest req(active_req.mMeshParams, active_req.mLOD);
							mLODReqQ.push(req);
							active_lod_clear_list.push_back(active_req);
						}
					}

					for (std::list<ActiveLODRequest>::iterator it = active_lod_clear_list.begin(); it != active_lod_clear_list.end(); it++)
					{
						mActiveLODRequests.erase(*it);
					}

					mMutex->unlock();
				}
				// </FS:Ansariel> Mesh header/LOD retry functionality
			}

			// NOTE: throttling intentionally favors LOD requests over header requests
			
			// <FS:Ansariel> Configurable request throttle
			//while (!mLODReqQ.empty() && count < MAX_MESH_REQUESTS_PER_SECOND && sActiveLODRequests < sMaxConcurrentRequests)
			while (!mLODReqQ.empty() && count < (U32)fsMaxMeshRequestsPerSecond && sActiveLODRequests < sMaxConcurrentRequests)
			// </FS:Ansariel> Configurable request throttle
			{
				if (mMutex)
				{
					mMutex->lock();
					LODRequest req = mLODReqQ.front();
					mLODReqQ.pop();
					LLMeshRepository::sLODProcessing--;
					mMutex->unlock();
					if (!fetchMeshLOD(req.mMeshParams, req.mLOD, count))//failed, resubmit
					{
						mMutex->lock();
						mLODReqQ.push(req) ; 
						mMutex->unlock();
					}
				}
			}

			// <FS:Ansariel> Configurable request throttle
			//while (!mHeaderReqQ.empty() && count < MAX_MESH_REQUESTS_PER_SECOND && sActiveHeaderRequests < sMaxConcurrentRequests)
			while (!mHeaderReqQ.empty() && count < (U32)fsMaxMeshRequestsPerSecond && sActiveHeaderRequests < sMaxConcurrentRequests)
			// </FS:Ansariel> Configurable request throttle
			{
				if (mMutex)
				{
					mMutex->lock();
					HeaderRequest req = mHeaderReqQ.front();
					mHeaderReqQ.pop();
					mMutex->unlock();
					if (!fetchMeshHeader(req.mMeshParams, count))//failed, resubmit
					{
						mMutex->lock();
						mHeaderReqQ.push(req) ;
						mMutex->unlock();
					}
				}
			}

			{ //mSkinRequests is protected by mSignal
				std::set<LLUUID> incomplete;
				for (std::set<LLUUID>::iterator iter = mSkinRequests.begin(); iter != mSkinRequests.end(); ++iter)
				{
					LLUUID mesh_id = *iter;
					if (!fetchMeshSkinInfo(mesh_id))
					{
						incomplete.insert(mesh_id);
					}
				}
				mSkinRequests = incomplete;
			}

			{ //mDecompositionRequests is protected by mSignal
				std::set<LLUUID> incomplete;
				for (std::set<LLUUID>::iterator iter = mDecompositionRequests.begin(); iter != mDecompositionRequests.end(); ++iter)
				{
					LLUUID mesh_id = *iter;
					if (!fetchMeshDecomposition(mesh_id))
					{
						incomplete.insert(mesh_id);
					}
				}
				mDecompositionRequests = incomplete;
			}

			{ //mPhysicsShapeRequests is protected by mSignal
				std::set<LLUUID> incomplete;
				for (std::set<LLUUID>::iterator iter = mPhysicsShapeRequests.begin(); iter != mPhysicsShapeRequests.end(); ++iter)
				{
					LLUUID mesh_id = *iter;
					if (!fetchMeshPhysicsShape(mesh_id))
					{
						incomplete.insert(mesh_id);
					}
				}
				mPhysicsShapeRequests = incomplete;
			}

			mCurlRequest->process();
		}
	}
	
	if (mSignal->isLocked())
	{ //make sure to let go of the mutex associated with the given signal before shutting down
		mSignal->unlock();
	}

	res = LLConvexDecomposition::quitThread();
	if (res != LLCD_OK)
	{
		llwarns << "convex decomposition unable to be quit" << llendl;
	}

	delete mCurlRequest;
	mCurlRequest = NULL;
}

void LLMeshRepoThread::loadMeshSkinInfo(const LLUUID& mesh_id)
{ //protected by mSignal, no locking needed here
	mSkinRequests.insert(mesh_id);
}

void LLMeshRepoThread::loadMeshDecomposition(const LLUUID& mesh_id)
{ //protected by mSignal, no locking needed here
	mDecompositionRequests.insert(mesh_id);
}

void LLMeshRepoThread::loadMeshPhysicsShape(const LLUUID& mesh_id)
{ //protected by mSignal, no locking needed here
	mPhysicsShapeRequests.insert(mesh_id);
}

void LLMeshRepoThread::lockAndLoadMeshLOD(const LLVolumeParams& mesh_params, S32 lod)
{
	if (!LLAppViewer::isQuitting())
	{
		loadMeshLOD(mesh_params, lod);
	}
}



void LLMeshRepoThread::loadMeshLOD(const LLVolumeParams& mesh_params, S32 lod)
{ //could be called from any thread
	LLMutexLock lock(mMutex);
	mesh_header_map::iterator iter = mMeshHeader.find(mesh_params.getSculptID());
	if (iter != mMeshHeader.end())
	{ //if we have the header, request LOD byte range
		LODRequest req(mesh_params, lod);
		{
			mLODReqQ.push(req);
			LLMeshRepository::sLODProcessing++;
		}
	}
	else
	{ 
		HeaderRequest req(mesh_params);
		
		pending_lod_map::iterator pending = mPendingLOD.find(mesh_params);

		if (pending != mPendingLOD.end())
		{ //append this lod request to existing header request
			pending->second.push_back(lod);
			llassert(pending->second.size() <= LLModel::NUM_LODS)
		}
		else
		{ //if no header request is pending, fetch header
			mHeaderReqQ.push(req);
			mPendingLOD[mesh_params].push_back(lod);
		}
	}
}

//static 
std::string LLMeshRepoThread::constructUrl(LLUUID mesh_id)
{
	std::string http_url;
	
	if (gAgent.getRegion())
	{
		http_url = gMeshRepo.mGetMeshCapability; 
	}

	if (!http_url.empty())
	{
		http_url += "/?mesh_id=";
		http_url += mesh_id.asString().c_str();
	}
	else
	{
		llwarns << "Current region does not have GetMesh capability!  Cannot load " << mesh_id << ".mesh" << llendl;
	}

	return http_url;
}

bool LLMeshRepoThread::fetchMeshSkinInfo(const LLUUID& mesh_id)
{ //protected by mMutex
	
	if (!mHeaderMutex)
	{
		return false;
	}

	mHeaderMutex->lock();

	if (mMeshHeader.find(mesh_id) == mMeshHeader.end())
	{ //we have no header info for this mesh, do nothing
		mHeaderMutex->unlock();
		return false;
	}

	bool ret = true ;
	U32 header_size = mMeshHeaderSize[mesh_id];
	
	if (header_size > 0)
	{
		S32 version = mMeshHeader[mesh_id]["version"].asInteger();
		S32 offset = header_size + mMeshHeader[mesh_id]["skin"]["offset"].asInteger();
		S32 size = mMeshHeader[mesh_id]["skin"]["size"].asInteger();

		mHeaderMutex->unlock();

		if (version <= MAX_MESH_VERSION && offset >= 0 && size > 0)
		{
			//check VFS for mesh skin info
			LLVFile file(gVFS, mesh_id, LLAssetType::AT_MESH);
			if (file.getSize() >= offset+size)
			{				
				LLMeshRepository::sCacheBytesRead += size;
				file.seek(offset);
				U8* buffer = new U8[size];
				file.read(buffer, size);

				//make sure buffer isn't all 0's by checking the first 1KB (reserved block but not written)
				bool zero = true;
				for (S32 i = 0; i < llmin(size, 1024) && zero; ++i)
				{
					zero = buffer[i] > 0 ? false : true;
				}

				if (!zero)
				{ //attempt to parse
					if (skinInfoReceived(mesh_id, buffer, size))
					{						
						delete[] buffer;
						return true;
					}
				}

				delete[] buffer;
			}

			//reading from VFS failed for whatever reason, fetch from sim
			std::vector<std::string> headers;
			headers.push_back("Accept: application/octet-stream");

			std::string http_url = constructUrl(mesh_id);
			if (!http_url.empty())
			{				
				ret = mCurlRequest->getByteRange(http_url, headers, offset, size,
												 new LLMeshSkinInfoResponder(mesh_id, offset, size));
				if(ret)
				{
					LLMeshRepository::sHTTPRequestCount++;
				}
			}
		}
	}
	else
	{	
		mHeaderMutex->unlock();
	}

	//early out was not hit, effectively fetched
	return ret;
}

bool LLMeshRepoThread::fetchMeshDecomposition(const LLUUID& mesh_id)
{ //protected by mMutex
	if (!mHeaderMutex)
	{
		return false;
	}

	mHeaderMutex->lock();

	if (mMeshHeader.find(mesh_id) == mMeshHeader.end())
	{ //we have no header info for this mesh, do nothing
		mHeaderMutex->unlock();
		return false;
	}

	U32 header_size = mMeshHeaderSize[mesh_id];
	bool ret = true ;
	
	if (header_size > 0)
	{
		S32 version = mMeshHeader[mesh_id]["version"].asInteger();
		S32 offset = header_size + mMeshHeader[mesh_id]["physics_convex"]["offset"].asInteger();
		S32 size = mMeshHeader[mesh_id]["physics_convex"]["size"].asInteger();

		mHeaderMutex->unlock();

		if (version <= MAX_MESH_VERSION && offset >= 0 && size > 0)
		{
			//check VFS for mesh skin info
			LLVFile file(gVFS, mesh_id, LLAssetType::AT_MESH);
			if (file.getSize() >= offset+size)
			{
				LLMeshRepository::sCacheBytesRead += size;

				file.seek(offset);
				U8* buffer = new U8[size];
				file.read(buffer, size);

				//make sure buffer isn't all 0's by checking the first 1KB (reserved block but not written)
				bool zero = true;
				for (S32 i = 0; i < llmin(size, 1024) && zero; ++i)
				{
					zero = buffer[i] > 0 ? false : true;
				}

				if (!zero)
				{ //attempt to parse
					if (decompositionReceived(mesh_id, buffer, size))
					{
						delete[] buffer;
						return true;
					}
				}

				delete[] buffer;
			}

			//reading from VFS failed for whatever reason, fetch from sim
			std::vector<std::string> headers;
			headers.push_back("Accept: application/octet-stream");

			std::string http_url = constructUrl(mesh_id);
			if (!http_url.empty())
			{				
				ret = mCurlRequest->getByteRange(http_url, headers, offset, size,
												 new LLMeshDecompositionResponder(mesh_id, offset, size));
				if(ret)
				{
					LLMeshRepository::sHTTPRequestCount++;
				}
			}
		}
	}
	else
	{	
		mHeaderMutex->unlock();
	}

	//early out was not hit, effectively fetched
	return ret;
}

bool LLMeshRepoThread::fetchMeshPhysicsShape(const LLUUID& mesh_id)
{ //protected by mMutex
	if (!mHeaderMutex)
	{
		return false;
	}

	mHeaderMutex->lock();

	if (mMeshHeader.find(mesh_id) == mMeshHeader.end())
	{ //we have no header info for this mesh, do nothing
		mHeaderMutex->unlock();
		return false;
	}

	U32 header_size = mMeshHeaderSize[mesh_id];
	bool ret = true ;

	if (header_size > 0)
	{
		S32 version = mMeshHeader[mesh_id]["version"].asInteger();
		S32 offset = header_size + mMeshHeader[mesh_id]["physics_mesh"]["offset"].asInteger();
		S32 size = mMeshHeader[mesh_id]["physics_mesh"]["size"].asInteger();

		mHeaderMutex->unlock();

		if (version <= MAX_MESH_VERSION && offset >= 0 && size > 0)
		{
			//check VFS for mesh physics shape info
			LLVFile file(gVFS, mesh_id, LLAssetType::AT_MESH);
			if (file.getSize() >= offset+size)
			{
				LLMeshRepository::sCacheBytesRead += size;
				file.seek(offset);
				U8* buffer = new U8[size];
				file.read(buffer, size);

				//make sure buffer isn't all 0's by checking the first 1KB (reserved block but not written)
				bool zero = true;
				for (S32 i = 0; i < llmin(size, 1024) && zero; ++i)
				{
					zero = buffer[i] > 0 ? false : true;
				}

				if (!zero)
				{ //attempt to parse
					if (physicsShapeReceived(mesh_id, buffer, size))
					{
						delete[] buffer;
						return true;
					}
				}

				delete[] buffer;
			}

			//reading from VFS failed for whatever reason, fetch from sim
			std::vector<std::string> headers;
			headers.push_back("Accept: application/octet-stream");

			std::string http_url = constructUrl(mesh_id);
			if (!http_url.empty())
			{				
				ret = mCurlRequest->getByteRange(http_url, headers, offset, size,
												 new LLMeshPhysicsShapeResponder(mesh_id, offset, size));

				if(ret)
				{
					LLMeshRepository::sHTTPRequestCount++;
				}
			}
		}
		else
		{ //no physics shape whatsoever, report back NULL
			physicsShapeReceived(mesh_id, NULL, 0);
		}
	}
	else
	{	
		mHeaderMutex->unlock();
	}

	//early out was not hit, effectively fetched
	return ret;
}

//static
void LLMeshRepoThread::incActiveLODRequests()
{
	LLMutexLock lock(gMeshRepo.mThread->mMutex);
	++LLMeshRepoThread::sActiveLODRequests;
}

//static
void LLMeshRepoThread::decActiveLODRequests()
{
	LLMutexLock lock(gMeshRepo.mThread->mMutex);
	--LLMeshRepoThread::sActiveLODRequests;
}

//static
void LLMeshRepoThread::incActiveHeaderRequests()
{
	LLMutexLock lock(gMeshRepo.mThread->mMutex);
	++LLMeshRepoThread::sActiveHeaderRequests;
}

//static
void LLMeshRepoThread::decActiveHeaderRequests()
{
	LLMutexLock lock(gMeshRepo.mThread->mMutex);
	--LLMeshRepoThread::sActiveHeaderRequests;
}

//return false if failed to get header
bool LLMeshRepoThread::fetchMeshHeader(const LLVolumeParams& mesh_params, U32& count)
{
	{
		//look for mesh in asset in vfs
		LLVFile file(gVFS, mesh_params.getSculptID(), LLAssetType::AT_MESH);
			
		S32 size = file.getSize();

		if (size > 0)
		{ //NOTE -- if the header size is ever more than 4KB, this will break
			U8 buffer[4096];
			S32 bytes = llmin(size, 4096);
			LLMeshRepository::sCacheBytesRead += bytes;	
			file.read(buffer, bytes);
			if (headerReceived(mesh_params, buffer, bytes))
			{ //did not do an HTTP request, return false
				return true;
			}
		}
	}

	//either cache entry doesn't exist or is corrupt, request header from simulator	
	bool retval = true ;
	std::vector<std::string> headers;
	headers.push_back("Accept: application/octet-stream");

	std::string http_url = constructUrl(mesh_params.getSculptID());
	if (!http_url.empty())
	{
		//grab first 4KB if we're going to bother with a fetch.  Cache will prevent future fetches if a full mesh fits
		//within the first 4KB
		//NOTE -- this will break of headers ever exceed 4KB		
		retval = mCurlRequest->getByteRange(http_url, headers, 0, 4096, new LLMeshHeaderResponder(mesh_params));
		if(retval)
		{
			LLMeshRepository::sHTTPRequestCount++;

			// <FS:Ansariel> Mesh header/LOD retry functionality
			S32 frameTime = gFrameTimeSeconds;
			LL_DEBUGS("MeshRequestTimeout") << "Mesh header request: SculptID=" << mesh_params.getSculptID() << ", gFrameTimeSeconds=" << frameTime << LL_ENDL;
			if (mMutex)
			{
				mMutex->lock();
				mActiveHeaderRequests.insert(ActiveHeaderRequest(mesh_params, frameTime));
				LL_DEBUGS("MeshRequestTimeout") << "Active mesh header requests: " << mActiveHeaderRequests.size() << LL_ENDL;
				mMutex->unlock();
			}
			// </FS:Ansariel> Mesh header/LOD retry functionality
		}
		count++;
	}

	return retval;
}

//return false if failed to get mesh lod.
bool LLMeshRepoThread::fetchMeshLOD(const LLVolumeParams& mesh_params, S32 lod, U32& count)
{ //protected by mMutex
	if (!mHeaderMutex)
	{
		return false;
	}

	mHeaderMutex->lock();

	bool retval = true;

	LLUUID mesh_id = mesh_params.getSculptID();
	
	U32 header_size = mMeshHeaderSize[mesh_id];

	if (header_size > 0)
	{
		S32 version = mMeshHeader[mesh_id]["version"].asInteger();
		S32 offset = header_size + mMeshHeader[mesh_id][header_lod[lod]]["offset"].asInteger();
		S32 size = mMeshHeader[mesh_id][header_lod[lod]]["size"].asInteger();
		mHeaderMutex->unlock();
				
		if (version <= MAX_MESH_VERSION && offset >= 0 && size > 0)
		{

			//check VFS for mesh asset
			LLVFile file(gVFS, mesh_id, LLAssetType::AT_MESH);
			if (file.getSize() >= offset+size)
			{
				LLMeshRepository::sCacheBytesRead += size;
				file.seek(offset);
				U8* buffer = new U8[size];
				file.read(buffer, size);

				//make sure buffer isn't all 0's by checking the first 1KB (reserved block but not written)
				bool zero = true;
				for (S32 i = 0; i < llmin(size, 1024) && zero; ++i)
				{
					zero = buffer[i] > 0 ? false : true;
				}

				if (!zero)
				{ //attempt to parse
					if (lodReceived(mesh_params, lod, buffer, size))
					{
						delete[] buffer;
						return true;
					}
				}

				delete[] buffer;
			}

			//reading from VFS failed for whatever reason, fetch from sim
			std::vector<std::string> headers;
			headers.push_back("Accept: application/octet-stream");

			std::string http_url = constructUrl(mesh_id);
			if (!http_url.empty())
			{				
				retval = mCurlRequest->getByteRange(constructUrl(mesh_id), headers, offset, size,
										   new LLMeshLODResponder(mesh_params, lod, offset, size));

				if(retval)
				{
					LLMeshRepository::sHTTPRequestCount++;

					// <FS:Ansariel> Mesh header/LOD retry functionality
					S32 frameTime = gFrameTimeSeconds;
					LL_DEBUGS("MeshRequestTimeout") << "Mesh LOD request: SculptID=" << mesh_params.getSculptID() << ", LOD=" << lod << ", gFrameTimeSeconds=" << frameTime << LL_ENDL;
					if (mMutex)
					{
						mMutex->lock();
						mActiveLODRequests.insert(ActiveLODRequest(mesh_params, lod, frameTime));
						LL_DEBUGS("MeshRequestTimeout") << "Active mesh LOD requests: " << mActiveLODRequests.size() << LL_ENDL;
						mMutex->unlock();
					}
					// </FS:Ansariel> Mesh header/LOD retry functionality
				}
				count++;
			}
			else
			{
				mUnavailableQ.push(LODRequest(mesh_params, lod));
			}
		}
		else
		{
			mUnavailableQ.push(LODRequest(mesh_params, lod));
		}
	}
	else
	{
		mHeaderMutex->unlock();
	}

	return retval;
}

bool LLMeshRepoThread::headerReceived(const LLVolumeParams& mesh_params, U8* data, S32 data_size)
{
	LLSD header;
	
	U32 header_size = 0;
	if (data_size > 0)
	{
		std::string res_str((char*) data, data_size);

		std::string deprecated_header("<? LLSD/Binary ?>");

		if (res_str.substr(0, deprecated_header.size()) == deprecated_header)
		{
			res_str = res_str.substr(deprecated_header.size()+1, data_size);
			header_size = deprecated_header.size()+1;
		}
		data_size = res_str.size();

		std::istringstream stream(res_str);

		if (!LLSDSerialize::fromBinary(header, stream, data_size))
		{
			llwarns << "Mesh header parse error.  Not a valid mesh asset!" << llendl;
			return false;
		}

		header_size += stream.tellg();
	}
	else
	{
		llinfos
			<< "Marking header as non-existent, will not retry." << llendl;
		header["404"] = 1;
	}

	{
		LLUUID mesh_id = mesh_params.getSculptID();
		
		{
			LLMutexLock lock(mHeaderMutex);
			mMeshHeaderSize[mesh_id] = header_size;
			mMeshHeader[mesh_id] = header;
			}


		LLMutexLock lock(mMutex); // make sure only one thread access mPendingLOD at the same time.

		//check for pending requests
		pending_lod_map::iterator iter = mPendingLOD.find(mesh_params);
		if (iter != mPendingLOD.end())
		{
			for (U32 i = 0; i < iter->second.size(); ++i)
			{
				LODRequest req(mesh_params, iter->second[i]);
				mLODReqQ.push(req);
				LLMeshRepository::sLODProcessing++;
			}

			mPendingLOD.erase(iter); // <FS:ND/> FIRE-7182, only call erase if iter is really valid.
		}
		//		mPendingLOD.erase(iter); // <FS:ND/> avoid crash by moving erase up.
	}

	return true;
}

bool LLMeshRepoThread::lodReceived(const LLVolumeParams& mesh_params, S32 lod, U8* data, S32 data_size)
{
	LLPointer<LLVolume> volume = new LLVolume(mesh_params, LLVolumeLODGroup::getVolumeScaleFromDetail(lod));
	std::string mesh_string((char*) data, data_size);
	std::istringstream stream(mesh_string);

	if (volume->unpackVolumeFaces(stream, data_size))
	{
		if (volume->getNumFaces() > 0)
		{
			LoadedMesh mesh(volume, mesh_params, lod);
			{
				LLMutexLock lock(mMutex);
				mLoadedQ.push(mesh);
			}
			return true;
		}
	}

	return false;
}

bool LLMeshRepoThread::skinInfoReceived(const LLUUID& mesh_id, U8* data, S32 data_size)
{
	LLSD skin;

	if (data_size > 0)
	{
		std::string res_str((char*) data, data_size);

		std::istringstream stream(res_str);

		if (!unzip_llsd(skin, stream, data_size))
		{
			llwarns << "Mesh skin info parse error.  Not a valid mesh asset!" << llendl;
			return false;
		}
	}
	
	{
		LLMeshSkinInfo info(skin);
		info.mMeshID = mesh_id;

		//llinfos<<"info pelvis offset"<<info.mPelvisOffset<<llendl;
		mSkinInfoQ.push(info);
	}

	return true;
}

bool LLMeshRepoThread::decompositionReceived(const LLUUID& mesh_id, U8* data, S32 data_size)
{
	LLSD decomp;

	if (data_size > 0)
	{ 
		std::string res_str((char*) data, data_size);

		std::istringstream stream(res_str);

		if (!unzip_llsd(decomp, stream, data_size))
		{
			llwarns << "Mesh decomposition parse error.  Not a valid mesh asset!" << llendl;
			return false;
		}
	}
	
	{
		LLModel::Decomposition* d = new LLModel::Decomposition(decomp);
		d->mMeshID = mesh_id;
		mDecompositionQ.push(d);
	}

	return true;
}

bool LLMeshRepoThread::physicsShapeReceived(const LLUUID& mesh_id, U8* data, S32 data_size)
{
	LLSD physics_shape;

	LLModel::Decomposition* d = new LLModel::Decomposition();
	d->mMeshID = mesh_id;

	if (data == NULL)
	{ //no data, no physics shape exists
		d->mPhysicsShapeMesh.clear();
	}
	else
	{
		LLVolumeParams volume_params;
		volume_params.setType(LL_PCODE_PROFILE_SQUARE, LL_PCODE_PATH_LINE);
		volume_params.setSculptID(mesh_id, LL_SCULPT_TYPE_MESH);
		LLPointer<LLVolume> volume = new LLVolume(volume_params,0);
		std::string mesh_string((char*) data, data_size);
		std::istringstream stream(mesh_string);

		if (volume->unpackVolumeFaces(stream, data_size))
		{
			//load volume faces into decomposition buffer
			S32 vertex_count = 0;
			S32 index_count = 0;

			for (S32 i = 0; i < volume->getNumVolumeFaces(); ++i)
			{
				const LLVolumeFace& face = volume->getVolumeFace(i);
				vertex_count += face.mNumVertices;
				index_count += face.mNumIndices;
			}

			d->mPhysicsShapeMesh.clear();

			std::vector<LLVector3>& pos = d->mPhysicsShapeMesh.mPositions;
			std::vector<LLVector3>& norm = d->mPhysicsShapeMesh.mNormals;

			for (S32 i = 0; i < volume->getNumVolumeFaces(); ++i)
			{
				const LLVolumeFace& face = volume->getVolumeFace(i);
			
				for (S32 i = 0; i < face.mNumIndices; ++i)
				{
					U16 idx = face.mIndices[i];

					pos.push_back(LLVector3(face.mPositions[idx].getF32ptr()));
					norm.push_back(LLVector3(face.mNormals[idx].getF32ptr()));				
				}			
			}
		}
	}

	mDecompositionQ.push(d);
	return true;
}

LLMeshUploadThread::LLMeshUploadThread(LLMeshUploadThread::instance_list& data, LLVector3& scale, bool upload_textures,
										bool upload_skin, bool upload_joints, std::string upload_url, bool do_upload,
					   LLHandle<LLWholeModelFeeObserver> fee_observer, LLHandle<LLWholeModelUploadObserver> upload_observer)
: LLThread("mesh upload"),
	mDiscarded(FALSE),
	mDoUpload(do_upload),
	mWholeModelUploadURL(upload_url),
	mFeeObserverHandle(fee_observer),
	mUploadObserverHandle(upload_observer)
{
	mInstanceList = data;
	mUploadTextures = upload_textures;
	mUploadSkin = upload_skin;
	mUploadJoints = upload_joints;
	mMutex = new LLMutex(NULL);
	mCurlRequest = NULL;
	mPendingUploads = 0;
	mFinished = false;
	mOrigin = gAgent.getPositionAgent();
	mHost = gAgent.getRegionHost();
	
	mWholeModelFeeCapability = gAgent.getRegion()->getCapability("NewFileAgentInventory");

	mOrigin += gAgent.getAtAxis() * scale.magVec();

	mMeshUploadTimeOut = gSavedSettings.getS32("MeshUploadTimeOut") ;
}

LLMeshUploadThread::~LLMeshUploadThread()
{

}

LLMeshUploadThread::DecompRequest::DecompRequest(LLModel* mdl, LLModel* base_model, LLMeshUploadThread* thread)
{
	mStage = "single_hull";
	mModel = mdl;
	mDecompID = &mdl->mDecompID;
	mBaseModel = base_model;
	mThread = thread;
	
	//copy out positions and indices
	assignData(mdl) ;	

	mThread->mFinalDecomp = this;
	mThread->mPhysicsComplete = false;
}

void LLMeshUploadThread::DecompRequest::completed()
{
	if (mThread->mFinalDecomp == this)
	{
		mThread->mPhysicsComplete = true;
	}

	llassert(mHull.size() == 1);
	
	mThread->mHullMap[mBaseModel] = mHull[0];
}

//called in the main thread.
void LLMeshUploadThread::preStart()
{
	//build map of LLModel refs to instances for callbacks
	for (instance_list::iterator iter = mInstanceList.begin(); iter != mInstanceList.end(); ++iter)
	{
		mInstance[iter->mModel].push_back(*iter);
	}
}

void LLMeshUploadThread::discard()
{
	LLMutexLock lock(mMutex) ;
	mDiscarded = TRUE ;
}

BOOL LLMeshUploadThread::isDiscarded()
{
	LLMutexLock lock(mMutex) ;
	return mDiscarded ;
}

void LLMeshUploadThread::run()
{
	if (mDoUpload)
	{
		doWholeModelUpload();
	}
	else
	{
		requestWholeModelFee();
	}
}

void dump_llsd_to_file(const LLSD& content, std::string filename)
{
	if (gSavedSettings.getBOOL("MeshUploadLogXML"))
	{
		std::ofstream of(filename.c_str());
		LLSDSerialize::toPrettyXML(content,of);
	}
}

LLSD llsd_from_file(std::string filename)
{
	std::ifstream ifs(filename.c_str());
	LLSD result;
	LLSDSerialize::fromXML(result,ifs);
	return result;
}

void LLMeshUploadThread::wholeModelToLLSD(LLSD& dest, bool include_textures)
{
	LLSD result;

	LLSD res;
	result["folder_id"] = gInventory.findCategoryUUIDForType(LLFolderType::FT_OBJECT);
	result["texture_folder_id"] = gInventory.findCategoryUUIDForType(LLFolderType::FT_TEXTURE);
	result["asset_type"] = "mesh";
	result["inventory_type"] = "object";
	result["description"] = "(No Description)";
	result["next_owner_mask"] = LLSD::Integer(LLFloaterPerms::getNextOwnerPerms());
	result["group_mask"] = LLSD::Integer(LLFloaterPerms::getGroupPerms());
	result["everyone_mask"] = LLSD::Integer(LLFloaterPerms::getEveryonePerms());

	res["mesh_list"] = LLSD::emptyArray();
	res["texture_list"] = LLSD::emptyArray();
	res["instance_list"] = LLSD::emptyArray();
	S32 mesh_num = 0;
	S32 texture_num = 0;
	
	std::set<LLViewerTexture* > textures;
	std::map<LLViewerTexture*,S32> texture_index;

	std::map<LLModel*,S32> mesh_index;
	std::string model_name;
	std::string model_metric;

	S32 instance_num = 0;
	
	for (instance_map::iterator iter = mInstance.begin(); iter != mInstance.end(); ++iter)
	{
		LLMeshUploadData data;
		data.mBaseModel = iter->first;
		LLModelInstance& first_instance = *(iter->second.begin());
		for (S32 i = 0; i < 5; i++)
		{
			data.mModel[i] = first_instance.mLOD[i];
		}

		if (mesh_index.find(data.mBaseModel) == mesh_index.end())
		{
			// Have not seen this model before - create a new mesh_list entry for it.
			if (model_name.empty())
			{
				model_name = data.mBaseModel->getName();
			}

			if (model_metric.empty())
			{
				model_metric = data.mBaseModel->getMetric();
			}

			std::stringstream ostr;
			
			LLModel::Decomposition& decomp =
				data.mModel[LLModel::LOD_PHYSICS].notNull() ? 
				data.mModel[LLModel::LOD_PHYSICS]->mPhysics : 
				data.mBaseModel->mPhysics;

			decomp.mBaseHull = mHullMap[data.mBaseModel];

			LLSD mesh_header = LLModel::writeModel(
				ostr,  
				data.mModel[LLModel::LOD_PHYSICS],
				data.mModel[LLModel::LOD_HIGH],
				data.mModel[LLModel::LOD_MEDIUM],
				data.mModel[LLModel::LOD_LOW],
				data.mModel[LLModel::LOD_IMPOSTOR], 
				decomp,
				mUploadSkin,
				mUploadJoints);

			data.mAssetData = ostr.str();
			std::string str = ostr.str();

			res["mesh_list"][mesh_num] = LLSD::Binary(str.begin(),str.end()); 
			mesh_index[data.mBaseModel] = mesh_num;
			mesh_num++;
		}

		// For all instances that use this model
		for (instance_list::iterator instance_iter = iter->second.begin();
			 instance_iter != iter->second.end();
			 ++instance_iter)
		{

			LLModelInstance& instance = *instance_iter;
		
			LLSD instance_entry;
		
			for (S32 i = 0; i < 5; i++)
			{
				data.mModel[i] = instance.mLOD[i];
			}
		
			LLVector3 pos, scale;
			LLQuaternion rot;
			LLMatrix4 transformation = instance.mTransform;
			decomposeMeshMatrix(transformation,pos,rot,scale);
			instance_entry["position"] = ll_sd_from_vector3(pos);
			instance_entry["rotation"] = ll_sd_from_quaternion(rot);
			instance_entry["scale"] = ll_sd_from_vector3(scale);
		
			instance_entry["material"] = LL_MCODE_WOOD;
			instance_entry["physics_shape_type"] = (U8)(LLViewerObject::PHYSICS_SHAPE_CONVEX_HULL);
			instance_entry["mesh"] = mesh_index[data.mBaseModel];

			instance_entry["face_list"] = LLSD::emptyArray();

			S32 end = llmin((S32)data.mBaseModel->mMaterialList.size(), data.mBaseModel->getNumVolumeFaces()) ;
			for (S32 face_num = 0; face_num < end; face_num++)
			{
				LLImportMaterial& material = instance.mMaterial[data.mBaseModel->mMaterialList[face_num]];
				LLSD face_entry = LLSD::emptyMap();
				LLViewerFetchedTexture *texture = material.mDiffuseMap.get();
				
				if ((texture != NULL) &&
					(textures.find(texture) == textures.end()))
				{
					textures.insert(texture);
				}

				std::stringstream texture_str;
				if (texture != NULL && include_textures && mUploadTextures)
				{
					if(texture->hasSavedRawImage())
					{											
						LLPointer<LLImageJ2C> upload_file =
							LLViewerTextureList::convertToUploadFile(texture->getSavedRawImage());
						texture_str.write((const char*) upload_file->getData(), upload_file->getDataSize());
					}
				}

				if (texture != NULL &&
					mUploadTextures &&
					texture_index.find(texture) == texture_index.end())
				{
					texture_index[texture] = texture_num;
					std::string str = texture_str.str();
					res["texture_list"][texture_num] = LLSD::Binary(str.begin(),str.end());
					texture_num++;
				}

				// Subset of TextureEntry fields.
				if (texture != NULL && mUploadTextures)
				{
					face_entry["image"] = texture_index[texture];
					face_entry["scales"] = 1.0;
					face_entry["scalet"] = 1.0;
					face_entry["offsets"] = 0.0;
					face_entry["offsett"] = 0.0;
					face_entry["imagerot"] = 0.0;
				}
				face_entry["diffuse_color"] = ll_sd_from_color4(material.mDiffuseColor);
				face_entry["fullbright"] = material.mFullbright;
				instance_entry["face_list"][face_num] = face_entry;
		    }

			res["instance_list"][instance_num] = instance_entry;
			instance_num++;
		}
	}

	if (model_name.empty()) model_name = "mesh model";
	result["name"] = model_name;
	if (model_metric.empty()) model_metric = "MUT_Unspecified";
	res["metric"] = model_metric;
	result["asset_resources"] = res;
	dump_llsd_to_file(result,make_dump_name("whole_model_",dump_num));

	dest = result;
}

void LLMeshUploadThread::generateHulls()
{
	bool has_valid_requests = false ;

	for (instance_map::iterator iter = mInstance.begin(); iter != mInstance.end(); ++iter)
	{
		LLMeshUploadData data;
		data.mBaseModel = iter->first;

		LLModelInstance& instance = *(iter->second.begin());

		for (S32 i = 0; i < 5; i++)
		{
			data.mModel[i] = instance.mLOD[i];
		}

		//queue up models for hull generation
		LLModel* physics = NULL;

		if (data.mModel[LLModel::LOD_PHYSICS].notNull())
		{
			physics = data.mModel[LLModel::LOD_PHYSICS];
		}
		else if (data.mModel[LLModel::LOD_LOW].notNull())
		{
			physics = data.mModel[LLModel::LOD_LOW];
		}
		else if (data.mModel[LLModel::LOD_MEDIUM].notNull())
		{
			physics = data.mModel[LLModel::LOD_MEDIUM];
		}
		else
		{
			physics = data.mModel[LLModel::LOD_HIGH];
		}

		llassert(physics != NULL);

		DecompRequest* request = new DecompRequest(physics, data.mBaseModel, this);
		if(request->isValid())
		{
			gMeshRepo.mDecompThread->submitRequest(request);
			has_valid_requests = true ;
		}
	}
		
	if(has_valid_requests)
	{
		while (!mPhysicsComplete)
		{
			apr_sleep(100);
		}
	}	
}

void LLMeshUploadThread::doWholeModelUpload()
{
	mCurlRequest = new LLCurlRequest();

	if (mWholeModelUploadURL.empty())
	{
		llinfos << "unable to upload, fee request failed" << llendl;
	}
	else
	{
		generateHulls();

		LLSD full_model_data;
		wholeModelToLLSD(full_model_data, true);
		LLSD body = full_model_data["asset_resources"];
		dump_llsd_to_file(body,make_dump_name("whole_model_body_",dump_num));
		LLCurlRequest::headers_t headers;

		{
			LLCurl::ResponderPtr responder = new LLWholeModelUploadResponder(this, full_model_data, mUploadObserverHandle) ;

			while(!mCurlRequest->post(mWholeModelUploadURL, headers, body, responder, mMeshUploadTimeOut))
			{
				//sleep for 10ms to prevent eating a whole core
				apr_sleep(10000);
			}
		}

		do
		{
			mCurlRequest->process();
			//sleep for 10ms to prevent eating a whole core
			apr_sleep(10000);
		} while (!LLAppViewer::isQuitting() && mPendingUploads > 0);
	}

	delete mCurlRequest;
	mCurlRequest = NULL;

	// Currently a no-op.
	mFinished = true;
}

void LLMeshUploadThread::requestWholeModelFee()
{
	dump_num++;

	mCurlRequest = new LLCurlRequest();

	generateHulls();

	LLSD model_data;
	wholeModelToLLSD(model_data,false);
	dump_llsd_to_file(model_data,make_dump_name("whole_model_fee_request_",dump_num));

	LLCurlRequest::headers_t headers;

	{
		LLCurl::ResponderPtr responder = new LLWholeModelFeeResponder(this,model_data, mFeeObserverHandle) ;
		while(!mCurlRequest->post(mWholeModelFeeCapability, headers, model_data, responder, mMeshUploadTimeOut))
		{
			//sleep for 10ms to prevent eating a whole core
			apr_sleep(10000);
		}
	}

	do
	{
		mCurlRequest->process();
		//sleep for 10ms to prevent eating a whole core
		apr_sleep(10000);
	} while (!LLApp::isQuitting() && mPendingUploads > 0);

	delete mCurlRequest;
	mCurlRequest = NULL;

	// Currently a no-op.
	mFinished = true;
}

void LLMeshRepoThread::notifyLoadedMeshes()
{
	if (!mMutex)
	{
		return;
	}

	while (!mLoadedQ.empty())
	{
		mMutex->lock();
		LoadedMesh mesh = mLoadedQ.front();
		mLoadedQ.pop();
		mMutex->unlock();
		
		if (mesh.mVolume && mesh.mVolume->getNumVolumeFaces() > 0)
		{
			gMeshRepo.notifyMeshLoaded(mesh.mMeshParams, mesh.mVolume);
		}
		else
		{
			gMeshRepo.notifyMeshUnavailable(mesh.mMeshParams, 
				LLVolumeLODGroup::getVolumeDetailFromScale(mesh.mVolume->getDetail()));
		}
	}

	while (!mUnavailableQ.empty())
	{
		mMutex->lock();
		LODRequest req = mUnavailableQ.front();
		mUnavailableQ.pop();
		mMutex->unlock();
		
		gMeshRepo.notifyMeshUnavailable(req.mMeshParams, req.mLOD);
	}

	while (!mSkinInfoQ.empty())
	{
		gMeshRepo.notifySkinInfoReceived(mSkinInfoQ.front());
		mSkinInfoQ.pop();
	}

	while (!mDecompositionQ.empty())
	{
		gMeshRepo.notifyDecompositionReceived(mDecompositionQ.front());
		mDecompositionQ.pop();
	}
}

S32 LLMeshRepoThread::getActualMeshLOD(const LLVolumeParams& mesh_params, S32 lod) 
{ //only ever called from main thread
	LLMutexLock lock(mHeaderMutex);
	mesh_header_map::iterator iter = mMeshHeader.find(mesh_params.getSculptID());

	if (iter != mMeshHeader.end())
	{
		LLSD& header = iter->second;

		return LLMeshRepository::getActualMeshLOD(header, lod);
	}

	return lod;
}

//static
S32 LLMeshRepository::getActualMeshLOD(LLSD& header, S32 lod)
{
	lod = llclamp(lod, 0, 3);

	S32 version = header["version"];

	if (header.has("404") || version > MAX_MESH_VERSION)
	{
		return -1;
	}

	if (header[header_lod[lod]]["size"].asInteger() > 0)
	{
		return lod;
	}

	//search down to find the next available lower lod
	for (S32 i = lod-1; i >= 0; --i)
	{
		if (header[header_lod[i]]["size"].asInteger() > 0)
		{
			return i;
		}
	}

	//search up to find then ext available higher lod
	for (S32 i = lod+1; i < 4; ++i)
	{
		if (header[header_lod[i]]["size"].asInteger() > 0)
		{
			return i;
		}
	}

	//header exists and no good lod found, treat as 404
	header["404"] = 1;
	return -1;
}

void LLMeshRepository::cacheOutgoingMesh(LLMeshUploadData& data, LLSD& header)
{
	mThread->mMeshHeader[data.mUUID] = header;

	// we cache the mesh for default parameters
	LLVolumeParams volume_params;
	volume_params.setType(LL_PCODE_PROFILE_SQUARE, LL_PCODE_PATH_LINE);
	volume_params.setSculptID(data.mUUID, LL_SCULPT_TYPE_MESH);

	for (U32 i = 0; i < 4; i++)
	{
		if (data.mModel[i].notNull())
		{
			LLPointer<LLVolume> volume = new LLVolume(volume_params, LLVolumeLODGroup::getVolumeScaleFromDetail(i));
			volume->copyVolumeFaces(data.mModel[i]);
			volume->setMeshAssetLoaded(TRUE);
		}
	}

}

void LLMeshLODResponder::completedRaw(U32 status, const std::string& reason,
							  const LLChannelDescriptors& channels,
							  const LLIOPipe::buffer_ptr_t& buffer)
{
	mProcessed = true;
	
	// thread could have already be destroyed during logout
	if( !gMeshRepo.mThread )
	{
		return;
	}
	// <FS:Ansariel> Mesh header/LOD retry functionality
	{
		LLMutexLock lock(gMeshRepo.mThread->mMutex);
		LLMeshRepoThread::ActiveLODRequest Req(mMeshParams, mLOD);
		gMeshRepo.mThread->mActiveLODRequests.erase(Req);
		LL_DEBUGS("MeshRequestTimeout") << "Cleared active mesh LOD request: SculptID=" << mMeshParams.getSculptID() << ", LOD=" << mLOD << LL_ENDL;
	}
	// </FS:Ansariel> Mesh header/LOD retry functionality
	
	S32 data_size = buffer->countAfter(channels.in(), NULL);

	if (status < 200 || status > 400)
	{
		llwarns << status << ": " << reason << llendl;
	}

	if (data_size < mRequestedBytes)
	{
		// <FS:Ansariel> Also retry on 408: Request timeout (The client did
		//               not produce a request within the time that the server
		//               was prepared to wait.)
		//if (status == 499 || status == 503)
		if (status == 408 || status == 499 || status == 503)
		{ //timeout or service unavailable, try again
			llwarns << "Timeout or service unavailable, retrying." << llendl;
			LLMeshRepository::sHTTPRetryCount++;
			gMeshRepo.mThread->loadMeshLOD(mMeshParams, mLOD);
		}
		else
		{
			llassert(status == 499 || status == 503); //intentionally trigger a breakpoint
			llwarns << "Unhandled status " << status << llendl;
		}
		return;
	}

	LLMeshRepository::sBytesReceived += mRequestedBytes;

	U8* data = NULL;

	if (data_size > 0)
	{
		data = new U8[data_size];
		buffer->readAfter(channels.in(), NULL, data, data_size);
	}

	if (gMeshRepo.mThread->lodReceived(mMeshParams, mLOD, data, data_size))
	{
		//good fetch from sim, write to VFS for caching
		LLVFile file(gVFS, mMeshParams.getSculptID(), LLAssetType::AT_MESH, LLVFile::WRITE);

		S32 offset = mOffset;
		S32 size = mRequestedBytes;

		if (file.getSize() >= offset+size)
		{
			file.seek(offset);
			file.write(data, size);
			LLMeshRepository::sCacheBytesWritten += size;
		}
	}

	delete [] data;
}

void LLMeshSkinInfoResponder::completedRaw(U32 status, const std::string& reason,
							  const LLChannelDescriptors& channels,
							  const LLIOPipe::buffer_ptr_t& buffer)
{
	mProcessed = true;

	// thread could have already be destroyed during logout
	if( !gMeshRepo.mThread )
	{
		return;
	}

	S32 data_size = buffer->countAfter(channels.in(), NULL);

	if (status < 200 || status > 400)
	{
		llwarns << status << ": " << reason << llendl;
	}

	if (data_size < mRequestedBytes)
	{
		// <FS:Ansariel> Also retry on 408: Request timeout (The client did
		//               not produce a request within the time that the server
		//               was prepared to wait.)
		//if (status == 499 || status == 503)
		if (status == 408 || status == 499 || status == 503)
		{ //timeout or service unavailable, try again
			llwarns << "Timeout or service unavailable, retrying." << llendl;
			LLMeshRepository::sHTTPRetryCount++;
			gMeshRepo.mThread->loadMeshSkinInfo(mMeshID);
		}
		else
		{
			llassert(status == 499 || status == 503); //intentionally trigger a breakpoint
			llwarns << "Unhandled status " << status << llendl;
		}
		return;
	}

	LLMeshRepository::sBytesReceived += mRequestedBytes;

	U8* data = NULL;

	if (data_size > 0)
	{
		data = new U8[data_size];
		buffer->readAfter(channels.in(), NULL, data, data_size);
	}

	if (gMeshRepo.mThread->skinInfoReceived(mMeshID, data, data_size))
	{
		//good fetch from sim, write to VFS for caching
		LLVFile file(gVFS, mMeshID, LLAssetType::AT_MESH, LLVFile::WRITE);

		S32 offset = mOffset;
		S32 size = mRequestedBytes;

		if (file.getSize() >= offset+size)
		{
			LLMeshRepository::sCacheBytesWritten += size;
			file.seek(offset);
			file.write(data, size);
		}
	}

	delete [] data;
}

void LLMeshDecompositionResponder::completedRaw(U32 status, const std::string& reason,
							  const LLChannelDescriptors& channels,
							  const LLIOPipe::buffer_ptr_t& buffer)
{
	mProcessed = true;
	
	if( !gMeshRepo.mThread )
	{
		return;
	}

	S32 data_size = buffer->countAfter(channels.in(), NULL);

	if (status < 200 || status > 400)
	{
		llwarns << status << ": " << reason << llendl;
	}

	if (data_size < mRequestedBytes)
	{
		// <FS:Ansariel> Also retry on 408: Request timeout (The client did
		//               not produce a request within the time that the server
		//               was prepared to wait.)
		//if (status == 499 || status == 503)
		if (status == 408 || status == 499 || status == 503)
		{ //timeout or service unavailable, try again
			llwarns << "Timeout or service unavailable, retrying." << llendl;
			LLMeshRepository::sHTTPRetryCount++;
			gMeshRepo.mThread->loadMeshDecomposition(mMeshID);
		}
		else
		{
			llassert(status == 499 || status == 503); //intentionally trigger a breakpoint
			llwarns << "Unhandled status " << status << llendl;
		}
		return;
	}

	LLMeshRepository::sBytesReceived += mRequestedBytes;

	U8* data = NULL;

	if (data_size > 0)
	{
		data = new U8[data_size];
		buffer->readAfter(channels.in(), NULL, data, data_size);
	}

	if (gMeshRepo.mThread->decompositionReceived(mMeshID, data, data_size))
	{
		//good fetch from sim, write to VFS for caching
		LLVFile file(gVFS, mMeshID, LLAssetType::AT_MESH, LLVFile::WRITE);

		S32 offset = mOffset;
		S32 size = mRequestedBytes;

		if (file.getSize() >= offset+size)
		{
			LLMeshRepository::sCacheBytesWritten += size;
			file.seek(offset);
			file.write(data, size);
		}
	}

	delete [] data;
}

void LLMeshPhysicsShapeResponder::completedRaw(U32 status, const std::string& reason,
							  const LLChannelDescriptors& channels,
							  const LLIOPipe::buffer_ptr_t& buffer)
{
	mProcessed = true;

	// thread could have already be destroyed during logout
	if( !gMeshRepo.mThread )
	{
		return;
	}

	S32 data_size = buffer->countAfter(channels.in(), NULL);

	if (status < 200 || status > 400)
	{
		llwarns << status << ": " << reason << llendl;
	}

	if (data_size < mRequestedBytes)
	{
		// <FS:Ansariel> Also retry on 408: Request timeout (The client did
		//               not produce a request within the time that the server
		//               was prepared to wait.)
		//if (status == 499 || status == 503)
		if (status == 408 || status == 499 || status == 503)
		{ //timeout or service unavailable, try again
			llwarns << "Timeout or service unavailable, retrying." << llendl;
			LLMeshRepository::sHTTPRetryCount++;
			gMeshRepo.mThread->loadMeshPhysicsShape(mMeshID);
		}
		else
		{
			llassert(status == 499 || status == 503); //intentionally trigger a breakpoint
			llwarns << "Unhandled status " << status << llendl;
		}
		return;
	}

	LLMeshRepository::sBytesReceived += mRequestedBytes;

	U8* data = NULL;

	if (data_size > 0)
	{
		data = new U8[data_size];
		buffer->readAfter(channels.in(), NULL, data, data_size);
	}

	if (gMeshRepo.mThread->physicsShapeReceived(mMeshID, data, data_size))
	{
		//good fetch from sim, write to VFS for caching
		LLVFile file(gVFS, mMeshID, LLAssetType::AT_MESH, LLVFile::WRITE);

		S32 offset = mOffset;
		S32 size = mRequestedBytes;

		if (file.getSize() >= offset+size)
		{
			LLMeshRepository::sCacheBytesWritten += size;
			file.seek(offset);
			file.write(data, size);
		}
	}

	delete [] data;
}

void LLMeshHeaderResponder::completedRaw(U32 status, const std::string& reason,
							  const LLChannelDescriptors& channels,
							  const LLIOPipe::buffer_ptr_t& buffer)
{
	mProcessed = true;

	// thread could have already be destroyed during logout
	if( !gMeshRepo.mThread )
	{
		return;
	}

	// <FS:Ansariel> Mesh header/LOD retry functionality
	{
		LLMutexLock lock(gMeshRepo.mThread->mMutex);
		LLMeshRepoThread::ActiveHeaderRequest Req(mMeshParams);
		gMeshRepo.mThread->mActiveHeaderRequests.erase(Req);
		LL_DEBUGS("MeshRequestTimeout") << "Cleared active mesh header request: " << mMeshParams.getSculptID() << LL_ENDL;
	}
	// </FS:Ansariel> Mesh header/LOD retry functionality

	if (status < 200 || status > 400)
	{
		//llwarns
		//	<< "Header responder failed with status: "
		//	<< status << ": " << reason << llendl;

		// 503 (service unavailable) or 499 (timeout)
		// can be due to server load and can be retried

		// TODO*: Add maximum retry logic, exponential backoff
		// and (somewhat more optional than the others) retries
		// again after some set period of time
<<<<<<< HEAD
		// <FS:Ansariel> Also retry on 408: Request timeout (The client did
		//               not produce a request within the time that the server
		//               was prepared to wait.)
		//if (status == 499 || status == 503)
		if (status == 408 || status == 499 || status == 503)
=======

		llassert(status == 503 || status == 499);

		if (status == 503 || status == 499)
>>>>>>> cc15a08a
		{ //retry
			llwarns << "Timeout or service unavailable, retrying." << llendl;
			LLMeshRepository::sHTTPRetryCount++;
			LLMeshRepoThread::HeaderRequest req(mMeshParams);
			LLMutexLock lock(gMeshRepo.mThread->mMutex);
			gMeshRepo.mThread->mHeaderReqQ.push(req);

			return;
		}
		else
		{
			llwarns << "Unhandled status." << llendl;
		}
	}

	S32 data_size = buffer->countAfter(channels.in(), NULL);

	U8* data = NULL;

	if (data_size > 0)
	{
		data = new U8[data_size];
		buffer->readAfter(channels.in(), NULL, data, data_size);
	}

	LLMeshRepository::sBytesReceived += llmin(data_size, 4096);

	bool success = gMeshRepo.mThread->headerReceived(mMeshParams, data, data_size);
	
	llassert(success);

	if (!success)
	{
		llwarns
			<< "Unable to parse mesh header: "
			<< status << ": " << reason << llendl;
	}
	else if (data && data_size > 0)
	{
		//header was successfully retrieved from sim, cache in vfs
		LLUUID mesh_id = mMeshParams.getSculptID();
		LLSD header = gMeshRepo.mThread->mMeshHeader[mesh_id];

		S32 version = header["version"].asInteger();

		if (version <= MAX_MESH_VERSION)
		{
			std::stringstream str;

			S32 lod_bytes = 0;

			for (U32 i = 0; i < LLModel::LOD_PHYSICS; ++i)
			{ //figure out how many bytes we'll need to reserve in the file
				std::string lod_name = header_lod[i];
				lod_bytes = llmax(lod_bytes, header[lod_name]["offset"].asInteger()+header[lod_name]["size"].asInteger());
			}
		
			//just in case skin info or decomposition is at the end of the file (which it shouldn't be)
			lod_bytes = llmax(lod_bytes, header["skin"]["offset"].asInteger() + header["skin"]["size"].asInteger());
			lod_bytes = llmax(lod_bytes, header["physics_convex"]["offset"].asInteger() + header["physics_convex"]["size"].asInteger());

			S32 header_bytes = (S32) gMeshRepo.mThread->mMeshHeaderSize[mesh_id];
			S32 bytes = lod_bytes + header_bytes; 

		
			//it's possible for the remote asset to have more data than is needed for the local cache
			//only allocate as much space in the VFS as is needed for the local cache
			data_size = llmin(data_size, bytes);

			LLVFile file(gVFS, mesh_id, LLAssetType::AT_MESH, LLVFile::WRITE);
			if (file.getMaxSize() >= bytes || file.setMaxSize(bytes))
			{
				LLMeshRepository::sCacheBytesWritten += data_size;

				file.write((const U8*) data, data_size);
			
				//zero out the rest of the file 
				U8 block[4096];
				memset(block, 0, 4096);

				while (bytes-file.tell() > 4096)
				{
					file.write(block, 4096);
				}

				S32 remaining = bytes-file.tell();

				if (remaining > 0)
				{
					file.write(block, remaining);
				}
			}
		}
	}

	delete [] data;
}


LLMeshRepository::LLMeshRepository()
: mMeshMutex(NULL),
  mMeshThreadCount(0),
  mThread(NULL)
{

}

void LLMeshRepository::init()
{
	mMeshMutex = new LLMutex(NULL);
	
	LLConvexDecomposition::getInstance()->initSystem();

	mDecompThread = new LLPhysicsDecomp();
	mDecompThread->start();

	while (!mDecompThread->mInited)
	{ //wait for physics decomp thread to init
		apr_sleep(100);
	}

	
	
	mThread = new LLMeshRepoThread();
	mThread->start();
}

void LLMeshRepository::shutdown()
{
	llinfos << "Shutting down mesh repository." << llendl;

	for (U32 i = 0; i < mUploads.size(); ++i)
	{
		llinfos << "Discard the pending mesh uploads " << llendl;
		mUploads[i]->discard() ; //discard the uploading requests.
	}

	mThread->mSignal->signal();
	
	while (!mThread->isStopped())
	{
		apr_sleep(10);
	}
	delete mThread;
	mThread = NULL;

	for (U32 i = 0; i < mUploads.size(); ++i)
	{
		llinfos << "Waiting for pending mesh upload " << i << "/" << mUploads.size() << llendl;
		while (!mUploads[i]->isStopped())
		{
			apr_sleep(10);
		}
		delete mUploads[i];
	}

	mUploads.clear();

	delete mMeshMutex;
	mMeshMutex = NULL;

	llinfos << "Shutting down decomposition system." << llendl;

	if (mDecompThread)
	{
		mDecompThread->shutdown();		
		delete mDecompThread;
		mDecompThread = NULL;
	}

	LLConvexDecomposition::quitSystem();
}

//called in the main thread.
S32 LLMeshRepository::update()
{
	if(mUploadWaitList.empty())
	{
		return 0 ;
	}

	S32 size = mUploadWaitList.size() ;
	for (S32 i = 0; i < size; ++i)
	{
		mUploads.push_back(mUploadWaitList[i]);
		mUploadWaitList[i]->preStart() ;
		mUploadWaitList[i]->start() ;
	}
	mUploadWaitList.clear() ;

	return size ;
}

S32 LLMeshRepository::loadMesh(LLVOVolume* vobj, const LLVolumeParams& mesh_params, S32 detail, S32 last_lod)
{
	if (detail < 0 || detail > 4)
	{
		return detail;
	}

	{
		LLMutexLock lock(mMeshMutex);
		//add volume to list of loading meshes
		mesh_load_map::iterator iter = mLoadingMeshes[detail].find(mesh_params);
		if (iter != mLoadingMeshes[detail].end())
		{ //request pending for this mesh, append volume id to list
			iter->second.insert(vobj->getID());
		}
		else
		{
			//first request for this mesh
			mLoadingMeshes[detail][mesh_params].insert(vobj->getID());
			mPendingRequests.push_back(LLMeshRepoThread::LODRequest(mesh_params, detail));
			LLMeshRepository::sLODPending++;
		}
	}

	//do a quick search to see if we can't display something while we wait for this mesh to load
	LLVolume* volume = vobj->getVolume();

	if (volume)
	{
		LLVolumeParams params = volume->getParams();

		LLVolumeLODGroup* group = LLPrimitive::getVolumeManager()->getGroup(params);

		if (group)
		{
			//first, see if last_lod is available (don't transition down to avoid funny popping a la SH-641)
			if (last_lod >= 0)
			{
				LLVolume* lod = group->refLOD(last_lod);
				if (lod && lod->isMeshAssetLoaded() && lod->getNumVolumeFaces() > 0)
				{
					group->derefLOD(lod);
					return last_lod;
				}
				group->derefLOD(lod);
			}

			//next, see what the next lowest LOD available might be
			for (S32 i = detail-1; i >= 0; --i)
			{
				LLVolume* lod = group->refLOD(i);
				if (lod && lod->isMeshAssetLoaded() && lod->getNumVolumeFaces() > 0)
				{
					group->derefLOD(lod);
					return i;
				}

				group->derefLOD(lod);
			}

			//no lower LOD is a available, is a higher lod available?
			for (S32 i = detail+1; i < 4; ++i)
			{
				LLVolume* lod = group->refLOD(i);
				if (lod && lod->isMeshAssetLoaded() && lod->getNumVolumeFaces() > 0)
				{
					group->derefLOD(lod);
					return i;
				}

				group->derefLOD(lod);
			}
		}
	}

	return detail;
}

void LLMeshRepository::notifyLoadedMeshes()
{ //called from main thread

	// <FS:Ansariel> Use faster LLCachedControls for frequently visited locations
	//LLMeshRepoThread::sMaxConcurrentRequests = gSavedSettings.getU32("MeshMaxConcurrentRequests");
	static LLCachedControl<U32> meshMaxConcurrentRequests(gSavedSettings, "MeshMaxConcurrentRequests");
	LLMeshRepoThread::sMaxConcurrentRequests = (U32)meshMaxConcurrentRequests;
	// </FS:Ansariel>

	//clean up completed upload threads
	for (std::vector<LLMeshUploadThread*>::iterator iter = mUploads.begin(); iter != mUploads.end(); )
	{
		LLMeshUploadThread* thread = *iter;

		if (thread->isStopped() && thread->finished())
		{
			iter = mUploads.erase(iter);
			delete thread;
		}
		else
		{
			++iter;
		}
	}

	//update inventory
	if (!mInventoryQ.empty())
	{
		LLMutexLock lock(mMeshMutex);
		while (!mInventoryQ.empty())
		{
			inventory_data& data = mInventoryQ.front();

			LLAssetType::EType asset_type = LLAssetType::lookup(data.mPostData["asset_type"].asString());
			LLInventoryType::EType inventory_type = LLInventoryType::lookup(data.mPostData["inventory_type"].asString());

			// Handle addition of texture, if any.
			if ( data.mResponse.has("new_texture_folder_id") )
			{
				const LLUUID& folder_id = data.mResponse["new_texture_folder_id"].asUUID();

				if ( folder_id.notNull() )
				{
					LLUUID parent_id = gInventory.findCategoryUUIDForType(LLFolderType::FT_TEXTURE);

					std::string name;
					// Check if the server built a different name for the texture folder
					if ( data.mResponse.has("new_texture_folder_name") )
					{
						name = data.mResponse["new_texture_folder_name"].asString();
					}
					else
					{
						name = data.mPostData["name"].asString();
					}

					// Add the category to the internal representation
					LLPointer<LLViewerInventoryCategory> cat = 
						new LLViewerInventoryCategory(folder_id, parent_id, 
							LLFolderType::FT_NONE, name, gAgent.getID());
					cat->setVersion(LLViewerInventoryCategory::VERSION_UNKNOWN);

					LLInventoryModel::LLCategoryUpdate update(cat->getParentUUID(), 1);
					gInventory.accountForUpdate(update);
					gInventory.updateCategory(cat);
				}
			}

			on_new_single_inventory_upload_complete(
				asset_type,
				inventory_type,
				data.mPostData["asset_type"].asString(),
				data.mPostData["folder_id"].asUUID(),
				data.mPostData["name"],
				data.mPostData["description"],
				data.mResponse,
				data.mResponse["upload_price"]);
			//}
			
			mInventoryQ.pop();
		}
	}

	//call completed callbacks on finished decompositions
	mDecompThread->notifyCompleted();
	
	if (!mThread->mWaiting)
	{ //curl thread is churning, wait for it to go idle
		return;
	}

	static std::string region_name("never name a region this");

	if (gAgent.getRegion())
	{ //update capability url 
		if (gAgent.getRegion()->getName() != region_name && gAgent.getRegion()->capabilitiesReceived())
		{
			region_name = gAgent.getRegion()->getName();
			mGetMeshCapability = gAgent.getRegion()->getCapability("GetMesh");
		}
	}

	{
		LLMutexLock lock1(mMeshMutex);
		LLMutexLock lock2(mThread->mMutex);
		
		//popup queued error messages from background threads
		while (!mUploadErrorQ.empty())
		{
			LLNotificationsUtil::add("MeshUploadError", mUploadErrorQ.front());
			mUploadErrorQ.pop();
		}

		S32 push_count = LLMeshRepoThread::sMaxConcurrentRequests-(LLMeshRepoThread::sActiveHeaderRequests+LLMeshRepoThread::sActiveLODRequests);

		if (push_count > 0)
		{
			//calculate "score" for pending requests

			//create score map
			std::map<LLUUID, F32> score_map;

			for (U32 i = 0; i < 4; ++i)
			{
				for (mesh_load_map::iterator iter = mLoadingMeshes[i].begin();  iter != mLoadingMeshes[i].end(); ++iter)
				{
					F32 max_score = 0.f;
					for (std::set<LLUUID>::iterator obj_iter = iter->second.begin(); obj_iter != iter->second.end(); ++obj_iter)
					{
						LLViewerObject* object = gObjectList.findObject(*obj_iter);

						if (object)
						{
							LLDrawable* drawable = object->mDrawable;
							if (drawable)
							{
								F32 cur_score = drawable->getRadius()/llmax(drawable->mDistanceWRTCamera, 1.f);
								max_score = llmax(max_score, cur_score);
							}
						}
					}
				
					score_map[iter->first.getSculptID()] = max_score;
				}
			}

			//set "score" for pending requests
			for (std::vector<LLMeshRepoThread::LODRequest>::iterator iter = mPendingRequests.begin(); iter != mPendingRequests.end(); ++iter)
			{
				iter->mScore = score_map[iter->mMeshParams.getSculptID()];
			}

			//sort by "score"
			std::sort(mPendingRequests.begin(), mPendingRequests.end(), LLMeshRepoThread::CompareScoreGreater());

			while (!mPendingRequests.empty() && push_count > 0)
			{
				LLMeshRepoThread::LODRequest& request = mPendingRequests.front();
				mThread->loadMeshLOD(request.mMeshParams, request.mLOD);
				mPendingRequests.erase(mPendingRequests.begin());
				LLMeshRepository::sLODPending--;
				push_count--;
			}
		}

		//send skin info requests
		while (!mPendingSkinRequests.empty())
		{
			mThread->loadMeshSkinInfo(mPendingSkinRequests.front());
			mPendingSkinRequests.pop();
		}
	
		//send decomposition requests
		while (!mPendingDecompositionRequests.empty())
		{
			mThread->loadMeshDecomposition(mPendingDecompositionRequests.front());
			mPendingDecompositionRequests.pop();
		}
	
		//send physics shapes decomposition requests
		while (!mPendingPhysicsShapeRequests.empty())
		{
			mThread->loadMeshPhysicsShape(mPendingPhysicsShapeRequests.front());
			mPendingPhysicsShapeRequests.pop();
		}
	
		mThread->notifyLoadedMeshes();
	}

	mThread->mSignal->signal();
}

void LLMeshRepository::notifySkinInfoReceived(LLMeshSkinInfo& info)
{
	mSkinMap[info.mMeshID] = info;

	skin_load_map::iterator iter = mLoadingSkins.find(info.mMeshID);
	if (iter != mLoadingSkins.end())
	{
		for (std::set<LLUUID>::iterator obj_id = iter->second.begin(); obj_id != iter->second.end(); ++obj_id)
		{
			LLVOVolume* vobj = (LLVOVolume*) gObjectList.findObject(*obj_id);
			if (vobj)
			{
				vobj->notifyMeshLoaded();
			}
		}
	}

	mLoadingSkins.erase(info.mMeshID);
}

void LLMeshRepository::notifyDecompositionReceived(LLModel::Decomposition* decomp)
{
	decomposition_map::iterator iter = mDecompositionMap.find(decomp->mMeshID);
	if (iter == mDecompositionMap.end())
	{ //just insert decomp into map
		mDecompositionMap[decomp->mMeshID] = decomp;
	}
	else
	{ //merge decomp with existing entry
		iter->second->merge(decomp);
		delete decomp;
	}

	mLoadingDecompositions.erase(decomp->mMeshID);
}

void LLMeshRepository::notifyMeshLoaded(const LLVolumeParams& mesh_params, LLVolume* volume)
{ //called from main thread
	S32 detail = LLVolumeLODGroup::getVolumeDetailFromScale(volume->getDetail());

	//get list of objects waiting to be notified this mesh is loaded
	mesh_load_map::iterator obj_iter = mLoadingMeshes[detail].find(mesh_params);

	if (volume && obj_iter != mLoadingMeshes[detail].end())
	{
		//make sure target volume is still valid
		if (volume->getNumVolumeFaces() <= 0)
		{
			llwarns << "Mesh loading returned empty volume." << llendl;
		}
		
		{ //update system volume
			LLVolume* sys_volume = LLPrimitive::getVolumeManager()->refVolume(mesh_params, detail);
			if (sys_volume)
			{
				sys_volume->copyVolumeFaces(volume);
				sys_volume->setMeshAssetLoaded(TRUE);
				LLPrimitive::getVolumeManager()->unrefVolume(sys_volume);
			}
			else
			{
				llwarns << "Couldn't find system volume for given mesh." << llendl;
			}
		}

		//notify waiting LLVOVolume instances that their requested mesh is available
		for (std::set<LLUUID>::iterator vobj_iter = obj_iter->second.begin(); vobj_iter != obj_iter->second.end(); ++vobj_iter)
		{
			LLVOVolume* vobj = (LLVOVolume*) gObjectList.findObject(*vobj_iter);
			if (vobj)
			{
				vobj->notifyMeshLoaded();
			}
		}
		
		mLoadingMeshes[detail].erase(mesh_params);
	}
}

void LLMeshRepository::notifyMeshUnavailable(const LLVolumeParams& mesh_params, S32 lod)
{ //called from main thread
	//get list of objects waiting to be notified this mesh is loaded
	mesh_load_map::iterator obj_iter = mLoadingMeshes[lod].find(mesh_params);

	F32 detail = LLVolumeLODGroup::getVolumeScaleFromDetail(lod);

	if (obj_iter != mLoadingMeshes[lod].end())
	{
		for (std::set<LLUUID>::iterator vobj_iter = obj_iter->second.begin(); vobj_iter != obj_iter->second.end(); ++vobj_iter)
		{
			LLVOVolume* vobj = (LLVOVolume*) gObjectList.findObject(*vobj_iter);
			if (vobj)
			{
				LLVolume* obj_volume = vobj->getVolume();

				if (obj_volume && 
					obj_volume->getDetail() == detail &&
					obj_volume->getParams() == mesh_params)
				{ //should force volume to find most appropriate LOD
					vobj->setVolume(obj_volume->getParams(), lod);
				}
			}
		}
		
		mLoadingMeshes[lod].erase(mesh_params);
	}
}

S32 LLMeshRepository::getActualMeshLOD(const LLVolumeParams& mesh_params, S32 lod)
{ 
	return mThread->getActualMeshLOD(mesh_params, lod);
}

const LLMeshSkinInfo* LLMeshRepository::getSkinInfo(const LLUUID& mesh_id, const LLVOVolume* requesting_obj)
{
	if (mesh_id.notNull())
	{
		skin_map::iterator iter = mSkinMap.find(mesh_id);
		if (iter != mSkinMap.end())
		{
			return &(iter->second);
		}
		
		//no skin info known about given mesh, try to fetch it
		{
			LLMutexLock lock(mMeshMutex);
			//add volume to list of loading meshes
			skin_load_map::iterator iter = mLoadingSkins.find(mesh_id);
			if (iter == mLoadingSkins.end())
			{ //no request pending for this skin info
				mPendingSkinRequests.push(mesh_id);
			}
			mLoadingSkins[mesh_id].insert(requesting_obj->getID());
		}
	}

	return NULL;
}

void LLMeshRepository::fetchPhysicsShape(const LLUUID& mesh_id)
{
	if (mesh_id.notNull())
	{
		LLModel::Decomposition* decomp = NULL;
		decomposition_map::iterator iter = mDecompositionMap.find(mesh_id);
		if (iter != mDecompositionMap.end())
		{
			decomp = iter->second;
		}
		
		//decomposition block hasn't been fetched yet
		if (!decomp || decomp->mPhysicsShapeMesh.empty())
		{
			LLMutexLock lock(mMeshMutex);
			//add volume to list of loading meshes
			std::set<LLUUID>::iterator iter = mLoadingPhysicsShapes.find(mesh_id);
			if (iter == mLoadingPhysicsShapes.end())
			{ //no request pending for this skin info
				mLoadingPhysicsShapes.insert(mesh_id);
				mPendingPhysicsShapeRequests.push(mesh_id);
			}
		}
	}

}

LLModel::Decomposition* LLMeshRepository::getDecomposition(const LLUUID& mesh_id)
{
	LLModel::Decomposition* ret = NULL;

	if (mesh_id.notNull())
	{
		decomposition_map::iterator iter = mDecompositionMap.find(mesh_id);
		if (iter != mDecompositionMap.end())
		{
			ret = iter->second;
		}
		
		//decomposition block hasn't been fetched yet
		if (!ret || ret->mBaseHullMesh.empty())
		{
			LLMutexLock lock(mMeshMutex);
			//add volume to list of loading meshes
			std::set<LLUUID>::iterator iter = mLoadingDecompositions.find(mesh_id);
			if (iter == mLoadingDecompositions.end())
			{ //no request pending for this skin info
				mLoadingDecompositions.insert(mesh_id);
				mPendingDecompositionRequests.push(mesh_id);
			}
		}
	}

	return ret;
}

void LLMeshRepository::buildHull(const LLVolumeParams& params, S32 detail)
{
	LLVolume* volume = LLPrimitive::sVolumeManager->refVolume(params, detail);

	if (!volume->mHullPoints)
	{
		//all default params
		//execute first stage
		//set simplify mode to retain
		//set retain percentage to zero
		//run second stage
	}

	LLPrimitive::sVolumeManager->unrefVolume(volume);
}

bool LLMeshRepository::hasPhysicsShape(const LLUUID& mesh_id)
{
	LLSD mesh = mThread->getMeshHeader(mesh_id);
	if (mesh.has("physics_mesh") && mesh["physics_mesh"].has("size") && (mesh["physics_mesh"]["size"].asInteger() > 0))
	{
		return true;
	}

	LLModel::Decomposition* decomp = getDecomposition(mesh_id);
	if (decomp && !decomp->mHull.empty())
	{
		return true;
	}

	return false;
}

LLSD& LLMeshRepository::getMeshHeader(const LLUUID& mesh_id)
{
	return mThread->getMeshHeader(mesh_id);
}

LLSD& LLMeshRepoThread::getMeshHeader(const LLUUID& mesh_id)
{
	static LLSD dummy_ret;
	if (mesh_id.notNull())
	{
		LLMutexLock lock(mHeaderMutex);
		mesh_header_map::iterator iter = mMeshHeader.find(mesh_id);
		if (iter != mMeshHeader.end())
		{
			return iter->second;
		}
	}

	return dummy_ret;
}


void LLMeshRepository::uploadModel(std::vector<LLModelInstance>& data, LLVector3& scale, bool upload_textures,
									bool upload_skin, bool upload_joints, std::string upload_url, bool do_upload,
								   LLHandle<LLWholeModelFeeObserver> fee_observer, LLHandle<LLWholeModelUploadObserver> upload_observer)
{
	LLMeshUploadThread* thread = new LLMeshUploadThread(data, scale, upload_textures, upload_skin, upload_joints, upload_url, 
														do_upload, fee_observer, upload_observer);
	mUploadWaitList.push_back(thread);
}

S32 LLMeshRepository::getMeshSize(const LLUUID& mesh_id, S32 lod)
{
	if (mThread)
	{
		LLMeshRepoThread::mesh_header_map::iterator iter = mThread->mMeshHeader.find(mesh_id);
		if (iter != mThread->mMeshHeader.end())
		{
			LLSD& header = iter->second;

			if (header.has("404"))
			{
				return -1;
			}

			S32 size = header[header_lod[lod]]["size"].asInteger();
			return size;
		}

	}

	return -1;

}

void LLMeshUploadThread::decomposeMeshMatrix(LLMatrix4& transformation,
											 LLVector3& result_pos,
											 LLQuaternion& result_rot,
											 LLVector3& result_scale)
{
	// check for reflection
	BOOL reflected = (transformation.determinant() < 0);

	// compute position
	LLVector3 position = LLVector3(0, 0, 0) * transformation;

	// compute scale
	LLVector3 x_transformed = LLVector3(1, 0, 0) * transformation - position;
	LLVector3 y_transformed = LLVector3(0, 1, 0) * transformation - position;
	LLVector3 z_transformed = LLVector3(0, 0, 1) * transformation - position;
	F32 x_length = x_transformed.normalize();
	F32 y_length = y_transformed.normalize();
	F32 z_length = z_transformed.normalize();
	LLVector3 scale = LLVector3(x_length, y_length, z_length);

    // adjust for "reflected" geometry
	LLVector3 x_transformed_reflected = x_transformed;
	if (reflected)
	{
		x_transformed_reflected *= -1.0;
	}
	
	// compute rotation
	LLMatrix3 rotation_matrix;
	rotation_matrix.setRows(x_transformed_reflected, y_transformed, z_transformed);
	LLQuaternion quat_rotation = rotation_matrix.quaternion();
	quat_rotation.normalize(); // the rotation_matrix might not have been orthoginal.  make it so here.
	LLVector3 euler_rotation;
	quat_rotation.getEulerAngles(&euler_rotation.mV[VX], &euler_rotation.mV[VY], &euler_rotation.mV[VZ]);

	result_pos = position + mOrigin;
	result_scale = scale;
	result_rot = quat_rotation; 
}

bool LLImportMaterial::operator<(const LLImportMaterial &rhs) const
{
	if (mDiffuseMap != rhs.mDiffuseMap)
	{
		return mDiffuseMap < rhs.mDiffuseMap;
	}

	if (mDiffuseMapFilename != rhs.mDiffuseMapFilename)
	{
		return mDiffuseMapFilename < rhs.mDiffuseMapFilename;
	}

	if (mDiffuseMapLabel != rhs.mDiffuseMapLabel)
	{
		return mDiffuseMapLabel < rhs.mDiffuseMapLabel;
	}

	if (mDiffuseColor != rhs.mDiffuseColor)
	{
		return mDiffuseColor < rhs.mDiffuseColor;
	}

	if (mBinding != rhs.mBinding)
	{
		return mBinding < rhs.mBinding;
	}

	return mFullbright < rhs.mFullbright;
}


void LLMeshRepository::updateInventory(inventory_data data)
{
	LLMutexLock lock(mMeshMutex);
	dump_llsd_to_file(data.mPostData,make_dump_name("update_inventory_post_data_",dump_num));
	dump_llsd_to_file(data.mResponse,make_dump_name("update_inventory_response_",dump_num));
	mInventoryQ.push(data);
}

void LLMeshRepository::uploadError(LLSD& args)
{
	LLMutexLock lock(mMeshMutex);
	mUploadErrorQ.push(args);
}

//static
F32 LLMeshRepository::getStreamingCost(LLSD& header, F32 radius, S32* bytes, S32* bytes_visible, S32 lod, F32 *unscaled_value)
{
	F32 max_distance = 512.f;

	F32 dlowest = llmin(radius/0.03f, max_distance);
	F32 dlow = llmin(radius/0.06f, max_distance);
	F32 dmid = llmin(radius/0.24f, max_distance);
	
	// <FS:ND> replace often called setting with LLCachedControl
	// F32 METADATA_DISCOUNT = (F32) gSavedSettings.getU32("MeshMetaDataDiscount");  //discount 128 bytes to cover the cost of LLSD tags and compression domain overhead
	// F32 MINIMUM_SIZE = (F32) gSavedSettings.getU32("MeshMinimumByteSize"); //make sure nothing is "free"

	// F32 bytes_per_triangle = (F32) gSavedSettings.getU32("MeshBytesPerTriangle");

	static LLCachedControl< U32 > METADATA_DISCOUNT( gSavedSettings, "MeshMetaDataDiscount"); 
	static LLCachedControl< U32 > MINIMUM_SIZE( gSavedSettings, "MeshMinimumByteSize");
	static LLCachedControl< U32 > bytes_per_triangle( gSavedSettings ,"MeshBytesPerTriangle");

	// </FS:ND>

	S32 bytes_lowest = header["lowest_lod"]["size"].asInteger();
	S32 bytes_low = header["low_lod"]["size"].asInteger();
	S32 bytes_mid = header["medium_lod"]["size"].asInteger();
	S32 bytes_high = header["high_lod"]["size"].asInteger();

	if (bytes_high == 0)
	{
		return 0.f;
	}

	if (bytes_mid == 0)
	{
		bytes_mid = bytes_high;
	}

	if (bytes_low == 0)
	{
		bytes_low = bytes_mid;
	}

	if (bytes_lowest == 0)
	{
		bytes_lowest = bytes_low;
	}

	// <FS:ND> replace often called setting with LLCachedControl
	// F32 triangles_lowest = llmax((F32) bytes_lowest-METADATA_DISCOUNT, MINIMUM_SIZE)/bytes_per_triangle;
	// F32 triangles_low = llmax((F32) bytes_low-METADATA_DISCOUNT, MINIMUM_SIZE)/bytes_per_triangle;
	// F32 triangles_mid = llmax((F32) bytes_mid-METADATA_DISCOUNT, MINIMUM_SIZE)/bytes_per_triangle;
	// F32 triangles_high = llmax((F32) bytes_high-METADATA_DISCOUNT, MINIMUM_SIZE)/bytes_per_triangle;

	F32 triangles_lowest = llmax((F32) bytes_lowest-(F32)METADATA_DISCOUNT, (F32)MINIMUM_SIZE)/(F32)bytes_per_triangle;
	F32 triangles_low = llmax((F32) bytes_low-(F32)METADATA_DISCOUNT, (F32)MINIMUM_SIZE)/(F32)bytes_per_triangle;
	F32 triangles_mid = llmax((F32) bytes_mid-(F32)METADATA_DISCOUNT, (F32)MINIMUM_SIZE)/(F32)bytes_per_triangle;
	F32 triangles_high = llmax((F32) bytes_high-(F32)METADATA_DISCOUNT, (F32)MINIMUM_SIZE)/(F32)bytes_per_triangle;

	// </FS:ND>

	if (bytes)
	{
		*bytes = 0;
		*bytes += header["lowest_lod"]["size"].asInteger();
		*bytes += header["low_lod"]["size"].asInteger();
		*bytes += header["medium_lod"]["size"].asInteger();
		*bytes += header["high_lod"]["size"].asInteger();
	}

	if (bytes_visible)
	{
		lod = LLMeshRepository::getActualMeshLOD(header, lod);
		if (lod >= 0 && lod <= 3)
		{
			*bytes_visible = header[header_lod[lod]]["size"].asInteger();
		}
	}

	F32 max_area = 102932.f; //area of circle that encompasses region
	F32 min_area = 1.f;

	F32 high_area = llmin(F_PI*dmid*dmid, max_area);
	F32 mid_area = llmin(F_PI*dlow*dlow, max_area);
	F32 low_area = llmin(F_PI*dlowest*dlowest, max_area);
	F32 lowest_area = max_area;

	lowest_area -= low_area;
	low_area -= mid_area;
	mid_area -= high_area;

	high_area = llclamp(high_area, min_area, max_area);
	mid_area = llclamp(mid_area, min_area, max_area);
	low_area = llclamp(low_area, min_area, max_area);
	lowest_area = llclamp(lowest_area, min_area, max_area);

	F32 total_area = high_area + mid_area + low_area + lowest_area;
	high_area /= total_area;
	mid_area /= total_area;
	low_area /= total_area;
	lowest_area /= total_area;

	F32 weighted_avg = triangles_high*high_area +
					   triangles_mid*mid_area +
					   triangles_low*low_area +
					  triangles_lowest*lowest_area;

	if (unscaled_value)
	{
		*unscaled_value = weighted_avg;
	}

	// <FS:ND> replace often called setting with LLCachedControl
	//	return weighted_avg/gSavedSettings.getU32("MeshTriangleBudget")*15000.f;

	static LLCachedControl< U32 > MeshTriangleBudget( gSavedSettings, "MeshTriangleBudget");
	return weighted_avg/MeshTriangleBudget*15000.f;
	// </FS:ND>
}


LLPhysicsDecomp::LLPhysicsDecomp()
: LLThread("Physics Decomp")
{
	mInited = false;
	mQuitting = false;
	mDone = false;

	mSignal = new LLCondition(NULL);
	mMutex = new LLMutex(NULL);
}

LLPhysicsDecomp::~LLPhysicsDecomp()
{
	shutdown();

	delete mSignal;
	mSignal = NULL;
	delete mMutex;
	mMutex = NULL;
}

void LLPhysicsDecomp::shutdown()
{
	if (mSignal)
	{
		mQuitting = true;
		mSignal->signal();

		while (!isStopped())
		{
			apr_sleep(10);
		}
	}
}

void LLPhysicsDecomp::submitRequest(LLPhysicsDecomp::Request* request)
{
	LLMutexLock lock(mMutex);
	mRequestQ.push(request);
	mSignal->signal();
}

//static
S32 LLPhysicsDecomp::llcdCallback(const char* status, S32 p1, S32 p2)
{	
	if (gMeshRepo.mDecompThread && gMeshRepo.mDecompThread->mCurRequest.notNull())
	{
		return gMeshRepo.mDecompThread->mCurRequest->statusCallback(status, p1, p2);
	}

	return 1;
}

bool needTriangles( LLConvexDecomposition *aDC )
{
	if( !aDC )
		return false;

	LLCDParam const  *pParams(0);
	int nParams = aDC->getParameters( &pParams );

	if( nParams <= 0 )
		return false;

	for( int i = 0; i < nParams; ++i )
	{
		if( pParams[i].mName && strcmp( "nd_AlwaysNeedTriangles", pParams[i].mName ) == 0 )
		{
			if( LLCDParam::LLCD_BOOLEAN == pParams[i].mType && pParams[i].mDefault.mBool )
				return true;
			else
				return false;
		}
	}

	return false;
}

void LLPhysicsDecomp::setMeshData(LLCDMeshData& mesh, bool vertex_based)
{
	LLConvexDecomposition *pDeComp = LLConvexDecomposition::getInstance();

	if( !pDeComp )
		return;

	if( vertex_based )
		vertex_based = !needTriangles( pDeComp );

	mesh.mVertexBase = mCurRequest->mPositions[0].mV;
	mesh.mVertexStrideBytes = 12;
	mesh.mNumVertices = mCurRequest->mPositions.size();

	if(!vertex_based)
	{
		mesh.mIndexType = LLCDMeshData::INT_16;
		mesh.mIndexBase = &(mCurRequest->mIndices[0]);
		mesh.mIndexStrideBytes = 6;
	
		mesh.mNumTriangles = mCurRequest->mIndices.size()/3;
	}

	if ((vertex_based || mesh.mNumTriangles > 0) && mesh.mNumVertices > 2)
	{
		LLCDResult ret = LLCD_OK;
		ret  = LLConvexDecomposition::getInstance()->setMeshData(&mesh, vertex_based);

		if (ret)
			llerrs << "Convex Decomposition thread valid but could not set mesh data" << llendl;
	}
}

void LLPhysicsDecomp::doDecomposition()
{
	LLCDMeshData mesh;
	S32 stage = mStageID[mCurRequest->mStage];

	if (LLConvexDecomposition::getInstance() == NULL)
	{
		// stub library. do nothing.
		return;
	}

	//load data intoLLCD
	if (stage == 0)
	{
		setMeshData(mesh, false);
	}
		
	//build parameter map
	std::map<std::string, const LLCDParam*> param_map;

	static const LLCDParam* params = NULL;
	static S32 param_count = 0;
	if (!params)
	{
		param_count = LLConvexDecomposition::getInstance()->getParameters(&params);
	}
	
	for (S32 i = 0; i < param_count; ++i)
	{
		param_map[params[i].mName] = params+i;
	}

	//set parameter values
	for (decomp_params::iterator iter = mCurRequest->mParams.begin(); iter != mCurRequest->mParams.end(); ++iter)
	{
		const std::string& name = iter->first;
		const LLSD& value = iter->second;

		const LLCDParam* param = param_map[name];

		if (param == NULL)
		{ //couldn't find valid parameter
			continue;
		}

		U32 ret = LLCD_OK;

		if (param->mType == LLCDParam::LLCD_FLOAT)
		{
			ret = LLConvexDecomposition::getInstance()->setParam(param->mName, (F32) value.asReal());
		}
		else if (param->mType == LLCDParam::LLCD_INTEGER ||
			param->mType == LLCDParam::LLCD_ENUM)
		{
			ret = LLConvexDecomposition::getInstance()->setParam(param->mName, value.asInteger());
		}
		else if (param->mType == LLCDParam::LLCD_BOOLEAN)
		{
			ret = LLConvexDecomposition::getInstance()->setParam(param->mName, value.asBoolean());
		}
	}

	mCurRequest->setStatusMessage("Executing.");

	LLCDResult ret = LLCD_OK;
	
	if (LLConvexDecomposition::getInstance() != NULL)
	{
		ret = LLConvexDecomposition::getInstance()->executeStage(stage);
	}

	if (ret)
	{
		llwarns << "Convex Decomposition thread valid but could not execute stage " << stage << llendl;
		LLMutexLock lock(mMutex);

		mCurRequest->mHull.clear();
		mCurRequest->mHullMesh.clear();

		mCurRequest->setStatusMessage("FAIL");
		
		completeCurrent();
	}
	else
	{
		mCurRequest->setStatusMessage("Reading results");

		S32 num_hulls =0;
		if (LLConvexDecomposition::getInstance() != NULL)
		{
			num_hulls = LLConvexDecomposition::getInstance()->getNumHullsFromStage(stage);
		}
		
		{
			LLMutexLock lock(mMutex);
			mCurRequest->mHull.clear();
			mCurRequest->mHull.resize(num_hulls);

			mCurRequest->mHullMesh.clear();
			mCurRequest->mHullMesh.resize(num_hulls);
		}

		for (S32 i = 0; i < num_hulls; ++i)
		{
			std::vector<LLVector3> p;
			LLCDHull hull;
			// if LLConvexDecomposition is a stub, num_hulls should have been set to 0 above, and we should not reach this code
			LLConvexDecomposition::getInstance()->getHullFromStage(stage, i, &hull);

			const F32* v = hull.mVertexBase;

			for (S32 j = 0; j < hull.mNumVertices; ++j)
			{
				LLVector3 vert(v[0], v[1], v[2]); 
				p.push_back(vert);
				v = (F32*) (((U8*) v) + hull.mVertexStrideBytes);
			}
			
			LLCDMeshData mesh;
			// if LLConvexDecomposition is a stub, num_hulls should have been set to 0 above, and we should not reach this code
			LLConvexDecomposition::getInstance()->getMeshFromStage(stage, i, &mesh);

			get_vertex_buffer_from_mesh(mesh, mCurRequest->mHullMesh[i]);
			
			{
				LLMutexLock lock(mMutex);
				mCurRequest->mHull[i] = p;
			}
		}
	
		{
			LLMutexLock lock(mMutex);
			mCurRequest->setStatusMessage("FAIL");
			completeCurrent();						
		}
	}
}

void LLPhysicsDecomp::completeCurrent()
{
	LLMutexLock lock(mMutex);
	mCompletedQ.push(mCurRequest);
	mCurRequest = NULL;
}

void LLPhysicsDecomp::notifyCompleted()
{
	if (!mCompletedQ.empty())
	{
		LLMutexLock lock(mMutex);
		while (!mCompletedQ.empty())
		{
			Request* req = mCompletedQ.front();
			req->completed();
			mCompletedQ.pop();
		}
	}
}


void make_box(LLPhysicsDecomp::Request * request)
{
	LLVector3 min,max;
	min = request->mPositions[0];
	max = min;

	for (U32 i = 0; i < request->mPositions.size(); ++i)
	{
		update_min_max(min, max, request->mPositions[i]);
	}

	request->mHull.clear();
	
	LLModel::hull box;
	box.push_back(LLVector3(min[0],min[1],min[2]));
	box.push_back(LLVector3(max[0],min[1],min[2]));
	box.push_back(LLVector3(min[0],max[1],min[2]));
	box.push_back(LLVector3(max[0],max[1],min[2]));
	box.push_back(LLVector3(min[0],min[1],max[2]));
	box.push_back(LLVector3(max[0],min[1],max[2]));
	box.push_back(LLVector3(min[0],max[1],max[2]));
	box.push_back(LLVector3(max[0],max[1],max[2]));

	request->mHull.push_back(box);
}


void LLPhysicsDecomp::doDecompositionSingleHull()
{
	LLConvexDecomposition* decomp = LLConvexDecomposition::getInstance();

	if (decomp == NULL)
	{
		//stub. do nothing.
		return;
	}
	
	LLCDMeshData mesh;	

	setMeshData(mesh, true);

	LLCDResult ret = decomp->buildSingleHull() ;
	if(ret)
	{
		llwarns << "Could not execute decomposition stage when attempting to create single hull." << llendl;
		make_box(mCurRequest);
	}
	else
	{
		{
			LLMutexLock lock(mMutex);
			mCurRequest->mHull.clear();
			mCurRequest->mHull.resize(1);
			mCurRequest->mHullMesh.clear();
		}

		std::vector<LLVector3> p;
		LLCDHull hull;
		
		// if LLConvexDecomposition is a stub, num_hulls should have been set to 0 above, and we should not reach this code
		decomp->getSingleHull(&hull);

		const F32* v = hull.mVertexBase;

		for (S32 j = 0; j < hull.mNumVertices; ++j)
		{
			LLVector3 vert(v[0], v[1], v[2]); 
			p.push_back(vert);
			v = (F32*) (((U8*) v) + hull.mVertexStrideBytes);
		}
					
		{
			LLMutexLock lock(mMutex);
			mCurRequest->mHull[0] = p;
		}
	}		

	{
		completeCurrent();
		
	}
}

#ifdef ND_HASCONVEXDECOMP_TRACER

class ndDecompTracer: public ndConvexDecompositionTracer
{
	int mRefCount;

public:
	ndDecompTracer()
		: mRefCount(0)
	{
	}

	virtual void trace( char const *a_strMsg )
	{
		llinfos << a_strMsg << llendl;
	}

	virtual void startTraceData( char const *a_strWhat)
	{
		llinfos << a_strWhat << llendl;
	}

	virtual void traceData( char const *a_strData )
	{
		llinfos << a_strData << llendl;
	}

	virtual void endTraceData()
	{

	}

	virtual int getLevel()
	{
		return eTraceFunctions;// | eTraceData;
	}

	virtual void addref()
	{
		++mRefCount;
	}

	virtual void release()
	{
		--mRefCount;
		if( mRefCount == 0 )
			delete this;
	}
};

#endif

void LLPhysicsDecomp::run()
{
	LLConvexDecomposition* decomp = LLConvexDecomposition::getInstance();
	if (decomp == NULL)
	{
		// stub library. Set init to true so the main thread
		// doesn't wait for this to finish.
		mInited = true;
		return;
	}

#ifdef ND_HASCONVEXDECOMP_TRACER
	ndConvexDecompositionTracable *pTraceable = dynamic_cast< ndConvexDecompositionTracable* >( decomp );

	if( pTraceable )
		pTraceable->setTracer( new ndDecompTracer() );
#endif

	decomp->initThread();
	mInited = true;

	static const LLCDStageData* stages = NULL;
	static S32 num_stages = 0;
	
	if (!stages)
	{
		num_stages = decomp->getStages(&stages);
	}

	for (S32 i = 0; i < num_stages; i++)
	{
		mStageID[stages[i].mName] = i;
	}

	while (!mQuitting)
	{
		mSignal->wait();
		while (!mQuitting && !mRequestQ.empty())
		{
			{
				LLMutexLock lock(mMutex);
				mCurRequest = mRequestQ.front();
				mRequestQ.pop();
			}

			S32& id = *(mCurRequest->mDecompID);
			if (id == -1)
			{
				decomp->genDecomposition(id);
			}
			decomp->bindDecomposition(id);

			if (mCurRequest->mStage == "single_hull")
			{
				doDecompositionSingleHull();
			}
			else
			{
				doDecomposition();
			}		
		}
	}

	decomp->quitThread();
	
	if (mSignal->isLocked())
	{ //let go of mSignal's associated mutex
		mSignal->unlock();
	}

	mDone = true;
}

void LLPhysicsDecomp::Request::assignData(LLModel* mdl) 
{
	if (!mdl)
	{
		return ;
	}

	U16 index_offset = 0;
	U16 tri[3] ;

	mPositions.clear();
	mIndices.clear();
	mBBox[1] = LLVector3(F32_MIN, F32_MIN, F32_MIN) ;
	mBBox[0] = LLVector3(F32_MAX, F32_MAX, F32_MAX) ;
		
	//queue up vertex positions and indices
	for (S32 i = 0; i < mdl->getNumVolumeFaces(); ++i)
	{
		const LLVolumeFace& face = mdl->getVolumeFace(i);
		if (mPositions.size() + face.mNumVertices > 65535)
		{
			continue;
		}

		for (U32 j = 0; j < face.mNumVertices; ++j)
		{
			mPositions.push_back(LLVector3(face.mPositions[j].getF32ptr()));
			for(U32 k = 0 ; k < 3 ; k++)
			{
				mBBox[0].mV[k] = llmin(mBBox[0].mV[k], mPositions[j].mV[k]) ;
				mBBox[1].mV[k] = llmax(mBBox[1].mV[k], mPositions[j].mV[k]) ;
			}
		}

		updateTriangleAreaThreshold() ;

		for (U32 j = 0; j+2 < face.mNumIndices; j += 3)
		{
			tri[0] = face.mIndices[j] + index_offset ;
			tri[1] = face.mIndices[j + 1] + index_offset ;
			tri[2] = face.mIndices[j + 2] + index_offset ;
				
			if(isValidTriangle(tri[0], tri[1], tri[2]))
			{
				mIndices.push_back(tri[0]);
				mIndices.push_back(tri[1]);
				mIndices.push_back(tri[2]);
			}
		}

		index_offset += face.mNumVertices;
	}

	return ;
}

void LLPhysicsDecomp::Request::updateTriangleAreaThreshold() 
{
	F32 range = mBBox[1].mV[0] - mBBox[0].mV[0] ;
	range = llmin(range, mBBox[1].mV[1] - mBBox[0].mV[1]) ;
	range = llmin(range, mBBox[1].mV[2] - mBBox[0].mV[2]) ;

	mTriangleAreaThreshold = llmin(0.0002f, range * 0.000002f) ;
}

//check if the triangle area is large enough to qualify for a valid triangle
bool LLPhysicsDecomp::Request::isValidTriangle(U16 idx1, U16 idx2, U16 idx3) 
{
	LLVector3 a = mPositions[idx2] - mPositions[idx1] ;
	LLVector3 b = mPositions[idx3] - mPositions[idx1] ;
	F32 c = a * b ;

	return ((a*a) * (b*b) - c * c) > mTriangleAreaThreshold ;
}

void LLPhysicsDecomp::Request::setStatusMessage(const std::string& msg)
{
	mStatusMessage = msg;
}

LLModelInstance::LLModelInstance(LLSD& data)
{
	mLocalMeshID = data["mesh_id"].asInteger();
	mLabel = data["label"].asString();
	mTransform.setValue(data["transform"]);

	for (U32 i = 0; i < data["material"].size(); ++i)
	{
		LLImportMaterial mat(data["material"][i]);
		mMaterial[mat.mBinding] = mat;
	}
}


LLSD LLModelInstance::asLLSD()
{	
	LLSD ret;

	ret["mesh_id"] = mModel->mLocalID;
	ret["label"] = mLabel;
	ret["transform"] = mTransform.getValue();
	
	U32 i = 0;
	for (std::map<std::string, LLImportMaterial>::iterator iter = mMaterial.begin(); iter != mMaterial.end(); ++iter)
	{
		ret["material"][i++] = iter->second.asLLSD();
	}

	return ret;
}

LLImportMaterial::LLImportMaterial(LLSD& data)
{
	mDiffuseMapFilename = data["diffuse"]["filename"].asString();
	mDiffuseMapLabel = data["diffuse"]["label"].asString();
	mDiffuseColor.setValue(data["diffuse"]["color"]);
	mFullbright = data["fullbright"].asBoolean();
	mBinding = data["binding"].asString();
}


LLSD LLImportMaterial::asLLSD()
{
	LLSD ret;

	ret["diffuse"]["filename"] = mDiffuseMapFilename;
	ret["diffuse"]["label"] = mDiffuseMapLabel;
	ret["diffuse"]["color"] = mDiffuseColor.getValue();
	ret["fullbright"] = mFullbright;
	ret["binding"] = mBinding;

	return ret;
}

void LLMeshRepository::buildPhysicsMesh(LLModel::Decomposition& decomp)
{
	decomp.mMesh.resize(decomp.mHull.size());

	for (U32 i = 0; i < decomp.mHull.size(); ++i)
	{
		LLCDHull hull;
		hull.mNumVertices = decomp.mHull[i].size();
		hull.mVertexBase = decomp.mHull[i][0].mV;
		hull.mVertexStrideBytes = 12;

		LLCDMeshData mesh;
		LLCDResult res = LLCD_OK;
		if (LLConvexDecomposition::getInstance() != NULL)
		{
			res = LLConvexDecomposition::getInstance()->getMeshFromHull(&hull, &mesh);
		}
		if (res == LLCD_OK)
		{
			get_vertex_buffer_from_mesh(mesh, decomp.mMesh[i]);
		}
	}

	if (!decomp.mBaseHull.empty() && decomp.mBaseHullMesh.empty())
	{ //get mesh for base hull
		LLCDHull hull;
		hull.mNumVertices = decomp.mBaseHull.size();
		hull.mVertexBase = decomp.mBaseHull[0].mV;
		hull.mVertexStrideBytes = 12;

		LLCDMeshData mesh;
		LLCDResult res = LLCD_OK;
		if (LLConvexDecomposition::getInstance() != NULL)
		{
			res = LLConvexDecomposition::getInstance()->getMeshFromHull(&hull, &mesh);
		}
		if (res == LLCD_OK)
		{
			get_vertex_buffer_from_mesh(mesh, decomp.mBaseHullMesh);
		}
	}
}


bool LLMeshRepository::meshUploadEnabled()
{
	LLViewerRegion *region = gAgent.getRegion();
	// <FS:Ansariel> Use faster LLCachedControls for frequently visited locations
	//if(gSavedSettings.getBOOL("MeshEnabled") &&
	static LLCachedControl<bool> meshEnabled(gSavedSettings, "MeshEnabled");
	if(meshEnabled &&
	// </FS:Ansariel>
	   region)
	{
		return region->meshUploadEnabled();
	}
	return false;
}

bool LLMeshRepository::meshRezEnabled()
{
	LLViewerRegion *region = gAgent.getRegion();
	// <FS:Ansariel> Use faster LLCachedControls for frequently visited locations
	//if(gSavedSettings.getBOOL("MeshEnabled") && 
	static LLCachedControl<bool> meshEnabled(gSavedSettings, "MeshEnabled");
	if(meshEnabled &&
	// </FS:Ansariel>
	   region)
	{
		return region->meshRezEnabled();
	}
	return false;
}<|MERGE_RESOLUTION|>--- conflicted
+++ resolved
@@ -2295,18 +2295,15 @@
 		// TODO*: Add maximum retry logic, exponential backoff
 		// and (somewhat more optional than the others) retries
 		// again after some set period of time
-<<<<<<< HEAD
 		// <FS:Ansariel> Also retry on 408: Request timeout (The client did
 		//               not produce a request within the time that the server
 		//               was prepared to wait.)
+
+		//llassert(status == 503 || status == 499);
 		//if (status == 499 || status == 503)
+
+		llassert(status == 408 || status == 499|| status == 503);
 		if (status == 408 || status == 499 || status == 503)
-=======
-
-		llassert(status == 503 || status == 499);
-
-		if (status == 503 || status == 499)
->>>>>>> cc15a08a
 		{ //retry
 			llwarns << "Timeout or service unavailable, retrying." << llendl;
 			LLMeshRepository::sHTTPRetryCount++;
