--- conflicted
+++ resolved
@@ -1736,11 +1736,7 @@
 			{
 				std::string mid;
 				mesh_params.getSculptID().toString(mid);
-<<<<<<< HEAD
-				LL_INFOS(LOG_MESH) << "Mesh/Cache: Mesh header for ID " << mid << " - was retrieved from the cache." << LL_ENDL;
-=======
 				LL_DEBUGS(LOG_MESH) << "Mesh/Cache: Mesh header for ID " << mid << " - was retrieved from the cache." << LL_ENDL;
->>>>>>> 99b99a1b
 
 				// Found mesh in cache
 				return true;
@@ -1762,11 +1758,7 @@
 	{
 		std::string mid;
 		mesh_params.getSculptID().toString(mid);
-<<<<<<< HEAD
-		LL_INFOS(LOG_MESH) << "Mesh/Cache: Mesh header for ID " << mid << " - was retrieved from the simulator." << LL_ENDL;
-=======
 		LL_DEBUGS(LOG_MESH) << "Mesh/Cache: Mesh header for ID " << mid << " - was retrieved from the simulator." << LL_ENDL;
->>>>>>> 99b99a1b
 
 		//grab first 4KB if we're going to bother with a fetch.  Cache will prevent future fetches if a full mesh fits
 		//within the first 4KB
@@ -1854,11 +1846,7 @@
 
 						std::string mid;
 						mesh_id.toString(mid);
-<<<<<<< HEAD
-						LL_INFOS(LOG_MESH) << "Mesh/Cache: Mesh body for ID " << mid << " - was retrieved from the cache." << LL_ENDL;
-=======
 						LL_DEBUGS(LOG_MESH) << "Mesh/Cache: Mesh body for ID " << mid << " - was retrieved from the cache." << LL_ENDL;
->>>>>>> 99b99a1b
 
 						return true;
 					}
@@ -1869,25 +1857,17 @@
 
 			//reading from cache failed for whatever reason, fetch from sim
 			std::string http_url;
-<<<<<<< HEAD
 			// <FS:Ansariel> [UDP Assets]
 			//constructUrl(mesh_id, &http_url);
 			int legacy_cap_version(0);
 			constructUrl(mesh_id, &http_url, &legacy_cap_version);
 			// </FS:Ansariel> [UDP Assets]
-=======
-			constructUrl(mesh_id, &http_url);
->>>>>>> 99b99a1b
 
 			if (!http_url.empty())
 			{
 				std::string mid;
 				mesh_id.toString(mid);
-<<<<<<< HEAD
-				LL_INFOS(LOG_MESH) << "Mesh/Cache: Mesh body for ID " << mid << " - was retrieved from the simulator." << LL_ENDL;
-=======
 				LL_DEBUGS(LOG_MESH) << "Mesh/Cache: Mesh body for ID " << mid << " - was retrieved from the simulator." << LL_ENDL;
->>>>>>> 99b99a1b
 
                 LLMeshHandlerBase::ptr_t handler(new LLMeshLODHandler(mesh_params, lod, offset, size));
 				// <FS:Ansariel> [UDP Assets]
