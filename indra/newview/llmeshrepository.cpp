/** 
 * @file llmeshrepository.cpp
 * @brief Mesh repository implementation.
 *
 * $LicenseInfo:firstyear=2005&license=viewerlgpl$
 * Second Life Viewer Source Code
 * Copyright (C) 2010, Linden Research, Inc.
 * 
 * This library is free software; you can redistribute it and/or
 * modify it under the terms of the GNU Lesser General Public
 * License as published by the Free Software Foundation;
 * version 2.1 of the License only.
 * 
 * This library is distributed in the hope that it will be useful,
 * but WITHOUT ANY WARRANTY; without even the implied warranty of
 * MERCHANTABILITY or FITNESS FOR A PARTICULAR PURPOSE.  See the GNU
 * Lesser General Public License for more details.
 * 
 * You should have received a copy of the GNU Lesser General Public
 * License along with this library; if not, write to the Free Software
 * Foundation, Inc., 51 Franklin Street, Fifth Floor, Boston, MA  02110-1301  USA
 * 
 * Linden Research, Inc., 945 Battery Street, San Francisco, CA  94111  USA
 * $/LicenseInfo$
 */

#include "llviewerprecompiledheaders.h"

#include "apr_pools.h"
#include "apr_dso.h"
#include "llhttpstatuscodes.h"
#include "llmeshrepository.h"

#include "llagent.h"
#include "llappviewer.h"
#include "llbufferstream.h"
#include "llcurl.h"
#include "lldatapacker.h"
#include "llfasttimer.h"
#include "llfloatermodelpreview.h"
#include "llfloaterperms.h"
#include "lleconomy.h"
#include "llimagej2c.h"
#include "llhost.h"
#include "llnotificationsutil.h"
#include "llsd.h"
#include "llsdutil_math.h"
#include "llsdserialize.h"
#include "llthread.h"
#include "llvfile.h"
#include "llviewercontrol.h"
#include "llviewermenufile.h"
#include "llviewerobjectlist.h"
#include "llviewerregion.h"
#include "llviewertexturelist.h"
#include "llvolume.h"
#include "llvolumemgr.h"
#include "llvovolume.h"
#include "llworld.h"
#include "material_codes.h"
#include "pipeline.h"
#include "llinventorymodel.h"
#include "llfoldertype.h"
#include "llviewerparcelmgr.h"
#include "lluploadfloaterobservers.h"

#include "boost/lexical_cast.hpp"

#ifndef LL_WINDOWS
#include "netdb.h"
#endif

#include <queue>

LLFastTimer::DeclareTimer FTM_MESH_UPDATE("Mesh Update");
LLFastTimer::DeclareTimer FTM_LOAD_MESH("Load Mesh");

LLMeshRepository gMeshRepo;

const U32 MAX_MESH_REQUESTS_PER_SECOND = 100;

// Maximum mesh version to support.  Three least significant digits are reserved for the minor version, 
// with major version changes indicating a format change that is not backwards compatible and should not
// be parsed by viewers that don't specifically support that version. For example, if the integer "1" is 
// present, the version is 0.001. A viewer that can parse version 0.001 can also parse versions up to 0.999, 
// but not 1.0 (integer 1000).
// See wiki at https://wiki.secondlife.com/wiki/Mesh/Mesh_Asset_Format
const S32 MAX_MESH_VERSION = 999;

U32 LLMeshRepository::sBytesReceived = 0;
U32 LLMeshRepository::sHTTPRequestCount = 0;
U32 LLMeshRepository::sHTTPRetryCount = 0;
U32 LLMeshRepository::sCacheBytesRead = 0;
U32 LLMeshRepository::sCacheBytesWritten = 0;
U32 LLMeshRepository::sPeakKbps = 0;
	

const U32 MAX_TEXTURE_UPLOAD_RETRIES = 5;

static S32 dump_num = 0;
std::string make_dump_name(std::string prefix, S32 num)
{
	return prefix + boost::lexical_cast<std::string>(num) + std::string(".xml");
	
}
void dump_llsd_to_file(const LLSD& content, std::string filename);
LLSD llsd_from_file(std::string filename);

std::string header_lod[] = 
{
	"lowest_lod",
	"low_lod",
	"medium_lod",
	"high_lod"
};


//get the number of bytes resident in memory for given volume
U32 get_volume_memory_size(const LLVolume* volume)
{
	U32 indices = 0;
	U32 vertices = 0;

	for (U32 i = 0; i < volume->getNumVolumeFaces(); ++i)
	{
		const LLVolumeFace& face = volume->getVolumeFace(i);
		indices += face.mNumIndices;
		vertices += face.mNumVertices;
	}


	return indices*2+vertices*11+sizeof(LLVolume)+sizeof(LLVolumeFace)*volume->getNumVolumeFaces();
}

void get_vertex_buffer_from_mesh(LLCDMeshData& mesh, LLModel::PhysicsMesh& res, F32 scale = 1.f)
{
	res.mPositions.clear();
	res.mNormals.clear();
	
	const F32* v = mesh.mVertexBase;

	if (mesh.mIndexType == LLCDMeshData::INT_16)
	{
		U16* idx = (U16*) mesh.mIndexBase;
		for (S32 j = 0; j < mesh.mNumTriangles; ++j)
		{ 
			F32* mp0 = (F32*) ((U8*)v+idx[0]*mesh.mVertexStrideBytes);
			F32* mp1 = (F32*) ((U8*)v+idx[1]*mesh.mVertexStrideBytes);
			F32* mp2 = (F32*) ((U8*)v+idx[2]*mesh.mVertexStrideBytes);

			idx = (U16*) (((U8*)idx)+mesh.mIndexStrideBytes);
			
			LLVector3 v0(mp0);
			LLVector3 v1(mp1);
			LLVector3 v2(mp2);

			LLVector3 n = (v1-v0)%(v2-v0);
			n.normalize();

			res.mPositions.push_back(v0*scale);
			res.mPositions.push_back(v1*scale);
			res.mPositions.push_back(v2*scale);

			res.mNormals.push_back(n);
			res.mNormals.push_back(n);
			res.mNormals.push_back(n);			
		}
	}
	else
	{
		U32* idx = (U32*) mesh.mIndexBase;
		for (S32 j = 0; j < mesh.mNumTriangles; ++j)
		{ 
			F32* mp0 = (F32*) ((U8*)v+idx[0]*mesh.mVertexStrideBytes);
			F32* mp1 = (F32*) ((U8*)v+idx[1]*mesh.mVertexStrideBytes);
			F32* mp2 = (F32*) ((U8*)v+idx[2]*mesh.mVertexStrideBytes);

			idx = (U32*) (((U8*)idx)+mesh.mIndexStrideBytes);
			
			LLVector3 v0(mp0);
			LLVector3 v1(mp1);
			LLVector3 v2(mp2);

			LLVector3 n = (v1-v0)%(v2-v0);
			n.normalize();

			res.mPositions.push_back(v0*scale);
			res.mPositions.push_back(v1*scale);
			res.mPositions.push_back(v2*scale);

			res.mNormals.push_back(n);
			res.mNormals.push_back(n);
			res.mNormals.push_back(n);			
		}
	}
}

S32 LLMeshRepoThread::sActiveHeaderRequests = 0;
S32 LLMeshRepoThread::sActiveLODRequests = 0;
U32	LLMeshRepoThread::sMaxConcurrentRequests = 1;

class LLMeshHeaderResponder : public LLCurl::Responder
{
public:
	LLVolumeParams mMeshParams;
	
	LLMeshHeaderResponder(const LLVolumeParams& mesh_params)
		: mMeshParams(mesh_params)
	{
	}

	virtual void completedRaw(U32 status, const std::string& reason,
							  const LLChannelDescriptors& channels,
							  const LLIOPipe::buffer_ptr_t& buffer);

};

class LLMeshLODResponder : public LLCurl::Responder
{
public:
	LLVolumeParams mMeshParams;
	S32 mLOD;
	U32 mRequestedBytes;
	U32 mOffset;

	LLMeshLODResponder(const LLVolumeParams& mesh_params, S32 lod, U32 offset, U32 requested_bytes)
		: mMeshParams(mesh_params), mLOD(lod), mOffset(offset), mRequestedBytes(requested_bytes)
	{
	}

	virtual void completedRaw(U32 status, const std::string& reason,
							  const LLChannelDescriptors& channels,
							  const LLIOPipe::buffer_ptr_t& buffer);

};

class LLMeshSkinInfoResponder : public LLCurl::Responder
{
public:
	LLUUID mMeshID;
	U32 mRequestedBytes;
	U32 mOffset;

	LLMeshSkinInfoResponder(const LLUUID& id, U32 offset, U32 size)
		: mMeshID(id), mRequestedBytes(size), mOffset(offset)
	{
	}

	virtual void completedRaw(U32 status, const std::string& reason,
							  const LLChannelDescriptors& channels,
							  const LLIOPipe::buffer_ptr_t& buffer);

};

class LLMeshDecompositionResponder : public LLCurl::Responder
{
public:
	LLUUID mMeshID;
	U32 mRequestedBytes;
	U32 mOffset;

	LLMeshDecompositionResponder(const LLUUID& id, U32 offset, U32 size)
		: mMeshID(id), mRequestedBytes(size), mOffset(offset)
	{
	}

	virtual void completedRaw(U32 status, const std::string& reason,
							  const LLChannelDescriptors& channels,
							  const LLIOPipe::buffer_ptr_t& buffer);

};

class LLMeshPhysicsShapeResponder : public LLCurl::Responder
{
public:
	LLUUID mMeshID;
	U32 mRequestedBytes;
	U32 mOffset;

	LLMeshPhysicsShapeResponder(const LLUUID& id, U32 offset, U32 size)
		: mMeshID(id), mRequestedBytes(size), mOffset(offset)
	{
	}

	virtual void completedRaw(U32 status, const std::string& reason,
							  const LLChannelDescriptors& channels,
							  const LLIOPipe::buffer_ptr_t& buffer);

};

void log_upload_error(S32 status, const LLSD& content, std::string stage, std::string model_name)
{
	// Add notification popup.
	LLSD args;
	std::string message = content["error"]["message"];
	std::string identifier = content["error"]["identifier"];
	args["MESSAGE"] = message;
	args["IDENTIFIER"] = identifier;
	args["LABEL"] = model_name;
	gMeshRepo.uploadError(args);

	// Log details.
	llwarns << "stage: " << stage << " http status: " << status << llendl;
	if (content.has("error"))
	{
		const LLSD& err = content["error"];
		llwarns << "err: " << err << llendl;
		llwarns << "mesh upload failed, stage '" << stage
				<< "' error '" << err["error"].asString()
				<< "', message '" << err["message"].asString()
				<< "', id '" << err["identifier"].asString()
				<< "'" << llendl;
		if (err.has("errors"))
		{
			S32 error_num = 0;
			const LLSD& err_list = err["errors"];
			for (LLSD::array_const_iterator it = err_list.beginArray();
				 it != err_list.endArray();
				 ++it)
			{
				const LLSD& err_entry = *it;
				llwarns << "error[" << error_num << "]:" << llendl;
				for (LLSD::map_const_iterator map_it = err_entry.beginMap();
					 map_it != err_entry.endMap();
					 ++map_it)
				{
					llwarns << "\t" << map_it->first << ": "
							<< map_it->second << llendl;
				}
				error_num++;
			}
		}
	}
	else
	{
		llwarns << "bad mesh, no error information available" << llendl;
	}
}

class LLWholeModelFeeResponder: public LLCurl::Responder
{
	LLMeshUploadThread* mThread;
	LLSD mModelData;
	LLHandle<LLWholeModelFeeObserver> mObserverHandle;
public:
	LLWholeModelFeeResponder(LLMeshUploadThread* thread, LLSD& model_data, LLHandle<LLWholeModelFeeObserver> observer_handle):
		mThread(thread),
		mModelData(model_data),
		mObserverHandle(observer_handle)
	{
	}
	virtual void completed(U32 status,
						   const std::string& reason,
						   const LLSD& content)
	{
		LLSD cc = content;
		if (gSavedSettings.getS32("MeshUploadFakeErrors")&1)
		{
			cc = llsd_from_file("fake_upload_error.xml");
		}
			
		llinfos << "completed" << llendl;
		mThread->mPendingUploads--;
		dump_llsd_to_file(cc,make_dump_name("whole_model_fee_response_",dump_num));

		LLWholeModelFeeObserver* observer = mObserverHandle.get();

		if (isGoodStatus(status) &&
			cc["state"].asString() == "upload")
		{
			llinfos << "fee request succeeded" << llendl;
			mThread->mWholeModelUploadURL = cc["uploader"].asString();

			if (observer)
			{
				S32 fee = cc["upload_price"].asInteger();
				F64 phys = cc["data"]["physics_cost"].asReal();

				observer->onModelPhysicsFeeReceived(phys, fee, mThread->mWholeModelUploadURL);
			}
		}
		else
		{
			llwarns << "fee request failed" << llendl;
			log_upload_error(status,cc,"fee",mModelData["name"]);
			mThread->mWholeModelUploadURL = "";

			if (observer)
			{
				observer->setModelPhysicsFeeErrorStatus(status, reason);
			}
		}
	}

};

class LLWholeModelUploadResponder: public LLCurl::Responder
{
	LLMeshUploadThread* mThread;
	LLSD mModelData;
	LLHandle<LLWholeModelUploadObserver> mObserverHandle;
	
public:
	LLWholeModelUploadResponder(LLMeshUploadThread* thread, LLSD& model_data, LLHandle<LLWholeModelUploadObserver> observer_handle):
		mThread(thread),
		mModelData(model_data),
		mObserverHandle(observer_handle)
	{
	}
	virtual void completed(U32 status,
						   const std::string& reason,
						   const LLSD& content)
	{
		LLSD cc = content;
		if (gSavedSettings.getS32("MeshUploadFakeErrors")&2)
		{
			cc = llsd_from_file("fake_upload_error.xml");
		}

		//assert_main_thread();
		mThread->mPendingUploads--;
		dump_llsd_to_file(cc,make_dump_name("whole_model_upload_response_",dump_num));
		llinfos << "LLWholeModelUploadResponder content: " << cc << llendl;

		LLWholeModelUploadObserver* observer = mObserverHandle.get();

		// requested "mesh" asset type isn't actually the type
		// of the resultant object, fix it up here.
		if (isGoodStatus(status) &&
			cc["state"].asString() == "complete")
		{
			llinfos << "upload succeeded" << llendl;
			mModelData["asset_type"] = "object";
			gMeshRepo.updateInventory(LLMeshRepository::inventory_data(mModelData,cc));

			if (observer)
			{
				observer->onModelUploadSuccess();
			}
		}
		else
		{
			llwarns << "upload failed" << llendl;
			std::string model_name = mModelData["name"].asString();
			log_upload_error(status,cc,"upload",model_name);

			if (observer)
			{
				observer->onModelUploadFailure();
			}
		}
	}
};

LLMeshRepoThread::LLMeshRepoThread()
: LLThread("mesh repo", NULL) 
{ 
	mWaiting = false;
	mMutex = new LLMutex(NULL);
	mHeaderMutex = new LLMutex(NULL);
	mSignal = new LLCondition(NULL);
}

LLMeshRepoThread::~LLMeshRepoThread()
{
	delete mMutex;
	mMutex = NULL;
	delete mHeaderMutex;
	mHeaderMutex = NULL;
	delete mSignal;
	mSignal = NULL;
}

void LLMeshRepoThread::run()
{
	mCurlRequest = new LLCurlRequest();
	LLCDResult res = LLConvexDecomposition::initThread();
	if (res != LLCD_OK)
	{
		llwarns << "convex decomposition unable to be loaded" << llendl;
	}

	while (!LLApp::isQuitting())
	{
		mWaiting = true;
		mSignal->wait();
		mWaiting = false;

		if (!LLApp::isQuitting())
		{
			static U32 count = 0;

			static F32 last_hundred = gFrameTimeSeconds;

			if (gFrameTimeSeconds - last_hundred > 1.f)
			{ //a second has gone by, clear count
				last_hundred = gFrameTimeSeconds;
				count = 0;	
			}

			// NOTE: throttling intentionally favors LOD requests over header requests
			
			while (!mLODReqQ.empty() && count < MAX_MESH_REQUESTS_PER_SECOND && sActiveLODRequests < sMaxConcurrentRequests)
			{
				{
					mMutex->lock();
					LODRequest req = mLODReqQ.front();
					mLODReqQ.pop();
					mMutex->unlock();
					if (fetchMeshLOD(req.mMeshParams, req.mLOD))
					{
						count++;
					}
				}
			}

			while (!mHeaderReqQ.empty() && count < MAX_MESH_REQUESTS_PER_SECOND && sActiveHeaderRequests < sMaxConcurrentRequests)
			{
				{
					mMutex->lock();
					HeaderRequest req = mHeaderReqQ.front();
					mHeaderReqQ.pop();
					mMutex->unlock();
					if (fetchMeshHeader(req.mMeshParams))
					{
						count++;
					}
				}
			}

			{ //mSkinRequests is protected by mSignal
				std::set<LLUUID> incomplete;
				for (std::set<LLUUID>::iterator iter = mSkinRequests.begin(); iter != mSkinRequests.end(); ++iter)
				{
					LLUUID mesh_id = *iter;
					if (!fetchMeshSkinInfo(mesh_id))
					{
						incomplete.insert(mesh_id);
					}
				}
				mSkinRequests = incomplete;
			}

			{ //mDecompositionRequests is protected by mSignal
				std::set<LLUUID> incomplete;
				for (std::set<LLUUID>::iterator iter = mDecompositionRequests.begin(); iter != mDecompositionRequests.end(); ++iter)
				{
					LLUUID mesh_id = *iter;
					if (!fetchMeshDecomposition(mesh_id))
					{
						incomplete.insert(mesh_id);
					}
				}
				mDecompositionRequests = incomplete;
			}

			{ //mPhysicsShapeRequests is protected by mSignal
				std::set<LLUUID> incomplete;
				for (std::set<LLUUID>::iterator iter = mPhysicsShapeRequests.begin(); iter != mPhysicsShapeRequests.end(); ++iter)
				{
					LLUUID mesh_id = *iter;
					if (!fetchMeshPhysicsShape(mesh_id))
					{
						incomplete.insert(mesh_id);
					}
				}
				mPhysicsShapeRequests = incomplete;
			}

			mCurlRequest->process();
		}
	}
	
	if (mSignal->isLocked())
	{ //make sure to let go of the mutex associated with the given signal before shutting down
		mSignal->unlock();
	}

	res = LLConvexDecomposition::quitThread();
	if (res != LLCD_OK)
	{
		llwarns << "convex decomposition unable to be quit" << llendl;
	}

	delete mCurlRequest;
	mCurlRequest = NULL;
}

void LLMeshRepoThread::loadMeshSkinInfo(const LLUUID& mesh_id)
{ //protected by mSignal, no locking needed here
	mSkinRequests.insert(mesh_id);
}

void LLMeshRepoThread::loadMeshDecomposition(const LLUUID& mesh_id)
{ //protected by mSignal, no locking needed here
	mDecompositionRequests.insert(mesh_id);
}

void LLMeshRepoThread::loadMeshPhysicsShape(const LLUUID& mesh_id)
{ //protected by mSignal, no locking needed here
	mPhysicsShapeRequests.insert(mesh_id);
}


void LLMeshRepoThread::loadMeshLOD(const LLVolumeParams& mesh_params, S32 lod)
{ //protected by mSignal, no locking needed here

	mesh_header_map::iterator iter = mMeshHeader.find(mesh_params.getSculptID());
	if (iter != mMeshHeader.end())
	{ //if we have the header, request LOD byte range
		LODRequest req(mesh_params, lod);
		{
			LLMutexLock lock(mMutex);
			mLODReqQ.push(req);
		}
	}
	else
	{ 
		HeaderRequest req(mesh_params);
		
		pending_lod_map::iterator pending = mPendingLOD.find(mesh_params);

		if (pending != mPendingLOD.end())
		{ //append this lod request to existing header request
			pending->second.push_back(lod);
			llassert(pending->second.size() <= LLModel::NUM_LODS)
		}
		else
		{ //if no header request is pending, fetch header
			LLMutexLock lock(mMutex);
			mHeaderReqQ.push(req);
			mPendingLOD[mesh_params].push_back(lod);
		}
	}
}

//static 
std::string LLMeshRepoThread::constructUrl(LLUUID mesh_id)
{
	std::string http_url;
	
	if (gAgent.getRegion())
	{
		http_url = gMeshRepo.mGetMeshCapability; 
	}

	if (!http_url.empty())
	{
		http_url += "/?mesh_id=";
		http_url += mesh_id.asString().c_str();
	}
	else
	{
		llwarns << "Current region does not have GetMesh capability!  Cannot load " << mesh_id << ".mesh" << llendl;
	}

	return http_url;
}

bool LLMeshRepoThread::fetchMeshSkinInfo(const LLUUID& mesh_id)
{ //protected by mMutex
	mHeaderMutex->lock();

	if (mMeshHeader.find(mesh_id) == mMeshHeader.end())
	{ //we have no header info for this mesh, do nothing
		mHeaderMutex->unlock();
		return false;
	}

	U32 header_size = mMeshHeaderSize[mesh_id];

	if (header_size > 0)
	{
		S32 version = mMeshHeader[mesh_id]["version"].asInteger();
		S32 offset = header_size + mMeshHeader[mesh_id]["skin"]["offset"].asInteger();
		S32 size = mMeshHeader[mesh_id]["skin"]["size"].asInteger();

		mHeaderMutex->unlock();

		if (version <= MAX_MESH_VERSION && offset >= 0 && size > 0)
		{
			//check VFS for mesh skin info
			LLVFile file(gVFS, mesh_id, LLAssetType::AT_MESH);
			if (file.getSize() >= offset+size)
			{
				LLMeshRepository::sCacheBytesRead += size;
				file.seek(offset);
				U8* buffer = new U8[size];
				file.read(buffer, size);

				//make sure buffer isn't all 0's (reserved block but not written)
				bool zero = true;
				for (S32 i = 0; i < llmin(size, 1024) && zero; ++i)
				{
					zero = buffer[i] > 0 ? false : true;
				}

				if (!zero)
				{ //attempt to parse
					if (skinInfoReceived(mesh_id, buffer, size))
					{
						delete[] buffer;
						return true;
					}
				}

				delete[] buffer;
			}

			//reading from VFS failed for whatever reason, fetch from sim
			std::vector<std::string> headers;
			headers.push_back("Accept: application/octet-stream");

			std::string http_url = constructUrl(mesh_id);
			if (!http_url.empty())
			{
				++sActiveLODRequests;
				LLMeshRepository::sHTTPRequestCount++;
				mCurlRequest->getByteRange(constructUrl(mesh_id), headers, offset, size,
										   new LLMeshSkinInfoResponder(mesh_id, offset, size));
			}
		}
	}
	else
	{	
		mHeaderMutex->unlock();
	}

	//early out was not hit, effectively fetched
	return true;
}

bool LLMeshRepoThread::fetchMeshDecomposition(const LLUUID& mesh_id)
{ //protected by mMutex
	mHeaderMutex->lock();

	if (mMeshHeader.find(mesh_id) == mMeshHeader.end())
	{ //we have no header info for this mesh, do nothing
		mHeaderMutex->unlock();
		return false;
	}

	U32 header_size = mMeshHeaderSize[mesh_id];

	if (header_size > 0)
	{
		S32 version = mMeshHeader[mesh_id]["version"].asInteger();
		S32 offset = header_size + mMeshHeader[mesh_id]["physics_convex"]["offset"].asInteger();
		S32 size = mMeshHeader[mesh_id]["physics_convex"]["size"].asInteger();

		mHeaderMutex->unlock();

		if (version <= MAX_MESH_VERSION && offset >= 0 && size > 0)
		{
			//check VFS for mesh skin info
			LLVFile file(gVFS, mesh_id, LLAssetType::AT_MESH);
			if (file.getSize() >= offset+size)
			{
				LLMeshRepository::sCacheBytesRead += size;
				file.seek(offset);
				U8* buffer = new U8[size];
				file.read(buffer, size);

				//make sure buffer isn't all 0's (reserved block but not written)
				bool zero = true;
				for (S32 i = 0; i < llmin(size, 1024) && zero; ++i)
				{
					zero = buffer[i] > 0 ? false : true;
				}

				if (!zero)
				{ //attempt to parse
					if (decompositionReceived(mesh_id, buffer, size))
					{
						delete[] buffer;
						return true;
					}
				}

				delete[] buffer;
			}

			//reading from VFS failed for whatever reason, fetch from sim
			std::vector<std::string> headers;
			headers.push_back("Accept: application/octet-stream");

			std::string http_url = constructUrl(mesh_id);
			if (!http_url.empty())
			{
				++sActiveLODRequests;
				LLMeshRepository::sHTTPRequestCount++;
				mCurlRequest->getByteRange(http_url, headers, offset, size,
										   new LLMeshDecompositionResponder(mesh_id, offset, size));
			}
		}
	}
	else
	{	
		mHeaderMutex->unlock();
	}

	//early out was not hit, effectively fetched
	return true;
}

bool LLMeshRepoThread::fetchMeshPhysicsShape(const LLUUID& mesh_id)
{ //protected by mMutex
	mHeaderMutex->lock();

	if (mMeshHeader.find(mesh_id) == mMeshHeader.end())
	{ //we have no header info for this mesh, do nothing
		mHeaderMutex->unlock();
		return false;
	}

	U32 header_size = mMeshHeaderSize[mesh_id];

	if (header_size > 0)
	{
		S32 version = mMeshHeader[mesh_id]["version"].asInteger();
		S32 offset = header_size + mMeshHeader[mesh_id]["physics_mesh"]["offset"].asInteger();
		S32 size = mMeshHeader[mesh_id]["physics_mesh"]["size"].asInteger();

		mHeaderMutex->unlock();

		if (version <= MAX_MESH_VERSION && offset >= 0 && size > 0)
		{
			//check VFS for mesh physics shape info
			LLVFile file(gVFS, mesh_id, LLAssetType::AT_MESH);
			if (file.getSize() >= offset+size)
			{
				LLMeshRepository::sCacheBytesRead += size;
				file.seek(offset);
				U8* buffer = new U8[size];
				file.read(buffer, size);

				//make sure buffer isn't all 0's (reserved block but not written)
				bool zero = true;
				for (S32 i = 0; i < llmin(size, 1024) && zero; ++i)
				{
					zero = buffer[i] > 0 ? false : true;
				}

				if (!zero)
				{ //attempt to parse
					if (physicsShapeReceived(mesh_id, buffer, size))
					{
						delete[] buffer;
						return true;
					}
				}

				delete[] buffer;
			}

			//reading from VFS failed for whatever reason, fetch from sim
			std::vector<std::string> headers;
			headers.push_back("Accept: application/octet-stream");

			std::string http_url = constructUrl(mesh_id);
			if (!http_url.empty())
			{
				++sActiveLODRequests;
				LLMeshRepository::sHTTPRequestCount++;
				mCurlRequest->getByteRange(http_url, headers, offset, size,
										   new LLMeshPhysicsShapeResponder(mesh_id, offset, size));
			}
		}
		else
		{ //no physics shape whatsoever, report back NULL
			physicsShapeReceived(mesh_id, NULL, 0);
		}
	}
	else
	{	
		mHeaderMutex->unlock();
	}

	//early out was not hit, effectively fetched
	return true;
}

bool LLMeshRepoThread::fetchMeshHeader(const LLVolumeParams& mesh_params)
{
	bool retval = false;

	{
		//look for mesh in asset in vfs
		LLVFile file(gVFS, mesh_params.getSculptID(), LLAssetType::AT_MESH);
			
		S32 size = file.getSize();

		if (size > 0)
		{
			U8 buffer[1024];
			S32 bytes = llmin(size, 1024);
			LLMeshRepository::sCacheBytesRead += bytes;	
			file.read(buffer, bytes);
			if (headerReceived(mesh_params, buffer, bytes))
			{ //did not do an HTTP request, return false
				return false;
			}
		}
	}

	//either cache entry doesn't exist or is corrupt, request header from simulator

	std::vector<std::string> headers;
	headers.push_back("Accept: application/octet-stream");

	std::string http_url = constructUrl(mesh_params.getSculptID());
	if (!http_url.empty())
	{
		++sActiveHeaderRequests;
		retval = true;
		//grab first 4KB if we're going to bother with a fetch.  Cache will prevent future fetches if a full mesh fits
		//within the first 4KB
		LLMeshRepository::sHTTPRequestCount++;
		mCurlRequest->getByteRange(http_url, headers, 0, 4096, new LLMeshHeaderResponder(mesh_params));
	}

	return retval;
}

bool LLMeshRepoThread::fetchMeshLOD(const LLVolumeParams& mesh_params, S32 lod)
{ //protected by mMutex
	mHeaderMutex->lock();

	bool retval = false;

	LLUUID mesh_id = mesh_params.getSculptID();
	
	U32 header_size = mMeshHeaderSize[mesh_id];

	if (header_size > 0)
	{
		S32 version = mMeshHeader[mesh_id]["version"].asInteger();
		S32 offset = header_size + mMeshHeader[mesh_id][header_lod[lod]]["offset"].asInteger();
		S32 size = mMeshHeader[mesh_id][header_lod[lod]]["size"].asInteger();
		mHeaderMutex->unlock();
				
		if (version <= MAX_MESH_VERSION && offset >= 0 && size > 0)
		{

			//check VFS for mesh asset
			LLVFile file(gVFS, mesh_id, LLAssetType::AT_MESH);
			if (file.getSize() >= offset+size)
			{
				LLMeshRepository::sCacheBytesRead += size;
				file.seek(offset);
				U8* buffer = new U8[size];
				file.read(buffer, size);

				//make sure buffer isn't all 0's (reserved block but not written)
				bool zero = true;
				for (S32 i = 0; i < llmin(size, 1024) && zero; ++i)
				{
					zero = buffer[i] > 0 ? false : true;
				}

				if (!zero)
				{ //attempt to parse
					if (lodReceived(mesh_params, lod, buffer, size))
					{
						delete[] buffer;
						return false;
					}
				}

				delete[] buffer;
			}

			//reading from VFS failed for whatever reason, fetch from sim
			std::vector<std::string> headers;
			headers.push_back("Accept: application/octet-stream");

			std::string http_url = constructUrl(mesh_id);
			if (!http_url.empty())
			{
				++sActiveLODRequests;
				retval = true;
				LLMeshRepository::sHTTPRequestCount++;
				mCurlRequest->getByteRange(constructUrl(mesh_id), headers, offset, size,
										   new LLMeshLODResponder(mesh_params, lod, offset, size));
			}
			else
			{
				mUnavailableQ.push(LODRequest(mesh_params, lod));
			}
		}
		else
		{
			mUnavailableQ.push(LODRequest(mesh_params, lod));
		}
	}
	else
	{
		mHeaderMutex->unlock();
	}

	return retval;
}

bool LLMeshRepoThread::headerReceived(const LLVolumeParams& mesh_params, U8* data, S32 data_size)
{
	LLSD header;
	
	U32 header_size = 0;
	if (data_size > 0)
	{
		std::string res_str((char*) data, data_size);

		std::string deprecated_header("<? LLSD/Binary ?>");

		if (res_str.substr(0, deprecated_header.size()) == deprecated_header)
		{
			res_str = res_str.substr(deprecated_header.size()+1, data_size);
			header_size = deprecated_header.size()+1;
		}
		data_size = res_str.size();

		std::istringstream stream(res_str);

		if (!LLSDSerialize::fromBinary(header, stream, data_size))
		{
			llwarns << "Mesh header parse error.  Not a valid mesh asset!" << llendl;
			return false;
		}

		header_size += stream.tellg();
	}
	else
	{
		llinfos
			<< "Marking header as non-existent, will not retry." << llendl;
		header["404"] = 1;
	}

	{
		U32 cost = gMeshRepo.calcResourceCost(header);

		LLUUID mesh_id = mesh_params.getSculptID();
		
		mHeaderMutex->lock();
		mMeshHeaderSize[mesh_id] = header_size;
		mMeshHeader[mesh_id] = header;
		mMeshResourceCost[mesh_id] = cost;
		mHeaderMutex->unlock();

		//check for pending requests
		pending_lod_map::iterator iter = mPendingLOD.find(mesh_params);
		if (iter != mPendingLOD.end())
		{
			LLMutexLock lock(mMutex);
			for (U32 i = 0; i < iter->second.size(); ++i)
			{
				LODRequest req(mesh_params, iter->second[i]);
				mLODReqQ.push(req);
			}
		}
		mPendingLOD.erase(iter);
	}

	return true;
}

bool LLMeshRepoThread::lodReceived(const LLVolumeParams& mesh_params, S32 lod, U8* data, S32 data_size)
{
	LLVolume* volume = new LLVolume(mesh_params, LLVolumeLODGroup::getVolumeScaleFromDetail(lod));
	std::string mesh_string((char*) data, data_size);
	std::istringstream stream(mesh_string);

	if (volume->unpackVolumeFaces(stream, data_size))
	{
		LoadedMesh mesh(volume, mesh_params, lod);
		if (volume->getNumFaces() > 0)
		{
			LLMutexLock lock(mMutex);
			mLoadedQ.push(mesh);
			return true;
		}
	}

	return false;
}

bool LLMeshRepoThread::skinInfoReceived(const LLUUID& mesh_id, U8* data, S32 data_size)
{
	LLSD skin;

	if (data_size > 0)
	{
		std::string res_str((char*) data, data_size);

		std::istringstream stream(res_str);

		if (!unzip_llsd(skin, stream, data_size))
		{
			llwarns << "Mesh skin info parse error.  Not a valid mesh asset!" << llendl;
			return false;
		}
	}
	
	{
		LLMeshSkinInfo info(skin);
		info.mMeshID = mesh_id;

		//llinfos<<"info pelvis offset"<<info.mPelvisOffset<<llendl;
		mSkinInfoQ.push(info);
	}

	return true;
}

bool LLMeshRepoThread::decompositionReceived(const LLUUID& mesh_id, U8* data, S32 data_size)
{
	LLSD decomp;

	if (data_size > 0)
	{ 
		std::string res_str((char*) data, data_size);

		std::istringstream stream(res_str);

		if (!unzip_llsd(decomp, stream, data_size))
		{
			llwarns << "Mesh decomposition parse error.  Not a valid mesh asset!" << llendl;
			return false;
		}
	}
	
	{
		LLModel::Decomposition* d = new LLModel::Decomposition(decomp);
		d->mMeshID = mesh_id;
		mDecompositionQ.push(d);
	}

	return true;
}

bool LLMeshRepoThread::physicsShapeReceived(const LLUUID& mesh_id, U8* data, S32 data_size)
{
	LLSD physics_shape;

	LLModel::Decomposition* d = new LLModel::Decomposition();
	d->mMeshID = mesh_id;

	if (data == NULL)
	{ //no data, no physics shape exists
		d->mPhysicsShapeMesh.clear();
	}
	else
	{
		LLVolumeParams volume_params;
		volume_params.setType(LL_PCODE_PROFILE_SQUARE, LL_PCODE_PATH_LINE);
		volume_params.setSculptID(mesh_id, LL_SCULPT_TYPE_MESH);
		LLPointer<LLVolume> volume = new LLVolume(volume_params,0);
		std::string mesh_string((char*) data, data_size);
		std::istringstream stream(mesh_string);

		if (volume->unpackVolumeFaces(stream, data_size))
		{
			//load volume faces into decomposition buffer
			S32 vertex_count = 0;
			S32 index_count = 0;

			for (S32 i = 0; i < volume->getNumVolumeFaces(); ++i)
			{
				const LLVolumeFace& face = volume->getVolumeFace(i);
				vertex_count += face.mNumVertices;
				index_count += face.mNumIndices;
			}

			d->mPhysicsShapeMesh.clear();

			std::vector<LLVector3>& pos = d->mPhysicsShapeMesh.mPositions;
			std::vector<LLVector3>& norm = d->mPhysicsShapeMesh.mNormals;

			for (S32 i = 0; i < volume->getNumVolumeFaces(); ++i)
			{
				const LLVolumeFace& face = volume->getVolumeFace(i);
			
				for (S32 i = 0; i < face.mNumIndices; ++i)
				{
					U16 idx = face.mIndices[i];

					pos.push_back(LLVector3(face.mPositions[idx].getF32ptr()));
					norm.push_back(LLVector3(face.mNormals[idx].getF32ptr()));				
				}			
			}
		}
	}

	mDecompositionQ.push(d);
	return true;
}

LLMeshUploadThread::LLMeshUploadThread(LLMeshUploadThread::instance_list& data, LLVector3& scale, bool upload_textures,
										bool upload_skin, bool upload_joints, std::string upload_url, bool do_upload,
					   LLHandle<LLWholeModelFeeObserver> fee_observer, LLHandle<LLWholeModelUploadObserver> upload_observer)
: LLThread("mesh upload"),
	mDiscarded(FALSE),
	mDoUpload(do_upload),
	mWholeModelUploadURL(upload_url),
	mFeeObserverHandle(fee_observer),
	mUploadObserverHandle(upload_observer)
{
	mInstanceList = data;
	mUploadTextures = upload_textures;
	mUploadSkin = upload_skin;
	mUploadJoints = upload_joints;
	mMutex = new LLMutex(NULL);
	mCurlRequest = NULL;
	mPendingUploads = 0;
	mFinished = false;
	mOrigin = gAgent.getPositionAgent();
	mHost = gAgent.getRegionHost();
	
	mWholeModelFeeCapability = gAgent.getRegion()->getCapability("NewFileAgentInventory");

	mOrigin += gAgent.getAtAxis() * scale.magVec();

	mMeshUploadTimeOut = gSavedSettings.getS32("MeshUploadTimeOut") ;
}

LLMeshUploadThread::~LLMeshUploadThread()
{

}

LLMeshUploadThread::DecompRequest::DecompRequest(LLModel* mdl, LLModel* base_model, LLMeshUploadThread* thread)
{
	mStage = "single_hull";
	mModel = mdl;
	mDecompID = &mdl->mDecompID;
	mBaseModel = base_model;
	mThread = thread;
	
	//copy out positions and indices
	assignData(mdl) ;	

	mThread->mFinalDecomp = this;
	mThread->mPhysicsComplete = false;
}

void LLMeshUploadThread::DecompRequest::completed()
{
	if (mThread->mFinalDecomp == this)
	{
		mThread->mPhysicsComplete = true;
	}

	llassert(mHull.size() == 1);
	
	mThread->mHullMap[mBaseModel] = mHull[0];
}

//called in the main thread.
void LLMeshUploadThread::preStart()
{
	//build map of LLModel refs to instances for callbacks
	for (instance_list::iterator iter = mInstanceList.begin(); iter != mInstanceList.end(); ++iter)
	{
		mInstance[iter->mModel].push_back(*iter);
	}
}

void LLMeshUploadThread::discard()
{
	LLMutexLock lock(mMutex) ;
	mDiscarded = TRUE ;
}

BOOL LLMeshUploadThread::isDiscarded()
{
	LLMutexLock lock(mMutex) ;
	return mDiscarded ;
}

void LLMeshUploadThread::run()
{
	if (mDoUpload)
	{
		doWholeModelUpload();
	}
	else
	{
		requestWholeModelFee();
	}
}

void dump_llsd_to_file(const LLSD& content, std::string filename)
{
	if (gSavedSettings.getBOOL("MeshUploadLogXML"))
	{
		std::ofstream of(filename.c_str());
		LLSDSerialize::toPrettyXML(content,of);
	}
}

LLSD llsd_from_file(std::string filename)
{
	std::ifstream ifs(filename.c_str());
	LLSD result;
	LLSDSerialize::fromXML(result,ifs);
	return result;
}

void LLMeshUploadThread::wholeModelToLLSD(LLSD& dest, bool include_textures)
{
	LLSD result;

	LLSD res;
	result["folder_id"] = gInventory.findCategoryUUIDForType(LLFolderType::FT_OBJECT);
	result["asset_type"] = "mesh";
	result["inventory_type"] = "object";
	result["description"] = "(No Description)";
	result["next_owner_mask"] = LLSD::Integer(LLFloaterPerms::getNextOwnerPerms());
	result["group_mask"] = LLSD::Integer(LLFloaterPerms::getGroupPerms());
	result["everyone_mask"] = LLSD::Integer(LLFloaterPerms::getEveryonePerms());

	res["mesh_list"] = LLSD::emptyArray();
	res["texture_list"] = LLSD::emptyArray();
	res["instance_list"] = LLSD::emptyArray();
	S32 mesh_num = 0;
	S32 texture_num = 0;
	
	std::set<LLViewerTexture* > textures;
	std::map<LLViewerTexture*,S32> texture_index;

	std::map<LLModel*,S32> mesh_index;
	std::string model_name;

	S32 instance_num = 0;
	
	for (instance_map::iterator iter = mInstance.begin(); iter != mInstance.end(); ++iter)
	{
		LLMeshUploadData data;
		data.mBaseModel = iter->first;
		LLModelInstance& first_instance = *(iter->second.begin());
		for (S32 i = 0; i < 5; i++)
		{
			data.mModel[i] = first_instance.mLOD[i];
		}

		if (mesh_index.find(data.mBaseModel) == mesh_index.end())
		{
			// Have not seen this model before - create a new mesh_list entry for it.
			if (model_name.empty())
			{
				model_name = data.mBaseModel->getName();
			}

			std::stringstream ostr;
			
			LLModel::Decomposition& decomp =
				data.mModel[LLModel::LOD_PHYSICS].notNull() ? 
				data.mModel[LLModel::LOD_PHYSICS]->mPhysics : 
				data.mBaseModel->mPhysics;

			decomp.mBaseHull = mHullMap[data.mBaseModel];

			LLSD mesh_header = LLModel::writeModel(
				ostr,  
				data.mModel[LLModel::LOD_PHYSICS],
				data.mModel[LLModel::LOD_HIGH],
				data.mModel[LLModel::LOD_MEDIUM],
				data.mModel[LLModel::LOD_LOW],
				data.mModel[LLModel::LOD_IMPOSTOR], 
				decomp,
				mUploadSkin,
				mUploadJoints);

			data.mAssetData = ostr.str();
			std::string str = ostr.str();

			res["mesh_list"][mesh_num] = LLSD::Binary(str.begin(),str.end()); 
			mesh_index[data.mBaseModel] = mesh_num;
			mesh_num++;
		}

		// For all instances that use this model
		for (instance_list::iterator instance_iter = iter->second.begin();
			 instance_iter != iter->second.end();
			 ++instance_iter)
		{

			LLModelInstance& instance = *instance_iter;
		
			LLSD instance_entry;
		
			for (S32 i = 0; i < 5; i++)
			{
				data.mModel[i] = instance.mLOD[i];
			}
		
			LLVector3 pos, scale;
			LLQuaternion rot;
			LLMatrix4 transformation = instance.mTransform;
			decomposeMeshMatrix(transformation,pos,rot,scale);
			instance_entry["position"] = ll_sd_from_vector3(pos);
			instance_entry["rotation"] = ll_sd_from_quaternion(rot);
			instance_entry["scale"] = ll_sd_from_vector3(scale);
		
			instance_entry["material"] = LL_MCODE_WOOD;
			instance_entry["physics_shape_type"] = (U8)(LLViewerObject::PHYSICS_SHAPE_CONVEX_HULL);
			instance_entry["mesh"] = mesh_index[data.mBaseModel];

			instance_entry["face_list"] = LLSD::emptyArray();

			for (S32 face_num = 0; face_num < data.mBaseModel->getNumVolumeFaces(); face_num++)
			{
				if(face_num >= instance.mMaterial.size())
				{
					break ;
				}

				LLImportMaterial& material = instance.mMaterial[face_num];
				LLSD face_entry = LLSD::emptyMap();
				LLViewerFetchedTexture *texture = material.mDiffuseMap.get();
				
				if ((texture != NULL) &&
					(textures.find(texture) == textures.end()))
				{
					textures.insert(texture);
				}

				std::stringstream texture_str;
				if (texture != NULL && include_textures && mUploadTextures)
				{
					if(texture->hasSavedRawImage())
					{											
						LLPointer<LLImageJ2C> upload_file =
							LLViewerTextureList::convertToUploadFile(texture->getSavedRawImage());
						texture_str.write((const char*) upload_file->getData(), upload_file->getDataSize());
					}
				}

				if (texture != NULL &&
					mUploadTextures &&
					texture_index.find(texture) == texture_index.end())
				{
					texture_index[texture] = texture_num;
					std::string str = texture_str.str();
					res["texture_list"][texture_num] = LLSD::Binary(str.begin(),str.end());
					texture_num++;
				}

				// Subset of TextureEntry fields.
				if (texture != NULL && mUploadTextures)
				{
					face_entry["image"] = texture_index[texture];
					face_entry["scales"] = 1.0;
					face_entry["scalet"] = 1.0;
					face_entry["offsets"] = 0.0;
					face_entry["offsett"] = 0.0;
					face_entry["imagerot"] = 0.0;
				}
				face_entry["diffuse_color"] = ll_sd_from_color4(material.mDiffuseColor);
				face_entry["fullbright"] = material.mFullbright;
				instance_entry["face_list"][face_num] = face_entry;
		    }

			res["instance_list"][instance_num] = instance_entry;
			instance_num++;
		}
	}

	if (model_name.empty()) model_name = "mesh model";
	result["name"] = model_name;
	result["asset_resources"] = res;
	dump_llsd_to_file(result,make_dump_name("whole_model_",dump_num));

	dest = result;
}

void LLMeshUploadThread::queueUpModels()
{
	for (instance_map::iterator iter = mInstance.begin(); iter != mInstance.end(); ++iter)
		{
			LLMeshUploadData data;
			data.mBaseModel = iter->first;

			LLModelInstance& instance = *(iter->second.begin());

			for (S32 i = 0; i < 5; i++)
			{
				data.mModel[i] = instance.mLOD[i];
			}

			//queue up models for hull generation
			LLModel* physics = NULL;

			if (data.mModel[LLModel::LOD_PHYSICS].notNull())
			{
				physics = data.mModel[LLModel::LOD_PHYSICS];
			}
			else if (data.mModel[LLModel::LOD_MEDIUM].notNull())
			{
				physics = data.mModel[LLModel::LOD_MEDIUM];
			}
			else
			{
				physics = data.mModel[LLModel::LOD_HIGH];
			}

			llassert(physics != NULL);

			DecompRequest* request = new DecompRequest(physics, data.mBaseModel, this);
			if(request->isValid())
			{
				gMeshRepo.mDecompThread->submitRequest(request);
			}
		}

		while (!mPhysicsComplete)
		{
			apr_sleep(100);
		}
}

void LLMeshUploadThread::doWholeModelUpload()
{
	mCurlRequest = new LLCurlRequest();

	if (mWholeModelUploadURL.empty())
	{
		llinfos << "unable to upload, fee request failed" << llendl;
	}
	else
	{
		queueUpModels();

		LLSD full_model_data;
		wholeModelToLLSD(full_model_data, true);
		LLSD body = full_model_data["asset_resources"];
		dump_llsd_to_file(body,make_dump_name("whole_model_body_",dump_num));
		LLCurlRequest::headers_t headers;
		mCurlRequest->post(mWholeModelUploadURL, headers, body,
						   new LLWholeModelUploadResponder(this, full_model_data, mUploadObserverHandle), mMeshUploadTimeOut);
		do
		{
			mCurlRequest->process();
		} while (mCurlRequest->getQueued() > 0);
	}

	delete mCurlRequest;
	mCurlRequest = NULL;

	// Currently a no-op.
	mFinished = true;
}

<<<<<<< HEAD
void LLMeshUploadThread::requestWholeModelFee()
{
	dump_num++;

	mCurlRequest = new LLCurlRequest();

	queueUpModels();

	LLSD model_data;
	wholeModelToLLSD(model_data,false);
	dump_llsd_to_file(model_data,make_dump_name("whole_model_fee_request_",dump_num));

	mPendingUploads++;
	LLCurlRequest::headers_t headers;
	mCurlRequest->post(mWholeModelFeeCapability, headers, model_data,
					   new LLWholeModelFeeResponder(this,model_data, mFeeObserverHandle), mMeshUploadTimeOut);

	do
	{
		mCurlRequest->process();
	} while (mCurlRequest->getQueued() > 0);

	delete mCurlRequest;
	mCurlRequest = NULL;

	// Currently a no-op.
	mFinished = true;
}

void LLMeshUploadThread::uploadModel(LLMeshUploadData& data)
{ //called from arbitrary thread
	{
		LLMutexLock lock(mMutex);
		mUploadQ.push(data);
	}
}

void LLMeshUploadThread::uploadTexture(LLTextureUploadData& data)
{ //called from mesh upload thread
	mTextureQ.push(data);	
}


=======
>>>>>>> ec402fad
static LLFastTimer::DeclareTimer FTM_NOTIFY_MESH_LOADED("Notify Loaded");
static LLFastTimer::DeclareTimer FTM_NOTIFY_MESH_UNAVAILABLE("Notify Unavailable");

void LLMeshRepoThread::notifyLoadedMeshes()
{
	while (!mLoadedQ.empty())
	{
		mMutex->lock();
		LoadedMesh mesh = mLoadedQ.front();
		mLoadedQ.pop();
		mMutex->unlock();
		
		if (mesh.mVolume && mesh.mVolume->getNumVolumeFaces() > 0)
		{
			gMeshRepo.notifyMeshLoaded(mesh.mMeshParams, mesh.mVolume);
		}
		else
		{
			gMeshRepo.notifyMeshUnavailable(mesh.mMeshParams, 
				LLVolumeLODGroup::getVolumeDetailFromScale(mesh.mVolume->getDetail()));
		}
	}

	while (!mUnavailableQ.empty())
	{
		mMutex->lock();
		LODRequest req = mUnavailableQ.front();
		mUnavailableQ.pop();
		mMutex->unlock();
		
		gMeshRepo.notifyMeshUnavailable(req.mMeshParams, req.mLOD);
	}

	while (!mSkinInfoQ.empty())
	{
		gMeshRepo.notifySkinInfoReceived(mSkinInfoQ.front());
		mSkinInfoQ.pop();
	}

	while (!mDecompositionQ.empty())
	{
		gMeshRepo.notifyDecompositionReceived(mDecompositionQ.front());
		mDecompositionQ.pop();
	}
}

S32 LLMeshRepoThread::getActualMeshLOD(const LLVolumeParams& mesh_params, S32 lod) 
{ //only ever called from main thread
	LLMutexLock lock(mHeaderMutex);
	mesh_header_map::iterator iter = mMeshHeader.find(mesh_params.getSculptID());

	if (iter != mMeshHeader.end())
	{
		LLSD& header = iter->second;

		return LLMeshRepository::getActualMeshLOD(header, lod);
	}

	return lod;
}

//static
S32 LLMeshRepository::getActualMeshLOD(LLSD& header, S32 lod)
{
	lod = llclamp(lod, 0, 3);

	S32 version = header["version"];

	if (header.has("404") || version > MAX_MESH_VERSION)
	{
		return -1;
	}

	if (header[header_lod[lod]]["size"].asInteger() > 0)
	{
		return lod;
	}

	//search down to find the next available lower lod
	for (S32 i = lod-1; i >= 0; --i)
	{
		if (header[header_lod[i]]["size"].asInteger() > 0)
		{
			return i;
		}
	}

	//search up to find then ext available higher lod
	for (S32 i = lod+1; i < 4; ++i)
	{
		if (header[header_lod[i]]["size"].asInteger() > 0)
		{
			return i;
		}
	}

	//header exists and no good lod found, treat as 404
	header["404"] = 1;
	return -1;
}

U32 LLMeshRepoThread::getResourceCost(const LLUUID& mesh_id)
{
	LLMutexLock lock(mHeaderMutex);
	
	std::map<LLUUID, U32>::iterator iter = mMeshResourceCost.find(mesh_id);
	if (iter != mMeshResourceCost.end())
	{
		return iter->second;
	}

	return 0;
}

void LLMeshRepository::cacheOutgoingMesh(LLMeshUploadData& data, LLSD& header)
{
	mThread->mMeshHeader[data.mUUID] = header;

	// we cache the mesh for default parameters
	LLVolumeParams volume_params;
	volume_params.setType(LL_PCODE_PROFILE_SQUARE, LL_PCODE_PATH_LINE);
	volume_params.setSculptID(data.mUUID, LL_SCULPT_TYPE_MESH);

	for (U32 i = 0; i < 4; i++)
	{
		if (data.mModel[i].notNull())
		{
			LLPointer<LLVolume> volume = new LLVolume(volume_params, LLVolumeLODGroup::getVolumeScaleFromDetail(i));
			volume->copyVolumeFaces(data.mModel[i]);
		}
	}

}

void LLMeshLODResponder::completedRaw(U32 status, const std::string& reason,
							  const LLChannelDescriptors& channels,
							  const LLIOPipe::buffer_ptr_t& buffer)
{

	LLMeshRepoThread::sActiveLODRequests--;
	S32 data_size = buffer->countAfter(channels.in(), NULL);

	if (status < 200 || status > 400)
	{
		llwarns << status << ": " << reason << llendl;
	}

	if (data_size < mRequestedBytes)
	{
		if (status == 499 || status == 503)
		{ //timeout or service unavailable, try again
			LLMeshRepository::sHTTPRetryCount++;
			gMeshRepo.mThread->loadMeshLOD(mMeshParams, mLOD);
		}
		else
		{
			llwarns << "Unhandled status " << status << llendl;
		}
		return;
	}

	LLMeshRepository::sBytesReceived += mRequestedBytes;

	U8* data = NULL;

	if (data_size > 0)
	{
		data = new U8[data_size];
		buffer->readAfter(channels.in(), NULL, data, data_size);
	}

	if (gMeshRepo.mThread->lodReceived(mMeshParams, mLOD, data, data_size))
	{
		//good fetch from sim, write to VFS for caching
		LLVFile file(gVFS, mMeshParams.getSculptID(), LLAssetType::AT_MESH, LLVFile::WRITE);

		S32 offset = mOffset;
		S32 size = mRequestedBytes;

		if (file.getSize() >= offset+size)
		{
			file.seek(offset);
			file.write(data, size);
			LLMeshRepository::sCacheBytesWritten += size;
		}
	}

	delete [] data;
}

void LLMeshSkinInfoResponder::completedRaw(U32 status, const std::string& reason,
							  const LLChannelDescriptors& channels,
							  const LLIOPipe::buffer_ptr_t& buffer)
{
	S32 data_size = buffer->countAfter(channels.in(), NULL);

	if (status < 200 || status > 400)
	{
		llwarns << status << ": " << reason << llendl;
	}

	if (data_size < mRequestedBytes)
	{
		if (status == 499 || status == 503)
		{ //timeout or service unavailable, try again
			LLMeshRepository::sHTTPRetryCount++;
			gMeshRepo.mThread->loadMeshSkinInfo(mMeshID);
		}
		else
		{
			llwarns << "Unhandled status " << status << llendl;
		}
		return;
	}

	LLMeshRepository::sBytesReceived += mRequestedBytes;

	U8* data = NULL;

	if (data_size > 0)
	{
		data = new U8[data_size];
		buffer->readAfter(channels.in(), NULL, data, data_size);
	}

	if (gMeshRepo.mThread->skinInfoReceived(mMeshID, data, data_size))
	{
		//good fetch from sim, write to VFS for caching
		LLVFile file(gVFS, mMeshID, LLAssetType::AT_MESH, LLVFile::WRITE);

		S32 offset = mOffset;
		S32 size = mRequestedBytes;

		if (file.getSize() >= offset+size)
		{
			LLMeshRepository::sCacheBytesWritten += size;
			file.seek(offset);
			file.write(data, size);
		}
	}

	delete [] data;
}

void LLMeshDecompositionResponder::completedRaw(U32 status, const std::string& reason,
							  const LLChannelDescriptors& channels,
							  const LLIOPipe::buffer_ptr_t& buffer)
{
	S32 data_size = buffer->countAfter(channels.in(), NULL);

	if (status < 200 || status > 400)
	{
		llwarns << status << ": " << reason << llendl;
	}

	if (data_size < mRequestedBytes)
	{
		if (status == 499 || status == 503)
		{ //timeout or service unavailable, try again
			LLMeshRepository::sHTTPRetryCount++;
			gMeshRepo.mThread->loadMeshDecomposition(mMeshID);
		}
		else
		{
			llwarns << "Unhandled status " << status << llendl;
		}
		return;
	}

	LLMeshRepository::sBytesReceived += mRequestedBytes;

	U8* data = NULL;

	if (data_size > 0)
	{
		data = new U8[data_size];
		buffer->readAfter(channels.in(), NULL, data, data_size);
	}

	if (gMeshRepo.mThread->decompositionReceived(mMeshID, data, data_size))
	{
		//good fetch from sim, write to VFS for caching
		LLVFile file(gVFS, mMeshID, LLAssetType::AT_MESH, LLVFile::WRITE);

		S32 offset = mOffset;
		S32 size = mRequestedBytes;

		if (file.getSize() >= offset+size)
		{
			LLMeshRepository::sCacheBytesWritten += size;
			file.seek(offset);
			file.write(data, size);
		}
	}

	delete [] data;
}

void LLMeshPhysicsShapeResponder::completedRaw(U32 status, const std::string& reason,
							  const LLChannelDescriptors& channels,
							  const LLIOPipe::buffer_ptr_t& buffer)
{
	S32 data_size = buffer->countAfter(channels.in(), NULL);

	if (status < 200 || status > 400)
	{
		llwarns << status << ": " << reason << llendl;
	}

	if (data_size < mRequestedBytes)
	{
		if (status == 499 || status == 503)
		{ //timeout or service unavailable, try again
			LLMeshRepository::sHTTPRetryCount++;
			gMeshRepo.mThread->loadMeshPhysicsShape(mMeshID);
		}
		else
		{
			llwarns << "Unhandled status " << status << llendl;
		}
		return;
	}

	LLMeshRepository::sBytesReceived += mRequestedBytes;

	U8* data = NULL;

	if (data_size > 0)
	{
		data = new U8[data_size];
		buffer->readAfter(channels.in(), NULL, data, data_size);
	}

	if (gMeshRepo.mThread->physicsShapeReceived(mMeshID, data, data_size))
	{
		//good fetch from sim, write to VFS for caching
		LLVFile file(gVFS, mMeshID, LLAssetType::AT_MESH, LLVFile::WRITE);

		S32 offset = mOffset;
		S32 size = mRequestedBytes;

		if (file.getSize() >= offset+size)
		{
			LLMeshRepository::sCacheBytesWritten += size;
			file.seek(offset);
			file.write(data, size);
		}
	}

	delete [] data;
}

void LLMeshHeaderResponder::completedRaw(U32 status, const std::string& reason,
							  const LLChannelDescriptors& channels,
							  const LLIOPipe::buffer_ptr_t& buffer)
{
	LLMeshRepoThread::sActiveHeaderRequests--;
	if (status < 200 || status > 400)
	{
		//llwarns
		//	<< "Header responder failed with status: "
		//	<< status << ": " << reason << llendl;

		// 503 (service unavailable) or 499 (timeout)
		// can be due to server load and can be retried

		// TODO*: Add maximum retry logic, exponential backoff
		// and (somewhat more optional than the others) retries
		// again after some set period of time
		if (status == 503 || status == 499)
		{ //retry
			LLMeshRepository::sHTTPRetryCount++;
			LLMeshRepoThread::HeaderRequest req(mMeshParams);
			LLMutexLock lock(gMeshRepo.mThread->mMutex);
			gMeshRepo.mThread->mHeaderReqQ.push(req);

			return;
		}
	}

	S32 data_size = buffer->countAfter(channels.in(), NULL);

	U8* data = NULL;

	if (data_size > 0)
	{
		data = new U8[data_size];
		buffer->readAfter(channels.in(), NULL, data, data_size);
	}

	LLMeshRepository::sBytesReceived += llmin(data_size, 4096);

	if (!gMeshRepo.mThread->headerReceived(mMeshParams, data, data_size))
	{
		llwarns
			<< "Unable to parse mesh header: "
			<< status << ": " << reason << llendl;
	}
	else if (data && data_size > 0)
	{
		//header was successfully retrieved from sim, cache in vfs
		LLUUID mesh_id = mMeshParams.getSculptID();
		LLSD header = gMeshRepo.mThread->mMeshHeader[mesh_id];

		S32 version = header["version"].asInteger();

		if (version <= MAX_MESH_VERSION)
		{
			std::stringstream str;

			S32 lod_bytes = 0;

			for (U32 i = 0; i < LLModel::LOD_PHYSICS; ++i)
			{ //figure out how many bytes we'll need to reserve in the file
				std::string lod_name = header_lod[i];
				lod_bytes = llmax(lod_bytes, header[lod_name]["offset"].asInteger()+header[lod_name]["size"].asInteger());
			}
		
			//just in case skin info or decomposition is at the end of the file (which it shouldn't be)
			lod_bytes = llmax(lod_bytes, header["skin"]["offset"].asInteger() + header["skin"]["size"].asInteger());
			lod_bytes = llmax(lod_bytes, header["physics_convex"]["offset"].asInteger() + header["physics_convex"]["size"].asInteger());

			S32 header_bytes = (S32) gMeshRepo.mThread->mMeshHeaderSize[mesh_id];
			S32 bytes = lod_bytes + header_bytes; 

		
			//it's possible for the remote asset to have more data than is needed for the local cache
			//only allocate as much space in the VFS as is needed for the local cache
			data_size = llmin(data_size, bytes);

			LLVFile file(gVFS, mesh_id, LLAssetType::AT_MESH, LLVFile::WRITE);
			if (file.getMaxSize() >= bytes || file.setMaxSize(bytes))
			{
				LLMeshRepository::sCacheBytesWritten += data_size;

				file.write((const U8*) data, data_size);
			
				//zero out the rest of the file 
				U8 block[4096];
				memset(block, 0, 4096);

				while (bytes-file.tell() > 4096)
				{
					file.write(block, 4096);
				}

				S32 remaining = bytes-file.tell();

				if (remaining < 0 || remaining > 4096)
				{
					llerrs << "Bad padding of mesh asset cache entry." << llendl;
				}

				if (remaining > 0)
				{
					file.write(block, remaining);
				}
			}
		}
	}

	delete [] data;
}


LLMeshRepository::LLMeshRepository()
: mMeshMutex(NULL),
  mMeshThreadCount(0),
  mThread(NULL)
{

}

void LLMeshRepository::init()
{
	mMeshMutex = new LLMutex(NULL);
	
	LLConvexDecomposition::getInstance()->initSystem();

	mDecompThread = new LLPhysicsDecomp();
	mDecompThread->start();

	while (!mDecompThread->mInited)
	{ //wait for physics decomp thread to init
		apr_sleep(100);
	}

	
	
	mThread = new LLMeshRepoThread();
	mThread->start();
}

void LLMeshRepository::shutdown()
{
	llinfos << "Shutting down mesh repository." << llendl;

	for (U32 i = 0; i < mUploads.size(); ++i)
	{
		llinfos << "Discard the pending mesh uploads " << llendl;
		mUploads[i]->discard() ; //discard the uploading requests.
	}

	mThread->mSignal->signal();
	
	while (!mThread->isStopped())
	{
		apr_sleep(10);
	}
	delete mThread;
	mThread = NULL;

	for (U32 i = 0; i < mUploads.size(); ++i)
	{
		llinfos << "Waiting for pending mesh upload " << i << "/" << mUploads.size() << llendl;
		while (!mUploads[i]->isStopped())
		{
			apr_sleep(10);
		}
		delete mUploads[i];
	}

	mUploads.clear();

	delete mMeshMutex;
	mMeshMutex = NULL;

	llinfos << "Shutting down decomposition system." << llendl;

	if (mDecompThread)
	{
		mDecompThread->shutdown();		
		delete mDecompThread;
		mDecompThread = NULL;
	}

	LLConvexDecomposition::quitSystem();
}

//called in the main thread.
S32 LLMeshRepository::update()
{
	if(mUploadWaitList.empty())
	{
		return 0 ;
	}

	S32 size = mUploadWaitList.size() ;
	for (S32 i = 0; i < size; ++i)
	{
		mUploads.push_back(mUploadWaitList[i]);
		mUploadWaitList[i]->preStart() ;
		mUploadWaitList[i]->start() ;
	}
	mUploadWaitList.clear() ;

	return size ;
}

S32 LLMeshRepository::loadMesh(LLVOVolume* vobj, const LLVolumeParams& mesh_params, S32 detail, S32 last_lod)
{
	if (detail < 0 || detail > 4)
	{
		return detail;
	}

	LLFastTimer t(FTM_LOAD_MESH); 

	{
		LLMutexLock lock(mMeshMutex);
		//add volume to list of loading meshes
		mesh_load_map::iterator iter = mLoadingMeshes[detail].find(mesh_params);
		if (iter != mLoadingMeshes[detail].end())
		{ //request pending for this mesh, append volume id to list
			iter->second.insert(vobj->getID());
		}
		else
		{
			//first request for this mesh
			mLoadingMeshes[detail][mesh_params].insert(vobj->getID());
			mPendingRequests.push_back(LLMeshRepoThread::LODRequest(mesh_params, detail));
		}
	}

	//do a quick search to see if we can't display something while we wait for this mesh to load
	LLVolume* volume = vobj->getVolume();

	if (volume)
	{
		if (volume->getNumVolumeFaces() == 0 && !volume->isTetrahedron())
		{
			volume->makeTetrahedron();
		}

		LLVolumeParams params = volume->getParams();

		LLVolumeLODGroup* group = LLPrimitive::getVolumeManager()->getGroup(params);

		if (group)
		{
			//first, see if last_lod is available (don't transition down to avoid funny popping a la SH-641)
			if (last_lod >= 0)
			{
				LLVolume* lod = group->refLOD(last_lod);
				if (lod && !lod->isTetrahedron() && lod->getNumVolumeFaces() > 0)
				{
					group->derefLOD(lod);
					return last_lod;
				}
				group->derefLOD(lod);
			}

			//next, see what the next lowest LOD available might be
			for (S32 i = detail-1; i >= 0; --i)
			{
				LLVolume* lod = group->refLOD(i);
				if (lod && !lod->isTetrahedron() && lod->getNumVolumeFaces() > 0)
				{
					group->derefLOD(lod);
					return i;
				}

				group->derefLOD(lod);
			}

			//no lower LOD is a available, is a higher lod available?
			for (S32 i = detail+1; i < 4; ++i)
			{
				LLVolume* lod = group->refLOD(i);
				if (lod && !lod->isTetrahedron() && lod->getNumVolumeFaces() > 0)
				{
					group->derefLOD(lod);
					return i;
				}

				group->derefLOD(lod);
			}
		}
	}

	return detail;
}

static LLFastTimer::DeclareTimer FTM_START_MESH_THREAD("Start Thread");
static LLFastTimer::DeclareTimer FTM_LOAD_MESH_LOD("Load LOD");
static LLFastTimer::DeclareTimer FTM_MESH_LOCK1("Lock 1");
static LLFastTimer::DeclareTimer FTM_MESH_LOCK2("Lock 2");

void LLMeshRepository::notifyLoadedMeshes()
{ //called from main thread

	LLMeshRepoThread::sMaxConcurrentRequests = gSavedSettings.getU32("MeshMaxConcurrentRequests");

	//clean up completed upload threads
	for (std::vector<LLMeshUploadThread*>::iterator iter = mUploads.begin(); iter != mUploads.end(); )
	{
		LLMeshUploadThread* thread = *iter;

		if (thread->isStopped() && thread->finished())
		{
			iter = mUploads.erase(iter);
			delete thread;
		}
		else
		{
			++iter;
		}
	}

	//update inventory
	if (!mInventoryQ.empty())
	{
		LLMutexLock lock(mMeshMutex);
		while (!mInventoryQ.empty())
		{
			inventory_data& data = mInventoryQ.front();

			LLAssetType::EType asset_type = LLAssetType::lookup(data.mPostData["asset_type"].asString());
			LLInventoryType::EType inventory_type = LLInventoryType::lookup(data.mPostData["inventory_type"].asString());

			on_new_single_inventory_upload_complete(
				asset_type,
				inventory_type,
				data.mPostData["asset_type"].asString(),
				data.mPostData["folder_id"].asUUID(),
				data.mPostData["name"],
				data.mPostData["description"],
				data.mResponse,
				data.mResponse["upload_price"]);
			
			mInventoryQ.pop();
		}
	}

	//call completed callbacks on finished decompositions
	mDecompThread->notifyCompleted();
	
	if (!mThread->mWaiting)
	{ //curl thread is churning, wait for it to go idle
		return;
	}

	static std::string region_name("never name a region this");

	if (gAgent.getRegion())
	{ //update capability url 
		if (gAgent.getRegion()->getName() != region_name && gAgent.getRegion()->capabilitiesReceived())
		{
			region_name = gAgent.getRegion()->getName();
			mGetMeshCapability = gAgent.getRegion()->getCapability("GetMesh");
		}
	}

	LLFastTimer t(FTM_MESH_UPDATE);

	{
		LLFastTimer t(FTM_MESH_LOCK1);
		mMeshMutex->lock();	
	}

	{
		LLFastTimer t(FTM_MESH_LOCK2);
		mThread->mMutex->lock();
	}
	
	//popup queued error messages from background threads
	while (!mUploadErrorQ.empty())
	{
		LLNotificationsUtil::add("MeshUploadError", mUploadErrorQ.front());
		mUploadErrorQ.pop();
	}

	S32 push_count = LLMeshRepoThread::sMaxConcurrentRequests-(LLMeshRepoThread::sActiveHeaderRequests+LLMeshRepoThread::sActiveLODRequests);

	if (push_count > 0)
	{
		//calculate "score" for pending requests

		//create score map
		std::map<LLUUID, F32> score_map;

		for (U32 i = 0; i < 4; ++i)
		{
			for (mesh_load_map::iterator iter = mLoadingMeshes[i].begin();  iter != mLoadingMeshes[i].end(); ++iter)
			{
				F32 max_score = 0.f;
				for (std::set<LLUUID>::iterator obj_iter = iter->second.begin(); obj_iter != iter->second.end(); ++obj_iter)
				{
					LLViewerObject* object = gObjectList.findObject(*obj_iter);

					if (object)
					{
						LLDrawable* drawable = object->mDrawable;
						if (drawable)
						{
							F32 cur_score = drawable->getRadius()/llmax(drawable->mDistanceWRTCamera, 1.f);
							max_score = llmax(max_score, cur_score);
						}
					}
				}
				
				score_map[iter->first.getSculptID()] = max_score;
			}
		}

		//set "score" for pending requests
		for (std::vector<LLMeshRepoThread::LODRequest>::iterator iter = mPendingRequests.begin(); iter != mPendingRequests.end(); ++iter)
		{
			iter->mScore = score_map[iter->mMeshParams.getSculptID()];
		}

		//sort by "score"
		std::sort(mPendingRequests.begin(), mPendingRequests.end(), LLMeshRepoThread::CompareScoreGreater());

		while (!mPendingRequests.empty() && push_count > 0)
		{
			LLFastTimer t(FTM_LOAD_MESH_LOD);
			LLMeshRepoThread::LODRequest& request = mPendingRequests.front();
			mThread->loadMeshLOD(request.mMeshParams, request.mLOD);
			mPendingRequests.erase(mPendingRequests.begin());
			push_count--;
		}
	}

	//send skin info requests
	while (!mPendingSkinRequests.empty())
	{
		mThread->loadMeshSkinInfo(mPendingSkinRequests.front());
		mPendingSkinRequests.pop();
	}
	
	//send decomposition requests
	while (!mPendingDecompositionRequests.empty())
	{
		mThread->loadMeshDecomposition(mPendingDecompositionRequests.front());
		mPendingDecompositionRequests.pop();
	}
	
	//send physics shapes decomposition requests
	while (!mPendingPhysicsShapeRequests.empty())
	{
		mThread->loadMeshPhysicsShape(mPendingPhysicsShapeRequests.front());
		mPendingPhysicsShapeRequests.pop();
	}
	
	mThread->notifyLoadedMeshes();

	mThread->mMutex->unlock();
	mMeshMutex->unlock();

	mThread->mSignal->signal();
}

void LLMeshRepository::notifySkinInfoReceived(LLMeshSkinInfo& info)
{
	mSkinMap[info.mMeshID] = info;

	skin_load_map::iterator iter = mLoadingSkins.find(info.mMeshID);
	if (iter != mLoadingSkins.end())
	{
		for (std::set<LLUUID>::iterator obj_id = iter->second.begin(); obj_id != iter->second.end(); ++obj_id)
		{
			LLVOVolume* vobj = (LLVOVolume*) gObjectList.findObject(*obj_id);
			if (vobj)
			{
				vobj->notifyMeshLoaded();
			}
		}
	}

	mLoadingSkins.erase(info.mMeshID);
}

void LLMeshRepository::notifyDecompositionReceived(LLModel::Decomposition* decomp)
{
	decomposition_map::iterator iter = mDecompositionMap.find(decomp->mMeshID);
	if (iter == mDecompositionMap.end())
	{ //just insert decomp into map
		mDecompositionMap[decomp->mMeshID] = decomp;
	}
	else
	{ //merge decomp with existing entry
		iter->second->merge(decomp);
		delete decomp;
	}

	mLoadingDecompositions.erase(decomp->mMeshID);
}

void LLMeshRepository::notifyMeshLoaded(const LLVolumeParams& mesh_params, LLVolume* volume)
{ //called from main thread
	S32 detail = LLVolumeLODGroup::getVolumeDetailFromScale(volume->getDetail());

	//get list of objects waiting to be notified this mesh is loaded
	mesh_load_map::iterator obj_iter = mLoadingMeshes[detail].find(mesh_params);

	if (volume && obj_iter != mLoadingMeshes[detail].end())
	{
		//make sure target volume is still valid
		if (volume->getNumVolumeFaces() <= 0)
		{
			llwarns << "Mesh loading returned empty volume." << llendl;
			volume->makeTetrahedron();
		}
		
		{ //update system volume
			LLVolume* sys_volume = LLPrimitive::getVolumeManager()->refVolume(mesh_params, detail);
			if (sys_volume)
			{
				sys_volume->copyVolumeFaces(volume);
				LLPrimitive::getVolumeManager()->unrefVolume(sys_volume);
			}
			else
			{
				llwarns << "Couldn't find system volume for given mesh." << llendl;
			}
		}

		//notify waiting LLVOVolume instances that their requested mesh is available
		for (std::set<LLUUID>::iterator vobj_iter = obj_iter->second.begin(); vobj_iter != obj_iter->second.end(); ++vobj_iter)
		{
			LLVOVolume* vobj = (LLVOVolume*) gObjectList.findObject(*vobj_iter);
			if (vobj)
			{
				vobj->notifyMeshLoaded();
			}
		}
		
		mLoadingMeshes[detail].erase(mesh_params);
	}
}

void LLMeshRepository::notifyMeshUnavailable(const LLVolumeParams& mesh_params, S32 lod)
{ //called from main thread
	//get list of objects waiting to be notified this mesh is loaded
	mesh_load_map::iterator obj_iter = mLoadingMeshes[lod].find(mesh_params);

	F32 detail = LLVolumeLODGroup::getVolumeScaleFromDetail(lod);

	if (obj_iter != mLoadingMeshes[lod].end())
	{
		for (std::set<LLUUID>::iterator vobj_iter = obj_iter->second.begin(); vobj_iter != obj_iter->second.end(); ++vobj_iter)
		{
			LLVOVolume* vobj = (LLVOVolume*) gObjectList.findObject(*vobj_iter);
			if (vobj)
			{
				LLVolume* obj_volume = vobj->getVolume();

				if (obj_volume && 
					obj_volume->getDetail() == detail &&
					obj_volume->getParams() == mesh_params)
				{ //should force volume to find most appropriate LOD
					vobj->setVolume(obj_volume->getParams(), lod);
				}
			}
		}
		
		mLoadingMeshes[lod].erase(mesh_params);
	}
}

S32 LLMeshRepository::getActualMeshLOD(const LLVolumeParams& mesh_params, S32 lod)
{ 
	return mThread->getActualMeshLOD(mesh_params, lod);
}

U32 LLMeshRepository::calcResourceCost(LLSD& header)
{
	U32 bytes = 0;

	for (U32 i = 0; i < 4; i++)
	{
		bytes += header[header_lod[i]]["size"].asInteger();
	}

	bytes += header["skin"]["size"].asInteger();

	return bytes/4096 + 1;
}

U32 LLMeshRepository::getResourceCost(const LLUUID& mesh_id)
{
	return mThread->getResourceCost(mesh_id);
}

const LLMeshSkinInfo* LLMeshRepository::getSkinInfo(const LLUUID& mesh_id, LLVOVolume* requesting_obj)
{
	if (mesh_id.notNull())
	{
		skin_map::iterator iter = mSkinMap.find(mesh_id);
		if (iter != mSkinMap.end())
		{
			return &(iter->second);
		}
		
		//no skin info known about given mesh, try to fetch it
		{
			LLMutexLock lock(mMeshMutex);
			//add volume to list of loading meshes
			skin_load_map::iterator iter = mLoadingSkins.find(mesh_id);
			if (iter == mLoadingSkins.end())
			{ //no request pending for this skin info
				mPendingSkinRequests.push(mesh_id);
			}
			mLoadingSkins[mesh_id].insert(requesting_obj->getID());
		}
	}

	return NULL;
}

void LLMeshRepository::fetchPhysicsShape(const LLUUID& mesh_id)
{
	if (mesh_id.notNull())
	{
		LLModel::Decomposition* decomp = NULL;
		decomposition_map::iterator iter = mDecompositionMap.find(mesh_id);
		if (iter != mDecompositionMap.end())
		{
			decomp = iter->second;
		}
		
		//decomposition block hasn't been fetched yet
		if (!decomp || decomp->mPhysicsShapeMesh.empty())
		{
			LLMutexLock lock(mMeshMutex);
			//add volume to list of loading meshes
			std::set<LLUUID>::iterator iter = mLoadingPhysicsShapes.find(mesh_id);
			if (iter == mLoadingPhysicsShapes.end())
			{ //no request pending for this skin info
				mLoadingPhysicsShapes.insert(mesh_id);
				mPendingPhysicsShapeRequests.push(mesh_id);
			}
		}
	}

}

LLModel::Decomposition* LLMeshRepository::getDecomposition(const LLUUID& mesh_id)
{
	LLModel::Decomposition* ret = NULL;

	if (mesh_id.notNull())
	{
		decomposition_map::iterator iter = mDecompositionMap.find(mesh_id);
		if (iter != mDecompositionMap.end())
		{
			ret = iter->second;
		}
		
		//decomposition block hasn't been fetched yet
		if (!ret || ret->mBaseHullMesh.empty())
		{
			LLMutexLock lock(mMeshMutex);
			//add volume to list of loading meshes
			std::set<LLUUID>::iterator iter = mLoadingDecompositions.find(mesh_id);
			if (iter == mLoadingDecompositions.end())
			{ //no request pending for this skin info
				mLoadingDecompositions.insert(mesh_id);
				mPendingDecompositionRequests.push(mesh_id);
			}
		}
	}

	return ret;
}

void LLMeshRepository::buildHull(const LLVolumeParams& params, S32 detail)
{
	LLVolume* volume = LLPrimitive::sVolumeManager->refVolume(params, detail);

	if (!volume->mHullPoints)
	{
		//all default params
		//execute first stage
		//set simplify mode to retain
		//set retain percentage to zero
		//run second stage
	}

	LLPrimitive::sVolumeManager->unrefVolume(volume);
}

bool LLMeshRepository::hasPhysicsShape(const LLUUID& mesh_id)
{
	LLSD mesh = mThread->getMeshHeader(mesh_id);
	if (mesh.has("physics_mesh") && mesh["physics_mesh"].has("size") && (mesh["physics_mesh"]["size"].asInteger() > 0))
	{
		return true;
	}

	LLModel::Decomposition* decomp = getDecomposition(mesh_id);
	if (decomp && !decomp->mHull.empty())
	{
		return true;
	}

	return false;
}

LLSD& LLMeshRepository::getMeshHeader(const LLUUID& mesh_id)
{
	return mThread->getMeshHeader(mesh_id);
}

LLSD& LLMeshRepoThread::getMeshHeader(const LLUUID& mesh_id)
{
	static LLSD dummy_ret;
	if (mesh_id.notNull())
	{
		LLMutexLock lock(mHeaderMutex);
		mesh_header_map::iterator iter = mMeshHeader.find(mesh_id);
		if (iter != mMeshHeader.end())
		{
			return iter->second;
		}
	}

	return dummy_ret;
}


void LLMeshRepository::uploadModel(std::vector<LLModelInstance>& data, LLVector3& scale, bool upload_textures,
									bool upload_skin, bool upload_joints, std::string upload_url, bool do_upload,
								   LLHandle<LLWholeModelFeeObserver> fee_observer, LLHandle<LLWholeModelUploadObserver> upload_observer)
{
	LLMeshUploadThread* thread = new LLMeshUploadThread(data, scale, upload_textures, upload_skin, upload_joints, upload_url, 
														do_upload, fee_observer, upload_observer);
	mUploadWaitList.push_back(thread);
}

S32 LLMeshRepository::getMeshSize(const LLUUID& mesh_id, S32 lod)
{
	if (mThread)
	{
		LLMeshRepoThread::mesh_header_map::iterator iter = mThread->mMeshHeader.find(mesh_id);
		if (iter != mThread->mMeshHeader.end())
		{
			LLSD& header = iter->second;

			if (header.has("404"))
			{
				return -1;
			}

			S32 size = header[header_lod[lod]]["size"].asInteger();
			return size;
		}

	}

	return -1;

}

void LLMeshUploadThread::decomposeMeshMatrix(LLMatrix4& transformation,
											 LLVector3& result_pos,
											 LLQuaternion& result_rot,
											 LLVector3& result_scale)
{
	// check for reflection
	BOOL reflected = (transformation.determinant() < 0);

	// compute position
	LLVector3 position = LLVector3(0, 0, 0) * transformation;

	// compute scale
	LLVector3 x_transformed = LLVector3(1, 0, 0) * transformation - position;
	LLVector3 y_transformed = LLVector3(0, 1, 0) * transformation - position;
	LLVector3 z_transformed = LLVector3(0, 0, 1) * transformation - position;
	F32 x_length = x_transformed.normalize();
	F32 y_length = y_transformed.normalize();
	F32 z_length = z_transformed.normalize();
	LLVector3 scale = LLVector3(x_length, y_length, z_length);

    // adjust for "reflected" geometry
	LLVector3 x_transformed_reflected = x_transformed;
	if (reflected)
	{
		x_transformed_reflected *= -1.0;
	}
	
	// compute rotation
	LLMatrix3 rotation_matrix;
	rotation_matrix.setRows(x_transformed_reflected, y_transformed, z_transformed);
	LLQuaternion quat_rotation = rotation_matrix.quaternion();
	quat_rotation.normalize(); // the rotation_matrix might not have been orthoginal.  make it so here.
	LLVector3 euler_rotation;
	quat_rotation.getEulerAngles(&euler_rotation.mV[VX], &euler_rotation.mV[VY], &euler_rotation.mV[VZ]);

	result_pos = position + mOrigin;
	result_scale = scale;
	result_rot = quat_rotation; 
}

bool LLImportMaterial::operator<(const LLImportMaterial &rhs) const
{
	if (mDiffuseMap != rhs.mDiffuseMap)
	{
		return mDiffuseMap < rhs.mDiffuseMap;
	}

	if (mDiffuseMapFilename != rhs.mDiffuseMapFilename)
	{
		return mDiffuseMapFilename < rhs.mDiffuseMapFilename;
	}

	if (mDiffuseMapLabel != rhs.mDiffuseMapLabel)
	{
		return mDiffuseMapLabel < rhs.mDiffuseMapLabel;
	}

	if (mDiffuseColor != rhs.mDiffuseColor)
	{
		return mDiffuseColor < rhs.mDiffuseColor;
	}

	return mFullbright < rhs.mFullbright;
}


void LLMeshRepository::updateInventory(inventory_data data)
{
	LLMutexLock lock(mMeshMutex);
	dump_llsd_to_file(data.mPostData,make_dump_name("update_inventory_post_data_",dump_num));
	dump_llsd_to_file(data.mResponse,make_dump_name("update_inventory_response_",dump_num));
	mInventoryQ.push(data);
}

void LLMeshRepository::uploadError(LLSD& args)
{
	LLMutexLock lock(mMeshMutex);
	mUploadErrorQ.push(args);
}

//static
F32 LLMeshRepository::getStreamingCost(LLSD& header, F32 radius, S32* bytes, S32* bytes_visible, S32 lod)
{
	F32 max_distance = 512.f;

	F32 dlowest = llmin(radius/0.03f, max_distance);
	F32 dlow = llmin(radius/0.06f, max_distance);
	F32 dmid = llmin(radius/0.24f, max_distance);
	
	F32 METADATA_DISCOUNT = (F32) gSavedSettings.getU32("MeshMetaDataDiscount");  //discount 128 bytes to cover the cost of LLSD tags and compression domain overhead
	F32 MINIMUM_SIZE = (F32) gSavedSettings.getU32("MeshMinimumByteSize"); //make sure nothing is "free"

	F32 bytes_per_triangle = (F32) gSavedSettings.getU32("MeshBytesPerTriangle");

	S32 bytes_lowest = header["lowest_lod"]["size"].asInteger();
	S32 bytes_low = header["low_lod"]["size"].asInteger();
	S32 bytes_mid = header["medium_lod"]["size"].asInteger();
	S32 bytes_high = header["high_lod"]["size"].asInteger();

	if (bytes_high == 0)
	{
		return 0.f;
	}

	if (bytes_mid == 0)
	{
		bytes_mid = bytes_high;
	}

	if (bytes_low == 0)
	{
		bytes_low = bytes_mid;
	}

	if (bytes_lowest == 0)
	{
		bytes_lowest = bytes_low;
	}

	F32 triangles_lowest = llmax((F32) bytes_lowest-METADATA_DISCOUNT, MINIMUM_SIZE)/bytes_per_triangle;
	F32 triangles_low = llmax((F32) bytes_low-METADATA_DISCOUNT, MINIMUM_SIZE)/bytes_per_triangle;
	F32 triangles_mid = llmax((F32) bytes_mid-METADATA_DISCOUNT, MINIMUM_SIZE)/bytes_per_triangle;
	F32 triangles_high = llmax((F32) bytes_high-METADATA_DISCOUNT, MINIMUM_SIZE)/bytes_per_triangle;

	if (bytes)
	{
		*bytes = 0;
		*bytes += header["lowest_lod"]["size"].asInteger();
		*bytes += header["low_lod"]["size"].asInteger();
		*bytes += header["medium_lod"]["size"].asInteger();
		*bytes += header["high_lod"]["size"].asInteger();
	}

	if (bytes_visible)
	{
		lod = LLMeshRepository::getActualMeshLOD(header, lod);
		if (lod >= 0 && lod <= 3)
		{
			*bytes_visible = header[header_lod[lod]]["size"].asInteger();
		}
	}

	F32 max_area = 102932.f; //area of circle that encompasses region
	F32 min_area = 1.f;

	F32 high_area = llmin(F_PI*dmid*dmid, max_area);
	F32 mid_area = llmin(F_PI*dlow*dlow, max_area);
	F32 low_area = llmin(F_PI*dlowest*dlowest, max_area);
	F32 lowest_area = max_area;

	lowest_area -= low_area;
	low_area -= mid_area;
	mid_area -= high_area;

	high_area = llclamp(high_area, min_area, max_area);
	mid_area = llclamp(mid_area, min_area, max_area);
	low_area = llclamp(low_area, min_area, max_area);
	lowest_area = llclamp(lowest_area, min_area, max_area);

	F32 total_area = high_area + mid_area + low_area + lowest_area;
	high_area /= total_area;
	mid_area /= total_area;
	low_area /= total_area;
	lowest_area /= total_area;

	F32 weighted_avg = triangles_high*high_area +
					   triangles_mid*mid_area +
					   triangles_low*low_area +
					  triangles_lowest*lowest_area;

	return weighted_avg/gSavedSettings.getU32("MeshTriangleBudget")*15000.f;
}


LLPhysicsDecomp::LLPhysicsDecomp()
: LLThread("Physics Decomp")
{
	mInited = false;
	mQuitting = false;
	mDone = false;

	mSignal = new LLCondition(NULL);
	mMutex = new LLMutex(NULL);
}

LLPhysicsDecomp::~LLPhysicsDecomp()
{
	shutdown();

	delete mSignal;
	mSignal = NULL;
	delete mMutex;
	mMutex = NULL;
}

void LLPhysicsDecomp::shutdown()
{
	if (mSignal)
	{
		mQuitting = true;
		mSignal->signal();

		while (!isStopped())
		{
			apr_sleep(10);
		}
	}
}

void LLPhysicsDecomp::submitRequest(LLPhysicsDecomp::Request* request)
{
	LLMutexLock lock(mMutex);
	mRequestQ.push(request);
	mSignal->signal();
}

//static
S32 LLPhysicsDecomp::llcdCallback(const char* status, S32 p1, S32 p2)
{	
	if (gMeshRepo.mDecompThread && gMeshRepo.mDecompThread->mCurRequest.notNull())
	{
		return gMeshRepo.mDecompThread->mCurRequest->statusCallback(status, p1, p2);
	}

	return 1;
}

void LLPhysicsDecomp::setMeshData(LLCDMeshData& mesh)
{
	mesh.mVertexBase = mCurRequest->mPositions[0].mV;
	mesh.mVertexStrideBytes = 12;
	mesh.mNumVertices = mCurRequest->mPositions.size();

	mesh.mIndexType = LLCDMeshData::INT_16;
	mesh.mIndexBase = &(mCurRequest->mIndices[0]);
	mesh.mIndexStrideBytes = 6;
	
	mesh.mNumTriangles = mCurRequest->mIndices.size()/3;

	if (mesh.mNumTriangles > 0 && mesh.mNumVertices > 2)
	{
		LLCDResult ret = LLCD_OK;
		if (LLConvexDecomposition::getInstance() != NULL)
		{
			ret  = LLConvexDecomposition::getInstance()->setMeshData(&mesh);
		}

		if (ret)
		{
			llerrs << "Convex Decomposition thread valid but could not set mesh data" << llendl;
		}
	}
}

void LLPhysicsDecomp::doDecomposition()
{
	LLCDMeshData mesh;
	S32 stage = mStageID[mCurRequest->mStage];

	if (LLConvexDecomposition::getInstance() == NULL)
	{
		// stub library. do nothing.
		return;
	}

	//load data intoLLCD
	if (stage == 0)
	{
		setMeshData(mesh);
	}
		
	//build parameter map
	std::map<std::string, const LLCDParam*> param_map;

	static const LLCDParam* params = NULL;
	static S32 param_count = 0;
	if (!params)
	{
		param_count = LLConvexDecomposition::getInstance()->getParameters(&params);
	}
	
	for (S32 i = 0; i < param_count; ++i)
	{
		param_map[params[i].mName] = params+i;
	}

	//set parameter values
	for (decomp_params::iterator iter = mCurRequest->mParams.begin(); iter != mCurRequest->mParams.end(); ++iter)
	{
		const std::string& name = iter->first;
		const LLSD& value = iter->second;

		const LLCDParam* param = param_map[name];

		if (param == NULL)
		{ //couldn't find valid parameter
			continue;
		}

		U32 ret = LLCD_OK;

		if (param->mType == LLCDParam::LLCD_FLOAT)
		{
			ret = LLConvexDecomposition::getInstance()->setParam(param->mName, (F32) value.asReal());
		}
		else if (param->mType == LLCDParam::LLCD_INTEGER ||
			param->mType == LLCDParam::LLCD_ENUM)
		{
			ret = LLConvexDecomposition::getInstance()->setParam(param->mName, value.asInteger());
		}
		else if (param->mType == LLCDParam::LLCD_BOOLEAN)
		{
			ret = LLConvexDecomposition::getInstance()->setParam(param->mName, value.asBoolean());
		}
	}

	mCurRequest->setStatusMessage("Executing.");

	LLCDResult ret = LLCD_OK;
	
	if (LLConvexDecomposition::getInstance() != NULL)
	{
		ret = LLConvexDecomposition::getInstance()->executeStage(stage);
	}

	if (ret)
	{
		llwarns << "Convex Decomposition thread valid but could not execute stage " << stage << llendl;
		LLMutexLock lock(mMutex);

		mCurRequest->mHull.clear();
		mCurRequest->mHullMesh.clear();

		mCurRequest->setStatusMessage("FAIL");
		
		completeCurrent();
	}
	else
	{
		mCurRequest->setStatusMessage("Reading results");

		S32 num_hulls =0;
		if (LLConvexDecomposition::getInstance() != NULL)
		{
			num_hulls = LLConvexDecomposition::getInstance()->getNumHullsFromStage(stage);
		}
		
		mMutex->lock();
		mCurRequest->mHull.clear();
		mCurRequest->mHull.resize(num_hulls);

		mCurRequest->mHullMesh.clear();
		mCurRequest->mHullMesh.resize(num_hulls);
		mMutex->unlock();

		for (S32 i = 0; i < num_hulls; ++i)
		{
			std::vector<LLVector3> p;
			LLCDHull hull;
			// if LLConvexDecomposition is a stub, num_hulls should have been set to 0 above, and we should not reach this code
			LLConvexDecomposition::getInstance()->getHullFromStage(stage, i, &hull);

			const F32* v = hull.mVertexBase;

			for (S32 j = 0; j < hull.mNumVertices; ++j)
			{
				LLVector3 vert(v[0], v[1], v[2]); 
				p.push_back(vert);
				v = (F32*) (((U8*) v) + hull.mVertexStrideBytes);
			}
			
			LLCDMeshData mesh;
			// if LLConvexDecomposition is a stub, num_hulls should have been set to 0 above, and we should not reach this code
			LLConvexDecomposition::getInstance()->getMeshFromStage(stage, i, &mesh);

			get_vertex_buffer_from_mesh(mesh, mCurRequest->mHullMesh[i]);
			
			mMutex->lock();
			mCurRequest->mHull[i] = p;
			mMutex->unlock();
		}
	
		{
			LLMutexLock lock(mMutex);

			mCurRequest->setStatusMessage("FAIL");
			completeCurrent();						
		}
	}
}

void LLPhysicsDecomp::completeCurrent()
{
	LLMutexLock lock(mMutex);
	mCompletedQ.push(mCurRequest);
	mCurRequest = NULL;
}

void LLPhysicsDecomp::notifyCompleted()
{
	if (!mCompletedQ.empty())
	{
		LLMutexLock lock(mMutex);
		while (!mCompletedQ.empty())
		{
			Request* req = mCompletedQ.front();
			req->completed();
			mCompletedQ.pop();
		}
	}
}


void make_box(LLPhysicsDecomp::Request * request)
{
	LLVector3 min,max;
	min = request->mPositions[0];
	max = min;

	for (U32 i = 0; i < request->mPositions.size(); ++i)
	{
		update_min_max(min, max, request->mPositions[i]);
	}

	request->mHull.clear();
	
	LLModel::hull box;
	box.push_back(LLVector3(min[0],min[1],min[2]));
	box.push_back(LLVector3(max[0],min[1],min[2]));
	box.push_back(LLVector3(min[0],max[1],min[2]));
	box.push_back(LLVector3(max[0],max[1],min[2]));
	box.push_back(LLVector3(min[0],min[1],max[2]));
	box.push_back(LLVector3(max[0],min[1],max[2]));
	box.push_back(LLVector3(min[0],max[1],max[2]));
	box.push_back(LLVector3(max[0],max[1],max[2]));

	request->mHull.push_back(box);
}


void LLPhysicsDecomp::doDecompositionSingleHull()
{
	LLCDMeshData mesh;
	
	setMeshData(mesh);
			
	
	//set all parameters to default
	std::map<std::string, const LLCDParam*> param_map;

	static const LLCDParam* params = NULL;
	static S32 param_count = 0;

	if (!params)
	{
		param_count = LLConvexDecomposition::getInstance()->getParameters(&params);
	}
	
	LLConvexDecomposition* decomp = LLConvexDecomposition::getInstance();

	if (decomp == NULL)
	{
		//stub. do nothing.
		return;
	}

	for (S32 i = 0; i < param_count; ++i)
	{
		decomp->setParam(params[i].mName, params[i].mDefault.mIntOrEnumValue);
	}

	const S32 STAGE_DECOMPOSE = mStageID["Decompose"];
	const S32 STAGE_SIMPLIFY = mStageID["Simplify"];
	const S32 DECOMP_PREVIEW = 0;
	const S32 SIMPLIFY_RETAIN = 0;
	
	decomp->setParam("Decompose Quality", DECOMP_PREVIEW);
	decomp->setParam("Simplify Method", SIMPLIFY_RETAIN);
	decomp->setParam("Retain%", 0.f);

	LLCDResult ret = LLCD_OK;
	ret = decomp->executeStage(STAGE_DECOMPOSE);
	
	if (ret)
	{
		llwarns << "Could not execute decomposition stage when attempting to create single hull." << llendl;
		make_box(mCurRequest);
	}
	else
	{
		ret = decomp->executeStage(STAGE_SIMPLIFY);

		if (ret)
		{
			llwarns << "Could not execute simiplification stage when attempting to create single hull." << llendl;
			make_box(mCurRequest);
		}
		else
		{
			S32 num_hulls =0;
			if (LLConvexDecomposition::getInstance() != NULL)
			{
				num_hulls = LLConvexDecomposition::getInstance()->getNumHullsFromStage(STAGE_SIMPLIFY);
			}
			
			mMutex->lock();
			mCurRequest->mHull.clear();
			mCurRequest->mHull.resize(num_hulls);
			mCurRequest->mHullMesh.clear();
			mMutex->unlock();

			for (S32 i = 0; i < num_hulls; ++i)
			{
				std::vector<LLVector3> p;
				LLCDHull hull;
				// if LLConvexDecomposition is a stub, num_hulls should have been set to 0 above, and we should not reach this code
				LLConvexDecomposition::getInstance()->getHullFromStage(STAGE_SIMPLIFY, i, &hull);

				const F32* v = hull.mVertexBase;

				for (S32 j = 0; j < hull.mNumVertices; ++j)
				{
					LLVector3 vert(v[0], v[1], v[2]); 
					p.push_back(vert);
					v = (F32*) (((U8*) v) + hull.mVertexStrideBytes);
				}
						
				mMutex->lock();
				mCurRequest->mHull[i] = p;
				mMutex->unlock();
			}
		}
	}


	{
		completeCurrent();
		
	}
}


void LLPhysicsDecomp::run()
{
	LLConvexDecomposition* decomp = LLConvexDecomposition::getInstance();
	if (decomp == NULL)
	{
		// stub library. Set init to true so the main thread
		// doesn't wait for this to finish.
		mInited = true;
		return;
	}

	decomp->initThread();
	mInited = true;

	static const LLCDStageData* stages = NULL;
	static S32 num_stages = 0;
	
	if (!stages)
	{
		num_stages = decomp->getStages(&stages);
	}

	for (S32 i = 0; i < num_stages; i++)
	{
		mStageID[stages[i].mName] = i;
	}

	while (!mQuitting)
	{
		mSignal->wait();
		while (!mQuitting && !mRequestQ.empty())
		{
			{
				LLMutexLock lock(mMutex);
				mCurRequest = mRequestQ.front();
				mRequestQ.pop();
			}

			S32& id = *(mCurRequest->mDecompID);
			if (id == -1)
			{
				decomp->genDecomposition(id);
			}
			decomp->bindDecomposition(id);

			if (mCurRequest->mStage == "single_hull")
			{
				doDecompositionSingleHull();
			}
			else
			{
				doDecomposition();
			}		
		}
	}

	decomp->quitThread();
	
	if (mSignal->isLocked())
	{ //let go of mSignal's associated mutex
		mSignal->unlock();
	}

	mDone = true;
}

void LLPhysicsDecomp::Request::assignData(LLModel* mdl) 
{
	if (!mdl)
	{
		return ;
	}

	U16 index_offset = 0;
	U16 tri[3] ;

	mPositions.clear();
	mIndices.clear();
	mBBox[1] = LLVector3(F32_MIN, F32_MIN, F32_MIN) ;
	mBBox[0] = LLVector3(F32_MAX, F32_MAX, F32_MAX) ;
		
	//queue up vertex positions and indices
	for (S32 i = 0; i < mdl->getNumVolumeFaces(); ++i)
	{
		const LLVolumeFace& face = mdl->getVolumeFace(i);
		if (mPositions.size() + face.mNumVertices > 65535)
		{
			continue;
		}

		for (U32 j = 0; j < face.mNumVertices; ++j)
		{
			mPositions.push_back(LLVector3(face.mPositions[j].getF32ptr()));
			for(U32 k = 0 ; k < 3 ; k++)
			{
				mBBox[0].mV[k] = llmin(mBBox[0].mV[k], mPositions[j].mV[k]) ;
				mBBox[1].mV[k] = llmax(mBBox[1].mV[k], mPositions[j].mV[k]) ;
			}
		}

		updateTriangleAreaThreshold() ;

		for (U32 j = 0; j+2 < face.mNumIndices; j += 3)
		{
			tri[0] = face.mIndices[j] + index_offset ;
			tri[1] = face.mIndices[j + 1] + index_offset ;
			tri[2] = face.mIndices[j + 2] + index_offset ;
				
			if(isValidTriangle(tri[0], tri[1], tri[2]))
			{
				mIndices.push_back(tri[0]);
				mIndices.push_back(tri[1]);
				mIndices.push_back(tri[2]);
			}
		}

		index_offset += face.mNumVertices;
	}

	return ;
}

void LLPhysicsDecomp::Request::updateTriangleAreaThreshold() 
{
	F32 range = mBBox[1].mV[0] - mBBox[0].mV[0] ;
	range = llmin(range, mBBox[1].mV[1] - mBBox[0].mV[1]) ;
	range = llmin(range, mBBox[1].mV[2] - mBBox[0].mV[2]) ;

	mTriangleAreaThreshold = llmin(0.0002f, range * 0.000002f) ;
}

//check if the triangle area is large enough to qualify for a valid triangle
bool LLPhysicsDecomp::Request::isValidTriangle(U16 idx1, U16 idx2, U16 idx3) 
{
	LLVector3 a = mPositions[idx2] - mPositions[idx1] ;
	LLVector3 b = mPositions[idx3] - mPositions[idx1] ;
	F32 c = a * b ;

	return ((a*a) * (b*b) - c * c) > mTriangleAreaThreshold ;
}

void LLPhysicsDecomp::Request::setStatusMessage(const std::string& msg)
{
	mStatusMessage = msg;
}

LLModelInstance::LLModelInstance(LLSD& data)
{
	mLocalMeshID = data["mesh_id"].asInteger();
	mLabel = data["label"].asString();
	mTransform.setValue(data["transform"]);

	for (U32 i = 0; i < data["material"].size(); ++i)
	{
		mMaterial.push_back(LLImportMaterial(data["material"][i]));
	}
}


LLSD LLModelInstance::asLLSD()
{	
	LLSD ret;

	ret["mesh_id"] = mModel->mLocalID;
	ret["label"] = mLabel;
	ret["transform"] = mTransform.getValue();
	
	for (U32 i = 0; i < mMaterial.size(); ++i)
	{
		ret["material"][i] = mMaterial[i].asLLSD();
	}

	return ret;
}

LLImportMaterial::LLImportMaterial(LLSD& data)
{
	mDiffuseMapFilename = data["diffuse"]["filename"].asString();
	mDiffuseMapLabel = data["diffuse"]["label"].asString();
	mDiffuseColor.setValue(data["diffuse"]["color"]);
	mFullbright = data["fullbright"].asBoolean();
}


LLSD LLImportMaterial::asLLSD()
{
	LLSD ret;

	ret["diffuse"]["filename"] = mDiffuseMapFilename;
	ret["diffuse"]["label"] = mDiffuseMapLabel;
	ret["diffuse"]["color"] = mDiffuseColor.getValue();
	ret["fullbright"] = mFullbright;
	
	return ret;
}

void LLMeshRepository::buildPhysicsMesh(LLModel::Decomposition& decomp)
{
	decomp.mMesh.resize(decomp.mHull.size());

	for (U32 i = 0; i < decomp.mHull.size(); ++i)
	{
		LLCDHull hull;
		hull.mNumVertices = decomp.mHull[i].size();
		hull.mVertexBase = decomp.mHull[i][0].mV;
		hull.mVertexStrideBytes = 12;

		LLCDMeshData mesh;
		LLCDResult res = LLCD_OK;
		if (LLConvexDecomposition::getInstance() != NULL)
		{
			res = LLConvexDecomposition::getInstance()->getMeshFromHull(&hull, &mesh);
		}
		if (res == LLCD_OK)
		{
			get_vertex_buffer_from_mesh(mesh, decomp.mMesh[i]);
		}
	}

	if (!decomp.mBaseHull.empty() && decomp.mBaseHullMesh.empty())
	{ //get mesh for base hull
		LLCDHull hull;
		hull.mNumVertices = decomp.mBaseHull.size();
		hull.mVertexBase = decomp.mBaseHull[0].mV;
		hull.mVertexStrideBytes = 12;

		LLCDMeshData mesh;
		LLCDResult res = LLCD_OK;
		if (LLConvexDecomposition::getInstance() != NULL)
		{
			res = LLConvexDecomposition::getInstance()->getMeshFromHull(&hull, &mesh);
		}
		if (res == LLCD_OK)
		{
			get_vertex_buffer_from_mesh(mesh, decomp.mBaseHullMesh);
		}
	}
}


bool LLMeshRepository::meshUploadEnabled()
{
	LLViewerRegion *region = gAgent.getRegion();
	if(gSavedSettings.getBOOL("MeshEnabled") && 
	   LLViewerParcelMgr::getInstance()->allowAgentBuild() &&
	   region)
	{
		return region->meshUploadEnabled();
	}
	return false;
}

bool LLMeshRepository::meshRezEnabled()
{
	LLViewerRegion *region = gAgent.getRegion();
	if(gSavedSettings.getBOOL("MeshEnabled") && 
	   region)
	{
		return region->meshRezEnabled();
	}
	return false;
}<|MERGE_RESOLUTION|>--- conflicted
+++ resolved
@@ -1551,52 +1551,6 @@
 	mFinished = true;
 }
 
-<<<<<<< HEAD
-void LLMeshUploadThread::requestWholeModelFee()
-{
-	dump_num++;
-
-	mCurlRequest = new LLCurlRequest();
-
-	queueUpModels();
-
-	LLSD model_data;
-	wholeModelToLLSD(model_data,false);
-	dump_llsd_to_file(model_data,make_dump_name("whole_model_fee_request_",dump_num));
-
-	mPendingUploads++;
-	LLCurlRequest::headers_t headers;
-	mCurlRequest->post(mWholeModelFeeCapability, headers, model_data,
-					   new LLWholeModelFeeResponder(this,model_data, mFeeObserverHandle), mMeshUploadTimeOut);
-
-	do
-	{
-		mCurlRequest->process();
-	} while (mCurlRequest->getQueued() > 0);
-
-	delete mCurlRequest;
-	mCurlRequest = NULL;
-
-	// Currently a no-op.
-	mFinished = true;
-}
-
-void LLMeshUploadThread::uploadModel(LLMeshUploadData& data)
-{ //called from arbitrary thread
-	{
-		LLMutexLock lock(mMutex);
-		mUploadQ.push(data);
-	}
-}
-
-void LLMeshUploadThread::uploadTexture(LLTextureUploadData& data)
-{ //called from mesh upload thread
-	mTextureQ.push(data);	
-}
-
-
-=======
->>>>>>> ec402fad
 static LLFastTimer::DeclareTimer FTM_NOTIFY_MESH_LOADED("Notify Loaded");
 static LLFastTimer::DeclareTimer FTM_NOTIFY_MESH_UNAVAILABLE("Notify Unavailable");
 
