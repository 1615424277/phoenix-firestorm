
/** 
 * @file llmeshrepository.cpp
 * @brief Mesh repository implementation.
 *
 * $LicenseInfo:firstyear=2005&license=viewerlgpl$
 * Second Life Viewer Source Code
 * Copyright (C) 2010-2014, Linden Research, Inc.
 * 
 * This library is free software; you can redistribute it and/or
 * modify it under the terms of the GNU Lesser General Public
 * License as published by the Free Software Foundation;
 * version 2.1 of the License only.
 * 
 * This library is distributed in the hope that it will be useful,
 * but WITHOUT ANY WARRANTY; without even the implied warranty of
 * MERCHANTABILITY or FITNESS FOR A PARTICULAR PURPOSE.  See the GNU
 * Lesser General Public License for more details.
 * 
 * You should have received a copy of the GNU Lesser General Public
 * License along with this library; if not, write to the Free Software
 * Foundation, Inc., 51 Franklin Street, Fifth Floor, Boston, MA  02110-1301  USA
 * 
 * Linden Research, Inc., 945 Battery Street, San Francisco, CA  94111  USA
 * $/LicenseInfo$
 */

#include "llviewerprecompiledheaders.h"

#include "apr_pools.h"
#include "apr_dso.h"
#include "llhttpstatuscodes.h"
#include "llmeshrepository.h"

#include "llagent.h"
#include "llappviewer.h"
#include "llbufferstream.h"
#include "llcallbacklist.h"
#include "llcurl.h"
#include "lldatapacker.h"
#include "lldeadmantimer.h"
#include "llfloatermodelpreview.h"
#include "llfloaterperms.h"
#include "lleconomy.h"
#include "llimagej2c.h"
#include "llhost.h"
#include "llmath.h"
#include "llnotificationsutil.h"
#include "llsd.h"
#include "llsdutil_math.h"
#include "llsdserialize.h"
#include "llthread.h"
#include "llvfile.h"
#include "llviewercontrol.h"
#include "llviewerinventory.h"
#include "llviewermenufile.h"
#include "llviewermessage.h"
#include "llviewerobjectlist.h"
#include "llviewerregion.h"
#include "llviewertexturelist.h"
#include "llvolume.h"
#include "llvolumemgr.h"
#include "llvovolume.h"
#include "llworld.h"
#include "material_codes.h"
#include "pipeline.h"
#include "llinventorymodel.h"
#include "llfoldertype.h"
#include "llviewerparcelmgr.h"
#include "lluploadfloaterobservers.h"
#include "bufferarray.h"
#include "bufferstream.h"
#include "llfasttimer.h"

#include "boost/lexical_cast.hpp"

#ifndef LL_WINDOWS
#include "netdb.h"
#endif


// Purpose
//
//   The purpose of this module is to provide access between the viewer
//   and the asset system as regards to mesh objects.
//
//   * High-throughput download of mesh assets from servers while
//     following best industry practices for network profile.
//   * Reliable expensing and upload of new mesh assets.
//   * Recovery and retry from errors when appropriate.
//   * Decomposition of mesh assets for preview and uploads.
//   * And most important:  all of the above without exposing the
//     main thread to stalls due to deep processing or thread
//     locking actions.  In particular, the following operations
//     on LLMeshRepository are very averse to any stalls:
//     * loadMesh
//     * getMeshHeader (For structural details, see:
//       http://wiki.secondlife.com/wiki/Mesh/Mesh_Asset_Format)
//     * notifyLoadedMeshes
//     * getSkinInfo
//
// Threads
//
//   main     Main rendering thread, very sensitive to locking and other stalls
//   repo     Overseeing worker thread associated with the LLMeshRepoThread class
//   decom    Worker thread for mesh decomposition requests
//   core     HTTP worker thread:  does the work but doesn't intrude here
//   uploadN  0-N temporary mesh upload threads (0-1 in practice)
//
// Sequence of Operations
//
//   What follows is a description of the retrieval of one LOD for
//   a new mesh object.  Work is performed by a series of short, quick
//   actions distributed over a number of threads.  Each is meant
//   to proceed without stalling and the whole forms a deep request
//   pipeline to achieve throughput.  Ellipsis indicates a return
//   or break in processing which is resumed elsewhere.
//
//         main thread         repo thread (run() method)
//
//         loadMesh() invoked to request LOD
//           append LODRequest to mPendingRequests
//         ...
//         other mesh requests may be made
//         ...
//         notifyLoadedMeshes() invoked to stage work
//           append HeaderRequest to mHeaderReqQ
//         ...
//                             scan mHeaderReqQ
//                             issue 4096-byte GET for header
//                             ...
//                             onCompleted() invoked for GET
//                               data copied
//                               headerReceived() invoked
//                                 LLSD parsed
//                                 mMeshHeader, mMeshHeaderSize updated
//                                 scan mPendingLOD for LOD request
//                                 push LODRequest to mLODReqQ
//                             ...
//                             scan mLODReqQ
//                             fetchMeshLOD() invoked
//                               issue Byte-Range GET for LOD
//                             ...
//                             onCompleted() invoked for GET
//                               data copied
//                               lodReceived() invoked
//                                 unpack data into LLVolume
//                                 append LoadedMesh to mLoadedQ
//                             ...
//         notifyLoadedMeshes() invoked again
//           scan mLoadedQ
//           notifyMeshLoaded() for LOD
//             setMeshAssetLoaded() invoked for system volume
//             notifyMeshLoaded() invoked for each interested object
//         ...
//
// Mutexes
//
//   LLMeshRepository::mMeshMutex
//   LLMeshRepoThread::mMutex
//   LLMeshRepoThread::mHeaderMutex
//   LLMeshRepoThread::mSignal (LLCondition)
//   LLPhysicsDecomp::mSignal (LLCondition)
//   LLPhysicsDecomp::mMutex
//   LLMeshUploadThread::mMutex
//
// Mutex Order Rules
//
//   1.  LLMeshRepoThread::mMutex before LLMeshRepoThread::mHeaderMutex
//   2.  LLMeshRepository::mMeshMutex before LLMeshRepoThread::mMutex
//   (There are more rules, haven't been extracted.)
//
// Data Member Access/Locking
//
//   Description of how shared access to static and instance data
//   members is performed.  Each member is followed by the name of
//   the mutex, if any, covering the data and then a list of data
//   access models each of which is a triplet of the following form:
//
//     {ro, wo, rw}.{main, repo, any}.{mutex, none}
//     Type of access:  read-only, write-only, read-write.
//     Accessing thread or 'any'
//     Relevant mutex held during access (several may be held) or 'none'
//
//   A careful eye will notice some unsafe operations.  Many of these
//   have an alibi of some form.  Several types of alibi are identified
//   and listed here:
//
//     [0]  No alibi.  Probably unsafe.
//     [1]  Single-writer, self-consistent readers.  Old data must
//          be tolerated by any reader but data will come true eventually.
//     [2]  Like [1] but provides a hint about thread state.  These
//          may be unsafe.
//     [3]  empty() check outside of lock.  Can me made safish when
//          done in double-check lock style.  But this depends on
//          std:: implementation and memory model.
//     [4]  Appears to be covered by a mutex but doesn't need one.
//     [5]  Read of a double-checked lock.
//
//   So, in addition to documentation, take this as a to-do/review
//   list and see if you can improve things.  For porters to non-x86
//   architectures, the weaker memory models will make these platforms
//   probabilistically more susceptible to hitting race conditions.
//   True here and in other multi-thread code such as texture fetching.
//   (Strong memory models make weak programmers.  Weak memory models
//   make strong programmers.  Ref:  arm, ppc, mips, alpha)
//
//   LLMeshRepository:
//
//     sBytesReceived                  none            rw.repo.none, ro.main.none [1]
//     sMeshRequestCount               "
//     sHTTPRequestCount               "
//     sHTTPLargeRequestCount          "
//     sHTTPRetryCount                 "
//     sHTTPErrorCount                 "
//     sLODPending                     mMeshMutex [4]  rw.main.mMeshMutex
//     sLODProcessing                  Repo::mMutex    rw.any.Repo::mMutex
//     sCacheBytesRead                 none            rw.repo.none, ro.main.none [1]
//     sCacheBytesWritten              "
//     sCacheReads                     "
//     sCacheWrites                    "
//     mLoadingMeshes                  mMeshMutex [4]  rw.main.none, rw.any.mMeshMutex
//     mSkinMap                        none            rw.main.none
//     mDecompositionMap               none            rw.main.none
//     mPendingRequests                mMeshMutex [4]  rw.main.mMeshMutex
//     mLoadingSkins                   mMeshMutex [4]  rw.main.mMeshMutex
//     mPendingSkinRequests            mMeshMutex [4]  rw.main.mMeshMutex
//     mLoadingDecompositions          mMeshMutex [4]  rw.main.mMeshMutex
//     mPendingDecompositionRequests   mMeshMutex [4]  rw.main.mMeshMutex
//     mLoadingPhysicsShapes           mMeshMutex [4]  rw.main.mMeshMutex
//     mPendingPhysicsShapeRequests    mMeshMutex [4]  rw.main.mMeshMutex
//     mUploads                        none            rw.main.none (upload thread accessing objects)
//     mUploadWaitList                 none            rw.main.none (upload thread accessing objects)
//     mInventoryQ                     mMeshMutex [4]  rw.main.mMeshMutex, ro.main.none [5]
//     mUploadErrorQ                   mMeshMutex      rw.main.mMeshMutex, rw.any.mMeshMutex
//     mGetMeshVersion                 none            rw.main.none
//
//   LLMeshRepoThread:
//
//     sActiveHeaderRequests    mMutex        rw.any.mMutex, ro.repo.none [1]
//     sActiveLODRequests       mMutex        rw.any.mMutex, ro.repo.none [1]
//     sMaxConcurrentRequests   mMutex        wo.main.none, ro.repo.none, ro.main.mMutex
//     mMeshHeader              mHeaderMutex  rw.repo.mHeaderMutex, ro.main.mHeaderMutex, ro.main.none [0]
//     mMeshHeaderSize          mHeaderMutex  rw.repo.mHeaderMutex
//     mSkinRequests            mMutex        rw.repo.mMutex, ro.repo.none [5]
//     mSkinInfoQ               mMutex        rw.repo.mMutex, rw.main.mMutex [5] (was:  [0])
//     mDecompositionRequests   mMutex        rw.repo.mMutex, ro.repo.none [5]
//     mPhysicsShapeRequests    mMutex        rw.repo.mMutex, ro.repo.none [5]
//     mDecompositionQ          mMutex        rw.repo.mMutex, rw.main.mMutex [5] (was:  [0])
//     mHeaderReqQ              mMutex        ro.repo.none [5], rw.repo.mMutex, rw.any.mMutex
//     mLODReqQ                 mMutex        ro.repo.none [5], rw.repo.mMutex, rw.any.mMutex
//     mUnavailableQ            mMutex        rw.repo.none [0], ro.main.none [5], rw.main.mMutex
//     mLoadedQ                 mMutex        rw.repo.mMutex, ro.main.none [5], rw.main.mMutex
//     mPendingLOD              mMutex        rw.repo.mMutex, rw.any.mMutex
//     mGetMeshCapability       mMutex        rw.main.mMutex, ro.repo.mMutex (was:  [0])
//     mGetMesh2Capability      mMutex        rw.main.mMutex, ro.repo.mMutex (was:  [0])
//     mGetMeshVersion          mMutex        rw.main.mMutex, ro.repo.mMutex
//     mHttp*                   none          rw.repo.none
//
//   LLMeshUploadThread:
//
//     mDiscarded               mMutex        rw.main.mMutex, ro.uploadN.none [1]
//     ... more ...
//
// QA/Development Testing
//
//   Debug variable 'MeshUploadFakeErrors' takes a mask of bits that will
//   simulate an error on fee query or upload.  Defined bits are:
//
//   0x01            Simulate application error on fee check reading
//                   response body from file "fake_upload_error.xml"
//   0x02            Same as 0x01 but for actual upload attempt.
//   0x04            Simulate a transport problem on fee check with a
//                   locally-generated 500 status.
//   0x08            As with 0x04 but for the upload operation.
//
//   For major changes, see the LL_MESH_FASTTIMER_ENABLE below and
//   instructions for looking for frame stalls using fast timers.
//
// *TODO:  Work list for followup actions:
//   * Review anything marked as unsafe above, verify if there are real issues.
//   * See if we can put ::run() into a hard sleep.  May not actually perform better
//     than the current scheme so be prepared for disappointment.  You'll likely
//     need to introduce a condition variable class that references a mutex in
//     methods rather than derives from mutex which isn't correct.
//   * On upload failures, make more information available to the alerting
//     dialog.  Get the structured information going into the log into a
//     tree there.
//   * Header parse failures come without much explanation.  Elaborate.
//   * Work queue for uploads?  Any need for this or is the current scheme good
//     enough?
//   * Various temp buffers used in VFS I/O might be allocated once or even
//     statically.  Look for some wins here.
//   * Move data structures holding mesh data used by main thread into main-
//     thread-only access so that no locking is needed.  May require duplication
//     of some data so that worker thread has a minimal data set to guide
//     operations.
//
// --------------------------------------------------------------------------
//                    Development/Debug/QA Tools
//
// Enable here or in build environment to get fasttimer data on mesh fetches.
//
// Typically, this is used to perform A/B testing using the
// fasttimer console (shift-ctrl-9).  This is done by looking
// for stalls due to lock contention between the main thread
// and the repository and HTTP code.  In a release viewer,
// these appear as ping-time or worse spikes in frame time.
// With this instrumentation enabled, a stall will appear
// under the 'Mesh Fetch' timer which will be either top-level
// or under 'Render' time.

#ifndef	LL_MESH_FASTTIMER_ENABLE
#define LL_MESH_FASTTIMER_ENABLE		1
#endif
#if LL_MESH_FASTTIMER_ENABLE
static LLFastTimer::DeclareTimer FTM_MESH_FETCH("Mesh Fetch");

#define	MESH_FASTTIMER_DEFBLOCK			LLFastTimer meshtimer(FTM_MESH_FETCH)
#else
#define	MESH_FASTTIMER_DEFBLOCK
#endif // LL_MESH_FASTTIMER_ENABLE


// Random failure testing for development/QA.
//
// Set the MESH_*_FAILED macros to either 'false' or to
// an invocation of MESH_RANDOM_NTH_TRUE() with some
// suitable number.  In production, all must be false.
//
// Example:
// #define	MESH_HTTP_RESPONSE_FAILED				MESH_RANDOM_NTH_TRUE(9)

// 1-in-N calls will test true
#define	MESH_RANDOM_NTH_TRUE(_N)				( ll_rand(S32(_N)) == 0 )

#define	MESH_HTTP_RESPONSE_FAILED				false
#define	MESH_HEADER_PROCESS_FAILED				false
#define	MESH_LOD_PROCESS_FAILED					false
#define	MESH_SKIN_INFO_PROCESS_FAILED			false
#define	MESH_DECOMP_PROCESS_FAILED				false
#define MESH_PHYS_SHAPE_PROCESS_FAILED			false

// --------------------------------------------------------------------------


LLMeshRepository gMeshRepo;

const S32 MESH_HEADER_SIZE = 4096;                      // Important:  assumption is that headers fit in this space
const S32 REQUEST_HIGH_WATER_MIN = 32;					// Limits for GetMesh regions
const S32 REQUEST_HIGH_WATER_MAX = 150;					// Should remain under 2X throttle
const S32 REQUEST_LOW_WATER_MIN = 16;
const S32 REQUEST_LOW_WATER_MAX = 75;
const S32 REQUEST2_HIGH_WATER_MIN = 32;					// Limits for GetMesh2 regions
const S32 REQUEST2_HIGH_WATER_MAX = 80;
const S32 REQUEST2_LOW_WATER_MIN = 16;
const S32 REQUEST2_LOW_WATER_MAX = 40;
const U32 LARGE_MESH_FETCH_THRESHOLD = 1U << 21;		// Size at which requests goes to narrow/slow queue
const long SMALL_MESH_XFER_TIMEOUT = 120L;				// Seconds to complete xfer, small mesh downloads
const long LARGE_MESH_XFER_TIMEOUT = 600L;				// Seconds to complete xfer, large downloads

// Would normally like to retry on uploads as some
// retryable failures would be recoverable.  Unfortunately,
// the mesh service is using 500 (retryable) rather than
// 400/bad request (permanent) for a bad payload and
// retrying that just leads to revocation of the one-shot
// cap which then produces a 404 on retry destroying some
// (occasionally) useful error information.  We'll leave
// upload retries to the user as in the past.  SH-4667.
const long UPLOAD_RETRY_LIMIT = 0L;

// Maximum mesh version to support.  Three least significant digits are reserved for the minor version, 
// with major version changes indicating a format change that is not backwards compatible and should not
// be parsed by viewers that don't specifically support that version. For example, if the integer "1" is 
// present, the version is 0.001. A viewer that can parse version 0.001 can also parse versions up to 0.999, 
// but not 1.0 (integer 1000).
// See wiki at https://wiki.secondlife.com/wiki/Mesh/Mesh_Asset_Format
const S32 MAX_MESH_VERSION = 999;

U32 LLMeshRepository::sBytesReceived = 0;
U32 LLMeshRepository::sMeshRequestCount = 0;
U32 LLMeshRepository::sHTTPRequestCount = 0;
U32 LLMeshRepository::sHTTPLargeRequestCount = 0;
U32 LLMeshRepository::sHTTPRetryCount = 0;
U32 LLMeshRepository::sHTTPErrorCount = 0;
U32 LLMeshRepository::sLODProcessing = 0;
U32 LLMeshRepository::sLODPending = 0;

U32 LLMeshRepository::sCacheBytesRead = 0;
U32 LLMeshRepository::sCacheBytesWritten = 0;
U32 LLMeshRepository::sCacheReads = 0;
U32 LLMeshRepository::sCacheWrites = 0;
U32 LLMeshRepository::sMaxLockHoldoffs = 0;

LLDeadmanTimer LLMeshRepository::sQuiescentTimer(15.0, false);	// true -> gather cpu metrics

	
static S32 dump_num = 0;
std::string make_dump_name(std::string prefix, S32 num)
{
	return prefix + boost::lexical_cast<std::string>(num) + std::string(".xml");
}
void dump_llsd_to_file(const LLSD& content, std::string filename);
LLSD llsd_from_file(std::string filename);

const std::string header_lod[] = 
{
	"lowest_lod",
	"low_lod",
	"medium_lod",
	"high_lod"
};
const char * const LOG_MESH = "Mesh";

// Static data and functions to measure mesh load
// time metrics for a new region scene.
static unsigned int metrics_teleport_start_count = 0;
boost::signals2::connection metrics_teleport_started_signal;
static void teleport_started();

//get the number of bytes resident in memory for given volume
U32 get_volume_memory_size(const LLVolume* volume)
{
	U32 indices = 0;
	U32 vertices = 0;

	for (U32 i = 0; i < volume->getNumVolumeFaces(); ++i)
	{
		const LLVolumeFace& face = volume->getVolumeFace(i);
		indices += face.mNumIndices;
		vertices += face.mNumVertices;
	}


	return indices*2+vertices*11+sizeof(LLVolume)+sizeof(LLVolumeFace)*volume->getNumVolumeFaces();
}

void get_vertex_buffer_from_mesh(LLCDMeshData& mesh, LLModel::PhysicsMesh& res, F32 scale = 1.f)
{
	res.mPositions.clear();
	res.mNormals.clear();
	
	const F32* v = mesh.mVertexBase;

	if (mesh.mIndexType == LLCDMeshData::INT_16)
	{
		U16* idx = (U16*) mesh.mIndexBase;
		for (S32 j = 0; j < mesh.mNumTriangles; ++j)
		{ 
			F32* mp0 = (F32*) ((U8*)v+idx[0]*mesh.mVertexStrideBytes);
			F32* mp1 = (F32*) ((U8*)v+idx[1]*mesh.mVertexStrideBytes);
			F32* mp2 = (F32*) ((U8*)v+idx[2]*mesh.mVertexStrideBytes);

			idx = (U16*) (((U8*)idx)+mesh.mIndexStrideBytes);
			
			LLVector3 v0(mp0);
			LLVector3 v1(mp1);
			LLVector3 v2(mp2);

			LLVector3 n = (v1-v0)%(v2-v0);
			n.normalize();

			res.mPositions.push_back(v0*scale);
			res.mPositions.push_back(v1*scale);
			res.mPositions.push_back(v2*scale);

			res.mNormals.push_back(n);
			res.mNormals.push_back(n);
			res.mNormals.push_back(n);			
		}
	}
	else
	{
		U32* idx = (U32*) mesh.mIndexBase;
		for (S32 j = 0; j < mesh.mNumTriangles; ++j)
		{ 
			F32* mp0 = (F32*) ((U8*)v+idx[0]*mesh.mVertexStrideBytes);
			F32* mp1 = (F32*) ((U8*)v+idx[1]*mesh.mVertexStrideBytes);
			F32* mp2 = (F32*) ((U8*)v+idx[2]*mesh.mVertexStrideBytes);

			idx = (U32*) (((U8*)idx)+mesh.mIndexStrideBytes);
			
			LLVector3 v0(mp0);
			LLVector3 v1(mp1);
			LLVector3 v2(mp2);

			LLVector3 n = (v1-v0)%(v2-v0);
			n.normalize();

			res.mPositions.push_back(v0*scale);
			res.mPositions.push_back(v1*scale);
			res.mPositions.push_back(v2*scale);

			res.mNormals.push_back(n);
			res.mNormals.push_back(n);
			res.mNormals.push_back(n);			
		}
	}
}

volatile S32 LLMeshRepoThread::sActiveHeaderRequests = 0;
volatile S32 LLMeshRepoThread::sActiveLODRequests = 0;
U32	LLMeshRepoThread::sMaxConcurrentRequests = 1;
S32 LLMeshRepoThread::sRequestLowWater = REQUEST2_LOW_WATER_MIN;
S32 LLMeshRepoThread::sRequestHighWater = REQUEST2_HIGH_WATER_MIN;
S32 LLMeshRepoThread::sRequestWaterLevel = 0;

// Base handler class for all mesh users of llcorehttp.
// This is roughly equivalent to a Responder class in
// traditional LL code.  The base is going to perform
// common response/data handling in the inherited
// onCompleted() method.  Derived classes, one for each
// type of HTTP action, define processData() and
// processFailure() methods to customize handling and
// error messages.
//
// LLCore::HttpHandler
//   LLMeshHandlerBase
//     LLMeshHeaderHandler
//     LLMeshLODHandler
//     LLMeshSkinInfoHandler
//     LLMeshDecompositionHandler
//     LLMeshPhysicsShapeHandler
//   LLMeshUploadThread

class LLMeshHandlerBase : public LLCore::HttpHandler
{
public:
	LLMeshHandlerBase()
		: LLCore::HttpHandler(),
		  mMeshParams(),
		  mProcessed(false),
		  mHttpHandle(LLCORE_HTTP_HANDLE_INVALID)
		{}

	virtual ~LLMeshHandlerBase()
		{}

protected:
	LLMeshHandlerBase(const LLMeshHandlerBase &);				// Not defined
	void operator=(const LLMeshHandlerBase &);					// Not defined
	
public:
	virtual void onCompleted(LLCore::HttpHandle handle, LLCore::HttpResponse * response);
	virtual void processData(LLCore::BufferArray * body, U8 * data, S32 data_size) = 0;
	virtual void processFailure(LLCore::HttpStatus status) = 0;
	
public:
	LLVolumeParams		mMeshParams;
	bool				mProcessed;
	LLCore::HttpHandle	mHttpHandle;
};


// Subclass for header fetches.
//
// Thread:  repo
class LLMeshHeaderHandler : public LLMeshHandlerBase
{
public:
	LLMeshHeaderHandler(const LLVolumeParams & mesh_params)
		: LLMeshHandlerBase()
	{
		mMeshParams = mesh_params;
		LLMeshRepoThread::incActiveHeaderRequests();
	}
	virtual ~LLMeshHeaderHandler();

protected:
	LLMeshHeaderHandler(const LLMeshHeaderHandler &);			// Not defined
	void operator=(const LLMeshHeaderHandler &);				// Not defined
	
public:
	virtual void processData(LLCore::BufferArray * body, U8 * data, S32 data_size);
	virtual void processFailure(LLCore::HttpStatus status);
};


// Subclass for LOD fetches.
//
// Thread:  repo
class LLMeshLODHandler : public LLMeshHandlerBase
{
public:
	LLMeshLODHandler(const LLVolumeParams & mesh_params, S32 lod, U32 offset, U32 requested_bytes)
		: LLMeshHandlerBase(),
		  mLOD(lod),
		  mRequestedBytes(requested_bytes),
		  mOffset(offset)
	{
		mMeshParams = mesh_params;
		LLMeshRepoThread::incActiveLODRequests();
	}
	virtual ~LLMeshLODHandler();
	
protected:
	LLMeshLODHandler(const LLMeshLODHandler &);					// Not defined
	void operator=(const LLMeshLODHandler &);					// Not defined
	
public:
	virtual void processData(LLCore::BufferArray * body, U8 * data, S32 data_size);
	virtual void processFailure(LLCore::HttpStatus status);

public:
	S32 mLOD;
	U32 mRequestedBytes;
	U32 mOffset;
};


// Subclass for skin info fetches.
//
// Thread:  repo
class LLMeshSkinInfoHandler : public LLMeshHandlerBase
{
public:
	LLMeshSkinInfoHandler(const LLUUID& id, U32 offset, U32 size)
		: LLMeshHandlerBase(),
		  mMeshID(id),
		  mRequestedBytes(size),
		  mOffset(offset)
	{}
	virtual ~LLMeshSkinInfoHandler();

protected:
	LLMeshSkinInfoHandler(const LLMeshSkinInfoHandler &);		// Not defined
	void operator=(const LLMeshSkinInfoHandler &);				// Not defined
	
public:
	virtual void processData(LLCore::BufferArray * body, U8 * data, S32 data_size);
	virtual void processFailure(LLCore::HttpStatus status);

public:
	LLUUID mMeshID;
	U32 mRequestedBytes;
	U32 mOffset;
};


// Subclass for decomposition fetches.
//
// Thread:  repo
class LLMeshDecompositionHandler : public LLMeshHandlerBase
{
public:
	LLMeshDecompositionHandler(const LLUUID& id, U32 offset, U32 size)
		: LLMeshHandlerBase(),
		  mMeshID(id),
		  mRequestedBytes(size),
		  mOffset(offset)
	{}
	virtual ~LLMeshDecompositionHandler();

protected:
	LLMeshDecompositionHandler(const LLMeshDecompositionHandler &);		// Not defined
	void operator=(const LLMeshDecompositionHandler &);					// Not defined
	
public:
	virtual void processData(LLCore::BufferArray * body, U8 * data, S32 data_size);
	virtual void processFailure(LLCore::HttpStatus status);

public:
	LLUUID mMeshID;
	U32 mRequestedBytes;
	U32 mOffset;
};


// Subclass for physics shape fetches.
//
// Thread:  repo
class LLMeshPhysicsShapeHandler : public LLMeshHandlerBase
{
public:
	LLMeshPhysicsShapeHandler(const LLUUID& id, U32 offset, U32 size)
		: LLMeshHandlerBase(),
		  mMeshID(id),
		  mRequestedBytes(size),
		  mOffset(offset)
	{}
	virtual ~LLMeshPhysicsShapeHandler();

protected:
	LLMeshPhysicsShapeHandler(const LLMeshPhysicsShapeHandler &);	// Not defined
	void operator=(const LLMeshPhysicsShapeHandler &);				// Not defined
	
public:
	virtual void processData(LLCore::BufferArray * body, U8 * data, S32 data_size);
	virtual void processFailure(LLCore::HttpStatus status);

public:
	LLUUID		mMeshID;
	U32			mRequestedBytes;
	U32			mOffset;
};


void log_upload_error(LLCore::HttpStatus status, const LLSD& content,
					  const char * const stage, const std::string & model_name)
{
	// Add notification popup.
	LLSD args;
	std::string message = content["error"]["message"].asString();
	std::string identifier = content["error"]["identifier"].asString();
	args["MESSAGE"] = message;
	args["IDENTIFIER"] = identifier;
	args["LABEL"] = model_name;
	gMeshRepo.uploadError(args);

	// Log details.
	LL_WARNS(LOG_MESH) << "Error in stage:  " << stage
					   << ", Reason:  " << status.toString()
					   << " (" << status.toTerseString() << ")" << LL_ENDL;
	if (content.has("error"))
	{
		const LLSD& err = content["error"];
		LL_WARNS(LOG_MESH) << "error: " << err << LL_ENDL;
		LL_WARNS(LOG_MESH) << "  mesh upload failed, stage '" << stage
						   << "', error '" << err["error"].asString()
						   << "', message '" << err["message"].asString()
						   << "', id '" << err["identifier"].asString()
						   << "'" << LL_ENDL;
		if (err.has("errors"))
		{
			S32 error_num = 0;
			const LLSD& err_list = err["errors"];
			for (LLSD::array_const_iterator it = err_list.beginArray();
				 it != err_list.endArray();
				 ++it)
			{
				const LLSD& err_entry = *it;
				LL_WARNS(LOG_MESH) << "  error[" << error_num << "]:" << LL_ENDL;
				for (LLSD::map_const_iterator map_it = err_entry.beginMap();
					 map_it != err_entry.endMap();
					 ++map_it)
				{
					LL_WARNS(LOG_MESH) << "    " << map_it->first << ":  "
									   << map_it->second << LL_ENDL;
				}
				error_num++;
			}
		}
	}
	else
	{
		LL_WARNS(LOG_MESH) << "Bad response to mesh request, no additional error information available." << LL_ENDL;
	}
}


LLMeshRepoThread::LLMeshRepoThread()
: LLThread("mesh repo"),
  mHttpRequest(NULL),
  mHttpOptions(NULL),
  mHttpLargeOptions(NULL),
  mHttpHeaders(NULL),
  mHttpPolicyClass(LLCore::HttpRequest::DEFAULT_POLICY_ID),
  mHttpLegacyPolicyClass(LLCore::HttpRequest::DEFAULT_POLICY_ID),
  mHttpLargePolicyClass(LLCore::HttpRequest::DEFAULT_POLICY_ID),
  mHttpPriority(0),
  mGetMeshVersion(2)
{ 
	mMutex = new LLMutex(NULL);
	mHeaderMutex = new LLMutex(NULL);
	mSignal = new LLCondition(NULL);
	mHttpRequest = new LLCore::HttpRequest;
	mHttpOptions = new LLCore::HttpOptions;
	mHttpOptions->setTransferTimeout(SMALL_MESH_XFER_TIMEOUT);
	mHttpOptions->setUseRetryAfter(gSavedSettings.getBOOL("MeshUseHttpRetryAfter"));
	mHttpLargeOptions = new LLCore::HttpOptions;
	mHttpLargeOptions->setTransferTimeout(LARGE_MESH_XFER_TIMEOUT);
	mHttpLargeOptions->setUseRetryAfter(gSavedSettings.getBOOL("MeshUseHttpRetryAfter"));
	mHttpHeaders = new LLCore::HttpHeaders;
	mHttpHeaders->append("Accept", "application/vnd.ll.mesh");
	mHttpPolicyClass = LLAppViewer::instance()->getAppCoreHttp().getPolicy(LLAppCoreHttp::AP_MESH2);
	mHttpLegacyPolicyClass = LLAppViewer::instance()->getAppCoreHttp().getPolicy(LLAppCoreHttp::AP_MESH1);
	mHttpLargePolicyClass = LLAppViewer::instance()->getAppCoreHttp().getPolicy(LLAppCoreHttp::AP_LARGE_MESH);
}


LLMeshRepoThread::~LLMeshRepoThread()
{
	LL_INFOS(LOG_MESH) << "Small GETs issued:  " << LLMeshRepository::sHTTPRequestCount
					   << ", Large GETs issued:  " << LLMeshRepository::sHTTPLargeRequestCount
					   << ", Max Lock Holdoffs:  " << LLMeshRepository::sMaxLockHoldoffs
					   << LL_ENDL;

	for (http_request_set::iterator iter(mHttpRequestSet.begin());
		 iter != mHttpRequestSet.end();
		 ++iter)
	{
		delete *iter;
	}
	mHttpRequestSet.clear();
	if (mHttpHeaders)
	{
		mHttpHeaders->release();
		mHttpHeaders = NULL;
	}
	if (mHttpOptions)
	{
		mHttpOptions->release();
		mHttpOptions = NULL;
	}
	if (mHttpLargeOptions)
	{
		mHttpLargeOptions->release();
		mHttpLargeOptions = NULL;
	}
	delete mHttpRequest;
	mHttpRequest = NULL;
	delete mMutex;
	mMutex = NULL;
	delete mHeaderMutex;
	mHeaderMutex = NULL;
	delete mSignal;
	mSignal = NULL;
}

void LLMeshRepoThread::run()
{
	LLCDResult res = LLConvexDecomposition::initThread();
	if (res != LLCD_OK)
	{
		LL_WARNS(LOG_MESH) << "Convex decomposition unable to be loaded.  Expect severe problems." << LL_ENDL;
	}

	while (!LLApp::isQuitting())
	{
		// *TODO:  Revise sleep/wake strategy and try to move away
		// from polling operations in this thread.  We can sleep
		// this thread hard when:
		// * All Http requests are serviced
		// * LOD request queue empty
		// * Header request queue empty
		// * Skin info request queue empty
		// * Decomposition request queue empty
		// * Physics shape request queue empty
		// We wake the thread when any of the above become untrue.
		// Will likely need a correctly-implemented condition variable to do this.
		// On the other hand, this may actually be an effective and efficient scheme...
		
		mSignal->wait();

		if (LLApp::isQuitting())
		{
			break;
		}
		
		if (! mHttpRequestSet.empty())
		{
			// Dispatch all HttpHandler notifications
			mHttpRequest->update(0L);
		}
		sRequestWaterLevel = mHttpRequestSet.size();			// Stats data update
			
		// NOTE: order of queue processing intentionally favors LOD requests over header requests

		while (!mLODReqQ.empty() && mHttpRequestSet.size() < sRequestHighWater)
		{
			if (! mMutex)
			{
				break;
			}
			mMutex->lock();
			LODRequest req = mLODReqQ.front();
			mLODReqQ.pop();
			LLMeshRepository::sLODProcessing--;
			mMutex->unlock();
			if (!fetchMeshLOD(req.mMeshParams, req.mLOD))		// failed, resubmit
			{
				mMutex->lock();
				mLODReqQ.push(req) ; 
				++LLMeshRepository::sLODProcessing;
				mMutex->unlock();
			}
		}

		while (!mHeaderReqQ.empty() && mHttpRequestSet.size() < sRequestHighWater)
		{
			if (! mMutex)
			{
				break;
			}
			mMutex->lock();
			HeaderRequest req = mHeaderReqQ.front();
			mHeaderReqQ.pop();
			mMutex->unlock();
			if (!fetchMeshHeader(req.mMeshParams))//failed, resubmit
			{
				mMutex->lock();
				mHeaderReqQ.push(req) ;
				mMutex->unlock();
			}
		}

		// For the final three request lists, similar goal to above but
		// slightly different queue structures.  Stay off the mutex when
		// performing long-duration actions.

		if (mHttpRequestSet.size() < sRequestHighWater
			&& (! mSkinRequests.empty()
				|| ! mDecompositionRequests.empty()
				|| ! mPhysicsShapeRequests.empty()))
		{
			// Something to do probably, lock and double-check.  We don't want
			// to hold the lock long here.  That will stall main thread activities
			// so we bounce it.

			mMutex->lock();
			if (! mSkinRequests.empty() && mHttpRequestSet.size() < sRequestHighWater)
			{
				std::set<LLUUID> incomplete;
				std::set<LLUUID>::iterator iter(mSkinRequests.begin());
				while (iter != mSkinRequests.end() && mHttpRequestSet.size() < sRequestHighWater)
				{
					LLUUID mesh_id = *iter;
					mSkinRequests.erase(iter);
					mMutex->unlock();

					if (! fetchMeshSkinInfo(mesh_id))
					{
						incomplete.insert(mesh_id);
					}

					mMutex->lock();
					iter = mSkinRequests.begin();
				}

				if (! incomplete.empty())
				{
					mSkinRequests.insert(incomplete.begin(), incomplete.end());
				}
			}

			// holding lock, try next list
			// *TODO:  For UI/debug-oriented lists, we might drop the fine-
			// grained locking as there's a lowered expectation of smoothness
			// in these cases.
			if (! mDecompositionRequests.empty() && mHttpRequestSet.size() < sRequestHighWater)
			{
				std::set<LLUUID> incomplete;
				std::set<LLUUID>::iterator iter(mDecompositionRequests.begin());
				while (iter != mDecompositionRequests.end() && mHttpRequestSet.size() < sRequestHighWater)
				{
					LLUUID mesh_id = *iter;
					mDecompositionRequests.erase(iter);
					mMutex->unlock();
					
					if (! fetchMeshDecomposition(mesh_id))
					{
						incomplete.insert(mesh_id);
					}

					mMutex->lock();
					iter = mDecompositionRequests.begin();
				}

				if (! incomplete.empty())
				{
					mDecompositionRequests.insert(incomplete.begin(), incomplete.end());
				}
			}

			// holding lock, final list
			if (! mPhysicsShapeRequests.empty() && mHttpRequestSet.size() < sRequestHighWater)
			{
				std::set<LLUUID> incomplete;
				std::set<LLUUID>::iterator iter(mPhysicsShapeRequests.begin());
				while (iter != mPhysicsShapeRequests.end() && mHttpRequestSet.size() < sRequestHighWater)
				{
					LLUUID mesh_id = *iter;
					mPhysicsShapeRequests.erase(iter);
					mMutex->unlock();
					
					if (! fetchMeshPhysicsShape(mesh_id))
					{
						incomplete.insert(mesh_id);
					}

					mMutex->lock();
					iter = mPhysicsShapeRequests.begin();
				}

				if (! incomplete.empty())
				{
					mPhysicsShapeRequests.insert(incomplete.begin(), incomplete.end());
				}
			}
			mMutex->unlock();
		}

		// For dev purposes only.  A dynamic change could make this false
		// and that shouldn't assert.
		// llassert_always(mHttpRequestSet.size() <= sRequestHighWater);
	}
	
	if (mSignal->isLocked())
	{ //make sure to let go of the mutex associated with the given signal before shutting down
		mSignal->unlock();
	}

	res = LLConvexDecomposition::quitThread();
	if (res != LLCD_OK)
	{
		LL_WARNS(LOG_MESH) << "Convex decomposition unable to be quit." << LL_ENDL;
	}
}

// Mutex:  LLMeshRepoThread::mMutex must be held on entry
void LLMeshRepoThread::loadMeshSkinInfo(const LLUUID& mesh_id)
{
	mSkinRequests.insert(mesh_id);
}

// Mutex:  LLMeshRepoThread::mMutex must be held on entry
void LLMeshRepoThread::loadMeshDecomposition(const LLUUID& mesh_id)
{
	mDecompositionRequests.insert(mesh_id);
}

// Mutex:  LLMeshRepoThread::mMutex must be held on entry
void LLMeshRepoThread::loadMeshPhysicsShape(const LLUUID& mesh_id)
{
	mPhysicsShapeRequests.insert(mesh_id);
}

void LLMeshRepoThread::lockAndLoadMeshLOD(const LLVolumeParams& mesh_params, S32 lod)
{
	if (!LLAppViewer::isQuitting())
	{
		loadMeshLOD(mesh_params, lod);
	}
}


void LLMeshRepoThread::loadMeshLOD(const LLVolumeParams& mesh_params, S32 lod)
{ //could be called from any thread
	LLMutexLock lock(mMutex);
	mesh_header_map::iterator iter = mMeshHeader.find(mesh_params.getSculptID());
	if (iter != mMeshHeader.end())
	{ //if we have the header, request LOD byte range
		LODRequest req(mesh_params, lod);
		{
			mLODReqQ.push(req);
			LLMeshRepository::sLODProcessing++;
		}
	}
	else
	{ 
		HeaderRequest req(mesh_params);
		
		pending_lod_map::iterator pending = mPendingLOD.find(mesh_params);

		if (pending != mPendingLOD.end())
		{ //append this lod request to existing header request
			pending->second.push_back(lod);
			llassert(pending->second.size() <= LLModel::NUM_LODS)
		}
		else
		{ //if no header request is pending, fetch header
			mHeaderReqQ.push(req);
			mPendingLOD[mesh_params].push_back(lod);
		}
	}
}

// Mutex:  must be holding mMutex when called
void LLMeshRepoThread::setGetMeshCaps(const std::string & get_mesh1,
									  const std::string & get_mesh2,
									  int pref_version)
{
	mGetMeshCapability = get_mesh1;
	mGetMesh2Capability = get_mesh2;
	mGetMeshVersion = pref_version;
}


// Constructs a Cap URL for the mesh.  Prefers a GetMesh2 cap
// over a GetMesh cap.
//
// Mutex:  acquires mMutex
void LLMeshRepoThread::constructUrl(LLUUID mesh_id, std::string * url, int * version)
{
	std::string res_url;
	int res_version(2);
	
	if (gAgent.getRegion())
	{
		LLMutexLock lock(mMutex);

		// Get a consistent pair of (cap string, version).  The
		// locking could be eliminated here without loss of safety
		// by using a set of staging values in setGetMeshCaps().
		
		if (! mGetMesh2Capability.empty() && mGetMeshVersion > 1)
		{
			res_url = mGetMesh2Capability;
			res_version = 2;
		}
		else
		{
			res_url = mGetMeshCapability;
			res_version = 1;
		}
	}

	if (! res_url.empty())
	{
		res_url += "/?mesh_id=";
		res_url += mesh_id.asString().c_str();
	}
	else
	{
		LL_WARNS_ONCE(LOG_MESH) << "Current region does not have GetMesh capability!  Cannot load "
								<< mesh_id << ".mesh" << LL_ENDL;
	}

	*url = res_url;
	*version = res_version;
}

// Issue an HTTP GET request with byte range using the right
// policy class.  Large requests go to the large request class.
// If the current region supports GetMesh2, we prefer that for
// smaller requests otherwise we try to use the traditional
// GetMesh capability and connection concurrency.
//
// @return		Valid handle or LLCORE_HTTP_HANDLE_INVALID.
//				If the latter, actual status is found in
//				mHttpStatus member which is valid until the
//				next call to this method.
//
// Thread:  repo
LLCore::HttpHandle LLMeshRepoThread::getByteRange(const std::string & url, int cap_version,
												  size_t offset, size_t len,
												  LLCore::HttpHandler * handler)
{
	LLCore::HttpHandle handle(LLCORE_HTTP_HANDLE_INVALID);
	
	if (len < LARGE_MESH_FETCH_THRESHOLD)
	{
		handle = mHttpRequest->requestGetByteRange((2 == cap_version
													? mHttpPolicyClass
													: mHttpLegacyPolicyClass),
												   mHttpPriority,
												   url,
												   offset,
												   len,
												   mHttpOptions,
												   mHttpHeaders,
												   handler);
		if (LLCORE_HTTP_HANDLE_INVALID != handle)
		{
			++LLMeshRepository::sHTTPRequestCount;
		}
	}
	else
	{
		handle = mHttpRequest->requestGetByteRange(mHttpLargePolicyClass,
												   mHttpPriority,
												   url,
												   offset,
												   len,
												   mHttpLargeOptions,
												   mHttpHeaders,
												   handler);
		if (LLCORE_HTTP_HANDLE_INVALID != handle)
		{
			++LLMeshRepository::sHTTPLargeRequestCount;
		}
	}
	if (LLCORE_HTTP_HANDLE_INVALID == handle)
	{
		// Something went wrong, capture the error code for caller.
		mHttpStatus = mHttpRequest->getStatus();
	}
	return handle;
}


bool LLMeshRepoThread::fetchMeshSkinInfo(const LLUUID& mesh_id)
{
	
	if (!mHeaderMutex)
	{
		return false;
	}

	mHeaderMutex->lock();

	if (mMeshHeader.find(mesh_id) == mMeshHeader.end())
	{ //we have no header info for this mesh, do nothing
		mHeaderMutex->unlock();
		return false;
	}

	++LLMeshRepository::sMeshRequestCount;
	bool ret = true;
	U32 header_size = mMeshHeaderSize[mesh_id];
	
	if (header_size > 0)
	{
		S32 version = mMeshHeader[mesh_id]["version"].asInteger();
		S32 offset = header_size + mMeshHeader[mesh_id]["skin"]["offset"].asInteger();
		S32 size = mMeshHeader[mesh_id]["skin"]["size"].asInteger();

		mHeaderMutex->unlock();

		if (version <= MAX_MESH_VERSION && offset >= 0 && size > 0)
		{
			//check VFS for mesh skin info
			LLVFile file(gVFS, mesh_id, LLAssetType::AT_MESH);
			if (file.getSize() >= offset+size)
			{				
				LLMeshRepository::sCacheBytesRead += size;
				++LLMeshRepository::sCacheReads;
				file.seek(offset);
				U8* buffer = new U8[size];
				file.read(buffer, size);

				//make sure buffer isn't all 0's by checking the first 1KB (reserved block but not written)
				bool zero = true;
				for (S32 i = 0; i < llmin(size, 1024) && zero; ++i)
				{
					zero = buffer[i] > 0 ? false : true;
				}

				if (!zero)
				{ //attempt to parse
					if (skinInfoReceived(mesh_id, buffer, size))
					{						
						delete[] buffer;
						return true;
					}
				}

				delete[] buffer;
			}

			//reading from VFS failed for whatever reason, fetch from sim
			int cap_version(2);
			std::string http_url;
			constructUrl(mesh_id, &http_url, &cap_version);

			if (!http_url.empty())
			{
				LLMeshSkinInfoHandler * handler = new LLMeshSkinInfoHandler(mesh_id, offset, size);
				LLCore::HttpHandle handle = getByteRange(http_url, cap_version, offset, size, handler);
				if (LLCORE_HTTP_HANDLE_INVALID == handle)
				{
					LL_WARNS(LOG_MESH) << "HTTP GET request failed for skin info on mesh " << mID
									   << ".  Reason:  " << mHttpStatus.toString()
									   << " (" << mHttpStatus.toTerseString() << ")"
									   << LL_ENDL;
					delete handler;
					ret = false;

				}
				else
				{
					handler->mHttpHandle = handle;
					mHttpRequestSet.insert(handler);
				}
			}
		}
	}
	else
	{	
		mHeaderMutex->unlock();
	}

	//early out was not hit, effectively fetched
	return ret;
}

bool LLMeshRepoThread::fetchMeshDecomposition(const LLUUID& mesh_id)
{
	if (!mHeaderMutex)
	{
		return false;
	}

	mHeaderMutex->lock();

	if (mMeshHeader.find(mesh_id) == mMeshHeader.end())
	{ //we have no header info for this mesh, do nothing
		mHeaderMutex->unlock();
		return false;
	}

	++LLMeshRepository::sMeshRequestCount;
	U32 header_size = mMeshHeaderSize[mesh_id];
	bool ret = true;
	
	if (header_size > 0)
	{
		S32 version = mMeshHeader[mesh_id]["version"].asInteger();
		S32 offset = header_size + mMeshHeader[mesh_id]["physics_convex"]["offset"].asInteger();
		S32 size = mMeshHeader[mesh_id]["physics_convex"]["size"].asInteger();

		mHeaderMutex->unlock();

		if (version <= MAX_MESH_VERSION && offset >= 0 && size > 0)
		{
			//check VFS for mesh skin info
			LLVFile file(gVFS, mesh_id, LLAssetType::AT_MESH);
			if (file.getSize() >= offset+size)
			{
				LLMeshRepository::sCacheBytesRead += size;
				++LLMeshRepository::sCacheReads;

				file.seek(offset);
				U8* buffer = new U8[size];
				file.read(buffer, size);

				//make sure buffer isn't all 0's by checking the first 1KB (reserved block but not written)
				bool zero = true;
				for (S32 i = 0; i < llmin(size, 1024) && zero; ++i)
				{
					zero = buffer[i] > 0 ? false : true;
				}

				if (!zero)
				{ //attempt to parse
					if (decompositionReceived(mesh_id, buffer, size))
					{
						delete[] buffer;
						return true;
					}
				}

				delete[] buffer;
			}

			//reading from VFS failed for whatever reason, fetch from sim
			int cap_version(2);
			std::string http_url;
			constructUrl(mesh_id, &http_url, &cap_version);
			
			if (!http_url.empty())
			{
				LLMeshDecompositionHandler * handler = new LLMeshDecompositionHandler(mesh_id, offset, size);
				LLCore::HttpHandle handle = getByteRange(http_url, cap_version, offset, size, handler);
				if (LLCORE_HTTP_HANDLE_INVALID == handle)
				{
					LL_WARNS(LOG_MESH) << "HTTP GET request failed for decomposition mesh " << mID
									   << ".  Reason:  " << mHttpStatus.toString()
									   << " (" << mHttpStatus.toTerseString() << ")"
									   << LL_ENDL;
					delete handler;
					ret = false;
				}
				else
				{
					handler->mHttpHandle = handle;
					mHttpRequestSet.insert(handler);
				}
			}
		}
	}
	else
	{	
		mHeaderMutex->unlock();
	}

	//early out was not hit, effectively fetched
	return ret;
}

bool LLMeshRepoThread::fetchMeshPhysicsShape(const LLUUID& mesh_id)
{
	if (!mHeaderMutex)
	{
		return false;
	}

	mHeaderMutex->lock();

	if (mMeshHeader.find(mesh_id) == mMeshHeader.end())
	{ //we have no header info for this mesh, do nothing
		mHeaderMutex->unlock();
		return false;
	}

	++LLMeshRepository::sMeshRequestCount;
	U32 header_size = mMeshHeaderSize[mesh_id];
	bool ret = true;

	if (header_size > 0)
	{
		S32 version = mMeshHeader[mesh_id]["version"].asInteger();
		S32 offset = header_size + mMeshHeader[mesh_id]["physics_mesh"]["offset"].asInteger();
		S32 size = mMeshHeader[mesh_id]["physics_mesh"]["size"].asInteger();

		mHeaderMutex->unlock();

		if (version <= MAX_MESH_VERSION && offset >= 0 && size > 0)
		{
			//check VFS for mesh physics shape info
			LLVFile file(gVFS, mesh_id, LLAssetType::AT_MESH);
			if (file.getSize() >= offset+size)
			{
				LLMeshRepository::sCacheBytesRead += size;
				++LLMeshRepository::sCacheReads;
				file.seek(offset);
				U8* buffer = new U8[size];
				file.read(buffer, size);

				//make sure buffer isn't all 0's by checking the first 1KB (reserved block but not written)
				bool zero = true;
				for (S32 i = 0; i < llmin(size, 1024) && zero; ++i)
				{
					zero = buffer[i] > 0 ? false : true;
				}

				if (!zero)
				{ //attempt to parse
					if (physicsShapeReceived(mesh_id, buffer, size))
					{
						delete[] buffer;
						return true;
					}
				}

				delete[] buffer;
			}

			//reading from VFS failed for whatever reason, fetch from sim
			int cap_version(2);
			std::string http_url;
			constructUrl(mesh_id, &http_url, &cap_version);
			
			if (!http_url.empty())
			{
				LLMeshPhysicsShapeHandler * handler = new LLMeshPhysicsShapeHandler(mesh_id, offset, size);
				LLCore::HttpHandle handle = getByteRange(http_url, cap_version, offset, size, handler);
				if (LLCORE_HTTP_HANDLE_INVALID == handle)
				{
					LL_WARNS(LOG_MESH) << "HTTP GET request failed for physics shape on mesh " << mID
									   << ".  Reason:  " << mHttpStatus.toString()
									   << " (" << mHttpStatus.toTerseString() << ")"
									   << LL_ENDL;
					delete handler;
					ret = false;
				}
				else
				{
					handler->mHttpHandle = handle;
					mHttpRequestSet.insert(handler);
				}
			}
		}
		else
		{ //no physics shape whatsoever, report back NULL
			physicsShapeReceived(mesh_id, NULL, 0);
		}
	}
	else
	{	
		mHeaderMutex->unlock();
	}

	//early out was not hit, effectively fetched
	return ret;
}

//static
void LLMeshRepoThread::incActiveLODRequests()
{
	LLMutexLock lock(gMeshRepo.mThread->mMutex);
	++LLMeshRepoThread::sActiveLODRequests;
}

//static
void LLMeshRepoThread::decActiveLODRequests()
{
	LLMutexLock lock(gMeshRepo.mThread->mMutex);
	--LLMeshRepoThread::sActiveLODRequests;
}

//static
void LLMeshRepoThread::incActiveHeaderRequests()
{
	LLMutexLock lock(gMeshRepo.mThread->mMutex);
	++LLMeshRepoThread::sActiveHeaderRequests;
}

//static
void LLMeshRepoThread::decActiveHeaderRequests()
{
	LLMutexLock lock(gMeshRepo.mThread->mMutex);
	--LLMeshRepoThread::sActiveHeaderRequests;
}

//return false if failed to get header
bool LLMeshRepoThread::fetchMeshHeader(const LLVolumeParams& mesh_params)
{
	++LLMeshRepository::sMeshRequestCount;

	{
		//look for mesh in asset in vfs
		LLVFile file(gVFS, mesh_params.getSculptID(), LLAssetType::AT_MESH);
			
		S32 size = file.getSize();

		if (size > 0)
		{
			// *NOTE:  if the header size is ever more than 4KB, this will break
			U8 buffer[MESH_HEADER_SIZE];
			S32 bytes = llmin(size, MESH_HEADER_SIZE);
			LLMeshRepository::sCacheBytesRead += bytes;	
			++LLMeshRepository::sCacheReads;
			file.read(buffer, bytes);
			if (headerReceived(mesh_params, buffer, bytes))
			{
				// Found mesh in VFS cache
				return true;
			}
		}
	}

	//either cache entry doesn't exist or is corrupt, request header from simulator	
	bool retval = true;
	int cap_version(2);
	std::string http_url;
	constructUrl(mesh_params.getSculptID(), &http_url, &cap_version);
	
	if (!http_url.empty())
	{
		//grab first 4KB if we're going to bother with a fetch.  Cache will prevent future fetches if a full mesh fits
		//within the first 4KB
		//NOTE -- this will break of headers ever exceed 4KB		

		LLMeshHeaderHandler * handler = new LLMeshHeaderHandler(mesh_params);
		LLCore::HttpHandle handle = getByteRange(http_url, cap_version, 0, MESH_HEADER_SIZE, handler);
		if (LLCORE_HTTP_HANDLE_INVALID == handle)
		{
			LL_WARNS(LOG_MESH) << "HTTP GET request failed for mesh header " << mID
							   << ".  Reason:  " << mHttpStatus.toString()
							   << " (" << mHttpStatus.toTerseString() << ")"
							   << LL_ENDL;
			delete handler;
			retval = false;
		}
		else
		{
			handler->mHttpHandle = handle;
			mHttpRequestSet.insert(handler);
		}
	}

	return retval;
}

//return false if failed to get mesh lod.
bool LLMeshRepoThread::fetchMeshLOD(const LLVolumeParams& mesh_params, S32 lod)
{
	if (!mHeaderMutex)
	{
		return false;
	}

	mHeaderMutex->lock();

	++LLMeshRepository::sMeshRequestCount;
	bool retval = true;

	LLUUID mesh_id = mesh_params.getSculptID();
	
	U32 header_size = mMeshHeaderSize[mesh_id];

	if (header_size > 0)
	{
		S32 version = mMeshHeader[mesh_id]["version"].asInteger();
		S32 offset = header_size + mMeshHeader[mesh_id][header_lod[lod]]["offset"].asInteger();
		S32 size = mMeshHeader[mesh_id][header_lod[lod]]["size"].asInteger();
		mHeaderMutex->unlock();
				
		if (version <= MAX_MESH_VERSION && offset >= 0 && size > 0)
		{

			//check VFS for mesh asset
			LLVFile file(gVFS, mesh_id, LLAssetType::AT_MESH);
			if (file.getSize() >= offset+size)
			{
				LLMeshRepository::sCacheBytesRead += size;
				++LLMeshRepository::sCacheReads;
				file.seek(offset);
				U8* buffer = new U8[size];
				file.read(buffer, size);

				//make sure buffer isn't all 0's by checking the first 1KB (reserved block but not written)
				bool zero = true;
				for (S32 i = 0; i < llmin(size, 1024) && zero; ++i)
				{
					zero = buffer[i] > 0 ? false : true;
				}

				if (!zero)
				{ //attempt to parse
					if (lodReceived(mesh_params, lod, buffer, size))
					{
						delete[] buffer;
						return true;
					}
				}

				delete[] buffer;
			}

			//reading from VFS failed for whatever reason, fetch from sim
			int cap_version(2);
			std::string http_url;
			constructUrl(mesh_id, &http_url, &cap_version);
			
			if (!http_url.empty())
			{
				LLMeshLODHandler * handler = new LLMeshLODHandler(mesh_params, lod, offset, size);
				LLCore::HttpHandle handle = getByteRange(http_url, cap_version, offset, size, handler);
				if (LLCORE_HTTP_HANDLE_INVALID == handle)
<<<<<<< HEAD
				{
					LL_WARNS(LOG_MESH) << "HTTP GET request failed for LOD on mesh " << mID
									   << ".  Reason:  " << mHttpStatus.toString()
									   << " (" << mHttpStatus.toTerseString() << ")"
									   << LL_ENDL;
					delete handler;
					retval = false;
				}
				else
				{
=======
				{
					LL_WARNS(LOG_MESH) << "HTTP GET request failed for LOD on mesh " << mID
									   << ".  Reason:  " << mHttpStatus.toString()
									   << " (" << mHttpStatus.toTerseString() << ")"
									   << LL_ENDL;
					delete handler;
					retval = false;
				}
				else
				{
>>>>>>> de8fea13
					handler->mHttpHandle = handle;
					mHttpRequestSet.insert(handler);
					// *NOTE:  Allowing a re-request, not marking as unavailable.  Is that correct?
				}
			}
			else
			{
				mUnavailableQ.push(LODRequest(mesh_params, lod));
			}
		}
		else
		{
			mUnavailableQ.push(LODRequest(mesh_params, lod));
		}
	}
	else
	{
		mHeaderMutex->unlock();
	}

	return retval;
}

bool LLMeshRepoThread::headerReceived(const LLVolumeParams& mesh_params, U8* data, S32 data_size)
{
	const LLUUID mesh_id = mesh_params.getSculptID();
	LLSD header;
	
	U32 header_size = 0;
	if (data_size > 0)
	{
		std::string res_str((char*) data, data_size);

		std::string deprecated_header("<? LLSD/Binary ?>");

		if (res_str.substr(0, deprecated_header.size()) == deprecated_header)
		{
			res_str = res_str.substr(deprecated_header.size()+1, data_size);
			header_size = deprecated_header.size()+1;
		}
		data_size = res_str.size();

		std::istringstream stream(res_str);

		if (!LLSDSerialize::fromBinary(header, stream, data_size))
		{
			LL_WARNS(LOG_MESH) << "Mesh header parse error.  Not a valid mesh asset!  ID:  " << mesh_id
							   << LL_ENDL;
			return false;
		}

		header_size += stream.tellg();
	}
	else
	{
		LL_INFOS(LOG_MESH) << "Non-positive data size.  Marking header as non-existent, will not retry.  ID:  " << mesh_id
						   << LL_ENDL;
		header["404"] = 1;
	}

	{
		
		{
			LLMutexLock lock(mHeaderMutex);
			mMeshHeaderSize[mesh_id] = header_size;
			mMeshHeader[mesh_id] = header;
		}

		
		LLMutexLock lock(mMutex); // make sure only one thread access mPendingLOD at the same time.

		//check for pending requests
		pending_lod_map::iterator iter = mPendingLOD.find(mesh_params);
		if (iter != mPendingLOD.end())
		{
			for (U32 i = 0; i < iter->second.size(); ++i)
			{
				LODRequest req(mesh_params, iter->second[i]);
				mLODReqQ.push(req);
				LLMeshRepository::sLODProcessing++;
			}
			mPendingLOD.erase(iter);
		}
	}

	return true;
}

bool LLMeshRepoThread::lodReceived(const LLVolumeParams& mesh_params, S32 lod, U8* data, S32 data_size)
{
	LLPointer<LLVolume> volume = new LLVolume(mesh_params, LLVolumeLODGroup::getVolumeScaleFromDetail(lod));
	std::string mesh_string((char*) data, data_size);
	std::istringstream stream(mesh_string);

	if (volume->unpackVolumeFaces(stream, data_size))
	{
		if (volume->getNumFaces() > 0)
		{
			LoadedMesh mesh(volume, mesh_params, lod);
			{
				LLMutexLock lock(mMutex);
				mLoadedQ.push(mesh);
			}
			return true;
		}
	}

	return false;
}

bool LLMeshRepoThread::skinInfoReceived(const LLUUID& mesh_id, U8* data, S32 data_size)
{
	LLSD skin;

	if (data_size > 0)
	{
		std::string res_str((char*) data, data_size);

		std::istringstream stream(res_str);

		if (!unzip_llsd(skin, stream, data_size))
		{
			LL_WARNS(LOG_MESH) << "Mesh skin info parse error.  Not a valid mesh asset!  ID:  " << mesh_id
							   << LL_ENDL;
			return false;
		}
	}
	
	{
		LLMeshSkinInfo info(skin);
		info.mMeshID = mesh_id;

		// LL_DEBUGS(LOG_MESH) << "info pelvis offset" << info.mPelvisOffset << LL_ENDL;
		{
			LLMutexLock lock(mMutex);
			mSkinInfoQ.push_back(info);
		}
	}

	return true;
}

bool LLMeshRepoThread::decompositionReceived(const LLUUID& mesh_id, U8* data, S32 data_size)
{
	LLSD decomp;

	if (data_size > 0)
	{ 
		std::string res_str((char*) data, data_size);

		std::istringstream stream(res_str);

		if (!unzip_llsd(decomp, stream, data_size))
		{
			LL_WARNS(LOG_MESH) << "Mesh decomposition parse error.  Not a valid mesh asset!  ID:  " << mesh_id
							   << LL_ENDL;
			return false;
		}
	}
	
	{
		LLModel::Decomposition* d = new LLModel::Decomposition(decomp);
		d->mMeshID = mesh_id;
		{
			LLMutexLock lock(mMutex);
			mDecompositionQ.push_back(d);
		}
	}

	return true;
}

bool LLMeshRepoThread::physicsShapeReceived(const LLUUID& mesh_id, U8* data, S32 data_size)
{
	LLSD physics_shape;

	LLModel::Decomposition* d = new LLModel::Decomposition();
	d->mMeshID = mesh_id;

	if (data == NULL)
	{ //no data, no physics shape exists
		d->mPhysicsShapeMesh.clear();
	}
	else
	{
		LLVolumeParams volume_params;
		volume_params.setType(LL_PCODE_PROFILE_SQUARE, LL_PCODE_PATH_LINE);
		volume_params.setSculptID(mesh_id, LL_SCULPT_TYPE_MESH);
		LLPointer<LLVolume> volume = new LLVolume(volume_params,0);
		std::string mesh_string((char*) data, data_size);
		std::istringstream stream(mesh_string);

		if (volume->unpackVolumeFaces(stream, data_size))
		{
			//load volume faces into decomposition buffer
			S32 vertex_count = 0;
			S32 index_count = 0;

			for (S32 i = 0; i < volume->getNumVolumeFaces(); ++i)
			{
				const LLVolumeFace& face = volume->getVolumeFace(i);
				vertex_count += face.mNumVertices;
				index_count += face.mNumIndices;
			}

			d->mPhysicsShapeMesh.clear();

			std::vector<LLVector3>& pos = d->mPhysicsShapeMesh.mPositions;
			std::vector<LLVector3>& norm = d->mPhysicsShapeMesh.mNormals;

			for (S32 i = 0; i < volume->getNumVolumeFaces(); ++i)
			{
				const LLVolumeFace& face = volume->getVolumeFace(i);
			
				for (S32 i = 0; i < face.mNumIndices; ++i)
				{
					U16 idx = face.mIndices[i];

					pos.push_back(LLVector3(face.mPositions[idx].getF32ptr()));
					norm.push_back(LLVector3(face.mNormals[idx].getF32ptr()));				
				}			
			}
		}
	}

	{
		LLMutexLock lock(mMutex);
		mDecompositionQ.push_back(d);
	}
	return true;
}

LLMeshUploadThread::LLMeshUploadThread(LLMeshUploadThread::instance_list& data, LLVector3& scale, bool upload_textures,
									   bool upload_skin, bool upload_joints, const std::string & upload_url, bool do_upload,
									   LLHandle<LLWholeModelFeeObserver> fee_observer,
									   LLHandle<LLWholeModelUploadObserver> upload_observer)
  : LLThread("mesh upload"),
	LLCore::HttpHandler(),
	mDiscarded(false),
	mDoUpload(do_upload),
	mWholeModelUploadURL(upload_url),
	mFeeObserverHandle(fee_observer),
	mUploadObserverHandle(upload_observer)
{
	mInstanceList = data;
	mUploadTextures = upload_textures;
	mUploadSkin = upload_skin;
	mUploadJoints = upload_joints;
	mMutex = new LLMutex(NULL);
	mPendingUploads = 0;
	mFinished = false;
	mOrigin = gAgent.getPositionAgent();
	mHost = gAgent.getRegionHost();
	
	mWholeModelFeeCapability = gAgent.getRegion()->getCapability("NewFileAgentInventory");

	mOrigin += gAgent.getAtAxis() * scale.magVec();

	mMeshUploadTimeOut = gSavedSettings.getS32("MeshUploadTimeOut");

	mHttpRequest = new LLCore::HttpRequest;
	mHttpOptions = new LLCore::HttpOptions;
	mHttpOptions->setTransferTimeout(mMeshUploadTimeOut);
	mHttpOptions->setUseRetryAfter(gSavedSettings.getBOOL("MeshUseHttpRetryAfter"));
	mHttpOptions->setRetries(UPLOAD_RETRY_LIMIT);
	mHttpHeaders = new LLCore::HttpHeaders;
	mHttpHeaders->append("Content-Type", "application/llsd+xml");
	mHttpPolicyClass = LLAppViewer::instance()->getAppCoreHttp().getPolicy(LLAppCoreHttp::AP_UPLOADS);
	mHttpPriority = 0;
}

LLMeshUploadThread::~LLMeshUploadThread()
{
	if (mHttpHeaders)
	{
		mHttpHeaders->release();
		mHttpHeaders = NULL;
	}
	if (mHttpOptions)
	{
		mHttpOptions->release();
		mHttpOptions = NULL;
	}
	delete mHttpRequest;
	mHttpRequest = NULL;
}

LLMeshUploadThread::DecompRequest::DecompRequest(LLModel* mdl, LLModel* base_model, LLMeshUploadThread* thread)
{
	mStage = "single_hull";
	mModel = mdl;
	mDecompID = &mdl->mDecompID;
	mBaseModel = base_model;
	mThread = thread;
	
	//copy out positions and indices
	assignData(mdl) ;	

	mThread->mFinalDecomp = this;
	mThread->mPhysicsComplete = false;
}

void LLMeshUploadThread::DecompRequest::completed()
{
	if (mThread->mFinalDecomp == this)
	{
		mThread->mPhysicsComplete = true;
	}

	llassert(mHull.size() == 1);
	
	mThread->mHullMap[mBaseModel] = mHull[0];
}

//called in the main thread.
void LLMeshUploadThread::preStart()
{
	//build map of LLModel refs to instances for callbacks
	for (instance_list::iterator iter = mInstanceList.begin(); iter != mInstanceList.end(); ++iter)
	{
		mInstance[iter->mModel].push_back(*iter);
	}
}

void LLMeshUploadThread::discard()
{
	LLMutexLock lock(mMutex);
	mDiscarded = true;
}

bool LLMeshUploadThread::isDiscarded() const
{
	LLMutexLock lock(mMutex);
	return mDiscarded;
}

void LLMeshUploadThread::run()
{
	if (mDoUpload)
	{
		doWholeModelUpload();
	}
	else
	{
		requestWholeModelFee();
	}
}

void dump_llsd_to_file(const LLSD& content, std::string filename)
{
	if (gSavedSettings.getBOOL("MeshUploadLogXML"))
	{
		std::ofstream of(filename.c_str());
		LLSDSerialize::toPrettyXML(content,of);
	}
}

LLSD llsd_from_file(std::string filename)
{
	std::ifstream ifs(filename.c_str());
	LLSD result;
	LLSDSerialize::fromXML(result,ifs);
	return result;
}

void LLMeshUploadThread::wholeModelToLLSD(LLSD& dest, bool include_textures)
{
	LLSD result;

	LLSD res;
	result["folder_id"] = gInventory.findCategoryUUIDForType(LLFolderType::FT_OBJECT);
	result["texture_folder_id"] = gInventory.findCategoryUUIDForType(LLFolderType::FT_TEXTURE);
	result["asset_type"] = "mesh";
	result["inventory_type"] = "object";
	result["description"] = "(No Description)";
	result["next_owner_mask"] = LLSD::Integer(LLFloaterPerms::getNextOwnerPerms());
	result["group_mask"] = LLSD::Integer(LLFloaterPerms::getGroupPerms());
	result["everyone_mask"] = LLSD::Integer(LLFloaterPerms::getEveryonePerms());

	res["mesh_list"] = LLSD::emptyArray();
	res["texture_list"] = LLSD::emptyArray();
	res["instance_list"] = LLSD::emptyArray();
	S32 mesh_num = 0;
	S32 texture_num = 0;
	
	std::set<LLViewerTexture* > textures;
	std::map<LLViewerTexture*,S32> texture_index;

	std::map<LLModel*,S32> mesh_index;
	std::string model_name;
	std::string model_metric;

	S32 instance_num = 0;
	
	for (instance_map::iterator iter = mInstance.begin(); iter != mInstance.end(); ++iter)
	{
		LLMeshUploadData data;
		data.mBaseModel = iter->first;
		LLModelInstance& first_instance = *(iter->second.begin());
		for (S32 i = 0; i < 5; i++)
		{
			data.mModel[i] = first_instance.mLOD[i];
		}

		if (mesh_index.find(data.mBaseModel) == mesh_index.end())
		{
			// Have not seen this model before - create a new mesh_list entry for it.
			if (model_name.empty())
			{
				model_name = data.mBaseModel->getName();
			}

			if (model_metric.empty())
			{
				model_metric = data.mBaseModel->getMetric();
			}

			std::stringstream ostr;
			
			LLModel::Decomposition& decomp =
				data.mModel[LLModel::LOD_PHYSICS].notNull() ? 
				data.mModel[LLModel::LOD_PHYSICS]->mPhysics : 
				data.mBaseModel->mPhysics;

			decomp.mBaseHull = mHullMap[data.mBaseModel];

			LLSD mesh_header = LLModel::writeModel(
				ostr,  
				data.mModel[LLModel::LOD_PHYSICS],
				data.mModel[LLModel::LOD_HIGH],
				data.mModel[LLModel::LOD_MEDIUM],
				data.mModel[LLModel::LOD_LOW],
				data.mModel[LLModel::LOD_IMPOSTOR], 
				decomp,
				mUploadSkin,
				mUploadJoints);

			data.mAssetData = ostr.str();
			std::string str = ostr.str();

			res["mesh_list"][mesh_num] = LLSD::Binary(str.begin(),str.end()); 
			mesh_index[data.mBaseModel] = mesh_num;
			mesh_num++;
		}

		// For all instances that use this model
		for (instance_list::iterator instance_iter = iter->second.begin();
			 instance_iter != iter->second.end();
			 ++instance_iter)
		{

			LLModelInstance& instance = *instance_iter;
		
			LLSD instance_entry;
		
			for (S32 i = 0; i < 5; i++)
			{
				data.mModel[i] = instance.mLOD[i];
			}
		
			LLVector3 pos, scale;
			LLQuaternion rot;
			LLMatrix4 transformation = instance.mTransform;
			decomposeMeshMatrix(transformation,pos,rot,scale);
			instance_entry["position"] = ll_sd_from_vector3(pos);
			instance_entry["rotation"] = ll_sd_from_quaternion(rot);
			instance_entry["scale"] = ll_sd_from_vector3(scale);
		
			instance_entry["material"] = LL_MCODE_WOOD;
			instance_entry["physics_shape_type"] = (U8)(LLViewerObject::PHYSICS_SHAPE_CONVEX_HULL);
			instance_entry["mesh"] = mesh_index[data.mBaseModel];

			instance_entry["face_list"] = LLSD::emptyArray();

			S32 end = llmin((S32)data.mBaseModel->mMaterialList.size(), data.mBaseModel->getNumVolumeFaces()) ;
			for (S32 face_num = 0; face_num < end; face_num++)
			{
				LLImportMaterial& material = instance.mMaterial[data.mBaseModel->mMaterialList[face_num]];
				LLSD face_entry = LLSD::emptyMap();
				LLViewerFetchedTexture *texture = material.mDiffuseMap.get();
				
				if ((texture != NULL) &&
					(textures.find(texture) == textures.end()))
				{
					textures.insert(texture);
				}

				std::stringstream texture_str;
				if (texture != NULL && include_textures && mUploadTextures)
				{
					if(texture->hasSavedRawImage())
					{											
						LLPointer<LLImageJ2C> upload_file =
							LLViewerTextureList::convertToUploadFile(texture->getSavedRawImage());
						texture_str.write((const char*) upload_file->getData(), upload_file->getDataSize());
					}
				}

				if (texture != NULL &&
					mUploadTextures &&
					texture_index.find(texture) == texture_index.end())
				{
					texture_index[texture] = texture_num;
					std::string str = texture_str.str();
					res["texture_list"][texture_num] = LLSD::Binary(str.begin(),str.end());
					texture_num++;
				}

				// Subset of TextureEntry fields.
				if (texture != NULL && mUploadTextures)
				{
					face_entry["image"] = texture_index[texture];
					face_entry["scales"] = 1.0;
					face_entry["scalet"] = 1.0;
					face_entry["offsets"] = 0.0;
					face_entry["offsett"] = 0.0;
					face_entry["imagerot"] = 0.0;
				}
				face_entry["diffuse_color"] = ll_sd_from_color4(material.mDiffuseColor);
				face_entry["fullbright"] = material.mFullbright;
				instance_entry["face_list"][face_num] = face_entry;
		    }

			res["instance_list"][instance_num] = instance_entry;
			instance_num++;
		}
	}

	if (model_name.empty()) model_name = "mesh model";
	result["name"] = model_name;
	if (model_metric.empty()) model_metric = "MUT_Unspecified";
	res["metric"] = model_metric;
	result["asset_resources"] = res;
	dump_llsd_to_file(result,make_dump_name("whole_model_",dump_num));

	dest = result;
}

void LLMeshUploadThread::generateHulls()
{
	bool has_valid_requests = false ;

	for (instance_map::iterator iter = mInstance.begin(); iter != mInstance.end(); ++iter)
	{
		LLMeshUploadData data;
		data.mBaseModel = iter->first;

		LLModelInstance& instance = *(iter->second.begin());

		for (S32 i = 0; i < 5; i++)
		{
			data.mModel[i] = instance.mLOD[i];
		}

		//queue up models for hull generation
		LLModel* physics = NULL;

		if (data.mModel[LLModel::LOD_PHYSICS].notNull())
		{
			physics = data.mModel[LLModel::LOD_PHYSICS];
		}
		else if (data.mModel[LLModel::LOD_LOW].notNull())
		{
			physics = data.mModel[LLModel::LOD_LOW];
		}
		else if (data.mModel[LLModel::LOD_MEDIUM].notNull())
		{
			physics = data.mModel[LLModel::LOD_MEDIUM];
		}
		else
		{
			physics = data.mModel[LLModel::LOD_HIGH];
		}

		llassert(physics != NULL);

		DecompRequest* request = new DecompRequest(physics, data.mBaseModel, this);
		if(request->isValid())
		{
			gMeshRepo.mDecompThread->submitRequest(request);
			has_valid_requests = true ;
		}
	}
		
	if (has_valid_requests)
	{
		// *NOTE:  Interesting livelock condition on shutdown.  If there
		// is an upload request in generateHulls() when shutdown starts,
		// the main thread isn't available to manage communication between
		// the decomposition thread and the upload thread and this loop
		// wouldn't complete in turn stalling the main thread.  The check
		// on isDiscarded() prevents that.
		while (! mPhysicsComplete && ! isDiscarded())
		{
			apr_sleep(100);
		}
	}	
}

void LLMeshUploadThread::doWholeModelUpload()
{
	LL_DEBUGS(LOG_MESH) << "Starting model upload.  Instances:  " << mInstance.size() << LL_ENDL;

	if (mWholeModelUploadURL.empty())
	{
		LL_WARNS(LOG_MESH) << "Missing mesh upload capability, unable to upload, fee request failed."
						   << LL_ENDL;
	}
	else
	{
		generateHulls();
		LL_DEBUGS(LOG_MESH) << "Hull generation completed." << LL_ENDL;

		mModelData = LLSD::emptyMap();
		wholeModelToLLSD(mModelData, true);
		LLSD body = mModelData["asset_resources"];
		dump_llsd_to_file(body, make_dump_name("whole_model_body_", dump_num));

		LLCore::BufferArray * ba = new LLCore::BufferArray;
		LLCore::BufferArrayStream bas(ba);
		LLSDSerialize::toXML(body, bas);
		// LLSDSerialize::toXML(mModelData, bas);		// <- Enabling this will generate a convenient upload error
		LLCore::HttpHandle handle = mHttpRequest->requestPost(mHttpPolicyClass,
															  mHttpPriority,
															  mWholeModelUploadURL,
															  ba,
															  mHttpOptions,
															  mHttpHeaders,
															  this);
		ba->release();
		
		if (LLCORE_HTTP_HANDLE_INVALID == handle)
<<<<<<< HEAD
		{
			mHttpStatus = mHttpRequest->getStatus();
		
			LL_WARNS(LOG_MESH) << "Couldn't issue request for full model upload.  Reason:  " << mHttpStatus.toString()
							   << " (" << mHttpStatus.toTerseString() << ")"
							   << LL_ENDL;
		}
		else
		{
=======
		{
			mHttpStatus = mHttpRequest->getStatus();
		
			LL_WARNS(LOG_MESH) << "Couldn't issue request for full model upload.  Reason:  " << mHttpStatus.toString()
							   << " (" << mHttpStatus.toTerseString() << ")"
							   << LL_ENDL;
		}
		else
		{
>>>>>>> de8fea13
			U32 sleep_time(10);
		
			LL_DEBUGS(LOG_MESH) << "POST request issued." << LL_ENDL;
			
			mHttpRequest->update(0);
			while (! LLApp::isQuitting() && ! finished() && ! isDiscarded())
			{
				ms_sleep(sleep_time);
				sleep_time = llmin(250U, sleep_time + sleep_time);
				mHttpRequest->update(0);
			}

			if (isDiscarded())
<<<<<<< HEAD
			{
				LL_DEBUGS(LOG_MESH) << "Mesh upload operation discarded." << LL_ENDL;
			}
			else
			{
=======
			{
				LL_DEBUGS(LOG_MESH) << "Mesh upload operation discarded." << LL_ENDL;
			}
			else
			{
>>>>>>> de8fea13
				LL_DEBUGS(LOG_MESH) << "Mesh upload operation completed." << LL_ENDL;
			}
		}
	}
}

void LLMeshUploadThread::requestWholeModelFee()
{
	dump_num++;

	generateHulls();

	mModelData = LLSD::emptyMap();
	wholeModelToLLSD(mModelData, false);
	dump_llsd_to_file(mModelData, make_dump_name("whole_model_fee_request_", dump_num));

	LLCore::BufferArray * ba = new LLCore::BufferArray;
	LLCore::BufferArrayStream bas(ba);
	LLSDSerialize::toXML(mModelData, bas);
		
	LLCore::HttpHandle handle = mHttpRequest->requestPost(mHttpPolicyClass,
														  mHttpPriority,
														  mWholeModelFeeCapability,
														  ba,
														  mHttpOptions,
														  mHttpHeaders,
														  this);
	ba->release();
	if (LLCORE_HTTP_HANDLE_INVALID == handle)
	{
		mHttpStatus = mHttpRequest->getStatus();
		
		LL_WARNS(LOG_MESH) << "Couldn't issue request for model fee.  Reason:  " << mHttpStatus.toString()
						   << " (" << mHttpStatus.toTerseString() << ")"
						   << LL_ENDL;
	}
	else
	{
		U32 sleep_time(10);
		
		mHttpRequest->update(0);
		while (! LLApp::isQuitting() && ! finished() && ! isDiscarded())
<<<<<<< HEAD
		{
			ms_sleep(sleep_time);
			sleep_time = llmin(250U, sleep_time + sleep_time);
			mHttpRequest->update(0);
		}
		if (isDiscarded())
		{
=======
		{
			ms_sleep(sleep_time);
			sleep_time = llmin(250U, sleep_time + sleep_time);
			mHttpRequest->update(0);
		}
		if (isDiscarded())
		{
>>>>>>> de8fea13
			LL_DEBUGS(LOG_MESH) << "Mesh fee query operation discarded." << LL_ENDL;
		}
	}
}


// Does completion duty for both fee queries and actual uploads.
void LLMeshUploadThread::onCompleted(LLCore::HttpHandle handle, LLCore::HttpResponse * response)
{
	// QA/Devel:  0x2 to enable fake error import on upload, 0x1 on fee check
	const S32 fake_error(gSavedSettings.getS32("MeshUploadFakeErrors") & (mDoUpload ? 0xa : 0x5));
	LLCore::HttpStatus status(response->getStatus());
	if (fake_error)
	{
		status = (fake_error & 0x0c) ? LLCore::HttpStatus(500) : LLCore::HttpStatus(200);
	}
	std::string reason(status.toString());
	LLSD body;

	mFinished = true;

	if (mDoUpload)
	{
		// model upload case
		LLWholeModelUploadObserver * observer(mUploadObserverHandle.get());

		if (! status)
		{
			LL_WARNS(LOG_MESH) << "Upload failed.  Reason:  " << reason
							   << " (" << status.toTerseString() << ")"
							   << LL_ENDL;

			// Build a fake body for the alert generator
			body["error"] = LLSD::emptyMap();
			body["error"]["message"] = reason;
			body["error"]["identifier"] = "NetworkError";		// from asset-upload/upload_util.py
			log_upload_error(status, body, "upload", mModelData["name"].asString());

			if (observer)
			{
				doOnIdleOneTime(boost::bind(&LLWholeModelUploadObserver::onModelUploadFailure, observer));
			}
		}
		else
		{
			if (fake_error & 0x2)
			{
				body = llsd_from_file("fake_upload_error.xml");
			}
			else
			{
				LLCore::BufferArray * ba(response->getBody());
				if (ba && ba->size())
				{
					LLCore::BufferArrayStream bas(ba);
					LLSDSerialize::fromXML(body, bas);
				}
			}
			dump_llsd_to_file(body, make_dump_name("whole_model_upload_response_", dump_num));

			if (body["state"].asString() == "complete")
			{
				// requested "mesh" asset type isn't actually the type
				// of the resultant object, fix it up here.
				mModelData["asset_type"] = "object";
				gMeshRepo.updateInventory(LLMeshRepository::inventory_data(mModelData, body));

				if (observer)
				{
					doOnIdleOneTime(boost::bind(&LLWholeModelUploadObserver::onModelUploadSuccess, observer));
				}
			}
			else
			{
				LL_WARNS(LOG_MESH) << "Upload failed.  Not in expected 'complete' state." << LL_ENDL;
				log_upload_error(status, body, "upload", mModelData["name"].asString());

				if (observer)
				{
					doOnIdleOneTime(boost::bind(&LLWholeModelUploadObserver::onModelUploadFailure, observer));
				}
			}
		}
	}
	else
	{
		// model fee case
		LLWholeModelFeeObserver* observer(mFeeObserverHandle.get());
		mWholeModelUploadURL.clear();
		
		if (! status)
		{
			LL_WARNS(LOG_MESH) << "Fee request failed.  Reason:  " << reason
							   << " (" << status.toTerseString() << ")"
							   << LL_ENDL;

			// Build a fake body for the alert generator
			body["error"] = LLSD::emptyMap();
			body["error"]["message"] = reason;
			body["error"]["identifier"] = "NetworkError";		// from asset-upload/upload_util.py
			log_upload_error(status, body, "fee", mModelData["name"].asString());

			if (observer)
			{
				observer->setModelPhysicsFeeErrorStatus(status.toULong(), reason);
			}
		}
		else
		{
			if (fake_error & 0x1)
			{
				body = llsd_from_file("fake_upload_error.xml");
			}
			else
			{
				LLCore::BufferArray * ba(response->getBody());
				if (ba && ba->size())
				{
					LLCore::BufferArrayStream bas(ba);
					LLSDSerialize::fromXML(body, bas);
				}
			}
			dump_llsd_to_file(body, make_dump_name("whole_model_fee_response_", dump_num));
		
			if (body["state"].asString() == "upload")
			{
				mWholeModelUploadURL = body["uploader"].asString();

				if (observer)
				{
					body["data"]["upload_price"] = body["upload_price"];
					observer->onModelPhysicsFeeReceived(body["data"], mWholeModelUploadURL);
				}
			}
			else
			{
				LL_WARNS(LOG_MESH) << "Fee request failed.  Not in expected 'upload' state." << LL_ENDL;
				log_upload_error(status, body, "fee", mModelData["name"].asString());

				if (observer)
				{
					observer->setModelPhysicsFeeErrorStatus(status.toULong(), reason);
				}
			}
		}
	}
}


void LLMeshRepoThread::notifyLoadedMeshes()
{
	bool update_metrics(false);
	
	if (!mMutex)
	{
		return;
	}

	while (!mLoadedQ.empty())
	{
		mMutex->lock();
		if (mLoadedQ.empty())
		{
			mMutex->unlock();
			break;
		}
		LoadedMesh mesh = mLoadedQ.front();
		mLoadedQ.pop();
		mMutex->unlock();
		
		update_metrics = true;
		if (mesh.mVolume && mesh.mVolume->getNumVolumeFaces() > 0)
		{
			gMeshRepo.notifyMeshLoaded(mesh.mMeshParams, mesh.mVolume);
		}
		else
		{
			gMeshRepo.notifyMeshUnavailable(mesh.mMeshParams, 
				LLVolumeLODGroup::getVolumeDetailFromScale(mesh.mVolume->getDetail()));
		}
	}

	while (!mUnavailableQ.empty())
	{
		mMutex->lock();
		if (mUnavailableQ.empty())
		{
			mMutex->unlock();
			break;
		}
		
		LODRequest req = mUnavailableQ.front();
		mUnavailableQ.pop();
		mMutex->unlock();

		update_metrics = true;
		gMeshRepo.notifyMeshUnavailable(req.mMeshParams, req.mLOD);
	}

	if (! mSkinInfoQ.empty() || ! mDecompositionQ.empty())
	{
		if (mMutex->trylock())
		{
			std::list<LLMeshSkinInfo> skin_info_q;
			std::list<LLModel::Decomposition*> decomp_q;

			if (! mSkinInfoQ.empty())
			{
				skin_info_q.swap(mSkinInfoQ);
			}
			if (! mDecompositionQ.empty())
			{
				decomp_q.swap(mDecompositionQ);
			}

			mMutex->unlock();

			// Process the elements free of the lock
			while (! skin_info_q.empty())
			{
				gMeshRepo.notifySkinInfoReceived(skin_info_q.front());
				skin_info_q.pop_front();
			}

			while (! decomp_q.empty())
			{
				gMeshRepo.notifyDecompositionReceived(decomp_q.front());
				decomp_q.pop_front();
			}
		}
	}

	if (update_metrics)
	{
		// Ping time-to-load metrics for mesh download operations.
		LLMeshRepository::metricsProgress(0);
	}
	
}

S32 LLMeshRepoThread::getActualMeshLOD(const LLVolumeParams& mesh_params, S32 lod) 
{ //only ever called from main thread
	LLMutexLock lock(mHeaderMutex);
	mesh_header_map::iterator iter = mMeshHeader.find(mesh_params.getSculptID());

	if (iter != mMeshHeader.end())
	{
		LLSD& header = iter->second;

		return LLMeshRepository::getActualMeshLOD(header, lod);
	}

	return lod;
}

//static
S32 LLMeshRepository::getActualMeshLOD(LLSD& header, S32 lod)
{
	lod = llclamp(lod, 0, 3);

	S32 version = header["version"];

	if (header.has("404") || version > MAX_MESH_VERSION)
	{
		return -1;
	}

	if (header[header_lod[lod]]["size"].asInteger() > 0)
	{
		return lod;
	}

	//search down to find the next available lower lod
	for (S32 i = lod-1; i >= 0; --i)
	{
		if (header[header_lod[i]]["size"].asInteger() > 0)
		{
			return i;
		}
	}

	//search up to find then ext available higher lod
	for (S32 i = lod+1; i < 4; ++i)
	{
		if (header[header_lod[i]]["size"].asInteger() > 0)
		{
			return i;
		}
	}

	//header exists and no good lod found, treat as 404
	header["404"] = 1;
	return -1;
}

void LLMeshRepository::cacheOutgoingMesh(LLMeshUploadData& data, LLSD& header)
{
	mThread->mMeshHeader[data.mUUID] = header;

	// we cache the mesh for default parameters
	LLVolumeParams volume_params;
	volume_params.setType(LL_PCODE_PROFILE_SQUARE, LL_PCODE_PATH_LINE);
	volume_params.setSculptID(data.mUUID, LL_SCULPT_TYPE_MESH);

	for (U32 i = 0; i < 4; i++)
	{
		if (data.mModel[i].notNull())
		{
			LLPointer<LLVolume> volume = new LLVolume(volume_params, LLVolumeLODGroup::getVolumeScaleFromDetail(i));
			volume->copyVolumeFaces(data.mModel[i]);
			volume->setMeshAssetLoaded(TRUE);
		}
	}

}

void LLMeshHandlerBase::onCompleted(LLCore::HttpHandle handle, LLCore::HttpResponse * response)
{
	mProcessed = true;

	unsigned int retries(0U);
	response->getRetries(NULL, &retries);
	LLMeshRepository::sHTTPRetryCount += retries;

	LLCore::HttpStatus status(response->getStatus());
	if (! status || MESH_HTTP_RESPONSE_FAILED)
	{
		processFailure(status);
		++LLMeshRepository::sHTTPErrorCount;
	}
	else
	{
		// From texture fetch code and may apply here:
		//
		// A warning about partial (HTTP 206) data.  Some grid services
		// do *not* return a 'Content-Range' header in the response to
		// Range requests with a 206 status.  We're forced to assume
		// we get what we asked for in these cases until we can fix
		// the services.
		//
		// May also need to deal with 200 status (full asset returned
		// rather than partial) and 416 (request completely unsatisfyable).
		// Always been exposed to these but are less likely here where
		// speculative loads aren't done.
		static const LLCore::HttpStatus par_status(HTTP_PARTIAL_CONTENT);

		if (par_status != status)
		{
			LL_WARNS_ONCE(LOG_MESH) << "Non-206 successful status received for fetch:  "
									<< status.toTerseString() << LL_ENDL;
		}
		
		LLCore::BufferArray * body(response->getBody());
		S32 data_size(body ? body->size() : 0);
		U8 * data(NULL);

		if (data_size > 0)
		{
			// *TODO: Try to get rid of data copying and add interfaces
			// that support BufferArray directly.  Introduce a two-phase
			// handler, optional first that takes a body, fallback second
			// that requires a temporary allocation and data copy.
			data = new U8[data_size];
			body->read(0, (char *) data, data_size);
			LLMeshRepository::sBytesReceived += data_size;
		}
<<<<<<< HEAD

		processData(body, data, data_size);

		delete [] data;
	}

=======

		processData(body, data, data_size);

		delete [] data;
	}

>>>>>>> de8fea13
	// Release handler
	gMeshRepo.mThread->mHttpRequestSet.erase(this);
	delete this;		// Must be last statement
}


LLMeshHeaderHandler::~LLMeshHeaderHandler()
{
	if (!LLApp::isQuitting())
	{
		if (! mProcessed)
		{
			// something went wrong, retry
			LL_WARNS(LOG_MESH) << "Mesh header fetch canceled unexpectedly, retrying." << LL_ENDL;
			LLMeshRepoThread::HeaderRequest req(mMeshParams);
			LLMutexLock lock(gMeshRepo.mThread->mMutex);
			gMeshRepo.mThread->mHeaderReqQ.push(req);
		}
		LLMeshRepoThread::decActiveHeaderRequests();
	}
}

void LLMeshHeaderHandler::processFailure(LLCore::HttpStatus status)
{
	LL_WARNS(LOG_MESH) << "Error during mesh header handling.  ID:  " << mMeshParams.getSculptID()
					   << ", Reason:  " << status.toString()
					   << " (" << status.toTerseString() << ").  Not retrying."
					   << LL_ENDL;

	// Can't get the header so none of the LODs will be available
	LLMutexLock lock(gMeshRepo.mThread->mMutex);
	for (int i(0); i < 4; ++i)
	{
		gMeshRepo.mThread->mUnavailableQ.push(LLMeshRepoThread::LODRequest(mMeshParams, i));
	}
}

void LLMeshHeaderHandler::processData(LLCore::BufferArray * body, U8 * data, S32 data_size)
{
	LLUUID mesh_id = mMeshParams.getSculptID();
	bool success = (! MESH_HEADER_PROCESS_FAILED) && gMeshRepo.mThread->headerReceived(mMeshParams, data, data_size);
	llassert(success);
	if (! success)
	{
		// *TODO:  Get real reason for parse failure here.  Might we want to retry?
		LL_WARNS(LOG_MESH) << "Unable to parse mesh header.  ID:  " << mesh_id
						   << ", Unknown reason.  Not retrying."
						   << LL_ENDL;

		// Can't get the header so none of the LODs will be available
		LLMutexLock lock(gMeshRepo.mThread->mMutex);
		for (int i(0); i < 4; ++i)
		{
			gMeshRepo.mThread->mUnavailableQ.push(LLMeshRepoThread::LODRequest(mMeshParams, i));
		}
	}
	else if (data && data_size > 0)
	{
		// header was successfully retrieved from sim, cache in vfs
		LLSD header = gMeshRepo.mThread->mMeshHeader[mesh_id];

		S32 version = header["version"].asInteger();

		if (version <= MAX_MESH_VERSION)
		{
			std::stringstream str;

			S32 lod_bytes = 0;

			for (U32 i = 0; i < LLModel::LOD_PHYSICS; ++i)
			{
				// figure out how many bytes we'll need to reserve in the file
				const std::string & lod_name = header_lod[i];
				lod_bytes = llmax(lod_bytes, header[lod_name]["offset"].asInteger()+header[lod_name]["size"].asInteger());
			}
		
			// just in case skin info or decomposition is at the end of the file (which it shouldn't be)
			lod_bytes = llmax(lod_bytes, header["skin"]["offset"].asInteger() + header["skin"]["size"].asInteger());
			lod_bytes = llmax(lod_bytes, header["physics_convex"]["offset"].asInteger() + header["physics_convex"]["size"].asInteger());

			S32 header_bytes = (S32) gMeshRepo.mThread->mMeshHeaderSize[mesh_id];
			S32 bytes = lod_bytes + header_bytes; 

		
			// It's possible for the remote asset to have more data than is needed for the local cache
			// only allocate as much space in the VFS as is needed for the local cache
			data_size = llmin(data_size, bytes);

			LLVFile file(gVFS, mesh_id, LLAssetType::AT_MESH, LLVFile::WRITE);
			if (file.getMaxSize() >= bytes || file.setMaxSize(bytes))
			{
				LLMeshRepository::sCacheBytesWritten += data_size;
				++LLMeshRepository::sCacheWrites;

				file.write(data, data_size);
			
				// zero out the rest of the file 
				U8 block[MESH_HEADER_SIZE];
				memset(block, 0, sizeof(block));

				while (bytes-file.tell() > sizeof(block))
				{
					file.write(block, sizeof(block));
				}

				S32 remaining = bytes-file.tell();
				if (remaining > 0)
				{
					file.write(block, remaining);
				}
			}
		}
	}
}

LLMeshLODHandler::~LLMeshLODHandler()
{
	if (! LLApp::isQuitting())
	{
		if (! mProcessed)
		{
			LL_WARNS(LOG_MESH) << "Mesh LOD fetch canceled unexpectedly, retrying." << LL_ENDL;
			gMeshRepo.mThread->lockAndLoadMeshLOD(mMeshParams, mLOD);
		}
		LLMeshRepoThread::decActiveLODRequests();
	}
}

void LLMeshLODHandler::processFailure(LLCore::HttpStatus status)
{
	LL_WARNS(LOG_MESH) << "Error during mesh LOD handling.  ID:  " << mMeshParams.getSculptID()
					   << ", Reason:  " << status.toString()
					   << " (" << status.toTerseString() << ").  Not retrying."
					   << LL_ENDL;

	LLMutexLock lock(gMeshRepo.mThread->mMutex);
	gMeshRepo.mThread->mUnavailableQ.push(LLMeshRepoThread::LODRequest(mMeshParams, mLOD));
}

void LLMeshLODHandler::processData(LLCore::BufferArray * body, U8 * data, S32 data_size)
{
	if ((! MESH_LOD_PROCESS_FAILED) && gMeshRepo.mThread->lodReceived(mMeshParams, mLOD, data, data_size))
	{
		// good fetch from sim, write to VFS for caching
		LLVFile file(gVFS, mMeshParams.getSculptID(), LLAssetType::AT_MESH, LLVFile::WRITE);

		S32 offset = mOffset;
		S32 size = mRequestedBytes;

		if (file.getSize() >= offset+size)
		{
			file.seek(offset);
			file.write(data, size);
			LLMeshRepository::sCacheBytesWritten += size;
			++LLMeshRepository::sCacheWrites;
		}
	}
	else
	{
		LL_WARNS(LOG_MESH) << "Error during mesh LOD processing.  ID:  " << mMeshParams.getSculptID()
						   << ", Unknown reason.  Not retrying."
						   << LL_ENDL;
		LLMutexLock lock(gMeshRepo.mThread->mMutex);
		gMeshRepo.mThread->mUnavailableQ.push(LLMeshRepoThread::LODRequest(mMeshParams, mLOD));
	}
}

LLMeshSkinInfoHandler::~LLMeshSkinInfoHandler()
{
		llassert(mProcessed);
}

void LLMeshSkinInfoHandler::processFailure(LLCore::HttpStatus status)
{
	LL_WARNS(LOG_MESH) << "Error during mesh skin info handling.  ID:  " << mMeshID
					   << ", Reason:  " << status.toString()
					   << " (" << status.toTerseString() << ").  Not retrying."
					   << LL_ENDL;

	// *TODO:  Mark mesh unavailable on error.  For now, simply leave
	// request unfulfilled rather than retry forever.
}

void LLMeshSkinInfoHandler::processData(LLCore::BufferArray * body, U8 * data, S32 data_size)
{
	if ((! MESH_SKIN_INFO_PROCESS_FAILED) && gMeshRepo.mThread->skinInfoReceived(mMeshID, data, data_size))
	{
		// good fetch from sim, write to VFS for caching
		LLVFile file(gVFS, mMeshID, LLAssetType::AT_MESH, LLVFile::WRITE);

		S32 offset = mOffset;
		S32 size = mRequestedBytes;

		if (file.getSize() >= offset+size)
		{
			LLMeshRepository::sCacheBytesWritten += size;
			++LLMeshRepository::sCacheWrites;
			file.seek(offset);
			file.write(data, size);
		}
	}
	else
	{
		LL_WARNS(LOG_MESH) << "Error during mesh skin info processing.  ID:  " << mMeshID
						   << ", Unknown reason.  Not retrying."
						   << LL_ENDL;
		// *TODO:  Mark mesh unavailable on error
	}
}

LLMeshDecompositionHandler::~LLMeshDecompositionHandler()
{
		llassert(mProcessed);
}

void LLMeshDecompositionHandler::processFailure(LLCore::HttpStatus status)
{
	LL_WARNS(LOG_MESH) << "Error during mesh decomposition handling.  ID:  " << mMeshID
					   << ", Reason:  " << status.toString()
					   << " (" << status.toTerseString() << ").  Not retrying."
					   << LL_ENDL;
	// *TODO:  Mark mesh unavailable on error.  For now, simply leave
	// request unfulfilled rather than retry forever.
}

void LLMeshDecompositionHandler::processData(LLCore::BufferArray * body, U8 * data, S32 data_size)
{
	if ((! MESH_DECOMP_PROCESS_FAILED) && gMeshRepo.mThread->decompositionReceived(mMeshID, data, data_size))
	{
		// good fetch from sim, write to VFS for caching
		LLVFile file(gVFS, mMeshID, LLAssetType::AT_MESH, LLVFile::WRITE);

		S32 offset = mOffset;
		S32 size = mRequestedBytes;

		if (file.getSize() >= offset+size)
		{
			LLMeshRepository::sCacheBytesWritten += size;
			++LLMeshRepository::sCacheWrites;
			file.seek(offset);
			file.write(data, size);
		}
	}
	else
	{
		LL_WARNS(LOG_MESH) << "Error during mesh decomposition processing.  ID:  " << mMeshID
						   << ", Unknown reason.  Not retrying."
						   << LL_ENDL;
		// *TODO:  Mark mesh unavailable on error
	}
}

LLMeshPhysicsShapeHandler::~LLMeshPhysicsShapeHandler()
{
		llassert(mProcessed);
}

void LLMeshPhysicsShapeHandler::processFailure(LLCore::HttpStatus status)
{
	LL_WARNS(LOG_MESH) << "Error during mesh physics shape handling.  ID:  " << mMeshID
					   << ", Reason:  " << status.toString()
					   << " (" << status.toTerseString() << ").  Not retrying."
					   << LL_ENDL;
	// *TODO:  Mark mesh unavailable on error
}

void LLMeshPhysicsShapeHandler::processData(LLCore::BufferArray * body, U8 * data, S32 data_size)
{
	if ((! MESH_PHYS_SHAPE_PROCESS_FAILED) && gMeshRepo.mThread->physicsShapeReceived(mMeshID, data, data_size))
	{
		// good fetch from sim, write to VFS for caching
		LLVFile file(gVFS, mMeshID, LLAssetType::AT_MESH, LLVFile::WRITE);

		S32 offset = mOffset;
		S32 size = mRequestedBytes;

		if (file.getSize() >= offset+size)
		{
			LLMeshRepository::sCacheBytesWritten += size;
			++LLMeshRepository::sCacheWrites;
			file.seek(offset);
			file.write(data, size);
		}
	}
	else
	{
		LL_WARNS(LOG_MESH) << "Error during mesh physics shape processing.  ID:  " << mMeshID
						   << ", Unknown reason.  Not retrying."
						   << LL_ENDL;
		// *TODO:  Mark mesh unavailable on error
	}
}

LLMeshRepository::LLMeshRepository()
: mMeshMutex(NULL),
  mMeshThreadCount(0),
  mThread(NULL),
  mGetMeshVersion(2)
{

}

void LLMeshRepository::init()
{
	mMeshMutex = new LLMutex(NULL);
	
	LLConvexDecomposition::getInstance()->initSystem();

	mDecompThread = new LLPhysicsDecomp();
	mDecompThread->start();

	while (!mDecompThread->mInited)
	{ //wait for physics decomp thread to init
		apr_sleep(100);
	}

	metrics_teleport_started_signal = LLViewerMessage::getInstance()->setTeleportStartedCallback(teleport_started);
	
	mThread = new LLMeshRepoThread();
	mThread->start();
}

void LLMeshRepository::shutdown()
{
	LL_INFOS(LOG_MESH) << "Shutting down mesh repository." << LL_ENDL;

	metrics_teleport_started_signal.disconnect();

	for (U32 i = 0; i < mUploads.size(); ++i)
	{
		LL_INFOS(LOG_MESH) << "Discard the pending mesh uploads." << LL_ENDL;
		mUploads[i]->discard() ; //discard the uploading requests.
	}

	mThread->mSignal->signal();
	
	while (!mThread->isStopped())
	{
		apr_sleep(10);
	}
	delete mThread;
	mThread = NULL;

	for (U32 i = 0; i < mUploads.size(); ++i)
	{
		LL_INFOS(LOG_MESH) << "Waiting for pending mesh upload " << (i + 1) << "/" << mUploads.size() << LL_ENDL;
		while (!mUploads[i]->isStopped())
		{
			apr_sleep(10);
		}
		delete mUploads[i];
	}

	mUploads.clear();

	delete mMeshMutex;
	mMeshMutex = NULL;

	LL_INFOS(LOG_MESH) << "Shutting down decomposition system." << LL_ENDL;

	if (mDecompThread)
	{
		mDecompThread->shutdown();		
		delete mDecompThread;
		mDecompThread = NULL;
	}

	LLConvexDecomposition::quitSystem();
}

//called in the main thread.
S32 LLMeshRepository::update()
{
	// Conditionally log a mesh metrics event
	metricsUpdate();
	
	if(mUploadWaitList.empty())
	{
		return 0 ;
	}

	S32 size = mUploadWaitList.size() ;
	for (S32 i = 0; i < size; ++i)
	{
		mUploads.push_back(mUploadWaitList[i]);
		mUploadWaitList[i]->preStart() ;
		mUploadWaitList[i]->start() ;
	}
	mUploadWaitList.clear() ;

	return size ;
}

S32 LLMeshRepository::loadMesh(LLVOVolume* vobj, const LLVolumeParams& mesh_params, S32 detail, S32 last_lod)
{
	MESH_FASTTIMER_DEFBLOCK;
	
	// Manage time-to-load metrics for mesh download operations.
	metricsProgress(1);

	if (detail < 0 || detail >= 4)
	{
		return detail;
	}

	{
		LLMutexLock lock(mMeshMutex);
		//add volume to list of loading meshes
		mesh_load_map::iterator iter = mLoadingMeshes[detail].find(mesh_params);
		if (iter != mLoadingMeshes[detail].end())
		{ //request pending for this mesh, append volume id to list
			iter->second.insert(vobj->getID());
		}
		else
		{
			//first request for this mesh
			mLoadingMeshes[detail][mesh_params].insert(vobj->getID());
			mPendingRequests.push_back(LLMeshRepoThread::LODRequest(mesh_params, detail));
			LLMeshRepository::sLODPending++;
		}
	}

	//do a quick search to see if we can't display something while we wait for this mesh to load
	LLVolume* volume = vobj->getVolume();

	if (volume)
	{
		LLVolumeParams params = volume->getParams();

		LLVolumeLODGroup* group = LLPrimitive::getVolumeManager()->getGroup(params);

		if (group)
		{
			//first, see if last_lod is available (don't transition down to avoid funny popping a la SH-641)
			if (last_lod >= 0)
			{
				LLVolume* lod = group->refLOD(last_lod);
				if (lod && lod->isMeshAssetLoaded() && lod->getNumVolumeFaces() > 0)
				{
					group->derefLOD(lod);
					return last_lod;
				}
				group->derefLOD(lod);
			}

			//next, see what the next lowest LOD available might be
			for (S32 i = detail-1; i >= 0; --i)
			{
				LLVolume* lod = group->refLOD(i);
				if (lod && lod->isMeshAssetLoaded() && lod->getNumVolumeFaces() > 0)
				{
					group->derefLOD(lod);
					return i;
				}

				group->derefLOD(lod);
			}

			//no lower LOD is a available, is a higher lod available?
			for (S32 i = detail+1; i < 4; ++i)
			{
				LLVolume* lod = group->refLOD(i);
				if (lod && lod->isMeshAssetLoaded() && lod->getNumVolumeFaces() > 0)
				{
					group->derefLOD(lod);
					return i;
				}

				group->derefLOD(lod);
			}
		}
	}

	return detail;
}

void LLMeshRepository::notifyLoadedMeshes()
{ //called from main thread
	MESH_FASTTIMER_DEFBLOCK;

	if (1 == mGetMeshVersion)
	{
		// Legacy GetMesh operation with high connection concurrency
<<<<<<< HEAD
		// <FS:Ansariel> Use faster LLCachedControls for frequently visited locations
		//LLMeshRepoThread::sMaxConcurrentRequests = gSavedSettings.getU32("MeshMaxConcurrentRequests");
		static LLCachedControl<U32> meshMaxConcurrentRequests(gSavedSettings, "MeshMaxConcurrentRequests");
		LLMeshRepoThread::sMaxConcurrentRequests = (U32)meshMaxConcurrentRequests;
		// </FS:Ansariel>
=======
		LLMeshRepoThread::sMaxConcurrentRequests = gSavedSettings.getU32("MeshMaxConcurrentRequests");
>>>>>>> de8fea13
		LLMeshRepoThread::sRequestHighWater = llclamp(2 * S32(LLMeshRepoThread::sMaxConcurrentRequests),
													  REQUEST_HIGH_WATER_MIN,
													  REQUEST_HIGH_WATER_MAX);
		LLMeshRepoThread::sRequestLowWater = llclamp(LLMeshRepoThread::sRequestHighWater / 2,
													 REQUEST_LOW_WATER_MIN,
													 REQUEST_LOW_WATER_MAX);
	}
	else
	{
		// GetMesh2 operation with keepalives, etc.  With pipelining,
		// we'll increase this.
<<<<<<< HEAD
		// <FS:TM> Use faster LLCachedControls for frequently visited locations
		//LLMeshRepoThread::sMaxConcurrentRequests = gSavedSettings.getU32("Mesh2MaxConcurrentRequests");
		static LLCachedControl<U32> mesh2MaxConcurrentRequests(gSavedSettings, "Mesh2MaxConcurrentRequests");
		LLMeshRepoThread::sMaxConcurrentRequests = (U32)mesh2MaxConcurrentRequests;
		// </FS:TM>
=======
		LLMeshRepoThread::sMaxConcurrentRequests = gSavedSettings.getU32("Mesh2MaxConcurrentRequests");
>>>>>>> de8fea13
		LLMeshRepoThread::sRequestHighWater = llclamp(5 * S32(LLMeshRepoThread::sMaxConcurrentRequests),
													  REQUEST2_HIGH_WATER_MIN,
													  REQUEST2_HIGH_WATER_MAX);
		LLMeshRepoThread::sRequestLowWater = llclamp(LLMeshRepoThread::sRequestHighWater / 2,
													 REQUEST2_LOW_WATER_MIN,
													 REQUEST2_LOW_WATER_MAX);
	}
	
	//clean up completed upload threads
	for (std::vector<LLMeshUploadThread*>::iterator iter = mUploads.begin(); iter != mUploads.end(); )
	{
		LLMeshUploadThread* thread = *iter;

		if (thread->isStopped() && thread->finished())
		{
			iter = mUploads.erase(iter);
			delete thread;
		}
		else
		{
			++iter;
		}
	}

	//update inventory
	if (!mInventoryQ.empty())
	{
		LLMutexLock lock(mMeshMutex);
		while (!mInventoryQ.empty())
		{
			inventory_data& data = mInventoryQ.front();

			LLAssetType::EType asset_type = LLAssetType::lookup(data.mPostData["asset_type"].asString());
			LLInventoryType::EType inventory_type = LLInventoryType::lookup(data.mPostData["inventory_type"].asString());

			// Handle addition of texture, if any.
			if ( data.mResponse.has("new_texture_folder_id") )
			{
				const LLUUID& folder_id = data.mResponse["new_texture_folder_id"].asUUID();

				if ( folder_id.notNull() )
				{
					LLUUID parent_id = gInventory.findCategoryUUIDForType(LLFolderType::FT_TEXTURE);

					std::string name;
					// Check if the server built a different name for the texture folder
					if ( data.mResponse.has("new_texture_folder_name") )
					{
						name = data.mResponse["new_texture_folder_name"].asString();
					}
					else
					{
						name = data.mPostData["name"].asString();
					}

					// Add the category to the internal representation
					LLPointer<LLViewerInventoryCategory> cat = 
						new LLViewerInventoryCategory(folder_id, parent_id, 
							LLFolderType::FT_NONE, name, gAgent.getID());
					cat->setVersion(LLViewerInventoryCategory::VERSION_UNKNOWN);

					LLInventoryModel::LLCategoryUpdate update(cat->getParentUUID(), 1);
					gInventory.accountForUpdate(update);
					gInventory.updateCategory(cat);
				}
			}

			on_new_single_inventory_upload_complete(
				asset_type,
				inventory_type,
				data.mPostData["asset_type"].asString(),
				data.mPostData["folder_id"].asUUID(),
				data.mPostData["name"],
				data.mPostData["description"],
				data.mResponse,
				data.mResponse["upload_price"]);
			//}
			
			mInventoryQ.pop();
		}
	}

	//call completed callbacks on finished decompositions
	mDecompThread->notifyCompleted();

	// For major operations, attempt to get the required locks
	// without blocking and punt if they're not available.  The
	// longest run of holdoffs is kept in sMaxLockHoldoffs just
	// to collect the data.  In testing, I've never seen a value
	// greater than 2 (written to log on exit).
	{
		LLMutexTrylock lock1(mMeshMutex);
		LLMutexTrylock lock2(mThread->mMutex);

		static U32 hold_offs(0);
		if (! lock1.isLocked() || ! lock2.isLocked())
		{
			// If we can't get the locks, skip and pick this up later.
			++hold_offs;
			sMaxLockHoldoffs = llmax(sMaxLockHoldoffs, hold_offs);
			return;
		}
		hold_offs = 0;
		
		if (gAgent.getRegion())
		{
			// Update capability urls
			static std::string region_name("never name a region this");
			
			if (gAgent.getRegion()->getName() != region_name && gAgent.getRegion()->capabilitiesReceived())
			{
				region_name = gAgent.getRegion()->getName();
				const bool use_v1(gSavedSettings.getBOOL("MeshUseGetMesh1"));
				const std::string mesh1(gAgent.getRegion()->getCapability("GetMesh"));
				const std::string mesh2(gAgent.getRegion()->getCapability("GetMesh2"));
				mGetMeshVersion = (mesh2.empty() || use_v1) ? 1 : 2;
				mThread->setGetMeshCaps(mesh1, mesh2, mGetMeshVersion);
				LL_DEBUGS(LOG_MESH) << "Retrieving caps for region '" << region_name
									<< "', GetMesh2:  " << mesh2
									<< ", GetMesh:  " << mesh1
									<< ", using version:  " << mGetMeshVersion
									<< LL_ENDL;
			}
		}
		
		//popup queued error messages from background threads
		while (!mUploadErrorQ.empty())
		{
			LLNotificationsUtil::add("MeshUploadError", mUploadErrorQ.front());
			mUploadErrorQ.pop();
		}

		S32 active_count = LLMeshRepoThread::sActiveHeaderRequests + LLMeshRepoThread::sActiveLODRequests;
		if (active_count < LLMeshRepoThread::sRequestLowWater)
		{
			S32 push_count = LLMeshRepoThread::sRequestHighWater - active_count;

			if (mPendingRequests.size() > push_count)
			{
				// More requests than the high-water limit allows so
				// sort and forward the most important.

				//calculate "score" for pending requests

				//create score map
				std::map<LLUUID, F32> score_map;

				for (U32 i = 0; i < 4; ++i)
				{
					for (mesh_load_map::iterator iter = mLoadingMeshes[i].begin();  iter != mLoadingMeshes[i].end(); ++iter)
					{
						F32 max_score = 0.f;
						for (std::set<LLUUID>::iterator obj_iter = iter->second.begin(); obj_iter != iter->second.end(); ++obj_iter)
						{
							LLViewerObject* object = gObjectList.findObject(*obj_iter);

							if (object)
							{
								LLDrawable* drawable = object->mDrawable;
								if (drawable)
								{
									F32 cur_score = drawable->getRadius()/llmax(drawable->mDistanceWRTCamera, 1.f);
									max_score = llmax(max_score, cur_score);
								}
							}
						}
				
						score_map[iter->first.getSculptID()] = max_score;
					}
				}

				//set "score" for pending requests
				for (std::vector<LLMeshRepoThread::LODRequest>::iterator iter = mPendingRequests.begin(); iter != mPendingRequests.end(); ++iter)
				{
					iter->mScore = score_map[iter->mMeshParams.getSculptID()];
				}

				//sort by "score"
				std::partial_sort(mPendingRequests.begin(), mPendingRequests.begin() + push_count,
								  mPendingRequests.end(), LLMeshRepoThread::CompareScoreGreater());
			}

			while (!mPendingRequests.empty() && push_count > 0)
			{
				LLMeshRepoThread::LODRequest& request = mPendingRequests.front();
				mThread->loadMeshLOD(request.mMeshParams, request.mLOD);
				mPendingRequests.erase(mPendingRequests.begin());
				LLMeshRepository::sLODPending--;
				push_count--;
			}
		}

		//send skin info requests
		while (!mPendingSkinRequests.empty())
		{
			mThread->loadMeshSkinInfo(mPendingSkinRequests.front());
			mPendingSkinRequests.pop();
		}
	
		//send decomposition requests
		while (!mPendingDecompositionRequests.empty())
		{
			mThread->loadMeshDecomposition(mPendingDecompositionRequests.front());
			mPendingDecompositionRequests.pop();
		}
	
		//send physics shapes decomposition requests
		while (!mPendingPhysicsShapeRequests.empty())
		{
			mThread->loadMeshPhysicsShape(mPendingPhysicsShapeRequests.front());
			mPendingPhysicsShapeRequests.pop();
		}
	
		mThread->notifyLoadedMeshes();
	}

	mThread->mSignal->signal();
}

void LLMeshRepository::notifySkinInfoReceived(LLMeshSkinInfo& info)
{
	mSkinMap[info.mMeshID] = info;

	skin_load_map::iterator iter = mLoadingSkins.find(info.mMeshID);
	if (iter != mLoadingSkins.end())
	{
		for (std::set<LLUUID>::iterator obj_id = iter->second.begin(); obj_id != iter->second.end(); ++obj_id)
		{
			LLVOVolume* vobj = (LLVOVolume*) gObjectList.findObject(*obj_id);
			if (vobj)
			{
				vobj->notifyMeshLoaded();
			}
		}
		mLoadingSkins.erase(info.mMeshID);
	}
}

void LLMeshRepository::notifyDecompositionReceived(LLModel::Decomposition* decomp)
{
	decomposition_map::iterator iter = mDecompositionMap.find(decomp->mMeshID);
	if (iter == mDecompositionMap.end())
	{ //just insert decomp into map
		mDecompositionMap[decomp->mMeshID] = decomp;
		mLoadingDecompositions.erase(decomp->mMeshID);
	}
	else
	{ //merge decomp with existing entry
		iter->second->merge(decomp);
		mLoadingDecompositions.erase(decomp->mMeshID);
		delete decomp;
	}
}

void LLMeshRepository::notifyMeshLoaded(const LLVolumeParams& mesh_params, LLVolume* volume)
{ //called from main thread
	S32 detail = LLVolumeLODGroup::getVolumeDetailFromScale(volume->getDetail());

	//get list of objects waiting to be notified this mesh is loaded
	mesh_load_map::iterator obj_iter = mLoadingMeshes[detail].find(mesh_params);

	if (volume && obj_iter != mLoadingMeshes[detail].end())
	{
		//make sure target volume is still valid
		if (volume->getNumVolumeFaces() <= 0)
		{
			LL_WARNS(LOG_MESH) << "Mesh loading returned empty volume.  ID:  " << mesh_params.getSculptID()
							   << LL_ENDL;
		}
		
		{ //update system volume
			LLVolume* sys_volume = LLPrimitive::getVolumeManager()->refVolume(mesh_params, detail);
			if (sys_volume)
			{
				sys_volume->copyVolumeFaces(volume);
				sys_volume->setMeshAssetLoaded(TRUE);
				LLPrimitive::getVolumeManager()->unrefVolume(sys_volume);
			}
			else
			{
				LL_WARNS(LOG_MESH) << "Couldn't find system volume for mesh " << mesh_params.getSculptID()
								   << LL_ENDL;
			}
		}

		//notify waiting LLVOVolume instances that their requested mesh is available
		for (std::set<LLUUID>::iterator vobj_iter = obj_iter->second.begin(); vobj_iter != obj_iter->second.end(); ++vobj_iter)
		{
			LLVOVolume* vobj = (LLVOVolume*) gObjectList.findObject(*vobj_iter);
			if (vobj)
			{
				vobj->notifyMeshLoaded();
			}
		}
		
		mLoadingMeshes[detail].erase(mesh_params);
	}
}

void LLMeshRepository::notifyMeshUnavailable(const LLVolumeParams& mesh_params, S32 lod)
{ //called from main thread
	//get list of objects waiting to be notified this mesh is loaded
	mesh_load_map::iterator obj_iter = mLoadingMeshes[lod].find(mesh_params);

	F32 detail = LLVolumeLODGroup::getVolumeScaleFromDetail(lod);

	if (obj_iter != mLoadingMeshes[lod].end())
	{
		for (std::set<LLUUID>::iterator vobj_iter = obj_iter->second.begin(); vobj_iter != obj_iter->second.end(); ++vobj_iter)
		{
			LLVOVolume* vobj = (LLVOVolume*) gObjectList.findObject(*vobj_iter);
			if (vobj)
			{
				LLVolume* obj_volume = vobj->getVolume();

				if (obj_volume && 
					obj_volume->getDetail() == detail &&
					obj_volume->getParams() == mesh_params)
				{ //should force volume to find most appropriate LOD
					vobj->setVolume(obj_volume->getParams(), lod);
				}
			}
		}
		
		mLoadingMeshes[lod].erase(mesh_params);
	}
}

S32 LLMeshRepository::getActualMeshLOD(const LLVolumeParams& mesh_params, S32 lod)
{ 
	return mThread->getActualMeshLOD(mesh_params, lod);
}

const LLMeshSkinInfo* LLMeshRepository::getSkinInfo(const LLUUID& mesh_id, const LLVOVolume* requesting_obj)
{
	MESH_FASTTIMER_DEFBLOCK;

	if (mesh_id.notNull())
	{
		skin_map::iterator iter = mSkinMap.find(mesh_id);
		if (iter != mSkinMap.end())
		{
			return &(iter->second);
		}
		
		//no skin info known about given mesh, try to fetch it
		{
			LLMutexLock lock(mMeshMutex);
			//add volume to list of loading meshes
			skin_load_map::iterator iter = mLoadingSkins.find(mesh_id);
			if (iter == mLoadingSkins.end())
			{ //no request pending for this skin info
				mPendingSkinRequests.push(mesh_id);
			}
			mLoadingSkins[mesh_id].insert(requesting_obj->getID());
		}
	}

	return NULL;
}

void LLMeshRepository::fetchPhysicsShape(const LLUUID& mesh_id)
{
	MESH_FASTTIMER_DEFBLOCK;

	if (mesh_id.notNull())
	{
		LLModel::Decomposition* decomp = NULL;
		decomposition_map::iterator iter = mDecompositionMap.find(mesh_id);
		if (iter != mDecompositionMap.end())
		{
			decomp = iter->second;
		}
		
		//decomposition block hasn't been fetched yet
		if (!decomp || decomp->mPhysicsShapeMesh.empty())
		{
			LLMutexLock lock(mMeshMutex);
			//add volume to list of loading meshes
			std::set<LLUUID>::iterator iter = mLoadingPhysicsShapes.find(mesh_id);
			if (iter == mLoadingPhysicsShapes.end())
			{ //no request pending for this skin info
				// *FIXME:  Nothing ever deletes entries, can't be right
				mLoadingPhysicsShapes.insert(mesh_id);
				mPendingPhysicsShapeRequests.push(mesh_id);
			}
		}
	}

}

LLModel::Decomposition* LLMeshRepository::getDecomposition(const LLUUID& mesh_id)
{
	MESH_FASTTIMER_DEFBLOCK;

	LLModel::Decomposition* ret = NULL;

	if (mesh_id.notNull())
	{
		decomposition_map::iterator iter = mDecompositionMap.find(mesh_id);
		if (iter != mDecompositionMap.end())
		{
			ret = iter->second;
		}
		
		//decomposition block hasn't been fetched yet
		if (!ret || ret->mBaseHullMesh.empty())
		{
			LLMutexLock lock(mMeshMutex);
			//add volume to list of loading meshes
			std::set<LLUUID>::iterator iter = mLoadingDecompositions.find(mesh_id);
			if (iter == mLoadingDecompositions.end())
			{ //no request pending for this skin info
				mLoadingDecompositions.insert(mesh_id);
				mPendingDecompositionRequests.push(mesh_id);
			}
		}
	}

	return ret;
}

void LLMeshRepository::buildHull(const LLVolumeParams& params, S32 detail)
{
	LLVolume* volume = LLPrimitive::sVolumeManager->refVolume(params, detail);

	if (!volume->mHullPoints)
	{
		//all default params
		//execute first stage
		//set simplify mode to retain
		//set retain percentage to zero
		//run second stage
	}

	LLPrimitive::sVolumeManager->unrefVolume(volume);
}

bool LLMeshRepository::hasPhysicsShape(const LLUUID& mesh_id)
{
	LLSD mesh = mThread->getMeshHeader(mesh_id);
	if (mesh.has("physics_mesh") && mesh["physics_mesh"].has("size") && (mesh["physics_mesh"]["size"].asInteger() > 0))
	{
		return true;
	}

	LLModel::Decomposition* decomp = getDecomposition(mesh_id);
	if (decomp && !decomp->mHull.empty())
	{
		return true;
	}

	return false;
}

LLSD& LLMeshRepository::getMeshHeader(const LLUUID& mesh_id)
{
	MESH_FASTTIMER_DEFBLOCK;

	return mThread->getMeshHeader(mesh_id);
}

LLSD& LLMeshRepoThread::getMeshHeader(const LLUUID& mesh_id)
{
	static LLSD dummy_ret;
	if (mesh_id.notNull())
	{
		LLMutexLock lock(mHeaderMutex);
		mesh_header_map::iterator iter = mMeshHeader.find(mesh_id);
		if (iter != mMeshHeader.end())
		{
			return iter->second;
		}
	}

	return dummy_ret;
}


void LLMeshRepository::uploadModel(std::vector<LLModelInstance>& data, LLVector3& scale, bool upload_textures,
								   bool upload_skin, bool upload_joints, std::string upload_url, bool do_upload,
								   LLHandle<LLWholeModelFeeObserver> fee_observer, LLHandle<LLWholeModelUploadObserver> upload_observer)
{
	LLMeshUploadThread* thread = new LLMeshUploadThread(data, scale, upload_textures, upload_skin, upload_joints, upload_url, 
														do_upload, fee_observer, upload_observer);
	mUploadWaitList.push_back(thread);
}

S32 LLMeshRepository::getMeshSize(const LLUUID& mesh_id, S32 lod)
{
	if (mThread)
	{
		LLMeshRepoThread::mesh_header_map::iterator iter = mThread->mMeshHeader.find(mesh_id);
		if (iter != mThread->mMeshHeader.end())
		{
			LLSD& header = iter->second;

			if (header.has("404"))
			{
				return -1;
			}

			S32 size = header[header_lod[lod]]["size"].asInteger();
			return size;
		}

	}

	return -1;
}

void LLMeshUploadThread::decomposeMeshMatrix(LLMatrix4& transformation,
											 LLVector3& result_pos,
											 LLQuaternion& result_rot,
											 LLVector3& result_scale)
{
	// check for reflection
	BOOL reflected = (transformation.determinant() < 0);

	// compute position
	LLVector3 position = LLVector3(0, 0, 0) * transformation;

	// compute scale
	LLVector3 x_transformed = LLVector3(1, 0, 0) * transformation - position;
	LLVector3 y_transformed = LLVector3(0, 1, 0) * transformation - position;
	LLVector3 z_transformed = LLVector3(0, 0, 1) * transformation - position;
	F32 x_length = x_transformed.normalize();
	F32 y_length = y_transformed.normalize();
	F32 z_length = z_transformed.normalize();
	LLVector3 scale = LLVector3(x_length, y_length, z_length);

    // adjust for "reflected" geometry
	LLVector3 x_transformed_reflected = x_transformed;
	if (reflected)
	{
		x_transformed_reflected *= -1.0;
	}
	
	// compute rotation
	LLMatrix3 rotation_matrix;
	rotation_matrix.setRows(x_transformed_reflected, y_transformed, z_transformed);
	LLQuaternion quat_rotation = rotation_matrix.quaternion();
	quat_rotation.normalize(); // the rotation_matrix might not have been orthoginal.  make it so here.
	LLVector3 euler_rotation;
	quat_rotation.getEulerAngles(&euler_rotation.mV[VX], &euler_rotation.mV[VY], &euler_rotation.mV[VZ]);

	result_pos = position + mOrigin;
	result_scale = scale;
	result_rot = quat_rotation; 
}

bool LLImportMaterial::operator<(const LLImportMaterial &rhs) const
{
	if (mDiffuseMap != rhs.mDiffuseMap)
	{
		return mDiffuseMap < rhs.mDiffuseMap;
	}

	if (mDiffuseMapFilename != rhs.mDiffuseMapFilename)
	{
		return mDiffuseMapFilename < rhs.mDiffuseMapFilename;
	}

	if (mDiffuseMapLabel != rhs.mDiffuseMapLabel)
	{
		return mDiffuseMapLabel < rhs.mDiffuseMapLabel;
	}

	if (mDiffuseColor != rhs.mDiffuseColor)
	{
		return mDiffuseColor < rhs.mDiffuseColor;
	}

	if (mBinding != rhs.mBinding)
	{
		return mBinding < rhs.mBinding;
	}

	return mFullbright < rhs.mFullbright;
}


void LLMeshRepository::updateInventory(inventory_data data)
{
	LLMutexLock lock(mMeshMutex);
	dump_llsd_to_file(data.mPostData,make_dump_name("update_inventory_post_data_",dump_num));
	dump_llsd_to_file(data.mResponse,make_dump_name("update_inventory_response_",dump_num));
	mInventoryQ.push(data);
}

void LLMeshRepository::uploadError(LLSD& args)
{
	LLMutexLock lock(mMeshMutex);
	mUploadErrorQ.push(args);
}

//static
F32 LLMeshRepository::getStreamingCost(LLSD& header, F32 radius, S32* bytes, S32* bytes_visible, S32 lod, F32 *unscaled_value)
{
	F32 max_distance = 512.f;

	F32 dlowest = llmin(radius/0.03f, max_distance);
	F32 dlow = llmin(radius/0.06f, max_distance);
	F32 dmid = llmin(radius/0.24f, max_distance);
	
	// <FS:ND> replace often called setting with LLCachedControl
	// F32 METADATA_DISCOUNT = (F32) gSavedSettings.getU32("MeshMetaDataDiscount");  //discount 128 bytes to cover the cost of LLSD tags and compression domain overhead
	// F32 MINIMUM_SIZE = (F32) gSavedSettings.getU32("MeshMinimumByteSize"); //make sure nothing is "free"

	// F32 bytes_per_triangle = (F32) gSavedSettings.getU32("MeshBytesPerTriangle");

	static LLCachedControl< U32 > METADATA_DISCOUNT( gSavedSettings, "MeshMetaDataDiscount"); 
	static LLCachedControl< U32 > MINIMUM_SIZE( gSavedSettings, "MeshMinimumByteSize");
	static LLCachedControl< U32 > bytes_per_triangle( gSavedSettings ,"MeshBytesPerTriangle");

	// </FS:ND>

	S32 bytes_lowest = header["lowest_lod"]["size"].asInteger();
	S32 bytes_low = header["low_lod"]["size"].asInteger();
	S32 bytes_mid = header["medium_lod"]["size"].asInteger();
	S32 bytes_high = header["high_lod"]["size"].asInteger();

	if (bytes_high == 0)
	{
		return 0.f;
	}

	if (bytes_mid == 0)
	{
		bytes_mid = bytes_high;
	}

	if (bytes_low == 0)
	{
		bytes_low = bytes_mid;
	}

	if (bytes_lowest == 0)
	{
		bytes_lowest = bytes_low;
	}

	// <FS:ND> replace often called setting with LLCachedControl
	// F32 triangles_lowest = llmax((F32) bytes_lowest-METADATA_DISCOUNT, MINIMUM_SIZE)/bytes_per_triangle;
	// F32 triangles_low = llmax((F32) bytes_low-METADATA_DISCOUNT, MINIMUM_SIZE)/bytes_per_triangle;
	// F32 triangles_mid = llmax((F32) bytes_mid-METADATA_DISCOUNT, MINIMUM_SIZE)/bytes_per_triangle;
	// F32 triangles_high = llmax((F32) bytes_high-METADATA_DISCOUNT, MINIMUM_SIZE)/bytes_per_triangle;

	F32 triangles_lowest = llmax((F32) bytes_lowest-(F32)METADATA_DISCOUNT, (F32)MINIMUM_SIZE)/(F32)bytes_per_triangle;
	F32 triangles_low = llmax((F32) bytes_low-(F32)METADATA_DISCOUNT, (F32)MINIMUM_SIZE)/(F32)bytes_per_triangle;
	F32 triangles_mid = llmax((F32) bytes_mid-(F32)METADATA_DISCOUNT, (F32)MINIMUM_SIZE)/(F32)bytes_per_triangle;
	F32 triangles_high = llmax((F32) bytes_high-(F32)METADATA_DISCOUNT, (F32)MINIMUM_SIZE)/(F32)bytes_per_triangle;

	// </FS:ND>

	if (bytes)
	{
		*bytes = 0;
		*bytes += header["lowest_lod"]["size"].asInteger();
		*bytes += header["low_lod"]["size"].asInteger();
		*bytes += header["medium_lod"]["size"].asInteger();
		*bytes += header["high_lod"]["size"].asInteger();
	}

	if (bytes_visible)
	{
		lod = LLMeshRepository::getActualMeshLOD(header, lod);
		if (lod >= 0 && lod <= 3)
		{
			*bytes_visible = header[header_lod[lod]]["size"].asInteger();
		}
	}

	F32 max_area = 102932.f; //area of circle that encompasses region
	F32 min_area = 1.f;

	F32 high_area = llmin(F_PI*dmid*dmid, max_area);
	F32 mid_area = llmin(F_PI*dlow*dlow, max_area);
	F32 low_area = llmin(F_PI*dlowest*dlowest, max_area);
	F32 lowest_area = max_area;

	lowest_area -= low_area;
	low_area -= mid_area;
	mid_area -= high_area;

	high_area = llclamp(high_area, min_area, max_area);
	mid_area = llclamp(mid_area, min_area, max_area);
	low_area = llclamp(low_area, min_area, max_area);
	lowest_area = llclamp(lowest_area, min_area, max_area);

	F32 total_area = high_area + mid_area + low_area + lowest_area;
	high_area /= total_area;
	mid_area /= total_area;
	low_area /= total_area;
	lowest_area /= total_area;

	F32 weighted_avg = triangles_high*high_area +
					   triangles_mid*mid_area +
					   triangles_low*low_area +
					  triangles_lowest*lowest_area;

	if (unscaled_value)
	{
		*unscaled_value = weighted_avg;
	}

	// <FS:ND> replace often called setting with LLCachedControl
	//	return weighted_avg/gSavedSettings.getU32("MeshTriangleBudget")*15000.f;

	static LLCachedControl< U32 > MeshTriangleBudget( gSavedSettings, "MeshTriangleBudget");
	return weighted_avg/MeshTriangleBudget*15000.f;
	// </FS:ND>
}


LLPhysicsDecomp::LLPhysicsDecomp()
: LLThread("Physics Decomp")
{
	mInited = false;
	mQuitting = false;
	mDone = false;

	mSignal = new LLCondition(NULL);
	mMutex = new LLMutex(NULL);
}

LLPhysicsDecomp::~LLPhysicsDecomp()
{
	shutdown();

	delete mSignal;
	mSignal = NULL;
	delete mMutex;
	mMutex = NULL;
}

void LLPhysicsDecomp::shutdown()
{
	if (mSignal)
	{
		mQuitting = true;
		mSignal->signal();

		while (!isStopped())
		{
			apr_sleep(10);
		}
	}
}

void LLPhysicsDecomp::submitRequest(LLPhysicsDecomp::Request* request)
{
	LLMutexLock lock(mMutex);
	mRequestQ.push(request);
	mSignal->signal();
}

//static
S32 LLPhysicsDecomp::llcdCallback(const char* status, S32 p1, S32 p2)
{	
	if (gMeshRepo.mDecompThread && gMeshRepo.mDecompThread->mCurRequest.notNull())
	{
		return gMeshRepo.mDecompThread->mCurRequest->statusCallback(status, p1, p2);
	}

	return 1;
}

bool needTriangles( LLConvexDecomposition *aDC )
{
	if( !aDC )
		return false;

	LLCDParam const  *pParams(0);
	int nParams = aDC->getParameters( &pParams );

	if( nParams <= 0 )
		return false;

	for( int i = 0; i < nParams; ++i )
	{
		if( pParams[i].mName && strcmp( "nd_AlwaysNeedTriangles", pParams[i].mName ) == 0 )
		{
			if( LLCDParam::LLCD_BOOLEAN == pParams[i].mType && pParams[i].mDefault.mBool )
				return true;
			else
				return false;
		}
	}

	return false;
}

void LLPhysicsDecomp::setMeshData(LLCDMeshData& mesh, bool vertex_based)
{
	LLConvexDecomposition *pDeComp = LLConvexDecomposition::getInstance();

	if( !pDeComp )
		return;

	if( vertex_based )
		vertex_based = !needTriangles( pDeComp );

	mesh.mVertexBase = mCurRequest->mPositions[0].mV;
	mesh.mVertexStrideBytes = 12;
	mesh.mNumVertices = mCurRequest->mPositions.size();

	if(!vertex_based)
	{
		mesh.mIndexType = LLCDMeshData::INT_16;
		mesh.mIndexBase = &(mCurRequest->mIndices[0]);
		mesh.mIndexStrideBytes = 6;
	
		mesh.mNumTriangles = mCurRequest->mIndices.size()/3;
	}

	if ((vertex_based || mesh.mNumTriangles > 0) && mesh.mNumVertices > 2)
	{
		LLCDResult ret = LLCD_OK;
		ret  = LLConvexDecomposition::getInstance()->setMeshData(&mesh, vertex_based);

		if (ret)
<<<<<<< HEAD
			LL_ERRS(LOG_MESH) << "Convex Decomposition thread valid but could not set mesh data." << LL_ENDL;
=======
		{
			LL_ERRS(LOG_MESH) << "Convex Decomposition thread valid but could not set mesh data." << LL_ENDL;
		}
>>>>>>> de8fea13
	}
}

void LLPhysicsDecomp::doDecomposition()
{
	LLCDMeshData mesh;
	S32 stage = mStageID[mCurRequest->mStage];

	if (LLConvexDecomposition::getInstance() == NULL)
	{
		// stub library. do nothing.
		return;
	}

	//load data intoLLCD
	if (stage == 0)
	{
		setMeshData(mesh, false);
	}
		
	//build parameter map
	std::map<std::string, const LLCDParam*> param_map;

	static const LLCDParam* params = NULL;
	static S32 param_count = 0;
	if (!params)
	{
		param_count = LLConvexDecomposition::getInstance()->getParameters(&params);
	}
	
	for (S32 i = 0; i < param_count; ++i)
	{
		param_map[params[i].mName] = params+i;
	}

	U32 ret = LLCD_OK;
	//set parameter values
	for (decomp_params::iterator iter = mCurRequest->mParams.begin(); iter != mCurRequest->mParams.end(); ++iter)
	{
		const std::string& name = iter->first;
		const LLSD& value = iter->second;

		const LLCDParam* param = param_map[name];

		if (param == NULL)
		{ //couldn't find valid parameter
			continue;
		}


		if (param->mType == LLCDParam::LLCD_FLOAT)
		{
			ret = LLConvexDecomposition::getInstance()->setParam(param->mName, (F32) value.asReal());
		}
		else if (param->mType == LLCDParam::LLCD_INTEGER ||
			param->mType == LLCDParam::LLCD_ENUM)
		{
			ret = LLConvexDecomposition::getInstance()->setParam(param->mName, value.asInteger());
		}
		else if (param->mType == LLCDParam::LLCD_BOOLEAN)
		{
			ret = LLConvexDecomposition::getInstance()->setParam(param->mName, value.asBoolean());
		}
	}

	mCurRequest->setStatusMessage("Executing.");

	if (LLConvexDecomposition::getInstance() != NULL)
	{
		ret = LLConvexDecomposition::getInstance()->executeStage(stage);
	}

	if (ret)
	{
		LL_WARNS(LOG_MESH) << "Convex Decomposition thread valid but could not execute stage " << stage << "."
						   << LL_ENDL;
		LLMutexLock lock(mMutex);

		mCurRequest->mHull.clear();
		mCurRequest->mHullMesh.clear();

		mCurRequest->setStatusMessage("FAIL");
		
		completeCurrent();
	}
	else
	{
		mCurRequest->setStatusMessage("Reading results");

		S32 num_hulls =0;
		if (LLConvexDecomposition::getInstance() != NULL)
		{
			num_hulls = LLConvexDecomposition::getInstance()->getNumHullsFromStage(stage);
		}
		
		{
			LLMutexLock lock(mMutex);
			mCurRequest->mHull.clear();
			mCurRequest->mHull.resize(num_hulls);

			mCurRequest->mHullMesh.clear();
			mCurRequest->mHullMesh.resize(num_hulls);
		}

		for (S32 i = 0; i < num_hulls; ++i)
		{
			std::vector<LLVector3> p;
			LLCDHull hull;
			// if LLConvexDecomposition is a stub, num_hulls should have been set to 0 above, and we should not reach this code
			LLConvexDecomposition::getInstance()->getHullFromStage(stage, i, &hull);

			const F32* v = hull.mVertexBase;

			for (S32 j = 0; j < hull.mNumVertices; ++j)
			{
				LLVector3 vert(v[0], v[1], v[2]); 
				p.push_back(vert);
				v = (F32*) (((U8*) v) + hull.mVertexStrideBytes);
			}
			
			LLCDMeshData mesh;
			// if LLConvexDecomposition is a stub, num_hulls should have been set to 0 above, and we should not reach this code
			LLConvexDecomposition::getInstance()->getMeshFromStage(stage, i, &mesh);

			get_vertex_buffer_from_mesh(mesh, mCurRequest->mHullMesh[i]);
			
			{
				LLMutexLock lock(mMutex);
				mCurRequest->mHull[i] = p;
			}
		}
	
		{
			LLMutexLock lock(mMutex);
			mCurRequest->setStatusMessage("FAIL");
			completeCurrent();						
		}
	}
}

void LLPhysicsDecomp::completeCurrent()
{
	LLMutexLock lock(mMutex);
	mCompletedQ.push(mCurRequest);
	mCurRequest = NULL;
}

void LLPhysicsDecomp::notifyCompleted()
{
	if (!mCompletedQ.empty())
	{
		LLMutexLock lock(mMutex);
		while (!mCompletedQ.empty())
		{
			Request* req = mCompletedQ.front();
			req->completed();
			mCompletedQ.pop();
		}
	}
}


void make_box(LLPhysicsDecomp::Request * request)
{
	LLVector3 min,max;
	min = request->mPositions[0];
	max = min;

	for (U32 i = 0; i < request->mPositions.size(); ++i)
	{
		update_min_max(min, max, request->mPositions[i]);
	}

	request->mHull.clear();
	
	LLModel::hull box;
	box.push_back(LLVector3(min[0],min[1],min[2]));
	box.push_back(LLVector3(max[0],min[1],min[2]));
	box.push_back(LLVector3(min[0],max[1],min[2]));
	box.push_back(LLVector3(max[0],max[1],min[2]));
	box.push_back(LLVector3(min[0],min[1],max[2]));
	box.push_back(LLVector3(max[0],min[1],max[2]));
	box.push_back(LLVector3(min[0],max[1],max[2]));
	box.push_back(LLVector3(max[0],max[1],max[2]));

	request->mHull.push_back(box);
}


void LLPhysicsDecomp::doDecompositionSingleHull()
{
	LLConvexDecomposition* decomp = LLConvexDecomposition::getInstance();

	if (decomp == NULL)
	{
		//stub. do nothing.
		return;
	}
	
	LLCDMeshData mesh;	

	setMeshData(mesh, true);

	LLCDResult ret = decomp->buildSingleHull() ;
	if (ret)
	{
		LL_WARNS(LOG_MESH) << "Could not execute decomposition stage when attempting to create single hull." << LL_ENDL;
		make_box(mCurRequest);
	}
	else
	{
		{
			LLMutexLock lock(mMutex);
			mCurRequest->mHull.clear();
			mCurRequest->mHull.resize(1);
			mCurRequest->mHullMesh.clear();
		}

		std::vector<LLVector3> p;
		LLCDHull hull;
		
		// if LLConvexDecomposition is a stub, num_hulls should have been set to 0 above, and we should not reach this code
		decomp->getSingleHull(&hull);

		const F32* v = hull.mVertexBase;

		for (S32 j = 0; j < hull.mNumVertices; ++j)
		{
			LLVector3 vert(v[0], v[1], v[2]); 
			p.push_back(vert);
			v = (F32*) (((U8*) v) + hull.mVertexStrideBytes);
		}
					
		{
			LLMutexLock lock(mMutex);
			mCurRequest->mHull[0] = p;
		}
	}		

	{
		completeCurrent();
		
	}
}

void LLPhysicsDecomp::run()
{
	LLConvexDecomposition* decomp = LLConvexDecomposition::getInstance();
	if (decomp == NULL)
	{
		// stub library. Set init to true so the main thread
		// doesn't wait for this to finish.
		mInited = true;
		return;
	}

	decomp->initThread();
	mInited = true;

	static const LLCDStageData* stages = NULL;
	static S32 num_stages = 0;
	
	if (!stages)
	{
		num_stages = decomp->getStages(&stages);
	}

	for (S32 i = 0; i < num_stages; i++)
	{
		mStageID[stages[i].mName] = i;
	}

	while (!mQuitting)
	{
		mSignal->wait();
		while (!mQuitting && !mRequestQ.empty())
		{
			{
				LLMutexLock lock(mMutex);
				mCurRequest = mRequestQ.front();
				mRequestQ.pop();
			}

			S32& id = *(mCurRequest->mDecompID);
			if (id == -1)
			{
				decomp->genDecomposition(id);
			}
			decomp->bindDecomposition(id);

			if (mCurRequest->mStage == "single_hull")
			{
				doDecompositionSingleHull();
			}
			else
			{
				doDecomposition();
			}		
		}
	}

	decomp->quitThread();
	
	if (mSignal->isLocked())
	{ //let go of mSignal's associated mutex
		mSignal->unlock();
	}

	mDone = true;
}

void LLPhysicsDecomp::Request::assignData(LLModel* mdl) 
{
	if (!mdl)
	{
		return ;
	}

	U16 index_offset = 0;
	U16 tri[3] ;

	mPositions.clear();
	mIndices.clear();
	mBBox[1] = LLVector3(F32_MIN, F32_MIN, F32_MIN) ;
	mBBox[0] = LLVector3(F32_MAX, F32_MAX, F32_MAX) ;
		
	//queue up vertex positions and indices
	for (S32 i = 0; i < mdl->getNumVolumeFaces(); ++i)
	{
		const LLVolumeFace& face = mdl->getVolumeFace(i);
		if (mPositions.size() + face.mNumVertices > 65535)
		{
			continue;
		}

		for (U32 j = 0; j < face.mNumVertices; ++j)
		{
			mPositions.push_back(LLVector3(face.mPositions[j].getF32ptr()));
			for(U32 k = 0 ; k < 3 ; k++)
			{
				mBBox[0].mV[k] = llmin(mBBox[0].mV[k], mPositions[j].mV[k]) ;
				mBBox[1].mV[k] = llmax(mBBox[1].mV[k], mPositions[j].mV[k]) ;
			}
		}

		updateTriangleAreaThreshold() ;

		for (U32 j = 0; j+2 < face.mNumIndices; j += 3)
		{
			tri[0] = face.mIndices[j] + index_offset ;
			tri[1] = face.mIndices[j + 1] + index_offset ;
			tri[2] = face.mIndices[j + 2] + index_offset ;
				
			if(isValidTriangle(tri[0], tri[1], tri[2]))
			{
				mIndices.push_back(tri[0]);
				mIndices.push_back(tri[1]);
				mIndices.push_back(tri[2]);
			}
		}

		index_offset += face.mNumVertices;
	}

	return ;
}

void LLPhysicsDecomp::Request::updateTriangleAreaThreshold() 
{
	F32 range = mBBox[1].mV[0] - mBBox[0].mV[0] ;
	range = llmin(range, mBBox[1].mV[1] - mBBox[0].mV[1]) ;
	range = llmin(range, mBBox[1].mV[2] - mBBox[0].mV[2]) ;

	mTriangleAreaThreshold = llmin(0.0002f, range * 0.000002f) ;
}

//check if the triangle area is large enough to qualify for a valid triangle
bool LLPhysicsDecomp::Request::isValidTriangle(U16 idx1, U16 idx2, U16 idx3) 
{
	LLVector3 a = mPositions[idx2] - mPositions[idx1] ;
	LLVector3 b = mPositions[idx3] - mPositions[idx1] ;
	F32 c = a * b ;

	return ((a*a) * (b*b) - c * c) > mTriangleAreaThreshold ;
}

void LLPhysicsDecomp::Request::setStatusMessage(const std::string& msg)
{
	mStatusMessage = msg;
}

LLModelInstance::LLModelInstance(LLSD& data)
{
	mLocalMeshID = data["mesh_id"].asInteger();
	mLabel = data["label"].asString();
	mTransform.setValue(data["transform"]);

	for (U32 i = 0; i < data["material"].size(); ++i)
	{
		LLImportMaterial mat(data["material"][i]);
		mMaterial[mat.mBinding] = mat;
	}
}


LLSD LLModelInstance::asLLSD()
{	
	LLSD ret;

	ret["mesh_id"] = mModel->mLocalID;
	ret["label"] = mLabel;
	ret["transform"] = mTransform.getValue();
	
	U32 i = 0;
	for (std::map<std::string, LLImportMaterial>::iterator iter = mMaterial.begin(); iter != mMaterial.end(); ++iter)
	{
		ret["material"][i++] = iter->second.asLLSD();
	}

	return ret;
}

LLImportMaterial::LLImportMaterial(LLSD& data)
{
	mDiffuseMapFilename = data["diffuse"]["filename"].asString();
	mDiffuseMapLabel = data["diffuse"]["label"].asString();
	mDiffuseColor.setValue(data["diffuse"]["color"]);
	mFullbright = data["fullbright"].asBoolean();
	mBinding = data["binding"].asString();
}


LLSD LLImportMaterial::asLLSD()
{
	LLSD ret;

	ret["diffuse"]["filename"] = mDiffuseMapFilename;
	ret["diffuse"]["label"] = mDiffuseMapLabel;
	ret["diffuse"]["color"] = mDiffuseColor.getValue();
	ret["fullbright"] = mFullbright;
	ret["binding"] = mBinding;

	return ret;
}

void LLMeshRepository::buildPhysicsMesh(LLModel::Decomposition& decomp)
{
	decomp.mMesh.resize(decomp.mHull.size());

	for (U32 i = 0; i < decomp.mHull.size(); ++i)
	{
		LLCDHull hull;
		hull.mNumVertices = decomp.mHull[i].size();
		hull.mVertexBase = decomp.mHull[i][0].mV;
		hull.mVertexStrideBytes = 12;

		LLCDMeshData mesh;
		LLCDResult res = LLCD_OK;
		if (LLConvexDecomposition::getInstance() != NULL)
		{
			res = LLConvexDecomposition::getInstance()->getMeshFromHull(&hull, &mesh);
		}
		if (res == LLCD_OK)
		{
			get_vertex_buffer_from_mesh(mesh, decomp.mMesh[i]);
		}
	}

	if (!decomp.mBaseHull.empty() && decomp.mBaseHullMesh.empty())
	{ //get mesh for base hull
		LLCDHull hull;
		hull.mNumVertices = decomp.mBaseHull.size();
		hull.mVertexBase = decomp.mBaseHull[0].mV;
		hull.mVertexStrideBytes = 12;

		LLCDMeshData mesh;
		LLCDResult res = LLCD_OK;
		if (LLConvexDecomposition::getInstance() != NULL)
		{
			res = LLConvexDecomposition::getInstance()->getMeshFromHull(&hull, &mesh);
		}
		if (res == LLCD_OK)
		{
			get_vertex_buffer_from_mesh(mesh, decomp.mBaseHullMesh);
		}
	}
}


bool LLMeshRepository::meshUploadEnabled()
{
	LLViewerRegion *region = gAgent.getRegion();
	// <FS:Ansariel> Use faster LLCachedControls for frequently visited locations
	//if(gSavedSettings.getBOOL("MeshEnabled") &&
	static LLCachedControl<bool> meshEnabled(gSavedSettings, "MeshEnabled");
	if(meshEnabled &&
	// </FS:Ansariel>
	   region)
	{
		return region->meshUploadEnabled();
	}
	return false;
}

bool LLMeshRepository::meshRezEnabled()
{
	LLViewerRegion *region = gAgent.getRegion();
	// <FS:Ansariel> Use faster LLCachedControls for frequently visited locations
	//if(gSavedSettings.getBOOL("MeshEnabled") && 
	static LLCachedControl<bool> meshEnabled(gSavedSettings, "MeshEnabled");
	if(meshEnabled &&
	// </FS:Ansariel>
	   region)
	{
		return region->meshRezEnabled();
	}
	return false;
}

// Threading:  main thread only
// static
void LLMeshRepository::metricsStart()
{
	++metrics_teleport_start_count;
	sQuiescentTimer.start(0);
}

// Threading:  main thread only
// static
void LLMeshRepository::metricsStop()
{
	sQuiescentTimer.stop(0);
}

// Threading:  main thread only
// static
void LLMeshRepository::metricsProgress(unsigned int this_count)
{
	static bool first_start(true);

	if (first_start)
	{
		metricsStart();
		first_start = false;
	}
	sQuiescentTimer.ringBell(0, this_count);
}

// Threading:  main thread only
// static
void LLMeshRepository::metricsUpdate()
{
	F64 started, stopped;
	U64 total_count(U64L(0)), user_cpu(U64L(0)), sys_cpu(U64L(0));
	
	if (sQuiescentTimer.isExpired(0, started, stopped, total_count, user_cpu, sys_cpu))
	{
		LLSD metrics;

		metrics["reason"] = "Mesh Download Quiescent";
		metrics["scope"] = metrics_teleport_start_count > 1 ? "Teleport" : "Login";
		metrics["start"] = started;
		metrics["stop"] = stopped;
		metrics["fetches"] = LLSD::Integer(total_count);
		metrics["teleports"] = LLSD::Integer(metrics_teleport_start_count);
		metrics["user_cpu"] = double(user_cpu) / 1.0e6;
		metrics["sys_cpu"] = double(sys_cpu) / 1.0e6;
		LL_INFOS(LOG_MESH) << "EventMarker " << metrics << LL_ENDL;
	}
}

// Threading:  main thread only
// static
void teleport_started()
{
	LLMeshRepository::metricsStart();
}
<|MERGE_RESOLUTION|>--- conflicted
+++ resolved
@@ -1619,7 +1619,6 @@
 				LLMeshLODHandler * handler = new LLMeshLODHandler(mesh_params, lod, offset, size);
 				LLCore::HttpHandle handle = getByteRange(http_url, cap_version, offset, size, handler);
 				if (LLCORE_HTTP_HANDLE_INVALID == handle)
-<<<<<<< HEAD
 				{
 					LL_WARNS(LOG_MESH) << "HTTP GET request failed for LOD on mesh " << mID
 									   << ".  Reason:  " << mHttpStatus.toString()
@@ -1630,18 +1629,6 @@
 				}
 				else
 				{
-=======
-				{
-					LL_WARNS(LOG_MESH) << "HTTP GET request failed for LOD on mesh " << mID
-									   << ".  Reason:  " << mHttpStatus.toString()
-									   << " (" << mHttpStatus.toTerseString() << ")"
-									   << LL_ENDL;
-					delete handler;
-					retval = false;
-				}
-				else
-				{
->>>>>>> de8fea13
 					handler->mHttpHandle = handle;
 					mHttpRequestSet.insert(handler);
 					// *NOTE:  Allowing a re-request, not marking as unavailable.  Is that correct?
@@ -2274,7 +2261,6 @@
 		ba->release();
 		
 		if (LLCORE_HTTP_HANDLE_INVALID == handle)
-<<<<<<< HEAD
 		{
 			mHttpStatus = mHttpRequest->getStatus();
 		
@@ -2284,17 +2270,6 @@
 		}
 		else
 		{
-=======
-		{
-			mHttpStatus = mHttpRequest->getStatus();
-		
-			LL_WARNS(LOG_MESH) << "Couldn't issue request for full model upload.  Reason:  " << mHttpStatus.toString()
-							   << " (" << mHttpStatus.toTerseString() << ")"
-							   << LL_ENDL;
-		}
-		else
-		{
->>>>>>> de8fea13
 			U32 sleep_time(10);
 		
 			LL_DEBUGS(LOG_MESH) << "POST request issued." << LL_ENDL;
@@ -2308,19 +2283,11 @@
 			}
 
 			if (isDiscarded())
-<<<<<<< HEAD
 			{
 				LL_DEBUGS(LOG_MESH) << "Mesh upload operation discarded." << LL_ENDL;
 			}
 			else
 			{
-=======
-			{
-				LL_DEBUGS(LOG_MESH) << "Mesh upload operation discarded." << LL_ENDL;
-			}
-			else
-			{
->>>>>>> de8fea13
 				LL_DEBUGS(LOG_MESH) << "Mesh upload operation completed." << LL_ENDL;
 			}
 		}
@@ -2363,7 +2330,6 @@
 		
 		mHttpRequest->update(0);
 		while (! LLApp::isQuitting() && ! finished() && ! isDiscarded())
-<<<<<<< HEAD
 		{
 			ms_sleep(sleep_time);
 			sleep_time = llmin(250U, sleep_time + sleep_time);
@@ -2371,15 +2337,6 @@
 		}
 		if (isDiscarded())
 		{
-=======
-		{
-			ms_sleep(sleep_time);
-			sleep_time = llmin(250U, sleep_time + sleep_time);
-			mHttpRequest->update(0);
-		}
-		if (isDiscarded())
-		{
->>>>>>> de8fea13
 			LL_DEBUGS(LOG_MESH) << "Mesh fee query operation discarded." << LL_ENDL;
 		}
 	}
@@ -2746,21 +2703,12 @@
 			body->read(0, (char *) data, data_size);
 			LLMeshRepository::sBytesReceived += data_size;
 		}
-<<<<<<< HEAD
 
 		processData(body, data, data_size);
 
 		delete [] data;
 	}
 
-=======
-
-		processData(body, data, data_size);
-
-		delete [] data;
-	}
-
->>>>>>> de8fea13
 	// Release handler
 	gMeshRepo.mThread->mHttpRequestSet.erase(this);
 	delete this;		// Must be last statement
@@ -3244,15 +3192,11 @@
 	if (1 == mGetMeshVersion)
 	{
 		// Legacy GetMesh operation with high connection concurrency
-<<<<<<< HEAD
 		// <FS:Ansariel> Use faster LLCachedControls for frequently visited locations
 		//LLMeshRepoThread::sMaxConcurrentRequests = gSavedSettings.getU32("MeshMaxConcurrentRequests");
 		static LLCachedControl<U32> meshMaxConcurrentRequests(gSavedSettings, "MeshMaxConcurrentRequests");
 		LLMeshRepoThread::sMaxConcurrentRequests = (U32)meshMaxConcurrentRequests;
 		// </FS:Ansariel>
-=======
-		LLMeshRepoThread::sMaxConcurrentRequests = gSavedSettings.getU32("MeshMaxConcurrentRequests");
->>>>>>> de8fea13
 		LLMeshRepoThread::sRequestHighWater = llclamp(2 * S32(LLMeshRepoThread::sMaxConcurrentRequests),
 													  REQUEST_HIGH_WATER_MIN,
 													  REQUEST_HIGH_WATER_MAX);
@@ -3264,15 +3208,11 @@
 	{
 		// GetMesh2 operation with keepalives, etc.  With pipelining,
 		// we'll increase this.
-<<<<<<< HEAD
 		// <FS:TM> Use faster LLCachedControls for frequently visited locations
 		//LLMeshRepoThread::sMaxConcurrentRequests = gSavedSettings.getU32("Mesh2MaxConcurrentRequests");
 		static LLCachedControl<U32> mesh2MaxConcurrentRequests(gSavedSettings, "Mesh2MaxConcurrentRequests");
 		LLMeshRepoThread::sMaxConcurrentRequests = (U32)mesh2MaxConcurrentRequests;
 		// </FS:TM>
-=======
-		LLMeshRepoThread::sMaxConcurrentRequests = gSavedSettings.getU32("Mesh2MaxConcurrentRequests");
->>>>>>> de8fea13
 		LLMeshRepoThread::sRequestHighWater = llclamp(5 * S32(LLMeshRepoThread::sMaxConcurrentRequests),
 													  REQUEST2_HIGH_WATER_MIN,
 													  REQUEST2_HIGH_WATER_MAX);
@@ -4095,13 +4035,7 @@
 		ret  = LLConvexDecomposition::getInstance()->setMeshData(&mesh, vertex_based);
 
 		if (ret)
-<<<<<<< HEAD
 			LL_ERRS(LOG_MESH) << "Convex Decomposition thread valid but could not set mesh data." << LL_ENDL;
-=======
-		{
-			LL_ERRS(LOG_MESH) << "Convex Decomposition thread valid but could not set mesh data." << LL_ENDL;
-		}
->>>>>>> de8fea13
 	}
 }
 
@@ -4347,6 +4281,7 @@
 	}
 }
 
+
 void LLPhysicsDecomp::run()
 {
 	LLConvexDecomposition* decomp = LLConvexDecomposition::getInstance();
