--- conflicted
+++ resolved
@@ -344,6 +344,12 @@
 
 const S32 MESH_HEADER_SIZE = 4096;                      // Important:  assumption is that headers fit in this space
 
+// <FS:Ansariel> [UDP Assets]
+const S32 REQUEST_HIGH_WATER_MIN = 32;					// Limits for GetMesh regions
+const S32 REQUEST_HIGH_WATER_MAX = 150;					// Should remain under 2X throttle
+const S32 REQUEST_LOW_WATER_MIN = 16;
+const S32 REQUEST_LOW_WATER_MAX = 75;
+// </FS:Ansariel> [UDP Assets]
 
 const S32 REQUEST2_HIGH_WATER_MIN = 32;					// Limits for GetMesh2 regions
 const S32 REQUEST2_HIGH_WATER_MAX = 100;
@@ -810,13 +816,9 @@
   mHttpLargeOptions(),
   mHttpHeaders(),
   mHttpPolicyClass(LLCore::HttpRequest::DEFAULT_POLICY_ID),
-<<<<<<< HEAD
   mHttpLegacyPolicyClass(LLCore::HttpRequest::DEFAULT_POLICY_ID), // <FS:Ansariel> [UDP Assets]
   mHttpLargePolicyClass(LLCore::HttpRequest::DEFAULT_POLICY_ID),
   mLegacyGetMeshVersion(0), // <FS:Ansariel> [UDP Assets]
-=======
-  mHttpLargePolicyClass(LLCore::HttpRequest::DEFAULT_POLICY_ID),
->>>>>>> 6fb4bb4e
   mHttpPriority(0)
 {
 	LLAppCoreHttp & app_core_http(LLAppViewer::instance()->getAppCoreHttp());
@@ -834,10 +836,7 @@
 	mHttpHeaders = LLCore::HttpHeaders::ptr_t(new LLCore::HttpHeaders);
 	mHttpHeaders->append(HTTP_OUT_HEADER_ACCEPT, HTTP_CONTENT_VND_LL_MESH);
 	mHttpPolicyClass = app_core_http.getPolicy(LLAppCoreHttp::AP_MESH2);
-<<<<<<< HEAD
 	mHttpLegacyPolicyClass = app_core_http.getPolicy(LLAppCoreHttp::AP_MESH1); // <FS:Ansariel> [UDP Assets]
-=======
->>>>>>> 6fb4bb4e
 	mHttpLargePolicyClass = app_core_http.getPolicy(LLAppCoreHttp::AP_LARGE_MESH);
 }
 
@@ -1112,7 +1111,6 @@
 }
 
 // Mutex:  must be holding mMutex when called
-<<<<<<< HEAD
 // <FS:Ansariel> [UDP Assets]
 //void LLMeshRepoThread::setGetMeshCap(const std::string & mesh_cap)
 void LLMeshRepoThread::setGetMeshCap(const std::string & mesh_cap, const std::string & legacy_get_mesh1,
@@ -1125,10 +1123,6 @@
 	mLegacyGetMesh2Capability = legacy_get_mesh2;
 	mLegacyGetMeshVersion = legacy_pref_version;
 	// </FS:Ansariel> [UDP Assets]
-=======
-void LLMeshRepoThread::setGetMeshCap(const std::string & mesh_cap)
-{
->>>>>>> 6fb4bb4e
 	mGetMeshCapability = mesh_cap;
 }
 
@@ -1137,7 +1131,6 @@
 // over a GetMesh cap.
 //
 // Mutex:  acquires mMutex
-<<<<<<< HEAD
 // <FS:Ansariel> [UDP Assets]
 //void LLMeshRepoThread::constructUrl(LLUUID mesh_id, std::string * url)
 void LLMeshRepoThread::constructUrl(LLUUID mesh_id, std::string * url, int * legacy_version)
@@ -1145,16 +1138,10 @@
 {
 	std::string res_url;
 	int res_version(0); // <FS:Ansariel> [UDP Assets]
-=======
-void LLMeshRepoThread::constructUrl(LLUUID mesh_id, std::string * url)
-{
-	std::string res_url;
->>>>>>> 6fb4bb4e
 	
 	if (gAgent.getRegion())
 	{
 		LLMutexLock lock(mMutex);
-<<<<<<< HEAD
 		// <FS:Ansariel> [UDP Assets]
         //res_url = mGetMeshCapability;
 		if (!mGetMeshCapability.empty() && mLegacyGetMeshVersion == 0)
@@ -1172,9 +1159,6 @@
 			res_version = 1;
 		}
 		// </FS:Ansariel> [UDP Assets]
-=======
-        res_url = mGetMeshCapability;
->>>>>>> 6fb4bb4e
 	}
 
 	if (! res_url.empty())
@@ -1184,22 +1168,15 @@
 	}
 	else
 	{
-<<<<<<< HEAD
 		// <FS:Ansariel> [UDP Assets]
 		//LL_WARNS_ONCE(LOG_MESH) << "Current region does not have ViewerAsset capability!  Cannot load "
 		LL_WARNS_ONCE(LOG_MESH) << "Current region does not have ViewerAsset or GetMesh capability!  Cannot load "
 		// </FS:Ansariel> [UDP Assets]
-=======
-		LL_WARNS_ONCE(LOG_MESH) << "Current region does not have ViewerAsset capability!  Cannot load "
->>>>>>> 6fb4bb4e
 								<< mesh_id << ".mesh" << LL_ENDL;
 	}
 
 	*url = res_url;
-<<<<<<< HEAD
 	*legacy_version = res_version; // <FS:Ansariel> [UDP Assets]
-=======
->>>>>>> 6fb4bb4e
 }
 
 // Issue an HTTP GET request with byte range using the right
@@ -1211,14 +1188,10 @@
 //				next call to this method.
 //
 // Thread:  repo
-<<<<<<< HEAD
 // <FS:Ansariel> [UDP Assets]
 //LLCore::HttpHandle LLMeshRepoThread::getByteRange(const std::string & url,
 LLCore::HttpHandle LLMeshRepoThread::getByteRange(const std::string & url, int legacy_cap_version,
 // </FS:Ansariel> [UDP Assets]
-=======
-LLCore::HttpHandle LLMeshRepoThread::getByteRange(const std::string & url,
->>>>>>> 6fb4bb4e
 												  size_t offset, size_t len,
 												  const LLCore::HttpHandler::ptr_t &handler)
 {
@@ -1229,14 +1202,10 @@
 	
 	if (len < LARGE_MESH_FETCH_THRESHOLD)
 	{
-<<<<<<< HEAD
 		// <FS:Ansariel> [UDP Assets]
 		//handle = mHttpRequest->requestGetByteRange( mHttpPolicyClass,
 		handle = mHttpRequest->requestGetByteRange( ((legacy_cap_version == 0 || legacy_cap_version == 2) ? mHttpPolicyClass : mHttpLegacyPolicyClass),
 		// </FS:Ansariel> [UDP Assets]
-=======
-		handle = mHttpRequest->requestGetByteRange( mHttpPolicyClass,
->>>>>>> 6fb4bb4e
                                                     mHttpPriority,
                                                     url,
                                                     (disable_range_req ? size_t(0) : offset),
@@ -1334,27 +1303,19 @@
 
 			//reading from VFS failed for whatever reason, fetch from sim
 			std::string http_url;
-<<<<<<< HEAD
 			// <FS:Ansariel> [UDP Assets]
 			//constructUrl(mesh_id, &http_url);
 			int legacy_cap_version(0);
 			constructUrl(mesh_id, &http_url, &legacy_cap_version);
 			// </FS:Ansariel> [UDP Assets]
-=======
-			constructUrl(mesh_id, &http_url);
->>>>>>> 6fb4bb4e
 
 			if (!http_url.empty())
 			{
                 LLMeshHandlerBase::ptr_t handler(new LLMeshSkinInfoHandler(mesh_id, offset, size));
-<<<<<<< HEAD
 				// <FS:Ansariel> [UDP Assets]
 				//LLCore::HttpHandle handle = getByteRange(http_url, offset, size, handler);
 				LLCore::HttpHandle handle = getByteRange(http_url, legacy_cap_version, offset, size, handler);
 				// </FS:Ansariel> [UDP Assets]
-=======
-				LLCore::HttpHandle handle = getByteRange(http_url, offset, size, handler);
->>>>>>> 6fb4bb4e
 				if (LLCORE_HTTP_HANDLE_INVALID == handle)
 				{
 					LL_WARNS(LOG_MESH) << "HTTP GET request failed for skin info on mesh " << mID
@@ -1441,27 +1402,19 @@
 
 			//reading from VFS failed for whatever reason, fetch from sim
 			std::string http_url;
-<<<<<<< HEAD
 			// <FS:Ansariel> [UDP Assets]
 			//constructUrl(mesh_id, &http_url);
 			int legacy_cap_version(0);
 			constructUrl(mesh_id, &http_url, &legacy_cap_version);
 			// </FS:Ansariel> [UDP Assets]
-=======
-			constructUrl(mesh_id, &http_url);
->>>>>>> 6fb4bb4e
 			
 			if (!http_url.empty())
 			{
                 LLMeshHandlerBase::ptr_t handler(new LLMeshDecompositionHandler(mesh_id, offset, size));
-<<<<<<< HEAD
 				// <FS:Ansariel> [UDP Assets]
 				//LLCore::HttpHandle handle = getByteRange(http_url, offset, size, handler);
 				LLCore::HttpHandle handle = getByteRange(http_url, legacy_cap_version, offset, size, handler);
 				// </FS:Ansariel> [UDP Assets]
-=======
-				LLCore::HttpHandle handle = getByteRange(http_url, offset, size, handler);
->>>>>>> 6fb4bb4e
 				if (LLCORE_HTTP_HANDLE_INVALID == handle)
 				{
 					LL_WARNS(LOG_MESH) << "HTTP GET request failed for decomposition mesh " << mID
@@ -1547,27 +1500,19 @@
 
 			//reading from VFS failed for whatever reason, fetch from sim
 			std::string http_url;
-<<<<<<< HEAD
 			// <FS:Ansariel> [UDP Assets]
 			//constructUrl(mesh_id, &http_url);
 			int legacy_cap_version(0);
 			constructUrl(mesh_id, &http_url, &legacy_cap_version);
 			// </FS:Ansariel> [UDP Assets]
-=======
-			constructUrl(mesh_id, &http_url);
->>>>>>> 6fb4bb4e
 			
 			if (!http_url.empty())
 			{
                 LLMeshHandlerBase::ptr_t handler(new LLMeshPhysicsShapeHandler(mesh_id, offset, size));
-<<<<<<< HEAD
 				// <FS:Ansariel> [UDP Assets]
 				//LLCore::HttpHandle handle = getByteRange(http_url, offset, size, handler);
 				LLCore::HttpHandle handle = getByteRange(http_url, legacy_cap_version, offset, size, handler);
 				// </FS:Ansariel> [UDP Assets]
-=======
-				LLCore::HttpHandle handle = getByteRange(http_url, offset, size, handler);
->>>>>>> 6fb4bb4e
 				if (LLCORE_HTTP_HANDLE_INVALID == handle)
 				{
 					LL_WARNS(LOG_MESH) << "HTTP GET request failed for physics shape on mesh " << mID
@@ -1655,15 +1600,11 @@
 	//either cache entry doesn't exist or is corrupt, request header from simulator	
 	bool retval = true;
 	std::string http_url;
-<<<<<<< HEAD
 	// <FS:Ansariel> [UDP Assets]
 	//constructUrl(mesh_params.getSculptID(), &http_url);
 	int legacy_cap_version(0);
 	constructUrl(mesh_params.getSculptID(), &http_url, &legacy_cap_version);
 	// </FS:Ansariel> [UDP Assets]
-=======
-	constructUrl(mesh_params.getSculptID(), &http_url);
->>>>>>> 6fb4bb4e
 	
 	if (!http_url.empty())
 	{
@@ -1672,14 +1613,10 @@
 		//NOTE -- this will break of headers ever exceed 4KB		
 
         LLMeshHandlerBase::ptr_t handler(new LLMeshHeaderHandler(mesh_params, 0, MESH_HEADER_SIZE));
-<<<<<<< HEAD
 		// <FS:Ansariel> [UDP Assets]
 		//LLCore::HttpHandle handle = getByteRange(http_url, 0, MESH_HEADER_SIZE, handler);
 		LLCore::HttpHandle handle = getByteRange(http_url, legacy_cap_version, 0, MESH_HEADER_SIZE, handler);
 		// </FS:Ansariel> [UDP Assets]
-=======
-		LLCore::HttpHandle handle = getByteRange(http_url, 0, MESH_HEADER_SIZE, handler);
->>>>>>> 6fb4bb4e
 		if (LLCORE_HTTP_HANDLE_INVALID == handle)
 		{
 			LL_WARNS(LOG_MESH) << "HTTP GET request failed for mesh header " << mID
@@ -1756,27 +1693,19 @@
 
 			//reading from VFS failed for whatever reason, fetch from sim
 			std::string http_url;
-<<<<<<< HEAD
 			// <FS:Ansariel> [UDP Assets]
 			//constructUrl(mesh_id, &http_url);
 			int legacy_cap_version(0);
 			constructUrl(mesh_id, &http_url, &legacy_cap_version);
 			// </FS:Ansariel> [UDP Assets]
-=======
-			constructUrl(mesh_id, &http_url);
->>>>>>> 6fb4bb4e
 			
 			if (!http_url.empty())
 			{
                 LLMeshHandlerBase::ptr_t handler(new LLMeshLODHandler(mesh_params, lod, offset, size));
-<<<<<<< HEAD
 				// <FS:Ansariel> [UDP Assets]
 				//LLCore::HttpHandle handle = getByteRange(http_url, offset, size, handler);
 				LLCore::HttpHandle handle = getByteRange(http_url, legacy_cap_version, offset, size, handler);
 				// </FS:Ansariel> [UDP Assets]
-=======
-				LLCore::HttpHandle handle = getByteRange(http_url, offset, size, handler);
->>>>>>> 6fb4bb4e
 				if (LLCORE_HTTP_HANDLE_INVALID == handle)
 				{
 					LL_WARNS(LOG_MESH) << "HTTP GET request failed for LOD on mesh " << mID
@@ -3422,10 +3351,7 @@
 LLMeshRepository::LLMeshRepository()
 : mMeshMutex(NULL),
   mMeshThreadCount(0),
-<<<<<<< HEAD
   mLegacyGetMeshVersion(0), // <FS:Ansariel> [UDP Assets]
-=======
->>>>>>> 6fb4bb4e
   mThread(NULL)
 {
 
@@ -3609,7 +3535,6 @@
 { //called from main thread
 	LL_RECORD_BLOCK_TIME(FTM_MESH_FETCH);
 
-<<<<<<< HEAD
     // <FS:Ansariel> [UDP Assets]
     //// GetMesh2 operation with keepalives, etc.  With pipelining,
     //// we'll increase this.  See llappcorehttp and llcorehttp for
@@ -3682,24 +3607,6 @@
     }
     // </FS:Ansariel> [UDP Assets]
 
-=======
-    // GetMesh2 operation with keepalives, etc.  With pipelining,
-    // we'll increase this.  See llappcorehttp and llcorehttp for
-    // discussion on connection strategies.
-    LLAppCoreHttp & app_core_http(LLAppViewer::instance()->getAppCoreHttp());
-    S32 scale(app_core_http.isPipelined(LLAppCoreHttp::AP_MESH2)
-              ? (2 * LLAppCoreHttp::PIPELINING_DEPTH)
-              : 5);
-
-    LLMeshRepoThread::sMaxConcurrentRequests = gSavedSettings.getU32("Mesh2MaxConcurrentRequests");
-    LLMeshRepoThread::sRequestHighWater = llclamp(scale * S32(LLMeshRepoThread::sMaxConcurrentRequests),
-                                                  REQUEST2_HIGH_WATER_MIN,
-                                                  REQUEST2_HIGH_WATER_MAX);
-    LLMeshRepoThread::sRequestLowWater = llclamp(LLMeshRepoThread::sRequestHighWater / 2,
-                                                 REQUEST2_LOW_WATER_MIN,
-                                                 REQUEST2_LOW_WATER_MAX);
-	
->>>>>>> 6fb4bb4e
 	//clean up completed upload threads
 	for (std::vector<LLMeshUploadThread*>::iterator iter = mUploads.begin(); iter != mUploads.end(); )
 	{
@@ -3804,7 +3711,6 @@
 			if (gAgent.getRegion()->getName() != region_name && gAgent.getRegion()->capabilitiesReceived())
 			{
 				region_name = gAgent.getRegion()->getName();
-<<<<<<< HEAD
 				// <FS:Ansariel> [UDP Assets]
 				//const std::string mesh_cap(gAgent.getRegion()->getViewerAssetUrl());
 				//mThread->setGetMeshCap(mesh_cap);
@@ -3822,12 +3728,6 @@
 									<< ", GetMesh2 cap:  " << legacy_mesh2_cap
 									<< ", GetMesh cap:  " << legacy_mesh1_cap
 									<< ", using version:  " << mLegacyGetMeshVersion
-=======
-				const std::string mesh_cap(gAgent.getRegion()->getViewerAssetUrl());
-				mThread->setGetMeshCap(mesh_cap);
-				LL_DEBUGS(LOG_MESH) << "Retrieving caps for region '" << region_name
-									<< "', ViewerAsset cap:  " << mesh_cap
->>>>>>> 6fb4bb4e
 									<< LL_ENDL;
 				// <FS:Ansariel> [UDP Assets]
 			}
