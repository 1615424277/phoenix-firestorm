--- conflicted
+++ resolved
@@ -1950,13 +1950,8 @@
 		}
 		else
 		{
-<<<<<<< HEAD
 			llwarns << "Unhandled status " << dumpResponse() << llendl;
 			llassert(status == HTTP_INTERNAL_ERROR || status == HTTP_SERVICE_UNAVAILABLE); //intentionally trigger a breakpoint
-=======
-			llassert(status == HTTP_INTERNAL_ERROR || status == HTTP_SERVICE_UNAVAILABLE); //intentionally trigger a breakpoint
-			llwarns << "Unhandled status " << status << llendl;
->>>>>>> f7158bc5
 		}
 		return;
 	}
@@ -2020,12 +2015,8 @@
 		}
 		else
 		{
+			llwarns << "Unhandled status " << dumpResponse() << llendl;
 			llassert(status == HTTP_INTERNAL_ERROR || status == HTTP_SERVICE_UNAVAILABLE); //intentionally trigger a breakpoint
-<<<<<<< HEAD
-			llwarns << "Unhandled status " << dumpResponse() << llendl;
-=======
-			llwarns << "Unhandled status " << status << llendl;
->>>>>>> f7158bc5
 		}
 		return;
 	}
@@ -2088,12 +2079,8 @@
 		}
 		else
 		{
+			llwarns << "Unhandled status " << dumpResponse() << llendl;
 			llassert(status == HTTP_INTERNAL_ERROR || status == HTTP_SERVICE_UNAVAILABLE); //intentionally trigger a breakpoint
-<<<<<<< HEAD
-			llwarns << "Unhandled status " << dumpResponse() << llendl;
-=======
-			llwarns << "Unhandled status " << status << llendl;
->>>>>>> f7158bc5
 		}
 		return;
 	}
@@ -2157,12 +2144,8 @@
 		}
 		else
 		{
+			llwarns << "Unhandled status " << dumpResponse() << llendl;
 			llassert(status == HTTP_INTERNAL_ERROR || status == HTTP_SERVICE_UNAVAILABLE); //intentionally trigger a breakpoint
-<<<<<<< HEAD
-			llwarns << "Unhandled status " << dumpResponse() << llendl;
-=======
-			llwarns << "Unhandled status " << status << llendl;
->>>>>>> f7158bc5
 		}
 		return;
 	}
@@ -2222,15 +2205,7 @@
 		// and (somewhat more optional than the others) retries
 		// again after some set period of time
 
-<<<<<<< HEAD
-		llassert(status == HTTP_SERVICE_UNAVAILABLE || status == HTTP_INTERNAL_ERROR);
-
-		if (status == HTTP_SERVICE_UNAVAILABLE || status == HTTP_INTERNAL_ERROR)
-=======
-		llassert(status == HTTP_NOT_FOUND || status == HTTP_SERVICE_UNAVAILABLE || status == HTTP_REQUEST_TIME_OUT || status == HTTP_INTERNAL_ERROR);
-
 		if (status == HTTP_SERVICE_UNAVAILABLE || status == HTTP_REQUEST_TIME_OUT || status == HTTP_INTERNAL_ERROR)
->>>>>>> f7158bc5
 		{ //retry
 			llwarns << "Timeout or service unavailable, retrying." << llendl;
 			LLMeshRepository::sHTTPRetryCount++;
@@ -2242,11 +2217,7 @@
 		}
 		else
 		{
-<<<<<<< HEAD
 			llwarns << "Unhandled status " << dumpResponse() << llendl;
-=======
-			llwarns << "Unhandled status: " << status << llendl;
->>>>>>> f7158bc5
 		}
 	}
 
