--- conflicted
+++ resolved
@@ -525,8 +525,8 @@
 
 class LLMeshHandlerBase : public LLCore::HttpHandler
 {
-	LOG_CLASS(LLMeshHeaderResponder);
 public:
+	LOG_CLASS(LLMeshHandlerBase);
 	LLMeshHandlerBase()
 		: LLCore::HttpHandler(),
 		  mMeshParams(),
@@ -559,6 +559,7 @@
 class LLMeshHeaderHandler : public LLMeshHandlerBase
 {
 public:
+	LOG_CLASS(LLMeshHeaderHandler);
 	LLMeshHeaderHandler(const LLVolumeParams & mesh_params)
 		: LLMeshHandlerBase()
 	{
@@ -567,11 +568,6 @@
 	}
 	virtual ~LLMeshHeaderHandler();
 
-<<<<<<< HEAD
-	virtual void completedRaw(const LLChannelDescriptors& channels,
-							  const LLIOPipe::buffer_ptr_t& buffer);
-
-=======
 protected:
 	LLMeshHeaderHandler(const LLMeshHeaderHandler &);			// Not defined
 	void operator=(const LLMeshHeaderHandler &);				// Not defined
@@ -579,7 +575,6 @@
 public:
 	virtual void processData(LLCore::BufferArray * body, U8 * data, S32 data_size);
 	virtual void processFailure(LLCore::HttpStatus status);
->>>>>>> de8fea13
 };
 
 
@@ -588,7 +583,6 @@
 // Thread:  repo
 class LLMeshLODHandler : public LLMeshHandlerBase
 {
-	LOG_CLASS(LLMeshLODResponder);
 public:
 	LLMeshLODHandler(const LLVolumeParams & mesh_params, S32 lod, U32 offset, U32 requested_bytes)
 		: LLMeshHandlerBase(),
@@ -609,47 +603,10 @@
 	virtual void processData(LLCore::BufferArray * body, U8 * data, S32 data_size);
 	virtual void processFailure(LLCore::HttpStatus status);
 
-<<<<<<< HEAD
-	virtual void completedRaw(const LLChannelDescriptors& channels,
-							  const LLIOPipe::buffer_ptr_t& buffer);
-
-};
-
-class LLMeshSkinInfoResponder : public LLCurl::Responder
-{
-	LOG_CLASS(LLMeshSkinInfoResponder);
-=======
->>>>>>> de8fea13
 public:
 	S32 mLOD;
 	U32 mRequestedBytes;
 	U32 mOffset;
-<<<<<<< HEAD
-	bool mProcessed;
-
-	LLMeshSkinInfoResponder(const LLUUID& id, U32 offset, U32 size)
-		: mMeshID(id), mRequestedBytes(size), mOffset(offset)
-	{
-		mProcessed = false;
-	}
-
-	~LLMeshSkinInfoResponder()
-	{
-		if (!LLApp::isQuitting() &&
-			!mProcessed &&
-			mMeshID.notNull())
-		{	// Something went wrong, retry
-			llwarns << "Timeout or service unavailable, retrying loadMeshSkinInfo() for " << mMeshID << llendl;
-			LLMeshRepository::sHTTPRetryCount++;
-			gMeshRepo.mThread->loadMeshSkinInfo(mMeshID);
-		}
-	}
-
-	virtual void completedRaw(const LLChannelDescriptors& channels,
-							  const LLIOPipe::buffer_ptr_t& buffer);
-
-=======
->>>>>>> de8fea13
 };
 
 
@@ -658,8 +615,8 @@
 // Thread:  repo
 class LLMeshSkinInfoHandler : public LLMeshHandlerBase
 {
-	LOG_CLASS(LLMeshDecompositionResponder);
 public:
+	LOG_CLASS(LLMeshSkinInfoHandler);
 	LLMeshSkinInfoHandler(const LLUUID& id, U32 offset, U32 size)
 		: LLMeshHandlerBase(),
 		  mMeshID(id),
@@ -680,32 +637,6 @@
 	LLUUID mMeshID;
 	U32 mRequestedBytes;
 	U32 mOffset;
-<<<<<<< HEAD
-	bool mProcessed;
-
-	LLMeshDecompositionResponder(const LLUUID& id, U32 offset, U32 size)
-		: mMeshID(id), mRequestedBytes(size), mOffset(offset)
-	{
-		mProcessed = false;
-	}
-
-	~LLMeshDecompositionResponder()
-	{
-		if (!LLApp::isQuitting() &&
-			!mProcessed &&
-			mMeshID.notNull())
-		{	// Something went wrong, retry
-			llwarns << "Timeout or service unavailable, retrying loadMeshDecomposition() for " << mMeshID << llendl;
-			LLMeshRepository::sHTTPRetryCount++;
-			gMeshRepo.mThread->loadMeshDecomposition(mMeshID);
-		}
-	}
-
-	virtual void completedRaw(const LLChannelDescriptors& channels,
-							  const LLIOPipe::buffer_ptr_t& buffer);
-
-=======
->>>>>>> de8fea13
 };
 
 
@@ -714,8 +645,8 @@
 // Thread:  repo
 class LLMeshDecompositionHandler : public LLMeshHandlerBase
 {
-	LOG_CLASS(LLMeshPhysicsShapeResponder);
 public:
+	LOG_CLASS(LLMeshDecompositionHandler);
 	LLMeshDecompositionHandler(const LLUUID& id, U32 offset, U32 size)
 		: LLMeshHandlerBase(),
 		  mMeshID(id),
@@ -739,16 +670,13 @@
 };
 
 
-<<<<<<< HEAD
-	virtual void completedRaw(const LLChannelDescriptors& channels,
-							  const LLIOPipe::buffer_ptr_t& buffer);
-=======
 // Subclass for physics shape fetches.
 //
 // Thread:  repo
 class LLMeshPhysicsShapeHandler : public LLMeshHandlerBase
 {
 public:
+	LOG_CLASS(LLMeshPhysicsShapeHandler);
 	LLMeshPhysicsShapeHandler(const LLUUID& id, U32 offset, U32 size)
 		: LLMeshHandlerBase(),
 		  mMeshID(id),
@@ -764,7 +692,6 @@
 public:
 	virtual void processData(LLCore::BufferArray * body, U8 * data, S32 data_size);
 	virtual void processFailure(LLCore::HttpStatus status);
->>>>>>> de8fea13
 
 public:
 	LLUUID		mMeshID;
@@ -824,46 +751,6 @@
 		LL_WARNS(LOG_MESH) << "Bad response to mesh request, no additional error information available." << LL_ENDL;
 	}
 }
-
-<<<<<<< HEAD
-class LLWholeModelFeeResponder: public LLCurl::Responder
-{
-	LOG_CLASS(LLWholeModelFeeResponder);
-	LLMeshUploadThread* mThread;
-	LLSD mModelData;
-	LLHandle<LLWholeModelFeeObserver> mObserverHandle;
-public:
-	LLWholeModelFeeResponder(LLMeshUploadThread* thread, LLSD& model_data, LLHandle<LLWholeModelFeeObserver> observer_handle):
-		mThread(thread),
-		mModelData(model_data),
-		mObserverHandle(observer_handle)
-	{
-		if (mThread)
-		{
-			mThread->startRequest();
-		}
-	}
-
-	~LLWholeModelFeeResponder()
-	{
-		if (mThread)
-		{
-			mThread->stopRequest();
-		}
-	}
-
-protected:
-	virtual void httpCompleted()
-	{
-		LLSD cc = getContent();
-		if (gSavedSettings.getS32("MeshUploadFakeErrors")&1)
-		{
-			cc = llsd_from_file("fake_upload_error.xml");
-		}
-
-		dump_llsd_to_file(cc,make_dump_name("whole_model_fee_response_",dump_num));
-=======
->>>>>>> de8fea13
 
 LLMeshRepoThread::LLMeshRepoThread()
 : LLThread("mesh repo"),
@@ -894,47 +781,6 @@
 	mHttpLargePolicyClass = LLAppViewer::instance()->getAppCoreHttp().getPolicy(LLAppCoreHttp::AP_LARGE_MESH);
 }
 
-<<<<<<< HEAD
-		if (isGoodStatus() &&
-			cc["state"].asString() == "upload")
-		{
-			mThread->mWholeModelUploadURL = cc["uploader"].asString();
-
-			if (observer)
-			{
-				cc["data"]["upload_price"] = cc["upload_price"];
-				observer->onModelPhysicsFeeReceived(cc["data"], mThread->mWholeModelUploadURL);
-			}
-		}
-		else
-		{
-			llwarns << "fee request failed " << dumpResponse() << llendl;
-			S32 status = getStatus();
-			log_upload_error(status,cc,"fee",mModelData["name"]);
-			mThread->mWholeModelUploadURL = "";
-
-			if (observer)
-			{
-				observer->setModelPhysicsFeeErrorStatus(status, getReason());
-			}
-		}
-	}
-
-};
-
-class LLWholeModelUploadResponder: public LLCurl::Responder
-{
-	LOG_CLASS(LLWholeModelUploadResponder);
-	LLMeshUploadThread* mThread;
-	LLSD mModelData;
-	LLHandle<LLWholeModelUploadObserver> mObserverHandle;
-	
-public:
-	LLWholeModelUploadResponder(LLMeshUploadThread* thread, LLSD& model_data, LLHandle<LLWholeModelUploadObserver> observer_handle):
-		mThread(thread),
-		mModelData(model_data),
-		mObserverHandle(observer_handle)
-=======
 
 LLMeshRepoThread::~LLMeshRepoThread()
 {
@@ -951,7 +797,6 @@
 	}
 	mHttpRequestSet.clear();
 	if (mHttpHeaders)
->>>>>>> de8fea13
 	{
 		mHttpHeaders->release();
 		mHttpHeaders = NULL;
@@ -961,51 +806,10 @@
 		mHttpOptions->release();
 		mHttpOptions = NULL;
 	}
-<<<<<<< HEAD
-
-protected:
-	virtual void httpCompleted()
-	{
-		LLSD cc = getContent();
-		if (gSavedSettings.getS32("MeshUploadFakeErrors")&2)
-		{
-			cc = llsd_from_file("fake_upload_error.xml");
-		}
-
-		dump_llsd_to_file(cc,make_dump_name("whole_model_upload_response_",dump_num));
-		
-		LLWholeModelUploadObserver* observer = mObserverHandle.get();
-
-		// requested "mesh" asset type isn't actually the type
-		// of the resultant object, fix it up here.
-		if (isGoodStatus() &&
-			cc["state"].asString() == "complete")
-		{
-			mModelData["asset_type"] = "object";
-			gMeshRepo.updateInventory(LLMeshRepository::inventory_data(mModelData,cc));
-
-			if (observer)
-			{
-				doOnIdleOneTime(boost::bind(&LLWholeModelUploadObserver::onModelUploadSuccess, observer));
-			}
-		}
-		else
-		{
-			llwarns << "upload failed " << dumpResponse() << llendl;
-			std::string model_name = mModelData["name"].asString();
-			log_upload_error(getStatus(),cc,"upload",model_name);
-
-			if (observer)
-			{
-				doOnIdleOneTime(boost::bind(&LLWholeModelUploadObserver::onModelUploadFailure, observer));
-			}
-		}
-=======
 	if (mHttpLargeOptions)
 	{
 		mHttpLargeOptions->release();
 		mHttpLargeOptions = NULL;
->>>>>>> de8fea13
 	}
 	delete mHttpRequest;
 	mHttpRequest = NULL;
@@ -1439,14 +1243,9 @@
 			}
 
 			//reading from VFS failed for whatever reason, fetch from sim
-<<<<<<< HEAD
-			std::vector<std::string> headers;
-			headers.push_back(HTTP_OUT_HEADER_ACCEPT + ": " + HTTP_CONTENT_OCTET_STREAM);
-=======
 			int cap_version(2);
 			std::string http_url;
 			constructUrl(mesh_id, &http_url, &cap_version);
->>>>>>> de8fea13
 
 			if (!http_url.empty())
 			{
@@ -1539,17 +1338,10 @@
 			}
 
 			//reading from VFS failed for whatever reason, fetch from sim
-<<<<<<< HEAD
-			std::vector<std::string> headers;
-			headers.push_back(HTTP_OUT_HEADER_ACCEPT + ": " + HTTP_CONTENT_OCTET_STREAM);
-
-			std::string http_url = constructUrl(mesh_id);
-=======
 			int cap_version(2);
 			std::string http_url;
 			constructUrl(mesh_id, &http_url, &cap_version);
 			
->>>>>>> de8fea13
 			if (!http_url.empty())
 			{
 				LLMeshDecompositionHandler * handler = new LLMeshDecompositionHandler(mesh_id, offset, size);
@@ -1639,17 +1431,10 @@
 			}
 
 			//reading from VFS failed for whatever reason, fetch from sim
-<<<<<<< HEAD
-			std::vector<std::string> headers;
-			headers.push_back(HTTP_OUT_HEADER_ACCEPT + ": " + HTTP_CONTENT_OCTET_STREAM);
-
-			std::string http_url = constructUrl(mesh_id);
-=======
 			int cap_version(2);
 			std::string http_url;
 			constructUrl(mesh_id, &http_url, &cap_version);
 			
->>>>>>> de8fea13
 			if (!http_url.empty())
 			{
 				LLMeshPhysicsShapeHandler * handler = new LLMeshPhysicsShapeHandler(mesh_id, offset, size);
@@ -1740,19 +1525,11 @@
 	}
 
 	//either cache entry doesn't exist or is corrupt, request header from simulator	
-<<<<<<< HEAD
-	bool retval = true ;
-	std::vector<std::string> headers;
-	headers.push_back(HTTP_OUT_HEADER_ACCEPT + ": " + HTTP_CONTENT_OCTET_STREAM);
-
-	std::string http_url = constructUrl(mesh_params.getSculptID());
-=======
 	bool retval = true;
 	int cap_version(2);
 	std::string http_url;
 	constructUrl(mesh_params.getSculptID(), &http_url, &cap_version);
 	
->>>>>>> de8fea13
 	if (!http_url.empty())
 	{
 		//grab first 4KB if we're going to bother with a fetch.  Cache will prevent future fetches if a full mesh fits
@@ -1837,17 +1614,10 @@
 			}
 
 			//reading from VFS failed for whatever reason, fetch from sim
-<<<<<<< HEAD
-			std::vector<std::string> headers;
-			headers.push_back(HTTP_OUT_HEADER_ACCEPT + ": " + HTTP_CONTENT_OCTET_STREAM);
-
-			std::string http_url = constructUrl(mesh_id);
-=======
 			int cap_version(2);
 			std::string http_url;
 			constructUrl(mesh_id, &http_url, &cap_version);
 			
->>>>>>> de8fea13
 			if (!http_url.empty())
 			{
 				LLMeshLODHandler * handler = new LLMeshLODHandler(mesh_params, lod, offset, size);
@@ -2845,7 +2615,6 @@
 
 	//search down to find the next available lower lod
 	for (S32 i = lod-1; i >= 0; --i)
-<<<<<<< HEAD
 	{
 		if (header[header_lod[i]]["size"].asInteger() > 0)
 		{
@@ -2888,275 +2657,8 @@
 
 }
 
-void LLMeshLODResponder::completedRaw(const LLChannelDescriptors& channels,
-									  const LLIOPipe::buffer_ptr_t& buffer)
-{
-	S32 status = getStatus();
-	mProcessed = true;
-	
-	// thread could have already be destroyed during logout
-	if( !gMeshRepo.mThread )
-	{
-		return;
-	}
-	
-	S32 data_size = buffer->countAfter(channels.in(), NULL);
-
-	// *TODO: What about 3xx redirect codes? What about status 400 (Bad Request)?
-	if (status < 200 || status > 400)
-	{
-		llwarns << dumpResponse() << llendl;
-	}
-
-	if (data_size < mRequestedBytes)
-	{
-		if (status == HTTP_INTERNAL_ERROR || status == HTTP_SERVICE_UNAVAILABLE)
-		{ //timeout or service unavailable, try again
-			llwarns << "Timeout or service unavailable, retrying." << llendl;
-			LLMeshRepository::sHTTPRetryCount++;
-			gMeshRepo.mThread->loadMeshLOD(mMeshParams, mLOD);
-		}
-		else
-		{
-			llwarns << "Unhandled status " << dumpResponse() << llendl;
-			llassert(status == HTTP_INTERNAL_ERROR || status == HTTP_SERVICE_UNAVAILABLE); //intentionally trigger a breakpoint
-		}
-		return;
-	}
-
-	LLMeshRepository::sBytesReceived += mRequestedBytes;
-
-	U8* data = NULL;
-
-	if (data_size > 0)
-	{
-		data = new U8[data_size];
-		buffer->readAfter(channels.in(), NULL, data, data_size);
-	}
-
-	if (gMeshRepo.mThread->lodReceived(mMeshParams, mLOD, data, data_size))
-	{
-		//good fetch from sim, write to VFS for caching
-		LLVFile file(gVFS, mMeshParams.getSculptID(), LLAssetType::AT_MESH, LLVFile::WRITE);
-
-		S32 offset = mOffset;
-		S32 size = mRequestedBytes;
-
-		if (file.getSize() >= offset+size)
-		{
-			file.seek(offset);
-			file.write(data, size);
-			LLMeshRepository::sCacheBytesWritten += size;
-		}
-	}
-
-	delete [] data;
-}
-
-void LLMeshSkinInfoResponder::completedRaw(const LLChannelDescriptors& channels,
-										   const LLIOPipe::buffer_ptr_t& buffer)
-{
-	S32 status = getStatus();
-	mProcessed = true;
-
-	// thread could have already be destroyed during logout
-	if( !gMeshRepo.mThread )
-	{
-		return;
-	}
-
-	S32 data_size = buffer->countAfter(channels.in(), NULL);
-
-	// *TODO: What about 3xx redirect codes? What about status 400 (Bad Request)?
-	if (status < 200 || status > 400)
-	{
-		llwarns << dumpResponse() << llendl;
-	}
-
-	if (data_size < mRequestedBytes)
-	{
-		if (status == HTTP_INTERNAL_ERROR || status == HTTP_SERVICE_UNAVAILABLE)
-		{ //timeout or service unavailable, try again
-			llwarns << "Timeout or service unavailable, retrying loadMeshSkinInfo() for " << mMeshID << llendl;
-			LLMeshRepository::sHTTPRetryCount++;
-			gMeshRepo.mThread->loadMeshSkinInfo(mMeshID);
-		}
-		else
-		{
-			llwarns << "Unhandled status " << dumpResponse() << llendl;
-			llassert(status == HTTP_INTERNAL_ERROR || status == HTTP_SERVICE_UNAVAILABLE); //intentionally trigger a breakpoint
-		}
-		return;
-	}
-
-	LLMeshRepository::sBytesReceived += mRequestedBytes;
-
-	U8* data = NULL;
-
-	if (data_size > 0)
-	{
-		data = new U8[data_size];
-		buffer->readAfter(channels.in(), NULL, data, data_size);
-	}
-
-	if (gMeshRepo.mThread->skinInfoReceived(mMeshID, data, data_size))
-	{
-		//good fetch from sim, write to VFS for caching
-		LLVFile file(gVFS, mMeshID, LLAssetType::AT_MESH, LLVFile::WRITE);
-
-		S32 offset = mOffset;
-		S32 size = mRequestedBytes;
-
-		if (file.getSize() >= offset+size)
-		{
-			LLMeshRepository::sCacheBytesWritten += size;
-			file.seek(offset);
-			file.write(data, size);
-		}
-	}
-
-	delete [] data;
-}
-
-void LLMeshDecompositionResponder::completedRaw(const LLChannelDescriptors& channels,
-												const LLIOPipe::buffer_ptr_t& buffer)
-{
-	S32 status = getStatus();
-	mProcessed = true;
-	
-	if( !gMeshRepo.mThread )
-	{
-		return;
-	}
-
-	S32 data_size = buffer->countAfter(channels.in(), NULL);
-
-	// *TODO: What about 3xx redirect codes? What about status 400 (Bad Request)?
-	if (status < 200 || status > 400)
-	{
-		llwarns << dumpResponse() << llendl;
-	}
-
-	if (data_size < mRequestedBytes)
-	{
-		if (status == HTTP_INTERNAL_ERROR || status == HTTP_SERVICE_UNAVAILABLE)
-		{ //timeout or service unavailable, try again
-			llwarns << "Timeout or service unavailable, retrying loadMeshDecomposition() for " << mMeshID << llendl;
-			LLMeshRepository::sHTTPRetryCount++;
-			gMeshRepo.mThread->loadMeshDecomposition(mMeshID);
-		}
-		else
-		{
-			llwarns << "Unhandled status " << dumpResponse() << llendl;
-			llassert(status == HTTP_INTERNAL_ERROR || status == HTTP_SERVICE_UNAVAILABLE); //intentionally trigger a breakpoint
-		}
-		return;
-	}
-
-	LLMeshRepository::sBytesReceived += mRequestedBytes;
-
-	U8* data = NULL;
-
-	if (data_size > 0)
-	{
-		data = new U8[data_size];
-		buffer->readAfter(channels.in(), NULL, data, data_size);
-	}
-
-	if (gMeshRepo.mThread->decompositionReceived(mMeshID, data, data_size))
-	{
-		//good fetch from sim, write to VFS for caching
-		LLVFile file(gVFS, mMeshID, LLAssetType::AT_MESH, LLVFile::WRITE);
-
-		S32 offset = mOffset;
-		S32 size = mRequestedBytes;
-
-		if (file.getSize() >= offset+size)
-		{
-			LLMeshRepository::sCacheBytesWritten += size;
-			file.seek(offset);
-			file.write(data, size);
-		}
-	}
-
-	delete [] data;
-}
-
-void LLMeshPhysicsShapeResponder::completedRaw(const LLChannelDescriptors& channels,
-											   const LLIOPipe::buffer_ptr_t& buffer)
-{
-	S32 status = getStatus();
-	mProcessed = true;
-
-	// thread could have already be destroyed during logout
-	if( !gMeshRepo.mThread )
-	{
-		return;
-	}
-
-	S32 data_size = buffer->countAfter(channels.in(), NULL);
-
-	// *TODO: What about 3xx redirect codes? What about status 400 (Bad Request)?
-	if (status < 200 || status > 400)
-	{
-		llwarns << dumpResponse() << llendl;
-=======
-	{
-		if (header[header_lod[i]]["size"].asInteger() > 0)
-		{
-			return i;
-		}
->>>>>>> de8fea13
-	}
-
-	//search up to find then ext available higher lod
-	for (S32 i = lod+1; i < 4; ++i)
-	{
-		if (header[header_lod[i]]["size"].asInteger() > 0)
-		{
-<<<<<<< HEAD
-			llwarns << "Unhandled status " << dumpResponse() << llendl;
-			llassert(status == HTTP_INTERNAL_ERROR || status == HTTP_SERVICE_UNAVAILABLE); //intentionally trigger a breakpoint
-=======
-			return i;
->>>>>>> de8fea13
-		}
-	}
-
-	//header exists and no good lod found, treat as 404
-	header["404"] = 1;
-	return -1;
-}
-
-void LLMeshRepository::cacheOutgoingMesh(LLMeshUploadData& data, LLSD& header)
-{
-	mThread->mMeshHeader[data.mUUID] = header;
-
-	// we cache the mesh for default parameters
-	LLVolumeParams volume_params;
-	volume_params.setType(LL_PCODE_PROFILE_SQUARE, LL_PCODE_PATH_LINE);
-	volume_params.setSculptID(data.mUUID, LL_SCULPT_TYPE_MESH);
-
-	for (U32 i = 0; i < 4; i++)
-	{
-		if (data.mModel[i].notNull())
-		{
-			LLPointer<LLVolume> volume = new LLVolume(volume_params, LLVolumeLODGroup::getVolumeScaleFromDetail(i));
-			volume->copyVolumeFaces(data.mModel[i]);
-			volume->setMeshAssetLoaded(TRUE);
-		}
-	}
-
-}
-
-<<<<<<< HEAD
-void LLMeshHeaderResponder::completedRaw(const LLChannelDescriptors& channels,
-										 const LLIOPipe::buffer_ptr_t& buffer)
-=======
 void LLMeshHandlerBase::onCompleted(LLCore::HttpHandle handle, LLCore::HttpResponse * response)
->>>>>>> de8fea13
-{
-	S32 status = getStatus();
+{
 	mProcessed = true;
 
 	unsigned int retries(0U);
@@ -3169,13 +2671,7 @@
 		processFailure(status);
 		++LLMeshRepository::sHTTPErrorCount;
 	}
-<<<<<<< HEAD
-
-	// *TODO: What about 3xx redirect codes? What about status 400 (Bad Request)?
-	if (status < 200 || status > 400)
-=======
 	else
->>>>>>> de8fea13
 	{
 		// From texture fetch code and may apply here:
 		//
@@ -3222,21 +2718,6 @@
 	delete this;		// Must be last statement
 }
 
-<<<<<<< HEAD
-		if (status == HTTP_SERVICE_UNAVAILABLE || status == HTTP_REQUEST_TIME_OUT || status == HTTP_INTERNAL_ERROR)
-		{ //retry
-			llwarns << "Timeout or service unavailable, retrying." << llendl;
-			LLMeshRepository::sHTTPRetryCount++;
-			LLMeshRepoThread::HeaderRequest req(mMeshParams);
-			LLMutexLock lock(gMeshRepo.mThread->mMutex);
-			gMeshRepo.mThread->mHeaderReqQ.push(req);
-
-			return;
-		}
-		else
-		{
-			llwarns << "Unhandled status " << dumpResponse() << llendl;
-=======
 
 LLMeshHeaderHandler::~LLMeshHeaderHandler()
 {
@@ -3249,7 +2730,6 @@
 			LLMeshRepoThread::HeaderRequest req(mMeshParams);
 			LLMutexLock lock(gMeshRepo.mThread->mMutex);
 			gMeshRepo.mThread->mHeaderReqQ.push(req);
->>>>>>> de8fea13
 		}
 		LLMeshRepoThread::decActiveHeaderRequests();
 	}
@@ -3277,9 +2757,6 @@
 	llassert(success);
 	if (! success)
 	{
-<<<<<<< HEAD
-		llwarns << "Unable to parse mesh header: " << dumpResponse() << llendl;
-=======
 		// *TODO:  Get real reason for parse failure here.  Might we want to retry?
 		LL_WARNS(LOG_MESH) << "Unable to parse mesh header.  ID:  " << mesh_id
 						   << ", Unknown reason.  Not retrying."
@@ -3291,7 +2768,6 @@
 		{
 			gMeshRepo.mThread->mUnavailableQ.push(LLMeshRepoThread::LODRequest(mMeshParams, i));
 		}
->>>>>>> de8fea13
 	}
 	else if (data && data_size > 0)
 	{
