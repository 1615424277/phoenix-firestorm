/**
 * @file llmeshrepository.cpp
 * @brief Mesh repository implementation.
 *
 * $LicenseInfo:firstyear=2005&license=viewerlgpl$
 * Second Life Viewer Source Code
 * Copyright (C) 2010-2014, Linden Research, Inc.
 *
 * This library is free software; you can redistribute it and/or
 * modify it under the terms of the GNU Lesser General Public
 * License as published by the Free Software Foundation;
 * version 2.1 of the License only.
 *
 * This library is distributed in the hope that it will be useful,
 * but WITHOUT ANY WARRANTY; without even the implied warranty of
 * MERCHANTABILITY or FITNESS FOR A PARTICULAR PURPOSE.  See the GNU
 * Lesser General Public License for more details.
 *
 * You should have received a copy of the GNU Lesser General Public
 * License along with this library; if not, write to the Free Software
 * Foundation, Inc., 51 Franklin Street, Fifth Floor, Boston, MA  02110-1301  USA
 *
 * Linden Research, Inc., 945 Battery Street, San Francisco, CA  94111  USA
 * $/LicenseInfo$
 */

#include "llviewerprecompiledheaders.h"

#include "llapr.h"
#include "apr_portable.h"
#include "apr_pools.h"
#include "apr_dso.h"
#include "llhttpconstants.h"
#include "llmeshrepository.h"

#include "llagent.h"
#include "llappviewer.h"
#include "llbufferstream.h"
#include "llcallbacklist.h"
#include "lldatapacker.h"
#include "lldeadmantimer.h"
#include "llfloatermodelpreview.h"
#include "llfloaterperms.h"
#include "llimagej2c.h"
#include "llhost.h"
#include "llmath.h"
#include "llnotificationsutil.h"
#include "llsd.h"
#include "llsdutil_math.h"
#include "llsdserialize.h"
#include "llthread.h"
#include "llfilesystem.h"
#include "llviewercontrol.h"
#include "llviewerinventory.h"
#include "llviewermenufile.h"
#include "llviewermessage.h"
#include "llviewerobjectlist.h"
#include "llviewerregion.h"
#include "llviewerstatsrecorder.h"
#include "llviewertexturelist.h"
#include "llvolume.h"
#include "llvolumemgr.h"
#include "llvovolume.h"
#include "llworld.h"
#include "material_codes.h"
#include "pipeline.h"
#include "llinventorymodel.h"
#include "llfoldertype.h"
#include "llviewerparcelmgr.h"
#include "lluploadfloaterobservers.h"
#include "bufferarray.h"
#include "bufferstream.h"
#include "llfasttimer.h"
#include "llcorehttputil.h"
#include "lltrans.h"
#include "llstatusbar.h"
#include "llinventorypanel.h"
#include "lluploaddialog.h"
#include "llfloaterreg.h"

#include "boost/iostreams/device/array.hpp"
#include "boost/iostreams/stream.hpp"
#include "boost/lexical_cast.hpp"

#ifndef LL_WINDOWS
#include "netdb.h"
#endif


// Purpose
//
//   The purpose of this module is to provide access between the viewer
//   and the asset system as regards to mesh objects.
//
//   * High-throughput download of mesh assets from servers while
//     following best industry practices for network profile.
//   * Reliable expensing and upload of new mesh assets.
//   * Recovery and retry from errors when appropriate.
//   * Decomposition of mesh assets for preview and uploads.
//   * And most important:  all of the above without exposing the
//     main thread to stalls due to deep processing or thread
//     locking actions.  In particular, the following operations
//     on LLMeshRepository are very averse to any stalls:
//     * loadMesh
//     * search in mMeshHeader (For structural details, see:
//       http://wiki.secondlife.com/wiki/Mesh/Mesh_Asset_Format)
//     * notifyLoadedMeshes
//     * getSkinInfo
//
// Threads
//
//   main     Main rendering thread, very sensitive to locking and other stalls
//   repo     Overseeing worker thread associated with the LLMeshRepoThread class
//   decom    Worker thread for mesh decomposition requests
//   core     HTTP worker thread:  does the work but doesn't intrude here
//   uploadN  0-N temporary mesh upload threads (0-1 in practice)
//
// Sequence of Operations
//
//   What follows is a description of the retrieval of one LOD for
//   a new mesh object.  Work is performed by a series of short, quick
//   actions distributed over a number of threads.  Each is meant
//   to proceed without stalling and the whole forms a deep request
//   pipeline to achieve throughput.  Ellipsis indicates a return
//   or break in processing which is resumed elsewhere.
//
//         main thread         repo thread (run() method)
//
//         loadMesh() invoked to request LOD
//           append LODRequest to mPendingRequests
//         ...
//         other mesh requests may be made
//         ...
//         notifyLoadedMeshes() invoked to stage work
//           append HeaderRequest to mHeaderReqQ
//         ...
//                             scan mHeaderReqQ
//                             issue 4096-byte GET for header
//                             ...
//                             onCompleted() invoked for GET
//                               data copied
//                               headerReceived() invoked
//                                 LLSD parsed
//                                 mMeshHeader updated
//                                 scan mPendingLOD for LOD request
//                                 push LODRequest to mLODReqQ
//                             ...
//                             scan mLODReqQ
//                             fetchMeshLOD() invoked
//                               issue Byte-Range GET for LOD
//                             ...
//                             onCompleted() invoked for GET
//                               data copied
//                               lodReceived() invoked
//                                 unpack data into LLVolume
//                                 append LoadedMesh to mLoadedQ
//                             ...
//         notifyLoadedMeshes() invoked again
//           scan mLoadedQ
//           notifyMeshLoaded() for LOD
//             setMeshAssetLoaded() invoked for system volume
//             notifyMeshLoaded() invoked for each interested object
//         ...
//
// Mutexes
//
//   LLMeshRepository::mMeshMutex
//   LLMeshRepoThread::mMutex
//   LLMeshRepoThread::mHeaderMutex
//   LLMeshRepoThread::mSignal (LLCondition)
//   LLPhysicsDecomp::mSignal (LLCondition)
//   LLPhysicsDecomp::mMutex
//   LLMeshUploadThread::mMutex
//
// Mutex Order Rules
//
//   1.  LLMeshRepoThread::mMutex before LLMeshRepoThread::mHeaderMutex
//   2.  LLMeshRepository::mMeshMutex before LLMeshRepoThread::mMutex
//   (There are more rules, haven't been extracted.)
//
// Data Member Access/Locking
//
//   Description of how shared access to static and instance data
//   members is performed.  Each member is followed by the name of
//   the mutex, if any, covering the data and then a list of data
//   access models each of which is a triplet of the following form:
//
//     {ro, wo, rw}.{main, repo, any}.{mutex, none}
//     Type of access:  read-only, write-only, read-write.
//     Accessing thread or 'any'
//     Relevant mutex held during access (several may be held) or 'none'
//
//   A careful eye will notice some unsafe operations.  Many of these
//   have an alibi of some form.  Several types of alibi are identified
//   and listed here:
//
//     [0]  No alibi.  Probably unsafe.
//     [1]  Single-writer, self-consistent readers.  Old data must
//          be tolerated by any reader but data will come true eventually.
//     [2]  Like [1] but provides a hint about thread state.  These
//          may be unsafe.
//     [3]  empty() check outside of lock.  Can me made safish when
//          done in double-check lock style.  But this depends on
//          std:: implementation and memory model.
//     [4]  Appears to be covered by a mutex but doesn't need one.
//     [5]  Read of a double-checked lock.
//
//   So, in addition to documentation, take this as a to-do/review
//   list and see if you can improve things.  For porters to non-x86
//   architectures, the weaker memory models will make these platforms
//   probabilistically more susceptible to hitting race conditions.
//   True here and in other multi-thread code such as texture fetching.
//   (Strong memory models make weak programmers.  Weak memory models
//   make strong programmers.  Ref:  arm, ppc, mips, alpha)
//
//   LLMeshRepository:
//
//     sBytesReceived                  none            rw.repo.none, ro.main.none [1]
//     sMeshRequestCount               "
//     sHTTPRequestCount               "
//     sHTTPLargeRequestCount          "
//     sHTTPRetryCount                 "
//     sHTTPErrorCount                 "
//     sLODPending                     mMeshMutex [4]  rw.main.mMeshMutex
//     sLODProcessing                  Repo::mMutex    rw.any.Repo::mMutex
//     sCacheBytesRead                 none            rw.repo.none, ro.main.none [1]
//     sCacheBytesWritten              "
//     sCacheReads                     "
//     sCacheWrites                    "
//     mLoadingMeshes                  mMeshMutex [4]  rw.main.none, rw.any.mMeshMutex
//     mSkinMap                        none            rw.main.none
//     mDecompositionMap               none            rw.main.none
//     mPendingRequests                mMeshMutex [4]  rw.main.mMeshMutex
//     mLoadingSkins                   mMeshMutex [4]  rw.main.mMeshMutex
//     mPendingSkinRequests            mMeshMutex [4]  rw.main.mMeshMutex
//     mLoadingDecompositions          mMeshMutex [4]  rw.main.mMeshMutex
//     mPendingDecompositionRequests   mMeshMutex [4]  rw.main.mMeshMutex
//     mLoadingPhysicsShapes           mMeshMutex [4]  rw.main.mMeshMutex
//     mPendingPhysicsShapeRequests    mMeshMutex [4]  rw.main.mMeshMutex
//     mUploads                        none            rw.main.none (upload thread accessing objects)
//     mUploadWaitList                 none            rw.main.none (upload thread accessing objects)
//     mInventoryQ                     mMeshMutex [4]  rw.main.mMeshMutex, ro.main.none [5]
//     mUploadErrorQ                   mMeshMutex      rw.main.mMeshMutex, rw.any.mMeshMutex
//     mGetMeshVersion                 none            rw.main.none
//
//   LLMeshRepoThread:
//
//     sActiveHeaderRequests    mMutex        rw.any.mMutex, ro.repo.none [1]
//     sActiveLODRequests       mMutex        rw.any.mMutex, ro.repo.none [1]
//     sMaxConcurrentRequests   mMutex        wo.main.none, ro.repo.none, ro.main.mMutex
//     mMeshHeader              mHeaderMutex  rw.repo.mHeaderMutex, ro.main.mHeaderMutex, ro.main.none [0]
//     mSkinRequests            mMutex        rw.repo.mMutex, ro.repo.none [5]
//     mSkinInfoQ               mMutex        rw.repo.mMutex, rw.main.mMutex [5] (was:  [0])
//     mDecompositionRequests   mMutex        rw.repo.mMutex, ro.repo.none [5]
//     mPhysicsShapeRequests    mMutex        rw.repo.mMutex, ro.repo.none [5]
//     mDecompositionQ          mMutex        rw.repo.mMutex, rw.main.mMutex [5] (was:  [0])
//     mHeaderReqQ              mMutex        ro.repo.none [5], rw.repo.mMutex, rw.any.mMutex
//     mLODReqQ                 mMutex        ro.repo.none [5], rw.repo.mMutex, rw.any.mMutex
//     mUnavailableQ            mMutex        rw.repo.none [0], ro.main.none [5], rw.main.mMutex
//     mLoadedQ                 mMutex        rw.repo.mMutex, ro.main.none [5], rw.main.mMutex
//     mPendingLOD              mMutex        rw.repo.mMutex, rw.any.mMutex
//     mGetMeshCapability       mMutex        rw.main.mMutex, ro.repo.mMutex (was:  [0])
//     mGetMesh2Capability      mMutex        rw.main.mMutex, ro.repo.mMutex (was:  [0])
//     mGetMeshVersion          mMutex        rw.main.mMutex, ro.repo.mMutex
//     mHttp*                   none          rw.repo.none
//
//   LLMeshUploadThread:
//
//     mDiscarded               mMutex        rw.main.mMutex, ro.uploadN.none [1]
//     ... more ...
//
// QA/Development Testing
//
//   Debug variable 'MeshUploadFakeErrors' takes a mask of bits that will
//   simulate an error on fee query or upload.  Defined bits are:
//
//   0x01            Simulate application error on fee check reading
//                   response body from file "fake_upload_error.xml"
//   0x02            Same as 0x01 but for actual upload attempt.
//   0x04            Simulate a transport problem on fee check with a
//                   locally-generated 500 status.
//   0x08            As with 0x04 but for the upload operation.
//
//   For major changes, see the LL_MESH_FASTTIMER_ENABLE below and
//   instructions for looking for frame stalls using fast timers.
//
// *TODO:  Work list for followup actions:
//   * Review anything marked as unsafe above, verify if there are real issues.
//   * See if we can put ::run() into a hard sleep.  May not actually perform better
//     than the current scheme so be prepared for disappointment.  You'll likely
//     need to introduce a condition variable class that references a mutex in
//     methods rather than derives from mutex which isn't correct.
//   * On upload failures, make more information available to the alerting
//     dialog.  Get the structured information going into the log into a
//     tree there.
//   * Header parse failures come without much explanation.  Elaborate.
//   * Work queue for uploads?  Any need for this or is the current scheme good
//     enough?
//   * Move data structures holding mesh data used by main thread into main-
//     thread-only access so that no locking is needed.  May require duplication
//     of some data so that worker thread has a minimal data set to guide
//     operations.
//
// --------------------------------------------------------------------------
//                    Development/Debug/QA Tools
//
// Enable here or in build environment to get fasttimer data on mesh fetches.
//
// Typically, this is used to perform A/B testing using the
// fasttimer console (shift-ctrl-9).  This is done by looking
// for stalls due to lock contention between the main thread
// and the repository and HTTP code.  In a release viewer,
// these appear as ping-time or worse spikes in frame time.
// With this instrumentation enabled, a stall will appear
// under the 'Mesh Fetch' timer which will be either top-level
// or under 'Render' time.

static LLFastTimer::DeclareTimer FTM_MESH_FETCH("Mesh Fetch");

// Random failure testing for development/QA.
//
// Set the MESH_*_FAILED macros to either 'false' or to
// an invocation of MESH_RANDOM_NTH_TRUE() with some
// suitable number.  In production, all must be false.
//
// Example:
// #define  MESH_HTTP_RESPONSE_FAILED               MESH_RANDOM_NTH_TRUE(9)

// 1-in-N calls will test true
#define MESH_RANDOM_NTH_TRUE(_N)                ( ll_rand(S32(_N)) == 0 )

#define MESH_HTTP_RESPONSE_FAILED               false
#define MESH_HEADER_PROCESS_FAILED              false
#define MESH_LOD_PROCESS_FAILED                 false
#define MESH_SKIN_INFO_PROCESS_FAILED           false
#define MESH_DECOMP_PROCESS_FAILED              false
#define MESH_PHYS_SHAPE_PROCESS_FAILED          false

// --------------------------------------------------------------------------


LLMeshRepository gMeshRepo;

const S32 MESH_HEADER_SIZE = 4096;                      // Important:  assumption is that headers fit in this space


const S32 REQUEST2_HIGH_WATER_MIN = 32;                 // Limits for GetMesh2 regions
const S32 REQUEST2_HIGH_WATER_MAX = 100;
const S32 REQUEST2_LOW_WATER_MIN = 16;
const S32 REQUEST2_LOW_WATER_MAX = 50;

const U32 LARGE_MESH_FETCH_THRESHOLD = 1U << 21;        // Size at which requests goes to narrow/slow queue
const long SMALL_MESH_XFER_TIMEOUT = 120L;              // Seconds to complete xfer, small mesh downloads
const long LARGE_MESH_XFER_TIMEOUT = 600L;              // Seconds to complete xfer, large downloads

const U32 DOWNLOAD_RETRY_LIMIT = 8;
const F32 DOWNLOAD_RETRY_DELAY = 0.5f; // seconds

// Would normally like to retry on uploads as some
// retryable failures would be recoverable.  Unfortunately,
// the mesh service is using 500 (retryable) rather than
// 400/bad request (permanent) for a bad payload and
// retrying that just leads to revocation of the one-shot
// cap which then produces a 404 on retry destroying some
// (occasionally) useful error information.  We'll leave
// upload retries to the user as in the past.  SH-4667.
const long UPLOAD_RETRY_LIMIT = 0L;

// Maximum mesh version to support.  Three least significant digits are reserved for the minor version,
// with major version changes indicating a format change that is not backwards compatible and should not
// be parsed by viewers that don't specifically support that version. For example, if the integer "1" is
// present, the version is 0.001. A viewer that can parse version 0.001 can also parse versions up to 0.999,
// but not 1.0 (integer 1000).
// See wiki at https://wiki.secondlife.com/wiki/Mesh/Mesh_Asset_Format
const S32 MAX_MESH_VERSION = 999;

U32 LLMeshRepository::sBytesReceived = 0;
U32 LLMeshRepository::sMeshRequestCount = 0;
U32 LLMeshRepository::sHTTPRequestCount = 0;
U32 LLMeshRepository::sHTTPLargeRequestCount = 0;
U32 LLMeshRepository::sHTTPRetryCount = 0;
U32 LLMeshRepository::sHTTPErrorCount = 0;
U32 LLMeshRepository::sLODProcessing = 0;
U32 LLMeshRepository::sLODPending = 0;

U32 LLMeshRepository::sCacheBytesRead = 0;
U32 LLMeshRepository::sCacheBytesWritten = 0;
U32 LLMeshRepository::sCacheBytesHeaders = 0;
U32 LLMeshRepository::sCacheBytesSkins = 0;
U32 LLMeshRepository::sCacheBytesDecomps = 0;
U32 LLMeshRepository::sCacheReads = 0;
U32 LLMeshRepository::sCacheWrites = 0;
U32 LLMeshRepository::sMaxLockHoldoffs = 0;

LLDeadmanTimer LLMeshRepository::sQuiescentTimer(15.0, false);  // true -> gather cpu metrics

namespace {
    // The NoOpDeletor is used when passing certain objects (generally the LLMeshUploadThread)
    // in a smart pointer below for passage into the LLCore::Http libararies.
    // When the smart pointer is destroyed,  no action will be taken since we
    // do not in these cases want the object to be destroyed at the end of the call.
    //
    // *NOTE$: Yes! It is "Deletor"
    // http://english.stackexchange.com/questions/4733/what-s-the-rule-for-adding-er-vs-or-when-nouning-a-verb
    // "delete" derives from Latin "deletus"

    void NoOpDeletor(LLCore::HttpHandler *)
    { /*NoOp*/ }
}

static S32 dump_num = 0;
std::string make_dump_name(std::string prefix, S32 num)
{
    return prefix + std::to_string(num) + std::string(".xml");
}
void dump_llsd_to_file(const LLSD& content, std::string filename);
LLSD llsd_from_file(std::string filename);

const std::string header_lod[] =
{
    "lowest_lod",
    "low_lod",
    "medium_lod",
    "high_lod"
};
const char * const LOG_MESH = "Mesh";

// Static data and functions to measure mesh load
// time metrics for a new region scene.
static unsigned int metrics_teleport_start_count = 0;
boost::signals2::connection metrics_teleport_started_signal;
static void teleport_started();

void on_new_single_inventory_upload_complete(
    LLAssetType::EType asset_type,
    LLInventoryType::EType inventory_type,
    const std::string inventory_type_string,
    const LLUUID& item_folder_id,
    const std::string& item_name,
    const std::string& item_description,
    const LLSD& server_response,
    S32 upload_price);


//get the number of bytes resident in memory for given volume
U32 get_volume_memory_size(const LLVolume* volume)
{
    U32 indices = 0;
    U32 vertices = 0;

    for (U32 i = 0; i < volume->getNumVolumeFaces(); ++i)
    {
        const LLVolumeFace& face = volume->getVolumeFace(i);
        indices += face.mNumIndices;
        vertices += face.mNumVertices;
    }


    return indices*2+vertices*11+sizeof(LLVolume)+sizeof(LLVolumeFace)*volume->getNumVolumeFaces();
}

void get_vertex_buffer_from_mesh(LLCDMeshData& mesh, LLModel::PhysicsMesh& res, F32 scale = 1.f)
{
    res.mPositions.clear();
    res.mNormals.clear();

    const F32* v = mesh.mVertexBase;

    if (mesh.mIndexType == LLCDMeshData::INT_16)
    {
        U16* idx = (U16*) mesh.mIndexBase;
        for (S32 j = 0; j < mesh.mNumTriangles; ++j)
        {
            F32* mp0 = (F32*) ((U8*)v+idx[0]*mesh.mVertexStrideBytes);
            F32* mp1 = (F32*) ((U8*)v+idx[1]*mesh.mVertexStrideBytes);
            F32* mp2 = (F32*) ((U8*)v+idx[2]*mesh.mVertexStrideBytes);

            idx = (U16*) (((U8*)idx)+mesh.mIndexStrideBytes);

            LLVector3 v0(mp0);
            LLVector3 v1(mp1);
            LLVector3 v2(mp2);

            LLVector3 n = (v1-v0)%(v2-v0);
            n.normalize();

            res.mPositions.push_back(v0*scale);
            res.mPositions.push_back(v1*scale);
            res.mPositions.push_back(v2*scale);

            res.mNormals.push_back(n);
            res.mNormals.push_back(n);
            res.mNormals.push_back(n);
        }
    }
    else
    {
        U32* idx = (U32*) mesh.mIndexBase;
        for (S32 j = 0; j < mesh.mNumTriangles; ++j)
        {
            F32* mp0 = (F32*) ((U8*)v+idx[0]*mesh.mVertexStrideBytes);
            F32* mp1 = (F32*) ((U8*)v+idx[1]*mesh.mVertexStrideBytes);
            F32* mp2 = (F32*) ((U8*)v+idx[2]*mesh.mVertexStrideBytes);

            idx = (U32*) (((U8*)idx)+mesh.mIndexStrideBytes);

            LLVector3 v0(mp0);
            LLVector3 v1(mp1);
            LLVector3 v2(mp2);

            LLVector3 n = (v1-v0)%(v2-v0);
            n.normalize();

            res.mPositions.push_back(v0*scale);
            res.mPositions.push_back(v1*scale);
            res.mPositions.push_back(v2*scale);

            res.mNormals.push_back(n);
            res.mNormals.push_back(n);
            res.mNormals.push_back(n);
        }
    }
}

void RequestStats::updateTime()
{
    U32 modifier = 1 << mRetries; // before ++
    mRetries++;
    mTimer.reset();
    mTimer.setTimerExpirySec(DOWNLOAD_RETRY_DELAY * (F32)modifier); // up to 32s, 64 total wait
}

bool RequestStats::canRetry() const
{
    return mRetries < DOWNLOAD_RETRY_LIMIT;
}

bool RequestStats::isDelayed() const
{
    return mTimer.getStarted() && !mTimer.hasExpired();
}

LLViewerFetchedTexture* LLMeshUploadThread::FindViewerTexture(const LLImportMaterial& material)
{
    LLPointer< LLViewerFetchedTexture > * ppTex = static_cast< LLPointer< LLViewerFetchedTexture > * >(material.mOpaqueData);
    return ppTex ? (*ppTex).get() : NULL;
}

volatile S32 LLMeshRepoThread::sActiveHeaderRequests = 0;
volatile S32 LLMeshRepoThread::sActiveLODRequests = 0;
U32 LLMeshRepoThread::sMaxConcurrentRequests = 1;
S32 LLMeshRepoThread::sRequestLowWater = REQUEST2_LOW_WATER_MIN;
S32 LLMeshRepoThread::sRequestHighWater = REQUEST2_HIGH_WATER_MIN;
S32 LLMeshRepoThread::sRequestWaterLevel = 0;

// Base handler class for all mesh users of llcorehttp.
// This is roughly equivalent to a Responder class in
// traditional LL code.  The base is going to perform
// common response/data handling in the inherited
// onCompleted() method.  Derived classes, one for each
// type of HTTP action, define processData() and
// processFailure() methods to customize handling and
// error messages.
//
// LLCore::HttpHandler
//   LLMeshHandlerBase
//     LLMeshHeaderHandler
//     LLMeshLODHandler
//     LLMeshSkinInfoHandler
//     LLMeshDecompositionHandler
//     LLMeshPhysicsShapeHandler
//   LLMeshUploadThread

class LLMeshHandlerBase : public LLCore::HttpHandler,
    public std::enable_shared_from_this<LLMeshHandlerBase>
{
public:
    typedef std::shared_ptr<LLMeshHandlerBase> ptr_t;

    LOG_CLASS(LLMeshHandlerBase);
    LLMeshHandlerBase(U32 offset, U32 requested_bytes)
        : LLCore::HttpHandler(),
          mMeshParams(),
          mProcessed(false),
          mHttpHandle(LLCORE_HTTP_HANDLE_INVALID),
          mOffset(offset),
          mRequestedBytes(requested_bytes)
        {}

    virtual ~LLMeshHandlerBase()
        {}

protected:
    LLMeshHandlerBase(const LLMeshHandlerBase &);               // Not defined
    void operator=(const LLMeshHandlerBase &);                  // Not defined

public:
    virtual void onCompleted(LLCore::HttpHandle handle, LLCore::HttpResponse * response);
    virtual void processData(LLCore::BufferArray * body, S32 body_offset, U8 * data, S32 data_size) = 0;
    virtual void processFailure(LLCore::HttpStatus status) = 0;

public:
    LLVolumeParams mMeshParams;
    bool mProcessed;
    LLCore::HttpHandle mHttpHandle;
    U32 mOffset;
    U32 mRequestedBytes;
};


// Subclass for header fetches.
//
// Thread:  repo
class LLMeshHeaderHandler : public LLMeshHandlerBase
{
public:
    LOG_CLASS(LLMeshHeaderHandler);
    LLMeshHeaderHandler(const LLVolumeParams & mesh_params, U32 offset, U32 requested_bytes)
        : LLMeshHandlerBase(offset, requested_bytes)
    {
        mMeshParams = mesh_params;
        LLMeshRepoThread::incActiveHeaderRequests();
    }
    virtual ~LLMeshHeaderHandler();

protected:
    LLMeshHeaderHandler(const LLMeshHeaderHandler &);           // Not defined
    void operator=(const LLMeshHeaderHandler &);                // Not defined

public:
    virtual void processData(LLCore::BufferArray * body, S32 body_offset, U8 * data, S32 data_size);
    virtual void processFailure(LLCore::HttpStatus status);
};


// Subclass for LOD fetches.
//
// Thread:  repo
class LLMeshLODHandler : public LLMeshHandlerBase
{
public:
    LOG_CLASS(LLMeshLODHandler);
    LLMeshLODHandler(const LLVolumeParams & mesh_params, S32 lod, U32 offset, U32 requested_bytes)
        : LLMeshHandlerBase(offset, requested_bytes),
          mLOD(lod)
    {
            mMeshParams = mesh_params;
            LLMeshRepoThread::incActiveLODRequests();
        }
    virtual ~LLMeshLODHandler();

protected:
    LLMeshLODHandler(const LLMeshLODHandler &);                 // Not defined
    void operator=(const LLMeshLODHandler &);                   // Not defined

public:
    virtual void processData(LLCore::BufferArray * body, S32 body_offset, U8 * data, S32 data_size);
    virtual void processFailure(LLCore::HttpStatus status);

public:
    S32 mLOD;
};


// Subclass for skin info fetches.
//
// Thread:  repo
class LLMeshSkinInfoHandler : public LLMeshHandlerBase
{
public:
    LOG_CLASS(LLMeshSkinInfoHandler);
    LLMeshSkinInfoHandler(const LLUUID& id, U32 offset, U32 requested_bytes)
        : LLMeshHandlerBase(offset, requested_bytes),
          mMeshID(id)
    {}
    virtual ~LLMeshSkinInfoHandler();

protected:
    LLMeshSkinInfoHandler(const LLMeshSkinInfoHandler &);       // Not defined
    void operator=(const LLMeshSkinInfoHandler &);              // Not defined

public:
    virtual void processData(LLCore::BufferArray * body, S32 body_offset, U8 * data, S32 data_size);
    virtual void processFailure(LLCore::HttpStatus status);

public:
    LLUUID mMeshID;
};


// Subclass for decomposition fetches.
//
// Thread:  repo
class LLMeshDecompositionHandler : public LLMeshHandlerBase
{
public:
    LOG_CLASS(LLMeshDecompositionHandler);
    LLMeshDecompositionHandler(const LLUUID& id, U32 offset, U32 requested_bytes)
        : LLMeshHandlerBase(offset, requested_bytes),
          mMeshID(id)
    {}
    virtual ~LLMeshDecompositionHandler();

protected:
    LLMeshDecompositionHandler(const LLMeshDecompositionHandler &);     // Not defined
    void operator=(const LLMeshDecompositionHandler &);                 // Not defined

public:
    virtual void processData(LLCore::BufferArray * body, S32 body_offset, U8 * data, S32 data_size);
    virtual void processFailure(LLCore::HttpStatus status);

public:
    LLUUID mMeshID;
};


// Subclass for physics shape fetches.
//
// Thread:  repo
class LLMeshPhysicsShapeHandler : public LLMeshHandlerBase
{
public:
    LOG_CLASS(LLMeshPhysicsShapeHandler);
    LLMeshPhysicsShapeHandler(const LLUUID& id, U32 offset, U32 requested_bytes)
        : LLMeshHandlerBase(offset, requested_bytes),
          mMeshID(id)
    {}
    virtual ~LLMeshPhysicsShapeHandler();

protected:
    LLMeshPhysicsShapeHandler(const LLMeshPhysicsShapeHandler &);   // Not defined
    void operator=(const LLMeshPhysicsShapeHandler &);              // Not defined

public:
    virtual void processData(LLCore::BufferArray * body, S32 body_offset, U8 * data, S32 data_size);
    virtual void processFailure(LLCore::HttpStatus status);

public:
    LLUUID mMeshID;
};


void log_upload_error(LLCore::HttpStatus status, const LLSD& content,
                      const char * const stage, const std::string & model_name)
{
    // Add notification popup.
    LLSD args;
    std::string message = content["error"]["message"].asString();
    std::string identifier = content["error"]["identifier"].asString();
    args["MESSAGE"] = message;
    args["IDENTIFIER"] = identifier;
    args["LABEL"] = model_name;

    // Log details.
    LL_WARNS(LOG_MESH) << "Error in stage:  " << stage
                       << ", Reason:  " << status.toString()
                       << " (" << status.toTerseString() << ")" << LL_ENDL;

    std::ostringstream details;
    typedef std::set<std::string> mav_errors_set_t;
    mav_errors_set_t mav_errors;

    if (content.has("error"))
    {
        const LLSD& err = content["error"];
        LL_WARNS(LOG_MESH) << "error: " << err << LL_ENDL;
        LL_WARNS(LOG_MESH) << "  mesh upload failed, stage '" << stage
                           << "', error '" << err["error"].asString()
                           << "', message '" << err["message"].asString()
                           << "', id '" << err["identifier"].asString()
                           << "'" << LL_ENDL;

        if (err.has("errors"))
        {
            details << std::endl << std::endl;

            S32 error_num = 0;
            const LLSD& err_list = err["errors"];
            for (LLSD::array_const_iterator it = err_list.beginArray();
                 it != err_list.endArray();
                 ++it)
            {
                const LLSD& err_entry = *it;
                std::string message = err_entry["message"];

                if (message.length() > 0)
                {
                    mav_errors.insert(message);
                }

                LL_WARNS(LOG_MESH) << "  error[" << error_num << "]:" << LL_ENDL;
                for (LLSD::map_const_iterator map_it = err_entry.beginMap();
                     map_it != err_entry.endMap();
                     ++map_it)
                {
                    LL_WARNS(LOG_MESH) << "    " << map_it->first << ":  "
                                       << map_it->second << LL_ENDL;
                }
                error_num++;
            }
        }
    }
    else
    {
        LL_WARNS(LOG_MESH) << "Bad response to mesh request, no additional error information available." << LL_ENDL;
    }

    mav_errors_set_t::iterator mav_errors_it = mav_errors.begin();
    for (; mav_errors_it != mav_errors.end(); ++mav_errors_it)
    {
        std::string mav_details = "Mav_Details_" + *mav_errors_it;
        details << "Message: '" << *mav_errors_it << "': " << LLTrans::getString(mav_details) << std::endl << std::endl;
    }

    std::string details_str = details.str();
    if (details_str.length() > 0)
    {
        args["DETAILS"] = details_str;
    }

    gMeshRepo.uploadError(args);
}

LLMeshRepoThread::LLMeshRepoThread()
: LLThread("mesh repo"),
  mHttpRequest(NULL),
  mHttpOptions(),
  mHttpLargeOptions(),
  mHttpHeaders(),
  mHttpPolicyClass(LLCore::HttpRequest::DEFAULT_POLICY_ID),
  mHttpLargePolicyClass(LLCore::HttpRequest::DEFAULT_POLICY_ID)
{
    LLAppCoreHttp & app_core_http(LLAppViewer::instance()->getAppCoreHttp());

    mMutex = new LLMutex();
    mHeaderMutex = new LLMutex();
    mSignal = new LLCondition();
    mHttpRequest = new LLCore::HttpRequest;
    mHttpOptions = LLCore::HttpOptions::ptr_t(new LLCore::HttpOptions);
    mHttpOptions->setTransferTimeout(SMALL_MESH_XFER_TIMEOUT);
    mHttpOptions->setUseRetryAfter(gSavedSettings.getBOOL("MeshUseHttpRetryAfter"));
    mHttpLargeOptions = LLCore::HttpOptions::ptr_t(new LLCore::HttpOptions);
    mHttpLargeOptions->setTransferTimeout(LARGE_MESH_XFER_TIMEOUT);
    mHttpLargeOptions->setUseRetryAfter(gSavedSettings.getBOOL("MeshUseHttpRetryAfter"));
    mHttpHeaders = LLCore::HttpHeaders::ptr_t(new LLCore::HttpHeaders);
    mHttpHeaders->append(HTTP_OUT_HEADER_ACCEPT, HTTP_CONTENT_VND_LL_MESH);
    mHttpPolicyClass = app_core_http.getPolicy(LLAppCoreHttp::AP_MESH2);
    mHttpLargePolicyClass = app_core_http.getPolicy(LLAppCoreHttp::AP_LARGE_MESH);
}


LLMeshRepoThread::~LLMeshRepoThread()
{
    LL_INFOS(LOG_MESH) << "Small GETs issued:  " << LLMeshRepository::sHTTPRequestCount
                       << ", Large GETs issued:  " << LLMeshRepository::sHTTPLargeRequestCount
                       << ", Max Lock Holdoffs:  " << LLMeshRepository::sMaxLockHoldoffs
                       << LL_ENDL;

    mHttpRequestSet.clear();
    mHttpHeaders.reset();

    while (!mSkinInfoQ.empty())
    {
        delete mSkinInfoQ.front();
        mSkinInfoQ.pop_front();
    }

    while (!mDecompositionQ.empty())
    {
        delete mDecompositionQ.front();
        mDecompositionQ.pop_front();
    }

    delete mHttpRequest;
    mHttpRequest = NULL;
    delete mMutex;
    mMutex = NULL;
    delete mHeaderMutex;
    mHeaderMutex = NULL;
    delete mSignal;
    mSignal = NULL;
}

void LLMeshRepoThread::run()
{
    LLCDResult res = LLConvexDecomposition::initThread();
    if (res != LLCD_OK && LLConvexDecomposition::isFunctional())
    {
        LL_WARNS(LOG_MESH) << "Convex decomposition unable to be loaded.  Expect severe problems." << LL_ENDL;
    }

    while (!LLApp::isExiting())
    {
        // *TODO:  Revise sleep/wake strategy and try to move away
        // from polling operations in this thread.  We can sleep
        // this thread hard when:
        // * All Http requests are serviced
        // * LOD request queue empty
        // * Header request queue empty
        // * Skin info request queue empty
        // * Decomposition request queue empty
        // * Physics shape request queue empty
        // We wake the thread when any of the above become untrue.
        // Will likely need a correctly-implemented condition variable to do this.
        // On the other hand, this may actually be an effective and efficient scheme...

        mSignal->wait();

        if (LLApp::isExiting())
        {
            break;
        }

        if (! mHttpRequestSet.empty())
        {
            // Dispatch all HttpHandler notifications
            mHttpRequest->update(0L);
        }
        sRequestWaterLevel = mHttpRequestSet.size();            // Stats data update

        // NOTE: order of queue processing intentionally favors LOD requests over header requests
        // Todo: we are processing mLODReqQ, mHeaderReqQ, mSkinRequests, mDecompositionRequests and mPhysicsShapeRequests
        // in relatively similar manners, remake code to simplify/unify the process,
        // like processRequests(&requestQ, fetchFunction); which does same thing for each element

        if (!mLODReqQ.empty() && mHttpRequestSet.size() < sRequestHighWater)
        {
            std::list<LODRequest> incomplete;
            while (!mLODReqQ.empty() && mHttpRequestSet.size() < sRequestHighWater)
            {
                if (!mMutex)
                {
                    break;
                }

                mMutex->lock();
                LODRequest req = mLODReqQ.front();
                mLODReqQ.pop();
                LLMeshRepository::sLODProcessing--;
                mMutex->unlock();
                if (req.isDelayed())
                {
                    // failed to load before, wait a bit
                    incomplete.push_front(req);
                }
                else if (!fetchMeshLOD(req.mMeshParams, req.mLOD, req.canRetry()))
                {
                    if (req.canRetry())
                    {
                        // failed, resubmit
                        req.updateTime();
                        incomplete.push_front(req);
                    }
                    else
                    {
                        // too many fails
                        LLMutexLock lock(mMutex);
                        mUnavailableQ.push_back(req);
                        LL_WARNS() << "Failed to load " << req.mMeshParams << " , skip" << LL_ENDL;
                    }
                }
            }

            if (!incomplete.empty())
            {
                LLMutexLock locker(mMutex);
                for (std::list<LODRequest>::iterator iter = incomplete.begin(); iter != incomplete.end(); iter++)
                {
                    mLODReqQ.push(*iter);
                    ++LLMeshRepository::sLODProcessing;
                }
            }
        }

        if (!mHeaderReqQ.empty() && mHttpRequestSet.size() < sRequestHighWater)
        {
            std::list<HeaderRequest> incomplete;
            while (!mHeaderReqQ.empty() && mHttpRequestSet.size() < sRequestHighWater)
            {
                if (!mMutex)
                {
                    break;
                }

                mMutex->lock();
                HeaderRequest req = mHeaderReqQ.front();
                mHeaderReqQ.pop();
                mMutex->unlock();
                if (req.isDelayed())
                {
                    // failed to load before, wait a bit
                    incomplete.push_front(req);
                }
                else if (!fetchMeshHeader(req.mMeshParams, req.canRetry()))
                {
                    if (req.canRetry())
                    {
                        //failed, resubmit
                        req.updateTime();
                        incomplete.push_front(req);
                    }
                    else
                    {
                        LL_DEBUGS() << "mHeaderReqQ failed: " << req.mMeshParams << LL_ENDL;
                    }
                }
            }

            if (!incomplete.empty())
            {
                LLMutexLock locker(mMutex);
                for (std::list<HeaderRequest>::iterator iter = incomplete.begin(); iter != incomplete.end(); iter++)
                {
                    mHeaderReqQ.push(*iter);
                }
            }
        }

        // For the final three request lists, similar goal to above but
        // slightly different queue structures.  Stay off the mutex when
        // performing long-duration actions.

        if (mHttpRequestSet.size() < sRequestHighWater
            && (!mSkinRequests.empty()
            || !mDecompositionRequests.empty()
            || !mPhysicsShapeRequests.empty()))
        {
            // Something to do probably, lock and double-check.  We don't want
            // to hold the lock long here.  That will stall main thread activities
            // so we bounce it.

            if (!mSkinRequests.empty())
            {
                std::list<UUIDBasedRequest> incomplete;
                while (!mSkinRequests.empty() && mHttpRequestSet.size() < sRequestHighWater)
                {

                    mMutex->lock();
                    auto req = mSkinRequests.front();
                    mSkinRequests.pop_front();
                    mMutex->unlock();
                    if (req.isDelayed())
                    {
                        incomplete.emplace_back(req);
                    }
                    else if (!fetchMeshSkinInfo(req.mId, req.canRetry()))
                    {
                        if (req.canRetry())
                        {
                            req.updateTime();
                            incomplete.emplace_back(req);
                        }
                        else
                        {
                            LLMutexLock locker(mMutex);
                            mSkinUnavailableQ.push_back(req);
                            LL_DEBUGS() << "mSkinReqQ failed: " << req.mId << LL_ENDL;
                        }
                    }
                }

                if (!incomplete.empty())
                {
                    LLMutexLock locker(mMutex);
                    for (const auto& req : incomplete)
                    {
                        mSkinRequests.push_back(req);
                    }
                }
            }

            // holding lock, try next list
            // *TODO:  For UI/debug-oriented lists, we might drop the fine-
            // grained locking as there's a lowered expectation of smoothness
            // in these cases.
            if (!mDecompositionRequests.empty())
            {
                std::set<UUIDBasedRequest> incomplete;
                while (!mDecompositionRequests.empty() && mHttpRequestSet.size() < sRequestHighWater)
                {
                    mMutex->lock();
                    std::set<UUIDBasedRequest>::iterator iter = mDecompositionRequests.begin();
                    UUIDBasedRequest req = *iter;
                    mDecompositionRequests.erase(iter);
                    mMutex->unlock();
                    if (req.isDelayed())
                    {
                        incomplete.insert(req);
                    }
                    else if (!fetchMeshDecomposition(req.mId))
                    {
                        if (req.canRetry())
                        {
                            req.updateTime();
                            incomplete.insert(req);
                        }
                        else
                        {
                            LL_DEBUGS() << "mDecompositionRequests failed: " << req.mId << LL_ENDL;
                        }
                    }
                }

                if (!incomplete.empty())
                {
                    LLMutexLock locker(mMutex);
                    mDecompositionRequests.insert(incomplete.begin(), incomplete.end());
                }
            }

            // holding lock, final list
            if (!mPhysicsShapeRequests.empty())
            {
                std::set<UUIDBasedRequest> incomplete;
                while (!mPhysicsShapeRequests.empty() && mHttpRequestSet.size() < sRequestHighWater)
                {
                    mMutex->lock();
                    std::set<UUIDBasedRequest>::iterator iter = mPhysicsShapeRequests.begin();
                    UUIDBasedRequest req = *iter;
                    mPhysicsShapeRequests.erase(iter);
                    mMutex->unlock();
                    if (req.isDelayed())
                    {
                        incomplete.insert(req);
                    }
                    else if (!fetchMeshPhysicsShape(req.mId))
                    {
                        if (req.canRetry())
                        {
                            req.updateTime();
                            incomplete.insert(req);
                        }
                        else
                        {
                            LL_DEBUGS() << "mPhysicsShapeRequests failed: " << req.mId << LL_ENDL;
                        }
                    }
                }

                if (!incomplete.empty())
                {
                    LLMutexLock locker(mMutex);
                    mPhysicsShapeRequests.insert(incomplete.begin(), incomplete.end());
                }
            }
        }

        // For dev purposes only.  A dynamic change could make this false
        // and that shouldn't assert.
        // llassert_always(mHttpRequestSet.size() <= sRequestHighWater);
    }

    if (mSignal->isLocked())
    { //make sure to let go of the mutex associated with the given signal before shutting down
        mSignal->unlock();
    }

    res = LLConvexDecomposition::quitThread();
    if (res != LLCD_OK && LLConvexDecomposition::isFunctional())
    {
        LL_WARNS(LOG_MESH) << "Convex decomposition unable to be quit." << LL_ENDL;
    }
}

// Mutex:  LLMeshRepoThread::mMutex must be held on entry
void LLMeshRepoThread::loadMeshSkinInfo(const LLUUID& mesh_id)
{
    mSkinRequests.push_back(UUIDBasedRequest(mesh_id));
}

// Mutex:  LLMeshRepoThread::mMutex must be held on entry
void LLMeshRepoThread::loadMeshDecomposition(const LLUUID& mesh_id)
{
    mDecompositionRequests.insert(UUIDBasedRequest(mesh_id));
}

// Mutex:  LLMeshRepoThread::mMutex must be held on entry
void LLMeshRepoThread::loadMeshPhysicsShape(const LLUUID& mesh_id)
{
    mPhysicsShapeRequests.insert(UUIDBasedRequest(mesh_id));
}

void LLMeshRepoThread::lockAndLoadMeshLOD(const LLVolumeParams& mesh_params, S32 lod)
{
    if (!LLAppViewer::isExiting())
    {
        loadMeshLOD(mesh_params, lod);
    }
}


void LLMeshRepoThread::loadMeshLOD(const LLVolumeParams& mesh_params, S32 lod)
{ //could be called from any thread
    const LLUUID& mesh_id = mesh_params.getSculptID();
    LLMutexLock lock(mMutex);
    LLMutexLock header_lock(mHeaderMutex);
    mesh_header_map::iterator iter = mMeshHeader.find(mesh_id);
    if (iter != mMeshHeader.end())
    { //if we have the header, request LOD byte range

        LODRequest req(mesh_params, lod);
        {
            mLODReqQ.push(req);
            LLMeshRepository::sLODProcessing++;
        }
    }
    else
    {
        HeaderRequest req(mesh_params);
        pending_lod_map::iterator pending = mPendingLOD.find(mesh_id);

        if (pending != mPendingLOD.end())
        { //append this lod request to existing header request
            pending->second.push_back(lod);
            llassert(pending->second.size() <= LLModel::NUM_LODS);
        }
        else
        { //if no header request is pending, fetch header
            mHeaderReqQ.push(req);
            mPendingLOD[mesh_id].push_back(lod);
        }
    }
}

// Mutex:  must be holding mMutex when called
void LLMeshRepoThread::setGetMeshCap(const std::string & mesh_cap)
{
    mGetMeshCapability = mesh_cap;
}


// Constructs a Cap URL for the mesh.  Prefers a GetMesh2 cap
// over a GetMesh cap.
//
// Mutex:  acquires mMutex
void LLMeshRepoThread::constructUrl(LLUUID mesh_id, std::string * url)
{
    std::string res_url;

    if (gAgent.getRegion())
    {
        {
            LLMutexLock lock(mMutex);
            res_url = mGetMeshCapability;
        }

        if (!res_url.empty())
        {
            res_url += "/?mesh_id=";
            res_url += mesh_id.asString().c_str();
        }
        else
        {
            LL_WARNS_ONCE(LOG_MESH) << "Current region does not have ViewerAsset capability!  Cannot load meshes. Region id: "
                                    << gAgent.getRegion()->getRegionID() << LL_ENDL;
            LL_DEBUGS_ONCE(LOG_MESH) << "Cannot load mesh " << mesh_id << " due to missing capability." << LL_ENDL;
        }
    }
    else
    {
        LL_WARNS_ONCE(LOG_MESH) << "Current region is not loaded so there is no capability to load from! Cannot load meshes." << LL_ENDL;
        LL_DEBUGS_ONCE(LOG_MESH) << "Cannot load mesh " << mesh_id << " due to missing capability." << LL_ENDL;
    }

    *url = res_url;
}

// Issue an HTTP GET request with byte range using the right
// policy class.
//
// @return      Valid handle or LLCORE_HTTP_HANDLE_INVALID.
//              If the latter, actual status is found in
//              mHttpStatus member which is valid until the
//              next call to this method.
//
// Thread:  repo
LLCore::HttpHandle LLMeshRepoThread::getByteRange(const std::string & url,
                                                  size_t offset, size_t len,
                                                  const LLCore::HttpHandler::ptr_t &handler)
{
    // Also used in lltexturefetch.cpp
    static LLCachedControl<bool> disable_range_req(gSavedSettings, "HttpRangeRequestsDisable", false);

    LLCore::HttpHandle handle(LLCORE_HTTP_HANDLE_INVALID);

    if (len < LARGE_MESH_FETCH_THRESHOLD)
    {
        handle = mHttpRequest->requestGetByteRange( mHttpPolicyClass,
                                                    url,
                                                    (disable_range_req ? size_t(0) : offset),
                                                    (disable_range_req ? size_t(0) : len),
                                                    mHttpOptions,
                                                    mHttpHeaders,
                                                    handler);
        if (LLCORE_HTTP_HANDLE_INVALID != handle)
        {
            ++LLMeshRepository::sHTTPRequestCount;
        }
    }
    else
    {
        handle = mHttpRequest->requestGetByteRange(mHttpLargePolicyClass,
                                                   url,
                                                   (disable_range_req ? size_t(0) : offset),
                                                   (disable_range_req ? size_t(0) : len),
                                                   mHttpLargeOptions,
                                                   mHttpHeaders,
                                                   handler);
        if (LLCORE_HTTP_HANDLE_INVALID != handle)
        {
            ++LLMeshRepository::sHTTPLargeRequestCount;
        }
    }
    if (LLCORE_HTTP_HANDLE_INVALID == handle)
    {
        // Something went wrong, capture the error code for caller.
        mHttpStatus = mHttpRequest->getStatus();
    }
    return handle;
}


bool LLMeshRepoThread::fetchMeshSkinInfo(const LLUUID& mesh_id, bool can_retry)
{

    if (!mHeaderMutex)
    {
        return false;
    }

    mHeaderMutex->lock();

    auto header_it = mMeshHeader.find(mesh_id);
    if (header_it == mMeshHeader.end())
    { //we have no header info for this mesh, do nothing
        mHeaderMutex->unlock();
        return false;
    }

    ++LLMeshRepository::sMeshRequestCount;
    bool ret = true;
    U32 header_size = header_it->second.first;

    if (header_size > 0)
    {
        const LLMeshHeader& header = header_it->second.second;

        S32 version = header.mVersion;
<<<<<<< HEAD
		S32 offset = header_size + header.mSkinOffset;
		S32 size = header.mSkinSize;

		mHeaderMutex->unlock();

		if (version <= MAX_MESH_VERSION && offset >= 0 && size > 0)
		{
			//check cache for mesh skin info
			LLFileSystem file(mesh_id, LLAssetType::AT_MESH);
			if (file.getSize() >= offset + size)
			{
				U8* buffer = new(std::nothrow) U8[size];
				if (!buffer)
				{
					LL_WARNS(LOG_MESH) << "Failed to allocate memory for skin info, size: " << size << LL_ENDL;
					return false;
				}
				LLMeshRepository::sCacheBytesRead += size;
				++LLMeshRepository::sCacheReads;
				file.seek(offset);
				file.read(buffer, size);

				//make sure buffer isn't all 0's by checking the first 1KB (reserved block but not written)
				bool zero = true;
				for (S32 i = 0; i < llmin(size, 1024) && zero; ++i)
				{
					zero = buffer[i] == 0;
				}

				if (!zero)
				{ //attempt to parse
					if (skinInfoReceived(mesh_id, buffer, size))
					{						
						delete[] buffer;
						return true;
					}
				}

				delete[] buffer;
			}

			//reading from cache failed for whatever reason, fetch from sim
			std::string http_url;
			constructUrl(mesh_id, &http_url);

			if (!http_url.empty())
			{
=======
        S32 offset = header_size + header.mSkinOffset;
        S32 size = header.mSkinSize;

        mHeaderMutex->unlock();

        if (version <= MAX_MESH_VERSION && offset >= 0 && size > 0)
        {
            //check cache for mesh skin info
            LLFileSystem file(mesh_id, LLAssetType::AT_MESH);
            if (file.getSize() >= offset+size)
            {
                U8* buffer = new(std::nothrow) U8[size];
                if (!buffer)
                {
                    LL_WARNS(LOG_MESH) << "Failed to allocate memory for skin info, size: " << size << LL_ENDL;
                    return false;
                }
                LLMeshRepository::sCacheBytesRead += size;
                ++LLMeshRepository::sCacheReads;
                file.seek(offset);
                file.read(buffer, size);

                //make sure buffer isn't all 0's by checking the first 1KB (reserved block but not written)
                bool zero = true;
                for (S32 i = 0; i < llmin(size, 1024) && zero; ++i)
                {
                    zero = buffer[i] > 0 ? false : true;
                }

                if (!zero)
                { //attempt to parse
                    if (skinInfoReceived(mesh_id, buffer, size))
                    {
                        delete[] buffer;
                        return true;
                    }
                }

                delete[] buffer;
            }

            //reading from cache failed for whatever reason, fetch from sim
            std::string http_url;
            constructUrl(mesh_id, &http_url);

            if (!http_url.empty())
            {
>>>>>>> e1623bb2
                LLMeshHandlerBase::ptr_t handler(new LLMeshSkinInfoHandler(mesh_id, offset, size));
                LLCore::HttpHandle handle = getByteRange(http_url, offset, size, handler);
                if (LLCORE_HTTP_HANDLE_INVALID == handle)
                {
                    LL_WARNS(LOG_MESH) << "HTTP GET request failed for skin info on mesh " << mID
                                       << ".  Reason:  " << mHttpStatus.toString()
                                       << " (" << mHttpStatus.toTerseString() << ")"
                                       << LL_ENDL;
                    ret = false;
                }
                else if(can_retry)
                {
                    handler->mHttpHandle = handle;
                    mHttpRequestSet.insert(handler);
                }
                else
                {
                    LLMutexLock locker(mMutex);
                    mSkinUnavailableQ.emplace_back(mesh_id);
                }
            }
            else
            {
                LLMutexLock locker(mMutex);
                mSkinUnavailableQ.emplace_back(mesh_id);
            }
        }
        else
        {
            LLMutexLock locker(mMutex);
            mSkinUnavailableQ.emplace_back(mesh_id);
        }
    }
    else
    {
        mHeaderMutex->unlock();
    }

    //early out was not hit, effectively fetched
    return ret;
}

bool LLMeshRepoThread::fetchMeshDecomposition(const LLUUID& mesh_id)
{
    if (!mHeaderMutex)
    {
        return false;
    }

    mHeaderMutex->lock();

    auto header_it = mMeshHeader.find(mesh_id);
    if (header_it == mMeshHeader.end())
    { //we have no header info for this mesh, do nothing
        mHeaderMutex->unlock();
        return false;
    }

    ++LLMeshRepository::sMeshRequestCount;
    U32 header_size = header_it->second.first;
    bool ret = true;

    if (header_size > 0)
    {
        const auto& header = header_it->second.second;
        S32 version = header.mVersion;
        S32 offset = header_size + header.mPhysicsConvexOffset;
        S32 size = header.mPhysicsConvexSize;

<<<<<<< HEAD
		mHeaderMutex->unlock();

		if (version <= MAX_MESH_VERSION && offset >= 0 && size > 0)
		{
			//check cache for mesh skin info
			LLFileSystem file(mesh_id, LLAssetType::AT_MESH);
			if (file.getSize() >= offset+size)
			{
				U8* buffer = new(std::nothrow) U8[size];
				if (!buffer)
				{
					LL_WARNS(LOG_MESH) << "Failed to allocate memory for mesh decomposition, size: " << size << LL_ENDL;
					return false;
				}
				LLMeshRepository::sCacheBytesRead += size;
				++LLMeshRepository::sCacheReads;

				file.seek(offset);
				file.read(buffer, size);

				//make sure buffer isn't all 0's by checking the first 1KB (reserved block but not written)
				bool zero = true;
				for (S32 i = 0; i < llmin(size, 1024) && zero; ++i)
				{
					zero = buffer[i] == 0;
				}

				if (!zero)
				{ //attempt to parse
					if (decompositionReceived(mesh_id, buffer, size))
					{
						delete[] buffer;
						return true;
					}
				}

				delete[] buffer;
			}

			//reading from cache failed for whatever reason, fetch from sim
			std::string http_url;
			constructUrl(mesh_id, &http_url);
			
			if (!http_url.empty())
			{
=======
        mHeaderMutex->unlock();

        if (version <= MAX_MESH_VERSION && offset >= 0 && size > 0)
        {
            //check cache for mesh skin info
            LLFileSystem file(mesh_id, LLAssetType::AT_MESH);
            if (file.getSize() >= offset+size)
            {
                U8* buffer = new(std::nothrow) U8[size];
                if (!buffer)
                {
                    LL_WARNS(LOG_MESH) << "Failed to allocate memory for mesh decomposition, size: " << size << LL_ENDL;
                    return false;
                }
                LLMeshRepository::sCacheBytesRead += size;
                ++LLMeshRepository::sCacheReads;

                file.seek(offset);
                file.read(buffer, size);

                //make sure buffer isn't all 0's by checking the first 1KB (reserved block but not written)
                bool zero = true;
                for (S32 i = 0; i < llmin(size, 1024) && zero; ++i)
                {
                    zero = buffer[i] > 0 ? false : true;
                }

                if (!zero)
                { //attempt to parse
                    if (decompositionReceived(mesh_id, buffer, size))
                    {
                        delete[] buffer;
                        return true;
                    }
                }

                delete[] buffer;
            }

            //reading from cache failed for whatever reason, fetch from sim
            std::string http_url;
            constructUrl(mesh_id, &http_url);

            if (!http_url.empty())
            {
>>>>>>> e1623bb2
                LLMeshHandlerBase::ptr_t handler(new LLMeshDecompositionHandler(mesh_id, offset, size));
                LLCore::HttpHandle handle = getByteRange(http_url, offset, size, handler);
                if (LLCORE_HTTP_HANDLE_INVALID == handle)
                {
                    LL_WARNS(LOG_MESH) << "HTTP GET request failed for decomposition mesh " << mID
                                       << ".  Reason:  " << mHttpStatus.toString()
                                       << " (" << mHttpStatus.toTerseString() << ")"
                                       << LL_ENDL;
                    ret = false;
                }
                else
                {
                    handler->mHttpHandle = handle;
                    mHttpRequestSet.insert(handler);
                }
            }
        }
    }
    else
    {
        mHeaderMutex->unlock();
    }

    //early out was not hit, effectively fetched
    return ret;
}

bool LLMeshRepoThread::fetchMeshPhysicsShape(const LLUUID& mesh_id)
{
    if (!mHeaderMutex)
    {
        return false;
    }

    mHeaderMutex->lock();

    auto header_it = mMeshHeader.find(mesh_id);
    if (header_it == mMeshHeader.end())
    { //we have no header info for this mesh, do nothing
        mHeaderMutex->unlock();
        return false;
    }

    ++LLMeshRepository::sMeshRequestCount;
    U32 header_size = header_it->second.first;
    bool ret = true;

    if (header_size > 0)
    {
        const auto& header = header_it->second.second;
        S32 version = header.mVersion;
        S32 offset = header_size + header.mPhysicsMeshOffset;
<<<<<<< HEAD
		S32 size = header.mPhysicsMeshSize;

		mHeaderMutex->unlock();

		if (version <= MAX_MESH_VERSION && offset >= 0 && size > 0)
		{
			//check cache for mesh physics shape info
			LLFileSystem file(mesh_id, LLAssetType::AT_MESH);
			if (file.getSize() >= offset+size)
			{
				LLMeshRepository::sCacheBytesRead += size;
				++LLMeshRepository::sCacheReads;
				file.seek(offset);
				U8* buffer = new(std::nothrow) U8[size];
				if (!buffer)
				{
					LL_WARNS(LOG_MESH) << "Failed to allocate memory for physics shape, size: " << size << LL_ENDL;
					return false;
				}
				file.read(buffer, size);

				//make sure buffer isn't all 0's by checking the first 1KB (reserved block but not written)
				bool zero = true;
				for (S32 i = 0; i < llmin(size, 1024) && zero; ++i)
				{
					zero = buffer[i] == 0;
				}

				if (!zero)
				{ //attempt to parse
					if (physicsShapeReceived(mesh_id, buffer, size) == MESH_OK)
					{
						delete[] buffer;
						return true;
					}
				}

				delete[] buffer;
			}

			//reading from cache failed for whatever reason, fetch from sim
			std::string http_url;
			constructUrl(mesh_id, &http_url);
			
			if (!http_url.empty())
			{
                LLMeshHandlerBase::ptr_t handler(new LLMeshPhysicsShapeHandler(mesh_id, offset, size));
				LLCore::HttpHandle handle = getByteRange(http_url, offset, size, handler);
				if (LLCORE_HTTP_HANDLE_INVALID == handle)
				{
					LL_WARNS(LOG_MESH) << "HTTP GET request failed for physics shape on mesh " << mID
									   << ".  Reason:  " << mHttpStatus.toString()
									   << " (" << mHttpStatus.toTerseString() << ")"
									   << LL_ENDL;
					ret = false;
				}
				else
				{
					handler->mHttpHandle = handle;
					mHttpRequestSet.insert(handler);
				}
			}
		}
		else
		{ //no physics shape whatsoever, report back NULL
			physicsShapeReceived(mesh_id, NULL, 0);
		}
	}
	else
	{	
		mHeaderMutex->unlock();
	}

	//early out was not hit, effectively fetched
	return ret;
}
=======
        S32 size = header.mPhysicsMeshSize;
>>>>>>> e1623bb2

        mHeaderMutex->unlock();

        if (version <= MAX_MESH_VERSION && offset >= 0 && size > 0)
        {
            //check cache for mesh physics shape info
            LLFileSystem file(mesh_id, LLAssetType::AT_MESH);
            if (file.getSize() >= offset+size)
            {
                LLMeshRepository::sCacheBytesRead += size;
                ++LLMeshRepository::sCacheReads;
                file.seek(offset);
                U8* buffer = new(std::nothrow) U8[size];
                if (!buffer)
                {
                    LL_WARNS(LOG_MESH) << "Failed to allocate memory for physics shape, size: " << size << LL_ENDL;
                    return false;
                }
                file.read(buffer, size);

                //make sure buffer isn't all 0's by checking the first 1KB (reserved block but not written)
                bool zero = true;
                for (S32 i = 0; i < llmin(size, 1024) && zero; ++i)
                {
                    zero = buffer[i] > 0 ? false : true;
                }

                if (!zero)
                { //attempt to parse
                    if (physicsShapeReceived(mesh_id, buffer, size) == MESH_OK)
                    {
                        delete[] buffer;
                        return true;
                    }
                }

                delete[] buffer;
            }

            //reading from cache failed for whatever reason, fetch from sim
            std::string http_url;
            constructUrl(mesh_id, &http_url);

            if (!http_url.empty())
            {
                LLMeshHandlerBase::ptr_t handler(new LLMeshPhysicsShapeHandler(mesh_id, offset, size));
                LLCore::HttpHandle handle = getByteRange(http_url, offset, size, handler);
                if (LLCORE_HTTP_HANDLE_INVALID == handle)
                {
                    LL_WARNS(LOG_MESH) << "HTTP GET request failed for physics shape on mesh " << mID
                                       << ".  Reason:  " << mHttpStatus.toString()
                                       << " (" << mHttpStatus.toTerseString() << ")"
                                       << LL_ENDL;
                    ret = false;
                }
                else
                {
                    handler->mHttpHandle = handle;
                    mHttpRequestSet.insert(handler);
                }
            }
        }
        else
        { //no physics shape whatsoever, report back NULL
            physicsShapeReceived(mesh_id, NULL, 0);
        }
    }
    else
    {
        mHeaderMutex->unlock();
    }

    //early out was not hit, effectively fetched
    return ret;
}

//static
void LLMeshRepoThread::incActiveLODRequests()
{
    LLMutexLock lock(gMeshRepo.mThread->mMutex);
    ++LLMeshRepoThread::sActiveLODRequests;
}

//static
void LLMeshRepoThread::decActiveLODRequests()
{
    LLMutexLock lock(gMeshRepo.mThread->mMutex);
    --LLMeshRepoThread::sActiveLODRequests;
}

//static
void LLMeshRepoThread::incActiveHeaderRequests()
{
    LLMutexLock lock(gMeshRepo.mThread->mMutex);
    ++LLMeshRepoThread::sActiveHeaderRequests;
}

//static
void LLMeshRepoThread::decActiveHeaderRequests()
{
    LLMutexLock lock(gMeshRepo.mThread->mMutex);
    --LLMeshRepoThread::sActiveHeaderRequests;
}

//return false if failed to get header
bool LLMeshRepoThread::fetchMeshHeader(const LLVolumeParams& mesh_params, bool can_retry)
{
    ++LLMeshRepository::sMeshRequestCount;

    {
        //look for mesh in asset in cache
        LLFileSystem file(mesh_params.getSculptID(), LLAssetType::AT_MESH);

        S32 size = file.getSize();

        if (size > 0)
        {
            // *NOTE:  if the header size is ever more than 4KB, this will break
            U8 buffer[MESH_HEADER_SIZE];
            S32 bytes = llmin(size, MESH_HEADER_SIZE);
            LLMeshRepository::sCacheBytesRead += bytes;
            ++LLMeshRepository::sCacheReads;
            file.read(buffer, bytes);
            if (headerReceived(mesh_params, buffer, bytes) == MESH_OK)
            {
                std::string mid;
                mesh_params.getSculptID().toString(mid);
                LL_DEBUGS(LOG_MESH) << "Mesh/Cache: Mesh header for ID " << mid << " - was retrieved from the cache." << LL_ENDL;

                // Found mesh in cache
                return true;
            }
        }
    }

    //either cache entry doesn't exist or is corrupt, request header from simulator
    bool retval = true;
    std::string http_url;
    constructUrl(mesh_params.getSculptID(), &http_url);


    if (!http_url.empty())
    {
        std::string mid;
        mesh_params.getSculptID().toString(mid);
        LL_DEBUGS(LOG_MESH) << "Mesh/Cache: Mesh header for ID " << mid << " - was retrieved from the simulator." << LL_ENDL;

        //grab first 4KB if we're going to bother with a fetch.  Cache will prevent future fetches if a full mesh fits
        //within the first 4KB
        //NOTE -- this will break of headers ever exceed 4KB

        LLMeshHandlerBase::ptr_t handler(new LLMeshHeaderHandler(mesh_params, 0, MESH_HEADER_SIZE));
        LLCore::HttpHandle handle = getByteRange(http_url, 0, MESH_HEADER_SIZE, handler);
        if (LLCORE_HTTP_HANDLE_INVALID == handle)
        {
            LL_WARNS(LOG_MESH) << "HTTP GET request failed for mesh header " << mID
                               << ".  Reason:  " << mHttpStatus.toString()
                               << " (" << mHttpStatus.toTerseString() << ")"
                               << LL_ENDL;
            retval = false;
        }
        else if (can_retry)
        {
            handler->mHttpHandle = handle;
            mHttpRequestSet.insert(handler);
        }
    }

    return retval;
}

//return false if failed to get mesh lod.
bool LLMeshRepoThread::fetchMeshLOD(const LLVolumeParams& mesh_params, S32 lod, bool can_retry)
{
    if (!mHeaderMutex)
    {
        return false;
    }

    const LLUUID& mesh_id = mesh_params.getSculptID();

    mHeaderMutex->lock();
    auto header_it = mMeshHeader.find(mesh_id);
    if (header_it == mMeshHeader.end())
    { //we have no header info for this mesh, do nothing
        mHeaderMutex->unlock();
        return false;
    }
    ++LLMeshRepository::sMeshRequestCount;
    bool retval = true;

    U32 header_size = header_it->second.first;
    if (header_size > 0)
    {
        const auto& header = header_it->second.second;
        S32 version = header.mVersion;
        S32 offset = header_size + header.mLodOffset[lod];
        S32 size = header.mLodSize[lod];
<<<<<<< HEAD
		mHeaderMutex->unlock();
				
		if (version <= MAX_MESH_VERSION && offset >= 0 && size > 0)
		{

			//check cache for mesh asset
			LLFileSystem file(mesh_id, LLAssetType::AT_MESH);
			if (file.getSize() >= offset+size)
			{
				U8* buffer = new(std::nothrow) U8[size];
				if (!buffer)
				{
					LL_WARNS(LOG_MESH) << "Can't allocate memory for mesh " << mesh_id << " LOD " << lod << ", size: " << size << LL_ENDL;
					// todo: for now it will result in indefinite constant retries, should result in timeout
					// or in retry-count and disabling mesh. (but usually viewer is beyond saving at this point)
					return false;
				}
				LLMeshRepository::sCacheBytesRead += size;
				++LLMeshRepository::sCacheReads;
				file.seek(offset);
				file.read(buffer, size);

				//make sure buffer isn't all 0's by checking the first 1KB (reserved block but not written)
				bool zero = true;
				for (S32 i = 0; i < llmin(size, 1024) && zero; ++i)
				{
					zero = buffer[i] == 0;
				}

				if (!zero)
				{ //attempt to parse
					if (lodReceived(mesh_params, lod, buffer, size) == MESH_OK)
					{
						delete[] buffer;

						std::string mid;
						mesh_id.toString(mid);
						LL_DEBUGS(LOG_MESH) << "Mesh/Cache: Mesh body for ID " << mid << " - was retrieved from the cache." << LL_ENDL;

						return true;
					}
				}

				delete[] buffer;
			}

			//reading from cache failed for whatever reason, fetch from sim
			std::string http_url;
			constructUrl(mesh_id, &http_url);

			if (!http_url.empty())
			{
				std::string mid;
				mesh_id.toString(mid);
				LL_DEBUGS(LOG_MESH) << "Mesh/Cache: Mesh body for ID " << mid << " - was retrieved from the simulator." << LL_ENDL;
=======
        mHeaderMutex->unlock();

        if (version <= MAX_MESH_VERSION && offset >= 0 && size > 0)
        {

            //check cache for mesh asset
            LLFileSystem file(mesh_id, LLAssetType::AT_MESH);
            if (file.getSize() >= offset+size)
            {
                U8* buffer = new(std::nothrow) U8[size];
                if (!buffer)
                {
                    LL_WARNS(LOG_MESH) << "Can't allocate memory for mesh " << mesh_id << " LOD " << lod << ", size: " << size << LL_ENDL;
                    // todo: for now it will result in indefinite constant retries, should result in timeout
                    // or in retry-count and disabling mesh. (but usually viewer is beyond saving at this point)
                    return false;
                }
                LLMeshRepository::sCacheBytesRead += size;
                ++LLMeshRepository::sCacheReads;
                file.seek(offset);
                file.read(buffer, size);

                //make sure buffer isn't all 0's by checking the first 1KB (reserved block but not written)
                bool zero = true;
                for (S32 i = 0; i < llmin(size, 1024) && zero; ++i)
                {
                    zero = buffer[i] > 0 ? false : true;
                }

                if (!zero)
                { //attempt to parse
                    if (lodReceived(mesh_params, lod, buffer, size) == MESH_OK)
                    {
                        delete[] buffer;

                        std::string mid;
                        mesh_id.toString(mid);
                        LL_DEBUGS(LOG_MESH) << "Mesh/Cache: Mesh body for ID " << mid << " - was retrieved from the cache." << LL_ENDL;

                        return true;
                    }
                }

                delete[] buffer;
            }

            //reading from cache failed for whatever reason, fetch from sim
            std::string http_url;
            constructUrl(mesh_id, &http_url);

            if (!http_url.empty())
            {
                std::string mid;
                mesh_id.toString(mid);
                LL_DEBUGS(LOG_MESH) << "Mesh/Cache: Mesh body for ID " << mid << " - was retrieved from the simulator." << LL_ENDL;
>>>>>>> e1623bb2

                LLMeshHandlerBase::ptr_t handler(new LLMeshLODHandler(mesh_params, lod, offset, size));
                LLCore::HttpHandle handle = getByteRange(http_url, offset, size, handler);
                if (LLCORE_HTTP_HANDLE_INVALID == handle)
                {
                    LL_WARNS(LOG_MESH) << "HTTP GET request failed for LOD on mesh " << mID
                                       << ".  Reason:  " << mHttpStatus.toString()
                                       << " (" << mHttpStatus.toTerseString() << ")"
                                       << LL_ENDL;
                    retval = false;
                }
                else if (can_retry)
                {
                    handler->mHttpHandle = handle;
                    mHttpRequestSet.insert(handler);
                    // *NOTE:  Allowing a re-request, not marking as unavailable.  Is that correct?
                }
                else
                {
                    LLMutexLock lock(mMutex);
                    mUnavailableQ.push_back(LODRequest(mesh_params, lod));
                }
            }
            else
            {
                LLMutexLock lock(mMutex);
                mUnavailableQ.push_back(LODRequest(mesh_params, lod));
            }
        }
        else
        {
            LLMutexLock lock(mMutex);
            mUnavailableQ.push_back(LODRequest(mesh_params, lod));
        }
    }
    else
    {
        mHeaderMutex->unlock();
    }

    return retval;
}

EMeshProcessingResult LLMeshRepoThread::headerReceived(const LLVolumeParams& mesh_params, U8* data, S32 data_size)
{
    const LLUUID mesh_id = mesh_params.getSculptID();
    LLSD header_data;

    LLMeshHeader header;

    llssize header_size = 0;
    if (data_size > 0)
    {
        llssize dsize = data_size;
        char* result_ptr = strip_deprecated_header((char*)data, dsize, &header_size);

        data_size = dsize;

        boost::iostreams::stream<boost::iostreams::array_source> stream(result_ptr, data_size);

        if (!LLSDSerialize::fromBinary(header_data, stream, data_size))
        {
            LL_WARNS(LOG_MESH) << "Mesh header parse error.  Not a valid mesh asset!  ID:  " << mesh_id
                               << LL_ENDL;
            return MESH_PARSE_FAILURE;
        }

        if (!header_data.isMap())
        {
            LL_WARNS(LOG_MESH) << "Mesh header is invalid for ID: " << mesh_id << LL_ENDL;
            return MESH_INVALID;
        }

        header.fromLLSD(header_data);

        if (header.mVersion > MAX_MESH_VERSION)
        {
            LL_INFOS(LOG_MESH) << "Wrong version in header for " << mesh_id << LL_ENDL;
            header.m404 = true;
        }
        // make sure there is at least one lod, function returns -1 and marks as 404 otherwise
        else if (LLMeshRepository::getActualMeshLOD(header, 0) >= 0)
        {
            header_size += stream.tellg();
        }
    }
    else
    {
        LL_INFOS(LOG_MESH) << "Non-positive data size.  Marking header as non-existent, will not retry.  ID:  " << mesh_id
                           << LL_ENDL;
        header.m404 = 1;
    }

    {

        {
            LLMutexLock lock(mHeaderMutex);
            mMeshHeader[mesh_id] = { header_size, header };
            LLMeshRepository::sCacheBytesHeaders += header_size;
        }

        LLMutexLock lock(mMutex); // make sure only one thread access mPendingLOD at the same time.

        //check for pending requests
        pending_lod_map::iterator iter = mPendingLOD.find(mesh_id);
        if (iter != mPendingLOD.end())
        {
            for (U32 i = 0; i < iter->second.size(); ++i)
            {
                LODRequest req(mesh_params, iter->second[i]);
                mLODReqQ.push(req);
                LLMeshRepository::sLODProcessing++;
            }
            mPendingLOD.erase(iter);
        }
    }

    return MESH_OK;
}

EMeshProcessingResult LLMeshRepoThread::lodReceived(const LLVolumeParams& mesh_params, S32 lod, U8* data, S32 data_size)
{
    if (data == NULL || data_size == 0)
    {
        return MESH_NO_DATA;
    }

    LLPointer<LLVolume> volume = new LLVolume(mesh_params, LLVolumeLODGroup::getVolumeScaleFromDetail(lod));
    if (volume->unpackVolumeFaces(data, data_size))
    {
        if (volume->getNumFaces() > 0)
        {
            LoadedMesh mesh(volume, mesh_params, lod);
            {
                LLMutexLock lock(mMutex);
                mLoadedQ.push_back(mesh);
                // LLPointer is not thread safe, since we added this pointer into
                // threaded list, make sure counter gets decreased inside mutex lock
                // and won't affect mLoadedQ processing
                volume = NULL;
                // might be good idea to turn mesh into pointer to avoid making a copy
                mesh.mVolume = NULL;
            }
            return MESH_OK;
        }
    }

    return MESH_UNKNOWN;
}

bool LLMeshRepoThread::skinInfoReceived(const LLUUID& mesh_id, U8* data, S32 data_size)
{
    LLSD skin;

    if (data_size > 0)
    {
        try
        {
            U32 uzip_result = LLUZipHelper::unzip_llsd(skin, data, data_size);
            if (uzip_result != LLUZipHelper::ZR_OK)
            {
                LL_WARNS(LOG_MESH) << "Mesh skin info parse error.  Not a valid mesh asset!  ID:  " << mesh_id
                    << " uzip result" << uzip_result
                    << LL_ENDL;
                return false;
            }
        }
        catch (std::bad_alloc&)
        {
            LL_WARNS(LOG_MESH) << "Out of memory for mesh ID " << mesh_id << " of size: " << data_size << LL_ENDL;
            return false;
        }
    }

    {
        LLMeshSkinInfo* info = nullptr;
        try
        {
            info = new LLMeshSkinInfo(mesh_id, skin);
        }
        catch (const std::bad_alloc& ex)
        {
            LL_WARNS() << "Failed to allocate skin info with exception: " << ex.what()  << LL_ENDL;
            return false;
        }

        // LL_DEBUGS(LOG_MESH) << "info pelvis offset" << info.mPelvisOffset << LL_ENDL;
        {
            LLMutexLock lock(mMutex);
            mSkinInfoQ.push_back(info);
        }
    }

    return true;
}

bool LLMeshRepoThread::decompositionReceived(const LLUUID& mesh_id, U8* data, S32 data_size)
{
    LLSD decomp;

    if (data_size > 0)
    {
        try
        {
            U32 uzip_result = LLUZipHelper::unzip_llsd(decomp, data, data_size);
            if (uzip_result != LLUZipHelper::ZR_OK)
            {
                LL_WARNS(LOG_MESH) << "Mesh decomposition parse error.  Not a valid mesh asset!  ID:  " << mesh_id
                    << " uzip result: " << uzip_result
                    << LL_ENDL;
                return false;
            }
        }
        catch (const std::bad_alloc&)
        {
            LL_WARNS(LOG_MESH) << "Out of memory for mesh ID " << mesh_id << " of size: " << data_size << LL_ENDL;
            return false;
        }
    }

    {
        LLModel::Decomposition* d = new LLModel::Decomposition(decomp);
        d->mMeshID = mesh_id;
        {
            LLMutexLock lock(mMutex);
            mDecompositionQ.push_back(d);
        }
    }

    return true;
}

EMeshProcessingResult LLMeshRepoThread::physicsShapeReceived(const LLUUID& mesh_id, U8* data, S32 data_size)
{
    LLSD physics_shape;

    LLModel::Decomposition* d = new LLModel::Decomposition();
    d->mMeshID = mesh_id;

    if (data == NULL)
    { //no data, no physics shape exists
        d->mPhysicsShapeMesh.clear();
    }
    else
    {
        LLVolumeParams volume_params;
        volume_params.setType(LL_PCODE_PROFILE_SQUARE, LL_PCODE_PATH_LINE);
        volume_params.setSculptID(mesh_id, LL_SCULPT_TYPE_MESH);
        LLPointer<LLVolume> volume = new LLVolume(volume_params,0);

        if (volume->unpackVolumeFaces(data, data_size))
        {
            d->mPhysicsShapeMesh.clear();

            std::vector<LLVector3>& pos = d->mPhysicsShapeMesh.mPositions;
            std::vector<LLVector3>& norm = d->mPhysicsShapeMesh.mNormals;

            for (S32 i = 0; i < volume->getNumVolumeFaces(); ++i)
            {
                const LLVolumeFace& face = volume->getVolumeFace(i);

                for (S32 i = 0; i < face.mNumIndices; ++i)
                {
                    U16 idx = face.mIndices[i];

                    pos.push_back(LLVector3(face.mPositions[idx].getF32ptr()));
                    norm.push_back(LLVector3(face.mNormals[idx].getF32ptr()));
                }
            }
        }
    }

    {
        LLMutexLock lock(mMutex);
        mDecompositionQ.push_back(d);
    }
    return MESH_OK;
}

LLMeshUploadThread::LLMeshUploadThread(LLMeshUploadThread::instance_list& data, LLVector3& scale, bool upload_textures,
                                       bool upload_skin, bool upload_joints, bool lock_scale_if_joint_position,
                                       const std::string & upload_url, bool do_upload,
                                       LLHandle<LLWholeModelFeeObserver> fee_observer,
                                       LLHandle<LLWholeModelUploadObserver> upload_observer)
  : LLThread("mesh upload"),
    LLCore::HttpHandler(),
    mDiscarded(false),
    mDoUpload(do_upload),
    mWholeModelUploadURL(upload_url),
    mFeeObserverHandle(fee_observer),
    mUploadObserverHandle(upload_observer)
{
    mInstanceList = data;
    mUploadTextures = upload_textures;
    mUploadSkin = upload_skin;
    mUploadJoints = upload_joints;
    mLockScaleIfJointPosition = lock_scale_if_joint_position;
    mMutex = new LLMutex();
    mPendingUploads = 0;
    mFinished = false;
    mOrigin = gAgent.getPositionAgent();
    mHost = gAgent.getRegionHost();

    mWholeModelFeeCapability = gAgent.getRegionCapability("NewFileAgentInventory");

    mOrigin += gAgent.getAtAxis() * scale.magVec();

    mMeshUploadTimeOut = gSavedSettings.getS32("MeshUploadTimeOut");

    mHttpRequest = new LLCore::HttpRequest;
    mHttpOptions = LLCore::HttpOptions::ptr_t(new LLCore::HttpOptions);
    mHttpOptions->setTransferTimeout(mMeshUploadTimeOut);
    mHttpOptions->setUseRetryAfter(gSavedSettings.getBOOL("MeshUseHttpRetryAfter"));
    mHttpOptions->setRetries(UPLOAD_RETRY_LIMIT);
    mHttpHeaders = LLCore::HttpHeaders::ptr_t(new LLCore::HttpHeaders);
    mHttpHeaders->append(HTTP_OUT_HEADER_CONTENT_TYPE, HTTP_CONTENT_LLSD_XML);
    mHttpPolicyClass = LLAppViewer::instance()->getAppCoreHttp().getPolicy(LLAppCoreHttp::AP_UPLOADS);
}

LLMeshUploadThread::~LLMeshUploadThread()
{
    delete mHttpRequest;
    mHttpRequest = NULL;
    delete mMutex;
    mMutex = NULL;

}

LLMeshUploadThread::DecompRequest::DecompRequest(LLModel* mdl, LLModel* base_model, LLMeshUploadThread* thread)
{
    mStage = "single_hull";
    mModel = mdl;
    mDecompID = &mdl->mDecompID;
    mBaseModel = base_model;
    mThread = thread;

    //copy out positions and indices
    assignData(mdl) ;

    mThread->mFinalDecomp = this;
    mThread->mPhysicsComplete = false;
}

void LLMeshUploadThread::DecompRequest::completed()
{
    if (mThread->mFinalDecomp == this)
    {
        mThread->mPhysicsComplete = true;
    }

    llassert(mHull.size() == 1);

    mThread->mHullMap[mBaseModel] = mHull[0];
}

//called in the main thread.
void LLMeshUploadThread::preStart()
{
    //build map of LLModel refs to instances for callbacks
    for (instance_list::iterator iter = mInstanceList.begin(); iter != mInstanceList.end(); ++iter)
    {
        mInstance[iter->mModel].push_back(*iter);
    }
}

void LLMeshUploadThread::discard()
{
    LLMutexLock lock(mMutex);
    mDiscarded = true;
}

bool LLMeshUploadThread::isDiscarded() const
{
    LLMutexLock lock(mMutex);
    return mDiscarded;
}

void LLMeshUploadThread::run()
{
    if (mDoUpload)
    {
        doWholeModelUpload();
    }
    else
    {
        requestWholeModelFee();
    }
}

void dump_llsd_to_file(const LLSD& content, std::string filename)
{
    if (gSavedSettings.getBOOL("MeshUploadLogXML"))
    {
        llofstream of(filename.c_str());
        LLSDSerialize::toPrettyXML(content,of);
    }
}

LLSD llsd_from_file(std::string filename)
{
    llifstream ifs(filename.c_str());
    LLSD result;
    LLSDSerialize::fromXML(result,ifs);
    return result;
}

void LLMeshUploadThread::wholeModelToLLSD(LLSD& dest, bool include_textures)
{
<<<<<<< HEAD
	LLSD result;

	LLSD res;
	result["folder_id"] = gInventory.findUserDefinedCategoryUUIDForType(LLFolderType::FT_OBJECT);
	result["texture_folder_id"] = gInventory.findUserDefinedCategoryUUIDForType(LLFolderType::FT_TEXTURE);
	result["asset_type"] = "mesh";
	result["inventory_type"] = "object";
	result["description"] = "(No Description)";
	result["next_owner_mask"] = LLSD::Integer(LLFloaterPerms::getNextOwnerPerms("Uploads"));
	result["group_mask"] = LLSD::Integer(LLFloaterPerms::getGroupPerms("Uploads"));
	result["everyone_mask"] = LLSD::Integer(LLFloaterPerms::getEveryonePerms("Uploads"));

	res["mesh_list"] = LLSD::emptyArray();
	res["texture_list"] = LLSD::emptyArray();
	res["instance_list"] = LLSD::emptyArray();
	S32 mesh_num = 0;
	S32 texture_num = 0;
	
	std::set<LLViewerTexture* > textures;
	std::map<LLViewerTexture*,S32> texture_index;

	std::map<LLModel*,S32> mesh_index;
	std::string model_name;

	S32 instance_num = 0;
	
	for (instance_map::iterator iter = mInstance.begin(); iter != mInstance.end(); ++iter)
	{
		LLMeshUploadData data;
		data.mBaseModel = iter->first;

		if (data.mBaseModel->mSubmodelID)
		{
			// These are handled below to insure correct parenting order on creation
			// due to map walking being based on model address (aka random)
			continue;
		}

		LLModelInstance& first_instance = *(iter->second.begin());
		for (S32 i = 0; i < 5; i++)
		{
			data.mModel[i] = first_instance.mLOD[i];
		}

		if (mesh_index.find(data.mBaseModel) == mesh_index.end())
		{
			// Have not seen this model before - create a new mesh_list entry for it.
			if (model_name.empty())
			{
				model_name = data.mBaseModel->getName();
			}

			std::stringstream ostr;
			
			LLModel::Decomposition& decomp =
				data.mModel[LLModel::LOD_PHYSICS].notNull() ? 
				data.mModel[LLModel::LOD_PHYSICS]->mPhysics : 
				data.mBaseModel->mPhysics;

			decomp.mBaseHull = mHullMap[data.mBaseModel];

			LLSD mesh_header = LLModel::writeModel(
				ostr,  
				data.mModel[LLModel::LOD_PHYSICS],
				data.mModel[LLModel::LOD_HIGH],
				data.mModel[LLModel::LOD_MEDIUM],
				data.mModel[LLModel::LOD_LOW],
				data.mModel[LLModel::LOD_IMPOSTOR], 
				decomp,
				mUploadSkin,
				mUploadJoints,
                mLockScaleIfJointPosition,
				false,
				false,
				data.mBaseModel->mSubmodelID);

			data.mAssetData = ostr.str();
			std::string str = ostr.str();

			res["mesh_list"][mesh_num] = LLSD::Binary(str.begin(),str.end()); 
			mesh_index[data.mBaseModel] = mesh_num;
			mesh_num++;
		}

		// For all instances that use this model
		for (instance_list::iterator instance_iter = iter->second.begin();
			 instance_iter != iter->second.end();
			 ++instance_iter)
		{

			LLModelInstance& instance = *instance_iter;
		
			LLSD instance_entry;
		
			for (S32 i = 0; i < 5; i++)
			{
				data.mModel[i] = instance.mLOD[i];
			}
		
			LLVector3 pos, scale;
			LLQuaternion rot;
			LLMatrix4 transformation = instance.mTransform;
			decomposeMeshMatrix(transformation,pos,rot,scale);
			instance_entry["position"] = ll_sd_from_vector3(pos);
			instance_entry["rotation"] = ll_sd_from_quaternion(rot);
			instance_entry["scale"] = ll_sd_from_vector3(scale);
		
			instance_entry["material"] = LL_MCODE_WOOD;
			instance_entry["physics_shape_type"] = data.mModel[LLModel::LOD_PHYSICS].notNull() ? (U8)(LLViewerObject::PHYSICS_SHAPE_PRIM) : (U8)(LLViewerObject::PHYSICS_SHAPE_CONVEX_HULL);
			instance_entry["mesh"] = mesh_index[data.mBaseModel];
			instance_entry["mesh_name"] = instance.mLabel;

			instance_entry["face_list"] = LLSD::emptyArray();

			// We want to be able to allow more than 8 materials...
			//
			S32 end = llmin((S32)instance.mMaterial.size(), instance.mModel->getNumVolumeFaces()) ;

			for (S32 face_num = 0; face_num < end; face_num++)
			{
				LLImportMaterial& material = instance.mMaterial[data.mBaseModel->mMaterialList[face_num]];
				LLSD face_entry = LLSD::emptyMap();

				LLViewerFetchedTexture *texture = NULL;

				if (material.mDiffuseMapFilename.size())
				{
					texture = FindViewerTexture(material);
				}
				
				if ((texture != NULL) &&
					(textures.find(texture) == textures.end()))
				{
					textures.insert(texture);
				}

				std::stringstream texture_str;
				if (texture != NULL && include_textures && mUploadTextures)
				{
					if (texture->hasSavedRawImage())
					{
						LLImageDataLock lock(texture->getSavedRawImage());

						LLPointer<LLImageJ2C> upload_file =
							LLViewerTextureList::convertToUploadFile(texture->getSavedRawImage());

						if (!upload_file.isNull() && upload_file->getDataSize())
						{
							texture_str.write((const char*) upload_file->getData(), upload_file->getDataSize());
						}
					}
				}

				if (texture != NULL &&
					mUploadTextures &&
					texture_index.find(texture) == texture_index.end())
				{
					texture_index[texture] = texture_num;
					std::string str = texture_str.str();
					res["texture_list"][texture_num] = LLSD::Binary(str.begin(),str.end());
					texture_num++;
				}

				// Subset of TextureEntry fields.
				if (texture != NULL && mUploadTextures)
				{
					face_entry["image"] = texture_index[texture];
					face_entry["scales"] = 1.0;
					face_entry["scalet"] = 1.0;
					face_entry["offsets"] = 0.0;
					face_entry["offsett"] = 0.0;
					face_entry["imagerot"] = 0.0;
				}
				face_entry["diffuse_color"] = ll_sd_from_color4(material.mDiffuseColor);
				face_entry["fullbright"] = material.mFullbright;
				instance_entry["face_list"][face_num] = face_entry;
		    }

			res["instance_list"][instance_num] = instance_entry;
			instance_num++;
		}
	}

	for (instance_map::iterator iter = mInstance.begin(); iter != mInstance.end(); ++iter)
	{
		LLMeshUploadData data;
		data.mBaseModel = iter->first;

		if (!data.mBaseModel->mSubmodelID)
		{
			// These were handled above already...
			//
			continue;
		}

		LLModelInstance& first_instance = *(iter->second.begin());
		for (S32 i = 0; i < 5; i++)
		{
			data.mModel[i] = first_instance.mLOD[i];
		}

		if (mesh_index.find(data.mBaseModel) == mesh_index.end())
		{
			// Have not seen this model before - create a new mesh_list entry for it.
			if (model_name.empty())
			{
				model_name = data.mBaseModel->getName();
			}

			std::stringstream ostr;
			
			LLModel::Decomposition& decomp =
				data.mModel[LLModel::LOD_PHYSICS].notNull() ? 
				data.mModel[LLModel::LOD_PHYSICS]->mPhysics : 
				data.mBaseModel->mPhysics;

			decomp.mBaseHull = mHullMap[data.mBaseModel];

			LLSD mesh_header = LLModel::writeModel(
				ostr,  
				data.mModel[LLModel::LOD_PHYSICS],
				data.mModel[LLModel::LOD_HIGH],
				data.mModel[LLModel::LOD_MEDIUM],
				data.mModel[LLModel::LOD_LOW],
				data.mModel[LLModel::LOD_IMPOSTOR], 
				decomp,
				mUploadSkin,
				mUploadJoints,
                mLockScaleIfJointPosition,
				false,
				false,
				data.mBaseModel->mSubmodelID);

			data.mAssetData = ostr.str();
			std::string str = ostr.str();

			res["mesh_list"][mesh_num] = LLSD::Binary(str.begin(),str.end()); 
			mesh_index[data.mBaseModel] = mesh_num;
			mesh_num++;
		}

		// For all instances that use this model
		for (instance_list::iterator instance_iter = iter->second.begin();
			 instance_iter != iter->second.end();
			 ++instance_iter)
		{

			LLModelInstance& instance = *instance_iter;
		
			LLSD instance_entry;
		
			for (S32 i = 0; i < 5; i++)
			{
				data.mModel[i] = instance.mLOD[i];
			}
		
			LLVector3 pos, scale;
			LLQuaternion rot;
			LLMatrix4 transformation = instance.mTransform;
			decomposeMeshMatrix(transformation,pos,rot,scale);
			instance_entry["position"] = ll_sd_from_vector3(pos);
			instance_entry["rotation"] = ll_sd_from_quaternion(rot);
			instance_entry["scale"] = ll_sd_from_vector3(scale);
		
			instance_entry["material"] = LL_MCODE_WOOD;
			instance_entry["physics_shape_type"] = (U8)(LLViewerObject::PHYSICS_SHAPE_NONE);
			instance_entry["mesh"] = mesh_index[data.mBaseModel];

			instance_entry["face_list"] = LLSD::emptyArray();

			// We want to be able to allow more than 8 materials...
			//
			S32 end = llmin((S32)instance.mMaterial.size(), instance.mModel->getNumVolumeFaces()) ;

			for (S32 face_num = 0; face_num < end; face_num++)
			{
				LLImportMaterial& material = instance.mMaterial[data.mBaseModel->mMaterialList[face_num]];
				LLSD face_entry = LLSD::emptyMap();

				LLViewerFetchedTexture *texture = NULL;

				if (material.mDiffuseMapFilename.size())
				{
					texture = FindViewerTexture(material);
				}

				if ((texture != NULL) &&
					(textures.find(texture) == textures.end()))
				{
					textures.insert(texture);
				}

				std::stringstream texture_str;
				if (texture != NULL && include_textures && mUploadTextures)
				{
					if (texture->hasSavedRawImage())
					{
						LLImageDataLock lock(texture->getSavedRawImage());

						LLPointer<LLImageJ2C> upload_file =
							LLViewerTextureList::convertToUploadFile(texture->getSavedRawImage());

						if (!upload_file.isNull() && upload_file->getDataSize())
						{
							texture_str.write((const char*) upload_file->getData(), upload_file->getDataSize());
						}
					}
				}

				if (texture != NULL &&
					mUploadTextures &&
					texture_index.find(texture) == texture_index.end())
				{
					texture_index[texture] = texture_num;
					std::string str = texture_str.str();
					res["texture_list"][texture_num] = LLSD::Binary(str.begin(),str.end());
					texture_num++;
				}

				// Subset of TextureEntry fields.
				if (texture != NULL && mUploadTextures)
				{
					face_entry["image"] = texture_index[texture];
					face_entry["scales"] = 1.0;
					face_entry["scalet"] = 1.0;
					face_entry["offsets"] = 0.0;
					face_entry["offsett"] = 0.0;
					face_entry["imagerot"] = 0.0;
				}
				face_entry["diffuse_color"] = ll_sd_from_color4(material.mDiffuseColor);
				face_entry["fullbright"] = material.mFullbright;
				instance_entry["face_list"][face_num] = face_entry;
		    }

			res["instance_list"][instance_num] = instance_entry;
			instance_num++;
		}
	}

	if (model_name.empty()) model_name = "mesh model";
	result["name"] = model_name;
	res["metric"] = "MUT_Unspecified";
	result["asset_resources"] = res;
	dump_llsd_to_file(result,make_dump_name("whole_model_",dump_num));

	dest = result;
}
=======
    LLSD result;
>>>>>>> e1623bb2

    LLSD res;
    result["folder_id"] = gInventory.findUserDefinedCategoryUUIDForType(LLFolderType::FT_OBJECT);
    result["texture_folder_id"] = gInventory.findUserDefinedCategoryUUIDForType(LLFolderType::FT_TEXTURE);
    result["asset_type"] = "mesh";
    result["inventory_type"] = "object";
    result["description"] = "(No Description)";
    result["next_owner_mask"] = LLSD::Integer(LLFloaterPerms::getNextOwnerPerms("Uploads"));
    result["group_mask"] = LLSD::Integer(LLFloaterPerms::getGroupPerms("Uploads"));
    result["everyone_mask"] = LLSD::Integer(LLFloaterPerms::getEveryonePerms("Uploads"));

    res["mesh_list"] = LLSD::emptyArray();
    res["texture_list"] = LLSD::emptyArray();
    res["instance_list"] = LLSD::emptyArray();
    S32 mesh_num = 0;
    S32 texture_num = 0;

    std::set<LLViewerTexture* > textures;
    std::map<LLViewerTexture*,S32> texture_index;

    std::map<LLModel*,S32> mesh_index;
    std::string model_name;

    S32 instance_num = 0;

    for (instance_map::iterator iter = mInstance.begin(); iter != mInstance.end(); ++iter)
    {
        LLMeshUploadData data;
        data.mBaseModel = iter->first;

        if (data.mBaseModel->mSubmodelID)
        {
            // These are handled below to insure correct parenting order on creation
            // due to map walking being based on model address (aka random)
            continue;
        }

        LLModelInstance& first_instance = *(iter->second.begin());
        for (S32 i = 0; i < 5; i++)
        {
            data.mModel[i] = first_instance.mLOD[i];
        }

        if (mesh_index.find(data.mBaseModel) == mesh_index.end())
        {
            // Have not seen this model before - create a new mesh_list entry for it.
            if (model_name.empty())
            {
                model_name = data.mBaseModel->getName();
            }

            std::stringstream ostr;

            LLModel::Decomposition& decomp =
                data.mModel[LLModel::LOD_PHYSICS].notNull() ?
                data.mModel[LLModel::LOD_PHYSICS]->mPhysics :
                data.mBaseModel->mPhysics;

            decomp.mBaseHull = mHullMap[data.mBaseModel];

            LLSD mesh_header = LLModel::writeModel(
                ostr,
                data.mModel[LLModel::LOD_PHYSICS],
                data.mModel[LLModel::LOD_HIGH],
                data.mModel[LLModel::LOD_MEDIUM],
                data.mModel[LLModel::LOD_LOW],
                data.mModel[LLModel::LOD_IMPOSTOR],
                decomp,
                mUploadSkin,
                mUploadJoints,
                mLockScaleIfJointPosition,
                FALSE,
                FALSE,
                data.mBaseModel->mSubmodelID);

            data.mAssetData = ostr.str();
            std::string str = ostr.str();

            res["mesh_list"][mesh_num] = LLSD::Binary(str.begin(),str.end());
            mesh_index[data.mBaseModel] = mesh_num;
            mesh_num++;
        }

        // For all instances that use this model
        for (instance_list::iterator instance_iter = iter->second.begin();
             instance_iter != iter->second.end();
             ++instance_iter)
        {

            LLModelInstance& instance = *instance_iter;

            LLSD instance_entry;

            for (S32 i = 0; i < 5; i++)
            {
                data.mModel[i] = instance.mLOD[i];
            }

            LLVector3 pos, scale;
            LLQuaternion rot;
            LLMatrix4 transformation = instance.mTransform;
            decomposeMeshMatrix(transformation,pos,rot,scale);
            instance_entry["position"] = ll_sd_from_vector3(pos);
            instance_entry["rotation"] = ll_sd_from_quaternion(rot);
            instance_entry["scale"] = ll_sd_from_vector3(scale);

            instance_entry["material"] = LL_MCODE_WOOD;
            instance_entry["physics_shape_type"] = data.mModel[LLModel::LOD_PHYSICS].notNull() ? (U8)(LLViewerObject::PHYSICS_SHAPE_PRIM) : (U8)(LLViewerObject::PHYSICS_SHAPE_CONVEX_HULL);
            instance_entry["mesh"] = mesh_index[data.mBaseModel];
            instance_entry["mesh_name"] = instance.mLabel;

            instance_entry["face_list"] = LLSD::emptyArray();

            // We want to be able to allow more than 8 materials...
            //
            S32 end = llmin((S32)instance.mMaterial.size(), instance.mModel->getNumVolumeFaces()) ;

            for (S32 face_num = 0; face_num < end; face_num++)
            {
                LLImportMaterial& material = instance.mMaterial[data.mBaseModel->mMaterialList[face_num]];
                LLSD face_entry = LLSD::emptyMap();

                LLViewerFetchedTexture *texture = NULL;

                if (material.mDiffuseMapFilename.size())
                {
                    texture = FindViewerTexture(material);
                }

                if ((texture != NULL) &&
                    (textures.find(texture) == textures.end()))
                {
                    textures.insert(texture);
                }

                std::stringstream texture_str;
                if (texture != NULL && include_textures && mUploadTextures)
                {
                    if(texture->hasSavedRawImage())
                    {
                        LLPointer<LLImageJ2C> upload_file =
                            LLViewerTextureList::convertToUploadFile(texture->getSavedRawImage());

                        if (!upload_file.isNull() && upload_file->getDataSize())
                        {
                        texture_str.write((const char*) upload_file->getData(), upload_file->getDataSize());
                    }
                }
                }

                if (texture != NULL &&
                    mUploadTextures &&
                    texture_index.find(texture) == texture_index.end())
                {
                    texture_index[texture] = texture_num;
                    std::string str = texture_str.str();
                    res["texture_list"][texture_num] = LLSD::Binary(str.begin(),str.end());
                    texture_num++;
                }

                // Subset of TextureEntry fields.
                if (texture != NULL && mUploadTextures)
                {
                    face_entry["image"] = texture_index[texture];
                    face_entry["scales"] = 1.0;
                    face_entry["scalet"] = 1.0;
                    face_entry["offsets"] = 0.0;
                    face_entry["offsett"] = 0.0;
                    face_entry["imagerot"] = 0.0;
                }
                face_entry["diffuse_color"] = ll_sd_from_color4(material.mDiffuseColor);
                face_entry["fullbright"] = material.mFullbright;
                instance_entry["face_list"][face_num] = face_entry;
            }

            res["instance_list"][instance_num] = instance_entry;
            instance_num++;
        }
    }

    for (instance_map::iterator iter = mInstance.begin(); iter != mInstance.end(); ++iter)
    {
        LLMeshUploadData data;
        data.mBaseModel = iter->first;

        if (!data.mBaseModel->mSubmodelID)
        {
            // These were handled above already...
            //
            continue;
        }

        LLModelInstance& first_instance = *(iter->second.begin());
        for (S32 i = 0; i < 5; i++)
        {
            data.mModel[i] = first_instance.mLOD[i];
        }

        if (mesh_index.find(data.mBaseModel) == mesh_index.end())
        {
            // Have not seen this model before - create a new mesh_list entry for it.
            if (model_name.empty())
            {
                model_name = data.mBaseModel->getName();
            }

            std::stringstream ostr;

            LLModel::Decomposition& decomp =
                data.mModel[LLModel::LOD_PHYSICS].notNull() ?
                data.mModel[LLModel::LOD_PHYSICS]->mPhysics :
                data.mBaseModel->mPhysics;

            decomp.mBaseHull = mHullMap[data.mBaseModel];

            LLSD mesh_header = LLModel::writeModel(
                ostr,
                data.mModel[LLModel::LOD_PHYSICS],
                data.mModel[LLModel::LOD_HIGH],
                data.mModel[LLModel::LOD_MEDIUM],
                data.mModel[LLModel::LOD_LOW],
                data.mModel[LLModel::LOD_IMPOSTOR],
                decomp,
                mUploadSkin,
                mUploadJoints,
                mLockScaleIfJointPosition,
                FALSE,
                FALSE,
                data.mBaseModel->mSubmodelID);

            data.mAssetData = ostr.str();
            std::string str = ostr.str();

            res["mesh_list"][mesh_num] = LLSD::Binary(str.begin(),str.end());
            mesh_index[data.mBaseModel] = mesh_num;
            mesh_num++;
        }

        // For all instances that use this model
        for (instance_list::iterator instance_iter = iter->second.begin();
             instance_iter != iter->second.end();
             ++instance_iter)
        {

            LLModelInstance& instance = *instance_iter;

            LLSD instance_entry;

            for (S32 i = 0; i < 5; i++)
            {
                data.mModel[i] = instance.mLOD[i];
            }

            LLVector3 pos, scale;
            LLQuaternion rot;
            LLMatrix4 transformation = instance.mTransform;
            decomposeMeshMatrix(transformation,pos,rot,scale);
            instance_entry["position"] = ll_sd_from_vector3(pos);
            instance_entry["rotation"] = ll_sd_from_quaternion(rot);
            instance_entry["scale"] = ll_sd_from_vector3(scale);

            instance_entry["material"] = LL_MCODE_WOOD;
            instance_entry["physics_shape_type"] = (U8)(LLViewerObject::PHYSICS_SHAPE_NONE);
            instance_entry["mesh"] = mesh_index[data.mBaseModel];

            instance_entry["face_list"] = LLSD::emptyArray();

            // We want to be able to allow more than 8 materials...
            //
            S32 end = llmin((S32)instance.mMaterial.size(), instance.mModel->getNumVolumeFaces()) ;

            for (S32 face_num = 0; face_num < end; face_num++)
            {
                LLImportMaterial& material = instance.mMaterial[data.mBaseModel->mMaterialList[face_num]];
                LLSD face_entry = LLSD::emptyMap();

                LLViewerFetchedTexture *texture = NULL;

                if (material.mDiffuseMapFilename.size())
                {
                    texture = FindViewerTexture(material);
                }

                if ((texture != NULL) &&
                    (textures.find(texture) == textures.end()))
                {
                    textures.insert(texture);
                }

                std::stringstream texture_str;
                if (texture != NULL && include_textures && mUploadTextures)
                {
                    if(texture->hasSavedRawImage())
                    {
                        LLPointer<LLImageJ2C> upload_file =
                            LLViewerTextureList::convertToUploadFile(texture->getSavedRawImage());

                        if (!upload_file.isNull() && upload_file->getDataSize())
                        {
                        texture_str.write((const char*) upload_file->getData(), upload_file->getDataSize());
                    }
                }
                }

                if (texture != NULL &&
                    mUploadTextures &&
                    texture_index.find(texture) == texture_index.end())
                {
                    texture_index[texture] = texture_num;
                    std::string str = texture_str.str();
                    res["texture_list"][texture_num] = LLSD::Binary(str.begin(),str.end());
                    texture_num++;
                }

                // Subset of TextureEntry fields.
                if (texture != NULL && mUploadTextures)
                {
                    face_entry["image"] = texture_index[texture];
                    face_entry["scales"] = 1.0;
                    face_entry["scalet"] = 1.0;
                    face_entry["offsets"] = 0.0;
                    face_entry["offsett"] = 0.0;
                    face_entry["imagerot"] = 0.0;
                }
                face_entry["diffuse_color"] = ll_sd_from_color4(material.mDiffuseColor);
                face_entry["fullbright"] = material.mFullbright;
                instance_entry["face_list"][face_num] = face_entry;
            }

            res["instance_list"][instance_num] = instance_entry;
            instance_num++;
        }
    }

    if (model_name.empty()) model_name = "mesh model";
    result["name"] = model_name;
    res["metric"] = "MUT_Unspecified";
    result["asset_resources"] = res;
    dump_llsd_to_file(result,make_dump_name("whole_model_",dump_num));

    dest = result;
}

void LLMeshUploadThread::generateHulls()
{
    bool has_valid_requests = false ;

    for (instance_map::iterator iter = mInstance.begin(); iter != mInstance.end(); ++iter)
    {
        LLMeshUploadData data;
        data.mBaseModel = iter->first;

        LLModelInstance& instance = *(iter->second.begin());

        for (S32 i = 0; i < 5; i++)
        {
            data.mModel[i] = instance.mLOD[i];
        }

        //queue up models for hull generation
        LLModel* physics = NULL;

        if (data.mModel[LLModel::LOD_PHYSICS].notNull())
        {
            physics = data.mModel[LLModel::LOD_PHYSICS];
        }
        else if (data.mModel[LLModel::LOD_LOW].notNull())
        {
            physics = data.mModel[LLModel::LOD_LOW];
        }
        else if (data.mModel[LLModel::LOD_MEDIUM].notNull())
        {
            physics = data.mModel[LLModel::LOD_MEDIUM];
        }
        else
        {
            physics = data.mModel[LLModel::LOD_HIGH];
        }

        llassert(physics != NULL);

        DecompRequest* request = new DecompRequest(physics, data.mBaseModel, this);
        if(request->isValid())
        {
            gMeshRepo.mDecompThread->submitRequest(request);
            has_valid_requests = true ;
        }
    }

    if (has_valid_requests)
    {
        // *NOTE:  Interesting livelock condition on shutdown.  If there
        // is an upload request in generateHulls() when shutdown starts,
        // the main thread isn't available to manage communication between
        // the decomposition thread and the upload thread and this loop
        // wouldn't complete in turn stalling the main thread.  The check
        // on isDiscarded() prevents that.
        while (! mPhysicsComplete && ! isDiscarded())
        {
            apr_sleep(100);
        }
    }
}

void LLMeshUploadThread::doWholeModelUpload()
{
    LL_DEBUGS(LOG_MESH) << "Starting model upload.  Instances:  " << mInstance.size() << LL_ENDL;

    if (mWholeModelUploadURL.empty())
    {
        LL_WARNS(LOG_MESH) << "Missing mesh upload capability, unable to upload, fee request failed."
                           << LL_ENDL;
    }
    else
    {
        generateHulls();
        LL_DEBUGS(LOG_MESH) << "Hull generation completed." << LL_ENDL;

        mModelData = LLSD::emptyMap();
        wholeModelToLLSD(mModelData, true);
        LLSD body = mModelData["asset_resources"];

        dump_llsd_to_file(body, make_dump_name("whole_model_body_", dump_num));

        LLCore::HttpHandle handle = LLCoreHttpUtil::requestPostWithLLSD(mHttpRequest,
                                                                        mHttpPolicyClass,
                                                                        mWholeModelUploadURL,
                                                                        body,
                                                                        mHttpOptions,
                                                                        mHttpHeaders,
                                                                        LLCore::HttpHandler::ptr_t(this, &NoOpDeletor));
        if (LLCORE_HTTP_HANDLE_INVALID == handle)
        {
            mHttpStatus = mHttpRequest->getStatus();

            LL_WARNS(LOG_MESH) << "Couldn't issue request for full model upload.  Reason:  " << mHttpStatus.toString()
                               << " (" << mHttpStatus.toTerseString() << ")"
                               << LL_ENDL;
        }
        else
        {
            U32 sleep_time(10);

            LL_DEBUGS(LOG_MESH) << "POST request issued." << LL_ENDL;

            mHttpRequest->update(0);
            while (! LLApp::isExiting() && ! finished() && ! isDiscarded())
            {
                ms_sleep(sleep_time);
                sleep_time = llmin(250U, sleep_time + sleep_time);
                mHttpRequest->update(0);
            }

            if (isDiscarded())
            {
                LL_DEBUGS(LOG_MESH) << "Mesh upload operation discarded." << LL_ENDL;
            }
            else
            {
                LL_DEBUGS(LOG_MESH) << "Mesh upload operation completed." << LL_ENDL;
            }
        }
    }
}

void LLMeshUploadThread::requestWholeModelFee()
{
    dump_num++;

    generateHulls();

    mModelData = LLSD::emptyMap();
    wholeModelToLLSD(mModelData, false);
    dump_llsd_to_file(mModelData, make_dump_name("whole_model_fee_request_", dump_num));
    LLCore::HttpHandle handle = LLCoreHttpUtil::requestPostWithLLSD(mHttpRequest,
                                                                    mHttpPolicyClass,
                                                                    mWholeModelFeeCapability,
                                                                    mModelData,
                                                                    mHttpOptions,
                                                                    mHttpHeaders,
                                                                    LLCore::HttpHandler::ptr_t(this, &NoOpDeletor));
    if (LLCORE_HTTP_HANDLE_INVALID == handle)
    {
        mHttpStatus = mHttpRequest->getStatus();

        LL_WARNS(LOG_MESH) << "Couldn't issue request for model fee.  Reason:  " << mHttpStatus.toString()
                           << " (" << mHttpStatus.toTerseString() << ")"
                           << LL_ENDL;
    }
    else
    {
        U32 sleep_time(10);

        mHttpRequest->update(0);
        while (! LLApp::isExiting() && ! finished() && ! isDiscarded())
        {
            ms_sleep(sleep_time);
            sleep_time = llmin(250U, sleep_time + sleep_time);
            mHttpRequest->update(0);
        }
        if (isDiscarded())
        {
            LL_DEBUGS(LOG_MESH) << "Mesh fee query operation discarded." << LL_ENDL;
        }
    }
}


// Does completion duty for both fee queries and actual uploads.
void LLMeshUploadThread::onCompleted(LLCore::HttpHandle handle, LLCore::HttpResponse * response)
{
    // QA/Devel:  0x2 to enable fake error import on upload, 0x1 on fee check
    const S32 fake_error(gSavedSettings.getS32("MeshUploadFakeErrors") & (mDoUpload ? 0xa : 0x5));
    LLCore::HttpStatus status(response->getStatus());
    if (fake_error)
    {
        status = (fake_error & 0x0c) ? LLCore::HttpStatus(500) : LLCore::HttpStatus(200);
    }
    std::string reason(status.toString());
    LLSD body;

    mFinished = true;

    if (mDoUpload)
    {
        // model upload case
        LLWholeModelUploadObserver * observer(mUploadObserverHandle.get());

        if (! status)
        {
            LL_WARNS(LOG_MESH) << "Upload failed.  Reason:  " << reason
                               << " (" << status.toTerseString() << ")"
                               << LL_ENDL;

            // Build a fake body for the alert generator
            body["error"] = LLSD::emptyMap();
            body["error"]["message"] = reason;
            body["error"]["identifier"] = "NetworkError";       // from asset-upload/upload_util.py
            log_upload_error(status, body, "upload", mModelData["name"].asString());

            if (observer)
            {
                doOnIdleOneTime(boost::bind(&LLWholeModelUploadObserver::onModelUploadFailure, observer));
            }
        }
        else
        {
            if (fake_error & 0x2)
            {
                body = llsd_from_file("fake_upload_error.xml");
            }
            else
            {
                // *TODO:  handle error in conversion process
                LLCoreHttpUtil::responseToLLSD(response, true, body);
            }
            dump_llsd_to_file(body, make_dump_name("whole_model_upload_response_", dump_num));

            if (body["state"].asString() == "complete")
            {
                // requested "mesh" asset type isn't actually the type
                // of the resultant object, fix it up here.
                mModelData["asset_type"] = "object";
                gMeshRepo.updateInventory(LLMeshRepository::inventory_data(mModelData, body));

                if (observer)
                {
                    doOnIdleOneTime(boost::bind(&LLWholeModelUploadObserver::onModelUploadSuccess, observer));
                }
            }
            else
            {
                LL_WARNS(LOG_MESH) << "Upload failed.  Not in expected 'complete' state." << LL_ENDL;
                log_upload_error(status, body, "upload", mModelData["name"].asString());

                if (observer)
                {
                    doOnIdleOneTime(boost::bind(&LLWholeModelUploadObserver::onModelUploadFailure, observer));
                }
            }
        }
    }
    else
    {
        // model fee case
        LLWholeModelFeeObserver* observer(mFeeObserverHandle.get());
        mWholeModelUploadURL.clear();

        if (! status)
        {
            LL_WARNS(LOG_MESH) << "Fee request failed.  Reason:  " << reason
                               << " (" << status.toTerseString() << ")"
                               << LL_ENDL;

            // Build a fake body for the alert generator
            body["error"] = LLSD::emptyMap();
            body["error"]["message"] = reason;
            body["error"]["identifier"] = "NetworkError";       // from asset-upload/upload_util.py
            log_upload_error(status, body, "fee", mModelData["name"].asString());

            if (observer)
            {
                observer->setModelPhysicsFeeErrorStatus(status.toULong(), reason, body["error"]);
            }
        }
        else
        {
            if (fake_error & 0x1)
            {
                body = llsd_from_file("fake_upload_error.xml");
            }
            else
            {
                // *TODO:  handle error in conversion process
                LLCoreHttpUtil::responseToLLSD(response, true, body);
            }
            dump_llsd_to_file(body, make_dump_name("whole_model_fee_response_", dump_num));

            if (body["state"].asString() == "upload")
            {
                mWholeModelUploadURL = body["uploader"].asString();

                if (observer)
                {
                    body["data"]["upload_price"] = body["upload_price"];
                    observer->onModelPhysicsFeeReceived(body["data"], mWholeModelUploadURL);
                }
            }
            else
            {
                LL_WARNS(LOG_MESH) << "Fee request failed.  Not in expected 'upload' state." << LL_ENDL;
                log_upload_error(status, body, "fee", mModelData["name"].asString());

                if (observer)
                {
                    observer->setModelPhysicsFeeErrorStatus(status.toULong(), reason, body["error"]);
                }
            }
        }
    }
}


void LLMeshRepoThread::notifyLoadedMeshes()
{
    bool update_metrics(false);

    if (!mMutex)
    {
        return;
    }

    if (!mLoadedQ.empty())
    {
        std::deque<LoadedMesh> loaded_queue;

        mMutex->lock();
        if (!mLoadedQ.empty())
        {
            loaded_queue.swap(mLoadedQ);
            mMutex->unlock();

            update_metrics = true;

            // Process the elements free of the lock
            for (const auto& mesh : loaded_queue)
            {
                if (mesh.mVolume->getNumVolumeFaces() > 0)
                {
                    gMeshRepo.notifyMeshLoaded(mesh.mMeshParams, mesh.mVolume);
                }
                else
                {
                    gMeshRepo.notifyMeshUnavailable(mesh.mMeshParams,
                        LLVolumeLODGroup::getVolumeDetailFromScale(mesh.mVolume->getDetail()));
                }
            }
        }
    }

    if (!mUnavailableQ.empty())
    {
        std::deque<LODRequest> unavil_queue;

        mMutex->lock();
        if (!mUnavailableQ.empty())
        {
            unavil_queue.swap(mUnavailableQ);
            mMutex->unlock();

            update_metrics = true;

            // Process the elements free of the lock
            for (const auto& req : unavil_queue)
            {
                gMeshRepo.notifyMeshUnavailable(req.mMeshParams, req.mLOD);
            }
        }
    }

    if (!mSkinInfoQ.empty() || !mSkinUnavailableQ.empty() || ! mDecompositionQ.empty())
    {
        if (mMutex->trylock())
        {
            std::deque<LLMeshSkinInfo*> skin_info_q;
            std::deque<UUIDBasedRequest> skin_info_unavail_q;
            std::list<LLModel::Decomposition*> decomp_q;

            if (! mSkinInfoQ.empty())
            {
                skin_info_q.swap(mSkinInfoQ);
            }

            if (! mSkinUnavailableQ.empty())
            {
                skin_info_unavail_q.swap(mSkinUnavailableQ);
            }

            if (! mDecompositionQ.empty())
            {
                decomp_q.swap(mDecompositionQ);
            }

            mMutex->unlock();

            // Process the elements free of the lock
            while (! skin_info_q.empty())
            {
                gMeshRepo.notifySkinInfoReceived(skin_info_q.front());
                skin_info_q.pop_front();
            }
            while (! skin_info_unavail_q.empty())
            {
                gMeshRepo.notifySkinInfoUnavailable(skin_info_unavail_q.front().mId);
                skin_info_unavail_q.pop_front();
            }

            while (! decomp_q.empty())
            {
                gMeshRepo.notifyDecompositionReceived(decomp_q.front());
                decomp_q.pop_front();
            }
        }
    }

    if (update_metrics)
    {
        // Ping time-to-load metrics for mesh download operations.
        LLMeshRepository::metricsProgress(0);
    }

}

S32 LLMeshRepoThread::getActualMeshLOD(const LLVolumeParams& mesh_params, S32 lod)
{ //only ever called from main thread
    LLMutexLock lock(mHeaderMutex);
    mesh_header_map::iterator iter = mMeshHeader.find(mesh_params.getSculptID());

    if (iter != mMeshHeader.end())
    {
        auto& header = iter->second.second;

        return LLMeshRepository::getActualMeshLOD(header, lod);
    }

    return lod;
}

//static
S32 LLMeshRepository::getActualMeshLOD(LLMeshHeader& header, S32 lod)
{
    lod = llclamp(lod, 0, 3);

    if (header.m404)
    {
        return -1;
    }

    S32 version = header.mVersion;

    if (version > MAX_MESH_VERSION)
    {
        return -1;
    }

    if (header.mLodSize[lod] > 0)
    {
        return lod;
    }

    //search down to find the next available lower lod
    for (S32 i = lod-1; i >= 0; --i)
    {
        if (header.mLodSize[i] > 0)
        {
            return i;
        }
    }

    //search up to find then ext available higher lod
    for (S32 i = lod+1; i < LLVolumeLODGroup::NUM_LODS; ++i)
    {
        if (header.mLodSize[i] > 0)
        {
            return i;
        }
    }

    //header exists and no good lod found, treat as 404
    header.m404 = true;

    return -1;
}

// Handle failed or successful requests for mesh assets.
//
// Support for 200 responses was added for several reasons.  One,
// a service or cache can ignore range headers and give us a
// 200 with full asset should it elect to.  We also support
// a debug flag which disables range requests for those very
// few users that have some sort of problem with their networking
// services.  But the 200 response handling is suboptimal:  rather
// than cache the whole asset, we just extract the part that would
// have been sent in a 206 and process that.  Inefficient but these
// are cases far off the norm.
void LLMeshHandlerBase::onCompleted(LLCore::HttpHandle handle, LLCore::HttpResponse * response)
{
    mProcessed = true;

    unsigned int retries(0U);
    response->getRetries(NULL, &retries);
    LLMeshRepository::sHTTPRetryCount += retries;

    LLCore::HttpStatus status(response->getStatus());
    if (! status || MESH_HTTP_RESPONSE_FAILED)
    {
        processFailure(status);
        ++LLMeshRepository::sHTTPErrorCount;
    }
    else
    {
        // From texture fetch code and may apply here:
        //
        // A warning about partial (HTTP 206) data.  Some grid services
        // do *not* return a 'Content-Range' header in the response to
        // Range requests with a 206 status.  We're forced to assume
        // we get what we asked for in these cases until we can fix
        // the services.
        //
        // May also need to deal with 200 status (full asset returned
        // rather than partial) and 416 (request completely unsatisfyable).
        // Always been exposed to these but are less likely here where
        // speculative loads aren't done.
        LLCore::BufferArray * body(response->getBody());
        S32 body_offset(0);
        U8 * data(NULL);
        S32 data_size(body ? body->size() : 0);

        if (data_size > 0)
        {
            static const LLCore::HttpStatus par_status(HTTP_PARTIAL_CONTENT);

            unsigned int offset(0), length(0), full_length(0);

            if (par_status == status)
            {
                // 206 case
                response->getRange(&offset, &length, &full_length);
                if (! offset && ! length)
                {
                    // This is the case where we receive a 206 status but
                    // there wasn't a useful Content-Range header in the response.
                    // This could be because it was badly formatted but is more
                    // likely due to capabilities services which scrub headers
                    // from responses.  Assume we got what we asked for...`
                    // length = data_size;
                    offset = mOffset;
                }
            }
            else
            {
                // 200 case, typically
                offset = 0;
            }

            // *DEBUG:  To test validation below
            // offset += 1;

            // Validate that what we think we received is consistent with
            // what we've asked for.  I.e. first byte we wanted lies somewhere
            // in the response.
            if (offset > mOffset
                || (offset + data_size) <= mOffset
                || (mOffset - offset) >= data_size)
            {
                // No overlap with requested range.  Fail request with
                // suitable error.  Shouldn't happen unless server/cache/ISP
                // is doing something awful.
                LL_WARNS(LOG_MESH) << "Mesh response (bytes ["
                                   << offset << ".." << (offset + length - 1)
                                   << "]) didn't overlap with request's origin (bytes ["
                                   << mOffset << ".." << (mOffset + mRequestedBytes - 1)
                                   << "])." << LL_ENDL;
                processFailure(LLCore::HttpStatus(LLCore::HttpStatus::LLCORE, LLCore::HE_INV_CONTENT_RANGE_HDR));
                ++LLMeshRepository::sHTTPErrorCount;
                goto common_exit;
            }

            // *TODO: Try to get rid of data copying and add interfaces
            // that support BufferArray directly.  Introduce a two-phase
            // handler, optional first that takes a body, fallback second
            // that requires a temporary allocation and data copy.
            body_offset = mOffset - offset;
            data = new(std::nothrow) U8[data_size - body_offset];
            if (data)
            {
                body->read(body_offset, (char *) data, data_size - body_offset);
                LLMeshRepository::sBytesReceived += data_size;
            }
            else
            {
                LL_WARNS(LOG_MESH) << "Failed to allocate " << data_size - body_offset << " memory for mesh response" << LL_ENDL;
                processFailure(LLCore::HttpStatus(LLCore::HttpStatus::LLCORE, LLCore::HE_BAD_ALLOC));
            }
        }

        processData(body, body_offset, data, data_size - body_offset);

        delete [] data;
    }

    // Release handler
common_exit:
    gMeshRepo.mThread->mHttpRequestSet.erase(this->shared_from_this());
}


LLMeshHeaderHandler::~LLMeshHeaderHandler()
{
    if (!LLApp::isExiting())
    {
        if (! mProcessed)
        {
            // something went wrong, retry
            LL_WARNS(LOG_MESH) << "Mesh header fetch canceled unexpectedly, retrying." << LL_ENDL;
            LLMeshRepoThread::HeaderRequest req(mMeshParams);
            LLMutexLock lock(gMeshRepo.mThread->mMutex);
            gMeshRepo.mThread->mHeaderReqQ.push(req);
        }
        LLMeshRepoThread::decActiveHeaderRequests();
    }
}

void LLMeshHeaderHandler::processFailure(LLCore::HttpStatus status)
{
    LL_WARNS(LOG_MESH) << "Error during mesh header handling.  ID:  " << mMeshParams.getSculptID()
                       << ", Reason:  " << status.toString()
                       << " (" << status.toTerseString() << ").  Not retrying."
                       << LL_ENDL;

    // Can't get the header so none of the LODs will be available
    LLMutexLock lock(gMeshRepo.mThread->mMutex);
    for (int i(0); i < LLVolumeLODGroup::NUM_LODS; ++i)
    {
        gMeshRepo.mThread->mUnavailableQ.push_back(LLMeshRepoThread::LODRequest(mMeshParams, i));
    }
}

void LLMeshHeaderHandler::processData(LLCore::BufferArray * /* body */, S32 /* body_offset */,
                                      U8 * data, S32 data_size)
{
    LLUUID mesh_id = mMeshParams.getSculptID();
    bool success = (!MESH_HEADER_PROCESS_FAILED)
        && ((data != NULL) == (data_size > 0)); // if we have data but no size or have size but no data, something is wrong;
    llassert(success);
    EMeshProcessingResult res = MESH_UNKNOWN;
    if (success)
    {
        res = gMeshRepo.mThread->headerReceived(mMeshParams, data, data_size);
        success = (res == MESH_OK);
    }
    if (! success)
    {
        // *TODO:  Get real reason for parse failure here.  Might we want to retry?
        LL_WARNS(LOG_MESH) << "Unable to parse mesh header.  ID:  " << mesh_id
                           << ", Size: " << data_size
                           << ", Reason: " << res << " Not retrying."
                           << LL_ENDL;

        // Can't get the header so none of the LODs will be available
        LLMutexLock lock(gMeshRepo.mThread->mMutex);
        for (int i(0); i < LLVolumeLODGroup::NUM_LODS; ++i)
        {
            gMeshRepo.mThread->mUnavailableQ.push_back(LLMeshRepoThread::LODRequest(mMeshParams, i));
        }
    }
    else if (data && data_size > 0)
    {
        // header was successfully retrieved from sim and parsed and is in cache
        S32 header_bytes = 0;
        LLMeshHeader header;

        gMeshRepo.mThread->mHeaderMutex->lock();
        LLMeshRepoThread::mesh_header_map::iterator iter = gMeshRepo.mThread->mMeshHeader.find(mesh_id);
        if (iter != gMeshRepo.mThread->mMeshHeader.end())
        {
            header_bytes = (S32)iter->second.first;
            header = iter->second.second;
        }

        if (header_bytes > 0
            && !header.m404
            && (header.mVersion <= MAX_MESH_VERSION))
        {
            std::stringstream str;

            S32 lod_bytes = 0;

            for (U32 i = 0; i < LLModel::LOD_PHYSICS; ++i)
            {
                // figure out how many bytes we'll need to reserve in the file
                lod_bytes = llmax(lod_bytes, header.mLodOffset[i]+header.mLodSize[i]);
            }

            // just in case skin info or decomposition is at the end of the file (which it shouldn't be)
            lod_bytes = llmax(lod_bytes, header.mSkinOffset+header.mSkinSize);
            lod_bytes = llmax(lod_bytes, header.mPhysicsConvexOffset + header.mPhysicsConvexSize);

            // Do not unlock mutex untill we are done with LLSD.
            // LLSD is smart and can work like smart pointer, is not thread safe.
            gMeshRepo.mThread->mHeaderMutex->unlock();

            S32 bytes = lod_bytes + header_bytes;


            // It's possible for the remote asset to have more data than is needed for the local cache
            // only allocate as much space in the cache as is needed for the local cache
            data_size = llmin(data_size, bytes);

            // <FS:Ansariel> Fix asset caching
            //LLFileSystem file(mesh_id, LLAssetType::AT_MESH, LLFileSystem::WRITE);
            LLFileSystem file(mesh_id, LLAssetType::AT_MESH, LLFileSystem::READ_WRITE);
            if (file.getMaxSize() >= bytes)
            {
                LLMeshRepository::sCacheBytesWritten += data_size;
                ++LLMeshRepository::sCacheWrites;

                file.write(data, data_size);

                // <FS:Ansariel> Fix asset caching
                S32 remaining = bytes - file.tell();
                if (remaining > 0)
                {
                    U8* block = new(std::nothrow) U8[remaining];
                    if (block)
                    {
                        memset(block, 0, remaining);
                        file.write(block, remaining);
                        delete[] block;
                    }
                }
                // </FS:Ansariel>
            }
        }
        else
        {
            LL_WARNS(LOG_MESH) << "Trying to cache nonexistent mesh, mesh id: " << mesh_id << LL_ENDL;

            gMeshRepo.mThread->mHeaderMutex->unlock();

            // headerReceived() parsed header, but header's data is invalid so none of the LODs will be available
            LLMutexLock lock(gMeshRepo.mThread->mMutex);
            for (int i(0); i < LLVolumeLODGroup::NUM_LODS; ++i)
            {
                gMeshRepo.mThread->mUnavailableQ.push_back(LLMeshRepoThread::LODRequest(mMeshParams, i));
            }
        }
    }
}

LLMeshLODHandler::~LLMeshLODHandler()
{
    if (! LLApp::isExiting())
    {
        if (! mProcessed)
        {
            LL_WARNS(LOG_MESH) << "Mesh LOD fetch canceled unexpectedly, retrying." << LL_ENDL;
            gMeshRepo.mThread->lockAndLoadMeshLOD(mMeshParams, mLOD);
        }
        LLMeshRepoThread::decActiveLODRequests();
    }
}

void LLMeshLODHandler::processFailure(LLCore::HttpStatus status)
{
    LL_WARNS(LOG_MESH) << "Error during mesh LOD handling.  ID:  " << mMeshParams.getSculptID()
                       << ", Reason:  " << status.toString()
                       << " (" << status.toTerseString() << ").  Not retrying."
                       << LL_ENDL;

    LLMutexLock lock(gMeshRepo.mThread->mMutex);
    gMeshRepo.mThread->mUnavailableQ.push_back(LLMeshRepoThread::LODRequest(mMeshParams, mLOD));
}

void LLMeshLODHandler::processData(LLCore::BufferArray * /* body */, S32 /* body_offset */,
                                   U8 * data, S32 data_size)
{
    if ((!MESH_LOD_PROCESS_FAILED)
        && ((data != NULL) == (data_size > 0))) // if we have data but no size or have size but no data, something is wrong
    {
        EMeshProcessingResult result = gMeshRepo.mThread->lodReceived(mMeshParams, mLOD, data, data_size);
        if (result == MESH_OK)
        {
            // good fetch from sim, write to cache
            // <FS:Ansariel> Fix asset caching
            //LLFileSystem file(mMeshParams.getSculptID(), LLAssetType::AT_MESH, LLFileSystem::WRITE);
            LLFileSystem file(mMeshParams.getSculptID(), LLAssetType::AT_MESH, LLFileSystem::READ_WRITE);

            S32 offset = mOffset;
            S32 size = mRequestedBytes;

            if (file.getSize() >= offset+size)
            {
                file.seek(offset);
                file.write(data, size);
                LLMeshRepository::sCacheBytesWritten += size;
                ++LLMeshRepository::sCacheWrites;
            }
        }
        else
        {
            LL_WARNS(LOG_MESH) << "Error during mesh LOD processing.  ID:  " << mMeshParams.getSculptID()
                               << ", Reason: " << result
                               << " LOD: " << mLOD
                               << " Data size: " << data_size
                               << " Not retrying."
                               << LL_ENDL;
            LLMutexLock lock(gMeshRepo.mThread->mMutex);
            gMeshRepo.mThread->mUnavailableQ.push_back(LLMeshRepoThread::LODRequest(mMeshParams, mLOD));
        }
    }
    else
    {
        LL_WARNS(LOG_MESH) << "Error during mesh LOD processing.  ID:  " << mMeshParams.getSculptID()
                           << ", Unknown reason.  Not retrying."
                           << " LOD: " << mLOD
                           << " Data size: " << data_size
                           << LL_ENDL;
        LLMutexLock lock(gMeshRepo.mThread->mMutex);
        gMeshRepo.mThread->mUnavailableQ.push_back(LLMeshRepoThread::LODRequest(mMeshParams, mLOD));
    }
}

LLMeshSkinInfoHandler::~LLMeshSkinInfoHandler()
{
    if (!mProcessed)
    {
        LL_WARNS(LOG_MESH) << "deleting unprocessed request handler (may be ok on exit)" << LL_ENDL;
    }
}

void LLMeshSkinInfoHandler::processFailure(LLCore::HttpStatus status)
{
    LL_WARNS(LOG_MESH) << "Error during mesh skin info handling.  ID:  " << mMeshID
                       << ", Reason:  " << status.toString()
                       << " (" << status.toTerseString() << ").  Not retrying."
                       << LL_ENDL;
        LLMutexLock lock(gMeshRepo.mThread->mMutex);
        gMeshRepo.mThread->mSkinUnavailableQ.emplace_back(mMeshID);
}

void LLMeshSkinInfoHandler::processData(LLCore::BufferArray * /* body */, S32 /* body_offset */,
                                        U8 * data, S32 data_size)
{
    if ((!MESH_SKIN_INFO_PROCESS_FAILED)
        && ((data != NULL) == (data_size > 0)) // if we have data but no size or have size but no data, something is wrong
        && gMeshRepo.mThread->skinInfoReceived(mMeshID, data, data_size))
    {
        // good fetch from sim, write to cache
        // <FS:Ansariel> Fix asset caching
        //LLFileSystem file(mMeshID, LLAssetType::AT_MESH, LLFileSystem::WRITE);
        LLFileSystem file(mMeshID, LLAssetType::AT_MESH, LLFileSystem::READ_WRITE);

        S32 offset = mOffset;
        S32 size = mRequestedBytes;

        if (file.getSize() >= offset+size)
        {
            LLMeshRepository::sCacheBytesWritten += size;
            ++LLMeshRepository::sCacheWrites;
            file.seek(offset);
            file.write(data, size);
        }
    }
    else
    {
        LL_WARNS(LOG_MESH) << "Error during mesh skin info processing.  ID:  " << mMeshID
                           << ", Unknown reason.  Not retrying."
                           << LL_ENDL;
        LLMutexLock lock(gMeshRepo.mThread->mMutex);
        gMeshRepo.mThread->mSkinUnavailableQ.emplace_back(mMeshID);
    }
}

LLMeshDecompositionHandler::~LLMeshDecompositionHandler()
{
    if (!mProcessed)
    {
        LL_WARNS(LOG_MESH) << "deleting unprocessed request handler (may be ok on exit)" << LL_ENDL;
    }
}

void LLMeshDecompositionHandler::processFailure(LLCore::HttpStatus status)
{
    LL_WARNS(LOG_MESH) << "Error during mesh decomposition handling.  ID:  " << mMeshID
                       << ", Reason:  " << status.toString()
                       << " (" << status.toTerseString() << ").  Not retrying."
                       << LL_ENDL;
    // *TODO:  Mark mesh unavailable on error.  For now, simply leave
    // request unfulfilled rather than retry forever.
}

void LLMeshDecompositionHandler::processData(LLCore::BufferArray * /* body */, S32 /* body_offset */,
                                             U8 * data, S32 data_size)
{
    if ((!MESH_DECOMP_PROCESS_FAILED)
        && ((data != NULL) == (data_size > 0)) // if we have data but no size or have size but no data, something is wrong
        && gMeshRepo.mThread->decompositionReceived(mMeshID, data, data_size))
    {
        // good fetch from sim, write to cache
        // <FS:Ansariel> Fix asset caching
        //LLFileSystem file(mMeshID, LLAssetType::AT_MESH, LLFileSystem::WRITE);
        LLFileSystem file(mMeshID, LLAssetType::AT_MESH, LLFileSystem::READ_WRITE);

        S32 offset = mOffset;
        S32 size = mRequestedBytes;

        if (file.getSize() >= offset+size)
        {
            LLMeshRepository::sCacheBytesWritten += size;
            ++LLMeshRepository::sCacheWrites;
            file.seek(offset);
            file.write(data, size);
        }
    }
    else
    {
        LL_WARNS(LOG_MESH) << "Error during mesh decomposition processing.  ID:  " << mMeshID
                           << ", Unknown reason.  Not retrying."
                           << LL_ENDL;
        // *TODO:  Mark mesh unavailable on error
    }
}

LLMeshPhysicsShapeHandler::~LLMeshPhysicsShapeHandler()
{
    if (!mProcessed)
    {
        LL_WARNS(LOG_MESH) << "deleting unprocessed request handler (may be ok on exit)" << LL_ENDL;
    }
}

void LLMeshPhysicsShapeHandler::processFailure(LLCore::HttpStatus status)
{
    LL_WARNS(LOG_MESH) << "Error during mesh physics shape handling.  ID:  " << mMeshID
                       << ", Reason:  " << status.toString()
                       << " (" << status.toTerseString() << ").  Not retrying."
                       << LL_ENDL;
    // *TODO:  Mark mesh unavailable on error
}

void LLMeshPhysicsShapeHandler::processData(LLCore::BufferArray * /* body */, S32 /* body_offset */,
                                            U8 * data, S32 data_size)
{
    if ((!MESH_PHYS_SHAPE_PROCESS_FAILED)
        && ((data != NULL) == (data_size > 0)) // if we have data but no size or have size but no data, something is wrong
        && gMeshRepo.mThread->physicsShapeReceived(mMeshID, data, data_size) == MESH_OK)
    {
        // good fetch from sim, write to cache for caching
        // <FS:Ansariel> Fix asset caching
        //LLFileSystem file(mMeshID, LLAssetType::AT_MESH, LLFileSystem::WRITE);
        LLFileSystem file(mMeshID, LLAssetType::AT_MESH, LLFileSystem::READ_WRITE);

        S32 offset = mOffset;
        S32 size = mRequestedBytes;

        if (file.getSize() >= offset+size)
        {
            LLMeshRepository::sCacheBytesWritten += size;
            ++LLMeshRepository::sCacheWrites;
            file.seek(offset);
            file.write(data, size);
        }
    }
    else
    {
        LL_WARNS(LOG_MESH) << "Error during mesh physics shape processing.  ID:  " << mMeshID
                           << ", Unknown reason.  Not retrying."
                           << LL_ENDL;
        // *TODO:  Mark mesh unavailable on error
    }
}

LLMeshRepository::LLMeshRepository()
: mMeshMutex(NULL),
  mDecompThread(NULL),
  mMeshThreadCount(0),
  mThread(NULL)
{
    mSkinInfoCullTimer.resetWithExpiry(10.f);
}

void LLMeshRepository::init()
{
    mMeshMutex = new LLMutex();

    LLConvexDecomposition::getInstance()->initSystem();

    if (!LLConvexDecomposition::isFunctional())
    {
        LL_INFOS(LOG_MESH) << "Using STUB for LLConvexDecomposition" << LL_ENDL;
    }

    mDecompThread = new LLPhysicsDecomp();
    mDecompThread->start();

    while (!mDecompThread->mInited)
    { //wait for physics decomp thread to init
        apr_sleep(100);
    }

    metrics_teleport_started_signal = LLViewerMessage::getInstance()->setTeleportStartedCallback(teleport_started);

    mThread = new LLMeshRepoThread();
    mThread->start();
}

void LLMeshRepository::shutdown()
{
    LL_INFOS(LOG_MESH) << "Shutting down mesh repository." << LL_ENDL;
    llassert(mThread != NULL);
    llassert(mThread->mSignal != NULL);

    metrics_teleport_started_signal.disconnect();

    for (U32 i = 0; i < mUploads.size(); ++i)
    {
        LL_INFOS(LOG_MESH) << "Discard the pending mesh uploads." << LL_ENDL;
        mUploads[i]->discard() ; //discard the uploading requests.
    }

    mThread->mSignal->broadcast();

    while (!mThread->isStopped())
    {
        apr_sleep(10);
    }
    delete mThread;
    mThread = NULL;

    for (U32 i = 0; i < mUploads.size(); ++i)
    {
        LL_INFOS(LOG_MESH) << "Waiting for pending mesh upload " << (i + 1) << "/" << mUploads.size() << LL_ENDL;
        while (!mUploads[i]->isStopped())
        {
            apr_sleep(10);
        }
        delete mUploads[i];
    }

    mUploads.clear();

    delete mMeshMutex;
    mMeshMutex = NULL;

    LL_INFOS(LOG_MESH) << "Shutting down decomposition system." << LL_ENDL;

    if (mDecompThread)
    {
        mDecompThread->shutdown();
        delete mDecompThread;
        mDecompThread = NULL;
    }

    LLConvexDecomposition::quitSystem();
}

//called in the main thread.
S32 LLMeshRepository::update()
{
    // Conditionally log a mesh metrics event
    metricsUpdate();

    if(mUploadWaitList.empty())
    {
        return 0 ;
    }

    S32 size = mUploadWaitList.size() ;
    for (S32 i = 0; i < size; ++i)
    {
        mUploads.push_back(mUploadWaitList[i]);
        mUploadWaitList[i]->preStart() ;
        mUploadWaitList[i]->start() ;
    }
    mUploadWaitList.clear() ;

    return size ;
}

void LLMeshRepository::unregisterMesh(LLVOVolume* vobj)
{
    for (auto& lod : mLoadingMeshes)
    {
        for (auto& param : lod)
        {
            vector_replace_with_last(param.second, vobj);
        }
    }

    for (auto& skin_pair : mLoadingSkins)
    {
        vector_replace_with_last(skin_pair.second, vobj);
    }
}

S32 LLMeshRepository::loadMesh(LLVOVolume* vobj, const LLVolumeParams& mesh_params, S32 detail, S32 last_lod)
{
    LL_PROFILE_ZONE_SCOPED_CATEGORY_NETWORK; //LL_LL_RECORD_BLOCK_TIME(FTM_MESH_FETCH);

    // Manage time-to-load metrics for mesh download operations.
    metricsProgress(1);

    if (detail < 0 || detail >= LLVolumeLODGroup::NUM_LODS)
    {
        return detail;
    }

    {
        LLMutexLock lock(mMeshMutex);
        //add volume to list of loading meshes
        const auto& mesh_id = mesh_params.getSculptID();
        mesh_load_map::iterator iter = mLoadingMeshes[detail].find(mesh_id);
        if (iter != mLoadingMeshes[detail].end())
        { //request pending for this mesh, append volume id to list
            auto it = std::find(iter->second.begin(), iter->second.end(), vobj);
            if (it == iter->second.end()) {
                iter->second.push_back(vobj);
            }
        }
        else
        {
            //first request for this mesh
            mLoadingMeshes[detail][mesh_id].push_back(vobj);
            mPendingRequests.push_back(LLMeshRepoThread::LODRequest(mesh_params, detail));
            LLMeshRepository::sLODPending++;
        }
    }

    //do a quick search to see if we can't display something while we wait for this mesh to load
    LLVolume* volume = vobj->getVolume();

    if (volume)
    {
        LLVolumeParams params = volume->getParams();

        LLVolumeLODGroup* group = LLPrimitive::getVolumeManager()->getGroup(params);

        if (group)
        {
            //first, see if last_lod is available (don't transition down to avoid funny popping a la SH-641)
            if (last_lod >= 0)
            {
                LLVolume* lod = group->refLOD(last_lod);
                if (lod && lod->isMeshAssetLoaded() && lod->getNumVolumeFaces() > 0)
                {
                    group->derefLOD(lod);
                    return last_lod;
                }
                group->derefLOD(lod);
            }

            //next, see what the next lowest LOD available might be
            for (S32 i = detail-1; i >= 0; --i)
            {
                LLVolume* lod = group->refLOD(i);
                if (lod && lod->isMeshAssetLoaded() && lod->getNumVolumeFaces() > 0)
                {
                    group->derefLOD(lod);
                    return i;
                }

                group->derefLOD(lod);
            }

            //no lower LOD is a available, is a higher lod available?
            for (S32 i = detail+1; i < LLVolumeLODGroup::NUM_LODS; ++i)
            {
                LLVolume* lod = group->refLOD(i);
                if (lod && lod->isMeshAssetLoaded() && lod->getNumVolumeFaces() > 0)
                {
                    group->derefLOD(lod);
                    return i;
                }

                group->derefLOD(lod);
            }
        }
    }

    return detail;
}

void LLMeshRepository::notifyLoadedMeshes()
{ //called from main thread
    LL_PROFILE_ZONE_SCOPED_CATEGORY_NETWORK; //LL_RECORD_BLOCK_TIME(FTM_MESH_FETCH);

    // GetMesh2 operation with keepalives, etc.  With pipelining,
    // we'll increase this.  See llappcorehttp and llcorehttp for
    // discussion on connection strategies.
    LLAppCoreHttp & app_core_http(LLAppViewer::instance()->getAppCoreHttp());
    S32 scale(app_core_http.isPipelined(LLAppCoreHttp::AP_MESH2)
              ? (2 * LLAppCoreHttp::PIPELINING_DEPTH)
              : 5);

    LLMeshRepoThread::sMaxConcurrentRequests = gSavedSettings.getU32("Mesh2MaxConcurrentRequests");
    LLMeshRepoThread::sRequestHighWater = llclamp(scale * S32(LLMeshRepoThread::sMaxConcurrentRequests),
                                                  REQUEST2_HIGH_WATER_MIN,
                                                  REQUEST2_HIGH_WATER_MAX);
    LLMeshRepoThread::sRequestLowWater = llclamp(LLMeshRepoThread::sRequestHighWater / 2,
                                                 REQUEST2_LOW_WATER_MIN,
                                                 REQUEST2_LOW_WATER_MAX);

    //clean up completed upload threads
    for (std::vector<LLMeshUploadThread*>::iterator iter = mUploads.begin(); iter != mUploads.end(); )
    {
        LLMeshUploadThread* thread = *iter;

        if (thread->isStopped() && thread->finished())
        {
            iter = mUploads.erase(iter);
            delete thread;
        }
        else
        {
            ++iter;
        }
    }

    //update inventory
    if (!mInventoryQ.empty())
    {
        LLMutexLock lock(mMeshMutex);
        while (!mInventoryQ.empty())
        {
            inventory_data& data = mInventoryQ.front();

            LLAssetType::EType asset_type = LLAssetType::lookup(data.mPostData["asset_type"].asString());
            LLInventoryType::EType inventory_type = LLInventoryType::lookup(data.mPostData["inventory_type"].asString());

            // Handle addition of texture, if any.
            if ( data.mResponse.has("new_texture_folder_id") )
            {
                const LLUUID& new_folder_id = data.mResponse["new_texture_folder_id"].asUUID();

                if ( new_folder_id.notNull() )
                {
                    LLUUID parent_id = gInventory.findUserDefinedCategoryUUIDForType(LLFolderType::FT_TEXTURE);

                    std::string name;
                    // Check if the server built a different name for the texture folder
                    if ( data.mResponse.has("new_texture_folder_name") )
                    {
                        name = data.mResponse["new_texture_folder_name"].asString();
                    }
                    else
                    {
                        name = data.mPostData["name"].asString();
                    }

                    // Add the category to the internal representation
                    LLPointer<LLViewerInventoryCategory> cat =
                        new LLViewerInventoryCategory(new_folder_id, parent_id,
                            LLFolderType::FT_NONE, name, gAgent.getID());
                    cat->setVersion(LLViewerInventoryCategory::VERSION_UNKNOWN);

                    LLInventoryModel::LLCategoryUpdate update(cat->getParentUUID(), 1);
                    gInventory.accountForUpdate(update);
                    gInventory.updateCategory(cat);
                }
            }

            on_new_single_inventory_upload_complete(
                asset_type,
                inventory_type,
                data.mPostData["asset_type"].asString(),
                data.mPostData["folder_id"].asUUID(),
                data.mPostData["name"],
                data.mPostData["description"],
                data.mResponse,
                data.mResponse["upload_price"]);
            //}

            mInventoryQ.pop();
        }
    }

    //call completed callbacks on finished decompositions
    mDecompThread->notifyCompleted();

    if (mSkinInfoCullTimer.checkExpirationAndReset(10.f))
    {
        //// Clean up dead skin info
        //U64Bytes skinbytes(0);
        for (auto iter = mSkinMap.begin(), ender = mSkinMap.end(); iter != ender;)
        {
            auto copy_iter = iter++;

            //skinbytes += U64Bytes(sizeof(LLMeshSkinInfo));
            //skinbytes += U64Bytes(copy_iter->second->mJointNames.size() * sizeof(std::string));
            //skinbytes += U64Bytes(copy_iter->second->mJointNums.size() * sizeof(S32));
            //skinbytes += U64Bytes(copy_iter->second->mJointNames.size() * sizeof(LLMatrix4a));
            //skinbytes += U64Bytes(copy_iter->second->mJointNames.size() * sizeof(LLMatrix4));

            if (copy_iter->second->getNumRefs() == 1)
            {
                mSkinMap.erase(copy_iter);
            }
        }
        //LL_INFOS() << "Skin info cache elements:" << mSkinMap.size() << " Memory: " << U64Kilobytes(skinbytes) << LL_ENDL;
    }

    // For major operations, attempt to get the required locks
    // without blocking and punt if they're not available.  The
    // longest run of holdoffs is kept in sMaxLockHoldoffs just
    // to collect the data.  In testing, I've never seen a value
    // greater than 2 (written to log on exit).
    {
        LLMutexTrylock lock1(mMeshMutex);
        LLMutexTrylock lock2(mThread->mMutex);

        static U32 hold_offs(0);
        if (! lock1.isLocked() || ! lock2.isLocked())
        {
            // If we can't get the locks, skip and pick this up later.
            ++hold_offs;
            sMaxLockHoldoffs = llmax(sMaxLockHoldoffs, hold_offs);
            return;
        }
        hold_offs = 0;

        if (gAgent.getRegion())
        {
            // Update capability urls
            static std::string region_name("never name a region this");

            if (gAgent.getRegion()->getName() != region_name && gAgent.getRegion()->capabilitiesReceived())
            {
                region_name = gAgent.getRegion()->getName();
                const std::string mesh_cap(gAgent.getRegion()->getViewerAssetUrl());
                mThread->setGetMeshCap(mesh_cap);
                LL_DEBUGS(LOG_MESH) << "Retrieving caps for region '" << region_name
                                    << "', ViewerAsset cap:  " << mesh_cap
                                    << LL_ENDL;
            }
        }

        //popup queued error messages from background threads
        while (!mUploadErrorQ.empty())
        {
            LLSD substitutions(mUploadErrorQ.front());
            if (substitutions.has("DETAILS"))
            {
                LLNotificationsUtil::add("MeshUploadErrorDetails", substitutions);
            }
            else
            {
                LLNotificationsUtil::add("MeshUploadError", substitutions);
            }
            mUploadErrorQ.pop();
        }

        S32 active_count = LLMeshRepoThread::sActiveHeaderRequests + LLMeshRepoThread::sActiveLODRequests;
        if (active_count < LLMeshRepoThread::sRequestLowWater)
        {
            S32 push_count = LLMeshRepoThread::sRequestHighWater - active_count;

            if (mPendingRequests.size() > push_count)
            {
                // More requests than the high-water limit allows so
                // sort and forward the most important.

                //calculate "score" for pending requests

                //create score map
                std::map<LLUUID, F32> score_map;

                for (U32 i = 0; i < LLVolumeLODGroup::NUM_LODS; ++i)
                {
                    for (mesh_load_map::iterator iter = mLoadingMeshes[i].begin();  iter != mLoadingMeshes[i].end(); ++iter)
                    {
                        F32 max_score = 0.f;
                        for (auto obj_iter = iter->second.begin(); obj_iter != iter->second.end(); ++obj_iter)
                        {
                            LLVOVolume* object = *obj_iter;
                            if (object)
                            {
                                LLDrawable* drawable = object->mDrawable;
                                if (drawable)
                                {
                                    F32 cur_score = drawable->getRadius()/llmax(drawable->mDistanceWRTCamera, 1.f);
                                    max_score = llmax(max_score, cur_score);
                                }
                            }
                        }

                        score_map[iter->first] = max_score;
                    }
                }

                //set "score" for pending requests
                for (std::vector<LLMeshRepoThread::LODRequest>::iterator iter = mPendingRequests.begin(); iter != mPendingRequests.end(); ++iter)
                {
                    iter->mScore = score_map[iter->mMeshParams.getSculptID()];
                }

                //sort by "score"
                std::partial_sort(mPendingRequests.begin(), mPendingRequests.begin() + push_count,
                                  mPendingRequests.end(), LLMeshRepoThread::CompareScoreGreater());
            }

            while (!mPendingRequests.empty() && push_count > 0)
            {
                LLMeshRepoThread::LODRequest& request = mPendingRequests.front();
                mThread->loadMeshLOD(request.mMeshParams, request.mLOD);
                mPendingRequests.erase(mPendingRequests.begin());
                LLMeshRepository::sLODPending--;
                push_count--;
            }
        }

        //send skin info requests
        while (!mPendingSkinRequests.empty())
        {
            mThread->loadMeshSkinInfo(mPendingSkinRequests.front());
            mPendingSkinRequests.pop();
        }

        //send decomposition requests
        while (!mPendingDecompositionRequests.empty())
        {
            mThread->loadMeshDecomposition(mPendingDecompositionRequests.front());
            mPendingDecompositionRequests.pop();
        }

        //send physics shapes decomposition requests
        while (!mPendingPhysicsShapeRequests.empty())
        {
            mThread->loadMeshPhysicsShape(mPendingPhysicsShapeRequests.front());
            mPendingPhysicsShapeRequests.pop();
        }

        mThread->notifyLoadedMeshes();
    }

    mThread->mSignal->signal();
}

void LLMeshRepository::notifySkinInfoReceived(LLMeshSkinInfo* info)
{
    mSkinMap[info->mMeshID] = info; // Cache into LLPointer
    // Alternative: We can get skin size from header
    sCacheBytesSkins += info->sizeBytes();

    skin_load_map::iterator iter = mLoadingSkins.find(info->mMeshID);
    if (iter != mLoadingSkins.end())
    {
        for (LLVOVolume* vobj : iter->second)
        {
            if (vobj)
            {
                vobj->notifySkinInfoLoaded(info);
            }
        }
        mLoadingSkins.erase(iter);
    }
}

void LLMeshRepository::notifySkinInfoUnavailable(const LLUUID& mesh_id)
{
    skin_load_map::iterator iter = mLoadingSkins.find(mesh_id);
    if (iter != mLoadingSkins.end())
    {
        for (LLVOVolume* vobj : iter->second)
        {
            if (vobj)
            {
                vobj->notifySkinInfoUnavailable();
            }
        }
        mLoadingSkins.erase(iter);
    }
}

void LLMeshRepository::notifyDecompositionReceived(LLModel::Decomposition* decomp)
{
    decomposition_map::iterator iter = mDecompositionMap.find(decomp->mMeshID);
    if (iter == mDecompositionMap.end())
    { //just insert decomp into map
        mDecompositionMap[decomp->mMeshID] = decomp;
        mLoadingDecompositions.erase(decomp->mMeshID);
        sCacheBytesDecomps += decomp->sizeBytes();
    }
    else
    { //merge decomp with existing entry
        sCacheBytesDecomps -= iter->second->sizeBytes();
        iter->second->merge(decomp);
        sCacheBytesDecomps += iter->second->sizeBytes();

        mLoadingDecompositions.erase(decomp->mMeshID);
        delete decomp;
    }
}

void LLMeshRepository::notifyMeshLoaded(const LLVolumeParams& mesh_params, LLVolume* volume)
{ //called from main thread
    S32 detail = LLVolumeLODGroup::getVolumeDetailFromScale(volume->getDetail());

    //get list of objects waiting to be notified this mesh is loaded
    const auto& mesh_id = mesh_params.getSculptID();
    mesh_load_map::iterator obj_iter = mLoadingMeshes[detail].find(mesh_id);

    if (volume && obj_iter != mLoadingMeshes[detail].end())
    {
        //make sure target volume is still valid
        if (volume->getNumVolumeFaces() <= 0)
        {
            LL_WARNS(LOG_MESH) << "Mesh loading returned empty volume.  ID:  " << mesh_id
                               << LL_ENDL;
        }

        { //update system volume
            LLVolume* sys_volume = LLPrimitive::getVolumeManager()->refVolume(mesh_params, detail);
            if (sys_volume)
            {
                sys_volume->copyVolumeFaces(volume);
                sys_volume->setMeshAssetLoaded(true);
                LLPrimitive::getVolumeManager()->unrefVolume(sys_volume);
            }
            else
            {
                LL_WARNS(LOG_MESH) << "Couldn't find system volume for mesh " << mesh_id
                                   << LL_ENDL;
            }
        }

        //notify waiting LLVOVolume instances that their requested mesh is available
        for (LLVOVolume* vobj : obj_iter->second)
        {
            if (vobj)
            {
                vobj->notifyMeshLoaded();
            }
        }

        mLoadingMeshes[detail].erase(obj_iter);

        LLViewerStatsRecorder::instance().meshLoaded();
    }
}

void LLMeshRepository::notifyMeshUnavailable(const LLVolumeParams& mesh_params, S32 lod)
{ //called from main thread
    //get list of objects waiting to be notified this mesh is loaded
    const auto& mesh_id = mesh_params.getSculptID();
    mesh_load_map::iterator obj_iter = mLoadingMeshes[lod].find(mesh_id);
    if (obj_iter != mLoadingMeshes[lod].end())
    {
        F32 detail = LLVolumeLODGroup::getVolumeScaleFromDetail(lod);

        LLVolume* sys_volume = LLPrimitive::getVolumeManager()->refVolume(mesh_params, lod);
        if (sys_volume)
        {
            sys_volume->setMeshAssetUnavaliable(true);
            LLPrimitive::getVolumeManager()->unrefVolume(sys_volume);
        }

        for (LLVOVolume* vobj : obj_iter->second)
        {
            if (vobj)
            {
                LLVolume* obj_volume = vobj->getVolume();

                if (obj_volume &&
                    obj_volume->getDetail() == detail &&
                    obj_volume->getParams() == mesh_params)
                { //should force volume to find most appropriate LOD
                    vobj->setVolume(obj_volume->getParams(), lod);
                }
            }
        }

        mLoadingMeshes[lod].erase(obj_iter);
    }
}

S32 LLMeshRepository::getActualMeshLOD(const LLVolumeParams& mesh_params, S32 lod)
{
    return mThread->getActualMeshLOD(mesh_params, lod);
}

const LLMeshSkinInfo* LLMeshRepository::getSkinInfo(const LLUUID& mesh_id, LLVOVolume* requesting_obj)
{
    LL_PROFILE_ZONE_SCOPED_CATEGORY_AVATAR;
    if (mesh_id.notNull())
    {
        skin_map::iterator iter = mSkinMap.find(mesh_id);
        if (iter != mSkinMap.end())
        {
            return iter->second;
        }

        //no skin info known about given mesh, try to fetch it
        if (requesting_obj != nullptr)
        {
            LLMutexLock lock(mMeshMutex);
            //add volume to list of loading meshes
            skin_load_map::iterator iter = mLoadingSkins.find(mesh_id);
            if (iter != mLoadingSkins.end())
            { //request pending for this mesh, append volume id to list
                auto it = std::find(iter->second.begin(), iter->second.end(), requesting_obj);
                if (it == iter->second.end()) {
                    iter->second.push_back(requesting_obj);
                }
            }
            else
            {
                //first request for this mesh
                mLoadingSkins[mesh_id].push_back(requesting_obj);
                mPendingSkinRequests.push(mesh_id);
            }
        }
    }
    return nullptr;
}

void LLMeshRepository::fetchPhysicsShape(const LLUUID& mesh_id)
{
    LL_PROFILE_ZONE_SCOPED_CATEGORY_NETWORK; //LL_RECORD_BLOCK_TIME(FTM_MESH_FETCH);

    if (mesh_id.notNull())
    {
        LLModel::Decomposition* decomp = NULL;
        decomposition_map::iterator iter = mDecompositionMap.find(mesh_id);
        if (iter != mDecompositionMap.end())
        {
            decomp = iter->second;
        }

        //decomposition block hasn't been fetched yet
        if (!decomp || decomp->mPhysicsShapeMesh.empty())
        {
            LLMutexLock lock(mMeshMutex);
            //add volume to list of loading meshes
            std::set<LLUUID>::iterator iter = mLoadingPhysicsShapes.find(mesh_id);
            if (iter == mLoadingPhysicsShapes.end())
            { //no request pending for this skin info
                // *FIXME:  Nothing ever deletes entries, can't be right
                mLoadingPhysicsShapes.insert(mesh_id);
                mPendingPhysicsShapeRequests.push(mesh_id);
            }
        }
    }
}

LLModel::Decomposition* LLMeshRepository::getDecomposition(const LLUUID& mesh_id)
{
    LL_PROFILE_ZONE_SCOPED_CATEGORY_NETWORK; //LL_RECORD_BLOCK_TIME(FTM_MESH_FETCH);

    LLModel::Decomposition* ret = NULL;

    if (mesh_id.notNull())
    {
        decomposition_map::iterator iter = mDecompositionMap.find(mesh_id);
        if (iter != mDecompositionMap.end())
        {
            ret = iter->second;
        }

        //decomposition block hasn't been fetched yet
        if (!ret || ret->mBaseHullMesh.empty())
        {
            LLMutexLock lock(mMeshMutex);
            //add volume to list of loading meshes
            std::set<LLUUID>::iterator iter = mLoadingDecompositions.find(mesh_id);
            if (iter == mLoadingDecompositions.end())
            { //no request pending for this skin info
                mLoadingDecompositions.insert(mesh_id);
                mPendingDecompositionRequests.push(mesh_id);
            }
        }
    }

    return ret;
}

void LLMeshRepository::buildHull(const LLVolumeParams& params, S32 detail)
{
    LLVolume* volume = LLPrimitive::sVolumeManager->refVolume(params, detail);

    if (!volume->mHullPoints)
    {
        //all default params
        //execute first stage
        //set simplify mode to retain
        //set retain percentage to zero
        //run second stage
    }

    LLPrimitive::sVolumeManager->unrefVolume(volume);
}

bool LLMeshRepository::hasPhysicsShape(const LLUUID& mesh_id)
{
    if (mesh_id.isNull())
    {
        return false;
    }

    if (mThread->hasPhysicsShapeInHeader(mesh_id))
    {
        return true;
    }

    LLModel::Decomposition* decomp = getDecomposition(mesh_id);
    if (decomp && !decomp->mHull.empty())
    {
        return true;
    }

    return false;
}

bool LLMeshRepository::hasSkinInfo(const LLUUID& mesh_id)
{
    if (mesh_id.isNull())
    {
        return false;
    }

    if (mThread->hasSkinInfoInHeader(mesh_id))
    {
        return true;
    }

    const LLMeshSkinInfo* skininfo = getSkinInfo(mesh_id);
    if (skininfo)
    {
        return true;
    }

    return false;
}

bool LLMeshRepository::hasHeader(const LLUUID& mesh_id)
{
    if (mesh_id.isNull())
    {
        return false;
    }

    return mThread->hasHeader(mesh_id);
}

bool LLMeshRepoThread::hasPhysicsShapeInHeader(const LLUUID& mesh_id)
{
    LLMutexLock lock(mHeaderMutex);
    mesh_header_map::iterator iter = mMeshHeader.find(mesh_id);
    if (iter != mMeshHeader.end() && iter->second.first > 0)
    {
        LLMeshHeader &mesh = iter->second.second;
        if (mesh.mPhysicsMeshSize > 0)
        {
            return true;
        }
    }

    return false;
}

bool LLMeshRepoThread::hasSkinInfoInHeader(const LLUUID& mesh_id)
{
    LLMutexLock lock(mHeaderMutex);
    mesh_header_map::iterator iter = mMeshHeader.find(mesh_id);
    if (iter != mMeshHeader.end() && iter->second.first > 0)
    {
        LLMeshHeader& mesh = iter->second.second;
        if (mesh.mSkinOffset >= 0
            && mesh.mSkinSize > 0)
        {
            return true;
        }
    }

    return false;
}

bool LLMeshRepoThread::hasHeader(const LLUUID& mesh_id)
{
    LLMutexLock lock(mHeaderMutex);
    mesh_header_map::iterator iter = mMeshHeader.find(mesh_id);
    return iter != mMeshHeader.end();
}

void LLMeshRepository::uploadModel(std::vector<LLModelInstance>& data, LLVector3& scale, bool upload_textures,
                                   bool upload_skin, bool upload_joints, bool lock_scale_if_joint_position,
                                   std::string upload_url, bool do_upload,
                                   LLHandle<LLWholeModelFeeObserver> fee_observer, LLHandle<LLWholeModelUploadObserver> upload_observer)
{
    LLMeshUploadThread* thread = new LLMeshUploadThread(data, scale, upload_textures,
                                                        upload_skin, upload_joints, lock_scale_if_joint_position,
                                                        upload_url, do_upload, fee_observer, upload_observer);
    mUploadWaitList.push_back(thread);
}

S32 LLMeshRepository::getMeshSize(const LLUUID& mesh_id, S32 lod)
{
    LL_PROFILE_ZONE_SCOPED_CATEGORY_VOLUME;
    if (mThread && mesh_id.notNull() && LLPrimitive::NO_LOD != lod)
    {
        LLMutexLock lock(mThread->mHeaderMutex);
        LLMeshRepoThread::mesh_header_map::iterator iter = mThread->mMeshHeader.find(mesh_id);
        if (iter != mThread->mMeshHeader.end() && iter->second.first > 0)
        {
            const LLMeshHeader& header = iter->second.second;

            if (header.m404)
            {
                return -1;
            }

            S32 size = header.mLodSize[lod];
            return size;
        }

    }

    return -1;
}

void LLMeshUploadThread::decomposeMeshMatrix(LLMatrix4& transformation,
                                             LLVector3& result_pos,
                                             LLQuaternion& result_rot,
                                             LLVector3& result_scale)
{
<<<<<<< HEAD
	// check for reflection
	bool reflected = (transformation.determinant() < 0);
=======
    // check for reflection
    BOOL reflected = (transformation.determinant() < 0);
>>>>>>> e1623bb2

    // compute position
    LLVector3 position = LLVector3(0, 0, 0) * transformation;

    // compute scale
    LLVector3 x_transformed = LLVector3(1, 0, 0) * transformation - position;
    LLVector3 y_transformed = LLVector3(0, 1, 0) * transformation - position;
    LLVector3 z_transformed = LLVector3(0, 0, 1) * transformation - position;
    F32 x_length = x_transformed.normalize();
    F32 y_length = y_transformed.normalize();
    F32 z_length = z_transformed.normalize();
    LLVector3 scale = LLVector3(x_length, y_length, z_length);

    // adjust for "reflected" geometry
    LLVector3 x_transformed_reflected = x_transformed;
    if (reflected)
    {
        x_transformed_reflected *= -1.0;
    }

    // compute rotation
    LLMatrix3 rotation_matrix;
    rotation_matrix.setRows(x_transformed_reflected, y_transformed, z_transformed);
    LLQuaternion quat_rotation = rotation_matrix.quaternion();
    quat_rotation.normalize(); // the rotation_matrix might not have been orthoginal.  make it so here.
    LLVector3 euler_rotation;
    quat_rotation.getEulerAngles(&euler_rotation.mV[VX], &euler_rotation.mV[VY], &euler_rotation.mV[VZ]);

    result_pos = position + mOrigin;
    result_scale = scale;
    result_rot = quat_rotation;
}

void LLMeshRepository::updateInventory(inventory_data data)
{
    LLMutexLock lock(mMeshMutex);
    dump_llsd_to_file(data.mPostData,make_dump_name("update_inventory_post_data_",dump_num));
    dump_llsd_to_file(data.mResponse,make_dump_name("update_inventory_response_",dump_num));
    mInventoryQ.push(data);
}

void LLMeshRepository::uploadError(LLSD& args)
{
    LLMutexLock lock(mMeshMutex);
    mUploadErrorQ.push(args);
}

F32 LLMeshRepository::getEstTrianglesMax(LLUUID mesh_id)
{
    LLMeshCostData costs;
    if (getCostData(mesh_id, costs))
    {
        return costs.getEstTrisMax();
    }
    else
    {
        return 0.f;
    }
}

F32 LLMeshRepository::getEstTrianglesStreamingCost(LLUUID mesh_id)
{
    LLMeshCostData costs;
    if (getCostData(mesh_id, costs))
    {
        return costs.getEstTrisForStreamingCost();
    }
    else
    {
        return 0.f;
    }
}

// FIXME replace with calc based on LLMeshCostData
F32 LLMeshRepository::getStreamingCostLegacy(LLUUID mesh_id, F32 radius, S32* bytes, S32* bytes_visible, S32 lod, F32 *unscaled_value)
{
    F32 result = 0.f;
    if (mThread && mesh_id.notNull())
    {
        LLMutexLock lock(mThread->mHeaderMutex);
        LLMeshRepoThread::mesh_header_map::iterator iter = mThread->mMeshHeader.find(mesh_id);
        if (iter != mThread->mMeshHeader.end() && iter->second.first > 0)
        {
            result  = getStreamingCostLegacy(iter->second.second, radius, bytes, bytes_visible, lod, unscaled_value);
        }
    }
    if (result > 0.f)
    {
        LLMeshCostData data;
        if (getCostData(mesh_id, data))
        {
            F32 ref_streaming_cost = data.getRadiusBasedStreamingCost(radius);
            F32 ref_weighted_tris = data.getRadiusWeightedTris(radius);
            if (!is_approx_equal(ref_streaming_cost,result))
            {
                LL_WARNS() << mesh_id << "streaming mismatch " << result << " " << ref_streaming_cost << LL_ENDL;
            }
            if (unscaled_value && !is_approx_equal(ref_weighted_tris,*unscaled_value))
            {
                LL_WARNS() << mesh_id << "weighted_tris mismatch " << *unscaled_value << " " << ref_weighted_tris << LL_ENDL;
            }
            if (bytes && (*bytes != data.getSizeTotal()))
            {
                LL_WARNS() << mesh_id << "bytes mismatch " << *bytes << " " << data.getSizeTotal() << LL_ENDL;
            }
            if (bytes_visible && (lod >=0) && (lod < LLVolumeLODGroup::NUM_LODS) && (*bytes_visible != data.getSizeByLOD(lod)))
            {
                LL_WARNS() << mesh_id << "bytes_visible mismatch " << *bytes_visible << " " << data.getSizeByLOD(lod) << LL_ENDL;
            }
        }
        else
        {
            LL_WARNS() << "getCostData failed!!!" << LL_ENDL;
        }
    }
    return result;
}

// FIXME replace with calc based on LLMeshCostData
//static
F32 LLMeshRepository::getStreamingCostLegacy(LLMeshHeader& header, F32 radius, S32* bytes, S32* bytes_visible, S32 lod, F32 *unscaled_value)
{
    if (header.m404
        || header.mLodSize[0] <= 0
        || (header.mVersion > MAX_MESH_VERSION))
    {
        return 0.f;
    }

    F32 max_distance = 512.f;

    F32 dlowest = llmin(radius/0.03f, max_distance);
    F32 dlow = llmin(radius/0.06f, max_distance);
    F32 dmid = llmin(radius/0.24f, max_distance);

    static LLCachedControl<U32> metadata_discount_ch(gSavedSettings, "MeshMetaDataDiscount", 384);  //discount 128 bytes to cover the cost of LLSD tags and compression domain overhead
    static LLCachedControl<U32> minimum_size_ch(gSavedSettings, "MeshMinimumByteSize", 16); //make sure nothing is "free"
    static LLCachedControl<U32> bytes_per_triangle_ch(gSavedSettings, "MeshBytesPerTriangle", 16);

    F32 metadata_discount = (F32)metadata_discount_ch;
    F32 minimum_size = (F32)minimum_size_ch;
    F32 bytes_per_triangle = (F32)bytes_per_triangle_ch;

    S32 bytes_lowest = header.mLodSize[0];
    S32 bytes_low = header.mLodSize[1];
    S32 bytes_mid = header.mLodSize[2];
    S32 bytes_high = header.mLodSize[3];

    if (bytes_high == 0)
    {
        return 0.f;
    }

    if (bytes_mid == 0)
    {
        bytes_mid = bytes_high;
    }

    if (bytes_low == 0)
    {
        bytes_low = bytes_mid;
    }

    if (bytes_lowest == 0)
    {
        bytes_lowest = bytes_low;
    }

    F32 triangles_lowest = llmax((F32) bytes_lowest-metadata_discount, minimum_size)/bytes_per_triangle;
    F32 triangles_low = llmax((F32) bytes_low-metadata_discount, minimum_size)/bytes_per_triangle;
    F32 triangles_mid = llmax((F32) bytes_mid-metadata_discount, minimum_size)/bytes_per_triangle;
    F32 triangles_high = llmax((F32) bytes_high-metadata_discount, minimum_size)/bytes_per_triangle;

    if (bytes)
    {
        *bytes = 0;
        *bytes += header.mLodSize[0];
        *bytes += header.mLodSize[1];
        *bytes += header.mLodSize[2];
        *bytes += header.mLodSize[3];
    }

    if (bytes_visible)
    {
        lod = LLMeshRepository::getActualMeshLOD(header, lod);
        if (lod >= 0 && lod <= 3)
        {
            *bytes_visible = header.mLodSize[lod];
        }
    }

    F32 max_area = 102944.f; //area of circle that encompasses region (see MAINT-6559)
    F32 min_area = 1.f;

    F32 high_area = llmin(F_PI*dmid*dmid, max_area);
    F32 mid_area = llmin(F_PI*dlow*dlow, max_area);
    F32 low_area = llmin(F_PI*dlowest*dlowest, max_area);
    F32 lowest_area = max_area;

    lowest_area -= low_area;
    low_area -= mid_area;
    mid_area -= high_area;

    high_area = llclamp(high_area, min_area, max_area);
    mid_area = llclamp(mid_area, min_area, max_area);
    low_area = llclamp(low_area, min_area, max_area);
    lowest_area = llclamp(lowest_area, min_area, max_area);

    F32 total_area = high_area + mid_area + low_area + lowest_area;
    high_area /= total_area;
    mid_area /= total_area;
    low_area /= total_area;
    lowest_area /= total_area;

    F32 weighted_avg = triangles_high*high_area +
                       triangles_mid*mid_area +
                       triangles_low*low_area +
                       triangles_lowest*lowest_area;

    if (unscaled_value)
    {
        *unscaled_value = weighted_avg;
    }

    return weighted_avg/gSavedSettings.getU32("MeshTriangleBudget")*15000.f;
}

LLMeshCostData::LLMeshCostData()
{
    std::fill(mSizeByLOD.begin(), mSizeByLOD.end(), 0);
    std::fill(mEstTrisByLOD.begin(), mEstTrisByLOD.end(), 0.f);
}

bool LLMeshCostData::init(const LLMeshHeader& header)
{
    LL_PROFILE_ZONE_SCOPED_CATEGORY_VOLUME;

    std::fill(mSizeByLOD.begin(), mSizeByLOD.end(), 0);
    std::fill(mEstTrisByLOD.begin(), mEstTrisByLOD.end(), 0.f);

    S32 bytes_high = header.mLodSize[3];
    S32 bytes_med = header.mLodSize[2];
    if (bytes_med == 0)
    {
        bytes_med = bytes_high;
    }
    S32 bytes_low = header.mLodSize[1];
    if (bytes_low == 0)
    {
        bytes_low = bytes_med;
    }
    S32 bytes_lowest = header.mLodSize[0];
    if (bytes_lowest == 0)
    {
        bytes_lowest = bytes_low;
    }
    mSizeByLOD[0] = bytes_lowest;
    mSizeByLOD[1] = bytes_low;
    mSizeByLOD[2] = bytes_med;
    mSizeByLOD[3] = bytes_high;

    static LLCachedControl<U32> metadata_discount(gSavedSettings, "MeshMetaDataDiscount", 384);  //discount 128 bytes to cover the cost of LLSD tags and compression domain overhead
    static LLCachedControl<U32> minimum_size(gSavedSettings, "MeshMinimumByteSize", 16); //make sure nothing is "free"
    static LLCachedControl<U32> bytes_per_triangle(gSavedSettings, "MeshBytesPerTriangle", 16);

    for (S32 i=0; i<LLVolumeLODGroup::NUM_LODS; i++)
    {
        mEstTrisByLOD[i] = llmax((F32)mSizeByLOD[i] - (F32)metadata_discount, (F32)minimum_size) / (F32)bytes_per_triangle;
    }

    return true;
}


S32 LLMeshCostData::getSizeByLOD(S32 lod)
{
    if (llclamp(lod,0,3) != lod)
    {
        return 0;
    }
    return mSizeByLOD[lod];
}

S32 LLMeshCostData::getSizeTotal()
{
    return mSizeByLOD[0] + mSizeByLOD[1] + mSizeByLOD[2] + mSizeByLOD[3];
}

F32 LLMeshCostData::getEstTrisByLOD(S32 lod)
{
    if (llclamp(lod,0,3) != lod)
    {
        return 0.f;
    }
    return mEstTrisByLOD[lod];
}

F32 LLMeshCostData::getEstTrisMax()
{
    return llmax(mEstTrisByLOD[0], mEstTrisByLOD[1], mEstTrisByLOD[2], mEstTrisByLOD[3]);
}

F32 LLMeshCostData::getRadiusWeightedTris(F32 radius)
{
    F32 max_distance = 512.f;

    F32 dlowest = llmin(radius/0.03f, max_distance);
    F32 dlow = llmin(radius/0.06f, max_distance);
    F32 dmid = llmin(radius/0.24f, max_distance);

    F32 triangles_lowest = mEstTrisByLOD[0];
    F32 triangles_low = mEstTrisByLOD[1];
    F32 triangles_mid = mEstTrisByLOD[2];
    F32 triangles_high = mEstTrisByLOD[3];

    F32 max_area = 102944.f; //area of circle that encompasses region (see MAINT-6559)
    F32 min_area = 1.f;

    F32 high_area = llmin(F_PI*dmid*dmid, max_area);
    F32 mid_area = llmin(F_PI*dlow*dlow, max_area);
    F32 low_area = llmin(F_PI*dlowest*dlowest, max_area);
    F32 lowest_area = max_area;

    lowest_area -= low_area;
    low_area -= mid_area;
    mid_area -= high_area;

    high_area = llclamp(high_area, min_area, max_area);
    mid_area = llclamp(mid_area, min_area, max_area);
    low_area = llclamp(low_area, min_area, max_area);
    lowest_area = llclamp(lowest_area, min_area, max_area);

    F32 total_area = high_area + mid_area + low_area + lowest_area;
    high_area /= total_area;
    mid_area /= total_area;
    low_area /= total_area;
    lowest_area /= total_area;

    F32 weighted_avg = triangles_high*high_area +
                       triangles_mid*mid_area +
                       triangles_low*low_area +
                       triangles_lowest*lowest_area;

    return weighted_avg;
}

F32 LLMeshCostData::getEstTrisForStreamingCost()
{
    LL_DEBUGS("StreamingCost") << "tris_by_lod: "
                               << mEstTrisByLOD[0] << ", "
                               << mEstTrisByLOD[1] << ", "
                               << mEstTrisByLOD[2] << ", "
                               << mEstTrisByLOD[3] << LL_ENDL;

    F32 charged_tris = mEstTrisByLOD[3];
    F32 allowed_tris = mEstTrisByLOD[3];
    const F32 ENFORCE_FLOOR = 64.0f;
    for (S32 i=2; i>=0; i--)
    {
        // How many tris can we have in this LOD without affecting land impact?
        // - normally an LOD should be at most half the size of the previous one.
        // - once we reach a floor of ENFORCE_FLOOR, don't require LODs to get any smaller.
        allowed_tris = llclamp(allowed_tris/2.0f,ENFORCE_FLOOR,mEstTrisByLOD[i]);
        F32 excess_tris = mEstTrisByLOD[i]-allowed_tris;
        if (excess_tris>0.f)
        {
            LL_DEBUGS("StreamingCost") << "excess tris in lod[" << i << "] " << excess_tris << " allowed " << allowed_tris <<  LL_ENDL;
            charged_tris += excess_tris;
        }
    }
    return charged_tris;
}

F32 LLMeshCostData::getRadiusBasedStreamingCost(F32 radius)
{
    return getRadiusWeightedTris(radius)/gSavedSettings.getU32("MeshTriangleBudget")*15000.f;
}

F32 LLMeshCostData::getTriangleBasedStreamingCost()
{
    F32 result = ANIMATED_OBJECT_COST_PER_KTRI * 0.001 * getEstTrisForStreamingCost();
    return result;
}

bool LLMeshRepository::getCostData(LLUUID mesh_id, LLMeshCostData& data)
{
    LL_PROFILE_ZONE_SCOPED_CATEGORY_VOLUME;
    data = LLMeshCostData();

    if (mThread && mesh_id.notNull())
    {
        LLMutexLock lock(mThread->mHeaderMutex);
        LLMeshRepoThread::mesh_header_map::iterator iter = mThread->mMeshHeader.find(mesh_id);
        if (iter != mThread->mMeshHeader.end() && iter->second.first > 0)
        {
            LLMeshHeader& header = iter->second.second;

            bool header_invalid = (header.m404
                                   || header.mLodSize[0] <= 0
                                   || header.mVersion > MAX_MESH_VERSION);
            if (!header_invalid)
            {
                return getCostData(header, data);
            }

            return true;
        }
    }
    return false;
}

bool LLMeshRepository::getCostData(LLMeshHeader& header, LLMeshCostData& data)
{
    data = LLMeshCostData();

    if (!data.init(header))
    {
        return false;
    }

    return true;
}

LLPhysicsDecomp::LLPhysicsDecomp()
: LLThread("Physics Decomp")
{
    mInited = false;
    mQuitting = false;
    mDone = false;

    mSignal = new LLCondition();
    mMutex = new LLMutex();
}

LLPhysicsDecomp::~LLPhysicsDecomp()
{
    shutdown();

    delete mSignal;
    mSignal = NULL;
    delete mMutex;
    mMutex = NULL;
}

void LLPhysicsDecomp::shutdown()
{
    if (mSignal)
    {
        mQuitting = true;
        // There is only one wait(), but just in case 'broadcast'
        mSignal->broadcast();

        while (!isStopped())
        {
            apr_sleep(10);
        }
    }
}

void LLPhysicsDecomp::submitRequest(LLPhysicsDecomp::Request* request)
{
    LLMutexLock lock(mMutex);
    mRequestQ.push(request);
    mSignal->signal();
}

//static
S32 LLPhysicsDecomp::llcdCallback(const char* status, S32 p1, S32 p2)
{
    if (gMeshRepo.mDecompThread && gMeshRepo.mDecompThread->mCurRequest.notNull())
    {
        return gMeshRepo.mDecompThread->mCurRequest->statusCallback(status, p1, p2);
    }

    return 1;
}

void LLPhysicsDecomp::setMeshData(LLCDMeshData& mesh, bool vertex_based)
{
    mesh.mVertexBase = mCurRequest->mPositions[0].mV;
    mesh.mVertexStrideBytes = 12;
    mesh.mNumVertices = mCurRequest->mPositions.size();

    if(!vertex_based)
    {
        mesh.mIndexType = LLCDMeshData::INT_16;
        mesh.mIndexBase = &(mCurRequest->mIndices[0]);
        mesh.mIndexStrideBytes = 6;

        mesh.mNumTriangles = mCurRequest->mIndices.size()/3;
    }

    if ((vertex_based || mesh.mNumTriangles > 0) && mesh.mNumVertices > 2)
    {
        LLCDResult ret = LLCD_OK;
        if (LLConvexDecomposition::getInstance() != NULL)
        {
            ret  = LLConvexDecomposition::getInstance()->setMeshData(&mesh, vertex_based);
        }

        if (ret)
        {
            LL_ERRS(LOG_MESH) << "Convex Decomposition thread valid but could not set mesh data." << LL_ENDL;
        }
    }
}

void LLPhysicsDecomp::doDecomposition()
{
    LLCDMeshData mesh;
    S32 stage = mStageID[mCurRequest->mStage];

    if (LLConvexDecomposition::getInstance() == NULL)
    {
        // stub library. do nothing.
        return;
    }

    //load data intoLLCD
    if (stage == 0)
    {
        setMeshData(mesh, false);
    }

    //build parameter map
    std::map<std::string, const LLCDParam*> param_map;

    static const LLCDParam* params = NULL;
    static S32 param_count = 0;
    if (!params)
    {
        param_count = LLConvexDecomposition::getInstance()->getParameters(&params);
    }

    for (S32 i = 0; i < param_count; ++i)
    {
        param_map[params[i].mName] = params+i;
    }

    U32 ret = LLCD_OK;
    //set parameter values
    for (decomp_params::iterator iter = mCurRequest->mParams.begin(); iter != mCurRequest->mParams.end(); ++iter)
    {
        const std::string& name = iter->first;
        const LLSD& value = iter->second;

        const LLCDParam* param = param_map[name];

        if (param == NULL)
        { //couldn't find valid parameter
            continue;
        }


        if (param->mType == LLCDParam::LLCD_FLOAT)
        {
            ret = LLConvexDecomposition::getInstance()->setParam(param->mName, (F32) value.asReal());
        }
        else if (param->mType == LLCDParam::LLCD_INTEGER ||
            param->mType == LLCDParam::LLCD_ENUM)
        {
            ret = LLConvexDecomposition::getInstance()->setParam(param->mName, value.asInteger());
        }
        else if (param->mType == LLCDParam::LLCD_BOOLEAN)
        {
            ret = LLConvexDecomposition::getInstance()->setParam(param->mName, value.asBoolean());
        }
    }

    mCurRequest->setStatusMessage("Executing.");

    if (LLConvexDecomposition::getInstance() != NULL)
    {
        ret = LLConvexDecomposition::getInstance()->executeStage(stage);
    }

    if (ret)
    {
        LL_WARNS(LOG_MESH) << "Convex Decomposition thread valid but could not execute stage " << stage << "."
                           << LL_ENDL;
        LLMutexLock lock(mMutex);

        mCurRequest->mHull.clear();
        mCurRequest->mHullMesh.clear();

        mCurRequest->setStatusMessage("FAIL");

        completeCurrent();
    }
    else
    {
        mCurRequest->setStatusMessage("Reading results");

        S32 num_hulls =0;
        if (LLConvexDecomposition::getInstance() != NULL)
        {
            num_hulls = LLConvexDecomposition::getInstance()->getNumHullsFromStage(stage);
        }

        {
            LLMutexLock lock(mMutex);
            mCurRequest->mHull.clear();
            mCurRequest->mHull.resize(num_hulls);

            mCurRequest->mHullMesh.clear();
            mCurRequest->mHullMesh.resize(num_hulls);
        }

        for (S32 i = 0; i < num_hulls; ++i)
        {
            std::vector<LLVector3> p;
            LLCDHull hull;
            // if LLConvexDecomposition is a stub, num_hulls should have been set to 0 above, and we should not reach this code
            LLConvexDecomposition::getInstance()->getHullFromStage(stage, i, &hull);

            const F32* v = hull.mVertexBase;

            for (S32 j = 0; j < hull.mNumVertices; ++j)
            {
                LLVector3 vert(v[0], v[1], v[2]);
                p.push_back(vert);
                v = (F32*) (((U8*) v) + hull.mVertexStrideBytes);
            }

            LLCDMeshData mesh;
            // if LLConvexDecomposition is a stub, num_hulls should have been set to 0 above, and we should not reach this code
            LLConvexDecomposition::getInstance()->getMeshFromStage(stage, i, &mesh);

            get_vertex_buffer_from_mesh(mesh, mCurRequest->mHullMesh[i]);

            {
                LLMutexLock lock(mMutex);
                mCurRequest->mHull[i] = p;
            }
        }

        {
            LLMutexLock lock(mMutex);
            mCurRequest->setStatusMessage("FAIL");
            completeCurrent();
        }
    }
}

void LLPhysicsDecomp::completeCurrent()
{
    LLMutexLock lock(mMutex);
    mCompletedQ.push(mCurRequest);
    mCurRequest = NULL;
}

void LLPhysicsDecomp::notifyCompleted()
{
    if (!mCompletedQ.empty())
    {
        LLMutexLock lock(mMutex);
        while (!mCompletedQ.empty())
        {
            Request* req = mCompletedQ.front();
            req->completed();
            mCompletedQ.pop();
        }
    }
}


void make_box(LLPhysicsDecomp::Request * request)
{
    LLVector3 min,max;
    min = request->mPositions[0];
    max = min;

    for (U32 i = 0; i < request->mPositions.size(); ++i)
    {
        update_min_max(min, max, request->mPositions[i]);
    }

    request->mHull.clear();

    LLModel::hull box;
    box.push_back(LLVector3(min[0],min[1],min[2]));
    box.push_back(LLVector3(max[0],min[1],min[2]));
    box.push_back(LLVector3(min[0],max[1],min[2]));
    box.push_back(LLVector3(max[0],max[1],min[2]));
    box.push_back(LLVector3(min[0],min[1],max[2]));
    box.push_back(LLVector3(max[0],min[1],max[2]));
    box.push_back(LLVector3(min[0],max[1],max[2]));
    box.push_back(LLVector3(max[0],max[1],max[2]));

    request->mHull.push_back(box);
}


void LLPhysicsDecomp::doDecompositionSingleHull()
{
    LLConvexDecomposition* decomp = LLConvexDecomposition::getInstance();

    if (decomp == NULL)
    {
        //stub. do nothing.
        return;
    }

    LLCDMeshData mesh;

    setMeshData(mesh, true);

    LLCDResult ret = decomp->buildSingleHull() ;
    if (ret)
    {
        LL_WARNS(LOG_MESH) << "Could not execute decomposition stage when attempting to create single hull." << LL_ENDL;
        make_box(mCurRequest);
    }
    else
    {
        {
            LLMutexLock lock(mMutex);
            mCurRequest->mHull.clear();
            mCurRequest->mHull.resize(1);
            mCurRequest->mHullMesh.clear();
        }

        std::vector<LLVector3> p;
        LLCDHull hull;

        // if LLConvexDecomposition is a stub, num_hulls should have been set to 0 above, and we should not reach this code
        decomp->getSingleHull(&hull);

        const F32* v = hull.mVertexBase;

        for (S32 j = 0; j < hull.mNumVertices; ++j)
        {
            LLVector3 vert(v[0], v[1], v[2]);
            p.push_back(vert);
            v = (F32*) (((U8*) v) + hull.mVertexStrideBytes);
        }

        {
            LLMutexLock lock(mMutex);
            mCurRequest->mHull[0] = p;
        }
    }

    {
        completeCurrent();

    }
}


void LLPhysicsDecomp::run()
{
    LLConvexDecomposition* decomp = LLConvexDecomposition::getInstance();
    if (decomp == NULL)
    {
        // stub library. Set init to true so the main thread
        // doesn't wait for this to finish.
        mInited = true;
        return;
    }

    decomp->initThread();
    mInited = true;

    static const LLCDStageData* stages = NULL;
    static S32 num_stages = 0;

    if (!stages)
    {
        num_stages = decomp->getStages(&stages);
    }

    for (S32 i = 0; i < num_stages; i++)
    {
        mStageID[stages[i].mName] = i;
    }

    while (!mQuitting)
    {
        mSignal->wait();
        while (!mQuitting && !mRequestQ.empty())
        {
            {
                LLMutexLock lock(mMutex);
                mCurRequest = mRequestQ.front();
                mRequestQ.pop();
            }

            S32& id = *(mCurRequest->mDecompID);
            if (id == -1)
            {
                decomp->genDecomposition(id);
            }
            decomp->bindDecomposition(id);

            if (mCurRequest->mStage == "single_hull")
            {
                doDecompositionSingleHull();
            }
            else
            {
                doDecomposition();
            }
        }
    }

    decomp->quitThread();

    if (mSignal->isLocked())
    { //let go of mSignal's associated mutex
        mSignal->unlock();
    }

    mDone = true;
}

void LLPhysicsDecomp::Request::assignData(LLModel* mdl)
{
    if (!mdl)
    {
        return ;
    }

    U16 index_offset = 0;
    U16 tri[3] ;

    mPositions.clear();
    mIndices.clear();
    mBBox[1] = LLVector3(F32_MIN, F32_MIN, F32_MIN) ;
    mBBox[0] = LLVector3(F32_MAX, F32_MAX, F32_MAX) ;

    //queue up vertex positions and indices
    for (S32 i = 0; i < mdl->getNumVolumeFaces(); ++i)
    {
        const LLVolumeFace& face = mdl->getVolumeFace(i);
        if (mPositions.size() + face.mNumVertices > 65535)
        {
            continue;
        }

        for (U32 j = 0; j < face.mNumVertices; ++j)
        {
            mPositions.push_back(LLVector3(face.mPositions[j].getF32ptr()));
            for(U32 k = 0 ; k < 3 ; k++)
            {
                mBBox[0].mV[k] = llmin(mBBox[0].mV[k], mPositions[j].mV[k]) ;
                mBBox[1].mV[k] = llmax(mBBox[1].mV[k], mPositions[j].mV[k]) ;
            }
        }

        updateTriangleAreaThreshold() ;

        for (U32 j = 0; j+2 < face.mNumIndices; j += 3)
        {
            tri[0] = face.mIndices[j] + index_offset ;
            tri[1] = face.mIndices[j + 1] + index_offset ;
            tri[2] = face.mIndices[j + 2] + index_offset ;

            if(isValidTriangle(tri[0], tri[1], tri[2]))
            {
                mIndices.push_back(tri[0]);
                mIndices.push_back(tri[1]);
                mIndices.push_back(tri[2]);
            }
        }

        index_offset += face.mNumVertices;
    }

    return ;
}

void LLPhysicsDecomp::Request::updateTriangleAreaThreshold()
{
    F32 range = mBBox[1].mV[0] - mBBox[0].mV[0] ;
    range = llmin(range, mBBox[1].mV[1] - mBBox[0].mV[1]) ;
    range = llmin(range, mBBox[1].mV[2] - mBBox[0].mV[2]) ;

    mTriangleAreaThreshold = llmin(0.0002f, range * 0.000002f) ;
}

//check if the triangle area is large enough to qualify for a valid triangle
bool LLPhysicsDecomp::Request::isValidTriangle(U16 idx1, U16 idx2, U16 idx3)
{
    LLVector3 a = mPositions[idx2] - mPositions[idx1] ;
    LLVector3 b = mPositions[idx3] - mPositions[idx1] ;
    F32 c = a * b ;

    return ((a*a) * (b*b) - c * c) > mTriangleAreaThreshold ;
}

void LLPhysicsDecomp::Request::setStatusMessage(const std::string& msg)
{
    mStatusMessage = msg;
}

void LLMeshRepository::buildPhysicsMesh(LLModel::Decomposition& decomp)
{
    decomp.mMesh.resize(decomp.mHull.size());

    for (U32 i = 0; i < decomp.mHull.size(); ++i)
    {
        LLCDHull hull;
        hull.mNumVertices = decomp.mHull[i].size();
        hull.mVertexBase = decomp.mHull[i][0].mV;
        hull.mVertexStrideBytes = 12;

        LLCDMeshData mesh;
        LLCDResult res = LLCD_OK;
        if (LLConvexDecomposition::getInstance() != NULL)
        {
            res = LLConvexDecomposition::getInstance()->getMeshFromHull(&hull, &mesh);
        }
        if (res == LLCD_OK)
        {
            get_vertex_buffer_from_mesh(mesh, decomp.mMesh[i]);
        }
    }

    if (!decomp.mBaseHull.empty() && decomp.mBaseHullMesh.empty())
    { //get mesh for base hull
        LLCDHull hull;
        hull.mNumVertices = decomp.mBaseHull.size();
        hull.mVertexBase = decomp.mBaseHull[0].mV;
        hull.mVertexStrideBytes = 12;

        LLCDMeshData mesh;
        LLCDResult res = LLCD_OK;
        if (LLConvexDecomposition::getInstance() != NULL)
        {
            res = LLConvexDecomposition::getInstance()->getMeshFromHull(&hull, &mesh);
        }
        if (res == LLCD_OK)
        {
            get_vertex_buffer_from_mesh(mesh, decomp.mBaseHullMesh);
        }
    }
}


bool LLMeshRepository::meshUploadEnabled()
{
    LLViewerRegion *region = gAgent.getRegion();
    if(gSavedSettings.getBOOL("MeshEnabled") &&
       region)
    {
        return region->meshUploadEnabled();
    }
    return false;
}

bool LLMeshRepository::meshRezEnabled()
{
    LLViewerRegion *region = gAgent.getRegion();
    if(gSavedSettings.getBOOL("MeshEnabled") &&
       region)
    {
        return region->meshRezEnabled();
    }
    return false;
}

// Threading:  main thread only
// static
void LLMeshRepository::metricsStart()
{
    ++metrics_teleport_start_count;
    sQuiescentTimer.start(0);
}

// Threading:  main thread only
// static
void LLMeshRepository::metricsStop()
{
    sQuiescentTimer.stop(0);
}

// Threading:  main thread only
// static
void LLMeshRepository::metricsProgress(unsigned int this_count)
{
    static bool first_start(true);

    if (first_start)
    {
        metricsStart();
        first_start = false;
    }
    sQuiescentTimer.ringBell(0, this_count);
}

// Threading:  main thread only
// static
void LLMeshRepository::metricsUpdate()
{
    F64 started, stopped;
    U64 total_count(U64L(0)), user_cpu(U64L(0)), sys_cpu(U64L(0));

    if (sQuiescentTimer.isExpired(0, started, stopped, total_count, user_cpu, sys_cpu))
    {
        LLSD metrics;

        metrics["reason"] = "Mesh Download Quiescent";
        metrics["scope"] = metrics_teleport_start_count > 1 ? "Teleport" : "Login";
        metrics["start"] = started;
        metrics["stop"] = stopped;
        metrics["fetches"] = LLSD::Integer(total_count);
        metrics["teleports"] = LLSD::Integer(metrics_teleport_start_count);
        metrics["user_cpu"] = double(user_cpu) / 1.0e6;
        metrics["sys_cpu"] = double(sys_cpu) / 1.0e6;
        LL_INFOS(LOG_MESH) << "EventMarker " << metrics << LL_ENDL;
    }
}

// Threading:  main thread only
// static
void teleport_started()
{
    LLMeshRepository::metricsStart();
}


void on_new_single_inventory_upload_complete(
    LLAssetType::EType asset_type,
    LLInventoryType::EType inventory_type,
    const std::string inventory_type_string,
    const LLUUID& item_folder_id,
    const std::string& item_name,
    const std::string& item_description,
    const LLSD& server_response,
    S32 upload_price)
{
    bool success = false;

    if (upload_price > 0)
    {
        // this upload costed us L$, update our balance
        // and display something saying that it cost L$
        LLStatusBar::sendMoneyBalanceRequest();

        LLSD args;
        args["AMOUNT"] = llformat("%d", upload_price);
        LLNotificationsUtil::add("UploadPayment", args);
    }

    if (item_folder_id.notNull())
    {
        U32 everyone_perms = PERM_NONE;
        U32 group_perms = PERM_NONE;
        U32 next_owner_perms = PERM_ALL;
        if (server_response.has("new_next_owner_mask"))
        {
            // The server provided creation perms so use them.
            // Do not assume we got the perms we asked for in
            // since the server may not have granted them all.
            everyone_perms = server_response["new_everyone_mask"].asInteger();
            group_perms = server_response["new_group_mask"].asInteger();
            next_owner_perms = server_response["new_next_owner_mask"].asInteger();
        }
        else
        {
            // The server doesn't provide creation perms
            // so use old assumption-based perms.
            if (inventory_type_string != "snapshot")
            {
                next_owner_perms = PERM_MOVE | PERM_TRANSFER;
            }
        }

        LLPermissions new_perms;
        new_perms.init(
            gAgent.getID(),
            gAgent.getID(),
            LLUUID::null,
            LLUUID::null);

        new_perms.initMasks(
            PERM_ALL,
            PERM_ALL,
            everyone_perms,
            group_perms,
            next_owner_perms);

        U32 inventory_item_flags = 0;
        if (server_response.has("inventory_flags"))
        {
            inventory_item_flags = (U32)server_response["inventory_flags"].asInteger();
            if (inventory_item_flags != 0)
            {
                LL_INFOS() << "inventory_item_flags " << inventory_item_flags << LL_ENDL;
            }
        }
        S32 creation_date_now = time_corrected();
        LLPointer<LLViewerInventoryItem> item = new LLViewerInventoryItem(
            server_response["new_inventory_item"].asUUID(),
            item_folder_id,
            new_perms,
            server_response["new_asset"].asUUID(),
            asset_type,
            inventory_type,
            item_name,
            item_description,
            LLSaleInfo::DEFAULT,
            inventory_item_flags,
            creation_date_now);

        gInventory.updateItem(item);
        gInventory.notifyObservers();
        success = true;

        LLFocusableElement* focus = gFocusMgr.getKeyboardFocus();

        // Show the preview panel for textures and sounds to let
        // user know that the image (or snapshot) arrived intact.
        LLInventoryPanel* panel = LLInventoryPanel::getActiveInventoryPanel(false);
        if (panel)
        {

            panel->setSelection(
                server_response["new_inventory_item"].asUUID(),
                TAKE_FOCUS_NO);
        }
        else
        {
            LLInventoryPanel::openInventoryPanelAndSetSelection(true, server_response["new_inventory_item"].asUUID(), true, false, true);
        }

        // restore keyboard focus
        gFocusMgr.setKeyboardFocus(focus);
    }
    else
    {
        LL_WARNS() << "Can't find a folder to put it in" << LL_ENDL;
    }

    // Todo: This is mesh repository code, is following code really needed?
    // remove the "Uploading..." message
    LLUploadDialog::modalUploadFinished();

    // Let the Snapshot floater know we have finished uploading a snapshot to inventory.
    LLFloater* floater_snapshot = LLFloaterReg::findInstance("snapshot");
    if (asset_type == LLAssetType::AT_TEXTURE && floater_snapshot)
    {
        floater_snapshot->notify(LLSD().with("set-finished", LLSD().with("ok", success).with("msg", "inventory")));
    }
}<|MERGE_RESOLUTION|>--- conflicted
+++ resolved
@@ -1,6117 +1,5531 @@
-/**
- * @file llmeshrepository.cpp
- * @brief Mesh repository implementation.
- *
- * $LicenseInfo:firstyear=2005&license=viewerlgpl$
- * Second Life Viewer Source Code
- * Copyright (C) 2010-2014, Linden Research, Inc.
- *
- * This library is free software; you can redistribute it and/or
- * modify it under the terms of the GNU Lesser General Public
- * License as published by the Free Software Foundation;
- * version 2.1 of the License only.
- *
- * This library is distributed in the hope that it will be useful,
- * but WITHOUT ANY WARRANTY; without even the implied warranty of
- * MERCHANTABILITY or FITNESS FOR A PARTICULAR PURPOSE.  See the GNU
- * Lesser General Public License for more details.
- *
- * You should have received a copy of the GNU Lesser General Public
- * License along with this library; if not, write to the Free Software
- * Foundation, Inc., 51 Franklin Street, Fifth Floor, Boston, MA  02110-1301  USA
- *
- * Linden Research, Inc., 945 Battery Street, San Francisco, CA  94111  USA
- * $/LicenseInfo$
- */
-
-#include "llviewerprecompiledheaders.h"
-
-#include "llapr.h"
-#include "apr_portable.h"
-#include "apr_pools.h"
-#include "apr_dso.h"
-#include "llhttpconstants.h"
-#include "llmeshrepository.h"
-
-#include "llagent.h"
-#include "llappviewer.h"
-#include "llbufferstream.h"
-#include "llcallbacklist.h"
-#include "lldatapacker.h"
-#include "lldeadmantimer.h"
-#include "llfloatermodelpreview.h"
-#include "llfloaterperms.h"
-#include "llimagej2c.h"
-#include "llhost.h"
-#include "llmath.h"
-#include "llnotificationsutil.h"
-#include "llsd.h"
-#include "llsdutil_math.h"
-#include "llsdserialize.h"
-#include "llthread.h"
-#include "llfilesystem.h"
-#include "llviewercontrol.h"
-#include "llviewerinventory.h"
-#include "llviewermenufile.h"
-#include "llviewermessage.h"
-#include "llviewerobjectlist.h"
-#include "llviewerregion.h"
-#include "llviewerstatsrecorder.h"
-#include "llviewertexturelist.h"
-#include "llvolume.h"
-#include "llvolumemgr.h"
-#include "llvovolume.h"
-#include "llworld.h"
-#include "material_codes.h"
-#include "pipeline.h"
-#include "llinventorymodel.h"
-#include "llfoldertype.h"
-#include "llviewerparcelmgr.h"
-#include "lluploadfloaterobservers.h"
-#include "bufferarray.h"
-#include "bufferstream.h"
-#include "llfasttimer.h"
-#include "llcorehttputil.h"
-#include "lltrans.h"
-#include "llstatusbar.h"
-#include "llinventorypanel.h"
-#include "lluploaddialog.h"
-#include "llfloaterreg.h"
-
-#include "boost/iostreams/device/array.hpp"
-#include "boost/iostreams/stream.hpp"
-#include "boost/lexical_cast.hpp"
-
-#ifndef LL_WINDOWS
-#include "netdb.h"
-#endif
-
-
-// Purpose
-//
-//   The purpose of this module is to provide access between the viewer
-//   and the asset system as regards to mesh objects.
-//
-//   * High-throughput download of mesh assets from servers while
-//     following best industry practices for network profile.
-//   * Reliable expensing and upload of new mesh assets.
-//   * Recovery and retry from errors when appropriate.
-//   * Decomposition of mesh assets for preview and uploads.
-//   * And most important:  all of the above without exposing the
-//     main thread to stalls due to deep processing or thread
-//     locking actions.  In particular, the following operations
-//     on LLMeshRepository are very averse to any stalls:
-//     * loadMesh
-//     * search in mMeshHeader (For structural details, see:
-//       http://wiki.secondlife.com/wiki/Mesh/Mesh_Asset_Format)
-//     * notifyLoadedMeshes
-//     * getSkinInfo
-//
-// Threads
-//
-//   main     Main rendering thread, very sensitive to locking and other stalls
-//   repo     Overseeing worker thread associated with the LLMeshRepoThread class
-//   decom    Worker thread for mesh decomposition requests
-//   core     HTTP worker thread:  does the work but doesn't intrude here
-//   uploadN  0-N temporary mesh upload threads (0-1 in practice)
-//
-// Sequence of Operations
-//
-//   What follows is a description of the retrieval of one LOD for
-//   a new mesh object.  Work is performed by a series of short, quick
-//   actions distributed over a number of threads.  Each is meant
-//   to proceed without stalling and the whole forms a deep request
-//   pipeline to achieve throughput.  Ellipsis indicates a return
-//   or break in processing which is resumed elsewhere.
-//
-//         main thread         repo thread (run() method)
-//
-//         loadMesh() invoked to request LOD
-//           append LODRequest to mPendingRequests
-//         ...
-//         other mesh requests may be made
-//         ...
-//         notifyLoadedMeshes() invoked to stage work
-//           append HeaderRequest to mHeaderReqQ
-//         ...
-//                             scan mHeaderReqQ
-//                             issue 4096-byte GET for header
-//                             ...
-//                             onCompleted() invoked for GET
-//                               data copied
-//                               headerReceived() invoked
-//                                 LLSD parsed
-//                                 mMeshHeader updated
-//                                 scan mPendingLOD for LOD request
-//                                 push LODRequest to mLODReqQ
-//                             ...
-//                             scan mLODReqQ
-//                             fetchMeshLOD() invoked
-//                               issue Byte-Range GET for LOD
-//                             ...
-//                             onCompleted() invoked for GET
-//                               data copied
-//                               lodReceived() invoked
-//                                 unpack data into LLVolume
-//                                 append LoadedMesh to mLoadedQ
-//                             ...
-//         notifyLoadedMeshes() invoked again
-//           scan mLoadedQ
-//           notifyMeshLoaded() for LOD
-//             setMeshAssetLoaded() invoked for system volume
-//             notifyMeshLoaded() invoked for each interested object
-//         ...
-//
-// Mutexes
-//
-//   LLMeshRepository::mMeshMutex
-//   LLMeshRepoThread::mMutex
-//   LLMeshRepoThread::mHeaderMutex
-//   LLMeshRepoThread::mSignal (LLCondition)
-//   LLPhysicsDecomp::mSignal (LLCondition)
-//   LLPhysicsDecomp::mMutex
-//   LLMeshUploadThread::mMutex
-//
-// Mutex Order Rules
-//
-//   1.  LLMeshRepoThread::mMutex before LLMeshRepoThread::mHeaderMutex
-//   2.  LLMeshRepository::mMeshMutex before LLMeshRepoThread::mMutex
-//   (There are more rules, haven't been extracted.)
-//
-// Data Member Access/Locking
-//
-//   Description of how shared access to static and instance data
-//   members is performed.  Each member is followed by the name of
-//   the mutex, if any, covering the data and then a list of data
-//   access models each of which is a triplet of the following form:
-//
-//     {ro, wo, rw}.{main, repo, any}.{mutex, none}
-//     Type of access:  read-only, write-only, read-write.
-//     Accessing thread or 'any'
-//     Relevant mutex held during access (several may be held) or 'none'
-//
-//   A careful eye will notice some unsafe operations.  Many of these
-//   have an alibi of some form.  Several types of alibi are identified
-//   and listed here:
-//
-//     [0]  No alibi.  Probably unsafe.
-//     [1]  Single-writer, self-consistent readers.  Old data must
-//          be tolerated by any reader but data will come true eventually.
-//     [2]  Like [1] but provides a hint about thread state.  These
-//          may be unsafe.
-//     [3]  empty() check outside of lock.  Can me made safish when
-//          done in double-check lock style.  But this depends on
-//          std:: implementation and memory model.
-//     [4]  Appears to be covered by a mutex but doesn't need one.
-//     [5]  Read of a double-checked lock.
-//
-//   So, in addition to documentation, take this as a to-do/review
-//   list and see if you can improve things.  For porters to non-x86
-//   architectures, the weaker memory models will make these platforms
-//   probabilistically more susceptible to hitting race conditions.
-//   True here and in other multi-thread code such as texture fetching.
-//   (Strong memory models make weak programmers.  Weak memory models
-//   make strong programmers.  Ref:  arm, ppc, mips, alpha)
-//
-//   LLMeshRepository:
-//
-//     sBytesReceived                  none            rw.repo.none, ro.main.none [1]
-//     sMeshRequestCount               "
-//     sHTTPRequestCount               "
-//     sHTTPLargeRequestCount          "
-//     sHTTPRetryCount                 "
-//     sHTTPErrorCount                 "
-//     sLODPending                     mMeshMutex [4]  rw.main.mMeshMutex
-//     sLODProcessing                  Repo::mMutex    rw.any.Repo::mMutex
-//     sCacheBytesRead                 none            rw.repo.none, ro.main.none [1]
-//     sCacheBytesWritten              "
-//     sCacheReads                     "
-//     sCacheWrites                    "
-//     mLoadingMeshes                  mMeshMutex [4]  rw.main.none, rw.any.mMeshMutex
-//     mSkinMap                        none            rw.main.none
-//     mDecompositionMap               none            rw.main.none
-//     mPendingRequests                mMeshMutex [4]  rw.main.mMeshMutex
-//     mLoadingSkins                   mMeshMutex [4]  rw.main.mMeshMutex
-//     mPendingSkinRequests            mMeshMutex [4]  rw.main.mMeshMutex
-//     mLoadingDecompositions          mMeshMutex [4]  rw.main.mMeshMutex
-//     mPendingDecompositionRequests   mMeshMutex [4]  rw.main.mMeshMutex
-//     mLoadingPhysicsShapes           mMeshMutex [4]  rw.main.mMeshMutex
-//     mPendingPhysicsShapeRequests    mMeshMutex [4]  rw.main.mMeshMutex
-//     mUploads                        none            rw.main.none (upload thread accessing objects)
-//     mUploadWaitList                 none            rw.main.none (upload thread accessing objects)
-//     mInventoryQ                     mMeshMutex [4]  rw.main.mMeshMutex, ro.main.none [5]
-//     mUploadErrorQ                   mMeshMutex      rw.main.mMeshMutex, rw.any.mMeshMutex
-//     mGetMeshVersion                 none            rw.main.none
-//
-//   LLMeshRepoThread:
-//
-//     sActiveHeaderRequests    mMutex        rw.any.mMutex, ro.repo.none [1]
-//     sActiveLODRequests       mMutex        rw.any.mMutex, ro.repo.none [1]
-//     sMaxConcurrentRequests   mMutex        wo.main.none, ro.repo.none, ro.main.mMutex
-//     mMeshHeader              mHeaderMutex  rw.repo.mHeaderMutex, ro.main.mHeaderMutex, ro.main.none [0]
-//     mSkinRequests            mMutex        rw.repo.mMutex, ro.repo.none [5]
-//     mSkinInfoQ               mMutex        rw.repo.mMutex, rw.main.mMutex [5] (was:  [0])
-//     mDecompositionRequests   mMutex        rw.repo.mMutex, ro.repo.none [5]
-//     mPhysicsShapeRequests    mMutex        rw.repo.mMutex, ro.repo.none [5]
-//     mDecompositionQ          mMutex        rw.repo.mMutex, rw.main.mMutex [5] (was:  [0])
-//     mHeaderReqQ              mMutex        ro.repo.none [5], rw.repo.mMutex, rw.any.mMutex
-//     mLODReqQ                 mMutex        ro.repo.none [5], rw.repo.mMutex, rw.any.mMutex
-//     mUnavailableQ            mMutex        rw.repo.none [0], ro.main.none [5], rw.main.mMutex
-//     mLoadedQ                 mMutex        rw.repo.mMutex, ro.main.none [5], rw.main.mMutex
-//     mPendingLOD              mMutex        rw.repo.mMutex, rw.any.mMutex
-//     mGetMeshCapability       mMutex        rw.main.mMutex, ro.repo.mMutex (was:  [0])
-//     mGetMesh2Capability      mMutex        rw.main.mMutex, ro.repo.mMutex (was:  [0])
-//     mGetMeshVersion          mMutex        rw.main.mMutex, ro.repo.mMutex
-//     mHttp*                   none          rw.repo.none
-//
-//   LLMeshUploadThread:
-//
-//     mDiscarded               mMutex        rw.main.mMutex, ro.uploadN.none [1]
-//     ... more ...
-//
-// QA/Development Testing
-//
-//   Debug variable 'MeshUploadFakeErrors' takes a mask of bits that will
-//   simulate an error on fee query or upload.  Defined bits are:
-//
-//   0x01            Simulate application error on fee check reading
-//                   response body from file "fake_upload_error.xml"
-//   0x02            Same as 0x01 but for actual upload attempt.
-//   0x04            Simulate a transport problem on fee check with a
-//                   locally-generated 500 status.
-//   0x08            As with 0x04 but for the upload operation.
-//
-//   For major changes, see the LL_MESH_FASTTIMER_ENABLE below and
-//   instructions for looking for frame stalls using fast timers.
-//
-// *TODO:  Work list for followup actions:
-//   * Review anything marked as unsafe above, verify if there are real issues.
-//   * See if we can put ::run() into a hard sleep.  May not actually perform better
-//     than the current scheme so be prepared for disappointment.  You'll likely
-//     need to introduce a condition variable class that references a mutex in
-//     methods rather than derives from mutex which isn't correct.
-//   * On upload failures, make more information available to the alerting
-//     dialog.  Get the structured information going into the log into a
-//     tree there.
-//   * Header parse failures come without much explanation.  Elaborate.
-//   * Work queue for uploads?  Any need for this or is the current scheme good
-//     enough?
-//   * Move data structures holding mesh data used by main thread into main-
-//     thread-only access so that no locking is needed.  May require duplication
-//     of some data so that worker thread has a minimal data set to guide
-//     operations.
-//
-// --------------------------------------------------------------------------
-//                    Development/Debug/QA Tools
-//
-// Enable here or in build environment to get fasttimer data on mesh fetches.
-//
-// Typically, this is used to perform A/B testing using the
-// fasttimer console (shift-ctrl-9).  This is done by looking
-// for stalls due to lock contention between the main thread
-// and the repository and HTTP code.  In a release viewer,
-// these appear as ping-time or worse spikes in frame time.
-// With this instrumentation enabled, a stall will appear
-// under the 'Mesh Fetch' timer which will be either top-level
-// or under 'Render' time.
-
-static LLFastTimer::DeclareTimer FTM_MESH_FETCH("Mesh Fetch");
-
-// Random failure testing for development/QA.
-//
-// Set the MESH_*_FAILED macros to either 'false' or to
-// an invocation of MESH_RANDOM_NTH_TRUE() with some
-// suitable number.  In production, all must be false.
-//
-// Example:
-// #define  MESH_HTTP_RESPONSE_FAILED               MESH_RANDOM_NTH_TRUE(9)
-
-// 1-in-N calls will test true
-#define MESH_RANDOM_NTH_TRUE(_N)                ( ll_rand(S32(_N)) == 0 )
-
-#define MESH_HTTP_RESPONSE_FAILED               false
-#define MESH_HEADER_PROCESS_FAILED              false
-#define MESH_LOD_PROCESS_FAILED                 false
-#define MESH_SKIN_INFO_PROCESS_FAILED           false
-#define MESH_DECOMP_PROCESS_FAILED              false
-#define MESH_PHYS_SHAPE_PROCESS_FAILED          false
-
-// --------------------------------------------------------------------------
-
-
-LLMeshRepository gMeshRepo;
-
-const S32 MESH_HEADER_SIZE = 4096;                      // Important:  assumption is that headers fit in this space
-
-
-const S32 REQUEST2_HIGH_WATER_MIN = 32;                 // Limits for GetMesh2 regions
-const S32 REQUEST2_HIGH_WATER_MAX = 100;
-const S32 REQUEST2_LOW_WATER_MIN = 16;
-const S32 REQUEST2_LOW_WATER_MAX = 50;
-
-const U32 LARGE_MESH_FETCH_THRESHOLD = 1U << 21;        // Size at which requests goes to narrow/slow queue
-const long SMALL_MESH_XFER_TIMEOUT = 120L;              // Seconds to complete xfer, small mesh downloads
-const long LARGE_MESH_XFER_TIMEOUT = 600L;              // Seconds to complete xfer, large downloads
-
-const U32 DOWNLOAD_RETRY_LIMIT = 8;
-const F32 DOWNLOAD_RETRY_DELAY = 0.5f; // seconds
-
-// Would normally like to retry on uploads as some
-// retryable failures would be recoverable.  Unfortunately,
-// the mesh service is using 500 (retryable) rather than
-// 400/bad request (permanent) for a bad payload and
-// retrying that just leads to revocation of the one-shot
-// cap which then produces a 404 on retry destroying some
-// (occasionally) useful error information.  We'll leave
-// upload retries to the user as in the past.  SH-4667.
-const long UPLOAD_RETRY_LIMIT = 0L;
-
-// Maximum mesh version to support.  Three least significant digits are reserved for the minor version,
-// with major version changes indicating a format change that is not backwards compatible and should not
-// be parsed by viewers that don't specifically support that version. For example, if the integer "1" is
-// present, the version is 0.001. A viewer that can parse version 0.001 can also parse versions up to 0.999,
-// but not 1.0 (integer 1000).
-// See wiki at https://wiki.secondlife.com/wiki/Mesh/Mesh_Asset_Format
-const S32 MAX_MESH_VERSION = 999;
-
-U32 LLMeshRepository::sBytesReceived = 0;
-U32 LLMeshRepository::sMeshRequestCount = 0;
-U32 LLMeshRepository::sHTTPRequestCount = 0;
-U32 LLMeshRepository::sHTTPLargeRequestCount = 0;
-U32 LLMeshRepository::sHTTPRetryCount = 0;
-U32 LLMeshRepository::sHTTPErrorCount = 0;
-U32 LLMeshRepository::sLODProcessing = 0;
-U32 LLMeshRepository::sLODPending = 0;
-
-U32 LLMeshRepository::sCacheBytesRead = 0;
-U32 LLMeshRepository::sCacheBytesWritten = 0;
-U32 LLMeshRepository::sCacheBytesHeaders = 0;
-U32 LLMeshRepository::sCacheBytesSkins = 0;
-U32 LLMeshRepository::sCacheBytesDecomps = 0;
-U32 LLMeshRepository::sCacheReads = 0;
-U32 LLMeshRepository::sCacheWrites = 0;
-U32 LLMeshRepository::sMaxLockHoldoffs = 0;
-
-LLDeadmanTimer LLMeshRepository::sQuiescentTimer(15.0, false);  // true -> gather cpu metrics
-
-namespace {
-    // The NoOpDeletor is used when passing certain objects (generally the LLMeshUploadThread)
-    // in a smart pointer below for passage into the LLCore::Http libararies.
-    // When the smart pointer is destroyed,  no action will be taken since we
-    // do not in these cases want the object to be destroyed at the end of the call.
-    //
-    // *NOTE$: Yes! It is "Deletor"
-    // http://english.stackexchange.com/questions/4733/what-s-the-rule-for-adding-er-vs-or-when-nouning-a-verb
-    // "delete" derives from Latin "deletus"
-
-    void NoOpDeletor(LLCore::HttpHandler *)
-    { /*NoOp*/ }
-}
-
-static S32 dump_num = 0;
-std::string make_dump_name(std::string prefix, S32 num)
-{
-    return prefix + std::to_string(num) + std::string(".xml");
-}
-void dump_llsd_to_file(const LLSD& content, std::string filename);
-LLSD llsd_from_file(std::string filename);
-
-const std::string header_lod[] =
-{
-    "lowest_lod",
-    "low_lod",
-    "medium_lod",
-    "high_lod"
-};
-const char * const LOG_MESH = "Mesh";
-
-// Static data and functions to measure mesh load
-// time metrics for a new region scene.
-static unsigned int metrics_teleport_start_count = 0;
-boost::signals2::connection metrics_teleport_started_signal;
-static void teleport_started();
-
-void on_new_single_inventory_upload_complete(
-    LLAssetType::EType asset_type,
-    LLInventoryType::EType inventory_type,
-    const std::string inventory_type_string,
-    const LLUUID& item_folder_id,
-    const std::string& item_name,
-    const std::string& item_description,
-    const LLSD& server_response,
-    S32 upload_price);
-
-
-//get the number of bytes resident in memory for given volume
-U32 get_volume_memory_size(const LLVolume* volume)
-{
-    U32 indices = 0;
-    U32 vertices = 0;
-
-    for (U32 i = 0; i < volume->getNumVolumeFaces(); ++i)
-    {
-        const LLVolumeFace& face = volume->getVolumeFace(i);
-        indices += face.mNumIndices;
-        vertices += face.mNumVertices;
-    }
-
-
-    return indices*2+vertices*11+sizeof(LLVolume)+sizeof(LLVolumeFace)*volume->getNumVolumeFaces();
-}
-
-void get_vertex_buffer_from_mesh(LLCDMeshData& mesh, LLModel::PhysicsMesh& res, F32 scale = 1.f)
-{
-    res.mPositions.clear();
-    res.mNormals.clear();
-
-    const F32* v = mesh.mVertexBase;
-
-    if (mesh.mIndexType == LLCDMeshData::INT_16)
-    {
-        U16* idx = (U16*) mesh.mIndexBase;
-        for (S32 j = 0; j < mesh.mNumTriangles; ++j)
-        {
-            F32* mp0 = (F32*) ((U8*)v+idx[0]*mesh.mVertexStrideBytes);
-            F32* mp1 = (F32*) ((U8*)v+idx[1]*mesh.mVertexStrideBytes);
-            F32* mp2 = (F32*) ((U8*)v+idx[2]*mesh.mVertexStrideBytes);
-
-            idx = (U16*) (((U8*)idx)+mesh.mIndexStrideBytes);
-
-            LLVector3 v0(mp0);
-            LLVector3 v1(mp1);
-            LLVector3 v2(mp2);
-
-            LLVector3 n = (v1-v0)%(v2-v0);
-            n.normalize();
-
-            res.mPositions.push_back(v0*scale);
-            res.mPositions.push_back(v1*scale);
-            res.mPositions.push_back(v2*scale);
-
-            res.mNormals.push_back(n);
-            res.mNormals.push_back(n);
-            res.mNormals.push_back(n);
-        }
-    }
-    else
-    {
-        U32* idx = (U32*) mesh.mIndexBase;
-        for (S32 j = 0; j < mesh.mNumTriangles; ++j)
-        {
-            F32* mp0 = (F32*) ((U8*)v+idx[0]*mesh.mVertexStrideBytes);
-            F32* mp1 = (F32*) ((U8*)v+idx[1]*mesh.mVertexStrideBytes);
-            F32* mp2 = (F32*) ((U8*)v+idx[2]*mesh.mVertexStrideBytes);
-
-            idx = (U32*) (((U8*)idx)+mesh.mIndexStrideBytes);
-
-            LLVector3 v0(mp0);
-            LLVector3 v1(mp1);
-            LLVector3 v2(mp2);
-
-            LLVector3 n = (v1-v0)%(v2-v0);
-            n.normalize();
-
-            res.mPositions.push_back(v0*scale);
-            res.mPositions.push_back(v1*scale);
-            res.mPositions.push_back(v2*scale);
-
-            res.mNormals.push_back(n);
-            res.mNormals.push_back(n);
-            res.mNormals.push_back(n);
-        }
-    }
-}
-
-void RequestStats::updateTime()
-{
-    U32 modifier = 1 << mRetries; // before ++
-    mRetries++;
-    mTimer.reset();
-    mTimer.setTimerExpirySec(DOWNLOAD_RETRY_DELAY * (F32)modifier); // up to 32s, 64 total wait
-}
-
-bool RequestStats::canRetry() const
-{
-    return mRetries < DOWNLOAD_RETRY_LIMIT;
-}
-
-bool RequestStats::isDelayed() const
-{
-    return mTimer.getStarted() && !mTimer.hasExpired();
-}
-
-LLViewerFetchedTexture* LLMeshUploadThread::FindViewerTexture(const LLImportMaterial& material)
-{
-    LLPointer< LLViewerFetchedTexture > * ppTex = static_cast< LLPointer< LLViewerFetchedTexture > * >(material.mOpaqueData);
-    return ppTex ? (*ppTex).get() : NULL;
-}
-
-volatile S32 LLMeshRepoThread::sActiveHeaderRequests = 0;
-volatile S32 LLMeshRepoThread::sActiveLODRequests = 0;
-U32 LLMeshRepoThread::sMaxConcurrentRequests = 1;
-S32 LLMeshRepoThread::sRequestLowWater = REQUEST2_LOW_WATER_MIN;
-S32 LLMeshRepoThread::sRequestHighWater = REQUEST2_HIGH_WATER_MIN;
-S32 LLMeshRepoThread::sRequestWaterLevel = 0;
-
-// Base handler class for all mesh users of llcorehttp.
-// This is roughly equivalent to a Responder class in
-// traditional LL code.  The base is going to perform
-// common response/data handling in the inherited
-// onCompleted() method.  Derived classes, one for each
-// type of HTTP action, define processData() and
-// processFailure() methods to customize handling and
-// error messages.
-//
-// LLCore::HttpHandler
-//   LLMeshHandlerBase
-//     LLMeshHeaderHandler
-//     LLMeshLODHandler
-//     LLMeshSkinInfoHandler
-//     LLMeshDecompositionHandler
-//     LLMeshPhysicsShapeHandler
-//   LLMeshUploadThread
-
-class LLMeshHandlerBase : public LLCore::HttpHandler,
-    public std::enable_shared_from_this<LLMeshHandlerBase>
-{
-public:
-    typedef std::shared_ptr<LLMeshHandlerBase> ptr_t;
-
-    LOG_CLASS(LLMeshHandlerBase);
-    LLMeshHandlerBase(U32 offset, U32 requested_bytes)
-        : LLCore::HttpHandler(),
-          mMeshParams(),
-          mProcessed(false),
-          mHttpHandle(LLCORE_HTTP_HANDLE_INVALID),
-          mOffset(offset),
-          mRequestedBytes(requested_bytes)
-        {}
-
-    virtual ~LLMeshHandlerBase()
-        {}
-
-protected:
-    LLMeshHandlerBase(const LLMeshHandlerBase &);               // Not defined
-    void operator=(const LLMeshHandlerBase &);                  // Not defined
-
-public:
-    virtual void onCompleted(LLCore::HttpHandle handle, LLCore::HttpResponse * response);
-    virtual void processData(LLCore::BufferArray * body, S32 body_offset, U8 * data, S32 data_size) = 0;
-    virtual void processFailure(LLCore::HttpStatus status) = 0;
-
-public:
-    LLVolumeParams mMeshParams;
-    bool mProcessed;
-    LLCore::HttpHandle mHttpHandle;
-    U32 mOffset;
-    U32 mRequestedBytes;
-};
-
-
-// Subclass for header fetches.
-//
-// Thread:  repo
-class LLMeshHeaderHandler : public LLMeshHandlerBase
-{
-public:
-    LOG_CLASS(LLMeshHeaderHandler);
-    LLMeshHeaderHandler(const LLVolumeParams & mesh_params, U32 offset, U32 requested_bytes)
-        : LLMeshHandlerBase(offset, requested_bytes)
-    {
-        mMeshParams = mesh_params;
-        LLMeshRepoThread::incActiveHeaderRequests();
-    }
-    virtual ~LLMeshHeaderHandler();
-
-protected:
-    LLMeshHeaderHandler(const LLMeshHeaderHandler &);           // Not defined
-    void operator=(const LLMeshHeaderHandler &);                // Not defined
-
-public:
-    virtual void processData(LLCore::BufferArray * body, S32 body_offset, U8 * data, S32 data_size);
-    virtual void processFailure(LLCore::HttpStatus status);
-};
-
-
-// Subclass for LOD fetches.
-//
-// Thread:  repo
-class LLMeshLODHandler : public LLMeshHandlerBase
-{
-public:
-    LOG_CLASS(LLMeshLODHandler);
-    LLMeshLODHandler(const LLVolumeParams & mesh_params, S32 lod, U32 offset, U32 requested_bytes)
-        : LLMeshHandlerBase(offset, requested_bytes),
-          mLOD(lod)
-    {
-            mMeshParams = mesh_params;
-            LLMeshRepoThread::incActiveLODRequests();
-        }
-    virtual ~LLMeshLODHandler();
-
-protected:
-    LLMeshLODHandler(const LLMeshLODHandler &);                 // Not defined
-    void operator=(const LLMeshLODHandler &);                   // Not defined
-
-public:
-    virtual void processData(LLCore::BufferArray * body, S32 body_offset, U8 * data, S32 data_size);
-    virtual void processFailure(LLCore::HttpStatus status);
-
-public:
-    S32 mLOD;
-};
-
-
-// Subclass for skin info fetches.
-//
-// Thread:  repo
-class LLMeshSkinInfoHandler : public LLMeshHandlerBase
-{
-public:
-    LOG_CLASS(LLMeshSkinInfoHandler);
-    LLMeshSkinInfoHandler(const LLUUID& id, U32 offset, U32 requested_bytes)
-        : LLMeshHandlerBase(offset, requested_bytes),
-          mMeshID(id)
-    {}
-    virtual ~LLMeshSkinInfoHandler();
-
-protected:
-    LLMeshSkinInfoHandler(const LLMeshSkinInfoHandler &);       // Not defined
-    void operator=(const LLMeshSkinInfoHandler &);              // Not defined
-
-public:
-    virtual void processData(LLCore::BufferArray * body, S32 body_offset, U8 * data, S32 data_size);
-    virtual void processFailure(LLCore::HttpStatus status);
-
-public:
-    LLUUID mMeshID;
-};
-
-
-// Subclass for decomposition fetches.
-//
-// Thread:  repo
-class LLMeshDecompositionHandler : public LLMeshHandlerBase
-{
-public:
-    LOG_CLASS(LLMeshDecompositionHandler);
-    LLMeshDecompositionHandler(const LLUUID& id, U32 offset, U32 requested_bytes)
-        : LLMeshHandlerBase(offset, requested_bytes),
-          mMeshID(id)
-    {}
-    virtual ~LLMeshDecompositionHandler();
-
-protected:
-    LLMeshDecompositionHandler(const LLMeshDecompositionHandler &);     // Not defined
-    void operator=(const LLMeshDecompositionHandler &);                 // Not defined
-
-public:
-    virtual void processData(LLCore::BufferArray * body, S32 body_offset, U8 * data, S32 data_size);
-    virtual void processFailure(LLCore::HttpStatus status);
-
-public:
-    LLUUID mMeshID;
-};
-
-
-// Subclass for physics shape fetches.
-//
-// Thread:  repo
-class LLMeshPhysicsShapeHandler : public LLMeshHandlerBase
-{
-public:
-    LOG_CLASS(LLMeshPhysicsShapeHandler);
-    LLMeshPhysicsShapeHandler(const LLUUID& id, U32 offset, U32 requested_bytes)
-        : LLMeshHandlerBase(offset, requested_bytes),
-          mMeshID(id)
-    {}
-    virtual ~LLMeshPhysicsShapeHandler();
-
-protected:
-    LLMeshPhysicsShapeHandler(const LLMeshPhysicsShapeHandler &);   // Not defined
-    void operator=(const LLMeshPhysicsShapeHandler &);              // Not defined
-
-public:
-    virtual void processData(LLCore::BufferArray * body, S32 body_offset, U8 * data, S32 data_size);
-    virtual void processFailure(LLCore::HttpStatus status);
-
-public:
-    LLUUID mMeshID;
-};
-
-
-void log_upload_error(LLCore::HttpStatus status, const LLSD& content,
-                      const char * const stage, const std::string & model_name)
-{
-    // Add notification popup.
-    LLSD args;
-    std::string message = content["error"]["message"].asString();
-    std::string identifier = content["error"]["identifier"].asString();
-    args["MESSAGE"] = message;
-    args["IDENTIFIER"] = identifier;
-    args["LABEL"] = model_name;
-
-    // Log details.
-    LL_WARNS(LOG_MESH) << "Error in stage:  " << stage
-                       << ", Reason:  " << status.toString()
-                       << " (" << status.toTerseString() << ")" << LL_ENDL;
-
-    std::ostringstream details;
-    typedef std::set<std::string> mav_errors_set_t;
-    mav_errors_set_t mav_errors;
-
-    if (content.has("error"))
-    {
-        const LLSD& err = content["error"];
-        LL_WARNS(LOG_MESH) << "error: " << err << LL_ENDL;
-        LL_WARNS(LOG_MESH) << "  mesh upload failed, stage '" << stage
-                           << "', error '" << err["error"].asString()
-                           << "', message '" << err["message"].asString()
-                           << "', id '" << err["identifier"].asString()
-                           << "'" << LL_ENDL;
-
-        if (err.has("errors"))
-        {
-            details << std::endl << std::endl;
-
-            S32 error_num = 0;
-            const LLSD& err_list = err["errors"];
-            for (LLSD::array_const_iterator it = err_list.beginArray();
-                 it != err_list.endArray();
-                 ++it)
-            {
-                const LLSD& err_entry = *it;
-                std::string message = err_entry["message"];
-
-                if (message.length() > 0)
-                {
-                    mav_errors.insert(message);
-                }
-
-                LL_WARNS(LOG_MESH) << "  error[" << error_num << "]:" << LL_ENDL;
-                for (LLSD::map_const_iterator map_it = err_entry.beginMap();
-                     map_it != err_entry.endMap();
-                     ++map_it)
-                {
-                    LL_WARNS(LOG_MESH) << "    " << map_it->first << ":  "
-                                       << map_it->second << LL_ENDL;
-                }
-                error_num++;
-            }
-        }
-    }
-    else
-    {
-        LL_WARNS(LOG_MESH) << "Bad response to mesh request, no additional error information available." << LL_ENDL;
-    }
-
-    mav_errors_set_t::iterator mav_errors_it = mav_errors.begin();
-    for (; mav_errors_it != mav_errors.end(); ++mav_errors_it)
-    {
-        std::string mav_details = "Mav_Details_" + *mav_errors_it;
-        details << "Message: '" << *mav_errors_it << "': " << LLTrans::getString(mav_details) << std::endl << std::endl;
-    }
-
-    std::string details_str = details.str();
-    if (details_str.length() > 0)
-    {
-        args["DETAILS"] = details_str;
-    }
-
-    gMeshRepo.uploadError(args);
-}
-
-LLMeshRepoThread::LLMeshRepoThread()
-: LLThread("mesh repo"),
-  mHttpRequest(NULL),
-  mHttpOptions(),
-  mHttpLargeOptions(),
-  mHttpHeaders(),
-  mHttpPolicyClass(LLCore::HttpRequest::DEFAULT_POLICY_ID),
-  mHttpLargePolicyClass(LLCore::HttpRequest::DEFAULT_POLICY_ID)
-{
-    LLAppCoreHttp & app_core_http(LLAppViewer::instance()->getAppCoreHttp());
-
-    mMutex = new LLMutex();
-    mHeaderMutex = new LLMutex();
-    mSignal = new LLCondition();
-    mHttpRequest = new LLCore::HttpRequest;
-    mHttpOptions = LLCore::HttpOptions::ptr_t(new LLCore::HttpOptions);
-    mHttpOptions->setTransferTimeout(SMALL_MESH_XFER_TIMEOUT);
-    mHttpOptions->setUseRetryAfter(gSavedSettings.getBOOL("MeshUseHttpRetryAfter"));
-    mHttpLargeOptions = LLCore::HttpOptions::ptr_t(new LLCore::HttpOptions);
-    mHttpLargeOptions->setTransferTimeout(LARGE_MESH_XFER_TIMEOUT);
-    mHttpLargeOptions->setUseRetryAfter(gSavedSettings.getBOOL("MeshUseHttpRetryAfter"));
-    mHttpHeaders = LLCore::HttpHeaders::ptr_t(new LLCore::HttpHeaders);
-    mHttpHeaders->append(HTTP_OUT_HEADER_ACCEPT, HTTP_CONTENT_VND_LL_MESH);
-    mHttpPolicyClass = app_core_http.getPolicy(LLAppCoreHttp::AP_MESH2);
-    mHttpLargePolicyClass = app_core_http.getPolicy(LLAppCoreHttp::AP_LARGE_MESH);
-}
-
-
-LLMeshRepoThread::~LLMeshRepoThread()
-{
-    LL_INFOS(LOG_MESH) << "Small GETs issued:  " << LLMeshRepository::sHTTPRequestCount
-                       << ", Large GETs issued:  " << LLMeshRepository::sHTTPLargeRequestCount
-                       << ", Max Lock Holdoffs:  " << LLMeshRepository::sMaxLockHoldoffs
-                       << LL_ENDL;
-
-    mHttpRequestSet.clear();
-    mHttpHeaders.reset();
-
-    while (!mSkinInfoQ.empty())
-    {
-        delete mSkinInfoQ.front();
-        mSkinInfoQ.pop_front();
-    }
-
-    while (!mDecompositionQ.empty())
-    {
-        delete mDecompositionQ.front();
-        mDecompositionQ.pop_front();
-    }
-
-    delete mHttpRequest;
-    mHttpRequest = NULL;
-    delete mMutex;
-    mMutex = NULL;
-    delete mHeaderMutex;
-    mHeaderMutex = NULL;
-    delete mSignal;
-    mSignal = NULL;
-}
-
-void LLMeshRepoThread::run()
-{
-    LLCDResult res = LLConvexDecomposition::initThread();
-    if (res != LLCD_OK && LLConvexDecomposition::isFunctional())
-    {
-        LL_WARNS(LOG_MESH) << "Convex decomposition unable to be loaded.  Expect severe problems." << LL_ENDL;
-    }
-
-    while (!LLApp::isExiting())
-    {
-        // *TODO:  Revise sleep/wake strategy and try to move away
-        // from polling operations in this thread.  We can sleep
-        // this thread hard when:
-        // * All Http requests are serviced
-        // * LOD request queue empty
-        // * Header request queue empty
-        // * Skin info request queue empty
-        // * Decomposition request queue empty
-        // * Physics shape request queue empty
-        // We wake the thread when any of the above become untrue.
-        // Will likely need a correctly-implemented condition variable to do this.
-        // On the other hand, this may actually be an effective and efficient scheme...
-
-        mSignal->wait();
-
-        if (LLApp::isExiting())
-        {
-            break;
-        }
-
-        if (! mHttpRequestSet.empty())
-        {
-            // Dispatch all HttpHandler notifications
-            mHttpRequest->update(0L);
-        }
-        sRequestWaterLevel = mHttpRequestSet.size();            // Stats data update
-
-        // NOTE: order of queue processing intentionally favors LOD requests over header requests
-        // Todo: we are processing mLODReqQ, mHeaderReqQ, mSkinRequests, mDecompositionRequests and mPhysicsShapeRequests
-        // in relatively similar manners, remake code to simplify/unify the process,
-        // like processRequests(&requestQ, fetchFunction); which does same thing for each element
-
-        if (!mLODReqQ.empty() && mHttpRequestSet.size() < sRequestHighWater)
-        {
-            std::list<LODRequest> incomplete;
-            while (!mLODReqQ.empty() && mHttpRequestSet.size() < sRequestHighWater)
-            {
-                if (!mMutex)
-                {
-                    break;
-                }
-
-                mMutex->lock();
-                LODRequest req = mLODReqQ.front();
-                mLODReqQ.pop();
-                LLMeshRepository::sLODProcessing--;
-                mMutex->unlock();
-                if (req.isDelayed())
-                {
-                    // failed to load before, wait a bit
-                    incomplete.push_front(req);
-                }
-                else if (!fetchMeshLOD(req.mMeshParams, req.mLOD, req.canRetry()))
-                {
-                    if (req.canRetry())
-                    {
-                        // failed, resubmit
-                        req.updateTime();
-                        incomplete.push_front(req);
-                    }
-                    else
-                    {
-                        // too many fails
-                        LLMutexLock lock(mMutex);
-                        mUnavailableQ.push_back(req);
-                        LL_WARNS() << "Failed to load " << req.mMeshParams << " , skip" << LL_ENDL;
-                    }
-                }
-            }
-
-            if (!incomplete.empty())
-            {
-                LLMutexLock locker(mMutex);
-                for (std::list<LODRequest>::iterator iter = incomplete.begin(); iter != incomplete.end(); iter++)
-                {
-                    mLODReqQ.push(*iter);
-                    ++LLMeshRepository::sLODProcessing;
-                }
-            }
-        }
-
-        if (!mHeaderReqQ.empty() && mHttpRequestSet.size() < sRequestHighWater)
-        {
-            std::list<HeaderRequest> incomplete;
-            while (!mHeaderReqQ.empty() && mHttpRequestSet.size() < sRequestHighWater)
-            {
-                if (!mMutex)
-                {
-                    break;
-                }
-
-                mMutex->lock();
-                HeaderRequest req = mHeaderReqQ.front();
-                mHeaderReqQ.pop();
-                mMutex->unlock();
-                if (req.isDelayed())
-                {
-                    // failed to load before, wait a bit
-                    incomplete.push_front(req);
-                }
-                else if (!fetchMeshHeader(req.mMeshParams, req.canRetry()))
-                {
-                    if (req.canRetry())
-                    {
-                        //failed, resubmit
-                        req.updateTime();
-                        incomplete.push_front(req);
-                    }
-                    else
-                    {
-                        LL_DEBUGS() << "mHeaderReqQ failed: " << req.mMeshParams << LL_ENDL;
-                    }
-                }
-            }
-
-            if (!incomplete.empty())
-            {
-                LLMutexLock locker(mMutex);
-                for (std::list<HeaderRequest>::iterator iter = incomplete.begin(); iter != incomplete.end(); iter++)
-                {
-                    mHeaderReqQ.push(*iter);
-                }
-            }
-        }
-
-        // For the final three request lists, similar goal to above but
-        // slightly different queue structures.  Stay off the mutex when
-        // performing long-duration actions.
-
-        if (mHttpRequestSet.size() < sRequestHighWater
-            && (!mSkinRequests.empty()
-            || !mDecompositionRequests.empty()
-            || !mPhysicsShapeRequests.empty()))
-        {
-            // Something to do probably, lock and double-check.  We don't want
-            // to hold the lock long here.  That will stall main thread activities
-            // so we bounce it.
-
-            if (!mSkinRequests.empty())
-            {
-                std::list<UUIDBasedRequest> incomplete;
-                while (!mSkinRequests.empty() && mHttpRequestSet.size() < sRequestHighWater)
-                {
-
-                    mMutex->lock();
-                    auto req = mSkinRequests.front();
-                    mSkinRequests.pop_front();
-                    mMutex->unlock();
-                    if (req.isDelayed())
-                    {
-                        incomplete.emplace_back(req);
-                    }
-                    else if (!fetchMeshSkinInfo(req.mId, req.canRetry()))
-                    {
-                        if (req.canRetry())
-                        {
-                            req.updateTime();
-                            incomplete.emplace_back(req);
-                        }
-                        else
-                        {
-                            LLMutexLock locker(mMutex);
-                            mSkinUnavailableQ.push_back(req);
-                            LL_DEBUGS() << "mSkinReqQ failed: " << req.mId << LL_ENDL;
-                        }
-                    }
-                }
-
-                if (!incomplete.empty())
-                {
-                    LLMutexLock locker(mMutex);
-                    for (const auto& req : incomplete)
-                    {
-                        mSkinRequests.push_back(req);
-                    }
-                }
-            }
-
-            // holding lock, try next list
-            // *TODO:  For UI/debug-oriented lists, we might drop the fine-
-            // grained locking as there's a lowered expectation of smoothness
-            // in these cases.
-            if (!mDecompositionRequests.empty())
-            {
-                std::set<UUIDBasedRequest> incomplete;
-                while (!mDecompositionRequests.empty() && mHttpRequestSet.size() < sRequestHighWater)
-                {
-                    mMutex->lock();
-                    std::set<UUIDBasedRequest>::iterator iter = mDecompositionRequests.begin();
-                    UUIDBasedRequest req = *iter;
-                    mDecompositionRequests.erase(iter);
-                    mMutex->unlock();
-                    if (req.isDelayed())
-                    {
-                        incomplete.insert(req);
-                    }
-                    else if (!fetchMeshDecomposition(req.mId))
-                    {
-                        if (req.canRetry())
-                        {
-                            req.updateTime();
-                            incomplete.insert(req);
-                        }
-                        else
-                        {
-                            LL_DEBUGS() << "mDecompositionRequests failed: " << req.mId << LL_ENDL;
-                        }
-                    }
-                }
-
-                if (!incomplete.empty())
-                {
-                    LLMutexLock locker(mMutex);
-                    mDecompositionRequests.insert(incomplete.begin(), incomplete.end());
-                }
-            }
-
-            // holding lock, final list
-            if (!mPhysicsShapeRequests.empty())
-            {
-                std::set<UUIDBasedRequest> incomplete;
-                while (!mPhysicsShapeRequests.empty() && mHttpRequestSet.size() < sRequestHighWater)
-                {
-                    mMutex->lock();
-                    std::set<UUIDBasedRequest>::iterator iter = mPhysicsShapeRequests.begin();
-                    UUIDBasedRequest req = *iter;
-                    mPhysicsShapeRequests.erase(iter);
-                    mMutex->unlock();
-                    if (req.isDelayed())
-                    {
-                        incomplete.insert(req);
-                    }
-                    else if (!fetchMeshPhysicsShape(req.mId))
-                    {
-                        if (req.canRetry())
-                        {
-                            req.updateTime();
-                            incomplete.insert(req);
-                        }
-                        else
-                        {
-                            LL_DEBUGS() << "mPhysicsShapeRequests failed: " << req.mId << LL_ENDL;
-                        }
-                    }
-                }
-
-                if (!incomplete.empty())
-                {
-                    LLMutexLock locker(mMutex);
-                    mPhysicsShapeRequests.insert(incomplete.begin(), incomplete.end());
-                }
-            }
-        }
-
-        // For dev purposes only.  A dynamic change could make this false
-        // and that shouldn't assert.
-        // llassert_always(mHttpRequestSet.size() <= sRequestHighWater);
-    }
-
-    if (mSignal->isLocked())
-    { //make sure to let go of the mutex associated with the given signal before shutting down
-        mSignal->unlock();
-    }
-
-    res = LLConvexDecomposition::quitThread();
-    if (res != LLCD_OK && LLConvexDecomposition::isFunctional())
-    {
-        LL_WARNS(LOG_MESH) << "Convex decomposition unable to be quit." << LL_ENDL;
-    }
-}
-
-// Mutex:  LLMeshRepoThread::mMutex must be held on entry
-void LLMeshRepoThread::loadMeshSkinInfo(const LLUUID& mesh_id)
-{
-    mSkinRequests.push_back(UUIDBasedRequest(mesh_id));
-}
-
-// Mutex:  LLMeshRepoThread::mMutex must be held on entry
-void LLMeshRepoThread::loadMeshDecomposition(const LLUUID& mesh_id)
-{
-    mDecompositionRequests.insert(UUIDBasedRequest(mesh_id));
-}
-
-// Mutex:  LLMeshRepoThread::mMutex must be held on entry
-void LLMeshRepoThread::loadMeshPhysicsShape(const LLUUID& mesh_id)
-{
-    mPhysicsShapeRequests.insert(UUIDBasedRequest(mesh_id));
-}
-
-void LLMeshRepoThread::lockAndLoadMeshLOD(const LLVolumeParams& mesh_params, S32 lod)
-{
-    if (!LLAppViewer::isExiting())
-    {
-        loadMeshLOD(mesh_params, lod);
-    }
-}
-
-
-void LLMeshRepoThread::loadMeshLOD(const LLVolumeParams& mesh_params, S32 lod)
-{ //could be called from any thread
-    const LLUUID& mesh_id = mesh_params.getSculptID();
-    LLMutexLock lock(mMutex);
-    LLMutexLock header_lock(mHeaderMutex);
-    mesh_header_map::iterator iter = mMeshHeader.find(mesh_id);
-    if (iter != mMeshHeader.end())
-    { //if we have the header, request LOD byte range
-
-        LODRequest req(mesh_params, lod);
-        {
-            mLODReqQ.push(req);
-            LLMeshRepository::sLODProcessing++;
-        }
-    }
-    else
-    {
-        HeaderRequest req(mesh_params);
-        pending_lod_map::iterator pending = mPendingLOD.find(mesh_id);
-
-        if (pending != mPendingLOD.end())
-        { //append this lod request to existing header request
-            pending->second.push_back(lod);
-            llassert(pending->second.size() <= LLModel::NUM_LODS);
-        }
-        else
-        { //if no header request is pending, fetch header
-            mHeaderReqQ.push(req);
-            mPendingLOD[mesh_id].push_back(lod);
-        }
-    }
-}
-
-// Mutex:  must be holding mMutex when called
-void LLMeshRepoThread::setGetMeshCap(const std::string & mesh_cap)
-{
-    mGetMeshCapability = mesh_cap;
-}
-
-
-// Constructs a Cap URL for the mesh.  Prefers a GetMesh2 cap
-// over a GetMesh cap.
-//
-// Mutex:  acquires mMutex
-void LLMeshRepoThread::constructUrl(LLUUID mesh_id, std::string * url)
-{
-    std::string res_url;
-
-    if (gAgent.getRegion())
-    {
-        {
-            LLMutexLock lock(mMutex);
-            res_url = mGetMeshCapability;
-        }
-
-        if (!res_url.empty())
-        {
-            res_url += "/?mesh_id=";
-            res_url += mesh_id.asString().c_str();
-        }
-        else
-        {
-            LL_WARNS_ONCE(LOG_MESH) << "Current region does not have ViewerAsset capability!  Cannot load meshes. Region id: "
-                                    << gAgent.getRegion()->getRegionID() << LL_ENDL;
-            LL_DEBUGS_ONCE(LOG_MESH) << "Cannot load mesh " << mesh_id << " due to missing capability." << LL_ENDL;
-        }
-    }
-    else
-    {
-        LL_WARNS_ONCE(LOG_MESH) << "Current region is not loaded so there is no capability to load from! Cannot load meshes." << LL_ENDL;
-        LL_DEBUGS_ONCE(LOG_MESH) << "Cannot load mesh " << mesh_id << " due to missing capability." << LL_ENDL;
-    }
-
-    *url = res_url;
-}
-
-// Issue an HTTP GET request with byte range using the right
-// policy class.
-//
-// @return      Valid handle or LLCORE_HTTP_HANDLE_INVALID.
-//              If the latter, actual status is found in
-//              mHttpStatus member which is valid until the
-//              next call to this method.
-//
-// Thread:  repo
-LLCore::HttpHandle LLMeshRepoThread::getByteRange(const std::string & url,
-                                                  size_t offset, size_t len,
-                                                  const LLCore::HttpHandler::ptr_t &handler)
-{
-    // Also used in lltexturefetch.cpp
-    static LLCachedControl<bool> disable_range_req(gSavedSettings, "HttpRangeRequestsDisable", false);
-
-    LLCore::HttpHandle handle(LLCORE_HTTP_HANDLE_INVALID);
-
-    if (len < LARGE_MESH_FETCH_THRESHOLD)
-    {
-        handle = mHttpRequest->requestGetByteRange( mHttpPolicyClass,
-                                                    url,
-                                                    (disable_range_req ? size_t(0) : offset),
-                                                    (disable_range_req ? size_t(0) : len),
-                                                    mHttpOptions,
-                                                    mHttpHeaders,
-                                                    handler);
-        if (LLCORE_HTTP_HANDLE_INVALID != handle)
-        {
-            ++LLMeshRepository::sHTTPRequestCount;
-        }
-    }
-    else
-    {
-        handle = mHttpRequest->requestGetByteRange(mHttpLargePolicyClass,
-                                                   url,
-                                                   (disable_range_req ? size_t(0) : offset),
-                                                   (disable_range_req ? size_t(0) : len),
-                                                   mHttpLargeOptions,
-                                                   mHttpHeaders,
-                                                   handler);
-        if (LLCORE_HTTP_HANDLE_INVALID != handle)
-        {
-            ++LLMeshRepository::sHTTPLargeRequestCount;
-        }
-    }
-    if (LLCORE_HTTP_HANDLE_INVALID == handle)
-    {
-        // Something went wrong, capture the error code for caller.
-        mHttpStatus = mHttpRequest->getStatus();
-    }
-    return handle;
-}
-
-
-bool LLMeshRepoThread::fetchMeshSkinInfo(const LLUUID& mesh_id, bool can_retry)
-{
-
-    if (!mHeaderMutex)
-    {
-        return false;
-    }
-
-    mHeaderMutex->lock();
-
-    auto header_it = mMeshHeader.find(mesh_id);
-    if (header_it == mMeshHeader.end())
-    { //we have no header info for this mesh, do nothing
-        mHeaderMutex->unlock();
-        return false;
-    }
-
-    ++LLMeshRepository::sMeshRequestCount;
-    bool ret = true;
-    U32 header_size = header_it->second.first;
-
-    if (header_size > 0)
-    {
-        const LLMeshHeader& header = header_it->second.second;
-
-        S32 version = header.mVersion;
-<<<<<<< HEAD
-		S32 offset = header_size + header.mSkinOffset;
-		S32 size = header.mSkinSize;
-
-		mHeaderMutex->unlock();
-
-		if (version <= MAX_MESH_VERSION && offset >= 0 && size > 0)
-		{
-			//check cache for mesh skin info
-			LLFileSystem file(mesh_id, LLAssetType::AT_MESH);
-			if (file.getSize() >= offset + size)
-			{
-				U8* buffer = new(std::nothrow) U8[size];
-				if (!buffer)
-				{
-					LL_WARNS(LOG_MESH) << "Failed to allocate memory for skin info, size: " << size << LL_ENDL;
-					return false;
-				}
-				LLMeshRepository::sCacheBytesRead += size;
-				++LLMeshRepository::sCacheReads;
-				file.seek(offset);
-				file.read(buffer, size);
-
-				//make sure buffer isn't all 0's by checking the first 1KB (reserved block but not written)
-				bool zero = true;
-				for (S32 i = 0; i < llmin(size, 1024) && zero; ++i)
-				{
-					zero = buffer[i] == 0;
-				}
-
-				if (!zero)
-				{ //attempt to parse
-					if (skinInfoReceived(mesh_id, buffer, size))
-					{						
-						delete[] buffer;
-						return true;
-					}
-				}
-
-				delete[] buffer;
-			}
-
-			//reading from cache failed for whatever reason, fetch from sim
-			std::string http_url;
-			constructUrl(mesh_id, &http_url);
-
-			if (!http_url.empty())
-			{
-=======
-        S32 offset = header_size + header.mSkinOffset;
-        S32 size = header.mSkinSize;
-
-        mHeaderMutex->unlock();
-
-        if (version <= MAX_MESH_VERSION && offset >= 0 && size > 0)
-        {
-            //check cache for mesh skin info
-            LLFileSystem file(mesh_id, LLAssetType::AT_MESH);
-            if (file.getSize() >= offset+size)
-            {
-                U8* buffer = new(std::nothrow) U8[size];
-                if (!buffer)
-                {
-                    LL_WARNS(LOG_MESH) << "Failed to allocate memory for skin info, size: " << size << LL_ENDL;
-                    return false;
-                }
-                LLMeshRepository::sCacheBytesRead += size;
-                ++LLMeshRepository::sCacheReads;
-                file.seek(offset);
-                file.read(buffer, size);
-
-                //make sure buffer isn't all 0's by checking the first 1KB (reserved block but not written)
-                bool zero = true;
-                for (S32 i = 0; i < llmin(size, 1024) && zero; ++i)
-                {
-                    zero = buffer[i] > 0 ? false : true;
-                }
-
-                if (!zero)
-                { //attempt to parse
-                    if (skinInfoReceived(mesh_id, buffer, size))
-                    {
-                        delete[] buffer;
-                        return true;
-                    }
-                }
-
-                delete[] buffer;
-            }
-
-            //reading from cache failed for whatever reason, fetch from sim
-            std::string http_url;
-            constructUrl(mesh_id, &http_url);
-
-            if (!http_url.empty())
-            {
->>>>>>> e1623bb2
-                LLMeshHandlerBase::ptr_t handler(new LLMeshSkinInfoHandler(mesh_id, offset, size));
-                LLCore::HttpHandle handle = getByteRange(http_url, offset, size, handler);
-                if (LLCORE_HTTP_HANDLE_INVALID == handle)
-                {
-                    LL_WARNS(LOG_MESH) << "HTTP GET request failed for skin info on mesh " << mID
-                                       << ".  Reason:  " << mHttpStatus.toString()
-                                       << " (" << mHttpStatus.toTerseString() << ")"
-                                       << LL_ENDL;
-                    ret = false;
-                }
-                else if(can_retry)
-                {
-                    handler->mHttpHandle = handle;
-                    mHttpRequestSet.insert(handler);
-                }
-                else
-                {
-                    LLMutexLock locker(mMutex);
-                    mSkinUnavailableQ.emplace_back(mesh_id);
-                }
-            }
-            else
-            {
-                LLMutexLock locker(mMutex);
-                mSkinUnavailableQ.emplace_back(mesh_id);
-            }
-        }
-        else
-        {
-            LLMutexLock locker(mMutex);
-            mSkinUnavailableQ.emplace_back(mesh_id);
-        }
-    }
-    else
-    {
-        mHeaderMutex->unlock();
-    }
-
-    //early out was not hit, effectively fetched
-    return ret;
-}
-
-bool LLMeshRepoThread::fetchMeshDecomposition(const LLUUID& mesh_id)
-{
-    if (!mHeaderMutex)
-    {
-        return false;
-    }
-
-    mHeaderMutex->lock();
-
-    auto header_it = mMeshHeader.find(mesh_id);
-    if (header_it == mMeshHeader.end())
-    { //we have no header info for this mesh, do nothing
-        mHeaderMutex->unlock();
-        return false;
-    }
-
-    ++LLMeshRepository::sMeshRequestCount;
-    U32 header_size = header_it->second.first;
-    bool ret = true;
-
-    if (header_size > 0)
-    {
-        const auto& header = header_it->second.second;
-        S32 version = header.mVersion;
-        S32 offset = header_size + header.mPhysicsConvexOffset;
-        S32 size = header.mPhysicsConvexSize;
-
-<<<<<<< HEAD
-		mHeaderMutex->unlock();
-
-		if (version <= MAX_MESH_VERSION && offset >= 0 && size > 0)
-		{
-			//check cache for mesh skin info
-			LLFileSystem file(mesh_id, LLAssetType::AT_MESH);
-			if (file.getSize() >= offset+size)
-			{
-				U8* buffer = new(std::nothrow) U8[size];
-				if (!buffer)
-				{
-					LL_WARNS(LOG_MESH) << "Failed to allocate memory for mesh decomposition, size: " << size << LL_ENDL;
-					return false;
-				}
-				LLMeshRepository::sCacheBytesRead += size;
-				++LLMeshRepository::sCacheReads;
-
-				file.seek(offset);
-				file.read(buffer, size);
-
-				//make sure buffer isn't all 0's by checking the first 1KB (reserved block but not written)
-				bool zero = true;
-				for (S32 i = 0; i < llmin(size, 1024) && zero; ++i)
-				{
-					zero = buffer[i] == 0;
-				}
-
-				if (!zero)
-				{ //attempt to parse
-					if (decompositionReceived(mesh_id, buffer, size))
-					{
-						delete[] buffer;
-						return true;
-					}
-				}
-
-				delete[] buffer;
-			}
-
-			//reading from cache failed for whatever reason, fetch from sim
-			std::string http_url;
-			constructUrl(mesh_id, &http_url);
-			
-			if (!http_url.empty())
-			{
-=======
-        mHeaderMutex->unlock();
-
-        if (version <= MAX_MESH_VERSION && offset >= 0 && size > 0)
-        {
-            //check cache for mesh skin info
-            LLFileSystem file(mesh_id, LLAssetType::AT_MESH);
-            if (file.getSize() >= offset+size)
-            {
-                U8* buffer = new(std::nothrow) U8[size];
-                if (!buffer)
-                {
-                    LL_WARNS(LOG_MESH) << "Failed to allocate memory for mesh decomposition, size: " << size << LL_ENDL;
-                    return false;
-                }
-                LLMeshRepository::sCacheBytesRead += size;
-                ++LLMeshRepository::sCacheReads;
-
-                file.seek(offset);
-                file.read(buffer, size);
-
-                //make sure buffer isn't all 0's by checking the first 1KB (reserved block but not written)
-                bool zero = true;
-                for (S32 i = 0; i < llmin(size, 1024) && zero; ++i)
-                {
-                    zero = buffer[i] > 0 ? false : true;
-                }
-
-                if (!zero)
-                { //attempt to parse
-                    if (decompositionReceived(mesh_id, buffer, size))
-                    {
-                        delete[] buffer;
-                        return true;
-                    }
-                }
-
-                delete[] buffer;
-            }
-
-            //reading from cache failed for whatever reason, fetch from sim
-            std::string http_url;
-            constructUrl(mesh_id, &http_url);
-
-            if (!http_url.empty())
-            {
->>>>>>> e1623bb2
-                LLMeshHandlerBase::ptr_t handler(new LLMeshDecompositionHandler(mesh_id, offset, size));
-                LLCore::HttpHandle handle = getByteRange(http_url, offset, size, handler);
-                if (LLCORE_HTTP_HANDLE_INVALID == handle)
-                {
-                    LL_WARNS(LOG_MESH) << "HTTP GET request failed for decomposition mesh " << mID
-                                       << ".  Reason:  " << mHttpStatus.toString()
-                                       << " (" << mHttpStatus.toTerseString() << ")"
-                                       << LL_ENDL;
-                    ret = false;
-                }
-                else
-                {
-                    handler->mHttpHandle = handle;
-                    mHttpRequestSet.insert(handler);
-                }
-            }
-        }
-    }
-    else
-    {
-        mHeaderMutex->unlock();
-    }
-
-    //early out was not hit, effectively fetched
-    return ret;
-}
-
-bool LLMeshRepoThread::fetchMeshPhysicsShape(const LLUUID& mesh_id)
-{
-    if (!mHeaderMutex)
-    {
-        return false;
-    }
-
-    mHeaderMutex->lock();
-
-    auto header_it = mMeshHeader.find(mesh_id);
-    if (header_it == mMeshHeader.end())
-    { //we have no header info for this mesh, do nothing
-        mHeaderMutex->unlock();
-        return false;
-    }
-
-    ++LLMeshRepository::sMeshRequestCount;
-    U32 header_size = header_it->second.first;
-    bool ret = true;
-
-    if (header_size > 0)
-    {
-        const auto& header = header_it->second.second;
-        S32 version = header.mVersion;
-        S32 offset = header_size + header.mPhysicsMeshOffset;
-<<<<<<< HEAD
-		S32 size = header.mPhysicsMeshSize;
-
-		mHeaderMutex->unlock();
-
-		if (version <= MAX_MESH_VERSION && offset >= 0 && size > 0)
-		{
-			//check cache for mesh physics shape info
-			LLFileSystem file(mesh_id, LLAssetType::AT_MESH);
-			if (file.getSize() >= offset+size)
-			{
-				LLMeshRepository::sCacheBytesRead += size;
-				++LLMeshRepository::sCacheReads;
-				file.seek(offset);
-				U8* buffer = new(std::nothrow) U8[size];
-				if (!buffer)
-				{
-					LL_WARNS(LOG_MESH) << "Failed to allocate memory for physics shape, size: " << size << LL_ENDL;
-					return false;
-				}
-				file.read(buffer, size);
-
-				//make sure buffer isn't all 0's by checking the first 1KB (reserved block but not written)
-				bool zero = true;
-				for (S32 i = 0; i < llmin(size, 1024) && zero; ++i)
-				{
-					zero = buffer[i] == 0;
-				}
-
-				if (!zero)
-				{ //attempt to parse
-					if (physicsShapeReceived(mesh_id, buffer, size) == MESH_OK)
-					{
-						delete[] buffer;
-						return true;
-					}
-				}
-
-				delete[] buffer;
-			}
-
-			//reading from cache failed for whatever reason, fetch from sim
-			std::string http_url;
-			constructUrl(mesh_id, &http_url);
-			
-			if (!http_url.empty())
-			{
-                LLMeshHandlerBase::ptr_t handler(new LLMeshPhysicsShapeHandler(mesh_id, offset, size));
-				LLCore::HttpHandle handle = getByteRange(http_url, offset, size, handler);
-				if (LLCORE_HTTP_HANDLE_INVALID == handle)
-				{
-					LL_WARNS(LOG_MESH) << "HTTP GET request failed for physics shape on mesh " << mID
-									   << ".  Reason:  " << mHttpStatus.toString()
-									   << " (" << mHttpStatus.toTerseString() << ")"
-									   << LL_ENDL;
-					ret = false;
-				}
-				else
-				{
-					handler->mHttpHandle = handle;
-					mHttpRequestSet.insert(handler);
-				}
-			}
-		}
-		else
-		{ //no physics shape whatsoever, report back NULL
-			physicsShapeReceived(mesh_id, NULL, 0);
-		}
-	}
-	else
-	{	
-		mHeaderMutex->unlock();
-	}
-
-	//early out was not hit, effectively fetched
-	return ret;
-}
-=======
-        S32 size = header.mPhysicsMeshSize;
->>>>>>> e1623bb2
-
-        mHeaderMutex->unlock();
-
-        if (version <= MAX_MESH_VERSION && offset >= 0 && size > 0)
-        {
-            //check cache for mesh physics shape info
-            LLFileSystem file(mesh_id, LLAssetType::AT_MESH);
-            if (file.getSize() >= offset+size)
-            {
-                LLMeshRepository::sCacheBytesRead += size;
-                ++LLMeshRepository::sCacheReads;
-                file.seek(offset);
-                U8* buffer = new(std::nothrow) U8[size];
-                if (!buffer)
-                {
-                    LL_WARNS(LOG_MESH) << "Failed to allocate memory for physics shape, size: " << size << LL_ENDL;
-                    return false;
-                }
-                file.read(buffer, size);
-
-                //make sure buffer isn't all 0's by checking the first 1KB (reserved block but not written)
-                bool zero = true;
-                for (S32 i = 0; i < llmin(size, 1024) && zero; ++i)
-                {
-                    zero = buffer[i] > 0 ? false : true;
-                }
-
-                if (!zero)
-                { //attempt to parse
-                    if (physicsShapeReceived(mesh_id, buffer, size) == MESH_OK)
-                    {
-                        delete[] buffer;
-                        return true;
-                    }
-                }
-
-                delete[] buffer;
-            }
-
-            //reading from cache failed for whatever reason, fetch from sim
-            std::string http_url;
-            constructUrl(mesh_id, &http_url);
-
-            if (!http_url.empty())
-            {
-                LLMeshHandlerBase::ptr_t handler(new LLMeshPhysicsShapeHandler(mesh_id, offset, size));
-                LLCore::HttpHandle handle = getByteRange(http_url, offset, size, handler);
-                if (LLCORE_HTTP_HANDLE_INVALID == handle)
-                {
-                    LL_WARNS(LOG_MESH) << "HTTP GET request failed for physics shape on mesh " << mID
-                                       << ".  Reason:  " << mHttpStatus.toString()
-                                       << " (" << mHttpStatus.toTerseString() << ")"
-                                       << LL_ENDL;
-                    ret = false;
-                }
-                else
-                {
-                    handler->mHttpHandle = handle;
-                    mHttpRequestSet.insert(handler);
-                }
-            }
-        }
-        else
-        { //no physics shape whatsoever, report back NULL
-            physicsShapeReceived(mesh_id, NULL, 0);
-        }
-    }
-    else
-    {
-        mHeaderMutex->unlock();
-    }
-
-    //early out was not hit, effectively fetched
-    return ret;
-}
-
-//static
-void LLMeshRepoThread::incActiveLODRequests()
-{
-    LLMutexLock lock(gMeshRepo.mThread->mMutex);
-    ++LLMeshRepoThread::sActiveLODRequests;
-}
-
-//static
-void LLMeshRepoThread::decActiveLODRequests()
-{
-    LLMutexLock lock(gMeshRepo.mThread->mMutex);
-    --LLMeshRepoThread::sActiveLODRequests;
-}
-
-//static
-void LLMeshRepoThread::incActiveHeaderRequests()
-{
-    LLMutexLock lock(gMeshRepo.mThread->mMutex);
-    ++LLMeshRepoThread::sActiveHeaderRequests;
-}
-
-//static
-void LLMeshRepoThread::decActiveHeaderRequests()
-{
-    LLMutexLock lock(gMeshRepo.mThread->mMutex);
-    --LLMeshRepoThread::sActiveHeaderRequests;
-}
-
-//return false if failed to get header
-bool LLMeshRepoThread::fetchMeshHeader(const LLVolumeParams& mesh_params, bool can_retry)
-{
-    ++LLMeshRepository::sMeshRequestCount;
-
-    {
-        //look for mesh in asset in cache
-        LLFileSystem file(mesh_params.getSculptID(), LLAssetType::AT_MESH);
-
-        S32 size = file.getSize();
-
-        if (size > 0)
-        {
-            // *NOTE:  if the header size is ever more than 4KB, this will break
-            U8 buffer[MESH_HEADER_SIZE];
-            S32 bytes = llmin(size, MESH_HEADER_SIZE);
-            LLMeshRepository::sCacheBytesRead += bytes;
-            ++LLMeshRepository::sCacheReads;
-            file.read(buffer, bytes);
-            if (headerReceived(mesh_params, buffer, bytes) == MESH_OK)
-            {
-                std::string mid;
-                mesh_params.getSculptID().toString(mid);
-                LL_DEBUGS(LOG_MESH) << "Mesh/Cache: Mesh header for ID " << mid << " - was retrieved from the cache." << LL_ENDL;
-
-                // Found mesh in cache
-                return true;
-            }
-        }
-    }
-
-    //either cache entry doesn't exist or is corrupt, request header from simulator
-    bool retval = true;
-    std::string http_url;
-    constructUrl(mesh_params.getSculptID(), &http_url);
-
-
-    if (!http_url.empty())
-    {
-        std::string mid;
-        mesh_params.getSculptID().toString(mid);
-        LL_DEBUGS(LOG_MESH) << "Mesh/Cache: Mesh header for ID " << mid << " - was retrieved from the simulator." << LL_ENDL;
-
-        //grab first 4KB if we're going to bother with a fetch.  Cache will prevent future fetches if a full mesh fits
-        //within the first 4KB
-        //NOTE -- this will break of headers ever exceed 4KB
-
-        LLMeshHandlerBase::ptr_t handler(new LLMeshHeaderHandler(mesh_params, 0, MESH_HEADER_SIZE));
-        LLCore::HttpHandle handle = getByteRange(http_url, 0, MESH_HEADER_SIZE, handler);
-        if (LLCORE_HTTP_HANDLE_INVALID == handle)
-        {
-            LL_WARNS(LOG_MESH) << "HTTP GET request failed for mesh header " << mID
-                               << ".  Reason:  " << mHttpStatus.toString()
-                               << " (" << mHttpStatus.toTerseString() << ")"
-                               << LL_ENDL;
-            retval = false;
-        }
-        else if (can_retry)
-        {
-            handler->mHttpHandle = handle;
-            mHttpRequestSet.insert(handler);
-        }
-    }
-
-    return retval;
-}
-
-//return false if failed to get mesh lod.
-bool LLMeshRepoThread::fetchMeshLOD(const LLVolumeParams& mesh_params, S32 lod, bool can_retry)
-{
-    if (!mHeaderMutex)
-    {
-        return false;
-    }
-
-    const LLUUID& mesh_id = mesh_params.getSculptID();
-
-    mHeaderMutex->lock();
-    auto header_it = mMeshHeader.find(mesh_id);
-    if (header_it == mMeshHeader.end())
-    { //we have no header info for this mesh, do nothing
-        mHeaderMutex->unlock();
-        return false;
-    }
-    ++LLMeshRepository::sMeshRequestCount;
-    bool retval = true;
-
-    U32 header_size = header_it->second.first;
-    if (header_size > 0)
-    {
-        const auto& header = header_it->second.second;
-        S32 version = header.mVersion;
-        S32 offset = header_size + header.mLodOffset[lod];
-        S32 size = header.mLodSize[lod];
-<<<<<<< HEAD
-		mHeaderMutex->unlock();
-				
-		if (version <= MAX_MESH_VERSION && offset >= 0 && size > 0)
-		{
-
-			//check cache for mesh asset
-			LLFileSystem file(mesh_id, LLAssetType::AT_MESH);
-			if (file.getSize() >= offset+size)
-			{
-				U8* buffer = new(std::nothrow) U8[size];
-				if (!buffer)
-				{
-					LL_WARNS(LOG_MESH) << "Can't allocate memory for mesh " << mesh_id << " LOD " << lod << ", size: " << size << LL_ENDL;
-					// todo: for now it will result in indefinite constant retries, should result in timeout
-					// or in retry-count and disabling mesh. (but usually viewer is beyond saving at this point)
-					return false;
-				}
-				LLMeshRepository::sCacheBytesRead += size;
-				++LLMeshRepository::sCacheReads;
-				file.seek(offset);
-				file.read(buffer, size);
-
-				//make sure buffer isn't all 0's by checking the first 1KB (reserved block but not written)
-				bool zero = true;
-				for (S32 i = 0; i < llmin(size, 1024) && zero; ++i)
-				{
-					zero = buffer[i] == 0;
-				}
-
-				if (!zero)
-				{ //attempt to parse
-					if (lodReceived(mesh_params, lod, buffer, size) == MESH_OK)
-					{
-						delete[] buffer;
-
-						std::string mid;
-						mesh_id.toString(mid);
-						LL_DEBUGS(LOG_MESH) << "Mesh/Cache: Mesh body for ID " << mid << " - was retrieved from the cache." << LL_ENDL;
-
-						return true;
-					}
-				}
-
-				delete[] buffer;
-			}
-
-			//reading from cache failed for whatever reason, fetch from sim
-			std::string http_url;
-			constructUrl(mesh_id, &http_url);
-
-			if (!http_url.empty())
-			{
-				std::string mid;
-				mesh_id.toString(mid);
-				LL_DEBUGS(LOG_MESH) << "Mesh/Cache: Mesh body for ID " << mid << " - was retrieved from the simulator." << LL_ENDL;
-=======
-        mHeaderMutex->unlock();
-
-        if (version <= MAX_MESH_VERSION && offset >= 0 && size > 0)
-        {
-
-            //check cache for mesh asset
-            LLFileSystem file(mesh_id, LLAssetType::AT_MESH);
-            if (file.getSize() >= offset+size)
-            {
-                U8* buffer = new(std::nothrow) U8[size];
-                if (!buffer)
-                {
-                    LL_WARNS(LOG_MESH) << "Can't allocate memory for mesh " << mesh_id << " LOD " << lod << ", size: " << size << LL_ENDL;
-                    // todo: for now it will result in indefinite constant retries, should result in timeout
-                    // or in retry-count and disabling mesh. (but usually viewer is beyond saving at this point)
-                    return false;
-                }
-                LLMeshRepository::sCacheBytesRead += size;
-                ++LLMeshRepository::sCacheReads;
-                file.seek(offset);
-                file.read(buffer, size);
-
-                //make sure buffer isn't all 0's by checking the first 1KB (reserved block but not written)
-                bool zero = true;
-                for (S32 i = 0; i < llmin(size, 1024) && zero; ++i)
-                {
-                    zero = buffer[i] > 0 ? false : true;
-                }
-
-                if (!zero)
-                { //attempt to parse
-                    if (lodReceived(mesh_params, lod, buffer, size) == MESH_OK)
-                    {
-                        delete[] buffer;
-
-                        std::string mid;
-                        mesh_id.toString(mid);
-                        LL_DEBUGS(LOG_MESH) << "Mesh/Cache: Mesh body for ID " << mid << " - was retrieved from the cache." << LL_ENDL;
-
-                        return true;
-                    }
-                }
-
-                delete[] buffer;
-            }
-
-            //reading from cache failed for whatever reason, fetch from sim
-            std::string http_url;
-            constructUrl(mesh_id, &http_url);
-
-            if (!http_url.empty())
-            {
-                std::string mid;
-                mesh_id.toString(mid);
-                LL_DEBUGS(LOG_MESH) << "Mesh/Cache: Mesh body for ID " << mid << " - was retrieved from the simulator." << LL_ENDL;
->>>>>>> e1623bb2
-
-                LLMeshHandlerBase::ptr_t handler(new LLMeshLODHandler(mesh_params, lod, offset, size));
-                LLCore::HttpHandle handle = getByteRange(http_url, offset, size, handler);
-                if (LLCORE_HTTP_HANDLE_INVALID == handle)
-                {
-                    LL_WARNS(LOG_MESH) << "HTTP GET request failed for LOD on mesh " << mID
-                                       << ".  Reason:  " << mHttpStatus.toString()
-                                       << " (" << mHttpStatus.toTerseString() << ")"
-                                       << LL_ENDL;
-                    retval = false;
-                }
-                else if (can_retry)
-                {
-                    handler->mHttpHandle = handle;
-                    mHttpRequestSet.insert(handler);
-                    // *NOTE:  Allowing a re-request, not marking as unavailable.  Is that correct?
-                }
-                else
-                {
-                    LLMutexLock lock(mMutex);
-                    mUnavailableQ.push_back(LODRequest(mesh_params, lod));
-                }
-            }
-            else
-            {
-                LLMutexLock lock(mMutex);
-                mUnavailableQ.push_back(LODRequest(mesh_params, lod));
-            }
-        }
-        else
-        {
-            LLMutexLock lock(mMutex);
-            mUnavailableQ.push_back(LODRequest(mesh_params, lod));
-        }
-    }
-    else
-    {
-        mHeaderMutex->unlock();
-    }
-
-    return retval;
-}
-
-EMeshProcessingResult LLMeshRepoThread::headerReceived(const LLVolumeParams& mesh_params, U8* data, S32 data_size)
-{
-    const LLUUID mesh_id = mesh_params.getSculptID();
-    LLSD header_data;
-
-    LLMeshHeader header;
-
-    llssize header_size = 0;
-    if (data_size > 0)
-    {
-        llssize dsize = data_size;
-        char* result_ptr = strip_deprecated_header((char*)data, dsize, &header_size);
-
-        data_size = dsize;
-
-        boost::iostreams::stream<boost::iostreams::array_source> stream(result_ptr, data_size);
-
-        if (!LLSDSerialize::fromBinary(header_data, stream, data_size))
-        {
-            LL_WARNS(LOG_MESH) << "Mesh header parse error.  Not a valid mesh asset!  ID:  " << mesh_id
-                               << LL_ENDL;
-            return MESH_PARSE_FAILURE;
-        }
-
-        if (!header_data.isMap())
-        {
-            LL_WARNS(LOG_MESH) << "Mesh header is invalid for ID: " << mesh_id << LL_ENDL;
-            return MESH_INVALID;
-        }
-
-        header.fromLLSD(header_data);
-
-        if (header.mVersion > MAX_MESH_VERSION)
-        {
-            LL_INFOS(LOG_MESH) << "Wrong version in header for " << mesh_id << LL_ENDL;
-            header.m404 = true;
-        }
-        // make sure there is at least one lod, function returns -1 and marks as 404 otherwise
-        else if (LLMeshRepository::getActualMeshLOD(header, 0) >= 0)
-        {
-            header_size += stream.tellg();
-        }
-    }
-    else
-    {
-        LL_INFOS(LOG_MESH) << "Non-positive data size.  Marking header as non-existent, will not retry.  ID:  " << mesh_id
-                           << LL_ENDL;
-        header.m404 = 1;
-    }
-
-    {
-
-        {
-            LLMutexLock lock(mHeaderMutex);
-            mMeshHeader[mesh_id] = { header_size, header };
-            LLMeshRepository::sCacheBytesHeaders += header_size;
-        }
-
-        LLMutexLock lock(mMutex); // make sure only one thread access mPendingLOD at the same time.
-
-        //check for pending requests
-        pending_lod_map::iterator iter = mPendingLOD.find(mesh_id);
-        if (iter != mPendingLOD.end())
-        {
-            for (U32 i = 0; i < iter->second.size(); ++i)
-            {
-                LODRequest req(mesh_params, iter->second[i]);
-                mLODReqQ.push(req);
-                LLMeshRepository::sLODProcessing++;
-            }
-            mPendingLOD.erase(iter);
-        }
-    }
-
-    return MESH_OK;
-}
-
-EMeshProcessingResult LLMeshRepoThread::lodReceived(const LLVolumeParams& mesh_params, S32 lod, U8* data, S32 data_size)
-{
-    if (data == NULL || data_size == 0)
-    {
-        return MESH_NO_DATA;
-    }
-
-    LLPointer<LLVolume> volume = new LLVolume(mesh_params, LLVolumeLODGroup::getVolumeScaleFromDetail(lod));
-    if (volume->unpackVolumeFaces(data, data_size))
-    {
-        if (volume->getNumFaces() > 0)
-        {
-            LoadedMesh mesh(volume, mesh_params, lod);
-            {
-                LLMutexLock lock(mMutex);
-                mLoadedQ.push_back(mesh);
-                // LLPointer is not thread safe, since we added this pointer into
-                // threaded list, make sure counter gets decreased inside mutex lock
-                // and won't affect mLoadedQ processing
-                volume = NULL;
-                // might be good idea to turn mesh into pointer to avoid making a copy
-                mesh.mVolume = NULL;
-            }
-            return MESH_OK;
-        }
-    }
-
-    return MESH_UNKNOWN;
-}
-
-bool LLMeshRepoThread::skinInfoReceived(const LLUUID& mesh_id, U8* data, S32 data_size)
-{
-    LLSD skin;
-
-    if (data_size > 0)
-    {
-        try
-        {
-            U32 uzip_result = LLUZipHelper::unzip_llsd(skin, data, data_size);
-            if (uzip_result != LLUZipHelper::ZR_OK)
-            {
-                LL_WARNS(LOG_MESH) << "Mesh skin info parse error.  Not a valid mesh asset!  ID:  " << mesh_id
-                    << " uzip result" << uzip_result
-                    << LL_ENDL;
-                return false;
-            }
-        }
-        catch (std::bad_alloc&)
-        {
-            LL_WARNS(LOG_MESH) << "Out of memory for mesh ID " << mesh_id << " of size: " << data_size << LL_ENDL;
-            return false;
-        }
-    }
-
-    {
-        LLMeshSkinInfo* info = nullptr;
-        try
-        {
-            info = new LLMeshSkinInfo(mesh_id, skin);
-        }
-        catch (const std::bad_alloc& ex)
-        {
-            LL_WARNS() << "Failed to allocate skin info with exception: " << ex.what()  << LL_ENDL;
-            return false;
-        }
-
-        // LL_DEBUGS(LOG_MESH) << "info pelvis offset" << info.mPelvisOffset << LL_ENDL;
-        {
-            LLMutexLock lock(mMutex);
-            mSkinInfoQ.push_back(info);
-        }
-    }
-
-    return true;
-}
-
-bool LLMeshRepoThread::decompositionReceived(const LLUUID& mesh_id, U8* data, S32 data_size)
-{
-    LLSD decomp;
-
-    if (data_size > 0)
-    {
-        try
-        {
-            U32 uzip_result = LLUZipHelper::unzip_llsd(decomp, data, data_size);
-            if (uzip_result != LLUZipHelper::ZR_OK)
-            {
-                LL_WARNS(LOG_MESH) << "Mesh decomposition parse error.  Not a valid mesh asset!  ID:  " << mesh_id
-                    << " uzip result: " << uzip_result
-                    << LL_ENDL;
-                return false;
-            }
-        }
-        catch (const std::bad_alloc&)
-        {
-            LL_WARNS(LOG_MESH) << "Out of memory for mesh ID " << mesh_id << " of size: " << data_size << LL_ENDL;
-            return false;
-        }
-    }
-
-    {
-        LLModel::Decomposition* d = new LLModel::Decomposition(decomp);
-        d->mMeshID = mesh_id;
-        {
-            LLMutexLock lock(mMutex);
-            mDecompositionQ.push_back(d);
-        }
-    }
-
-    return true;
-}
-
-EMeshProcessingResult LLMeshRepoThread::physicsShapeReceived(const LLUUID& mesh_id, U8* data, S32 data_size)
-{
-    LLSD physics_shape;
-
-    LLModel::Decomposition* d = new LLModel::Decomposition();
-    d->mMeshID = mesh_id;
-
-    if (data == NULL)
-    { //no data, no physics shape exists
-        d->mPhysicsShapeMesh.clear();
-    }
-    else
-    {
-        LLVolumeParams volume_params;
-        volume_params.setType(LL_PCODE_PROFILE_SQUARE, LL_PCODE_PATH_LINE);
-        volume_params.setSculptID(mesh_id, LL_SCULPT_TYPE_MESH);
-        LLPointer<LLVolume> volume = new LLVolume(volume_params,0);
-
-        if (volume->unpackVolumeFaces(data, data_size))
-        {
-            d->mPhysicsShapeMesh.clear();
-
-            std::vector<LLVector3>& pos = d->mPhysicsShapeMesh.mPositions;
-            std::vector<LLVector3>& norm = d->mPhysicsShapeMesh.mNormals;
-
-            for (S32 i = 0; i < volume->getNumVolumeFaces(); ++i)
-            {
-                const LLVolumeFace& face = volume->getVolumeFace(i);
-
-                for (S32 i = 0; i < face.mNumIndices; ++i)
-                {
-                    U16 idx = face.mIndices[i];
-
-                    pos.push_back(LLVector3(face.mPositions[idx].getF32ptr()));
-                    norm.push_back(LLVector3(face.mNormals[idx].getF32ptr()));
-                }
-            }
-        }
-    }
-
-    {
-        LLMutexLock lock(mMutex);
-        mDecompositionQ.push_back(d);
-    }
-    return MESH_OK;
-}
-
-LLMeshUploadThread::LLMeshUploadThread(LLMeshUploadThread::instance_list& data, LLVector3& scale, bool upload_textures,
-                                       bool upload_skin, bool upload_joints, bool lock_scale_if_joint_position,
-                                       const std::string & upload_url, bool do_upload,
-                                       LLHandle<LLWholeModelFeeObserver> fee_observer,
-                                       LLHandle<LLWholeModelUploadObserver> upload_observer)
-  : LLThread("mesh upload"),
-    LLCore::HttpHandler(),
-    mDiscarded(false),
-    mDoUpload(do_upload),
-    mWholeModelUploadURL(upload_url),
-    mFeeObserverHandle(fee_observer),
-    mUploadObserverHandle(upload_observer)
-{
-    mInstanceList = data;
-    mUploadTextures = upload_textures;
-    mUploadSkin = upload_skin;
-    mUploadJoints = upload_joints;
-    mLockScaleIfJointPosition = lock_scale_if_joint_position;
-    mMutex = new LLMutex();
-    mPendingUploads = 0;
-    mFinished = false;
-    mOrigin = gAgent.getPositionAgent();
-    mHost = gAgent.getRegionHost();
-
-    mWholeModelFeeCapability = gAgent.getRegionCapability("NewFileAgentInventory");
-
-    mOrigin += gAgent.getAtAxis() * scale.magVec();
-
-    mMeshUploadTimeOut = gSavedSettings.getS32("MeshUploadTimeOut");
-
-    mHttpRequest = new LLCore::HttpRequest;
-    mHttpOptions = LLCore::HttpOptions::ptr_t(new LLCore::HttpOptions);
-    mHttpOptions->setTransferTimeout(mMeshUploadTimeOut);
-    mHttpOptions->setUseRetryAfter(gSavedSettings.getBOOL("MeshUseHttpRetryAfter"));
-    mHttpOptions->setRetries(UPLOAD_RETRY_LIMIT);
-    mHttpHeaders = LLCore::HttpHeaders::ptr_t(new LLCore::HttpHeaders);
-    mHttpHeaders->append(HTTP_OUT_HEADER_CONTENT_TYPE, HTTP_CONTENT_LLSD_XML);
-    mHttpPolicyClass = LLAppViewer::instance()->getAppCoreHttp().getPolicy(LLAppCoreHttp::AP_UPLOADS);
-}
-
-LLMeshUploadThread::~LLMeshUploadThread()
-{
-    delete mHttpRequest;
-    mHttpRequest = NULL;
-    delete mMutex;
-    mMutex = NULL;
-
-}
-
-LLMeshUploadThread::DecompRequest::DecompRequest(LLModel* mdl, LLModel* base_model, LLMeshUploadThread* thread)
-{
-    mStage = "single_hull";
-    mModel = mdl;
-    mDecompID = &mdl->mDecompID;
-    mBaseModel = base_model;
-    mThread = thread;
-
-    //copy out positions and indices
-    assignData(mdl) ;
-
-    mThread->mFinalDecomp = this;
-    mThread->mPhysicsComplete = false;
-}
-
-void LLMeshUploadThread::DecompRequest::completed()
-{
-    if (mThread->mFinalDecomp == this)
-    {
-        mThread->mPhysicsComplete = true;
-    }
-
-    llassert(mHull.size() == 1);
-
-    mThread->mHullMap[mBaseModel] = mHull[0];
-}
-
-//called in the main thread.
-void LLMeshUploadThread::preStart()
-{
-    //build map of LLModel refs to instances for callbacks
-    for (instance_list::iterator iter = mInstanceList.begin(); iter != mInstanceList.end(); ++iter)
-    {
-        mInstance[iter->mModel].push_back(*iter);
-    }
-}
-
-void LLMeshUploadThread::discard()
-{
-    LLMutexLock lock(mMutex);
-    mDiscarded = true;
-}
-
-bool LLMeshUploadThread::isDiscarded() const
-{
-    LLMutexLock lock(mMutex);
-    return mDiscarded;
-}
-
-void LLMeshUploadThread::run()
-{
-    if (mDoUpload)
-    {
-        doWholeModelUpload();
-    }
-    else
-    {
-        requestWholeModelFee();
-    }
-}
-
-void dump_llsd_to_file(const LLSD& content, std::string filename)
-{
-    if (gSavedSettings.getBOOL("MeshUploadLogXML"))
-    {
-        llofstream of(filename.c_str());
-        LLSDSerialize::toPrettyXML(content,of);
-    }
-}
-
-LLSD llsd_from_file(std::string filename)
-{
-    llifstream ifs(filename.c_str());
-    LLSD result;
-    LLSDSerialize::fromXML(result,ifs);
-    return result;
-}
-
-void LLMeshUploadThread::wholeModelToLLSD(LLSD& dest, bool include_textures)
-{
-<<<<<<< HEAD
-	LLSD result;
-
-	LLSD res;
-	result["folder_id"] = gInventory.findUserDefinedCategoryUUIDForType(LLFolderType::FT_OBJECT);
-	result["texture_folder_id"] = gInventory.findUserDefinedCategoryUUIDForType(LLFolderType::FT_TEXTURE);
-	result["asset_type"] = "mesh";
-	result["inventory_type"] = "object";
-	result["description"] = "(No Description)";
-	result["next_owner_mask"] = LLSD::Integer(LLFloaterPerms::getNextOwnerPerms("Uploads"));
-	result["group_mask"] = LLSD::Integer(LLFloaterPerms::getGroupPerms("Uploads"));
-	result["everyone_mask"] = LLSD::Integer(LLFloaterPerms::getEveryonePerms("Uploads"));
-
-	res["mesh_list"] = LLSD::emptyArray();
-	res["texture_list"] = LLSD::emptyArray();
-	res["instance_list"] = LLSD::emptyArray();
-	S32 mesh_num = 0;
-	S32 texture_num = 0;
-	
-	std::set<LLViewerTexture* > textures;
-	std::map<LLViewerTexture*,S32> texture_index;
-
-	std::map<LLModel*,S32> mesh_index;
-	std::string model_name;
-
-	S32 instance_num = 0;
-	
-	for (instance_map::iterator iter = mInstance.begin(); iter != mInstance.end(); ++iter)
-	{
-		LLMeshUploadData data;
-		data.mBaseModel = iter->first;
-
-		if (data.mBaseModel->mSubmodelID)
-		{
-			// These are handled below to insure correct parenting order on creation
-			// due to map walking being based on model address (aka random)
-			continue;
-		}
-
-		LLModelInstance& first_instance = *(iter->second.begin());
-		for (S32 i = 0; i < 5; i++)
-		{
-			data.mModel[i] = first_instance.mLOD[i];
-		}
-
-		if (mesh_index.find(data.mBaseModel) == mesh_index.end())
-		{
-			// Have not seen this model before - create a new mesh_list entry for it.
-			if (model_name.empty())
-			{
-				model_name = data.mBaseModel->getName();
-			}
-
-			std::stringstream ostr;
-			
-			LLModel::Decomposition& decomp =
-				data.mModel[LLModel::LOD_PHYSICS].notNull() ? 
-				data.mModel[LLModel::LOD_PHYSICS]->mPhysics : 
-				data.mBaseModel->mPhysics;
-
-			decomp.mBaseHull = mHullMap[data.mBaseModel];
-
-			LLSD mesh_header = LLModel::writeModel(
-				ostr,  
-				data.mModel[LLModel::LOD_PHYSICS],
-				data.mModel[LLModel::LOD_HIGH],
-				data.mModel[LLModel::LOD_MEDIUM],
-				data.mModel[LLModel::LOD_LOW],
-				data.mModel[LLModel::LOD_IMPOSTOR], 
-				decomp,
-				mUploadSkin,
-				mUploadJoints,
-                mLockScaleIfJointPosition,
-				false,
-				false,
-				data.mBaseModel->mSubmodelID);
-
-			data.mAssetData = ostr.str();
-			std::string str = ostr.str();
-
-			res["mesh_list"][mesh_num] = LLSD::Binary(str.begin(),str.end()); 
-			mesh_index[data.mBaseModel] = mesh_num;
-			mesh_num++;
-		}
-
-		// For all instances that use this model
-		for (instance_list::iterator instance_iter = iter->second.begin();
-			 instance_iter != iter->second.end();
-			 ++instance_iter)
-		{
-
-			LLModelInstance& instance = *instance_iter;
-		
-			LLSD instance_entry;
-		
-			for (S32 i = 0; i < 5; i++)
-			{
-				data.mModel[i] = instance.mLOD[i];
-			}
-		
-			LLVector3 pos, scale;
-			LLQuaternion rot;
-			LLMatrix4 transformation = instance.mTransform;
-			decomposeMeshMatrix(transformation,pos,rot,scale);
-			instance_entry["position"] = ll_sd_from_vector3(pos);
-			instance_entry["rotation"] = ll_sd_from_quaternion(rot);
-			instance_entry["scale"] = ll_sd_from_vector3(scale);
-		
-			instance_entry["material"] = LL_MCODE_WOOD;
-			instance_entry["physics_shape_type"] = data.mModel[LLModel::LOD_PHYSICS].notNull() ? (U8)(LLViewerObject::PHYSICS_SHAPE_PRIM) : (U8)(LLViewerObject::PHYSICS_SHAPE_CONVEX_HULL);
-			instance_entry["mesh"] = mesh_index[data.mBaseModel];
-			instance_entry["mesh_name"] = instance.mLabel;
-
-			instance_entry["face_list"] = LLSD::emptyArray();
-
-			// We want to be able to allow more than 8 materials...
-			//
-			S32 end = llmin((S32)instance.mMaterial.size(), instance.mModel->getNumVolumeFaces()) ;
-
-			for (S32 face_num = 0; face_num < end; face_num++)
-			{
-				LLImportMaterial& material = instance.mMaterial[data.mBaseModel->mMaterialList[face_num]];
-				LLSD face_entry = LLSD::emptyMap();
-
-				LLViewerFetchedTexture *texture = NULL;
-
-				if (material.mDiffuseMapFilename.size())
-				{
-					texture = FindViewerTexture(material);
-				}
-				
-				if ((texture != NULL) &&
-					(textures.find(texture) == textures.end()))
-				{
-					textures.insert(texture);
-				}
-
-				std::stringstream texture_str;
-				if (texture != NULL && include_textures && mUploadTextures)
-				{
-					if (texture->hasSavedRawImage())
-					{
-						LLImageDataLock lock(texture->getSavedRawImage());
-
-						LLPointer<LLImageJ2C> upload_file =
-							LLViewerTextureList::convertToUploadFile(texture->getSavedRawImage());
-
-						if (!upload_file.isNull() && upload_file->getDataSize())
-						{
-							texture_str.write((const char*) upload_file->getData(), upload_file->getDataSize());
-						}
-					}
-				}
-
-				if (texture != NULL &&
-					mUploadTextures &&
-					texture_index.find(texture) == texture_index.end())
-				{
-					texture_index[texture] = texture_num;
-					std::string str = texture_str.str();
-					res["texture_list"][texture_num] = LLSD::Binary(str.begin(),str.end());
-					texture_num++;
-				}
-
-				// Subset of TextureEntry fields.
-				if (texture != NULL && mUploadTextures)
-				{
-					face_entry["image"] = texture_index[texture];
-					face_entry["scales"] = 1.0;
-					face_entry["scalet"] = 1.0;
-					face_entry["offsets"] = 0.0;
-					face_entry["offsett"] = 0.0;
-					face_entry["imagerot"] = 0.0;
-				}
-				face_entry["diffuse_color"] = ll_sd_from_color4(material.mDiffuseColor);
-				face_entry["fullbright"] = material.mFullbright;
-				instance_entry["face_list"][face_num] = face_entry;
-		    }
-
-			res["instance_list"][instance_num] = instance_entry;
-			instance_num++;
-		}
-	}
-
-	for (instance_map::iterator iter = mInstance.begin(); iter != mInstance.end(); ++iter)
-	{
-		LLMeshUploadData data;
-		data.mBaseModel = iter->first;
-
-		if (!data.mBaseModel->mSubmodelID)
-		{
-			// These were handled above already...
-			//
-			continue;
-		}
-
-		LLModelInstance& first_instance = *(iter->second.begin());
-		for (S32 i = 0; i < 5; i++)
-		{
-			data.mModel[i] = first_instance.mLOD[i];
-		}
-
-		if (mesh_index.find(data.mBaseModel) == mesh_index.end())
-		{
-			// Have not seen this model before - create a new mesh_list entry for it.
-			if (model_name.empty())
-			{
-				model_name = data.mBaseModel->getName();
-			}
-
-			std::stringstream ostr;
-			
-			LLModel::Decomposition& decomp =
-				data.mModel[LLModel::LOD_PHYSICS].notNull() ? 
-				data.mModel[LLModel::LOD_PHYSICS]->mPhysics : 
-				data.mBaseModel->mPhysics;
-
-			decomp.mBaseHull = mHullMap[data.mBaseModel];
-
-			LLSD mesh_header = LLModel::writeModel(
-				ostr,  
-				data.mModel[LLModel::LOD_PHYSICS],
-				data.mModel[LLModel::LOD_HIGH],
-				data.mModel[LLModel::LOD_MEDIUM],
-				data.mModel[LLModel::LOD_LOW],
-				data.mModel[LLModel::LOD_IMPOSTOR], 
-				decomp,
-				mUploadSkin,
-				mUploadJoints,
-                mLockScaleIfJointPosition,
-				false,
-				false,
-				data.mBaseModel->mSubmodelID);
-
-			data.mAssetData = ostr.str();
-			std::string str = ostr.str();
-
-			res["mesh_list"][mesh_num] = LLSD::Binary(str.begin(),str.end()); 
-			mesh_index[data.mBaseModel] = mesh_num;
-			mesh_num++;
-		}
-
-		// For all instances that use this model
-		for (instance_list::iterator instance_iter = iter->second.begin();
-			 instance_iter != iter->second.end();
-			 ++instance_iter)
-		{
-
-			LLModelInstance& instance = *instance_iter;
-		
-			LLSD instance_entry;
-		
-			for (S32 i = 0; i < 5; i++)
-			{
-				data.mModel[i] = instance.mLOD[i];
-			}
-		
-			LLVector3 pos, scale;
-			LLQuaternion rot;
-			LLMatrix4 transformation = instance.mTransform;
-			decomposeMeshMatrix(transformation,pos,rot,scale);
-			instance_entry["position"] = ll_sd_from_vector3(pos);
-			instance_entry["rotation"] = ll_sd_from_quaternion(rot);
-			instance_entry["scale"] = ll_sd_from_vector3(scale);
-		
-			instance_entry["material"] = LL_MCODE_WOOD;
-			instance_entry["physics_shape_type"] = (U8)(LLViewerObject::PHYSICS_SHAPE_NONE);
-			instance_entry["mesh"] = mesh_index[data.mBaseModel];
-
-			instance_entry["face_list"] = LLSD::emptyArray();
-
-			// We want to be able to allow more than 8 materials...
-			//
-			S32 end = llmin((S32)instance.mMaterial.size(), instance.mModel->getNumVolumeFaces()) ;
-
-			for (S32 face_num = 0; face_num < end; face_num++)
-			{
-				LLImportMaterial& material = instance.mMaterial[data.mBaseModel->mMaterialList[face_num]];
-				LLSD face_entry = LLSD::emptyMap();
-
-				LLViewerFetchedTexture *texture = NULL;
-
-				if (material.mDiffuseMapFilename.size())
-				{
-					texture = FindViewerTexture(material);
-				}
-
-				if ((texture != NULL) &&
-					(textures.find(texture) == textures.end()))
-				{
-					textures.insert(texture);
-				}
-
-				std::stringstream texture_str;
-				if (texture != NULL && include_textures && mUploadTextures)
-				{
-					if (texture->hasSavedRawImage())
-					{
-						LLImageDataLock lock(texture->getSavedRawImage());
-
-						LLPointer<LLImageJ2C> upload_file =
-							LLViewerTextureList::convertToUploadFile(texture->getSavedRawImage());
-
-						if (!upload_file.isNull() && upload_file->getDataSize())
-						{
-							texture_str.write((const char*) upload_file->getData(), upload_file->getDataSize());
-						}
-					}
-				}
-
-				if (texture != NULL &&
-					mUploadTextures &&
-					texture_index.find(texture) == texture_index.end())
-				{
-					texture_index[texture] = texture_num;
-					std::string str = texture_str.str();
-					res["texture_list"][texture_num] = LLSD::Binary(str.begin(),str.end());
-					texture_num++;
-				}
-
-				// Subset of TextureEntry fields.
-				if (texture != NULL && mUploadTextures)
-				{
-					face_entry["image"] = texture_index[texture];
-					face_entry["scales"] = 1.0;
-					face_entry["scalet"] = 1.0;
-					face_entry["offsets"] = 0.0;
-					face_entry["offsett"] = 0.0;
-					face_entry["imagerot"] = 0.0;
-				}
-				face_entry["diffuse_color"] = ll_sd_from_color4(material.mDiffuseColor);
-				face_entry["fullbright"] = material.mFullbright;
-				instance_entry["face_list"][face_num] = face_entry;
-		    }
-
-			res["instance_list"][instance_num] = instance_entry;
-			instance_num++;
-		}
-	}
-
-	if (model_name.empty()) model_name = "mesh model";
-	result["name"] = model_name;
-	res["metric"] = "MUT_Unspecified";
-	result["asset_resources"] = res;
-	dump_llsd_to_file(result,make_dump_name("whole_model_",dump_num));
-
-	dest = result;
-}
-=======
-    LLSD result;
->>>>>>> e1623bb2
-
-    LLSD res;
-    result["folder_id"] = gInventory.findUserDefinedCategoryUUIDForType(LLFolderType::FT_OBJECT);
-    result["texture_folder_id"] = gInventory.findUserDefinedCategoryUUIDForType(LLFolderType::FT_TEXTURE);
-    result["asset_type"] = "mesh";
-    result["inventory_type"] = "object";
-    result["description"] = "(No Description)";
-    result["next_owner_mask"] = LLSD::Integer(LLFloaterPerms::getNextOwnerPerms("Uploads"));
-    result["group_mask"] = LLSD::Integer(LLFloaterPerms::getGroupPerms("Uploads"));
-    result["everyone_mask"] = LLSD::Integer(LLFloaterPerms::getEveryonePerms("Uploads"));
-
-    res["mesh_list"] = LLSD::emptyArray();
-    res["texture_list"] = LLSD::emptyArray();
-    res["instance_list"] = LLSD::emptyArray();
-    S32 mesh_num = 0;
-    S32 texture_num = 0;
-
-    std::set<LLViewerTexture* > textures;
-    std::map<LLViewerTexture*,S32> texture_index;
-
-    std::map<LLModel*,S32> mesh_index;
-    std::string model_name;
-
-    S32 instance_num = 0;
-
-    for (instance_map::iterator iter = mInstance.begin(); iter != mInstance.end(); ++iter)
-    {
-        LLMeshUploadData data;
-        data.mBaseModel = iter->first;
-
-        if (data.mBaseModel->mSubmodelID)
-        {
-            // These are handled below to insure correct parenting order on creation
-            // due to map walking being based on model address (aka random)
-            continue;
-        }
-
-        LLModelInstance& first_instance = *(iter->second.begin());
-        for (S32 i = 0; i < 5; i++)
-        {
-            data.mModel[i] = first_instance.mLOD[i];
-        }
-
-        if (mesh_index.find(data.mBaseModel) == mesh_index.end())
-        {
-            // Have not seen this model before - create a new mesh_list entry for it.
-            if (model_name.empty())
-            {
-                model_name = data.mBaseModel->getName();
-            }
-
-            std::stringstream ostr;
-
-            LLModel::Decomposition& decomp =
-                data.mModel[LLModel::LOD_PHYSICS].notNull() ?
-                data.mModel[LLModel::LOD_PHYSICS]->mPhysics :
-                data.mBaseModel->mPhysics;
-
-            decomp.mBaseHull = mHullMap[data.mBaseModel];
-
-            LLSD mesh_header = LLModel::writeModel(
-                ostr,
-                data.mModel[LLModel::LOD_PHYSICS],
-                data.mModel[LLModel::LOD_HIGH],
-                data.mModel[LLModel::LOD_MEDIUM],
-                data.mModel[LLModel::LOD_LOW],
-                data.mModel[LLModel::LOD_IMPOSTOR],
-                decomp,
-                mUploadSkin,
-                mUploadJoints,
-                mLockScaleIfJointPosition,
-                FALSE,
-                FALSE,
-                data.mBaseModel->mSubmodelID);
-
-            data.mAssetData = ostr.str();
-            std::string str = ostr.str();
-
-            res["mesh_list"][mesh_num] = LLSD::Binary(str.begin(),str.end());
-            mesh_index[data.mBaseModel] = mesh_num;
-            mesh_num++;
-        }
-
-        // For all instances that use this model
-        for (instance_list::iterator instance_iter = iter->second.begin();
-             instance_iter != iter->second.end();
-             ++instance_iter)
-        {
-
-            LLModelInstance& instance = *instance_iter;
-
-            LLSD instance_entry;
-
-            for (S32 i = 0; i < 5; i++)
-            {
-                data.mModel[i] = instance.mLOD[i];
-            }
-
-            LLVector3 pos, scale;
-            LLQuaternion rot;
-            LLMatrix4 transformation = instance.mTransform;
-            decomposeMeshMatrix(transformation,pos,rot,scale);
-            instance_entry["position"] = ll_sd_from_vector3(pos);
-            instance_entry["rotation"] = ll_sd_from_quaternion(rot);
-            instance_entry["scale"] = ll_sd_from_vector3(scale);
-
-            instance_entry["material"] = LL_MCODE_WOOD;
-            instance_entry["physics_shape_type"] = data.mModel[LLModel::LOD_PHYSICS].notNull() ? (U8)(LLViewerObject::PHYSICS_SHAPE_PRIM) : (U8)(LLViewerObject::PHYSICS_SHAPE_CONVEX_HULL);
-            instance_entry["mesh"] = mesh_index[data.mBaseModel];
-            instance_entry["mesh_name"] = instance.mLabel;
-
-            instance_entry["face_list"] = LLSD::emptyArray();
-
-            // We want to be able to allow more than 8 materials...
-            //
-            S32 end = llmin((S32)instance.mMaterial.size(), instance.mModel->getNumVolumeFaces()) ;
-
-            for (S32 face_num = 0; face_num < end; face_num++)
-            {
-                LLImportMaterial& material = instance.mMaterial[data.mBaseModel->mMaterialList[face_num]];
-                LLSD face_entry = LLSD::emptyMap();
-
-                LLViewerFetchedTexture *texture = NULL;
-
-                if (material.mDiffuseMapFilename.size())
-                {
-                    texture = FindViewerTexture(material);
-                }
-
-                if ((texture != NULL) &&
-                    (textures.find(texture) == textures.end()))
-                {
-                    textures.insert(texture);
-                }
-
-                std::stringstream texture_str;
-                if (texture != NULL && include_textures && mUploadTextures)
-                {
-                    if(texture->hasSavedRawImage())
-                    {
-                        LLPointer<LLImageJ2C> upload_file =
-                            LLViewerTextureList::convertToUploadFile(texture->getSavedRawImage());
-
-                        if (!upload_file.isNull() && upload_file->getDataSize())
-                        {
-                        texture_str.write((const char*) upload_file->getData(), upload_file->getDataSize());
-                    }
-                }
-                }
-
-                if (texture != NULL &&
-                    mUploadTextures &&
-                    texture_index.find(texture) == texture_index.end())
-                {
-                    texture_index[texture] = texture_num;
-                    std::string str = texture_str.str();
-                    res["texture_list"][texture_num] = LLSD::Binary(str.begin(),str.end());
-                    texture_num++;
-                }
-
-                // Subset of TextureEntry fields.
-                if (texture != NULL && mUploadTextures)
-                {
-                    face_entry["image"] = texture_index[texture];
-                    face_entry["scales"] = 1.0;
-                    face_entry["scalet"] = 1.0;
-                    face_entry["offsets"] = 0.0;
-                    face_entry["offsett"] = 0.0;
-                    face_entry["imagerot"] = 0.0;
-                }
-                face_entry["diffuse_color"] = ll_sd_from_color4(material.mDiffuseColor);
-                face_entry["fullbright"] = material.mFullbright;
-                instance_entry["face_list"][face_num] = face_entry;
-            }
-
-            res["instance_list"][instance_num] = instance_entry;
-            instance_num++;
-        }
-    }
-
-    for (instance_map::iterator iter = mInstance.begin(); iter != mInstance.end(); ++iter)
-    {
-        LLMeshUploadData data;
-        data.mBaseModel = iter->first;
-
-        if (!data.mBaseModel->mSubmodelID)
-        {
-            // These were handled above already...
-            //
-            continue;
-        }
-
-        LLModelInstance& first_instance = *(iter->second.begin());
-        for (S32 i = 0; i < 5; i++)
-        {
-            data.mModel[i] = first_instance.mLOD[i];
-        }
-
-        if (mesh_index.find(data.mBaseModel) == mesh_index.end())
-        {
-            // Have not seen this model before - create a new mesh_list entry for it.
-            if (model_name.empty())
-            {
-                model_name = data.mBaseModel->getName();
-            }
-
-            std::stringstream ostr;
-
-            LLModel::Decomposition& decomp =
-                data.mModel[LLModel::LOD_PHYSICS].notNull() ?
-                data.mModel[LLModel::LOD_PHYSICS]->mPhysics :
-                data.mBaseModel->mPhysics;
-
-            decomp.mBaseHull = mHullMap[data.mBaseModel];
-
-            LLSD mesh_header = LLModel::writeModel(
-                ostr,
-                data.mModel[LLModel::LOD_PHYSICS],
-                data.mModel[LLModel::LOD_HIGH],
-                data.mModel[LLModel::LOD_MEDIUM],
-                data.mModel[LLModel::LOD_LOW],
-                data.mModel[LLModel::LOD_IMPOSTOR],
-                decomp,
-                mUploadSkin,
-                mUploadJoints,
-                mLockScaleIfJointPosition,
-                FALSE,
-                FALSE,
-                data.mBaseModel->mSubmodelID);
-
-            data.mAssetData = ostr.str();
-            std::string str = ostr.str();
-
-            res["mesh_list"][mesh_num] = LLSD::Binary(str.begin(),str.end());
-            mesh_index[data.mBaseModel] = mesh_num;
-            mesh_num++;
-        }
-
-        // For all instances that use this model
-        for (instance_list::iterator instance_iter = iter->second.begin();
-             instance_iter != iter->second.end();
-             ++instance_iter)
-        {
-
-            LLModelInstance& instance = *instance_iter;
-
-            LLSD instance_entry;
-
-            for (S32 i = 0; i < 5; i++)
-            {
-                data.mModel[i] = instance.mLOD[i];
-            }
-
-            LLVector3 pos, scale;
-            LLQuaternion rot;
-            LLMatrix4 transformation = instance.mTransform;
-            decomposeMeshMatrix(transformation,pos,rot,scale);
-            instance_entry["position"] = ll_sd_from_vector3(pos);
-            instance_entry["rotation"] = ll_sd_from_quaternion(rot);
-            instance_entry["scale"] = ll_sd_from_vector3(scale);
-
-            instance_entry["material"] = LL_MCODE_WOOD;
-            instance_entry["physics_shape_type"] = (U8)(LLViewerObject::PHYSICS_SHAPE_NONE);
-            instance_entry["mesh"] = mesh_index[data.mBaseModel];
-
-            instance_entry["face_list"] = LLSD::emptyArray();
-
-            // We want to be able to allow more than 8 materials...
-            //
-            S32 end = llmin((S32)instance.mMaterial.size(), instance.mModel->getNumVolumeFaces()) ;
-
-            for (S32 face_num = 0; face_num < end; face_num++)
-            {
-                LLImportMaterial& material = instance.mMaterial[data.mBaseModel->mMaterialList[face_num]];
-                LLSD face_entry = LLSD::emptyMap();
-
-                LLViewerFetchedTexture *texture = NULL;
-
-                if (material.mDiffuseMapFilename.size())
-                {
-                    texture = FindViewerTexture(material);
-                }
-
-                if ((texture != NULL) &&
-                    (textures.find(texture) == textures.end()))
-                {
-                    textures.insert(texture);
-                }
-
-                std::stringstream texture_str;
-                if (texture != NULL && include_textures && mUploadTextures)
-                {
-                    if(texture->hasSavedRawImage())
-                    {
-                        LLPointer<LLImageJ2C> upload_file =
-                            LLViewerTextureList::convertToUploadFile(texture->getSavedRawImage());
-
-                        if (!upload_file.isNull() && upload_file->getDataSize())
-                        {
-                        texture_str.write((const char*) upload_file->getData(), upload_file->getDataSize());
-                    }
-                }
-                }
-
-                if (texture != NULL &&
-                    mUploadTextures &&
-                    texture_index.find(texture) == texture_index.end())
-                {
-                    texture_index[texture] = texture_num;
-                    std::string str = texture_str.str();
-                    res["texture_list"][texture_num] = LLSD::Binary(str.begin(),str.end());
-                    texture_num++;
-                }
-
-                // Subset of TextureEntry fields.
-                if (texture != NULL && mUploadTextures)
-                {
-                    face_entry["image"] = texture_index[texture];
-                    face_entry["scales"] = 1.0;
-                    face_entry["scalet"] = 1.0;
-                    face_entry["offsets"] = 0.0;
-                    face_entry["offsett"] = 0.0;
-                    face_entry["imagerot"] = 0.0;
-                }
-                face_entry["diffuse_color"] = ll_sd_from_color4(material.mDiffuseColor);
-                face_entry["fullbright"] = material.mFullbright;
-                instance_entry["face_list"][face_num] = face_entry;
-            }
-
-            res["instance_list"][instance_num] = instance_entry;
-            instance_num++;
-        }
-    }
-
-    if (model_name.empty()) model_name = "mesh model";
-    result["name"] = model_name;
-    res["metric"] = "MUT_Unspecified";
-    result["asset_resources"] = res;
-    dump_llsd_to_file(result,make_dump_name("whole_model_",dump_num));
-
-    dest = result;
-}
-
-void LLMeshUploadThread::generateHulls()
-{
-    bool has_valid_requests = false ;
-
-    for (instance_map::iterator iter = mInstance.begin(); iter != mInstance.end(); ++iter)
-    {
-        LLMeshUploadData data;
-        data.mBaseModel = iter->first;
-
-        LLModelInstance& instance = *(iter->second.begin());
-
-        for (S32 i = 0; i < 5; i++)
-        {
-            data.mModel[i] = instance.mLOD[i];
-        }
-
-        //queue up models for hull generation
-        LLModel* physics = NULL;
-
-        if (data.mModel[LLModel::LOD_PHYSICS].notNull())
-        {
-            physics = data.mModel[LLModel::LOD_PHYSICS];
-        }
-        else if (data.mModel[LLModel::LOD_LOW].notNull())
-        {
-            physics = data.mModel[LLModel::LOD_LOW];
-        }
-        else if (data.mModel[LLModel::LOD_MEDIUM].notNull())
-        {
-            physics = data.mModel[LLModel::LOD_MEDIUM];
-        }
-        else
-        {
-            physics = data.mModel[LLModel::LOD_HIGH];
-        }
-
-        llassert(physics != NULL);
-
-        DecompRequest* request = new DecompRequest(physics, data.mBaseModel, this);
-        if(request->isValid())
-        {
-            gMeshRepo.mDecompThread->submitRequest(request);
-            has_valid_requests = true ;
-        }
-    }
-
-    if (has_valid_requests)
-    {
-        // *NOTE:  Interesting livelock condition on shutdown.  If there
-        // is an upload request in generateHulls() when shutdown starts,
-        // the main thread isn't available to manage communication between
-        // the decomposition thread and the upload thread and this loop
-        // wouldn't complete in turn stalling the main thread.  The check
-        // on isDiscarded() prevents that.
-        while (! mPhysicsComplete && ! isDiscarded())
-        {
-            apr_sleep(100);
-        }
-    }
-}
-
-void LLMeshUploadThread::doWholeModelUpload()
-{
-    LL_DEBUGS(LOG_MESH) << "Starting model upload.  Instances:  " << mInstance.size() << LL_ENDL;
-
-    if (mWholeModelUploadURL.empty())
-    {
-        LL_WARNS(LOG_MESH) << "Missing mesh upload capability, unable to upload, fee request failed."
-                           << LL_ENDL;
-    }
-    else
-    {
-        generateHulls();
-        LL_DEBUGS(LOG_MESH) << "Hull generation completed." << LL_ENDL;
-
-        mModelData = LLSD::emptyMap();
-        wholeModelToLLSD(mModelData, true);
-        LLSD body = mModelData["asset_resources"];
-
-        dump_llsd_to_file(body, make_dump_name("whole_model_body_", dump_num));
-
-        LLCore::HttpHandle handle = LLCoreHttpUtil::requestPostWithLLSD(mHttpRequest,
-                                                                        mHttpPolicyClass,
-                                                                        mWholeModelUploadURL,
-                                                                        body,
-                                                                        mHttpOptions,
-                                                                        mHttpHeaders,
-                                                                        LLCore::HttpHandler::ptr_t(this, &NoOpDeletor));
-        if (LLCORE_HTTP_HANDLE_INVALID == handle)
-        {
-            mHttpStatus = mHttpRequest->getStatus();
-
-            LL_WARNS(LOG_MESH) << "Couldn't issue request for full model upload.  Reason:  " << mHttpStatus.toString()
-                               << " (" << mHttpStatus.toTerseString() << ")"
-                               << LL_ENDL;
-        }
-        else
-        {
-            U32 sleep_time(10);
-
-            LL_DEBUGS(LOG_MESH) << "POST request issued." << LL_ENDL;
-
-            mHttpRequest->update(0);
-            while (! LLApp::isExiting() && ! finished() && ! isDiscarded())
-            {
-                ms_sleep(sleep_time);
-                sleep_time = llmin(250U, sleep_time + sleep_time);
-                mHttpRequest->update(0);
-            }
-
-            if (isDiscarded())
-            {
-                LL_DEBUGS(LOG_MESH) << "Mesh upload operation discarded." << LL_ENDL;
-            }
-            else
-            {
-                LL_DEBUGS(LOG_MESH) << "Mesh upload operation completed." << LL_ENDL;
-            }
-        }
-    }
-}
-
-void LLMeshUploadThread::requestWholeModelFee()
-{
-    dump_num++;
-
-    generateHulls();
-
-    mModelData = LLSD::emptyMap();
-    wholeModelToLLSD(mModelData, false);
-    dump_llsd_to_file(mModelData, make_dump_name("whole_model_fee_request_", dump_num));
-    LLCore::HttpHandle handle = LLCoreHttpUtil::requestPostWithLLSD(mHttpRequest,
-                                                                    mHttpPolicyClass,
-                                                                    mWholeModelFeeCapability,
-                                                                    mModelData,
-                                                                    mHttpOptions,
-                                                                    mHttpHeaders,
-                                                                    LLCore::HttpHandler::ptr_t(this, &NoOpDeletor));
-    if (LLCORE_HTTP_HANDLE_INVALID == handle)
-    {
-        mHttpStatus = mHttpRequest->getStatus();
-
-        LL_WARNS(LOG_MESH) << "Couldn't issue request for model fee.  Reason:  " << mHttpStatus.toString()
-                           << " (" << mHttpStatus.toTerseString() << ")"
-                           << LL_ENDL;
-    }
-    else
-    {
-        U32 sleep_time(10);
-
-        mHttpRequest->update(0);
-        while (! LLApp::isExiting() && ! finished() && ! isDiscarded())
-        {
-            ms_sleep(sleep_time);
-            sleep_time = llmin(250U, sleep_time + sleep_time);
-            mHttpRequest->update(0);
-        }
-        if (isDiscarded())
-        {
-            LL_DEBUGS(LOG_MESH) << "Mesh fee query operation discarded." << LL_ENDL;
-        }
-    }
-}
-
-
-// Does completion duty for both fee queries and actual uploads.
-void LLMeshUploadThread::onCompleted(LLCore::HttpHandle handle, LLCore::HttpResponse * response)
-{
-    // QA/Devel:  0x2 to enable fake error import on upload, 0x1 on fee check
-    const S32 fake_error(gSavedSettings.getS32("MeshUploadFakeErrors") & (mDoUpload ? 0xa : 0x5));
-    LLCore::HttpStatus status(response->getStatus());
-    if (fake_error)
-    {
-        status = (fake_error & 0x0c) ? LLCore::HttpStatus(500) : LLCore::HttpStatus(200);
-    }
-    std::string reason(status.toString());
-    LLSD body;
-
-    mFinished = true;
-
-    if (mDoUpload)
-    {
-        // model upload case
-        LLWholeModelUploadObserver * observer(mUploadObserverHandle.get());
-
-        if (! status)
-        {
-            LL_WARNS(LOG_MESH) << "Upload failed.  Reason:  " << reason
-                               << " (" << status.toTerseString() << ")"
-                               << LL_ENDL;
-
-            // Build a fake body for the alert generator
-            body["error"] = LLSD::emptyMap();
-            body["error"]["message"] = reason;
-            body["error"]["identifier"] = "NetworkError";       // from asset-upload/upload_util.py
-            log_upload_error(status, body, "upload", mModelData["name"].asString());
-
-            if (observer)
-            {
-                doOnIdleOneTime(boost::bind(&LLWholeModelUploadObserver::onModelUploadFailure, observer));
-            }
-        }
-        else
-        {
-            if (fake_error & 0x2)
-            {
-                body = llsd_from_file("fake_upload_error.xml");
-            }
-            else
-            {
-                // *TODO:  handle error in conversion process
-                LLCoreHttpUtil::responseToLLSD(response, true, body);
-            }
-            dump_llsd_to_file(body, make_dump_name("whole_model_upload_response_", dump_num));
-
-            if (body["state"].asString() == "complete")
-            {
-                // requested "mesh" asset type isn't actually the type
-                // of the resultant object, fix it up here.
-                mModelData["asset_type"] = "object";
-                gMeshRepo.updateInventory(LLMeshRepository::inventory_data(mModelData, body));
-
-                if (observer)
-                {
-                    doOnIdleOneTime(boost::bind(&LLWholeModelUploadObserver::onModelUploadSuccess, observer));
-                }
-            }
-            else
-            {
-                LL_WARNS(LOG_MESH) << "Upload failed.  Not in expected 'complete' state." << LL_ENDL;
-                log_upload_error(status, body, "upload", mModelData["name"].asString());
-
-                if (observer)
-                {
-                    doOnIdleOneTime(boost::bind(&LLWholeModelUploadObserver::onModelUploadFailure, observer));
-                }
-            }
-        }
-    }
-    else
-    {
-        // model fee case
-        LLWholeModelFeeObserver* observer(mFeeObserverHandle.get());
-        mWholeModelUploadURL.clear();
-
-        if (! status)
-        {
-            LL_WARNS(LOG_MESH) << "Fee request failed.  Reason:  " << reason
-                               << " (" << status.toTerseString() << ")"
-                               << LL_ENDL;
-
-            // Build a fake body for the alert generator
-            body["error"] = LLSD::emptyMap();
-            body["error"]["message"] = reason;
-            body["error"]["identifier"] = "NetworkError";       // from asset-upload/upload_util.py
-            log_upload_error(status, body, "fee", mModelData["name"].asString());
-
-            if (observer)
-            {
-                observer->setModelPhysicsFeeErrorStatus(status.toULong(), reason, body["error"]);
-            }
-        }
-        else
-        {
-            if (fake_error & 0x1)
-            {
-                body = llsd_from_file("fake_upload_error.xml");
-            }
-            else
-            {
-                // *TODO:  handle error in conversion process
-                LLCoreHttpUtil::responseToLLSD(response, true, body);
-            }
-            dump_llsd_to_file(body, make_dump_name("whole_model_fee_response_", dump_num));
-
-            if (body["state"].asString() == "upload")
-            {
-                mWholeModelUploadURL = body["uploader"].asString();
-
-                if (observer)
-                {
-                    body["data"]["upload_price"] = body["upload_price"];
-                    observer->onModelPhysicsFeeReceived(body["data"], mWholeModelUploadURL);
-                }
-            }
-            else
-            {
-                LL_WARNS(LOG_MESH) << "Fee request failed.  Not in expected 'upload' state." << LL_ENDL;
-                log_upload_error(status, body, "fee", mModelData["name"].asString());
-
-                if (observer)
-                {
-                    observer->setModelPhysicsFeeErrorStatus(status.toULong(), reason, body["error"]);
-                }
-            }
-        }
-    }
-}
-
-
-void LLMeshRepoThread::notifyLoadedMeshes()
-{
-    bool update_metrics(false);
-
-    if (!mMutex)
-    {
-        return;
-    }
-
-    if (!mLoadedQ.empty())
-    {
-        std::deque<LoadedMesh> loaded_queue;
-
-        mMutex->lock();
-        if (!mLoadedQ.empty())
-        {
-            loaded_queue.swap(mLoadedQ);
-            mMutex->unlock();
-
-            update_metrics = true;
-
-            // Process the elements free of the lock
-            for (const auto& mesh : loaded_queue)
-            {
-                if (mesh.mVolume->getNumVolumeFaces() > 0)
-                {
-                    gMeshRepo.notifyMeshLoaded(mesh.mMeshParams, mesh.mVolume);
-                }
-                else
-                {
-                    gMeshRepo.notifyMeshUnavailable(mesh.mMeshParams,
-                        LLVolumeLODGroup::getVolumeDetailFromScale(mesh.mVolume->getDetail()));
-                }
-            }
-        }
-    }
-
-    if (!mUnavailableQ.empty())
-    {
-        std::deque<LODRequest> unavil_queue;
-
-        mMutex->lock();
-        if (!mUnavailableQ.empty())
-        {
-            unavil_queue.swap(mUnavailableQ);
-            mMutex->unlock();
-
-            update_metrics = true;
-
-            // Process the elements free of the lock
-            for (const auto& req : unavil_queue)
-            {
-                gMeshRepo.notifyMeshUnavailable(req.mMeshParams, req.mLOD);
-            }
-        }
-    }
-
-    if (!mSkinInfoQ.empty() || !mSkinUnavailableQ.empty() || ! mDecompositionQ.empty())
-    {
-        if (mMutex->trylock())
-        {
-            std::deque<LLMeshSkinInfo*> skin_info_q;
-            std::deque<UUIDBasedRequest> skin_info_unavail_q;
-            std::list<LLModel::Decomposition*> decomp_q;
-
-            if (! mSkinInfoQ.empty())
-            {
-                skin_info_q.swap(mSkinInfoQ);
-            }
-
-            if (! mSkinUnavailableQ.empty())
-            {
-                skin_info_unavail_q.swap(mSkinUnavailableQ);
-            }
-
-            if (! mDecompositionQ.empty())
-            {
-                decomp_q.swap(mDecompositionQ);
-            }
-
-            mMutex->unlock();
-
-            // Process the elements free of the lock
-            while (! skin_info_q.empty())
-            {
-                gMeshRepo.notifySkinInfoReceived(skin_info_q.front());
-                skin_info_q.pop_front();
-            }
-            while (! skin_info_unavail_q.empty())
-            {
-                gMeshRepo.notifySkinInfoUnavailable(skin_info_unavail_q.front().mId);
-                skin_info_unavail_q.pop_front();
-            }
-
-            while (! decomp_q.empty())
-            {
-                gMeshRepo.notifyDecompositionReceived(decomp_q.front());
-                decomp_q.pop_front();
-            }
-        }
-    }
-
-    if (update_metrics)
-    {
-        // Ping time-to-load metrics for mesh download operations.
-        LLMeshRepository::metricsProgress(0);
-    }
-
-}
-
-S32 LLMeshRepoThread::getActualMeshLOD(const LLVolumeParams& mesh_params, S32 lod)
-{ //only ever called from main thread
-    LLMutexLock lock(mHeaderMutex);
-    mesh_header_map::iterator iter = mMeshHeader.find(mesh_params.getSculptID());
-
-    if (iter != mMeshHeader.end())
-    {
-        auto& header = iter->second.second;
-
-        return LLMeshRepository::getActualMeshLOD(header, lod);
-    }
-
-    return lod;
-}
-
-//static
-S32 LLMeshRepository::getActualMeshLOD(LLMeshHeader& header, S32 lod)
-{
-    lod = llclamp(lod, 0, 3);
-
-    if (header.m404)
-    {
-        return -1;
-    }
-
-    S32 version = header.mVersion;
-
-    if (version > MAX_MESH_VERSION)
-    {
-        return -1;
-    }
-
-    if (header.mLodSize[lod] > 0)
-    {
-        return lod;
-    }
-
-    //search down to find the next available lower lod
-    for (S32 i = lod-1; i >= 0; --i)
-    {
-        if (header.mLodSize[i] > 0)
-        {
-            return i;
-        }
-    }
-
-    //search up to find then ext available higher lod
-    for (S32 i = lod+1; i < LLVolumeLODGroup::NUM_LODS; ++i)
-    {
-        if (header.mLodSize[i] > 0)
-        {
-            return i;
-        }
-    }
-
-    //header exists and no good lod found, treat as 404
-    header.m404 = true;
-
-    return -1;
-}
-
-// Handle failed or successful requests for mesh assets.
-//
-// Support for 200 responses was added for several reasons.  One,
-// a service or cache can ignore range headers and give us a
-// 200 with full asset should it elect to.  We also support
-// a debug flag which disables range requests for those very
-// few users that have some sort of problem with their networking
-// services.  But the 200 response handling is suboptimal:  rather
-// than cache the whole asset, we just extract the part that would
-// have been sent in a 206 and process that.  Inefficient but these
-// are cases far off the norm.
-void LLMeshHandlerBase::onCompleted(LLCore::HttpHandle handle, LLCore::HttpResponse * response)
-{
-    mProcessed = true;
-
-    unsigned int retries(0U);
-    response->getRetries(NULL, &retries);
-    LLMeshRepository::sHTTPRetryCount += retries;
-
-    LLCore::HttpStatus status(response->getStatus());
-    if (! status || MESH_HTTP_RESPONSE_FAILED)
-    {
-        processFailure(status);
-        ++LLMeshRepository::sHTTPErrorCount;
-    }
-    else
-    {
-        // From texture fetch code and may apply here:
-        //
-        // A warning about partial (HTTP 206) data.  Some grid services
-        // do *not* return a 'Content-Range' header in the response to
-        // Range requests with a 206 status.  We're forced to assume
-        // we get what we asked for in these cases until we can fix
-        // the services.
-        //
-        // May also need to deal with 200 status (full asset returned
-        // rather than partial) and 416 (request completely unsatisfyable).
-        // Always been exposed to these but are less likely here where
-        // speculative loads aren't done.
-        LLCore::BufferArray * body(response->getBody());
-        S32 body_offset(0);
-        U8 * data(NULL);
-        S32 data_size(body ? body->size() : 0);
-
-        if (data_size > 0)
-        {
-            static const LLCore::HttpStatus par_status(HTTP_PARTIAL_CONTENT);
-
-            unsigned int offset(0), length(0), full_length(0);
-
-            if (par_status == status)
-            {
-                // 206 case
-                response->getRange(&offset, &length, &full_length);
-                if (! offset && ! length)
-                {
-                    // This is the case where we receive a 206 status but
-                    // there wasn't a useful Content-Range header in the response.
-                    // This could be because it was badly formatted but is more
-                    // likely due to capabilities services which scrub headers
-                    // from responses.  Assume we got what we asked for...`
-                    // length = data_size;
-                    offset = mOffset;
-                }
-            }
-            else
-            {
-                // 200 case, typically
-                offset = 0;
-            }
-
-            // *DEBUG:  To test validation below
-            // offset += 1;
-
-            // Validate that what we think we received is consistent with
-            // what we've asked for.  I.e. first byte we wanted lies somewhere
-            // in the response.
-            if (offset > mOffset
-                || (offset + data_size) <= mOffset
-                || (mOffset - offset) >= data_size)
-            {
-                // No overlap with requested range.  Fail request with
-                // suitable error.  Shouldn't happen unless server/cache/ISP
-                // is doing something awful.
-                LL_WARNS(LOG_MESH) << "Mesh response (bytes ["
-                                   << offset << ".." << (offset + length - 1)
-                                   << "]) didn't overlap with request's origin (bytes ["
-                                   << mOffset << ".." << (mOffset + mRequestedBytes - 1)
-                                   << "])." << LL_ENDL;
-                processFailure(LLCore::HttpStatus(LLCore::HttpStatus::LLCORE, LLCore::HE_INV_CONTENT_RANGE_HDR));
-                ++LLMeshRepository::sHTTPErrorCount;
-                goto common_exit;
-            }
-
-            // *TODO: Try to get rid of data copying and add interfaces
-            // that support BufferArray directly.  Introduce a two-phase
-            // handler, optional first that takes a body, fallback second
-            // that requires a temporary allocation and data copy.
-            body_offset = mOffset - offset;
-            data = new(std::nothrow) U8[data_size - body_offset];
-            if (data)
-            {
-                body->read(body_offset, (char *) data, data_size - body_offset);
-                LLMeshRepository::sBytesReceived += data_size;
-            }
-            else
-            {
-                LL_WARNS(LOG_MESH) << "Failed to allocate " << data_size - body_offset << " memory for mesh response" << LL_ENDL;
-                processFailure(LLCore::HttpStatus(LLCore::HttpStatus::LLCORE, LLCore::HE_BAD_ALLOC));
-            }
-        }
-
-        processData(body, body_offset, data, data_size - body_offset);
-
-        delete [] data;
-    }
-
-    // Release handler
-common_exit:
-    gMeshRepo.mThread->mHttpRequestSet.erase(this->shared_from_this());
-}
-
-
-LLMeshHeaderHandler::~LLMeshHeaderHandler()
-{
-    if (!LLApp::isExiting())
-    {
-        if (! mProcessed)
-        {
-            // something went wrong, retry
-            LL_WARNS(LOG_MESH) << "Mesh header fetch canceled unexpectedly, retrying." << LL_ENDL;
-            LLMeshRepoThread::HeaderRequest req(mMeshParams);
-            LLMutexLock lock(gMeshRepo.mThread->mMutex);
-            gMeshRepo.mThread->mHeaderReqQ.push(req);
-        }
-        LLMeshRepoThread::decActiveHeaderRequests();
-    }
-}
-
-void LLMeshHeaderHandler::processFailure(LLCore::HttpStatus status)
-{
-    LL_WARNS(LOG_MESH) << "Error during mesh header handling.  ID:  " << mMeshParams.getSculptID()
-                       << ", Reason:  " << status.toString()
-                       << " (" << status.toTerseString() << ").  Not retrying."
-                       << LL_ENDL;
-
-    // Can't get the header so none of the LODs will be available
-    LLMutexLock lock(gMeshRepo.mThread->mMutex);
-    for (int i(0); i < LLVolumeLODGroup::NUM_LODS; ++i)
-    {
-        gMeshRepo.mThread->mUnavailableQ.push_back(LLMeshRepoThread::LODRequest(mMeshParams, i));
-    }
-}
-
-void LLMeshHeaderHandler::processData(LLCore::BufferArray * /* body */, S32 /* body_offset */,
-                                      U8 * data, S32 data_size)
-{
-    LLUUID mesh_id = mMeshParams.getSculptID();
-    bool success = (!MESH_HEADER_PROCESS_FAILED)
-        && ((data != NULL) == (data_size > 0)); // if we have data but no size or have size but no data, something is wrong;
-    llassert(success);
-    EMeshProcessingResult res = MESH_UNKNOWN;
-    if (success)
-    {
-        res = gMeshRepo.mThread->headerReceived(mMeshParams, data, data_size);
-        success = (res == MESH_OK);
-    }
-    if (! success)
-    {
-        // *TODO:  Get real reason for parse failure here.  Might we want to retry?
-        LL_WARNS(LOG_MESH) << "Unable to parse mesh header.  ID:  " << mesh_id
-                           << ", Size: " << data_size
-                           << ", Reason: " << res << " Not retrying."
-                           << LL_ENDL;
-
-        // Can't get the header so none of the LODs will be available
-        LLMutexLock lock(gMeshRepo.mThread->mMutex);
-        for (int i(0); i < LLVolumeLODGroup::NUM_LODS; ++i)
-        {
-            gMeshRepo.mThread->mUnavailableQ.push_back(LLMeshRepoThread::LODRequest(mMeshParams, i));
-        }
-    }
-    else if (data && data_size > 0)
-    {
-        // header was successfully retrieved from sim and parsed and is in cache
-        S32 header_bytes = 0;
-        LLMeshHeader header;
-
-        gMeshRepo.mThread->mHeaderMutex->lock();
-        LLMeshRepoThread::mesh_header_map::iterator iter = gMeshRepo.mThread->mMeshHeader.find(mesh_id);
-        if (iter != gMeshRepo.mThread->mMeshHeader.end())
-        {
-            header_bytes = (S32)iter->second.first;
-            header = iter->second.second;
-        }
-
-        if (header_bytes > 0
-            && !header.m404
-            && (header.mVersion <= MAX_MESH_VERSION))
-        {
-            std::stringstream str;
-
-            S32 lod_bytes = 0;
-
-            for (U32 i = 0; i < LLModel::LOD_PHYSICS; ++i)
-            {
-                // figure out how many bytes we'll need to reserve in the file
-                lod_bytes = llmax(lod_bytes, header.mLodOffset[i]+header.mLodSize[i]);
-            }
-
-            // just in case skin info or decomposition is at the end of the file (which it shouldn't be)
-            lod_bytes = llmax(lod_bytes, header.mSkinOffset+header.mSkinSize);
-            lod_bytes = llmax(lod_bytes, header.mPhysicsConvexOffset + header.mPhysicsConvexSize);
-
-            // Do not unlock mutex untill we are done with LLSD.
-            // LLSD is smart and can work like smart pointer, is not thread safe.
-            gMeshRepo.mThread->mHeaderMutex->unlock();
-
-            S32 bytes = lod_bytes + header_bytes;
-
-
-            // It's possible for the remote asset to have more data than is needed for the local cache
-            // only allocate as much space in the cache as is needed for the local cache
-            data_size = llmin(data_size, bytes);
-
-            // <FS:Ansariel> Fix asset caching
-            //LLFileSystem file(mesh_id, LLAssetType::AT_MESH, LLFileSystem::WRITE);
-            LLFileSystem file(mesh_id, LLAssetType::AT_MESH, LLFileSystem::READ_WRITE);
-            if (file.getMaxSize() >= bytes)
-            {
-                LLMeshRepository::sCacheBytesWritten += data_size;
-                ++LLMeshRepository::sCacheWrites;
-
-                file.write(data, data_size);
-
-                // <FS:Ansariel> Fix asset caching
-                S32 remaining = bytes - file.tell();
-                if (remaining > 0)
-                {
-                    U8* block = new(std::nothrow) U8[remaining];
-                    if (block)
-                    {
-                        memset(block, 0, remaining);
-                        file.write(block, remaining);
-                        delete[] block;
-                    }
-                }
-                // </FS:Ansariel>
-            }
-        }
-        else
-        {
-            LL_WARNS(LOG_MESH) << "Trying to cache nonexistent mesh, mesh id: " << mesh_id << LL_ENDL;
-
-            gMeshRepo.mThread->mHeaderMutex->unlock();
-
-            // headerReceived() parsed header, but header's data is invalid so none of the LODs will be available
-            LLMutexLock lock(gMeshRepo.mThread->mMutex);
-            for (int i(0); i < LLVolumeLODGroup::NUM_LODS; ++i)
-            {
-                gMeshRepo.mThread->mUnavailableQ.push_back(LLMeshRepoThread::LODRequest(mMeshParams, i));
-            }
-        }
-    }
-}
-
-LLMeshLODHandler::~LLMeshLODHandler()
-{
-    if (! LLApp::isExiting())
-    {
-        if (! mProcessed)
-        {
-            LL_WARNS(LOG_MESH) << "Mesh LOD fetch canceled unexpectedly, retrying." << LL_ENDL;
-            gMeshRepo.mThread->lockAndLoadMeshLOD(mMeshParams, mLOD);
-        }
-        LLMeshRepoThread::decActiveLODRequests();
-    }
-}
-
-void LLMeshLODHandler::processFailure(LLCore::HttpStatus status)
-{
-    LL_WARNS(LOG_MESH) << "Error during mesh LOD handling.  ID:  " << mMeshParams.getSculptID()
-                       << ", Reason:  " << status.toString()
-                       << " (" << status.toTerseString() << ").  Not retrying."
-                       << LL_ENDL;
-
-    LLMutexLock lock(gMeshRepo.mThread->mMutex);
-    gMeshRepo.mThread->mUnavailableQ.push_back(LLMeshRepoThread::LODRequest(mMeshParams, mLOD));
-}
-
-void LLMeshLODHandler::processData(LLCore::BufferArray * /* body */, S32 /* body_offset */,
-                                   U8 * data, S32 data_size)
-{
-    if ((!MESH_LOD_PROCESS_FAILED)
-        && ((data != NULL) == (data_size > 0))) // if we have data but no size or have size but no data, something is wrong
-    {
-        EMeshProcessingResult result = gMeshRepo.mThread->lodReceived(mMeshParams, mLOD, data, data_size);
-        if (result == MESH_OK)
-        {
-            // good fetch from sim, write to cache
-            // <FS:Ansariel> Fix asset caching
-            //LLFileSystem file(mMeshParams.getSculptID(), LLAssetType::AT_MESH, LLFileSystem::WRITE);
-            LLFileSystem file(mMeshParams.getSculptID(), LLAssetType::AT_MESH, LLFileSystem::READ_WRITE);
-
-            S32 offset = mOffset;
-            S32 size = mRequestedBytes;
-
-            if (file.getSize() >= offset+size)
-            {
-                file.seek(offset);
-                file.write(data, size);
-                LLMeshRepository::sCacheBytesWritten += size;
-                ++LLMeshRepository::sCacheWrites;
-            }
-        }
-        else
-        {
-            LL_WARNS(LOG_MESH) << "Error during mesh LOD processing.  ID:  " << mMeshParams.getSculptID()
-                               << ", Reason: " << result
-                               << " LOD: " << mLOD
-                               << " Data size: " << data_size
-                               << " Not retrying."
-                               << LL_ENDL;
-            LLMutexLock lock(gMeshRepo.mThread->mMutex);
-            gMeshRepo.mThread->mUnavailableQ.push_back(LLMeshRepoThread::LODRequest(mMeshParams, mLOD));
-        }
-    }
-    else
-    {
-        LL_WARNS(LOG_MESH) << "Error during mesh LOD processing.  ID:  " << mMeshParams.getSculptID()
-                           << ", Unknown reason.  Not retrying."
-                           << " LOD: " << mLOD
-                           << " Data size: " << data_size
-                           << LL_ENDL;
-        LLMutexLock lock(gMeshRepo.mThread->mMutex);
-        gMeshRepo.mThread->mUnavailableQ.push_back(LLMeshRepoThread::LODRequest(mMeshParams, mLOD));
-    }
-}
-
-LLMeshSkinInfoHandler::~LLMeshSkinInfoHandler()
-{
-    if (!mProcessed)
-    {
-        LL_WARNS(LOG_MESH) << "deleting unprocessed request handler (may be ok on exit)" << LL_ENDL;
-    }
-}
-
-void LLMeshSkinInfoHandler::processFailure(LLCore::HttpStatus status)
-{
-    LL_WARNS(LOG_MESH) << "Error during mesh skin info handling.  ID:  " << mMeshID
-                       << ", Reason:  " << status.toString()
-                       << " (" << status.toTerseString() << ").  Not retrying."
-                       << LL_ENDL;
-        LLMutexLock lock(gMeshRepo.mThread->mMutex);
-        gMeshRepo.mThread->mSkinUnavailableQ.emplace_back(mMeshID);
-}
-
-void LLMeshSkinInfoHandler::processData(LLCore::BufferArray * /* body */, S32 /* body_offset */,
-                                        U8 * data, S32 data_size)
-{
-    if ((!MESH_SKIN_INFO_PROCESS_FAILED)
-        && ((data != NULL) == (data_size > 0)) // if we have data but no size or have size but no data, something is wrong
-        && gMeshRepo.mThread->skinInfoReceived(mMeshID, data, data_size))
-    {
-        // good fetch from sim, write to cache
-        // <FS:Ansariel> Fix asset caching
-        //LLFileSystem file(mMeshID, LLAssetType::AT_MESH, LLFileSystem::WRITE);
-        LLFileSystem file(mMeshID, LLAssetType::AT_MESH, LLFileSystem::READ_WRITE);
-
-        S32 offset = mOffset;
-        S32 size = mRequestedBytes;
-
-        if (file.getSize() >= offset+size)
-        {
-            LLMeshRepository::sCacheBytesWritten += size;
-            ++LLMeshRepository::sCacheWrites;
-            file.seek(offset);
-            file.write(data, size);
-        }
-    }
-    else
-    {
-        LL_WARNS(LOG_MESH) << "Error during mesh skin info processing.  ID:  " << mMeshID
-                           << ", Unknown reason.  Not retrying."
-                           << LL_ENDL;
-        LLMutexLock lock(gMeshRepo.mThread->mMutex);
-        gMeshRepo.mThread->mSkinUnavailableQ.emplace_back(mMeshID);
-    }
-}
-
-LLMeshDecompositionHandler::~LLMeshDecompositionHandler()
-{
-    if (!mProcessed)
-    {
-        LL_WARNS(LOG_MESH) << "deleting unprocessed request handler (may be ok on exit)" << LL_ENDL;
-    }
-}
-
-void LLMeshDecompositionHandler::processFailure(LLCore::HttpStatus status)
-{
-    LL_WARNS(LOG_MESH) << "Error during mesh decomposition handling.  ID:  " << mMeshID
-                       << ", Reason:  " << status.toString()
-                       << " (" << status.toTerseString() << ").  Not retrying."
-                       << LL_ENDL;
-    // *TODO:  Mark mesh unavailable on error.  For now, simply leave
-    // request unfulfilled rather than retry forever.
-}
-
-void LLMeshDecompositionHandler::processData(LLCore::BufferArray * /* body */, S32 /* body_offset */,
-                                             U8 * data, S32 data_size)
-{
-    if ((!MESH_DECOMP_PROCESS_FAILED)
-        && ((data != NULL) == (data_size > 0)) // if we have data but no size or have size but no data, something is wrong
-        && gMeshRepo.mThread->decompositionReceived(mMeshID, data, data_size))
-    {
-        // good fetch from sim, write to cache
-        // <FS:Ansariel> Fix asset caching
-        //LLFileSystem file(mMeshID, LLAssetType::AT_MESH, LLFileSystem::WRITE);
-        LLFileSystem file(mMeshID, LLAssetType::AT_MESH, LLFileSystem::READ_WRITE);
-
-        S32 offset = mOffset;
-        S32 size = mRequestedBytes;
-
-        if (file.getSize() >= offset+size)
-        {
-            LLMeshRepository::sCacheBytesWritten += size;
-            ++LLMeshRepository::sCacheWrites;
-            file.seek(offset);
-            file.write(data, size);
-        }
-    }
-    else
-    {
-        LL_WARNS(LOG_MESH) << "Error during mesh decomposition processing.  ID:  " << mMeshID
-                           << ", Unknown reason.  Not retrying."
-                           << LL_ENDL;
-        // *TODO:  Mark mesh unavailable on error
-    }
-}
-
-LLMeshPhysicsShapeHandler::~LLMeshPhysicsShapeHandler()
-{
-    if (!mProcessed)
-    {
-        LL_WARNS(LOG_MESH) << "deleting unprocessed request handler (may be ok on exit)" << LL_ENDL;
-    }
-}
-
-void LLMeshPhysicsShapeHandler::processFailure(LLCore::HttpStatus status)
-{
-    LL_WARNS(LOG_MESH) << "Error during mesh physics shape handling.  ID:  " << mMeshID
-                       << ", Reason:  " << status.toString()
-                       << " (" << status.toTerseString() << ").  Not retrying."
-                       << LL_ENDL;
-    // *TODO:  Mark mesh unavailable on error
-}
-
-void LLMeshPhysicsShapeHandler::processData(LLCore::BufferArray * /* body */, S32 /* body_offset */,
-                                            U8 * data, S32 data_size)
-{
-    if ((!MESH_PHYS_SHAPE_PROCESS_FAILED)
-        && ((data != NULL) == (data_size > 0)) // if we have data but no size or have size but no data, something is wrong
-        && gMeshRepo.mThread->physicsShapeReceived(mMeshID, data, data_size) == MESH_OK)
-    {
-        // good fetch from sim, write to cache for caching
-        // <FS:Ansariel> Fix asset caching
-        //LLFileSystem file(mMeshID, LLAssetType::AT_MESH, LLFileSystem::WRITE);
-        LLFileSystem file(mMeshID, LLAssetType::AT_MESH, LLFileSystem::READ_WRITE);
-
-        S32 offset = mOffset;
-        S32 size = mRequestedBytes;
-
-        if (file.getSize() >= offset+size)
-        {
-            LLMeshRepository::sCacheBytesWritten += size;
-            ++LLMeshRepository::sCacheWrites;
-            file.seek(offset);
-            file.write(data, size);
-        }
-    }
-    else
-    {
-        LL_WARNS(LOG_MESH) << "Error during mesh physics shape processing.  ID:  " << mMeshID
-                           << ", Unknown reason.  Not retrying."
-                           << LL_ENDL;
-        // *TODO:  Mark mesh unavailable on error
-    }
-}
-
-LLMeshRepository::LLMeshRepository()
-: mMeshMutex(NULL),
-  mDecompThread(NULL),
-  mMeshThreadCount(0),
-  mThread(NULL)
-{
-    mSkinInfoCullTimer.resetWithExpiry(10.f);
-}
-
-void LLMeshRepository::init()
-{
-    mMeshMutex = new LLMutex();
-
-    LLConvexDecomposition::getInstance()->initSystem();
-
-    if (!LLConvexDecomposition::isFunctional())
-    {
-        LL_INFOS(LOG_MESH) << "Using STUB for LLConvexDecomposition" << LL_ENDL;
-    }
-
-    mDecompThread = new LLPhysicsDecomp();
-    mDecompThread->start();
-
-    while (!mDecompThread->mInited)
-    { //wait for physics decomp thread to init
-        apr_sleep(100);
-    }
-
-    metrics_teleport_started_signal = LLViewerMessage::getInstance()->setTeleportStartedCallback(teleport_started);
-
-    mThread = new LLMeshRepoThread();
-    mThread->start();
-}
-
-void LLMeshRepository::shutdown()
-{
-    LL_INFOS(LOG_MESH) << "Shutting down mesh repository." << LL_ENDL;
-    llassert(mThread != NULL);
-    llassert(mThread->mSignal != NULL);
-
-    metrics_teleport_started_signal.disconnect();
-
-    for (U32 i = 0; i < mUploads.size(); ++i)
-    {
-        LL_INFOS(LOG_MESH) << "Discard the pending mesh uploads." << LL_ENDL;
-        mUploads[i]->discard() ; //discard the uploading requests.
-    }
-
-    mThread->mSignal->broadcast();
-
-    while (!mThread->isStopped())
-    {
-        apr_sleep(10);
-    }
-    delete mThread;
-    mThread = NULL;
-
-    for (U32 i = 0; i < mUploads.size(); ++i)
-    {
-        LL_INFOS(LOG_MESH) << "Waiting for pending mesh upload " << (i + 1) << "/" << mUploads.size() << LL_ENDL;
-        while (!mUploads[i]->isStopped())
-        {
-            apr_sleep(10);
-        }
-        delete mUploads[i];
-    }
-
-    mUploads.clear();
-
-    delete mMeshMutex;
-    mMeshMutex = NULL;
-
-    LL_INFOS(LOG_MESH) << "Shutting down decomposition system." << LL_ENDL;
-
-    if (mDecompThread)
-    {
-        mDecompThread->shutdown();
-        delete mDecompThread;
-        mDecompThread = NULL;
-    }
-
-    LLConvexDecomposition::quitSystem();
-}
-
-//called in the main thread.
-S32 LLMeshRepository::update()
-{
-    // Conditionally log a mesh metrics event
-    metricsUpdate();
-
-    if(mUploadWaitList.empty())
-    {
-        return 0 ;
-    }
-
-    S32 size = mUploadWaitList.size() ;
-    for (S32 i = 0; i < size; ++i)
-    {
-        mUploads.push_back(mUploadWaitList[i]);
-        mUploadWaitList[i]->preStart() ;
-        mUploadWaitList[i]->start() ;
-    }
-    mUploadWaitList.clear() ;
-
-    return size ;
-}
-
-void LLMeshRepository::unregisterMesh(LLVOVolume* vobj)
-{
-    for (auto& lod : mLoadingMeshes)
-    {
-        for (auto& param : lod)
-        {
-            vector_replace_with_last(param.second, vobj);
-        }
-    }
-
-    for (auto& skin_pair : mLoadingSkins)
-    {
-        vector_replace_with_last(skin_pair.second, vobj);
-    }
-}
-
-S32 LLMeshRepository::loadMesh(LLVOVolume* vobj, const LLVolumeParams& mesh_params, S32 detail, S32 last_lod)
-{
-    LL_PROFILE_ZONE_SCOPED_CATEGORY_NETWORK; //LL_LL_RECORD_BLOCK_TIME(FTM_MESH_FETCH);
-
-    // Manage time-to-load metrics for mesh download operations.
-    metricsProgress(1);
-
-    if (detail < 0 || detail >= LLVolumeLODGroup::NUM_LODS)
-    {
-        return detail;
-    }
-
-    {
-        LLMutexLock lock(mMeshMutex);
-        //add volume to list of loading meshes
-        const auto& mesh_id = mesh_params.getSculptID();
-        mesh_load_map::iterator iter = mLoadingMeshes[detail].find(mesh_id);
-        if (iter != mLoadingMeshes[detail].end())
-        { //request pending for this mesh, append volume id to list
-            auto it = std::find(iter->second.begin(), iter->second.end(), vobj);
-            if (it == iter->second.end()) {
-                iter->second.push_back(vobj);
-            }
-        }
-        else
-        {
-            //first request for this mesh
-            mLoadingMeshes[detail][mesh_id].push_back(vobj);
-            mPendingRequests.push_back(LLMeshRepoThread::LODRequest(mesh_params, detail));
-            LLMeshRepository::sLODPending++;
-        }
-    }
-
-    //do a quick search to see if we can't display something while we wait for this mesh to load
-    LLVolume* volume = vobj->getVolume();
-
-    if (volume)
-    {
-        LLVolumeParams params = volume->getParams();
-
-        LLVolumeLODGroup* group = LLPrimitive::getVolumeManager()->getGroup(params);
-
-        if (group)
-        {
-            //first, see if last_lod is available (don't transition down to avoid funny popping a la SH-641)
-            if (last_lod >= 0)
-            {
-                LLVolume* lod = group->refLOD(last_lod);
-                if (lod && lod->isMeshAssetLoaded() && lod->getNumVolumeFaces() > 0)
-                {
-                    group->derefLOD(lod);
-                    return last_lod;
-                }
-                group->derefLOD(lod);
-            }
-
-            //next, see what the next lowest LOD available might be
-            for (S32 i = detail-1; i >= 0; --i)
-            {
-                LLVolume* lod = group->refLOD(i);
-                if (lod && lod->isMeshAssetLoaded() && lod->getNumVolumeFaces() > 0)
-                {
-                    group->derefLOD(lod);
-                    return i;
-                }
-
-                group->derefLOD(lod);
-            }
-
-            //no lower LOD is a available, is a higher lod available?
-            for (S32 i = detail+1; i < LLVolumeLODGroup::NUM_LODS; ++i)
-            {
-                LLVolume* lod = group->refLOD(i);
-                if (lod && lod->isMeshAssetLoaded() && lod->getNumVolumeFaces() > 0)
-                {
-                    group->derefLOD(lod);
-                    return i;
-                }
-
-                group->derefLOD(lod);
-            }
-        }
-    }
-
-    return detail;
-}
-
-void LLMeshRepository::notifyLoadedMeshes()
-{ //called from main thread
-    LL_PROFILE_ZONE_SCOPED_CATEGORY_NETWORK; //LL_RECORD_BLOCK_TIME(FTM_MESH_FETCH);
-
-    // GetMesh2 operation with keepalives, etc.  With pipelining,
-    // we'll increase this.  See llappcorehttp and llcorehttp for
-    // discussion on connection strategies.
-    LLAppCoreHttp & app_core_http(LLAppViewer::instance()->getAppCoreHttp());
-    S32 scale(app_core_http.isPipelined(LLAppCoreHttp::AP_MESH2)
-              ? (2 * LLAppCoreHttp::PIPELINING_DEPTH)
-              : 5);
-
-    LLMeshRepoThread::sMaxConcurrentRequests = gSavedSettings.getU32("Mesh2MaxConcurrentRequests");
-    LLMeshRepoThread::sRequestHighWater = llclamp(scale * S32(LLMeshRepoThread::sMaxConcurrentRequests),
-                                                  REQUEST2_HIGH_WATER_MIN,
-                                                  REQUEST2_HIGH_WATER_MAX);
-    LLMeshRepoThread::sRequestLowWater = llclamp(LLMeshRepoThread::sRequestHighWater / 2,
-                                                 REQUEST2_LOW_WATER_MIN,
-                                                 REQUEST2_LOW_WATER_MAX);
-
-    //clean up completed upload threads
-    for (std::vector<LLMeshUploadThread*>::iterator iter = mUploads.begin(); iter != mUploads.end(); )
-    {
-        LLMeshUploadThread* thread = *iter;
-
-        if (thread->isStopped() && thread->finished())
-        {
-            iter = mUploads.erase(iter);
-            delete thread;
-        }
-        else
-        {
-            ++iter;
-        }
-    }
-
-    //update inventory
-    if (!mInventoryQ.empty())
-    {
-        LLMutexLock lock(mMeshMutex);
-        while (!mInventoryQ.empty())
-        {
-            inventory_data& data = mInventoryQ.front();
-
-            LLAssetType::EType asset_type = LLAssetType::lookup(data.mPostData["asset_type"].asString());
-            LLInventoryType::EType inventory_type = LLInventoryType::lookup(data.mPostData["inventory_type"].asString());
-
-            // Handle addition of texture, if any.
-            if ( data.mResponse.has("new_texture_folder_id") )
-            {
-                const LLUUID& new_folder_id = data.mResponse["new_texture_folder_id"].asUUID();
-
-                if ( new_folder_id.notNull() )
-                {
-                    LLUUID parent_id = gInventory.findUserDefinedCategoryUUIDForType(LLFolderType::FT_TEXTURE);
-
-                    std::string name;
-                    // Check if the server built a different name for the texture folder
-                    if ( data.mResponse.has("new_texture_folder_name") )
-                    {
-                        name = data.mResponse["new_texture_folder_name"].asString();
-                    }
-                    else
-                    {
-                        name = data.mPostData["name"].asString();
-                    }
-
-                    // Add the category to the internal representation
-                    LLPointer<LLViewerInventoryCategory> cat =
-                        new LLViewerInventoryCategory(new_folder_id, parent_id,
-                            LLFolderType::FT_NONE, name, gAgent.getID());
-                    cat->setVersion(LLViewerInventoryCategory::VERSION_UNKNOWN);
-
-                    LLInventoryModel::LLCategoryUpdate update(cat->getParentUUID(), 1);
-                    gInventory.accountForUpdate(update);
-                    gInventory.updateCategory(cat);
-                }
-            }
-
-            on_new_single_inventory_upload_complete(
-                asset_type,
-                inventory_type,
-                data.mPostData["asset_type"].asString(),
-                data.mPostData["folder_id"].asUUID(),
-                data.mPostData["name"],
-                data.mPostData["description"],
-                data.mResponse,
-                data.mResponse["upload_price"]);
-            //}
-
-            mInventoryQ.pop();
-        }
-    }
-
-    //call completed callbacks on finished decompositions
-    mDecompThread->notifyCompleted();
-
-    if (mSkinInfoCullTimer.checkExpirationAndReset(10.f))
-    {
-        //// Clean up dead skin info
-        //U64Bytes skinbytes(0);
-        for (auto iter = mSkinMap.begin(), ender = mSkinMap.end(); iter != ender;)
-        {
-            auto copy_iter = iter++;
-
-            //skinbytes += U64Bytes(sizeof(LLMeshSkinInfo));
-            //skinbytes += U64Bytes(copy_iter->second->mJointNames.size() * sizeof(std::string));
-            //skinbytes += U64Bytes(copy_iter->second->mJointNums.size() * sizeof(S32));
-            //skinbytes += U64Bytes(copy_iter->second->mJointNames.size() * sizeof(LLMatrix4a));
-            //skinbytes += U64Bytes(copy_iter->second->mJointNames.size() * sizeof(LLMatrix4));
-
-            if (copy_iter->second->getNumRefs() == 1)
-            {
-                mSkinMap.erase(copy_iter);
-            }
-        }
-        //LL_INFOS() << "Skin info cache elements:" << mSkinMap.size() << " Memory: " << U64Kilobytes(skinbytes) << LL_ENDL;
-    }
-
-    // For major operations, attempt to get the required locks
-    // without blocking and punt if they're not available.  The
-    // longest run of holdoffs is kept in sMaxLockHoldoffs just
-    // to collect the data.  In testing, I've never seen a value
-    // greater than 2 (written to log on exit).
-    {
-        LLMutexTrylock lock1(mMeshMutex);
-        LLMutexTrylock lock2(mThread->mMutex);
-
-        static U32 hold_offs(0);
-        if (! lock1.isLocked() || ! lock2.isLocked())
-        {
-            // If we can't get the locks, skip and pick this up later.
-            ++hold_offs;
-            sMaxLockHoldoffs = llmax(sMaxLockHoldoffs, hold_offs);
-            return;
-        }
-        hold_offs = 0;
-
-        if (gAgent.getRegion())
-        {
-            // Update capability urls
-            static std::string region_name("never name a region this");
-
-            if (gAgent.getRegion()->getName() != region_name && gAgent.getRegion()->capabilitiesReceived())
-            {
-                region_name = gAgent.getRegion()->getName();
-                const std::string mesh_cap(gAgent.getRegion()->getViewerAssetUrl());
-                mThread->setGetMeshCap(mesh_cap);
-                LL_DEBUGS(LOG_MESH) << "Retrieving caps for region '" << region_name
-                                    << "', ViewerAsset cap:  " << mesh_cap
-                                    << LL_ENDL;
-            }
-        }
-
-        //popup queued error messages from background threads
-        while (!mUploadErrorQ.empty())
-        {
-            LLSD substitutions(mUploadErrorQ.front());
-            if (substitutions.has("DETAILS"))
-            {
-                LLNotificationsUtil::add("MeshUploadErrorDetails", substitutions);
-            }
-            else
-            {
-                LLNotificationsUtil::add("MeshUploadError", substitutions);
-            }
-            mUploadErrorQ.pop();
-        }
-
-        S32 active_count = LLMeshRepoThread::sActiveHeaderRequests + LLMeshRepoThread::sActiveLODRequests;
-        if (active_count < LLMeshRepoThread::sRequestLowWater)
-        {
-            S32 push_count = LLMeshRepoThread::sRequestHighWater - active_count;
-
-            if (mPendingRequests.size() > push_count)
-            {
-                // More requests than the high-water limit allows so
-                // sort and forward the most important.
-
-                //calculate "score" for pending requests
-
-                //create score map
-                std::map<LLUUID, F32> score_map;
-
-                for (U32 i = 0; i < LLVolumeLODGroup::NUM_LODS; ++i)
-                {
-                    for (mesh_load_map::iterator iter = mLoadingMeshes[i].begin();  iter != mLoadingMeshes[i].end(); ++iter)
-                    {
-                        F32 max_score = 0.f;
-                        for (auto obj_iter = iter->second.begin(); obj_iter != iter->second.end(); ++obj_iter)
-                        {
-                            LLVOVolume* object = *obj_iter;
-                            if (object)
-                            {
-                                LLDrawable* drawable = object->mDrawable;
-                                if (drawable)
-                                {
-                                    F32 cur_score = drawable->getRadius()/llmax(drawable->mDistanceWRTCamera, 1.f);
-                                    max_score = llmax(max_score, cur_score);
-                                }
-                            }
-                        }
-
-                        score_map[iter->first] = max_score;
-                    }
-                }
-
-                //set "score" for pending requests
-                for (std::vector<LLMeshRepoThread::LODRequest>::iterator iter = mPendingRequests.begin(); iter != mPendingRequests.end(); ++iter)
-                {
-                    iter->mScore = score_map[iter->mMeshParams.getSculptID()];
-                }
-
-                //sort by "score"
-                std::partial_sort(mPendingRequests.begin(), mPendingRequests.begin() + push_count,
-                                  mPendingRequests.end(), LLMeshRepoThread::CompareScoreGreater());
-            }
-
-            while (!mPendingRequests.empty() && push_count > 0)
-            {
-                LLMeshRepoThread::LODRequest& request = mPendingRequests.front();
-                mThread->loadMeshLOD(request.mMeshParams, request.mLOD);
-                mPendingRequests.erase(mPendingRequests.begin());
-                LLMeshRepository::sLODPending--;
-                push_count--;
-            }
-        }
-
-        //send skin info requests
-        while (!mPendingSkinRequests.empty())
-        {
-            mThread->loadMeshSkinInfo(mPendingSkinRequests.front());
-            mPendingSkinRequests.pop();
-        }
-
-        //send decomposition requests
-        while (!mPendingDecompositionRequests.empty())
-        {
-            mThread->loadMeshDecomposition(mPendingDecompositionRequests.front());
-            mPendingDecompositionRequests.pop();
-        }
-
-        //send physics shapes decomposition requests
-        while (!mPendingPhysicsShapeRequests.empty())
-        {
-            mThread->loadMeshPhysicsShape(mPendingPhysicsShapeRequests.front());
-            mPendingPhysicsShapeRequests.pop();
-        }
-
-        mThread->notifyLoadedMeshes();
-    }
-
-    mThread->mSignal->signal();
-}
-
-void LLMeshRepository::notifySkinInfoReceived(LLMeshSkinInfo* info)
-{
-    mSkinMap[info->mMeshID] = info; // Cache into LLPointer
-    // Alternative: We can get skin size from header
-    sCacheBytesSkins += info->sizeBytes();
-
-    skin_load_map::iterator iter = mLoadingSkins.find(info->mMeshID);
-    if (iter != mLoadingSkins.end())
-    {
-        for (LLVOVolume* vobj : iter->second)
-        {
-            if (vobj)
-            {
-                vobj->notifySkinInfoLoaded(info);
-            }
-        }
-        mLoadingSkins.erase(iter);
-    }
-}
-
-void LLMeshRepository::notifySkinInfoUnavailable(const LLUUID& mesh_id)
-{
-    skin_load_map::iterator iter = mLoadingSkins.find(mesh_id);
-    if (iter != mLoadingSkins.end())
-    {
-        for (LLVOVolume* vobj : iter->second)
-        {
-            if (vobj)
-            {
-                vobj->notifySkinInfoUnavailable();
-            }
-        }
-        mLoadingSkins.erase(iter);
-    }
-}
-
-void LLMeshRepository::notifyDecompositionReceived(LLModel::Decomposition* decomp)
-{
-    decomposition_map::iterator iter = mDecompositionMap.find(decomp->mMeshID);
-    if (iter == mDecompositionMap.end())
-    { //just insert decomp into map
-        mDecompositionMap[decomp->mMeshID] = decomp;
-        mLoadingDecompositions.erase(decomp->mMeshID);
-        sCacheBytesDecomps += decomp->sizeBytes();
-    }
-    else
-    { //merge decomp with existing entry
-        sCacheBytesDecomps -= iter->second->sizeBytes();
-        iter->second->merge(decomp);
-        sCacheBytesDecomps += iter->second->sizeBytes();
-
-        mLoadingDecompositions.erase(decomp->mMeshID);
-        delete decomp;
-    }
-}
-
-void LLMeshRepository::notifyMeshLoaded(const LLVolumeParams& mesh_params, LLVolume* volume)
-{ //called from main thread
-    S32 detail = LLVolumeLODGroup::getVolumeDetailFromScale(volume->getDetail());
-
-    //get list of objects waiting to be notified this mesh is loaded
-    const auto& mesh_id = mesh_params.getSculptID();
-    mesh_load_map::iterator obj_iter = mLoadingMeshes[detail].find(mesh_id);
-
-    if (volume && obj_iter != mLoadingMeshes[detail].end())
-    {
-        //make sure target volume is still valid
-        if (volume->getNumVolumeFaces() <= 0)
-        {
-            LL_WARNS(LOG_MESH) << "Mesh loading returned empty volume.  ID:  " << mesh_id
-                               << LL_ENDL;
-        }
-
-        { //update system volume
-            LLVolume* sys_volume = LLPrimitive::getVolumeManager()->refVolume(mesh_params, detail);
-            if (sys_volume)
-            {
-                sys_volume->copyVolumeFaces(volume);
-                sys_volume->setMeshAssetLoaded(true);
-                LLPrimitive::getVolumeManager()->unrefVolume(sys_volume);
-            }
-            else
-            {
-                LL_WARNS(LOG_MESH) << "Couldn't find system volume for mesh " << mesh_id
-                                   << LL_ENDL;
-            }
-        }
-
-        //notify waiting LLVOVolume instances that their requested mesh is available
-        for (LLVOVolume* vobj : obj_iter->second)
-        {
-            if (vobj)
-            {
-                vobj->notifyMeshLoaded();
-            }
-        }
-
-        mLoadingMeshes[detail].erase(obj_iter);
-
-        LLViewerStatsRecorder::instance().meshLoaded();
-    }
-}
-
-void LLMeshRepository::notifyMeshUnavailable(const LLVolumeParams& mesh_params, S32 lod)
-{ //called from main thread
-    //get list of objects waiting to be notified this mesh is loaded
-    const auto& mesh_id = mesh_params.getSculptID();
-    mesh_load_map::iterator obj_iter = mLoadingMeshes[lod].find(mesh_id);
-    if (obj_iter != mLoadingMeshes[lod].end())
-    {
-        F32 detail = LLVolumeLODGroup::getVolumeScaleFromDetail(lod);
-
-        LLVolume* sys_volume = LLPrimitive::getVolumeManager()->refVolume(mesh_params, lod);
-        if (sys_volume)
-        {
-            sys_volume->setMeshAssetUnavaliable(true);
-            LLPrimitive::getVolumeManager()->unrefVolume(sys_volume);
-        }
-
-        for (LLVOVolume* vobj : obj_iter->second)
-        {
-            if (vobj)
-            {
-                LLVolume* obj_volume = vobj->getVolume();
-
-                if (obj_volume &&
-                    obj_volume->getDetail() == detail &&
-                    obj_volume->getParams() == mesh_params)
-                { //should force volume to find most appropriate LOD
-                    vobj->setVolume(obj_volume->getParams(), lod);
-                }
-            }
-        }
-
-        mLoadingMeshes[lod].erase(obj_iter);
-    }
-}
-
-S32 LLMeshRepository::getActualMeshLOD(const LLVolumeParams& mesh_params, S32 lod)
-{
-    return mThread->getActualMeshLOD(mesh_params, lod);
-}
-
-const LLMeshSkinInfo* LLMeshRepository::getSkinInfo(const LLUUID& mesh_id, LLVOVolume* requesting_obj)
-{
-    LL_PROFILE_ZONE_SCOPED_CATEGORY_AVATAR;
-    if (mesh_id.notNull())
-    {
-        skin_map::iterator iter = mSkinMap.find(mesh_id);
-        if (iter != mSkinMap.end())
-        {
-            return iter->second;
-        }
-
-        //no skin info known about given mesh, try to fetch it
-        if (requesting_obj != nullptr)
-        {
-            LLMutexLock lock(mMeshMutex);
-            //add volume to list of loading meshes
-            skin_load_map::iterator iter = mLoadingSkins.find(mesh_id);
-            if (iter != mLoadingSkins.end())
-            { //request pending for this mesh, append volume id to list
-                auto it = std::find(iter->second.begin(), iter->second.end(), requesting_obj);
-                if (it == iter->second.end()) {
-                    iter->second.push_back(requesting_obj);
-                }
-            }
-            else
-            {
-                //first request for this mesh
-                mLoadingSkins[mesh_id].push_back(requesting_obj);
-                mPendingSkinRequests.push(mesh_id);
-            }
-        }
-    }
-    return nullptr;
-}
-
-void LLMeshRepository::fetchPhysicsShape(const LLUUID& mesh_id)
-{
-    LL_PROFILE_ZONE_SCOPED_CATEGORY_NETWORK; //LL_RECORD_BLOCK_TIME(FTM_MESH_FETCH);
-
-    if (mesh_id.notNull())
-    {
-        LLModel::Decomposition* decomp = NULL;
-        decomposition_map::iterator iter = mDecompositionMap.find(mesh_id);
-        if (iter != mDecompositionMap.end())
-        {
-            decomp = iter->second;
-        }
-
-        //decomposition block hasn't been fetched yet
-        if (!decomp || decomp->mPhysicsShapeMesh.empty())
-        {
-            LLMutexLock lock(mMeshMutex);
-            //add volume to list of loading meshes
-            std::set<LLUUID>::iterator iter = mLoadingPhysicsShapes.find(mesh_id);
-            if (iter == mLoadingPhysicsShapes.end())
-            { //no request pending for this skin info
-                // *FIXME:  Nothing ever deletes entries, can't be right
-                mLoadingPhysicsShapes.insert(mesh_id);
-                mPendingPhysicsShapeRequests.push(mesh_id);
-            }
-        }
-    }
-}
-
-LLModel::Decomposition* LLMeshRepository::getDecomposition(const LLUUID& mesh_id)
-{
-    LL_PROFILE_ZONE_SCOPED_CATEGORY_NETWORK; //LL_RECORD_BLOCK_TIME(FTM_MESH_FETCH);
-
-    LLModel::Decomposition* ret = NULL;
-
-    if (mesh_id.notNull())
-    {
-        decomposition_map::iterator iter = mDecompositionMap.find(mesh_id);
-        if (iter != mDecompositionMap.end())
-        {
-            ret = iter->second;
-        }
-
-        //decomposition block hasn't been fetched yet
-        if (!ret || ret->mBaseHullMesh.empty())
-        {
-            LLMutexLock lock(mMeshMutex);
-            //add volume to list of loading meshes
-            std::set<LLUUID>::iterator iter = mLoadingDecompositions.find(mesh_id);
-            if (iter == mLoadingDecompositions.end())
-            { //no request pending for this skin info
-                mLoadingDecompositions.insert(mesh_id);
-                mPendingDecompositionRequests.push(mesh_id);
-            }
-        }
-    }
-
-    return ret;
-}
-
-void LLMeshRepository::buildHull(const LLVolumeParams& params, S32 detail)
-{
-    LLVolume* volume = LLPrimitive::sVolumeManager->refVolume(params, detail);
-
-    if (!volume->mHullPoints)
-    {
-        //all default params
-        //execute first stage
-        //set simplify mode to retain
-        //set retain percentage to zero
-        //run second stage
-    }
-
-    LLPrimitive::sVolumeManager->unrefVolume(volume);
-}
-
-bool LLMeshRepository::hasPhysicsShape(const LLUUID& mesh_id)
-{
-    if (mesh_id.isNull())
-    {
-        return false;
-    }
-
-    if (mThread->hasPhysicsShapeInHeader(mesh_id))
-    {
-        return true;
-    }
-
-    LLModel::Decomposition* decomp = getDecomposition(mesh_id);
-    if (decomp && !decomp->mHull.empty())
-    {
-        return true;
-    }
-
-    return false;
-}
-
-bool LLMeshRepository::hasSkinInfo(const LLUUID& mesh_id)
-{
-    if (mesh_id.isNull())
-    {
-        return false;
-    }
-
-    if (mThread->hasSkinInfoInHeader(mesh_id))
-    {
-        return true;
-    }
-
-    const LLMeshSkinInfo* skininfo = getSkinInfo(mesh_id);
-    if (skininfo)
-    {
-        return true;
-    }
-
-    return false;
-}
-
-bool LLMeshRepository::hasHeader(const LLUUID& mesh_id)
-{
-    if (mesh_id.isNull())
-    {
-        return false;
-    }
-
-    return mThread->hasHeader(mesh_id);
-}
-
-bool LLMeshRepoThread::hasPhysicsShapeInHeader(const LLUUID& mesh_id)
-{
-    LLMutexLock lock(mHeaderMutex);
-    mesh_header_map::iterator iter = mMeshHeader.find(mesh_id);
-    if (iter != mMeshHeader.end() && iter->second.first > 0)
-    {
-        LLMeshHeader &mesh = iter->second.second;
-        if (mesh.mPhysicsMeshSize > 0)
-        {
-            return true;
-        }
-    }
-
-    return false;
-}
-
-bool LLMeshRepoThread::hasSkinInfoInHeader(const LLUUID& mesh_id)
-{
-    LLMutexLock lock(mHeaderMutex);
-    mesh_header_map::iterator iter = mMeshHeader.find(mesh_id);
-    if (iter != mMeshHeader.end() && iter->second.first > 0)
-    {
-        LLMeshHeader& mesh = iter->second.second;
-        if (mesh.mSkinOffset >= 0
-            && mesh.mSkinSize > 0)
-        {
-            return true;
-        }
-    }
-
-    return false;
-}
-
-bool LLMeshRepoThread::hasHeader(const LLUUID& mesh_id)
-{
-    LLMutexLock lock(mHeaderMutex);
-    mesh_header_map::iterator iter = mMeshHeader.find(mesh_id);
-    return iter != mMeshHeader.end();
-}
-
-void LLMeshRepository::uploadModel(std::vector<LLModelInstance>& data, LLVector3& scale, bool upload_textures,
-                                   bool upload_skin, bool upload_joints, bool lock_scale_if_joint_position,
-                                   std::string upload_url, bool do_upload,
-                                   LLHandle<LLWholeModelFeeObserver> fee_observer, LLHandle<LLWholeModelUploadObserver> upload_observer)
-{
-    LLMeshUploadThread* thread = new LLMeshUploadThread(data, scale, upload_textures,
-                                                        upload_skin, upload_joints, lock_scale_if_joint_position,
-                                                        upload_url, do_upload, fee_observer, upload_observer);
-    mUploadWaitList.push_back(thread);
-}
-
-S32 LLMeshRepository::getMeshSize(const LLUUID& mesh_id, S32 lod)
-{
-    LL_PROFILE_ZONE_SCOPED_CATEGORY_VOLUME;
-    if (mThread && mesh_id.notNull() && LLPrimitive::NO_LOD != lod)
-    {
-        LLMutexLock lock(mThread->mHeaderMutex);
-        LLMeshRepoThread::mesh_header_map::iterator iter = mThread->mMeshHeader.find(mesh_id);
-        if (iter != mThread->mMeshHeader.end() && iter->second.first > 0)
-        {
-            const LLMeshHeader& header = iter->second.second;
-
-            if (header.m404)
-            {
-                return -1;
-            }
-
-            S32 size = header.mLodSize[lod];
-            return size;
-        }
-
-    }
-
-    return -1;
-}
-
-void LLMeshUploadThread::decomposeMeshMatrix(LLMatrix4& transformation,
-                                             LLVector3& result_pos,
-                                             LLQuaternion& result_rot,
-                                             LLVector3& result_scale)
-{
-<<<<<<< HEAD
-	// check for reflection
-	bool reflected = (transformation.determinant() < 0);
-=======
-    // check for reflection
-    BOOL reflected = (transformation.determinant() < 0);
->>>>>>> e1623bb2
-
-    // compute position
-    LLVector3 position = LLVector3(0, 0, 0) * transformation;
-
-    // compute scale
-    LLVector3 x_transformed = LLVector3(1, 0, 0) * transformation - position;
-    LLVector3 y_transformed = LLVector3(0, 1, 0) * transformation - position;
-    LLVector3 z_transformed = LLVector3(0, 0, 1) * transformation - position;
-    F32 x_length = x_transformed.normalize();
-    F32 y_length = y_transformed.normalize();
-    F32 z_length = z_transformed.normalize();
-    LLVector3 scale = LLVector3(x_length, y_length, z_length);
-
-    // adjust for "reflected" geometry
-    LLVector3 x_transformed_reflected = x_transformed;
-    if (reflected)
-    {
-        x_transformed_reflected *= -1.0;
-    }
-
-    // compute rotation
-    LLMatrix3 rotation_matrix;
-    rotation_matrix.setRows(x_transformed_reflected, y_transformed, z_transformed);
-    LLQuaternion quat_rotation = rotation_matrix.quaternion();
-    quat_rotation.normalize(); // the rotation_matrix might not have been orthoginal.  make it so here.
-    LLVector3 euler_rotation;
-    quat_rotation.getEulerAngles(&euler_rotation.mV[VX], &euler_rotation.mV[VY], &euler_rotation.mV[VZ]);
-
-    result_pos = position + mOrigin;
-    result_scale = scale;
-    result_rot = quat_rotation;
-}
-
-void LLMeshRepository::updateInventory(inventory_data data)
-{
-    LLMutexLock lock(mMeshMutex);
-    dump_llsd_to_file(data.mPostData,make_dump_name("update_inventory_post_data_",dump_num));
-    dump_llsd_to_file(data.mResponse,make_dump_name("update_inventory_response_",dump_num));
-    mInventoryQ.push(data);
-}
-
-void LLMeshRepository::uploadError(LLSD& args)
-{
-    LLMutexLock lock(mMeshMutex);
-    mUploadErrorQ.push(args);
-}
-
-F32 LLMeshRepository::getEstTrianglesMax(LLUUID mesh_id)
-{
-    LLMeshCostData costs;
-    if (getCostData(mesh_id, costs))
-    {
-        return costs.getEstTrisMax();
-    }
-    else
-    {
-        return 0.f;
-    }
-}
-
-F32 LLMeshRepository::getEstTrianglesStreamingCost(LLUUID mesh_id)
-{
-    LLMeshCostData costs;
-    if (getCostData(mesh_id, costs))
-    {
-        return costs.getEstTrisForStreamingCost();
-    }
-    else
-    {
-        return 0.f;
-    }
-}
-
-// FIXME replace with calc based on LLMeshCostData
-F32 LLMeshRepository::getStreamingCostLegacy(LLUUID mesh_id, F32 radius, S32* bytes, S32* bytes_visible, S32 lod, F32 *unscaled_value)
-{
-    F32 result = 0.f;
-    if (mThread && mesh_id.notNull())
-    {
-        LLMutexLock lock(mThread->mHeaderMutex);
-        LLMeshRepoThread::mesh_header_map::iterator iter = mThread->mMeshHeader.find(mesh_id);
-        if (iter != mThread->mMeshHeader.end() && iter->second.first > 0)
-        {
-            result  = getStreamingCostLegacy(iter->second.second, radius, bytes, bytes_visible, lod, unscaled_value);
-        }
-    }
-    if (result > 0.f)
-    {
-        LLMeshCostData data;
-        if (getCostData(mesh_id, data))
-        {
-            F32 ref_streaming_cost = data.getRadiusBasedStreamingCost(radius);
-            F32 ref_weighted_tris = data.getRadiusWeightedTris(radius);
-            if (!is_approx_equal(ref_streaming_cost,result))
-            {
-                LL_WARNS() << mesh_id << "streaming mismatch " << result << " " << ref_streaming_cost << LL_ENDL;
-            }
-            if (unscaled_value && !is_approx_equal(ref_weighted_tris,*unscaled_value))
-            {
-                LL_WARNS() << mesh_id << "weighted_tris mismatch " << *unscaled_value << " " << ref_weighted_tris << LL_ENDL;
-            }
-            if (bytes && (*bytes != data.getSizeTotal()))
-            {
-                LL_WARNS() << mesh_id << "bytes mismatch " << *bytes << " " << data.getSizeTotal() << LL_ENDL;
-            }
-            if (bytes_visible && (lod >=0) && (lod < LLVolumeLODGroup::NUM_LODS) && (*bytes_visible != data.getSizeByLOD(lod)))
-            {
-                LL_WARNS() << mesh_id << "bytes_visible mismatch " << *bytes_visible << " " << data.getSizeByLOD(lod) << LL_ENDL;
-            }
-        }
-        else
-        {
-            LL_WARNS() << "getCostData failed!!!" << LL_ENDL;
-        }
-    }
-    return result;
-}
-
-// FIXME replace with calc based on LLMeshCostData
-//static
-F32 LLMeshRepository::getStreamingCostLegacy(LLMeshHeader& header, F32 radius, S32* bytes, S32* bytes_visible, S32 lod, F32 *unscaled_value)
-{
-    if (header.m404
-        || header.mLodSize[0] <= 0
-        || (header.mVersion > MAX_MESH_VERSION))
-    {
-        return 0.f;
-    }
-
-    F32 max_distance = 512.f;
-
-    F32 dlowest = llmin(radius/0.03f, max_distance);
-    F32 dlow = llmin(radius/0.06f, max_distance);
-    F32 dmid = llmin(radius/0.24f, max_distance);
-
-    static LLCachedControl<U32> metadata_discount_ch(gSavedSettings, "MeshMetaDataDiscount", 384);  //discount 128 bytes to cover the cost of LLSD tags and compression domain overhead
-    static LLCachedControl<U32> minimum_size_ch(gSavedSettings, "MeshMinimumByteSize", 16); //make sure nothing is "free"
-    static LLCachedControl<U32> bytes_per_triangle_ch(gSavedSettings, "MeshBytesPerTriangle", 16);
-
-    F32 metadata_discount = (F32)metadata_discount_ch;
-    F32 minimum_size = (F32)minimum_size_ch;
-    F32 bytes_per_triangle = (F32)bytes_per_triangle_ch;
-
-    S32 bytes_lowest = header.mLodSize[0];
-    S32 bytes_low = header.mLodSize[1];
-    S32 bytes_mid = header.mLodSize[2];
-    S32 bytes_high = header.mLodSize[3];
-
-    if (bytes_high == 0)
-    {
-        return 0.f;
-    }
-
-    if (bytes_mid == 0)
-    {
-        bytes_mid = bytes_high;
-    }
-
-    if (bytes_low == 0)
-    {
-        bytes_low = bytes_mid;
-    }
-
-    if (bytes_lowest == 0)
-    {
-        bytes_lowest = bytes_low;
-    }
-
-    F32 triangles_lowest = llmax((F32) bytes_lowest-metadata_discount, minimum_size)/bytes_per_triangle;
-    F32 triangles_low = llmax((F32) bytes_low-metadata_discount, minimum_size)/bytes_per_triangle;
-    F32 triangles_mid = llmax((F32) bytes_mid-metadata_discount, minimum_size)/bytes_per_triangle;
-    F32 triangles_high = llmax((F32) bytes_high-metadata_discount, minimum_size)/bytes_per_triangle;
-
-    if (bytes)
-    {
-        *bytes = 0;
-        *bytes += header.mLodSize[0];
-        *bytes += header.mLodSize[1];
-        *bytes += header.mLodSize[2];
-        *bytes += header.mLodSize[3];
-    }
-
-    if (bytes_visible)
-    {
-        lod = LLMeshRepository::getActualMeshLOD(header, lod);
-        if (lod >= 0 && lod <= 3)
-        {
-            *bytes_visible = header.mLodSize[lod];
-        }
-    }
-
-    F32 max_area = 102944.f; //area of circle that encompasses region (see MAINT-6559)
-    F32 min_area = 1.f;
-
-    F32 high_area = llmin(F_PI*dmid*dmid, max_area);
-    F32 mid_area = llmin(F_PI*dlow*dlow, max_area);
-    F32 low_area = llmin(F_PI*dlowest*dlowest, max_area);
-    F32 lowest_area = max_area;
-
-    lowest_area -= low_area;
-    low_area -= mid_area;
-    mid_area -= high_area;
-
-    high_area = llclamp(high_area, min_area, max_area);
-    mid_area = llclamp(mid_area, min_area, max_area);
-    low_area = llclamp(low_area, min_area, max_area);
-    lowest_area = llclamp(lowest_area, min_area, max_area);
-
-    F32 total_area = high_area + mid_area + low_area + lowest_area;
-    high_area /= total_area;
-    mid_area /= total_area;
-    low_area /= total_area;
-    lowest_area /= total_area;
-
-    F32 weighted_avg = triangles_high*high_area +
-                       triangles_mid*mid_area +
-                       triangles_low*low_area +
-                       triangles_lowest*lowest_area;
-
-    if (unscaled_value)
-    {
-        *unscaled_value = weighted_avg;
-    }
-
-    return weighted_avg/gSavedSettings.getU32("MeshTriangleBudget")*15000.f;
-}
-
-LLMeshCostData::LLMeshCostData()
-{
-    std::fill(mSizeByLOD.begin(), mSizeByLOD.end(), 0);
-    std::fill(mEstTrisByLOD.begin(), mEstTrisByLOD.end(), 0.f);
-}
-
-bool LLMeshCostData::init(const LLMeshHeader& header)
-{
-    LL_PROFILE_ZONE_SCOPED_CATEGORY_VOLUME;
-
-    std::fill(mSizeByLOD.begin(), mSizeByLOD.end(), 0);
-    std::fill(mEstTrisByLOD.begin(), mEstTrisByLOD.end(), 0.f);
-
-    S32 bytes_high = header.mLodSize[3];
-    S32 bytes_med = header.mLodSize[2];
-    if (bytes_med == 0)
-    {
-        bytes_med = bytes_high;
-    }
-    S32 bytes_low = header.mLodSize[1];
-    if (bytes_low == 0)
-    {
-        bytes_low = bytes_med;
-    }
-    S32 bytes_lowest = header.mLodSize[0];
-    if (bytes_lowest == 0)
-    {
-        bytes_lowest = bytes_low;
-    }
-    mSizeByLOD[0] = bytes_lowest;
-    mSizeByLOD[1] = bytes_low;
-    mSizeByLOD[2] = bytes_med;
-    mSizeByLOD[3] = bytes_high;
-
-    static LLCachedControl<U32> metadata_discount(gSavedSettings, "MeshMetaDataDiscount", 384);  //discount 128 bytes to cover the cost of LLSD tags and compression domain overhead
-    static LLCachedControl<U32> minimum_size(gSavedSettings, "MeshMinimumByteSize", 16); //make sure nothing is "free"
-    static LLCachedControl<U32> bytes_per_triangle(gSavedSettings, "MeshBytesPerTriangle", 16);
-
-    for (S32 i=0; i<LLVolumeLODGroup::NUM_LODS; i++)
-    {
-        mEstTrisByLOD[i] = llmax((F32)mSizeByLOD[i] - (F32)metadata_discount, (F32)minimum_size) / (F32)bytes_per_triangle;
-    }
-
-    return true;
-}
-
-
-S32 LLMeshCostData::getSizeByLOD(S32 lod)
-{
-    if (llclamp(lod,0,3) != lod)
-    {
-        return 0;
-    }
-    return mSizeByLOD[lod];
-}
-
-S32 LLMeshCostData::getSizeTotal()
-{
-    return mSizeByLOD[0] + mSizeByLOD[1] + mSizeByLOD[2] + mSizeByLOD[3];
-}
-
-F32 LLMeshCostData::getEstTrisByLOD(S32 lod)
-{
-    if (llclamp(lod,0,3) != lod)
-    {
-        return 0.f;
-    }
-    return mEstTrisByLOD[lod];
-}
-
-F32 LLMeshCostData::getEstTrisMax()
-{
-    return llmax(mEstTrisByLOD[0], mEstTrisByLOD[1], mEstTrisByLOD[2], mEstTrisByLOD[3]);
-}
-
-F32 LLMeshCostData::getRadiusWeightedTris(F32 radius)
-{
-    F32 max_distance = 512.f;
-
-    F32 dlowest = llmin(radius/0.03f, max_distance);
-    F32 dlow = llmin(radius/0.06f, max_distance);
-    F32 dmid = llmin(radius/0.24f, max_distance);
-
-    F32 triangles_lowest = mEstTrisByLOD[0];
-    F32 triangles_low = mEstTrisByLOD[1];
-    F32 triangles_mid = mEstTrisByLOD[2];
-    F32 triangles_high = mEstTrisByLOD[3];
-
-    F32 max_area = 102944.f; //area of circle that encompasses region (see MAINT-6559)
-    F32 min_area = 1.f;
-
-    F32 high_area = llmin(F_PI*dmid*dmid, max_area);
-    F32 mid_area = llmin(F_PI*dlow*dlow, max_area);
-    F32 low_area = llmin(F_PI*dlowest*dlowest, max_area);
-    F32 lowest_area = max_area;
-
-    lowest_area -= low_area;
-    low_area -= mid_area;
-    mid_area -= high_area;
-
-    high_area = llclamp(high_area, min_area, max_area);
-    mid_area = llclamp(mid_area, min_area, max_area);
-    low_area = llclamp(low_area, min_area, max_area);
-    lowest_area = llclamp(lowest_area, min_area, max_area);
-
-    F32 total_area = high_area + mid_area + low_area + lowest_area;
-    high_area /= total_area;
-    mid_area /= total_area;
-    low_area /= total_area;
-    lowest_area /= total_area;
-
-    F32 weighted_avg = triangles_high*high_area +
-                       triangles_mid*mid_area +
-                       triangles_low*low_area +
-                       triangles_lowest*lowest_area;
-
-    return weighted_avg;
-}
-
-F32 LLMeshCostData::getEstTrisForStreamingCost()
-{
-    LL_DEBUGS("StreamingCost") << "tris_by_lod: "
-                               << mEstTrisByLOD[0] << ", "
-                               << mEstTrisByLOD[1] << ", "
-                               << mEstTrisByLOD[2] << ", "
-                               << mEstTrisByLOD[3] << LL_ENDL;
-
-    F32 charged_tris = mEstTrisByLOD[3];
-    F32 allowed_tris = mEstTrisByLOD[3];
-    const F32 ENFORCE_FLOOR = 64.0f;
-    for (S32 i=2; i>=0; i--)
-    {
-        // How many tris can we have in this LOD without affecting land impact?
-        // - normally an LOD should be at most half the size of the previous one.
-        // - once we reach a floor of ENFORCE_FLOOR, don't require LODs to get any smaller.
-        allowed_tris = llclamp(allowed_tris/2.0f,ENFORCE_FLOOR,mEstTrisByLOD[i]);
-        F32 excess_tris = mEstTrisByLOD[i]-allowed_tris;
-        if (excess_tris>0.f)
-        {
-            LL_DEBUGS("StreamingCost") << "excess tris in lod[" << i << "] " << excess_tris << " allowed " << allowed_tris <<  LL_ENDL;
-            charged_tris += excess_tris;
-        }
-    }
-    return charged_tris;
-}
-
-F32 LLMeshCostData::getRadiusBasedStreamingCost(F32 radius)
-{
-    return getRadiusWeightedTris(radius)/gSavedSettings.getU32("MeshTriangleBudget")*15000.f;
-}
-
-F32 LLMeshCostData::getTriangleBasedStreamingCost()
-{
-    F32 result = ANIMATED_OBJECT_COST_PER_KTRI * 0.001 * getEstTrisForStreamingCost();
-    return result;
-}
-
-bool LLMeshRepository::getCostData(LLUUID mesh_id, LLMeshCostData& data)
-{
-    LL_PROFILE_ZONE_SCOPED_CATEGORY_VOLUME;
-    data = LLMeshCostData();
-
-    if (mThread && mesh_id.notNull())
-    {
-        LLMutexLock lock(mThread->mHeaderMutex);
-        LLMeshRepoThread::mesh_header_map::iterator iter = mThread->mMeshHeader.find(mesh_id);
-        if (iter != mThread->mMeshHeader.end() && iter->second.first > 0)
-        {
-            LLMeshHeader& header = iter->second.second;
-
-            bool header_invalid = (header.m404
-                                   || header.mLodSize[0] <= 0
-                                   || header.mVersion > MAX_MESH_VERSION);
-            if (!header_invalid)
-            {
-                return getCostData(header, data);
-            }
-
-            return true;
-        }
-    }
-    return false;
-}
-
-bool LLMeshRepository::getCostData(LLMeshHeader& header, LLMeshCostData& data)
-{
-    data = LLMeshCostData();
-
-    if (!data.init(header))
-    {
-        return false;
-    }
-
-    return true;
-}
-
-LLPhysicsDecomp::LLPhysicsDecomp()
-: LLThread("Physics Decomp")
-{
-    mInited = false;
-    mQuitting = false;
-    mDone = false;
-
-    mSignal = new LLCondition();
-    mMutex = new LLMutex();
-}
-
-LLPhysicsDecomp::~LLPhysicsDecomp()
-{
-    shutdown();
-
-    delete mSignal;
-    mSignal = NULL;
-    delete mMutex;
-    mMutex = NULL;
-}
-
-void LLPhysicsDecomp::shutdown()
-{
-    if (mSignal)
-    {
-        mQuitting = true;
-        // There is only one wait(), but just in case 'broadcast'
-        mSignal->broadcast();
-
-        while (!isStopped())
-        {
-            apr_sleep(10);
-        }
-    }
-}
-
-void LLPhysicsDecomp::submitRequest(LLPhysicsDecomp::Request* request)
-{
-    LLMutexLock lock(mMutex);
-    mRequestQ.push(request);
-    mSignal->signal();
-}
-
-//static
-S32 LLPhysicsDecomp::llcdCallback(const char* status, S32 p1, S32 p2)
-{
-    if (gMeshRepo.mDecompThread && gMeshRepo.mDecompThread->mCurRequest.notNull())
-    {
-        return gMeshRepo.mDecompThread->mCurRequest->statusCallback(status, p1, p2);
-    }
-
-    return 1;
-}
-
-void LLPhysicsDecomp::setMeshData(LLCDMeshData& mesh, bool vertex_based)
-{
-    mesh.mVertexBase = mCurRequest->mPositions[0].mV;
-    mesh.mVertexStrideBytes = 12;
-    mesh.mNumVertices = mCurRequest->mPositions.size();
-
-    if(!vertex_based)
-    {
-        mesh.mIndexType = LLCDMeshData::INT_16;
-        mesh.mIndexBase = &(mCurRequest->mIndices[0]);
-        mesh.mIndexStrideBytes = 6;
-
-        mesh.mNumTriangles = mCurRequest->mIndices.size()/3;
-    }
-
-    if ((vertex_based || mesh.mNumTriangles > 0) && mesh.mNumVertices > 2)
-    {
-        LLCDResult ret = LLCD_OK;
-        if (LLConvexDecomposition::getInstance() != NULL)
-        {
-            ret  = LLConvexDecomposition::getInstance()->setMeshData(&mesh, vertex_based);
-        }
-
-        if (ret)
-        {
-            LL_ERRS(LOG_MESH) << "Convex Decomposition thread valid but could not set mesh data." << LL_ENDL;
-        }
-    }
-}
-
-void LLPhysicsDecomp::doDecomposition()
-{
-    LLCDMeshData mesh;
-    S32 stage = mStageID[mCurRequest->mStage];
-
-    if (LLConvexDecomposition::getInstance() == NULL)
-    {
-        // stub library. do nothing.
-        return;
-    }
-
-    //load data intoLLCD
-    if (stage == 0)
-    {
-        setMeshData(mesh, false);
-    }
-
-    //build parameter map
-    std::map<std::string, const LLCDParam*> param_map;
-
-    static const LLCDParam* params = NULL;
-    static S32 param_count = 0;
-    if (!params)
-    {
-        param_count = LLConvexDecomposition::getInstance()->getParameters(&params);
-    }
-
-    for (S32 i = 0; i < param_count; ++i)
-    {
-        param_map[params[i].mName] = params+i;
-    }
-
-    U32 ret = LLCD_OK;
-    //set parameter values
-    for (decomp_params::iterator iter = mCurRequest->mParams.begin(); iter != mCurRequest->mParams.end(); ++iter)
-    {
-        const std::string& name = iter->first;
-        const LLSD& value = iter->second;
-
-        const LLCDParam* param = param_map[name];
-
-        if (param == NULL)
-        { //couldn't find valid parameter
-            continue;
-        }
-
-
-        if (param->mType == LLCDParam::LLCD_FLOAT)
-        {
-            ret = LLConvexDecomposition::getInstance()->setParam(param->mName, (F32) value.asReal());
-        }
-        else if (param->mType == LLCDParam::LLCD_INTEGER ||
-            param->mType == LLCDParam::LLCD_ENUM)
-        {
-            ret = LLConvexDecomposition::getInstance()->setParam(param->mName, value.asInteger());
-        }
-        else if (param->mType == LLCDParam::LLCD_BOOLEAN)
-        {
-            ret = LLConvexDecomposition::getInstance()->setParam(param->mName, value.asBoolean());
-        }
-    }
-
-    mCurRequest->setStatusMessage("Executing.");
-
-    if (LLConvexDecomposition::getInstance() != NULL)
-    {
-        ret = LLConvexDecomposition::getInstance()->executeStage(stage);
-    }
-
-    if (ret)
-    {
-        LL_WARNS(LOG_MESH) << "Convex Decomposition thread valid but could not execute stage " << stage << "."
-                           << LL_ENDL;
-        LLMutexLock lock(mMutex);
-
-        mCurRequest->mHull.clear();
-        mCurRequest->mHullMesh.clear();
-
-        mCurRequest->setStatusMessage("FAIL");
-
-        completeCurrent();
-    }
-    else
-    {
-        mCurRequest->setStatusMessage("Reading results");
-
-        S32 num_hulls =0;
-        if (LLConvexDecomposition::getInstance() != NULL)
-        {
-            num_hulls = LLConvexDecomposition::getInstance()->getNumHullsFromStage(stage);
-        }
-
-        {
-            LLMutexLock lock(mMutex);
-            mCurRequest->mHull.clear();
-            mCurRequest->mHull.resize(num_hulls);
-
-            mCurRequest->mHullMesh.clear();
-            mCurRequest->mHullMesh.resize(num_hulls);
-        }
-
-        for (S32 i = 0; i < num_hulls; ++i)
-        {
-            std::vector<LLVector3> p;
-            LLCDHull hull;
-            // if LLConvexDecomposition is a stub, num_hulls should have been set to 0 above, and we should not reach this code
-            LLConvexDecomposition::getInstance()->getHullFromStage(stage, i, &hull);
-
-            const F32* v = hull.mVertexBase;
-
-            for (S32 j = 0; j < hull.mNumVertices; ++j)
-            {
-                LLVector3 vert(v[0], v[1], v[2]);
-                p.push_back(vert);
-                v = (F32*) (((U8*) v) + hull.mVertexStrideBytes);
-            }
-
-            LLCDMeshData mesh;
-            // if LLConvexDecomposition is a stub, num_hulls should have been set to 0 above, and we should not reach this code
-            LLConvexDecomposition::getInstance()->getMeshFromStage(stage, i, &mesh);
-
-            get_vertex_buffer_from_mesh(mesh, mCurRequest->mHullMesh[i]);
-
-            {
-                LLMutexLock lock(mMutex);
-                mCurRequest->mHull[i] = p;
-            }
-        }
-
-        {
-            LLMutexLock lock(mMutex);
-            mCurRequest->setStatusMessage("FAIL");
-            completeCurrent();
-        }
-    }
-}
-
-void LLPhysicsDecomp::completeCurrent()
-{
-    LLMutexLock lock(mMutex);
-    mCompletedQ.push(mCurRequest);
-    mCurRequest = NULL;
-}
-
-void LLPhysicsDecomp::notifyCompleted()
-{
-    if (!mCompletedQ.empty())
-    {
-        LLMutexLock lock(mMutex);
-        while (!mCompletedQ.empty())
-        {
-            Request* req = mCompletedQ.front();
-            req->completed();
-            mCompletedQ.pop();
-        }
-    }
-}
-
-
-void make_box(LLPhysicsDecomp::Request * request)
-{
-    LLVector3 min,max;
-    min = request->mPositions[0];
-    max = min;
-
-    for (U32 i = 0; i < request->mPositions.size(); ++i)
-    {
-        update_min_max(min, max, request->mPositions[i]);
-    }
-
-    request->mHull.clear();
-
-    LLModel::hull box;
-    box.push_back(LLVector3(min[0],min[1],min[2]));
-    box.push_back(LLVector3(max[0],min[1],min[2]));
-    box.push_back(LLVector3(min[0],max[1],min[2]));
-    box.push_back(LLVector3(max[0],max[1],min[2]));
-    box.push_back(LLVector3(min[0],min[1],max[2]));
-    box.push_back(LLVector3(max[0],min[1],max[2]));
-    box.push_back(LLVector3(min[0],max[1],max[2]));
-    box.push_back(LLVector3(max[0],max[1],max[2]));
-
-    request->mHull.push_back(box);
-}
-
-
-void LLPhysicsDecomp::doDecompositionSingleHull()
-{
-    LLConvexDecomposition* decomp = LLConvexDecomposition::getInstance();
-
-    if (decomp == NULL)
-    {
-        //stub. do nothing.
-        return;
-    }
-
-    LLCDMeshData mesh;
-
-    setMeshData(mesh, true);
-
-    LLCDResult ret = decomp->buildSingleHull() ;
-    if (ret)
-    {
-        LL_WARNS(LOG_MESH) << "Could not execute decomposition stage when attempting to create single hull." << LL_ENDL;
-        make_box(mCurRequest);
-    }
-    else
-    {
-        {
-            LLMutexLock lock(mMutex);
-            mCurRequest->mHull.clear();
-            mCurRequest->mHull.resize(1);
-            mCurRequest->mHullMesh.clear();
-        }
-
-        std::vector<LLVector3> p;
-        LLCDHull hull;
-
-        // if LLConvexDecomposition is a stub, num_hulls should have been set to 0 above, and we should not reach this code
-        decomp->getSingleHull(&hull);
-
-        const F32* v = hull.mVertexBase;
-
-        for (S32 j = 0; j < hull.mNumVertices; ++j)
-        {
-            LLVector3 vert(v[0], v[1], v[2]);
-            p.push_back(vert);
-            v = (F32*) (((U8*) v) + hull.mVertexStrideBytes);
-        }
-
-        {
-            LLMutexLock lock(mMutex);
-            mCurRequest->mHull[0] = p;
-        }
-    }
-
-    {
-        completeCurrent();
-
-    }
-}
-
-
-void LLPhysicsDecomp::run()
-{
-    LLConvexDecomposition* decomp = LLConvexDecomposition::getInstance();
-    if (decomp == NULL)
-    {
-        // stub library. Set init to true so the main thread
-        // doesn't wait for this to finish.
-        mInited = true;
-        return;
-    }
-
-    decomp->initThread();
-    mInited = true;
-
-    static const LLCDStageData* stages = NULL;
-    static S32 num_stages = 0;
-
-    if (!stages)
-    {
-        num_stages = decomp->getStages(&stages);
-    }
-
-    for (S32 i = 0; i < num_stages; i++)
-    {
-        mStageID[stages[i].mName] = i;
-    }
-
-    while (!mQuitting)
-    {
-        mSignal->wait();
-        while (!mQuitting && !mRequestQ.empty())
-        {
-            {
-                LLMutexLock lock(mMutex);
-                mCurRequest = mRequestQ.front();
-                mRequestQ.pop();
-            }
-
-            S32& id = *(mCurRequest->mDecompID);
-            if (id == -1)
-            {
-                decomp->genDecomposition(id);
-            }
-            decomp->bindDecomposition(id);
-
-            if (mCurRequest->mStage == "single_hull")
-            {
-                doDecompositionSingleHull();
-            }
-            else
-            {
-                doDecomposition();
-            }
-        }
-    }
-
-    decomp->quitThread();
-
-    if (mSignal->isLocked())
-    { //let go of mSignal's associated mutex
-        mSignal->unlock();
-    }
-
-    mDone = true;
-}
-
-void LLPhysicsDecomp::Request::assignData(LLModel* mdl)
-{
-    if (!mdl)
-    {
-        return ;
-    }
-
-    U16 index_offset = 0;
-    U16 tri[3] ;
-
-    mPositions.clear();
-    mIndices.clear();
-    mBBox[1] = LLVector3(F32_MIN, F32_MIN, F32_MIN) ;
-    mBBox[0] = LLVector3(F32_MAX, F32_MAX, F32_MAX) ;
-
-    //queue up vertex positions and indices
-    for (S32 i = 0; i < mdl->getNumVolumeFaces(); ++i)
-    {
-        const LLVolumeFace& face = mdl->getVolumeFace(i);
-        if (mPositions.size() + face.mNumVertices > 65535)
-        {
-            continue;
-        }
-
-        for (U32 j = 0; j < face.mNumVertices; ++j)
-        {
-            mPositions.push_back(LLVector3(face.mPositions[j].getF32ptr()));
-            for(U32 k = 0 ; k < 3 ; k++)
-            {
-                mBBox[0].mV[k] = llmin(mBBox[0].mV[k], mPositions[j].mV[k]) ;
-                mBBox[1].mV[k] = llmax(mBBox[1].mV[k], mPositions[j].mV[k]) ;
-            }
-        }
-
-        updateTriangleAreaThreshold() ;
-
-        for (U32 j = 0; j+2 < face.mNumIndices; j += 3)
-        {
-            tri[0] = face.mIndices[j] + index_offset ;
-            tri[1] = face.mIndices[j + 1] + index_offset ;
-            tri[2] = face.mIndices[j + 2] + index_offset ;
-
-            if(isValidTriangle(tri[0], tri[1], tri[2]))
-            {
-                mIndices.push_back(tri[0]);
-                mIndices.push_back(tri[1]);
-                mIndices.push_back(tri[2]);
-            }
-        }
-
-        index_offset += face.mNumVertices;
-    }
-
-    return ;
-}
-
-void LLPhysicsDecomp::Request::updateTriangleAreaThreshold()
-{
-    F32 range = mBBox[1].mV[0] - mBBox[0].mV[0] ;
-    range = llmin(range, mBBox[1].mV[1] - mBBox[0].mV[1]) ;
-    range = llmin(range, mBBox[1].mV[2] - mBBox[0].mV[2]) ;
-
-    mTriangleAreaThreshold = llmin(0.0002f, range * 0.000002f) ;
-}
-
-//check if the triangle area is large enough to qualify for a valid triangle
-bool LLPhysicsDecomp::Request::isValidTriangle(U16 idx1, U16 idx2, U16 idx3)
-{
-    LLVector3 a = mPositions[idx2] - mPositions[idx1] ;
-    LLVector3 b = mPositions[idx3] - mPositions[idx1] ;
-    F32 c = a * b ;
-
-    return ((a*a) * (b*b) - c * c) > mTriangleAreaThreshold ;
-}
-
-void LLPhysicsDecomp::Request::setStatusMessage(const std::string& msg)
-{
-    mStatusMessage = msg;
-}
-
-void LLMeshRepository::buildPhysicsMesh(LLModel::Decomposition& decomp)
-{
-    decomp.mMesh.resize(decomp.mHull.size());
-
-    for (U32 i = 0; i < decomp.mHull.size(); ++i)
-    {
-        LLCDHull hull;
-        hull.mNumVertices = decomp.mHull[i].size();
-        hull.mVertexBase = decomp.mHull[i][0].mV;
-        hull.mVertexStrideBytes = 12;
-
-        LLCDMeshData mesh;
-        LLCDResult res = LLCD_OK;
-        if (LLConvexDecomposition::getInstance() != NULL)
-        {
-            res = LLConvexDecomposition::getInstance()->getMeshFromHull(&hull, &mesh);
-        }
-        if (res == LLCD_OK)
-        {
-            get_vertex_buffer_from_mesh(mesh, decomp.mMesh[i]);
-        }
-    }
-
-    if (!decomp.mBaseHull.empty() && decomp.mBaseHullMesh.empty())
-    { //get mesh for base hull
-        LLCDHull hull;
-        hull.mNumVertices = decomp.mBaseHull.size();
-        hull.mVertexBase = decomp.mBaseHull[0].mV;
-        hull.mVertexStrideBytes = 12;
-
-        LLCDMeshData mesh;
-        LLCDResult res = LLCD_OK;
-        if (LLConvexDecomposition::getInstance() != NULL)
-        {
-            res = LLConvexDecomposition::getInstance()->getMeshFromHull(&hull, &mesh);
-        }
-        if (res == LLCD_OK)
-        {
-            get_vertex_buffer_from_mesh(mesh, decomp.mBaseHullMesh);
-        }
-    }
-}
-
-
-bool LLMeshRepository::meshUploadEnabled()
-{
-    LLViewerRegion *region = gAgent.getRegion();
-    if(gSavedSettings.getBOOL("MeshEnabled") &&
-       region)
-    {
-        return region->meshUploadEnabled();
-    }
-    return false;
-}
-
-bool LLMeshRepository::meshRezEnabled()
-{
-    LLViewerRegion *region = gAgent.getRegion();
-    if(gSavedSettings.getBOOL("MeshEnabled") &&
-       region)
-    {
-        return region->meshRezEnabled();
-    }
-    return false;
-}
-
-// Threading:  main thread only
-// static
-void LLMeshRepository::metricsStart()
-{
-    ++metrics_teleport_start_count;
-    sQuiescentTimer.start(0);
-}
-
-// Threading:  main thread only
-// static
-void LLMeshRepository::metricsStop()
-{
-    sQuiescentTimer.stop(0);
-}
-
-// Threading:  main thread only
-// static
-void LLMeshRepository::metricsProgress(unsigned int this_count)
-{
-    static bool first_start(true);
-
-    if (first_start)
-    {
-        metricsStart();
-        first_start = false;
-    }
-    sQuiescentTimer.ringBell(0, this_count);
-}
-
-// Threading:  main thread only
-// static
-void LLMeshRepository::metricsUpdate()
-{
-    F64 started, stopped;
-    U64 total_count(U64L(0)), user_cpu(U64L(0)), sys_cpu(U64L(0));
-
-    if (sQuiescentTimer.isExpired(0, started, stopped, total_count, user_cpu, sys_cpu))
-    {
-        LLSD metrics;
-
-        metrics["reason"] = "Mesh Download Quiescent";
-        metrics["scope"] = metrics_teleport_start_count > 1 ? "Teleport" : "Login";
-        metrics["start"] = started;
-        metrics["stop"] = stopped;
-        metrics["fetches"] = LLSD::Integer(total_count);
-        metrics["teleports"] = LLSD::Integer(metrics_teleport_start_count);
-        metrics["user_cpu"] = double(user_cpu) / 1.0e6;
-        metrics["sys_cpu"] = double(sys_cpu) / 1.0e6;
-        LL_INFOS(LOG_MESH) << "EventMarker " << metrics << LL_ENDL;
-    }
-}
-
-// Threading:  main thread only
-// static
-void teleport_started()
-{
-    LLMeshRepository::metricsStart();
-}
-
-
-void on_new_single_inventory_upload_complete(
-    LLAssetType::EType asset_type,
-    LLInventoryType::EType inventory_type,
-    const std::string inventory_type_string,
-    const LLUUID& item_folder_id,
-    const std::string& item_name,
-    const std::string& item_description,
-    const LLSD& server_response,
-    S32 upload_price)
-{
-    bool success = false;
-
-    if (upload_price > 0)
-    {
-        // this upload costed us L$, update our balance
-        // and display something saying that it cost L$
-        LLStatusBar::sendMoneyBalanceRequest();
-
-        LLSD args;
-        args["AMOUNT"] = llformat("%d", upload_price);
-        LLNotificationsUtil::add("UploadPayment", args);
-    }
-
-    if (item_folder_id.notNull())
-    {
-        U32 everyone_perms = PERM_NONE;
-        U32 group_perms = PERM_NONE;
-        U32 next_owner_perms = PERM_ALL;
-        if (server_response.has("new_next_owner_mask"))
-        {
-            // The server provided creation perms so use them.
-            // Do not assume we got the perms we asked for in
-            // since the server may not have granted them all.
-            everyone_perms = server_response["new_everyone_mask"].asInteger();
-            group_perms = server_response["new_group_mask"].asInteger();
-            next_owner_perms = server_response["new_next_owner_mask"].asInteger();
-        }
-        else
-        {
-            // The server doesn't provide creation perms
-            // so use old assumption-based perms.
-            if (inventory_type_string != "snapshot")
-            {
-                next_owner_perms = PERM_MOVE | PERM_TRANSFER;
-            }
-        }
-
-        LLPermissions new_perms;
-        new_perms.init(
-            gAgent.getID(),
-            gAgent.getID(),
-            LLUUID::null,
-            LLUUID::null);
-
-        new_perms.initMasks(
-            PERM_ALL,
-            PERM_ALL,
-            everyone_perms,
-            group_perms,
-            next_owner_perms);
-
-        U32 inventory_item_flags = 0;
-        if (server_response.has("inventory_flags"))
-        {
-            inventory_item_flags = (U32)server_response["inventory_flags"].asInteger();
-            if (inventory_item_flags != 0)
-            {
-                LL_INFOS() << "inventory_item_flags " << inventory_item_flags << LL_ENDL;
-            }
-        }
-        S32 creation_date_now = time_corrected();
-        LLPointer<LLViewerInventoryItem> item = new LLViewerInventoryItem(
-            server_response["new_inventory_item"].asUUID(),
-            item_folder_id,
-            new_perms,
-            server_response["new_asset"].asUUID(),
-            asset_type,
-            inventory_type,
-            item_name,
-            item_description,
-            LLSaleInfo::DEFAULT,
-            inventory_item_flags,
-            creation_date_now);
-
-        gInventory.updateItem(item);
-        gInventory.notifyObservers();
-        success = true;
-
-        LLFocusableElement* focus = gFocusMgr.getKeyboardFocus();
-
-        // Show the preview panel for textures and sounds to let
-        // user know that the image (or snapshot) arrived intact.
-        LLInventoryPanel* panel = LLInventoryPanel::getActiveInventoryPanel(false);
-        if (panel)
-        {
-
-            panel->setSelection(
-                server_response["new_inventory_item"].asUUID(),
-                TAKE_FOCUS_NO);
-        }
-        else
-        {
-            LLInventoryPanel::openInventoryPanelAndSetSelection(true, server_response["new_inventory_item"].asUUID(), true, false, true);
-        }
-
-        // restore keyboard focus
-        gFocusMgr.setKeyboardFocus(focus);
-    }
-    else
-    {
-        LL_WARNS() << "Can't find a folder to put it in" << LL_ENDL;
-    }
-
-    // Todo: This is mesh repository code, is following code really needed?
-    // remove the "Uploading..." message
-    LLUploadDialog::modalUploadFinished();
-
-    // Let the Snapshot floater know we have finished uploading a snapshot to inventory.
-    LLFloater* floater_snapshot = LLFloaterReg::findInstance("snapshot");
-    if (asset_type == LLAssetType::AT_TEXTURE && floater_snapshot)
-    {
-        floater_snapshot->notify(LLSD().with("set-finished", LLSD().with("ok", success).with("msg", "inventory")));
-    }
-}+/**
+ * @file llmeshrepository.cpp
+ * @brief Mesh repository implementation.
+ *
+ * $LicenseInfo:firstyear=2005&license=viewerlgpl$
+ * Second Life Viewer Source Code
+ * Copyright (C) 2010-2014, Linden Research, Inc.
+ *
+ * This library is free software; you can redistribute it and/or
+ * modify it under the terms of the GNU Lesser General Public
+ * License as published by the Free Software Foundation;
+ * version 2.1 of the License only.
+ *
+ * This library is distributed in the hope that it will be useful,
+ * but WITHOUT ANY WARRANTY; without even the implied warranty of
+ * MERCHANTABILITY or FITNESS FOR A PARTICULAR PURPOSE.  See the GNU
+ * Lesser General Public License for more details.
+ *
+ * You should have received a copy of the GNU Lesser General Public
+ * License along with this library; if not, write to the Free Software
+ * Foundation, Inc., 51 Franklin Street, Fifth Floor, Boston, MA  02110-1301  USA
+ *
+ * Linden Research, Inc., 945 Battery Street, San Francisco, CA  94111  USA
+ * $/LicenseInfo$
+ */
+
+#include "llviewerprecompiledheaders.h"
+
+#include "llapr.h"
+#include "apr_portable.h"
+#include "apr_pools.h"
+#include "apr_dso.h"
+#include "llhttpconstants.h"
+#include "llmeshrepository.h"
+
+#include "llagent.h"
+#include "llappviewer.h"
+#include "llbufferstream.h"
+#include "llcallbacklist.h"
+#include "lldatapacker.h"
+#include "lldeadmantimer.h"
+#include "llfloatermodelpreview.h"
+#include "llfloaterperms.h"
+#include "llimagej2c.h"
+#include "llhost.h"
+#include "llmath.h"
+#include "llnotificationsutil.h"
+#include "llsd.h"
+#include "llsdutil_math.h"
+#include "llsdserialize.h"
+#include "llthread.h"
+#include "llfilesystem.h"
+#include "llviewercontrol.h"
+#include "llviewerinventory.h"
+#include "llviewermenufile.h"
+#include "llviewermessage.h"
+#include "llviewerobjectlist.h"
+#include "llviewerregion.h"
+#include "llviewerstatsrecorder.h"
+#include "llviewertexturelist.h"
+#include "llvolume.h"
+#include "llvolumemgr.h"
+#include "llvovolume.h"
+#include "llworld.h"
+#include "material_codes.h"
+#include "pipeline.h"
+#include "llinventorymodel.h"
+#include "llfoldertype.h"
+#include "llviewerparcelmgr.h"
+#include "lluploadfloaterobservers.h"
+#include "bufferarray.h"
+#include "bufferstream.h"
+#include "llfasttimer.h"
+#include "llcorehttputil.h"
+#include "lltrans.h"
+#include "llstatusbar.h"
+#include "llinventorypanel.h"
+#include "lluploaddialog.h"
+#include "llfloaterreg.h"
+
+#include "boost/iostreams/device/array.hpp"
+#include "boost/iostreams/stream.hpp"
+#include "boost/lexical_cast.hpp"
+
+#ifndef LL_WINDOWS
+#include "netdb.h"
+#endif
+
+
+// Purpose
+//
+//   The purpose of this module is to provide access between the viewer
+//   and the asset system as regards to mesh objects.
+//
+//   * High-throughput download of mesh assets from servers while
+//     following best industry practices for network profile.
+//   * Reliable expensing and upload of new mesh assets.
+//   * Recovery and retry from errors when appropriate.
+//   * Decomposition of mesh assets for preview and uploads.
+//   * And most important:  all of the above without exposing the
+//     main thread to stalls due to deep processing or thread
+//     locking actions.  In particular, the following operations
+//     on LLMeshRepository are very averse to any stalls:
+//     * loadMesh
+//     * search in mMeshHeader (For structural details, see:
+//       http://wiki.secondlife.com/wiki/Mesh/Mesh_Asset_Format)
+//     * notifyLoadedMeshes
+//     * getSkinInfo
+//
+// Threads
+//
+//   main     Main rendering thread, very sensitive to locking and other stalls
+//   repo     Overseeing worker thread associated with the LLMeshRepoThread class
+//   decom    Worker thread for mesh decomposition requests
+//   core     HTTP worker thread:  does the work but doesn't intrude here
+//   uploadN  0-N temporary mesh upload threads (0-1 in practice)
+//
+// Sequence of Operations
+//
+//   What follows is a description of the retrieval of one LOD for
+//   a new mesh object.  Work is performed by a series of short, quick
+//   actions distributed over a number of threads.  Each is meant
+//   to proceed without stalling and the whole forms a deep request
+//   pipeline to achieve throughput.  Ellipsis indicates a return
+//   or break in processing which is resumed elsewhere.
+//
+//         main thread         repo thread (run() method)
+//
+//         loadMesh() invoked to request LOD
+//           append LODRequest to mPendingRequests
+//         ...
+//         other mesh requests may be made
+//         ...
+//         notifyLoadedMeshes() invoked to stage work
+//           append HeaderRequest to mHeaderReqQ
+//         ...
+//                             scan mHeaderReqQ
+//                             issue 4096-byte GET for header
+//                             ...
+//                             onCompleted() invoked for GET
+//                               data copied
+//                               headerReceived() invoked
+//                                 LLSD parsed
+//                                 mMeshHeader updated
+//                                 scan mPendingLOD for LOD request
+//                                 push LODRequest to mLODReqQ
+//                             ...
+//                             scan mLODReqQ
+//                             fetchMeshLOD() invoked
+//                               issue Byte-Range GET for LOD
+//                             ...
+//                             onCompleted() invoked for GET
+//                               data copied
+//                               lodReceived() invoked
+//                                 unpack data into LLVolume
+//                                 append LoadedMesh to mLoadedQ
+//                             ...
+//         notifyLoadedMeshes() invoked again
+//           scan mLoadedQ
+//           notifyMeshLoaded() for LOD
+//             setMeshAssetLoaded() invoked for system volume
+//             notifyMeshLoaded() invoked for each interested object
+//         ...
+//
+// Mutexes
+//
+//   LLMeshRepository::mMeshMutex
+//   LLMeshRepoThread::mMutex
+//   LLMeshRepoThread::mHeaderMutex
+//   LLMeshRepoThread::mSignal (LLCondition)
+//   LLPhysicsDecomp::mSignal (LLCondition)
+//   LLPhysicsDecomp::mMutex
+//   LLMeshUploadThread::mMutex
+//
+// Mutex Order Rules
+//
+//   1.  LLMeshRepoThread::mMutex before LLMeshRepoThread::mHeaderMutex
+//   2.  LLMeshRepository::mMeshMutex before LLMeshRepoThread::mMutex
+//   (There are more rules, haven't been extracted.)
+//
+// Data Member Access/Locking
+//
+//   Description of how shared access to static and instance data
+//   members is performed.  Each member is followed by the name of
+//   the mutex, if any, covering the data and then a list of data
+//   access models each of which is a triplet of the following form:
+//
+//     {ro, wo, rw}.{main, repo, any}.{mutex, none}
+//     Type of access:  read-only, write-only, read-write.
+//     Accessing thread or 'any'
+//     Relevant mutex held during access (several may be held) or 'none'
+//
+//   A careful eye will notice some unsafe operations.  Many of these
+//   have an alibi of some form.  Several types of alibi are identified
+//   and listed here:
+//
+//     [0]  No alibi.  Probably unsafe.
+//     [1]  Single-writer, self-consistent readers.  Old data must
+//          be tolerated by any reader but data will come true eventually.
+//     [2]  Like [1] but provides a hint about thread state.  These
+//          may be unsafe.
+//     [3]  empty() check outside of lock.  Can me made safish when
+//          done in double-check lock style.  But this depends on
+//          std:: implementation and memory model.
+//     [4]  Appears to be covered by a mutex but doesn't need one.
+//     [5]  Read of a double-checked lock.
+//
+//   So, in addition to documentation, take this as a to-do/review
+//   list and see if you can improve things.  For porters to non-x86
+//   architectures, the weaker memory models will make these platforms
+//   probabilistically more susceptible to hitting race conditions.
+//   True here and in other multi-thread code such as texture fetching.
+//   (Strong memory models make weak programmers.  Weak memory models
+//   make strong programmers.  Ref:  arm, ppc, mips, alpha)
+//
+//   LLMeshRepository:
+//
+//     sBytesReceived                  none            rw.repo.none, ro.main.none [1]
+//     sMeshRequestCount               "
+//     sHTTPRequestCount               "
+//     sHTTPLargeRequestCount          "
+//     sHTTPRetryCount                 "
+//     sHTTPErrorCount                 "
+//     sLODPending                     mMeshMutex [4]  rw.main.mMeshMutex
+//     sLODProcessing                  Repo::mMutex    rw.any.Repo::mMutex
+//     sCacheBytesRead                 none            rw.repo.none, ro.main.none [1]
+//     sCacheBytesWritten              "
+//     sCacheReads                     "
+//     sCacheWrites                    "
+//     mLoadingMeshes                  mMeshMutex [4]  rw.main.none, rw.any.mMeshMutex
+//     mSkinMap                        none            rw.main.none
+//     mDecompositionMap               none            rw.main.none
+//     mPendingRequests                mMeshMutex [4]  rw.main.mMeshMutex
+//     mLoadingSkins                   mMeshMutex [4]  rw.main.mMeshMutex
+//     mPendingSkinRequests            mMeshMutex [4]  rw.main.mMeshMutex
+//     mLoadingDecompositions          mMeshMutex [4]  rw.main.mMeshMutex
+//     mPendingDecompositionRequests   mMeshMutex [4]  rw.main.mMeshMutex
+//     mLoadingPhysicsShapes           mMeshMutex [4]  rw.main.mMeshMutex
+//     mPendingPhysicsShapeRequests    mMeshMutex [4]  rw.main.mMeshMutex
+//     mUploads                        none            rw.main.none (upload thread accessing objects)
+//     mUploadWaitList                 none            rw.main.none (upload thread accessing objects)
+//     mInventoryQ                     mMeshMutex [4]  rw.main.mMeshMutex, ro.main.none [5]
+//     mUploadErrorQ                   mMeshMutex      rw.main.mMeshMutex, rw.any.mMeshMutex
+//     mGetMeshVersion                 none            rw.main.none
+//
+//   LLMeshRepoThread:
+//
+//     sActiveHeaderRequests    mMutex        rw.any.mMutex, ro.repo.none [1]
+//     sActiveLODRequests       mMutex        rw.any.mMutex, ro.repo.none [1]
+//     sMaxConcurrentRequests   mMutex        wo.main.none, ro.repo.none, ro.main.mMutex
+//     mMeshHeader              mHeaderMutex  rw.repo.mHeaderMutex, ro.main.mHeaderMutex, ro.main.none [0]
+//     mSkinRequests            mMutex        rw.repo.mMutex, ro.repo.none [5]
+//     mSkinInfoQ               mMutex        rw.repo.mMutex, rw.main.mMutex [5] (was:  [0])
+//     mDecompositionRequests   mMutex        rw.repo.mMutex, ro.repo.none [5]
+//     mPhysicsShapeRequests    mMutex        rw.repo.mMutex, ro.repo.none [5]
+//     mDecompositionQ          mMutex        rw.repo.mMutex, rw.main.mMutex [5] (was:  [0])
+//     mHeaderReqQ              mMutex        ro.repo.none [5], rw.repo.mMutex, rw.any.mMutex
+//     mLODReqQ                 mMutex        ro.repo.none [5], rw.repo.mMutex, rw.any.mMutex
+//     mUnavailableQ            mMutex        rw.repo.none [0], ro.main.none [5], rw.main.mMutex
+//     mLoadedQ                 mMutex        rw.repo.mMutex, ro.main.none [5], rw.main.mMutex
+//     mPendingLOD              mMutex        rw.repo.mMutex, rw.any.mMutex
+//     mGetMeshCapability       mMutex        rw.main.mMutex, ro.repo.mMutex (was:  [0])
+//     mGetMesh2Capability      mMutex        rw.main.mMutex, ro.repo.mMutex (was:  [0])
+//     mGetMeshVersion          mMutex        rw.main.mMutex, ro.repo.mMutex
+//     mHttp*                   none          rw.repo.none
+//
+//   LLMeshUploadThread:
+//
+//     mDiscarded               mMutex        rw.main.mMutex, ro.uploadN.none [1]
+//     ... more ...
+//
+// QA/Development Testing
+//
+//   Debug variable 'MeshUploadFakeErrors' takes a mask of bits that will
+//   simulate an error on fee query or upload.  Defined bits are:
+//
+//   0x01            Simulate application error on fee check reading
+//                   response body from file "fake_upload_error.xml"
+//   0x02            Same as 0x01 but for actual upload attempt.
+//   0x04            Simulate a transport problem on fee check with a
+//                   locally-generated 500 status.
+//   0x08            As with 0x04 but for the upload operation.
+//
+//   For major changes, see the LL_MESH_FASTTIMER_ENABLE below and
+//   instructions for looking for frame stalls using fast timers.
+//
+// *TODO:  Work list for followup actions:
+//   * Review anything marked as unsafe above, verify if there are real issues.
+//   * See if we can put ::run() into a hard sleep.  May not actually perform better
+//     than the current scheme so be prepared for disappointment.  You'll likely
+//     need to introduce a condition variable class that references a mutex in
+//     methods rather than derives from mutex which isn't correct.
+//   * On upload failures, make more information available to the alerting
+//     dialog.  Get the structured information going into the log into a
+//     tree there.
+//   * Header parse failures come without much explanation.  Elaborate.
+//   * Work queue for uploads?  Any need for this or is the current scheme good
+//     enough?
+//   * Move data structures holding mesh data used by main thread into main-
+//     thread-only access so that no locking is needed.  May require duplication
+//     of some data so that worker thread has a minimal data set to guide
+//     operations.
+//
+// --------------------------------------------------------------------------
+//                    Development/Debug/QA Tools
+//
+// Enable here or in build environment to get fasttimer data on mesh fetches.
+//
+// Typically, this is used to perform A/B testing using the
+// fasttimer console (shift-ctrl-9).  This is done by looking
+// for stalls due to lock contention between the main thread
+// and the repository and HTTP code.  In a release viewer,
+// these appear as ping-time or worse spikes in frame time.
+// With this instrumentation enabled, a stall will appear
+// under the 'Mesh Fetch' timer which will be either top-level
+// or under 'Render' time.
+
+static LLFastTimer::DeclareTimer FTM_MESH_FETCH("Mesh Fetch");
+
+// Random failure testing for development/QA.
+//
+// Set the MESH_*_FAILED macros to either 'false' or to
+// an invocation of MESH_RANDOM_NTH_TRUE() with some
+// suitable number.  In production, all must be false.
+//
+// Example:
+// #define  MESH_HTTP_RESPONSE_FAILED               MESH_RANDOM_NTH_TRUE(9)
+
+// 1-in-N calls will test true
+#define MESH_RANDOM_NTH_TRUE(_N)                ( ll_rand(S32(_N)) == 0 )
+
+#define MESH_HTTP_RESPONSE_FAILED               false
+#define MESH_HEADER_PROCESS_FAILED              false
+#define MESH_LOD_PROCESS_FAILED                 false
+#define MESH_SKIN_INFO_PROCESS_FAILED           false
+#define MESH_DECOMP_PROCESS_FAILED              false
+#define MESH_PHYS_SHAPE_PROCESS_FAILED          false
+
+// --------------------------------------------------------------------------
+
+
+LLMeshRepository gMeshRepo;
+
+const S32 MESH_HEADER_SIZE = 4096;                      // Important:  assumption is that headers fit in this space
+
+
+const S32 REQUEST2_HIGH_WATER_MIN = 32;                 // Limits for GetMesh2 regions
+const S32 REQUEST2_HIGH_WATER_MAX = 100;
+const S32 REQUEST2_LOW_WATER_MIN = 16;
+const S32 REQUEST2_LOW_WATER_MAX = 50;
+
+const U32 LARGE_MESH_FETCH_THRESHOLD = 1U << 21;        // Size at which requests goes to narrow/slow queue
+const long SMALL_MESH_XFER_TIMEOUT = 120L;              // Seconds to complete xfer, small mesh downloads
+const long LARGE_MESH_XFER_TIMEOUT = 600L;              // Seconds to complete xfer, large downloads
+
+const U32 DOWNLOAD_RETRY_LIMIT = 8;
+const F32 DOWNLOAD_RETRY_DELAY = 0.5f; // seconds
+
+// Would normally like to retry on uploads as some
+// retryable failures would be recoverable.  Unfortunately,
+// the mesh service is using 500 (retryable) rather than
+// 400/bad request (permanent) for a bad payload and
+// retrying that just leads to revocation of the one-shot
+// cap which then produces a 404 on retry destroying some
+// (occasionally) useful error information.  We'll leave
+// upload retries to the user as in the past.  SH-4667.
+const long UPLOAD_RETRY_LIMIT = 0L;
+
+// Maximum mesh version to support.  Three least significant digits are reserved for the minor version,
+// with major version changes indicating a format change that is not backwards compatible and should not
+// be parsed by viewers that don't specifically support that version. For example, if the integer "1" is
+// present, the version is 0.001. A viewer that can parse version 0.001 can also parse versions up to 0.999,
+// but not 1.0 (integer 1000).
+// See wiki at https://wiki.secondlife.com/wiki/Mesh/Mesh_Asset_Format
+const S32 MAX_MESH_VERSION = 999;
+
+U32 LLMeshRepository::sBytesReceived = 0;
+U32 LLMeshRepository::sMeshRequestCount = 0;
+U32 LLMeshRepository::sHTTPRequestCount = 0;
+U32 LLMeshRepository::sHTTPLargeRequestCount = 0;
+U32 LLMeshRepository::sHTTPRetryCount = 0;
+U32 LLMeshRepository::sHTTPErrorCount = 0;
+U32 LLMeshRepository::sLODProcessing = 0;
+U32 LLMeshRepository::sLODPending = 0;
+
+U32 LLMeshRepository::sCacheBytesRead = 0;
+U32 LLMeshRepository::sCacheBytesWritten = 0;
+U32 LLMeshRepository::sCacheBytesHeaders = 0;
+U32 LLMeshRepository::sCacheBytesSkins = 0;
+U32 LLMeshRepository::sCacheBytesDecomps = 0;
+U32 LLMeshRepository::sCacheReads = 0;
+U32 LLMeshRepository::sCacheWrites = 0;
+U32 LLMeshRepository::sMaxLockHoldoffs = 0;
+
+LLDeadmanTimer LLMeshRepository::sQuiescentTimer(15.0, false);  // true -> gather cpu metrics
+
+namespace {
+    // The NoOpDeletor is used when passing certain objects (generally the LLMeshUploadThread)
+    // in a smart pointer below for passage into the LLCore::Http libararies.
+    // When the smart pointer is destroyed,  no action will be taken since we
+    // do not in these cases want the object to be destroyed at the end of the call.
+    //
+    // *NOTE$: Yes! It is "Deletor"
+    // http://english.stackexchange.com/questions/4733/what-s-the-rule-for-adding-er-vs-or-when-nouning-a-verb
+    // "delete" derives from Latin "deletus"
+
+    void NoOpDeletor(LLCore::HttpHandler *)
+    { /*NoOp*/ }
+}
+
+static S32 dump_num = 0;
+std::string make_dump_name(std::string prefix, S32 num)
+{
+    return prefix + std::to_string(num) + std::string(".xml");
+}
+void dump_llsd_to_file(const LLSD& content, std::string filename);
+LLSD llsd_from_file(std::string filename);
+
+const std::string header_lod[] =
+{
+    "lowest_lod",
+    "low_lod",
+    "medium_lod",
+    "high_lod"
+};
+const char * const LOG_MESH = "Mesh";
+
+// Static data and functions to measure mesh load
+// time metrics for a new region scene.
+static unsigned int metrics_teleport_start_count = 0;
+boost::signals2::connection metrics_teleport_started_signal;
+static void teleport_started();
+
+void on_new_single_inventory_upload_complete(
+    LLAssetType::EType asset_type,
+    LLInventoryType::EType inventory_type,
+    const std::string inventory_type_string,
+    const LLUUID& item_folder_id,
+    const std::string& item_name,
+    const std::string& item_description,
+    const LLSD& server_response,
+    S32 upload_price);
+
+
+//get the number of bytes resident in memory for given volume
+U32 get_volume_memory_size(const LLVolume* volume)
+{
+    U32 indices = 0;
+    U32 vertices = 0;
+
+    for (U32 i = 0; i < volume->getNumVolumeFaces(); ++i)
+    {
+        const LLVolumeFace& face = volume->getVolumeFace(i);
+        indices += face.mNumIndices;
+        vertices += face.mNumVertices;
+    }
+
+
+    return indices*2+vertices*11+sizeof(LLVolume)+sizeof(LLVolumeFace)*volume->getNumVolumeFaces();
+}
+
+void get_vertex_buffer_from_mesh(LLCDMeshData& mesh, LLModel::PhysicsMesh& res, F32 scale = 1.f)
+{
+    res.mPositions.clear();
+    res.mNormals.clear();
+
+    const F32* v = mesh.mVertexBase;
+
+    if (mesh.mIndexType == LLCDMeshData::INT_16)
+    {
+        U16* idx = (U16*) mesh.mIndexBase;
+        for (S32 j = 0; j < mesh.mNumTriangles; ++j)
+        {
+            F32* mp0 = (F32*) ((U8*)v+idx[0]*mesh.mVertexStrideBytes);
+            F32* mp1 = (F32*) ((U8*)v+idx[1]*mesh.mVertexStrideBytes);
+            F32* mp2 = (F32*) ((U8*)v+idx[2]*mesh.mVertexStrideBytes);
+
+            idx = (U16*) (((U8*)idx)+mesh.mIndexStrideBytes);
+
+            LLVector3 v0(mp0);
+            LLVector3 v1(mp1);
+            LLVector3 v2(mp2);
+
+            LLVector3 n = (v1-v0)%(v2-v0);
+            n.normalize();
+
+            res.mPositions.push_back(v0*scale);
+            res.mPositions.push_back(v1*scale);
+            res.mPositions.push_back(v2*scale);
+
+            res.mNormals.push_back(n);
+            res.mNormals.push_back(n);
+            res.mNormals.push_back(n);
+        }
+    }
+    else
+    {
+        U32* idx = (U32*) mesh.mIndexBase;
+        for (S32 j = 0; j < mesh.mNumTriangles; ++j)
+        {
+            F32* mp0 = (F32*) ((U8*)v+idx[0]*mesh.mVertexStrideBytes);
+            F32* mp1 = (F32*) ((U8*)v+idx[1]*mesh.mVertexStrideBytes);
+            F32* mp2 = (F32*) ((U8*)v+idx[2]*mesh.mVertexStrideBytes);
+
+            idx = (U32*) (((U8*)idx)+mesh.mIndexStrideBytes);
+
+            LLVector3 v0(mp0);
+            LLVector3 v1(mp1);
+            LLVector3 v2(mp2);
+
+            LLVector3 n = (v1-v0)%(v2-v0);
+            n.normalize();
+
+            res.mPositions.push_back(v0*scale);
+            res.mPositions.push_back(v1*scale);
+            res.mPositions.push_back(v2*scale);
+
+            res.mNormals.push_back(n);
+            res.mNormals.push_back(n);
+            res.mNormals.push_back(n);
+        }
+    }
+}
+
+void RequestStats::updateTime()
+{
+    U32 modifier = 1 << mRetries; // before ++
+    mRetries++;
+    mTimer.reset();
+    mTimer.setTimerExpirySec(DOWNLOAD_RETRY_DELAY * (F32)modifier); // up to 32s, 64 total wait
+}
+
+bool RequestStats::canRetry() const
+{
+    return mRetries < DOWNLOAD_RETRY_LIMIT;
+}
+
+bool RequestStats::isDelayed() const
+{
+    return mTimer.getStarted() && !mTimer.hasExpired();
+}
+
+LLViewerFetchedTexture* LLMeshUploadThread::FindViewerTexture(const LLImportMaterial& material)
+{
+    LLPointer< LLViewerFetchedTexture > * ppTex = static_cast< LLPointer< LLViewerFetchedTexture > * >(material.mOpaqueData);
+    return ppTex ? (*ppTex).get() : NULL;
+}
+
+volatile S32 LLMeshRepoThread::sActiveHeaderRequests = 0;
+volatile S32 LLMeshRepoThread::sActiveLODRequests = 0;
+U32 LLMeshRepoThread::sMaxConcurrentRequests = 1;
+S32 LLMeshRepoThread::sRequestLowWater = REQUEST2_LOW_WATER_MIN;
+S32 LLMeshRepoThread::sRequestHighWater = REQUEST2_HIGH_WATER_MIN;
+S32 LLMeshRepoThread::sRequestWaterLevel = 0;
+
+// Base handler class for all mesh users of llcorehttp.
+// This is roughly equivalent to a Responder class in
+// traditional LL code.  The base is going to perform
+// common response/data handling in the inherited
+// onCompleted() method.  Derived classes, one for each
+// type of HTTP action, define processData() and
+// processFailure() methods to customize handling and
+// error messages.
+//
+// LLCore::HttpHandler
+//   LLMeshHandlerBase
+//     LLMeshHeaderHandler
+//     LLMeshLODHandler
+//     LLMeshSkinInfoHandler
+//     LLMeshDecompositionHandler
+//     LLMeshPhysicsShapeHandler
+//   LLMeshUploadThread
+
+class LLMeshHandlerBase : public LLCore::HttpHandler,
+    public std::enable_shared_from_this<LLMeshHandlerBase>
+{
+public:
+    typedef std::shared_ptr<LLMeshHandlerBase> ptr_t;
+
+    LOG_CLASS(LLMeshHandlerBase);
+    LLMeshHandlerBase(U32 offset, U32 requested_bytes)
+        : LLCore::HttpHandler(),
+          mMeshParams(),
+          mProcessed(false),
+          mHttpHandle(LLCORE_HTTP_HANDLE_INVALID),
+          mOffset(offset),
+          mRequestedBytes(requested_bytes)
+        {}
+
+    virtual ~LLMeshHandlerBase()
+        {}
+
+protected:
+    LLMeshHandlerBase(const LLMeshHandlerBase &);               // Not defined
+    void operator=(const LLMeshHandlerBase &);                  // Not defined
+
+public:
+    virtual void onCompleted(LLCore::HttpHandle handle, LLCore::HttpResponse * response);
+    virtual void processData(LLCore::BufferArray * body, S32 body_offset, U8 * data, S32 data_size) = 0;
+    virtual void processFailure(LLCore::HttpStatus status) = 0;
+
+public:
+    LLVolumeParams mMeshParams;
+    bool mProcessed;
+    LLCore::HttpHandle mHttpHandle;
+    U32 mOffset;
+    U32 mRequestedBytes;
+};
+
+
+// Subclass for header fetches.
+//
+// Thread:  repo
+class LLMeshHeaderHandler : public LLMeshHandlerBase
+{
+public:
+    LOG_CLASS(LLMeshHeaderHandler);
+    LLMeshHeaderHandler(const LLVolumeParams & mesh_params, U32 offset, U32 requested_bytes)
+        : LLMeshHandlerBase(offset, requested_bytes)
+    {
+        mMeshParams = mesh_params;
+        LLMeshRepoThread::incActiveHeaderRequests();
+    }
+    virtual ~LLMeshHeaderHandler();
+
+protected:
+    LLMeshHeaderHandler(const LLMeshHeaderHandler &);           // Not defined
+    void operator=(const LLMeshHeaderHandler &);                // Not defined
+
+public:
+    virtual void processData(LLCore::BufferArray * body, S32 body_offset, U8 * data, S32 data_size);
+    virtual void processFailure(LLCore::HttpStatus status);
+};
+
+
+// Subclass for LOD fetches.
+//
+// Thread:  repo
+class LLMeshLODHandler : public LLMeshHandlerBase
+{
+public:
+    LOG_CLASS(LLMeshLODHandler);
+    LLMeshLODHandler(const LLVolumeParams & mesh_params, S32 lod, U32 offset, U32 requested_bytes)
+        : LLMeshHandlerBase(offset, requested_bytes),
+          mLOD(lod)
+    {
+            mMeshParams = mesh_params;
+            LLMeshRepoThread::incActiveLODRequests();
+        }
+    virtual ~LLMeshLODHandler();
+
+protected:
+    LLMeshLODHandler(const LLMeshLODHandler &);                 // Not defined
+    void operator=(const LLMeshLODHandler &);                   // Not defined
+
+public:
+    virtual void processData(LLCore::BufferArray * body, S32 body_offset, U8 * data, S32 data_size);
+    virtual void processFailure(LLCore::HttpStatus status);
+
+public:
+    S32 mLOD;
+};
+
+
+// Subclass for skin info fetches.
+//
+// Thread:  repo
+class LLMeshSkinInfoHandler : public LLMeshHandlerBase
+{
+public:
+    LOG_CLASS(LLMeshSkinInfoHandler);
+    LLMeshSkinInfoHandler(const LLUUID& id, U32 offset, U32 requested_bytes)
+        : LLMeshHandlerBase(offset, requested_bytes),
+          mMeshID(id)
+    {}
+    virtual ~LLMeshSkinInfoHandler();
+
+protected:
+    LLMeshSkinInfoHandler(const LLMeshSkinInfoHandler &);       // Not defined
+    void operator=(const LLMeshSkinInfoHandler &);              // Not defined
+
+public:
+    virtual void processData(LLCore::BufferArray * body, S32 body_offset, U8 * data, S32 data_size);
+    virtual void processFailure(LLCore::HttpStatus status);
+
+public:
+    LLUUID mMeshID;
+};
+
+
+// Subclass for decomposition fetches.
+//
+// Thread:  repo
+class LLMeshDecompositionHandler : public LLMeshHandlerBase
+{
+public:
+    LOG_CLASS(LLMeshDecompositionHandler);
+    LLMeshDecompositionHandler(const LLUUID& id, U32 offset, U32 requested_bytes)
+        : LLMeshHandlerBase(offset, requested_bytes),
+          mMeshID(id)
+    {}
+    virtual ~LLMeshDecompositionHandler();
+
+protected:
+    LLMeshDecompositionHandler(const LLMeshDecompositionHandler &);     // Not defined
+    void operator=(const LLMeshDecompositionHandler &);                 // Not defined
+
+public:
+    virtual void processData(LLCore::BufferArray * body, S32 body_offset, U8 * data, S32 data_size);
+    virtual void processFailure(LLCore::HttpStatus status);
+
+public:
+    LLUUID mMeshID;
+};
+
+
+// Subclass for physics shape fetches.
+//
+// Thread:  repo
+class LLMeshPhysicsShapeHandler : public LLMeshHandlerBase
+{
+public:
+    LOG_CLASS(LLMeshPhysicsShapeHandler);
+    LLMeshPhysicsShapeHandler(const LLUUID& id, U32 offset, U32 requested_bytes)
+        : LLMeshHandlerBase(offset, requested_bytes),
+          mMeshID(id)
+    {}
+    virtual ~LLMeshPhysicsShapeHandler();
+
+protected:
+    LLMeshPhysicsShapeHandler(const LLMeshPhysicsShapeHandler &);   // Not defined
+    void operator=(const LLMeshPhysicsShapeHandler &);              // Not defined
+
+public:
+    virtual void processData(LLCore::BufferArray * body, S32 body_offset, U8 * data, S32 data_size);
+    virtual void processFailure(LLCore::HttpStatus status);
+
+public:
+    LLUUID mMeshID;
+};
+
+
+void log_upload_error(LLCore::HttpStatus status, const LLSD& content,
+                      const char * const stage, const std::string & model_name)
+{
+    // Add notification popup.
+    LLSD args;
+    std::string message = content["error"]["message"].asString();
+    std::string identifier = content["error"]["identifier"].asString();
+    args["MESSAGE"] = message;
+    args["IDENTIFIER"] = identifier;
+    args["LABEL"] = model_name;
+
+    // Log details.
+    LL_WARNS(LOG_MESH) << "Error in stage:  " << stage
+                       << ", Reason:  " << status.toString()
+                       << " (" << status.toTerseString() << ")" << LL_ENDL;
+
+    std::ostringstream details;
+    typedef std::set<std::string> mav_errors_set_t;
+    mav_errors_set_t mav_errors;
+
+    if (content.has("error"))
+    {
+        const LLSD& err = content["error"];
+        LL_WARNS(LOG_MESH) << "error: " << err << LL_ENDL;
+        LL_WARNS(LOG_MESH) << "  mesh upload failed, stage '" << stage
+                           << "', error '" << err["error"].asString()
+                           << "', message '" << err["message"].asString()
+                           << "', id '" << err["identifier"].asString()
+                           << "'" << LL_ENDL;
+
+        if (err.has("errors"))
+        {
+            details << std::endl << std::endl;
+
+            S32 error_num = 0;
+            const LLSD& err_list = err["errors"];
+            for (LLSD::array_const_iterator it = err_list.beginArray();
+                 it != err_list.endArray();
+                 ++it)
+            {
+                const LLSD& err_entry = *it;
+                std::string message = err_entry["message"];
+
+                if (message.length() > 0)
+                {
+                    mav_errors.insert(message);
+                }
+
+                LL_WARNS(LOG_MESH) << "  error[" << error_num << "]:" << LL_ENDL;
+                for (LLSD::map_const_iterator map_it = err_entry.beginMap();
+                     map_it != err_entry.endMap();
+                     ++map_it)
+                {
+                    LL_WARNS(LOG_MESH) << "    " << map_it->first << ":  "
+                                       << map_it->second << LL_ENDL;
+                }
+                error_num++;
+            }
+        }
+    }
+    else
+    {
+        LL_WARNS(LOG_MESH) << "Bad response to mesh request, no additional error information available." << LL_ENDL;
+    }
+
+    mav_errors_set_t::iterator mav_errors_it = mav_errors.begin();
+    for (; mav_errors_it != mav_errors.end(); ++mav_errors_it)
+    {
+        std::string mav_details = "Mav_Details_" + *mav_errors_it;
+        details << "Message: '" << *mav_errors_it << "': " << LLTrans::getString(mav_details) << std::endl << std::endl;
+    }
+
+    std::string details_str = details.str();
+    if (details_str.length() > 0)
+    {
+        args["DETAILS"] = details_str;
+    }
+
+    gMeshRepo.uploadError(args);
+}
+
+LLMeshRepoThread::LLMeshRepoThread()
+: LLThread("mesh repo"),
+  mHttpRequest(NULL),
+  mHttpOptions(),
+  mHttpLargeOptions(),
+  mHttpHeaders(),
+  mHttpPolicyClass(LLCore::HttpRequest::DEFAULT_POLICY_ID),
+  mHttpLargePolicyClass(LLCore::HttpRequest::DEFAULT_POLICY_ID)
+{
+    LLAppCoreHttp & app_core_http(LLAppViewer::instance()->getAppCoreHttp());
+
+    mMutex = new LLMutex();
+    mHeaderMutex = new LLMutex();
+    mSignal = new LLCondition();
+    mHttpRequest = new LLCore::HttpRequest;
+    mHttpOptions = LLCore::HttpOptions::ptr_t(new LLCore::HttpOptions);
+    mHttpOptions->setTransferTimeout(SMALL_MESH_XFER_TIMEOUT);
+    mHttpOptions->setUseRetryAfter(gSavedSettings.getBOOL("MeshUseHttpRetryAfter"));
+    mHttpLargeOptions = LLCore::HttpOptions::ptr_t(new LLCore::HttpOptions);
+    mHttpLargeOptions->setTransferTimeout(LARGE_MESH_XFER_TIMEOUT);
+    mHttpLargeOptions->setUseRetryAfter(gSavedSettings.getBOOL("MeshUseHttpRetryAfter"));
+    mHttpHeaders = LLCore::HttpHeaders::ptr_t(new LLCore::HttpHeaders);
+    mHttpHeaders->append(HTTP_OUT_HEADER_ACCEPT, HTTP_CONTENT_VND_LL_MESH);
+    mHttpPolicyClass = app_core_http.getPolicy(LLAppCoreHttp::AP_MESH2);
+    mHttpLargePolicyClass = app_core_http.getPolicy(LLAppCoreHttp::AP_LARGE_MESH);
+}
+
+
+LLMeshRepoThread::~LLMeshRepoThread()
+{
+    LL_INFOS(LOG_MESH) << "Small GETs issued:  " << LLMeshRepository::sHTTPRequestCount
+                       << ", Large GETs issued:  " << LLMeshRepository::sHTTPLargeRequestCount
+                       << ", Max Lock Holdoffs:  " << LLMeshRepository::sMaxLockHoldoffs
+                       << LL_ENDL;
+
+    mHttpRequestSet.clear();
+    mHttpHeaders.reset();
+
+    while (!mSkinInfoQ.empty())
+    {
+        delete mSkinInfoQ.front();
+        mSkinInfoQ.pop_front();
+    }
+
+    while (!mDecompositionQ.empty())
+    {
+        delete mDecompositionQ.front();
+        mDecompositionQ.pop_front();
+    }
+
+    delete mHttpRequest;
+    mHttpRequest = NULL;
+    delete mMutex;
+    mMutex = NULL;
+    delete mHeaderMutex;
+    mHeaderMutex = NULL;
+    delete mSignal;
+    mSignal = NULL;
+}
+
+void LLMeshRepoThread::run()
+{
+    LLCDResult res = LLConvexDecomposition::initThread();
+    if (res != LLCD_OK && LLConvexDecomposition::isFunctional())
+    {
+        LL_WARNS(LOG_MESH) << "Convex decomposition unable to be loaded.  Expect severe problems." << LL_ENDL;
+    }
+
+    while (!LLApp::isExiting())
+    {
+        // *TODO:  Revise sleep/wake strategy and try to move away
+        // from polling operations in this thread.  We can sleep
+        // this thread hard when:
+        // * All Http requests are serviced
+        // * LOD request queue empty
+        // * Header request queue empty
+        // * Skin info request queue empty
+        // * Decomposition request queue empty
+        // * Physics shape request queue empty
+        // We wake the thread when any of the above become untrue.
+        // Will likely need a correctly-implemented condition variable to do this.
+        // On the other hand, this may actually be an effective and efficient scheme...
+
+        mSignal->wait();
+
+        if (LLApp::isExiting())
+        {
+            break;
+        }
+
+        if (! mHttpRequestSet.empty())
+        {
+            // Dispatch all HttpHandler notifications
+            mHttpRequest->update(0L);
+        }
+        sRequestWaterLevel = mHttpRequestSet.size();            // Stats data update
+
+        // NOTE: order of queue processing intentionally favors LOD requests over header requests
+        // Todo: we are processing mLODReqQ, mHeaderReqQ, mSkinRequests, mDecompositionRequests and mPhysicsShapeRequests
+        // in relatively similar manners, remake code to simplify/unify the process,
+        // like processRequests(&requestQ, fetchFunction); which does same thing for each element
+
+        if (!mLODReqQ.empty() && mHttpRequestSet.size() < sRequestHighWater)
+        {
+            std::list<LODRequest> incomplete;
+            while (!mLODReqQ.empty() && mHttpRequestSet.size() < sRequestHighWater)
+            {
+                if (!mMutex)
+                {
+                    break;
+                }
+
+                mMutex->lock();
+                LODRequest req = mLODReqQ.front();
+                mLODReqQ.pop();
+                LLMeshRepository::sLODProcessing--;
+                mMutex->unlock();
+                if (req.isDelayed())
+                {
+                    // failed to load before, wait a bit
+                    incomplete.push_front(req);
+                }
+                else if (!fetchMeshLOD(req.mMeshParams, req.mLOD, req.canRetry()))
+                {
+                    if (req.canRetry())
+                    {
+                        // failed, resubmit
+                        req.updateTime();
+                        incomplete.push_front(req);
+                    }
+                    else
+                    {
+                        // too many fails
+                        LLMutexLock lock(mMutex);
+                        mUnavailableQ.push_back(req);
+                        LL_WARNS() << "Failed to load " << req.mMeshParams << " , skip" << LL_ENDL;
+                    }
+                }
+            }
+
+            if (!incomplete.empty())
+            {
+                LLMutexLock locker(mMutex);
+                for (std::list<LODRequest>::iterator iter = incomplete.begin(); iter != incomplete.end(); iter++)
+                {
+                    mLODReqQ.push(*iter);
+                    ++LLMeshRepository::sLODProcessing;
+                }
+            }
+        }
+
+        if (!mHeaderReqQ.empty() && mHttpRequestSet.size() < sRequestHighWater)
+        {
+            std::list<HeaderRequest> incomplete;
+            while (!mHeaderReqQ.empty() && mHttpRequestSet.size() < sRequestHighWater)
+            {
+                if (!mMutex)
+                {
+                    break;
+                }
+
+                mMutex->lock();
+                HeaderRequest req = mHeaderReqQ.front();
+                mHeaderReqQ.pop();
+                mMutex->unlock();
+                if (req.isDelayed())
+                {
+                    // failed to load before, wait a bit
+                    incomplete.push_front(req);
+                }
+                else if (!fetchMeshHeader(req.mMeshParams, req.canRetry()))
+                {
+                    if (req.canRetry())
+                    {
+                        //failed, resubmit
+                        req.updateTime();
+                        incomplete.push_front(req);
+                    }
+                    else
+                    {
+                        LL_DEBUGS() << "mHeaderReqQ failed: " << req.mMeshParams << LL_ENDL;
+                    }
+                }
+            }
+
+            if (!incomplete.empty())
+            {
+                LLMutexLock locker(mMutex);
+                for (std::list<HeaderRequest>::iterator iter = incomplete.begin(); iter != incomplete.end(); iter++)
+                {
+                    mHeaderReqQ.push(*iter);
+                }
+            }
+        }
+
+        // For the final three request lists, similar goal to above but
+        // slightly different queue structures.  Stay off the mutex when
+        // performing long-duration actions.
+
+        if (mHttpRequestSet.size() < sRequestHighWater
+            && (!mSkinRequests.empty()
+            || !mDecompositionRequests.empty()
+            || !mPhysicsShapeRequests.empty()))
+        {
+            // Something to do probably, lock and double-check.  We don't want
+            // to hold the lock long here.  That will stall main thread activities
+            // so we bounce it.
+
+            if (!mSkinRequests.empty())
+            {
+                std::list<UUIDBasedRequest> incomplete;
+                while (!mSkinRequests.empty() && mHttpRequestSet.size() < sRequestHighWater)
+                {
+
+                    mMutex->lock();
+                    auto req = mSkinRequests.front();
+                    mSkinRequests.pop_front();
+                    mMutex->unlock();
+                    if (req.isDelayed())
+                    {
+                        incomplete.emplace_back(req);
+                    }
+                    else if (!fetchMeshSkinInfo(req.mId, req.canRetry()))
+                    {
+                        if (req.canRetry())
+                        {
+                            req.updateTime();
+                            incomplete.emplace_back(req);
+                        }
+                        else
+                        {
+                            LLMutexLock locker(mMutex);
+                            mSkinUnavailableQ.push_back(req);
+                            LL_DEBUGS() << "mSkinReqQ failed: " << req.mId << LL_ENDL;
+                        }
+                    }
+                }
+
+                if (!incomplete.empty())
+                {
+                    LLMutexLock locker(mMutex);
+                    for (const auto& req : incomplete)
+                    {
+                        mSkinRequests.push_back(req);
+                    }
+                }
+            }
+
+            // holding lock, try next list
+            // *TODO:  For UI/debug-oriented lists, we might drop the fine-
+            // grained locking as there's a lowered expectation of smoothness
+            // in these cases.
+            if (!mDecompositionRequests.empty())
+            {
+                std::set<UUIDBasedRequest> incomplete;
+                while (!mDecompositionRequests.empty() && mHttpRequestSet.size() < sRequestHighWater)
+                {
+                    mMutex->lock();
+                    std::set<UUIDBasedRequest>::iterator iter = mDecompositionRequests.begin();
+                    UUIDBasedRequest req = *iter;
+                    mDecompositionRequests.erase(iter);
+                    mMutex->unlock();
+                    if (req.isDelayed())
+                    {
+                        incomplete.insert(req);
+                    }
+                    else if (!fetchMeshDecomposition(req.mId))
+                    {
+                        if (req.canRetry())
+                        {
+                            req.updateTime();
+                            incomplete.insert(req);
+                        }
+                        else
+                        {
+                            LL_DEBUGS() << "mDecompositionRequests failed: " << req.mId << LL_ENDL;
+                        }
+                    }
+                }
+
+                if (!incomplete.empty())
+                {
+                    LLMutexLock locker(mMutex);
+                    mDecompositionRequests.insert(incomplete.begin(), incomplete.end());
+                }
+            }
+
+            // holding lock, final list
+            if (!mPhysicsShapeRequests.empty())
+            {
+                std::set<UUIDBasedRequest> incomplete;
+                while (!mPhysicsShapeRequests.empty() && mHttpRequestSet.size() < sRequestHighWater)
+                {
+                    mMutex->lock();
+                    std::set<UUIDBasedRequest>::iterator iter = mPhysicsShapeRequests.begin();
+                    UUIDBasedRequest req = *iter;
+                    mPhysicsShapeRequests.erase(iter);
+                    mMutex->unlock();
+                    if (req.isDelayed())
+                    {
+                        incomplete.insert(req);
+                    }
+                    else if (!fetchMeshPhysicsShape(req.mId))
+                    {
+                        if (req.canRetry())
+                        {
+                            req.updateTime();
+                            incomplete.insert(req);
+                        }
+                        else
+                        {
+                            LL_DEBUGS() << "mPhysicsShapeRequests failed: " << req.mId << LL_ENDL;
+                        }
+                    }
+                }
+
+                if (!incomplete.empty())
+                {
+                    LLMutexLock locker(mMutex);
+                    mPhysicsShapeRequests.insert(incomplete.begin(), incomplete.end());
+                }
+            }
+        }
+
+        // For dev purposes only.  A dynamic change could make this false
+        // and that shouldn't assert.
+        // llassert_always(mHttpRequestSet.size() <= sRequestHighWater);
+    }
+
+    if (mSignal->isLocked())
+    { //make sure to let go of the mutex associated with the given signal before shutting down
+        mSignal->unlock();
+    }
+
+    res = LLConvexDecomposition::quitThread();
+    if (res != LLCD_OK && LLConvexDecomposition::isFunctional())
+    {
+        LL_WARNS(LOG_MESH) << "Convex decomposition unable to be quit." << LL_ENDL;
+    }
+}
+
+// Mutex:  LLMeshRepoThread::mMutex must be held on entry
+void LLMeshRepoThread::loadMeshSkinInfo(const LLUUID& mesh_id)
+{
+    mSkinRequests.push_back(UUIDBasedRequest(mesh_id));
+}
+
+// Mutex:  LLMeshRepoThread::mMutex must be held on entry
+void LLMeshRepoThread::loadMeshDecomposition(const LLUUID& mesh_id)
+{
+    mDecompositionRequests.insert(UUIDBasedRequest(mesh_id));
+}
+
+// Mutex:  LLMeshRepoThread::mMutex must be held on entry
+void LLMeshRepoThread::loadMeshPhysicsShape(const LLUUID& mesh_id)
+{
+    mPhysicsShapeRequests.insert(UUIDBasedRequest(mesh_id));
+}
+
+void LLMeshRepoThread::lockAndLoadMeshLOD(const LLVolumeParams& mesh_params, S32 lod)
+{
+    if (!LLAppViewer::isExiting())
+    {
+        loadMeshLOD(mesh_params, lod);
+    }
+}
+
+
+void LLMeshRepoThread::loadMeshLOD(const LLVolumeParams& mesh_params, S32 lod)
+{ //could be called from any thread
+    const LLUUID& mesh_id = mesh_params.getSculptID();
+    LLMutexLock lock(mMutex);
+    LLMutexLock header_lock(mHeaderMutex);
+    mesh_header_map::iterator iter = mMeshHeader.find(mesh_id);
+    if (iter != mMeshHeader.end())
+    { //if we have the header, request LOD byte range
+
+        LODRequest req(mesh_params, lod);
+        {
+            mLODReqQ.push(req);
+            LLMeshRepository::sLODProcessing++;
+        }
+    }
+    else
+    {
+        HeaderRequest req(mesh_params);
+        pending_lod_map::iterator pending = mPendingLOD.find(mesh_id);
+
+        if (pending != mPendingLOD.end())
+        { //append this lod request to existing header request
+            pending->second.push_back(lod);
+            llassert(pending->second.size() <= LLModel::NUM_LODS);
+        }
+        else
+        { //if no header request is pending, fetch header
+            mHeaderReqQ.push(req);
+            mPendingLOD[mesh_id].push_back(lod);
+        }
+    }
+}
+
+// Mutex:  must be holding mMutex when called
+void LLMeshRepoThread::setGetMeshCap(const std::string & mesh_cap)
+{
+    mGetMeshCapability = mesh_cap;
+}
+
+
+// Constructs a Cap URL for the mesh.  Prefers a GetMesh2 cap
+// over a GetMesh cap.
+//
+// Mutex:  acquires mMutex
+void LLMeshRepoThread::constructUrl(LLUUID mesh_id, std::string * url)
+{
+    std::string res_url;
+
+    if (gAgent.getRegion())
+    {
+        {
+            LLMutexLock lock(mMutex);
+            res_url = mGetMeshCapability;
+        }
+
+        if (!res_url.empty())
+        {
+            res_url += "/?mesh_id=";
+            res_url += mesh_id.asString().c_str();
+        }
+        else
+        {
+            LL_WARNS_ONCE(LOG_MESH) << "Current region does not have ViewerAsset capability!  Cannot load meshes. Region id: "
+                                    << gAgent.getRegion()->getRegionID() << LL_ENDL;
+            LL_DEBUGS_ONCE(LOG_MESH) << "Cannot load mesh " << mesh_id << " due to missing capability." << LL_ENDL;
+        }
+    }
+    else
+    {
+        LL_WARNS_ONCE(LOG_MESH) << "Current region is not loaded so there is no capability to load from! Cannot load meshes." << LL_ENDL;
+        LL_DEBUGS_ONCE(LOG_MESH) << "Cannot load mesh " << mesh_id << " due to missing capability." << LL_ENDL;
+    }
+
+    *url = res_url;
+}
+
+// Issue an HTTP GET request with byte range using the right
+// policy class.
+//
+// @return      Valid handle or LLCORE_HTTP_HANDLE_INVALID.
+//              If the latter, actual status is found in
+//              mHttpStatus member which is valid until the
+//              next call to this method.
+//
+// Thread:  repo
+LLCore::HttpHandle LLMeshRepoThread::getByteRange(const std::string & url,
+                                                  size_t offset, size_t len,
+                                                  const LLCore::HttpHandler::ptr_t &handler)
+{
+    // Also used in lltexturefetch.cpp
+    static LLCachedControl<bool> disable_range_req(gSavedSettings, "HttpRangeRequestsDisable", false);
+
+    LLCore::HttpHandle handle(LLCORE_HTTP_HANDLE_INVALID);
+
+    if (len < LARGE_MESH_FETCH_THRESHOLD)
+    {
+        handle = mHttpRequest->requestGetByteRange( mHttpPolicyClass,
+                                                    url,
+                                                    (disable_range_req ? size_t(0) : offset),
+                                                    (disable_range_req ? size_t(0) : len),
+                                                    mHttpOptions,
+                                                    mHttpHeaders,
+                                                    handler);
+        if (LLCORE_HTTP_HANDLE_INVALID != handle)
+        {
+            ++LLMeshRepository::sHTTPRequestCount;
+        }
+    }
+    else
+    {
+        handle = mHttpRequest->requestGetByteRange(mHttpLargePolicyClass,
+                                                   url,
+                                                   (disable_range_req ? size_t(0) : offset),
+                                                   (disable_range_req ? size_t(0) : len),
+                                                   mHttpLargeOptions,
+                                                   mHttpHeaders,
+                                                   handler);
+        if (LLCORE_HTTP_HANDLE_INVALID != handle)
+        {
+            ++LLMeshRepository::sHTTPLargeRequestCount;
+        }
+    }
+    if (LLCORE_HTTP_HANDLE_INVALID == handle)
+    {
+        // Something went wrong, capture the error code for caller.
+        mHttpStatus = mHttpRequest->getStatus();
+    }
+    return handle;
+}
+
+
+bool LLMeshRepoThread::fetchMeshSkinInfo(const LLUUID& mesh_id, bool can_retry)
+{
+
+    if (!mHeaderMutex)
+    {
+        return false;
+    }
+
+    mHeaderMutex->lock();
+
+    auto header_it = mMeshHeader.find(mesh_id);
+    if (header_it == mMeshHeader.end())
+    { //we have no header info for this mesh, do nothing
+        mHeaderMutex->unlock();
+        return false;
+    }
+
+    ++LLMeshRepository::sMeshRequestCount;
+    bool ret = true;
+    U32 header_size = header_it->second.first;
+
+    if (header_size > 0)
+    {
+        const LLMeshHeader& header = header_it->second.second;
+
+        S32 version = header.mVersion;
+        S32 offset = header_size + header.mSkinOffset;
+        S32 size = header.mSkinSize;
+
+        mHeaderMutex->unlock();
+
+        if (version <= MAX_MESH_VERSION && offset >= 0 && size > 0)
+        {
+            //check cache for mesh skin info
+            LLFileSystem file(mesh_id, LLAssetType::AT_MESH);
+            if (file.getSize() >= offset + size)
+            {
+                U8* buffer = new(std::nothrow) U8[size];
+                if (!buffer)
+                {
+                    LL_WARNS(LOG_MESH) << "Failed to allocate memory for skin info, size: " << size << LL_ENDL;
+                    return false;
+                }
+                LLMeshRepository::sCacheBytesRead += size;
+                ++LLMeshRepository::sCacheReads;
+                file.seek(offset);
+                file.read(buffer, size);
+
+                //make sure buffer isn't all 0's by checking the first 1KB (reserved block but not written)
+                bool zero = true;
+                for (S32 i = 0; i < llmin(size, 1024) && zero; ++i)
+                {
+                    zero = buffer[i] == 0;
+                }
+
+                if (!zero)
+                { //attempt to parse
+                    if (skinInfoReceived(mesh_id, buffer, size))
+                    {
+                        delete[] buffer;
+                        return true;
+                    }
+                }
+
+                delete[] buffer;
+            }
+
+            //reading from cache failed for whatever reason, fetch from sim
+            std::string http_url;
+            constructUrl(mesh_id, &http_url);
+
+            if (!http_url.empty())
+            {
+                LLMeshHandlerBase::ptr_t handler(new LLMeshSkinInfoHandler(mesh_id, offset, size));
+                LLCore::HttpHandle handle = getByteRange(http_url, offset, size, handler);
+                if (LLCORE_HTTP_HANDLE_INVALID == handle)
+                {
+                    LL_WARNS(LOG_MESH) << "HTTP GET request failed for skin info on mesh " << mID
+                                       << ".  Reason:  " << mHttpStatus.toString()
+                                       << " (" << mHttpStatus.toTerseString() << ")"
+                                       << LL_ENDL;
+                    ret = false;
+                }
+                else if(can_retry)
+                {
+                    handler->mHttpHandle = handle;
+                    mHttpRequestSet.insert(handler);
+                }
+                else
+                {
+                    LLMutexLock locker(mMutex);
+                    mSkinUnavailableQ.emplace_back(mesh_id);
+                }
+            }
+            else
+            {
+                LLMutexLock locker(mMutex);
+                mSkinUnavailableQ.emplace_back(mesh_id);
+            }
+        }
+        else
+        {
+            LLMutexLock locker(mMutex);
+            mSkinUnavailableQ.emplace_back(mesh_id);
+        }
+    }
+    else
+    {
+        mHeaderMutex->unlock();
+    }
+
+    //early out was not hit, effectively fetched
+    return ret;
+}
+
+bool LLMeshRepoThread::fetchMeshDecomposition(const LLUUID& mesh_id)
+{
+    if (!mHeaderMutex)
+    {
+        return false;
+    }
+
+    mHeaderMutex->lock();
+
+    auto header_it = mMeshHeader.find(mesh_id);
+    if (header_it == mMeshHeader.end())
+    { //we have no header info for this mesh, do nothing
+        mHeaderMutex->unlock();
+        return false;
+    }
+
+    ++LLMeshRepository::sMeshRequestCount;
+    U32 header_size = header_it->second.first;
+    bool ret = true;
+
+    if (header_size > 0)
+    {
+        const auto& header = header_it->second.second;
+        S32 version = header.mVersion;
+        S32 offset = header_size + header.mPhysicsConvexOffset;
+        S32 size = header.mPhysicsConvexSize;
+
+        mHeaderMutex->unlock();
+
+        if (version <= MAX_MESH_VERSION && offset >= 0 && size > 0)
+        {
+            //check cache for mesh skin info
+            LLFileSystem file(mesh_id, LLAssetType::AT_MESH);
+            if (file.getSize() >= offset+size)
+            {
+                U8* buffer = new(std::nothrow) U8[size];
+                if (!buffer)
+                {
+                    LL_WARNS(LOG_MESH) << "Failed to allocate memory for mesh decomposition, size: " << size << LL_ENDL;
+                    return false;
+                }
+                LLMeshRepository::sCacheBytesRead += size;
+                ++LLMeshRepository::sCacheReads;
+
+                file.seek(offset);
+                file.read(buffer, size);
+
+                //make sure buffer isn't all 0's by checking the first 1KB (reserved block but not written)
+                bool zero = true;
+                for (S32 i = 0; i < llmin(size, 1024) && zero; ++i)
+                {
+                    zero = buffer[i] == 0;
+                }
+
+                if (!zero)
+                { //attempt to parse
+                    if (decompositionReceived(mesh_id, buffer, size))
+                    {
+                        delete[] buffer;
+                        return true;
+                    }
+                }
+
+                delete[] buffer;
+            }
+
+            //reading from cache failed for whatever reason, fetch from sim
+            std::string http_url;
+            constructUrl(mesh_id, &http_url);
+
+            if (!http_url.empty())
+            {
+                LLMeshHandlerBase::ptr_t handler(new LLMeshDecompositionHandler(mesh_id, offset, size));
+                LLCore::HttpHandle handle = getByteRange(http_url, offset, size, handler);
+                if (LLCORE_HTTP_HANDLE_INVALID == handle)
+                {
+                    LL_WARNS(LOG_MESH) << "HTTP GET request failed for decomposition mesh " << mID
+                                       << ".  Reason:  " << mHttpStatus.toString()
+                                       << " (" << mHttpStatus.toTerseString() << ")"
+                                       << LL_ENDL;
+                    ret = false;
+                }
+                else
+                {
+                    handler->mHttpHandle = handle;
+                    mHttpRequestSet.insert(handler);
+                }
+            }
+        }
+    }
+    else
+    {
+        mHeaderMutex->unlock();
+    }
+
+    //early out was not hit, effectively fetched
+    return ret;
+}
+
+bool LLMeshRepoThread::fetchMeshPhysicsShape(const LLUUID& mesh_id)
+{
+    if (!mHeaderMutex)
+    {
+        return false;
+    }
+
+    mHeaderMutex->lock();
+
+    auto header_it = mMeshHeader.find(mesh_id);
+    if (header_it == mMeshHeader.end())
+    { //we have no header info for this mesh, do nothing
+        mHeaderMutex->unlock();
+        return false;
+    }
+
+    ++LLMeshRepository::sMeshRequestCount;
+    U32 header_size = header_it->second.first;
+    bool ret = true;
+
+    if (header_size > 0)
+    {
+        const auto& header = header_it->second.second;
+        S32 version = header.mVersion;
+        S32 offset = header_size + header.mPhysicsMeshOffset;
+        S32 size = header.mPhysicsMeshSize;
+
+        mHeaderMutex->unlock();
+
+        if (version <= MAX_MESH_VERSION && offset >= 0 && size > 0)
+        {
+            //check cache for mesh physics shape info
+            LLFileSystem file(mesh_id, LLAssetType::AT_MESH);
+            if (file.getSize() >= offset+size)
+            {
+                LLMeshRepository::sCacheBytesRead += size;
+                ++LLMeshRepository::sCacheReads;
+                file.seek(offset);
+                U8* buffer = new(std::nothrow) U8[size];
+                if (!buffer)
+                {
+                    LL_WARNS(LOG_MESH) << "Failed to allocate memory for physics shape, size: " << size << LL_ENDL;
+                    return false;
+                }
+                file.read(buffer, size);
+
+                //make sure buffer isn't all 0's by checking the first 1KB (reserved block but not written)
+                bool zero = true;
+                for (S32 i = 0; i < llmin(size, 1024) && zero; ++i)
+                {
+                    zero = buffer[i] == 0;
+                }
+
+                if (!zero)
+                { //attempt to parse
+                    if (physicsShapeReceived(mesh_id, buffer, size) == MESH_OK)
+                    {
+                        delete[] buffer;
+                        return true;
+                    }
+                }
+
+                delete[] buffer;
+            }
+
+            //reading from cache failed for whatever reason, fetch from sim
+            std::string http_url;
+            constructUrl(mesh_id, &http_url);
+
+            if (!http_url.empty())
+            {
+                LLMeshHandlerBase::ptr_t handler(new LLMeshPhysicsShapeHandler(mesh_id, offset, size));
+                LLCore::HttpHandle handle = getByteRange(http_url, offset, size, handler);
+                if (LLCORE_HTTP_HANDLE_INVALID == handle)
+                {
+                    LL_WARNS(LOG_MESH) << "HTTP GET request failed for physics shape on mesh " << mID
+                                       << ".  Reason:  " << mHttpStatus.toString()
+                                       << " (" << mHttpStatus.toTerseString() << ")"
+                                       << LL_ENDL;
+                    ret = false;
+                }
+                else
+                {
+                    handler->mHttpHandle = handle;
+                    mHttpRequestSet.insert(handler);
+                }
+            }
+        }
+        else
+        { //no physics shape whatsoever, report back NULL
+            physicsShapeReceived(mesh_id, NULL, 0);
+        }
+    }
+    else
+    {
+        mHeaderMutex->unlock();
+    }
+
+    //early out was not hit, effectively fetched
+    return ret;
+}
+
+//static
+void LLMeshRepoThread::incActiveLODRequests()
+{
+    LLMutexLock lock(gMeshRepo.mThread->mMutex);
+    ++LLMeshRepoThread::sActiveLODRequests;
+}
+
+//static
+void LLMeshRepoThread::decActiveLODRequests()
+{
+    LLMutexLock lock(gMeshRepo.mThread->mMutex);
+    --LLMeshRepoThread::sActiveLODRequests;
+}
+
+//static
+void LLMeshRepoThread::incActiveHeaderRequests()
+{
+    LLMutexLock lock(gMeshRepo.mThread->mMutex);
+    ++LLMeshRepoThread::sActiveHeaderRequests;
+}
+
+//static
+void LLMeshRepoThread::decActiveHeaderRequests()
+{
+    LLMutexLock lock(gMeshRepo.mThread->mMutex);
+    --LLMeshRepoThread::sActiveHeaderRequests;
+}
+
+//return false if failed to get header
+bool LLMeshRepoThread::fetchMeshHeader(const LLVolumeParams& mesh_params, bool can_retry)
+{
+    ++LLMeshRepository::sMeshRequestCount;
+
+    {
+        //look for mesh in asset in cache
+        LLFileSystem file(mesh_params.getSculptID(), LLAssetType::AT_MESH);
+
+        S32 size = file.getSize();
+
+        if (size > 0)
+        {
+            // *NOTE:  if the header size is ever more than 4KB, this will break
+            U8 buffer[MESH_HEADER_SIZE];
+            S32 bytes = llmin(size, MESH_HEADER_SIZE);
+            LLMeshRepository::sCacheBytesRead += bytes;
+            ++LLMeshRepository::sCacheReads;
+            file.read(buffer, bytes);
+            if (headerReceived(mesh_params, buffer, bytes) == MESH_OK)
+            {
+                std::string mid;
+                mesh_params.getSculptID().toString(mid);
+                LL_DEBUGS(LOG_MESH) << "Mesh/Cache: Mesh header for ID " << mid << " - was retrieved from the cache." << LL_ENDL;
+
+                // Found mesh in cache
+                return true;
+            }
+        }
+    }
+
+    //either cache entry doesn't exist or is corrupt, request header from simulator
+    bool retval = true;
+    std::string http_url;
+    constructUrl(mesh_params.getSculptID(), &http_url);
+
+
+    if (!http_url.empty())
+    {
+        std::string mid;
+        mesh_params.getSculptID().toString(mid);
+        LL_DEBUGS(LOG_MESH) << "Mesh/Cache: Mesh header for ID " << mid << " - was retrieved from the simulator." << LL_ENDL;
+
+        //grab first 4KB if we're going to bother with a fetch.  Cache will prevent future fetches if a full mesh fits
+        //within the first 4KB
+        //NOTE -- this will break of headers ever exceed 4KB
+
+        LLMeshHandlerBase::ptr_t handler(new LLMeshHeaderHandler(mesh_params, 0, MESH_HEADER_SIZE));
+        LLCore::HttpHandle handle = getByteRange(http_url, 0, MESH_HEADER_SIZE, handler);
+        if (LLCORE_HTTP_HANDLE_INVALID == handle)
+        {
+            LL_WARNS(LOG_MESH) << "HTTP GET request failed for mesh header " << mID
+                               << ".  Reason:  " << mHttpStatus.toString()
+                               << " (" << mHttpStatus.toTerseString() << ")"
+                               << LL_ENDL;
+            retval = false;
+        }
+        else if (can_retry)
+        {
+            handler->mHttpHandle = handle;
+            mHttpRequestSet.insert(handler);
+        }
+    }
+
+    return retval;
+}
+
+//return false if failed to get mesh lod.
+bool LLMeshRepoThread::fetchMeshLOD(const LLVolumeParams& mesh_params, S32 lod, bool can_retry)
+{
+    if (!mHeaderMutex)
+    {
+        return false;
+    }
+
+    const LLUUID& mesh_id = mesh_params.getSculptID();
+
+    mHeaderMutex->lock();
+    auto header_it = mMeshHeader.find(mesh_id);
+    if (header_it == mMeshHeader.end())
+    { //we have no header info for this mesh, do nothing
+        mHeaderMutex->unlock();
+        return false;
+    }
+    ++LLMeshRepository::sMeshRequestCount;
+    bool retval = true;
+
+    U32 header_size = header_it->second.first;
+    if (header_size > 0)
+    {
+        const auto& header = header_it->second.second;
+        S32 version = header.mVersion;
+        S32 offset = header_size + header.mLodOffset[lod];
+        S32 size = header.mLodSize[lod];
+        mHeaderMutex->unlock();
+
+        if (version <= MAX_MESH_VERSION && offset >= 0 && size > 0)
+        {
+
+            //check cache for mesh asset
+            LLFileSystem file(mesh_id, LLAssetType::AT_MESH);
+            if (file.getSize() >= offset+size)
+            {
+                U8* buffer = new(std::nothrow) U8[size];
+                if (!buffer)
+                {
+                    LL_WARNS(LOG_MESH) << "Can't allocate memory for mesh " << mesh_id << " LOD " << lod << ", size: " << size << LL_ENDL;
+                    // todo: for now it will result in indefinite constant retries, should result in timeout
+                    // or in retry-count and disabling mesh. (but usually viewer is beyond saving at this point)
+                    return false;
+                }
+                LLMeshRepository::sCacheBytesRead += size;
+                ++LLMeshRepository::sCacheReads;
+                file.seek(offset);
+                file.read(buffer, size);
+
+                //make sure buffer isn't all 0's by checking the first 1KB (reserved block but not written)
+                bool zero = true;
+                for (S32 i = 0; i < llmin(size, 1024) && zero; ++i)
+                {
+                    zero = buffer[i] == 0;
+                }
+
+                if (!zero)
+                { //attempt to parse
+                    if (lodReceived(mesh_params, lod, buffer, size) == MESH_OK)
+                    {
+                        delete[] buffer;
+
+                        std::string mid;
+                        mesh_id.toString(mid);
+                        LL_DEBUGS(LOG_MESH) << "Mesh/Cache: Mesh body for ID " << mid << " - was retrieved from the cache." << LL_ENDL;
+
+                        return true;
+                    }
+                }
+
+                delete[] buffer;
+            }
+
+            //reading from cache failed for whatever reason, fetch from sim
+            std::string http_url;
+            constructUrl(mesh_id, &http_url);
+
+            if (!http_url.empty())
+            {
+                std::string mid;
+                mesh_id.toString(mid);
+                LL_DEBUGS(LOG_MESH) << "Mesh/Cache: Mesh body for ID " << mid << " - was retrieved from the simulator." << LL_ENDL;
+
+                LLMeshHandlerBase::ptr_t handler(new LLMeshLODHandler(mesh_params, lod, offset, size));
+                LLCore::HttpHandle handle = getByteRange(http_url, offset, size, handler);
+                if (LLCORE_HTTP_HANDLE_INVALID == handle)
+                {
+                    LL_WARNS(LOG_MESH) << "HTTP GET request failed for LOD on mesh " << mID
+                                       << ".  Reason:  " << mHttpStatus.toString()
+                                       << " (" << mHttpStatus.toTerseString() << ")"
+                                       << LL_ENDL;
+                    retval = false;
+                }
+                else if (can_retry)
+                {
+                    handler->mHttpHandle = handle;
+                    mHttpRequestSet.insert(handler);
+                    // *NOTE:  Allowing a re-request, not marking as unavailable.  Is that correct?
+                }
+                else
+                {
+                    LLMutexLock lock(mMutex);
+                    mUnavailableQ.push_back(LODRequest(mesh_params, lod));
+                }
+            }
+            else
+            {
+                LLMutexLock lock(mMutex);
+                mUnavailableQ.push_back(LODRequest(mesh_params, lod));
+            }
+        }
+        else
+        {
+            LLMutexLock lock(mMutex);
+            mUnavailableQ.push_back(LODRequest(mesh_params, lod));
+        }
+    }
+    else
+    {
+        mHeaderMutex->unlock();
+    }
+
+    return retval;
+}
+
+EMeshProcessingResult LLMeshRepoThread::headerReceived(const LLVolumeParams& mesh_params, U8* data, S32 data_size)
+{
+    const LLUUID mesh_id = mesh_params.getSculptID();
+    LLSD header_data;
+
+    LLMeshHeader header;
+
+    llssize header_size = 0;
+    if (data_size > 0)
+    {
+        llssize dsize = data_size;
+        char* result_ptr = strip_deprecated_header((char*)data, dsize, &header_size);
+
+        data_size = dsize;
+
+        boost::iostreams::stream<boost::iostreams::array_source> stream(result_ptr, data_size);
+
+        if (!LLSDSerialize::fromBinary(header_data, stream, data_size))
+        {
+            LL_WARNS(LOG_MESH) << "Mesh header parse error.  Not a valid mesh asset!  ID:  " << mesh_id
+                               << LL_ENDL;
+            return MESH_PARSE_FAILURE;
+        }
+
+        if (!header_data.isMap())
+        {
+            LL_WARNS(LOG_MESH) << "Mesh header is invalid for ID: " << mesh_id << LL_ENDL;
+            return MESH_INVALID;
+        }
+
+        header.fromLLSD(header_data);
+
+        if (header.mVersion > MAX_MESH_VERSION)
+        {
+            LL_INFOS(LOG_MESH) << "Wrong version in header for " << mesh_id << LL_ENDL;
+            header.m404 = true;
+        }
+        // make sure there is at least one lod, function returns -1 and marks as 404 otherwise
+        else if (LLMeshRepository::getActualMeshLOD(header, 0) >= 0)
+        {
+            header_size += stream.tellg();
+        }
+    }
+    else
+    {
+        LL_INFOS(LOG_MESH) << "Non-positive data size.  Marking header as non-existent, will not retry.  ID:  " << mesh_id
+                           << LL_ENDL;
+        header.m404 = 1;
+    }
+
+    {
+
+        {
+            LLMutexLock lock(mHeaderMutex);
+            mMeshHeader[mesh_id] = { header_size, header };
+            LLMeshRepository::sCacheBytesHeaders += header_size;
+        }
+
+        LLMutexLock lock(mMutex); // make sure only one thread access mPendingLOD at the same time.
+
+        //check for pending requests
+        pending_lod_map::iterator iter = mPendingLOD.find(mesh_id);
+        if (iter != mPendingLOD.end())
+        {
+            for (U32 i = 0; i < iter->second.size(); ++i)
+            {
+                LODRequest req(mesh_params, iter->second[i]);
+                mLODReqQ.push(req);
+                LLMeshRepository::sLODProcessing++;
+            }
+            mPendingLOD.erase(iter);
+        }
+    }
+
+    return MESH_OK;
+}
+
+EMeshProcessingResult LLMeshRepoThread::lodReceived(const LLVolumeParams& mesh_params, S32 lod, U8* data, S32 data_size)
+{
+    if (data == NULL || data_size == 0)
+    {
+        return MESH_NO_DATA;
+    }
+
+    LLPointer<LLVolume> volume = new LLVolume(mesh_params, LLVolumeLODGroup::getVolumeScaleFromDetail(lod));
+    if (volume->unpackVolumeFaces(data, data_size))
+    {
+        if (volume->getNumFaces() > 0)
+        {
+            LoadedMesh mesh(volume, mesh_params, lod);
+            {
+                LLMutexLock lock(mMutex);
+                mLoadedQ.push_back(mesh);
+                // LLPointer is not thread safe, since we added this pointer into
+                // threaded list, make sure counter gets decreased inside mutex lock
+                // and won't affect mLoadedQ processing
+                volume = NULL;
+                // might be good idea to turn mesh into pointer to avoid making a copy
+                mesh.mVolume = NULL;
+            }
+            return MESH_OK;
+        }
+    }
+
+    return MESH_UNKNOWN;
+}
+
+bool LLMeshRepoThread::skinInfoReceived(const LLUUID& mesh_id, U8* data, S32 data_size)
+{
+    LLSD skin;
+
+    if (data_size > 0)
+    {
+        try
+        {
+            U32 uzip_result = LLUZipHelper::unzip_llsd(skin, data, data_size);
+            if (uzip_result != LLUZipHelper::ZR_OK)
+            {
+                LL_WARNS(LOG_MESH) << "Mesh skin info parse error.  Not a valid mesh asset!  ID:  " << mesh_id
+                    << " uzip result" << uzip_result
+                    << LL_ENDL;
+                return false;
+            }
+        }
+        catch (std::bad_alloc&)
+        {
+            LL_WARNS(LOG_MESH) << "Out of memory for mesh ID " << mesh_id << " of size: " << data_size << LL_ENDL;
+            return false;
+        }
+    }
+
+    {
+        LLMeshSkinInfo* info = nullptr;
+        try
+        {
+            info = new LLMeshSkinInfo(mesh_id, skin);
+        }
+        catch (const std::bad_alloc& ex)
+        {
+            LL_WARNS() << "Failed to allocate skin info with exception: " << ex.what()  << LL_ENDL;
+            return false;
+        }
+
+        // LL_DEBUGS(LOG_MESH) << "info pelvis offset" << info.mPelvisOffset << LL_ENDL;
+        {
+            LLMutexLock lock(mMutex);
+            mSkinInfoQ.push_back(info);
+        }
+    }
+
+    return true;
+}
+
+bool LLMeshRepoThread::decompositionReceived(const LLUUID& mesh_id, U8* data, S32 data_size)
+{
+    LLSD decomp;
+
+    if (data_size > 0)
+    {
+        try
+        {
+            U32 uzip_result = LLUZipHelper::unzip_llsd(decomp, data, data_size);
+            if (uzip_result != LLUZipHelper::ZR_OK)
+            {
+                LL_WARNS(LOG_MESH) << "Mesh decomposition parse error.  Not a valid mesh asset!  ID:  " << mesh_id
+                    << " uzip result: " << uzip_result
+                    << LL_ENDL;
+                return false;
+            }
+        }
+        catch (const std::bad_alloc&)
+        {
+            LL_WARNS(LOG_MESH) << "Out of memory for mesh ID " << mesh_id << " of size: " << data_size << LL_ENDL;
+            return false;
+        }
+    }
+
+    {
+        LLModel::Decomposition* d = new LLModel::Decomposition(decomp);
+        d->mMeshID = mesh_id;
+        {
+            LLMutexLock lock(mMutex);
+            mDecompositionQ.push_back(d);
+        }
+    }
+
+    return true;
+}
+
+EMeshProcessingResult LLMeshRepoThread::physicsShapeReceived(const LLUUID& mesh_id, U8* data, S32 data_size)
+{
+    LLSD physics_shape;
+
+    LLModel::Decomposition* d = new LLModel::Decomposition();
+    d->mMeshID = mesh_id;
+
+    if (data == NULL)
+    { //no data, no physics shape exists
+        d->mPhysicsShapeMesh.clear();
+    }
+    else
+    {
+        LLVolumeParams volume_params;
+        volume_params.setType(LL_PCODE_PROFILE_SQUARE, LL_PCODE_PATH_LINE);
+        volume_params.setSculptID(mesh_id, LL_SCULPT_TYPE_MESH);
+        LLPointer<LLVolume> volume = new LLVolume(volume_params,0);
+
+        if (volume->unpackVolumeFaces(data, data_size))
+        {
+            d->mPhysicsShapeMesh.clear();
+
+            std::vector<LLVector3>& pos = d->mPhysicsShapeMesh.mPositions;
+            std::vector<LLVector3>& norm = d->mPhysicsShapeMesh.mNormals;
+
+            for (S32 i = 0; i < volume->getNumVolumeFaces(); ++i)
+            {
+                const LLVolumeFace& face = volume->getVolumeFace(i);
+
+                for (S32 i = 0; i < face.mNumIndices; ++i)
+                {
+                    U16 idx = face.mIndices[i];
+
+                    pos.push_back(LLVector3(face.mPositions[idx].getF32ptr()));
+                    norm.push_back(LLVector3(face.mNormals[idx].getF32ptr()));
+                }
+            }
+        }
+    }
+
+    {
+        LLMutexLock lock(mMutex);
+        mDecompositionQ.push_back(d);
+    }
+    return MESH_OK;
+}
+
+LLMeshUploadThread::LLMeshUploadThread(LLMeshUploadThread::instance_list& data, LLVector3& scale, bool upload_textures,
+                                       bool upload_skin, bool upload_joints, bool lock_scale_if_joint_position,
+                                       const std::string & upload_url, bool do_upload,
+                                       LLHandle<LLWholeModelFeeObserver> fee_observer,
+                                       LLHandle<LLWholeModelUploadObserver> upload_observer)
+  : LLThread("mesh upload"),
+    LLCore::HttpHandler(),
+    mDiscarded(false),
+    mDoUpload(do_upload),
+    mWholeModelUploadURL(upload_url),
+    mFeeObserverHandle(fee_observer),
+    mUploadObserverHandle(upload_observer)
+{
+    mInstanceList = data;
+    mUploadTextures = upload_textures;
+    mUploadSkin = upload_skin;
+    mUploadJoints = upload_joints;
+    mLockScaleIfJointPosition = lock_scale_if_joint_position;
+    mMutex = new LLMutex();
+    mPendingUploads = 0;
+    mFinished = false;
+    mOrigin = gAgent.getPositionAgent();
+    mHost = gAgent.getRegionHost();
+
+    mWholeModelFeeCapability = gAgent.getRegionCapability("NewFileAgentInventory");
+
+    mOrigin += gAgent.getAtAxis() * scale.magVec();
+
+    mMeshUploadTimeOut = gSavedSettings.getS32("MeshUploadTimeOut");
+
+    mHttpRequest = new LLCore::HttpRequest;
+    mHttpOptions = LLCore::HttpOptions::ptr_t(new LLCore::HttpOptions);
+    mHttpOptions->setTransferTimeout(mMeshUploadTimeOut);
+    mHttpOptions->setUseRetryAfter(gSavedSettings.getBOOL("MeshUseHttpRetryAfter"));
+    mHttpOptions->setRetries(UPLOAD_RETRY_LIMIT);
+    mHttpHeaders = LLCore::HttpHeaders::ptr_t(new LLCore::HttpHeaders);
+    mHttpHeaders->append(HTTP_OUT_HEADER_CONTENT_TYPE, HTTP_CONTENT_LLSD_XML);
+    mHttpPolicyClass = LLAppViewer::instance()->getAppCoreHttp().getPolicy(LLAppCoreHttp::AP_UPLOADS);
+}
+
+LLMeshUploadThread::~LLMeshUploadThread()
+{
+    delete mHttpRequest;
+    mHttpRequest = NULL;
+    delete mMutex;
+    mMutex = NULL;
+
+}
+
+LLMeshUploadThread::DecompRequest::DecompRequest(LLModel* mdl, LLModel* base_model, LLMeshUploadThread* thread)
+{
+    mStage = "single_hull";
+    mModel = mdl;
+    mDecompID = &mdl->mDecompID;
+    mBaseModel = base_model;
+    mThread = thread;
+
+    //copy out positions and indices
+    assignData(mdl) ;
+
+    mThread->mFinalDecomp = this;
+    mThread->mPhysicsComplete = false;
+}
+
+void LLMeshUploadThread::DecompRequest::completed()
+{
+    if (mThread->mFinalDecomp == this)
+    {
+        mThread->mPhysicsComplete = true;
+    }
+
+    llassert(mHull.size() == 1);
+
+    mThread->mHullMap[mBaseModel] = mHull[0];
+}
+
+//called in the main thread.
+void LLMeshUploadThread::preStart()
+{
+    //build map of LLModel refs to instances for callbacks
+    for (instance_list::iterator iter = mInstanceList.begin(); iter != mInstanceList.end(); ++iter)
+    {
+        mInstance[iter->mModel].push_back(*iter);
+    }
+}
+
+void LLMeshUploadThread::discard()
+{
+    LLMutexLock lock(mMutex);
+    mDiscarded = true;
+}
+
+bool LLMeshUploadThread::isDiscarded() const
+{
+    LLMutexLock lock(mMutex);
+    return mDiscarded;
+}
+
+void LLMeshUploadThread::run()
+{
+    if (mDoUpload)
+    {
+        doWholeModelUpload();
+    }
+    else
+    {
+        requestWholeModelFee();
+    }
+}
+
+void dump_llsd_to_file(const LLSD& content, std::string filename)
+{
+    if (gSavedSettings.getBOOL("MeshUploadLogXML"))
+    {
+        llofstream of(filename.c_str());
+        LLSDSerialize::toPrettyXML(content,of);
+    }
+}
+
+LLSD llsd_from_file(std::string filename)
+{
+    llifstream ifs(filename.c_str());
+    LLSD result;
+    LLSDSerialize::fromXML(result,ifs);
+    return result;
+}
+
+void LLMeshUploadThread::wholeModelToLLSD(LLSD& dest, bool include_textures)
+{
+    LLSD result;
+
+    LLSD res;
+    result["folder_id"] = gInventory.findUserDefinedCategoryUUIDForType(LLFolderType::FT_OBJECT);
+    result["texture_folder_id"] = gInventory.findUserDefinedCategoryUUIDForType(LLFolderType::FT_TEXTURE);
+    result["asset_type"] = "mesh";
+    result["inventory_type"] = "object";
+    result["description"] = "(No Description)";
+    result["next_owner_mask"] = LLSD::Integer(LLFloaterPerms::getNextOwnerPerms("Uploads"));
+    result["group_mask"] = LLSD::Integer(LLFloaterPerms::getGroupPerms("Uploads"));
+    result["everyone_mask"] = LLSD::Integer(LLFloaterPerms::getEveryonePerms("Uploads"));
+
+    res["mesh_list"] = LLSD::emptyArray();
+    res["texture_list"] = LLSD::emptyArray();
+    res["instance_list"] = LLSD::emptyArray();
+    S32 mesh_num = 0;
+    S32 texture_num = 0;
+
+    std::set<LLViewerTexture* > textures;
+    std::map<LLViewerTexture*,S32> texture_index;
+
+    std::map<LLModel*,S32> mesh_index;
+    std::string model_name;
+
+    S32 instance_num = 0;
+
+    for (instance_map::iterator iter = mInstance.begin(); iter != mInstance.end(); ++iter)
+    {
+        LLMeshUploadData data;
+        data.mBaseModel = iter->first;
+
+        if (data.mBaseModel->mSubmodelID)
+        {
+            // These are handled below to insure correct parenting order on creation
+            // due to map walking being based on model address (aka random)
+            continue;
+        }
+
+        LLModelInstance& first_instance = *(iter->second.begin());
+        for (S32 i = 0; i < 5; i++)
+        {
+            data.mModel[i] = first_instance.mLOD[i];
+        }
+
+        if (mesh_index.find(data.mBaseModel) == mesh_index.end())
+        {
+            // Have not seen this model before - create a new mesh_list entry for it.
+            if (model_name.empty())
+            {
+                model_name = data.mBaseModel->getName();
+            }
+
+            std::stringstream ostr;
+
+            LLModel::Decomposition& decomp =
+                data.mModel[LLModel::LOD_PHYSICS].notNull() ?
+                data.mModel[LLModel::LOD_PHYSICS]->mPhysics :
+                data.mBaseModel->mPhysics;
+
+            decomp.mBaseHull = mHullMap[data.mBaseModel];
+
+            LLSD mesh_header = LLModel::writeModel(
+                ostr,
+                data.mModel[LLModel::LOD_PHYSICS],
+                data.mModel[LLModel::LOD_HIGH],
+                data.mModel[LLModel::LOD_MEDIUM],
+                data.mModel[LLModel::LOD_LOW],
+                data.mModel[LLModel::LOD_IMPOSTOR],
+                decomp,
+                mUploadSkin,
+                mUploadJoints,
+                mLockScaleIfJointPosition,
+                false,
+                false,
+                data.mBaseModel->mSubmodelID);
+
+            data.mAssetData = ostr.str();
+            std::string str = ostr.str();
+
+            res["mesh_list"][mesh_num] = LLSD::Binary(str.begin(),str.end());
+            mesh_index[data.mBaseModel] = mesh_num;
+            mesh_num++;
+        }
+
+        // For all instances that use this model
+        for (instance_list::iterator instance_iter = iter->second.begin();
+             instance_iter != iter->second.end();
+             ++instance_iter)
+        {
+
+            LLModelInstance& instance = *instance_iter;
+
+            LLSD instance_entry;
+
+            for (S32 i = 0; i < 5; i++)
+            {
+                data.mModel[i] = instance.mLOD[i];
+            }
+
+            LLVector3 pos, scale;
+            LLQuaternion rot;
+            LLMatrix4 transformation = instance.mTransform;
+            decomposeMeshMatrix(transformation,pos,rot,scale);
+            instance_entry["position"] = ll_sd_from_vector3(pos);
+            instance_entry["rotation"] = ll_sd_from_quaternion(rot);
+            instance_entry["scale"] = ll_sd_from_vector3(scale);
+
+            instance_entry["material"] = LL_MCODE_WOOD;
+            instance_entry["physics_shape_type"] = data.mModel[LLModel::LOD_PHYSICS].notNull() ? (U8)(LLViewerObject::PHYSICS_SHAPE_PRIM) : (U8)(LLViewerObject::PHYSICS_SHAPE_CONVEX_HULL);
+            instance_entry["mesh"] = mesh_index[data.mBaseModel];
+            instance_entry["mesh_name"] = instance.mLabel;
+
+            instance_entry["face_list"] = LLSD::emptyArray();
+
+            // We want to be able to allow more than 8 materials...
+            //
+            S32 end = llmin((S32)instance.mMaterial.size(), instance.mModel->getNumVolumeFaces()) ;
+
+            for (S32 face_num = 0; face_num < end; face_num++)
+            {
+                LLImportMaterial& material = instance.mMaterial[data.mBaseModel->mMaterialList[face_num]];
+                LLSD face_entry = LLSD::emptyMap();
+
+                LLViewerFetchedTexture *texture = NULL;
+
+                if (material.mDiffuseMapFilename.size())
+                {
+                    texture = FindViewerTexture(material);
+                }
+
+                if ((texture != NULL) &&
+                    (textures.find(texture) == textures.end()))
+                {
+                    textures.insert(texture);
+                }
+
+                std::stringstream texture_str;
+                if (texture != NULL && include_textures && mUploadTextures)
+                {
+                    if (texture->hasSavedRawImage())
+                    {
+                        LLImageDataLock lock(texture->getSavedRawImage());
+
+                        LLPointer<LLImageJ2C> upload_file =
+                            LLViewerTextureList::convertToUploadFile(texture->getSavedRawImage());
+
+                        if (!upload_file.isNull() && upload_file->getDataSize())
+                        {
+                            texture_str.write((const char*) upload_file->getData(), upload_file->getDataSize());
+                        }
+                    }
+                }
+
+                if (texture != NULL &&
+                    mUploadTextures &&
+                    texture_index.find(texture) == texture_index.end())
+                {
+                    texture_index[texture] = texture_num;
+                    std::string str = texture_str.str();
+                    res["texture_list"][texture_num] = LLSD::Binary(str.begin(),str.end());
+                    texture_num++;
+                }
+
+                // Subset of TextureEntry fields.
+                if (texture != NULL && mUploadTextures)
+                {
+                    face_entry["image"] = texture_index[texture];
+                    face_entry["scales"] = 1.0;
+                    face_entry["scalet"] = 1.0;
+                    face_entry["offsets"] = 0.0;
+                    face_entry["offsett"] = 0.0;
+                    face_entry["imagerot"] = 0.0;
+                }
+                face_entry["diffuse_color"] = ll_sd_from_color4(material.mDiffuseColor);
+                face_entry["fullbright"] = material.mFullbright;
+                instance_entry["face_list"][face_num] = face_entry;
+            }
+
+            res["instance_list"][instance_num] = instance_entry;
+            instance_num++;
+        }
+    }
+
+    for (instance_map::iterator iter = mInstance.begin(); iter != mInstance.end(); ++iter)
+    {
+        LLMeshUploadData data;
+        data.mBaseModel = iter->first;
+
+        if (!data.mBaseModel->mSubmodelID)
+        {
+            // These were handled above already...
+            //
+            continue;
+        }
+
+        LLModelInstance& first_instance = *(iter->second.begin());
+        for (S32 i = 0; i < 5; i++)
+        {
+            data.mModel[i] = first_instance.mLOD[i];
+        }
+
+        if (mesh_index.find(data.mBaseModel) == mesh_index.end())
+        {
+            // Have not seen this model before - create a new mesh_list entry for it.
+            if (model_name.empty())
+            {
+                model_name = data.mBaseModel->getName();
+            }
+
+            std::stringstream ostr;
+
+            LLModel::Decomposition& decomp =
+                data.mModel[LLModel::LOD_PHYSICS].notNull() ?
+                data.mModel[LLModel::LOD_PHYSICS]->mPhysics :
+                data.mBaseModel->mPhysics;
+
+            decomp.mBaseHull = mHullMap[data.mBaseModel];
+
+            LLSD mesh_header = LLModel::writeModel(
+                ostr,
+                data.mModel[LLModel::LOD_PHYSICS],
+                data.mModel[LLModel::LOD_HIGH],
+                data.mModel[LLModel::LOD_MEDIUM],
+                data.mModel[LLModel::LOD_LOW],
+                data.mModel[LLModel::LOD_IMPOSTOR],
+                decomp,
+                mUploadSkin,
+                mUploadJoints,
+                mLockScaleIfJointPosition,
+                false,
+                false,
+                data.mBaseModel->mSubmodelID);
+
+            data.mAssetData = ostr.str();
+            std::string str = ostr.str();
+
+            res["mesh_list"][mesh_num] = LLSD::Binary(str.begin(),str.end());
+            mesh_index[data.mBaseModel] = mesh_num;
+            mesh_num++;
+        }
+
+        // For all instances that use this model
+        for (instance_list::iterator instance_iter = iter->second.begin();
+             instance_iter != iter->second.end();
+             ++instance_iter)
+        {
+
+            LLModelInstance& instance = *instance_iter;
+
+            LLSD instance_entry;
+
+            for (S32 i = 0; i < 5; i++)
+            {
+                data.mModel[i] = instance.mLOD[i];
+            }
+
+            LLVector3 pos, scale;
+            LLQuaternion rot;
+            LLMatrix4 transformation = instance.mTransform;
+            decomposeMeshMatrix(transformation,pos,rot,scale);
+            instance_entry["position"] = ll_sd_from_vector3(pos);
+            instance_entry["rotation"] = ll_sd_from_quaternion(rot);
+            instance_entry["scale"] = ll_sd_from_vector3(scale);
+
+            instance_entry["material"] = LL_MCODE_WOOD;
+            instance_entry["physics_shape_type"] = (U8)(LLViewerObject::PHYSICS_SHAPE_NONE);
+            instance_entry["mesh"] = mesh_index[data.mBaseModel];
+
+            instance_entry["face_list"] = LLSD::emptyArray();
+
+            // We want to be able to allow more than 8 materials...
+            //
+            S32 end = llmin((S32)instance.mMaterial.size(), instance.mModel->getNumVolumeFaces()) ;
+
+            for (S32 face_num = 0; face_num < end; face_num++)
+            {
+                LLImportMaterial& material = instance.mMaterial[data.mBaseModel->mMaterialList[face_num]];
+                LLSD face_entry = LLSD::emptyMap();
+
+                LLViewerFetchedTexture *texture = NULL;
+
+                if (material.mDiffuseMapFilename.size())
+                {
+                    texture = FindViewerTexture(material);
+                }
+
+                if ((texture != NULL) &&
+                    (textures.find(texture) == textures.end()))
+                {
+                    textures.insert(texture);
+                }
+
+                std::stringstream texture_str;
+                if (texture != NULL && include_textures && mUploadTextures)
+                {
+                    if (texture->hasSavedRawImage())
+                    {
+                        LLImageDataLock lock(texture->getSavedRawImage());
+
+                        LLPointer<LLImageJ2C> upload_file =
+                            LLViewerTextureList::convertToUploadFile(texture->getSavedRawImage());
+
+                        if (!upload_file.isNull() && upload_file->getDataSize())
+                        {
+                            texture_str.write((const char*) upload_file->getData(), upload_file->getDataSize());
+                        }
+                    }
+                }
+
+                if (texture != NULL &&
+                    mUploadTextures &&
+                    texture_index.find(texture) == texture_index.end())
+                {
+                    texture_index[texture] = texture_num;
+                    std::string str = texture_str.str();
+                    res["texture_list"][texture_num] = LLSD::Binary(str.begin(),str.end());
+                    texture_num++;
+                }
+
+                // Subset of TextureEntry fields.
+                if (texture != NULL && mUploadTextures)
+                {
+                    face_entry["image"] = texture_index[texture];
+                    face_entry["scales"] = 1.0;
+                    face_entry["scalet"] = 1.0;
+                    face_entry["offsets"] = 0.0;
+                    face_entry["offsett"] = 0.0;
+                    face_entry["imagerot"] = 0.0;
+                }
+                face_entry["diffuse_color"] = ll_sd_from_color4(material.mDiffuseColor);
+                face_entry["fullbright"] = material.mFullbright;
+                instance_entry["face_list"][face_num] = face_entry;
+            }
+
+            res["instance_list"][instance_num] = instance_entry;
+            instance_num++;
+        }
+    }
+
+    if (model_name.empty()) model_name = "mesh model";
+    result["name"] = model_name;
+    res["metric"] = "MUT_Unspecified";
+    result["asset_resources"] = res;
+    dump_llsd_to_file(result,make_dump_name("whole_model_",dump_num));
+
+    dest = result;
+}
+
+void LLMeshUploadThread::generateHulls()
+{
+    bool has_valid_requests = false ;
+
+    for (instance_map::iterator iter = mInstance.begin(); iter != mInstance.end(); ++iter)
+    {
+        LLMeshUploadData data;
+        data.mBaseModel = iter->first;
+
+        LLModelInstance& instance = *(iter->second.begin());
+
+        for (S32 i = 0; i < 5; i++)
+        {
+            data.mModel[i] = instance.mLOD[i];
+        }
+
+        //queue up models for hull generation
+        LLModel* physics = NULL;
+
+        if (data.mModel[LLModel::LOD_PHYSICS].notNull())
+        {
+            physics = data.mModel[LLModel::LOD_PHYSICS];
+        }
+        else if (data.mModel[LLModel::LOD_LOW].notNull())
+        {
+            physics = data.mModel[LLModel::LOD_LOW];
+        }
+        else if (data.mModel[LLModel::LOD_MEDIUM].notNull())
+        {
+            physics = data.mModel[LLModel::LOD_MEDIUM];
+        }
+        else
+        {
+            physics = data.mModel[LLModel::LOD_HIGH];
+        }
+
+        llassert(physics != NULL);
+
+        DecompRequest* request = new DecompRequest(physics, data.mBaseModel, this);
+        if(request->isValid())
+        {
+            gMeshRepo.mDecompThread->submitRequest(request);
+            has_valid_requests = true ;
+        }
+    }
+
+    if (has_valid_requests)
+    {
+        // *NOTE:  Interesting livelock condition on shutdown.  If there
+        // is an upload request in generateHulls() when shutdown starts,
+        // the main thread isn't available to manage communication between
+        // the decomposition thread and the upload thread and this loop
+        // wouldn't complete in turn stalling the main thread.  The check
+        // on isDiscarded() prevents that.
+        while (! mPhysicsComplete && ! isDiscarded())
+        {
+            apr_sleep(100);
+        }
+    }
+}
+
+void LLMeshUploadThread::doWholeModelUpload()
+{
+    LL_DEBUGS(LOG_MESH) << "Starting model upload.  Instances:  " << mInstance.size() << LL_ENDL;
+
+    if (mWholeModelUploadURL.empty())
+    {
+        LL_WARNS(LOG_MESH) << "Missing mesh upload capability, unable to upload, fee request failed."
+                           << LL_ENDL;
+    }
+    else
+    {
+        generateHulls();
+        LL_DEBUGS(LOG_MESH) << "Hull generation completed." << LL_ENDL;
+
+        mModelData = LLSD::emptyMap();
+        wholeModelToLLSD(mModelData, true);
+        LLSD body = mModelData["asset_resources"];
+
+        dump_llsd_to_file(body, make_dump_name("whole_model_body_", dump_num));
+
+        LLCore::HttpHandle handle = LLCoreHttpUtil::requestPostWithLLSD(mHttpRequest,
+                                                                        mHttpPolicyClass,
+                                                                        mWholeModelUploadURL,
+                                                                        body,
+                                                                        mHttpOptions,
+                                                                        mHttpHeaders,
+                                                                        LLCore::HttpHandler::ptr_t(this, &NoOpDeletor));
+        if (LLCORE_HTTP_HANDLE_INVALID == handle)
+        {
+            mHttpStatus = mHttpRequest->getStatus();
+
+            LL_WARNS(LOG_MESH) << "Couldn't issue request for full model upload.  Reason:  " << mHttpStatus.toString()
+                               << " (" << mHttpStatus.toTerseString() << ")"
+                               << LL_ENDL;
+        }
+        else
+        {
+            U32 sleep_time(10);
+
+            LL_DEBUGS(LOG_MESH) << "POST request issued." << LL_ENDL;
+
+            mHttpRequest->update(0);
+            while (! LLApp::isExiting() && ! finished() && ! isDiscarded())
+            {
+                ms_sleep(sleep_time);
+                sleep_time = llmin(250U, sleep_time + sleep_time);
+                mHttpRequest->update(0);
+            }
+
+            if (isDiscarded())
+            {
+                LL_DEBUGS(LOG_MESH) << "Mesh upload operation discarded." << LL_ENDL;
+            }
+            else
+            {
+                LL_DEBUGS(LOG_MESH) << "Mesh upload operation completed." << LL_ENDL;
+            }
+        }
+    }
+}
+
+void LLMeshUploadThread::requestWholeModelFee()
+{
+    dump_num++;
+
+    generateHulls();
+
+    mModelData = LLSD::emptyMap();
+    wholeModelToLLSD(mModelData, false);
+    dump_llsd_to_file(mModelData, make_dump_name("whole_model_fee_request_", dump_num));
+    LLCore::HttpHandle handle = LLCoreHttpUtil::requestPostWithLLSD(mHttpRequest,
+                                                                    mHttpPolicyClass,
+                                                                    mWholeModelFeeCapability,
+                                                                    mModelData,
+                                                                    mHttpOptions,
+                                                                    mHttpHeaders,
+                                                                    LLCore::HttpHandler::ptr_t(this, &NoOpDeletor));
+    if (LLCORE_HTTP_HANDLE_INVALID == handle)
+    {
+        mHttpStatus = mHttpRequest->getStatus();
+
+        LL_WARNS(LOG_MESH) << "Couldn't issue request for model fee.  Reason:  " << mHttpStatus.toString()
+                           << " (" << mHttpStatus.toTerseString() << ")"
+                           << LL_ENDL;
+    }
+    else
+    {
+        U32 sleep_time(10);
+
+        mHttpRequest->update(0);
+        while (! LLApp::isExiting() && ! finished() && ! isDiscarded())
+        {
+            ms_sleep(sleep_time);
+            sleep_time = llmin(250U, sleep_time + sleep_time);
+            mHttpRequest->update(0);
+        }
+        if (isDiscarded())
+        {
+            LL_DEBUGS(LOG_MESH) << "Mesh fee query operation discarded." << LL_ENDL;
+        }
+    }
+}
+
+
+// Does completion duty for both fee queries and actual uploads.
+void LLMeshUploadThread::onCompleted(LLCore::HttpHandle handle, LLCore::HttpResponse * response)
+{
+    // QA/Devel:  0x2 to enable fake error import on upload, 0x1 on fee check
+    const S32 fake_error(gSavedSettings.getS32("MeshUploadFakeErrors") & (mDoUpload ? 0xa : 0x5));
+    LLCore::HttpStatus status(response->getStatus());
+    if (fake_error)
+    {
+        status = (fake_error & 0x0c) ? LLCore::HttpStatus(500) : LLCore::HttpStatus(200);
+    }
+    std::string reason(status.toString());
+    LLSD body;
+
+    mFinished = true;
+
+    if (mDoUpload)
+    {
+        // model upload case
+        LLWholeModelUploadObserver * observer(mUploadObserverHandle.get());
+
+        if (! status)
+        {
+            LL_WARNS(LOG_MESH) << "Upload failed.  Reason:  " << reason
+                               << " (" << status.toTerseString() << ")"
+                               << LL_ENDL;
+
+            // Build a fake body for the alert generator
+            body["error"] = LLSD::emptyMap();
+            body["error"]["message"] = reason;
+            body["error"]["identifier"] = "NetworkError";       // from asset-upload/upload_util.py
+            log_upload_error(status, body, "upload", mModelData["name"].asString());
+
+            if (observer)
+            {
+                doOnIdleOneTime(boost::bind(&LLWholeModelUploadObserver::onModelUploadFailure, observer));
+            }
+        }
+        else
+        {
+            if (fake_error & 0x2)
+            {
+                body = llsd_from_file("fake_upload_error.xml");
+            }
+            else
+            {
+                // *TODO:  handle error in conversion process
+                LLCoreHttpUtil::responseToLLSD(response, true, body);
+            }
+            dump_llsd_to_file(body, make_dump_name("whole_model_upload_response_", dump_num));
+
+            if (body["state"].asString() == "complete")
+            {
+                // requested "mesh" asset type isn't actually the type
+                // of the resultant object, fix it up here.
+                mModelData["asset_type"] = "object";
+                gMeshRepo.updateInventory(LLMeshRepository::inventory_data(mModelData, body));
+
+                if (observer)
+                {
+                    doOnIdleOneTime(boost::bind(&LLWholeModelUploadObserver::onModelUploadSuccess, observer));
+                }
+            }
+            else
+            {
+                LL_WARNS(LOG_MESH) << "Upload failed.  Not in expected 'complete' state." << LL_ENDL;
+                log_upload_error(status, body, "upload", mModelData["name"].asString());
+
+                if (observer)
+                {
+                    doOnIdleOneTime(boost::bind(&LLWholeModelUploadObserver::onModelUploadFailure, observer));
+                }
+            }
+        }
+    }
+    else
+    {
+        // model fee case
+        LLWholeModelFeeObserver* observer(mFeeObserverHandle.get());
+        mWholeModelUploadURL.clear();
+
+        if (! status)
+        {
+            LL_WARNS(LOG_MESH) << "Fee request failed.  Reason:  " << reason
+                               << " (" << status.toTerseString() << ")"
+                               << LL_ENDL;
+
+            // Build a fake body for the alert generator
+            body["error"] = LLSD::emptyMap();
+            body["error"]["message"] = reason;
+            body["error"]["identifier"] = "NetworkError";       // from asset-upload/upload_util.py
+            log_upload_error(status, body, "fee", mModelData["name"].asString());
+
+            if (observer)
+            {
+                observer->setModelPhysicsFeeErrorStatus(status.toULong(), reason, body["error"]);
+            }
+        }
+        else
+        {
+            if (fake_error & 0x1)
+            {
+                body = llsd_from_file("fake_upload_error.xml");
+            }
+            else
+            {
+                // *TODO:  handle error in conversion process
+                LLCoreHttpUtil::responseToLLSD(response, true, body);
+            }
+            dump_llsd_to_file(body, make_dump_name("whole_model_fee_response_", dump_num));
+
+            if (body["state"].asString() == "upload")
+            {
+                mWholeModelUploadURL = body["uploader"].asString();
+
+                if (observer)
+                {
+                    body["data"]["upload_price"] = body["upload_price"];
+                    observer->onModelPhysicsFeeReceived(body["data"], mWholeModelUploadURL);
+                }
+            }
+            else
+            {
+                LL_WARNS(LOG_MESH) << "Fee request failed.  Not in expected 'upload' state." << LL_ENDL;
+                log_upload_error(status, body, "fee", mModelData["name"].asString());
+
+                if (observer)
+                {
+                    observer->setModelPhysicsFeeErrorStatus(status.toULong(), reason, body["error"]);
+                }
+            }
+        }
+    }
+}
+
+
+void LLMeshRepoThread::notifyLoadedMeshes()
+{
+    bool update_metrics(false);
+
+    if (!mMutex)
+    {
+        return;
+    }
+
+    if (!mLoadedQ.empty())
+    {
+        std::deque<LoadedMesh> loaded_queue;
+
+        mMutex->lock();
+        if (!mLoadedQ.empty())
+        {
+            loaded_queue.swap(mLoadedQ);
+            mMutex->unlock();
+
+            update_metrics = true;
+
+            // Process the elements free of the lock
+            for (const auto& mesh : loaded_queue)
+            {
+                if (mesh.mVolume->getNumVolumeFaces() > 0)
+                {
+                    gMeshRepo.notifyMeshLoaded(mesh.mMeshParams, mesh.mVolume);
+                }
+                else
+                {
+                    gMeshRepo.notifyMeshUnavailable(mesh.mMeshParams,
+                        LLVolumeLODGroup::getVolumeDetailFromScale(mesh.mVolume->getDetail()));
+                }
+            }
+        }
+    }
+
+    if (!mUnavailableQ.empty())
+    {
+        std::deque<LODRequest> unavil_queue;
+
+        mMutex->lock();
+        if (!mUnavailableQ.empty())
+        {
+            unavil_queue.swap(mUnavailableQ);
+            mMutex->unlock();
+
+            update_metrics = true;
+
+            // Process the elements free of the lock
+            for (const auto& req : unavil_queue)
+            {
+                gMeshRepo.notifyMeshUnavailable(req.mMeshParams, req.mLOD);
+            }
+        }
+    }
+
+    if (!mSkinInfoQ.empty() || !mSkinUnavailableQ.empty() || ! mDecompositionQ.empty())
+    {
+        if (mMutex->trylock())
+        {
+            std::deque<LLMeshSkinInfo*> skin_info_q;
+            std::deque<UUIDBasedRequest> skin_info_unavail_q;
+            std::list<LLModel::Decomposition*> decomp_q;
+
+            if (! mSkinInfoQ.empty())
+            {
+                skin_info_q.swap(mSkinInfoQ);
+            }
+
+            if (! mSkinUnavailableQ.empty())
+            {
+                skin_info_unavail_q.swap(mSkinUnavailableQ);
+            }
+
+            if (! mDecompositionQ.empty())
+            {
+                decomp_q.swap(mDecompositionQ);
+            }
+
+            mMutex->unlock();
+
+            // Process the elements free of the lock
+            while (! skin_info_q.empty())
+            {
+                gMeshRepo.notifySkinInfoReceived(skin_info_q.front());
+                skin_info_q.pop_front();
+            }
+            while (! skin_info_unavail_q.empty())
+            {
+                gMeshRepo.notifySkinInfoUnavailable(skin_info_unavail_q.front().mId);
+                skin_info_unavail_q.pop_front();
+            }
+
+            while (! decomp_q.empty())
+            {
+                gMeshRepo.notifyDecompositionReceived(decomp_q.front());
+                decomp_q.pop_front();
+            }
+        }
+    }
+
+    if (update_metrics)
+    {
+        // Ping time-to-load metrics for mesh download operations.
+        LLMeshRepository::metricsProgress(0);
+    }
+
+}
+
+S32 LLMeshRepoThread::getActualMeshLOD(const LLVolumeParams& mesh_params, S32 lod)
+{ //only ever called from main thread
+    LLMutexLock lock(mHeaderMutex);
+    mesh_header_map::iterator iter = mMeshHeader.find(mesh_params.getSculptID());
+
+    if (iter != mMeshHeader.end())
+    {
+        auto& header = iter->second.second;
+
+        return LLMeshRepository::getActualMeshLOD(header, lod);
+    }
+
+    return lod;
+}
+
+//static
+S32 LLMeshRepository::getActualMeshLOD(LLMeshHeader& header, S32 lod)
+{
+    lod = llclamp(lod, 0, 3);
+
+    if (header.m404)
+    {
+        return -1;
+    }
+
+    S32 version = header.mVersion;
+
+    if (version > MAX_MESH_VERSION)
+    {
+        return -1;
+    }
+
+    if (header.mLodSize[lod] > 0)
+    {
+        return lod;
+    }
+
+    //search down to find the next available lower lod
+    for (S32 i = lod-1; i >= 0; --i)
+    {
+        if (header.mLodSize[i] > 0)
+        {
+            return i;
+        }
+    }
+
+    //search up to find then ext available higher lod
+    for (S32 i = lod+1; i < LLVolumeLODGroup::NUM_LODS; ++i)
+    {
+        if (header.mLodSize[i] > 0)
+        {
+            return i;
+        }
+    }
+
+    //header exists and no good lod found, treat as 404
+    header.m404 = true;
+
+    return -1;
+}
+
+// Handle failed or successful requests for mesh assets.
+//
+// Support for 200 responses was added for several reasons.  One,
+// a service or cache can ignore range headers and give us a
+// 200 with full asset should it elect to.  We also support
+// a debug flag which disables range requests for those very
+// few users that have some sort of problem with their networking
+// services.  But the 200 response handling is suboptimal:  rather
+// than cache the whole asset, we just extract the part that would
+// have been sent in a 206 and process that.  Inefficient but these
+// are cases far off the norm.
+void LLMeshHandlerBase::onCompleted(LLCore::HttpHandle handle, LLCore::HttpResponse * response)
+{
+    mProcessed = true;
+
+    unsigned int retries(0U);
+    response->getRetries(NULL, &retries);
+    LLMeshRepository::sHTTPRetryCount += retries;
+
+    LLCore::HttpStatus status(response->getStatus());
+    if (! status || MESH_HTTP_RESPONSE_FAILED)
+    {
+        processFailure(status);
+        ++LLMeshRepository::sHTTPErrorCount;
+    }
+    else
+    {
+        // From texture fetch code and may apply here:
+        //
+        // A warning about partial (HTTP 206) data.  Some grid services
+        // do *not* return a 'Content-Range' header in the response to
+        // Range requests with a 206 status.  We're forced to assume
+        // we get what we asked for in these cases until we can fix
+        // the services.
+        //
+        // May also need to deal with 200 status (full asset returned
+        // rather than partial) and 416 (request completely unsatisfyable).
+        // Always been exposed to these but are less likely here where
+        // speculative loads aren't done.
+        LLCore::BufferArray * body(response->getBody());
+        S32 body_offset(0);
+        U8 * data(NULL);
+        S32 data_size(body ? body->size() : 0);
+
+        if (data_size > 0)
+        {
+            static const LLCore::HttpStatus par_status(HTTP_PARTIAL_CONTENT);
+
+            unsigned int offset(0), length(0), full_length(0);
+
+            if (par_status == status)
+            {
+                // 206 case
+                response->getRange(&offset, &length, &full_length);
+                if (! offset && ! length)
+                {
+                    // This is the case where we receive a 206 status but
+                    // there wasn't a useful Content-Range header in the response.
+                    // This could be because it was badly formatted but is more
+                    // likely due to capabilities services which scrub headers
+                    // from responses.  Assume we got what we asked for...`
+                    // length = data_size;
+                    offset = mOffset;
+                }
+            }
+            else
+            {
+                // 200 case, typically
+                offset = 0;
+            }
+
+            // *DEBUG:  To test validation below
+            // offset += 1;
+
+            // Validate that what we think we received is consistent with
+            // what we've asked for.  I.e. first byte we wanted lies somewhere
+            // in the response.
+            if (offset > mOffset
+                || (offset + data_size) <= mOffset
+                || (mOffset - offset) >= data_size)
+            {
+                // No overlap with requested range.  Fail request with
+                // suitable error.  Shouldn't happen unless server/cache/ISP
+                // is doing something awful.
+                LL_WARNS(LOG_MESH) << "Mesh response (bytes ["
+                                   << offset << ".." << (offset + length - 1)
+                                   << "]) didn't overlap with request's origin (bytes ["
+                                   << mOffset << ".." << (mOffset + mRequestedBytes - 1)
+                                   << "])." << LL_ENDL;
+                processFailure(LLCore::HttpStatus(LLCore::HttpStatus::LLCORE, LLCore::HE_INV_CONTENT_RANGE_HDR));
+                ++LLMeshRepository::sHTTPErrorCount;
+                goto common_exit;
+            }
+
+            // *TODO: Try to get rid of data copying and add interfaces
+            // that support BufferArray directly.  Introduce a two-phase
+            // handler, optional first that takes a body, fallback second
+            // that requires a temporary allocation and data copy.
+            body_offset = mOffset - offset;
+            data = new(std::nothrow) U8[data_size - body_offset];
+            if (data)
+            {
+                body->read(body_offset, (char *) data, data_size - body_offset);
+                LLMeshRepository::sBytesReceived += data_size;
+            }
+            else
+            {
+                LL_WARNS(LOG_MESH) << "Failed to allocate " << data_size - body_offset << " memory for mesh response" << LL_ENDL;
+                processFailure(LLCore::HttpStatus(LLCore::HttpStatus::LLCORE, LLCore::HE_BAD_ALLOC));
+            }
+        }
+
+        processData(body, body_offset, data, data_size - body_offset);
+
+        delete [] data;
+    }
+
+    // Release handler
+common_exit:
+    gMeshRepo.mThread->mHttpRequestSet.erase(this->shared_from_this());
+}
+
+
+LLMeshHeaderHandler::~LLMeshHeaderHandler()
+{
+    if (!LLApp::isExiting())
+    {
+        if (! mProcessed)
+        {
+            // something went wrong, retry
+            LL_WARNS(LOG_MESH) << "Mesh header fetch canceled unexpectedly, retrying." << LL_ENDL;
+            LLMeshRepoThread::HeaderRequest req(mMeshParams);
+            LLMutexLock lock(gMeshRepo.mThread->mMutex);
+            gMeshRepo.mThread->mHeaderReqQ.push(req);
+        }
+        LLMeshRepoThread::decActiveHeaderRequests();
+    }
+}
+
+void LLMeshHeaderHandler::processFailure(LLCore::HttpStatus status)
+{
+    LL_WARNS(LOG_MESH) << "Error during mesh header handling.  ID:  " << mMeshParams.getSculptID()
+                       << ", Reason:  " << status.toString()
+                       << " (" << status.toTerseString() << ").  Not retrying."
+                       << LL_ENDL;
+
+    // Can't get the header so none of the LODs will be available
+    LLMutexLock lock(gMeshRepo.mThread->mMutex);
+    for (int i(0); i < LLVolumeLODGroup::NUM_LODS; ++i)
+    {
+        gMeshRepo.mThread->mUnavailableQ.push_back(LLMeshRepoThread::LODRequest(mMeshParams, i));
+    }
+}
+
+void LLMeshHeaderHandler::processData(LLCore::BufferArray * /* body */, S32 /* body_offset */,
+                                      U8 * data, S32 data_size)
+{
+    LLUUID mesh_id = mMeshParams.getSculptID();
+    bool success = (!MESH_HEADER_PROCESS_FAILED)
+        && ((data != NULL) == (data_size > 0)); // if we have data but no size or have size but no data, something is wrong;
+    llassert(success);
+    EMeshProcessingResult res = MESH_UNKNOWN;
+    if (success)
+    {
+        res = gMeshRepo.mThread->headerReceived(mMeshParams, data, data_size);
+        success = (res == MESH_OK);
+    }
+    if (! success)
+    {
+        // *TODO:  Get real reason for parse failure here.  Might we want to retry?
+        LL_WARNS(LOG_MESH) << "Unable to parse mesh header.  ID:  " << mesh_id
+                           << ", Size: " << data_size
+                           << ", Reason: " << res << " Not retrying."
+                           << LL_ENDL;
+
+        // Can't get the header so none of the LODs will be available
+        LLMutexLock lock(gMeshRepo.mThread->mMutex);
+        for (int i(0); i < LLVolumeLODGroup::NUM_LODS; ++i)
+        {
+            gMeshRepo.mThread->mUnavailableQ.push_back(LLMeshRepoThread::LODRequest(mMeshParams, i));
+        }
+    }
+    else if (data && data_size > 0)
+    {
+        // header was successfully retrieved from sim and parsed and is in cache
+        S32 header_bytes = 0;
+        LLMeshHeader header;
+
+        gMeshRepo.mThread->mHeaderMutex->lock();
+        LLMeshRepoThread::mesh_header_map::iterator iter = gMeshRepo.mThread->mMeshHeader.find(mesh_id);
+        if (iter != gMeshRepo.mThread->mMeshHeader.end())
+        {
+            header_bytes = (S32)iter->second.first;
+            header = iter->second.second;
+        }
+
+        if (header_bytes > 0
+            && !header.m404
+            && (header.mVersion <= MAX_MESH_VERSION))
+        {
+            std::stringstream str;
+
+            S32 lod_bytes = 0;
+
+            for (U32 i = 0; i < LLModel::LOD_PHYSICS; ++i)
+            {
+                // figure out how many bytes we'll need to reserve in the file
+                lod_bytes = llmax(lod_bytes, header.mLodOffset[i]+header.mLodSize[i]);
+            }
+
+            // just in case skin info or decomposition is at the end of the file (which it shouldn't be)
+            lod_bytes = llmax(lod_bytes, header.mSkinOffset+header.mSkinSize);
+            lod_bytes = llmax(lod_bytes, header.mPhysicsConvexOffset + header.mPhysicsConvexSize);
+
+            // Do not unlock mutex untill we are done with LLSD.
+            // LLSD is smart and can work like smart pointer, is not thread safe.
+            gMeshRepo.mThread->mHeaderMutex->unlock();
+
+            S32 bytes = lod_bytes + header_bytes;
+
+
+            // It's possible for the remote asset to have more data than is needed for the local cache
+            // only allocate as much space in the cache as is needed for the local cache
+            data_size = llmin(data_size, bytes);
+
+            // <FS:Ansariel> Fix asset caching
+            //LLFileSystem file(mesh_id, LLAssetType::AT_MESH, LLFileSystem::WRITE);
+            LLFileSystem file(mesh_id, LLAssetType::AT_MESH, LLFileSystem::READ_WRITE);
+            if (file.getMaxSize() >= bytes)
+            {
+                LLMeshRepository::sCacheBytesWritten += data_size;
+                ++LLMeshRepository::sCacheWrites;
+
+                file.write(data, data_size);
+
+                // <FS:Ansariel> Fix asset caching
+                S32 remaining = bytes - file.tell();
+                if (remaining > 0)
+                {
+                    U8* block = new(std::nothrow) U8[remaining];
+                    if (block)
+                    {
+                        memset(block, 0, remaining);
+                        file.write(block, remaining);
+                        delete[] block;
+                    }
+                }
+                // </FS:Ansariel>
+            }
+        }
+        else
+        {
+            LL_WARNS(LOG_MESH) << "Trying to cache nonexistent mesh, mesh id: " << mesh_id << LL_ENDL;
+
+            gMeshRepo.mThread->mHeaderMutex->unlock();
+
+            // headerReceived() parsed header, but header's data is invalid so none of the LODs will be available
+            LLMutexLock lock(gMeshRepo.mThread->mMutex);
+            for (int i(0); i < LLVolumeLODGroup::NUM_LODS; ++i)
+            {
+                gMeshRepo.mThread->mUnavailableQ.push_back(LLMeshRepoThread::LODRequest(mMeshParams, i));
+            }
+        }
+    }
+}
+
+LLMeshLODHandler::~LLMeshLODHandler()
+{
+    if (! LLApp::isExiting())
+    {
+        if (! mProcessed)
+        {
+            LL_WARNS(LOG_MESH) << "Mesh LOD fetch canceled unexpectedly, retrying." << LL_ENDL;
+            gMeshRepo.mThread->lockAndLoadMeshLOD(mMeshParams, mLOD);
+        }
+        LLMeshRepoThread::decActiveLODRequests();
+    }
+}
+
+void LLMeshLODHandler::processFailure(LLCore::HttpStatus status)
+{
+    LL_WARNS(LOG_MESH) << "Error during mesh LOD handling.  ID:  " << mMeshParams.getSculptID()
+                       << ", Reason:  " << status.toString()
+                       << " (" << status.toTerseString() << ").  Not retrying."
+                       << LL_ENDL;
+
+    LLMutexLock lock(gMeshRepo.mThread->mMutex);
+    gMeshRepo.mThread->mUnavailableQ.push_back(LLMeshRepoThread::LODRequest(mMeshParams, mLOD));
+}
+
+void LLMeshLODHandler::processData(LLCore::BufferArray * /* body */, S32 /* body_offset */,
+                                   U8 * data, S32 data_size)
+{
+    if ((!MESH_LOD_PROCESS_FAILED)
+        && ((data != NULL) == (data_size > 0))) // if we have data but no size or have size but no data, something is wrong
+    {
+        EMeshProcessingResult result = gMeshRepo.mThread->lodReceived(mMeshParams, mLOD, data, data_size);
+        if (result == MESH_OK)
+        {
+            // good fetch from sim, write to cache
+            // <FS:Ansariel> Fix asset caching
+            //LLFileSystem file(mMeshParams.getSculptID(), LLAssetType::AT_MESH, LLFileSystem::WRITE);
+            LLFileSystem file(mMeshParams.getSculptID(), LLAssetType::AT_MESH, LLFileSystem::READ_WRITE);
+
+            S32 offset = mOffset;
+            S32 size = mRequestedBytes;
+
+            if (file.getSize() >= offset+size)
+            {
+                file.seek(offset);
+                file.write(data, size);
+                LLMeshRepository::sCacheBytesWritten += size;
+                ++LLMeshRepository::sCacheWrites;
+            }
+        }
+        else
+        {
+            LL_WARNS(LOG_MESH) << "Error during mesh LOD processing.  ID:  " << mMeshParams.getSculptID()
+                               << ", Reason: " << result
+                               << " LOD: " << mLOD
+                               << " Data size: " << data_size
+                               << " Not retrying."
+                               << LL_ENDL;
+            LLMutexLock lock(gMeshRepo.mThread->mMutex);
+            gMeshRepo.mThread->mUnavailableQ.push_back(LLMeshRepoThread::LODRequest(mMeshParams, mLOD));
+        }
+    }
+    else
+    {
+        LL_WARNS(LOG_MESH) << "Error during mesh LOD processing.  ID:  " << mMeshParams.getSculptID()
+                           << ", Unknown reason.  Not retrying."
+                           << " LOD: " << mLOD
+                           << " Data size: " << data_size
+                           << LL_ENDL;
+        LLMutexLock lock(gMeshRepo.mThread->mMutex);
+        gMeshRepo.mThread->mUnavailableQ.push_back(LLMeshRepoThread::LODRequest(mMeshParams, mLOD));
+    }
+}
+
+LLMeshSkinInfoHandler::~LLMeshSkinInfoHandler()
+{
+    if (!mProcessed)
+    {
+        LL_WARNS(LOG_MESH) << "deleting unprocessed request handler (may be ok on exit)" << LL_ENDL;
+    }
+}
+
+void LLMeshSkinInfoHandler::processFailure(LLCore::HttpStatus status)
+{
+    LL_WARNS(LOG_MESH) << "Error during mesh skin info handling.  ID:  " << mMeshID
+                       << ", Reason:  " << status.toString()
+                       << " (" << status.toTerseString() << ").  Not retrying."
+                       << LL_ENDL;
+        LLMutexLock lock(gMeshRepo.mThread->mMutex);
+        gMeshRepo.mThread->mSkinUnavailableQ.emplace_back(mMeshID);
+}
+
+void LLMeshSkinInfoHandler::processData(LLCore::BufferArray * /* body */, S32 /* body_offset */,
+                                        U8 * data, S32 data_size)
+{
+    if ((!MESH_SKIN_INFO_PROCESS_FAILED)
+        && ((data != NULL) == (data_size > 0)) // if we have data but no size or have size but no data, something is wrong
+        && gMeshRepo.mThread->skinInfoReceived(mMeshID, data, data_size))
+    {
+        // good fetch from sim, write to cache
+        // <FS:Ansariel> Fix asset caching
+        //LLFileSystem file(mMeshID, LLAssetType::AT_MESH, LLFileSystem::WRITE);
+        LLFileSystem file(mMeshID, LLAssetType::AT_MESH, LLFileSystem::READ_WRITE);
+
+        S32 offset = mOffset;
+        S32 size = mRequestedBytes;
+
+        if (file.getSize() >= offset+size)
+        {
+            LLMeshRepository::sCacheBytesWritten += size;
+            ++LLMeshRepository::sCacheWrites;
+            file.seek(offset);
+            file.write(data, size);
+        }
+    }
+    else
+    {
+        LL_WARNS(LOG_MESH) << "Error during mesh skin info processing.  ID:  " << mMeshID
+                           << ", Unknown reason.  Not retrying."
+                           << LL_ENDL;
+        LLMutexLock lock(gMeshRepo.mThread->mMutex);
+        gMeshRepo.mThread->mSkinUnavailableQ.emplace_back(mMeshID);
+    }
+}
+
+LLMeshDecompositionHandler::~LLMeshDecompositionHandler()
+{
+    if (!mProcessed)
+    {
+        LL_WARNS(LOG_MESH) << "deleting unprocessed request handler (may be ok on exit)" << LL_ENDL;
+    }
+}
+
+void LLMeshDecompositionHandler::processFailure(LLCore::HttpStatus status)
+{
+    LL_WARNS(LOG_MESH) << "Error during mesh decomposition handling.  ID:  " << mMeshID
+                       << ", Reason:  " << status.toString()
+                       << " (" << status.toTerseString() << ").  Not retrying."
+                       << LL_ENDL;
+    // *TODO:  Mark mesh unavailable on error.  For now, simply leave
+    // request unfulfilled rather than retry forever.
+}
+
+void LLMeshDecompositionHandler::processData(LLCore::BufferArray * /* body */, S32 /* body_offset */,
+                                             U8 * data, S32 data_size)
+{
+    if ((!MESH_DECOMP_PROCESS_FAILED)
+        && ((data != NULL) == (data_size > 0)) // if we have data but no size or have size but no data, something is wrong
+        && gMeshRepo.mThread->decompositionReceived(mMeshID, data, data_size))
+    {
+        // good fetch from sim, write to cache
+        // <FS:Ansariel> Fix asset caching
+        //LLFileSystem file(mMeshID, LLAssetType::AT_MESH, LLFileSystem::WRITE);
+        LLFileSystem file(mMeshID, LLAssetType::AT_MESH, LLFileSystem::READ_WRITE);
+
+        S32 offset = mOffset;
+        S32 size = mRequestedBytes;
+
+        if (file.getSize() >= offset+size)
+        {
+            LLMeshRepository::sCacheBytesWritten += size;
+            ++LLMeshRepository::sCacheWrites;
+            file.seek(offset);
+            file.write(data, size);
+        }
+    }
+    else
+    {
+        LL_WARNS(LOG_MESH) << "Error during mesh decomposition processing.  ID:  " << mMeshID
+                           << ", Unknown reason.  Not retrying."
+                           << LL_ENDL;
+        // *TODO:  Mark mesh unavailable on error
+    }
+}
+
+LLMeshPhysicsShapeHandler::~LLMeshPhysicsShapeHandler()
+{
+    if (!mProcessed)
+    {
+        LL_WARNS(LOG_MESH) << "deleting unprocessed request handler (may be ok on exit)" << LL_ENDL;
+    }
+}
+
+void LLMeshPhysicsShapeHandler::processFailure(LLCore::HttpStatus status)
+{
+    LL_WARNS(LOG_MESH) << "Error during mesh physics shape handling.  ID:  " << mMeshID
+                       << ", Reason:  " << status.toString()
+                       << " (" << status.toTerseString() << ").  Not retrying."
+                       << LL_ENDL;
+    // *TODO:  Mark mesh unavailable on error
+}
+
+void LLMeshPhysicsShapeHandler::processData(LLCore::BufferArray * /* body */, S32 /* body_offset */,
+                                            U8 * data, S32 data_size)
+{
+    if ((!MESH_PHYS_SHAPE_PROCESS_FAILED)
+        && ((data != NULL) == (data_size > 0)) // if we have data but no size or have size but no data, something is wrong
+        && gMeshRepo.mThread->physicsShapeReceived(mMeshID, data, data_size) == MESH_OK)
+    {
+        // good fetch from sim, write to cache for caching
+        // <FS:Ansariel> Fix asset caching
+        //LLFileSystem file(mMeshID, LLAssetType::AT_MESH, LLFileSystem::WRITE);
+        LLFileSystem file(mMeshID, LLAssetType::AT_MESH, LLFileSystem::READ_WRITE);
+
+        S32 offset = mOffset;
+        S32 size = mRequestedBytes;
+
+        if (file.getSize() >= offset+size)
+        {
+            LLMeshRepository::sCacheBytesWritten += size;
+            ++LLMeshRepository::sCacheWrites;
+            file.seek(offset);
+            file.write(data, size);
+        }
+    }
+    else
+    {
+        LL_WARNS(LOG_MESH) << "Error during mesh physics shape processing.  ID:  " << mMeshID
+                           << ", Unknown reason.  Not retrying."
+                           << LL_ENDL;
+        // *TODO:  Mark mesh unavailable on error
+    }
+}
+
+LLMeshRepository::LLMeshRepository()
+: mMeshMutex(NULL),
+  mDecompThread(NULL),
+  mMeshThreadCount(0),
+  mThread(NULL)
+{
+    mSkinInfoCullTimer.resetWithExpiry(10.f);
+}
+
+void LLMeshRepository::init()
+{
+    mMeshMutex = new LLMutex();
+
+    LLConvexDecomposition::getInstance()->initSystem();
+
+    if (!LLConvexDecomposition::isFunctional())
+    {
+        LL_INFOS(LOG_MESH) << "Using STUB for LLConvexDecomposition" << LL_ENDL;
+    }
+
+    mDecompThread = new LLPhysicsDecomp();
+    mDecompThread->start();
+
+    while (!mDecompThread->mInited)
+    { //wait for physics decomp thread to init
+        apr_sleep(100);
+    }
+
+    metrics_teleport_started_signal = LLViewerMessage::getInstance()->setTeleportStartedCallback(teleport_started);
+
+    mThread = new LLMeshRepoThread();
+    mThread->start();
+}
+
+void LLMeshRepository::shutdown()
+{
+    LL_INFOS(LOG_MESH) << "Shutting down mesh repository." << LL_ENDL;
+    llassert(mThread != NULL);
+    llassert(mThread->mSignal != NULL);
+
+    metrics_teleport_started_signal.disconnect();
+
+    for (U32 i = 0; i < mUploads.size(); ++i)
+    {
+        LL_INFOS(LOG_MESH) << "Discard the pending mesh uploads." << LL_ENDL;
+        mUploads[i]->discard() ; //discard the uploading requests.
+    }
+
+    mThread->mSignal->broadcast();
+
+    while (!mThread->isStopped())
+    {
+        apr_sleep(10);
+    }
+    delete mThread;
+    mThread = NULL;
+
+    for (U32 i = 0; i < mUploads.size(); ++i)
+    {
+        LL_INFOS(LOG_MESH) << "Waiting for pending mesh upload " << (i + 1) << "/" << mUploads.size() << LL_ENDL;
+        while (!mUploads[i]->isStopped())
+        {
+            apr_sleep(10);
+        }
+        delete mUploads[i];
+    }
+
+    mUploads.clear();
+
+    delete mMeshMutex;
+    mMeshMutex = NULL;
+
+    LL_INFOS(LOG_MESH) << "Shutting down decomposition system." << LL_ENDL;
+
+    if (mDecompThread)
+    {
+        mDecompThread->shutdown();
+        delete mDecompThread;
+        mDecompThread = NULL;
+    }
+
+    LLConvexDecomposition::quitSystem();
+}
+
+//called in the main thread.
+S32 LLMeshRepository::update()
+{
+    // Conditionally log a mesh metrics event
+    metricsUpdate();
+
+    if(mUploadWaitList.empty())
+    {
+        return 0 ;
+    }
+
+    S32 size = mUploadWaitList.size() ;
+    for (S32 i = 0; i < size; ++i)
+    {
+        mUploads.push_back(mUploadWaitList[i]);
+        mUploadWaitList[i]->preStart() ;
+        mUploadWaitList[i]->start() ;
+    }
+    mUploadWaitList.clear() ;
+
+    return size ;
+}
+
+void LLMeshRepository::unregisterMesh(LLVOVolume* vobj)
+{
+    for (auto& lod : mLoadingMeshes)
+    {
+        for (auto& param : lod)
+        {
+            vector_replace_with_last(param.second, vobj);
+        }
+    }
+
+    for (auto& skin_pair : mLoadingSkins)
+    {
+        vector_replace_with_last(skin_pair.second, vobj);
+    }
+}
+
+S32 LLMeshRepository::loadMesh(LLVOVolume* vobj, const LLVolumeParams& mesh_params, S32 detail, S32 last_lod)
+{
+    LL_PROFILE_ZONE_SCOPED_CATEGORY_NETWORK; //LL_LL_RECORD_BLOCK_TIME(FTM_MESH_FETCH);
+
+    // Manage time-to-load metrics for mesh download operations.
+    metricsProgress(1);
+
+    if (detail < 0 || detail >= LLVolumeLODGroup::NUM_LODS)
+    {
+        return detail;
+    }
+
+    {
+        LLMutexLock lock(mMeshMutex);
+        //add volume to list of loading meshes
+        const auto& mesh_id = mesh_params.getSculptID();
+        mesh_load_map::iterator iter = mLoadingMeshes[detail].find(mesh_id);
+        if (iter != mLoadingMeshes[detail].end())
+        { //request pending for this mesh, append volume id to list
+            auto it = std::find(iter->second.begin(), iter->second.end(), vobj);
+            if (it == iter->second.end()) {
+                iter->second.push_back(vobj);
+            }
+        }
+        else
+        {
+            //first request for this mesh
+            mLoadingMeshes[detail][mesh_id].push_back(vobj);
+            mPendingRequests.push_back(LLMeshRepoThread::LODRequest(mesh_params, detail));
+            LLMeshRepository::sLODPending++;
+        }
+    }
+
+    //do a quick search to see if we can't display something while we wait for this mesh to load
+    LLVolume* volume = vobj->getVolume();
+
+    if (volume)
+    {
+        LLVolumeParams params = volume->getParams();
+
+        LLVolumeLODGroup* group = LLPrimitive::getVolumeManager()->getGroup(params);
+
+        if (group)
+        {
+            //first, see if last_lod is available (don't transition down to avoid funny popping a la SH-641)
+            if (last_lod >= 0)
+            {
+                LLVolume* lod = group->refLOD(last_lod);
+                if (lod && lod->isMeshAssetLoaded() && lod->getNumVolumeFaces() > 0)
+                {
+                    group->derefLOD(lod);
+                    return last_lod;
+                }
+                group->derefLOD(lod);
+            }
+
+            //next, see what the next lowest LOD available might be
+            for (S32 i = detail-1; i >= 0; --i)
+            {
+                LLVolume* lod = group->refLOD(i);
+                if (lod && lod->isMeshAssetLoaded() && lod->getNumVolumeFaces() > 0)
+                {
+                    group->derefLOD(lod);
+                    return i;
+                }
+
+                group->derefLOD(lod);
+            }
+
+            //no lower LOD is a available, is a higher lod available?
+            for (S32 i = detail+1; i < LLVolumeLODGroup::NUM_LODS; ++i)
+            {
+                LLVolume* lod = group->refLOD(i);
+                if (lod && lod->isMeshAssetLoaded() && lod->getNumVolumeFaces() > 0)
+                {
+                    group->derefLOD(lod);
+                    return i;
+                }
+
+                group->derefLOD(lod);
+            }
+        }
+    }
+
+    return detail;
+}
+
+void LLMeshRepository::notifyLoadedMeshes()
+{ //called from main thread
+    LL_PROFILE_ZONE_SCOPED_CATEGORY_NETWORK; //LL_RECORD_BLOCK_TIME(FTM_MESH_FETCH);
+
+    // GetMesh2 operation with keepalives, etc.  With pipelining,
+    // we'll increase this.  See llappcorehttp and llcorehttp for
+    // discussion on connection strategies.
+    LLAppCoreHttp & app_core_http(LLAppViewer::instance()->getAppCoreHttp());
+    S32 scale(app_core_http.isPipelined(LLAppCoreHttp::AP_MESH2)
+              ? (2 * LLAppCoreHttp::PIPELINING_DEPTH)
+              : 5);
+
+    LLMeshRepoThread::sMaxConcurrentRequests = gSavedSettings.getU32("Mesh2MaxConcurrentRequests");
+    LLMeshRepoThread::sRequestHighWater = llclamp(scale * S32(LLMeshRepoThread::sMaxConcurrentRequests),
+                                                  REQUEST2_HIGH_WATER_MIN,
+                                                  REQUEST2_HIGH_WATER_MAX);
+    LLMeshRepoThread::sRequestLowWater = llclamp(LLMeshRepoThread::sRequestHighWater / 2,
+                                                 REQUEST2_LOW_WATER_MIN,
+                                                 REQUEST2_LOW_WATER_MAX);
+
+    //clean up completed upload threads
+    for (std::vector<LLMeshUploadThread*>::iterator iter = mUploads.begin(); iter != mUploads.end(); )
+    {
+        LLMeshUploadThread* thread = *iter;
+
+        if (thread->isStopped() && thread->finished())
+        {
+            iter = mUploads.erase(iter);
+            delete thread;
+        }
+        else
+        {
+            ++iter;
+        }
+    }
+
+    //update inventory
+    if (!mInventoryQ.empty())
+    {
+        LLMutexLock lock(mMeshMutex);
+        while (!mInventoryQ.empty())
+        {
+            inventory_data& data = mInventoryQ.front();
+
+            LLAssetType::EType asset_type = LLAssetType::lookup(data.mPostData["asset_type"].asString());
+            LLInventoryType::EType inventory_type = LLInventoryType::lookup(data.mPostData["inventory_type"].asString());
+
+            // Handle addition of texture, if any.
+            if ( data.mResponse.has("new_texture_folder_id") )
+            {
+                const LLUUID& new_folder_id = data.mResponse["new_texture_folder_id"].asUUID();
+
+                if ( new_folder_id.notNull() )
+                {
+                    LLUUID parent_id = gInventory.findUserDefinedCategoryUUIDForType(LLFolderType::FT_TEXTURE);
+
+                    std::string name;
+                    // Check if the server built a different name for the texture folder
+                    if ( data.mResponse.has("new_texture_folder_name") )
+                    {
+                        name = data.mResponse["new_texture_folder_name"].asString();
+                    }
+                    else
+                    {
+                        name = data.mPostData["name"].asString();
+                    }
+
+                    // Add the category to the internal representation
+                    LLPointer<LLViewerInventoryCategory> cat =
+                        new LLViewerInventoryCategory(new_folder_id, parent_id,
+                            LLFolderType::FT_NONE, name, gAgent.getID());
+                    cat->setVersion(LLViewerInventoryCategory::VERSION_UNKNOWN);
+
+                    LLInventoryModel::LLCategoryUpdate update(cat->getParentUUID(), 1);
+                    gInventory.accountForUpdate(update);
+                    gInventory.updateCategory(cat);
+                }
+            }
+
+            on_new_single_inventory_upload_complete(
+                asset_type,
+                inventory_type,
+                data.mPostData["asset_type"].asString(),
+                data.mPostData["folder_id"].asUUID(),
+                data.mPostData["name"],
+                data.mPostData["description"],
+                data.mResponse,
+                data.mResponse["upload_price"]);
+            //}
+
+            mInventoryQ.pop();
+        }
+    }
+
+    //call completed callbacks on finished decompositions
+    mDecompThread->notifyCompleted();
+
+    if (mSkinInfoCullTimer.checkExpirationAndReset(10.f))
+    {
+        //// Clean up dead skin info
+        //U64Bytes skinbytes(0);
+        for (auto iter = mSkinMap.begin(), ender = mSkinMap.end(); iter != ender;)
+        {
+            auto copy_iter = iter++;
+
+            //skinbytes += U64Bytes(sizeof(LLMeshSkinInfo));
+            //skinbytes += U64Bytes(copy_iter->second->mJointNames.size() * sizeof(std::string));
+            //skinbytes += U64Bytes(copy_iter->second->mJointNums.size() * sizeof(S32));
+            //skinbytes += U64Bytes(copy_iter->second->mJointNames.size() * sizeof(LLMatrix4a));
+            //skinbytes += U64Bytes(copy_iter->second->mJointNames.size() * sizeof(LLMatrix4));
+
+            if (copy_iter->second->getNumRefs() == 1)
+            {
+                mSkinMap.erase(copy_iter);
+            }
+        }
+        //LL_INFOS() << "Skin info cache elements:" << mSkinMap.size() << " Memory: " << U64Kilobytes(skinbytes) << LL_ENDL;
+    }
+
+    // For major operations, attempt to get the required locks
+    // without blocking and punt if they're not available.  The
+    // longest run of holdoffs is kept in sMaxLockHoldoffs just
+    // to collect the data.  In testing, I've never seen a value
+    // greater than 2 (written to log on exit).
+    {
+        LLMutexTrylock lock1(mMeshMutex);
+        LLMutexTrylock lock2(mThread->mMutex);
+
+        static U32 hold_offs(0);
+        if (! lock1.isLocked() || ! lock2.isLocked())
+        {
+            // If we can't get the locks, skip and pick this up later.
+            ++hold_offs;
+            sMaxLockHoldoffs = llmax(sMaxLockHoldoffs, hold_offs);
+            return;
+        }
+        hold_offs = 0;
+
+        if (gAgent.getRegion())
+        {
+            // Update capability urls
+            static std::string region_name("never name a region this");
+
+            if (gAgent.getRegion()->getName() != region_name && gAgent.getRegion()->capabilitiesReceived())
+            {
+                region_name = gAgent.getRegion()->getName();
+                const std::string mesh_cap(gAgent.getRegion()->getViewerAssetUrl());
+                mThread->setGetMeshCap(mesh_cap);
+                LL_DEBUGS(LOG_MESH) << "Retrieving caps for region '" << region_name
+                                    << "', ViewerAsset cap:  " << mesh_cap
+                                    << LL_ENDL;
+            }
+        }
+
+        //popup queued error messages from background threads
+        while (!mUploadErrorQ.empty())
+        {
+            LLSD substitutions(mUploadErrorQ.front());
+            if (substitutions.has("DETAILS"))
+            {
+                LLNotificationsUtil::add("MeshUploadErrorDetails", substitutions);
+            }
+            else
+            {
+                LLNotificationsUtil::add("MeshUploadError", substitutions);
+            }
+            mUploadErrorQ.pop();
+        }
+
+        S32 active_count = LLMeshRepoThread::sActiveHeaderRequests + LLMeshRepoThread::sActiveLODRequests;
+        if (active_count < LLMeshRepoThread::sRequestLowWater)
+        {
+            S32 push_count = LLMeshRepoThread::sRequestHighWater - active_count;
+
+            if (mPendingRequests.size() > push_count)
+            {
+                // More requests than the high-water limit allows so
+                // sort and forward the most important.
+
+                //calculate "score" for pending requests
+
+                //create score map
+                std::map<LLUUID, F32> score_map;
+
+                for (U32 i = 0; i < LLVolumeLODGroup::NUM_LODS; ++i)
+                {
+                    for (mesh_load_map::iterator iter = mLoadingMeshes[i].begin();  iter != mLoadingMeshes[i].end(); ++iter)
+                    {
+                        F32 max_score = 0.f;
+                        for (auto obj_iter = iter->second.begin(); obj_iter != iter->second.end(); ++obj_iter)
+                        {
+                            LLVOVolume* object = *obj_iter;
+                            if (object)
+                            {
+                                LLDrawable* drawable = object->mDrawable;
+                                if (drawable)
+                                {
+                                    F32 cur_score = drawable->getRadius()/llmax(drawable->mDistanceWRTCamera, 1.f);
+                                    max_score = llmax(max_score, cur_score);
+                                }
+                            }
+                        }
+
+                        score_map[iter->first] = max_score;
+                    }
+                }
+
+                //set "score" for pending requests
+                for (std::vector<LLMeshRepoThread::LODRequest>::iterator iter = mPendingRequests.begin(); iter != mPendingRequests.end(); ++iter)
+                {
+                    iter->mScore = score_map[iter->mMeshParams.getSculptID()];
+                }
+
+                //sort by "score"
+                std::partial_sort(mPendingRequests.begin(), mPendingRequests.begin() + push_count,
+                                  mPendingRequests.end(), LLMeshRepoThread::CompareScoreGreater());
+            }
+
+            while (!mPendingRequests.empty() && push_count > 0)
+            {
+                LLMeshRepoThread::LODRequest& request = mPendingRequests.front();
+                mThread->loadMeshLOD(request.mMeshParams, request.mLOD);
+                mPendingRequests.erase(mPendingRequests.begin());
+                LLMeshRepository::sLODPending--;
+                push_count--;
+            }
+        }
+
+        //send skin info requests
+        while (!mPendingSkinRequests.empty())
+        {
+            mThread->loadMeshSkinInfo(mPendingSkinRequests.front());
+            mPendingSkinRequests.pop();
+        }
+
+        //send decomposition requests
+        while (!mPendingDecompositionRequests.empty())
+        {
+            mThread->loadMeshDecomposition(mPendingDecompositionRequests.front());
+            mPendingDecompositionRequests.pop();
+        }
+
+        //send physics shapes decomposition requests
+        while (!mPendingPhysicsShapeRequests.empty())
+        {
+            mThread->loadMeshPhysicsShape(mPendingPhysicsShapeRequests.front());
+            mPendingPhysicsShapeRequests.pop();
+        }
+
+        mThread->notifyLoadedMeshes();
+    }
+
+    mThread->mSignal->signal();
+}
+
+void LLMeshRepository::notifySkinInfoReceived(LLMeshSkinInfo* info)
+{
+    mSkinMap[info->mMeshID] = info; // Cache into LLPointer
+    // Alternative: We can get skin size from header
+    sCacheBytesSkins += info->sizeBytes();
+
+    skin_load_map::iterator iter = mLoadingSkins.find(info->mMeshID);
+    if (iter != mLoadingSkins.end())
+    {
+        for (LLVOVolume* vobj : iter->second)
+        {
+            if (vobj)
+            {
+                vobj->notifySkinInfoLoaded(info);
+            }
+        }
+        mLoadingSkins.erase(iter);
+    }
+}
+
+void LLMeshRepository::notifySkinInfoUnavailable(const LLUUID& mesh_id)
+{
+    skin_load_map::iterator iter = mLoadingSkins.find(mesh_id);
+    if (iter != mLoadingSkins.end())
+    {
+        for (LLVOVolume* vobj : iter->second)
+        {
+            if (vobj)
+            {
+                vobj->notifySkinInfoUnavailable();
+            }
+        }
+        mLoadingSkins.erase(iter);
+    }
+}
+
+void LLMeshRepository::notifyDecompositionReceived(LLModel::Decomposition* decomp)
+{
+    decomposition_map::iterator iter = mDecompositionMap.find(decomp->mMeshID);
+    if (iter == mDecompositionMap.end())
+    { //just insert decomp into map
+        mDecompositionMap[decomp->mMeshID] = decomp;
+        mLoadingDecompositions.erase(decomp->mMeshID);
+        sCacheBytesDecomps += decomp->sizeBytes();
+    }
+    else
+    { //merge decomp with existing entry
+        sCacheBytesDecomps -= iter->second->sizeBytes();
+        iter->second->merge(decomp);
+        sCacheBytesDecomps += iter->second->sizeBytes();
+
+        mLoadingDecompositions.erase(decomp->mMeshID);
+        delete decomp;
+    }
+}
+
+void LLMeshRepository::notifyMeshLoaded(const LLVolumeParams& mesh_params, LLVolume* volume)
+{ //called from main thread
+    S32 detail = LLVolumeLODGroup::getVolumeDetailFromScale(volume->getDetail());
+
+    //get list of objects waiting to be notified this mesh is loaded
+    const auto& mesh_id = mesh_params.getSculptID();
+    mesh_load_map::iterator obj_iter = mLoadingMeshes[detail].find(mesh_id);
+
+    if (volume && obj_iter != mLoadingMeshes[detail].end())
+    {
+        //make sure target volume is still valid
+        if (volume->getNumVolumeFaces() <= 0)
+        {
+            LL_WARNS(LOG_MESH) << "Mesh loading returned empty volume.  ID:  " << mesh_id
+                               << LL_ENDL;
+        }
+
+        { //update system volume
+            LLVolume* sys_volume = LLPrimitive::getVolumeManager()->refVolume(mesh_params, detail);
+            if (sys_volume)
+            {
+                sys_volume->copyVolumeFaces(volume);
+                sys_volume->setMeshAssetLoaded(true);
+                LLPrimitive::getVolumeManager()->unrefVolume(sys_volume);
+            }
+            else
+            {
+                LL_WARNS(LOG_MESH) << "Couldn't find system volume for mesh " << mesh_id
+                                   << LL_ENDL;
+            }
+        }
+
+        //notify waiting LLVOVolume instances that their requested mesh is available
+        for (LLVOVolume* vobj : obj_iter->second)
+        {
+            if (vobj)
+            {
+                vobj->notifyMeshLoaded();
+            }
+        }
+
+        mLoadingMeshes[detail].erase(obj_iter);
+
+        LLViewerStatsRecorder::instance().meshLoaded();
+    }
+}
+
+void LLMeshRepository::notifyMeshUnavailable(const LLVolumeParams& mesh_params, S32 lod)
+{ //called from main thread
+    //get list of objects waiting to be notified this mesh is loaded
+    const auto& mesh_id = mesh_params.getSculptID();
+    mesh_load_map::iterator obj_iter = mLoadingMeshes[lod].find(mesh_id);
+    if (obj_iter != mLoadingMeshes[lod].end())
+    {
+        F32 detail = LLVolumeLODGroup::getVolumeScaleFromDetail(lod);
+
+        LLVolume* sys_volume = LLPrimitive::getVolumeManager()->refVolume(mesh_params, lod);
+        if (sys_volume)
+        {
+            sys_volume->setMeshAssetUnavaliable(true);
+            LLPrimitive::getVolumeManager()->unrefVolume(sys_volume);
+        }
+
+        for (LLVOVolume* vobj : obj_iter->second)
+        {
+            if (vobj)
+            {
+                LLVolume* obj_volume = vobj->getVolume();
+
+                if (obj_volume &&
+                    obj_volume->getDetail() == detail &&
+                    obj_volume->getParams() == mesh_params)
+                { //should force volume to find most appropriate LOD
+                    vobj->setVolume(obj_volume->getParams(), lod);
+                }
+            }
+        }
+
+        mLoadingMeshes[lod].erase(obj_iter);
+    }
+}
+
+S32 LLMeshRepository::getActualMeshLOD(const LLVolumeParams& mesh_params, S32 lod)
+{
+    return mThread->getActualMeshLOD(mesh_params, lod);
+}
+
+const LLMeshSkinInfo* LLMeshRepository::getSkinInfo(const LLUUID& mesh_id, LLVOVolume* requesting_obj)
+{
+    LL_PROFILE_ZONE_SCOPED_CATEGORY_AVATAR;
+    if (mesh_id.notNull())
+    {
+        skin_map::iterator iter = mSkinMap.find(mesh_id);
+        if (iter != mSkinMap.end())
+        {
+            return iter->second;
+        }
+
+        //no skin info known about given mesh, try to fetch it
+        if (requesting_obj != nullptr)
+        {
+            LLMutexLock lock(mMeshMutex);
+            //add volume to list of loading meshes
+            skin_load_map::iterator iter = mLoadingSkins.find(mesh_id);
+            if (iter != mLoadingSkins.end())
+            { //request pending for this mesh, append volume id to list
+                auto it = std::find(iter->second.begin(), iter->second.end(), requesting_obj);
+                if (it == iter->second.end()) {
+                    iter->second.push_back(requesting_obj);
+                }
+            }
+            else
+            {
+                //first request for this mesh
+                mLoadingSkins[mesh_id].push_back(requesting_obj);
+                mPendingSkinRequests.push(mesh_id);
+            }
+        }
+    }
+    return nullptr;
+}
+
+void LLMeshRepository::fetchPhysicsShape(const LLUUID& mesh_id)
+{
+    LL_PROFILE_ZONE_SCOPED_CATEGORY_NETWORK; //LL_RECORD_BLOCK_TIME(FTM_MESH_FETCH);
+
+    if (mesh_id.notNull())
+    {
+        LLModel::Decomposition* decomp = NULL;
+        decomposition_map::iterator iter = mDecompositionMap.find(mesh_id);
+        if (iter != mDecompositionMap.end())
+        {
+            decomp = iter->second;
+        }
+
+        //decomposition block hasn't been fetched yet
+        if (!decomp || decomp->mPhysicsShapeMesh.empty())
+        {
+            LLMutexLock lock(mMeshMutex);
+            //add volume to list of loading meshes
+            std::set<LLUUID>::iterator iter = mLoadingPhysicsShapes.find(mesh_id);
+            if (iter == mLoadingPhysicsShapes.end())
+            { //no request pending for this skin info
+                // *FIXME:  Nothing ever deletes entries, can't be right
+                mLoadingPhysicsShapes.insert(mesh_id);
+                mPendingPhysicsShapeRequests.push(mesh_id);
+            }
+        }
+    }
+}
+
+LLModel::Decomposition* LLMeshRepository::getDecomposition(const LLUUID& mesh_id)
+{
+    LL_PROFILE_ZONE_SCOPED_CATEGORY_NETWORK; //LL_RECORD_BLOCK_TIME(FTM_MESH_FETCH);
+
+    LLModel::Decomposition* ret = NULL;
+
+    if (mesh_id.notNull())
+    {
+        decomposition_map::iterator iter = mDecompositionMap.find(mesh_id);
+        if (iter != mDecompositionMap.end())
+        {
+            ret = iter->second;
+        }
+
+        //decomposition block hasn't been fetched yet
+        if (!ret || ret->mBaseHullMesh.empty())
+        {
+            LLMutexLock lock(mMeshMutex);
+            //add volume to list of loading meshes
+            std::set<LLUUID>::iterator iter = mLoadingDecompositions.find(mesh_id);
+            if (iter == mLoadingDecompositions.end())
+            { //no request pending for this skin info
+                mLoadingDecompositions.insert(mesh_id);
+                mPendingDecompositionRequests.push(mesh_id);
+            }
+        }
+    }
+
+    return ret;
+}
+
+void LLMeshRepository::buildHull(const LLVolumeParams& params, S32 detail)
+{
+    LLVolume* volume = LLPrimitive::sVolumeManager->refVolume(params, detail);
+
+    if (!volume->mHullPoints)
+    {
+        //all default params
+        //execute first stage
+        //set simplify mode to retain
+        //set retain percentage to zero
+        //run second stage
+    }
+
+    LLPrimitive::sVolumeManager->unrefVolume(volume);
+}
+
+bool LLMeshRepository::hasPhysicsShape(const LLUUID& mesh_id)
+{
+    if (mesh_id.isNull())
+    {
+        return false;
+    }
+
+    if (mThread->hasPhysicsShapeInHeader(mesh_id))
+    {
+        return true;
+    }
+
+    LLModel::Decomposition* decomp = getDecomposition(mesh_id);
+    if (decomp && !decomp->mHull.empty())
+    {
+        return true;
+    }
+
+    return false;
+}
+
+bool LLMeshRepository::hasSkinInfo(const LLUUID& mesh_id)
+{
+    if (mesh_id.isNull())
+    {
+        return false;
+    }
+
+    if (mThread->hasSkinInfoInHeader(mesh_id))
+    {
+        return true;
+    }
+
+    const LLMeshSkinInfo* skininfo = getSkinInfo(mesh_id);
+    if (skininfo)
+    {
+        return true;
+    }
+
+    return false;
+}
+
+bool LLMeshRepository::hasHeader(const LLUUID& mesh_id)
+{
+    if (mesh_id.isNull())
+    {
+        return false;
+    }
+
+    return mThread->hasHeader(mesh_id);
+}
+
+bool LLMeshRepoThread::hasPhysicsShapeInHeader(const LLUUID& mesh_id)
+{
+    LLMutexLock lock(mHeaderMutex);
+    mesh_header_map::iterator iter = mMeshHeader.find(mesh_id);
+    if (iter != mMeshHeader.end() && iter->second.first > 0)
+    {
+        LLMeshHeader &mesh = iter->second.second;
+        if (mesh.mPhysicsMeshSize > 0)
+        {
+            return true;
+        }
+    }
+
+    return false;
+}
+
+bool LLMeshRepoThread::hasSkinInfoInHeader(const LLUUID& mesh_id)
+{
+    LLMutexLock lock(mHeaderMutex);
+    mesh_header_map::iterator iter = mMeshHeader.find(mesh_id);
+    if (iter != mMeshHeader.end() && iter->second.first > 0)
+    {
+        LLMeshHeader& mesh = iter->second.second;
+        if (mesh.mSkinOffset >= 0
+            && mesh.mSkinSize > 0)
+        {
+            return true;
+        }
+    }
+
+    return false;
+}
+
+bool LLMeshRepoThread::hasHeader(const LLUUID& mesh_id)
+{
+    LLMutexLock lock(mHeaderMutex);
+    mesh_header_map::iterator iter = mMeshHeader.find(mesh_id);
+    return iter != mMeshHeader.end();
+}
+
+void LLMeshRepository::uploadModel(std::vector<LLModelInstance>& data, LLVector3& scale, bool upload_textures,
+                                   bool upload_skin, bool upload_joints, bool lock_scale_if_joint_position,
+                                   std::string upload_url, bool do_upload,
+                                   LLHandle<LLWholeModelFeeObserver> fee_observer, LLHandle<LLWholeModelUploadObserver> upload_observer)
+{
+    LLMeshUploadThread* thread = new LLMeshUploadThread(data, scale, upload_textures,
+                                                        upload_skin, upload_joints, lock_scale_if_joint_position,
+                                                        upload_url, do_upload, fee_observer, upload_observer);
+    mUploadWaitList.push_back(thread);
+}
+
+S32 LLMeshRepository::getMeshSize(const LLUUID& mesh_id, S32 lod)
+{
+    LL_PROFILE_ZONE_SCOPED_CATEGORY_VOLUME;
+    if (mThread && mesh_id.notNull() && LLPrimitive::NO_LOD != lod)
+    {
+        LLMutexLock lock(mThread->mHeaderMutex);
+        LLMeshRepoThread::mesh_header_map::iterator iter = mThread->mMeshHeader.find(mesh_id);
+        if (iter != mThread->mMeshHeader.end() && iter->second.first > 0)
+        {
+            const LLMeshHeader& header = iter->second.second;
+
+            if (header.m404)
+            {
+                return -1;
+            }
+
+            S32 size = header.mLodSize[lod];
+            return size;
+        }
+
+    }
+
+    return -1;
+}
+
+void LLMeshUploadThread::decomposeMeshMatrix(LLMatrix4& transformation,
+                                             LLVector3& result_pos,
+                                             LLQuaternion& result_rot,
+                                             LLVector3& result_scale)
+{
+    // check for reflection
+    bool reflected = (transformation.determinant() < 0);
+
+    // compute position
+    LLVector3 position = LLVector3(0, 0, 0) * transformation;
+
+    // compute scale
+    LLVector3 x_transformed = LLVector3(1, 0, 0) * transformation - position;
+    LLVector3 y_transformed = LLVector3(0, 1, 0) * transformation - position;
+    LLVector3 z_transformed = LLVector3(0, 0, 1) * transformation - position;
+    F32 x_length = x_transformed.normalize();
+    F32 y_length = y_transformed.normalize();
+    F32 z_length = z_transformed.normalize();
+    LLVector3 scale = LLVector3(x_length, y_length, z_length);
+
+    // adjust for "reflected" geometry
+    LLVector3 x_transformed_reflected = x_transformed;
+    if (reflected)
+    {
+        x_transformed_reflected *= -1.0;
+    }
+
+    // compute rotation
+    LLMatrix3 rotation_matrix;
+    rotation_matrix.setRows(x_transformed_reflected, y_transformed, z_transformed);
+    LLQuaternion quat_rotation = rotation_matrix.quaternion();
+    quat_rotation.normalize(); // the rotation_matrix might not have been orthoginal.  make it so here.
+    LLVector3 euler_rotation;
+    quat_rotation.getEulerAngles(&euler_rotation.mV[VX], &euler_rotation.mV[VY], &euler_rotation.mV[VZ]);
+
+    result_pos = position + mOrigin;
+    result_scale = scale;
+    result_rot = quat_rotation;
+}
+
+void LLMeshRepository::updateInventory(inventory_data data)
+{
+    LLMutexLock lock(mMeshMutex);
+    dump_llsd_to_file(data.mPostData,make_dump_name("update_inventory_post_data_",dump_num));
+    dump_llsd_to_file(data.mResponse,make_dump_name("update_inventory_response_",dump_num));
+    mInventoryQ.push(data);
+}
+
+void LLMeshRepository::uploadError(LLSD& args)
+{
+    LLMutexLock lock(mMeshMutex);
+    mUploadErrorQ.push(args);
+}
+
+F32 LLMeshRepository::getEstTrianglesMax(LLUUID mesh_id)
+{
+    LLMeshCostData costs;
+    if (getCostData(mesh_id, costs))
+    {
+        return costs.getEstTrisMax();
+    }
+    else
+    {
+        return 0.f;
+    }
+}
+
+F32 LLMeshRepository::getEstTrianglesStreamingCost(LLUUID mesh_id)
+{
+    LLMeshCostData costs;
+    if (getCostData(mesh_id, costs))
+    {
+        return costs.getEstTrisForStreamingCost();
+    }
+    else
+    {
+        return 0.f;
+    }
+}
+
+// FIXME replace with calc based on LLMeshCostData
+F32 LLMeshRepository::getStreamingCostLegacy(LLUUID mesh_id, F32 radius, S32* bytes, S32* bytes_visible, S32 lod, F32 *unscaled_value)
+{
+    F32 result = 0.f;
+    if (mThread && mesh_id.notNull())
+    {
+        LLMutexLock lock(mThread->mHeaderMutex);
+        LLMeshRepoThread::mesh_header_map::iterator iter = mThread->mMeshHeader.find(mesh_id);
+        if (iter != mThread->mMeshHeader.end() && iter->second.first > 0)
+        {
+            result  = getStreamingCostLegacy(iter->second.second, radius, bytes, bytes_visible, lod, unscaled_value);
+        }
+    }
+    if (result > 0.f)
+    {
+        LLMeshCostData data;
+        if (getCostData(mesh_id, data))
+        {
+            F32 ref_streaming_cost = data.getRadiusBasedStreamingCost(radius);
+            F32 ref_weighted_tris = data.getRadiusWeightedTris(radius);
+            if (!is_approx_equal(ref_streaming_cost,result))
+            {
+                LL_WARNS() << mesh_id << "streaming mismatch " << result << " " << ref_streaming_cost << LL_ENDL;
+            }
+            if (unscaled_value && !is_approx_equal(ref_weighted_tris,*unscaled_value))
+            {
+                LL_WARNS() << mesh_id << "weighted_tris mismatch " << *unscaled_value << " " << ref_weighted_tris << LL_ENDL;
+            }
+            if (bytes && (*bytes != data.getSizeTotal()))
+            {
+                LL_WARNS() << mesh_id << "bytes mismatch " << *bytes << " " << data.getSizeTotal() << LL_ENDL;
+            }
+            if (bytes_visible && (lod >=0) && (lod < LLVolumeLODGroup::NUM_LODS) && (*bytes_visible != data.getSizeByLOD(lod)))
+            {
+                LL_WARNS() << mesh_id << "bytes_visible mismatch " << *bytes_visible << " " << data.getSizeByLOD(lod) << LL_ENDL;
+            }
+        }
+        else
+        {
+            LL_WARNS() << "getCostData failed!!!" << LL_ENDL;
+        }
+    }
+    return result;
+}
+
+// FIXME replace with calc based on LLMeshCostData
+//static
+F32 LLMeshRepository::getStreamingCostLegacy(LLMeshHeader& header, F32 radius, S32* bytes, S32* bytes_visible, S32 lod, F32 *unscaled_value)
+{
+    if (header.m404
+        || header.mLodSize[0] <= 0
+        || (header.mVersion > MAX_MESH_VERSION))
+    {
+        return 0.f;
+    }
+
+    F32 max_distance = 512.f;
+
+    F32 dlowest = llmin(radius/0.03f, max_distance);
+    F32 dlow = llmin(radius/0.06f, max_distance);
+    F32 dmid = llmin(radius/0.24f, max_distance);
+
+    static LLCachedControl<U32> metadata_discount_ch(gSavedSettings, "MeshMetaDataDiscount", 384);  //discount 128 bytes to cover the cost of LLSD tags and compression domain overhead
+    static LLCachedControl<U32> minimum_size_ch(gSavedSettings, "MeshMinimumByteSize", 16); //make sure nothing is "free"
+    static LLCachedControl<U32> bytes_per_triangle_ch(gSavedSettings, "MeshBytesPerTriangle", 16);
+
+    F32 metadata_discount = (F32)metadata_discount_ch;
+    F32 minimum_size = (F32)minimum_size_ch;
+    F32 bytes_per_triangle = (F32)bytes_per_triangle_ch;
+
+    S32 bytes_lowest = header.mLodSize[0];
+    S32 bytes_low = header.mLodSize[1];
+    S32 bytes_mid = header.mLodSize[2];
+    S32 bytes_high = header.mLodSize[3];
+
+    if (bytes_high == 0)
+    {
+        return 0.f;
+    }
+
+    if (bytes_mid == 0)
+    {
+        bytes_mid = bytes_high;
+    }
+
+    if (bytes_low == 0)
+    {
+        bytes_low = bytes_mid;
+    }
+
+    if (bytes_lowest == 0)
+    {
+        bytes_lowest = bytes_low;
+    }
+
+    F32 triangles_lowest = llmax((F32) bytes_lowest-metadata_discount, minimum_size)/bytes_per_triangle;
+    F32 triangles_low = llmax((F32) bytes_low-metadata_discount, minimum_size)/bytes_per_triangle;
+    F32 triangles_mid = llmax((F32) bytes_mid-metadata_discount, minimum_size)/bytes_per_triangle;
+    F32 triangles_high = llmax((F32) bytes_high-metadata_discount, minimum_size)/bytes_per_triangle;
+
+    if (bytes)
+    {
+        *bytes = 0;
+        *bytes += header.mLodSize[0];
+        *bytes += header.mLodSize[1];
+        *bytes += header.mLodSize[2];
+        *bytes += header.mLodSize[3];
+    }
+
+    if (bytes_visible)
+    {
+        lod = LLMeshRepository::getActualMeshLOD(header, lod);
+        if (lod >= 0 && lod <= 3)
+        {
+            *bytes_visible = header.mLodSize[lod];
+        }
+    }
+
+    F32 max_area = 102944.f; //area of circle that encompasses region (see MAINT-6559)
+    F32 min_area = 1.f;
+
+    F32 high_area = llmin(F_PI*dmid*dmid, max_area);
+    F32 mid_area = llmin(F_PI*dlow*dlow, max_area);
+    F32 low_area = llmin(F_PI*dlowest*dlowest, max_area);
+    F32 lowest_area = max_area;
+
+    lowest_area -= low_area;
+    low_area -= mid_area;
+    mid_area -= high_area;
+
+    high_area = llclamp(high_area, min_area, max_area);
+    mid_area = llclamp(mid_area, min_area, max_area);
+    low_area = llclamp(low_area, min_area, max_area);
+    lowest_area = llclamp(lowest_area, min_area, max_area);
+
+    F32 total_area = high_area + mid_area + low_area + lowest_area;
+    high_area /= total_area;
+    mid_area /= total_area;
+    low_area /= total_area;
+    lowest_area /= total_area;
+
+    F32 weighted_avg = triangles_high*high_area +
+                       triangles_mid*mid_area +
+                       triangles_low*low_area +
+                       triangles_lowest*lowest_area;
+
+    if (unscaled_value)
+    {
+        *unscaled_value = weighted_avg;
+    }
+
+    return weighted_avg/gSavedSettings.getU32("MeshTriangleBudget")*15000.f;
+}
+
+LLMeshCostData::LLMeshCostData()
+{
+    std::fill(mSizeByLOD.begin(), mSizeByLOD.end(), 0);
+    std::fill(mEstTrisByLOD.begin(), mEstTrisByLOD.end(), 0.f);
+}
+
+bool LLMeshCostData::init(const LLMeshHeader& header)
+{
+    LL_PROFILE_ZONE_SCOPED_CATEGORY_VOLUME;
+
+    std::fill(mSizeByLOD.begin(), mSizeByLOD.end(), 0);
+    std::fill(mEstTrisByLOD.begin(), mEstTrisByLOD.end(), 0.f);
+
+    S32 bytes_high = header.mLodSize[3];
+    S32 bytes_med = header.mLodSize[2];
+    if (bytes_med == 0)
+    {
+        bytes_med = bytes_high;
+    }
+    S32 bytes_low = header.mLodSize[1];
+    if (bytes_low == 0)
+    {
+        bytes_low = bytes_med;
+    }
+    S32 bytes_lowest = header.mLodSize[0];
+    if (bytes_lowest == 0)
+    {
+        bytes_lowest = bytes_low;
+    }
+    mSizeByLOD[0] = bytes_lowest;
+    mSizeByLOD[1] = bytes_low;
+    mSizeByLOD[2] = bytes_med;
+    mSizeByLOD[3] = bytes_high;
+
+    static LLCachedControl<U32> metadata_discount(gSavedSettings, "MeshMetaDataDiscount", 384);  //discount 128 bytes to cover the cost of LLSD tags and compression domain overhead
+    static LLCachedControl<U32> minimum_size(gSavedSettings, "MeshMinimumByteSize", 16); //make sure nothing is "free"
+    static LLCachedControl<U32> bytes_per_triangle(gSavedSettings, "MeshBytesPerTriangle", 16);
+
+    for (S32 i=0; i<LLVolumeLODGroup::NUM_LODS; i++)
+    {
+        mEstTrisByLOD[i] = llmax((F32)mSizeByLOD[i] - (F32)metadata_discount, (F32)minimum_size) / (F32)bytes_per_triangle;
+    }
+
+    return true;
+}
+
+
+S32 LLMeshCostData::getSizeByLOD(S32 lod)
+{
+    if (llclamp(lod,0,3) != lod)
+    {
+        return 0;
+    }
+    return mSizeByLOD[lod];
+}
+
+S32 LLMeshCostData::getSizeTotal()
+{
+    return mSizeByLOD[0] + mSizeByLOD[1] + mSizeByLOD[2] + mSizeByLOD[3];
+}
+
+F32 LLMeshCostData::getEstTrisByLOD(S32 lod)
+{
+    if (llclamp(lod,0,3) != lod)
+    {
+        return 0.f;
+    }
+    return mEstTrisByLOD[lod];
+}
+
+F32 LLMeshCostData::getEstTrisMax()
+{
+    return llmax(mEstTrisByLOD[0], mEstTrisByLOD[1], mEstTrisByLOD[2], mEstTrisByLOD[3]);
+}
+
+F32 LLMeshCostData::getRadiusWeightedTris(F32 radius)
+{
+    F32 max_distance = 512.f;
+
+    F32 dlowest = llmin(radius/0.03f, max_distance);
+    F32 dlow = llmin(radius/0.06f, max_distance);
+    F32 dmid = llmin(radius/0.24f, max_distance);
+
+    F32 triangles_lowest = mEstTrisByLOD[0];
+    F32 triangles_low = mEstTrisByLOD[1];
+    F32 triangles_mid = mEstTrisByLOD[2];
+    F32 triangles_high = mEstTrisByLOD[3];
+
+    F32 max_area = 102944.f; //area of circle that encompasses region (see MAINT-6559)
+    F32 min_area = 1.f;
+
+    F32 high_area = llmin(F_PI*dmid*dmid, max_area);
+    F32 mid_area = llmin(F_PI*dlow*dlow, max_area);
+    F32 low_area = llmin(F_PI*dlowest*dlowest, max_area);
+    F32 lowest_area = max_area;
+
+    lowest_area -= low_area;
+    low_area -= mid_area;
+    mid_area -= high_area;
+
+    high_area = llclamp(high_area, min_area, max_area);
+    mid_area = llclamp(mid_area, min_area, max_area);
+    low_area = llclamp(low_area, min_area, max_area);
+    lowest_area = llclamp(lowest_area, min_area, max_area);
+
+    F32 total_area = high_area + mid_area + low_area + lowest_area;
+    high_area /= total_area;
+    mid_area /= total_area;
+    low_area /= total_area;
+    lowest_area /= total_area;
+
+    F32 weighted_avg = triangles_high*high_area +
+                       triangles_mid*mid_area +
+                       triangles_low*low_area +
+                       triangles_lowest*lowest_area;
+
+    return weighted_avg;
+}
+
+F32 LLMeshCostData::getEstTrisForStreamingCost()
+{
+    LL_DEBUGS("StreamingCost") << "tris_by_lod: "
+                               << mEstTrisByLOD[0] << ", "
+                               << mEstTrisByLOD[1] << ", "
+                               << mEstTrisByLOD[2] << ", "
+                               << mEstTrisByLOD[3] << LL_ENDL;
+
+    F32 charged_tris = mEstTrisByLOD[3];
+    F32 allowed_tris = mEstTrisByLOD[3];
+    const F32 ENFORCE_FLOOR = 64.0f;
+    for (S32 i=2; i>=0; i--)
+    {
+        // How many tris can we have in this LOD without affecting land impact?
+        // - normally an LOD should be at most half the size of the previous one.
+        // - once we reach a floor of ENFORCE_FLOOR, don't require LODs to get any smaller.
+        allowed_tris = llclamp(allowed_tris/2.0f,ENFORCE_FLOOR,mEstTrisByLOD[i]);
+        F32 excess_tris = mEstTrisByLOD[i]-allowed_tris;
+        if (excess_tris>0.f)
+        {
+            LL_DEBUGS("StreamingCost") << "excess tris in lod[" << i << "] " << excess_tris << " allowed " << allowed_tris <<  LL_ENDL;
+            charged_tris += excess_tris;
+        }
+    }
+    return charged_tris;
+}
+
+F32 LLMeshCostData::getRadiusBasedStreamingCost(F32 radius)
+{
+    return getRadiusWeightedTris(radius)/gSavedSettings.getU32("MeshTriangleBudget")*15000.f;
+}
+
+F32 LLMeshCostData::getTriangleBasedStreamingCost()
+{
+    F32 result = ANIMATED_OBJECT_COST_PER_KTRI * 0.001 * getEstTrisForStreamingCost();
+    return result;
+}
+
+bool LLMeshRepository::getCostData(LLUUID mesh_id, LLMeshCostData& data)
+{
+    LL_PROFILE_ZONE_SCOPED_CATEGORY_VOLUME;
+    data = LLMeshCostData();
+
+    if (mThread && mesh_id.notNull())
+    {
+        LLMutexLock lock(mThread->mHeaderMutex);
+        LLMeshRepoThread::mesh_header_map::iterator iter = mThread->mMeshHeader.find(mesh_id);
+        if (iter != mThread->mMeshHeader.end() && iter->second.first > 0)
+        {
+            LLMeshHeader& header = iter->second.second;
+
+            bool header_invalid = (header.m404
+                                   || header.mLodSize[0] <= 0
+                                   || header.mVersion > MAX_MESH_VERSION);
+            if (!header_invalid)
+            {
+                return getCostData(header, data);
+            }
+
+            return true;
+        }
+    }
+    return false;
+}
+
+bool LLMeshRepository::getCostData(LLMeshHeader& header, LLMeshCostData& data)
+{
+    data = LLMeshCostData();
+
+    if (!data.init(header))
+    {
+        return false;
+    }
+
+    return true;
+}
+
+LLPhysicsDecomp::LLPhysicsDecomp()
+: LLThread("Physics Decomp")
+{
+    mInited = false;
+    mQuitting = false;
+    mDone = false;
+
+    mSignal = new LLCondition();
+    mMutex = new LLMutex();
+}
+
+LLPhysicsDecomp::~LLPhysicsDecomp()
+{
+    shutdown();
+
+    delete mSignal;
+    mSignal = NULL;
+    delete mMutex;
+    mMutex = NULL;
+}
+
+void LLPhysicsDecomp::shutdown()
+{
+    if (mSignal)
+    {
+        mQuitting = true;
+        // There is only one wait(), but just in case 'broadcast'
+        mSignal->broadcast();
+
+        while (!isStopped())
+        {
+            apr_sleep(10);
+        }
+    }
+}
+
+void LLPhysicsDecomp::submitRequest(LLPhysicsDecomp::Request* request)
+{
+    LLMutexLock lock(mMutex);
+    mRequestQ.push(request);
+    mSignal->signal();
+}
+
+//static
+S32 LLPhysicsDecomp::llcdCallback(const char* status, S32 p1, S32 p2)
+{
+    if (gMeshRepo.mDecompThread && gMeshRepo.mDecompThread->mCurRequest.notNull())
+    {
+        return gMeshRepo.mDecompThread->mCurRequest->statusCallback(status, p1, p2);
+    }
+
+    return 1;
+}
+
+void LLPhysicsDecomp::setMeshData(LLCDMeshData& mesh, bool vertex_based)
+{
+    mesh.mVertexBase = mCurRequest->mPositions[0].mV;
+    mesh.mVertexStrideBytes = 12;
+    mesh.mNumVertices = mCurRequest->mPositions.size();
+
+    if(!vertex_based)
+    {
+        mesh.mIndexType = LLCDMeshData::INT_16;
+        mesh.mIndexBase = &(mCurRequest->mIndices[0]);
+        mesh.mIndexStrideBytes = 6;
+
+        mesh.mNumTriangles = mCurRequest->mIndices.size()/3;
+    }
+
+    if ((vertex_based || mesh.mNumTriangles > 0) && mesh.mNumVertices > 2)
+    {
+        LLCDResult ret = LLCD_OK;
+        if (LLConvexDecomposition::getInstance() != NULL)
+        {
+            ret  = LLConvexDecomposition::getInstance()->setMeshData(&mesh, vertex_based);
+        }
+
+        if (ret)
+        {
+            LL_ERRS(LOG_MESH) << "Convex Decomposition thread valid but could not set mesh data." << LL_ENDL;
+        }
+    }
+}
+
+void LLPhysicsDecomp::doDecomposition()
+{
+    LLCDMeshData mesh;
+    S32 stage = mStageID[mCurRequest->mStage];
+
+    if (LLConvexDecomposition::getInstance() == NULL)
+    {
+        // stub library. do nothing.
+        return;
+    }
+
+    //load data intoLLCD
+    if (stage == 0)
+    {
+        setMeshData(mesh, false);
+    }
+
+    //build parameter map
+    std::map<std::string, const LLCDParam*> param_map;
+
+    static const LLCDParam* params = NULL;
+    static S32 param_count = 0;
+    if (!params)
+    {
+        param_count = LLConvexDecomposition::getInstance()->getParameters(&params);
+    }
+
+    for (S32 i = 0; i < param_count; ++i)
+    {
+        param_map[params[i].mName] = params+i;
+    }
+
+    U32 ret = LLCD_OK;
+    //set parameter values
+    for (decomp_params::iterator iter = mCurRequest->mParams.begin(); iter != mCurRequest->mParams.end(); ++iter)
+    {
+        const std::string& name = iter->first;
+        const LLSD& value = iter->second;
+
+        const LLCDParam* param = param_map[name];
+
+        if (param == NULL)
+        { //couldn't find valid parameter
+            continue;
+        }
+
+
+        if (param->mType == LLCDParam::LLCD_FLOAT)
+        {
+            ret = LLConvexDecomposition::getInstance()->setParam(param->mName, (F32) value.asReal());
+        }
+        else if (param->mType == LLCDParam::LLCD_INTEGER ||
+            param->mType == LLCDParam::LLCD_ENUM)
+        {
+            ret = LLConvexDecomposition::getInstance()->setParam(param->mName, value.asInteger());
+        }
+        else if (param->mType == LLCDParam::LLCD_BOOLEAN)
+        {
+            ret = LLConvexDecomposition::getInstance()->setParam(param->mName, value.asBoolean());
+        }
+    }
+
+    mCurRequest->setStatusMessage("Executing.");
+
+    if (LLConvexDecomposition::getInstance() != NULL)
+    {
+        ret = LLConvexDecomposition::getInstance()->executeStage(stage);
+    }
+
+    if (ret)
+    {
+        LL_WARNS(LOG_MESH) << "Convex Decomposition thread valid but could not execute stage " << stage << "."
+                           << LL_ENDL;
+        LLMutexLock lock(mMutex);
+
+        mCurRequest->mHull.clear();
+        mCurRequest->mHullMesh.clear();
+
+        mCurRequest->setStatusMessage("FAIL");
+
+        completeCurrent();
+    }
+    else
+    {
+        mCurRequest->setStatusMessage("Reading results");
+
+        S32 num_hulls =0;
+        if (LLConvexDecomposition::getInstance() != NULL)
+        {
+            num_hulls = LLConvexDecomposition::getInstance()->getNumHullsFromStage(stage);
+        }
+
+        {
+            LLMutexLock lock(mMutex);
+            mCurRequest->mHull.clear();
+            mCurRequest->mHull.resize(num_hulls);
+
+            mCurRequest->mHullMesh.clear();
+            mCurRequest->mHullMesh.resize(num_hulls);
+        }
+
+        for (S32 i = 0; i < num_hulls; ++i)
+        {
+            std::vector<LLVector3> p;
+            LLCDHull hull;
+            // if LLConvexDecomposition is a stub, num_hulls should have been set to 0 above, and we should not reach this code
+            LLConvexDecomposition::getInstance()->getHullFromStage(stage, i, &hull);
+
+            const F32* v = hull.mVertexBase;
+
+            for (S32 j = 0; j < hull.mNumVertices; ++j)
+            {
+                LLVector3 vert(v[0], v[1], v[2]);
+                p.push_back(vert);
+                v = (F32*) (((U8*) v) + hull.mVertexStrideBytes);
+            }
+
+            LLCDMeshData mesh;
+            // if LLConvexDecomposition is a stub, num_hulls should have been set to 0 above, and we should not reach this code
+            LLConvexDecomposition::getInstance()->getMeshFromStage(stage, i, &mesh);
+
+            get_vertex_buffer_from_mesh(mesh, mCurRequest->mHullMesh[i]);
+
+            {
+                LLMutexLock lock(mMutex);
+                mCurRequest->mHull[i] = p;
+            }
+        }
+
+        {
+            LLMutexLock lock(mMutex);
+            mCurRequest->setStatusMessage("FAIL");
+            completeCurrent();
+        }
+    }
+}
+
+void LLPhysicsDecomp::completeCurrent()
+{
+    LLMutexLock lock(mMutex);
+    mCompletedQ.push(mCurRequest);
+    mCurRequest = NULL;
+}
+
+void LLPhysicsDecomp::notifyCompleted()
+{
+    if (!mCompletedQ.empty())
+    {
+        LLMutexLock lock(mMutex);
+        while (!mCompletedQ.empty())
+        {
+            Request* req = mCompletedQ.front();
+            req->completed();
+            mCompletedQ.pop();
+        }
+    }
+}
+
+
+void make_box(LLPhysicsDecomp::Request * request)
+{
+    LLVector3 min,max;
+    min = request->mPositions[0];
+    max = min;
+
+    for (U32 i = 0; i < request->mPositions.size(); ++i)
+    {
+        update_min_max(min, max, request->mPositions[i]);
+    }
+
+    request->mHull.clear();
+
+    LLModel::hull box;
+    box.push_back(LLVector3(min[0],min[1],min[2]));
+    box.push_back(LLVector3(max[0],min[1],min[2]));
+    box.push_back(LLVector3(min[0],max[1],min[2]));
+    box.push_back(LLVector3(max[0],max[1],min[2]));
+    box.push_back(LLVector3(min[0],min[1],max[2]));
+    box.push_back(LLVector3(max[0],min[1],max[2]));
+    box.push_back(LLVector3(min[0],max[1],max[2]));
+    box.push_back(LLVector3(max[0],max[1],max[2]));
+
+    request->mHull.push_back(box);
+}
+
+
+void LLPhysicsDecomp::doDecompositionSingleHull()
+{
+    LLConvexDecomposition* decomp = LLConvexDecomposition::getInstance();
+
+    if (decomp == NULL)
+    {
+        //stub. do nothing.
+        return;
+    }
+
+    LLCDMeshData mesh;
+
+    setMeshData(mesh, true);
+
+    LLCDResult ret = decomp->buildSingleHull() ;
+    if (ret)
+    {
+        LL_WARNS(LOG_MESH) << "Could not execute decomposition stage when attempting to create single hull." << LL_ENDL;
+        make_box(mCurRequest);
+    }
+    else
+    {
+        {
+            LLMutexLock lock(mMutex);
+            mCurRequest->mHull.clear();
+            mCurRequest->mHull.resize(1);
+            mCurRequest->mHullMesh.clear();
+        }
+
+        std::vector<LLVector3> p;
+        LLCDHull hull;
+
+        // if LLConvexDecomposition is a stub, num_hulls should have been set to 0 above, and we should not reach this code
+        decomp->getSingleHull(&hull);
+
+        const F32* v = hull.mVertexBase;
+
+        for (S32 j = 0; j < hull.mNumVertices; ++j)
+        {
+            LLVector3 vert(v[0], v[1], v[2]);
+            p.push_back(vert);
+            v = (F32*) (((U8*) v) + hull.mVertexStrideBytes);
+        }
+
+        {
+            LLMutexLock lock(mMutex);
+            mCurRequest->mHull[0] = p;
+        }
+    }
+
+    {
+        completeCurrent();
+
+    }
+}
+
+
+void LLPhysicsDecomp::run()
+{
+    LLConvexDecomposition* decomp = LLConvexDecomposition::getInstance();
+    if (decomp == NULL)
+    {
+        // stub library. Set init to true so the main thread
+        // doesn't wait for this to finish.
+        mInited = true;
+        return;
+    }
+
+    decomp->initThread();
+    mInited = true;
+
+    static const LLCDStageData* stages = NULL;
+    static S32 num_stages = 0;
+
+    if (!stages)
+    {
+        num_stages = decomp->getStages(&stages);
+    }
+
+    for (S32 i = 0; i < num_stages; i++)
+    {
+        mStageID[stages[i].mName] = i;
+    }
+
+    while (!mQuitting)
+    {
+        mSignal->wait();
+        while (!mQuitting && !mRequestQ.empty())
+        {
+            {
+                LLMutexLock lock(mMutex);
+                mCurRequest = mRequestQ.front();
+                mRequestQ.pop();
+            }
+
+            S32& id = *(mCurRequest->mDecompID);
+            if (id == -1)
+            {
+                decomp->genDecomposition(id);
+            }
+            decomp->bindDecomposition(id);
+
+            if (mCurRequest->mStage == "single_hull")
+            {
+                doDecompositionSingleHull();
+            }
+            else
+            {
+                doDecomposition();
+            }
+        }
+    }
+
+    decomp->quitThread();
+
+    if (mSignal->isLocked())
+    { //let go of mSignal's associated mutex
+        mSignal->unlock();
+    }
+
+    mDone = true;
+}
+
+void LLPhysicsDecomp::Request::assignData(LLModel* mdl)
+{
+    if (!mdl)
+    {
+        return ;
+    }
+
+    U16 index_offset = 0;
+    U16 tri[3] ;
+
+    mPositions.clear();
+    mIndices.clear();
+    mBBox[1] = LLVector3(F32_MIN, F32_MIN, F32_MIN) ;
+    mBBox[0] = LLVector3(F32_MAX, F32_MAX, F32_MAX) ;
+
+    //queue up vertex positions and indices
+    for (S32 i = 0; i < mdl->getNumVolumeFaces(); ++i)
+    {
+        const LLVolumeFace& face = mdl->getVolumeFace(i);
+        if (mPositions.size() + face.mNumVertices > 65535)
+        {
+            continue;
+        }
+
+        for (U32 j = 0; j < face.mNumVertices; ++j)
+        {
+            mPositions.push_back(LLVector3(face.mPositions[j].getF32ptr()));
+            for(U32 k = 0 ; k < 3 ; k++)
+            {
+                mBBox[0].mV[k] = llmin(mBBox[0].mV[k], mPositions[j].mV[k]) ;
+                mBBox[1].mV[k] = llmax(mBBox[1].mV[k], mPositions[j].mV[k]) ;
+            }
+        }
+
+        updateTriangleAreaThreshold() ;
+
+        for (U32 j = 0; j+2 < face.mNumIndices; j += 3)
+        {
+            tri[0] = face.mIndices[j] + index_offset ;
+            tri[1] = face.mIndices[j + 1] + index_offset ;
+            tri[2] = face.mIndices[j + 2] + index_offset ;
+
+            if(isValidTriangle(tri[0], tri[1], tri[2]))
+            {
+                mIndices.push_back(tri[0]);
+                mIndices.push_back(tri[1]);
+                mIndices.push_back(tri[2]);
+            }
+        }
+
+        index_offset += face.mNumVertices;
+    }
+
+    return ;
+}
+
+void LLPhysicsDecomp::Request::updateTriangleAreaThreshold()
+{
+    F32 range = mBBox[1].mV[0] - mBBox[0].mV[0] ;
+    range = llmin(range, mBBox[1].mV[1] - mBBox[0].mV[1]) ;
+    range = llmin(range, mBBox[1].mV[2] - mBBox[0].mV[2]) ;
+
+    mTriangleAreaThreshold = llmin(0.0002f, range * 0.000002f) ;
+}
+
+//check if the triangle area is large enough to qualify for a valid triangle
+bool LLPhysicsDecomp::Request::isValidTriangle(U16 idx1, U16 idx2, U16 idx3)
+{
+    LLVector3 a = mPositions[idx2] - mPositions[idx1] ;
+    LLVector3 b = mPositions[idx3] - mPositions[idx1] ;
+    F32 c = a * b ;
+
+    return ((a*a) * (b*b) - c * c) > mTriangleAreaThreshold ;
+}
+
+void LLPhysicsDecomp::Request::setStatusMessage(const std::string& msg)
+{
+    mStatusMessage = msg;
+}
+
+void LLMeshRepository::buildPhysicsMesh(LLModel::Decomposition& decomp)
+{
+    decomp.mMesh.resize(decomp.mHull.size());
+
+    for (U32 i = 0; i < decomp.mHull.size(); ++i)
+    {
+        LLCDHull hull;
+        hull.mNumVertices = decomp.mHull[i].size();
+        hull.mVertexBase = decomp.mHull[i][0].mV;
+        hull.mVertexStrideBytes = 12;
+
+        LLCDMeshData mesh;
+        LLCDResult res = LLCD_OK;
+        if (LLConvexDecomposition::getInstance() != NULL)
+        {
+            res = LLConvexDecomposition::getInstance()->getMeshFromHull(&hull, &mesh);
+        }
+        if (res == LLCD_OK)
+        {
+            get_vertex_buffer_from_mesh(mesh, decomp.mMesh[i]);
+        }
+    }
+
+    if (!decomp.mBaseHull.empty() && decomp.mBaseHullMesh.empty())
+    { //get mesh for base hull
+        LLCDHull hull;
+        hull.mNumVertices = decomp.mBaseHull.size();
+        hull.mVertexBase = decomp.mBaseHull[0].mV;
+        hull.mVertexStrideBytes = 12;
+
+        LLCDMeshData mesh;
+        LLCDResult res = LLCD_OK;
+        if (LLConvexDecomposition::getInstance() != NULL)
+        {
+            res = LLConvexDecomposition::getInstance()->getMeshFromHull(&hull, &mesh);
+        }
+        if (res == LLCD_OK)
+        {
+            get_vertex_buffer_from_mesh(mesh, decomp.mBaseHullMesh);
+        }
+    }
+}
+
+
+bool LLMeshRepository::meshUploadEnabled()
+{
+    LLViewerRegion *region = gAgent.getRegion();
+    if(gSavedSettings.getBOOL("MeshEnabled") &&
+       region)
+    {
+        return region->meshUploadEnabled();
+    }
+    return false;
+}
+
+bool LLMeshRepository::meshRezEnabled()
+{
+    LLViewerRegion *region = gAgent.getRegion();
+    if(gSavedSettings.getBOOL("MeshEnabled") &&
+       region)
+    {
+        return region->meshRezEnabled();
+    }
+    return false;
+}
+
+// Threading:  main thread only
+// static
+void LLMeshRepository::metricsStart()
+{
+    ++metrics_teleport_start_count;
+    sQuiescentTimer.start(0);
+}
+
+// Threading:  main thread only
+// static
+void LLMeshRepository::metricsStop()
+{
+    sQuiescentTimer.stop(0);
+}
+
+// Threading:  main thread only
+// static
+void LLMeshRepository::metricsProgress(unsigned int this_count)
+{
+    static bool first_start(true);
+
+    if (first_start)
+    {
+        metricsStart();
+        first_start = false;
+    }
+    sQuiescentTimer.ringBell(0, this_count);
+}
+
+// Threading:  main thread only
+// static
+void LLMeshRepository::metricsUpdate()
+{
+    F64 started, stopped;
+    U64 total_count(U64L(0)), user_cpu(U64L(0)), sys_cpu(U64L(0));
+
+    if (sQuiescentTimer.isExpired(0, started, stopped, total_count, user_cpu, sys_cpu))
+    {
+        LLSD metrics;
+
+        metrics["reason"] = "Mesh Download Quiescent";
+        metrics["scope"] = metrics_teleport_start_count > 1 ? "Teleport" : "Login";
+        metrics["start"] = started;
+        metrics["stop"] = stopped;
+        metrics["fetches"] = LLSD::Integer(total_count);
+        metrics["teleports"] = LLSD::Integer(metrics_teleport_start_count);
+        metrics["user_cpu"] = double(user_cpu) / 1.0e6;
+        metrics["sys_cpu"] = double(sys_cpu) / 1.0e6;
+        LL_INFOS(LOG_MESH) << "EventMarker " << metrics << LL_ENDL;
+    }
+}
+
+// Threading:  main thread only
+// static
+void teleport_started()
+{
+    LLMeshRepository::metricsStart();
+}
+
+
+void on_new_single_inventory_upload_complete(
+    LLAssetType::EType asset_type,
+    LLInventoryType::EType inventory_type,
+    const std::string inventory_type_string,
+    const LLUUID& item_folder_id,
+    const std::string& item_name,
+    const std::string& item_description,
+    const LLSD& server_response,
+    S32 upload_price)
+{
+    bool success = false;
+
+    if (upload_price > 0)
+    {
+        // this upload costed us L$, update our balance
+        // and display something saying that it cost L$
+        LLStatusBar::sendMoneyBalanceRequest();
+
+        LLSD args;
+        args["AMOUNT"] = llformat("%d", upload_price);
+        LLNotificationsUtil::add("UploadPayment", args);
+    }
+
+    if (item_folder_id.notNull())
+    {
+        U32 everyone_perms = PERM_NONE;
+        U32 group_perms = PERM_NONE;
+        U32 next_owner_perms = PERM_ALL;
+        if (server_response.has("new_next_owner_mask"))
+        {
+            // The server provided creation perms so use them.
+            // Do not assume we got the perms we asked for in
+            // since the server may not have granted them all.
+            everyone_perms = server_response["new_everyone_mask"].asInteger();
+            group_perms = server_response["new_group_mask"].asInteger();
+            next_owner_perms = server_response["new_next_owner_mask"].asInteger();
+        }
+        else
+        {
+            // The server doesn't provide creation perms
+            // so use old assumption-based perms.
+            if (inventory_type_string != "snapshot")
+            {
+                next_owner_perms = PERM_MOVE | PERM_TRANSFER;
+            }
+        }
+
+        LLPermissions new_perms;
+        new_perms.init(
+            gAgent.getID(),
+            gAgent.getID(),
+            LLUUID::null,
+            LLUUID::null);
+
+        new_perms.initMasks(
+            PERM_ALL,
+            PERM_ALL,
+            everyone_perms,
+            group_perms,
+            next_owner_perms);
+
+        U32 inventory_item_flags = 0;
+        if (server_response.has("inventory_flags"))
+        {
+            inventory_item_flags = (U32)server_response["inventory_flags"].asInteger();
+            if (inventory_item_flags != 0)
+            {
+                LL_INFOS() << "inventory_item_flags " << inventory_item_flags << LL_ENDL;
+            }
+        }
+        S32 creation_date_now = time_corrected();
+        LLPointer<LLViewerInventoryItem> item = new LLViewerInventoryItem(
+            server_response["new_inventory_item"].asUUID(),
+            item_folder_id,
+            new_perms,
+            server_response["new_asset"].asUUID(),
+            asset_type,
+            inventory_type,
+            item_name,
+            item_description,
+            LLSaleInfo::DEFAULT,
+            inventory_item_flags,
+            creation_date_now);
+
+        gInventory.updateItem(item);
+        gInventory.notifyObservers();
+        success = true;
+
+        LLFocusableElement* focus = gFocusMgr.getKeyboardFocus();
+
+        // Show the preview panel for textures and sounds to let
+        // user know that the image (or snapshot) arrived intact.
+        LLInventoryPanel* panel = LLInventoryPanel::getActiveInventoryPanel(false);
+        if (panel)
+        {
+
+            panel->setSelection(
+                server_response["new_inventory_item"].asUUID(),
+                TAKE_FOCUS_NO);
+        }
+        else
+        {
+            LLInventoryPanel::openInventoryPanelAndSetSelection(true, server_response["new_inventory_item"].asUUID(), true, false, true);
+        }
+
+        // restore keyboard focus
+        gFocusMgr.setKeyboardFocus(focus);
+    }
+    else
+    {
+        LL_WARNS() << "Can't find a folder to put it in" << LL_ENDL;
+    }
+
+    // Todo: This is mesh repository code, is following code really needed?
+    // remove the "Uploading..." message
+    LLUploadDialog::modalUploadFinished();
+
+    // Let the Snapshot floater know we have finished uploading a snapshot to inventory.
+    LLFloater* floater_snapshot = LLFloaterReg::findInstance("snapshot");
+    if (asset_type == LLAssetType::AT_TEXTURE && floater_snapshot)
+    {
+        floater_snapshot->notify(LLSD().with("set-finished", LLSD().with("ok", success).with("msg", "inventory")));
+    }
+}