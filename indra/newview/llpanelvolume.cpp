--- conflicted
+++ resolved
@@ -428,36 +428,21 @@
             volume_type = "Sphere";
         }
 
-<<<<<<< HEAD
-		std::string update_type;
-        if (volobjp->getReflectionProbeIsDynamic())
+
+		std::string update_type = "Static";
+
+        if (volobjp->getReflectionProbeIsDynamic() && !volobjp->getReflectionProbeIsMirror())
         {
             update_type = "Dynamic";
         }
-        else if (volobjp->getReflectionProbeIsMirror())
-=======
-
-		std::string update_type = "Static";
-
-        if (volobjp->getReflectionProbeIsDynamic() && !volobjp->getReflectionProbeIsMirror())
-        {
-            update_type = "Dynamic";
-        }
         else if (volobjp->getReflectionProbeIsMirror() && !volobjp->getReflectionProbeIsDynamic())
->>>>>>> 6a43bbd7
         {
             update_type = "Mirror";
 
         }
-<<<<<<< HEAD
-        else
-        {
-            update_type = "Static";
-=======
         else if (volobjp->getReflectionProbeIsDynamic() && volobjp->getReflectionProbeIsMirror())
 		{
 			update_type = "Dynamic Mirror";
->>>>>>> 6a43bbd7
 		}
 
         getChildView("Probe Ambiance")->setEnabled(update_type != "Mirror");
@@ -1507,13 +1492,6 @@
 
     std::string update_type = self->getChild<LLUICtrl>("Probe Update Type")->getValue().asString();
 
-<<<<<<< HEAD
-	volobjp->setReflectionProbeIsDynamic(update_type == "Dynamic");
-    volobjp->setReflectionProbeIsMirror(update_type == "Mirror");
-
-    self->getChildView("Probe Ambiance")->setEnabled(update_type != "Mirror");
-    self->getChildView("Probe Near Clip")->setEnabled(update_type != "Mirror");
-=======
 	bool is_mirror = update_type.find("Mirror") != std::string::npos;
 
 	volobjp->setReflectionProbeIsDynamic(update_type.find("Dynamic") != std::string::npos);
@@ -1521,7 +1499,6 @@
 
     self->getChildView("Probe Ambiance")->setEnabled(!is_mirror);
     self->getChildView("Probe Near Clip")->setEnabled(!is_mirror);
->>>>>>> 6a43bbd7
 
     std::string shape_type = self->getChild<LLUICtrl>("Probe Volume Type")->getValue().asString();
 
