--- conflicted
+++ resolved
@@ -50,11 +50,7 @@
 //#include "llfirstuse.h"
 #include "llfocusmgr.h"
 #include "llmanipscale.h"
-<<<<<<< HEAD
 //#include "llmenubutton.h" // <FS> Extended copy & paste buttons
-=======
-#include "llmenubutton.h"
->>>>>>> 4fabf844
 #include "llpreviewscript.h"
 #include "llresmgr.h"
 #include "llselectmgr.h"
@@ -171,7 +167,6 @@
 		mSpinPhysicsRestitution->setCommitCallback(boost::bind(&LLPanelVolume::sendPhysicsRestitution, this, _1, mSpinPhysicsRestitution));
 	}
 
-<<<<<<< HEAD
     // <FS> Extended copy & paste buttons
     //mMenuClipboardFeatures = getChild<LLMenuButton>("clipboard_features_params_btn");
     //mMenuClipboardLight = getChild<LLMenuButton>("clipboard_light_params_btn");
@@ -180,10 +175,6 @@
     mBtnPasteFeatures = getChild<LLButton>("paste_features_btn");
     mBtnPasteFeatures->setCommitCallback(boost::bind(&LLPanelVolume::onFSPasteFeatures, this));
     // </FS>
-=======
-    mMenuClipboardFeatures = getChild<LLMenuButton>("clipboard_features_params_btn");
-    mMenuClipboardLight = getChild<LLMenuButton>("clipboard_light_params_btn");
->>>>>>> 4fabf844
 
 	std::map<std::string, std::string> material_name_map;
 	material_name_map["Stone"]= LLTrans::getString("Stone");
@@ -225,8 +216,6 @@
 {
 	setMouseOpaque(FALSE);
 
-    mCommitCallbackRegistrar.add("PanelVolume.menuDoToSelected", boost::bind(&LLPanelVolume::menuDoToSelected, this, _2));
-    mEnableCallbackRegistrar.add("PanelVolume.menuEnable", boost::bind(&LLPanelVolume::menuEnableItem, this, _2));
 }
 
 
@@ -583,17 +572,12 @@
 	mObject = objectp;
 	mRootObject = root_objectp;
 
-<<<<<<< HEAD
     // <FS> Extended copy & paste buttons
     //mMenuClipboardFeatures->setEnabled(editable && single_volume && volobjp); // Note: physics doesn't need to be limited by single volume
     //mMenuClipboardLight->setEnabled(editable && single_volume && volobjp);
     mBtnCopyFeatures->setEnabled(editable && single_volume && volobjp);
     mBtnPasteFeatures->setEnabled(editable && single_volume && volobjp && !mClipboardParams.emptyMap() && (mClipboardParams.has("features") || mClipboardParams.has("light")));
     // </FS>
-=======
-    mMenuClipboardFeatures->setEnabled(editable && single_volume && volobjp); // Note: physics doesn't need to be limited by single volume
-    mMenuClipboardLight->setEnabled(editable && single_volume && volobjp);
->>>>>>> 4fabf844
 }
 
 // static
@@ -1015,11 +999,7 @@
     else
     {
         LLVOVolume *volobjp = (LLVOVolume *)objectp;
-<<<<<<< HEAD
-        if (volobjp->setIsFlexible(is_flexible))
-=======
         if (volobjp->setIsFlexible(false))
->>>>>>> 4fabf844
         {
             mObject->sendShapeUpdate();
             LLSelectMgr::getInstance()->selectionUpdatePhantom(volobjp->flagPhantom());
@@ -1119,7 +1099,6 @@
     }
 }
 
-<<<<<<< HEAD
 // <FS> Extended copy & paste buttons
 //void LLPanelVolume::menuDoToSelected(const LLSD& userdata)
 //{
@@ -1173,47 +1152,6 @@
 	onPasteLight();
 }
 // </FS>
-=======
-void LLPanelVolume::menuDoToSelected(const LLSD& userdata)
-{
-    std::string command = userdata.asString();
-
-    // paste
-    if (command == "features_paste")
-    {
-        onPasteFeatures();
-    }
-    else if (command == "light_paste")
-    {
-        onPasteLight();
-    }
-    // copy
-    else if (command == "features_copy")
-    {
-        onCopyFeatures();
-    }
-    else if (command == "light_copy")
-    {
-        onCopyLight();
-    }
-}
-
-bool LLPanelVolume::menuEnableItem(const LLSD& userdata)
-{
-    std::string command = userdata.asString();
-
-    // paste options
-    if (command == "features_paste")
-    {
-        return mClipboardParams.has("features");
-    }
-    else if (command == "light_paste")
-    {
-        return mClipboardParams.has("light");
-    }
-    return false;
-}
->>>>>>> 4fabf844
 
 // static
 void LLPanelVolume::onCommitMaterial( LLUICtrl* ctrl, void* userdata )
