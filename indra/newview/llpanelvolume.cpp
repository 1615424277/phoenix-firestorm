/** 
 * @file llpanelvolume.cpp
 * @brief Object editing (position, scale, etc.) in the tools floater
 *
 * $LicenseInfo:firstyear=2001&license=viewerlgpl$
 * Second Life Viewer Source Code
 * Copyright (C) 2010, Linden Research, Inc.
 * 
 * This library is free software; you can redistribute it and/or
 * modify it under the terms of the GNU Lesser General Public
 * License as published by the Free Software Foundation;
 * version 2.1 of the License only.
 * 
 * This library is distributed in the hope that it will be useful,
 * but WITHOUT ANY WARRANTY; without even the implied warranty of
 * MERCHANTABILITY or FITNESS FOR A PARTICULAR PURPOSE.  See the GNU
 * Lesser General Public License for more details.
 * 
 * You should have received a copy of the GNU Lesser General Public
 * License along with this library; if not, write to the Free Software
 * Foundation, Inc., 51 Franklin Street, Fifth Floor, Boston, MA  02110-1301  USA
 * 
 * Linden Research, Inc., 945 Battery Street, San Francisco, CA  94111  USA
 * $/LicenseInfo$
 */

#include "llviewerprecompiledheaders.h"

// file include
#include "llpanelvolume.h"

// linden library includes
#include "llclickaction.h"
#include "llerror.h"
#include "llfontgl.h"
#include "llflexibleobject.h"
#include "llmaterialtable.h"
#include "llpermissionsflags.h"
#include "llstring.h"
#include "llvolume.h"
#include "m3math.h"
#include "material_codes.h"

// project includes
#include "llbutton.h"
#include "llcheckboxctrl.h"
#include "llcolorswatch.h"
#include "lltexturectrl.h"
#include "llcombobox.h"
//#include "llfirstuse.h"
#include "llfloaterreg.h"
#include "llfocusmgr.h"
#include "llmanipscale.h"
#include "llinventorymodel.h"
#include "llmenubutton.h"
#include "llpreviewscript.h"
#include "llresmgr.h"
#include "llselectmgr.h"
#include "llspinctrl.h"
#include "lltextbox.h"
#include "lltool.h"
#include "lltoolcomp.h"
#include "lltooldraganddrop.h"
#include "lltoolmgr.h"
#include "lltrans.h"
#include "llui.h"
#include "llviewerobject.h"
#include "llviewerregion.h"
#include "llviewerwindow.h"
#include "llvovolume.h"
#include "llworld.h"
#include "pipeline.h"
#include "llviewershadermgr.h"
#include "llnotificationsutil.h"

#include "lldrawpool.h"
#include "lluictrlfactory.h"

// For mesh physics
#include "llagent.h"
#include "llviewercontrol.h"
#include "llmeshrepository.h"

#include "llvoavatarself.h"

#include <boost/bind.hpp>


const F32 DEFAULT_GRAVITY_MULTIPLIER = 1.f;
const F32 DEFAULT_DENSITY = 1000.f;

// "Features" Tab
bool	LLPanelVolume::postBuild()
{
	// Flexible Objects Parameters
	{
		childSetCommitCallback("Animated Mesh Checkbox Ctrl", boost::bind(&LLPanelVolume::onCommitAnimatedMeshCheckbox, this, _1, _2), NULL);
		childSetCommitCallback("Flexible1D Checkbox Ctrl", boost::bind(&LLPanelVolume::onCommitIsFlexible, this, _1, _2), NULL);
		childSetCommitCallback("FlexNumSections",onCommitFlexible,this);
		getChild<LLUICtrl>("FlexNumSections")->setValidateBeforeCommit(precommitValidate);
		childSetCommitCallback("FlexGravity",onCommitFlexible,this);
		getChild<LLUICtrl>("FlexGravity")->setValidateBeforeCommit(precommitValidate);
		childSetCommitCallback("FlexFriction",onCommitFlexible,this);
		getChild<LLUICtrl>("FlexFriction")->setValidateBeforeCommit(precommitValidate);
		childSetCommitCallback("FlexWind",onCommitFlexible,this);
		getChild<LLUICtrl>("FlexWind")->setValidateBeforeCommit(precommitValidate);
		childSetCommitCallback("FlexTension",onCommitFlexible,this);
		getChild<LLUICtrl>("FlexTension")->setValidateBeforeCommit(precommitValidate);
		childSetCommitCallback("FlexForceX",onCommitFlexible,this);
		getChild<LLUICtrl>("FlexForceX")->setValidateBeforeCommit(precommitValidate);
		childSetCommitCallback("FlexForceY",onCommitFlexible,this);
		getChild<LLUICtrl>("FlexForceY")->setValidateBeforeCommit(precommitValidate);
		childSetCommitCallback("FlexForceZ",onCommitFlexible,this);
		getChild<LLUICtrl>("FlexForceZ")->setValidateBeforeCommit(precommitValidate);
	}

	// LIGHT Parameters
	{
		childSetCommitCallback("Light Checkbox Ctrl",onCommitIsLight,this);
		LLColorSwatchCtrl*	LightColorSwatch = getChild<LLColorSwatchCtrl>("colorswatch");
		if(LightColorSwatch){
			LightColorSwatch->setOnCancelCallback(boost::bind(&LLPanelVolume::onLightCancelColor, this, _2));
			LightColorSwatch->setOnSelectCallback(boost::bind(&LLPanelVolume::onLightSelectColor, this, _2));
			childSetCommitCallback("colorswatch",onCommitLight,this);
		}

		LLTextureCtrl* LightTexPicker = getChild<LLTextureCtrl>("light texture control");
		if (LightTexPicker)
		{
			LightTexPicker->setOnCancelCallback(boost::bind(&LLPanelVolume::onLightCancelTexture, this, _2));
			LightTexPicker->setOnSelectCallback(boost::bind(&LLPanelVolume::onLightSelectTexture, this, _2));
			childSetCommitCallback("light texture control", onCommitLight, this);
		}

		childSetCommitCallback("Light Intensity",onCommitLight,this);
		getChild<LLUICtrl>("Light Intensity")->setValidateBeforeCommit(precommitValidate);
		childSetCommitCallback("Light Radius",onCommitLight,this);
		getChild<LLUICtrl>("Light Radius")->setValidateBeforeCommit(precommitValidate);
		childSetCommitCallback("Light Falloff",onCommitLight,this);
		getChild<LLUICtrl>("Light Falloff")->setValidateBeforeCommit(precommitValidate);
		
		childSetCommitCallback("Light FOV", onCommitLight, this);
		getChild<LLUICtrl>("Light FOV")->setValidateBeforeCommit( precommitValidate);
		childSetCommitCallback("Light Focus", onCommitLight, this);
		getChild<LLUICtrl>("Light Focus")->setValidateBeforeCommit( precommitValidate);
		childSetCommitCallback("Light Ambiance", onCommitLight, this);
		getChild<LLUICtrl>("Light Ambiance")->setValidateBeforeCommit( precommitValidate);
	}
	
    // REFLECTION PROBE Parameters
    {
        childSetCommitCallback("Reflection Probe", onCommitIsReflectionProbe, this);
        childSetCommitCallback("Probe Update Type", onCommitProbe, this);
        childSetCommitCallback("Probe Volume Type", onCommitProbe, this);
        childSetCommitCallback("Probe Ambiance", onCommitProbe, this);
        childSetCommitCallback("Probe Near Clip", onCommitProbe, this);
    }

	// PHYSICS Parameters
	{
		// PhysicsShapeType combobox
		mComboPhysicsShapeType = getChild<LLComboBox>("Physics Shape Type Combo Ctrl");
		mComboPhysicsShapeType->setCommitCallback(boost::bind(&LLPanelVolume::sendPhysicsShapeType, this, _1, mComboPhysicsShapeType));
	
		// PhysicsGravity
		mSpinPhysicsGravity = getChild<LLSpinCtrl>("Physics Gravity");
		mSpinPhysicsGravity->setCommitCallback(boost::bind(&LLPanelVolume::sendPhysicsGravity, this, _1, mSpinPhysicsGravity));

		// PhysicsFriction
		mSpinPhysicsFriction = getChild<LLSpinCtrl>("Physics Friction");
		mSpinPhysicsFriction->setCommitCallback(boost::bind(&LLPanelVolume::sendPhysicsFriction, this, _1, mSpinPhysicsFriction));

		// PhysicsDensity
		mSpinPhysicsDensity = getChild<LLSpinCtrl>("Physics Density");
		mSpinPhysicsDensity->setCommitCallback(boost::bind(&LLPanelVolume::sendPhysicsDensity, this, _1, mSpinPhysicsDensity));

		// PhysicsRestitution
		mSpinPhysicsRestitution = getChild<LLSpinCtrl>("Physics Restitution");
		mSpinPhysicsRestitution->setCommitCallback(boost::bind(&LLPanelVolume::sendPhysicsRestitution, this, _1, mSpinPhysicsRestitution));
	}

    mMenuClipboardFeatures = getChild<LLMenuButton>("clipboard_features_params_btn");
    mMenuClipboardLight = getChild<LLMenuButton>("clipboard_light_params_btn");

	std::map<std::string, std::string> material_name_map;
	material_name_map["Stone"]= LLTrans::getString("Stone");
	material_name_map["Metal"]= LLTrans::getString("Metal");	
	material_name_map["Glass"]= LLTrans::getString("Glass");	
	material_name_map["Wood"]= LLTrans::getString("Wood");	
	material_name_map["Flesh"]= LLTrans::getString("Flesh");
	material_name_map["Plastic"]= LLTrans::getString("Plastic");
	material_name_map["Rubber"]= LLTrans::getString("Rubber");	
	material_name_map["Light"]= LLTrans::getString("Light");		
	
	LLMaterialTable::basic.initTableTransNames(material_name_map);

	// material type popup
	mComboMaterial = getChild<LLComboBox>("material");
	childSetCommitCallback("material",onCommitMaterial,this);
	mComboMaterial->removeall();

	for (LLMaterialTable::info_list_t::iterator iter = LLMaterialTable::basic.mMaterialInfoList.begin();
		 iter != LLMaterialTable::basic.mMaterialInfoList.end(); ++iter)
	{
		LLMaterialInfo* minfop = *iter;
		if (minfop->mMCode != LL_MCODE_LIGHT)
		{
			mComboMaterial->add(minfop->mName);  
		}
	}
	mComboMaterialItemCount = mComboMaterial->getItemCount();
	
	// Start with everyone disabled
	clearCtrls();

	return true;
}

LLPanelVolume::LLPanelVolume()
	: LLPanel(),
	  mComboMaterialItemCount(0)
{
	setMouseOpaque(false);

    mCommitCallbackRegistrar.add("PanelVolume.menuDoToSelected", boost::bind(&LLPanelVolume::menuDoToSelected, this, _2));
    mEnableCallbackRegistrar.add("PanelVolume.menuEnable", boost::bind(&LLPanelVolume::menuEnableItem, this, _2));
}


LLPanelVolume::~LLPanelVolume()
{
	// Children all cleaned up by default view destructor.
}

void LLPanelVolume::getState( )
{
	LLViewerObject* objectp = LLSelectMgr::getInstance()->getSelection()->getFirstRootObject();
	LLViewerObject* root_objectp = objectp;
	if(!objectp)
	{
		objectp = LLSelectMgr::getInstance()->getSelection()->getFirstObject();
		// *FIX: shouldn't we just keep the child?
		if (objectp)
		{
			LLViewerObject* parentp = objectp->getRootEdit();

			if (parentp)
			{
				root_objectp = parentp;
			}
			else
			{
				root_objectp = objectp;
			}
		}
	}

	LLVOVolume *volobjp = NULL;
	if ( objectp && (objectp->getPCode() == LL_PCODE_VOLUME))
	{
		volobjp = (LLVOVolume *)objectp;
	}
	LLVOVolume *root_volobjp = NULL;
    if (root_objectp && (root_objectp->getPCode() == LL_PCODE_VOLUME))
    {
        root_volobjp  = (LLVOVolume *)root_objectp;
    }
	
	if( !objectp )
	{
		//forfeit focus
		if (gFocusMgr.childHasKeyboardFocus(this))
		{
			gFocusMgr.setKeyboardFocus(NULL);
		}

		// Disable all text input fields
		clearCtrls();

		return;
	}

	LLUUID owner_id;
	std::string owner_name;
	LLSelectMgr::getInstance()->selectGetOwner(owner_id, owner_name);

	// BUG? Check for all objects being editable?
	bool editable = root_objectp->permModify() && !root_objectp->isPermanentEnforced();
	bool single_volume = LLSelectMgr::getInstance()->selectionAllPCode( LL_PCODE_VOLUME )
		&& LLSelectMgr::getInstance()->getSelection()->getObjectCount() == 1;
    bool single_root_volume = LLSelectMgr::getInstance()->selectionAllPCode( LL_PCODE_VOLUME ) && 
        LLSelectMgr::getInstance()->getSelection()->getRootObjectCount() == 1;

	// Select Single Message
	if (single_volume)
	{
		getChildView("edit_object")->setVisible(true);
		getChildView("edit_object")->setEnabled(true);
		getChildView("select_single")->setVisible(false);
	}
	else
	{	
		getChildView("edit_object")->setVisible(false);
		getChildView("select_single")->setVisible(true);
		getChildView("select_single")->setEnabled(true);
	}
    
	// Light properties
	bool is_light = volobjp && volobjp->getIsLight();
	getChild<LLUICtrl>("Light Checkbox Ctrl")->setValue(is_light);
	getChildView("Light Checkbox Ctrl")->setEnabled(editable && single_volume && volobjp);
	
	if (is_light && editable && single_volume)
	{
		//mLabelColor		 ->setEnabled( true );
		LLColorSwatchCtrl* LightColorSwatch = getChild<LLColorSwatchCtrl>("colorswatch");
		if(LightColorSwatch)
		{
			LightColorSwatch->setEnabled( true );
			LightColorSwatch->setValid( true );
			LightColorSwatch->set(volobjp->getLightSRGBBaseColor());
		}

		LLTextureCtrl* LightTextureCtrl = getChild<LLTextureCtrl>("light texture control");
		if (LightTextureCtrl)
		{
			LightTextureCtrl->setEnabled(true);
			LightTextureCtrl->setValid(true);
			LightTextureCtrl->setImageAssetID(volobjp->getLightTextureID());
		}

		getChildView("Light Intensity")->setEnabled(true);
		getChildView("Light Radius")->setEnabled(true);
		getChildView("Light Falloff")->setEnabled(true);

		getChildView("Light FOV")->setEnabled(true);
		getChildView("Light Focus")->setEnabled(true);
		getChildView("Light Ambiance")->setEnabled(true);
		
		getChild<LLUICtrl>("Light Intensity")->setValue(volobjp->getLightIntensity());
		getChild<LLUICtrl>("Light Radius")->setValue(volobjp->getLightRadius());
		getChild<LLUICtrl>("Light Falloff")->setValue(volobjp->getLightFalloff());

		LLVector3 params = volobjp->getSpotLightParams();
		getChild<LLUICtrl>("Light FOV")->setValue(params.mV[0]);
		getChild<LLUICtrl>("Light Focus")->setValue(params.mV[1]);
		getChild<LLUICtrl>("Light Ambiance")->setValue(params.mV[2]);

		mLightSavedColor = volobjp->getLightSRGBBaseColor();
	}
	else
	{
		getChild<LLSpinCtrl>("Light Intensity", true)->clear();
		getChild<LLSpinCtrl>("Light Radius", true)->clear();
		getChild<LLSpinCtrl>("Light Falloff", true)->clear();

		LLColorSwatchCtrl* LightColorSwatch = getChild<LLColorSwatchCtrl>("colorswatch");
		if(LightColorSwatch)
		{
			LightColorSwatch->setEnabled( false );
			LightColorSwatch->setValid( false );
		}
		LLTextureCtrl* LightTextureCtrl = getChild<LLTextureCtrl>("light texture control");
		if (LightTextureCtrl)
		{
			LightTextureCtrl->setEnabled(false);
			LightTextureCtrl->setValid(false);

            if (objectp->isAttachment())
            {
                LightTextureCtrl->setImmediateFilterPermMask(PERM_COPY | PERM_TRANSFER);
            }
            else
            {
                LightTextureCtrl->setImmediateFilterPermMask(PERM_NONE);
            }
		}

		getChildView("Light Intensity")->setEnabled(false);
		getChildView("Light Radius")->setEnabled(false);
		getChildView("Light Falloff")->setEnabled(false);

		getChildView("Light FOV")->setEnabled(false);
		getChildView("Light Focus")->setEnabled(false);
		getChildView("Light Ambiance")->setEnabled(false);
	}

    // Reflection Probe
    bool is_probe = volobjp && volobjp->isReflectionProbe();
    getChild<LLUICtrl>("Reflection Probe")->setValue(is_probe);
    getChildView("Reflection Probe")->setEnabled(editable && single_volume && volobjp && !volobjp->isMesh());

    bool probe_enabled = is_probe && editable && single_volume;

    bool mirrors_enabled = LLPipeline::RenderMirrors;

	getChildView("Probe Update Type")->setVisible(mirrors_enabled);
    getChildView("Probe Update Label")->setVisible(mirrors_enabled);
    getChildView("Probe Dynamic")->setVisible(!mirrors_enabled);

    getChildView("Probe Dynamic")->setEnabled(probe_enabled);
    getChildView("Probe Update Type")->setEnabled(probe_enabled);
    getChildView("Probe Volume Type")->setEnabled(probe_enabled);
    getChildView("Probe Ambiance")->setEnabled(probe_enabled);
    getChildView("Probe Near Clip")->setEnabled(probe_enabled);
    getChildView("Probe Update Label")->setEnabled(probe_enabled);

    if (!probe_enabled)
    {
        getChild<LLComboBox>("Probe Volume Type", true)->clear();
        getChild<LLSpinCtrl>("Probe Ambiance", true)->clear();
        getChild<LLSpinCtrl>("Probe Near Clip", true)->clear();
        getChild<LLComboBox>("Probe Update Type", true)->clear();
    }
    else
    {
        std::string volume_type;
        if (volobjp->getReflectionProbeIsBox())
        {
            volume_type = "Box";
        }
        else
        {
            volume_type = "Sphere";
        }

<<<<<<< HEAD
		std::string update_type;
        if (volobjp->getReflectionProbeIsDynamic())
        {
            update_type = "Dynamic";
        }
        else if (volobjp->getReflectionProbeIsMirror())
=======

		std::string update_type = "Static";

        if (volobjp->getReflectionProbeIsDynamic() && !volobjp->getReflectionProbeIsMirror())
        {
            update_type = "Dynamic";
        }
        else if (volobjp->getReflectionProbeIsMirror() && !volobjp->getReflectionProbeIsDynamic())
>>>>>>> 1e9e5a7b
        {
            update_type = "Mirror";

        }
<<<<<<< HEAD
        else
        {
            update_type = "Static";
=======
        else if (volobjp->getReflectionProbeIsDynamic() && volobjp->getReflectionProbeIsMirror())
		{
			update_type = "Dynamic Mirror";
>>>>>>> 1e9e5a7b
		}

        getChildView("Probe Ambiance")->setEnabled(update_type != "Mirror");
        getChildView("Probe Near Clip")->setEnabled(update_type != "Mirror");

        getChild<LLComboBox>("Probe Volume Type", true)->setValue(volume_type);
        getChild<LLSpinCtrl>("Probe Ambiance", true)->setValue(volobjp->getReflectionProbeAmbiance());
        getChild<LLSpinCtrl>("Probe Near Clip", true)->setValue(volobjp->getReflectionProbeNearClip());
        getChild<LLComboBox>("Probe Update Type", true)->setValue(update_type);
    }

    // Animated Mesh
	bool is_animated_mesh = single_root_volume && root_volobjp && root_volobjp->isAnimatedObject();
	getChild<LLUICtrl>("Animated Mesh Checkbox Ctrl")->setValue(is_animated_mesh);
    bool enabled_animated_object_box = false;
    if (root_volobjp && root_volobjp == volobjp)
    {
        enabled_animated_object_box = single_root_volume && root_volobjp && root_volobjp->canBeAnimatedObject() && editable; 
#if 0
        if (!enabled_animated_object_box)
        {
            LL_INFOS() << "not enabled: srv " << single_root_volume << " root_volobjp " << (bool) root_volobjp << LL_ENDL;
            if (root_volobjp)
            {
                LL_INFOS() << " cba " << root_volobjp->canBeAnimatedObject()
                           << " editable " << editable << " permModify() " << root_volobjp->permModify()
                           << " ispermenf " << root_volobjp->isPermanentEnforced() << LL_ENDL;
            }
        }
#endif
        if (enabled_animated_object_box && !is_animated_mesh && 
            root_volobjp->isAttachment() && !gAgentAvatarp->canAttachMoreAnimatedObjects())
        {
            // Turning this attachment animated would cause us to exceed the limit.
            enabled_animated_object_box = false;
        }
    }
    getChildView("Animated Mesh Checkbox Ctrl")->setEnabled(enabled_animated_object_box);
	
	//refresh any bakes
	if (root_volobjp)
	{
		root_volobjp->refreshBakeTexture();

		LLViewerObject::const_child_list_t& child_list = root_volobjp->getChildren();
		for (LLViewerObject::child_list_t::const_iterator iter = child_list.begin();
			iter != child_list.end(); ++iter)
		{
			LLViewerObject* objectp = *iter;
			if (objectp)
			{
				objectp->refreshBakeTexture();
			}
		}

		if (gAgentAvatarp)
		{
			gAgentAvatarp->updateMeshVisibility();
		}
	}

	// Flexible properties
	bool is_flexible = volobjp && volobjp->isFlexible();
	getChild<LLUICtrl>("Flexible1D Checkbox Ctrl")->setValue(is_flexible);
	if (is_flexible || (volobjp && volobjp->canBeFlexible()))
	{
		getChildView("Flexible1D Checkbox Ctrl")->setEnabled(editable && single_volume && volobjp && !volobjp->isMesh() && !objectp->isPermanentEnforced());
	}
	else
	{
		getChildView("Flexible1D Checkbox Ctrl")->setEnabled(false);
	}
	if (is_flexible && editable && single_volume)
	{
		getChildView("FlexNumSections")->setVisible(true);
		getChildView("FlexGravity")->setVisible(true);
		getChildView("FlexTension")->setVisible(true);
		getChildView("FlexFriction")->setVisible(true);
		getChildView("FlexWind")->setVisible(true);
		getChildView("FlexForceX")->setVisible(true);
		getChildView("FlexForceY")->setVisible(true);
		getChildView("FlexForceZ")->setVisible(true);

		getChildView("FlexNumSections")->setEnabled(true);
		getChildView("FlexGravity")->setEnabled(true);
		getChildView("FlexTension")->setEnabled(true);
		getChildView("FlexFriction")->setEnabled(true);
		getChildView("FlexWind")->setEnabled(true);
		getChildView("FlexForceX")->setEnabled(true);
		getChildView("FlexForceY")->setEnabled(true);
		getChildView("FlexForceZ")->setEnabled(true);

		LLFlexibleObjectData *attributes = (LLFlexibleObjectData *)objectp->getParameterEntry(LLNetworkData::PARAMS_FLEXIBLE);
		
		getChild<LLUICtrl>("FlexNumSections")->setValue((F32)attributes->getSimulateLOD());
		getChild<LLUICtrl>("FlexGravity")->setValue(attributes->getGravity());
		getChild<LLUICtrl>("FlexTension")->setValue(attributes->getTension());
		getChild<LLUICtrl>("FlexFriction")->setValue(attributes->getAirFriction());
		getChild<LLUICtrl>("FlexWind")->setValue(attributes->getWindSensitivity());
		getChild<LLUICtrl>("FlexForceX")->setValue(attributes->getUserForce().mV[VX]);
		getChild<LLUICtrl>("FlexForceY")->setValue(attributes->getUserForce().mV[VY]);
		getChild<LLUICtrl>("FlexForceZ")->setValue(attributes->getUserForce().mV[VZ]);
	}
	else
	{
		getChild<LLSpinCtrl>("FlexNumSections", true)->clear();
		getChild<LLSpinCtrl>("FlexGravity", true)->clear();
		getChild<LLSpinCtrl>("FlexTension", true)->clear();
		getChild<LLSpinCtrl>("FlexFriction", true)->clear();
		getChild<LLSpinCtrl>("FlexWind", true)->clear();
		getChild<LLSpinCtrl>("FlexForceX", true)->clear();
		getChild<LLSpinCtrl>("FlexForceY", true)->clear();
		getChild<LLSpinCtrl>("FlexForceZ", true)->clear();

		getChildView("FlexNumSections")->setEnabled(false);
		getChildView("FlexGravity")->setEnabled(false);
		getChildView("FlexTension")->setEnabled(false);
		getChildView("FlexFriction")->setEnabled(false);
		getChildView("FlexWind")->setEnabled(false);
		getChildView("FlexForceX")->setEnabled(false);
		getChildView("FlexForceY")->setEnabled(false);
		getChildView("FlexForceZ")->setEnabled(false);
	}
	
	// Material properties

	// Update material part
	// slightly inefficient - materials are unique per object, not per TE
	U8 material_code = 0;
	struct f : public LLSelectedTEGetFunctor<U8>
	{
		U8 get(LLViewerObject* object, S32 te)
		{
			return object->getMaterial();
		}
	} func;
	bool material_same = LLSelectMgr::getInstance()->getSelection()->getSelectedTEValue( &func, material_code );
	std::string LEGACY_FULLBRIGHT_DESC = LLTrans::getString("Fullbright");
	if (editable && single_volume && material_same)
	{
		mComboMaterial->setEnabled( true );
		if (material_code == LL_MCODE_LIGHT)
		{
			if (mComboMaterial->getItemCount() == mComboMaterialItemCount)
			{
				mComboMaterial->add(LEGACY_FULLBRIGHT_DESC);
			}
			mComboMaterial->setSimple(LEGACY_FULLBRIGHT_DESC);
		}
		else
		{
			if (mComboMaterial->getItemCount() != mComboMaterialItemCount)
			{
				mComboMaterial->remove(LEGACY_FULLBRIGHT_DESC);
			}
			
			mComboMaterial->setSimple(std::string(LLMaterialTable::basic.getName(material_code)));
		}
	}
	else
	{
		mComboMaterial->setEnabled( false );
	}

	// Physics properties
	
	mSpinPhysicsGravity->set(objectp->getPhysicsGravity());
	mSpinPhysicsGravity->setEnabled(editable);

	mSpinPhysicsFriction->set(objectp->getPhysicsFriction());
	mSpinPhysicsFriction->setEnabled(editable);
	
	mSpinPhysicsDensity->set(objectp->getPhysicsDensity());
	mSpinPhysicsDensity->setEnabled(editable);
	
	mSpinPhysicsRestitution->set(objectp->getPhysicsRestitution());
	mSpinPhysicsRestitution->setEnabled(editable);

	// update the physics shape combo to include allowed physics shapes
	mComboPhysicsShapeType->removeall();
	mComboPhysicsShapeType->add(getString("None"), LLSD(1));

	bool isMesh = false;
	LLSculptParams *sculpt_params = (LLSculptParams *)objectp->getParameterEntry(LLNetworkData::PARAMS_SCULPT);
	if (sculpt_params)
	{
		U8 sculpt_type = sculpt_params->getSculptType();
		U8 sculpt_stitching = sculpt_type & LL_SCULPT_TYPE_MASK;
		isMesh = (sculpt_stitching == LL_SCULPT_TYPE_MESH);
	}

	if(isMesh && objectp)
	{
		const LLVolumeParams &volume_params = objectp->getVolume()->getParams();
		LLUUID mesh_id = volume_params.getSculptID();
		if(gMeshRepo.hasPhysicsShape(mesh_id))
		{
			// if a mesh contains an uploaded or decomposed physics mesh,
			// allow 'Prim'
			mComboPhysicsShapeType->add(getString("Prim"), LLSD(0));			
		}
	}
	else
	{
		// simple prims always allow physics shape prim
		mComboPhysicsShapeType->add(getString("Prim"), LLSD(0));	
	}

	mComboPhysicsShapeType->add(getString("Convex Hull"), LLSD(2));	
	mComboPhysicsShapeType->setValue(LLSD(objectp->getPhysicsShapeType()));
	mComboPhysicsShapeType->setEnabled(editable && !objectp->isPermanentEnforced() && ((root_objectp == NULL) || !root_objectp->isPermanentEnforced()));

	mObject = objectp;
	mRootObject = root_objectp;

    mMenuClipboardFeatures->setEnabled(editable && single_volume && volobjp); // Note: physics doesn't need to be limited by single volume
    mMenuClipboardLight->setEnabled(editable && single_volume && volobjp);
}

// static
bool LLPanelVolume::precommitValidate( const LLSD& data )
{
	// TODO: Richard will fill this in later.  
	return true; // false means that validation failed and new value should not be commited.
}


void LLPanelVolume::refresh()
{
	getState();
	if (mObject.notNull() && mObject->isDead())
	{
		mObject = NULL;
	}

	if (mRootObject.notNull() && mRootObject->isDead())
	{
		mRootObject = NULL;
	}

	bool enable_mesh = false;

	LLSD sim_features;
	LLViewerRegion *region = gAgent.getRegion();
	if(region)
	{
		LLSD sim_features;
		region->getSimulatorFeatures(sim_features);		 
		enable_mesh = sim_features.has("PhysicsShapeTypes");
	}
	getChildView("label physicsshapetype")->setVisible(enable_mesh);
	getChildView("Physics Shape Type Combo Ctrl")->setVisible(enable_mesh);
	getChildView("Physics Gravity")->setVisible(enable_mesh);
	getChildView("Physics Friction")->setVisible(enable_mesh);
	getChildView("Physics Density")->setVisible(enable_mesh);
	getChildView("Physics Restitution")->setVisible(enable_mesh);
	
    /* TODO: add/remove individual physics shape types as per the PhysicsShapeTypes simulator features */
}


void LLPanelVolume::draw()
{
	LLPanel::draw();
}

// virtual
void LLPanelVolume::clearCtrls()
{
	LLPanel::clearCtrls();

	getChildView("select_single")->setEnabled(false);
	getChildView("select_single")->setVisible(true);
	getChildView("edit_object")->setEnabled(false);
	getChildView("edit_object")->setVisible(false);
	getChildView("Light Checkbox Ctrl")->setEnabled(false);;
	LLColorSwatchCtrl* LightColorSwatch = getChild<LLColorSwatchCtrl>("colorswatch");
	if(LightColorSwatch)
	{
		LightColorSwatch->setEnabled( false );
		LightColorSwatch->setValid( false );
	}
	LLTextureCtrl* LightTextureCtrl = getChild<LLTextureCtrl>("light texture control");
	if(LightTextureCtrl)
	{
		LightTextureCtrl->setEnabled( false );
		LightTextureCtrl->setValid( false );
	}

	getChildView("Light Intensity")->setEnabled(false);
	getChildView("Light Radius")->setEnabled(false);
	getChildView("Light Falloff")->setEnabled(false);

    getChildView("Reflection Probe")->setEnabled(false);;
    getChildView("Probe Volume Type")->setEnabled(false);
    getChildView("Probe Update Type")->setEnabled(false);
    getChildView("Probe Ambiance")->setEnabled(false);
    getChildView("Probe Near Clip")->setEnabled(false);
    getChildView("Animated Mesh Checkbox Ctrl")->setEnabled(false);
	getChildView("Flexible1D Checkbox Ctrl")->setEnabled(false);
	getChildView("FlexNumSections")->setEnabled(false);
	getChildView("FlexGravity")->setEnabled(false);
	getChildView("FlexTension")->setEnabled(false);
	getChildView("FlexFriction")->setEnabled(false);
	getChildView("FlexWind")->setEnabled(false);
	getChildView("FlexForceX")->setEnabled(false);
	getChildView("FlexForceY")->setEnabled(false);
	getChildView("FlexForceZ")->setEnabled(false);

	mSpinPhysicsGravity->setEnabled(false);
	mSpinPhysicsFriction->setEnabled(false);
	mSpinPhysicsDensity->setEnabled(false);
	mSpinPhysicsRestitution->setEnabled(false);

	mComboMaterial->setEnabled( false );
}

//
// Static functions
//

void LLPanelVolume::sendIsLight()
{
	LLViewerObject* objectp = mObject;
	if (!objectp || (objectp->getPCode() != LL_PCODE_VOLUME))
	{
		return;
	}	
	LLVOVolume *volobjp = (LLVOVolume *)objectp;
	
	bool value = getChild<LLUICtrl>("Light Checkbox Ctrl")->getValue();
	volobjp->setIsLight(value);
	LL_INFOS() << "update light sent" << LL_ENDL;
}

void notify_cant_select_reflection_probe()
{
    if (!gSavedSettings.getBOOL("SelectReflectionProbes"))
    {
        LLNotificationsUtil::add("CantSelectReflectionProbe");
    }
}

void LLPanelVolume::sendIsReflectionProbe()
{
    LLViewerObject* objectp = mObject;
    if (!objectp || (objectp->getPCode() != LL_PCODE_VOLUME))
    {
        return;
    }
    LLVOVolume* volobjp = (LLVOVolume*)objectp;

    bool value = getChild<LLUICtrl>("Reflection Probe")->getValue();
    bool old_value = volobjp->isReflectionProbe();

    if (value && value != old_value)
    { // defer to notification util as to whether or not we *really* make this object a reflection probe
        LLNotificationsUtil::add("ReflectionProbeApplied", LLSD(), LLSD(), boost::bind(&LLPanelVolume::doSendIsReflectionProbe, this, _1, _2));
    }
    else
    {
        if (value)
        {
            notify_cant_select_reflection_probe();
        }
        else if (objectp->flagPhantom())
        {
            LLViewerObject* root = objectp->getRootEdit();
            bool in_linkeset = root != objectp || objectp->numChildren() > 0;
            if (in_linkeset)
            {
                // In linkset with a phantom flag
                objectp->setFlags(FLAGS_PHANTOM, false);
            }
        }
        volobjp->setIsReflectionProbe(value);
    }
}

void LLPanelVolume::doSendIsReflectionProbe(const LLSD & notification, const LLSD & response)
{
    S32 option = LLNotificationsUtil::getSelectedOption(notification, response);
    if (option == 0) // YES
    {
        LLViewerObject* objectp = mObject;
        if (!objectp || (objectp->getPCode() != LL_PCODE_VOLUME))
        {
            return;
        }
        LLVOVolume* volobjp = (LLVOVolume*)objectp;

        notify_cant_select_reflection_probe();
        volobjp->setIsReflectionProbe(true);

        { // has become a reflection probe, slam to a 10m sphere and pop up a message
            // warning people about the pitfalls of reflection probes

            auto* select_mgr = LLSelectMgr::getInstance();

            select_mgr->selectionUpdatePhantom(true);
            select_mgr->selectionSetGLTFMaterial(LLUUID::null);
            select_mgr->selectionSetAlphaOnly(0.f);

            LLVolumeParams params;
            params.getPathParams().setCurveType(LL_PCODE_PATH_CIRCLE);
            params.getProfileParams().setCurveType(LL_PCODE_PROFILE_CIRCLE_HALF);
            mObject->updateVolume(params);
        }
    }
    else
    {
        // cancelled, touch up UI state
        getChild<LLUICtrl>("Reflection Probe")->setValue(false);
    }
}

void LLPanelVolume::sendIsFlexible()
{
	LLViewerObject* objectp = mObject;
	if (!objectp || (objectp->getPCode() != LL_PCODE_VOLUME))
	{
		return;
	}	
	LLVOVolume *volobjp = (LLVOVolume *)objectp;
	
	bool is_flexible = getChild<LLUICtrl>("Flexible1D Checkbox Ctrl")->getValue();
	//bool is_flexible = mCheckFlexible1D->get();

	if (is_flexible)
	{
		//LLFirstUse::useFlexible();

		if (objectp->getClickAction() == CLICK_ACTION_SIT)
		{
			LLSelectMgr::getInstance()->selectionSetClickAction(CLICK_ACTION_NONE);
		}

	}

	if (volobjp->setIsFlexible(is_flexible))
	{
		mObject->sendShapeUpdate();
		LLSelectMgr::getInstance()->selectionUpdatePhantom(volobjp->flagPhantom());
	}

	LL_INFOS() << "update flexible sent" << LL_ENDL;
}

void LLPanelVolume::sendPhysicsShapeType(LLUICtrl* ctrl, void* userdata)
{
	U8 type = ctrl->getValue().asInteger();
	LLSelectMgr::getInstance()->selectionSetPhysicsType(type);

	refreshCost();
}

void LLPanelVolume::sendPhysicsGravity(LLUICtrl* ctrl, void* userdata)
{
	F32 val = ctrl->getValue().asReal();
	LLSelectMgr::getInstance()->selectionSetGravity(val);
}

void LLPanelVolume::sendPhysicsFriction(LLUICtrl* ctrl, void* userdata)
{
	F32 val = ctrl->getValue().asReal();
	LLSelectMgr::getInstance()->selectionSetFriction(val);
}

void LLPanelVolume::sendPhysicsRestitution(LLUICtrl* ctrl, void* userdata)
{
	F32 val = ctrl->getValue().asReal();
	LLSelectMgr::getInstance()->selectionSetRestitution(val);
}

void LLPanelVolume::sendPhysicsDensity(LLUICtrl* ctrl, void* userdata)
{
	F32 val = ctrl->getValue().asReal();
	LLSelectMgr::getInstance()->selectionSetDensity(val);
}

void LLPanelVolume::refreshCost()
{
	LLViewerObject* obj = LLSelectMgr::getInstance()->getSelection()->getFirstObject();
	
	if (obj)
	{
		obj->getObjectCost();
	}
}

void LLPanelVolume::onLightCancelColor(const LLSD& data)
{
	LLColorSwatchCtrl*	LightColorSwatch = getChild<LLColorSwatchCtrl>("colorswatch");
	if(LightColorSwatch)
	{
		LightColorSwatch->setColor(mLightSavedColor);
	}
	onLightSelectColor(data);
}

void LLPanelVolume::onLightCancelTexture(const LLSD& data)
{
	LLTextureCtrl* LightTextureCtrl = getChild<LLTextureCtrl>("light texture control");
	LLVOVolume *volobjp = (LLVOVolume *) mObject.get();

	if (volobjp && LightTextureCtrl)
	{
		// Cancel the light texture as requested
		// NORSPEC-292
        //
        // Texture picker triggers cancel both in case of actual cancel and in case of
        // selection of "None" texture.
        LLUUID tex_id = LightTextureCtrl->getImageAssetID();
        bool is_spotlight = volobjp->isLightSpotlight();
        setLightTextureID(tex_id, LightTextureCtrl->getImageItemID(), volobjp); //updates spotlight

        if (!is_spotlight && tex_id.notNull())
        {
            LLVector3 spot_params = volobjp->getSpotLightParams();
            getChild<LLUICtrl>("Light FOV")->setValue(spot_params.mV[0]);
            getChild<LLUICtrl>("Light Focus")->setValue(spot_params.mV[1]);
            getChild<LLUICtrl>("Light Ambiance")->setValue(spot_params.mV[2]);
        }
	}
}

void LLPanelVolume::onLightSelectColor(const LLSD& data)
{
	LLViewerObject* objectp = mObject;
	if (!objectp || (objectp->getPCode() != LL_PCODE_VOLUME))
	{
		return;
	}	
	LLVOVolume *volobjp = (LLVOVolume *)objectp;


	LLColorSwatchCtrl*	LightColorSwatch = getChild<LLColorSwatchCtrl>("colorswatch");
	if(LightColorSwatch)
	{
		LLColor4	clr = LightColorSwatch->get();
		LLColor3	clr3( clr );
		volobjp->setLightSRGBColor(clr3);
		mLightSavedColor = clr;
	}
}

void LLPanelVolume::onLightSelectTexture(const LLSD& data)
{
	if (mObject.isNull() || (mObject->getPCode() != LL_PCODE_VOLUME))
	{
		return;
	}	
	LLVOVolume *volobjp = (LLVOVolume *) mObject.get();


	LLTextureCtrl*	LightTextureCtrl = getChild<LLTextureCtrl>("light texture control");
	if(LightTextureCtrl)
	{
		LLUUID id = LightTextureCtrl->getImageAssetID();
		setLightTextureID(id, LightTextureCtrl->getImageItemID(), volobjp);
	}
}

void LLPanelVolume::onCopyFeatures()
{
    LLViewerObject* objectp = mObject;
    if (!objectp)
    {
        return;
    }

    LLSD clipboard;

    LLVOVolume *volobjp = NULL;
    if (objectp && (objectp->getPCode() == LL_PCODE_VOLUME))
    {
        volobjp = (LLVOVolume *)objectp;
    }

    // Flexi Prim
    if (volobjp && volobjp->isFlexible())
    {
        LLFlexibleObjectData *attributes = (LLFlexibleObjectData *)objectp->getParameterEntry(LLNetworkData::PARAMS_FLEXIBLE);
        if (attributes)
        {
            clipboard["flex"]["lod"] = attributes->getSimulateLOD();
            clipboard["flex"]["gav"] = attributes->getGravity();
            clipboard["flex"]["ten"] = attributes->getTension();
            clipboard["flex"]["fri"] = attributes->getAirFriction();
            clipboard["flex"]["sen"] = attributes->getWindSensitivity();
            LLVector3 force = attributes->getUserForce();
            clipboard["flex"]["forx"] = force.mV[0];
            clipboard["flex"]["fory"] = force.mV[1];
            clipboard["flex"]["forz"] = force.mV[2];
        }
    }

    // Physics
    {
        clipboard["physics"]["shape"] = objectp->getPhysicsShapeType();
        clipboard["physics"]["gravity"] = objectp->getPhysicsGravity();
        clipboard["physics"]["friction"] = objectp->getPhysicsFriction();
        clipboard["physics"]["density"] = objectp->getPhysicsDensity();
        clipboard["physics"]["restitution"] = objectp->getPhysicsRestitution();

        U8 material_code = 0;
        struct f : public LLSelectedTEGetFunctor<U8>
        {
            U8 get(LLViewerObject* object, S32 te)
            {
                return object->getMaterial();
            }
        } func;
        bool material_same = LLSelectMgr::getInstance()->getSelection()->getSelectedTEValue(&func, material_code);
        // This should always be true since material should be per object.
        if (material_same)
        {
            clipboard["physics"]["material"] = material_code;
        }
    }

    mClipboardParams["features"] = clipboard;
}

void LLPanelVolume::onPasteFeatures()
{
    LLViewerObject* objectp = mObject;
    if (!objectp && mClipboardParams.has("features"))
    {
        return;
    }

    LLSD &clipboard = mClipboardParams["features"];

    LLVOVolume *volobjp = NULL;
    if (objectp && (objectp->getPCode() == LL_PCODE_VOLUME))
    {
        volobjp = (LLVOVolume *)objectp;
    }

    // Physics
    bool is_root = objectp->isRoot();

    // Not sure if phantom should go under physics, but doesn't fit elsewhere
    bool is_phantom = clipboard["is_phantom"].asBoolean() && is_root;
    LLSelectMgr::getInstance()->selectionUpdatePhantom(is_phantom);

    bool is_physical = clipboard["is_physical"].asBoolean() && is_root;
    LLSelectMgr::getInstance()->selectionUpdatePhysics(is_physical);

    if (clipboard.has("physics"))
    {
        objectp->setPhysicsShapeType((U8)clipboard["physics"]["shape"].asInteger());
        U8 cur_material = objectp->getMaterial();
        U8 material = (U8)clipboard["physics"]["material"].asInteger() | (cur_material & ~LL_MCODE_MASK);

        objectp->setMaterial(material);
        objectp->sendMaterialUpdate();
        objectp->setPhysicsGravity(clipboard["physics"]["gravity"].asReal());
        objectp->setPhysicsFriction(clipboard["physics"]["friction"].asReal());
        objectp->setPhysicsDensity(clipboard["physics"]["density"].asReal());
        objectp->setPhysicsRestitution(clipboard["physics"]["restitution"].asReal());
        objectp->updateFlags(true);
    }

    // Flexible
    bool is_flexible = clipboard.has("flex");
    if (is_flexible && volobjp->canBeFlexible())
    {
        LLVOVolume *volobjp = (LLVOVolume *)objectp;
        bool update_shape = false;

        // do before setParameterEntry or it will think that it is already flexi
        update_shape = volobjp->setIsFlexible(is_flexible);

        if (objectp->getClickAction() == CLICK_ACTION_SIT)
        {
            objectp->setClickAction(CLICK_ACTION_NONE);
        }

        LLFlexibleObjectData *attributes = (LLFlexibleObjectData *)objectp->getParameterEntry(LLNetworkData::PARAMS_FLEXIBLE);
        if (attributes)
        {
            LLFlexibleObjectData new_attributes;
            new_attributes = *attributes;
            new_attributes.setSimulateLOD(clipboard["flex"]["lod"].asInteger());
            new_attributes.setGravity(clipboard["flex"]["gav"].asReal());
            new_attributes.setTension(clipboard["flex"]["ten"].asReal());
            new_attributes.setAirFriction(clipboard["flex"]["fri"].asReal());
            new_attributes.setWindSensitivity(clipboard["flex"]["sen"].asReal());
            F32 fx = (F32)clipboard["flex"]["forx"].asReal();
            F32 fy = (F32)clipboard["flex"]["fory"].asReal();
            F32 fz = (F32)clipboard["flex"]["forz"].asReal();
            LLVector3 force(fx, fy, fz);
            new_attributes.setUserForce(force);
            objectp->setParameterEntry(LLNetworkData::PARAMS_FLEXIBLE, new_attributes, true);
        }

        if (update_shape)
        {
            mObject->sendShapeUpdate();
            LLSelectMgr::getInstance()->selectionUpdatePhantom(volobjp->flagPhantom());
        }
    }
    else
    {
        LLVOVolume *volobjp = (LLVOVolume *)objectp;
        if (volobjp->setIsFlexible(false))
        {
            mObject->sendShapeUpdate();
            LLSelectMgr::getInstance()->selectionUpdatePhantom(volobjp->flagPhantom());
        }
    }
}

void LLPanelVolume::onCopyLight()
{
    LLViewerObject* objectp = mObject;
    if (!objectp)
    {
        return;
    }

    LLSD clipboard;

    LLVOVolume *volobjp = NULL;
    if (objectp && (objectp->getPCode() == LL_PCODE_VOLUME))
    {
        volobjp = (LLVOVolume *)objectp;
    }

    // Light Source
    if (volobjp && volobjp->getIsLight())
    {
        clipboard["light"]["intensity"] = volobjp->getLightIntensity();
        clipboard["light"]["radius"] = volobjp->getLightRadius();
        clipboard["light"]["falloff"] = volobjp->getLightFalloff();
        LLColor3 color = volobjp->getLightSRGBColor();
        clipboard["light"]["r"] = color.mV[0];
        clipboard["light"]["g"] = color.mV[1];
        clipboard["light"]["b"] = color.mV[2];

        // Spotlight
        if (volobjp->isLightSpotlight())
        {
            LLUUID id = volobjp->getLightTextureID();
            if (id.notNull() && get_can_copy_texture(id))
            {
                clipboard["spot"]["id"] = id;
                LLVector3 spot_params = volobjp->getSpotLightParams();
                clipboard["spot"]["fov"] = spot_params.mV[0];
                clipboard["spot"]["focus"] = spot_params.mV[1];
                clipboard["spot"]["ambiance"] = spot_params.mV[2];
            }
        }
    }

    if (volobjp && volobjp->isReflectionProbe())
    {
        clipboard["reflection_probe"]["is_box"] = volobjp->getReflectionProbeIsBox();
        clipboard["reflection_probe"]["ambiance"] = volobjp->getReflectionProbeAmbiance();
        clipboard["reflection_probe"]["near_clip"] = volobjp->getReflectionProbeNearClip();
        clipboard["reflection_probe"]["dynamic"] = volobjp->getReflectionProbeIsDynamic();
        clipboard["reflection_probe"]["mirror"]    = volobjp->getReflectionProbeIsMirror();
    }

    mClipboardParams["light"] = clipboard;
}

void LLPanelVolume::onPasteLight()
{
    LLViewerObject* objectp = mObject;
    if (!objectp && mClipboardParams.has("light"))
    {
        return;
    }

    LLSD &clipboard = mClipboardParams["light"];

    LLVOVolume *volobjp = NULL;
    if (objectp && (objectp->getPCode() == LL_PCODE_VOLUME))
    {
        volobjp = (LLVOVolume *)objectp;
    }

    // Light Source
    if (volobjp)
    {
        if (clipboard.has("light"))
        {
            volobjp->setIsLight(true);
            volobjp->setLightIntensity((F32)clipboard["light"]["intensity"].asReal());
            volobjp->setLightRadius((F32)clipboard["light"]["radius"].asReal());
            volobjp->setLightFalloff((F32)clipboard["light"]["falloff"].asReal());
            F32 r = (F32)clipboard["light"]["r"].asReal();
            F32 g = (F32)clipboard["light"]["g"].asReal();
            F32 b = (F32)clipboard["light"]["b"].asReal();
            volobjp->setLightSRGBColor(LLColor3(r, g, b));
        }
        else
        {
            volobjp->setIsLight(false);
        }

        if (clipboard.has("spot"))
        {
            volobjp->setLightTextureID(clipboard["spot"]["id"].asUUID());
            LLVector3 spot_params;
            spot_params.mV[0] = (F32)clipboard["spot"]["fov"].asReal();
            spot_params.mV[1] = (F32)clipboard["spot"]["focus"].asReal();
            spot_params.mV[2] = (F32)clipboard["spot"]["ambiance"].asReal();
            volobjp->setSpotLightParams(spot_params);
        }

        if (clipboard.has("reflection_probe"))
        {
            volobjp->setIsReflectionProbe(true);
            volobjp->setReflectionProbeIsBox(clipboard["reflection_probe"]["is_box"].asBoolean());
            volobjp->setReflectionProbeAmbiance((F32)clipboard["reflection_probe"]["ambiance"].asReal());
            volobjp->setReflectionProbeNearClip((F32)clipboard["reflection_probe"]["near_clip"].asReal());
            volobjp->setReflectionProbeIsDynamic(clipboard["reflection_probe"]["dynamic"].asBoolean());
            volobjp->setReflectionProbeIsMirror(clipboard["reflection_probe"]["mirror"].asBoolean());
        }
        else
        {
            if (objectp->flagPhantom())
            {
                LLViewerObject* root = objectp->getRootEdit();
                bool in_linkeset = root != objectp || objectp->numChildren() > 0;
                if (in_linkeset)
                {
                    // In linkset with a phantom flag
                    objectp->setFlags(FLAGS_PHANTOM, false);
                }
            }

            volobjp->setIsReflectionProbe(false);
        }
    }
}

void LLPanelVolume::menuDoToSelected(const LLSD& userdata)
{
    std::string command = userdata.asString();

    // paste
    if (command == "features_paste")
    {
        onPasteFeatures();
    }
    else if (command == "light_paste")
    {
        onPasteLight();
    }
    // copy
    else if (command == "features_copy")
    {
        onCopyFeatures();
    }
    else if (command == "light_copy")
    {
        onCopyLight();
    }
}

bool LLPanelVolume::menuEnableItem(const LLSD& userdata)
{
    std::string command = userdata.asString();

    // paste options
    if (command == "features_paste")
    {
        return mClipboardParams.has("features");
    }
    else if (command == "light_paste")
    {
        return mClipboardParams.has("light");
    }
    return false;
}

// static
void LLPanelVolume::onCommitMaterial( LLUICtrl* ctrl, void* userdata )
{
	LLPanelVolume* self = (LLPanelVolume*)userdata;
	LLComboBox* box = (LLComboBox*) ctrl;

	if (box)
	{
		// apply the currently selected material to the object
		const std::string& material_name = box->getSimple();
		std::string LEGACY_FULLBRIGHT_DESC = LLTrans::getString("Fullbright");
		if (material_name != LEGACY_FULLBRIGHT_DESC)
		{
			U8 material_code = LLMaterialTable::basic.getMCode(material_name);
			if (self)
			{
				LLViewerObject* objectp = self->mObject;
				if (objectp)
				{
					objectp->setPhysicsGravity(DEFAULT_GRAVITY_MULTIPLIER);
					objectp->setPhysicsFriction(LLMaterialTable::basic.getFriction(material_code));
					//currently density is always set to 1000 serverside regardless of chosen material,
					//actual material density should be used here, if this behavior change
					objectp->setPhysicsDensity(DEFAULT_DENSITY);
					objectp->setPhysicsRestitution(LLMaterialTable::basic.getRestitution(material_code));
				}
			}
			LLSelectMgr::getInstance()->selectionSetMaterial(material_code);
		}
	}
}

// static
void LLPanelVolume::onCommitLight( LLUICtrl* ctrl, void* userdata )
{
	LLPanelVolume* self = (LLPanelVolume*) userdata;
	LLViewerObject* objectp = self->mObject;
	if (!objectp || (objectp->getPCode() != LL_PCODE_VOLUME))
	{
		return;
	}	
	LLVOVolume *volobjp = (LLVOVolume *)objectp;
	
	
	volobjp->setLightIntensity((F32)self->getChild<LLUICtrl>("Light Intensity")->getValue().asReal());
	volobjp->setLightRadius((F32)self->getChild<LLUICtrl>("Light Radius")->getValue().asReal());
	volobjp->setLightFalloff((F32)self->getChild<LLUICtrl>("Light Falloff")->getValue().asReal());

	LLColorSwatchCtrl*	LightColorSwatch = self->getChild<LLColorSwatchCtrl>("colorswatch");
	if(LightColorSwatch)
	{
		LLColor4	clr = LightColorSwatch->get();
		volobjp->setLightSRGBColor(LLColor3(clr));
	}

	LLTextureCtrl*	LightTextureCtrl = self->getChild<LLTextureCtrl>("light texture control");
	if(LightTextureCtrl)
	{
		LLUUID id = LightTextureCtrl->getImageAssetID();
        LLUUID item_id = LightTextureCtrl->getImageItemID();
		if (id.notNull())
		{
			if (!volobjp->isLightSpotlight())
			{ //this commit is making this a spot light, set UI to default params
                setLightTextureID(id, item_id, volobjp);
				LLVector3 spot_params = volobjp->getSpotLightParams();
				self->getChild<LLUICtrl>("Light FOV")->setValue(spot_params.mV[0]);
				self->getChild<LLUICtrl>("Light Focus")->setValue(spot_params.mV[1]);
				self->getChild<LLUICtrl>("Light Ambiance")->setValue(spot_params.mV[2]);
			}
			else
			{ //modifying existing params, this time volobjp won't change params on its own.
                if (volobjp->getLightTextureID() != id)
                {
                    setLightTextureID(id, item_id, volobjp);
                }

				LLVector3 spot_params;
				spot_params.mV[0] = (F32) self->getChild<LLUICtrl>("Light FOV")->getValue().asReal();
				spot_params.mV[1] = (F32) self->getChild<LLUICtrl>("Light Focus")->getValue().asReal();
				spot_params.mV[2] = (F32) self->getChild<LLUICtrl>("Light Ambiance")->getValue().asReal();
				volobjp->setSpotLightParams(spot_params);
			}
		}
		else if (volobjp->isLightSpotlight())
		{ //no longer a spot light
			setLightTextureID(id, item_id, volobjp);
			//self->getChildView("Light FOV")->setEnabled(false);
			//self->getChildView("Light Focus")->setEnabled(false);
			//self->getChildView("Light Ambiance")->setEnabled(false);
		}
	}

	
}

//static 
void LLPanelVolume::onCommitProbe(LLUICtrl* ctrl, void* userdata)
{
    LLPanelVolume* self = (LLPanelVolume*)userdata;
    LLViewerObject* objectp = self->mObject;
    if (!objectp || (objectp->getPCode() != LL_PCODE_VOLUME))
    {
        return;
    }
    LLVOVolume* volobjp = (LLVOVolume*)objectp;

    volobjp->setReflectionProbeAmbiance((F32)self->getChild<LLUICtrl>("Probe Ambiance")->getValue().asReal());
    volobjp->setReflectionProbeNearClip((F32)self->getChild<LLUICtrl>("Probe Near Clip")->getValue().asReal());

    std::string update_type = self->getChild<LLUICtrl>("Probe Update Type")->getValue().asString();

<<<<<<< HEAD
	volobjp->setReflectionProbeIsDynamic(update_type == "Dynamic");
    volobjp->setReflectionProbeIsMirror(update_type == "Mirror");

    self->getChildView("Probe Ambiance")->setEnabled(update_type != "Mirror");
    self->getChildView("Probe Near Clip")->setEnabled(update_type != "Mirror");
=======
	bool is_mirror = update_type.find("Mirror") != std::string::npos;

	volobjp->setReflectionProbeIsDynamic(update_type.find("Dynamic") != std::string::npos);
    volobjp->setReflectionProbeIsMirror(is_mirror);

    self->getChildView("Probe Ambiance")->setEnabled(!is_mirror);
    self->getChildView("Probe Near Clip")->setEnabled(!is_mirror);
>>>>>>> 1e9e5a7b

    std::string shape_type = self->getChild<LLUICtrl>("Probe Volume Type")->getValue().asString();

    bool is_box = shape_type == "Box";

    if (volobjp->setReflectionProbeIsBox(is_box))
    {
        // make the volume match the probe
        auto* select_mgr = LLSelectMgr::getInstance();

        select_mgr->selectionUpdatePhantom(true);
        select_mgr->selectionSetGLTFMaterial(LLUUID::null);
        select_mgr->selectionSetAlphaOnly(0.f);

        U8 profile, path;

        if (!is_box)
        {
            profile = LL_PCODE_PROFILE_CIRCLE_HALF;
            path = LL_PCODE_PATH_CIRCLE;

            F32 scale = volobjp->getScale().mV[0];
            volobjp->setScale(LLVector3(scale, scale, scale), false);
            LLSelectMgr::getInstance()->sendMultipleUpdate(UPD_ROTATION | UPD_POSITION | UPD_SCALE);
        }
        else
        {
            profile = LL_PCODE_PROFILE_SQUARE;
            path = LL_PCODE_PATH_LINE;
        }
        
        LLVolumeParams params;
        params.getProfileParams().setCurveType(profile);
        params.getPathParams().setCurveType(path);
        objectp->updateVolume(params);
    }

}

// static
void LLPanelVolume::onCommitIsLight( LLUICtrl* ctrl, void* userdata )
{
	LLPanelVolume* self = (LLPanelVolume*) userdata;
	self->sendIsLight();
}

// static
void LLPanelVolume::setLightTextureID(const LLUUID &asset_id, const LLUUID &item_id, LLVOVolume* volobjp)
{
    if (volobjp)
    {
        LLViewerInventoryItem* item = gInventory.getItem(item_id);

        if (item && volobjp->isAttachment())
        {
            const LLPermissions& perm = item->getPermissions();
            bool unrestricted = (perm.getMaskBase() & PERM_ITEM_UNRESTRICTED) == PERM_ITEM_UNRESTRICTED;
            if (!unrestricted)
            {
                // Attachments are in world and in inventory simultaneously,
                // at the moment server doesn't support such a situation.
                return;
            }
        }

        if (item && !item->getPermissions().allowOperationBy(PERM_COPY, gAgent.getID()))
        {
            LLToolDragAndDrop::handleDropMaterialProtections(volobjp, item, LLToolDragAndDrop::SOURCE_AGENT, LLUUID::null);
        }

        volobjp->setLightTextureID(asset_id);
    }
}
//----------------------------------------------------------------------------

// static
void LLPanelVolume::onCommitIsReflectionProbe(LLUICtrl* ctrl, void* userdata)
{
    LLPanelVolume* self = (LLPanelVolume*)userdata;
    self->sendIsReflectionProbe();
}

//----------------------------------------------------------------------------

// static
void LLPanelVolume::onCommitFlexible( LLUICtrl* ctrl, void* userdata )
{
	LLPanelVolume* self = (LLPanelVolume*) userdata;
	LLViewerObject* objectp = self->mObject;
	if (!objectp || (objectp->getPCode() != LL_PCODE_VOLUME))
	{
		return;
	}
	
	LLFlexibleObjectData *attributes = (LLFlexibleObjectData *)objectp->getParameterEntry(LLNetworkData::PARAMS_FLEXIBLE);
	if (attributes)
	{
		LLFlexibleObjectData new_attributes;
		new_attributes = *attributes;


		new_attributes.setSimulateLOD(self->getChild<LLUICtrl>("FlexNumSections")->getValue().asInteger());//(S32)self->mSpinSections->get());
		new_attributes.setGravity((F32)self->getChild<LLUICtrl>("FlexGravity")->getValue().asReal());
		new_attributes.setTension((F32)self->getChild<LLUICtrl>("FlexTension")->getValue().asReal());
		new_attributes.setAirFriction((F32)self->getChild<LLUICtrl>("FlexFriction")->getValue().asReal());
		new_attributes.setWindSensitivity((F32)self->getChild<LLUICtrl>("FlexWind")->getValue().asReal());
		F32 fx = (F32)self->getChild<LLUICtrl>("FlexForceX")->getValue().asReal();
		F32 fy = (F32)self->getChild<LLUICtrl>("FlexForceY")->getValue().asReal();
		F32 fz = (F32)self->getChild<LLUICtrl>("FlexForceZ")->getValue().asReal();
		LLVector3 force(fx,fy,fz);

		new_attributes.setUserForce(force);
		objectp->setParameterEntry(LLNetworkData::PARAMS_FLEXIBLE, new_attributes, true);
	}

	// Values may fail validation
	self->refresh();
}

void LLPanelVolume::onCommitAnimatedMeshCheckbox(LLUICtrl *, void*)
{
	LLViewerObject* objectp = mObject;
	if (!objectp || (objectp->getPCode() != LL_PCODE_VOLUME))
	{
		return;
    }
	LLVOVolume *volobjp = (LLVOVolume *)objectp;
	bool animated_mesh = getChild<LLUICtrl>("Animated Mesh Checkbox Ctrl")->getValue();
    U32 flags = volobjp->getExtendedMeshFlags();
    U32 new_flags = flags;
    if (animated_mesh)
    {
        new_flags |= LLExtendedMeshParams::ANIMATED_MESH_ENABLED_FLAG;
    }
    else
    {
        new_flags &= ~LLExtendedMeshParams::ANIMATED_MESH_ENABLED_FLAG;
    }
    if (new_flags != flags)
    {
        volobjp->setExtendedMeshFlags(new_flags);
    }

	//refresh any bakes
	if (volobjp)
	{
		volobjp->refreshBakeTexture();

		LLViewerObject::const_child_list_t& child_list = volobjp->getChildren();
		for (LLViewerObject::child_list_t::const_iterator iter = child_list.begin();
			iter != child_list.end(); ++iter)
		{
			LLViewerObject* objectp = *iter;
			if (objectp)
			{
				objectp->refreshBakeTexture();
			}
		}

		if (gAgentAvatarp)
		{
			gAgentAvatarp->updateMeshVisibility();
		}
	}
}

void LLPanelVolume::onCommitIsFlexible(LLUICtrl *, void*)
{
	if (mObject->flagObjectPermanent())
	{
		LLNotificationsUtil::add("PathfindingLinksets_ChangeToFlexiblePath", LLSD(), LLSD(), boost::bind(&LLPanelVolume::handleResponseChangeToFlexible, this, _1, _2));
	}
	else
	{
		sendIsFlexible();
	}
}

void LLPanelVolume::handleResponseChangeToFlexible(const LLSD &pNotification, const LLSD &pResponse)
{
	if (LLNotificationsUtil::getSelectedOption(pNotification, pResponse) == 0)
	{
		sendIsFlexible();
	}
	else
	{
		getChild<LLUICtrl>("Flexible1D Checkbox Ctrl")->setValue(false);
	}
}<|MERGE_RESOLUTION|>--- conflicted
+++ resolved
@@ -424,36 +424,21 @@
             volume_type = "Sphere";
         }
 
-<<<<<<< HEAD
-		std::string update_type;
-        if (volobjp->getReflectionProbeIsDynamic())
+
+		std::string update_type = "Static";
+
+        if (volobjp->getReflectionProbeIsDynamic() && !volobjp->getReflectionProbeIsMirror())
         {
             update_type = "Dynamic";
         }
-        else if (volobjp->getReflectionProbeIsMirror())
-=======
-
-		std::string update_type = "Static";
-
-        if (volobjp->getReflectionProbeIsDynamic() && !volobjp->getReflectionProbeIsMirror())
-        {
-            update_type = "Dynamic";
-        }
         else if (volobjp->getReflectionProbeIsMirror() && !volobjp->getReflectionProbeIsDynamic())
->>>>>>> 1e9e5a7b
         {
             update_type = "Mirror";
 
         }
-<<<<<<< HEAD
-        else
-        {
-            update_type = "Static";
-=======
         else if (volobjp->getReflectionProbeIsDynamic() && volobjp->getReflectionProbeIsMirror())
 		{
 			update_type = "Dynamic Mirror";
->>>>>>> 1e9e5a7b
 		}
 
         getChildView("Probe Ambiance")->setEnabled(update_type != "Mirror");
@@ -1447,13 +1432,6 @@
 
     std::string update_type = self->getChild<LLUICtrl>("Probe Update Type")->getValue().asString();
 
-<<<<<<< HEAD
-	volobjp->setReflectionProbeIsDynamic(update_type == "Dynamic");
-    volobjp->setReflectionProbeIsMirror(update_type == "Mirror");
-
-    self->getChildView("Probe Ambiance")->setEnabled(update_type != "Mirror");
-    self->getChildView("Probe Near Clip")->setEnabled(update_type != "Mirror");
-=======
 	bool is_mirror = update_type.find("Mirror") != std::string::npos;
 
 	volobjp->setReflectionProbeIsDynamic(update_type.find("Dynamic") != std::string::npos);
@@ -1461,7 +1439,6 @@
 
     self->getChildView("Probe Ambiance")->setEnabled(!is_mirror);
     self->getChildView("Probe Near Clip")->setEnabled(!is_mirror);
->>>>>>> 1e9e5a7b
 
     std::string shape_type = self->getChild<LLUICtrl>("Probe Volume Type")->getValue().asString();
 
