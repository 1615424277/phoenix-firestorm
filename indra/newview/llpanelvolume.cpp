--- conflicted
+++ resolved
@@ -733,21 +733,17 @@
 	mSpinPhysicsDensity->setEnabled(false);
 	mSpinPhysicsRestitution->setEnabled(false);
 
-<<<<<<< HEAD
 	//<FS:Beq> physics view changes
 	getChildView("PhysicsViewToggle")->setEnabled(true);
 	//</FS:Beq>
-	mComboMaterial->setEnabled( FALSE );
+	mComboMaterial->setEnabled( false );
 
     // <FS> Extended copy & paste buttons
     //mMenuClipboardFeatures->setEnabled(false);
     //mMenuClipboardLight->setEnabled(false);
-    mBtnCopyFeatures->setEnabled(FALSE);
-    mBtnPasteFeatures->setEnabled(FALSE);
+    mBtnCopyFeatures->setEnabled(false);
+    mBtnPasteFeatures->setEnabled(false);
     // </FS>
-=======
-	mComboMaterial->setEnabled( false );
->>>>>>> 7704c263
 }
 
 //
