--- conflicted
+++ resolved
@@ -754,37 +754,21 @@
     getChildView("FlexForceY")->setEnabled(false);
     getChildView("FlexForceZ")->setEnabled(false);
 
-<<<<<<< HEAD
-    mSpinPhysicsGravity->setEnabled(FALSE);
-    mSpinPhysicsFriction->setEnabled(FALSE);
-    mSpinPhysicsDensity->setEnabled(FALSE);
-    mSpinPhysicsRestitution->setEnabled(FALSE);
-=======
     mSpinPhysicsGravity->setEnabled(false);
     mSpinPhysicsFriction->setEnabled(false);
     mSpinPhysicsDensity->setEnabled(false);
     mSpinPhysicsRestitution->setEnabled(false);
->>>>>>> 050d2fef
 
     //<FS:Beq> physics view changes
     getChildView("PhysicsViewToggle")->setEnabled(true);
     //</FS:Beq>
-<<<<<<< HEAD
-    mComboMaterial->setEnabled( FALSE );
-=======
     mComboMaterial->setEnabled( false );
->>>>>>> 050d2fef
 
     // <FS> Extended copy & paste buttons
     //mMenuClipboardFeatures->setEnabled(false);
     //mMenuClipboardLight->setEnabled(false);
-<<<<<<< HEAD
-    mBtnCopyFeatures->setEnabled(FALSE);
-    mBtnPasteFeatures->setEnabled(FALSE);
-=======
     mBtnCopyFeatures->setEnabled(false);
     mBtnPasteFeatures->setEnabled(false);
->>>>>>> 050d2fef
     // </FS>
 }
 
