/** 
 * @file llfloaterdisplayname.cpp
 * @author Leyla Farazha
 * @brief Implementation of the LLFloaterDisplayName class.
 *
 * $LicenseInfo:firstyear=2002&license=viewerlgpl$
 * Second Life Viewer Source Code
 * Copyright (C) 2010, Linden Research, Inc.
 * 
 * This library is free software; you can redistribute it and/or
 * modify it under the terms of the GNU Lesser General Public
 * License as published by the Free Software Foundation;
 * version 2.1 of the License only.
 * 
 * This library is distributed in the hope that it will be useful,
 * but WITHOUT ANY WARRANTY; without even the implied warranty of
 * MERCHANTABILITY or FITNESS FOR A PARTICULAR PURPOSE.  See the GNU
 * Lesser General Public License for more details.
 * 
 * You should have received a copy of the GNU Lesser General Public
 * License along with this library; if not, write to the Free Software
 * Foundation, Inc., 51 Franklin Street, Fifth Floor, Boston, MA  02110-1301  USA
 * 
 * Linden Research, Inc., 945 Battery Street, San Francisco, CA  94111  USA
 * $/LicenseInfo$
 */


#include "llviewerprecompiledheaders.h"
#include "llfloaterreg.h"
#include "llfloater.h"

#include "llnotificationsutil.h"
#include "llviewerdisplayname.h"

#include "llnotifications.h"
#include "llfloaterdisplayname.h"
#include "llavatarnamecache.h"

#include "llagent.h"


class LLFloaterDisplayName : public LLFloater
{
public:
	LLFloaterDisplayName(const LLSD& key);
	virtual ~LLFloaterDisplayName() { }
	/*virtual*/	bool	postBuild();
	void onSave();
	void onReset();
	void onCancel();
	/*virtual*/ void onOpen(const LLSD& key);
	
private:
	
	void onCacheSetName(bool success,
										  const std::string& reason,
										  const LLSD& content);
};

LLFloaterDisplayName::LLFloaterDisplayName(const LLSD& key) :
	LLFloater(key)
{
}

void LLFloaterDisplayName::onOpen(const LLSD& key)
{
	getChild<LLUICtrl>("display_name_editor")->clear();
	getChild<LLUICtrl>("display_name_confirm")->clear();

	LLAvatarName av_name;
	LLAvatarNameCache::get(gAgent.getID(), &av_name);

	F64 now_secs = LLDate::now().secondsSinceEpoch();

	if (now_secs < av_name.mNextUpdate)
	{
		// ...can't update until some time in the future
		// <FS:Ansariel> Display lock out date in SLT
		//F64 next_update_local_secs =
		//	av_name.mNextUpdate - LLStringOps::getLocalTimeOffset();
		//LLDate next_update_local(next_update_local_secs);
		//// display as "July 18 12:17 PM"
		//std::string next_update_string =
		//next_update_local.toHTTPDateString("%B %d %I:%M %p");
		std::string next_update_string = getString("LockOutDateFormat");
		LLStringUtil::format(next_update_string, LLSD().with("datetime", (S32)av_name.mNextUpdate));
		// </FS:Ansariel>
		getChild<LLUICtrl>("lockout_text")->setTextArg("[TIME]", next_update_string);
		getChild<LLUICtrl>("lockout_text")->setVisible(true);
		getChild<LLUICtrl>("save_btn")->setEnabled(false);
		getChild<LLUICtrl>("display_name_editor")->setEnabled(false);
		getChild<LLUICtrl>("display_name_confirm")->setEnabled(false);
		getChild<LLUICtrl>("cancel_btn")->setFocus(true);
		
	}
	else
	{
		getChild<LLUICtrl>("lockout_text")->setVisible(false);
		getChild<LLUICtrl>("save_btn")->setEnabled(true);
		getChild<LLUICtrl>("display_name_editor")->setEnabled(true);
		getChild<LLUICtrl>("display_name_confirm")->setEnabled(true);

	}
}

bool LLFloaterDisplayName::postBuild()
{
	getChild<LLUICtrl>("reset_btn")->setCommitCallback(boost::bind(&LLFloaterDisplayName::onReset, this));	
	getChild<LLUICtrl>("cancel_btn")->setCommitCallback(boost::bind(&LLFloaterDisplayName::onCancel, this));	
	getChild<LLUICtrl>("save_btn")->setCommitCallback(boost::bind(&LLFloaterDisplayName::onSave, this));	
	
	center();

	return true;
}

void LLFloaterDisplayName::onCacheSetName(bool success,
										  const std::string& reason,
										  const LLSD& content)
{
	if (success)
	{
		// Inform the user that the change took place, but will take a while
		// to percolate.
		LLSD args;
		args["DISPLAY_NAME"] = content["display_name"];
		LLNotificationsUtil::add("SetDisplayNameSuccess", args);
		return;
	}

	// Request failed, notify the user
	std::string error_tag = content["error_tag"].asString();
	LL_INFOS() << "set name failure error_tag " << error_tag << LL_ENDL;

	// We might have a localized string for this message
	// error_args will usually be empty from the server.
	if (!error_tag.empty()
		&& LLNotifications::getInstance()->templateExists(error_tag))
	{
		LLNotificationsUtil::add(error_tag);
		return;
	}

	// The server error might have a localized message for us
	std::string lang_code = LLUI::getLanguage();
	LLSD error_desc = content["error_description"];
	if (error_desc.has( lang_code ))
	{
		LLSD args;
		args["MESSAGE"] = error_desc[lang_code].asString();
		LLNotificationsUtil::add("GenericAlert", args);
		return;
	}

	// No specific error, throw a generic one
	LLNotificationsUtil::add("SetDisplayNameFailedGeneric");
}

void LLFloaterDisplayName::onCancel()
{
	setVisible(false);
}

void LLFloaterDisplayName::onReset()
{
    // <FS:Ansariel> FIRE-33330: Can't reset display name within the first week
    //LLAvatarName av_name;
    //if (!LLAvatarNameCache::get(gAgent.getID(), &av_name))
    //{
    //    return;
    //}
    //getChild<LLUICtrl>("display_name_editor")->setValue(av_name.getUserName());

    //if (getChild<LLUICtrl>("display_name_editor")->getEnabled())
    //{
    //    // UI is enabled, fill the first field
    //    getChild<LLUICtrl>("display_name_confirm")->clear();
    //    getChild<LLUICtrl>("display_name_confirm")->setFocus(TRUE);
    //}
    //else
    //{
    //    // UI is disabled, looks like we should allow resetting
    //    // even if user already set a display name, enable save button
    //    getChild<LLUICtrl>("display_name_confirm")->setValue(av_name.getUserName());
    //    getChild<LLUICtrl>("save_btn")->setEnabled(true);
    //}
    if (LLAvatarNameCache::getInstance()->hasNameLookupURL())
    {
<<<<<<< HEAD
        LLViewerDisplayName::set("", boost::bind(&LLFloaterDisplayName::onCacheSetName, this, _1, _2, _3));
=======
        // UI is enabled, fill the first field
        getChild<LLUICtrl>("display_name_confirm")->clear();
        getChild<LLUICtrl>("display_name_confirm")->setFocus(true);
>>>>>>> 7704c263
    }
    else
    {
        LLNotificationsUtil::add("SetDisplayNameFailedGeneric");
    }

    setVisible(false);
    // </FS:Ansariel>
}


void LLFloaterDisplayName::onSave()
{
	std::string display_name_utf8 = getChild<LLUICtrl>("display_name_editor")->getValue().asString();
	std::string display_name_confirm = getChild<LLUICtrl>("display_name_confirm")->getValue().asString();

	if (display_name_utf8.compare(display_name_confirm))
	{
		LLNotificationsUtil::add("SetDisplayNameMismatch");
		return;
	}

    LLAvatarName av_name;
    if (!LLAvatarNameCache::get(gAgent.getID(), &av_name))
    {
        return;
    }

    std::string user_name = av_name.getUserName();
    if (display_name_utf8.compare(user_name) == 0
        && LLAvatarNameCache::getInstance()->hasNameLookupURL())
    {
        // A reset
        LLViewerDisplayName::set("", boost::bind(&LLFloaterDisplayName::onCacheSetName, this, _1, _2, _3));
        return;
    }

	const U32 DISPLAY_NAME_MAX_LENGTH = 31; // characters, not bytes
	LLWString display_name_wstr = utf8string_to_wstring(display_name_utf8);
	if (display_name_wstr.size() > DISPLAY_NAME_MAX_LENGTH)
	{
		LLSD args;
		args["LENGTH"] = llformat("%d", DISPLAY_NAME_MAX_LENGTH);
		LLNotificationsUtil::add("SetDisplayNameFailedLength", args);
		return;
	}
	
    if (LLAvatarNameCache::getInstance()->hasNameLookupURL())
	{
		LLViewerDisplayName::set(display_name_utf8,boost::bind(&LLFloaterDisplayName::onCacheSetName, this, _1, _2, _3));	
	}
	else
	{
		LLNotificationsUtil::add("SetDisplayNameFailedGeneric");
	}

	setVisible(false);
}


//////////////////////////////////////////////////////////////////////////////
// LLInspectObjectUtil
//////////////////////////////////////////////////////////////////////////////
void LLFloaterDisplayNameUtil::registerFloater()
{
	LLFloaterReg::add("display_name", "floater_display_name.xml",
					  &LLFloaterReg::build<LLFloaterDisplayName>);
}<|MERGE_RESOLUTION|>--- conflicted
+++ resolved
@@ -176,7 +176,7 @@
     //{
     //    // UI is enabled, fill the first field
     //    getChild<LLUICtrl>("display_name_confirm")->clear();
-    //    getChild<LLUICtrl>("display_name_confirm")->setFocus(TRUE);
+    //    getChild<LLUICtrl>("display_name_confirm")->setFocus(true);
     //}
     //else
     //{
@@ -187,13 +187,7 @@
     //}
     if (LLAvatarNameCache::getInstance()->hasNameLookupURL())
     {
-<<<<<<< HEAD
         LLViewerDisplayName::set("", boost::bind(&LLFloaterDisplayName::onCacheSetName, this, _1, _2, _3));
-=======
-        // UI is enabled, fill the first field
-        getChild<LLUICtrl>("display_name_confirm")->clear();
-        getChild<LLUICtrl>("display_name_confirm")->setFocus(true);
->>>>>>> 7704c263
     }
     else
     {
