--- conflicted
+++ resolved
@@ -65,45 +65,6 @@
 
 void LLFloaterDisplayName::onOpen(const LLSD& key)
 {
-<<<<<<< HEAD
-	getChild<LLUICtrl>("display_name_editor")->clear();
-	getChild<LLUICtrl>("display_name_confirm")->clear();
-
-	LLAvatarName av_name;
-	LLAvatarNameCache::get(gAgent.getID(), &av_name);
-
-	F64 now_secs = LLDate::now().secondsSinceEpoch();
-
-	if (now_secs < av_name.mNextUpdate)
-	{
-		// ...can't update until some time in the future
-		// <FS:Ansariel> Display lock out date in SLT
-		//F64 next_update_local_secs =
-		//	av_name.mNextUpdate - LLStringOps::getLocalTimeOffset();
-		//LLDate next_update_local(next_update_local_secs);
-		//// display as "July 18 12:17 PM"
-		//std::string next_update_string =
-		//next_update_local.toHTTPDateString("%B %d %I:%M %p");
-		std::string next_update_string = getString("LockOutDateFormat");
-		LLStringUtil::format(next_update_string, LLSD().with("datetime", (S32)av_name.mNextUpdate));
-		// </FS:Ansariel>
-		getChild<LLUICtrl>("lockout_text")->setTextArg("[TIME]", next_update_string);
-		getChild<LLUICtrl>("lockout_text")->setVisible(true);
-		getChild<LLUICtrl>("save_btn")->setEnabled(false);
-		getChild<LLUICtrl>("display_name_editor")->setEnabled(false);
-		getChild<LLUICtrl>("display_name_confirm")->setEnabled(false);
-		getChild<LLUICtrl>("cancel_btn")->setFocus(TRUE);
-		
-	}
-	else
-	{
-		getChild<LLUICtrl>("lockout_text")->setVisible(false);
-		getChild<LLUICtrl>("save_btn")->setEnabled(true);
-		getChild<LLUICtrl>("display_name_editor")->setEnabled(true);
-		getChild<LLUICtrl>("display_name_confirm")->setEnabled(true);
-
-	}
-=======
     getChild<LLUICtrl>("display_name_editor")->clear();
     getChild<LLUICtrl>("display_name_confirm")->clear();
 
@@ -115,12 +76,16 @@
     if (now_secs < av_name.mNextUpdate)
     {
         // ...can't update until some time in the future
-        F64 next_update_local_secs =
-            av_name.mNextUpdate - LLStringOps::getLocalTimeOffset();
-        LLDate next_update_local(next_update_local_secs);
-        // display as "July 18 12:17 PM"
-        std::string next_update_string =
-        next_update_local.toHTTPDateString("%B %d %I:%M %p");
+        // <FS:Ansariel> Display lock out date in SLT
+        //F64 next_update_local_secs =
+        //  av_name.mNextUpdate - LLStringOps::getLocalTimeOffset();
+        //LLDate next_update_local(next_update_local_secs);
+        //// display as "July 18 12:17 PM"
+        //std::string next_update_string =
+        //next_update_local.toHTTPDateString("%B %d %I:%M %p");
+        std::string next_update_string = getString("LockOutDateFormat");
+        LLStringUtil::format(next_update_string, LLSD().with("datetime", (S32)av_name.mNextUpdate));
+        // </FS:Ansariel>
         getChild<LLUICtrl>("lockout_text")->setTextArg("[TIME]", next_update_string);
         getChild<LLUICtrl>("lockout_text")->setVisible(true);
         getChild<LLUICtrl>("save_btn")->setEnabled(false);
@@ -137,7 +102,6 @@
         getChild<LLUICtrl>("display_name_confirm")->setEnabled(true);
 
     }
->>>>>>> 38c2a5bd
 }
 
 BOOL LLFloaterDisplayName::postBuild()
