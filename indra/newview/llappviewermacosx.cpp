/**
 * @file llappviewermacosx.cpp
 * @brief The LLAppViewerMacOSX class definitions
 *
 * $LicenseInfo:firstyear=2007&license=viewerlgpl$
 * Second Life Viewer Source Code
 * Copyright (C) 2010, Linden Research, Inc.
 * 
 * This library is free software; you can redistribute it and/or
 * modify it under the terms of the GNU Lesser General Public
 * License as published by the Free Software Foundation;
 * version 2.1 of the License only.
 * 
 * This library is distributed in the hope that it will be useful,
 * but WITHOUT ANY WARRANTY; without even the implied warranty of
 * MERCHANTABILITY or FITNESS FOR A PARTICULAR PURPOSE.  See the GNU
 * Lesser General Public License for more details.
 * 
 * You should have received a copy of the GNU Lesser General Public
 * License along with this library; if not, write to the Free Software
 * Foundation, Inc., 51 Franklin Street, Fifth Floor, Boston, MA  02110-1301  USA
 * 
 * Linden Research, Inc., 945 Battery Street, San Francisco, CA  94111  USA
 * $/LicenseInfo$
 */ 

#include "llviewerprecompiledheaders.h"

#if !defined LL_DARWIN
	#error "Use only with Mac OS X"
#endif

#define LL_CARBON_CRASH_HANDLER 1

#include "llappviewermacosx.h"
#include "llwindowmacosx-objc.h"
#include "llcommandlineparser.h"

#include "llviewernetwork.h"
#include "llviewercontrol.h"
#include "llmd5.h"
#include "llfloaterworldmap.h"
#include "llurldispatcher.h"
#include <ApplicationServices/ApplicationServices.h>
#ifdef LL_CARBON_CRASH_HANDLER
#include <Carbon/Carbon.h>
#endif
#include "lldir.h"
#include <signal.h>
#include <CoreAudio/CoreAudio.h>	// for systemwide mute
class LLMediaCtrl;		// for LLURLDispatcher

namespace 
{
	// The command line args stored.
	// They are not used immediately by the app.
	int gArgC;
	char** gArgV;
	bool sCrashReporterIsRunning = false;
	LLAppViewerMacOSX* gViewerAppPtr;
#ifdef LL_CARBON_CRASH_HANDLER
	OSErr AEQuitHandler(const AppleEvent *messagein, AppleEvent *reply, long refIn)
	{
		OSErr result = noErr;
		
		LLAppViewer::instance()->userQuit();
		
		return(result);
	}
#endif
}

bool initViewer()
{
#if LL_SOLARIS && defined(__sparc)
	asm ("ta\t6");		 // NOTE:  Make sure memory alignment is enforced on SPARC
#endif

	// Set the working dir to <bundle>/Contents/Resources
	if (chdir(gDirUtilp->getAppRODataDir().c_str()) == -1)
	{
<<<<<<< HEAD
		llwarns << "Could not change directory to "
		<< gDirUtilp->getAppRODataDir() << ": " << strerror(errno)
		<< llendl;
=======
		LL_WARNS() << "Could not change directory to "
				<< gDirUtilp->getAppRODataDir() << ": " << strerror(errno)
				<< LL_ENDL;
>>>>>>> 91850b6c
	}
	
	gViewerAppPtr = new LLAppViewerMacOSX();
	
	gViewerAppPtr->setErrorHandler(LLAppViewer::handleViewerCrash);
	
	
	
	bool ok = gViewerAppPtr->init();
	if(!ok)
	{
<<<<<<< HEAD
		llwarns << "Application init failed." << llendl;
=======
		LL_WARNS() << "Application init failed." << LL_ENDL;
		return -1;
>>>>>>> 91850b6c
	}
	
	return ok;
}

void handleQuit()
{
	LLAppViewer::instance()->userQuit();
}

bool runMainLoop()
{
	bool ret = LLApp::isQuitting();
	if (!ret && gViewerAppPtr != NULL)
	{
		ret = gViewerAppPtr->mainLoop();
	} else {
		ret = true;
	}
	
	return ret;
}

void cleanupViewer()
{
	if(!LLApp::isError())
	{
		gViewerAppPtr->cleanup();
	}
	
	delete gViewerAppPtr;
	gViewerAppPtr = NULL;
}

int main( int argc, char **argv ) 
{
	// Store off the command line args for use later.
	gArgC = argc;
	gArgV = argv;
	return createNSApp(argc, (const char**)argv);
}

LLAppViewerMacOSX::LLAppViewerMacOSX()
{
}

LLAppViewerMacOSX::~LLAppViewerMacOSX()
{
}

bool LLAppViewerMacOSX::init()
{
	return LLAppViewer::init();
}

// MacOSX may add and addition command line arguement for the process serial number.
// The option takes a form like '-psn_0_12345'. The following method should be able to recognize
// and either ignore or return a pair of values for the option.
// look for this method to be added to the parser in parseAndStoreResults.
std::pair<std::string, std::string> parse_psn(const std::string& s)
{
    if (s.find("-psn_") == 0) 
	{
		// *FIX:Mani Not sure that the value makes sense.
		// fix it once the actual -psn_XXX syntax is known.
		return std::make_pair("psn", s.substr(5));
    }
	else 
	{
        return std::make_pair(std::string(), std::string());
    }
}

bool LLAppViewerMacOSX::initParseCommandLine(LLCommandLineParser& clp)
{
	// The next two lines add the support for parsing the mac -psn_XXX arg.
	clp.addOptionDesc("psn", NULL, 1, "MacOSX process serial number");
	clp.setCustomParser(parse_psn);
<<<<<<< HEAD
=======
	
    // First read in the args from arguments txt.
    const char* filename = "arguments.txt";
	llifstream ifs(filename, llifstream::binary);
	if (!ifs.is_open())
	{
		LL_WARNS() << "Unable to open file" << filename << LL_ENDL;
		return false;
	}
	
	if(clp.parseCommandLineFile(ifs) == false)
	{
		return false;
	}
>>>>>>> 91850b6c

	// parse the user's command line
	if(clp.parseCommandLine(gArgC, gArgV) == false)
	{
		return false;
	}

	// Get the user's preferred language string based on the Mac OS localization mechanism.
	// To add a new localization:
		// go to the "Resources" section of the project
		// get info on "language.txt"
		// in the "General" tab, click the "Add Localization" button
		// create a new localization for the language you're adding
		// set the contents of the new localization of the file to the string corresponding to our localization
		//   (i.e. "en", "ja", etc.  Use the existing ones as a guide.)
	CFURLRef url = CFBundleCopyResourceURL(CFBundleGetMainBundle(), CFSTR("language"), CFSTR("txt"), NULL);
	char path[MAX_PATH];
	if(CFURLGetFileSystemRepresentation(url, false, (UInt8 *)path, sizeof(path)))
	{
		std::string lang;
		if(_read_file_into_string(lang, path))		/* Flawfinder: ignore*/
		{
            LLControlVariable* c = gSavedSettings.getControl("SystemLanguage");
            if(c)
            {
                c->setValue(lang, false);
            }
		}
	}
	CFRelease(url);
	
    return true;
}

// *FIX:Mani It would be nice to provide a clean interface to get the
// default_unix_signal_handler for the LLApp class.
extern void default_unix_signal_handler(int, siginfo_t *, void *);
bool LLAppViewerMacOSX::restoreErrorTrap()
{
	// This method intends to reinstate signal handlers.
	// *NOTE:Mani It was found that the first execution of a shader was overriding
	// our initial signal handlers somehow.
	// This method will be called (at least) once per mainloop execution.
	// *NOTE:Mani The signals used below are copied over from the 
	// setup_signals() func in LLApp.cpp
	// LLApp could use some way of overriding that func, but for this viewer
	// fix I opt to avoid affecting the server code.
	
	// Set up signal handlers that may result in program termination
	//
	struct sigaction act;
	struct sigaction old_act;
	act.sa_sigaction = default_unix_signal_handler;
	sigemptyset( &act.sa_mask );
	act.sa_flags = SA_SIGINFO;
	
	unsigned int reset_count = 0;
	
#define SET_SIG(S) 	sigaction(SIGABRT, &act, &old_act); \
					if((unsigned int)act.sa_sigaction != (unsigned int) old_act.sa_sigaction) \
						++reset_count;
	// Synchronous signals
	SET_SIG(SIGABRT)
	SET_SIG(SIGALRM)
	SET_SIG(SIGBUS)
	SET_SIG(SIGFPE)
	SET_SIG(SIGHUP) 
	SET_SIG(SIGILL)
	SET_SIG(SIGPIPE)
	SET_SIG(SIGSEGV)
	SET_SIG(SIGSYS)
	
	SET_SIG(LL_HEARTBEAT_SIGNAL)
	SET_SIG(LL_SMACKDOWN_SIGNAL)
	
	// Asynchronous signals that are normally ignored
	SET_SIG(SIGCHLD)
	SET_SIG(SIGUSR2)
	
	// Asynchronous signals that result in attempted graceful exit
	SET_SIG(SIGHUP)
	SET_SIG(SIGTERM)
	SET_SIG(SIGINT)
	
	// Asynchronous signals that result in core
	SET_SIG(SIGQUIT)	
#undef SET_SIG
	
	return reset_count == 0;
}

#ifdef LL_CARBON_CRASH_HANDLER
static OSStatus CarbonEventHandler(EventHandlerCallRef inHandlerCallRef,
								   EventRef inEvent,
								   void* inUserData)
{
    ProcessSerialNumber psn;
	
    GetEventParameter(inEvent,
					  kEventParamProcessID,
					  typeProcessSerialNumber,
					  NULL,
					  sizeof(psn),
					  NULL,
					  &psn);
	
    if( GetEventKind(inEvent) == kEventAppTerminated )
	{
		Boolean matching_psn = FALSE;
		OSErr os_result = SameProcess(&psn, (ProcessSerialNumber*)inUserData, &matching_psn);
		if(os_result >= 0 && matching_psn)
		{
			sCrashReporterIsRunning = false;
			QuitApplicationEventLoop();
		}
    }
    return noErr;
}
#endif

void LLAppViewerMacOSX::handleCrashReporting(bool reportFreeze)
{
#ifdef LL_CARBON_CRASH_HANDLER
	// This used to use fork&exec, but is switched to LSOpenApplication to
	// Make sure the crash reporter launches in front of the SL window.
	
	std::string command_str;
	//command_str = "open Second Life.app/Contents/Resources/mac-crash-logger.app";
	command_str = "mac-crash-logger.app/Contents/MacOS/mac-crash-logger";
	
	CFURLRef urlRef = CFURLCreateFromFileSystemRepresentation(NULL, (UInt8*)command_str.c_str(), strlen(command_str.c_str()), FALSE);
	
	// FSRef apparently isn't deprecated.
	// There's other funcitonality that depends on it existing as well that isn't deprecated.
	// There doesn't seem to be much to directly verify what the status of FSRef is, outside of some documentation pointing at FSRef being valid, and other documentation pointing to everything in Files.h being deprecated.
	// We'll assume it isn't for now, since all non-deprecated functions that use it seem to assume similar.
	
	FSRef appRef;
	Boolean pathstatus = CFURLGetFSRef(urlRef, &appRef);
	
	OSStatus os_result = noErr;
	
	if(pathstatus == true)
	{
		LSApplicationParameters appParams;
		memset(&appParams, 0, sizeof(appParams));
	 	appParams.version = 0;
		appParams.flags = kLSLaunchNoParams | kLSLaunchStartClassic;
		
		appParams.application = &appRef;
		
		if(reportFreeze)
		{
			// Make sure freeze reporting launches the crash logger synchronously, lest
			// Log files get changed by SL while the logger is running.
			
			// *NOTE:Mani A better way - make a copy of the data that the crash reporter will send
			// and let SL go about its business. This way makes the mac work like windows and linux
			// and is the smallest patch for the issue.
			sCrashReporterIsRunning = false;
			ProcessSerialNumber o_psn;
			
			static EventHandlerRef sCarbonEventsRef = NULL;
			static const EventTypeSpec kEvents[] =
			{
				{ kEventClassApplication, kEventAppTerminated }
			};
			
			// Install the handler to detect crash logger termination
			InstallEventHandler(GetApplicationEventTarget(),
								(EventHandlerUPP) CarbonEventHandler,
								GetEventTypeCount(kEvents),
								kEvents,
								&o_psn,
								&sCarbonEventsRef
								);
			
			// Remove, temporarily the quit handler - which has *crash* behavior before
			// the mainloop gets running!
			AERemoveEventHandler(kCoreEventClass,
								 kAEQuitApplication,
								 NewAEEventHandlerUPP(AEQuitHandler),
								 false);
			
			// Launch the crash reporter.
			os_result = LSOpenApplication(&appParams, &o_psn);
			
			if(os_result >= 0)
			{
				sCrashReporterIsRunning = true;
			}
			
			while(sCrashReporterIsRunning)
			{
				RunApplicationEventLoop();
			}
			
			// Re-install the apps quit handler.
			AEInstallEventHandler(kCoreEventClass,
								  kAEQuitApplication,
								  NewAEEventHandlerUPP(AEQuitHandler),
								  0,
								  false);
			
			// Remove the crash reporter quit handler.
			RemoveEventHandler(sCarbonEventsRef);
		}
		else
		{
			appParams.flags |= kLSLaunchAsync;
			clear_signals();
			
			ProcessSerialNumber o_psn;
			os_result = LSOpenApplication(&appParams, &o_psn);
		}
	}
#endif
}

std::string LLAppViewerMacOSX::generateSerialNumber()
{
	char serial_md5[MD5HEX_STR_SIZE];		// Flawfinder: ignore
	serial_md5[0] = 0;

	// JC: Sample code from http://developer.apple.com/technotes/tn/tn1103.html
	CFStringRef serialNumber = NULL;
	io_service_t    platformExpert = IOServiceGetMatchingService(kIOMasterPortDefault,
																 IOServiceMatching("IOPlatformExpertDevice"));
	if (platformExpert) {
		serialNumber = (CFStringRef) IORegistryEntryCreateCFProperty(platformExpert,
																	 CFSTR(kIOPlatformSerialNumberKey),
																	 kCFAllocatorDefault, 0);		
		IOObjectRelease(platformExpert);
	}
	
	if (serialNumber)
	{
		char buffer[MAX_STRING];		// Flawfinder: ignore
		if (CFStringGetCString(serialNumber, buffer, MAX_STRING, kCFStringEncodingASCII))
		{
			LLMD5 md5( (unsigned char*)buffer );
			md5.hex_digest(serial_md5);
		}
		CFRelease(serialNumber);
	}

	return serial_md5;
}

static AudioDeviceID get_default_audio_output_device(void)
{
	AudioDeviceID device = 0;
	UInt32 size = sizeof(device);
	AudioObjectPropertyAddress device_address = { kAudioHardwarePropertyDefaultOutputDevice,
												  kAudioObjectPropertyScopeGlobal,
												  kAudioObjectPropertyElementMaster };

	OSStatus err = AudioObjectGetPropertyData(kAudioObjectSystemObject, &device_address, 0, NULL, &size, &device);
	if(err != noErr)
	{
		LL_DEBUGS("SystemMute") << "Couldn't get default audio output device (0x" << std::hex << err << ")" << LL_ENDL;
	}

	return device;
}

//virtual
void LLAppViewerMacOSX::setMasterSystemAudioMute(bool new_mute)
{
	AudioDeviceID device = get_default_audio_output_device();

	if(device != 0)
	{
		UInt32 mute = new_mute;
		AudioObjectPropertyAddress device_address = { kAudioDevicePropertyMute,
													  kAudioDevicePropertyScopeOutput,
													  kAudioObjectPropertyElementMaster };

		OSStatus err = AudioObjectSetPropertyData(device, &device_address, 0, NULL, sizeof(mute), &mute);
		if(err != noErr)
		{
			LL_INFOS("SystemMute") << "Couldn't set audio mute property (0x" << std::hex << err << ")" << LL_ENDL;
		}
	}
}

//virtual
bool LLAppViewerMacOSX::getMasterSystemAudioMute()
{
	// Assume the system isn't muted 
	UInt32 mute = 0;

	AudioDeviceID device = get_default_audio_output_device();

	if(device != 0)
	{
		UInt32 size = sizeof(mute);
		AudioObjectPropertyAddress device_address = { kAudioDevicePropertyMute,
													  kAudioDevicePropertyScopeOutput,
													  kAudioObjectPropertyElementMaster };

		OSStatus err = AudioObjectGetPropertyData(device, &device_address, 0, NULL, &size, &mute);
		if(err != noErr)
		{
			LL_DEBUGS("SystemMute") << "Couldn't get audio mute property (0x" << std::hex << err << ")" << LL_ENDL;
		}
	}
	
	return (mute != 0);
}

OSErr AEGURLHandler(const AppleEvent *messagein, AppleEvent *reply, long refIn)
{
	OSErr result = noErr;
	DescType actualType;
	char buffer[1024];		// Flawfinder: ignore
	Size size;
	
	result = AEGetParamPtr (
		messagein,
		keyDirectObject,
		typeCString,
		&actualType,
		(Ptr)buffer,
		sizeof(buffer),
		&size);	
	
	if(result == noErr)
	{
		std::string url = buffer;
		
		// Safari 3.2 silently mangles secondlife:///app/ URLs into
		// secondlife:/app/ (only one leading slash).
		// Fix them up to meet the URL specification. JC
		const std::string prefix = "secondlife:/app/";
		std::string test_prefix = url.substr(0, prefix.length());
		LLStringUtil::toLower(test_prefix);
		if (test_prefix == prefix)
		{
			url.replace(0, prefix.length(), "secondlife:///app/");
		}
		
		LLMediaCtrl* web = NULL;
		const bool trusted_browser = false;
		LLURLDispatcher::dispatch(url, "", web, trusted_browser);
	}
	
	return(result);
<<<<<<< HEAD
=======
}

OSStatus simpleDialogHandler(EventHandlerCallRef handler, EventRef event, void *userdata)
{
	OSStatus result = eventNotHandledErr;
	OSStatus err;
	UInt32 evtClass = GetEventClass(event);
	UInt32 evtKind = GetEventKind(event);
	WindowRef window = (WindowRef)userdata;
	
	if((evtClass == kEventClassCommand) && (evtKind == kEventCommandProcess))
	{
		HICommand cmd;
		err = GetEventParameter(event, kEventParamDirectObject, typeHICommand, NULL, sizeof(cmd), NULL, &cmd);
		
		if(err == noErr)
		{
			switch(cmd.commandID)
			{
				case kHICommandOK:
					QuitAppModalLoopForWindow(window);
					result = noErr;
				break;
				
				case kHICommandCancel:
					QuitAppModalLoopForWindow(window);
					result = userCanceledErr;
				break;
			}
		}
	}
	
	return(result);
}

void init_apple_menu(const char* product)
{
	// Load up a proper menu bar.
	{
		OSStatus err;
		IBNibRef nib = NULL;
		// NOTE: DO NOT translate or brand this string.  It's an internal name in the .nib file, and MUST match exactly.
		err = CreateNibReference(CFSTR("SecondLife"), &nib);
		
		if(err == noErr)
		{
			// NOTE: DO NOT translate or brand this string.  It's an internal name in the .nib file, and MUST match exactly.
			SetMenuBarFromNib(nib, CFSTR("MenuBar"));
		}

		if(nib != NULL)
		{
			DisposeNibReference(nib);
		}
	}
	
	// Install a handler for 'gurl' AppleEvents.  This is how secondlife:// URLs get passed to the viewer.
	
	if(AEInstallEventHandler('GURL', 'GURL', NewAEEventHandlerUPP(AEGURLHandler),0, false) != noErr)
	{
		// Couldn't install AppleEvent handler.  This error shouldn't be fatal.
		LL_INFOS() << "Couldn't install 'GURL' AppleEvent handler.  Continuing..." << LL_ENDL;
	}

	// Install a handler for 'quit' AppleEvents.  This makes quitting the application from the dock work.
	if(AEInstallEventHandler(kCoreEventClass, kAEQuitApplication, NewAEEventHandlerUPP(AEQuitHandler),0, false) != noErr)
	{
		// Couldn't install AppleEvent handler.  This error shouldn't be fatal.
		LL_INFOS() << "Couldn't install Quit AppleEvent handler.  Continuing..." << LL_ENDL;
	}
>>>>>>> 91850b6c
}<|MERGE_RESOLUTION|>--- conflicted
+++ resolved
@@ -79,15 +79,9 @@
 	// Set the working dir to <bundle>/Contents/Resources
 	if (chdir(gDirUtilp->getAppRODataDir().c_str()) == -1)
 	{
-<<<<<<< HEAD
-		llwarns << "Could not change directory to "
-		<< gDirUtilp->getAppRODataDir() << ": " << strerror(errno)
-		<< llendl;
-=======
 		LL_WARNS() << "Could not change directory to "
 				<< gDirUtilp->getAppRODataDir() << ": " << strerror(errno)
 				<< LL_ENDL;
->>>>>>> 91850b6c
 	}
 	
 	gViewerAppPtr = new LLAppViewerMacOSX();
@@ -99,12 +93,7 @@
 	bool ok = gViewerAppPtr->init();
 	if(!ok)
 	{
-<<<<<<< HEAD
-		llwarns << "Application init failed." << llendl;
-=======
 		LL_WARNS() << "Application init failed." << LL_ENDL;
-		return -1;
->>>>>>> 91850b6c
 	}
 	
 	return ok;
@@ -183,23 +172,6 @@
 	// The next two lines add the support for parsing the mac -psn_XXX arg.
 	clp.addOptionDesc("psn", NULL, 1, "MacOSX process serial number");
 	clp.setCustomParser(parse_psn);
-<<<<<<< HEAD
-=======
-	
-    // First read in the args from arguments txt.
-    const char* filename = "arguments.txt";
-	llifstream ifs(filename, llifstream::binary);
-	if (!ifs.is_open())
-	{
-		LL_WARNS() << "Unable to open file" << filename << LL_ENDL;
-		return false;
-	}
-	
-	if(clp.parseCommandLineFile(ifs) == false)
-	{
-		return false;
-	}
->>>>>>> 91850b6c
 
 	// parse the user's command line
 	if(clp.parseCommandLine(gArgC, gArgV) == false)
@@ -548,77 +520,4 @@
 	}
 	
 	return(result);
-<<<<<<< HEAD
-=======
-}
-
-OSStatus simpleDialogHandler(EventHandlerCallRef handler, EventRef event, void *userdata)
-{
-	OSStatus result = eventNotHandledErr;
-	OSStatus err;
-	UInt32 evtClass = GetEventClass(event);
-	UInt32 evtKind = GetEventKind(event);
-	WindowRef window = (WindowRef)userdata;
-	
-	if((evtClass == kEventClassCommand) && (evtKind == kEventCommandProcess))
-	{
-		HICommand cmd;
-		err = GetEventParameter(event, kEventParamDirectObject, typeHICommand, NULL, sizeof(cmd), NULL, &cmd);
-		
-		if(err == noErr)
-		{
-			switch(cmd.commandID)
-			{
-				case kHICommandOK:
-					QuitAppModalLoopForWindow(window);
-					result = noErr;
-				break;
-				
-				case kHICommandCancel:
-					QuitAppModalLoopForWindow(window);
-					result = userCanceledErr;
-				break;
-			}
-		}
-	}
-	
-	return(result);
-}
-
-void init_apple_menu(const char* product)
-{
-	// Load up a proper menu bar.
-	{
-		OSStatus err;
-		IBNibRef nib = NULL;
-		// NOTE: DO NOT translate or brand this string.  It's an internal name in the .nib file, and MUST match exactly.
-		err = CreateNibReference(CFSTR("SecondLife"), &nib);
-		
-		if(err == noErr)
-		{
-			// NOTE: DO NOT translate or brand this string.  It's an internal name in the .nib file, and MUST match exactly.
-			SetMenuBarFromNib(nib, CFSTR("MenuBar"));
-		}
-
-		if(nib != NULL)
-		{
-			DisposeNibReference(nib);
-		}
-	}
-	
-	// Install a handler for 'gurl' AppleEvents.  This is how secondlife:// URLs get passed to the viewer.
-	
-	if(AEInstallEventHandler('GURL', 'GURL', NewAEEventHandlerUPP(AEGURLHandler),0, false) != noErr)
-	{
-		// Couldn't install AppleEvent handler.  This error shouldn't be fatal.
-		LL_INFOS() << "Couldn't install 'GURL' AppleEvent handler.  Continuing..." << LL_ENDL;
-	}
-
-	// Install a handler for 'quit' AppleEvents.  This makes quitting the application from the dock work.
-	if(AEInstallEventHandler(kCoreEventClass, kAEQuitApplication, NewAEEventHandlerUPP(AEQuitHandler),0, false) != noErr)
-	{
-		// Couldn't install AppleEvent handler.  This error shouldn't be fatal.
-		LL_INFOS() << "Couldn't install Quit AppleEvent handler.  Continuing..." << LL_ENDL;
-	}
->>>>>>> 91850b6c
 }