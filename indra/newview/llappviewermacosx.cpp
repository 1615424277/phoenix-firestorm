--- conflicted
+++ resolved
@@ -260,11 +260,7 @@
 	unsigned int reset_count = 0;
 	
 #define SET_SIG(S) 	sigaction(SIGABRT, &act, &old_act); \
-<<<<<<< HEAD
-					if((uintptr_t)act.sa_sigaction != (uintptr_t) old_act.sa_sigaction) \
-=======
 					if(act.sa_sigaction != old_act.sa_sigaction) \
->>>>>>> f40bd0fa
 						++reset_count;
 	// Synchronous signals
 	SET_SIG(SIGABRT)
