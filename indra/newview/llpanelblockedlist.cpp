--- conflicted
+++ resolved
@@ -1,368 +1,326 @@
-/**
- * @file llpanelblockedlist.cpp
- * @brief Container for blocked Residents & Objects list
- *
- * $LicenseInfo:firstyear=2001&license=viewerlgpl$
- * Second Life Viewer Source Code
- * Copyright (C) 2010, Linden Research, Inc.
- *
- * This library is free software; you can redistribute it and/or
- * modify it under the terms of the GNU Lesser General Public
- * License as published by the Free Software Foundation;
- * version 2.1 of the License only.
- *
- * This library is distributed in the hope that it will be useful,
- * but WITHOUT ANY WARRANTY; without even the implied warranty of
- * MERCHANTABILITY or FITNESS FOR A PARTICULAR PURPOSE.  See the GNU
- * Lesser General Public License for more details.
- *
- * You should have received a copy of the GNU Lesser General Public
- * License along with this library; if not, write to the Free Software
- * Foundation, Inc., 51 Franklin Street, Fifth Floor, Boston, MA  02110-1301  USA
- *
- * Linden Research, Inc., 945 Battery Street, San Francisco, CA  94111  USA
- * $/LicenseInfo$
- */
-
-#include "llviewerprecompiledheaders.h"
-
-#include "llpanelblockedlist.h"
-
-// library include
-#include "llavatarname.h"
-#include "llfiltereditor.h"
-#include "llfloater.h"
-#include "llfloaterreg.h"
-#include "llnotificationsutil.h"
-#include "llscrolllistctrl.h"
-#include "llmenubutton.h"
-
-// project include
-#include "llavatarlistitem.h"
-#include "llblocklist.h"
-#include "llblockedlistitem.h"
-#include "llfloateravatarpicker.h"
-#include "llfloatersidepanelcontainer.h"
-#include "llinventorylistitem.h"
-#include "llinventorymodel.h"
-#include "llsidetraypanelcontainer.h"
-#include "llviewercontrol.h"
-
-static LLPanelInjector<LLPanelBlockedList> t_panel_blocked_list("panel_block_list_sidetray");
-
-//
-// Constants
-//
-const std::string BLOCKED_PARAM_NAME = "blocked_to_select";
-
-//-----------------------------------------------------------------------------
-// LLPanelBlockedList()
-//-----------------------------------------------------------------------------
-
-LLPanelBlockedList::LLPanelBlockedList()
-:   LLPanel()
-{
-    mCommitCallbackRegistrar.add("Block.Action",    boost::bind(&LLPanelBlockedList::onCustomAction,  this, _2));
-    mEnableCallbackRegistrar.add("Block.Check",     boost::bind(&LLPanelBlockedList::isActionChecked, this, _2));
-}
-
-void LLPanelBlockedList::removePicker()
-{
-    if(mPicker.get())
-    {
-        mPicker.get()->closeFloater();
-    }
-}
-
-bool LLPanelBlockedList::postBuild()
-{
-<<<<<<< HEAD
-	mBlockedList = getChild<LLBlockList>("blocked");
-	mBlockedList->setCommitOnSelectionChange(true);
-=======
-    mBlockedList = getChild<LLBlockList>("blocked");
-    mBlockedList->setCommitOnSelectionChange(TRUE);
->>>>>>> e1623bb2
-    this->setVisibleCallback(boost::bind(&LLPanelBlockedList::removePicker, this));
-
-    switch (gSavedSettings.getU32("BlockPeopleSortOrder"))
-    {
-    case E_SORT_BY_NAME:
-        mBlockedList->sortByName();
-        break;
-
-    case E_SORT_BY_TYPE:
-        mBlockedList->sortByType();
-        break;
-    default:
-        LL_WARNS() << "Unrecognized sort order for blocked list" << LL_ENDL;
-        break;
-    }
-
-    // Use the context menu of the Block list for the Block tab gear menu.
-    LLToggleableMenu* blocked_gear_menu = mBlockedList->getContextMenu();
-    if (blocked_gear_menu)
-    {
-        getChild<LLMenuButton>("blocked_gear_btn")->setMenu(blocked_gear_menu, LLMenuButton::MP_BOTTOM_LEFT);
-    }
-
-    getChild<LLButton>("unblock_btn")->setCommitCallback(boost::bind(&LLPanelBlockedList::unblockItem, this));
-    getChild<LLFilterEditor>("blocked_filter_input")->setCommitCallback(boost::bind(&LLPanelBlockedList::onFilterEdit, this, _2));
-
-    return LLPanel::postBuild();
-}
-
-void LLPanelBlockedList::draw()
-{
-    updateButtons();
-    LLPanel::draw();
-}
-
-void LLPanelBlockedList::onOpen(const LLSD& key)
-{
-    if (key.has(BLOCKED_PARAM_NAME) && key[BLOCKED_PARAM_NAME].asUUID().notNull())
-    {
-        selectBlocked(key[BLOCKED_PARAM_NAME].asUUID());
-    }
-}
-
-void LLPanelBlockedList::selectBlocked(const LLUUID& mute_id)
-{
-    mBlockedList->resetSelection();
-    mBlockedList->selectItemByUUID(mute_id);
-}
-
-void LLPanelBlockedList::showPanelAndSelect(const LLUUID& idToSelect)
-{
-    LLFloaterSidePanelContainer::showPanel("people", "panel_people",
-        LLSD().with("people_panel_tab_name", "blocked_panel").with(BLOCKED_PARAM_NAME, idToSelect));
-}
-
-
-//////////////////////////////////////////////////////////////////////////
-// Private Section
-//////////////////////////////////////////////////////////////////////////
-void LLPanelBlockedList::updateButtons()
-{
-    bool hasSelected = NULL != mBlockedList->getSelectedItem();
-    getChildView("unblock_btn")->setEnabled(hasSelected);
-    getChildView("blocked_gear_btn")->setEnabled(hasSelected);
-
-    getChild<LLUICtrl>("block_limit")->setTextArg("[COUNT]", llformat("%d", mBlockedList->getMuteListSize()));
-    getChild<LLUICtrl>("block_limit")->setTextArg("[LIMIT]", llformat("%d", gSavedSettings.getS32("MuteListLimit")));
-}
-
-void LLPanelBlockedList::unblockItem()
-{
-    LLBlockedListItem* item = mBlockedList->getBlockedItem();
-    if (item)
-    {
-        LLMute mute(item->getUUID(), item->getName());
-        LLMuteList::instance().remove(mute);
-    }
-}
-
-void LLPanelBlockedList::onCustomAction(const LLSD& userdata)
-{
-    const std::string command_name = userdata.asString();
-
-    if ("block_obj_by_name" == command_name)
-    {
-        blockObjectByName();
-    }
-    else if ("block_res_by_name" == command_name)
-    {
-        blockResidentByName();
-    }
-    else if ("sort_by_name" == command_name)
-    {
-        mBlockedList->sortByName();
-        gSavedSettings.setU32("BlockPeopleSortOrder", E_SORT_BY_NAME);
-    }
-    else if ("sort_by_type" == command_name)
-    {
-        mBlockedList->sortByType();
-        gSavedSettings.setU32("BlockPeopleSortOrder", E_SORT_BY_TYPE);
-    }
-}
-
-bool LLPanelBlockedList::isActionChecked(const LLSD& userdata)
-{
-    std::string item = userdata.asString();
-    U32 sort_order = gSavedSettings.getU32("BlockPeopleSortOrder");
-
-    if ("sort_by_name" == item)
-    {
-        return E_SORT_BY_NAME == sort_order;
-    }
-    else if ("sort_by_type" == item)
-    {
-        return E_SORT_BY_TYPE == sort_order;
-    }
-
-    return false;
-}
-
-void LLPanelBlockedList::blockResidentByName()
-{
-<<<<<<< HEAD
-	const bool allow_multiple = false;
-	const bool close_on_select = true;
-    
-    LLView * button = findChild<LLButton>("plus_btn", true);
-    LLFloater* root_floater = gFloaterView->getParentFloater(this);
-	LLFloaterAvatarPicker * picker = LLFloaterAvatarPicker::show(boost::bind(&LLPanelBlockedList::callbackBlockPicked, this, _1, _2), 
-                                                                                    allow_multiple, close_on_select, false, root_floater->getName(), button);
-    
-=======
-    const BOOL allow_multiple = FALSE;
-    const BOOL close_on_select = TRUE;
-
-    LLView * button = findChild<LLButton>("plus_btn", TRUE);
-    LLFloater* root_floater = gFloaterView->getParentFloater(this);
-    LLFloaterAvatarPicker * picker = LLFloaterAvatarPicker::show(boost::bind(&LLPanelBlockedList::callbackBlockPicked, this, _1, _2),
-                                                                                    allow_multiple, close_on_select, FALSE, root_floater->getName(), button);
-
->>>>>>> e1623bb2
-    if (root_floater)
-    {
-        root_floater->addDependentFloater(picker);
-    }
-
-    mPicker = picker->getHandle();
-}
-
-void LLPanelBlockedList::blockObjectByName()
-{
-    LLFloaterGetBlockedObjectName::show(&LLPanelBlockedList::callbackBlockByName);
-}
-
-void LLPanelBlockedList::onFilterEdit(const std::string& search_string)
-{
-    std::string filter = search_string;
-    LLStringUtil::trimHead(filter);
-
-    mBlockedList->setNameFilter(filter);
-}
-
-void LLPanelBlockedList::callbackBlockPicked(const uuid_vec_t& ids, const std::vector<LLAvatarName> names)
-{
-    if (names.empty() || ids.empty()) return;
-    LLMute mute(ids[0], names[0].getUserName(), LLMute::AGENT);
-    LLMuteList::getInstance()->add(mute);
-    showPanelAndSelect(mute.mID);
-}
-
-//static
-void LLPanelBlockedList::callbackBlockByName(const std::string& text)
-{
-<<<<<<< HEAD
-	if (text.empty()) return;
-
-	LLMute mute(LLUUID::null, text, LLMute::BY_NAME);
-	bool success = LLMuteList::getInstance()->add(mute);
-	if (!success)
-	{
-		LLNotificationsUtil::add("MuteByNameFailed");
-	}
-=======
-    if (text.empty()) return;
-
-    LLMute mute(LLUUID::null, text, LLMute::BY_NAME);
-    BOOL success = LLMuteList::getInstance()->add(mute);
-    if (!success)
-    {
-        LLNotificationsUtil::add("MuteByNameFailed");
-    }
->>>>>>> e1623bb2
-}
-
-//////////////////////////////////////////////////////////////////////////
-//          LLFloaterGetBlockedObjectName
-//////////////////////////////////////////////////////////////////////////
-
-// Constructor/Destructor
-LLFloaterGetBlockedObjectName::LLFloaterGetBlockedObjectName(const LLSD& key)
-: LLFloater(key)
-, mGetObjectNameCallback(NULL)
-{
-}
-
-// Destroys the object
-LLFloaterGetBlockedObjectName::~LLFloaterGetBlockedObjectName()
-{
-    gFocusMgr.releaseFocusIfNeeded( this );
-}
-
-bool LLFloaterGetBlockedObjectName::postBuild()
-{
-    getChild<LLButton>("OK")->      setCommitCallback(boost::bind(&LLFloaterGetBlockedObjectName::applyBlocking, this));
-    getChild<LLButton>("Cancel")->  setCommitCallback(boost::bind(&LLFloaterGetBlockedObjectName::cancelBlocking, this));
-    center();
-
-    return LLFloater::postBuild();
-}
-
-bool LLFloaterGetBlockedObjectName::handleKeyHere(KEY key, MASK mask)
-{
-<<<<<<< HEAD
-	if (key == KEY_RETURN && mask == MASK_NONE)
-	{
-		applyBlocking();
-		return true;
-	}
-	else if (key == KEY_ESCAPE && mask == MASK_NONE)
-	{
-		cancelBlocking();
-		return true;
-	}
-
-	return LLFloater::handleKeyHere(key, mask);
-=======
-    if (key == KEY_RETURN && mask == MASK_NONE)
-    {
-        applyBlocking();
-        return TRUE;
-    }
-    else if (key == KEY_ESCAPE && mask == MASK_NONE)
-    {
-        cancelBlocking();
-        return TRUE;
-    }
-
-    return LLFloater::handleKeyHere(key, mask);
->>>>>>> e1623bb2
-}
-
-// static
-LLFloaterGetBlockedObjectName* LLFloaterGetBlockedObjectName::show(get_object_name_callback_t callback)
-{
-    LLFloaterGetBlockedObjectName* floater = LLFloaterReg::showTypedInstance<LLFloaterGetBlockedObjectName>("mute_object_by_name");
-
-    floater->mGetObjectNameCallback = callback;
-
-    // *TODO: mantipov: should LLFloaterGetBlockedObjectName be closed when panel is closed?
-    // old Floater dependency is not enable in panel
-    // addDependentFloater(floater);
-
-    return floater;
-}
-
-//////////////////////////////////////////////////////////////////////////
-// Private Section
-void LLFloaterGetBlockedObjectName::applyBlocking()
-{
-    if (mGetObjectNameCallback)
-    {
-        const std::string& text = getChild<LLUICtrl>("object_name")->getValue().asString();
-        mGetObjectNameCallback(text);
-    }
-    closeFloater();
-}
-
-void LLFloaterGetBlockedObjectName::cancelBlocking()
-{
-    closeFloater();
-}
-
-//EOF+/**
+ * @file llpanelblockedlist.cpp
+ * @brief Container for blocked Residents & Objects list
+ *
+ * $LicenseInfo:firstyear=2001&license=viewerlgpl$
+ * Second Life Viewer Source Code
+ * Copyright (C) 2010, Linden Research, Inc.
+ *
+ * This library is free software; you can redistribute it and/or
+ * modify it under the terms of the GNU Lesser General Public
+ * License as published by the Free Software Foundation;
+ * version 2.1 of the License only.
+ *
+ * This library is distributed in the hope that it will be useful,
+ * but WITHOUT ANY WARRANTY; without even the implied warranty of
+ * MERCHANTABILITY or FITNESS FOR A PARTICULAR PURPOSE.  See the GNU
+ * Lesser General Public License for more details.
+ *
+ * You should have received a copy of the GNU Lesser General Public
+ * License along with this library; if not, write to the Free Software
+ * Foundation, Inc., 51 Franklin Street, Fifth Floor, Boston, MA  02110-1301  USA
+ *
+ * Linden Research, Inc., 945 Battery Street, San Francisco, CA  94111  USA
+ * $/LicenseInfo$
+ */
+
+#include "llviewerprecompiledheaders.h"
+
+#include "llpanelblockedlist.h"
+
+// library include
+#include "llavatarname.h"
+#include "llfiltereditor.h"
+#include "llfloater.h"
+#include "llfloaterreg.h"
+#include "llnotificationsutil.h"
+#include "llscrolllistctrl.h"
+#include "llmenubutton.h"
+
+// project include
+#include "llavatarlistitem.h"
+#include "llblocklist.h"
+#include "llblockedlistitem.h"
+#include "llfloateravatarpicker.h"
+#include "llfloatersidepanelcontainer.h"
+#include "llinventorylistitem.h"
+#include "llinventorymodel.h"
+#include "llsidetraypanelcontainer.h"
+#include "llviewercontrol.h"
+
+static LLPanelInjector<LLPanelBlockedList> t_panel_blocked_list("panel_block_list_sidetray");
+
+//
+// Constants
+//
+const std::string BLOCKED_PARAM_NAME = "blocked_to_select";
+
+//-----------------------------------------------------------------------------
+// LLPanelBlockedList()
+//-----------------------------------------------------------------------------
+
+LLPanelBlockedList::LLPanelBlockedList()
+:   LLPanel()
+{
+    mCommitCallbackRegistrar.add("Block.Action",    boost::bind(&LLPanelBlockedList::onCustomAction,  this, _2));
+    mEnableCallbackRegistrar.add("Block.Check",     boost::bind(&LLPanelBlockedList::isActionChecked, this, _2));
+}
+
+void LLPanelBlockedList::removePicker()
+{
+    if(mPicker.get())
+    {
+        mPicker.get()->closeFloater();
+    }
+}
+
+bool LLPanelBlockedList::postBuild()
+{
+    mBlockedList = getChild<LLBlockList>("blocked");
+    mBlockedList->setCommitOnSelectionChange(true);
+    this->setVisibleCallback(boost::bind(&LLPanelBlockedList::removePicker, this));
+
+    switch (gSavedSettings.getU32("BlockPeopleSortOrder"))
+    {
+    case E_SORT_BY_NAME:
+        mBlockedList->sortByName();
+        break;
+
+    case E_SORT_BY_TYPE:
+        mBlockedList->sortByType();
+        break;
+    default:
+        LL_WARNS() << "Unrecognized sort order for blocked list" << LL_ENDL;
+        break;
+    }
+
+    // Use the context menu of the Block list for the Block tab gear menu.
+    LLToggleableMenu* blocked_gear_menu = mBlockedList->getContextMenu();
+    if (blocked_gear_menu)
+    {
+        getChild<LLMenuButton>("blocked_gear_btn")->setMenu(blocked_gear_menu, LLMenuButton::MP_BOTTOM_LEFT);
+    }
+
+    getChild<LLButton>("unblock_btn")->setCommitCallback(boost::bind(&LLPanelBlockedList::unblockItem, this));
+    getChild<LLFilterEditor>("blocked_filter_input")->setCommitCallback(boost::bind(&LLPanelBlockedList::onFilterEdit, this, _2));
+
+    return LLPanel::postBuild();
+}
+
+void LLPanelBlockedList::draw()
+{
+    updateButtons();
+    LLPanel::draw();
+}
+
+void LLPanelBlockedList::onOpen(const LLSD& key)
+{
+    if (key.has(BLOCKED_PARAM_NAME) && key[BLOCKED_PARAM_NAME].asUUID().notNull())
+    {
+        selectBlocked(key[BLOCKED_PARAM_NAME].asUUID());
+    }
+}
+
+void LLPanelBlockedList::selectBlocked(const LLUUID& mute_id)
+{
+    mBlockedList->resetSelection();
+    mBlockedList->selectItemByUUID(mute_id);
+}
+
+void LLPanelBlockedList::showPanelAndSelect(const LLUUID& idToSelect)
+{
+    LLFloaterSidePanelContainer::showPanel("people", "panel_people",
+        LLSD().with("people_panel_tab_name", "blocked_panel").with(BLOCKED_PARAM_NAME, idToSelect));
+}
+
+
+//////////////////////////////////////////////////////////////////////////
+// Private Section
+//////////////////////////////////////////////////////////////////////////
+void LLPanelBlockedList::updateButtons()
+{
+    bool hasSelected = NULL != mBlockedList->getSelectedItem();
+    getChildView("unblock_btn")->setEnabled(hasSelected);
+    getChildView("blocked_gear_btn")->setEnabled(hasSelected);
+
+    getChild<LLUICtrl>("block_limit")->setTextArg("[COUNT]", llformat("%d", mBlockedList->getMuteListSize()));
+    getChild<LLUICtrl>("block_limit")->setTextArg("[LIMIT]", llformat("%d", gSavedSettings.getS32("MuteListLimit")));
+}
+
+void LLPanelBlockedList::unblockItem()
+{
+    LLBlockedListItem* item = mBlockedList->getBlockedItem();
+    if (item)
+    {
+        LLMute mute(item->getUUID(), item->getName());
+        LLMuteList::instance().remove(mute);
+    }
+}
+
+void LLPanelBlockedList::onCustomAction(const LLSD& userdata)
+{
+    const std::string command_name = userdata.asString();
+
+    if ("block_obj_by_name" == command_name)
+    {
+        blockObjectByName();
+    }
+    else if ("block_res_by_name" == command_name)
+    {
+        blockResidentByName();
+    }
+    else if ("sort_by_name" == command_name)
+    {
+        mBlockedList->sortByName();
+        gSavedSettings.setU32("BlockPeopleSortOrder", E_SORT_BY_NAME);
+    }
+    else if ("sort_by_type" == command_name)
+    {
+        mBlockedList->sortByType();
+        gSavedSettings.setU32("BlockPeopleSortOrder", E_SORT_BY_TYPE);
+    }
+}
+
+bool LLPanelBlockedList::isActionChecked(const LLSD& userdata)
+{
+    std::string item = userdata.asString();
+    U32 sort_order = gSavedSettings.getU32("BlockPeopleSortOrder");
+
+    if ("sort_by_name" == item)
+    {
+        return E_SORT_BY_NAME == sort_order;
+    }
+    else if ("sort_by_type" == item)
+    {
+        return E_SORT_BY_TYPE == sort_order;
+    }
+
+    return false;
+}
+
+void LLPanelBlockedList::blockResidentByName()
+{
+    const bool allow_multiple = false;
+    const bool close_on_select = true;
+
+    LLView * button = findChild<LLButton>("plus_btn", true);
+    LLFloater* root_floater = gFloaterView->getParentFloater(this);
+    LLFloaterAvatarPicker * picker = LLFloaterAvatarPicker::show(boost::bind(&LLPanelBlockedList::callbackBlockPicked, this, _1, _2),
+                                                                                    allow_multiple, close_on_select, false, root_floater->getName(), button);
+
+    if (root_floater)
+    {
+        root_floater->addDependentFloater(picker);
+    }
+
+    mPicker = picker->getHandle();
+}
+
+void LLPanelBlockedList::blockObjectByName()
+{
+    LLFloaterGetBlockedObjectName::show(&LLPanelBlockedList::callbackBlockByName);
+}
+
+void LLPanelBlockedList::onFilterEdit(const std::string& search_string)
+{
+    std::string filter = search_string;
+    LLStringUtil::trimHead(filter);
+
+    mBlockedList->setNameFilter(filter);
+}
+
+void LLPanelBlockedList::callbackBlockPicked(const uuid_vec_t& ids, const std::vector<LLAvatarName> names)
+{
+    if (names.empty() || ids.empty()) return;
+    LLMute mute(ids[0], names[0].getUserName(), LLMute::AGENT);
+    LLMuteList::getInstance()->add(mute);
+    showPanelAndSelect(mute.mID);
+}
+
+//static
+void LLPanelBlockedList::callbackBlockByName(const std::string& text)
+{
+    if (text.empty()) return;
+
+    LLMute mute(LLUUID::null, text, LLMute::BY_NAME);
+    bool success = LLMuteList::getInstance()->add(mute);
+    if (!success)
+    {
+        LLNotificationsUtil::add("MuteByNameFailed");
+    }
+}
+
+//////////////////////////////////////////////////////////////////////////
+//          LLFloaterGetBlockedObjectName
+//////////////////////////////////////////////////////////////////////////
+
+// Constructor/Destructor
+LLFloaterGetBlockedObjectName::LLFloaterGetBlockedObjectName(const LLSD& key)
+: LLFloater(key)
+, mGetObjectNameCallback(NULL)
+{
+}
+
+// Destroys the object
+LLFloaterGetBlockedObjectName::~LLFloaterGetBlockedObjectName()
+{
+    gFocusMgr.releaseFocusIfNeeded( this );
+}
+
+bool LLFloaterGetBlockedObjectName::postBuild()
+{
+    getChild<LLButton>("OK")->      setCommitCallback(boost::bind(&LLFloaterGetBlockedObjectName::applyBlocking, this));
+    getChild<LLButton>("Cancel")->  setCommitCallback(boost::bind(&LLFloaterGetBlockedObjectName::cancelBlocking, this));
+    center();
+
+    return LLFloater::postBuild();
+}
+
+bool LLFloaterGetBlockedObjectName::handleKeyHere(KEY key, MASK mask)
+{
+    if (key == KEY_RETURN && mask == MASK_NONE)
+    {
+        applyBlocking();
+        return true;
+    }
+    else if (key == KEY_ESCAPE && mask == MASK_NONE)
+    {
+        cancelBlocking();
+        return true;
+    }
+
+    return LLFloater::handleKeyHere(key, mask);
+}
+
+// static
+LLFloaterGetBlockedObjectName* LLFloaterGetBlockedObjectName::show(get_object_name_callback_t callback)
+{
+    LLFloaterGetBlockedObjectName* floater = LLFloaterReg::showTypedInstance<LLFloaterGetBlockedObjectName>("mute_object_by_name");
+
+    floater->mGetObjectNameCallback = callback;
+
+    // *TODO: mantipov: should LLFloaterGetBlockedObjectName be closed when panel is closed?
+    // old Floater dependency is not enable in panel
+    // addDependentFloater(floater);
+
+    return floater;
+}
+
+//////////////////////////////////////////////////////////////////////////
+// Private Section
+void LLFloaterGetBlockedObjectName::applyBlocking()
+{
+    if (mGetObjectNameCallback)
+    {
+        const std::string& text = getChild<LLUICtrl>("object_name")->getValue().asString();
+        mGetObjectNameCallback(text);
+    }
+    closeFloater();
+}
+
+void LLFloaterGetBlockedObjectName::cancelBlocking()
+{
+    closeFloater();
+}
+
+//EOF