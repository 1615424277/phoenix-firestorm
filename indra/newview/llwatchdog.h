--- conflicted
+++ resolved
@@ -68,32 +68,6 @@
     // void ping(const std::string& state);
     // const std::string& getState() {return mPingState; }
 
-<<<<<<< HEAD
-	// <FS:ND> Change from std::string to char const*, saving a lot of object construction/destruction per frame
-
-	// void start(const std::string& state); 
-	// void setTimeout(F32 d);
-	// void ping(const std::string& state);
-	// const std::string& getState() {return mPingState; }
-
-	void start( char const *state); 
-	void setTimeout(F32 d);
-	void ping( char const *state );
-	std::string getState() {return mPingState; }
-
-	// </FS:ND>
-
-private:
-	LLTimer mTimer;
-	F32 mTimeout;
-
-	// <FS:ND> Change from std::string to char const*, saving a lot of object construction/destruction per frame
-
-	// std::string mPingState;
-	char const *mPingState;
-
-	// </FS:ND>
-=======
     void start( char const *state);
     void setTimeout(F32 d);
     void ping( char const *state );
@@ -111,7 +85,6 @@
     char const *mPingState;
 
     // </FS:ND>
->>>>>>> 1a8a5404
 };
 
 class LLWatchdogTimerThread; // Defined in the cpp
