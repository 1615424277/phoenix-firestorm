/**
 * @file llfloaterimcontainer.cpp
 * @brief Multifloater containing active IM sessions in separate tab container tabs
 *
 * $LicenseInfo:firstyear=2009&license=viewerlgpl$
 * Second Life Viewer Source Code
 * Copyright (C) 2010, Linden Research, Inc.
 *
 * This library is free software; you can redistribute it and/or
 * modify it under the terms of the GNU Lesser General Public
 * License as published by the Free Software Foundation;
 * version 2.1 of the License only.
 *
 * This library is distributed in the hope that it will be useful,
 * but WITHOUT ANY WARRANTY; without even the implied warranty of
 * MERCHANTABILITY or FITNESS FOR A PARTICULAR PURPOSE.  See the GNU
 * Lesser General Public License for more details.
 *
 * You should have received a copy of the GNU Lesser General Public
 * License along with this library; if not, write to the Free Software
 * Foundation, Inc., 51 Franklin Street, Fifth Floor, Boston, MA  02110-1301  USA
 *
 * Linden Research, Inc., 945 Battery Street, San Francisco, CA  94111  USA
 * $/LicenseInfo$
 */

#include "llviewerprecompiledheaders.h"

#if 0

#include "llfloaterimsession.h"
#include "llfloaterimcontainer.h"

#include "llfloaterreg.h"
#include "lllayoutstack.h"
#include "llfloaterimnearbychat.h"

#include "llagent.h"
#include "llavataractions.h"
#include "llavatariconctrl.h"
#include "llavatarnamecache.h"
#include "llcallbacklist.h"
#include "lldonotdisturbnotificationstorage.h"
#include "llgroupactions.h"
#include "llgroupiconctrl.h"
#include "llflashtimer.h"
#include "llfloateravatarpicker.h"
#include "llfloaterpreference.h"
#include "llfloaterreporter.h"
#include "llimview.h"
#include "llnotificationsutil.h"
#include "lltoolbarview.h"
#include "lltransientfloatermgr.h"
#include "llviewercontrol.h"
#include "llconversationview.h"
#include "llcallbacklist.h"
#include "llworld.h"
#include "llsdserialize.h"
#include "llviewermenu.h" // is_agent_mappable
#include "llviewerobjectlist.h"
// [RLVa:KB] - @pay
#include "rlvactions.h"
// [/RLVa:KB]


const S32 EVENTS_PER_IDLE_LOOP_CURRENT_SESSION = 80;
const S32 EVENTS_PER_IDLE_LOOP_BACKGROUND = 40;
const F32 EVENTS_PER_IDLE_LOOP_MIN_PERCENTAGE = 0.01f; // process a minimum of 1% of total events per frame

//
// LLFloaterIMContainer
//
LLFloaterIMContainer::LLFloaterIMContainer(const LLSD& seed, const Params& params /*= getDefaultParams()*/)
:   LLMultiFloater(seed, params),
    mExpandCollapseBtn(NULL),
    mConversationsRoot(NULL),
    mConversationsEventStream("ConversationsEvents"),
    mInitialized(false),
    mIsFirstLaunch(true),
    mConversationEventQueue()
{
    mEnableCallbackRegistrar.add("IMFloaterContainer.Check", boost::bind(&LLFloaterIMContainer::isActionChecked, this, _2));
    mCommitCallbackRegistrar.add("IMFloaterContainer.Action", boost::bind(&LLFloaterIMContainer::onCustomAction,  this, _2));

    mEnableCallbackRegistrar.add("Avatar.CheckItem",  boost::bind(&LLFloaterIMContainer::checkContextMenuItem,  this, _2));
    mEnableCallbackRegistrar.add("Avatar.EnableItem", boost::bind(&LLFloaterIMContainer::enableContextMenuItem, this, _2));
    mEnableCallbackRegistrar.add("Avatar.VisibleItem", boost::bind(&LLFloaterIMContainer::visibleContextMenuItem,   this, _2));
    mCommitCallbackRegistrar.add("Avatar.DoToSelected", boost::bind(&LLFloaterIMContainer::doToSelected, this, _2));

    mCommitCallbackRegistrar.add("Group.DoToSelected", boost::bind(&LLFloaterIMContainer::doToSelectedGroup, this, _2));

    // Firstly add our self to IMSession observers, so we catch session events
    LLIMMgr::getInstance()->addSessionObserver(this);

    mAutoResize = FALSE;
    LLTransientFloaterMgr::getInstance()->addControlView(LLTransientFloaterMgr::IM, this);
}

LLFloaterIMContainer::~LLFloaterIMContainer()
{
    mConversationsEventStream.stopListening("ConversationsRefresh");
    gIdleCallbacks.deleteFunction(idle, this);
    mNewMessageConnection.disconnect();
    LLTransientFloaterMgr::getInstance()->removeControlView(LLTransientFloaterMgr::IM, this);

    if (mMicroChangedSignal.connected())
    {
        mMicroChangedSignal.disconnect();
    }

    gSavedPerAccountSettings.setBOOL("ConversationsListPaneCollapsed", mConversationsPane->isCollapsed());
    gSavedPerAccountSettings.setBOOL("ConversationsMessagePaneCollapsed", mMessagesPane->isCollapsed());
    gSavedPerAccountSettings.setBOOL("ConversationsParticipantListCollapsed", !isParticipantListExpanded());

    if (LLIMMgr::instanceExists())
    {
        LLIMMgr::getInstance()->removeSessionObserver(this);
    }
}

void LLFloaterIMContainer::sessionAdded(const LLUUID& session_id, const std::string& name, const LLUUID& other_participant_id, BOOL has_offline_msg)
{
    addConversationListItem(session_id);
    LLFloaterIMSessionTab::addToHost(session_id);
}

void LLFloaterIMContainer::sessionActivated(const LLUUID& session_id, const std::string& name, const LLUUID& other_participant_id)
{
    if(!isInVisibleChain())
    {
        setVisibleAndFrontmost(false);
    }
    selectConversationPair(session_id, true);
    collapseMessagesPane(false);
}

void LLFloaterIMContainer::sessionVoiceOrIMStarted(const LLUUID& session_id)
{
    addConversationListItem(session_id);
    LLFloaterIMSessionTab::addToHost(session_id);
}

void LLFloaterIMContainer::sessionIDUpdated(const LLUUID& old_session_id, const LLUUID& new_session_id)
{
    // The general strategy when a session id is modified is to delete all related objects and create them anew.

    // Note however that the LLFloaterIMSession has its session id updated through a call to sessionInitReplyReceived()
    // and do not need to be deleted and recreated (trying this creates loads of problems). We do need however to suppress
    // its related mSessions record as it's indexed with the wrong id.
    // Grabbing the updated LLFloaterIMSession and readding it in mSessions will eventually be done by addConversationListItem().
    mSessions.erase(old_session_id);

    // Delete the model and participants related to the old session
    bool change_focus = removeConversationListItem(old_session_id);

    // Create a new conversation with the new id
    addConversationListItem(new_session_id, change_focus);
    LLFloaterIMSessionTab::addToHost(new_session_id);
}


LLConversationItem* LLFloaterIMContainer::getSessionModel(const LLUUID& session_id)
{
    conversations_items_map::iterator iter = mConversationsItems.find(session_id);
    if (iter == mConversationsItems.end())
    {
        return NULL;
    }
    else
    {
        return iter->second.get();
    }
}

void LLFloaterIMContainer::sessionRemoved(const LLUUID& session_id)
{
    removeConversationListItem(session_id);
}

// static
void LLFloaterIMContainer::onCurrentChannelChanged(const LLUUID& session_id)
{
    if (session_id != LLUUID::null)
    {
        LLFloaterIMContainer::getInstance()->showConversation(session_id);
    }
}

BOOL LLFloaterIMContainer::postBuild()
{
    mOrigMinWidth = getMinWidth();
    mOrigMinHeight = getMinHeight();

    mNewMessageConnection = LLIMModel::instance().mNewMsgSignal.connect(boost::bind(&LLFloaterIMContainer::onNewMessageReceived, this, _1));
    // Do not call base postBuild to not connect to mCloseSignal to not close all floaters via Close button
    // mTabContainer will be initialized in LLMultiFloater::addChild()

    setTabContainer(getChild<LLTabContainer>("im_box_tab_container"));
    mStubPanel = getChild<LLPanel>("stub_panel");
    mStubTextBox = getChild<LLTextBox>("stub_textbox");
    mStubTextBox->setURLClickedCallback(boost::bind(&LLFloaterIMContainer::returnFloaterToHost, this));

    mConversationsStack = getChild<LLLayoutStack>("conversations_stack");
    mConversationsPane = getChild<LLLayoutPanel>("conversations_layout_panel");
    mMessagesPane = getChild<LLLayoutPanel>("messages_layout_panel");

    mConversationsListPanel = getChild<LLPanel>("conversations_list_panel");

    // Open IM session with selected participant on double click event
    mConversationsListPanel->setDoubleClickCallback(boost::bind(&LLFloaterIMContainer::doToSelected, this, LLSD("im")));

    // The resize limits for LLFloaterIMContainer should be updated, based on current values of width of conversation and message panels
    mConversationsPane->getResizeBar()->setResizeListener(boost::bind(&LLFloaterIMContainer::assignResizeLimits, this));

    // Create the root model and view for all conversation sessions
    LLConversationItem* base_item = new LLConversationItem(getRootViewModel());

    LLFolderView::Params p(LLUICtrlFactory::getDefaultParams<LLFolderView>());
    p.name = getName();
    p.title = getLabel();
    p.rect = LLRect(0, 0, getRect().getWidth(), 0);
    p.parent_panel = mConversationsListPanel;
    p.tool_tip = p.name;
    p.listener = base_item;
    p.view_model = &mConversationViewModel;
    p.root = NULL;
    p.use_ellipses = true;
    p.options_menu = "menu_conversation.xml";
    mConversationsRoot = LLUICtrlFactory::create<LLFolderView>(p);
    mConversationsRoot->setCallbackRegistrar(&mCommitCallbackRegistrar);
    mConversationsRoot->setEnableRegistrar(&mEnableCallbackRegistrar);

    // Add listener to conversation model events
    mConversationsEventStream.listen("ConversationsRefresh", boost::bind(&LLFloaterIMContainer::onConversationModelEvent, this, _1));

    // a scroller for folder view
    LLRect scroller_view_rect = mConversationsListPanel->getRect();
    scroller_view_rect.translate(-scroller_view_rect.mLeft, -scroller_view_rect.mBottom);
    scroller_view_rect.mBottom += getChild<LLLayoutStack>("conversations_pane_buttons_stack")->getRect().getHeight();
    LLScrollContainer::Params scroller_params(LLUICtrlFactory::getDefaultParams<LLFolderViewScrollContainer>());
    scroller_params.rect(scroller_view_rect);

    LLScrollContainer* scroller = LLUICtrlFactory::create<LLFolderViewScrollContainer>(scroller_params);
    scroller->setFollowsAll();
    mConversationsListPanel->addChild(scroller);
    scroller->addChild(mConversationsRoot);
    mConversationsRoot->setScrollContainer(scroller);
    mConversationsRoot->setFollowsAll();
    mConversationsRoot->addChild(mConversationsRoot->mStatusTextBox);

    addConversationListItem(LLUUID()); // manually add nearby chat

    mExpandCollapseBtn = getChild<LLButton>("expand_collapse_btn");
    mExpandCollapseBtn->setClickedCallback(boost::bind(&LLFloaterIMContainer::onExpandCollapseButtonClicked, this));
    mStubCollapseBtn = getChild<LLButton>("stub_collapse_btn");
    mStubCollapseBtn->setClickedCallback(boost::bind(&LLFloaterIMContainer::onStubCollapseButtonClicked, this));
    mSpeakBtn = getChild<LLButton>("speak_btn");

    mSpeakBtn->setMouseDownCallback(boost::bind(&LLFloaterIMContainer::onSpeakButtonPressed, this));
    mSpeakBtn->setMouseUpCallback(boost::bind(&LLFloaterIMContainer::onSpeakButtonReleased, this));

    childSetAction("add_btn", boost::bind(&LLFloaterIMContainer::onAddButtonClicked, this));

    collapseMessagesPane(gSavedPerAccountSettings.getBOOL("ConversationsMessagePaneCollapsed"));
    collapseConversationsPane(gSavedPerAccountSettings.getBOOL("ConversationsListPaneCollapsed"), false);
    LLAvatarNameCache::getInstance()->addUseDisplayNamesCallback(boost::bind(&LLFloaterIMSessionTab::processChatHistoryStyleUpdate, false));
    mMicroChangedSignal = LLVoiceClient::getInstance()->MicroChangedCallback(boost::bind(&LLFloaterIMContainer::updateSpeakBtnState, this));

    if (! mMessagesPane->isCollapsed() && ! mConversationsPane->isCollapsed())
    {
        S32 conversations_panel_width = gSavedPerAccountSettings.getS32("ConversationsListPaneWidth");
        LLRect conversations_panel_rect = mConversationsPane->getRect();
        conversations_panel_rect.mRight = conversations_panel_rect.mLeft + conversations_panel_width;
        mConversationsPane->handleReshape(conversations_panel_rect, TRUE);
    }

    // Init the sort order now that the root had been created
    setSortOrder(LLConversationSort(gSavedSettings.getU32("ConversationSortOrder")));

    //We should expand nearby chat participants list for the new user
    if(gAgent.isFirstLogin() || !gSavedPerAccountSettings.getBOOL("ConversationsParticipantListCollapsed"))
    {
        expandConversation();
    }
    // Keep the xml set title around for when we have to overwrite it
    mGeneralTitle = getTitle();

    mInitialized = true;

    mIsFirstOpen = true;

    // Add callbacks:
    // We'll take care of view updates on idle
    gIdleCallbacks.addFunction(idle, this);
    // When display name option change, we need to reload all participant names
    LLAvatarNameCache::getInstance()->addUseDisplayNamesCallback(boost::bind(&LLFloaterIMContainer::processParticipantsStyleUpdate, this));

    mParticipantRefreshTimer.setTimerExpirySec(0);
    mParticipantRefreshTimer.start();

    return TRUE;
}

void LLFloaterIMContainer::onOpen(const LLSD& key)
{
    LLMultiFloater::onOpen(key);
    reSelectConversation();
    assignResizeLimits();

    LLFloaterIMSessionTab* session_floater = LLFloaterIMSessionTab::getConversation(mSelectedSession);
    session_floater->onOpen(key);
}

// virtual
void LLFloaterIMContainer::addFloater(LLFloater* floaterp,
                                      BOOL select_added_floater,
                                      LLTabContainer::eInsertionPoint insertion_point)
{
    if(!floaterp) return;

    // already here
    if (floaterp->getHost() == this)
    {
        openFloater(floaterp->getKey());
        return;
    }

    LLUUID session_id = floaterp->getKey();

    // Add the floater
    LLMultiFloater::addFloater(floaterp, select_added_floater, insertion_point);



    LLIconCtrl* icon = 0;
    bool is_in_group = gAgent.isInGroup(session_id, TRUE);
    LLUUID icon_id;

    if (is_in_group)
    {
        LLGroupIconCtrl::Params icon_params;
        icon_params.group_id = session_id;
        icon = LLUICtrlFactory::instance().create<LLGroupIconCtrl>(icon_params);
        icon_id = session_id;

        mSessions[session_id] = floaterp;
        floaterp->mCloseSignal.connect(boost::bind(&LLFloaterIMContainer::onCloseFloater, this, session_id));
    }
    else
    {   LLUUID avatar_id = session_id.notNull()?
            LLIMModel::getInstance()->getOtherParticipantID(session_id) : LLUUID();

        LLAvatarIconCtrl::Params icon_params;
        icon_params.avatar_id = avatar_id;
        icon = LLUICtrlFactory::instance().create<LLAvatarIconCtrl>(icon_params);
        icon_id = avatar_id;

        mSessions[session_id] = floaterp;
        floaterp->mCloseSignal.connect(boost::bind(&LLFloaterIMContainer::onCloseFloater, this, session_id));
    }

    LLFloaterIMSessionTab* floater = LLFloaterIMSessionTab::getConversation(session_id);
    if (floater)
    {
        floater->updateChatIcon(icon_id);
    }

    // forced resize of the floater
    LLRect wrapper_rect = this->mTabContainer->getLocalRect();
    floaterp->setRect(wrapper_rect);

    mTabContainer->setTabImage(floaterp, icon);
}


void LLFloaterIMContainer::onCloseFloater(LLUUID& id)
{
    mSessions.erase(id);
    setFocus(TRUE);
}

void LLFloaterIMContainer::onNewMessageReceived(const LLSD& data)
{
    LLUUID session_id = data["session_id"].asUUID();
    LLFloater* floaterp = get_ptr_in_map(mSessions, session_id);
    LLFloater* current_floater = LLMultiFloater::getActiveFloater();

    if(floaterp && current_floater && floaterp != current_floater)
    {
        if(LLMultiFloater::isFloaterFlashing(floaterp))
            LLMultiFloater::setFloaterFlashing(floaterp, FALSE);
        LLMultiFloater::setFloaterFlashing(floaterp, TRUE);
    }
}

void LLFloaterIMContainer::onStubCollapseButtonClicked()
{
    collapseMessagesPane(true);
}

void LLFloaterIMContainer::onSpeakButtonPressed()
{
    LLVoiceClient::getInstance()->inputUserControlState(true);
    updateSpeakBtnState();
}

void LLFloaterIMContainer::onSpeakButtonReleased()
{
    LLVoiceClient::getInstance()->inputUserControlState(false);
    updateSpeakBtnState();
}

void LLFloaterIMContainer::onExpandCollapseButtonClicked()
{
    if (mConversationsPane->isCollapsed() && mMessagesPane->isCollapsed()
            && gSavedPerAccountSettings.getBOOL("ConversationsExpandMessagePaneFirst"))
    {
        // Expand the messages pane from ultra minimized state
        // if it was collapsed last in order.
        collapseMessagesPane(false);
    }
    else
    {
        collapseConversationsPane(!mConversationsPane->isCollapsed());
    }
    reSelectConversation();
}

LLFloaterIMContainer* LLFloaterIMContainer::findInstance()
{
    return LLFloaterReg::findTypedInstance<LLFloaterIMContainer>("im_container");
}

LLFloaterIMContainer* LLFloaterIMContainer::getInstance()
{
    return LLFloaterReg::getTypedInstance<LLFloaterIMContainer>("im_container");
}

// Update all participants in the conversation lists
void LLFloaterIMContainer::processParticipantsStyleUpdate()
{
    // On each session in mConversationsItems
    for (conversations_items_map::iterator it_session = mConversationsItems.begin(); it_session != mConversationsItems.end(); it_session++)
    {
        // Get the current session descriptors
        LLConversationItem* session_model = it_session->second;
        // Iterate through each model participant child
        LLFolderViewModelItemCommon::child_list_t::const_iterator current_participant_model = session_model->getChildrenBegin();
        LLFolderViewModelItemCommon::child_list_t::const_iterator end_participant_model = session_model->getChildrenEnd();
        while (current_participant_model != end_participant_model)
        {
            LLConversationItemParticipant* participant_model = dynamic_cast<LLConversationItemParticipant*>(*current_participant_model);
            if (participant_model)
            {
                // Get the avatar name for this participant id from the cache and update the model
                participant_model->updateName();
            }
            // Next participant
            current_participant_model++;
        }
    }
}

// static
void LLFloaterIMContainer::idle(void* user_data)
{
    LLFloaterIMContainer* self = static_cast<LLFloaterIMContainer*>(user_data);

    self->idleProcessEvents();

    if (!self->getVisible() || self->isMinimized())
    {
        return;
    }
    self->idleUpdate();
}

void LLFloaterIMContainer::idleUpdate()
{
    if (mTabContainer->getTabCount() == 0)
    {
        // Do not close the container when every conversation is torn off because the user
        // still needs the conversation list. Simply collapse the message pane in that case.
        collapseMessagesPane(true);
    }

    U32 sort_order = mConversationViewModel.getSorter().getSortOrderParticipants();

    if (mParticipantRefreshTimer.hasExpired())
    {
        const LLConversationItem *current_session = getCurSelectedViewModelItem();
        if (current_session)
        {
            if (current_session->getType() == LLConversationItem::CONV_SESSION_GROUP)
            {
                // Update moderator options visibility
                LLFolderViewModelItemCommon::child_list_t::const_iterator current_participant_model = current_session->getChildrenBegin();
                LLFolderViewModelItemCommon::child_list_t::const_iterator end_participant_model = current_session->getChildrenEnd();
                bool is_moderator = isGroupModerator();
                bool can_ban = haveAbilityToBan();
                while (current_participant_model != end_participant_model)
                {
                    LLConversationItemParticipant* participant_model = dynamic_cast<LLConversationItemParticipant*>(*current_participant_model);
                    if (participant_model)
                    {
                        participant_model->setModeratorOptionsVisible(is_moderator);
                        participant_model->setGroupBanVisible(can_ban && participant_model->getUUID() != gAgentID);
                    }

                    current_participant_model++;
                }
            }

            // Update floater's title as required by the currently selected session or use the default title
            LLFloaterIMSession * conversation_floaterp = LLFloaterIMSession::findInstance(current_session->getUUID());
            setTitle(conversation_floaterp && conversation_floaterp->needsTitleOverwrite() ? conversation_floaterp->getTitle() : mGeneralTitle);
        }

        mParticipantRefreshTimer.setTimerExpirySec(1.0f);
    }

    // Update the distance to agent in the nearby chat session if required
    // Note: it makes no sense of course to update the distance in other session
    if (sort_order == LLConversationFilter::SO_DISTANCE)
    {
        // almost real-time updates
        setNearbyDistances(); //calls arrange all
    }
    mConversationsRoot->update(); //arranges, resizes, heavy

    // "Manually" resize of mConversationsPane: same as temporarity cancellation of the flag "auto_resize=false" for it
    if (!mConversationsPane->isCollapsed() && mMessagesPane->isCollapsed())
    {
        LLRect stack_rect = mConversationsStack->getRect();
        mConversationsPane->reshape(stack_rect.getWidth(), stack_rect.getHeight(), true);
    }
}

void LLFloaterIMContainer::idleProcessEvents()
{
    LLUUID current_session_id = getSelectedSession();
    conversations_items_deque::iterator iter = mConversationEventQueue.begin();
    conversations_items_deque::iterator end = mConversationEventQueue.end();
    while (iter != end)
    {
        std::deque<LLSD> &events = iter->second;
        if (!events.empty())
        {
            S32 events_to_handle;
            S32 query_size = (S32)events.size();
            if (current_session_id == iter->first)
            {
                events_to_handle = EVENTS_PER_IDLE_LOOP_CURRENT_SESSION;
            }
            else
            {
                events_to_handle = EVENTS_PER_IDLE_LOOP_BACKGROUND;
            }

            if (events_to_handle <= query_size)
            {
                // Some groups can be very large and can generate huge amount of updates, scale processing up to keep up
                events_to_handle = llmax(events_to_handle, (S32)(query_size * EVENTS_PER_IDLE_LOOP_MIN_PERCENTAGE));
            }
            else
            {
                events_to_handle = query_size;
            }

            for (S32 i = 0; i < events_to_handle; i++)
            {
                handleConversationModelEvent(events.back());
                events.pop_back();
            }
        }
        iter++;
    }
}

bool LLFloaterIMContainer::onConversationModelEvent(const LLSD& event)
{
    LLUUID id = event.get("session_uuid").asUUID();
    mConversationEventQueue[id].push_front(event);
    return true;
}


void LLFloaterIMContainer::handleConversationModelEvent(const LLSD& event)
{

    // Note: In conversations, the model is not responsible for creating the view, which is a good thing. This means that
    // the model could change substantially and the view could echo only a portion of this model (though currently the
    // conversation view does echo the conversation model 1 to 1).
    // Consequently, the participant views need to be created either by the session view or by the container panel.
    // For the moment, we create them here, at the container level, to conform to the pattern implemented in llinventorypanel.cpp
    // (see LLInventoryPanel::buildNewViews()).

    std::string type = event.get("type").asString();
    LLUUID session_id = event.get("session_uuid").asUUID();
    LLUUID participant_id = event.get("participant_uuid").asUUID();

    LLConversationViewSession* session_view = dynamic_cast<LLConversationViewSession*>(get_ptr_in_map(mConversationsWidgets,session_id));
    if (!session_view)
    {
        // We skip events that are not associated with a session
        return;
    }
    LLConversationViewParticipant* participant_view = session_view->findParticipant(participant_id);
    LLFloaterIMSessionTab *conversation_floater = (session_id.isNull() ?
            (LLFloaterIMSessionTab*)(LLFloaterReg::findTypedInstance<LLFloaterIMNearbyChat>("nearby_chat"))
            : (LLFloaterIMSessionTab*)(LLFloaterIMSession::findInstance(session_id)));

    if (type == "remove_participant")
    {
        // Remove a participant view from the hierarchical conversation list
        if (participant_view)
        {
            session_view->extractItem(participant_view);
            delete participant_view;
            session_view->refresh();
            mConversationsRoot->arrangeAll();
        }
        // Remove a participant view from the conversation floater
        if (conversation_floater)
        {
            conversation_floater->removeConversationViewParticipant(participant_id);
        }
    }
    else if (type == "add_participant")
    {
        LLConversationItem* item = getSessionModel(session_id);
        LLConversationItemSession* session_model = dynamic_cast<LLConversationItemSession*>(item);
        LLConversationItemParticipant* participant_model = (session_model ? session_model->findParticipant(participant_id) : NULL);
        LLIMModel::LLIMSession * im_sessionp = LLIMModel::getInstance()->findIMSession(session_id);
        if (!participant_view && session_model && participant_model)
        {
            if (session_id.isNull() || (im_sessionp && !im_sessionp->isP2PSessionType()))
            {
                participant_view = createConversationViewParticipant(participant_model);
                participant_view->addToFolder(session_view);
                participant_view->setVisible(TRUE);
            }
        }
        // Add a participant view to the conversation floater
        if (conversation_floater && participant_model)
        {
            bool skip_updating = im_sessionp && im_sessionp->isGroupChat();
            conversation_floater->addConversationViewParticipant(participant_model, !skip_updating);
        }
    }
    else if (type == "update_participant")
    {
        // Update the participant view in the hierarchical conversation list
        if (participant_view)
        {
            participant_view->refresh();
        }
        // Update the participant view in the conversation floater
        if (conversation_floater)
        {
            conversation_floater->updateConversationViewParticipant(participant_id);
        }
    }
    else if (type == "update_session")
    {
        session_view->refresh();
    }

    mConversationViewModel.requestSortAll();
    mConversationsRoot->arrangeAll();
}

void LLFloaterIMContainer::draw()
{
    LLFloater::draw();
}

void LLFloaterIMContainer::tabClose()
{
    if (mTabContainer->getTabCount() == 0)
    {
        // Do not close the container when every conversation is torn off because the user
        // still needs the conversation list. Simply collapse the message pane in that case.
        collapseMessagesPane(true);
    }
}

//Shows/hides the stub panel when a conversation floater is torn off
void LLFloaterIMContainer::showStub(bool stub_is_visible)
{
    S32 tabCount = 0;
    LLPanel * tabPanel = NULL;

    if(stub_is_visible)
    {
        tabCount = mTabContainer->getTabCount();

        //Hide all tabs even stub
        for(S32 i = 0; i < tabCount; ++i)
        {
            tabPanel = mTabContainer->getPanelByIndex(i);

            if(tabPanel)
            {
                tabPanel->setVisible(false);
            }
        }

        //Set the index to the stub panel since we will be showing the stub
        mTabContainer->setCurrentPanelIndex(0);
    }

    //Now show/hide the stub
    mStubPanel->setVisible(stub_is_visible);
}

// listener for click on mStubTextBox2
void LLFloaterIMContainer::returnFloaterToHost()
{
    LLUUID session_id = this->getSelectedSession();
    LLFloaterIMSessionTab* floater = LLFloaterIMSessionTab::getConversation(session_id);
    floater->onTearOffClicked();
}

void LLFloaterIMContainer::setMinimized(BOOL b)
{
    bool was_minimized = isMinimized();
    LLMultiFloater::setMinimized(b);

    //Switching from minimized to un-minimized
    if(was_minimized && !b)
    {
        gToolBarView->flashCommand(LLCommandId("chat"), false);
        LLFloaterIMSessionTab* session_floater = LLFloaterIMSessionTab::findConversation(mSelectedSession);

        if(session_floater && !session_floater->isTornOff())
        {
            //When in DND mode, remove stored IM notifications
            //Nearby chat (Null) IMs are not stored while in DND mode, so can ignore removal
            if(gAgent.isDoNotDisturb() && mSelectedSession.notNull())
            {
                LLDoNotDisturbNotificationStorage::getInstance()->removeNotification(LLDoNotDisturbNotificationStorage::toastName, mSelectedSession);
            }
        }
    }
}

void LLFloaterIMContainer::setVisible(BOOL visible)
{
    LLFloaterIMNearbyChat* nearby_chat;
    if (visible)
    {
        // Make sure we have the Nearby Chat present when showing the conversation container
        nearby_chat = LLFloaterReg::findTypedInstance<LLFloaterIMNearbyChat>("nearby_chat");
        if ((nearby_chat == NULL) || mIsFirstOpen)
        {
             mIsFirstOpen = false;
            // If not found, force the creation of the nearby chat conversation panel
            // *TODO: find a way to move this to XML as a default panel or something like that
            LLSD name("nearby_chat");
            LLFloaterReg::toggleInstanceOrBringToFront(name);
            selectConversationPair(LLUUID(NULL), false, false);
        }

        flashConversationItemWidget(mSelectedSession,false);

        LLFloaterIMSessionTab* session_floater = LLFloaterIMSessionTab::findConversation(mSelectedSession);
        if(session_floater && !session_floater->isMinimized())
        {
            //When in DND mode, remove stored IM notifications
            //Nearby chat (Null) IMs are not stored while in DND mode, so can ignore removal
            if(gAgent.isDoNotDisturb() && mSelectedSession.notNull())
            {
                LLDoNotDisturbNotificationStorage::getInstance()->removeNotification(LLDoNotDisturbNotificationStorage::toastName, mSelectedSession);
            }
        }
    }

    nearby_chat = LLFloaterReg::findTypedInstance<LLFloaterIMNearbyChat>("nearby_chat");
    if (nearby_chat)
    {
        LLFloaterIMSessionTab::addToHost(LLUUID());
    }

    if (!LLFloater::isQuitRequested())
    {
        // We need to show/hide all the associated conversations that have been torn off
        // (and therefore, are not longer managed by the multifloater),
        // so that they show/hide with the conversations manager.
        conversations_widgets_map::iterator widget_it = mConversationsWidgets.begin();
        for (; widget_it != mConversationsWidgets.end(); ++widget_it)
        {
            LLConversationViewSession* widget = dynamic_cast<LLConversationViewSession*>(widget_it->second);
            if (widget)
            {
                LLFloater* session_floater = widget->getSessionFloater();
                if (session_floater != nearby_chat)
                {
                    widget->setVisibleIfDetached(visible);
                }
            }
        }
    }

    // Now, do the normal multifloater show/hide
    LLMultiFloater::setVisible(visible);
}

void LLFloaterIMContainer::getDetachedConversationFloaters(floater_list_t& floaters)
{
    LLFloaterIMNearbyChat *nearby_chat = LLFloaterReg::findTypedInstance<LLFloaterIMNearbyChat>("nearby_chat");

    for (const auto& [key, fvi] : mConversationsWidgets)
    {
        LLConversationViewSession* widget = dynamic_cast<LLConversationViewSession*>(fvi);
        if (widget)
        {
            LLFloater* session_floater = widget->getSessionFloater();

            // Exclude nearby chat from output, as it should be handled separately
            if (session_floater && session_floater->isDetachedAndNotMinimized()
                && session_floater != nearby_chat)
            {
                floaters.push_back(session_floater);
            }
        }
    }
}

void LLFloaterIMContainer::setVisibleAndFrontmost(BOOL take_focus, const LLSD& key)
{
    LLMultiFloater::setVisibleAndFrontmost(take_focus, key);
    // Do not select "Nearby Chat" conversation, since it will bring its window to front
    // Only select other sessions
    if (!getSelectedSession().isNull())
    {
    selectConversationPair(getSelectedSession(), false, take_focus);
    }
    if (mInitialized && mIsFirstLaunch)
    {
        collapseMessagesPane(gSavedPerAccountSettings.getBOOL("ConversationsMessagePaneCollapsed"));
        mIsFirstLaunch = false;
}
}

void LLFloaterIMContainer::updateResizeLimits()
{
    LLMultiFloater::updateResizeLimits();
    assignResizeLimits();
}

bool LLFloaterIMContainer::isMessagesPaneCollapsed()
{
    return mMessagesPane->isCollapsed();
}

bool LLFloaterIMContainer::isConversationsPaneCollapsed()
{
    return mConversationsPane->isCollapsed();
}

void LLFloaterIMContainer::collapseMessagesPane(bool collapse)
{
    if (mMessagesPane->isCollapsed() == collapse)
    {
        return;
    }

    // Save current width of panels before collapsing/expanding right pane.
    S32 conv_pane_width = mConversationsPane->getRect().getWidth();
    S32 msg_pane_width = mMessagesPane->getRect().getWidth();

    if (collapse)
    {
        // Save the messages pane width before collapsing it.
        gSavedPerAccountSettings.setS32("ConversationsMessagePaneWidth", msg_pane_width);

        // Save the order in which the panels are closed to reverse user's last action.
        gSavedPerAccountSettings.setBOOL("ConversationsExpandMessagePaneFirst", mConversationsPane->isCollapsed());
    }

    mConversationsPane->setIgnoreReshape(collapse);

    // Show/hide the messages pane.
    mConversationsStack->collapsePanel(mMessagesPane, collapse);

    // Make sure layout is updated before resizing conversation pane.
    mConversationsStack->updateLayout();

    reshapeFloaterAndSetResizeLimits(collapse, gSavedPerAccountSettings.getS32("ConversationsMessagePaneWidth"));

    if (!collapse)
    {
        // Restore conversation's pane previous width after expanding messages pane.
        mConversationsPane->setTargetDim(conv_pane_width);
    }
}

void LLFloaterIMContainer::collapseConversationsPane(bool collapse, bool save_is_allowed /*=true*/)
{
    if (mConversationsPane->isCollapsed() == collapse)
    {
        return;
    }

    LLView* button_panel = getChild<LLView>("conversations_pane_buttons_expanded");
    button_panel->setVisible(!collapse);
    mExpandCollapseBtn->setImageOverlay(getString(collapse ? "expand_icon" : "collapse_icon"));

    // Save current width of Conversation panel before collapsing/expanding right pane.
    S32 conv_pane_width = mConversationsPane->getRect().getWidth();

    if (collapse && save_is_allowed)
    {
        // Save the conversations pane width before collapsing it.
        gSavedPerAccountSettings.setS32("ConversationsListPaneWidth", conv_pane_width);

        // Save the order in which the panels are closed to reverse user's last action.
        gSavedPerAccountSettings.setBOOL("ConversationsExpandMessagePaneFirst", !mMessagesPane->isCollapsed());
    }

    mConversationsStack->collapsePanel(mConversationsPane, collapse);
    if (!collapse)
    {
        // Make sure layout is updated before resizing conversation pane.
        mConversationsStack->updateLayout();
        // Restore conversation's pane previous width.
        mConversationsPane->setTargetDim(gSavedPerAccountSettings.getS32("ConversationsListPaneWidth"));
    }

    S32 delta_width = gSavedPerAccountSettings.getS32("ConversationsListPaneWidth")
        - mConversationsPane->getMinDim() - mConversationsStack->getPanelSpacing() + 1;

    reshapeFloaterAndSetResizeLimits(collapse, delta_width);

    for (conversations_widgets_map::iterator widget_it = mConversationsWidgets.begin();
            widget_it != mConversationsWidgets.end(); ++widget_it)
    {
        LLConversationViewSession* widget = dynamic_cast<LLConversationViewSession*>(widget_it->second);
        if (widget)
        {
            widget->toggleCollapsedMode(collapse);

            // force closing all open conversations when collapsing to minimized state
            if (collapse)
            {
                widget->setOpen(false);
            }
            widget->requestArrange();
        }
    }
}

void LLFloaterIMContainer::reshapeFloaterAndSetResizeLimits(bool collapse, S32 delta_width)
{
    LLRect floater_rect = getRect();
    floater_rect.mRight += ((collapse ? -1 : 1) * delta_width);

    // Set by_user = true so that reshaped rect is saved in user_settings.
    setShape(floater_rect, true);
    updateResizeLimits();

    bool at_least_one_panel_is_expanded =
            ! (mConversationsPane->isCollapsed() && mMessagesPane->isCollapsed());

    setCanResize(at_least_one_panel_is_expanded);
    setCanMinimize(at_least_one_panel_is_expanded);

    assignResizeLimits();
}

void LLFloaterIMContainer::assignResizeLimits()
{
    bool is_conv_pane_expanded = !mConversationsPane->isCollapsed();
    bool is_msg_pane_expanded = !mMessagesPane->isCollapsed();

    S32 summary_width_of_visible_borders = (is_msg_pane_expanded ? mConversationsStack->getPanelSpacing() : 0) + 1;

    S32 conv_pane_target_width = is_conv_pane_expanded
        ? ( is_msg_pane_expanded?mConversationsPane->getRect().getWidth():mConversationsPane->getExpandedMinDim() )
            : mConversationsPane->getMinDim();

    S32 msg_pane_min_width  = is_msg_pane_expanded ? mMessagesPane->getExpandedMinDim() : 0;
    S32 new_min_width = conv_pane_target_width + msg_pane_min_width + summary_width_of_visible_borders;

    setResizeLimits(new_min_width, getMinHeight());

    mConversationsStack->updateLayout();
}

void LLFloaterIMContainer::onAddButtonClicked()
{
    LLView * button = findChild<LLView>("conversations_pane_buttons_expanded")->findChild<LLButton>("add_btn");
    LLFloater* root_floater = gFloaterView->getParentFloater(this);
    LLFloaterAvatarPicker* picker = LLFloaterAvatarPicker::show(boost::bind(&LLFloaterIMContainer::onAvatarPicked, this, _1), TRUE, TRUE, TRUE, root_floater->getName(), button);

    if (picker && root_floater)
    {
        root_floater->addDependentFloater(picker);
    }
}

void LLFloaterIMContainer::onAvatarPicked(const uuid_vec_t& ids)
{
    if (ids.size() == 1)
    {
        LLAvatarActions::startIM(ids.back());
    }
    else
    {
        LLAvatarActions::startConference(ids);
    }
}

void LLFloaterIMContainer::onCustomAction(const LLSD& userdata)
{
    std::string command = userdata.asString();

    if ("sort_sessions_by_type" == command)
    {
        setSortOrderSessions(LLConversationFilter::SO_SESSION_TYPE);
    }
    if ("sort_sessions_by_name" == command)
    {
        setSortOrderSessions(LLConversationFilter::SO_NAME);
    }
    if ("sort_sessions_by_recent" == command)
    {
        setSortOrderSessions(LLConversationFilter::SO_DATE);
    }
    if ("sort_participants_by_name" == command)
    {
        setSortOrderParticipants(LLConversationFilter::SO_NAME);
    }
    if ("sort_participants_by_recent" == command)
    {
        setSortOrderParticipants(LLConversationFilter::SO_DATE);
    }
    if ("sort_participants_by_distance" == command)
    {
        setSortOrderParticipants(LLConversationFilter::SO_DISTANCE);
    }
    if ("chat_preferences" == command)
    {
        LLFloaterPreference * floater_prefp = LLFloaterReg::showTypedInstance<LLFloaterPreference>("preferences");
        if (floater_prefp)
        {
            floater_prefp->selectChatPanel();
        }
    }
    if ("privacy_preferences" == command)
    {
        LLFloaterPreference * floater_prefp = LLFloaterReg::showTypedInstance<LLFloaterPreference>("preferences");
        if (floater_prefp)
        {
            floater_prefp->selectPrivacyPanel();
        }
    }
    if ("Translating.Toggle" == command)
    {
        gSavedSettings.setBOOL("TranslateChat", !gSavedSettings.getBOOL("TranslateChat"));
    }
}

BOOL LLFloaterIMContainer::isActionChecked(const LLSD& userdata)
{
    LLConversationSort order = mConversationViewModel.getSorter();
    std::string command = userdata.asString();
    if ("sort_sessions_by_type" == command)
    {
        return (order.getSortOrderSessions() == LLConversationFilter::SO_SESSION_TYPE);
    }
    if ("sort_sessions_by_name" == command)
    {
        return (order.getSortOrderSessions() == LLConversationFilter::SO_NAME);
    }
    if ("sort_sessions_by_recent" == command)
    {
        return (order.getSortOrderSessions() == LLConversationFilter::SO_DATE);
    }
    if ("sort_participants_by_name" == command)
    {
        return (order.getSortOrderParticipants() == LLConversationFilter::SO_NAME);
    }
    if ("sort_participants_by_recent" == command)
    {
        return (order.getSortOrderParticipants() == LLConversationFilter::SO_DATE);
    }
    if ("sort_participants_by_distance" == command)
    {
        return (order.getSortOrderParticipants() == LLConversationFilter::SO_DISTANCE);
    }
    if ("Translating.Enabled" == command)
    {
        return gSavedPerAccountSettings.getBOOL("TranslatingEnabled");
    }
    if ("Translating.On" == command)
    {
        return gSavedSettings.getBOOL("TranslateChat");
    }
    return FALSE;
}

void LLFloaterIMContainer::setSortOrderSessions(const LLConversationFilter::ESortOrderType order)
{
    LLConversationSort old_order = mConversationViewModel.getSorter();
    if (order != old_order.getSortOrderSessions())
    {
        old_order.setSortOrderSessions(order);
        setSortOrder(old_order);
    }
}

void LLFloaterIMContainer::setSortOrderParticipants(const LLConversationFilter::ESortOrderType order)
{
    LLConversationSort old_order = mConversationViewModel.getSorter();
    if (order != old_order.getSortOrderParticipants())
    {
        old_order.setSortOrderParticipants(order);
        setSortOrder(old_order);
    }
}

void LLFloaterIMContainer::setSortOrder(const LLConversationSort& order)
{
    mConversationViewModel.setSorter(order);
    mConversationsRoot->arrangeAll();
    // try to keep selection onscreen, even if it wasn't to start with
    mConversationsRoot->scrollToShowSelection();

    // Notify all conversation (torn off or not) of the change to the sort order
    // Note: For the moment, the sort order is *unique* across all conversations. That might change in the future.
    for (conversations_items_map::iterator it_session = mConversationsItems.begin(); it_session != mConversationsItems.end(); it_session++)
    {
        LLUUID session_id = it_session->first;
        LLFloaterIMSessionTab *conversation_floater = (session_id.isNull() ? (LLFloaterIMSessionTab*)(LLFloaterReg::findTypedInstance<LLFloaterIMNearbyChat>("nearby_chat")) : (LLFloaterIMSessionTab*)(LLFloaterIMSession::findInstance(session_id)));
        if (conversation_floater)
        {
            conversation_floater->setSortOrder(order);
        }
    }

    gSavedSettings.setU32("ConversationSortOrder", (U32)order);
}

void LLFloaterIMContainer::getSelectedUUIDs(uuid_vec_t& selected_uuids, bool participant_uuids/* = true*/)
{
    const std::set<LLFolderViewItem*> selectedItems = mConversationsRoot->getSelectionList();

    std::set<LLFolderViewItem*>::const_iterator it = selectedItems.begin();
    const std::set<LLFolderViewItem*>::const_iterator it_end = selectedItems.end();
    LLConversationItem * conversationItem;

    for (; it != it_end; ++it)
    {
        conversationItem = static_cast<LLConversationItem *>((*it)->getViewModelItem());

        //When a one-on-one conversation exists, retrieve the participant id from the conversation floater
        if(conversationItem->getType() == LLConversationItem::CONV_SESSION_1_ON_1 && participant_uuids)
        {
            LLFloaterIMSession * conversation_floaterp = LLFloaterIMSession::findInstance(conversationItem->getUUID());
            LLUUID participant_id = conversation_floaterp->getOtherParticipantUUID();
            selected_uuids.push_back(participant_id);
        }
        else
        {
            selected_uuids.push_back(conversationItem->getUUID());
        }
    }
}

const LLConversationItem * LLFloaterIMContainer::getCurSelectedViewModelItem()
{
    LLConversationItem * conversation_item = NULL;

    if(mConversationsRoot &&
        mConversationsRoot->getCurSelectedItem() &&
        mConversationsRoot->getCurSelectedItem()->getViewModelItem())
    {
        LLFloaterIMSessionTab *selected_session_floater = LLFloaterIMSessionTab::getConversation(mSelectedSession);
        if (selected_session_floater && !selected_session_floater->getHost() && selected_session_floater->getCurSelectedViewModelItem())
        {
            conversation_item = selected_session_floater->getCurSelectedViewModelItem();
        }
        else
        {
            conversation_item = static_cast<LLConversationItem *>(mConversationsRoot->getCurSelectedItem()->getViewModelItem());
        }
    }

    return conversation_item;
}

void LLFloaterIMContainer::getParticipantUUIDs(uuid_vec_t& selected_uuids)
{
    //Find the conversation floater associated with the selected id
    const LLConversationItem * conversation_item = getCurSelectedViewModelItem();

    if (NULL == conversation_item)
    {
        return;
    }

    getSelectedUUIDs(selected_uuids);
}

void LLFloaterIMContainer::doToParticipants(const std::string& command, uuid_vec_t& selectedIDS)
{
    if (selectedIDS.size() == 1)
    {
        const LLUUID& userID = selectedIDS.front();
        if ("view_profile" == command)
        {
            LLAvatarActions::showProfile(userID);
        }
        else if ("im" == command)
        {
            if (gAgent.getID() != userID)
            {
                LLAvatarActions::startIM(userID);
            }
        }
        else if ("offer_teleport" == command)
        {
            LLAvatarActions::offerTeleport(selectedIDS);
        }
        else if ("request_teleport" == command)
        {
            LLAvatarActions::teleportRequest(selectedIDS.front());
        }
        else if ("voice_call" == command)
        {
            LLAvatarActions::startCall(userID);
        }
        else if ("chat_history" == command)
        {
            LLAvatarActions::viewChatHistory(userID);
        }
        else if ("add_friend" == command)
        {
            LLAvatarActions::requestFriendshipDialog(userID);
        }
        else if ("remove_friend" == command)
        {
            LLAvatarActions::removeFriendDialog(userID);
        }
        else if ("invite_to_group" == command)
        {
            LLAvatarActions::inviteToGroup(userID);
        }
        else if ("zoom_in" == command)
        {
            handle_zoom_to_object(userID);
        }
        else if ("map" == command)
        {
            LLAvatarActions::showOnMap(userID);
        }
        else if ("share" == command)
        {
            LLAvatarActions::share(userID);
        }
        else if ("pay" == command)
        {
            LLAvatarActions::pay(userID);
        }
        else if ("report_abuse" == command)
        {
            LLAvatarName av_name;
            if (LLAvatarNameCache::get(userID, &av_name))
            {
                LLFloaterReporter::showFromAvatar(userID, av_name.getCompleteName());
            }
            else
            {
                LLFloaterReporter::showFromAvatar(userID, "not avaliable");
            }
        }
        else if ("block_unblock" == command)
        {
            LLAvatarActions::toggleMute(userID, LLMute::flagVoiceChat);
        }
        else if ("mute_unmute" == command)
        {
            LLAvatarActions::toggleMute(userID, LLMute::flagTextChat);
        }
        else if ("selected" == command || "mute_all" == command || "unmute_all" == command)
        {
            moderateVoice(command, userID);
        }
        else if ("toggle_allow_text_chat" == command)
        {
            toggleAllowTextChat(userID);
        }
        else if ("ban_member" == command)
        {
            banSelectedMember(userID);
        }
    }
    else if (selectedIDS.size() > 1)
    {
        if ("im" == command)
        {
            LLAvatarActions::startConference(selectedIDS);
        }
        else if ("offer_teleport" == command)
        {
            LLAvatarActions::offerTeleport(selectedIDS);
        }
        else if ("voice_call" == command)
        {
            LLAvatarActions::startAdhocCall(selectedIDS);
        }
        else if ("remove_friend" == command)
        {
            LLAvatarActions::removeFriendsDialog(selectedIDS);
        }
    }
}

void LLFloaterIMContainer::doToSelectedConversation(const std::string& command, uuid_vec_t& selectedIDS)
{
    //Find the conversation floater associated with the selected id
    const LLConversationItem * conversationItem = getCurSelectedViewModelItem();
    LLFloaterIMSession *conversationFloater = LLFloaterIMSession::findInstance(conversationItem->getUUID());

    if(conversationFloater)
    {
        //Close the selected conversation
        if("close_conversation" == command)
        {
            LLFloater::onClickClose(conversationFloater);
        }
        else if("close_selected_conversations" == command)
        {
            getSelectedUUIDs(selectedIDS,false);
            closeSelectedConversations(selectedIDS);
        }
        else if("open_voice_conversation" == command)
        {
            gIMMgr->startCall(conversationItem->getUUID());
        }
        else if("disconnect_from_voice" == command)
        {
            gIMMgr->endCall(conversationItem->getUUID());
        }
        else if("chat_history" == command)
        {
            if (selectedIDS.size() > 0)
            {
                if(conversationItem->getType() == LLConversationItem::CONV_SESSION_GROUP)
                {
                    LLFloaterReg::showInstance("preview_conversation", conversationItem->getUUID(), true);
                }
                else if(conversationItem->getType() == LLConversationItem::CONV_SESSION_AD_HOC)
                {
                    LLConversation* conv = LLConversationLog::instance().findConversation(LLIMModel::getInstance()->findIMSession(conversationItem->getUUID()));
                    if(conv)
                    {
                        LLFloaterReg::showInstance("preview_conversation", conv->getSessionID(), true);
                    }
                }
                else
                {
                    LLAvatarActions::viewChatHistory(selectedIDS.front());
                }
            }
        }
        else
        {
            if(conversationItem->getType() == LLConversationItem::CONV_SESSION_1_ON_1)
            {
                doToParticipants(command, selectedIDS);
            }
        }
    }
    //if there is no LLFloaterIMSession* instance for selected conversation it might be Nearby chat
    else
    {
        if(conversationItem->getType() == LLConversationItem::CONV_SESSION_NEARBY)
        {
            if("chat_history" == command)
            {
                LLFloaterReg::showInstance("preview_conversation", LLSD(LLUUID::null), true);
            }
}
    }
}

void LLFloaterIMContainer::doToSelected(const LLSD& userdata)
{
    std::string command = userdata.asString();
    const LLConversationItem * conversationItem = getCurSelectedViewModelItem();
    uuid_vec_t selected_uuids;

    if(conversationItem != NULL)
    {
        getParticipantUUIDs(selected_uuids);

        if(conversationItem->getType() == LLConversationItem::CONV_PARTICIPANT)
        {
            doToParticipants(command, selected_uuids);
        }
        else
        {
            doToSelectedConversation(command, selected_uuids);
        }
    }
}

void LLFloaterIMContainer::doToSelectedGroup(const LLSD& userdata)
{
    std::string action = userdata.asString();

    if (action == "group_profile")
    {
        LLGroupActions::show(mSelectedSession);
    }
    else if (action == "activate_group")
    {
        LLGroupActions::activate(mSelectedSession);
    }
    else if (action == "leave_group")
    {
        LLGroupActions::leave(mSelectedSession);
    }
}

bool LLFloaterIMContainer::enableContextMenuItem(const LLSD& userdata)
{
    const std::string& item = userdata.asString();
    uuid_vec_t uuids;
    getParticipantUUIDs(uuids);


    //If there is group or ad-hoc chat in multiselection, everything needs to be disabled
    if(uuids.size() > 1)
    {
        const std::set<LLFolderViewItem*> selectedItems = mConversationsRoot->getSelectionList();
        LLConversationItem * conversationItem;
        for(std::set<LLFolderViewItem*>::const_iterator it = selectedItems.begin(); it != selectedItems.end(); ++it)
        {
            conversationItem = static_cast<LLConversationItem *>((*it)->getViewModelItem());
            if((conversationItem->getType() == LLConversationItem::CONV_SESSION_GROUP) || (conversationItem->getType() == LLConversationItem::CONV_SESSION_AD_HOC))
            {
                return false;
            }
        }
    }

    if ("conversation_log" == item)
    {
        return gSavedPerAccountSettings.getS32("KeepConversationLogTranscripts") > 0;
    }

    //Enable Chat history item for ad-hoc and group conversations
    if ("can_chat_history" == item && uuids.size() > 0)
    {
        //Disable menu item if selected participant is user agent
        if(uuids.front() != gAgentID)
        {
            if (getCurSelectedViewModelItem()->getType() == LLConversationItem::CONV_SESSION_NEARBY)
            {
                return LLLogChat::isNearbyTranscriptExist();
            }
            else if (getCurSelectedViewModelItem()->getType() == LLConversationItem::CONV_SESSION_AD_HOC)
            {
                const LLConversation* conv = LLConversationLog::instance().findConversation(LLIMModel::getInstance()->findIMSession(uuids.front()));
                if(conv)
                {
                    return LLLogChat::isAdHocTranscriptExist(conv->getHistoryFileName());
                }
                return false;
            }
            else
            {
                bool is_group = (getCurSelectedViewModelItem()->getType() == LLConversationItem::CONV_SESSION_GROUP);
                return LLLogChat::isTranscriptExist(uuids.front(),is_group);
            }
        }
    }

    // If nothing is selected(and selected item is not group chat), everything needs to be disabled
    if (uuids.size() <= 0)
    {
        if(getCurSelectedViewModelItem())
        {
            return getCurSelectedViewModelItem()->getType() == LLConversationItem::CONV_SESSION_GROUP;
        }
        return false;
    }

    if("can_activate_group" == item)
    {
        LLUUID selected_group_id = getCurSelectedViewModelItem()->getUUID();
        return gAgent.getGroupID() != selected_group_id;
    }

    return enableContextMenuItem(item, uuids);
}

bool LLFloaterIMContainer::enableContextMenuItem(const std::string& item, uuid_vec_t& uuids)
{
    // Extract the single select info
    bool is_single_select = (uuids.size() == 1);
    const LLUUID& single_id = uuids.front();

    if ("can_chat_history" == item && is_single_select)
    {
        return LLLogChat::isTranscriptExist(uuids.front(),false);
    }

    // Handle options that are applicable to all including the user agent
    if ("can_view_profile" == item)
    {
        return is_single_select;
    }

    bool is_moderator_option = ("can_moderate_voice" == item) || ("can_allow_text_chat" == item) || ("can_mute" == item) || ("can_unmute" == item);

    // Beyond that point, if only the user agent is selected, everything is disabled
    if (is_single_select && (single_id == gAgentID))
    {
        if (is_moderator_option)
        {
            return enableModerateContextMenuItem(item, true);
        }
        else
        {
            return false;
        }
    }

    // If the user agent is selected with others, everything is disabled
    for (uuid_vec_t::const_iterator id = uuids.begin(); id != uuids.end(); ++id)
    {
        if (gAgent.getID() == *id)
        {
            return false;
        }
    }

    // Handle all other options
    if (("can_invite" == item)
        || ("can_chat_history" == item)
        || ("can_share" == item)
// [RLVa:KB] - @pay
//        || ("can_pay" == item)
// [/RLVa:KB]
        || ("report_abuse" == item))
<<<<<<< HEAD
	{
		// Those menu items are enable only if a single avatar is selected
		return is_single_select;
	}
// [RLVa:KB] - @pay
    else if ("can_pay" == item)
    {
		return is_single_select && RlvActions::canPayAvatar(single_id);
    }
// [/RLVa:KB]
=======
    {
        // Those menu items are enable only if a single avatar is selected
        return is_single_select;
    }
>>>>>>> 38c2a5bd
    else if ("can_block" == item)
    {
        return (is_single_select ? LLAvatarActions::canBlock(single_id) : false);
    }
    else if ("can_add" == item)
    {
        // We can add friends if:
        // - there is only 1 selected avatar (EXT-7389)
        // - this avatar is not already a friend
        return (is_single_select ? !LLAvatarActions::isFriend(single_id) : false);
    }
    else if ("can_delete" == item)
    {
        // We can remove friends if there are only friends among the selection
        bool result = true;
        for (uuid_vec_t::const_iterator id = uuids.begin(); id != uuids.end(); ++id)
        {
            result &= LLAvatarActions::isFriend(*id);
        }
        return result;
    }
    else if ("can_call" == item)
    {
        return LLAvatarActions::canCall();
    }
    else if ("can_open_voice_conversation" == item)
    {
        return is_single_select && LLAvatarActions::canCall();
    }
    else if ("can_open_voice_conversation" == item)
    {
        return is_single_select && LLAvatarActions::canCall();
    }
    else if ("can_zoom_in" == item)
    {
        return is_single_select && gObjectList.findObject(single_id);
    }
    else if ("can_show_on_map" == item)
    {
        return (is_single_select ? (LLAvatarTracker::instance().isBuddyOnline(single_id) && is_agent_mappable(single_id)) || gAgent.isGodlike() : false);
    }
    else if ("can_offer_teleport" == item)
    {
        return LLAvatarActions::canOfferTeleport(uuids);
    }
    else if ("can_ban_member" == item)
    {
        return canBanSelectedMember(single_id);
    }
    else if (is_moderator_option)
    {
        // *TODO : get that out of here...
        return enableModerateContextMenuItem(item);
    }

    // By default, options that not explicitely disabled are enabled
    return true;
}

bool LLFloaterIMContainer::checkContextMenuItem(const LLSD& userdata)
{
    std::string item = userdata.asString();
    uuid_vec_t uuids;
    getParticipantUUIDs(uuids);

    return checkContextMenuItem(item, uuids);
}

bool LLFloaterIMContainer::checkContextMenuItem(const std::string& item, uuid_vec_t& uuids)
{
    if (uuids.size() == 1)
    {
        if ("is_blocked" == item)
        {
            return LLMuteList::getInstance()->isMuted(uuids.front(), LLMute::flagVoiceChat);
        }
        else if (item == "is_muted")
        {
            return LLMuteList::getInstance()->isMuted(uuids.front(), LLMute::flagTextChat);
        }
        else if ("is_allowed_text_chat" == item)
        {
            const LLSpeaker * speakerp = getSpeakerOfSelectedParticipant(getSpeakerMgrForSelectedParticipant());

            if (NULL != speakerp)
            {
                return !speakerp->mModeratorMutedText;
            }
        }
    }

    return false;
}

bool LLFloaterIMContainer::visibleContextMenuItem(const LLSD& userdata)
{
    const LLConversationItem *conversation_item = getCurSelectedViewModelItem();
    if(!conversation_item)
    {
        return false;
    }

    const std::string& item = userdata.asString();

    if ("show_mute" == item)
    {
        return !isMuted(conversation_item->getUUID());
    }
    else if ("show_unmute" == item)
    {
        return isMuted(conversation_item->getUUID());
    }

    return true;
}

void LLFloaterIMContainer::showConversation(const LLUUID& session_id)
{
    setVisibleAndFrontmost(false);
    selectConversationPair(session_id, true);

    LLFloaterIMSessionTab* session_floater = LLFloaterIMSessionTab::findConversation(session_id);
    if (session_floater)
    {
        session_floater->restoreFloater();
    }
}

void LLFloaterIMContainer::clearAllFlashStates()
{
    conversations_widgets_map::iterator widget_it = mConversationsWidgets.begin();
    for (;widget_it != mConversationsWidgets.end(); ++widget_it)
    {
        LLConversationViewSession* widget = dynamic_cast<LLConversationViewSession*>(widget_it->second);
        if (widget)
        {
            widget->setFlashState(false);
        }
    }
}

void LLFloaterIMContainer::selectConversation(const LLUUID& session_id)
{
    selectConversationPair(session_id, true);
}

// Select the conversation *after* (or before if none after) the passed uuid conversation
// Used to change the selection on key hits
void LLFloaterIMContainer::selectNextConversationByID(const LLUUID& uuid)
{
    bool new_selection = false;
    selectConversation(uuid);
    new_selection = selectNextorPreviousConversation(true);
    if (!new_selection)
    {
        selectNextorPreviousConversation(false);
    }
}

// Synchronous select the conversation item and the conversation floater
BOOL LLFloaterIMContainer::selectConversationPair(const LLUUID& session_id, bool select_widget, bool focus_floater/*=true*/)
{
    BOOL handled = TRUE;
    LLFloaterIMSessionTab* session_floater = LLFloaterIMSessionTab::findConversation(session_id);

    /* widget processing */
    if (select_widget && mConversationsRoot->getSelectedCount() <= 1)
    {
        LLFolderViewItem* widget = get_ptr_in_map(mConversationsWidgets,session_id);
        if (widget && widget->getParentFolder())
        {
            widget->getParentFolder()->setSelection(widget, FALSE, FALSE);
            mConversationsRoot->scrollToShowSelection();
        }
    }

    /* floater processing */

    if (NULL != session_floater && !session_floater->isDead())
    {
        if (session_id != getSelectedSession())
        {
            // Store the active session
            setSelectedSession(session_id);



            if (session_floater->getHost())
            {
                // Always expand the message pane if the panel is hosted by the container
                collapseMessagesPane(false);
                // Switch to the conversation floater that is being selected
                selectFloater(session_floater);
            }
            else
            {
                showStub(true);
            }

            //When in DND mode, remove stored IM notifications
            //Nearby chat (Null) IMs are not stored while in DND mode, so can ignore removal
            if(gAgent.isDoNotDisturb() && session_id.notNull())
            {
                LLDoNotDisturbNotificationStorage::getInstance()->removeNotification(LLDoNotDisturbNotificationStorage::toastName, session_id);
            }
        }

        // Set the focus on the selected floater
        if (!session_floater->hasFocus() && !session_floater->isMinimized())
        {
            session_floater->setFocus(focus_floater);
        }
    }
    flashConversationItemWidget(session_id,false);
    return handled;
}

void LLFloaterIMContainer::setTimeNow(const LLUUID& session_id, const LLUUID& participant_id)
{
    LLConversationItemSession* item = dynamic_cast<LLConversationItemSession*>(getSessionModel(session_id));
    if (item)
    {
        item->setTimeNow(participant_id);
        mConversationViewModel.requestSortAll();
        mConversationsRoot->arrangeAll();
    }
}

void LLFloaterIMContainer::setNearbyDistances()
{
    // Get the nearby chat session: that's the one with uuid nul
    LLConversationItemSession* item = dynamic_cast<LLConversationItemSession*>(getSessionModel(LLUUID()));
    if (item)
    {
        // Get the positions of the nearby avatars and their ids
        std::vector<LLVector3d> positions;
        uuid_vec_t avatar_ids;
        LLWorld::getInstance()->getAvatars(&avatar_ids, &positions, gAgent.getPositionGlobal(), gSavedSettings.getF32("NearMeRange"));
        // Get the position of the agent
        const LLVector3d& me_pos = gAgent.getPositionGlobal();
        // For each nearby avatar, compute and update the distance
        int avatar_count = positions.size();
        for (int i = 0; i < avatar_count; i++)
        {
            F64 dist = dist_vec_squared(positions[i], me_pos);
            item->setDistance(avatar_ids[i],dist);
        }
        // Also does it for the agent itself
        item->setDistance(gAgent.getID(),0.0f);
        // Request resort
        mConversationViewModel.requestSortAll();
        mConversationsRoot->arrangeAll();
    }
}

LLConversationItem* LLFloaterIMContainer::addConversationListItem(const LLUUID& uuid, bool isWidgetSelected /*= false*/)
{
    bool is_nearby_chat = uuid.isNull();

    // Stores the display name for the conversation line item
    std::string display_name = is_nearby_chat ? LLTrans::getString("NearbyChatLabel") : LLIMModel::instance().getName(uuid);

    // Check if the item is not already in the list, exit (nothing to do)
    // Note: this happens often, when reattaching a torn off conversation for instance
    conversations_items_map::iterator item_it = mConversationsItems.find(uuid);
    if (item_it != mConversationsItems.end())
    {
        return item_it->second;
    }

    // Create a conversation session model
    LLConversationItemSession* item = NULL;
    LLSpeakerMgr* speaker_manager = (is_nearby_chat ? (LLSpeakerMgr*)(LLLocalSpeakerMgr::getInstance()) : LLIMModel::getInstance()->getSpeakerManager(uuid));
    if (speaker_manager)
    {
        item = new LLParticipantList(speaker_manager, getRootViewModel());
    }
    if (!item)
    {
        LL_WARNS() << "Couldn't create conversation session item : " << display_name << LL_ENDL;
        return NULL;
    }
    item->renameItem(display_name);
    item->updateName(NULL);

    mConversationsItems[uuid] = item;

    // Create a widget from it
    LLConversationViewSession* widget = createConversationItemWidget(item);
    mConversationsWidgets[uuid] = widget;

    // Add a new conversation widget to the root folder of the folder view
    widget->addToFolder(mConversationsRoot);
    widget->requestArrange();

    LLIMModel::LLIMSession * im_sessionp = LLIMModel::getInstance()->findIMSession(uuid);

    // Create the participants widgets now
    // Note: usually, we do not get an updated avatar list at that point
    if (uuid.isNull() || (im_sessionp && !im_sessionp->isP2PSessionType()))
    {
        LLFolderViewModelItemCommon::child_list_t::const_iterator current_participant_model = item->getChildrenBegin();
        LLFolderViewModelItemCommon::child_list_t::const_iterator end_participant_model = item->getChildrenEnd();
        while (current_participant_model != end_participant_model)
        {
            LLConversationItem* participant_model = dynamic_cast<LLConversationItem*>(*current_participant_model);
            LLConversationViewParticipant* participant_view = createConversationViewParticipant(participant_model);
            participant_view->addToFolder(widget);
            current_participant_model++;
        }
    }

    if (uuid.notNull() && im_sessionp->isP2PSessionType())
    {
        item->fetchAvatarName(false);
    }

    // Do that too for the conversation dialog
    LLFloaterIMSessionTab *conversation_floater = (uuid.isNull() ? (LLFloaterIMSessionTab*)(LLFloaterReg::findTypedInstance<LLFloaterIMNearbyChat>("nearby_chat")) : (LLFloaterIMSessionTab*)(LLFloaterIMSession::findInstance(uuid)));
    if (conversation_floater)
    {
        conversation_floater->buildConversationViewParticipant();
    }

    // set the widget to minimized mode if conversations pane is collapsed
    widget->toggleCollapsedMode(mConversationsPane->isCollapsed());

    if (isWidgetSelected || 0 == mConversationsRoot->getSelectedCount())
    {
        selectConversationPair(uuid, true);
        widget->requestArrange();

        // scroll to newly added item
        mConversationsRoot->scrollToShowSelection();
    }

    return item;
}

bool LLFloaterIMContainer::removeConversationListItem(const LLUUID& uuid, bool change_focus)
{
    // Delete the widget and the associated conversation item
    // Note : since the mConversationsItems is also the listener to the widget, deleting
    // the widget will also delete its listener
    bool is_widget_selected = false;
    LLFolderViewItem* new_selection = NULL;
    LLFolderViewItem* widget = get_ptr_in_map(mConversationsWidgets,uuid);
    if (widget)
    {
        is_widget_selected = widget->isSelected();
        if (mConversationsRoot)
        {
            new_selection = mConversationsRoot->getNextFromChild(widget, FALSE);
            if (!new_selection)
            {
                new_selection = mConversationsRoot->getPreviousFromChild(widget, FALSE);
            }
        }

        // Will destroy views and delete models that are not assigned to any views
        widget->destroyView();
    }

    // Suppress the conversation items and widgets from their respective maps
    mConversationsItems.erase(uuid);
    mConversationsWidgets.erase(uuid);
    // Clear event query (otherwise reopening session in some way can bombard session with stale data)
    mConversationEventQueue.erase(uuid);

    // Don't let the focus fall IW, select and refocus on the first conversation in the list
    if (change_focus)
    {
        setFocus(TRUE);
        if (new_selection)
        {
            if (mConversationsWidgets.size() == 1)
            {
                // If only one widget is left, it has to be the Nearby Chat. Select it directly.
                selectConversationPair(LLUUID(NULL), true);
            }
            else
            {
                LLConversationItem* vmi = dynamic_cast<LLConversationItem*>(new_selection->getViewModelItem());
                if (vmi)
                {
                    selectConversationPair(vmi->getUUID(), true);
                }
            }
        }
    }
    return is_widget_selected;
}

LLConversationViewSession* LLFloaterIMContainer::createConversationItemWidget(LLConversationItem* item)
{
    LLConversationViewSession::Params params;

    params.name = item->getDisplayName();
    params.root = mConversationsRoot;
    params.listener = item;
    params.tool_tip = params.name;
    params.container = this;

    //Indentation for aligning the p2p converstation image with the nearby chat arrow
    if(item->getType() == LLConversationItem::CONV_SESSION_1_ON_1)
    {
        params.folder_indentation = 3;
    }

    return LLUICtrlFactory::create<LLConversationViewSession>(params);
}

LLConversationViewParticipant* LLFloaterIMContainer::createConversationViewParticipant(LLConversationItem* item)
{
    LLConversationViewParticipant::Params params;
    LLRect panel_rect = mConversationsListPanel->getRect();

    params.name = item->getDisplayName();
    params.root = mConversationsRoot;
    params.listener = item;

    //24 is the the current hight of an item (itemHeight) loaded from conversation_view_participant.xml.
    params.rect = LLRect (0, 24, panel_rect.getWidth(), 0);
    params.tool_tip = params.name;
    params.participant_id = item->getUUID();
    params.folder_indentation = 27;

    return LLUICtrlFactory::create<LLConversationViewParticipant>(params);
}

bool LLFloaterIMContainer::enableModerateContextMenuItem(const std::string& userdata, bool is_self)
{
    // only group moderators can perform actions related to this "enable callback"
    if (!isGroupModerator())
    {
        return false;
    }

    LLSpeaker * speakerp = getSpeakerOfSelectedParticipant(getSpeakerMgrForSelectedParticipant());
    if (NULL == speakerp)
    {
        return false;
    }

    bool voice_channel = speakerp->isInVoiceChannel();

    if ("can_moderate_voice" == userdata)
    {
        return voice_channel;
    }
    else if (("can_mute" == userdata) && !is_self)
    {
        return voice_channel && !isMuted(getCurSelectedViewModelItem()->getUUID());
    }
    else if ("can_unmute" == userdata)
    {
        return voice_channel && isMuted(getCurSelectedViewModelItem()->getUUID());
    }

    // The last invoke is used to check whether the "can_allow_text_chat" will enabled
    return LLVoiceClient::getInstance()->isParticipantAvatar(getCurSelectedViewModelItem()->getUUID()) && !is_self;
}

bool LLFloaterIMContainer::isGroupModerator()
{
    LLSpeakerMgr * speaker_manager = getSpeakerMgrForSelectedParticipant();
    if (NULL == speaker_manager)
    {
        LL_WARNS() << "Speaker manager is missing" << LL_ENDL;
        return false;
    }

    // Is session a group call/chat?
    if(gAgent.isInGroup(speaker_manager->getSessionID()))
    {
        LLSpeaker * speaker = speaker_manager->findSpeaker(gAgentID).get();

        // Is agent a moderator?
        return speaker && speaker->mIsModerator;
    }

    return false;
}

bool LLFloaterIMContainer::haveAbilityToBan()
{
    LLSpeakerMgr * speaker_manager = getSpeakerMgrForSelectedParticipant();
    if (NULL == speaker_manager)
    {
        LL_WARNS() << "Speaker manager is missing" << LL_ENDL;
        return false;
    }
    LLUUID group_uuid = speaker_manager->getSessionID();

    return gAgent.isInGroup(group_uuid) && gAgent.hasPowerInGroup(group_uuid, GP_GROUP_BAN_ACCESS);
}

bool LLFloaterIMContainer::canBanSelectedMember(const LLUUID& participant_uuid)
{
    LLSpeakerMgr * speaker_manager = getSpeakerMgrForSelectedParticipant();
    if (NULL == speaker_manager)
    {
        LL_WARNS() << "Speaker manager is missing" << LL_ENDL;
        return false;
    }
    LLUUID group_uuid = speaker_manager->getSessionID();
    LLGroupMgrGroupData* gdatap = LLGroupMgr::getInstance()->getGroupData(group_uuid);
    if(!gdatap)
    {
        LL_WARNS("Groups") << "Unable to get group data for group " << group_uuid << LL_ENDL;
        return false;
    }

    if (gdatap->mPendingBanRequest)
    {
        return false;
    }

    if (gdatap->isRoleMemberDataComplete())
    {
        if (gdatap->mMembers.size())
        {
            LLGroupMgrGroupData::member_list_t::iterator mi = gdatap->mMembers.find((participant_uuid));
            if (mi != gdatap->mMembers.end())
            {
                LLGroupMemberData* member_data = (*mi).second;
                // Is the member an owner?
                if (member_data && member_data->isInRole(gdatap->mOwnerRole))
                {
                    return false;
                }
            }
        }
    }

    if( gAgent.hasPowerInGroup(group_uuid, GP_ROLE_REMOVE_MEMBER) &&
        gAgent.hasPowerInGroup(group_uuid, GP_GROUP_BAN_ACCESS) )
    {
        return true;
    }

    return false;
}

void LLFloaterIMContainer::banSelectedMember(const LLUUID& participant_uuid)
{
    LLSpeakerMgr * speaker_manager = getSpeakerMgrForSelectedParticipant();
    if (NULL == speaker_manager)
    {
        LL_WARNS() << "Speaker manager is missing" << LL_ENDL;
        return;
    }

    LLUUID group_uuid = speaker_manager->getSessionID();
    LLGroupMgrGroupData* gdatap = LLGroupMgr::getInstance()->getGroupData(group_uuid);
    if(!gdatap)
    {
        LL_WARNS("Groups") << "Unable to get group data for group " << group_uuid << LL_ENDL;
        return;
    }

    gdatap->banMemberById(participant_uuid);

}

void LLFloaterIMContainer::moderateVoice(const std::string& command, const LLUUID& userID)
{
    if (!gAgent.getRegion()) return;

    if (command.compare("selected"))
    {
        moderateVoiceAllParticipants(command.compare("mute_all"));
    }
    else
    {
        moderateVoiceParticipant(userID, isMuted(userID));
    }
}

bool LLFloaterIMContainer::isMuted(const LLUUID& avatar_id)
{
    const LLSpeaker * speakerp = getSpeakerOfSelectedParticipant(getSpeakerMgrForSelectedParticipant());
    return NULL == speakerp ? true : speakerp->mStatus == LLSpeaker::STATUS_MUTED;
}

void LLFloaterIMContainer::moderateVoiceAllParticipants(bool unmute)
{
    LLIMSpeakerMgr * speaker_managerp = dynamic_cast<LLIMSpeakerMgr*>(getSpeakerMgrForSelectedParticipant());

    if (NULL != speaker_managerp)
    {
        if (!unmute)
        {
            LLSD payload;
            payload["session_id"] = speaker_managerp->getSessionID();
            LLNotificationsUtil::add("ConfirmMuteAll", LLSD(), payload, confirmMuteAllCallback);
            return;
        }

        speaker_managerp->moderateVoiceAllParticipants(unmute);
    }
}

// static
void LLFloaterIMContainer::confirmMuteAllCallback(const LLSD& notification, const LLSD& response)
{
    S32 option = LLNotificationsUtil::getSelectedOption(notification, response);
    // if Cancel pressed
    if (option == 1)
    {
        return;
    }

    const LLSD& payload = notification["payload"];
    const LLUUID& session_id = payload["session_id"];

    LLIMSpeakerMgr * speaker_manager = dynamic_cast<LLIMSpeakerMgr*> (
        LLIMModel::getInstance()->getSpeakerManager(session_id));
    if (speaker_manager)
    {
        speaker_manager->moderateVoiceAllParticipants(false);
    }

    return;
}

void LLFloaterIMContainer::moderateVoiceParticipant(const LLUUID& avatar_id, bool unmute)
{
    LLIMSpeakerMgr * speaker_managerp = dynamic_cast<LLIMSpeakerMgr *>(getSpeakerMgrForSelectedParticipant());

    if (NULL != speaker_managerp)
    {
        speaker_managerp->moderateVoiceParticipant(avatar_id, unmute);
    }
}

LLSpeakerMgr * LLFloaterIMContainer::getSpeakerMgrForSelectedParticipant()
{
    LLFolderViewItem *selectedItem = mConversationsRoot->getCurSelectedItem();
    if (NULL == selectedItem)
    {
        LL_WARNS() << "Current selected item is null" << LL_ENDL;
        return NULL;
    }

    conversations_widgets_map::const_iterator iter = mConversationsWidgets.begin();
    conversations_widgets_map::const_iterator end = mConversationsWidgets.end();
    const LLUUID * conversation_uuidp = NULL;
    while(iter != end)
    {
        if (iter->second == selectedItem || iter->second == selectedItem->getParentFolder())
        {
            conversation_uuidp = &iter->first;
            break;
        }
        ++iter;
    }
    if (NULL == conversation_uuidp)
    {
        LL_WARNS() << "Cannot find conversation item widget" << LL_ENDL;
        return NULL;
    }

    return conversation_uuidp->isNull() ? (LLSpeakerMgr *)LLLocalSpeakerMgr::getInstance()
        : LLIMModel::getInstance()->getSpeakerManager(*conversation_uuidp);
}

LLSpeaker * LLFloaterIMContainer::getSpeakerOfSelectedParticipant(LLSpeakerMgr * speaker_managerp)
{
    if (NULL == speaker_managerp)
    {
        LL_WARNS() << "Speaker manager is missing" << LL_ENDL;
        return NULL;
    }

    const LLConversationItem * participant_itemp = getCurSelectedViewModelItem();
    if (NULL == participant_itemp)
    {
        LL_WARNS() << "Cannot evaluate current selected view model item" << LL_ENDL;
        return NULL;
    }

    return speaker_managerp->findSpeaker(participant_itemp->getUUID());
}

void LLFloaterIMContainer::toggleAllowTextChat(const LLUUID& participant_uuid)
{
    LLIMSpeakerMgr * speaker_managerp = dynamic_cast<LLIMSpeakerMgr*>(getSpeakerMgrForSelectedParticipant());
    if (NULL != speaker_managerp)
    {
        speaker_managerp->toggleAllowTextChat(participant_uuid);
    }
}

void LLFloaterIMContainer::openNearbyChat()
{
    // If there's only one conversation in the container and that conversation is the nearby chat
    //(which it should be...), open it so to make the list of participants visible. This happens to be the most common case when opening the Chat floater.
    if((mConversationsItems.size() == 1)&&(!mConversationsPane->isCollapsed()))
    {
        LLConversationViewSession* nearby_chat = dynamic_cast<LLConversationViewSession*>(get_ptr_in_map(mConversationsWidgets,LLUUID()));
        if (nearby_chat)
        {
            reSelectConversation();
            nearby_chat->setOpen(TRUE);
        }
    }
}

void LLFloaterIMContainer::reSelectConversation()
{
    LLFloaterIMSessionTab* session_floater = LLFloaterIMSessionTab::getConversation(mSelectedSession);
    if (session_floater->getHost())
    {
        selectFloater(session_floater);
    }
}

void LLFloaterIMContainer::updateSpeakBtnState()
{
    mSpeakBtn->setToggleState(LLVoiceClient::getInstance()->getUserPTTState());
    mSpeakBtn->setEnabled(LLAgent::isActionAllowed("speak"));
}

bool LLFloaterIMContainer::isConversationLoggingAllowed()
{
    return gSavedPerAccountSettings.getS32("KeepConversationLogTranscripts") > 0;
}

void LLFloaterIMContainer::flashConversationItemWidget(const LLUUID& session_id, bool is_flashes)
{
    //Finds the conversation line item to flash using the session_id
    LLConversationViewSession * widget = dynamic_cast<LLConversationViewSession *>(get_ptr_in_map(mConversationsWidgets,session_id));

    if (widget)
    {
        widget->setFlashState(is_flashes);
    }
}

void LLFloaterIMContainer::highlightConversationItemWidget(const LLUUID& session_id, bool is_highlighted)
{
    //Finds the conversation line item to highlight using the session_id
    LLConversationViewSession * widget = dynamic_cast<LLConversationViewSession *>(get_ptr_in_map(mConversationsWidgets,session_id));

    if (widget)
    {
        widget->setHighlightState(is_highlighted);
    }
}

bool LLFloaterIMContainer::isScrolledOutOfSight(LLConversationViewSession* conversation_item_widget)
{
    llassert(conversation_item_widget != NULL);

    // make sure the widget is actually in the right spot first
    mConversationsRoot->arrange(NULL, NULL);

    // check whether the widget is in the visible portion of the scroll container
    LLRect widget_rect;
    conversation_item_widget->localRectToOtherView(conversation_item_widget->getLocalRect(), &widget_rect, mConversationsRoot);
    return !mConversationsRoot->getVisibleRect().overlaps(widget_rect);
}

BOOL LLFloaterIMContainer::handleKeyHere(KEY key, MASK mask )
{
    BOOL handled = FALSE;

    if(mask == MASK_ALT)
    {
        if (KEY_RETURN == key )
        {
            expandConversation();
            handled = TRUE;
        }

        if ((KEY_DOWN == key ) || (KEY_RIGHT == key))
        {
            selectNextorPreviousConversation(true);
            handled = TRUE;
        }
        if ((KEY_UP == key) || (KEY_LEFT == key))
        {
            selectNextorPreviousConversation(false);
            handled = TRUE;
        }
    }
    return handled;
}

bool LLFloaterIMContainer::selectAdjacentConversation(bool focus_selected)
{
    bool selectedAdjacentConversation = selectNextorPreviousConversation(true, focus_selected);

    if(!selectedAdjacentConversation)
    {
        selectedAdjacentConversation = selectNextorPreviousConversation(false, focus_selected);
    }

    return selectedAdjacentConversation;
}

bool LLFloaterIMContainer::selectNextorPreviousConversation(bool select_next, bool focus_selected)
{
    if (mConversationsWidgets.size() > 1)
    {
        LLFolderViewItem* new_selection = NULL;
        LLFolderViewItem* widget = get_ptr_in_map(mConversationsWidgets,getSelectedSession());
        if (widget)
        {
            if(select_next)
            {
                new_selection = mConversationsRoot->getNextFromChild(widget, FALSE);
            }
            else
            {
                new_selection = mConversationsRoot->getPreviousFromChild(widget, FALSE);
            }
            if (new_selection)
            {
                LLConversationItem* vmi = dynamic_cast<LLConversationItem*>(new_selection->getViewModelItem());
                if (vmi)
                {
                    selectConversationPair(vmi->getUUID(), true, focus_selected);
                    return true;
                }
            }
        }
    }
    return false;
}

void LLFloaterIMContainer::expandConversation()
{
    if(!mConversationsPane->isCollapsed())
    {
        LLConversationViewSession* widget = dynamic_cast<LLConversationViewSession*>(get_ptr_in_map(mConversationsWidgets,getSelectedSession()));
        if (widget)
        {
            widget->setOpen(!widget->isOpen());
        }
    }
}
bool LLFloaterIMContainer::isParticipantListExpanded()
{
    bool is_expanded = false;
    if(!mConversationsPane->isCollapsed())
    {
        LLConversationViewSession* widget = dynamic_cast<LLConversationViewSession*>(get_ptr_in_map(mConversationsWidgets,getSelectedSession()));
        if (widget)
        {
            is_expanded = widget->isOpen();
        }
    }
    return is_expanded;
}

// By default, if torn off session is currently frontmost, LLFloater::isFrontmost() will return FALSE, which can lead to some bugs
// So LLFloater::isFrontmost() is overriden here to check both selected session and the IM floater itself
// Exclude "Nearby Chat" session from the check, as "Nearby Chat" window and "Conversations" floater can be brought
// to front independently
/*virtual*/
BOOL LLFloaterIMContainer::isFrontmost()
{
    LLFloaterIMSessionTab* selected_session = LLFloaterIMSessionTab::getConversation(mSelectedSession);
    LLFloaterIMNearbyChat* nearby_chat = LLFloaterReg::findTypedInstance<LLFloaterIMNearbyChat>("nearby_chat");
    return (selected_session && selected_session->isFrontmost() && (selected_session != nearby_chat))
        || LLFloater::isFrontmost();
}

// For conversations, closeFloater() (linked to Ctrl-W) does not actually close the floater but the active conversation.
// This is intentional so it doesn't confuse the user. onClickCloseBtn() closes the whole floater.
void LLFloaterIMContainer::onClickCloseBtn(bool app_quitting/* = false*/)
{
    gSavedPerAccountSettings.setS32("ConversationsListPaneWidth", mConversationsPane->getRect().getWidth());
    LLMultiFloater::closeFloater(app_quitting);
}

void LLFloaterIMContainer::closeHostedFloater()
{
    onClickCloseBtn();
}

void LLFloaterIMContainer::closeAllConversations()
{
    std::vector<LLUUID> ids;
    for (conversations_items_map::iterator it_session = mConversationsItems.begin(); it_session != mConversationsItems.end(); it_session++)
    {
        LLUUID session_id = it_session->first;
        if (session_id != LLUUID())
        {
            ids.push_back(session_id);
        }
    }

    for (std::vector<LLUUID>::const_iterator it = ids.begin(); it != ids.end();     ++it)
    {
        LLFloaterIMSession *conversationFloater = LLFloaterIMSession::findInstance(*it);
        LLFloater::onClickClose(conversationFloater);
    }
}

void LLFloaterIMContainer::closeSelectedConversations(const uuid_vec_t& ids)
{
    for (uuid_vec_t::const_iterator it = ids.begin(); it != ids.end(); ++it)
    {
        //We don't need to close Nearby chat, so skip it
        if (*it != LLUUID())
        {
            LLFloaterIMSession *conversationFloater = LLFloaterIMSession::findInstance(*it);
            if(conversationFloater)
            {
                LLFloater::onClickClose(conversationFloater);
            }
        }
    }
}
void LLFloaterIMContainer::closeFloater(bool app_quitting/* = false*/)
{
    if(app_quitting)
    {
        closeAllConversations();
        onClickCloseBtn(app_quitting);
    }
    else
    {
        // Check for currently active session
        LLUUID session_id = getSelectedSession();
        // If current session is Nearby Chat or there is only one session remaining, close the floater
        if (mConversationsItems.size() == 1 || session_id == LLUUID() || app_quitting)
        {
            onClickCloseBtn();
        }
        else
        {
            // Otherwise, close current conversation
            LLFloaterIMSessionTab* active_conversation = LLFloaterIMSessionTab::getConversation(session_id);
            if (active_conversation)
            {
                active_conversation->closeFloater();
            }
        }
    }
}

void LLFloaterIMContainer::handleReshape(const LLRect& rect, bool by_user)
{
    LLMultiFloater::handleReshape(rect, by_user);
    storeRectControl();
}

// EOF

#endif<|MERGE_RESOLUTION|>--- conflicted
+++ resolved
@@ -1548,23 +1548,16 @@
 //        || ("can_pay" == item)
 // [/RLVa:KB]
         || ("report_abuse" == item))
-<<<<<<< HEAD
-	{
-		// Those menu items are enable only if a single avatar is selected
-		return is_single_select;
-	}
+    {
+        // Those menu items are enable only if a single avatar is selected
+        return is_single_select;
+    }
 // [RLVa:KB] - @pay
     else if ("can_pay" == item)
     {
-		return is_single_select && RlvActions::canPayAvatar(single_id);
+        return is_single_select && RlvActions::canPayAvatar(single_id);
     }
 // [/RLVa:KB]
-=======
-    {
-        // Those menu items are enable only if a single avatar is selected
-        return is_single_select;
-    }
->>>>>>> 38c2a5bd
     else if ("can_block" == item)
     {
         return (is_single_select ? LLAvatarActions::canBlock(single_id) : false);
