/**
 * @file llnavigationbar.h
 * @brief Navigation bar definition
 *
 * $LicenseInfo:firstyear=2009&license=viewerlgpl$
 * Second Life Viewer Source Code
 * Copyright (C) 2010, Linden Research, Inc.
 *
 * This library is free software; you can redistribute it and/or
 * modify it under the terms of the GNU Lesser General Public
 * License as published by the Free Software Foundation;
 * version 2.1 of the License only.
 *
 * This library is distributed in the hope that it will be useful,
 * but WITHOUT ANY WARRANTY; without even the implied warranty of
 * MERCHANTABILITY or FITNESS FOR A PARTICULAR PURPOSE.  See the GNU
 * Lesser General Public License for more details.
 *
 * You should have received a copy of the GNU Lesser General Public
 * License along with this library; if not, write to the Free Software
 * Foundation, Inc., 51 Franklin Street, Fifth Floor, Boston, MA  02110-1301  USA
 *
 * Linden Research, Inc., 945 Battery Street, San Francisco, CA  94111  USA
 * $/LicenseInfo$
 */

#ifndef LL_LLNAVIGATIONBAR_H
#define LL_LLNAVIGATIONBAR_H

// <FS:Zi> Make navigation bar part of the UI
// #include "llpanel.h"
// </FS:Zi>
#include "llbutton.h"
#include "lllayoutstack.h"
#include "llinitdestroyclass.h"
#include "rlvdefines.h"

class LLLocationInputCtrl;
class LLMenuGL;
class LLSearchEditor;
class LLSearchComboBox;

/**
 * This button is able to handle click-dragging mouse event.
 * It has appropriated signal for this event.
 * Dragging direction can be set from xml attribute called 'direction'
 *
 * *TODO: move to llui?
 */

class LLPullButton: public LLButton
{
    LOG_CLASS(LLPullButton);

public:
    struct Params: public LLInitParam::Block<Params, LLButton::Params>
    {
        Optional<std::string> direction; // left, right, down, up

        Params()
        :   direction("direction", "down")
        {
        }
    };

    /*virtual*/ BOOL handleMouseDown(S32 x, S32 y, MASK mask);

    /*virtual*/ BOOL handleMouseUp(S32 x, S32 y, MASK mask);

    /*virtual*/ void onMouseLeave(S32 x, S32 y, MASK mask);

    boost::signals2::connection setClickDraggingCallback(const commit_signal_t::slot_type& cb);

protected:
    friend class LLUICtrlFactory;
    // convert string name into direction vector
    void setDirectionFromName(const std::string& name);
    LLPullButton(const LLPullButton::Params& params);

    commit_signal_t mClickDraggingSignal;
    LLVector2 mLastMouseDown;
    LLVector2 mDraggingDirection;
};

/**
 * Web browser-like navigation bar.
 */
class LLNavigationBar
<<<<<<< HEAD
// <FS:Zi> Make navigation bar part of the UI
	// :	public LLPanel, public LLSingleton<LLNavigationBar>, private LLDestroyClass<LLNavigationBar>
	:	public LLSingleton<LLNavigationBar>
// </FS:Zi>
=======
    :   public LLPanel, public LLSingleton<LLNavigationBar>, private LLDestroyClass<LLNavigationBar>
>>>>>>> 38c2a5bd
{
    LLSINGLETON(LLNavigationBar);
    virtual ~LLNavigationBar();
    LOG_CLASS(LLNavigationBar);
    friend class LLDestroyClass<LLNavigationBar>;

public:
<<<<<<< HEAD
	
	// <FS:Zi> Make navigation bar part of the UI
	// /*virtual*/ void	draw() override;
	// /*virtual*/ BOOL handleRightMouseDown(S32 x, S32 y, MASK mask) override;
	// /*virtual*/ BOOL	postBuild() override;
	// </FS:Zi>
//	/*virtual*/ void	setVisible(BOOL visible) override; // <FS:Zi> Is done inside XUI now, using visibility_control
=======
>>>>>>> 38c2a5bd

    /*virtual*/ void    draw() override;
    /*virtual*/ BOOL handleRightMouseDown(S32 x, S32 y, MASK mask) override;
    /*virtual*/ BOOL    postBuild() override;
    /*virtual*/ void    setVisible(BOOL visible) override;

<<<<<<< HEAD
// <FS:Zi> No size calculations in code please. XUI handles it all now with visibility_control
// 	int getDefNavBarHeight();
// 	int getDefFavBarHeight();
// </FS:Zi>

    bool isRebakeNavMeshAvailable();
	
// [RLVa:KB] - Checked: 2014-03-23 (RLVa-1.4.10)
	void refreshLocationCtrl();
// [/RLVa:KB]
private:
	// the distance between navigation panel and favorites panel in pixels
	// const static S32 FAVBAR_TOP_PADDING = 10;	// <FS:Zi> No size calculations in code please. XUI handles it all now with visibility_control

	void rebuildTeleportHistoryMenu();
	void showTeleportHistoryMenu(LLUICtrl* btn_ctrl);
	void invokeSearch(std::string search_text);
	void resizeLayoutPanel();
	// callbacks
	void onTeleportHistoryMenuItemClicked(const LLSD& userdata);
	void onTeleportHistoryChanged();
	// [FS:CR] FIRE-12333
	//void onBackButtonClicked();
	void onBackButtonClicked(LLUICtrl* ctrl);
	void onBackOrForwardButtonHeldDown(LLUICtrl* ctrl, const LLSD& param);
	void onNavigationButtonHeldUp(LLButton* nav_button);
	// [FS:CR] FIRE-12333
	//void onForwardButtonClicked();
	//void onHomeButtonClicked();
	void onForwardButtonClicked(LLUICtrl* ctrl);
	void onHomeButtonClicked(LLUICtrl* ctrl);
	void onLandmarksButtonClicked();
	void onLocationSelection();
	void onLocationPrearrange(const LLSD& data);
	void onSearchCommit();
	void onTeleportFinished(const LLVector3d& global_agent_pos);
	void onTeleportFailed();
	void onNavbarResized();
	void onRegionNameResponse(
			std::string typed_location,
			std::string region_name,
			LLVector3 local_coords,
			U64 region_handle, const std::string& url,
			const LLUUID& snapshot_id, bool teleport);

	void fillSearchComboBox();
	
	// <FS:CR> FIRE-11847
	void onClickedLightingBtn();
	boost::signals2::connection mRlvBehaviorCallbackConnection;
	void updateRlvRestrictions(ERlvBehaviour behavior, ERlvParamType type);
	// </FS:CR>

	// <FS:Zi> Make navigation bar part of the UI
	// static void destroyClass()
	// {
	// 	if (LLNavigationBar::instanceExists())
	// 	{
	// 		LLNavigationBar::getInstance()->setEnabled(FALSE);
	// 	}
	// }
	// </FS:Zi>

	S32							mNavPanWidth;
	LLMenuGL*					mTeleportHistoryMenu;
	LLPullButton*				mBtnBack;
	LLPullButton*				mBtnForward;
	LLButton*					mBtnHome;
	LLButton*					mBtnLandmarks;
	LLSearchComboBox*			mSearchComboBox;
	LLLocationInputCtrl*		mCmbLocation;
	// <FS:Zi> No size calculations in code please. XUI handles it all now with visibility_control
	//LLRect						mDefaultNbRect;
	//LLRect						mDefaultFpRect;
	// </FS:Zi>
	LLLayoutPanel* 				mNavigationPanel;
	LLLayoutPanel* 				mFavoritePanel;
	boost::signals2::connection	mTeleportFailedConnection;
	boost::signals2::connection	mTeleportFinishConnection;
	boost::signals2::connection	mHistoryMenuConnection;
	// if true, save location to location history when teleport finishes
	bool						mSaveToLocationHistory;

// <FS:Zi> Make navigation bar part of the UI
public:
	void clearHistory();
	LLView* getView();		// for RLVa to disable "Home" button

protected:
	void onRightMouseDown(S32 x,S32 y,MASK mask);
	void setupPanel();

	LLView* mView;
// </FS:Zi>
=======
    void handleLoginComplete();
    void clearHistoryCache();

    int getDefNavBarHeight();
    int getDefFavBarHeight();

    bool isRebakeNavMeshAvailable();

private:
    // the distance between navigation panel and favorites panel in pixels
    const static S32 FAVBAR_TOP_PADDING = 10;

    void rebuildTeleportHistoryMenu();
    void showTeleportHistoryMenu(LLUICtrl* btn_ctrl);
    void invokeSearch(std::string search_text);
    void resizeLayoutPanel();
    // callbacks
    void onTeleportHistoryMenuItemClicked(const LLSD& userdata);
    void onTeleportHistoryChanged();
    void onBackButtonClicked();
    void onBackOrForwardButtonHeldDown(LLUICtrl* ctrl, const LLSD& param);
    void onNavigationButtonHeldUp(LLButton* nav_button);
    void onForwardButtonClicked();
    void onHomeButtonClicked();
    void onLandmarksButtonClicked();
    void onLocationSelection();
    void onLocationPrearrange(const LLSD& data);
    void onTeleportFinished(const LLVector3d& global_agent_pos);
    void onTeleportFailed();
    void onNavbarResized();
    void onRegionNameResponse(
            std::string typed_location,
            std::string region_name,
            LLVector3 local_coords,
            U64 region_handle, const std::string& url,
            const LLUUID& snapshot_id, bool teleport);

    static void destroyClass()
    {
        if (LLNavigationBar::instanceExists())
        {
            LLNavigationBar::getInstance()->setEnabled(FALSE);
        }
    }

    S32                         mNavPanWidth;
    LLMenuGL*                   mTeleportHistoryMenu;
    LLPullButton*               mBtnBack;
    LLPullButton*               mBtnForward;
    LLButton*                   mBtnHome;
    LLButton*                   mBtnLandmarks;
    LLLocationInputCtrl*        mCmbLocation;
    LLRect                      mDefaultNbRect;
    LLRect                      mDefaultFpRect;
    LLLayoutPanel*              mNavigationPanel;
    LLLayoutPanel*              mFavoritePanel;
    boost::signals2::connection mTeleportFailedConnection;
    boost::signals2::connection mTeleportFinishConnection;
    boost::signals2::connection mHistoryMenuConnection;
    // if true, save location to location history when teleport finishes
    bool                        mSaveToLocationHistory;
>>>>>>> 38c2a5bd
};

#endif<|MERGE_RESOLUTION|>--- conflicted
+++ resolved
@@ -86,14 +86,10 @@
  * Web browser-like navigation bar.
  */
 class LLNavigationBar
-<<<<<<< HEAD
 // <FS:Zi> Make navigation bar part of the UI
-	// :	public LLPanel, public LLSingleton<LLNavigationBar>, private LLDestroyClass<LLNavigationBar>
-	:	public LLSingleton<LLNavigationBar>
-// </FS:Zi>
-=======
-    :   public LLPanel, public LLSingleton<LLNavigationBar>, private LLDestroyClass<LLNavigationBar>
->>>>>>> 38c2a5bd
+    // :    public LLPanel, public LLSingleton<LLNavigationBar>, private LLDestroyClass<LLNavigationBar>
+    :   public LLSingleton<LLNavigationBar>
+// </FS:Zi>
 {
     LLSINGLETON(LLNavigationBar);
     virtual ~LLNavigationBar();
@@ -101,129 +97,30 @@
     friend class LLDestroyClass<LLNavigationBar>;
 
 public:
-<<<<<<< HEAD
-	
-	// <FS:Zi> Make navigation bar part of the UI
-	// /*virtual*/ void	draw() override;
-	// /*virtual*/ BOOL handleRightMouseDown(S32 x, S32 y, MASK mask) override;
-	// /*virtual*/ BOOL	postBuild() override;
-	// </FS:Zi>
-//	/*virtual*/ void	setVisible(BOOL visible) override; // <FS:Zi> Is done inside XUI now, using visibility_control
-=======
->>>>>>> 38c2a5bd
-
-    /*virtual*/ void    draw() override;
-    /*virtual*/ BOOL handleRightMouseDown(S32 x, S32 y, MASK mask) override;
-    /*virtual*/ BOOL    postBuild() override;
-    /*virtual*/ void    setVisible(BOOL visible) override;
-
-<<<<<<< HEAD
+
+    // <FS:Zi> Make navigation bar part of the UI
+    // /*virtual*/ void draw() override;
+    // /*virtual*/ BOOL handleRightMouseDown(S32 x, S32 y, MASK mask) override;
+    // /*virtual*/ BOOL postBuild() override;
+    // </FS:Zi>
+//  /*virtual*/ void    setVisible(BOOL visible) override; // <FS:Zi> Is done inside XUI now, using visibility_control
+
+    void handleLoginComplete();
+    void clearHistoryCache();
+
 // <FS:Zi> No size calculations in code please. XUI handles it all now with visibility_control
-// 	int getDefNavBarHeight();
-// 	int getDefFavBarHeight();
+//  int getDefNavBarHeight();
+//  int getDefFavBarHeight();
 // </FS:Zi>
 
     bool isRebakeNavMeshAvailable();
-	
+
 // [RLVa:KB] - Checked: 2014-03-23 (RLVa-1.4.10)
-	void refreshLocationCtrl();
+    void refreshLocationCtrl();
 // [/RLVa:KB]
 private:
-	// the distance between navigation panel and favorites panel in pixels
-	// const static S32 FAVBAR_TOP_PADDING = 10;	// <FS:Zi> No size calculations in code please. XUI handles it all now with visibility_control
-
-	void rebuildTeleportHistoryMenu();
-	void showTeleportHistoryMenu(LLUICtrl* btn_ctrl);
-	void invokeSearch(std::string search_text);
-	void resizeLayoutPanel();
-	// callbacks
-	void onTeleportHistoryMenuItemClicked(const LLSD& userdata);
-	void onTeleportHistoryChanged();
-	// [FS:CR] FIRE-12333
-	//void onBackButtonClicked();
-	void onBackButtonClicked(LLUICtrl* ctrl);
-	void onBackOrForwardButtonHeldDown(LLUICtrl* ctrl, const LLSD& param);
-	void onNavigationButtonHeldUp(LLButton* nav_button);
-	// [FS:CR] FIRE-12333
-	//void onForwardButtonClicked();
-	//void onHomeButtonClicked();
-	void onForwardButtonClicked(LLUICtrl* ctrl);
-	void onHomeButtonClicked(LLUICtrl* ctrl);
-	void onLandmarksButtonClicked();
-	void onLocationSelection();
-	void onLocationPrearrange(const LLSD& data);
-	void onSearchCommit();
-	void onTeleportFinished(const LLVector3d& global_agent_pos);
-	void onTeleportFailed();
-	void onNavbarResized();
-	void onRegionNameResponse(
-			std::string typed_location,
-			std::string region_name,
-			LLVector3 local_coords,
-			U64 region_handle, const std::string& url,
-			const LLUUID& snapshot_id, bool teleport);
-
-	void fillSearchComboBox();
-	
-	// <FS:CR> FIRE-11847
-	void onClickedLightingBtn();
-	boost::signals2::connection mRlvBehaviorCallbackConnection;
-	void updateRlvRestrictions(ERlvBehaviour behavior, ERlvParamType type);
-	// </FS:CR>
-
-	// <FS:Zi> Make navigation bar part of the UI
-	// static void destroyClass()
-	// {
-	// 	if (LLNavigationBar::instanceExists())
-	// 	{
-	// 		LLNavigationBar::getInstance()->setEnabled(FALSE);
-	// 	}
-	// }
-	// </FS:Zi>
-
-	S32							mNavPanWidth;
-	LLMenuGL*					mTeleportHistoryMenu;
-	LLPullButton*				mBtnBack;
-	LLPullButton*				mBtnForward;
-	LLButton*					mBtnHome;
-	LLButton*					mBtnLandmarks;
-	LLSearchComboBox*			mSearchComboBox;
-	LLLocationInputCtrl*		mCmbLocation;
-	// <FS:Zi> No size calculations in code please. XUI handles it all now with visibility_control
-	//LLRect						mDefaultNbRect;
-	//LLRect						mDefaultFpRect;
-	// </FS:Zi>
-	LLLayoutPanel* 				mNavigationPanel;
-	LLLayoutPanel* 				mFavoritePanel;
-	boost::signals2::connection	mTeleportFailedConnection;
-	boost::signals2::connection	mTeleportFinishConnection;
-	boost::signals2::connection	mHistoryMenuConnection;
-	// if true, save location to location history when teleport finishes
-	bool						mSaveToLocationHistory;
-
-// <FS:Zi> Make navigation bar part of the UI
-public:
-	void clearHistory();
-	LLView* getView();		// for RLVa to disable "Home" button
-
-protected:
-	void onRightMouseDown(S32 x,S32 y,MASK mask);
-	void setupPanel();
-
-	LLView* mView;
-// </FS:Zi>
-=======
-    void handleLoginComplete();
-    void clearHistoryCache();
-
-    int getDefNavBarHeight();
-    int getDefFavBarHeight();
-
-    bool isRebakeNavMeshAvailable();
-
-private:
     // the distance between navigation panel and favorites panel in pixels
-    const static S32 FAVBAR_TOP_PADDING = 10;
+    // const static S32 FAVBAR_TOP_PADDING = 10;    // <FS:Zi> No size calculations in code please. XUI handles it all now with visibility_control
 
     void rebuildTeleportHistoryMenu();
     void showTeleportHistoryMenu(LLUICtrl* btn_ctrl);
@@ -232,14 +129,20 @@
     // callbacks
     void onTeleportHistoryMenuItemClicked(const LLSD& userdata);
     void onTeleportHistoryChanged();
-    void onBackButtonClicked();
+    // [FS:CR] FIRE-12333
+    //void onBackButtonClicked();
+    void onBackButtonClicked(LLUICtrl* ctrl);
     void onBackOrForwardButtonHeldDown(LLUICtrl* ctrl, const LLSD& param);
     void onNavigationButtonHeldUp(LLButton* nav_button);
-    void onForwardButtonClicked();
-    void onHomeButtonClicked();
+    // [FS:CR] FIRE-12333
+    //void onForwardButtonClicked();
+    //void onHomeButtonClicked();
+    void onForwardButtonClicked(LLUICtrl* ctrl);
+    void onHomeButtonClicked(LLUICtrl* ctrl);
     void onLandmarksButtonClicked();
     void onLocationSelection();
     void onLocationPrearrange(const LLSD& data);
+    void onSearchCommit();
     void onTeleportFinished(const LLVector3d& global_agent_pos);
     void onTeleportFailed();
     void onNavbarResized();
@@ -250,13 +153,23 @@
             U64 region_handle, const std::string& url,
             const LLUUID& snapshot_id, bool teleport);
 
-    static void destroyClass()
-    {
-        if (LLNavigationBar::instanceExists())
-        {
-            LLNavigationBar::getInstance()->setEnabled(FALSE);
-        }
-    }
+    void fillSearchComboBox();
+
+    // <FS:CR> FIRE-11847
+    void onClickedLightingBtn();
+    boost::signals2::connection mRlvBehaviorCallbackConnection;
+    void updateRlvRestrictions(ERlvBehaviour behavior, ERlvParamType type);
+    // </FS:CR>
+
+    // <FS:Zi> Make navigation bar part of the UI
+    // static void destroyClass()
+    // {
+    //  if (LLNavigationBar::instanceExists())
+    //  {
+    //      LLNavigationBar::getInstance()->setEnabled(FALSE);
+    //  }
+    // }
+    // </FS:Zi>
 
     S32                         mNavPanWidth;
     LLMenuGL*                   mTeleportHistoryMenu;
@@ -264,9 +177,12 @@
     LLPullButton*               mBtnForward;
     LLButton*                   mBtnHome;
     LLButton*                   mBtnLandmarks;
+    LLSearchComboBox*           mSearchComboBox;
     LLLocationInputCtrl*        mCmbLocation;
-    LLRect                      mDefaultNbRect;
-    LLRect                      mDefaultFpRect;
+    // <FS:Zi> No size calculations in code please. XUI handles it all now with visibility_control
+    //LLRect                        mDefaultNbRect;
+    //LLRect                        mDefaultFpRect;
+    // </FS:Zi>
     LLLayoutPanel*              mNavigationPanel;
     LLLayoutPanel*              mFavoritePanel;
     boost::signals2::connection mTeleportFailedConnection;
@@ -274,7 +190,18 @@
     boost::signals2::connection mHistoryMenuConnection;
     // if true, save location to location history when teleport finishes
     bool                        mSaveToLocationHistory;
->>>>>>> 38c2a5bd
+
+// <FS:Zi> Make navigation bar part of the UI
+public:
+    void clearHistory();
+    LLView* getView();      // for RLVa to disable "Home" button
+
+protected:
+    void onRightMouseDown(S32 x,S32 y,MASK mask);
+    void setupPanel();
+
+    LLView* mView;
+// </FS:Zi>
 };
 
 #endif