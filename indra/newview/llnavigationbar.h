/** 
 * @file llnavigationbar.h
 * @brief Navigation bar definition
 *
 * $LicenseInfo:firstyear=2009&license=viewerlgpl$
 * Second Life Viewer Source Code
 * Copyright (C) 2010, Linden Research, Inc.
 * 
 * This library is free software; you can redistribute it and/or
 * modify it under the terms of the GNU Lesser General Public
 * License as published by the Free Software Foundation;
 * version 2.1 of the License only.
 * 
 * This library is distributed in the hope that it will be useful,
 * but WITHOUT ANY WARRANTY; without even the implied warranty of
 * MERCHANTABILITY or FITNESS FOR A PARTICULAR PURPOSE.  See the GNU
 * Lesser General Public License for more details.
 * 
 * You should have received a copy of the GNU Lesser General Public
 * License along with this library; if not, write to the Free Software
 * Foundation, Inc., 51 Franklin Street, Fifth Floor, Boston, MA  02110-1301  USA
 * 
 * Linden Research, Inc., 945 Battery Street, San Francisco, CA  94111  USA
 * $/LicenseInfo$
 */

#ifndef LL_LLNAVIGATIONBAR_H
#define LL_LLNAVIGATIONBAR_H

// <FS:Zi> Make navigation bar part of the UI
// #include "llpanel.h"
// </FS:Zi>
#include "llbutton.h"
#include "lllayoutstack.h"
#include "llinitdestroyclass.h"
#include "rlvdefines.h"

class LLLocationInputCtrl;
class LLMenuGL;
class LLSearchEditor;
class LLSearchComboBox;

/**
 * This button is able to handle click-dragging mouse event.
 * It has appropriated signal for this event.
 * Dragging direction can be set from xml attribute called 'direction'
 * 
 * *TODO: move to llui?  
 */

class LLPullButton: public LLButton
{
	LOG_CLASS(LLPullButton);

public:
	struct Params: public LLInitParam::Block<Params, LLButton::Params>
	{
		Optional<std::string> direction; // left, right, down, up

		Params() 
		:	direction("direction", "down")
		{
		}
	};
	
	/*virtual*/ BOOL handleMouseDown(S32 x, S32 y, MASK mask);

	/*virtual*/ BOOL handleMouseUp(S32 x, S32 y, MASK mask);

	/*virtual*/ void onMouseLeave(S32 x, S32 y, MASK mask);

	boost::signals2::connection setClickDraggingCallback(const commit_signal_t::slot_type& cb);

protected:
	friend class LLUICtrlFactory;
	// convert string name into direction vector
	void setDirectionFromName(const std::string& name);
	LLPullButton(const LLPullButton::Params& params);

	commit_signal_t mClickDraggingSignal;
	LLVector2 mLastMouseDown;
	LLVector2 mDraggingDirection;
};

/**
 * Web browser-like navigation bar.
 */ 
class LLNavigationBar
// <FS:Zi> Make navigation bar part of the UI
	// :	public LLPanel, public LLSingleton<LLNavigationBar>, private LLDestroyClass<LLNavigationBar>
	:	public LLSingleton<LLNavigationBar>
// </FS:Zi>
{
	LLSINGLETON(LLNavigationBar);
	virtual ~LLNavigationBar();
	LOG_CLASS(LLNavigationBar);
	friend class LLDestroyClass<LLNavigationBar>;

public:
	
	// <FS:Zi> Make navigation bar part of the UI
	// /*virtual*/ void	draw();
	// /*virtual*/ BOOL handleRightMouseDown(S32 x, S32 y, MASK mask);
	// /*virtual*/ BOOL	postBuild();
	// </FS:Zi>
//	/*virtual*/ void	setVisible(BOOL visible); // <FS:Zi> Is done inside XUI now, using visibility_control

	void handleLoginComplete();
	void clearHistoryCache();

// <FS:Zi> No size calculations in code please. XUI handles it all now with visibility_control
// 	int getDefNavBarHeight();
// 	int getDefFavBarHeight();
// </FS:Zi>
	
// [RLVa:KB] - Checked: 2014-03-23 (RLVa-1.4.10)
	void refreshLocationCtrl();
// [/RLVa:KB]
private:
	// the distance between navigation panel and favorites panel in pixels
	// const static S32 FAVBAR_TOP_PADDING = 10;	// <FS:Zi> No size calculations in code please. XUI handles it all now with visibility_control

	void rebuildTeleportHistoryMenu();
	void showTeleportHistoryMenu(LLUICtrl* btn_ctrl);
	void invokeSearch(std::string search_text);
	void resizeLayoutPanel();
	// callbacks
	void onTeleportHistoryMenuItemClicked(const LLSD& userdata);
	void onTeleportHistoryChanged();
	// [FS:CR] FIRE-12333
	//void onBackButtonClicked();
	void onBackButtonClicked(LLUICtrl* ctrl);
	void onBackOrForwardButtonHeldDown(LLUICtrl* ctrl, const LLSD& param);
	void onNavigationButtonHeldUp(LLButton* nav_button);
<<<<<<< HEAD
	// [FS:CR] FIRE-12333
	//void onForwardButtonClicked();
	//void onHomeButtonClicked();
	void onForwardButtonClicked(LLUICtrl* ctrl);
	void onHomeButtonClicked(LLUICtrl* ctrl);
=======
	void onForwardButtonClicked();
	void onHomeButtonClicked();
	void onLandmarksButtonClicked();
>>>>>>> 9c8bc82c
	void onLocationSelection();
	void onLocationPrearrange(const LLSD& data);
	void onSearchCommit();
	void onTeleportFinished(const LLVector3d& global_agent_pos);
	void onTeleportFailed();
	void onNavbarResized();
	void onRegionNameResponse(
			std::string typed_location,
			std::string region_name,
			LLVector3 local_coords,
			U64 region_handle, const std::string& url,
			const LLUUID& snapshot_id, bool teleport);

	void fillSearchComboBox();
	
	// <FS:CR> FIRE-11847
	void onClickedLightingBtn();
	boost::signals2::connection mRlvBehaviorCallbackConnection;
	void updateRlvRestrictions(ERlvBehaviour behavior, ERlvParamType type);
	// </FS:CR>

	// <FS:Zi> Make navigation bar part of the UI
	// static void destroyClass()
	// {
	// 	if (LLNavigationBar::instanceExists())
	// 	{
	// 		LLNavigationBar::getInstance()->setEnabled(FALSE);
	// 	}
	// }
	// </FS:Zi>

	S32							mNavPanWidth;
	LLMenuGL*					mTeleportHistoryMenu;
	LLPullButton*				mBtnBack;
	LLPullButton*				mBtnForward;
	LLButton*					mBtnHome;
<<<<<<< HEAD
	LLSearchComboBox*			mSearchComboBox;
=======
	LLButton*					mBtnLandmarks;
>>>>>>> 9c8bc82c
	LLLocationInputCtrl*		mCmbLocation;
	// <FS:Zi> No size calculations in code please. XUI handles it all now with visibility_control
	//LLRect						mDefaultNbRect;
	//LLRect						mDefaultFpRect;
	// </FS:Zi>
	LLLayoutPanel* 				mNavigationPanel;
	LLLayoutPanel* 				mFavoritePanel;
	boost::signals2::connection	mTeleportFailedConnection;
	boost::signals2::connection	mTeleportFinishConnection;
	boost::signals2::connection	mHistoryMenuConnection;
	// if true, save location to location history when teleport finishes
	bool						mSaveToLocationHistory;

// <FS:Zi> Make navigation bar part of the UI
public:
	void clearHistory();
	LLView* getView();		// for RLVa to disable "Home" button

protected:
	void onRightMouseDown(S32 x,S32 y,MASK mask);
	void setupPanel();

	LLView* mView;
// </FS:Zi>
};

#endif<|MERGE_RESOLUTION|>--- conflicted
+++ resolved
@@ -132,17 +132,12 @@
 	void onBackButtonClicked(LLUICtrl* ctrl);
 	void onBackOrForwardButtonHeldDown(LLUICtrl* ctrl, const LLSD& param);
 	void onNavigationButtonHeldUp(LLButton* nav_button);
-<<<<<<< HEAD
 	// [FS:CR] FIRE-12333
 	//void onForwardButtonClicked();
 	//void onHomeButtonClicked();
 	void onForwardButtonClicked(LLUICtrl* ctrl);
 	void onHomeButtonClicked(LLUICtrl* ctrl);
-=======
-	void onForwardButtonClicked();
-	void onHomeButtonClicked();
 	void onLandmarksButtonClicked();
->>>>>>> 9c8bc82c
 	void onLocationSelection();
 	void onLocationPrearrange(const LLSD& data);
 	void onSearchCommit();
@@ -179,11 +174,8 @@
 	LLPullButton*				mBtnBack;
 	LLPullButton*				mBtnForward;
 	LLButton*					mBtnHome;
-<<<<<<< HEAD
+	LLButton*					mBtnLandmarks;
 	LLSearchComboBox*			mSearchComboBox;
-=======
-	LLButton*					mBtnLandmarks;
->>>>>>> 9c8bc82c
 	LLLocationInputCtrl*		mCmbLocation;
 	// <FS:Zi> No size calculations in code please. XUI handles it all now with visibility_control
 	//LLRect						mDefaultNbRect;
