/**
 * @file llfloatersidepanelcontainer.cpp
 * @brief LLFloaterSidePanelContainer class definition
 *
 * $LicenseInfo:firstyear=2011&license=viewerlgpl$
 * Second Life Viewer Source Code
 * Copyright (C) 2011, Linden Research, Inc.
 *
 * This library is free software; you can redistribute it and/or
 * modify it under the terms of the GNU Lesser General Public
 * License as published by the Free Software Foundation;
 * version 2.1 of the License only.
 *
 * This library is distributed in the hope that it will be useful,
 * but WITHOUT ANY WARRANTY; without even the implied warranty of
 * MERCHANTABILITY or FITNESS FOR A PARTICULAR PURPOSE.  See the GNU
 * Lesser General Public License for more details.
 *
 * You should have received a copy of the GNU Lesser General Public
 * License along with this library; if not, write to the Free Software
 * Foundation, Inc., 51 Franklin Street, Fifth Floor, Boston, MA  02110-1301  USA
 *
 * Linden Research, Inc., 945 Battery Street, San Francisco, CA  94111  USA
 * $/LicenseInfo$
 */

#include "llviewerprecompiledheaders.h"

#include "llfloaterreg.h"
#include "llfloatersidepanelcontainer.h"
#include "llpaneleditwearable.h"

// newview includes
#include "llsidetraypanelcontainer.h"
#include "lltransientfloatermgr.h"
#include "llpaneloutfitedit.h"
#include "llsidepanelappearance.h"

//static
const std::string LLFloaterSidePanelContainer::sMainPanelName("main_panel");

// [RLVa:KB] - Checked: 2012-02-07 (RLVa-1.4.5) | Added: RLVa-1.4.5
LLFloaterSidePanelContainer::validate_signal_t LLFloaterSidePanelContainer::mValidateSignal;
// [/RLVa:KB]

LLFloaterSidePanelContainer::LLFloaterSidePanelContainer(const LLSD& key, const Params& params)
:   LLFloater(key, params)
{
    // Prevent transient floaters (e.g. IM windows) from hiding
    // when this floater is clicked.
    LLTransientFloaterMgr::getInstance()->addControlView(LLTransientFloaterMgr::GLOBAL, this);
}

LLFloaterSidePanelContainer::~LLFloaterSidePanelContainer()
{
    LLTransientFloaterMgr::getInstance()->removeControlView(LLTransientFloaterMgr::GLOBAL, this);
}

void LLFloaterSidePanelContainer::onOpen(const LLSD& key)
{
    getChild<LLPanel>(sMainPanelName)->onOpen(key);
}

void LLFloaterSidePanelContainer::closeFloater(bool app_quitting)
{
<<<<<<< HEAD
	LLPanelOutfitEdit* panel_outfit_edit =
		dynamic_cast<LLPanelOutfitEdit*>(LLFloaterSidePanelContainer::findPanel("appearance", "panel_outfit_edit"));
	if (panel_outfit_edit)
	{
		LLFloater *parent = gFloaterView->getParentFloater(panel_outfit_edit);
		if (parent == this )
		{
			LLSidepanelAppearance* panel_appearance = dynamic_cast<LLSidepanelAppearance*>(getPanel("appearance"));
			if (panel_appearance)
			{
				LLPanelEditWearable *edit_wearable_ptr = panel_appearance->getWearable();
				if (edit_wearable_ptr)
				{
					edit_wearable_ptr->onClose();
				}
				if (!app_quitting)
				{
					panel_appearance->showOutfitsInventoryPanel();
				}
			}
		}
	}
	
	LLFloater::closeFloater(app_quitting);

	// <FS:Ansariel> Special secondary inventory floaters
	//if (getInstanceName() == "inventory" && !getKey().isUndefined())
	if ((getInstanceName() == "inventory" && !getKey().isUndefined()) || getInstanceName() == "secondary_inventory")
	// </FS:Ansariel>
	{
		destroy();
	}
=======
    LLPanelOutfitEdit* panel_outfit_edit =
        dynamic_cast<LLPanelOutfitEdit*>(LLFloaterSidePanelContainer::findPanel("appearance", "panel_outfit_edit"));
    if (panel_outfit_edit)
    {
        LLFloater *parent = gFloaterView->getParentFloater(panel_outfit_edit);
        if (parent == this )
        {
            LLSidepanelAppearance* panel_appearance = dynamic_cast<LLSidepanelAppearance*>(getPanel("appearance"));
            if (panel_appearance)
            {
                LLPanelEditWearable *edit_wearable_ptr = panel_appearance->getWearable();
                if (edit_wearable_ptr)
                {
                    edit_wearable_ptr->onClose();
                }
                if (!app_quitting)
                {
                    panel_appearance->showOutfitsInventoryPanel();
                }
            }
        }
    }

    LLFloater::closeFloater(app_quitting);

    if (getInstanceName() == "inventory" && !getKey().isUndefined())
    {
        destroy();
    }
>>>>>>> 38c2a5bd
}

LLFloater* LLFloaterSidePanelContainer::getTopmostInventoryFloater()
{
    LLFloater* topmost_floater = NULL;
    S32 z_min = S32_MAX;

    LLFloaterReg::const_instance_list_t& inst_list = LLFloaterReg::getFloaterList("inventory");
    // <FS:Ansariel> Fix for sharing inventory when multiple inventory floaters are open:
    //               For the secondary floaters, we have registered those as
    //               "secondary_inventory" in LLFloaterReg, so we have to add those
    //               instances to the instance list!
    //for (LLFloaterReg::const_instance_list_t::const_iterator iter = inst_list.begin(); iter != inst_list.end(); ++iter)
    LLFloaterReg::const_instance_list_t& inst_list_secondary = LLFloaterReg::getFloaterList("secondary_inventory");
    LLFloaterReg::instance_list_t combined_list;
    combined_list.insert(combined_list.end(), inst_list.begin(), inst_list.end());
    combined_list.insert(combined_list.end(), inst_list_secondary.begin(), inst_list_secondary.end());
    for (LLFloaterReg::instance_list_t::const_iterator iter = combined_list.begin(); iter != combined_list.end(); ++iter)
    // </FS:Ansariel>
    {
        LLFloater* inventory_floater = (*iter);

        if (inventory_floater && inventory_floater->getVisible())
        {
            S32 z_order = gFloaterView->getZOrder(inventory_floater);
            if (z_order < z_min)
            {
                z_min = z_order;
                topmost_floater = inventory_floater;
            }
        }
    }
    return topmost_floater;
}

LLPanel* LLFloaterSidePanelContainer::openChildPanel(const std::string& panel_name, const LLSD& params)
{
    LLView* view = findChildView(panel_name, true);
    if (!view)
        return NULL;

    if (!getVisible())
    {
        openFloater();
    }
    else if (!hasFocus())
    {
        setFocus(TRUE);
    }

    LLPanel* panel = NULL;

    LLSideTrayPanelContainer* container = dynamic_cast<LLSideTrayPanelContainer*>(view->getParent());
    if (container)
    {
        container->openPanel(panel_name, params);
        panel = container->getCurrentPanel();
    }
    else if ((panel = dynamic_cast<LLPanel*>(view)) != NULL)
    {
        panel->onOpen(params);
    }

    return panel;
}

// [RLVa:KB] - Checked: 2012-02-07 (RLVa-1.4.5) | Added: RLVa-1.4.5
bool LLFloaterSidePanelContainer::canShowPanel(const std::string& floater_name, const LLSD& key)
{
	return mValidateSignal(floater_name, sMainPanelName, key);
}

bool LLFloaterSidePanelContainer::canShowPanel(const std::string& floater_name, const std::string& panel_name, const LLSD& key)
{
	return mValidateSignal(floater_name, panel_name, key);
}
// [/RLVa:KB]
	
void LLFloaterSidePanelContainer::showPanel(const std::string& floater_name, const LLSD& key)
{
<<<<<<< HEAD
	LLFloaterSidePanelContainer* floaterp = LLFloaterReg::getTypedInstance<LLFloaterSidePanelContainer>(floater_name);
//	if (floaterp)
// [RLVa:KB] - Checked: 2013-04-16 (RLVa-1.4.8)
	if ( (floaterp) && ((floaterp->getVisible()) || (LLFloaterReg::canShowInstance(floater_name, key))) && (canShowPanel(floater_name, key)) )
// [/RLVa:KB]
	{
		floaterp->openChildPanel(sMainPanelName, key);
	}
=======
    LLFloaterSidePanelContainer* floaterp = LLFloaterReg::getTypedInstance<LLFloaterSidePanelContainer>(floater_name);
    if (floaterp)
    {
        floaterp->openChildPanel(sMainPanelName, key);
    }
>>>>>>> 38c2a5bd
}

void LLFloaterSidePanelContainer::showPanel(const std::string& floater_name, const std::string& panel_name, const LLSD& key)
{
<<<<<<< HEAD
	LLFloaterSidePanelContainer* floaterp = LLFloaterReg::getTypedInstance<LLFloaterSidePanelContainer>(floater_name);
//	if (floaterp)
// [RLVa:KB] - Checked: 2013-04-16 (RLVa-1.4.8)
	if ( (floaterp) && ((floaterp->getVisible()) || (LLFloaterReg::canShowInstance(floater_name, key))) && (canShowPanel(floater_name, panel_name, key)) )
// [/RLVa:KB]
	{
		floaterp->openChildPanel(panel_name, key);
	}
=======
    LLFloaterSidePanelContainer* floaterp = LLFloaterReg::getTypedInstance<LLFloaterSidePanelContainer>(floater_name);
    if (floaterp)
    {
        floaterp->openChildPanel(panel_name, key);
    }
>>>>>>> 38c2a5bd
}

LLPanel* LLFloaterSidePanelContainer::getPanel(const std::string& floater_name, const std::string& panel_name)
{
    LLFloaterSidePanelContainer* floaterp = LLFloaterReg::getTypedInstance<LLFloaterSidePanelContainer>(floater_name);

    if (floaterp)
    {
        return floaterp->findChild<LLPanel>(panel_name, true);
    }

    return NULL;
}

LLPanel* LLFloaterSidePanelContainer::findPanel(const std::string& floater_name, const std::string& panel_name)
{
    LLFloaterSidePanelContainer* floaterp = LLFloaterReg::findTypedInstance<LLFloaterSidePanelContainer>(floater_name);

    if (floaterp)
    {
        return floaterp->findChild<LLPanel>(panel_name, true);
    }

    return NULL;
}<|MERGE_RESOLUTION|>--- conflicted
+++ resolved
@@ -63,40 +63,6 @@
 
 void LLFloaterSidePanelContainer::closeFloater(bool app_quitting)
 {
-<<<<<<< HEAD
-	LLPanelOutfitEdit* panel_outfit_edit =
-		dynamic_cast<LLPanelOutfitEdit*>(LLFloaterSidePanelContainer::findPanel("appearance", "panel_outfit_edit"));
-	if (panel_outfit_edit)
-	{
-		LLFloater *parent = gFloaterView->getParentFloater(panel_outfit_edit);
-		if (parent == this )
-		{
-			LLSidepanelAppearance* panel_appearance = dynamic_cast<LLSidepanelAppearance*>(getPanel("appearance"));
-			if (panel_appearance)
-			{
-				LLPanelEditWearable *edit_wearable_ptr = panel_appearance->getWearable();
-				if (edit_wearable_ptr)
-				{
-					edit_wearable_ptr->onClose();
-				}
-				if (!app_quitting)
-				{
-					panel_appearance->showOutfitsInventoryPanel();
-				}
-			}
-		}
-	}
-	
-	LLFloater::closeFloater(app_quitting);
-
-	// <FS:Ansariel> Special secondary inventory floaters
-	//if (getInstanceName() == "inventory" && !getKey().isUndefined())
-	if ((getInstanceName() == "inventory" && !getKey().isUndefined()) || getInstanceName() == "secondary_inventory")
-	// </FS:Ansariel>
-	{
-		destroy();
-	}
-=======
     LLPanelOutfitEdit* panel_outfit_edit =
         dynamic_cast<LLPanelOutfitEdit*>(LLFloaterSidePanelContainer::findPanel("appearance", "panel_outfit_edit"));
     if (panel_outfit_edit)
@@ -122,11 +88,13 @@
 
     LLFloater::closeFloater(app_quitting);
 
-    if (getInstanceName() == "inventory" && !getKey().isUndefined())
+    // <FS:Ansariel> Special secondary inventory floaters
+    //if (getInstanceName() == "inventory" && !getKey().isUndefined())
+    if ((getInstanceName() == "inventory" && !getKey().isUndefined()) || getInstanceName() == "secondary_inventory")
+    // </FS:Ansariel>
     {
         destroy();
     }
->>>>>>> 38c2a5bd
 }
 
 LLFloater* LLFloaterSidePanelContainer::getTopmostInventoryFloater()
@@ -196,53 +164,37 @@
 // [RLVa:KB] - Checked: 2012-02-07 (RLVa-1.4.5) | Added: RLVa-1.4.5
 bool LLFloaterSidePanelContainer::canShowPanel(const std::string& floater_name, const LLSD& key)
 {
-	return mValidateSignal(floater_name, sMainPanelName, key);
+    return mValidateSignal(floater_name, sMainPanelName, key);
 }
 
 bool LLFloaterSidePanelContainer::canShowPanel(const std::string& floater_name, const std::string& panel_name, const LLSD& key)
 {
-	return mValidateSignal(floater_name, panel_name, key);
-}
-// [/RLVa:KB]
-	
+    return mValidateSignal(floater_name, panel_name, key);
+}
+// [/RLVa:KB]
+
 void LLFloaterSidePanelContainer::showPanel(const std::string& floater_name, const LLSD& key)
 {
-<<<<<<< HEAD
-	LLFloaterSidePanelContainer* floaterp = LLFloaterReg::getTypedInstance<LLFloaterSidePanelContainer>(floater_name);
-//	if (floaterp)
+    LLFloaterSidePanelContainer* floaterp = LLFloaterReg::getTypedInstance<LLFloaterSidePanelContainer>(floater_name);
+//  if (floaterp)
 // [RLVa:KB] - Checked: 2013-04-16 (RLVa-1.4.8)
-	if ( (floaterp) && ((floaterp->getVisible()) || (LLFloaterReg::canShowInstance(floater_name, key))) && (canShowPanel(floater_name, key)) )
-// [/RLVa:KB]
-	{
-		floaterp->openChildPanel(sMainPanelName, key);
-	}
-=======
+    if ( (floaterp) && ((floaterp->getVisible()) || (LLFloaterReg::canShowInstance(floater_name, key))) && (canShowPanel(floater_name, key)) )
+// [/RLVa:KB]
+    {
+        floaterp->openChildPanel(sMainPanelName, key);
+    }
+}
+
+void LLFloaterSidePanelContainer::showPanel(const std::string& floater_name, const std::string& panel_name, const LLSD& key)
+{
     LLFloaterSidePanelContainer* floaterp = LLFloaterReg::getTypedInstance<LLFloaterSidePanelContainer>(floater_name);
-    if (floaterp)
-    {
-        floaterp->openChildPanel(sMainPanelName, key);
-    }
->>>>>>> 38c2a5bd
-}
-
-void LLFloaterSidePanelContainer::showPanel(const std::string& floater_name, const std::string& panel_name, const LLSD& key)
-{
-<<<<<<< HEAD
-	LLFloaterSidePanelContainer* floaterp = LLFloaterReg::getTypedInstance<LLFloaterSidePanelContainer>(floater_name);
-//	if (floaterp)
+//  if (floaterp)
 // [RLVa:KB] - Checked: 2013-04-16 (RLVa-1.4.8)
-	if ( (floaterp) && ((floaterp->getVisible()) || (LLFloaterReg::canShowInstance(floater_name, key))) && (canShowPanel(floater_name, panel_name, key)) )
-// [/RLVa:KB]
-	{
-		floaterp->openChildPanel(panel_name, key);
-	}
-=======
-    LLFloaterSidePanelContainer* floaterp = LLFloaterReg::getTypedInstance<LLFloaterSidePanelContainer>(floater_name);
-    if (floaterp)
+    if ( (floaterp) && ((floaterp->getVisible()) || (LLFloaterReg::canShowInstance(floater_name, key))) && (canShowPanel(floater_name, panel_name, key)) )
+// [/RLVa:KB]
     {
         floaterp->openChildPanel(panel_name, key);
     }
->>>>>>> 38c2a5bd
 }
 
 LLPanel* LLFloaterSidePanelContainer::getPanel(const std::string& floater_name, const std::string& panel_name)
