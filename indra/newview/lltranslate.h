/**
* @file lltranslate.h
* @brief Human language translation class and JSON response receiver.
*
 * $LicenseInfo:firstyear=2009&license=viewerlgpl$
 * Second Life Viewer Source Code
 * Copyright (C) 2010, Linden Research, Inc.
 * 
 * This library is free software; you can redistribute it and/or
 * modify it under the terms of the GNU Lesser General Public
 * License as published by the Free Software Foundation;
 * version 2.1 of the License only.
 * 
 * This library is distributed in the hope that it will be useful,
 * but WITHOUT ANY WARRANTY; without even the implied warranty of
 * MERCHANTABILITY or FITNESS FOR A PARTICULAR PURPOSE.  See the GNU
 * Lesser General Public License for more details.
 * 
 * You should have received a copy of the GNU Lesser General Public
 * License along with this library; if not, write to the Free Software
 * Foundation, Inc., 51 Franklin Street, Fifth Floor, Boston, MA  02110-1301  USA
 * 
 * Linden Research, Inc., 945 Battery Street, San Francisco, CA  94111  USA
 * $/LicenseInfo$
 */

#ifndef LL_LLTRANSLATE_H
#define LL_LLTRANSLATE_H

#include "llhttpclient.h"
#include "llbufferstream.h"

namespace Json
{
    class Value;
}

/**
 * Handler of an HTTP machine translation service.
 *
 * Derived classes know the service URL
 * and how to parse the translation result.
 */
class LLTranslationAPIHandler
{
public:
	/**
	 * Get URL for translation of the given string.
	 *
	 * Sending HTTP GET request to the URL will initiate translation.
	 *
	 * @param[out] url        Place holder for the result.
	 * @param      from_lang  Source language. Leave empty for auto-detection.
	 * @param      to_lang    Target language.
	 * @param      text       Text to translate.
	 */
	virtual void getTranslateURL(
		std::string &url,
		const std::string &from_lang,
		const std::string &to_lang,
		const std::string &text) const = 0;

	/**
	 * Get URL to verify the given API key.
	 *
	 * Sending request to the URL verifies the key.
	 * Positive HTTP response (code 200) means that the key is valid.
	 *
	 * @param[out] url  Place holder for the URL.
	 * @param[in]  key  Key to verify.
	 */
	virtual void getKeyVerificationURL(
		std::string &url,
		const std::string &key) const = 0;

	/**
	 * Parse translation response.
	 *
	 * @param[in,out] status        HTTP status. May be modified while parsing.
	 * @param         body          Response text.
	 * @param[out]    translation   Translated text.
	 * @param[out]    detected_lang Detected source language. May be empty.
	 * @param[out]    err_msg       Error message (in case of error).
	 */
	virtual bool parseResponse(
		int& status,
		const std::string& body,
		std::string& translation,
		std::string& detected_lang,
		std::string& err_msg) const = 0;

<<<<<<< HEAD
=======
	/**
	 * @return if the handler is configured to function properly
	 */
	virtual bool isConfigured() const = 0;

>>>>>>> f6b8bfd3
	virtual ~LLTranslationAPIHandler() {}

protected:
	static const int STATUS_OK = 200;
};

/// Google Translate v2 API handler.
class LLGoogleTranslationHandler : public LLTranslationAPIHandler
{
	LOG_CLASS(LLGoogleTranslationHandler);

public:
	/*virtual*/ void getTranslateURL(
		std::string &url,
		const std::string &from_lang,
		const std::string &to_lang,
		const std::string &text) const;
	/*virtual*/ void getKeyVerificationURL(
		std::string &url,
		const std::string &key) const;
	/*virtual*/ bool parseResponse(
		int& status,
		const std::string& body,
		std::string& translation,
		std::string& detected_lang,
		std::string& err_msg) const;
<<<<<<< HEAD
=======
	/*virtual*/ bool isConfigured() const;
>>>>>>> f6b8bfd3

private:
	static void parseErrorResponse(
		const Json::Value& root,
		int& status,
		std::string& err_msg);
	static bool parseTranslation(
		const Json::Value& root,
		std::string& translation,
		std::string& detected_lang);
	static std::string getAPIKey();
};

/// Microsoft Translator v2 API handler.
class LLBingTranslationHandler : public LLTranslationAPIHandler
{
	LOG_CLASS(LLBingTranslationHandler);

public:
	/*virtual*/ void getTranslateURL(
		std::string &url,
		const std::string &from_lang,
		const std::string &to_lang,
		const std::string &text) const;
	/*virtual*/ void getKeyVerificationURL(
		std::string &url,
		const std::string &key) const;
	/*virtual*/ bool parseResponse(
		int& status,
		const std::string& body,
		std::string& translation,
		std::string& detected_lang,
		std::string& err_msg) const;
<<<<<<< HEAD
=======
	/*virtual*/ bool isConfigured() const;
>>>>>>> f6b8bfd3
private:
	static std::string getAPIKey();
};

/**
 * Entry point for machine translation services.
 *
 * Basically, to translate a string, we need to know the URL
 * of a translation service, have a valid API for the service
 * and be given the target language.
 *
 * Callers specify the string to translate and the target language,
 * LLTranslate takes care of the rest.
 *
 * API keys for translation are taken from saved settings.
 */
class LLTranslate
{
	LOG_CLASS(LLTranslate);

public :

	typedef enum e_service {
		SERVICE_BING,
		SERVICE_GOOGLE,
	} EService;

	/**
	 * Subclasses are supposed to handle translation results (e.g. show them in chat)
	 */
	class TranslationReceiver: public LLHTTPClient::Responder
	{
	public:

		/**
		 * Using mHandler, parse incoming response.
		 *
		 * Calls either handleResponse() or handleFailure()
		 * depending on the HTTP status code and parsing success.
		 *
		 * @see handleResponse()
		 * @see handleFailure()
		 * @see mHandler
		 */
		/*virtual*/ void completedRaw(
			U32 http_status,
			const std::string& reason,
			const LLChannelDescriptors& channels,
			const LLIOPipe::buffer_ptr_t& buffer);

	protected:
		friend class LLTranslate;
<<<<<<< HEAD

		/// Remember source and target languages for subclasses to be able to filter inappropriate results.
		TranslationReceiver(const std::string& from_lang, const std::string& to_lang);

		/// Override point to handle successful translation.
		virtual void handleResponse(const std::string &translation, const std::string &recognized_lang) = 0;

		/// Override point to handle unsuccessful translation.
		virtual void handleFailure(int status, const std::string& err_msg) = 0;

=======

		/// Remember source and target languages for subclasses to be able to filter inappropriate results.
		TranslationReceiver(const std::string& from_lang, const std::string& to_lang);

		/// Override point to handle successful translation.
		virtual void handleResponse(const std::string &translation, const std::string &recognized_lang) = 0;

		/// Override point to handle unsuccessful translation.
		virtual void handleFailure(int status, const std::string& err_msg) = 0;

>>>>>>> f6b8bfd3
		std::string mFromLang;
		std::string mToLang;
		const LLTranslationAPIHandler& mHandler;
	};

	/**
	 * Subclasses are supposed to handle API key verification result.
	 */
	class KeyVerificationReceiver: public LLHTTPClient::Responder
	{
	public:
		EService getService() const;

	protected:
		/**
		 * Save the translation service the key belongs to.
		 *
		 * Subclasses need to know it.
		 *
		 * @see getService()
		 */
		KeyVerificationReceiver(EService service);

		/**
		 * Parse verification response.
		 *
		 * Calls setVerificationStatus() with the verification status,
		 * which is true if HTTP status code is 200.
		 *
		 * @see setVerificationStatus()
		 */
		/*virtual*/ void completedRaw(
			U32 http_status,
			const std::string& reason,
			const LLChannelDescriptors& channels,
			const LLIOPipe::buffer_ptr_t& buffer);

		/**
		 * Override point for subclasses to handle key verification status.
		 */
		virtual void setVerificationStatus(bool ok) = 0;

		EService mService;
	};

	typedef boost::intrusive_ptr<TranslationReceiver> TranslationReceiverPtr;
	typedef boost::intrusive_ptr<KeyVerificationReceiver> KeyVerificationReceiverPtr;

	/**
	 * Translate given text.
	 *
	 * @param receiver   Object to pass translation result to.
	 * @param from_lang  Source language. Leave empty for auto-detection.
	 * @param to_lang    Target language.
	 * @param mesg       Text to translate.
	 */
	static void translateMessage(TranslationReceiverPtr &receiver, const std::string &from_lang, const std::string &to_lang, const std::string &mesg);

	/**
	 * Verify given API key of a translation service.
	 *
	 * @param receiver  Object to pass verification result to.
	 * @param key       Key to verify.
	 */
	static void verifyKey(KeyVerificationReceiverPtr& receiver, const std::string& key);
<<<<<<< HEAD
=======

	/**
	 * @return translation target language
	 */
>>>>>>> f6b8bfd3
	static std::string getTranslateLanguage();

	/**
	 * @return true if translation is configured properly.
	 */
	static bool isTranslationConfigured();

private:
	static const LLTranslationAPIHandler& getPreferredHandler();
	static const LLTranslationAPIHandler& getHandler(EService service);
	static void sendRequest(const std::string& url, LLHTTPClient::ResponderPtr responder);
};

#endif<|MERGE_RESOLUTION|>--- conflicted
+++ resolved
@@ -89,14 +89,11 @@
 		std::string& detected_lang,
 		std::string& err_msg) const = 0;
 
-<<<<<<< HEAD
-=======
 	/**
 	 * @return if the handler is configured to function properly
 	 */
 	virtual bool isConfigured() const = 0;
 
->>>>>>> f6b8bfd3
 	virtual ~LLTranslationAPIHandler() {}
 
 protected:
@@ -123,10 +120,7 @@
 		std::string& translation,
 		std::string& detected_lang,
 		std::string& err_msg) const;
-<<<<<<< HEAD
-=======
 	/*virtual*/ bool isConfigured() const;
->>>>>>> f6b8bfd3
 
 private:
 	static void parseErrorResponse(
@@ -160,10 +154,7 @@
 		std::string& translation,
 		std::string& detected_lang,
 		std::string& err_msg) const;
-<<<<<<< HEAD
-=======
 	/*virtual*/ bool isConfigured() const;
->>>>>>> f6b8bfd3
 private:
 	static std::string getAPIKey();
 };
@@ -216,7 +207,6 @@
 
 	protected:
 		friend class LLTranslate;
-<<<<<<< HEAD
 
 		/// Remember source and target languages for subclasses to be able to filter inappropriate results.
 		TranslationReceiver(const std::string& from_lang, const std::string& to_lang);
@@ -227,18 +217,6 @@
 		/// Override point to handle unsuccessful translation.
 		virtual void handleFailure(int status, const std::string& err_msg) = 0;
 
-=======
-
-		/// Remember source and target languages for subclasses to be able to filter inappropriate results.
-		TranslationReceiver(const std::string& from_lang, const std::string& to_lang);
-
-		/// Override point to handle successful translation.
-		virtual void handleResponse(const std::string &translation, const std::string &recognized_lang) = 0;
-
-		/// Override point to handle unsuccessful translation.
-		virtual void handleFailure(int status, const std::string& err_msg) = 0;
-
->>>>>>> f6b8bfd3
 		std::string mFromLang;
 		std::string mToLang;
 		const LLTranslationAPIHandler& mHandler;
@@ -304,13 +282,10 @@
 	 * @param key       Key to verify.
 	 */
 	static void verifyKey(KeyVerificationReceiverPtr& receiver, const std::string& key);
-<<<<<<< HEAD
-=======
 
 	/**
 	 * @return translation target language
 	 */
->>>>>>> f6b8bfd3
 	static std::string getTranslateLanguage();
 
 	/**
