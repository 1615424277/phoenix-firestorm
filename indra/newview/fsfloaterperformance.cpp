--- conflicted
+++ resolved
@@ -696,13 +696,8 @@
     S32 prev_pos = mNearbyList->getScrollPos();
     LLUUID prev_selected_id = mNearbyList->getStringUUIDSelectedItem();
     std::string current_sort_col = mNearbyList->getSortColumnName();
-<<<<<<< HEAD
     bool current_sort_asc = mNearbyList->getSortAscending();
-    
-=======
-    BOOL current_sort_asc = mNearbyList->getSortAscending();
-
->>>>>>> c06fb4e0
+
     if (current_sort_col == "art_visual")
     {
         current_sort_col = "art_value";
