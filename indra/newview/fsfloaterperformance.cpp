/** 
 * @file fsfloaterperformance.cpp
 *
 * $LicenseInfo:firstyear=2021&license=viewerlgpl$
 * Second Life Viewer Source Code
 * Copyright (C) 2021, Linden Research, Inc.
 * 
 * This library is free software; you can redistribute it and/or
 * modify it under the terms of the GNU Lesser General Public
 * License as published by the Free Software Foundation;
 * version 2.1 of the License only.
 * 
 * This library is distributed in the hope that it will be useful,
 * but WITHOUT ANY WARRANTY; without even the implied warranty of
 * MERCHANTABILITY or FITNESS FOR A PARTICULAR PURPOSE.  See the GNU
 * Lesser General Public License for more details.
 * 
 * You should have received a copy of the GNU Lesser General Public
 * License along with this library; if not, write to the Free Software
 * Foundation, Inc., 51 Franklin Street, Fifth Floor, Boston, MA  02110-1301  USA
 * 
 * Linden Research, Inc., 945 Battery Street, San Francisco, CA  94111  USA
 * $/LicenseInfo$
 */

#include "llviewerprecompiledheaders.h"
#include "fsfloaterperformance.h"

#include "llagent.h"
#include "llagentcamera.h"
#include "llappearancemgr.h"
#include "llavataractions.h"
#include "llavatarrendernotifier.h"
#include "llcheckboxctrl.h"
#include "llfeaturemanager.h"
#include "llfloaterpreference.h" // LLAvatarComplexityControls
#include "llfloaterreg.h"
#include "llmoveview.h" // for LLPanelStandStopFlying
#include "llnamelistctrl.h"
#include "llradiogroup.h"
#include "llselectmgr.h"
#include "llsliderctrl.h"
#include "lltextbox.h"
#include "llcombobox.h"
#include "lltrans.h"
#include "llviewerobjectlist.h"
#include "llviewerjoystick.h"
#include "llviewermediafocus.h"
#include "llvoavatar.h"
#include "llvoavatarself.h" 
#include "llperfstats.h"
#include "pipeline.h"
#include "llviewercontrol.h"
#include "fsavatarrenderpersistence.h"
#include "llpresetsmanager.h"
#include "llwindow.h"
#include "fslslbridge.h"
#include <llbutton.h>

extern F32 gSavedDrawDistance;

const F32 REFRESH_INTERVAL = 1.0f;
const S32 BAR_LEFT_PAD = 2;
const S32 BAR_RIGHT_PAD = 5;
const S32 BAR_BOTTOM_PAD = 9;

constexpr auto AvType       {LLPerfStats::ObjType_t::OT_AVATAR};
constexpr auto AttType      {LLPerfStats::ObjType_t::OT_ATTACHMENT};
constexpr auto HudType      {LLPerfStats::ObjType_t::OT_HUD};
constexpr auto SceneType    {LLPerfStats::ObjType_t::OT_GENERAL};
class FSExceptionsContextMenu : public LLListContextMenu
{
public:
    explicit FSExceptionsContextMenu(FSFloaterPerformance* floater_settings)
        :   mFloaterPerformance(floater_settings)
    {}
protected:
    LLContextMenu* createMenu()
    {
        LLUICtrl::CommitCallbackRegistry::ScopedRegistrar registrar;
        LLUICtrl::EnableCallbackRegistry::ScopedRegistrar enable_registrar;
        registrar.add("Settings.SetRendering", boost::bind(&FSFloaterPerformance::onCustomAction, mFloaterPerformance, _2, mUUIDs.front()));
        enable_registrar.add("Settings.IsSelected", boost::bind(&FSFloaterPerformance::isActionChecked, mFloaterPerformance, _2, mUUIDs.front()));
        registrar.add("Avatar.Extended", boost::bind(&FSFloaterPerformance::onExtendedAction, mFloaterPerformance, _2, mUUIDs.front()));
        LLContextMenu* menu = createFromFile("menu_perf_avatar_rendering_settings.xml");

        return menu;
    }

    FSFloaterPerformance* mFloaterPerformance;
};



FSFloaterPerformance::FSFloaterPerformance(const LLSD& key)
:   LLFloater(key),
    mUpdateTimer(new LLTimer()),
    mNearbyMaxComplexity(0)
{
    mContextMenu = new FSExceptionsContextMenu(this);
}

FSFloaterPerformance::~FSFloaterPerformance()
{
    mComplexityChangedSignal.disconnect();
    delete mContextMenu;
    delete mUpdateTimer;
}

BOOL FSFloaterPerformance::postBuild()
{
    mMainPanel = getChild<LLPanel>("panel_performance_main");
    mNearbyPanel = getChild<LLPanel>("panel_performance_nearby");
    mComplexityPanel = getChild<LLPanel>("panel_performance_complexity");
    mSettingsPanel = getChild<LLPanel>("panel_performance_preferences");
    mHUDsPanel = getChild<LLPanel>("panel_performance_huds");
    mAutoTunePanel = getChild<LLPanel>("panel_performance_autotune");

    getChild<LLPanel>("nearby_subpanel")->setMouseDownCallback(boost::bind(&FSFloaterPerformance::showSelectedPanel, this, mNearbyPanel));
    getChild<LLPanel>("complexity_subpanel")->setMouseDownCallback(boost::bind(&FSFloaterPerformance::showSelectedPanel, this, mComplexityPanel));
    getChild<LLPanel>("settings_subpanel")->setMouseDownCallback(boost::bind(&FSFloaterPerformance::showSelectedPanel, this, mSettingsPanel));
    getChild<LLPanel>("huds_subpanel")->setMouseDownCallback(boost::bind(&FSFloaterPerformance::showSelectedPanel, this, mHUDsPanel));

    auto tgt_panel = findChild<LLPanel>("target_subpanel");
    if (tgt_panel)
    {
        tgt_panel->getChild<LLButton>("target_btn")->setCommitCallback(boost::bind(&FSFloaterPerformance::showSelectedPanel, this, mAutoTunePanel));
        tgt_panel->getChild<LLComboBox>("FSTuningFPSStrategy")->setCurrentByIndex(gSavedSettings.getU32("TuningFPSStrategy"));
        tgt_panel->getChild<LLButton>("PrefSaveButton")->setCommitCallback(boost::bind(&FSFloaterPerformance::savePreset, this));
        tgt_panel->getChild<LLButton>("PrefLoadButton")->setCommitCallback(boost::bind(&FSFloaterPerformance::loadPreset, this));
        tgt_panel->getChild<LLButton>("Defaults")->setCommitCallback(boost::bind(&FSFloaterPerformance::setHardwareDefaults, this));
    }

    initBackBtn(mNearbyPanel);
    initBackBtn(mComplexityPanel);
    initBackBtn(mSettingsPanel);
    initBackBtn(mHUDsPanel);
    initBackBtn(mAutoTunePanel);

    mHUDList = mHUDsPanel->getChild<LLNameListCtrl>("hud_list");
    mHUDList->setNameListType(LLNameListCtrl::SPECIAL);
    mHUDList->setHoverIconName("StopReload_Off");
    mHUDList->setIconClickedCallback(boost::bind(&FSFloaterPerformance::detachItem, this, _1));

    mObjectList = mComplexityPanel->getChild<LLNameListCtrl>("obj_list");
    mObjectList->setNameListType(LLNameListCtrl::SPECIAL);
    mObjectList->setHoverIconName("StopReload_Off");
    mObjectList->setIconClickedCallback(boost::bind(&FSFloaterPerformance::detachItem, this, _1));

    mSettingsPanel->getChild<LLSliderCtrl>("quality_vs_perf_selection")->setCommitCallback(boost::bind(&FSFloaterPerformance::onChangeQuality, this, _2));

    mNearbyPanel->getChild<LLButton>("exceptions_btn")->setCommitCallback(boost::bind(&FSFloaterPerformance::onClickExceptions, this));
    mNearbyPanel->getChild<LLCheckBoxCtrl>("hide_avatars")->setCommitCallback(boost::bind(&FSFloaterPerformance::onClickHideAvatars, this));
    mNearbyPanel->getChild<LLCheckBoxCtrl>("hide_avatars")->set(!LLPipeline::hasRenderTypeControl(LLPipeline::RENDER_TYPE_AVATAR));
    mNearbyList = mNearbyPanel->getChild<LLNameListCtrl>("nearby_list");
    mNearbyList->setRightMouseDownCallback(boost::bind(&FSFloaterPerformance::onAvatarListRightClick, this, _1, _2, _3));

    
    updateComplexityText();
    mComplexityChangedSignal = gSavedSettings.getControl("RenderAvatarMaxComplexity")->getCommitSignal()->connect(boost::bind(&FSFloaterPerformance::updateComplexityText, this));
    mNearbyPanel->getChild<LLSliderCtrl>("IndirectMaxComplexity")->setCommitCallback(boost::bind(&FSFloaterPerformance::updateMaxComplexity, this));

    mMaxARTChangedSignal = gSavedSettings.getControl("RenderAvatarMaxART")->getCommitSignal()->connect(boost::bind(&FSFloaterPerformance::updateMaxRenderTime, this));
    mNearbyPanel->getChild<LLSliderCtrl>("RenderAvatarMaxART")->setCommitCallback(boost::bind(&FSFloaterPerformance::updateMaxRenderTime, this));

    LLAvatarComplexityControls::setIndirectMaxArc();
    // store the current setting as the users desired reflection detail and DD
<<<<<<< HEAD
    if(!FSPerfStats::tunables.userAutoTuneEnabled)
=======
    gSavedSettings.setS32("UserTargetReflections", LLPipeline::RenderReflectionDetail);
    if(!LLPerfStats::tunables.userAutoTuneEnabled)
>>>>>>> 1ded14fa
    {
        if (gSavedDrawDistance)
	    {
            gSavedSettings.setF32("AutoTuneRenderFarClipTarget", gSavedDrawDistance);
        }
        else 
        {
            gSavedSettings.setF32("AutoTuneRenderFarClipTarget", LLPipeline::RenderFarClip);
        }
    }

    return TRUE;
}

void FSFloaterPerformance::resetMaxArtSlider()
{
    LLPerfStats::renderAvatarMaxART_ns = 0;
    LLPerfStats::tunables.updateSettingsFromRenderCostLimit();
    LLPerfStats::tunables.applyUpdates();
    updateMaxRenderTime();
}

void FSFloaterPerformance::savePreset()
{
	LLFloaterReg::showInstance("save_pref_preset", "graphic" );
}

void FSFloaterPerformance::loadPreset()
{
	LLFloaterReg::showInstance("load_pref_preset", "graphic");
    resetMaxArtSlider();
}

void FSFloaterPerformance::setHardwareDefaults()
{
	LLFeatureManager::getInstance()->applyRecommendedSettings();
	// reset indirects before refresh because we may have changed what they control
	LLAvatarComplexityControls::setIndirectControls(); 
	gSavedSettings.setString("PresetGraphicActive", "");
	LLPresetsManager::getInstance()->triggerChangeSignal();
    resetMaxArtSlider();
}


void FSFloaterPerformance::showSelectedPanel(LLPanel* selected_panel)
{
    hidePanels();
    mMainPanel->setVisible(FALSE);
    selected_panel->setVisible(TRUE);

    if (mHUDsPanel == selected_panel)
    {
        populateHUDList();
    }
    else if (mNearbyPanel == selected_panel)
    {
        populateNearbyList();
    }
    else if (mComplexityPanel == selected_panel)
    {
        populateObjectList();
    }
}

void FSFloaterPerformance::draw()
{
    const S32 NUM_PERIODS = 50;
    constexpr auto NANOS = 1000000000;

    static LLCachedControl<U32> fpsCap(gSavedSettings, "FramePerSecondLimit"); // user limited FPS
    static LLCachedControl<U32> targetFPS(gSavedSettings, "TargetFPS"); // desired FPS 
    static LLCachedControl<U32> tuningStrategy(gSavedSettings, "TuningFPSStrategy"); 
    static LLCachedControl<bool> vsyncEnabled(gSavedSettings, "RenderVSyncEnable");


    if (mUpdateTimer->hasExpired())
    {
        LLStringUtil::format_map_t args;

        auto fps = LLTrace::get_frame_recording().getPeriodMedianPerSec(LLStatViewer::FPS, NUM_PERIODS);
        getChild<LLTextBox>("fps_value")->setValue((S32)llround(fps));

        auto target_frame_time_ns = NANOS/(targetFPS==0?1:targetFPS);

        LLPerfStats::bufferToggleLock.lock(); // prevent toggle for a moment


        auto tot_frame_time_raw = LLPerfStats::StatsRecorder::getSceneStat(LLPerfStats::StatType_t::RENDER_FRAME);
        // cumulative avatar time (includes idle processing, attachments and base av)
        auto tot_avatar_time_raw = LLPerfStats::StatsRecorder::getSum(AvType, LLPerfStats::StatType_t::RENDER_COMBINED);
        // cumulative avatar render specific time (a bit arbitrary as the processing is too.)
        // auto tot_av_idle_time_raw = LLPerfStats::StatsRecorder::getSum(AvType, LLPerfStats::StatType_t::RENDER_IDLE);
        // auto tot_avatar_render_time_raw = tot_avatar_time_raw - tot_av_idle_time_raw;
        // the time spent this frame on the "display()" call. Treated as "tot time rendering"
        auto tot_render_time_raw = LLPerfStats::StatsRecorder::getSceneStat(LLPerfStats::StatType_t::RENDER_DISPLAY);
        // sleep time is basically forced sleep when window out of focus 
        auto tot_sleep_time_raw = LLPerfStats::StatsRecorder::getSceneStat(LLPerfStats::StatType_t::RENDER_SLEEP);
        // time spent on UI
        auto tot_ui_time_raw = LLPerfStats::StatsRecorder::getSceneStat(LLPerfStats::StatType_t::RENDER_UI);
        // cumulative time spent rendering HUDS
        auto tot_huds_time_raw = LLPerfStats::StatsRecorder::getSceneStat(LLPerfStats::StatType_t::RENDER_HUDS);
        // "idle" time. This is the time spent in the idle poll section of the main loop
        auto tot_idle_time_raw = LLPerfStats::StatsRecorder::getSceneStat(LLPerfStats::StatType_t::RENDER_IDLE);
        // similar to sleep time, induced by FPS limit
        auto tot_limit_time_raw = LLPerfStats::StatsRecorder::getSceneStat(LLPerfStats::StatType_t::RENDER_FPSLIMIT);
        // swap time is time spent in swap buffer
        auto tot_swap_time_raw = LLPerfStats::StatsRecorder::getSceneStat(LLPerfStats::StatType_t::RENDER_SWAP);

        LLPerfStats::bufferToggleLock.unlock(); 

        auto unreliable = false; // if there is something to skew the stats such as sleep of fps cap
        auto tot_frame_time_ns = LLPerfStats::raw_to_ns(tot_frame_time_raw);
        auto tot_avatar_time_ns         = LLPerfStats::raw_to_ns( tot_avatar_time_raw );
        auto tot_huds_time_ns           = LLPerfStats::raw_to_ns( tot_huds_time_raw );
        // UI time includes HUD time so dedut that before we calc percentages
        auto tot_ui_time_ns             = LLPerfStats::raw_to_ns( tot_ui_time_raw - tot_huds_time_raw);

        // auto tot_sleep_time_ns          = LLPerfStats::raw_to_ns( tot_sleep_time_raw );
        // auto tot_limit_time_ns          = LLPerfStats::raw_to_ns( tot_limit_time_raw );

        // auto tot_render_time_ns         = LLPerfStats::raw_to_ns( tot_render_time_raw );
        auto tot_idle_time_ns   = LLPerfStats::raw_to_ns( tot_idle_time_raw );
        auto tot_swap_time_ns   = LLPerfStats::raw_to_ns( tot_swap_time_raw );
        auto tot_scene_time_ns  = LLPerfStats::raw_to_ns( tot_render_time_raw - tot_avatar_time_raw - tot_swap_time_raw - tot_ui_time_raw);
        // auto tot_overhead_time_ns  = LLPerfStats::raw_to_ns( tot_frame_time_raw - tot_render_time_raw - tot_idle_time_raw );

        // // remove time spent sleeping for fps limit or out of focus.
        // tot_frame_time_ns -= tot_limit_time_ns;
        // tot_frame_time_ns -= tot_sleep_time_ns;

        if(tot_frame_time_ns != 0)
        {
            auto pct_avatar_time = (tot_avatar_time_ns * 100)/tot_frame_time_ns;
            auto pct_huds_time = (tot_huds_time_ns * 100)/tot_frame_time_ns;
            auto pct_ui_time = (tot_ui_time_ns * 100)/tot_frame_time_ns;
            auto pct_idle_time = (tot_idle_time_ns * 100)/tot_frame_time_ns;
            auto pct_swap_time = (tot_swap_time_ns * 100)/tot_frame_time_ns;
            auto pct_scene_render_time = (tot_scene_time_ns * 100)/tot_frame_time_ns;
            pct_avatar_time = llclamp(pct_avatar_time,0.,100.);
            pct_huds_time = llclamp(pct_huds_time,0.,100.);
            pct_ui_time = llclamp(pct_ui_time,0.,100.);
            pct_idle_time = llclamp(pct_idle_time,0.,100.);
            pct_swap_time = llclamp(pct_swap_time,0.,100.);
            pct_scene_render_time = llclamp(pct_scene_render_time,0.,100.);

// update the top line status - also check whether we're sleeping/limiting

            args["TOT_FRAME_TIME"] = llformat("%02u", (U32)llround(tot_frame_time_ns/1000000));
            args["FPSCAP"] = llformat("%02u", (U32)fpsCap);
            args["FPSTARGET"] = llformat("%02u", (U32)targetFPS);
            S32 refresh_rate = gViewerWindow->getWindow()->getRefreshRate();
            args["VSYNCFREQ"] = llformat("%02d", (U32)refresh_rate);
            auto textbox = getChild<LLTextBox>("fps_warning");
            // Note: the ordering of these is important.
            // 1) background_yield should override others
            // 2) viewer fps limits take place irrespective of vsync and so should come first.
            // 3) vsync last.
            if (tot_sleep_time_raw > 0) // We are sleeping because view is not focussed
            {
                textbox->setVisible(true);
                textbox->setText(getString("focus_fps"));
                textbox->setColor(LLUIColorTable::instance().getColor("DrYellow"));
                unreliable = true;
            }
            else if (tot_limit_time_raw > 0)
            {
                textbox->setVisible(true);
                textbox->setText(getString("limit_fps", args));
                textbox->setColor(LLUIColorTable::instance().getColor("DrYellow"));
                unreliable = true;
            }
            else if (vsyncEnabled)
            {
                textbox->setVisible(true);
                textbox->setText(getString("max_fps", args));
                // TODO(Beq) : When FPS is more than the frequency we can notify the user.
                // When the FPS is lower than the frequency and also lower than the core stats then VSync might be the constraint
                // we can notify this too. For now just display the frequency until we are sure that refresh rate is detected properly.
                textbox->setColor(LLUIColorTable::instance().getColor("green"));
            }
            else if (LLPerfStats::tunables.userAutoTuneEnabled)
            {
                textbox->setVisible(true);
                textbox->setText(getString("tuning_fps", args));
                textbox->setColor(LLUIColorTable::instance().getColor("green"));
            }
            else
            {
                textbox->setVisible(false);
            }
// pre-fill the args
            if(!unreliable)
            {
                args["AV_FRAME_PCT"] = llformat("%02u", (U32)llround(pct_avatar_time));
                args["HUDS_FRAME_PCT"] = llformat("%02u", (U32)llround(pct_huds_time));
                args["UI_FRAME_PCT"] = llformat("%02u", (U32)llround(pct_ui_time));
                args["IDLE_FRAME_PCT"] = llformat("%02u", (U32)llround(pct_idle_time));
                args["SWAP_FRAME_PCT"] = llformat("%02u", (U32)llround(pct_swap_time));
                args["SCENERY_FRAME_PCT"] = llformat("%02u", (U32)llround(pct_scene_render_time));
            }
            else
            {
                args["AV_FRAME_PCT"] = "--";
                args["HUDS_FRAME_PCT"] = "--";
                args["UI_FRAME_PCT"] = "--";
                args["IDLE_FRAME_PCT"] = "--";
                args["SWAP_FRAME_PCT"] = "--";
                args["SCENERY_FRAME_PCT"] = "--";
            }

            getChild<LLTextBox>("av_frame_stats")->setText(getString("av_frame_pct", args));
            getChild<LLTextBox>("huds_frame_stats")->setText(getString("huds_frame_pct", args));
            getChild<LLTextBox>("frame_breakdown")->setText(getString("frame_stats", args));
            
            auto button = getChild<LLButton>("AutoTuneFPS");
            if((bool)button->getToggleState() != LLPerfStats::tunables.userAutoTuneEnabled)
            {
                button->toggleState();
            }
            if (LLPerfStats::tunables.userAutoTuneEnabled && !unreliable )
            {
                // the tuning itself is managed from another thread but we can report progress here

                // Is our target frame time lower than current? If so we need to take action to reduce draw overheads.
                if (target_frame_time_ns <= tot_frame_time_ns)
                {
                    U32 non_avatar_time_ns = tot_frame_time_ns - tot_avatar_time_ns;
                    // If the target frame time < non avatar frame time then we can pototentially reach it.
                    if (non_avatar_time_ns < target_frame_time_ns)
                    {
                        textbox->setColor(LLUIColorTable::instance().getColor("orange"));
                    }
                    else
                    {
                        // TODO(Beq): Set advisory text for further actions
                        textbox->setColor(LLUIColorTable::instance().getColor("red"));
                    }
                }
                else if (target_frame_time_ns > (tot_frame_time_ns + LLPerfStats::renderAvatarMaxART_ns))
                {
                    // if we have more time to spare. Display this (the service will update things)
                    textbox->setColor(LLUIColorTable::instance().getColor("green"));
                }
            }

            if (mHUDsPanel->getVisible())
            {
                populateHUDList();
            }
            else if (mNearbyPanel->getVisible())
            {
                populateNearbyList();
                mNearbyPanel->getChild<LLCheckBoxCtrl>("hide_avatars")->set(!LLPipeline::hasRenderTypeControl(LLPipeline::RENDER_TYPE_AVATAR));
            }
            else if (mComplexityPanel->getVisible())
            {
                populateObjectList();
            }
        }
        else
        {
            LL_WARNS("performance") << "Scene time 0. Skipping til we have data." << LL_ENDL;
        }
        
        mUpdateTimer->setTimerExpirySec(REFRESH_INTERVAL);
    }
    LLFloater::draw();
}

void FSFloaterPerformance::showMainPanel()
{
    hidePanels();
    mMainPanel->setVisible(TRUE);
}

void FSFloaterPerformance::hidePanels()
{
    mNearbyPanel->setVisible(FALSE);
    mComplexityPanel->setVisible(FALSE);
    mHUDsPanel->setVisible(FALSE);
    mSettingsPanel->setVisible(FALSE);
    mAutoTunePanel->setVisible(FALSE);
}

void FSFloaterPerformance::initBackBtn(LLPanel* panel)
{
    panel->getChild<LLButton>("back_btn")->setCommitCallback(boost::bind(&FSFloaterPerformance::showMainPanel, this));
    panel->getChild<LLTextBox>("back_lbl")->setShowCursorHand(false);
    panel->getChild<LLTextBox>("back_lbl")->setSoundFlags(LLView::MOUSE_UP);
    panel->getChild<LLTextBox>("back_lbl")->setClickedCallback(boost::bind(&FSFloaterPerformance::showMainPanel, this));
}

void FSFloaterPerformance::populateHUDList()
{
    S32 prev_pos = mHUDList->getScrollPos();
    LLUUID prev_selected_id = mHUDList->getSelectedSpecialId();
    mHUDList->clearRows();
    mHUDList->updateColumns(true);

    hud_complexity_list_t complexity_list = LLHUDRenderNotifier::getInstance()->getHUDComplexityList();

    hud_complexity_list_t::iterator iter = complexity_list.begin();
    hud_complexity_list_t::iterator end = complexity_list.end();

    U32 max_complexity = 0;
    for (; iter != end; ++iter)
    {
        max_complexity = llmax(max_complexity, (*iter).objectsCost);
    }
   
    auto huds_max_render_time_raw = LLPerfStats::StatsRecorder::getMax(HudType, LLPerfStats::StatType_t::RENDER_GEOMETRY);
    for (iter = complexity_list.begin(); iter != end; ++iter)
    {
        LLHUDComplexity hud_object_complexity = *iter;

        if (hud_object_complexity.objectName == FSLSLBridge::instance().currentFullName())
        {
            continue;
        }

        auto hud_render_time_raw = LLPerfStats::StatsRecorder::get(HudType, hud_object_complexity.objectId, LLPerfStats::StatType_t::RENDER_GEOMETRY);
        LLSD item;

        item["special_id"] = hud_object_complexity.objectId;
        item["target"] = LLNameListCtrl::SPECIAL;
        LLSD& row = item["columns"];
        row[0]["column"] = "art_visual";
        row[0]["type"] = "bar";
        LLSD& value = row[0]["value"];
        value["ratio"] = (F32)hud_render_time_raw / huds_max_render_time_raw;
        value["bottom"] = BAR_BOTTOM_PAD;
        value["left_pad"] = BAR_LEFT_PAD;
        value["right_pad"] = BAR_RIGHT_PAD;

        row[1]["column"] = "art_value";
        row[1]["type"] = "text";
        row[1]["value"] = llformat( "%.2f",LLPerfStats::raw_to_us(hud_render_time_raw) );
        row[1]["font"]["name"] = "SANSSERIF";

        row[2]["column"] = "name";
        row[2]["type"] = "text";
        row[2]["value"] = hud_object_complexity.objectName;
        row[2]["font"]["name"] = "SANSSERIF";

        LLScrollListItem* obj = mHUDList->addElement(item);
        if (obj)
        {
                // ART value
                LLScrollListText* value_text = dynamic_cast<LLScrollListText*>(obj->getColumn(1));
                if (value_text)
                {
                    value_text->setAlignment(LLFontGL::RIGHT);
                }

                // name
                value_text = dynamic_cast<LLScrollListText*>(obj->getColumn(3));
                if (value_text)
                {
                    value_text->setAlignment(LLFontGL::LEFT);
                }
        }
    }

    mHUDList->sortByColumnIndex(1, FALSE);
    mHUDList->setScrollPos(prev_pos);
    mHUDList->selectItemBySpecialId(prev_selected_id);
}

void FSFloaterPerformance::populateObjectList()
{
    S32 prev_pos = mObjectList->getScrollPos();
    auto prev_selected_id = mObjectList->getSelectedSpecialId();

    std::string current_sort_col = mObjectList->getSortColumnName();
    BOOL current_sort_asc = mObjectList->getSortAscending();

    mObjectList->clearRows();
    mObjectList->updateColumns(true);

    object_complexity_list_t attachment_list = LLAvatarRenderNotifier::getInstance()->getObjectComplexityList();

    object_complexity_list_t::iterator iter = attachment_list.begin();
    object_complexity_list_t::iterator end = attachment_list.end();

    U32 max_complexity = 0;
    for (; iter != end; ++iter)
    {
        max_complexity = llmax(max_complexity, (*iter).objectCost);
    }

    // for consistency  we lock the buffer while we build the list. In theory this is uncontended as th ebuffer should only toggle on end of frame
    {
        std::lock_guard<std::mutex> guard{LLPerfStats::bufferToggleLock};
        auto att_max_render_time_raw = LLPerfStats::StatsRecorder::getMax(AttType, LLPerfStats::StatType_t::RENDER_COMBINED);
        auto att_sum_render_time_raw = LLPerfStats::StatsRecorder::getSum(AttType, LLPerfStats::StatType_t::RENDER_COMBINED);
        LL_DEBUGS("PerfFloater") << "Attachments for frame : " << gFrameCount << " Max:" << att_max_render_time_raw << LL_ENDL;
        for (iter = attachment_list.begin(); iter != end; ++iter)
        {
            LLObjectComplexity attachment_complexity = *iter;        
            S32 obj_cost_short = llmax((S32)attachment_complexity.objectCost / 1000, 1);

            auto& attID{attachment_complexity.objectId};
            auto& attName{attachment_complexity.objectName};
            auto attach_render_time_raw = LLPerfStats::StatsRecorder::get(AttType, attID, LLPerfStats::StatType_t::RENDER_COMBINED);
            LL_DEBUGS("PerfFloater") << "Att: " << attName << " (" << attID.asString() << ") Cost: " << LLPerfStats::raw_to_us(attach_render_time_raw) << LL_ENDL;
            LLSD item;
            item["special_id"] = attID;
            item["target"] = LLNameListCtrl::SPECIAL;
            LLSD& row = item["columns"];
            row[0]["column"] = "art_visual";
            row[0]["type"] = "bar";
            LLSD& value = row[0]["value"];
            value["ratio"] = ((F32)attach_render_time_raw) / att_max_render_time_raw;
            value["bottom"] = BAR_BOTTOM_PAD;
            value["left_pad"] = BAR_LEFT_PAD;
            value["right_pad"] = BAR_RIGHT_PAD;

            row[1]["column"] = "art_value";
            row[1]["type"] = "text";
            // row[1]["value"] = std::to_string(obj_cost_short);
            row[1]["value"] = llformat( "%.2f", LLPerfStats::raw_to_us(attach_render_time_raw) );
            row[1]["font"]["name"] = "SANSSERIF";

            row[2]["column"] = "complex_value";
            row[2]["type"] = "text";
            row[2]["value"] = std::to_string(obj_cost_short);
            row[2]["font"]["name"] = "SANSSERIF";

            row[3]["column"] = "name";
            row[3]["type"] = "text";
            row[3]["value"] = attName;
            row[3]["font"]["name"] = "SANSSERIF";

            LLScrollListItem* obj = mObjectList->addElement(item);
            if (obj)
            {
                // ART value
                LLScrollListText* value_text = dynamic_cast<LLScrollListText*>(obj->getColumn(1));
                if (value_text)
                {
                    value_text->setAlignment(LLFontGL::RIGHT);
                }
                // ARC value
                value_text = dynamic_cast<LLScrollListText*>(obj->getColumn(2));
                if (value_text)
                {
                    value_text->setAlignment(LLFontGL::RIGHT);
                }
            }
        }

        auto textbox = getChild<LLTextBox>("tot_att_count");
        LLStringUtil::format_map_t args;
        args["TOT_ATT"] = llformat("%d", (int64_t)attachment_list.size());
        args["TOT_ATT_TIME"] = llformat("%.2f", LLPerfStats::raw_to_us(att_sum_render_time_raw));
        textbox->setText(getString("tot_att_template", args));
    }

    LL_DEBUGS("PerfFloater") << "Attachments for frame : " << gFrameCount << " COMPLETED" << LL_ENDL;
    mNearbyList->sortByColumn(current_sort_col, current_sort_asc);
    mObjectList->setScrollPos(prev_pos);
    mObjectList->selectItemBySpecialId(prev_selected_id);
}

void FSFloaterPerformance::populateNearbyList()
{
    static LLCachedControl<bool> showTunedART(gSavedSettings, "ShowTunedART");
    S32 prev_pos = mNearbyList->getScrollPos();
    LLUUID prev_selected_id = mNearbyList->getStringUUIDSelectedItem();
    std::string current_sort_col = mNearbyList->getSortColumnName();
    BOOL current_sort_asc = mNearbyList->getSortAscending();
    
    if (current_sort_col == "art_visual")
    {
        current_sort_col = "art_value";
        current_sort_asc = false;
    }

    mNearbyList->clearRows();
    mNearbyList->updateColumns(true);

    std::vector<LLCharacter*> valid_nearby_avs;
    getNearbyAvatars(valid_nearby_avs);

    std::vector<LLCharacter*>::iterator char_iter = valid_nearby_avs.begin();

    LLPerfStats::bufferToggleLock.lock();
    auto av_render_max_raw = LLPerfStats::StatsRecorder::getMax(AvType, LLPerfStats::StatType_t::RENDER_COMBINED);
    auto av_render_tot_raw = LLPerfStats::StatsRecorder::getSum(AvType, LLPerfStats::StatType_t::RENDER_COMBINED);
    LLPerfStats::bufferToggleLock.unlock();

    // FSPlot("max ART", (int64_t)av_render_max_raw);
    // FSPlot("Num av", (int64_t)valid_nearby_avs.size());

    while (char_iter != valid_nearby_avs.end())
    {
        LLVOAvatar* avatar = dynamic_cast<LLVOAvatar*>(*char_iter);
        if (avatar)
        {
            auto overall_appearance = avatar->getOverallAppearance();
            if (overall_appearance == LLVOAvatar::AOA_INVISIBLE)
            {
                char_iter++;
                continue;
            }

            S32 complexity_short = llmax((S32)avatar->getVisualComplexity() / 1000, 1);

            LLPerfStats::bufferToggleLock.lock();
            auto render_av_raw  = LLPerfStats::StatsRecorder::get(AvType, avatar->getID(),LLPerfStats::StatType_t::RENDER_COMBINED);
            auto render_av_geom  = LLPerfStats::StatsRecorder::get(AvType, avatar->getID(),LLPerfStats::StatType_t::RENDER_GEOMETRY);
            auto render_av_shadow  = LLPerfStats::StatsRecorder::get(AvType, avatar->getID(),LLPerfStats::StatType_t::RENDER_SHADOWS);
            auto render_av_idle  = LLPerfStats::StatsRecorder::get(AvType, avatar->getID(),LLPerfStats::StatType_t::RENDER_IDLE);
            LLPerfStats::bufferToggleLock.unlock();

            auto is_slow = avatar->isTooSlow();

            LLSD item;
            item["id"] = avatar->getID();
            LLSD& row = item["columns"];
            int colno = 0;
            row[colno]["column"] = "art_visual";
            row[colno]["type"] = "bar";
            LLSD& value = row[colno]["value"];
            // The ratio used in the bar is the current cost, as soon as we take action this changes so we keep the 
            // pre-tune value for the numerical column and sorting.
            value["ratio"] = (double)render_av_raw / av_render_max_raw;
            value["bottom"] = BAR_BOTTOM_PAD;
            value["left_pad"] = BAR_LEFT_PAD;
            value["right_pad"] = BAR_RIGHT_PAD;
            colno++;

            row[colno]["column"] = "art_value";
            row[colno]["type"] = "text";
            if (is_slow)
            {
                row[colno]["value"] = llformat( "%.2f", LLPerfStats::raw_to_us( avatar->getLastART() ) );
            }
            else
            {
                row[colno]["value"] = llformat( "%.2f", LLPerfStats::raw_to_us( render_av_raw ) );
            }
            row[colno]["font"]["name"] = "SANSSERIF";
            row[colno]["width"] = "50";
            colno++;

            if (showTunedART)
            {
                row[colno]["column"] = "adj_art_value";
                row[colno]["type"] = "text";
                if (is_slow )
                {
                    row[colno]["value"] = llformat( "%.2f", LLPerfStats::raw_to_us( render_av_raw ) );
                }
                else
                {
                    row[colno]["value"] = llformat( "--" );
                }
                row[colno]["font"]["name"] = "SANSSERIF";
                row[colno]["width"] = "50";
                colno++;
            }

            row[colno]["column"] = "complex_value";
            row[colno]["type"] = "text";
            row[colno]["value"] = std::to_string(complexity_short);
            row[colno]["font"]["name"] = "SANSSERIF";
            row[colno]["width"] = "50";

            colno++;
            row[colno]["column"] = "state";
            row[colno]["type"] = "text";
            if (is_slow)
            {
                if (avatar->isTooSlowWithoutShadows())
                {
                    row[colno]["value"] = std::string{"I"};
                }
                else
                {
                    row[colno]["value"] = std::string{"S"};
                }
            }
            else
            {
                row[colno]["value"] = std::string{" "};
            }

            row[colno]["font"]["name"] = "SANSSERIF";

            colno++;
            row[colno]["column"] = "name";
            colno++;
            row[colno]["column"] = "breakdown";
            row[colno]["type"] = "text";
            row[colno]["value"] = llformat( "%.2f/%.2f/%.2f", LLPerfStats::raw_to_us( render_av_geom ), LLPerfStats::raw_to_us( render_av_shadow ), LLPerfStats::raw_to_us( render_av_idle ) );
            colno++;

            LLScrollListItem* av_item = mNearbyList->addElement(item);
            if (av_item)
            {
                int colno{1};
                LLScrollListText* art_text = dynamic_cast<LLScrollListText*>(av_item->getColumn(colno));
                if (art_text)
                {
                    art_text->setAlignment(LLFontGL::RIGHT);
                }
                colno++;
                LLScrollListText* value_text = dynamic_cast<LLScrollListText*>(av_item->getColumn(colno));
                if (value_text)
                {
                    value_text->setAlignment(LLFontGL::RIGHT);
                }
                colno++;
                if (showTunedART)
                {
                    LLScrollListText* value_text = dynamic_cast<LLScrollListText*>(av_item->getColumn(colno));
                    if (value_text)
                    {
                        value_text->setAlignment(LLFontGL::RIGHT);
                    }
                    colno++;
                }
                LLScrollListText* state_text = dynamic_cast<LLScrollListText*>(av_item->getColumn(colno));
                if (state_text)
                {
                    state_text->setAlignment(LLFontGL::HCENTER);
                }
                colno++;
                LLScrollListText* name_text = dynamic_cast<LLScrollListText*>(av_item->getColumn(colno));
                if (name_text)
                {
                    if (avatar->isSelf())
                    {
                        name_text->setColor(LLUIColorTable::instance().getColor("DrYellow"));
                    }
                    else
                    {
                        std::string color = "white";
                        if (is_slow || LLVOAvatar::AOA_JELLYDOLL == overall_appearance)
                        {
                            color = "LabelDisabledColor";
                            LLScrollListBar* bar = dynamic_cast<LLScrollListBar*>(av_item->getColumn(0));
                            if (bar)
                            {
                                bar->setColor(LLUIColorTable::instance().getColor(color));
                            }
                        }
                        else if (LLVOAvatar::AOA_NORMAL == overall_appearance)
                        {
                            color = LLAvatarActions::isFriend(avatar->getID()) ? "ConversationFriendColor" : "white";
                        }
                        name_text->setColor(LLUIColorTable::instance().getColor(color));
                    }
                }
                colno++;
            }
        }
        char_iter++;
    }
    mNearbyList->sortByColumn(current_sort_col, current_sort_asc);
    mNearbyList->setScrollPos(prev_pos);
    mNearbyList->selectByID(prev_selected_id);

    auto textbox = getChild<LLTextBox>("tot_av_count");
    LLStringUtil::format_map_t args;
    args["TOT_AV"] = llformat("%d", (int64_t)valid_nearby_avs.size());
    args["TOT_AV_TIME"] = llformat("%.2f", LLPerfStats::raw_to_us(av_render_tot_raw));
    textbox->setText(getString("tot_av_template", args));
}

void FSFloaterPerformance::getNearbyAvatars(std::vector<LLCharacter*> &valid_nearby_avs)
{
    static LLCachedControl<F32> render_far_clip(gSavedSettings, "RenderFarClip", 64);
    mNearbyMaxComplexity = 0;
    F32 radius = render_far_clip * render_far_clip;
    std::vector<LLCharacter*>::iterator char_iter = LLCharacter::sInstances.begin();
    while (char_iter != LLCharacter::sInstances.end())
    {
        LLVOAvatar* avatar = dynamic_cast<LLVOAvatar*>(*char_iter);
        if (avatar && !avatar->isDead() && !avatar->isControlAvatar())
        {
            if ((dist_vec_squared(avatar->getPositionGlobal(), gAgent.getPositionGlobal()) > radius) &&
                (dist_vec_squared(avatar->getPositionGlobal(), gAgentCamera.getCameraPositionGlobal()) > radius))
            {
                char_iter++;
                continue;
            }
            avatar->calculateUpdateRenderComplexity();
            mNearbyMaxComplexity = llmax(mNearbyMaxComplexity, (S32)avatar->getVisualComplexity());
            valid_nearby_avs.push_back(*char_iter);
        }
        char_iter++;
    }
}

void FSFloaterPerformance::detachItem(const LLUUID& item_id)
{
    LLAppearanceMgr::instance().removeItemFromAvatar(item_id);
}

void FSFloaterPerformance::onChangeQuality(const LLSD& data)
{
	U32 level = (U32)(data.asReal());
	LLFeatureManager::getInstance()->setGraphicsLevel(level, true);
	refresh();
}

void FSFloaterPerformance::onClickHideAvatars()
{
    LLPipeline::toggleRenderTypeControl(LLPipeline::RENDER_TYPE_AVATAR);
}

void FSFloaterPerformance::onClickFocusAvatar()
{
    LLPerfStats::StatsRecorder::setFocusAv(mNearbyCombo->getSelectedValue().asUUID());
}

void FSFloaterPerformance::onClickExceptions()
{
    // <FS:Ansariel> [FS Persisted Avatar Render Settings]
    //LLFloaterReg::showInstance("avatar_render_settings");
    LLFloaterReg::showInstance("fs_avatar_render_settings");
    // </FS:Ansariel>
}

void FSFloaterPerformance::updateMaxComplexity()
{
    LLAvatarComplexityControls::updateMax(
        mNearbyPanel->getChild<LLSliderCtrl>("IndirectMaxComplexity"),
        mNearbyPanel->getChild<LLTextBox>("IndirectMaxComplexityText"), 
        true);
}

void FSFloaterPerformance::updateMaxRenderTime()
{
    LLAvatarComplexityControls::updateMaxRenderTime(
        mNearbyPanel->getChild<LLSliderCtrl>("FSRenderAvatarMaxART"),
        mNearbyPanel->getChild<LLTextBox>("FSRenderAvatarMaxARTText"), 
        true);
}

void FSFloaterPerformance::updateMaxRenderTimeText()
{
    LLAvatarComplexityControls::setRenderTimeText(
        gSavedSettings.getF32("RenderAvatarMaxART"),
        mNearbyPanel->getChild<LLTextBox>("RenderAvatarMaxARTText", true), 
        true);
}

void FSFloaterPerformance::updateComplexityText()
{
    LLAvatarComplexityControls::setText(gSavedSettings.getU32("RenderAvatarMaxComplexity"),
        mNearbyPanel->getChild<LLTextBox>("IndirectMaxComplexityText", true), 
        true);
}

static LLVOAvatar* find_avatar(const LLUUID& id)
{
    LLViewerObject *obj = gObjectList.findObject(id);
    while (obj && obj->isAttachment())
    {
        obj = (LLViewerObject *)obj->getParent();
    }

    if (obj && obj->isAvatar())
    {
        return (LLVOAvatar*)obj;
    }
    else
    {
        return NULL;
    }
}

void FSFloaterPerformance::onCustomAction(const LLSD& userdata, const LLUUID& av_id)
{
    const std::string command_name = userdata.asString();

    LLVOAvatar::VisualMuteSettings new_setting = LLVOAvatar::AV_RENDER_NORMALLY;
    if ("default" == command_name)
    {
        new_setting = LLVOAvatar::AV_RENDER_NORMALLY;
    }
    else if ("never" == command_name)
    {
        new_setting = LLVOAvatar::AV_DO_NOT_RENDER;
    }
    else if ("always" == command_name)
    {
        new_setting = LLVOAvatar::AV_ALWAYS_RENDER;
    }

    LLVOAvatar *avatarp = find_avatar(av_id);
    if (avatarp)
    {
        avatarp->setVisualMuteSettings(new_setting);
    }
    else
    {
        // <FS:Ansariel> [FS Persisted Avatar Render Settings]
        //LLRenderMuteList::getInstance()->saveVisualMuteSetting(av_id, new_setting);
        FSAvatarRenderPersistence::instance().setAvatarRenderSettings(av_id, LLVOAvatar::VisualMuteSettings(new_setting));
        // </FS:Ansariel>
    }
}

bool FSFloaterPerformance::isActionChecked(const LLSD& userdata, const LLUUID& av_id)
{
    const std::string command_name = userdata.asString();

    // <FS:Ansariel> [FS Persisted Avatar Render Settings]
    //S32 visual_setting = LLRenderMuteList::getInstance()->getSavedVisualMuteSetting(av_id);
    S32 visual_setting = (S32)FSAvatarRenderPersistence::instance().getAvatarRenderSettings(av_id);
    // </FS:Ansariel>
    if ("default" == command_name)
    {
        return (visual_setting == LLVOAvatar::AV_RENDER_NORMALLY);
    }
    else if ("non_default" == command_name)
    {
        return (visual_setting != LLVOAvatar::AV_RENDER_NORMALLY);
    }
    else if ("never" == command_name)
    {
        return (visual_setting == LLVOAvatar::AV_DO_NOT_RENDER);
    }
    else if ("always" == command_name)
    {
        return (visual_setting == LLVOAvatar::AV_ALWAYS_RENDER);
    }
    return false;
}

void FSFloaterPerformance::onAvatarListRightClick(LLUICtrl* ctrl, S32 x, S32 y)
{
    LLNameListCtrl* list = dynamic_cast<LLNameListCtrl*>(ctrl);
    if (!list) return;
    list->selectItemAt(x, y, MASK_NONE);
    uuid_vec_t selected_uuids;

    if ((list->getCurrentID().notNull()) && (list->getCurrentID() != gAgentID))
    {
        selected_uuids.push_back(list->getCurrentID());
        mContextMenu->show(ctrl, selected_uuids, x, y);
    }
}

void FSFloaterPerformance::onExtendedAction(const LLSD& userdata, const LLUUID& av_id)
{
    const std::string command_name = userdata.asString();

    LLViewerObject* objectp = gObjectList.findObject(av_id);
    if (!objectp)
    {
        return;
    }
    auto avp = objectp->asAvatar();
    if ("inspect" == command_name)
    {
        for (LLVOAvatar::attachment_map_t::iterator iter = avp->mAttachmentPoints.begin(); 
             iter != avp->mAttachmentPoints.end();
             ++iter)
        {
            LLViewerJointAttachment* attachment = iter->second;

            if (!attachment)
            {
                continue;
            }

            for (LLViewerJointAttachment::attachedobjs_vec_t::iterator attachment_iter = attachment->mAttachedObjects.begin();
                 attachment_iter != attachment->mAttachedObjects.end();
                 ++attachment_iter)
            {
                LLViewerObject* attached_object = attachment_iter->get();

                if ( attached_object && !attached_object->isDead() )
                {
                    LLSelectMgr::getInstance()->selectObjectAndFamily(attached_object);
                }
            }
        }
        LLFloaterReg::showInstance("inspect");
    }
    else if ("zoom" == command_name)
    {
        // Disable flycam if active.  Without this, the requested look-at doesn't happen because the flycam code overrides all other camera motion.
        bool fly_cam_status(LLViewerJoystick::getInstance()->getOverrideCamera());
        if (fly_cam_status)
        {
            LLViewerJoystick::getInstance()->setOverrideCamera(false);
            LLPanelStandStopFlying::clearStandStopFlyingMode(LLPanelStandStopFlying::SSFM_FLYCAM);
            // *NOTE: Above may not be the proper way to disable flycam.  What I really want to do is just be able to move the camera and then leave the flycam in the the same state it was in, just moved to the new location. ~Cron
        }

        LLViewerJoystick::getInstance()->setCameraNeedsUpdate(true); // Fixes an edge case where if the user has JUST disabled flycam themselves, the camera gets stuck waiting for input.

        gAgentCamera.setFocusOnAvatar(FALSE, ANIMATE);

        gAgentCamera.setLookAt(LOOKAT_TARGET_SELECT, objectp);

        // Place the camera looking at the object, along the line from the camera to the object,
        //  and sufficiently far enough away for the object to fill 3/4 of the screen,
        //  but not so close that the bbox's nearest possible vertex goes inside the near clip.
        // Logic C&P'd from LLViewerMediaFocus::setCameraZoom() and then edited as needed

        LLBBox bbox = objectp->getBoundingBoxAgent();
        LLVector3d center(gAgent.getPosGlobalFromAgent(bbox.getCenterAgent()));
        F32 height;
        F32 width;
        F32 depth;
        F32 angle_of_view;
        F32 distance;

        LLVector3d target_pos(center);
        LLVector3d camera_dir(gAgentCamera.getCameraPositionGlobal() - target_pos);
        camera_dir.normalize();

        // We need the aspect ratio, and the 3 components of the bbox as height, width, and depth.
        F32 aspect_ratio(LLViewerMediaFocus::getBBoxAspectRatio(bbox, LLVector3(camera_dir), &height, &width, &depth));
        F32 camera_aspect(LLViewerCamera::getInstance()->getAspect());

        // We will normally use the side of the volume aligned with the short side of the screen (i.e. the height for 
        // a screen in a landscape aspect ratio), however there is an edge case where the aspect ratio of the object is 
        // more extreme than the screen.  In this case we invert the logic, using the longer component of both the object
        // and the screen.  
        bool invert((camera_aspect > 1.0f && aspect_ratio > camera_aspect) || (camera_aspect < 1.0f && aspect_ratio < camera_aspect));

        // To calculate the optimum viewing distance we will need the angle of the shorter side of the view rectangle.
        // In portrait mode this is the width, and in landscape it is the height.
        // We then calculate the distance based on the corresponding side of the object bbox (width for portrait, height for landscape)
        // We will add half the depth of the bounding box, as the distance projection uses the center point of the bbox.
        if (camera_aspect < 1.0f || invert)
        {
            angle_of_view = llmax(0.1f, LLViewerCamera::getInstance()->getView() * LLViewerCamera::getInstance()->getAspect());
            distance = width * 0.5 * 1.1 / tanf(angle_of_view * 0.5f);
        }
        else
        {
            angle_of_view = llmax(0.1f, LLViewerCamera::getInstance()->getView());
            distance = height * 0.5 * 1.1 / tanf(angle_of_view * 0.5f);
        }

        distance += depth * 0.5;

        // Verify that the bounding box isn't inside the near clip.  Using OBB-plane intersection to check if the
        // near-clip plane intersects with the bounding box, and if it does, adjust the distance such that the
        // object doesn't clip.
        LLVector3d bbox_extents(bbox.getExtentLocal());
        LLVector3d axis_x = LLVector3d(1, 0, 0) * bbox.getRotation();
        LLVector3d axis_y = LLVector3d(0, 1, 0) * bbox.getRotation();
        LLVector3d axis_z = LLVector3d(0, 0, 1) * bbox.getRotation();
        //Normal of nearclip plane is camera_dir.
        F32 min_near_clip_dist = bbox_extents.mdV[VX] * (camera_dir * axis_x) + bbox_extents.mdV[VY] * (camera_dir * axis_y) + bbox_extents.mdV[VZ] * (camera_dir * axis_z); // http://www.gamasutra.com/view/feature/131790/simple_intersection_tests_for_games.php?page=7
        F32 camera_to_near_clip_dist(LLViewerCamera::getInstance()->getNear());
        F32 min_camera_dist(min_near_clip_dist + camera_to_near_clip_dist);
        if (distance < min_camera_dist)
        {
            // Camera is too close to object, some parts MIGHT clip.  Move camera away to the position where clipping barely doesn't happen.
            distance = min_camera_dist;
        }

        LLVector3d camera_pos(target_pos + camera_dir * distance);

        if (camera_dir == LLVector3d::z_axis || camera_dir == LLVector3d::z_axis_neg)
        {
            // If the direction points directly up, the camera will "flip" around.
            // We try to avoid this by adjusting the target camera position a 
            // smidge towards current camera position
            // *NOTE: this solution is not perfect.  All it attempts to solve is the
            // "looking down" problem where the camera flips around when it animates
            // to that position.  You still are not guaranteed to be looking at the
            // object in the correct orientation.  What this solution does is it will
            // put the camera into position keeping as best it can the current 
            // orientation with respect to the direction wanted.  In other words, if
            // before zoom the object appears "upside down" from the camera, after
            /// zooming it will still be upside down, but at least it will not flip.
            LLVector3d cur_camera_pos = LLVector3d(gAgentCamera.getCameraPositionGlobal());
            LLVector3d delta = (cur_camera_pos - camera_pos);
            F64 len = delta.length();
            delta.normalize();
            // Move 1% of the distance towards original camera location
            camera_pos += 0.01 * len * delta;
        }

        gAgentCamera.setCameraPosAndFocusGlobal(camera_pos, target_pos, objectp->getID());

        // *TODO: Re-enable joystick flycam if we disabled it earlier...  Have to find some form of callback as re-enabling at this point causes the camera motion to not happen. ~Cron
        //if (fly_cam_status)
        //{
        //	LLViewerJoystick::getInstance()->toggleFlycam();
        //}
    }
}

// EOF<|MERGE_RESOLUTION|>--- conflicted
+++ resolved
@@ -165,12 +165,7 @@
 
     LLAvatarComplexityControls::setIndirectMaxArc();
     // store the current setting as the users desired reflection detail and DD
-<<<<<<< HEAD
-    if(!FSPerfStats::tunables.userAutoTuneEnabled)
-=======
-    gSavedSettings.setS32("UserTargetReflections", LLPipeline::RenderReflectionDetail);
     if(!LLPerfStats::tunables.userAutoTuneEnabled)
->>>>>>> 1ded14fa
     {
         if (gSavedDrawDistance)
 	    {
