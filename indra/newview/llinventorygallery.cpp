/**
 * @file llinventorygallery.cpp
 * @brief LLInventoryGallery class implementation
 *
 * $LicenseInfo:firstyear=2023&license=viewerlgpl$
 * Second Life Viewer Source Code
 * Copyright (C) 2023, Linden Research, Inc.
 *
 * This library is free software; you can redistribute it and/or
 * modify it under the terms of the GNU Lesser General Public
 * License as published by the Free Software Foundation;
 * version 2.1 of the License only.
 *
 * This library is distributed in the hope that it will be useful,
 * but WITHOUT ANY WARRANTY; without even the implied warranty of
 * MERCHANTABILITY or FITNESS FOR A PARTICULAR PURPOSE.  See the GNU
 * Lesser General Public License for more details.
 *
 * You should have received a copy of the GNU Lesser General Public
 * License along with this library; if not, write to the Free Software
 * Foundation, Inc., 51 Franklin Street, Fifth Floor, Boston, MA  02110-1301  USA
 *
 * Linden Research, Inc., 945 Battery Street, San Francisco, CA  94111  USA
 * $/LicenseInfo$
 */

#include "llviewerprecompiledheaders.h"

#include "llinventorygallery.h"
#include "llinventorygallerymenu.h"

#include "llclipboard.h"
#include "llcommonutils.h"
#include "lliconctrl.h"
#include "llinventorybridge.h"
#include "llinventoryfunctions.h"
#include "llinventoryicon.h"
#include "llinventorymodel.h"
#include "llinventorymodelbackgroundfetch.h"
#include "llthumbnailctrl.h"
#include "lltextbox.h"
#include "llviewerfoldertype.h"

#include "llagent.h"
#include "llappearancemgr.h"
#include "llenvironment.h"
#include "llfriendcard.h"
#include "llgesturemgr.h"
#include "llmarketplacefunctions.h"
#include "llnotificationsutil.h"
#include "lloutfitobserver.h"
#include "lltrans.h"
#include "llviewerassettype.h"
#include "llviewermessage.h"
#include "llviewerobjectlist.h"
#include "llvoavatarself.h"

static LLPanelInjector<LLInventoryGallery> t_inventory_gallery("inventory_gallery");

const S32 GALLERY_ITEMS_PER_ROW_MIN = 2;
const S32 FAST_LOAD_THUMBNAIL_TRSHOLD = 50; // load folders below this value immediately

// Helper dnd functions
bool dragCategoryIntoFolder(LLUUID dest_id, LLInventoryCategory* inv_cat, bool drop, std::string& tooltip_msg, bool is_link);
bool dragItemIntoFolder(LLUUID folder_id, LLInventoryItem* inv_item, bool drop, std::string& tooltip_msg, bool user_confirm);
void dropToMyOutfits(LLInventoryCategory* inv_cat);

class LLGalleryPanel: public LLPanel
{
public:

    bool canFocusChildren() const override
    {
        // Tell Tab to not focus children
        return false;
    }

protected:

    LLGalleryPanel(const LLPanel::Params& params): LLPanel(params)
    {
    };

    friend class LLUICtrlFactory;
};

//-----------------------------
// LLInventoryGallery
//-----------------------------

LLInventoryGallery::LLInventoryGallery(const LLInventoryGallery::Params& p)
    : LLPanel(),
      mScrollPanel(NULL),
      mGalleryPanel(NULL),
      mLastRowPanel(NULL),
      mGalleryCreated(false),
      mRowCount(0),
      mItemsAddedCount(0),
      mRowPanelHeight(p.row_panel_height),
      mVerticalGap(p.vertical_gap),
      mHorizontalGap(p.horizontal_gap),
      mItemWidth(p.item_width),
      mItemHeight(p.item_height),
      mItemHorizontalGap(p.item_horizontal_gap),
      mItemsInRow(p.items_in_row),
      mRowPanWidthFactor(p.row_panel_width_factor),
      mGalleryWidthFactor(p.gallery_width_factor),
      mIsInitialized(false),
      mRootDirty(false),
      mLoadThumbnailsImmediately(true),
      mNeedsArrange(false),
      mSearchType(LLInventoryFilter::SEARCHTYPE_NAME),
      mSortOrder(LLInventoryFilter::SO_DATE)
{
    updateGalleryWidth();
    mFilter = new LLInventoryFilter();
    mCategoriesObserver = new LLInventoryCategoriesObserver();
    mThumbnailsObserver = new LLThumbnailsObserver();
    gInventory.addObserver(mThumbnailsObserver);

    mGestureObserver = new LLGalleryGestureObserver(this);
    LLGestureMgr::instance().addObserver(mGestureObserver);

    mUsername = gAgentUsername;
    LLStringUtil::toUpper(mUsername);
}

LLInventoryGallery::Params::Params()
    : row_panel_height("row_panel_height", 180),
      vertical_gap("vertical_gap", 10),
      horizontal_gap("horizontal_gap", 10),
      item_width("item_width", 150),
      item_height("item_height", 175),
      item_horizontal_gap("item_horizontal_gap", 16),
      items_in_row("items_in_row", GALLERY_ITEMS_PER_ROW_MIN),
      row_panel_width_factor("row_panel_width_factor", 166),
      gallery_width_factor("gallery_width_factor", 163)
{
    addSynonym(row_panel_height, "row_height");
}

const LLInventoryGallery::Params& LLInventoryGallery::getDefaultParams()
{
    return LLUICtrlFactory::getDefaultParams<LLInventoryGallery>();
}

bool LLInventoryGallery::postBuild()
{
    mScrollPanel = getChild<LLScrollContainer>("gallery_scroll_panel");
    LLPanel::Params params = LLPanel::getDefaultParams();
    mGalleryPanel = LLUICtrlFactory::create<LLPanel>(params);
    mMessageTextBox = getChild<LLTextBox>("empty_txt");
    mInventoryGalleryMenu = new LLInventoryGalleryContextMenu(this);
    mRootGalleryMenu = new LLInventoryGalleryContextMenu(this);
    mRootGalleryMenu->setRootFolder(true);
    return true;
}

LLInventoryGallery::~LLInventoryGallery()
{
    if (gEditMenuHandler == this)
    {
        gEditMenuHandler = NULL;
    }

    delete mInventoryGalleryMenu;
    delete mRootGalleryMenu;
    delete mFilter;

    gIdleCallbacks.deleteFunction(onIdle, (void*)this);

    while (!mUnusedRowPanels.empty())
    {
        LLPanel* panelp = mUnusedRowPanels.back();
        mUnusedRowPanels.pop_back();
        panelp->die();
    }
    while (!mUnusedItemPanels.empty())
    {
        LLPanel* panelp = mUnusedItemPanels.back();
        mUnusedItemPanels.pop_back();
        panelp->die();
    }
    while (!mHiddenItems.empty())
    {
        LLPanel* panelp = mHiddenItems.back();
        mHiddenItems.pop_back();
        panelp->die();
    }


    if (gInventory.containsObserver(mCategoriesObserver))
    {
        gInventory.removeObserver(mCategoriesObserver);
    }
    delete mCategoriesObserver;

    if (gInventory.containsObserver(mThumbnailsObserver))
    {
        gInventory.removeObserver(mThumbnailsObserver);
    }
    delete mThumbnailsObserver;

    LLGestureMgr::instance().removeObserver(mGestureObserver);
    delete mGestureObserver;
}

void LLInventoryGallery::setRootFolder(const LLUUID cat_id)
{
    LLViewerInventoryCategory* category = gInventory.getCategory(cat_id);
    if(!category || (mFolderID == cat_id))
    {
        return;
    }
    if(mFolderID.notNull())
    {
        mBackwardFolders.push_back(mFolderID);
    }

    gIdleCallbacks.deleteFunction(onIdle, (void*)this);

    for (const LLUUID& id : mSelectedItemIDs)
    {
        LLInventoryGalleryItem* item = getItem(id);
        if (item)
        {
<<<<<<< HEAD
            mItemMap[id]->setSelected(false);
=======
            item->setSelected(false);
>>>>>>> ac330f63
        }
    }

    mFolderID = cat_id;
    mItemsToSelect.clear();
    mSelectedItemIDs.clear();
    mItemBuildQuery.clear();
    mNeedsArrange = false;
    dirtyRootFolder();
}

void LLInventoryGallery::dirtyRootFolder()
{
    if (getVisible())
    {
        updateRootFolder();
    }
    else
    {
        mRootDirty = true;
    }
}

void LLInventoryGallery::updateRootFolder()
{
    llassert(mFolderID.notNull());
    if (mIsInitialized && mFolderID.notNull())
    {
        S32 count = mItemsAddedCount;
        for (S32 i = count - 1; i >= 0; i--)
        {
            updateRemovedItem(mItems[i]->getUUID());
        }
        S32 hidden_count = static_cast<S32>(mHiddenItems.size());
        for (S32 i = hidden_count - 1; i >= 0; i--)
        {
            updateRemovedItem(mHiddenItems[i]->getUUID());
        }
        mItemBuildQuery.clear();

        if (gInventory.containsObserver(mCategoriesObserver))
        {
            gInventory.removeObserver(mCategoriesObserver);
        }
        delete mCategoriesObserver;

        mCategoriesObserver = new LLInventoryCategoriesObserver();

        if (gInventory.containsObserver(mThumbnailsObserver))
        {
            gInventory.removeObserver(mThumbnailsObserver);
        }
        delete mThumbnailsObserver;
        mThumbnailsObserver = new LLThumbnailsObserver();
        gInventory.addObserver(mThumbnailsObserver);
    }
    {
        mRootChangedSignal();

        gInventory.addObserver(mCategoriesObserver);

        // Start observing changes in selected category.
        mCategoriesObserver->addCategory(mFolderID,
            boost::bind(&LLInventoryGallery::refreshList, this, mFolderID));

        LLViewerInventoryCategory* category = gInventory.getCategory(mFolderID);
        //If not all items are fetched now
        // the observer will refresh the list as soon as the new items
        // arrive.
        category->fetch();

        //refreshList(cat_id);
        LLInventoryModel::cat_array_t* cat_array;
        LLInventoryModel::item_array_t* item_array;

        gInventory.getDirectDescendentsOf(mFolderID, cat_array, item_array);

        // Creating a vector of newly collected sub-categories UUIDs.
        for (LLInventoryModel::cat_array_t::const_iterator iter = cat_array->begin();
            iter != cat_array->end();
            iter++)
        {
            mItemBuildQuery.insert((*iter)->getUUID());
        }

        for (LLInventoryModel::item_array_t::const_iterator iter = item_array->begin();
            iter != item_array->end();
            iter++)
        {
            mItemBuildQuery.insert((*iter)->getUUID());
        }
        mIsInitialized = true;
        mRootDirty = false;

        if (mScrollPanel)
        {
            mScrollPanel->goToTop();
        }
    }

    LLOutfitObserver::instance().addCOFChangedCallback(boost::bind(&LLInventoryGallery::onCOFChanged, this));

    if (!mGalleryCreated)
    {
        initGallery();
    }

    if (!mItemBuildQuery.empty())
    {
        gIdleCallbacks.addFunction(onIdle, (void*)this);
    }
}

void LLInventoryGallery::initGallery()
{
    if (!mGalleryCreated)
    {
        uuid_vec_t cats;
        getCurrentCategories(cats);
        int n = static_cast<int>(cats.size());
        buildGalleryPanel(n);
        mScrollPanel->addChild(mGalleryPanel);
        for (int i = 0; i < n; i++)
        {
            addToGallery(getItem(cats[i]));
        }
        reArrangeRows();
        mGalleryCreated = true;
    }
}

void LLInventoryGallery::draw()
{
    LLPanel::draw();
    if (mGalleryCreated)
    {
        if(!updateRowsIfNeeded())
        {
            handleModifiedFilter();
        }
    }
}

void LLInventoryGallery::onVisibilityChange(bool new_visibility)
{
    if (new_visibility)
    {
        if (mRootDirty)
        {
            updateRootFolder();
        }
        else if (mNeedsArrange)
        {
            gIdleCallbacks.addFunction(onIdle, (void*)this);
        }
    }
    LLPanel::onVisibilityChange(new_visibility);
}

bool LLInventoryGallery::updateRowsIfNeeded()
{
    S32 scroll_content_width = mScrollPanel ? mScrollPanel->getVisibleContentRect().getWidth() : getRect().getWidth();
    if(((scroll_content_width - mRowPanelWidth) > mItemWidth)
       && mRowCount > 1)
    {
        reArrangeRows(1);
        return true;
    }
    else if((mRowPanelWidth > (scroll_content_width + mItemHorizontalGap))
            && mItemsInRow > GALLERY_ITEMS_PER_ROW_MIN)
    {
        reArrangeRows(-1);
        return true;
    }
    return false;
}

bool compareGalleryItem(LLInventoryGalleryItem* item1, LLInventoryGalleryItem* item2, bool sort_by_date, bool sort_folders_by_name)
{
    if (item1->getSortGroup() != item2->getSortGroup())
    {
        return (item1->getSortGroup() < item2->getSortGroup());
    }

    if(sort_folders_by_name && (item1->getSortGroup() != LLInventoryGalleryItem::SG_ITEM))
    {
        std::string name1 = item1->getItemName();
        std::string name2 = item2->getItemName();

        return (LLStringUtil::compareDict(name1, name2) < 0);
    }

    if(((item1->isDefaultImage() && item2->isDefaultImage()) || (!item1->isDefaultImage() && !item2->isDefaultImage())))
    {
        if(sort_by_date)
        {
            return item1->getCreationDate() > item2->getCreationDate();
        }
        else
        {
            std::string name1 = item1->getItemName();
            std::string name2 = item2->getItemName();

            return (LLStringUtil::compareDict(name1, name2) < 0);
        }
    }
    else
    {
        return item2->isDefaultImage();
    }
}

void LLInventoryGallery::reArrangeRows(S32 row_diff)
{
    std::vector<LLInventoryGalleryItem*> buf_items = mItems;
    for (std::vector<LLInventoryGalleryItem*>::const_reverse_iterator it = buf_items.rbegin(); it != buf_items.rend(); ++it)
    {
        removeFromGalleryLast(*it, false);
    }
    for (std::vector<LLInventoryGalleryItem*>::const_reverse_iterator it = mHiddenItems.rbegin(); it != mHiddenItems.rend(); ++it)
    {
        buf_items.push_back(*it);
    }
    mHiddenItems.clear();

    mItemsInRow+= row_diff;
    updateGalleryWidth();

    bool sort_by_date = (mSortOrder & LLInventoryFilter::SO_DATE);
    bool sort_folders_by_name = (mSortOrder & LLInventoryFilter::SO_FOLDERS_BY_NAME);
    std::sort(buf_items.begin(), buf_items.end(), [sort_by_date, sort_folders_by_name](LLInventoryGalleryItem* item1, LLInventoryGalleryItem* item2)
    {
        return compareGalleryItem(item1, item2, sort_by_date, sort_folders_by_name);
    });

    for (std::vector<LLInventoryGalleryItem*>::const_iterator it = buf_items.begin(); it != buf_items.end(); ++it)
    {
        (*it)->setHidden(false);
        applyFilter(*it, mFilterSubString);
        addToGallery(*it);
    }
    mFilter->clearModified();
    updateMessageVisibility();
}

void LLInventoryGallery::updateGalleryWidth()
{
    mRowPanelWidth = mRowPanWidthFactor * mItemsInRow - mItemHorizontalGap;
    mGalleryWidth = mGalleryWidthFactor * mItemsInRow - mItemHorizontalGap;
}

LLPanel* LLInventoryGallery::addLastRow()
{
    mRowCount++;
    int row = 0;
    int vgap = mVerticalGap * row;
    LLPanel* result = buildRowPanel(0, row * mRowPanelHeight + vgap);
    mGalleryPanel->addChild(result);
    return result;
}

void LLInventoryGallery::moveRowUp(int row)
{
    moveRow(row, mRowCount - 1 - row + 1);
}

void LLInventoryGallery::moveRowDown(int row)
{
    moveRow(row, mRowCount - 1 - row - 1);
}

void LLInventoryGallery::moveRow(int row, int pos)
{
    int vgap = mVerticalGap * pos;
    moveRowPanel(mRowPanels[row], 0, pos * mRowPanelHeight + vgap);
}

void LLInventoryGallery::removeLastRow()
{
    mRowCount--;
    mGalleryPanel->removeChild(mLastRowPanel);
    mUnusedRowPanels.push_back(mLastRowPanel);
    mRowPanels.pop_back();
    if (mRowPanels.size() > 0)
    {
        // Just removed last row
        mLastRowPanel = mRowPanels.back();
    }
    else
    {
        mLastRowPanel = NULL;
    }
}

LLPanel* LLInventoryGallery::addToRow(LLPanel* row_stack, LLInventoryGalleryItem* item, int pos, int hgap)
{
    LLPanel* lpanel = buildItemPanel(pos * mItemWidth + hgap);
    lpanel->addChild(item);
    row_stack->addChild(lpanel);
    mItemPanels.push_back(lpanel);
    return lpanel;
}

void LLInventoryGallery::addToGallery(LLInventoryGalleryItem* item)
{
    if(item->isHidden())
    {
        mHiddenItems.push_back(item);
        return;
    }
    mItemIndexMap[item] = mItemsAddedCount;
    mIndexToItemMap[mItemsAddedCount] = item;
    mItemsAddedCount++;
    int n = mItemsAddedCount;
    int row_count = (n % mItemsInRow) == 0 ? n / mItemsInRow : n / mItemsInRow + 1;
    int n_prev = n - 1;
    int row_count_prev = (n_prev % mItemsInRow) == 0 ? n_prev / mItemsInRow : n_prev / mItemsInRow + 1;

    // Avoid loading too many items.
    // Intent is for small folders to display all content fast
    // and for large folders to load content mostly as needed
    // Todo: ideally needs to unload images outside visible area
    mLoadThumbnailsImmediately = mItemsAddedCount < FAST_LOAD_THUMBNAIL_TRSHOLD;

    bool add_row = row_count != row_count_prev;
    int pos = 0;
    if (add_row)
    {
        for (int i = 0; i < row_count_prev; i++)
        {
            moveRowUp(i);
        }
        mLastRowPanel = addLastRow();
        mRowPanels.push_back(mLastRowPanel);
    }
    pos = (n - 1) % mItemsInRow;
    mItems.push_back(item);
    addToRow(mLastRowPanel, item, pos, mHorizontalGap * pos);
    reshapeGalleryPanel(row_count);
}


void LLInventoryGallery::removeFromGalleryLast(LLInventoryGalleryItem* item, bool needs_reshape)
{
    if(item->isHidden())
    {
        mHiddenItems.pop_back();
        // Note: item still exists!!!
        return;
    }
    int n_prev = mItemsAddedCount;
    int n = mItemsAddedCount - 1;
    int row_count = (n % mItemsInRow) == 0 ? n / mItemsInRow : n / mItemsInRow + 1;
    int row_count_prev = (n_prev % mItemsInRow) == 0 ? n_prev / mItemsInRow : n_prev / mItemsInRow + 1;
    mItemsAddedCount--;
    mIndexToItemMap.erase(mItemsAddedCount);

    mLoadThumbnailsImmediately = mItemsAddedCount < FAST_LOAD_THUMBNAIL_TRSHOLD;

    bool remove_row = row_count != row_count_prev;
    removeFromLastRow(mItems[mItemsAddedCount]);
    mItems.pop_back();
    if (remove_row)
    {
        for (int i = 0; i < row_count_prev - 1; i++)
        {
            moveRowDown(i);
        }
        removeLastRow();
    }
    if (needs_reshape)
    {
        reshapeGalleryPanel(row_count);
    }
}


void LLInventoryGallery::removeFromGalleryMiddle(LLInventoryGalleryItem* item)
{
    if(item->isHidden())
    {
        mHiddenItems.erase(std::remove(mHiddenItems.begin(), mHiddenItems.end(), item), mHiddenItems.end());
        // item still exists and needs to be deleted or used!!!
        return;
    }
    int n = mItemIndexMap[item];
    mItemIndexMap.erase(item);
    mIndexToItemMap.erase(n);
    std::vector<LLInventoryGalleryItem*> saved;
    for (int i = mItemsAddedCount - 1; i > n; i--)
    {
        saved.push_back(mItems[i]);
        removeFromGalleryLast(mItems[i]);
    }
    removeFromGalleryLast(mItems[n]);
    size_t saved_count = saved.size();
    for (size_t i = 0; i < saved_count; i++)
    {
        addToGallery(saved.back());
        saved.pop_back();
    }
}

void LLInventoryGallery::removeFromLastRow(LLInventoryGalleryItem* item)
{
    mItemPanels.back()->removeChild(item);
    mLastRowPanel->removeChild(mItemPanels.back());
    mUnusedItemPanels.push_back(mItemPanels.back());
    mItemPanels.pop_back();
}

LLInventoryGalleryItem* LLInventoryGallery::buildGalleryItem(std::string name, LLUUID item_id, LLAssetType::EType type, LLUUID thumbnail_id, LLInventoryType::EType inventory_type, U32 flags, time_t creation_date, bool is_link, bool is_worn)
{
    LLInventoryGalleryItem::Params giparams;
    giparams.visible = true;
    giparams.follows.flags(FOLLOWS_LEFT | FOLLOWS_TOP);
    giparams.rect(LLRect(0,mItemHeight, mItemWidth, 0));
    LLInventoryGalleryItem* gitem = LLUICtrlFactory::create<LLInventoryGalleryItem>(giparams);
    gitem->setItemName(name);
    gitem->setUUID(item_id);
    gitem->setGallery(this);
    gitem->setType(type, inventory_type, flags, is_link);
    gitem->setLoadImmediately(mLoadThumbnailsImmediately);
    gitem->setThumbnail(thumbnail_id);
    gitem->setWorn(is_worn);
    gitem->setCreatorName(get_searchable_creator_name(&gInventory, item_id));
    gitem->setDescription(get_searchable_description(&gInventory, item_id));
    gitem->setAssetIDStr(get_searchable_UUID(&gInventory, item_id));
    gitem->setCreationDate(creation_date);
    return gitem;
}

LLInventoryGalleryItem* LLInventoryGallery::getItem(const LLUUID& id) const
{
    auto it = mItemMap.find(id);
    if (it != mItemMap.end())
    {
        return it->second;
    }
    return nullptr;
}

void LLInventoryGallery::buildGalleryPanel(int row_count)
{
    LLPanel::Params params;
    params.follows.flags(FOLLOWS_LEFT | FOLLOWS_TOP);
    params.visible = true;
    params.use_bounding_rect = false;
    mGalleryPanel = LLUICtrlFactory::create<LLGalleryPanel>(params);
    reshapeGalleryPanel(row_count);
}

void LLInventoryGallery::reshapeGalleryPanel(int row_count)
{
    int bottom = 0;
    int left = 0;
    int height = row_count * (mRowPanelHeight + mVerticalGap);
    LLRect rect = LLRect(left, bottom + height, left + mGalleryWidth, bottom);
    mGalleryPanel->setRect(rect);
    mGalleryPanel->reshape(mGalleryWidth, height);
}

LLPanel* LLInventoryGallery::buildItemPanel(int left)
{
    int top = 0;
    LLPanel* lpanel = NULL;
    if(mUnusedItemPanels.empty())
    {
        LLPanel::Params lpparams;
        lpparams.follows.flags(FOLLOWS_LEFT | FOLLOWS_TOP);
        lpparams.visible = true;
        lpparams.rect(LLRect(left, top + mItemHeight, left + mItemWidth + mItemHorizontalGap, top));
        lpparams.use_bounding_rect = false;
        lpparams.focus_root = false;
        //lpparams.tab_stop = false;
        lpanel = LLUICtrlFactory::create<LLPanel>(lpparams);
    }
    else
    {
        lpanel = mUnusedItemPanels.back();
        mUnusedItemPanels.pop_back();

        LLRect rect = LLRect(left, top + mItemHeight, left + mItemWidth + mItemHorizontalGap, top);
        lpanel->setShape(rect, false);
    }
    return lpanel;
}

LLPanel* LLInventoryGallery::buildRowPanel(int left, int bottom)
{
    LLPanel* stack = NULL;
    if(mUnusedRowPanels.empty())
    {
        LLPanel::Params sparams;
        sparams.follows.flags(FOLLOWS_LEFT | FOLLOWS_TOP);
        sparams.use_bounding_rect = false;
        sparams.visible = true;
        sparams.focus_root = false;
        //sparams.tab_stop = false;
        stack = LLUICtrlFactory::create<LLPanel>(sparams);
    }
    else
    {
        stack = mUnusedRowPanels.back();
        mUnusedRowPanels.pop_back();
    }
    moveRowPanel(stack, left, bottom);
    return stack;
}

void LLInventoryGallery::moveRowPanel(LLPanel* stack, int left, int bottom)
{
    LLRect rect = LLRect(left, bottom + mRowPanelHeight, left + mRowPanelWidth, bottom);
    stack->setRect(rect);
    stack->reshape(mRowPanelWidth, mRowPanelHeight);
}

void LLInventoryGallery::setFilterSubString(const std::string& string)
{
    mFilterSubString = string;
    mFilter->setFilterSubString(string);

    //reArrangeRows();
}

bool LLInventoryGallery::applyFilter(LLInventoryGalleryItem* item, const std::string& filter_substring)
{
    if(item)
    {
        bool visible = checkAgainstFilters(item, filter_substring);
        item->setHidden(!visible);
        return visible;
    }
    return false;
}

bool LLInventoryGallery::checkAgainstFilters(LLInventoryGalleryItem* item, const std::string& filter_substring)
{
    if (!item) return false;

    if (item->isFolder() && (mFilter->getShowFolderState() == LLInventoryFilter::SHOW_ALL_FOLDERS))
    {
        return true;
    }

    if(item->isLink() && ((mFilter->getSearchVisibilityTypes() & LLInventoryFilter::VISIBILITY_LINKS) == 0) && !filter_substring.empty())
    {
        return false;
    }

    bool hidden = false;

    if(mFilter->getFilterCreatorType() == LLInventoryFilter::FILTERCREATOR_SELF)
    {
        hidden = (item->getCreatorName() == mUsername) || item->isFolder();
    }
    else if(mFilter->getFilterCreatorType() == LLInventoryFilter::FILTERCREATOR_OTHERS)
    {
        hidden = (item->getCreatorName() != mUsername) || item->isFolder();
    }
    if(hidden)
    {
        return false;
    }

    if(!mFilter->checkAgainstFilterThumbnails(item->getUUID()))
    {
        return false;
    }

    if(!checkAgainstFilterType(item->getUUID()))
    {
        return false;
    }

    std::string desc;
    switch(mSearchType)
    {
        case LLInventoryFilter::SEARCHTYPE_CREATOR:
            desc = item->getCreatorName();
            break;
        case LLInventoryFilter::SEARCHTYPE_DESCRIPTION:
            desc = item->getDescription();
            break;
        case LLInventoryFilter::SEARCHTYPE_UUID:
            desc = item->getAssetIDStr();
            break;
        case LLInventoryFilter::SEARCHTYPE_NAME:
        default:
            desc = item->getItemName() + item->getItemNameSuffix();
            break;
    }

    LLStringUtil::toUpper(desc);

    std::string cur_filter = filter_substring;
    LLStringUtil::toUpper(cur_filter);

    hidden = (std::string::npos == desc.find(cur_filter));
    return !hidden;
}

void LLInventoryGallery::onIdle(void* userdata)
{
    LLInventoryGallery* self = (LLInventoryGallery*)userdata;

    if (!self->mIsInitialized || !self->mGalleryCreated)
    {
        self->mNeedsArrange = false;
        return;
    }

    bool visible = self->getVisible(); // In visible chain?
    const F64 MAX_TIME_VISIBLE = 0.020f;
    const F64 MAX_TIME_HIDDEN = 0.001f; // take it slow
    const F64 max_time = visible ? MAX_TIME_VISIBLE : MAX_TIME_HIDDEN;
    F64 curent_time = LLTimer::getTotalSeconds();
    const F64 end_time = curent_time + max_time;

    while (!self->mItemBuildQuery.empty() && end_time > curent_time)
    {
        uuid_set_t::iterator iter = self->mItemBuildQuery.begin();
        LLUUID item_id = *iter;
        self->mNeedsArrange |= self->updateAddedItem(item_id);
        self->mItemBuildQuery.erase(iter);
        curent_time = LLTimer::getTotalSeconds();
    }

    if (self->mNeedsArrange && visible)
    {
        self->mNeedsArrange = false;
        self->reArrangeRows();
        self->updateMessageVisibility();
    }

    if (!self->mItemsToSelect.empty() && !self->mNeedsArrange)
    {
        selection_deque selection_list(self->mItemsToSelect);
        self->mItemsToSelect.clear();
        for (LLUUID & item_to_select : selection_list)
        {
            self->addItemSelection(item_to_select, true);
        }
    }

    if (self->mItemsToSelect.empty() && self->mItemBuildQuery.empty())
    {
        gIdleCallbacks.deleteFunction(onIdle, (void*)self);
    }
}

void LLInventoryGallery::setSearchType(LLInventoryFilter::ESearchType type)
{
    if(mSearchType != type)
    {
        mSearchType = type;
        if(!mFilterSubString.empty())
        {
            reArrangeRows();
        }
    }
}

void LLInventoryGallery::getCurrentCategories(uuid_vec_t& vcur)
{
    for (gallery_item_map_t::const_iterator iter = mItemMap.begin();
        iter != mItemMap.end();
        iter++)
    {
        if ((*iter).second != NULL)
        {
            vcur.push_back((*iter).first);
        }
    }
}

bool LLInventoryGallery::updateAddedItem(LLUUID item_id)
{
    LLInventoryObject* obj = gInventory.getObject(item_id);
    if (!obj)
    {
        LL_WARNS("InventoryGallery") << "Failed to find item: " << item_id << LL_ENDL;
        return false;
    }

    std::string name = obj->getName();
    LLUUID thumbnail_id = obj->getThumbnailUUID();;
    LLInventoryType::EType inventory_type(LLInventoryType::IT_CATEGORY);
    U32 misc_flags = 0;
    bool is_worn = false;
    LLInventoryItem* inv_item = gInventory.getItem(item_id);
    if (inv_item)
    {
        inventory_type = inv_item->getInventoryType();
        misc_flags = inv_item->getFlags();
        if (LLAssetType::AT_GESTURE == obj->getType())
        {
            is_worn = LLGestureMgr::instance().isGestureActive(item_id);
        }
        else
        {
            is_worn = LLAppearanceMgr::instance().isLinkedInCOF(item_id);
        }
    }
    else if (LLAssetType::AT_CATEGORY == obj->getType())
    {
        name = get_localized_folder_name(item_id);
        if(thumbnail_id.isNull())
        {
            thumbnail_id = getOutfitImageID(item_id);
        }
    }

    bool res = false;

    LLInventoryGalleryItem* item = buildGalleryItem(name, item_id, obj->getType(), thumbnail_id, inventory_type, misc_flags, obj->getCreationDate(), obj->getIsLinkType(), is_worn);
    mItemMap.insert(LLInventoryGallery::gallery_item_map_t::value_type(item_id, item));
    if (mGalleryCreated)
    {
        res = applyFilter(item, mFilterSubString);
        addToGallery(item);
    }

    mThumbnailsObserver->addItem(item_id,
        boost::bind(&LLInventoryGallery::updateItemThumbnail, this, item_id));
    return res;
}

void LLInventoryGallery::updateRemovedItem(LLUUID item_id)
{
    gallery_item_map_t::iterator item_iter = mItemMap.find(item_id);
    if (item_iter != mItemMap.end())
    {
        mThumbnailsObserver->removeItem(item_id);

        LLInventoryGalleryItem* item = item_iter->second;

        deselectItem(item_id);
        mItemMap.erase(item_iter);
        removeFromGalleryMiddle(item);

        // kill removed item
        if (item != NULL)
        {
            // Todo: instead of deleting, store somewhere to reuse later
            item->die();
        }
    }

    mItemBuildQuery.erase(item_id);
}

void LLInventoryGallery::updateChangedItemName(LLUUID item_id, std::string name)
{
    gallery_item_map_t::iterator iter = mItemMap.find(item_id);
    if (iter != mItemMap.end())
    {
        LLInventoryGalleryItem* item = iter->second;
        if (item)
        {
            item->setItemName(name);
        }
    }
}

void LLInventoryGallery::updateWornItem(LLUUID item_id, bool is_worn)
{
    gallery_item_map_t::iterator iter = mItemMap.find(item_id);
    if (iter != mItemMap.end())
    {
        LLInventoryGalleryItem* item = iter->second;
        if (item)
        {
            item->setWorn(is_worn);
        }
    }
}

void LLInventoryGallery::updateItemThumbnail(LLUUID item_id)
{
    LLInventoryObject* obj = gInventory.getObject(item_id);
    if (!obj)
    {
        return;
    }
    LLUUID thumbnail_id = obj->getThumbnailUUID();

    if ((LLAssetType::AT_CATEGORY == obj->getType()) && thumbnail_id.isNull())
    {
        thumbnail_id = getOutfitImageID(item_id);
    }

    LLInventoryGalleryItem* item = getItem(item_id);
    if (item)
    {
        item->setLoadImmediately(mLoadThumbnailsImmediately);
        item->setThumbnail(thumbnail_id);

        bool passes_filter = checkAgainstFilters(item, mFilterSubString);
        if((item->isHidden() && passes_filter)
           || (!item->isHidden() && !passes_filter))
        {
            reArrangeRows();
        }
    }
}

bool LLInventoryGallery::handleRightMouseDown(S32 x, S32 y, MASK mask)
{
    if (mSelectedItemIDs.size() > 0)
    {
        setFocus(true);
    }
    mLastInteractedUUID = LLUUID::null;

    // Scroll is going to always return true
    bool res = LLPanel::handleRightMouseDown(x, y, mask);

    if (mLastInteractedUUID.isNull()) // no child were hit
    {
        clearSelection();
        if (mInventoryGalleryMenu && mFolderID.notNull())
        {
            uuid_vec_t selected_uuids;
            selected_uuids.push_back(mFolderID);
            mRootGalleryMenu->show(this, selected_uuids, x, y);
            return true;
        }
    }
    return res;
}


bool LLInventoryGallery::handleKeyHere(KEY key, MASK mask)
{
    bool handled = false;
    switch (key)
    {
        case KEY_RETURN:
            // Open selected items if enter key hit on the inventory panel
            if (mask == MASK_NONE && mInventoryGalleryMenu && mSelectedItemIDs.size() == 1)
            {
                selection_deque::iterator iter = mSelectedItemIDs.begin();
                LLViewerInventoryCategory* category = gInventory.getCategory(*iter);
                if (category)
                {
                    setRootFolder(*iter);
                    handled = true;
                }
                else
                {
                    LLViewerInventoryItem* item = gInventory.getItem(*iter);
                    if (item)
                    {
                        LLInvFVBridgeAction::doAction(item->getType(), *iter, &gInventory);
                    }
                }
            }
            handled = true;
            break;
        case KEY_DELETE:
#if LL_DARWIN
        case KEY_BACKSPACE:
#endif
            // Delete selected items if delete or backspace key hit on the inventory panel
            // Note: on Mac laptop keyboards, backspace and delete are one and the same
            if (canDeleteSelection())
            {
                deleteSelection();
            }
            handled = true;
            break;

        case KEY_F2:
            mFilterSubString.clear();
            if (mInventoryGalleryMenu && mSelectedItemIDs.size() == 1)
            {
                mInventoryGalleryMenu->rename(mSelectedItemIDs.front());
            }
            handled = true;
            break;

        case KEY_PAGE_UP:
            mFilterSubString.clear();
            if (mScrollPanel)
            {
                mScrollPanel->pageUp(30);
            }
            handled = true;
            break;

        case KEY_PAGE_DOWN:
            mFilterSubString.clear();
            if (mScrollPanel)
            {
                mScrollPanel->pageDown(30);
            }
            handled = true;
            break;

        case KEY_HOME:
            mFilterSubString.clear();
            if (mScrollPanel)
            {
                mScrollPanel->goToTop();
            }
            handled = true;
            break;

        case KEY_END:
            mFilterSubString.clear();
            if (mScrollPanel)
            {
                mScrollPanel->goToBottom();
            }
            handled = true;
            break;

        case KEY_LEFT:
            moveLeft(mask);
            handled = true;
            break;

        case KEY_RIGHT:
            moveRight(mask);
            handled = true;
            break;

        case KEY_UP:
            moveUp(mask);
            handled = true;
            break;

        case KEY_DOWN:
            moveDown(mask);
            handled = true;
            break;

        default:
            break;
    }

    if (handled)
    {
        mInventoryGalleryMenu->hide();
    }

    return handled;
}

void LLInventoryGallery::moveUp(MASK mask)
{
    mFilterSubString.clear();

    if (mInventoryGalleryMenu && mSelectedItemIDs.size() > 0 && mItemsAddedCount > 1)
    {
        LLInventoryGalleryItem* item = getItem(mLastInteractedUUID);
        if (item)
        {
            if (mask == MASK_NONE || mask == MASK_CONTROL)
            {
                S32 n = mItemIndexMap[item];
                n -= mItemsInRow;
                if (n >= 0)
                {
                    item = mIndexToItemMap[n];
                    LLUUID item_id = item->getUUID();
                    if (mask == MASK_CONTROL)
                    {
                        addItemSelection(item_id, true);
                    }
                    else
                    {
                        changeItemSelection(item_id, true);
                    }
                    item->setFocus(true);
                    claimEditHandler();
                }
            }
            else if (mask == MASK_SHIFT)
            {
                S32 n = mItemIndexMap[item];
                S32 target  = llmax(0, n - mItemsInRow);
                if (target != n)
                {
                    item = mIndexToItemMap[target];
                    toggleSelectionRangeFromLast(item->getUUID());
                    item->setFocus(true);
                    claimEditHandler();
                }
            }
        }
    }
}

void LLInventoryGallery::moveDown(MASK mask)
{
    mFilterSubString.clear();

    if (mInventoryGalleryMenu && mSelectedItemIDs.size() > 0 && mItemsAddedCount > 1)
    {
        LLInventoryGalleryItem* item = getItem(mLastInteractedUUID);
        if (item)
        {
            if (mask == MASK_NONE || mask == MASK_CONTROL)
            {
                S32 n = mItemIndexMap[item];
                n += mItemsInRow;
                if (n < mItemsAddedCount)
                {
                    item = mIndexToItemMap[n];
                    LLUUID item_id = item->getUUID();
                    if (mask == MASK_CONTROL)
                    {
                        addItemSelection(item_id, true);
                    }
                    else
                    {
                        changeItemSelection(item_id, true);
                    }
                    item->setFocus(true);
                    claimEditHandler();
                }
            }
            else if (mask == MASK_SHIFT)
            {
                S32 n = mItemIndexMap[item];
                S32 target = llmin(mItemsAddedCount - 1, n + mItemsInRow);
                if (target != n)
                {
                    item = mIndexToItemMap[target];
                    toggleSelectionRangeFromLast(item->getUUID());
                    item->setFocus(true);
                    claimEditHandler();
                }
            }
        }
    }
}

void LLInventoryGallery::moveLeft(MASK mask)
{
    mFilterSubString.clear();

    if (mInventoryGalleryMenu && mSelectedItemIDs.size() > 0 && mItemsAddedCount > 1)
    {
        LLInventoryGalleryItem* item = getItem(mLastInteractedUUID);
        if (item)
        {
            // Might be better to get item from panel
            S32 n = mItemIndexMap[item];
            n--;
            if (n < 0)
            {
                n = mItemsAddedCount - 1;
            }
            item = mIndexToItemMap[n];
            LLUUID item_id = item->getUUID();
            if (mask == MASK_CONTROL)
            {
                addItemSelection(item_id, true);
            }
            else if (mask == MASK_SHIFT)
            {
                if (item->isSelected())
                {
                    toggleItemSelection(mLastInteractedUUID, true);
                }
                else
                {
                    toggleItemSelection(item_id, true);
                }
                mLastInteractedUUID = item_id;
            }
            else
            {
                changeItemSelection(item_id, true);
            }
            item->setFocus(true);
            claimEditHandler();
        }
    }
}

void LLInventoryGallery::moveRight(MASK mask)
{
    mFilterSubString.clear();

    if (mInventoryGalleryMenu && mSelectedItemIDs.size() > 0 && mItemsAddedCount > 1)
    {
        LLInventoryGalleryItem* item = getItem(mLastInteractedUUID);
        if (item)
        {
            S32 n = mItemIndexMap[item];
            n++;
            if (n == mItemsAddedCount)
            {
                n = 0;
            }
            item = mIndexToItemMap[n];
            LLUUID item_id = item->getUUID();
            if (mask == MASK_CONTROL)
            {
                addItemSelection(item_id, true);
            }
            else if (mask == MASK_SHIFT)
            {
                if (item->isSelected())
                {
                    toggleItemSelection(mLastInteractedUUID, true);
                }
                else
                {
                    toggleItemSelection(item_id, true);
                }
                mLastInteractedUUID = item_id;
            }
            else
            {
                changeItemSelection(item_id, true);
            }
            item->setFocus(true);
            claimEditHandler();
        }
    }
}

void LLInventoryGallery::toggleSelectionRange(S32 start_idx, S32 end_idx)
{
    LLInventoryGalleryItem* item = NULL;
    if (end_idx > start_idx)
    {
        for (S32 i = start_idx; i <= end_idx; i++)
        {
            item = mIndexToItemMap[i];
            LLUUID item_id = item->getUUID();
            toggleItemSelection(item_id, true);
        }
    }
    else
    {
        for (S32 i = start_idx; i >= end_idx; i--)
        {
            item = mIndexToItemMap[i];
            LLUUID item_id = item->getUUID();
            toggleItemSelection(item_id, true);
        }
    }
}

void LLInventoryGallery::toggleSelectionRangeFromLast(const LLUUID target)
{
    if (mLastInteractedUUID == target)
    {
        return;
    }
    LLInventoryGalleryItem* last_item = getItem(mLastInteractedUUID);
    LLInventoryGalleryItem* next_item = getItem(target);
    if (last_item && next_item)
    {
        S32 last_idx = mItemIndexMap[last_item];
        S32 next_idx = mItemIndexMap[next_item];
        if (next_item->isSelected())
        {
            if (last_idx < next_idx)
            {
                toggleSelectionRange(last_idx, next_idx - 1);
            }
            else
            {
                toggleSelectionRange(last_idx, next_idx + 1);
            }
        }
        else
        {
            if (last_idx < next_idx)
            {
                toggleSelectionRange(last_idx + 1, next_idx);
            }
            else
            {
                toggleSelectionRange(last_idx - 1, next_idx);
            }
        }
    }
    mLastInteractedUUID = next_item->getUUID();
}

void LLInventoryGallery::onFocusLost()
{
    // inventory no longer handles cut/copy/paste/delete
    if (gEditMenuHandler == this)
    {
        gEditMenuHandler = NULL;
    }

    LLPanel::onFocusLost();

    for (const LLUUID& id : mSelectedItemIDs)
    {
        LLInventoryGalleryItem* item = getItem(id);
        if (item)
        {
            item->setSelected(false);
        }
    }
}

void LLInventoryGallery::onFocusReceived()
{
    // inventory now handles cut/copy/paste/delete
    gEditMenuHandler = this;

    // Tab support, when tabbing into this view, select first item
    if (mSelectedItemIDs.size() > 0)
    {
        LLInventoryGalleryItem* focus_item = NULL;
        for (const LLUUID& id : mSelectedItemIDs)
        {
            LLInventoryGalleryItem* item = getItem(id);
            if (item && !item->isHidden())
            {
                focus_item = item;
                focus_item->setSelected(true);
            }
        }
        if (focus_item)
        {
            focus_item->setFocus(true);
        }
    }
    else if (mIndexToItemMap.size() > 0 && mItemsToSelect.empty())
    {
        // choose any items from visible rect
        S32 vert_offset = mScrollPanel->getDocPosVertical();
        S32 panel_size = mVerticalGap + mRowPanelHeight;
        S32 n = llclamp((S32)(vert_offset / panel_size) * mItemsInRow, 0, (S32)(mIndexToItemMap.size() - 1) );

        LLInventoryGalleryItem* focus_item = mIndexToItemMap[n];
        changeItemSelection(focus_item->getUUID(), true);
        focus_item->setFocus(true);
    }

    LLPanel::onFocusReceived();
}

void LLInventoryGallery::showContextMenu(LLUICtrl* ctrl, S32 x, S32 y, const LLUUID& item_id)
{
    if (mInventoryGalleryMenu && item_id.notNull())
    {
        if (std::find(mSelectedItemIDs.begin(), mSelectedItemIDs.end(), item_id) == mSelectedItemIDs.end())
        {
            changeItemSelection(item_id, false);
        }
        uuid_vec_t selected_uuids(mSelectedItemIDs.begin(), mSelectedItemIDs.end());
        mInventoryGalleryMenu->show(ctrl, selected_uuids, x, y);
    }
}

void LLInventoryGallery::changeItemSelection(const LLUUID& item_id, bool scroll_to_selection)
{
    for (const LLUUID& id : mSelectedItemIDs)
    {
        LLInventoryGalleryItem* item = getItem(id);
        if (item)
        {
<<<<<<< HEAD
            mItemMap[id]->setSelected(false);
=======
            item->setSelected(false);
>>>>>>> ac330f63
        }
    }
    mSelectedItemIDs.clear();
    mItemsToSelect.clear();

    if ((mItemMap.count(item_id) == 0) || mNeedsArrange)
    {
        mItemsToSelect.push_back(item_id);
        return;
    }
    if (mSelectedItemIDs.size() == 1
        && std::find(mSelectedItemIDs.begin(), mSelectedItemIDs.end(), item_id) != mSelectedItemIDs.end())
    {
        // Already selected
        mLastInteractedUUID = item_id;
        return;
    }

    LLInventoryGalleryItem* item = getItem(item_id);
    if (item)
    {
<<<<<<< HEAD
        mItemMap[item_id]->setSelected(true);
=======
        item->setSelected(true);
>>>>>>> ac330f63
    }
    mSelectedItemIDs.push_back(item_id);
    signalSelectionItemID(item_id);
    mLastInteractedUUID = item_id;

    if (scroll_to_selection)
    {
        scrollToShowItem(item_id);
    }
}

void LLInventoryGallery::addItemSelection(const LLUUID& item_id, bool scroll_to_selection)
{
    if ((mItemMap.count(item_id) == 0) || mNeedsArrange)
    {
        mItemsToSelect.push_back(item_id);
        return;
    }
    if (std::find(mSelectedItemIDs.begin(), mSelectedItemIDs.end(), item_id) != mSelectedItemIDs.end())
    {
        // Already selected
        mLastInteractedUUID = item_id;
        return;
    }

    LLInventoryGalleryItem* item = getItem(item_id);
    if (item)
    {
<<<<<<< HEAD
        mItemMap[item_id]->setSelected(true);
=======
        item->setSelected(true);
>>>>>>> ac330f63
    }
    mSelectedItemIDs.push_back(item_id);
    signalSelectionItemID(item_id);
    mLastInteractedUUID = item_id;

    if (scroll_to_selection)
    {
        scrollToShowItem(item_id);
    }
}

bool LLInventoryGallery::toggleItemSelection(const LLUUID& item_id, bool scroll_to_selection)
{
    bool result = false;
    if ((mItemMap.count(item_id) == 0) || mNeedsArrange)
    {
        mItemsToSelect.push_back(item_id);
        return result;
    }
    selection_deque::iterator found = std::find(mSelectedItemIDs.begin(), mSelectedItemIDs.end(), item_id);
    if (found != mSelectedItemIDs.end())
    {
        LLInventoryGalleryItem* item = getItem(item_id);
        if (item)
        {
<<<<<<< HEAD
            mItemMap[item_id]->setSelected(false);
=======
            item->setSelected(false);
>>>>>>> ac330f63
        }
        mSelectedItemIDs.erase(found);
        result = false;
    }
    else
    {
        LLInventoryGalleryItem* item = getItem(item_id);
        if (item)
        {
<<<<<<< HEAD
            mItemMap[item_id]->setSelected(true);
=======
            item->setSelected(true);
>>>>>>> ac330f63
        }
        mSelectedItemIDs.push_back(item_id);
        signalSelectionItemID(item_id);
        result = true;
    }
    mLastInteractedUUID = item_id;

    if (scroll_to_selection)
    {
        scrollToShowItem(item_id);
    }
    return result;
}

void LLInventoryGallery::scrollToShowItem(const LLUUID& item_id)
{
    LLInventoryGalleryItem* item = getItem(item_id);
    if(item)
    {
        const LLRect visible_content_rect = mScrollPanel->getVisibleContentRect();

        LLRect item_rect;
        item->localRectToOtherView(item->getLocalRect(), &item_rect, mScrollPanel);
        LLRect overlap_rect(item_rect);
        overlap_rect.intersectWith(visible_content_rect);

        //Scroll when the selected item is outside the visible area
        if (overlap_rect.getHeight() + 5 < item->getRect().getHeight())
        {
            LLRect content_rect = mScrollPanel->getContentWindowRect();
            LLRect constraint_rect;
            constraint_rect.setOriginAndSize(0, 0, content_rect.getWidth(), content_rect.getHeight());

            LLRect item_doc_rect;
            item->localRectToOtherView(item->getLocalRect(), &item_doc_rect, mGalleryPanel);

            mScrollPanel->scrollToShowRect( item_doc_rect, constraint_rect );
        }
    }
}

LLInventoryGalleryItem* LLInventoryGallery::getFirstSelectedItem()
{
    if (mSelectedItemIDs.size() > 0)
    {
        selection_deque::iterator iter = mSelectedItemIDs.begin();
        return getItem(*iter);
    }
    return NULL;
}

void LLInventoryGallery::copy()
{
    if (!getVisible() || !getEnabled())
    {
        return;
    }

    LLClipboard::instance().reset();

    for (const LLUUID& id : mSelectedItemIDs)
    {
        LLClipboard::instance().addToClipboard(id);
    }
    mFilterSubString.clear();
}

bool LLInventoryGallery::canCopy() const
{
    if (!getVisible() || !getEnabled() || mSelectedItemIDs.empty())
    {
        return false;
    }

    for (const LLUUID& id : mSelectedItemIDs)
    {
        if (!isItemCopyable(id))
        {
            return false;
        }
    }

    return true;
}

void LLInventoryGallery::cut()
{
    if (!getVisible() || !getEnabled())
    {
        return;
    }

    // clear the inventory clipboard
    LLClipboard::instance().reset();
    LLClipboard::instance().setCutMode(true);
    for (const LLUUID& id : mSelectedItemIDs)
    {
        // todo: fade out selected item
        LLClipboard::instance().addToClipboard(id);
    }

    mFilterSubString.clear();
}



bool is_category_removable(const LLUUID& folder_id, bool check_worn)
{
    if (!get_is_category_removable(&gInventory, folder_id))
    {
        return false;
    }

    // check children
    LLInventoryModel::cat_array_t* cat_array;
    LLInventoryModel::item_array_t* item_array;
    gInventory.getDirectDescendentsOf(folder_id, cat_array, item_array);

    for (LLInventoryModel::item_array_t::value_type& item : *item_array)
    {
        if (!get_is_item_removable(&gInventory, item->getUUID(), check_worn))
        {
            return false;
        }
    }

    for (LLInventoryModel::cat_array_t::value_type& cat : *cat_array)
    {
        if (!is_category_removable(cat->getUUID(), check_worn))
        {
            return false;
        }
    }

    const LLUUID mp_id = gInventory.findCategoryUUIDForType(LLFolderType::FT_MARKETPLACE_LISTINGS);
    if (mp_id.notNull() && gInventory.isObjectDescendentOf(folder_id, mp_id))
    {
        return false;
    }

    return true;
}

bool LLInventoryGallery::canCut() const
{
    if (!getVisible() || !getEnabled() || mSelectedItemIDs.empty())
    {
        return false;
    }

    for (const LLUUID& id : mSelectedItemIDs)
    {
        LLViewerInventoryCategory* cat = gInventory.getCategory(id);
        if (cat)
        {
            if (!get_is_category_and_children_removable(&gInventory, id, true))
            {
                return false;
            }
        }
        else if (!get_is_item_removable(&gInventory, id, true))
        {
            return false;
        }
    }

    return true;
}

void LLInventoryGallery::paste()
{
    if (!LLClipboard::instance().hasContents())
    {
        return;
    }

    const LLUUID& marketplacelistings_id = gInventory.findCategoryUUIDForType(LLFolderType::FT_MARKETPLACE_LISTINGS);
    if (mSelectedItemIDs.size() == 1 && gInventory.isObjectDescendentOf(*mSelectedItemIDs.begin(), marketplacelistings_id))
    {
        return;
    }

    bool is_cut_mode = LLClipboard::instance().isCutMode();
    std::vector<LLUUID> objects;
    LLClipboard::instance().pasteFromClipboard(objects);

    bool paste_into_root = mSelectedItemIDs.empty();
    for (LLUUID& dest : mSelectedItemIDs)
    {
        LLInventoryObject* obj = gInventory.getObject(dest);
        if (!obj || (obj->getType() != LLAssetType::AT_CATEGORY))
        {
            paste_into_root = true;
            continue;
        }

        paste(dest, objects, is_cut_mode, marketplacelistings_id);
        is_cut_mode = false;
    }

    if (paste_into_root)
    {
        for (const LLUUID& id : mSelectedItemIDs)
        {
            LLInventoryGalleryItem* item = getItem(id);
            if (item)
            {
<<<<<<< HEAD
                mItemMap[id]->setSelected(false);
=======
                item->setSelected(false);
>>>>>>> ac330f63
            }
        }
        mSelectedItemIDs.clear();

        paste(mFolderID, objects, is_cut_mode, marketplacelistings_id);
    }

    LLClipboard::instance().setCutMode(false);
}

void LLInventoryGallery::paste(const LLUUID& dest,
                               std::vector<LLUUID>& objects,
                               bool is_cut_mode,
                               const LLUUID& marketplacelistings_id)
{
    LLHandle<LLPanel> handle = getHandle();
    std::function <void(const LLUUID)> on_copy_callback = NULL;
    LLPointer<LLInventoryCallback> cb = NULL;
    if (dest == mFolderID)
    {
        on_copy_callback = [handle](const LLUUID& inv_item)
            {
                LLInventoryGallery* panel = (LLInventoryGallery*)handle.get();
                if (panel)
                {
                    // Scroll to pasted item and highlight it
                    // Should it only highlight the last one?
                    panel->addItemSelection(inv_item, true);
                }
            };
        cb = new LLBoostFuncInventoryCallback(on_copy_callback);
    }

    for (std::vector<LLUUID>::const_iterator iter = objects.begin(); iter != objects.end(); ++iter)
    {
        const LLUUID& item_id = (*iter);
        if (gInventory.isObjectDescendentOf(item_id, marketplacelistings_id) && (LLMarketplaceData::instance().isInActiveFolder(item_id) ||
                                                                                 LLMarketplaceData::instance().isListedAndActive(item_id)))
        {
            return;
        }
        LLViewerInventoryCategory* cat = gInventory.getCategory(item_id);
        if (cat)
        {
            if (is_cut_mode)
            {
                gInventory.changeCategoryParent(cat, dest, false);
                if (dest == mFolderID)
                {
                    // Don't select immediately, wait for item to arrive
                    mItemsToSelect.push_back(item_id);
                }
            }
            else
            {
                copy_inventory_category(&gInventory, cat, dest, LLUUID::null, false, on_copy_callback);
            }
        }
        else
        {
            LLViewerInventoryItem* item = gInventory.getItem(item_id);
            if (item)
            {
                if (is_cut_mode)
                {
                    gInventory.changeItemParent(item, dest, false);
                    if (dest == mFolderID)
                    {
                        // Don't select immediately, wait for item to arrive
                        mItemsToSelect.push_back(item_id);
                    }
                }
                else
                {
                    if (item->getIsLinkType())
                    {
                        link_inventory_object(dest, item_id, cb);
                    }
                    else
                    {
                        copy_inventory_item(
                            gAgent.getID(),
                            item->getPermissions().getOwner(),
                            item->getUUID(),
                            dest,
                            std::string(),
                            cb);
                    }
                }
            }
        }
    }

    LLClipboard::instance().setCutMode(false);
}

bool LLInventoryGallery::canPaste() const
{
    // Return false on degenerated cases: empty clipboard, no inventory, no agent
    if (!LLClipboard::instance().hasContents())
    {
        return false;
    }

    // In cut mode, whatever is on the clipboard is always pastable
    if (LLClipboard::instance().isCutMode())
    {
        return true;
    }

    // In normal mode, we need to check each element of the clipboard to know if we can paste or not
    uuid_vec_t objects;
    LLClipboard::instance().pasteFromClipboard(objects);
    for (const auto& item_id : objects)
    {
        // Each item must be copyable to be pastable
        if (!isItemCopyable(item_id))
        {
            return false;
        }
    }
    return true;
}

void LLInventoryGallery::onDelete(const LLSD& notification, const LLSD& response, const selection_deque selected_ids)
{
    S32 option = LLNotificationsUtil::getSelectedOption(notification, response);
    if (option == 0)
    {
        bool has_worn = notification["payload"]["has_worn"].asBoolean();
        uuid_vec_t worn;
        uuid_vec_t item_deletion_list;
        uuid_vec_t cat_deletion_list;
        for (const LLUUID& obj_id : selected_ids)
        {
            LLViewerInventoryCategory* cat = gInventory.getCategory(obj_id);
            if (cat)
            {
                bool cat_has_worn = false;
                if (has_worn)
                {
                    LLInventoryModel::cat_array_t categories;
                    LLInventoryModel::item_array_t items;

                    gInventory.collectDescendents(obj_id, categories, items, false);

                    for (LLInventoryModel::item_array_t::value_type& item : items)
                    {
                        if (get_is_item_worn(item))
                        {
                            worn.push_back(item->getUUID());
                            cat_has_worn = true;
                        }
                    }
                }
                if (cat_has_worn)
                {
                    cat_deletion_list.push_back(obj_id);
                }
                else
                {
                    gInventory.removeCategory(obj_id);
                }
            }
            LLViewerInventoryItem* item = gInventory.getItem(obj_id);
            if (item)
            {
                if (has_worn && get_is_item_worn(item))
                {
                    worn.push_back(item->getUUID());
                    item_deletion_list.push_back(item->getUUID());
                }
                else
                {
                    gInventory.removeItem(obj_id);
                }
            }
        }

        if (!worn.empty())
        {
            // should fire once after every item gets detached
            LLAppearanceMgr::instance().removeItemsFromAvatar(worn,
                                                              [item_deletion_list, cat_deletion_list]()
                                                              {
                                                                  for (const LLUUID& id : item_deletion_list)
                                                                  {
                                                                      remove_inventory_item(id, NULL);
                                                                  }
                                                                  for (const LLUUID& id : cat_deletion_list)
                                                                  {
                                                                      remove_inventory_category(id, NULL);
                                                                  }
                                                              }, NULL, false);
        }
    }
}

void LLInventoryGallery::deleteSelection()
{
    bool has_worn = false;
    bool needs_replacement = false;
    for (const LLUUID& id : mSelectedItemIDs)
    {
        LLViewerInventoryCategory* cat = gInventory.getCategory(id);
        if (cat)
        {
            LLInventoryModel::cat_array_t categories;
            LLInventoryModel::item_array_t items;

            gInventory.collectDescendents(id, categories, items, false);

            for (LLInventoryModel::item_array_t::value_type& item : items)
            {
                if (!item->getIsLinkType() && get_is_item_worn(item))
                {
                    has_worn = true;
                    LLWearableType::EType type = item->getWearableType();
                    if (type == LLWearableType::WT_SHAPE
                        || type == LLWearableType::WT_SKIN
                        || type == LLWearableType::WT_HAIR
                        || type == LLWearableType::WT_EYES)
                    {
                        needs_replacement = true;
                        break;
                    }
                }
            }
            if (needs_replacement)
            {
                break;
            }
        }

        LLViewerInventoryItem* item = gInventory.getItem(id);
        if (item && !item->getIsLinkType() && get_is_item_worn(item))
        {
            has_worn = true;
            LLWearableType::EType type = item->getWearableType();
            if (type == LLWearableType::WT_SHAPE
                || type == LLWearableType::WT_SKIN
                || type == LLWearableType::WT_HAIR
                || type == LLWearableType::WT_EYES)
            {
                needs_replacement = true;
                break;
            }
        }
    }

    if (needs_replacement)
    {
        LLNotificationsUtil::add("CantDeleteRequiredClothing");
    }
    else if (has_worn)
    {
        LLSD payload;
        payload["has_worn"] = true;
        LLNotificationsUtil::add("DeleteWornItems", LLSD(), payload, boost::bind(&LLInventoryGallery::onDelete, _1, _2, mSelectedItemIDs));
    }
    else
    {
        // <FS:Ansariel> Undo delete item confirmation per-session annoyance
        //if (!LLInventoryAction::sDeleteConfirmationDisplayed) // ask for the confirmation at least once per session
        //{
        //    LLNotifications::instance().setIgnored("DeleteItems", false);
        //    LLInventoryAction::sDeleteConfirmationDisplayed = true;
        //}
        // </FS:Ansariel>

        LLSD args;
        // <FS:Ansariel> FIRE-31816: Include selection count when deleting more than one object from inventory
        //args["QUESTION"] = LLTrans::getString("DeleteItem");
        args["COUNT_TOTAL"] = 1;
        args["QUESTION"] = LLTrans::getString("DeleteItem", args);
        // </FS:Ansariel>
        LLNotificationsUtil::add("DeleteItems", args, LLSD(), boost::bind(&LLInventoryGallery::onDelete, _1, _2, mSelectedItemIDs));
    }
}

bool LLInventoryGallery::canDeleteSelection()
{
    if (mSelectedItemIDs.empty())
    {
        return false;
    }

    const LLUUID trash_id = gInventory.findCategoryUUIDForType(LLFolderType::FT_TRASH);
    if (mFolderID == trash_id || gInventory.isObjectDescendentOf(mFolderID, trash_id))
    {
        return false;
    }

    for (const LLUUID& id : mSelectedItemIDs)
    {
        LLViewerInventoryCategory* cat = gInventory.getCategory(id);
        if (cat)
        {
            if (!get_is_category_removable(&gInventory, id))
            {
                return false;
            }
        }
        else if (!get_is_item_removable(&gInventory, id, true))
        {
            return false;
        }
    }

    return true;
}

void LLInventoryGallery::pasteAsLink()
{
    if (!LLClipboard::instance().hasContents())
    {
        return;
    }

    const LLUUID& current_outfit_id = gInventory.findCategoryUUIDForType(LLFolderType::FT_CURRENT_OUTFIT);
    const LLUUID& marketplacelistings_id = gInventory.findCategoryUUIDForType(LLFolderType::FT_MARKETPLACE_LISTINGS);
    const LLUUID& my_outifts_id = gInventory.findCategoryUUIDForType(LLFolderType::FT_MY_OUTFITS);

    std::vector<LLUUID> objects;
    LLClipboard::instance().pasteFromClipboard(objects);

    bool paste_into_root = mSelectedItemIDs.empty();
    for (LLUUID& dest : mSelectedItemIDs)
    {
        LLInventoryObject* obj = gInventory.getObject(dest);
        if (!obj || obj->getType() != LLAssetType::AT_CATEGORY)
        {
            paste_into_root = true;
            continue;
        }

        pasteAsLink(dest, objects, current_outfit_id, marketplacelistings_id, my_outifts_id);
    }

    if (paste_into_root)
    {
        for (const LLUUID& id : mSelectedItemIDs)
        {
            LLInventoryGalleryItem* item = getItem(id);
            if (item)
            {
<<<<<<< HEAD
                mItemMap[id]->setSelected(false);
=======
                item->setSelected(false);
>>>>>>> ac330f63
            }
        }
        mSelectedItemIDs.clear();

        pasteAsLink(mFolderID, objects, current_outfit_id, marketplacelistings_id, my_outifts_id);
    }

    LLClipboard::instance().setCutMode(false);
}

void LLInventoryGallery::pasteAsLink(const LLUUID& dest,
                                     std::vector<LLUUID>& objects,
                                     const LLUUID& current_outfit_id,
                                     const LLUUID& marketplacelistings_id,
                                     const LLUUID& my_outifts_id)
{
    const bool move_is_into_current_outfit = (dest == current_outfit_id);
    const bool move_is_into_my_outfits = (dest == my_outifts_id) || gInventory.isObjectDescendentOf(dest, my_outifts_id);
    const bool move_is_into_marketplacelistings = gInventory.isObjectDescendentOf(dest, marketplacelistings_id);

    if (move_is_into_marketplacelistings || move_is_into_current_outfit || move_is_into_my_outfits)
    {
        return;
    }

    LLPointer<LLInventoryCallback> cb = NULL;
    if (dest == mFolderID)
    {
        LLHandle<LLPanel> handle = getHandle();
        std::function <void(const LLUUID)> on_link_callback = [handle](const LLUUID& inv_item)
            {
                LLInventoryGallery* panel = (LLInventoryGallery*)handle.get();
                if (panel)
                {
                    // Scroll to pasted item and highlight it
                    // Should it only highlight the last one?
                    panel->addItemSelection(inv_item, true);
                }
            };
        cb = new LLBoostFuncInventoryCallback(on_link_callback);
    }

    for (std::vector<LLUUID>::const_iterator iter = objects.begin();
         iter != objects.end();
         ++iter)
    {
        const LLUUID& object_id = (*iter);
        if (LLConstPointer<LLInventoryObject> link_obj = gInventory.getObject(object_id))
        {
            link_inventory_object(dest, link_obj, cb);
        }
    }
}

void LLInventoryGallery::doCreate(const LLUUID& dest, const LLSD& userdata)
{

    LLViewerInventoryCategory* cat = gInventory.getCategory(dest);
    if (cat && mFolderID != dest)
    {
        menu_create_inventory_item(NULL, dest, userdata, LLUUID::null);
    }
    else
    {
        // todo: needs to reset current floater's filter,
        // like reset_inventory_filter()

        LLHandle<LLPanel> handle = getHandle();
        std::function<void(const LLUUID&)> callback_cat_created =
            [handle](const LLUUID& new_id)
            {
                gInventory.notifyObservers();
                LLInventoryGallery* panel = static_cast<LLInventoryGallery*>(handle.get());
                if (panel && new_id.notNull())
                {
                    panel->clearSelection();
                    if (panel->mItemMap.count(new_id) != 0)
                    {
                        panel->addItemSelection(new_id, true);
                    }
                }
            };

        menu_create_inventory_item(NULL, mFolderID, userdata, LLUUID::null, callback_cat_created);
    }
}

void LLInventoryGallery::claimEditHandler()
{
    gEditMenuHandler = this;
}

void LLInventoryGallery::resetEditHandler()
{
    if (gEditMenuHandler == this)
    {
        gEditMenuHandler = NULL;
    }
}

bool LLInventoryGallery::isItemCopyable(const LLUUID & item_id)
{
    const LLInventoryCategory* cat = gInventory.getCategory(item_id);
    if (cat)
    {
        // Folders are copyable if items in them are, recursively, copyable.
        // Get the content of the folder
        LLInventoryModel::cat_array_t* cat_array;
        LLInventoryModel::item_array_t* item_array;
        gInventory.getDirectDescendentsOf(item_id, cat_array, item_array);

        // Check the items
        LLInventoryModel::item_array_t item_array_copy = *item_array;
        for (LLInventoryModel::item_array_t::iterator iter = item_array_copy.begin(); iter != item_array_copy.end(); iter++)
        {
            LLInventoryItem* item = *iter;
            if (!isItemCopyable(item->getUUID()))
            {
                return false;
            }
        }

        // Check the folders
        LLInventoryModel::cat_array_t cat_array_copy = *cat_array;
        for (LLInventoryModel::cat_array_t::iterator iter = cat_array_copy.begin(); iter != cat_array_copy.end(); iter++)
        {
            LLViewerInventoryCategory* category = *iter;
            if (!isItemCopyable(category->getUUID()))
            {
                return false;
            }
        }

        return true;
    }

    LLViewerInventoryItem* item = gInventory.getItem(item_id);
    if (item)
    {
        // Can't copy worn objects.
        // Worn objects are tied to their inworld conterparts
        // Copy of modified worn object will return object with obsolete asset and inventory
        if (get_is_item_worn(item_id))
        {
            return false;
        }

        static LLCachedControl<bool> inventory_linking(gSavedSettings, "InventoryLinking", true);
        return (item->getIsLinkType() && inventory_linking)
            || item->getPermissions().allowCopyBy(gAgent.getID());
    }

    return false;
}

void LLInventoryGallery::updateMessageVisibility()
{

    mMessageTextBox->setVisible(mItems.empty());
    if(mItems.empty())
    {
        mMessageTextBox->setText(hasDescendents(mFolderID) ? LLTrans::getString("InventorySingleFolderEmpty") : LLTrans::getString("InventorySingleFolderNoMatches"));
    }

    mScrollPanel->setVisible(!mItems.empty());
}

void LLInventoryGallery::refreshList(const LLUUID& category_id)
{
    LLInventoryModel::cat_array_t* cat_array;
    LLInventoryModel::item_array_t* item_array;

    gInventory.getDirectDescendentsOf(category_id, cat_array, item_array);
    uuid_vec_t vadded;
    uuid_vec_t vremoved;

    // Create added and removed items vectors.
    computeDifference(*cat_array, *item_array, vadded, vremoved);

    // Handle added tabs.
    for (uuid_vec_t::const_iterator iter = vadded.begin();
        iter != vadded.end();
        ++iter)
    {
        const LLUUID cat_id = (*iter);
        updateAddedItem(cat_id);
        mNeedsArrange = true;
    }

    // Handle removed tabs.
    for (uuid_vec_t::const_iterator iter = vremoved.begin(); iter != vremoved.end(); ++iter)
    {
        const LLUUID cat_id = (*iter);
        updateRemovedItem(cat_id);
    }

    const LLInventoryModel::changed_items_t& changed_items = gInventory.getChangedIDs();
    for (LLInventoryModel::changed_items_t::const_iterator items_iter = changed_items.begin();
        items_iter != changed_items.end();
        ++items_iter)
    {
        LLInventoryObject* obj = gInventory.getObject(*items_iter);
        if(!obj)
        {
            return;
        }

        updateChangedItemName(*items_iter, obj->getName());
        mNeedsArrange = true;
    }

    if(mNeedsArrange || !mItemsToSelect.empty())
    {
        // Don't scroll to target/arrange immediately
        // since more updates might be pending
        gIdleCallbacks.addFunction(onIdle, (void*)this);
    }
    updateMessageVisibility();
}

void LLInventoryGallery::computeDifference(
    const LLInventoryModel::cat_array_t vcats,
    const LLInventoryModel::item_array_t vitems,
    uuid_vec_t& vadded,
    uuid_vec_t& vremoved)
{
    uuid_vec_t vnew;
    // Creating a vector of newly collected UUIDs.
    for (LLInventoryModel::cat_array_t::const_iterator iter = vcats.begin();
        iter != vcats.end();
        iter++)
    {
        vnew.push_back((*iter)->getUUID());
    }
    for (LLInventoryModel::item_array_t::const_iterator iter = vitems.begin();
        iter != vitems.end();
        iter++)
    {
        vnew.push_back((*iter)->getUUID());
    }

    uuid_vec_t vcur;
    getCurrentCategories(vcur);
    std::copy(mItemBuildQuery.begin(), mItemBuildQuery.end(), std::back_inserter(vcur));

    LLCommonUtils::computeDifference(vnew, vcur, vadded, vremoved);
}

void LLInventoryGallery::onCOFChanged()
{
    LLInventoryModel::cat_array_t cat_array;
    LLInventoryModel::item_array_t item_array;

    gInventory.collectDescendents(
        LLAppearanceMgr::instance().getCOF(),
        cat_array,
        item_array,
        LLInventoryModel::EXCLUDE_TRASH);

    uuid_vec_t vnew;
    uuid_vec_t vadded;
    uuid_vec_t vremoved;

    for (LLInventoryModel::item_array_t::const_iterator iter = item_array.begin();
        iter != item_array.end();
        ++iter)
    {
        vnew.push_back((*iter)->getLinkedUUID());
    }

    // We need to update only items that were added or removed from COF.
    LLCommonUtils::computeDifference(vnew, mCOFLinkedItems, vadded, vremoved);

    mCOFLinkedItems = vnew;

    for (uuid_vec_t::const_iterator iter = vadded.begin();
        iter != vadded.end();
        ++iter)
    {
        updateWornItem(*iter, true);
    }

    for (uuid_vec_t::const_iterator iter = vremoved.begin(); iter != vremoved.end(); ++iter)
    {
        updateWornItem(*iter, false);
    }
}

void LLInventoryGallery::onGesturesChanged()
{
    uuid_vec_t vnew;
    uuid_vec_t vadded;
    uuid_vec_t vremoved;

    const LLGestureMgr::item_map_t& active_gestures = LLGestureMgr::instance().getActiveGestures();
    for (LLGestureMgr::item_map_t::const_iterator iter = active_gestures.begin();
        iter != active_gestures.end();
        ++iter)
    {
        vnew.push_back(iter->first);
    }

    LLCommonUtils::computeDifference(vnew, mActiveGestures, vadded, vremoved);

    mActiveGestures = vnew;

    for (uuid_vec_t::const_iterator iter = vadded.begin();
        iter != vadded.end();
        ++iter)
    {
        updateWornItem(*iter, true);
    }

    for (uuid_vec_t::const_iterator iter = vremoved.begin(); iter != vremoved.end(); ++iter)
    {
        updateWornItem(*iter, false);
    }
}

void LLInventoryGallery::deselectItem(const LLUUID& category_id)
{
    // Reset selection if the item is selected.
    LLInventoryGalleryItem* item = getItem(category_id);
    if (item && item->isSelected())
    {
<<<<<<< HEAD
        mItemMap[category_id]->setSelected(false);
=======
        item->setSelected(false);
>>>>>>> ac330f63
        setFocus(true);
        // Todo: support multiselect
        // signalSelectionItemID(LLUUID::null);
    }

    selection_deque::iterator found = std::find(mSelectedItemIDs.begin(), mSelectedItemIDs.end(), category_id);
    if (found != mSelectedItemIDs.end())
    {
        mSelectedItemIDs.erase(found);
    }
}

void LLInventoryGallery::clearSelection()
{
    for (const LLUUID& id: mSelectedItemIDs)
    {
        LLInventoryGalleryItem* item = getItem(id);
        if (item)
        {
<<<<<<< HEAD
            mItemMap[id]->setSelected(false);
=======
            item->setSelected(false);
>>>>>>> ac330f63
        }
    }
    if (!mSelectedItemIDs.empty())
    {
        mSelectedItemIDs.clear();
        // BUG: wrong, item can be null
        signalSelectionItemID(LLUUID::null);
    }
}

void LLInventoryGallery::signalSelectionItemID(const LLUUID& category_id)
{
    mSelectionChangeSignal(category_id);
}

boost::signals2::connection LLInventoryGallery::setSelectionChangeCallback(selection_change_callback_t cb)
{
    return mSelectionChangeSignal.connect(cb);
}

LLUUID LLInventoryGallery::getFirstSelectedItemID()
{
    if (mSelectedItemIDs.size() > 0)
    {
        return *mSelectedItemIDs.begin();
    }
    return LLUUID::null;
}

LLUUID LLInventoryGallery::getOutfitImageID(LLUUID outfit_id)
{
    LLUUID thumbnail_id;
    LLViewerInventoryCategory* cat = gInventory.getCategory(outfit_id);
    if (cat && cat->getPreferredType() == LLFolderType::FT_OUTFIT)
    {
        LLInventoryModel::cat_array_t cats;
        LLInventoryModel::item_array_t items;
        // Not LLIsOfAssetType, because we allow links
        LLIsTextureType f;
        gInventory.getDirectDescendentsOf(outfit_id, cats, items, f);

        // Exactly one texture found => show the texture as thumbnail
        if (1 == items.size())
        {
            LLViewerInventoryItem* item = items.front();
            if (item && item->getIsLinkType())
            {
                item = item->getLinkedItem();
            }
            if (item)
            {
                thumbnail_id = item->getAssetUUID();
            }
        }
    }
    return thumbnail_id;
}

boost::signals2::connection LLInventoryGallery::setRootChangedCallback(callback_t cb)
{
    return mRootChangedSignal.connect(cb);
}

void LLInventoryGallery::onForwardFolder()
{
    if(isForwardAvailable())
    {
        mBackwardFolders.push_back(mFolderID);
        mFolderID = mForwardFolders.back();
        mForwardFolders.pop_back();
        dirtyRootFolder();
    }
}

void LLInventoryGallery::onBackwardFolder()
{
    if(isBackwardAvailable())
    {
        mForwardFolders.push_back(mFolderID);
        mFolderID = mBackwardFolders.back();
        mBackwardFolders.pop_back();
        dirtyRootFolder();
    }
}

void LLInventoryGallery::clearNavigationHistory()
{
    mForwardFolders.clear();
    mBackwardFolders.clear();
}

bool LLInventoryGallery::isBackwardAvailable()
{
    return (!mBackwardFolders.empty() && (mFolderID != mBackwardFolders.back()));
}

bool LLInventoryGallery::isForwardAvailable()
{
    return (!mForwardFolders.empty() && (mFolderID != mForwardFolders.back()));
}

bool LLInventoryGallery::handleDragAndDrop(S32 x, S32 y, MASK mask, bool drop,
                                           EDragAndDropType cargo_type, void* cargo_data,
                                           EAcceptance* accept, std::string& tooltip_msg)
{
    // have children handle it first
    bool handled = LLView::handleDragAndDrop(x, y, mask, drop, cargo_type, cargo_data,
                                            accept, tooltip_msg);

    // when drop is not handled by child, it should be handled by the root folder .
    if (!handled || (*accept == ACCEPT_NO))
    {
        handled = baseHandleDragAndDrop(mFolderID, drop, cargo_type, cargo_data, accept, tooltip_msg);
    }

    return handled;
}

void LLInventoryGallery::startDrag()
{
    std::vector<EDragAndDropType> types;
    uuid_vec_t ids;
    LLToolDragAndDrop::ESource src = LLToolDragAndDrop::SOURCE_AGENT;
    for (LLUUID& selected_id : mSelectedItemIDs)
    {
        const LLInventoryItem* item = gInventory.getItem(selected_id);
        if (item)
        {
            if (item->getPermissions().getOwner() == ALEXANDRIA_LINDEN_ID)
            {
                src = LLToolDragAndDrop::SOURCE_LIBRARY;
            }

            EDragAndDropType type = LLViewerAssetType::lookupDragAndDropType(item->getType());
            types.push_back(type);
            ids.push_back(selected_id);
        }

        const LLViewerInventoryCategory* cat = gInventory.getCategory(selected_id);
        if (cat)
        {
            if (gInventory.isObjectDescendentOf(selected_id, gInventory.getLibraryRootFolderID()))
            {
                src = LLToolDragAndDrop::SOURCE_LIBRARY;
                EDragAndDropType type = LLViewerAssetType::lookupDragAndDropType(cat->getType());
                types.push_back(type);
                ids.push_back(selected_id);
            }
            else if (gInventory.isObjectDescendentOf(selected_id, gInventory.getRootFolderID())
                && !LLFolderType::lookupIsProtectedType((cat)->getPreferredType()))
            {
                EDragAndDropType type = LLViewerAssetType::lookupDragAndDropType(cat->getType());
                types.push_back(type);
                ids.push_back(selected_id);
            }
        }
    }
    LLToolDragAndDrop::getInstance()->beginMultiDrag(types, ids, src);
}

bool LLInventoryGallery::areViewsInitialized()
{
    return mGalleryCreated && mItemBuildQuery.empty();
}

bool LLInventoryGallery::hasDescendents(const LLUUID& cat_id)
{
    LLInventoryModel::cat_array_t* cats;
    LLInventoryModel::item_array_t* items;
    gInventory.getDirectDescendentsOf(cat_id, cats, items);

    return (cats->empty() && items->empty());
}

bool LLInventoryGallery::checkAgainstFilterType(const LLUUID& object_id)
{
    const LLInventoryObject *object = gInventory.getObject(object_id);
    if(!object) return false;

    LLInventoryType::EType object_type = LLInventoryType::IT_CATEGORY;
    LLInventoryItem* inv_item = gInventory.getItem(object_id);
    if (inv_item)
    {
        object_type = inv_item->getInventoryType();
    }
    const U32 filterTypes = mFilter->getFilterTypes();

    if ((filterTypes & LLInventoryFilter::FILTERTYPE_OBJECT) && inv_item)
    {
        switch (object_type)
        {
        case LLInventoryType::IT_NONE:
            // If it has no type, pass it, unless it's a link.
            if (object && object->getIsLinkType())
            {
                return false;
            }
            break;
        case LLInventoryType::IT_UNKNOWN:
            {
                // Unknows are only shown when we show every type.
                // Unknows are 255 and won't fit in 64 bits.
                if (mFilter->getFilterObjectTypes() != 0xffffffffffffffffULL)
                {
                    return false;
                }
                break;
            }
        default:
            if ((1LL << object_type & mFilter->getFilterObjectTypes()) == U64(0))
            {
                return false;
            }
            break;
        }
    }

    if (filterTypes & LLInventoryFilter::FILTERTYPE_DATE)
    {
        const U16 HOURS_TO_SECONDS = 3600;
        time_t earliest = time_corrected() - mFilter->getHoursAgo() * HOURS_TO_SECONDS;

        if (mFilter->getMinDate() > time_min() && mFilter->getMinDate() < earliest)
        {
            earliest = mFilter->getMinDate();
        }
        else if (!mFilter->getHoursAgo())
        {
            earliest = 0;
        }

        if (LLInventoryFilter::FILTERDATEDIRECTION_NEWER == mFilter->getDateSearchDirection() || mFilter->isSinceLogoff())
        {
            if (object->getCreationDate() < earliest ||
                object->getCreationDate() > mFilter->getMaxDate())
                return false;
        }
        else
        {
            if (object->getCreationDate() > earliest ||
                object->getCreationDate() > mFilter->getMaxDate())
                return false;
        }
    }
    return true;
}

bool LLInventoryGallery::hasVisibleItems()
{
    return mItemsAddedCount > 0;
}

void LLInventoryGallery::handleModifiedFilter()
{
    if(mFilter->isModified())
    {
        reArrangeRows();
    }
}

void LLInventoryGallery::setSortOrder(U32 order, bool update)
{
    bool dirty = (mSortOrder != order);

    mSortOrder = order;
    if(update && dirty)
    {
        mNeedsArrange = true;
        gIdleCallbacks.addFunction(onIdle, (void*)this);
    }
}
//-----------------------------
// LLInventoryGalleryItem
//-----------------------------

static LLDefaultChildRegistry::Register<LLInventoryGalleryItem> r("inventory_gallery_item");

LLInventoryGalleryItem::LLInventoryGalleryItem(const Params& p)
    : LLPanel(p),
    mSelected(false),
    mDefaultImage(true),
    mItemName(""),
    mWornSuffix(""),
    mPermSuffix(""),
    mUUID(LLUUID()),
    mIsFolder(true),
    mIsLink(false),
    mHidden(false),
    mGallery(NULL),
    mType(LLAssetType::AT_NONE),
    mSortGroup(SG_ITEM),
    mCutGeneration(0),
    mSelectedForCut(false)
{
    buildFromFile("panel_inventory_gallery_item.xml");
}

LLInventoryGalleryItem::~LLInventoryGalleryItem()
{
}

bool LLInventoryGalleryItem::postBuild()
{
    mNameText = getChild<LLTextBox>("item_name");
    mTextBgPanel = getChild<LLPanel>("text_bg_panel");
    mThumbnailCtrl = getChild<LLThumbnailCtrl>("preview_thumbnail");

    return true;
}

void LLInventoryGalleryItem::setType(LLAssetType::EType type, LLInventoryType::EType inventory_type, U32 flags, bool is_link)
{
    mType = type;
    mIsFolder = (mType == LLAssetType::AT_CATEGORY);
    mIsLink = is_link;

    std::string icon_name = LLInventoryIcon::getIconName(mType, inventory_type, flags);
    if(mIsFolder)
    {
        mSortGroup = SG_NORMAL_FOLDER;
        LLUUID folder_id = mUUID;
        if(mIsLink)
        {
            LLInventoryObject* obj = gInventory.getObject(mUUID);
            if (obj)
            {
                folder_id = obj->getLinkedUUID();
            }
        }
        LLViewerInventoryCategory* cat = gInventory.getCategory(folder_id);
        if (cat)
        {
            LLFolderType::EType preferred_type = cat->getPreferredType();
            icon_name = LLViewerFolderType::lookupIconName(preferred_type);

            if (preferred_type == LLFolderType::FT_TRASH)
            {
                mSortGroup = SG_TRASH_FOLDER;
            }
            else if(LLFolderType::lookupIsProtectedType(cat->getPreferredType()))
            {
                mSortGroup = SG_SYSTEM_FOLDER;
            }
        }
    }
    else
    {
        const LLInventoryItem *item = gInventory.getItem(mUUID);
        if(item && (LLAssetType::AT_CALLINGCARD != item->getType()) && !mIsLink)
        {
            std::string delim(" --");
            bool copy = item->getPermissions().allowCopyBy(gAgent.getID());
            if (!copy)
            {
                mPermSuffix += delim;
                mPermSuffix += LLTrans::getString("no_copy_lbl");
            }
            bool mod = item->getPermissions().allowModifyBy(gAgent.getID());
            if (!mod)
            {
                mPermSuffix += mPermSuffix.empty() ? delim : ",";
                mPermSuffix += LLTrans::getString("no_modify_lbl");
            }
            bool xfer = item->getPermissions().allowOperationBy(PERM_TRANSFER, gAgent.getID());
            if (!xfer)
            {
                mPermSuffix += mPermSuffix.empty() ? delim : ",";
                mPermSuffix += LLTrans::getString("no_transfer_lbl");
            }
        }
    }

    getChild<LLIconCtrl>("item_type")->setValue(icon_name);
    getChild<LLIconCtrl>("link_overlay")->setVisible(is_link);
}

void LLInventoryGalleryItem::setThumbnail(LLUUID id)
{
    mDefaultImage = id.isNull();
    if(mDefaultImage)
    {
        mThumbnailCtrl->clearTexture();
    }
    else
    {
        mThumbnailCtrl->setValue(id);
    }
}

void LLInventoryGalleryItem::setLoadImmediately(bool val)
{
    mThumbnailCtrl->setInitImmediately(val);
}

void LLInventoryGalleryItem::draw()
{
    if (isFadeItem())
    {
        // Fade out to indicate it's being cut
        LLViewDrawContext context(0.5f);
        LLPanel::draw();
    }
    else
    {
        LLPanel::draw();

        // Draw border
        LLUIColor border_color = LLUIColorTable::instance().getColor(mSelected ? "MenuItemHighlightBgColor" : "TextFgTentativeColor", LLColor4::white);
        LLRect border = mThumbnailCtrl->getRect();
        border.mRight = border.mRight + 1;
        border.mTop = border.mTop + 1;
        gl_rect_2d(border, border_color.get(), false);
    }
}

void LLInventoryGalleryItem::setItemName(std::string name)
{
    mItemName = name;
    updateNameText();
}

void LLInventoryGalleryItem::setSelected(bool value)
{
    mSelected = value;
    mTextBgPanel->setBackgroundVisible(value);

    if(mSelected)
    {
        LLViewerInventoryItem* item = gInventory.getItem(mUUID);
        if(item && !item->isFinished())
        {
            LLInventoryModelBackgroundFetch::instance().start(mUUID, false);
        }
    }
}

bool LLInventoryGalleryItem::handleMouseDown(S32 x, S32 y, MASK mask)
{
    // call changeItemSelection directly, before setFocus
    // to avoid autoscroll from LLInventoryGallery::onFocusReceived()
    if (mask == MASK_CONTROL)
    {
        mGallery->addItemSelection(mUUID, false);
    }
    else if (mask == MASK_SHIFT)
    {
        mGallery->toggleSelectionRangeFromLast(mUUID);
    }
    else
    {
        mGallery->changeItemSelection(mUUID, false);
    }
    setFocus(true);
    mGallery->claimEditHandler();

    gFocusMgr.setMouseCapture(this);
    S32 screen_x;
    S32 screen_y;
    localPointToScreen(x, y, &screen_x, &screen_y );
    LLToolDragAndDrop::getInstance()->setDragStart(screen_x, screen_y);
    return true;
}

bool LLInventoryGalleryItem::handleRightMouseDown(S32 x, S32 y, MASK mask)
{
    if (!isSelected())
    {
        mGallery->changeItemSelection(mUUID, false);
    }
    else
    {
        // refresh last interacted
        mGallery->addItemSelection(mUUID, false);
    }
    setFocus(true);
    mGallery->claimEditHandler();
    mGallery->showContextMenu(this, x, y, mUUID);

    LLUICtrl::handleRightMouseDown(x, y, mask);
    return true;
}

bool LLInventoryGalleryItem::handleMouseUp(S32 x, S32 y, MASK mask)
{
    if(hasMouseCapture())
    {
        gFocusMgr.setMouseCapture(NULL);
        return true;
    }
    return LLPanel::handleMouseUp(x, y, mask);
}

bool LLInventoryGalleryItem::handleHover(S32 x, S32 y, MASK mask)
{
    if(hasMouseCapture())
    {
        S32 screen_x;
        S32 screen_y;
        localPointToScreen(x, y, &screen_x, &screen_y );

        if(LLToolDragAndDrop::getInstance()->isOverThreshold(screen_x, screen_y) && mGallery)
        {
            mGallery->startDrag();
            return LLToolDragAndDrop::getInstance()->handleHover(x, y, mask);
        }
    }
    return LLUICtrl::handleHover(x,y,mask);
}

bool LLInventoryGalleryItem::handleDoubleClick(S32 x, S32 y, MASK mask)
{
    if (mIsFolder && mGallery)
    {
        // setRootFolder can destroy this item.
        // Delay it until handleDoubleClick processing is complete
        // or make gallery handle doubleclicks.
        LLHandle<LLPanel> handle = mGallery->getHandle();
        LLUUID navigate_to = mUUID;
        doOnIdleOneTime([handle, navigate_to]()
                        {
                            LLInventoryGallery* gallery = (LLInventoryGallery*)handle.get();
                            if (gallery)
                            {
                                gallery->setRootFolder(navigate_to);
                            }
                        });
    }
    else
    {
        LLInvFVBridgeAction::doAction(mUUID, &gInventory);
    }

    return true;
}

bool LLInventoryGalleryItem::handleDragAndDrop(S32 x, S32 y, MASK mask, bool drop,
                       EDragAndDropType cargo_type,
                       void* cargo_data,
                       EAcceptance* accept,
                       std::string& tooltip_msg)
{
    if (!mIsFolder)
    {
        return false;
    }
    return mGallery->baseHandleDragAndDrop(mUUID, drop, cargo_type, cargo_data, accept, tooltip_msg);
}

bool LLInventoryGalleryItem::handleKeyHere(KEY key, MASK mask)
{
    if (!mGallery)
    {
        return false;
    }

    bool handled = false;
    switch (key)
    {
        case KEY_LEFT:
            mGallery->moveLeft(mask);
            handled = true;
            break;

        case KEY_RIGHT:
            mGallery->moveRight(mask);
            handled = true;
            break;

        case KEY_UP:
            mGallery->moveUp(mask);
            handled = true;
            break;

        case KEY_DOWN:
            mGallery->moveDown(mask);
            handled = true;
            break;

        default:
            break;
    }
    return handled;
}

void LLInventoryGalleryItem::onFocusLost()
{
    // inventory no longer handles cut/copy/paste/delete
    mGallery->resetEditHandler();

    LLPanel::onFocusLost();
}

void LLInventoryGalleryItem::onFocusReceived()
{
    // inventory now handles cut/copy/paste/delete
    mGallery->claimEditHandler();

    LLPanel::onFocusReceived();
}

void LLInventoryGalleryItem::setWorn(bool value)
{
    mWorn = value;

    if(mWorn)
    {
        mWornSuffix = (mType == LLAssetType::AT_GESTURE) ? LLTrans::getString("active") : LLTrans::getString("worn");
    }
    else
    {
        mWornSuffix = "";
    }

    updateNameText();
}

LLFontGL* LLInventoryGalleryItem::getTextFont()
{
    if(mWorn)
    {
        return LLFontGL::getFontSansSerifSmallBold();
    }
    return mIsLink ? LLFontGL::getFontSansSerifSmallItalic() : LLFontGL::getFontSansSerifSmall();
}

void LLInventoryGalleryItem::updateNameText()
{
    mNameText->setFont(getTextFont());
    mNameText->setText(mItemName + mPermSuffix + mWornSuffix);
    mNameText->setToolTip(mItemName + mPermSuffix + mWornSuffix);
    mThumbnailCtrl->setToolTip(mItemName + mPermSuffix + mWornSuffix);
}

bool LLInventoryGalleryItem::isFadeItem()
{
    LLClipboard& clipboard = LLClipboard::instance();
    if (mCutGeneration == clipboard.getGeneration())
    {
        return mSelectedForCut;
    }

    mCutGeneration = clipboard.getGeneration();
    mSelectedForCut = clipboard.isCutMode() && clipboard.isOnClipboard(mUUID);
    return mSelectedForCut;
}

//-----------------------------
// LLThumbnailsObserver
//-----------------------------

void LLThumbnailsObserver::changed(U32 mask)
{
    std::vector<LLUUID> deleted_ids;
    for (item_map_t::iterator iter = mItemMap.begin();
         iter != mItemMap.end();
         ++iter)
    {
        const LLUUID& obj_id = (*iter).first;
        LLItemData& data = (*iter).second;

        LLInventoryObject* obj = gInventory.getObject(obj_id);
        if (!obj)
        {
            deleted_ids.push_back(obj_id);
            continue;
        }

        const LLUUID thumbnail_id = obj->getThumbnailUUID();
        if (data.mThumbnailID != thumbnail_id)
        {
            data.mThumbnailID = thumbnail_id;
            data.mCallback();
        }
    }

    // Remove deleted items from the list
    for (std::vector<LLUUID>::iterator deleted_id = deleted_ids.begin(); deleted_id != deleted_ids.end(); ++deleted_id)
    {
        removeItem(*deleted_id);
    }
}

bool LLThumbnailsObserver::addItem(const LLUUID& obj_id, callback_t cb)
{
    LLInventoryObject* obj = gInventory.getObject(obj_id);
    if (obj)
    {
        mItemMap.insert(item_map_value_t(obj_id, LLItemData(obj_id, obj->getThumbnailUUID(), cb)));
        return true;
    }
    return false;
}

void LLThumbnailsObserver::removeItem(const LLUUID& obj_id)
{
    mItemMap.erase(obj_id);
}

//-----------------------------
// Helper drag&drop functions
//-----------------------------

bool LLInventoryGallery::baseHandleDragAndDrop(LLUUID dest_id, bool drop,
                       EDragAndDropType cargo_type,
                       void* cargo_data,
                       EAcceptance* accept,
                       std::string& tooltip_msg)
{
    LLInventoryItem* inv_item = (LLInventoryItem*)cargo_data;

    if (drop && LLToolDragAndDrop::getInstance()->getCargoIndex() == 0)
    {
        clearSelection();
    }

    bool accepted = false;
    switch(cargo_type)
    {
        case DAD_TEXTURE:
        case DAD_SOUND:
        case DAD_CALLINGCARD:
        case DAD_LANDMARK:
        case DAD_SCRIPT:
        case DAD_CLOTHING:
        case DAD_OBJECT:
        case DAD_NOTECARD:
        case DAD_BODYPART:
        case DAD_ANIMATION:
        case DAD_GESTURE:
        case DAD_MESH:
        case DAD_SETTINGS:
            accepted = dragItemIntoFolder(dest_id, inv_item, drop, tooltip_msg, true);
            if (accepted && drop)
            {
                // Don't select immediately, wait for item to arrive
                mItemsToSelect.push_back(inv_item->getUUID());
            }
            break;
        case DAD_LINK:
            // DAD_LINK type might mean one of two asset types: AT_LINK or AT_LINK_FOLDER.
            // If we have an item of AT_LINK_FOLDER type we should process the linked
            // category being dragged or dropped into folder.
            if (inv_item && LLAssetType::AT_LINK_FOLDER == inv_item->getActualType())
            {
                LLInventoryCategory* linked_category = gInventory.getCategory(inv_item->getLinkedUUID());
                if (linked_category)
                {
                    accepted = dragCategoryIntoFolder(dest_id, (LLInventoryCategory*)linked_category, drop, tooltip_msg, true);
                }
            }
            else
            {
                accepted = dragItemIntoFolder(dest_id, inv_item, drop, tooltip_msg, true);
            }
            if (accepted && drop && inv_item)
            {
                mItemsToSelect.push_back(inv_item->getUUID());
            }
            break;
        case DAD_CATEGORY:
            if (LLFriendCardsManager::instance().isAnyFriendCategory(dest_id))
            {
                accepted = false;
            }
            else
            {
                LLInventoryCategory* cat_ptr = (LLInventoryCategory*)cargo_data;
                accepted = dragCategoryIntoFolder(dest_id, cat_ptr, drop, tooltip_msg, false);
                if (accepted && drop)
                {
                    mItemsToSelect.push_back(cat_ptr->getUUID());
                }
            }
            break;
        case DAD_ROOT_CATEGORY:
        case DAD_NONE:
            break;
        default:
            LL_WARNS() << "Unhandled cargo type for drag&drop " << cargo_type << LL_ENDL;
            break;
    }
    if (accepted)
    {
        *accept = ACCEPT_YES_MULTI;
    }
    else
    {
        *accept = ACCEPT_NO;
    }
    return accepted;
}

// copy of LLFolderBridge::dragItemIntoFolder
bool dragItemIntoFolder(LLUUID folder_id, LLInventoryItem* inv_item, bool drop, std::string& tooltip_msg, bool user_confirm)
{
    LLViewerInventoryCategory * cat = gInventory.getCategory(folder_id);
    if (!cat)
    {
        return false;
    }
    LLInventoryModel* model = &gInventory;

    if (!model || !inv_item) return false;

    // cannot drag into library
    if((gInventory.getRootFolderID() != folder_id) && !model->isObjectDescendentOf(folder_id, gInventory.getRootFolderID()))
    {
        return false;
    }
    if (!isAgentAvatarValid()) return false;

    const LLUUID &current_outfit_id = model->findCategoryUUIDForType(LLFolderType::FT_CURRENT_OUTFIT);
    const LLUUID &favorites_id = model->findCategoryUUIDForType(LLFolderType::FT_FAVORITE);
    const LLUUID &landmarks_id = model->findCategoryUUIDForType(LLFolderType::FT_LANDMARK);
    const LLUUID &marketplacelistings_id = model->findCategoryUUIDForType(LLFolderType::FT_MARKETPLACE_LISTINGS);
    const LLUUID &my_outifts_id = model->findCategoryUUIDForType(LLFolderType::FT_MY_OUTFITS);

    const bool move_is_into_current_outfit = (folder_id == current_outfit_id);
    const bool move_is_into_favorites = (folder_id == favorites_id);
    const bool move_is_into_my_outfits = (folder_id == my_outifts_id) || model->isObjectDescendentOf(folder_id, my_outifts_id);
    const bool move_is_into_outfit = move_is_into_my_outfits || (cat && cat->getPreferredType()==LLFolderType::FT_OUTFIT);
    const bool move_is_into_landmarks = (folder_id == landmarks_id) || model->isObjectDescendentOf(folder_id, landmarks_id);
    const bool move_is_into_marketplacelistings = model->isObjectDescendentOf(folder_id, marketplacelistings_id);
    const bool move_is_from_marketplacelistings = model->isObjectDescendentOf(inv_item->getUUID(), marketplacelistings_id);

    LLToolDragAndDrop::ESource source = LLToolDragAndDrop::getInstance()->getSource();
    bool accept = false;
    LLViewerObject* object = NULL;
    if(LLToolDragAndDrop::SOURCE_AGENT == source)
    {
        const LLUUID &trash_id = model->findCategoryUUIDForType(LLFolderType::FT_TRASH);

        const bool move_is_into_trash = (folder_id == trash_id) || model->isObjectDescendentOf(folder_id, trash_id);
        const bool move_is_outof_current_outfit = LLAppearanceMgr::instance().getIsInCOF(inv_item->getUUID());

        //--------------------------------------------------------------------------------
        // Determine if item can be moved.
        //

        bool is_movable = true;

        switch (inv_item->getActualType())
        {
            case LLAssetType::AT_CATEGORY:
                is_movable = !LLFolderType::lookupIsProtectedType(((LLInventoryCategory*)inv_item)->getPreferredType());
                break;
            default:
                break;
        }
        // Can't explicitly drag things out of the COF.
        if (move_is_outof_current_outfit)
        {
            is_movable = false;
        }
        if (move_is_into_trash)
        {
            is_movable &= inv_item->getIsLinkType() || !get_is_item_worn(inv_item->getUUID());
        }
        if (is_movable)
        {
            // Don't allow creating duplicates in the Calling Card/Friends
            // subfolders, see bug EXT-1599. Check is item direct descendent
            // of target folder and forbid item's movement if it so.
            // Note: isItemDirectDescendentOfCategory checks if
            // passed category is in the Calling Card/Friends folder
            is_movable &= !LLFriendCardsManager::instance().isObjDirectDescendentOfCategory(inv_item, cat);
        }

        //
        //--------------------------------------------------------------------------------

        //--------------------------------------------------------------------------------
        // Determine if item can be moved & dropped
        // Note: if user_confirm is false, we already went through those accept logic test and can skip them

        accept = true;

        if (user_confirm && !is_movable)
        {
            accept = false;
        }
        else if (user_confirm && (folder_id == inv_item->getParentUUID()) && !move_is_into_favorites)
        {
            accept = false;
        }
        else if (user_confirm && (move_is_into_current_outfit || move_is_into_outfit))
        {
            accept = can_move_to_outfit(inv_item, move_is_into_current_outfit);
        }
        else if (user_confirm && (move_is_into_favorites || move_is_into_landmarks))
        {
            accept = can_move_to_landmarks(inv_item);
        }
        else if (user_confirm && move_is_into_marketplacelistings)
        {
            //disable dropping in or out of marketplace for now
            return false;

            /*const LLViewerInventoryCategory * master_folder = model->getFirstDescendantOf(marketplacelistings_id, folder_id);
            LLViewerInventoryCategory * dest_folder = cat;
            accept = can_move_item_to_marketplace(master_folder, dest_folder, inv_item, tooltip_msg, LLToolDragAndDrop::instance().getCargoCount() - LLToolDragAndDrop::instance().getCargoIndex());*/
        }

        // Check that the folder can accept this item based on folder/item type compatibility (e.g. stock folder compatibility)
        if (user_confirm && accept)
        {
            LLViewerInventoryCategory * dest_folder = cat;
            accept = dest_folder->acceptItem(inv_item);
        }

        LLInventoryPanel* active_panel = LLInventoryPanel::getActiveInventoryPanel(false);


        if (accept && drop)
        {
            if (inv_item->getType() == LLAssetType::AT_GESTURE
                && LLGestureMgr::instance().isGestureActive(inv_item->getUUID()) && move_is_into_trash)
            {
                LLGestureMgr::instance().deactivateGesture(inv_item->getUUID());
            }
            // If an item is being dragged between windows, unselect everything in the active window
            // so that we don't follow the selection to its new location (which is very annoying).
                        // RN: a better solution would be to deselect automatically when an   item is moved
            // and then select any item that is dropped only in the panel that it   is dropped in
            if (active_panel)
            {
                active_panel->unSelectAll();
            }
            // Dropping in or out of marketplace needs (sometimes) confirmation
            if (user_confirm && (move_is_from_marketplacelistings || move_is_into_marketplacelistings))
            {
                //disable dropping in or out of marketplace for now
                return false;
            }

            //--------------------------------------------------------------------------------
            // Destination folder logic
            //

            // FAVORITES folder
            // (copy the item)
            else if (move_is_into_favorites)
            {
                copy_inventory_item(
                    gAgent.getID(),
                    inv_item->getPermissions().getOwner(),
                    inv_item->getUUID(),
                    folder_id,
                    std::string(),
                    LLPointer<LLInventoryCallback>(NULL));
            }
            // CURRENT OUTFIT or OUTFIT folder
            // (link the item)
            else if (move_is_into_current_outfit || move_is_into_outfit)
            {
                if (move_is_into_current_outfit)
                {
                    LLAppearanceMgr::instance().wearItemOnAvatar(inv_item->getUUID(), true, true);
                }
                else
                {
                    LLPointer<LLInventoryCallback> cb = NULL;
                    link_inventory_object(folder_id, LLConstPointer<LLInventoryObject>(inv_item), cb);
                }
            }
            // MARKETPLACE LISTINGS folder
            // Move the item
            else if (move_is_into_marketplacelistings)
            {
                //move_item_to_marketplacelistings(inv_item, mUUID);
                return false;
            }
            // NORMAL or TRASH folder
            // (move the item, restamp if into trash)
            else
            {
                // set up observer to select item once drag and drop from inbox is complete
                if (gInventory.isObjectDescendentOf(inv_item->getUUID(), gInventory.findCategoryUUIDForType(LLFolderType::FT_INBOX)))
                {
                    set_dad_inbox_object(inv_item->getUUID());
                }

                gInventory.changeItemParent((LLViewerInventoryItem*)inv_item, folder_id, move_is_into_trash);
            }

            if (move_is_from_marketplacelistings)
            {
                // If we move from an active (listed) listing, checks that it's still valid, if not, unlist
                /*LLUUID version_folder_id = LLMarketplaceData::instance().getActiveFolder(from_folder_uuid);
                if (version_folder_id.notNull())
                {
                    LLMarketplaceValidator::getInstance()->validateMarketplaceListings(
                        version_folder_id,
                        [version_folder_id](bool result)
                    {
                        if (!result)
                        {
                            LLMarketplaceData::instance().activateListing(version_folder_id, false);
                        }
                    });
                }*/
                return false;
            }

            //
            //--------------------------------------------------------------------------------
        }
    }
    else if (LLToolDragAndDrop::SOURCE_WORLD == source)
    {
        // Make sure the object exists. If we allowed dragging from
        // anonymous objects, it would be possible to bypass
        // permissions.
        object = gObjectList.findObject(inv_item->getParentUUID());
        if (!object)
        {
            LL_INFOS() << "Object not found for drop." << LL_ENDL;
            return false;
        }

        // coming from a task. Need to figure out if the person can
        // move/copy this item.
        LLPermissions perm(inv_item->getPermissions());
        bool is_move = false;
        if ((perm.allowCopyBy(gAgent.getID(), gAgent.getGroupID())
            && perm.allowTransferTo(gAgent.getID())))
            // || gAgent.isGodlike())
        {
            accept = true;
        }
        else if(object->permYouOwner())
        {
            // If the object cannot be copied, but the object the
            // inventory is owned by the agent, then the item can be
            // moved from the task to agent inventory.
            is_move = true;
            accept = true;
        }

        // Don't allow placing an original item into Current Outfit or an outfit folder
        // because they must contain only links to wearable items.
        if (move_is_into_current_outfit || move_is_into_outfit)
        {
            accept = false;
        }
        // Don't allow to move a single item to Favorites or Landmarks
        // if it is not a landmark or a link to a landmark.
        else if ((move_is_into_favorites || move_is_into_landmarks)
                 && !can_move_to_landmarks(inv_item))
        {
            accept = false;
        }
        else if (move_is_into_marketplacelistings)
        {
            tooltip_msg = LLTrans::getString("TooltipOutboxNotInInventory");
            accept = false;
        }

        if (accept && drop)
        {
            std::shared_ptr<LLMoveInv> move_inv (new LLMoveInv());
            move_inv->mObjectID = inv_item->getParentUUID();
            std::pair<LLUUID, LLUUID> item_pair(folder_id, inv_item->getUUID());
            move_inv->mMoveList.push_back(item_pair);
            move_inv->mCallback = NULL;
            move_inv->mUserData = NULL;
            if(is_move)
            {
                warn_move_inventory(object, move_inv);
            }
            else
            {
                // store dad inventory item to select added one later. See EXT-4347
                set_dad_inventory_item(inv_item, folder_id);

                LLNotification::Params params("MoveInventoryFromObject");
                params.functor.function(boost::bind(move_task_inventory_callback, _1, _2, move_inv));
                LLNotifications::instance().forceResponse(params, 0);
            }
        }
    }
    else if(LLToolDragAndDrop::SOURCE_NOTECARD == source)
    {
        if (move_is_into_marketplacelistings)
        {
            tooltip_msg = LLTrans::getString("TooltipOutboxNotInInventory");
            accept = false;
        }
        else if ((inv_item->getActualType() == LLAssetType::AT_SETTINGS) && !LLEnvironment::instance().isInventoryEnabled())
        {
            tooltip_msg = LLTrans::getString("NoEnvironmentSettings");
            accept = false;
        }
        else
        {
            // Don't allow placing an original item from a notecard to Current Outfit or an outfit folder
            // because they must contain only links to wearable items.
            accept = !(move_is_into_current_outfit || move_is_into_outfit);
        }

        if (accept && drop)
        {
            copy_inventory_from_notecard(folder_id,  // Drop to the chosen destination folder
                                         LLToolDragAndDrop::getInstance()->getObjectID(),
                                         LLToolDragAndDrop::getInstance()->getSourceID(),
                                         inv_item);
        }
    }
    else if(LLToolDragAndDrop::SOURCE_LIBRARY == source)
    {
        LLViewerInventoryItem* item = (LLViewerInventoryItem*)inv_item;
        if(item && item->isFinished())
        {
            accept = true;

            if (move_is_into_marketplacelistings)
            {
                tooltip_msg = LLTrans::getString("TooltipOutboxNotInInventory");
                accept = false;
            }
            else if (move_is_into_current_outfit || move_is_into_outfit)
            {
                accept = can_move_to_outfit(inv_item, move_is_into_current_outfit);
            }
            // Don't allow to move a single item to Favorites or Landmarks
            // if it is not a landmark or a link to a landmark.
            else if (move_is_into_favorites || move_is_into_landmarks)
            {
                accept = can_move_to_landmarks(inv_item);
            }

            if (accept && drop)
            {
                // FAVORITES folder
                // (copy the item)
                if (move_is_into_favorites)
                {
                    copy_inventory_item(
                        gAgent.getID(),
                        inv_item->getPermissions().getOwner(),
                        inv_item->getUUID(),
                        folder_id,
                        std::string(),
                        LLPointer<LLInventoryCallback>(NULL));
                }
                // CURRENT OUTFIT or OUTFIT folder
                // (link the item)
                else if (move_is_into_current_outfit || move_is_into_outfit)
                {
                    if (move_is_into_current_outfit)
                    {
                        LLAppearanceMgr::instance().wearItemOnAvatar(inv_item->getUUID(), true, true);
                    }
                    else
                    {
                        LLPointer<LLInventoryCallback> cb = NULL;
                        link_inventory_object(folder_id, LLConstPointer<LLInventoryObject>(inv_item), cb);
                    }
                }
                else
                {
                    copy_inventory_item(
                        gAgent.getID(),
                        inv_item->getPermissions().getOwner(),
                        inv_item->getUUID(),
                        folder_id,
                        std::string(),
                        LLPointer<LLInventoryCallback>(NULL));
                }
            }
        }
    }
    else
    {
        LL_WARNS() << "unhandled drag source" << LL_ENDL;
    }
    return accept;
}

// copy of LLFolderBridge::dragCategoryIntoFolder
bool dragCategoryIntoFolder(LLUUID dest_id, LLInventoryCategory* inv_cat,
                            bool drop, std::string& tooltip_msg, bool is_link)
{
    bool user_confirm = true;
    LLInventoryModel* model = &gInventory;
    LLViewerInventoryCategory * dest_cat = gInventory.getCategory(dest_id);
    if (!dest_cat)
    {
        return false;
    }

    if (!inv_cat) return false; // shouldn't happen, but in case item is incorrectly parented in which case inv_cat will be NULL

    if (!isAgentAvatarValid()) return false;
    // cannot drag into library
    if((gInventory.getRootFolderID() != dest_id) && !model->isObjectDescendentOf(dest_id, gInventory.getRootFolderID()))
    {
        return false;
    }

    const LLUUID &cat_id = inv_cat->getUUID();
    const LLUUID &current_outfit_id = model->findCategoryUUIDForType(LLFolderType::FT_CURRENT_OUTFIT);
    const LLUUID &marketplacelistings_id = model->findCategoryUUIDForType(LLFolderType::FT_MARKETPLACE_LISTINGS);
    //const LLUUID from_folder_uuid = inv_cat->getParentUUID();
    const bool move_is_into_current_outfit = (dest_id == current_outfit_id);
    const bool move_is_into_marketplacelistings = model->isObjectDescendentOf(dest_id, marketplacelistings_id);
    const bool move_is_from_marketplacelistings = model->isObjectDescendentOf(cat_id, marketplacelistings_id);

    // check to make sure source is agent inventory, and is represented there.
    LLToolDragAndDrop::ESource source = LLToolDragAndDrop::getInstance()->getSource();
    const bool is_agent_inventory = (model->getCategory(cat_id) != NULL)
        && (LLToolDragAndDrop::SOURCE_AGENT == source);

    bool accept = false;

    if (is_agent_inventory)
    {
        const LLUUID &trash_id = model->findCategoryUUIDForType(LLFolderType::FT_TRASH);
        const LLUUID &landmarks_id = model->findCategoryUUIDForType(LLFolderType::FT_LANDMARK);
        const LLUUID &my_outifts_id = model->findCategoryUUIDForType(LLFolderType::FT_MY_OUTFITS);
        const LLUUID &lost_and_found_id = model->findCategoryUUIDForType(LLFolderType::FT_LOST_AND_FOUND);

        const bool move_is_into_trash = (dest_id == trash_id) || model->isObjectDescendentOf(dest_id, trash_id);
        const bool move_is_into_my_outfits = (dest_id == my_outifts_id) || model->isObjectDescendentOf(dest_id, my_outifts_id);
        const bool move_is_into_outfit = move_is_into_my_outfits || (dest_cat && dest_cat->getPreferredType()==LLFolderType::FT_OUTFIT);
        const bool move_is_into_current_outfit = (dest_cat && dest_cat->getPreferredType()==LLFolderType::FT_CURRENT_OUTFIT);
        const bool move_is_into_landmarks = (dest_id == landmarks_id) || model->isObjectDescendentOf(dest_id, landmarks_id);
        const bool move_is_into_lost_and_found = model->isObjectDescendentOf(dest_id, lost_and_found_id);

        //--------------------------------------------------------------------------------
        // Determine if folder can be moved.
        //

        bool is_movable = true;

        if (is_movable && (marketplacelistings_id == cat_id))
        {
            is_movable = false;
            tooltip_msg = LLTrans::getString("TooltipOutboxCannotMoveRoot");
        }
        if (is_movable && move_is_from_marketplacelistings)
            //&& LLMarketplaceData::instance().getActivationState(cat_id))
        {
            // If the incoming folder is listed and active (and is therefore either the listing or the version folder),
            // then moving is *not* allowed
            is_movable = false;
            tooltip_msg = LLTrans::getString("TooltipOutboxDragActive");
        }
        if (is_movable && (dest_id == cat_id))
        {
            is_movable = false;
            tooltip_msg = LLTrans::getString("TooltipDragOntoSelf");
        }
        if (is_movable && (model->isObjectDescendentOf(dest_id, cat_id)))
        {
            is_movable = false;
            tooltip_msg = LLTrans::getString("TooltipDragOntoOwnChild");
        }
        if (is_movable && LLFolderType::lookupIsProtectedType(inv_cat->getPreferredType()))
        {
            is_movable = false;
            // tooltip?
        }

        U32 max_items_to_wear = gSavedSettings.getU32("WearFolderLimit");
        if (is_movable && move_is_into_outfit)
        {
            if (dest_id == my_outifts_id)
            {
                if (source != LLToolDragAndDrop::SOURCE_AGENT || move_is_from_marketplacelistings)
                {
                    tooltip_msg = LLTrans::getString("TooltipOutfitNotInInventory");
                    is_movable = false;
                }
                else if (can_move_to_my_outfits(model, inv_cat, max_items_to_wear))
                {
                    is_movable = true;
                }
                else
                {
                    tooltip_msg = LLTrans::getString("TooltipCantCreateOutfit");
                    is_movable = false;
                }
            }
            else if(dest_cat && dest_cat->getPreferredType() == LLFolderType::FT_NONE)
            {
                is_movable = ((inv_cat->getPreferredType() == LLFolderType::FT_NONE) || (inv_cat->getPreferredType() == LLFolderType::FT_OUTFIT));
            }
            else
            {
                is_movable = false;
            }
        }
        if(is_movable && move_is_into_current_outfit && is_link)
        {
            is_movable = false;
        }
        if (is_movable && move_is_into_lost_and_found)
        {
            is_movable = false;
        }
        if (is_movable && (dest_id == model->findCategoryUUIDForType(LLFolderType::FT_FAVORITE)))
        {
            is_movable = false;
            // tooltip?
        }
        if (is_movable && (dest_cat->getPreferredType() == LLFolderType::FT_MARKETPLACE_STOCK))
        {
            // One cannot move a folder into a stock folder
            is_movable = false;
            // tooltip?
        }

        LLInventoryModel::cat_array_t descendent_categories;
        LLInventoryModel::item_array_t descendent_items;
        if (is_movable)
        {
            model->collectDescendents(cat_id, descendent_categories, descendent_items, false);
            for (S32 i=0; i < descendent_categories.size(); ++i)
            {
                LLInventoryCategory* category = descendent_categories[i];
                if(LLFolderType::lookupIsProtectedType(category->getPreferredType()))
                {
                    // Can't move "special folders" (e.g. Textures Folder).
                    is_movable = false;
                    break;
                }
            }
        }
        if (is_movable
            && move_is_into_current_outfit
            && descendent_items.size() > max_items_to_wear)
        {
            LLInventoryModel::cat_array_t cats;
            LLInventoryModel::item_array_t items;
            LLFindWearablesEx not_worn(/*is_worn=*/ false, /*include_body_parts=*/ false);
            gInventory.collectDescendentsIf(cat_id,
                cats,
                items,
                LLInventoryModel::EXCLUDE_TRASH,
                not_worn);

            if (items.size() > max_items_to_wear)
            {
                // Can't move 'large' folders into current outfit: MAINT-4086
                is_movable = false;
                LLStringUtil::format_map_t args;
                args["AMOUNT"] = llformat("%d", max_items_to_wear);
                tooltip_msg = LLTrans::getString("TooltipTooManyWearables",args);
            }
        }
        if (is_movable && move_is_into_trash)
        {
            for (S32 i=0; i < descendent_items.size(); ++i)
            {
                LLInventoryItem* item = descendent_items[i];
                if (get_is_item_worn(item->getUUID()))
                {
                    is_movable = false;
                    break; // It's generally movable, but not into the trash.
                }
            }
        }
        if (is_movable && move_is_into_landmarks)
        {
            for (S32 i=0; i < descendent_items.size(); ++i)
            {
                LLViewerInventoryItem* item = descendent_items[i];

                // Don't move anything except landmarks and categories into Landmarks folder.
                // We use getType() instead of getActua;Type() to allow links to landmarks and folders.
                if (LLAssetType::AT_LANDMARK != item->getType() && LLAssetType::AT_CATEGORY != item->getType())
                {
                    is_movable = false;
                    break; // It's generally movable, but not into Landmarks.
                }
            }
        }

        if (is_movable && move_is_into_marketplacelistings)
        {
            const LLViewerInventoryCategory * master_folder = model->getFirstDescendantOf(marketplacelistings_id, dest_id);
            LLViewerInventoryCategory * dest_folder = dest_cat;
            S32 bundle_size = (drop ? 1 : LLToolDragAndDrop::instance().getCargoCount());
            is_movable = can_move_folder_to_marketplace(master_folder, dest_folder, inv_cat, tooltip_msg, bundle_size);
        }

        //
        //--------------------------------------------------------------------------------

        accept = is_movable;

        if (accept && drop)
        {
            // Dropping in or out of marketplace needs (sometimes) confirmation
            if (user_confirm && (move_is_from_marketplacelistings || move_is_into_marketplacelistings))
            {
                //disable dropping in or out of marketplace for now
                return false;
            }
            // Look for any gestures and deactivate them
            if (move_is_into_trash)
            {
                for (S32 i=0; i < descendent_items.size(); i++)
                {
                    LLInventoryItem* item = descendent_items[i];
                    if (item->getType() == LLAssetType::AT_GESTURE
                        && LLGestureMgr::instance().isGestureActive(item->getUUID()))
                    {
                        LLGestureMgr::instance().deactivateGesture(item->getUUID());
                    }
                }
            }

            if (dest_id == my_outifts_id)
            {
                // Category can contains objects,
                // create a new folder and populate it with links to original objects
                dropToMyOutfits(inv_cat);
            }
            // if target is current outfit folder we use link
            else if (move_is_into_current_outfit &&
                (inv_cat->getPreferredType() == LLFolderType::FT_NONE ||
                inv_cat->getPreferredType() == LLFolderType::FT_OUTFIT))
            {
                // traverse category and add all contents to currently worn.
                bool append = true;
                LLAppearanceMgr::instance().wearInventoryCategory(inv_cat, false, append);
            }
            else if (move_is_into_marketplacelistings)
            {
                //move_folder_to_marketplacelistings(inv_cat, dest_id);
            }
            else
            {
                if (model->isObjectDescendentOf(cat_id, model->findCategoryUUIDForType(LLFolderType::FT_INBOX)))
                {
                    set_dad_inbox_object(cat_id);
                }

                // Reparent the folder and restamp children if it's moving
                // into trash.
                gInventory.changeCategoryParent(
                    (LLViewerInventoryCategory*)inv_cat,
                    dest_id,
                    move_is_into_trash);
            }
            if (move_is_from_marketplacelistings)
            {
                //disable dropping in or out of marketplace for now
                return false;

                // If we are moving a folder at the listing folder level (i.e. its parent is the marketplace listings folder)
                /*if (from_folder_uuid == marketplacelistings_id)
                {
                    // Clear the folder from the marketplace in case it is a listing folder
                    if (LLMarketplaceData::instance().isListed(cat_id))
                    {
                        LLMarketplaceData::instance().clearListing(cat_id);
                    }
                }
                else
                {
                    // If we move from within an active (listed) listing, checks that it's still valid, if not, unlist
                    LLUUID version_folder_id = LLMarketplaceData::instance().getActiveFolder(from_folder_uuid);
                    if (version_folder_id.notNull())
                    {
                        LLMarketplaceValidator::getInstance()->validateMarketplaceListings(
                            version_folder_id,
                            [version_folder_id](bool result)
                        {
                            if (!result)
                            {
                                LLMarketplaceData::instance().activateListing(version_folder_id, false);
                            }
                        }
                        );
                    }
                    // In all cases, update the listing we moved from so suffix are updated
                    update_marketplace_category(from_folder_uuid);
                }*/
            }
        }
    }
    else if (LLToolDragAndDrop::SOURCE_WORLD == source)
    {
        if (move_is_into_marketplacelistings)
        {
            tooltip_msg = LLTrans::getString("TooltipOutboxNotInInventory");
            accept = false;
        }
        else
        {
            accept = move_inv_category_world_to_agent(cat_id, dest_id, drop);
        }
    }
    else if (LLToolDragAndDrop::SOURCE_LIBRARY == source)
    {
        if (move_is_into_marketplacelistings)
        {
            tooltip_msg = LLTrans::getString("TooltipOutboxNotInInventory");
            accept = false;
        }
        else
        {
            // Accept folders that contain complete outfits.
            accept = move_is_into_current_outfit && LLAppearanceMgr::instance().getCanMakeFolderIntoOutfit(cat_id);
        }

        if (accept && drop)
        {
            LLAppearanceMgr::instance().wearInventoryCategory(inv_cat, true, false);
        }
    }

    return accept;
}

void outfitFolderCreatedCallback(LLUUID cat_source_id, LLUUID cat_dest_id)
{
    LLInventoryModel::cat_array_t* categories;
    LLInventoryModel::item_array_t* items;
    gInventory.getDirectDescendentsOf(cat_source_id, categories, items);

    LLInventoryObject::const_object_list_t link_array;


    LLInventoryModel::item_array_t::iterator iter = items->begin();
    LLInventoryModel::item_array_t::iterator end = items->end();
    while (iter!=end)
    {
        const LLViewerInventoryItem* item = (*iter);
        // By this point everything is supposed to be filtered,
        // but there was a delay to create folder so something could have changed
        LLInventoryType::EType inv_type = item->getInventoryType();
        if ((inv_type == LLInventoryType::IT_WEARABLE) ||
            (inv_type == LLInventoryType::IT_GESTURE) ||
            (inv_type == LLInventoryType::IT_ATTACHMENT) ||
            (inv_type == LLInventoryType::IT_OBJECT) ||
            (inv_type == LLInventoryType::IT_SNAPSHOT) ||
            (inv_type == LLInventoryType::IT_TEXTURE))
        {
            link_array.push_back(LLConstPointer<LLInventoryObject>(item));
        }
        iter++;
    }

    if (!link_array.empty())
    {
        LLPointer<LLInventoryCallback> cb = NULL;
        link_inventory_array(cat_dest_id, link_array, cb);
    }
}

void dropToMyOutfits(LLInventoryCategory* inv_cat)
{
    // make a folder in the My Outfits directory.
    const LLUUID dest_id = gInventory.findCategoryUUIDForType(LLFolderType::FT_MY_OUTFITS);

    // Note: creation will take time, so passing folder id to callback is slightly unreliable,
    // but so is collecting and passing descendants' ids
    inventory_func_type func = boost::bind(&outfitFolderCreatedCallback, inv_cat->getUUID(), _1);
    gInventory.createNewCategory(dest_id, LLFolderType::FT_OUTFIT, inv_cat->getName(), func, inv_cat->getThumbnailUUID());
}
<|MERGE_RESOLUTION|>--- conflicted
+++ resolved
@@ -224,11 +224,7 @@
         LLInventoryGalleryItem* item = getItem(id);
         if (item)
         {
-<<<<<<< HEAD
-            mItemMap[id]->setSelected(false);
-=======
             item->setSelected(false);
->>>>>>> ac330f63
         }
     }
 
@@ -1495,11 +1491,7 @@
         LLInventoryGalleryItem* item = getItem(id);
         if (item)
         {
-<<<<<<< HEAD
-            mItemMap[id]->setSelected(false);
-=======
             item->setSelected(false);
->>>>>>> ac330f63
         }
     }
     mSelectedItemIDs.clear();
@@ -1521,11 +1513,7 @@
     LLInventoryGalleryItem* item = getItem(item_id);
     if (item)
     {
-<<<<<<< HEAD
-        mItemMap[item_id]->setSelected(true);
-=======
         item->setSelected(true);
->>>>>>> ac330f63
     }
     mSelectedItemIDs.push_back(item_id);
     signalSelectionItemID(item_id);
@@ -1554,11 +1542,7 @@
     LLInventoryGalleryItem* item = getItem(item_id);
     if (item)
     {
-<<<<<<< HEAD
-        mItemMap[item_id]->setSelected(true);
-=======
         item->setSelected(true);
->>>>>>> ac330f63
     }
     mSelectedItemIDs.push_back(item_id);
     signalSelectionItemID(item_id);
@@ -1584,11 +1568,7 @@
         LLInventoryGalleryItem* item = getItem(item_id);
         if (item)
         {
-<<<<<<< HEAD
-            mItemMap[item_id]->setSelected(false);
-=======
             item->setSelected(false);
->>>>>>> ac330f63
         }
         mSelectedItemIDs.erase(found);
         result = false;
@@ -1598,11 +1578,7 @@
         LLInventoryGalleryItem* item = getItem(item_id);
         if (item)
         {
-<<<<<<< HEAD
-            mItemMap[item_id]->setSelected(true);
-=======
             item->setSelected(true);
->>>>>>> ac330f63
         }
         mSelectedItemIDs.push_back(item_id);
         signalSelectionItemID(item_id);
@@ -1810,11 +1786,7 @@
             LLInventoryGalleryItem* item = getItem(id);
             if (item)
             {
-<<<<<<< HEAD
-                mItemMap[id]->setSelected(false);
-=======
                 item->setSelected(false);
->>>>>>> ac330f63
             }
         }
         mSelectedItemIDs.clear();
@@ -2161,11 +2133,7 @@
             LLInventoryGalleryItem* item = getItem(id);
             if (item)
             {
-<<<<<<< HEAD
-                mItemMap[id]->setSelected(false);
-=======
                 item->setSelected(false);
->>>>>>> ac330f63
             }
         }
         mSelectedItemIDs.clear();
@@ -2491,11 +2459,7 @@
     LLInventoryGalleryItem* item = getItem(category_id);
     if (item && item->isSelected())
     {
-<<<<<<< HEAD
-        mItemMap[category_id]->setSelected(false);
-=======
         item->setSelected(false);
->>>>>>> ac330f63
         setFocus(true);
         // Todo: support multiselect
         // signalSelectionItemID(LLUUID::null);
@@ -2515,11 +2479,7 @@
         LLInventoryGalleryItem* item = getItem(id);
         if (item)
         {
-<<<<<<< HEAD
-            mItemMap[id]->setSelected(false);
-=======
             item->setSelected(false);
->>>>>>> ac330f63
         }
     }
     if (!mSelectedItemIDs.empty())
