--- conflicted
+++ resolved
@@ -1974,7 +1974,6 @@
 
 void LLInventoryGallery::deleteSelection()
 {
-<<<<<<< HEAD
     bool has_worn = false;
     bool needs_replacement = false;
     for (const LLUUID& id : mSelectedItemIDs)
@@ -2053,23 +2052,6 @@
         // </FS:Ansariel>
         LLNotificationsUtil::add("DeleteItems", args, LLSD(), boost::bind(&LLInventoryGallery::onDelete, _1, _2, mSelectedItemIDs));
     }
-=======
-    // <FS:Ansariel> Undo delete item confirmation per-session annoyance
-    //if (!LLInventoryAction::sDeleteConfirmationDisplayed) // ask for the confirmation at least once per session
-    //{
-    //    LLNotifications::instance().setIgnored("DeleteItems", false);
-    //    LLInventoryAction::sDeleteConfirmationDisplayed = true;
-    //}
-    // </FS:Ansariel>
-
-    LLSD args;
-    // <FS:Ansariel> FIRE-31816: Include selection count when deleting more than one object from inventory
-    //args["QUESTION"] = LLTrans::getString("DeleteItem");
-    args["COUNT_TOTAL"] = 1;
-    args["QUESTION"] = LLTrans::getString("DeleteItem", args);
-    // </FS:Ansariel>
-    LLNotificationsUtil::add("DeleteItems", args, LLSD(), boost::bind(&LLInventoryGallery::onDelete, _1, _2, mSelectedItemIDs));
->>>>>>> 4c6d8f4b
 }
 
 bool LLInventoryGallery::canDeleteSelection()
@@ -2572,25 +2554,23 @@
 {
     std::vector<EDragAndDropType> types;
     uuid_vec_t ids;
+    LLToolDragAndDrop::ESource src = LLToolDragAndDrop::SOURCE_AGENT;
     for (LLUUID& selected_id : mSelectedItemIDs)
     {
         const LLInventoryItem* item = gInventory.getItem(selected_id);
         if (item)
         {
+            if (item->getPermissions().getOwner() == ALEXANDRIA_LINDEN_ID)
+            {
+                src = LLToolDragAndDrop::SOURCE_LIBRARY;
+            }
+
             EDragAndDropType type = LLViewerAssetType::lookupDragAndDropType(item->getType());
             types.push_back(type);
             ids.push_back(selected_id);
         }
 
         const LLViewerInventoryCategory* cat = gInventory.getCategory(selected_id);
-<<<<<<< HEAD
-        if (cat && gInventory.isObjectDescendentOf(selected_id, gInventory.getRootFolderID())
-            && !LLFolderType::lookupIsProtectedType((cat)->getPreferredType()))
-        {
-            EDragAndDropType type = LLViewerAssetType::lookupDragAndDropType(cat->getType());
-            types.push_back(type);
-            ids.push_back(selected_id);
-=======
         if (cat)
         {
             if (gInventory.isObjectDescendentOf(selected_id, gInventory.getLibraryRootFolderID()))
@@ -2607,10 +2587,9 @@
                 types.push_back(type);
                 ids.push_back(selected_id);
             }
->>>>>>> 4c6d8f4b
-        }
-    }
-    LLToolDragAndDrop::getInstance()->beginMultiDrag(types, ids, LLToolDragAndDrop::SOURCE_AGENT);
+        }
+    }
+    LLToolDragAndDrop::getInstance()->beginMultiDrag(types, ids, src);
 }
 
 bool LLInventoryGallery::areViewsInitialized()
