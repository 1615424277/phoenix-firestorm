--- conflicted
+++ resolved
@@ -1634,17 +1634,12 @@
     // </FS:Ansariel>
 
     LLSD args;
-<<<<<<< HEAD
     // <FS:Ansariel> FIRE-31816: Include selection count when deleting more than one object from inventory
     //args["QUESTION"] = LLTrans::getString("DeleteItem");
     args["COUNT_TOTAL"] = 1;
     args["QUESTION"] = LLTrans::getString("DeleteItem", args);
     // </FS:Ansariel>
-    LLNotificationsUtil::add("DeleteItems", args, LLSD(), boost::bind(&LLInventoryGallery::onDelete, _1, _2, mSelectedItemID));
-=======
-    args["QUESTION"] = LLTrans::getString("DeleteItem");
     LLNotificationsUtil::add("DeleteItems", args, LLSD(), boost::bind(&LLInventoryGallery::onDelete, _1, _2, mSelectedItemIDs));
->>>>>>> 7b9206df
 }
 
 bool LLInventoryGallery::canDeleteSelection()
