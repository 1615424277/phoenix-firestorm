--- conflicted
+++ resolved
@@ -2408,17 +2408,11 @@
 {
     std::vector<EDragAndDropType> types;
     uuid_vec_t ids;
-    LLToolDragAndDrop::ESource src = LLToolDragAndDrop::SOURCE_AGENT;
     for (LLUUID& selected_id : mSelectedItemIDs)
     {
         const LLInventoryItem* item = gInventory.getItem(selected_id);
         if (item)
         {
-            if (item->getPermissions().getOwner() == ALEXANDRIA_LINDEN_ID)
-            {
-                src = LLToolDragAndDrop::SOURCE_LIBRARY;
-            }
-
             EDragAndDropType type = LLViewerAssetType::lookupDragAndDropType(item->getType());
             types.push_back(type);
             ids.push_back(selected_id);
@@ -2428,23 +2422,12 @@
         if (cat && gInventory.isObjectDescendentOf(selected_id, gInventory.getRootFolderID())
             && !LLFolderType::lookupIsProtectedType((cat)->getPreferredType()))
         {
-            if (cat->getOwnerID() == ALEXANDRIA_LINDEN_ID)
-            {
-                src = LLToolDragAndDrop::SOURCE_LIBRARY;
-            }
-
             EDragAndDropType type = LLViewerAssetType::lookupDragAndDropType(cat->getType());
             types.push_back(type);
             ids.push_back(selected_id);
         }
     }
-<<<<<<< HEAD
-    LLToolDragAndDrop::getInstance()->beginMultiDrag(types, ids, src);
-=======
-    // We must have set this for some reason, but it's causing compile errors
-    (void)src;
     LLToolDragAndDrop::getInstance()->beginMultiDrag(types, ids, LLToolDragAndDrop::SOURCE_AGENT);
->>>>>>> 8968f217
 }
 
 bool LLInventoryGallery::areViewsInitialized()
