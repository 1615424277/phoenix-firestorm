--- conflicted
+++ resolved
@@ -1668,9 +1668,6 @@
     mFilterSubString.clear();
 }
 
-<<<<<<< HEAD
-bool LLInventoryGallery::canCut() const
-=======
 
 
 bool is_category_removable(const LLUUID& folder_id, bool check_worn)
@@ -1710,8 +1707,7 @@
     return true;
 }
 
-BOOL LLInventoryGallery::canCut() const
->>>>>>> c06fb4e0
+bool LLInventoryGallery::canCut() const
 {
     if (!getVisible() || !getEnabled() || mSelectedItemIDs.empty())
     {
@@ -1922,7 +1918,7 @@
                     LLInventoryModel::cat_array_t categories;
                     LLInventoryModel::item_array_t items;
 
-                    gInventory.collectDescendents(obj_id, categories, items, FALSE);
+                    gInventory.collectDescendents(obj_id, categories, items, false);
 
                     for (LLInventoryModel::item_array_t::value_type& item : items)
                     {
@@ -1988,7 +1984,7 @@
             LLInventoryModel::cat_array_t categories;
             LLInventoryModel::item_array_t items;
 
-            gInventory.collectDescendents(id, categories, items, FALSE);
+            gInventory.collectDescendents(id, categories, items, false);
 
             for (LLInventoryModel::item_array_t::value_type& item : items)
             {
