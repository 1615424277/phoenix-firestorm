--- conflicted
+++ resolved
@@ -42,15 +42,6 @@
 class LLScrollingPanelParam : public LLScrollingPanelParamBase
 {
 public:
-<<<<<<< HEAD
-	LLScrollingPanelParam( const LLPanel::Params& panel_params,
-			       LLViewerJointMesh* mesh, LLViewerVisualParam* param, bool allow_modify, LLWearable* wearable, LLJoint* jointp, bool use_hints = true );
-	virtual ~LLScrollingPanelParam();
-
-	void				draw() override;
-	void				setVisible(bool visible) override;
-	void				updatePanel(bool allow_modify) override;
-=======
     LLScrollingPanelParam( const LLPanel::Params& panel_params,
                    LLViewerJointMesh* mesh, LLViewerVisualParam* param, bool allow_modify, LLWearable* wearable, LLJoint* jointp, bool use_hints = true );
     virtual ~LLScrollingPanelParam();
@@ -58,7 +49,6 @@
     void                draw() override;
     void                setVisible(bool visible) override;
     void                updatePanel(bool allow_modify) override;
->>>>>>> 1a8a5404
 
     static void         onSliderMouseDown(LLUICtrl* ctrl, void* userdata);
     static void         onSliderMouseUp(LLUICtrl* ctrl, void* userdata);
@@ -89,15 +79,9 @@
     static S32          sUpdateDelayFrames;
 
 protected:
-<<<<<<< HEAD
-	LLTimer				mMouseDownTimer;	// timer for how long mouse has been held down on a hint.
-	F32					mLastHeldTime;
-	bool mAllowModify;
-=======
     LLTimer             mMouseDownTimer;    // timer for how long mouse has been held down on a hint.
     F32                 mLastHeldTime;
     bool mAllowModify;
->>>>>>> 1a8a5404
 
     LLButton* mLessBtn;
     LLButton* mMoreBtn;
@@ -105,10 +89,6 @@
     LLViewBorder* mRightBorder;
     LLUICtrl* mMinParamText;
     LLUICtrl* mMaxParamText;
-<<<<<<< HEAD
-}; 
-=======
 };
->>>>>>> 1a8a5404
 
 #endif