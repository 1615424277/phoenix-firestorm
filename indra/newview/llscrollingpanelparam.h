/** 
 * @file llscrollingpanelparam.h
 * @brief the scrolling panel containing a list of visual param 
 *  	  panels
 *
 * $LicenseInfo:firstyear=2009&license=viewerlgpl$
 * Second Life Viewer Source Code
 * Copyright (C) 2010, Linden Research, Inc.
 * 
 * This library is free software; you can redistribute it and/or
 * modify it under the terms of the GNU Lesser General Public
 * License as published by the Free Software Foundation;
 * version 2.1 of the License only.
 * 
 * This library is distributed in the hope that it will be useful,
 * but WITHOUT ANY WARRANTY; without even the implied warranty of
 * MERCHANTABILITY or FITNESS FOR A PARTICULAR PURPOSE.  See the GNU
 * Lesser General Public License for more details.
 * 
 * You should have received a copy of the GNU Lesser General Public
 * License along with this library; if not, write to the Free Software
 * Foundation, Inc., 51 Franklin Street, Fifth Floor, Boston, MA  02110-1301  USA
 * 
 * Linden Research, Inc., 945 Battery Street, San Francisco, CA  94111  USA
 * $/LicenseInfo$
 */

#ifndef LL_SCROLLINGPANELPARAM_H
#define LL_SCROLLINGPANELPARAM_H

#include "llscrollingpanelparambase.h"

class LLBorder;
class LLButton;
class LLViewerJointMesh;
class LLViewerVisualParam;
class LLWearable;
class LLVisualParamHint;
class LLViewerVisualParam;
class LLJoint;

class LLScrollingPanelParam : public LLScrollingPanelParamBase
{
public:
	LLScrollingPanelParam( const LLPanel::Params& panel_params,
			       LLViewerJointMesh* mesh, LLViewerVisualParam* param, bool allow_modify, LLWearable* wearable, LLJoint* jointp, bool use_hints = true );
	virtual ~LLScrollingPanelParam();

	void				draw() override;
	void				setVisible(bool visible) override;
	void				updatePanel(bool allow_modify) override;

	static void			onSliderMouseDown(LLUICtrl* ctrl, void* userdata);
	static void			onSliderMouseUp(LLUICtrl* ctrl, void* userdata);

	static void			onHintMinMouseDown(void* userdata);
	static void			onHintMinHeldDown(void* userdata);
	static void			onHintMaxMouseDown(void* userdata);
	static void			onHintMaxHeldDown(void* userdata);
	static void			onHintMinMouseUp(void* userdata);
	static void			onHintMaxMouseUp(void* userdata);

	void				onHintMouseDown( LLVisualParamHint* hint );
	void				onHintHeldDown( LLVisualParamHint* hint );

	F32					weightToPercent( F32 weight );
	F32					percentToWeight( F32 percent );

public:
	// Constants for LLPanelVisualParam
	const static F32 PARAM_STEP_TIME_THRESHOLD;
	
	const static S32 PARAM_HINT_WIDTH;
	const static S32 PARAM_HINT_HEIGHT;

public:
	LLPointer<LLVisualParamHint>	mHintMin;
	LLPointer<LLVisualParamHint>	mHintMax;
	static S32 			sUpdateDelayFrames;
	
protected:
	LLTimer				mMouseDownTimer;	// timer for how long mouse has been held down on a hint.
	F32					mLastHeldTime;
	bool mAllowModify;
<<<<<<< HEAD
=======

    LLButton* mLessBtn;
    LLButton* mMoreBtn;
    LLViewBorder* mLeftBorder;
    LLViewBorder* mRightBorder;
    LLUICtrl* mMinParamText;
    LLUICtrl* mMaxParamText;
>>>>>>> 71ed1983
}; 

#endif<|MERGE_RESOLUTION|>--- conflicted
+++ resolved
@@ -82,8 +82,6 @@
 	LLTimer				mMouseDownTimer;	// timer for how long mouse has been held down on a hint.
 	F32					mLastHeldTime;
 	bool mAllowModify;
-<<<<<<< HEAD
-=======
 
     LLButton* mLessBtn;
     LLButton* mMoreBtn;
@@ -91,7 +89,6 @@
     LLViewBorder* mRightBorder;
     LLUICtrl* mMinParamText;
     LLUICtrl* mMaxParamText;
->>>>>>> 71ed1983
 }; 
 
 #endif