/** 
 * @file llavatarlistitem.h
 * @brief avatar list item header file
 *
 * $LicenseInfo:firstyear=2009&license=viewerlgpl$
 * Second Life Viewer Source Code
 * Copyright (C) 2010, Linden Research, Inc.
 * 
 * This library is free software; you can redistribute it and/or
 * modify it under the terms of the GNU Lesser General Public
 * License as published by the Free Software Foundation;
 * version 2.1 of the License only.
 * 
 * This library is distributed in the hope that it will be useful,
 * but WITHOUT ANY WARRANTY; without even the implied warranty of
 * MERCHANTABILITY or FITNESS FOR A PARTICULAR PURPOSE.  See the GNU
 * Lesser General Public License for more details.
 * 
 * You should have received a copy of the GNU Lesser General Public
 * License along with this library; if not, write to the Free Software
 * Foundation, Inc., 51 Franklin Street, Fifth Floor, Boston, MA  02110-1301  USA
 * 
 * Linden Research, Inc., 945 Battery Street, San Francisco, CA  94111  USA
 * $/LicenseInfo$
 */

#ifndef LL_LLAVATARLISTITEM_H
#define LL_LLAVATARLISTITEM_H

#include <boost/signals2.hpp>

#include "llpanel.h"
#include "llbutton.h"
#include "lltextbox.h"
#include "llstyle.h"

#include "llcallingcard.h" // for LLFriendObserver

class LLAvatarIconCtrl;
class LLOutputMonitorCtrl;
class LLAvatarName;
class LLIconCtrl;
class LLUICtrl;

class LLAvatarListItem : public LLPanel, public LLFriendObserver
{
public:
	struct Params : public LLInitParam::Block<Params, LLPanel::Params>
	{
		Optional<LLStyle::Params>	default_style,
									voice_call_invited_style,
									voice_call_joined_style,
									voice_call_left_style,
									online_style,
									offline_style,
									group_moderator_style;


		Optional<S32>				name_right_pad;

		Params();
	};

	typedef enum e_item_state_type {
		IS_DEFAULT,
		IS_VOICE_INVITED,
		IS_VOICE_JOINED,
		IS_VOICE_LEFT,
		IS_ONLINE,
		IS_OFFLINE,
		IS_GROUPMOD,
	} EItemState;

	/**
	 * Creates an instance of LLAvatarListItem.
	 *
	 * It is not registered with LLDefaultChildRegistry. It is built via LLUICtrlFactory::buildPanel
	 * or via registered LLCallbackMap depend on passed parameter.
	 * 
	 * @param not_from_ui_factory if true instance will be build with LLUICtrlFactory::buildPanel 
	 * otherwise it should be registered via LLCallbackMap before creating.
	 */
	LLAvatarListItem(bool not_from_ui_factory = true);
	virtual ~LLAvatarListItem();

	virtual bool postBuild();

	/**
	 * Processes notification from speaker indicator to update children when indicator's visibility is changed.
	 */
<<<<<<< HEAD
	// <FS:Ansariel> LL refactoring error
    //virtual void handleVisibilityChange ( BOOL new_visibility );
	virtual void onVisibilityChange ( BOOL new_visibility );
	// </FS:Ansariel>
=======
    virtual void handleVisibilityChange ( bool new_visibility );
>>>>>>> 0fb52bd3
	virtual S32	notifyParent(const LLSD& info);
	virtual void onMouseLeave(S32 x, S32 y, MASK mask);
	virtual void onMouseEnter(S32 x, S32 y, MASK mask);
	virtual void setValue(const LLSD& value);
	virtual void changed(U32 mask); // from LLFriendObserver

	void setOnline(bool online);
	void updateAvatarName(); // re-query the name cache
	void setAvatarName(const std::string& name);
	void setAvatarToolTip(const std::string& tooltip);
	void setHighlight(const std::string& highlight);
	void setState(EItemState item_style);
	void setAvatarId(const LLUUID& id, const LLUUID& session_id, bool ignore_status_changes = false, bool is_resident = true);
	void setLastInteractionTime(U32 secs_since);
	//Show/hide profile/info btn, translating speaker indicator and avatar name coordinates accordingly
	void setShowProfileBtn(bool show);
	void setShowInfoBtn(bool show);
	void setShowVoiceVolume(bool show);
	void showSpeakingIndicator(bool show);
	void showDisplayName(bool show, bool updateName = true);
	void showUsername(bool show, bool updateName = true);
	void setShowPermissions(bool show);
	void showLastInteractionTime(bool show);
	void setAvatarIconVisible(bool visible);
	void setShowCompleteName(bool show) { mShowCompleteName = show;};
// [RLVa:KB] - Checked: RLVa-1.2.0
	void setRlvCheckShowNames(bool fRlvCheckShowNames);
	void updateRlvRestrictions();
// [/RLVa:KB]
	
	const LLUUID& getAvatarId() const;
	std::string getAvatarName() const;
	std::string getUserName() const { return mUserName; }
	std::string getAvatarToolTip() const;
	bool getShowingBothNames() const;

	void onInfoBtnClick();
	void onVolumeChange(const LLSD& data);
	void onProfileBtnClick();
	void onPermissionOnlineClick();
	void onPermissionEditMineClick();
	void onPermissionMapClick();

	/*virtual*/ bool handleDoubleClick(S32 x, S32 y, MASK mask);
// [SL:KB] - Patch: UI-AvatarListDndShare | Checked: 2011-06-19 (Catznip-2.6.0c) | Added: Catznip-2.6.0c
	/*virtual*/ BOOL handleDragAndDrop(S32 x, S32 y, MASK mask, BOOL drop, EDragAndDropType cargo_type, void *cargo_data, 
	                                   EAcceptance *accept, std::string& tooltip_msg);
// [/SL:KB]

protected:
	/**
	 * Contains indicator to show voice activity. 
	 */
	LLOutputMonitorCtrl* mSpeakingIndicator;

	LLAvatarIconCtrl* mAvatarIcon;

	/// Indicator for permission to see me online.
	LLButton* mBtnPermissionOnline;
	/// Indicator for permission to see my position on the map.
	LLButton* mBtnPermissionMap;
	/// Indicator for permission to edit my objects.
	LLButton* mBtnPermissionEditMine;
	/// Indicator for permission to edit their objects.
	LLIconCtrl* mIconPermissionEditTheirs;
	void confirmModifyRights(bool grant, S32 rights);
	void rightsConfirmationCallback(const LLSD& notification,
									const LLSD& response, S32 rights);

	//radar_specific
	bool mShowDisplayName;
	bool mShowUsername;

	// <FS:Ansariel> Add callback for user volume change
	boost::signals2::connection mVoiceLevelChangeCallbackConnection;
	void onUserVoiceLevelChange(const LLUUID& avatar_id);
	void updateVoiceLevelSlider();

private:

	typedef enum e_online_status {
		E_OFFLINE,
		E_ONLINE,
		E_UNKNOWN,
	} EOnlineStatus;

	/**
	 * Enumeration of item elements in order from right to left.
	 * 
	 * updateChildren() assumes that indexes are in the such order to process avatar icon easier.
	 * assume that child indexes are in back order: the first in Enum is the last (right) in the item
	 *
	 * @see updateChildren()
	 */
	typedef enum e_avatar_item_child {
		ALIC_SPEAKER_INDICATOR,
		ALIC_PROFILE_BUTTON,
		ALIC_INFO_BUTTON,
		ALIC_VOLUME_SLIDER,
		ALIC_PERMISSION_ONLINE,
		ALIC_PERMISSION_MAP,
		ALIC_PERMISSION_EDIT_MINE,
		ALIC_PERMISSION_EDIT_THEIRS,
		ALIC_INTERACTION_TIME,
		ALIC_NAME,
		ALIC_ICON,
		ALIC_COUNT,
	} EAvatarListItemChildIndex;

	void setNameInternal(const std::string& name, const std::string& highlight);
	void onAvatarNameCache(const LLAvatarName& av_name);


	std::string formatSeconds(U32 secs);

	typedef std::map<EItemState, LLColor4> icon_color_map_t;
	static icon_color_map_t& getItemIconColorMap();

	/**
	 * Initializes widths of all children to use them while changing visibility of any of them.
	 *
	 * @see updateChildren()
	 */
	static void initChildrenWidths(LLAvatarListItem* self);

	/**
	 * Updates position and rectangle of visible children to fit all available item's width.
	 */
	void updateChildren();

	/**
	 * Update visibility of active permissions icons.
	 *
	 * Need to call updateChildren() afterwards to sort out their layout.
	 */
	bool showPermissions(bool visible);

	/**
	 * Gets child view specified by index.
	 *
	 * This method implemented via switch by all EAvatarListItemChildIndex values.
	 * It is used to not store children in array or vector to avoid of increasing memory usage.
	 */
	LLView* getItemChildView(EAvatarListItemChildIndex child_index);

	LLTextBox* mAvatarName;
	LLTextBox* mLastInteractionTime;
	LLStyle::Params mAvatarNameStyle;
	
	LLButton* mInfoBtn;
	LLButton* mProfileBtn;
	LLUICtrl* mVoiceSlider;

	LLUUID mAvatarId;
	std::string mHighlihtSubstring; // substring to highlight
	EOnlineStatus mOnlineStatus;
	//Flag indicating that info/profile button shouldn't be shown at all.
	//Speaker indicator and avatar name coords are translated accordingly
	bool mShowInfoBtn;
	bool mShowVoiceVolume;
	bool mShowProfileBtn;
// [RLVa:KB] - Checked: RLVa-1.2.0
	bool mRlvCheckShowNames;
// [/RLVa:KB]
	std::string mUserName; //KC - username cache used for sorting

	/// indicates whether to show icons representing permissions granted
	bool mShowPermissions;

	/// true when the mouse pointer is hovering over this item
	bool mHovered;
	
	bool mShowCompleteName;
	std::string mGreyOutUsername;

	void fetchAvatarName();
	boost::signals2::connection mAvatarNameCacheConnection;

	static bool	sStaticInitialized; // this variable is introduced to improve code readability
	static S32  sLeftPadding; // padding to first left visible child (icon or name)
	static S32  sNameRightPadding; // right padding from name to next visible child

	/**
	 * Contains widths of each child specified by EAvatarListItemChildIndex
	 * including padding to the next right one.
	 *
	 * @see initChildrenWidths()
	 */
	static S32 sChildrenWidths[ALIC_COUNT];

};

#endif //LL_LLAVATARLISTITEM_H<|MERGE_RESOLUTION|>--- conflicted
+++ resolved
@@ -88,14 +88,10 @@
 	/**
 	 * Processes notification from speaker indicator to update children when indicator's visibility is changed.
 	 */
-<<<<<<< HEAD
 	// <FS:Ansariel> LL refactoring error
-    //virtual void handleVisibilityChange ( BOOL new_visibility );
-	virtual void onVisibilityChange ( BOOL new_visibility );
+    //virtual void handleVisibilityChange ( bool new_visibility );
+	virtual void onVisibilityChange ( bool new_visibility );
 	// </FS:Ansariel>
-=======
-    virtual void handleVisibilityChange ( bool new_visibility );
->>>>>>> 0fb52bd3
 	virtual S32	notifyParent(const LLSD& info);
 	virtual void onMouseLeave(S32 x, S32 y, MASK mask);
 	virtual void onMouseEnter(S32 x, S32 y, MASK mask);
@@ -141,7 +137,7 @@
 
 	/*virtual*/ bool handleDoubleClick(S32 x, S32 y, MASK mask);
 // [SL:KB] - Patch: UI-AvatarListDndShare | Checked: 2011-06-19 (Catznip-2.6.0c) | Added: Catznip-2.6.0c
-	/*virtual*/ BOOL handleDragAndDrop(S32 x, S32 y, MASK mask, BOOL drop, EDragAndDropType cargo_type, void *cargo_data, 
+	/*virtual*/ bool handleDragAndDrop(S32 x, S32 y, MASK mask, bool drop, EDragAndDropType cargo_type, void *cargo_data,
 	                                   EAcceptance *accept, std::string& tooltip_msg);
 // [/SL:KB]
 
