--- conflicted
+++ resolved
@@ -89,13 +89,8 @@
      * Processes notification from speaker indicator to update children when indicator's visibility is changed.
      */
     // <FS:Ansariel> LL refactoring error
-<<<<<<< HEAD
-    //virtual void handleVisibilityChange ( BOOL new_visibility );
-    virtual void onVisibilityChange ( BOOL new_visibility );
-=======
     //virtual void handleVisibilityChange ( bool new_visibility );
     virtual void onVisibilityChange ( bool new_visibility );
->>>>>>> 050d2fef
     // </FS:Ansariel>
     virtual S32 notifyParent(const LLSD& info);
     virtual void onMouseLeave(S32 x, S32 y, MASK mask);
@@ -140,15 +135,9 @@
     void onPermissionEditMineClick();
     void onPermissionMapClick();
 
-<<<<<<< HEAD
-    /*virtual*/ BOOL handleDoubleClick(S32 x, S32 y, MASK mask);
-// [SL:KB] - Patch: UI-AvatarListDndShare | Checked: 2011-06-19 (Catznip-2.6.0c) | Added: Catznip-2.6.0c
-    /*virtual*/ BOOL handleDragAndDrop(S32 x, S32 y, MASK mask, BOOL drop, EDragAndDropType cargo_type, void *cargo_data,
-=======
     /*virtual*/ bool handleDoubleClick(S32 x, S32 y, MASK mask);
 // [SL:KB] - Patch: UI-AvatarListDndShare | Checked: 2011-06-19 (Catznip-2.6.0c) | Added: Catznip-2.6.0c
     /*virtual*/ bool handleDragAndDrop(S32 x, S32 y, MASK mask, bool drop, EDragAndDropType cargo_type, void *cargo_data,
->>>>>>> 050d2fef
                                        EAcceptance *accept, std::string& tooltip_msg);
 // [/SL:KB]
 
