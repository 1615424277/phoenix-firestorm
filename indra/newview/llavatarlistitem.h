/**
 * @file llavatarlistitem.h
 * @brief avatar list item header file
 *
 * $LicenseInfo:firstyear=2009&license=viewerlgpl$
 * Second Life Viewer Source Code
 * Copyright (C) 2010, Linden Research, Inc.
 *
 * This library is free software; you can redistribute it and/or
 * modify it under the terms of the GNU Lesser General Public
 * License as published by the Free Software Foundation;
 * version 2.1 of the License only.
 *
 * This library is distributed in the hope that it will be useful,
 * but WITHOUT ANY WARRANTY; without even the implied warranty of
 * MERCHANTABILITY or FITNESS FOR A PARTICULAR PURPOSE.  See the GNU
 * Lesser General Public License for more details.
 *
 * You should have received a copy of the GNU Lesser General Public
 * License along with this library; if not, write to the Free Software
 * Foundation, Inc., 51 Franklin Street, Fifth Floor, Boston, MA  02110-1301  USA
 *
 * Linden Research, Inc., 945 Battery Street, San Francisco, CA  94111  USA
 * $/LicenseInfo$
 */

#ifndef LL_LLAVATARLISTITEM_H
#define LL_LLAVATARLISTITEM_H

#include <boost/signals2.hpp>

#include "llpanel.h"
#include "llbutton.h"
#include "lltextbox.h"
#include "llstyle.h"

#include "llcallingcard.h" // for LLFriendObserver

class LLAvatarIconCtrl;
class LLOutputMonitorCtrl;
class LLAvatarName;
class LLIconCtrl;
class LLUICtrl;

class LLAvatarListItem : public LLPanel, public LLFriendObserver
{
public:
<<<<<<< HEAD
	struct Params : public LLInitParam::Block<Params, LLPanel::Params>
	{
		Optional<LLStyle::Params>	default_style,
									voice_call_invited_style,
									voice_call_joined_style,
									voice_call_left_style,
									online_style,
									offline_style,
									group_moderator_style;


		Optional<S32>				name_right_pad;

		Params();
	};

	typedef enum e_item_state_type {
		IS_DEFAULT,
		IS_VOICE_INVITED,
		IS_VOICE_JOINED,
		IS_VOICE_LEFT,
		IS_ONLINE,
		IS_OFFLINE,
		IS_GROUPMOD,
	} EItemState;

	/**
	 * Creates an instance of LLAvatarListItem.
	 *
	 * It is not registered with LLDefaultChildRegistry. It is built via LLUICtrlFactory::buildPanel
	 * or via registered LLCallbackMap depend on passed parameter.
	 * 
	 * @param not_from_ui_factory if true instance will be build with LLUICtrlFactory::buildPanel 
	 * otherwise it should be registered via LLCallbackMap before creating.
	 */
	LLAvatarListItem(bool not_from_ui_factory = true);
	virtual ~LLAvatarListItem();

	virtual bool postBuild();

	/**
	 * Processes notification from speaker indicator to update children when indicator's visibility is changed.
	 */
	// <FS:Ansariel> LL refactoring error
    //virtual void handleVisibilityChange ( bool new_visibility );
	virtual void onVisibilityChange ( bool new_visibility );
	// </FS:Ansariel>
	virtual S32	notifyParent(const LLSD& info);
	virtual void onMouseLeave(S32 x, S32 y, MASK mask);
	virtual void onMouseEnter(S32 x, S32 y, MASK mask);
	virtual void setValue(const LLSD& value);
	virtual void changed(U32 mask); // from LLFriendObserver

	void setOnline(bool online);
	void updateAvatarName(); // re-query the name cache
	void setAvatarName(const std::string& name);
	void setAvatarToolTip(const std::string& tooltip);
	void setHighlight(const std::string& highlight);
	void setState(EItemState item_style);
	void setAvatarId(const LLUUID& id, const LLUUID& session_id, bool ignore_status_changes = false, bool is_resident = true);
	void setLastInteractionTime(U32 secs_since);
	//Show/hide profile/info btn, translating speaker indicator and avatar name coordinates accordingly
	void setShowProfileBtn(bool show);
	void setShowInfoBtn(bool show);
	void setShowVoiceVolume(bool show);
	void showSpeakingIndicator(bool show);
	void showDisplayName(bool show, bool updateName = true);
	void showUsername(bool show, bool updateName = true);
	void setShowPermissions(bool show);
	void showLastInteractionTime(bool show);
	void setAvatarIconVisible(bool visible);
	void setShowCompleteName(bool show) { mShowCompleteName = show;};
=======
    struct Params : public LLInitParam::Block<Params, LLPanel::Params>
    {
        Optional<LLStyle::Params>   default_style,
                                    voice_call_invited_style,
                                    voice_call_joined_style,
                                    voice_call_left_style,
                                    online_style,
                                    offline_style,
                                    group_moderator_style;


        Optional<S32>               name_right_pad;

        Params();
    };

    typedef enum e_item_state_type {
        IS_DEFAULT,
        IS_VOICE_INVITED,
        IS_VOICE_JOINED,
        IS_VOICE_LEFT,
        IS_ONLINE,
        IS_OFFLINE,
        IS_GROUPMOD,
    } EItemState;

    /**
     * Creates an instance of LLAvatarListItem.
     *
     * It is not registered with LLDefaultChildRegistry. It is built via LLUICtrlFactory::buildPanel
     * or via registered LLCallbackMap depend on passed parameter.
     *
     * @param not_from_ui_factory if true instance will be build with LLUICtrlFactory::buildPanel
     * otherwise it should be registered via LLCallbackMap before creating.
     */
    LLAvatarListItem(bool not_from_ui_factory = true);
    virtual ~LLAvatarListItem();

    virtual BOOL postBuild();

    /**
     * Processes notification from speaker indicator to update children when indicator's visibility is changed.
     */
    // <FS:Ansariel> LL refactoring error
    //virtual void handleVisibilityChange ( BOOL new_visibility );
    virtual void onVisibilityChange ( BOOL new_visibility );
    // </FS:Ansariel>
    virtual S32 notifyParent(const LLSD& info);
    virtual void onMouseLeave(S32 x, S32 y, MASK mask);
    virtual void onMouseEnter(S32 x, S32 y, MASK mask);
    virtual void setValue(const LLSD& value);
    virtual void changed(U32 mask); // from LLFriendObserver

    void setOnline(bool online);
    void updateAvatarName(); // re-query the name cache
    void setAvatarName(const std::string& name);
    void setAvatarToolTip(const std::string& tooltip);
    void setHighlight(const std::string& highlight);
    void setState(EItemState item_style);
    void setAvatarId(const LLUUID& id, const LLUUID& session_id, bool ignore_status_changes = false, bool is_resident = true);
    void setLastInteractionTime(U32 secs_since);
    //Show/hide profile/info btn, translating speaker indicator and avatar name coordinates accordingly
    void setShowProfileBtn(bool show);
    void setShowInfoBtn(bool show);
    void setShowVoiceVolume(bool show);
    void showSpeakingIndicator(bool show);
    void showDisplayName(bool show, bool updateName = true);
    void showUsername(bool show, bool updateName = true);
    void setShowPermissions(bool show);
    void showLastInteractionTime(bool show);
    void setAvatarIconVisible(bool visible);
    void setShowCompleteName(bool show) { mShowCompleteName = show;};
>>>>>>> c06fb4e0
// [RLVa:KB] - Checked: RLVa-1.2.0
    void setRlvCheckShowNames(bool fRlvCheckShowNames);
    void updateRlvRestrictions();
// [/RLVa:KB]
<<<<<<< HEAD
	
	const LLUUID& getAvatarId() const;
	std::string getAvatarName() const;
	std::string getUserName() const { return mUserName; }
	std::string getAvatarToolTip() const;
	bool getShowingBothNames() const;

	void onInfoBtnClick();
	void onVolumeChange(const LLSD& data);
	void onProfileBtnClick();
	void onPermissionOnlineClick();
	void onPermissionEditMineClick();
	void onPermissionMapClick();

	/*virtual*/ bool handleDoubleClick(S32 x, S32 y, MASK mask);
// [SL:KB] - Patch: UI-AvatarListDndShare | Checked: 2011-06-19 (Catznip-2.6.0c) | Added: Catznip-2.6.0c
	/*virtual*/ bool handleDragAndDrop(S32 x, S32 y, MASK mask, bool drop, EDragAndDropType cargo_type, void *cargo_data,
	                                   EAcceptance *accept, std::string& tooltip_msg);
=======

    const LLUUID& getAvatarId() const;
    std::string getAvatarName() const;
    std::string getUserName() const { return mUserName; }
    std::string getAvatarToolTip() const;
    bool getShowingBothNames() const;

    void onInfoBtnClick();
    void onVolumeChange(const LLSD& data);
    void onProfileBtnClick();
    void onPermissionOnlineClick();
    void onPermissionEditMineClick();
    void onPermissionMapClick();

    /*virtual*/ BOOL handleDoubleClick(S32 x, S32 y, MASK mask);
// [SL:KB] - Patch: UI-AvatarListDndShare | Checked: 2011-06-19 (Catznip-2.6.0c) | Added: Catznip-2.6.0c
    /*virtual*/ BOOL handleDragAndDrop(S32 x, S32 y, MASK mask, BOOL drop, EDragAndDropType cargo_type, void *cargo_data,
                                       EAcceptance *accept, std::string& tooltip_msg);
>>>>>>> c06fb4e0
// [/SL:KB]

protected:
    /**
     * Contains indicator to show voice activity.
     */
    LLOutputMonitorCtrl* mSpeakingIndicator;

    LLAvatarIconCtrl* mAvatarIcon;

    /// Indicator for permission to see me online.
    LLButton* mBtnPermissionOnline;
    /// Indicator for permission to see my position on the map.
    LLButton* mBtnPermissionMap;
    /// Indicator for permission to edit my objects.
    LLButton* mBtnPermissionEditMine;
    /// Indicator for permission to edit their objects.
    LLIconCtrl* mIconPermissionEditTheirs;
    void confirmModifyRights(bool grant, S32 rights);
    void rightsConfirmationCallback(const LLSD& notification,
                                    const LLSD& response, S32 rights);

    //radar_specific
    bool mShowDisplayName;
    bool mShowUsername;

    // <FS:Ansariel> Add callback for user volume change
    boost::signals2::connection mVoiceLevelChangeCallbackConnection;
    void onUserVoiceLevelChange(const LLUUID& avatar_id);
    void updateVoiceLevelSlider();

private:

    typedef enum e_online_status {
        E_OFFLINE,
        E_ONLINE,
        E_UNKNOWN,
    } EOnlineStatus;

    /**
     * Enumeration of item elements in order from right to left.
     *
     * updateChildren() assumes that indexes are in the such order to process avatar icon easier.
     * assume that child indexes are in back order: the first in Enum is the last (right) in the item
     *
     * @see updateChildren()
     */
    typedef enum e_avatar_item_child {
        ALIC_SPEAKER_INDICATOR,
        ALIC_PROFILE_BUTTON,
        ALIC_INFO_BUTTON,
        ALIC_VOLUME_SLIDER,
        ALIC_PERMISSION_ONLINE,
        ALIC_PERMISSION_MAP,
        ALIC_PERMISSION_EDIT_MINE,
        ALIC_PERMISSION_EDIT_THEIRS,
        ALIC_INTERACTION_TIME,
        ALIC_NAME,
        ALIC_ICON,
        ALIC_COUNT,
    } EAvatarListItemChildIndex;

    void setNameInternal(const std::string& name, const std::string& highlight);
    void onAvatarNameCache(const LLAvatarName& av_name);


    std::string formatSeconds(U32 secs);

    typedef std::map<EItemState, LLColor4> icon_color_map_t;
    static icon_color_map_t& getItemIconColorMap();

    /**
     * Initializes widths of all children to use them while changing visibility of any of them.
     *
     * @see updateChildren()
     */
    static void initChildrenWidths(LLAvatarListItem* self);

    /**
     * Updates position and rectangle of visible children to fit all available item's width.
     */
    void updateChildren();

    /**
     * Update visibility of active permissions icons.
     *
     * Need to call updateChildren() afterwards to sort out their layout.
     */
    bool showPermissions(bool visible);

    /**
     * Gets child view specified by index.
     *
     * This method implemented via switch by all EAvatarListItemChildIndex values.
     * It is used to not store children in array or vector to avoid of increasing memory usage.
     */
    LLView* getItemChildView(EAvatarListItemChildIndex child_index);

    LLTextBox* mAvatarName;
    LLTextBox* mLastInteractionTime;
    LLStyle::Params mAvatarNameStyle;

    LLButton* mInfoBtn;
    LLButton* mProfileBtn;
    LLUICtrl* mVoiceSlider;

    LLUUID mAvatarId;
    std::string mHighlihtSubstring; // substring to highlight
    EOnlineStatus mOnlineStatus;
    //Flag indicating that info/profile button shouldn't be shown at all.
    //Speaker indicator and avatar name coords are translated accordingly
    bool mShowInfoBtn;
    bool mShowVoiceVolume;
    bool mShowProfileBtn;
// [RLVa:KB] - Checked: RLVa-1.2.0
    bool mRlvCheckShowNames;
// [/RLVa:KB]
    std::string mUserName; //KC - username cache used for sorting

    /// indicates whether to show icons representing permissions granted
    bool mShowPermissions;

    /// true when the mouse pointer is hovering over this item
    bool mHovered;

    bool mShowCompleteName;
    std::string mGreyOutUsername;

    void fetchAvatarName();
    boost::signals2::connection mAvatarNameCacheConnection;

    static bool sStaticInitialized; // this variable is introduced to improve code readability
    static S32  sLeftPadding; // padding to first left visible child (icon or name)
    static S32  sNameRightPadding; // right padding from name to next visible child

    /**
     * Contains widths of each child specified by EAvatarListItemChildIndex
     * including padding to the next right one.
     *
     * @see initChildrenWidths()
     */
    static S32 sChildrenWidths[ALIC_COUNT];

};

#endif //LL_LLAVATARLISTITEM_H<|MERGE_RESOLUTION|>--- conflicted
+++ resolved
@@ -45,80 +45,6 @@
 class LLAvatarListItem : public LLPanel, public LLFriendObserver
 {
 public:
-<<<<<<< HEAD
-	struct Params : public LLInitParam::Block<Params, LLPanel::Params>
-	{
-		Optional<LLStyle::Params>	default_style,
-									voice_call_invited_style,
-									voice_call_joined_style,
-									voice_call_left_style,
-									online_style,
-									offline_style,
-									group_moderator_style;
-
-
-		Optional<S32>				name_right_pad;
-
-		Params();
-	};
-
-	typedef enum e_item_state_type {
-		IS_DEFAULT,
-		IS_VOICE_INVITED,
-		IS_VOICE_JOINED,
-		IS_VOICE_LEFT,
-		IS_ONLINE,
-		IS_OFFLINE,
-		IS_GROUPMOD,
-	} EItemState;
-
-	/**
-	 * Creates an instance of LLAvatarListItem.
-	 *
-	 * It is not registered with LLDefaultChildRegistry. It is built via LLUICtrlFactory::buildPanel
-	 * or via registered LLCallbackMap depend on passed parameter.
-	 * 
-	 * @param not_from_ui_factory if true instance will be build with LLUICtrlFactory::buildPanel 
-	 * otherwise it should be registered via LLCallbackMap before creating.
-	 */
-	LLAvatarListItem(bool not_from_ui_factory = true);
-	virtual ~LLAvatarListItem();
-
-	virtual bool postBuild();
-
-	/**
-	 * Processes notification from speaker indicator to update children when indicator's visibility is changed.
-	 */
-	// <FS:Ansariel> LL refactoring error
-    //virtual void handleVisibilityChange ( bool new_visibility );
-	virtual void onVisibilityChange ( bool new_visibility );
-	// </FS:Ansariel>
-	virtual S32	notifyParent(const LLSD& info);
-	virtual void onMouseLeave(S32 x, S32 y, MASK mask);
-	virtual void onMouseEnter(S32 x, S32 y, MASK mask);
-	virtual void setValue(const LLSD& value);
-	virtual void changed(U32 mask); // from LLFriendObserver
-
-	void setOnline(bool online);
-	void updateAvatarName(); // re-query the name cache
-	void setAvatarName(const std::string& name);
-	void setAvatarToolTip(const std::string& tooltip);
-	void setHighlight(const std::string& highlight);
-	void setState(EItemState item_style);
-	void setAvatarId(const LLUUID& id, const LLUUID& session_id, bool ignore_status_changes = false, bool is_resident = true);
-	void setLastInteractionTime(U32 secs_since);
-	//Show/hide profile/info btn, translating speaker indicator and avatar name coordinates accordingly
-	void setShowProfileBtn(bool show);
-	void setShowInfoBtn(bool show);
-	void setShowVoiceVolume(bool show);
-	void showSpeakingIndicator(bool show);
-	void showDisplayName(bool show, bool updateName = true);
-	void showUsername(bool show, bool updateName = true);
-	void setShowPermissions(bool show);
-	void showLastInteractionTime(bool show);
-	void setAvatarIconVisible(bool visible);
-	void setShowCompleteName(bool show) { mShowCompleteName = show;};
-=======
     struct Params : public LLInitParam::Block<Params, LLPanel::Params>
     {
         Optional<LLStyle::Params>   default_style,
@@ -157,14 +83,14 @@
     LLAvatarListItem(bool not_from_ui_factory = true);
     virtual ~LLAvatarListItem();
 
-    virtual BOOL postBuild();
+    virtual bool postBuild();
 
     /**
      * Processes notification from speaker indicator to update children when indicator's visibility is changed.
      */
     // <FS:Ansariel> LL refactoring error
-    //virtual void handleVisibilityChange ( BOOL new_visibility );
-    virtual void onVisibilityChange ( BOOL new_visibility );
+    //virtual void handleVisibilityChange ( bool new_visibility );
+    virtual void onVisibilityChange ( bool new_visibility );
     // </FS:Ansariel>
     virtual S32 notifyParent(const LLSD& info);
     virtual void onMouseLeave(S32 x, S32 y, MASK mask);
@@ -191,31 +117,10 @@
     void showLastInteractionTime(bool show);
     void setAvatarIconVisible(bool visible);
     void setShowCompleteName(bool show) { mShowCompleteName = show;};
->>>>>>> c06fb4e0
 // [RLVa:KB] - Checked: RLVa-1.2.0
     void setRlvCheckShowNames(bool fRlvCheckShowNames);
     void updateRlvRestrictions();
 // [/RLVa:KB]
-<<<<<<< HEAD
-	
-	const LLUUID& getAvatarId() const;
-	std::string getAvatarName() const;
-	std::string getUserName() const { return mUserName; }
-	std::string getAvatarToolTip() const;
-	bool getShowingBothNames() const;
-
-	void onInfoBtnClick();
-	void onVolumeChange(const LLSD& data);
-	void onProfileBtnClick();
-	void onPermissionOnlineClick();
-	void onPermissionEditMineClick();
-	void onPermissionMapClick();
-
-	/*virtual*/ bool handleDoubleClick(S32 x, S32 y, MASK mask);
-// [SL:KB] - Patch: UI-AvatarListDndShare | Checked: 2011-06-19 (Catznip-2.6.0c) | Added: Catznip-2.6.0c
-	/*virtual*/ bool handleDragAndDrop(S32 x, S32 y, MASK mask, bool drop, EDragAndDropType cargo_type, void *cargo_data,
-	                                   EAcceptance *accept, std::string& tooltip_msg);
-=======
 
     const LLUUID& getAvatarId() const;
     std::string getAvatarName() const;
@@ -230,11 +135,10 @@
     void onPermissionEditMineClick();
     void onPermissionMapClick();
 
-    /*virtual*/ BOOL handleDoubleClick(S32 x, S32 y, MASK mask);
+    /*virtual*/ bool handleDoubleClick(S32 x, S32 y, MASK mask);
 // [SL:KB] - Patch: UI-AvatarListDndShare | Checked: 2011-06-19 (Catznip-2.6.0c) | Added: Catznip-2.6.0c
-    /*virtual*/ BOOL handleDragAndDrop(S32 x, S32 y, MASK mask, BOOL drop, EDragAndDropType cargo_type, void *cargo_data,
+    /*virtual*/ bool handleDragAndDrop(S32 x, S32 y, MASK mask, bool drop, EDragAndDropType cargo_type, void *cargo_data,
                                        EAcceptance *accept, std::string& tooltip_msg);
->>>>>>> c06fb4e0
 // [/SL:KB]
 
 protected:
