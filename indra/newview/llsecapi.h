/**
 * @file llsecapi.h
 * @brief Security API for services such as certificate handling
 * secure local storage, etc.
 *
 * $LicenseInfo:firstyear=2009&license=viewerlgpl$
 * Second Life Viewer Source Code
 * Copyright (C) 2010, Linden Research, Inc.
 *
 * This library is free software; you can redistribute it and/or
 * modify it under the terms of the GNU Lesser General Public
 * License as published by the Free Software Foundation;
 * version 2.1 of the License only.
 *
 * This library is distributed in the hope that it will be useful,
 * but WITHOUT ANY WARRANTY; without even the implied warranty of
 * MERCHANTABILITY or FITNESS FOR A PARTICULAR PURPOSE.  See the GNU
 * Lesser General Public License for more details.
 *
 * You should have received a copy of the GNU Lesser General Public
 * License along with this library; if not, write to the Free Software
 * Foundation, Inc., 51 Franklin Street, Fifth Floor, Boston, MA  02110-1301  USA
 *
 * Linden Research, Inc., 945 Battery Street, San Francisco, CA  94111  USA
 * $/LicenseInfo$
 */

#ifndef LLSECAPI_H
#define LLSECAPI_H
#include <vector>
#include "llwin32headerslean.h"
#include <openssl/x509.h>
#include <ostream>
#include "llpointer.h"
#include "llexception.h"

#ifdef LL_WINDOWS
#pragma warning(disable:4250)
#endif // LL_WINDOWS

// All error handling is via exceptions.


#define CERT_SUBJECT_NAME "subject_name"
#define CERT_ISSUER_NAME "issuer_name"
#define CERT_NAME_CN "commonName"

#define CERT_SUBJECT_NAME_STRING "subject_name_string"
#define CERT_ISSUER_NAME_STRING "issuer_name_string"

#define CERT_SERIAL_NUMBER "serial_number"

#define CERT_VALID_FROM "valid_from"
#define CERT_VALID_TO "valid_to"
#define CERT_SHA1_DIGEST "sha1_digest"
#define CERT_MD5_DIGEST "md5_digest"
#define CERT_HOSTNAME "hostname"
#define CERT_BASIC_CONSTRAINTS "basicConstraints"
#define CERT_BASIC_CONSTRAINTS_CA "CA"
#define CERT_BASIC_CONSTRAINTS_PATHLEN "pathLen"

#define CERT_KEY_USAGE "keyUsage"
#define CERT_KU_DIGITAL_SIGNATURE    "digitalSignature"
#define CERT_KU_NON_REPUDIATION      "nonRepudiation"
#define CERT_KU_KEY_ENCIPHERMENT     "keyEncipherment"
#define CERT_KU_DATA_ENCIPHERMENT    "dataEncipherment"
#define CERT_KU_KEY_AGREEMENT        "keyAgreement"
#define CERT_KU_CERT_SIGN        "certSigning"
#define CERT_KU_CRL_SIGN             "crlSigning"
#define CERT_KU_ENCIPHER_ONLY        "encipherOnly"
#define CERT_KU_DECIPHER_ONLY        "decipherOnly"

#define BASIC_SECHANDLER "BASIC_SECHANDLER"
#define CERT_VALIDATION_DATE "validation_date"

#define CERT_EXTENDED_KEY_USAGE "extendedKeyUsage"
#define CERT_EKU_SERVER_AUTH SN_server_auth
#define CERT_EKU_TLS_SERVER_AUTH LN_server_auth

#define CERT_SUBJECT_KEY_IDENTFIER "subjectKeyIdentifier"
#define CERT_AUTHORITY_KEY_IDENTIFIER "authorityKeyIdentifier"
#define CERT_AUTHORITY_KEY_IDENTIFIER_ID "authorityKeyIdentifierId"
#define CERT_AUTHORITY_KEY_IDENTIFIER_NAME "authorityKeyIdentifierName"
#define CERT_AUTHORITY_KEY_IDENTIFIER_SERIAL "authorityKeyIdentifierSerial"

// validate the current time lies within
// the validation period of the cert
#define VALIDATION_POLICY_TIME 1

// validate that the CA, or some cert in the chain
// lies within the certificate store
#define VALIDATION_POLICY_TRUSTED 2

// validate that the subject name of
// the cert contains the passed in hostname
// or validates against the hostname
#define VALIDATION_POLICY_HOSTNAME 4


// validate that the cert contains the SSL EKU
#define VALIDATION_POLICY_SSL_KU 8

// validate that the cert contains the SSL EKU
#define VALIDATION_POLICY_CA_KU 16

#define VALIDATION_POLICY_CA_BASIC_CONSTRAINTS 32

// validate that the cert is correct for SSL
#define VALIDATION_POLICY_SSL (VALIDATION_POLICY_TIME | \
                               VALIDATION_POLICY_HOSTNAME | \
                               VALIDATION_POLICY_TRUSTED | \
                               VALIDATION_POLICY_SSL_KU | \
                               VALIDATION_POLICY_CA_BASIC_CONSTRAINTS | \
                               VALIDATION_POLICY_CA_KU)






struct LLProtectedDataException: public LLException
{
    LLProtectedDataException(const std::string& msg):
        LLException(msg)
    {
        LL_WARNS("SECAPI") << "Protected Data Error: " << msg << LL_ENDL;
    }
};

// class LLCertificate
// parent class providing an interface for certifiate.
// LLCertificates are considered unmodifiable
// Certificates are pulled out of stores, or created via
// factory calls
class LLCertificate : public LLThreadSafeRefCount
{
    LOG_CLASS(LLCertificate);
public:
    LLCertificate() {}

    virtual ~LLCertificate() {}

    // return a PEM encoded certificate.  The encoding
    // includes the -----BEGIN CERTIFICATE----- and end certificate elements
    virtual std::string getPem() const=0;

    // return a DER encoded certificate
    virtual std::vector<U8> getBinary() const=0;

    // return an LLSD object containing information about the certificate
    // such as its name, signature, expiry time, serial number
    virtual void getLLSD(LLSD& llsd)=0;

    // return an openSSL X509 struct for the certificate
    virtual X509* getOpenSSLX509() const=0;

};

// class LLCertificateVector
// base class for a list of certificates.


class LLCertificateVector : public LLThreadSafeRefCount
{

public:

    LLCertificateVector() {};
    virtual ~LLCertificateVector() {};

    // base iterator implementation class, providing
    // the functionality needed for the iterator class.
    class iterator_impl : public LLThreadSafeRefCount
    {
    public:
        iterator_impl() {};
        virtual ~iterator_impl() {};
        virtual void seek(bool incr)=0;
        virtual LLPointer<iterator_impl> clone() const=0;
        virtual bool equals(const LLPointer<iterator_impl>& _iter) const=0;
        virtual LLPointer<LLCertificate> get()=0;
    };

    // iterator class
    class iterator
    {
    public:
        iterator(LLPointer<iterator_impl> impl) : mImpl(impl) {}
        iterator() : mImpl(NULL) {}
        iterator(const iterator& _iter) {mImpl = _iter.mImpl->clone(); }
        ~iterator() {}
        iterator& operator++() { if(mImpl.notNull()) mImpl->seek(true); return *this;}
        iterator& operator--() { if(mImpl.notNull()) mImpl->seek(false); return *this;}

        iterator operator++(int) { iterator result = *this; if(mImpl.notNull()) mImpl->seek(true); return result;}
        iterator operator--(int) { iterator result = *this; if(mImpl.notNull()) mImpl->seek(false); return result;}
        LLPointer<LLCertificate> operator*() { return mImpl->get(); }

        LLPointer<iterator_impl> mImpl;
    protected:
        friend bool operator==(const LLCertificateVector::iterator& _lhs, const LLCertificateVector::iterator& _rhs);
        bool equals(const iterator& _iter) const { return mImpl->equals(_iter.mImpl); }
    };

    // numeric indexer
    virtual LLPointer<LLCertificate> operator[](int)=0;

    // Iteration
    virtual iterator begin()=0;

    virtual iterator end()=0;

    // find a cert given params
    virtual iterator find(const LLSD& params) =0;

    // return the number of certs in the store
    virtual int size() const = 0;

    // append the cert to the store.  if a copy of the cert already exists in the store, it is removed first
    virtual void  add(LLPointer<LLCertificate> cert)=0;

    // insert the cert to the store.  if a copy of the cert already exists in the store, it is removed first
    virtual void  insert(iterator location, LLPointer<LLCertificate> cert)=0;

    // remove a certificate from the store
    virtual LLPointer<LLCertificate> erase(iterator cert)=0;
};

// class LLCertificateChain
// Class representing a chain of certificates in order, with the
// first element being the child cert.
class LLCertificateChain : virtual public LLCertificateVector
{

public:
    LLCertificateChain() {}

    virtual ~LLCertificateChain() {}

};

// class LLCertificateStore
// represents a store of certificates, typically a store of root CA
// certificates.  The store can be persisted, and can be used to validate
// a cert chain
//
class LLCertificateStore : virtual public LLCertificateVector
{

public:

    LLCertificateStore() {}
    virtual ~LLCertificateStore() {}

    // persist the store
    virtual void save()=0;

    // return the store id
    virtual std::string storeId() const=0;

    // validate a certificate chain given the params.
    // Will throw exceptions on error

    virtual void validate(int validation_policy,
                          LLPointer<LLCertificateChain> cert_chain,
                          const LLSD& validation_params) =0;

    // Clear cache if any
    virtual void clearSertCache()=0;
};


inline
bool operator==(const LLCertificateVector::iterator& _lhs, const LLCertificateVector::iterator& _rhs)
{
    return _lhs.equals(_rhs);
}
inline
bool operator!=(const LLCertificateVector::iterator& _lhs, const LLCertificateVector::iterator& _rhs)
{
    return !(_lhs == _rhs);
}


#define CRED_IDENTIFIER_TYPE_ACCOUNT "account"
#define CRED_IDENTIFIER_TYPE_AGENT "agent"
#define CRED_AUTHENTICATOR_TYPE_CLEAR "clear"
#define CRED_AUTHENTICATOR_TYPE_HASH   "hash"
//
// LLCredential - interface for credentials providing the following functionality:
// * Persistence of credential information based on some identifier/grid name (for saving username/password)
// * Serialization to an OGP identifier/authenticator pair
//
class LLCredential  : public LLThreadSafeRefCount
{
public:
<<<<<<< HEAD
	
	LLCredential() {}
	
	LLCredential(const std::string& CredentialName)
	{
		mCredentialName = CredentialName;
		mIdentifier = LLSD::emptyMap();
		mAuthenticator = LLSD::emptyMap();
	}
	
	virtual ~LLCredential() {}
	
	virtual void setCredentialData(const LLSD& identifier, const LLSD& authenticator) 
	{ 
		mIdentifier = identifier;
		mAuthenticator = authenticator;
	}
	virtual LLSD getIdentifier() { return mIdentifier; }
	virtual void identifierType(std::string& idType);
	virtual LLSD getAuthenticator() { return mAuthenticator; }
	virtual void authenticatorType(std::string& authType);
	virtual LLSD getLoginParams();
	virtual std::string getCredentialName() { return mCredentialName; }
	

	virtual void clearAuthenticator() { mAuthenticator = LLSD(); } 
	virtual std::string userID() const { return std::string("unknown");}
	virtual std::string asString() const { return std::string("unknown");}
	operator std::string() const { return asString(); }
protected:
	LLSD mIdentifier;
	LLSD mAuthenticator;
	std::string mCredentialName;
=======

    LLCredential() {}

    LLCredential(const std::string& grid)
    {
        mGrid = grid;
        mIdentifier = LLSD::emptyMap();
        mAuthenticator = LLSD::emptyMap();
    }

    virtual ~LLCredential() {}

    virtual void setCredentialData(const LLSD& identifier, const LLSD& authenticator)
    {
        mIdentifier = identifier;
        mAuthenticator = authenticator;
    }
    virtual LLSD getIdentifier() { return mIdentifier; }
    virtual void identifierType(std::string& idType);
    virtual LLSD getAuthenticator() { return mAuthenticator; }
    virtual void authenticatorType(std::string& authType);
    virtual LLSD getLoginParams();
    virtual std::string getGrid() { return mGrid; }


    virtual void clearAuthenticator() { mAuthenticator = LLSD(); }
    virtual std::string userID() const { return std::string("unknown");}
    virtual std::string asString() const { return std::string("unknown");}
    operator std::string() const { return asString(); }
protected:
    LLSD mIdentifier;
    LLSD mAuthenticator;
    std::string mGrid;
>>>>>>> 38c2a5bd
};

std::ostream& operator <<(std::ostream& s, const LLCredential& cred);


// All error handling is via exceptions.

class LLCertException: public LLException
{
public:
    LLCertException(const LLSD& cert_data, const std::string& msg);
    virtual ~LLCertException() throw() {}
    LLSD getCertData() const { return mCertData; }
protected:
    LLSD mCertData;
};

class LLAllocationCertException : public LLCertException
{
public:
    LLAllocationCertException(const LLSD& cert_data) : LLCertException(cert_data, "CertAllocationFailure")
    {
    }
    virtual ~LLAllocationCertException() throw() {}
protected:
};

class LLInvalidCertificate : public LLCertException
{
public:
    LLInvalidCertificate(const LLSD& cert_data) : LLCertException(cert_data, "CertInvalid")
    {
    }
    virtual ~LLInvalidCertificate() throw() {}
protected:
};

class LLCertValidationTrustException : public LLCertException
{
public:
    LLCertValidationTrustException(const LLSD& cert_data) : LLCertException(cert_data, "CertUntrusted")
    {
    }
    virtual ~LLCertValidationTrustException() throw() {}
protected:
};

class LLCertValidationHostnameException : public LLCertException
{
public:
    LLCertValidationHostnameException(std::string hostname,
                                      const LLSD& cert_data) : LLCertException(cert_data, "CertInvalidHostname")
    {
        mHostname = hostname;
    }
    virtual ~LLCertValidationHostnameException() throw() {}
    std::string getHostname() { return mHostname; }
protected:
    std::string mHostname;
};

class LLCertValidationExpirationException : public LLCertException
{
public:
    LLCertValidationExpirationException(const LLSD& cert_data,
                                        LLDate current_time) : LLCertException(cert_data, "CertExpired")
    {
        mTime = current_time;
    }
    virtual ~LLCertValidationExpirationException() throw() {}
    LLDate GetTime() { return mTime; }
protected:
    LLDate mTime;
};

class LLCertKeyUsageValidationException : public LLCertException
{
public:
    LLCertKeyUsageValidationException(const LLSD& cert_data) : LLCertException(cert_data, "CertKeyUsage")
    {
    }
    virtual ~LLCertKeyUsageValidationException() throw() {}
protected:
};

class LLCertBasicConstraintsValidationException : public LLCertException
{
public:
    LLCertBasicConstraintsValidationException(const LLSD& cert_data) : LLCertException(cert_data, "CertBasicConstraints")
    {
    }
    virtual ~LLCertBasicConstraintsValidationException() throw() {}
protected:
};

class LLCertValidationInvalidSignatureException : public LLCertException
{
public:
    LLCertValidationInvalidSignatureException(const LLSD& cert_data) : LLCertException(cert_data, "CertInvalidSignature")
    {
    }
    virtual ~LLCertValidationInvalidSignatureException() throw() {}
protected:
};

// LLSecAPIHandler Class
// Interface handler class for the various security storage handlers.
class LLSecAPIHandler : public LLThreadSafeRefCount
{
public:


    LLSecAPIHandler() {}
    virtual ~LLSecAPIHandler() {}

    // initialize the SecAPIHandler
    virtual void init() {};

    // instantiate a certificate from a pem string
    virtual LLPointer<LLCertificate> getCertificate(const std::string& pem_cert)=0;



    // instiate a certificate from an openssl X509 structure
    virtual LLPointer<LLCertificate> getCertificate(X509* openssl_cert)=0;

    // instantiate a chain from an X509_STORE_CTX
    virtual LLPointer<LLCertificateChain> getCertificateChain(X509_STORE_CTX* chain)=0;

    // instantiate a cert store given it's id.  if a persisted version
    // exists, it'll be loaded.  If not, one will be created (but not
    // persisted)
    virtual LLPointer<LLCertificateStore> getCertificateStore(const std::string& store_id)=0;

    // persist data in a protected store
    virtual void setProtectedData(const std::string& data_type,
                                  const std::string& data_id,
                                  const LLSD& data)=0;

    // retrieve protected data
    virtual LLSD getProtectedData(const std::string& data_type,
                                  const std::string& data_id)=0;

    // delete a protected data item from the store
    virtual void deleteProtectedData(const std::string& data_type,
                                     const std::string& data_id)=0;

    // persist data in a protected store's map
    virtual void addToProtectedMap(const std::string& data_type,
                                   const std::string& data_id,
                                   const std::string& map_elem,
                                   const LLSD& data)=0;

    // remove data from protected store's map
    virtual void removeFromProtectedMap(const std::string& data_type,
                                        const std::string& data_id,
                                        const std::string& map_elem)=0;

    // ensure protected store's map is written to storage
    virtual void syncProtectedMap() = 0;

public:
<<<<<<< HEAD
	virtual LLPointer<LLCredential> createCredential(const std::string& grid,
													 const LLSD& identifier, 
													 const LLSD& authenticator)=0;
	
	virtual LLPointer<LLCredential> loadCredential(const std::string& name)=0;
	
	virtual std::vector<std::string> listCredentials()=0;
	
	virtual void saveCredential(LLPointer<LLCredential> cred, bool save_authenticator)=0;
	
	virtual void deleteCredential(LLPointer<LLCredential> cred)=0;

	// has map of credentials declared as specific storage
	virtual bool hasCredentialMap(const std::string& storage,
								  const std::string& grid)=0;

	// returns true if map is empty or does not exist
	virtual bool emptyCredentialMap(const std::string& storage,
									const std::string& grid)=0;

	// load map of credentials from specific storage
	typedef std::map<std::string, LLPointer<LLCredential> > credential_map_t;
	virtual void loadCredentialMap(const std::string& storage,
								   const std::string& grid,
								   credential_map_t& credential_map)=0;

	// load single username from map of credentials from specific storage
	virtual LLPointer<LLCredential> loadFromCredentialMap(const std::string& storage,
														  const std::string& grid,
														  const std::string& userid)=0;

	// add item to map of credentials from specific storage
	virtual void addToCredentialMap(const std::string& storage,
									LLPointer<LLCredential> cred,
									bool save_authenticator)=0;

	// remove item from map of credentials from specific storage
	virtual void removeFromCredentialMap(const std::string& storage,
										 LLPointer<LLCredential> cred)=0;

	// remove item from map of credentials from specific storage
	virtual void removeFromCredentialMap(const std::string& storage,
										 const std::string& grid,
										 const std::string& userid)=0;

	virtual void removeCredentialMap(const std::string& storage,
									 const std::string& grid)=0;
	
=======
    virtual LLPointer<LLCredential> createCredential(const std::string& grid,
                                                     const LLSD& identifier,
                                                     const LLSD& authenticator)=0;

    virtual LLPointer<LLCredential> loadCredential(const std::string& grid)=0;

    virtual void saveCredential(LLPointer<LLCredential> cred, bool save_authenticator)=0;

    virtual void deleteCredential(LLPointer<LLCredential> cred)=0;

    // has map of credentials declared as specific storage
    virtual bool hasCredentialMap(const std::string& storage,
                                  const std::string& grid)=0;

    // returns true if map is empty or does not exist
    virtual bool emptyCredentialMap(const std::string& storage,
                                    const std::string& grid)=0;

    // load map of credentials from specific storage
    typedef std::map<std::string, LLPointer<LLCredential> > credential_map_t;
    virtual void loadCredentialMap(const std::string& storage,
                                   const std::string& grid,
                                   credential_map_t& credential_map)=0;

    // load single username from map of credentials from specific storage
    virtual LLPointer<LLCredential> loadFromCredentialMap(const std::string& storage,
                                                          const std::string& grid,
                                                          const std::string& userid)=0;

    // add item to map of credentials from specific storage
    virtual void addToCredentialMap(const std::string& storage,
                                    LLPointer<LLCredential> cred,
                                    bool save_authenticator)=0;

    // remove item from map of credentials from specific storage
    virtual void removeFromCredentialMap(const std::string& storage,
                                         LLPointer<LLCredential> cred)=0;

    // remove item from map of credentials from specific storage
    virtual void removeFromCredentialMap(const std::string& storage,
                                         const std::string& grid,
                                         const std::string& userid)=0;

    virtual void removeCredentialMap(const std::string& storage,
                                     const std::string& grid)=0;

>>>>>>> 38c2a5bd
};

void initializeSecHandler();

void clearSecHandler();

// retrieve a security api depending on the api type
LLPointer<LLSecAPIHandler> getSecHandler(const std::string& handler_type);

void registerSecHandler(const std::string& handler_type,
                        LLPointer<LLSecAPIHandler>& handler);

extern LLPointer<LLSecAPIHandler> gSecAPIHandler;


#endif // LL_SECAPI_H<|MERGE_RESOLUTION|>--- conflicted
+++ resolved
@@ -294,47 +294,12 @@
 class LLCredential  : public LLThreadSafeRefCount
 {
 public:
-<<<<<<< HEAD
-	
-	LLCredential() {}
-	
-	LLCredential(const std::string& CredentialName)
-	{
-		mCredentialName = CredentialName;
-		mIdentifier = LLSD::emptyMap();
-		mAuthenticator = LLSD::emptyMap();
-	}
-	
-	virtual ~LLCredential() {}
-	
-	virtual void setCredentialData(const LLSD& identifier, const LLSD& authenticator) 
-	{ 
-		mIdentifier = identifier;
-		mAuthenticator = authenticator;
-	}
-	virtual LLSD getIdentifier() { return mIdentifier; }
-	virtual void identifierType(std::string& idType);
-	virtual LLSD getAuthenticator() { return mAuthenticator; }
-	virtual void authenticatorType(std::string& authType);
-	virtual LLSD getLoginParams();
-	virtual std::string getCredentialName() { return mCredentialName; }
-	
-
-	virtual void clearAuthenticator() { mAuthenticator = LLSD(); } 
-	virtual std::string userID() const { return std::string("unknown");}
-	virtual std::string asString() const { return std::string("unknown");}
-	operator std::string() const { return asString(); }
-protected:
-	LLSD mIdentifier;
-	LLSD mAuthenticator;
-	std::string mCredentialName;
-=======
 
     LLCredential() {}
 
-    LLCredential(const std::string& grid)
-    {
-        mGrid = grid;
+    LLCredential(const std::string& CredentialName)
+    {
+        mCredentialName = CredentialName;
         mIdentifier = LLSD::emptyMap();
         mAuthenticator = LLSD::emptyMap();
     }
@@ -351,7 +316,7 @@
     virtual LLSD getAuthenticator() { return mAuthenticator; }
     virtual void authenticatorType(std::string& authType);
     virtual LLSD getLoginParams();
-    virtual std::string getGrid() { return mGrid; }
+    virtual std::string getCredentialName() { return mCredentialName; }
 
 
     virtual void clearAuthenticator() { mAuthenticator = LLSD(); }
@@ -361,8 +326,7 @@
 protected:
     LLSD mIdentifier;
     LLSD mAuthenticator;
-    std::string mGrid;
->>>>>>> 38c2a5bd
+    std::string mCredentialName;
 };
 
 std::ostream& operator <<(std::ostream& s, const LLCredential& cred);
@@ -525,61 +489,13 @@
     virtual void syncProtectedMap() = 0;
 
 public:
-<<<<<<< HEAD
-	virtual LLPointer<LLCredential> createCredential(const std::string& grid,
-													 const LLSD& identifier, 
-													 const LLSD& authenticator)=0;
-	
-	virtual LLPointer<LLCredential> loadCredential(const std::string& name)=0;
-	
-	virtual std::vector<std::string> listCredentials()=0;
-	
-	virtual void saveCredential(LLPointer<LLCredential> cred, bool save_authenticator)=0;
-	
-	virtual void deleteCredential(LLPointer<LLCredential> cred)=0;
-
-	// has map of credentials declared as specific storage
-	virtual bool hasCredentialMap(const std::string& storage,
-								  const std::string& grid)=0;
-
-	// returns true if map is empty or does not exist
-	virtual bool emptyCredentialMap(const std::string& storage,
-									const std::string& grid)=0;
-
-	// load map of credentials from specific storage
-	typedef std::map<std::string, LLPointer<LLCredential> > credential_map_t;
-	virtual void loadCredentialMap(const std::string& storage,
-								   const std::string& grid,
-								   credential_map_t& credential_map)=0;
-
-	// load single username from map of credentials from specific storage
-	virtual LLPointer<LLCredential> loadFromCredentialMap(const std::string& storage,
-														  const std::string& grid,
-														  const std::string& userid)=0;
-
-	// add item to map of credentials from specific storage
-	virtual void addToCredentialMap(const std::string& storage,
-									LLPointer<LLCredential> cred,
-									bool save_authenticator)=0;
-
-	// remove item from map of credentials from specific storage
-	virtual void removeFromCredentialMap(const std::string& storage,
-										 LLPointer<LLCredential> cred)=0;
-
-	// remove item from map of credentials from specific storage
-	virtual void removeFromCredentialMap(const std::string& storage,
-										 const std::string& grid,
-										 const std::string& userid)=0;
-
-	virtual void removeCredentialMap(const std::string& storage,
-									 const std::string& grid)=0;
-	
-=======
     virtual LLPointer<LLCredential> createCredential(const std::string& grid,
                                                      const LLSD& identifier,
                                                      const LLSD& authenticator)=0;
 
-    virtual LLPointer<LLCredential> loadCredential(const std::string& grid)=0;
+    virtual LLPointer<LLCredential> loadCredential(const std::string& name)=0;
+
+    virtual std::vector<std::string> listCredentials()=0;
 
     virtual void saveCredential(LLPointer<LLCredential> cred, bool save_authenticator)=0;
 
@@ -621,7 +537,6 @@
     virtual void removeCredentialMap(const std::string& storage,
                                      const std::string& grid)=0;
 
->>>>>>> 38c2a5bd
 };
 
 void initializeSecHandler();
