--- conflicted
+++ resolved
@@ -464,10 +464,6 @@
 	// delete a protected data item from the store
 	virtual void deleteProtectedData(const std::string& data_type,
 									 const std::string& data_id)=0;
-<<<<<<< HEAD
-	
-	virtual LLPointer<LLCredential> createCredential(const std::string& name,
-=======
 
 	// persist data in a protected store's map
 	virtual void addToProtectedMap(const std::string& data_type,
@@ -482,7 +478,6 @@
 
 public:
 	virtual LLPointer<LLCredential> createCredential(const std::string& grid,
->>>>>>> 82c3bf0a
 													 const LLSD& identifier, 
 													 const LLSD& authenticator)=0;
 	
