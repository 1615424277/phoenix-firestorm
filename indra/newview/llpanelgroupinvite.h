/**
 * @file llpanelgroupinvite.h
 *
 * $LicenseInfo:firstyear=2006&license=viewerlgpl$
 * Second Life Viewer Source Code
 * Copyright (C) 2010, Linden Research, Inc.
 *
 * This library is free software; you can redistribute it and/or
 * modify it under the terms of the GNU Lesser General Public
 * License as published by the Free Software Foundation;
 * version 2.1 of the License only.
 *
 * This library is distributed in the hope that it will be useful,
 * but WITHOUT ANY WARRANTY; without even the implied warranty of
 * MERCHANTABILITY or FITNESS FOR A PARTICULAR PURPOSE.  See the GNU
 * Lesser General Public License for more details.
 *
 * You should have received a copy of the GNU Lesser General Public
 * License along with this library; if not, write to the Free Software
 * Foundation, Inc., 51 Franklin Street, Fifth Floor, Boston, MA  02110-1301  USA
 *
 * Linden Research, Inc., 945 Battery Street, San Francisco, CA  94111  USA
 * $/LicenseInfo$
 */

#ifndef LL_LLPANELGROUPINVITE_H
#define LL_LLPANELGROUPINVITE_H

#include "llpanel.h"
#include "lluuid.h"

class LLAvatarName;

class LLPanelGroupInvite
: public LLPanel
{
public:
<<<<<<< HEAD
	LLPanelGroupInvite(const LLUUID& group_id);
	~LLPanelGroupInvite();
	
	void addUsers(uuid_vec_t& agent_ids);
	/**
	 * this callback is being used to add a user whose fullname isn't been loaded before invoking of addUsers().
	 */  
	void addUserCallback(const LLUUID& id, const LLAvatarName& av_name);
	void clear() override;
	void update();

	void setCloseCallback(void (*close_callback)(void*), void* data);

	void draw() override;
	bool postBuild() override;
=======
    LLPanelGroupInvite(const LLUUID& group_id);
    ~LLPanelGroupInvite();

    void addUsers(uuid_vec_t& agent_ids);
    /**
     * this callback is being used to add a user whose fullname isn't been loaded before invoking of addUsers().
     */
    void addUserCallback(const LLUUID& id, const LLAvatarName& av_name);
    void clear();
    void update();

    void setCloseCallback(void (*close_callback)(void*), void* data);

    virtual void draw();
    virtual BOOL postBuild();
>>>>>>> e1623bb2
protected:
    class impl;
    impl* mImplementation;

<<<<<<< HEAD
	bool mPendingUpdate;
	LLUUID mStoreSelected;
	void updateLists();
=======
    BOOL mPendingUpdate;
    LLUUID mStoreSelected;
    void updateLists();
>>>>>>> e1623bb2
};

#endif<|MERGE_RESOLUTION|>--- conflicted
+++ resolved
@@ -1,86 +1,62 @@
-/**
- * @file llpanelgroupinvite.h
- *
- * $LicenseInfo:firstyear=2006&license=viewerlgpl$
- * Second Life Viewer Source Code
- * Copyright (C) 2010, Linden Research, Inc.
- *
- * This library is free software; you can redistribute it and/or
- * modify it under the terms of the GNU Lesser General Public
- * License as published by the Free Software Foundation;
- * version 2.1 of the License only.
- *
- * This library is distributed in the hope that it will be useful,
- * but WITHOUT ANY WARRANTY; without even the implied warranty of
- * MERCHANTABILITY or FITNESS FOR A PARTICULAR PURPOSE.  See the GNU
- * Lesser General Public License for more details.
- *
- * You should have received a copy of the GNU Lesser General Public
- * License along with this library; if not, write to the Free Software
- * Foundation, Inc., 51 Franklin Street, Fifth Floor, Boston, MA  02110-1301  USA
- *
- * Linden Research, Inc., 945 Battery Street, San Francisco, CA  94111  USA
- * $/LicenseInfo$
- */
-
-#ifndef LL_LLPANELGROUPINVITE_H
-#define LL_LLPANELGROUPINVITE_H
-
-#include "llpanel.h"
-#include "lluuid.h"
-
-class LLAvatarName;
-
-class LLPanelGroupInvite
-: public LLPanel
-{
-public:
-<<<<<<< HEAD
-	LLPanelGroupInvite(const LLUUID& group_id);
-	~LLPanelGroupInvite();
-	
-	void addUsers(uuid_vec_t& agent_ids);
-	/**
-	 * this callback is being used to add a user whose fullname isn't been loaded before invoking of addUsers().
-	 */  
-	void addUserCallback(const LLUUID& id, const LLAvatarName& av_name);
-	void clear() override;
-	void update();
-
-	void setCloseCallback(void (*close_callback)(void*), void* data);
-
-	void draw() override;
-	bool postBuild() override;
-=======
-    LLPanelGroupInvite(const LLUUID& group_id);
-    ~LLPanelGroupInvite();
-
-    void addUsers(uuid_vec_t& agent_ids);
-    /**
-     * this callback is being used to add a user whose fullname isn't been loaded before invoking of addUsers().
-     */
-    void addUserCallback(const LLUUID& id, const LLAvatarName& av_name);
-    void clear();
-    void update();
-
-    void setCloseCallback(void (*close_callback)(void*), void* data);
-
-    virtual void draw();
-    virtual BOOL postBuild();
->>>>>>> e1623bb2
-protected:
-    class impl;
-    impl* mImplementation;
-
-<<<<<<< HEAD
-	bool mPendingUpdate;
-	LLUUID mStoreSelected;
-	void updateLists();
-=======
-    BOOL mPendingUpdate;
-    LLUUID mStoreSelected;
-    void updateLists();
->>>>>>> e1623bb2
-};
-
-#endif+/**
+ * @file llpanelgroupinvite.h
+ *
+ * $LicenseInfo:firstyear=2006&license=viewerlgpl$
+ * Second Life Viewer Source Code
+ * Copyright (C) 2010, Linden Research, Inc.
+ *
+ * This library is free software; you can redistribute it and/or
+ * modify it under the terms of the GNU Lesser General Public
+ * License as published by the Free Software Foundation;
+ * version 2.1 of the License only.
+ *
+ * This library is distributed in the hope that it will be useful,
+ * but WITHOUT ANY WARRANTY; without even the implied warranty of
+ * MERCHANTABILITY or FITNESS FOR A PARTICULAR PURPOSE.  See the GNU
+ * Lesser General Public License for more details.
+ *
+ * You should have received a copy of the GNU Lesser General Public
+ * License along with this library; if not, write to the Free Software
+ * Foundation, Inc., 51 Franklin Street, Fifth Floor, Boston, MA  02110-1301  USA
+ *
+ * Linden Research, Inc., 945 Battery Street, San Francisco, CA  94111  USA
+ * $/LicenseInfo$
+ */
+
+#ifndef LL_LLPANELGROUPINVITE_H
+#define LL_LLPANELGROUPINVITE_H
+
+#include "llpanel.h"
+#include "lluuid.h"
+
+class LLAvatarName;
+
+class LLPanelGroupInvite
+: public LLPanel
+{
+public:
+    LLPanelGroupInvite(const LLUUID& group_id);
+    ~LLPanelGroupInvite();
+
+    void addUsers(uuid_vec_t& agent_ids);
+    /**
+     * this callback is being used to add a user whose fullname isn't been loaded before invoking of addUsers().
+     */
+    void addUserCallback(const LLUUID& id, const LLAvatarName& av_name);
+    void clear() override;
+    void update();
+
+    void setCloseCallback(void (*close_callback)(void*), void* data);
+
+    void draw() override;
+    bool postBuild() override;
+protected:
+    class impl;
+    impl* mImplementation;
+
+    bool mPendingUpdate;
+    LLUUID mStoreSelected;
+    void updateLists();
+};
+
+#endif