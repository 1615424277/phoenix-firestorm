--- conflicted
+++ resolved
@@ -35,23 +35,6 @@
 : public LLPanel
 {
 public:
-<<<<<<< HEAD
-	LLPanelGroupInvite(const LLUUID& group_id);
-	~LLPanelGroupInvite();
-	
-	void addUsers(uuid_vec_t& agent_ids);
-	/**
-	 * this callback is being used to add a user whose fullname isn't been loaded before invoking of addUsers().
-	 */  
-	void addUserCallback(const LLUUID& id, const LLAvatarName& av_name);
-	void clear() override;
-	void update();
-
-	void setCloseCallback(void (*close_callback)(void*), void* data);
-
-	void draw() override;
-	bool postBuild() override;
-=======
     LLPanelGroupInvite(const LLUUID& group_id);
     ~LLPanelGroupInvite();
 
@@ -67,20 +50,13 @@
 
     void draw() override;
     bool postBuild() override;
->>>>>>> 1a8a5404
 protected:
     class impl;
     impl* mImplementation;
 
-<<<<<<< HEAD
-	bool mPendingUpdate;
-	LLUUID mStoreSelected;
-	void updateLists();
-=======
     bool mPendingUpdate;
     LLUUID mStoreSelected;
     void updateLists();
->>>>>>> 1a8a5404
 };
 
 #endif