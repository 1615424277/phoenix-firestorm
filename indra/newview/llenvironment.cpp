--- conflicted
+++ resolved
@@ -1819,15 +1819,11 @@
                 && (gPipeline.canUseWindLightShaders()
                 || shaders_iter->mShaderGroup == LLGLSLShader::SG_WATER))
             {
-<<<<<<< HEAD
-                shaders_iter->mUniformsDirty = TRUE;
+                shaders_iter->mUniformsDirty = true;
                 if (shaders_iter->mRiggedVariant)
                 {
                     shaders_iter->mRiggedVariant->mUniformsDirty = TRUE;
                 }
-=======
-                shaders_iter->mUniformsDirty = true;
->>>>>>> 269d9046
             }
         }
     }
