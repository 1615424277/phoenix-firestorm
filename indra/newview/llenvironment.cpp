--- conflicted
+++ resolved
@@ -1303,40 +1303,19 @@
     }
 }
 
-void LLEnvironment::setEnvironment(EnvSelection_t env, const LLUUID &assetId, S32 env_version)
-{
-    setEnvironment(env, assetId, LLSettingsDay::DEFAULT_DAYLENGTH, LLSettingsDay::DEFAULT_DAYOFFSET, TRANSITION_DEFAULT, env_version);
-}
-
-<<<<<<< HEAD
 // <FS:Beq> FIRE-29926 - allow manually selected environments to have a user defined transition time.
 void LLEnvironment::setManualEnvironment(EnvSelection_t env, const LLUUID &assetId, S32 env_version)
 {
     LLSettingsBase::Seconds transitionTime(static_cast<F64>(gSavedSettings.getF32("FSEnvironmentManualTransitionTime")));
-    setEnvironmentWithTransition(env, assetId, LLSettingsDay::DEFAULT_DAYLENGTH, LLSettingsDay::DEFAULT_DAYOFFSET, transitionTime);
-}
-void LLEnvironment::setEnvironmentWithTransition(
-                                    EnvSelection_t env,
-                                    const LLUUID &assetId,
-                                    LLSettingsDay::Seconds daylength,
-                                    LLSettingsDay::Seconds dayoffset,
-                                    LLSettingsBase::Seconds transition,
-                                    S32 env_version)
-{
-    LLSettingsVOBase::getSettingsAsset(assetId,
-        [this, env, daylength, dayoffset, transition, env_version](LLUUID asset_id, LLSettingsBase::ptr_t settings, S32 status, LLExtStat)
-        {
-            onSetEnvAssetLoaded(env, asset_id, settings, daylength, dayoffset, transition, status, env_version);
-        });
+    setEnvironment(env, assetId, LLSettingsDay::DEFAULT_DAYLENGTH, LLSettingsDay::DEFAULT_DAYOFFSET, transitionTime, env_version);
 }
 // </FS:Beq>
-void LLEnvironment::setEnvironment(
-                                    EnvSelection_t env,
-                                    const LLUUID &assetId,
-                                    LLSettingsDay::Seconds daylength,
-                                    LLSettingsDay::Seconds dayoffset,
-                                    S32 env_version)
-=======
+
+void LLEnvironment::setEnvironment(EnvSelection_t env, const LLUUID &assetId, S32 env_version)
+{
+    setEnvironment(env, assetId, LLSettingsDay::DEFAULT_DAYLENGTH, LLSettingsDay::DEFAULT_DAYOFFSET, TRANSITION_DEFAULT, env_version);
+}
+
 void LLEnvironment::setEnvironment(EnvSelection_t env, const LLUUID &assetId, LLSettingsBase::Seconds transition, S32 env_version)
 {
     setEnvironment(env, assetId, LLSettingsDay::DEFAULT_DAYLENGTH, LLSettingsDay::DEFAULT_DAYOFFSET, transition, env_version);
@@ -1348,7 +1327,6 @@
                                    LLSettingsDay::Seconds dayoffset,
                                    LLSettingsBase::Seconds transition,
                                    S32 env_version)
->>>>>>> 18717562
 {
     LLSettingsVOBase::getSettingsAsset(assetId,
         [this, env, daylength, dayoffset, env_version, transition](LLUUID asset_id, LLSettingsBase::ptr_t settings, S32 status, LLExtStat)
@@ -1836,19 +1814,14 @@
         if (!envinfo->mDayCycle)
         {
             clearEnvironment(ENV_PARCEL);
-<<<<<<< HEAD
 // <FS:Beq> opensim legacy windlight. Nothing we can do here as the default assets do not exist in OpenSim
             LL_WARNS("ENVIRONMENT") << "No DayCycle specified - setting default" << LL_ENDL;
-            if(LLGridManager::getInstance()->isInSecondLife())
+            if (LLGridManager::getInstance()->isInSecondLife())
             {
-                setEnvironment(ENV_REGION, LLSettingsDay::GetDefaultAssetId(), LLSettingsDay::DEFAULT_DAYLENGTH, LLSettingsDay::DEFAULT_DAYOFFSET, envinfo->mEnvVersion);
+                setEnvironment(ENV_REGION, LLSettingsDay::GetDefaultAssetId(), LLSettingsDay::DEFAULT_DAYLENGTH, LLSettingsDay::DEFAULT_DAYOFFSET, TRANSITION_DEFAULT, envinfo->mEnvVersion);
                 updateEnvironment();
             }
 // </FS:Beq>
-=======
-            setEnvironment(ENV_REGION, LLSettingsDay::GetDefaultAssetId(), LLSettingsDay::DEFAULT_DAYLENGTH, LLSettingsDay::DEFAULT_DAYOFFSET, TRANSITION_DEFAULT, envinfo->mEnvVersion);
-            updateEnvironment();
->>>>>>> 18717562
         }
         else if (envinfo->mDayCycle->isTrackEmpty(LLSettingsDay::TRACK_WATER)
                  || envinfo->mDayCycle->isTrackEmpty(LLSettingsDay::TRACK_GROUND_LEVEL))
