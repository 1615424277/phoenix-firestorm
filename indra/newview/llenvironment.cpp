/**
 * @file llenvmanager.cpp
 * @brief Implementation of classes managing WindLight and water settings.
 *
 * $LicenseInfo:firstyear=2009&license=viewerlgpl$
 * Second Life Viewer Source Code
 * Copyright (C) 2011, Linden Research, Inc.
 * 
 * This library is free software; you can redistribute it and/or
 * modify it under the terms of the GNU Lesser General Public
 * License as published by the Free Software Foundation;
 * version 2.1 of the License only.
 * 
 * This library is distributed in the hope that it will be useful,
 * but WITHOUT ANY WARRANTY; without even the implied warranty of
 * MERCHANTABILITY or FITNESS FOR A PARTICULAR PURPOSE.  See the GNU
 * Lesser General Public License for more details.
 * 
 * You should have received a copy of the GNU Lesser General Public
 * License along with this library; if not, write to the Free Software
 * Foundation, Inc., 51 Franklin Street, Fifth Floor, Boston, MA  02110-1301  USA
 * 
 * Linden Research, Inc., 945 Battery Street, San Francisco, CA  94111  USA
 * $/LicenseInfo$
 */

#include "llviewerprecompiledheaders.h"

#include "llenvironment.h"

#include <algorithm>

#include "llagent.h"
#include "llviewercontrol.h" // for gSavedSettings
#include "llviewerregion.h"
#include "llviewernetwork.h" // <FS:Beq/> for LLGridManager
#include "llwlhandlers.h"
#include "lltrans.h"
#include "lltrace.h"
#include "llfasttimer.h"
#include "llviewercamera.h"
#include "pipeline.h"
#include "llsky.h"

#include "llviewershadermgr.h"

#include "llparcel.h"
#include "llviewerparcelmgr.h"

#include "llsdserialize.h"
#include "lldiriterator.h"

#include "llsettingsvo.h"
#include "llnotificationsutil.h"

#include "llregioninfomodel.h"

#include <boost/make_shared.hpp>

#include "llatmosphere.h"
#include "llagent.h"
#include "roles_constants.h"
#include "llestateinfomodel.h"

#include "lldispatcher.h"
#include "llviewergenericmessage.h"
#include "llexperiencelog.h"

// [RLVa:KB] - Checked: RLVa-2.4 (@setenv)
#include "rlvactions.h"
// [/RLVa:KB]
#include "fscommon.h"
#include "llviewernetwork.h"

//=========================================================================
namespace
{
    const std::string KEY_ENVIRONMENT("environment");
    const std::string KEY_DAYASSET("day_asset");
    const std::string KEY_DAYCYCLE("day_cycle");
    const std::string KEY_DAYHASH("day_hash");
    const std::string KEY_DAYLENGTH("day_length");
    const std::string KEY_DAYNAME("day_name");
    const std::string KEY_DAYNAMES("day_names");
    const std::string KEY_DAYOFFSET("day_offset");
    const std::string KEY_ENVVERSION("env_version");
    const std::string KEY_ISDEFAULT("is_default");
    const std::string KEY_PARCELID("parcel_id");
    const std::string KEY_REGIONID("region_id");
    const std::string KEY_TRACKALTS("track_altitudes");
    const std::string KEY_FLAGS("flags");

    const std::string MESSAGE_PUSHENVIRONMENT("PushExpEnvironment");

    const std::string ACTION_CLEARENVIRONMENT("ClearEnvironment");
    const std::string ACTION_PUSHFULLENVIRONMENT("PushFullEnvironment");
    const std::string ACTION_PUSHPARTIALENVIRONMENT("PushPartialEnvironment");

    const std::string KEY_ASSETID("asset_id");
    const std::string KEY_TRANSITIONTIME("transition_time");
    const std::string KEY_ACTION("action");
    const std::string KEY_ACTIONDATA("action_data");
    const std::string KEY_EXPERIENCEID("public_id");
    const std::string KEY_OBJECTNAME("ObjectName");     // some of these do not conform to the '_' format.  
    const std::string KEY_PARCELNAME("ParcelName");     // But changing these would also alter the Experience Log requirements.
    const std::string KEY_COUNT("Count");

    const std::string LISTENER_NAME("LLEnvironmentSingleton");
    const std::string PUMP_EXPERIENCE("experience_permission");

    const std::string LOCAL_ENV_STORAGE_FILE("local_environment_data.bin");

    //---------------------------------------------------------------------
    LLTrace::BlockTimerStatHandle   FTM_ENVIRONMENT_UPDATE("Update Environment Tick");
    LLTrace::BlockTimerStatHandle   FTM_SHADER_PARAM_UPDATE("Update Shader Parameters");

    LLSettingsBase::Seconds         DEFAULT_UPDATE_THRESHOLD(10.0);
    const LLSettingsBase::Seconds   MINIMUM_SPANLENGTH(0.01f);

    //---------------------------------------------------------------------
    inline LLSettingsBase::TrackPosition get_wrapping_distance(LLSettingsBase::TrackPosition begin, LLSettingsBase::TrackPosition end)
    {
        if (begin < end)
        {
            return end - begin;
        }
        else if (begin > end)
        {
            return LLSettingsBase::TrackPosition(1.0) - (begin - end);
        }

        return 1.0f;
    }

    LLSettingsDay::CycleTrack_t::iterator get_wrapping_atafter(LLSettingsDay::CycleTrack_t &collection, const LLSettingsBase::TrackPosition& key)
    {
        if (collection.empty())
            return collection.end();

        LLSettingsDay::CycleTrack_t::iterator it = collection.upper_bound(key);

        if (it == collection.end())
        {   // wrap around
            it = collection.begin();
        }

        return it;
    }

    LLSettingsDay::CycleTrack_t::iterator get_wrapping_atbefore(LLSettingsDay::CycleTrack_t &collection, const LLSettingsBase::TrackPosition& key)
    {
        if (collection.empty())
            return collection.end();

        LLSettingsDay::CycleTrack_t::iterator it = collection.lower_bound(key);

        if (it == collection.end())
        {   // all keyframes are lower, take the last one.
            --it; // we know the range is not empty
        }
        else if ((*it).first > key)
        {   // the keyframe we are interested in is smaller than the found.
            if (it == collection.begin())
                it = collection.end();
            --it;
        }

        return it;
    }

    LLSettingsDay::TrackBound_t get_bounding_entries(LLSettingsDay::CycleTrack_t &track, const LLSettingsBase::TrackPosition& keyframe)
    {
        return LLSettingsDay::TrackBound_t(get_wrapping_atbefore(track, keyframe), get_wrapping_atafter(track, keyframe));
    }

    // Find normalized track position of given time along full length of cycle
    inline LLSettingsBase::TrackPosition convert_time_to_position(const LLSettingsBase::Seconds& time, const LLSettingsBase::Seconds& len)
    {
        LLSettingsBase::TrackPosition position = LLSettingsBase::TrackPosition(fmod((F64)time, (F64)len) / (F64)len);
        return llclamp(position, 0.0f, 1.0f);
    }

    inline LLSettingsBase::BlendFactor convert_time_to_blend_factor(const LLSettingsBase::Seconds& time, const LLSettingsBase::Seconds& len, LLSettingsDay::CycleTrack_t &track)
    {
        LLSettingsBase::TrackPosition position = convert_time_to_position(time, len);
        LLSettingsDay::TrackBound_t bounds(get_bounding_entries(track, position));

        LLSettingsBase::TrackPosition spanlength(get_wrapping_distance((*bounds.first).first, (*bounds.second).first));
        if (position < (*bounds.first).first)
            position += 1.0;

        LLSettingsBase::TrackPosition start = position - (*bounds.first).first;

        return static_cast<LLSettingsBase::BlendFactor>(start / spanlength);
    }

    //---------------------------------------------------------------------
    class LLTrackBlenderLoopingTime : public LLSettingsBlenderTimeDelta
    {
    public:
        LLTrackBlenderLoopingTime(const LLSettingsBase::ptr_t &target, const LLSettingsDay::ptr_t &day, S32 trackno,
            LLSettingsBase::Seconds cyclelength, LLSettingsBase::Seconds cycleoffset, LLSettingsBase::Seconds updateThreshold) :
            LLSettingsBlenderTimeDelta(target, LLSettingsBase::ptr_t(), LLSettingsBase::ptr_t(), LLSettingsBase::Seconds(1.0)),
            mDay(day),
            mTrackNo(0),
            mCycleLength(cyclelength),
            mCycleOffset(cycleoffset)
        {
            // must happen prior to getBoundingEntries call...
            mTrackNo = selectTrackNumber(trackno);

            LLSettingsBase::Seconds now(getAdjustedNow());
            LLSettingsDay::TrackBound_t initial = getBoundingEntries(now);

            mInitial = (*initial.first).second;
            mFinal = (*initial.second).second;
            mBlendSpan = getSpanTime(initial);

            initializeTarget(now);
            setOnFinished([this](const LLSettingsBlender::ptr_t &){ onFinishedSpan(); });
        }

        void switchTrack(S32 trackno, const LLSettingsBase::TrackPosition&) override
        {
            S32 use_trackno = selectTrackNumber(trackno);

            if (use_trackno == mTrackNo)
            {   // results in no change
                return;
            }

            LLSettingsBase::ptr_t pstartsetting = mTarget->buildDerivedClone();
            mTrackNo = use_trackno;

            LLSettingsBase::Seconds now = getAdjustedNow() + LLEnvironment::TRANSITION_ALTITUDE;
            LLSettingsDay::TrackBound_t bounds = getBoundingEntries(now);

            LLSettingsBase::ptr_t pendsetting = (*bounds.first).second->buildDerivedClone();
            LLSettingsBase::TrackPosition targetpos = convert_time_to_position(now, mCycleLength) - (*bounds.first).first;
            LLSettingsBase::TrackPosition targetspan = get_wrapping_distance((*bounds.first).first, (*bounds.second).first);

            LLSettingsBase::BlendFactor blendf = calculateBlend(targetpos, targetspan);
            pendsetting->blend((*bounds.second).second, blendf);

            reset(pstartsetting, pendsetting, LLEnvironment::TRANSITION_ALTITUDE);
        }

    protected:
        S32 selectTrackNumber(S32 trackno)
        {
            if (trackno == 0)
            {   // We are dealing with the water track.  There is only ever one.
                return trackno;
            }

            for (S32 test = trackno; test != 0; --test)
            {   // Find the track below the requested one with data.
                LLSettingsDay::CycleTrack_t &track = mDay->getCycleTrack(test);

                if (!track.empty())
                    return test;
            }

            return 1;
        }

        LLSettingsDay::TrackBound_t getBoundingEntries(LLSettingsBase::Seconds time)
        {
            LLSettingsDay::CycleTrack_t &wtrack = mDay->getCycleTrack(mTrackNo);
            LLSettingsBase::TrackPosition position = convert_time_to_position(time, mCycleLength);
            LLSettingsDay::TrackBound_t bounds = get_bounding_entries(wtrack, position);
            return bounds;
        }

        void initializeTarget(LLSettingsBase::Seconds time)
        {
            LLSettingsBase::BlendFactor blendf(convert_time_to_blend_factor(time, mCycleLength, mDay->getCycleTrack(mTrackNo)));

            blendf = llclamp(blendf, 0.0, 0.999);
            setTimeSpent(LLSettingsBase::Seconds(blendf * mBlendSpan));

            setBlendFactor(blendf);
        }

        LLSettingsBase::Seconds getAdjustedNow() const
        {
            LLSettingsBase::Seconds now(LLDate::now().secondsSinceEpoch());

            return (now + mCycleOffset);
        }

        LLSettingsBase::Seconds getSpanTime(const LLSettingsDay::TrackBound_t &bounds) const
        {
            LLSettingsBase::Seconds span = mCycleLength * get_wrapping_distance((*bounds.first).first, (*bounds.second).first);
            if (span < MINIMUM_SPANLENGTH) // for very short spans set a minimum length.
                span = MINIMUM_SPANLENGTH;
            return span;
        }

    private:
        LLSettingsDay::ptr_t        mDay;
        S32                         mTrackNo;
        LLSettingsBase::Seconds     mCycleLength;
        LLSettingsBase::Seconds     mCycleOffset;

        void onFinishedSpan()
        {
            LLSettingsBase::Seconds adjusted_now = getAdjustedNow();
            LLSettingsDay::TrackBound_t next = getBoundingEntries(adjusted_now);
            LLSettingsBase::Seconds nextspan = getSpanTime(next);

            reset((*next.first).second, (*next.second).second, nextspan);

            // Recalculate (reinitialize) position. Because:
            // - 'delta' from applyTimeDelta accumulates errors (probably should be fixed/changed to absolute time)
            // - freezes and lag can result in reset being called too late, so we need to add missed time
            // - occasional time corrections can happen
            // - some transition switches can happen outside applyTimeDelta thus causing 'desync' from 'delta' (can be fixed by getting rid of delta)
            initializeTarget(adjusted_now);
        }
    };

    class LLEnvironmentPushDispatchHandler : public LLDispatchHandler
    {
    public:
        virtual bool operator()(const LLDispatcher *, const std::string& key, const LLUUID& invoice, const sparam_t& strings) override
        {
            LLSD message;
            sparam_t::const_iterator it = strings.begin();

            if (it != strings.end())
            {
                const std::string& llsdRaw = *it++;
                std::istringstream llsdData(llsdRaw);
                if (!LLSDSerialize::deserialize(message, llsdData, llsdRaw.length()))
                {
                    LL_WARNS() << "LLExperienceLogDispatchHandler: Attempted to read parameter data into LLSD but failed:" << llsdRaw << LL_ENDL;
                }
            }

            message[KEY_EXPERIENCEID] = invoice;
            // Object Name
            if (it != strings.end())
            {
                message[KEY_OBJECTNAME] = *it++;
            }

            // parcel Name
            if (it != strings.end())
            {
                message[KEY_PARCELNAME] = *it++;
            }
            message[KEY_COUNT] = 1;

            LLEnvironment::instance().handleEnvironmentPush(message);
            return true;
        }
    };

    LLEnvironmentPushDispatchHandler environment_push_dispatch_handler;

    template<class SETTINGT>
    class LLSettingsInjected : public SETTINGT
    {
    public:
        typedef std::shared_ptr<LLSettingsInjected<SETTINGT> >  ptr_t;

        LLSettingsInjected(typename SETTINGT::ptr_t source) :
            SETTINGT(),
            mSource(source),
            mLastSourceHash(0),
            mLastHash(0)
        {}

        virtual ~LLSettingsInjected() {};

        typename SETTINGT::ptr_t getSource() const                    { return this->mSource; }
        void setSource(const typename SETTINGT::ptr_t &source)        
        {
            if (source.get() == this) // do not set a source to itself.
                return;
            this->mSource = source; 
            this->setDirtyFlag(true); 
            this->mLastSourceHash = 0; 
        }

        virtual bool isDirty() const override { return SETTINGT::isDirty() || (this->mSource->isDirty()); }
        virtual bool isVeryDirty() const override { return SETTINGT::isVeryDirty() || (this->mSource->isVeryDirty()); }

        void injectSetting(const std::string keyname, LLSD value, LLUUID experience_id, F32Seconds transition)
        {
            if (transition > 0.1)
            {
                typename Injection::ptr_t injection = std::make_shared<Injection>(transition, keyname, value, true, experience_id);

                mInjections.push_back(injection);
                std::stable_sort(mInjections.begin(), mInjections.end(), [](const typename Injection::ptr_t &a, const typename Injection::ptr_t &b) { return a->mTimeRemaining < b->mTimeRemaining; });
            }
            else
            {
                mOverrideValues[keyname] = value;
                mOverrideExps[keyname] = experience_id;
                this->setDirtyFlag(true);
            }
        }

        void removeInjection(const std::string keyname, LLUUID experience, LLSettingsBase::Seconds transition)
        {
            injections_t injections_buf;
            for (auto it = mInjections.begin(); it != mInjections.end(); it++)
            {
                if ((keyname.empty() || ((*it)->mKeyName == keyname)) &&
                    (experience.isNull() || (experience == (*it)->mExperience)))
                {
                    if (transition != LLEnvironment::TRANSITION_INSTANT)
                    {
                        typename Injection::ptr_t injection = std::make_shared<Injection>(transition, keyname, (*it)->mLastValue, false, LLUUID::null);
                        injections_buf.push_front(injection);
                    }
                }
                else
                {
                    injections_buf.push_front(*it);
                }
            }
            mInjections.clear();
            mInjections = injections_buf;

            for (auto itexp = mOverrideExps.begin(); itexp != mOverrideExps.end();)
            {
                if (experience.isNull() || ((*itexp).second == experience))
                {
                    if (transition != LLEnvironment::TRANSITION_INSTANT)
                    {
                        typename Injection::ptr_t injection = std::make_shared<Injection>(transition, (*itexp).first, mOverrideValues[(*itexp).first], false, LLUUID::null);
                        mInjections.push_front(injection);
                    }
                    mOverrideValues.erase((*itexp).first);
                    mOverrideExps.erase(itexp++);
                }
                else
                    ++itexp;
            }
            std::stable_sort(mInjections.begin(), mInjections.end(), [](const typename Injection::ptr_t &a, const typename Injection::ptr_t &b) { return a->mTimeRemaining < b->mTimeRemaining; });
        }

        void removeInjections(LLUUID experience_id, LLSettingsBase::Seconds transition)
        {
            removeInjection(std::string(), experience_id, transition);
        }

        void injectExperienceValues(LLSD values, LLUUID experience_id, typename LLSettingsBase::Seconds transition)
        {
            for (auto it = values.beginMap(); it != values.endMap(); ++it)
            {
                injectSetting((*it).first, (*it).second, experience_id, transition);
            }
            this->setDirtyFlag(true);
        }

        void applyInjections(LLSettingsBase::Seconds delta)
        {
            this->mSettings = this->mSource->getSettings();

            for (auto ito = mOverrideValues.beginMap(); ito != mOverrideValues.endMap(); ++ito)
            {
                this->mSettings[(*ito).first] = (*ito).second;
            }

            const LLSettingsBase::stringset_t &slerps = this->getSlerpKeys();
            const LLSettingsBase::stringset_t &skips = this->getSkipInterpolateKeys();
            const LLSettingsBase::stringset_t &specials = this->getSpecialKeys();

            typename injections_t::iterator it;
            for (it = mInjections.begin(); it != mInjections.end(); ++it)
            {
                std::string key_name = (*it)->mKeyName;

                LLSD value = this->mSettings[key_name];
                LLSD target = (*it)->mValue;

                if ((*it)->mFirstTime)
                    (*it)->mFirstTime = false;
                else
                    (*it)->mTimeRemaining -= delta;

                typename LLSettingsBase::BlendFactor mix = 1.0f - ((*it)->mTimeRemaining.value() / (*it)->mTransition.value());

                if (mix >= 1.0)
                {
                    if ((*it)->mBlendIn)
                    {
                        mOverrideValues[key_name] = target;
                        mOverrideExps[key_name] = (*it)->mExperience;
                        this->mSettings[key_name] = target;
                    }
                    else
                    {
                        this->mSettings.erase(key_name);
                    }
                }
                else if (specials.find(key_name) != specials.end())
                {
                    updateSpecial(*it, mix);
                }
                else if (skips.find(key_name) == skips.end())
                {
                    if (!(*it)->mBlendIn)
                        mix = 1.0 - mix;
                    (*it)->mLastValue = this->interpolateSDValue(key_name, value, target, this->getParameterMap(), mix, slerps);
                    this->mSettings[key_name] = (*it)->mLastValue;
                }
            }

            size_t hash = this->getHash();

            if (hash != mLastHash)
            {
                this->setDirtyFlag(true);
                mLastHash = hash;
            }

            it = mInjections.begin();
            it = std::find_if(mInjections.begin(), mInjections.end(), [](const typename Injection::ptr_t &a) { return a->mTimeRemaining > 0.0f; });

            if (it != mInjections.begin())
            {
                mInjections.erase(mInjections.begin(), mInjections.end());
            }

        }

        bool hasInjections() const
        {
            return (!mInjections.empty() || (mOverrideValues.size() > 0));
        }

    protected:
        struct Injection
        {
            Injection(typename LLSettingsBase::Seconds transition, const std::string &keyname, LLSD value, bool blendin, LLUUID experince, S32 index = -1) :
                mTransition(transition),
                mTimeRemaining(transition),
                mKeyName(keyname),
                mValue(value),
                mExperience(experince),
                mIndex(index),
                mBlendIn(blendin),
                mFirstTime(true)
            {}

            typename LLSettingsBase::Seconds    mTransition;
            typename LLSettingsBase::Seconds    mTimeRemaining;
            std::string                         mKeyName;
            LLSD                                mValue;
            LLSD                                mLastValue;
            LLUUID                              mExperience;
            S32                                 mIndex;
            bool                                mBlendIn;
            bool                                mFirstTime;

            typedef std::shared_ptr<Injection>  ptr_t;
        };


        virtual void updateSettings() override
        {
            static LLFrameTimer timer;

            if (!this->mSource)
                return;

            // clears the dirty flag on this object.  Need to prevent triggering 
            // more calls into this updateSettings
            LLSettingsBase::updateSettings();

            resetSpecial();

            if (this->mSource->isDirty())
            {
                this->mSource->updateSettings();
            }

            typename LLSettingsBase::Seconds delta(timer.getElapsedTimeAndResetF32());


            SETTINGT::updateSettings();

            if (!mInjections.empty())
                this->setDirtyFlag(true);
        }

        LLSettingsBase::stringset_t getSpecialKeys() const;
        void                        resetSpecial();
        void                        updateSpecial(const typename Injection::ptr_t &injection, typename LLSettingsBase::BlendFactor mix);

    private:
        typedef std::map<std::string, LLUUID>   key_to_expid_t;
        typedef std::deque<typename Injection::ptr_t>    injections_t;

        size_t                      mLastSourceHash;
        size_t                      mLastHash;
        typename SETTINGT::ptr_t    mSource;
        injections_t                mInjections;
        LLSD                        mOverrideValues;
        key_to_expid_t              mOverrideExps;
    };

    template<>
    LLSettingsBase::stringset_t LLSettingsInjected<LLSettingsVOSky>::getSpecialKeys() const
    {
        static LLSettingsBase::stringset_t specialSet;

        if (specialSet.empty())
        {
            specialSet.insert(SETTING_BLOOM_TEXTUREID);
            specialSet.insert(SETTING_RAINBOW_TEXTUREID);
            specialSet.insert(SETTING_HALO_TEXTUREID);
            specialSet.insert(SETTING_CLOUD_TEXTUREID);
            specialSet.insert(SETTING_MOON_TEXTUREID);
            specialSet.insert(SETTING_SUN_TEXTUREID);
        }
        return specialSet;
    }

    template<>
    LLSettingsBase::stringset_t LLSettingsInjected<LLSettingsVOWater>::getSpecialKeys() const
    {
        static stringset_t specialSet;

        if (specialSet.empty())
        {
            specialSet.insert(SETTING_TRANSPARENT_TEXTURE);
            specialSet.insert(SETTING_NORMAL_MAP);
        }
        return specialSet;
    }

    template<>
    void LLSettingsInjected<LLSettingsVOSky>::resetSpecial()
    {
        mNextSunTextureId.setNull();
        mNextMoonTextureId.setNull();
        mNextCloudTextureId.setNull();
        mNextBloomTextureId.setNull();
        mNextRainbowTextureId.setNull();
        mNextHaloTextureId.setNull();
        setBlendFactor(0.0f);
    }

    template<>
    void LLSettingsInjected<LLSettingsVOWater>::resetSpecial()
    {
        mNextNormalMapID.setNull();
        mNextTransparentTextureID.setNull();
        setBlendFactor(0.0f);
    }

    template<>
    void LLSettingsInjected<LLSettingsVOSky>::updateSpecial(const typename LLSettingsInjected<LLSettingsVOSky>::Injection::ptr_t &injection, typename LLSettingsBase::BlendFactor mix)
    {
        if (injection->mKeyName == SETTING_SUN_TEXTUREID)
        {
            mNextSunTextureId = injection->mValue.asUUID();
        }
        else if (injection->mKeyName == SETTING_MOON_TEXTUREID)
        {
            mNextMoonTextureId = injection->mValue.asUUID();
        }
        else if (injection->mKeyName == SETTING_CLOUD_TEXTUREID)
        {
            mNextCloudTextureId = injection->mValue.asUUID();
        }
        else if (injection->mKeyName == SETTING_BLOOM_TEXTUREID)
        {
            mNextBloomTextureId = injection->mValue.asUUID();
        }
        else if (injection->mKeyName == SETTING_RAINBOW_TEXTUREID)
        {
            mNextRainbowTextureId = injection->mValue.asUUID();
        }
        else if (injection->mKeyName == SETTING_HALO_TEXTUREID)
        {
            mNextHaloTextureId = injection->mValue.asUUID();
        }

        // Unfortunately I don't have a per texture blend factor.  We'll just pick the one that is furthest along.
        if (getBlendFactor() < mix)
        {
            setBlendFactor(mix);
        }
    }

    template<>
    void LLSettingsInjected<LLSettingsVOWater>::updateSpecial(const typename LLSettingsInjected<LLSettingsVOWater>::Injection::ptr_t &injection, typename LLSettingsBase::BlendFactor mix)
    {
        if (injection->mKeyName == SETTING_NORMAL_MAP)
        {
            mNextNormalMapID = injection->mValue.asUUID();
        }
        else if (injection->mKeyName == SETTING_TRANSPARENT_TEXTURE)
        {
            mNextTransparentTextureID = injection->mValue.asUUID();
        }

        // Unfortunately I don't have a per texture blend factor.  We'll just pick the one that is furthest along.
        if (getBlendFactor() < mix)
        {
            setBlendFactor(mix);
        }
    }

    typedef LLSettingsInjected<LLSettingsVOSky>   LLSettingsInjectedSky;
    typedef LLSettingsInjected<LLSettingsVOWater> LLSettingsInjectedWater;

    //=====================================================================
    class DayInjection : public LLEnvironment::DayInstance
    {
        friend class InjectedTransition;

    public:
        typedef std::shared_ptr<DayInjection> ptr_t;
        typedef std::weak_ptr<DayInjection> wptr_t;

                                            DayInjection(LLEnvironment::EnvSelection_t env);
        virtual                             ~DayInjection();

        virtual bool                        applyTimeDelta(const LLSettingsBase::Seconds& delta) override;

        void                                setInjectedDay(const LLSettingsDay::ptr_t &pday, LLUUID experience_id, LLSettingsBase::Seconds transition);
        void                                setInjectedSky(const LLSettingsSky::ptr_t &psky, LLUUID experience_id, LLSettingsBase::Seconds transition);
        void                                setInjectedWater(const LLSettingsWater::ptr_t &pwater, LLUUID experience_id, LLSettingsBase::Seconds transition);

        void                                injectSkySettings(LLSD settings, LLUUID experience_id, LLSettingsBase::Seconds transition);
        void                                injectWaterSettings(LLSD settings, LLUUID experience_id, LLSettingsBase::Seconds transition);

        void                                clearInjections(LLUUID experience_id, LLSettingsBase::Seconds transition_time);

        virtual void                        animate() override;

        LLEnvironment::DayInstance::ptr_t   getBaseDayInstance() const  { return mBaseDayInstance; }
        void                                setBaseDayInstance(const LLEnvironment::DayInstance::ptr_t &baseday);

        S32                                 countExperiencesActive() const { return mActiveExperiences.size(); }

        bool                                isOverriddenSky() const { return !mSkyExperience.isNull(); }
        bool                                isOverriddenWater() const { return !mWaterExperience.isNull(); }

        bool                                hasInjections() const;

        void                                testExperiencesOnParcel(S32 parcel_id);
    private:
        static void                         testExperiencesOnParcelCoro(wptr_t that, S32 parcel_id);


        void                                animateSkyChange(LLSettingsSky::ptr_t psky, LLSettingsBase::Seconds transition);
        void                                animateWaterChange(LLSettingsWater::ptr_t pwater, LLSettingsBase::Seconds transition);

        void                                onEnvironmentChanged(LLEnvironment::EnvSelection_t env);
        void                                onParcelChange();

        void                                checkExperience();


        LLEnvironment::DayInstance::ptr_t   mBaseDayInstance;

        LLSettingsInjectedSky::ptr_t        mInjectedSky;
        LLSettingsInjectedWater::ptr_t      mInjectedWater;
        std::set<LLUUID>                    mActiveExperiences;
        LLUUID                              mDayExperience;
        LLUUID                              mSkyExperience;
        LLUUID                              mWaterExperience;
        LLEnvironment::connection_t         mEnvChangeConnection;
        boost::signals2::connection         mParcelChangeConnection;
    };

    class InjectedTransition : public LLEnvironment::DayTransition
    {
    public:
                                    InjectedTransition(const DayInjection::ptr_t &injection, const LLSettingsSky::ptr_t &skystart, const LLSettingsWater::ptr_t &waterstart, DayInstance::ptr_t &end, LLSettingsDay::Seconds time):
                                        LLEnvironment::DayTransition(skystart, waterstart, end, time),
                                        mInjection(injection)
                                    { }
        virtual                     ~InjectedTransition() { };

        virtual void                animate() override;

    protected:
        DayInjection::ptr_t         mInjection;
    };

}

//=========================================================================
const F32Seconds LLEnvironment::TRANSITION_INSTANT(0.0f);
const F32Seconds LLEnvironment::TRANSITION_FAST(1.0f);
const F32Seconds LLEnvironment::TRANSITION_DEFAULT(5.0f);
const F32Seconds LLEnvironment::TRANSITION_SLOW(10.0f);
const F32Seconds LLEnvironment::TRANSITION_ALTITUDE(5.0f);

const LLUUID LLEnvironment::KNOWN_SKY_SUNRISE("01e41537-ff51-2f1f-8ef7-17e4df760bfb");
const LLUUID LLEnvironment::KNOWN_SKY_MIDDAY("6c83e853-e7f8-cad7-8ee6-5f31c453721c");
const LLUUID LLEnvironment::KNOWN_SKY_SUNSET("084e26cd-a900-28e8-08d0-64a9de5c15e2");
const LLUUID LLEnvironment::KNOWN_SKY_MIDNIGHT("8a01b97a-cb20-c1ea-ac63-f7ea84ad0090");

const S32 LLEnvironment::NO_TRACK(-1);
const S32 LLEnvironment::NO_VERSION(-3); // For viewer sided change, like ENV_LOCAL. -3 since -1 and -2 are taken by parcel initial server/viewer version
const S32 LLEnvironment::VERSION_CLEANUP(-4); // for cleanups

const F32 LLEnvironment::SUN_DELTA_YAW(F_PI);   // 180deg 


const U32 LLEnvironment::DayInstance::NO_ANIMATE_SKY(0x01);
const U32 LLEnvironment::DayInstance::NO_ANIMATE_WATER(0x02);

std::string env_selection_to_string(LLEnvironment::EnvSelection_t sel)
{
#define RTNENUM(E) case LLEnvironment::E: return #E
    switch (sel){
        RTNENUM(ENV_EDIT);
        RTNENUM(ENV_LOCAL);
        RTNENUM(ENV_PUSH);
        RTNENUM(ENV_PARCEL);
        RTNENUM(ENV_REGION);
        RTNENUM(ENV_DEFAULT);
        RTNENUM(ENV_END);
        RTNENUM(ENV_CURRENT);
        RTNENUM(ENV_NONE);
    default:
        return llformat("Unknown(%d)", sel);
    }
#undef RTNENUM
}


//-------------------------------------------------------------------------
LLEnvironment::LLEnvironment():
    mCloudScrollDelta(),
    mCloudScrollPaused(false),
    mSelectedSky(),
    mSelectedWater(),
    mSelectedDay(),
    mSelectedEnvironment(LLEnvironment::ENV_LOCAL),
    mCurrentTrack(1),
    mEditorCounter(0),
    mShowSunBeacon(false),
    mShowMoonBeacon(false)
{
}
// <FS:Beq> OpenSim legacy Windlight setting support
#ifdef OPENSIM
void LLEnvironment::loadLegacyPresets()
{
    std::string path_name;
    std::vector<decltype(LL_PATH_APP_SETTINGS)> folders = { LL_PATH_APP_SETTINGS, LL_PATH_USER_SETTINGS };
    for (auto & settings_path : folders)
    {
        path_name = gDirUtilp->getExpandedFilename(settings_path , "windlight", "skies", "");
        bool found = true;

        while (found)
        {
            std::string name;
            found = gDirUtilp->getNextFileInDir(path_name, "*.xml", name);
            if (found)
            {
                name = name.erase(name.length() - 4);
                mLegacySkies.push_back(unescape_name(name));
                LL_DEBUGS("WindlightCaps") << "Added Legacy Sky: " << unescape_name(name) << LL_ENDL;
            }
        }

        path_name = gDirUtilp->getExpandedFilename(settings_path, "windlight", "water", "");
        found = true;

        while (found)
        {
            std::string name;
            found = gDirUtilp->getNextFileInDir(path_name, "*.xml", name);
            if (found)
            {
                name = name.erase(name.length() - 4);
                mLegacyWater.push_back(unescape_name(name));
                LL_DEBUGS("WindlightCaps") << "Added Legacy Water: " << unescape_name(name) << LL_ENDL;
            }
        }

        path_name = gDirUtilp->getExpandedFilename(settings_path, "windlight", "days", "");
        found = true;

        while (found)
        {
            std::string name;
            found = gDirUtilp->getNextFileInDir(path_name, "*.xml", name);
            if (found)
            {
                name = name.erase(name.length() - 4);
                mLegacyDayCycles.push_back(unescape_name(name));
                LL_DEBUGS("WindlightCaps") << "Added Legacy Day Cycle: " << unescape_name(name) << LL_ENDL;
            }
        }
    }
}

void LLEnvironment::loadUserPrefs()
{
    // operate on members directly to avoid side effects
    mWaterPresetName    = gSavedSettings.getString("WaterPresetName");
    mSkyPresetName      = gSavedSettings.getString("SkyPresetName");
    mDayCycleName       = gSavedSettings.getString("DayCycleName");
}
#endif //opensim
//</FS:Beq>

void LLEnvironment::initSingleton()
{
    LLSettingsSky::ptr_t p_default_sky = LLSettingsVOSky::buildDefaultSky();
    LLSettingsWater::ptr_t p_default_water = LLSettingsVOWater::buildDefaultWater();

    mCurrentEnvironment = std::make_shared<DayInstance>(ENV_DEFAULT);
    mCurrentEnvironment->setSky(p_default_sky);
    mCurrentEnvironment->setWater(p_default_water);

    mEnvironments[ENV_DEFAULT] = mCurrentEnvironment;

    // <FS:Beq> OpenSim legacy Windlight setting support
#ifdef OPENSIM
    if (LLGridManager::instance().isInOpenSim())
    {
        loadLegacyPresets();
        loadUserPrefs();
    }
#endif
    // </FS:Beq>

    requestRegion();

    gAgent.addParcelChangedCallback([this]() { onParcelChange(); });

    //TODO: This frequently results in one more request than we need.  It isn't breaking, but should be nicer.
    // We need to know new env version to fix this, without it we can only do full re-request
    // Happens: on updates, on opening LLFloaterRegionInfo, on region crossing if info floater is open
    LLRegionInfoModel::instance().setUpdateCallback([this]() { requestRegion(); });
    gAgent.addRegionChangedCallback([this]() { onRegionChange(); });

    gAgent.whenPositionChanged([this](const LLVector3 &localpos, const LLVector3d &) { onAgentPositionHasChanged(localpos); });

    if (!gGenericDispatcher.isHandlerPresent(MESSAGE_PUSHENVIRONMENT))
    {
        gGenericDispatcher.addHandler(MESSAGE_PUSHENVIRONMENT, &environment_push_dispatch_handler);
    }

    LLEventPumps::instance().obtain(PUMP_EXPERIENCE).listen(LISTENER_NAME, [this](LLSD message) { listenExperiencePump(message); return false; });
}

void LLEnvironment::cleanupSingleton()
{
    LLEventPumps::instance().obtain(PUMP_EXPERIENCE).stopListening(LISTENER_NAME);
}

LLEnvironment::~LLEnvironment()
{
}

bool LLEnvironment::canEdit() const
{
    return true;
}

LLSettingsSky::ptr_t LLEnvironment::getCurrentSky() const 
{ 
    LLSettingsSky::ptr_t psky = mCurrentEnvironment->getSky(); 

    if (!psky && mCurrentEnvironment->getEnvironmentSelection() >= ENV_EDIT)
    {
        for (int idx = 0; idx < ENV_END; ++idx)
        {
            if (mEnvironments[idx]->getSky())
            {
                psky = mEnvironments[idx]->getSky();
                break;
            }
        }
    }
    return psky;
}

LLSettingsWater::ptr_t LLEnvironment::getCurrentWater() const 
{
    LLSettingsWater::ptr_t pwater = mCurrentEnvironment->getWater(); 

    if (!pwater && mCurrentEnvironment->getEnvironmentSelection() >= ENV_EDIT)
    {
        for (int idx = 0; idx < ENV_END; ++idx)
        {
            if (mEnvironments[idx]->getWater())
            {
                pwater = mEnvironments[idx]->getWater();
                break;
            }
        }
    }
    return pwater;
}

void LayerConfigToDensityLayer(const LLSD& layerConfig, DensityLayer& layerOut)
{
    layerOut.constant_term  = layerConfig[LLSettingsSky::SETTING_DENSITY_PROFILE_CONSTANT_TERM].asReal();
    layerOut.exp_scale      = layerConfig[LLSettingsSky::SETTING_DENSITY_PROFILE_EXP_SCALE_FACTOR].asReal();
    layerOut.exp_term       = layerConfig[LLSettingsSky::SETTING_DENSITY_PROFILE_EXP_TERM].asReal();
    layerOut.linear_term    = layerConfig[LLSettingsSky::SETTING_DENSITY_PROFILE_LINEAR_TERM].asReal();
    layerOut.width          = layerConfig[LLSettingsSky::SETTING_DENSITY_PROFILE_WIDTH].asReal();
}

void LLEnvironment::getAtmosphericModelSettings(AtmosphericModelSettings& settingsOut, const LLSettingsSky::ptr_t &psky)
{
    settingsOut.m_skyBottomRadius   = psky->getSkyBottomRadius();
    settingsOut.m_skyTopRadius      = psky->getSkyTopRadius();
    settingsOut.m_sunArcRadians     = psky->getSunArcRadians();
    settingsOut.m_mieAnisotropy     = psky->getMieAnisotropy();

    LLSD rayleigh = psky->getRayleighConfigs();
    settingsOut.m_rayleighProfile.clear();
    for (LLSD::array_iterator itf = rayleigh.beginArray(); itf != rayleigh.endArray(); ++itf)
    {
        DensityLayer layer;
        LLSD& layerConfig = (*itf);
        LayerConfigToDensityLayer(layerConfig, layer);
        settingsOut.m_rayleighProfile.push_back(layer);
    }

    LLSD mie = psky->getMieConfigs();
    settingsOut.m_mieProfile.clear();
    for (LLSD::array_iterator itf = mie.beginArray(); itf != mie.endArray(); ++itf)
    {
        DensityLayer layer;
        LLSD& layerConfig = (*itf);
        LayerConfigToDensityLayer(layerConfig, layer);
        settingsOut.m_mieProfile.push_back(layer);
    }
    settingsOut.m_mieAnisotropy = psky->getMieAnisotropy();

    LLSD absorption = psky->getAbsorptionConfigs();
    settingsOut.m_absorptionProfile.clear();
    for (LLSD::array_iterator itf = absorption.beginArray(); itf != absorption.endArray(); ++itf)
    {
        DensityLayer layer;
        LLSD& layerConfig = (*itf);
        LayerConfigToDensityLayer(layerConfig, layer);
        settingsOut.m_absorptionProfile.push_back(layer);
    }
}

bool LLEnvironment::canAgentUpdateParcelEnvironment() const
{
    LLParcel *parcel(LLViewerParcelMgr::instance().getAgentOrSelectedParcel());

    return canAgentUpdateParcelEnvironment(parcel);
}


bool LLEnvironment::canAgentUpdateParcelEnvironment(LLParcel *parcel) const
{
    if (!parcel)
        return false;

    if (!LLEnvironment::instance().isExtendedEnvironmentEnabled())
        return false;

    if (gAgent.isGodlike())
        return true;

    if (!parcel->getRegionAllowEnvironmentOverride())
        return false;

    return LLViewerParcelMgr::isParcelModifiableByAgent(parcel, GP_LAND_ALLOW_ENVIRONMENT);
}

bool LLEnvironment::canAgentUpdateRegionEnvironment() const
{
    if (gAgent.isGodlike())
        return true;

    return gAgent.canManageEstate();
}

bool LLEnvironment::isExtendedEnvironmentEnabled() const
{
    return !gAgent.getRegionCapability("ExtEnvironment").empty();
}

bool LLEnvironment::isInventoryEnabled() const
{
    return (!gAgent.getRegionCapability("UpdateSettingsAgentInventory").empty() &&
        !gAgent.getRegionCapability("UpdateSettingsTaskInventory").empty());
}

void LLEnvironment::onRegionChange()
{
//     if (gAgent.getRegionCapability("ExperienceQuery").empty())
//     {
//     // for now environmental experiences do not survive region crossings
    clearExperienceEnvironment(LLUUID::null, TRANSITION_DEFAULT);
//     }

    LLViewerRegion* cur_region = gAgent.getRegion();
    if (!cur_region)
    {
        return;
    }
    if (!cur_region->capabilitiesReceived())
    {
        cur_region->setCapabilitiesReceivedCallback([](LLUUID region_id) {  LLEnvironment::instance().requestRegion(); });
        return;
    }
    requestRegion();
}

void LLEnvironment::onParcelChange()
{
    S32 parcel_id(INVALID_PARCEL_ID);
    LLParcel* parcel = LLViewerParcelMgr::instance().getAgentParcel();

    if (parcel)
    {
        parcel_id = parcel->getLocalID();
    }

    requestParcel(parcel_id);
}

//-------------------------------------------------------------------------
F32 LLEnvironment::getCamHeight() const
{
    return (mCurrentEnvironment->getSky()->getDomeOffset() * mCurrentEnvironment->getSky()->getDomeRadius());
}

F32 LLEnvironment::getWaterHeight() const
{
    LLViewerRegion* cur_region = gAgent.getRegion();
    return cur_region ? cur_region->getWaterHeight() : DEFAULT_WATER_HEIGHT;
}

bool LLEnvironment::getIsSunUp() const
{
    if (!mCurrentEnvironment || !mCurrentEnvironment->getSky())
        return false;
    return mCurrentEnvironment->getSky()->getIsSunUp();
}

bool LLEnvironment::getIsMoonUp() const
{
    if (!mCurrentEnvironment || !mCurrentEnvironment->getSky())
        return false;
    return mCurrentEnvironment->getSky()->getIsMoonUp();
}

//-------------------------------------------------------------------------
void LLEnvironment::setSelectedEnvironment(LLEnvironment::EnvSelection_t env, LLSettingsBase::Seconds transition, bool forced)
{
// [RLVa:KB] - Checked: RLVa-2.4 (@setenv)
    if ( (!RlvActions::canChangeEnvironment()) && (LLEnvironment::ENV_EDIT != env) )
    {
        return;
    }
// [/RLVa:KB]

    mSelectedEnvironment = env;
    updateEnvironment(transition, forced);
    LL_DEBUGS("ENVIRONMENT") << "Setting environment " << env_selection_to_string(env) << " with transition: " << transition << LL_ENDL;
}

bool LLEnvironment::hasEnvironment(LLEnvironment::EnvSelection_t env)
{
    if ((env < ENV_EDIT) || (env >= ENV_DEFAULT) || (!mEnvironments[env]))
    {
        return false;
    }

    return true;
}

LLEnvironment::DayInstance::ptr_t LLEnvironment::getEnvironmentInstance(LLEnvironment::EnvSelection_t env, bool create /*= false*/)
{
    DayInstance::ptr_t environment = mEnvironments[env];
    if (create)
    {
        if (environment)
            environment = environment->clone();
        else
        {
            if (env == ENV_PUSH)
                environment = std::make_shared<DayInjection>(env);
            else
                environment = std::make_shared<DayInstance>(env);
        }
        mEnvironments[env] = environment;
    }

    return environment;
}


void LLEnvironment::setEnvironment(LLEnvironment::EnvSelection_t env, const LLSettingsDay::ptr_t &pday, LLSettingsDay::Seconds daylength, LLSettingsDay::Seconds dayoffset, S32 env_version)
{
    if ((env < ENV_EDIT) || (env >= ENV_DEFAULT))
    {
        LL_WARNS("ENVIRONMENT") << "Attempt to change invalid environment selection (" << env_selection_to_string(env) << ")." << LL_ENDL;
        return;
    }

    logEnvironment(env, pday, env_version);

    DayInstance::ptr_t environment = getEnvironmentInstance(env, true);

    environment->clear();
    environment->setDay(pday, daylength, dayoffset);
    environment->setSkyTrack(mCurrentTrack);
    environment->animate();

    if (!mSignalEnvChanged.empty())
        mSignalEnvChanged(env, env_version);
}


void LLEnvironment::setEnvironment(LLEnvironment::EnvSelection_t env, LLEnvironment::fixedEnvironment_t fixed, S32 env_version)
{
    if ((env < ENV_EDIT) || (env >= ENV_DEFAULT))
    {
        LL_WARNS("ENVIRONMENT") << "Attempt to change invalid environment selection (" << env_selection_to_string(env) << ")." << LL_ENDL;
        return;
    }

    DayInstance::ptr_t environment = getEnvironmentInstance(env, true);


    if (fixed.first)
    {
        logEnvironment(env, fixed.first, env_version);
        environment->setSky(fixed.first);
        environment->setFlags(DayInstance::NO_ANIMATE_SKY);
    }
    else if (!environment->getSky())
    {
<<<<<<< HEAD
        LL_DEBUGS("ENVIRONMENT") << "Blank sky for " << env_selection_to_string(env) << ". Reusing environment for sky." << LL_ENDL;        if (mCurrentEnvironment->getEnvironmentSelection() != ENV_NONE)
=======
        if (mCurrentEnvironment->getEnvironmentSelection() != ENV_NONE)
>>>>>>> fb1238a1
        {
            // Note: This looks suspicious. Shouldn't we assign whole day if mCurrentEnvironment has whole day?
            // and then add water/sky on top
            // This looks like it will result in sky using single keyframe instead of whole day if day is present
            // when setting static water without static sky
            environment->setSky(mCurrentEnvironment->getSky());
            environment->setFlags(DayInstance::NO_ANIMATE_SKY);
        }
        else
        {
            // Environment is not properly initialized yet, but we should have environment by this point
            DayInstance::ptr_t substitute = getEnvironmentInstance(ENV_PARCEL, true);
            if (!substitute || !substitute->getSky())
            {
                substitute = getEnvironmentInstance(ENV_REGION, true);
            }
            if (!substitute || !substitute->getSky())
            {
                substitute = getEnvironmentInstance(ENV_DEFAULT, true);
            }

            if (substitute && substitute->getSky())
            {
                environment->setSky(substitute->getSky());
                environment->setFlags(DayInstance::NO_ANIMATE_SKY);
            }
            else
            {
                LL_WARNS("ENVIRONMENT") << "Failed to assign substitute water/sky, environment is not properly initialized" << LL_ENDL;
            }
        }
    }
        
    if (fixed.second)
    {
        logEnvironment(env, fixed.second, env_version);
        environment->setWater(fixed.second);
        environment->setFlags(DayInstance::NO_ANIMATE_WATER);
    }
    else if (!environment->getWater())
    {
<<<<<<< HEAD
        LL_DEBUGS("ENVIRONMENT") << "Blank water for " << env_selection_to_string(env) << ". Reusing environment for water." << LL_ENDL;        if (mCurrentEnvironment->getEnvironmentSelection() != ENV_NONE)
=======
        if (mCurrentEnvironment->getEnvironmentSelection() != ENV_NONE)
>>>>>>> fb1238a1
        {
            // Note: This looks suspicious. Shouldn't we assign whole day if mCurrentEnvironment has whole day?
            // and then add water/sky on top
            // This looks like it will result in water using single keyframe instead of whole day if day is present
            // when setting static sky without static water
            environment->setWater(mCurrentEnvironment->getWater());
            environment->setFlags(DayInstance::NO_ANIMATE_WATER);
        }
        else
        {
            // Environment is not properly initialized yet, but we should have environment by this point
            DayInstance::ptr_t substitute = getEnvironmentInstance(ENV_PARCEL, true);
            if (!substitute || !substitute->getWater())
            {
                substitute = getEnvironmentInstance(ENV_REGION, true);
            }
            if (!substitute || !substitute->getWater())
            {
                substitute = getEnvironmentInstance(ENV_DEFAULT, true);
            }

            if (substitute && substitute->getWater())
            {
                environment->setWater(substitute->getWater());
                environment->setFlags(DayInstance::NO_ANIMATE_WATER);
            }
            else
            {
                LL_WARNS("ENVIRONMENT") << "Failed to assign substitute water/sky, environment is not properly initialized" << LL_ENDL;
            }
        }
    }

    if (!mSignalEnvChanged.empty())
        mSignalEnvChanged(env, env_version);
}

void LLEnvironment::setEnvironment(LLEnvironment::EnvSelection_t env, const LLSettingsBase::ptr_t &settings, S32 env_version)
{
    DayInstance::ptr_t environment = getEnvironmentInstance(env);

    if (env == ENV_DEFAULT)
    {
        LL_WARNS("ENVIRONMENT") << "Attempt to set default environment. Not allowed." << LL_ENDL;
        return;
    }

    if (!settings)
    {
        clearEnvironment(env);
        return;
    }

    if (settings->getSettingsType() == "daycycle")
    {
        LLSettingsDay::Seconds daylength(LLSettingsDay::DEFAULT_DAYLENGTH);
        LLSettingsDay::Seconds dayoffset(LLSettingsDay::DEFAULT_DAYOFFSET);
        if (environment)
        {
            daylength = environment->getDayLength();
            dayoffset = environment->getDayOffset();
        }
        setEnvironment(env, std::static_pointer_cast<LLSettingsDay>(settings), daylength, dayoffset);
    }
    else if (settings->getSettingsType() == "sky")
    {
        fixedEnvironment_t fixedenv(std::static_pointer_cast<LLSettingsSky>(settings), LLSettingsWater::ptr_t());
        setEnvironment(env, fixedenv);
    }
    else if (settings->getSettingsType() == "water")
    {
        fixedEnvironment_t fixedenv(LLSettingsSky::ptr_t(), std::static_pointer_cast<LLSettingsWater>(settings));
        setEnvironment(env, fixedenv);
    }
}

void LLEnvironment::setEnvironment(EnvSelection_t env, const LLUUID &assetId, S32 env_version)
{
    setEnvironment(env, assetId, LLSettingsDay::DEFAULT_DAYLENGTH, LLSettingsDay::DEFAULT_DAYOFFSET);
}

// <FS:Beq> FIRE-29926 - allow manually selected environments to have a user defined transition time.
void LLEnvironment::setManualEnvironment(EnvSelection_t env, const LLUUID &assetId, S32 env_version)
{
    LLSettingsBase::Seconds transitionTime(static_cast<F64>(gSavedSettings.getF32("FSEnvironmentManualTransitionTime")));
    setEnvironmentWithTransition(env, assetId, LLSettingsDay::DEFAULT_DAYLENGTH, LLSettingsDay::DEFAULT_DAYOFFSET, transitionTime);
}
void LLEnvironment::setEnvironmentWithTransition(
                                    EnvSelection_t env,
                                    const LLUUID &assetId,
                                    LLSettingsDay::Seconds daylength,
                                    LLSettingsDay::Seconds dayoffset,
                                    LLSettingsBase::Seconds transition,
                                    S32 env_version)
{
    LLSettingsVOBase::getSettingsAsset(assetId,
        [this, env, daylength, dayoffset, transition, env_version](LLUUID asset_id, LLSettingsBase::ptr_t settings, S32 status, LLExtStat)
        {
            onSetEnvAssetLoaded(env, asset_id, settings, daylength, dayoffset, transition, status, env_version);
        });
}
// </FS:Beq>
void LLEnvironment::setEnvironment(
                                    EnvSelection_t env,
                                    const LLUUID &assetId,
                                    LLSettingsDay::Seconds daylength,
                                    LLSettingsDay::Seconds dayoffset,
                                    S32 env_version)
{
    LLSettingsVOBase::getSettingsAsset(assetId,
        [this, env, daylength, dayoffset, env_version](LLUUID asset_id, LLSettingsBase::ptr_t settings, S32 status, LLExtStat)
        {
            onSetEnvAssetLoaded(env, asset_id, settings, daylength, dayoffset, TRANSITION_DEFAULT, status, env_version);
        });
}

void LLEnvironment::onSetEnvAssetLoaded(EnvSelection_t env,
                                        LLUUID asset_id,
                                        LLSettingsBase::ptr_t settings,
                                        LLSettingsDay::Seconds daylength,
                                        LLSettingsDay::Seconds dayoffset,
                                        LLSettingsBase::Seconds transition,
                                        S32 status,
                                        S32 env_version)
{
    if (!settings || status)
    {
        LLSD args;
        args["NAME"] = asset_id.asString();
        LLNotificationsUtil::add("FailedToFindSettings", args);
        LL_DEBUGS("ENVIRONMENT") << "Failed to find settings for " << env_selection_to_string(env) << ", asset_id: " << asset_id << LL_ENDL;
        return;
    }
    LL_DEBUGS("ENVIRONMENT") << "Loaded asset: " << asset_id << LL_ENDL;

    setEnvironment(env, settings);
    updateEnvironment(transition);
}

void LLEnvironment::clearEnvironment(LLEnvironment::EnvSelection_t env)
{
    if ((env < ENV_EDIT) || (env >= ENV_DEFAULT))
    {
        LL_WARNS("ENVIRONMENT") << "Attempt to change invalid environment selection." << LL_ENDL;
        return;
    }

    LL_DEBUGS("ENVIRONMENT") << "Cleaning environment " << env_selection_to_string(env) << LL_ENDL;

    mEnvironments[env].reset();

    if (!mSignalEnvChanged.empty())
        mSignalEnvChanged(env, VERSION_CLEANUP);
}

void LLEnvironment::logEnvironment(EnvSelection_t env, const LLSettingsBase::ptr_t &settings, S32 env_version)
{
    LL_DEBUGS("ENVIRONMENT") << "Setting Day environment " << env_selection_to_string(env) << " with version(update type): " << env_version << LL_NEWLINE;
    // code between LL_DEBUGS and LL_ENDL won't execute unless log is enabled
    if (settings)
    {
        LLUUID asset_id = settings->getAssetId();
        if (asset_id.notNull())
        {
            LL_CONT << "Asset id: " << asset_id << LL_NEWLINE;
        }

        LLUUID id = settings->getId(); // Not in use?
        if (id.notNull())
        {
            LL_CONT << "Settings id: " << id << LL_NEWLINE;
        }

        LL_CONT << "Name: " << settings->getName() << LL_NEWLINE
            << "Type: " << settings->getSettingsType() << LL_NEWLINE
            << "Flags: " << settings->getFlags(); // Not in use?
    }
    else
    {
        LL_CONT << "Empty settings!";
    }
    LL_CONT << LL_ENDL;
}

LLSettingsDay::ptr_t LLEnvironment::getEnvironmentDay(LLEnvironment::EnvSelection_t env)
{
    if ((env < ENV_EDIT) || (env > ENV_DEFAULT))
    {
        LL_WARNS("ENVIRONMENT") << "Attempt to retrieve invalid environment selection (" << env_selection_to_string(env) << ")." << LL_ENDL;
        return LLSettingsDay::ptr_t();
    }

    DayInstance::ptr_t environment = getEnvironmentInstance(env);

    if (environment)
        return environment->getDayCycle();

    return LLSettingsDay::ptr_t();
}

LLSettingsDay::Seconds LLEnvironment::getEnvironmentDayLength(EnvSelection_t env)
{
    if ((env < ENV_EDIT) || (env > ENV_DEFAULT))
    {
        LL_WARNS("ENVIRONMENT") << "Attempt to retrieve invalid environment selection (" << env_selection_to_string(env) << ")." << LL_ENDL;
        return LLSettingsDay::Seconds(0);
    }

    DayInstance::ptr_t environment = getEnvironmentInstance(env);

    if (environment)
        return environment->getDayLength();

    return LLSettingsDay::Seconds(0);
}

LLSettingsDay::Seconds LLEnvironment::getEnvironmentDayOffset(EnvSelection_t env)
{
    if ((env < ENV_EDIT) || (env > ENV_DEFAULT))
    {
        LL_WARNS("ENVIRONMENT") << "Attempt to retrieve invalid environment selection (" << env_selection_to_string(env) << ")." << LL_ENDL;
        return LLSettingsDay::Seconds(0);
    }

    DayInstance::ptr_t environment = getEnvironmentInstance(env);
    if (environment)
        return environment->getDayOffset();

    return LLSettingsDay::Seconds(0);
}


LLEnvironment::fixedEnvironment_t LLEnvironment::getEnvironmentFixed(LLEnvironment::EnvSelection_t env, bool resolve)
{
    if ((env == ENV_CURRENT) || resolve)
    {
        fixedEnvironment_t fixed;
        for (S32 idx = ((resolve) ? env : mSelectedEnvironment); idx < ENV_END; ++idx)
        {
            if (fixed.first && fixed.second)
                break;

            if (idx == ENV_EDIT)
                continue;   // skip the edit environment.

            DayInstance::ptr_t environment = getEnvironmentInstance(static_cast<EnvSelection_t>(idx));
            if (environment)
            {
                if (!fixed.first)
                    fixed.first = environment->getSky();
                if (!fixed.second)
                    fixed.second = environment->getWater();
            }
        }

        if (!fixed.first || !fixed.second)
            LL_WARNS("ENVIRONMENT") << "Can not construct complete fixed environment.  Missing Sky and/or Water." << LL_ENDL;

        return fixed;
    }

    if ((env < ENV_EDIT) || (env > ENV_DEFAULT))
    {
        LL_WARNS("ENVIRONMENT") << "Attempt to retrieve invalid environment selection (" << env_selection_to_string(env) << ")." << LL_ENDL;
        return fixedEnvironment_t();
    }

    DayInstance::ptr_t environment = getEnvironmentInstance(env);

    if (environment)
        return fixedEnvironment_t(environment->getSky(), environment->getWater());

    return fixedEnvironment_t();
}

LLEnvironment::DayInstance::ptr_t LLEnvironment::getSelectedEnvironmentInstance()
{
    for (S32 idx = mSelectedEnvironment; idx < ENV_DEFAULT; ++idx)
    {
        if (mEnvironments[idx])
            return mEnvironments[idx];
    }

    return mEnvironments[ENV_DEFAULT];
}

LLEnvironment::DayInstance::ptr_t LLEnvironment::getSharedEnvironmentInstance()
{
    for (S32 idx = ENV_PARCEL; idx < ENV_DEFAULT; ++idx)
    {
        if (mEnvironments[idx])
            return mEnvironments[idx];
    }

    return mEnvironments[ENV_DEFAULT];
}

void LLEnvironment::updateEnvironment(LLSettingsBase::Seconds transition, bool forced)
{
    DayInstance::ptr_t pinstance = getSelectedEnvironmentInstance();
    // <FS:Beq> Auto-disable water rendering via hasEEPWaterDerender
    // Allow parcel and region owners to disable water rendering for their visitors through an EEP setting
    // We test for the IMG_TRANSPARENT in the NormalMap channel, this is not a valid normal map so cannot clash with
    // any valid EEP asset use.It also allows non-FS users to create these assets.
    if(gSavedSettings.getBOOL("FSAllowEEPWaterDerender"))
    {
        auto targetWater = pinstance->getWater();
        static bool hasEEPWaterDerender{false};
        if(targetWater && targetWater->getNormalMapID()==IMG_TRANSPARENT)
        {
            // This EEP has explicit transparent water so let's disable rendering of water
            if(LLPipeline::hasRenderTypeControl(LLPipeline::RENDER_TYPE_WATER))
            {
                hasEEPWaterDerender = true;// remember that it was us who disabled it.
                LLPipeline::toggleRenderTypeControl(LLPipeline::RENDER_TYPE_WATER);
            }
        }
        else
        {
            // Otherwise re-enable it, only if it was us that disabled it
            if(hasEEPWaterDerender && !LLPipeline::hasRenderTypeControl(LLPipeline::RENDER_TYPE_WATER))
            {
                LLPipeline::toggleRenderTypeControl(LLPipeline::RENDER_TYPE_WATER);
            }
            hasEEPWaterDerender = false; // regardless of whether it was disabled it is no longer our problem
        }
    }
    // </FS:Beq>

    if ((mCurrentEnvironment != pinstance) || forced)
    {
        if (transition != TRANSITION_INSTANT)
        {
            DayInstance::ptr_t trans = std::make_shared<DayTransition>(
                mCurrentEnvironment->getSky(), mCurrentEnvironment->getWater(), pinstance, transition);
    
            trans->animate();
    
            mCurrentEnvironment = trans;
        }
        else
        {
            mCurrentEnvironment = pinstance;
        }
    }
}

LLVector4 LLEnvironment::toCFR(const LLVector3 vec) const
{
    LLVector4 vec_cfr(vec.mV[1], vec.mV[0], vec.mV[2], 0.0f);
    return vec_cfr;
}

LLVector4 LLEnvironment::toLightNorm(const LLVector3 vec) const
{
    LLVector4 vec_ogl(vec.mV[1], vec.mV[2], vec.mV[0], 0.0f);
    return vec_ogl;
}

LLVector3 LLEnvironment::getLightDirection() const
{
    LLSettingsSky::ptr_t psky = mCurrentEnvironment->getSky();
    if (!psky)
    {
        return LLVector3(0, 0, 1);
    }
    return psky->getLightDirection();
}

LLVector3 LLEnvironment::getSunDirection() const
{
    LLSettingsSky::ptr_t psky = mCurrentEnvironment->getSky();
    if (!psky)
    {
        return LLVector3(0, 0, 1);
    }
    return psky->getSunDirection();
}

LLVector3 LLEnvironment::getMoonDirection() const
{
    LLSettingsSky::ptr_t psky = mCurrentEnvironment->getSky();
    if (!psky)
    {
        return LLVector3(0, 0, -1);
    }
    return psky->getMoonDirection();
}

LLVector4 LLEnvironment::getLightDirectionCFR() const
{
    LLVector3 light_direction = getLightDirection();
    LLVector4 light_direction_cfr = toCFR(light_direction);
    return light_direction_cfr;
}

LLVector4 LLEnvironment::getSunDirectionCFR() const
{
    LLVector3 light_direction = getSunDirection();
    LLVector4 light_direction_cfr = toCFR(light_direction);
    return light_direction_cfr;
}

LLVector4 LLEnvironment::getMoonDirectionCFR() const
{
    LLVector3 light_direction = getMoonDirection();
    LLVector4 light_direction_cfr = toCFR(light_direction);
    return light_direction_cfr;
}

LLVector4 LLEnvironment::getClampedLightNorm() const
{
    LLVector3 light_direction = getLightDirection();
    if (light_direction.mV[2] < -0.1f)
    {
        light_direction.mV[2] = -0.1f;
    }
    return toLightNorm(light_direction);
}

LLVector4 LLEnvironment::getClampedSunNorm() const
{
    LLVector3 light_direction = getSunDirection();
    if (light_direction.mV[2] < -0.1f)
    {
        light_direction.mV[2] = -0.1f;
    }
    return toLightNorm(light_direction);
}

LLVector4 LLEnvironment::getClampedMoonNorm() const
{
    LLVector3 light_direction = getMoonDirection();
    if (light_direction.mV[2] < -0.1f)
    {
        light_direction.mV[2] = -0.1f;
    }
    return toLightNorm(light_direction);
}

LLVector4 LLEnvironment::getRotatedLightNorm() const
{
    LLVector3 light_direction = getLightDirection();
    light_direction *= LLQuaternion(-mLastCamYaw, LLVector3(0.f, 1.f, 0.f));
    return toLightNorm(light_direction);
}

//-------------------------------------------------------------------------
void LLEnvironment::update(const LLViewerCamera * cam)
{
    LL_RECORD_BLOCK_TIME(FTM_ENVIRONMENT_UPDATE);
    //F32Seconds now(LLDate::now().secondsSinceEpoch());
    static LLFrameTimer timer;

    F32Seconds delta(timer.getElapsedTimeAndResetF32());

    {
        DayInstance::ptr_t keeper = mCurrentEnvironment;    
        // make sure the current environment does not go away until applyTimeDelta is done.
        mCurrentEnvironment->applyTimeDelta(delta);

    }
    // update clouds, sun, and general
    updateCloudScroll();

    // cache this for use in rotating the rotated light vec for shader param updates later...
    mLastCamYaw = cam->getYaw() + SUN_DELTA_YAW;

    stop_glerror();

    // *TODO: potential optimization - this block may only need to be
    // executed some of the time.  For example for water shaders only.
    {
        LLViewerShaderMgr::shader_iter shaders_iter, end_shaders;
        end_shaders = LLViewerShaderMgr::instance()->endShaders();
        for (shaders_iter = LLViewerShaderMgr::instance()->beginShaders(); shaders_iter != end_shaders; ++shaders_iter)
        {
            if ((shaders_iter->mProgramObject != 0)
                && (gPipeline.canUseWindLightShaders()
                || shaders_iter->mShaderGroup == LLGLSLShader::SG_WATER))
            {
                shaders_iter->mUniformsDirty = TRUE;
            }
        }
    }
}

void LLEnvironment::updateCloudScroll()
{
    // This is a function of the environment rather than the sky, since it should 
    // persist through sky transitions.
    static LLTimer s_cloud_timer;

    F64 delta_t = s_cloud_timer.getElapsedTimeAndResetF64();
    
    if (mCurrentEnvironment->getSky() && !mCloudScrollPaused)
    {
        LLVector2 cloud_delta = static_cast<F32>(delta_t)* (mCurrentEnvironment->getSky()->getCloudScrollRate()) / 100.0;
        mCloudScrollDelta += cloud_delta;
    }

}

// static
void LLEnvironment::updateGLVariablesForSettings(LLGLSLShader *shader, const LLSettingsBase::ptr_t &psetting)
{
    LL_RECORD_BLOCK_TIME(FTM_SHADER_PARAM_UPDATE);

    //_WARNS("RIDER") << "----------------------------------------------------------------" << LL_ENDL;
    LLSettingsBase::parammapping_t params = psetting->getParameterMap();
    for (auto &it: params)
    {
        LLSD value;
        // legacy first since it contains ambient color and we prioritize value from legacy, see getAmbientColor()
        if (psetting->mSettings.has(LLSettingsSky::SETTING_LEGACY_HAZE) && psetting->mSettings[LLSettingsSky::SETTING_LEGACY_HAZE].has(it.first))
        {
            value = psetting->mSettings[LLSettingsSky::SETTING_LEGACY_HAZE][it.first];
        }
        else if (psetting->mSettings.has(it.first))
        {
            value = psetting->mSettings[it.first];
        }
        else
        {
            // We need to reset shaders, use defaults
            value = it.second.getDefaultValue();
        }

        LLSD::Type setting_type = value.type();
        stop_glerror();
        switch (setting_type)
        {
        case LLSD::TypeInteger:
            shader->uniform1i(it.second.getShaderKey(), value.asInteger());
            //_WARNS("RIDER") << "pushing '" << (*it).first << "' as " << value << LL_ENDL;
            break;
        case LLSD::TypeReal:
            shader->uniform1f(it.second.getShaderKey(), value.asReal());
            //_WARNS("RIDER") << "pushing '" << (*it).first << "' as " << value << LL_ENDL;
            break;

        case LLSD::TypeBoolean:
            shader->uniform1i(it.second.getShaderKey(), value.asBoolean() ? 1 : 0);
            //_WARNS("RIDER") << "pushing '" << (*it).first << "' as " << value << LL_ENDL;
            break;

        case LLSD::TypeArray:
        {
            LLVector4 vect4(value);
            //_WARNS("RIDER") << "pushing '" << (*it).first << "' as " << vect4 << LL_ENDL;
            shader->uniform4fv(it.second.getShaderKey(), 1, vect4.mV);
            break;
        }

        //  case LLSD::TypeMap:
        //  case LLSD::TypeString:
        //  case LLSD::TypeUUID:
        //  case LLSD::TypeURI:
        //  case LLSD::TypeBinary:
        //  case LLSD::TypeDate:
        default:
            break;
        }
        stop_glerror();
    }
    //_WARNS("RIDER") << "----------------------------------------------------------------" << LL_ENDL;

    psetting->applySpecial(shader);
}

void LLEnvironment::updateShaderUniforms(LLGLSLShader *shader)
{
    updateGLVariablesForSettings(shader, mCurrentEnvironment->getWater());
    updateGLVariablesForSettings(shader, mCurrentEnvironment->getSky());
}

void LLEnvironment::recordEnvironment(S32 parcel_id, LLEnvironment::EnvironmentInfo::ptr_t envinfo, LLSettingsBase::Seconds transition)
{
    if (!gAgent.getRegion())
    {
        return;
    }
    // mRegionId id can be null, no specification as to why and if it's valid so check valid ids only
    if (gAgent.getRegion()->getRegionID() != envinfo->mRegionId && envinfo->mRegionId.notNull())
    {
        LL_INFOS("ENVIRONMENT") << "Requested environmend region id: " << envinfo->mRegionId << " agent is on: " << gAgent.getRegion()->getRegionID() << LL_ENDL;
        return;
    }

    if (envinfo->mParcelId == INVALID_PARCEL_ID)
    {
        // the returned info applies to an entire region.
        if (!envinfo->mDayCycle)
        {
            clearEnvironment(ENV_PARCEL);
// <FS:Beq> opensim legacy windlight. Nothing we can do here as the default assets do not exist in OpenSim
            LL_WARNS("ENVIRONMENT") << "No DayCycle specified - setting default" << LL_ENDL;
            if(LLGridManager::getInstance()->isInSecondLife())
            {
                setEnvironment(ENV_REGION, LLSettingsDay::GetDefaultAssetId(), LLSettingsDay::DEFAULT_DAYLENGTH, LLSettingsDay::DEFAULT_DAYOFFSET, envinfo->mEnvVersion);
                updateEnvironment();
            }
// </FS:Beq>
        }
        else if (envinfo->mDayCycle->isTrackEmpty(LLSettingsDay::TRACK_WATER)
                 || envinfo->mDayCycle->isTrackEmpty(LLSettingsDay::TRACK_GROUND_LEVEL))
        {
            LL_WARNS("ENVIRONMENT") << "Invalid day cycle for region" << LL_ENDL;
            clearEnvironment(ENV_PARCEL);
            setEnvironment(ENV_REGION, LLSettingsDay::GetDefaultAssetId(), LLSettingsDay::DEFAULT_DAYLENGTH, LLSettingsDay::DEFAULT_DAYOFFSET, envinfo->mEnvVersion);
            updateEnvironment();
        }
        else
        {
            setEnvironment(ENV_REGION, envinfo->mDayCycle, envinfo->mDayLength, envinfo->mDayOffset, envinfo->mEnvVersion);
            mTrackAltitudes = envinfo->mAltitudes;
        }

        LL_DEBUGS("ENVIRONMENT") << "Altitudes set to {" << mTrackAltitudes[0] << ", "<< mTrackAltitudes[1] << ", " << mTrackAltitudes[2] << ", " << mTrackAltitudes[3] << LL_ENDL;
    }
    else
    {
        LLParcel *parcel = LLViewerParcelMgr::instance().getAgentParcel();
        LL_DEBUGS("ENVIRONMENT") << "Have parcel environment #" << envinfo->mParcelId << LL_ENDL;
        if (parcel && (parcel->getLocalID() != parcel_id))
        {
            LL_DEBUGS("ENVIRONMENT") << "Requested parcel #" << parcel_id << " agent is on " << parcel->getLocalID() << LL_ENDL;
            return;
        }

        if (!envinfo->mDayCycle)
        {
            LL_DEBUGS("ENVIRONMENT") << "Clearing environment on parcel #" << parcel_id << LL_ENDL;
            clearEnvironment(ENV_PARCEL);
        }
        else if (envinfo->mDayCycle->isTrackEmpty(LLSettingsDay::TRACK_WATER)
                 || envinfo->mDayCycle->isTrackEmpty(LLSettingsDay::TRACK_GROUND_LEVEL))
        {
            LL_WARNS("ENVIRONMENT") << "Invalid day cycle for parcel #" << parcel_id << LL_ENDL;
            clearEnvironment(ENV_PARCEL);
        }
        else
        {
            setEnvironment(ENV_PARCEL, envinfo->mDayCycle, envinfo->mDayLength, envinfo->mDayOffset, envinfo->mEnvVersion);
        }
    }

    updateEnvironment(transition);
}

void LLEnvironment::adjustRegionOffset(F32 adjust)
{
    if (isExtendedEnvironmentEnabled())
    {
        LL_WARNS("ENVIRONMENT") << "Attempt to adjust region offset on EEP region.  Legacy regions only." << LL_ENDL;
    }

    if (mEnvironments[ENV_REGION])
    {
        F32 day_length = mEnvironments[ENV_REGION]->getDayLength();
        F32 day_offset = mEnvironments[ENV_REGION]->getDayOffset();

        F32 day_adjustment = adjust * day_length;

        day_offset += day_adjustment;
        if (day_offset < 0.0f)
            day_offset = day_length + day_offset;
        mEnvironments[ENV_REGION]->setDayOffset(LLSettingsBase::Seconds(day_offset));
    }
}

//=========================================================================
void LLEnvironment::requestRegion(environment_apply_fn cb)
{
    requestParcel(INVALID_PARCEL_ID, cb);
}

void LLEnvironment::updateRegion(const LLSettingsDay::ptr_t &pday, S32 day_length, S32 day_offset, LLEnvironment::altitudes_vect_t altitudes, environment_apply_fn cb)
{
    updateParcel(INVALID_PARCEL_ID, pday, day_length, day_offset, altitudes, cb);
}

void LLEnvironment::updateRegion(const LLUUID &asset_id, std::string display_name, S32 track_num, S32 day_length, S32 day_offset, U32 flags, LLEnvironment::altitudes_vect_t altitudes, environment_apply_fn cb)
{
    if (!isExtendedEnvironmentEnabled())
    {
        LL_WARNS("ENVIRONMENT") << "attempt to apply asset id to region not supporting it." << LL_ENDL;
        LLNotificationsUtil::add("NoEnvironmentSettings");
        return;
    }

    updateParcel(INVALID_PARCEL_ID, asset_id, display_name, track_num, day_length, day_offset, flags, altitudes, cb);
}

void LLEnvironment::updateRegion(const LLSettingsSky::ptr_t &psky, S32 day_length, S32 day_offset, LLEnvironment::altitudes_vect_t altitudes, environment_apply_fn cb)
{
    updateParcel(INVALID_PARCEL_ID, psky, day_length, day_offset, altitudes, cb);
}

void LLEnvironment::updateRegion(const LLSettingsWater::ptr_t &pwater, S32 day_length, S32 day_offset, LLEnvironment::altitudes_vect_t altitudes, environment_apply_fn cb)
{
    updateParcel(INVALID_PARCEL_ID, pwater, day_length, day_offset, altitudes, cb);
}


void LLEnvironment::resetRegion(environment_apply_fn cb)
{
    resetParcel(INVALID_PARCEL_ID, cb);
}

void LLEnvironment::requestParcel(S32 parcel_id, environment_apply_fn cb)
{
    if (!isExtendedEnvironmentEnabled())
    {   /*TODO: When EEP is live on the entire grid, this can go away. */
        if (parcel_id == INVALID_PARCEL_ID)
        {
            if (!cb)
            {
                LLSettingsBase::Seconds transition = LLViewerParcelMgr::getInstance()->getTeleportInProgress() ? TRANSITION_FAST : TRANSITION_DEFAULT;
                cb = [this, transition](S32 pid, EnvironmentInfo::ptr_t envinfo)
                {
                    clearEnvironment(ENV_PARCEL);
                    recordEnvironment(pid, envinfo, transition);
                };
            }

            LLEnvironmentRequest::initiate(cb);
        }
        else if (cb)
            cb(parcel_id, EnvironmentInfo::ptr_t());
        return;
    }

    if (!cb)
    {
        LLSettingsBase::Seconds transition = LLViewerParcelMgr::getInstance()->getTeleportInProgress() ? TRANSITION_FAST : TRANSITION_DEFAULT;
        cb = [this, transition](S32 pid, EnvironmentInfo::ptr_t envinfo) { recordEnvironment(pid, envinfo, transition); };
    }

    std::string coroname =
        LLCoros::instance().launch("LLEnvironment::coroRequestEnvironment",
        [this, parcel_id, cb]() { coroRequestEnvironment(parcel_id, cb); });
}

void LLEnvironment::updateParcel(S32 parcel_id, const LLUUID &asset_id, std::string display_name, S32 track_num, S32 day_length, S32 day_offset, U32 flags, LLEnvironment::altitudes_vect_t altitudes, environment_apply_fn cb)
{
    UpdateInfo::ptr_t updates(std::make_shared<UpdateInfo>(asset_id, display_name, day_length, day_offset, altitudes, flags));
    std::string coroname =
        LLCoros::instance().launch("LLEnvironment::coroUpdateEnvironment",
        [this, parcel_id, track_num, updates, cb]() { coroUpdateEnvironment(parcel_id, track_num, updates, cb); });
}

void LLEnvironment::onUpdateParcelAssetLoaded(LLUUID asset_id, LLSettingsBase::ptr_t settings, S32 status, S32 parcel_id, S32 day_length, S32 day_offset, LLEnvironment::altitudes_vect_t altitudes)
{
    if (status)
    {
        LL_WARNS("ENVIRONMENT") << "Unable to get settings asset with id " << asset_id << "!" << LL_ENDL;
        LLNotificationsUtil::add("FailedToLoadSettingsApply");
        return;
    }

    LLSettingsDay::ptr_t pday;

    if (settings->getSettingsType() == "daycycle")
        pday = std::static_pointer_cast<LLSettingsDay>(settings);
    else
    {
        pday = createDayCycleFromEnvironment( (parcel_id == INVALID_PARCEL_ID) ? ENV_REGION : ENV_PARCEL, settings);
    }

    if (!pday)
    {
        LL_WARNS("ENVIRONMENT") << "Unable to construct day around " << asset_id << "!" << LL_ENDL;
        LLNotificationsUtil::add("FailedToBuildSettingsDay");
        return;
    }

    updateParcel(parcel_id, pday, day_length, day_offset, altitudes);
}

void LLEnvironment::updateParcel(S32 parcel_id, const LLSettingsSky::ptr_t &psky, S32 day_length, S32 day_offset, LLEnvironment::altitudes_vect_t altitudes, environment_apply_fn cb)
{
    LLSettingsDay::ptr_t pday = createDayCycleFromEnvironment((parcel_id == INVALID_PARCEL_ID) ? ENV_REGION : ENV_PARCEL, psky);
    pday->setFlag(psky->getFlags());
    updateParcel(parcel_id, pday, day_length, day_offset, altitudes, cb);
}

void LLEnvironment::updateParcel(S32 parcel_id, const LLSettingsWater::ptr_t &pwater, S32 day_length, S32 day_offset, LLEnvironment::altitudes_vect_t altitudes, environment_apply_fn cb)
{
    LLSettingsDay::ptr_t pday = createDayCycleFromEnvironment((parcel_id == INVALID_PARCEL_ID) ? ENV_REGION : ENV_PARCEL, pwater);
    pday->setFlag(pwater->getFlags());
    updateParcel(parcel_id, pday, day_length, day_offset, altitudes, cb);
}

void LLEnvironment::updateParcel(S32 parcel_id, const LLSettingsDay::ptr_t &pday, S32 track_num, S32 day_length, S32 day_offset, LLEnvironment::altitudes_vect_t altitudes, environment_apply_fn cb)
{
    UpdateInfo::ptr_t updates(std::make_shared<UpdateInfo>(pday, day_length, day_offset, altitudes));

    std::string coroname =
        LLCoros::instance().launch("LLEnvironment::coroUpdateEnvironment",
        [this, parcel_id, track_num, updates, cb]() { coroUpdateEnvironment(parcel_id, track_num, updates, cb); });
}

void LLEnvironment::updateParcel(S32 parcel_id, const LLSettingsDay::ptr_t &pday, S32 day_length, S32 day_offset, LLEnvironment::altitudes_vect_t altitudes, environment_apply_fn cb)
{
    updateParcel(parcel_id, pday, NO_TRACK, day_length, day_offset, altitudes, cb);
}



void LLEnvironment::resetParcel(S32 parcel_id, environment_apply_fn cb)
{
    std::string coroname =
        LLCoros::instance().launch("LLEnvironment::coroResetEnvironment",
        [this, parcel_id, cb]() { coroResetEnvironment(parcel_id, NO_TRACK, cb); });
}

void LLEnvironment::coroRequestEnvironment(S32 parcel_id, LLEnvironment::environment_apply_fn apply)
{
    LLCore::HttpRequest::policy_t httpPolicy(LLCore::HttpRequest::DEFAULT_POLICY_ID);
    LLCoreHttpUtil::HttpCoroutineAdapter::ptr_t
        httpAdapter(new LLCoreHttpUtil::HttpCoroutineAdapter("ResetEnvironment", httpPolicy));
    LLCore::HttpRequest::ptr_t httpRequest(new LLCore::HttpRequest);

    std::string url = gAgent.getRegionCapability("ExtEnvironment");
    if (url.empty())
        return;

    LL_DEBUGS("ENVIRONMENT") << "Requesting for parcel_id=" << parcel_id << LL_ENDL;

    if (parcel_id != INVALID_PARCEL_ID)
    {
        std::stringstream query;

        query << "?parcelid=" << parcel_id;
        url += query.str();
    }

    LLSD result = httpAdapter->getAndSuspend(httpRequest, url);
    // results that come back may contain the new settings

    LLSD httpResults = result["http_result"];
    LLCore::HttpStatus status = LLCoreHttpUtil::HttpCoroutineAdapter::getStatusFromLLSD(httpResults);
    if (!status)
    {
        LL_WARNS("ENVIRONMENT") << "Couldn't retrieve environment settings for " << ((parcel_id == INVALID_PARCEL_ID) ? ("region!") : ("parcel!")) << LL_ENDL;
    }
    else
    {
        LLSD environment = result[KEY_ENVIRONMENT];
        if (environment.isDefined() && apply)
        {
            EnvironmentInfo::ptr_t envinfo = LLEnvironment::EnvironmentInfo::extract(environment);
            apply(parcel_id, envinfo);
        }
    }

}

void LLEnvironment::coroUpdateEnvironment(S32 parcel_id, S32 track_no, UpdateInfo::ptr_t updates, environment_apply_fn apply)
{
    LLCore::HttpRequest::policy_t httpPolicy(LLCore::HttpRequest::DEFAULT_POLICY_ID);
    LLCoreHttpUtil::HttpCoroutineAdapter::ptr_t
        httpAdapter(new LLCoreHttpUtil::HttpCoroutineAdapter("ResetEnvironment", httpPolicy));
    LLCore::HttpRequest::ptr_t httpRequest(new LLCore::HttpRequest);

    std::string url = gAgent.getRegionCapability("ExtEnvironment");
    if (url.empty())
        return;

    LLSD body(LLSD::emptyMap());
    body[KEY_ENVIRONMENT] = LLSD::emptyMap();

    if (track_no == NO_TRACK)
    {   // day length and offset are only applicable if we are addressing the entire day cycle.
        if (updates->mDayLength > 0)
            body[KEY_ENVIRONMENT][KEY_DAYLENGTH] = updates->mDayLength;
        if (updates->mDayOffset > 0)
            body[KEY_ENVIRONMENT][KEY_DAYOFFSET] = updates->mDayOffset;

        if ((parcel_id == INVALID_PARCEL_ID) && (updates->mAltitudes.size() == 3))
        {   // only test for altitude changes if we are changing the region.
            body[KEY_ENVIRONMENT][KEY_TRACKALTS] = LLSD::emptyArray();
            for (S32 i = 0; i < 3; ++i)
            {
                body[KEY_ENVIRONMENT][KEY_TRACKALTS][i] = updates->mAltitudes[i];
            }
        }
    }

    if (updates->mDayp)
        body[KEY_ENVIRONMENT][KEY_DAYCYCLE] = updates->mDayp->getSettings();
    else if (!updates->mSettingsAsset.isNull())
    {
        body[KEY_ENVIRONMENT][KEY_DAYASSET] = updates->mSettingsAsset;
        if (!updates->mDayName.empty())
            body[KEY_ENVIRONMENT][KEY_DAYNAME] = updates->mDayName;
    }

    body[KEY_ENVIRONMENT][KEY_FLAGS] = LLSD::Integer(updates->mFlags);
    //_WARNS("ENVIRONMENT") << "Body = " << body << LL_ENDL;

    if ((parcel_id != INVALID_PARCEL_ID) || (track_no != NO_TRACK))
    {
        std::stringstream query;
        query << "?";

        if (parcel_id != INVALID_PARCEL_ID)
        {
            query << "parcelid=" << parcel_id;

            if (track_no != NO_TRACK)
                query << "&";
        }
        if (track_no != NO_TRACK)
        { 
            query << "trackno=" << track_no;
        }
        url += query.str();
    }

    LLSD result = httpAdapter->putAndSuspend(httpRequest, url, body);
    // results that come back may contain the new settings

    LLSD notify;

    LLSD httpResults = result["http_result"];
    LLCore::HttpStatus status = LLCoreHttpUtil::HttpCoroutineAdapter::getStatusFromLLSD(httpResults);

    if ((!status) || !result["success"].asBoolean())
    {
        LL_WARNS("ENVIRONMENT") << "Couldn't update Windlight settings for " << ((parcel_id == INVALID_PARCEL_ID) ? ("region!") : ("parcel!")) << LL_ENDL;

        notify = LLSD::emptyMap();
        notify["FAIL_REASON"] = result["message"].asString();
    }
    else
    {
        LLSD environment = result[KEY_ENVIRONMENT];
        if (environment.isDefined() && apply)
        {
            EnvironmentInfo::ptr_t envinfo = LLEnvironment::EnvironmentInfo::extract(environment);
            apply(parcel_id, envinfo);
        }
    }

    if (!notify.isUndefined())
    {
        LLNotificationsUtil::add("WLRegionApplyFail", notify);
        //LLEnvManagerNew::instance().onRegionSettingsApplyResponse(false);
    }
}

void LLEnvironment::coroResetEnvironment(S32 parcel_id, S32 track_no, environment_apply_fn apply)
{
    LLCore::HttpRequest::policy_t httpPolicy(LLCore::HttpRequest::DEFAULT_POLICY_ID);
    LLCoreHttpUtil::HttpCoroutineAdapter::ptr_t
        httpAdapter(new LLCoreHttpUtil::HttpCoroutineAdapter("ResetEnvironment", httpPolicy));
    LLCore::HttpRequest::ptr_t httpRequest(new LLCore::HttpRequest);

    std::string url = gAgent.getRegionCapability("ExtEnvironment");
    if (url.empty())
        return;

    if ((parcel_id != INVALID_PARCEL_ID) || (track_no != NO_TRACK))
    {
        std::stringstream query;
        query << "?";

        if (parcel_id != INVALID_PARCEL_ID)
        {
            query << "parcelid=" << parcel_id;

            if (track_no != NO_TRACK)
                query << "&";
        }
        if (track_no != NO_TRACK)
        {
            query << "trackno=" << track_no;
        }
        url += query.str();
    }

    LLSD result = httpAdapter->deleteAndSuspend(httpRequest, url);
    // results that come back may contain the new settings

    LLSD notify; 

    LLSD httpResults = result["http_result"];
    LLCore::HttpStatus status = LLCoreHttpUtil::HttpCoroutineAdapter::getStatusFromLLSD(httpResults);

    if ((!status) || !result["success"].asBoolean())
    {
        LL_WARNS("ENVIRONMENT") << "Couldn't reset Windlight settings in " << ((parcel_id == INVALID_PARCEL_ID) ? ("region!") : ("parcel!")) << LL_ENDL;

        notify = LLSD::emptyMap();
        notify["FAIL_REASON"] = result["message"].asString();
    }
    else
    {
       LLSD environment = result[KEY_ENVIRONMENT];
        if (environment.isDefined() && apply)
        {
            EnvironmentInfo::ptr_t envinfo = LLEnvironment::EnvironmentInfo::extract(environment);
            apply(parcel_id, envinfo);
        }
    }

    if (!notify.isUndefined())
    {
        LLNotificationsUtil::add("WLRegionApplyFail", notify);
        //LLEnvManagerNew::instance().onRegionSettingsApplyResponse(false);
    }

}


//=========================================================================

LLEnvironment::EnvironmentInfo::EnvironmentInfo():
    mParcelId(INVALID_PARCEL_ID),
    mRegionId(),
    mDayLength(0),
    mDayOffset(0),
    mDayHash(0),
    mDayCycle(),
    mAltitudes({ { 0.0, 0.0, 0.0, 0.0 } }),
    mIsDefault(false),
    mIsLegacy(false),
    mDayCycleName(),
    mNameList(),
    mEnvVersion(INVALID_PARCEL_ENVIRONMENT_VERSION)
{
}

LLEnvironment::EnvironmentInfo::ptr_t LLEnvironment::EnvironmentInfo::extract(LLSD environment)
{
    ptr_t pinfo = std::make_shared<EnvironmentInfo>();

    pinfo->mIsDefault = environment.has(KEY_ISDEFAULT) ? environment[KEY_ISDEFAULT].asBoolean() : true;
    pinfo->mParcelId = environment.has(KEY_PARCELID) ? environment[KEY_PARCELID].asInteger() : INVALID_PARCEL_ID;
    pinfo->mRegionId = environment.has(KEY_REGIONID) ? environment[KEY_REGIONID].asUUID() : LLUUID::null;
    pinfo->mIsLegacy = false;

    if (environment.has(KEY_TRACKALTS))
    {
        for (int idx = 0; idx < 3; idx++)
        {
            pinfo->mAltitudes[idx+1] = environment[KEY_TRACKALTS][idx].asReal();
        }
        pinfo->mAltitudes[0] = 0;
    }

    if (environment.has(KEY_DAYCYCLE))
    {
        pinfo->mDayCycle = LLSettingsVODay::buildFromEnvironmentMessage(environment[KEY_DAYCYCLE]);
        pinfo->mDayLength = LLSettingsDay::Seconds(environment.has(KEY_DAYLENGTH) ? environment[KEY_DAYLENGTH].asInteger() : -1);
        pinfo->mDayOffset = LLSettingsDay::Seconds(environment.has(KEY_DAYOFFSET) ? environment[KEY_DAYOFFSET].asInteger() : -1);
        pinfo->mDayHash = environment.has(KEY_DAYHASH) ? environment[KEY_DAYHASH].asInteger() : 0;
    }
    else
    {
        pinfo->mDayLength = LLEnvironment::instance().getEnvironmentDayLength(ENV_REGION);
        pinfo->mDayOffset = LLEnvironment::instance().getEnvironmentDayOffset(ENV_REGION);
    }

    if (environment.has(KEY_DAYASSET))
    {
        pinfo->mAssetId = environment[KEY_DAYASSET].asUUID();
    }

    if (environment.has(KEY_DAYNAMES))
    {
        LLSD daynames = environment[KEY_DAYNAMES];
        if (daynames.isArray())
        {
            pinfo->mDayCycleName.clear();
            for (S32 index = 0; index < pinfo->mNameList.size(); ++index)
            {
                pinfo->mNameList[index] = daynames[index].asString();
            }
        }
        else if (daynames.isString())
        {
            for (std::string &name: pinfo->mNameList)
            {
                name.clear();
            }

            pinfo->mDayCycleName = daynames.asString();
        }
    }
    else if (pinfo->mDayCycle)
    {
        pinfo->mDayCycleName = pinfo->mDayCycle->getName();
    }


    if (environment.has(KEY_ENVVERSION))
    {
        LLSD version = environment[KEY_ENVVERSION];
        pinfo->mEnvVersion = version.asInteger();
    }
    else
    {
        // can be used for region, but versions should be same
        pinfo->mEnvVersion = pinfo->mIsDefault ? UNSET_PARCEL_ENVIRONMENT_VERSION : INVALID_PARCEL_ENVIRONMENT_VERSION;
    }

    return pinfo;
}


LLEnvironment::EnvironmentInfo::ptr_t LLEnvironment::EnvironmentInfo::extractLegacy(LLSD legacy)
{
    if (!legacy.isArray() || !legacy[0].has("regionID"))
    {
        LL_WARNS("ENVIRONMENT") << "Invalid legacy settings for environment: " << legacy << LL_ENDL;
        return ptr_t();
    }

    ptr_t pinfo = std::make_shared<EnvironmentInfo>();

    pinfo->mIsDefault = false;
    pinfo->mParcelId = INVALID_PARCEL_ID;
    pinfo->mRegionId = legacy[0]["regionID"].asUUID();
    pinfo->mIsLegacy = true;

    pinfo->mDayLength = LLSettingsDay::DEFAULT_DAYLENGTH;
    pinfo->mDayOffset = LLSettingsDay::DEFAULT_DAYOFFSET;
    pinfo->mDayCycle = LLSettingsVODay::buildFromLegacyMessage(pinfo->mRegionId, legacy[1], legacy[2], legacy[3]);
    if (pinfo->mDayCycle)
        pinfo->mDayHash = pinfo->mDayCycle->getHash();

    pinfo->mAltitudes[0] = 0;
// <FS:Beq> Fix typos that offset this by 1. Shoudl get fixed in a merge from the lab soon.
    // pinfo->mAltitudes[2] = 10001;
    // pinfo->mAltitudes[3] = 10002;
    // pinfo->mAltitudes[4] = 10003;
    pinfo->mAltitudes[1] = 10001;
    pinfo->mAltitudes[2] = 10002;
    pinfo->mAltitudes[3] = 10003;
// </FS:Beq> 
    return pinfo;
}

//=========================================================================
LLSettingsWater::ptr_t LLEnvironment::createWaterFromLegacyPreset(const std::string filename, LLSD &messages)
{
    std::string name(gDirUtilp->getBaseFileName(filename, true));
    std::string path(gDirUtilp->getDirName(filename));

    LLSettingsWater::ptr_t water = LLSettingsVOWater::buildFromLegacyPresetFile(name, path, messages);

    if (!water)
    {
        messages["NAME"] = name;
        messages["FILE"] = filename;
    }
    return water;
}

LLSettingsSky::ptr_t LLEnvironment::createSkyFromLegacyPreset(const std::string filename, LLSD &messages)
{
    std::string name(gDirUtilp->getBaseFileName(filename, true));
    std::string path(gDirUtilp->getDirName(filename));

    LLSettingsSky::ptr_t sky = LLSettingsVOSky::buildFromLegacyPresetFile(name, path, messages);
    if (!sky)
    {
        messages["NAME"] = name;
        messages["FILE"] = filename;
    }
    return sky;
}

LLSettingsDay::ptr_t LLEnvironment::createDayCycleFromLegacyPreset(const std::string filename, LLSD &messages)
{
    std::string name(gDirUtilp->getBaseFileName(filename, true));
    std::string path(gDirUtilp->getDirName(filename));

    LLSettingsDay::ptr_t day = LLSettingsVODay::buildFromLegacyPresetFile(name, path, messages);
    if (!day)
    {
        messages["NAME"] = name;
        messages["FILE"] = filename;
    }
    return day;
}

LLSettingsDay::ptr_t LLEnvironment::createDayCycleFromEnvironment(EnvSelection_t env, LLSettingsBase::ptr_t settings)
{
    std::string type(settings->getSettingsType());

    if (type == "daycycle")
        return std::static_pointer_cast<LLSettingsDay>(settings);

    if ((env != ENV_PARCEL) && (env != ENV_REGION))
    {
        LL_WARNS("ENVIRONMENT") << "May only create from parcel or region environment." << LL_ENDL;
        return LLSettingsDay::ptr_t();
    }

    LLSettingsDay::ptr_t day = this->getEnvironmentDay(env);
    if (!day && (env == ENV_PARCEL))
    {
        day = this->getEnvironmentDay(ENV_REGION);
    }

    if (!day)
    {
        LL_WARNS("ENVIRONMENT") << "Could not retrieve existing day settings." << LL_ENDL;
        return LLSettingsDay::ptr_t();
    }

    day = day->buildClone();

    if (type == "sky")
    {
        for (S32 idx = 1; idx < LLSettingsDay::TRACK_MAX; ++idx)
            day->clearCycleTrack(idx);
        day->setSettingsAtKeyframe(settings, 0.0f, 1);
    }
    else if (type == "water")
    {
        day->clearCycleTrack(LLSettingsDay::TRACK_WATER);
        day->setSettingsAtKeyframe(settings, 0.0f, LLSettingsDay::TRACK_WATER);
    }

    return day;
}

void LLEnvironment::onAgentPositionHasChanged(const LLVector3 &localpos)
{
    S32 trackno = calculateSkyTrackForAltitude(localpos.mV[VZ]);
    if (trackno == mCurrentTrack)
        return;

    mCurrentTrack = trackno;
    for (S32 env = ENV_LOCAL; env < ENV_DEFAULT; ++env)
    {
        if (mEnvironments[env])
            mEnvironments[env]->setSkyTrack(mCurrentTrack);
    }
}

S32 LLEnvironment::calculateSkyTrackForAltitude(F64 altitude)
{
    auto it = std::find_if_not(mTrackAltitudes.begin(), mTrackAltitudes.end(), [altitude](F32 test) { return altitude > test; });
    
    if (it == mTrackAltitudes.begin())
        return 1;
    else if (it == mTrackAltitudes.end())
        return 4;

    return std::min(static_cast<S32>(std::distance(mTrackAltitudes.begin(), it)), 4);
}

//-------------------------------------------------------------------------
void LLEnvironment::handleEnvironmentPush(LLSD &message)
{
    // Log the experience message
    LLExperienceLog::instance().handleExperienceMessage(message);

    std::string action = message[KEY_ACTION].asString();
    LLUUID experience_id = message[KEY_EXPERIENCEID].asUUID();
    LLSD action_data = message[KEY_ACTIONDATA];
    F32 transition_time = action_data[KEY_TRANSITIONTIME].asReal();

    //TODO: Check here that the viewer thinks the experience is still valid.


    if (action == ACTION_CLEARENVIRONMENT)
    { 
        handleEnvironmentPushClear(experience_id, action_data, transition_time);
    }
    else if (action == ACTION_PUSHFULLENVIRONMENT)
    { 
        handleEnvironmentPushFull(experience_id, action_data, transition_time);
    }
    else if (action == ACTION_PUSHPARTIALENVIRONMENT)
    { 
        handleEnvironmentPushPartial(experience_id, action_data, transition_time);
    }
    else
    { 
        LL_WARNS("ENVIRONMENT", "GENERICMESSAGES") << "Unknown environment push action '" << action << "'" << LL_ENDL;
    }
}

void LLEnvironment::handleEnvironmentPushClear(LLUUID experience_id, LLSD &message, F32 transition)
{
    clearExperienceEnvironment(experience_id, LLSettingsBase::Seconds(transition));
}

void LLEnvironment::handleEnvironmentPushFull(LLUUID experience_id, LLSD &message, F32 transition)
{
    LLUUID asset_id(message[KEY_ASSETID].asUUID());

    setExperienceEnvironment(experience_id, asset_id, LLSettingsBase::Seconds(transition));
}

void LLEnvironment::handleEnvironmentPushPartial(LLUUID experience_id, LLSD &message, F32 transition)
{
    LLSD settings(message["settings"]);

    if (settings.isUndefined())
        return;

    setExperienceEnvironment(experience_id, settings, LLSettingsBase::Seconds(transition));
}

void LLEnvironment::clearExperienceEnvironment(LLUUID experience_id, LLSettingsBase::Seconds transition_time)
{
    DayInjection::ptr_t injection = std::dynamic_pointer_cast<DayInjection>(getEnvironmentInstance(ENV_PUSH));
    if (injection)
    {
        injection->clearInjections(experience_id, transition_time);
    }

}

void LLEnvironment::setSharedEnvironment()
{
    clearEnvironment(LLEnvironment::ENV_LOCAL);
    setSelectedEnvironment(LLEnvironment::ENV_LOCAL);
    updateEnvironment();
}

void LLEnvironment::setExperienceEnvironment(LLUUID experience_id, LLUUID asset_id, F32 transition_time)
{
    LLSettingsVOBase::getSettingsAsset(asset_id,
        [this, experience_id, transition_time](LLUUID asset_id, LLSettingsBase::ptr_t settings, S32 status, LLExtStat)
    {
        onSetExperienceEnvAssetLoaded(experience_id, settings, transition_time, status);
    });


}

void LLEnvironment::onSetExperienceEnvAssetLoaded(LLUUID experience_id, LLSettingsBase::ptr_t settings, F32 transition_time, S32 status)
{
    DayInjection::ptr_t environment = std::dynamic_pointer_cast<DayInjection>(getEnvironmentInstance(ENV_PUSH));
    bool updateenvironment(false);

    if (!settings || status)
    {
        LLSD args;
        args["NAME"] = experience_id.asString();
        LLNotificationsUtil::add("FailedToFindSettings", args);
        return;
    }

    if (!environment)
    {
        environment = std::dynamic_pointer_cast<DayInjection>(getEnvironmentInstance(ENV_PUSH, true));
        updateenvironment = true;
    }

    if (settings->getSettingsType() == "daycycle")
    {
        environment->setInjectedDay(std::static_pointer_cast<LLSettingsDay>(settings), experience_id, LLSettingsBase::Seconds(transition_time));
    }
    else if (settings->getSettingsType() == "sky")
    {
        environment->setInjectedSky(std::static_pointer_cast<LLSettingsSky>(settings), experience_id, LLSettingsBase::Seconds(transition_time));
    }
    else if (settings->getSettingsType() == "water")
    {
        environment->setInjectedWater(std::static_pointer_cast<LLSettingsWater>(settings), experience_id, LLSettingsBase::Seconds(transition_time));
    }

    if (updateenvironment)
        updateEnvironment(TRANSITION_INSTANT, true);
}


void LLEnvironment::setExperienceEnvironment(LLUUID experience_id, LLSD data, F32 transition_time)
{
    LLSD sky(data["sky"]);
    LLSD water(data["water"]);

    if (sky.isUndefined() && water.isUndefined())
    {
        clearExperienceEnvironment(experience_id, LLSettingsBase::Seconds(transition_time));
        return;
    }

    DayInjection::ptr_t environment = std::dynamic_pointer_cast<DayInjection>(getEnvironmentInstance(ENV_PUSH));
    bool updateenvironment(false);

    if (!environment)
    {
        environment = std::dynamic_pointer_cast<DayInjection>(getEnvironmentInstance(ENV_PUSH, true));
        updateenvironment = true;
    }

    if (!sky.isUndefined())
    {
        environment->injectSkySettings(sky, experience_id, LLSettingsBase::Seconds(transition_time));
    }

    if (!water.isUndefined())
    {
        environment->injectWaterSettings(sky, experience_id, LLSettingsBase::Seconds(transition_time));
    }

    if (updateenvironment)
        updateEnvironment(TRANSITION_INSTANT, true);

}

void LLEnvironment::listenExperiencePump(const LLSD &message)
{
    LLUUID experience_id = message["experience"];
    LLSD data = message[experience_id.asString()];
    std::string permission(data["permission"].asString());

    if ((permission == "Forget") || (permission == "Block"))
    {
        clearExperienceEnvironment(experience_id, (permission == "Block") ? TRANSITION_INSTANT : TRANSITION_FAST);
    }
}

//=========================================================================
LLEnvironment::DayInstance::DayInstance(EnvSelection_t env) :
    mDayCycle(),
    mSky(),
    mWater(),
    mDayLength(LLSettingsDay::DEFAULT_DAYLENGTH),
    mDayOffset(LLSettingsDay::DEFAULT_DAYOFFSET),
    mBlenderSky(),
    mBlenderWater(),
    mInitialized(false),
    mSkyTrack(1),
    mEnv(env),
    mAnimateFlags(0)
{ }


LLEnvironment::DayInstance::ptr_t LLEnvironment::DayInstance::clone() const
{
    ptr_t environment = std::make_shared<DayInstance>(mEnv);

    environment->mDayCycle = mDayCycle;
    environment->mSky = mSky;
    environment->mWater = mWater;
    environment->mDayLength = mDayLength;
    environment->mDayOffset = mDayOffset;
    environment->mBlenderSky = mBlenderSky;
    environment->mBlenderWater = mBlenderWater;
    environment->mInitialized = mInitialized;
    environment->mSkyTrack = mSkyTrack;
    environment->mAnimateFlags = mAnimateFlags;

    return environment;
}

bool LLEnvironment::DayInstance::applyTimeDelta(const LLSettingsBase::Seconds& delta)
{
    ptr_t keeper(shared_from_this());   // makes sure that this does not go away while it is being worked on.

    bool changed(false);
    if (!mInitialized)
        initialize();

    if (mBlenderSky)
        changed |= mBlenderSky->applyTimeDelta(delta);
    if (mBlenderWater)
        changed |= mBlenderWater->applyTimeDelta(delta);
    return changed;
}

void LLEnvironment::DayInstance::setDay(const LLSettingsDay::ptr_t &pday, LLSettingsDay::Seconds daylength, LLSettingsDay::Seconds dayoffset)
{
    mInitialized = false;

    mAnimateFlags = 0;

    mDayCycle = pday;
    mDayLength = daylength;
    mDayOffset = dayoffset;

    mBlenderSky.reset();
    mBlenderWater.reset();

    mSky = LLSettingsVOSky::buildDefaultSky();
    mWater = LLSettingsVOWater::buildDefaultWater();

    animate();
}


void LLEnvironment::DayInstance::setSky(const LLSettingsSky::ptr_t &psky)
{
    mInitialized = false;

    bool different_sky = mSky != psky;
    
    mSky = psky;
    mSky->mReplaced |= different_sky;
    mSky->update();
    mBlenderSky.reset();

    if (gAtmosphere)
    {
        AtmosphericModelSettings settings;
        LLEnvironment::getAtmosphericModelSettings(settings, psky);
        gAtmosphere->configureAtmosphericModel(settings);
    }
}

void LLEnvironment::DayInstance::setWater(const LLSettingsWater::ptr_t &pwater)
{
    mInitialized = false;

    bool different_water = mWater != pwater;
    mWater = pwater;
    mWater->mReplaced |= different_water;
    mWater->update();
    mBlenderWater.reset();
}

void LLEnvironment::DayInstance::initialize()
{
    mInitialized = true;

    if (!mWater)
        mWater = LLSettingsVOWater::buildDefaultWater();
    if (!mSky)
        mSky = LLSettingsVOSky::buildDefaultSky();
}

void LLEnvironment::DayInstance::clear()
{
    mDayCycle.reset();
    mSky.reset();
    mWater.reset();
    mDayLength = LLSettingsDay::DEFAULT_DAYLENGTH;
    mDayOffset = LLSettingsDay::DEFAULT_DAYOFFSET;
    mBlenderSky.reset();
    mBlenderWater.reset();
    mSkyTrack = 1;
}

void LLEnvironment::DayInstance::setSkyTrack(S32 trackno)
{
    mSkyTrack = trackno;
    if (mBlenderSky)
    {
        mBlenderSky->switchTrack(trackno, 0.0);
    }
}

void LLEnvironment::DayInstance::setBlenders(const LLSettingsBlender::ptr_t &skyblend, const LLSettingsBlender::ptr_t &waterblend)
{
    mBlenderSky = skyblend;
    mBlenderWater = waterblend;
}

LLSettingsBase::TrackPosition LLEnvironment::DayInstance::getProgress() const
{
    LLSettingsBase::Seconds now(LLDate::now().secondsSinceEpoch());
    now += mDayOffset;

    if ((mDayLength <= 0) || !mDayCycle)
        return -1.0f;   // no actual day cycle.

    return convert_time_to_position(now, mDayLength);
}

LLSettingsBase::TrackPosition LLEnvironment::DayInstance::secondsToKeyframe(LLSettingsDay::Seconds seconds)
{
    return convert_time_to_position(seconds, mDayLength);
}

void LLEnvironment::DayInstance::animate()
{
    LLSettingsBase::Seconds now(LLDate::now().secondsSinceEpoch());

    now += mDayOffset;

    if (!mDayCycle)
        return;

    if (!(mAnimateFlags & NO_ANIMATE_WATER))
    {
        LLSettingsDay::CycleTrack_t &wtrack = mDayCycle->getCycleTrack(0);

        if (wtrack.empty())
        {
            mWater.reset();
            mBlenderWater.reset();
        }
        else
        {
            mWater = LLSettingsVOWater::buildDefaultWater();
            mBlenderWater = std::make_shared<LLTrackBlenderLoopingTime>(mWater, mDayCycle, 0,
                mDayLength, mDayOffset, DEFAULT_UPDATE_THRESHOLD);
        }
    }

    if (!(mAnimateFlags & NO_ANIMATE_SKY))
    {
        // sky, initialize to track 1
        LLSettingsDay::CycleTrack_t &track = mDayCycle->getCycleTrack(1);

        if (track.empty())
        {
            mSky.reset();
            mBlenderSky.reset();
        }
        else
        {
            mSky = LLSettingsVOSky::buildDefaultSky();
            mBlenderSky = std::make_shared<LLTrackBlenderLoopingTime>(mSky, mDayCycle, 1,
                mDayLength, mDayOffset, DEFAULT_UPDATE_THRESHOLD);
            mBlenderSky->switchTrack(mSkyTrack, 0.0);
        }
    }
}

//-------------------------------------------------------------------------
LLEnvironment::DayTransition::DayTransition(const LLSettingsSky::ptr_t &skystart,
    const LLSettingsWater::ptr_t &waterstart, LLEnvironment::DayInstance::ptr_t &end, LLSettingsDay::Seconds time) :
    DayInstance(ENV_NONE),
    mStartSky(skystart),
    mStartWater(waterstart),
    mNextInstance(end),
    mTransitionTime(time)
{
    
}

bool LLEnvironment::DayTransition::applyTimeDelta(const LLSettingsBase::Seconds& delta)
{
    bool changed(false);

    changed = mNextInstance->applyTimeDelta(delta);
    changed |= DayInstance::applyTimeDelta(delta);
    return changed;
}

void LLEnvironment::DayTransition::animate() 
{
    mNextInstance->animate();

    mWater = mStartWater->buildClone();
    mBlenderWater = std::make_shared<LLSettingsBlenderTimeDelta>(mWater, mStartWater, mNextInstance->getWater(), mTransitionTime);
    mBlenderWater->setOnFinished(
        [this](LLSettingsBlender::ptr_t blender) { 
            mBlenderWater.reset();

            if (!mBlenderSky && !mBlenderWater)
                LLEnvironment::instance().mCurrentEnvironment = mNextInstance;
            else
                setWater(mNextInstance->getWater());
    });

    mSky = mStartSky->buildClone();
    mBlenderSky = std::make_shared<LLSettingsBlenderTimeDelta>(mSky, mStartSky, mNextInstance->getSky(), mTransitionTime);
    mBlenderSky->setOnFinished(
        [this](LLSettingsBlender::ptr_t blender) {
        mBlenderSky.reset();

        if (!mBlenderSky && !mBlenderWater)
            LLEnvironment::instance().mCurrentEnvironment = mNextInstance;
        else
            setSky(mNextInstance->getSky());
    });
}

void LLEnvironment::saveToSettings()
{
    std::string user_dir = gDirUtilp->getLindenUserDir();
    if (user_dir.empty())
    {
        // not logged in
        return;
    }
    bool has_data = false;

    if (gSavedSettings.getBOOL("EnvironmentPersistAcrossLogin"))
    {
        DayInstance::ptr_t environment = getEnvironmentInstance(ENV_LOCAL);
        if (environment)
        {
            // Environment is 'layered'. No data in ENV_LOCAL means we are using parcel/region
            // Store local environment for next session
            LLSD env_data;

            LLSettingsDay::ptr_t day = environment->getDayCycle();
            if (day)
            {
                const std::string name = day->getName();
                const LLUUID asset_id = day->getAssetId();
                if (asset_id.notNull())
                {
                    // just save the id
                    env_data["day_id"] = asset_id;
                    env_data["day_length"] = LLSD::Integer(environment->getDayLength());
                    env_data["day_offset"] = LLSD::Integer(environment->getDayOffset());
                    has_data = true;
                }
                else if (!name.empty() && name != LLSettingsBase::DEFAULT_SETTINGS_NAME)
                {
                    // This setting was created locally and was not saved
                    // The only option is to save the whole thing
                    env_data["day_llsd"] = day->getSettings();
                    env_data["day_length"] = LLSD::Integer(environment->getDayLength());
                    env_data["day_offset"] = LLSD::Integer(environment->getDayOffset());
                    has_data = true;
                }
            }

            LLSettingsSky::ptr_t sky = environment->getSky();
            if ((environment->getFlags() & DayInstance::NO_ANIMATE_SKY) && sky)
            {
                const std::string name = sky->getName();
                const LLUUID asset_id = sky->getAssetId();
                if (asset_id.notNull())
                {
                    // just save the id
                    env_data["sky_id"] = asset_id;
                    has_data = true;
                }
                else if (!name.empty() && name != LLSettingsBase::DEFAULT_SETTINGS_NAME)
                {
                    // This setting was created locally and was not saved
                    // The only option is to save the whole thing
                    env_data["sky_llsd"] = sky->getSettings();
                    has_data = true;
                }
                has_data = true;
            }

            LLSettingsWater::ptr_t water = environment->getWater();
            if ((environment->getFlags() & DayInstance::NO_ANIMATE_WATER) && water)
            {
                const std::string name = water->getName();
                const LLUUID asset_id = water->getAssetId();
                if (asset_id.notNull())
                {
                    // just save the id
                    env_data["water_id"] = asset_id;
                    has_data = true;
                }
                else if (!name.empty() && name != LLSettingsBase::DEFAULT_SETTINGS_NAME)
                {
                    // This setting was created locally and was not saved
                    // The only option is to save the whole thing
                    env_data["water_llsd"] = water->getSettings();
                    has_data = true;
                }
            }

            std::string user_filepath = user_dir + gDirUtilp->getDirDelimiter() + LOCAL_ENV_STORAGE_FILE;
            llofstream out(user_filepath.c_str(), std::ios_base::out | std::ios_base::binary);
            if (out.good())
            {
                LLSDSerialize::toBinary(env_data, out);
                out.close();
            }
            else
            {
                LL_WARNS("ENVIRONMENT") << "Unable to open " << user_filepath << " for output." << LL_ENDL;
            }
        }
    }

    if (!has_data)
    {
        LLFile::remove(user_dir + gDirUtilp->getDirDelimiter() + LOCAL_ENV_STORAGE_FILE, ENOENT);
    }
}

void LLEnvironment::loadSkyWaterFromSettings(const LLSD &env_data, bool &valid, bool &assets_present)
{
    if (env_data.has("sky_id"))
    {
        // causes asset loaded callback and an update
        setEnvironment(ENV_LOCAL, env_data["sky_id"].asUUID());
        valid = true;
        assets_present = true;
    }
    else if (env_data.has("sky_llsd"))
    {
        LLSettingsSky::ptr_t sky = LLSettingsVOSky::buildSky(env_data["sky_llsd"]);
        setEnvironment(ENV_LOCAL, sky);
        valid = true;
    }

    if (env_data.has("water_id"))
    {
        // causes asset loaded callback and an update
        setEnvironment(ENV_LOCAL, env_data["water_id"].asUUID());
        valid = true;
        assets_present = true;
    }
    else if (env_data.has("water_llsd"))
    {
        LLSettingsWater::ptr_t sky = LLSettingsVOWater::buildWater(env_data["water_llsd"]);
        setEnvironment(ENV_LOCAL, sky);
        valid = true;
    }
}

bool LLEnvironment::loadFromSettings()
{
    if (!gSavedSettings.getBOOL("EnvironmentPersistAcrossLogin"))
    {
        return false;
    }

    std::string user_path = gDirUtilp->getLindenUserDir();
    if (user_path.empty())
    {
        LL_WARNS("ENVIRONMENT") << "Can't load previous environment, Environment was initialized before user logged in" << LL_ENDL;
        return false;
    }
    std::string user_filepath(user_path + gDirUtilp->getDirDelimiter() + LOCAL_ENV_STORAGE_FILE);
    if (!gDirUtilp->fileExists(user_filepath))
    {
        // No previous environment
        return false;
    }

    LLSD env_data;
    llifstream file(user_filepath.c_str(), std::ios_base::in | std::ios_base::binary);
    if (file.is_open())
    {
        LLSDSerialize::fromBinary(env_data, file, LLSDSerialize::SIZE_UNLIMITED);
        if (env_data.isUndefined())
        {
            LL_WARNS("ENVIRONMENT") << "error loading " << user_filepath << LL_ENDL;
            return false;
        }
        else
        {
            LL_INFOS("ENVIRONMENT") << "Loaded previous session environment from: " << user_filepath << LL_ENDL;
        }
        file.close();
    }
    else
    {
        LL_INFOS("ENVIRONMENT") << "Unable to open previous session environment file " << user_filepath << LL_ENDL;
    }

    if (!env_data.isMap() || env_data.emptyMap())
    {
        LL_DEBUGS("ENVIRONMENT") << "Empty map loaded from: " << user_filepath << LL_ENDL;
        return false;
    }

    bool valid = false;
    bool has_assets = false;

    if (env_data.has("day_id"))
    {
        LLSettingsDay::Seconds length = LLSettingsDay::Seconds(env_data["day_length"].asInteger());
        LLSettingsDay::Seconds offset = LLSettingsDay::Seconds(env_data["day_offset"].asInteger());
        LLUUID assetId = env_data["day_id"].asUUID();

        LLSettingsVOBase::getSettingsAsset(assetId,
            [this, length, offset, env_data](LLUUID asset_id, LLSettingsBase::ptr_t settings, S32 status, LLExtStat)
        {
            // Day should be always applied first,
            // otherwise it will override sky or water that was set earlier
            // so wait for asset to load before applying sky/water
            onSetEnvAssetLoaded(ENV_LOCAL, asset_id, settings, length, offset, TRANSITION_DEFAULT, status, NO_VERSION);
            bool valid = false, has_assets = false;
            loadSkyWaterFromSettings(env_data, valid, has_assets);
            if (!has_assets && valid)
            {
                // Settings were loaded from file without having an asset, needs update
                // otherwise update will be done by asset callback
                updateEnvironment(TRANSITION_DEFAULT, true);
            }
        });
        // bail early, everything have to be done at callback
        return true;
    }
    else if (env_data.has("day_llsd"))
    {
        S32 length = env_data["day_length"].asInteger();
        S32 offset = env_data["day_offset"].asInteger();
        LLSettingsDay::ptr_t pday = LLSettingsVODay::buildDay(env_data["day_llsd"]);
        setEnvironment(ENV_LOCAL, pday, LLSettingsDay::Seconds(length), LLSettingsDay::Seconds(offset));
        valid = true;
    }

    loadSkyWaterFromSettings(env_data, valid, has_assets);

    if (valid && !has_assets)
    {
        // Settings were loaded from file without having an asset, needs update
        // otherwise update will be done by asset callback
        updateEnvironment(TRANSITION_DEFAULT, true);
    }
    return valid;
}

void LLEnvironment::saveBeaconsState()
{
    if (mEditorCounter == 0)
    {
        mShowSunBeacon = gSavedSettings.getBOOL("sunbeacon");
        mShowMoonBeacon = gSavedSettings.getBOOL("moonbeacon");
    }
    ++mEditorCounter;
}
void LLEnvironment::revertBeaconsState()
{
    --mEditorCounter;
    if (mEditorCounter == 0)
    {
        gSavedSettings.setBOOL("sunbeacon", mShowSunBeacon && gSavedSettings.getBOOL("sunbeacon"));
        gSavedSettings.setBOOL("moonbeacon", mShowMoonBeacon && gSavedSettings.getBOOL("moonbeacon"));
    }
}

//=========================================================================
LLTrackBlenderLoopingManual::LLTrackBlenderLoopingManual(const LLSettingsBase::ptr_t &target, const LLSettingsDay::ptr_t &day, S32 trackno) :
        LLSettingsBlender(target, LLSettingsBase::ptr_t(), LLSettingsBase::ptr_t()),
        mDay(day),
        mTrackNo(trackno),
        mPosition(0.0)
{
    LLSettingsDay::TrackBound_t initial = getBoundingEntries(mPosition);

    if (initial.first != mEndMarker)
    {   // No frames in track
        mInitial = (*initial.first).second;
        mFinal = (*initial.second).second;

        LLSD initSettings = mInitial->getSettings();
        mTarget->replaceSettings(initSettings);
    }
}

LLSettingsBase::BlendFactor LLTrackBlenderLoopingManual::setPosition(const LLSettingsBase::TrackPosition& position)
{
    mPosition = llclamp(position, 0.0f, 1.0f);

    LLSettingsDay::TrackBound_t bounds = getBoundingEntries(mPosition);

    if (bounds.first == mEndMarker)
    {   // No frames in track.
        return 0.0;
    }

    mInitial = (*bounds.first).second;
    mFinal = (*bounds.second).second;

    F64 spanLength = getSpanLength(bounds);

    F64 spanPos = ((mPosition < (*bounds.first).first) ? (mPosition + 1.0) : mPosition) - (*bounds.first).first;

    if (spanPos > spanLength)
    {
        // we are clamping position to 0-1 and spanLength is 1
        // so don't account for case of spanPos == spanLength
        spanPos = fmod(spanPos, spanLength);
    }

    F64 blendf = spanPos / spanLength;
    return LLSettingsBlender::setBlendFactor(blendf);
}

void LLTrackBlenderLoopingManual::switchTrack(S32 trackno, const LLSettingsBase::TrackPosition& position)
{
    mTrackNo = trackno;

    LLSettingsBase::TrackPosition useposition = (position < 0.0) ? mPosition : position;

    setPosition(useposition);
}

LLSettingsDay::TrackBound_t LLTrackBlenderLoopingManual::getBoundingEntries(F64 position)
{
    LLSettingsDay::CycleTrack_t &wtrack = mDay->getCycleTrack(mTrackNo);

    mEndMarker = wtrack.end();

    LLSettingsDay::TrackBound_t bounds = get_bounding_entries(wtrack, position);
    return bounds;
}

F64 LLTrackBlenderLoopingManual::getSpanLength(const LLSettingsDay::TrackBound_t &bounds) const
{
    return get_wrapping_distance((*bounds.first).first, (*bounds.second).first);
}

//=========================================================================
namespace
{
    DayInjection::DayInjection(LLEnvironment::EnvSelection_t env):
        LLEnvironment::DayInstance(env),
        mBaseDayInstance(),
        mInjectedSky(),
        mInjectedWater(),
        mActiveExperiences(),
        mDayExperience(),
        mSkyExperience(),
        mWaterExperience(),
        mEnvChangeConnection(),
        mParcelChangeConnection()
    {
        mInjectedSky = std::make_shared<LLSettingsInjectedSky>(LLEnvironment::instance().getCurrentSky());
        mInjectedWater = std::make_shared<LLSettingsInjectedWater>(LLEnvironment::instance().getCurrentWater());
        mBaseDayInstance = LLEnvironment::instance().getSharedEnvironmentInstance();
        mSky = mInjectedSky;
        mWater = mInjectedWater;

        mEnvChangeConnection = LLEnvironment::instance().setEnvironmentChanged([this](LLEnvironment::EnvSelection_t env, S32) { onEnvironmentChanged(env); });
        mParcelChangeConnection = gAgent.addParcelChangedCallback([this]() { onParcelChange(); });
    }

    DayInjection::~DayInjection()
    {
        if (mEnvChangeConnection.connected())
            mEnvChangeConnection.disconnect();
        if (mParcelChangeConnection.connected())
            mParcelChangeConnection.disconnect();
    }


    bool DayInjection::applyTimeDelta(const LLSettingsBase::Seconds& delta)
    {
        bool changed(false);

        if (mBaseDayInstance)
            changed |= mBaseDayInstance->applyTimeDelta(delta);
        mInjectedSky->applyInjections(delta);
        mInjectedWater->applyInjections(delta);
        changed |= LLEnvironment::DayInstance::applyTimeDelta(delta);
        if (changed)
        {
            mInjectedSky->setDirtyFlag(true);
            mInjectedWater->setDirtyFlag(true);
        }
        mInjectedSky->update();
        mInjectedWater->update();

        if (!hasInjections())
        {   // There are no injections being managed.  This should really go away.
            LLEnvironment::instance().clearEnvironment(LLEnvironment::ENV_PUSH);
            LLEnvironment::instance().updateEnvironment(LLEnvironment::TRANSITION_INSTANT);
        }

        return changed;
    }

    void DayInjection::setBaseDayInstance(const LLEnvironment::DayInstance::ptr_t &baseday) 
    { 
        mBaseDayInstance = baseday;

        if (mSkyExperience.isNull())
            mInjectedSky->setSource(mBaseDayInstance->getSky());
        if (mWaterExperience.isNull())
            mInjectedWater->setSource(mBaseDayInstance->getWater());
    }


    bool DayInjection::hasInjections() const
    {
        return (!mSkyExperience.isNull() || !mWaterExperience.isNull() || !mDayExperience.isNull() ||
            mBlenderSky || mBlenderWater || mInjectedSky->hasInjections() || mInjectedWater->hasInjections());
    }


    void DayInjection::testExperiencesOnParcel(S32 parcel_id)
    {
        LLCoros::instance().launch("DayInjection::testExperiencesOnParcel",
            [this, parcel_id]() { DayInjection::testExperiencesOnParcelCoro(std::static_pointer_cast<DayInjection>(this->shared_from_this()), parcel_id); });

    }

    void DayInjection::setInjectedDay(const LLSettingsDay::ptr_t &pday, LLUUID experience_id, LLSettingsBase::Seconds transition)
    {
        mSkyExperience = experience_id;
        mWaterExperience = experience_id;
        mDayExperience = experience_id;

        mBaseDayInstance = mBaseDayInstance->clone();
        mBaseDayInstance->setEnvironmentSelection(LLEnvironment::ENV_NONE);
        mBaseDayInstance->setDay(pday, mBaseDayInstance->getDayLength(), mBaseDayInstance->getDayOffset());
        animateSkyChange(mBaseDayInstance->getSky(), transition);
        animateWaterChange(mBaseDayInstance->getWater(), transition);

        mActiveExperiences.insert(experience_id);
    }

    void DayInjection::setInjectedSky(const LLSettingsSky::ptr_t &psky, LLUUID experience_id, LLSettingsBase::Seconds transition)
    {
        mSkyExperience = experience_id;
        mActiveExperiences.insert(experience_id);
        checkExperience();
        animateSkyChange(psky, transition);
    }

    void DayInjection::setInjectedWater(const LLSettingsWater::ptr_t &pwater, LLUUID experience_id, LLSettingsBase::Seconds transition)
    {
        mWaterExperience = experience_id;
        mActiveExperiences.insert(experience_id);
        checkExperience();
        animateWaterChange(pwater, transition);
    }

    void DayInjection::injectSkySettings(LLSD settings, LLUUID experience_id, LLSettingsBase::Seconds transition)
    {
        mInjectedSky->injectExperienceValues(settings, experience_id, transition);
        mActiveExperiences.insert(experience_id);
    }

    void DayInjection::injectWaterSettings(LLSD settings, LLUUID experience_id, LLSettingsBase::Seconds transition)
    {
        mInjectedWater->injectExperienceValues(settings, experience_id, transition);
        mActiveExperiences.insert(experience_id);
    }

    void DayInjection::clearInjections(LLUUID experience_id, LLSettingsBase::Seconds transition_time)
    {
        if ((experience_id.isNull() && !mDayExperience.isNull()) || (experience_id == mDayExperience))
        {
            mDayExperience.setNull();
            if (mSkyExperience == experience_id)
                mSkyExperience.setNull();
            if (mWaterExperience == experience_id)
                mWaterExperience.setNull();

            mBaseDayInstance = LLEnvironment::instance().getSharedEnvironmentInstance();

            if (mSkyExperience.isNull())
                animateSkyChange(mBaseDayInstance->getSky(), transition_time);
            if (mWaterExperience.isNull())
                animateWaterChange(mBaseDayInstance->getWater(), transition_time);
        }

        if ((experience_id.isNull() && !mSkyExperience.isNull()) || (experience_id == mSkyExperience))
        {
            mSkyExperience.setNull();
            animateSkyChange(mBaseDayInstance->getSky(), transition_time);
        }
        if ((experience_id.isNull() && !mWaterExperience.isNull()) || (experience_id == mWaterExperience))
        {
            mWaterExperience.setNull();
            animateWaterChange(mBaseDayInstance->getWater(), transition_time);
        }

        mInjectedSky->removeInjections(experience_id, transition_time);
        mInjectedWater->removeInjections(experience_id, transition_time);

        if (experience_id.isNull())
            mActiveExperiences.clear();
        else
            mActiveExperiences.erase(experience_id);

        if ((transition_time == LLEnvironment::TRANSITION_INSTANT) && (countExperiencesActive() == 0))
        {   // Only do this if instant and there are no other experiences injecting values.
            // (otherwise will be handled after transition)
            LLEnvironment::instance().clearEnvironment(LLEnvironment::ENV_PUSH);
            LLEnvironment::instance().updateEnvironment(LLEnvironment::TRANSITION_INSTANT);
        }
    }


    void DayInjection::testExperiencesOnParcelCoro(wptr_t that, S32 parcel_id)
    {
        LLCore::HttpRequest::policy_t httpPolicy(LLCore::HttpRequest::DEFAULT_POLICY_ID);
        LLCoreHttpUtil::HttpCoroutineAdapter::ptr_t
            httpAdapter(new LLCoreHttpUtil::HttpCoroutineAdapter("testExperiencesOnParcelCoro", httpPolicy));
        LLCore::HttpRequest::ptr_t httpRequest(new LLCore::HttpRequest);
        std::string url = gAgent.getRegionCapability("ExperienceQuery");

        if (url.empty())
        {
            LL_WARNS("ENVIRONMENT") << "No experience query cap." << LL_ENDL;
            return; // no checking in this region.
        }

        {
            ptr_t thatlock(that);
            std::stringstream fullurl;

            if (!thatlock)
                return;

            fullurl << url << "?";
            fullurl << "parcelid=" << parcel_id;

            for (auto it = thatlock->mActiveExperiences.begin(); it != thatlock->mActiveExperiences.end(); ++it)
            {
                if (it != thatlock->mActiveExperiences.begin())
                    fullurl << ",";
                else
                    fullurl << "&experiences=";
                fullurl << (*it).asString();
            }
            url = fullurl.str();
        }

        LLSD result = httpAdapter->getAndSuspend(httpRequest, url);
        LLSD httpResults = result[LLCoreHttpUtil::HttpCoroutineAdapter::HTTP_RESULTS];
        LLCore::HttpStatus status = LLCoreHttpUtil::HttpCoroutineAdapter::getStatusFromLLSD(httpResults);

        if (!status)
        {
            LL_WARNS() << "Unable to retrieve experience status for parcel." << LL_ENDL;
            return;
        }

        {
            LLParcel* parcel = LLViewerParcelMgr::instance().getAgentParcel();
            if (!parcel)
                return;

            if (parcel_id != parcel->getLocalID())
            {
                // Agent no longer on queried parcel.
                return;
            }
        }


        LLSD experiences = result["experiences"];
        {
            ptr_t thatlock(that);
            if (!thatlock)
                return;

            for (LLSD::map_iterator itr = experiences.beginMap(); itr != experiences.endMap(); ++itr)
            {
                if (!((*itr).second.asBoolean()))
                    thatlock->clearInjections(LLUUID((*itr).first), LLEnvironment::TRANSITION_FAST);

            }
        }
    }

    void DayInjection::animateSkyChange(LLSettingsSky::ptr_t psky, LLSettingsBase::Seconds transition)
    {
        if (mInjectedSky.get() == psky.get())
        {   // An attempt to animate to itself... don't do it.
            return;
        }
        if (transition == LLEnvironment::TRANSITION_INSTANT)
        {
            mBlenderSky.reset();
            mInjectedSky->setSource(psky);
        }
        else
        {
            LLSettingsSky::ptr_t start_sky(mInjectedSky->getSource()->buildClone());
            LLSettingsSky::ptr_t target_sky(start_sky->buildClone());
            mInjectedSky->setSource(target_sky);

            mBlenderSky = std::make_shared<LLSettingsBlenderTimeDelta>(target_sky, start_sky, psky, transition);
            mBlenderSky->setOnFinished(
                [this, psky](LLSettingsBlender::ptr_t blender) 
                {
                    mBlenderSky.reset();
                    mInjectedSky->setSource(psky);
                    setSky(mInjectedSky);
                    if (!mBlenderWater && (countExperiencesActive() == 0))
                    {
                        LLEnvironment::instance().clearEnvironment(LLEnvironment::ENV_PUSH);
                        LLEnvironment::instance().updateEnvironment(LLEnvironment::TRANSITION_INSTANT);
                    }
                });
        }
    }

    void DayInjection::animateWaterChange(LLSettingsWater::ptr_t pwater, LLSettingsBase::Seconds transition)
    {
        if (mInjectedWater.get() == pwater.get())
        {   // An attempt to animate to itself. Bad idea.
            return;
        }
        if (transition == LLEnvironment::TRANSITION_INSTANT)
        { 
            mBlenderWater.reset();
            mInjectedWater->setSource(pwater);
        }
        else
        {
            LLSettingsWater::ptr_t start_Water(mInjectedWater->getSource()->buildClone());
            LLSettingsWater::ptr_t scratch_Water(start_Water->buildClone());
            mInjectedWater->setSource(scratch_Water);

            mBlenderWater = std::make_shared<LLSettingsBlenderTimeDelta>(scratch_Water, start_Water, pwater, transition);
            mBlenderWater->setOnFinished(
                [this, pwater](LLSettingsBlender::ptr_t blender) 
                {
                    mBlenderWater.reset();
                    mInjectedWater->setSource(pwater);
                    setWater(mInjectedWater);
                    if (!mBlenderSky && (countExperiencesActive() == 0))
                    {
                        LLEnvironment::instance().clearEnvironment(LLEnvironment::ENV_PUSH);
                        LLEnvironment::instance().updateEnvironment(LLEnvironment::TRANSITION_INSTANT);
                    }
                });
        }
    }

    void DayInjection::onEnvironmentChanged(LLEnvironment::EnvSelection_t env)
    {
        if (env >= LLEnvironment::ENV_PARCEL)
        {
            LLEnvironment::EnvSelection_t base_env(mBaseDayInstance->getEnvironmentSelection());
            LLEnvironment::DayInstance::ptr_t nextbase = LLEnvironment::instance().getSharedEnvironmentInstance();

            if ((base_env == LLEnvironment::ENV_NONE) || (nextbase == mBaseDayInstance) || 
                    (!mSkyExperience.isNull() && !mWaterExperience.isNull()))
            {   // base instance completely overridden, or not changed no transition will happen
                return;
            }

            LL_WARNS("PUSHENV", "ENVIRONMENT") << "Underlying environment has changed (" << env << ")! Base env is type " << base_env << LL_ENDL;

            LLEnvironment::DayInstance::ptr_t trans = std::make_shared<InjectedTransition>(std::static_pointer_cast<DayInjection>(shared_from_this()),
                mBaseDayInstance->getSky(), mBaseDayInstance->getWater(), nextbase, LLEnvironment::TRANSITION_DEFAULT);

            trans->animate();
            setBaseDayInstance(trans);
        }
    }

    void DayInjection::onParcelChange()
    {
        S32 parcel_id(INVALID_PARCEL_ID);
        LLParcel* parcel = LLViewerParcelMgr::instance().getAgentParcel();

        if (!parcel)
            return;

        parcel_id = parcel->getLocalID();

        testExperiencesOnParcel(parcel_id);
    }

    void DayInjection::checkExperience()
    {
        if ((!mDayExperience.isNull()) && (mSkyExperience != mDayExperience) && (mWaterExperience != mDayExperience))
        {   // There was a day experience but we've replaced it with a water and a sky experience. 
            mDayExperience.setNull();
            mBaseDayInstance = LLEnvironment::instance().getSharedEnvironmentInstance();
        }
    }

    void DayInjection::animate()
    {

    }

    void InjectedTransition::animate()
    {
        mNextInstance->animate();

        if (!mInjection->isOverriddenSky())
        {
            mSky = mStartSky->buildClone();
            mBlenderSky = std::make_shared<LLSettingsBlenderTimeDelta>(mSky, mStartSky, mNextInstance->getSky(), mTransitionTime);
            mBlenderSky->setOnFinished(
                [this](LLSettingsBlender::ptr_t blender) {
                mBlenderSky.reset();

                if (!mBlenderSky && !mBlenderSky)
                    mInjection->setBaseDayInstance(mNextInstance);
                else
                    mInjection->mInjectedSky->setSource(mNextInstance->getSky());
            });
        }
        else
        {
            mSky = mInjection->getSky();
            mBlenderSky.reset();
        }

        if (!mInjection->isOverriddenWater())
        {
            mWater = mStartWater->buildClone();
            mBlenderWater = std::make_shared<LLSettingsBlenderTimeDelta>(mWater, mStartWater, mNextInstance->getWater(), mTransitionTime);
            mBlenderWater->setOnFinished(
                [this](LLSettingsBlender::ptr_t blender) {
                mBlenderWater.reset();

                if (!mBlenderSky && !mBlenderWater)
                    mInjection->setBaseDayInstance(mNextInstance);
                else
                    mInjection->mInjectedWater->setSource(mNextInstance->getWater());
            });
        }
        else
        {
            mWater = mInjection->getWater();
            mBlenderWater.reset();
        }

    }

}
<|MERGE_RESOLUTION|>--- conflicted
+++ resolved
@@ -1242,11 +1242,7 @@
     }
     else if (!environment->getSky())
     {
-<<<<<<< HEAD
-        LL_DEBUGS("ENVIRONMENT") << "Blank sky for " << env_selection_to_string(env) << ". Reusing environment for sky." << LL_ENDL;        if (mCurrentEnvironment->getEnvironmentSelection() != ENV_NONE)
-=======
         if (mCurrentEnvironment->getEnvironmentSelection() != ENV_NONE)
->>>>>>> fb1238a1
         {
             // Note: This looks suspicious. Shouldn't we assign whole day if mCurrentEnvironment has whole day?
             // and then add water/sky on top
@@ -1288,11 +1284,7 @@
     }
     else if (!environment->getWater())
     {
-<<<<<<< HEAD
-        LL_DEBUGS("ENVIRONMENT") << "Blank water for " << env_selection_to_string(env) << ". Reusing environment for water." << LL_ENDL;        if (mCurrentEnvironment->getEnvironmentSelection() != ENV_NONE)
-=======
         if (mCurrentEnvironment->getEnvironmentSelection() != ENV_NONE)
->>>>>>> fb1238a1
         {
             // Note: This looks suspicious. Shouldn't we assign whole day if mCurrentEnvironment has whole day?
             // and then add water/sky on top
