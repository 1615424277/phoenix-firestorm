/**
 * @file llsceneview.cpp
 * @brief LLSceneView class implementation
 *
 * $LicenseInfo:firstyear=2001&license=viewerlgpl$
 * Second Life Viewer Source Code
 * Copyright (C) 2010, Linden Research, Inc.
 *
 * This library is free software; you can redistribute it and/or
 * modify it under the terms of the GNU Lesser General Public
 * License as published by the Free Software Foundation;
 * version 2.1 of the License only.
 *
 * This library is distributed in the hope that it will be useful,
 * but WITHOUT ANY WARRANTY; without even the implied warranty of
 * MERCHANTABILITY or FITNESS FOR A PARTICULAR PURPOSE.  See the GNU
 * Lesser General Public License for more details.
 *
 * You should have received a copy of the GNU Lesser General Public
 * License along with this library; if not, write to the Free Software
 * Foundation, Inc., 51 Franklin Street, Fifth Floor, Boston, MA  02110-1301  USA
 *
 * Linden Research, Inc., 945 Battery Street, San Francisco, CA  94111  USA
 * $/LicenseInfo$
 */

#include "llviewerprecompiledheaders.h"

#include "llsceneview.h"
#include "llviewerwindow.h"
#include "pipeline.h"
#include "llviewerobjectlist.h"
#include "llviewerregion.h"
#include "llagent.h"
#include "llvolumemgr.h"
#include "llmeshrepository.h"

LLSceneView* gSceneView = NULL;

//borrow this helper function from llfasttimerview.cpp
template <class VEC_TYPE>
void removeOutliers(std::vector<VEC_TYPE>& data, F32 k);


LLSceneView::LLSceneView(const LLRect& rect)
    :   LLFloater(LLSD())
{
<<<<<<< HEAD
	setRect(rect);
	setVisible(false);
	
	setCanMinimize(false);
	setCanClose(true);
=======
    setRect(rect);
    setVisible(FALSE);

    setCanMinimize(false);
    setCanClose(true);
>>>>>>> c06fb4e0
}

// <FS:Ansariel> FIRE-14144 / MAINT-4256 / BUG-6664: Crash when opening stats after closing via X
//void LLSceneView::onClose(bool)
void LLSceneView::closeFloater(bool)
// </FS:Ansariel>
{
    setVisible(false);
}

// <FS:Ansariel> FIRE-14144 / MAINT-4256 / BUG-6664: Crash when opening stats after closing via X
//void LLSceneView::onClickCloseBtn(bool)
//{
//  setVisible(false);
//}
// </FS:Ansariel>

void LLSceneView::draw()
{
    S32 margin = 10;
    S32 height = (S32) (gViewerWindow->getWindowRectScaled().getHeight()*0.75f);
    S32 width = (S32) (gViewerWindow->getWindowRectScaled().getWidth() * 0.75f);

    LLRect new_rect;
    new_rect.setLeftTopAndSize(getRect().mLeft, getRect().mTop, width, height);
    setRect(new_rect);

    // Draw the window background
    gGL.getTexUnit(0)->unbind(LLTexUnit::TT_TEXTURE);
    gl_rect_2d(0, getRect().getHeight(), getRect().getWidth(), 0, LLColor4(0.f, 0.f, 0.f, 0.25f));


    //aggregate some statistics

    //object sizes
    std::vector<F32> size[2];

    //triangle counts
    std::vector<S32> triangles[2];
    std::vector<S32> visible_triangles[2];
    S32 total_visible_triangles[] = {0, 0};
    S32 total_triangles[] = {0, 0};

    S32 total_visible_bytes[] = {0, 0};
    S32 total_bytes[] = {0, 0};

    //streaming cost
    std::vector<F32> streaming_cost[2];
    F32 total_streaming[] = { 0.f, 0.f };

    //physics cost
    std::vector<F32> physics_cost[2];
    F32 total_physics[] = { 0.f, 0.f };

    LLViewerRegion* region = gAgent.getRegion();
    if (region)
    {
        for (U32 i = 0; i < gObjectList.getNumObjects(); ++i)
        {
            LLViewerObject* object = gObjectList.getObject(i);

            if (object &&
                object->getVolume()&&
                object->getRegion() == region)
            {
                U32 idx = object->isAttachment() ? 1 : 0;

                LLVolume* volume = object->getVolume();

                F32 radius = object->getScale().magVec();
                size[idx].push_back(radius);

                S32 visible = volume->getNumTriangles();
                S32 high_triangles = object->getHighLODTriangleCount();

                total_visible_triangles[idx] += visible;
                total_triangles[idx] += high_triangles;

                visible_triangles[idx].push_back(visible);
                triangles[idx].push_back(high_triangles);

                F32 streaming = object->getStreamingCost();
                total_streaming[idx] += streaming;
                streaming_cost[idx].push_back(streaming);

                F32 physics = object->getPhysicsCost();
                total_physics[idx] += physics;
                physics_cost[idx].push_back(physics);

                S32 bytes = 0;
                S32 visible_bytes = 0;
                LLMeshCostData costs;
                if (object->getCostData(costs))
                {
                    bytes = costs.getSizeTotal();
                    visible_bytes = costs.getSizeByLOD(object->getLOD());
                }

                total_bytes[idx] += bytes;
                total_visible_bytes[idx] += visible_bytes;
            }
        }
    }

    const char* category[] =
    {
        "Region",
        "Attachment"
    };

    S32 graph_pos[4];

    for (U32 i = 0; i < 4; ++i)
    {
        graph_pos[i] = new_rect.getHeight()/4*(i+1);
    }

    for (U32 idx = 0; idx < 2; idx++)
    {
        if (!size[idx].empty())
        { //display graph of object sizes
            std::sort(size[idx].begin(), size[idx].end());

            ll_remove_outliers(size[idx], 1.f);

            LLRect size_rect;

            if (idx == 0)
            {
                size_rect = LLRect(margin, graph_pos[0]-margin, new_rect.getWidth()/2-margin, margin*2);
            }
            else
            {
                size_rect = LLRect(margin+new_rect.getWidth()/2, graph_pos[0]-margin, new_rect.getWidth()-margin, margin*2);
            }

            gl_rect_2d(size_rect, LLColor4::white, false);

            F32 size_domain[] = { 128.f, 0.f };

            //get domain of sizes
            for (U32 i = 0; i < size[idx].size(); ++i)
            {
                size_domain[0] = llmin(size_domain[0], size[idx][i]);
                size_domain[1] = llmax(size_domain[1], size[idx][i]);
            }

            F32 size_range = size_domain[1]-size_domain[0];

            U32 count = size[idx].size();

            F32 total = 0.f;

            gGL.begin(LLRender::LINE_STRIP);

            for (U32 i = 0; i < count; ++i)
            {
                F32 rad = size[idx][i];
                total += rad;
                F32 y = (rad-size_domain[0])/size_range*size_rect.getHeight()+size_rect.mBottom;
                F32 x = (F32) i / count * size_rect.getWidth() + size_rect.mLeft;

                gGL.vertex2f(x,y);

                if (i%4096 == 0)
                {
                    gGL.end();
                    gGL.flush();
                    gGL.begin(LLRender::LINE_STRIP);
                }
            }

            gGL.end();
            gGL.flush();

            std::string label = llformat("%s Object Sizes (m) -- [%.1f, %.1f] Mean: %.1f  Median: %.1f -- %d samples",
                                            category[idx], size_domain[0], size_domain[1], total/count, size[idx][count/2], count);

            LLFontGL::getFontMonospace()->renderUTF8(label,
                                            0 , size_rect.mLeft, size_rect.mTop+margin, LLColor4::white, LLFontGL::LEFT, LLFontGL::TOP);

        }
    }

    for (U32 idx = 0; idx < 2; ++idx)
    {
        if (!triangles[idx].empty())
        { //plot graph of visible/total triangles
            std::sort(triangles[idx].begin(), triangles[idx].end());

            ll_remove_outliers(triangles[idx], 1.f);

            LLRect tri_rect;
            if (idx == 0)
            {
                tri_rect = LLRect(margin, graph_pos[1]-margin, new_rect.getWidth()/2-margin, graph_pos[0]+margin);
            }
            else
            {
                tri_rect = LLRect(new_rect.getWidth()/2+margin, graph_pos[1]-margin, new_rect.getWidth()-margin, graph_pos[0]+margin);
            }

            gl_rect_2d(tri_rect, LLColor4::white, false);

            S32 tri_domain[] = { 65536, 0 };

            //get domain of triangle counts
            for (U32 i = 0; i < triangles[idx].size(); ++i)
            {
                tri_domain[0] = llmin(tri_domain[0], triangles[idx][i]);
                tri_domain[1] = llmax(tri_domain[1], triangles[idx][i]);
            }

            U32 triangle_range = tri_domain[1]-tri_domain[0];

            U32 count = triangles[idx].size();

            gGL.begin(LLRender::LINE_STRIP);
            //plot triangles
            for (U32 i = 0; i < count; ++i)
            {
                U32 tri_count = triangles[idx][i];
                F32 y = (F32) (tri_count-tri_domain[0])/triangle_range*tri_rect.getHeight()+tri_rect.mBottom;
                F32 x = (F32) i / count * tri_rect.getWidth() + tri_rect.mLeft;

                gGL.vertex2f(x,y);

                if (i%4096 == 0)
                {
                    gGL.end();
                    gGL.flush();
                    gGL.begin(LLRender::LINE_STRIP);
                }
            }

            gGL.end();
            gGL.flush();

            count = visible_triangles[idx].size();

            std::string label = llformat("%s Object Triangle Counts (Ktris) -- Visible: %.2f/%.2f (%.2f KB Visible)",
                category[idx], total_visible_triangles[idx]/1024.f, total_triangles[idx]/1024.f, total_visible_bytes[idx]/1024.f);

            LLFontGL::getFontMonospace()->renderUTF8(label,
                                            0 , tri_rect.mLeft, tri_rect.mTop+margin, LLColor4::white, LLFontGL::LEFT, LLFontGL::TOP);

        }
    }

    for (U32 idx = 0; idx < 2; ++idx)
    {
        if (!streaming_cost[idx].empty())
        { //plot graph of streaming cost
            std::sort(streaming_cost[idx].begin(), streaming_cost[idx].end());

            ll_remove_outliers(streaming_cost[idx], 1.f);

            LLRect tri_rect;
            if (idx == 0)
            {
                tri_rect = LLRect(margin, graph_pos[2]-margin, new_rect.getWidth()/2-margin, graph_pos[1]+margin);
            }
            else
            {
                tri_rect = LLRect(new_rect.getWidth()/2+margin, graph_pos[2]-margin, new_rect.getWidth()-margin, graph_pos[1]+margin);
            }

            gl_rect_2d(tri_rect, LLColor4::white, false);

            F32 streaming_domain[] = { 65536, 0 };

            //get domain of triangle counts
            for (U32 i = 0; i < streaming_cost[idx].size(); ++i)
            {
                streaming_domain[0] = llmin(streaming_domain[0], streaming_cost[idx][i]);
                streaming_domain[1] = llmax(streaming_domain[1], streaming_cost[idx][i]);
            }

            F32 cost_range = streaming_domain[1]-streaming_domain[0];

            U32 count = streaming_cost[idx].size();

            F32 total = 0;

            gGL.begin(LLRender::LINE_STRIP);
            //plot triangles
            for (U32 i = 0; i < count; ++i)
            {
                F32 sc = streaming_cost[idx][i];
                total += sc;
                F32 y = (F32) (sc-streaming_domain[0])/cost_range*tri_rect.getHeight()+tri_rect.mBottom;
                F32 x = (F32) i / count * tri_rect.getWidth() + tri_rect.mLeft;

                gGL.vertex2f(x,y);

                if (i%4096 == 0)
                {
                    gGL.end();
                    gGL.flush();
                    gGL.begin(LLRender::LINE_STRIP);
                }
            }

            gGL.end();
            gGL.flush();

            std::string label = llformat("%s Object Streaming Cost -- [%.2f, %.2f] Mean: %.2f  Total: %.2f",
                                            category[idx], streaming_domain[0], streaming_domain[1], total/count, total_streaming[idx]);

            LLFontGL::getFontMonospace()->renderUTF8(label,
                                            0 , tri_rect.mLeft, tri_rect.mTop+margin, LLColor4::white, LLFontGL::LEFT, LLFontGL::TOP);

        }
    }

    for (U32 idx = 0; idx < 2; ++idx)
    {
        if (!physics_cost[idx].empty())
        { //plot graph of physics cost
            std::sort(physics_cost[idx].begin(), physics_cost[idx].end());

            ll_remove_outliers(physics_cost[idx], 1.f);

            LLRect tri_rect;
            if (idx == 0)
            {
                tri_rect = LLRect(margin, graph_pos[3]-margin, new_rect.getWidth()/2-margin, graph_pos[2]+margin);
            }
            else
            {
                tri_rect = LLRect(new_rect.getWidth()/2+margin, graph_pos[3]-margin, new_rect.getWidth()-margin, graph_pos[2]+margin);
            }

            gl_rect_2d(tri_rect, LLColor4::white, false);

            F32 physics_domain[] = { 65536, 0 };

            //get domain of triangle counts
            for (U32 i = 0; i < physics_cost[idx].size(); ++i)
            {
                physics_domain[0] = llmin(physics_domain[0], physics_cost[idx][i]);
                physics_domain[1] = llmax(physics_domain[1], physics_cost[idx][i]);
            }

            F32 cost_range = physics_domain[1]-physics_domain[0];

            U32 count = physics_cost[idx].size();

            F32 total = 0;

            gGL.begin(LLRender::LINE_STRIP);
            //plot triangles
            for (U32 i = 0; i < count; ++i)
            {
                F32 pc = physics_cost[idx][i];
                total += pc;
                F32 y = (F32) (pc-physics_domain[0])/cost_range*tri_rect.getHeight()+tri_rect.mBottom;
                F32 x = (F32) i / count * tri_rect.getWidth() + tri_rect.mLeft;

                gGL.vertex2f(x,y);

                if (i%4096 == 0)
                {
                    gGL.end();
                    gGL.flush();
                    gGL.begin(LLRender::LINE_STRIP);
                }
            }

            gGL.end();
            gGL.flush();

            std::string label = llformat("%s Object Physics Cost -- [%.2f, %.2f] Mean: %.2f  Total: %.2f",
                                            category[idx], physics_domain[0], physics_domain[1], total/count, total_physics[idx]);

            LLFontGL::getFontMonospace()->renderUTF8(label,
                                            0 , tri_rect.mLeft, tri_rect.mTop+margin, LLColor4::white, LLFontGL::LEFT, LLFontGL::TOP);

        }
    }




    LLView::draw();
}

<|MERGE_RESOLUTION|>--- conflicted
+++ resolved
@@ -45,19 +45,11 @@
 LLSceneView::LLSceneView(const LLRect& rect)
     :   LLFloater(LLSD())
 {
-<<<<<<< HEAD
-	setRect(rect);
-	setVisible(false);
-	
-	setCanMinimize(false);
-	setCanClose(true);
-=======
     setRect(rect);
-    setVisible(FALSE);
+    setVisible(false);
 
     setCanMinimize(false);
     setCanClose(true);
->>>>>>> c06fb4e0
 }
 
 // <FS:Ansariel> FIRE-14144 / MAINT-4256 / BUG-6664: Crash when opening stats after closing via X
