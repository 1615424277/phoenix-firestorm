--- conflicted
+++ resolved
@@ -60,19 +60,12 @@
     setVisible(false);
 }
 
-<<<<<<< HEAD
 // <FS:Ansariel> FIRE-14144 / MAINT-4256 / BUG-6664: Crash when opening stats after closing via X
 //void LLSceneView::onClickCloseBtn(bool)
 //{
-//	setVisible(false);
+//  setVisible(false);
 //}
 // </FS:Ansariel>
-=======
-void LLSceneView::onClickCloseBtn(bool)
-{
-    setVisible(false);
-}
->>>>>>> 38c2a5bd
 
 void LLSceneView::draw()
 {
