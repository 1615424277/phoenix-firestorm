--- conflicted
+++ resolved
@@ -176,61 +176,6 @@
 // static
 void LLFloaterAuction::onClickSnapshot(void* data)
 {
-<<<<<<< HEAD
-	LLFloaterAuction* self = (LLFloaterAuction*)(data);
-
-	LLPointer<LLImageRaw> raw = new LLImageRaw;
-
-	gForceRenderLandFence = self->getChild<LLUICtrl>("fence_check")->getValue().asBoolean();
-	BOOL success = gViewerWindow->rawSnapshot(raw,
-											  gViewerWindow->getWindowWidthScaled(),
-											  gViewerWindow->getWindowHeightScaled(),
-											  TRUE,
-											  FALSE,
-											  FALSE, //UI
-											  FALSE, //HUD
-											  FALSE);
-	gForceRenderLandFence = FALSE;
-
-	if (success)
-	{
-		self->mTransactionID.generate();
-		self->mImageID = self->mTransactionID.makeAssetID(gAgent.getSecureSessionID());
-
-		// <FS:PP> FIRE-8190: Preview function for "UI Sounds" Panel
-		// if(!gSavedSettings.getBOOL("QuietSnapshotsToDisk"))
-		if(!gSavedSettings.getBOOL("PlayModeUISndSnapshot"))
-		// </FS:PP> FIRE-8190: Preview function for "UI Sounds" Panel
-		{
-			gViewerWindow->playSnapshotAnimAndSound();
-		}
-		LL_INFOS() << "Writing TGA..." << LL_ENDL;
-
-		LLPointer<LLImageTGA> tga = new LLImageTGA;
-		tga->encode(raw);
-
-		LLFileSystem tga_file(self->mImageID, LLAssetType::AT_IMAGE_TGA, LLFileSystem::WRITE);
-		tga_file.write(tga->getData(), tga->getDataSize());
-		
-		raw->biasedScaleToPowerOfTwo(LLViewerTexture::MAX_IMAGE_SIZE_DEFAULT);
-
-		LL_INFOS() << "Writing J2C..." << LL_ENDL;
-
-		LLPointer<LLImageJ2C> j2c = new LLImageJ2C;
-		j2c->encode(raw, 0.0f);
-
-		LLFileSystem j2c_file(self->mImageID, LLAssetType::AT_TEXTURE, LLFileSystem::WRITE);
-		j2c_file.write(j2c->getData(), j2c->getDataSize());
-
-		self->mImage = LLViewerTextureManager::getLocalTexture((LLImageRaw*)raw, FALSE);
-		gGL.getTexUnit(0)->bind(self->mImage);
-		self->mImage->setAddressMode(LLTexUnit::TAM_CLAMP);
-	}
-	else
-	{
-		LL_WARNS() << "Unable to take snapshot" << LL_ENDL;
-	}
-=======
     LLFloaterAuction* self = (LLFloaterAuction*)(data);
 
     LLPointer<LLImageRaw> raw = new LLImageRaw;
@@ -251,7 +196,10 @@
         self->mTransactionID.generate();
         self->mImageID = self->mTransactionID.makeAssetID(gAgent.getSecureSessionID());
 
-        if(!gSavedSettings.getBOOL("QuietSnapshotsToDisk"))
+        // <FS:PP> FIRE-8190: Preview function for "UI Sounds" Panel
+        // if(!gSavedSettings.getBOOL("QuietSnapshotsToDisk"))
+        if(!gSavedSettings.getBOOL("PlayModeUISndSnapshot"))
+        // </FS:PP> FIRE-8190: Preview function for "UI Sounds" Panel
         {
             gViewerWindow->playSnapshotAnimAndSound();
         }
@@ -281,7 +229,6 @@
     {
         LL_WARNS() << "Unable to take snapshot" << LL_ENDL;
     }
->>>>>>> 38c2a5bd
 }
 
 // static
@@ -531,38 +478,6 @@
 // Reset all the values for the parcel in preparation for a sale
 void LLFloaterAuction::doSellToAnyone()
 {
-<<<<<<< HEAD
-	LLParcel* parcelp = mParcelp->getParcel();
-	LLViewerRegion* region = LLViewerParcelMgr::getInstance()->getSelectionRegion();
-
-	if (parcelp
-		&& region
-		&& !mParcelUpdateCapUrl.empty())
-	{
-		LLSD body;
-		std::string empty;
-
-		// request new properties update from simulator
-		U32 message_flags = 0x01;
-		body["flags"] = ll_sd_from_U32(message_flags);
-
-		// Set all the default parcel properties for auction
-		body["local_id"] = parcelp->getLocalID();
-
-		// Set 'for sale' flag
-		U32 parcel_flags = parcelp->getParcelFlags() | PF_FOR_SALE;
-		// Ensure objects not included
-		parcel_flags &= ~PF_FOR_SALE_OBJECTS;
-		body["parcel_flags"] = ll_sd_from_U32(parcel_flags);
-		
-		body["sale_price"] = parcelp->getArea();	// Sell for L$1 per square meter
-		body["auth_buyer_id"] = LLUUID::null;		// To anyone
-// <FS:AW opensim currency support>
-//		LL_INFOS() << "Sending parcel update to sell to anyone for L$1 via capability to: "
-		LL_INFOS() << Tea::wrapCurrency("Sending parcel update to sell to anyone for L$1 via capability to: ")
-// <FS:AW opensim currency support>
-			<< mParcelUpdateCapUrl << LL_ENDL;
-=======
     LLParcel* parcelp = mParcelp->getParcel();
     LLViewerRegion* region = LLViewerParcelMgr::getInstance()->getSelectionRegion();
 
@@ -588,10 +503,11 @@
 
         body["sale_price"] = parcelp->getArea();    // Sell for L$1 per square meter
         body["auth_buyer_id"] = LLUUID::null;       // To anyone
-
-        LL_INFOS() << "Sending parcel update to sell to anyone for L$1 via capability to: "
+// <FS:AW opensim currency support>
+//      LL_INFOS() << "Sending parcel update to sell to anyone for L$1 via capability to: "
+        LL_INFOS() << Tea::wrapCurrency("Sending parcel update to sell to anyone for L$1 via capability to: ")
+// <FS:AW opensim currency support>
             << mParcelUpdateCapUrl << LL_ENDL;
->>>>>>> 38c2a5bd
 
         LLCoreHttpUtil::HttpCoroutineAdapter::messageHttpPost(mParcelUpdateCapUrl, body,
             "Parcel set as sell to everyone.",
