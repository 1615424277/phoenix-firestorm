/** 
 * @file llavatarlist.h
 * @brief Generic avatar list
 *
 * $LicenseInfo:firstyear=2009&license=viewergpl$
 * 
 * Copyright (c) 2009, Linden Research, Inc.
 * 
 * Second Life Viewer Source Code
 * The source code in this file ("Source Code") is provided by Linden Lab
 * to you under the terms of the GNU General Public License, version 2.0
 * ("GPL"), unless you have obtained a separate licensing agreement
 * ("Other License"), formally executed by you and Linden Lab.  Terms of
 * the GPL can be found in doc/GPL-license.txt in this distribution, or
 * online at http://secondlifegrid.net/programs/open_source/licensing/gplv2
 * 
 * There are special exceptions to the terms and conditions of the GPL as
 * it is applied to this Source Code. View the full text of the exception
 * in the file doc/FLOSS-exception.txt in this software distribution, or
 * online at
 * http://secondlifegrid.net/programs/open_source/licensing/flossexception
 * 
 * By copying, modifying or distributing this software, you acknowledge
 * that you have read and understood your obligations described above,
 * and agree to abide by those obligations.
 * 
 * ALL LINDEN LAB SOURCE CODE IS PROVIDED "AS IS." LINDEN LAB MAKES NO
 * WARRANTIES, EXPRESS, IMPLIED OR OTHERWISE, REGARDING ITS ACCURACY,
 * COMPLETENESS OR PERFORMANCE.
 * $/LicenseInfo$
 */

#include "llviewerprecompiledheaders.h"

#include "llavatarlist.h"

// newview
#include "llcallingcard.h" // for LLAvatarTracker
#include "llcachename.h"
#include "llrecentpeople.h"
#include "llvoiceclient.h"
#include "llviewercontrol.h"	// for gSavedSettings

static LLDefaultChildRegistry::Register<LLAvatarList> r("avatar_list");

// Last interaction time update period.
static const F32 LIT_UPDATE_PERIOD = 5;

// Maximum number of avatars that can be added to a list in one pass.
// Used to limit time spent for avatar list update per frame.
static const unsigned ADD_LIMIT = 50;

void LLAvatarList::toggleIcons()
{
	// Save the new value for new items to use.
	mShowIcons = !mShowIcons;
	gSavedSettings.setBOOL(mIconParamName, mShowIcons);
	
	// Show/hide icons for all existing items.
	std::vector<LLPanel*> items;
	getItems(items);
	for( std::vector<LLPanel*>::const_iterator it = items.begin(); it != items.end(); it++)
	{
		static_cast<LLAvatarListItem*>(*it)->setAvatarIconVisible(mShowIcons);
	}
}

static bool findInsensitive(std::string haystack, const std::string& needle_upper)
{
    LLStringUtil::toUpper(haystack);
    return haystack.find(needle_upper) != std::string::npos;
}


//comparators
static const LLAvatarItemNameComparator NAME_COMPARATOR;
static const LLFlatListView::ItemReverseComparator REVERSE_NAME_COMPARATOR(NAME_COMPARATOR);

LLAvatarList::Params::Params()
: ignore_online_status("ignore_online_status", false)
, show_last_interaction_time("show_last_interaction_time", false)
{
}

LLAvatarList::LLAvatarList(const Params& p)
:	LLFlatListView(p)
, mIgnoreOnlineStatus(p.ignore_online_status)
, mShowLastInteractionTime(p.show_last_interaction_time)
, mContextMenu(NULL)
, mDirty(true) // to force initial update
, mLITUpdateTimer(NULL)
{
	setCommitOnSelectionChange(true);

	// Set default sort order.
	setComparator(&NAME_COMPARATOR);

	if (mShowLastInteractionTime)
	{
		mLITUpdateTimer = new LLTimer();
		mLITUpdateTimer->setTimerExpirySec(0); // zero to force initial update
		mLITUpdateTimer->start();
	}
}

LLAvatarList::~LLAvatarList()
{
	delete mLITUpdateTimer;
}

void LLAvatarList::setShowIcons(std::string param_name)
{
	mIconParamName= param_name;
	mShowIcons = gSavedSettings.getBOOL(mIconParamName);
}

void LLAvatarList::setShowIcons(std::string param_name)
{
	mIconParamName= param_name;
	mShowIcons = gSavedSettings.getBOOL(mIconParamName);
}

// virtual
void LLAvatarList::draw()
{
	// *NOTE dzaporozhan
	// Call refresh() after draw() to avoid flickering of avatar list items.
<<<<<<< HEAD

	LLFlatListView::draw();

	if (mDirty)
		refresh();
=======

	LLFlatListView::draw();

	if (mDirty)
		refresh();

	if (mShowLastInteractionTime && mLITUpdateTimer->hasExpired())
	{
		updateLastInteractionTimes();
		mLITUpdateTimer->setTimerExpirySec(LIT_UPDATE_PERIOD); // restart the timer
	}
>>>>>>> 95031093
}

void LLAvatarList::setNameFilter(const std::string& filter)
{
	if (mNameFilter != filter)
	{
		mNameFilter = filter;
		setDirty();
	}
}

void LLAvatarList::sortByName()
{
	setComparator(&NAME_COMPARATOR);
	sort();
}

//////////////////////////////////////////////////////////////////////////
// PROTECTED SECTION
//////////////////////////////////////////////////////////////////////////

void LLAvatarList::refresh()
{
	bool have_names			= TRUE;
	bool add_limit_exceeded	= false;
	bool modified			= false;
	bool have_filter		= !mNameFilter.empty();

	// Save selection.	
	std::vector<LLUUID> selected_ids;
	getSelectedUUIDs(selected_ids);
	LLUUID current_id = getSelectedUUID();

	// Determine what to add and what to remove.
	std::vector<LLUUID> added, removed;
	LLAvatarList::computeDifference(getIDs(), added, removed);

	// Handle added items.
	unsigned nadded = 0;
	for (std::vector<LLUUID>::const_iterator it=added.begin(); it != added.end(); it++)
	{
		std::string name;
		const LLUUID& buddy_id = *it;
		have_names &= (bool)gCacheName->getFullName(buddy_id, name);
		if (!have_filter || findInsensitive(name, mNameFilter))
		{
			if (nadded >= ADD_LIMIT)
			{
				add_limit_exceeded = true;
				break;
			}
			else
			{
				addNewItem(buddy_id, name, LLAvatarTracker::instance().isBuddyOnline(buddy_id));
				modified = true;
				nadded++;
			}
		}
	}

	// Handle removed items.
	for (std::vector<LLUUID>::const_iterator it=removed.begin(); it != removed.end(); it++)
	{
		removeItemByUUID(*it);
		modified = true;
	}

	// Handle filter.
	if (have_filter)
	{
		std::vector<LLSD> cur_values;
		getValues(cur_values);

		for (std::vector<LLSD>::const_iterator it=cur_values.begin(); it != cur_values.end(); it++)
		{
			std::string name;
			const LLUUID& buddy_id = it->asUUID();
			have_names &= (bool)gCacheName->getFullName(buddy_id, name);
			if (!findInsensitive(name, mNameFilter))
			{
				removeItemByUUID(buddy_id);
				modified = true;
			}
		}
	}

	// Changed item in place, need to request sort and update columns
	// because we might have changed data in a column on which the user
	// has already sorted. JC
	sort();

	// re-select items
	//	selectMultiple(selected_ids); // TODO: implement in LLFlatListView if need
	selectItemByUUID(current_id);

	// If the name filter is specified and the names are incomplete,
	// we need to re-update when the names are complete so that
	// the filter can be applied correctly.
	//
	// Otherwise, if we have no filter then no need to update again
	// because the items will update their names.
	bool dirty = add_limit_exceeded || (have_filter && !have_names);
	setDirty(dirty);

	// Commit if we've added/removed items.
	if (modified)
		onCommit();
}


void LLAvatarList::addNewItem(const LLUUID& id, const std::string& name, BOOL is_online, EAddPosition pos)
{
	LLAvatarListItem* item = new LLAvatarListItem();
	item->showInfoBtn(true);
	item->showSpeakingIndicator(true);
	item->setName(name);
	item->setAvatarId(id, mIgnoreOnlineStatus);
	item->setOnline(mIgnoreOnlineStatus ? true : is_online);
	item->showLastInteractionTime(mShowLastInteractionTime);
	item->setContextMenu(mContextMenu);

	item->childSetVisible("info_btn", false);
	item->setAvatarIconVisible(mShowIcons);

	addItem(item, id, pos);
}

// virtual
BOOL LLAvatarList::handleRightMouseDown(S32 x, S32 y, MASK mask)
{
	BOOL handled = LLUICtrl::handleRightMouseDown(x, y, mask);
	if ( mContextMenu )
	{
		std::vector<LLUUID> selected_uuids;
		getSelectedUUIDs(selected_uuids);
		mContextMenu->show(this, selected_uuids, x, y);
	}
	return handled;
}

void LLAvatarList::computeDifference(
	const std::vector<LLUUID>& vnew_unsorted,
	std::vector<LLUUID>& vadded,
	std::vector<LLUUID>& vremoved)
{
	std::vector<LLUUID> vcur;
	std::vector<LLUUID> vnew = vnew_unsorted;

	// Convert LLSDs to LLUUIDs.
	{
		std::vector<LLSD> vcur_values;
		getValues(vcur_values);

		for (size_t i=0; i<vcur_values.size(); i++)
			vcur.push_back(vcur_values[i].asUUID());
	}

	std::sort(vcur.begin(), vcur.end());
	std::sort(vnew.begin(), vnew.end());

	std::vector<LLUUID>::iterator it;
	size_t maxsize = llmax(vcur.size(), vnew.size());
	vadded.resize(maxsize);
	vremoved.resize(maxsize);

	// what to remove
	it = set_difference(vcur.begin(), vcur.end(), vnew.begin(), vnew.end(), vremoved.begin());
	vremoved.erase(it, vremoved.end());

	// what to add
	it = set_difference(vnew.begin(), vnew.end(), vcur.begin(), vcur.end(), vadded.begin());
	vadded.erase(it, vadded.end());
}

static std::string format_secs(S32 secs)
{
	// *TODO: reinventing the wheel?
	// *TODO: i18n
	static const int LL_AL_MIN		= 60;
	static const int LL_AL_HOUR		= LL_AL_MIN * 60;
	static const int LL_AL_DAY		= LL_AL_HOUR * 24;
	static const int LL_AL_WEEK		= LL_AL_DAY * 7;
	static const int LL_AL_MONTH	= LL_AL_DAY * 31;
	static const int LL_AL_YEAR		= LL_AL_DAY * 365;

    std::string s;

    if (secs >= LL_AL_YEAR)
        s = llformat("%dy", secs / LL_AL_YEAR);
    else if (secs >= LL_AL_MONTH)
        s = llformat("%dmon", secs / LL_AL_MONTH);
    else if (secs >= LL_AL_WEEK)
        s = llformat("%dw", secs / LL_AL_WEEK);
    else if (secs >= LL_AL_DAY)
        s = llformat("%dd", secs / LL_AL_DAY);
    else if (secs >= LL_AL_HOUR)
        s = llformat("%dh", secs / LL_AL_HOUR);
    else if (secs >= LL_AL_MIN)
        s = llformat("%dm", secs / LL_AL_MIN);
    else
        s = llformat("%ds", secs);

    return s;
}

// Refresh shown time of our last interaction with all listed avatars.
void LLAvatarList::updateLastInteractionTimes()
{
	S32 now = (S32) LLDate::now().secondsSinceEpoch();
	std::vector<LLPanel*> items;
	getItems(items);

	for( std::vector<LLPanel*>::const_iterator it = items.begin(); it != items.end(); it++)
	{
		// *TODO: error handling
		LLAvatarListItem* item = static_cast<LLAvatarListItem*>(*it);
		S32 secs_since = now - (S32) LLRecentPeople::instance().getDate(item->getAvatarId()).secondsSinceEpoch();
		if (secs_since >= 0)
			item->setLastInteractionTime(format_secs(secs_since));
	}
}

bool LLAvatarItemComparator::compare(const LLPanel* item1, const LLPanel* item2) const
{
	const LLAvatarListItem* avatar_item1 = dynamic_cast<const LLAvatarListItem*>(item1);
	const LLAvatarListItem* avatar_item2 = dynamic_cast<const LLAvatarListItem*>(item2);
	
	if (!avatar_item1 || !avatar_item2)
	{
		llerror("item1 and item2 cannot be null", 0);
		return true;
	}

	return doCompare(avatar_item1, avatar_item2);
}

bool LLAvatarItemNameComparator::doCompare(const LLAvatarListItem* avatar_item1, const LLAvatarListItem* avatar_item2) const
{
	std::string name1 = avatar_item1->getAvatarName();
	std::string name2 = avatar_item2->getAvatarName();

	LLStringUtil::toUpper(name1);
	LLStringUtil::toUpper(name2);

	return name1 < name2;
}<|MERGE_RESOLUTION|>--- conflicted
+++ resolved
@@ -114,36 +114,22 @@
 	mShowIcons = gSavedSettings.getBOOL(mIconParamName);
 }
 
-void LLAvatarList::setShowIcons(std::string param_name)
-{
-	mIconParamName= param_name;
-	mShowIcons = gSavedSettings.getBOOL(mIconParamName);
-}
-
 // virtual
 void LLAvatarList::draw()
 {
 	// *NOTE dzaporozhan
 	// Call refresh() after draw() to avoid flickering of avatar list items.
-<<<<<<< HEAD
 
 	LLFlatListView::draw();
 
 	if (mDirty)
 		refresh();
-=======
-
-	LLFlatListView::draw();
-
-	if (mDirty)
-		refresh();
 
 	if (mShowLastInteractionTime && mLITUpdateTimer->hasExpired())
 	{
 		updateLastInteractionTimes();
 		mLITUpdateTimer->setTimerExpirySec(LIT_UPDATE_PERIOD); // restart the timer
 	}
->>>>>>> 95031093
 }
 
 void LLAvatarList::setNameFilter(const std::string& filter)
