--- conflicted
+++ resolved
@@ -269,7 +269,6 @@
         mSpatialVoiceModule = module;
         mSpatialVoiceModule->updateSettings();
     }
-<<<<<<< HEAD
 }
 
 void LLVoiceClient::setNonSpatialVoiceModule(const std::string &voice_server_type)
@@ -284,35 +283,6 @@
             mSpatialVoiceModule->processChannels(true);
         }
         return;
-    }
-    mNonSpatialVoiceModule->updateSettings();
-=======
->>>>>>> b35e4d26
-}
-
-void LLVoiceClient::setNonSpatialVoiceModule(const std::string &voice_server_type)
-{
-<<<<<<< HEAD
-    if (mSpatialVoiceModule)
-    {
-        //mSpatialVoiceModule->setHidden(hidden);
-        #ifdef OPENSIM
-            mSpatialVoiceModule->setHidden(hidden && LLGridManager::getInstance()->isInSecondLife());
-        #else
-        mSpatialVoiceModule->setHidden(hidden);
-        #endif
-=======
-    mNonSpatialVoiceModule = getVoiceModule(voice_server_type);
-    if (!mNonSpatialVoiceModule)
-    {
-        // we don't have a non-spatial voice module,
-        // so revert to spatial.
-        if (mSpatialVoiceModule)
-        {
-            mSpatialVoiceModule->processChannels(true);
-        }
-        return;
->>>>>>> b35e4d26
     }
     mNonSpatialVoiceModule->updateSettings();
 }
@@ -465,27 +435,16 @@
 //--------------------------------------------------
 // text chat
 
-<<<<<<< HEAD
 bool LLVoiceClient::isSessionTextIMPossible(const LLUUID& id)
 {
     // all sessions can do TextIM, as we no longer support PSTN
     return true;
-=======
-BOOL LLVoiceClient::isSessionTextIMPossible(const LLUUID& id)
-{
-    // all sessions can do TextIM, as we no longer support PSTN
-    return TRUE;
->>>>>>> b35e4d26
 }
 
 bool LLVoiceClient::isSessionCallBackPossible(const LLUUID& id)
 {
     // we don't support PSTN calls anymore.  (did we ever?)
-<<<<<<< HEAD
     return true;
-=======
-    return TRUE;
->>>>>>> b35e4d26
 }
 
 //----------------------------------------------
@@ -510,19 +469,11 @@
 {
     setNonSpatialVoiceModule(channelInfo["voice_server_type"].asString());
     if (mSpatialVoiceModule && mSpatialVoiceModule != mNonSpatialVoiceModule)
-<<<<<<< HEAD
     {
         mSpatialVoiceModule->processChannels(false);
     }
     if (mNonSpatialVoiceModule)
     {
-=======
-    {
-        mSpatialVoiceModule->processChannels(false);
-    }
-    if (mNonSpatialVoiceModule)
-    {
->>>>>>> b35e4d26
         mNonSpatialVoiceModule->processChannels(true);
         mNonSpatialVoiceModule->setNonSpatialChannel(channelInfo, notify_on_first_join, hangup_on_last_leave);
     }
@@ -788,11 +739,7 @@
 //-------------------------------------------
 // nearby speaker accessors
 
-<<<<<<< HEAD
-bool LLVoiceClient::getVoiceEnabled(const LLUUID& id)
-=======
 bool LLVoiceClient::getVoiceEnabled(const LLUUID& id) const
->>>>>>> b35e4d26
 {
     return isParticipant(id);
 }
@@ -815,20 +762,12 @@
 
 bool LLVoiceClient::isParticipantAvatar(const LLUUID& id)
 {
-<<<<<<< HEAD
     return true;
-=======
-    return TRUE;
->>>>>>> b35e4d26
 }
 
 bool LLVoiceClient::isOnlineSIP(const LLUUID& id)
 {
-<<<<<<< HEAD
     return false;
-=======
-    return FALSE;
->>>>>>> b35e4d26
 }
 
 bool LLVoiceClient::getIsSpeaking(const LLUUID& id)
