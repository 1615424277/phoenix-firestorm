 /**
 * @file llvoiceclient.cpp
 * @brief Voice client delegation class implementation.
 *
 * $LicenseInfo:firstyear=2001&license=viewerlgpl$
 * Second Life Viewer Source Code
 * Copyright (C) 2010, Linden Research, Inc.
 *
 * This library is free software; you can redistribute it and/or
 * modify it under the terms of the GNU Lesser General Public
 * License as published by the Free Software Foundation;
 * version 2.1 of the License only.
 *
 * This library is distributed in the hope that it will be useful,
 * but WITHOUT ANY WARRANTY; without even the implied warranty of
 * MERCHANTABILITY or FITNESS FOR A PARTICULAR PURPOSE.  See the GNU
 * Lesser General Public License for more details.
 *
 * You should have received a copy of the GNU Lesser General Public
 * License along with this library; if not, write to the Free Software
 * Foundation, Inc., 51 Franklin Street, Fifth Floor, Boston, MA  02110-1301  USA
 *
 * Linden Research, Inc., 945 Battery Street, San Francisco, CA  94111  USA
 * $/LicenseInfo$
 */

#include "llvoiceclient.h"
#include "llvoicevivox.h"
#include "llvoicewebrtc.h"
#include "llviewernetwork.h"
#include "llviewercontrol.h"
#include "llcommandhandler.h"
#include "lldir.h"
#include "llhttpnode.h"
#include "llnotificationsutil.h"
#include "llsdserialize.h"
#include "llui.h"
#include "llkeyboard.h"
#include "llagent.h"
#include "lltrans.h"
#include "lluiusage.h"

const F32 LLVoiceClient::OVERDRIVEN_POWER_LEVEL = 0.7f;

// <FS:Ansariel> Centralized voice power level
const F32 LLVoiceClient::POWER_LEVEL_0 = LLVoiceClient::OVERDRIVEN_POWER_LEVEL / 3.f;
const F32 LLVoiceClient::POWER_LEVEL_1 = LLVoiceClient::OVERDRIVEN_POWER_LEVEL * 2.f / 3.f;
const F32 LLVoiceClient::POWER_LEVEL_2 = LLVoiceClient::OVERDRIVEN_POWER_LEVEL;
// </FS:Ansariel> Centralized voice power level

// <FS:Ansariel> Add callback for user volume change
user_voice_volume_change_callback_t LLVoiceClient::sUserVolumeUpdateSignal;

const F32 LLVoiceClient::VOLUME_MIN = 0.f;
const F32 LLVoiceClient::VOLUME_DEFAULT = 0.5f;
const F32 LLVoiceClient::VOLUME_MAX = 1.0f;

// Support for secondlife:///app/voice SLapps
class LLVoiceHandler : public LLCommandHandler
{
public:
    // requests will be throttled from a non-trusted browser
    LLVoiceHandler() : LLCommandHandler("voice", UNTRUSTED_THROTTLE) {}

    bool handle(const LLSD& params, const LLSD& query_map, const std::string& grid, LLMediaCtrl* web)
    {
        if (params[0].asString() == "effects")
        {
            LLVoiceEffectInterface* effect_interface = LLVoiceClient::instance().getVoiceEffectInterface();
            // If the voice client doesn't support voice effects, we can't handle effects SLapps
            if (!effect_interface)
            {
                return false;
            }

            // Support secondlife:///app/voice/effects/refresh to update the voice effect list with new effects
            if (params[1].asString() == "refresh")
            {
                effect_interface->refreshVoiceEffectLists(false);
                return true;
            }
        }
        return false;
    }
};
LLVoiceHandler gVoiceHandler;



std::string LLVoiceClientStatusObserver::status2string(LLVoiceClientStatusObserver::EStatusType inStatus)
{
    std::string result = "UNTRANSLATED";

    // Prevent copy-paste errors when updating this list...
#define CASE(x)  case x:  result = #x;  break

    switch(inStatus)
    {
            CASE(STATUS_LOGIN_RETRY);
            CASE(STATUS_LOGGED_IN);
            CASE(STATUS_JOINING);
            CASE(STATUS_JOINED);
            CASE(STATUS_LEFT_CHANNEL);
            CASE(STATUS_VOICE_DISABLED);
            CASE(STATUS_VOICE_ENABLED);
            CASE(BEGIN_ERROR_STATUS);
            CASE(ERROR_CHANNEL_FULL);
            CASE(ERROR_CHANNEL_LOCKED);
            CASE(ERROR_NOT_AVAILABLE);
            CASE(ERROR_UNKNOWN);
        default:
            {
                std::ostringstream stream;
                stream << "UNKNOWN(" << (int)inStatus << ")";
                result = stream.str();
            }
            break;
    }

#undef CASE

    return result;
}

LLVoiceModuleInterface *getVoiceModule(const std::string &voice_server_type)
{
    if (voice_server_type == VIVOX_VOICE_SERVER_TYPE || voice_server_type.empty())
    {
        return (LLVoiceModuleInterface *) LLVivoxVoiceClient::getInstance();
    }
    else if (voice_server_type == WEBRTC_VOICE_SERVER_TYPE)
    {
        return (LLVoiceModuleInterface *) LLWebRTCVoiceClient::getInstance();
    }
    else
    {
        LLNotificationsUtil::add("VoiceVersionMismatch");
        return nullptr;
    }
}

///////////////////////////////////////////////////////////////////////////////////////////////

LLVoiceClient::LLVoiceClient(LLPumpIO *pump)
    :
    mSpatialVoiceModule(NULL),
    mNonSpatialVoiceModule(NULL),
    m_servicePump(NULL),
    mVoiceEffectEnabled(LLCachedControl<bool>(gSavedSettings, "VoiceMorphingEnabled", true)),
    mVoiceEffectDefault(LLCachedControl<std::string>(gSavedPerAccountSettings, "VoiceEffectDefault", "00000000-0000-0000-0000-000000000000")),
    mVoiceEffectSupportNotified(false),
    mPTTDirty(true),
    mPTT(true),
    mUsePTT(true),
    mPTTMouseButton(0),
    mPTTKey(0),
    mPTTIsToggle(false),
    mUserPTTState(false),
    mMuteMic(false),
    mDisableMic(false)
{
    init(pump);
}

//---------------------------------------------------
// Basic setup/shutdown

LLVoiceClient::~LLVoiceClient()
{
}

void LLVoiceClient::init(LLPumpIO *pump)
{
    // Initialize all of the voice modules
    m_servicePump = pump;
    LLWebRTCVoiceClient::getInstance()->init(pump);
    LLVivoxVoiceClient::getInstance()->init(pump);
}

void LLVoiceClient::userAuthorized(const std::string& user_id, const LLUUID &agentID)
{
    gAgent.addRegionChangedCallback(boost::bind(&LLVoiceClient::onRegionChanged, this));
    LLWebRTCVoiceClient::getInstance()->userAuthorized(user_id, agentID);
    LLVivoxVoiceClient::getInstance()->userAuthorized(user_id, agentID);
}

void LLVoiceClient::handleSimulatorFeaturesReceived(const LLSD &simulatorFeatures)
{
    std::string voiceServerType = simulatorFeatures["VoiceServerType"].asString();
    if (voiceServerType.empty())
    {
        voiceServerType = VIVOX_VOICE_SERVER_TYPE;
    }

    if (mSpatialVoiceModule && !mNonSpatialVoiceModule)
    {
        // stop processing if we're going to change voice modules
        // and we're not currently in non-spatial.
        LLVoiceVersionInfo version = mSpatialVoiceModule->getVersion();
        if (version.internalVoiceServerType != voiceServerType)
        {
            mSpatialVoiceModule->processChannels(false);
        }
    }
    setSpatialVoiceModule(simulatorFeatures["VoiceServerType"].asString());

    // if we should be in spatial voice, switch to it and set the creds
    if (mSpatialVoiceModule && !mNonSpatialVoiceModule)
    {
        if (!mSpatialCredentials.isUndefined())
        {
            mSpatialVoiceModule->setSpatialChannel(mSpatialCredentials);
        }
        mSpatialVoiceModule->processChannels(true);
    }
}

static void simulator_features_received_callback(const LLUUID& region_id)
{
    LLViewerRegion *region = gAgent.getRegion();
    if (region && (region->getRegionID() == region_id))
    {
        LLSD simulatorFeatures;
        region->getSimulatorFeatures(simulatorFeatures);
        if (LLVoiceClient::getInstance())
        {
            LLVoiceClient::getInstance()->handleSimulatorFeaturesReceived(simulatorFeatures);
        }
    }
}

void LLVoiceClient::onRegionChanged()
{
    LLViewerRegion *region = gAgent.getRegion();
    if (region && region->simulatorFeaturesReceived())
    {
        LLSD simulatorFeatures;
        region->getSimulatorFeatures(simulatorFeatures);
        if (LLVoiceClient::getInstance())
        {
            LLVoiceClient::getInstance()->handleSimulatorFeaturesReceived(simulatorFeatures);
        }
    }
    else if (region)
    {
        if (mSimulatorFeaturesReceivedSlot.connected())
        {
            mSimulatorFeaturesReceivedSlot.disconnect();
        }
        mSimulatorFeaturesReceivedSlot =
                region->setSimulatorFeaturesReceivedCallback(boost::bind(&simulator_features_received_callback, _1));
    }
}

void LLVoiceClient::setSpatialVoiceModule(const std::string &voice_server_type)
{
    LLVoiceModuleInterface *module = getVoiceModule(voice_server_type);
    if (!module)
    {
        return;
    }
    if (module != mSpatialVoiceModule)
    {
        if (inProximalChannel())
        {
            mSpatialVoiceModule->processChannels(false);
        }
        module->processChannels(true);
        mSpatialVoiceModule = module;
        mSpatialVoiceModule->updateSettings();
    }
}

void LLVoiceClient::setNonSpatialVoiceModule(const std::string &voice_server_type)
{
    mNonSpatialVoiceModule = getVoiceModule(voice_server_type);
    if (!mNonSpatialVoiceModule)
    {
        // we don't have a non-spatial voice module,
        // so revert to spatial.
        if (mSpatialVoiceModule)
        {
            mSpatialVoiceModule->processChannels(true);
        }
        return;
    }
    mNonSpatialVoiceModule->updateSettings();
}

void LLVoiceClient::setHidden(bool hidden)
{
<<<<<<< HEAD
    if (mSpatialVoiceModule)
    {
        //mSpatialVoiceModule->setHidden(hidden);
        #ifdef OPENSIM
            mSpatialVoiceModule->setHidden(hidden && LLGridManager::getInstance()->isInSecondLife());
        #else
        mSpatialVoiceModule->setHidden(hidden);
        #endif
    }
=======
    LLWebRTCVoiceClient::getInstance()->setHidden(hidden);
    LLVivoxVoiceClient::getInstance()->setHidden(hidden);
>>>>>>> 5cff84ff
}

void LLVoiceClient::terminate()
{
    if (mSpatialVoiceModule) mSpatialVoiceModule->terminate();
    mSpatialVoiceModule = NULL;
    m_servicePump = NULL;

    // Shutdown speaker volume storage before LLSingletonBase::deleteAll() does it
    if (LLSpeakerVolumeStorage::instanceExists())
    {
        LLSpeakerVolumeStorage::deleteSingleton();
    }
}

const LLVoiceVersionInfo LLVoiceClient::getVersion()
{
    if (mSpatialVoiceModule)
    {
        return mSpatialVoiceModule->getVersion();
    }
    else
    {
        LLVoiceVersionInfo result;
        result.serverVersion = std::string();
        result.voiceServerType = std::string();
        result.mBuildVersion = std::string();
        return result;
    }
}

void LLVoiceClient::updateSettings()
{
    setUsePTT(gSavedSettings.getBOOL("PTTCurrentlyEnabled"));
    setPTTIsToggle(gSavedSettings.getBOOL("PushToTalkToggle"));
    mDisableMic = gSavedSettings.getBOOL("VoiceDisableMic");

    updateMicMuteLogic();

    LLWebRTCVoiceClient::getInstance()->updateSettings();
    LLVivoxVoiceClient::getInstance()->updateSettings();
}

//--------------------------------------------------
// tuning

void LLVoiceClient::tuningStart()
{
    LLWebRTCVoiceClient::getInstance()->tuningStart();
    LLVivoxVoiceClient::getInstance()->tuningStart();
}

void LLVoiceClient::tuningStop()
{
    LLWebRTCVoiceClient::getInstance()->tuningStop();
    LLVivoxVoiceClient::getInstance()->tuningStop();
}

bool LLVoiceClient::inTuningMode()
{
    return LLWebRTCVoiceClient::getInstance()->inTuningMode();
}

void LLVoiceClient::tuningSetMicVolume(float volume)
{
    LLWebRTCVoiceClient::getInstance()->tuningSetMicVolume(volume);
}

void LLVoiceClient::tuningSetSpeakerVolume(float volume)
{
    LLWebRTCVoiceClient::getInstance()->tuningSetSpeakerVolume(volume);
}

float LLVoiceClient::tuningGetEnergy(void)
{
    return LLWebRTCVoiceClient::getInstance()->tuningGetEnergy();
}

//------------------------------------------------
// devices

bool LLVoiceClient::deviceSettingsAvailable()
{
    return LLWebRTCVoiceClient::getInstance()->deviceSettingsAvailable();
}

bool LLVoiceClient::deviceSettingsUpdated()
{
    return LLWebRTCVoiceClient::getInstance()->deviceSettingsUpdated();
}

void LLVoiceClient::refreshDeviceLists(bool clearCurrentList)
{
    LLWebRTCVoiceClient::getInstance()->refreshDeviceLists(clearCurrentList);
}

void LLVoiceClient::setCaptureDevice(const std::string& name)
{
    LLVivoxVoiceClient::getInstance()->setCaptureDevice(name);
    LLWebRTCVoiceClient::getInstance()->setCaptureDevice(name);
}

void LLVoiceClient::setRenderDevice(const std::string& name)
{
    LLVivoxVoiceClient::getInstance()->setRenderDevice(name);
    LLWebRTCVoiceClient::getInstance()->setRenderDevice(name);
}

const LLVoiceDeviceList& LLVoiceClient::getCaptureDevices()
{
    return LLWebRTCVoiceClient::getInstance()->getCaptureDevices();
}


const LLVoiceDeviceList& LLVoiceClient::getRenderDevices()
{
    return LLWebRTCVoiceClient::getInstance()->getRenderDevices();
}


//--------------------------------------------------
// participants

void LLVoiceClient::getParticipantList(std::set<LLUUID> &participants) const
{
    LLWebRTCVoiceClient::getInstance()->getParticipantList(participants);
    LLVivoxVoiceClient::getInstance()->getParticipantList(participants);
}

bool LLVoiceClient::isParticipant(const LLUUID &speaker_id) const
{
    return LLWebRTCVoiceClient::getInstance()->isParticipant(speaker_id) ||
           LLVivoxVoiceClient::getInstance()->isParticipant(speaker_id);
}


//--------------------------------------------------
// text chat

BOOL LLVoiceClient::isSessionTextIMPossible(const LLUUID& id)
{
    // all sessions can do TextIM, as we no longer support PSTN
    return TRUE;
}

BOOL LLVoiceClient::isSessionCallBackPossible(const LLUUID& id)
{
    // we don't support PSTN calls anymore.  (did we ever?)
    return TRUE;
}

//----------------------------------------------
// channels

bool LLVoiceClient::inProximalChannel()
{
    if (mSpatialVoiceModule)
    {
        return mSpatialVoiceModule->inProximalChannel();
    }
    else
    {
        return false;
    }
}

void LLVoiceClient::setNonSpatialChannel(
    const LLSD& channelInfo,
    bool notify_on_first_join,
    bool hangup_on_last_leave)
{
    setNonSpatialVoiceModule(channelInfo["voice_server_type"].asString());
    if (mSpatialVoiceModule && mSpatialVoiceModule != mNonSpatialVoiceModule)
    {
        mSpatialVoiceModule->processChannels(false);
    }
    if (mNonSpatialVoiceModule)
    {
        mNonSpatialVoiceModule->processChannels(true);
        mNonSpatialVoiceModule->setNonSpatialChannel(channelInfo, notify_on_first_join, hangup_on_last_leave);
    }
}

void LLVoiceClient::setSpatialChannel(const LLSD &channelInfo)
{
    mSpatialCredentials    = channelInfo;
    LLViewerRegion *region = gAgent.getRegion();
    if (region && region->simulatorFeaturesReceived())
    {
        LLSD simulatorFeatures;
        region->getSimulatorFeatures(simulatorFeatures);
        setSpatialVoiceModule(simulatorFeatures["VoiceServerType"].asString());
    }
    else
    {
        return;
    }

    if (mSpatialVoiceModule)
    {
        mSpatialVoiceModule->setSpatialChannel(channelInfo);
    }
}

void LLVoiceClient::leaveNonSpatialChannel()
{
    if (mNonSpatialVoiceModule)
    {
        mNonSpatialVoiceModule->leaveNonSpatialChannel();
        mNonSpatialVoiceModule->processChannels(false);
        mNonSpatialVoiceModule = nullptr;
    }
}

void LLVoiceClient::activateSpatialChannel(bool activate)
{
    if (mSpatialVoiceModule)
    {
        mSpatialVoiceModule->processChannels(activate);
    }
}

bool LLVoiceClient::isCurrentChannel(const LLSD& channelInfo)
{
    return LLWebRTCVoiceClient::getInstance()->isCurrentChannel(channelInfo) ||
           LLVivoxVoiceClient::getInstance()->isCurrentChannel(channelInfo);
}

bool LLVoiceClient::compareChannels(const LLSD &channelInfo1, const LLSD &channelInfo2)
{
    return LLWebRTCVoiceClient::getInstance()->compareChannels(channelInfo1, channelInfo2) ||
           LLVivoxVoiceClient::getInstance()->compareChannels(channelInfo1, channelInfo2);
}

LLVoiceP2PIncomingCallInterfacePtr LLVoiceClient::getIncomingCallInterface(const LLSD& voice_call_info)
{
    LLVoiceModuleInterface *module = getVoiceModule(voice_call_info["voice_server_type"]);
    if (module)
    {
        return module->getIncomingCallInterface(voice_call_info);
    }
    return nullptr;

}

//---------------------------------------
// outgoing calls
LLVoiceP2POutgoingCallInterface *LLVoiceClient::getOutgoingCallInterface(const LLSD& voiceChannelInfo)
{
    std::string voice_server_type = gSavedSettings.getString("VoiceServerType");
    if (voice_server_type.empty())
    {
        // default to the server type associated with the region we're on.
        LLVoiceVersionInfo versionInfo = LLVoiceClient::getInstance()->getVersion();
        voice_server_type = versionInfo.internalVoiceServerType;
    }
    if (voiceChannelInfo.has("voice_server_type") && voiceChannelInfo["voice_server_type"] != voice_server_type)
    {
        // there's a mismatch between what the peer is offering and what our server
        // can handle, so downgrade to vivox
        voice_server_type = VIVOX_VOICE_SERVER_TYPE;
    }
    LLVoiceModuleInterface *module = getVoiceModule(voice_server_type);
    return dynamic_cast<LLVoiceP2POutgoingCallInterface *>(module);
}

//------------------------------------------
// Volume/gain


void LLVoiceClient::setVoiceVolume(F32 volume)
{
    LLWebRTCVoiceClient::getInstance()->setVoiceVolume(volume);
    LLVivoxVoiceClient::getInstance()->setVoiceVolume(volume);
}

void LLVoiceClient::setMicGain(F32 gain)
{
    LLWebRTCVoiceClient::getInstance()->setMicGain(gain);
    LLVivoxVoiceClient::getInstance()->setMicGain(gain);
}


//------------------------------------------
// enable/disable voice features

// static
bool LLVoiceClient::onVoiceEffectsNotSupported(const LLSD &notification, const LLSD &response)
{
    S32 option = LLNotificationsUtil::getSelectedOption(notification, response);
    switch (option)
    {
        case 0:  // "Okay"
            gSavedPerAccountSettings.setString("VoiceEffectDefault", LLUUID::null.asString());
            break;

        case 1:  // "Cancel"
            break;

        default:
            llassert(0);
            break;
    }
    return false;
}

// <FS:Ansariel> Bypass LLCachedControls for voice status update
//bool LLVoiceClient::voiceEnabled()
bool LLVoiceClient::voiceEnabled(bool no_cache)
// </FS:Ansariel>
{
    if (no_cache)
    {
        return gSavedSettings.getBOOL("EnableVoiceChat") && !gSavedSettings.getBOOL("CmdLineDisableVoice") && !gNonInteractive;
    }

    static LLCachedControl<bool> enable_voice_chat(gSavedSettings, "EnableVoiceChat");
    static LLCachedControl<bool> cmd_line_disable_voice(gSavedSettings, "CmdLineDisableVoice");
    bool enabled = enable_voice_chat && !cmd_line_disable_voice && !gNonInteractive;
    if (enabled && !mVoiceEffectSupportNotified && getVoiceEffectEnabled() && !getVoiceEffectDefault().isNull())
    {
        static const LLSD args = llsd::map(
            "FAQ_URL", LLTrans::getString("no_voice_morphing_faq_url")
        );

        LLNotificationsUtil::add("VoiceEffectsNotSupported", args, LLSD(), &LLVoiceClient::onVoiceEffectsNotSupported);
        mVoiceEffectSupportNotified = true;
    }
    return enabled;
}

void LLVoiceClient::setVoiceEnabled(bool enabled)
{
    LLWebRTCVoiceClient::getInstance()->setVoiceEnabled(enabled);
    LLVivoxVoiceClient::getInstance()->setVoiceEnabled(enabled);
}

void LLVoiceClient::updateMicMuteLogic()
{
    // If not configured to use PTT, the mic should be open (otherwise the user will be unable to speak).
    bool new_mic_mute = false;

    if(mUsePTT)
    {
        // If configured to use PTT, track the user state.
        new_mic_mute = !mUserPTTState;
    }

    if(mMuteMic || mDisableMic)
    {
        // Either of these always overrides any other PTT setting.
        new_mic_mute = true;
    }
    LLWebRTCVoiceClient::getInstance()->setMuteMic(new_mic_mute);
    LLVivoxVoiceClient::getInstance()->setMuteMic(new_mic_mute);
}

void LLVoiceClient::setMuteMic(bool muted)
{
    if (mMuteMic != muted)
    {
        mMuteMic = muted;
        updateMicMuteLogic();
        mMicroChangedSignal();
    }
}


// ----------------------------------------------
// PTT

void LLVoiceClient::setUserPTTState(bool ptt)
{
    if (ptt)
    {
        LLUIUsage::instance().logCommand("Agent.EnableMicrophone");
    }
    mUserPTTState = ptt;
    updateMicMuteLogic();
    mMicroChangedSignal();
}

bool LLVoiceClient::getUserPTTState()
{
    return mUserPTTState;
}

void LLVoiceClient::setUsePTT(bool usePTT)
{
    if(usePTT && !mUsePTT)
    {
        // When the user turns on PTT, reset the current state.
        mUserPTTState = false;
    }
    mUsePTT = usePTT;

    updateMicMuteLogic();
}

void LLVoiceClient::setPTTIsToggle(bool PTTIsToggle)
{
    if(!PTTIsToggle && mPTTIsToggle)
    {
        // When the user turns off toggle, reset the current state.
        mUserPTTState = false;
    }

    mPTTIsToggle = PTTIsToggle;

    updateMicMuteLogic();
}

bool LLVoiceClient::getPTTIsToggle()
{
    return mPTTIsToggle;
}

void LLVoiceClient::inputUserControlState(bool down)
{
    if(mPTTIsToggle)
    {
        if(down) // toggle open-mic state on 'down'
        {
            toggleUserPTTState();
        }
    }
    else // set open-mic state as an absolute
    {
        setUserPTTState(down);
        make_ui_sound("UISndMicToggle"); // <FS:PP> FIRE-33249 Mic toggle
    }
}

void LLVoiceClient::toggleUserPTTState(void)
{
    setUserPTTState(!getUserPTTState());
    make_ui_sound("UISndMicToggle"); // <FS:PP> FIRE-33249 Mic toggle
}


//-------------------------------------------
// nearby speaker accessors

bool LLVoiceClient::getVoiceEnabled(const LLUUID& id) const
{
    return isParticipant(id);
}

std::string LLVoiceClient::getDisplayName(const LLUUID& id) const
{
    std::string result = LLWebRTCVoiceClient::getInstance()->getDisplayName(id);
    if (result.empty())
    {
        result = LLVivoxVoiceClient::getInstance()->getDisplayName(id);
    }
    return result;
}

bool LLVoiceClient::isVoiceWorking() const
{
    return LLVivoxVoiceClient::getInstance()->isVoiceWorking() ||
           LLWebRTCVoiceClient::getInstance()->isVoiceWorking();
}

BOOL LLVoiceClient::isParticipantAvatar(const LLUUID& id)
{
    return TRUE;
}

BOOL LLVoiceClient::isOnlineSIP(const LLUUID& id)
{
    return FALSE;
}

BOOL LLVoiceClient::getIsSpeaking(const LLUUID& id)
{
    return LLWebRTCVoiceClient::getInstance()->getIsSpeaking(id) ||
           LLVivoxVoiceClient::getInstance()->getIsSpeaking(id);
}

BOOL LLVoiceClient::getIsModeratorMuted(const LLUUID& id)
{
    // don't bother worrying about p2p calls, as
    // p2p calls don't have mute.
    return LLWebRTCVoiceClient::getInstance()->getIsModeratorMuted(id) ||
           LLVivoxVoiceClient::getInstance()->getIsModeratorMuted(id);
}

F32 LLVoiceClient::getCurrentPower(const LLUUID& id)
{
    return std::fmax(LLVivoxVoiceClient::getInstance()->getCurrentPower(id),
                     LLWebRTCVoiceClient::getInstance()->getCurrentPower(id));
}

BOOL LLVoiceClient::getOnMuteList(const LLUUID& id)
{
    // don't bother worrying about p2p calls, as
    // p2p calls don't have mute.
    return LLMuteList::getInstance()->isMuted(id, LLMute::flagVoiceChat);
}

F32 LLVoiceClient::getUserVolume(const LLUUID& id)
{
    return std::fmax(LLVivoxVoiceClient::getInstance()->getUserVolume(id), LLWebRTCVoiceClient::getInstance()->getUserVolume(id));
}

void LLVoiceClient::setUserVolume(const LLUUID& id, F32 volume)
{
    LLWebRTCVoiceClient::getInstance()->setUserVolume(id, volume);
    LLVivoxVoiceClient::getInstance()->setUserVolume(id, volume);
    // <FS:Ansariel> Add callback for user volume change
    sUserVolumeUpdateSignal(id);
}

// <FS:Ansariel> Add callback for user volume change
boost::signals2::connection LLVoiceClient::setUserVolumeUpdateCallback(const user_voice_volume_change_callback_t::slot_type& cb)
{
    return sUserVolumeUpdateSignal.connect(cb);
}
// </FS:Ansariel>

// <FS:Ansariel> Centralized voice power level
EVoicePowerLevel LLVoiceClient::getPowerLevel(const LLUUID& id)
{
    F32 power = getCurrentPower(id);
    if (getOnMuteList(id))
    {
        return VPL_MUTED;
    }
    else if (power == 0.f && !getIsSpeaking(id))
    {
        return VPL_PTT_Off;
    }
    else if (power < POWER_LEVEL_0)
    {
        return VPL_PTT_On;
    }
    else if (power < POWER_LEVEL_1)
    {
        return VPL_Level1;
    }
    else if (power < POWER_LEVEL_2)
    {
        return VPL_Level2;
    }
    else
    {
        return VPL_Level3;
    }
}
// </FS:Ansariel> Centralized voice power level

//--------------------------------------------------
// status observers

void LLVoiceClient::addObserver(LLVoiceClientStatusObserver* observer)
{
    LLVivoxVoiceClient::getInstance()->addObserver(observer);
    LLWebRTCVoiceClient::getInstance()->addObserver(observer);
}

void LLVoiceClient::removeObserver(LLVoiceClientStatusObserver* observer)
{
    LLVivoxVoiceClient::getInstance()->removeObserver(observer);
    LLWebRTCVoiceClient::getInstance()->removeObserver(observer);
}

void LLVoiceClient::addObserver(LLFriendObserver* observer)
{
    LLVivoxVoiceClient::getInstance()->addObserver(observer);
    LLWebRTCVoiceClient::getInstance()->addObserver(observer);
}

void LLVoiceClient::removeObserver(LLFriendObserver* observer)
{
    LLVivoxVoiceClient::getInstance()->removeObserver(observer);
    LLWebRTCVoiceClient::getInstance()->removeObserver(observer);
}

void LLVoiceClient::addObserver(LLVoiceClientParticipantObserver* observer)
{
    LLVivoxVoiceClient::getInstance()->addObserver(observer);
    LLWebRTCVoiceClient::getInstance()->addObserver(observer);
}

void LLVoiceClient::removeObserver(LLVoiceClientParticipantObserver* observer)
{
    LLVivoxVoiceClient::getInstance()->removeObserver(observer);
    LLWebRTCVoiceClient::getInstance()->removeObserver(observer);
}

std::string LLVoiceClient::sipURIFromID(const LLUUID &id) const
{
    if (mNonSpatialVoiceModule)
    {
        return mNonSpatialVoiceModule->sipURIFromID(id);
    }
    else if (mSpatialVoiceModule)
    {
        return mSpatialVoiceModule->sipURIFromID(id);
    }
    else
    {
        return std::string();
    }
}

LLSD LLVoiceClient::getP2PChannelInfoTemplate(const LLUUID& id) const
{
    if (mNonSpatialVoiceModule)
    {
        return mNonSpatialVoiceModule->getP2PChannelInfoTemplate(id);
    }
    else if (mSpatialVoiceModule)
    {
        return mSpatialVoiceModule->getP2PChannelInfoTemplate(id);
    }
    else
    {
        return LLSD();
    }
}

LLVoiceEffectInterface* LLVoiceClient::getVoiceEffectInterface() const
{
    return NULL;
}

///////////////////
// version checking

class LLViewerRequiredVoiceVersion : public LLHTTPNode
{
    static bool sAlertedUser;
    virtual void post(
                      LLHTTPNode::ResponsePtr response,
                      const LLSD& context,
                      const LLSD& input) const
    {
        std::string voice_server_type = "vivox";
        if (input.has("body") && input["body"].has("voice_server_type"))
        {
            voice_server_type = input["body"]["voice_server_type"].asString();
        }

        LLVoiceModuleInterface *voiceModule = NULL;

        if (voice_server_type == "vivox" || voice_server_type.empty())
        {
            voiceModule = (LLVoiceModuleInterface *) LLVivoxVoiceClient::getInstance();
        }
        else if (voice_server_type == "webrtc")
        {
            voiceModule = (LLVoiceModuleInterface *) LLWebRTCVoiceClient::getInstance();
        }
        else
        {
            LL_WARNS("Voice") << "Unknown voice server type " << voice_server_type << LL_ENDL;
            if (!sAlertedUser)
            {
                // sAlertedUser = true;
                LLNotificationsUtil::add("VoiceVersionMismatch");
            }
            return;
        }

        LLVoiceVersionInfo versionInfo = voiceModule->getVersion();
        if (input.has("body") && input["body"].has("major_version") &&
            input["body"]["major_version"].asInteger() > versionInfo.majorVersion)
        {
            if (!sAlertedUser)
            {
                // sAlertedUser = true;
                LLNotificationsUtil::add("VoiceVersionMismatch");
                LL_WARNS("Voice") << "Voice server version mismatch " << input["body"]["major_version"].asInteger() << "/"
                                  << versionInfo.majorVersion
                                  << LL_ENDL;
            }
            return;
        }
    }
};

class LLViewerParcelVoiceInfo : public LLHTTPNode
{
    virtual void post(
                      LLHTTPNode::ResponsePtr response,
                      const LLSD& context,
                      const LLSD& input) const
    {
        //the parcel you are in has changed something about its
        //voice information

        //this is a misnomer, as it can also be when you are not in
        //a parcel at all.  Should really be something like
        //LLViewerVoiceInfoChanged.....
        if ( input.has("body") )
        {
            LLSD body = input["body"];

            //body has "region_name" (str), "parcel_local_id"(int),
            //"voice_credentials" (map).

            //body["voice_credentials"] has "channel_uri" (str),
            //body["voice_credentials"] has "channel_credentials" (str)

            //if we really wanted to be extra careful,
            //we'd check the supplied
            //local parcel id to make sure it's for the same parcel
            //we believe we're in
            if ( body.has("voice_credentials") )
            {
                LLVoiceClient::getInstance()->setSpatialChannel(body["voice_credentials"]);
            }
        }
    }
};

const std::string LLSpeakerVolumeStorage::SETTINGS_FILE_NAME = "volume_settings.xml";

LLSpeakerVolumeStorage::LLSpeakerVolumeStorage()
{
    load();
}

LLSpeakerVolumeStorage::~LLSpeakerVolumeStorage()
{
}

//virtual
void LLSpeakerVolumeStorage::cleanupSingleton()
{
    save();
}

void LLSpeakerVolumeStorage::storeSpeakerVolume(const LLUUID& speaker_id, F32 volume)
{
    if ((volume >= LLVoiceClient::VOLUME_MIN) && (volume <= LLVoiceClient::VOLUME_MAX))
    {
        mSpeakersData[speaker_id] = volume;

        // Enable this when debugging voice slider issues.  It's way to spammy even for debug-level logging.
        // LL_DEBUGS("Voice") << "Stored volume = " << volume <<  " for " << id << LL_ENDL;
    }
    else
    {
        LL_WARNS("Voice") << "Attempted to store out of range volume " << volume << " for " << speaker_id << LL_ENDL;
        llassert(0);
    }
}

bool LLSpeakerVolumeStorage::getSpeakerVolume(const LLUUID& speaker_id, F32& volume)
{
    speaker_data_map_t::const_iterator it = mSpeakersData.find(speaker_id);

    if (it != mSpeakersData.end())
    {
        volume = it->second;

        // Enable this when debugging voice slider issues.  It's way to spammy even for debug-level logging.
        // LL_DEBUGS("Voice") << "Retrieved stored volume = " << volume <<  " for " << id << LL_ENDL;

        return true;
    }

    return false;
}

void LLSpeakerVolumeStorage::removeSpeakerVolume(const LLUUID& speaker_id)
{
    mSpeakersData.erase(speaker_id);

    // Enable this when debugging voice slider issues.  It's way to spammy even for debug-level logging.
    // LL_DEBUGS("Voice") << "Removing stored volume for  " << id << LL_ENDL;
}

/* static */ F32 LLSpeakerVolumeStorage::transformFromLegacyVolume(F32 volume_in)
{
    // Convert to linear-logarithmic [0.0..1.0] with 0.5 = 0dB
    // from legacy characteristic composed of two square-curves
    // that intersect at volume_in = 0.5, volume_out = 0.56

    F32 volume_out = 0.f;
    volume_in = llclamp(volume_in, 0.f, 1.0f);

    if (volume_in <= 0.5f)
    {
        volume_out = volume_in * volume_in * 4.f * 0.56f;
    }
    else
    {
        volume_out = (1.f - 0.56f) * (4.f * volume_in * volume_in - 1.f) / 3.f + 0.56f;
    }

    return volume_out;
}

/* static */ F32 LLSpeakerVolumeStorage::transformToLegacyVolume(F32 volume_in)
{
    // Convert from linear-logarithmic [0.0..1.0] with 0.5 = 0dB
    // to legacy characteristic composed of two square-curves
    // that intersect at volume_in = 0.56, volume_out = 0.5

    F32 volume_out = 0.f;
    volume_in = llclamp(volume_in, 0.f, 1.0f);

    if (volume_in <= 0.56f)
    {
        volume_out = sqrt(volume_in / (4.f * 0.56f));
    }
    else
    {
        volume_out = sqrt((3.f * (volume_in - 0.56f) / (1.f - 0.56f) + 1.f) / 4.f);
    }

    return volume_out;
}

void LLSpeakerVolumeStorage::load()
{
    // load per-resident voice volume information
    std::string filename = gDirUtilp->getExpandedFilename(LL_PATH_PER_SL_ACCOUNT, SETTINGS_FILE_NAME);

    LL_INFOS("Voice") << "Loading stored speaker volumes from: " << filename << LL_ENDL;

    LLSD settings_llsd;
    llifstream file;
    file.open(filename.c_str());
    if (file.is_open())
    {
        if (LLSDParser::PARSE_FAILURE == LLSDSerialize::fromXML(settings_llsd, file))
        {
            LL_WARNS("Voice") << "failed to parse " << filename << LL_ENDL;

        }

    }

    for (LLSD::map_const_iterator iter = settings_llsd.beginMap();
        iter != settings_llsd.endMap(); ++iter)
    {
        // Maintain compatibility with 1.23 non-linear saved volume levels
        F32 volume = transformFromLegacyVolume((F32)iter->second.asReal());

        storeSpeakerVolume(LLUUID(iter->first), volume);
    }
}

void LLSpeakerVolumeStorage::save()
{
    // If we quit from the login screen we will not have an SL account
    // name.  Don't try to save, otherwise we'll dump a file in
    // C:\Program Files\SecondLife\ or similar. JC
    std::string user_dir = gDirUtilp->getLindenUserDir();
    if (!user_dir.empty())
    {
        std::string filename = gDirUtilp->getExpandedFilename(LL_PATH_PER_SL_ACCOUNT, SETTINGS_FILE_NAME);
        LLSD settings_llsd;

        LL_INFOS("Voice") << "Saving stored speaker volumes to: " << filename << LL_ENDL;

        for(speaker_data_map_t::const_iterator iter = mSpeakersData.begin(); iter != mSpeakersData.end(); ++iter)
        {
            // Maintain compatibility with 1.23 non-linear saved volume levels
            F32 volume = transformToLegacyVolume(iter->second);

            settings_llsd[iter->first.asString()] = volume;
        }

        llofstream file;
        file.open(filename.c_str());
        LLSDSerialize::toPrettyXML(settings_llsd, file);
    }
}

bool LLViewerRequiredVoiceVersion::sAlertedUser = false;

LLHTTPRegistration<LLViewerParcelVoiceInfo>
gHTTPRegistrationMessageParcelVoiceInfo(
                                        "/message/ParcelVoiceInfo");

LLHTTPRegistration<LLViewerRequiredVoiceVersion>
gHTTPRegistrationMessageRequiredVoiceVersion(
                                             "/message/RequiredVoiceVersion");<|MERGE_RESOLUTION|>--- conflicted
+++ resolved
@@ -289,20 +289,13 @@
 
 void LLVoiceClient::setHidden(bool hidden)
 {
-<<<<<<< HEAD
-    if (mSpatialVoiceModule)
-    {
-        //mSpatialVoiceModule->setHidden(hidden);
-        #ifdef OPENSIM
-            mSpatialVoiceModule->setHidden(hidden && LLGridManager::getInstance()->isInSecondLife());
-        #else
-        mSpatialVoiceModule->setHidden(hidden);
-        #endif
-    }
-=======
+#ifdef OPENSIM
+    LLWebRTCVoiceClient::getInstance()->setHidden(hidden && LLGridManager::getInstance()->isInSecondLife());
+    LLVivoxVoiceClient::getInstance()->setHidden(hidden && LLGridManager::getInstance()->isInSecondLife());
+#else
     LLWebRTCVoiceClient::getInstance()->setHidden(hidden);
     LLVivoxVoiceClient::getInstance()->setHidden(hidden);
->>>>>>> 5cff84ff
+#endif
 }
 
 void LLVoiceClient::terminate()
