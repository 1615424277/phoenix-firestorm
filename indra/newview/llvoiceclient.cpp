--- conflicted
+++ resolved
@@ -255,7 +255,6 @@
 {
     LLVoiceModuleInterface *module = getVoiceModule(voice_server_type);
     if (!module)
-<<<<<<< HEAD
     {
         return;
     }
@@ -284,36 +283,6 @@
         }
         return;
     }
-=======
-    {
-        return;
-    }
-    if (module != mSpatialVoiceModule)
-    {
-        if (inProximalChannel())
-        {
-            mSpatialVoiceModule->processChannels(false);
-        }
-        module->processChannels(true);
-        mSpatialVoiceModule = module;
-        mSpatialVoiceModule->updateSettings();
-    }
-}
-
-void LLVoiceClient::setNonSpatialVoiceModule(const std::string &voice_server_type)
-{
-    mNonSpatialVoiceModule = getVoiceModule(voice_server_type);
-    if (!mNonSpatialVoiceModule)
-    {
-        // we don't have a non-spatial voice module,
-        // so revert to spatial.
-        if (mSpatialVoiceModule)
-        {
-            mSpatialVoiceModule->processChannels(true);
-        }
-        return;
-    }
->>>>>>> a3a47788
     mNonSpatialVoiceModule->updateSettings();
 }
 
@@ -467,7 +436,6 @@
 //--------------------------------------------------
 // text chat
 
-<<<<<<< HEAD
 bool LLVoiceClient::isSessionTextIMPossible(const LLUUID& id)
 {
     // all sessions can do TextIM, as we no longer support PSTN
@@ -478,18 +446,6 @@
 {
     // we don't support PSTN calls anymore.  (did we ever?)
     return true;
-=======
-BOOL LLVoiceClient::isSessionTextIMPossible(const LLUUID& id)
-{
-    // all sessions can do TextIM, as we no longer support PSTN
-    return TRUE;
-}
-
-BOOL LLVoiceClient::isSessionCallBackPossible(const LLUUID& id)
-{
-    // we don't support PSTN calls anymore.  (did we ever?)
-    return TRUE;
->>>>>>> a3a47788
 }
 
 //----------------------------------------------
@@ -653,15 +609,6 @@
 // </FS:Ansariel>
 {
     if (no_cache)
-<<<<<<< HEAD
-    {
-        return gSavedSettings.getBOOL("EnableVoiceChat") && !gSavedSettings.getBOOL("CmdLineDisableVoice") && !gNonInteractive;
-    }
-
-    static LLCachedControl<bool> enable_voice_chat(gSavedSettings, "EnableVoiceChat");
-    static LLCachedControl<bool> cmd_line_disable_voice(gSavedSettings, "CmdLineDisableVoice");
-    return enable_voice_chat && !cmd_line_disable_voice && !gNonInteractive;
-=======
     {
         return gSavedSettings.getBOOL("EnableVoiceChat") && !gSavedSettings.getBOOL("CmdLineDisableVoice") && !gNonInteractive;
     }
@@ -675,7 +622,6 @@
         mVoiceEffectSupportNotified = true;
     }
     return enabled;
->>>>>>> a3a47788
 }
 
 void LLVoiceClient::setVoiceEnabled(bool enabled)
@@ -792,11 +738,7 @@
 
 bool LLVoiceClient::getVoiceEnabled(const LLUUID& id)
 {
-<<<<<<< HEAD
     return isParticipant(id);
-=======
-    return isParticipant(id) ? TRUE : FALSE;
->>>>>>> a3a47788
 }
 
 std::string LLVoiceClient::getDisplayName(const LLUUID& id)
@@ -817,20 +759,12 @@
 
 bool LLVoiceClient::isParticipantAvatar(const LLUUID& id)
 {
-<<<<<<< HEAD
     return true;
-=======
-    return TRUE;
->>>>>>> a3a47788
 }
 
 bool LLVoiceClient::isOnlineSIP(const LLUUID& id)
 {
-<<<<<<< HEAD
     return false;
-=======
-    return FALSE;
->>>>>>> a3a47788
 }
 
 bool LLVoiceClient::getIsSpeaking(const LLUUID& id)
@@ -968,11 +902,7 @@
 
 LLVoiceEffectInterface* LLVoiceClient::getVoiceEffectInterface() const
 {
-<<<<<<< HEAD
-    return getVoiceEffectEnabled() ? dynamic_cast<LLVoiceEffectInterface*>(mSpatialVoiceModule) : NULL;
-=======
     return NULL;
->>>>>>> a3a47788
 }
 
 ///////////////////
