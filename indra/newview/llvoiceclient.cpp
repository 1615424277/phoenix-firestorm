--- conflicted
+++ resolved
@@ -583,34 +583,30 @@
 //------------------------------------------
 // enable/disable voice features
 
-<<<<<<< HEAD
+// static
+bool LLVoiceClient::onVoiceEffectsNotSupported(const LLSD &notification, const LLSD &response)
+{
+    S32 option = LLNotificationsUtil::getSelectedOption(notification, response);
+    switch (option)
+    {
+        case 0:  // "Okay"
+            gSavedPerAccountSettings.setString("VoiceEffectDefault", LLUUID::null.asString());
+            break;
+
+        case 1:  // "Cancel"
+            break;
+
+        default:
+            llassert(0);
+            break;
+    }
+    return false;
+}
+
 // <FS:Ansariel> Bypass LLCachedControls for voice status update
 //bool LLVoiceClient::voiceEnabled()
 bool LLVoiceClient::voiceEnabled(bool no_cache)
 // </FS:Ansariel>
-=======
-// static
-bool LLVoiceClient::onVoiceEffectsNotSupported(const LLSD &notification, const LLSD &response)
-{
-    S32 option = LLNotificationsUtil::getSelectedOption(notification, response);
-    switch (option)
-    {
-        case 0:  // "Okay"
-            gSavedPerAccountSettings.setString("VoiceEffectDefault", LLUUID::null.asString());
-            break;
-
-        case 1:  // "Cancel"
-            break;
-
-        default:
-            llassert(0);
-            break;
-    }
-    return false;
-}
-
-bool LLVoiceClient::voiceEnabled()
->>>>>>> 162bb33e
 {
     if (no_cache)
     {
