--- conflicted
+++ resolved
@@ -192,20 +192,11 @@
 	mVoiceModule = NULL;
     m_servicePump = NULL;
 
-<<<<<<< HEAD
-	// <FS:Ansariel> Shutdown speaker volume storage before CRT does it
-	if (LLSpeakerVolumeStorage::instanceExists())
-	{
-		LLSpeakerVolumeStorage::deleteSingleton();
-	}
-	// <FS:Ansariel>
-=======
     // Shutdown speaker volume storage before LLSingletonBase::deleteAll() does it
     if (LLSpeakerVolumeStorage::instanceExists())
     {
         LLSpeakerVolumeStorage::deleteSingleton();
     }
->>>>>>> 7396a528
 }
 
 const LLVoiceVersionInfo LLVoiceClient::getVersion()
