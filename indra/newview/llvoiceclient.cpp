 /**
 * @file llvoiceclient.cpp
 * @brief Voice client delegation class implementation.
 *
 * $LicenseInfo:firstyear=2001&license=viewerlgpl$
 * Second Life Viewer Source Code
 * Copyright (C) 2010, Linden Research, Inc.
 *
 * This library is free software; you can redistribute it and/or
 * modify it under the terms of the GNU Lesser General Public
 * License as published by the Free Software Foundation;
 * version 2.1 of the License only.
 *
 * This library is distributed in the hope that it will be useful,
 * but WITHOUT ANY WARRANTY; without even the implied warranty of
 * MERCHANTABILITY or FITNESS FOR A PARTICULAR PURPOSE.  See the GNU
 * Lesser General Public License for more details.
 *
 * You should have received a copy of the GNU Lesser General Public
 * License along with this library; if not, write to the Free Software
 * Foundation, Inc., 51 Franklin Street, Fifth Floor, Boston, MA  02110-1301  USA
 *
 * Linden Research, Inc., 945 Battery Street, San Francisco, CA  94111  USA
 * $/LicenseInfo$
 */

#include "llvoiceclient.h"
#include "llvoicevivox.h"
#include "llvoicewebrtc.h"
#include "llviewernetwork.h"
#include "llviewercontrol.h"
#include "llcommandhandler.h"
#include "lldir.h"
#include "llhttpnode.h"
#include "llnotificationsutil.h"
#include "llsdserialize.h"
#include "llui.h"
#include "llkeyboard.h"
#include "llagent.h"
#include "lltrans.h"
#include "lluiusage.h"

const F32 LLVoiceClient::OVERDRIVEN_POWER_LEVEL = 0.7f;

// <FS:Ansariel> Centralized voice power level
const F32 LLVoiceClient::POWER_LEVEL_0 = LLVoiceClient::OVERDRIVEN_POWER_LEVEL / 3.f;
const F32 LLVoiceClient::POWER_LEVEL_1 = LLVoiceClient::OVERDRIVEN_POWER_LEVEL * 2.f / 3.f;
const F32 LLVoiceClient::POWER_LEVEL_2 = LLVoiceClient::OVERDRIVEN_POWER_LEVEL;
// </FS:Ansariel> Centralized voice power level

// <FS:Ansariel> Add callback for user volume change
user_voice_volume_change_callback_t LLVoiceClient::sUserVolumeUpdateSignal;

const F32 LLVoiceClient::VOLUME_MIN = 0.f;
const F32 LLVoiceClient::VOLUME_DEFAULT = 0.5f;
const F32 LLVoiceClient::VOLUME_MAX = 1.0f;

// Support for secondlife:///app/voice SLapps
class LLVoiceHandler : public LLCommandHandler
{
public:
    // requests will be throttled from a non-trusted browser
    LLVoiceHandler() : LLCommandHandler("voice", UNTRUSTED_THROTTLE) {}

    bool handle(const LLSD& params, const LLSD& query_map, const std::string& grid, LLMediaCtrl* web)
    {
        if (params[0].asString() == "effects")
        {
            LLVoiceEffectInterface* effect_interface = LLVoiceClient::instance().getVoiceEffectInterface();
            // If the voice client doesn't support voice effects, we can't handle effects SLapps
            if (!effect_interface)
            {
                return false;
            }

            // Support secondlife:///app/voice/effects/refresh to update the voice effect list with new effects
            if (params[1].asString() == "refresh")
            {
                effect_interface->refreshVoiceEffectLists(false);
                return true;
            }
        }
        return false;
    }
};
LLVoiceHandler gVoiceHandler;



std::string LLVoiceClientStatusObserver::status2string(LLVoiceClientStatusObserver::EStatusType inStatus)
{
    std::string result = "UNTRANSLATED";

    // Prevent copy-paste errors when updating this list...
#define CASE(x)  case x:  result = #x;  break

    switch(inStatus)
    {
            CASE(STATUS_LOGIN_RETRY);
            CASE(STATUS_LOGGED_IN);
            CASE(STATUS_JOINING);
            CASE(STATUS_JOINED);
            CASE(STATUS_LEFT_CHANNEL);
            CASE(STATUS_VOICE_DISABLED);
            CASE(STATUS_VOICE_ENABLED);
            CASE(BEGIN_ERROR_STATUS);
            CASE(ERROR_CHANNEL_FULL);
            CASE(ERROR_CHANNEL_LOCKED);
            CASE(ERROR_NOT_AVAILABLE);
            CASE(ERROR_UNKNOWN);
        default:
            {
                std::ostringstream stream;
                stream << "UNKNOWN(" << (int)inStatus << ")";
                result = stream.str();
            }
            break;
    }

#undef CASE

    return result;
}

LLVoiceModuleInterface *getVoiceModule(const std::string &voice_server_type)
{
    if (voice_server_type == VIVOX_VOICE_SERVER_TYPE || voice_server_type.empty())
    {
        return (LLVoiceModuleInterface *) LLVivoxVoiceClient::getInstance();
    }
    else if (voice_server_type == WEBRTC_VOICE_SERVER_TYPE)
    {
        return (LLVoiceModuleInterface *) LLWebRTCVoiceClient::getInstance();
    }
    else
    {
        LLNotificationsUtil::add("VoiceVersionMismatch");
        return nullptr;
    }
}

///////////////////////////////////////////////////////////////////////////////////////////////

LLVoiceClient::LLVoiceClient(LLPumpIO *pump)
    :
    mSpatialVoiceModule(NULL),
    mNonSpatialVoiceModule(NULL),
    m_servicePump(NULL),
    mVoiceEffectEnabled(LLCachedControl<bool>(gSavedSettings, "VoiceMorphingEnabled", true)),
    mVoiceEffectDefault(LLCachedControl<std::string>(gSavedPerAccountSettings, "VoiceEffectDefault", "00000000-0000-0000-0000-000000000000")),
    mVoiceEffectSupportNotified(false),
    mPTTDirty(true),
    mPTT(true),
    mUsePTT(true),
    mPTTMouseButton(0),
    mPTTKey(0),
    mPTTIsToggle(false),
    mUserPTTState(false),
    mMuteMic(false),
    mDisableMic(false)
{
    init(pump);
}

//---------------------------------------------------
// Basic setup/shutdown

LLVoiceClient::~LLVoiceClient()
{
}

void LLVoiceClient::init(LLPumpIO *pump)
{
    // Initialize all of the voice modules
    m_servicePump = pump;
    LLWebRTCVoiceClient::getInstance()->init(pump);
    LLVivoxVoiceClient::getInstance()->init(pump);
}

void LLVoiceClient::userAuthorized(const std::string& user_id, const LLUUID &agentID)
{
    gAgent.addRegionChangedCallback(boost::bind(&LLVoiceClient::onRegionChanged, this));
    LLWebRTCVoiceClient::getInstance()->userAuthorized(user_id, agentID);
    LLVivoxVoiceClient::getInstance()->userAuthorized(user_id, agentID);
}

void LLVoiceClient::handleSimulatorFeaturesReceived(const LLSD &simulatorFeatures)
{
    std::string voiceServerType = simulatorFeatures["VoiceServerType"].asString();
    if (voiceServerType.empty())
    {
        voiceServerType = VIVOX_VOICE_SERVER_TYPE;
    }

    if (mSpatialVoiceModule && !mNonSpatialVoiceModule)
    {
        // stop processing if we're going to change voice modules
        // and we're not currently in non-spatial.
        LLVoiceVersionInfo version = mSpatialVoiceModule->getVersion();
        if (version.internalVoiceServerType != voiceServerType)
        {
            mSpatialVoiceModule->processChannels(false);
        }
    }
    setSpatialVoiceModule(simulatorFeatures["VoiceServerType"].asString());

    // if we should be in spatial voice, switch to it and set the creds
    if (mSpatialVoiceModule && !mNonSpatialVoiceModule)
    {
        if (!mSpatialCredentials.isUndefined())
        {
            mSpatialVoiceModule->setSpatialChannel(mSpatialCredentials);
        }
        mSpatialVoiceModule->processChannels(true);
    }
}

static void simulator_features_received_callback(const LLUUID& region_id)
{
    LLViewerRegion *region = gAgent.getRegion();
    if (region && (region->getRegionID() == region_id))
    {
        LLSD simulatorFeatures;
        region->getSimulatorFeatures(simulatorFeatures);
        if (LLVoiceClient::getInstance())
        {
            LLVoiceClient::getInstance()->handleSimulatorFeaturesReceived(simulatorFeatures);
        }
    }
}

void LLVoiceClient::onRegionChanged()
{
    LLViewerRegion *region = gAgent.getRegion();
    if (region && region->simulatorFeaturesReceived())
    {
        LLSD simulatorFeatures;
        region->getSimulatorFeatures(simulatorFeatures);
        if (LLVoiceClient::getInstance())
        {
            LLVoiceClient::getInstance()->handleSimulatorFeaturesReceived(simulatorFeatures);
        }
    }
    else if (region)
    {
        if (mSimulatorFeaturesReceivedSlot.connected())
        {
            mSimulatorFeaturesReceivedSlot.disconnect();
        }
        mSimulatorFeaturesReceivedSlot =
                region->setSimulatorFeaturesReceivedCallback(boost::bind(&simulator_features_received_callback, _1));
    }
}

void LLVoiceClient::setSpatialVoiceModule(const std::string &voice_server_type)
{
    LLVoiceModuleInterface *module = getVoiceModule(voice_server_type);
    if (!module)
    {
        return;
    }
    if (module != mSpatialVoiceModule)
    {
        if (inProximalChannel())
        {
            mSpatialVoiceModule->processChannels(false);
        }
        module->processChannels(true);
        mSpatialVoiceModule = module;
        mSpatialVoiceModule->updateSettings();
    }
}

void LLVoiceClient::setNonSpatialVoiceModule(const std::string &voice_server_type)
{
    mNonSpatialVoiceModule = getVoiceModule(voice_server_type);
    if (!mNonSpatialVoiceModule)
    {
        // we don't have a non-spatial voice module,
        // so revert to spatial.
        if (mSpatialVoiceModule)
        {
            mSpatialVoiceModule->processChannels(true);
        }
        return;
    }
    mNonSpatialVoiceModule->updateSettings();
}

void LLVoiceClient::setHidden(bool hidden)
{
    if (mSpatialVoiceModule)
    {
        //mSpatialVoiceModule->setHidden(hidden);
        #ifdef OPENSIM
            mSpatialVoiceModule->setHidden(hidden && LLGridManager::getInstance()->isInSecondLife());
        #else
        mSpatialVoiceModule->setHidden(hidden);
        #endif
    }
}

void LLVoiceClient::terminate()
{
    if (mSpatialVoiceModule) mSpatialVoiceModule->terminate();
    mSpatialVoiceModule = NULL;
    m_servicePump = NULL;

    // Shutdown speaker volume storage before LLSingletonBase::deleteAll() does it
    if (LLSpeakerVolumeStorage::instanceExists())
    {
        LLSpeakerVolumeStorage::deleteSingleton();
    }
}

const LLVoiceVersionInfo LLVoiceClient::getVersion()
{
    if (mSpatialVoiceModule)
    {
        return mSpatialVoiceModule->getVersion();
    }
    else
    {
        LLVoiceVersionInfo result;
        result.serverVersion = std::string();
        result.voiceServerType = std::string();
        result.mBuildVersion = std::string();
        return result;
    }
}

void LLVoiceClient::updateSettings()
{
    setUsePTT(gSavedSettings.getBOOL("PTTCurrentlyEnabled"));
    setPTTIsToggle(gSavedSettings.getBOOL("PushToTalkToggle"));
    mDisableMic = gSavedSettings.getBOOL("VoiceDisableMic");

    updateMicMuteLogic();

    LLWebRTCVoiceClient::getInstance()->updateSettings();
    LLVivoxVoiceClient::getInstance()->updateSettings();
}

//--------------------------------------------------
// tuning

void LLVoiceClient::tuningStart()
{
    LLWebRTCVoiceClient::getInstance()->tuningStart();
    LLVivoxVoiceClient::getInstance()->tuningStart();
}

void LLVoiceClient::tuningStop()
{
    LLWebRTCVoiceClient::getInstance()->tuningStop();
    LLVivoxVoiceClient::getInstance()->tuningStop();
}

bool LLVoiceClient::inTuningMode()
{
    return LLWebRTCVoiceClient::getInstance()->inTuningMode();
}

void LLVoiceClient::tuningSetMicVolume(float volume)
{
    LLWebRTCVoiceClient::getInstance()->tuningSetMicVolume(volume);
}

void LLVoiceClient::tuningSetSpeakerVolume(float volume)
{
    LLWebRTCVoiceClient::getInstance()->tuningSetSpeakerVolume(volume);
}

float LLVoiceClient::tuningGetEnergy(void)
{
    return LLWebRTCVoiceClient::getInstance()->tuningGetEnergy();
}

//------------------------------------------------
// devices

bool LLVoiceClient::deviceSettingsAvailable()
{
    return LLWebRTCVoiceClient::getInstance()->deviceSettingsAvailable();
}

bool LLVoiceClient::deviceSettingsUpdated()
{
    return LLWebRTCVoiceClient::getInstance()->deviceSettingsUpdated();
}

void LLVoiceClient::refreshDeviceLists(bool clearCurrentList)
{
    LLWebRTCVoiceClient::getInstance()->refreshDeviceLists(clearCurrentList);
}

void LLVoiceClient::setCaptureDevice(const std::string& name)
{
    LLVivoxVoiceClient::getInstance()->setCaptureDevice(name);
    LLWebRTCVoiceClient::getInstance()->setCaptureDevice(name);
}

void LLVoiceClient::setRenderDevice(const std::string& name)
{
    LLVivoxVoiceClient::getInstance()->setRenderDevice(name);
    LLWebRTCVoiceClient::getInstance()->setRenderDevice(name);
}

const LLVoiceDeviceList& LLVoiceClient::getCaptureDevices()
{
    return LLWebRTCVoiceClient::getInstance()->getCaptureDevices();
}


const LLVoiceDeviceList& LLVoiceClient::getRenderDevices()
{
    return LLWebRTCVoiceClient::getInstance()->getRenderDevices();
}


//--------------------------------------------------
// participants

void LLVoiceClient::getParticipantList(std::set<LLUUID> &participants)
{
    LLWebRTCVoiceClient::getInstance()->getParticipantList(participants);
    LLVivoxVoiceClient::getInstance()->getParticipantList(participants);
}

bool LLVoiceClient::isParticipant(const LLUUID &speaker_id)
{
    return LLWebRTCVoiceClient::getInstance()->isParticipant(speaker_id) ||
           LLVivoxVoiceClient::getInstance()->isParticipant(speaker_id);
}


//--------------------------------------------------
// text chat

<<<<<<< HEAD
bool LLVoiceClient::isSessionTextIMPossible(const LLUUID& id)
{
    // all sessions can do TextIM, as we no longer support PSTN
    return true;
}

bool LLVoiceClient::isSessionCallBackPossible(const LLUUID& id)
{
    // we don't support PSTN calls anymore.  (did we ever?)
    return true;
=======
BOOL LLVoiceClient::isSessionTextIMPossible(const LLUUID& id)
{
    // all sessions can do TextIM, as we no longer support PSTN
    return TRUE;
}

BOOL LLVoiceClient::isSessionCallBackPossible(const LLUUID& id)
{
    // we don't support PSTN calls anymore.  (did we ever?)
    return TRUE;
>>>>>>> fa4ad236
}

//----------------------------------------------
// channels

bool LLVoiceClient::inProximalChannel()
{
    if (mSpatialVoiceModule)
    {
        return mSpatialVoiceModule->inProximalChannel();
    }
    else
    {
        return false;
    }
}

void LLVoiceClient::setNonSpatialChannel(
    const LLSD& channelInfo,
    bool notify_on_first_join,
    bool hangup_on_last_leave)
{
    setNonSpatialVoiceModule(channelInfo["voice_server_type"].asString());
    if (mSpatialVoiceModule && mSpatialVoiceModule != mNonSpatialVoiceModule)
<<<<<<< HEAD
    {
        mSpatialVoiceModule->processChannels(false);
    }
    if (mNonSpatialVoiceModule)
    {
=======
    {
        mSpatialVoiceModule->processChannels(false);
    }
    if (mNonSpatialVoiceModule)
    {
>>>>>>> fa4ad236
        mNonSpatialVoiceModule->processChannels(true);
        mNonSpatialVoiceModule->setNonSpatialChannel(channelInfo, notify_on_first_join, hangup_on_last_leave);
    }
}

void LLVoiceClient::setSpatialChannel(const LLSD &channelInfo)
{
    mSpatialCredentials    = channelInfo;
    LLViewerRegion *region = gAgent.getRegion();
    if (region && region->simulatorFeaturesReceived())
    {
        LLSD simulatorFeatures;
        region->getSimulatorFeatures(simulatorFeatures);
        setSpatialVoiceModule(simulatorFeatures["VoiceServerType"].asString());
    }
    else
    {
        return;
    }

    if (mSpatialVoiceModule)
    {
        mSpatialVoiceModule->setSpatialChannel(channelInfo);
    }
}

void LLVoiceClient::leaveNonSpatialChannel()
{
    if (mNonSpatialVoiceModule)
    {
        mNonSpatialVoiceModule->leaveNonSpatialChannel();
        mNonSpatialVoiceModule->processChannels(false);
        mNonSpatialVoiceModule = nullptr;
    }
}

void LLVoiceClient::activateSpatialChannel(bool activate)
{
    if (mSpatialVoiceModule)
    {
        mSpatialVoiceModule->processChannels(activate);
    }
}

bool LLVoiceClient::isCurrentChannel(const LLSD& channelInfo)
{
    return LLWebRTCVoiceClient::getInstance()->isCurrentChannel(channelInfo) ||
           LLVivoxVoiceClient::getInstance()->isCurrentChannel(channelInfo);
}

bool LLVoiceClient::compareChannels(const LLSD &channelInfo1, const LLSD &channelInfo2)
{
    return LLWebRTCVoiceClient::getInstance()->compareChannels(channelInfo1, channelInfo2) ||
           LLVivoxVoiceClient::getInstance()->compareChannels(channelInfo1, channelInfo2);
}

LLVoiceP2PIncomingCallInterfacePtr LLVoiceClient::getIncomingCallInterface(const LLSD& voice_call_info)
{
    LLVoiceModuleInterface *module = getVoiceModule(voice_call_info["voice_server_type"]);
    if (module)
    {
        return module->getIncomingCallInterface(voice_call_info);
    }
    return nullptr;

}

//---------------------------------------
// outgoing calls
LLVoiceP2POutgoingCallInterface *LLVoiceClient::getOutgoingCallInterface(const LLSD& voiceChannelInfo)
{
    std::string voice_server_type = gSavedSettings.getString("VoiceServerType");
    if (voice_server_type.empty())
    {
        // default to the server type associated with the region we're on.
        LLVoiceVersionInfo versionInfo = LLVoiceClient::getInstance()->getVersion();
        voice_server_type = versionInfo.internalVoiceServerType;
    }
    if (voiceChannelInfo.has("voice_server_type") && voiceChannelInfo["voice_server_type"] != voice_server_type)
    {
        // there's a mismatch between what the peer is offering and what our server
        // can handle, so downgrade to vivox
        voice_server_type = VIVOX_VOICE_SERVER_TYPE;
    }
    LLVoiceModuleInterface *module = getVoiceModule(voice_server_type);
    return dynamic_cast<LLVoiceP2POutgoingCallInterface *>(module);
}

//------------------------------------------
// Volume/gain


void LLVoiceClient::setVoiceVolume(F32 volume)
{
    LLWebRTCVoiceClient::getInstance()->setVoiceVolume(volume);
    LLVivoxVoiceClient::getInstance()->setVoiceVolume(volume);
}

void LLVoiceClient::setMicGain(F32 gain)
{
    LLWebRTCVoiceClient::getInstance()->setMicGain(gain);
    LLVivoxVoiceClient::getInstance()->setMicGain(gain);
}


//------------------------------------------
// enable/disable voice features

// static
bool LLVoiceClient::onVoiceEffectsNotSupported(const LLSD &notification, const LLSD &response)
{
    S32 option = LLNotificationsUtil::getSelectedOption(notification, response);
    switch (option)
    {
        case 0:  // "Okay"
            gSavedPerAccountSettings.setString("VoiceEffectDefault", LLUUID::null.asString());
            break;

        case 1:  // "Cancel"
            break;

        default:
            llassert(0);
            break;
    }
    return false;
}

// <FS:Ansariel> Bypass LLCachedControls for voice status update
//bool LLVoiceClient::voiceEnabled()
bool LLVoiceClient::voiceEnabled(bool no_cache)
// </FS:Ansariel>
{
    if (no_cache)
    {
        return gSavedSettings.getBOOL("EnableVoiceChat") && !gSavedSettings.getBOOL("CmdLineDisableVoice") && !gNonInteractive;
    }

    static LLCachedControl<bool> enable_voice_chat(gSavedSettings, "EnableVoiceChat");
    static LLCachedControl<bool> cmd_line_disable_voice(gSavedSettings, "CmdLineDisableVoice");
    bool enabled = enable_voice_chat && !cmd_line_disable_voice && !gNonInteractive;
    if (enabled && !mVoiceEffectSupportNotified && getVoiceEffectEnabled() && !getVoiceEffectDefault().isNull())
    {
        static const LLSD args = llsd::map(
            "FAQ_URL", LLTrans::getString("no_voice_morphing_faq_url")
        );

        LLNotificationsUtil::add("VoiceEffectsNotSupported", args, LLSD(), &LLVoiceClient::onVoiceEffectsNotSupported);
        mVoiceEffectSupportNotified = true;
    }
    return enabled;
}

void LLVoiceClient::setVoiceEnabled(bool enabled)
{
    LLWebRTCVoiceClient::getInstance()->setVoiceEnabled(enabled);
    LLVivoxVoiceClient::getInstance()->setVoiceEnabled(enabled);
}

void LLVoiceClient::updateMicMuteLogic()
{
    // If not configured to use PTT, the mic should be open (otherwise the user will be unable to speak).
    bool new_mic_mute = false;

    if(mUsePTT)
    {
        // If configured to use PTT, track the user state.
        new_mic_mute = !mUserPTTState;
    }

    if(mMuteMic || mDisableMic)
    {
        // Either of these always overrides any other PTT setting.
        new_mic_mute = true;
    }
    LLWebRTCVoiceClient::getInstance()->setMuteMic(new_mic_mute);
    LLVivoxVoiceClient::getInstance()->setMuteMic(new_mic_mute);
}

void LLVoiceClient::setMuteMic(bool muted)
{
    if (mMuteMic != muted)
    {
        mMuteMic = muted;
        updateMicMuteLogic();
        mMicroChangedSignal();
    }
}


// ----------------------------------------------
// PTT

void LLVoiceClient::setUserPTTState(bool ptt)
{
    if (ptt)
    {
        LLUIUsage::instance().logCommand("Agent.EnableMicrophone");
    }
    mUserPTTState = ptt;
    updateMicMuteLogic();
    mMicroChangedSignal();
}

bool LLVoiceClient::getUserPTTState()
{
    return mUserPTTState;
}

void LLVoiceClient::setUsePTT(bool usePTT)
{
    if(usePTT && !mUsePTT)
    {
        // When the user turns on PTT, reset the current state.
        mUserPTTState = false;
    }
    mUsePTT = usePTT;

    updateMicMuteLogic();
}

void LLVoiceClient::setPTTIsToggle(bool PTTIsToggle)
{
    if(!PTTIsToggle && mPTTIsToggle)
    {
        // When the user turns off toggle, reset the current state.
        mUserPTTState = false;
    }

    mPTTIsToggle = PTTIsToggle;

    updateMicMuteLogic();
}

bool LLVoiceClient::getPTTIsToggle()
{
    return mPTTIsToggle;
}

void LLVoiceClient::inputUserControlState(bool down)
{
    if(mPTTIsToggle)
    {
        if(down) // toggle open-mic state on 'down'
        {
            toggleUserPTTState();
        }
    }
    else // set open-mic state as an absolute
    {
        setUserPTTState(down);
        make_ui_sound("UISndMicToggle"); // <FS:PP> FIRE-33249 Mic toggle
    }
}

void LLVoiceClient::toggleUserPTTState(void)
{
    setUserPTTState(!getUserPTTState());
    make_ui_sound("UISndMicToggle"); // <FS:PP> FIRE-33249 Mic toggle
}


//-------------------------------------------
// nearby speaker accessors

bool LLVoiceClient::getVoiceEnabled(const LLUUID& id)
{
<<<<<<< HEAD
    return isParticipant(id);
=======
    return isParticipant(id) ? TRUE : FALSE;
>>>>>>> fa4ad236
}

std::string LLVoiceClient::getDisplayName(const LLUUID& id)
{
    std::string result = LLWebRTCVoiceClient::getInstance()->getDisplayName(id);
    if (result.empty())
    {
        result = LLVivoxVoiceClient::getInstance()->getDisplayName(id);
    }
    return result;
}

bool LLVoiceClient::isVoiceWorking() const
{
    return LLVivoxVoiceClient::getInstance()->isVoiceWorking() ||
           LLWebRTCVoiceClient::getInstance()->isVoiceWorking();
}

bool LLVoiceClient::isParticipantAvatar(const LLUUID& id)
{
<<<<<<< HEAD
    return true;
=======
    return TRUE;
>>>>>>> fa4ad236
}

bool LLVoiceClient::isOnlineSIP(const LLUUID& id)
{
<<<<<<< HEAD
    return false;
=======
    return FALSE;
>>>>>>> fa4ad236
}

bool LLVoiceClient::getIsSpeaking(const LLUUID& id)
{
    return LLWebRTCVoiceClient::getInstance()->getIsSpeaking(id) ||
           LLVivoxVoiceClient::getInstance()->getIsSpeaking(id);
}

bool LLVoiceClient::getIsModeratorMuted(const LLUUID& id)
{
    // don't bother worrying about p2p calls, as
    // p2p calls don't have mute.
    return LLWebRTCVoiceClient::getInstance()->getIsModeratorMuted(id) ||
           LLVivoxVoiceClient::getInstance()->getIsModeratorMuted(id);
}

F32 LLVoiceClient::getCurrentPower(const LLUUID& id)
{
    return std::fmax(LLVivoxVoiceClient::getInstance()->getCurrentPower(id),
                     LLWebRTCVoiceClient::getInstance()->getCurrentPower(id));
}

bool LLVoiceClient::getOnMuteList(const LLUUID& id)
{
    // don't bother worrying about p2p calls, as
    // p2p calls don't have mute.
    return LLMuteList::getInstance()->isMuted(id, LLMute::flagVoiceChat);
}

F32 LLVoiceClient::getUserVolume(const LLUUID& id)
{
    return std::fmax(LLVivoxVoiceClient::getInstance()->getUserVolume(id), LLWebRTCVoiceClient::getInstance()->getUserVolume(id));
}

void LLVoiceClient::setUserVolume(const LLUUID& id, F32 volume)
{
    LLWebRTCVoiceClient::getInstance()->setUserVolume(id, volume);
    LLVivoxVoiceClient::getInstance()->setUserVolume(id, volume);
    // <FS:Ansariel> Add callback for user volume change
    sUserVolumeUpdateSignal(id);
}

// <FS:Ansariel> Add callback for user volume change
boost::signals2::connection LLVoiceClient::setUserVolumeUpdateCallback(const user_voice_volume_change_callback_t::slot_type& cb)
{
    return sUserVolumeUpdateSignal.connect(cb);
}
// </FS:Ansariel>

// <FS:Ansariel> Centralized voice power level
EVoicePowerLevel LLVoiceClient::getPowerLevel(const LLUUID& id)
{
    F32 power = getCurrentPower(id);
    if (getOnMuteList(id))
    {
        return VPL_MUTED;
    }
    else if (power == 0.f && !getIsSpeaking(id))
    {
        return VPL_PTT_Off;
    }
    else if (power < POWER_LEVEL_0)
    {
        return VPL_PTT_On;
    }
    else if (power < POWER_LEVEL_1)
    {
        return VPL_Level1;
    }
    else if (power < POWER_LEVEL_2)
    {
        return VPL_Level2;
    }
    else
    {
        return VPL_Level3;
    }
}
// </FS:Ansariel> Centralized voice power level

//--------------------------------------------------
// status observers

void LLVoiceClient::addObserver(LLVoiceClientStatusObserver* observer)
{
    LLVivoxVoiceClient::getInstance()->addObserver(observer);
    LLWebRTCVoiceClient::getInstance()->addObserver(observer);
}

void LLVoiceClient::removeObserver(LLVoiceClientStatusObserver* observer)
{
    LLVivoxVoiceClient::getInstance()->removeObserver(observer);
    LLWebRTCVoiceClient::getInstance()->removeObserver(observer);
}

void LLVoiceClient::addObserver(LLFriendObserver* observer)
{
    LLVivoxVoiceClient::getInstance()->addObserver(observer);
    LLWebRTCVoiceClient::getInstance()->addObserver(observer);
}

void LLVoiceClient::removeObserver(LLFriendObserver* observer)
{
    LLVivoxVoiceClient::getInstance()->removeObserver(observer);
    LLWebRTCVoiceClient::getInstance()->removeObserver(observer);
}

void LLVoiceClient::addObserver(LLVoiceClientParticipantObserver* observer)
{
    LLVivoxVoiceClient::getInstance()->addObserver(observer);
    LLWebRTCVoiceClient::getInstance()->addObserver(observer);
}

void LLVoiceClient::removeObserver(LLVoiceClientParticipantObserver* observer)
{
    LLVivoxVoiceClient::getInstance()->removeObserver(observer);
    LLWebRTCVoiceClient::getInstance()->removeObserver(observer);
<<<<<<< HEAD
=======
}

std::string LLVoiceClient::sipURIFromID(const LLUUID &id) const
{
    if (mNonSpatialVoiceModule)
    {
        return mNonSpatialVoiceModule->sipURIFromID(id);
    }
    else if (mSpatialVoiceModule)
    {
        return mSpatialVoiceModule->sipURIFromID(id);
    }
    else
    {
        return std::string();
    }
>>>>>>> fa4ad236
}

LLSD LLVoiceClient::getP2PChannelInfoTemplate(const LLUUID& id) const
{
    if (mNonSpatialVoiceModule)
    {
<<<<<<< HEAD
        return mNonSpatialVoiceModule->sipURIFromID(id);
    }
    else if (mSpatialVoiceModule)
    {
        return mSpatialVoiceModule->sipURIFromID(id);
=======
        return mNonSpatialVoiceModule->getP2PChannelInfoTemplate(id);
    }
    else if (mSpatialVoiceModule)
    {
        return mSpatialVoiceModule->getP2PChannelInfoTemplate(id);
>>>>>>> fa4ad236
    }
    else
    {
        return LLSD();
    }
}

LLVoiceEffectInterface* LLVoiceClient::getVoiceEffectInterface() const
{
    return NULL;
}

///////////////////
// version checking

class LLViewerRequiredVoiceVersion : public LLHTTPNode
{
    static bool sAlertedUser;
    virtual void post(
                      LLHTTPNode::ResponsePtr response,
                      const LLSD& context,
                      const LLSD& input) const
    {
        std::string voice_server_type = "vivox";
        if (input.has("body") && input["body"].has("voice_server_type"))
        {
            voice_server_type = input["body"]["voice_server_type"].asString();
        }

        LLVoiceModuleInterface *voiceModule = NULL;

        if (voice_server_type == "vivox" || voice_server_type.empty())
        {
            voiceModule = (LLVoiceModuleInterface *) LLVivoxVoiceClient::getInstance();
        }
        else if (voice_server_type == "webrtc")
        {
            voiceModule = (LLVoiceModuleInterface *) LLWebRTCVoiceClient::getInstance();
        }
        else
        {
            LL_WARNS("Voice") << "Unknown voice server type " << voice_server_type << LL_ENDL;
            if (!sAlertedUser)
            {
                // sAlertedUser = true;
                LLNotificationsUtil::add("VoiceVersionMismatch");
            }
            return;
        }

        LLVoiceVersionInfo versionInfo = voiceModule->getVersion();
        if (input.has("body") && input["body"].has("major_version") &&
            input["body"]["major_version"].asInteger() > versionInfo.majorVersion)
        {
            if (!sAlertedUser)
            {
                // sAlertedUser = true;
                LLNotificationsUtil::add("VoiceVersionMismatch");
                LL_WARNS("Voice") << "Voice server version mismatch " << input["body"]["major_version"].asInteger() << "/"
                                  << versionInfo.majorVersion
                                  << LL_ENDL;
            }
            return;
        }
    }
};

class LLViewerParcelVoiceInfo : public LLHTTPNode
{
    virtual void post(
                      LLHTTPNode::ResponsePtr response,
                      const LLSD& context,
                      const LLSD& input) const
    {
        //the parcel you are in has changed something about its
        //voice information

        //this is a misnomer, as it can also be when you are not in
        //a parcel at all.  Should really be something like
        //LLViewerVoiceInfoChanged.....
        if ( input.has("body") )
        {
            LLSD body = input["body"];

            //body has "region_name" (str), "parcel_local_id"(int),
            //"voice_credentials" (map).

            //body["voice_credentials"] has "channel_uri" (str),
            //body["voice_credentials"] has "channel_credentials" (str)

            //if we really wanted to be extra careful,
            //we'd check the supplied
            //local parcel id to make sure it's for the same parcel
            //we believe we're in
            if ( body.has("voice_credentials") )
            {
                LLVoiceClient::getInstance()->setSpatialChannel(body["voice_credentials"]);
            }
        }
    }
};

const std::string LLSpeakerVolumeStorage::SETTINGS_FILE_NAME = "volume_settings.xml";

LLSpeakerVolumeStorage::LLSpeakerVolumeStorage()
{
    load();
}

LLSpeakerVolumeStorage::~LLSpeakerVolumeStorage()
{
}

//virtual
void LLSpeakerVolumeStorage::cleanupSingleton()
{
    save();
}

void LLSpeakerVolumeStorage::storeSpeakerVolume(const LLUUID& speaker_id, F32 volume)
{
    if ((volume >= LLVoiceClient::VOLUME_MIN) && (volume <= LLVoiceClient::VOLUME_MAX))
    {
        mSpeakersData[speaker_id] = volume;

        // Enable this when debugging voice slider issues.  It's way to spammy even for debug-level logging.
        // LL_DEBUGS("Voice") << "Stored volume = " << volume <<  " for " << id << LL_ENDL;
    }
    else
    {
        LL_WARNS("Voice") << "Attempted to store out of range volume " << volume << " for " << speaker_id << LL_ENDL;
        llassert(0);
    }
}

bool LLSpeakerVolumeStorage::getSpeakerVolume(const LLUUID& speaker_id, F32& volume)
{
    speaker_data_map_t::const_iterator it = mSpeakersData.find(speaker_id);

    if (it != mSpeakersData.end())
    {
        volume = it->second;

        // Enable this when debugging voice slider issues.  It's way to spammy even for debug-level logging.
        // LL_DEBUGS("Voice") << "Retrieved stored volume = " << volume <<  " for " << id << LL_ENDL;

        return true;
    }

    return false;
}

void LLSpeakerVolumeStorage::removeSpeakerVolume(const LLUUID& speaker_id)
{
    mSpeakersData.erase(speaker_id);

    // Enable this when debugging voice slider issues.  It's way to spammy even for debug-level logging.
    // LL_DEBUGS("Voice") << "Removing stored volume for  " << id << LL_ENDL;
}

/* static */ F32 LLSpeakerVolumeStorage::transformFromLegacyVolume(F32 volume_in)
{
    // Convert to linear-logarithmic [0.0..1.0] with 0.5 = 0dB
    // from legacy characteristic composed of two square-curves
    // that intersect at volume_in = 0.5, volume_out = 0.56

    F32 volume_out = 0.f;
    volume_in = llclamp(volume_in, 0.f, 1.0f);

    if (volume_in <= 0.5f)
    {
        volume_out = volume_in * volume_in * 4.f * 0.56f;
    }
    else
    {
        volume_out = (1.f - 0.56f) * (4.f * volume_in * volume_in - 1.f) / 3.f + 0.56f;
    }

    return volume_out;
}

/* static */ F32 LLSpeakerVolumeStorage::transformToLegacyVolume(F32 volume_in)
{
    // Convert from linear-logarithmic [0.0..1.0] with 0.5 = 0dB
    // to legacy characteristic composed of two square-curves
    // that intersect at volume_in = 0.56, volume_out = 0.5

    F32 volume_out = 0.f;
    volume_in = llclamp(volume_in, 0.f, 1.0f);

    if (volume_in <= 0.56f)
    {
        volume_out = sqrt(volume_in / (4.f * 0.56f));
    }
    else
    {
        volume_out = sqrt((3.f * (volume_in - 0.56f) / (1.f - 0.56f) + 1.f) / 4.f);
    }

    return volume_out;
}

void LLSpeakerVolumeStorage::load()
{
    // load per-resident voice volume information
    std::string filename = gDirUtilp->getExpandedFilename(LL_PATH_PER_SL_ACCOUNT, SETTINGS_FILE_NAME);

    LL_INFOS("Voice") << "Loading stored speaker volumes from: " << filename << LL_ENDL;

    LLSD settings_llsd;
    llifstream file;
    file.open(filename.c_str());
    if (file.is_open())
    {
        if (LLSDParser::PARSE_FAILURE == LLSDSerialize::fromXML(settings_llsd, file))
        {
            LL_WARNS("Voice") << "failed to parse " << filename << LL_ENDL;

        }

    }

    for (LLSD::map_const_iterator iter = settings_llsd.beginMap();
        iter != settings_llsd.endMap(); ++iter)
    {
        // Maintain compatibility with 1.23 non-linear saved volume levels
        F32 volume = transformFromLegacyVolume((F32)iter->second.asReal());

        storeSpeakerVolume(LLUUID(iter->first), volume);
    }
}

void LLSpeakerVolumeStorage::save()
{
    // If we quit from the login screen we will not have an SL account
    // name.  Don't try to save, otherwise we'll dump a file in
    // C:\Program Files\SecondLife\ or similar. JC
    std::string user_dir = gDirUtilp->getLindenUserDir();
    if (!user_dir.empty())
    {
        std::string filename = gDirUtilp->getExpandedFilename(LL_PATH_PER_SL_ACCOUNT, SETTINGS_FILE_NAME);
        LLSD settings_llsd;

        LL_INFOS("Voice") << "Saving stored speaker volumes to: " << filename << LL_ENDL;

        for(speaker_data_map_t::const_iterator iter = mSpeakersData.begin(); iter != mSpeakersData.end(); ++iter)
        {
            // Maintain compatibility with 1.23 non-linear saved volume levels
            F32 volume = transformToLegacyVolume(iter->second);

            settings_llsd[iter->first.asString()] = volume;
        }

        llofstream file;
        file.open(filename.c_str());
        LLSDSerialize::toPrettyXML(settings_llsd, file);
    }
}

bool LLViewerRequiredVoiceVersion::sAlertedUser = false;

LLHTTPRegistration<LLViewerParcelVoiceInfo>
gHTTPRegistrationMessageParcelVoiceInfo(
                                        "/message/ParcelVoiceInfo");

LLHTTPRegistration<LLViewerRequiredVoiceVersion>
gHTTPRegistrationMessageRequiredVoiceVersion(
                                             "/message/RequiredVoiceVersion");<|MERGE_RESOLUTION|>--- conflicted
+++ resolved
@@ -437,7 +437,6 @@
 //--------------------------------------------------
 // text chat
 
-<<<<<<< HEAD
 bool LLVoiceClient::isSessionTextIMPossible(const LLUUID& id)
 {
     // all sessions can do TextIM, as we no longer support PSTN
@@ -448,18 +447,6 @@
 {
     // we don't support PSTN calls anymore.  (did we ever?)
     return true;
-=======
-BOOL LLVoiceClient::isSessionTextIMPossible(const LLUUID& id)
-{
-    // all sessions can do TextIM, as we no longer support PSTN
-    return TRUE;
-}
-
-BOOL LLVoiceClient::isSessionCallBackPossible(const LLUUID& id)
-{
-    // we don't support PSTN calls anymore.  (did we ever?)
-    return TRUE;
->>>>>>> fa4ad236
 }
 
 //----------------------------------------------
@@ -484,19 +471,11 @@
 {
     setNonSpatialVoiceModule(channelInfo["voice_server_type"].asString());
     if (mSpatialVoiceModule && mSpatialVoiceModule != mNonSpatialVoiceModule)
-<<<<<<< HEAD
     {
         mSpatialVoiceModule->processChannels(false);
     }
     if (mNonSpatialVoiceModule)
     {
-=======
-    {
-        mSpatialVoiceModule->processChannels(false);
-    }
-    if (mNonSpatialVoiceModule)
-    {
->>>>>>> fa4ad236
         mNonSpatialVoiceModule->processChannels(true);
         mNonSpatialVoiceModule->setNonSpatialChannel(channelInfo, notify_on_first_join, hangup_on_last_leave);
     }
@@ -764,11 +743,7 @@
 
 bool LLVoiceClient::getVoiceEnabled(const LLUUID& id)
 {
-<<<<<<< HEAD
     return isParticipant(id);
-=======
-    return isParticipant(id) ? TRUE : FALSE;
->>>>>>> fa4ad236
 }
 
 std::string LLVoiceClient::getDisplayName(const LLUUID& id)
@@ -789,20 +764,12 @@
 
 bool LLVoiceClient::isParticipantAvatar(const LLUUID& id)
 {
-<<<<<<< HEAD
     return true;
-=======
-    return TRUE;
->>>>>>> fa4ad236
 }
 
 bool LLVoiceClient::isOnlineSIP(const LLUUID& id)
 {
-<<<<<<< HEAD
     return false;
-=======
-    return FALSE;
->>>>>>> fa4ad236
 }
 
 bool LLVoiceClient::getIsSpeaking(const LLUUID& id)
@@ -920,8 +887,6 @@
 {
     LLVivoxVoiceClient::getInstance()->removeObserver(observer);
     LLWebRTCVoiceClient::getInstance()->removeObserver(observer);
-<<<<<<< HEAD
-=======
 }
 
 std::string LLVoiceClient::sipURIFromID(const LLUUID &id) const
@@ -938,26 +903,17 @@
     {
         return std::string();
     }
->>>>>>> fa4ad236
 }
 
 LLSD LLVoiceClient::getP2PChannelInfoTemplate(const LLUUID& id) const
 {
     if (mNonSpatialVoiceModule)
     {
-<<<<<<< HEAD
-        return mNonSpatialVoiceModule->sipURIFromID(id);
+        return mNonSpatialVoiceModule->getP2PChannelInfoTemplate(id);
     }
     else if (mSpatialVoiceModule)
     {
-        return mSpatialVoiceModule->sipURIFromID(id);
-=======
-        return mNonSpatialVoiceModule->getP2PChannelInfoTemplate(id);
-    }
-    else if (mSpatialVoiceModule)
-    {
         return mSpatialVoiceModule->getP2PChannelInfoTemplate(id);
->>>>>>> fa4ad236
     }
     else
     {
