/**
 * @file llfloateravatar.h
 * @author Leyla Farazha
 * @brief floater for the avatar changer
 *
 * $LicenseInfo:firstyear=2011&license=viewerlgpl$
 * Second Life Viewer Source Code
 * Copyright (C) 2011, Linden Research, Inc.
 *
 * This library is free software; you can redistribute it and/or
 * modify it under the terms of the GNU Lesser General Public
 * License as published by the Free Software Foundation;
 * version 2.1 of the License only.
 *
 * This library is distributed in the hope that it will be useful,
 * but WITHOUT ANY WARRANTY; without even the implied warranty of
 * MERCHANTABILITY or FITNESS FOR A PARTICULAR PURPOSE.  See the GNU
 * Lesser General Public License for more details.
 *
 * You should have received a copy of the GNU Lesser General Public
 * License along with this library; if not, write to the Free Software
 * Foundation, Inc., 51 Franklin Street, Fifth Floor, Boston, MA  02110-1301  USA
 *
 * Linden Research, Inc., 945 Battery Street, San Francisco, CA  94111  USA
 * $/LicenseInfo$
 */

#ifndef LL_FLOATER_AVATAR_H
#define LL_FLOATER_AVATAR_H

#include "llfloater.h"
class LLMediaCtrl;

class LLFloaterAvatar:
    public LLFloater
{
    friend class LLFloaterReg;
private:
<<<<<<< HEAD
	LLFloaterAvatar(const LLSD& key);
	~LLFloaterAvatar();
	bool postBuild() override;

    LLMediaCtrl* mAvatarPicker;

	// <FS:Ansariel> Avatar chooser does not change between OpenSim grids
	/*virtual*/ void onOpen(const LLSD& key);
	void handleUrlChanged(const std::string& url);

	boost::signals2::connection mAvatarPickerUrlChangedSignal;
	// </FS:Ansariel>
=======
    LLFloaterAvatar(const LLSD& key);
    ~LLFloaterAvatar();
    bool postBuild() override;

    LLMediaCtrl* mAvatarPicker;

    // <FS:Ansariel> Avatar chooser does not change between OpenSim grids
    /*virtual*/ void onOpen(const LLSD& key);
    void handleUrlChanged(const std::string& url);

    boost::signals2::connection mAvatarPickerUrlChangedSignal;
    // </FS:Ansariel>
>>>>>>> 1a8a5404
};

#endif<|MERGE_RESOLUTION|>--- conflicted
+++ resolved
@@ -36,20 +36,6 @@
 {
     friend class LLFloaterReg;
 private:
-<<<<<<< HEAD
-	LLFloaterAvatar(const LLSD& key);
-	~LLFloaterAvatar();
-	bool postBuild() override;
-
-    LLMediaCtrl* mAvatarPicker;
-
-	// <FS:Ansariel> Avatar chooser does not change between OpenSim grids
-	/*virtual*/ void onOpen(const LLSD& key);
-	void handleUrlChanged(const std::string& url);
-
-	boost::signals2::connection mAvatarPickerUrlChangedSignal;
-	// </FS:Ansariel>
-=======
     LLFloaterAvatar(const LLSD& key);
     ~LLFloaterAvatar();
     bool postBuild() override;
@@ -62,7 +48,6 @@
 
     boost::signals2::connection mAvatarPickerUrlChangedSignal;
     // </FS:Ansariel>
->>>>>>> 1a8a5404
 };
 
 #endif