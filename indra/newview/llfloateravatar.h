/**
 * @file llfloateravatar.h
 * @author Leyla Farazha
 * @brief floater for the avatar changer
 *
 * $LicenseInfo:firstyear=2011&license=viewerlgpl$
 * Second Life Viewer Source Code
 * Copyright (C) 2011, Linden Research, Inc.
 *
 * This library is free software; you can redistribute it and/or
 * modify it under the terms of the GNU Lesser General Public
 * License as published by the Free Software Foundation;
 * version 2.1 of the License only.
 *
 * This library is distributed in the hope that it will be useful,
 * but WITHOUT ANY WARRANTY; without even the implied warranty of
 * MERCHANTABILITY or FITNESS FOR A PARTICULAR PURPOSE.  See the GNU
 * Lesser General Public License for more details.
 *
 * You should have received a copy of the GNU Lesser General Public
 * License along with this library; if not, write to the Free Software
 * Foundation, Inc., 51 Franklin Street, Fifth Floor, Boston, MA  02110-1301  USA
 *
 * Linden Research, Inc., 945 Battery Street, San Francisco, CA  94111  USA
 * $/LicenseInfo$
 */

#ifndef LL_FLOATER_AVATAR_H
#define LL_FLOATER_AVATAR_H

#include "llfloater.h"
class LLMediaCtrl;

class LLFloaterAvatar:
    public LLFloater
{
    friend class LLFloaterReg;
private:
<<<<<<< HEAD
	LLFloaterAvatar(const LLSD& key);
	~LLFloaterAvatar();
	bool postBuild() override;
=======
    LLFloaterAvatar(const LLSD& key);
    /*virtual*/ ~LLFloaterAvatar();
    /*virtual*/ BOOL postBuild();
>>>>>>> c06fb4e0

    LLMediaCtrl* mAvatarPicker;

    // <FS:Ansariel> Avatar chooser does not change between OpenSim grids
    /*virtual*/ void onOpen(const LLSD& key);
    void handleUrlChanged(const std::string& url);

    boost::signals2::connection mAvatarPickerUrlChangedSignal;
    // </FS:Ansariel>
};

#endif<|MERGE_RESOLUTION|>--- conflicted
+++ resolved
@@ -36,15 +36,9 @@
 {
     friend class LLFloaterReg;
 private:
-<<<<<<< HEAD
-	LLFloaterAvatar(const LLSD& key);
-	~LLFloaterAvatar();
-	bool postBuild() override;
-=======
     LLFloaterAvatar(const LLSD& key);
-    /*virtual*/ ~LLFloaterAvatar();
-    /*virtual*/ BOOL postBuild();
->>>>>>> c06fb4e0
+    ~LLFloaterAvatar();
+    bool postBuild() override;
 
     LLMediaCtrl* mAvatarPicker;
 
