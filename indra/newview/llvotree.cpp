--- conflicted
+++ resolved
@@ -1181,14 +1181,8 @@
 	mDrawable->setPositionGroup(pos);
 }
 
-<<<<<<< HEAD
-BOOL LLVOTree::lineSegmentIntersect(const LLVector4a& start, const LLVector4a& end, S32 face, BOOL pick_transparent, BOOL pick_rigged, S32 *face_hitp,
+BOOL LLVOTree::lineSegmentIntersect(const LLVector4a& start, const LLVector4a& end, S32 face, BOOL pick_transparent, BOOL pick_rigged, BOOL pick_unselectable, S32 *face_hitp,
 								  LLVector4a* intersection,LLVector2* tex_coord, LLVector4a* normal, LLVector4a* tangent)
-=======
-BOOL LLVOTree::lineSegmentIntersect(const LLVector4a& start, const LLVector4a& end, S32 face, BOOL pick_transparent, BOOL pick_rigged, BOOL pick_unselectable, S32 *face_hitp,
-									  LLVector4a* intersection,LLVector2* tex_coord, LLVector4a* normal, LLVector4a* tangent)
-	
->>>>>>> 509476f9
 {
 
 	if (!lineSegmentBoundingBox(start, end))
