--- conflicted
+++ resolved
@@ -111,173 +111,6 @@
 // static
 void LLVOTree::initClass()
 {
-<<<<<<< HEAD
-	std::string xml_filename = gDirUtilp->getExpandedFilename(LL_PATH_APP_SETTINGS,"trees.xml");
-	
-	LLXmlTree tree_def_tree;
-
-	if (!tree_def_tree.parseFile(xml_filename))
-	{
-		LL_ERRS() << "Failed to parse tree file. Please re-install the viewer!" << LL_ENDL;
-	}
-
-	LLXmlTreeNode* rootp = tree_def_tree.getRoot();
-
-	for (LLXmlTreeNode* tree_def = rootp->getFirstChild();
-		tree_def;
-		tree_def = rootp->getNextChild())
-		{
-			if (!tree_def->hasName("tree"))
-			{
-				LL_WARNS() << "Invalid tree definition node " << tree_def->getName() << LL_ENDL;
-				continue;
-			}
-			F32 F32_val;
-			LLUUID id;
-			S32 S32_val;
-			
-			// <FS:Ansariel> FIRE-7802: Grass and tree selection in build tool
-			std::string name;
-
-			bool success{ true };
-			S32 species;
-			static LLStdStringHandle species_id_string = LLXmlTree::addAttributeString("species_id");
-			if (!tree_def->getFastAttributeS32(species_id_string, species))
-			{
-				LL_WARNS() << "No species id defined" << LL_ENDL;
-				continue;
-			}
-
-			if (species < 0)
-			{
-				LL_WARNS() << "Invalid species id " << species << LL_ENDL;
-				continue;
-			}
-
-			if (sSpeciesTable.count(species))
-			{
-				LL_WARNS() << "Tree species " << species << " already defined! Duplicate discarded." << LL_ENDL;
-				continue;
-			}
-
-			TreeSpeciesData* newTree = new TreeSpeciesData();
-
-			static LLStdStringHandle texture_id_string = LLXmlTree::addAttributeString("texture_id");
-			success &= tree_def->getFastAttributeUUID(texture_id_string, id);
-			newTree->mTextureID = id;
-			
-			static LLStdStringHandle droop_string = LLXmlTree::addAttributeString("droop");
-			success &= tree_def->getFastAttributeF32(droop_string, F32_val);
-			newTree->mDroop = F32_val;
-
-			static LLStdStringHandle twist_string = LLXmlTree::addAttributeString("twist");
-			success &= tree_def->getFastAttributeF32(twist_string, F32_val);
-			newTree->mTwist = F32_val;
-			
-			static LLStdStringHandle branches_string = LLXmlTree::addAttributeString("branches");
-			success &= tree_def->getFastAttributeF32(branches_string, F32_val);
-			newTree->mBranches = F32_val;
-
-			static LLStdStringHandle depth_string = LLXmlTree::addAttributeString("depth");
-			success &= tree_def->getFastAttributeS32(depth_string, S32_val);
-			newTree->mDepth = S32_val;
-
-			static LLStdStringHandle scale_step_string = LLXmlTree::addAttributeString("scale_step");
-			success &= tree_def->getFastAttributeF32(scale_step_string, F32_val);
-			newTree->mScaleStep = F32_val;
-			
-			static LLStdStringHandle trunk_depth_string = LLXmlTree::addAttributeString("trunk_depth");
-			success &= tree_def->getFastAttributeS32(trunk_depth_string, S32_val);
-			newTree->mTrunkDepth = S32_val;
-			
-			static LLStdStringHandle branch_length_string = LLXmlTree::addAttributeString("branch_length");
-			success &= tree_def->getFastAttributeF32(branch_length_string, F32_val);
-			newTree->mBranchLength = F32_val;
-
-			static LLStdStringHandle trunk_length_string = LLXmlTree::addAttributeString("trunk_length");
-			success &= tree_def->getFastAttributeF32(trunk_length_string, F32_val);
-			newTree->mTrunkLength = F32_val;
-
-			static LLStdStringHandle leaf_scale_string = LLXmlTree::addAttributeString("leaf_scale");
-			success &= tree_def->getFastAttributeF32(leaf_scale_string, F32_val);
-			newTree->mLeafScale = F32_val;
-			
-			static LLStdStringHandle billboard_scale_string = LLXmlTree::addAttributeString("billboard_scale");
-			success &= tree_def->getFastAttributeF32(billboard_scale_string, F32_val);
-			newTree->mBillboardScale = F32_val;
-			
-			static LLStdStringHandle billboard_ratio_string = LLXmlTree::addAttributeString("billboard_ratio");
-			success &= tree_def->getFastAttributeF32(billboard_ratio_string, F32_val);
-			newTree->mBillboardRatio = F32_val;
-			
-			static LLStdStringHandle trunk_aspect_string = LLXmlTree::addAttributeString("trunk_aspect");
-			success &= tree_def->getFastAttributeF32(trunk_aspect_string, F32_val);
-			newTree->mTrunkAspect = F32_val;
-
-			static LLStdStringHandle branch_aspect_string = LLXmlTree::addAttributeString("branch_aspect");
-			success &= tree_def->getFastAttributeF32(branch_aspect_string, F32_val);
-			newTree->mBranchAspect = F32_val;
-
-			static LLStdStringHandle leaf_rotate_string = LLXmlTree::addAttributeString("leaf_rotate");
-			success &= tree_def->getFastAttributeF32(leaf_rotate_string, F32_val);
-			newTree->mRandomLeafRotate = F32_val;
-			
-			static LLStdStringHandle noise_mag_string = LLXmlTree::addAttributeString("noise_mag");
-			success &= tree_def->getFastAttributeF32(noise_mag_string, F32_val);
-			newTree->mNoiseMag = F32_val;
-
-			static LLStdStringHandle noise_scale_string = LLXmlTree::addAttributeString("noise_scale");
-			success &= tree_def->getFastAttributeF32(noise_scale_string, F32_val);
-			newTree->mNoiseScale = F32_val;
-
-			static LLStdStringHandle taper_string = LLXmlTree::addAttributeString("taper");
-			success &= tree_def->getFastAttributeF32(taper_string, F32_val);
-			newTree->mTaper = F32_val;
-
-			static LLStdStringHandle repeat_z_string = LLXmlTree::addAttributeString("repeat_z");
-			success &= tree_def->getFastAttributeF32(repeat_z_string, F32_val);
-			newTree->mRepeatTrunkZ = F32_val;
-
-			// <FS:Ansariel> FIRE-7802: Grass and tree selection in build tool
-			static LLStdStringHandle name_string = LLXmlTree::addAttributeString("name"); // MC
-			tree_def->getFastAttributeString(name_string, name);
-			newTree->mName = name;
-			// </FS:Ansariel>
-
-			sSpeciesTable[species] = newTree;
-
-			if (species >= sMaxTreeSpecies) sMaxTreeSpecies = species + 1;
-
-			if (!success)
-			{
-				// <FS:Ansariel> FIRE-7802: Grass and tree selection in build tool
-				//std::string name;
-				//static LLStdStringHandle name_string = LLXmlTree::addAttributeString("name");
-				//tree_def->getFastAttributeString(name_string, name);
-				// </FS:Ansariel>
-				LL_WARNS() << "Incomplete definition of tree " << name << LL_ENDL;
-			}
-		}
-		
-		bool have_all_trees {true};
-		std::string err;
-
-		for (S32 i=0;i<sMaxTreeSpecies;++i)
-		{
-			if (!sSpeciesTable.count(i))
-			{
-				err.append(llformat(" %d",i));
-				have_all_trees = false;
-			}
-		}
-
-		if (!have_all_trees) 
-		{
-			LLSD args;
-			args["SPECIES"] = err;
-			LLNotificationsUtil::add("ErrorUndefinedTrees", args);
-		}
-=======
     std::string xml_filename = gDirUtilp->getExpandedFilename(LL_PATH_APP_SETTINGS,"trees.xml");
 
     LLXmlTree tree_def_tree;
@@ -443,7 +276,6 @@
             args["SPECIES"] = err;
             LLNotificationsUtil::add("ErrorUndefinedTrees", args);
         }
->>>>>>> 1a8a5404
 };
 
 //static
@@ -458,69 +290,6 @@
                                           U32 block_num, EObjectUpdateType update_type,
                                           LLDataPacker *dp)
 {
-<<<<<<< HEAD
-	// Do base class updates...
-	U32 retval = LLViewerObject::processUpdateMessage(mesgsys, user_data, block_num, update_type, dp);
-
-	if (  (getVelocity().lengthSquared() > 0.f)
-		||(getAcceleration().lengthSquared() > 0.f)
-		||(getAngularVelocity().lengthSquared() > 0.f))
-	{
-		LL_INFOS() << "ACK! Moving tree!" << LL_ENDL;
-		setVelocity(LLVector3::zero);
-		setAcceleration(LLVector3::zero);
-		setAngularVelocity(LLVector3::zero);
-	}
-
-	if (update_type == OUT_TERSE_IMPROVED)
-	{
-		// Nothing else needs to be done for the terse message.
-		return retval;
-	}
-
-	// 
-	//  Load Instance-Specific data 
-	//
-	if (mData)
-	{
-		mSpecies = ((U8 *)mData)[0];
-	}
-	
-	if (!sSpeciesTable.count(mSpecies))
-	{
-		if (sSpeciesTable.size())
-		{
-			SpeciesMap::const_iterator it = sSpeciesTable.begin();
-			mSpecies = (*it).first;
-		}
-	}
-
-	//
-	//  Load Species-Specific data 
-	//
-	static const S32 MAX_TREE_TEXTURE_VIRTURE_SIZE_RESET_INTERVAL = 32 ; //frames.
-	mTreeImagep = LLViewerTextureManager::getFetchedTexture(sSpeciesTable[mSpecies]->mTextureID, FTT_DEFAULT, true, LLGLTexture::BOOST_NONE, LLViewerTexture::LOD_TEXTURE);
-	mTreeImagep->setMaxVirtualSizeResetInterval(MAX_TREE_TEXTURE_VIRTURE_SIZE_RESET_INTERVAL); //allow to wait for at most 16 frames to reset virtual size.
-
-	mBranchLength = sSpeciesTable[mSpecies]->mBranchLength;
-	mTrunkLength = sSpeciesTable[mSpecies]->mTrunkLength;
-	mLeafScale = sSpeciesTable[mSpecies]->mLeafScale;
-	mDroop = sSpeciesTable[mSpecies]->mDroop;
-	mTwist = sSpeciesTable[mSpecies]->mTwist;
-	mBranches = sSpeciesTable[mSpecies]->mBranches;
-	mDepth = sSpeciesTable[mSpecies]->mDepth;
-	mScaleStep = sSpeciesTable[mSpecies]->mScaleStep;
-	mTrunkDepth = sSpeciesTable[mSpecies]->mTrunkDepth;
-	mBillboardScale = sSpeciesTable[mSpecies]->mBillboardScale;
-	mBillboardRatio = sSpeciesTable[mSpecies]->mBillboardRatio;
-	mTrunkAspect = sSpeciesTable[mSpecies]->mTrunkAspect;
-	mBranchAspect = sSpeciesTable[mSpecies]->mBranchAspect;
-	
-	// position change not caused by us, etc.  make sure to rebuild.
-	gPipeline.markRebuild(mDrawable, LLDrawable::REBUILD_ALL);
-
-	return retval;
-=======
     // Do base class updates...
     U32 retval = LLViewerObject::processUpdateMessage(mesgsys, user_data, block_num, update_type, dp);
 
@@ -582,7 +351,6 @@
     gPipeline.markRebuild(mDrawable, LLDrawable::REBUILD_ALL);
 
     return retval;
->>>>>>> 1a8a5404
 }
 
 void LLVOTree::idleUpdate(LLAgent &agent, const F64 &time)
@@ -712,13 +480,8 @@
 
 LLDrawable* LLVOTree::createDrawable(LLPipeline *pipeline)
 {
-<<<<<<< HEAD
-	pipeline->allocDrawable(this);
-	mDrawable->setLit(false);
-=======
     pipeline->allocDrawable(this);
     mDrawable->setLit(false);
->>>>>>> 1a8a5404
 
     mDrawable->setRenderType(LLPipeline::RENDER_TYPE_TREE);
 
@@ -742,61 +505,6 @@
 {
     LL_PROFILE_ZONE_SCOPED;
 
-<<<<<<< HEAD
-	if(mTrunkLOD >= sMAX_NUM_TREE_LOD_LEVELS) //do not display the tree.
-	{
-		mReferenceBuffer = NULL ;
-		LLFace * facep = drawable->getFace(0);
-		if (facep)
-		{
-			facep->setVertexBuffer(NULL);
-		}
-		return true ;
-	}
-
-	if (mDrawable->getFace(0) &&
-		(mReferenceBuffer.isNull() || !mDrawable->getFace(0)->getVertexBuffer()))
-	{
-		const F32 SRR3 = 0.577350269f; // sqrt(1/3)
-		const F32 SRR2 = 0.707106781f; // sqrt(1/2)
-		U32 i, j;
-
-		U32 slices = MAX_SLICES;
-
-		S32 max_indices = LEAF_INDICES;
-		S32 max_vertices = LEAF_VERTICES;
-		S32 lod;
-
-		LLFace *face = drawable->getFace(0);
-		if (!face) return true;
-
-		face->mCenterAgent = getPositionAgent();
-		face->mCenterLocal = face->mCenterAgent;
-
-		for (lod = 0; lod < sMAX_NUM_TREE_LOD_LEVELS; lod++)
-		{
-			slices = sLODSlices[lod];
-			sLODVertexOffset[lod] = max_vertices;
-			sLODVertexCount[lod] = slices*slices;
-			sLODIndexOffset[lod] = max_indices;
-			sLODIndexCount[lod] = (slices-1)*(slices-1)*6;
-			max_indices += sLODIndexCount[lod];
-			max_vertices += sLODVertexCount[lod];
-		}
-
-		mReferenceBuffer = new LLVertexBuffer(LLDrawPoolTree::VERTEX_DATA_MASK);
-		if (!mReferenceBuffer->allocateBuffer(max_vertices, max_indices))
-		{
-			LL_WARNS() << "Failed to allocate Vertex Buffer on update to "
-				<< max_vertices << " vertices and "
-				<< max_indices << " indices" << LL_ENDL;
-			mReferenceBuffer = NULL; //unref
-			return true;
-		}
-
-		LLStrider<LLVector3> vertices;
-		LLStrider<LLVector3> normals;
-=======
     if(mTrunkLOD >= sMAX_NUM_TREE_LOD_LEVELS) //do not display the tree.
     {
         mReferenceBuffer = NULL ;
@@ -850,7 +558,6 @@
 
         LLStrider<LLVector3> vertices;
         LLStrider<LLVector3> normals;
->>>>>>> 1a8a5404
         LLStrider<LLColor4U> colors;
         LLStrider<LLVector2> tex_coords;
         LLStrider<U16> indicesp;
@@ -1175,14 +882,7 @@
     //generate tree mesh
     updateMesh();
 
-<<<<<<< HEAD
-	//generate tree mesh
-	updateMesh();
-	
-	return true;
-=======
     return true;
->>>>>>> 1a8a5404
 }
 
 void LLVOTree::updateMesh()
@@ -1483,54 +1183,6 @@
 }
 
 bool LLVOTree::lineSegmentIntersect(const LLVector4a& start, const LLVector4a& end, S32 face, bool pick_transparent, bool pick_rigged, bool pick_unselectable, S32 *face_hitp,
-<<<<<<< HEAD
-								  LLVector4a* intersection,LLVector2* tex_coord, LLVector4a* normal, LLVector4a* tangent)
-{
-
-	if (!lineSegmentBoundingBox(start, end))
-	{
-		return false;
-	}
-
-	const LLVector4a* exta = mDrawable->getSpatialExtents();
-
-	//VECTORIZE THIS
-	LLVector3 ext[2];
-	ext[0].set(exta[0].getF32ptr());
-	ext[1].set(exta[1].getF32ptr());
-	
-	LLVector3 center = (ext[1]+ext[0])*0.5f;
-	LLVector3 size = (ext[1]-ext[0]);
-
-	LLQuaternion quat = getRotation();
-
-	center -= LLVector3(0,0,size.magVec() * 0.25f)*quat;
-
-	size.scaleVec(LLVector3(0.25f, 0.25f, 1.f));
-	size.mV[0] = llmin(size.mV[0], 1.f);
-	size.mV[1] = llmin(size.mV[1], 1.f);
-
-	LLVector3 pos, norm;
-		
-	LLVector3 start3(start.getF32ptr());
-	LLVector3 end3(end.getF32ptr());
-
-	if (linesegment_tetrahedron(start3, end3, center, size, quat, pos, norm))
-	{
-		if (intersection)
-		{
-			intersection->load3(pos.mV);
-		}
-
-		if (normal)
-		{
-			normal->load3(norm.mV);
-		}
-		return true;
-	}
-	
-	return false;
-=======
                                   LLVector4a* intersection,LLVector2* tex_coord, LLVector4a* normal, LLVector4a* tangent)
 {
 
@@ -1577,7 +1229,6 @@
     }
 
     return false;
->>>>>>> 1a8a5404
 }
 
 U32 LLVOTree::getPartitionType() const
