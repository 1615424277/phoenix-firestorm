--- conflicted
+++ resolved
@@ -1121,19 +1121,8 @@
 	mDrawable->setPositionGroup(pos);
 }
 
-<<<<<<< HEAD
-//BOOL LLVOTree::lineSegmentIntersect(const LLVector4a& start, const LLVector4a& end, S32 face, BOOL pick_transparent, S32 *face_hitp,
-//									  LLVector4a* intersection,LLVector2* tex_coord, LLVector4a* normal, LLVector4a* tangent)
-// [SL:KB] - Patch: UI-PickRiggedAttachment | Checked: 2012-07-12 (Catznip-3.3)
 BOOL LLVOTree::lineSegmentIntersect(const LLVector4a& start, const LLVector4a& end, S32 face, BOOL pick_transparent, BOOL pick_rigged, S32 *face_hitp,
 								  LLVector4a* intersection,LLVector2* tex_coord, LLVector4a* normal, LLVector4a* tangent)
-									  
-// [/SL:KB]
-=======
-BOOL LLVOTree::lineSegmentIntersect(const LLVector4a& start, const LLVector4a& end, S32 face, BOOL pick_transparent, BOOL pick_rigged, S32 *face_hitp,
-									  LLVector4a* intersection,LLVector2* tex_coord, LLVector4a* normal, LLVector4a* tangent)
-	
->>>>>>> cf53c157
 {
 
 	if (!lineSegmentBoundingBox(start, end))
