--- conflicted
+++ resolved
@@ -1,1950 +1,1383 @@
-/**
- * @file llviewertexteditor.cpp
- * @brief Text editor widget to let users enter a multi-line document.
- *
- * $LicenseInfo:firstyear=2001&license=viewerlgpl$
- * Second Life Viewer Source Code
- * Copyright (C) 2010, Linden Research, Inc.
- *
- * This library is free software; you can redistribute it and/or
- * modify it under the terms of the GNU Lesser General Public
- * License as published by the Free Software Foundation;
- * version 2.1 of the License only.
- *
- * This library is distributed in the hope that it will be useful,
- * but WITHOUT ANY WARRANTY; without even the implied warranty of
- * MERCHANTABILITY or FITNESS FOR A PARTICULAR PURPOSE.  See the GNU
- * Lesser General Public License for more details.
- *
- * You should have received a copy of the GNU Lesser General Public
- * License along with this library; if not, write to the Free Software
- * Foundation, Inc., 51 Franklin Street, Fifth Floor, Boston, MA  02110-1301  USA
- *
- * Linden Research, Inc., 945 Battery Street, San Francisco, CA  94111  USA
- * $/LicenseInfo$
- */
-
-#include "llviewerprecompiledheaders.h"
-
-#include "llviewertexteditor.h"
-
-#include "llagent.h"
-#include "llaudioengine.h"
-#include "llavataractions.h"
-#include "llenvironment.h"
-#include "llfloaterreg.h"
-#include "llfloatersidepanelcontainer.h"
-#include "llfloaterworldmap.h"
-#include "llfocusmgr.h"
-#include "llinspecttexture.h"
-#include "llinventorybridge.h"
-#include "llinventorydefines.h"
-#include "llinventorymodel.h"
-#include "lllandmark.h"
-#include "lllandmarkactions.h"
-#include "lllandmarklist.h"
-#include "llmaterialeditor.h"
-#include "llmemorystream.h"
-#include "llmenugl.h"
-#include "llnotecard.h"
-#include "llnotificationsutil.h"
-#include "llpanelplaces.h"
-#include "llpreview.h"
-#include "llpreviewnotecard.h"
-#include "llpreviewtexture.h"
-#include "llscrollbar.h"
-#include "llscrollcontainer.h"
-#include "lltooldraganddrop.h"
-#include "lltooltip.h"
-#include "lltrans.h"
-#include "lluictrlfactory.h"
-#include "llviewerassettype.h"
-#include "llviewercontrol.h"
-#include "llviewerinventory.h"
-#include "llviewertexturelist.h"
-#include "llviewerwindow.h"
-
-static LLDefaultChildRegistry::Register<LLViewerTextEditor> r("text_editor");
-
-///-----------------------------------------------------------------------
-///  Class LLEmbeddedLandmarkCopied
-///-----------------------------------------------------------------------
-class LLEmbeddedLandmarkCopied: public LLInventoryCallback
-{
-public:
-
-    LLEmbeddedLandmarkCopied(){}
-    void fire(const LLUUID& inv_item)
-    {
-        showInfo(inv_item);
-    }
-    static void showInfo(const LLUUID& landmark_inv_id)
-    {
-        LLSD key;
-        key["type"] = "landmark";
-        key["id"] = landmark_inv_id;
-        LLFloaterSidePanelContainer::showPanel("places", key);
-    }
-    static void processForeignLandmark(LLLandmark* landmark,
-            const LLUUID& object_id, const LLUUID& notecard_inventory_id,
-            LLPointer<LLInventoryItem> item_ptr)
-    {
-        LLVector3d global_pos;
-        landmark->getGlobalPos(global_pos);
-        LLViewerInventoryItem* agent_landmark =
-                LLLandmarkActions::findLandmarkForGlobalPos(global_pos);
-
-        if (agent_landmark)
-        {
-            showInfo(agent_landmark->getUUID());
-        }
-        else
-        {
-            if (item_ptr.isNull())
-            {
-                // check to prevent a crash. See EXT-8459.
-                LL_WARNS() << "Passed handle contains a dead inventory item. Most likely notecard has been closed and embedded item was destroyed." << LL_ENDL;
-            }
-            else
-            {
-                LLInventoryItem* item = item_ptr.get();
-                LLPointer<LLEmbeddedLandmarkCopied> cb = new LLEmbeddedLandmarkCopied();
-                copy_inventory_from_notecard(get_folder_by_itemtype(item),
-                                             object_id,
-                                             notecard_inventory_id,
-                                             item,
-                                             gInventoryCallbacks.registerCB(cb));
-            }
-        }
-    }
-};
-///----------------------------------------------------------------------------
-/// Class LLEmbeddedNotecardOpener
-///----------------------------------------------------------------------------
-class LLEmbeddedNotecardOpener : public LLInventoryCallback
-{
-    LLViewerTextEditor* mTextEditor;
-
-public:
-    LLEmbeddedNotecardOpener()
-        : mTextEditor(NULL)
-    {
-    }
-
-    void setEditor(LLViewerTextEditor* e) {mTextEditor = e;}
-
-    // override
-    void fire(const LLUUID& inv_item)
-    {
-        if(!mTextEditor)
-        {
-            // The parent text editor may have vanished by now.
-            // In that case just quit.
-            return;
-        }
-
-        LLInventoryItem* item = gInventory.getItem(inv_item);
-        if(!item)
-        {
-            LL_WARNS() << "Item add reported, but not found in inventory!: " << inv_item << LL_ENDL;
-        }
-        else
-        {
-            if(!gSavedSettings.getBOOL("ShowNewInventory"))
-            {
-                LLFloaterReg::showInstance("preview_notecard", LLSD(item->getUUID()), TAKE_FOCUS_YES);
-            }
-        }
-    }
-};
-
-//
-// class LLEmbeddedItemSegment
-//
-
-const S32 EMBEDDED_ITEM_LABEL_PADDING = 2;
-
-class LLEmbeddedItemSegment : public LLTextSegment
-{
-public:
-<<<<<<< HEAD
-	LLEmbeddedItemSegment(S32 pos, LLUIImagePtr image, LLPointer<LLInventoryItem> inv_item, LLTextEditor& editor)
-	:	LLTextSegment(pos, pos + 1),
-		mImage(image),
-		mLabel(utf8str_to_wstring(inv_item->getName())),
-		mItem(inv_item),
-		mEditor(editor)
-	{
-
-		mStyle = new LLStyle(LLStyle::Params().font(LLFontGL::getFontSansSerif()));
-		mToolTip = inv_item->getName() + '\n' + inv_item->getDescription();
-	}
-
-	/*virtual*/ bool getDimensionsF32(S32 first_char, S32 num_chars, F32& width, S32& height) const
-	{
-		if (num_chars == 0)
-		{
-			width = 0;
-			height = 0;
-		}
-		else
-		{
-			width = EMBEDDED_ITEM_LABEL_PADDING + mImage->getWidth() + mStyle->getFont()->getWidthF32(mLabel.c_str());
-			height = llmax(mImage->getHeight(), mStyle->getFont()->getLineHeight());
-		}
-		return false;
-	}
-
-	/*virtual*/ S32				getNumChars(S32 num_pixels, S32 segment_offset, S32 line_offset, S32 max_chars, S32 line_ind) const
-	{
-		// always draw at beginning of line
-		if (line_offset == 0)
-		{
-			return 1;
-		}
-		else
-		{
-			S32 width, height;
-			getDimensions(mStart, 1, width, height);
-			if (width > num_pixels) 
-			{
-				return 0;
-			}
-			else
-			{
-				return 1;
-			}
-		}
-	}
-	/*virtual*/ F32				draw(S32 start, S32 end, S32 selection_start, S32 selection_end, const LLRectf& draw_rect)
-	{
-		LLRectf image_rect = draw_rect;
-		image_rect.mRight = image_rect.mLeft + mImage->getWidth();
-		image_rect.mTop = image_rect.mBottom + mImage->getHeight();
-		mImage->draw(LLRect(image_rect.mLeft, image_rect.mTop, image_rect.mRight, image_rect.mBottom));
-
-		LLColor4 color;
-		if (mEditor.getReadOnly())
-		{
-			color = LLUIColorTable::instance().getColor("TextEmbeddedItemReadOnlyColor");
-		}
-		else
-		{
-			color = LLUIColorTable::instance().getColor("TextEmbeddedItemColor");
-		}
-
-		F32 right_x;
-		mStyle->getFont()->render(mLabel, 0, image_rect.mRight + EMBEDDED_ITEM_LABEL_PADDING, draw_rect.mTop, color, LLFontGL::LEFT, LLFontGL::TOP, LLFontGL::UNDERLINE, LLFontGL::NO_SHADOW, mLabel.length(), S32_MAX, &right_x);
-		return right_x;
-	}
-	
-	/*virtual*/ bool			canEdit() const { return false; }
-
-
-	/*virtual*/ bool			handleHover(S32 x, S32 y, MASK mask)
-	{
-		LLUI::getInstance()->getWindow()->setCursor(UI_CURSOR_HAND);
-		return true;
-	}
-	virtual bool				handleToolTip(S32 x, S32 y, MASK mask )
-	{ 
-		if (mItem->getThumbnailUUID().notNull())
-		{
-=======
-    LLEmbeddedItemSegment(S32 pos, LLUIImagePtr image, LLPointer<LLInventoryItem> inv_item, LLTextEditor& editor)
-    :   LLTextSegment(pos, pos + 1),
-        mImage(image),
-        mLabel(utf8str_to_wstring(inv_item->getName())),
-        mItem(inv_item),
-        mEditor(editor)
-    {
-
-        mStyle = new LLStyle(LLStyle::Params().font(LLFontGL::getFontSansSerif()));
-        mToolTip = inv_item->getName() + '\n' + inv_item->getDescription();
-    }
-
-    /*virtual*/ bool getDimensionsF32(S32 first_char, S32 num_chars, F32& width, S32& height) const
-    {
-        if (num_chars == 0)
-        {
-            width = 0;
-            height = 0;
-        }
-        else
-        {
-            width = EMBEDDED_ITEM_LABEL_PADDING + mImage->getWidth() + mStyle->getFont()->getWidthF32(mLabel.c_str());
-            height = llmax(mImage->getHeight(), mStyle->getFont()->getLineHeight());
-        }
-        return false;
-    }
-
-    /*virtual*/ S32             getNumChars(S32 num_pixels, S32 segment_offset, S32 line_offset, S32 max_chars, S32 line_ind) const
-    {
-        // always draw at beginning of line
-        if (line_offset == 0)
-        {
-            return 1;
-        }
-        else
-        {
-            S32 width, height;
-            getDimensions(mStart, 1, width, height);
-            if (width > num_pixels)
-            {
-                return 0;
-            }
-            else
-            {
-                return 1;
-            }
-        }
-    }
-    /*virtual*/ F32             draw(S32 start, S32 end, S32 selection_start, S32 selection_end, const LLRectf& draw_rect)
-    {
-        LLRectf image_rect = draw_rect;
-        image_rect.mRight = image_rect.mLeft + mImage->getWidth();
-        image_rect.mTop = image_rect.mBottom + mImage->getHeight();
-        mImage->draw(LLRect(image_rect.mLeft, image_rect.mTop, image_rect.mRight, image_rect.mBottom));
-
-        LLColor4 color;
-        if (mEditor.getReadOnly())
-        {
-            color = LLUIColorTable::instance().getColor("TextEmbeddedItemReadOnlyColor");
-        }
-        else
-        {
-            color = LLUIColorTable::instance().getColor("TextEmbeddedItemColor");
-        }
-
-        F32 right_x;
-        mStyle->getFont()->render(mLabel, 0, image_rect.mRight + EMBEDDED_ITEM_LABEL_PADDING, draw_rect.mTop, color, LLFontGL::LEFT, LLFontGL::TOP, LLFontGL::UNDERLINE, LLFontGL::NO_SHADOW, mLabel.length(), S32_MAX, &right_x);
-        return right_x;
-    }
-
-    /*virtual*/ bool            canEdit() const { return false; }
-
-
-    /*virtual*/ BOOL            handleHover(S32 x, S32 y, MASK mask)
-    {
-        LLUI::getInstance()->getWindow()->setCursor(UI_CURSOR_HAND);
-        return TRUE;
-    }
-    virtual BOOL                handleToolTip(S32 x, S32 y, MASK mask )
-    {
-        if (mItem->getThumbnailUUID().notNull())
-        {
->>>>>>> e1623bb2
-            LLSD params;
-            params["inv_type"] = mItem->getInventoryType();
-            params["thumbnail_id"] = mItem->getThumbnailUUID();
-            params["asset_id"] = mItem->getAssetUUID();
-
-<<<<<<< HEAD
-			return true;
-		}
-
-		if (!mToolTip.empty())
-		{
-			LLToolTipMgr::instance().show(mToolTip);
-			return true;
-		}
-		return false; 
-	}
-=======
-            LLToolTipMgr::instance().show(LLToolTip::Params()
-                    .message(mToolTip)
-                    .create_callback(boost::bind(&LLInspectTextureUtil::createInventoryToolTip, _1))
-                    .create_params(params));
-
-            return TRUE;
-        }
->>>>>>> e1623bb2
-
-        if (!mToolTip.empty())
-        {
-            LLToolTipMgr::instance().show(mToolTip);
-            return TRUE;
-        }
-        return FALSE;
-    }
-
-    /*virtual*/ LLStyleConstSP      getStyle() const { return mStyle; }
-
-private:
-    LLUIImagePtr    mImage;
-    LLWString       mLabel;
-    LLStyleSP       mStyle;
-    std::string     mToolTip;
-    LLPointer<LLInventoryItem> mItem;
-    LLTextEditor&   mEditor;
-};
-
-
-
-////////////////////////////////////////////////////////////
-// LLEmbeddedItems
-//
-// Embedded items are stored as:
-// * A global map of llwchar to LLInventoryItem
-// ** This is unique for each item embedded in any notecard
-//    to support copy/paste across notecards
-// * A per-notecard set of embeded llwchars for easy removal
-//   from the global list
-// * A per-notecard vector of embedded lwchars for mapping from
-//   old style 0x80 + item format notechards
-
-class LLEmbeddedItems
-{
-public:
-    LLEmbeddedItems(const LLViewerTextEditor* editor);
-    ~LLEmbeddedItems();
-    void clear();
-
-    // return true if there are no embedded items.
-    bool empty();
-
-    BOOL    insertEmbeddedItem(LLInventoryItem* item, llwchar* value, bool is_new);
-    BOOL    removeEmbeddedItem( llwchar ext_char );
-
-<<<<<<< HEAD
-	// return true if there are no embedded items.
-	bool empty();
-	
-	bool	insertEmbeddedItem(LLInventoryItem* item, llwchar* value, bool is_new);
-	bool	removeEmbeddedItem( llwchar ext_char );
-
-	bool	hasEmbeddedItem(llwchar ext_char); // returns true if /this/ editor has an entry for this item
-	LLUIImagePtr getItemImage(llwchar ext_char) const;
-=======
-    BOOL    hasEmbeddedItem(llwchar ext_char); // returns TRUE if /this/ editor has an entry for this item
-    LLUIImagePtr getItemImage(llwchar ext_char) const;
-
-    void    getEmbeddedItemList( std::vector<LLPointer<LLInventoryItem> >& items );
-    void    addItems(const std::vector<LLPointer<LLInventoryItem> >& items);
->>>>>>> e1623bb2
-
-    llwchar getEmbeddedCharFromIndex(S32 index);
-
-    void    removeUnusedChars();
-    void    copyUsedCharsToIndexed();
-    S32     getIndexFromEmbeddedChar(llwchar wch);
-
-    void    markSaved();
-
-<<<<<<< HEAD
-	void	markSaved();
-	
-	static LLPointer<LLInventoryItem> getEmbeddedItemPtr(llwchar ext_char); // returns pointer to item from static list
-	static bool getEmbeddedItemSaved(llwchar ext_char); // returns whether item from static list is saved
-
-private:
-
-	struct embedded_info_t
-	{
-		LLPointer<LLInventoryItem> mItemPtr;
-		bool mSaved;
-	};
-	typedef std::map<llwchar, embedded_info_t > item_map_t;
-	static item_map_t sEntries;
-	static std::stack<llwchar> sFreeEntries;
-
-	std::set<llwchar> mEmbeddedUsedChars;	 // list of used llwchars
-	std::vector<llwchar> mEmbeddedIndexedChars; // index -> wchar for 0x80 + index format
-	const LLViewerTextEditor* mEditor;
-=======
-    static LLPointer<LLInventoryItem> getEmbeddedItemPtr(llwchar ext_char); // returns pointer to item from static list
-    static BOOL getEmbeddedItemSaved(llwchar ext_char); // returns whether item from static list is saved
-
-private:
-
-    struct embedded_info_t
-    {
-        LLPointer<LLInventoryItem> mItemPtr;
-        BOOL mSaved;
-    };
-    typedef std::map<llwchar, embedded_info_t > item_map_t;
-    static item_map_t sEntries;
-    static std::stack<llwchar> sFreeEntries;
-
-    std::set<llwchar> mEmbeddedUsedChars;    // list of used llwchars
-    std::vector<llwchar> mEmbeddedIndexedChars; // index -> wchar for 0x80 + index format
-    const LLViewerTextEditor* mEditor;
->>>>>>> e1623bb2
-};
-
-//statics
-LLEmbeddedItems::item_map_t LLEmbeddedItems::sEntries;
-std::stack<llwchar> LLEmbeddedItems::sFreeEntries;
-
-LLEmbeddedItems::LLEmbeddedItems(const LLViewerTextEditor* editor)
-    : mEditor(editor)
-{
-}
-
-LLEmbeddedItems::~LLEmbeddedItems()
-{
-    clear();
-}
-
-void LLEmbeddedItems::clear()
-{
-    // Remove entries for this editor from static list
-    for (std::set<llwchar>::iterator iter = mEmbeddedUsedChars.begin();
-         iter != mEmbeddedUsedChars.end();)
-    {
-        std::set<llwchar>::iterator nextiter = iter++;
-        removeEmbeddedItem(*nextiter);
-    }
-    mEmbeddedUsedChars.clear();
-    mEmbeddedIndexedChars.clear();
-}
-
-bool LLEmbeddedItems::empty()
-{
-    removeUnusedChars();
-    return mEmbeddedUsedChars.empty();
-}
-
-// Inserts a new unique entry
-bool LLEmbeddedItems::insertEmbeddedItem( LLInventoryItem* item, llwchar* ext_char, bool is_new)
-{
-<<<<<<< HEAD
-	// Now insert a new one
-	llwchar wc_emb;
-	if (!sFreeEntries.empty())
-	{
-		wc_emb = sFreeEntries.top();
-		sFreeEntries.pop();
-	}
-	else if (sEntries.empty())
-	{
-		wc_emb = LLTextEditor::FIRST_EMBEDDED_CHAR;
-	}
-	else
-	{
-		item_map_t::iterator last = sEntries.end();
-		--last;
-		wc_emb = last->first;
-		if (wc_emb >= LLTextEditor::LAST_EMBEDDED_CHAR)
-		{
-			return false;
-		}
-		++wc_emb;
-	}
-
-	sEntries[wc_emb].mItemPtr = item;
-	sEntries[wc_emb].mSaved = !is_new;
-	*ext_char = wc_emb;
-	mEmbeddedUsedChars.insert(wc_emb);
-	return true;
-=======
-    // Now insert a new one
-    llwchar wc_emb;
-    if (!sFreeEntries.empty())
-    {
-        wc_emb = sFreeEntries.top();
-        sFreeEntries.pop();
-    }
-    else if (sEntries.empty())
-    {
-        wc_emb = LLTextEditor::FIRST_EMBEDDED_CHAR;
-    }
-    else
-    {
-        item_map_t::iterator last = sEntries.end();
-        --last;
-        wc_emb = last->first;
-        if (wc_emb >= LLTextEditor::LAST_EMBEDDED_CHAR)
-        {
-            return FALSE;
-        }
-        ++wc_emb;
-    }
-
-    sEntries[wc_emb].mItemPtr = item;
-    sEntries[wc_emb].mSaved = is_new ? FALSE : TRUE;
-    *ext_char = wc_emb;
-    mEmbeddedUsedChars.insert(wc_emb);
-    return TRUE;
->>>>>>> e1623bb2
-}
-
-// Removes an entry (all entries are unique)
-bool LLEmbeddedItems::removeEmbeddedItem( llwchar ext_char )
-{
-<<<<<<< HEAD
-	mEmbeddedUsedChars.erase(ext_char);
-	item_map_t::iterator iter = sEntries.find(ext_char);
-	if (iter != sEntries.end())
-	{
-		sEntries.erase(ext_char);
-		sFreeEntries.push(ext_char);
-		return true;
-	}
-	return false;
-=======
-    mEmbeddedUsedChars.erase(ext_char);
-    item_map_t::iterator iter = sEntries.find(ext_char);
-    if (iter != sEntries.end())
-    {
-        sEntries.erase(ext_char);
-        sFreeEntries.push(ext_char);
-        return TRUE;
-    }
-    return FALSE;
->>>>>>> e1623bb2
-}
-
-// static
-LLPointer<LLInventoryItem> LLEmbeddedItems::getEmbeddedItemPtr(llwchar ext_char)
-{
-    if( ext_char >= LLTextEditor::FIRST_EMBEDDED_CHAR && ext_char <= LLTextEditor::LAST_EMBEDDED_CHAR )
-    {
-        item_map_t::iterator iter = sEntries.find(ext_char);
-        if (iter != sEntries.end())
-        {
-            return iter->second.mItemPtr;
-        }
-    }
-    return NULL;
-}
-
-// static
-bool LLEmbeddedItems::getEmbeddedItemSaved(llwchar ext_char)
-{
-<<<<<<< HEAD
-	if( ext_char >= LLTextEditor::FIRST_EMBEDDED_CHAR && ext_char <= LLTextEditor::LAST_EMBEDDED_CHAR )
-	{
-		item_map_t::iterator iter = sEntries.find(ext_char);
-		if (iter != sEntries.end())
-		{
-			return iter->second.mSaved;
-		}
-	}
-	return false;
-=======
-    if( ext_char >= LLTextEditor::FIRST_EMBEDDED_CHAR && ext_char <= LLTextEditor::LAST_EMBEDDED_CHAR )
-    {
-        item_map_t::iterator iter = sEntries.find(ext_char);
-        if (iter != sEntries.end())
-        {
-            return iter->second.mSaved;
-        }
-    }
-    return FALSE;
->>>>>>> e1623bb2
-}
-
-llwchar LLEmbeddedItems::getEmbeddedCharFromIndex(S32 index)
-{
-    if (index >= (S32)mEmbeddedIndexedChars.size())
-    {
-        LL_WARNS() << "No item for embedded char " << index << " using LL_UNKNOWN_CHAR" << LL_ENDL;
-        return LL_UNKNOWN_CHAR;
-    }
-    return mEmbeddedIndexedChars[index];
-}
-
-void LLEmbeddedItems::removeUnusedChars()
-{
-    std::set<llwchar> used = mEmbeddedUsedChars;
-    const LLWString& wtext = mEditor->getWText();
-    for (S32 i=0; i<(S32)wtext.size(); i++)
-    {
-        llwchar wc = wtext[i];
-        if( wc >= LLTextEditor::FIRST_EMBEDDED_CHAR && wc <= LLTextEditor::LAST_EMBEDDED_CHAR )
-        {
-            used.erase(wc);
-        }
-    }
-    // Remove chars not actually used
-    for (std::set<llwchar>::iterator iter = used.begin();
-         iter != used.end(); ++iter)
-    {
-        removeEmbeddedItem(*iter);
-    }
-}
-
-void LLEmbeddedItems::copyUsedCharsToIndexed()
-{
-    // Prune unused items
-    removeUnusedChars();
-
-    // Copy all used llwchars to mEmbeddedIndexedChars
-    mEmbeddedIndexedChars.clear();
-    for (std::set<llwchar>::iterator iter = mEmbeddedUsedChars.begin();
-         iter != mEmbeddedUsedChars.end(); ++iter)
-    {
-        mEmbeddedIndexedChars.push_back(*iter);
-    }
-}
-
-S32 LLEmbeddedItems::getIndexFromEmbeddedChar(llwchar wch)
-{
-    S32 idx = 0;
-    for (std::vector<llwchar>::iterator iter = mEmbeddedIndexedChars.begin();
-         iter != mEmbeddedIndexedChars.end(); ++iter)
-    {
-        if (wch == *iter)
-            break;
-        ++idx;
-    }
-    if (idx < (S32)mEmbeddedIndexedChars.size())
-    {
-        return idx;
-    }
-    else
-    {
-        LL_WARNS() << "Embedded char " << wch << " not found, using 0" << LL_ENDL;
-        return 0;
-    }
-}
-
-bool LLEmbeddedItems::hasEmbeddedItem(llwchar ext_char)
-{
-<<<<<<< HEAD
-	std::set<llwchar>::iterator iter = mEmbeddedUsedChars.find(ext_char);
-	if (iter != mEmbeddedUsedChars.end())
-	{
-		return true;
-	}
-	return false;
-=======
-    std::set<llwchar>::iterator iter = mEmbeddedUsedChars.find(ext_char);
-    if (iter != mEmbeddedUsedChars.end())
-    {
-        return TRUE;
-    }
-    return FALSE;
->>>>>>> e1623bb2
-}
-
-
-LLUIImagePtr LLEmbeddedItems::getItemImage(llwchar ext_char) const
-{
-    LLInventoryItem* item = getEmbeddedItemPtr(ext_char);
-    if (item)
-    {
-        const char* img_name = "";
-        switch( item->getType() )
-        {
-            case LLAssetType::AT_TEXTURE:
-                if(item->getInventoryType() == LLInventoryType::IT_SNAPSHOT)
-                {
-                    img_name = "Inv_Snapshot";
-                }
-                else
-                {
-                    img_name = "Inv_Texture";
-                }
-
-                break;
-            case LLAssetType::AT_SOUND:         img_name = "Inv_Sound";     break;
-            case LLAssetType::AT_CLOTHING:      img_name = "Inv_Clothing";  break;
-            case LLAssetType::AT_OBJECT:
-                img_name = LLInventoryItemFlags::II_FLAGS_OBJECT_HAS_MULTIPLE_ITEMS & item->getFlags() ?
-                    "Inv_Object_Multi" : "Inv_Object";
-                break;
-            case LLAssetType::AT_CALLINGCARD:   img_name = "Inv_CallingCard"; break;
-            case LLAssetType::AT_LANDMARK:      img_name = "Inv_Landmark";  break;
-            case LLAssetType::AT_NOTECARD:      img_name = "Inv_Notecard";  break;
-            case LLAssetType::AT_LSL_TEXT:      img_name = "Inv_Script";    break;
-            case LLAssetType::AT_BODYPART:      img_name = "Inv_Skin";      break;
-            case LLAssetType::AT_ANIMATION:     img_name = "Inv_Animation"; break;
-            case LLAssetType::AT_GESTURE:       img_name = "Inv_Gesture";   break;
-            case LLAssetType::AT_MESH:          img_name = "Inv_Mesh";      break;
-            case LLAssetType::AT_SETTINGS:      img_name = "Inv_Settings"; break;
-            case LLAssetType::AT_MATERIAL:      img_name = "Inv_Material"; break;
-            default:                            img_name = "Inv_Invalid";  break; // use the Inv_Invalid icon for undefined object types (see MAINT-3981)
-
-        }
-
-        return LLUI::getUIImage(img_name);
-    }
-    return LLUIImagePtr();
-}
-
-
-void LLEmbeddedItems::addItems(const std::vector<LLPointer<LLInventoryItem> >& items)
-{
-    for (std::vector<LLPointer<LLInventoryItem> >::const_iterator iter = items.begin();
-         iter != items.end(); ++iter)
-    {
-        LLInventoryItem* item = *iter;
-        if (item)
-        {
-            llwchar wc;
-            if (!insertEmbeddedItem( item, &wc, false ))
-            {
-                break;
-            }
-            mEmbeddedIndexedChars.push_back(wc);
-        }
-    }
-}
-
-void LLEmbeddedItems::getEmbeddedItemList( std::vector<LLPointer<LLInventoryItem> >& items )
-{
-    for (std::set<llwchar>::iterator iter = mEmbeddedUsedChars.begin(); iter != mEmbeddedUsedChars.end(); ++iter)
-    {
-        llwchar wc = *iter;
-        LLPointer<LLInventoryItem> item = getEmbeddedItemPtr(wc);
-        if (item)
-        {
-            items.push_back(item);
-        }
-    }
-}
-
-void LLEmbeddedItems::markSaved()
-{
-<<<<<<< HEAD
-	for (std::set<llwchar>::iterator iter = mEmbeddedUsedChars.begin(); iter != mEmbeddedUsedChars.end(); ++iter)
-	{
-		llwchar wc = *iter;
-		sEntries[wc].mSaved = true;
-	}
-=======
-    for (std::set<llwchar>::iterator iter = mEmbeddedUsedChars.begin(); iter != mEmbeddedUsedChars.end(); ++iter)
-    {
-        llwchar wc = *iter;
-        sEntries[wc].mSaved = TRUE;
-    }
->>>>>>> e1623bb2
-}
-
-///////////////////////////////////////////////////////////////////
-
-class LLViewerTextEditor::TextCmdInsertEmbeddedItem : public LLTextBase::TextCmd
-{
-public:
-<<<<<<< HEAD
-	TextCmdInsertEmbeddedItem( S32 pos, LLInventoryItem* item )
-		: TextCmd(pos, false), 
-		  mExtCharValue(0)
-	{
-		mItem = item;
-	}
-
-	virtual bool execute( LLTextBase* editor, S32* delta )
-	{
-		LLViewerTextEditor* viewer_editor = (LLViewerTextEditor*)editor;
-		// Take this opportunity to remove any unused embedded items from this editor
-		viewer_editor->mEmbeddedItemList->removeUnusedChars();
-		if(viewer_editor->mEmbeddedItemList->insertEmbeddedItem( mItem, &mExtCharValue, true ) )
-		{
-			LLWString ws;
-			ws.assign(1, mExtCharValue);
-			*delta = insert(editor, getPosition(), ws );
-			return (*delta != 0);
-		}
-		return false;
-	}
-	
-	virtual S32 undo( LLTextBase* editor )
-	{
-		remove(editor, getPosition(), 1);
-		return getPosition(); 
-	}
-	
-	virtual S32 redo( LLTextBase* editor )
-	{ 
-		LLWString ws;
-		ws += mExtCharValue;
-		insert(editor, getPosition(), ws );
-		return getPosition() + 1;
-	}
-	virtual bool hasExtCharValue( llwchar value ) const
-	{
-		return (value == mExtCharValue);
-	}
-=======
-    TextCmdInsertEmbeddedItem( S32 pos, LLInventoryItem* item )
-        : TextCmd(pos, FALSE),
-          mExtCharValue(0)
-    {
-        mItem = item;
-    }
-
-    virtual BOOL execute( LLTextBase* editor, S32* delta )
-    {
-        LLViewerTextEditor* viewer_editor = (LLViewerTextEditor*)editor;
-        // Take this opportunity to remove any unused embedded items from this editor
-        viewer_editor->mEmbeddedItemList->removeUnusedChars();
-        if(viewer_editor->mEmbeddedItemList->insertEmbeddedItem( mItem, &mExtCharValue, true ) )
-        {
-            LLWString ws;
-            ws.assign(1, mExtCharValue);
-            *delta = insert(editor, getPosition(), ws );
-            return (*delta != 0);
-        }
-        return FALSE;
-    }
-
-    virtual S32 undo( LLTextBase* editor )
-    {
-        remove(editor, getPosition(), 1);
-        return getPosition();
-    }
-
-    virtual S32 redo( LLTextBase* editor )
-    {
-        LLWString ws;
-        ws += mExtCharValue;
-        insert(editor, getPosition(), ws );
-        return getPosition() + 1;
-    }
-    virtual BOOL hasExtCharValue( llwchar value ) const
-    {
-        return (value == mExtCharValue);
-    }
->>>>>>> e1623bb2
-
-private:
-    LLPointer<LLInventoryItem> mItem;
-    llwchar mExtCharValue;
-};
-
-struct LLNotecardCopyInfo
-{
-    LLNotecardCopyInfo(LLViewerTextEditor *ed, LLInventoryItem *item)
-        : mTextEd(ed)
-    {
-        mItem = item;
-    }
-
-    LLViewerTextEditor* mTextEd;
-    // need to make this be a copy (not a * here) because it isn't stable.
-    // I wish we had passed LLPointers all the way down, but we didn't
-    LLPointer<LLInventoryItem> mItem;
-};
-
-//----------------------------------------------------------------------------
-
-//
-// Member functions
-//
-LLViewerTextEditor::LLViewerTextEditor(const LLViewerTextEditor::Params& p)
-<<<<<<< HEAD
-:	LLTextEditor(p),
-	mDragItemChar(0),
-	mDragItemSaved(false),
-	mInventoryCallback(new LLEmbeddedNotecardOpener)
-=======
-:   LLTextEditor(p),
-    mDragItemChar(0),
-    mDragItemSaved(FALSE),
-    mInventoryCallback(new LLEmbeddedNotecardOpener)
->>>>>>> e1623bb2
-{
-    mEmbeddedItemList = new LLEmbeddedItems(this);
-    mInventoryCallback->setEditor(this);
-}
-
-LLViewerTextEditor::~LLViewerTextEditor()
-{
-    delete mEmbeddedItemList;
-
-
-    // The inventory callback may still be in use by gInventoryCallbackManager...
-    // so set its reference to this to null.
-    mInventoryCallback->setEditor(NULL);
-}
-
-///////////////////////////////////////////////////////////////////
-// virtual
-void LLViewerTextEditor::makePristine()
-{
-    mEmbeddedItemList->markSaved();
-    LLTextEditor::makePristine();
-}
-
-void LLViewerTextEditor::onVisibilityChange( bool new_visibility )
-{
-    LLUICtrl::onVisibilityChange(new_visibility);
-}
-
-bool LLViewerTextEditor::handleMouseDown(S32 x, S32 y, MASK mask)
-{
-<<<<<<< HEAD
-	bool	handled = false;
-
-	// Let scrollbar have first dibs
-	handled = LLView::childrenHandleMouseDown(x, y, mask) != NULL;
-
-	if( !handled)
-	{
-		if( allowsEmbeddedItems() )
-		{
-			setCursorAtLocalPos( x, y, false );
-			llwchar wc = 0;
-			if (mCursorPos < getLength())
-			{
-				wc = getWText()[mCursorPos];
-			}
-			LLPointer<LLInventoryItem> item_at_pos = LLEmbeddedItems::getEmbeddedItemPtr(wc);
-			if (item_at_pos)
-			{
-				mDragItem = item_at_pos;
-				mDragItemChar = wc;
-				mDragItemSaved = LLEmbeddedItems::getEmbeddedItemSaved(wc);
-				gFocusMgr.setMouseCapture( this );
-				mMouseDownX = x;
-				mMouseDownY = y;
-				S32 screen_x;
-				S32 screen_y;
-				localPointToScreen(x, y, &screen_x, &screen_y );
-				LLToolDragAndDrop::getInstance()->setDragStart( screen_x, screen_y );
-
-				if (hasTabStop())
-				{
-					setFocus( true );
-				}
-
-				handled = true;
-			}
-			else
-			{
-				mDragItem = NULL;
-			}
-		}
-
-		if (!handled)
-		{
-			handled = LLTextEditor::handleMouseDown(x, y, mask);
-		}
-	}
-
-	return handled;
-=======
-    BOOL    handled = FALSE;
-
-    // Let scrollbar have first dibs
-    handled = LLView::childrenHandleMouseDown(x, y, mask) != NULL;
-
-    if( !handled)
-    {
-        if( allowsEmbeddedItems() )
-        {
-            setCursorAtLocalPos( x, y, FALSE );
-            llwchar wc = 0;
-            if (mCursorPos < getLength())
-            {
-                wc = getWText()[mCursorPos];
-            }
-            LLPointer<LLInventoryItem> item_at_pos = LLEmbeddedItems::getEmbeddedItemPtr(wc);
-            if (item_at_pos)
-            {
-                mDragItem = item_at_pos;
-                mDragItemChar = wc;
-                mDragItemSaved = LLEmbeddedItems::getEmbeddedItemSaved(wc);
-                gFocusMgr.setMouseCapture( this );
-                mMouseDownX = x;
-                mMouseDownY = y;
-                S32 screen_x;
-                S32 screen_y;
-                localPointToScreen(x, y, &screen_x, &screen_y );
-                LLToolDragAndDrop::getInstance()->setDragStart( screen_x, screen_y );
-
-                if (hasTabStop())
-                {
-                    setFocus( TRUE );
-                }
-
-                handled = TRUE;
-            }
-            else
-            {
-                mDragItem = NULL;
-            }
-        }
-
-        if (!handled)
-        {
-            handled = LLTextEditor::handleMouseDown(x, y, mask);
-        }
-    }
-
-    return handled;
->>>>>>> e1623bb2
-}
-
-
-bool LLViewerTextEditor::handleHover(S32 x, S32 y, MASK mask)
-{
-<<<<<<< HEAD
-	bool handled = LLTextEditor::handleHover(x, y, mask);
-
-	if(hasMouseCapture() && mDragItem)
-	{
-		S32 screen_x;
-		S32 screen_y;
-		localPointToScreen(x, y, &screen_x, &screen_y );
-
-		mScroller->autoScroll(x, y);
-
-		if( LLToolDragAndDrop::getInstance()->isOverThreshold( screen_x, screen_y ) )
-		{
-			LLToolDragAndDrop::getInstance()->beginDrag(
-				LLViewerAssetType::lookupDragAndDropType( mDragItem->getType() ),
-				mDragItem->getUUID(),
-				LLToolDragAndDrop::SOURCE_NOTECARD,
-				mPreviewID, mObjectID);
-			return LLToolDragAndDrop::getInstance()->handleHover( x, y, mask );
-		}
-		getWindow()->setCursor(UI_CURSOR_HAND);
-		handled = true;
-	}
-
-	return handled;
-=======
-    BOOL handled = LLTextEditor::handleHover(x, y, mask);
-
-    if(hasMouseCapture() && mDragItem)
-    {
-        S32 screen_x;
-        S32 screen_y;
-        localPointToScreen(x, y, &screen_x, &screen_y );
-
-        mScroller->autoScroll(x, y);
-
-        if( LLToolDragAndDrop::getInstance()->isOverThreshold( screen_x, screen_y ) )
-        {
-            LLToolDragAndDrop::getInstance()->beginDrag(
-                LLViewerAssetType::lookupDragAndDropType( mDragItem->getType() ),
-                mDragItem->getUUID(),
-                LLToolDragAndDrop::SOURCE_NOTECARD,
-                mPreviewID, mObjectID);
-            return LLToolDragAndDrop::getInstance()->handleHover( x, y, mask );
-        }
-        getWindow()->setCursor(UI_CURSOR_HAND);
-        handled = TRUE;
-    }
-
-    return handled;
->>>>>>> e1623bb2
-}
-
-
-bool LLViewerTextEditor::handleMouseUp(S32 x, S32 y, MASK mask)
-{
-<<<<<<< HEAD
-	bool handled = false;
-
-	if( hasMouseCapture() )
-	{
-		if (mDragItem)
-		{
-			// mouse down was on an item
-			S32 dx = x - mMouseDownX;
-			S32 dy = y - mMouseDownY;
-			if (-2 < dx && dx < 2 && -2 < dy && dy < 2)
-			{
-				if(mDragItemSaved)
-				{
-					openEmbeddedItem(mDragItem, mDragItemChar);
-				}
-				else
-				{
-					showUnsavedAlertDialog(mDragItem);
-				}
-			}
-		}
-		mDragItem = NULL;
-	}
-
-	handled = LLTextEditor::handleMouseUp(x,y,mask);
-
-	return handled;
-=======
-    BOOL handled = FALSE;
-
-    if( hasMouseCapture() )
-    {
-        if (mDragItem)
-        {
-            // mouse down was on an item
-            S32 dx = x - mMouseDownX;
-            S32 dy = y - mMouseDownY;
-            if (-2 < dx && dx < 2 && -2 < dy && dy < 2)
-            {
-                if(mDragItemSaved)
-                {
-                    openEmbeddedItem(mDragItem, mDragItemChar);
-                }
-                else
-                {
-                    showUnsavedAlertDialog(mDragItem);
-                }
-            }
-        }
-        mDragItem = NULL;
-    }
-
-    handled = LLTextEditor::handleMouseUp(x,y,mask);
-
-    return handled;
->>>>>>> e1623bb2
-}
-
-bool LLViewerTextEditor::handleDoubleClick(S32 x, S32 y, MASK mask)
-{
-<<<<<<< HEAD
-	bool	handled = false;
-
-	// let scrollbar have first dibs
-	handled = LLView::childrenHandleDoubleClick(x, y, mask) != NULL;
-
-	if( !handled)
-	{
-		if( allowsEmbeddedItems() )
-		{
-			S32 doc_index = getDocIndexFromLocalCoord(x, y, false);
-			llwchar doc_char = getWText()[doc_index];
-			if (mEmbeddedItemList->hasEmbeddedItem(doc_char))
-			{
-				if( openEmbeddedItemAtPos( doc_index ))
-				{
-					deselect();
-					setFocus( false );
-					return true;
-				}
-			}
-		}
-		handled = LLTextEditor::handleDoubleClick(x, y, mask);
-	}
-	return handled;
-=======
-    BOOL    handled = FALSE;
-
-    // let scrollbar have first dibs
-    handled = LLView::childrenHandleDoubleClick(x, y, mask) != NULL;
-
-    if( !handled)
-    {
-        if( allowsEmbeddedItems() )
-        {
-            S32 doc_index = getDocIndexFromLocalCoord(x, y, FALSE);
-            llwchar doc_char = getWText()[doc_index];
-            if (mEmbeddedItemList->hasEmbeddedItem(doc_char))
-            {
-                if( openEmbeddedItemAtPos( doc_index ))
-                {
-                    deselect();
-                    setFocus( FALSE );
-                    return TRUE;
-                }
-            }
-        }
-        handled = LLTextEditor::handleDoubleClick(x, y, mask);
-    }
-    return handled;
->>>>>>> e1623bb2
-}
-
-
-// virtual
-<<<<<<< HEAD
-bool LLViewerTextEditor::handleDragAndDrop(S32 x, S32 y, MASK mask,
-					  bool drop, EDragAndDropType cargo_type, void *cargo_data,
-					  EAcceptance *accept,
-					  std::string& tooltip_msg)
-{
-	bool handled = false;
-	
-	LLToolDragAndDrop::ESource source = LLToolDragAndDrop::getInstance()->getSource();
-	if (LLToolDragAndDrop::SOURCE_NOTECARD == source)
-	{
-		// We currently do not handle dragging items from one notecard to another
-		// since items in a notecard must be in Inventory to be verified. See DEV-2891.
-		return false;
-	}
-	
-	if (getEnabled() && acceptsTextInput())
-	{
-		bool supported = false;
-		switch( cargo_type )
-		{
-			case DAD_SETTINGS:
-			{
-				supported = LLEnvironment::instance().isExtendedEnvironmentEnabled();
-				if (!supported && tooltip_msg.empty())
-				{
-					tooltip_msg.assign(LLTrans::getString("TooltipNotecardNotAllowedTypeDrop"));
-				}
-				break;
-			}
-			case DAD_CALLINGCARD:
-			case DAD_TEXTURE:
-			case DAD_SOUND:
-			case DAD_LANDMARK:
-			case DAD_SCRIPT:
-			case DAD_CLOTHING:
-			case DAD_OBJECT:
-			case DAD_NOTECARD:
-			case DAD_BODYPART:
-			case DAD_ANIMATION:
-			case DAD_GESTURE:
-			case DAD_MESH:
-            case DAD_MATERIAL:
-			{
-				supported = true;
-				break;
-			}
-
-		default:
-			supported = false;
-			break;
-		}
-
-		LLInventoryItem *item = (LLInventoryItem *)cargo_data;
-		if (item && allowsEmbeddedItems() && supported)
-		{
-			U32 mask_next = item->getPermissions().getMaskNextOwner();
-			if((mask_next & PERM_ITEM_UNRESTRICTED) == PERM_ITEM_UNRESTRICTED)
-			{
-				if( drop )
-				{
-					deselect();
-					S32 old_cursor = mCursorPos;
-					setCursorAtLocalPos( x, y, true );
-					S32 insert_pos = mCursorPos;
-					setCursorPos(old_cursor);
-					bool inserted = insertEmbeddedItem( insert_pos, item );
-					if( inserted && (old_cursor > mCursorPos) )
-					{
-						setCursorPos(mCursorPos + 1);
-					}
-
-					needsReflow();
-				}
-				*accept = ACCEPT_YES_COPY_MULTI;
-			}
-			else
-			{
-				*accept = ACCEPT_NO;
-				if (tooltip_msg.empty())
-				{
-					tooltip_msg.assign(LLTrans::getString("TooltipNotecardOwnerRestrictedDrop"));
-				}
-			}
-		}
-		else
-		{
-			*accept = ACCEPT_NO;
-		}
-	}
-	else
-	{
-		// Not enabled
-		*accept = ACCEPT_NO;
-	}
-
-	handled = true;
-	LL_DEBUGS("UserInput") << "dragAndDrop handled by LLViewerTextEditor " << getName() << LL_ENDL;
-
-	return handled;
-=======
-BOOL LLViewerTextEditor::handleDragAndDrop(S32 x, S32 y, MASK mask,
-                      BOOL drop, EDragAndDropType cargo_type, void *cargo_data,
-                      EAcceptance *accept,
-                      std::string& tooltip_msg)
-{
-    BOOL handled = FALSE;
-
-    LLToolDragAndDrop::ESource source = LLToolDragAndDrop::getInstance()->getSource();
-    if (LLToolDragAndDrop::SOURCE_NOTECARD == source)
-    {
-        // We currently do not handle dragging items from one notecard to another
-        // since items in a notecard must be in Inventory to be verified. See DEV-2891.
-        return FALSE;
-    }
-
-    if (getEnabled() && acceptsTextInput())
-    {
-        bool supported = false;
-        switch( cargo_type )
-        {
-            case DAD_SETTINGS:
-            {
-                supported = LLEnvironment::instance().isExtendedEnvironmentEnabled();
-                if (!supported && tooltip_msg.empty())
-                {
-                    tooltip_msg.assign(LLTrans::getString("TooltipNotecardNotAllowedTypeDrop"));
-                }
-                break;
-            }
-            case DAD_CALLINGCARD:
-            case DAD_TEXTURE:
-            case DAD_SOUND:
-            case DAD_LANDMARK:
-            case DAD_SCRIPT:
-            case DAD_CLOTHING:
-            case DAD_OBJECT:
-            case DAD_NOTECARD:
-            case DAD_BODYPART:
-            case DAD_ANIMATION:
-            case DAD_GESTURE:
-            case DAD_MESH:
-            case DAD_MATERIAL:
-            {
-                supported = true;
-                break;
-            }
-
-        default:
-            supported = false;
-            break;
-        }
-
-        LLInventoryItem *item = (LLInventoryItem *)cargo_data;
-        if (item && allowsEmbeddedItems() && supported)
-        {
-            U32 mask_next = item->getPermissions().getMaskNextOwner();
-            if((mask_next & PERM_ITEM_UNRESTRICTED) == PERM_ITEM_UNRESTRICTED)
-            {
-                if( drop )
-                {
-                    deselect();
-                    S32 old_cursor = mCursorPos;
-                    setCursorAtLocalPos( x, y, TRUE );
-                    S32 insert_pos = mCursorPos;
-                    setCursorPos(old_cursor);
-                    BOOL inserted = insertEmbeddedItem( insert_pos, item );
-                    if( inserted && (old_cursor > mCursorPos) )
-                    {
-                        setCursorPos(mCursorPos + 1);
-                    }
-
-                    needsReflow();
-                }
-                *accept = ACCEPT_YES_COPY_MULTI;
-            }
-            else
-            {
-                *accept = ACCEPT_NO;
-                if (tooltip_msg.empty())
-                {
-                    tooltip_msg.assign(LLTrans::getString("TooltipNotecardOwnerRestrictedDrop"));
-                }
-            }
-        }
-        else
-        {
-            *accept = ACCEPT_NO;
-        }
-    }
-    else
-    {
-        // Not enabled
-        *accept = ACCEPT_NO;
-    }
-
-    handled = TRUE;
-    LL_DEBUGS("UserInput") << "dragAndDrop handled by LLViewerTextEditor " << getName() << LL_ENDL;
-
-    return handled;
->>>>>>> e1623bb2
-}
-
-void LLViewerTextEditor::setASCIIEmbeddedText(const std::string& instr)
-{
-    LLWString wtext;
-    const U8* buffer = (U8*)(instr.c_str());
-    while (*buffer)
-    {
-        llwchar wch;
-        U8 c = *buffer++;
-        if (c >= 0x80)
-        {
-            S32 index = (S32)(c - 0x80);
-            wch = mEmbeddedItemList->getEmbeddedCharFromIndex(index);
-        }
-        else
-        {
-            wch = (llwchar)c;
-        }
-        wtext.push_back(wch);
-    }
-    setWText(wtext);
-}
-
-void LLViewerTextEditor::setEmbeddedText(const std::string& instr)
-{
-    LLWString wtext = utf8str_to_wstring(instr);
-    for (S32 i=0; i<(S32)wtext.size(); i++)
-    {
-        llwchar wch = wtext[i];
-        if( wch >= FIRST_EMBEDDED_CHAR && wch <= LAST_EMBEDDED_CHAR )
-        {
-            S32 index = wch - FIRST_EMBEDDED_CHAR;
-            wtext[i] = mEmbeddedItemList->getEmbeddedCharFromIndex(index);
-        }
-    }
-    setWText(wtext);
-}
-
-std::string LLViewerTextEditor::getEmbeddedText()
-{
-#if 1
-    // New version (Version 2)
-    mEmbeddedItemList->copyUsedCharsToIndexed();
-    LLWString outtextw;
-    for (S32 i=0; i<(S32)getWText().size(); i++)
-    {
-        llwchar wch = getWText()[i];
-        if( wch >= FIRST_EMBEDDED_CHAR && wch <= LAST_EMBEDDED_CHAR )
-        {
-            S32 index = mEmbeddedItemList->getIndexFromEmbeddedChar(wch);
-            wch = FIRST_EMBEDDED_CHAR + index;
-        }
-        outtextw.push_back(wch);
-    }
-    std::string outtext = wstring_to_utf8str(outtextw);
-    return outtext;
-#else
-    // Old version (Version 1)
-    mEmbeddedItemList->copyUsedCharsToIndexed();
-    std::string outtext;
-    for (S32 i=0; i<(S32)mWText.size(); i++)
-    {
-        llwchar wch = mWText[i];
-        if( wch >= FIRST_EMBEDDED_CHAR && wch <= LAST_EMBEDDED_CHAR )
-        {
-            S32 index = mEmbeddedItemList->getIndexFromEmbeddedChar(wch);
-            wch = 0x80 | index % 128;
-        }
-        else if (wch >= 0x80)
-        {
-            wch = LL_UNKNOWN_CHAR;
-        }
-        outtext.push_back((U8)wch);
-    }
-    return outtext;
-#endif
-}
-
-std::string LLViewerTextEditor::appendTime(bool prepend_newline)
-{
-    time_t utc_time;
-    utc_time = time_corrected();
-    std::string timeStr ="[["+ LLTrans::getString("TimeHour")+"]:["
-        +LLTrans::getString("TimeMin")+"]] ";
-
-    LLSD substitution;
-
-    substitution["datetime"] = (S32) utc_time;
-    LLStringUtil::format (timeStr, substitution);
-    appendText(timeStr, prepend_newline, LLStyle::Params().color(LLColor4::grey));
-    blockUndo();
-
-    return timeStr;
-}
-
-//----------------------------------------------------------------------------
-//----------------------------------------------------------------------------
-
-llwchar LLViewerTextEditor::pasteEmbeddedItem(llwchar ext_char)
-{
-    if (mEmbeddedItemList->hasEmbeddedItem(ext_char))
-    {
-        return ext_char; // already exists in my list
-    }
-    LLInventoryItem* item = LLEmbeddedItems::getEmbeddedItemPtr(ext_char);
-    if (item)
-    {
-        // Add item to my list and return new llwchar associated with it
-        llwchar new_wc;
-        if (mEmbeddedItemList->insertEmbeddedItem( item, &new_wc, true ))
-        {
-            return new_wc;
-        }
-    }
-    return LL_UNKNOWN_CHAR; // item not found or list full
-}
-
-void LLViewerTextEditor::onValueChange(S32 start, S32 end)
-{
-    updateSegments();
-    updateLinkSegments();
-    findEmbeddedItemSegments(start, end);
-}
-
-void LLViewerTextEditor::findEmbeddedItemSegments(S32 start, S32 end)
-{
-    LLWString text = getWText();
-
-    // Start with i just after the first embedded item
-    for(S32 idx = start; idx < end; idx++ )
-    {
-        llwchar embedded_char = text[idx];
-        if( embedded_char >= FIRST_EMBEDDED_CHAR
-            && embedded_char <= LAST_EMBEDDED_CHAR
-            && mEmbeddedItemList->hasEmbeddedItem(embedded_char) )
-        {
-            LLInventoryItem* itemp = mEmbeddedItemList->getEmbeddedItemPtr(embedded_char);
-            LLUIImagePtr image = mEmbeddedItemList->getItemImage(embedded_char);
-            insertSegment(new LLEmbeddedItemSegment(idx, image, itemp, *this));
-        }
-    }
-}
-
-bool LLViewerTextEditor::openEmbeddedItemAtPos(S32 pos)
-{
-<<<<<<< HEAD
-	if( pos < getLength())
-	{
-		llwchar wc = getWText()[pos];
-		LLPointer<LLInventoryItem> item = LLEmbeddedItems::getEmbeddedItemPtr( wc );
-		if( item )
-		{
-			bool saved = LLEmbeddedItems::getEmbeddedItemSaved( wc );
-			if (saved)
-			{
-				return openEmbeddedItem(item, wc); 
-			}
-			else
-			{
-				showUnsavedAlertDialog(item);
-			}
-		}
-	}
-	return false;
-=======
-    if( pos < getLength())
-    {
-        llwchar wc = getWText()[pos];
-        LLPointer<LLInventoryItem> item = LLEmbeddedItems::getEmbeddedItemPtr( wc );
-        if( item )
-        {
-            BOOL saved = LLEmbeddedItems::getEmbeddedItemSaved( wc );
-            if (saved)
-            {
-                return openEmbeddedItem(item, wc);
-            }
-            else
-            {
-                showUnsavedAlertDialog(item);
-            }
-        }
-    }
-    return FALSE;
->>>>>>> e1623bb2
-}
-
-
-bool LLViewerTextEditor::openEmbeddedItem(LLPointer<LLInventoryItem> item, llwchar wc)
-{
-
-<<<<<<< HEAD
-	switch( item->getType() )
-	{
-		case LLAssetType::AT_TEXTURE:
-			openEmbeddedTexture( item, wc );
-			return true;
-
-		case LLAssetType::AT_SOUND:
-			openEmbeddedSound( item, wc );
-			return true;
-
-		case LLAssetType::AT_LANDMARK:
-			openEmbeddedLandmark( item, wc );
-			return true;
-
-		case LLAssetType::AT_CALLINGCARD:
-			openEmbeddedCallingcard( item, wc );
-			return true;
-		case LLAssetType::AT_SETTINGS:
-			openEmbeddedSetting(item, wc);
-			return true;
-        case LLAssetType::AT_MATERIAL:
-            openEmbeddedGLTFMaterial(item, wc);
-            return true;
-		case LLAssetType::AT_NOTECARD:
-		case LLAssetType::AT_LSL_TEXT:
-		case LLAssetType::AT_CLOTHING:
-		case LLAssetType::AT_OBJECT:
-		case LLAssetType::AT_BODYPART:
-		case LLAssetType::AT_ANIMATION:
-		case LLAssetType::AT_GESTURE:
-			showCopyToInvDialog( item, wc );
-			return true;
-		default:
-			return false;
-	}
-=======
-    switch( item->getType() )
-    {
-        case LLAssetType::AT_TEXTURE:
-            openEmbeddedTexture( item, wc );
-            return TRUE;
-
-        case LLAssetType::AT_SOUND:
-            openEmbeddedSound( item, wc );
-            return TRUE;
-
-        case LLAssetType::AT_LANDMARK:
-            openEmbeddedLandmark( item, wc );
-            return TRUE;
-
-        case LLAssetType::AT_CALLINGCARD:
-            openEmbeddedCallingcard( item, wc );
-            return TRUE;
-        case LLAssetType::AT_SETTINGS:
-            openEmbeddedSetting(item, wc);
-            return TRUE;
-        case LLAssetType::AT_MATERIAL:
-            openEmbeddedGLTFMaterial(item, wc);
-            return TRUE;
-        case LLAssetType::AT_NOTECARD:
-        case LLAssetType::AT_LSL_TEXT:
-        case LLAssetType::AT_CLOTHING:
-        case LLAssetType::AT_OBJECT:
-        case LLAssetType::AT_BODYPART:
-        case LLAssetType::AT_ANIMATION:
-        case LLAssetType::AT_GESTURE:
-            showCopyToInvDialog( item, wc );
-            return TRUE;
-        default:
-            return FALSE;
-    }
->>>>>>> e1623bb2
-
-}
-
-
-void LLViewerTextEditor::openEmbeddedTexture( LLInventoryItem* item, llwchar wc )
-{
-    // *NOTE:  Just for embedded Texture , we should use getAssetUUID(),
-    // not getUUID(), because LLPreviewTexture pass in AssetUUID into
-    // LLPreview constructor ItemUUID parameter.
-    if (!item)
-        return;
-    LLPreviewTexture* preview = LLFloaterReg::showTypedInstance<LLPreviewTexture>("preview_texture", LLSD(item->getAssetUUID()), TAKE_FOCUS_YES);
-    if (preview)
-    {
-        preview->setAuxItem( item );
-        preview->setNotecardInfo(mNotecardInventoryID, mObjectID);
-        if (preview->hasString("Title"))
-        {
-            LLStringUtil::format_map_t args;
-            args["[NAME]"] = item->getName();
-            LLUIString title = preview->getString("Title", args);
-            preview->setTitle(title.getString());
-        }
-        preview->getChild<LLUICtrl>("desc")->setValue(item->getDescription());
-    }
-}
-
-void LLViewerTextEditor::openEmbeddedSound( LLInventoryItem* item, llwchar wc )
-{
-    // Play sound locally
-    LLVector3d lpos_global = gAgent.getPositionGlobal();
-    const F32 SOUND_GAIN = 1.0f;
-    if(gAudiop)
-    {
-        gAudiop->triggerSound(item->getAssetUUID(), gAgentID, SOUND_GAIN, LLAudioEngine::AUDIO_TYPE_UI, lpos_global);
-    }
-    showCopyToInvDialog( item, wc );
-}
-
-
-void LLViewerTextEditor::openEmbeddedLandmark( LLPointer<LLInventoryItem> item_ptr, llwchar wc )
-{
-    if (item_ptr.isNull())
-        return;
-
-    LLLandmark* landmark = gLandmarkList.getAsset(item_ptr->getAssetUUID(),
-            boost::bind(&LLEmbeddedLandmarkCopied::processForeignLandmark, _1, mObjectID, mNotecardInventoryID, item_ptr));
-    if (landmark)
-    {
-        LLEmbeddedLandmarkCopied::processForeignLandmark(landmark, mObjectID,
-                mNotecardInventoryID, item_ptr);
-    }
-}
-
-void LLViewerTextEditor::openEmbeddedCallingcard( LLInventoryItem* item, llwchar wc )
-{
-    if (item && !item->getDescription().empty())
-    {
-        LLAvatarActions::showProfile(LLUUID(item->getDescription()));
-    }
-    else if (item && !item->getCreatorUUID().isNull())
-    {
-        LLAvatarActions::showProfile(item->getCreatorUUID());
-    }
-}
-
-void LLViewerTextEditor::openEmbeddedSetting(LLInventoryItem* item, llwchar wc)
-{
-    if (LLEnvironment::instance().isInventoryEnabled())
-    {
-        showCopyToInvDialog(item, wc);
-    }
-    else
-    {
-        LLNotificationsUtil::add("NoEnvironmentSettings");
-    }
-}
-
-void LLViewerTextEditor::openEmbeddedGLTFMaterial(LLInventoryItem* item, llwchar wc)
-{
-    if (!item)
-    {
-        return;
-    }
-
-    LLSD floater_key;
-    floater_key["objectid"] = mObjectID;
-    floater_key["notecardid"] = mNotecardInventoryID;
-    LLMaterialEditor* preview = LLFloaterReg::getTypedInstance<LLMaterialEditor>("material_editor", floater_key);
-    if (preview)
-    {
-        preview->setAuxItem(item);
-        preview->setNotecardInfo(mNotecardInventoryID, mObjectID);
-        preview->openFloater(floater_key);
-        preview->setFocus(true);
-    }
-}
-
-void LLViewerTextEditor::showUnsavedAlertDialog( LLInventoryItem* item )
-{
-    LLSD payload;
-    payload["item_id"] = item->getUUID();
-    payload["notecard_id"] = mNotecardInventoryID;
-    LLNotificationsUtil::add( "ConfirmNotecardSave", LLSD(), payload, LLViewerTextEditor::onNotecardDialog);
-}
-
-// static
-bool LLViewerTextEditor::onNotecardDialog(const LLSD& notification, const LLSD& response )
-{
-    S32 option = LLNotificationsUtil::getSelectedOption(notification, response);
-    if( option == 0 )
-    {
-        LLPreviewNotecard* preview = LLFloaterReg::findTypedInstance<LLPreviewNotecard>("preview_notecard", notification["payload"]["notecard_id"]);;
-        if (preview)
-        {
-            preview->saveItem();
-        }
-    }
-    return false;
-}
-
-
-
-void LLViewerTextEditor::showCopyToInvDialog( LLInventoryItem* item, llwchar wc )
-{
-    LLSD payload;
-    LLUUID item_id = item->getUUID();
-    payload["item_id"] = item_id;
-    payload["item_wc"] = LLSD::Integer(wc);
-    LLNotificationsUtil::add( "ConfirmItemCopy", LLSD(), payload,
-        boost::bind(&LLViewerTextEditor::onCopyToInvDialog, this, _1, _2));
-}
-
-bool LLViewerTextEditor::onCopyToInvDialog(const LLSD& notification, const LLSD& response)
-{
-    S32 option = LLNotificationsUtil::getSelectedOption(notification, response);
-    if( 0 == option )
-    {
-        llwchar wc = llwchar(notification["payload"]["item_wc"].asInteger());
-        LLInventoryItem* itemp = LLEmbeddedItems::getEmbeddedItemPtr(wc);
-        if (itemp)
-            copyInventory(itemp);
-    }
-    return false;
-}
-
-
-
-// Returns change in number of characters in mWText
-S32 LLViewerTextEditor::insertEmbeddedItem( S32 pos, LLInventoryItem* item )
-{
-    return execute( new TextCmdInsertEmbeddedItem( pos, item ) );
-}
-
-bool LLViewerTextEditor::importStream(std::istream& str)
-{
-    LLNotecard nc(LLNotecard::MAX_SIZE);
-    bool success = nc.importStream(str);
-    if (success)
-    {
-        mEmbeddedItemList->clear();
-        const std::vector<LLPointer<LLInventoryItem> >& items = nc.getItems();
-        mEmbeddedItemList->addItems(items);
-        // Actually set the text
-        if (allowsEmbeddedItems())
-        {
-            if (nc.getVersion() == 1)
-                setASCIIEmbeddedText( nc.getText() );
-            else
-                setEmbeddedText( nc.getText() );
-        }
-        else
-        {
-            setText( nc.getText() );
-        }
-    }
-    return success;
-}
-
-void LLViewerTextEditor::copyInventory(const LLInventoryItem* item, U32 callback_id)
-{
-    copy_inventory_from_notecard(LLUUID::null,  // Don't specify a destination -- let the sim do that
-                                 mObjectID,
-                                 mNotecardInventoryID,
-                                 item,
-                                 callback_id);
-}
-
-bool LLViewerTextEditor::hasEmbeddedInventory()
-{
-    return ! mEmbeddedItemList->empty();
-}
-
-////////////////////////////////////////////////////////////////////////////
-
-bool LLViewerTextEditor::importBuffer( const char* buffer, S32 length )
-{
-    LLMemoryStream str((U8*)buffer, length);
-    return importStream(str);
-}
-
-bool LLViewerTextEditor::exportBuffer( std::string& buffer )
-{
-<<<<<<< HEAD
-	LLNotecard nc(LLNotecard::MAX_SIZE);
-
-	// Get the embedded text and update the item list to just be the used items
-	nc.setText(getEmbeddedText());
-
-	// Now get the used items and copy the list to the notecard
-	std::vector<LLPointer<LLInventoryItem> > embedded_items;
-	mEmbeddedItemList->getEmbeddedItemList(embedded_items);	
-	nc.setItems(embedded_items);
-	
-	std::stringstream out_stream;
-	nc.exportStream(out_stream);
-	
-	buffer = out_stream.str();
-	
-	return true;
-=======
-    LLNotecard nc(LLNotecard::MAX_SIZE);
-
-    // Get the embedded text and update the item list to just be the used items
-    nc.setText(getEmbeddedText());
-
-    // Now get the used items and copy the list to the notecard
-    std::vector<LLPointer<LLInventoryItem> > embedded_items;
-    mEmbeddedItemList->getEmbeddedItemList(embedded_items);
-    nc.setItems(embedded_items);
-
-    std::stringstream out_stream;
-    nc.exportStream(out_stream);
-
-    buffer = out_stream.str();
-
-    return TRUE;
->>>>>>> e1623bb2
-}
+/**
+ * @file llviewertexteditor.cpp
+ * @brief Text editor widget to let users enter a multi-line document.
+ *
+ * $LicenseInfo:firstyear=2001&license=viewerlgpl$
+ * Second Life Viewer Source Code
+ * Copyright (C) 2010, Linden Research, Inc.
+ *
+ * This library is free software; you can redistribute it and/or
+ * modify it under the terms of the GNU Lesser General Public
+ * License as published by the Free Software Foundation;
+ * version 2.1 of the License only.
+ *
+ * This library is distributed in the hope that it will be useful,
+ * but WITHOUT ANY WARRANTY; without even the implied warranty of
+ * MERCHANTABILITY or FITNESS FOR A PARTICULAR PURPOSE.  See the GNU
+ * Lesser General Public License for more details.
+ *
+ * You should have received a copy of the GNU Lesser General Public
+ * License along with this library; if not, write to the Free Software
+ * Foundation, Inc., 51 Franklin Street, Fifth Floor, Boston, MA  02110-1301  USA
+ *
+ * Linden Research, Inc., 945 Battery Street, San Francisco, CA  94111  USA
+ * $/LicenseInfo$
+ */
+
+#include "llviewerprecompiledheaders.h"
+
+#include "llviewertexteditor.h"
+
+#include "llagent.h"
+#include "llaudioengine.h"
+#include "llavataractions.h"
+#include "llenvironment.h"
+#include "llfloaterreg.h"
+#include "llfloatersidepanelcontainer.h"
+#include "llfloaterworldmap.h"
+#include "llfocusmgr.h"
+#include "llinspecttexture.h"
+#include "llinventorybridge.h"
+#include "llinventorydefines.h"
+#include "llinventorymodel.h"
+#include "lllandmark.h"
+#include "lllandmarkactions.h"
+#include "lllandmarklist.h"
+#include "llmaterialeditor.h"
+#include "llmemorystream.h"
+#include "llmenugl.h"
+#include "llnotecard.h"
+#include "llnotificationsutil.h"
+#include "llpanelplaces.h"
+#include "llpreview.h"
+#include "llpreviewnotecard.h"
+#include "llpreviewtexture.h"
+#include "llscrollbar.h"
+#include "llscrollcontainer.h"
+#include "lltooldraganddrop.h"
+#include "lltooltip.h"
+#include "lltrans.h"
+#include "lluictrlfactory.h"
+#include "llviewerassettype.h"
+#include "llviewercontrol.h"
+#include "llviewerinventory.h"
+#include "llviewertexturelist.h"
+#include "llviewerwindow.h"
+
+static LLDefaultChildRegistry::Register<LLViewerTextEditor> r("text_editor");
+
+///-----------------------------------------------------------------------
+///  Class LLEmbeddedLandmarkCopied
+///-----------------------------------------------------------------------
+class LLEmbeddedLandmarkCopied: public LLInventoryCallback
+{
+public:
+
+    LLEmbeddedLandmarkCopied(){}
+    void fire(const LLUUID& inv_item)
+    {
+        showInfo(inv_item);
+    }
+    static void showInfo(const LLUUID& landmark_inv_id)
+    {
+        LLSD key;
+        key["type"] = "landmark";
+        key["id"] = landmark_inv_id;
+        LLFloaterSidePanelContainer::showPanel("places", key);
+    }
+    static void processForeignLandmark(LLLandmark* landmark,
+            const LLUUID& object_id, const LLUUID& notecard_inventory_id,
+            LLPointer<LLInventoryItem> item_ptr)
+    {
+        LLVector3d global_pos;
+        landmark->getGlobalPos(global_pos);
+        LLViewerInventoryItem* agent_landmark =
+                LLLandmarkActions::findLandmarkForGlobalPos(global_pos);
+
+        if (agent_landmark)
+        {
+            showInfo(agent_landmark->getUUID());
+        }
+        else
+        {
+            if (item_ptr.isNull())
+            {
+                // check to prevent a crash. See EXT-8459.
+                LL_WARNS() << "Passed handle contains a dead inventory item. Most likely notecard has been closed and embedded item was destroyed." << LL_ENDL;
+            }
+            else
+            {
+                LLInventoryItem* item = item_ptr.get();
+                LLPointer<LLEmbeddedLandmarkCopied> cb = new LLEmbeddedLandmarkCopied();
+                copy_inventory_from_notecard(get_folder_by_itemtype(item),
+                                             object_id,
+                                             notecard_inventory_id,
+                                             item,
+                                             gInventoryCallbacks.registerCB(cb));
+            }
+        }
+    }
+};
+///----------------------------------------------------------------------------
+/// Class LLEmbeddedNotecardOpener
+///----------------------------------------------------------------------------
+class LLEmbeddedNotecardOpener : public LLInventoryCallback
+{
+    LLViewerTextEditor* mTextEditor;
+
+public:
+    LLEmbeddedNotecardOpener()
+        : mTextEditor(NULL)
+    {
+    }
+
+    void setEditor(LLViewerTextEditor* e) {mTextEditor = e;}
+
+    // override
+    void fire(const LLUUID& inv_item)
+    {
+        if(!mTextEditor)
+        {
+            // The parent text editor may have vanished by now.
+            // In that case just quit.
+            return;
+        }
+
+        LLInventoryItem* item = gInventory.getItem(inv_item);
+        if(!item)
+        {
+            LL_WARNS() << "Item add reported, but not found in inventory!: " << inv_item << LL_ENDL;
+        }
+        else
+        {
+            if(!gSavedSettings.getBOOL("ShowNewInventory"))
+            {
+                LLFloaterReg::showInstance("preview_notecard", LLSD(item->getUUID()), TAKE_FOCUS_YES);
+            }
+        }
+    }
+};
+
+//
+// class LLEmbeddedItemSegment
+//
+
+const S32 EMBEDDED_ITEM_LABEL_PADDING = 2;
+
+class LLEmbeddedItemSegment : public LLTextSegment
+{
+public:
+    LLEmbeddedItemSegment(S32 pos, LLUIImagePtr image, LLPointer<LLInventoryItem> inv_item, LLTextEditor& editor)
+    :   LLTextSegment(pos, pos + 1),
+        mImage(image),
+        mLabel(utf8str_to_wstring(inv_item->getName())),
+        mItem(inv_item),
+        mEditor(editor)
+    {
+
+        mStyle = new LLStyle(LLStyle::Params().font(LLFontGL::getFontSansSerif()));
+        mToolTip = inv_item->getName() + '\n' + inv_item->getDescription();
+    }
+
+    /*virtual*/ bool getDimensionsF32(S32 first_char, S32 num_chars, F32& width, S32& height) const
+    {
+        if (num_chars == 0)
+        {
+            width = 0;
+            height = 0;
+        }
+        else
+        {
+            width = EMBEDDED_ITEM_LABEL_PADDING + mImage->getWidth() + mStyle->getFont()->getWidthF32(mLabel.c_str());
+            height = llmax(mImage->getHeight(), mStyle->getFont()->getLineHeight());
+        }
+        return false;
+    }
+
+    /*virtual*/ S32             getNumChars(S32 num_pixels, S32 segment_offset, S32 line_offset, S32 max_chars, S32 line_ind) const
+    {
+        // always draw at beginning of line
+        if (line_offset == 0)
+        {
+            return 1;
+        }
+        else
+        {
+            S32 width, height;
+            getDimensions(mStart, 1, width, height);
+            if (width > num_pixels)
+            {
+                return 0;
+            }
+            else
+            {
+                return 1;
+            }
+        }
+    }
+    /*virtual*/ F32             draw(S32 start, S32 end, S32 selection_start, S32 selection_end, const LLRectf& draw_rect)
+    {
+        LLRectf image_rect = draw_rect;
+        image_rect.mRight = image_rect.mLeft + mImage->getWidth();
+        image_rect.mTop = image_rect.mBottom + mImage->getHeight();
+        mImage->draw(LLRect(image_rect.mLeft, image_rect.mTop, image_rect.mRight, image_rect.mBottom));
+
+        LLColor4 color;
+        if (mEditor.getReadOnly())
+        {
+            color = LLUIColorTable::instance().getColor("TextEmbeddedItemReadOnlyColor");
+        }
+        else
+        {
+            color = LLUIColorTable::instance().getColor("TextEmbeddedItemColor");
+        }
+
+        F32 right_x;
+        mStyle->getFont()->render(mLabel, 0, image_rect.mRight + EMBEDDED_ITEM_LABEL_PADDING, draw_rect.mTop, color, LLFontGL::LEFT, LLFontGL::TOP, LLFontGL::UNDERLINE, LLFontGL::NO_SHADOW, mLabel.length(), S32_MAX, &right_x);
+        return right_x;
+    }
+
+    /*virtual*/ bool            canEdit() const { return false; }
+
+
+    /*virtual*/ bool            handleHover(S32 x, S32 y, MASK mask)
+    {
+        LLUI::getInstance()->getWindow()->setCursor(UI_CURSOR_HAND);
+        return true;
+    }
+    virtual bool                handleToolTip(S32 x, S32 y, MASK mask )
+    {
+        if (mItem->getThumbnailUUID().notNull())
+        {
+            LLSD params;
+            params["inv_type"] = mItem->getInventoryType();
+            params["thumbnail_id"] = mItem->getThumbnailUUID();
+            params["asset_id"] = mItem->getAssetUUID();
+
+            LLToolTipMgr::instance().show(LLToolTip::Params()
+                    .message(mToolTip)
+                    .create_callback(boost::bind(&LLInspectTextureUtil::createInventoryToolTip, _1))
+                    .create_params(params));
+
+            return true;
+        }
+
+        if (!mToolTip.empty())
+        {
+            LLToolTipMgr::instance().show(mToolTip);
+            return true;
+        }
+        return false;
+    }
+
+    /*virtual*/ LLStyleConstSP      getStyle() const { return mStyle; }
+
+private:
+    LLUIImagePtr    mImage;
+    LLWString       mLabel;
+    LLStyleSP       mStyle;
+    std::string     mToolTip;
+    LLPointer<LLInventoryItem> mItem;
+    LLTextEditor&   mEditor;
+};
+
+
+
+////////////////////////////////////////////////////////////
+// LLEmbeddedItems
+//
+// Embedded items are stored as:
+// * A global map of llwchar to LLInventoryItem
+// ** This is unique for each item embedded in any notecard
+//    to support copy/paste across notecards
+// * A per-notecard set of embeded llwchars for easy removal
+//   from the global list
+// * A per-notecard vector of embedded lwchars for mapping from
+//   old style 0x80 + item format notechards
+
+class LLEmbeddedItems
+{
+public:
+    LLEmbeddedItems(const LLViewerTextEditor* editor);
+    ~LLEmbeddedItems();
+    void clear();
+
+    // return true if there are no embedded items.
+    bool empty();
+
+    bool    insertEmbeddedItem(LLInventoryItem* item, llwchar* value, bool is_new);
+    bool    removeEmbeddedItem( llwchar ext_char );
+
+    bool    hasEmbeddedItem(llwchar ext_char); // returns true if /this/ editor has an entry for this item
+    LLUIImagePtr getItemImage(llwchar ext_char) const;
+
+    void    getEmbeddedItemList( std::vector<LLPointer<LLInventoryItem> >& items );
+    void    addItems(const std::vector<LLPointer<LLInventoryItem> >& items);
+
+    llwchar getEmbeddedCharFromIndex(S32 index);
+
+    void    removeUnusedChars();
+    void    copyUsedCharsToIndexed();
+    S32     getIndexFromEmbeddedChar(llwchar wch);
+
+    void    markSaved();
+
+    static LLPointer<LLInventoryItem> getEmbeddedItemPtr(llwchar ext_char); // returns pointer to item from static list
+    static bool getEmbeddedItemSaved(llwchar ext_char); // returns whether item from static list is saved
+
+private:
+
+    struct embedded_info_t
+    {
+        LLPointer<LLInventoryItem> mItemPtr;
+        bool mSaved;
+    };
+    typedef std::map<llwchar, embedded_info_t > item_map_t;
+    static item_map_t sEntries;
+    static std::stack<llwchar> sFreeEntries;
+
+    std::set<llwchar> mEmbeddedUsedChars;    // list of used llwchars
+    std::vector<llwchar> mEmbeddedIndexedChars; // index -> wchar for 0x80 + index format
+    const LLViewerTextEditor* mEditor;
+};
+
+//statics
+LLEmbeddedItems::item_map_t LLEmbeddedItems::sEntries;
+std::stack<llwchar> LLEmbeddedItems::sFreeEntries;
+
+LLEmbeddedItems::LLEmbeddedItems(const LLViewerTextEditor* editor)
+    : mEditor(editor)
+{
+}
+
+LLEmbeddedItems::~LLEmbeddedItems()
+{
+    clear();
+}
+
+void LLEmbeddedItems::clear()
+{
+    // Remove entries for this editor from static list
+    for (std::set<llwchar>::iterator iter = mEmbeddedUsedChars.begin();
+         iter != mEmbeddedUsedChars.end();)
+    {
+        std::set<llwchar>::iterator nextiter = iter++;
+        removeEmbeddedItem(*nextiter);
+    }
+    mEmbeddedUsedChars.clear();
+    mEmbeddedIndexedChars.clear();
+}
+
+bool LLEmbeddedItems::empty()
+{
+    removeUnusedChars();
+    return mEmbeddedUsedChars.empty();
+}
+
+// Inserts a new unique entry
+bool LLEmbeddedItems::insertEmbeddedItem( LLInventoryItem* item, llwchar* ext_char, bool is_new)
+{
+    // Now insert a new one
+    llwchar wc_emb;
+    if (!sFreeEntries.empty())
+    {
+        wc_emb = sFreeEntries.top();
+        sFreeEntries.pop();
+    }
+    else if (sEntries.empty())
+    {
+        wc_emb = LLTextEditor::FIRST_EMBEDDED_CHAR;
+    }
+    else
+    {
+        item_map_t::iterator last = sEntries.end();
+        --last;
+        wc_emb = last->first;
+        if (wc_emb >= LLTextEditor::LAST_EMBEDDED_CHAR)
+        {
+            return false;
+        }
+        ++wc_emb;
+    }
+
+    sEntries[wc_emb].mItemPtr = item;
+    sEntries[wc_emb].mSaved = !is_new;
+    *ext_char = wc_emb;
+    mEmbeddedUsedChars.insert(wc_emb);
+    return true;
+}
+
+// Removes an entry (all entries are unique)
+bool LLEmbeddedItems::removeEmbeddedItem( llwchar ext_char )
+{
+    mEmbeddedUsedChars.erase(ext_char);
+    item_map_t::iterator iter = sEntries.find(ext_char);
+    if (iter != sEntries.end())
+    {
+        sEntries.erase(ext_char);
+        sFreeEntries.push(ext_char);
+        return true;
+    }
+    return false;
+}
+
+// static
+LLPointer<LLInventoryItem> LLEmbeddedItems::getEmbeddedItemPtr(llwchar ext_char)
+{
+    if( ext_char >= LLTextEditor::FIRST_EMBEDDED_CHAR && ext_char <= LLTextEditor::LAST_EMBEDDED_CHAR )
+    {
+        item_map_t::iterator iter = sEntries.find(ext_char);
+        if (iter != sEntries.end())
+        {
+            return iter->second.mItemPtr;
+        }
+    }
+    return NULL;
+}
+
+// static
+bool LLEmbeddedItems::getEmbeddedItemSaved(llwchar ext_char)
+{
+    if( ext_char >= LLTextEditor::FIRST_EMBEDDED_CHAR && ext_char <= LLTextEditor::LAST_EMBEDDED_CHAR )
+    {
+        item_map_t::iterator iter = sEntries.find(ext_char);
+        if (iter != sEntries.end())
+        {
+            return iter->second.mSaved;
+        }
+    }
+    return false;
+}
+
+llwchar LLEmbeddedItems::getEmbeddedCharFromIndex(S32 index)
+{
+    if (index >= (S32)mEmbeddedIndexedChars.size())
+    {
+        LL_WARNS() << "No item for embedded char " << index << " using LL_UNKNOWN_CHAR" << LL_ENDL;
+        return LL_UNKNOWN_CHAR;
+    }
+    return mEmbeddedIndexedChars[index];
+}
+
+void LLEmbeddedItems::removeUnusedChars()
+{
+    std::set<llwchar> used = mEmbeddedUsedChars;
+    const LLWString& wtext = mEditor->getWText();
+    for (S32 i=0; i<(S32)wtext.size(); i++)
+    {
+        llwchar wc = wtext[i];
+        if( wc >= LLTextEditor::FIRST_EMBEDDED_CHAR && wc <= LLTextEditor::LAST_EMBEDDED_CHAR )
+        {
+            used.erase(wc);
+        }
+    }
+    // Remove chars not actually used
+    for (std::set<llwchar>::iterator iter = used.begin();
+         iter != used.end(); ++iter)
+    {
+        removeEmbeddedItem(*iter);
+    }
+}
+
+void LLEmbeddedItems::copyUsedCharsToIndexed()
+{
+    // Prune unused items
+    removeUnusedChars();
+
+    // Copy all used llwchars to mEmbeddedIndexedChars
+    mEmbeddedIndexedChars.clear();
+    for (std::set<llwchar>::iterator iter = mEmbeddedUsedChars.begin();
+         iter != mEmbeddedUsedChars.end(); ++iter)
+    {
+        mEmbeddedIndexedChars.push_back(*iter);
+    }
+}
+
+S32 LLEmbeddedItems::getIndexFromEmbeddedChar(llwchar wch)
+{
+    S32 idx = 0;
+    for (std::vector<llwchar>::iterator iter = mEmbeddedIndexedChars.begin();
+         iter != mEmbeddedIndexedChars.end(); ++iter)
+    {
+        if (wch == *iter)
+            break;
+        ++idx;
+    }
+    if (idx < (S32)mEmbeddedIndexedChars.size())
+    {
+        return idx;
+    }
+    else
+    {
+        LL_WARNS() << "Embedded char " << wch << " not found, using 0" << LL_ENDL;
+        return 0;
+    }
+}
+
+bool LLEmbeddedItems::hasEmbeddedItem(llwchar ext_char)
+{
+    std::set<llwchar>::iterator iter = mEmbeddedUsedChars.find(ext_char);
+    if (iter != mEmbeddedUsedChars.end())
+    {
+        return true;
+    }
+    return false;
+}
+
+
+LLUIImagePtr LLEmbeddedItems::getItemImage(llwchar ext_char) const
+{
+    LLInventoryItem* item = getEmbeddedItemPtr(ext_char);
+    if (item)
+    {
+        const char* img_name = "";
+        switch( item->getType() )
+        {
+            case LLAssetType::AT_TEXTURE:
+                if(item->getInventoryType() == LLInventoryType::IT_SNAPSHOT)
+                {
+                    img_name = "Inv_Snapshot";
+                }
+                else
+                {
+                    img_name = "Inv_Texture";
+                }
+
+                break;
+            case LLAssetType::AT_SOUND:         img_name = "Inv_Sound";     break;
+            case LLAssetType::AT_CLOTHING:      img_name = "Inv_Clothing";  break;
+            case LLAssetType::AT_OBJECT:
+                img_name = LLInventoryItemFlags::II_FLAGS_OBJECT_HAS_MULTIPLE_ITEMS & item->getFlags() ?
+                    "Inv_Object_Multi" : "Inv_Object";
+                break;
+            case LLAssetType::AT_CALLINGCARD:   img_name = "Inv_CallingCard"; break;
+            case LLAssetType::AT_LANDMARK:      img_name = "Inv_Landmark";  break;
+            case LLAssetType::AT_NOTECARD:      img_name = "Inv_Notecard";  break;
+            case LLAssetType::AT_LSL_TEXT:      img_name = "Inv_Script";    break;
+            case LLAssetType::AT_BODYPART:      img_name = "Inv_Skin";      break;
+            case LLAssetType::AT_ANIMATION:     img_name = "Inv_Animation"; break;
+            case LLAssetType::AT_GESTURE:       img_name = "Inv_Gesture";   break;
+            case LLAssetType::AT_MESH:          img_name = "Inv_Mesh";      break;
+            case LLAssetType::AT_SETTINGS:      img_name = "Inv_Settings"; break;
+            case LLAssetType::AT_MATERIAL:      img_name = "Inv_Material"; break;
+            default:                            img_name = "Inv_Invalid";  break; // use the Inv_Invalid icon for undefined object types (see MAINT-3981)
+
+        }
+
+        return LLUI::getUIImage(img_name);
+    }
+    return LLUIImagePtr();
+}
+
+
+void LLEmbeddedItems::addItems(const std::vector<LLPointer<LLInventoryItem> >& items)
+{
+    for (std::vector<LLPointer<LLInventoryItem> >::const_iterator iter = items.begin();
+         iter != items.end(); ++iter)
+    {
+        LLInventoryItem* item = *iter;
+        if (item)
+        {
+            llwchar wc;
+            if (!insertEmbeddedItem( item, &wc, false ))
+            {
+                break;
+            }
+            mEmbeddedIndexedChars.push_back(wc);
+        }
+    }
+}
+
+void LLEmbeddedItems::getEmbeddedItemList( std::vector<LLPointer<LLInventoryItem> >& items )
+{
+    for (std::set<llwchar>::iterator iter = mEmbeddedUsedChars.begin(); iter != mEmbeddedUsedChars.end(); ++iter)
+    {
+        llwchar wc = *iter;
+        LLPointer<LLInventoryItem> item = getEmbeddedItemPtr(wc);
+        if (item)
+        {
+            items.push_back(item);
+        }
+    }
+}
+
+void LLEmbeddedItems::markSaved()
+{
+    for (std::set<llwchar>::iterator iter = mEmbeddedUsedChars.begin(); iter != mEmbeddedUsedChars.end(); ++iter)
+    {
+        llwchar wc = *iter;
+        sEntries[wc].mSaved = true;
+    }
+}
+
+///////////////////////////////////////////////////////////////////
+
+class LLViewerTextEditor::TextCmdInsertEmbeddedItem : public LLTextBase::TextCmd
+{
+public:
+    TextCmdInsertEmbeddedItem( S32 pos, LLInventoryItem* item )
+        : TextCmd(pos, false),
+          mExtCharValue(0)
+    {
+        mItem = item;
+    }
+
+    virtual bool execute( LLTextBase* editor, S32* delta )
+    {
+        LLViewerTextEditor* viewer_editor = (LLViewerTextEditor*)editor;
+        // Take this opportunity to remove any unused embedded items from this editor
+        viewer_editor->mEmbeddedItemList->removeUnusedChars();
+        if(viewer_editor->mEmbeddedItemList->insertEmbeddedItem( mItem, &mExtCharValue, true ) )
+        {
+            LLWString ws;
+            ws.assign(1, mExtCharValue);
+            *delta = insert(editor, getPosition(), ws );
+            return (*delta != 0);
+        }
+        return false;
+    }
+
+    virtual S32 undo( LLTextBase* editor )
+    {
+        remove(editor, getPosition(), 1);
+        return getPosition();
+    }
+
+    virtual S32 redo( LLTextBase* editor )
+    {
+        LLWString ws;
+        ws += mExtCharValue;
+        insert(editor, getPosition(), ws );
+        return getPosition() + 1;
+    }
+    virtual bool hasExtCharValue( llwchar value ) const
+    {
+        return (value == mExtCharValue);
+    }
+
+private:
+    LLPointer<LLInventoryItem> mItem;
+    llwchar mExtCharValue;
+};
+
+struct LLNotecardCopyInfo
+{
+    LLNotecardCopyInfo(LLViewerTextEditor *ed, LLInventoryItem *item)
+        : mTextEd(ed)
+    {
+        mItem = item;
+    }
+
+    LLViewerTextEditor* mTextEd;
+    // need to make this be a copy (not a * here) because it isn't stable.
+    // I wish we had passed LLPointers all the way down, but we didn't
+    LLPointer<LLInventoryItem> mItem;
+};
+
+//----------------------------------------------------------------------------
+
+//
+// Member functions
+//
+LLViewerTextEditor::LLViewerTextEditor(const LLViewerTextEditor::Params& p)
+:   LLTextEditor(p),
+    mDragItemChar(0),
+    mDragItemSaved(false),
+    mInventoryCallback(new LLEmbeddedNotecardOpener)
+{
+    mEmbeddedItemList = new LLEmbeddedItems(this);
+    mInventoryCallback->setEditor(this);
+}
+
+LLViewerTextEditor::~LLViewerTextEditor()
+{
+    delete mEmbeddedItemList;
+
+
+    // The inventory callback may still be in use by gInventoryCallbackManager...
+    // so set its reference to this to null.
+    mInventoryCallback->setEditor(NULL);
+}
+
+///////////////////////////////////////////////////////////////////
+// virtual
+void LLViewerTextEditor::makePristine()
+{
+    mEmbeddedItemList->markSaved();
+    LLTextEditor::makePristine();
+}
+
+void LLViewerTextEditor::onVisibilityChange( bool new_visibility )
+{
+    LLUICtrl::onVisibilityChange(new_visibility);
+}
+
+bool LLViewerTextEditor::handleMouseDown(S32 x, S32 y, MASK mask)
+{
+    bool    handled = false;
+
+    // Let scrollbar have first dibs
+    handled = LLView::childrenHandleMouseDown(x, y, mask) != NULL;
+
+    if( !handled)
+    {
+        if( allowsEmbeddedItems() )
+        {
+            setCursorAtLocalPos( x, y, false );
+            llwchar wc = 0;
+            if (mCursorPos < getLength())
+            {
+                wc = getWText()[mCursorPos];
+            }
+            LLPointer<LLInventoryItem> item_at_pos = LLEmbeddedItems::getEmbeddedItemPtr(wc);
+            if (item_at_pos)
+            {
+                mDragItem = item_at_pos;
+                mDragItemChar = wc;
+                mDragItemSaved = LLEmbeddedItems::getEmbeddedItemSaved(wc);
+                gFocusMgr.setMouseCapture( this );
+                mMouseDownX = x;
+                mMouseDownY = y;
+                S32 screen_x;
+                S32 screen_y;
+                localPointToScreen(x, y, &screen_x, &screen_y );
+                LLToolDragAndDrop::getInstance()->setDragStart( screen_x, screen_y );
+
+                if (hasTabStop())
+                {
+                    setFocus( true );
+                }
+
+                handled = true;
+            }
+            else
+            {
+                mDragItem = NULL;
+            }
+        }
+
+        if (!handled)
+        {
+            handled = LLTextEditor::handleMouseDown(x, y, mask);
+        }
+    }
+
+    return handled;
+}
+
+
+bool LLViewerTextEditor::handleHover(S32 x, S32 y, MASK mask)
+{
+    bool handled = LLTextEditor::handleHover(x, y, mask);
+
+    if(hasMouseCapture() && mDragItem)
+    {
+        S32 screen_x;
+        S32 screen_y;
+        localPointToScreen(x, y, &screen_x, &screen_y );
+
+        mScroller->autoScroll(x, y);
+
+        if( LLToolDragAndDrop::getInstance()->isOverThreshold( screen_x, screen_y ) )
+        {
+            LLToolDragAndDrop::getInstance()->beginDrag(
+                LLViewerAssetType::lookupDragAndDropType( mDragItem->getType() ),
+                mDragItem->getUUID(),
+                LLToolDragAndDrop::SOURCE_NOTECARD,
+                mPreviewID, mObjectID);
+            return LLToolDragAndDrop::getInstance()->handleHover( x, y, mask );
+        }
+        getWindow()->setCursor(UI_CURSOR_HAND);
+        handled = true;
+    }
+
+    return handled;
+}
+
+
+bool LLViewerTextEditor::handleMouseUp(S32 x, S32 y, MASK mask)
+{
+    bool handled = false;
+
+    if( hasMouseCapture() )
+    {
+        if (mDragItem)
+        {
+            // mouse down was on an item
+            S32 dx = x - mMouseDownX;
+            S32 dy = y - mMouseDownY;
+            if (-2 < dx && dx < 2 && -2 < dy && dy < 2)
+            {
+                if(mDragItemSaved)
+                {
+                    openEmbeddedItem(mDragItem, mDragItemChar);
+                }
+                else
+                {
+                    showUnsavedAlertDialog(mDragItem);
+                }
+            }
+        }
+        mDragItem = NULL;
+    }
+
+    handled = LLTextEditor::handleMouseUp(x,y,mask);
+
+    return handled;
+}
+
+bool LLViewerTextEditor::handleDoubleClick(S32 x, S32 y, MASK mask)
+{
+    bool    handled = false;
+
+    // let scrollbar have first dibs
+    handled = LLView::childrenHandleDoubleClick(x, y, mask) != NULL;
+
+    if( !handled)
+    {
+        if( allowsEmbeddedItems() )
+        {
+            S32 doc_index = getDocIndexFromLocalCoord(x, y, false);
+            llwchar doc_char = getWText()[doc_index];
+            if (mEmbeddedItemList->hasEmbeddedItem(doc_char))
+            {
+                if( openEmbeddedItemAtPos( doc_index ))
+                {
+                    deselect();
+                    setFocus( false );
+                    return true;
+                }
+            }
+        }
+        handled = LLTextEditor::handleDoubleClick(x, y, mask);
+    }
+    return handled;
+}
+
+
+// virtual
+bool LLViewerTextEditor::handleDragAndDrop(S32 x, S32 y, MASK mask,
+                      bool drop, EDragAndDropType cargo_type, void *cargo_data,
+                      EAcceptance *accept,
+                      std::string& tooltip_msg)
+{
+    bool handled = false;
+
+    LLToolDragAndDrop::ESource source = LLToolDragAndDrop::getInstance()->getSource();
+    if (LLToolDragAndDrop::SOURCE_NOTECARD == source)
+    {
+        // We currently do not handle dragging items from one notecard to another
+        // since items in a notecard must be in Inventory to be verified. See DEV-2891.
+        return false;
+    }
+
+    if (getEnabled() && acceptsTextInput())
+    {
+        bool supported = false;
+        switch( cargo_type )
+        {
+            case DAD_SETTINGS:
+            {
+                supported = LLEnvironment::instance().isExtendedEnvironmentEnabled();
+                if (!supported && tooltip_msg.empty())
+                {
+                    tooltip_msg.assign(LLTrans::getString("TooltipNotecardNotAllowedTypeDrop"));
+                }
+                break;
+            }
+            case DAD_CALLINGCARD:
+            case DAD_TEXTURE:
+            case DAD_SOUND:
+            case DAD_LANDMARK:
+            case DAD_SCRIPT:
+            case DAD_CLOTHING:
+            case DAD_OBJECT:
+            case DAD_NOTECARD:
+            case DAD_BODYPART:
+            case DAD_ANIMATION:
+            case DAD_GESTURE:
+            case DAD_MESH:
+            case DAD_MATERIAL:
+            {
+                supported = true;
+                break;
+            }
+
+        default:
+            supported = false;
+            break;
+        }
+
+        LLInventoryItem *item = (LLInventoryItem *)cargo_data;
+        if (item && allowsEmbeddedItems() && supported)
+        {
+            U32 mask_next = item->getPermissions().getMaskNextOwner();
+            if((mask_next & PERM_ITEM_UNRESTRICTED) == PERM_ITEM_UNRESTRICTED)
+            {
+                if( drop )
+                {
+                    deselect();
+                    S32 old_cursor = mCursorPos;
+                    setCursorAtLocalPos( x, y, true );
+                    S32 insert_pos = mCursorPos;
+                    setCursorPos(old_cursor);
+                    bool inserted = insertEmbeddedItem( insert_pos, item );
+                    if( inserted && (old_cursor > mCursorPos) )
+                    {
+                        setCursorPos(mCursorPos + 1);
+                    }
+
+                    needsReflow();
+                }
+                *accept = ACCEPT_YES_COPY_MULTI;
+            }
+            else
+            {
+                *accept = ACCEPT_NO;
+                if (tooltip_msg.empty())
+                {
+                    tooltip_msg.assign(LLTrans::getString("TooltipNotecardOwnerRestrictedDrop"));
+                }
+            }
+        }
+        else
+        {
+            *accept = ACCEPT_NO;
+        }
+    }
+    else
+    {
+        // Not enabled
+        *accept = ACCEPT_NO;
+    }
+
+    handled = true;
+    LL_DEBUGS("UserInput") << "dragAndDrop handled by LLViewerTextEditor " << getName() << LL_ENDL;
+
+    return handled;
+}
+
+void LLViewerTextEditor::setASCIIEmbeddedText(const std::string& instr)
+{
+    LLWString wtext;
+    const U8* buffer = (U8*)(instr.c_str());
+    while (*buffer)
+    {
+        llwchar wch;
+        U8 c = *buffer++;
+        if (c >= 0x80)
+        {
+            S32 index = (S32)(c - 0x80);
+            wch = mEmbeddedItemList->getEmbeddedCharFromIndex(index);
+        }
+        else
+        {
+            wch = (llwchar)c;
+        }
+        wtext.push_back(wch);
+    }
+    setWText(wtext);
+}
+
+void LLViewerTextEditor::setEmbeddedText(const std::string& instr)
+{
+    LLWString wtext = utf8str_to_wstring(instr);
+    for (S32 i=0; i<(S32)wtext.size(); i++)
+    {
+        llwchar wch = wtext[i];
+        if( wch >= FIRST_EMBEDDED_CHAR && wch <= LAST_EMBEDDED_CHAR )
+        {
+            S32 index = wch - FIRST_EMBEDDED_CHAR;
+            wtext[i] = mEmbeddedItemList->getEmbeddedCharFromIndex(index);
+        }
+    }
+    setWText(wtext);
+}
+
+std::string LLViewerTextEditor::getEmbeddedText()
+{
+#if 1
+    // New version (Version 2)
+    mEmbeddedItemList->copyUsedCharsToIndexed();
+    LLWString outtextw;
+    for (S32 i=0; i<(S32)getWText().size(); i++)
+    {
+        llwchar wch = getWText()[i];
+        if( wch >= FIRST_EMBEDDED_CHAR && wch <= LAST_EMBEDDED_CHAR )
+        {
+            S32 index = mEmbeddedItemList->getIndexFromEmbeddedChar(wch);
+            wch = FIRST_EMBEDDED_CHAR + index;
+        }
+        outtextw.push_back(wch);
+    }
+    std::string outtext = wstring_to_utf8str(outtextw);
+    return outtext;
+#else
+    // Old version (Version 1)
+    mEmbeddedItemList->copyUsedCharsToIndexed();
+    std::string outtext;
+    for (S32 i=0; i<(S32)mWText.size(); i++)
+    {
+        llwchar wch = mWText[i];
+        if( wch >= FIRST_EMBEDDED_CHAR && wch <= LAST_EMBEDDED_CHAR )
+        {
+            S32 index = mEmbeddedItemList->getIndexFromEmbeddedChar(wch);
+            wch = 0x80 | index % 128;
+        }
+        else if (wch >= 0x80)
+        {
+            wch = LL_UNKNOWN_CHAR;
+        }
+        outtext.push_back((U8)wch);
+    }
+    return outtext;
+#endif
+}
+
+std::string LLViewerTextEditor::appendTime(bool prepend_newline)
+{
+    time_t utc_time;
+    utc_time = time_corrected();
+    std::string timeStr ="[["+ LLTrans::getString("TimeHour")+"]:["
+        +LLTrans::getString("TimeMin")+"]] ";
+
+    LLSD substitution;
+
+    substitution["datetime"] = (S32) utc_time;
+    LLStringUtil::format (timeStr, substitution);
+    appendText(timeStr, prepend_newline, LLStyle::Params().color(LLColor4::grey));
+    blockUndo();
+
+    return timeStr;
+}
+
+//----------------------------------------------------------------------------
+//----------------------------------------------------------------------------
+
+llwchar LLViewerTextEditor::pasteEmbeddedItem(llwchar ext_char)
+{
+    if (mEmbeddedItemList->hasEmbeddedItem(ext_char))
+    {
+        return ext_char; // already exists in my list
+    }
+    LLInventoryItem* item = LLEmbeddedItems::getEmbeddedItemPtr(ext_char);
+    if (item)
+    {
+        // Add item to my list and return new llwchar associated with it
+        llwchar new_wc;
+        if (mEmbeddedItemList->insertEmbeddedItem( item, &new_wc, true ))
+        {
+            return new_wc;
+        }
+    }
+    return LL_UNKNOWN_CHAR; // item not found or list full
+}
+
+void LLViewerTextEditor::onValueChange(S32 start, S32 end)
+{
+    updateSegments();
+    updateLinkSegments();
+    findEmbeddedItemSegments(start, end);
+}
+
+void LLViewerTextEditor::findEmbeddedItemSegments(S32 start, S32 end)
+{
+    LLWString text = getWText();
+
+    // Start with i just after the first embedded item
+    for(S32 idx = start; idx < end; idx++ )
+    {
+        llwchar embedded_char = text[idx];
+        if( embedded_char >= FIRST_EMBEDDED_CHAR
+            && embedded_char <= LAST_EMBEDDED_CHAR
+            && mEmbeddedItemList->hasEmbeddedItem(embedded_char) )
+        {
+            LLInventoryItem* itemp = mEmbeddedItemList->getEmbeddedItemPtr(embedded_char);
+            LLUIImagePtr image = mEmbeddedItemList->getItemImage(embedded_char);
+            insertSegment(new LLEmbeddedItemSegment(idx, image, itemp, *this));
+        }
+    }
+}
+
+bool LLViewerTextEditor::openEmbeddedItemAtPos(S32 pos)
+{
+    if( pos < getLength())
+    {
+        llwchar wc = getWText()[pos];
+        LLPointer<LLInventoryItem> item = LLEmbeddedItems::getEmbeddedItemPtr( wc );
+        if( item )
+        {
+            bool saved = LLEmbeddedItems::getEmbeddedItemSaved( wc );
+            if (saved)
+            {
+                return openEmbeddedItem(item, wc);
+            }
+            else
+            {
+                showUnsavedAlertDialog(item);
+            }
+        }
+    }
+    return false;
+}
+
+
+bool LLViewerTextEditor::openEmbeddedItem(LLPointer<LLInventoryItem> item, llwchar wc)
+{
+
+    switch( item->getType() )
+    {
+        case LLAssetType::AT_TEXTURE:
+            openEmbeddedTexture( item, wc );
+            return true;
+
+        case LLAssetType::AT_SOUND:
+            openEmbeddedSound( item, wc );
+            return true;
+
+        case LLAssetType::AT_LANDMARK:
+            openEmbeddedLandmark( item, wc );
+            return true;
+
+        case LLAssetType::AT_CALLINGCARD:
+            openEmbeddedCallingcard( item, wc );
+            return true;
+        case LLAssetType::AT_SETTINGS:
+            openEmbeddedSetting(item, wc);
+            return true;
+        case LLAssetType::AT_MATERIAL:
+            openEmbeddedGLTFMaterial(item, wc);
+            return true;
+        case LLAssetType::AT_NOTECARD:
+        case LLAssetType::AT_LSL_TEXT:
+        case LLAssetType::AT_CLOTHING:
+        case LLAssetType::AT_OBJECT:
+        case LLAssetType::AT_BODYPART:
+        case LLAssetType::AT_ANIMATION:
+        case LLAssetType::AT_GESTURE:
+            showCopyToInvDialog( item, wc );
+            return true;
+        default:
+            return false;
+    }
+
+}
+
+
+void LLViewerTextEditor::openEmbeddedTexture( LLInventoryItem* item, llwchar wc )
+{
+    // *NOTE:  Just for embedded Texture , we should use getAssetUUID(),
+    // not getUUID(), because LLPreviewTexture pass in AssetUUID into
+    // LLPreview constructor ItemUUID parameter.
+    if (!item)
+        return;
+    LLPreviewTexture* preview = LLFloaterReg::showTypedInstance<LLPreviewTexture>("preview_texture", LLSD(item->getAssetUUID()), TAKE_FOCUS_YES);
+    if (preview)
+    {
+        preview->setAuxItem( item );
+        preview->setNotecardInfo(mNotecardInventoryID, mObjectID);
+        if (preview->hasString("Title"))
+        {
+            LLStringUtil::format_map_t args;
+            args["[NAME]"] = item->getName();
+            LLUIString title = preview->getString("Title", args);
+            preview->setTitle(title.getString());
+        }
+        preview->getChild<LLUICtrl>("desc")->setValue(item->getDescription());
+    }
+}
+
+void LLViewerTextEditor::openEmbeddedSound( LLInventoryItem* item, llwchar wc )
+{
+    // Play sound locally
+    LLVector3d lpos_global = gAgent.getPositionGlobal();
+    const F32 SOUND_GAIN = 1.0f;
+    if(gAudiop)
+    {
+        gAudiop->triggerSound(item->getAssetUUID(), gAgentID, SOUND_GAIN, LLAudioEngine::AUDIO_TYPE_UI, lpos_global);
+    }
+    showCopyToInvDialog( item, wc );
+}
+
+
+void LLViewerTextEditor::openEmbeddedLandmark( LLPointer<LLInventoryItem> item_ptr, llwchar wc )
+{
+    if (item_ptr.isNull())
+        return;
+
+    LLLandmark* landmark = gLandmarkList.getAsset(item_ptr->getAssetUUID(),
+            boost::bind(&LLEmbeddedLandmarkCopied::processForeignLandmark, _1, mObjectID, mNotecardInventoryID, item_ptr));
+    if (landmark)
+    {
+        LLEmbeddedLandmarkCopied::processForeignLandmark(landmark, mObjectID,
+                mNotecardInventoryID, item_ptr);
+    }
+}
+
+void LLViewerTextEditor::openEmbeddedCallingcard( LLInventoryItem* item, llwchar wc )
+{
+    if (item && !item->getDescription().empty())
+    {
+        LLAvatarActions::showProfile(LLUUID(item->getDescription()));
+    }
+    else if (item && !item->getCreatorUUID().isNull())
+    {
+        LLAvatarActions::showProfile(item->getCreatorUUID());
+    }
+}
+
+void LLViewerTextEditor::openEmbeddedSetting(LLInventoryItem* item, llwchar wc)
+{
+    if (LLEnvironment::instance().isInventoryEnabled())
+    {
+        showCopyToInvDialog(item, wc);
+    }
+    else
+    {
+        LLNotificationsUtil::add("NoEnvironmentSettings");
+    }
+}
+
+void LLViewerTextEditor::openEmbeddedGLTFMaterial(LLInventoryItem* item, llwchar wc)
+{
+    if (!item)
+    {
+        return;
+    }
+
+    LLSD floater_key;
+    floater_key["objectid"] = mObjectID;
+    floater_key["notecardid"] = mNotecardInventoryID;
+    LLMaterialEditor* preview = LLFloaterReg::getTypedInstance<LLMaterialEditor>("material_editor", floater_key);
+    if (preview)
+    {
+        preview->setAuxItem(item);
+        preview->setNotecardInfo(mNotecardInventoryID, mObjectID);
+        preview->openFloater(floater_key);
+        preview->setFocus(true);
+    }
+}
+
+void LLViewerTextEditor::showUnsavedAlertDialog( LLInventoryItem* item )
+{
+    LLSD payload;
+    payload["item_id"] = item->getUUID();
+    payload["notecard_id"] = mNotecardInventoryID;
+    LLNotificationsUtil::add( "ConfirmNotecardSave", LLSD(), payload, LLViewerTextEditor::onNotecardDialog);
+}
+
+// static
+bool LLViewerTextEditor::onNotecardDialog(const LLSD& notification, const LLSD& response )
+{
+    S32 option = LLNotificationsUtil::getSelectedOption(notification, response);
+    if( option == 0 )
+    {
+        LLPreviewNotecard* preview = LLFloaterReg::findTypedInstance<LLPreviewNotecard>("preview_notecard", notification["payload"]["notecard_id"]);;
+        if (preview)
+        {
+            preview->saveItem();
+        }
+    }
+    return false;
+}
+
+
+
+void LLViewerTextEditor::showCopyToInvDialog( LLInventoryItem* item, llwchar wc )
+{
+    LLSD payload;
+    LLUUID item_id = item->getUUID();
+    payload["item_id"] = item_id;
+    payload["item_wc"] = LLSD::Integer(wc);
+    LLNotificationsUtil::add( "ConfirmItemCopy", LLSD(), payload,
+        boost::bind(&LLViewerTextEditor::onCopyToInvDialog, this, _1, _2));
+}
+
+bool LLViewerTextEditor::onCopyToInvDialog(const LLSD& notification, const LLSD& response)
+{
+    S32 option = LLNotificationsUtil::getSelectedOption(notification, response);
+    if( 0 == option )
+    {
+        llwchar wc = llwchar(notification["payload"]["item_wc"].asInteger());
+        LLInventoryItem* itemp = LLEmbeddedItems::getEmbeddedItemPtr(wc);
+        if (itemp)
+            copyInventory(itemp);
+    }
+    return false;
+}
+
+
+
+// Returns change in number of characters in mWText
+S32 LLViewerTextEditor::insertEmbeddedItem( S32 pos, LLInventoryItem* item )
+{
+    return execute( new TextCmdInsertEmbeddedItem( pos, item ) );
+}
+
+bool LLViewerTextEditor::importStream(std::istream& str)
+{
+    LLNotecard nc(LLNotecard::MAX_SIZE);
+    bool success = nc.importStream(str);
+    if (success)
+    {
+        mEmbeddedItemList->clear();
+        const std::vector<LLPointer<LLInventoryItem> >& items = nc.getItems();
+        mEmbeddedItemList->addItems(items);
+        // Actually set the text
+        if (allowsEmbeddedItems())
+        {
+            if (nc.getVersion() == 1)
+                setASCIIEmbeddedText( nc.getText() );
+            else
+                setEmbeddedText( nc.getText() );
+        }
+        else
+        {
+            setText( nc.getText() );
+        }
+    }
+    return success;
+}
+
+void LLViewerTextEditor::copyInventory(const LLInventoryItem* item, U32 callback_id)
+{
+    copy_inventory_from_notecard(LLUUID::null,  // Don't specify a destination -- let the sim do that
+                                 mObjectID,
+                                 mNotecardInventoryID,
+                                 item,
+                                 callback_id);
+}
+
+bool LLViewerTextEditor::hasEmbeddedInventory()
+{
+    return ! mEmbeddedItemList->empty();
+}
+
+////////////////////////////////////////////////////////////////////////////
+
+bool LLViewerTextEditor::importBuffer( const char* buffer, S32 length )
+{
+    LLMemoryStream str((U8*)buffer, length);
+    return importStream(str);
+}
+
+bool LLViewerTextEditor::exportBuffer( std::string& buffer )
+{
+    LLNotecard nc(LLNotecard::MAX_SIZE);
+
+    // Get the embedded text and update the item list to just be the used items
+    nc.setText(getEmbeddedText());
+
+    // Now get the used items and copy the list to the notecard
+    std::vector<LLPointer<LLInventoryItem> > embedded_items;
+    mEmbeddedItemList->getEmbeddedItemList(embedded_items);
+    nc.setItems(embedded_items);
+
+    std::stringstream out_stream;
+    nc.exportStream(out_stream);
+
+    buffer = out_stream.str();
+
+    return true;
+}
+