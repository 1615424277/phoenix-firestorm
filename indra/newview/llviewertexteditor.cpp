/** 
 * @file llviewertexteditor.cpp
 * @brief Text editor widget to let users enter a multi-line document.
 *
 * $LicenseInfo:firstyear=2001&license=viewerlgpl$
 * Second Life Viewer Source Code
 * Copyright (C) 2010, Linden Research, Inc.
 * 
 * This library is free software; you can redistribute it and/or
 * modify it under the terms of the GNU Lesser General Public
 * License as published by the Free Software Foundation;
 * version 2.1 of the License only.
 * 
 * This library is distributed in the hope that it will be useful,
 * but WITHOUT ANY WARRANTY; without even the implied warranty of
 * MERCHANTABILITY or FITNESS FOR A PARTICULAR PURPOSE.  See the GNU
 * Lesser General Public License for more details.
 * 
 * You should have received a copy of the GNU Lesser General Public
 * License along with this library; if not, write to the Free Software
 * Foundation, Inc., 51 Franklin Street, Fifth Floor, Boston, MA  02110-1301  USA
 * 
 * Linden Research, Inc., 945 Battery Street, San Francisco, CA  94111  USA
 * $/LicenseInfo$
 */

#include "llviewerprecompiledheaders.h"

#include "llviewertexteditor.h"

#include "llagent.h"
#include "llaudioengine.h"
#include "llavataractions.h"
#include "llfloaterreg.h"
#include "llfloatersidepanelcontainer.h"
#include "llfloaterworldmap.h"
#include "llfocusmgr.h"
#include "llinventorybridge.h"
#include "llinventorydefines.h"
#include "llinventorymodel.h"
#include "lllandmark.h"
#include "lllandmarkactions.h"
#include "lllandmarklist.h"
#include "llmemorystream.h"
#include "llmenugl.h"
#include "llnotecard.h"
#include "llnotificationsutil.h"
#include "llpanelplaces.h"
#include "llpreview.h"
#include "llpreviewnotecard.h"
#include "llpreviewtexture.h"
#include "llscrollbar.h"
#include "llscrollcontainer.h"
#include "lltooldraganddrop.h"
#include "lltooltip.h"
#include "lltrans.h"
#include "lluictrlfactory.h"
#include "llviewerassettype.h"
#include "llviewercontrol.h"
#include "llviewerinventory.h"
#include "llviewertexturelist.h"
#include "llviewerwindow.h"

static LLDefaultChildRegistry::Register<LLViewerTextEditor> r("text_editor");

///-----------------------------------------------------------------------
///  Class LLEmbeddedLandmarkCopied
///-----------------------------------------------------------------------
class LLEmbeddedLandmarkCopied: public LLInventoryCallback
{
public:

	LLEmbeddedLandmarkCopied(){}
	void fire(const LLUUID& inv_item)
	{
		showInfo(inv_item);
	}
	static void showInfo(const LLUUID& landmark_inv_id)
	{
		LLSD key;
		key["type"] = "landmark";
		key["id"] = landmark_inv_id;
		LLFloaterSidePanelContainer::showPanel("places", key);
	}
	static void processForeignLandmark(LLLandmark* landmark,
			const LLUUID& object_id, const LLUUID& notecard_inventory_id,
			LLPointer<LLInventoryItem> item_ptr)
	{
		LLVector3d global_pos;
		landmark->getGlobalPos(global_pos);
		LLViewerInventoryItem* agent_landmark =
				LLLandmarkActions::findLandmarkForGlobalPos(global_pos);

		if (agent_landmark)
		{
			showInfo(agent_landmark->getUUID());
		}
		else
		{
			if (item_ptr.isNull())
			{
				// check to prevent a crash. See EXT-8459.
				LL_WARNS() << "Passed handle contains a dead inventory item. Most likely notecard has been closed and embedded item was destroyed." << LL_ENDL;
			}
			else
			{
				LLInventoryItem* item = item_ptr.get();
				LLPointer<LLEmbeddedLandmarkCopied> cb = new LLEmbeddedLandmarkCopied();
				copy_inventory_from_notecard(get_folder_by_itemtype(item),
											 object_id,
											 notecard_inventory_id,
											 item,
											 gInventoryCallbacks.registerCB(cb));
			}
		}
	}
};
///----------------------------------------------------------------------------
/// Class LLEmbeddedNotecardOpener
///----------------------------------------------------------------------------
class LLEmbeddedNotecardOpener : public LLInventoryCallback
{
	LLViewerTextEditor* mTextEditor;

public:
	LLEmbeddedNotecardOpener()
		: mTextEditor(NULL)
	{
	}

	void setEditor(LLViewerTextEditor* e) {mTextEditor = e;}

	// override
	void fire(const LLUUID& inv_item)
	{
		if(!mTextEditor)
		{
			// The parent text editor may have vanished by now. 
            // In that case just quit.
			return;
		}

		LLInventoryItem* item = gInventory.getItem(inv_item);
		if(!item)
		{
			LL_WARNS() << "Item add reported, but not found in inventory!: " << inv_item << LL_ENDL;
		}
		else
		{
			if(!gSavedSettings.getBOOL("ShowNewInventory"))
			{
				LLFloaterReg::showInstance("preview_notecard", LLSD(item->getUUID()), TAKE_FOCUS_YES);
			}
		}
	}
};

//
// class LLEmbeddedItemSegment
//

const S32 EMBEDDED_ITEM_LABEL_PADDING = 2;

class LLEmbeddedItemSegment : public LLTextSegment
{
public:
	LLEmbeddedItemSegment(S32 pos, LLUIImagePtr image, LLPointer<LLInventoryItem> inv_item, LLTextEditor& editor)
	:	LLTextSegment(pos, pos + 1),
		mImage(image),
		mLabel(utf8str_to_wstring(inv_item->getName())),
		mItem(inv_item),
		mEditor(editor),
		mHasMouseHover(false)
	{

		mStyle = new LLStyle(LLStyle::Params().font(LLFontGL::getFontSansSerif()));
		mToolTip = inv_item->getName() + '\n' + inv_item->getDescription();
	}

	/*virtual*/ bool getDimensions(S32 first_char, S32 num_chars, S32& width, S32& height) const
	{
		if (num_chars == 0)
		{
			width = 0;
			height = 0;
		}
		else
		{
			width = EMBEDDED_ITEM_LABEL_PADDING + mImage->getWidth() + mStyle->getFont()->getWidth(mLabel.c_str());
			height = llmax(mImage->getHeight(), mStyle->getFont()->getLineHeight());
		}
		return false;
	}

	/*virtual*/ S32				getNumChars(S32 num_pixels, S32 segment_offset, S32 line_offset, S32 max_chars) const 
	{
		// always draw at beginning of line
		if (line_offset == 0)
		{
			return 1;
		}
		else
		{
			S32 width, height;
			getDimensions(mStart, 1, width, height);
			if (width > num_pixels) 
			{
				return 0;
			}
			else
			{
				return 1;
			}
		}
	}
	/*virtual*/ F32				draw(S32 start, S32 end, S32 selection_start, S32 selection_end, const LLRect& draw_rect)
	{
		LLRect image_rect = draw_rect;
		image_rect.mRight = image_rect.mLeft + mImage->getWidth();
		image_rect.mTop = image_rect.mBottom + mImage->getHeight();
		mImage->draw(image_rect);

		LLColor4 color;
		if (mEditor.getReadOnly())
		{
			color = LLUIColorTable::instance().getColor("TextEmbeddedItemReadOnlyColor");
		}
		else
		{
			color = LLUIColorTable::instance().getColor("TextEmbeddedItemColor");
		}

		F32 right_x;
		mStyle->getFont()->render(mLabel, 0, image_rect.mRight + EMBEDDED_ITEM_LABEL_PADDING, draw_rect.mTop, color, LLFontGL::LEFT, LLFontGL::TOP, LLFontGL::UNDERLINE, LLFontGL::NO_SHADOW, mLabel.length(), S32_MAX, &right_x);
		return right_x;
	}
	
	/*virtual*/ bool			canEdit() const { return false; }


	/*virtual*/ BOOL			handleHover(S32 x, S32 y, MASK mask)
	{
		LLUI::getWindow()->setCursor(UI_CURSOR_HAND);
		return TRUE;
	}
	virtual BOOL				handleToolTip(S32 x, S32 y, MASK mask )
	{ 
		if (!mToolTip.empty())
		{
			LLToolTipMgr::instance().show(mToolTip);
			return TRUE;
		}
		return FALSE; 
	}

	/*virtual*/ LLStyleConstSP		getStyle() const { return mStyle; }

private:
	LLUIImagePtr	mImage;
	LLWString		mLabel;
	LLStyleSP		mStyle;
	std::string		mToolTip;
	LLPointer<LLInventoryItem> mItem;
	LLTextEditor&	mEditor;
	bool			mHasMouseHover;

};



////////////////////////////////////////////////////////////
// LLEmbeddedItems
//
// Embedded items are stored as:
// * A global map of llwchar to LLInventoryItem
// ** This is unique for each item embedded in any notecard
//    to support copy/paste across notecards
// * A per-notecard set of embeded llwchars for easy removal
//   from the global list
// * A per-notecard vector of embedded lwchars for mapping from
//   old style 0x80 + item format notechards

class LLEmbeddedItems
{
public:
	LLEmbeddedItems(const LLViewerTextEditor* editor);
	~LLEmbeddedItems();
	void clear();

	// return true if there are no embedded items.
	bool empty();
	
	BOOL	insertEmbeddedItem(LLInventoryItem* item, llwchar* value, bool is_new);
	BOOL	removeEmbeddedItem( llwchar ext_char );

	BOOL	hasEmbeddedItem(llwchar ext_char); // returns TRUE if /this/ editor has an entry for this item
	LLUIImagePtr getItemImage(llwchar ext_char) const;

	void	getEmbeddedItemList( std::vector<LLPointer<LLInventoryItem> >& items );
	void	addItems(const std::vector<LLPointer<LLInventoryItem> >& items);

	llwchar	getEmbeddedCharFromIndex(S32 index);

	void 	removeUnusedChars();
	void	copyUsedCharsToIndexed();
	S32		getIndexFromEmbeddedChar(llwchar wch);

	void	markSaved();
	
	static LLPointer<LLInventoryItem> getEmbeddedItemPtr(llwchar ext_char); // returns pointer to item from static list
	static BOOL getEmbeddedItemSaved(llwchar ext_char); // returns whether item from static list is saved

private:

	struct embedded_info_t
	{
		LLPointer<LLInventoryItem> mItemPtr;
		BOOL mSaved;
	};
	typedef std::map<llwchar, embedded_info_t > item_map_t;
	static item_map_t sEntries;
	static std::stack<llwchar> sFreeEntries;

	std::set<llwchar> mEmbeddedUsedChars;	 // list of used llwchars
	std::vector<llwchar> mEmbeddedIndexedChars; // index -> wchar for 0x80 + index format
	const LLViewerTextEditor* mEditor;
};

//statics
LLEmbeddedItems::item_map_t LLEmbeddedItems::sEntries;
std::stack<llwchar> LLEmbeddedItems::sFreeEntries;

LLEmbeddedItems::LLEmbeddedItems(const LLViewerTextEditor* editor)
	: mEditor(editor)
{
}

LLEmbeddedItems::~LLEmbeddedItems()
{
	clear();
}

void LLEmbeddedItems::clear()
{
	// Remove entries for this editor from static list
	for (std::set<llwchar>::iterator iter = mEmbeddedUsedChars.begin();
		 iter != mEmbeddedUsedChars.end();)
	{
		std::set<llwchar>::iterator nextiter = iter++;
		removeEmbeddedItem(*nextiter);
	}
	mEmbeddedUsedChars.clear();
	mEmbeddedIndexedChars.clear();
}

bool LLEmbeddedItems::empty()
{
	removeUnusedChars();
	return mEmbeddedUsedChars.empty();
}

// Inserts a new unique entry
BOOL LLEmbeddedItems::insertEmbeddedItem( LLInventoryItem* item, llwchar* ext_char, bool is_new)
{
	// Now insert a new one
	llwchar wc_emb;
	if (!sFreeEntries.empty())
	{
		wc_emb = sFreeEntries.top();
		sFreeEntries.pop();
	}
	else if (sEntries.empty())
	{
		wc_emb = LLTextEditor::FIRST_EMBEDDED_CHAR;
	}
	else
	{
		item_map_t::iterator last = sEntries.end();
		--last;
		wc_emb = last->first;
		if (wc_emb >= LLTextEditor::LAST_EMBEDDED_CHAR)
		{
			return FALSE;
		}
		++wc_emb;
	}

	sEntries[wc_emb].mItemPtr = item;
	sEntries[wc_emb].mSaved = is_new ? FALSE : TRUE;
	*ext_char = wc_emb;
	mEmbeddedUsedChars.insert(wc_emb);
	return TRUE;
}

// Removes an entry (all entries are unique)
BOOL LLEmbeddedItems::removeEmbeddedItem( llwchar ext_char )
{
	mEmbeddedUsedChars.erase(ext_char);
	item_map_t::iterator iter = sEntries.find(ext_char);
	if (iter != sEntries.end())
	{
		sEntries.erase(ext_char);
		sFreeEntries.push(ext_char);
		return TRUE;
	}
	return FALSE;
}
	
// static
LLPointer<LLInventoryItem> LLEmbeddedItems::getEmbeddedItemPtr(llwchar ext_char)
{
	if( ext_char >= LLTextEditor::FIRST_EMBEDDED_CHAR && ext_char <= LLTextEditor::LAST_EMBEDDED_CHAR )
	{
		item_map_t::iterator iter = sEntries.find(ext_char);
		if (iter != sEntries.end())
		{
			return iter->second.mItemPtr;
		}
	}
	return NULL;
}

// static
BOOL LLEmbeddedItems::getEmbeddedItemSaved(llwchar ext_char)
{
	if( ext_char >= LLTextEditor::FIRST_EMBEDDED_CHAR && ext_char <= LLTextEditor::LAST_EMBEDDED_CHAR )
	{
		item_map_t::iterator iter = sEntries.find(ext_char);
		if (iter != sEntries.end())
		{
			return iter->second.mSaved;
		}
	}
	return FALSE;
}

llwchar	LLEmbeddedItems::getEmbeddedCharFromIndex(S32 index)
{
	if (index >= (S32)mEmbeddedIndexedChars.size())
	{
		LL_WARNS() << "No item for embedded char " << index << " using LL_UNKNOWN_CHAR" << LL_ENDL;
		return LL_UNKNOWN_CHAR;
	}
	return mEmbeddedIndexedChars[index];
}

void LLEmbeddedItems::removeUnusedChars()
{
	std::set<llwchar> used = mEmbeddedUsedChars;
	const LLWString& wtext = mEditor->getWText();
	for (S32 i=0; i<(S32)wtext.size(); i++)
	{
		llwchar wc = wtext[i];
		if( wc >= LLTextEditor::FIRST_EMBEDDED_CHAR && wc <= LLTextEditor::LAST_EMBEDDED_CHAR )
		{
			used.erase(wc);
		}
	}
	// Remove chars not actually used
	for (std::set<llwchar>::iterator iter = used.begin();
		 iter != used.end(); ++iter)
	{
		removeEmbeddedItem(*iter);
	}
}

void LLEmbeddedItems::copyUsedCharsToIndexed()
{
	// Prune unused items
	removeUnusedChars();

	// Copy all used llwchars to mEmbeddedIndexedChars
	mEmbeddedIndexedChars.clear();
	for (std::set<llwchar>::iterator iter = mEmbeddedUsedChars.begin();
		 iter != mEmbeddedUsedChars.end(); ++iter)
	{
		mEmbeddedIndexedChars.push_back(*iter);
	}
}

S32 LLEmbeddedItems::getIndexFromEmbeddedChar(llwchar wch)
{
	S32 idx = 0;
	for (std::vector<llwchar>::iterator iter = mEmbeddedIndexedChars.begin();
		 iter != mEmbeddedIndexedChars.end(); ++iter)
	{
		if (wch == *iter)
			break;
		++idx;
	}
	if (idx < (S32)mEmbeddedIndexedChars.size())
	{
		return idx;
	}
	else
	{
		LL_WARNS() << "Embedded char " << wch << " not found, using 0" << LL_ENDL;
		return 0;
	}
}

BOOL LLEmbeddedItems::hasEmbeddedItem(llwchar ext_char)
{
	std::set<llwchar>::iterator iter = mEmbeddedUsedChars.find(ext_char);
	if (iter != mEmbeddedUsedChars.end())
	{
		return TRUE;
	}
	return FALSE;
}


LLUIImagePtr LLEmbeddedItems::getItemImage(llwchar ext_char) const
{
	LLInventoryItem* item = getEmbeddedItemPtr(ext_char);
	if (item)
	{
		const char* img_name = "";
		switch( item->getType() )
		{
			case LLAssetType::AT_TEXTURE:
				if(item->getInventoryType() == LLInventoryType::IT_SNAPSHOT)
				{
					img_name = "Inv_Snapshot";
				}
				else
				{
					img_name = "Inv_Texture";
				}

				break;
			case LLAssetType::AT_SOUND:			img_name = "Inv_Sound";		break;
			case LLAssetType::AT_CLOTHING:		img_name = "Inv_Clothing";	break;
			case LLAssetType::AT_OBJECT:
				img_name = LLInventoryItemFlags::II_FLAGS_OBJECT_HAS_MULTIPLE_ITEMS & item->getFlags() ?
					"Inv_Object_Multi" : "Inv_Object";
				break;
			case LLAssetType::AT_CALLINGCARD:	img_name = "Inv_CallingCard"; break;
			case LLAssetType::AT_LANDMARK:		img_name = "Inv_Landmark"; 	break;
			case LLAssetType::AT_NOTECARD:		img_name = "Inv_Notecard";	break;
			case LLAssetType::AT_LSL_TEXT:		img_name = "Inv_Script";	break;
			case LLAssetType::AT_BODYPART:		img_name = "Inv_Skin";		break;
			case LLAssetType::AT_ANIMATION:		img_name = "Inv_Animation";	break;
			case LLAssetType::AT_GESTURE:		img_name = "Inv_Gesture";	break;
<<<<<<< HEAD
			case LLAssetType::AT_MESH:          img_name = "Inv_Mesh";	    break;
=======
			case LLAssetType::AT_MESH:      	img_name = "Inv_Mesh";	    break;
>>>>>>> 403d569a
			default:                        	img_name = "Inv_Invalid";   break; // use the Inv_Invalid icon for undefined object types (see MAINT-3981)
		}

		return LLUI::getUIImage(img_name);
	}
	return LLUIImagePtr();
}


void LLEmbeddedItems::addItems(const std::vector<LLPointer<LLInventoryItem> >& items)
{
	for (std::vector<LLPointer<LLInventoryItem> >::const_iterator iter = items.begin();
		 iter != items.end(); ++iter)
	{
		LLInventoryItem* item = *iter;
		if (item)
		{
			llwchar wc;
			if (!insertEmbeddedItem( item, &wc, false ))
			{
				break;
			}
			mEmbeddedIndexedChars.push_back(wc);
		}
	}
}

void LLEmbeddedItems::getEmbeddedItemList( std::vector<LLPointer<LLInventoryItem> >& items )
{
	for (std::set<llwchar>::iterator iter = mEmbeddedUsedChars.begin(); iter != mEmbeddedUsedChars.end(); ++iter)
	{
		llwchar wc = *iter;
		LLPointer<LLInventoryItem> item = getEmbeddedItemPtr(wc);
		if (item)
		{
			items.push_back(item);
		}
	}
}

void LLEmbeddedItems::markSaved()
{
	for (std::set<llwchar>::iterator iter = mEmbeddedUsedChars.begin(); iter != mEmbeddedUsedChars.end(); ++iter)
	{
		llwchar wc = *iter;
		sEntries[wc].mSaved = TRUE;
	}
}

///////////////////////////////////////////////////////////////////

class LLViewerTextEditor::TextCmdInsertEmbeddedItem : public LLTextBase::TextCmd
{
public:
	TextCmdInsertEmbeddedItem( S32 pos, LLInventoryItem* item )
		: TextCmd(pos, FALSE), 
		  mExtCharValue(0)
	{
		mItem = item;
	}

	virtual BOOL execute( LLTextBase* editor, S32* delta )
	{
		LLViewerTextEditor* viewer_editor = (LLViewerTextEditor*)editor;
		// Take this opportunity to remove any unused embedded items from this editor
		viewer_editor->mEmbeddedItemList->removeUnusedChars();
		if(viewer_editor->mEmbeddedItemList->insertEmbeddedItem( mItem, &mExtCharValue, true ) )
		{
			LLWString ws;
			ws.assign(1, mExtCharValue);
			*delta = insert(editor, getPosition(), ws );
			return (*delta != 0);
		}
		return FALSE;
	}
	
	virtual S32 undo( LLTextBase* editor )
	{
		remove(editor, getPosition(), 1);
		return getPosition(); 
	}
	
	virtual S32 redo( LLTextBase* editor )
	{ 
		LLWString ws;
		ws += mExtCharValue;
		insert(editor, getPosition(), ws );
		return getPosition() + 1;
	}
	virtual BOOL hasExtCharValue( llwchar value ) const
	{
		return (value == mExtCharValue);
	}

private:
	LLPointer<LLInventoryItem> mItem;
	llwchar mExtCharValue;
};

struct LLNotecardCopyInfo
{
	LLNotecardCopyInfo(LLViewerTextEditor *ed, LLInventoryItem *item)
		: mTextEd(ed)
	{
		mItem = item;
	}

	LLViewerTextEditor* mTextEd;
	// need to make this be a copy (not a * here) because it isn't stable.
	// I wish we had passed LLPointers all the way down, but we didn't
	LLPointer<LLInventoryItem> mItem;
};

//----------------------------------------------------------------------------

//
// Member functions
//
LLViewerTextEditor::LLViewerTextEditor(const LLViewerTextEditor::Params& p)
:	LLTextEditor(p),
	mDragItemChar(0),
	mDragItemSaved(FALSE),
	mInventoryCallback(new LLEmbeddedNotecardOpener)
{
	mEmbeddedItemList = new LLEmbeddedItems(this);
	mInventoryCallback->setEditor(this);
}

LLViewerTextEditor::~LLViewerTextEditor()
{
	delete mEmbeddedItemList;
	
	
	// The inventory callback may still be in use by gInventoryCallbackManager...
	// so set its reference to this to null.
	mInventoryCallback->setEditor(NULL); 
}

///////////////////////////////////////////////////////////////////
// virtual
void LLViewerTextEditor::makePristine()
{
	mEmbeddedItemList->markSaved();
	LLTextEditor::makePristine();
}

void LLViewerTextEditor::onVisibilityChange( BOOL new_visibility )
{
	LLUICtrl::onVisibilityChange(new_visibility);
}

BOOL LLViewerTextEditor::handleMouseDown(S32 x, S32 y, MASK mask)
{
	BOOL	handled = FALSE;

	// Let scrollbar have first dibs
	handled = LLView::childrenHandleMouseDown(x, y, mask) != NULL;

	if( !handled)
	{
		if( allowsEmbeddedItems() )
		{
			setCursorAtLocalPos( x, y, FALSE );
			llwchar wc = 0;
			if (mCursorPos < getLength())
			{
				wc = getWText()[mCursorPos];
			}
			LLPointer<LLInventoryItem> item_at_pos = LLEmbeddedItems::getEmbeddedItemPtr(wc);
			if (item_at_pos)
			{
				mDragItem = item_at_pos;
				mDragItemChar = wc;
				mDragItemSaved = LLEmbeddedItems::getEmbeddedItemSaved(wc);
				gFocusMgr.setMouseCapture( this );
				mMouseDownX = x;
				mMouseDownY = y;
				S32 screen_x;
				S32 screen_y;
				localPointToScreen(x, y, &screen_x, &screen_y );
				LLToolDragAndDrop::getInstance()->setDragStart( screen_x, screen_y );

				if (hasTabStop())
				{
					setFocus( TRUE );
				}

				handled = TRUE;
			}
			else
			{
				mDragItem = NULL;
			}
		}

		if (!handled)
		{
			handled = LLTextEditor::handleMouseDown(x, y, mask);
		}
	}

	return handled;
}


BOOL LLViewerTextEditor::handleHover(S32 x, S32 y, MASK mask)
{
	BOOL handled = LLTextEditor::handleHover(x, y, mask);

	if(hasMouseCapture() && mDragItem)
	{
		S32 screen_x;
		S32 screen_y;
		localPointToScreen(x, y, &screen_x, &screen_y );

		mScroller->autoScroll(x, y);

		if( LLToolDragAndDrop::getInstance()->isOverThreshold( screen_x, screen_y ) )
		{
			LLToolDragAndDrop::getInstance()->beginDrag(
				LLViewerAssetType::lookupDragAndDropType( mDragItem->getType() ),
				mDragItem->getUUID(),
				LLToolDragAndDrop::SOURCE_NOTECARD,
				mPreviewID, mObjectID);
			return LLToolDragAndDrop::getInstance()->handleHover( x, y, mask );
		}
		getWindow()->setCursor(UI_CURSOR_HAND);
		handled = TRUE;
	}

	return handled;
}


BOOL LLViewerTextEditor::handleMouseUp(S32 x, S32 y, MASK mask)
{
	BOOL handled = FALSE;

	if( hasMouseCapture() )
	{
		if (mDragItem)
		{
			// mouse down was on an item
			S32 dx = x - mMouseDownX;
			S32 dy = y - mMouseDownY;
			if (-2 < dx && dx < 2 && -2 < dy && dy < 2)
			{
				if(mDragItemSaved)
				{
					openEmbeddedItem(mDragItem, mDragItemChar);
				}
				else
				{
					showUnsavedAlertDialog(mDragItem);
				}
			}
		}
		mDragItem = NULL;
	}

	handled = LLTextEditor::handleMouseUp(x,y,mask);

	return handled;
}

BOOL LLViewerTextEditor::handleDoubleClick(S32 x, S32 y, MASK mask)
{
	BOOL	handled = FALSE;

	// let scrollbar have first dibs
	handled = LLView::childrenHandleDoubleClick(x, y, mask) != NULL;

	if( !handled)
	{
		if( allowsEmbeddedItems() )
		{
			S32 doc_index = getDocIndexFromLocalCoord(x, y, FALSE);
			llwchar doc_char = getWText()[doc_index];
			if (mEmbeddedItemList->hasEmbeddedItem(doc_char))
			{
				if( openEmbeddedItemAtPos( doc_index ))
				{
					deselect();
					setFocus( FALSE );
					return TRUE;
				}
			}
		}
		handled = LLTextEditor::handleDoubleClick(x, y, mask);
	}
	return handled;
}


// virtual
BOOL LLViewerTextEditor::handleDragAndDrop(S32 x, S32 y, MASK mask,
					  BOOL drop, EDragAndDropType cargo_type, void *cargo_data,
					  EAcceptance *accept,
					  std::string& tooltip_msg)
{
	BOOL handled = FALSE;
	
	LLToolDragAndDrop::ESource source = LLToolDragAndDrop::getInstance()->getSource();
	if (LLToolDragAndDrop::SOURCE_NOTECARD == source)
	{
		// We currently do not handle dragging items from one notecard to another
		// since items in a notecard must be in Inventory to be verified. See DEV-2891.
		return FALSE;
	}
	
	if (getEnabled() && acceptsTextInput())
	{
		switch( cargo_type )
		{
			case DAD_CALLINGCARD:
			case DAD_TEXTURE:
			case DAD_SOUND:
			case DAD_LANDMARK:
			case DAD_SCRIPT:
			case DAD_CLOTHING:
			case DAD_OBJECT:
			case DAD_NOTECARD:
			case DAD_BODYPART:
			case DAD_ANIMATION:
			case DAD_GESTURE:
			case DAD_MESH:
			{
				LLInventoryItem *item = (LLInventoryItem *)cargo_data;
				if( item && allowsEmbeddedItems() )
				{
					U32 mask_next = item->getPermissions().getMaskNextOwner();
					if((mask_next & PERM_ITEM_UNRESTRICTED) == PERM_ITEM_UNRESTRICTED)
					{
						if( drop )
						{
							deselect();
							S32 old_cursor = mCursorPos;
							setCursorAtLocalPos( x, y, TRUE );
							S32 insert_pos = mCursorPos;
							setCursorPos(old_cursor);
							BOOL inserted = insertEmbeddedItem( insert_pos, item );
							if( inserted && (old_cursor > mCursorPos) )
							{
								setCursorPos(mCursorPos + 1);
							}

							needsReflow();
							
						}
						*accept = ACCEPT_YES_COPY_MULTI;
					}
					else
					{
						*accept = ACCEPT_NO;
						if (tooltip_msg.empty())
						{
							// *TODO: Translate
							tooltip_msg.assign("Only items with unrestricted\n"
												"'next owner' permissions \n"
												"can be attached to notecards.");
						}
					}
				}
				else
				{
					*accept = ACCEPT_NO;
				}
				break;
			}

		default:
			*accept = ACCEPT_NO;
			break;
		}
	}
	else
	{
		// Not enabled
		*accept = ACCEPT_NO;
	}

	handled = TRUE;
	LL_DEBUGS("UserInput") << "dragAndDrop handled by LLViewerTextEditor " << getName() << LL_ENDL;

	return handled;
}

void LLViewerTextEditor::setASCIIEmbeddedText(const std::string& instr)
{
	LLWString wtext;
	const U8* buffer = (U8*)(instr.c_str());
	while (*buffer)
	{
		llwchar wch;
		U8 c = *buffer++;
		if (c >= 0x80)
		{
			S32 index = (S32)(c - 0x80);
			wch = mEmbeddedItemList->getEmbeddedCharFromIndex(index);
		}
		else
		{
			wch = (llwchar)c;
		}
		wtext.push_back(wch);
	}
	setWText(wtext);
}

void LLViewerTextEditor::setEmbeddedText(const std::string& instr)
{
	LLWString wtext = utf8str_to_wstring(instr);
	for (S32 i=0; i<(S32)wtext.size(); i++)
	{
		llwchar wch = wtext[i];
		if( wch >= FIRST_EMBEDDED_CHAR && wch <= LAST_EMBEDDED_CHAR )
		{
			S32 index = wch - FIRST_EMBEDDED_CHAR;
			wtext[i] = mEmbeddedItemList->getEmbeddedCharFromIndex(index);
		}
	}
	setWText(wtext);
}

std::string LLViewerTextEditor::getEmbeddedText()
{
#if 1
	// New version (Version 2)
	mEmbeddedItemList->copyUsedCharsToIndexed();
	LLWString outtextw;
	for (S32 i=0; i<(S32)getWText().size(); i++)
	{
		llwchar wch = getWText()[i];
		if( wch >= FIRST_EMBEDDED_CHAR && wch <= LAST_EMBEDDED_CHAR )
		{
			S32 index = mEmbeddedItemList->getIndexFromEmbeddedChar(wch);
			wch = FIRST_EMBEDDED_CHAR + index;
		}
		outtextw.push_back(wch);
	}
	std::string outtext = wstring_to_utf8str(outtextw);
	return outtext;
#else
	// Old version (Version 1)
	mEmbeddedItemList->copyUsedCharsToIndexed();
	std::string outtext;
	for (S32 i=0; i<(S32)mWText.size(); i++)
	{
		llwchar wch = mWText[i];
		if( wch >= FIRST_EMBEDDED_CHAR && wch <= LAST_EMBEDDED_CHAR )
		{
			S32 index = mEmbeddedItemList->getIndexFromEmbeddedChar(wch);
			wch = 0x80 | index % 128;
		}
		else if (wch >= 0x80)
		{
			wch = LL_UNKNOWN_CHAR;
		}
		outtext.push_back((U8)wch);
	}
	return outtext;
#endif
}

std::string LLViewerTextEditor::appendTime(bool prepend_newline)
{
	time_t utc_time;
	utc_time = time_corrected();
	std::string timeStr ="[["+ LLTrans::getString("TimeHour")+"]:["
		+LLTrans::getString("TimeMin")+"]] ";

	LLSD substitution;

	substitution["datetime"] = (S32) utc_time;
	LLStringUtil::format (timeStr, substitution);
	appendText(timeStr, prepend_newline, LLStyle::Params().color(LLColor4::grey));
	blockUndo();

	return timeStr;
}

//----------------------------------------------------------------------------
//----------------------------------------------------------------------------

llwchar LLViewerTextEditor::pasteEmbeddedItem(llwchar ext_char)
{
	if (mEmbeddedItemList->hasEmbeddedItem(ext_char))
	{
		return ext_char; // already exists in my list
	}
	LLInventoryItem* item = LLEmbeddedItems::getEmbeddedItemPtr(ext_char);
	if (item)
	{
		// Add item to my list and return new llwchar associated with it
		llwchar new_wc;
		if (mEmbeddedItemList->insertEmbeddedItem( item, &new_wc, true ))
		{
			return new_wc;
		}
	}
	return LL_UNKNOWN_CHAR; // item not found or list full
}

void LLViewerTextEditor::onValueChange(S32 start, S32 end)
{
	updateSegments();
	updateLinkSegments();
	findEmbeddedItemSegments(start, end);
}

void LLViewerTextEditor::findEmbeddedItemSegments(S32 start, S32 end)
{
	LLWString text = getWText();

	// Start with i just after the first embedded item
	for(S32 idx = start; idx < end; idx++ )
	{
		llwchar embedded_char = text[idx];
		if( embedded_char >= FIRST_EMBEDDED_CHAR 
			&& embedded_char <= LAST_EMBEDDED_CHAR 
			&& mEmbeddedItemList->hasEmbeddedItem(embedded_char) )
		{
			LLInventoryItem* itemp = mEmbeddedItemList->getEmbeddedItemPtr(embedded_char);
			LLUIImagePtr image = mEmbeddedItemList->getItemImage(embedded_char);
			insertSegment(new LLEmbeddedItemSegment(idx, image, itemp, *this));
		}
	}
}

BOOL LLViewerTextEditor::openEmbeddedItemAtPos(S32 pos)
{
	if( pos < getLength())
	{
		llwchar wc = getWText()[pos];
		LLPointer<LLInventoryItem> item = LLEmbeddedItems::getEmbeddedItemPtr( wc );
		if( item )
		{
			BOOL saved = LLEmbeddedItems::getEmbeddedItemSaved( wc );
			if (saved)
			{
				return openEmbeddedItem(item, wc); 
			}
			else
			{
				showUnsavedAlertDialog(item);
			}
		}
	}
	return FALSE;
}


BOOL LLViewerTextEditor::openEmbeddedItem(LLPointer<LLInventoryItem> item, llwchar wc)
{

	switch( item->getType() )
	{
		case LLAssetType::AT_TEXTURE:
			openEmbeddedTexture( item, wc );
			return TRUE;

		case LLAssetType::AT_SOUND:
			openEmbeddedSound( item, wc );
			return TRUE;

		case LLAssetType::AT_NOTECARD:
			openEmbeddedNotecard( item, wc );
			return TRUE;

		case LLAssetType::AT_LANDMARK:
			openEmbeddedLandmark( item, wc );
			return TRUE;

		case LLAssetType::AT_CALLINGCARD:
			openEmbeddedCallingcard( item, wc );
			return TRUE;

		case LLAssetType::AT_LSL_TEXT:
		case LLAssetType::AT_CLOTHING:
		case LLAssetType::AT_OBJECT:
		case LLAssetType::AT_BODYPART:
		case LLAssetType::AT_ANIMATION:
		case LLAssetType::AT_GESTURE:
			showCopyToInvDialog( item, wc );
			return TRUE;
		default:
			return FALSE;
	}

}


void LLViewerTextEditor::openEmbeddedTexture( LLInventoryItem* item, llwchar wc )
{
	// *NOTE:  Just for embedded Texture , we should use getAssetUUID(), 
	// not getUUID(), because LLPreviewTexture pass in AssetUUID into 
	// LLPreview constructor ItemUUID parameter.
	if (!item)
		return;
	LLPreviewTexture* preview = LLFloaterReg::showTypedInstance<LLPreviewTexture>("preview_texture", LLSD(item->getAssetUUID()), TAKE_FOCUS_YES);
	if (preview)
	{
		preview->setAuxItem( item );
		preview->setNotecardInfo(mNotecardInventoryID, mObjectID);
		if (preview->hasString("Title"))
		{
			LLStringUtil::format_map_t args;
			args["[NAME]"] = item->getName();
			LLUIString title = preview->getString("Title", args);
			preview->setTitle(title.getString());
		}
		preview->getChild<LLUICtrl>("desc")->setValue(item->getDescription());
	}
}

void LLViewerTextEditor::openEmbeddedSound( LLInventoryItem* item, llwchar wc )
{
	// Play sound locally
	LLVector3d lpos_global = gAgent.getPositionGlobal();
	const F32 SOUND_GAIN = 1.0f;
	if(gAudiop)
	{
		gAudiop->triggerSound(item->getAssetUUID(), gAgentID, SOUND_GAIN, LLAudioEngine::AUDIO_TYPE_UI, lpos_global);
	}
	showCopyToInvDialog( item, wc );
}


void LLViewerTextEditor::openEmbeddedLandmark( LLPointer<LLInventoryItem> item_ptr, llwchar wc )
{
	if (item_ptr.isNull())
		return;

	LLLandmark* landmark = gLandmarkList.getAsset(item_ptr->getAssetUUID(),
			boost::bind(&LLEmbeddedLandmarkCopied::processForeignLandmark, _1, mObjectID, mNotecardInventoryID, item_ptr));
	if (landmark)
	{
		LLEmbeddedLandmarkCopied::processForeignLandmark(landmark, mObjectID,
				mNotecardInventoryID, item_ptr);
	}
}

void LLViewerTextEditor::openEmbeddedNotecard( LLInventoryItem* item, llwchar wc )
{
	copyInventory(item, gInventoryCallbacks.registerCB(mInventoryCallback));
}

void LLViewerTextEditor::openEmbeddedCallingcard( LLInventoryItem* item, llwchar wc )
{
	if(item && !item->getCreatorUUID().isNull())
	{
		LLAvatarActions::showProfile(item->getCreatorUUID());
	}
}

void LLViewerTextEditor::showUnsavedAlertDialog( LLInventoryItem* item )
{
	LLSD payload;
	payload["item_id"] = item->getUUID();
	payload["notecard_id"] = mNotecardInventoryID;
	LLNotificationsUtil::add( "ConfirmNotecardSave", LLSD(), payload, LLViewerTextEditor::onNotecardDialog);
}

// static
bool LLViewerTextEditor::onNotecardDialog(const LLSD& notification, const LLSD& response )
{
	S32 option = LLNotificationsUtil::getSelectedOption(notification, response);
	if( option == 0 )
	{
		LLPreviewNotecard* preview = LLFloaterReg::findTypedInstance<LLPreviewNotecard>("preview_notecard", notification["payload"]["notecard_id"]);;
		if (preview)
		{
			preview->saveItem();
		}
	}
	return false;
}



void LLViewerTextEditor::showCopyToInvDialog( LLInventoryItem* item, llwchar wc )
{
	LLSD payload;
	LLUUID item_id = item->getUUID();
	payload["item_id"] = item_id;
	payload["item_wc"] = LLSD::Integer(wc);
	LLNotificationsUtil::add( "ConfirmItemCopy", LLSD(), payload,
		boost::bind(&LLViewerTextEditor::onCopyToInvDialog, this, _1, _2));
}

bool LLViewerTextEditor::onCopyToInvDialog(const LLSD& notification, const LLSD& response)
{
	S32 option = LLNotificationsUtil::getSelectedOption(notification, response);
	if( 0 == option )
	{
		LLUUID item_id = notification["payload"]["item_id"].asUUID();
		llwchar wc = llwchar(notification["payload"]["item_wc"].asInteger());
		LLInventoryItem* itemp = LLEmbeddedItems::getEmbeddedItemPtr(wc);
		if (itemp)
			copyInventory(itemp);
	}
	return false;
}



// Returns change in number of characters in mWText
S32 LLViewerTextEditor::insertEmbeddedItem( S32 pos, LLInventoryItem* item )
{
	return execute( new TextCmdInsertEmbeddedItem( pos, item ) );
}

bool LLViewerTextEditor::importStream(std::istream& str)
{
	LLNotecard nc(LLNotecard::MAX_SIZE);
	bool success = nc.importStream(str);
	if (success)
	{
		mEmbeddedItemList->clear();
		const std::vector<LLPointer<LLInventoryItem> >& items = nc.getItems();
		mEmbeddedItemList->addItems(items);
		// Actually set the text
		if (allowsEmbeddedItems())
		{
			if (nc.getVersion() == 1)
				setASCIIEmbeddedText( nc.getText() );
			else
				setEmbeddedText( nc.getText() );
		}
		else
		{
			setText( nc.getText() );
		}
	}
	return success;
}

void LLViewerTextEditor::copyInventory(const LLInventoryItem* item, U32 callback_id)
{
	copy_inventory_from_notecard(LLUUID::null,  // Don't specify a destination -- let the sim do that
								 mObjectID,
								 mNotecardInventoryID,
								 item,
								 callback_id);
}

bool LLViewerTextEditor::hasEmbeddedInventory()
{
	return ! mEmbeddedItemList->empty();
}

////////////////////////////////////////////////////////////////////////////

BOOL LLViewerTextEditor::importBuffer( const char* buffer, S32 length )
{
	LLMemoryStream str((U8*)buffer, length);
	return importStream(str);
}

BOOL LLViewerTextEditor::exportBuffer( std::string& buffer )
{
	LLNotecard nc(LLNotecard::MAX_SIZE);

	// Get the embedded text and update the item list to just be the used items
	nc.setText(getEmbeddedText());

	// Now get the used items and copy the list to the notecard
	std::vector<LLPointer<LLInventoryItem> > embedded_items;
	mEmbeddedItemList->getEmbeddedItemList(embedded_items);	
	nc.setItems(embedded_items);
	
	std::stringstream out_stream;
	nc.exportStream(out_stream);
	
	buffer = out_stream.str();
	
	return TRUE;
}
<|MERGE_RESOLUTION|>--- conflicted
+++ resolved
@@ -542,11 +542,7 @@
 			case LLAssetType::AT_BODYPART:		img_name = "Inv_Skin";		break;
 			case LLAssetType::AT_ANIMATION:		img_name = "Inv_Animation";	break;
 			case LLAssetType::AT_GESTURE:		img_name = "Inv_Gesture";	break;
-<<<<<<< HEAD
-			case LLAssetType::AT_MESH:          img_name = "Inv_Mesh";	    break;
-=======
 			case LLAssetType::AT_MESH:      	img_name = "Inv_Mesh";	    break;
->>>>>>> 403d569a
 			default:                        	img_name = "Inv_Invalid";   break; // use the Inv_Invalid icon for undefined object types (see MAINT-3981)
 		}
 
