--- conflicted
+++ resolved
@@ -211,86 +211,6 @@
 // [SL:KB] - Patch: UI-Notecards | Checked: 2010-09-12 (Catznip-2.1.2d) | Added: Catznip-2.1.2d
         mContextMenu(NULL)
 // [/SL:KB]
-<<<<<<< HEAD
-	{
-
-		// <FS:Ansariel> FIRE-29425: User-selectable font and size for notecards
-		//mStyle = new LLStyle(LLStyle::Params().font(LLFontGL::getFontSansSerif()));
-		mStyle = new LLStyle(LLStyle::Params().font(mEditor.getFont()));
-		mToolTip = inv_item->getName() + '\n' + inv_item->getDescription();
-	}
-
-	/*virtual*/ bool getDimensionsF32(S32 first_char, S32 num_chars, F32& width, S32& height) const
-	{
-		if (num_chars == 0)
-		{
-			width = 0;
-			height = 0;
-		}
-		else
-		{
-			width = EMBEDDED_ITEM_LABEL_PADDING + mImage->getWidth() + mStyle->getFont()->getWidthF32(mLabel.c_str());
-			height = llmax(mImage->getHeight(), mStyle->getFont()->getLineHeight());
-		}
-		return false;
-	}
-
-	/*virtual*/ S32				getNumChars(S32 num_pixels, S32 segment_offset, S32 line_offset, S32 max_chars, S32 line_ind) const
-	{
-		// always draw at beginning of line
-		if (line_offset == 0)
-		{
-			return 1;
-		}
-		else
-		{
-			S32 width, height;
-			getDimensions(mStart, 1, width, height);
-			if (width > num_pixels) 
-			{
-				return 0;
-			}
-			else
-			{
-				return 1;
-			}
-		}
-	}
-	/*virtual*/ F32				draw(S32 start, S32 end, S32 selection_start, S32 selection_end, const LLRectf& draw_rect)
-	{
-		LLRectf image_rect = draw_rect;
-		image_rect.mRight = image_rect.mLeft + mImage->getWidth();
-		image_rect.mTop = image_rect.mBottom + mImage->getHeight();
-		mImage->draw(LLRect(image_rect.mLeft, image_rect.mTop, image_rect.mRight, image_rect.mBottom));
-
-		LLColor4 color;
-		if (mEditor.getReadOnly())
-		{
-			color = LLUIColorTable::instance().getColor("TextEmbeddedItemReadOnlyColor");
-		}
-		else
-		{
-			color = LLUIColorTable::instance().getColor("TextEmbeddedItemColor");
-		}
-
-		F32 right_x;
-		mStyle->getFont()->render(mLabel, 0, image_rect.mRight + EMBEDDED_ITEM_LABEL_PADDING, draw_rect.mTop, color, LLFontGL::LEFT, LLFontGL::TOP, LLFontGL::UNDERLINE, LLFontGL::NO_SHADOW, mLabel.length(), S32_MAX, &right_x);
-		return right_x;
-	}
-	
-	/*virtual*/ bool			canEdit() const { return false; }
-
-
-	/*virtual*/ bool			handleHover(S32 x, S32 y, MASK mask)
-	{
-		LLUI::getInstance()->getWindow()->setCursor(UI_CURSOR_HAND);
-		return true;
-	}
-	virtual bool				handleToolTip(S32 x, S32 y, MASK mask )
-	{ 
-		if (mItem->getThumbnailUUID().notNull())
-		{
-=======
     {
 
         // <FS:Ansariel> FIRE-29425: User-selectable font and size for notecards
@@ -360,92 +280,38 @@
     /*virtual*/ bool            canEdit() const { return false; }
 
 
-    /*virtual*/ BOOL            handleHover(S32 x, S32 y, MASK mask)
+    /*virtual*/ bool            handleHover(S32 x, S32 y, MASK mask)
     {
         LLUI::getInstance()->getWindow()->setCursor(UI_CURSOR_HAND);
-        return TRUE;
-    }
-    virtual BOOL                handleToolTip(S32 x, S32 y, MASK mask )
+        return true;
+    }
+    virtual bool                handleToolTip(S32 x, S32 y, MASK mask )
     {
         if (mItem->getThumbnailUUID().notNull())
         {
->>>>>>> c06fb4e0
             LLSD params;
             params["inv_type"] = mItem->getInventoryType();
             params["thumbnail_id"] = mItem->getThumbnailUUID();
             params["asset_id"] = mItem->getAssetUUID();
-<<<<<<< HEAD
-            
-			LLToolTipMgr::instance().show(LLToolTip::Params()
-					.message(mToolTip)
-					.create_callback(boost::bind(&LLInspectTextureUtil::createInventoryToolTip, _1))
-					.create_params(params));
-
-			return true;
-		}
-
-		if (!mToolTip.empty())
-		{
-			LLToolTipMgr::instance().show(mToolTip);
-			return true;
-		}
-		return false; 
-	}
-
-// [SL:KB] - Patch: UI-Notecards | Checked: 2010-09-12 (Catznip-2.1.2d) | Added: Catznip-2.1.2d
-	/*virtual*/ bool			handleRightMouseDown(S32 x, S32 y, MASK mask)
-	{
-		if (!mContextMenu)
-		{
-			LLUICtrl::CommitCallbackRegistry::ScopedRegistrar registrar;
-			registrar.add("Embedded.Open", boost::bind(&LLEmbeddedItemSegment::onOpen, this));
-			registrar.add("Embedded.CopyToInv", boost::bind(&LLEmbeddedItemSegment::onCopyToInventory, this));
-
-			mContextMenu = LLUICtrlFactory::instance().createFromFile<LLContextMenu>("menu_embedded_item.xml", 
-																					LLMenuGL::sMenuContainer, 
-																					LLMenuHolderGL::child_registry_t::instance());
-		}
-
-		S32 screen_x, screen_y;
-		mEditor.localPointToScreen(x, y, &screen_x, &screen_y);
-		mContextMenu->show(screen_x, screen_y);
-
-		return true;
-	}
-
-	void onOpen()
-	{
-		LLViewerTextEditor* pEditor = dynamic_cast<LLViewerTextEditor*>(&mEditor);
-		if (pEditor)
-			pEditor->openEmbeddedItem(mItem, pEditor->getWText()[pEditor->getCursorPos()]);
-	}
-
-	void onCopyToInventory()
-	{
-		LLViewerTextEditor* pEditor = dynamic_cast<LLViewerTextEditor*>(&mEditor);
-		if (pEditor)
-			pEditor->showCopyToInvDialog(mItem, pEditor->getWText()[pEditor->getCursorPos()]);
-	}
-=======
 
             LLToolTipMgr::instance().show(LLToolTip::Params()
                     .message(mToolTip)
                     .create_callback(boost::bind(&LLInspectTextureUtil::createInventoryToolTip, _1))
                     .create_params(params));
 
-            return TRUE;
+            return true;
         }
 
         if (!mToolTip.empty())
         {
             LLToolTipMgr::instance().show(mToolTip);
-            return TRUE;
-        }
-        return FALSE;
+            return true;
+        }
+        return false;
     }
 
 // [SL:KB] - Patch: UI-Notecards | Checked: 2010-09-12 (Catznip-2.1.2d) | Added: Catznip-2.1.2d
-    /*virtual*/ BOOL            handleRightMouseDown(S32 x, S32 y, MASK mask)
+    /*virtual*/ bool            handleRightMouseDown(S32 x, S32 y, MASK mask)
     {
         if (!mContextMenu)
         {
@@ -462,7 +328,7 @@
         mEditor.localPointToScreen(x, y, &screen_x, &screen_y);
         mContextMenu->show(screen_x, screen_y);
 
-        return TRUE;
+        return true;
     }
 
     void onOpen()
@@ -478,7 +344,6 @@
         if (pEditor)
             pEditor->showCopyToInvDialog(mItem, pEditor->getWText()[pEditor->getCursorPos()]);
     }
->>>>>>> c06fb4e0
 // [/SL:KB]
 
     /*virtual*/ LLStyleConstSP      getStyle() const { return mStyle; }
@@ -523,22 +388,11 @@
     // return true if there are no embedded items.
     bool empty();
 
-<<<<<<< HEAD
-	// return true if there are no embedded items.
-	bool empty();
-	
-	bool	insertEmbeddedItem(LLInventoryItem* item, llwchar* value, bool is_new);
-	bool	removeEmbeddedItem( llwchar ext_char );
-
-	bool	hasEmbeddedItem(llwchar ext_char); // returns true if /this/ editor has an entry for this item
-	LLUIImagePtr getItemImage(llwchar ext_char) const;
-=======
-    BOOL    insertEmbeddedItem(LLInventoryItem* item, llwchar* value, bool is_new);
-    BOOL    removeEmbeddedItem( llwchar ext_char );
-
-    BOOL    hasEmbeddedItem(llwchar ext_char); // returns TRUE if /this/ editor has an entry for this item
+    bool    insertEmbeddedItem(LLInventoryItem* item, llwchar* value, bool is_new);
+    bool    removeEmbeddedItem( llwchar ext_char );
+
+    bool    hasEmbeddedItem(llwchar ext_char); // returns true if /this/ editor has an entry for this item
     LLUIImagePtr getItemImage(llwchar ext_char) const;
->>>>>>> c06fb4e0
 
     void    getEmbeddedItemList( std::vector<LLPointer<LLInventoryItem> >& items );
     void    addItems(const std::vector<LLPointer<LLInventoryItem> >& items);
@@ -549,38 +403,17 @@
     void    copyUsedCharsToIndexed();
     S32     getIndexFromEmbeddedChar(llwchar wch);
 
-<<<<<<< HEAD
-	void	markSaved();
-	
-	static LLPointer<LLInventoryItem> getEmbeddedItemPtr(llwchar ext_char); // returns pointer to item from static list
-	static bool getEmbeddedItemSaved(llwchar ext_char); // returns whether item from static list is saved
+    void    markSaved();
+
+    static LLPointer<LLInventoryItem> getEmbeddedItemPtr(llwchar ext_char); // returns pointer to item from static list
+    static bool getEmbeddedItemSaved(llwchar ext_char); // returns whether item from static list is saved
 
 private:
 
-	struct embedded_info_t
-	{
-		LLPointer<LLInventoryItem> mItemPtr;
-		bool mSaved;
-	};
-	typedef std::map<llwchar, embedded_info_t > item_map_t;
-	static item_map_t sEntries;
-	static std::stack<llwchar> sFreeEntries;
-
-	std::set<llwchar> mEmbeddedUsedChars;	 // list of used llwchars
-	std::vector<llwchar> mEmbeddedIndexedChars; // index -> wchar for 0x80 + index format
-	const LLViewerTextEditor* mEditor;
-=======
-    void    markSaved();
-
-    static LLPointer<LLInventoryItem> getEmbeddedItemPtr(llwchar ext_char); // returns pointer to item from static list
-    static BOOL getEmbeddedItemSaved(llwchar ext_char); // returns whether item from static list is saved
-
-private:
-
     struct embedded_info_t
     {
         LLPointer<LLInventoryItem> mItemPtr;
-        BOOL mSaved;
+        bool mSaved;
     };
     typedef std::map<llwchar, embedded_info_t > item_map_t;
     static item_map_t sEntries;
@@ -589,7 +422,6 @@
     std::set<llwchar> mEmbeddedUsedChars;    // list of used llwchars
     std::vector<llwchar> mEmbeddedIndexedChars; // index -> wchar for 0x80 + index format
     const LLViewerTextEditor* mEditor;
->>>>>>> c06fb4e0
 };
 
 //statics
@@ -628,36 +460,6 @@
 // Inserts a new unique entry
 bool LLEmbeddedItems::insertEmbeddedItem( LLInventoryItem* item, llwchar* ext_char, bool is_new)
 {
-<<<<<<< HEAD
-	// Now insert a new one
-	llwchar wc_emb;
-	if (!sFreeEntries.empty())
-	{
-		wc_emb = sFreeEntries.top();
-		sFreeEntries.pop();
-	}
-	else if (sEntries.empty())
-	{
-		wc_emb = LLTextEditor::FIRST_EMBEDDED_CHAR;
-	}
-	else
-	{
-		item_map_t::iterator last = sEntries.end();
-		--last;
-		wc_emb = last->first;
-		if (wc_emb >= LLTextEditor::LAST_EMBEDDED_CHAR)
-		{
-			return false;
-		}
-		++wc_emb;
-	}
-
-	sEntries[wc_emb].mItemPtr = item;
-	sEntries[wc_emb].mSaved = !is_new;
-	*ext_char = wc_emb;
-	mEmbeddedUsedChars.insert(wc_emb);
-	return true;
-=======
     // Now insert a new one
     llwchar wc_emb;
     if (!sFreeEntries.empty())
@@ -676,43 +478,30 @@
         wc_emb = last->first;
         if (wc_emb >= LLTextEditor::LAST_EMBEDDED_CHAR)
         {
-            return FALSE;
+            return false;
         }
         ++wc_emb;
     }
 
     sEntries[wc_emb].mItemPtr = item;
-    sEntries[wc_emb].mSaved = is_new ? FALSE : TRUE;
+    sEntries[wc_emb].mSaved = !is_new;
     *ext_char = wc_emb;
     mEmbeddedUsedChars.insert(wc_emb);
-    return TRUE;
->>>>>>> c06fb4e0
+    return true;
 }
 
 // Removes an entry (all entries are unique)
 bool LLEmbeddedItems::removeEmbeddedItem( llwchar ext_char )
 {
-<<<<<<< HEAD
-	mEmbeddedUsedChars.erase(ext_char);
-	item_map_t::iterator iter = sEntries.find(ext_char);
-	if (iter != sEntries.end())
-	{
-		sEntries.erase(ext_char);
-		sFreeEntries.push(ext_char);
-		return true;
-	}
-	return false;
-=======
     mEmbeddedUsedChars.erase(ext_char);
     item_map_t::iterator iter = sEntries.find(ext_char);
     if (iter != sEntries.end())
     {
         sEntries.erase(ext_char);
         sFreeEntries.push(ext_char);
-        return TRUE;
-    }
-    return FALSE;
->>>>>>> c06fb4e0
+        return true;
+    }
+    return false;
 }
 
 // static
@@ -732,17 +521,6 @@
 // static
 bool LLEmbeddedItems::getEmbeddedItemSaved(llwchar ext_char)
 {
-<<<<<<< HEAD
-	if( ext_char >= LLTextEditor::FIRST_EMBEDDED_CHAR && ext_char <= LLTextEditor::LAST_EMBEDDED_CHAR )
-	{
-		item_map_t::iterator iter = sEntries.find(ext_char);
-		if (iter != sEntries.end())
-		{
-			return iter->second.mSaved;
-		}
-	}
-	return false;
-=======
     if( ext_char >= LLTextEditor::FIRST_EMBEDDED_CHAR && ext_char <= LLTextEditor::LAST_EMBEDDED_CHAR )
     {
         item_map_t::iterator iter = sEntries.find(ext_char);
@@ -751,8 +529,7 @@
             return iter->second.mSaved;
         }
     }
-    return FALSE;
->>>>>>> c06fb4e0
+    return false;
 }
 
 llwchar LLEmbeddedItems::getEmbeddedCharFromIndex(S32 index)
@@ -822,21 +599,12 @@
 
 bool LLEmbeddedItems::hasEmbeddedItem(llwchar ext_char)
 {
-<<<<<<< HEAD
-	std::set<llwchar>::iterator iter = mEmbeddedUsedChars.find(ext_char);
-	if (iter != mEmbeddedUsedChars.end())
-	{
-		return true;
-	}
-	return false;
-=======
     std::set<llwchar>::iterator iter = mEmbeddedUsedChars.find(ext_char);
     if (iter != mEmbeddedUsedChars.end())
     {
-        return TRUE;
-    }
-    return FALSE;
->>>>>>> c06fb4e0
+        return true;
+    }
+    return false;
 }
 
 
@@ -918,19 +686,11 @@
 
 void LLEmbeddedItems::markSaved()
 {
-<<<<<<< HEAD
-	for (std::set<llwchar>::iterator iter = mEmbeddedUsedChars.begin(); iter != mEmbeddedUsedChars.end(); ++iter)
-	{
-		llwchar wc = *iter;
-		sEntries[wc].mSaved = true;
-	}
-=======
     for (std::set<llwchar>::iterator iter = mEmbeddedUsedChars.begin(); iter != mEmbeddedUsedChars.end(); ++iter)
     {
         llwchar wc = *iter;
-        sEntries[wc].mSaved = TRUE;
-    }
->>>>>>> c06fb4e0
+        sEntries[wc].mSaved = true;
+    }
 }
 
 ///////////////////////////////////////////////////////////////////
@@ -938,55 +698,14 @@
 class LLViewerTextEditor::TextCmdInsertEmbeddedItem : public LLTextBase::TextCmd
 {
 public:
-<<<<<<< HEAD
-	TextCmdInsertEmbeddedItem( S32 pos, LLInventoryItem* item )
-		: TextCmd(pos, false), 
-		  mExtCharValue(0)
-	{
-		mItem = item;
-	}
-
-	virtual bool execute( LLTextBase* editor, S32* delta )
-	{
-		LLViewerTextEditor* viewer_editor = (LLViewerTextEditor*)editor;
-		// Take this opportunity to remove any unused embedded items from this editor
-		viewer_editor->mEmbeddedItemList->removeUnusedChars();
-		if(viewer_editor->mEmbeddedItemList->insertEmbeddedItem( mItem, &mExtCharValue, true ) )
-		{
-			LLWString ws;
-			ws.assign(1, mExtCharValue);
-			*delta = insert(editor, getPosition(), ws );
-			return (*delta != 0);
-		}
-		return false;
-	}
-	
-	virtual S32 undo( LLTextBase* editor )
-	{
-		remove(editor, getPosition(), 1);
-		return getPosition(); 
-	}
-	
-	virtual S32 redo( LLTextBase* editor )
-	{ 
-		LLWString ws;
-		ws += mExtCharValue;
-		insert(editor, getPosition(), ws );
-		return getPosition() + 1;
-	}
-	virtual bool hasExtCharValue( llwchar value ) const
-	{
-		return (value == mExtCharValue);
-	}
-=======
     TextCmdInsertEmbeddedItem( S32 pos, LLInventoryItem* item )
-        : TextCmd(pos, FALSE),
+        : TextCmd(pos, false),
           mExtCharValue(0)
     {
         mItem = item;
     }
 
-    virtual BOOL execute( LLTextBase* editor, S32* delta )
+    virtual bool execute( LLTextBase* editor, S32* delta )
     {
         LLViewerTextEditor* viewer_editor = (LLViewerTextEditor*)editor;
         // Take this opportunity to remove any unused embedded items from this editor
@@ -998,7 +717,7 @@
             *delta = insert(editor, getPosition(), ws );
             return (*delta != 0);
         }
-        return FALSE;
+        return false;
     }
 
     virtual S32 undo( LLTextBase* editor )
@@ -1014,11 +733,10 @@
         insert(editor, getPosition(), ws );
         return getPosition() + 1;
     }
-    virtual BOOL hasExtCharValue( llwchar value ) const
+    virtual bool hasExtCharValue( llwchar value ) const
     {
         return (value == mExtCharValue);
     }
->>>>>>> c06fb4e0
 
 private:
     LLPointer<LLInventoryItem> mItem;
@@ -1045,17 +763,10 @@
 // Member functions
 //
 LLViewerTextEditor::LLViewerTextEditor(const LLViewerTextEditor::Params& p)
-<<<<<<< HEAD
-:	LLTextEditor(p),
-	mDragItemChar(0),
-	mDragItemSaved(false),
-	mInventoryCallback(new LLEmbeddedNotecardOpener)
-=======
 :   LLTextEditor(p),
     mDragItemChar(0),
-    mDragItemSaved(FALSE),
+    mDragItemSaved(false),
     mInventoryCallback(new LLEmbeddedNotecardOpener)
->>>>>>> c06fb4e0
 {
     mEmbeddedItemList = new LLEmbeddedItems(this);
     mInventoryCallback->setEditor(this);
@@ -1086,58 +797,7 @@
 
 bool LLViewerTextEditor::handleMouseDown(S32 x, S32 y, MASK mask)
 {
-<<<<<<< HEAD
-	bool	handled = false;
-
-	// Let scrollbar have first dibs
-	handled = LLView::childrenHandleMouseDown(x, y, mask) != NULL;
-
-	if( !handled)
-	{
-		if( allowsEmbeddedItems() )
-		{
-			setCursorAtLocalPos( x, y, false );
-			llwchar wc = 0;
-			if (mCursorPos < getLength())
-			{
-				wc = getWText()[mCursorPos];
-			}
-			LLPointer<LLInventoryItem> item_at_pos = LLEmbeddedItems::getEmbeddedItemPtr(wc);
-			if (item_at_pos)
-			{
-				mDragItem = item_at_pos;
-				mDragItemChar = wc;
-				mDragItemSaved = LLEmbeddedItems::getEmbeddedItemSaved(wc);
-				gFocusMgr.setMouseCapture( this );
-				mMouseDownX = x;
-				mMouseDownY = y;
-				S32 screen_x;
-				S32 screen_y;
-				localPointToScreen(x, y, &screen_x, &screen_y );
-				LLToolDragAndDrop::getInstance()->setDragStart( screen_x, screen_y );
-
-				if (hasTabStop())
-				{
-					setFocus( true );
-				}
-
-				handled = true;
-			}
-			else
-			{
-				mDragItem = NULL;
-			}
-		}
-
-		if (!handled)
-		{
-			handled = LLTextEditor::handleMouseDown(x, y, mask);
-		}
-	}
-
-	return handled;
-=======
-    BOOL    handled = FALSE;
+    bool    handled = false;
 
     // Let scrollbar have first dibs
     handled = LLView::childrenHandleMouseDown(x, y, mask) != NULL;
@@ -1146,7 +806,7 @@
     {
         if( allowsEmbeddedItems() )
         {
-            setCursorAtLocalPos( x, y, FALSE );
+            setCursorAtLocalPos( x, y, false );
             llwchar wc = 0;
             if (mCursorPos < getLength())
             {
@@ -1168,10 +828,10 @@
 
                 if (hasTabStop())
                 {
-                    setFocus( TRUE );
+                    setFocus( true );
                 }
 
-                handled = TRUE;
+                handled = true;
             }
             else
             {
@@ -1186,39 +846,12 @@
     }
 
     return handled;
->>>>>>> c06fb4e0
 }
 
 
 bool LLViewerTextEditor::handleHover(S32 x, S32 y, MASK mask)
 {
-<<<<<<< HEAD
-	bool handled = LLTextEditor::handleHover(x, y, mask);
-
-	if(hasMouseCapture() && mDragItem)
-	{
-		S32 screen_x;
-		S32 screen_y;
-		localPointToScreen(x, y, &screen_x, &screen_y );
-
-		mScroller->autoScroll(x, y);
-
-		if( LLToolDragAndDrop::getInstance()->isOverThreshold( screen_x, screen_y ) )
-		{
-			LLToolDragAndDrop::getInstance()->beginDrag(
-				LLViewerAssetType::lookupDragAndDropType( mDragItem->getType() ),
-				mDragItem->getUUID(),
-				LLToolDragAndDrop::SOURCE_NOTECARD,
-				mPreviewID, mObjectID);
-			return LLToolDragAndDrop::getInstance()->handleHover( x, y, mask );
-		}
-		getWindow()->setCursor(UI_CURSOR_HAND);
-		handled = true;
-	}
-
-	return handled;
-=======
-    BOOL handled = LLTextEditor::handleHover(x, y, mask);
+    bool handled = LLTextEditor::handleHover(x, y, mask);
 
     if(hasMouseCapture() && mDragItem)
     {
@@ -1238,46 +871,16 @@
             return LLToolDragAndDrop::getInstance()->handleHover( x, y, mask );
         }
         getWindow()->setCursor(UI_CURSOR_HAND);
-        handled = TRUE;
+        handled = true;
     }
 
     return handled;
->>>>>>> c06fb4e0
 }
 
 
 bool LLViewerTextEditor::handleMouseUp(S32 x, S32 y, MASK mask)
 {
-<<<<<<< HEAD
-	bool handled = false;
-
-	if( hasMouseCapture() )
-	{
-		if (mDragItem)
-		{
-			// mouse down was on an item
-			S32 dx = x - mMouseDownX;
-			S32 dy = y - mMouseDownY;
-			if (-2 < dx && dx < 2 && -2 < dy && dy < 2)
-			{
-				if(mDragItemSaved)
-				{
-					openEmbeddedItem(mDragItem, mDragItemChar);
-				}
-				else
-				{
-					showUnsavedAlertDialog(mDragItem);
-				}
-			}
-		}
-		mDragItem = NULL;
-	}
-
-	handled = LLTextEditor::handleMouseUp(x,y,mask);
-
-	return handled;
-=======
-    BOOL handled = FALSE;
+    bool handled = false;
 
     if( hasMouseCapture() )
     {
@@ -1304,38 +907,11 @@
     handled = LLTextEditor::handleMouseUp(x,y,mask);
 
     return handled;
->>>>>>> c06fb4e0
 }
 
 bool LLViewerTextEditor::handleDoubleClick(S32 x, S32 y, MASK mask)
 {
-<<<<<<< HEAD
-	bool	handled = false;
-
-	// let scrollbar have first dibs
-	handled = LLView::childrenHandleDoubleClick(x, y, mask) != NULL;
-
-	if( !handled)
-	{
-		if( allowsEmbeddedItems() )
-		{
-			S32 doc_index = getDocIndexFromLocalCoord(x, y, false);
-			llwchar doc_char = getWText()[doc_index];
-			if (mEmbeddedItemList->hasEmbeddedItem(doc_char))
-			{
-				if( openEmbeddedItemAtPos( doc_index ))
-				{
-					deselect();
-					setFocus( false );
-					return true;
-				}
-			}
-		}
-		handled = LLTextEditor::handleDoubleClick(x, y, mask);
-	}
-	return handled;
-=======
-    BOOL    handled = FALSE;
+    bool    handled = false;
 
     // let scrollbar have first dibs
     handled = LLView::childrenHandleDoubleClick(x, y, mask) != NULL;
@@ -1344,140 +920,38 @@
     {
         if( allowsEmbeddedItems() )
         {
-            S32 doc_index = getDocIndexFromLocalCoord(x, y, FALSE);
+            S32 doc_index = getDocIndexFromLocalCoord(x, y, false);
             llwchar doc_char = getWText()[doc_index];
             if (mEmbeddedItemList->hasEmbeddedItem(doc_char))
             {
                 if( openEmbeddedItemAtPos( doc_index ))
                 {
                     deselect();
-                    setFocus( FALSE );
-                    return TRUE;
+                    setFocus( false );
+                    return true;
                 }
             }
         }
         handled = LLTextEditor::handleDoubleClick(x, y, mask);
     }
     return handled;
->>>>>>> c06fb4e0
 }
 
 
 // virtual
-<<<<<<< HEAD
 bool LLViewerTextEditor::handleDragAndDrop(S32 x, S32 y, MASK mask,
-					  bool drop, EDragAndDropType cargo_type, void *cargo_data,
-					  EAcceptance *accept,
-					  std::string& tooltip_msg)
-{
-	bool handled = false;
-	
-	LLToolDragAndDrop::ESource source = LLToolDragAndDrop::getInstance()->getSource();
-	if (LLToolDragAndDrop::SOURCE_NOTECARD == source)
-	{
-		// We currently do not handle dragging items from one notecard to another
-		// since items in a notecard must be in Inventory to be verified. See DEV-2891.
-		return false;
-	}
-	
-	if (getEnabled() && acceptsTextInput())
-	{
-		bool supported = false;
-		switch( cargo_type )
-		{
-			case DAD_SETTINGS:
-			{
-				supported = LLEnvironment::instance().isExtendedEnvironmentEnabled();
-				if (!supported && tooltip_msg.empty())
-				{
-					tooltip_msg.assign(LLTrans::getString("TooltipNotecardNotAllowedTypeDrop"));
-				}
-				break;
-			}
-			case DAD_CALLINGCARD:
-			case DAD_TEXTURE:
-			case DAD_SOUND:
-			case DAD_LANDMARK:
-			case DAD_SCRIPT:
-			case DAD_CLOTHING:
-			case DAD_OBJECT:
-			case DAD_NOTECARD:
-			case DAD_BODYPART:
-			case DAD_ANIMATION:
-			case DAD_GESTURE:
-			case DAD_MESH:
-            case DAD_MATERIAL:
-			{
-				supported = true;
-				break;
-			}
-
-		default:
-			supported = false;
-			break;
-		}
-
-		LLInventoryItem *item = (LLInventoryItem *)cargo_data;
-		if (item && allowsEmbeddedItems() && supported)
-		{
-			U32 mask_next = item->getPermissions().getMaskNextOwner();
-			if((mask_next & PERM_ITEM_UNRESTRICTED) == PERM_ITEM_UNRESTRICTED)
-			{
-				if( drop )
-				{
-					deselect();
-					S32 old_cursor = mCursorPos;
-					setCursorAtLocalPos( x, y, true );
-					S32 insert_pos = mCursorPos;
-					setCursorPos(old_cursor);
-					bool inserted = insertEmbeddedItem( insert_pos, item );
-					if( inserted && (old_cursor > mCursorPos) )
-					{
-						setCursorPos(mCursorPos + 1);
-					}
-
-					needsReflow();
-				}
-				*accept = ACCEPT_YES_COPY_MULTI;
-			}
-			else
-			{
-				*accept = ACCEPT_NO;
-				if (tooltip_msg.empty())
-				{
-					tooltip_msg.assign(LLTrans::getString("TooltipNotecardOwnerRestrictedDrop"));
-				}
-			}
-		}
-		else
-		{
-			*accept = ACCEPT_NO;
-		}
-	}
-	else
-	{
-		// Not enabled
-		*accept = ACCEPT_NO;
-	}
-
-	handled = true;
-	LL_DEBUGS("UserInput") << "dragAndDrop handled by LLViewerTextEditor " << getName() << LL_ENDL;
-
-	return handled;
-=======
-BOOL LLViewerTextEditor::handleDragAndDrop(S32 x, S32 y, MASK mask,
-                      BOOL drop, EDragAndDropType cargo_type, void *cargo_data,
+                      bool drop, EDragAndDropType cargo_type, void *cargo_data,
                       EAcceptance *accept,
                       std::string& tooltip_msg)
 {
-    BOOL handled = FALSE;
+    bool handled = false;
 
     LLToolDragAndDrop::ESource source = LLToolDragAndDrop::getInstance()->getSource();
     if (LLToolDragAndDrop::SOURCE_NOTECARD == source)
     {
         // We currently do not handle dragging items from one notecard to another
         // since items in a notecard must be in Inventory to be verified. See DEV-2891.
-        return FALSE;
+        return false;
     }
 
     if (getEnabled() && acceptsTextInput())
@@ -1527,10 +1001,10 @@
                 {
                     deselect();
                     S32 old_cursor = mCursorPos;
-                    setCursorAtLocalPos( x, y, TRUE );
+                    setCursorAtLocalPos( x, y, true );
                     S32 insert_pos = mCursorPos;
                     setCursorPos(old_cursor);
-                    BOOL inserted = insertEmbeddedItem( insert_pos, item );
+                    bool inserted = insertEmbeddedItem( insert_pos, item );
                     if( inserted && (old_cursor > mCursorPos) )
                     {
                         setCursorPos(mCursorPos + 1);
@@ -1560,11 +1034,10 @@
         *accept = ACCEPT_NO;
     }
 
-    handled = TRUE;
+    handled = true;
     LL_DEBUGS("UserInput") << "dragAndDrop handled by LLViewerTextEditor " << getName() << LL_ENDL;
 
     return handled;
->>>>>>> c06fb4e0
 }
 
 void LLViewerTextEditor::setASCIIEmbeddedText(const std::string& instr)
@@ -1711,33 +1184,13 @@
 
 bool LLViewerTextEditor::openEmbeddedItemAtPos(S32 pos)
 {
-<<<<<<< HEAD
-	if( pos < getLength())
-	{
-		llwchar wc = getWText()[pos];
-		LLPointer<LLInventoryItem> item = LLEmbeddedItems::getEmbeddedItemPtr( wc );
-		if( item )
-		{
-			bool saved = LLEmbeddedItems::getEmbeddedItemSaved( wc );
-			if (saved)
-			{
-				return openEmbeddedItem(item, wc); 
-			}
-			else
-			{
-				showUnsavedAlertDialog(item);
-			}
-		}
-	}
-	return false;
-=======
     if( pos < getLength())
     {
         llwchar wc = getWText()[pos];
         LLPointer<LLInventoryItem> item = LLEmbeddedItems::getEmbeddedItemPtr( wc );
         if( item )
         {
-            BOOL saved = LLEmbeddedItems::getEmbeddedItemSaved( wc );
+            bool saved = LLEmbeddedItems::getEmbeddedItemSaved( wc );
             if (saved)
             {
                 return openEmbeddedItem(item, wc);
@@ -1748,74 +1201,36 @@
             }
         }
     }
-    return FALSE;
->>>>>>> c06fb4e0
+    return false;
 }
 
 
 bool LLViewerTextEditor::openEmbeddedItem(LLPointer<LLInventoryItem> item, llwchar wc)
 {
 
-<<<<<<< HEAD
-	switch( item->getType() )
-	{
-		case LLAssetType::AT_TEXTURE:
-			openEmbeddedTexture( item, wc );
-			return true;
-
-		case LLAssetType::AT_SOUND:
-			openEmbeddedSound( item, wc );
-			return true;
-
-		case LLAssetType::AT_LANDMARK:
-			openEmbeddedLandmark( item, wc );
-			return true;
-
-		case LLAssetType::AT_CALLINGCARD:
-			openEmbeddedCallingcard( item, wc );
-			return true;
-		case LLAssetType::AT_SETTINGS:
-			openEmbeddedSetting(item, wc);
-			return true;
+    switch( item->getType() )
+    {
+        case LLAssetType::AT_TEXTURE:
+            openEmbeddedTexture( item, wc );
+            return true;
+
+        case LLAssetType::AT_SOUND:
+            openEmbeddedSound( item, wc );
+            return true;
+
+        case LLAssetType::AT_LANDMARK:
+            openEmbeddedLandmark( item, wc );
+            return true;
+
+        case LLAssetType::AT_CALLINGCARD:
+            openEmbeddedCallingcard( item, wc );
+            return true;
+        case LLAssetType::AT_SETTINGS:
+            openEmbeddedSetting(item, wc);
+            return true;
         case LLAssetType::AT_MATERIAL:
             openEmbeddedGLTFMaterial(item, wc);
             return true;
-		case LLAssetType::AT_NOTECARD:
-		case LLAssetType::AT_LSL_TEXT:
-		case LLAssetType::AT_CLOTHING:
-		case LLAssetType::AT_OBJECT:
-		case LLAssetType::AT_BODYPART:
-		case LLAssetType::AT_ANIMATION:
-		case LLAssetType::AT_GESTURE:
-			showCopyToInvDialog( item, wc );
-			return true;
-		default:
-			return false;
-	}
-=======
-    switch( item->getType() )
-    {
-        case LLAssetType::AT_TEXTURE:
-            openEmbeddedTexture( item, wc );
-            return TRUE;
-
-        case LLAssetType::AT_SOUND:
-            openEmbeddedSound( item, wc );
-            return TRUE;
-
-        case LLAssetType::AT_LANDMARK:
-            openEmbeddedLandmark( item, wc );
-            return TRUE;
-
-        case LLAssetType::AT_CALLINGCARD:
-            openEmbeddedCallingcard( item, wc );
-            return TRUE;
-        case LLAssetType::AT_SETTINGS:
-            openEmbeddedSetting(item, wc);
-            return TRUE;
-        case LLAssetType::AT_MATERIAL:
-            openEmbeddedGLTFMaterial(item, wc);
-            return TRUE;
         case LLAssetType::AT_NOTECARD:
         case LLAssetType::AT_LSL_TEXT:
         case LLAssetType::AT_CLOTHING:
@@ -1824,11 +1239,10 @@
         case LLAssetType::AT_ANIMATION:
         case LLAssetType::AT_GESTURE:
             showCopyToInvDialog( item, wc );
-            return TRUE;
+            return true;
         default:
-            return FALSE;
-    }
->>>>>>> c06fb4e0
+            return false;
+    }
 
 }
 
@@ -1842,17 +1256,10 @@
         return;
 //  LLPreviewTexture* preview = LLFloaterReg::showTypedInstance<LLPreviewTexture>("preview_texture", LLSD(item->getAssetUUID()), TAKE_FOCUS_YES);
 // [SL:KB] - Patch: UI-Notecards | Checked: 2010-09-05 (Catznip-2.1.2a) | Added: Catznip-2.1.2a
-<<<<<<< HEAD
-	// If there's already a preview of the texture open then we do want it to take focus, otherwise leave it up to the debug setting
-	bool fHasInstance = (NULL != LLFloaterReg::findTypedInstance<LLPreviewTexture>("preview_texture", LLSD(item->getAssetUUID())));
-	bool fTakeFocus = ( (fHasInstance) || (gSavedSettings.getBOOL("EmbeddedTextureStealsFocus")) ) ? TAKE_FOCUS_YES : TAKE_FOCUS_NO;
-	LLPreviewTexture* preview = LLFloaterReg::showTypedInstance<LLPreviewTexture>("preview_texture", LLSD(item->getAssetUUID()), fTakeFocus);
-=======
     // If there's already a preview of the texture open then we do want it to take focus, otherwise leave it up to the debug setting
-    BOOL fHasInstance = (NULL != LLFloaterReg::findTypedInstance<LLPreviewTexture>("preview_texture", LLSD(item->getAssetUUID())));
-    BOOL fTakeFocus = ( (fHasInstance) || (gSavedSettings.getBOOL("EmbeddedTextureStealsFocus")) ) ? TAKE_FOCUS_YES : TAKE_FOCUS_NO;
+    bool fHasInstance = (NULL != LLFloaterReg::findTypedInstance<LLPreviewTexture>("preview_texture", LLSD(item->getAssetUUID())));
+    bool fTakeFocus = ( (fHasInstance) || (gSavedSettings.getBOOL("EmbeddedTextureStealsFocus")) ) ? TAKE_FOCUS_YES : TAKE_FOCUS_NO;
     LLPreviewTexture* preview = LLFloaterReg::showTypedInstance<LLPreviewTexture>("preview_texture", LLSD(item->getAssetUUID()), fTakeFocus);
->>>>>>> c06fb4e0
 // [/SL:KB]
     if (preview)
     {
@@ -2045,24 +1452,6 @@
 
 bool LLViewerTextEditor::exportBuffer( std::string& buffer )
 {
-<<<<<<< HEAD
-	LLNotecard nc(LLNotecard::MAX_SIZE);
-
-	// Get the embedded text and update the item list to just be the used items
-	nc.setText(getEmbeddedText());
-
-	// Now get the used items and copy the list to the notecard
-	std::vector<LLPointer<LLInventoryItem> > embedded_items;
-	mEmbeddedItemList->getEmbeddedItemList(embedded_items);	
-	nc.setItems(embedded_items);
-	
-	std::stringstream out_stream;
-	nc.exportStream(out_stream);
-	
-	buffer = out_stream.str();
-	
-	return true;
-=======
     LLNotecard nc(LLNotecard::MAX_SIZE);
 
     // Get the embedded text and update the item list to just be the used items
@@ -2078,6 +1467,5 @@
 
     buffer = out_stream.str();
 
-    return TRUE;
->>>>>>> c06fb4e0
-}
+    return true;
+}
