--- conflicted
+++ resolved
@@ -41,23 +41,19 @@
 #include "llweb.h"
 
 LLFloaterDestinations::LLFloaterDestinations(const LLSD& key)
-<<<<<<< HEAD
-	:	LLFloater(key),
-	mDestinationGuideUrlChangedSignal() // <FS:Ansariel> FIRE-16833: Destination guide does not change between OpenSim grids
-=======
-    :   LLFloater(key)
->>>>>>> 38c2a5bd
+    :   LLFloater(key),
+    mDestinationGuideUrlChangedSignal() // <FS:Ansariel> FIRE-16833: Destination guide does not change between OpenSim grids
 {
 }
 
 LLFloaterDestinations::~LLFloaterDestinations()
 {
-	// <FS:Ansariel> FIRE-16833: Destination guide does not change between OpenSim grids
-	if (mDestinationGuideUrlChangedSignal.connected())
-	{
-		mDestinationGuideUrlChangedSignal.disconnect();
-	}
-	// </FS:Ansariel>
+    // <FS:Ansariel> FIRE-16833: Destination guide does not change between OpenSim grids
+    if (mDestinationGuideUrlChangedSignal.connected())
+    {
+        mDestinationGuideUrlChangedSignal.disconnect();
+    }
+    // </FS:Ansariel>
 }
 
 BOOL LLFloaterDestinations::postBuild()
@@ -69,21 +65,21 @@
 // <FS:Ansariel> FIRE-16833: Destination guide does not change between OpenSim grids
 void LLFloaterDestinations::onOpen(const LLSD& key)
 {
-	// Connect during onOpen instead of ctor because LLFloaterDestinations instance
-	// gets created before we can safely create a LFSimFeatureHandler instance!
-	// Assuming we receive the destination guide URL via login response and it
-	// is the same URL being sent by region caps so we will be good for the initial
-	// region the avatar logs into as well.
-	if (!mDestinationGuideUrlChangedSignal.connected())
-	{
-		mDestinationGuideUrlChangedSignal = LFSimFeatureHandler::instance().setDestinationGuideCallback(boost::bind(&LLFloaterDestinations::handleUrlChanged, this, _1));
-	}
+    // Connect during onOpen instead of ctor because LLFloaterDestinations instance
+    // gets created before we can safely create a LFSimFeatureHandler instance!
+    // Assuming we receive the destination guide URL via login response and it
+    // is the same URL being sent by region caps so we will be good for the initial
+    // region the avatar logs into as well.
+    if (!mDestinationGuideUrlChangedSignal.connected())
+    {
+        mDestinationGuideUrlChangedSignal = LFSimFeatureHandler::instance().setDestinationGuideCallback(boost::bind(&LLFloaterDestinations::handleUrlChanged, this, _1));
+    }
 
-	handleUrlChanged(LFSimFeatureHandler::instance().destinationGuideURL());
+    handleUrlChanged(LFSimFeatureHandler::instance().destinationGuideURL());
 }
 
 void LLFloaterDestinations::handleUrlChanged(const std::string& url)
 {
-	getChild<LLMediaCtrl>("destination_guide_contents")->navigateTo(LLWeb::expandURLSubstitutions(url, LLSD()), HTTP_CONTENT_TEXT_HTML);
+    getChild<LLMediaCtrl>("destination_guide_contents")->navigateTo(LLWeb::expandURLSubstitutions(url, LLSD()), HTTP_CONTENT_TEXT_HTML);
 }
 // </FS:Ansariel>