--- conflicted
+++ resolved
@@ -51,17 +51,11 @@
 
 
 static const U8  OVERLAY_IMG_COMPONENTS = 4;
-<<<<<<< HEAD
-static const S32 FLOATS_PER_VERTEX = LENGTHOFVECTOR3;
-static const S32 BYTES_PER_COLOR = LENGTHOFCOLOR4U;
 static const F32 LINE_WIDTH = 0.0625f;
 
 // [SL:KB] - Patch: World-MinimapOverlay | Checked: 2012-06-20 (Catznip-3.3)
 LLViewerParcelOverlay::update_signal_t* LLViewerParcelOverlay::mUpdateSignal = NULL;
 // [/SL:KB]
-=======
-static const F32 LINE_WIDTH = 0.0625f;
->>>>>>> 8b9c44b2
 
 LLViewerParcelOverlay::LLViewerParcelOverlay(LLViewerRegion* region, F32 region_width_meters)
 :	mRegion( region ),
