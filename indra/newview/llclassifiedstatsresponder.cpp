/** 
 * @file llclassifiedstatsresponder.cpp
 * @brief Receives information about classified ad click-through
 * counts for display in the classified information UI.
 *
 * $LicenseInfo:firstyear=2007&license=viewerlgpl$
 * Second Life Viewer Source Code
 * Copyright (C) 2010, Linden Research, Inc.
 * 
 * This library is free software; you can redistribute it and/or
 * modify it under the terms of the GNU Lesser General Public
 * License as published by the Free Software Foundation;
 * version 2.1 of the License only.
 * 
 * This library is distributed in the hope that it will be useful,
 * but WITHOUT ANY WARRANTY; without even the implied warranty of
 * MERCHANTABILITY or FITNESS FOR A PARTICULAR PURPOSE.  See the GNU
 * Lesser General Public License for more details.
 * 
 * You should have received a copy of the GNU Lesser General Public
 * License along with this library; if not, write to the Free Software
 * Foundation, Inc., 51 Franklin Street, Fifth Floor, Boston, MA  02110-1301  USA
 * 
 * Linden Research, Inc., 945 Battery Street, San Francisco, CA  94111  USA
 * $/LicenseInfo$
 */

#include "llviewerprecompiledheaders.h"

#include "llclassifiedstatsresponder.h"

#include "llpanelclassified.h"
#include "llpanel.h"
#include "llhttpclient.h"
#include "llsdserialize.h"
#include "llviewerregion.h"
#include "llview.h"
#include "message.h"

#include "fspanelclassified.h"

LLClassifiedStatsResponder::LLClassifiedStatsResponder(LLUUID classified_id)
:	mClassifiedID(classified_id)
{}

/*virtual*/
void LLClassifiedStatsResponder::result(const LLSD& content)
{
	S32 teleport = content["teleport_clicks"].asInteger();
	S32 map = content["map_clicks"].asInteger();
	S32 profile = content["profile_clicks"].asInteger();
	S32 search_teleport = content["search_teleport_clicks"].asInteger();
	S32 search_map = content["search_map_clicks"].asInteger();
	S32 search_profile = content["search_profile_clicks"].asInteger();

<<<<<<< HEAD
	LLPanelClassifiedInfo::setClickThrough(
		mClassifiedID, 
		teleport + search_teleport, 
		map + search_map,
		profile + search_profile,
		true);

	// <FS:Ansariel> FIRE-8787: Also update legacy profiles
	FSPanelClassifiedInfo::setClickThrough(
		mClassifiedID, 
		teleport + search_teleport, 
		map + search_map,
		profile + search_profile,
		true);
=======
	LLPanelClassifiedInfo::setClickThrough(	mClassifiedID, 
											teleport + search_teleport, 
											map + search_map,
											profile + search_profile,
											true);
>>>>>>> d0ef02c2
}

/*virtual*/
void LLClassifiedStatsResponder::errorWithContent(U32 status, const std::string& reason, const LLSD& content)
{
	LL_INFOS() << "LLClassifiedStatsResponder::error [status:" << status << "]: " << content << LL_ENDL;
}<|MERGE_RESOLUTION|>--- conflicted
+++ resolved
@@ -53,8 +53,7 @@
 	S32 search_map = content["search_map_clicks"].asInteger();
 	S32 search_profile = content["search_profile_clicks"].asInteger();
 
-<<<<<<< HEAD
-	LLPanelClassifiedInfo::setClickThrough(
+	LLPanelClassifiedInfo::setClickThrough(	mClassifiedID, 
 		mClassifiedID, 
 		teleport + search_teleport, 
 		map + search_map,
@@ -63,18 +62,10 @@
 
 	// <FS:Ansariel> FIRE-8787: Also update legacy profiles
 	FSPanelClassifiedInfo::setClickThrough(
-		mClassifiedID, 
-		teleport + search_teleport, 
-		map + search_map,
-		profile + search_profile,
-		true);
-=======
-	LLPanelClassifiedInfo::setClickThrough(	mClassifiedID, 
 											teleport + search_teleport, 
 											map + search_map,
 											profile + search_profile,
 											true);
->>>>>>> d0ef02c2
 }
 
 /*virtual*/
