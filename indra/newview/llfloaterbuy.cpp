/**
 * @file llfloaterbuy.cpp
 * @author James Cook
 * @brief LLFloaterBuy class implementation
 *
 * $LicenseInfo:firstyear=2004&license=viewerlgpl$
 * Second Life Viewer Source Code
 * Copyright (C) 2010, Linden Research, Inc.
 *
 * This library is free software; you can redistribute it and/or
 * modify it under the terms of the GNU Lesser General Public
 * License as published by the Free Software Foundation;
 * version 2.1 of the License only.
 *
 * This library is distributed in the hope that it will be useful,
 * but WITHOUT ANY WARRANTY; without even the implied warranty of
 * MERCHANTABILITY or FITNESS FOR A PARTICULAR PURPOSE.  See the GNU
 * Lesser General Public License for more details.
 *
 * You should have received a copy of the GNU Lesser General Public
 * License along with this library; if not, write to the Free Software
 * Foundation, Inc., 51 Franklin Street, Fifth Floor, Boston, MA  02110-1301  USA
 *
 * Linden Research, Inc., 945 Battery Street, San Francisco, CA  94111  USA
 * $/LicenseInfo$
 */

/**
 * Floater that appears when buying an object, giving a preview
 * of its contents and their permissions.
 */

#include "llviewerprecompiledheaders.h"

#include "llfloaterbuy.h"

#include "llagent.h"            // for agent id
#include "llinventorymodel.h"   // for gInventory
#include "llfloaterreg.h"
#include "llinventoryicon.h"
#include "llinventorydefines.h"
#include "llinventoryfunctions.h"
#include "llnotificationsutil.h"
#include "llselectmgr.h"
#include "llscrolllistctrl.h"
#include "llviewerobject.h"
#include "lluictrlfactory.h"
#include "llviewerwindow.h"
#include "lltrans.h"

LLFloaterBuy::LLFloaterBuy(const LLSD& key)
:   LLFloater(key),
    mSelectionUpdateSlot()
{
}

BOOL LLFloaterBuy::postBuild()
{
    getChildView("object_list")->setEnabled(FALSE);
    getChildView("item_list")->setEnabled(FALSE);

    getChild<LLUICtrl>("cancel_btn")->setCommitCallback( boost::bind(&LLFloaterBuy::onClickCancel, this));
    getChild<LLUICtrl>("buy_btn")->setCommitCallback( boost::bind(&LLFloaterBuy::onClickBuy, this));

    setDefaultBtn("cancel_btn"); // to avoid accidental buy (SL-43130)

    // Always center the dialog.  User can change the size,
    // but purchases are important and should be center screen.
    // This also avoids problems where the user resizes the application window
    // mid-session and the saved rect is off-center.
    center();

    return TRUE;
}

LLFloaterBuy::~LLFloaterBuy()
{
    mObjectSelection = NULL;
}

void LLFloaterBuy::reset()
{
    LLScrollListCtrl* object_list = getChild<LLScrollListCtrl>("object_list");
    if (object_list) object_list->deleteAllItems();

    LLScrollListCtrl* item_list = getChild<LLScrollListCtrl>("item_list");
    if (item_list) item_list->deleteAllItems();
}

// static
void LLFloaterBuy::show(const LLSaleInfo& sale_info)
{
<<<<<<< HEAD
	LLObjectSelectionHandle selection = LLSelectMgr::getInstance()->getSelection();

	if (selection->getRootObjectCount() != 1)
	{
		LLNotificationsUtil::add("BuyOneObjectOnly");
		return;
	}
	
	LLFloaterBuy* floater = LLFloaterReg::showTypedInstance<LLFloaterBuy>("buy_object");
	if (!floater)
		return;
	
	// Clean up the lists...
	floater->reset();
	floater->mSaleInfo = sale_info;
// [RLVa:KB] - Checked: RLVa-2.0.0
	floater->mObjectSelection = LLSelectMgr::getInstance()->getSelection();
// [/RLVa:KB]
//	floater->mObjectSelection = LLSelectMgr::getInstance()->getEditSelection();
	
	LLSelectNode* node = selection->getFirstRootNode();
	if (!node)
		return;
	
	// Set title based on sale type
	LLUIString title;
	switch (sale_info.getSaleType())
	{
	  case LLSaleInfo::FS_ORIGINAL:
		title = floater->getString("title_buy_text");
		break;
	  case LLSaleInfo::FS_COPY:
	  default:
		title = floater->getString("title_buy_copy_text");
		break;
	}
	title.setArg("[NAME]", node->mName);
	floater->setTitle(title);

	LLUUID owner_id;
	std::string owner_name;
	BOOL owners_identical = LLSelectMgr::getInstance()->selectGetOwner(owner_id, owner_name);
	if (!owners_identical)
	{
		LLNotificationsUtil::add("BuyObjectOneOwner");
		return;
	}

	LLCtrlListInterface *object_list = floater->childGetListInterface("object_list");
	if (!object_list)
	{
		return;
	}

	// Update the display
	// Display next owner permissions
	LLSD row;

	// Compute icon for this item
	std::string icon_name = LLInventoryIcon::getIconName(LLAssetType::AT_OBJECT, 
									 LLInventoryType::IT_OBJECT);

	row["columns"][0]["column"] = "icon";
	row["columns"][0]["type"] = "icon";
	row["columns"][0]["value"] = icon_name;
	
	// Append the permissions that you will acquire (not the current
	// permissions).
	U32 next_owner_mask = node->mPermissions->getMaskNextOwner();
	std::string text = node->mName;
	if (!(next_owner_mask & PERM_COPY))
	{
		text.append(floater->getString("no_copy_text"));
	}
	if (!(next_owner_mask & PERM_MODIFY))
	{
		text.append(floater->getString("no_modify_text"));
	}
	if (!(next_owner_mask & PERM_TRANSFER))
	{
		text.append(floater->getString("no_transfer_text"));
	}

	row["columns"][1]["column"] = "text";
	row["columns"][1]["value"] = text;
	row["columns"][1]["font"] = "SANSSERIF";

	// Add after columns added so appropriate heights are correct.
	object_list->addElement(row);

	floater->getChild<LLUICtrl>("buy_text")->setTextArg("[AMOUNT]", llformat("%d", sale_info.getSalePrice()));
	floater->getChild<LLUICtrl>("buy_name_text")->setTextArg("[NAME]", owner_name);

	floater->showViews(true);

	// Must do this after the floater is created, because
	// sometimes the inventory is already there and 
	// the callback is called immediately.
	LLViewerObject* obj = selection->getFirstRootObject();
	floater->registerVOInventoryListener(obj,NULL);
	floater->requestVOInventory();

	if (!floater->mSelectionUpdateSlot.connected())
	{
		floater->mSelectionUpdateSlot = LLSelectMgr::getInstance()->mUpdateSignal.connect(boost::bind(&LLFloaterBuy::onSelectionChanged, floater));
	}
=======
    LLObjectSelectionHandle selection = LLSelectMgr::getInstance()->getSelection();

    if (selection->getRootObjectCount() != 1)
    {
        LLNotificationsUtil::add("BuyOneObjectOnly");
        return;
    }

    LLFloaterBuy* floater = LLFloaterReg::showTypedInstance<LLFloaterBuy>("buy_object");
    if (!floater)
        return;

    // Clean up the lists...
    floater->reset();
    floater->mSaleInfo = sale_info;
    floater->mObjectSelection = LLSelectMgr::getInstance()->getEditSelection();

    LLSelectNode* node = selection->getFirstRootNode();
    if (!node)
        return;

    // Set title based on sale type
    LLUIString title;
    switch (sale_info.getSaleType())
    {
      case LLSaleInfo::FS_ORIGINAL:
        title = floater->getString("title_buy_text");
        break;
      case LLSaleInfo::FS_COPY:
      default:
        title = floater->getString("title_buy_copy_text");
        break;
    }
    title.setArg("[NAME]", node->mName);
    floater->setTitle(title);

    LLUUID owner_id;
    std::string owner_name;
    BOOL owners_identical = LLSelectMgr::getInstance()->selectGetOwner(owner_id, owner_name);
    if (!owners_identical)
    {
        LLNotificationsUtil::add("BuyObjectOneOwner");
        return;
    }

    LLCtrlListInterface *object_list = floater->childGetListInterface("object_list");
    if (!object_list)
    {
        return;
    }

    // Update the display
    // Display next owner permissions
    LLSD row;

    // Compute icon for this item
    std::string icon_name = LLInventoryIcon::getIconName(LLAssetType::AT_OBJECT,
                                     LLInventoryType::IT_OBJECT);

    row["columns"][0]["column"] = "icon";
    row["columns"][0]["type"] = "icon";
    row["columns"][0]["value"] = icon_name;

    // Append the permissions that you will acquire (not the current
    // permissions).
    U32 next_owner_mask = node->mPermissions->getMaskNextOwner();
    std::string text = node->mName;
    if (!(next_owner_mask & PERM_COPY))
    {
        text.append(floater->getString("no_copy_text"));
    }
    if (!(next_owner_mask & PERM_MODIFY))
    {
        text.append(floater->getString("no_modify_text"));
    }
    if (!(next_owner_mask & PERM_TRANSFER))
    {
        text.append(floater->getString("no_transfer_text"));
    }

    row["columns"][1]["column"] = "text";
    row["columns"][1]["value"] = text;
    row["columns"][1]["font"] = "SANSSERIF";

    // Add after columns added so appropriate heights are correct.
    object_list->addElement(row);

    floater->getChild<LLUICtrl>("buy_text")->setTextArg("[AMOUNT]", llformat("%d", sale_info.getSalePrice()));
    floater->getChild<LLUICtrl>("buy_name_text")->setTextArg("[NAME]", owner_name);

    floater->showViews(true);

    // Must do this after the floater is created, because
    // sometimes the inventory is already there and
    // the callback is called immediately.
    LLViewerObject* obj = selection->getFirstRootObject();
    floater->registerVOInventoryListener(obj,NULL);
    floater->requestVOInventory();

    if (!floater->mSelectionUpdateSlot.connected())
    {
        floater->mSelectionUpdateSlot = LLSelectMgr::getInstance()->mUpdateSignal.connect(boost::bind(&LLFloaterBuy::onSelectionChanged, floater));
    }
>>>>>>> 38c2a5bd
}

void LLFloaterBuy::inventoryChanged(LLViewerObject* obj,
                                 LLInventoryObject::object_list_t* inv,
                                 S32 serial_num,
                                 void* data)
{
    if (!obj)
    {
        LL_WARNS() << "No object in LLFloaterBuy::inventoryChanged" << LL_ENDL;
        return;
    }

    if (!inv)
    {
        LL_WARNS() << "No inventory in LLFloaterBuy::inventoryChanged"
            << LL_ENDL;
        removeVOInventoryListener();
        return;
    }

    LLCtrlListInterface *item_list = childGetListInterface("item_list");
    if (!item_list)
    {
        removeVOInventoryListener();
        return;
    }

    LLInventoryObject::object_list_t::const_iterator it = inv->begin();
    LLInventoryObject::object_list_t::const_iterator end = inv->end();
    for ( ; it != end; ++it )
    {
        LLInventoryObject* obj = (LLInventoryObject*)(*it);

        // Skip folders, so we know we have inventory items only
        if (obj->getType() == LLAssetType::AT_CATEGORY)
            continue;

        // Skip the mysterious blank InventoryObject
        if (obj->getType() == LLAssetType::AT_NONE)
            continue;


        LLInventoryItem* inv_item = (LLInventoryItem*)(obj);

        // Skip items we can't transfer
        if (!inv_item->getPermissions().allowTransferTo(gAgent.getID()))
            continue;

        // Create the line in the list
        LLSD row;

        // Compute icon for this item
        BOOL item_is_multi = FALSE;
        if (( inv_item->getFlags() & LLInventoryItemFlags::II_FLAGS_LANDMARK_VISITED
            || inv_item->getFlags() & LLInventoryItemFlags::II_FLAGS_OBJECT_HAS_MULTIPLE_ITEMS)
            && !(inv_item->getFlags() & LLInventoryItemFlags::II_FLAGS_SUBTYPE_MASK))
        {
            item_is_multi = TRUE;
        }

        std::string icon_name = LLInventoryIcon::getIconName(inv_item->getType(),
                             inv_item->getInventoryType(),
                             inv_item->getFlags(),
                             item_is_multi);
        row["columns"][0]["column"] = "icon";
        row["columns"][0]["type"] = "icon";
        row["columns"][0]["value"] = icon_name;

        // Append the permissions that you will acquire (not the current
        // permissions).
        U32 next_owner_mask = inv_item->getPermissions().getMaskNextOwner();
        std::string text = obj->getName();
        if (!(next_owner_mask & PERM_COPY))
        {
            text.append(LLTrans::getString("no_copy"));
        }
        if (!(next_owner_mask & PERM_MODIFY))
        {
            text.append(LLTrans::getString("no_modify"));
        }
        if (!(next_owner_mask & PERM_TRANSFER))
        {
            text.append(LLTrans::getString("no_transfer"));
        }

        row["columns"][1]["column"] = "text";
        row["columns"][1]["value"] = text;
        row["columns"][1]["font"] = "SANSSERIF";

        item_list->addElement(row);
    }
    removeVOInventoryListener();
}

void LLFloaterBuy::onSelectionChanged()
{
<<<<<<< HEAD
	
	if (LLSelectMgr::getInstance()->getEditSelection()->getRootObjectCount() == 0)
	{
		removeVOInventoryListener();
		closeFloater();
	}
	else if (LLSelectMgr::getInstance()->getEditSelection()->getRootObjectCount() > 1)
	{
		removeVOInventoryListener();
		showViews(false);
		reset();
		// <FS:PP>
		// setTitle(getString("mupliple_selected"));
		setTitle(getString("multiple_selected"));
		// </FS:PP>
	}
=======

    if (LLSelectMgr::getInstance()->getEditSelection()->getRootObjectCount() == 0)
    {
        removeVOInventoryListener();
        closeFloater();
    }
    else if (LLSelectMgr::getInstance()->getEditSelection()->getRootObjectCount() > 1)
    {
        removeVOInventoryListener();
        showViews(false);
        reset();
        setTitle(getString("mupliple_selected"));
    }
>>>>>>> 38c2a5bd
}

void LLFloaterBuy::showViews(bool show)
{
    getChild<LLUICtrl>("buy_btn")->setEnabled(show);
    getChild<LLUICtrl>("buy_text")->setVisible(show);
    getChild<LLUICtrl>("buy_name_text")->setVisible(show);
}

void LLFloaterBuy::onClickBuy()
{
    // Put the items where we put new folders.
    LLUUID category_id;
    category_id = gInventory.findCategoryUUIDForType(LLFolderType::FT_OBJECT);

    // *NOTE: doesn't work for multiple object buy, which UI does not
    // currently support sale info is used for verification only, if
    // it doesn't match region info then sale is canceled.
    LLSelectMgr::getInstance()->sendBuy(gAgent.getID(), category_id, mSaleInfo );

    closeFloater();
}


void LLFloaterBuy::onClickCancel()
{
    closeFloater();
}

// virtual
void LLFloaterBuy::onClose(bool app_quitting)
{
    if (mSelectionUpdateSlot.connected())
    {
        mSelectionUpdateSlot.disconnect();
    }

    mObjectSelection.clear();
}<|MERGE_RESOLUTION|>--- conflicted
+++ resolved
@@ -90,114 +90,6 @@
 // static
 void LLFloaterBuy::show(const LLSaleInfo& sale_info)
 {
-<<<<<<< HEAD
-	LLObjectSelectionHandle selection = LLSelectMgr::getInstance()->getSelection();
-
-	if (selection->getRootObjectCount() != 1)
-	{
-		LLNotificationsUtil::add("BuyOneObjectOnly");
-		return;
-	}
-	
-	LLFloaterBuy* floater = LLFloaterReg::showTypedInstance<LLFloaterBuy>("buy_object");
-	if (!floater)
-		return;
-	
-	// Clean up the lists...
-	floater->reset();
-	floater->mSaleInfo = sale_info;
-// [RLVa:KB] - Checked: RLVa-2.0.0
-	floater->mObjectSelection = LLSelectMgr::getInstance()->getSelection();
-// [/RLVa:KB]
-//	floater->mObjectSelection = LLSelectMgr::getInstance()->getEditSelection();
-	
-	LLSelectNode* node = selection->getFirstRootNode();
-	if (!node)
-		return;
-	
-	// Set title based on sale type
-	LLUIString title;
-	switch (sale_info.getSaleType())
-	{
-	  case LLSaleInfo::FS_ORIGINAL:
-		title = floater->getString("title_buy_text");
-		break;
-	  case LLSaleInfo::FS_COPY:
-	  default:
-		title = floater->getString("title_buy_copy_text");
-		break;
-	}
-	title.setArg("[NAME]", node->mName);
-	floater->setTitle(title);
-
-	LLUUID owner_id;
-	std::string owner_name;
-	BOOL owners_identical = LLSelectMgr::getInstance()->selectGetOwner(owner_id, owner_name);
-	if (!owners_identical)
-	{
-		LLNotificationsUtil::add("BuyObjectOneOwner");
-		return;
-	}
-
-	LLCtrlListInterface *object_list = floater->childGetListInterface("object_list");
-	if (!object_list)
-	{
-		return;
-	}
-
-	// Update the display
-	// Display next owner permissions
-	LLSD row;
-
-	// Compute icon for this item
-	std::string icon_name = LLInventoryIcon::getIconName(LLAssetType::AT_OBJECT, 
-									 LLInventoryType::IT_OBJECT);
-
-	row["columns"][0]["column"] = "icon";
-	row["columns"][0]["type"] = "icon";
-	row["columns"][0]["value"] = icon_name;
-	
-	// Append the permissions that you will acquire (not the current
-	// permissions).
-	U32 next_owner_mask = node->mPermissions->getMaskNextOwner();
-	std::string text = node->mName;
-	if (!(next_owner_mask & PERM_COPY))
-	{
-		text.append(floater->getString("no_copy_text"));
-	}
-	if (!(next_owner_mask & PERM_MODIFY))
-	{
-		text.append(floater->getString("no_modify_text"));
-	}
-	if (!(next_owner_mask & PERM_TRANSFER))
-	{
-		text.append(floater->getString("no_transfer_text"));
-	}
-
-	row["columns"][1]["column"] = "text";
-	row["columns"][1]["value"] = text;
-	row["columns"][1]["font"] = "SANSSERIF";
-
-	// Add after columns added so appropriate heights are correct.
-	object_list->addElement(row);
-
-	floater->getChild<LLUICtrl>("buy_text")->setTextArg("[AMOUNT]", llformat("%d", sale_info.getSalePrice()));
-	floater->getChild<LLUICtrl>("buy_name_text")->setTextArg("[NAME]", owner_name);
-
-	floater->showViews(true);
-
-	// Must do this after the floater is created, because
-	// sometimes the inventory is already there and 
-	// the callback is called immediately.
-	LLViewerObject* obj = selection->getFirstRootObject();
-	floater->registerVOInventoryListener(obj,NULL);
-	floater->requestVOInventory();
-
-	if (!floater->mSelectionUpdateSlot.connected())
-	{
-		floater->mSelectionUpdateSlot = LLSelectMgr::getInstance()->mUpdateSignal.connect(boost::bind(&LLFloaterBuy::onSelectionChanged, floater));
-	}
-=======
     LLObjectSelectionHandle selection = LLSelectMgr::getInstance()->getSelection();
 
     if (selection->getRootObjectCount() != 1)
@@ -213,7 +105,10 @@
     // Clean up the lists...
     floater->reset();
     floater->mSaleInfo = sale_info;
-    floater->mObjectSelection = LLSelectMgr::getInstance()->getEditSelection();
+// [RLVa:KB] - Checked: RLVa-2.0.0
+    floater->mObjectSelection = LLSelectMgr::getInstance()->getSelection();
+// [/RLVa:KB]
+//  floater->mObjectSelection = LLSelectMgr::getInstance()->getEditSelection();
 
     LLSelectNode* node = selection->getFirstRootNode();
     if (!node)
@@ -301,7 +196,6 @@
     {
         floater->mSelectionUpdateSlot = LLSelectMgr::getInstance()->mUpdateSignal.connect(boost::bind(&LLFloaterBuy::onSelectionChanged, floater));
     }
->>>>>>> 38c2a5bd
 }
 
 void LLFloaterBuy::inventoryChanged(LLViewerObject* obj,
@@ -399,24 +293,6 @@
 
 void LLFloaterBuy::onSelectionChanged()
 {
-<<<<<<< HEAD
-	
-	if (LLSelectMgr::getInstance()->getEditSelection()->getRootObjectCount() == 0)
-	{
-		removeVOInventoryListener();
-		closeFloater();
-	}
-	else if (LLSelectMgr::getInstance()->getEditSelection()->getRootObjectCount() > 1)
-	{
-		removeVOInventoryListener();
-		showViews(false);
-		reset();
-		// <FS:PP>
-		// setTitle(getString("mupliple_selected"));
-		setTitle(getString("multiple_selected"));
-		// </FS:PP>
-	}
-=======
 
     if (LLSelectMgr::getInstance()->getEditSelection()->getRootObjectCount() == 0)
     {
@@ -428,9 +304,11 @@
         removeVOInventoryListener();
         showViews(false);
         reset();
-        setTitle(getString("mupliple_selected"));
-    }
->>>>>>> 38c2a5bd
+        // <FS:PP>
+        // setTitle(getString("mupliple_selected"));
+        setTitle(getString("multiple_selected"));
+        // </FS:PP>
+    }
 }
 
 void LLFloaterBuy::showViews(bool show)
