/** 
 * @file llavataractions.h
 * @brief Friend-related actions (add, remove, offer teleport, etc)
 *
 * $LicenseInfo:firstyear=2009&license=viewerlgpl$
 * Second Life Viewer Source Code
 * Copyright (C) 2010, Linden Research, Inc.
 * 
 * This library is free software; you can redistribute it and/or
 * modify it under the terms of the GNU Lesser General Public
 * License as published by the Free Software Foundation;
 * version 2.1 of the License only.
 * 
 * This library is distributed in the hope that it will be useful,
 * but WITHOUT ANY WARRANTY; without even the implied warranty of
 * MERCHANTABILITY or FITNESS FOR A PARTICULAR PURPOSE.  See the GNU
 * Lesser General Public License for more details.
 * 
 * You should have received a copy of the GNU Lesser General Public
 * License along with this library; if not, write to the Free Software
 * Foundation, Inc., 51 Franklin Street, Fifth Floor, Boston, MA  02110-1301  USA
 * 
 * Linden Research, Inc., 945 Battery Street, San Francisco, CA  94111  USA
 * $/LicenseInfo$
 */

#ifndef LL_LLAVATARACTIONS_H
#define LL_LLAVATARACTIONS_H

#include "llsd.h"
#include "lluuid.h"

#include <string>
#include <vector>

class LLAvatarName;
class LLInventoryPanel;
class LLFloater;
class LLView;

std::string getProfileURL(const std::string& agent_name, bool feed_only = false);

/**
 * Friend-related actions (add, remove, offer teleport, etc)
 */
class LLAvatarActions
{
public:
	/**
	 * Show a dialog explaining what friendship entails, then request friendship.
	 */
	static void requestFriendshipDialog(const LLUUID& id, const std::string& name);

	/**
	 * Show a dialog explaining what friendship entails, then request friendship.
	 */
	static void requestFriendshipDialog(const LLUUID& id);

	/**
	 * Show a friend removal dialog.
	 */
	static void removeFriendDialog(const LLUUID& id);
	static void removeFriendsDialog(const uuid_vec_t& ids);
	
	/**
	 * Show teleport offer dialog.
	 */
	static void offerTeleport(const LLUUID& invitee);
	static void offerTeleport(const uuid_vec_t& ids);

	/**
	 * Start instant messaging session.
	 */
	static void startIM(const LLUUID& id);

	/**
	 * End instant messaging session.
	 */
	static void endIM(const LLUUID& id);

	/**
	 * Start an avatar-to-avatar voice call with another user
	 */
	static void startCall(const LLUUID& id);

	/**
	 * Start an ad-hoc conference voice call with multiple users in a specific IM floater.
	 */
	// <FS:Ansariel> [FS Communication UI]
	//static void startAdhocCall(const uuid_vec_t& ids, const LLUUID& floater_id = LLUUID::null);
	static const LLUUID startAdhocCall(const uuid_vec_t& ids, const LLUUID& floater_id = LLUUID::null);
	// </FS:Ansariel>

	/**
	 * Start conference chat with the given avatars in a specific IM floater.
	 */
<<<<<<< HEAD
	// <FS:Ansariel> [FS Communication UI]
	//static void startConference(const uuid_vec_t& ids, const LLUUID& floater_id = LLUUID::null);
	static const LLUUID startConference(const uuid_vec_t& ids, const LLUUID& floater_id = LLUUID::null);
	// </FS:Ansariel>
=======
	static void startConference(const uuid_vec_t& ids, const LLUUID& floater_id = LLUUID::null);
>>>>>>> b8aa22d6

    /**
     * Show avatar profile.
     */
    static void showProfile(const LLUUID& avatar_id);
    static void showPicks(const LLUUID& avatar_id);
    static void showPick(const LLUUID& avatar_id, const LLUUID& pick_id);
    static void showClassifieds(const LLUUID& avatar_id);
    static void showClassified(const LLUUID& avatar_id, const LLUUID& classified_id, bool edit = false);
    static void hideProfile(const LLUUID& avatar_id);
    static bool profileVisible(const LLUUID& avatar_id);
    static bool isPickTabSelected(const LLUUID& avatar_id);
    static LLFloater* getProfileFloater(const LLUUID& avatar_id);
<<<<<<< HEAD
    static void showProfileWeb(const LLUUID& avatar_id);
=======
>>>>>>> b8aa22d6

	/**
	 * Show avatar on world map.
	 */
	static void showOnMap(const LLUUID& id);

	/**
	 * Give money to the avatar.
	 */
	static void pay(const LLUUID& id);

	/**
	 * Request teleport from other avatar
	 */
	static void teleportRequest(const LLUUID& id);
	static void teleport_request_callback(const LLSD& notification, const LLSD& response);

	/**
	 * Share items with the avatar.
	 */
	static void share(const LLUUID& id);

	/**
	 * Share items with the picked avatars.
	 */
	static void shareWithAvatars(LLView * panel);

	/**
	 * Block/unblock the avatar by id.
	 * Returns true if blocked, returns false if unblocked
	 */
	static bool toggleBlock(const LLUUID& id);

	/**
	 * Mute/unmute avatar.
	 */
	static void toggleMute(const LLUUID& id, U32 flags);

	/**
	 * Block/unblock the avatar voice.
	 */
	static void toggleMuteVoice(const LLUUID& id);

	/**
	 * Return true if avatar with "id" is a friend
	 */
	static bool isFriend(const LLUUID& id);

	/**
	 * @return true if the avatar is blocked
	 */
	static bool isBlocked(const LLUUID& id);

	/**
	 * @return true if the avatar voice is blocked
	 */
	static bool isVoiceMuted(const LLUUID& id);

	/**
	 * @return true if you can block the avatar
	 */
	static bool canBlock(const LLUUID& id);

	/**
	 * Return true if the avatar is in a P2P voice call with a given user
	 */
	/* AD *TODO: Is this function needed any more?
		I fixed it a bit(added check for canCall), but it appears that it is not used
		anywhere. Maybe it should be removed?
	static bool isCalling(const LLUUID &id);*/

	/**
	 * @return true if call to the resident can be made
	 */

	static bool canCall();
	/**
	 * Invite avatar to a group.
	 */	
	static void inviteToGroup(const LLUUID& id);
	
	static void freezeAvatar(const LLUUID& id);

	static void ejectAvatar(const LLUUID& id, bool ban_enabled = false);
	/**
	 * Kick avatar off grid
	 */	
	static void kick(const LLUUID& id);

	/**
	 * Freeze avatar
	 */	
	static void freeze(const LLUUID& id);

	/**
	 * Unfreeze avatar
	 */	
	static void unfreeze(const LLUUID& id);

	/**
	 * Open csr page for avatar
	 */	
	static void csr(const LLUUID& id, std::string name);
	
	/**
	 * [FS:CR] Add avatar to contact set
	 */
	static void addToContactSet(const LLUUID& agent_id);
	static void addToContactSet(const uuid_vec_t& agent_ids);

	/**
	 * Checks whether we can offer a teleport to the avatar, only offline friends
	 * cannot be offered a teleport.
	 *
	 * @return false if avatar is a friend and not visibly online
	 */
	static bool canOfferTeleport(const LLUUID& id);

	/**
	 * @return a list of avatars that can be teleported from the input list
	 */
	static bool canOfferTeleport(const uuid_vec_t& ids);

	// <FS:Ansariel> Extra request teleport
	static bool canRequestTeleport(const LLUUID& id);

	/**
	 * Checks whether all items selected in the given inventory panel can be shared
	 *
	 * @param inv_panel Inventory panel to get selection from. If NULL, the active inventory panel is used.
	 *
	 * @return false if the selected items cannot be shared or the active inventory panel cannot be obtained
	 */
	static bool canShareSelectedItems(LLInventoryPanel* inv_panel = NULL);

	/**
	 * Builds a string of residents' display names separated by "words_separator" string.
	 *
	 * @param avatar_names - a vector of given avatar names from which resulting string is built
	 * @param residents_string - the resulting string
	 */
	static void buildResidentsString(std::vector<LLAvatarName> avatar_names, std::string& residents_string, bool complete_name = false);

	/**
	 * Builds a string of residents' display names separated by "words_separator" string.
	 *
	 * @param avatar_uuids - a vector of given avatar uuids from which resulting string is built
	 * @param residents_string - the resulting string
	 */
	static void buildResidentsString(const uuid_vec_t& avatar_uuids, std::string& residents_string);

	/**
	 * Opens the chat history for avatar
	 */
	static void viewChatHistory(const LLUUID& id);
	static void viewChatHistoryExternally(const LLUUID& id);	// <FS:CR> Open chat history externally
	
	// [SL:KB] - Patch: UI-SidepanelPeople | Checked: 2010-12-02 (Catznip-2.4.0g) | Modified: Catznip-2.4.0g
	static void report(const LLUUID& idAgent);

	static bool canZoomIn(const LLUUID& idAgent);
	static void zoomIn(const LLUUID& idAgent);
	static void getScriptInfo(const LLUUID& idAgent);

	// <FS:Ansariel> Avatar tracking feature
	static void track(const LLUUID& id);

	// <FS:Ansariel> Teleport to feature
	static void teleportTo(const LLUUID& id);

	//
	// Parcel actions
	//

public:
	
	static bool canLandFreezeOrEject(const LLUUID& idAgent);
	static void landEject(const LLUUID& idAgent);
	static void landFreeze(const LLUUID& idAgent);
	
	static bool canLandFreezeOrEjectMultiple(uuid_vec_t& idAgents, bool fFilter = false);
	static void landEjectMultiple(const uuid_vec_t& idAgents);
	static void landFreezeMultiple(const uuid_vec_t& idAgents);

protected:
	static bool callbackLandEject(const LLSD& notification, const LLSD& response);
	static bool callbackLandFreeze(const LLSD& notification, const LLSD& response);

	//
	// Estate actions
	//
public:
	static bool canEstateKickOrTeleportHome(const LLUUID& idAgent);
	static void estateKick(const LLUUID& idAgent);
	static void estateTeleportHome(const LLUUID& idAgent);

	static bool canEstateKickOrTeleportHomeMultiple(uuid_vec_t& idAgents, bool fFilter = false);
	static void estateKickMultiple(const uuid_vec_t& idAgents);
	static void estateTeleportHomeMultiple(const uuid_vec_t& idAgents);

	// <FS:Ansariel> Estate ban
	static void estateBan(const LLUUID& idAgent);
	static void estateBanMultiple(const uuid_vec_t& idAgents);
	// </FS:Ansariel> Estate ban

	// <FS:Ansariel> Derender
	static void derender(const LLUUID& agent_id, bool permanent);
	static void derenderMultiple(const uuid_vec_t& agent_ids, bool permanent);
	static void onDerenderAvatarNameLookup(const LLUUID& agent_id, const LLAvatarName& av_name, bool permanent);
	// </FS:Ansariel> Derender

	static std::set<LLUUID> getInventorySelectedUUIDs();

protected:
	static bool callbackEstateKick(const LLSD& notification, const LLSD& response);
	static bool callbackEstateTeleportHome(const LLSD& notification, const LLSD& response);
	// <FS:Ansariel> Estate ban
	static bool callbackEstateBan(const LLSD& notification, const LLSD& response);
	
private:
	static bool callbackAddFriendWithMessage(const LLSD& notification, const LLSD& response);
	static bool handleRemove(const LLSD& notification, const LLSD& response);
	static bool handlePay(const LLSD& notification, const LLSD& response, LLUUID avatar_id);
	static bool handleFreezeAvatar(const LLSD& notification, const LLSD& response);
	static bool handleEjectAvatar(const LLSD& notification, const LLSD& response);
	static bool handleKick(const LLSD& notification, const LLSD& response);
	static bool handleFreeze(const LLSD& notification, const LLSD& response);
	static bool handleUnfreeze(const LLSD& notification, const LLSD& response);
	static void callback_invite_to_group(LLUUID group_id, LLUUID id);

	// Just request friendship, no dialog.
	static void requestFriendship(const LLUUID& target_id, const std::string& target_name, const std::string& message);
};

#endif // LL_LLAVATARACTIONS_H<|MERGE_RESOLUTION|>--- conflicted
+++ resolved
@@ -94,14 +94,10 @@
 	/**
 	 * Start conference chat with the given avatars in a specific IM floater.
 	 */
-<<<<<<< HEAD
 	// <FS:Ansariel> [FS Communication UI]
 	//static void startConference(const uuid_vec_t& ids, const LLUUID& floater_id = LLUUID::null);
 	static const LLUUID startConference(const uuid_vec_t& ids, const LLUUID& floater_id = LLUUID::null);
 	// </FS:Ansariel>
-=======
-	static void startConference(const uuid_vec_t& ids, const LLUUID& floater_id = LLUUID::null);
->>>>>>> b8aa22d6
 
     /**
      * Show avatar profile.
@@ -115,10 +111,6 @@
     static bool profileVisible(const LLUUID& avatar_id);
     static bool isPickTabSelected(const LLUUID& avatar_id);
     static LLFloater* getProfileFloater(const LLUUID& avatar_id);
-<<<<<<< HEAD
-    static void showProfileWeb(const LLUUID& avatar_id);
-=======
->>>>>>> b8aa22d6
 
 	/**
 	 * Show avatar on world map.
