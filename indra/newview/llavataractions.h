/** 
 * @file llavataractions.h
 * @brief Friend-related actions (add, remove, offer teleport, etc)
 *
 * $LicenseInfo:firstyear=2009&license=viewerlgpl$
 * Second Life Viewer Source Code
 * Copyright (C) 2010, Linden Research, Inc.
 * 
 * This library is free software; you can redistribute it and/or
 * modify it under the terms of the GNU Lesser General Public
 * License as published by the Free Software Foundation;
 * version 2.1 of the License only.
 * 
 * This library is distributed in the hope that it will be useful,
 * but WITHOUT ANY WARRANTY; without even the implied warranty of
 * MERCHANTABILITY or FITNESS FOR A PARTICULAR PURPOSE.  See the GNU
 * Lesser General Public License for more details.
 * 
 * You should have received a copy of the GNU Lesser General Public
 * License along with this library; if not, write to the Free Software
 * Foundation, Inc., 51 Franklin Street, Fifth Floor, Boston, MA  02110-1301  USA
 * 
 * Linden Research, Inc., 945 Battery Street, San Francisco, CA  94111  USA
 * $/LicenseInfo$
 */

#ifndef LL_LLAVATARACTIONS_H
#define LL_LLAVATARACTIONS_H

#include "lldarray.h"
#include "llsd.h"
#include "lluuid.h"

#include <string>
#include <vector>

class LLAvatarName;
class LLInventoryPanel;
class LLFloater;
<<<<<<< HEAD
class LLAvatarName;
=======
class LLView;
>>>>>>> fe8b4bf1

/**
 * Friend-related actions (add, remove, offer teleport, etc)
 */
class LLAvatarActions
{
public:
	/**
	 * Show a dialog explaining what friendship entails, then request friendship.
	 */
	static void requestFriendshipDialog(const LLUUID& id, const std::string& name);

	/**
	 * Show a dialog explaining what friendship entails, then request friendship.
	 */
	static void requestFriendshipDialog(const LLUUID& id);

	/**
	 * Show a friend removal dialog.
	 */
	static void removeFriendDialog(const LLUUID& id);
	static void removeFriendsDialog(const uuid_vec_t& ids);
	
	/**
	 * Show teleport offer dialog.
	 */
	static void offerTeleport(const LLUUID& invitee);
	static void offerTeleport(const uuid_vec_t& ids);

	/**
	 * Start instant messaging session.
	 */
	static void startIM(const LLUUID& id);

	/**
	 * End instant messaging session.
	 */
	static void endIM(const LLUUID& id);

	/**
	 * Start an avatar-to-avatar voice call with another user
	 */
	static void startCall(const LLUUID& id);

	/**
	 * Start an ad-hoc conference voice call with multiple users in a specific IM floater.
	 */
	static void startAdhocCall(const uuid_vec_t& ids, const LLUUID& floater_id = LLUUID::null);

	/**
	 * Start conference chat with the given avatars in a specific IM floater.
	 */
	static void startConference(const uuid_vec_t& ids, const LLUUID& floater_id = LLUUID::null);

	/**
	 * Show avatar profile.
	 */
	static void showProfile(const LLUUID& id);
	static void hideProfile(const LLUUID& id);
	static bool profileVisible(const LLUUID& id);
	static LLFloater* getProfileFloater(const LLUUID& id);
//<FS:KC legacy profiles>
    static void showProfileWeb(const LLUUID& id);
    static void showProfileLegacy(const LLUUID& id);
//</FS:KC legacy profiles>

	/**
	 * Show avatar on world map.
	 */
	static void showOnMap(const LLUUID& id);

	/**
	 * Give money to the avatar.
	 */
	static void pay(const LLUUID& id);

	/**
	 * Share items with the avatar.
	 */
	static void share(const LLUUID& id);

	/**
	 * Share items with the picked avatars.
	 */
	static void shareWithAvatars(LLView * panel);

	/**
	 * Block/unblock the avatar.
	 */
	static void toggleBlock(const LLUUID& id);

	/**
	 * Block/unblock the avatar voice.
	 */
	static void toggleMuteVoice(const LLUUID& id);

	/**
	 * Return true if avatar with "id" is a friend
	 */
	static bool isFriend(const LLUUID& id);

	/**
	 * @return true if the avatar is blocked
	 */
	static bool isBlocked(const LLUUID& id);

	/**
	 * @return true if the avatar voice is blocked
	 */
	static bool isVoiceMuted(const LLUUID& id);

	/**
	 * @return true if you can block the avatar
	 */
	static bool canBlock(const LLUUID& id);

	/**
	 * Return true if the avatar is in a P2P voice call with a given user
	 */
	/* AD *TODO: Is this function needed any more?
		I fixed it a bit(added check for canCall), but it appears that it is not used
		anywhere. Maybe it should be removed?
	static bool isCalling(const LLUUID &id);*/

	/**
	 * @return true if call to the resident can be made
	 */

	static bool canCall();
	/**
	 * Invite avatar to a group.
	 */	
	static void inviteToGroup(const LLUUID& id);
	
	/**
	 * Kick avatar off grid
	 */	
	static void kick(const LLUUID& id);

	/**
	 * Freeze avatar
	 */	
	static void freeze(const LLUUID& id);

	/**
	 * Unfreeze avatar
	 */	
	static void unfreeze(const LLUUID& id);

	/**
	 * Open csr page for avatar
	 */	
	static void csr(const LLUUID& id, std::string name);

	/**
	 * Checks whether we can offer a teleport to the avatar, only offline friends
	 * cannot be offered a teleport.
	 *
	 * @return false if avatar is a friend and not visibly online
	 */
	static bool canOfferTeleport(const LLUUID& id);

	/**
	 * @return a list of avatars that can be teleported from the input list
	 */
	static uuid_vec_t canOfferTeleport(const uuid_vec_t& ids);

	/**
	 * Checks whether all items selected in the given inventory panel can be shared
	 *
	 * @param inv_panel Inventory panel to get selection from. If NULL, the active inventory panel is used.
	 *
	 * @return false if the selected items cannot be shared or the active inventory panel cannot be obtained
	 */
	static bool canShareSelectedItems(LLInventoryPanel* inv_panel = NULL);
	
	// [SL:KB] - Patch: UI-SidepanelPeople | Checked: 2010-12-02 (Catznip-2.4.0g) | Modified: Catznip-2.4.0g
	static void report(const LLUUID& idAgent);

	static bool canZoomIn(const LLUUID& idAgent);
	static void zoomIn(const LLUUID& idAgent);
	static void getScriptInfo(const LLUUID& idAgent);

	//
	// Parcel actions
	//

public:
	
	static bool canLandFreezeOrEject(const LLUUID& idAgent);
	static void landEject(const LLUUID& idAgent);
	static void landFreeze(const LLUUID& idAgent);
	
	static bool canLandFreezeOrEjectMultiple(uuid_vec_t& idAgents, bool fFilter = false);
	static void landEjectMultiple(const uuid_vec_t& idAgents);
	static void landFreezeMultiple(const uuid_vec_t& idAgents);

protected:
	static bool callbackLandEject(const LLSD& notification, const LLSD& response);
	static bool callbackLandFreeze(const LLSD& notification, const LLSD& response);

	//
	// Estate actions
	//
public:
	static bool canEstateKickOrTeleportHome(const LLUUID& idAgent);
	static void estateKick(const LLUUID& idAgent);
	static void estateTeleportHome(const LLUUID& idAgent);

	static bool canEstateKickOrTeleportHomeMultiple(uuid_vec_t& idAgents, bool fFilter = false);
	static void estateKickMultiple(const uuid_vec_t& idAgents);
	static void estateTeleportHomeMultiple(const uuid_vec_t& idAgents);

	// <FS:Ansariel> Estate ban
	static void estateBan(const LLUUID& idAgent);
	static void estateBanMultiple(const uuid_vec_t& idAgents);
	// </FS:Ansariel> Estate ban

	// <FS:Ansariel> Derender
	static void derender(const LLUUID& agent_id, bool permanent);
	static void derenderMultiple(const uuid_vec_t& agent_ids, bool permanent);
	static void onDerenderAvatarNameLookup(const LLUUID& agent_id, const LLAvatarName& av_name, bool permanent);
	// </FS:Ansariel> Derender

	/**
	 * Builds a string of residents' display names separated by "words_separator" string.
	 *
	 * @param avatar_names - a vector of given avatar names from which resulting string is built
	 * @param residents_string - the resulting string
	 */
	static void buildResidentsString(std::vector<LLAvatarName> avatar_names, std::string& residents_string);

	/**
	 * Builds a string of residents' display names separated by "words_separator" string.
	 *
	 * @param avatar_uuids - a vector of given avatar uuids from which resulting string is built
	 * @param residents_string - the resulting string
	 */
	static void buildResidentsString(const uuid_vec_t& avatar_uuids, std::string& residents_string);

	/**
	 * Opens the chat history for avatar
	 */
	static void viewChatHistory(const LLUUID& id);

	static std::set<LLUUID> getInventorySelectedUUIDs();

protected:
	static bool callbackEstateKick(const LLSD& notification, const LLSD& response);
	static bool callbackEstateTeleportHome(const LLSD& notification, const LLSD& response);
	// <FS:Ansariel> Estate ban
	static bool callbackEstateBan(const LLSD& notification, const LLSD& response);
	
private:
	static bool callbackAddFriendWithMessage(const LLSD& notification, const LLSD& response);
	static bool handleRemove(const LLSD& notification, const LLSD& response);
	static bool handlePay(const LLSD& notification, const LLSD& response, LLUUID avatar_id);
	static bool handleKick(const LLSD& notification, const LLSD& response);
	static bool handleFreeze(const LLSD& notification, const LLSD& response);
	static bool handleUnfreeze(const LLSD& notification, const LLSD& response);
	static void callback_invite_to_group(LLUUID group_id, LLUUID id);

	// Just request friendship, no dialog.
	static void requestFriendship(const LLUUID& target_id, const std::string& target_name, const std::string& message);
};

#endif // LL_LLAVATARACTIONS_H<|MERGE_RESOLUTION|>--- conflicted
+++ resolved
@@ -37,11 +37,7 @@
 class LLAvatarName;
 class LLInventoryPanel;
 class LLFloater;
-<<<<<<< HEAD
-class LLAvatarName;
-=======
 class LLView;
->>>>>>> fe8b4bf1
 
 /**
  * Friend-related actions (add, remove, offer teleport, etc)
@@ -217,6 +213,27 @@
 	 * @return false if the selected items cannot be shared or the active inventory panel cannot be obtained
 	 */
 	static bool canShareSelectedItems(LLInventoryPanel* inv_panel = NULL);
+
+	/**
+	 * Builds a string of residents' display names separated by "words_separator" string.
+	 *
+	 * @param avatar_names - a vector of given avatar names from which resulting string is built
+	 * @param residents_string - the resulting string
+	 */
+	static void buildResidentsString(std::vector<LLAvatarName> avatar_names, std::string& residents_string);
+
+	/**
+	 * Builds a string of residents' display names separated by "words_separator" string.
+	 *
+	 * @param avatar_uuids - a vector of given avatar uuids from which resulting string is built
+	 * @param residents_string - the resulting string
+	 */
+	static void buildResidentsString(const uuid_vec_t& avatar_uuids, std::string& residents_string);
+
+	/**
+	 * Opens the chat history for avatar
+	 */
+	static void viewChatHistory(const LLUUID& id);
 	
 	// [SL:KB] - Patch: UI-SidepanelPeople | Checked: 2010-12-02 (Catznip-2.4.0g) | Modified: Catznip-2.4.0g
 	static void report(const LLUUID& idAgent);
@@ -265,27 +282,6 @@
 	static void derenderMultiple(const uuid_vec_t& agent_ids, bool permanent);
 	static void onDerenderAvatarNameLookup(const LLUUID& agent_id, const LLAvatarName& av_name, bool permanent);
 	// </FS:Ansariel> Derender
-
-	/**
-	 * Builds a string of residents' display names separated by "words_separator" string.
-	 *
-	 * @param avatar_names - a vector of given avatar names from which resulting string is built
-	 * @param residents_string - the resulting string
-	 */
-	static void buildResidentsString(std::vector<LLAvatarName> avatar_names, std::string& residents_string);
-
-	/**
-	 * Builds a string of residents' display names separated by "words_separator" string.
-	 *
-	 * @param avatar_uuids - a vector of given avatar uuids from which resulting string is built
-	 * @param residents_string - the resulting string
-	 */
-	static void buildResidentsString(const uuid_vec_t& avatar_uuids, std::string& residents_string);
-
-	/**
-	 * Opens the chat history for avatar
-	 */
-	static void viewChatHistory(const LLUUID& id);
 
 	static std::set<LLUUID> getInventorySelectedUUIDs();
 
