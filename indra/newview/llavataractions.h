--- conflicted
+++ resolved
@@ -46,60 +46,6 @@
 class LLAvatarActions
 {
 public:
-<<<<<<< HEAD
-	/**
-	 * Show a dialog explaining what friendship entails, then request friendship.
-	 */
-	static void requestFriendshipDialog(const LLUUID& id, const std::string& name);
-
-	/**
-	 * Show a dialog explaining what friendship entails, then request friendship.
-	 */
-	static void requestFriendshipDialog(const LLUUID& id);
-
-	/**
-	 * Show a friend removal dialog.
-	 */
-	static void removeFriendDialog(const LLUUID& id);
-	static void removeFriendsDialog(const uuid_vec_t& ids);
-	
-	/**
-	 * Show teleport offer dialog.
-	 */
-	static void offerTeleport(const LLUUID& invitee);
-	static void offerTeleport(const uuid_vec_t& ids);
-
-	/**
-	 * Start instant messaging session.
-	 */
-	static void startIM(const LLUUID& id);
-
-	/**
-	 * End instant messaging session.
-	 */
-	static void endIM(const LLUUID& id);
-
-	/**
-	 * Start an avatar-to-avatar voice call with another user
-	 */
-	static void startCall(const LLUUID& id);
-
-	/**
-	 * Start an ad-hoc conference voice call with multiple users in a specific IM floater.
-	 */
-	// <FS:Ansariel> [FS Communication UI]
-	//static void startAdhocCall(const uuid_vec_t& ids, const LLUUID& floater_id = LLUUID::null);
-	static const LLUUID startAdhocCall(const uuid_vec_t& ids, const LLUUID& floater_id = LLUUID::null);
-	// </FS:Ansariel>
-
-	/**
-	 * Start conference chat with the given avatars in a specific IM floater.
-	 */
-	// <FS:Ansariel> [FS Communication UI]
-	//static void startConference(const uuid_vec_t& ids, const LLUUID& floater_id = LLUUID::null);
-	static const LLUUID startConference(const uuid_vec_t& ids, const LLUUID& floater_id = LLUUID::null);
-	// </FS:Ansariel>
-=======
     /**
      * Show a dialog explaining what friendship entails, then request friendship.
      */
@@ -140,13 +86,18 @@
     /**
      * Start an ad-hoc conference voice call with multiple users in a specific IM floater.
      */
-    static void startAdhocCall(const uuid_vec_t& ids, const LLUUID& floater_id = LLUUID::null);
+    // <FS:Ansariel> [FS Communication UI]
+    //static void startAdhocCall(const uuid_vec_t& ids, const LLUUID& floater_id = LLUUID::null);
+    static const LLUUID startAdhocCall(const uuid_vec_t& ids, const LLUUID& floater_id = LLUUID::null);
+    // </FS:Ansariel>
 
     /**
      * Start conference chat with the given avatars in a specific IM floater.
      */
-    static void startConference(const uuid_vec_t& ids, const LLUUID& floater_id = LLUUID::null);
->>>>>>> 38c2a5bd
+    // <FS:Ansariel> [FS Communication UI]
+    //static void startConference(const uuid_vec_t& ids, const LLUUID& floater_id = LLUUID::null);
+    static const LLUUID startConference(const uuid_vec_t& ids, const LLUUID& floater_id = LLUUID::null);
+    // </FS:Ansariel>
 
     /**
      * Show avatar profile.
@@ -190,193 +141,6 @@
     static void shareWithAvatars(LLView * panel);
     static void shareWithAvatars(const uuid_set_t inventory_selected_uuids, LLFloater* root_floater);
 
-<<<<<<< HEAD
-	/**
-	 * Block/unblock the avatar by id.
-	 * Returns true if blocked, returns false if unblocked
-	 */
-	static bool toggleBlock(const LLUUID& id);
-
-	/**
-	 * Mute/unmute avatar.
-	 */
-	static void toggleMute(const LLUUID& id, U32 flags);
-
-	/**
-	 * Block/unblock the avatar voice.
-	 */
-	static void toggleMuteVoice(const LLUUID& id);
-
-	/**
-	 * Return true if avatar with "id" is a friend
-	 */
-	static bool isFriend(const LLUUID& id);
-
-	/**
-	 * @return true if the avatar is blocked
-	 */
-	static bool isBlocked(const LLUUID& id);
-
-	/**
-	 * @return true if the avatar voice is blocked
-	 */
-	static bool isVoiceMuted(const LLUUID& id);
-
-	/**
-	 * @return true if you can block the avatar
-	 */
-	static bool canBlock(const LLUUID& id);
-
-	/**
-	 * Return true if the avatar is in a P2P voice call with a given user
-	 */
-	/* AD *TODO: Is this function needed any more?
-		I fixed it a bit(added check for canCall), but it appears that it is not used
-		anywhere. Maybe it should be removed?
-	static bool isCalling(const LLUUID &id);*/
-
-	/**
-	 * @return true if call to the resident can be made
-	 */
-
-	static bool canCall();
-	/**
-	 * Invite avatar to a group.
-	 */	
-	static void inviteToGroup(const LLUUID& id);
-	
-	static void freezeAvatar(const LLUUID& id);
-
-	static void ejectAvatar(const LLUUID& id, bool ban_enabled = false);
-	/**
-	 * Kick avatar off grid
-	 */	
-	static void kick(const LLUUID& id);
-
-	/**
-	 * Freeze avatar
-	 */	
-	static void freeze(const LLUUID& id);
-
-	/**
-	 * Unfreeze avatar
-	 */	
-	static void unfreeze(const LLUUID& id);
-
-	/**
-	 * Open csr page for avatar
-	 */	
-	static void csr(const LLUUID& id, std::string name);
-	
-	/**
-	 * [FS:CR] Add avatar to contact set
-	 */
-	static void addToContactSet(const LLUUID& agent_id);
-	static void addToContactSet(const uuid_vec_t& agent_ids);
-
-	/**
-	 * Checks whether we can offer a teleport to the avatar, only offline friends
-	 * cannot be offered a teleport.
-	 *
-	 * @return false if avatar is a friend and not visibly online
-	 */
-	static bool canOfferTeleport(const LLUUID& id);
-
-	/**
-	 * @return a list of avatars that can be teleported from the input list
-	 */
-	static bool canOfferTeleport(const uuid_vec_t& ids);
-
-	// <FS:Ansariel> Extra request teleport
-	static bool canRequestTeleport(const LLUUID& id);
-
-	/**
-	 * Checks whether all items selected in the given inventory panel can be shared
-	 *
-	 * @param inv_panel Inventory panel to get selection from. If NULL, the active inventory panel is used.
-	 *
-	 * @return false if the selected items cannot be shared or the active inventory panel cannot be obtained
-	 */
-	static bool canShareSelectedItems(LLInventoryPanel* inv_panel = NULL);
-
-	/**
-	 * Builds a string of residents' display names separated by "words_separator" string.
-	 *
-	 * @param avatar_names - a vector of given avatar names from which resulting string is built
-	 * @param residents_string - the resulting string
-	 */
-	static void buildResidentsString(std::vector<LLAvatarName> avatar_names, std::string& residents_string, bool complete_name = false);
-
-	/**
-	 * Builds a string of residents' display names separated by "words_separator" string.
-	 *
-	 * @param avatar_uuids - a vector of given avatar uuids from which resulting string is built
-	 * @param residents_string - the resulting string
-	 */
-	static void buildResidentsString(const uuid_vec_t& avatar_uuids, std::string& residents_string);
-
-	/**
-	 * Opens the chat history for avatar
-	 */
-	static void viewChatHistory(const LLUUID& id);
-	static void viewChatHistoryExternally(const LLUUID& id);	// <FS:CR> Open chat history externally
-	
-	// [SL:KB] - Patch: UI-SidepanelPeople | Checked: 2010-12-02 (Catznip-2.4.0g) | Modified: Catznip-2.4.0g
-	static void report(const LLUUID& idAgent);
-
-	static bool canZoomIn(const LLUUID& idAgent);
-	static void zoomIn(const LLUUID& idAgent);
-	static void getScriptInfo(const LLUUID& idAgent);
-
-	// <FS:Ansariel> Avatar tracking feature
-	static void track(const LLUUID& id);
-
-	// <FS:Ansariel> Teleport to feature
-	static void teleportTo(const LLUUID& id);
-
-	//
-	// Parcel actions
-	//
-
-public:
-	
-	static bool canLandFreezeOrEject(const LLUUID& idAgent);
-	static void landEject(const LLUUID& idAgent);
-	static void landFreeze(const LLUUID& idAgent);
-	
-	static bool canLandFreezeOrEjectMultiple(uuid_vec_t& idAgents, bool fFilter = false);
-	static void landEjectMultiple(const uuid_vec_t& idAgents);
-	static void landFreezeMultiple(const uuid_vec_t& idAgents);
-
-protected:
-	static bool callbackLandEject(const LLSD& notification, const LLSD& response);
-	static bool callbackLandFreeze(const LLSD& notification, const LLSD& response);
-
-	//
-	// Estate actions
-	//
-public:
-	static bool canEstateKickOrTeleportHome(const LLUUID& idAgent);
-	static void estateKick(const LLUUID& idAgent);
-	static void estateTeleportHome(const LLUUID& idAgent);
-
-	static bool canEstateKickOrTeleportHomeMultiple(uuid_vec_t& idAgents, bool fFilter = false);
-	static void estateKickMultiple(const uuid_vec_t& idAgents);
-	static void estateTeleportHomeMultiple(const uuid_vec_t& idAgents);
-
-	// <FS:Ansariel> Estate ban
-	static void estateBan(const LLUUID& idAgent);
-	static void estateBanMultiple(const uuid_vec_t& idAgents);
-	// </FS:Ansariel> Estate ban
-
-	// <FS:Ansariel> Derender
-	static void derender(const LLUUID& agent_id, bool permanent);
-	static void derenderMultiple(const uuid_vec_t& agent_ids, bool permanent);
-	static void onDerenderAvatarNameLookup(const LLUUID& agent_id, const LLAvatarName& av_name, bool permanent);
-	// </FS:Ansariel> Derender
-
-	static std::set<LLUUID> getInventorySelectedUUIDs(LLInventoryPanel* active_panel = NULL);
-=======
     /**
      * Block/unblock the avatar by id.
      * Returns true if blocked, returns false if unblocked
@@ -455,6 +219,12 @@
     static void csr(const LLUUID& id, std::string name);
 
     /**
+     * [FS:CR] Add avatar to contact set
+     */
+    static void addToContactSet(const LLUUID& agent_id);
+    static void addToContactSet(const uuid_vec_t& agent_ids);
+
+    /**
      * Checks whether we can offer a teleport to the avatar, only offline friends
      * cannot be offered a teleport.
      *
@@ -463,9 +233,12 @@
     static bool canOfferTeleport(const LLUUID& id);
 
     /**
-     * @return false if any one of the specified avatars a friend and not visibly online
+     * @return a list of avatars that can be teleported from the input list
      */
     static bool canOfferTeleport(const uuid_vec_t& ids);
+
+    // <FS:Ansariel> Extra request teleport
+    static bool canRequestTeleport(const LLUUID& id);
 
     /**
      * Checks whether all items selected in the given inventory panel can be shared
@@ -496,16 +269,70 @@
      * Opens the chat history for avatar
      */
     static void viewChatHistory(const LLUUID& id);
+    static void viewChatHistoryExternally(const LLUUID& id);    // <FS:CR> Open chat history externally
+
+    // [SL:KB] - Patch: UI-SidepanelPeople | Checked: 2010-12-02 (Catznip-2.4.0g) | Modified: Catznip-2.4.0g
+    static void report(const LLUUID& idAgent);
+
+    static bool canZoomIn(const LLUUID& idAgent);
+    static void zoomIn(const LLUUID& idAgent);
+    static void getScriptInfo(const LLUUID& idAgent);
+
+    // <FS:Ansariel> Avatar tracking feature
+    static void track(const LLUUID& id);
+
+    // <FS:Ansariel> Teleport to feature
+    static void teleportTo(const LLUUID& id);
+
+    //
+    // Parcel actions
+    //
+
+public:
+
+    static bool canLandFreezeOrEject(const LLUUID& idAgent);
+    static void landEject(const LLUUID& idAgent);
+    static void landFreeze(const LLUUID& idAgent);
+
+    static bool canLandFreezeOrEjectMultiple(uuid_vec_t& idAgents, bool fFilter = false);
+    static void landEjectMultiple(const uuid_vec_t& idAgents);
+    static void landFreezeMultiple(const uuid_vec_t& idAgents);
+
+protected:
+    static bool callbackLandEject(const LLSD& notification, const LLSD& response);
+    static bool callbackLandFreeze(const LLSD& notification, const LLSD& response);
+
+    //
+    // Estate actions
+    //
+public:
+    static bool canEstateKickOrTeleportHome(const LLUUID& idAgent);
+    static void estateKick(const LLUUID& idAgent);
+    static void estateTeleportHome(const LLUUID& idAgent);
+
+    static bool canEstateKickOrTeleportHomeMultiple(uuid_vec_t& idAgents, bool fFilter = false);
+    static void estateKickMultiple(const uuid_vec_t& idAgents);
+    static void estateTeleportHomeMultiple(const uuid_vec_t& idAgents);
+
+    // <FS:Ansariel> Estate ban
+    static void estateBan(const LLUUID& idAgent);
+    static void estateBanMultiple(const uuid_vec_t& idAgents);
+    // </FS:Ansariel> Estate ban
+
+    // <FS:Ansariel> Derender
+    static void derender(const LLUUID& agent_id, bool permanent);
+    static void derenderMultiple(const uuid_vec_t& agent_ids, bool permanent);
+    static void onDerenderAvatarNameLookup(const LLUUID& agent_id, const LLAvatarName& av_name, bool permanent);
+    // </FS:Ansariel> Derender
 
     static std::set<LLUUID> getInventorySelectedUUIDs(LLInventoryPanel* active_panel = NULL);
->>>>>>> 38c2a5bd
 
 protected:
-	static bool callbackEstateKick(const LLSD& notification, const LLSD& response);
-	static bool callbackEstateTeleportHome(const LLSD& notification, const LLSD& response);
-	// <FS:Ansariel> Estate ban
-	static bool callbackEstateBan(const LLSD& notification, const LLSD& response);
-	
+    static bool callbackEstateKick(const LLSD& notification, const LLSD& response);
+    static bool callbackEstateTeleportHome(const LLSD& notification, const LLSD& response);
+    // <FS:Ansariel> Estate ban
+    static bool callbackEstateBan(const LLSD& notification, const LLSD& response);
+
 private:
     static bool callbackAddFriendWithMessage(const LLSD& notification, const LLSD& response);
     static bool handleRemove(const LLSD& notification, const LLSD& response);
