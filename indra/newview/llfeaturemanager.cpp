--- conflicted
+++ resolved
@@ -790,18 +790,11 @@
 	{
 		maskFeatures("MapBufferRange");
 	}
-<<<<<<< HEAD
 	//dont enable texture compression by default on anything -FS:TM
 	//if (gGLManager.mVRAM > 512)
 	//{
 		maskFeatures("VRAMGT512");
 	//}
-=======
-	if (gGLManager.mVRAM > 512)
-	{
-		maskFeatures("VRAMGT512");
-	}
->>>>>>> c931c74f
 
 	// now mask by gpu string
 	// Replaces ' ' with '_' in mGPUString to deal with inability for parser to handle spaces
