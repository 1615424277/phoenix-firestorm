/**
 * @file llpanelplaceinfo.cpp
 * @brief Base class for place information in Side Tray.
 *
 * $LicenseInfo:firstyear=2009&license=viewerlgpl$
 * Second Life Viewer Source Code
 * Copyright (C) 2010, Linden Research, Inc.
 *
 * This library is free software; you can redistribute it and/or
 * modify it under the terms of the GNU Lesser General Public
 * License as published by the Free Software Foundation;
 * version 2.1 of the License only.
 *
 * This library is distributed in the hope that it will be useful,
 * but WITHOUT ANY WARRANTY; without even the implied warranty of
 * MERCHANTABILITY or FITNESS FOR A PARTICULAR PURPOSE.  See the GNU
 * Lesser General Public License for more details.
 *
 * You should have received a copy of the GNU Lesser General Public
 * License along with this library; if not, write to the Free Software
 * Foundation, Inc., 51 Franklin Street, Fifth Floor, Boston, MA  02110-1301  USA
 *
 * Linden Research, Inc., 945 Battery Street, San Francisco, CA  94111  USA
 * $/LicenseInfo$
 */

#include "llviewerprecompiledheaders.h"

#include "llpanelplaceinfo.h"
#include "llfloaterprofile.h"
#include "llfloaterreg.h"

#include "llavatarname.h"
#include "llsdutil.h"

#include "llsdutil_math.h"

#include "llregionhandle.h"

#include "lliconctrl.h"
#include "lltextbox.h"

#include "lltrans.h"

#include "llagent.h"
#include "llexpandabletextbox.h"
#include "llslurl.h"
#include "lltexturectrl.h"
#include "llviewerregion.h"
#include "llhttpconstants.h"

LLPanelPlaceInfo::LLPanelPlaceInfo()
:   LLPanel(),
    mParcelID(),
    mRequestedID(),
    mPosRegion(),
    mScrollingPanelMinHeight(0),
    mScrollingPanelWidth(0),
    mInfoType(UNKNOWN),
    mScrollingPanel(NULL),
    mScrollContainer(NULL),
    mDescEditor(NULL),
    // <FS:Ansariel> FIRE-2717: Display traffic and area in landmark
    mInfoText(NULL)
{}

//virtual
LLPanelPlaceInfo::~LLPanelPlaceInfo()
{
    if (mParcelID.notNull())
    {
        LLRemoteParcelInfoProcessor::getInstance()->removeObserver(mParcelID, this);
    }
}

//virtual
bool LLPanelPlaceInfo::postBuild()
{
    mTitle = getChild<LLTextBox>("title");
    mCurrentTitle = mTitle->getText();

    mSnapshotCtrl = getChild<LLTextureCtrl>("logo");
    mRegionName = getChild<LLTextBox>("region_title");
    mParcelName = getChild<LLTextBox>("parcel_title");
    mParcelOwner = getChild<LLTextBox>("parcel_owner"); // <FS:Ansariel> Custom place profile layout
    mDescEditor = getChild<LLExpandableTextBox>("description");
    // <FS:Ansariel> FIRE-2717: Display traffic and area in landmark
    mInfoText = findChild<LLTextBox>("information");

    mMaturityRatingIcon = getChild<LLIconCtrl>("maturity_icon");
    mMaturityRatingText = getChild<LLTextBox>("maturity_value");

    // <FS:Ansariel> Fix warnings log spam
    //mScrollingPanel = getChild<LLPanel>("scrolling_panel");
    //mScrollContainer = getChild<LLScrollContainer>("place_scroll");

    //mScrollingPanelMinHeight = mScrollContainer->getScrolledViewRect().getHeight();
    //mScrollingPanelWidth = mScrollingPanel->getRect().getWidth();
    mScrollingPanel = findChild<LLPanel>("scrolling_panel");
    mScrollContainer = findChild<LLScrollContainer>("place_scroll");
<<<<<<< HEAD

    if (mScrollingPanel && mScrollContainer)
    {
        mScrollingPanelMinHeight = mScrollContainer->getScrolledViewRect().getHeight();
        mScrollingPanelWidth = mScrollingPanel->getRect().getWidth();
    }
    // </FS:Ansariel>
=======
>>>>>>> 050d2fef

    if (mScrollingPanel && mScrollContainer)
    {
        mScrollingPanelMinHeight = mScrollContainer->getScrolledViewRect().getHeight();
        mScrollingPanelWidth = mScrollingPanel->getRect().getWidth();
    }
    // </FS:Ansariel>

    return true;
}

//virtual
void LLPanelPlaceInfo::resetLocation()
{
    mParcelID.setNull();
    mRequestedID.setNull();
    mPosRegion.clearVec();
    mRegionTitle.clear();

    std::string loading = LLTrans::getString("LoadingData");
    mMaturityRatingText->setValue(loading);
    mRegionName->setTextArg("[REGIONAMEPOS]", loading);
    mParcelName->setText(loading);
    mParcelOwner->setText(loading);
    mDescEditor->setText(loading);
    // <FS:Ansariel> FIRE-2717: Display traffic and area in landmark
    if (mInfoText)
    {
        mInfoText->setText(loading);
    }
    // </FS:Ansariel>
    // <FS:Ansariel> Fix loading icon
    //mMaturityRatingIcon->setValue(LLUUID::null);
    mMaturityRatingIcon->setValue(LLSD("Unknown_Icon"));
    // </FS:Ansariel> Fix loading icon

    mSnapshotCtrl->setImageAssetID(LLUUID::null);
}

//virtual
void LLPanelPlaceInfo::setParcelID(const LLUUID& parcel_id)
{
    mParcelID = parcel_id;
    sendParcelInfoRequest();
}

//virtual
void LLPanelPlaceInfo::setInfoType(EInfoType type)
{
    mTitle->setText(mCurrentTitle);
    mTitle->setToolTip(mCurrentTitle);

    mInfoType = type;
}

void LLPanelPlaceInfo::sendParcelInfoRequest()
{
    if (mParcelID != mRequestedID)
    {
        LLRemoteParcelInfoProcessor::getInstance()->addObserver(mParcelID, this);
        LLRemoteParcelInfoProcessor::getInstance()->sendParcelInfoRequest(mParcelID);

        mRequestedID = mParcelID;
    }
}

void LLPanelPlaceInfo::displayParcelInfo(const LLUUID& region_id,
                                         const LLVector3d& pos_global)
{
    LLViewerRegion* region = gAgent.getRegion();
    if (!region)
        return;

    mPosRegion.setVec((F32)fmod(pos_global.mdV[VX], (F64)REGION_WIDTH_METERS),
                      (F32)fmod(pos_global.mdV[VY], (F64)REGION_WIDTH_METERS),
                      (F32)pos_global.mdV[VZ]);

    LLSD body;
    std::string url = region->getCapability("RemoteParcelRequest");
    if (!url.empty())
    {
        LLRemoteParcelInfoProcessor::getInstance()->requestRegionParcelInfo(url,
            region_id, mPosRegion, pos_global, getObserverHandle());
    }
    else
    {
        mDescEditor->setText(getString("server_update_text"));
    }
}
// <FS:Beq> FIRE-30768, FIRE-30534 more OS Var region fixups
void LLPanelPlaceInfo::displayParcelInfo(const LLUUID& region_id,
                                         const U64 region_handle,
                                         const LLVector3d& pos_global)
{
    auto region_origin = from_region_handle(region_handle);
    mPosRegion.setVec(LLVector3(pos_global - region_origin));
    LLViewerRegion* region = gAgent.getRegion();
    if (!region)
        return;
    LLSD body;
    std::string url = region->getCapability("RemoteParcelRequest");
    if (!url.empty())
    {
        LLRemoteParcelInfoProcessor::getInstance()->requestRegionParcelInfo(url,
            region_id, mPosRegion, pos_global, getObserverHandle());
    }
    else
    {
        mDescEditor->setText(getString("server_update_text"));
    }
}
// </FS:Beq>

// virtual
void LLPanelPlaceInfo::setErrorStatus(S32 status, const std::string& reason)
{
    // We only really handle 404 and 499 errors
    std::string error_text;
    if(status == HTTP_NOT_FOUND)
    {
        error_text = getString("server_error_text");
    }
    else if(status == HTTP_INTERNAL_ERROR)
    {
        error_text = getString("server_forbidden_text");
    }
    else
    {
        error_text = getString("server_error_text");
    }

    mDescEditor->setText(error_text);

    std::string not_available = getString("not_available");
    mMaturityRatingText->setValue(not_available);
    mRegionName->setTextArg("[REGIONAMEPOS]", not_available);
    mParcelName->setText(not_available);
    mParcelOwner->setText(not_available);
    // <FS:Ansariel> FIRE-2717: Display traffic and area in landmark
    if (mInfoText)
    {
        mInfoText->setText(not_available);
    }
    // </FS:Ansariel>
    // <FS:Ansariel> Fix loading icon
    //mMaturityRatingIcon->setValue(LLUUID::null);
    mMaturityRatingIcon->setValue(LLSD("Unknown_Icon"));
    // </FS:Ansariel> Fix loading icon
    mRegionTitle.clear();

    // Enable "Back" button that was disabled when parcel request was sent.
    getChild<LLButton>("back_btn")->setEnabled(true);
}

// virtual
void LLPanelPlaceInfo::processParcelInfo(const LLParcelData& parcel_data)
{
    if(mSnapshotCtrl)
    {
        mSnapshotCtrl->setImageAssetID(parcel_data.snapshot_id);
    }

    S32 region_x;
    S32 region_y;
    S32 region_z;

    // If the region position is zero, grab position from the global
    if (mPosRegion.isExactlyZero())
    {
        region_x = ll_round(parcel_data.global_x) % REGION_WIDTH_UNITS;
        region_y = ll_round(parcel_data.global_y) % REGION_WIDTH_UNITS;
        region_z = ll_round(parcel_data.global_z);
    }
    else
    {
        region_x = ll_round(mPosRegion.mV[VX]);
        region_y = ll_round(mPosRegion.mV[VY]);
        region_z = ll_round(mPosRegion.mV[VZ]);
    }

    if (!parcel_data.sim_name.empty())
    {
        mRegionTitle = parcel_data.sim_name;
        std::string name_and_pos = llformat("%s (%d, %d, %d)",
                                   mRegionTitle.c_str(), region_x, region_y, region_z);
        mRegionName->setTextArg("[REGIONAMEPOS]", name_and_pos);
    }
    else
    {
        mRegionTitle.clear();
        mRegionName->setText(LLStringUtil::null);
    }

    if(!parcel_data.desc.empty())
    {
        mDescEditor->setText(parcel_data.desc);
    }
    else
    {
        mDescEditor->setText(getString("not_available"));
    }

    if (!parcel_data.name.empty())
    {
        mParcelTitle = parcel_data.name;

        mParcelName->setText(mParcelTitle);
    }
    else
    {
        mParcelName->setText(getString("not_available"));
    }

    // <FS:Ansariel> FIRE-2717: Display traffic and area in landmark
    if (mInfoText)
    {
        LLStringUtil::format_map_t args;
        args["TRAFFIC"] = llformat("%d", (S32)parcel_data.dwell);
        args["AREA"] = llformat("%d", parcel_data.actual_area);
        std::string info_text = getString("information_text", args);
        mInfoText->setText(info_text);
    }
    // </FS:Ansariel>

    // <FS:Ansariel> FIRE-817: Separate place details floater
    if (!mParcelDetailLoadedSignal.empty())
    {
        mParcelDetailLoadedSignal(parcel_data);
    }
    // </FS:Ansariel>
}

// virtual
void LLPanelPlaceInfo::reshape(S32 width, S32 height, bool called_from_parent)
{

    // This if was added to force collapsing description textbox on Windows at the beginning of reshape
    // (the only case when reshape is skipped here is when it's caused by this textbox, so called_from_parent is false)
    // This way it is consistent with Linux where topLost collapses textbox at the beginning of reshape.
    // On windows it collapsed only after reshape which caused EXT-8342.
    if(called_from_parent)
    {
        if(mDescEditor) mDescEditor->onTopLost();
    }

    LLPanel::reshape(width, height, called_from_parent);

    if (!mScrollContainer || !mScrollingPanel)
        return;

    static LLUICachedControl<S32> scrollbar_size ("UIScrollbarSize", 0);

    S32 scroll_height = mScrollContainer->getRect().getHeight();
    if (mScrollingPanelMinHeight > scroll_height)
    {
        mScrollingPanel->reshape(mScrollingPanelWidth, mScrollingPanelMinHeight);
    }
    else
    {
        mScrollingPanel->reshape(mScrollingPanelWidth + scrollbar_size, scroll_height);
    }
}

void LLPanelPlaceInfo::createPick(const LLVector3d& pos_global)
{
    LLPickData data;
    data.pos_global = pos_global;
    data.name = mParcelTitle.empty() ? mRegionTitle : mParcelTitle;
    data.sim_name = mRegionTitle;
    data.desc = mDescEditor->getText();
    data.snapshot_id = mSnapshotCtrl->getImageAssetID();
    data.parcel_id = mParcelID;

    LLFloaterProfile* profile_floater = dynamic_cast<LLFloaterProfile*>(LLFloaterReg::showInstance("profile", LLSD().with("id", gAgentID)));
    if (profile_floater)
    {
        profile_floater->createPick(data);
    }
}

// static
void LLPanelPlaceInfo::onNameCache(LLTextBox* text, const std::string& full_name)
{
    text->setText(full_name);
}

// static
void LLPanelPlaceInfo::onAvatarNameCache(const LLUUID& agent_id,
                                         const LLAvatarName& av_name,
                                         LLTextBox* text)
{
    text->setText( av_name.getCompleteName() );
}


// <FS:Ansariel> FIRE-817: Separate place details floater
<<<<<<< HEAD
void LLPanelPlaceInfo::setHeaderVisible(BOOL visible)
=======
void LLPanelPlaceInfo::setHeaderVisible(bool visible)
>>>>>>> 050d2fef
{
    getChildView("header_container")->setVisible(visible);
}
// </FS:Ansariel><|MERGE_RESOLUTION|>--- conflicted
+++ resolved
@@ -98,16 +98,6 @@
     //mScrollingPanelWidth = mScrollingPanel->getRect().getWidth();
     mScrollingPanel = findChild<LLPanel>("scrolling_panel");
     mScrollContainer = findChild<LLScrollContainer>("place_scroll");
-<<<<<<< HEAD
-
-    if (mScrollingPanel && mScrollContainer)
-    {
-        mScrollingPanelMinHeight = mScrollContainer->getScrolledViewRect().getHeight();
-        mScrollingPanelWidth = mScrollingPanel->getRect().getWidth();
-    }
-    // </FS:Ansariel>
-=======
->>>>>>> 050d2fef
 
     if (mScrollingPanel && mScrollContainer)
     {
@@ -404,11 +394,7 @@
 
 
 // <FS:Ansariel> FIRE-817: Separate place details floater
-<<<<<<< HEAD
-void LLPanelPlaceInfo::setHeaderVisible(BOOL visible)
-=======
 void LLPanelPlaceInfo::setHeaderVisible(bool visible)
->>>>>>> 050d2fef
 {
     getChildView("header_container")->setVisible(visible);
 }
