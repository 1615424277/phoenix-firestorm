--- conflicted
+++ resolved
@@ -49,30 +49,17 @@
  public:
     LLImagePreviewSculpted(S32 width, S32 height);
 
-<<<<<<< HEAD
-	S8 getType() const override;
-=======
-    /*virtual*/ S8 getType() const ;
->>>>>>> a3892f03
+    S8 getType() const override;
 
     void setPreviewTarget(LLImageRaw *imagep, F32 distance);
     void setTexture(U32 name) { mTextureName = name; }
 
-<<<<<<< HEAD
-	BOOL render() override;
-	void refresh();
-	void rotate(F32 yaw_radians, F32 pitch_radians);
-	void zoom(F32 zoom_amt);
-	void pan(F32 right, F32 up);
-	virtual BOOL needsRender() override { return mNeedsUpdate; }
-=======
-    BOOL render();
+    BOOL render() override;
     void refresh();
     void rotate(F32 yaw_radians, F32 pitch_radians);
     void zoom(F32 zoom_amt);
     void pan(F32 right, F32 up);
-    virtual BOOL needsRender() { return mNeedsUpdate; }
->>>>>>> a3892f03
+    virtual BOOL needsRender() override { return mNeedsUpdate; }
 
  protected:
     BOOL        mNeedsUpdate;
@@ -95,31 +82,18 @@
 public:
     LLImagePreviewAvatar(S32 width, S32 height);
 
-<<<<<<< HEAD
-	S8 getType() const override;
-=======
-    /*virtual*/ S8 getType() const ;
->>>>>>> a3892f03
+    S8 getType() const override;
 
     void setPreviewTarget(const std::string& joint_name, const std::string& mesh_name, LLImageRaw* imagep, F32 distance, BOOL male);
     void setTexture(U32 name) { mTextureName = name; }
     void clearPreviewTexture(const std::string& mesh_name);
 
-<<<<<<< HEAD
-	BOOL	render() override;
-	void	refresh();
-	void	rotate(F32 yaw_radians, F32 pitch_radians);
-	void	zoom(F32 zoom_amt);
-	void	pan(F32 right, F32 up);
-	virtual BOOL needsRender() override { return mNeedsUpdate; }
-=======
-    BOOL    render();
+    BOOL    render() override;
     void    refresh();
     void    rotate(F32 yaw_radians, F32 pitch_radians);
     void    zoom(F32 zoom_amt);
     void    pan(F32 right, F32 up);
-    virtual BOOL needsRender() { return mNeedsUpdate; }
->>>>>>> a3892f03
+    virtual BOOL needsRender() override { return mNeedsUpdate; }
 
 protected:
     BOOL        mNeedsUpdate;
@@ -140,56 +114,22 @@
     LLFloaterImagePreview(const std::string& filename);
     virtual ~LLFloaterImagePreview();
 
-    virtual BOOL postBuild();
-
-<<<<<<< HEAD
-	BOOL postBuild() override;
+    BOOL postBuild() override;
 
     S32 getExpectedUploadCost() const override;
-	
-	BOOL handleMouseDown(S32 x, S32 y, MASK mask) override;
-	BOOL handleMouseUp(S32 x, S32 y, MASK mask) override;
-	BOOL handleHover(S32 x, S32 y, MASK mask) override;
-	BOOL handleScrollWheel(S32 x, S32 y, S32 clicks) override;
-=======
-    BOOL handleMouseDown(S32 x, S32 y, MASK mask);
-    BOOL handleMouseUp(S32 x, S32 y, MASK mask);
-    BOOL handleHover(S32 x, S32 y, MASK mask);
-    BOOL handleScrollWheel(S32 x, S32 y, S32 clicks);
->>>>>>> a3892f03
+
+    BOOL handleMouseDown(S32 x, S32 y, MASK mask) override;
+    BOOL handleMouseUp(S32 x, S32 y, MASK mask) override;
+    BOOL handleHover(S32 x, S32 y, MASK mask) override;
+    BOOL handleScrollWheel(S32 x, S32 y, S32 clicks) override;
 
     static void onMouseCaptureLostImagePreview(LLMouseHandler*);
 
     void clearAllPreviewTextures();
 
 protected:
-<<<<<<< HEAD
-	static void		onPreviewTypeCommit(LLUICtrl*,void*);
-	void			draw() override;
-	bool			loadImage(const std::string& filename);
-
-	// <FS:Zi> detect and strip empty alpha layers from images on upload
-	void			onBtnUpload();
-	void			emptyAlphaCheckboxCallback();
-	bool			imageEmptyAlphaCallback(const LLSD& notification, const LLSD& response);
-	// </FS:Zi>
-	LLPointer<LLImageRaw> mRawImagep;
-	LLPointer<LLImagePreviewAvatar> mAvatarPreview;
-	LLPointer<LLImagePreviewSculpted> mSculptedPreview;
-	S32				mLastMouseX;
-	S32				mLastMouseY;
-	LLRect			mPreviewRect;
-	LLRectf			mPreviewImageRect;
-	LLPointer<LLViewerTexture> mImagep ;
-	
-	std::string mImageLoadError;
-	// <FS:Zi> detect and strip empty alpha layers from images on upload
-	std::string mDeleteTempFile;
-	LLCheckBoxCtrl*	mEmptyAlphaCheck;
-	// </FS:Zi>
-=======
     static void     onPreviewTypeCommit(LLUICtrl*,void*);
-    void            draw();
+    void            draw() override;
     bool            loadImage(const std::string& filename);
 
     // <FS:Zi> detect and strip empty alpha layers from images on upload
@@ -211,7 +151,6 @@
     std::string mDeleteTempFile;
     LLCheckBoxCtrl* mEmptyAlphaCheck;
     // </FS:Zi>
->>>>>>> a3892f03
 };
 
 #endif  // LL_LLFLOATERIMAGEPREVIEW_H