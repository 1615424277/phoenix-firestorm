--- conflicted
+++ resolved
@@ -1,198 +1,144 @@
-/**
- * @file llfloaterimagepreview.h
- * @brief LLFloaterImagePreview class definition
- *
- * $LicenseInfo:firstyear=2004&license=viewerlgpl$
- * Second Life Viewer Source Code
- * Copyright (C) 2010, Linden Research, Inc.
- *
- * This library is free software; you can redistribute it and/or
- * modify it under the terms of the GNU Lesser General Public
- * License as published by the Free Software Foundation;
- * version 2.1 of the License only.
- *
- * This library is distributed in the hope that it will be useful,
- * but WITHOUT ANY WARRANTY; without even the implied warranty of
- * MERCHANTABILITY or FITNESS FOR A PARTICULAR PURPOSE.  See the GNU
- * Lesser General Public License for more details.
- *
- * You should have received a copy of the GNU Lesser General Public
- * License along with this library; if not, write to the Free Software
- * Foundation, Inc., 51 Franklin Street, Fifth Floor, Boston, MA  02110-1301  USA
- *
- * Linden Research, Inc., 945 Battery Street, San Francisco, CA  94111  USA
- * $/LicenseInfo$
- */
-
-#ifndef LL_LLFLOATERIMAGEPREVIEW_H
-#define LL_LLFLOATERIMAGEPREVIEW_H
-
-#include "llfloaternamedesc.h"
-#include "lldynamictexture.h"
-#include "llpointer.h"
-#include "llquaternion.h"
-
-class LLComboBox;
-class LLJoint;
-class LLViewerJointMesh;
-class LLVOAvatar;
-class LLTextBox;
-class LLVertexBuffer;
-class LLVolume;
-
-class LLImagePreviewSculpted : public LLViewerDynamicTexture
-{
-protected:
-    virtual ~LLImagePreviewSculpted();
-
- public:
-    LLImagePreviewSculpted(S32 width, S32 height);
-
-    /*virtual*/ S8 getType() const ;
-
-    void setPreviewTarget(LLImageRaw *imagep, F32 distance);
-    void setTexture(U32 name) { mTextureName = name; }
-
-<<<<<<< HEAD
-	bool render();
-	void refresh();
-	void rotate(F32 yaw_radians, F32 pitch_radians);
-	void zoom(F32 zoom_amt);
-	void pan(F32 right, F32 up);
-	virtual bool needsRender() { return mNeedsUpdate; }
-
- protected:
-	bool        mNeedsUpdate;
-	U32         mTextureName;
-	F32			mCameraDistance;
-	F32			mCameraYaw;
-	F32			mCameraPitch;
-	F32			mCameraZoom;
-	LLVector3	mCameraOffset;
-	LLPointer<LLVolume> mVolume;
-	LLPointer<LLVertexBuffer> mVertexBuffer;
-=======
-    BOOL render();
-    void refresh();
-    void rotate(F32 yaw_radians, F32 pitch_radians);
-    void zoom(F32 zoom_amt);
-    void pan(F32 right, F32 up);
-    virtual BOOL needsRender() { return mNeedsUpdate; }
-
- protected:
-    BOOL        mNeedsUpdate;
-    U32         mTextureName;
-    F32         mCameraDistance;
-    F32         mCameraYaw;
-    F32         mCameraPitch;
-    F32         mCameraZoom;
-    LLVector3   mCameraOffset;
-    LLPointer<LLVolume> mVolume;
-    LLPointer<LLVertexBuffer> mVertexBuffer;
->>>>>>> e1623bb2
-};
-
-
-class LLImagePreviewAvatar : public LLViewerDynamicTexture
-{
-protected:
-    virtual ~LLImagePreviewAvatar();
-
-public:
-    LLImagePreviewAvatar(S32 width, S32 height);
-
-    /*virtual*/ S8 getType() const ;
-
-<<<<<<< HEAD
-	void setPreviewTarget(const std::string& joint_name, const std::string& mesh_name, LLImageRaw* imagep, F32 distance, bool male);
-	void setTexture(U32 name) { mTextureName = name; }
-	void clearPreviewTexture(const std::string& mesh_name);
-
-	bool	render();
-	void	refresh();
-	void	rotate(F32 yaw_radians, F32 pitch_radians);
-	void	zoom(F32 zoom_amt);
-	void	pan(F32 right, F32 up);
-	virtual bool needsRender() { return mNeedsUpdate; }
-
-protected:
-	bool		mNeedsUpdate;
-	LLJoint*	mTargetJoint;
-	LLViewerJointMesh*	mTargetMesh;
-	F32			mCameraDistance;
-	F32			mCameraYaw;
-	F32			mCameraPitch;
-	F32			mCameraZoom;
-	LLVector3	mCameraOffset;
-	LLPointer<LLVOAvatar> mDummyAvatar;
-	U32			mTextureName;
-=======
-    void setPreviewTarget(const std::string& joint_name, const std::string& mesh_name, LLImageRaw* imagep, F32 distance, BOOL male);
-    void setTexture(U32 name) { mTextureName = name; }
-    void clearPreviewTexture(const std::string& mesh_name);
-
-    BOOL    render();
-    void    refresh();
-    void    rotate(F32 yaw_radians, F32 pitch_radians);
-    void    zoom(F32 zoom_amt);
-    void    pan(F32 right, F32 up);
-    virtual BOOL needsRender() { return mNeedsUpdate; }
-
-protected:
-    BOOL        mNeedsUpdate;
-    LLJoint*    mTargetJoint;
-    LLViewerJointMesh*  mTargetMesh;
-    F32         mCameraDistance;
-    F32         mCameraYaw;
-    F32         mCameraPitch;
-    F32         mCameraZoom;
-    LLVector3   mCameraOffset;
-    LLPointer<LLVOAvatar> mDummyAvatar;
-    U32         mTextureName;
->>>>>>> e1623bb2
-};
-
-class LLFloaterImagePreview : public LLFloaterNameDesc
-{
-public:
-    LLFloaterImagePreview(const std::string& filename);
-    virtual ~LLFloaterImagePreview();
-
-    virtual BOOL postBuild();
-
-<<<<<<< HEAD
-	virtual bool postBuild();
-	
-	bool handleMouseDown(S32 x, S32 y, MASK mask);
-	bool handleMouseUp(S32 x, S32 y, MASK mask);
-	bool handleHover(S32 x, S32 y, MASK mask);
-	bool handleScrollWheel(S32 x, S32 y, S32 clicks);
-=======
-    BOOL handleMouseDown(S32 x, S32 y, MASK mask);
-    BOOL handleMouseUp(S32 x, S32 y, MASK mask);
-    BOOL handleHover(S32 x, S32 y, MASK mask);
-    BOOL handleScrollWheel(S32 x, S32 y, S32 clicks);
->>>>>>> e1623bb2
-
-    static void onMouseCaptureLostImagePreview(LLMouseHandler*);
-
-    void clearAllPreviewTextures();
-
-protected:
-    static void     onPreviewTypeCommit(LLUICtrl*,void*);
-    void            draw();
-    bool            loadImage(const std::string& filename);
-
-    LLPointer<LLImageRaw> mRawImagep;
-    LLPointer<LLImagePreviewAvatar> mAvatarPreview;
-    LLPointer<LLImagePreviewSculpted> mSculptedPreview;
-    S32             mLastMouseX;
-    S32             mLastMouseY;
-    LLRect          mPreviewRect;
-    LLRectf         mPreviewImageRect;
-    LLPointer<LLViewerTexture> mImagep ;
-
-    std::string mImageLoadError;
-};
-
-#endif  // LL_LLFLOATERIMAGEPREVIEW_H+/**
+ * @file llfloaterimagepreview.h
+ * @brief LLFloaterImagePreview class definition
+ *
+ * $LicenseInfo:firstyear=2004&license=viewerlgpl$
+ * Second Life Viewer Source Code
+ * Copyright (C) 2010, Linden Research, Inc.
+ *
+ * This library is free software; you can redistribute it and/or
+ * modify it under the terms of the GNU Lesser General Public
+ * License as published by the Free Software Foundation;
+ * version 2.1 of the License only.
+ *
+ * This library is distributed in the hope that it will be useful,
+ * but WITHOUT ANY WARRANTY; without even the implied warranty of
+ * MERCHANTABILITY or FITNESS FOR A PARTICULAR PURPOSE.  See the GNU
+ * Lesser General Public License for more details.
+ *
+ * You should have received a copy of the GNU Lesser General Public
+ * License along with this library; if not, write to the Free Software
+ * Foundation, Inc., 51 Franklin Street, Fifth Floor, Boston, MA  02110-1301  USA
+ *
+ * Linden Research, Inc., 945 Battery Street, San Francisco, CA  94111  USA
+ * $/LicenseInfo$
+ */
+
+#ifndef LL_LLFLOATERIMAGEPREVIEW_H
+#define LL_LLFLOATERIMAGEPREVIEW_H
+
+#include "llfloaternamedesc.h"
+#include "lldynamictexture.h"
+#include "llpointer.h"
+#include "llquaternion.h"
+
+class LLComboBox;
+class LLJoint;
+class LLViewerJointMesh;
+class LLVOAvatar;
+class LLTextBox;
+class LLVertexBuffer;
+class LLVolume;
+
+class LLImagePreviewSculpted : public LLViewerDynamicTexture
+{
+protected:
+    virtual ~LLImagePreviewSculpted();
+
+ public:
+    LLImagePreviewSculpted(S32 width, S32 height);
+
+    /*virtual*/ S8 getType() const ;
+
+    void setPreviewTarget(LLImageRaw *imagep, F32 distance);
+    void setTexture(U32 name) { mTextureName = name; }
+
+    bool render();
+    void refresh();
+    void rotate(F32 yaw_radians, F32 pitch_radians);
+    void zoom(F32 zoom_amt);
+    void pan(F32 right, F32 up);
+    virtual bool needsRender() { return mNeedsUpdate; }
+
+ protected:
+    bool        mNeedsUpdate;
+    U32         mTextureName;
+    F32         mCameraDistance;
+    F32         mCameraYaw;
+    F32         mCameraPitch;
+    F32         mCameraZoom;
+    LLVector3   mCameraOffset;
+    LLPointer<LLVolume> mVolume;
+    LLPointer<LLVertexBuffer> mVertexBuffer;
+};
+
+
+class LLImagePreviewAvatar : public LLViewerDynamicTexture
+{
+protected:
+    virtual ~LLImagePreviewAvatar();
+
+public:
+    LLImagePreviewAvatar(S32 width, S32 height);
+
+    /*virtual*/ S8 getType() const ;
+
+    void setPreviewTarget(const std::string& joint_name, const std::string& mesh_name, LLImageRaw* imagep, F32 distance, bool male);
+    void setTexture(U32 name) { mTextureName = name; }
+    void clearPreviewTexture(const std::string& mesh_name);
+
+    bool    render();
+    void    refresh();
+    void    rotate(F32 yaw_radians, F32 pitch_radians);
+    void    zoom(F32 zoom_amt);
+    void    pan(F32 right, F32 up);
+    virtual bool needsRender() { return mNeedsUpdate; }
+
+protected:
+    bool        mNeedsUpdate;
+    LLJoint*    mTargetJoint;
+    LLViewerJointMesh*  mTargetMesh;
+    F32         mCameraDistance;
+    F32         mCameraYaw;
+    F32         mCameraPitch;
+    F32         mCameraZoom;
+    LLVector3   mCameraOffset;
+    LLPointer<LLVOAvatar> mDummyAvatar;
+    U32         mTextureName;
+};
+
+class LLFloaterImagePreview : public LLFloaterNameDesc
+{
+public:
+    LLFloaterImagePreview(const std::string& filename);
+    virtual ~LLFloaterImagePreview();
+
+    virtual bool postBuild();
+
+    bool handleMouseDown(S32 x, S32 y, MASK mask);
+    bool handleMouseUp(S32 x, S32 y, MASK mask);
+    bool handleHover(S32 x, S32 y, MASK mask);
+    bool handleScrollWheel(S32 x, S32 y, S32 clicks);
+
+    static void onMouseCaptureLostImagePreview(LLMouseHandler*);
+
+    void clearAllPreviewTextures();
+
+protected:
+    static void     onPreviewTypeCommit(LLUICtrl*,void*);
+    void            draw();
+    bool            loadImage(const std::string& filename);
+
+    LLPointer<LLImageRaw> mRawImagep;
+    LLPointer<LLImagePreviewAvatar> mAvatarPreview;
+    LLPointer<LLImagePreviewSculpted> mSculptedPreview;
+    S32             mLastMouseX;
+    S32             mLastMouseY;
+    LLRect          mPreviewRect;
+    LLRectf         mPreviewImageRect;
+    LLPointer<LLViewerTexture> mImagep ;
+
+    std::string mImageLoadError;
+};
+
+#endif  // LL_LLFLOATERIMAGEPREVIEW_H