/**
 * @file llfloaterimagepreview.h
 * @brief LLFloaterImagePreview class definition
 *
 * $LicenseInfo:firstyear=2004&license=viewerlgpl$
 * Second Life Viewer Source Code
 * Copyright (C) 2010, Linden Research, Inc.
 *
 * This library is free software; you can redistribute it and/or
 * modify it under the terms of the GNU Lesser General Public
 * License as published by the Free Software Foundation;
 * version 2.1 of the License only.
 *
 * This library is distributed in the hope that it will be useful,
 * but WITHOUT ANY WARRANTY; without even the implied warranty of
 * MERCHANTABILITY or FITNESS FOR A PARTICULAR PURPOSE.  See the GNU
 * Lesser General Public License for more details.
 *
 * You should have received a copy of the GNU Lesser General Public
 * License along with this library; if not, write to the Free Software
 * Foundation, Inc., 51 Franklin Street, Fifth Floor, Boston, MA  02110-1301  USA
 *
 * Linden Research, Inc., 945 Battery Street, San Francisco, CA  94111  USA
 * $/LicenseInfo$
 */

#ifndef LL_LLFLOATERIMAGEPREVIEW_H
#define LL_LLFLOATERIMAGEPREVIEW_H

#include "llfloaternamedesc.h"
#include "lldynamictexture.h"
#include "llpointer.h"
#include "llquaternion.h"

class LLComboBox;
class LLJoint;
class LLViewerJointMesh;
class LLVOAvatar;
class LLTextBox;
class LLVertexBuffer;
class LLVolume;
<<<<<<< HEAD
class LLCheckBoxCtrl;	// <FS:Zi> detect and strip empty alpha layers from images on upload
=======
class LLCheckBoxCtrl;   // <FS:Zi> detect and strip empty alpha layers from images on upload
>>>>>>> 1a8a5404

class LLImagePreviewSculpted : public LLViewerDynamicTexture
{
protected:
    virtual ~LLImagePreviewSculpted();

 public:
    LLImagePreviewSculpted(S32 width, S32 height);

<<<<<<< HEAD
	S8 getType() const override;
=======
    /*virtual*/ S8 getType() const ;
>>>>>>> 1a8a5404

    void setPreviewTarget(LLImageRaw *imagep, F32 distance);
    void setTexture(U32 name) { mTextureName = name; }

<<<<<<< HEAD
    bool render() override;
	void refresh();
	void rotate(F32 yaw_radians, F32 pitch_radians);
	void zoom(F32 zoom_amt);
	void pan(F32 right, F32 up);
	virtual bool needsRender() override { return mNeedsUpdate; }

 protected:
	bool        mNeedsUpdate;
	U32         mTextureName;
	F32			mCameraDistance;
	F32			mCameraYaw;
	F32			mCameraPitch;
	F32			mCameraZoom;
	LLVector3	mCameraOffset;
	LLPointer<LLVolume> mVolume;
	LLPointer<LLVertexBuffer> mVertexBuffer;
=======
    bool render();
    void refresh();
    void rotate(F32 yaw_radians, F32 pitch_radians);
    void zoom(F32 zoom_amt);
    void pan(F32 right, F32 up);
    virtual bool needsRender() { return mNeedsUpdate; }

 protected:
    bool        mNeedsUpdate;
    U32         mTextureName;
    F32         mCameraDistance;
    F32         mCameraYaw;
    F32         mCameraPitch;
    F32         mCameraZoom;
    LLVector3   mCameraOffset;
    LLPointer<LLVolume> mVolume;
    LLPointer<LLVertexBuffer> mVertexBuffer;
>>>>>>> 1a8a5404
};


class LLImagePreviewAvatar : public LLViewerDynamicTexture
{
protected:
    virtual ~LLImagePreviewAvatar();

public:
    LLImagePreviewAvatar(S32 width, S32 height);

<<<<<<< HEAD
	S8 getType() const override;

	void setPreviewTarget(const std::string& joint_name, const std::string& mesh_name, LLImageRaw* imagep, F32 distance, bool male);
	void setTexture(U32 name) { mTextureName = name; }
	void clearPreviewTexture(const std::string& mesh_name);

    bool	render() override;
	void	refresh();
	void	rotate(F32 yaw_radians, F32 pitch_radians);
	void	zoom(F32 zoom_amt);
	void	pan(F32 right, F32 up);
	virtual bool needsRender() override { return mNeedsUpdate; }

protected:
	bool		mNeedsUpdate;
	LLJoint*	mTargetJoint;
	LLViewerJointMesh*	mTargetMesh;
	F32			mCameraDistance;
	F32			mCameraYaw;
	F32			mCameraPitch;
	F32			mCameraZoom;
	LLVector3	mCameraOffset;
	LLPointer<LLVOAvatar> mDummyAvatar;
	U32			mTextureName;
=======
    /*virtual*/ S8 getType() const ;

    void setPreviewTarget(const std::string& joint_name, const std::string& mesh_name, LLImageRaw* imagep, F32 distance, bool male);
    void setTexture(U32 name) { mTextureName = name; }
    void clearPreviewTexture(const std::string& mesh_name);

    bool    render();
    void    refresh();
    void    rotate(F32 yaw_radians, F32 pitch_radians);
    void    zoom(F32 zoom_amt);
    void    pan(F32 right, F32 up);
    virtual bool needsRender() { return mNeedsUpdate; }

protected:
    bool        mNeedsUpdate;
    LLJoint*    mTargetJoint;
    LLViewerJointMesh*  mTargetMesh;
    F32         mCameraDistance;
    F32         mCameraYaw;
    F32         mCameraPitch;
    F32         mCameraZoom;
    LLVector3   mCameraOffset;
    LLPointer<LLVOAvatar> mDummyAvatar;
    U32         mTextureName;
>>>>>>> 1a8a5404
};

class LLFloaterImagePreview : public LLFloaterNameDesc
{
public:
    LLFloaterImagePreview(const std::string& filename);
    virtual ~LLFloaterImagePreview();

    virtual bool postBuild();

<<<<<<< HEAD
    bool postBuild() override;

    S32 getExpectedUploadCost() const override;
	
    bool handleMouseDown(S32 x, S32 y, MASK mask) override;
    bool handleMouseUp(S32 x, S32 y, MASK mask) override;
    bool handleHover(S32 x, S32 y, MASK mask) override;
    bool handleScrollWheel(S32 x, S32 y, S32 clicks) override;
=======
    bool handleMouseDown(S32 x, S32 y, MASK mask);
    bool handleMouseUp(S32 x, S32 y, MASK mask);
    bool handleHover(S32 x, S32 y, MASK mask);
    bool handleScrollWheel(S32 x, S32 y, S32 clicks);
>>>>>>> 1a8a5404

    static void onMouseCaptureLostImagePreview(LLMouseHandler*);

    void clearAllPreviewTextures();

protected:
<<<<<<< HEAD
	static void		onPreviewTypeCommit(LLUICtrl*,void*);
	void			draw() override;
	bool			loadImage(const std::string& filename);

	// <FS:Zi> detect and strip empty alpha layers from images on upload
	void			onBtnUpload();
	void			emptyAlphaCheckboxCallback();
	bool			imageEmptyAlphaCallback(const LLSD& notification, const LLSD& response);
	// </FS:Zi>
	LLPointer<LLImageRaw> mRawImagep;
	LLPointer<LLImagePreviewAvatar> mAvatarPreview;
	LLPointer<LLImagePreviewSculpted> mSculptedPreview;
	S32				mLastMouseX;
	S32				mLastMouseY;
	LLRect			mPreviewRect;
	LLRectf			mPreviewImageRect;
	LLPointer<LLViewerTexture> mImagep ;
	
	std::string mImageLoadError;
	// <FS:Zi> detect and strip empty alpha layers from images on upload
	std::string mDeleteTempFile;
	LLCheckBoxCtrl*	mEmptyAlphaCheck;
	// </FS:Zi>
=======
    static void     onPreviewTypeCommit(LLUICtrl*,void*);
    void            draw();
    bool            loadImage(const std::string& filename);

    // <FS:Zi> detect and strip empty alpha layers from images on upload
    void            onBtnUpload();
    void            emptyAlphaCheckboxCallback();
    bool            imageEmptyAlphaCallback(const LLSD& notification, const LLSD& response);
    // </FS:Zi>
    LLPointer<LLImageRaw> mRawImagep;
    LLPointer<LLImagePreviewAvatar> mAvatarPreview;
    LLPointer<LLImagePreviewSculpted> mSculptedPreview;
    S32             mLastMouseX;
    S32             mLastMouseY;
    LLRect          mPreviewRect;
    LLRectf         mPreviewImageRect;
    LLPointer<LLViewerTexture> mImagep ;

    std::string mImageLoadError;
    // <FS:Zi> detect and strip empty alpha layers from images on upload
    std::string mDeleteTempFile;
    LLCheckBoxCtrl* mEmptyAlphaCheck;
    // </FS:Zi>
>>>>>>> 1a8a5404
};

#endif  // LL_LLFLOATERIMAGEPREVIEW_H<|MERGE_RESOLUTION|>--- conflicted
+++ resolved
@@ -39,11 +39,7 @@
 class LLTextBox;
 class LLVertexBuffer;
 class LLVolume;
-<<<<<<< HEAD
-class LLCheckBoxCtrl;	// <FS:Zi> detect and strip empty alpha layers from images on upload
-=======
 class LLCheckBoxCtrl;   // <FS:Zi> detect and strip empty alpha layers from images on upload
->>>>>>> 1a8a5404
 
 class LLImagePreviewSculpted : public LLViewerDynamicTexture
 {
@@ -53,40 +49,17 @@
  public:
     LLImagePreviewSculpted(S32 width, S32 height);
 
-<<<<<<< HEAD
-	S8 getType() const override;
-=======
-    /*virtual*/ S8 getType() const ;
->>>>>>> 1a8a5404
+    S8 getType() const override;
 
     void setPreviewTarget(LLImageRaw *imagep, F32 distance);
     void setTexture(U32 name) { mTextureName = name; }
 
-<<<<<<< HEAD
     bool render() override;
-	void refresh();
-	void rotate(F32 yaw_radians, F32 pitch_radians);
-	void zoom(F32 zoom_amt);
-	void pan(F32 right, F32 up);
-	virtual bool needsRender() override { return mNeedsUpdate; }
-
- protected:
-	bool        mNeedsUpdate;
-	U32         mTextureName;
-	F32			mCameraDistance;
-	F32			mCameraYaw;
-	F32			mCameraPitch;
-	F32			mCameraZoom;
-	LLVector3	mCameraOffset;
-	LLPointer<LLVolume> mVolume;
-	LLPointer<LLVertexBuffer> mVertexBuffer;
-=======
-    bool render();
     void refresh();
     void rotate(F32 yaw_radians, F32 pitch_radians);
     void zoom(F32 zoom_amt);
     void pan(F32 right, F32 up);
-    virtual bool needsRender() { return mNeedsUpdate; }
+    virtual bool needsRender() override { return mNeedsUpdate; }
 
  protected:
     bool        mNeedsUpdate;
@@ -98,7 +71,6 @@
     LLVector3   mCameraOffset;
     LLPointer<LLVolume> mVolume;
     LLPointer<LLVertexBuffer> mVertexBuffer;
->>>>>>> 1a8a5404
 };
 
 
@@ -110,44 +82,18 @@
 public:
     LLImagePreviewAvatar(S32 width, S32 height);
 
-<<<<<<< HEAD
-	S8 getType() const override;
-
-	void setPreviewTarget(const std::string& joint_name, const std::string& mesh_name, LLImageRaw* imagep, F32 distance, bool male);
-	void setTexture(U32 name) { mTextureName = name; }
-	void clearPreviewTexture(const std::string& mesh_name);
-
-    bool	render() override;
-	void	refresh();
-	void	rotate(F32 yaw_radians, F32 pitch_radians);
-	void	zoom(F32 zoom_amt);
-	void	pan(F32 right, F32 up);
-	virtual bool needsRender() override { return mNeedsUpdate; }
-
-protected:
-	bool		mNeedsUpdate;
-	LLJoint*	mTargetJoint;
-	LLViewerJointMesh*	mTargetMesh;
-	F32			mCameraDistance;
-	F32			mCameraYaw;
-	F32			mCameraPitch;
-	F32			mCameraZoom;
-	LLVector3	mCameraOffset;
-	LLPointer<LLVOAvatar> mDummyAvatar;
-	U32			mTextureName;
-=======
-    /*virtual*/ S8 getType() const ;
+    S8 getType() const override;
 
     void setPreviewTarget(const std::string& joint_name, const std::string& mesh_name, LLImageRaw* imagep, F32 distance, bool male);
     void setTexture(U32 name) { mTextureName = name; }
     void clearPreviewTexture(const std::string& mesh_name);
 
-    bool    render();
+    bool    render() override;
     void    refresh();
     void    rotate(F32 yaw_radians, F32 pitch_radians);
     void    zoom(F32 zoom_amt);
     void    pan(F32 right, F32 up);
-    virtual bool needsRender() { return mNeedsUpdate; }
+    virtual bool needsRender() override { return mNeedsUpdate; }
 
 protected:
     bool        mNeedsUpdate;
@@ -160,7 +106,6 @@
     LLVector3   mCameraOffset;
     LLPointer<LLVOAvatar> mDummyAvatar;
     U32         mTextureName;
->>>>>>> 1a8a5404
 };
 
 class LLFloaterImagePreview : public LLFloaterNameDesc
@@ -169,56 +114,22 @@
     LLFloaterImagePreview(const std::string& filename);
     virtual ~LLFloaterImagePreview();
 
-    virtual bool postBuild();
-
-<<<<<<< HEAD
     bool postBuild() override;
 
     S32 getExpectedUploadCost() const override;
-	
+
     bool handleMouseDown(S32 x, S32 y, MASK mask) override;
     bool handleMouseUp(S32 x, S32 y, MASK mask) override;
     bool handleHover(S32 x, S32 y, MASK mask) override;
     bool handleScrollWheel(S32 x, S32 y, S32 clicks) override;
-=======
-    bool handleMouseDown(S32 x, S32 y, MASK mask);
-    bool handleMouseUp(S32 x, S32 y, MASK mask);
-    bool handleHover(S32 x, S32 y, MASK mask);
-    bool handleScrollWheel(S32 x, S32 y, S32 clicks);
->>>>>>> 1a8a5404
 
     static void onMouseCaptureLostImagePreview(LLMouseHandler*);
 
     void clearAllPreviewTextures();
 
 protected:
-<<<<<<< HEAD
-	static void		onPreviewTypeCommit(LLUICtrl*,void*);
-	void			draw() override;
-	bool			loadImage(const std::string& filename);
-
-	// <FS:Zi> detect and strip empty alpha layers from images on upload
-	void			onBtnUpload();
-	void			emptyAlphaCheckboxCallback();
-	bool			imageEmptyAlphaCallback(const LLSD& notification, const LLSD& response);
-	// </FS:Zi>
-	LLPointer<LLImageRaw> mRawImagep;
-	LLPointer<LLImagePreviewAvatar> mAvatarPreview;
-	LLPointer<LLImagePreviewSculpted> mSculptedPreview;
-	S32				mLastMouseX;
-	S32				mLastMouseY;
-	LLRect			mPreviewRect;
-	LLRectf			mPreviewImageRect;
-	LLPointer<LLViewerTexture> mImagep ;
-	
-	std::string mImageLoadError;
-	// <FS:Zi> detect and strip empty alpha layers from images on upload
-	std::string mDeleteTempFile;
-	LLCheckBoxCtrl*	mEmptyAlphaCheck;
-	// </FS:Zi>
-=======
     static void     onPreviewTypeCommit(LLUICtrl*,void*);
-    void            draw();
+    void            draw() override;
     bool            loadImage(const std::string& filename);
 
     // <FS:Zi> detect and strip empty alpha layers from images on upload
@@ -240,7 +151,6 @@
     std::string mDeleteTempFile;
     LLCheckBoxCtrl* mEmptyAlphaCheck;
     // </FS:Zi>
->>>>>>> 1a8a5404
 };
 
 #endif  // LL_LLFLOATERIMAGEPREVIEW_H