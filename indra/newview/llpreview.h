/**
 * @file llpreview.h
 * @brief LLPreview class definition
 *
 * $LicenseInfo:firstyear=2002&license=viewerlgpl$
 * Second Life Viewer Source Code
 * Copyright (C) 2010, Linden Research, Inc.
 *
 * This library is free software; you can redistribute it and/or
 * modify it under the terms of the GNU Lesser General Public
 * License as published by the Free Software Foundation;
 * version 2.1 of the License only.
 *
 * This library is distributed in the hope that it will be useful,
 * but WITHOUT ANY WARRANTY; without even the implied warranty of
 * MERCHANTABILITY or FITNESS FOR A PARTICULAR PURPOSE.  See the GNU
 * Lesser General Public License for more details.
 *
 * You should have received a copy of the GNU Lesser General Public
 * License along with this library; if not, write to the Free Software
 * Foundation, Inc., 51 Franklin Street, Fifth Floor, Boston, MA  02110-1301  USA
 *
 * Linden Research, Inc., 945 Battery Street, San Francisco, CA  94111  USA
 * $/LicenseInfo$
 */

#ifndef LL_LLPREVIEW_H
#define LL_LLPREVIEW_H

#include "llmultifloater.h"
#include "llresizehandle.h"
#include "llpointer.h"
#include "lluuid.h"
#include "llinventoryobserver.h"
#include "llextendedstatus.h"
#include <map>

class LLInventoryItem;
class LLViewerObject;
class LLLineEditor;
class LLRadioGroup;
class LLPreview;

class LLMultiPreview : public LLMultiFloater
{
public:
    LLMultiPreview();

    /*virtual*/void onOpen(const LLSD& key);
    /*virtual*/void tabOpen(LLFloater* opened_floater, bool from_click);
    /*virtual*/ void handleReshape(const LLRect& new_rect, bool by_user = false);

};

// https://wiki.lindenlab.com/mediawiki/index.php?title=LLPreview&oldid=81373

class LLPreview : public LLFloater, LLInventoryObserver
{
public:
    typedef enum e_asset_status
    {
        PREVIEW_ASSET_ERROR,
        PREVIEW_ASSET_UNLOADED,
        PREVIEW_ASSET_LOADING,
        PREVIEW_ASSET_LOADED
    } EAssetStatus;
public:
    LLPreview(const LLSD& key );
    virtual ~LLPreview();

    /*virtual*/ BOOL postBuild();

    virtual void setObjectID(const LLUUID& object_id);
    void setItem( LLInventoryItem* item );

    void setAssetId(const LLUUID& asset_id);
    const LLInventoryItem* getItem() const; // searches if not constructed with it

    static void hide(const LLUUID& item_uuid, BOOL no_saving = FALSE );
    static void dirty(const LLUUID& item_uuid);

    virtual BOOL handleMouseDown(S32 x, S32 y, MASK mask);
    virtual BOOL handleMouseUp(S32 x, S32 y, MASK mask);
    virtual BOOL handleHover(S32 x, S32 y, MASK mask);
    virtual void onOpen(const LLSD& key);

    virtual void setAuxItem( const LLInventoryItem* item );

    static void         onBtnCopyToInv(void* userdata);

    void                addKeepDiscardButtons();
    static void         onKeepBtn(void* data);
    static void         onDiscardBtn(void* data);
    /*virtual*/ void    handleReshape(const LLRect& new_rect, bool by_user = false);

    void userResized() { mUserResized = TRUE; };

    virtual void loadAsset() { mAssetStatus = PREVIEW_ASSET_LOADED; }
    virtual EAssetStatus getAssetStatus() { return mAssetStatus;}

    static LLPreview* getFirstPreviewForSource(const LLUUID& source_id);

    // Why is this at the LLPreview level?  JC
    void setNotecardInfo(const LLUUID& notecard_inv_id, const LLUUID& object_id);

    // llview
    /*virtual*/ void draw();
    virtual void refreshFromItem();

    // We can't modify Item or description in preview if either in-world Object
    // or Item  itself is unmodifiable
    static BOOL canModify(const LLUUID taskUUID, const LLInventoryItem* item);
    static BOOL canModify(const LLViewerObject* object, const LLInventoryItem* item);

protected:
    virtual void onCommit();

    void addDescriptionUI();

    static void onText(LLUICtrl*, void* userdata);
    static void onRadio(LLUICtrl*, void* userdata);

    // for LLInventoryObserver
    virtual void changed(U32 mask);
    BOOL mDirty;
    BOOL mSaveDialogShown;

protected:
    LLUUID mItemUUID;

    // mObjectUUID will have a value if it is associated with a task in
    // the world, and will be == LLUUID::null if it's in the agent
    // inventory.
    LLUUID mObjectUUID;

    LLRect mClientRect;

    LLPointer<LLInventoryItem> mAuxItem;  // HACK!
    LLPointer<LLInventoryItem> mItem;  // For embedded items (Landmarks)
    LLButton* mCopyToInvBtn;

    // Close without saving changes
    BOOL mForceClose;

    BOOL mUserResized;

    // When closing springs a "Want to save?" dialog, we want
    // to keep the preview open until the save completes.
    BOOL mCloseAfterSave;

    EAssetStatus mAssetStatus;

<<<<<<< HEAD
	LLUUID mNotecardInventoryID;
	// I am unsure if this is always the same as mObjectUUID, or why it exists
	// at the LLPreview level.  JC 2009-06-24
	LLUUID mNotecardObjectID;

	// <FS:Ansariel> FIRE-33196: Fix materials upload conflicting with embedded items in notecards fix
	bool mIsMaterialPreview{ false };
=======
    LLUUID mNotecardInventoryID;
    // I am unsure if this is always the same as mObjectUUID, or why it exists
    // at the LLPreview level.  JC 2009-06-24
    LLUUID mNotecardObjectID;
>>>>>>> 38c2a5bd
};


const S32 PREVIEW_BORDER = 4;
const S32 PREVIEW_PAD = 5;

const S32 PREVIEW_LINE_HEIGHT = 19;
const S32 PREVIEW_BORDER_WIDTH = 2;
const S32 PREVIEW_RESIZE_HANDLE_SIZE = S32(RESIZE_HANDLE_WIDTH * OO_SQRT2) + PREVIEW_BORDER_WIDTH;
const S32 PREVIEW_VPAD = 2;
const S32 PREVIEW_HEADER_SIZE = 2*PREVIEW_LINE_HEIGHT + 2 * PREVIEW_VPAD;

#endif  // LL_LLPREVIEW_H<|MERGE_RESOLUTION|>--- conflicted
+++ resolved
@@ -150,20 +150,13 @@
 
     EAssetStatus mAssetStatus;
 
-<<<<<<< HEAD
-	LLUUID mNotecardInventoryID;
-	// I am unsure if this is always the same as mObjectUUID, or why it exists
-	// at the LLPreview level.  JC 2009-06-24
-	LLUUID mNotecardObjectID;
-
-	// <FS:Ansariel> FIRE-33196: Fix materials upload conflicting with embedded items in notecards fix
-	bool mIsMaterialPreview{ false };
-=======
     LLUUID mNotecardInventoryID;
     // I am unsure if this is always the same as mObjectUUID, or why it exists
     // at the LLPreview level.  JC 2009-06-24
     LLUUID mNotecardObjectID;
->>>>>>> 38c2a5bd
+
+    // <FS:Ansariel> FIRE-33196: Fix materials upload conflicting with embedded items in notecards fix
+    bool mIsMaterialPreview{ false };
 };
 
 
