/**
 * @file   llgltfmateriallist.cpp
 *
 * $LicenseInfo:firstyear=2022&license=viewerlgpl$
 * Second Life Viewer Source Code
 * Copyright (C) 2022, Linden Research, Inc.
 *
 * This library is free software; you can redistribute it and/or
 * modify it under the terms of the GNU Lesser General Public
 * License as published by the Free Software Foundation;
 * version 2.1 of the License only.
 *
 * This library is distributed in the hope that it will be useful,
 * but WITHOUT ANY WARRANTY; without even the implied warranty of
 * MERCHANTABILITY or FITNESS FOR A PARTICULAR PURPOSE.  See the GNU
 * Lesser General Public License for more details.
 *
 * You should have received a copy of the GNU Lesser General Public
 * License along with this library; if not, write to the Free Software
 * Foundation, Inc., 51 Franklin Street, Fifth Floor, Boston, MA  02110-1301  USA
 *
 * Linden Research, Inc., 945 Battery Street, San Francisco, CA  94111  USA
 * $/LicenseInfo$
 */

#include "llviewerprecompiledheaders.h"

#include "llgltfmateriallist.h"

#include "llagent.h"
#include "llassetstorage.h"
#include "lldispatcher.h"
#include "llfetchedgltfmaterial.h"
#include "llfilesystem.h"
#include "llsdserialize.h"
#include "lltinygltfhelper.h"
#include "llviewercontrol.h"
#include "llviewergenericmessage.h"
#include "llviewerobjectlist.h"
#include "llviewerregion.h"
#include "llviewerstats.h"
#include "llcorehttputil.h"
#include "llagent.h"
#include "llvocache.h"
#include "llworld.h"

#include "tinygltf/tiny_gltf.h"
#include <strstream>

#include "json/reader.h"
#include "json/value.h"

#include <unordered_set>

LLGLTFMaterialList gGLTFMaterialList;

LLGLTFMaterialList::modify_queue_t LLGLTFMaterialList::sModifyQueue;
LLGLTFMaterialList::apply_queue_t LLGLTFMaterialList::sApplyQueue;
LLSD LLGLTFMaterialList::sUpdates;

#ifdef SHOW_ASSERT
// return true if given data is (probably) valid update message for ModifyMaterialParams capability
static bool is_valid_update(const LLSD& data)
{
    llassert(data.isMap());

    U32 count = 0;

    if (data.has("object_id"))
    {
        if (!data["object_id"].isUUID())
        {
            LL_WARNS() << "object_id is not a UUID" << LL_ENDL;
            return false;
        }
        ++count;
    }
    else
    { 
        LL_WARNS() << "Missing required parameter: object_id" << LL_ENDL;
        return false;
    }

    if (data.has("side"))
    {
        if (!data["side"].isInteger())
        {
            LL_WARNS() << "side is not an integer" << LL_ENDL;
            return false;
        }

        if (data["side"].asInteger() < -1)
        {
            LL_WARNS() << "side is invalid" << LL_ENDL;
        }
        ++count;
    }
    else
    { 
        LL_WARNS() << "Missing required parameter: side" << LL_ENDL;
        return false;
    }

    if (data.has("gltf_json"))
    {
        if (!data["gltf_json"].isString())
        {
            LL_WARNS() << "gltf_json is not a string" << LL_ENDL;
            return false;
        }
        ++count;
    }

    if (data.has("asset_id"))
    {
        if (!data["asset_id"].isUUID())
        {
            LL_WARNS() << "asset_id is not a UUID" << LL_ENDL;
            return false;
        }
        ++count;
    }

    if (count < 3)
    { 
        LL_WARNS() << "Only specified object_id and side, update won't actually change anything and is just noise" << LL_ENDL;
        return false;
    }

    if (data.size() != count)
    {
        LL_WARNS() << "update data contains unrecognized parameters" << LL_ENDL;
        return false;
    }

    return true;
}
#endif

class LLGLTFMaterialOverrideDispatchHandler
{
    LOG_CLASS(LLGLTFMaterialOverrideDispatchHandler);
public:
    LLGLTFMaterialOverrideDispatchHandler() = default;
    ~LLGLTFMaterialOverrideDispatchHandler() = default;

    void addCallback(void(*callback)(const LLUUID& object_id, S32 side))
    {
        mSelectionCallbacks.push_back(callback);
    }

    void doSelectionCallbacks(const LLUUID& object_id, S32 side)
    {
        for (auto& callback : mSelectionCallbacks)
        {
            callback(object_id, side);
        }
    }

private:

    std::vector<void(*)(const LLUUID& object_id, S32 side)> mSelectionCallbacks;
};

namespace
{
    LLGLTFMaterialOverrideDispatchHandler handle_gltf_override_message;
}

void LLGLTFMaterialList::applyOverrideMessage(LLMessageSystem* msg, const std::string& data_in)
{
    std::istringstream str(data_in);

    LLSD data;

    LLSDSerialize::fromNotation(data, str, data_in.length());

    const LLHost& host = msg->getSender();
    
    LLViewerRegion* region = LLWorld::instance().getRegion(host);
    llassert(region);

    if (region)
    {
        U32 local_id = data.get("id").asInteger();
        LLUUID id;
        gObjectList.getUUIDFromLocal(id, local_id, host.getAddress(), host.getPort());
        LLViewerObject* obj = gObjectList.findObject(id);

        // NOTE: obj may be null if the viewer hasn't heard about the object yet, cache update in any case

        if (obj && gShowObjectUpdates)
        { // display a cyan blip for override updates when "Show Updates to Objects" enabled
            LLColor4 color(0.f, 1.f, 1.f, 1.f);
            gPipeline.addDebugBlip(obj->getPositionAgent(), color);
        }

        const LLSD& tes = data["te"];
        const LLSD& od = data["od"];

        constexpr U32 MAX_TES = 45;
        bool has_te[MAX_TES] = { false };

        if (tes.isArray()) // NOTE: if no "te" array exists, this is a malformed message (null out all overrides will come in as an empty te array)
        { 
            LLGLTFOverrideCacheEntry cache;
            cache.mLocalId = local_id;
            cache.mObjectId = id;
            cache.mRegionHandle = region->getHandle();

            U32 count = llmin(tes.size(), MAX_TES);
            for (U32 i = 0; i < count; ++i)
            {
                LLGLTFMaterial* mat = new LLGLTFMaterial(); // setTEGLTFMaterialOverride and cache will take ownership
                mat->applyOverrideLLSD(od[i]);

                S32 te = tes[i].asInteger();

                has_te[te] = true;
                cache.mSides[te] = od[i];
                cache.mGLTFMaterial[te] = mat;

                if (obj)
                {
                    obj->setTEGLTFMaterialOverride(te, mat);
                    if (obj->getTE(te) && obj->getTE(te)->isSelected())
                    {
                        handle_gltf_override_message.doSelectionCallbacks(id, te);
                    }
                }
            }

            if (obj)
            { // null out overrides on TEs that shouldn't have them
                U32 count = llmin(obj->getNumTEs(), MAX_TES);
                for (U32 i = 0; i < count; ++i)
                {
                    LLTextureEntry* te = obj->getTE(i);
                    if (!has_te[i] && te && te->getGLTFMaterialOverride())
                    {
                        obj->setTEGLTFMaterialOverride(i, nullptr);
                        handle_gltf_override_message.doSelectionCallbacks(id, i);
                    }
                }
            }
<<<<<<< HEAD
            // <FS:Beq> FIRE-33808 - Material Override Cache causes long delays
=======

            // Workaround for server sending empty overrides.
>>>>>>> d46811d6
            if(cache.mSides.size() > 0)
            {
                region->cacheFullUpdateGLTFOverride(cache);
                LL_DEBUGS("GLTF") << "GLTF Material Override: " << cache.mObjectId << " " << cache.mLocalId << " " << cache.mRegionHandle << " (sides:" << (cache.mSides.size()) << ")" << LL_ENDL;
            }
<<<<<<< HEAD
            // </FS:Beq>
=======
>>>>>>> d46811d6
        }

    }
}

void LLGLTFMaterialList::queueOverrideUpdate(const LLUUID& id, S32 side, LLGLTFMaterial* override_data)
{
#if 0
    override_list_t& overrides = mQueuedOverrides[id];
    
    if (overrides.size() < side + 1)
    {
        overrides.resize(side + 1);
    }

    overrides[side] = override_data;
#endif
}

void LLGLTFMaterialList::applyQueuedOverrides(LLViewerObject* obj)
{
    LL_PROFILE_ZONE_SCOPED;

    llassert(obj);

#if 0
    const LLUUID& id = obj->getID();
    auto iter = mQueuedOverrides.find(id);

    if (iter != mQueuedOverrides.end())
    {
        override_list_t& overrides = iter->second;
        for (int i = 0; i < overrides.size(); ++i)
        {
            if (overrides[i].notNull())
            {
                if (!obj->getTE(i))
                { // object is incomplete
                    return;
                }

                if (!obj->getTE(i)->getGLTFMaterial())
                {
                    // doesn't have its base GLTF material yet, don't apply override(yet)
                    return;
                }

                S32 status = obj->setTEGLTFMaterialOverride(i, overrides[i]);
                if (status == TEM_CHANGE_NONE)
                {
                    // can't apply this yet, since failure to change the material override
                    // probably means the base material is still being fetched.  leave in
                    // the queue for later
                    //obj->setDebugText("early out 3");
                    return;
                }

                if (obj->getTE(i)->isSelected())
                {
                    handle_gltf_override_message.doSelectionCallbacks(id, i);
                }
                // success!
                overrides[i] = nullptr;
            }
        }

        mQueuedOverrides.erase(iter);
    }
#else
    // the override cache is the authoritarian source of the most recent override data
    LLViewerRegion* regionp = obj->getRegion();
    if (regionp)
    {
        regionp->applyCacheMiscExtras(obj);
    }
#endif
}

void LLGLTFMaterialList::queueModify(const LLViewerObject* obj, S32 side, const LLGLTFMaterial* mat)
{
    if (obj && obj->getRenderMaterialID(side).notNull())
    {
        if (mat == nullptr)
        {
            sModifyQueue.push_back({ obj->getID(), side, LLGLTFMaterial(), false });
        }
        else
        {
            sModifyQueue.push_back({ obj->getID(), side, *mat, true });
        }
    }
}

void LLGLTFMaterialList::queueApply(const LLViewerObject* obj, S32 side, const LLUUID& asset_id)
{
    const LLGLTFMaterial* material_override = obj->getTE(side)->getGLTFMaterialOverride();
    if (material_override)
    {
        LLGLTFMaterial* cleared_override = new LLGLTFMaterial(*material_override);
        cleared_override->setBaseMaterial();
        sApplyQueue.push_back({ obj->getID(), side, asset_id, cleared_override });
    }
    else
    {
        sApplyQueue.push_back({ obj->getID(), side, asset_id, nullptr });
    }
}

void LLGLTFMaterialList::queueApply(const LLViewerObject* obj, S32 side, const LLUUID& asset_id, const LLGLTFMaterial* material_override)
{
    if (asset_id.isNull() || material_override == nullptr)
    {
        queueApply(obj, side, asset_id);
    }
    else
    {
        LLGLTFMaterial* material = new LLGLTFMaterial(*material_override);
        sApplyQueue.push_back({ obj->getID(), side, asset_id, material });
    }
}

void LLGLTFMaterialList::queueUpdate(const LLSD& data)
{
    llassert(is_valid_update(data));

    if (!sUpdates.isArray())
    {
        sUpdates = LLSD::emptyArray();
    }
    
    sUpdates[sUpdates.size()] = data;
}

void LLGLTFMaterialList::flushUpdates(void(*done_callback)(bool))
{
    LLSD& data = sUpdates;

    S32 i = data.size();

    for (ModifyMaterialData& e : sModifyQueue)
    {
#ifdef SHOW_ASSERT
        // validate object has a material id
        LLViewerObject* obj = gObjectList.findObject(e.object_id);
        llassert(obj && obj->getRenderMaterialID(e.side).notNull());
#endif

        data[i]["object_id"] = e.object_id;
        data[i]["side"] = e.side;
         
        if (e.has_override)
        {
            data[i]["gltf_json"] = e.override_data.asJSON();
        }
        else
        {
            // Clear all overrides
            data[i]["gltf_json"] = "";
        }

        llassert(is_valid_update(data[i]));
        ++i;
    }
    sModifyQueue.clear();

    for (ApplyMaterialAssetData& e : sApplyQueue)
    {
        data[i]["object_id"] = e.object_id;
        data[i]["side"] = e.side;
        data[i]["asset_id"] = e.asset_id;
        if (e.override_data)
        {
            data[i]["gltf_json"] = e.override_data->asJSON();
        }
        else
        {
            // Clear all overrides
            data[i]["gltf_json"] = "";
        }

        llassert(is_valid_update(data[i]));
        ++i;
    }
    sApplyQueue.clear();

#if 0 // debug output of data being sent to capability
    std::stringstream str;
    LLSDSerialize::serialize(data, str, LLSDSerialize::LLSD_NOTATION, LLSDFormatter::OPTIONS_PRETTY);
    LL_INFOS() << "\n" << str.str() << LL_ENDL;
#endif

    if (sUpdates.size() > 0)
    {
        LLCoros::instance().launch("modifyMaterialCoro",
            std::bind(&LLGLTFMaterialList::modifyMaterialCoro,
                gAgent.getRegionCapability("ModifyMaterialParams"),
                sUpdates,
                done_callback));

        sUpdates = LLSD::emptyArray();
    }
}

void LLGLTFMaterialList::addSelectionUpdateCallback(void(*update_callback)(const LLUUID& object_id, S32 side))
{
    handle_gltf_override_message.addCallback(update_callback);
}

class AssetLoadUserData
{
public:
    AssetLoadUserData() {}
    tinygltf::Model mModelIn;
    LLPointer<LLFetchedGLTFMaterial> mMaterial;
};

void LLGLTFMaterialList::onAssetLoadComplete(const LLUUID& id, LLAssetType::EType asset_type, void* user_data, S32 status, LLExtStat ext_status)
{
    LL_PROFILE_ZONE_NAMED("gltf asset callback");
    AssetLoadUserData* asset_data = (AssetLoadUserData*)user_data;

    if (status != LL_ERR_NOERR)
    {
        LL_WARNS("GLTF") << "Error getting material asset data: " << LLAssetStorage::getErrorString(status) << " (" << status << ")" << LL_ENDL;
        asset_data->mMaterial->materialComplete(false);
        delete asset_data;
    }
    else
    {

        LL::WorkQueue::ptr_t main_queue = LL::WorkQueue::getInstance("mainloop");
        LL::WorkQueue::ptr_t general_queue = LL::WorkQueue::getInstance("General");

        main_queue->postTo(
            general_queue,
            [id, asset_type, asset_data]() // Work done on general queue
        {
            std::vector<char> buffer;
            {
                LL_PROFILE_ZONE_NAMED("gltf read asset");
                LLFileSystem file(id, asset_type, LLFileSystem::READ);
                auto size = file.getSize();
                if (!size)
                {
                    return false;
                }

                buffer.resize(size);
                file.read((U8*)&buffer[0], buffer.size());
            }

            {
                LL_PROFILE_ZONE_NAMED("gltf deserialize asset");

                LLSD asset;

                // read file into buffer
                std::istrstream str(&buffer[0], buffer.size());

                if (LLSDSerialize::deserialize(asset, str, buffer.size()))
                {
                    if (asset.has("version") && LLGLTFMaterial::isAcceptedVersion(asset["version"].asString()))
                    {
                        if (asset.has("type") && asset["type"].asString() == LLGLTFMaterial::ASSET_TYPE)
                        {
                            if (asset.has("data") && asset["data"].isString())
                            {
                                std::string data = asset["data"];

                                std::string warn_msg, error_msg;

                                LL_PROFILE_ZONE_SCOPED;
                                tinygltf::TinyGLTF gltf;

                                if (!gltf.LoadASCIIFromString(&asset_data->mModelIn, &error_msg, &warn_msg, data.c_str(), data.length(), ""))
                                {
                                    LL_WARNS("GLTF") << "Failed to decode material asset: "
                                        << LL_NEWLINE
                                        << warn_msg
                                        << LL_NEWLINE
                                        << error_msg
                                        << LL_ENDL;
                                    return false;
                                }
                                return true;
                            }
                        }
                    }
                }
                else
                {
                    LL_WARNS("GLTF") << "Failed to deserialize material LLSD" << LL_ENDL;
                }
            }

            return false;
        },
            [id, asset_data](bool result) // Callback to main thread
            {

            if (result)
            {
                asset_data->mMaterial->setFromModel(asset_data->mModelIn, 0/*only one index*/);
            }
            else
            {
                LL_DEBUGS("GLTF") << "Failed to get material " << id << LL_ENDL;
            }

            asset_data->mMaterial->materialComplete(true);

            delete asset_data;
        });
    }
}

LLFetchedGLTFMaterial* LLGLTFMaterialList::getMaterial(const LLUUID& id)
{
    LL_PROFILE_ZONE_SCOPED;
    uuid_mat_map_t::iterator iter = mList.find(id);
    if (iter == mList.end())
    {
        LL_PROFILE_ZONE_NAMED("gltf fetch")
        LLFetchedGLTFMaterial* mat = new LLFetchedGLTFMaterial();
        mList[id] = mat;

        if (!mat->mFetching)
        {
            mat->materialBegin();

            AssetLoadUserData *user_data = new AssetLoadUserData();
            user_data->mMaterial = mat;

            gAssetStorage->getAssetData(id, LLAssetType::AT_MATERIAL, onAssetLoadComplete, (void*)user_data);
        }
        
        return mat;
    }

    return iter->second;
}

void LLGLTFMaterialList::addMaterial(const LLUUID& id, LLFetchedGLTFMaterial* material)
{
    mList[id] = material;
}

void LLGLTFMaterialList::removeMaterial(const LLUUID& id)
{
    mList.erase(id);
}

void LLGLTFMaterialList::flushMaterials()
{
    // Similar variant to what textures use
    static const S32 MIN_UPDATE_COUNT = gSavedSettings.getS32("TextureFetchUpdateMinCount");       // default: 32
    //update MIN_UPDATE_COUNT or 5% of materials, whichever is greater
    U32 update_count = llmax((U32)MIN_UPDATE_COUNT, (U32)mList.size() / 20);
    update_count = llmin(update_count, (U32)mList.size());

    const F64 MAX_INACTIVE_TIME = 30.f;
    F64 cur_time = LLTimer::getTotalSeconds();

    // advance iter one past the last key we updated
    uuid_mat_map_t::iterator iter = mList.find(mLastUpdateKey);
    if (iter != mList.end()) {
        ++iter;
    }

    while (update_count-- > 0)
    {
        if (iter == mList.end())
        {
            iter = mList.begin();
        }

        LLPointer<LLFetchedGLTFMaterial> material = iter->second;
        if (material->getNumRefs() == 2) // this one plus one from the list
        {

            if (!material->mActive
                && cur_time > material->mExpectedFlusTime)
            {
                iter = mList.erase(iter);
            }
            else
            {
                if (material->mActive)
                {
                    material->mExpectedFlusTime = cur_time + MAX_INACTIVE_TIME;
                    material->mActive = false;
                }
                ++iter;
            }
        }
        else
        {
            material->mActive = true;
            ++iter;
        }
    }

    if (iter != mList.end())
    {
        mLastUpdateKey = iter->first;
    }
    else
    {
        mLastUpdateKey.setNull();
    }

    {
        using namespace LLStatViewer;
        sample(NUM_MATERIALS, mList.size());
    }
}

// static
void LLGLTFMaterialList::modifyMaterialCoro(std::string cap_url, LLSD overrides, void(*done_callback)(bool) )
{
    LLCore::HttpRequest::policy_t httpPolicy(LLCore::HttpRequest::DEFAULT_POLICY_ID);
    LLCoreHttpUtil::HttpCoroutineAdapter::ptr_t
        httpAdapter(new LLCoreHttpUtil::HttpCoroutineAdapter("modifyMaterialCoro", httpPolicy));
    LLCore::HttpRequest::ptr_t httpRequest(new LLCore::HttpRequest);
    LLCore::HttpOptions::ptr_t httpOpts(new LLCore::HttpOptions);
    LLCore::HttpHeaders::ptr_t httpHeaders;

    httpOpts->setFollowRedirects(true);

    LL_DEBUGS("GLTF") << "Applying override via ModifyMaterialParams cap: " << overrides << LL_ENDL;

    LLSD result = httpAdapter->postAndSuspend(httpRequest, cap_url, overrides, httpOpts, httpHeaders);

    LLSD httpResults = result[LLCoreHttpUtil::HttpCoroutineAdapter::HTTP_RESULTS];
    LLCore::HttpStatus status = LLCoreHttpUtil::HttpCoroutineAdapter::getStatusFromLLSD(httpResults);

    bool success = true;
    if (!status)
    {
        LL_WARNS("GLTF") << "Failed to modify material." << LL_ENDL;
        success = false;
    }
    else if (!result["success"].asBoolean())
    {
        LL_WARNS("GLTF") << "Failed to modify material: " << result["message"] << LL_ENDL;
        success = false;
    }

    if (done_callback)
    {
        done_callback(success);
    }
}
<|MERGE_RESOLUTION|>--- conflicted
+++ resolved
@@ -243,21 +243,13 @@
                     }
                 }
             }
-<<<<<<< HEAD
-            // <FS:Beq> FIRE-33808 - Material Override Cache causes long delays
-=======
 
             // Workaround for server sending empty overrides.
->>>>>>> d46811d6
             if(cache.mSides.size() > 0)
             {
                 region->cacheFullUpdateGLTFOverride(cache);
                 LL_DEBUGS("GLTF") << "GLTF Material Override: " << cache.mObjectId << " " << cache.mLocalId << " " << cache.mRegionHandle << " (sides:" << (cache.mSides.size()) << ")" << LL_ENDL;
             }
-<<<<<<< HEAD
-            // </FS:Beq>
-=======
->>>>>>> d46811d6
         }
 
     }
