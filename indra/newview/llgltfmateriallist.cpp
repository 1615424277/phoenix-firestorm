--- conflicted
+++ resolved
@@ -245,18 +245,8 @@
                     }
                 }
             }
-<<<<<<< HEAD
-            // <FS:Beq> FIRE-33808 - Material Override Cache causes long delays
-            if(cache.mSides.size() > 0)
-            {
-                region->cacheFullUpdateGLTFOverride(cache);
-                LL_DEBUGS("GLTF") << "GLTF Material Override: " << cache.mObjectId << " " << cache.mLocalId << " " << cache.mRegionHandle << " (sides:" << (cache.mSides.size()) << ")" << LL_ENDL;
-            }
-            // </FS:Beq>
-=======
             region->cacheFullUpdateGLTFOverride(cache);
             LL_DEBUGS("GLTF") << "GLTF Material Override: " << cache.mObjectId << " " << cache.mLocalId << " " << cache.mRegionHandle << " (sides:" << (cache.mSides.size()) << ")" << LL_ENDL;
->>>>>>> 31dd2fb6
         }
 
     }
