/** 
 * @file llgesturemgr.cpp
 * @brief Manager for playing gestures on the viewer
 *
 * $LicenseInfo:firstyear=2004&license=viewerlgpl$
 * Second Life Viewer Source Code
 * Copyright (C) 2010, Linden Research, Inc.
 * 
 * This library is free software; you can redistribute it and/or
 * modify it under the terms of the GNU Lesser General Public
 * License as published by the Free Software Foundation;
 * version 2.1 of the License only.
 * 
 * This library is distributed in the hope that it will be useful,
 * but WITHOUT ANY WARRANTY; without even the implied warranty of
 * MERCHANTABILITY or FITNESS FOR A PARTICULAR PURPOSE.  See the GNU
 * Lesser General Public License for more details.
 * 
 * You should have received a copy of the GNU Lesser General Public
 * License along with this library; if not, write to the Free Software
 * Foundation, Inc., 51 Franklin Street, Fifth Floor, Boston, MA  02110-1301  USA
 * 
 * Linden Research, Inc., 945 Battery Street, San Francisco, CA  94111  USA
 * $/LicenseInfo$
 */

#include "llviewerprecompiledheaders.h"

#include "llgesturemgr.h"

// system
#include <functional>
#include <algorithm>

// library
#include "llaudioengine.h"
#include "lldatapacker.h"
#include "llfloaterreg.h"
#include "llinventory.h"
#include "llkeyframemotion.h"
#include "llmultigesture.h"
#include "llnotificationsutil.h"
#include "llstl.h"
#include "llstring.h"	// todo: remove
#include "llvfile.h"
#include "message.h"

// newview
#include "llagent.h"
#include "lldelayedgestureerror.h"
#include "llinventorymodel.h"
#include "llviewermessage.h"
#include "llvoavatarself.h"
#include "llviewerstats.h"
// <FS:Ansariel> [FS Communication UI]
//#include "llfloaterimnearbychat.h"
#include "fsnearbychathub.h"
// </FS:Ansariel> [FS Communication UI]
#include "llappearancemgr.h"
#include "llgesturelistener.h"

#include "chatbar_as_cmdline.h" // <ND/> For FIRE-1624

// Longest time, in seconds, to wait for all animations to stop playing
const F32 MAX_WAIT_ANIM_SECS = 60.f;

// If this gesture is a link, get the base gesture that this link points to,
// otherwise just return this id.
static const LLUUID& get_linked_uuid(const LLUUID& item_id);

// Lightweight constructor.
// init() does the heavy lifting.
LLGestureMgr::LLGestureMgr()
:	mValid(FALSE),
	mPlaying(),
	mActive(),
	mLoadingCount(0)
{
	gInventory.addObserver(this);
	mListener.reset(new LLGestureListener());
}


// We own the data for gestures, so clean them up.
LLGestureMgr::~LLGestureMgr()
{
	item_map_t::iterator it;
	for (it = mActive.begin(); it != mActive.end(); ++it)
	{
		LLMultiGesture* gesture = (*it).second;

		delete gesture;
		gesture = NULL;
	}
	gInventory.removeObserver(this);
}


void LLGestureMgr::init()
{
	// TODO
}

void LLGestureMgr::changed(U32 mask) 
{ 
	LLInventoryFetchItemsObserver::changed(mask);

	if (mask & LLInventoryObserver::GESTURE)
	{
		// If there was a gesture label changed, update all the names in the 
		// active gestures and then notify observers
		if (mask & LLInventoryObserver::LABEL)
		{
			for(item_map_t::iterator it = mActive.begin(); it != mActive.end(); ++it)
			{
				if(it->second)
				{
					LLViewerInventoryItem* item = gInventory.getItem(it->first);
					if(item)
					{
						it->second->mName = item->getName();
					}
				}
			}
			notifyObservers();
		}
		// If there was a gesture added or removed notify observers
		// STRUCTURE denotes that the inventory item has been moved
		// In the case of deleting gesture, it is moved to the trash
		else if(mask & LLInventoryObserver::ADD ||
				mask & LLInventoryObserver::REMOVE ||
				mask & LLInventoryObserver::STRUCTURE)
		{
			notifyObservers();
		}
	}
}


// Use this version when you have the item_id but not the asset_id,
// and you KNOW the inventory is loaded.
void LLGestureMgr::activateGesture(const LLUUID& item_id)
{
	LLViewerInventoryItem* item = gInventory.getItem(item_id);
	if (!item) return;
	if (item->getType() != LLAssetType::AT_GESTURE)
		return;

	LLUUID asset_id = item->getAssetUUID();

	mLoadingCount = 1;
	mDeactivateSimilarNames.clear();

	const BOOL inform_server = TRUE;
	const BOOL deactivate_similar = FALSE; 
	activateGestureWithAsset(item_id, asset_id, inform_server, deactivate_similar);
}


void LLGestureMgr::activateGestures(LLViewerInventoryItem::item_array_t& items)
{
	// Load up the assets
	S32 count = 0;
	LLViewerInventoryItem::item_array_t::const_iterator it;
	for (it = items.begin(); it != items.end(); ++it)
	{
		LLViewerInventoryItem* item = *it;

		if (isGestureActive(item->getUUID()))
		{
			continue;
		}
		else 
		{ // Make gesture active and persistent through login sessions.  -Aura 07-12-06
			activateGesture(item->getUUID());
		}

		count++;
	}

	mLoadingCount = count;
	mDeactivateSimilarNames.clear();

	for (it = items.begin(); it != items.end(); ++it)
	{
		LLViewerInventoryItem* item = *it;

		if (isGestureActive(item->getUUID()))
		{
			continue;
		}

		// Don't inform server, we'll do that in bulk
		const BOOL no_inform_server = FALSE;
		const BOOL deactivate_similar = TRUE;
		activateGestureWithAsset(item->getUUID(), item->getAssetUUID(),
								 no_inform_server,
								 deactivate_similar);
	}

	// Inform the database of this change
	LLMessageSystem* msg = gMessageSystem;

	BOOL start_message = TRUE;

	for (it = items.begin(); it != items.end(); ++it)
	{
		LLViewerInventoryItem* item = *it;

		if (isGestureActive(item->getUUID()))
		{
			continue;
		}

		if (start_message)
		{
			msg->newMessage("ActivateGestures");
			msg->nextBlock("AgentData");
			msg->addUUID("AgentID", gAgent.getID());
			msg->addUUID("SessionID", gAgent.getSessionID());
			msg->addU32("Flags", 0x0);
			start_message = FALSE;
		}
		
		msg->nextBlock("Data");
		msg->addUUID("ItemID", item->getUUID());
		msg->addUUID("AssetID", item->getAssetUUID());
		msg->addU32("GestureFlags", 0x0);

		if (msg->getCurrentSendTotal() > MTUBYTES)
		{
			gAgent.sendReliableMessage();
			start_message = TRUE;
		}
	}

	if (!start_message)
	{
		gAgent.sendReliableMessage();
	}
}


struct LLLoadInfo
{
	LLUUID mItemID;
	BOOL mInformServer;
	BOOL mDeactivateSimilar;
};

// If inform_server is true, will send a message upstream to update
// the user_gesture_active table.
/**
 * It will load a gesture from remote storage
 */
void LLGestureMgr::activateGestureWithAsset(const LLUUID& item_id,
												const LLUUID& asset_id,
												BOOL inform_server,
												BOOL deactivate_similar)
{
	const LLUUID& base_item_id = get_linked_uuid(item_id);

	if( !gAssetStorage )
	{
		LL_WARNS() << "LLGestureMgr::activateGestureWithAsset without valid gAssetStorage" << LL_ENDL;
		return;
	}
	// If gesture is already active, nothing to do.
	if (isGestureActive(item_id))
	{
		LL_WARNS() << "Tried to loadGesture twice " << item_id << LL_ENDL;
		return;
	}

//	if (asset_id.isNull())
//	{
//		LL_WARNS() << "loadGesture() - gesture has no asset" << LL_ENDL;
//		return;
//	}

	// For now, put NULL into the item map.  We'll build a gesture
	// class object when the asset data arrives.
	mActive[base_item_id] = NULL;

	// Copy the UUID
	if (asset_id.notNull())
	{
		LLLoadInfo* info = new LLLoadInfo;
		info->mItemID = base_item_id;
		info->mInformServer = inform_server;
		info->mDeactivateSimilar = deactivate_similar;

		const BOOL high_priority = TRUE;
		gAssetStorage->getAssetData(asset_id,
									LLAssetType::AT_GESTURE,
									onLoadComplete,
									(void*)info,
									high_priority);
	}
	else
	{
		notifyObservers();
	}
}


void notify_update_label(const LLUUID& base_item_id)
{
	gInventory.addChangedMask(LLInventoryObserver::LABEL, base_item_id);
	LLGestureMgr::instance().notifyObservers();
}

void LLGestureMgr::deactivateGesture(const LLUUID& item_id)
{
	const LLUUID& base_item_id = get_linked_uuid(item_id);
	item_map_t::iterator it = mActive.find(base_item_id);
	if (it == mActive.end())
	{
		LL_WARNS() << "deactivateGesture for inactive gesture " << item_id << LL_ENDL;
		return;
	}

	// mActive owns this gesture pointer, so clean up memory.
	LLMultiGesture* gesture = (*it).second;

	// Can be NULL gestures in the map
	if (gesture)
	{
		stopGesture(gesture);

		delete gesture;
		gesture = NULL;
	}

	mActive.erase(it);

	// Inform the database of this change
	LLMessageSystem* msg = gMessageSystem;
	msg->newMessage("DeactivateGestures");
	msg->nextBlock("AgentData");
	msg->addUUID("AgentID", gAgent.getID());
	msg->addUUID("SessionID", gAgent.getSessionID());
	msg->addU32("Flags", 0x0);
	
	msg->nextBlock("Data");
	msg->addUUID("ItemID", item_id);
	msg->addU32("GestureFlags", 0x0);

	gAgent.sendReliableMessage();

	LLPointer<LLInventoryCallback> cb =
		new LLBoostFuncInventoryCallback(no_op_inventory_func,
										 boost::bind(notify_update_label,base_item_id));

	LLAppearanceMgr::instance().removeCOFItemLinks(base_item_id, cb);
}


void LLGestureMgr::deactivateSimilarGestures(LLMultiGesture* in, const LLUUID& in_item_id)
{
	const LLUUID& base_in_item_id = get_linked_uuid(in_item_id);
	uuid_vec_t gest_item_ids;

	// Deactivate all gestures that match
	item_map_t::iterator it;
	for (it = mActive.begin(); it != mActive.end(); )
	{
		const LLUUID& item_id = (*it).first;
		LLMultiGesture* gest = (*it).second;

		// Don't deactivate the gesture we are looking for duplicates of
		// (for replaceGesture)
		if (!gest || item_id == base_in_item_id) 
		{
			// legal, can have null pointers in list
			++it;
		}
		else if ((!gest->mTrigger.empty() && gest->mTrigger == in->mTrigger)
				 || (gest->mKey != KEY_NONE && gest->mKey == in->mKey && gest->mMask == in->mMask))
		{
			gest_item_ids.push_back(item_id);

			stopGesture(gest);

			delete gest;
			gest = NULL;

			mActive.erase(it++);
			gInventory.addChangedMask(LLInventoryObserver::LABEL, item_id);

		}
		else
		{
			++it;
		}
	}

	// Inform database of the change
	LLMessageSystem* msg = gMessageSystem;
	BOOL start_message = TRUE;
	uuid_vec_t::const_iterator vit = gest_item_ids.begin();
	while (vit != gest_item_ids.end())
	{
		if (start_message)
		{
			msg->newMessage("DeactivateGestures");
			msg->nextBlock("AgentData");
			msg->addUUID("AgentID", gAgent.getID());
			msg->addUUID("SessionID", gAgent.getSessionID());
			msg->addU32("Flags", 0x0);
			start_message = FALSE;
		}
	
		msg->nextBlock("Data");
		msg->addUUID("ItemID", *vit);
		msg->addU32("GestureFlags", 0x0);

		if (msg->getCurrentSendTotal() > MTUBYTES)
		{
			gAgent.sendReliableMessage();
			start_message = TRUE;
		}

		++vit;
	}

	if (!start_message)
	{
		gAgent.sendReliableMessage();
	}

	// Add to the list of names for the user.
	for (vit = gest_item_ids.begin(); vit != gest_item_ids.end(); ++vit)
	{
		LLViewerInventoryItem* item = gInventory.getItem(*vit);
		if (!item) continue;

		mDeactivateSimilarNames.append(item->getName());
		mDeactivateSimilarNames.append("\n");
	}

	notifyObservers();
}


BOOL LLGestureMgr::isGestureActive(const LLUUID& item_id)
{
	const LLUUID& base_item_id = get_linked_uuid(item_id);
	item_map_t::iterator it = mActive.find(base_item_id);
	return (it != mActive.end());
}


BOOL LLGestureMgr::isGesturePlaying(const LLUUID& item_id)
{
	const LLUUID& base_item_id = get_linked_uuid(item_id);

	item_map_t::iterator it = mActive.find(base_item_id);
	if (it == mActive.end()) return FALSE;

	LLMultiGesture* gesture = (*it).second;
	if (!gesture) return FALSE;

	return gesture->mPlaying;
}

BOOL LLGestureMgr::isGesturePlaying(LLMultiGesture* gesture)
{
	if(!gesture)
	{
		return FALSE;
	}

	return gesture->mPlaying;
}

void LLGestureMgr::replaceGesture(const LLUUID& item_id, LLMultiGesture* new_gesture, const LLUUID& asset_id)
{
	const LLUUID& base_item_id = get_linked_uuid(item_id);

	item_map_t::iterator it = mActive.find(base_item_id);
	if (it == mActive.end())
	{
		LL_WARNS() << "replaceGesture for inactive gesture " << base_item_id << LL_ENDL;
		return;
	}

	LLMultiGesture* old_gesture = (*it).second;
	stopGesture(old_gesture);

	mActive.erase(base_item_id);

	mActive[base_item_id] = new_gesture;

	delete old_gesture;
	old_gesture = NULL;

	if (asset_id.notNull())
	{
		mLoadingCount = 1;
		mDeactivateSimilarNames.clear();

		LLLoadInfo* info = new LLLoadInfo;
		info->mItemID = base_item_id;
		info->mInformServer = TRUE;
		info->mDeactivateSimilar = FALSE;

		const BOOL high_priority = TRUE;
		gAssetStorage->getAssetData(asset_id,
									LLAssetType::AT_GESTURE,
									onLoadComplete,
									(void*)info,
									high_priority);
	}

	notifyObservers();
}

void LLGestureMgr::replaceGesture(const LLUUID& item_id, const LLUUID& new_asset_id)
{
	const LLUUID& base_item_id = get_linked_uuid(item_id);

	item_map_t::iterator it = LLGestureMgr::instance().mActive.find(base_item_id);
	if (it == mActive.end())
	{
		LL_WARNS() << "replaceGesture for inactive gesture " << base_item_id << LL_ENDL;
		return;
	}

	// mActive owns this gesture pointer, so clean up memory.
	LLMultiGesture* gesture = (*it).second;
	LLGestureMgr::instance().replaceGesture(base_item_id, gesture, new_asset_id);
}

void LLGestureMgr::playGesture(LLMultiGesture* gesture)
{
	if (!gesture) return;

	// Reset gesture to first step
	gesture->mCurrentStep = 0;

	// Add to list of playing
	gesture->mPlaying = TRUE;
	mPlaying.push_back(gesture);

	// Load all needed assets to minimize the delays
	// when gesture is playing.
	for (std::vector<LLGestureStep*>::iterator steps_it = gesture->mSteps.begin();
		 steps_it != gesture->mSteps.end();
		 ++steps_it)
	{
		LLGestureStep* step = *steps_it;
		switch(step->getType())
		{
		case STEP_ANIMATION:
			{
				LLGestureStepAnimation* anim_step = (LLGestureStepAnimation*)step;
				const LLUUID& anim_id = anim_step->mAnimAssetID;

				// Don't request the animation if this step stops it or if it is already in Static VFS
				if (!(anim_id.isNull()
					  || anim_step->mFlags & ANIM_FLAG_STOP
					  || gAssetStorage->hasLocalAsset(anim_id, LLAssetType::AT_ANIMATION)))
				{
					mLoadingAssets.insert(anim_id);

					LLUUID* id = new LLUUID(gAgentID);
					gAssetStorage->getAssetData(anim_id,
									LLAssetType::AT_ANIMATION,
									onAssetLoadComplete,
									(void *)id,
									TRUE);
				}
				break;
			}
		case STEP_SOUND:
			{
				LLGestureStepSound* sound_step = (LLGestureStepSound*)step;
				const LLUUID& sound_id = sound_step->mSoundAssetID;
				if (!(sound_id.isNull()
					  || gAssetStorage->hasLocalAsset(sound_id, LLAssetType::AT_SOUND)))
				{
					mLoadingAssets.insert(sound_id);

					gAssetStorage->getAssetData(sound_id,
									LLAssetType::AT_SOUND,
									onAssetLoadComplete,
									NULL,
									TRUE);
				}
				break;
			}
		case STEP_CHAT:
		case STEP_WAIT:
		case STEP_EOF:
			{
				break;
			}
		default:
			{
				LL_WARNS() << "Unknown gesture step type: " << step->getType() << LL_ENDL;
			}
		}
	}

	// And get it going
	stepGesture(gesture);

	notifyObservers();
}


// Convenience function that looks up the item_id for you.
void LLGestureMgr::playGesture(const LLUUID& item_id)
{
	const LLUUID& base_item_id = get_linked_uuid(item_id);

	item_map_t::iterator it = mActive.find(base_item_id);
	if (it == mActive.end()) return;

	LLMultiGesture* gesture = (*it).second;
	if (!gesture) return;

	playGesture(gesture);
}


// Iterates through space delimited tokens in string, triggering any gestures found.
// Generates a revised string that has the found tokens replaced by their replacement strings
// and (as a minor side effect) has multiple spaces in a row replaced by single spaces.
BOOL LLGestureMgr::triggerAndReviseString(const std::string &utf8str, std::string* revised_string)
{
	std::string tokenized = utf8str;

	BOOL found_gestures = FALSE;
	BOOL first_token = TRUE;

	typedef boost::tokenizer<boost::char_separator<char> > tokenizer;
	boost::char_separator<char> sep(" ");
	tokenizer tokens(tokenized, sep);
	tokenizer::iterator token_iter;

	for( token_iter = tokens.begin(); token_iter != tokens.end(); ++token_iter)
	{
		const char* cur_token = token_iter->c_str();
		LLMultiGesture* gesture = NULL;

		// Only pay attention to the first gesture in the string.
		if( !found_gestures )
		{
			// collect gestures that match
			std::vector <LLMultiGesture *> matching;
			item_map_t::iterator it;
			for (it = mActive.begin(); it != mActive.end(); ++it)
			{
				gesture = (*it).second;

				// Gesture asset data might not have arrived yet
				if (!gesture) continue;
				
				if (LLStringUtil::compareInsensitive(gesture->mTrigger, cur_token) == 0)
				{
					matching.push_back(gesture);
				}
				
				gesture = NULL;
			}

			
			if (matching.size() > 0)
			{
				// choose one at random
				{
					S32 random = ll_rand(matching.size());

					gesture = matching[random];
					
					playGesture(gesture);

					if (!gesture->mReplaceText.empty())
					{
						if( !first_token )
						{
							if (revised_string)
								revised_string->append( " " );
						}

						// Don't muck with the user's capitalization if we don't have to.
						if( LLStringUtil::compareInsensitive(cur_token, gesture->mReplaceText) == 0)
						{
							if (revised_string)
								revised_string->append( cur_token );
						}
						else
						{
							if (revised_string)
								revised_string->append( gesture->mReplaceText );
						}
					}
					found_gestures = TRUE;
				}
			}
		}
		
		if(!gesture)
		{
			// This token doesn't match a gesture.  Pass it through to the output.
			if( !first_token )
			{
				if (revised_string)
					revised_string->append( " " );
			}
			if (revised_string)
				revised_string->append( cur_token );
		}

		first_token = FALSE;
		gesture = NULL;
	}
	return found_gestures;
}


BOOL LLGestureMgr::triggerGesture(KEY key, MASK mask)
{
	std::vector <LLMultiGesture *> matching;
	item_map_t::iterator it;

	// collect matching gestures
	for (it = mActive.begin(); it != mActive.end(); ++it)
	{
		LLMultiGesture* gesture = (*it).second;

		// asset data might not have arrived yet
		if (!gesture) continue;

		if (gesture->mKey == key
			&& gesture->mMask == mask)
		{
			matching.push_back(gesture);
		}
	}

	// choose one and play it
	if (matching.size() > 0)
	{
		U32 random = ll_rand(matching.size());
		
		LLMultiGesture* gesture = matching[random];
			
		playGesture(gesture);
		return TRUE;
	}
	return FALSE;
}


S32 LLGestureMgr::getPlayingCount() const
{
	return mPlaying.size();
}


struct IsGesturePlaying : public std::unary_function<LLMultiGesture*, bool>
{
	bool operator()(const LLMultiGesture* gesture) const
	{
		return gesture->mPlaying ? true : false;
	}
};

void LLGestureMgr::update()
{
	S32 i;
	for (i = 0; i < (S32)mPlaying.size(); ++i)
	{
		stepGesture(mPlaying[i]);
	}

	// Clear out gestures that are done, by moving all the
	// ones that are still playing to the front.
	std::vector<LLMultiGesture*>::iterator new_end;
	new_end = std::partition(mPlaying.begin(),
							 mPlaying.end(),
							 IsGesturePlaying());

	// Something finished playing
	if (new_end != mPlaying.end())
	{
		// Delete the completed gestures that want deletion
		std::vector<LLMultiGesture*>::iterator it;
		for (it = new_end; it != mPlaying.end(); ++it)
		{
			LLMultiGesture* gesture = *it;

			if (gesture->mDoneCallback)
			{
				gesture->mDoneCallback(gesture, gesture->mCallbackData);

				// callback might have deleted gesture, can't
				// rely on this pointer any more
				gesture = NULL;
			}
		}

		// And take done gestures out of the playing list
		mPlaying.erase(new_end, mPlaying.end());

		notifyObservers();
	}
}


// Run all steps until you're either done or hit a wait.
void LLGestureMgr::stepGesture(LLMultiGesture* gesture)
{
	if (!gesture)
	{
		return;
	}
	if (!isAgentAvatarValid() || hasLoadingAssets(gesture)) return;

	// Of the ones that started playing, have any stopped?

	std::set<LLUUID>::iterator gest_it;
	for (gest_it = gesture->mPlayingAnimIDs.begin(); 
		 gest_it != gesture->mPlayingAnimIDs.end(); 
		 )
	{
		// look in signaled animations (simulator's view of what is
		// currently playing.
		LLVOAvatar::AnimIterator play_it = gAgentAvatarp->mSignaledAnimations.find(*gest_it);
		if (play_it != gAgentAvatarp->mSignaledAnimations.end())
		{
			++gest_it;
		}
		else
		{
			// not found, so not currently playing or scheduled to play
			// delete from the triggered set
			gesture->mPlayingAnimIDs.erase(gest_it++);
		}
	}

	// Of all the animations that we asked the sim to start for us,
	// pick up the ones that have actually started.
	for (gest_it = gesture->mRequestedAnimIDs.begin();
		 gest_it != gesture->mRequestedAnimIDs.end();
		 )
	{
	 LLVOAvatar::AnimIterator play_it = gAgentAvatarp->mSignaledAnimations.find(*gest_it);
		if (play_it != gAgentAvatarp->mSignaledAnimations.end())
		{
			// Hooray, this animation has started playing!
			// Copy into playing.
			gesture->mPlayingAnimIDs.insert(*gest_it);
			gesture->mRequestedAnimIDs.erase(gest_it++);
		}
		else
		{
			// nope, not playing yet
			++gest_it;
		}
	}

	// Run the current steps
	BOOL waiting = FALSE;
	while (!waiting && gesture->mPlaying)
	{
		// Get the current step, if there is one.
		// Otherwise enter the waiting at end state.
		LLGestureStep* step = NULL;
		if (gesture->mCurrentStep < (S32)gesture->mSteps.size())
		{
			step = gesture->mSteps[gesture->mCurrentStep];
			llassert(step != NULL);
		}
		else
		{
			// step stays null, we're off the end
			gesture->mWaitingAtEnd = TRUE;
		}


		// If we're waiting at the end, wait for all gestures to stop
		// playing.
		// TODO: Wait for all sounds to complete as well.
		if (gesture->mWaitingAtEnd)
		{
			// Neither do we have any pending requests, nor are they
			// still playing.
			if ((gesture->mRequestedAnimIDs.empty()
				&& gesture->mPlayingAnimIDs.empty()))
			{
				// all animations are done playing
				gesture->mWaitingAtEnd = FALSE;
				gesture->mPlaying = FALSE;
			}
			else
			{
				waiting = TRUE;
			}
			continue;
		}

		// If we're waiting on our animations to stop, poll for
		// completion.
		if (gesture->mWaitingAnimations)
		{
			// Neither do we have any pending requests, nor are they
			// still playing.
			if ((gesture->mRequestedAnimIDs.empty()
				&& gesture->mPlayingAnimIDs.empty()))
			{
				// all animations are done playing
				gesture->mWaitingAnimations = FALSE;
				gesture->mCurrentStep++;
			}
			else if (gesture->mWaitTimer.getElapsedTimeF32() > MAX_WAIT_ANIM_SECS)
			{
				// we've waited too long for an animation
				LL_INFOS() << "Waited too long for animations to stop, continuing gesture."
					<< LL_ENDL;
				gesture->mWaitingAnimations = FALSE;
				gesture->mCurrentStep++;
			}
			else
			{
				waiting = TRUE;
			}
			continue;
		}

		// If we're waiting a fixed amount of time, check for timer
		// expiration.
		if (gesture->mWaitingTimer)
		{
			// We're waiting for a certain amount of time to pass
			LLGestureStepWait* wait_step = (LLGestureStepWait*)step;

			F32 elapsed = gesture->mWaitTimer.getElapsedTimeF32();
			//if (elapsed > wait_step->mWaitSeconds) // <FS:LO> Fix for fire-5819 Gestures sticking on wait states
			if (elapsed > wait_step->mWaitSeconds || wait_step->mWaitSeconds == 19426740371009173000000000000000.0f) // Im not to happy with how this fixes gestures getting stuck in the wait state, but, it does fix the problem</FS:LO> 
			{
				// wait is done, continue execution
				gesture->mWaitingTimer = FALSE;
				gesture->mCurrentStep++;
			}
			else
			{
				// we're waiting, so execution is done for now
				waiting = TRUE;
			}
			continue;
		}

		// Not waiting, do normal execution
		runStep(gesture, step);
	}
}


void LLGestureMgr::runStep(LLMultiGesture* gesture, LLGestureStep* step)
{
	switch(step->getType())
	{
	case STEP_ANIMATION:
		{
			LLGestureStepAnimation* anim_step = (LLGestureStepAnimation*)step;
			if (anim_step->mAnimAssetID.isNull())
			{
				gesture->mCurrentStep++;
			}

			if (anim_step->mFlags & ANIM_FLAG_STOP)
			{
				gAgent.sendAnimationRequest(anim_step->mAnimAssetID, ANIM_REQUEST_STOP);
				// remove it from our request set in case we just requested it
				std::set<LLUUID>::iterator set_it = gesture->mRequestedAnimIDs.find(anim_step->mAnimAssetID);
				if (set_it != gesture->mRequestedAnimIDs.end())
				{
					gesture->mRequestedAnimIDs.erase(set_it);
				}
			}
			else
			{
				gAgent.sendAnimationRequest(anim_step->mAnimAssetID, ANIM_REQUEST_START);
				// Indicate that we've requested this animation to play as
				// part of this gesture (but it won't start playing for at
				// least one round-trip to simulator).
				gesture->mRequestedAnimIDs.insert(anim_step->mAnimAssetID);
			}
			gesture->mCurrentStep++;
			break;
		}
	case STEP_SOUND:
		{
			LLGestureStepSound* sound_step = (LLGestureStepSound*)step;
			const LLUUID& sound_id = sound_step->mSoundAssetID;
			const F32 volume = 1.f;
			send_sound_trigger(sound_id, volume);
			gesture->mCurrentStep++;
			break;
		}
	case STEP_CHAT:
		{
			LLGestureStepChat* chat_step = (LLGestureStepChat*)step;
			std::string chat_text = chat_step->mChatText;
			// Don't animate the nodding, as this might not blend with
			// other playing animations.

			// <FS:ND> FIRE-1624, try to parse text as command first. If that fails output it as chat
			if( !cmd_line_chat( chat_text, CHAT_TYPE_NORMAL, true ) )
			{
				gesture->mCurrentStep++;
				break;
			}
			//</FS:ND>
			
			const BOOL animate = FALSE;

			// <FS:Ansariel> [FS Communication UI]
			//(LLFloaterReg::getTypedInstance<LLFloaterIMNearbyChat>("nearby_chat"))->
			//		sendChatFromViewer(chat_text, CHAT_TYPE_NORMAL, animate);
			FSNearbyChat::instance().sendChatFromViewer(chat_text, CHAT_TYPE_NORMAL, animate);
			// </FS:Ansariel> [FS Communication UI]

			gesture->mCurrentStep++;
			break;
		}
	case STEP_WAIT:
		{
			LLGestureStepWait* wait_step = (LLGestureStepWait*)step;
			if (wait_step->mFlags & WAIT_FLAG_TIME)
			{
				gesture->mWaitingTimer = TRUE;
				gesture->mWaitTimer.reset();
			}
			else if (wait_step->mFlags & WAIT_FLAG_ALL_ANIM)
			{
				gesture->mWaitingAnimations = TRUE;
				// Use the wait timer as a deadlock breaker for animation
				// waits.
				gesture->mWaitTimer.reset();
			}
			else
			{
				gesture->mCurrentStep++;
			}
			// Don't increment instruction pointer until wait is complete.
			break;
		}
	default:
		{
			break;
		}
	}
}


// static
void LLGestureMgr::onLoadComplete(LLVFS *vfs,
									   const LLUUID& asset_uuid,
									   LLAssetType::EType type,
									   void* user_data, S32 status, LLExtStat ext_status)
{
	LLLoadInfo* info = (LLLoadInfo*)user_data;

	LLUUID item_id = info->mItemID;
	BOOL inform_server = info->mInformServer;
	BOOL deactivate_similar = info->mDeactivateSimilar;

	delete info;
	info = NULL;
	LLGestureMgr& self = LLGestureMgr::instance();
	self.mLoadingCount--;

	if (0 == status)
	{
		LLVFile file(vfs, asset_uuid, type, LLVFile::READ);
		S32 size = file.getSize();

		std::vector<char> buffer(size+1);

		file.read((U8*)&buffer[0], size);
		// ensure there's a trailing NULL so strlen will work.
		buffer[size] = '\0';

		LLMultiGesture* gesture = new LLMultiGesture();

		LLDataPackerAsciiBuffer dp(&buffer[0], size+1);
		BOOL ok = gesture->deserialize(dp);

		if (ok)
		{
			if (deactivate_similar)
			{
				self.deactivateSimilarGestures(gesture, item_id);

				// Display deactivation message if this was the last of the bunch.
				if (self.mLoadingCount == 0
					&& self.mDeactivateSimilarNames.length() > 0)
				{
					// we're done with this set of deactivations
					LLSD args;
					args["NAMES"] = self.mDeactivateSimilarNames;
					LLNotificationsUtil::add("DeactivatedGesturesTrigger", args);
				}
			}

			LLViewerInventoryItem* item = gInventory.getItem(item_id);
			if(item)
			{
				gesture->mName = item->getName();
			}
			else
			{
				// Watch this item and set gesture name when item exists in inventory
				self.setFetchID(item_id);
				self.startFetch();
			}
			self.mActive[item_id] = gesture;

			// Everything has been successful.  Add to the active list.
			gInventory.addChangedMask(LLInventoryObserver::LABEL, item_id);

			if (inform_server)
			{
				// Inform the database of this change
				LLMessageSystem* msg = gMessageSystem;
				msg->newMessage("ActivateGestures");
				msg->nextBlock("AgentData");
				msg->addUUID("AgentID", gAgent.getID());
				msg->addUUID("SessionID", gAgent.getSessionID());
				msg->addU32("Flags", 0x0);
				
				msg->nextBlock("Data");
				msg->addUUID("ItemID", item_id);
				msg->addUUID("AssetID", asset_uuid);
				msg->addU32("GestureFlags", 0x0);

				gAgent.sendReliableMessage();
			}
			callback_map_t::iterator i_cb = self.mCallbackMap.find(item_id);
			
			if(i_cb != self.mCallbackMap.end())
			{
				i_cb->second(gesture);
				self.mCallbackMap.erase(i_cb);
			}

			self.notifyObservers();
		}
		else
		{
			LL_WARNS() << "Unable to load gesture" << LL_ENDL;

			self.mActive.erase(item_id);
			
			delete gesture;
			gesture = NULL;
		}
	}
	else
	{
		if( LL_ERR_ASSET_REQUEST_NOT_IN_DATABASE == status ||
			LL_ERR_FILE_EMPTY == status)
		{
			LLDelayedGestureError::gestureMissing( item_id );
		}
		else
		{
			LLDelayedGestureError::gestureFailedToLoad( item_id );
		}

		LL_WARNS() << "Problem loading gesture: " << status << LL_ENDL;
		
		LLGestureMgr::instance().mActive.erase(item_id);			
	}
}

// static
void LLGestureMgr::onAssetLoadComplete(LLVFS *vfs,
									   const LLUUID& asset_uuid,
									   LLAssetType::EType type,
									   void* user_data, S32 status, LLExtStat ext_status)
{
	LLGestureMgr& self = LLGestureMgr::instance();

	// Complete the asset loading process depending on the type and
	// remove the asset id from pending downloads list.
	switch(type)
	{
	case LLAssetType::AT_ANIMATION:
		{
			LLKeyframeMotion::onLoadComplete(vfs, asset_uuid, type, user_data, status, ext_status);

			self.mLoadingAssets.erase(asset_uuid);

			break;
		}
	case LLAssetType::AT_SOUND:
		{
			LLAudioEngine::assetCallback(vfs, asset_uuid, type, user_data, status, ext_status);

			self.mLoadingAssets.erase(asset_uuid);

			break;
		}
	default:
		{
			LL_WARNS() << "Unexpected asset type: " << type << LL_ENDL;

			// We don't want to return from this callback without
			// an animation or sound callback being fired
			// and *user_data handled to avoid memory leaks.
			llassert(type == LLAssetType::AT_ANIMATION || type == LLAssetType::AT_SOUND);
		}
	}
}

// static
bool LLGestureMgr::hasLoadingAssets(LLMultiGesture* gesture)
{
	LLGestureMgr& self = LLGestureMgr::instance();

	for (std::vector<LLGestureStep*>::iterator steps_it = gesture->mSteps.begin();
		 steps_it != gesture->mSteps.end();
		 ++steps_it)
	{
		LLGestureStep* step = *steps_it;
		switch(step->getType())
		{
		case STEP_ANIMATION:
			{
				LLGestureStepAnimation* anim_step = (LLGestureStepAnimation*)step;
				const LLUUID& anim_id = anim_step->mAnimAssetID;

				if (!(anim_id.isNull()
					  || anim_step->mFlags & ANIM_FLAG_STOP
					  || self.mLoadingAssets.find(anim_id) == self.mLoadingAssets.end()))
				{
					return true;
				}
				break;
			}
		case STEP_SOUND:
			{
				LLGestureStepSound* sound_step = (LLGestureStepSound*)step;
				const LLUUID& sound_id = sound_step->mSoundAssetID;

				if (!(sound_id.isNull()
					  || self.mLoadingAssets.find(sound_id) == self.mLoadingAssets.end()))
				{
					return true;
				}
				break;
			}
		case STEP_CHAT:
		case STEP_WAIT:
		case STEP_EOF:
			{
				break;
			}
		default:
			{
				LL_WARNS() << "Unknown gesture step type: " << step->getType() << LL_ENDL;
			}
		}
	}

	return false;
}

void LLGestureMgr::stopGesture(LLMultiGesture* gesture)
{
	if (!gesture) return;

	// Stop any animations that this gesture is currently playing
	std::set<LLUUID>::const_iterator set_it;
	for (set_it = gesture->mRequestedAnimIDs.begin(); set_it != gesture->mRequestedAnimIDs.end(); ++set_it)
	{
		const LLUUID& anim_id = *set_it;
		gAgent.sendAnimationRequest(anim_id, ANIM_REQUEST_STOP);
	}
	for (set_it = gesture->mPlayingAnimIDs.begin(); set_it != gesture->mPlayingAnimIDs.end(); ++set_it)
	{
		const LLUUID& anim_id = *set_it;
		gAgent.sendAnimationRequest(anim_id, ANIM_REQUEST_STOP);
	}

	std::vector<LLMultiGesture*>::iterator it;
	it = std::find(mPlaying.begin(), mPlaying.end(), gesture);
	while (it != mPlaying.end())
	{
		mPlaying.erase(it);
		it = std::find(mPlaying.begin(), mPlaying.end(), gesture);
	}

	gesture->reset();

	if (gesture->mDoneCallback)
	{
		gesture->mDoneCallback(gesture, gesture->mCallbackData);

		// callback might have deleted gesture, can't
		// rely on this pointer any more
		gesture = NULL;
	}

	notifyObservers();
}


void LLGestureMgr::stopGesture(const LLUUID& item_id)
{
	const LLUUID& base_item_id = get_linked_uuid(item_id);

	item_map_t::iterator it = mActive.find(base_item_id);
	if (it == mActive.end()) return;

	LLMultiGesture* gesture = (*it).second;
	if (!gesture) return;

	stopGesture(gesture);
}


void LLGestureMgr::addObserver(LLGestureManagerObserver* observer)
{
	mObservers.push_back(observer);
}

void LLGestureMgr::removeObserver(LLGestureManagerObserver* observer)
{
	std::vector<LLGestureManagerObserver*>::iterator it;
	it = std::find(mObservers.begin(), mObservers.end(), observer);
	if (it != mObservers.end())
	{
		mObservers.erase(it);
	}
}

// Call this method when it's time to update everyone on a new state.
// Copy the list because an observer could respond by removing itself
// from the list.
void LLGestureMgr::notifyObservers()
{
	LL_DEBUGS() << "LLGestureMgr::notifyObservers" << LL_ENDL;

	for(std::vector<LLGestureManagerObserver*>::iterator iter = mObservers.begin(); 
		iter != mObservers.end(); 
		++iter)
	{
		LLGestureManagerObserver* observer = (*iter);
		observer->changed();
	}
}

BOOL LLGestureMgr::matchPrefix(const std::string& in_str, std::string* out_str)
{
	S32 in_len = in_str.length();

	//return whole trigger, if received text equals to it
	item_map_t::iterator it;
	for (it = mActive.begin(); it != mActive.end(); ++it)
	{
		LLMultiGesture* gesture = (*it).second;
		if (gesture)
		{
			const std::string& trigger = gesture->getTrigger();
			if (!LLStringUtil::compareInsensitive(in_str, trigger))
			{
				*out_str = trigger;
				return TRUE;
			}
		}
	}

	//return common chars, if more than one trigger matches the prefix
	std::string rest_of_match = "";
	std::string buf = "";
	for (it = mActive.begin(); it != mActive.end(); ++it)
	{
		LLMultiGesture* gesture = (*it).second;
		if (gesture)
		{
			const std::string& trigger = gesture->getTrigger();

			if (in_len > (S32)trigger.length())
			{
				// too short, bail out
				continue;
			}

			std::string trigger_trunc = trigger;
			LLStringUtil::truncate(trigger_trunc, in_len);
			if (!LLStringUtil::compareInsensitive(in_str, trigger_trunc))
			{
				if (rest_of_match.compare("") == 0)
				{
					rest_of_match = trigger.substr(in_str.size());
				}
				std::string cur_rest_of_match = trigger.substr(in_str.size());
				buf = "";
				S32 i=0;

				while (i<rest_of_match.length() && i<cur_rest_of_match.length())
				{
					if (rest_of_match[i]==cur_rest_of_match[i])
				    {
						buf.push_back(rest_of_match[i]);
				    }
				    else
				    {
				    	if(i==0)
				    	{
				    		rest_of_match = "";
				    	}
				    	break;
				    }
					i++;
				}
				if (rest_of_match.compare("") == 0)
				{
<<<<<<< HEAD
					// <FS>
					// return FALSE;
					return TRUE;
					// </FS>
=======
					return TRUE;
>>>>>>> c97d191a
				}
				if (buf.compare("") != 0)
				{
					rest_of_match = buf;
				}

			}
		}
	}

	if (rest_of_match.compare("") != 0)
	{
		*out_str = in_str+rest_of_match;
		return TRUE;
	}

	return FALSE;
}


void LLGestureMgr::getItemIDs(uuid_vec_t* ids)
{
	item_map_t::const_iterator it;
	for (it = mActive.begin(); it != mActive.end(); ++it)
	{
		ids->push_back(it->first);
	}
}

void LLGestureMgr::done()
{
	bool notify = false;
	for(item_map_t::iterator it = mActive.begin(); it != mActive.end(); ++it)
	{
		if(it->second && it->second->mName.empty())
		{
			LLViewerInventoryItem* item = gInventory.getItem(it->first);
			if(item)
			{
				it->second->mName = item->getName();
				notify = true;
			}
		}
	}
	if(notify)
	{
		notifyObservers();
	}
}

// static
const LLUUID& get_linked_uuid(const LLUUID &item_id)
{
	LLViewerInventoryItem* item = gInventory.getItem(item_id);
	if (item && item->getIsLinkType())
	{
		return item->getLinkedUUID();
	}
	return item_id;
}
<|MERGE_RESOLUTION|>--- conflicted
+++ resolved
@@ -1423,14 +1423,7 @@
 				}
 				if (rest_of_match.compare("") == 0)
 				{
-<<<<<<< HEAD
-					// <FS>
-					// return FALSE;
 					return TRUE;
-					// </FS>
-=======
-					return TRUE;
->>>>>>> c97d191a
 				}
 				if (buf.compare("") != 0)
 				{
