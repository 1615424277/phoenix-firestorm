--- conflicted
+++ resolved
@@ -1083,15 +1083,9 @@
                 break;
             }
             //</FS:ND>
-<<<<<<< HEAD
-
-            const BOOL animate = FALSE;
-
-=======
 
             const bool animate = false;
 
->>>>>>> 050d2fef
             // <FS:Ansariel> [FS Communication UI]
             //(LLFloaterReg::getTypedInstance<LLFloaterIMNearbyChat>("nearby_chat"))->
             //      sendChatFromViewer(chat_text, CHAT_TYPE_NORMAL, animate);
