--- conflicted
+++ resolved
@@ -1,2424 +1,1580 @@
-/**
- * @file llgesturemgr.cpp
- * @brief Manager for playing gestures on the viewer
- *
- * $LicenseInfo:firstyear=2004&license=viewerlgpl$
- * Second Life Viewer Source Code
- * Copyright (C) 2010, Linden Research, Inc.
- *
- * This library is free software; you can redistribute it and/or
- * modify it under the terms of the GNU Lesser General Public
- * License as published by the Free Software Foundation;
- * version 2.1 of the License only.
- *
- * This library is distributed in the hope that it will be useful,
- * but WITHOUT ANY WARRANTY; without even the implied warranty of
- * MERCHANTABILITY or FITNESS FOR A PARTICULAR PURPOSE.  See the GNU
- * Lesser General Public License for more details.
- *
- * You should have received a copy of the GNU Lesser General Public
- * License along with this library; if not, write to the Free Software
- * Foundation, Inc., 51 Franklin Street, Fifth Floor, Boston, MA  02110-1301  USA
- *
- * Linden Research, Inc., 945 Battery Street, San Francisco, CA  94111  USA
- * $/LicenseInfo$
- */
-
-#include "llviewerprecompiledheaders.h"
-
-#include "llgesturemgr.h"
-
-// system
-#include <functional>
-#include <algorithm>
-
-// library
-#include "llaudioengine.h"
-#include "lldatapacker.h"
-#include "llfloaterreg.h"
-#include "llinventory.h"
-#include "llkeyframemotion.h"
-#include "llmultigesture.h"
-#include "llnotificationsutil.h"
-#include "llstl.h"
-#include "llstring.h"   // todo: remove
-#include "llfilesystem.h"
-#include "message.h"
-
-// newview
-#include "llagent.h"
-#include "lldelayedgestureerror.h"
-#include "llinventorymodel.h"
-#include "llviewermessage.h"
-#include "llvoavatarself.h"
-#include "llviewerstats.h"
-#include "llfloaterimnearbychat.h"
-#include "llappearancemgr.h"
-#include "llgesturelistener.h"
-
-// Longest time, in seconds, to wait for all animations to stop playing
-const F32 MAX_WAIT_ANIM_SECS = 30.f;
-// Longest time, in seconds, to wait for a key release.
-// This should be relatively long, but not too long. 10 minutes is enough
-const F32 MAX_WAIT_KEY_SECS = 60.f * 10.f;
-
-// Lightweight constructor.
-// init() does the heavy lifting.
-LLGestureMgr::LLGestureMgr()
-<<<<<<< HEAD
-:	mValid(false),
-	mPlaying(),
-	mActive(),
-	mLoadingCount(0)
-=======
-:   mValid(FALSE),
-    mPlaying(),
-    mActive(),
-    mLoadingCount(0)
->>>>>>> e1623bb2
-{
-    gInventory.addObserver(this);
-    mListener.reset(new LLGestureListener());
-}
-
-
-// We own the data for gestures, so clean them up.
-LLGestureMgr::~LLGestureMgr()
-{
-    item_map_t::iterator it;
-    for (it = mActive.begin(); it != mActive.end(); ++it)
-    {
-        LLMultiGesture* gesture = (*it).second;
-
-        delete gesture;
-        gesture = NULL;
-    }
-    gInventory.removeObserver(this);
-}
-
-
-void LLGestureMgr::init()
-{
-    // TODO
-}
-
-void LLGestureMgr::changed(U32 mask)
-{
-    LLInventoryFetchItemsObserver::changed(mask);
-
-    if (mask & LLInventoryObserver::GESTURE)
-    {
-        // If there was a gesture label changed, update all the names in the
-        // active gestures and then notify observers
-        if (mask & LLInventoryObserver::LABEL)
-        {
-            for(item_map_t::iterator it = mActive.begin(); it != mActive.end(); ++it)
-            {
-                if(it->second)
-                {
-                    LLViewerInventoryItem* item = gInventory.getItem(it->first);
-                    if(item)
-                    {
-                        it->second->mName = item->getName();
-                    }
-                }
-            }
-            notifyObservers();
-        }
-        // If there was a gesture added or removed notify observers
-        // STRUCTURE denotes that the inventory item has been moved
-        // In the case of deleting gesture, it is moved to the trash
-        else if(mask & LLInventoryObserver::ADD ||
-                mask & LLInventoryObserver::REMOVE ||
-                mask & LLInventoryObserver::STRUCTURE)
-        {
-            notifyObservers();
-        }
-    }
-}
-
-
-// Use this version when you have the item_id but not the asset_id,
-// and you KNOW the inventory is loaded.
-void LLGestureMgr::activateGesture(const LLUUID& item_id)
-{
-    LLViewerInventoryItem* item = gInventory.getItem(item_id);
-    if (!item) return;
-    if (item->getType() != LLAssetType::AT_GESTURE)
-        return;
-
-    LLUUID asset_id = item->getAssetUUID();
-
-    mLoadingCount = 1;
-    mDeactivateSimilarNames.clear();
-
-<<<<<<< HEAD
-	const bool inform_server = true;
-	const bool deactivate_similar = false; 
-	activateGestureWithAsset(item_id, asset_id, inform_server, deactivate_similar);
-=======
-    const BOOL inform_server = TRUE;
-    const BOOL deactivate_similar = FALSE;
-    activateGestureWithAsset(item_id, asset_id, inform_server, deactivate_similar);
->>>>>>> e1623bb2
-}
-
-
-void LLGestureMgr::activateGestures(LLViewerInventoryItem::item_array_t& items)
-{
-<<<<<<< HEAD
-	// Load up the assets
-	S32 count = 0;
-	LLViewerInventoryItem::item_array_t::const_iterator it;
-	for (it = items.begin(); it != items.end(); ++it)
-	{
-		LLViewerInventoryItem* item = *it;
-
-		if (isGestureActive(item->getUUID()))
-		{
-			continue;
-		}
-		else 
-		{ // Make gesture active and persistent through login sessions.  -Aura 07-12-06
-			activateGesture(item->getUUID());
-		}
-
-		count++;
-	}
-
-	mLoadingCount = count;
-	mDeactivateSimilarNames.clear();
-
-	for (it = items.begin(); it != items.end(); ++it)
-	{
-		LLViewerInventoryItem* item = *it;
-
-		if (isGestureActive(item->getUUID()))
-		{
-			continue;
-		}
-
-		// Don't inform server, we'll do that in bulk
-		const bool no_inform_server = false;
-		const bool deactivate_similar = true;
-		activateGestureWithAsset(item->getUUID(), item->getAssetUUID(),
-								 no_inform_server,
-								 deactivate_similar);
-	}
-
-	// Inform the database of this change
-	LLMessageSystem* msg = gMessageSystem;
-
-	bool start_message = true;
-
-	for (it = items.begin(); it != items.end(); ++it)
-	{
-		LLViewerInventoryItem* item = *it;
-
-		if (isGestureActive(item->getUUID()))
-		{
-			continue;
-		}
-
-		if (start_message)
-		{
-			msg->newMessage("ActivateGestures");
-			msg->nextBlock("AgentData");
-			msg->addUUID("AgentID", gAgent.getID());
-			msg->addUUID("SessionID", gAgent.getSessionID());
-			msg->addU32("Flags", 0x0);
-			start_message = false;
-		}
-		
-		msg->nextBlock("Data");
-		msg->addUUID("ItemID", item->getUUID());
-		msg->addUUID("AssetID", item->getAssetUUID());
-		msg->addU32("GestureFlags", 0x0);
-
-		if (msg->getCurrentSendTotal() > MTUBYTES)
-		{
-			gAgent.sendReliableMessage();
-			start_message = true;
-		}
-	}
-
-	if (!start_message)
-	{
-		gAgent.sendReliableMessage();
-	}
-=======
-    // Load up the assets
-    S32 count = 0;
-    LLViewerInventoryItem::item_array_t::const_iterator it;
-    for (it = items.begin(); it != items.end(); ++it)
-    {
-        LLViewerInventoryItem* item = *it;
-
-        if (isGestureActive(item->getUUID()))
-        {
-            continue;
-        }
-        else
-        { // Make gesture active and persistent through login sessions.  -Aura 07-12-06
-            activateGesture(item->getUUID());
-        }
-
-        count++;
-    }
-
-    mLoadingCount = count;
-    mDeactivateSimilarNames.clear();
-
-    for (it = items.begin(); it != items.end(); ++it)
-    {
-        LLViewerInventoryItem* item = *it;
-
-        if (isGestureActive(item->getUUID()))
-        {
-            continue;
-        }
-
-        // Don't inform server, we'll do that in bulk
-        const BOOL no_inform_server = FALSE;
-        const BOOL deactivate_similar = TRUE;
-        activateGestureWithAsset(item->getUUID(), item->getAssetUUID(),
-                                 no_inform_server,
-                                 deactivate_similar);
-    }
-
-    // Inform the database of this change
-    LLMessageSystem* msg = gMessageSystem;
-
-    BOOL start_message = TRUE;
-
-    for (it = items.begin(); it != items.end(); ++it)
-    {
-        LLViewerInventoryItem* item = *it;
-
-        if (isGestureActive(item->getUUID()))
-        {
-            continue;
-        }
-
-        if (start_message)
-        {
-            msg->newMessage("ActivateGestures");
-            msg->nextBlock("AgentData");
-            msg->addUUID("AgentID", gAgent.getID());
-            msg->addUUID("SessionID", gAgent.getSessionID());
-            msg->addU32("Flags", 0x0);
-            start_message = FALSE;
-        }
-
-        msg->nextBlock("Data");
-        msg->addUUID("ItemID", item->getUUID());
-        msg->addUUID("AssetID", item->getAssetUUID());
-        msg->addU32("GestureFlags", 0x0);
-
-        if (msg->getCurrentSendTotal() > MTUBYTES)
-        {
-            gAgent.sendReliableMessage();
-            start_message = TRUE;
-        }
-    }
-
-    if (!start_message)
-    {
-        gAgent.sendReliableMessage();
-    }
->>>>>>> e1623bb2
-}
-
-
-struct LLLoadInfo
-{
-<<<<<<< HEAD
-	LLUUID mItemID;
-	bool mInformServer;
-	bool mDeactivateSimilar;
-=======
-    LLUUID mItemID;
-    BOOL mInformServer;
-    BOOL mDeactivateSimilar;
->>>>>>> e1623bb2
-};
-
-// If inform_server is true, will send a message upstream to update
-// the user_gesture_active table.
-/**
- * It will load a gesture from remote storage
- */
-void LLGestureMgr::activateGestureWithAsset(const LLUUID& item_id,
-<<<<<<< HEAD
-												const LLUUID& asset_id,
-												bool inform_server,
-												bool deactivate_similar)
-{
-	const LLUUID& base_item_id = gInventory.getLinkedItemID(item_id);
-
-	if( !gAssetStorage )
-	{
-		LL_WARNS() << "LLGestureMgr::activateGestureWithAsset without valid gAssetStorage" << LL_ENDL;
-		return;
-	}
-	// If gesture is already active, nothing to do.
-	if (isGestureActive(item_id))
-	{
-		LL_WARNS() << "Tried to loadGesture twice " << item_id << LL_ENDL;
-		return;
-	}
-
-//	if (asset_id.isNull())
-//	{
-//		LL_WARNS() << "loadGesture() - gesture has no asset" << LL_ENDL;
-//		return;
-//	}
-
-	// For now, put NULL into the item map.  We'll build a gesture
-	// class object when the asset data arrives.
-	mActive[base_item_id] = NULL;
-
-	// Copy the UUID
-	if (asset_id.notNull())
-	{
-		LLLoadInfo* info = new LLLoadInfo;
-		info->mItemID = base_item_id;
-		info->mInformServer = inform_server;
-		info->mDeactivateSimilar = deactivate_similar;
-
-		const bool high_priority = true;
-		gAssetStorage->getAssetData(asset_id,
-									LLAssetType::AT_GESTURE,
-									onLoadComplete,
-									(void*)info,
-									high_priority);
-	}
-	else
-	{
-		notifyObservers();
-	}
-=======
-                                                const LLUUID& asset_id,
-                                                BOOL inform_server,
-                                                BOOL deactivate_similar)
-{
-    const LLUUID& base_item_id = gInventory.getLinkedItemID(item_id);
-
-    if( !gAssetStorage )
-    {
-        LL_WARNS() << "LLGestureMgr::activateGestureWithAsset without valid gAssetStorage" << LL_ENDL;
-        return;
-    }
-    // If gesture is already active, nothing to do.
-    if (isGestureActive(item_id))
-    {
-        LL_WARNS() << "Tried to loadGesture twice " << item_id << LL_ENDL;
-        return;
-    }
-
-//  if (asset_id.isNull())
-//  {
-//      LL_WARNS() << "loadGesture() - gesture has no asset" << LL_ENDL;
-//      return;
-//  }
-
-    // For now, put NULL into the item map.  We'll build a gesture
-    // class object when the asset data arrives.
-    mActive[base_item_id] = NULL;
-
-    // Copy the UUID
-    if (asset_id.notNull())
-    {
-        LLLoadInfo* info = new LLLoadInfo;
-        info->mItemID = base_item_id;
-        info->mInformServer = inform_server;
-        info->mDeactivateSimilar = deactivate_similar;
-
-        const BOOL high_priority = TRUE;
-        gAssetStorage->getAssetData(asset_id,
-                                    LLAssetType::AT_GESTURE,
-                                    onLoadComplete,
-                                    (void*)info,
-                                    high_priority);
-    }
-    else
-    {
-        notifyObservers();
-    }
->>>>>>> e1623bb2
-}
-
-
-void notify_update_label(const LLUUID& base_item_id)
-{
-    gInventory.addChangedMask(LLInventoryObserver::LABEL, base_item_id);
-    LLGestureMgr::instance().notifyObservers();
-}
-
-void LLGestureMgr::deactivateGesture(const LLUUID& item_id)
-{
-    const LLUUID& base_item_id = gInventory.getLinkedItemID(item_id);
-    item_map_t::iterator it = mActive.find(base_item_id);
-    if (it == mActive.end())
-    {
-        LL_WARNS() << "deactivateGesture for inactive gesture " << item_id << LL_ENDL;
-        return;
-    }
-
-    // mActive owns this gesture pointer, so clean up memory.
-    LLMultiGesture* gesture = (*it).second;
-
-    // Can be NULL gestures in the map
-    if (gesture)
-    {
-        stopGesture(gesture);
-
-        delete gesture;
-        gesture = NULL;
-    }
-
-    mActive.erase(it);
-
-    // Inform the database of this change
-    LLMessageSystem* msg = gMessageSystem;
-    msg->newMessage("DeactivateGestures");
-    msg->nextBlock("AgentData");
-    msg->addUUID("AgentID", gAgent.getID());
-    msg->addUUID("SessionID", gAgent.getSessionID());
-    msg->addU32("Flags", 0x0);
-
-    msg->nextBlock("Data");
-    msg->addUUID("ItemID", item_id);
-    msg->addU32("GestureFlags", 0x0);
-
-    gAgent.sendReliableMessage();
-
-    LLPointer<LLInventoryCallback> cb =
-        new LLBoostFuncInventoryCallback(no_op_inventory_func,
-                                         boost::bind(notify_update_label,base_item_id));
-
-    LLAppearanceMgr::instance().removeCOFItemLinks(base_item_id, cb);
-}
-
-
-void LLGestureMgr::deactivateSimilarGestures(LLMultiGesture* in, const LLUUID& in_item_id)
-{
-<<<<<<< HEAD
-	const LLUUID& base_in_item_id = gInventory.getLinkedItemID(in_item_id);
-	uuid_vec_t gest_item_ids;
-
-	// Deactivate all gestures that match
-	item_map_t::iterator it;
-	for (it = mActive.begin(); it != mActive.end(); )
-	{
-		const LLUUID& item_id = (*it).first;
-		LLMultiGesture* gest = (*it).second;
-
-		// Don't deactivate the gesture we are looking for duplicates of
-		// (for replaceGesture)
-		if (!gest || item_id == base_in_item_id) 
-		{
-			// legal, can have null pointers in list
-			++it;
-		}
-		else if ((!gest->mTrigger.empty() && gest->mTrigger == in->mTrigger)
-				 || (gest->mKey != KEY_NONE && gest->mKey == in->mKey && gest->mMask == in->mMask))
-		{
-			gest_item_ids.push_back(item_id);
-
-			stopGesture(gest);
-
-			delete gest;
-			gest = NULL;
-
-			mActive.erase(it++);
-			gInventory.addChangedMask(LLInventoryObserver::LABEL, item_id);
-
-		}
-		else
-		{
-			++it;
-		}
-	}
-
-	// Inform database of the change
-	LLMessageSystem* msg = gMessageSystem;
-	bool start_message = true;
-	uuid_vec_t::const_iterator vit = gest_item_ids.begin();
-	while (vit != gest_item_ids.end())
-	{
-		if (start_message)
-		{
-			msg->newMessage("DeactivateGestures");
-			msg->nextBlock("AgentData");
-			msg->addUUID("AgentID", gAgent.getID());
-			msg->addUUID("SessionID", gAgent.getSessionID());
-			msg->addU32("Flags", 0x0);
-			start_message = false;
-		}
-	
-		msg->nextBlock("Data");
-		msg->addUUID("ItemID", *vit);
-		msg->addU32("GestureFlags", 0x0);
-
-		if (msg->getCurrentSendTotal() > MTUBYTES)
-		{
-			gAgent.sendReliableMessage();
-			start_message = true;
-		}
-
-		++vit;
-	}
-
-	if (!start_message)
-	{
-		gAgent.sendReliableMessage();
-	}
-
-	// Add to the list of names for the user.
-	for (vit = gest_item_ids.begin(); vit != gest_item_ids.end(); ++vit)
-	{
-		LLViewerInventoryItem* item = gInventory.getItem(*vit);
-		if (!item) continue;
-
-		mDeactivateSimilarNames.append(item->getName());
-		mDeactivateSimilarNames.append("\n");
-	}
-
-	notifyObservers();
-=======
-    const LLUUID& base_in_item_id = gInventory.getLinkedItemID(in_item_id);
-    uuid_vec_t gest_item_ids;
-
-    // Deactivate all gestures that match
-    item_map_t::iterator it;
-    for (it = mActive.begin(); it != mActive.end(); )
-    {
-        const LLUUID& item_id = (*it).first;
-        LLMultiGesture* gest = (*it).second;
-
-        // Don't deactivate the gesture we are looking for duplicates of
-        // (for replaceGesture)
-        if (!gest || item_id == base_in_item_id)
-        {
-            // legal, can have null pointers in list
-            ++it;
-        }
-        else if ((!gest->mTrigger.empty() && gest->mTrigger == in->mTrigger)
-                 || (gest->mKey != KEY_NONE && gest->mKey == in->mKey && gest->mMask == in->mMask))
-        {
-            gest_item_ids.push_back(item_id);
-
-            stopGesture(gest);
-
-            delete gest;
-            gest = NULL;
-
-            mActive.erase(it++);
-            gInventory.addChangedMask(LLInventoryObserver::LABEL, item_id);
-
-        }
-        else
-        {
-            ++it;
-        }
-    }
-
-    // Inform database of the change
-    LLMessageSystem* msg = gMessageSystem;
-    BOOL start_message = TRUE;
-    uuid_vec_t::const_iterator vit = gest_item_ids.begin();
-    while (vit != gest_item_ids.end())
-    {
-        if (start_message)
-        {
-            msg->newMessage("DeactivateGestures");
-            msg->nextBlock("AgentData");
-            msg->addUUID("AgentID", gAgent.getID());
-            msg->addUUID("SessionID", gAgent.getSessionID());
-            msg->addU32("Flags", 0x0);
-            start_message = FALSE;
-        }
-
-        msg->nextBlock("Data");
-        msg->addUUID("ItemID", *vit);
-        msg->addU32("GestureFlags", 0x0);
-
-        if (msg->getCurrentSendTotal() > MTUBYTES)
-        {
-            gAgent.sendReliableMessage();
-            start_message = TRUE;
-        }
-
-        ++vit;
-    }
-
-    if (!start_message)
-    {
-        gAgent.sendReliableMessage();
-    }
-
-    // Add to the list of names for the user.
-    for (vit = gest_item_ids.begin(); vit != gest_item_ids.end(); ++vit)
-    {
-        LLViewerInventoryItem* item = gInventory.getItem(*vit);
-        if (!item) continue;
-
-        mDeactivateSimilarNames.append(item->getName());
-        mDeactivateSimilarNames.append("\n");
-    }
-
-    notifyObservers();
->>>>>>> e1623bb2
-}
-
-
-bool LLGestureMgr::isGestureActive(const LLUUID& item_id)
-{
-    const LLUUID& base_item_id = gInventory.getLinkedItemID(item_id);
-    item_map_t::iterator it = mActive.find(base_item_id);
-    return (it != mActive.end());
-}
-
-
-bool LLGestureMgr::isGesturePlaying(const LLUUID& item_id)
-{
-    const LLUUID& base_item_id = gInventory.getLinkedItemID(item_id);
-
-<<<<<<< HEAD
-	item_map_t::iterator it = mActive.find(base_item_id);
-	if (it == mActive.end()) return false;
-
-	LLMultiGesture* gesture = (*it).second;
-	if (!gesture) return false;
-=======
-    item_map_t::iterator it = mActive.find(base_item_id);
-    if (it == mActive.end()) return FALSE;
-
-    LLMultiGesture* gesture = (*it).second;
-    if (!gesture) return FALSE;
->>>>>>> e1623bb2
-
-    return gesture->mPlaying;
-}
-
-bool LLGestureMgr::isGesturePlaying(LLMultiGesture* gesture)
-{
-<<<<<<< HEAD
-	if(!gesture)
-	{
-		return false;
-	}
-=======
-    if(!gesture)
-    {
-        return FALSE;
-    }
->>>>>>> e1623bb2
-
-    return gesture->mPlaying;
-}
-
-void LLGestureMgr::replaceGesture(const LLUUID& item_id, LLMultiGesture* new_gesture, const LLUUID& asset_id)
-{
-    const LLUUID& base_item_id = gInventory.getLinkedItemID(item_id);
-
-    item_map_t::iterator it = mActive.find(base_item_id);
-    if (it == mActive.end())
-    {
-        LL_WARNS() << "replaceGesture for inactive gesture " << base_item_id << LL_ENDL;
-        return;
-    }
-
-    LLMultiGesture* old_gesture = (*it).second;
-    stopGesture(old_gesture);
-
-    mActive.erase(base_item_id);
-
-    mActive[base_item_id] = new_gesture;
-
-    // replaceGesture(const LLUUID& item_id, const LLUUID& new_asset_id)
-    // replaces ids without repalcing gesture
-    if (old_gesture != new_gesture)
-    {
-        delete old_gesture;
-        old_gesture = NULL;
-    }
-
-<<<<<<< HEAD
-	if (asset_id.notNull())
-	{
-		mLoadingCount = 1;
-		mDeactivateSimilarNames.clear();
-
-		LLLoadInfo* info = new LLLoadInfo;
-		info->mItemID = base_item_id;
-		info->mInformServer = true;
-		info->mDeactivateSimilar = false;
-
-		const bool high_priority = true;
-		gAssetStorage->getAssetData(asset_id,
-									LLAssetType::AT_GESTURE,
-									onLoadComplete,
-									(void*)info,
-									high_priority);
-	}
-
-	notifyObservers();
-=======
-    if (asset_id.notNull())
-    {
-        mLoadingCount = 1;
-        mDeactivateSimilarNames.clear();
-
-        LLLoadInfo* info = new LLLoadInfo;
-        info->mItemID = base_item_id;
-        info->mInformServer = TRUE;
-        info->mDeactivateSimilar = FALSE;
-
-        const BOOL high_priority = TRUE;
-        gAssetStorage->getAssetData(asset_id,
-                                    LLAssetType::AT_GESTURE,
-                                    onLoadComplete,
-                                    (void*)info,
-                                    high_priority);
-    }
-
-    notifyObservers();
->>>>>>> e1623bb2
-}
-
-void LLGestureMgr::replaceGesture(const LLUUID& item_id, const LLUUID& new_asset_id)
-{
-    const LLUUID& base_item_id = gInventory.getLinkedItemID(item_id);
-
-    item_map_t::iterator it = LLGestureMgr::instance().mActive.find(base_item_id);
-    if (it == mActive.end())
-    {
-        LL_WARNS() << "replaceGesture for inactive gesture " << base_item_id << LL_ENDL;
-        return;
-    }
-
-    // mActive owns this gesture pointer, so clean up memory.
-    LLMultiGesture* gesture = (*it).second;
-    LLGestureMgr::instance().replaceGesture(base_item_id, gesture, new_asset_id);
-}
-
-void LLGestureMgr::playGesture(LLMultiGesture* gesture, bool fromKeyPress)
-{
-<<<<<<< HEAD
-	if (!gesture) return;
-
-	// Reset gesture to first step
-	gesture->mCurrentStep = 0;
-
-	// Add to list of playing
-	gesture->mPlaying = true;
-	mPlaying.push_back(gesture);
-
-	// Load all needed assets to minimize the delays
-	// when gesture is playing.
-	for (std::vector<LLGestureStep*>::iterator steps_it = gesture->mSteps.begin();
-		 steps_it != gesture->mSteps.end();
-		 ++steps_it)
-	{
-		LLGestureStep* step = *steps_it;
-		switch(step->getType())
-		{
-		case STEP_ANIMATION:
-			{
-				LLGestureStepAnimation* anim_step = (LLGestureStepAnimation*)step;
-				const LLUUID& anim_id = anim_step->mAnimAssetID;
-
-				// Don't request the animation if this step stops it or if it is already in the cache
-				if (!(anim_id.isNull()
-					  || anim_step->mFlags & ANIM_FLAG_STOP
-					  || gAssetStorage->hasLocalAsset(anim_id, LLAssetType::AT_ANIMATION)))
-				{
-					mLoadingAssets.insert(anim_id);
-
-					LLUUID* id = new LLUUID(gAgentID);
-					gAssetStorage->getAssetData(anim_id,
-									LLAssetType::AT_ANIMATION,
-									onAssetLoadComplete,
-									(void *)id,
-									true);
-				}
-				break;
-			}
-		case STEP_SOUND:
-			{
-				LLGestureStepSound* sound_step = (LLGestureStepSound*)step;
-				const LLUUID& sound_id = sound_step->mSoundAssetID;
-				if (!(sound_id.isNull()
-					  || gAssetStorage->hasLocalAsset(sound_id, LLAssetType::AT_SOUND)))
-				{
-					mLoadingAssets.insert(sound_id);
-
-					gAssetStorage->getAssetData(sound_id,
-									LLAssetType::AT_SOUND,
-									onAssetLoadComplete,
-									NULL,
-									true);
-				}
-				break;
-			}
-		case STEP_CHAT:
-		case STEP_WAIT:
-		case STEP_EOF:
-			{
-				break;
-			}
-		default:
-			{
-				LL_WARNS() << "Unknown gesture step type: " << step->getType() << LL_ENDL;
-			}
-		}
-	}
-
-	// And get it going
-	stepGesture(gesture);
-
-	notifyObservers();
-=======
-    if (!gesture) return;
-
-    // Reset gesture to first step
-    gesture->mCurrentStep = 0;
-    gesture->mTriggeredByKey = fromKeyPress;
-
-    // Add to list of playing
-    gesture->mPlaying = TRUE;
-    mPlaying.push_back(gesture);
-
-    // Load all needed assets to minimize the delays
-    // when gesture is playing.
-    for (std::vector<LLGestureStep*>::iterator steps_it = gesture->mSteps.begin();
-         steps_it != gesture->mSteps.end();
-         ++steps_it)
-    {
-        LLGestureStep* step = *steps_it;
-        switch(step->getType())
-        {
-        case STEP_ANIMATION:
-            {
-                LLGestureStepAnimation* anim_step = (LLGestureStepAnimation*)step;
-                const LLUUID& anim_id = anim_step->mAnimAssetID;
-
-                // Don't request the animation if this step stops it or if it is already in the cache
-                if (!(anim_id.isNull()
-                      || anim_step->mFlags & ANIM_FLAG_STOP
-                      || gAssetStorage->hasLocalAsset(anim_id, LLAssetType::AT_ANIMATION)))
-                {
-                    mLoadingAssets.insert(anim_id);
-
-                    LLUUID* id = new LLUUID(gAgentID);
-                    gAssetStorage->getAssetData(anim_id,
-                                    LLAssetType::AT_ANIMATION,
-                                    onAssetLoadComplete,
-                                    (void *)id,
-                                    TRUE);
-                }
-                break;
-            }
-        case STEP_SOUND:
-            {
-                LLGestureStepSound* sound_step = (LLGestureStepSound*)step;
-                const LLUUID& sound_id = sound_step->mSoundAssetID;
-                if (!(sound_id.isNull()
-                      || gAssetStorage->hasLocalAsset(sound_id, LLAssetType::AT_SOUND)))
-                {
-                    mLoadingAssets.insert(sound_id);
-
-                    gAssetStorage->getAssetData(sound_id,
-                                    LLAssetType::AT_SOUND,
-                                    onAssetLoadComplete,
-                                    NULL,
-                                    TRUE);
-                }
-                break;
-            }
-        case STEP_CHAT:
-        case STEP_WAIT:
-        case STEP_EOF:
-            {
-                break;
-            }
-        default:
-            {
-                LL_WARNS() << "Unknown gesture step type: " << step->getType() << LL_ENDL;
-            }
-        }
-    }
-
-    // And get it going
-    stepGesture(gesture);
-
-    notifyObservers();
->>>>>>> e1623bb2
-}
-
-
-// Convenience function that looks up the item_id for you.
-void LLGestureMgr::playGesture(const LLUUID& item_id)
-{
-    const LLUUID& base_item_id = gInventory.getLinkedItemID(item_id);
-
-    item_map_t::iterator it = mActive.find(base_item_id);
-    if (it == mActive.end()) return;
-
-    LLMultiGesture* gesture = (*it).second;
-    if (!gesture) return;
-
-    playGesture(gesture);
-}
-
-
-// Iterates through space delimited tokens in string, triggering any gestures found.
-// Generates a revised string that has the found tokens replaced by their replacement strings
-// and (as a minor side effect) has multiple spaces in a row replaced by single spaces.
-bool LLGestureMgr::triggerAndReviseString(const std::string &utf8str, std::string* revised_string)
-{
-<<<<<<< HEAD
-	std::string tokenized = utf8str;
-
-	bool found_gestures = false;
-	bool first_token = true;
-
-	typedef boost::tokenizer<boost::char_separator<char> > tokenizer;
-	boost::char_separator<char> sep(" ");
-	tokenizer tokens(tokenized, sep);
-	tokenizer::iterator token_iter;
-
-	for( token_iter = tokens.begin(); token_iter != tokens.end(); ++token_iter)
-	{
-		const char* cur_token = token_iter->c_str();
-		LLMultiGesture* gesture = NULL;
-
-		// Only pay attention to the first gesture in the string.
-		if( !found_gestures )
-		{
-			// collect gestures that match
-			std::vector <LLMultiGesture *> matching;
-			item_map_t::iterator it;
-			for (it = mActive.begin(); it != mActive.end(); ++it)
-			{
-				gesture = (*it).second;
-
-				// Gesture asset data might not have arrived yet
-				if (!gesture) continue;
-				
-				if (LLStringUtil::compareInsensitive(gesture->mTrigger, cur_token) == 0)
-				{
-					matching.push_back(gesture);
-				}
-				
-				gesture = NULL;
-			}
-
-			
-			if (matching.size() > 0)
-			{
-				// choose one at random
-				{
-					S32 random = ll_rand(matching.size());
-
-					gesture = matching[random];
-					
-					playGesture(gesture);
-
-					if (!gesture->mReplaceText.empty())
-					{
-						if( !first_token )
-						{
-							if (revised_string)
-								revised_string->append( " " );
-						}
-
-						// Don't muck with the user's capitalization if we don't have to.
-						if( LLStringUtil::compareInsensitive(cur_token, gesture->mReplaceText) == 0)
-						{
-							if (revised_string)
-								revised_string->append( cur_token );
-						}
-						else
-						{
-							if (revised_string)
-								revised_string->append( gesture->mReplaceText );
-						}
-					}
-					found_gestures = true;
-				}
-			}
-		}
-		
-		if(!gesture)
-		{
-			// This token doesn't match a gesture.  Pass it through to the output.
-			if( !first_token )
-			{
-				if (revised_string)
-					revised_string->append( " " );
-			}
-			if (revised_string)
-				revised_string->append( cur_token );
-		}
-
-		first_token = false;
-		gesture = NULL;
-	}
-	return found_gestures;
-=======
-    std::string tokenized = utf8str;
-
-    BOOL found_gestures = FALSE;
-    BOOL first_token = TRUE;
-
-    typedef boost::tokenizer<boost::char_separator<char> > tokenizer;
-    boost::char_separator<char> sep(" ");
-    tokenizer tokens(tokenized, sep);
-    tokenizer::iterator token_iter;
-
-    for( token_iter = tokens.begin(); token_iter != tokens.end(); ++token_iter)
-    {
-        const char* cur_token = token_iter->c_str();
-        LLMultiGesture* gesture = NULL;
-
-        // Only pay attention to the first gesture in the string.
-        if( !found_gestures )
-        {
-            // collect gestures that match
-            std::vector <LLMultiGesture *> matching;
-            item_map_t::iterator it;
-            for (it = mActive.begin(); it != mActive.end(); ++it)
-            {
-                gesture = (*it).second;
-
-                // Gesture asset data might not have arrived yet
-                if (!gesture) continue;
-
-                if (LLStringUtil::compareInsensitive(gesture->mTrigger, cur_token) == 0)
-                {
-                    matching.push_back(gesture);
-                }
-
-                gesture = NULL;
-            }
-
-
-            if (matching.size() > 0)
-            {
-                // choose one at random
-                {
-                    S32 random = ll_rand(matching.size());
-
-                    gesture = matching[random];
-
-                    playGesture(gesture);
-
-                    if (!gesture->mReplaceText.empty())
-                    {
-                        if( !first_token )
-                        {
-                            if (revised_string)
-                                revised_string->append( " " );
-                        }
-
-                        // Don't muck with the user's capitalization if we don't have to.
-                        if( LLStringUtil::compareInsensitive(cur_token, gesture->mReplaceText) == 0)
-                        {
-                            if (revised_string)
-                                revised_string->append( cur_token );
-                        }
-                        else
-                        {
-                            if (revised_string)
-                                revised_string->append( gesture->mReplaceText );
-                        }
-                    }
-                    found_gestures = TRUE;
-                }
-            }
-        }
-
-        if(!gesture)
-        {
-            // This token doesn't match a gesture.  Pass it through to the output.
-            if( !first_token )
-            {
-                if (revised_string)
-                    revised_string->append( " " );
-            }
-            if (revised_string)
-                revised_string->append( cur_token );
-        }
-
-        first_token = FALSE;
-        gesture = NULL;
-    }
-    return found_gestures;
->>>>>>> e1623bb2
-}
-
-
-bool LLGestureMgr::triggerGesture(KEY key, MASK mask)
-{
-<<<<<<< HEAD
-	std::vector <LLMultiGesture *> matching;
-	item_map_t::iterator it;
-
-	// collect matching gestures
-	for (it = mActive.begin(); it != mActive.end(); ++it)
-	{
-		LLMultiGesture* gesture = (*it).second;
-
-		// asset data might not have arrived yet
-		if (!gesture) continue;
-
-		if (gesture->mKey == key
-			&& gesture->mMask == mask)
-		{
-			matching.push_back(gesture);
-		}
-	}
-
-	// choose one and play it
-	if (matching.size() > 0)
-	{
-		U32 random = ll_rand(matching.size());
-		
-		LLMultiGesture* gesture = matching[random];
-			
-		playGesture(gesture);
-		return true;
-	}
-	return false;
-=======
-    std::vector <LLMultiGesture *> matching;
-    item_map_t::iterator it;
-
-    // collect matching gestures
-    for (it = mActive.begin(); it != mActive.end(); ++it)
-    {
-        LLMultiGesture* gesture = (*it).second;
-
-        // asset data might not have arrived yet
-        if (!gesture) continue;
-
-        if (gesture->mKey == key
-            && gesture->mMask == mask
-            && gesture->mWaitingKeyRelease == FALSE)
-        {
-            matching.push_back(gesture);
-        }
-    }
-
-    // choose one and play it
-    if (matching.size() > 0)
-    {
-        U32 random = ll_rand(matching.size());
-
-        LLMultiGesture* gesture = matching[random];
-
-        playGesture(gesture, TRUE);
-        return TRUE;
-    }
-    return FALSE;
-}
-
-
-BOOL LLGestureMgr::triggerGestureRelease(KEY key, MASK mask)
-{
-    std::vector <LLMultiGesture *> matching;
-    item_map_t::iterator it;
-
-    // collect matching gestures
-    for (it = mActive.begin(); it != mActive.end(); ++it)
-    {
-        LLMultiGesture* gesture = (*it).second;
-
-        // asset data might not have arrived yet
-        if (!gesture) continue;
-
-        if (gesture->mKey == key
-            && gesture->mMask == mask)
-        {
-            gesture->mKeyReleased = TRUE;
-        }
-    }
-
-    //If we found one, block. Otherwise tell them it's free to go.
-    return matching.size() > 0;
->>>>>>> e1623bb2
-}
-
-
-S32 LLGestureMgr::getPlayingCount() const
-{
-    return mPlaying.size();
-}
-
-
-struct IsGesturePlaying
-{
-    bool operator()(const LLMultiGesture* gesture) const
-    {
-        return bool(gesture->mPlaying);
-    }
-};
-
-void LLGestureMgr::update()
-{
-    S32 i;
-    for (i = 0; i < (S32)mPlaying.size(); ++i)
-    {
-        stepGesture(mPlaying[i]);
-    }
-
-    // Clear out gestures that are done, by moving all the
-    // ones that are still playing to the front.
-    std::vector<LLMultiGesture*>::iterator new_end;
-    new_end = std::partition(mPlaying.begin(),
-                             mPlaying.end(),
-                             IsGesturePlaying());
-
-    // Something finished playing
-    if (new_end != mPlaying.end())
-    {
-        // Delete the completed gestures that want deletion
-        std::vector<LLMultiGesture*>::iterator it;
-        for (it = new_end; it != mPlaying.end(); ++it)
-        {
-            LLMultiGesture* gesture = *it;
-
-            if (gesture->mDoneCallback)
-            {
-                gesture->mDoneCallback(gesture, gesture->mCallbackData);
-
-                // callback might have deleted gesture, can't
-                // rely on this pointer any more
-                gesture = NULL;
-            }
-        }
-
-        // And take done gestures out of the playing list
-        mPlaying.erase(new_end, mPlaying.end());
-
-        notifyObservers();
-    }
-}
-
-
-// Run all steps until you're either done or hit a wait.
-void LLGestureMgr::stepGesture(LLMultiGesture* gesture)
-{
-<<<<<<< HEAD
-	if (!gesture)
-	{
-		return;
-	}
-	if (!isAgentAvatarValid() || hasLoadingAssets(gesture)) return;
-
-	// Of the ones that started playing, have any stopped?
-
-	std::set<LLUUID>::iterator gest_it;
-	for (gest_it = gesture->mPlayingAnimIDs.begin(); 
-		 gest_it != gesture->mPlayingAnimIDs.end(); 
-		 )
-	{
-		// look in signaled animations (simulator's view of what is
-		// currently playing.
-		LLVOAvatar::AnimIterator play_it = gAgentAvatarp->mSignaledAnimations.find(*gest_it);
-		if (play_it != gAgentAvatarp->mSignaledAnimations.end())
-		{
-			++gest_it;
-		}
-		else
-		{
-			// not found, so not currently playing or scheduled to play
-			// delete from the triggered set
-			gesture->mPlayingAnimIDs.erase(gest_it++);
-		}
-	}
-
-	// Of all the animations that we asked the sim to start for us,
-	// pick up the ones that have actually started.
-	for (gest_it = gesture->mRequestedAnimIDs.begin();
-		 gest_it != gesture->mRequestedAnimIDs.end();
-		 )
-	{
-	 LLVOAvatar::AnimIterator play_it = gAgentAvatarp->mSignaledAnimations.find(*gest_it);
-		if (play_it != gAgentAvatarp->mSignaledAnimations.end())
-		{
-			// Hooray, this animation has started playing!
-			// Copy into playing.
-			gesture->mPlayingAnimIDs.insert(*gest_it);
-			gesture->mRequestedAnimIDs.erase(gest_it++);
-		}
-		else
-		{
-			// nope, not playing yet
-			++gest_it;
-		}
-	}
-
-	// Run the current steps
-	bool waiting = false;
-	while (!waiting && gesture->mPlaying)
-	{
-		// Get the current step, if there is one.
-		// Otherwise enter the waiting at end state.
-		LLGestureStep* step = NULL;
-		if (gesture->mCurrentStep < (S32)gesture->mSteps.size())
-		{
-			step = gesture->mSteps[gesture->mCurrentStep];
-			llassert(step != NULL);
-		}
-		else
-		{
-			// step stays null, we're off the end
-			gesture->mWaitingAtEnd = true;
-		}
-
-
-		// If we're waiting at the end, wait for all gestures to stop
-		// playing.
-		// TODO: Wait for all sounds to complete as well.
-		if (gesture->mWaitingAtEnd)
-		{
-			// Neither do we have any pending requests, nor are they
-			// still playing.
-			if ((gesture->mRequestedAnimIDs.empty()
-				&& gesture->mPlayingAnimIDs.empty()))
-			{
-				// all animations are done playing
-				gesture->mWaitingAtEnd = false;
-				gesture->mPlaying = false;
-			}
-			else
-			{
-				waiting = true;
-			}
-			continue;
-		}
-
-		// If we're waiting on our animations to stop, poll for
-		// completion.
-		if (gesture->mWaitingAnimations)
-		{
-			// Neither do we have any pending requests, nor are they
-			// still playing.
-			if ((gesture->mRequestedAnimIDs.empty()
-				&& gesture->mPlayingAnimIDs.empty()))
-			{
-				// all animations are done playing
-				gesture->mWaitingAnimations = false;
-				gesture->mCurrentStep++;
-			}
-			else if (gesture->mWaitTimer.getElapsedTimeF32() > MAX_WAIT_ANIM_SECS)
-			{
-				// we've waited too long for an animation
-				LL_INFOS("GestureMgr") << "Waited too long for animations to stop, continuing gesture."
-					<< LL_ENDL;
-				gesture->mWaitingAnimations = false;
-				gesture->mCurrentStep++;
-			}
-			else
-			{
-				waiting = true;
-			}
-			continue;
-		}
-
-		// If we're waiting a fixed amount of time, check for timer
-		// expiration.
-		if (gesture->mWaitingTimer)
-		{
-			// We're waiting for a certain amount of time to pass
-			LLGestureStepWait* wait_step = (LLGestureStepWait*)step;
-
-			F32 elapsed = gesture->mWaitTimer.getElapsedTimeF32();
-			if (elapsed > wait_step->mWaitSeconds)
-			{
-				// wait is done, continue execution
-				gesture->mWaitingTimer = false;
-				gesture->mCurrentStep++;
-			}
-			else
-			{
-				// we're waiting, so execution is done for now
-				waiting = true;
-			}
-			continue;
-		}
-
-		// Not waiting, do normal execution
-		runStep(gesture, step);
-	}
-=======
-    if (!gesture)
-    {
-        return;
-    }
-    if (!isAgentAvatarValid() || hasLoadingAssets(gesture)) return;
-
-    // Of the ones that started playing, have any stopped?
-
-    std::set<LLUUID>::iterator gest_it;
-    for (gest_it = gesture->mPlayingAnimIDs.begin();
-         gest_it != gesture->mPlayingAnimIDs.end();
-         )
-    {
-        // look in signaled animations (simulator's view of what is
-        // currently playing.
-        LLVOAvatar::AnimIterator play_it = gAgentAvatarp->mSignaledAnimations.find(*gest_it);
-        if (play_it != gAgentAvatarp->mSignaledAnimations.end())
-        {
-            ++gest_it;
-        }
-        else
-        {
-            // not found, so not currently playing or scheduled to play
-            // delete from the triggered set
-            gesture->mPlayingAnimIDs.erase(gest_it++);
-        }
-    }
-
-    // Of all the animations that we asked the sim to start for us,
-    // pick up the ones that have actually started.
-    for (gest_it = gesture->mRequestedAnimIDs.begin();
-         gest_it != gesture->mRequestedAnimIDs.end();
-         )
-    {
-     LLVOAvatar::AnimIterator play_it = gAgentAvatarp->mSignaledAnimations.find(*gest_it);
-        if (play_it != gAgentAvatarp->mSignaledAnimations.end())
-        {
-            // Hooray, this animation has started playing!
-            // Copy into playing.
-            gesture->mPlayingAnimIDs.insert(*gest_it);
-            gesture->mRequestedAnimIDs.erase(gest_it++);
-        }
-        else
-        {
-            // nope, not playing yet
-            ++gest_it;
-        }
-    }
-
-    // Run the current steps
-    BOOL waiting = FALSE;
-    while (!waiting && gesture->mPlaying)
-    {
-        // Get the current step, if there is one.
-        // Otherwise enter the waiting at end state.
-        LLGestureStep* step = NULL;
-        if (gesture->mCurrentStep < (S32)gesture->mSteps.size())
-        {
-            step = gesture->mSteps[gesture->mCurrentStep];
-            llassert(step != NULL);
-        }
-        else
-        {
-            // step stays null, we're off the end
-            gesture->mWaitingAtEnd = TRUE;
-        }
-
-
-        // If we're waiting at the end, wait for all gestures to stop
-        // playing.
-        // TODO: Wait for all sounds to complete as well.
-        if (gesture->mWaitingAtEnd)
-        {
-            // Neither do we have any pending requests, nor are they
-            // still playing.
-            if ((gesture->mRequestedAnimIDs.empty()
-                && gesture->mPlayingAnimIDs.empty()))
-            {
-                // all animations are done playing
-                gesture->mWaitingAtEnd = FALSE;
-                gesture->mPlaying = FALSE;
-            }
-            else
-            {
-                waiting = TRUE;
-            }
-            continue;
-        }
-
-        // If we're waiting a fixed amount of time, check for timer
-        // expiration.
-        if (gesture->mWaitingKeyRelease)
-        {
-            // We're waiting for a certain amount of time to pass
-            if (gesture->mKeyReleased)
-            {
-                // wait is done, continue execution
-                gesture->mWaitingKeyRelease = FALSE;
-                gesture->mCurrentStep++;
-            }
-            else if (gesture->mWaitTimer.getElapsedTimeF32() > MAX_WAIT_KEY_SECS)
-            {
-                LL_INFOS("GestureMgr") << "Waited too long for key release, continuing gesture."
-                    << LL_ENDL;
-                gesture->mWaitingKeyRelease = FALSE;
-                gesture->mCurrentStep++;
-            }
-            else
-            {
-                // we're waiting, so execution is done for now
-                waiting = TRUE;
-            }
-            continue;
-        }
-
-        // If we're waiting on our animations to stop, poll for
-        // completion.
-        if (gesture->mWaitingAnimations)
-        {
-            // Neither do we have any pending requests, nor are they
-            // still playing.
-            if ((gesture->mRequestedAnimIDs.empty()
-                && gesture->mPlayingAnimIDs.empty()))
-            {
-                // all animations are done playing
-                gesture->mWaitingAnimations = FALSE;
-                gesture->mCurrentStep++;
-            }
-            else if (gesture->mWaitTimer.getElapsedTimeF32() > MAX_WAIT_ANIM_SECS)
-            {
-                // we've waited too long for an animation
-                LL_INFOS("GestureMgr") << "Waited too long for animations to stop, continuing gesture."
-                    << LL_ENDL;
-                gesture->mWaitingAnimations = FALSE;
-                gesture->mCurrentStep++;
-            }
-            else
-            {
-                waiting = TRUE;
-            }
-            continue;
-        }
-
-        // If we're waiting a fixed amount of time, check for timer
-        // expiration.
-        if (gesture->mWaitingTimer)
-        {
-            // We're waiting for a certain amount of time to pass
-            LLGestureStepWait* wait_step = (LLGestureStepWait*)step;
-
-            F32 elapsed = gesture->mWaitTimer.getElapsedTimeF32();
-            if (elapsed > wait_step->mWaitSeconds)
-            {
-                // wait is done, continue execution
-                gesture->mWaitingTimer = FALSE;
-                gesture->mCurrentStep++;
-            }
-            else
-            {
-                // we're waiting, so execution is done for now
-                waiting = TRUE;
-            }
-            continue;
-        }
-
-        // Not waiting, do normal execution
-        runStep(gesture, step);
-    }
->>>>>>> e1623bb2
-}
-
-
-void LLGestureMgr::runStep(LLMultiGesture* gesture, LLGestureStep* step)
-{
-<<<<<<< HEAD
-	switch(step->getType())
-	{
-	case STEP_ANIMATION:
-		{
-			LLGestureStepAnimation* anim_step = (LLGestureStepAnimation*)step;
-			if (anim_step->mAnimAssetID.isNull())
-			{
-				gesture->mCurrentStep++;
-			}
-
-			if (anim_step->mFlags & ANIM_FLAG_STOP)
-			{
-				gAgent.sendAnimationRequest(anim_step->mAnimAssetID, ANIM_REQUEST_STOP);
-				// remove it from our request set in case we just requested it
-				std::set<LLUUID>::iterator set_it = gesture->mRequestedAnimIDs.find(anim_step->mAnimAssetID);
-				if (set_it != gesture->mRequestedAnimIDs.end())
-				{
-					gesture->mRequestedAnimIDs.erase(set_it);
-				}
-			}
-			else
-			{
-				gAgent.sendAnimationRequest(anim_step->mAnimAssetID, ANIM_REQUEST_START);
-				// Indicate that we've requested this animation to play as
-				// part of this gesture (but it won't start playing for at
-				// least one round-trip to simulator).
-				gesture->mRequestedAnimIDs.insert(anim_step->mAnimAssetID);
-			}
-			gesture->mCurrentStep++;
-			break;
-		}
-	case STEP_SOUND:
-		{
-			LLGestureStepSound* sound_step = (LLGestureStepSound*)step;
-			const LLUUID& sound_id = sound_step->mSoundAssetID;
-			const F32 volume = 1.f;
-			send_sound_trigger(sound_id, volume);
-			gesture->mCurrentStep++;
-			break;
-		}
-	case STEP_CHAT:
-		{
-			LLGestureStepChat* chat_step = (LLGestureStepChat*)step;
-			std::string chat_text = chat_step->mChatText;
-			// Don't animate the nodding, as this might not blend with
-			// other playing animations.
-
-			const bool animate = false;
-
-			(LLFloaterReg::getTypedInstance<LLFloaterIMNearbyChat>("nearby_chat"))->
-					sendChatFromViewer(chat_text, CHAT_TYPE_NORMAL, animate);
-
-			gesture->mCurrentStep++;
-			break;
-		}
-	case STEP_WAIT:
-		{
-			LLGestureStepWait* wait_step = (LLGestureStepWait*)step;
-			if (wait_step->mFlags & WAIT_FLAG_TIME)
-			{
-				gesture->mWaitingTimer = true;
-				gesture->mWaitTimer.reset();
-			}
-			else if (wait_step->mFlags & WAIT_FLAG_ALL_ANIM)
-			{
-				gesture->mWaitingAnimations = true;
-				// Use the wait timer as a deadlock breaker for animation
-				// waits.
-				gesture->mWaitTimer.reset();
-			}
-			else
-			{
-				gesture->mCurrentStep++;
-			}
-			// Don't increment instruction pointer until wait is complete.
-			break;
-		}
-	default:
-		{
-			break;
-		}
-	}
-=======
-    switch(step->getType())
-    {
-    case STEP_ANIMATION:
-        {
-            LLGestureStepAnimation* anim_step = (LLGestureStepAnimation*)step;
-            if (anim_step->mAnimAssetID.isNull())
-            {
-                gesture->mCurrentStep++;
-            }
-
-            if (anim_step->mFlags & ANIM_FLAG_STOP)
-            {
-                gAgent.sendAnimationRequest(anim_step->mAnimAssetID, ANIM_REQUEST_STOP);
-                // remove it from our request set in case we just requested it
-                std::set<LLUUID>::iterator set_it = gesture->mRequestedAnimIDs.find(anim_step->mAnimAssetID);
-                if (set_it != gesture->mRequestedAnimIDs.end())
-                {
-                    gesture->mRequestedAnimIDs.erase(set_it);
-                }
-            }
-            else
-            {
-                gAgent.sendAnimationRequest(anim_step->mAnimAssetID, ANIM_REQUEST_START);
-                // Indicate that we've requested this animation to play as
-                // part of this gesture (but it won't start playing for at
-                // least one round-trip to simulator).
-                gesture->mRequestedAnimIDs.insert(anim_step->mAnimAssetID);
-            }
-            gesture->mCurrentStep++;
-            break;
-        }
-    case STEP_SOUND:
-        {
-            LLGestureStepSound* sound_step = (LLGestureStepSound*)step;
-            const LLUUID& sound_id = sound_step->mSoundAssetID;
-            const F32 volume = 1.f;
-            send_sound_trigger(sound_id, volume);
-            gesture->mCurrentStep++;
-            break;
-        }
-    case STEP_CHAT:
-        {
-            LLGestureStepChat* chat_step = (LLGestureStepChat*)step;
-            std::string chat_text = chat_step->mChatText;
-            // Don't animate the nodding, as this might not blend with
-            // other playing animations.
-
-            const BOOL animate = FALSE;
-
-            (LLFloaterReg::getTypedInstance<LLFloaterIMNearbyChat>("nearby_chat"))->
-                    sendChatFromViewer(chat_text, CHAT_TYPE_NORMAL, animate);
-
-            gesture->mCurrentStep++;
-            break;
-        }
-    case STEP_WAIT:
-        {
-            LLGestureStepWait* wait_step = (LLGestureStepWait*)step;
-            if (gesture->mTriggeredByKey // Only wait here IF we were triggered by a key!
-                && gesture->mWaitingKeyRelease == FALSE // We can only do this once! Prevent gestures infinitely running
-                && wait_step->mFlags & WAIT_FLAG_KEY_RELEASE)
-            {
-                // Lets wait for the key release first so we don't hold up re-presses
-                gesture->mWaitingKeyRelease = TRUE;
-                gesture->mKeyReleased = FALSE;
-                // Use the wait timer as a deadlock breaker for key release waits.
-                gesture->mWaitTimer.reset();
-            }
-            else if (wait_step->mFlags & WAIT_FLAG_TIME)
-            {
-                gesture->mWaitingTimer = TRUE;
-                gesture->mWaitTimer.reset();
-            }
-            else if (wait_step->mFlags & WAIT_FLAG_ALL_ANIM)
-            {
-                gesture->mWaitingAnimations = TRUE;
-                // Use the wait timer as a deadlock breaker for animation waits.
-                gesture->mWaitTimer.reset();
-            }
-            else
-            {
-                gesture->mCurrentStep++;
-            }
-            // Don't increment instruction pointer until wait is complete.
-            break;
-        }
-    default:
-        {
-            break;
-        }
-    }
->>>>>>> e1623bb2
-}
-
-
-// static
-void LLGestureMgr::onLoadComplete(const LLUUID& asset_uuid,
-                                  LLAssetType::EType type,
-                                  void* user_data, S32 status, LLExtStat ext_status)
-{
-<<<<<<< HEAD
-	LLLoadInfo* info = (LLLoadInfo*)user_data;
-
-	LLUUID item_id = info->mItemID;
-	bool inform_server = info->mInformServer;
-	bool deactivate_similar = info->mDeactivateSimilar;
-
-	delete info;
-	info = NULL;
-	LLGestureMgr& self = LLGestureMgr::instance();
-	self.mLoadingCount--;
-
-	if (0 == status)
-	{
-		LLFileSystem file(asset_uuid, type, LLFileSystem::READ);
-		S32 size = file.getSize();
-
-		std::vector<char> buffer(size+1);
-
-		file.read((U8*)&buffer[0], size);
-		// ensure there's a trailing NULL so strlen will work.
-		buffer[size] = '\0';
-
-		LLMultiGesture* gesture = new LLMultiGesture();
-
-		LLDataPackerAsciiBuffer dp(&buffer[0], size+1);
-		bool ok = gesture->deserialize(dp);
-
-		if (ok)
-		{
-			if (deactivate_similar)
-			{
-				self.deactivateSimilarGestures(gesture, item_id);
-
-				// Display deactivation message if this was the last of the bunch.
-				if (self.mLoadingCount == 0
-					&& self.mDeactivateSimilarNames.length() > 0)
-				{
-					// we're done with this set of deactivations
-					LLSD args;
-					args["NAMES"] = self.mDeactivateSimilarNames;
-					LLNotificationsUtil::add("DeactivatedGesturesTrigger", args);
-				}
-			}
-
-			LLViewerInventoryItem* item = gInventory.getItem(item_id);
-			if(item)
-			{
-				gesture->mName = item->getName();
-			}
-			else
-			{
-				// Watch this item and set gesture name when item exists in inventory
-				self.setFetchID(item_id);
-				self.startFetch();
-			}
-=======
-    LLLoadInfo* info = (LLLoadInfo*)user_data;
-
-    LLUUID item_id = info->mItemID;
-    BOOL inform_server = info->mInformServer;
-    BOOL deactivate_similar = info->mDeactivateSimilar;
-
-    delete info;
-    info = NULL;
-    LLGestureMgr& self = LLGestureMgr::instance();
-    self.mLoadingCount--;
-
-    if (0 == status)
-    {
-        LLFileSystem file(asset_uuid, type, LLFileSystem::READ);
-        S32 size = file.getSize();
-
-        std::vector<char> buffer(size+1);
-
-        file.read((U8*)&buffer[0], size);
-        // ensure there's a trailing NULL so strlen will work.
-        buffer[size] = '\0';
-
-        LLMultiGesture* gesture = new LLMultiGesture();
-
-        LLDataPackerAsciiBuffer dp(&buffer[0], size+1);
-        BOOL ok = gesture->deserialize(dp);
-
-        if (ok)
-        {
-            if (deactivate_similar)
-            {
-                self.deactivateSimilarGestures(gesture, item_id);
-
-                // Display deactivation message if this was the last of the bunch.
-                if (self.mLoadingCount == 0
-                    && self.mDeactivateSimilarNames.length() > 0)
-                {
-                    // we're done with this set of deactivations
-                    LLSD args;
-                    args["NAMES"] = self.mDeactivateSimilarNames;
-                    LLNotificationsUtil::add("DeactivatedGesturesTrigger", args);
-                }
-            }
-
-            LLViewerInventoryItem* item = gInventory.getItem(item_id);
-            if(item)
-            {
-                gesture->mName = item->getName();
-            }
-            else
-            {
-                // Watch this item and set gesture name when item exists in inventory
-                self.setFetchID(item_id);
-                self.startFetch();
-            }
->>>>>>> e1623bb2
-
-            item_map_t::iterator it = self.mActive.find(item_id);
-            if (it == self.mActive.end())
-            {
-                // Gesture is supposed to be present, active, but NULL
-                LL_DEBUGS("GestureMgr") << "Gesture " << item_id << " not found in active list" << LL_ENDL;
-            }
-            else
-            {
-                LLMultiGesture* old_gesture = (*it).second;
-                if (old_gesture && old_gesture != gesture)
-                {
-                    LL_DEBUGS("GestureMgr") << "Received dupplicate " << item_id << " callback" << LL_ENDL;
-                    // In case somebody managest to activate, deactivate and
-                    // then activate gesture again, before asset finishes loading.
-                    // LLLoadInfo will have a different pointer, asset storage will
-                    // see it as a different request, resulting in two callbacks.
-
-                    // deactivateSimilarGestures() did not turn this one off
-                    // because of matching item_id
-                    self.stopGesture(old_gesture);
-
-                    self.mActive.erase(item_id);
-                    delete old_gesture;
-                    old_gesture = NULL;
-                }
-            }
-
-            self.mActive[item_id] = gesture;
-
-            // Everything has been successful.  Add to the active list.
-            gInventory.addChangedMask(LLInventoryObserver::LABEL, item_id);
-
-            if (inform_server)
-            {
-                // Inform the database of this change
-                LLMessageSystem* msg = gMessageSystem;
-                msg->newMessage("ActivateGestures");
-                msg->nextBlock("AgentData");
-                msg->addUUID("AgentID", gAgent.getID());
-                msg->addUUID("SessionID", gAgent.getSessionID());
-                msg->addU32("Flags", 0x0);
-
-                msg->nextBlock("Data");
-                msg->addUUID("ItemID", item_id);
-                msg->addUUID("AssetID", asset_uuid);
-                msg->addU32("GestureFlags", 0x0);
-
-                gAgent.sendReliableMessage();
-            }
-            callback_map_t::iterator i_cb = self.mCallbackMap.find(item_id);
-
-            if(i_cb != self.mCallbackMap.end())
-            {
-                i_cb->second(gesture);
-                self.mCallbackMap.erase(i_cb);
-            }
-
-            self.notifyObservers();
-        }
-        else
-        {
-            LL_WARNS("GestureMgr") << "Unable to load gesture" << LL_ENDL;
-
-            item_map_t::iterator it = self.mActive.find(item_id);
-            if (it != self.mActive.end())
-            {
-                LLMultiGesture* old_gesture = (*it).second;
-                if (old_gesture)
-                {
-                    // Shouldn't happen, just in case
-                    LL_WARNS("GestureMgr") << "Gesture " << item_id << " existed when it shouldn't" << LL_ENDL;
-
-                    self.stopGesture(old_gesture);
-                    delete old_gesture;
-                    old_gesture = NULL;
-                }
-                self.mActive.erase(item_id);
-            }
-
-            delete gesture;
-            gesture = NULL;
-        }
-    }
-    else
-    {
-        if( LL_ERR_ASSET_REQUEST_NOT_IN_DATABASE == status ||
-            LL_ERR_FILE_EMPTY == status)
-        {
-            LLDelayedGestureError::gestureMissing( item_id );
-        }
-        else
-        {
-            LLDelayedGestureError::gestureFailedToLoad( item_id );
-        }
-
-        LL_WARNS("GestureMgr") << "Problem loading gesture: " << status << LL_ENDL;
-
-        item_map_t::iterator it = self.mActive.find(item_id);
-        if (it != self.mActive.end())
-        {
-            LLMultiGesture* old_gesture = (*it).second;
-            if (old_gesture)
-            {
-                // Shouldn't happen, just in case
-                LL_WARNS("GestureMgr") << "Gesture " << item_id << " existed when it shouldn't" << LL_ENDL;
-
-                self.stopGesture(old_gesture);
-                delete old_gesture;
-                old_gesture = NULL;
-            }
-            self.mActive.erase(item_id);
-        }
-    }
-}
-
-// static
-void LLGestureMgr::onAssetLoadComplete(const LLUUID& asset_uuid,
-                                       LLAssetType::EType type,
-                                       void* user_data, S32 status, LLExtStat ext_status)
-{
-    LLGestureMgr& self = LLGestureMgr::instance();
-
-    // Complete the asset loading process depending on the type and
-    // remove the asset id from pending downloads list.
-    switch(type)
-    {
-    case LLAssetType::AT_ANIMATION:
-        {
-            LLKeyframeMotion::onLoadComplete(asset_uuid, type, user_data, status, ext_status);
-
-            self.mLoadingAssets.erase(asset_uuid);
-
-            break;
-        }
-    case LLAssetType::AT_SOUND:
-        {
-            LLAudioEngine::assetCallback(asset_uuid, type, user_data, status, ext_status);
-
-            self.mLoadingAssets.erase(asset_uuid);
-
-            break;
-        }
-    default:
-        {
-            LL_WARNS() << "Unexpected asset type: " << type << LL_ENDL;
-
-            // We don't want to return from this callback without
-            // an animation or sound callback being fired
-            // and *user_data handled to avoid memory leaks.
-            llassert(type == LLAssetType::AT_ANIMATION || type == LLAssetType::AT_SOUND);
-        }
-    }
-}
-
-// static
-bool LLGestureMgr::hasLoadingAssets(LLMultiGesture* gesture)
-{
-    LLGestureMgr& self = LLGestureMgr::instance();
-
-    for (std::vector<LLGestureStep*>::iterator steps_it = gesture->mSteps.begin();
-         steps_it != gesture->mSteps.end();
-         ++steps_it)
-    {
-        LLGestureStep* step = *steps_it;
-        switch(step->getType())
-        {
-        case STEP_ANIMATION:
-            {
-                LLGestureStepAnimation* anim_step = (LLGestureStepAnimation*)step;
-                const LLUUID& anim_id = anim_step->mAnimAssetID;
-
-                if (!(anim_id.isNull()
-                      || anim_step->mFlags & ANIM_FLAG_STOP
-                      || self.mLoadingAssets.find(anim_id) == self.mLoadingAssets.end()))
-                {
-                    return true;
-                }
-                break;
-            }
-        case STEP_SOUND:
-            {
-                LLGestureStepSound* sound_step = (LLGestureStepSound*)step;
-                const LLUUID& sound_id = sound_step->mSoundAssetID;
-
-                if (!(sound_id.isNull()
-                      || self.mLoadingAssets.find(sound_id) == self.mLoadingAssets.end()))
-                {
-                    return true;
-                }
-                break;
-            }
-        case STEP_CHAT:
-        case STEP_WAIT:
-        case STEP_EOF:
-            {
-                break;
-            }
-        default:
-            {
-                LL_WARNS() << "Unknown gesture step type: " << step->getType() << LL_ENDL;
-            }
-        }
-    }
-
-    return false;
-}
-
-void LLGestureMgr::stopGesture(LLMultiGesture* gesture)
-{
-    if (!gesture) return;
-
-    // Stop any animations that this gesture is currently playing
-    std::set<LLUUID>::const_iterator set_it;
-    for (set_it = gesture->mRequestedAnimIDs.begin(); set_it != gesture->mRequestedAnimIDs.end(); ++set_it)
-    {
-        const LLUUID& anim_id = *set_it;
-        gAgent.sendAnimationRequest(anim_id, ANIM_REQUEST_STOP);
-    }
-    for (set_it = gesture->mPlayingAnimIDs.begin(); set_it != gesture->mPlayingAnimIDs.end(); ++set_it)
-    {
-        const LLUUID& anim_id = *set_it;
-        gAgent.sendAnimationRequest(anim_id, ANIM_REQUEST_STOP);
-    }
-
-    std::vector<LLMultiGesture*>::iterator it;
-    it = std::find(mPlaying.begin(), mPlaying.end(), gesture);
-    while (it != mPlaying.end())
-    {
-        mPlaying.erase(it);
-        it = std::find(mPlaying.begin(), mPlaying.end(), gesture);
-    }
-
-    gesture->reset();
-
-    if (gesture->mDoneCallback)
-    {
-        gesture->mDoneCallback(gesture, gesture->mCallbackData);
-
-        // callback might have deleted gesture, can't
-        // rely on this pointer any more
-        gesture = NULL;
-    }
-
-    notifyObservers();
-}
-
-
-void LLGestureMgr::stopGesture(const LLUUID& item_id)
-{
-    const LLUUID& base_item_id = gInventory.getLinkedItemID(item_id);
-
-    item_map_t::iterator it = mActive.find(base_item_id);
-    if (it == mActive.end()) return;
-
-    LLMultiGesture* gesture = (*it).second;
-    if (!gesture) return;
-
-    stopGesture(gesture);
-}
-
-
-void LLGestureMgr::addObserver(LLGestureManagerObserver* observer)
-{
-    mObservers.push_back(observer);
-}
-
-void LLGestureMgr::removeObserver(LLGestureManagerObserver* observer)
-{
-    std::vector<LLGestureManagerObserver*>::iterator it;
-    it = std::find(mObservers.begin(), mObservers.end(), observer);
-    if (it != mObservers.end())
-    {
-        mObservers.erase(it);
-    }
-}
-
-// Call this method when it's time to update everyone on a new state.
-// Copy the list because an observer could respond by removing itself
-// from the list.
-void LLGestureMgr::notifyObservers()
-{
-    LL_DEBUGS() << "LLGestureMgr::notifyObservers" << LL_ENDL;
-
-    for(std::vector<LLGestureManagerObserver*>::iterator iter = mObservers.begin();
-        iter != mObservers.end();
-        ++iter)
-    {
-        LLGestureManagerObserver* observer = (*iter);
-        observer->changed();
-    }
-}
-
-bool LLGestureMgr::matchPrefix(const std::string& in_str, std::string* out_str)
-{
-<<<<<<< HEAD
-	S32 in_len = in_str.length();
-
-	//return whole trigger, if received text equals to it
-	item_map_t::iterator it;
-	for (it = mActive.begin(); it != mActive.end(); ++it)
-	{
-		LLMultiGesture* gesture = (*it).second;
-		if (gesture)
-		{
-			const std::string& trigger = gesture->getTrigger();
-			if (!LLStringUtil::compareInsensitive(in_str, trigger))
-			{
-				*out_str = trigger;
-				return true;
-			}
-		}
-	}
-
-	//return common chars, if more than one trigger matches the prefix
-	std::string rest_of_match = "";
-	std::string buf = "";
-	for (it = mActive.begin(); it != mActive.end(); ++it)
-	{
-		LLMultiGesture* gesture = (*it).second;
-		if (gesture)
-		{
-			const std::string& trigger = gesture->getTrigger();
-
-			if (in_len > (S32)trigger.length())
-			{
-				// too short, bail out
-				continue;
-			}
-
-			std::string trigger_trunc = trigger;
-			LLStringUtil::truncate(trigger_trunc, in_len);
-			if (!LLStringUtil::compareInsensitive(in_str, trigger_trunc))
-			{
-				if (rest_of_match.compare("") == 0)
-				{
-					rest_of_match = trigger.substr(in_str.size());
-				}
-				std::string cur_rest_of_match = trigger.substr(in_str.size());
-				buf = "";
-				S32 i=0;
-
-				while (i<rest_of_match.length() && i<cur_rest_of_match.length())
-				{
-					if (rest_of_match[i]==cur_rest_of_match[i])
-				    {
-						buf.push_back(rest_of_match[i]);
-				    }
-				    else
-				    {
-				    	if(i==0)
-				    	{
-				    		rest_of_match = "";
-				    	}
-				    	break;
-				    }
-					i++;
-				}
-				if (rest_of_match.compare("") == 0)
-				{
-					return true;
-				}
-				if (buf.compare("") != 0)
-				{
-					rest_of_match = buf;
-				}
-
-			}
-		}
-	}
-
-	if (rest_of_match.compare("") != 0)
-	{
-		*out_str = in_str+rest_of_match;
-		return true;
-	}
-
-	return false;
-=======
-    S32 in_len = in_str.length();
-
-    //return whole trigger, if received text equals to it
-    item_map_t::iterator it;
-    for (it = mActive.begin(); it != mActive.end(); ++it)
-    {
-        LLMultiGesture* gesture = (*it).second;
-        if (gesture)
-        {
-            const std::string& trigger = gesture->getTrigger();
-            if (!LLStringUtil::compareInsensitive(in_str, trigger))
-            {
-                *out_str = trigger;
-                return TRUE;
-            }
-        }
-    }
-
-    //return common chars, if more than one trigger matches the prefix
-    std::string rest_of_match = "";
-    std::string buf = "";
-    for (it = mActive.begin(); it != mActive.end(); ++it)
-    {
-        LLMultiGesture* gesture = (*it).second;
-        if (gesture)
-        {
-            const std::string& trigger = gesture->getTrigger();
-
-            if (in_len > (S32)trigger.length())
-            {
-                // too short, bail out
-                continue;
-            }
-
-            std::string trigger_trunc = trigger;
-            LLStringUtil::truncate(trigger_trunc, in_len);
-            if (!LLStringUtil::compareInsensitive(in_str, trigger_trunc))
-            {
-                if (rest_of_match.compare("") == 0)
-                {
-                    rest_of_match = trigger.substr(in_str.size());
-                }
-                std::string cur_rest_of_match = trigger.substr(in_str.size());
-                buf = "";
-                S32 i=0;
-
-                while (i<rest_of_match.length() && i<cur_rest_of_match.length())
-                {
-                    if (rest_of_match[i]==cur_rest_of_match[i])
-                    {
-                        buf.push_back(rest_of_match[i]);
-                    }
-                    else
-                    {
-                        if(i==0)
-                        {
-                            rest_of_match = "";
-                        }
-                        break;
-                    }
-                    i++;
-                }
-                if (rest_of_match.compare("") == 0)
-                {
-                    return TRUE;
-                }
-                if (buf.compare("") != 0)
-                {
-                    rest_of_match = buf;
-                }
-
-            }
-        }
-    }
-
-    if (rest_of_match.compare("") != 0)
-    {
-        *out_str = in_str+rest_of_match;
-        return TRUE;
-    }
-
-    return FALSE;
->>>>>>> e1623bb2
-}
-
-
-void LLGestureMgr::getItemIDs(uuid_vec_t* ids)
-{
-    item_map_t::const_iterator it;
-    for (it = mActive.begin(); it != mActive.end(); ++it)
-    {
-        ids->push_back(it->first);
-    }
-}
-
-void LLGestureMgr::done()
-{
-    bool notify = false;
-    for(item_map_t::iterator it = mActive.begin(); it != mActive.end(); ++it)
-    {
-        if(it->second && it->second->mName.empty())
-        {
-            LLViewerInventoryItem* item = gInventory.getItem(it->first);
-            if(item)
-            {
-                it->second->mName = item->getName();
-                notify = true;
-            }
-        }
-    }
-    if(notify)
-    {
-        notifyObservers();
-    }
-}
-
+/**
+ * @file llgesturemgr.cpp
+ * @brief Manager for playing gestures on the viewer
+ *
+ * $LicenseInfo:firstyear=2004&license=viewerlgpl$
+ * Second Life Viewer Source Code
+ * Copyright (C) 2010, Linden Research, Inc.
+ *
+ * This library is free software; you can redistribute it and/or
+ * modify it under the terms of the GNU Lesser General Public
+ * License as published by the Free Software Foundation;
+ * version 2.1 of the License only.
+ *
+ * This library is distributed in the hope that it will be useful,
+ * but WITHOUT ANY WARRANTY; without even the implied warranty of
+ * MERCHANTABILITY or FITNESS FOR A PARTICULAR PURPOSE.  See the GNU
+ * Lesser General Public License for more details.
+ *
+ * You should have received a copy of the GNU Lesser General Public
+ * License along with this library; if not, write to the Free Software
+ * Foundation, Inc., 51 Franklin Street, Fifth Floor, Boston, MA  02110-1301  USA
+ *
+ * Linden Research, Inc., 945 Battery Street, San Francisco, CA  94111  USA
+ * $/LicenseInfo$
+ */
+
+#include "llviewerprecompiledheaders.h"
+
+#include "llgesturemgr.h"
+
+// system
+#include <functional>
+#include <algorithm>
+
+// library
+#include "llaudioengine.h"
+#include "lldatapacker.h"
+#include "llfloaterreg.h"
+#include "llinventory.h"
+#include "llkeyframemotion.h"
+#include "llmultigesture.h"
+#include "llnotificationsutil.h"
+#include "llstl.h"
+#include "llstring.h"   // todo: remove
+#include "llfilesystem.h"
+#include "message.h"
+
+// newview
+#include "llagent.h"
+#include "lldelayedgestureerror.h"
+#include "llinventorymodel.h"
+#include "llviewermessage.h"
+#include "llvoavatarself.h"
+#include "llviewerstats.h"
+#include "llfloaterimnearbychat.h"
+#include "llappearancemgr.h"
+#include "llgesturelistener.h"
+
+// Longest time, in seconds, to wait for all animations to stop playing
+const F32 MAX_WAIT_ANIM_SECS = 30.f;
+// Longest time, in seconds, to wait for a key release.
+// This should be relatively long, but not too long. 10 minutes is enough
+const F32 MAX_WAIT_KEY_SECS = 60.f * 10.f;
+
+// Lightweight constructor.
+// init() does the heavy lifting.
+LLGestureMgr::LLGestureMgr()
+:   mValid(false),
+    mPlaying(),
+    mActive(),
+    mLoadingCount(0)
+{
+    gInventory.addObserver(this);
+    mListener.reset(new LLGestureListener());
+}
+
+
+// We own the data for gestures, so clean them up.
+LLGestureMgr::~LLGestureMgr()
+{
+    item_map_t::iterator it;
+    for (it = mActive.begin(); it != mActive.end(); ++it)
+    {
+        LLMultiGesture* gesture = (*it).second;
+
+        delete gesture;
+        gesture = NULL;
+    }
+    gInventory.removeObserver(this);
+}
+
+
+void LLGestureMgr::init()
+{
+    // TODO
+}
+
+void LLGestureMgr::changed(U32 mask)
+{
+    LLInventoryFetchItemsObserver::changed(mask);
+
+    if (mask & LLInventoryObserver::GESTURE)
+    {
+        // If there was a gesture label changed, update all the names in the
+        // active gestures and then notify observers
+        if (mask & LLInventoryObserver::LABEL)
+        {
+            for(item_map_t::iterator it = mActive.begin(); it != mActive.end(); ++it)
+            {
+                if(it->second)
+                {
+                    LLViewerInventoryItem* item = gInventory.getItem(it->first);
+                    if(item)
+                    {
+                        it->second->mName = item->getName();
+                    }
+                }
+            }
+            notifyObservers();
+        }
+        // If there was a gesture added or removed notify observers
+        // STRUCTURE denotes that the inventory item has been moved
+        // In the case of deleting gesture, it is moved to the trash
+        else if(mask & LLInventoryObserver::ADD ||
+                mask & LLInventoryObserver::REMOVE ||
+                mask & LLInventoryObserver::STRUCTURE)
+        {
+            notifyObservers();
+        }
+    }
+}
+
+
+// Use this version when you have the item_id but not the asset_id,
+// and you KNOW the inventory is loaded.
+void LLGestureMgr::activateGesture(const LLUUID& item_id)
+{
+    LLViewerInventoryItem* item = gInventory.getItem(item_id);
+    if (!item) return;
+    if (item->getType() != LLAssetType::AT_GESTURE)
+        return;
+
+    LLUUID asset_id = item->getAssetUUID();
+
+    mLoadingCount = 1;
+    mDeactivateSimilarNames.clear();
+
+    const bool inform_server = true;
+    const bool deactivate_similar = false;
+    activateGestureWithAsset(item_id, asset_id, inform_server, deactivate_similar);
+}
+
+
+void LLGestureMgr::activateGestures(LLViewerInventoryItem::item_array_t& items)
+{
+    // Load up the assets
+    S32 count = 0;
+    LLViewerInventoryItem::item_array_t::const_iterator it;
+    for (it = items.begin(); it != items.end(); ++it)
+    {
+        LLViewerInventoryItem* item = *it;
+
+        if (isGestureActive(item->getUUID()))
+        {
+            continue;
+        }
+        else
+        { // Make gesture active and persistent through login sessions.  -Aura 07-12-06
+            activateGesture(item->getUUID());
+        }
+
+        count++;
+    }
+
+    mLoadingCount = count;
+    mDeactivateSimilarNames.clear();
+
+    for (it = items.begin(); it != items.end(); ++it)
+    {
+        LLViewerInventoryItem* item = *it;
+
+        if (isGestureActive(item->getUUID()))
+        {
+            continue;
+        }
+
+        // Don't inform server, we'll do that in bulk
+        const bool no_inform_server = false;
+        const bool deactivate_similar = true;
+        activateGestureWithAsset(item->getUUID(), item->getAssetUUID(),
+                                 no_inform_server,
+                                 deactivate_similar);
+    }
+
+    // Inform the database of this change
+    LLMessageSystem* msg = gMessageSystem;
+
+    bool start_message = true;
+
+    for (it = items.begin(); it != items.end(); ++it)
+    {
+        LLViewerInventoryItem* item = *it;
+
+        if (isGestureActive(item->getUUID()))
+        {
+            continue;
+        }
+
+        if (start_message)
+        {
+            msg->newMessage("ActivateGestures");
+            msg->nextBlock("AgentData");
+            msg->addUUID("AgentID", gAgent.getID());
+            msg->addUUID("SessionID", gAgent.getSessionID());
+            msg->addU32("Flags", 0x0);
+            start_message = false;
+        }
+
+        msg->nextBlock("Data");
+        msg->addUUID("ItemID", item->getUUID());
+        msg->addUUID("AssetID", item->getAssetUUID());
+        msg->addU32("GestureFlags", 0x0);
+
+        if (msg->getCurrentSendTotal() > MTUBYTES)
+        {
+            gAgent.sendReliableMessage();
+            start_message = true;
+        }
+    }
+
+    if (!start_message)
+    {
+        gAgent.sendReliableMessage();
+    }
+}
+
+
+struct LLLoadInfo
+{
+    LLUUID mItemID;
+    bool mInformServer;
+    bool mDeactivateSimilar;
+};
+
+// If inform_server is true, will send a message upstream to update
+// the user_gesture_active table.
+/**
+ * It will load a gesture from remote storage
+ */
+void LLGestureMgr::activateGestureWithAsset(const LLUUID& item_id,
+                                                const LLUUID& asset_id,
+                                                bool inform_server,
+                                                bool deactivate_similar)
+{
+    const LLUUID& base_item_id = gInventory.getLinkedItemID(item_id);
+
+    if( !gAssetStorage )
+    {
+        LL_WARNS() << "LLGestureMgr::activateGestureWithAsset without valid gAssetStorage" << LL_ENDL;
+        return;
+    }
+    // If gesture is already active, nothing to do.
+    if (isGestureActive(item_id))
+    {
+        LL_WARNS() << "Tried to loadGesture twice " << item_id << LL_ENDL;
+        return;
+    }
+
+//  if (asset_id.isNull())
+//  {
+//      LL_WARNS() << "loadGesture() - gesture has no asset" << LL_ENDL;
+//      return;
+//  }
+
+    // For now, put NULL into the item map.  We'll build a gesture
+    // class object when the asset data arrives.
+    mActive[base_item_id] = NULL;
+
+    // Copy the UUID
+    if (asset_id.notNull())
+    {
+        LLLoadInfo* info = new LLLoadInfo;
+        info->mItemID = base_item_id;
+        info->mInformServer = inform_server;
+        info->mDeactivateSimilar = deactivate_similar;
+
+        const bool high_priority = true;
+        gAssetStorage->getAssetData(asset_id,
+                                    LLAssetType::AT_GESTURE,
+                                    onLoadComplete,
+                                    (void*)info,
+                                    high_priority);
+    }
+    else
+    {
+        notifyObservers();
+    }
+}
+
+
+void notify_update_label(const LLUUID& base_item_id)
+{
+    gInventory.addChangedMask(LLInventoryObserver::LABEL, base_item_id);
+    LLGestureMgr::instance().notifyObservers();
+}
+
+void LLGestureMgr::deactivateGesture(const LLUUID& item_id)
+{
+    const LLUUID& base_item_id = gInventory.getLinkedItemID(item_id);
+    item_map_t::iterator it = mActive.find(base_item_id);
+    if (it == mActive.end())
+    {
+        LL_WARNS() << "deactivateGesture for inactive gesture " << item_id << LL_ENDL;
+        return;
+    }
+
+    // mActive owns this gesture pointer, so clean up memory.
+    LLMultiGesture* gesture = (*it).second;
+
+    // Can be NULL gestures in the map
+    if (gesture)
+    {
+        stopGesture(gesture);
+
+        delete gesture;
+        gesture = NULL;
+    }
+
+    mActive.erase(it);
+
+    // Inform the database of this change
+    LLMessageSystem* msg = gMessageSystem;
+    msg->newMessage("DeactivateGestures");
+    msg->nextBlock("AgentData");
+    msg->addUUID("AgentID", gAgent.getID());
+    msg->addUUID("SessionID", gAgent.getSessionID());
+    msg->addU32("Flags", 0x0);
+
+    msg->nextBlock("Data");
+    msg->addUUID("ItemID", item_id);
+    msg->addU32("GestureFlags", 0x0);
+
+    gAgent.sendReliableMessage();
+
+    LLPointer<LLInventoryCallback> cb =
+        new LLBoostFuncInventoryCallback(no_op_inventory_func,
+                                         boost::bind(notify_update_label,base_item_id));
+
+    LLAppearanceMgr::instance().removeCOFItemLinks(base_item_id, cb);
+}
+
+
+void LLGestureMgr::deactivateSimilarGestures(LLMultiGesture* in, const LLUUID& in_item_id)
+{
+    const LLUUID& base_in_item_id = gInventory.getLinkedItemID(in_item_id);
+    uuid_vec_t gest_item_ids;
+
+    // Deactivate all gestures that match
+    item_map_t::iterator it;
+    for (it = mActive.begin(); it != mActive.end(); )
+    {
+        const LLUUID& item_id = (*it).first;
+        LLMultiGesture* gest = (*it).second;
+
+        // Don't deactivate the gesture we are looking for duplicates of
+        // (for replaceGesture)
+        if (!gest || item_id == base_in_item_id)
+        {
+            // legal, can have null pointers in list
+            ++it;
+        }
+        else if ((!gest->mTrigger.empty() && gest->mTrigger == in->mTrigger)
+                 || (gest->mKey != KEY_NONE && gest->mKey == in->mKey && gest->mMask == in->mMask))
+        {
+            gest_item_ids.push_back(item_id);
+
+            stopGesture(gest);
+
+            delete gest;
+            gest = NULL;
+
+            mActive.erase(it++);
+            gInventory.addChangedMask(LLInventoryObserver::LABEL, item_id);
+
+        }
+        else
+        {
+            ++it;
+        }
+    }
+
+    // Inform database of the change
+    LLMessageSystem* msg = gMessageSystem;
+    bool start_message = true;
+    uuid_vec_t::const_iterator vit = gest_item_ids.begin();
+    while (vit != gest_item_ids.end())
+    {
+        if (start_message)
+        {
+            msg->newMessage("DeactivateGestures");
+            msg->nextBlock("AgentData");
+            msg->addUUID("AgentID", gAgent.getID());
+            msg->addUUID("SessionID", gAgent.getSessionID());
+            msg->addU32("Flags", 0x0);
+            start_message = false;
+        }
+
+        msg->nextBlock("Data");
+        msg->addUUID("ItemID", *vit);
+        msg->addU32("GestureFlags", 0x0);
+
+        if (msg->getCurrentSendTotal() > MTUBYTES)
+        {
+            gAgent.sendReliableMessage();
+            start_message = true;
+        }
+
+        ++vit;
+    }
+
+    if (!start_message)
+    {
+        gAgent.sendReliableMessage();
+    }
+
+    // Add to the list of names for the user.
+    for (vit = gest_item_ids.begin(); vit != gest_item_ids.end(); ++vit)
+    {
+        LLViewerInventoryItem* item = gInventory.getItem(*vit);
+        if (!item) continue;
+
+        mDeactivateSimilarNames.append(item->getName());
+        mDeactivateSimilarNames.append("\n");
+    }
+
+    notifyObservers();
+}
+
+
+bool LLGestureMgr::isGestureActive(const LLUUID& item_id)
+{
+    const LLUUID& base_item_id = gInventory.getLinkedItemID(item_id);
+    item_map_t::iterator it = mActive.find(base_item_id);
+    return (it != mActive.end());
+}
+
+
+bool LLGestureMgr::isGesturePlaying(const LLUUID& item_id)
+{
+    const LLUUID& base_item_id = gInventory.getLinkedItemID(item_id);
+
+    item_map_t::iterator it = mActive.find(base_item_id);
+    if (it == mActive.end()) return false;
+
+    LLMultiGesture* gesture = (*it).second;
+    if (!gesture) return false;
+
+    return gesture->mPlaying;
+}
+
+bool LLGestureMgr::isGesturePlaying(LLMultiGesture* gesture)
+{
+    if(!gesture)
+    {
+        return false;
+    }
+
+    return gesture->mPlaying;
+}
+
+void LLGestureMgr::replaceGesture(const LLUUID& item_id, LLMultiGesture* new_gesture, const LLUUID& asset_id)
+{
+    const LLUUID& base_item_id = gInventory.getLinkedItemID(item_id);
+
+    item_map_t::iterator it = mActive.find(base_item_id);
+    if (it == mActive.end())
+    {
+        LL_WARNS() << "replaceGesture for inactive gesture " << base_item_id << LL_ENDL;
+        return;
+    }
+
+    LLMultiGesture* old_gesture = (*it).second;
+    stopGesture(old_gesture);
+
+    mActive.erase(base_item_id);
+
+    mActive[base_item_id] = new_gesture;
+
+    // replaceGesture(const LLUUID& item_id, const LLUUID& new_asset_id)
+    // replaces ids without repalcing gesture
+    if (old_gesture != new_gesture)
+    {
+        delete old_gesture;
+        old_gesture = NULL;
+    }
+
+    if (asset_id.notNull())
+    {
+        mLoadingCount = 1;
+        mDeactivateSimilarNames.clear();
+
+        LLLoadInfo* info = new LLLoadInfo;
+        info->mItemID = base_item_id;
+        info->mInformServer = true;
+        info->mDeactivateSimilar = false;
+
+        const bool high_priority = true;
+        gAssetStorage->getAssetData(asset_id,
+                                    LLAssetType::AT_GESTURE,
+                                    onLoadComplete,
+                                    (void*)info,
+                                    high_priority);
+    }
+
+    notifyObservers();
+}
+
+void LLGestureMgr::replaceGesture(const LLUUID& item_id, const LLUUID& new_asset_id)
+{
+    const LLUUID& base_item_id = gInventory.getLinkedItemID(item_id);
+
+    item_map_t::iterator it = LLGestureMgr::instance().mActive.find(base_item_id);
+    if (it == mActive.end())
+    {
+        LL_WARNS() << "replaceGesture for inactive gesture " << base_item_id << LL_ENDL;
+        return;
+    }
+
+    // mActive owns this gesture pointer, so clean up memory.
+    LLMultiGesture* gesture = (*it).second;
+    LLGestureMgr::instance().replaceGesture(base_item_id, gesture, new_asset_id);
+}
+
+void LLGestureMgr::playGesture(LLMultiGesture* gesture, bool fromKeyPress)
+{
+    if (!gesture) return;
+
+    // Reset gesture to first step
+    gesture->mCurrentStep = 0;
+    gesture->mTriggeredByKey = fromKeyPress;
+
+    // Add to list of playing
+    gesture->mPlaying = true;
+    mPlaying.push_back(gesture);
+
+    // Load all needed assets to minimize the delays
+    // when gesture is playing.
+    for (std::vector<LLGestureStep*>::iterator steps_it = gesture->mSteps.begin();
+         steps_it != gesture->mSteps.end();
+         ++steps_it)
+    {
+        LLGestureStep* step = *steps_it;
+        switch(step->getType())
+        {
+        case STEP_ANIMATION:
+            {
+                LLGestureStepAnimation* anim_step = (LLGestureStepAnimation*)step;
+                const LLUUID& anim_id = anim_step->mAnimAssetID;
+
+                // Don't request the animation if this step stops it or if it is already in the cache
+                if (!(anim_id.isNull()
+                      || anim_step->mFlags & ANIM_FLAG_STOP
+                      || gAssetStorage->hasLocalAsset(anim_id, LLAssetType::AT_ANIMATION)))
+                {
+                    mLoadingAssets.insert(anim_id);
+
+                    LLUUID* id = new LLUUID(gAgentID);
+                    gAssetStorage->getAssetData(anim_id,
+                                    LLAssetType::AT_ANIMATION,
+                                    onAssetLoadComplete,
+                                    (void *)id,
+                                    true);
+                }
+                break;
+            }
+        case STEP_SOUND:
+            {
+                LLGestureStepSound* sound_step = (LLGestureStepSound*)step;
+                const LLUUID& sound_id = sound_step->mSoundAssetID;
+                if (!(sound_id.isNull()
+                      || gAssetStorage->hasLocalAsset(sound_id, LLAssetType::AT_SOUND)))
+                {
+                    mLoadingAssets.insert(sound_id);
+
+                    gAssetStorage->getAssetData(sound_id,
+                                    LLAssetType::AT_SOUND,
+                                    onAssetLoadComplete,
+                                    NULL,
+                                    true);
+                }
+                break;
+            }
+        case STEP_CHAT:
+        case STEP_WAIT:
+        case STEP_EOF:
+            {
+                break;
+            }
+        default:
+            {
+                LL_WARNS() << "Unknown gesture step type: " << step->getType() << LL_ENDL;
+            }
+        }
+    }
+
+    // And get it going
+    stepGesture(gesture);
+
+    notifyObservers();
+}
+
+
+// Convenience function that looks up the item_id for you.
+void LLGestureMgr::playGesture(const LLUUID& item_id)
+{
+    const LLUUID& base_item_id = gInventory.getLinkedItemID(item_id);
+
+    item_map_t::iterator it = mActive.find(base_item_id);
+    if (it == mActive.end()) return;
+
+    LLMultiGesture* gesture = (*it).second;
+    if (!gesture) return;
+
+    playGesture(gesture);
+}
+
+
+// Iterates through space delimited tokens in string, triggering any gestures found.
+// Generates a revised string that has the found tokens replaced by their replacement strings
+// and (as a minor side effect) has multiple spaces in a row replaced by single spaces.
+bool LLGestureMgr::triggerAndReviseString(const std::string &utf8str, std::string* revised_string)
+{
+    std::string tokenized = utf8str;
+
+    bool found_gestures = false;
+    bool first_token = true;
+
+    typedef boost::tokenizer<boost::char_separator<char> > tokenizer;
+    boost::char_separator<char> sep(" ");
+    tokenizer tokens(tokenized, sep);
+    tokenizer::iterator token_iter;
+
+    for( token_iter = tokens.begin(); token_iter != tokens.end(); ++token_iter)
+    {
+        const char* cur_token = token_iter->c_str();
+        LLMultiGesture* gesture = NULL;
+
+        // Only pay attention to the first gesture in the string.
+        if( !found_gestures )
+        {
+            // collect gestures that match
+            std::vector <LLMultiGesture *> matching;
+            item_map_t::iterator it;
+            for (it = mActive.begin(); it != mActive.end(); ++it)
+            {
+                gesture = (*it).second;
+
+                // Gesture asset data might not have arrived yet
+                if (!gesture) continue;
+
+                if (LLStringUtil::compareInsensitive(gesture->mTrigger, cur_token) == 0)
+                {
+                    matching.push_back(gesture);
+                }
+
+                gesture = NULL;
+            }
+
+
+            if (matching.size() > 0)
+            {
+                // choose one at random
+                {
+                    S32 random = ll_rand(matching.size());
+
+                    gesture = matching[random];
+
+                    playGesture(gesture);
+
+                    if (!gesture->mReplaceText.empty())
+                    {
+                        if( !first_token )
+                        {
+                            if (revised_string)
+                                revised_string->append( " " );
+                        }
+
+                        // Don't muck with the user's capitalization if we don't have to.
+                        if( LLStringUtil::compareInsensitive(cur_token, gesture->mReplaceText) == 0)
+                        {
+                            if (revised_string)
+                                revised_string->append( cur_token );
+                        }
+                        else
+                        {
+                            if (revised_string)
+                                revised_string->append( gesture->mReplaceText );
+                        }
+                    }
+                    found_gestures = true;
+                }
+            }
+        }
+
+        if(!gesture)
+        {
+            // This token doesn't match a gesture.  Pass it through to the output.
+            if( !first_token )
+            {
+                if (revised_string)
+                    revised_string->append( " " );
+            }
+            if (revised_string)
+                revised_string->append( cur_token );
+        }
+
+        first_token = false;
+        gesture = NULL;
+    }
+    return found_gestures;
+}
+
+
+bool LLGestureMgr::triggerGesture(KEY key, MASK mask)
+{
+    std::vector <LLMultiGesture *> matching;
+    item_map_t::iterator it;
+
+    // collect matching gestures
+    for (it = mActive.begin(); it != mActive.end(); ++it)
+    {
+        LLMultiGesture* gesture = (*it).second;
+
+        // asset data might not have arrived yet
+        if (!gesture) continue;
+
+        if (gesture->mKey == key
+            && gesture->mMask == mask
+            && gesture->mWaitingKeyRelease == false)
+        {
+            matching.push_back(gesture);
+        }
+    }
+
+    // choose one and play it
+    if (matching.size() > 0)
+    {
+        U32 random = ll_rand(matching.size());
+
+        LLMultiGesture* gesture = matching[random];
+
+        playGesture(gesture, true);
+        return true;
+    }
+    return false;
+}
+
+
+bool LLGestureMgr::triggerGestureRelease(KEY key, MASK mask)
+{
+    std::vector <LLMultiGesture *> matching;
+    item_map_t::iterator it;
+
+    // collect matching gestures
+    for (it = mActive.begin(); it != mActive.end(); ++it)
+    {
+        LLMultiGesture* gesture = (*it).second;
+
+        // asset data might not have arrived yet
+        if (!gesture) continue;
+
+        if (gesture->mKey == key
+            && gesture->mMask == mask)
+        {
+            gesture->mKeyReleased = true;
+        }
+    }
+
+    //If we found one, block. Otherwise tell them it's free to go.
+    return matching.size() > 0;
+}
+
+
+S32 LLGestureMgr::getPlayingCount() const
+{
+    return mPlaying.size();
+}
+
+
+struct IsGesturePlaying
+{
+    bool operator()(const LLMultiGesture* gesture) const
+    {
+        return bool(gesture->mPlaying);
+    }
+};
+
+void LLGestureMgr::update()
+{
+    S32 i;
+    for (i = 0; i < (S32)mPlaying.size(); ++i)
+    {
+        stepGesture(mPlaying[i]);
+    }
+
+    // Clear out gestures that are done, by moving all the
+    // ones that are still playing to the front.
+    std::vector<LLMultiGesture*>::iterator new_end;
+    new_end = std::partition(mPlaying.begin(),
+                             mPlaying.end(),
+                             IsGesturePlaying());
+
+    // Something finished playing
+    if (new_end != mPlaying.end())
+    {
+        // Delete the completed gestures that want deletion
+        std::vector<LLMultiGesture*>::iterator it;
+        for (it = new_end; it != mPlaying.end(); ++it)
+        {
+            LLMultiGesture* gesture = *it;
+
+            if (gesture->mDoneCallback)
+            {
+                gesture->mDoneCallback(gesture, gesture->mCallbackData);
+
+                // callback might have deleted gesture, can't
+                // rely on this pointer any more
+                gesture = NULL;
+            }
+        }
+
+        // And take done gestures out of the playing list
+        mPlaying.erase(new_end, mPlaying.end());
+
+        notifyObservers();
+    }
+}
+
+
+// Run all steps until you're either done or hit a wait.
+void LLGestureMgr::stepGesture(LLMultiGesture* gesture)
+{
+    if (!gesture)
+    {
+        return;
+    }
+    if (!isAgentAvatarValid() || hasLoadingAssets(gesture)) return;
+
+    // Of the ones that started playing, have any stopped?
+
+    std::set<LLUUID>::iterator gest_it;
+    for (gest_it = gesture->mPlayingAnimIDs.begin();
+         gest_it != gesture->mPlayingAnimIDs.end();
+         )
+    {
+        // look in signaled animations (simulator's view of what is
+        // currently playing.
+        LLVOAvatar::AnimIterator play_it = gAgentAvatarp->mSignaledAnimations.find(*gest_it);
+        if (play_it != gAgentAvatarp->mSignaledAnimations.end())
+        {
+            ++gest_it;
+        }
+        else
+        {
+            // not found, so not currently playing or scheduled to play
+            // delete from the triggered set
+            gesture->mPlayingAnimIDs.erase(gest_it++);
+        }
+    }
+
+    // Of all the animations that we asked the sim to start for us,
+    // pick up the ones that have actually started.
+    for (gest_it = gesture->mRequestedAnimIDs.begin();
+         gest_it != gesture->mRequestedAnimIDs.end();
+         )
+    {
+     LLVOAvatar::AnimIterator play_it = gAgentAvatarp->mSignaledAnimations.find(*gest_it);
+        if (play_it != gAgentAvatarp->mSignaledAnimations.end())
+        {
+            // Hooray, this animation has started playing!
+            // Copy into playing.
+            gesture->mPlayingAnimIDs.insert(*gest_it);
+            gesture->mRequestedAnimIDs.erase(gest_it++);
+        }
+        else
+        {
+            // nope, not playing yet
+            ++gest_it;
+        }
+    }
+
+    // Run the current steps
+    bool waiting = false;
+    while (!waiting && gesture->mPlaying)
+    {
+        // Get the current step, if there is one.
+        // Otherwise enter the waiting at end state.
+        LLGestureStep* step = NULL;
+        if (gesture->mCurrentStep < (S32)gesture->mSteps.size())
+        {
+            step = gesture->mSteps[gesture->mCurrentStep];
+            llassert(step != NULL);
+        }
+        else
+        {
+            // step stays null, we're off the end
+            gesture->mWaitingAtEnd = true;
+        }
+
+
+        // If we're waiting at the end, wait for all gestures to stop
+        // playing.
+        // TODO: Wait for all sounds to complete as well.
+        if (gesture->mWaitingAtEnd)
+        {
+            // Neither do we have any pending requests, nor are they
+            // still playing.
+            if ((gesture->mRequestedAnimIDs.empty()
+                && gesture->mPlayingAnimIDs.empty()))
+            {
+                // all animations are done playing
+                gesture->mWaitingAtEnd = false;
+                gesture->mPlaying = false;
+            }
+            else
+            {
+                waiting = true;
+            }
+            continue;
+        }
+
+        // If we're waiting a fixed amount of time, check for timer
+        // expiration.
+        if (gesture->mWaitingKeyRelease)
+        {
+            // We're waiting for a certain amount of time to pass
+            if (gesture->mKeyReleased)
+            {
+                // wait is done, continue execution
+                gesture->mWaitingKeyRelease = false;
+                gesture->mCurrentStep++;
+            }
+            else if (gesture->mWaitTimer.getElapsedTimeF32() > MAX_WAIT_KEY_SECS)
+            {
+                LL_INFOS("GestureMgr") << "Waited too long for key release, continuing gesture."
+                    << LL_ENDL;
+                gesture->mWaitingKeyRelease = false;
+                gesture->mCurrentStep++;
+            }
+            else
+            {
+                // we're waiting, so execution is done for now
+                waiting = true;
+            }
+            continue;
+        }
+
+        // If we're waiting on our animations to stop, poll for
+        // completion.
+        if (gesture->mWaitingAnimations)
+        {
+            // Neither do we have any pending requests, nor are they
+            // still playing.
+            if ((gesture->mRequestedAnimIDs.empty()
+                && gesture->mPlayingAnimIDs.empty()))
+            {
+                // all animations are done playing
+                gesture->mWaitingAnimations = false;
+                gesture->mCurrentStep++;
+            }
+            else if (gesture->mWaitTimer.getElapsedTimeF32() > MAX_WAIT_ANIM_SECS)
+            {
+                // we've waited too long for an animation
+                LL_INFOS("GestureMgr") << "Waited too long for animations to stop, continuing gesture."
+                    << LL_ENDL;
+                gesture->mWaitingAnimations = false;
+                gesture->mCurrentStep++;
+            }
+            else
+            {
+                waiting = true;
+            }
+            continue;
+        }
+
+        // If we're waiting a fixed amount of time, check for timer
+        // expiration.
+        if (gesture->mWaitingTimer)
+        {
+            // We're waiting for a certain amount of time to pass
+            LLGestureStepWait* wait_step = (LLGestureStepWait*)step;
+
+            F32 elapsed = gesture->mWaitTimer.getElapsedTimeF32();
+            if (elapsed > wait_step->mWaitSeconds)
+            {
+                // wait is done, continue execution
+                gesture->mWaitingTimer = false;
+                gesture->mCurrentStep++;
+            }
+            else
+            {
+                // we're waiting, so execution is done for now
+                waiting = true;
+            }
+            continue;
+        }
+
+        // Not waiting, do normal execution
+        runStep(gesture, step);
+    }
+}
+
+
+void LLGestureMgr::runStep(LLMultiGesture* gesture, LLGestureStep* step)
+{
+    switch(step->getType())
+    {
+    case STEP_ANIMATION:
+        {
+            LLGestureStepAnimation* anim_step = (LLGestureStepAnimation*)step;
+            if (anim_step->mAnimAssetID.isNull())
+            {
+                gesture->mCurrentStep++;
+            }
+
+            if (anim_step->mFlags & ANIM_FLAG_STOP)
+            {
+                gAgent.sendAnimationRequest(anim_step->mAnimAssetID, ANIM_REQUEST_STOP);
+                // remove it from our request set in case we just requested it
+                std::set<LLUUID>::iterator set_it = gesture->mRequestedAnimIDs.find(anim_step->mAnimAssetID);
+                if (set_it != gesture->mRequestedAnimIDs.end())
+                {
+                    gesture->mRequestedAnimIDs.erase(set_it);
+                }
+            }
+            else
+            {
+                gAgent.sendAnimationRequest(anim_step->mAnimAssetID, ANIM_REQUEST_START);
+                // Indicate that we've requested this animation to play as
+                // part of this gesture (but it won't start playing for at
+                // least one round-trip to simulator).
+                gesture->mRequestedAnimIDs.insert(anim_step->mAnimAssetID);
+            }
+            gesture->mCurrentStep++;
+            break;
+        }
+    case STEP_SOUND:
+        {
+            LLGestureStepSound* sound_step = (LLGestureStepSound*)step;
+            const LLUUID& sound_id = sound_step->mSoundAssetID;
+            const F32 volume = 1.f;
+            send_sound_trigger(sound_id, volume);
+            gesture->mCurrentStep++;
+            break;
+        }
+    case STEP_CHAT:
+        {
+            LLGestureStepChat* chat_step = (LLGestureStepChat*)step;
+            std::string chat_text = chat_step->mChatText;
+            // Don't animate the nodding, as this might not blend with
+            // other playing animations.
+
+            const bool animate = false;
+
+            (LLFloaterReg::getTypedInstance<LLFloaterIMNearbyChat>("nearby_chat"))->
+                    sendChatFromViewer(chat_text, CHAT_TYPE_NORMAL, animate);
+
+            gesture->mCurrentStep++;
+            break;
+        }
+    case STEP_WAIT:
+        {
+            LLGestureStepWait* wait_step = (LLGestureStepWait*)step;
+            if (gesture->mTriggeredByKey // Only wait here IF we were triggered by a key!
+                && gesture->mWaitingKeyRelease == false // We can only do this once! Prevent gestures infinitely running
+                && wait_step->mFlags & WAIT_FLAG_KEY_RELEASE)
+            {
+                // Lets wait for the key release first so we don't hold up re-presses
+                gesture->mWaitingKeyRelease = true;
+                gesture->mKeyReleased = false;
+                // Use the wait timer as a deadlock breaker for key release waits.
+                gesture->mWaitTimer.reset();
+            }
+            else if (wait_step->mFlags & WAIT_FLAG_TIME)
+            {
+                gesture->mWaitingTimer = true;
+                gesture->mWaitTimer.reset();
+            }
+            else if (wait_step->mFlags & WAIT_FLAG_ALL_ANIM)
+            {
+                gesture->mWaitingAnimations = true;
+                // Use the wait timer as a deadlock breaker for animation waits.
+                gesture->mWaitTimer.reset();
+            }
+            else
+            {
+                gesture->mCurrentStep++;
+            }
+            // Don't increment instruction pointer until wait is complete.
+            break;
+        }
+    default:
+        {
+            break;
+        }
+    }
+}
+
+
+// static
+void LLGestureMgr::onLoadComplete(const LLUUID& asset_uuid,
+                                  LLAssetType::EType type,
+                                  void* user_data, S32 status, LLExtStat ext_status)
+{
+    LLLoadInfo* info = (LLLoadInfo*)user_data;
+
+    LLUUID item_id = info->mItemID;
+    bool inform_server = info->mInformServer;
+    bool deactivate_similar = info->mDeactivateSimilar;
+
+    delete info;
+    info = NULL;
+    LLGestureMgr& self = LLGestureMgr::instance();
+    self.mLoadingCount--;
+
+    if (0 == status)
+    {
+        LLFileSystem file(asset_uuid, type, LLFileSystem::READ);
+        S32 size = file.getSize();
+
+        std::vector<char> buffer(size+1);
+
+        file.read((U8*)&buffer[0], size);
+        // ensure there's a trailing NULL so strlen will work.
+        buffer[size] = '\0';
+
+        LLMultiGesture* gesture = new LLMultiGesture();
+
+        LLDataPackerAsciiBuffer dp(&buffer[0], size+1);
+        bool ok = gesture->deserialize(dp);
+
+        if (ok)
+        {
+            if (deactivate_similar)
+            {
+                self.deactivateSimilarGestures(gesture, item_id);
+
+                // Display deactivation message if this was the last of the bunch.
+                if (self.mLoadingCount == 0
+                    && self.mDeactivateSimilarNames.length() > 0)
+                {
+                    // we're done with this set of deactivations
+                    LLSD args;
+                    args["NAMES"] = self.mDeactivateSimilarNames;
+                    LLNotificationsUtil::add("DeactivatedGesturesTrigger", args);
+                }
+            }
+
+            LLViewerInventoryItem* item = gInventory.getItem(item_id);
+            if(item)
+            {
+                gesture->mName = item->getName();
+            }
+            else
+            {
+                // Watch this item and set gesture name when item exists in inventory
+                self.setFetchID(item_id);
+                self.startFetch();
+            }
+
+            item_map_t::iterator it = self.mActive.find(item_id);
+            if (it == self.mActive.end())
+            {
+                // Gesture is supposed to be present, active, but NULL
+                LL_DEBUGS("GestureMgr") << "Gesture " << item_id << " not found in active list" << LL_ENDL;
+            }
+            else
+            {
+                LLMultiGesture* old_gesture = (*it).second;
+                if (old_gesture && old_gesture != gesture)
+                {
+                    LL_DEBUGS("GestureMgr") << "Received dupplicate " << item_id << " callback" << LL_ENDL;
+                    // In case somebody managest to activate, deactivate and
+                    // then activate gesture again, before asset finishes loading.
+                    // LLLoadInfo will have a different pointer, asset storage will
+                    // see it as a different request, resulting in two callbacks.
+
+                    // deactivateSimilarGestures() did not turn this one off
+                    // because of matching item_id
+                    self.stopGesture(old_gesture);
+
+                    self.mActive.erase(item_id);
+                    delete old_gesture;
+                    old_gesture = NULL;
+                }
+            }
+
+            self.mActive[item_id] = gesture;
+
+            // Everything has been successful.  Add to the active list.
+            gInventory.addChangedMask(LLInventoryObserver::LABEL, item_id);
+
+            if (inform_server)
+            {
+                // Inform the database of this change
+                LLMessageSystem* msg = gMessageSystem;
+                msg->newMessage("ActivateGestures");
+                msg->nextBlock("AgentData");
+                msg->addUUID("AgentID", gAgent.getID());
+                msg->addUUID("SessionID", gAgent.getSessionID());
+                msg->addU32("Flags", 0x0);
+
+                msg->nextBlock("Data");
+                msg->addUUID("ItemID", item_id);
+                msg->addUUID("AssetID", asset_uuid);
+                msg->addU32("GestureFlags", 0x0);
+
+                gAgent.sendReliableMessage();
+            }
+            callback_map_t::iterator i_cb = self.mCallbackMap.find(item_id);
+
+            if(i_cb != self.mCallbackMap.end())
+            {
+                i_cb->second(gesture);
+                self.mCallbackMap.erase(i_cb);
+            }
+
+            self.notifyObservers();
+        }
+        else
+        {
+            LL_WARNS("GestureMgr") << "Unable to load gesture" << LL_ENDL;
+
+            item_map_t::iterator it = self.mActive.find(item_id);
+            if (it != self.mActive.end())
+            {
+                LLMultiGesture* old_gesture = (*it).second;
+                if (old_gesture)
+                {
+                    // Shouldn't happen, just in case
+                    LL_WARNS("GestureMgr") << "Gesture " << item_id << " existed when it shouldn't" << LL_ENDL;
+
+                    self.stopGesture(old_gesture);
+                    delete old_gesture;
+                    old_gesture = NULL;
+                }
+                self.mActive.erase(item_id);
+            }
+
+            delete gesture;
+            gesture = NULL;
+        }
+    }
+    else
+    {
+        if( LL_ERR_ASSET_REQUEST_NOT_IN_DATABASE == status ||
+            LL_ERR_FILE_EMPTY == status)
+        {
+            LLDelayedGestureError::gestureMissing( item_id );
+        }
+        else
+        {
+            LLDelayedGestureError::gestureFailedToLoad( item_id );
+        }
+
+        LL_WARNS("GestureMgr") << "Problem loading gesture: " << status << LL_ENDL;
+
+        item_map_t::iterator it = self.mActive.find(item_id);
+        if (it != self.mActive.end())
+        {
+            LLMultiGesture* old_gesture = (*it).second;
+            if (old_gesture)
+            {
+                // Shouldn't happen, just in case
+                LL_WARNS("GestureMgr") << "Gesture " << item_id << " existed when it shouldn't" << LL_ENDL;
+
+                self.stopGesture(old_gesture);
+                delete old_gesture;
+                old_gesture = NULL;
+            }
+            self.mActive.erase(item_id);
+        }
+    }
+}
+
+// static
+void LLGestureMgr::onAssetLoadComplete(const LLUUID& asset_uuid,
+                                       LLAssetType::EType type,
+                                       void* user_data, S32 status, LLExtStat ext_status)
+{
+    LLGestureMgr& self = LLGestureMgr::instance();
+
+    // Complete the asset loading process depending on the type and
+    // remove the asset id from pending downloads list.
+    switch(type)
+    {
+    case LLAssetType::AT_ANIMATION:
+        {
+            LLKeyframeMotion::onLoadComplete(asset_uuid, type, user_data, status, ext_status);
+
+            self.mLoadingAssets.erase(asset_uuid);
+
+            break;
+        }
+    case LLAssetType::AT_SOUND:
+        {
+            LLAudioEngine::assetCallback(asset_uuid, type, user_data, status, ext_status);
+
+            self.mLoadingAssets.erase(asset_uuid);
+
+            break;
+        }
+    default:
+        {
+            LL_WARNS() << "Unexpected asset type: " << type << LL_ENDL;
+
+            // We don't want to return from this callback without
+            // an animation or sound callback being fired
+            // and *user_data handled to avoid memory leaks.
+            llassert(type == LLAssetType::AT_ANIMATION || type == LLAssetType::AT_SOUND);
+        }
+    }
+}
+
+// static
+bool LLGestureMgr::hasLoadingAssets(LLMultiGesture* gesture)
+{
+    LLGestureMgr& self = LLGestureMgr::instance();
+
+    for (std::vector<LLGestureStep*>::iterator steps_it = gesture->mSteps.begin();
+         steps_it != gesture->mSteps.end();
+         ++steps_it)
+    {
+        LLGestureStep* step = *steps_it;
+        switch(step->getType())
+        {
+        case STEP_ANIMATION:
+            {
+                LLGestureStepAnimation* anim_step = (LLGestureStepAnimation*)step;
+                const LLUUID& anim_id = anim_step->mAnimAssetID;
+
+                if (!(anim_id.isNull()
+                      || anim_step->mFlags & ANIM_FLAG_STOP
+                      || self.mLoadingAssets.find(anim_id) == self.mLoadingAssets.end()))
+                {
+                    return true;
+                }
+                break;
+            }
+        case STEP_SOUND:
+            {
+                LLGestureStepSound* sound_step = (LLGestureStepSound*)step;
+                const LLUUID& sound_id = sound_step->mSoundAssetID;
+
+                if (!(sound_id.isNull()
+                      || self.mLoadingAssets.find(sound_id) == self.mLoadingAssets.end()))
+                {
+                    return true;
+                }
+                break;
+            }
+        case STEP_CHAT:
+        case STEP_WAIT:
+        case STEP_EOF:
+            {
+                break;
+            }
+        default:
+            {
+                LL_WARNS() << "Unknown gesture step type: " << step->getType() << LL_ENDL;
+            }
+        }
+    }
+
+    return false;
+}
+
+void LLGestureMgr::stopGesture(LLMultiGesture* gesture)
+{
+    if (!gesture) return;
+
+    // Stop any animations that this gesture is currently playing
+    std::set<LLUUID>::const_iterator set_it;
+    for (set_it = gesture->mRequestedAnimIDs.begin(); set_it != gesture->mRequestedAnimIDs.end(); ++set_it)
+    {
+        const LLUUID& anim_id = *set_it;
+        gAgent.sendAnimationRequest(anim_id, ANIM_REQUEST_STOP);
+    }
+    for (set_it = gesture->mPlayingAnimIDs.begin(); set_it != gesture->mPlayingAnimIDs.end(); ++set_it)
+    {
+        const LLUUID& anim_id = *set_it;
+        gAgent.sendAnimationRequest(anim_id, ANIM_REQUEST_STOP);
+    }
+
+    std::vector<LLMultiGesture*>::iterator it;
+    it = std::find(mPlaying.begin(), mPlaying.end(), gesture);
+    while (it != mPlaying.end())
+    {
+        mPlaying.erase(it);
+        it = std::find(mPlaying.begin(), mPlaying.end(), gesture);
+    }
+
+    gesture->reset();
+
+    if (gesture->mDoneCallback)
+    {
+        gesture->mDoneCallback(gesture, gesture->mCallbackData);
+
+        // callback might have deleted gesture, can't
+        // rely on this pointer any more
+        gesture = NULL;
+    }
+
+    notifyObservers();
+}
+
+
+void LLGestureMgr::stopGesture(const LLUUID& item_id)
+{
+    const LLUUID& base_item_id = gInventory.getLinkedItemID(item_id);
+
+    item_map_t::iterator it = mActive.find(base_item_id);
+    if (it == mActive.end()) return;
+
+    LLMultiGesture* gesture = (*it).second;
+    if (!gesture) return;
+
+    stopGesture(gesture);
+}
+
+
+void LLGestureMgr::addObserver(LLGestureManagerObserver* observer)
+{
+    mObservers.push_back(observer);
+}
+
+void LLGestureMgr::removeObserver(LLGestureManagerObserver* observer)
+{
+    std::vector<LLGestureManagerObserver*>::iterator it;
+    it = std::find(mObservers.begin(), mObservers.end(), observer);
+    if (it != mObservers.end())
+    {
+        mObservers.erase(it);
+    }
+}
+
+// Call this method when it's time to update everyone on a new state.
+// Copy the list because an observer could respond by removing itself
+// from the list.
+void LLGestureMgr::notifyObservers()
+{
+    LL_DEBUGS() << "LLGestureMgr::notifyObservers" << LL_ENDL;
+
+    for(std::vector<LLGestureManagerObserver*>::iterator iter = mObservers.begin();
+        iter != mObservers.end();
+        ++iter)
+    {
+        LLGestureManagerObserver* observer = (*iter);
+        observer->changed();
+    }
+}
+
+bool LLGestureMgr::matchPrefix(const std::string& in_str, std::string* out_str)
+{
+    S32 in_len = in_str.length();
+
+    //return whole trigger, if received text equals to it
+    item_map_t::iterator it;
+    for (it = mActive.begin(); it != mActive.end(); ++it)
+    {
+        LLMultiGesture* gesture = (*it).second;
+        if (gesture)
+        {
+            const std::string& trigger = gesture->getTrigger();
+            if (!LLStringUtil::compareInsensitive(in_str, trigger))
+            {
+                *out_str = trigger;
+                return true;
+            }
+        }
+    }
+
+    //return common chars, if more than one trigger matches the prefix
+    std::string rest_of_match = "";
+    std::string buf = "";
+    for (it = mActive.begin(); it != mActive.end(); ++it)
+    {
+        LLMultiGesture* gesture = (*it).second;
+        if (gesture)
+        {
+            const std::string& trigger = gesture->getTrigger();
+
+            if (in_len > (S32)trigger.length())
+            {
+                // too short, bail out
+                continue;
+            }
+
+            std::string trigger_trunc = trigger;
+            LLStringUtil::truncate(trigger_trunc, in_len);
+            if (!LLStringUtil::compareInsensitive(in_str, trigger_trunc))
+            {
+                if (rest_of_match.compare("") == 0)
+                {
+                    rest_of_match = trigger.substr(in_str.size());
+                }
+                std::string cur_rest_of_match = trigger.substr(in_str.size());
+                buf = "";
+                S32 i=0;
+
+                while (i<rest_of_match.length() && i<cur_rest_of_match.length())
+                {
+                    if (rest_of_match[i]==cur_rest_of_match[i])
+                    {
+                        buf.push_back(rest_of_match[i]);
+                    }
+                    else
+                    {
+                        if(i==0)
+                        {
+                            rest_of_match = "";
+                        }
+                        break;
+                    }
+                    i++;
+                }
+                if (rest_of_match.compare("") == 0)
+                {
+                    return true;
+                }
+                if (buf.compare("") != 0)
+                {
+                    rest_of_match = buf;
+                }
+
+            }
+        }
+    }
+
+    if (rest_of_match.compare("") != 0)
+    {
+        *out_str = in_str+rest_of_match;
+        return true;
+    }
+
+    return false;
+}
+
+
+void LLGestureMgr::getItemIDs(uuid_vec_t* ids)
+{
+    item_map_t::const_iterator it;
+    for (it = mActive.begin(); it != mActive.end(); ++it)
+    {
+        ids->push_back(it->first);
+    }
+}
+
+void LLGestureMgr::done()
+{
+    bool notify = false;
+    for(item_map_t::iterator it = mActive.begin(); it != mActive.end(); ++it)
+    {
+        if(it->second && it->second->mName.empty())
+        {
+            LLViewerInventoryItem* item = gInventory.getItem(it->first);
+            if(item)
+            {
+                it->second->mName = item->getName();
+                notify = true;
+            }
+        }
+    }
+    if(notify)
+    {
+        notifyObservers();
+    }
+}
+
+