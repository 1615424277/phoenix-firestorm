--- conflicted
+++ resolved
@@ -542,93 +542,17 @@
 
 void LLGestureMgr::playGesture(LLMultiGesture* gesture, bool fromKeyPress)
 {
-<<<<<<< HEAD
-	if (!gesture) return;
+    if (!gesture) return;
 
 // [RLVa:KB] - Checked: RLVa-2.0.0 | Handles: @sendgesture
-	if (!RlvActions::canPlayGestures())
-		return;
+    if (!RlvActions::canPlayGestures())
+        return;
 // [/RLVa:KB]
 
-	// Reset gesture to first step
-	// <FS:Ansariel> Do a proper reset or we might end up reading random data from wrong memory locations due to invalid gesture state
-	//gesture->mCurrentStep = 0;
-	gesture->reset();
-	gesture->mTriggeredByKey = fromKeyPress;
-
-	// Add to list of playing
-	gesture->mPlaying = TRUE;
-	mPlaying.push_back(gesture);
-
-	// Load all needed assets to minimize the delays
-	// when gesture is playing.
-	for (std::vector<LLGestureStep*>::iterator steps_it = gesture->mSteps.begin();
-		 steps_it != gesture->mSteps.end();
-		 ++steps_it)
-	{
-		LLGestureStep* step = *steps_it;
-		switch(step->getType())
-		{
-		case STEP_ANIMATION:
-			{
-				LLGestureStepAnimation* anim_step = (LLGestureStepAnimation*)step;
-				const LLUUID& anim_id = anim_step->mAnimAssetID;
-
-				// Don't request the animation if this step stops it or if it is already in the cache
-				if (!(anim_id.isNull()
-					  || anim_step->mFlags & ANIM_FLAG_STOP
-					  || gAssetStorage->hasLocalAsset(anim_id, LLAssetType::AT_ANIMATION)))
-				{
-					mLoadingAssets.insert(anim_id);
-
-					LLUUID* id = new LLUUID(gAgentID);
-					gAssetStorage->getAssetData(anim_id,
-									LLAssetType::AT_ANIMATION,
-									onAssetLoadComplete,
-									(void *)id,
-									TRUE);
-				}
-				break;
-			}
-		case STEP_SOUND:
-			{
-				LLGestureStepSound* sound_step = (LLGestureStepSound*)step;
-				const LLUUID& sound_id = sound_step->mSoundAssetID;
-				if (!(sound_id.isNull()
-					  || gAssetStorage->hasLocalAsset(sound_id, LLAssetType::AT_SOUND)))
-				{
-					mLoadingAssets.insert(sound_id);
-
-					gAssetStorage->getAssetData(sound_id,
-									LLAssetType::AT_SOUND,
-									onAssetLoadComplete,
-									NULL,
-									TRUE);
-				}
-				break;
-			}
-		case STEP_CHAT:
-		case STEP_WAIT:
-		case STEP_EOF:
-			{
-				break;
-			}
-		default:
-			{
-				LL_WARNS() << "Unknown gesture step type: " << step->getType() << LL_ENDL;
-			}
-		}
-	}
-
-	// And get it going
-	stepGesture(gesture);
-
-	notifyObservers();
-=======
-    if (!gesture) return;
-
     // Reset gesture to first step
-    gesture->mCurrentStep = 0;
+    // <FS:Ansariel> Do a proper reset or we might end up reading random data from wrong memory locations due to invalid gesture state
+    //gesture->mCurrentStep = 0;
+    gesture->reset();
     gesture->mTriggeredByKey = fromKeyPress;
 
     // Add to list of playing
@@ -699,7 +623,6 @@
     stepGesture(gesture);
 
     notifyObservers();
->>>>>>> 38c2a5bd
 }
 
 
@@ -1106,110 +1029,6 @@
 
 void LLGestureMgr::runStep(LLMultiGesture* gesture, LLGestureStep* step)
 {
-<<<<<<< HEAD
-	switch(step->getType())
-	{
-	case STEP_ANIMATION:
-		{
-			LLGestureStepAnimation* anim_step = (LLGestureStepAnimation*)step;
-			if (anim_step->mAnimAssetID.isNull())
-			{
-				gesture->mCurrentStep++;
-			}
-
-			if (anim_step->mFlags & ANIM_FLAG_STOP)
-			{
-				gAgent.sendAnimationRequest(anim_step->mAnimAssetID, ANIM_REQUEST_STOP);
-				// remove it from our request set in case we just requested it
-				std::set<LLUUID>::iterator set_it = gesture->mRequestedAnimIDs.find(anim_step->mAnimAssetID);
-				if (set_it != gesture->mRequestedAnimIDs.end())
-				{
-					gesture->mRequestedAnimIDs.erase(set_it);
-				}
-			}
-			else
-			{
-				gAgent.sendAnimationRequest(anim_step->mAnimAssetID, ANIM_REQUEST_START);
-				// Indicate that we've requested this animation to play as
-				// part of this gesture (but it won't start playing for at
-				// least one round-trip to simulator).
-				gesture->mRequestedAnimIDs.insert(anim_step->mAnimAssetID);
-			}
-			gesture->mCurrentStep++;
-			break;
-		}
-	case STEP_SOUND:
-		{
-			LLGestureStepSound* sound_step = (LLGestureStepSound*)step;
-			const LLUUID& sound_id = sound_step->mSoundAssetID;
-			const F32 volume = 1.f;
-			send_sound_trigger(sound_id, volume);
-			gesture->mCurrentStep++;
-			break;
-		}
-	case STEP_CHAT:
-		{
-			LLGestureStepChat* chat_step = (LLGestureStepChat*)step;
-			std::string chat_text = chat_step->mChatText;
-			// Don't animate the nodding, as this might not blend with
-			// other playing animations.
-
-			// <FS:ND> FIRE-1624, try to parse text as command first. If that fails output it as chat
-			if( !cmd_line_chat( chat_text, CHAT_TYPE_NORMAL, true ) )
-			{
-				gesture->mCurrentStep++;
-				break;
-			}
-			//</FS:ND>
-			
-			const BOOL animate = FALSE;
-
-			// <FS:Ansariel> [FS Communication UI]
-			//(LLFloaterReg::getTypedInstance<LLFloaterIMNearbyChat>("nearby_chat"))->
-			//		sendChatFromViewer(chat_text, CHAT_TYPE_NORMAL, animate);
-			FSNearbyChat::instance().sendChatFromViewer(chat_text, CHAT_TYPE_NORMAL, animate);
-			// </FS:Ansariel> [FS Communication UI]
-
-			gesture->mCurrentStep++;
-			break;
-		}
-	case STEP_WAIT:
-		{
-			LLGestureStepWait* wait_step = (LLGestureStepWait*)step;
-			if (gesture->mTriggeredByKey // Only wait here IF we were triggered by a key!
-				&& gesture->mWaitingKeyRelease == FALSE // We can only do this once! Prevent gestures infinitely running
-				&& wait_step->mFlags & WAIT_FLAG_KEY_RELEASE)
-			{
-				// Lets wait for the key release first so we don't hold up re-presses
-				gesture->mWaitingKeyRelease = TRUE;
-				gesture->mKeyReleased = FALSE;
-				// Use the wait timer as a deadlock breaker for key release waits.
-				gesture->mWaitTimer.reset();
-			}
-			else if (wait_step->mFlags & WAIT_FLAG_TIME)
-			{
-				gesture->mWaitingTimer = TRUE;
-				gesture->mWaitTimer.reset();
-			}
-			else if (wait_step->mFlags & WAIT_FLAG_ALL_ANIM)
-			{
-				gesture->mWaitingAnimations = TRUE;
-				// Use the wait timer as a deadlock breaker for animation waits.
-				gesture->mWaitTimer.reset();
-			}
-			else
-			{
-				gesture->mCurrentStep++;
-			}
-			// Don't increment instruction pointer until wait is complete.
-			break;
-		}
-	default:
-		{
-			break;
-		}
-	}
-=======
     switch(step->getType())
     {
     case STEP_ANIMATION:
@@ -1257,10 +1076,21 @@
             // Don't animate the nodding, as this might not blend with
             // other playing animations.
 
+            // <FS:ND> FIRE-1624, try to parse text as command first. If that fails output it as chat
+            if( !cmd_line_chat( chat_text, CHAT_TYPE_NORMAL, true ) )
+            {
+                gesture->mCurrentStep++;
+                break;
+            }
+            //</FS:ND>
+
             const BOOL animate = FALSE;
 
-            (LLFloaterReg::getTypedInstance<LLFloaterIMNearbyChat>("nearby_chat"))->
-                    sendChatFromViewer(chat_text, CHAT_TYPE_NORMAL, animate);
+            // <FS:Ansariel> [FS Communication UI]
+            //(LLFloaterReg::getTypedInstance<LLFloaterIMNearbyChat>("nearby_chat"))->
+            //      sendChatFromViewer(chat_text, CHAT_TYPE_NORMAL, animate);
+            FSNearbyChat::instance().sendChatFromViewer(chat_text, CHAT_TYPE_NORMAL, animate);
+            // </FS:Ansariel> [FS Communication UI]
 
             gesture->mCurrentStep++;
             break;
@@ -1301,7 +1131,6 @@
             break;
         }
     }
->>>>>>> 38c2a5bd
 }
 
 
