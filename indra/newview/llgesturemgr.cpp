/** 
 * @file llgesturemgr.cpp
 * @brief Manager for playing gestures on the viewer
 *
 * $LicenseInfo:firstyear=2004&license=viewerlgpl$
 * Second Life Viewer Source Code
 * Copyright (C) 2010, Linden Research, Inc.
 * 
 * This library is free software; you can redistribute it and/or
 * modify it under the terms of the GNU Lesser General Public
 * License as published by the Free Software Foundation;
 * version 2.1 of the License only.
 * 
 * This library is distributed in the hope that it will be useful,
 * but WITHOUT ANY WARRANTY; without even the implied warranty of
 * MERCHANTABILITY or FITNESS FOR A PARTICULAR PURPOSE.  See the GNU
 * Lesser General Public License for more details.
 * 
 * You should have received a copy of the GNU Lesser General Public
 * License along with this library; if not, write to the Free Software
 * Foundation, Inc., 51 Franklin Street, Fifth Floor, Boston, MA  02110-1301  USA
 * 
 * Linden Research, Inc., 945 Battery Street, San Francisco, CA  94111  USA
 * $/LicenseInfo$
 */

#include "llviewerprecompiledheaders.h"

#include "llgesturemgr.h"

// system
#include <functional>
#include <algorithm>

// library
#include "llaudioengine.h"
#include "lldatapacker.h"
#include "llfloaterreg.h"
#include "llinventory.h"
#include "llkeyframemotion.h"
#include "llmultigesture.h"
#include "llnotificationsutil.h"
#include "llstl.h"
#include "llstring.h"	// todo: remove
#include "llfilesystem.h"
#include "message.h"

// newview
#include "llagent.h"
#include "lldelayedgestureerror.h"
#include "llinventorymodel.h"
#include "llviewermessage.h"
#include "llvoavatarself.h"
#include "llviewerstats.h"
// <FS:Ansariel> [FS Communication UI]
//#include "llfloaterimnearbychat.h"
#include "fsnearbychathub.h"
// </FS:Ansariel> [FS Communication UI]
#include "llappearancemgr.h"
#include "llgesturelistener.h"

#include "chatbar_as_cmdline.h" // <ND/> For FIRE-1624

// [RLVa:KB] - Checked: RLVa-2.0.0
#include "rlvactions.h"
// [/RLVa:KB]

// Longest time, in seconds, to wait for all animations to stop playing
const F32 MAX_WAIT_ANIM_SECS = 60.f;

// Lightweight constructor.
// init() does the heavy lifting.
LLGestureMgr::LLGestureMgr()
:	mValid(false),
	mPlaying(),
	mActive(),
	mLoadingCount(0)
{
	gInventory.addObserver(this);
	mListener.reset(new LLGestureListener());
}


// We own the data for gestures, so clean them up.
LLGestureMgr::~LLGestureMgr()
{
	item_map_t::iterator it;
	for (it = mActive.begin(); it != mActive.end(); ++it)
	{
		LLMultiGesture* gesture = (*it).second;

		delete gesture;
		gesture = NULL;
	}
	gInventory.removeObserver(this);
}


void LLGestureMgr::init()
{
	// TODO
}

void LLGestureMgr::changed(U32 mask) 
{ 
	LLInventoryFetchItemsObserver::changed(mask);

	if (mask & LLInventoryObserver::GESTURE)
	{
		// If there was a gesture label changed, update all the names in the 
		// active gestures and then notify observers
		if (mask & LLInventoryObserver::LABEL)
		{
			for(item_map_t::iterator it = mActive.begin(); it != mActive.end(); ++it)
			{
				if(it->second)
				{
					LLViewerInventoryItem* item = gInventory.getItem(it->first);
					if(item)
					{
						it->second->mName = item->getName();
					}
				}
			}
			notifyObservers();
		}
		// If there was a gesture added or removed notify observers
		// STRUCTURE denotes that the inventory item has been moved
		// In the case of deleting gesture, it is moved to the trash
		else if(mask & LLInventoryObserver::ADD ||
				mask & LLInventoryObserver::REMOVE ||
				mask & LLInventoryObserver::STRUCTURE)
		{
			notifyObservers();
		}
	}
}


// Use this version when you have the item_id but not the asset_id,
// and you KNOW the inventory is loaded.
void LLGestureMgr::activateGesture(const LLUUID& item_id)
{
	LLViewerInventoryItem* item = gInventory.getItem(item_id);
	if (!item) return;
	if (item->getType() != LLAssetType::AT_GESTURE)
		return;

	LLUUID asset_id = item->getAssetUUID();

	mLoadingCount = 1;
	mDeactivateSimilarNames.clear();

	const bool inform_server = true;
	const bool deactivate_similar = false; 
	activateGestureWithAsset(item_id, asset_id, inform_server, deactivate_similar);
}


void LLGestureMgr::activateGestures(LLViewerInventoryItem::item_array_t& items)
{
	// Load up the assets
	S32 count = 0;
	LLViewerInventoryItem::item_array_t::const_iterator it;
	for (it = items.begin(); it != items.end(); ++it)
	{
		LLViewerInventoryItem* item = *it;

		if (isGestureActive(item->getUUID()))
		{
			continue;
		}
		else 
		{ // Make gesture active and persistent through login sessions.  -Aura 07-12-06
			activateGesture(item->getUUID());
		}

		count++;
	}

	mLoadingCount = count;
	mDeactivateSimilarNames.clear();

	for (it = items.begin(); it != items.end(); ++it)
	{
		LLViewerInventoryItem* item = *it;

		if (isGestureActive(item->getUUID()))
		{
			continue;
		}

		// Don't inform server, we'll do that in bulk
		const bool no_inform_server = false;
		const bool deactivate_similar = true;
		activateGestureWithAsset(item->getUUID(), item->getAssetUUID(),
								 no_inform_server,
								 deactivate_similar);
	}

	// Inform the database of this change
	LLMessageSystem* msg = gMessageSystem;

	bool start_message = true;

	for (it = items.begin(); it != items.end(); ++it)
	{
		LLViewerInventoryItem* item = *it;

		if (isGestureActive(item->getUUID()))
		{
			continue;
		}

		if (start_message)
		{
			msg->newMessage("ActivateGestures");
			msg->nextBlock("AgentData");
			msg->addUUID("AgentID", gAgent.getID());
			msg->addUUID("SessionID", gAgent.getSessionID());
			msg->addU32("Flags", 0x0);
			start_message = false;
		}
		
		msg->nextBlock("Data");
		msg->addUUID("ItemID", item->getUUID());
		msg->addUUID("AssetID", item->getAssetUUID());
		msg->addU32("GestureFlags", 0x0);

		if (msg->getCurrentSendTotal() > MTUBYTES)
		{
			gAgent.sendReliableMessage();
			start_message = true;
		}
	}

	if (!start_message)
	{
		gAgent.sendReliableMessage();
	}
}


struct LLLoadInfo
{
	LLUUID mItemID;
	bool mInformServer;
	bool mDeactivateSimilar;
};

// If inform_server is true, will send a message upstream to update
// the user_gesture_active table.
/**
 * It will load a gesture from remote storage
 */
void LLGestureMgr::activateGestureWithAsset(const LLUUID& item_id,
												const LLUUID& asset_id,
												bool inform_server,
												bool deactivate_similar)
{
	const LLUUID& base_item_id = gInventory.getLinkedItemID(item_id);

	if( !gAssetStorage )
	{
		LL_WARNS() << "LLGestureMgr::activateGestureWithAsset without valid gAssetStorage" << LL_ENDL;
		return;
	}
	// If gesture is already active, nothing to do.
	if (isGestureActive(item_id))
	{
		LL_WARNS() << "Tried to loadGesture twice " << item_id << LL_ENDL;
		return;
	}

//	if (asset_id.isNull())
//	{
//		LL_WARNS() << "loadGesture() - gesture has no asset" << LL_ENDL;
//		return;
//	}

	// For now, put NULL into the item map.  We'll build a gesture
	// class object when the asset data arrives.
	mActive[base_item_id] = NULL;

	// Copy the UUID
	if (asset_id.notNull())
	{
		LLLoadInfo* info = new LLLoadInfo;
		info->mItemID = base_item_id;
		info->mInformServer = inform_server;
		info->mDeactivateSimilar = deactivate_similar;

		const bool high_priority = true;
		gAssetStorage->getAssetData(asset_id,
									LLAssetType::AT_GESTURE,
									onLoadComplete,
									(void*)info,
									high_priority);
	}
	else
	{
		notifyObservers();
	}
}


void notify_update_label(const LLUUID& base_item_id)
{
	gInventory.addChangedMask(LLInventoryObserver::LABEL, base_item_id);
	LLGestureMgr::instance().notifyObservers();
}

void LLGestureMgr::deactivateGesture(const LLUUID& item_id)
{
	const LLUUID& base_item_id = gInventory.getLinkedItemID(item_id);
	item_map_t::iterator it = mActive.find(base_item_id);
	if (it == mActive.end())
	{
		LL_WARNS() << "deactivateGesture for inactive gesture " << item_id << LL_ENDL;
		return;
	}

	// mActive owns this gesture pointer, so clean up memory.
	LLMultiGesture* gesture = (*it).second;

	// Can be NULL gestures in the map
	if (gesture)
	{
		stopGesture(gesture);

		delete gesture;
		gesture = NULL;
	}

	mActive.erase(it);

	// Inform the database of this change
	LLMessageSystem* msg = gMessageSystem;
	msg->newMessage("DeactivateGestures");
	msg->nextBlock("AgentData");
	msg->addUUID("AgentID", gAgent.getID());
	msg->addUUID("SessionID", gAgent.getSessionID());
	msg->addU32("Flags", 0x0);
	
	msg->nextBlock("Data");
	msg->addUUID("ItemID", item_id);
	msg->addU32("GestureFlags", 0x0);

	gAgent.sendReliableMessage();

	LLPointer<LLInventoryCallback> cb =
		new LLBoostFuncInventoryCallback(no_op_inventory_func,
										 boost::bind(notify_update_label,base_item_id));

	LLAppearanceMgr::instance().removeCOFItemLinks(base_item_id, cb);
}


void LLGestureMgr::deactivateSimilarGestures(LLMultiGesture* in, const LLUUID& in_item_id)
{
	const LLUUID& base_in_item_id = gInventory.getLinkedItemID(in_item_id);
	uuid_vec_t gest_item_ids;

	// Deactivate all gestures that match
	item_map_t::iterator it;
	for (it = mActive.begin(); it != mActive.end(); )
	{
		const LLUUID& item_id = (*it).first;
		LLMultiGesture* gest = (*it).second;

		// Don't deactivate the gesture we are looking for duplicates of
		// (for replaceGesture)
		if (!gest || item_id == base_in_item_id) 
		{
			// legal, can have null pointers in list
			++it;
		}
		else if ((!gest->mTrigger.empty() && gest->mTrigger == in->mTrigger)
				 || (gest->mKey != KEY_NONE && gest->mKey == in->mKey && gest->mMask == in->mMask))
		{
			gest_item_ids.push_back(item_id);

			stopGesture(gest);

			delete gest;
			gest = NULL;

			mActive.erase(it++);
			gInventory.addChangedMask(LLInventoryObserver::LABEL, item_id);

		}
		else
		{
			++it;
		}
	}

	// Inform database of the change
	LLMessageSystem* msg = gMessageSystem;
	bool start_message = true;
	uuid_vec_t::const_iterator vit = gest_item_ids.begin();
	while (vit != gest_item_ids.end())
	{
		if (start_message)
		{
			msg->newMessage("DeactivateGestures");
			msg->nextBlock("AgentData");
			msg->addUUID("AgentID", gAgent.getID());
			msg->addUUID("SessionID", gAgent.getSessionID());
			msg->addU32("Flags", 0x0);
			start_message = false;
		}
	
		msg->nextBlock("Data");
		msg->addUUID("ItemID", *vit);
		msg->addU32("GestureFlags", 0x0);

		if (msg->getCurrentSendTotal() > MTUBYTES)
		{
			gAgent.sendReliableMessage();
			start_message = true;
		}

		++vit;
	}

	if (!start_message)
	{
		gAgent.sendReliableMessage();
	}

	// Add to the list of names for the user.
	for (vit = gest_item_ids.begin(); vit != gest_item_ids.end(); ++vit)
	{
		LLViewerInventoryItem* item = gInventory.getItem(*vit);
		if (!item) continue;

		mDeactivateSimilarNames.append(item->getName());
		mDeactivateSimilarNames.append("\n");
	}

	notifyObservers();
}


bool LLGestureMgr::isGestureActive(const LLUUID& item_id)
{
	const LLUUID& base_item_id = gInventory.getLinkedItemID(item_id);
	item_map_t::iterator it = mActive.find(base_item_id);
	return (it != mActive.end());
}


bool LLGestureMgr::isGesturePlaying(const LLUUID& item_id)
{
	const LLUUID& base_item_id = gInventory.getLinkedItemID(item_id);

	item_map_t::iterator it = mActive.find(base_item_id);
	if (it == mActive.end()) return false;

	LLMultiGesture* gesture = (*it).second;
	if (!gesture) return false;

	return gesture->mPlaying;
}

bool LLGestureMgr::isGesturePlaying(LLMultiGesture* gesture)
{
	if(!gesture)
	{
		return false;
	}

	return gesture->mPlaying;
}

void LLGestureMgr::replaceGesture(const LLUUID& item_id, LLMultiGesture* new_gesture, const LLUUID& asset_id)
{
	const LLUUID& base_item_id = gInventory.getLinkedItemID(item_id);

	item_map_t::iterator it = mActive.find(base_item_id);
	if (it == mActive.end())
	{
		LL_WARNS() << "replaceGesture for inactive gesture " << base_item_id << LL_ENDL;
		return;
	}

	LLMultiGesture* old_gesture = (*it).second;
	stopGesture(old_gesture);

	mActive.erase(base_item_id);

	mActive[base_item_id] = new_gesture;

    // replaceGesture(const LLUUID& item_id, const LLUUID& new_asset_id)
    // replaces ids without repalcing gesture
    if (old_gesture != new_gesture)
    {
        delete old_gesture;
        old_gesture = NULL;
    }

	if (asset_id.notNull())
	{
		mLoadingCount = 1;
		mDeactivateSimilarNames.clear();

		LLLoadInfo* info = new LLLoadInfo;
		info->mItemID = base_item_id;
		info->mInformServer = true;
		info->mDeactivateSimilar = false;

		const bool high_priority = true;
		gAssetStorage->getAssetData(asset_id,
									LLAssetType::AT_GESTURE,
									onLoadComplete,
									(void*)info,
									high_priority);
	}

	notifyObservers();
}

void LLGestureMgr::replaceGesture(const LLUUID& item_id, const LLUUID& new_asset_id)
{
	const LLUUID& base_item_id = gInventory.getLinkedItemID(item_id);

	item_map_t::iterator it = LLGestureMgr::instance().mActive.find(base_item_id);
	if (it == mActive.end())
	{
		LL_WARNS() << "replaceGesture for inactive gesture " << base_item_id << LL_ENDL;
		return;
	}

	// mActive owns this gesture pointer, so clean up memory.
	LLMultiGesture* gesture = (*it).second;
	LLGestureMgr::instance().replaceGesture(base_item_id, gesture, new_asset_id);
}

void LLGestureMgr::playGesture(LLMultiGesture* gesture)
{
	if (!gesture) return;

// [RLVa:KB] - Checked: RLVa-2.0.0 | Handles: @sendgesture
	if (!RlvActions::canPlayGestures())
		return;
// [/RLVa:KB]

	// Reset gesture to first step
	// <FS:Ansariel> Do a proper reset or we might end up reading random data from wrong memory locations due to invalid gesture state
	//gesture->mCurrentStep = 0;
	gesture->reset();

	// Add to list of playing
	gesture->mPlaying = true;
	mPlaying.push_back(gesture);

	// Load all needed assets to minimize the delays
	// when gesture is playing.
	for (std::vector<LLGestureStep*>::iterator steps_it = gesture->mSteps.begin();
		 steps_it != gesture->mSteps.end();
		 ++steps_it)
	{
		LLGestureStep* step = *steps_it;
		switch(step->getType())
		{
		case STEP_ANIMATION:
			{
				LLGestureStepAnimation* anim_step = (LLGestureStepAnimation*)step;
				const LLUUID& anim_id = anim_step->mAnimAssetID;

				// Don't request the animation if this step stops it or if it is already in the cache
				if (!(anim_id.isNull()
					  || anim_step->mFlags & ANIM_FLAG_STOP
					  || gAssetStorage->hasLocalAsset(anim_id, LLAssetType::AT_ANIMATION)))
				{
					mLoadingAssets.insert(anim_id);

					LLUUID* id = new LLUUID(gAgentID);
					gAssetStorage->getAssetData(anim_id,
									LLAssetType::AT_ANIMATION,
									onAssetLoadComplete,
									(void *)id,
									true);
				}
				break;
			}
		case STEP_SOUND:
			{
				LLGestureStepSound* sound_step = (LLGestureStepSound*)step;
				const LLUUID& sound_id = sound_step->mSoundAssetID;
				if (!(sound_id.isNull()
					  || gAssetStorage->hasLocalAsset(sound_id, LLAssetType::AT_SOUND)))
				{
					mLoadingAssets.insert(sound_id);

					gAssetStorage->getAssetData(sound_id,
									LLAssetType::AT_SOUND,
									onAssetLoadComplete,
									NULL,
									true);
				}
				break;
			}
		case STEP_CHAT:
		case STEP_WAIT:
		case STEP_EOF:
			{
				break;
			}
		default:
			{
				LL_WARNS() << "Unknown gesture step type: " << step->getType() << LL_ENDL;
			}
		}
	}

	// And get it going
	stepGesture(gesture);

	notifyObservers();
}


// Convenience function that looks up the item_id for you.
void LLGestureMgr::playGesture(const LLUUID& item_id)
{
	const LLUUID& base_item_id = gInventory.getLinkedItemID(item_id);

	item_map_t::iterator it = mActive.find(base_item_id);
	if (it == mActive.end()) return;

	LLMultiGesture* gesture = (*it).second;
	if (!gesture) return;

	playGesture(gesture);
}


// Iterates through space delimited tokens in string, triggering any gestures found.
// Generates a revised string that has the found tokens replaced by their replacement strings
// and (as a minor side effect) has multiple spaces in a row replaced by single spaces.
bool LLGestureMgr::triggerAndReviseString(const std::string &utf8str, std::string* revised_string)
{
	std::string tokenized = utf8str;

	bool found_gestures = false;
	bool first_token = true;

	typedef boost::tokenizer<boost::char_separator<char> > tokenizer;
	boost::char_separator<char> sep(" ");
	tokenizer tokens(tokenized, sep);
	tokenizer::iterator token_iter;

	for( token_iter = tokens.begin(); token_iter != tokens.end(); ++token_iter)
	{
		const char* cur_token = token_iter->c_str();
		LLMultiGesture* gesture = NULL;

		// Only pay attention to the first gesture in the string.
		if( !found_gestures )
		{
			// collect gestures that match
			std::vector <LLMultiGesture *> matching;
			item_map_t::iterator it;
			for (it = mActive.begin(); it != mActive.end(); ++it)
			{
				gesture = (*it).second;

				// Gesture asset data might not have arrived yet
				if (!gesture) continue;
				
				if (LLStringUtil::compareInsensitive(gesture->mTrigger, cur_token) == 0)
				{
					matching.push_back(gesture);
				}
				
				gesture = NULL;
			}

			
			if (matching.size() > 0)
			{
				// choose one at random
				{
					S32 random = ll_rand(matching.size());

					gesture = matching[random];
					
					playGesture(gesture);

					if (!gesture->mReplaceText.empty())
					{
						if( !first_token )
						{
							if (revised_string)
								revised_string->append( " " );
						}

						// Don't muck with the user's capitalization if we don't have to.
						if( LLStringUtil::compareInsensitive(cur_token, gesture->mReplaceText) == 0)
						{
							if (revised_string)
								revised_string->append( cur_token );
						}
						else
						{
							if (revised_string)
								revised_string->append( gesture->mReplaceText );
						}
					}
					found_gestures = true;
				}
			}
		}
		
		if(!gesture)
		{
			// This token doesn't match a gesture.  Pass it through to the output.
			if( !first_token )
			{
				if (revised_string)
					revised_string->append( " " );
			}
			if (revised_string)
				revised_string->append( cur_token );
		}

		first_token = false;
		gesture = NULL;
	}
	return found_gestures;
}


bool LLGestureMgr::triggerGesture(KEY key, MASK mask)
{
	std::vector <LLMultiGesture *> matching;
	item_map_t::iterator it;

	// collect matching gestures
	for (it = mActive.begin(); it != mActive.end(); ++it)
	{
		LLMultiGesture* gesture = (*it).second;

		// asset data might not have arrived yet
		if (!gesture) continue;

		if (gesture->mKey == key
			&& gesture->mMask == mask)
		{
			matching.push_back(gesture);
		}
	}

	// choose one and play it
	if (matching.size() > 0)
	{
		U32 random = ll_rand(matching.size());
		
		LLMultiGesture* gesture = matching[random];
			
		playGesture(gesture);
		return true;
	}
	return false;
}


S32 LLGestureMgr::getPlayingCount() const
{
	return mPlaying.size();
}


struct IsGesturePlaying
{
	bool operator()(const LLMultiGesture* gesture) const
	{
		return bool(gesture->mPlaying);
	}
};

void LLGestureMgr::update()
{
	S32 i;
	for (i = 0; i < (S32)mPlaying.size(); ++i)
	{
		stepGesture(mPlaying[i]);
	}

	// Clear out gestures that are done, by moving all the
	// ones that are still playing to the front.
	std::vector<LLMultiGesture*>::iterator new_end;
	new_end = std::partition(mPlaying.begin(),
							 mPlaying.end(),
							 IsGesturePlaying());

	// Something finished playing
	if (new_end != mPlaying.end())
	{
		// Delete the completed gestures that want deletion
		std::vector<LLMultiGesture*>::iterator it;
		for (it = new_end; it != mPlaying.end(); ++it)
		{
			LLMultiGesture* gesture = *it;

			if (gesture->mDoneCallback)
			{
				gesture->mDoneCallback(gesture, gesture->mCallbackData);

				// callback might have deleted gesture, can't
				// rely on this pointer any more
				gesture = NULL;
			}
		}

		// And take done gestures out of the playing list
		mPlaying.erase(new_end, mPlaying.end());

		notifyObservers();
	}
}


// Run all steps until you're either done or hit a wait.
void LLGestureMgr::stepGesture(LLMultiGesture* gesture)
{
	if (!gesture)
	{
		return;
	}
	if (!isAgentAvatarValid() || hasLoadingAssets(gesture)) return;

	// Of the ones that started playing, have any stopped?

	std::set<LLUUID>::iterator gest_it;
	for (gest_it = gesture->mPlayingAnimIDs.begin(); 
		 gest_it != gesture->mPlayingAnimIDs.end(); 
		 )
	{
		// look in signaled animations (simulator's view of what is
		// currently playing.
		LLVOAvatar::AnimIterator play_it = gAgentAvatarp->mSignaledAnimations.find(*gest_it);
		if (play_it != gAgentAvatarp->mSignaledAnimations.end())
		{
			++gest_it;
		}
		else
		{
			// not found, so not currently playing or scheduled to play
			// delete from the triggered set
			gesture->mPlayingAnimIDs.erase(gest_it++);
		}
	}

	// Of all the animations that we asked the sim to start for us,
	// pick up the ones that have actually started.
	for (gest_it = gesture->mRequestedAnimIDs.begin();
		 gest_it != gesture->mRequestedAnimIDs.end();
		 )
	{
	 LLVOAvatar::AnimIterator play_it = gAgentAvatarp->mSignaledAnimations.find(*gest_it);
		if (play_it != gAgentAvatarp->mSignaledAnimations.end())
		{
			// Hooray, this animation has started playing!
			// Copy into playing.
			gesture->mPlayingAnimIDs.insert(*gest_it);
			gesture->mRequestedAnimIDs.erase(gest_it++);
		}
		else
		{
			// nope, not playing yet
			++gest_it;
		}
	}

	// Run the current steps
	bool waiting = false;
	while (!waiting && gesture->mPlaying)
	{
		// Get the current step, if there is one.
		// Otherwise enter the waiting at end state.
		LLGestureStep* step = NULL;
		if (gesture->mCurrentStep < (S32)gesture->mSteps.size())
		{
			step = gesture->mSteps[gesture->mCurrentStep];
			llassert(step != NULL);
		}
		else
		{
			// step stays null, we're off the end
			gesture->mWaitingAtEnd = true;
		}


		// If we're waiting at the end, wait for all gestures to stop
		// playing.
		// TODO: Wait for all sounds to complete as well.
		if (gesture->mWaitingAtEnd)
		{
			// Neither do we have any pending requests, nor are they
			// still playing.
			if ((gesture->mRequestedAnimIDs.empty()
				&& gesture->mPlayingAnimIDs.empty()))
			{
				// all animations are done playing
				gesture->mWaitingAtEnd = false;
				gesture->mPlaying = false;
			}
			else
			{
				waiting = true;
			}
			continue;
		}

		// If we're waiting on our animations to stop, poll for
		// completion.
		if (gesture->mWaitingAnimations)
		{
			// Neither do we have any pending requests, nor are they
			// still playing.
			if ((gesture->mRequestedAnimIDs.empty()
				&& gesture->mPlayingAnimIDs.empty()))
			{
				// all animations are done playing
				gesture->mWaitingAnimations = false;
				gesture->mCurrentStep++;
			}
			else if (gesture->mWaitTimer.getElapsedTimeF32() > MAX_WAIT_ANIM_SECS)
			{
				// we've waited too long for an animation
				LL_INFOS("GestureMgr") << "Waited too long for animations to stop, continuing gesture."
					<< LL_ENDL;
				gesture->mWaitingAnimations = false;
				gesture->mCurrentStep++;
			}
			else
			{
				waiting = true;
			}
			continue;
		}

		// If we're waiting a fixed amount of time, check for timer
		// expiration.
		if (gesture->mWaitingTimer)
		{
			// We're waiting for a certain amount of time to pass
			LLGestureStepWait* wait_step = (LLGestureStepWait*)step;

			F32 elapsed = gesture->mWaitTimer.getElapsedTimeF32();
			if (elapsed > wait_step->mWaitSeconds)
			{
				// wait is done, continue execution
				gesture->mWaitingTimer = false;
				gesture->mCurrentStep++;
			}
			else
			{
				// we're waiting, so execution is done for now
				waiting = true;
			}
			continue;
		}

		// Not waiting, do normal execution
		runStep(gesture, step);
	}
}


void LLGestureMgr::runStep(LLMultiGesture* gesture, LLGestureStep* step)
{
	switch(step->getType())
	{
	case STEP_ANIMATION:
		{
			LLGestureStepAnimation* anim_step = (LLGestureStepAnimation*)step;
			if (anim_step->mAnimAssetID.isNull())
			{
				gesture->mCurrentStep++;
			}

			if (anim_step->mFlags & ANIM_FLAG_STOP)
			{
				gAgent.sendAnimationRequest(anim_step->mAnimAssetID, ANIM_REQUEST_STOP);
				// remove it from our request set in case we just requested it
				std::set<LLUUID>::iterator set_it = gesture->mRequestedAnimIDs.find(anim_step->mAnimAssetID);
				if (set_it != gesture->mRequestedAnimIDs.end())
				{
					gesture->mRequestedAnimIDs.erase(set_it);
				}
			}
			else
			{
				gAgent.sendAnimationRequest(anim_step->mAnimAssetID, ANIM_REQUEST_START);
				// Indicate that we've requested this animation to play as
				// part of this gesture (but it won't start playing for at
				// least one round-trip to simulator).
				gesture->mRequestedAnimIDs.insert(anim_step->mAnimAssetID);
			}
			gesture->mCurrentStep++;
			break;
		}
	case STEP_SOUND:
		{
			LLGestureStepSound* sound_step = (LLGestureStepSound*)step;
			const LLUUID& sound_id = sound_step->mSoundAssetID;
			const F32 volume = 1.f;
			send_sound_trigger(sound_id, volume);
			gesture->mCurrentStep++;
			break;
		}
	case STEP_CHAT:
		{
			LLGestureStepChat* chat_step = (LLGestureStepChat*)step;
			std::string chat_text = chat_step->mChatText;
			// Don't animate the nodding, as this might not blend with
			// other playing animations.

<<<<<<< HEAD
			// <FS:ND> FIRE-1624, try to parse text as command first. If that fails output it as chat
			if( !cmd_line_chat( chat_text, CHAT_TYPE_NORMAL, true ) )
			{
				gesture->mCurrentStep++;
				break;
			}
			//</FS:ND>
			
			const BOOL animate = FALSE;
=======
			const bool animate = false;
>>>>>>> 7704c263

			// <FS:Ansariel> [FS Communication UI]
			//(LLFloaterReg::getTypedInstance<LLFloaterIMNearbyChat>("nearby_chat"))->
			//		sendChatFromViewer(chat_text, CHAT_TYPE_NORMAL, animate);
			FSNearbyChat::instance().sendChatFromViewer(chat_text, CHAT_TYPE_NORMAL, animate);
			// </FS:Ansariel> [FS Communication UI]

			gesture->mCurrentStep++;
			break;
		}
	case STEP_WAIT:
		{
			LLGestureStepWait* wait_step = (LLGestureStepWait*)step;
			if (wait_step->mFlags & WAIT_FLAG_TIME)
			{
				gesture->mWaitingTimer = true;
				gesture->mWaitTimer.reset();
			}
			else if (wait_step->mFlags & WAIT_FLAG_ALL_ANIM)
			{
				gesture->mWaitingAnimations = true;
				// Use the wait timer as a deadlock breaker for animation
				// waits.
				gesture->mWaitTimer.reset();
			}
			else
			{
				gesture->mCurrentStep++;
			}
			// Don't increment instruction pointer until wait is complete.
			break;
		}
	default:
		{
			break;
		}
	}
}


// static
void LLGestureMgr::onLoadComplete(const LLUUID& asset_uuid,
								  LLAssetType::EType type,
								  void* user_data, S32 status, LLExtStat ext_status)
{
	LLLoadInfo* info = (LLLoadInfo*)user_data;

	LLUUID item_id = info->mItemID;
	bool inform_server = info->mInformServer;
	bool deactivate_similar = info->mDeactivateSimilar;

	delete info;
	info = NULL;
	LLGestureMgr& self = LLGestureMgr::instance();
	self.mLoadingCount--;

	if (0 == status)
	{
		LLFileSystem file(asset_uuid, type, LLFileSystem::READ);
		S32 size = file.getSize();

		std::vector<char> buffer(size+1);

		file.read((U8*)&buffer[0], size);
		// ensure there's a trailing NULL so strlen will work.
		buffer[size] = '\0';

		LLMultiGesture* gesture = new LLMultiGesture();

		LLDataPackerAsciiBuffer dp(&buffer[0], size+1);
		bool ok = gesture->deserialize(dp);

		if (ok)
		{
			if (deactivate_similar)
			{
				self.deactivateSimilarGestures(gesture, item_id);

				// Display deactivation message if this was the last of the bunch.
				if (self.mLoadingCount == 0
					&& self.mDeactivateSimilarNames.length() > 0)
				{
					// we're done with this set of deactivations
					LLSD args;
					args["NAMES"] = self.mDeactivateSimilarNames;
					LLNotificationsUtil::add("DeactivatedGesturesTrigger", args);
				}
			}

			LLViewerInventoryItem* item = gInventory.getItem(item_id);
			if(item)
			{
				gesture->mName = item->getName();
			}
			else
			{
				// Watch this item and set gesture name when item exists in inventory
				self.setFetchID(item_id);
				self.startFetch();
			}

            item_map_t::iterator it = self.mActive.find(item_id);
            if (it == self.mActive.end())
            {
                // Gesture is supposed to be present, active, but NULL
                LL_DEBUGS("GestureMgr") << "Gesture " << item_id << " not found in active list" << LL_ENDL;
            }
            else
            {
                LLMultiGesture* old_gesture = (*it).second;
                if (old_gesture && old_gesture != gesture)
                {
                    LL_DEBUGS("GestureMgr") << "Received dupplicate " << item_id << " callback" << LL_ENDL;
                    // In case somebody managest to activate, deactivate and
                    // then activate gesture again, before asset finishes loading.
                    // LLLoadInfo will have a different pointer, asset storage will
                    // see it as a different request, resulting in two callbacks.

                    // deactivateSimilarGestures() did not turn this one off
                    // because of matching item_id
                    self.stopGesture(old_gesture);

                    self.mActive.erase(item_id);
                    delete old_gesture;
                    old_gesture = NULL;
                }
            }

			self.mActive[item_id] = gesture;

			// Everything has been successful.  Add to the active list.
			gInventory.addChangedMask(LLInventoryObserver::LABEL, item_id);

			if (inform_server)
			{
				// Inform the database of this change
				LLMessageSystem* msg = gMessageSystem;
				msg->newMessage("ActivateGestures");
				msg->nextBlock("AgentData");
				msg->addUUID("AgentID", gAgent.getID());
				msg->addUUID("SessionID", gAgent.getSessionID());
				msg->addU32("Flags", 0x0);
				
				msg->nextBlock("Data");
				msg->addUUID("ItemID", item_id);
				msg->addUUID("AssetID", asset_uuid);
				msg->addU32("GestureFlags", 0x0);

				gAgent.sendReliableMessage();
			}
			callback_map_t::iterator i_cb = self.mCallbackMap.find(item_id);
			
			if(i_cb != self.mCallbackMap.end())
			{
				i_cb->second(gesture);
				self.mCallbackMap.erase(i_cb);
			}

			self.notifyObservers();
		}
		else
		{
			LL_WARNS("GestureMgr") << "Unable to load gesture" << LL_ENDL;

            item_map_t::iterator it = self.mActive.find(item_id);
            if (it != self.mActive.end())
            {
                LLMultiGesture* old_gesture = (*it).second;
                if (old_gesture)
                {
                    // Shouldn't happen, just in case
                    LL_WARNS("GestureMgr") << "Gesture " << item_id << " existed when it shouldn't" << LL_ENDL;

                    self.stopGesture(old_gesture);
                    delete old_gesture;
                    old_gesture = NULL;
                }
                self.mActive.erase(item_id);
            }
			
			delete gesture;
			gesture = NULL;
		}
	}
	else
	{
		if( LL_ERR_ASSET_REQUEST_NOT_IN_DATABASE == status ||
			LL_ERR_FILE_EMPTY == status)
		{
			LLDelayedGestureError::gestureMissing( item_id );
		}
		else
		{
			LLDelayedGestureError::gestureFailedToLoad( item_id );
		}

		LL_WARNS("GestureMgr") << "Problem loading gesture: " << status << LL_ENDL;
        
        item_map_t::iterator it = self.mActive.find(item_id);
        if (it != self.mActive.end())
        {
            LLMultiGesture* old_gesture = (*it).second;
            if (old_gesture)
            {
                // Shouldn't happen, just in case
                LL_WARNS("GestureMgr") << "Gesture " << item_id << " existed when it shouldn't" << LL_ENDL;

                self.stopGesture(old_gesture);
                delete old_gesture;
                old_gesture = NULL;
            }
            self.mActive.erase(item_id);
        }
	}
}

// static
void LLGestureMgr::onAssetLoadComplete(const LLUUID& asset_uuid,
									   LLAssetType::EType type,
									   void* user_data, S32 status, LLExtStat ext_status)
{
	LLGestureMgr& self = LLGestureMgr::instance();

	// Complete the asset loading process depending on the type and
	// remove the asset id from pending downloads list.
	switch(type)
	{
	case LLAssetType::AT_ANIMATION:
		{
			LLKeyframeMotion::onLoadComplete(asset_uuid, type, user_data, status, ext_status);

			self.mLoadingAssets.erase(asset_uuid);

			break;
		}
	case LLAssetType::AT_SOUND:
		{
			LLAudioEngine::assetCallback(asset_uuid, type, user_data, status, ext_status);

			self.mLoadingAssets.erase(asset_uuid);

			break;
		}
	default:
		{
			LL_WARNS() << "Unexpected asset type: " << type << LL_ENDL;

			// We don't want to return from this callback without
			// an animation or sound callback being fired
			// and *user_data handled to avoid memory leaks.
			llassert(type == LLAssetType::AT_ANIMATION || type == LLAssetType::AT_SOUND);
		}
	}
}

// static
bool LLGestureMgr::hasLoadingAssets(LLMultiGesture* gesture)
{
	LLGestureMgr& self = LLGestureMgr::instance();

	for (std::vector<LLGestureStep*>::iterator steps_it = gesture->mSteps.begin();
		 steps_it != gesture->mSteps.end();
		 ++steps_it)
	{
		LLGestureStep* step = *steps_it;
		switch(step->getType())
		{
		case STEP_ANIMATION:
			{
				LLGestureStepAnimation* anim_step = (LLGestureStepAnimation*)step;
				const LLUUID& anim_id = anim_step->mAnimAssetID;

				if (!(anim_id.isNull()
					  || anim_step->mFlags & ANIM_FLAG_STOP
					  || self.mLoadingAssets.find(anim_id) == self.mLoadingAssets.end()))
				{
					return true;
				}
				break;
			}
		case STEP_SOUND:
			{
				LLGestureStepSound* sound_step = (LLGestureStepSound*)step;
				const LLUUID& sound_id = sound_step->mSoundAssetID;

				if (!(sound_id.isNull()
					  || self.mLoadingAssets.find(sound_id) == self.mLoadingAssets.end()))
				{
					return true;
				}
				break;
			}
		case STEP_CHAT:
		case STEP_WAIT:
		case STEP_EOF:
			{
				break;
			}
		default:
			{
				LL_WARNS() << "Unknown gesture step type: " << step->getType() << LL_ENDL;
			}
		}
	}

	return false;
}

void LLGestureMgr::stopGesture(LLMultiGesture* gesture)
{
	if (!gesture) return;

	// Stop any animations that this gesture is currently playing
	std::set<LLUUID>::const_iterator set_it;
	for (set_it = gesture->mRequestedAnimIDs.begin(); set_it != gesture->mRequestedAnimIDs.end(); ++set_it)
	{
		const LLUUID& anim_id = *set_it;
		gAgent.sendAnimationRequest(anim_id, ANIM_REQUEST_STOP);
	}
	for (set_it = gesture->mPlayingAnimIDs.begin(); set_it != gesture->mPlayingAnimIDs.end(); ++set_it)
	{
		const LLUUID& anim_id = *set_it;
		gAgent.sendAnimationRequest(anim_id, ANIM_REQUEST_STOP);
	}

	std::vector<LLMultiGesture*>::iterator it;
	it = std::find(mPlaying.begin(), mPlaying.end(), gesture);
	while (it != mPlaying.end())
	{
		mPlaying.erase(it);
		it = std::find(mPlaying.begin(), mPlaying.end(), gesture);
	}

	gesture->reset();

	if (gesture->mDoneCallback)
	{
		gesture->mDoneCallback(gesture, gesture->mCallbackData);

		// callback might have deleted gesture, can't
		// rely on this pointer any more
		gesture = NULL;
	}

	notifyObservers();
}


void LLGestureMgr::stopGesture(const LLUUID& item_id)
{
	const LLUUID& base_item_id = gInventory.getLinkedItemID(item_id);

	item_map_t::iterator it = mActive.find(base_item_id);
	if (it == mActive.end()) return;

	LLMultiGesture* gesture = (*it).second;
	if (!gesture) return;

	stopGesture(gesture);
}


void LLGestureMgr::addObserver(LLGestureManagerObserver* observer)
{
	mObservers.push_back(observer);
}

void LLGestureMgr::removeObserver(LLGestureManagerObserver* observer)
{
	std::vector<LLGestureManagerObserver*>::iterator it;
	it = std::find(mObservers.begin(), mObservers.end(), observer);
	if (it != mObservers.end())
	{
		mObservers.erase(it);
	}
}

// Call this method when it's time to update everyone on a new state.
// Copy the list because an observer could respond by removing itself
// from the list.
void LLGestureMgr::notifyObservers()
{
	LL_DEBUGS() << "LLGestureMgr::notifyObservers" << LL_ENDL;

	for(std::vector<LLGestureManagerObserver*>::iterator iter = mObservers.begin(); 
		iter != mObservers.end(); 
		++iter)
	{
		LLGestureManagerObserver* observer = (*iter);
		observer->changed();
	}
}

bool LLGestureMgr::matchPrefix(const std::string& in_str, std::string* out_str)
{
	S32 in_len = in_str.length();

	//return whole trigger, if received text equals to it
	item_map_t::iterator it;
	for (it = mActive.begin(); it != mActive.end(); ++it)
	{
		LLMultiGesture* gesture = (*it).second;
		if (gesture)
		{
			const std::string& trigger = gesture->getTrigger();
			if (!LLStringUtil::compareInsensitive(in_str, trigger))
			{
				*out_str = trigger;
				return true;
			}
		}
	}

	//return common chars, if more than one trigger matches the prefix
	std::string rest_of_match = "";
	std::string buf = "";
	for (it = mActive.begin(); it != mActive.end(); ++it)
	{
		LLMultiGesture* gesture = (*it).second;
		if (gesture)
		{
			const std::string& trigger = gesture->getTrigger();

			if (in_len > (S32)trigger.length())
			{
				// too short, bail out
				continue;
			}

			std::string trigger_trunc = trigger;
			LLStringUtil::truncate(trigger_trunc, in_len);
			if (!LLStringUtil::compareInsensitive(in_str, trigger_trunc))
			{
				if (rest_of_match.compare("") == 0)
				{
					rest_of_match = trigger.substr(in_str.size());
				}
				std::string cur_rest_of_match = trigger.substr(in_str.size());
				buf = "";
				S32 i=0;

				while (i<rest_of_match.length() && i<cur_rest_of_match.length())
				{
					if (rest_of_match[i]==cur_rest_of_match[i])
				    {
						buf.push_back(rest_of_match[i]);
				    }
				    else
				    {
				    	if(i==0)
				    	{
				    		rest_of_match = "";
				    	}
				    	break;
				    }
					i++;
				}
				if (rest_of_match.compare("") == 0)
				{
					return true;
				}
				if (buf.compare("") != 0)
				{
					rest_of_match = buf;
				}

			}
		}
	}

	if (rest_of_match.compare("") != 0)
	{
		*out_str = in_str+rest_of_match;
		return true;
	}

	return false;
}


void LLGestureMgr::getItemIDs(uuid_vec_t* ids)
{
	item_map_t::const_iterator it;
	for (it = mActive.begin(); it != mActive.end(); ++it)
	{
		ids->push_back(it->first);
	}
}

void LLGestureMgr::done()
{
	bool notify = false;
	for(item_map_t::iterator it = mActive.begin(); it != mActive.end(); ++it)
	{
		if(it->second && it->second->mName.empty())
		{
			LLViewerInventoryItem* item = gInventory.getItem(it->first);
			if(item)
			{
				it->second->mName = item->getName();
				notify = true;
			}
		}
	}
	if(notify)
	{
		notifyObservers();
	}
}

<|MERGE_RESOLUTION|>--- conflicted
+++ resolved
@@ -1020,7 +1020,6 @@
 			// Don't animate the nodding, as this might not blend with
 			// other playing animations.
 
-<<<<<<< HEAD
 			// <FS:ND> FIRE-1624, try to parse text as command first. If that fails output it as chat
 			if( !cmd_line_chat( chat_text, CHAT_TYPE_NORMAL, true ) )
 			{
@@ -1029,10 +1028,7 @@
 			}
 			//</FS:ND>
 			
-			const BOOL animate = FALSE;
-=======
 			const bool animate = false;
->>>>>>> 7704c263
 
 			// <FS:Ansariel> [FS Communication UI]
 			//(LLFloaterReg::getTypedInstance<LLFloaterIMNearbyChat>("nearby_chat"))->
