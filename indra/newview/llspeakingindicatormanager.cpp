--- conflicted
+++ resolved
@@ -1,387 +1,322 @@
-/**
- * @file llspeakingindicatormanager.cpp
- * @author Mike Antipov
- * @brief Implementation of SpeackerIndicatorManager class to process registered LLSpeackerIndicator
- * depend on avatars are in the same voice channel.
- *
- * $LicenseInfo:firstyear=2010&license=viewerlgpl$
- * Second Life Viewer Source Code
- * Copyright (C) 2010, Linden Research, Inc.
- *
- * This library is free software; you can redistribute it and/or
- * modify it under the terms of the GNU Lesser General Public
- * License as published by the Free Software Foundation;
- * version 2.1 of the License only.
- *
- * This library is distributed in the hope that it will be useful,
- * but WITHOUT ANY WARRANTY; without even the implied warranty of
- * MERCHANTABILITY or FITNESS FOR A PARTICULAR PURPOSE.  See the GNU
- * Lesser General Public License for more details.
- *
- * You should have received a copy of the GNU Lesser General Public
- * License along with this library; if not, write to the Free Software
- * Foundation, Inc., 51 Franklin Street, Fifth Floor, Boston, MA  02110-1301  USA
- *
- * Linden Research, Inc., 945 Battery Street, San Francisco, CA  94111  USA
- * $/LicenseInfo$
- */
-
-#include "llviewerprecompiledheaders.h"
-#include "llspeakingindicatormanager.h"
-
-
-#include "llvoicechannel.h"
-#include "llvoiceclient.h"
-
-/**
- * This class intended to control visibility of avatar speaking indicators depend on whether avatars
- * are in the same voice channel.
- *
- * Speaking indicator should be visible for avatars in the same voice channel. See EXT-3976.
- *
- * It stores passed instances of LLOutputMonitorCtrl in a multimap by avatar LLUUID.
- * It observes changing of voice channel and changing of participant list in voice channel.
- * When voice channel or voice participant list is changed it updates visibility of an appropriate
- * speaking indicator.
- *
- * Several indicators can be registered for the same avatar.
- */
-class SpeakingIndicatorManager : public LLSingleton<SpeakingIndicatorManager>, LLVoiceClientParticipantObserver
-{
-    LLSINGLETON(SpeakingIndicatorManager);
-    ~SpeakingIndicatorManager();
-    LOG_CLASS(SpeakingIndicatorManager);
-
-protected:
-    void                cleanupSingleton() override;
-
-public:
-
-    /**
-     * Stores passed speaking indicator to control its visibility.
-     *
-     * Registered indicator is set visible if an appropriate avatar is in the same voice channel with Agent.
-     * It ignores instances of Agent's indicator.
-     *
-     * @param speaker_id LLUUID of an avatar whose speaking indicator is registered.
-     * @param speaking_indicator instance of the speaking indicator to be registered.
-     * @param session_id session UUID for which indicator should be shown only.
-     *      If this parameter is set registered indicator will be shown only in voice channel
-     *      which has the same session id (EXT-5562).
-     */
-    void registerSpeakingIndicator(const LLUUID& speaker_id, LLSpeakingIndicator* const speaking_indicator,
-        const LLUUID& session_id = LLUUID::null);
-
-    /**
-     * Removes passed speaking indicator from observing.
-     *
-     * @param speaker_id LLUUID of an avatar whose speaking indicator should be unregistered.
-     * @param speaking_indicator instance of the speaking indicator to be unregistered.
-     */
-    void unregisterSpeakingIndicator(const LLUUID& speaker_id, const LLSpeakingIndicator* const speaking_indicator);
-
-    /**
-     * Callback of changing voice participant list (from LLVoiceClientParticipantObserver).
-     *
-     * Switches off indicators had been switched on and switches on indicators of current participants list.
-     * There is only a few indicators in lists should be switched off/on.
-     * So, method does not calculate difference between these list it only switches off already
-     * switched on indicators and switches on indicators of voice channel participants
-     */
-    void onParticipantsChanged() override;
-
-private:
-<<<<<<< HEAD
-	typedef std::set<LLUUID> speaker_ids_t;
-	typedef std::multimap<LLUUID, LLSpeakingIndicator*> speaking_indicators_mmap_t;
-	typedef speaking_indicators_mmap_t::value_type speaking_indicator_value_t;
-	typedef speaking_indicators_mmap_t::const_iterator indicator_const_iterator;
-	typedef std::pair<indicator_const_iterator, indicator_const_iterator> indicator_range_t;
-
-	/**
-	 * Callback to determine when voice channel is changed.
-	 *
-	 * It switches all registered speaking indicators off.
-	 * To reduce overheads only switched on indicators are processed.
-	 */
-	void sOnCurrentChannelChanged(const LLUUID& session_id);
-
-	/**
-	 * Changes state of indicators specified by LLUUIDs
-	 *
-	 * @param speakers_uuids - avatars' LLUUIDs whose speaking indicators should be switched
-	 * @param switch_on - if true specified indicator will be switched on, off otherwise.
-	 */
-	void switchSpeakerIndicators(const speaker_ids_t& speakers_uuids, bool switch_on);
-
-	/**
-	 * Ensures that passed instance of Speaking Indicator does not exist among registered ones.
-	 * If yes, it will be removed.
-	 */
-	void ensureInstanceDoesNotExist(LLSpeakingIndicator* const speaking_indicator);
-
-
-	/**
-	 * Multimap with all registered speaking indicators
-	 */
-	speaking_indicators_mmap_t mSpeakingIndicators;
-
-	/**
-	 * LUUIDs of avatar for which we have speaking indicators switched on.
-	 *
-	 * Is used to switch off all previously ON indicators when voice participant list is changed.
-	 *
-	 * @see onChange()
-	 */
-	speaker_ids_t mSwitchedIndicatorsOn;
-=======
-    typedef std::set<LLUUID> speaker_ids_t;
-    typedef std::multimap<LLUUID, LLSpeakingIndicator*> speaking_indicators_mmap_t;
-    typedef speaking_indicators_mmap_t::value_type speaking_indicator_value_t;
-    typedef speaking_indicators_mmap_t::const_iterator indicator_const_iterator;
-    typedef std::pair<indicator_const_iterator, indicator_const_iterator> indicator_range_t;
-
-    /**
-     * Callback to determine when voice channel is changed.
-     *
-     * It switches all registered speaking indicators off.
-     * To reduce overheads only switched on indicators are processed.
-     */
-    void sOnCurrentChannelChanged(const LLUUID& session_id);
-
-    /**
-     * Changes state of indicators specified by LLUUIDs
-     *
-     * @param speakers_uuids - avatars' LLUUIDs whose speaking indicators should be switched
-     * @param switch_on - if TRUE specified indicator will be switched on, off otherwise.
-     */
-    void switchSpeakerIndicators(const speaker_ids_t& speakers_uuids, BOOL switch_on);
-
-    /**
-     * Ensures that passed instance of Speaking Indicator does not exist among registered ones.
-     * If yes, it will be removed.
-     */
-    void ensureInstanceDoesNotExist(LLSpeakingIndicator* const speaking_indicator);
-
-
-    /**
-     * Multimap with all registered speaking indicators
-     */
-    speaking_indicators_mmap_t mSpeakingIndicators;
-
-    /**
-     * LUUIDs of avatar for which we have speaking indicators switched on.
-     *
-     * Is used to switch off all previously ON indicators when voice participant list is changed.
-     *
-     * @see onChange()
-     */
-    speaker_ids_t mSwitchedIndicatorsOn;
->>>>>>> e1623bb2
-};
-
-//////////////////////////////////////////////////////////////////////////
-// PUBLIC SECTION
-//////////////////////////////////////////////////////////////////////////
-void SpeakingIndicatorManager::registerSpeakingIndicator(const LLUUID& speaker_id, LLSpeakingIndicator* const speaking_indicator,
-                                                         const LLUUID& session_id)
-{
-    // do not exclude agent's indicators. They should be processed in the same way as others. See EXT-3889.
-
-    LL_DEBUGS("SpeakingIndicator") << "Registering indicator: " << speaker_id << "|"<< speaking_indicator << ", session: " << session_id << LL_ENDL;
-
-
-    ensureInstanceDoesNotExist(speaking_indicator);
-
-    speaking_indicator->setTargetSessionID(session_id);
-
-    speaking_indicator_value_t value_type(speaker_id, speaking_indicator);
-    mSpeakingIndicators.insert(value_type);
-
-<<<<<<< HEAD
-	speaker_ids_t speakers_uuids;
-	bool is_in_same_voice = LLVoiceClient::getInstance()->isParticipant(speaker_id);
-=======
-    speaker_ids_t speakers_uuids;
-    BOOL is_in_same_voice = LLVoiceClient::getInstance()->isParticipant(speaker_id);
->>>>>>> e1623bb2
-
-    speakers_uuids.insert(speaker_id);
-    switchSpeakerIndicators(speakers_uuids, is_in_same_voice);
-}
-
-void SpeakingIndicatorManager::unregisterSpeakingIndicator(const LLUUID& speaker_id, const LLSpeakingIndicator* const speaking_indicator)
-{
-    LL_DEBUGS("SpeakingIndicator") << "Unregistering indicator: " << speaker_id << "|"<< speaking_indicator << LL_ENDL;
-    speaking_indicators_mmap_t::iterator it;
-    it = mSpeakingIndicators.find(speaker_id);
-    for (;it != mSpeakingIndicators.end(); ++it)
-    {
-        if (it->second == speaking_indicator)
-        {
-            LL_DEBUGS("SpeakingIndicator") << "Unregistered." << LL_ENDL;
-            mSpeakingIndicators.erase(it);
-            break;
-        }
-    }
-}
-
-//////////////////////////////////////////////////////////////////////////
-// PRIVATE SECTION
-//////////////////////////////////////////////////////////////////////////
-SpeakingIndicatorManager::SpeakingIndicatorManager()
-{
-    LLVoiceChannel::setCurrentVoiceChannelChangedCallback(boost::bind(&SpeakingIndicatorManager::sOnCurrentChannelChanged, this, _1));
-    LLVoiceClient::getInstance()->addObserver(this);
-}
-
-SpeakingIndicatorManager::~SpeakingIndicatorManager()
-{
-}
-
-void SpeakingIndicatorManager::cleanupSingleton()
-{
-    // Don't use LLVoiceClient::getInstance() here without a check,
-    // singleton MAY have already been destroyed.
-    if (LLVoiceClient::instanceExists())
-    {
-        LLVoiceClient::getInstance()->removeObserver(this);
-    }
-}
-
-void SpeakingIndicatorManager::sOnCurrentChannelChanged(const LLUUID& /*session_id*/)
-{
-<<<<<<< HEAD
-	switchSpeakerIndicators(mSwitchedIndicatorsOn, false);
-	mSwitchedIndicatorsOn.clear();
-=======
-    switchSpeakerIndicators(mSwitchedIndicatorsOn, FALSE);
-    mSwitchedIndicatorsOn.clear();
->>>>>>> e1623bb2
-}
-
-void SpeakingIndicatorManager::onParticipantsChanged()
-{
-    LL_DEBUGS("SpeakingIndicator") << "Voice participant list was changed, updating indicators" << LL_ENDL;
-
-    speaker_ids_t speakers_uuids;
-    LLVoiceClient::getInstance()->getParticipantList(speakers_uuids);
-
-<<<<<<< HEAD
-	LL_DEBUGS("SpeakingIndicator") << "Switching all OFF, count: " << mSwitchedIndicatorsOn.size() << LL_ENDL;
-	// switch all indicators off
-	switchSpeakerIndicators(mSwitchedIndicatorsOn, false);
-	mSwitchedIndicatorsOn.clear();
-
-	LL_DEBUGS("SpeakingIndicator") << "Switching all ON, count: " << speakers_uuids.size() << LL_ENDL;
-	// then switch current voice participants indicators on
-	switchSpeakerIndicators(speakers_uuids, true);
-=======
-    LL_DEBUGS("SpeakingIndicator") << "Switching all OFF, count: " << mSwitchedIndicatorsOn.size() << LL_ENDL;
-    // switch all indicators off
-    switchSpeakerIndicators(mSwitchedIndicatorsOn, FALSE);
-    mSwitchedIndicatorsOn.clear();
-
-    LL_DEBUGS("SpeakingIndicator") << "Switching all ON, count: " << speakers_uuids.size() << LL_ENDL;
-    // then switch current voice participants indicators on
-    switchSpeakerIndicators(speakers_uuids, TRUE);
->>>>>>> e1623bb2
-}
-
-void SpeakingIndicatorManager::switchSpeakerIndicators(const speaker_ids_t& speakers_uuids, bool switch_on)
-{
-    LLVoiceChannel* voice_channel = LLVoiceChannel::getCurrentVoiceChannel();
-    LLUUID session_id;
-    if (voice_channel)
-    {
-        session_id = voice_channel->getSessionID();
-    }
-
-    speaker_ids_t::const_iterator it_uuid = speakers_uuids.begin();
-    for (; it_uuid != speakers_uuids.end(); ++it_uuid)
-    {
-        LL_DEBUGS("SpeakingIndicator") << "Looking for indicator: " << *it_uuid << LL_ENDL;
-        indicator_range_t it_range = mSpeakingIndicators.equal_range(*it_uuid);
-        indicator_const_iterator it_indicator = it_range.first;
-        bool was_found = false;
-        bool was_switched_on = false;
-        for (; it_indicator != it_range.second; ++it_indicator)
-        {
-            was_found = true;
-            LLSpeakingIndicator* indicator = (*it_indicator).second;
-            was_switched_on = was_switched_on || switch_on;
-
-            indicator->switchIndicator(switch_on);
-        }
-
-        if (was_found)
-        {
-            LL_DEBUGS("SpeakingIndicator") << mSpeakingIndicators.count(*it_uuid) << " indicators were found" << LL_ENDL;
-
-            if (switch_on && !was_switched_on)
-            {
-                LL_DEBUGS("SpeakingIndicator") << "but none of them were switched on" << LL_ENDL;
-            }
-
-            if (was_switched_on)
-            {
-                // store switched on indicator to be able switch it off
-                mSwitchedIndicatorsOn.insert(*it_uuid);
-            }
-        }
-    }
-}
-
-void SpeakingIndicatorManager::ensureInstanceDoesNotExist(LLSpeakingIndicator* const speaking_indicator)
-{
-    LL_DEBUGS("SpeakingIndicator") << "Searching for an registered indicator instance: " << speaking_indicator << LL_ENDL;
-    speaking_indicators_mmap_t::iterator it = mSpeakingIndicators.begin();
-    for (;it != mSpeakingIndicators.end(); ++it)
-    {
-        if (it->second == speaking_indicator)
-        {
-            LL_DEBUGS("SpeakingIndicator") << "Found" << LL_ENDL;
-            break;
-        }
-    }
-
-    // It is possible with LLOutputMonitorCtrl the same instance of indicator is registered several
-    // times with different UUIDs. This leads to crash after instance is destroyed because the
-    // only one (specified by UUID in unregisterSpeakingIndicator()) is removed from the map.
-    // So, using stored deleted pointer leads to crash. See EXT-4782.
-    if (it != mSpeakingIndicators.end())
-    {
-        LL_WARNS() << "The same instance of indicator has already been registered, removing it: " << it->first << "|"<< speaking_indicator << LL_ENDL;
-        llassert(it == mSpeakingIndicators.end());
-        mSpeakingIndicators.erase(it);
-    }
-}
-
-
-/************************************************************************/
-/*         LLSpeakingIndicatorManager namespace implementation          */
-/************************************************************************/
-
-void LLSpeakingIndicatorManager::registerSpeakingIndicator(const LLUUID& speaker_id, LLSpeakingIndicator* const speaking_indicator,
-                                                           const LLUUID& session_id)
-{
-    SpeakingIndicatorManager::instance().registerSpeakingIndicator(speaker_id, speaking_indicator, session_id);
-}
-
-void LLSpeakingIndicatorManager::unregisterSpeakingIndicator(const LLUUID& speaker_id, const LLSpeakingIndicator* const speaking_indicator)
-{
-    if(SpeakingIndicatorManager::instanceExists())
-    {
-        SpeakingIndicatorManager::instance().unregisterSpeakingIndicator(speaker_id, speaking_indicator);
-    }
-}
-
-void LLSpeakingIndicatorManager::updateSpeakingIndicators()
-{
-    if(SpeakingIndicatorManager::instanceExists())
-    {
-        SpeakingIndicatorManager::instance().onParticipantsChanged();
-    }
-}
-
-// EOF
+/**
+ * @file llspeakingindicatormanager.cpp
+ * @author Mike Antipov
+ * @brief Implementation of SpeackerIndicatorManager class to process registered LLSpeackerIndicator
+ * depend on avatars are in the same voice channel.
+ *
+ * $LicenseInfo:firstyear=2010&license=viewerlgpl$
+ * Second Life Viewer Source Code
+ * Copyright (C) 2010, Linden Research, Inc.
+ *
+ * This library is free software; you can redistribute it and/or
+ * modify it under the terms of the GNU Lesser General Public
+ * License as published by the Free Software Foundation;
+ * version 2.1 of the License only.
+ *
+ * This library is distributed in the hope that it will be useful,
+ * but WITHOUT ANY WARRANTY; without even the implied warranty of
+ * MERCHANTABILITY or FITNESS FOR A PARTICULAR PURPOSE.  See the GNU
+ * Lesser General Public License for more details.
+ *
+ * You should have received a copy of the GNU Lesser General Public
+ * License along with this library; if not, write to the Free Software
+ * Foundation, Inc., 51 Franklin Street, Fifth Floor, Boston, MA  02110-1301  USA
+ *
+ * Linden Research, Inc., 945 Battery Street, San Francisco, CA  94111  USA
+ * $/LicenseInfo$
+ */
+
+#include "llviewerprecompiledheaders.h"
+#include "llspeakingindicatormanager.h"
+
+
+#include "llvoicechannel.h"
+#include "llvoiceclient.h"
+
+/**
+ * This class intended to control visibility of avatar speaking indicators depend on whether avatars
+ * are in the same voice channel.
+ *
+ * Speaking indicator should be visible for avatars in the same voice channel. See EXT-3976.
+ *
+ * It stores passed instances of LLOutputMonitorCtrl in a multimap by avatar LLUUID.
+ * It observes changing of voice channel and changing of participant list in voice channel.
+ * When voice channel or voice participant list is changed it updates visibility of an appropriate
+ * speaking indicator.
+ *
+ * Several indicators can be registered for the same avatar.
+ */
+class SpeakingIndicatorManager : public LLSingleton<SpeakingIndicatorManager>, LLVoiceClientParticipantObserver
+{
+    LLSINGLETON(SpeakingIndicatorManager);
+    ~SpeakingIndicatorManager();
+    LOG_CLASS(SpeakingIndicatorManager);
+
+protected:
+    void                cleanupSingleton() override;
+
+public:
+
+    /**
+     * Stores passed speaking indicator to control its visibility.
+     *
+     * Registered indicator is set visible if an appropriate avatar is in the same voice channel with Agent.
+     * It ignores instances of Agent's indicator.
+     *
+     * @param speaker_id LLUUID of an avatar whose speaking indicator is registered.
+     * @param speaking_indicator instance of the speaking indicator to be registered.
+     * @param session_id session UUID for which indicator should be shown only.
+     *      If this parameter is set registered indicator will be shown only in voice channel
+     *      which has the same session id (EXT-5562).
+     */
+    void registerSpeakingIndicator(const LLUUID& speaker_id, LLSpeakingIndicator* const speaking_indicator,
+        const LLUUID& session_id = LLUUID::null);
+
+    /**
+     * Removes passed speaking indicator from observing.
+     *
+     * @param speaker_id LLUUID of an avatar whose speaking indicator should be unregistered.
+     * @param speaking_indicator instance of the speaking indicator to be unregistered.
+     */
+    void unregisterSpeakingIndicator(const LLUUID& speaker_id, const LLSpeakingIndicator* const speaking_indicator);
+
+    /**
+     * Callback of changing voice participant list (from LLVoiceClientParticipantObserver).
+     *
+     * Switches off indicators had been switched on and switches on indicators of current participants list.
+     * There is only a few indicators in lists should be switched off/on.
+     * So, method does not calculate difference between these list it only switches off already
+     * switched on indicators and switches on indicators of voice channel participants
+     */
+    void onParticipantsChanged() override;
+
+private:
+    typedef std::set<LLUUID> speaker_ids_t;
+    typedef std::multimap<LLUUID, LLSpeakingIndicator*> speaking_indicators_mmap_t;
+    typedef speaking_indicators_mmap_t::value_type speaking_indicator_value_t;
+    typedef speaking_indicators_mmap_t::const_iterator indicator_const_iterator;
+    typedef std::pair<indicator_const_iterator, indicator_const_iterator> indicator_range_t;
+
+    /**
+     * Callback to determine when voice channel is changed.
+     *
+     * It switches all registered speaking indicators off.
+     * To reduce overheads only switched on indicators are processed.
+     */
+    void sOnCurrentChannelChanged(const LLUUID& session_id);
+
+    /**
+     * Changes state of indicators specified by LLUUIDs
+     *
+     * @param speakers_uuids - avatars' LLUUIDs whose speaking indicators should be switched
+     * @param switch_on - if true specified indicator will be switched on, off otherwise.
+     */
+    void switchSpeakerIndicators(const speaker_ids_t& speakers_uuids, bool switch_on);
+
+    /**
+     * Ensures that passed instance of Speaking Indicator does not exist among registered ones.
+     * If yes, it will be removed.
+     */
+    void ensureInstanceDoesNotExist(LLSpeakingIndicator* const speaking_indicator);
+
+
+    /**
+     * Multimap with all registered speaking indicators
+     */
+    speaking_indicators_mmap_t mSpeakingIndicators;
+
+    /**
+     * LUUIDs of avatar for which we have speaking indicators switched on.
+     *
+     * Is used to switch off all previously ON indicators when voice participant list is changed.
+     *
+     * @see onChange()
+     */
+    speaker_ids_t mSwitchedIndicatorsOn;
+};
+
+//////////////////////////////////////////////////////////////////////////
+// PUBLIC SECTION
+//////////////////////////////////////////////////////////////////////////
+void SpeakingIndicatorManager::registerSpeakingIndicator(const LLUUID& speaker_id, LLSpeakingIndicator* const speaking_indicator,
+                                                         const LLUUID& session_id)
+{
+    // do not exclude agent's indicators. They should be processed in the same way as others. See EXT-3889.
+
+    LL_DEBUGS("SpeakingIndicator") << "Registering indicator: " << speaker_id << "|"<< speaking_indicator << ", session: " << session_id << LL_ENDL;
+
+
+    ensureInstanceDoesNotExist(speaking_indicator);
+
+    speaking_indicator->setTargetSessionID(session_id);
+
+    speaking_indicator_value_t value_type(speaker_id, speaking_indicator);
+    mSpeakingIndicators.insert(value_type);
+
+    speaker_ids_t speakers_uuids;
+    bool is_in_same_voice = LLVoiceClient::getInstance()->isParticipant(speaker_id);
+
+    speakers_uuids.insert(speaker_id);
+    switchSpeakerIndicators(speakers_uuids, is_in_same_voice);
+}
+
+void SpeakingIndicatorManager::unregisterSpeakingIndicator(const LLUUID& speaker_id, const LLSpeakingIndicator* const speaking_indicator)
+{
+    LL_DEBUGS("SpeakingIndicator") << "Unregistering indicator: " << speaker_id << "|"<< speaking_indicator << LL_ENDL;
+    speaking_indicators_mmap_t::iterator it;
+    it = mSpeakingIndicators.find(speaker_id);
+    for (;it != mSpeakingIndicators.end(); ++it)
+    {
+        if (it->second == speaking_indicator)
+        {
+            LL_DEBUGS("SpeakingIndicator") << "Unregistered." << LL_ENDL;
+            mSpeakingIndicators.erase(it);
+            break;
+        }
+    }
+}
+
+//////////////////////////////////////////////////////////////////////////
+// PRIVATE SECTION
+//////////////////////////////////////////////////////////////////////////
+SpeakingIndicatorManager::SpeakingIndicatorManager()
+{
+    LLVoiceChannel::setCurrentVoiceChannelChangedCallback(boost::bind(&SpeakingIndicatorManager::sOnCurrentChannelChanged, this, _1));
+    LLVoiceClient::getInstance()->addObserver(this);
+}
+
+SpeakingIndicatorManager::~SpeakingIndicatorManager()
+{
+}
+
+void SpeakingIndicatorManager::cleanupSingleton()
+{
+    // Don't use LLVoiceClient::getInstance() here without a check,
+    // singleton MAY have already been destroyed.
+    if (LLVoiceClient::instanceExists())
+    {
+        LLVoiceClient::getInstance()->removeObserver(this);
+    }
+}
+
+void SpeakingIndicatorManager::sOnCurrentChannelChanged(const LLUUID& /*session_id*/)
+{
+    switchSpeakerIndicators(mSwitchedIndicatorsOn, false);
+    mSwitchedIndicatorsOn.clear();
+}
+
+void SpeakingIndicatorManager::onParticipantsChanged()
+{
+    LL_DEBUGS("SpeakingIndicator") << "Voice participant list was changed, updating indicators" << LL_ENDL;
+
+    speaker_ids_t speakers_uuids;
+    LLVoiceClient::getInstance()->getParticipantList(speakers_uuids);
+
+    LL_DEBUGS("SpeakingIndicator") << "Switching all OFF, count: " << mSwitchedIndicatorsOn.size() << LL_ENDL;
+    // switch all indicators off
+    switchSpeakerIndicators(mSwitchedIndicatorsOn, false);
+    mSwitchedIndicatorsOn.clear();
+
+    LL_DEBUGS("SpeakingIndicator") << "Switching all ON, count: " << speakers_uuids.size() << LL_ENDL;
+    // then switch current voice participants indicators on
+    switchSpeakerIndicators(speakers_uuids, true);
+}
+
+void SpeakingIndicatorManager::switchSpeakerIndicators(const speaker_ids_t& speakers_uuids, bool switch_on)
+{
+    LLVoiceChannel* voice_channel = LLVoiceChannel::getCurrentVoiceChannel();
+    LLUUID session_id;
+    if (voice_channel)
+    {
+        session_id = voice_channel->getSessionID();
+    }
+
+    speaker_ids_t::const_iterator it_uuid = speakers_uuids.begin();
+    for (; it_uuid != speakers_uuids.end(); ++it_uuid)
+    {
+        LL_DEBUGS("SpeakingIndicator") << "Looking for indicator: " << *it_uuid << LL_ENDL;
+        indicator_range_t it_range = mSpeakingIndicators.equal_range(*it_uuid);
+        indicator_const_iterator it_indicator = it_range.first;
+        bool was_found = false;
+        bool was_switched_on = false;
+        for (; it_indicator != it_range.second; ++it_indicator)
+        {
+            was_found = true;
+            LLSpeakingIndicator* indicator = (*it_indicator).second;
+            was_switched_on = was_switched_on || switch_on;
+
+            indicator->switchIndicator(switch_on);
+        }
+
+        if (was_found)
+        {
+            LL_DEBUGS("SpeakingIndicator") << mSpeakingIndicators.count(*it_uuid) << " indicators were found" << LL_ENDL;
+
+            if (switch_on && !was_switched_on)
+            {
+                LL_DEBUGS("SpeakingIndicator") << "but none of them were switched on" << LL_ENDL;
+            }
+
+            if (was_switched_on)
+            {
+                // store switched on indicator to be able switch it off
+                mSwitchedIndicatorsOn.insert(*it_uuid);
+            }
+        }
+    }
+}
+
+void SpeakingIndicatorManager::ensureInstanceDoesNotExist(LLSpeakingIndicator* const speaking_indicator)
+{
+    LL_DEBUGS("SpeakingIndicator") << "Searching for an registered indicator instance: " << speaking_indicator << LL_ENDL;
+    speaking_indicators_mmap_t::iterator it = mSpeakingIndicators.begin();
+    for (;it != mSpeakingIndicators.end(); ++it)
+    {
+        if (it->second == speaking_indicator)
+        {
+            LL_DEBUGS("SpeakingIndicator") << "Found" << LL_ENDL;
+            break;
+        }
+    }
+
+    // It is possible with LLOutputMonitorCtrl the same instance of indicator is registered several
+    // times with different UUIDs. This leads to crash after instance is destroyed because the
+    // only one (specified by UUID in unregisterSpeakingIndicator()) is removed from the map.
+    // So, using stored deleted pointer leads to crash. See EXT-4782.
+    if (it != mSpeakingIndicators.end())
+    {
+        LL_WARNS() << "The same instance of indicator has already been registered, removing it: " << it->first << "|"<< speaking_indicator << LL_ENDL;
+        llassert(it == mSpeakingIndicators.end());
+        mSpeakingIndicators.erase(it);
+    }
+}
+
+
+/************************************************************************/
+/*         LLSpeakingIndicatorManager namespace implementation          */
+/************************************************************************/
+
+void LLSpeakingIndicatorManager::registerSpeakingIndicator(const LLUUID& speaker_id, LLSpeakingIndicator* const speaking_indicator,
+                                                           const LLUUID& session_id)
+{
+    SpeakingIndicatorManager::instance().registerSpeakingIndicator(speaker_id, speaking_indicator, session_id);
+}
+
+void LLSpeakingIndicatorManager::unregisterSpeakingIndicator(const LLUUID& speaker_id, const LLSpeakingIndicator* const speaking_indicator)
+{
+    if(SpeakingIndicatorManager::instanceExists())
+    {
+        SpeakingIndicatorManager::instance().unregisterSpeakingIndicator(speaker_id, speaking_indicator);
+    }
+}
+
+void LLSpeakingIndicatorManager::updateSpeakingIndicators()
+{
+    if(SpeakingIndicatorManager::instanceExists())
+    {
+        SpeakingIndicatorManager::instance().onParticipantsChanged();
+    }
+}
+
+// EOF
+