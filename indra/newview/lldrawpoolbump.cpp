/** 
 * @file lldrawpoolbump.cpp
 * @brief LLDrawPoolBump class implementation
 *
 * $LicenseInfo:firstyear=2003&license=viewerlgpl$
 * Second Life Viewer Source Code
 * Copyright (C) 2010, Linden Research, Inc.
 * 
 * This library is free software; you can redistribute it and/or
 * modify it under the terms of the GNU Lesser General Public
 * License as published by the Free Software Foundation;
 * version 2.1 of the License only.
 * 
 * This library is distributed in the hope that it will be useful,
 * but WITHOUT ANY WARRANTY; without even the implied warranty of
 * MERCHANTABILITY or FITNESS FOR A PARTICULAR PURPOSE.  See the GNU
 * Lesser General Public License for more details.
 * 
 * You should have received a copy of the GNU Lesser General Public
 * License along with this library; if not, write to the Free Software
 * Foundation, Inc., 51 Franklin Street, Fifth Floor, Boston, MA  02110-1301  USA
 * 
 * Linden Research, Inc., 945 Battery Street, San Francisco, CA  94111  USA
 * $/LicenseInfo$
 */

#include "llviewerprecompiledheaders.h"

#include "lldrawpoolbump.h"

#include "llstl.h"
#include "llviewercontrol.h"
#include "lldir.h"
#include "m3math.h"
#include "m4math.h"
#include "v4math.h"
#include "llglheaders.h"
#include "llrender.h"

#include "llcubemap.h"
#include "lldrawable.h"
#include "llface.h"
#include "llsky.h"
#include "llstartup.h"
#include "lltextureentry.h"
#include "llviewercamera.h"
#include "llviewertexturelist.h"
#include "pipeline.h"
#include "llspatialpartition.h"
#include "llviewershadermgr.h"
#include "llmodel.h"
#include "fsperfstats.h" // <FS:Beq> performance stats support

//#include "llimagebmp.h"
//#include "../tools/imdebug/imdebug.h"

// static
LLStandardBumpmap gStandardBumpmapList[TEM_BUMPMAP_COUNT]; 
LL::WorkQueue::weak_t LLBumpImageList::sMainQueue;
LL::WorkQueue::weak_t LLBumpImageList::sTexUpdateQueue;
LLRenderTarget LLBumpImageList::sRenderTarget;

// static
U32 LLStandardBumpmap::sStandardBumpmapCount = 0;

// static
LLBumpImageList gBumpImageList;

const S32 STD_BUMP_LATEST_FILE_VERSION = 1;

const U32 VERTEX_MASK_SHINY = LLVertexBuffer::MAP_VERTEX | LLVertexBuffer::MAP_NORMAL | LLVertexBuffer::MAP_COLOR;
const U32 VERTEX_MASK_BUMP = LLVertexBuffer::MAP_VERTEX |LLVertexBuffer::MAP_TEXCOORD0 | LLVertexBuffer::MAP_TEXCOORD1;

U32 LLDrawPoolBump::sVertexMask = VERTEX_MASK_SHINY;


static LLGLSLShader* shader = NULL;
static S32 cube_channel = -1;
static S32 diffuse_channel = -1;
static S32 bump_channel = -1;

#define LL_BUMPLIST_MULTITHREADED 0 // TODO -- figure out why this doesn't work


// static 
void LLStandardBumpmap::shutdown()
{
	LLStandardBumpmap::destroyGL();
}

// static 
void LLStandardBumpmap::restoreGL()
{
<<<<<<< HEAD
=======
    addstandard();
>>>>>>> 9ea7526f
}

// static
void LLStandardBumpmap::addstandard()
{
	if(!gTextureList.isInitialized())
	{
		//Note: loading pre-configuration sometimes triggers this call.
		//But it is safe to return here because bump images will be reloaded during initialization later.
		return ;
	}

    if (LLStartUp::getStartupState() < STATE_SEED_CAP_GRANTED)
    {
        // Not ready, need caps for images
        return;
    }

	// can't assert; we destroyGL and restoreGL a lot during *first* startup, which populates this list already, THEN we explicitly init the list as part of *normal* startup.  Sigh.  So clear the list every time before we (re-)add the standard bumpmaps.
	//llassert( LLStandardBumpmap::sStandardBumpmapCount == 0 );
	clear();
	LL_INFOS() << "Adding standard bumpmaps." << LL_ENDL;
	gStandardBumpmapList[LLStandardBumpmap::sStandardBumpmapCount++] = LLStandardBumpmap("None");		// BE_NO_BUMP
	gStandardBumpmapList[LLStandardBumpmap::sStandardBumpmapCount++] = LLStandardBumpmap("Brightness");	// BE_BRIGHTNESS
	gStandardBumpmapList[LLStandardBumpmap::sStandardBumpmapCount++] = LLStandardBumpmap("Darkness");	// BE_DARKNESS

	std::string file_name = gDirUtilp->getExpandedFilename( LL_PATH_APP_SETTINGS, "std_bump.ini" );
	LLFILE* file = LLFile::fopen( file_name, "rt" );	 /*Flawfinder: ignore*/
	if( !file )
	{
		LL_WARNS() << "Could not open std_bump <" << file_name << ">" << LL_ENDL;
		return;
	}

	S32 file_version = 0;

	S32 fields_read = fscanf( file, "LLStandardBumpmap version %d", &file_version );
	if( fields_read != 1 )
	{
		fclose( file ); // <FS:ND/> Do not leak teh file handle.
		LL_WARNS() << "Bad LLStandardBumpmap header" << LL_ENDL;
		return;
	}

	if( file_version > STD_BUMP_LATEST_FILE_VERSION )
	{
		LL_WARNS() << "LLStandardBumpmap has newer version (" << file_version << ") than viewer (" << STD_BUMP_LATEST_FILE_VERSION << ")" << LL_ENDL;
		fclose( file ); // <FS:ND/> Do not leak the file handle
		return;
	}

	while( !feof(file) && (LLStandardBumpmap::sStandardBumpmapCount < (U32)TEM_BUMPMAP_COUNT) )
	{
		// *NOTE: This buffer size is hard coded into scanf() below.
		char label[2048] = "";	/* Flawfinder: ignore */
		char bump_image_id[2048] = "";	/* Flawfinder: ignore */
		fields_read = fscanf(	/* Flawfinder: ignore */
			file, "\n%2047s %2047s", label, bump_image_id);
		if( EOF == fields_read )
		{
			break;
		}
		if( fields_read != 2 )
		{
			LL_WARNS() << "Bad LLStandardBumpmap entry" << LL_ENDL;
			fclose( file ); // <FS:ND/> Do not leak the file handle
			return;
		}

// 		LL_INFOS() << "Loading bumpmap: " << bump_image_id << " from viewerart" << LL_ENDL;
		gStandardBumpmapList[LLStandardBumpmap::sStandardBumpmapCount].mLabel = label;
		gStandardBumpmapList[LLStandardBumpmap::sStandardBumpmapCount].mImage = 
			LLViewerTextureManager::getFetchedTexture(LLUUID(bump_image_id));	
		gStandardBumpmapList[LLStandardBumpmap::sStandardBumpmapCount].mImage->setBoostLevel(LLGLTexture::LOCAL) ;
		gStandardBumpmapList[LLStandardBumpmap::sStandardBumpmapCount].mImage->setLoadedCallback(LLBumpImageList::onSourceStandardLoaded, 0, TRUE, FALSE, NULL, NULL );
		gStandardBumpmapList[LLStandardBumpmap::sStandardBumpmapCount].mImage->forceToSaveRawImage(0, 30.f) ;
		LLStandardBumpmap::sStandardBumpmapCount++;
	}

	fclose( file );
}

// static
void LLStandardBumpmap::clear()
{
	LL_INFOS() << "Clearing standard bumpmaps." << LL_ENDL;
	for( U32 i = 0; i < LLStandardBumpmap::sStandardBumpmapCount; i++ )
	{
		gStandardBumpmapList[i].mLabel.assign("");
		gStandardBumpmapList[i].mImage = NULL;
	}
	sStandardBumpmapCount = 0;
}

// static
void LLStandardBumpmap::destroyGL()
{
	clear();
}



////////////////////////////////////////////////////////////////

LLDrawPoolBump::LLDrawPoolBump() 
:  LLRenderPass(LLDrawPool::POOL_BUMP)
{
	mShiny = FALSE;
}


void LLDrawPoolBump::prerender()
{
	mShaderLevel = LLViewerShaderMgr::instance()->getShaderLevel(LLViewerShaderMgr::SHADER_OBJECT);
}

// static
S32 LLDrawPoolBump::numBumpPasses()
{
    return 1;
}

S32 LLDrawPoolBump::getNumPasses()
{
	return numBumpPasses();
}

void LLDrawPoolBump::render(S32 pass)
{
    LL_PROFILE_ZONE_SCOPED_CATEGORY_DRAWPOOL; //LL_RECORD_BLOCK_TIME(FTM_RENDER_BUMP);

    if (!gPipeline.hasRenderType(LLDrawPool::POOL_SIMPLE))
    {
        return;
    }

    for (int i = 0; i < 2; ++i)
    {
        mRigged = i == 1;

        // first pass -- shiny
        beginShiny();
        renderShiny();
        endShiny();

        //second pass -- fullbright shiny
        if (mShaderLevel > 1)
        {
            beginFullbrightShiny();
            renderFullbrightShiny();
            endFullbrightShiny();
        }

        //third pass -- bump
        beginBump();
        renderBump(LLRenderPass::PASS_BUMP);
        endBump();
    }
}


//static
void LLDrawPoolBump::beginShiny()
{
    LL_PROFILE_ZONE_SCOPED_CATEGORY_DRAWPOOL; //LL_RECORD_BLOCK_TIME(FTM_RENDER_SHINY);
	
	mShiny = TRUE;
	sVertexMask = VERTEX_MASK_SHINY;
	// Second pass: environment map
	if (mShaderLevel > 1)
	{
		sVertexMask = VERTEX_MASK_SHINY | LLVertexBuffer::MAP_TEXCOORD0;
	}
	
	if (LLPipeline::sUnderWaterRender)
	{
		shader = &gObjectShinyWaterProgram;
	}
	else
	{
		shader = &gObjectShinyProgram;
	}

    if (mRigged)
    {
        llassert(shader->mRiggedVariant);
        shader = shader->mRiggedVariant;
    }

	shader->bind();
    if (LLPipeline::sRenderingHUDs)
    {
        shader->uniform1i(LLShaderMgr::NO_ATMO, 1);
    }
    else
    {
        shader->uniform1i(LLShaderMgr::NO_ATMO, 0);
    }

	bindCubeMap(shader, mShaderLevel, diffuse_channel, cube_channel);

	if (mShaderLevel > 1)
	{ //indexed texture rendering, channel 0 is always diffuse
		diffuse_channel = 0;
	}
}

//static
void LLDrawPoolBump::bindCubeMap(LLGLSLShader* shader, S32 shader_level, S32& diffuse_channel, S32& cube_channel)
{
	LLCubeMap* cube_map = gSky.mVOSkyp ? gSky.mVOSkyp->getCubeMap() : NULL;
	if( cube_map )
	{
		if (shader )
		{
			LLMatrix4 mat;
			mat.initRows(LLVector4(gGLModelView+0),
						 LLVector4(gGLModelView+4),
						 LLVector4(gGLModelView+8),
						 LLVector4(gGLModelView+12));
			LLVector3 vec = LLVector3(gShinyOrigin) * mat;
			LLVector4 vec4(vec, gShinyOrigin.mV[3]);
			shader->uniform4fv(LLViewerShaderMgr::SHINY_ORIGIN, 1, vec4.mV);			
			if (shader_level > 1)
			{
                cube_map->setMatrix(1);
				// Make sure that texture coord generation happens for tex unit 1, as that's the one we use for 
				// the cube map in the one pass shiny shaders
				cube_channel = shader->enableTexture(LLViewerShaderMgr::ENVIRONMENT_MAP, LLTexUnit::TT_CUBE_MAP);
				cube_map->enableTexture(cube_channel);
				diffuse_channel = shader->enableTexture(LLViewerShaderMgr::DIFFUSE_MAP);
			}
			else
			{
                cube_map->setMatrix(0);
				cube_channel = shader->enableTexture(LLViewerShaderMgr::ENVIRONMENT_MAP, LLTexUnit::TT_CUBE_MAP);
				diffuse_channel = -1;
				cube_map->enable(cube_channel);
			}			
			gGL.getTexUnit(cube_channel)->bind(cube_map);
			gGL.getTexUnit(0)->activate();
		}
		else
		{
			cube_channel = 0;
			diffuse_channel = -1;
			gGL.getTexUnit(0)->disable();
			cube_map->enable(0);
            cube_map->setMatrix(0);
			gGL.getTexUnit(0)->bind(cube_map);
		}
	}
}

void LLDrawPoolBump::renderShiny()
{
    LL_PROFILE_ZONE_SCOPED_CATEGORY_DRAWPOOL; //LL_RECORD_BLOCK_TIME(FTM_RENDER_SHINY);
	
	if( gSky.mVOSkyp->getCubeMap() )
	{
		LLGLEnable blend_enable(GL_BLEND);
		if (mShaderLevel > 1)
		{
            if (mRigged)
            {
                LLRenderPass::pushRiggedBatches(LLRenderPass::PASS_SHINY_RIGGED, sVertexMask | LLVertexBuffer::MAP_TEXTURE_INDEX, TRUE, TRUE);
            }
            else
            {
                LLRenderPass::pushBatches(LLRenderPass::PASS_SHINY, sVertexMask | LLVertexBuffer::MAP_TEXTURE_INDEX, TRUE, TRUE);
            }
		}
		else
		{
            if (mRigged)
            {
                gPipeline.renderRiggedGroups(this, LLRenderPass::PASS_SHINY_RIGGED, sVertexMask, TRUE);
            }
            else
            {
                gPipeline.renderGroups(this, LLRenderPass::PASS_SHINY, sVertexMask, TRUE);
            }
		}
	}
}

//static
void LLDrawPoolBump::unbindCubeMap(LLGLSLShader* shader, S32 shader_level, S32& diffuse_channel, S32& cube_channel)
{
	LLCubeMap* cube_map = gSky.mVOSkyp ? gSky.mVOSkyp->getCubeMap() : NULL;
	if( cube_map )
	{
		if (shader_level > 1)
		{
			shader->disableTexture(LLViewerShaderMgr::ENVIRONMENT_MAP, LLTexUnit::TT_CUBE_MAP);
					
			if (LLViewerShaderMgr::instance()->getShaderLevel(LLViewerShaderMgr::SHADER_OBJECT) > 0)
			{
				if (diffuse_channel != 0)
				{
					shader->disableTexture(LLViewerShaderMgr::DIFFUSE_MAP);
				}
			}
		}
        // Moved below shader->disableTexture call to avoid false alarms from auto-re-enable of textures on stage 0
        // MAINT-755
		cube_map->disable();
        cube_map->restoreMatrix();
	}
}

void LLDrawPoolBump::endShiny()
{
    LL_PROFILE_ZONE_SCOPED_CATEGORY_DRAWPOOL; //LL_RECORD_BLOCK_TIME(FTM_RENDER_SHINY);

	unbindCubeMap(shader, mShaderLevel, diffuse_channel, cube_channel);
	if (shader)
	{
		shader->unbind();
	}

	diffuse_channel = -1;
	cube_channel = 0;
	mShiny = FALSE;
}

void LLDrawPoolBump::beginFullbrightShiny()
{
    LL_PROFILE_ZONE_SCOPED_CATEGORY_DRAWPOOL; //LL_RECORD_BLOCK_TIME(FTM_RENDER_SHINY);
	
	sVertexMask = VERTEX_MASK_SHINY | LLVertexBuffer::MAP_TEXCOORD0;

	// Second pass: environment map
	
	if (LLPipeline::sUnderWaterRender)
	{
		shader = &gObjectFullbrightShinyWaterProgram;
	}
	else
	{
		if (LLPipeline::sRenderDeferred)
		{
			shader = &gDeferredFullbrightShinyProgram;
		}
		else
		{
			shader = &gObjectFullbrightShinyProgram;
		}
	}

    if (mRigged)
    {
        llassert(shader->mRiggedVariant);
        shader = shader->mRiggedVariant;
    }

	LLCubeMap* cube_map = gSky.mVOSkyp ? gSky.mVOSkyp->getCubeMap() : NULL;
	if( cube_map )
	{
		LLMatrix4 mat;
		mat.initRows(LLVector4(gGLModelView+0),
					 LLVector4(gGLModelView+4),
					 LLVector4(gGLModelView+8),
					 LLVector4(gGLModelView+12));
		shader->bind();
        if (LLPipeline::sRenderingHUDs)
        {
            shader->uniform1i(LLShaderMgr::NO_ATMO, 1);
        }
        else
        {
            shader->uniform1i(LLShaderMgr::NO_ATMO, 0);
        }

		LLVector3 vec = LLVector3(gShinyOrigin) * mat;
		LLVector4 vec4(vec, gShinyOrigin.mV[3]);
		shader->uniform4fv(LLViewerShaderMgr::SHINY_ORIGIN, 1, vec4.mV);

        cube_map->setMatrix(1);
		// Make sure that texture coord generation happens for tex unit 1, as that's the one we use for 
		// the cube map in the one pass shiny shaders
		gGL.getTexUnit(1)->disable();
		cube_channel = shader->enableTexture(LLViewerShaderMgr::ENVIRONMENT_MAP, LLTexUnit::TT_CUBE_MAP);
		cube_map->enableTexture(cube_channel);
		diffuse_channel = shader->enableTexture(LLViewerShaderMgr::DIFFUSE_MAP);

		gGL.getTexUnit(cube_channel)->bind(cube_map);
		gGL.getTexUnit(0)->activate();
	}

	if (mShaderLevel > 1)
	{ //indexed texture rendering, channel 0 is always diffuse
		diffuse_channel = 0;
	}

	mShiny = TRUE;
}

void LLDrawPoolBump::renderFullbrightShiny()
{
    LL_PROFILE_ZONE_SCOPED_CATEGORY_DRAWPOOL; //LL_RECORD_BLOCK_TIME(FTM_RENDER_SHINY);

	if( gSky.mVOSkyp->getCubeMap() )
	{
		LLGLEnable blend_enable(GL_BLEND);

		if (mShaderLevel > 1)
		{
            if (mRigged)
            {
                LLRenderPass::pushRiggedBatches(LLRenderPass::PASS_FULLBRIGHT_SHINY_RIGGED, sVertexMask | LLVertexBuffer::MAP_TEXTURE_INDEX, TRUE, TRUE);
            }
            else
            {
                LLRenderPass::pushBatches(LLRenderPass::PASS_FULLBRIGHT_SHINY, sVertexMask | LLVertexBuffer::MAP_TEXTURE_INDEX, TRUE, TRUE);
            }
		}
		else
		{
            if (mRigged)
            {
                LLRenderPass::pushRiggedBatches(LLRenderPass::PASS_FULLBRIGHT_SHINY_RIGGED, sVertexMask);
            }
            else
            {
                LLRenderPass::pushBatches(LLRenderPass::PASS_FULLBRIGHT_SHINY, sVertexMask);
            }
		}
	}
}

void LLDrawPoolBump::endFullbrightShiny()
{
    LL_PROFILE_ZONE_SCOPED_CATEGORY_DRAWPOOL; //LL_RECORD_BLOCK_TIME(FTM_RENDER_SHINY);

	LLCubeMap* cube_map = gSky.mVOSkyp ? gSky.mVOSkyp->getCubeMap() : NULL;
	if( cube_map )
	{
		cube_map->disable();
        cube_map->restoreMatrix();
		shader->unbind();
	}
	
	diffuse_channel = -1;
	cube_channel = 0;
	mShiny = FALSE;
}

void LLDrawPoolBump::renderGroup(LLSpatialGroup* group, U32 type, U32 mask, BOOL texture = TRUE)
{			
	LL_PROFILE_ZONE_SCOPED_CATEGORY_DRAWPOOL;
	LLSpatialGroup::drawmap_elem_t& draw_info = group->mDrawMap[type];	
	
	std::unique_ptr<FSPerfStats::RecordAttachmentTime> ratPtr{}; // <FS:Beq/> render time capture
	for (LLSpatialGroup::drawmap_elem_t::iterator k = draw_info.begin(); k != draw_info.end(); ++k) 
	{
		LLDrawInfo& params = **k;
		// <FS:Beq> Capture render times
		LLViewerObject* vobj = (LLViewerObject *)params.mFace->getViewerObject();
		
		if( vobj && vobj->isAttachment() )
		{
			trackAttachments( vobj, params.mFace->isState(LLFace::RIGGED), &ratPtr );
		}
		// </FS:Beq>		
		applyModelMatrix(params);

		if (params.mGroup)
		{
			params.mGroup->rebuildMesh();
		}
		params.mVertexBuffer->setBuffer(mask);
		params.mVertexBuffer->drawRange(params.mDrawMode, params.mStart, params.mEnd, params.mCount, params.mOffset);
		gPipeline.addTrianglesDrawn(params.mCount, params.mDrawMode);
	}
}


// static
BOOL LLDrawPoolBump::bindBumpMap(LLDrawInfo& params, S32 channel)
{
	U8 bump_code = params.mBump;

	return bindBumpMap(bump_code, params.mTexture, params.mVSize, channel);
}

//static
BOOL LLDrawPoolBump::bindBumpMap(LLFace* face, S32 channel)
{
	const LLTextureEntry* te = face->getTextureEntry();
	if (te)
	{
		U8 bump_code = te->getBumpmap();
		return bindBumpMap(bump_code, face->getTexture(), face->getVirtualSize(), channel);
	}

	return FALSE;
}

//static
BOOL LLDrawPoolBump::bindBumpMap(U8 bump_code, LLViewerTexture* texture, F32 vsize, S32 channel)
{
    LL_PROFILE_ZONE_SCOPED_CATEGORY_DRAWPOOL;
	//Note: texture atlas does not support bump texture now.
	LLViewerFetchedTexture* tex = LLViewerTextureManager::staticCastToFetchedTexture(texture) ;
	if(!tex)
	{
		//if the texture is not a fetched texture
		return FALSE;
	}

	LLViewerTexture* bump = NULL;

	switch( bump_code )
	{
	case BE_NO_BUMP:		
		break;
	case BE_BRIGHTNESS: 
	case BE_DARKNESS:
		bump = gBumpImageList.getBrightnessDarknessImage( tex, bump_code );
		break;

	default:
		if( bump_code < LLStandardBumpmap::sStandardBumpmapCount )
		{
			bump = gStandardBumpmapList[bump_code].mImage;
			gBumpImageList.addTextureStats(bump_code, tex->getID(), vsize);
		}
		break;
	}

	if (bump)
	{
		if (channel == -2)
		{
			gGL.getTexUnit(1)->bindFast(bump);
			gGL.getTexUnit(0)->bindFast(bump);
		}
		else
		{
            // NOTE: do not use bindFast here (see SL-16222)
            gGL.getTexUnit(channel)->bind(bump);
		}

		return TRUE;
	}

	return FALSE;
}

//static
void LLDrawPoolBump::beginBump()
{
    LL_PROFILE_ZONE_SCOPED_CATEGORY_DRAWPOOL; //LL_RECORD_BLOCK_TIME(FTM_RENDER_BUMP);
	sVertexMask = VERTEX_MASK_BUMP;
	// Optional second pass: emboss bump map
	stop_glerror();

    shader = &gObjectBumpProgram;

    if (mRigged)
    {
        llassert(shader->mRiggedVariant);
        shader = shader->mRiggedVariant;
    }

    shader->bind();

	gGL.setSceneBlendType(LLRender::BT_MULT_X2);
	stop_glerror();
}

//static
void LLDrawPoolBump::renderBump(U32 pass)
{
    LL_PROFILE_ZONE_SCOPED_CATEGORY_DRAWPOOL; //LL_RECORD_BLOCK_TIME(FTM_RENDER_BUMP);
	LLGLDisable fog(GL_FOG);
	LLGLDepthTest gls_depth(GL_TRUE, GL_FALSE, GL_LEQUAL);
	LLGLEnable blend(GL_BLEND);
	gGL.diffuseColor4f(1,1,1,1);
	/// Get rid of z-fighting with non-bump pass.
	LLGLEnable polyOffset(GL_POLYGON_OFFSET_FILL);
	glPolygonOffset(-1.0f, -1.0f);
	renderBump(pass, sVertexMask);
}

//static
void LLDrawPoolBump::endBump(U32 pass)
{
    gObjectBumpProgram.unbind();

    gGL.setSceneBlendType(LLRender::BT_ALPHA);
}

S32 LLDrawPoolBump::getNumDeferredPasses()
{ 
	// <FS:PP> Attempt to speed up things a little
	// if (gSavedSettings.getBOOL("RenderObjectBump"))
	static LLCachedControl<bool> RenderObjectBump(gSavedSettings, "RenderObjectBump");
	if (RenderObjectBump)
	// </FS:PP>
	{
		return 1;
	}
	else
	{
		return 0;
	}
}

void LLDrawPoolBump::renderDeferred(S32 pass)
{
    LL_PROFILE_ZONE_SCOPED_CATEGORY_DRAWPOOL; //LL_RECORD_BLOCK_TIME(FTM_RENDER_BUMP);

    mShiny = TRUE;
    for (int i = 0; i < 2; ++i)
    {
        bool rigged = i == 1;
        gDeferredBumpProgram.bind(rigged);
        diffuse_channel = LLGLSLShader::sCurBoundShaderPtr->enableTexture(LLViewerShaderMgr::DIFFUSE_MAP);
        bump_channel = LLGLSLShader::sCurBoundShaderPtr->enableTexture(LLViewerShaderMgr::BUMP_MAP);
        gGL.getTexUnit(diffuse_channel)->unbind(LLTexUnit::TT_TEXTURE);
        gGL.getTexUnit(bump_channel)->unbind(LLTexUnit::TT_TEXTURE);

        U32 type = rigged ? LLRenderPass::PASS_BUMP_RIGGED : LLRenderPass::PASS_BUMP;
        LLCullResult::drawinfo_iterator begin = gPipeline.beginRenderMap(type);
        LLCullResult::drawinfo_iterator end = gPipeline.endRenderMap(type);

        U32 mask = LLVertexBuffer::MAP_VERTEX | LLVertexBuffer::MAP_TEXCOORD0 | LLVertexBuffer::MAP_TANGENT | LLVertexBuffer::MAP_NORMAL | LLVertexBuffer::MAP_COLOR;

        LLVOAvatar* avatar = nullptr;
        U64 skin = 0;

        std::unique_ptr<FSPerfStats::RecordAttachmentTime> ratPtr{}; // <FS:Beq/> render time capture
        for (LLCullResult::drawinfo_iterator i = begin; i != end; ++i)
        {
            LLDrawInfo& params = **i;

            // <FS:Beq> Capture render times
            if(params.mFace)
            {
                LLViewerObject* vobj = (LLViewerObject *)params.mFace->getViewerObject();

                if(vobj && vobj->isAttachment())
                {
                     trackAttachments( vobj, params.mFace->isState(LLFace::RIGGED), &ratPtr );
                }
            }
            // </FS:Beq>

            LLGLSLShader::sCurBoundShaderPtr->setMinimumAlpha(params.mAlphaMaskCutoff);
            LLDrawPoolBump::bindBumpMap(params, bump_channel);

            if (rigged)
            {
                if (avatar != params.mAvatar || skin != params.mSkinInfo->mHash)
                {
                    uploadMatrixPalette(params);
                    avatar = params.mAvatar;
                    skin = params.mSkinInfo->mHash;
                }
                pushBatch(params, mask | LLVertexBuffer::MAP_WEIGHT4, TRUE, FALSE);
            }
            else
            {
                pushBatch(params, mask, TRUE, FALSE);
            }
        }

        LLGLSLShader::sCurBoundShaderPtr->disableTexture(LLViewerShaderMgr::DIFFUSE_MAP);
        LLGLSLShader::sCurBoundShaderPtr->disableTexture(LLViewerShaderMgr::BUMP_MAP);
        LLGLSLShader::sCurBoundShaderPtr->unbind();
        gGL.getTexUnit(0)->activate();
    }

    mShiny = FALSE;
}


void LLDrawPoolBump::renderPostDeferred(S32 pass)
{
    for (int i = 0; i < 2; ++i)
    { // two passes -- static and rigged
        mRigged = (i == 1);

        // render shiny
        beginFullbrightShiny();
        renderFullbrightShiny();
        endFullbrightShiny();

        //render bump
        beginBump();
        renderBump(LLRenderPass::PASS_POST_BUMP);
        endBump();
    }
}


////////////////////////////////////////////////////////////////
// List of bump-maps created from other textures.


//const LLUUID TEST_BUMP_ID("3d33eaf2-459c-6f97-fd76-5fce3fc29447");

void LLBumpImageList::init()
{
	llassert( mBrightnessEntries.size() == 0 );
	llassert( mDarknessEntries.size() == 0 );

	LLStandardBumpmap::restoreGL();
    sMainQueue = LL::WorkQueue::getInstance("mainloop");
    sTexUpdateQueue = LL::WorkQueue::getInstance("LLImageGL"); // Share work queue with tex loader.
}

void LLBumpImageList::clear()
{
	LL_INFOS() << "Clearing dynamic bumpmaps." << LL_ENDL;
	// these will be re-populated on-demand
	mBrightnessEntries.clear();
	mDarknessEntries.clear();

    sRenderTarget.release();

	LLStandardBumpmap::clear();
}

void LLBumpImageList::shutdown()
{
	clear();
	LLStandardBumpmap::shutdown();
}

void LLBumpImageList::destroyGL()
{
	clear();
	LLStandardBumpmap::destroyGL();
}

void LLBumpImageList::restoreGL()
{
	if(!gTextureList.isInitialized())
	{
		//safe to return here because bump images will be reloaded during initialization later.
		return ;
	}

	LLStandardBumpmap::restoreGL();
	// Images will be recreated as they are needed.
}


LLBumpImageList::~LLBumpImageList()
{
	// Shutdown should have already been called.
	llassert( mBrightnessEntries.size() == 0 );
	llassert( mDarknessEntries.size() == 0 );
}


// Note: Does nothing for entries in gStandardBumpmapList that are not actually standard bump images (e.g. none, brightness, and darkness)
void LLBumpImageList::addTextureStats(U8 bump, const LLUUID& base_image_id, F32 virtual_size)
{
	bump &= TEM_BUMP_MASK;
	LLViewerFetchedTexture* bump_image = gStandardBumpmapList[bump].mImage;
	if( bump_image )
	{		
		bump_image->addTextureStats(virtual_size);
	}
}


void LLBumpImageList::updateImages()
{	
	for (bump_image_map_t::iterator iter = mBrightnessEntries.begin(); iter != mBrightnessEntries.end(); )
	{
		bump_image_map_t::iterator curiter = iter++;
		LLViewerTexture* image = curiter->second;
		if( image )
		{
			BOOL destroy = TRUE;
			if( image->hasGLTexture())
			{
				if( image->getBoundRecently() )
				{
					destroy = FALSE;
				}
				else
				{
					image->destroyGLTexture();
				}
			}

			if( destroy )
			{
				//LL_INFOS() << "*** Destroying bright " << (void*)image << LL_ENDL;
				mBrightnessEntries.erase(curiter);   // deletes the image thanks to reference counting
			}
		}
	}
	
	for (bump_image_map_t::iterator iter = mDarknessEntries.begin(); iter != mDarknessEntries.end(); )
	{
		bump_image_map_t::iterator curiter = iter++;
		LLViewerTexture* image = curiter->second;
		if( image )
		{
			BOOL destroy = TRUE;
			if( image->hasGLTexture())
			{
				if( image->getBoundRecently() )
				{
					destroy = FALSE;
				}
				else
				{
					image->destroyGLTexture();
				}
			}

			if( destroy )
			{
				//LL_INFOS() << "*** Destroying dark " << (void*)image << LL_ENDL;;
				mDarknessEntries.erase(curiter);  // deletes the image thanks to reference counting
			}
		}
	}
}


// Note: the caller SHOULD NOT keep the pointer that this function returns.  It may be updated as more data arrives.
LLViewerTexture* LLBumpImageList::getBrightnessDarknessImage(LLViewerFetchedTexture* src_image, U8 bump_code )
{
    LL_PROFILE_ZONE_SCOPED_CATEGORY_DRAWPOOL;
	llassert( (bump_code == BE_BRIGHTNESS) || (bump_code == BE_DARKNESS) );

	LLViewerTexture* bump = NULL;
	
	bump_image_map_t* entries_list = NULL;
	void (*callback_func)( BOOL success, LLViewerFetchedTexture *src_vi, LLImageRaw* src, LLImageRaw* aux_src, S32 discard_level, BOOL final, void* userdata ) = NULL;

	switch( bump_code )
	{
	case BE_BRIGHTNESS:
		entries_list = &mBrightnessEntries;
		callback_func = LLBumpImageList::onSourceBrightnessLoaded;
		break;
	case BE_DARKNESS:
		entries_list = &mDarknessEntries;
		callback_func = LLBumpImageList::onSourceDarknessLoaded;
		break;
	default:
		llassert(0);
		return NULL;
	}

	bump_image_map_t::iterator iter = entries_list->find(src_image->getID());
	if (iter != entries_list->end() && iter->second.notNull())
	{
		bump = iter->second;
	}
	else
	{
		(*entries_list)[src_image->getID()] = LLViewerTextureManager::getLocalTexture( TRUE );
		bump = (*entries_list)[src_image->getID()]; // In case callback was called immediately and replaced the image
	}

	if (!src_image->hasCallbacks())
	{ //if image has no callbacks but resolutions don't match, trigger raw image loaded callback again
		if (src_image->getWidth() != bump->getWidth() ||
			src_image->getHeight() != bump->getHeight())// ||
			//(LLPipeline::sRenderDeferred && bump->getComponents() != 4))
		{
			src_image->setBoostLevel(LLGLTexture::BOOST_BUMP) ;
			src_image->setLoadedCallback( callback_func, 0, TRUE, FALSE, new LLUUID(src_image->getID()), NULL );
			src_image->forceToSaveRawImage(0) ;
		}
	}

	return bump;
}


// static
void LLBumpImageList::onSourceBrightnessLoaded( BOOL success, LLViewerFetchedTexture *src_vi, LLImageRaw* src, LLImageRaw* aux_src, S32 discard_level, BOOL final, void* userdata )
{
    LL_PROFILE_ZONE_SCOPED_CATEGORY_DRAWPOOL;
	LLUUID* source_asset_id = (LLUUID*)userdata;
	LLBumpImageList::onSourceLoaded( success, src_vi, src, *source_asset_id, BE_BRIGHTNESS );
	if( final )
	{
		delete source_asset_id;
	}
}

// static
void LLBumpImageList::onSourceDarknessLoaded( BOOL success, LLViewerFetchedTexture *src_vi, LLImageRaw* src, LLImageRaw* aux_src, S32 discard_level, BOOL final, void* userdata )
{
	LLUUID* source_asset_id = (LLUUID*)userdata;
	LLBumpImageList::onSourceLoaded( success, src_vi, src, *source_asset_id, BE_DARKNESS );
	if( final )
	{
		delete source_asset_id;
	}
}

void LLBumpImageList::onSourceStandardLoaded( BOOL success, LLViewerFetchedTexture* src_vi, LLImageRaw* src, LLImageRaw* aux_src, S32 discard_level, BOOL final, void* userdata)
{
	if (success && LLPipeline::sRenderDeferred)
	{
        LL_PROFILE_ZONE_SCOPED_CATEGORY_DRAWPOOL;
		LLPointer<LLImageRaw> nrm_image = new LLImageRaw(src->getWidth(), src->getHeight(), 4);
		{
			generateNormalMapFromAlpha(src, nrm_image);
		}
		src_vi->setExplicitFormat(GL_RGBA, GL_RGBA);
		{
			src_vi->createGLTexture(src_vi->getDiscardLevel(), nrm_image);
		}
	}
}

void LLBumpImageList::generateNormalMapFromAlpha(LLImageRaw* src, LLImageRaw* nrm_image)
{
	U8* nrm_data = nrm_image->getData();
	S32 resX = src->getWidth();
	S32 resY = src->getHeight();

	U8* src_data = src->getData();

	S32 src_cmp = src->getComponents();

	// <FS:PP> Attempt to speed up things a little
	// F32 norm_scale = gSavedSettings.getF32("RenderNormalMapScale");
	static LLCachedControl<F32> RenderNormalMapScale(gSavedSettings, "RenderNormalMapScale");
	F32 norm_scale = RenderNormalMapScale;
	// </FS:PP>

	U32 idx = 0;
	//generate normal map from pseudo-heightfield
	for (S32 j = 0; j < resY; ++j)
	{
		for (S32 i = 0; i < resX; ++i)
		{
			S32 rX = (i+1)%resX;
			S32 rY = (j+1)%resY;
			S32 lX = (i-1)%resX;
			S32 lY = (j-1)%resY;

			if (lX < 0)
			{
				lX += resX;
			}
			if (lY < 0)
			{
				lY += resY;
			}

			F32 cH = (F32) src_data[(j*resX+i)*src_cmp+src_cmp-1];

			LLVector3 right = LLVector3(norm_scale, 0, (F32) src_data[(j*resX+rX)*src_cmp+src_cmp-1]-cH);
			LLVector3 left = LLVector3(-norm_scale, 0, (F32) src_data[(j*resX+lX)*src_cmp+src_cmp-1]-cH);
			LLVector3 up = LLVector3(0, -norm_scale, (F32) src_data[(lY*resX+i)*src_cmp+src_cmp-1]-cH);
			LLVector3 down = LLVector3(0, norm_scale, (F32) src_data[(rY*resX+i)*src_cmp+src_cmp-1]-cH);

			LLVector3 norm = right%down + down%left + left%up + up%right;
		
			norm.normVec();
			
			norm *= 0.5f;
			norm += LLVector3(0.5f,0.5f,0.5f);

			idx = (j*resX+i)*4;
			nrm_data[idx+0]= (U8) (norm.mV[0]*255);
			nrm_data[idx+1]= (U8) (norm.mV[1]*255);
			nrm_data[idx+2]= (U8) (norm.mV[2]*255);
			nrm_data[idx+3]= src_data[(j*resX+i)*src_cmp+src_cmp-1];
		}
	}
}

// static
void LLBumpImageList::onSourceLoaded( BOOL success, LLViewerTexture *src_vi, LLImageRaw* src, LLUUID& source_asset_id, EBumpEffect bump_code )
{
    LL_PROFILE_ZONE_SCOPED_CATEGORY_DRAWPOOL;

	if( success )
	{
        LL_PROFILE_ZONE_SCOPED_CATEGORY_DRAWPOOL;


		bump_image_map_t& entries_list(bump_code == BE_BRIGHTNESS ? gBumpImageList.mBrightnessEntries : gBumpImageList.mDarknessEntries );
		bump_image_map_t::iterator iter = entries_list.find(source_asset_id);

		{
			if (iter == entries_list.end() ||
				iter->second.isNull() ||
							iter->second->getWidth() != src->getWidth() ||
							iter->second->getHeight() != src->getHeight()) // bump not cached yet or has changed resolution
			{ //make sure an entry exists for this image
				entries_list[src_vi->getID()] = LLViewerTextureManager::getLocalTexture(TRUE);
				iter = entries_list.find(src_vi->getID());
			}
		}

		if (iter->second->getWidth() != src->getWidth() ||
			iter->second->getHeight() != src->getHeight()) // bump not cached yet or has changed resolution
		{
			LLPointer<LLImageRaw> dst_image = new LLImageRaw(src->getWidth(), src->getHeight(), 1);
			U8* dst_data = dst_image->getData();
			S32 dst_data_size = dst_image->getDataSize();

			U8* src_data = src->getData();
			S32 src_data_size = src->getDataSize();

			S32 src_components = src->getComponents();

			// Convert to luminance and then scale and bias that to get ready for
			// embossed bump mapping.  (0-255 maps to 127-255)

			// Convert to fixed point so we don't have to worry about precision/clamping.
			const S32 FIXED_PT = 8;
			const S32 R_WEIGHT = S32(0.2995f * (1<<FIXED_PT));
			const S32 G_WEIGHT = S32(0.5875f * (1<<FIXED_PT));
			const S32 B_WEIGHT = S32(0.1145f * (1<<FIXED_PT));

			S32 minimum = 255;
			S32 maximum = 0;

			switch( src_components )
			{
			case 1:
			case 2:
				{
					if( src_data_size == dst_data_size * src_components )
					{
						for( S32 i = 0, j=0; i < dst_data_size; i++, j+= src_components )
						{
							dst_data[i] = src_data[j];
							if( dst_data[i] < minimum )
							{
								minimum = dst_data[i];
							}
							if( dst_data[i] > maximum )
							{
								maximum = dst_data[i];
							}
						}
					}
					else
					{
						llassert(0);
						dst_image->clear();
					}
				}
				break;
			case 3:
			case 4:
				{
					if( src_data_size == dst_data_size * src_components )
					{
						for( S32 i = 0, j=0; i < dst_data_size; i++, j+= src_components )
						{
							// RGB to luminance
							dst_data[i] = (R_WEIGHT * src_data[j] + G_WEIGHT * src_data[j+1] + B_WEIGHT * src_data[j+2]) >> FIXED_PT;
							//llassert( dst_data[i] <= 255 );true because it's 8bit
							if( dst_data[i] < minimum )
							{
								minimum = dst_data[i];
							}
							if( dst_data[i] > maximum )
							{
								maximum = dst_data[i];
							}
						}
					}
					else
					{
						llassert(0);
						dst_image->clear();
					}
				}
				break;
			default:
				llassert(0);
				dst_image->clear();
				break;
			}

			if( maximum > minimum )
			{
				U8 bias_and_scale_lut[256];
				F32 twice_one_over_range = 2.f / (maximum - minimum);
				S32 i;

				const F32 ARTIFICIAL_SCALE = 2.f;  // Advantage: exaggerates the effect in midrange.  Disadvantage: clamps at the extremes.
				if (BE_DARKNESS == bump_code)
				{
					for( i = minimum; i <= maximum; i++ )
					{
						F32 minus_one_to_one = F32(maximum - i) * twice_one_over_range - 1.f;
						bias_and_scale_lut[i] = llclampb(ll_round(127 * minus_one_to_one * ARTIFICIAL_SCALE + 128));
					}
				}
				else
				{
					for( i = minimum; i <= maximum; i++ )
					{
						F32 minus_one_to_one = F32(i - minimum) * twice_one_over_range - 1.f;
						bias_and_scale_lut[i] = llclampb(ll_round(127 * minus_one_to_one * ARTIFICIAL_SCALE + 128));
					}
				}

				for( i = 0; i < dst_data_size; i++ )
				{
					dst_data[i] = bias_and_scale_lut[dst_data[i]];
				}
			}

			//---------------------------------------------------
			// immediately assign bump to a smart pointer in case some local smart pointer
			// accidentally releases it.
            LLPointer<LLViewerTexture> bump = iter->second;

			if (!LLPipeline::sRenderDeferred)
			{
				bump->setExplicitFormat(GL_ALPHA8, GL_ALPHA);

#if LL_BUMPLIST_MULTITHREADED
                auto tex_queue = LLImageGLThread::sEnabled ? sTexUpdateQueue.lock() : nullptr;

                if (tex_queue)
                { //dispatch creation to background thread
                    LLImageRaw* dst_ptr = dst_image;
                    LLViewerTexture* bump_ptr = bump;
                    dst_ptr->ref();
                    bump_ptr->ref();
                    tex_queue->post(
                        [=]()
                        {
                            LL_PROFILE_ZONE_NAMED_CATEGORY_DRAWPOOL("bil - create texture");
                            bump_ptr->createGLTexture(0, dst_ptr);
                            bump_ptr->unref();
                            dst_ptr->unref();
                        });

                }
                else
#endif
                {
                    bump->createGLTexture(0, dst_image);
                }
			}
			else 
			{ //convert to normal map
                LL_PROFILE_ZONE_NAMED_CATEGORY_DRAWPOOL("bil - create normal map");
                LLImageGL* img = bump->getGLTexture();
                LLImageRaw* dst_ptr = dst_image.get();
                LLGLTexture* bump_ptr = bump.get();

                dst_ptr->ref();
                img->ref();
                bump_ptr->ref();
                auto create_func = [=]()
                {
                    img->setUseMipMaps(TRUE);
                    // upload dst_image to GPU (greyscale in red channel)
                    img->setExplicitFormat(GL_RED, GL_RED);

                    bump_ptr->createGLTexture(0, dst_ptr);
                    dst_ptr->unref();
                };

                auto generate_func = [=]()
                {
                    // Allocate an empty RGBA texture at "tex_name" the same size as bump
                    //  Note: bump will still point at GPU copy of dst_image
                    bump_ptr->setExplicitFormat(GL_RGBA, GL_RGBA);
                    LLGLuint tex_name;
                    img->createGLTexture(0, nullptr, 0, 0, true, &tex_name);

                    // point render target at empty buffer
                    sRenderTarget.setColorAttachment(img, tex_name);

                    // generate normal map in empty texture
                    {
                        sRenderTarget.bindTarget();

                        LLGLDepthTest depth(GL_FALSE);
                        LLGLDisable cull(GL_CULL_FACE);
                        LLGLDisable blend(GL_BLEND);
                        gGL.setColorMask(TRUE, TRUE);

                        gNormalMapGenProgram.bind();

                        static LLStaticHashedString sNormScale("norm_scale");
                        static LLStaticHashedString sStepX("stepX");
                        static LLStaticHashedString sStepY("stepY");

                        gNormalMapGenProgram.uniform1f(sNormScale, gSavedSettings.getF32("RenderNormalMapScale"));
                        gNormalMapGenProgram.uniform1f(sStepX, 1.f / bump_ptr->getWidth());
                        gNormalMapGenProgram.uniform1f(sStepY, 1.f / bump_ptr->getHeight());

                        gGL.getTexUnit(0)->bind(bump_ptr);

                        gGL.begin(LLRender::TRIANGLE_STRIP);
                        gGL.texCoord2f(0, 0);
                        gGL.vertex2f(0, 0);

                        gGL.texCoord2f(0, 1);
                        gGL.vertex2f(0, 1);

                        gGL.texCoord2f(1, 0);
                        gGL.vertex2f(1, 0);

                        gGL.texCoord2f(1, 1);
                        gGL.vertex2f(1, 1);

                        gGL.end();

                        gGL.flush();

                        gNormalMapGenProgram.unbind();

                        sRenderTarget.flush();
                        sRenderTarget.releaseColorAttachment();
                    }

                    // point bump at normal map and free gpu copy of dst_image
                    img->syncTexName(tex_name);

                    // generate mipmap
                    gGL.getTexUnit(0)->bind(img);
                    glGenerateMipmap(GL_TEXTURE_2D);
                    gGL.getTexUnit(0)->disable();

                    bump_ptr->unref();
                    img->unref();
                };

#if LL_BUMPLIST_MULTITHREADED
                auto main_queue = LLImageGLThread::sEnabled ? sMainQueue.lock() : nullptr;

                if (main_queue)
                { //dispatch texture upload to background thread, issue GPU commands to generate normal map on main thread
                    main_queue->postTo(
                        sTexUpdateQueue,
                        create_func,
                        generate_func);
                }
                else
#endif
                { // immediate upload texture and generate normal map
                    create_func();
                    generate_func();
                }


			}

			iter->second = bump; // derefs (and deletes) old image
			//---------------------------------------------------
		}
	}
}

void LLDrawPoolBump::renderBump(U32 type, U32 mask)
{	
    LLVOAvatar* avatar = nullptr;
    U64 skin = 0;

    if (mRigged)
    { // nudge type enum and include skinweights for rigged pass
        type += 1;
        mask |= LLVertexBuffer::MAP_WEIGHT4;
    }

    LLCullResult::drawinfo_iterator begin = gPipeline.beginRenderMap(type);
    LLCullResult::drawinfo_iterator end = gPipeline.endRenderMap(type);

	std::unique_ptr<FSPerfStats::RecordAttachmentTime> ratPtr{}; // <FS:Beq/> render time capture
	for (LLCullResult::drawinfo_iterator i = begin; i != end; ++i)	
	{
		LLDrawInfo& params = **i;
		// <FS:Beq> Capture render times
		if(params.mFace)
		{
			LLViewerObject* vobj = (LLViewerObject *)params.mFace->getViewerObject();
			
			if( vobj && vobj->isAttachment() )
			{
				trackAttachments( vobj, params.mFace->isState(LLFace::RIGGED), &ratPtr );
			}
		}
		// </FS:Beq>

		if (LLDrawPoolBump::bindBumpMap(params))
		{
            if (mRigged)
            {
                if (avatar != params.mAvatar || skin != params.mSkinInfo->mHash)
                {
                    if (uploadMatrixPalette(params))
                    {
                        avatar = params.mAvatar;
                        skin = params.mSkinInfo->mHash;
                    }
                    else
                    {
                        continue;
                    }
                }
            }
			pushBatch(params, mask, FALSE);
		}
	}
}

void LLDrawPoolBump::pushBatch(LLDrawInfo& params, U32 mask, BOOL texture, BOOL batch_textures)
{
    LL_PROFILE_ZONE_SCOPED_CATEGORY_DRAWPOOL;
	applyModelMatrix(params);

	bool tex_setup = false;

	if (batch_textures && params.mTextureList.size() > 1)
	{
		for (U32 i = 0; i < params.mTextureList.size(); ++i)
		{
			if (params.mTextureList[i].notNull())
			{
				gGL.getTexUnit(i)->bindFast(params.mTextureList[i]);
			}
		}
	}
	else
	{ //not batching textures or batch has only 1 texture -- might need a texture matrix
		if (params.mTextureMatrix)
		{
			if (mShiny)
			{
				gGL.getTexUnit(0)->activate();
				gGL.matrixMode(LLRender::MM_TEXTURE);
			}
			else
			{
				gGL.getTexUnit(0)->activate();
				gGL.matrixMode(LLRender::MM_TEXTURE);
				gGL.loadMatrix((GLfloat*) params.mTextureMatrix->mMatrix);
				gPipeline.mTextureMatrixOps++;
			}

			gGL.loadMatrix((GLfloat*) params.mTextureMatrix->mMatrix);
			gPipeline.mTextureMatrixOps++;

			tex_setup = true;
		}

		if (mShiny && mShaderLevel > 1 && texture)
		{
			if (params.mTexture.notNull())
			{
				gGL.getTexUnit(diffuse_channel)->bindFast(params.mTexture);
			}
			else
			{
				gGL.getTexUnit(diffuse_channel)->unbind(LLTexUnit::TT_TEXTURE);
			}
		}
	}

	if (params.mGroup)
	{
		params.mGroup->rebuildMesh();
	}
	params.mVertexBuffer->setBufferFast(mask);
	params.mVertexBuffer->drawRangeFast(params.mDrawMode, params.mStart, params.mEnd, params.mCount, params.mOffset);

    if (tex_setup)
	{
		if (mShiny)
		{
			gGL.getTexUnit(0)->activate();
		}
		else
		{
			gGL.getTexUnit(0)->activate();
			gGL.matrixMode(LLRender::MM_TEXTURE);
		}
		gGL.loadIdentity();
		gGL.matrixMode(LLRender::MM_MODELVIEW);
	}
}

void LLDrawPoolInvisible::render(S32 pass)
{ //render invisiprims
	LL_PROFILE_ZONE_SCOPED_CATEGORY_DRAWPOOL; //LL_RECORD_BLOCK_TIME(FTM_RENDER_INVISIBLE);
  
	if (gPipeline.shadersLoaded())
	{
		gOcclusionProgram.bind();
	}

	U32 invisi_mask = LLVertexBuffer::MAP_VERTEX;
	glStencilMask(0);
	gGL.setColorMask(false, false);
	pushBatches(LLRenderPass::PASS_INVISIBLE, invisi_mask, FALSE);
	gGL.setColorMask(true, false);
	glStencilMask(0xFFFFFFFF);

	if (gPipeline.shadersLoaded())
	{
		gOcclusionProgram.unbind();
	}
}<|MERGE_RESOLUTION|>--- conflicted
+++ resolved
@@ -91,10 +91,7 @@
 // static 
 void LLStandardBumpmap::restoreGL()
 {
-<<<<<<< HEAD
-=======
     addstandard();
->>>>>>> 9ea7526f
 }
 
 // static
