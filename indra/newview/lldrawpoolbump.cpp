/** 
 * @file lldrawpoolbump.cpp
 * @brief LLDrawPoolBump class implementation
 *
 * $LicenseInfo:firstyear=2003&license=viewerlgpl$
 * Second Life Viewer Source Code
 * Copyright (C) 2010, Linden Research, Inc.
 * 
 * This library is free software; you can redistribute it and/or
 * modify it under the terms of the GNU Lesser General Public
 * License as published by the Free Software Foundation;
 * version 2.1 of the License only.
 * 
 * This library is distributed in the hope that it will be useful,
 * but WITHOUT ANY WARRANTY; without even the implied warranty of
 * MERCHANTABILITY or FITNESS FOR A PARTICULAR PURPOSE.  See the GNU
 * Lesser General Public License for more details.
 * 
 * You should have received a copy of the GNU Lesser General Public
 * License along with this library; if not, write to the Free Software
 * Foundation, Inc., 51 Franklin Street, Fifth Floor, Boston, MA  02110-1301  USA
 * 
 * Linden Research, Inc., 945 Battery Street, San Francisco, CA  94111  USA
 * $/LicenseInfo$
 */

#include "llviewerprecompiledheaders.h"

#include "lldrawpoolbump.h"

#include "llstl.h"
#include "llviewercontrol.h"
#include "lldir.h"
#include "m3math.h"
#include "m4math.h"
#include "v4math.h"
#include "llglheaders.h"
#include "llrender.h"

#include "llcubemap.h"
#include "lldrawable.h"
#include "llface.h"
#include "llsky.h"
#include "llstartup.h"
#include "lltextureentry.h"
#include "llviewercamera.h"
#include "llviewertexturelist.h"
#include "pipeline.h"
#include "llspatialpartition.h"
#include "llviewershadermgr.h"
#include "llmodel.h"
#include "fsperfstats.h" // <FS:Beq> performance stats support

//#include "llimagebmp.h"
//#include "../tools/imdebug/imdebug.h"

// static
LLStandardBumpmap gStandardBumpmapList[TEM_BUMPMAP_COUNT]; 
LL::WorkQueue::weak_t LLBumpImageList::sMainQueue;
LL::WorkQueue::weak_t LLBumpImageList::sTexUpdateQueue;
LLRenderTarget LLBumpImageList::sRenderTarget;

// static
U32 LLStandardBumpmap::sStandardBumpmapCount = 0;

// static
LLBumpImageList gBumpImageList;

const S32 STD_BUMP_LATEST_FILE_VERSION = 1;

const U32 VERTEX_MASK_SHINY = LLVertexBuffer::MAP_VERTEX | LLVertexBuffer::MAP_NORMAL | LLVertexBuffer::MAP_COLOR;
const U32 VERTEX_MASK_BUMP = LLVertexBuffer::MAP_VERTEX |LLVertexBuffer::MAP_TEXCOORD0 | LLVertexBuffer::MAP_TEXCOORD1;

U32 LLDrawPoolBump::sVertexMask = VERTEX_MASK_SHINY;


static LLGLSLShader* shader = NULL;
static S32 cube_channel = -1;
static S32 diffuse_channel = -1;
static S32 bump_channel = -1;

#define LL_BUMPLIST_MULTITHREADED 0 // TODO -- figure out why this doesn't work


// static 
void LLStandardBumpmap::shutdown()
{
	LLStandardBumpmap::destroyGL();
}

// static 
void LLStandardBumpmap::restoreGL()
{
    addstandard();
}

// static
void LLStandardBumpmap::addstandard()
{
	if(!gTextureList.isInitialized())
	{
		//Note: loading pre-configuration sometimes triggers this call.
		//But it is safe to return here because bump images will be reloaded during initialization later.
		return ;
	}

    if (LLStartUp::getStartupState() < STATE_SEED_CAP_GRANTED)
    {
        // Not ready, need caps for images
        return;
    }

	// can't assert; we destroyGL and restoreGL a lot during *first* startup, which populates this list already, THEN we explicitly init the list as part of *normal* startup.  Sigh.  So clear the list every time before we (re-)add the standard bumpmaps.
	//llassert( LLStandardBumpmap::sStandardBumpmapCount == 0 );
	clear();
	LL_INFOS() << "Adding standard bumpmaps." << LL_ENDL;
	gStandardBumpmapList[LLStandardBumpmap::sStandardBumpmapCount++] = LLStandardBumpmap("None");		// BE_NO_BUMP
	gStandardBumpmapList[LLStandardBumpmap::sStandardBumpmapCount++] = LLStandardBumpmap("Brightness");	// BE_BRIGHTNESS
	gStandardBumpmapList[LLStandardBumpmap::sStandardBumpmapCount++] = LLStandardBumpmap("Darkness");	// BE_DARKNESS

	std::string file_name = gDirUtilp->getExpandedFilename( LL_PATH_APP_SETTINGS, "std_bump.ini" );
	LLFILE* file = LLFile::fopen( file_name, "rt" );	 /*Flawfinder: ignore*/
	if( !file )
	{
		LL_WARNS() << "Could not open std_bump <" << file_name << ">" << LL_ENDL;
		return;
	}

	S32 file_version = 0;

	S32 fields_read = fscanf( file, "LLStandardBumpmap version %d", &file_version );
	if( fields_read != 1 )
	{
		fclose( file ); // <FS:ND/> Do not leak teh file handle.
		LL_WARNS() << "Bad LLStandardBumpmap header" << LL_ENDL;
		return;
	}

	if( file_version > STD_BUMP_LATEST_FILE_VERSION )
	{
		LL_WARNS() << "LLStandardBumpmap has newer version (" << file_version << ") than viewer (" << STD_BUMP_LATEST_FILE_VERSION << ")" << LL_ENDL;
		fclose( file ); // <FS:ND/> Do not leak the file handle
		return;
	}

	while( !feof(file) && (LLStandardBumpmap::sStandardBumpmapCount < (U32)TEM_BUMPMAP_COUNT) )
	{
		// *NOTE: This buffer size is hard coded into scanf() below.
		char label[2048] = "";	/* Flawfinder: ignore */
		char bump_image_id[2048] = "";	/* Flawfinder: ignore */
		fields_read = fscanf(	/* Flawfinder: ignore */
			file, "\n%2047s %2047s", label, bump_image_id);
		if( EOF == fields_read )
		{
			break;
		}
		if( fields_read != 2 )
		{
			LL_WARNS() << "Bad LLStandardBumpmap entry" << LL_ENDL;
			fclose( file ); // <FS:ND/> Do not leak the file handle
			return;
		}

// 		LL_INFOS() << "Loading bumpmap: " << bump_image_id << " from viewerart" << LL_ENDL;
		gStandardBumpmapList[LLStandardBumpmap::sStandardBumpmapCount].mLabel = label;
		gStandardBumpmapList[LLStandardBumpmap::sStandardBumpmapCount].mImage = 
			LLViewerTextureManager::getFetchedTexture(LLUUID(bump_image_id));	
		gStandardBumpmapList[LLStandardBumpmap::sStandardBumpmapCount].mImage->setBoostLevel(LLGLTexture::LOCAL) ;
		gStandardBumpmapList[LLStandardBumpmap::sStandardBumpmapCount].mImage->setLoadedCallback(LLBumpImageList::onSourceStandardLoaded, 0, TRUE, FALSE, NULL, NULL );
		gStandardBumpmapList[LLStandardBumpmap::sStandardBumpmapCount].mImage->forceToSaveRawImage(0, 30.f) ;
		LLStandardBumpmap::sStandardBumpmapCount++;
	}

	fclose( file );
}

// static
void LLStandardBumpmap::clear()
{
	LL_INFOS() << "Clearing standard bumpmaps." << LL_ENDL;
	for( U32 i = 0; i < LLStandardBumpmap::sStandardBumpmapCount; i++ )
	{
		gStandardBumpmapList[i].mLabel.assign("");
		gStandardBumpmapList[i].mImage = NULL;
	}
	sStandardBumpmapCount = 0;
}

// static
void LLStandardBumpmap::destroyGL()
{
	clear();
}



////////////////////////////////////////////////////////////////

LLDrawPoolBump::LLDrawPoolBump() 
:  LLRenderPass(LLDrawPool::POOL_BUMP)
{
	mShiny = FALSE;
}


void LLDrawPoolBump::prerender()
{
	mShaderLevel = LLViewerShaderMgr::instance()->getShaderLevel(LLViewerShaderMgr::SHADER_OBJECT);
}

// static
S32 LLDrawPoolBump::numBumpPasses()
{
    return 1;
}

S32 LLDrawPoolBump::getNumPasses()
{
	return numBumpPasses();
}

void LLDrawPoolBump::render(S32 pass)
{
    LL_PROFILE_ZONE_SCOPED_CATEGORY_DRAWPOOL; //LL_RECORD_BLOCK_TIME(FTM_RENDER_BUMP);

    if (!gPipeline.hasRenderType(LLDrawPool::POOL_SIMPLE))
    {
        return;
    }

    for (int i = 0; i < 2; ++i)
    {
        mRigged = i == 1;

        // first pass -- shiny
        beginShiny();
        renderShiny();
        endShiny();

        //second pass -- fullbright shiny
        if (mShaderLevel > 1)
        {
            beginFullbrightShiny();
            renderFullbrightShiny();
            endFullbrightShiny();
        }

        //third pass -- bump
        beginBump();
        renderBump(LLRenderPass::PASS_BUMP);
        endBump();
    }
}


//static
void LLDrawPoolBump::beginShiny()
{
    LL_PROFILE_ZONE_SCOPED_CATEGORY_DRAWPOOL; //LL_RECORD_BLOCK_TIME(FTM_RENDER_SHINY);
	
	mShiny = TRUE;
	sVertexMask = VERTEX_MASK_SHINY;
	// Second pass: environment map
	if (mShaderLevel > 1)
	{
		sVertexMask = VERTEX_MASK_SHINY | LLVertexBuffer::MAP_TEXCOORD0;
	}
	
	if (LLPipeline::sUnderWaterRender)
	{
		shader = &gObjectShinyWaterProgram;
	}
	else
	{
		shader = &gObjectShinyProgram;
	}

    if (mRigged)
    {
        llassert(shader->mRiggedVariant);
        shader = shader->mRiggedVariant;
    }

	shader->bind();
    if (LLPipeline::sRenderingHUDs)
    {
        shader->uniform1i(LLShaderMgr::NO_ATMO, 1);
    }
    else
    {
        shader->uniform1i(LLShaderMgr::NO_ATMO, 0);
    }

	bindCubeMap(shader, mShaderLevel, diffuse_channel, cube_channel);

	if (mShaderLevel > 1)
	{ //indexed texture rendering, channel 0 is always diffuse
		diffuse_channel = 0;
	}
}

//static
void LLDrawPoolBump::bindCubeMap(LLGLSLShader* shader, S32 shader_level, S32& diffuse_channel, S32& cube_channel)
{
	LLCubeMap* cube_map = gSky.mVOSkyp ? gSky.mVOSkyp->getCubeMap() : NULL;
	if( cube_map && !LLPipeline::sReflectionProbesEnabled )
	{
		if (shader )
		{
			LLMatrix4 mat;
			mat.initRows(LLVector4(gGLModelView+0),
						 LLVector4(gGLModelView+4),
						 LLVector4(gGLModelView+8),
						 LLVector4(gGLModelView+12));
			LLVector3 vec = LLVector3(gShinyOrigin) * mat;
			LLVector4 vec4(vec, gShinyOrigin.mV[3]);
			shader->uniform4fv(LLViewerShaderMgr::SHINY_ORIGIN, 1, vec4.mV);			
			if (shader_level > 1)
			{
                cube_map->setMatrix(1);
				// Make sure that texture coord generation happens for tex unit 1, as that's the one we use for 
				// the cube map in the one pass shiny shaders
				cube_channel = shader->enableTexture(LLViewerShaderMgr::ENVIRONMENT_MAP, LLTexUnit::TT_CUBE_MAP);
				cube_map->enableTexture(cube_channel);
				diffuse_channel = shader->enableTexture(LLViewerShaderMgr::DIFFUSE_MAP);
			}
			else
			{
                cube_map->setMatrix(0);
				cube_channel = shader->enableTexture(LLViewerShaderMgr::ENVIRONMENT_MAP, LLTexUnit::TT_CUBE_MAP);
				diffuse_channel = -1;
				cube_map->enable(cube_channel);
			}			
			gGL.getTexUnit(cube_channel)->bind(cube_map);
			gGL.getTexUnit(0)->activate();
		}
		else
		{
			cube_channel = 0;
			diffuse_channel = -1;
			gGL.getTexUnit(0)->disable();
			cube_map->enable(0);
            cube_map->setMatrix(0);
			gGL.getTexUnit(0)->bind(cube_map);
		}
	}
}

void LLDrawPoolBump::renderShiny()
{
    LL_PROFILE_ZONE_SCOPED_CATEGORY_DRAWPOOL; //LL_RECORD_BLOCK_TIME(FTM_RENDER_SHINY);
	
	if( gSky.mVOSkyp->getCubeMap() && !LLPipeline::sReflectionProbesEnabled )
	{
		LLGLEnable blend_enable(GL_BLEND);
		if (mShaderLevel > 1)
		{
            if (mRigged)
            {
                LLRenderPass::pushRiggedBatches(LLRenderPass::PASS_SHINY_RIGGED, sVertexMask | LLVertexBuffer::MAP_TEXTURE_INDEX, TRUE, TRUE);
            }
            else
            {
                LLRenderPass::pushBatches(LLRenderPass::PASS_SHINY, sVertexMask | LLVertexBuffer::MAP_TEXTURE_INDEX, TRUE, TRUE);
            }
		}
		else
		{
            if (mRigged)
            {
                gPipeline.renderRiggedGroups(this, LLRenderPass::PASS_SHINY_RIGGED, sVertexMask, TRUE);
            }
            else
            {
                gPipeline.renderGroups(this, LLRenderPass::PASS_SHINY, sVertexMask, TRUE);
            }
		}
	}
}

//static
void LLDrawPoolBump::unbindCubeMap(LLGLSLShader* shader, S32 shader_level, S32& diffuse_channel, S32& cube_channel)
{
	LLCubeMap* cube_map = gSky.mVOSkyp ? gSky.mVOSkyp->getCubeMap() : NULL;
	if( cube_map && !LLPipeline::sReflectionProbesEnabled)
	{
		if (shader_level > 1)
		{
			shader->disableTexture(LLViewerShaderMgr::ENVIRONMENT_MAP, LLTexUnit::TT_CUBE_MAP);
					
			if (LLViewerShaderMgr::instance()->getShaderLevel(LLViewerShaderMgr::SHADER_OBJECT) > 0)
			{
				if (diffuse_channel != 0)
				{
					shader->disableTexture(LLViewerShaderMgr::DIFFUSE_MAP);
				}
			}
		}
        // Moved below shader->disableTexture call to avoid false alarms from auto-re-enable of textures on stage 0
        // MAINT-755
		cube_map->disable();
        cube_map->restoreMatrix();
	}
}

void LLDrawPoolBump::endShiny()
{
    LL_PROFILE_ZONE_SCOPED_CATEGORY_DRAWPOOL; //LL_RECORD_BLOCK_TIME(FTM_RENDER_SHINY);

	unbindCubeMap(shader, mShaderLevel, diffuse_channel, cube_channel);
	if (shader)
	{
		shader->unbind();
	}

	diffuse_channel = -1;
	cube_channel = 0;
	mShiny = FALSE;
}

void LLDrawPoolBump::beginFullbrightShiny()
{
    LL_PROFILE_ZONE_SCOPED_CATEGORY_DRAWPOOL; //LL_RECORD_BLOCK_TIME(FTM_RENDER_SHINY);
	
	sVertexMask = VERTEX_MASK_SHINY | LLVertexBuffer::MAP_TEXCOORD0;

	// Second pass: environment map
	
	if (LLPipeline::sUnderWaterRender)
	{
		shader = &gObjectFullbrightShinyWaterProgram;
	}
	else
	{
		if (LLPipeline::sRenderDeferred)
		{
			shader = &gDeferredFullbrightShinyProgram;
		}
		else
		{
			shader = &gObjectFullbrightShinyProgram;
		}
	}

    if (mRigged)
    {
        llassert(shader->mRiggedVariant);
        shader = shader->mRiggedVariant;
    }

	LLCubeMap* cube_map = gSky.mVOSkyp ? gSky.mVOSkyp->getCubeMap() : NULL;
	
    if (cube_map && !LLPipeline::sReflectionProbesEnabled)
    {
        // Make sure that texture coord generation happens for tex unit 1, as that's the one we use for 
		// the cube map in the one pass shiny shaders
		gGL.getTexUnit(1)->disable();
		cube_channel = shader->enableTexture(LLViewerShaderMgr::ENVIRONMENT_MAP, LLTexUnit::TT_CUBE_MAP);
		cube_map->enableTexture(cube_channel);
		diffuse_channel = shader->enableTexture(LLViewerShaderMgr::DIFFUSE_MAP);

		gGL.getTexUnit(cube_channel)->bind(cube_map);
		gGL.getTexUnit(0)->activate();
    }

	{
		LLMatrix4 mat;
		mat.initRows(LLVector4(gGLModelView+0),
					 LLVector4(gGLModelView+4),
					 LLVector4(gGLModelView+8),
					 LLVector4(gGLModelView+12));
		shader->bind();
        if (LLPipeline::sRenderingHUDs)
        {
            shader->uniform1i(LLShaderMgr::NO_ATMO, 1);
        }
        else
        {
            shader->uniform1i(LLShaderMgr::NO_ATMO, 0);
        }

		LLVector3 vec = LLVector3(gShinyOrigin) * mat;
		LLVector4 vec4(vec, gShinyOrigin.mV[3]);
		shader->uniform4fv(LLViewerShaderMgr::SHINY_ORIGIN, 1, vec4.mV);

        if (LLPipeline::sReflectionProbesEnabled)
        {
            gPipeline.bindReflectionProbes(*shader);
        }
        else
        {
            gPipeline.setEnvMat(*shader);
        }
	}

	if (mShaderLevel > 1)
	{ //indexed texture rendering, channel 0 is always diffuse
		diffuse_channel = 0;
	}

	mShiny = TRUE;
}

void LLDrawPoolBump::renderFullbrightShiny()
{
    LL_PROFILE_ZONE_SCOPED_CATEGORY_DRAWPOOL; //LL_RECORD_BLOCK_TIME(FTM_RENDER_SHINY);

	{
		LLGLEnable blend_enable(GL_BLEND);

		if (mShaderLevel > 1)
		{
            if (mRigged)
            {
                LLRenderPass::pushRiggedBatches(LLRenderPass::PASS_FULLBRIGHT_SHINY_RIGGED, sVertexMask | LLVertexBuffer::MAP_TEXTURE_INDEX, TRUE, TRUE);
            }
            else
            {
                LLRenderPass::pushBatches(LLRenderPass::PASS_FULLBRIGHT_SHINY, sVertexMask | LLVertexBuffer::MAP_TEXTURE_INDEX, TRUE, TRUE);
            }
		}
		else
		{
            if (mRigged)
            {
                LLRenderPass::pushRiggedBatches(LLRenderPass::PASS_FULLBRIGHT_SHINY_RIGGED, sVertexMask);
            }
            else
            {
                LLRenderPass::pushBatches(LLRenderPass::PASS_FULLBRIGHT_SHINY, sVertexMask);
            }
		}
	}
}

void LLDrawPoolBump::endFullbrightShiny()
{
    LL_PROFILE_ZONE_SCOPED_CATEGORY_DRAWPOOL; //LL_RECORD_BLOCK_TIME(FTM_RENDER_SHINY);

	LLCubeMap* cube_map = gSky.mVOSkyp ? gSky.mVOSkyp->getCubeMap() : NULL;
	if( cube_map && !LLPipeline::sReflectionProbesEnabled )
	{
		cube_map->disable();
        if (shader->mFeatures.hasReflectionProbes)
        {
            gPipeline.unbindReflectionProbes(*shader);
        }
		shader->unbind();
	}
	
	diffuse_channel = -1;
	cube_channel = 0;
	mShiny = FALSE;
}

void LLDrawPoolBump::renderGroup(LLSpatialGroup* group, U32 type, U32 mask, BOOL texture = TRUE)
{			
	LL_PROFILE_ZONE_SCOPED_CATEGORY_DRAWPOOL;
	LLSpatialGroup::drawmap_elem_t& draw_info = group->mDrawMap[type];	
	
	std::unique_ptr<FSPerfStats::RecordAttachmentTime> ratPtr{}; // <FS:Beq/> render time capture
	for (LLSpatialGroup::drawmap_elem_t::iterator k = draw_info.begin(); k != draw_info.end(); ++k) 
	{
		LLDrawInfo& params = **k;
		// <FS:Beq> Capture render times
		LLViewerObject* vobj = (LLViewerObject *)params.mFace->getViewerObject();
		
		if( vobj && vobj->isAttachment() )
		{
			trackAttachments( vobj, params.mFace->isState(LLFace::RIGGED), &ratPtr );
		}
		// </FS:Beq>		
		applyModelMatrix(params);

		if (params.mGroup)
		{
			params.mGroup->rebuildMesh();
		}
		params.mVertexBuffer->setBuffer(mask);
		params.mVertexBuffer->drawRange(LLRender::TRIANGLES, params.mStart, params.mEnd, params.mCount, params.mOffset);
	}
}


// static
BOOL LLDrawPoolBump::bindBumpMap(LLDrawInfo& params, S32 channel)
{
	U8 bump_code = params.mBump;

	return bindBumpMap(bump_code, params.mTexture, params.mVSize, channel);
}

//static
BOOL LLDrawPoolBump::bindBumpMap(LLFace* face, S32 channel)
{
	const LLTextureEntry* te = face->getTextureEntry();
	if (te)
	{
		U8 bump_code = te->getBumpmap();
		return bindBumpMap(bump_code, face->getTexture(), face->getVirtualSize(), channel);
	}

	return FALSE;
}

//static
BOOL LLDrawPoolBump::bindBumpMap(U8 bump_code, LLViewerTexture* texture, F32 vsize, S32 channel)
{
    LL_PROFILE_ZONE_SCOPED_CATEGORY_DRAWPOOL;
	//Note: texture atlas does not support bump texture now.
	LLViewerFetchedTexture* tex = LLViewerTextureManager::staticCastToFetchedTexture(texture) ;
	if(!tex)
	{
		//if the texture is not a fetched texture
		return FALSE;
	}

	LLViewerTexture* bump = NULL;

	switch( bump_code )
	{
	case BE_NO_BUMP:		
		break;
	case BE_BRIGHTNESS: 
	case BE_DARKNESS:
		bump = gBumpImageList.getBrightnessDarknessImage( tex, bump_code );
		break;

	default:
		if( bump_code < LLStandardBumpmap::sStandardBumpmapCount )
		{
			bump = gStandardBumpmapList[bump_code].mImage;
			gBumpImageList.addTextureStats(bump_code, tex->getID(), vsize);
		}
		break;
	}

	if (bump)
	{
		if (channel == -2)
		{
			gGL.getTexUnit(1)->bindFast(bump);
			gGL.getTexUnit(0)->bindFast(bump);
		}
		else
		{
            // NOTE: do not use bindFast here (see SL-16222)
            gGL.getTexUnit(channel)->bind(bump);
		}

		return TRUE;
	}

	return FALSE;
}

//static
void LLDrawPoolBump::beginBump()
{
    LL_PROFILE_ZONE_SCOPED_CATEGORY_DRAWPOOL; //LL_RECORD_BLOCK_TIME(FTM_RENDER_BUMP);
	sVertexMask = VERTEX_MASK_BUMP;
	// Optional second pass: emboss bump map
	stop_glerror();

    shader = &gObjectBumpProgram;

    if (mRigged)
    {
        llassert(shader->mRiggedVariant);
        shader = shader->mRiggedVariant;
    }

    shader->bind();

	gGL.setSceneBlendType(LLRender::BT_MULT_X2);
	stop_glerror();
}

//static
void LLDrawPoolBump::renderBump(U32 pass)
{
    LL_PROFILE_ZONE_SCOPED_CATEGORY_DRAWPOOL; //LL_RECORD_BLOCK_TIME(FTM_RENDER_BUMP);
	LLGLDisable fog(GL_FOG);
	LLGLDepthTest gls_depth(GL_TRUE, GL_FALSE, GL_LEQUAL);
	LLGLEnable blend(GL_BLEND);
	gGL.diffuseColor4f(1,1,1,1);
	/// Get rid of z-fighting with non-bump pass.
	LLGLEnable polyOffset(GL_POLYGON_OFFSET_FILL);
	glPolygonOffset(-1.0f, -1.0f);
	renderBump(pass, sVertexMask);
}

//static
void LLDrawPoolBump::endBump(U32 pass)
{
    gObjectBumpProgram.unbind();

    gGL.setSceneBlendType(LLRender::BT_ALPHA);
}

S32 LLDrawPoolBump::getNumDeferredPasses()
{ 
#if 0 //DEPRECATED -- RenderObjectBump should always be TRUE
	// <FS:PP> Attempt to speed up things a little
	// if (gSavedSettings.getBOOL("RenderObjectBump"))
	static LLCachedControl<bool> RenderObjectBump(gSavedSettings, "RenderObjectBump");
	if (RenderObjectBump)
	// </FS:PP>
	{
		return 1;
	}
	else
	{
		return 0;
	}
#else 
    return 1;
#endif
}

void LLDrawPoolBump::renderDeferred(S32 pass)
{
    LL_PROFILE_ZONE_SCOPED_CATEGORY_DRAWPOOL; //LL_RECORD_BLOCK_TIME(FTM_RENDER_BUMP);

    mShiny = TRUE;
    for (int i = 0; i < 2; ++i)
    {
        bool rigged = i == 1;
        gDeferredBumpProgram.bind(rigged);
        diffuse_channel = LLGLSLShader::sCurBoundShaderPtr->enableTexture(LLViewerShaderMgr::DIFFUSE_MAP);
        bump_channel = LLGLSLShader::sCurBoundShaderPtr->enableTexture(LLViewerShaderMgr::BUMP_MAP);
        gGL.getTexUnit(diffuse_channel)->unbind(LLTexUnit::TT_TEXTURE);
        gGL.getTexUnit(bump_channel)->unbind(LLTexUnit::TT_TEXTURE);

        U32 type = rigged ? LLRenderPass::PASS_BUMP_RIGGED : LLRenderPass::PASS_BUMP;
        LLCullResult::drawinfo_iterator begin = gPipeline.beginRenderMap(type);
        LLCullResult::drawinfo_iterator end = gPipeline.endRenderMap(type);

        U32 mask = LLVertexBuffer::MAP_VERTEX | LLVertexBuffer::MAP_TEXCOORD0 | LLVertexBuffer::MAP_TANGENT | LLVertexBuffer::MAP_NORMAL | LLVertexBuffer::MAP_COLOR;

        LLVOAvatar* avatar = nullptr;
        U64 skin = 0;

<<<<<<< HEAD
        std::unique_ptr<FSPerfStats::RecordAttachmentTime> ratPtr{}; // <FS:Beq/> render time capture
        for (LLCullResult::drawinfo_iterator i = begin; i != end; ++i)
        {
            LLDrawInfo& params = **i;

            // <FS:Beq> Capture render times
            if(params.mFace)
            {
                LLViewerObject* vobj = (LLViewerObject *)params.mFace->getViewerObject();

                if(vobj && vobj->isAttachment())
                {
                     trackAttachments( vobj, params.mFace->isState(LLFace::RIGGED), &ratPtr );
                }
            }
            // </FS:Beq>
=======
        for (LLCullResult::drawinfo_iterator i = begin; i != end; )
        {
            LLDrawInfo& params = **i;

            LLCullResult::increment_iterator(i, end);
>>>>>>> 887b4818

            LLGLSLShader::sCurBoundShaderPtr->setMinimumAlpha(params.mAlphaMaskCutoff);
            LLDrawPoolBump::bindBumpMap(params, bump_channel);

            if (rigged)
            {
                if (avatar != params.mAvatar || skin != params.mSkinInfo->mHash)
                {
                    uploadMatrixPalette(params);
                    avatar = params.mAvatar;
                    skin = params.mSkinInfo->mHash;
                }
                pushBatch(params, mask | LLVertexBuffer::MAP_WEIGHT4, TRUE, FALSE);
            }
            else
            {
                pushBatch(params, mask, TRUE, FALSE);
            }
        }

        LLGLSLShader::sCurBoundShaderPtr->disableTexture(LLViewerShaderMgr::DIFFUSE_MAP);
        LLGLSLShader::sCurBoundShaderPtr->disableTexture(LLViewerShaderMgr::BUMP_MAP);
        LLGLSLShader::sCurBoundShaderPtr->unbind();
        gGL.getTexUnit(0)->activate();
    }

    mShiny = FALSE;
}


void LLDrawPoolBump::renderPostDeferred(S32 pass)
{
    LL_PROFILE_ZONE_SCOPED_CATEGORY_DRAWPOOL
    for (int i = 0; i < 2; ++i)
    { // two passes -- static and rigged
        mRigged = (i == 1);

        // render shiny
        beginFullbrightShiny();
        renderFullbrightShiny();
        endFullbrightShiny();

        //render bump
        beginBump();
        renderBump(LLRenderPass::PASS_POST_BUMP);
        endBump();
    }
}


////////////////////////////////////////////////////////////////
// List of bump-maps created from other textures.


//const LLUUID TEST_BUMP_ID("3d33eaf2-459c-6f97-fd76-5fce3fc29447");

void LLBumpImageList::init()
{
	llassert( mBrightnessEntries.size() == 0 );
	llassert( mDarknessEntries.size() == 0 );

	LLStandardBumpmap::restoreGL();
    sMainQueue = LL::WorkQueue::getInstance("mainloop");
    sTexUpdateQueue = LL::WorkQueue::getInstance("LLImageGL"); // Share work queue with tex loader.
}

void LLBumpImageList::clear()
{
	LL_INFOS() << "Clearing dynamic bumpmaps." << LL_ENDL;
	// these will be re-populated on-demand
	mBrightnessEntries.clear();
	mDarknessEntries.clear();

    sRenderTarget.release();

	LLStandardBumpmap::clear();
}

void LLBumpImageList::shutdown()
{
	clear();
	LLStandardBumpmap::shutdown();
}

void LLBumpImageList::destroyGL()
{
	clear();
	LLStandardBumpmap::destroyGL();
}

void LLBumpImageList::restoreGL()
{
	if(!gTextureList.isInitialized())
	{
		//safe to return here because bump images will be reloaded during initialization later.
		return ;
	}

	LLStandardBumpmap::restoreGL();
	// Images will be recreated as they are needed.
}


LLBumpImageList::~LLBumpImageList()
{
	// Shutdown should have already been called.
	llassert( mBrightnessEntries.size() == 0 );
	llassert( mDarknessEntries.size() == 0 );
}


// Note: Does nothing for entries in gStandardBumpmapList that are not actually standard bump images (e.g. none, brightness, and darkness)
void LLBumpImageList::addTextureStats(U8 bump, const LLUUID& base_image_id, F32 virtual_size)
{
	bump &= TEM_BUMP_MASK;
	LLViewerFetchedTexture* bump_image = gStandardBumpmapList[bump].mImage;
	if( bump_image )
	{		
		bump_image->addTextureStats(virtual_size);
	}
}


void LLBumpImageList::updateImages()
{	
	for (bump_image_map_t::iterator iter = mBrightnessEntries.begin(); iter != mBrightnessEntries.end(); )
	{
		bump_image_map_t::iterator curiter = iter++;
		LLViewerTexture* image = curiter->second;
		if( image )
		{
			BOOL destroy = TRUE;
			if( image->hasGLTexture())
			{
				if( image->getBoundRecently() )
				{
					destroy = FALSE;
				}
				else
				{
					image->destroyGLTexture();
				}
			}

			if( destroy )
			{
				//LL_INFOS() << "*** Destroying bright " << (void*)image << LL_ENDL;
				mBrightnessEntries.erase(curiter);   // deletes the image thanks to reference counting
			}
		}
	}
	
	for (bump_image_map_t::iterator iter = mDarknessEntries.begin(); iter != mDarknessEntries.end(); )
	{
		bump_image_map_t::iterator curiter = iter++;
		LLViewerTexture* image = curiter->second;
		if( image )
		{
			BOOL destroy = TRUE;
			if( image->hasGLTexture())
			{
				if( image->getBoundRecently() )
				{
					destroy = FALSE;
				}
				else
				{
					image->destroyGLTexture();
				}
			}

			if( destroy )
			{
				//LL_INFOS() << "*** Destroying dark " << (void*)image << LL_ENDL;;
				mDarknessEntries.erase(curiter);  // deletes the image thanks to reference counting
			}
		}
	}
}


// Note: the caller SHOULD NOT keep the pointer that this function returns.  It may be updated as more data arrives.
LLViewerTexture* LLBumpImageList::getBrightnessDarknessImage(LLViewerFetchedTexture* src_image, U8 bump_code )
{
    LL_PROFILE_ZONE_SCOPED_CATEGORY_DRAWPOOL;
	llassert( (bump_code == BE_BRIGHTNESS) || (bump_code == BE_DARKNESS) );

	LLViewerTexture* bump = NULL;
	
	bump_image_map_t* entries_list = NULL;
	void (*callback_func)( BOOL success, LLViewerFetchedTexture *src_vi, LLImageRaw* src, LLImageRaw* aux_src, S32 discard_level, BOOL final, void* userdata ) = NULL;

	switch( bump_code )
	{
	case BE_BRIGHTNESS:
		entries_list = &mBrightnessEntries;
		callback_func = LLBumpImageList::onSourceBrightnessLoaded;
		break;
	case BE_DARKNESS:
		entries_list = &mDarknessEntries;
		callback_func = LLBumpImageList::onSourceDarknessLoaded;
		break;
	default:
		llassert(0);
		return NULL;
	}

	bump_image_map_t::iterator iter = entries_list->find(src_image->getID());
	if (iter != entries_list->end() && iter->second.notNull())
	{
		bump = iter->second;
	}
	else
	{
		(*entries_list)[src_image->getID()] = LLViewerTextureManager::getLocalTexture( TRUE );
		bump = (*entries_list)[src_image->getID()]; // In case callback was called immediately and replaced the image
	}

	if (!src_image->hasCallbacks())
	{ //if image has no callbacks but resolutions don't match, trigger raw image loaded callback again
		if (src_image->getWidth() != bump->getWidth() ||
			src_image->getHeight() != bump->getHeight())// ||
			//(LLPipeline::sRenderDeferred && bump->getComponents() != 4))
		{
			src_image->setBoostLevel(LLGLTexture::BOOST_BUMP) ;
			src_image->setLoadedCallback( callback_func, 0, TRUE, FALSE, new LLUUID(src_image->getID()), NULL );
			src_image->forceToSaveRawImage(0) ;
		}
	}

	return bump;
}


// static
void LLBumpImageList::onSourceBrightnessLoaded( BOOL success, LLViewerFetchedTexture *src_vi, LLImageRaw* src, LLImageRaw* aux_src, S32 discard_level, BOOL final, void* userdata )
{
    LL_PROFILE_ZONE_SCOPED_CATEGORY_DRAWPOOL;
	LLUUID* source_asset_id = (LLUUID*)userdata;
	LLBumpImageList::onSourceLoaded( success, src_vi, src, *source_asset_id, BE_BRIGHTNESS );
	if( final )
	{
		delete source_asset_id;
	}
}

// static
void LLBumpImageList::onSourceDarknessLoaded( BOOL success, LLViewerFetchedTexture *src_vi, LLImageRaw* src, LLImageRaw* aux_src, S32 discard_level, BOOL final, void* userdata )
{
	LLUUID* source_asset_id = (LLUUID*)userdata;
	LLBumpImageList::onSourceLoaded( success, src_vi, src, *source_asset_id, BE_DARKNESS );
	if( final )
	{
		delete source_asset_id;
	}
}

void LLBumpImageList::onSourceStandardLoaded( BOOL success, LLViewerFetchedTexture* src_vi, LLImageRaw* src, LLImageRaw* aux_src, S32 discard_level, BOOL final, void* userdata)
{
	if (success && LLPipeline::sRenderDeferred)
	{
        LL_PROFILE_ZONE_SCOPED_CATEGORY_DRAWPOOL;
		LLPointer<LLImageRaw> nrm_image = new LLImageRaw(src->getWidth(), src->getHeight(), 4);
		{
			generateNormalMapFromAlpha(src, nrm_image);
		}
		src_vi->setExplicitFormat(GL_RGBA, GL_RGBA);
		{
			src_vi->createGLTexture(src_vi->getDiscardLevel(), nrm_image);
		}
	}
}

void LLBumpImageList::generateNormalMapFromAlpha(LLImageRaw* src, LLImageRaw* nrm_image)
{
	U8* nrm_data = nrm_image->getData();
	S32 resX = src->getWidth();
	S32 resY = src->getHeight();

	U8* src_data = src->getData();

	S32 src_cmp = src->getComponents();

	// <FS:PP> Attempt to speed up things a little
	// F32 norm_scale = gSavedSettings.getF32("RenderNormalMapScale");
	static LLCachedControl<F32> RenderNormalMapScale(gSavedSettings, "RenderNormalMapScale");
	F32 norm_scale = RenderNormalMapScale;
	// </FS:PP>

	U32 idx = 0;
	//generate normal map from pseudo-heightfield
	for (S32 j = 0; j < resY; ++j)
	{
		for (S32 i = 0; i < resX; ++i)
		{
			S32 rX = (i+1)%resX;
			S32 rY = (j+1)%resY;
			S32 lX = (i-1)%resX;
			S32 lY = (j-1)%resY;

			if (lX < 0)
			{
				lX += resX;
			}
			if (lY < 0)
			{
				lY += resY;
			}

			F32 cH = (F32) src_data[(j*resX+i)*src_cmp+src_cmp-1];

			LLVector3 right = LLVector3(norm_scale, 0, (F32) src_data[(j*resX+rX)*src_cmp+src_cmp-1]-cH);
			LLVector3 left = LLVector3(-norm_scale, 0, (F32) src_data[(j*resX+lX)*src_cmp+src_cmp-1]-cH);
			LLVector3 up = LLVector3(0, -norm_scale, (F32) src_data[(lY*resX+i)*src_cmp+src_cmp-1]-cH);
			LLVector3 down = LLVector3(0, norm_scale, (F32) src_data[(rY*resX+i)*src_cmp+src_cmp-1]-cH);

			LLVector3 norm = right%down + down%left + left%up + up%right;
		
			norm.normVec();
			
			norm *= 0.5f;
			norm += LLVector3(0.5f,0.5f,0.5f);

			idx = (j*resX+i)*4;
			nrm_data[idx+0]= (U8) (norm.mV[0]*255);
			nrm_data[idx+1]= (U8) (norm.mV[1]*255);
			nrm_data[idx+2]= (U8) (norm.mV[2]*255);
			nrm_data[idx+3]= src_data[(j*resX+i)*src_cmp+src_cmp-1];
		}
	}
}

// static
void LLBumpImageList::onSourceLoaded( BOOL success, LLViewerTexture *src_vi, LLImageRaw* src, LLUUID& source_asset_id, EBumpEffect bump_code )
{
    LL_PROFILE_ZONE_SCOPED_CATEGORY_DRAWPOOL;

	if( success )
	{
        LL_PROFILE_ZONE_SCOPED_CATEGORY_DRAWPOOL;


		bump_image_map_t& entries_list(bump_code == BE_BRIGHTNESS ? gBumpImageList.mBrightnessEntries : gBumpImageList.mDarknessEntries );
		bump_image_map_t::iterator iter = entries_list.find(source_asset_id);

		{
			if (iter == entries_list.end() ||
				iter->second.isNull() ||
							iter->second->getWidth() != src->getWidth() ||
							iter->second->getHeight() != src->getHeight()) // bump not cached yet or has changed resolution
			{ //make sure an entry exists for this image
				entries_list[src_vi->getID()] = LLViewerTextureManager::getLocalTexture(TRUE);
				iter = entries_list.find(src_vi->getID());
			}
		}

		if (iter->second->getWidth() != src->getWidth() ||
			iter->second->getHeight() != src->getHeight()) // bump not cached yet or has changed resolution
		{
			LLPointer<LLImageRaw> dst_image = new LLImageRaw(src->getWidth(), src->getHeight(), 1);
			U8* dst_data = dst_image->getData();
			S32 dst_data_size = dst_image->getDataSize();

			U8* src_data = src->getData();
			S32 src_data_size = src->getDataSize();

			S32 src_components = src->getComponents();

			// Convert to luminance and then scale and bias that to get ready for
			// embossed bump mapping.  (0-255 maps to 127-255)

			// Convert to fixed point so we don't have to worry about precision/clamping.
			const S32 FIXED_PT = 8;
			const S32 R_WEIGHT = S32(0.2995f * (1<<FIXED_PT));
			const S32 G_WEIGHT = S32(0.5875f * (1<<FIXED_PT));
			const S32 B_WEIGHT = S32(0.1145f * (1<<FIXED_PT));

			S32 minimum = 255;
			S32 maximum = 0;

			switch( src_components )
			{
			case 1:
			case 2:
				{
					if( src_data_size == dst_data_size * src_components )
					{
						for( S32 i = 0, j=0; i < dst_data_size; i++, j+= src_components )
						{
							dst_data[i] = src_data[j];
							if( dst_data[i] < minimum )
							{
								minimum = dst_data[i];
							}
							if( dst_data[i] > maximum )
							{
								maximum = dst_data[i];
							}
						}
					}
					else
					{
						llassert(0);
						dst_image->clear();
					}
				}
				break;
			case 3:
			case 4:
				{
					if( src_data_size == dst_data_size * src_components )
					{
						for( S32 i = 0, j=0; i < dst_data_size; i++, j+= src_components )
						{
							// RGB to luminance
							dst_data[i] = (R_WEIGHT * src_data[j] + G_WEIGHT * src_data[j+1] + B_WEIGHT * src_data[j+2]) >> FIXED_PT;
							//llassert( dst_data[i] <= 255 );true because it's 8bit
							if( dst_data[i] < minimum )
							{
								minimum = dst_data[i];
							}
							if( dst_data[i] > maximum )
							{
								maximum = dst_data[i];
							}
						}
					}
					else
					{
						llassert(0);
						dst_image->clear();
					}
				}
				break;
			default:
				llassert(0);
				dst_image->clear();
				break;
			}

			if( maximum > minimum )
			{
				U8 bias_and_scale_lut[256];
				F32 twice_one_over_range = 2.f / (maximum - minimum);
				S32 i;

				const F32 ARTIFICIAL_SCALE = 2.f;  // Advantage: exaggerates the effect in midrange.  Disadvantage: clamps at the extremes.
				if (BE_DARKNESS == bump_code)
				{
					for( i = minimum; i <= maximum; i++ )
					{
						F32 minus_one_to_one = F32(maximum - i) * twice_one_over_range - 1.f;
						bias_and_scale_lut[i] = llclampb(ll_round(127 * minus_one_to_one * ARTIFICIAL_SCALE + 128));
					}
				}
				else
				{
					for( i = minimum; i <= maximum; i++ )
					{
						F32 minus_one_to_one = F32(i - minimum) * twice_one_over_range - 1.f;
						bias_and_scale_lut[i] = llclampb(ll_round(127 * minus_one_to_one * ARTIFICIAL_SCALE + 128));
					}
				}

				for( i = 0; i < dst_data_size; i++ )
				{
					dst_data[i] = bias_and_scale_lut[dst_data[i]];
				}
			}

			//---------------------------------------------------
			// immediately assign bump to a smart pointer in case some local smart pointer
			// accidentally releases it.
            LLPointer<LLViewerTexture> bump = iter->second;

			if (!LLPipeline::sRenderDeferred)
			{
				bump->setExplicitFormat(GL_ALPHA8, GL_ALPHA);

#if LL_BUMPLIST_MULTITHREADED
                auto tex_queue = LLImageGLThread::sEnabled ? sTexUpdateQueue.lock() : nullptr;

                if (tex_queue)
                { //dispatch creation to background thread
                    LLImageRaw* dst_ptr = dst_image;
                    LLViewerTexture* bump_ptr = bump;
                    dst_ptr->ref();
                    bump_ptr->ref();
                    tex_queue->post(
                        [=]()
                        {
                            LL_PROFILE_ZONE_NAMED_CATEGORY_DRAWPOOL("bil - create texture");
                            bump_ptr->createGLTexture(0, dst_ptr);
                            bump_ptr->unref();
                            dst_ptr->unref();
                        });

                }
                else
#endif
                {
                    bump->createGLTexture(0, dst_image);
                }
			}
			else 
			{ //convert to normal map
                LL_PROFILE_ZONE_NAMED_CATEGORY_DRAWPOOL("bil - create normal map");
                LLImageGL* img = bump->getGLTexture();
                LLImageRaw* dst_ptr = dst_image.get();
                LLGLTexture* bump_ptr = bump.get();

                dst_ptr->ref();
                img->ref();
                bump_ptr->ref();
                auto create_func = [=]()
                {
                    img->setUseMipMaps(TRUE);
                    // upload dst_image to GPU (greyscale in red channel)
                    img->setExplicitFormat(GL_RED, GL_RED);

                    bump_ptr->createGLTexture(0, dst_ptr);
                    dst_ptr->unref();
                };

                auto generate_func = [=]()
                {
                    // Allocate an empty RGBA texture at "tex_name" the same size as bump
                    //  Note: bump will still point at GPU copy of dst_image
                    bump_ptr->setExplicitFormat(GL_RGBA, GL_RGBA);
                    LLGLuint tex_name;
                    img->createGLTexture(0, nullptr, 0, 0, true, &tex_name);

                    // point render target at empty buffer
                    sRenderTarget.setColorAttachment(img, tex_name);

                    // generate normal map in empty texture
                    {
                        sRenderTarget.bindTarget();

                        LLGLDepthTest depth(GL_FALSE);
                        LLGLDisable cull(GL_CULL_FACE);
                        LLGLDisable blend(GL_BLEND);
                        gGL.setColorMask(TRUE, TRUE);

                        gNormalMapGenProgram.bind();

                        static LLStaticHashedString sNormScale("norm_scale");
                        static LLStaticHashedString sStepX("stepX");
                        static LLStaticHashedString sStepY("stepY");

                        gNormalMapGenProgram.uniform1f(sNormScale, gSavedSettings.getF32("RenderNormalMapScale"));
                        gNormalMapGenProgram.uniform1f(sStepX, 1.f / bump_ptr->getWidth());
                        gNormalMapGenProgram.uniform1f(sStepY, 1.f / bump_ptr->getHeight());

                        gGL.getTexUnit(0)->bind(bump_ptr);

                        gGL.begin(LLRender::TRIANGLE_STRIP);
                        gGL.texCoord2f(0, 0);
                        gGL.vertex2f(0, 0);

                        gGL.texCoord2f(0, 1);
                        gGL.vertex2f(0, 1);

                        gGL.texCoord2f(1, 0);
                        gGL.vertex2f(1, 0);

                        gGL.texCoord2f(1, 1);
                        gGL.vertex2f(1, 1);

                        gGL.end();

                        gGL.flush();

                        gNormalMapGenProgram.unbind();

                        sRenderTarget.flush();
                        sRenderTarget.releaseColorAttachment();
                    }

                    // point bump at normal map and free gpu copy of dst_image
                    img->syncTexName(tex_name);

                    // generate mipmap
                    gGL.getTexUnit(0)->bind(img);
                    glGenerateMipmap(GL_TEXTURE_2D);
                    gGL.getTexUnit(0)->disable();

                    bump_ptr->unref();
                    img->unref();
                };

#if LL_BUMPLIST_MULTITHREADED
                auto main_queue = LLImageGLThread::sEnabled ? sMainQueue.lock() : nullptr;

                if (main_queue)
                { //dispatch texture upload to background thread, issue GPU commands to generate normal map on main thread
                    main_queue->postTo(
                        sTexUpdateQueue,
                        create_func,
                        generate_func);
                }
                else
#endif
                { // immediate upload texture and generate normal map
                    create_func();
                    generate_func();
                }


			}

			iter->second = bump; // derefs (and deletes) old image
			//---------------------------------------------------
		}
	}
}

void LLDrawPoolBump::renderBump(U32 type, U32 mask)
{	
    LLVOAvatar* avatar = nullptr;
    U64 skin = 0;

    if (mRigged)
    { // nudge type enum and include skinweights for rigged pass
        type += 1;
        mask |= LLVertexBuffer::MAP_WEIGHT4;
    }

    LLCullResult::drawinfo_iterator begin = gPipeline.beginRenderMap(type);
    LLCullResult::drawinfo_iterator end = gPipeline.endRenderMap(type);

	std::unique_ptr<FSPerfStats::RecordAttachmentTime> ratPtr{}; // <FS:Beq/> render time capture
	for (LLCullResult::drawinfo_iterator i = begin; i != end; ++i)	
	{
		LLDrawInfo& params = **i;
		// <FS:Beq> Capture render times
		if(params.mFace)
		{
			LLViewerObject* vobj = (LLViewerObject *)params.mFace->getViewerObject();
			
			if( vobj && vobj->isAttachment() )
			{
				trackAttachments( vobj, params.mFace->isState(LLFace::RIGGED), &ratPtr );
			}
		}
		// </FS:Beq>

		if (LLDrawPoolBump::bindBumpMap(params))
		{
            if (mRigged)
            {
                if (avatar != params.mAvatar || skin != params.mSkinInfo->mHash)
                {
                    if (uploadMatrixPalette(params))
                    {
                        avatar = params.mAvatar;
                        skin = params.mSkinInfo->mHash;
                    }
                    else
                    {
                        continue;
                    }
                }
            }
			pushBatch(params, mask, FALSE);
		}
	}
}

void LLDrawPoolBump::pushBatch(LLDrawInfo& params, U32 mask, BOOL texture, BOOL batch_textures)
{
    LL_PROFILE_ZONE_SCOPED_CATEGORY_DRAWPOOL;
	applyModelMatrix(params);

	bool tex_setup = false;

	if (batch_textures && params.mTextureList.size() > 1)
	{
		for (U32 i = 0; i < params.mTextureList.size(); ++i)
		{
			if (params.mTextureList[i].notNull())
			{
				gGL.getTexUnit(i)->bindFast(params.mTextureList[i]);
			}
		}
	}
	else
	{ //not batching textures or batch has only 1 texture -- might need a texture matrix
		if (params.mTextureMatrix)
		{
			if (mShiny)
			{
				gGL.getTexUnit(0)->activate();
				gGL.matrixMode(LLRender::MM_TEXTURE);
			}
			else
			{
				gGL.getTexUnit(0)->activate();
				gGL.matrixMode(LLRender::MM_TEXTURE);
				gGL.loadMatrix((GLfloat*) params.mTextureMatrix->mMatrix);
				gPipeline.mTextureMatrixOps++;
			}

			gGL.loadMatrix((GLfloat*) params.mTextureMatrix->mMatrix);
			gPipeline.mTextureMatrixOps++;

			tex_setup = true;
		}

		if (mShiny && mShaderLevel > 1 && texture)
		{
			if (params.mTexture.notNull())
			{
				gGL.getTexUnit(diffuse_channel)->bindFast(params.mTexture);
			}
			else
			{
				gGL.getTexUnit(diffuse_channel)->unbind(LLTexUnit::TT_TEXTURE);
			}
		}
	}

	if (params.mGroup)
	{
		params.mGroup->rebuildMesh();
	}
	params.mVertexBuffer->setBufferFast(mask);
	params.mVertexBuffer->drawRangeFast(LLRender::TRIANGLES, params.mStart, params.mEnd, params.mCount, params.mOffset);

    if (tex_setup)
	{
		if (mShiny)
		{
			gGL.getTexUnit(0)->activate();
		}
		else
		{
			gGL.getTexUnit(0)->activate();
			gGL.matrixMode(LLRender::MM_TEXTURE);
		}
		gGL.loadIdentity();
		gGL.matrixMode(LLRender::MM_MODELVIEW);
	}
}

void LLDrawPoolInvisible::render(S32 pass)
{ //render invisiprims
	LL_PROFILE_ZONE_SCOPED_CATEGORY_DRAWPOOL; //LL_RECORD_BLOCK_TIME(FTM_RENDER_INVISIBLE);
  
	if (gPipeline.shadersLoaded())
	{
		gOcclusionProgram.bind();
	}

	U32 invisi_mask = LLVertexBuffer::MAP_VERTEX;
	//glStencilMask(0); //deprecated
	gGL.setColorMask(false, false);
	pushBatches(LLRenderPass::PASS_INVISIBLE, invisi_mask, FALSE);
	gGL.setColorMask(true, false);
	//glStencilMask(0xFFFFFFFF); //deprecated

	if (gPipeline.shadersLoaded())
	{
		gOcclusionProgram.unbind();
	}
}<|MERGE_RESOLUTION|>--- conflicted
+++ resolved
@@ -741,31 +741,23 @@
         LLVOAvatar* avatar = nullptr;
         U64 skin = 0;
 
-<<<<<<< HEAD
         std::unique_ptr<FSPerfStats::RecordAttachmentTime> ratPtr{}; // <FS:Beq/> render time capture
-        for (LLCullResult::drawinfo_iterator i = begin; i != end; ++i)
+        for (LLCullResult::drawinfo_iterator i = begin; i != end; )
         {
             LLDrawInfo& params = **i;
 
+            LLCullResult::increment_iterator(i, end);
             // <FS:Beq> Capture render times
-            if(params.mFace)
+            if (params.mFace)
             {
                 LLViewerObject* vobj = (LLViewerObject *)params.mFace->getViewerObject();
 
-                if(vobj && vobj->isAttachment())
+                if (vobj && vobj->isAttachment())
                 {
-                     trackAttachments( vobj, params.mFace->isState(LLFace::RIGGED), &ratPtr );
+                     trackAttachments(vobj, params.mFace->isState(LLFace::RIGGED), &ratPtr );
                 }
             }
             // </FS:Beq>
-=======
-        for (LLCullResult::drawinfo_iterator i = begin; i != end; )
-        {
-            LLDrawInfo& params = **i;
-
-            LLCullResult::increment_iterator(i, end);
->>>>>>> 887b4818
-
             LLGLSLShader::sCurBoundShaderPtr->setMinimumAlpha(params.mAlphaMaskCutoff);
             LLDrawPoolBump::bindBumpMap(params, bump_channel);
 
