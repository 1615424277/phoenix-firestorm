/** 
 * @file lldrawpoolbump.cpp
 * @brief LLDrawPoolBump class implementation
 *
 * $LicenseInfo:firstyear=2003&license=viewerlgpl$
 * Second Life Viewer Source Code
 * Copyright (C) 2010, Linden Research, Inc.
 * 
 * This library is free software; you can redistribute it and/or
 * modify it under the terms of the GNU Lesser General Public
 * License as published by the Free Software Foundation;
 * version 2.1 of the License only.
 * 
 * This library is distributed in the hope that it will be useful,
 * but WITHOUT ANY WARRANTY; without even the implied warranty of
 * MERCHANTABILITY or FITNESS FOR A PARTICULAR PURPOSE.  See the GNU
 * Lesser General Public License for more details.
 * 
 * You should have received a copy of the GNU Lesser General Public
 * License along with this library; if not, write to the Free Software
 * Foundation, Inc., 51 Franklin Street, Fifth Floor, Boston, MA  02110-1301  USA
 * 
 * Linden Research, Inc., 945 Battery Street, San Francisco, CA  94111  USA
 * $/LicenseInfo$
 */

#include "llviewerprecompiledheaders.h"

#include "lldrawpoolbump.h"

#include "llstl.h"
#include "llviewercontrol.h"
#include "lldir.h"
#include "m3math.h"
#include "m4math.h"
#include "v4math.h"
#include "llglheaders.h"
#include "llrender.h"

#include "llcubemap.h"
#include "lldrawable.h"
#include "llface.h"
#include "llsky.h"
#include "lltextureentry.h"
#include "llviewercamera.h"
#include "llviewertexturelist.h"
#include "pipeline.h"
#include "llspatialpartition.h"
#include "llviewershadermgr.h"
#include "llmodel.h"
#include "fsperfstats.h" // <FS:Beq> performance stats support

//#include "llimagebmp.h"
//#include "../tools/imdebug/imdebug.h"

// static
LLStandardBumpmap gStandardBumpmapList[TEM_BUMPMAP_COUNT]; 
LL::WorkQueue::weak_t LLBumpImageList::sMainQueue;
LL::WorkQueue::weak_t LLBumpImageList::sTexUpdateQueue;
<<<<<<< HEAD
=======
LLRenderTarget LLBumpImageList::sRenderTarget;
>>>>>>> d64cda29

// static
U32 LLStandardBumpmap::sStandardBumpmapCount = 0;

// static
LLBumpImageList gBumpImageList;

const S32 STD_BUMP_LATEST_FILE_VERSION = 1;

const U32 VERTEX_MASK_SHINY = LLVertexBuffer::MAP_VERTEX | LLVertexBuffer::MAP_NORMAL | LLVertexBuffer::MAP_COLOR;
const U32 VERTEX_MASK_BUMP = LLVertexBuffer::MAP_VERTEX |LLVertexBuffer::MAP_TEXCOORD0 | LLVertexBuffer::MAP_TEXCOORD1;

U32 LLDrawPoolBump::sVertexMask = VERTEX_MASK_SHINY;


static LLGLSLShader* shader = NULL;
static S32 cube_channel = -1;
static S32 diffuse_channel = -1;
static S32 bump_channel = -1;

<<<<<<< HEAD
#define LL_BUMPLIST_MULTITHREADED 0
=======
#define LL_BUMPLIST_MULTITHREADED 0 // TODO -- figure out why this doesn't work
>>>>>>> d64cda29

// static 
void LLStandardBumpmap::init()
{
	LLStandardBumpmap::restoreGL();
}

// static 
void LLStandardBumpmap::shutdown()
{
	LLStandardBumpmap::destroyGL();
}

// static 
void LLStandardBumpmap::restoreGL()
{
	addstandard();
}

// static
void LLStandardBumpmap::addstandard()
{
	if(!gTextureList.isInitialized())
	{
		//Note: loading pre-configuration sometimes triggers this call.
		//But it is safe to return here because bump images will be reloaded during initialization later.
		return ;
	}

	// can't assert; we destroyGL and restoreGL a lot during *first* startup, which populates this list already, THEN we explicitly init the list as part of *normal* startup.  Sigh.  So clear the list every time before we (re-)add the standard bumpmaps.
	//llassert( LLStandardBumpmap::sStandardBumpmapCount == 0 );
	clear();
	LL_INFOS() << "Adding standard bumpmaps." << LL_ENDL;
	gStandardBumpmapList[LLStandardBumpmap::sStandardBumpmapCount++] = LLStandardBumpmap("None");		// BE_NO_BUMP
	gStandardBumpmapList[LLStandardBumpmap::sStandardBumpmapCount++] = LLStandardBumpmap("Brightness");	// BE_BRIGHTNESS
	gStandardBumpmapList[LLStandardBumpmap::sStandardBumpmapCount++] = LLStandardBumpmap("Darkness");	// BE_DARKNESS

	std::string file_name = gDirUtilp->getExpandedFilename( LL_PATH_APP_SETTINGS, "std_bump.ini" );
	LLFILE* file = LLFile::fopen( file_name, "rt" );	 /*Flawfinder: ignore*/
	if( !file )
	{
		LL_WARNS() << "Could not open std_bump <" << file_name << ">" << LL_ENDL;
		return;
	}

	S32 file_version = 0;

	S32 fields_read = fscanf( file, "LLStandardBumpmap version %d", &file_version );
	if( fields_read != 1 )
	{
		fclose( file ); // <FS:ND/> Do not leak teh file handle.
		LL_WARNS() << "Bad LLStandardBumpmap header" << LL_ENDL;
		return;
	}

	if( file_version > STD_BUMP_LATEST_FILE_VERSION )
	{
		LL_WARNS() << "LLStandardBumpmap has newer version (" << file_version << ") than viewer (" << STD_BUMP_LATEST_FILE_VERSION << ")" << LL_ENDL;
		fclose( file ); // <FS:ND/> Do not leak the file handle
		return;
	}

	while( !feof(file) && (LLStandardBumpmap::sStandardBumpmapCount < (U32)TEM_BUMPMAP_COUNT) )
	{
		// *NOTE: This buffer size is hard coded into scanf() below.
		char label[2048] = "";	/* Flawfinder: ignore */
		char bump_image_id[2048] = "";	/* Flawfinder: ignore */
		fields_read = fscanf(	/* Flawfinder: ignore */
			file, "\n%2047s %2047s", label, bump_image_id);
		if( EOF == fields_read )
		{
			break;
		}
		if( fields_read != 2 )
		{
			LL_WARNS() << "Bad LLStandardBumpmap entry" << LL_ENDL;
			fclose( file ); // <FS:ND/> Do not leak the file handle
			return;
		}

// 		LL_INFOS() << "Loading bumpmap: " << bump_image_id << " from viewerart" << LL_ENDL;
		gStandardBumpmapList[LLStandardBumpmap::sStandardBumpmapCount].mLabel = label;
		gStandardBumpmapList[LLStandardBumpmap::sStandardBumpmapCount].mImage = 
			LLViewerTextureManager::getFetchedTexture(LLUUID(bump_image_id));	
		gStandardBumpmapList[LLStandardBumpmap::sStandardBumpmapCount].mImage->setBoostLevel(LLGLTexture::LOCAL) ;
		gStandardBumpmapList[LLStandardBumpmap::sStandardBumpmapCount].mImage->setLoadedCallback(LLBumpImageList::onSourceStandardLoaded, 0, TRUE, FALSE, NULL, NULL );
		gStandardBumpmapList[LLStandardBumpmap::sStandardBumpmapCount].mImage->forceToSaveRawImage(0, 30.f) ;
		LLStandardBumpmap::sStandardBumpmapCount++;
	}

	fclose( file );
}

// static
void LLStandardBumpmap::clear()
{
	LL_INFOS() << "Clearing standard bumpmaps." << LL_ENDL;
	for( U32 i = 0; i < LLStandardBumpmap::sStandardBumpmapCount; i++ )
	{
		gStandardBumpmapList[i].mLabel.assign("");
		gStandardBumpmapList[i].mImage = NULL;
	}
	sStandardBumpmapCount = 0;
}

// static
void LLStandardBumpmap::destroyGL()
{
	clear();
}



////////////////////////////////////////////////////////////////

LLDrawPoolBump::LLDrawPoolBump() 
:  LLRenderPass(LLDrawPool::POOL_BUMP)
{
	mShiny = FALSE;
}


void LLDrawPoolBump::prerender()
{
	mShaderLevel = LLViewerShaderMgr::instance()->getShaderLevel(LLViewerShaderMgr::SHADER_OBJECT);
}

// static
S32 LLDrawPoolBump::numBumpPasses()
{
    return 1;
}

S32 LLDrawPoolBump::getNumPasses()
{
	return numBumpPasses();
}

void LLDrawPoolBump::render(S32 pass)
{
    LL_PROFILE_ZONE_SCOPED_CATEGORY_DRAWPOOL; //LL_RECORD_BLOCK_TIME(FTM_RENDER_BUMP);

    if (!gPipeline.hasRenderType(LLDrawPool::POOL_SIMPLE))
    {
        return;
    }
<<<<<<< HEAD

    for (int i = 0; i < 2; ++i)
    {
        mRigged = i == 1;

        // first pass -- shiny
        beginShiny();
        renderShiny();
        endShiny();

=======

    for (int i = 0; i < 2; ++i)
    {
        mRigged = i == 1;

        // first pass -- shiny
        beginShiny();
        renderShiny();
        endShiny();

>>>>>>> d64cda29
        //second pass -- fullbright shiny
        if (mShaderLevel > 1)
        {
            beginFullbrightShiny();
            renderFullbrightShiny();
            endFullbrightShiny();
        }

        //third pass -- bump
        beginBump();
        renderBump(LLRenderPass::PASS_BUMP);
        endBump();
    }
}


//static
void LLDrawPoolBump::beginShiny()
{
    LL_PROFILE_ZONE_SCOPED_CATEGORY_DRAWPOOL; //LL_RECORD_BLOCK_TIME(FTM_RENDER_SHINY);
	
	mShiny = TRUE;
	sVertexMask = VERTEX_MASK_SHINY;
	// Second pass: environment map
	if (mShaderLevel > 1)
	{
		sVertexMask = VERTEX_MASK_SHINY | LLVertexBuffer::MAP_TEXCOORD0;
	}
	
	if (LLPipeline::sUnderWaterRender)
	{
		shader = &gObjectShinyWaterProgram;
	}
	else
	{
		shader = &gObjectShinyProgram;
	}

    if (mRigged)
    {
        llassert(shader->mRiggedVariant);
        shader = shader->mRiggedVariant;
    }

	shader->bind();
    if (LLPipeline::sRenderingHUDs)
    {
        shader->uniform1i(LLShaderMgr::NO_ATMO, 1);
    }
    else
    {
        shader->uniform1i(LLShaderMgr::NO_ATMO, 0);
    }

	bindCubeMap(shader, mShaderLevel, diffuse_channel, cube_channel);

	if (mShaderLevel > 1)
	{ //indexed texture rendering, channel 0 is always diffuse
		diffuse_channel = 0;
	}
}

//static
void LLDrawPoolBump::bindCubeMap(LLGLSLShader* shader, S32 shader_level, S32& diffuse_channel, S32& cube_channel)
{
	LLCubeMap* cube_map = gSky.mVOSkyp ? gSky.mVOSkyp->getCubeMap() : NULL;
	if( cube_map )
	{
		if (shader )
		{
			LLMatrix4 mat;
			mat.initRows(LLVector4(gGLModelView+0),
						 LLVector4(gGLModelView+4),
						 LLVector4(gGLModelView+8),
						 LLVector4(gGLModelView+12));
			LLVector3 vec = LLVector3(gShinyOrigin) * mat;
			LLVector4 vec4(vec, gShinyOrigin.mV[3]);
			shader->uniform4fv(LLViewerShaderMgr::SHINY_ORIGIN, 1, vec4.mV);			
			if (shader_level > 1)
			{
				// Make sure that texture coord generation happens for tex unit 1, as that's the one we use for 
				// the cube map in the one pass shiny shaders
				cube_channel = shader->enableTexture(LLViewerShaderMgr::ENVIRONMENT_MAP, LLTexUnit::TT_CUBE_MAP);
				cube_map->enableTexture(cube_channel);
				diffuse_channel = shader->enableTexture(LLViewerShaderMgr::DIFFUSE_MAP);
			}
			else
			{
				cube_channel = shader->enableTexture(LLViewerShaderMgr::ENVIRONMENT_MAP, LLTexUnit::TT_CUBE_MAP);
				diffuse_channel = -1;
				cube_map->enable(cube_channel);
			}			
			gGL.getTexUnit(cube_channel)->bind(cube_map);
			gGL.getTexUnit(0)->activate();
		}
		else
		{
			cube_channel = 0;
			diffuse_channel = -1;
			gGL.getTexUnit(0)->disable();
			cube_map->enable(0);
			gGL.getTexUnit(0)->bind(cube_map);
		}
	}
}

void LLDrawPoolBump::renderShiny()
{
    LL_PROFILE_ZONE_SCOPED_CATEGORY_DRAWPOOL; //LL_RECORD_BLOCK_TIME(FTM_RENDER_SHINY);
	
	if( gSky.mVOSkyp->getCubeMap() )
	{
		LLGLEnable blend_enable(GL_BLEND);
		if (mShaderLevel > 1)
		{
            if (mRigged)
            {
                LLRenderPass::pushRiggedBatches(LLRenderPass::PASS_SHINY_RIGGED, sVertexMask | LLVertexBuffer::MAP_TEXTURE_INDEX, TRUE, TRUE);
            }
            else
            {
                LLRenderPass::pushBatches(LLRenderPass::PASS_SHINY, sVertexMask | LLVertexBuffer::MAP_TEXTURE_INDEX, TRUE, TRUE);
            }
		}
		else
		{
            if (mRigged)
            {
                gPipeline.renderRiggedGroups(this, LLRenderPass::PASS_SHINY_RIGGED, sVertexMask, TRUE);
            }
            else
            {
                gPipeline.renderGroups(this, LLRenderPass::PASS_SHINY, sVertexMask, TRUE);
            }
		}
	}
}

//static
void LLDrawPoolBump::unbindCubeMap(LLGLSLShader* shader, S32 shader_level, S32& diffuse_channel, S32& cube_channel)
{
	LLCubeMap* cube_map = gSky.mVOSkyp ? gSky.mVOSkyp->getCubeMap() : NULL;
	if( cube_map )
	{
		if (shader_level > 1)
		{
			shader->disableTexture(LLViewerShaderMgr::ENVIRONMENT_MAP, LLTexUnit::TT_CUBE_MAP);
					
			if (LLViewerShaderMgr::instance()->getShaderLevel(LLViewerShaderMgr::SHADER_OBJECT) > 0)
			{
				if (diffuse_channel != 0)
				{
					shader->disableTexture(LLViewerShaderMgr::DIFFUSE_MAP);
				}
			}
		}
        // Moved below shader->disableTexture call to avoid false alarms from auto-re-enable of textures on stage 0
        // MAINT-755
		cube_map->disable();
	}
}

void LLDrawPoolBump::endShiny()
{
    LL_PROFILE_ZONE_SCOPED_CATEGORY_DRAWPOOL; //LL_RECORD_BLOCK_TIME(FTM_RENDER_SHINY);

	unbindCubeMap(shader, mShaderLevel, diffuse_channel, cube_channel);
	if (shader)
	{
		shader->unbind();
	}

	diffuse_channel = -1;
	cube_channel = 0;
	mShiny = FALSE;
}

void LLDrawPoolBump::beginFullbrightShiny()
{
    LL_PROFILE_ZONE_SCOPED_CATEGORY_DRAWPOOL; //LL_RECORD_BLOCK_TIME(FTM_RENDER_SHINY);
	
	sVertexMask = VERTEX_MASK_SHINY | LLVertexBuffer::MAP_TEXCOORD0;

	// Second pass: environment map
	
	if (LLPipeline::sUnderWaterRender)
	{
		shader = &gObjectFullbrightShinyWaterProgram;
	}
	else
	{
		if (LLPipeline::sRenderDeferred)
		{
			shader = &gDeferredFullbrightShinyProgram;
		}
		else
		{
			shader = &gObjectFullbrightShinyProgram;
		}
	}

    if (mRigged)
    {
        llassert(shader->mRiggedVariant);
        shader = shader->mRiggedVariant;
    }

	LLCubeMap* cube_map = gSky.mVOSkyp ? gSky.mVOSkyp->getCubeMap() : NULL;
	if( cube_map )
	{
		LLMatrix4 mat;
		mat.initRows(LLVector4(gGLModelView+0),
					 LLVector4(gGLModelView+4),
					 LLVector4(gGLModelView+8),
					 LLVector4(gGLModelView+12));
		shader->bind();
        if (LLPipeline::sRenderingHUDs)
        {
            shader->uniform1i(LLShaderMgr::NO_ATMO, 1);
        }
        else
        {
            shader->uniform1i(LLShaderMgr::NO_ATMO, 0);
        }

		LLVector3 vec = LLVector3(gShinyOrigin) * mat;
		LLVector4 vec4(vec, gShinyOrigin.mV[3]);
		shader->uniform4fv(LLViewerShaderMgr::SHINY_ORIGIN, 1, vec4.mV);

		// Make sure that texture coord generation happens for tex unit 1, as that's the one we use for 
		// the cube map in the one pass shiny shaders
		gGL.getTexUnit(1)->disable();
		cube_channel = shader->enableTexture(LLViewerShaderMgr::ENVIRONMENT_MAP, LLTexUnit::TT_CUBE_MAP);
		cube_map->enableTexture(cube_channel);
		diffuse_channel = shader->enableTexture(LLViewerShaderMgr::DIFFUSE_MAP);

		gGL.getTexUnit(cube_channel)->bind(cube_map);
		gGL.getTexUnit(0)->activate();
	}

	if (mShaderLevel > 1)
	{ //indexed texture rendering, channel 0 is always diffuse
		diffuse_channel = 0;
	}

	mShiny = TRUE;
}

void LLDrawPoolBump::renderFullbrightShiny()
{
    LL_PROFILE_ZONE_SCOPED_CATEGORY_DRAWPOOL; //LL_RECORD_BLOCK_TIME(FTM_RENDER_SHINY);

	if( gSky.mVOSkyp->getCubeMap() )
	{
		LLGLEnable blend_enable(GL_BLEND);

		if (mShaderLevel > 1)
		{
            if (mRigged)
            {
                LLRenderPass::pushRiggedBatches(LLRenderPass::PASS_FULLBRIGHT_SHINY_RIGGED, sVertexMask | LLVertexBuffer::MAP_TEXTURE_INDEX, TRUE, TRUE);
            }
            else
            {
                LLRenderPass::pushBatches(LLRenderPass::PASS_FULLBRIGHT_SHINY, sVertexMask | LLVertexBuffer::MAP_TEXTURE_INDEX, TRUE, TRUE);
            }
		}
		else
		{
            if (mRigged)
            {
                LLRenderPass::pushRiggedBatches(LLRenderPass::PASS_FULLBRIGHT_SHINY_RIGGED, sVertexMask);
            }
            else
            {
                LLRenderPass::pushBatches(LLRenderPass::PASS_FULLBRIGHT_SHINY, sVertexMask);
            }
		}
	}
}

void LLDrawPoolBump::endFullbrightShiny()
{
    LL_PROFILE_ZONE_SCOPED_CATEGORY_DRAWPOOL; //LL_RECORD_BLOCK_TIME(FTM_RENDER_SHINY);

	LLCubeMap* cube_map = gSky.mVOSkyp ? gSky.mVOSkyp->getCubeMap() : NULL;
	if( cube_map )
	{
		cube_map->disable();
		shader->unbind();
	}
	
	diffuse_channel = -1;
	cube_channel = 0;
	mShiny = FALSE;
}

void LLDrawPoolBump::renderGroup(LLSpatialGroup* group, U32 type, U32 mask, BOOL texture = TRUE)
{			
	LL_PROFILE_ZONE_SCOPED_CATEGORY_DRAWPOOL;
	LLSpatialGroup::drawmap_elem_t& draw_info = group->mDrawMap[type];	
	
	std::unique_ptr<FSPerfStats::RecordAttachmentTime> ratPtr{}; // <FS:Beq/> render time capture
	for (LLSpatialGroup::drawmap_elem_t::iterator k = draw_info.begin(); k != draw_info.end(); ++k) 
	{
		LLDrawInfo& params = **k;
		// <FS:Beq> Capture render times
		LLViewerObject* vobj = (LLViewerObject *)params.mFace->getViewerObject();
		
		if( vobj && vobj->isAttachment() )
		{
			trackAttachments( vobj, params.mFace->isState(LLFace::RIGGED), &ratPtr );
		}
		// </FS:Beq>		
		applyModelMatrix(params);

		if (params.mGroup)
		{
			params.mGroup->rebuildMesh();
		}
		params.mVertexBuffer->setBuffer(mask);
		params.mVertexBuffer->drawRange(params.mDrawMode, params.mStart, params.mEnd, params.mCount, params.mOffset);
		gPipeline.addTrianglesDrawn(params.mCount, params.mDrawMode);
	}
}


// static
BOOL LLDrawPoolBump::bindBumpMap(LLDrawInfo& params, S32 channel)
{
	U8 bump_code = params.mBump;

	return bindBumpMap(bump_code, params.mTexture, params.mVSize, channel);
}

//static
BOOL LLDrawPoolBump::bindBumpMap(LLFace* face, S32 channel)
{
	const LLTextureEntry* te = face->getTextureEntry();
	if (te)
	{
		U8 bump_code = te->getBumpmap();
		return bindBumpMap(bump_code, face->getTexture(), face->getVirtualSize(), channel);
	}

	return FALSE;
}

//static
BOOL LLDrawPoolBump::bindBumpMap(U8 bump_code, LLViewerTexture* texture, F32 vsize, S32 channel)
{
    LL_PROFILE_ZONE_SCOPED_CATEGORY_DRAWPOOL;
	//Note: texture atlas does not support bump texture now.
	LLViewerFetchedTexture* tex = LLViewerTextureManager::staticCastToFetchedTexture(texture) ;
	if(!tex)
	{
		//if the texture is not a fetched texture
		return FALSE;
	}

	LLViewerTexture* bump = NULL;

	switch( bump_code )
	{
	case BE_NO_BUMP:		
		break;
	case BE_BRIGHTNESS: 
	case BE_DARKNESS:
		bump = gBumpImageList.getBrightnessDarknessImage( tex, bump_code );
		break;

	default:
		if( bump_code < LLStandardBumpmap::sStandardBumpmapCount )
		{
			bump = gStandardBumpmapList[bump_code].mImage;
			gBumpImageList.addTextureStats(bump_code, tex->getID(), vsize);
		}
		break;
	}

	if (bump)
	{
		if (channel == -2)
		{
			gGL.getTexUnit(1)->bindFast(bump);
			gGL.getTexUnit(0)->bindFast(bump);
		}
		else
		{
            // NOTE: do not use bindFast here (see SL-16222)
            gGL.getTexUnit(channel)->bind(bump);
		}

		return TRUE;
	}

	return FALSE;
}

//static
void LLDrawPoolBump::beginBump()
{
    LL_PROFILE_ZONE_SCOPED_CATEGORY_DRAWPOOL; //LL_RECORD_BLOCK_TIME(FTM_RENDER_BUMP);
	sVertexMask = VERTEX_MASK_BUMP;
	// Optional second pass: emboss bump map
	stop_glerror();

    shader = &gObjectBumpProgram;

    if (mRigged)
    {
        llassert(shader->mRiggedVariant);
        shader = shader->mRiggedVariant;
    }

    shader->bind();

	gGL.setSceneBlendType(LLRender::BT_MULT_X2);
	stop_glerror();
}

//static
void LLDrawPoolBump::renderBump(U32 pass)
{
    LL_PROFILE_ZONE_SCOPED_CATEGORY_DRAWPOOL; //LL_RECORD_BLOCK_TIME(FTM_RENDER_BUMP);
	LLGLDisable fog(GL_FOG);
	LLGLDepthTest gls_depth(GL_TRUE, GL_FALSE, GL_LEQUAL);
	LLGLEnable blend(GL_BLEND);
	gGL.diffuseColor4f(1,1,1,1);
	/// Get rid of z-fighting with non-bump pass.
	LLGLEnable polyOffset(GL_POLYGON_OFFSET_FILL);
	glPolygonOffset(-1.0f, -1.0f);
	renderBump(pass, sVertexMask);
}

//static
void LLDrawPoolBump::endBump(U32 pass)
{
    gObjectBumpProgram.unbind();

    gGL.setSceneBlendType(LLRender::BT_ALPHA);
}

S32 LLDrawPoolBump::getNumDeferredPasses()
{ 
	// <FS:PP> Attempt to speed up things a little
	// if (gSavedSettings.getBOOL("RenderObjectBump"))
	static LLCachedControl<bool> RenderObjectBump(gSavedSettings, "RenderObjectBump");
	if (RenderObjectBump)
	// </FS:PP>
	{
		return 1;
	}
	else
	{
		return 0;
	}
}

void LLDrawPoolBump::renderDeferred(S32 pass)
{
    LL_PROFILE_ZONE_SCOPED_CATEGORY_DRAWPOOL; //LL_RECORD_BLOCK_TIME(FTM_RENDER_BUMP);

    mShiny = TRUE;
    for (int i = 0; i < 2; ++i)
    {
        bool rigged = i == 1;
        gDeferredBumpProgram.bind(rigged);
        diffuse_channel = LLGLSLShader::sCurBoundShaderPtr->enableTexture(LLViewerShaderMgr::DIFFUSE_MAP);
        bump_channel = LLGLSLShader::sCurBoundShaderPtr->enableTexture(LLViewerShaderMgr::BUMP_MAP);
        gGL.getTexUnit(diffuse_channel)->unbind(LLTexUnit::TT_TEXTURE);
        gGL.getTexUnit(bump_channel)->unbind(LLTexUnit::TT_TEXTURE);

        U32 type = rigged ? LLRenderPass::PASS_BUMP_RIGGED : LLRenderPass::PASS_BUMP;
        LLCullResult::drawinfo_iterator begin = gPipeline.beginRenderMap(type);
        LLCullResult::drawinfo_iterator end = gPipeline.endRenderMap(type);

        U32 mask = LLVertexBuffer::MAP_VERTEX | LLVertexBuffer::MAP_TEXCOORD0 | LLVertexBuffer::MAP_TANGENT | LLVertexBuffer::MAP_NORMAL | LLVertexBuffer::MAP_COLOR;

        LLVOAvatar* avatar = nullptr;
        U64 skin = 0;

        std::unique_ptr<FSPerfStats::RecordAttachmentTime> ratPtr{}; // <FS:Beq/> render time capture
        for (LLCullResult::drawinfo_iterator i = begin; i != end; ++i)
        {
            LLDrawInfo& params = **i;

            // <FS:Beq> Capture render times
            if(params.mFace)
            {
                LLViewerObject* vobj = (LLViewerObject *)params.mFace->getViewerObject();

                if(vobj && vobj->isAttachment())
                {
                     trackAttachments( vobj, params.mFace->isState(LLFace::RIGGED), &ratPtr );
                }
            }
            // </FS:Beq>

            LLGLSLShader::sCurBoundShaderPtr->setMinimumAlpha(params.mAlphaMaskCutoff);
            LLDrawPoolBump::bindBumpMap(params, bump_channel);

            if (rigged)
            {
                if (avatar != params.mAvatar || skin != params.mSkinInfo->mHash)
                {
                    uploadMatrixPalette(params);
                    avatar = params.mAvatar;
                    skin = params.mSkinInfo->mHash;
                }
                pushBatch(params, mask | LLVertexBuffer::MAP_WEIGHT4, TRUE, FALSE);
            }
            else
            {
                pushBatch(params, mask, TRUE, FALSE);
            }
        }

        LLGLSLShader::sCurBoundShaderPtr->disableTexture(LLViewerShaderMgr::DIFFUSE_MAP);
        LLGLSLShader::sCurBoundShaderPtr->disableTexture(LLViewerShaderMgr::BUMP_MAP);
        LLGLSLShader::sCurBoundShaderPtr->unbind();
        gGL.getTexUnit(0)->activate();
    }

    mShiny = FALSE;
}


void LLDrawPoolBump::renderPostDeferred(S32 pass)
{
    for (int i = 0; i < 2; ++i)
    { // two passes -- static and rigged
        mRigged = (i == 1);

        // render shiny
        beginFullbrightShiny();
        renderFullbrightShiny();
        endFullbrightShiny();

        //render bump
        beginBump();
        renderBump(LLRenderPass::PASS_POST_BUMP);
        endBump();
    }
}


////////////////////////////////////////////////////////////////
// List of bump-maps created from other textures.


//const LLUUID TEST_BUMP_ID("3d33eaf2-459c-6f97-fd76-5fce3fc29447");

void LLBumpImageList::init()
{
	llassert( mBrightnessEntries.size() == 0 );
	llassert( mDarknessEntries.size() == 0 );

	LLStandardBumpmap::init();

	LLStandardBumpmap::restoreGL();
    sMainQueue = LL::WorkQueue::getInstance("mainloop");
    sTexUpdateQueue = LL::WorkQueue::getInstance("LLImageGL"); // Share work queue with tex loader.
}

void LLBumpImageList::clear()
{
	LL_INFOS() << "Clearing dynamic bumpmaps." << LL_ENDL;
	// these will be re-populated on-demand
	mBrightnessEntries.clear();
	mDarknessEntries.clear();

    sRenderTarget.release();

	LLStandardBumpmap::clear();
}

void LLBumpImageList::shutdown()
{
	clear();
	LLStandardBumpmap::shutdown();
}

void LLBumpImageList::destroyGL()
{
	clear();
	LLStandardBumpmap::destroyGL();
}

void LLBumpImageList::restoreGL()
{
	if(!gTextureList.isInitialized())
	{
		//safe to return here because bump images will be reloaded during initialization later.
		return ;
	}

	LLStandardBumpmap::restoreGL();
	// Images will be recreated as they are needed.
}


LLBumpImageList::~LLBumpImageList()
{
	// Shutdown should have already been called.
	llassert( mBrightnessEntries.size() == 0 );
	llassert( mDarknessEntries.size() == 0 );
}


// Note: Does nothing for entries in gStandardBumpmapList that are not actually standard bump images (e.g. none, brightness, and darkness)
void LLBumpImageList::addTextureStats(U8 bump, const LLUUID& base_image_id, F32 virtual_size)
{
	bump &= TEM_BUMP_MASK;
	LLViewerFetchedTexture* bump_image = gStandardBumpmapList[bump].mImage;
	if( bump_image )
	{		
		bump_image->addTextureStats(virtual_size);
	}
}


void LLBumpImageList::updateImages()
{	
	for (bump_image_map_t::iterator iter = mBrightnessEntries.begin(); iter != mBrightnessEntries.end(); )
	{
		bump_image_map_t::iterator curiter = iter++;
		LLViewerTexture* image = curiter->second;
		if( image )
		{
			BOOL destroy = TRUE;
			if( image->hasGLTexture())
			{
				if( image->getBoundRecently() )
				{
					destroy = FALSE;
				}
				else
				{
					image->destroyGLTexture();
				}
			}

			if( destroy )
			{
				//LL_INFOS() << "*** Destroying bright " << (void*)image << LL_ENDL;
				mBrightnessEntries.erase(curiter);   // deletes the image thanks to reference counting
			}
		}
	}
	
	for (bump_image_map_t::iterator iter = mDarknessEntries.begin(); iter != mDarknessEntries.end(); )
	{
		bump_image_map_t::iterator curiter = iter++;
		LLViewerTexture* image = curiter->second;
		if( image )
		{
			BOOL destroy = TRUE;
			if( image->hasGLTexture())
			{
				if( image->getBoundRecently() )
				{
					destroy = FALSE;
				}
				else
				{
					image->destroyGLTexture();
				}
			}

			if( destroy )
			{
				//LL_INFOS() << "*** Destroying dark " << (void*)image << LL_ENDL;;
				mDarknessEntries.erase(curiter);  // deletes the image thanks to reference counting
			}
		}
	}
}


// Note: the caller SHOULD NOT keep the pointer that this function returns.  It may be updated as more data arrives.
LLViewerTexture* LLBumpImageList::getBrightnessDarknessImage(LLViewerFetchedTexture* src_image, U8 bump_code )
{
    LL_PROFILE_ZONE_SCOPED_CATEGORY_DRAWPOOL;
	llassert( (bump_code == BE_BRIGHTNESS) || (bump_code == BE_DARKNESS) );

	LLViewerTexture* bump = NULL;
	
	bump_image_map_t* entries_list = NULL;
	void (*callback_func)( BOOL success, LLViewerFetchedTexture *src_vi, LLImageRaw* src, LLImageRaw* aux_src, S32 discard_level, BOOL final, void* userdata ) = NULL;

	switch( bump_code )
	{
	case BE_BRIGHTNESS:
		entries_list = &mBrightnessEntries;
		callback_func = LLBumpImageList::onSourceBrightnessLoaded;
		break;
	case BE_DARKNESS:
		entries_list = &mDarknessEntries;
		callback_func = LLBumpImageList::onSourceDarknessLoaded;
		break;
	default:
		llassert(0);
		return NULL;
	}

	bump_image_map_t::iterator iter = entries_list->find(src_image->getID());
	if (iter != entries_list->end() && iter->second.notNull())
	{
		bump = iter->second;
	}
	else
	{
		(*entries_list)[src_image->getID()] = LLViewerTextureManager::getLocalTexture( TRUE );
		bump = (*entries_list)[src_image->getID()]; // In case callback was called immediately and replaced the image
	}

	if (!src_image->hasCallbacks())
	{ //if image has no callbacks but resolutions don't match, trigger raw image loaded callback again
		if (src_image->getWidth() != bump->getWidth() ||
			src_image->getHeight() != bump->getHeight())// ||
			//(LLPipeline::sRenderDeferred && bump->getComponents() != 4))
		{
			src_image->setBoostLevel(LLGLTexture::BOOST_BUMP) ;
			src_image->setLoadedCallback( callback_func, 0, TRUE, FALSE, new LLUUID(src_image->getID()), NULL );
			src_image->forceToSaveRawImage(0) ;
		}
	}

	return bump;
}


// static
void LLBumpImageList::onSourceBrightnessLoaded( BOOL success, LLViewerFetchedTexture *src_vi, LLImageRaw* src, LLImageRaw* aux_src, S32 discard_level, BOOL final, void* userdata )
{
    LL_PROFILE_ZONE_SCOPED_CATEGORY_DRAWPOOL;
	LLUUID* source_asset_id = (LLUUID*)userdata;
	LLBumpImageList::onSourceLoaded( success, src_vi, src, *source_asset_id, BE_BRIGHTNESS );
	if( final )
	{
		delete source_asset_id;
	}
}

// static
void LLBumpImageList::onSourceDarknessLoaded( BOOL success, LLViewerFetchedTexture *src_vi, LLImageRaw* src, LLImageRaw* aux_src, S32 discard_level, BOOL final, void* userdata )
{
	LLUUID* source_asset_id = (LLUUID*)userdata;
	LLBumpImageList::onSourceLoaded( success, src_vi, src, *source_asset_id, BE_DARKNESS );
	if( final )
	{
		delete source_asset_id;
	}
}

void LLBumpImageList::onSourceStandardLoaded( BOOL success, LLViewerFetchedTexture* src_vi, LLImageRaw* src, LLImageRaw* aux_src, S32 discard_level, BOOL final, void* userdata)
{
	if (success && LLPipeline::sRenderDeferred)
	{
        LL_PROFILE_ZONE_SCOPED_CATEGORY_DRAWPOOL;
		LLPointer<LLImageRaw> nrm_image = new LLImageRaw(src->getWidth(), src->getHeight(), 4);
		{
			generateNormalMapFromAlpha(src, nrm_image);
		}
		src_vi->setExplicitFormat(GL_RGBA, GL_RGBA);
		{
			src_vi->createGLTexture(src_vi->getDiscardLevel(), nrm_image);
		}
	}
}

void LLBumpImageList::generateNormalMapFromAlpha(LLImageRaw* src, LLImageRaw* nrm_image)
{
	U8* nrm_data = nrm_image->getData();
	S32 resX = src->getWidth();
	S32 resY = src->getHeight();

	U8* src_data = src->getData();

	S32 src_cmp = src->getComponents();

	// <FS:PP> Attempt to speed up things a little
	// F32 norm_scale = gSavedSettings.getF32("RenderNormalMapScale");
	static LLCachedControl<F32> RenderNormalMapScale(gSavedSettings, "RenderNormalMapScale");
	F32 norm_scale = RenderNormalMapScale;
	// </FS:PP>

	U32 idx = 0;
	//generate normal map from pseudo-heightfield
	for (S32 j = 0; j < resY; ++j)
	{
		for (S32 i = 0; i < resX; ++i)
		{
			S32 rX = (i+1)%resX;
			S32 rY = (j+1)%resY;
			S32 lX = (i-1)%resX;
			S32 lY = (j-1)%resY;

			if (lX < 0)
			{
				lX += resX;
			}
			if (lY < 0)
			{
				lY += resY;
			}

			F32 cH = (F32) src_data[(j*resX+i)*src_cmp+src_cmp-1];

			LLVector3 right = LLVector3(norm_scale, 0, (F32) src_data[(j*resX+rX)*src_cmp+src_cmp-1]-cH);
			LLVector3 left = LLVector3(-norm_scale, 0, (F32) src_data[(j*resX+lX)*src_cmp+src_cmp-1]-cH);
			LLVector3 up = LLVector3(0, -norm_scale, (F32) src_data[(lY*resX+i)*src_cmp+src_cmp-1]-cH);
			LLVector3 down = LLVector3(0, norm_scale, (F32) src_data[(rY*resX+i)*src_cmp+src_cmp-1]-cH);

			LLVector3 norm = right%down + down%left + left%up + up%right;
		
			norm.normVec();
			
			norm *= 0.5f;
			norm += LLVector3(0.5f,0.5f,0.5f);

			idx = (j*resX+i)*4;
			nrm_data[idx+0]= (U8) (norm.mV[0]*255);
			nrm_data[idx+1]= (U8) (norm.mV[1]*255);
			nrm_data[idx+2]= (U8) (norm.mV[2]*255);
			nrm_data[idx+3]= src_data[(j*resX+i)*src_cmp+src_cmp-1];
		}
	}
}

// static
void LLBumpImageList::onSourceLoaded( BOOL success, LLViewerTexture *src_vi, LLImageRaw* src, LLUUID& source_asset_id, EBumpEffect bump_code )
{
    LL_PROFILE_ZONE_SCOPED_CATEGORY_DRAWPOOL;

	if( success )
	{
        LL_PROFILE_ZONE_SCOPED_CATEGORY_DRAWPOOL;


		bump_image_map_t& entries_list(bump_code == BE_BRIGHTNESS ? gBumpImageList.mBrightnessEntries : gBumpImageList.mDarknessEntries );
		bump_image_map_t::iterator iter = entries_list.find(source_asset_id);

		{
			if (iter == entries_list.end() ||
				iter->second.isNull() ||
							iter->second->getWidth() != src->getWidth() ||
							iter->second->getHeight() != src->getHeight()) // bump not cached yet or has changed resolution
			{ //make sure an entry exists for this image
				entries_list[src_vi->getID()] = LLViewerTextureManager::getLocalTexture(TRUE);
				iter = entries_list.find(src_vi->getID());
			}
		}

		if (iter->second->getWidth() != src->getWidth() ||
			iter->second->getHeight() != src->getHeight()) // bump not cached yet or has changed resolution
		{
			LLPointer<LLImageRaw> dst_image = new LLImageRaw(src->getWidth(), src->getHeight(), 1);
			U8* dst_data = dst_image->getData();
			S32 dst_data_size = dst_image->getDataSize();

			U8* src_data = src->getData();
			S32 src_data_size = src->getDataSize();

			S32 src_components = src->getComponents();

			// Convert to luminance and then scale and bias that to get ready for
			// embossed bump mapping.  (0-255 maps to 127-255)

			// Convert to fixed point so we don't have to worry about precision/clamping.
			const S32 FIXED_PT = 8;
			const S32 R_WEIGHT = S32(0.2995f * (1<<FIXED_PT));
			const S32 G_WEIGHT = S32(0.5875f * (1<<FIXED_PT));
			const S32 B_WEIGHT = S32(0.1145f * (1<<FIXED_PT));

			S32 minimum = 255;
			S32 maximum = 0;

			switch( src_components )
			{
			case 1:
			case 2:
				{
					if( src_data_size == dst_data_size * src_components )
					{
						for( S32 i = 0, j=0; i < dst_data_size; i++, j+= src_components )
						{
							dst_data[i] = src_data[j];
							if( dst_data[i] < minimum )
							{
								minimum = dst_data[i];
							}
							if( dst_data[i] > maximum )
							{
								maximum = dst_data[i];
							}
						}
					}
					else
					{
						llassert(0);
						dst_image->clear();
					}
				}
				break;
			case 3:
			case 4:
				{
					if( src_data_size == dst_data_size * src_components )
					{
						for( S32 i = 0, j=0; i < dst_data_size; i++, j+= src_components )
						{
							// RGB to luminance
							dst_data[i] = (R_WEIGHT * src_data[j] + G_WEIGHT * src_data[j+1] + B_WEIGHT * src_data[j+2]) >> FIXED_PT;
							//llassert( dst_data[i] <= 255 );true because it's 8bit
							if( dst_data[i] < minimum )
							{
								minimum = dst_data[i];
							}
							if( dst_data[i] > maximum )
							{
								maximum = dst_data[i];
							}
						}
					}
					else
					{
						llassert(0);
						dst_image->clear();
					}
				}
				break;
			default:
				llassert(0);
				dst_image->clear();
				break;
			}

			if( maximum > minimum )
			{
				U8 bias_and_scale_lut[256];
				F32 twice_one_over_range = 2.f / (maximum - minimum);
				S32 i;

				const F32 ARTIFICIAL_SCALE = 2.f;  // Advantage: exaggerates the effect in midrange.  Disadvantage: clamps at the extremes.
				if (BE_DARKNESS == bump_code)
				{
					for( i = minimum; i <= maximum; i++ )
					{
						F32 minus_one_to_one = F32(maximum - i) * twice_one_over_range - 1.f;
						bias_and_scale_lut[i] = llclampb(ll_round(127 * minus_one_to_one * ARTIFICIAL_SCALE + 128));
					}
				}
				else
				{
					for( i = minimum; i <= maximum; i++ )
					{
						F32 minus_one_to_one = F32(i - minimum) * twice_one_over_range - 1.f;
						bias_and_scale_lut[i] = llclampb(ll_round(127 * minus_one_to_one * ARTIFICIAL_SCALE + 128));
					}
				}

				for( i = 0; i < dst_data_size; i++ )
				{
					dst_data[i] = bias_and_scale_lut[dst_data[i]];
				}
			}

			//---------------------------------------------------
			// immediately assign bump to a smart pointer in case some local smart pointer
			// accidentally releases it.
            LLPointer<LLViewerTexture> bump = iter->second;

			if (!LLPipeline::sRenderDeferred)
			{
				bump->setExplicitFormat(GL_ALPHA8, GL_ALPHA);

#if LL_BUMPLIST_MULTITHREADED
                auto tex_queue = LLImageGLThread::sEnabled ? sTexUpdateQueue.lock() : nullptr;

                if (tex_queue)
                { //dispatch creation to background thread
                    LLImageRaw* dst_ptr = dst_image;
                    LLViewerTexture* bump_ptr = bump;
                    dst_ptr->ref();
                    bump_ptr->ref();
                    tex_queue->post(
                        [=]()
                        {
                            LL_PROFILE_ZONE_NAMED_CATEGORY_DRAWPOOL("bil - create texture");
                            bump_ptr->createGLTexture(0, dst_ptr);
                            bump_ptr->unref();
                            dst_ptr->unref();
                        });

                }
                else
#endif
                {
                    bump->createGLTexture(0, dst_image);
                }
			}
			else 
			{ //convert to normal map
<<<<<<< HEAD
				
				//disable compression on normal maps to prevent errors below
				bump->getGLTexture()->setAllowCompression(false);
                bump->getGLTexture()->setUseMipMaps(TRUE);

                auto* bump_ptr = bump.get();
                auto* dst_ptr = dst_image.get();

#if LL_BUMPLIST_MULTITHREADED
                bump_ptr->ref();
                dst_ptr->ref();
#endif

                bump_ptr->setExplicitFormat(GL_RGBA8, GL_ALPHA);

                auto create_texture = [=]()
                {
#if LL_IMAGEGL_THREAD_CHECK
                    bump_ptr->getGLTexture()->mActiveThread = LLThread::currentID();
#endif
                    LL_PROFILE_ZONE_NAMED_CATEGORY_DRAWPOOL("bil - create texture deferred");
                    bump_ptr->createGLTexture(0, dst_ptr);
                };

                auto gen_normal_map = [=]()
                {
#if LL_IMAGEGL_THREAD_CHECK
                    bump_ptr->getGLTexture()->mActiveThread = LLThread::currentID();
#endif
                    LL_PROFILE_ZONE_NAMED_CATEGORY_DRAWPOOL("bil - generate normal map");
                    if (gNormalMapGenProgram.mProgramObject == 0)
                    {
#if LL_BUMPLIST_MULTITHREADED
                        bump_ptr->unref();
                        dst_ptr->unref();
#endif
                        return;
                    }
                    gPipeline.mScreen.bindTarget();

                    LLGLDepthTest depth(GL_FALSE);
                    LLGLDisable cull(GL_CULL_FACE);
                    LLGLDisable blend(GL_BLEND);
                    gGL.setColorMask(TRUE, TRUE);
                    gNormalMapGenProgram.bind();

                    static LLStaticHashedString sNormScale("norm_scale");
                    static LLStaticHashedString sStepX("stepX");
                    static LLStaticHashedString sStepY("stepY");

                    gNormalMapGenProgram.uniform1f(sNormScale, gSavedSettings.getF32("RenderNormalMapScale"));
                    gNormalMapGenProgram.uniform1f(sStepX, 1.f / bump_ptr->getWidth());
                    gNormalMapGenProgram.uniform1f(sStepY, 1.f / bump_ptr->getHeight());

                    LLVector2 v((F32)bump_ptr->getWidth() / gPipeline.mScreen.getWidth(),
                        (F32)bump_ptr->getHeight() / gPipeline.mScreen.getHeight());

                    gGL.getTexUnit(0)->bind(bump_ptr);

                    S32 width = bump_ptr->getWidth();
                    S32 height = bump_ptr->getHeight();

                    S32 screen_width = gPipeline.mScreen.getWidth();
                    S32 screen_height = gPipeline.mScreen.getHeight();

                    glViewport(0, 0, screen_width, screen_height);

                    for (S32 left = 0; left < width; left += screen_width)
                    {
                        S32 right = left + screen_width;
                        right = llmin(right, width);

                        F32 left_tc = (F32)left / width;
                        F32 right_tc = (F32)right / width;

                        for (S32 bottom = 0; bottom < height; bottom += screen_height)
                        {
                            S32 top = bottom + screen_height;
                            top = llmin(top, height);

                            F32 bottom_tc = (F32)bottom / height;
                            F32 top_tc = (F32)(bottom + screen_height) / height;
                            top_tc = llmin(top_tc, 1.f);

                            F32 screen_right = (F32)(right - left) / screen_width;
                            F32 screen_top = (F32)(top - bottom) / screen_height;

                            gGL.begin(LLRender::TRIANGLE_STRIP);
                            gGL.texCoord2f(left_tc, bottom_tc);
                            gGL.vertex2f(0, 0);

                            gGL.texCoord2f(left_tc, top_tc);
                            gGL.vertex2f(0, screen_top);

                            gGL.texCoord2f(right_tc, bottom_tc);
                            gGL.vertex2f(screen_right, 0);

                            gGL.texCoord2f(right_tc, top_tc);
                            gGL.vertex2f(screen_right, screen_top);

                            gGL.end();

                            gGL.flush();

                            S32 w = right - left;
                            S32 h = top - bottom;

                            glCopyTexSubImage2D(GL_TEXTURE_2D, 0, left, bottom, 0, 0, w, h);
                        }
                    }

                    glGenerateMipmap(GL_TEXTURE_2D);

                    gPipeline.mScreen.flush();

                    gNormalMapGenProgram.unbind();

                    //generateNormalMapFromAlpha(dst_image, nrm_image);
#if LL_BUMPLIST_MULTITHREADED
                    bump_ptr->unref();
                    dst_ptr->unref();
#endif
                };

#if LL_BUMPLIST_MULTITHREADED
                auto main_queue = sMainQueue.lock();

                if (LLImageGLThread::sEnabled)
                { //dispatch creation to background thread
                    main_queue->postTo(sTexUpdateQueue, create_texture, gen_normal_map);
                }
                else
#endif
                {
                    create_texture();
                    gen_normal_map();
                }
=======
                LL_PROFILE_ZONE_NAMED_CATEGORY_DRAWPOOL("bil - create normal map");
                LLImageGL* img = bump->getGLTexture();
                LLImageRaw* dst_ptr = dst_image.get();
                LLGLTexture* bump_ptr = bump.get();

                dst_ptr->ref();
                img->ref();
                bump_ptr->ref();
                auto create_func = [=]()
                {
                    img->setUseMipMaps(TRUE);
                    // upload dst_image to GPU (greyscale in red channel)
                    img->setExplicitFormat(GL_RED, GL_RED);

                    bump_ptr->createGLTexture(0, dst_ptr);
                    dst_ptr->unref();
                };

                auto generate_func = [=]()
                {
                    // Allocate an empty RGBA texture at "tex_name" the same size as bump
                    //  Note: bump will still point at GPU copy of dst_image
                    bump_ptr->setExplicitFormat(GL_RGBA, GL_RGBA);
                    LLGLuint tex_name;
                    img->createGLTexture(0, nullptr, 0, 0, true, &tex_name);

                    // point render target at empty buffer
                    sRenderTarget.setColorAttachment(img, tex_name);

                    // generate normal map in empty texture
                    {
                        sRenderTarget.bindTarget();

                        LLGLDepthTest depth(GL_FALSE);
                        LLGLDisable cull(GL_CULL_FACE);
                        LLGLDisable blend(GL_BLEND);
                        gGL.setColorMask(TRUE, TRUE);

                        gNormalMapGenProgram.bind();

                        static LLStaticHashedString sNormScale("norm_scale");
                        static LLStaticHashedString sStepX("stepX");
                        static LLStaticHashedString sStepY("stepY");

                        gNormalMapGenProgram.uniform1f(sNormScale, gSavedSettings.getF32("RenderNormalMapScale"));
                        gNormalMapGenProgram.uniform1f(sStepX, 1.f / bump_ptr->getWidth());
                        gNormalMapGenProgram.uniform1f(sStepY, 1.f / bump_ptr->getHeight());

                        gGL.getTexUnit(0)->bind(bump_ptr);

                        gGL.begin(LLRender::TRIANGLE_STRIP);
                        gGL.texCoord2f(0, 0);
                        gGL.vertex2f(0, 0);

                        gGL.texCoord2f(0, 1);
                        gGL.vertex2f(0, 1);

                        gGL.texCoord2f(1, 0);
                        gGL.vertex2f(1, 0);

                        gGL.texCoord2f(1, 1);
                        gGL.vertex2f(1, 1);

                        gGL.end();

                        gGL.flush();

                        gNormalMapGenProgram.unbind();

                        sRenderTarget.flush();
                        sRenderTarget.releaseColorAttachment();
                    }

                    // point bump at normal map and free gpu copy of dst_image
                    img->syncTexName(tex_name);

                    // generate mipmap
                    gGL.getTexUnit(0)->bind(img);
                    glGenerateMipmap(GL_TEXTURE_2D);
                    gGL.getTexUnit(0)->disable();

                    bump_ptr->unref();
                    img->unref();
                };

#if LL_BUMPLIST_MULTITHREADED
                auto main_queue = LLImageGLThread::sEnabled ? sMainQueue.lock() : nullptr;

                if (main_queue)
                { //dispatch texture upload to background thread, issue GPU commands to generate normal map on main thread
                    main_queue->postTo(
                        sTexUpdateQueue,
                        create_func,
                        generate_func);
                }
                else
#endif
                { // immediate upload texture and generate normal map
                    create_func();
                    generate_func();
                }


>>>>>>> d64cda29
			}

			iter->second = bump; // derefs (and deletes) old image
			//---------------------------------------------------
		}
	}
}

void LLDrawPoolBump::renderBump(U32 type, U32 mask)
{	
    LLVOAvatar* avatar = nullptr;
    U64 skin = 0;

    if (mRigged)
    { // nudge type enum and include skinweights for rigged pass
        type += 1;
        mask |= LLVertexBuffer::MAP_WEIGHT4;
    }

    LLCullResult::drawinfo_iterator begin = gPipeline.beginRenderMap(type);
    LLCullResult::drawinfo_iterator end = gPipeline.endRenderMap(type);

	std::unique_ptr<FSPerfStats::RecordAttachmentTime> ratPtr{}; // <FS:Beq/> render time capture
	for (LLCullResult::drawinfo_iterator i = begin; i != end; ++i)	
	{
		LLDrawInfo& params = **i;
		// <FS:Beq> Capture render times
		if(params.mFace)
		{
			LLViewerObject* vobj = (LLViewerObject *)params.mFace->getViewerObject();
			
			if( vobj && vobj->isAttachment() )
			{
				trackAttachments( vobj, params.mFace->isState(LLFace::RIGGED), &ratPtr );
			}
		}
		// </FS:Beq>

		if (LLDrawPoolBump::bindBumpMap(params))
		{
            if (mRigged)
            {
                if (avatar != params.mAvatar || skin != params.mSkinInfo->mHash)
                {
                    if (uploadMatrixPalette(params))
                    {
                        avatar = params.mAvatar;
                        skin = params.mSkinInfo->mHash;
                    }
                    else
                    {
                        continue;
                    }
                }
            }
			pushBatch(params, mask, FALSE);
		}
	}
}

void LLDrawPoolBump::pushBatch(LLDrawInfo& params, U32 mask, BOOL texture, BOOL batch_textures)
{
    LL_PROFILE_ZONE_SCOPED_CATEGORY_DRAWPOOL;
	applyModelMatrix(params);

	bool tex_setup = false;

	if (batch_textures && params.mTextureList.size() > 1)
	{
		for (U32 i = 0; i < params.mTextureList.size(); ++i)
		{
			if (params.mTextureList[i].notNull())
			{
				gGL.getTexUnit(i)->bindFast(params.mTextureList[i]);
			}
		}
	}
	else
	{ //not batching textures or batch has only 1 texture -- might need a texture matrix
		if (params.mTextureMatrix)
		{
			if (mShiny)
			{
				gGL.getTexUnit(0)->activate();
				gGL.matrixMode(LLRender::MM_TEXTURE);
			}
			else
			{
				gGL.getTexUnit(0)->activate();
				gGL.matrixMode(LLRender::MM_TEXTURE);
				gGL.loadMatrix((GLfloat*) params.mTextureMatrix->mMatrix);
				gPipeline.mTextureMatrixOps++;
			}

			gGL.loadMatrix((GLfloat*) params.mTextureMatrix->mMatrix);
			gPipeline.mTextureMatrixOps++;

			tex_setup = true;
		}

		if (mShiny && mShaderLevel > 1 && texture)
		{
			if (params.mTexture.notNull())
			{
				gGL.getTexUnit(diffuse_channel)->bindFast(params.mTexture);
			}
			else
			{
				gGL.getTexUnit(diffuse_channel)->unbind(LLTexUnit::TT_TEXTURE);
			}
		}
	}

	if (params.mGroup)
	{
		params.mGroup->rebuildMesh();
	}
	params.mVertexBuffer->setBufferFast(mask);
	params.mVertexBuffer->drawRangeFast(params.mDrawMode, params.mStart, params.mEnd, params.mCount, params.mOffset);

    if (tex_setup)
	{
		if (mShiny)
		{
			gGL.getTexUnit(0)->activate();
		}
		else
		{
			gGL.getTexUnit(0)->activate();
			gGL.matrixMode(LLRender::MM_TEXTURE);
		}
		gGL.loadIdentity();
		gGL.matrixMode(LLRender::MM_MODELVIEW);
	}
}

void LLDrawPoolInvisible::render(S32 pass)
{ //render invisiprims
	LL_PROFILE_ZONE_SCOPED_CATEGORY_DRAWPOOL; //LL_RECORD_BLOCK_TIME(FTM_RENDER_INVISIBLE);
  
	if (gPipeline.shadersLoaded())
	{
		gOcclusionProgram.bind();
	}

	U32 invisi_mask = LLVertexBuffer::MAP_VERTEX;
	glStencilMask(0);
	gGL.setColorMask(false, false);
	pushBatches(LLRenderPass::PASS_INVISIBLE, invisi_mask, FALSE);
	gGL.setColorMask(true, false);
	glStencilMask(0xFFFFFFFF);

	if (gPipeline.shadersLoaded())
	{
		gOcclusionProgram.unbind();
	}
}<|MERGE_RESOLUTION|>--- conflicted
+++ resolved
@@ -57,10 +57,7 @@
 LLStandardBumpmap gStandardBumpmapList[TEM_BUMPMAP_COUNT]; 
 LL::WorkQueue::weak_t LLBumpImageList::sMainQueue;
 LL::WorkQueue::weak_t LLBumpImageList::sTexUpdateQueue;
-<<<<<<< HEAD
-=======
 LLRenderTarget LLBumpImageList::sRenderTarget;
->>>>>>> d64cda29
 
 // static
 U32 LLStandardBumpmap::sStandardBumpmapCount = 0;
@@ -81,11 +78,7 @@
 static S32 diffuse_channel = -1;
 static S32 bump_channel = -1;
 
-<<<<<<< HEAD
-#define LL_BUMPLIST_MULTITHREADED 0
-=======
 #define LL_BUMPLIST_MULTITHREADED 0 // TODO -- figure out why this doesn't work
->>>>>>> d64cda29
 
 // static 
 void LLStandardBumpmap::init()
@@ -232,7 +225,6 @@
     {
         return;
     }
-<<<<<<< HEAD
 
     for (int i = 0; i < 2; ++i)
     {
@@ -243,18 +235,6 @@
         renderShiny();
         endShiny();
 
-=======
-
-    for (int i = 0; i < 2; ++i)
-    {
-        mRigged = i == 1;
-
-        // first pass -- shiny
-        beginShiny();
-        renderShiny();
-        endShiny();
-
->>>>>>> d64cda29
         //second pass -- fullbright shiny
         if (mShaderLevel > 1)
         {
@@ -1260,145 +1240,6 @@
 			}
 			else 
 			{ //convert to normal map
-<<<<<<< HEAD
-				
-				//disable compression on normal maps to prevent errors below
-				bump->getGLTexture()->setAllowCompression(false);
-                bump->getGLTexture()->setUseMipMaps(TRUE);
-
-                auto* bump_ptr = bump.get();
-                auto* dst_ptr = dst_image.get();
-
-#if LL_BUMPLIST_MULTITHREADED
-                bump_ptr->ref();
-                dst_ptr->ref();
-#endif
-
-                bump_ptr->setExplicitFormat(GL_RGBA8, GL_ALPHA);
-
-                auto create_texture = [=]()
-                {
-#if LL_IMAGEGL_THREAD_CHECK
-                    bump_ptr->getGLTexture()->mActiveThread = LLThread::currentID();
-#endif
-                    LL_PROFILE_ZONE_NAMED_CATEGORY_DRAWPOOL("bil - create texture deferred");
-                    bump_ptr->createGLTexture(0, dst_ptr);
-                };
-
-                auto gen_normal_map = [=]()
-                {
-#if LL_IMAGEGL_THREAD_CHECK
-                    bump_ptr->getGLTexture()->mActiveThread = LLThread::currentID();
-#endif
-                    LL_PROFILE_ZONE_NAMED_CATEGORY_DRAWPOOL("bil - generate normal map");
-                    if (gNormalMapGenProgram.mProgramObject == 0)
-                    {
-#if LL_BUMPLIST_MULTITHREADED
-                        bump_ptr->unref();
-                        dst_ptr->unref();
-#endif
-                        return;
-                    }
-                    gPipeline.mScreen.bindTarget();
-
-                    LLGLDepthTest depth(GL_FALSE);
-                    LLGLDisable cull(GL_CULL_FACE);
-                    LLGLDisable blend(GL_BLEND);
-                    gGL.setColorMask(TRUE, TRUE);
-                    gNormalMapGenProgram.bind();
-
-                    static LLStaticHashedString sNormScale("norm_scale");
-                    static LLStaticHashedString sStepX("stepX");
-                    static LLStaticHashedString sStepY("stepY");
-
-                    gNormalMapGenProgram.uniform1f(sNormScale, gSavedSettings.getF32("RenderNormalMapScale"));
-                    gNormalMapGenProgram.uniform1f(sStepX, 1.f / bump_ptr->getWidth());
-                    gNormalMapGenProgram.uniform1f(sStepY, 1.f / bump_ptr->getHeight());
-
-                    LLVector2 v((F32)bump_ptr->getWidth() / gPipeline.mScreen.getWidth(),
-                        (F32)bump_ptr->getHeight() / gPipeline.mScreen.getHeight());
-
-                    gGL.getTexUnit(0)->bind(bump_ptr);
-
-                    S32 width = bump_ptr->getWidth();
-                    S32 height = bump_ptr->getHeight();
-
-                    S32 screen_width = gPipeline.mScreen.getWidth();
-                    S32 screen_height = gPipeline.mScreen.getHeight();
-
-                    glViewport(0, 0, screen_width, screen_height);
-
-                    for (S32 left = 0; left < width; left += screen_width)
-                    {
-                        S32 right = left + screen_width;
-                        right = llmin(right, width);
-
-                        F32 left_tc = (F32)left / width;
-                        F32 right_tc = (F32)right / width;
-
-                        for (S32 bottom = 0; bottom < height; bottom += screen_height)
-                        {
-                            S32 top = bottom + screen_height;
-                            top = llmin(top, height);
-
-                            F32 bottom_tc = (F32)bottom / height;
-                            F32 top_tc = (F32)(bottom + screen_height) / height;
-                            top_tc = llmin(top_tc, 1.f);
-
-                            F32 screen_right = (F32)(right - left) / screen_width;
-                            F32 screen_top = (F32)(top - bottom) / screen_height;
-
-                            gGL.begin(LLRender::TRIANGLE_STRIP);
-                            gGL.texCoord2f(left_tc, bottom_tc);
-                            gGL.vertex2f(0, 0);
-
-                            gGL.texCoord2f(left_tc, top_tc);
-                            gGL.vertex2f(0, screen_top);
-
-                            gGL.texCoord2f(right_tc, bottom_tc);
-                            gGL.vertex2f(screen_right, 0);
-
-                            gGL.texCoord2f(right_tc, top_tc);
-                            gGL.vertex2f(screen_right, screen_top);
-
-                            gGL.end();
-
-                            gGL.flush();
-
-                            S32 w = right - left;
-                            S32 h = top - bottom;
-
-                            glCopyTexSubImage2D(GL_TEXTURE_2D, 0, left, bottom, 0, 0, w, h);
-                        }
-                    }
-
-                    glGenerateMipmap(GL_TEXTURE_2D);
-
-                    gPipeline.mScreen.flush();
-
-                    gNormalMapGenProgram.unbind();
-
-                    //generateNormalMapFromAlpha(dst_image, nrm_image);
-#if LL_BUMPLIST_MULTITHREADED
-                    bump_ptr->unref();
-                    dst_ptr->unref();
-#endif
-                };
-
-#if LL_BUMPLIST_MULTITHREADED
-                auto main_queue = sMainQueue.lock();
-
-                if (LLImageGLThread::sEnabled)
-                { //dispatch creation to background thread
-                    main_queue->postTo(sTexUpdateQueue, create_texture, gen_normal_map);
-                }
-                else
-#endif
-                {
-                    create_texture();
-                    gen_normal_map();
-                }
-=======
                 LL_PROFILE_ZONE_NAMED_CATEGORY_DRAWPOOL("bil - create normal map");
                 LLImageGL* img = bump->getGLTexture();
                 LLImageRaw* dst_ptr = dst_image.get();
@@ -1502,7 +1343,6 @@
                 }
 
 
->>>>>>> d64cda29
 			}
 
 			iter->second = bump; // derefs (and deletes) old image
