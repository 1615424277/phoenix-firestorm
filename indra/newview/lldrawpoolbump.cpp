--- conflicted
+++ resolved
@@ -1252,27 +1252,19 @@
 
                 auto create_texture = [=]()
                 {
-<<<<<<< HEAD
-                    LL_PROFILE_ZONE_NAMED_CATEGORY_DRAWPOOL("bil - create texture deferred");
-=======
 #if LL_IMAGEGL_THREAD_CHECK
                     bump_ptr->getGLTexture()->mActiveThread = LLThread::currentID();
 #endif
-                    LL_PROFILE_ZONE_NAMED("bil - create texture deferred");
->>>>>>> 85e48061
+                    LL_PROFILE_ZONE_NAMED_CATEGORY_DRAWPOOL("bil - create texture deferred");
                     bump_ptr->createGLTexture(0, dst_ptr);
                 };
 
                 auto gen_normal_map = [=]()
                 {
-<<<<<<< HEAD
-                    LL_PROFILE_ZONE_NAMED_CATEGORY_DRAWPOOL("bil - generate normal map");
-=======
 #if LL_IMAGEGL_THREAD_CHECK
                     bump_ptr->getGLTexture()->mActiveThread = LLThread::currentID();
 #endif
-                    LL_PROFILE_ZONE_NAMED("bil - generate normal map");
->>>>>>> 85e48061
+                    LL_PROFILE_ZONE_NAMED_CATEGORY_DRAWPOOL("bil - generate normal map");
                     if (gNormalMapGenProgram.mProgramObject == 0)
                     {
 #if LL_BUMPLIST_MULTITHREADED
