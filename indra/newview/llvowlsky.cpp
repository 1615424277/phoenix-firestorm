/** 
 * @file llvowlsky.cpp
 * @brief LLVOWLSky class implementation
 *
 * $LicenseInfo:firstyear=2007&license=viewerlgpl$
 * Second Life Viewer Source Code
 * Copyright (C) 2010, Linden Research, Inc.
 * 
 * This library is free software; you can redistribute it and/or
 * modify it under the terms of the GNU Lesser General Public
 * License as published by the Free Software Foundation;
 * version 2.1 of the License only.
 * 
 * This library is distributed in the hope that it will be useful,
 * but WITHOUT ANY WARRANTY; without even the implied warranty of
 * MERCHANTABILITY or FITNESS FOR A PARTICULAR PURPOSE.  See the GNU
 * Lesser General Public License for more details.
 * 
 * You should have received a copy of the GNU Lesser General Public
 * License along with this library; if not, write to the Free Software
 * Foundation, Inc., 51 Franklin Street, Fifth Floor, Boston, MA  02110-1301  USA
 * 
 * Linden Research, Inc., 945 Battery Street, San Francisco, CA  94111  USA
 * $/LicenseInfo$
 */

#include "llviewerprecompiledheaders.h"

#include "pipeline.h"

#include "llvowlsky.h"
#include "llsky.h"
#include "lldrawpoolwlsky.h"
#include "llface.h"
#include "llviewercontrol.h"
#include "llenvironment.h"
#include "llsettingssky.h"

static const U32 MIN_SKY_DETAIL = 8;
static const U32 MAX_SKY_DETAIL = 180;

inline U32 LLVOWLSky::getNumStacks(void)
{
	return llmin(MAX_SKY_DETAIL, llmax(MIN_SKY_DETAIL, gSavedSettings.getU32("WLSkyDetail")));
}

inline U32 LLVOWLSky::getNumSlices(void)
{
	return 2 * llmin(MAX_SKY_DETAIL, llmax(MIN_SKY_DETAIL, gSavedSettings.getU32("WLSkyDetail")));
}

inline U32 LLVOWLSky::getStripsNumVerts(void)
{
	return (getNumStacks() - 1) * getNumSlices();
}

inline U32 LLVOWLSky::getStripsNumIndices(void)
{
	return 2 * ((getNumStacks() - 2) * (getNumSlices() + 1)) + 1 ; 
}

inline U32 LLVOWLSky::getStarsNumVerts(void)
{
	return 1000;
}

inline U32 LLVOWLSky::getStarsNumIndices(void)
{
	return 1000;
}

LLVOWLSky::LLVOWLSky(const LLUUID &id, const LLPCode pcode, LLViewerRegion *regionp)
	: LLStaticViewerObject(id, pcode, regionp, TRUE)
{
	initStars();
}

void LLVOWLSky::idleUpdate(LLAgent &agent, const F64 &time)
{
	
}

BOOL LLVOWLSky::isActive(void) const
{
	return FALSE;
}

LLDrawable * LLVOWLSky::createDrawable(LLPipeline * pipeline)
{
	pipeline->allocDrawable(this);

	//LLDrawPoolWLSky *poolp = static_cast<LLDrawPoolWLSky *>(
		gPipeline.getPool(LLDrawPool::POOL_WL_SKY);

	mDrawable->setRenderType(LLPipeline::RENDER_TYPE_WL_SKY);

	return mDrawable;
}

inline F32 LLVOWLSky::calcPhi(U32 i)
{
    // i should range from [0..SKY_STACKS] so t will range from [0.f .. 1.f]
	F32 t = float(i) / float(getNumStacks());

	// ^4 the parameter of the tesselation to bias things toward 0 (the dome's apex)
	t *= t;
	t *= t;

	// invert and square the parameter of the tesselation to bias things toward 1 (the horizon)
	t = 1.f - t;
	t = t*t;
	t = 1.f - t;

	return F_PI * t;
}

void LLVOWLSky::resetVertexBuffers()
{
	mStripsVerts.clear();
	mStarsVerts = nullptr;
    mFsSkyVerts = nullptr;

	gPipeline.markRebuild(mDrawable, LLDrawable::REBUILD_ALL, TRUE);
}
	
void LLVOWLSky::cleanupGL()
{
	mStripsVerts.clear();
	mStarsVerts = nullptr;
    mFsSkyVerts = nullptr;

	LLDrawPoolWLSky::cleanupGL();
}

void LLVOWLSky::restoreGL()
{
	LLDrawPoolWLSky::restoreGL();
	gPipeline.markRebuild(mDrawable, LLDrawable::REBUILD_ALL, TRUE);
}

static LLTrace::BlockTimerStatHandle FTM_GEO_SKY("Windlight Sky Geometry");

BOOL LLVOWLSky::updateGeometry(LLDrawable * drawable)
{
    LL_RECORD_BLOCK_TIME(FTM_GEO_SKY);
	LLStrider<LLVector3>	vertices;
	LLStrider<LLVector2>	texCoords;
	LLStrider<U16>			indices;

    if (mFsSkyVerts.isNull())
    {
        mFsSkyVerts = new LLVertexBuffer(LLDrawPoolWLSky::ADV_ATMO_SKY_VERTEX_DATA_MASK, GL_STATIC_DRAW_ARB);

        if (!mFsSkyVerts->allocateBuffer(4, 6, TRUE))
		{
			LL_WARNS() << "Failed to allocate Vertex Buffer on full screen sky update" << LL_ENDL;
		}

		BOOL success = mFsSkyVerts->getVertexStrider(vertices)
			        && mFsSkyVerts->getTexCoord0Strider(texCoords)
			        && mFsSkyVerts->getIndexStrider(indices);

		if(!success) 
		{
			LL_ERRS() << "Failed updating WindLight fullscreen sky geometry." << LL_ENDL;
		}

        *vertices++ = LLVector3(-1.0f, -1.0f, 0.0f);
        *vertices++ = LLVector3( 1.0f, -1.0f, 0.0f);
        *vertices++ = LLVector3(-1.0f,  1.0f, 0.0f);
        *vertices++ = LLVector3( 1.0f,  1.0f, 0.0f);

		*texCoords++ = LLVector2(0.0f, 0.0f);
        *texCoords++ = LLVector2(1.0f, 0.0f);
        *texCoords++ = LLVector2(0.0f, 1.0f);
        *texCoords++ = LLVector2(1.0f, 1.0f);

		*indices++ = 0;
		*indices++ = 1;
		*indices++ = 2;
        *indices++ = 1;
		*indices++ = 3;
		*indices++ = 2;

        mFsSkyVerts->flush();
    }

	{
		const U32 max_buffer_bytes = gSavedSettings.getS32("RenderMaxVBOSize")*1024;
		const U32 data_mask = LLDrawPoolWLSky::SKY_VERTEX_DATA_MASK;
		const U32 max_verts = max_buffer_bytes / LLVertexBuffer::calcVertexSize(data_mask);

		const U32 total_stacks = getNumStacks();

		const U32 verts_per_stack = getNumSlices();

		// each seg has to have one more row of verts than it has stacks
		// then round down
		const U32 stacks_per_seg = (max_verts - verts_per_stack) / verts_per_stack;

		// round up to a whole number of segments
		const U32 strips_segments = (total_stacks+stacks_per_seg-1) / stacks_per_seg;

		LL_INFOS() << "WL Skydome strips in " << strips_segments << " batches." << LL_ENDL;

		mStripsVerts.resize(strips_segments, NULL);

		LLTimer timer;
		timer.start();

		for (U32 i = 0; i < strips_segments ;++i)
		{
			LLVertexBuffer * segment = new LLVertexBuffer(LLDrawPoolWLSky::SKY_VERTEX_DATA_MASK, GL_STATIC_DRAW_ARB);
			mStripsVerts[i] = segment;

			U32 num_stacks_this_seg = stacks_per_seg;
			if ((i == strips_segments - 1) && (total_stacks % stacks_per_seg) != 0)
			{
				// for the last buffer only allocate what we'll use
				num_stacks_this_seg = total_stacks % stacks_per_seg;
			}

			// figure out what range of the sky we're filling
			const U32 begin_stack = i * stacks_per_seg;
			const U32 end_stack = begin_stack + num_stacks_this_seg;
			llassert(end_stack <= total_stacks);

			const U32 num_verts_this_seg = verts_per_stack * (num_stacks_this_seg+1);
			llassert(num_verts_this_seg <= max_verts);

			const U32 num_indices_this_seg = 1+num_stacks_this_seg*(2+2*verts_per_stack);
			llassert(num_indices_this_seg * sizeof(U16) <= max_buffer_bytes);

			if (!segment->allocateBuffer(num_verts_this_seg, num_indices_this_seg, TRUE))
			{
				LL_WARNS() << "Failed to allocate Vertex Buffer on update to "
					<< num_verts_this_seg << " vertices and "
					<< num_indices_this_seg << " indices" << LL_ENDL;
			}

			// lock the buffer
			BOOL success = segment->getVertexStrider(vertices)
				&& segment->getTexCoord0Strider(texCoords)
				&& segment->getIndexStrider(indices);

			if(!success) 
			{
				LL_ERRS() << "Failed updating WindLight sky geometry." << LL_ENDL;
			}

            U32 vertex_count = 0;
            U32 index_count  = 0;

			// fill it
			buildStripsBuffer(begin_stack, end_stack, vertex_count, index_count, vertices, texCoords, indices);

			// and unlock the buffer
			segment->flush();
		}
	
		LL_INFOS() << "completed in " << llformat("%.2f", timer.getElapsedTimeF32().value()) << "seconds" << LL_ENDL;
	}

	updateStarColors();
	updateStarGeometry(drawable);

	LLPipeline::sCompiles++;

	return TRUE;
}

void LLVOWLSky::drawStars(void)
{
	//  render the stars as a sphere centered at viewer camera 
	if (mStarsVerts.notNull())
	{
		mStarsVerts->setBuffer(LLDrawPoolWLSky::STAR_VERTEX_DATA_MASK);
		mStarsVerts->drawArrays(LLRender::TRIANGLES, 0, getStarsNumVerts()*4);
	}
}

void LLVOWLSky::drawFsSky(void)
{
    if (mFsSkyVerts.isNull())
	{
		updateGeometry(mDrawable);
	}

    LLGLDisable disable_blend(GL_BLEND);

	mFsSkyVerts->setBuffer(LLDrawPoolWLSky::ADV_ATMO_SKY_VERTEX_DATA_MASK);
	mFsSkyVerts->drawRange(LLRender::TRIANGLES, 0, mFsSkyVerts->getNumVerts() - 1, mFsSkyVerts->getNumIndices(), 0);
	gPipeline.addTrianglesDrawn(mFsSkyVerts->getNumIndices(), LLRender::TRIANGLES);
	LLVertexBuffer::unbind();
}

void LLVOWLSky::drawDome(void)
{
	if (mStripsVerts.empty())
	{
		updateGeometry(mDrawable);
	}

<<<<<<< HEAD
    // This is handled upstream now as we may make different decisions
    // for some dome users (the sky) than for others (the clouds)
	//LLGLDepthTest gls_depth(GL_TRUE, GL_FALSE);

=======
>>>>>>> 83257da9
	const U32 data_mask = LLDrawPoolWLSky::SKY_VERTEX_DATA_MASK;
	
	std::vector< LLPointer<LLVertexBuffer> >::const_iterator strips_vbo_iter, end_strips;
	end_strips = mStripsVerts.end();
	for(strips_vbo_iter = mStripsVerts.begin(); strips_vbo_iter != end_strips; ++strips_vbo_iter)
	{
		LLVertexBuffer * strips_segment = strips_vbo_iter->get();

		strips_segment->setBuffer(data_mask);

		strips_segment->drawRange(
			LLRender::TRIANGLE_STRIP, 
			0, strips_segment->getNumVerts()-1, strips_segment->getNumIndices(), 
			0);
		gPipeline.addTrianglesDrawn(strips_segment->getNumIndices(), LLRender::TRIANGLE_STRIP);
	}

	LLVertexBuffer::unbind();
}

void LLVOWLSky::initStars()
{
    const F32 DISTANCE_TO_STARS = LLEnvironment::instance().getCurrentSky()->getDomeRadius();

	// Initialize star map
	mStarVertices.resize(getStarsNumVerts());
	mStarColors.resize(getStarsNumVerts());
	mStarIntensities.resize(getStarsNumVerts());

	std::vector<LLVector3>::iterator v_p = mStarVertices.begin();
	std::vector<LLColor4>::iterator v_c = mStarColors.begin();
	std::vector<F32>::iterator v_i = mStarIntensities.begin();

	U32 i;

	for (i = 0; i < getStarsNumVerts(); ++i)
	{
		v_p->mV[VX] = ll_frand() - 0.5f;
		v_p->mV[VY] = ll_frand() - 0.5f;
		
		// we only want stars on the top half of the dome!

		v_p->mV[VZ] = ll_frand()/2.f;

		v_p->normVec();
		*v_p *= DISTANCE_TO_STARS;
		*v_i = llmin((F32)pow(ll_frand(),2.f) + 0.1f, 1.f);
		v_c->mV[VRED]   = 0.75f + ll_frand() * 0.25f ;
		v_c->mV[VGREEN] = 1.f ;
		v_c->mV[VBLUE]  = 0.75f + ll_frand() * 0.25f ;
		v_c->mV[VALPHA] = 1.f;
		v_c->clamp();
		v_p++;
		v_c++;
		v_i++;
	}
}

void LLVOWLSky::buildStripsBuffer(U32 begin_stack,
                                  U32 end_stack,
                                  U32& vertex_count,
                                  U32& index_count,
								  LLStrider<LLVector3> & vertices,
								  LLStrider<LLVector2> & texCoords,
								  LLStrider<U16> & indices)
{
    const F32 RADIUS = LLEnvironment::instance().getCurrentSky()->getDomeRadius();

	U32 i, j, num_slices, num_stacks;
	F32 phi0, theta, x0, y0, z0;

	// paranoia checking for SL-55986/SL-55833
	U32 count_verts = 0;
	U32 count_indices = 0;

	num_slices = getNumSlices();
	num_stacks = getNumStacks();

	llassert(end_stack <= num_stacks);

	// stacks are iterated one-indexed since phi(0) was handled by the fan above
<<<<<<< HEAD
	for(i = begin_stack; i <= end_stack; ++i) 
=======
#if NEW_TESS
	for(i = begin_stack; i <= end_stack; ++i) 
#else
    for(i = begin_stack + 1; i <= end_stack+1; ++i) 
#endif
>>>>>>> 83257da9
	{
		phi0 = calcPhi(i);

		for(j = 0; j < num_slices; ++j)
		{
			theta = F_TWO_PI * (float(j) / float(num_slices));

			// standard transformation from  spherical to
			// rectangular coordinates
			x0 = sin(phi0) * cos(theta);
			y0 = cos(phi0);
			z0 = sin(phi0) * sin(theta);

<<<<<<< HEAD
            *vertices++ = LLVector3(x0 * RADIUS, y0 * RADIUS, z0 * RADIUS);
=======
#if NEW_TESS
            *vertices++ = LLVector3(x0 * RADIUS, y0 * RADIUS, z0 * RADIUS);
#else
            if (i == num_stacks-2)
			{
				*vertices++ = LLVector3(x0*RADIUS, y0*RADIUS-1024.f*2.f, z0*RADIUS);
			}
			else if (i == num_stacks-1)
			{
				*vertices++ = LLVector3(0, y0*RADIUS-1024.f*2.f, 0);
			}
			else
			{
				*vertices++		= LLVector3(x0 * RADIUS, y0 * RADIUS, z0 * RADIUS);
			}
#endif
>>>>>>> 83257da9

			++count_verts;

			// generate planar uv coordinates
			// note: x and z are transposed in order for things to animate
			// correctly in the global coordinate system where +x is east and
			// +y is north
			*texCoords++ = LLVector2((-z0 + 1.f) / 2.f, (-x0 + 1.f) / 2.f);
		}
	}

	//build triangle strip...
	*indices++ = 0 ;
	count_indices++ ;
	S32 k = 0 ;
	for(i = 1; i <= end_stack - begin_stack; ++i) 
	{
		*indices++ = i * num_slices + k ;
		count_indices++ ;

		k = (k+1) % num_slices ;
		for(j = 0; j < num_slices ; ++j) 
		{
			*indices++ = (i-1) * num_slices + k ;
			*indices++ = i * num_slices + k ;

			count_indices += 2 ;

			k = (k+1) % num_slices ;
		}

		if((--k) < 0)
		{
			k = num_slices - 1 ;
		}

		*indices++ = i * num_slices + k ;
		count_indices++ ;
	}

    vertex_count = count_verts;
    index_count = count_indices;
}

void LLVOWLSky::updateStarColors()
{
	std::vector<LLColor4>::iterator v_c = mStarColors.begin();
	std::vector<F32>::iterator v_i = mStarIntensities.begin();
	std::vector<LLVector3>::iterator v_p = mStarVertices.begin();

	const F32 var = 0.15f;
	const F32 min = 0.5f; //0.75f;
	//const F32 sunclose_max = 0.6f;
	//const F32 sunclose_range = 1 - sunclose_max;

	//F32 below_horizon = - llmin(0.0f, gSky.mVOSkyp->getToSunLast().mV[2]);
	//F32 brightness_factor = llmin(1.0f, below_horizon * 20);

	static S32 swap = 0;
	swap++;

	if ((swap % 2) == 1)
	{
		F32 intensity;						//  max intensity of each star
		U32 x;
		for (x = 0; x < getStarsNumVerts(); ++x)
		{
			//F32 sundir_factor = 1;
			LLVector3 tostar = *v_p;
			tostar.normVec();
			//const F32 how_close_to_sun = tostar * gSky.mVOSkyp->getToSunLast();
			//if (how_close_to_sun > sunclose_max)
			//{
			//	sundir_factor = (1 - how_close_to_sun) / sunclose_range;
			//}
			intensity = *(v_i);
			F32 alpha = v_c->mV[VALPHA] + (ll_frand() - 0.5f) * var * intensity;
			if (alpha < min * intensity)
			{
				alpha = min * intensity;
			}
			if (alpha > intensity)
			{
				alpha = intensity;
			}
			//alpha *= brightness_factor * sundir_factor;

			alpha = llclamp(alpha, 0.f, 1.f);
			v_c->mV[VALPHA] = alpha;
			v_c++;
			v_i++;
			v_p++;
		}
	}
}

BOOL LLVOWLSky::updateStarGeometry(LLDrawable *drawable)
{
	LLStrider<LLVector3> verticesp;
	LLStrider<LLColor4U> colorsp;
	LLStrider<LLVector2> texcoordsp;

	if (mStarsVerts.isNull() || !mStarsVerts->isWriteable())
	{
		mStarsVerts = new LLVertexBuffer(LLDrawPoolWLSky::STAR_VERTEX_DATA_MASK, GL_DYNAMIC_DRAW);
		if (!mStarsVerts->allocateBuffer(getStarsNumVerts()*6, 0, TRUE))
		{
			LL_WARNS() << "Failed to allocate Vertex Buffer for Sky to " << getStarsNumVerts() * 6 << " vertices" << LL_ENDL;
		}
	}
 
	BOOL success = mStarsVerts->getVertexStrider(verticesp)
		&& mStarsVerts->getColorStrider(colorsp)
		&& mStarsVerts->getTexCoord0Strider(texcoordsp);

	if(!success)
	{
		LL_ERRS() << "Failed updating star geometry." << LL_ENDL;
	}

	// *TODO: fix LLStrider with a real prefix increment operator so it can be
	// used as a model of OutputIterator. -Brad
	// std::copy(mStarVertices.begin(), mStarVertices.end(), verticesp);

	if (mStarVertices.size() < getStarsNumVerts())
	{
		LL_ERRS() << "Star reference geometry insufficient." << LL_ENDL;
	}

	for (U32 vtx = 0; vtx < getStarsNumVerts(); ++vtx)
	{
		LLVector3 at = mStarVertices[vtx];
		at.normVec();
		LLVector3 left = at%LLVector3(0,0,1);
		LLVector3 up = at%left;

		F32 sc = 16.0f + (ll_frand() * 20.0f);
		left *= sc;
		up *= sc;

		*(verticesp++)  = mStarVertices[vtx];
		*(verticesp++) = mStarVertices[vtx]+up;
		*(verticesp++) = mStarVertices[vtx]+left+up;
		*(verticesp++)  = mStarVertices[vtx];
		*(verticesp++) = mStarVertices[vtx]+left+up;
		*(verticesp++) = mStarVertices[vtx]+left;

		*(texcoordsp++) = LLVector2(1,0);
		*(texcoordsp++) = LLVector2(1,1);
		*(texcoordsp++) = LLVector2(0,1);
		*(texcoordsp++) = LLVector2(1,0);
		*(texcoordsp++) = LLVector2(0,1);
		*(texcoordsp++) = LLVector2(0,0);

		// <FS:ND> Only convert to LLColour4U once

		// *(colorsp++)    = LLColor4U(mStarColors[vtx]);
		// *(colorsp++)    = LLColor4U(mStarColors[vtx]);
		// *(colorsp++)    = LLColor4U(mStarColors[vtx]);
		// *(colorsp++)    = LLColor4U(mStarColors[vtx]);
		// *(colorsp++)    = LLColor4U(mStarColors[vtx]);
		// *(colorsp++)    = LLColor4U(mStarColors[vtx]);

		LLColor4U color4u(mStarColors[vtx]);
		*(colorsp++)    = color4u;
		*(colorsp++)    = color4u;
		*(colorsp++)    = color4u;
		*(colorsp++)    = color4u;
		*(colorsp++)    = color4u;
		*(colorsp++)    = color4u;

		// </FS:ND>

	}

	mStarsVerts->flush();
	return TRUE;
}<|MERGE_RESOLUTION|>--- conflicted
+++ resolved
@@ -111,7 +111,7 @@
 	t = t*t;
 	t = 1.f - t;
 
-	return F_PI * t;
+	return (F_PI / 8.f) * t;
 }
 
 void LLVOWLSky::resetVertexBuffers()
@@ -186,7 +186,8 @@
     }
 
 	{
-		const U32 max_buffer_bytes = gSavedSettings.getS32("RenderMaxVBOSize")*1024;
+		LLCachedControl<S32> max_vbo_size(gSavedSettings, "RenderMaxVBOSize", 512);
+		const U32 max_buffer_bytes = max_vbo_size * 1024;
 		const U32 data_mask = LLDrawPoolWLSky::SKY_VERTEX_DATA_MASK;
 		const U32 max_verts = max_buffer_bytes / LLVertexBuffer::calcVertexSize(data_mask);
 
@@ -301,13 +302,10 @@
 		updateGeometry(mDrawable);
 	}
 
-<<<<<<< HEAD
     // This is handled upstream now as we may make different decisions
     // for some dome users (the sky) than for others (the clouds)
 	//LLGLDepthTest gls_depth(GL_TRUE, GL_FALSE);
 
-=======
->>>>>>> 83257da9
 	const U32 data_mask = LLDrawPoolWLSky::SKY_VERTEX_DATA_MASK;
 	
 	std::vector< LLPointer<LLVertexBuffer> >::const_iterator strips_vbo_iter, end_strips;
@@ -389,15 +387,11 @@
 	llassert(end_stack <= num_stacks);
 
 	// stacks are iterated one-indexed since phi(0) was handled by the fan above
-<<<<<<< HEAD
-	for(i = begin_stack; i <= end_stack; ++i) 
-=======
 #if NEW_TESS
 	for(i = begin_stack; i <= end_stack; ++i) 
 #else
     for(i = begin_stack + 1; i <= end_stack+1; ++i) 
 #endif
->>>>>>> 83257da9
 	{
 		phi0 = calcPhi(i);
 
@@ -411,9 +405,6 @@
 			y0 = cos(phi0);
 			z0 = sin(phi0) * sin(theta);
 
-<<<<<<< HEAD
-            *vertices++ = LLVector3(x0 * RADIUS, y0 * RADIUS, z0 * RADIUS);
-=======
 #if NEW_TESS
             *vertices++ = LLVector3(x0 * RADIUS, y0 * RADIUS, z0 * RADIUS);
 #else
@@ -430,7 +421,6 @@
 				*vertices++		= LLVector3(x0 * RADIUS, y0 * RADIUS, z0 * RADIUS);
 			}
 #endif
->>>>>>> 83257da9
 
 			++count_verts;
 
@@ -438,7 +428,7 @@
 			// note: x and z are transposed in order for things to animate
 			// correctly in the global coordinate system where +x is east and
 			// +y is north
-			*texCoords++ = LLVector2((-z0 + 1.f) / 2.f, (-x0 + 1.f) / 2.f);
+			*texCoords++	= LLVector2((-z0 + 1.f) / 2.f, (-x0 + 1.f) / 2.f);
 		}
 	}
 
