--- conflicted
+++ resolved
@@ -47,11 +47,8 @@
 // [RLVa:KB] - Checked: 2012-02-08 (RLVa-1.4.5) | Added: RLVa-1.4.5
 #include "rlvhandler.h"
 // [/RLVa:KB]
-<<<<<<< HEAD
 
 #include "llfloaterreg.h"
-=======
->>>>>>> fe8b4bf1
 
 class LLPanelTopInfoBar::LLParcelChangeObserver : public LLParcelObserver
 {
@@ -468,7 +465,6 @@
 
 			if(landmark == NULL)
 			{
-<<<<<<< HEAD
 				// <FS:Ansariel> FIRE-817: Separate place details floater
 				//LLFloaterSidePanelContainer::showPanel("places", LLSD().with("type", "create_landmark"));
 				if (gSavedSettings.getBOOL("FSUseStandalonePlaceDetailsFloater"))
@@ -494,13 +490,6 @@
 					LLFloaterSidePanelContainer::showPanel("places", LLSD().with("type", "landmark").with("id",landmark->getUUID()));
 				}
 				// </FS:Ansariel>
-=======
-				LLFloaterSidePanelContainer::showPanel("places", LLSD().with("type", "create_landmark"));
-			}
-			else
-			{
-				LLFloaterSidePanelContainer::showPanel("places", LLSD().with("type", "landmark").with("id",landmark->getUUID()));
->>>>>>> fe8b4bf1
 			}
 // [RLVa:KB] - Checked: 2012-02-08 (RLVa-1.4.5) | Added: RLVa-1.4.5
 		}
@@ -530,7 +519,6 @@
 		return;
 // [/RLVa:KB]
 
-<<<<<<< HEAD
 	// <FS:Ansariel> FIRE-817: Separate place details floater
 	//LLFloaterSidePanelContainer::showPanel("places", LLSD().with("type", "agent"));
 	//if (gSavedSettings.getBOOL("FSUseStandalonePlaceDetailsFloater"))
@@ -543,7 +531,4 @@
 	//}
 	// </FS:Ansariel>
 	LLFloaterReg::showInstance("about_land");
-=======
-	LLFloaterSidePanelContainer::showPanel("places", LLSD().with("type", "agent"));
->>>>>>> fe8b4bf1
 }