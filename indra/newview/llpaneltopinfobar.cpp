/**
 * @file llpaneltopinfobar.cpp
 * @brief Coordinates and Parcel Settings information panel definition
 *
 * $LicenseInfo:firstyear=2010&license=viewerlgpl$
 * Second Life Viewer Source Code
 * Copyright (C) 2010, Linden Research, Inc.
 * 
 * This library is free software; you can redistribute it and/or
 * modify it under the terms of the GNU Lesser General Public
 * License as published by the Free Software Foundation;
 * version 2.1 of the License only.
 * 
 * This library is distributed in the hope that it will be useful,
 * but WITHOUT ANY WARRANTY; without even the implied warranty of
 * MERCHANTABILITY or FITNESS FOR A PARTICULAR PURPOSE.  See the GNU
 * Lesser General Public License for more details.
 * 
 * You should have received a copy of the GNU Lesser General Public
 * License along with this library; if not, write to the Free Software
 * Foundation, Inc., 51 Franklin Street, Fifth Floor, Boston, MA  02110-1301  USA
 * 
 * Linden Research, Inc., 945 Battery Street, San Francisco, CA  94111  USA
 * $/LicenseInfo$
 */

#include "llviewerprecompiledheaders.h"

#include "llpaneltopinfobar.h"

#include "llagent.h"
#include "llagentui.h"
#include "llclipboard.h"
#include "llfloaterreg.h"
#include "llfloatersidepanelcontainer.h"
#include "lllandmarkactions.h"
#include "lllocationinputctrl.h"
#include "llnotificationsutil.h"
#include "llparcel.h"
#include "llslurl.h"
#include "llstatusbar.h"
#include "lltrans.h"
#include "llviewercontrol.h"
#include "llviewerinventory.h"
#include "llviewermenu.h"
#include "llviewerparcelmgr.h"
#include "llviewerregion.h"
// [RLVa:KB] - Checked: 2012-02-08 (RLVa-1.4.5) | Added: RLVa-1.4.5
#include "rlvhandler.h"
// [/RLVa:KB]

class LLPanelTopInfoBar::LLParcelChangeObserver : public LLParcelObserver
{
public:
	LLParcelChangeObserver(LLPanelTopInfoBar* topInfoBar) : mTopInfoBar(topInfoBar) {}

private:
	/*virtual*/ void changed()
	{
		if (mTopInfoBar)
		{
			mTopInfoBar->updateParcelIcons();
		}
	}

	LLPanelTopInfoBar* mTopInfoBar;
};

LLPanelTopInfoBar::LLPanelTopInfoBar(): mParcelChangedObserver(0)
{
	buildFromFile( "panel_topinfo_bar.xml");
}

LLPanelTopInfoBar::~LLPanelTopInfoBar()
{
	if (mParcelChangedObserver)
	{
		LLViewerParcelMgr::getInstance()->removeObserver(mParcelChangedObserver);
		delete mParcelChangedObserver;
	}

	if (mParcelPropsCtrlConnection.connected())
	{
		mParcelPropsCtrlConnection.disconnect();
	}

	if (mParcelMgrConnection.connected())
	{
		mParcelMgrConnection.disconnect();
	}

	if (mShowCoordsCtrlConnection.connected())
	{
		mShowCoordsCtrlConnection.disconnect();
	}
}

void LLPanelTopInfoBar::initParcelIcons()
{
	mParcelIcon[VOICE_ICON] = getChild<LLIconCtrl>("voice_icon");
	mParcelIcon[FLY_ICON] = getChild<LLIconCtrl>("fly_icon");
	mParcelIcon[PUSH_ICON] = getChild<LLIconCtrl>("push_icon");
	mParcelIcon[BUILD_ICON] = getChild<LLIconCtrl>("build_icon");
	mParcelIcon[SCRIPTS_ICON] = getChild<LLIconCtrl>("scripts_icon");
	mParcelIcon[DAMAGE_ICON] = getChild<LLIconCtrl>("damage_icon");
	mParcelIcon[SEE_AVATARS_ICON] = getChild<LLIconCtrl>("see_avatars_icon");

	mParcelIcon[VOICE_ICON]->setToolTip(LLTrans::getString("LocationCtrlVoiceTooltip"));
	mParcelIcon[FLY_ICON]->setToolTip(LLTrans::getString("LocationCtrlFlyTooltip"));
	mParcelIcon[PUSH_ICON]->setToolTip(LLTrans::getString("LocationCtrlPushTooltip"));
	mParcelIcon[BUILD_ICON]->setToolTip(LLTrans::getString("LocationCtrlBuildTooltip"));
	mParcelIcon[SCRIPTS_ICON]->setToolTip(LLTrans::getString("LocationCtrlScriptsTooltip"));
	mParcelIcon[DAMAGE_ICON]->setToolTip(LLTrans::getString("LocationCtrlDamageTooltip"));
	mParcelIcon[SEE_AVATARS_ICON]->setToolTip(LLTrans::getString("LocationCtrlSeeAVsTooltip"));

	mParcelIcon[VOICE_ICON]->setMouseDownCallback(boost::bind(&LLPanelTopInfoBar::onParcelIconClick, this, VOICE_ICON));
	mParcelIcon[FLY_ICON]->setMouseDownCallback(boost::bind(&LLPanelTopInfoBar::onParcelIconClick, this, FLY_ICON));
	mParcelIcon[PUSH_ICON]->setMouseDownCallback(boost::bind(&LLPanelTopInfoBar::onParcelIconClick, this, PUSH_ICON));
	mParcelIcon[BUILD_ICON]->setMouseDownCallback(boost::bind(&LLPanelTopInfoBar::onParcelIconClick, this, BUILD_ICON));
	mParcelIcon[SCRIPTS_ICON]->setMouseDownCallback(boost::bind(&LLPanelTopInfoBar::onParcelIconClick, this, SCRIPTS_ICON));
	mParcelIcon[DAMAGE_ICON]->setMouseDownCallback(boost::bind(&LLPanelTopInfoBar::onParcelIconClick, this, DAMAGE_ICON));
	mParcelIcon[SEE_AVATARS_ICON]->setMouseDownCallback(boost::bind(&LLPanelTopInfoBar::onParcelIconClick, this, SEE_AVATARS_ICON));

	mDamageText->setText(LLStringExplicit("100%"));
}

void LLPanelTopInfoBar::handleLoginComplete()
{
	// An agent parcel update hasn't occurred yet, so
	// we have to manually set location and the icons.
	update();
}

BOOL LLPanelTopInfoBar::handleRightMouseDown(S32 x, S32 y, MASK mask)
{
	if(!LLUICtrl::CommitCallbackRegistry::getValue("TopInfoBar.Action"))
	{
		LLUICtrl::CommitCallbackRegistry::currentRegistrar()
				.add("TopInfoBar.Action", boost::bind(&LLPanelTopInfoBar::onContextMenuItemClicked, this, _2));
	}
	show_topinfobar_context_menu(this, x, y);
	return TRUE;
}

BOOL LLPanelTopInfoBar::postBuild()
{
	mInfoBtn = getChild<LLButton>("place_info_btn");
	mInfoBtn->setClickedCallback(boost::bind(&LLPanelTopInfoBar::onInfoButtonClicked, this));
	mInfoBtn->setToolTip(LLTrans::getString("LocationCtrlInfoBtnTooltip"));

	mParcelInfoText = getChild<LLTextBox>("parcel_info_text");
	mDamageText = getChild<LLTextBox>("damage_text");

	initParcelIcons();

	mParcelChangedObserver = new LLParcelChangeObserver(this);
	LLViewerParcelMgr::getInstance()->addObserver(mParcelChangedObserver);

	// Connecting signal for updating parcel icons on "Show Parcel Properties" setting change.
	LLControlVariable* ctrl = gSavedSettings.getControl("NavBarShowParcelProperties").get();
	if (ctrl)
	{
		mParcelPropsCtrlConnection = ctrl->getSignal()->connect(boost::bind(&LLPanelTopInfoBar::updateParcelIcons, this));
	}

	// Connecting signal for updating parcel text on "Show Coordinates" setting change.
	ctrl = gSavedSettings.getControl("NavBarShowCoordinates").get();
	if (ctrl)
	{
		mShowCoordsCtrlConnection = ctrl->getSignal()->connect(boost::bind(&LLPanelTopInfoBar::onNavBarShowParcelPropertiesCtrlChanged, this));
	}

	mParcelMgrConnection = gAgent.addParcelChangedCallback(
			boost::bind(&LLPanelTopInfoBar::onAgentParcelChange, this));

	setVisibleCallback(boost::bind(&LLPanelTopInfoBar::onVisibilityChanged, this, _2));

	return TRUE;
}

void LLPanelTopInfoBar::onNavBarShowParcelPropertiesCtrlChanged()
{
	std::string new_text;

	// don't need to have separate show_coords variable; if user requested the coords to be shown
	// they will be added during the next call to the draw() method.
	buildLocationString(new_text, false);
	setParcelInfoText(new_text);
}

// when panel is shown, all minimized floaters should be shifted downwards to prevent overlapping of
// PanelTopInfoBar. See EXT-7951.
void LLPanelTopInfoBar::onVisibilityChanged(const LLSD& show)
{
	// this height is used as a vertical offset for ALREADY MINIMIZED floaters
	// when PanelTopInfoBar visibility changes
	S32 height = getRect().getHeight();

	// this vertical offset is used for a start minimize position of floaters that
	// are NOT MIMIMIZED YET
	S32 minimize_pos_offset = 0;

	if (show.asBoolean())
	{
		height = minimize_pos_offset = -height;
	}

	gFloaterView->shiftFloaters(0, height);
	gFloaterView->setMinimizePositionVerticalOffset(minimize_pos_offset);
}

boost::signals2::connection LLPanelTopInfoBar::setResizeCallback( const resize_signal_t::slot_type& cb )
{
	return mResizeSignal.connect(cb);
}

void LLPanelTopInfoBar::draw()
{
	updateParcelInfoText();
	updateHealth();

	LLPanel::draw();
}

void LLPanelTopInfoBar::buildLocationString(std::string& loc_str, bool show_coords)
{
	LLAgentUI::ELocationFormat format =
		(show_coords ? LLAgentUI::LOCATION_FORMAT_FULL : LLAgentUI::LOCATION_FORMAT_NO_COORDS);

	if (!LLAgentUI::buildLocationString(loc_str, format))
	{
		loc_str = "???";
	}
}

void LLPanelTopInfoBar::setParcelInfoText(const std::string& new_text)
{
	LLRect old_rect = getRect();
	const LLFontGL* font = mParcelInfoText->getFont();
	S32 new_text_width = font->getWidth(new_text);

	mParcelInfoText->setText(new_text);

	LLRect rect = mParcelInfoText->getRect();
	rect.setOriginAndSize(rect.mLeft, rect.mBottom, new_text_width, rect.getHeight());

	mParcelInfoText->reshape(rect.getWidth(), rect.getHeight(), TRUE);
	mParcelInfoText->setRect(rect);
	layoutParcelIcons();

	if (old_rect != getRect())
	{
		mResizeSignal();
	}
}

void LLPanelTopInfoBar::update()
{
	std::string new_text;

	// don't need to have separate show_coords variable; if user requested the coords to be shown
	// they will be added during the next call to the draw() method.
	buildLocationString(new_text, false);
	setParcelInfoText(new_text);

	updateParcelIcons();
}

void LLPanelTopInfoBar::updateParcelInfoText()
{
	static LLUICachedControl<bool> show_coords("NavBarShowCoordinates", false);

	if (show_coords)
	{
		std::string new_text;

		buildLocationString(new_text, show_coords);
		setParcelInfoText(new_text);
	}
}

void LLPanelTopInfoBar::updateParcelIcons()
{
	LLViewerParcelMgr* vpm = LLViewerParcelMgr::getInstance();

	LLViewerRegion* agent_region = gAgent.getRegion();
	LLParcel* agent_parcel = vpm->getAgentParcel();
	if (!agent_region || !agent_parcel)
		return;

	if (gSavedSettings.getBOOL("NavBarShowParcelProperties"))
	{
		LLParcel* current_parcel;
		LLViewerRegion* selection_region = vpm->getSelectionRegion();
		LLParcel* selected_parcel = vpm->getParcelSelection()->getParcel();

		// If agent is in selected parcel we use its properties because
		// they are updated more often by LLViewerParcelMgr than agent parcel properties.
		// See LLViewerParcelMgr::processParcelProperties().
		// This is needed to reflect parcel restrictions changes without having to leave
		// the parcel and then enter it again. See EXT-2987
		if (selected_parcel && selected_parcel->getLocalID() == agent_parcel->getLocalID()
				&& selection_region == agent_region)
		{
			current_parcel = selected_parcel;
		}
		else
		{
			current_parcel = agent_parcel;
		}

		bool allow_voice	= vpm->allowAgentVoice(agent_region, current_parcel);
		bool allow_fly		= vpm->allowAgentFly(agent_region, current_parcel);
		bool allow_push		= vpm->allowAgentPush(agent_region, current_parcel);
		bool allow_build	= vpm->allowAgentBuild(current_parcel); // true when anyone is allowed to build. See EXT-4610.
		bool allow_scripts	= vpm->allowAgentScripts(agent_region, current_parcel);
		bool allow_damage	= vpm->allowAgentDamage(agent_region, current_parcel);
		bool see_avs        = current_parcel->getSeeAVs();

		// Most icons are "block this ability"
		mParcelIcon[VOICE_ICON]->setVisible(   !allow_voice );
		mParcelIcon[FLY_ICON]->setVisible(     !allow_fly );
		mParcelIcon[PUSH_ICON]->setVisible(    !allow_push );
		mParcelIcon[BUILD_ICON]->setVisible(   !allow_build );
		mParcelIcon[SCRIPTS_ICON]->setVisible( !allow_scripts );
		mParcelIcon[DAMAGE_ICON]->setVisible(  allow_damage );
		mDamageText->setVisible(allow_damage);
		mParcelIcon[SEE_AVATARS_ICON]->setVisible( !see_avs );

		layoutParcelIcons();
	}
	else
	{
		for (S32 i = 0; i < ICON_COUNT; ++i)
		{
			mParcelIcon[i]->setVisible(false);
		}
		mDamageText->setVisible(false);
	}
}

void LLPanelTopInfoBar::updateHealth()
{
	static LLUICachedControl<bool> show_icons("NavBarShowParcelProperties", false);

	// *FIXME: Status bar owns health information, should be in agent
	if (show_icons && gStatusBar)
	{
		static S32 last_health = -1;
		S32 health = gStatusBar->getHealth();
		if (health != last_health)
		{
			std::string text = llformat("%d%%", health);
			mDamageText->setText(text);
			last_health = health;
		}
	}
}

void LLPanelTopInfoBar::layoutParcelIcons()
{
	LLRect old_rect = getRect();

	// TODO: remove hard-coded values and read them as xml parameters
	static const int FIRST_ICON_HPAD = 32;
	static const int LAST_ICON_HPAD = 11;

	S32 left = mParcelInfoText->getRect().mRight + FIRST_ICON_HPAD;

	left = layoutWidget(mDamageText, left);

	for (int i = ICON_COUNT - 1; i >= 0; --i)
	{
		left = layoutWidget(mParcelIcon[i], left);
	}

	LLRect rect = getRect();
	rect.set(rect.mLeft, rect.mTop, left + LAST_ICON_HPAD, rect.mBottom);
	setRect(rect);

	if (old_rect != getRect())
	{
		mResizeSignal();
	}
}

S32 LLPanelTopInfoBar::layoutWidget(LLUICtrl* ctrl, S32 left)
{
	// TODO: remove hard-coded values and read them as xml parameters
	static const int ICON_HPAD = 2;

	if (ctrl->getVisible())
	{
		LLRect rect = ctrl->getRect();
		rect.mRight = left + rect.getWidth();
		rect.mLeft = left;

		ctrl->setRect(rect);
		left += rect.getWidth() + ICON_HPAD;
	}

	return left;
}

void LLPanelTopInfoBar::onParcelIconClick(EParcelIcon icon)
{
	switch (icon)
	{
	case VOICE_ICON:
		LLNotificationsUtil::add("NoVoice");
		break;
	case FLY_ICON:
		LLNotificationsUtil::add("NoFly");
		break;
	case PUSH_ICON:
		LLNotificationsUtil::add("PushRestricted");
		break;
	case BUILD_ICON:
		LLNotificationsUtil::add("NoBuild");
		break;
	case SCRIPTS_ICON:
	{
		LLViewerRegion* region = gAgent.getRegion();
		if(region && region->getRegionFlag(REGION_FLAGS_ESTATE_SKIP_SCRIPTS))
		{
			LLNotificationsUtil::add("ScriptsStopped");
		}
		else if(region && region->getRegionFlag(REGION_FLAGS_SKIP_SCRIPTS))
		{
			LLNotificationsUtil::add("ScriptsNotRunning");
		}
		else
		{
			LLNotificationsUtil::add("NoOutsideScripts");
		}
		break;
	}
	case DAMAGE_ICON:
		LLNotificationsUtil::add("NotSafe");
		break;
	case SEE_AVATARS_ICON:
		LLNotificationsUtil::add("SeeAvatars");
		break;
	case ICON_COUNT:
		break;
	// no default to get compiler warning when a new icon gets added
	}
}

void LLPanelTopInfoBar::onAgentParcelChange()
{
	update();
}

void LLPanelTopInfoBar::onContextMenuItemClicked(const LLSD::String& item)
{
	if (item == "landmark")
	{
<<<<<<< HEAD
// [RLVa:KB] - Checked: 2012-02-08 (RLVa-1.4.5) | Added: RLVa-1.4.5
		if (!gRlvHandler.hasBehaviour(RLV_BHVR_SHOWLOC))
=======
		LLViewerInventoryItem* landmark = LLLandmarkActions::findLandmarkForAgentPos();

		if(landmark == NULL)
		{
			LLFloaterReg::showInstance("add_landmark");
		}
		else
>>>>>>> 85ba7aa3
		{
// [/RLVa:KB]
			LLViewerInventoryItem* landmark = LLLandmarkActions::findLandmarkForAgentPos();

			if(landmark == NULL)
			{
				LLFloaterSidePanelContainer::showPanel("places", LLSD().with("type", "create_landmark"));
			}
			else
			{
				LLFloaterSidePanelContainer::showPanel("places", LLSD().with("type", "landmark").with("id",landmark->getUUID()));
			}
// [RLVa:KB] - Checked: 2012-02-08 (RLVa-1.4.5) | Added: RLVa-1.4.5
		}
// [/RLVa:KB]
	}
	else if (item == "copy")
	{
// [RLVa:KB] - Checked: 2012-02-08 (RLVa-1.4.5) | Added: RLVa-1.4.5
		if (!gRlvHandler.hasBehaviour(RLV_BHVR_SHOWLOC))
		{
// [/RLVa:KB]
			LLSLURL slurl;
			LLAgentUI::buildSLURL(slurl, false);
			LLUIString location_str(slurl.getSLURLString());

			LLClipboard::instance().copyToClipboard(location_str,0,location_str.length());
// [RLVa:KB] - Checked: 2012-02-08 (RLVa-1.4.5) | Added: RLVa-1.4.5
		}
// [/RLVa:KB]
	}
}

void LLPanelTopInfoBar::onInfoButtonClicked()
{
// [RLVa:KB] - Checked: 2012-02-08 (RLVa-1.4.5) | Added: RLVa-1.4.5
	if (gRlvHandler.hasBehaviour(RLV_BHVR_SHOWLOC))
		return;
// [/RLVa:KB]

	LLFloaterSidePanelContainer::showPanel("places", LLSD().with("type", "agent"));
}<|MERGE_RESOLUTION|>--- conflicted
+++ resolved
@@ -456,25 +456,15 @@
 {
 	if (item == "landmark")
 	{
-<<<<<<< HEAD
 // [RLVa:KB] - Checked: 2012-02-08 (RLVa-1.4.5) | Added: RLVa-1.4.5
 		if (!gRlvHandler.hasBehaviour(RLV_BHVR_SHOWLOC))
-=======
-		LLViewerInventoryItem* landmark = LLLandmarkActions::findLandmarkForAgentPos();
-
-		if(landmark == NULL)
-		{
-			LLFloaterReg::showInstance("add_landmark");
-		}
-		else
->>>>>>> 85ba7aa3
 		{
 // [/RLVa:KB]
 			LLViewerInventoryItem* landmark = LLLandmarkActions::findLandmarkForAgentPos();
 
 			if(landmark == NULL)
 			{
-				LLFloaterSidePanelContainer::showPanel("places", LLSD().with("type", "create_landmark"));
+				LLFloaterReg::showInstance("add_landmark");
 			}
 			else
 			{
