/**
 * @file llavatariconctrl.h
 * @brief LLAvatarIconCtrl base class
 *
 * $LicenseInfo:firstyear=2001&license=viewerlgpl$
 * Second Life Viewer Source Code
 * Copyright (C) 2010, Linden Research, Inc.
 *
 * This library is free software; you can redistribute it and/or
 * modify it under the terms of the GNU Lesser General Public
 * License as published by the Free Software Foundation;
 * version 2.1 of the License only.
 *
 * This library is distributed in the hope that it will be useful,
 * but WITHOUT ANY WARRANTY; without even the implied warranty of
 * MERCHANTABILITY or FITNESS FOR A PARTICULAR PURPOSE.  See the GNU
 * Lesser General Public License for more details.
 *
 * You should have received a copy of the GNU Lesser General Public
 * License along with this library; if not, write to the Free Software
 * Foundation, Inc., 51 Franklin Street, Fifth Floor, Boston, MA  02110-1301  USA
 *
 * Linden Research, Inc., 945 Battery Street, San Francisco, CA  94111  USA
 * $/LicenseInfo$
 */

#ifndef LL_LLAVATARICONCTRL_H
#define LL_LLAVATARICONCTRL_H

#include <boost/signals2.hpp>

#include "lliconctrl.h"
#include "llavatarpropertiesprocessor.h"
#include "llviewernetwork.h"

class LLAvatarName;

class LLAvatarIconIDCache: public LLSingleton<LLAvatarIconIDCache>
{
    LLSINGLETON(LLAvatarIconIDCache);

public:
    struct LLAvatarIconIDCacheItem
    {
        LLUUID icon_id;
        LLDate cached_time;

        bool expired();
    };

    void                load    ();
    void                save    ();

    LLUUID*             get     (const LLUUID& id);
    void                add     (const LLUUID& avatar_id,const LLUUID& icon_id);

    void                remove  (const LLUUID& id);
protected:


    std::string mFilename;
    std::map<LLUUID,LLAvatarIconIDCacheItem> mCache;//we cache only LLUID and time
};

inline
// <FS:Ansariel> FIRE-10607: Avatar icon controls show wrong picture when switching between SL main/beta grid
//LLAvatarIconIDCache::LLAvatarIconIDCache()
<<<<<<< HEAD
//	:	mFilename("avatar_icons_cache.txt")
//{}
LLAvatarIconIDCache::LLAvatarIconIDCache()
{
	const std::string grid_id_str = LLDir::getScrubbedFileName(LLGridManager::getInstance()->getGridId());
	const std::string& grid_id_lower = utf8str_tolower(grid_id_str);
	mFilename = "avatar_icons_cache." + grid_id_lower + ".txt";
=======
//  :   mFilename("avatar_icons_cache.txt")
//{}
LLAvatarIconIDCache::LLAvatarIconIDCache()
{
    const std::string grid_id_str = LLDir::getScrubbedFileName(LLGridManager::getInstance()->getGridId());
    const std::string& grid_id_lower = utf8str_tolower(grid_id_str);
    mFilename = "avatar_icons_cache." + grid_id_lower + ".txt";
>>>>>>> 1a8a5404
}
// </FS:Ansariel>

namespace LLAvatarIconCtrlEnums
{
    enum ESymbolPos
    {
        BOTTOM_LEFT,
        BOTTOM_RIGHT,
        TOP_LEFT,
        TOP_RIGHT
    };
}


namespace LLInitParam
{
    template<>
    struct TypeValues<LLAvatarIconCtrlEnums::ESymbolPos> : public TypeValuesHelper<LLAvatarIconCtrlEnums::ESymbolPos>
    {
        static void declareValues();
    };
}

class LLAvatarIconCtrl
: public LLIconCtrl, public LLAvatarPropertiesObserver
{
public:
    struct Params : public LLInitParam::Block<Params, LLIconCtrl::Params>
    {
        Optional<LLUUID>        avatar_id;
        Optional<bool>          draw_tooltip;
        Optional<std::string>   default_icon_name;
        Optional<S32>           symbol_hpad,
                                symbol_vpad,
                                symbol_size;
        Optional<LLAvatarIconCtrlEnums::ESymbolPos> symbol_pos;

        Params();
    };

protected:
    LLAvatarIconCtrl(const Params&);
    friend class LLUICtrlFactory;

public:
    virtual ~LLAvatarIconCtrl();

// [SL:KB] - Checked: 2010-11-01 (RLVa-1.2.2a) | Added: RLVa-1.2.2a
    /*virtual*/ bool handleToolTip(S32 x, S32 y, MASK mask);
// [/SL:KB]

<<<<<<< HEAD
// [SL:KB] - Checked: 2010-11-01 (RLVa-1.2.2a) | Added: RLVa-1.2.2a
	/*virtual*/ bool handleToolTip(S32 x, S32 y, MASK mask);
// [/SL:KB]

	virtual void setValue(const LLSD& value);
=======
    virtual void setValue(const LLSD& value);
>>>>>>> 1a8a5404

    // LLAvatarPropertiesProcessor observer trigger
    virtual void processProperties(void* data, EAvatarProcessorType type);

    const LLUUID&       getAvatarId() const { return mAvatarId; }
    const std::string&  getFullName() const { return mFullName; }

    void setDrawTooltip(bool value) { mDrawTooltip = value;}

protected:
    LLUUID                      mAvatarId;
    std::string                 mFullName;
    bool                        mDrawTooltip;
    std::string                 mDefaultIconName;
    S32                         mSymbolHpad,
                                mSymbolVpad,
                                mSymbolSize;
    LLAvatarIconCtrlEnums::ESymbolPos   mSymbolPos;

    bool updateFromCache();

private:
    void fetchAvatarName();
    void onAvatarNameCache(const LLUUID& agent_id, const LLAvatarName& av_name);

    boost::signals2::connection mAvatarNameCacheConnection;
};

#endif  // LL_LLAVATARICONCTRL_H<|MERGE_RESOLUTION|>--- conflicted
+++ resolved
@@ -65,15 +65,6 @@
 inline
 // <FS:Ansariel> FIRE-10607: Avatar icon controls show wrong picture when switching between SL main/beta grid
 //LLAvatarIconIDCache::LLAvatarIconIDCache()
-<<<<<<< HEAD
-//	:	mFilename("avatar_icons_cache.txt")
-//{}
-LLAvatarIconIDCache::LLAvatarIconIDCache()
-{
-	const std::string grid_id_str = LLDir::getScrubbedFileName(LLGridManager::getInstance()->getGridId());
-	const std::string& grid_id_lower = utf8str_tolower(grid_id_str);
-	mFilename = "avatar_icons_cache." + grid_id_lower + ".txt";
-=======
 //  :   mFilename("avatar_icons_cache.txt")
 //{}
 LLAvatarIconIDCache::LLAvatarIconIDCache()
@@ -81,7 +72,6 @@
     const std::string grid_id_str = LLDir::getScrubbedFileName(LLGridManager::getInstance()->getGridId());
     const std::string& grid_id_lower = utf8str_tolower(grid_id_str);
     mFilename = "avatar_icons_cache." + grid_id_lower + ".txt";
->>>>>>> 1a8a5404
 }
 // </FS:Ansariel>
 
@@ -134,15 +124,7 @@
     /*virtual*/ bool handleToolTip(S32 x, S32 y, MASK mask);
 // [/SL:KB]
 
-<<<<<<< HEAD
-// [SL:KB] - Checked: 2010-11-01 (RLVa-1.2.2a) | Added: RLVa-1.2.2a
-	/*virtual*/ bool handleToolTip(S32 x, S32 y, MASK mask);
-// [/SL:KB]
-
-	virtual void setValue(const LLSD& value);
-=======
     virtual void setValue(const LLSD& value);
->>>>>>> 1a8a5404
 
     // LLAvatarPropertiesProcessor observer trigger
     virtual void processProperties(void* data, EAvatarProcessorType type);
