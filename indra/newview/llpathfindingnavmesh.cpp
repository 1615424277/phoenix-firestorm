/** 
* @file llpathfindingnavmesh.cpp
* @brief Implementation of llpathfindingnavmesh
* @author Stinson@lindenlab.com
*
* $LicenseInfo:firstyear=2012&license=viewerlgpl$
* Second Life Viewer Source Code
* Copyright (C) 2012, Linden Research, Inc.
*
* This library is free software; you can redistribute it and/or
* modify it under the terms of the GNU Lesser General Public
* License as published by the Free Software Foundation;
* version 2.1 of the License only.
*
* This library is distributed in the hope that it will be useful,
* but WITHOUT ANY WARRANTY; without even the implied warranty of
* MERCHANTABILITY or FITNESS FOR A PARTICULAR PURPOSE.  See the GNU
* Lesser General Public License for more details.
*
* You should have received a copy of the GNU Lesser General Public
* License along with this library; if not, write to the Free Software
* Foundation, Inc., 51 Franklin Street, Fifth Floor, Boston, MA  02110-1301  USA
*
* Linden Research, Inc., 945 Battery Street, San Francisco, CA  94111  USA
* $/LicenseInfo$
*/


#include "llviewerprecompiledheaders.h"

#include "llpathfindingnavmesh.h"

#include <string>

#include "llpathfindingnavmeshstatus.h"
#include "llsd.h"
#include "llsdserialize.h"
#include "lluuid.h"

#define NAVMESH_VERSION_FIELD "navmesh_version"
#define NAVMESH_DATA_FIELD    "navmesh_data"

//---------------------------------------------------------------------------
// LLPathfindingNavMesh
//---------------------------------------------------------------------------

LLPathfindingNavMesh::LLPathfindingNavMesh(const LLUUID &pRegionUUID)
	: mNavMeshStatus(pRegionUUID),
	mNavMeshRequestStatus(kNavMeshRequestUnknown),
	mNavMeshSignal(),
	mNavMeshData()

{
}

LLPathfindingNavMesh::~LLPathfindingNavMesh()
{
}

LLPathfindingNavMesh::navmesh_slot_t LLPathfindingNavMesh::registerNavMeshListener(navmesh_callback_t pNavMeshCallback)
{
	return mNavMeshSignal.connect(pNavMeshCallback);
}

bool LLPathfindingNavMesh::hasNavMeshVersion(const LLPathfindingNavMeshStatus &pNavMeshStatus) const
{
	return ((mNavMeshStatus.getVersion() == pNavMeshStatus.getVersion()) &&
		((mNavMeshRequestStatus == kNavMeshRequestStarted) || (mNavMeshRequestStatus == kNavMeshRequestCompleted) ||
		((mNavMeshRequestStatus == kNavMeshRequestChecking) && !mNavMeshData.empty())));
}

void LLPathfindingNavMesh::handleNavMeshWaitForRegionLoad()
{
	setRequestStatus(kNavMeshRequestWaiting);
}

void LLPathfindingNavMesh::handleNavMeshCheckVersion()
{
	setRequestStatus(kNavMeshRequestChecking);
}

void LLPathfindingNavMesh::handleRefresh(const LLPathfindingNavMeshStatus &pNavMeshStatus)
{
	llassert(mNavMeshStatus.getRegionUUID() == pNavMeshStatus.getRegionUUID());
	llassert(mNavMeshStatus.getVersion() == pNavMeshStatus.getVersion());
	mNavMeshStatus = pNavMeshStatus;
	if (mNavMeshRequestStatus == kNavMeshRequestChecking)
	{
		llassert(!mNavMeshData.empty());
		setRequestStatus(kNavMeshRequestCompleted);
	}
	else
	{
		sendStatus();
	}
}

void LLPathfindingNavMesh::handleNavMeshNewVersion(const LLPathfindingNavMeshStatus &pNavMeshStatus)
{
	llassert(mNavMeshStatus.getRegionUUID() == pNavMeshStatus.getRegionUUID());
	if (mNavMeshStatus.getVersion() == pNavMeshStatus.getVersion())
	{
		mNavMeshStatus = pNavMeshStatus;
		sendStatus();
	}
	else
	{
		mNavMeshData.clear();
		mNavMeshStatus = pNavMeshStatus;
		setRequestStatus(kNavMeshRequestNeedsUpdate);
	}
}

void LLPathfindingNavMesh::handleNavMeshStart(const LLPathfindingNavMeshStatus &pNavMeshStatus)
{
	llassert(mNavMeshStatus.getRegionUUID() == pNavMeshStatus.getRegionUUID());
	mNavMeshStatus = pNavMeshStatus;
	setRequestStatus(kNavMeshRequestStarted);
}

void LLPathfindingNavMesh::handleNavMeshResult(const LLSD &pContent, U32 pNavMeshVersion)
{
	llassert(pContent.has(NAVMESH_VERSION_FIELD));
	if (pContent.has(NAVMESH_VERSION_FIELD))
	{
		llassert(pContent.get(NAVMESH_VERSION_FIELD).isInteger());
		llassert(pContent.get(NAVMESH_VERSION_FIELD).asInteger() >= 0);
		U32 embeddedNavMeshVersion = static_cast<U32>(pContent.get(NAVMESH_VERSION_FIELD).asInteger());
		llassert(embeddedNavMeshVersion == pNavMeshVersion); // stinson 03/13/2012 : does this ever occur?
		if (embeddedNavMeshVersion != pNavMeshVersion)
		{
			LL_WARNS() << "Mismatch between expected and embedded navmesh versions occurred" << LL_ENDL;
			pNavMeshVersion = embeddedNavMeshVersion;
		}
	}

	if (mNavMeshStatus.getVersion() == pNavMeshVersion)
	{
		ENavMeshRequestStatus status;
		if ( pContent.has(NAVMESH_DATA_FIELD) )
		{
			const LLSD::Binary &value = pContent.get(NAVMESH_DATA_FIELD).asBinary();
<<<<<<< HEAD
			// <FS:Beq pp Rye> Use new variants of unzip_llsd calls
			// unsigned int binSize = value.size();
			// std::string newStr(reinterpret_cast<const char *>(&value[0]), binSize);
			// std::istringstream streamdecomp( newStr );
			// </FS:Beq pp Rye> 
			unsigned int decompBinSize = 0;
=======
			unsigned int binSize = value.size();
			std::string newStr(reinterpret_cast<const char *>(&value[0]), binSize);
			std::istringstream streamdecomp( newStr );
			size_t decompBinSize = 0;
>>>>>>> c364d878
			bool valid = false;
			// <FS:Beq pp Rye> Use new variants of unzip_llsd calls
			// U8* pUncompressedNavMeshContainer = unzip_llsdNavMesh( valid, decompBinSize, streamdecomp, binSize ) ;
			U8* pUncompressedNavMeshContainer = unzip_llsdNavMesh( valid, decompBinSize, value.data(), value.size() ) ;
			// </FS:Beq pp Rye> 
			if ( !valid )
			{
				LL_WARNS() << "Unable to decompress the navmesh llsd." << LL_ENDL;
				status = kNavMeshRequestError;
			}
			else
			{
				llassert(pUncompressedNavMeshContainer);
				mNavMeshData.resize( decompBinSize );
				memcpy( &mNavMeshData[0], &pUncompressedNavMeshContainer[0], decompBinSize );
				status = kNavMeshRequestCompleted;
			}
			if ( pUncompressedNavMeshContainer )
			{
				free( pUncompressedNavMeshContainer );
			}
		}
		else
		{
			LL_WARNS() << "No mesh data received" << LL_ENDL;
			status = kNavMeshRequestError;
		}
		setRequestStatus(status);
	}
}

void LLPathfindingNavMesh::handleNavMeshNotEnabled()
{
	mNavMeshData.clear();
	setRequestStatus(kNavMeshRequestNotEnabled);
}

void LLPathfindingNavMesh::handleNavMeshError()
{
	mNavMeshData.clear();
	setRequestStatus(kNavMeshRequestError);
}

void LLPathfindingNavMesh::handleNavMeshError(U32 pNavMeshVersion)
{
	if (mNavMeshStatus.getVersion() == pNavMeshVersion)
	{
		handleNavMeshError();
	}
}

void LLPathfindingNavMesh::setRequestStatus(ENavMeshRequestStatus pNavMeshRequestStatus)
{
	mNavMeshRequestStatus = pNavMeshRequestStatus;
	sendStatus();
}

void LLPathfindingNavMesh::sendStatus()
{
	mNavMeshSignal(mNavMeshRequestStatus, mNavMeshStatus, mNavMeshData);
}<|MERGE_RESOLUTION|>--- conflicted
+++ resolved
@@ -140,19 +140,12 @@
 		if ( pContent.has(NAVMESH_DATA_FIELD) )
 		{
 			const LLSD::Binary &value = pContent.get(NAVMESH_DATA_FIELD).asBinary();
-<<<<<<< HEAD
 			// <FS:Beq pp Rye> Use new variants of unzip_llsd calls
 			// unsigned int binSize = value.size();
 			// std::string newStr(reinterpret_cast<const char *>(&value[0]), binSize);
 			// std::istringstream streamdecomp( newStr );
 			// </FS:Beq pp Rye> 
-			unsigned int decompBinSize = 0;
-=======
-			unsigned int binSize = value.size();
-			std::string newStr(reinterpret_cast<const char *>(&value[0]), binSize);
-			std::istringstream streamdecomp( newStr );
 			size_t decompBinSize = 0;
->>>>>>> c364d878
 			bool valid = false;
 			// <FS:Beq pp Rye> Use new variants of unzip_llsd calls
 			// U8* pUncompressedNavMeshContainer = unzip_llsdNavMesh( valid, decompBinSize, streamdecomp, binSize ) ;
