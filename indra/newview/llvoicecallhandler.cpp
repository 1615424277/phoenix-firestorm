 /**
 * @file llvoicecallhandler.cpp
 * @brief slapp to handle avatar to avatar voice call.
 *
 * $LicenseInfo:firstyear=2001&license=viewerlgpl$
 * Second Life Viewer Source Code
 * Copyright (C) 2010, Linden Research, Inc.
 *
 * This library is free software; you can redistribute it and/or
 * modify it under the terms of the GNU Lesser General Public
 * License as published by the Free Software Foundation;
 * version 2.1 of the License only.
 *
 * This library is distributed in the hope that it will be useful,
 * but WITHOUT ANY WARRANTY; without even the implied warranty of
 * MERCHANTABILITY or FITNESS FOR A PARTICULAR PURPOSE.  See the GNU
 * Lesser General Public License for more details.
 *
 * You should have received a copy of the GNU Lesser General Public
 * License along with this library; if not, write to the Free Software
 * Foundation, Inc., 51 Franklin Street, Fifth Floor, Boston, MA  02110-1301  USA
 *
 * Linden Research, Inc., 945 Battery Street, San Francisco, CA  94111  USA
 * $/LicenseInfo$
 */

#include "llviewerprecompiledheaders.h"
#include "llcommandhandler.h"
#include "llavataractions.h"
#include "llnotificationsutil.h"
#include "llui.h"

class LLVoiceCallAvatarHandler : public LLCommandHandler
{
public:
    // requires trusted browser to trigger
    LLVoiceCallAvatarHandler() : LLCommandHandler("voicecallavatar", UNTRUSTED_THROTTLE)
    {
    }

    bool handle(const LLSD& params, const LLSD& query_map, const std::string& grid, LLMediaCtrl* web)
    {
        //Make sure we have some parameters
        if (params.size() == 0)
        {
            return false;
        }

        //Get the ID
        LLUUID id;
        if (!id.set( params[0], FALSE ))
        {
            return false;
        }

<<<<<<< HEAD
		//Make sure we have some parameters
		if (params.size() == 0)
		{
			return false;
		}
		
		//Get the ID
		LLUUID id;
		if (!id.set( params[0], false ))
		{
			return false;
		}
		
		//instigate call with this avatar
		LLAvatarActions::startCall( id );		
		return true;
	}
=======
        //instigate call with this avatar
        LLAvatarActions::startCall( id );
        return true;
    }
>>>>>>> c06fb4e0
};

LLVoiceCallAvatarHandler gVoiceCallAvatarHandler;
<|MERGE_RESOLUTION|>--- conflicted
+++ resolved
@@ -48,35 +48,15 @@
 
         //Get the ID
         LLUUID id;
-        if (!id.set( params[0], FALSE ))
+        if (!id.set( params[0], false ))
         {
             return false;
         }
 
-<<<<<<< HEAD
-		//Make sure we have some parameters
-		if (params.size() == 0)
-		{
-			return false;
-		}
-		
-		//Get the ID
-		LLUUID id;
-		if (!id.set( params[0], false ))
-		{
-			return false;
-		}
-		
-		//instigate call with this avatar
-		LLAvatarActions::startCall( id );		
-		return true;
-	}
-=======
         //instigate call with this avatar
         LLAvatarActions::startCall( id );
         return true;
     }
->>>>>>> c06fb4e0
 };
 
 LLVoiceCallAvatarHandler gVoiceCallAvatarHandler;
