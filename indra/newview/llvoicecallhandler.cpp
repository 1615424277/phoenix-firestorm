--- conflicted
+++ resolved
@@ -40,15 +40,6 @@
 
     bool handle(const LLSD& params, const LLSD& query_map, const std::string& grid, LLMediaCtrl* web)
     {
-<<<<<<< HEAD
-        if (!LLUI::getInstance()->mSettingGroups["config"]->getBOOL("EnableVoiceCall"))
-        {
-            LLNotificationsUtil::add("NoVoiceCall", LLSD(), LLSD(), std::string("SwitchToStandardSkinAndQuit"));
-            return true;
-        }
-
-=======
->>>>>>> bb3c36f5
         //Make sure we have some parameters
         if (params.size() == 0)
         {
