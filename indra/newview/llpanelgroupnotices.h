--- conflicted
+++ resolved
@@ -1,135 +1,124 @@
-/**
- * @file llpanelgroupnotices.h
- * @brief A panel to display group notices.
- *
- * $LicenseInfo:firstyear=2006&license=viewerlgpl$
- * Second Life Viewer Source Code
- * Copyright (C) 2010, Linden Research, Inc.
- *
- * This library is free software; you can redistribute it and/or
- * modify it under the terms of the GNU Lesser General Public
- * License as published by the Free Software Foundation;
- * version 2.1 of the License only.
- *
- * This library is distributed in the hope that it will be useful,
- * but WITHOUT ANY WARRANTY; without even the implied warranty of
- * MERCHANTABILITY or FITNESS FOR A PARTICULAR PURPOSE.  See the GNU
- * Lesser General Public License for more details.
- *
- * You should have received a copy of the GNU Lesser General Public
- * License along with this library; if not, write to the Free Software
- * Foundation, Inc., 51 Franklin Street, Fifth Floor, Boston, MA  02110-1301  USA
- *
- * Linden Research, Inc., 945 Battery Street, San Francisco, CA  94111  USA
- * $/LicenseInfo$
- */
-
-#ifndef LL_LLPANELGROUPNOTICES_H
-#define LL_LLPANELGROUPNOTICES_H
-
-#include "llpanelgroup.h"
-#include "llpointer.h"
-#include "llinventory.h"
-
-class LLLineEditor;
-class LLTextEditor;
-class LLButton;
-class LLIconCtrl;
-class LLCheckBoxCtrl;
-class LLScrollListCtrl;
-
-class LLPanelGroupNotices : public LLPanelGroupTab
-{
-public:
-    LLPanelGroupNotices();
-    virtual ~LLPanelGroupNotices();
-
-<<<<<<< HEAD
-	// LLPanelGroupTab
-	virtual void activate();
-	//virtual bool needsApply(std::string& mesg);
-	//virtual bool apply(std::string& mesg);
-	//virtual void update();
-	
-	virtual bool postBuild();
-	virtual bool isVisibleByAgent(LLAgent* agentp);
-=======
-    // LLPanelGroupTab
-    virtual void activate();
-    //virtual bool needsApply(std::string& mesg);
-    //virtual bool apply(std::string& mesg);
-    //virtual void update();
->>>>>>> e1623bb2
-
-    virtual BOOL postBuild();
-    virtual BOOL isVisibleByAgent(LLAgent* agentp);
-
-    void setItem(LLPointer<LLInventoryItem> inv_item);
-
-    static void processGroupNoticesListReply(LLMessageSystem* msg, void** data);
-
-    void showNotice(const std::string& subject,
-                    const std::string& message,
-                    const bool& has_inventory,
-                    const std::string& inventory_name,
-                    LLOfferInfo* inventory_offer);
-
-    void refreshNotices();
-
-    void clearNoticeList();
-
-    virtual void setGroupID(const LLUUID& id);
-
-private:
-    static void onClickRemoveAttachment(void* data);
-    static void onClickOpenAttachment(void* data);
-    static void onClickSendMessage(void* data);
-    static void onClickNewMessage(void* data);
-    static void onClickRefreshNotices(void* data);
-
-    void processNotices(LLMessageSystem* msg);
-    static void onSelectNotice(LLUICtrl* ctrl, void* data);
-
-    enum ENoticeView
-    {
-        VIEW_PAST_NOTICE,
-        CREATE_NEW_NOTICE
-    };
-
-    void arrangeNoticeView(ENoticeView view_type);
-
-    LLPointer<LLInventoryItem>  mInventoryItem;
-
-    LLLineEditor        *mCreateSubject;
-    LLLineEditor        *mCreateInventoryName;
-    LLTextEditor        *mCreateMessage;
-
-    LLLineEditor        *mViewSubject;
-    LLLineEditor        *mViewInventoryName;
-    LLTextEditor        *mViewMessage;
-
-    LLButton            *mBtnSendMessage;
-    LLButton            *mBtnNewMessage;
-    LLButton            *mBtnRemoveAttachment;
-    LLButton            *mBtnOpenAttachment;
-    LLButton            *mBtnGetPastNotices;
-
-    LLPanel             *mPanelCreateNotice;
-    LLPanel             *mPanelViewNotice;
-
-    LLIconCtrl       *mCreateInventoryIcon;
-    LLIconCtrl       *mViewInventoryIcon;
-
-    LLScrollListCtrl *mNoticesList;
-    std::set<LLUUID>  mKnownNoticeIds; // Dupplicate avoidance, to avoid searching and inserting dupplciates into mNoticesList
-
-    std::string     mNoNoticesStr;
-
-    LLOfferInfo* mInventoryOffer;
-
-    LLUUID mPrevSelectedNotice;
-
-    static std::map<LLUUID,LLPanelGroupNotices*>    sInstances;
-};
-
-#endif+/**
+ * @file llpanelgroupnotices.h
+ * @brief A panel to display group notices.
+ *
+ * $LicenseInfo:firstyear=2006&license=viewerlgpl$
+ * Second Life Viewer Source Code
+ * Copyright (C) 2010, Linden Research, Inc.
+ *
+ * This library is free software; you can redistribute it and/or
+ * modify it under the terms of the GNU Lesser General Public
+ * License as published by the Free Software Foundation;
+ * version 2.1 of the License only.
+ *
+ * This library is distributed in the hope that it will be useful,
+ * but WITHOUT ANY WARRANTY; without even the implied warranty of
+ * MERCHANTABILITY or FITNESS FOR A PARTICULAR PURPOSE.  See the GNU
+ * Lesser General Public License for more details.
+ *
+ * You should have received a copy of the GNU Lesser General Public
+ * License along with this library; if not, write to the Free Software
+ * Foundation, Inc., 51 Franklin Street, Fifth Floor, Boston, MA  02110-1301  USA
+ *
+ * Linden Research, Inc., 945 Battery Street, San Francisco, CA  94111  USA
+ * $/LicenseInfo$
+ */
+
+#ifndef LL_LLPANELGROUPNOTICES_H
+#define LL_LLPANELGROUPNOTICES_H
+
+#include "llpanelgroup.h"
+#include "llpointer.h"
+#include "llinventory.h"
+
+class LLLineEditor;
+class LLTextEditor;
+class LLButton;
+class LLIconCtrl;
+class LLCheckBoxCtrl;
+class LLScrollListCtrl;
+
+class LLPanelGroupNotices : public LLPanelGroupTab
+{
+public:
+    LLPanelGroupNotices();
+    virtual ~LLPanelGroupNotices();
+
+    // LLPanelGroupTab
+    virtual void activate();
+    //virtual bool needsApply(std::string& mesg);
+    //virtual bool apply(std::string& mesg);
+    //virtual void update();
+
+    virtual bool postBuild();
+    virtual bool isVisibleByAgent(LLAgent* agentp);
+
+    void setItem(LLPointer<LLInventoryItem> inv_item);
+
+    static void processGroupNoticesListReply(LLMessageSystem* msg, void** data);
+
+    void showNotice(const std::string& subject,
+                    const std::string& message,
+                    const bool& has_inventory,
+                    const std::string& inventory_name,
+                    LLOfferInfo* inventory_offer);
+
+    void refreshNotices();
+
+    void clearNoticeList();
+
+    virtual void setGroupID(const LLUUID& id);
+
+private:
+    static void onClickRemoveAttachment(void* data);
+    static void onClickOpenAttachment(void* data);
+    static void onClickSendMessage(void* data);
+    static void onClickNewMessage(void* data);
+    static void onClickRefreshNotices(void* data);
+
+    void processNotices(LLMessageSystem* msg);
+    static void onSelectNotice(LLUICtrl* ctrl, void* data);
+
+    enum ENoticeView
+    {
+        VIEW_PAST_NOTICE,
+        CREATE_NEW_NOTICE
+    };
+
+    void arrangeNoticeView(ENoticeView view_type);
+
+    LLPointer<LLInventoryItem>  mInventoryItem;
+
+    LLLineEditor        *mCreateSubject;
+    LLLineEditor        *mCreateInventoryName;
+    LLTextEditor        *mCreateMessage;
+
+    LLLineEditor        *mViewSubject;
+    LLLineEditor        *mViewInventoryName;
+    LLTextEditor        *mViewMessage;
+
+    LLButton            *mBtnSendMessage;
+    LLButton            *mBtnNewMessage;
+    LLButton            *mBtnRemoveAttachment;
+    LLButton            *mBtnOpenAttachment;
+    LLButton            *mBtnGetPastNotices;
+
+    LLPanel             *mPanelCreateNotice;
+    LLPanel             *mPanelViewNotice;
+
+    LLIconCtrl       *mCreateInventoryIcon;
+    LLIconCtrl       *mViewInventoryIcon;
+
+    LLScrollListCtrl *mNoticesList;
+    std::set<LLUUID>  mKnownNoticeIds; // Dupplicate avoidance, to avoid searching and inserting dupplciates into mNoticesList
+
+    std::string     mNoNoticesStr;
+
+    LLOfferInfo* mInventoryOffer;
+
+    LLUUID mPrevSelectedNotice;
+
+    static std::map<LLUUID,LLPanelGroupNotices*>    sInstances;
+};
+
+#endif