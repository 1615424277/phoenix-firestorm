--- conflicted
+++ resolved
@@ -57,67 +57,20 @@
 
     static void processGroupNoticesListReply(LLMessageSystem* msg, void** data);
 
-<<<<<<< HEAD
-	void refreshNotices();
-	void updateSelected(); // FS:Beq FIRE-30667 group notices hang
-=======
     void showNotice(const std::string& subject,
                     const std::string& message,
                     const bool& has_inventory,
                     const std::string& inventory_name,
                     LLOfferInfo* inventory_offer);
->>>>>>> 38c2a5bd
 
     void refreshNotices();
+    void updateSelected(); // FS:Beq FIRE-30667 group notices hang
 
     void clearNoticeList();
 
     virtual void setGroupID(const LLUUID& id);
 
 private:
-<<<<<<< HEAD
-	static void onClickRemoveAttachment(void* data);
-	static void onClickOpenAttachment(void* data);
-	static void onClickSendMessage(void* data);
-	static void onClickNewMessage(void* data);
-	static void onClickRefreshNotices(void* data);
-
-	void processNotices(LLMessageSystem* msg);
-	static void onSelectNotice(LLUICtrl* ctrl, void* data);
-
-	enum ENoticeView
-	{
-		VIEW_PAST_NOTICE,
-		CREATE_NEW_NOTICE
-	};
-
-	void arrangeNoticeView(ENoticeView view_type);
-
-	LLPointer<LLInventoryItem>	mInventoryItem;
-	
-	LLLineEditor		*mCreateSubject;
-    LLLineEditor		*mCreateInventoryName;
-	LLTextEditor		*mCreateMessage;
-
-	LLLineEditor		*mViewSubject;
-    LLLineEditor		*mViewInventoryName;
-	LLTextEditor		*mViewMessage;
-	
-	LLButton			*mBtnSendMessage;
-	LLButton			*mBtnNewMessage;
-	LLButton			*mBtnRemoveAttachment;
-	LLButton			*mBtnOpenAttachment;
-	LLButton			*mBtnGetPastNotices;
-
-	LLPanel				*mPanelCreateNotice;
-	LLPanel				*mPanelViewNotice;
-
-	// <FS:Ansariel> Doesn't exist as of 2015-11-27
-	//LLIconCtrl		 *mCreateInventoryIcon;
-	//LLIconCtrl		 *mViewInventoryIcon;
-	
-	LLScrollListCtrl *mNoticesList;
-=======
     static void onClickRemoveAttachment(void* data);
     static void onClickOpenAttachment(void* data);
     static void onClickSendMessage(void* data);
@@ -154,11 +107,11 @@
     LLPanel             *mPanelCreateNotice;
     LLPanel             *mPanelViewNotice;
 
-    LLIconCtrl       *mCreateInventoryIcon;
-    LLIconCtrl       *mViewInventoryIcon;
+    // <FS:Ansariel> Doesn't exist as of 2015-11-27
+    //LLIconCtrl         *mCreateInventoryIcon;
+    //LLIconCtrl         *mViewInventoryIcon;
 
     LLScrollListCtrl *mNoticesList;
->>>>>>> 38c2a5bd
     std::set<LLUUID>  mKnownNoticeIds; // Dupplicate avoidance, to avoid searching and inserting dupplciates into mNoticesList
 
     std::string     mNoNoticesStr;
