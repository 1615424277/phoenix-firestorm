--- conflicted
+++ resolved
@@ -65,31 +65,6 @@
 
 bool LLPathfindingPathTool::handleMouseDown(S32 pX, S32 pY, MASK pMask)
 {
-<<<<<<< HEAD
-	bool returnVal = false;
-
-	if (!mIsLeftMouseButtonHeld && !mIsMiddleMouseButtonHeld && !mIsRightMouseButtonHeld)
-	{
-		if (isAnyPathToolModKeys(pMask))
-		{
-			gViewerWindow->setCursor(isPointAModKeys(pMask)
-				? UI_CURSOR_TOOLPATHFINDING_PATH_START_ADD
-				: UI_CURSOR_TOOLPATHFINDING_PATH_END_ADD);
-			computeFinalPoints(pX, pY, pMask);
-			mIsLeftMouseButtonHeld = true;
-			setMouseCapture(true);
-			returnVal = true;
-		}
-		else if (!isCameraModKeys(pMask))
-		{
-			gViewerWindow->setCursor(UI_CURSOR_TOOLNO);
-			mIsLeftMouseButtonHeld = true;
-			setMouseCapture(true);
-			returnVal = true;
-		}
-	}
-	mIsLeftMouseButtonHeld = true;
-=======
     bool returnVal = false;
 
     if (!mIsLeftMouseButtonHeld && !mIsMiddleMouseButtonHeld && !mIsRightMouseButtonHeld)
@@ -113,24 +88,12 @@
         }
     }
     mIsLeftMouseButtonHeld = true;
->>>>>>> 1a8a5404
 
     return returnVal;
 }
 
 bool LLPathfindingPathTool::handleMouseUp(S32 pX, S32 pY, MASK pMask)
 {
-<<<<<<< HEAD
-	bool returnVal = false;
-
-	if (mIsLeftMouseButtonHeld && !mIsMiddleMouseButtonHeld && !mIsRightMouseButtonHeld)
-	{
-		computeFinalPoints(pX, pY, pMask);
-		setMouseCapture(false);
-		returnVal = true;
-	}
-	mIsLeftMouseButtonHeld = false;
-=======
     bool returnVal = false;
 
     if (mIsLeftMouseButtonHeld && !mIsMiddleMouseButtonHeld && !mIsRightMouseButtonHeld)
@@ -140,39 +103,21 @@
         returnVal = true;
     }
     mIsLeftMouseButtonHeld = false;
->>>>>>> 1a8a5404
 
     return returnVal;
 }
 
 bool LLPathfindingPathTool::handleMiddleMouseDown(S32 pX, S32 pY, MASK pMask)
 {
-<<<<<<< HEAD
-	setMouseCapture(true);
-	mIsMiddleMouseButtonHeld = true;
-	gViewerWindow->setCursor(UI_CURSOR_TOOLNO);
-
-	return true;
-=======
     setMouseCapture(true);
     mIsMiddleMouseButtonHeld = true;
     gViewerWindow->setCursor(UI_CURSOR_TOOLNO);
 
     return true;
->>>>>>> 1a8a5404
 }
 
 bool LLPathfindingPathTool::handleMiddleMouseUp(S32 pX, S32 pY, MASK pMask)
 {
-<<<<<<< HEAD
-	if (!mIsLeftMouseButtonHeld && mIsMiddleMouseButtonHeld && !mIsRightMouseButtonHeld)
-	{
-		setMouseCapture(false);
-	}
-	mIsMiddleMouseButtonHeld = false;
-
-	return true;
-=======
     if (!mIsLeftMouseButtonHeld && mIsMiddleMouseButtonHeld && !mIsRightMouseButtonHeld)
     {
         setMouseCapture(false);
@@ -180,37 +125,19 @@
     mIsMiddleMouseButtonHeld = false;
 
     return true;
->>>>>>> 1a8a5404
 }
 
 bool LLPathfindingPathTool::handleRightMouseDown(S32 pX, S32 pY, MASK pMask)
 {
-<<<<<<< HEAD
-	setMouseCapture(true);
-	mIsRightMouseButtonHeld = true;
-	gViewerWindow->setCursor(UI_CURSOR_TOOLNO);
-
-	return true;
-=======
     setMouseCapture(true);
     mIsRightMouseButtonHeld = true;
     gViewerWindow->setCursor(UI_CURSOR_TOOLNO);
 
     return true;
->>>>>>> 1a8a5404
 }
 
 bool LLPathfindingPathTool::handleRightMouseUp(S32 pX, S32 pY, MASK pMask)
 {
-<<<<<<< HEAD
-	if (!mIsLeftMouseButtonHeld && !mIsMiddleMouseButtonHeld && mIsRightMouseButtonHeld)
-	{
-		setMouseCapture(false);
-	}
-	mIsRightMouseButtonHeld = false;
-
-	return true;
-=======
     if (!mIsLeftMouseButtonHeld && !mIsMiddleMouseButtonHeld && mIsRightMouseButtonHeld)
     {
         setMouseCapture(false);
@@ -218,46 +145,22 @@
     mIsRightMouseButtonHeld = false;
 
     return true;
->>>>>>> 1a8a5404
 }
 
 bool LLPathfindingPathTool::handleDoubleClick(S32 pX, S32 pY, MASK pMask)
 {
-<<<<<<< HEAD
-	return true;
-=======
     return true;
->>>>>>> 1a8a5404
 }
 
 bool LLPathfindingPathTool::handleHover(S32 pX, S32 pY, MASK pMask)
 {
-<<<<<<< HEAD
-	bool returnVal = false;
-=======
     bool returnVal = false;
->>>>>>> 1a8a5404
 
     if (!mIsLeftMouseButtonHeld && !mIsMiddleMouseButtonHeld && !mIsRightMouseButtonHeld && !isAnyPathToolModKeys(pMask))
     {
         gViewerWindow->setCursor(UI_CURSOR_TOOLPATHFINDING);
     }
 
-<<<<<<< HEAD
-	if (!mIsMiddleMouseButtonHeld && !mIsRightMouseButtonHeld && isAnyPathToolModKeys(pMask))
-	{
-		gViewerWindow->setCursor(isPointAModKeys(pMask)
-			? (mIsLeftMouseButtonHeld ? UI_CURSOR_TOOLPATHFINDING_PATH_START_ADD : UI_CURSOR_TOOLPATHFINDING_PATH_START)
-			: (mIsLeftMouseButtonHeld ? UI_CURSOR_TOOLPATHFINDING_PATH_END_ADD : UI_CURSOR_TOOLPATHFINDING_PATH_END));
-		computeTempPoints(pX, pY, pMask);
-		returnVal = true;
-	}
-	else
-	{
-		clearTemp();
-		computeFinalPath();
-	}
-=======
     if (!mIsMiddleMouseButtonHeld && !mIsRightMouseButtonHeld && isAnyPathToolModKeys(pMask))
     {
         gViewerWindow->setCursor(isPointAModKeys(pMask)
@@ -271,7 +174,6 @@
         clearTemp();
         computeFinalPath();
     }
->>>>>>> 1a8a5404
 
     return returnVal;
 }
