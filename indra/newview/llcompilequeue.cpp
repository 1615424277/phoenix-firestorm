--- conflicted
+++ resolved
@@ -115,15 +115,9 @@
         HandleScriptUserData(const std::string &pumpname, LLScriptQueueData* data) :
             mPumpname(pumpname),
             mData(data)
-<<<<<<< HEAD
         { }
         HandleScriptUserData()
         { }
-=======
-        { }
-        HandleScriptUserData()
-        { }
->>>>>>> 1a8a5404
         // </FS:Ansariel>
 
         const std::string &getPumpName() const { return mPumpname; }
@@ -231,17 +225,10 @@
 
 bool LLFloaterScriptQueue::postBuild()
 {
-<<<<<<< HEAD
-	childSetAction("close",onCloseBtn,this);
-	getChildView("close")->setEnabled(false);
-	setVisible(true);
-	return true;
-=======
     childSetAction("close",onCloseBtn,this);
     getChildView("close")->setEnabled(false);
     setVisible(true);
     return true;
->>>>>>> 1a8a5404
 }
 
 // static
@@ -258,43 +245,6 @@
 }
 
 bool LLFloaterScriptQueue::start()
-<<<<<<< HEAD
-{
-	LLNotificationsUtil::add("ConfirmScriptModify", LLSD(), LLSD(), boost::bind(&LLFloaterScriptQueue::onScriptModifyConfirmation, this, _1, _2));
-	return true;
-	/*
-	//LL_INFOS() << "LLFloaterCompileQueue::start()" << LL_ENDL;
-	std::string buffer;
-
-	LLStringUtil::format_map_t args;
-	args["[START]"] = mStartString;
-	args["[COUNT]"] = llformat ("%d", mObjectList.size());
-	buffer = getString ("Starting", args);
-	
-	getChild<LLScrollListCtrl>("queue output")->addSimpleElement(buffer);
-
-	return startQueue();*/
-}
-
-bool LLFloaterScriptQueue::onScriptModifyConfirmation(const LLSD& notification, const LLSD& response)
-{
-	S32 option = LLNotificationsUtil::getSelectedOption(notification, response);
-	if (option != 0)// canceled
-	{
-		return true;
-	}
-	std::string buffer;
-
-	LLStringUtil::format_map_t args;
-	args["[START]"] = mStartString;
-	args["[COUNT]"] = llformat ("%d", mObjectList.size());
-	buffer = getString ("Starting", args);
-	
-	// <FS:Ansariel> Improve log output
-	//getChild<LLScrollListCtrl>("queue output")->addSimpleElement(buffer, ADD_BOTTOM);
-	addStringMessage(buffer);
-	// </FS:Ansariel>
-=======
 {
     LLNotificationsUtil::add("ConfirmScriptModify", LLSD(), LLSD(), boost::bind(&LLFloaterScriptQueue::onScriptModifyConfirmation, this, _1, _2));
     return true;
@@ -308,7 +258,6 @@
     buffer = getString ("Starting", args);
 
     getChild<LLScrollListCtrl>("queue output")->addSimpleElement(buffer);
->>>>>>> 1a8a5404
 
     return startQueue();*/
 }
@@ -372,25 +321,6 @@
   : LLFloaterScriptQueue(key)
   , mLSLProc(NULL) // <FS:Ansariel> [LSL PreProc]
 {
-<<<<<<< HEAD
-	setTitle(LLTrans::getString("CompileQueueTitle"));
-	setStartString(LLTrans::getString("CompileQueueStart"));
-														 															 
-	
-	// <FS:KC> [LSL PreProc]
-	static LLCachedControl<bool> _NACL_LSLPreprocessor(gSavedSettings, "_NACL_LSLPreprocessor");
-	if(_NACL_LSLPreprocessor)
-	{
-		mLSLProc = new FSLSLPreprocessor();
-	}
-	// </FS:KC>
-}
-
-LLFloaterCompileQueue::~LLFloaterCompileQueue()
-{ 
-	// <FS:Ansariel> [LSL PreProc]
-	delete mLSLProc;
-=======
     setTitle(LLTrans::getString("CompileQueueTitle"));
     setStartString(LLTrans::getString("CompileQueueStart"));
 
@@ -408,7 +338,6 @@
 {
     // <FS:Ansariel> [LSL PreProc]
     delete mLSLProc;
->>>>>>> 1a8a5404
 }
 
 void LLFloaterCompileQueue::experienceIdsReceived( const LLSD& content )
@@ -464,7 +393,6 @@
         // <FS:Ansariel> [LSL PreProc]
         // LSL PreProc error case
         delete ((HandleScriptUserData *)userData)->getData();
-<<<<<<< HEAD
     }
     // <FS:KC> [LSL PreProc]
     else if (gSavedSettings.getBOOL("_NACL_LSLPreprocessor"))
@@ -486,29 +414,6 @@
         }
         result["preproc"] = true;
     }
-=======
-    }
-    // <FS:KC> [LSL PreProc]
-    else if (gSavedSettings.getBOOL("_NACL_LSLPreprocessor"))
-    {
-        LLScriptQueueData* data = ((HandleScriptUserData *)userData)->getData();
-        LLFloaterCompileQueue* queue = LLFloaterReg::findTypedInstance<LLFloaterCompileQueue>("compile_queue", data->mQueueID);
-
-        if (queue && queue->mLSLProc)
-        {
-            LLFileSystem file(assetId, type);
-            S32 file_length = file.getSize();
-            std::vector<char> script_data(file_length + 1);
-            file.read((U8*)&script_data[0], file_length);
-            // put a EOS at the end
-            script_data[file_length] = 0;
-
-            queue->addProcessingMessage("CompileQueuePreprocessing", LLSD().with("SCRIPT", data->mItem->getName()));
-            queue->mLSLProc->preprocess_script(assetId, data, type, LLStringExplicit(&script_data[0]));
-        }
-        result["preproc"] = true;
-    }
->>>>>>> 1a8a5404
     // </FS:KC> LSL Preprocessor
 
     LLEventPumps::instance().post(((HandleScriptUserData *)userData)->getPumpName(), result);
@@ -586,17 +491,6 @@
         // <FS:Ansariel> FIRE-17688: Recompile scripts not working on OpenSim
         //LLExperienceCache::instance().fetchAssociatedExperience(inventory->getParentUUID(), inventory->getUUID(),
         //    boost::bind(&LLFloaterCompileQueue::handleHTTPResponse, pump.getName(), _1));
-<<<<<<< HEAD
-
-        //result = llcoro::suspendUntilEventOnWithTimeout(pump, fetch_timeout, 
-        //    LLSDMap("timeout", LLSD::Boolean(true)));
-        if (object->getRegion() && object->getRegion()->isCapabilityAvailable("GetMetadata"))
-        {
-            LLExperienceCache::instance().fetchAssociatedExperience(inventory->getParentUUID(), inventory->getUUID(),
-                boost::bind(&LLFloaterCompileQueue::handleHTTPResponse, pump.getName(), _1));
-
-            result = llcoro::suspendUntilEventOnWithTimeout(pump, fetch_timeout, 
-=======
 
         //result = llcoro::suspendUntilEventOnWithTimeout(pump, QUEUE_INVENTORY_FETCH_TIMEOUT,
         //    LLSDMap("timeout", LLSD::Boolean(true)));
@@ -606,7 +500,6 @@
                 boost::bind(&LLFloaterCompileQueue::handleHTTPResponse, pump.getName(), _1));
 
             result = llcoro::suspendUntilEventOnWithTimeout(pump, QUEUE_INVENTORY_FETCH_TIMEOUT,
->>>>>>> 1a8a5404
             LLSDMap("timeout", LLSD::Boolean(true)));
         }
         else
@@ -795,21 +688,12 @@
             LLCoreHttpUtil::HttpCoroutineAdapter::callbackHttpGet(lookup_url,
                 success, failure);
             return true;
-<<<<<<< HEAD
         }
         // <FS:Ansariel> FIRE-20765: Recompile scripts not working on OpenSim
         else
         {
             processExperienceIdResults(LLSD(), getKey().asUUID());
         }
-=======
-        }
-        // <FS:Ansariel> FIRE-20765: Recompile scripts not working on OpenSim
-        else
-        {
-            processExperienceIdResults(LLSD(), getKey().asUUID());
-        }
->>>>>>> 1a8a5404
         // </FS:Ansariel>
     }
 
@@ -989,11 +873,7 @@
 
 // <FS> Delete scripts
 ///----------------------------------------------------------------------------
-<<<<<<< HEAD
-/// Class LLFloaterDeleteQueue 
-=======
 /// Class LLFloaterDeleteQueue
->>>>>>> 1a8a5404
 ///----------------------------------------------------------------------------
 
 LLFloaterDeleteQueue::LLFloaterDeleteQueue(const LLSD& key)
@@ -1004,20 +884,12 @@
 }
 
 LLFloaterDeleteQueue::~LLFloaterDeleteQueue()
-<<<<<<< HEAD
-{ 
-=======
-{
->>>>>>> 1a8a5404
+{
 }
 
 /// This is a utility function to be bound and called from objectScriptProcessingQueueCoro.
 /// Do not call directly. It may throw a LLCheckedHandle<>::Stale exception.
-<<<<<<< HEAD
-bool LLFloaterDeleteQueue::deleteObjectScripts(LLHandle<LLFloaterScriptQueue> hfloater, 
-=======
 bool LLFloaterDeleteQueue::deleteObjectScripts(LLHandle<LLFloaterScriptQueue> hfloater,
->>>>>>> 1a8a5404
     const LLPointer<LLViewerObject> &object, LLInventoryObject* inventory, LLEventPump &pump)
 {
     LLCheckedHandle<LLFloaterScriptQueue> floater(hfloater);
@@ -1175,15 +1047,6 @@
 class LLScriptAssetUploadWithId: public LLScriptAssetUpload
 {
 public:
-<<<<<<< HEAD
-	LLScriptAssetUploadWithId(	LLUUID taskId, LLUUID itemId, TargetType_t targetType, 
-		bool isRunning, std::string scriptName, LLUUID queueId, LLUUID exerienceId, std::string buffer, taskUploadFinish_f finish, uploadFailed_f failed)
-		:  LLScriptAssetUpload( taskId, itemId, targetType,  isRunning, exerienceId, buffer, finish, failed),
-		mScriptName(scriptName),
-        mQueueId(queueId)
-	{
-	}
-=======
     LLScriptAssetUploadWithId(  LLUUID taskId, LLUUID itemId, TargetType_t targetType,
         bool isRunning, std::string scriptName, LLUUID queueId, LLUUID exerienceId, std::string buffer, taskUploadFinish_f finish, uploadFailed_f failed)
         :  LLScriptAssetUpload( taskId, itemId, targetType,  isRunning, exerienceId, buffer, finish, failed),
@@ -1191,7 +1054,6 @@
         mQueueId(queueId)
     {
     }
->>>>>>> 1a8a5404
 
     virtual LLSD prepareUpload()
     {
@@ -1251,51 +1113,6 @@
 // static
 void LLFloaterCompileQueue::scriptPreprocComplete(LLScriptQueueData* data, LLAssetType::EType type, const std::string& script_text)
 {
-<<<<<<< HEAD
-	LL_INFOS() << "LLFloaterCompileQueue::scriptPreprocComplete()" << LL_ENDL;
-	if (!data)
-	{
-		return;
-	}
-
-	LLFloaterCompileQueue* queue = LLFloaterReg::findTypedInstance<LLFloaterCompileQueue>("compile_queue", data->mQueueID);
-	if (queue)
-	{
-		constexpr bool is_running{ true };
-		LLViewerObject* object = gObjectList.findObject(data->mTaskId);
-		if (object)
-		{
-			const std::string scriptName = data->mItem->getName();
-			const std::string url = object->getRegion() ? object->getRegion()->getCapability("UpdateScriptTask") : std::string();
-			if (!url.empty())
-			{
-				queue->addProcessingMessage("CompileQueuePreprocessingComplete", LLSD().with("SCRIPT", scriptName));
-
-				LLBufferedAssetUploadInfo::taskUploadFinish_f proc = boost::bind(&LLFloaterCompileQueue::finishLSLUpload, _1, _2, _3, _4, 
-					scriptName, data->mQueueID);
-
-				LLResourceUploadInfo::ptr_t uploadInfo( new LLScriptAssetUploadWithId(
-					data->mTaskId,
-					data->mItem->getUUID(),
-					(queue->mMono) ? LLScriptAssetUpload::MONO : LLScriptAssetUpload::LSL2,
-					is_running,
-					scriptName,
-					data->mQueueID,
-					data->mExperienceId,
-					script_text,
-					proc,
-					nullptr));
-
-				LLViewerAssetUpload::EnqueueInventoryUpload(url, uploadInfo);
-			}
-			else
-			{
-				queue->addStringMessage(LLTrans::getString("CompileQueueServiceUnavailable"));
-			}
-		}
-	}
-	delete data;
-=======
     LL_INFOS() << "LLFloaterCompileQueue::scriptPreprocComplete()" << LL_ENDL;
     if (!data)
     {
@@ -1339,23 +1156,11 @@
         }
     }
     delete data;
->>>>>>> 1a8a5404
 }
 
 // static
 void LLFloaterCompileQueue::scriptLogMessage(LLScriptQueueData* data, std::string_view message)
 {
-<<<<<<< HEAD
-	if (!data)
-	{
-		return;
-	}
-	LLFloaterCompileQueue* queue = LLFloaterReg::findTypedInstance<LLFloaterCompileQueue>("compile_queue", data->mQueueID);
-	if (queue)
-	{
-		queue->addStringMessage(static_cast<std::string>(message));
-	}
-=======
     if (!data)
     {
         return;
@@ -1365,6 +1170,5 @@
     {
         queue->addStringMessage(static_cast<std::string>(message));
     }
->>>>>>> 1a8a5404
 }
 // </FS:KC>