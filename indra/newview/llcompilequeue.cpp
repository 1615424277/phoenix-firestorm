--- conflicted
+++ resolved
@@ -71,10 +71,6 @@
 {
 
     const std::string QUEUE_EVENTPUMP_NAME("ScriptActionQueue");
-<<<<<<< HEAD
-    const F32         TIMEOUT_INVENTORY_FETCH(10.0f); // <FS:Ansariel> Doubled from 5s
-=======
->>>>>>> 6527ee15
 
 
     class ObjectInventoryFetcher: public LLVOInventoryListener
@@ -444,10 +440,7 @@
     LLSD result;
     LLFloaterCompileQueue *that = hfloater.get();
     bool monocompile = that->mMono;
-<<<<<<< HEAD
-=======
     F32 fetch_timeout = gSavedSettings.getF32("QueueInventoryFetchTimeout");
->>>>>>> 6527ee15
 
     if (!that)
         return false;
@@ -485,22 +478,14 @@
         //LLExperienceCache::instance().fetchAssociatedExperience(inventory->getParentUUID(), inventory->getUUID(),
         //    boost::bind(&LLFloaterCompileQueue::handleHTTPResponse, pump.getName(), _1));
 
-<<<<<<< HEAD
-        //result = llcoro::suspendUntilEventOnWithTimeout(pump, TIMEOUT_INVENTORY_FETCH, 
-=======
         //result = llcoro::suspendUntilEventOnWithTimeout(pump, fetch_timeout, 
->>>>>>> 6527ee15
         //    LLSD().with("timeout", LLSD::Boolean(true)));
 		if (object->getRegion() && object->getRegion()->isCapabilityAvailable("GetMetadata"))
 		{
 			LLExperienceCache::instance().fetchAssociatedExperience(inventory->getParentUUID(), inventory->getUUID(),
 				boost::bind(&LLFloaterCompileQueue::handleHTTPResponse, pump.getName(), _1));
 
-<<<<<<< HEAD
-			result = llcoro::suspendUntilEventOnWithTimeout(pump, TIMEOUT_INVENTORY_FETCH, 
-=======
 			result = llcoro::suspendUntilEventOnWithTimeout(pump, fetch_timeout, 
->>>>>>> 6527ee15
 				LLSD().with("timeout", LLSD::Boolean(true)));
 		}
 		else
@@ -569,11 +554,7 @@
             &LLFloaterCompileQueue::handleScriptRetrieval,
             &userData);
 
-<<<<<<< HEAD
-        result = llcoro::suspendUntilEventOnWithTimeout(pump, TIMEOUT_INVENTORY_FETCH, 
-=======
         result = llcoro::suspendUntilEventOnWithTimeout(pump, fetch_timeout,
->>>>>>> 6527ee15
             LLSD().with("timeout", LLSD::Boolean(true)));
     }
 
@@ -640,11 +621,7 @@
         LLViewerAssetUpload::EnqueueInventoryUpload(url, uploadInfo);
     }
 
-<<<<<<< HEAD
-    result = llcoro::suspendUntilEventOnWithTimeout(pump, TIMEOUT_INVENTORY_FETCH, LLSD().with("timeout", LLSD::Boolean(true)));
-=======
     result = llcoro::suspendUntilEventOnWithTimeout(pump, fetch_timeout, LLSD().with("timeout", LLSD::Boolean(true)));
->>>>>>> 6527ee15
 
     that = hfloater.get();
     if (!that)
@@ -964,10 +941,7 @@
     LLCoros::set_consuming(true);
     LLFloaterScriptQueue * floater(NULL);
     LLEventMailDrop        maildrop(QUEUE_EVENTPUMP_NAME, true);
-<<<<<<< HEAD
-=======
     F32 fetch_timeout = gSavedSettings.getF32("QueueInventoryFetchTimeout");
->>>>>>> 6527ee15
 
 //     floater = hfloater.get();
 //     floater->addProcessingMessage("Starting",
@@ -989,11 +963,7 @@
 
             fetcher->fetchInventory();
 
-<<<<<<< HEAD
-            LLSD result = llcoro::suspendUntilEventOnWithTimeout(maildrop, TIMEOUT_INVENTORY_FETCH,
-=======
             LLSD result = llcoro::suspendUntilEventOnWithTimeout(maildrop, fetch_timeout,
->>>>>>> 6527ee15
                 LLSD().with("timeout", LLSD::Boolean(true)));
 
             if (result.has("timeout") && result["timeout"].asBoolean())
