/**
 * @file llmediadataclient.cpp
 * @brief class for queueing up requests for media data
 *
 * $LicenseInfo:firstyear=2001&license=viewerlgpl$
 * Second Life Viewer Source Code
 * Copyright (C) 2010, Linden Research, Inc.
 *
 * This library is free software; you can redistribute it and/or
 * modify it under the terms of the GNU Lesser General Public
 * License as published by the Free Software Foundation;
 * version 2.1 of the License only.
 *
 * This library is distributed in the hope that it will be useful,
 * but WITHOUT ANY WARRANTY; without even the implied warranty of
 * MERCHANTABILITY or FITNESS FOR A PARTICULAR PURPOSE.  See the GNU
 * Lesser General Public License for more details.
 *
 * You should have received a copy of the GNU Lesser General Public
 * License along with this library; if not, write to the Free Software
 * Foundation, Inc., 51 Franklin Street, Fifth Floor, Boston, MA  02110-1301  USA
 *
 * Linden Research, Inc., 945 Battery Street, San Francisco, CA  94111  USA
 * $/LicenseInfo$
 */

#include "llviewerprecompiledheaders.h"

#include "llmediadataclient.h"
#include "llviewercontrol.h"

#if LL_MSVC
// disable boost::lexical_cast warning
#pragma warning (disable:4702)
#endif

#include <algorithm>
#include <boost/lexical_cast.hpp>

#include "llhttpconstants.h"
#include "llsdutil.h"
#include "llmediaentry.h"
#include "lltextureentry.h"
#include "llviewerregion.h"
#include "llcorehttputil.h"

//
// When making a request
// - obtain the "overall interest score" of the object.
//   This would be the sum of the impls' interest scores.
// - put the request onto a queue sorted by this score
//   (highest score at the front of the queue)
// - On a timer, once a second, pull off the head of the queue and send
//   the request.
// - Any request that gets a 503 still goes through the retry logic
//

/***************************************************************************************************************
    What's up with this queueing code?

    First, a bit of background:

    Media on a prim was added into the system in the Viewer 2.0 timeframe.  In order to avoid changing the
    network format of objects, an unused field in the object (the "MediaURL" string) was repurposed to
    indicate that the object had media data, and also hold a sequence number and the UUID of the agent
    who last updated the data.  The actual media data for objects is accessed via the "ObjectMedia" capability.
    Due to concerns about sim performance, requests to this capability are rate-limited to 5 requests every
    5 seconds per agent.

    The initial implementation of LLMediaDataClient used a single queue to manage requests to the "ObjectMedia" cap.
    Requests to the cap were queued so that objects closer to the avatar were loaded in first, since they were most
    likely to be the ones the media performance manager would load.

    This worked in some cases, but we found that it was possible for a scripted object that constantly updated its
    media data to starve other objects, since the same queue contained both requests to load previously unseen media
    data and requests to fetch media data in response to object updates.

    The solution for this we came up with was to have two queues.  The sorted queue contains requests to fetch media
    data for objects that don't have it yet, and the round-robin queue contains requests to update media data for
    objects that have already completed their initial load.  When both queues are non-empty, the code ping-pongs
    between them so that updates can't completely block initial load-in.
**************************************************************************************************************/

//
// Forward decls
//
const F32 LLMediaDataClient::QUEUE_TIMER_DELAY = 1.0; // seconds(s)
const F32 LLMediaDataClient::UNAVAILABLE_RETRY_TIMER_DELAY = 5.0; // secs
const U32 LLMediaDataClient::MAX_RETRIES = 4;
const U32 LLMediaDataClient::MAX_SORTED_QUEUE_SIZE = 10000;
const U32 LLMediaDataClient::MAX_ROUND_ROBIN_QUEUE_SIZE = 10000;

// << operators
std::ostream& operator<<(std::ostream &s, const LLMediaDataClient::request_queue_t &q);
std::ostream& operator<<(std::ostream &s, const LLMediaDataClient::Request &q);


//=========================================================================
/// Uniary Predicate for matching requests in collections by either the request
/// or by UUID
///
class PredicateMatchRequest
{
public:
    PredicateMatchRequest(const LLMediaDataClient::Request::ptr_t &request, LLMediaDataClient::Request::Type matchType = LLMediaDataClient::Request::ANY);
    PredicateMatchRequest(const LLUUID &id, LLMediaDataClient::Request::Type matchType = LLMediaDataClient::Request::ANY);

    PredicateMatchRequest(const PredicateMatchRequest &other);

    bool operator()(const LLMediaDataClient::Request::ptr_t &test) const;

private:
    LLMediaDataClient::Request::ptr_t mRequest;
    LLMediaDataClient::Request::Type  mMatchType;
    LLUUID                            mId;
};


PredicateMatchRequest::PredicateMatchRequest(const LLMediaDataClient::Request::ptr_t &request, LLMediaDataClient::Request::Type matchType) :
    mRequest(request),
    mMatchType(matchType),
    mId()
{}

PredicateMatchRequest::PredicateMatchRequest(const LLUUID &id, LLMediaDataClient::Request::Type matchType) :
    mRequest(),
    mMatchType(matchType),
    mId(id)
{}

PredicateMatchRequest::PredicateMatchRequest(const PredicateMatchRequest &other)
{
    mRequest = other.mRequest;
    mMatchType = other.mMatchType;
    mId = other.mId;
}

bool PredicateMatchRequest::operator()(const LLMediaDataClient::Request::ptr_t &test) const
{
    if (mRequest)
        return (mRequest->isMatch(test, mMatchType));
    else if (!mId.isNull())
        return ((test->getID() == mId) && ((mMatchType == LLMediaDataClient::Request::ANY) || (mMatchType == test->getType())));
    return false;
}

//=========================================================================
///
template <typename T>
void mark_dead_and_remove_if(T &c, const PredicateMatchRequest &matchPred)
{
    for (typename T::iterator it = c.begin(); it != c.end();)
    {
        if (matchPred(*it))
        {
            (*it)->markDead();
            it = c.erase(it);
        }
        else
        {
            ++it;
        }
    }
}

//////////////////////////////////////////////////////////////////////////////////////
//
// LLMediaDataClient
//
//////////////////////////////////////////////////////////////////////////////////////

LLMediaDataClient::LLMediaDataClient(F32 queue_timer_delay, F32 retry_timer_delay,
        U32 max_retries, U32 max_sorted_queue_size, U32 max_round_robin_queue_size):
    mQueueTimerDelay(queue_timer_delay),
    mRetryTimerDelay(retry_timer_delay),
    mMaxNumRetries(max_retries),
    mMaxSortedQueueSize(max_sorted_queue_size),
    mMaxRoundRobinQueueSize(max_round_robin_queue_size),
    mQueueTimerIsRunning(false),
    mHttpRequest(new LLCore::HttpRequest()),
    mHttpHeaders(new LLCore::HttpHeaders()),
    mHttpOpts(new LLCore::HttpOptions()),
    mHttpPolicy(LLCore::HttpRequest::DEFAULT_POLICY_ID)
{
    // *TODO: Look up real Policy ID
}

LLMediaDataClient::~LLMediaDataClient()
{
    stopQueueTimer();
}

bool LLMediaDataClient::isEmpty() const
{
    return mQueue.empty();
}

bool LLMediaDataClient::isInQueue(const LLMediaDataClientObject::ptr_t &object)
{
    PredicateMatchRequest upred(object->getID());

    if (std::find_if(mQueue.begin(), mQueue.end(), upred) != mQueue.end())
        return true;
    if (std::find_if(mUnQueuedRequests.begin(), mUnQueuedRequests.end(), upred) != mUnQueuedRequests.end())
        return true;
<<<<<<< HEAD
    
=======

>>>>>>> 1a8a5404
    return false;
}

void LLMediaDataClient::removeFromQueue(const LLMediaDataClientObject::ptr_t &object)
{
    LL_DEBUGS("LLMediaDataClient") << "removing requests matching ID " << object->getID() << LL_ENDL;
    PredicateMatchRequest upred(object->getID());

    mark_dead_and_remove_if(mQueue, upred);
    mark_dead_and_remove_if(mUnQueuedRequests, upred);
}

void LLMediaDataClient::startQueueTimer()
{
    if (! mQueueTimerIsRunning)
    {
        LL_DEBUGS("LLMediaDataClient") << "starting queue timer (delay=" << mQueueTimerDelay << " seconds)" << LL_ENDL;
        // LLEventTimer automagically takes care of the lifetime of this object
        new QueueTimer(mQueueTimerDelay, this);
    }
    else {
        LL_DEBUGS("LLMediaDataClient") << "queue timer is already running" << LL_ENDL;
    }
}

void LLMediaDataClient::stopQueueTimer()
{
    mQueueTimerIsRunning = false;
}

bool LLMediaDataClient::processQueueTimer()
{
    if (isDoneProcessing())
        return true;

    LL_DEBUGS("LLMediaDataClient") << "QueueTimer::tick() started, queue size is:     " << mQueue.size() << LL_ENDL;
    LL_DEBUGS("LLMediaDataClientQueue") << "QueueTimer::tick() started, SORTED queue is:      " << mQueue << LL_ENDL;

    serviceQueue();
    serviceHttp();

    LL_DEBUGS("LLMediaDataClient") << "QueueTimer::tick() finished, queue size is:    " << mQueue.size() << LL_ENDL;
    LL_DEBUGS("LLMediaDataClientQueue") << "QueueTimer::tick() finished, SORTED queue is:     " << mQueue << LL_ENDL;

    return isDoneProcessing();
}

LLMediaDataClient::Request::ptr_t LLMediaDataClient::dequeue()
{
    Request::ptr_t request;
    request_queue_t *queue_p = getQueue();

    if (queue_p->empty())
    {
        LL_DEBUGS("LLMediaDataClient") << "queue empty: " << (*queue_p) << LL_ENDL;
    }
    else
    {
        request = queue_p->front();

        if(canServiceRequest(request))
        {
            // We will be returning this request, so remove it from the queue.
            queue_p->pop_front();
        }
        else
        {
            // Don't return this request -- it's not ready to be serviced.
            request.reset();
        }
    }

    return request;
}

void LLMediaDataClient::pushBack(Request::ptr_t request)
{
    request_queue_t *queue_p = getQueue();
    queue_p->push_front(request);
}

void LLMediaDataClient::trackRequest(Request::ptr_t request)
{
    request_set_t::iterator iter = mUnQueuedRequests.find(request);

    if(iter != mUnQueuedRequests.end())
    {
        LL_WARNS("LLMediaDataClient") << "Tracking already tracked request: " << *request << LL_ENDL;
    }
    else
    {
        mUnQueuedRequests.insert(request);
    }
}

void LLMediaDataClient::stopTrackingRequest(Request::ptr_t request)
{
    request_set_t::iterator iter = mUnQueuedRequests.find(request);

    if (iter != mUnQueuedRequests.end())
    {
        mUnQueuedRequests.erase(iter);
    }
    else
    {
        LL_WARNS("LLMediaDataClient") << "Removing an untracked request: " << *request << LL_ENDL;
    }
}

bool LLMediaDataClient::isDoneProcessing() const
{
    return (isEmpty() && mUnQueuedRequests.empty());
}


void LLMediaDataClient::serviceQueue()
{
    // Peel one off of the items from the queue and execute it
    Request::ptr_t request;

    do
    {
        request = dequeue();

        if(!request)
        {
            // Queue is empty.
            return;
        }

        if(request->isDead())
        {
            LL_INFOS("LLMediaDataClient") << "Skipping dead request " << *request << LL_ENDL;
            continue;
        }

    } while(false);

    // try to send the HTTP message to the cap url
    std::string url = request->getCapability();
    if (!url.empty())
    {
        const LLSD &sd_payload = request->getPayload();
        LL_INFOS("LLMediaDataClient") << "Sending request for " << *request << LL_ENDL;

        // Add this request to the non-queued tracking list
        trackRequest(request);

        // and make the post
        LLCore::HttpHandler::ptr_t handler = request->createHandler();
        LLCore::HttpHandle handle = LLCoreHttpUtil::requestPostWithLLSD(mHttpRequest, mHttpPolicy,
            url, sd_payload, mHttpOpts, mHttpHeaders, handler);

        if (handle == LLCORE_HTTP_HANDLE_INVALID)
        {
            LLCore::HttpStatus status = mHttpRequest->getStatus();
            LL_WARNS("LLMediaDataClient") << "'" << url << "' request POST failed. Reason "
                << status.toTerseString() << " \"" << status.toString() << "\"" << LL_ENDL;
        }
    }
    else
    {
        // Cap url doesn't exist.

        if(request->getRetryCount() < mMaxNumRetries)
        {
            LL_WARNS("LLMediaDataClient") << "Could not send request " << *request << " (empty cap url), will retry." << LL_ENDL;
            // Put this request back at the head of its queue, and retry next time the queue timer fires.
            request->incRetryCount();
            pushBack(request);
        }
        else
        {
            // This request has exceeded its maximum retry count.  It will be dropped.
            LL_WARNS("LLMediaDataClient") << "Could not send request " << *request << " for " << mMaxNumRetries << " tries, dropping request." << LL_ENDL;
        }

    }
}

void LLMediaDataClient::serviceHttp()
{
    mHttpRequest->update(0);
}

// dump the queue
std::ostream& operator<<(std::ostream &s, const LLMediaDataClient::request_queue_t &q)
{
    int i = 0;
    LLMediaDataClient::request_queue_t::const_iterator iter = q.begin();
    LLMediaDataClient::request_queue_t::const_iterator end = q.end();
    while (iter != end)
    {
        s << "\t" << i << "]: " << (*iter)->getID().asString() << "(" << (*iter)->getObject()->getMediaInterest() << ")";
        iter++;
        i++;
    }
    return s;
}

//////////////////////////////////////////////////////////////////////////////////////
//
// LLMediaDataClient::QueueTimer
// Queue of LLMediaDataClientObject smart pointers to request media for.
//
//////////////////////////////////////////////////////////////////////////////////////

LLMediaDataClient::QueueTimer::QueueTimer(F32 time, LLMediaDataClient *mdc)
: LLEventTimer(time), mMDC(mdc)
{
    mMDC->setIsRunning(true);
}

// virtual
bool LLMediaDataClient::QueueTimer::tick()
{
<<<<<<< HEAD
	bool result = true;
	
	if (!mMDC.isNull())
	{
		result = mMDC->processQueueTimer();
	
		if(result)
		{
			// This timer won't fire again.  
			mMDC->setIsRunning(false);
			mMDC = NULL;
		}
	}
=======
    bool result = true;

    if (!mMDC.isNull())
    {
        result = mMDC->processQueueTimer();

        if(result)
        {
            // This timer won't fire again.
            mMDC->setIsRunning(false);
            mMDC = NULL;
        }
    }
>>>>>>> 1a8a5404

    return result;
}


//////////////////////////////////////////////////////////////////////////////////////
//
// LLMediaDataClient::Responder::RetryTimer
//
//////////////////////////////////////////////////////////////////////////////////////

LLMediaDataClient::RetryTimer::RetryTimer(F32 time, Request::ptr_t request)
: LLEventTimer(time), mRequest(request)
{
    mRequest->startTracking();
}

// virtual
bool LLMediaDataClient::RetryTimer::tick()
{
<<<<<<< HEAD
	mRequest->stopTracking();

	if(mRequest->isDead())
	{
		LL_INFOS("LLMediaDataClient") << "RetryTimer fired for dead request: " << *mRequest << ", aborting." << LL_ENDL;
	}
	else
	{
		LL_INFOS("LLMediaDataClient") << "RetryTimer fired for: " << *mRequest << ", retrying." << LL_ENDL;
		mRequest->reEnqueue();
	}
	
	// Release the ref to the request.
    mRequest.reset();

	// Don't fire again
	return true;
=======
    mRequest->stopTracking();

    if(mRequest->isDead())
    {
        LL_INFOS("LLMediaDataClient") << "RetryTimer fired for dead request: " << *mRequest << ", aborting." << LL_ENDL;
    }
    else
    {
        LL_INFOS("LLMediaDataClient") << "RetryTimer fired for: " << *mRequest << ", retrying." << LL_ENDL;
        mRequest->reEnqueue();
    }

    // Release the ref to the request.
    mRequest.reset();

    // Don't fire again
    return true;
>>>>>>> 1a8a5404
}


//////////////////////////////////////////////////////////////////////////////////////
//
// LLMediaDataClient::Request
//
//////////////////////////////////////////////////////////////////////////////////////
/*static*/U32 LLMediaDataClient::Request::sNum = 0;

LLMediaDataClient::Request::Request(Type in_type,
                                    LLMediaDataClientObject *obj,
                                    LLMediaDataClient *mdc,
                                    S32 face)
: mType(in_type),
  mObject(obj),
  mNum(++sNum),
  mRetryCount(0),
  mMDC(mdc),
  mScore((F64)0.0),
  mFace(face)
{
    mObjectID = mObject->getID();
}

const char *LLMediaDataClient::Request::getCapName() const
{
    if(mMDC)
        return mMDC->getCapabilityName();

    return "";
}

std::string LLMediaDataClient::Request::getCapability() const
{
    if(mMDC)
    {
        return getObject()->getCapabilityUrl(getCapName());
    }

    return "";
}

const char *LLMediaDataClient::Request::getTypeAsString() const
{
    Type t = getType();
    switch (t)
    {
        case GET:
            return "GET";
            break;
        case UPDATE:
            return "UPDATE";
            break;
        case NAVIGATE:
            return "NAVIGATE";
            break;
        case ANY:
            return "ANY";
            break;
    }
    return "";
}


void LLMediaDataClient::Request::reEnqueue()
{
    if(mMDC)
    {
        mMDC->enqueue(shared_from_this());
    }
}

F32 LLMediaDataClient::Request::getRetryTimerDelay() const
{
    if(mMDC)
        return mMDC->mRetryTimerDelay;

    return 0.0f;
}

U32 LLMediaDataClient::Request::getMaxNumRetries() const
{
    if(mMDC)
        return mMDC->mMaxNumRetries;

    return 0;
}

void LLMediaDataClient::Request::updateScore()
{
    F64 tmp = mObject->getMediaInterest();
    if (tmp != mScore)
    {
        LL_DEBUGS("LLMediaDataClient") << "Score for " << mObject->getID() << " changed from " << mScore << " to " << tmp << LL_ENDL;
        mScore = tmp;
    }
}

void LLMediaDataClient::Request::markDead()
{
    mMDC = NULL;
}

bool LLMediaDataClient::Request::isDead()
{
    return ((mMDC == NULL) || mObject->isDead());
}

void LLMediaDataClient::Request::startTracking()
{
    if(mMDC)
        mMDC->trackRequest(shared_from_this());
}

void LLMediaDataClient::Request::stopTracking()
{
    if(mMDC)
        mMDC->stopTrackingRequest(shared_from_this());
}

std::ostream& operator<<(std::ostream &s, const LLMediaDataClient::Request &r)
{
    s << "request: num=" << r.getNum()
    << " type=" << r.getTypeAsString()
    << " ID=" << r.getID()
    << " face=" << r.getFace()
    << " #retries=" << r.getRetryCount();
    return s;
}

//========================================================================

LLMediaDataClient::Handler::Handler(const Request::ptr_t &request):
    mRequest(request)
{
}


void LLMediaDataClient::Handler::onSuccess(LLCore::HttpResponse * response, const LLSD &content)
{
    mRequest->stopTracking();

    if (mRequest->isDead())
    {
        LL_WARNS("LLMediaDataClient") << "dead request " << *mRequest << LL_ENDL;
        return;
    }

    LL_DEBUGS("LLMediaDataClientResponse") << *mRequest << LL_ENDL;
}

void LLMediaDataClient::Handler::onFailure(LLCore::HttpResponse * response, LLCore::HttpStatus status)
{
    mRequest->stopTracking();

    if (status == LLCore::HttpStatus(HTTP_SERVICE_UNAVAILABLE))
    {
        F32 retry_timeout;

        retry_timeout = mRequest->getRetryTimerDelay();

        mRequest->incRetryCount();

        if (mRequest->getRetryCount() < mRequest->getMaxNumRetries())
        {
            LL_INFOS("LLMediaDataClient") << *mRequest << " got SERVICE_UNAVAILABLE...retrying in " << retry_timeout << " seconds" << LL_ENDL;

            // Start timer (instances are automagically tracked by
            // InstanceTracker<> and LLEventTimer)
            new RetryTimer(F32(retry_timeout/*secs*/), mRequest);
        }
        else
        {
            LL_INFOS("LLMediaDataClient") << *mRequest << " got SERVICE_UNAVAILABLE...retry count "
                << mRequest->getRetryCount() << " exceeds " << mRequest->getMaxNumRetries() << ", not retrying" << LL_ENDL;
        }
    }
    else
    {
        LL_WARNS("LLMediaDataClient") << *mRequest << " HTTP failure " << LL_ENDL;
    }
}


//////////////////////////////////////////////////////////////////////////////////////
//
// LLObjectMediaDataClient
// Subclass of LLMediaDataClient for the ObjectMedia cap
//
//////////////////////////////////////////////////////////////////////////////////////

void LLObjectMediaDataClient::fetchMedia(LLMediaDataClientObject *object)
{
    // Create a get request and put it in the queue.
    enqueue(Request::ptr_t(new RequestGet(object, this)));
}

const char *LLObjectMediaDataClient::getCapabilityName() const
{
    return "ObjectMedia";
}

LLObjectMediaDataClient::request_queue_t *LLObjectMediaDataClient::getQueue()
{
    return (mCurrentQueueIsTheSortedQueue) ? &mQueue : &mRoundRobinQueue;
}

void LLObjectMediaDataClient::sortQueue()
{
    if(!mQueue.empty())
    {
        // score all elements in the sorted queue.
        for(request_queue_t::iterator iter = mQueue.begin(); iter != mQueue.end(); iter++)
        {
            (*iter)->updateScore();
        }

        // Re-sort the list...
        mQueue.sort(compareRequestScores);

        // ...then cull items over the max
        U32 size = mQueue.size();
        if (size > mMaxSortedQueueSize)
        {
            U32 num_to_cull = (size - mMaxSortedQueueSize);
            LL_INFOS_ONCE("LLMediaDataClient") << "sorted queue MAXED OUT!  Culling "
                << num_to_cull << " items" << LL_ENDL;
            while (num_to_cull-- > 0)
            {
                mQueue.back()->markDead();
                mQueue.pop_back();
            }
        }
    }

}

// static
bool LLObjectMediaDataClient::compareRequestScores(const Request::ptr_t &o1, const Request::ptr_t &o2)
{
    if (!o2) return true;
    if (!o1) return false;
    return ( o1->getScore() > o2->getScore() );
}

void LLObjectMediaDataClient::enqueue(Request::ptr_t request)
{
    static LLCachedControl<bool> audio_streaming_enabled(gSavedSettings, "AudioStreamingMedia", true);
    if (!audio_streaming_enabled)
    {
        LL_DEBUGS("LLMediaDataClient") << "not queueing request when Media is disabled " << *request << LL_ENDL;
        return;
    }

    if(request->isDead())
    {
        LL_DEBUGS("LLMediaDataClient") << "not queueing dead request " << *request << LL_ENDL;
        return;
    }

    // Invariants:
    // new requests always go into the sorted queue.
    //

    bool is_new = request->isNew();

    if(!is_new && (request->getType() == Request::GET))
    {
        // For GET requests that are not new, if a matching request is already in the round robin queue,
        // in flight, or being retried, leave it at its current position.
        PredicateMatchRequest upred(request->getID(), Request::GET);
        request_queue_t::iterator iter = std::find_if(mRoundRobinQueue.begin(), mRoundRobinQueue.end(), upred);
        request_set_t::iterator iter2 = std::find_if(mUnQueuedRequests.begin(), mUnQueuedRequests.end(), upred);

        if( (iter != mRoundRobinQueue.end()) || (iter2 != mUnQueuedRequests.end()) )
        {
            LL_DEBUGS("LLMediaDataClient") << "ALREADY THERE: NOT Queuing request for " << *request << LL_ENDL;

            return;
        }
    }

    // TODO: should an UPDATE cause pending GET requests for the same object to be removed from the queue?
    // IF the update will cause an object update message to be sent out at some point in the future, it probably should.

    // Remove any existing requests of this type for this object
    PredicateMatchRequest upred(request->getID(), request->getType());

    mark_dead_and_remove_if(mQueue, upred);
    mark_dead_and_remove_if(mRoundRobinQueue, upred);
    mark_dead_and_remove_if(mUnQueuedRequests, upred);

    if (is_new)
    {
        LL_DEBUGS("LLMediaDataClient") << "Queuing SORTED request for " << *request << LL_ENDL;

        mQueue.push_back(request);

        LL_DEBUGS("LLMediaDataClientQueue") << "SORTED queue:" << mQueue << LL_ENDL;
    }
    else
    {
        if (mRoundRobinQueue.size() > mMaxRoundRobinQueueSize)
        {
            LL_INFOS_ONCE("LLMediaDataClient") << "RR QUEUE MAXED OUT!!!" << LL_ENDL;
            LL_DEBUGS("LLMediaDataClient") << "Not queuing " << *request << LL_ENDL;
            return;
        }

        LL_DEBUGS("LLMediaDataClient") << "Queuing RR request for " << *request << LL_ENDL;
        // Push the request on the pending queue
        mRoundRobinQueue.push_back(request);

        LL_DEBUGS("LLMediaDataClientQueue") << "RR queue:" << mRoundRobinQueue << LL_ENDL;
    }
    // Start the timer if not already running
    startQueueTimer();
}

bool LLObjectMediaDataClient::canServiceRequest(Request::ptr_t request)
{
    if(mCurrentQueueIsTheSortedQueue)
    {
        if(!request->getObject()->isInterestingEnough())
        {
            LL_DEBUGS("LLMediaDataClient") << "Not fetching " << *request << ": not interesting enough" << LL_ENDL;
            return false;
        }
    }

    return true;
};

void LLObjectMediaDataClient::swapCurrentQueue()
{
    // Swap
    mCurrentQueueIsTheSortedQueue = !mCurrentQueueIsTheSortedQueue;
    // If its empty, swap back
    if (getQueue()->empty())
    {
        mCurrentQueueIsTheSortedQueue = !mCurrentQueueIsTheSortedQueue;
    }
}

bool LLObjectMediaDataClient::isEmpty() const
{
    return mQueue.empty() && mRoundRobinQueue.empty();
}

bool LLObjectMediaDataClient::isInQueue(const LLMediaDataClientObject::ptr_t &object)
{
    // First, call parent impl.
    if(LLMediaDataClient::isInQueue(object))
        return true;

    if (std::find_if(mRoundRobinQueue.begin(), mRoundRobinQueue.end(), PredicateMatchRequest(object->getID())) != mRoundRobinQueue.end())
        return true;

    return false;
}

void LLObjectMediaDataClient::removeFromQueue(const LLMediaDataClientObject::ptr_t &object)
{
    // First, call parent impl.
    LLMediaDataClient::removeFromQueue(object);

    mark_dead_and_remove_if(mRoundRobinQueue, PredicateMatchRequest(object->getID()));
}

bool LLObjectMediaDataClient::processQueueTimer()
{
    if (isDoneProcessing())
        return true;

    LL_DEBUGS("LLMediaDataClient") << "started, SORTED queue size is:     " << mQueue.size()
        << ", RR queue size is:   " << mRoundRobinQueue.size() << LL_ENDL;
    LL_DEBUGS("LLMediaDataClientQueue") << "    SORTED queue is:      " << mQueue << LL_ENDL;
    LL_DEBUGS("LLMediaDataClientQueue") << "    RR queue is:      " << mRoundRobinQueue << LL_ENDL;

//  purgeDeadRequests();

    sortQueue();

    LL_DEBUGS("LLMediaDataClientQueue") << "after sort, SORTED queue is:      " << mQueue << LL_ENDL;

    serviceQueue();
    serviceHttp();

    swapCurrentQueue();

    LL_DEBUGS("LLMediaDataClient") << "finished, SORTED queue size is:    " << mQueue.size()
        << ", RR queue size is:   " << mRoundRobinQueue.size() << LL_ENDL;
    LL_DEBUGS("LLMediaDataClientQueue") << "    SORTED queue is:      " << mQueue << LL_ENDL;
    LL_DEBUGS("LLMediaDataClientQueue") << "    RR queue is:      " << mRoundRobinQueue << LL_ENDL;

    return isDoneProcessing();
}

LLObjectMediaDataClient::RequestGet::RequestGet(LLMediaDataClientObject *obj, LLMediaDataClient *mdc):
    LLMediaDataClient::Request(LLMediaDataClient::Request::GET, obj, mdc)
{
}

LLSD LLObjectMediaDataClient::RequestGet::getPayload() const
{
    LLSD result;
    result["verb"] = "GET";
    result[LLTextureEntry::OBJECT_ID_KEY] = mObject->getID();

    return result;
}

LLCore::HttpHandler::ptr_t LLObjectMediaDataClient::RequestGet::createHandler()
{
    return LLCore::HttpHandler::ptr_t(new LLObjectMediaDataClient::Handler(shared_from_this()));
}


void LLObjectMediaDataClient::updateMedia(LLMediaDataClientObject *object)
{
    // Create an update request and put it in the queue.
    enqueue(Request::ptr_t(new RequestUpdate(object, this)));
}

LLObjectMediaDataClient::RequestUpdate::RequestUpdate(LLMediaDataClientObject *obj, LLMediaDataClient *mdc):
    LLMediaDataClient::Request(LLMediaDataClient::Request::UPDATE, obj, mdc)
{
}

LLSD LLObjectMediaDataClient::RequestUpdate::getPayload() const
{
    LLSD result;
    result["verb"] = "UPDATE";
    result[LLTextureEntry::OBJECT_ID_KEY] = mObject->getID();

    LLSD object_media_data;
    int i = 0;
    int end = mObject->getMediaDataCount();
    for ( ; i < end ; ++i)
    {
        object_media_data.append(mObject->getMediaDataLLSD(i));
    }

    result[LLTextureEntry::OBJECT_MEDIA_DATA_KEY] = object_media_data;

    return result;
}

LLCore::HttpHandler::ptr_t LLObjectMediaDataClient::RequestUpdate::createHandler()
{
    // This just uses the base class's responder.
    return LLCore::HttpHandler::ptr_t(new LLMediaDataClient::Handler(shared_from_this()));
}

void LLObjectMediaDataClient::Handler::onSuccess(LLCore::HttpResponse * response, const LLSD &content)
{
    LLMediaDataClient::Handler::onSuccess(response, content);

    if (getRequest()->isDead())
    {   // warning emitted from base method.
        return;
    }

    if (!content.isMap())
    {
        onFailure(response, LLCore::HttpStatus(HTTP_INTERNAL_ERROR, "Malformed response contents"));
        return;
    }

    // This responder is only used for GET requests, not UPDATE.
    LL_DEBUGS("LLMediaDataClientResponse") << *(getRequest()) << " " << LL_ENDL;

    // Look for an error
    if (content.has("error"))
    {
        const LLSD &error = content["error"];
        LL_WARNS("LLMediaDataClient") << *(getRequest()) << " Error getting media data for object: code=" <<
            error["code"].asString() << ": " << error["message"].asString() << LL_ENDL;

        // XXX Warn user?
    }
    else
    {
        // Check the data
        const LLUUID &object_id = content[LLTextureEntry::OBJECT_ID_KEY];
        if (object_id != getRequest()->getObject()->getID())
        {
            // NOT good, wrong object id!!
            LL_WARNS("LLMediaDataClient") << *(getRequest()) << " DROPPING response with wrong object id (" << object_id << ")" << LL_ENDL;
            return;
        }

        // Otherwise, update with object media data
        getRequest()->getObject()->updateObjectMediaData(content[LLTextureEntry::OBJECT_MEDIA_DATA_KEY],
            content[LLTextureEntry::MEDIA_VERSION_KEY]);
    }

}


//////////////////////////////////////////////////////////////////////////////////////
//
// LLObjectMediaNavigateClient
// Subclass of LLMediaDataClient for the ObjectMediaNavigate cap
//
//////////////////////////////////////////////////////////////////////////////////////

const char *LLObjectMediaNavigateClient::getCapabilityName() const
{
    return "ObjectMediaNavigate";
}

void LLObjectMediaNavigateClient::enqueue(Request::ptr_t request)
{
    static LLCachedControl<bool> audio_streaming_enabled(gSavedSettings, "AudioStreamingMedia", true);
    if (!audio_streaming_enabled)
    {
        LL_DEBUGS("LLMediaDataClient") << "not queueing request when Media is disabled " << *request << LL_ENDL;
        return;
    }

    if(request->isDead())
    {
        LL_DEBUGS("LLMediaDataClient") << "not queuing dead request " << *request << LL_ENDL;
        return;
    }

    PredicateMatchRequest upred(request);

    // If there's already a matching request in the queue, remove it.
    request_queue_t::iterator iter = std::find_if(mQueue.begin(), mQueue.end(), upred);
    if(iter != mQueue.end())
    {
        LL_DEBUGS("LLMediaDataClient") << "removing matching queued request " << (**iter) << LL_ENDL;
        mQueue.erase(iter);
    }
    else
    {
        request_set_t::iterator set_iter = std::find_if(mUnQueuedRequests.begin(), mUnQueuedRequests.end(), upred);
        if(set_iter != mUnQueuedRequests.end())
        {
            LL_DEBUGS("LLMediaDataClient") << "removing matching unqueued request " << (**set_iter) << LL_ENDL;
            mUnQueuedRequests.erase(set_iter);
        }
    }

#if 0
    // Sadly, this doesn't work.  It ends up creating a race condition when the user navigates and then hits the "back" button
    // where the navigate-back appears to be spurious and doesn't get broadcast.
    if(request->getObject()->isCurrentMediaUrl(request->getFace(), request->getURL()))
    {
        // This navigate request is trying to send the face to the current URL.  Drop it.
        LL_DEBUGS("LLMediaDataClient") << "dropping spurious request " << (*request) << LL_ENDL;
    }
    else
#endif
    {
        LL_DEBUGS("LLMediaDataClient") << "queuing new request " << (*request) << LL_ENDL;
        mQueue.push_back(request);

        // Start the timer if not already running
        startQueueTimer();
    }
}

void LLObjectMediaNavigateClient::navigate(LLMediaDataClientObject *object, U8 texture_index, const std::string &url)
{

//  LL_INFOS("LLMediaDataClient") << "navigate() initiated: " << ll_print_sd(sd_payload) << LL_ENDL;

    // Create a get request and put it in the queue.
    enqueue(Request::ptr_t(new RequestNavigate(object, this, texture_index, url)));
}

LLObjectMediaNavigateClient::RequestNavigate::RequestNavigate(LLMediaDataClientObject *obj, LLMediaDataClient *mdc, U8 texture_index, const std::string &url):
    LLMediaDataClient::Request(LLMediaDataClient::Request::NAVIGATE, obj, mdc, (S32)texture_index),
    mURL(url)
{
}

LLSD LLObjectMediaNavigateClient::RequestNavigate::getPayload() const
{
    LLSD result;
    result[LLTextureEntry::OBJECT_ID_KEY] = getID();
    result[LLMediaEntry::CURRENT_URL_KEY] = mURL;
    result[LLTextureEntry::TEXTURE_INDEX_KEY] = (LLSD::Integer)getFace();

    return result;
}

LLCore::HttpHandler::ptr_t LLObjectMediaNavigateClient::RequestNavigate::createHandler()
{
    return LLCore::HttpHandler::ptr_t(new LLObjectMediaNavigateClient::Handler(shared_from_this()));
}

void LLObjectMediaNavigateClient::Handler::onSuccess(LLCore::HttpResponse * response, const LLSD &content)
{
    LLMediaDataClient::Handler::onSuccess(response, content);

    if (getRequest()->isDead())
    {   // already warned.
        return;
    }

    LL_INFOS("LLMediaDataClient") << *(getRequest()) << " NAVIGATE returned" << LL_ENDL;

    if (content.has("error"))
    {
        const LLSD &error = content["error"];
        int error_code = error["code"];

        if (ERROR_PERMISSION_DENIED_CODE == error_code)
        {
            mediaNavigateBounceBack();
        }
        else
        {
            LL_WARNS("LLMediaDataClient") << *(getRequest()) << " Error navigating: code=" <<
                error["code"].asString() << ": " << error["message"].asString() << LL_ENDL;
        }

        // XXX Warn user?
    }
    else
    {
        // No action required.
        LL_DEBUGS("LLMediaDataClientResponse") << *(getRequest()) << LL_ENDL;
    }

}

void LLObjectMediaNavigateClient::Handler::onFailure(LLCore::HttpResponse * response, LLCore::HttpStatus status)
{
    LLMediaDataClient::Handler::onFailure(response, status);

    if (getRequest()->isDead())
    {   // already warned.
        return;
    }

    if (status != LLCore::HttpStatus(HTTP_SERVICE_UNAVAILABLE))
    {
        mediaNavigateBounceBack();
    }
}

void LLObjectMediaNavigateClient::Handler::mediaNavigateBounceBack()
{
    LL_WARNS("LLMediaDataClient") << *(getRequest()) << " Error navigating or denied." << LL_ENDL;
    const LLSD &payload = getRequest()->getPayload();

    // bounce the face back
    getRequest()->getObject()->mediaNavigateBounceBack((LLSD::Integer)payload[LLTextureEntry::TEXTURE_INDEX_KEY]);
}<|MERGE_RESOLUTION|>--- conflicted
+++ resolved
@@ -203,11 +203,7 @@
         return true;
     if (std::find_if(mUnQueuedRequests.begin(), mUnQueuedRequests.end(), upred) != mUnQueuedRequests.end())
         return true;
-<<<<<<< HEAD
-    
-=======
-
->>>>>>> 1a8a5404
+
     return false;
 }
 
@@ -424,21 +420,6 @@
 // virtual
 bool LLMediaDataClient::QueueTimer::tick()
 {
-<<<<<<< HEAD
-	bool result = true;
-	
-	if (!mMDC.isNull())
-	{
-		result = mMDC->processQueueTimer();
-	
-		if(result)
-		{
-			// This timer won't fire again.  
-			mMDC->setIsRunning(false);
-			mMDC = NULL;
-		}
-	}
-=======
     bool result = true;
 
     if (!mMDC.isNull())
@@ -452,7 +433,6 @@
             mMDC = NULL;
         }
     }
->>>>>>> 1a8a5404
 
     return result;
 }
@@ -473,25 +453,6 @@
 // virtual
 bool LLMediaDataClient::RetryTimer::tick()
 {
-<<<<<<< HEAD
-	mRequest->stopTracking();
-
-	if(mRequest->isDead())
-	{
-		LL_INFOS("LLMediaDataClient") << "RetryTimer fired for dead request: " << *mRequest << ", aborting." << LL_ENDL;
-	}
-	else
-	{
-		LL_INFOS("LLMediaDataClient") << "RetryTimer fired for: " << *mRequest << ", retrying." << LL_ENDL;
-		mRequest->reEnqueue();
-	}
-	
-	// Release the ref to the request.
-    mRequest.reset();
-
-	// Don't fire again
-	return true;
-=======
     mRequest->stopTracking();
 
     if(mRequest->isDead())
@@ -509,7 +470,6 @@
 
     // Don't fire again
     return true;
->>>>>>> 1a8a5404
 }
 
 
