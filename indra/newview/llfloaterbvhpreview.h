--- conflicted
+++ resolved
@@ -126,11 +126,7 @@
     std::map <std::string, std::string> getJointAliases();
 
     // <FS> Reload animation from disk
-<<<<<<< HEAD
-    BOOL loadBVH();
-=======
     bool loadBVH();
->>>>>>> 050d2fef
     void unloadMotion();
     // </FS>
 
