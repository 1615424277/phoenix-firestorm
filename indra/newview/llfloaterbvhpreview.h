/**
 * @file llfloaterbvhpreview.h
 * @brief LLFloaterBvhPreview class definition
 *
 * $LicenseInfo:firstyear=2004&license=viewerlgpl$
 * Second Life Viewer Source Code
 * Copyright (C) 2010, Linden Research, Inc.
 *
 * This library is free software; you can redistribute it and/or
 * modify it under the terms of the GNU Lesser General Public
 * License as published by the Free Software Foundation;
 * version 2.1 of the License only.
 *
 * This library is distributed in the hope that it will be useful,
 * but WITHOUT ANY WARRANTY; without even the implied warranty of
 * MERCHANTABILITY or FITNESS FOR A PARTICULAR PURPOSE.  See the GNU
 * Lesser General Public License for more details.
 *
 * You should have received a copy of the GNU Lesser General Public
 * License along with this library; if not, write to the Free Software
 * Foundation, Inc., 51 Franklin Street, Fifth Floor, Boston, MA  02110-1301  USA
 *
 * Linden Research, Inc., 945 Battery Street, San Francisco, CA  94111  USA
 * $/LicenseInfo$
 */

#ifndef LL_LLFLOATERBVHPREVIEW_H
#define LL_LLFLOATERBVHPREVIEW_H

#include "llassettype.h"
#include "llfloaternamedesc.h"
#include "lldynamictexture.h"
#include "llcharacter.h"
#include "llquaternion.h"
#include "llextendedstatus.h"

class LLVOAvatar;
class LLViewerJointMesh;
// <FS> Preview on own avatar
class LLFloaterBvhPreview;

class LLPreviewAnimation : public LLViewerDynamicTexture
{
protected:
    virtual ~LLPreviewAnimation();

public:
    LLPreviewAnimation(S32 width, S32 height);

    /*virtual*/ S8 getType() const ;

<<<<<<< HEAD
	bool	render();
	void	requestUpdate();
	void	rotate(F32 yaw_radians, F32 pitch_radians);
	void	zoom(F32 zoom_delta);
	void	setZoom(F32 zoom_amt);
	void	pan(F32 right, F32 up);
	virtual bool needsUpdate() { return mNeedsUpdate; }

	LLVOAvatar* getDummyAvatar() { return mDummyAvatar; }
	// <FS> Preview on own avatar
	LLVOAvatar* getPreviewAvatar(LLFloaterBvhPreview* floaterp);

protected:
	bool				mNeedsUpdate;
	F32					mCameraDistance;
	F32					mCameraYaw;
	F32					mCameraPitch;
	F32					mCameraZoom;
	LLVector3			mCameraOffset;
	LLPointer<LLVOAvatar>			mDummyAvatar;
=======
    bool    render();
    void    requestUpdate();
    void    rotate(F32 yaw_radians, F32 pitch_radians);
    void    zoom(F32 zoom_delta);
    void    setZoom(F32 zoom_amt);
    void    pan(F32 right, F32 up);
    virtual bool needsUpdate() { return mNeedsUpdate; }

    LLVOAvatar* getDummyAvatar() { return mDummyAvatar; }
    // <FS> Preview on own avatar
    LLVOAvatar* getPreviewAvatar(LLFloaterBvhPreview* floaterp);

protected:
    bool                mNeedsUpdate;
    F32                 mCameraDistance;
    F32                 mCameraYaw;
    F32                 mCameraPitch;
    F32                 mCameraZoom;
    LLVector3           mCameraOffset;
    LLPointer<LLVOAvatar>           mDummyAvatar;
>>>>>>> 1a8a5404
};

class LLFloaterBvhPreview : public LLFloaterNameDesc
{
<<<<<<< HEAD
	// <FS> Preview on own avatar
	friend class LLPreviewAnimation;

public:
	LLFloaterBvhPreview(const std::string& filename);
	virtual ~LLFloaterBvhPreview();
	
	bool postBuild();

	bool handleMouseDown(S32 x, S32 y, MASK mask);
	bool handleMouseUp(S32 x, S32 y, MASK mask);
	bool handleHover(S32 x, S32 y, MASK mask);
	bool handleScrollWheel(S32 x, S32 y, S32 clicks);
	void onMouseCaptureLost();

	void refresh();

	void onBtnPlay();
	void onBtnPause();	
	void onBtnStop();
	void onSliderMove();
	void onCommitBaseAnim();
	void onCommitLoop();
	void onCommitLoopIn();
	void onCommitLoopOut();
	bool validateLoopIn(const LLSD& data);
	bool validateLoopOut(const LLSD& data);
	void onCommitName();
	void onCommitHandPose();
	void onCommitEmote();
	void onCommitPriority();
	void onCommitEaseIn();
	void onCommitEaseOut();
	bool validateEaseIn(const LLSD& data);
	bool validateEaseOut(const LLSD& data);
	static void	onBtnOK(void*);
	// <FS> Reload animation from disk
	static void	onBtnReload(void*);
	static void onSaveComplete(const LLUUID& asset_uuid,
									   LLAssetType::EType type,
									   void* user_data,
									   S32 status, LLExtStat ext_status);
	// <FS:Sei> FIRE-17277: Allow entering Loop In/Loop Out as frames
	void onCommitLoopInFrames();
	void onCommitLoopOutFrames();
	bool validateLoopInFrames(const LLSD& data);
	bool validateLoopOutFrames(const LLSD& data);
	// </FS:Sei>
=======
    // <FS> Preview on own avatar
    friend class LLPreviewAnimation;

public:
    LLFloaterBvhPreview(const std::string& filename);
    virtual ~LLFloaterBvhPreview();

    bool postBuild();

    bool handleMouseDown(S32 x, S32 y, MASK mask);
    bool handleMouseUp(S32 x, S32 y, MASK mask);
    bool handleHover(S32 x, S32 y, MASK mask);
    bool handleScrollWheel(S32 x, S32 y, S32 clicks);
    void onMouseCaptureLost();

    void refresh();

    void onBtnPlay();
    void onBtnPause();
    void onBtnStop();
    void onSliderMove();
    void onCommitBaseAnim();
    void onCommitLoop();
    void onCommitLoopIn();
    void onCommitLoopOut();
    bool validateLoopIn(const LLSD& data);
    bool validateLoopOut(const LLSD& data);
    void onCommitName();
    void onCommitHandPose();
    void onCommitEmote();
    void onCommitPriority();
    void onCommitEaseIn();
    void onCommitEaseOut();
    bool validateEaseIn(const LLSD& data);
    bool validateEaseOut(const LLSD& data);
    static void onBtnOK(void*);
    // <FS> Reload animation from disk
    static void onBtnReload(void*);
    static void onSaveComplete(const LLUUID& asset_uuid,
                                       LLAssetType::EType type,
                                       void* user_data,
                                       S32 status, LLExtStat ext_status);
    // <FS:Sei> FIRE-17277: Allow entering Loop In/Loop Out as frames
    void onCommitLoopInFrames();
    void onCommitLoopOutFrames();
    bool validateLoopInFrames(const LLSD& data);
    bool validateLoopOutFrames(const LLSD& data);
    // </FS:Sei>
>>>>>>> 1a8a5404
private:
    void setAnimCallbacks() ;
    std::map <std::string, std::string> getJointAliases();

<<<<<<< HEAD
	// <FS> Reload animation from disk
	bool loadBVH();
	void unloadMotion();
	// </FS>

protected:
	void			draw();
	void			resetMotion();

	LLPointer< LLPreviewAnimation > mAnimPreview;
	S32					mLastMouseX;
	S32					mLastMouseY;
	LLButton*			mPlayButton;
	LLButton*			mPauseButton;	
	LLButton*			mStopButton;
	LLRect				mPreviewRect;
	LLRectf				mPreviewImageRect;
	LLAssetID			mMotionID;
	LLTransactionID		mTransactionID;
	LLAnimPauseRequest	mPauseRequest;

	std::map<std::string, LLUUID>	mIDList;

	// <FS> Preview on own avatar
	bool				mUseOwnAvatar;
	static S32			sOwnAvatarInstanceCount;

	// <FS:Ansariel> FIRE-2083: Slider in upload animation floater doesn't work
	LLFrameTimer		mTimer;

	// <FS:Sei> FIRE-17277: Allow entering Loop In/Loop Out as frames
	S32					mNumFrames;

	// <FS:Zi> FIRE-32315: Animation preview sometimes fails when FS AO is enabled
	bool				mAOEnabled;
=======
    // <FS> Reload animation from disk
    bool loadBVH();
    void unloadMotion();
    // </FS>

protected:
    void            draw();
    void            resetMotion();

    LLPointer< LLPreviewAnimation > mAnimPreview;
    S32                 mLastMouseX;
    S32                 mLastMouseY;
    LLButton*           mPlayButton;
    LLButton*           mPauseButton;
    LLButton*           mStopButton;
    LLRect              mPreviewRect;
    LLRectf             mPreviewImageRect;
    LLAssetID           mMotionID;
    LLTransactionID     mTransactionID;
    LLAnimPauseRequest  mPauseRequest;

    std::map<std::string, LLUUID>   mIDList;

    // <FS> Preview on own avatar
    bool                mUseOwnAvatar;
    static S32          sOwnAvatarInstanceCount;

    // <FS:Ansariel> FIRE-2083: Slider in upload animation floater doesn't work
    LLFrameTimer        mTimer;

    // <FS:Sei> FIRE-17277: Allow entering Loop In/Loop Out as frames
    S32                 mNumFrames;

    // <FS:Zi> FIRE-32315: Animation preview sometimes fails when FS AO is enabled
    bool                mAOEnabled;
>>>>>>> 1a8a5404
};

#endif  // LL_LLFLOATERBVHPREVIEW_H<|MERGE_RESOLUTION|>--- conflicted
+++ resolved
@@ -49,28 +49,6 @@
 
     /*virtual*/ S8 getType() const ;
 
-<<<<<<< HEAD
-	bool	render();
-	void	requestUpdate();
-	void	rotate(F32 yaw_radians, F32 pitch_radians);
-	void	zoom(F32 zoom_delta);
-	void	setZoom(F32 zoom_amt);
-	void	pan(F32 right, F32 up);
-	virtual bool needsUpdate() { return mNeedsUpdate; }
-
-	LLVOAvatar* getDummyAvatar() { return mDummyAvatar; }
-	// <FS> Preview on own avatar
-	LLVOAvatar* getPreviewAvatar(LLFloaterBvhPreview* floaterp);
-
-protected:
-	bool				mNeedsUpdate;
-	F32					mCameraDistance;
-	F32					mCameraYaw;
-	F32					mCameraPitch;
-	F32					mCameraZoom;
-	LLVector3			mCameraOffset;
-	LLPointer<LLVOAvatar>			mDummyAvatar;
-=======
     bool    render();
     void    requestUpdate();
     void    rotate(F32 yaw_radians, F32 pitch_radians);
@@ -91,61 +69,10 @@
     F32                 mCameraZoom;
     LLVector3           mCameraOffset;
     LLPointer<LLVOAvatar>           mDummyAvatar;
->>>>>>> 1a8a5404
 };
 
 class LLFloaterBvhPreview : public LLFloaterNameDesc
 {
-<<<<<<< HEAD
-	// <FS> Preview on own avatar
-	friend class LLPreviewAnimation;
-
-public:
-	LLFloaterBvhPreview(const std::string& filename);
-	virtual ~LLFloaterBvhPreview();
-	
-	bool postBuild();
-
-	bool handleMouseDown(S32 x, S32 y, MASK mask);
-	bool handleMouseUp(S32 x, S32 y, MASK mask);
-	bool handleHover(S32 x, S32 y, MASK mask);
-	bool handleScrollWheel(S32 x, S32 y, S32 clicks);
-	void onMouseCaptureLost();
-
-	void refresh();
-
-	void onBtnPlay();
-	void onBtnPause();	
-	void onBtnStop();
-	void onSliderMove();
-	void onCommitBaseAnim();
-	void onCommitLoop();
-	void onCommitLoopIn();
-	void onCommitLoopOut();
-	bool validateLoopIn(const LLSD& data);
-	bool validateLoopOut(const LLSD& data);
-	void onCommitName();
-	void onCommitHandPose();
-	void onCommitEmote();
-	void onCommitPriority();
-	void onCommitEaseIn();
-	void onCommitEaseOut();
-	bool validateEaseIn(const LLSD& data);
-	bool validateEaseOut(const LLSD& data);
-	static void	onBtnOK(void*);
-	// <FS> Reload animation from disk
-	static void	onBtnReload(void*);
-	static void onSaveComplete(const LLUUID& asset_uuid,
-									   LLAssetType::EType type,
-									   void* user_data,
-									   S32 status, LLExtStat ext_status);
-	// <FS:Sei> FIRE-17277: Allow entering Loop In/Loop Out as frames
-	void onCommitLoopInFrames();
-	void onCommitLoopOutFrames();
-	bool validateLoopInFrames(const LLSD& data);
-	bool validateLoopOutFrames(const LLSD& data);
-	// </FS:Sei>
-=======
     // <FS> Preview on own avatar
     friend class LLPreviewAnimation;
 
@@ -194,48 +121,10 @@
     bool validateLoopInFrames(const LLSD& data);
     bool validateLoopOutFrames(const LLSD& data);
     // </FS:Sei>
->>>>>>> 1a8a5404
 private:
     void setAnimCallbacks() ;
     std::map <std::string, std::string> getJointAliases();
 
-<<<<<<< HEAD
-	// <FS> Reload animation from disk
-	bool loadBVH();
-	void unloadMotion();
-	// </FS>
-
-protected:
-	void			draw();
-	void			resetMotion();
-
-	LLPointer< LLPreviewAnimation > mAnimPreview;
-	S32					mLastMouseX;
-	S32					mLastMouseY;
-	LLButton*			mPlayButton;
-	LLButton*			mPauseButton;	
-	LLButton*			mStopButton;
-	LLRect				mPreviewRect;
-	LLRectf				mPreviewImageRect;
-	LLAssetID			mMotionID;
-	LLTransactionID		mTransactionID;
-	LLAnimPauseRequest	mPauseRequest;
-
-	std::map<std::string, LLUUID>	mIDList;
-
-	// <FS> Preview on own avatar
-	bool				mUseOwnAvatar;
-	static S32			sOwnAvatarInstanceCount;
-
-	// <FS:Ansariel> FIRE-2083: Slider in upload animation floater doesn't work
-	LLFrameTimer		mTimer;
-
-	// <FS:Sei> FIRE-17277: Allow entering Loop In/Loop Out as frames
-	S32					mNumFrames;
-
-	// <FS:Zi> FIRE-32315: Animation preview sometimes fails when FS AO is enabled
-	bool				mAOEnabled;
-=======
     // <FS> Reload animation from disk
     bool loadBVH();
     void unloadMotion();
@@ -271,7 +160,6 @@
 
     // <FS:Zi> FIRE-32315: Animation preview sometimes fails when FS AO is enabled
     bool                mAOEnabled;
->>>>>>> 1a8a5404
 };
 
 #endif  // LL_LLFLOATERBVHPREVIEW_H