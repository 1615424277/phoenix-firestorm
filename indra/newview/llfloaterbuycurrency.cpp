--- conflicted
+++ resolved
@@ -66,35 +66,19 @@
     S32         mRequiredAmount;
 
 public:
-<<<<<<< HEAD
-	void noTarget();
-	void target(const std::string& name, S32 price);
-	
-	virtual bool postBuild();
-	
-	void updateUI();
-	void collapsePanels(bool collapse);
-
-	virtual void draw();
-	virtual bool canClose();
-
-	void onClickBuy();
-	void onClickCancel();
-=======
     void noTarget();
     void target(const std::string& name, S32 price);
 
-    virtual BOOL postBuild();
+    virtual bool postBuild();
 
     void updateUI();
     void collapsePanels(bool collapse);
 
     virtual void draw();
-    virtual BOOL canClose();
+    virtual bool canClose();
 
     void onClickBuy();
     void onClickCancel();
->>>>>>> c06fb4e0
 };
 
 LLFloater* LLFloaterBuyCurrency::buildFloater(const LLSD& key)
@@ -167,21 +151,12 @@
         getChild<LLTextBox>("currency_links")->setText(LLStringExplicit(""));
     }
 #endif
-<<<<<<< HEAD
-	
-	center();
-	
-	updateUI();
-	
-	return true;
-=======
 
     center();
 
     updateUI();
 
-    return TRUE;
->>>>>>> c06fb4e0
+    return true;
 }
 
 void LLFloaterBuyCurrencyUI::draw()
@@ -211,33 +186,15 @@
 
 void LLFloaterBuyCurrencyUI::updateUI()
 {
-<<<<<<< HEAD
-	bool hasError = mManager.hasError();
-	mManager.updateUI(!hasError && !mManager.buying());
-
-	// hide most widgets - we'll turn them on as needed next
-	getChildView("info_buying")->setVisible(false);
-	getChildView("info_need_more")->setVisible(false);	
-	getChildView("purchase_warning_repurchase")->setVisible(false);
-	getChildView("purchase_warning_notenough")->setVisible(false);
-	getChildView("contacting")->setVisible(false);
-
-	if (hasError)
-	{
-		// display an error from the server
-		LLSD args;
-		args["TITLE"] = getString("info_cannot_buy");
-		args["MESSAGE"] = mManager.errorMessage();
-=======
     bool hasError = mManager.hasError();
     mManager.updateUI(!hasError && !mManager.buying());
 
     // hide most widgets - we'll turn them on as needed next
-    getChildView("info_buying")->setVisible(FALSE);
-    getChildView("info_need_more")->setVisible(FALSE);
-    getChildView("purchase_warning_repurchase")->setVisible(FALSE);
-    getChildView("purchase_warning_notenough")->setVisible(FALSE);
-    getChildView("contacting")->setVisible(FALSE);
+    getChildView("info_buying")->setVisible(false);
+    getChildView("info_need_more")->setVisible(false);
+    getChildView("purchase_warning_repurchase")->setVisible(false);
+    getChildView("purchase_warning_notenough")->setVisible(false);
+    getChildView("contacting")->setVisible(false);
 
     if (hasError)
     {
@@ -245,7 +202,6 @@
         LLSD args;
         args["TITLE"] = getString("info_cannot_buy");
         args["MESSAGE"] = mManager.errorMessage();
->>>>>>> c06fb4e0
 // <FS:Beq> FIRE-30481 restore access to help/donate link for OpenSim
 #ifdef OPENSIM
         if( !LLGridManager::getInstance()->isInSecondLife() )
@@ -256,61 +212,6 @@
         else // trailing else required for OS builds
 #endif
 // </FS:Beq>
-<<<<<<< HEAD
-		LLNotificationsUtil::add("CouldNotBuyCurrency", args);
-		mManager.clearError();
-		closeFloater();
-	}
-	else
-	{
-		// display the main Buy L$ interface
-		getChildView("normal_background")->setVisible(true);
-
-		if (mHasTarget)
-		{
-			getChildView("info_need_more")->setVisible(true);
-		}
-		else
-		{
-			getChildView("info_buying")->setVisible(true);
-		}
-
-		if (mManager.buying())
-		{
-			getChildView("contacting")->setVisible( true);
-		}
-		else
-		{
-			if (mHasTarget)
-			{
-				getChild<LLUICtrl>("target_price")->setTextArg("[AMT]", llformat("%d", mTargetPrice));
-				getChild<LLUICtrl>("required_amount")->setTextArg("[AMT]", llformat("%d", mRequiredAmount));
-			}
-		}
-		
-		S32 balance = gStatusBar->getBalance();
-		getChildView("balance_label")->setVisible(true);
-		getChildView("balance_amount")->setVisible(true);
-		getChild<LLUICtrl>("balance_amount")->setTextArg("[AMT]", llformat("%d", balance));
-		
-		S32 buying = mManager.getAmount();
-		getChildView("buying_label")->setVisible(true);
-		getChildView("buying_amount")->setVisible(true);
-		getChild<LLUICtrl>("buying_amount")->setTextArg("[AMT]", llformat("%d", buying));
-		
-		S32 total = balance + buying;
-		getChildView("total_label")->setVisible(true);
-		getChildView("total_amount")->setVisible(true);
-		getChild<LLUICtrl>("total_amount")->setTextArg("[AMT]", llformat("%d", total));
-
-		if (mHasTarget)
-		{
-			getChildView("purchase_warning_repurchase")->setVisible( !getChildView("currency_links")->getVisible());
-		}
-	}
-
-	getChildView("getting_data")->setVisible( !mManager.canBuy() && !hasError && !getChildView("currency_est")->getVisible());
-=======
         LLNotificationsUtil::add("CouldNotBuyCurrency", args);
         mManager.clearError();
         closeFloater();
@@ -318,15 +219,15 @@
     else
     {
         // display the main Buy L$ interface
-        getChildView("normal_background")->setVisible(TRUE);
+        getChildView("normal_background")->setVisible(true);
 
         if (mHasTarget)
         {
-            getChildView("info_need_more")->setVisible(TRUE);
+            getChildView("info_need_more")->setVisible(true);
         }
         else
         {
-            getChildView("info_buying")->setVisible(TRUE);
+            getChildView("info_buying")->setVisible(true);
         }
 
         if (mManager.buying())
@@ -343,18 +244,18 @@
         }
 
         S32 balance = gStatusBar->getBalance();
-        getChildView("balance_label")->setVisible(TRUE);
-        getChildView("balance_amount")->setVisible(TRUE);
+        getChildView("balance_label")->setVisible(true);
+        getChildView("balance_amount")->setVisible(true);
         getChild<LLUICtrl>("balance_amount")->setTextArg("[AMT]", llformat("%d", balance));
 
         S32 buying = mManager.getAmount();
-        getChildView("buying_label")->setVisible(TRUE);
-        getChildView("buying_amount")->setVisible(TRUE);
+        getChildView("buying_label")->setVisible(true);
+        getChildView("buying_amount")->setVisible(true);
         getChild<LLUICtrl>("buying_amount")->setTextArg("[AMT]", llformat("%d", buying));
 
         S32 total = balance + buying;
-        getChildView("total_label")->setVisible(TRUE);
-        getChildView("total_amount")->setVisible(TRUE);
+        getChildView("total_label")->setVisible(true);
+        getChildView("total_amount")->setVisible(true);
         getChild<LLUICtrl>("total_amount")->setTextArg("[AMT]", llformat("%d", total));
 
         if (mHasTarget)
@@ -364,7 +265,6 @@
     }
 
     getChildView("getting_data")->setVisible( !mManager.canBuy() && !hasError && !getChildView("currency_est")->getVisible());
->>>>>>> c06fb4e0
 }
 
 void LLFloaterBuyCurrencyUI::collapsePanels(bool collapse)
@@ -507,7 +407,7 @@
     // <FS> OpenSim
     //processor->sendAvatarPropertiesRequest(mAvatarID);
     if (!gAgent.getRegionCapability("AgentProfile").empty())
-        processor->sendAvatarPropertiesRequest(mAvatarID);
+    processor->sendAvatarPropertiesRequest(mAvatarID);
     else
         processor->sendAvatarLegacyPropertiesRequest(mAvatarID);
     // </FS>
