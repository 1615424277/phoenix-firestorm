/** 
 * @file llagent.cpp
 * @brief LLAgent class implementation
 *
 * $LicenseInfo:firstyear=2001&license=viewerlgpl$
 * Second Life Viewer Source Code
 * Copyright (C) 2010, Linden Research, Inc.
 * 
 * This library is free software; you can redistribute it and/or
 * modify it under the terms of the GNU Lesser General Public
 * License as published by the Free Software Foundation;
 * version 2.1 of the License only.
 * 
 * This library is distributed in the hope that it will be useful,
 * but WITHOUT ANY WARRANTY; without even the implied warranty of
 * MERCHANTABILITY or FITNESS FOR A PARTICULAR PURPOSE.  See the GNU
 * Lesser General Public License for more details.
 * 
 * You should have received a copy of the GNU Lesser General Public
 * License along with this library; if not, write to the Free Software
 * Foundation, Inc., 51 Franklin Street, Fifth Floor, Boston, MA  02110-1301  USA
 * 
 * Linden Research, Inc., 945 Battery Street, San Francisco, CA  94111  USA
 * $/LicenseInfo$
 */


#include "llviewerprecompiledheaders.h"

#include "llagent.h" 

#include "pipeline.h"

#include "llagentaccess.h"
#include "llagentbenefits.h"
#include "llagentcamera.h"
#include "llagentlistener.h"
#include "llagentwearables.h"
#include "llagentui.h"
#include "llappearancemgr.h"
#include "llanimationstates.h"
#include "llavatarappearancedefines.h"
#include "llcallingcard.h"
#include "llchannelmanager.h"
#include "llchicletbar.h"
#include "llconsole.h"
#include "lldonotdisturbnotificationstorage.h"
#include "llfirstuse.h"
#include "llfloatercamera.h"
#include "llfloaterimcontainer.h"
#include "llfloaterperms.h"
#include "llfloaterpreference.h"
#include "llfloaterreg.h"
#include "llfloatersnapshot.h"
#include "llfloatertools.h"
#include "llgroupactions.h"
#include "llgroupmgr.h"
#include "llhudmanager.h"
#include "lljoystickbutton.h"
#include "llmorphview.h"
#include "llmoveview.h"
#include "llnavigationbar.h" // to show/hide navigation bar when changing mouse look state
// <FS:Ansariel> [FS Communication UI]
//#include "llfloaterimnearbychat.h"
#include "fsnearbychathub.h"
// </FS:Ansariel> [FS Communication UI]
#include "llspeakers.h"
#include "llnotificationsutil.h"
// <FS:Zi> We don't use the mini location panel in Firestorm
// #include "llpaneltopinfobar.h"
#include "llparcel.h"
#include "llperfstats.h"
#include "llrendersphere.h"
#include "llscriptruntimeperms.h"
#include "llsdutil.h"
#include "llsky.h"
#include "llslurl.h"
#include "llsmoothstep.h"
#include "llstartup.h"
#include "llstatusbar.h"
#include "llteleportflags.h"
#include "lltool.h"
#include "lltoolbarview.h"
#include "lltoolpie.h"
#include "lltoolmgr.h"
#include "lltrans.h"
#include "lluictrl.h"
#include "llurlentry.h"
#include "llviewercontrol.h"
#include "llviewerdisplay.h"
#include "llviewerjoystick.h"
#include "llviewermediafocus.h"
#include "llviewermenu.h"
#include "llviewernetwork.h" // <FS:PP> For FIRE-10718: llGetSimulatorHostname() is causing LSL Bridge to sleep for 10 seconds
#include "llviewerobjectlist.h"
#include "llviewerparcelmgr.h"
#include "llviewerregion.h"
#include "llviewerstats.h"
#include "llviewerwindow.h"
#include "llvoavatarself.h"
#include "llwindow.h"
#include "llworld.h"
#include "llworldmap.h"
#include "stringize.h"
#include "boost/foreach.hpp"
#include "llcorehttputil.h"
#include "lluiusage.h"
// [RLVa:KB] - Checked: 2011-11-04 (RLVa-1.4.4a)
#include "rlvactions.h"
#include "rlvhandler.h"
#include "rlvhelper.h"
#include "rlvui.h"
// [/RLVa:KB]

// Firestorm includes
#include "fsfloaternearbychat.h"
#include "fslslbridge.h"
#include "llpresetsmanager.h"
#include "NACLantispam.h"

using namespace LLAvatarAppearanceDefines;

extern LLMenuBarGL* gMenuBarView;

const BOOL ANIMATE = TRUE;
const U8 AGENT_STATE_TYPING =	0x04;
const U8 AGENT_STATE_EDITING =  0x10;

// Autopilot constants
const F32 AUTOPILOT_HEIGHT_ADJUST_DISTANCE = 8.f;			// meters
const F32 AUTOPILOT_MIN_TARGET_HEIGHT_OFF_GROUND = 1.f;	// meters
const F32 AUTOPILOT_MAX_TIME_NO_PROGRESS_WALK = 1.5f;		// seconds
const F32 AUTOPILOT_MAX_TIME_NO_PROGRESS_FLY = 2.5f;		// seconds. Flying is less presize, needs a bit more time

const F32 MAX_VELOCITY_AUTO_LAND_SQUARED = 4.f * 4.f;
const F64 CHAT_AGE_FAST_RATE = 3.0;

// fidget constants
const F32 MIN_FIDGET_TIME = 8.f; // seconds
const F32 MAX_FIDGET_TIME = 20.f; // seconds

const S32 UI_FEATURE_VERSION = 1;
// For version 1: 1 - inventory, 2 - gltf
// Will need to change to 3 once either inventory or gltf releases and cause a conflict
const S32 UI_FEATURE_FLAGS = 2;

// The agent instance.
LLAgent gAgent;

class LLTeleportRequest
{
public:
	enum EStatus
	{
		kPending,
		kStarted,
		kFailed,
		kRestartPending
	};

	LLTeleportRequest();
	virtual ~LLTeleportRequest();

	EStatus getStatus() const          {return mStatus;};
	void    setStatus(EStatus pStatus) {mStatus = pStatus;};

	static std::map<S32, std::string> sTeleportStatusName;
	static const std::string& statusName(EStatus status);
	virtual void toOstream(std::ostream& os) const;

	virtual bool canRestartTeleport();

	virtual void startTeleport() = 0;
	virtual void restartTeleport();

protected:

private:
	EStatus mStatus;
};

std::map<S32, std::string> LLTeleportRequest::sTeleportStatusName = { { kPending, "kPending" },
																	  { kStarted, "kStarted" },
																	  { kFailed, "kFailed" },
																	  { kRestartPending, "kRestartPending"} };

class LLTeleportRequestViaLandmark : public LLTeleportRequest
{
public:
	LLTeleportRequestViaLandmark(const LLUUID &pLandmarkId);
	virtual ~LLTeleportRequestViaLandmark();

	virtual void toOstream(std::ostream& os) const;

	virtual bool canRestartTeleport();

	virtual void startTeleport();
	virtual void restartTeleport();

protected:
	inline const LLUUID &getLandmarkId() const {return mLandmarkId;};

private:
	LLUUID mLandmarkId;
};

class LLTeleportRequestViaLure : public LLTeleportRequestViaLandmark
{
public:
	LLTeleportRequestViaLure(const LLUUID &pLureId, BOOL pIsLureGodLike);
	virtual ~LLTeleportRequestViaLure();

	virtual void toOstream(std::ostream& os) const;

	virtual bool canRestartTeleport();

	virtual void startTeleport();

protected:
	inline BOOL isLureGodLike() const {return mIsLureGodLike;};

private:
	BOOL mIsLureGodLike;
};

class LLTeleportRequestViaLocation : public LLTeleportRequest
{
public:
	LLTeleportRequestViaLocation(const LLVector3d &pPosGlobal);
	virtual ~LLTeleportRequestViaLocation();

	virtual void toOstream(std::ostream& os) const;

	virtual bool canRestartTeleport();

	virtual void startTeleport();
	virtual void restartTeleport();

protected:
	inline const LLVector3d &getPosGlobal() const {return mPosGlobal;};

private:
	LLVector3d mPosGlobal;
};


class LLTeleportRequestViaLocationLookAt : public LLTeleportRequestViaLocation
{
public:
// [RLVa:KB] - Checked: RLVa-2.0.0
	LLTeleportRequestViaLocationLookAt(const LLVector3d &pPosGlobal, const LLVector3& look_at);
// [/RLVa:KB]
//	LLTeleportRequestViaLocationLookAt(const LLVector3d &pPosGlobal);
	virtual ~LLTeleportRequestViaLocationLookAt();

	virtual void toOstream(std::ostream& os) const;

	virtual bool canRestartTeleport();

	virtual void startTeleport();
	virtual void restartTeleport();

protected:
// [RLVa:KB] - Checked: RLVa-2.0.0
	const LLVector3& getLookAt() const { return mLookAt; }
// [/RLVa:KB]

private:
// [RLVa:KB] - Checked: RLVa-2.0.0
	LLVector3 mLookAt;
// [/RLVa:KB]

};

//--------------------------------------------------------------------
// Statics
//

/// minimum time after setting away state before coming back based on movement
const F32 LLAgent::MIN_AFK_TIME = 10.0f;

const F32 LLAgent::TYPING_TIMEOUT_SECS = 5.f;

std::map<std::string, std::string> LLAgent::sTeleportErrorMessages;
std::map<std::string, std::string> LLAgent::sTeleportProgressMessages;

class LLAgentFriendObserver : public LLFriendObserver
{
public:
	LLAgentFriendObserver() {}
	virtual ~LLAgentFriendObserver() {}
	virtual void changed(U32 mask);
};

void LLAgentFriendObserver::changed(U32 mask)
{
	// if there's a change we're interested in.
	if((mask & (LLFriendObserver::POWERS)) != 0)
	{
		gAgent.friendsChanged();
	}
}

bool handleSlowMotionAnimation(const LLSD& newvalue)
{
	if (newvalue.asBoolean())
	{
		gAgentAvatarp->setAnimTimeFactor(0.2f);
	}
	else
	{
		gAgentAvatarp->setAnimTimeFactor(1.0f);
	}
	return true;
}

void LLAgent::setCanEditParcel() // called via mParcelChangedSignal
{
	bool can_edit = LLToolMgr::getInstance()->canEdit();
	gAgent.mCanEditParcel = can_edit;
}

// static
bool LLAgent::isActionAllowed(const LLSD& sdname)
{
	bool retval = false;

	const std::string& param = sdname.asString();

	if (param == "speak")
	{
        bool allow_agent_voice = false;
        LLVoiceChannel* channel = LLVoiceChannel::getCurrentVoiceChannel();
        if (channel != NULL)
        {
            if (channel->getSessionName().empty() && channel->getSessionID().isNull())
            {
                // default channel
                allow_agent_voice = LLViewerParcelMgr::getInstance()->allowAgentVoice();
            }
            else
            {
                allow_agent_voice = channel->isActive() && channel->callStarted();
            }
        }

        if (gAgent.isVoiceConnected() &&
            allow_agent_voice &&
            !LLVoiceClient::getInstance()->inTuningMode())
		{
			retval = true;
		}
		else
		{
			retval = false;
		}
	}
	else if (param == "fs_when_not_sitting")
	{
		if (!gAgentAvatarp)
		{
			return false;
		}
		return !gAgentAvatarp->isSitting();
	}

	return retval;
}

// static 
void LLAgent::pressMicrophone(const LLSD& name)
{
	LLFirstUse::speak(false);

	 LLVoiceClient::getInstance()->inputUserControlState(true);
}

// static 
void LLAgent::releaseMicrophone(const LLSD& name)
{
	LLVoiceClient::getInstance()->inputUserControlState(false);
}

// static
void LLAgent::toggleMicrophone(const LLSD& name)
{
	LLVoiceClient::getInstance()->toggleUserPTTState();
}

// static
bool LLAgent::isMicrophoneOn(const LLSD& sdname)
{
	return LLVoiceClient::getInstance()->getUserPTTState();
}

// ************************************************************
// Enabled this definition to compile a 'hacked' viewer that
// locally believes the end user has godlike powers.
// #define HACKED_GODLIKE_VIEWER
// For a toggled version, see viewer.h for the
// TOGGLE_HACKED_GODLIKE_VIEWER define, instead.
// ************************************************************

// Constructors and Destructors

// JC - Please try to make this order match the order in the header
// file.  Otherwise it's hard to find variables that aren't initialized.
//-----------------------------------------------------------------------------
// LLAgent()
//-----------------------------------------------------------------------------
LLAgent::LLAgent() :
	mGroupPowers(0),
	mHideGroupTitle(FALSE),
	mGroupID(),

	mInitialized(false),
	mListener(),

	mDoubleTapRunTimer(),
	mDoubleTapRunMode(DOUBLETAP_NONE),

	mbAlwaysRun(false),
//	mbRunning(false),
// [RLVa:KB] - Checked: 2011-05-11 (RLVa-1.3.0i) | Added: RLVa-1.3.0i
	mbTempRun(false),
// [/RLVa:KB]
	mbTeleportKeepsLookAt(false),

	mAgentAccess(new LLAgentAccess(gSavedSettings)),
	mGodLevelChangeSignal(),
	mCanEditParcel(false),
	mTeleportSourceSLURL(new LLSLURL),
	mTeleportRequest(),
	mTeleportFinishedSlot(),
	mTeleportFailedSlot(),
	mIsMaturityRatingChangingDuringTeleport(false),
	mTPNeedsNeabyChatSeparator(false),
	mMaturityRatingChange(0U),
	mIsDoSendMaturityPreferenceToServer(false),
	mMaturityPreferenceRequestId(0U),
	mMaturityPreferenceResponseId(0U),
	mMaturityPreferenceNumRetries(0U),
	mLastKnownRequestMaturity(SIM_ACCESS_MIN),
	mLastKnownResponseMaturity(SIM_ACCESS_MIN),
	mHttpPolicy(LLCore::HttpRequest::DEFAULT_POLICY_ID),
	mTeleportState(TELEPORT_NONE),
	mRegionp(NULL),
    mInterestListMode(LLViewerRegion::IL_MODE_DEFAULT),

	mAgentOriginGlobal(),
	mPositionGlobal(),
    mLastTestGlobal(),

	mDistanceTraveled(0.F),
	mLastPositionGlobal(LLVector3d::zero),

	mRenderState(0),
	mTypingTimer(),

	mViewsPushed(FALSE),

	mCustomAnim(FALSE),
	mShowAvatar(TRUE),
	mFrameAgent(),

	mIsDoNotDisturb(false),
	mIsAutorespond(FALSE),
	mIsAutorespondNonFriends(FALSE),
	mIsRejectTeleportOffers(FALSE), // <FS:PP> FIRE-1245: Option to block/reject teleport offers
	mIsRejectFriendshipRequests(FALSE), // <FS:PP> FIRE-15233: Automatic friendship request refusal
	mIsRejectAllGroupInvites(FALSE), // <FS:PP> Option to block/reject all group invites
	mAfkSitting(false), // <FS:Ansariel> FIRE-1568: Fix sit on AFK issues (standing up when sitting before)

	// <FS> Ignore prejump and always fly
	mIgnorePrejump(FALSE),
	mAlwaysFly(FALSE),
	// </FS>

	mControlFlags(0x00000000),
	mbFlagsDirty(FALSE),
	mbFlagsNeedReset(FALSE),

	mAutoPilot(FALSE),
	mAutoPilotFlyOnStop(FALSE),
	mAutoPilotAllowFlying(TRUE),
	mAutoPilotTargetGlobal(),
	mAutoPilotStopDistance(1.f),
	mAutoPilotUseRotation(FALSE),
	mAutoPilotTargetFacing(LLVector3::zero),
	mAutoPilotTargetDist(0.f),
	mAutoPilotNoProgressFrameCount(0),
	mAutoPilotRotationThreshold(0.f),
	mAutoPilotFinishedCallback(NULL),
	mAutoPilotCallbackData(NULL),
	
	mMovementKeysLocked(FALSE),

	mEffectColor(new LLUIColor(LLColor4(0.f, 1.f, 1.f, 1.f))),

	mHaveHomePosition(FALSE),
	mHomeRegionHandle( 0 ),
	mNearChatRadius(CHAT_NORMAL_RADIUS / 2.f),

	mNextFidgetTime(0.f),
	mCurrentFidget(0),
	mFirstLogin(false),
	mOutfitChosen(FALSE),

	mVoiceConnected(false),

	// <FS:Ansariel> [Legacy Bake]
	mAppearanceSerialNum(0),

	mMouselookModeInSignal(NULL),
	mMouselookModeOutSignal(NULL),
	
	mPhantom(FALSE),
	restoreToWorld(false)
{
	for (U32 i = 0; i < TOTAL_CONTROLS; i++)
	{
		mControlsTakenCount[i] = 0;
		mControlsTakenPassedOnCount[i] = 0;
	}

	mListener.reset(new LLAgentListener(*this));

	addParcelChangedCallback(&setCanEditParcel);

	mMoveTimer.stop();
}

// <FS> Ignore prejump and always fly
void LLAgent::updateIgnorePrejump(const LLSD &data)
{
	mIgnorePrejump = data.asBoolean();
}

void LLAgent::updateFSAlwaysFly(const LLSD &data)
{
	mAlwaysFly = data.asBoolean();
	if (mAlwaysFly) 
	{
		LL_INFOS() << "Enabling Fly Override" << LL_ENDL;
		if (gSavedSettings.getBOOL("FirstUseFlyOverride"))
		{
			LLNotificationsUtil::add("FirstUseFlyOverride");
			gSavedSettings.setBOOL("FirstUseFlyOverride", FALSE);
		}
	}
}
// </FS> Ignore prejump and always fly

// Requires gSavedSettings to be initialized.
//-----------------------------------------------------------------------------
// init()
//-----------------------------------------------------------------------------
void LLAgent::init()
{
	mMoveTimer.start();

	gSavedSettings.declareBOOL("SlowMotionAnimation", FALSE, "Declared in code", LLControlVariable::PERSIST_NO);
	gSavedSettings.getControl("SlowMotionAnimation")->getSignal()->connect(boost::bind(&handleSlowMotionAnimation, _2));
	
	// *Note: this is where LLViewerCamera::getInstance() used to be constructed.

	setFlying( gSavedSettings.getBOOL("FlyingAtExit") );

	*mEffectColor = LLUIColorTable::instance().getColor("EffectColor");

	gSavedSettings.getControl("PreferredMaturity")->getValidateSignal()->connect(boost::bind(&LLAgent::validateMaturity, this, _2));
	gSavedSettings.getControl("PreferredMaturity")->getSignal()->connect(boost::bind(&LLAgent::handleMaturity, this, _2));
	mLastKnownResponseMaturity = static_cast<U8>(gSavedSettings.getU32("PreferredMaturity"));
	mLastKnownRequestMaturity = mLastKnownResponseMaturity;
	mIsDoSendMaturityPreferenceToServer = true;
	mIgnorePrejump = gSavedSettings.getBOOL("FSIgnoreFinishAnimation");
	gSavedSettings.getControl("FSIgnoreFinishAnimation")->getSignal()->connect(boost::bind(&LLAgent::updateIgnorePrejump, this, _2));
	mAlwaysFly = gSavedSettings.getBOOL("FSAlwaysFly");
	gSavedSettings.getControl("FSAlwaysFly")->getSignal()->connect(boost::bind(&LLAgent::updateFSAlwaysFly, this, _2));
	selectAutorespond(gSavedPerAccountSettings.getBOOL("FSAutorespondMode"));
	selectAutorespondNonFriends(gSavedPerAccountSettings.getBOOL("FSAutorespondNonFriendsMode"));
	selectRejectTeleportOffers(gSavedPerAccountSettings.getBOOL("FSRejectTeleportOffersMode")); // <FS:PP> FIRE-1245: Option to block/reject teleport offers
	selectRejectFriendshipRequests(gSavedPerAccountSettings.getBOOL("FSRejectFriendshipRequestsMode")); // <FS:PP> FIRE-15233: Automatic friendship request refusal
	selectRejectAllGroupInvites(gSavedPerAccountSettings.getBOOL("FSRejectAllGroupInvitesMode")); // <FS:PP> Option to block/reject all group invites

	if (!mTeleportFinishedSlot.connected())
	{
		mTeleportFinishedSlot = LLViewerParcelMgr::getInstance()->setTeleportFinishedCallback(boost::bind(&LLAgent::handleTeleportFinished, this));
	}
	if (!mTeleportFailedSlot.connected())
	{
		mTeleportFailedSlot = LLViewerParcelMgr::getInstance()->setTeleportFailedCallback(boost::bind(&LLAgent::handleTeleportFailed, this));
	}

	LLAppCoreHttp & app_core_http(LLAppViewer::instance()->getAppCoreHttp());

	mHttpPolicy = app_core_http.getPolicy(LLAppCoreHttp::AP_AGENT);

	mInitialized = true;
}

//-----------------------------------------------------------------------------
// cleanup()
//-----------------------------------------------------------------------------
void LLAgent::cleanup()
{
	mRegionp = NULL;
    mTeleportRequest = NULL;
    mTeleportCanceled = NULL;
	if (mTeleportFinishedSlot.connected())
	{
		mTeleportFinishedSlot.disconnect();
	}
	if (mTeleportFailedSlot.connected())
	{
		mTeleportFailedSlot.disconnect();
	}
}

//-----------------------------------------------------------------------------
// LLAgent()
//-----------------------------------------------------------------------------
LLAgent::~LLAgent()
{
	cleanup();

	delete mMouselookModeInSignal;
	mMouselookModeInSignal = NULL;
	delete mMouselookModeOutSignal;
	mMouselookModeOutSignal = NULL;

	delete mAgentAccess;
	mAgentAccess = NULL;
	delete mEffectColor;
	mEffectColor = NULL;
	delete mTeleportSourceSLURL;
	mTeleportSourceSLURL = NULL;
}

// Handle any actions that need to be performed when the main app gains focus
// (such as through alt-tab).
//-----------------------------------------------------------------------------
// onAppFocusGained()
//-----------------------------------------------------------------------------
void LLAgent::onAppFocusGained()
{
//	if (CAMERA_MODE_MOUSELOOK == gAgentCamera.getCameraMode())
//	{
//		gAgentCamera.changeCameraToDefault();
//		LLToolMgr::getInstance()->clearSavedTool();
//	}
}

void LLAgent::setFirstLogin(bool b)
{
    mFirstLogin = b;

    if (mFirstLogin)
    {
        // Don't notify new users about new features
        if (getFeatureVersion() <= UI_FEATURE_VERSION)
        {
            setFeatureVersion(UI_FEATURE_VERSION, UI_FEATURE_FLAGS);
        }
    }
}

void LLAgent::setFeatureVersion(S32 version, S32 flags)
{
    LLSD updated_version;
    updated_version["version"] = version;
    updated_version["flags"] = flags;
    gSavedSettings.setLLSD("LastUIFeatureVersion", updated_version);
}

S32 LLAgent::getFeatureVersion()
{
    S32 version;
    S32 flags;
    getFeatureVersionAndFlags(version, flags);
    return version;
}

void LLAgent::getFeatureVersionAndFlags(S32& version, S32& flags)
{
    version = 0;
    flags = 0;
    LLSD feature_version = gSavedSettings.getLLSD("LastUIFeatureVersion");
    if (feature_version.isInteger())
    {
        version = feature_version.asInteger();
        flags = 1; // inventory flag
    }
    else if (feature_version.isMap())
    {
        version = feature_version["version"];
        flags = feature_version["flags"];
    }
    else if (!feature_version.isString() && !feature_version.isUndefined())
    {
        // is something newer inside?
        version = UI_FEATURE_VERSION;
        flags = UI_FEATURE_FLAGS;
    }
}

void LLAgent::showLatestFeatureNotification(const std::string key)
{
    S32 version;
    S32 flags; // a single release can have multiple new features
    getFeatureVersionAndFlags(version, flags);
    if (version <= UI_FEATURE_VERSION && (flags & UI_FEATURE_FLAGS) != UI_FEATURE_FLAGS)
    {
        S32 flag = 0;

        if (key == "inventory")
        {
            // Notify user about new thumbnail support
            flag = 1;
        }

        if (key == "gltf")
        {
            flag = 2;
        }

        if ((flags & flag) == 0)
        {
            // Need to open on top even if called from onOpen,
            // do on idle to make sure it's on top
            LLSD floater_key(key);
            doOnIdleOneTime([floater_key]()
                            {
                                LLFloaterReg::showInstance("new_feature_notification", floater_key);
                            });

            setFeatureVersion(UI_FEATURE_VERSION, flags | flag);
        }
    }
}

void LLAgent::ageChat()
{
	if (isAgentAvatarValid())
	{
		// get amount of time since I last chatted
		F64 elapsed_time = (F64)gAgentAvatarp->mChatTimer.getElapsedTimeF32();
		// add in frame time * 3 (so it ages 4x)
		gAgentAvatarp->mChatTimer.setAge(elapsed_time + (F64)gFrameDTClamped * (CHAT_AGE_FAST_RATE - 1.0));
	}
}

//-----------------------------------------------------------------------------
// moveAt()
//-----------------------------------------------------------------------------
void LLAgent::moveAt(S32 direction, bool reset)
{
	LLUIUsage::instance().logCommand("Agent.MoveAt");
	
	mMoveTimer.reset();
	LLFirstUse::notMoving(false);

	// age chat timer so it fades more quickly when you are intentionally moving
	ageChat();

	gAgentCamera.setAtKey(LLAgentCamera::directionToKey(direction));

	if (direction > 0)
	{
		setControlFlags(AGENT_CONTROL_AT_POS | AGENT_CONTROL_FAST_AT);
	}
	else if (direction < 0)
	{
		setControlFlags(AGENT_CONTROL_AT_NEG | AGENT_CONTROL_FAST_AT);
	}

	if (reset)
	{
// <FS:CR> FIRE-8798: Option to prevent camera reset on movement
		//gAgentCamera.resetView();
		gAgentCamera.resetView(TRUE, FALSE, TRUE);
// </FS:CR>
	}
}

//-----------------------------------------------------------------------------
// moveAtNudge()
//-----------------------------------------------------------------------------
void LLAgent::moveAtNudge(S32 direction)
{
	mMoveTimer.reset();
	LLFirstUse::notMoving(false);

	// age chat timer so it fades more quickly when you are intentionally moving
	ageChat();

	gAgentCamera.setWalkKey(LLAgentCamera::directionToKey(direction));

	if (direction > 0)
	{
		setControlFlags(AGENT_CONTROL_NUDGE_AT_POS);
	}
	else if (direction < 0)
	{
		setControlFlags(AGENT_CONTROL_NUDGE_AT_NEG);
	}

// <FS:CR> FIRE-8798: Option to prevent camera reset on movement
	//gAgentCamera.resetView();
	gAgentCamera.resetView(TRUE, FALSE, TRUE);
// </FS:CR>
}

//-----------------------------------------------------------------------------
// moveLeft()
//-----------------------------------------------------------------------------
void LLAgent::moveLeft(S32 direction)
{
	mMoveTimer.reset();
	LLFirstUse::notMoving(false);

	// age chat timer so it fades more quickly when you are intentionally moving
	ageChat();

	gAgentCamera.setLeftKey(LLAgentCamera::directionToKey(direction));

	if (direction > 0)
	{
		setControlFlags(AGENT_CONTROL_LEFT_POS | AGENT_CONTROL_FAST_LEFT);
	}
	else if (direction < 0)
	{
		setControlFlags(AGENT_CONTROL_LEFT_NEG | AGENT_CONTROL_FAST_LEFT);
	}

// <FS:CR> FIRE-8798: Option to prevent camera reset on movement
	//gAgentCamera.resetView();
	gAgentCamera.resetView(TRUE, FALSE, TRUE);
// </FS:CR>
}

//-----------------------------------------------------------------------------
// moveLeftNudge()
//-----------------------------------------------------------------------------
void LLAgent::moveLeftNudge(S32 direction)
{
	mMoveTimer.reset();
	LLFirstUse::notMoving(false);

	// age chat timer so it fades more quickly when you are intentionally moving
	ageChat();

	gAgentCamera.setLeftKey(LLAgentCamera::directionToKey(direction));

	if (direction > 0)
	{
		setControlFlags(AGENT_CONTROL_NUDGE_LEFT_POS);
	}
	else if (direction < 0)
	{
		setControlFlags(AGENT_CONTROL_NUDGE_LEFT_NEG);
	}

// <FS:CR> FIRE-8798: Option to prevent camera reset on movement
	//gAgentCamera.resetView();
	gAgentCamera.resetView(TRUE, FALSE, TRUE);
// </FS:CR>
}

//-----------------------------------------------------------------------------
// moveUp()
//-----------------------------------------------------------------------------
void LLAgent::moveUp(S32 direction)
{
// [RLVa:KB] - Checked: RLVa-2.2 (@jump)
	if ( (!RlvActions::canJump()) && (direction > 0) && (!getFlying()) )
	{
		return;
	}
// [/Sl:KB]

	mMoveTimer.reset();
	LLFirstUse::notMoving(false);

	// age chat timer so it fades more quickly when you are intentionally moving
	ageChat();

	gAgentCamera.setUpKey(LLAgentCamera::directionToKey(direction));

	if (direction > 0)
	{
		setControlFlags(AGENT_CONTROL_UP_POS | AGENT_CONTROL_FAST_UP);
		// <FS:Ansariel> Chalice Yao's crouch toggle
		gAgentCamera.resetView(TRUE, FALSE, TRUE);
		// </FS:Ansariel>
	}
	else if (direction < 0)
	{
		setControlFlags(AGENT_CONTROL_UP_NEG | AGENT_CONTROL_FAST_UP);
		// <FS:Ansariel> Chalice Yao's crouch toggle
		if (!gSavedPerAccountSettings.getBOOL("FSCrouchToggleStatus") || !gSavedPerAccountSettings.getBOOL("FSCrouchToggle"))
		{
			gAgentCamera.resetView(TRUE, FALSE, TRUE);
		}
		// </FS:Ansariel>
	}

	// <FS:Ansariel> Chalice Yao's crouch toggle
	//gAgentCamera.resetView();
	// </FS:Ansariel>
}

//-----------------------------------------------------------------------------
// moveYaw()
//-----------------------------------------------------------------------------
void LLAgent::moveYaw(F32 mag, bool reset_view)
{
	gAgentCamera.setYawKey(mag);

	if (mag > 0)
	{
		setControlFlags(AGENT_CONTROL_YAW_POS);
	}
	else if (mag < 0)
	{
		setControlFlags(AGENT_CONTROL_YAW_NEG);
	}

    U32 mask = AGENT_CONTROL_YAW_POS | AGENT_CONTROL_YAW_NEG;
    if ((getControlFlags() & mask) == mask)
    {
        // Rotation into both directions should cancel out
        // But keep sending controls to simulator,
        // it's needed for script based controls
        gAgentCamera.setYawKey(0);
    }

    if (reset_view)
	{
// <FS:CR> FIRE-8798: Option to prevent camera reset on movement
		//gAgentCamera.resetView();
        gAgentCamera.resetView(TRUE, FALSE, TRUE);
// </FS:CR>
	}
}

//-----------------------------------------------------------------------------
// movePitch()
//-----------------------------------------------------------------------------
void LLAgent::movePitch(F32 mag)
{
	gAgentCamera.setPitchKey(mag);

	if (mag > 0)
	{
		setControlFlags(AGENT_CONTROL_PITCH_POS);
	}
	else if (mag < 0)
	{
		setControlFlags(AGENT_CONTROL_PITCH_NEG);
	}
}


// Does this parcel allow you to fly?
BOOL LLAgent::canFly()
{
// [RLVa:KB] - Checked: RLVa-1.0
	if (!RlvActions::canFly())
	{
		return FALSE;
	}
// [/RLVa:KB]
	if (isGodlike()) return TRUE;
	// <FS> Always fly
	if (mAlwaysFly)
	{
		return TRUE;
	}
	// </FS>

	LLViewerRegion* regionp = getRegion();
	if (regionp && regionp->getBlockFly()) return FALSE;
	
	LLParcel* parcel = LLViewerParcelMgr::getInstance()->getAgentParcel();
	if (!parcel) return FALSE;

	// Allow owners to fly on their own land.
	if (LLViewerParcelMgr::isParcelOwnedByAgent(parcel, GP_LAND_ALLOW_FLY))
	{
		return TRUE;
	}

	return parcel->getAllowFly();
}

BOOL LLAgent::getFlying() const
{ 
	return mControlFlags & AGENT_CONTROL_FLY; 
}

//-----------------------------------------------------------------------------
// setFlying()
//-----------------------------------------------------------------------------
void LLAgent::setFlying(BOOL fly, BOOL fail_sound)
{
	if (isAgentAvatarValid())
	{
		// *HACK: Don't allow to start the flying mode if we got ANIM_AGENT_STANDUP signal
		// because in this case we won't get a signal to start avatar flying animation and
		// it will be walking with flying mode "ON" indication. However we allow to switch
		// the flying mode off if we get ANIM_AGENT_STANDUP signal. See process_avatar_animation().
		// See EXT-2781.
		if(fly && gAgentAvatarp->mSignaledAnimations.find(ANIM_AGENT_STANDUP) != gAgentAvatarp->mSignaledAnimations.end())
		{
			return;
		}

		// don't allow taking off while sitting
		if (fly && gAgentAvatarp->isSitting())
		{
			return;
		}
	}

	if (fly)
	{
// [RLVa:KB] - Checked: RLVa-1.0
		if (!RlvActions::canFly())
		{
			return;
		}
// [/RLVa:KB]

		BOOL was_flying = getFlying();
		if (!canFly() && !was_flying)
		{
			// parcel doesn't let you start fly
			// gods can always fly
			// and it's OK if you're already flying
			if (fail_sound)
			{
				make_ui_sound("UISndBadKeystroke");
			}
			return;
		}
		if( !was_flying )
		{
			add(LLStatViewer::FLY, 1);
		}
		setControlFlags(AGENT_CONTROL_FLY);
	}
	else
	{
		clearControlFlags(AGENT_CONTROL_FLY);
	}


	// Update Movement Controls according to Fly mode
	LLFloaterMove::setFlyingMode(fly);

	mbFlagsDirty = TRUE;
}


// UI based mechanism of setting fly state
//-----------------------------------------------------------------------------
// toggleFlying()
//-----------------------------------------------------------------------------
// static
void LLAgent::toggleFlying()
{
	if ( gAgent.mAutoPilot )
	{
		LLToolPie::instance().stopClickToWalk();
	}

	// <FS:Ansariel> Chalice Yao's crouch toggle
	if (gSavedPerAccountSettings.getBOOL("FSCrouchToggleStatus"))
	{
		gSavedPerAccountSettings.setBOOL("FSCrouchToggleStatus", FALSE);
	}
	// </FS:Ansariel>

	BOOL fly = !gAgent.getFlying();

	gAgent.mMoveTimer.reset();
	LLFirstUse::notMoving(false);

	gAgent.setFlying( fly );
// <FS:CR> FIRE-8798: Option to prevent camera reset on movement
	//gAgentCamera.resetView();
	gAgentCamera.resetView(TRUE, FALSE, TRUE);
// </FS:CR>
}

// static
bool LLAgent::enableFlying()
{
	// <FS:Zi> Fix "Agent.enableFlying" function for menu entry and toolbar button
	// BOOL sitting = FALSE;
	// if (isAgentAvatarValid())
	// {
	// 	sitting = gAgentAvatarp->isSitting();
	// }
	// return !sitting;
	if(isAgentAvatarValid())
	{
		return gAgent.canFly() && (!gAgentAvatarp->isSitting());
	}
	return false;
	// </FS:Zi>
}

// static
bool LLAgent::isSitting()
{
    BOOL sitting = FALSE;
    if (isAgentAvatarValid())
    {
        sitting = gAgentAvatarp->isSitting();
    }
    return sitting;
}

void LLAgent::standUp()
{
//	setControlFlags(AGENT_CONTROL_STAND_UP);
// [RLVa:KB] - Checked: 2010-03-07 (RLVa-1.2.0c) | Added: RLVa-1.2.0a
	// RELEASE-RLVa: [SL-2.0.0] Check this function's callers since usually they require explicit blocking
	if ( (!rlv_handler_t::isEnabled()) || (RlvActions::canStand()) )
	{
		setControlFlags(AGENT_CONTROL_STAND_UP);
	}
// [/RLVa:KB]
}

void LLAgent::changeParcels()
{
	LL_DEBUGS("AgentLocation") << "Calling ParcelChanged callbacks" << LL_ENDL;
	// Notify anything that wants to know about parcel changes
	mParcelChangedSignal();
}

boost::signals2::connection LLAgent::addParcelChangedCallback(parcel_changed_callback_t cb)
{
	return mParcelChangedSignal.connect(cb);
}

// static
void LLAgent::capabilityReceivedCallback(const LLUUID &region_id, LLViewerRegion *regionp)
{	// Changed regions and now have the region capabilities
    if (regionp)
    {
        if (regionp->getRegionID() == region_id)
        {
            regionp->requestSimulatorFeatures();
            LLAppViewer::instance()->updateNameLookupUrl(regionp);
        }

        if (gAgent.getInterestListMode() == LLViewerRegion::IL_MODE_360)
        {
            gAgent.changeInterestListMode(LLViewerRegion::IL_MODE_360);
        }
    }
}

//-----------------------------------------------------------------------------
// setRegion()
//-----------------------------------------------------------------------------
void LLAgent::setRegion(LLViewerRegion *regionp)
{
	llassert(regionp);
	if (mRegionp != regionp)
	{

		LL_INFOS("AgentLocation","Teleport") << "Moving agent into region: handle " << regionp->getHandle() 
											 << " id " << regionp->getRegionID()
											 << " name " << regionp->getName()
											 << " previous region "
											 << (mRegionp ? mRegionp->getRegionID() : LLUUID::null)
											 << LL_ENDL;
		if (mRegionp)
		{
			// NaCl - Antispam Registry clear anti-spam queues when changing regions
			NACLAntiSpamRegistry::instance().purgeAllQueues();
			// NaCl End

			// We've changed regions, we're now going to change our agent coordinate frame.
			mAgentOriginGlobal = regionp->getOriginGlobal();
			LLVector3d agent_offset_global = mRegionp->getOriginGlobal();

			LLVector3 delta;
			delta.setVec(regionp->getOriginGlobal() - mRegionp->getOriginGlobal());

			setPositionAgent(getPositionAgent() - delta);

			LLVector3 camera_position_agent = LLViewerCamera::getInstance()->getOrigin();
			LLViewerCamera::getInstance()->setOrigin(camera_position_agent - delta);

			// Update all of the regions.
			LLWorld::getInstance()->updateAgentOffset(agent_offset_global);

			// Hack to keep sky in the agent's region, otherwise it may get deleted - DJS 08/02/02
			// *TODO: possibly refactor into gSky->setAgentRegion(regionp)? -Brad
			if (gSky.mVOSkyp)
			{
				gSky.mVOSkyp->setRegion(regionp);
			}
			
            if (regionp->capabilitiesReceived())
            {
                regionp->requestSimulatorFeatures();
                LLAppViewer::instance()->updateNameLookupUrl(regionp);
            }
            else
            {
                regionp->setCapabilitiesReceivedCallback(LLAgent::capabilityReceivedCallback);
            }

		}
		else
		{
			// First time initialization.
			// We've changed regions, we're now going to change our agent coordinate frame.
			mAgentOriginGlobal = regionp->getOriginGlobal();

			LLVector3 delta;
			delta.setVec(regionp->getOriginGlobal());

			setPositionAgent(getPositionAgent() - delta);
			LLVector3 camera_position_agent = LLViewerCamera::getInstance()->getOrigin();
			LLViewerCamera::getInstance()->setOrigin(camera_position_agent - delta);

			// Update all of the regions.
			LLWorld::getInstance()->updateAgentOffset(mAgentOriginGlobal);

            if (regionp->capabilitiesReceived())
            {
                LLAppViewer::instance()->updateNameLookupUrl(regionp);
            }
            else
            {
                regionp->setCapabilitiesReceivedCallback([](const LLUUID &region_id, LLViewerRegion* regionp) {LLAppViewer::instance()->updateNameLookupUrl(regionp); });
            }
		}

		// Pass new region along to metrics components that care about this level of detail.
		LLAppViewer::metricsUpdateRegion(regionp->getHandle());
	}

	mRegionp = regionp;

	// TODO - most of what follows probably should be moved into callbacks

	// Pass the region host to LLUrlEntryParcel to resolve parcel name
	// with a server request.
	LLUrlEntryParcel::setRegionHost(getRegionHost());

	// Must shift hole-covering water object locations because local
	// coordinate frame changed.
	LLWorld::getInstance()->updateWaterObjects();

	// keep a list of regions we've been too
	// this is just an interesting stat, logged at the dataserver
	// we could trake this at the dataserver side, but that's harder
	U64 handle = regionp->getHandle();
	mRegionsVisited.insert(handle);

	LLSelectMgr::getInstance()->updateSelectionCenter();

//	LLFloaterMove::sUpdateFlyingStatus();
// [RLVa:KB] - Checked: 2011-05-27 (RLVa-1.4.0a) | Added: RLVa-1.4.0a
	LLFloaterMove::sUpdateMovementStatus();
// [/RLVa:KB]

	// <FS:Ansariel> [Legacy Bake]
	// If the newly entered region is using server bakes, and our
	// current appearance is non-baked, request appearance update from
	// server.
	if (mRegionp->capabilitiesReceived())
	{
		handleServerBakeRegionTransition(mRegionp->getRegionID());
	}
	else
	{
		// Need to handle via callback after caps arrive.
		mRegionp->setCapabilitiesReceivedCallback(boost::bind(&LLAgent::handleServerBakeRegionTransition,this,_1));
	}
	// </FS:Ansariel> [Legacy Bake]

	// <FS:Zi> Run Prio 0 default bento pose in the background to fix splayed hands, open mouths, etc.
	if (gSavedSettings.getBOOL("FSPlayDefaultBentoAnimation"))
	{
		sendAnimationRequest(ANIM_AGENT_BENTO_IDLE, ANIM_REQUEST_START);
	}
	// </FS:Zi>

	LL_DEBUGS("AgentLocation") << "Calling RegionChanged callbacks" << LL_ENDL;
	mRegionChangedSignal();
}


//-----------------------------------------------------------------------------
// getRegion()
//-----------------------------------------------------------------------------
LLViewerRegion *LLAgent::getRegion() const
{
	return mRegionp;
}


LLHost LLAgent::getRegionHost() const
{
	if (mRegionp)
	{
		return mRegionp->getHost();
	}
	else
	{
		return LLHost();
	}
}

boost::signals2::connection LLAgent::addRegionChangedCallback(const region_changed_signal_t::slot_type& cb)
{
	return mRegionChangedSignal.connect(cb);
}

void LLAgent::removeRegionChangedCallback(boost::signals2::connection callback)
{
	mRegionChangedSignal.disconnect(callback);
}

//-----------------------------------------------------------------------------
// inPrelude()
//-----------------------------------------------------------------------------
BOOL LLAgent::inPrelude()
{
	return mRegionp && mRegionp->isPrelude();
}


std::string LLAgent::getRegionCapability(const std::string &name)
{
    if (!mRegionp)
        return std::string();
    
    return mRegionp->getCapability(name);
}


//-----------------------------------------------------------------------------
// canManageEstate()
//-----------------------------------------------------------------------------

BOOL LLAgent::canManageEstate() const
{
	return mRegionp && mRegionp->canManageEstate();
}

//-----------------------------------------------------------------------------
// sendMessage()
//-----------------------------------------------------------------------------
void LLAgent::sendMessage()
{
	if (gDisconnected)
	{
		LL_WARNS() << "Trying to send message when disconnected!" << LL_ENDL;
		return;
	}
	if (!mRegionp)
	{
		LL_ERRS() << "No region for agent yet!" << LL_ENDL;
		return;
	}
	gMessageSystem->sendMessage(mRegionp->getHost());
}


//-----------------------------------------------------------------------------
// sendReliableMessage()
//-----------------------------------------------------------------------------
void LLAgent::sendReliableMessage()
{
	if (gDisconnected)
	{
		LL_DEBUGS() << "Trying to send message when disconnected!" << LL_ENDL;
		return;
	}
	if (!mRegionp)
	{
		LL_DEBUGS() << "LLAgent::sendReliableMessage No region for agent yet, not sending message!" << LL_ENDL;
		return;
	}
	gMessageSystem->sendReliable(mRegionp->getHost());
}

//-----------------------------------------------------------------------------
// getVelocity()
//-----------------------------------------------------------------------------
LLVector3 LLAgent::getVelocity() const
{
	if (isAgentAvatarValid())
	{
		return gAgentAvatarp->getVelocity();
	}
	else
	{
		return LLVector3::zero;
	}
}


//-----------------------------------------------------------------------------
// setPositionAgent()
//-----------------------------------------------------------------------------
void LLAgent::setPositionAgent(const LLVector3 &pos_agent)
{
	if (!pos_agent.isFinite())
	{
		LL_ERRS() << "setPositionAgent is not a number" << LL_ENDL;
	}

	if (isAgentAvatarValid() && gAgentAvatarp->getParent())
	{
		LLVector3 pos_agent_sitting;
		LLVector3d pos_agent_d;
		LLViewerObject *parent = (LLViewerObject*)gAgentAvatarp->getParent();

		pos_agent_sitting = gAgentAvatarp->getPosition() * parent->getRotation() + parent->getPositionAgent();
		pos_agent_d.setVec(pos_agent_sitting);

		mFrameAgent.setOrigin(pos_agent_sitting);
		mPositionGlobal = pos_agent_d + mAgentOriginGlobal;
	}
	else
	{
		mFrameAgent.setOrigin(pos_agent);

		LLVector3d pos_agent_d;
		pos_agent_d.setVec(pos_agent);
		mPositionGlobal = pos_agent_d + mAgentOriginGlobal;
	}

    if (((mLastTestGlobal - mPositionGlobal).lengthSquared() > 1.0) && !mOnPositionChanged.empty())
    {   // If the position has changed my more than 1 meter since the last time we triggered.
        // filters out some noise. 
        mLastTestGlobal = mPositionGlobal;
        mOnPositionChanged(mFrameAgent.getOrigin(), mPositionGlobal);
    }
}

//-----------------------------------------------------------------------------
// getPositionGlobal()
//-----------------------------------------------------------------------------
const LLVector3d &LLAgent::getPositionGlobal() const
{
	if (isAgentAvatarValid() && !gAgentAvatarp->mDrawable.isNull())
	{
		mPositionGlobal = getPosGlobalFromAgent(gAgentAvatarp->getRenderPosition());
	}
	else
	{
		mPositionGlobal = getPosGlobalFromAgent(mFrameAgent.getOrigin());
	}

	return mPositionGlobal;
}

//-----------------------------------------------------------------------------
// getPositionAgent()
//-----------------------------------------------------------------------------
const LLVector3 &LLAgent::getPositionAgent()
{
	if (isAgentAvatarValid())
	{
		if(gAgentAvatarp->mDrawable.isNull())
		{
			mFrameAgent.setOrigin(gAgentAvatarp->getPositionAgent());
		}
		else
	{
		mFrameAgent.setOrigin(gAgentAvatarp->getRenderPosition());	
	}
	}


	return mFrameAgent.getOrigin();
}

boost::signals2::connection LLAgent::whenPositionChanged(position_signal_t::slot_type fn)
{
    return mOnPositionChanged.connect(fn);
}


//-----------------------------------------------------------------------------
// getRegionsVisited()
//-----------------------------------------------------------------------------
S32 LLAgent::getRegionsVisited() const
{
	return mRegionsVisited.size();
}

//-----------------------------------------------------------------------------
// getDistanceTraveled()
//-----------------------------------------------------------------------------
F64 LLAgent::getDistanceTraveled() const
{
	return mDistanceTraveled;
}


//-----------------------------------------------------------------------------
// getPosAgentFromGlobal()
//-----------------------------------------------------------------------------
LLVector3 LLAgent::getPosAgentFromGlobal(const LLVector3d &pos_global) const
{
	LLVector3 pos_agent;
	pos_agent.setVec(pos_global - mAgentOriginGlobal);
	return pos_agent;
}


//-----------------------------------------------------------------------------
// getPosGlobalFromAgent()
//-----------------------------------------------------------------------------
LLVector3d LLAgent::getPosGlobalFromAgent(const LLVector3 &pos_agent) const
{
	LLVector3d pos_agent_d;
	pos_agent_d.setVec(pos_agent);
	return pos_agent_d + mAgentOriginGlobal;
}

void LLAgent::sitDown()
{
// [RLVa:KB] - Checked: RLVa-1.2.1
	if (!RlvActions::canGroundSit())
		return;
// [/RLVa:KB]

	setControlFlags(AGENT_CONTROL_SIT_ON_GROUND);
}


//-----------------------------------------------------------------------------
// resetAxes()
//-----------------------------------------------------------------------------
void LLAgent::resetAxes()
{
	mFrameAgent.resetAxes();
}


// Copied from LLCamera::setOriginAndLookAt
// Look_at must be unit vector
//-----------------------------------------------------------------------------
// resetAxes()
//-----------------------------------------------------------------------------
void LLAgent::resetAxes(const LLVector3 &look_at)
{
	LLVector3	skyward = getReferenceUpVector();

	// if look_at has zero length, fail
	// if look_at and skyward are parallel, fail
	//
	// Test both of these conditions with a cross product.
	LLVector3 cross(look_at % skyward);
	if (cross.isNull())
	{
		LL_INFOS() << "LLAgent::resetAxes cross-product is zero" << LL_ENDL;
		return;
	}

	// Make sure look_at and skyward are not parallel
	// and neither are zero length
	LLVector3 left(skyward % look_at);
	LLVector3 up(look_at % left);

	mFrameAgent.setAxes(look_at, left, up);
}


//-----------------------------------------------------------------------------
// rotate()
//-----------------------------------------------------------------------------
void LLAgent::rotate(F32 angle, const LLVector3 &axis) 
{ 
	mFrameAgent.rotate(angle, axis); 
}


//-----------------------------------------------------------------------------
// rotate()
//-----------------------------------------------------------------------------
void LLAgent::rotate(F32 angle, F32 x, F32 y, F32 z) 
{ 
	mFrameAgent.rotate(angle, x, y, z); 
}


//-----------------------------------------------------------------------------
// rotate()
//-----------------------------------------------------------------------------
void LLAgent::rotate(const LLMatrix3 &matrix) 
{ 
	mFrameAgent.rotate(matrix); 
}


//-----------------------------------------------------------------------------
// rotate()
//-----------------------------------------------------------------------------
void LLAgent::rotate(const LLQuaternion &quaternion) 
{ 
	mFrameAgent.rotate(quaternion); 
}


//-----------------------------------------------------------------------------
// getReferenceUpVector()
//-----------------------------------------------------------------------------
LLVector3 LLAgent::getReferenceUpVector()
{
	// this vector is in the coordinate frame of the avatar's parent object, or the world if none
	LLVector3 up_vector = LLVector3::z_axis;
	if (isAgentAvatarValid() && 
		gAgentAvatarp->getParent() &&
		gAgentAvatarp->mDrawable.notNull())
	{
		U32 camera_mode = gAgentCamera.getCameraAnimating() ? gAgentCamera.getLastCameraMode() : gAgentCamera.getCameraMode();
		// and in third person...
		if (camera_mode == CAMERA_MODE_THIRD_PERSON)
		{
			// make the up vector point to the absolute +z axis
			up_vector = up_vector * ~((LLViewerObject*)gAgentAvatarp->getParent())->getRenderRotation();
		}
		else if (camera_mode == CAMERA_MODE_MOUSELOOK)
		{
			// make the up vector point to the avatar's +z axis
			up_vector = up_vector * gAgentAvatarp->mDrawable->getRotation();
		}
	}

	return up_vector;
}


// Radians, positive is forward into ground
//-----------------------------------------------------------------------------
// pitch()
//-----------------------------------------------------------------------------
void LLAgent::pitch(F32 angle)
{
	// don't let user pitch if pointed almost all the way down or up

	// A dot B = mag(A) * mag(B) * cos(angle between A and B)
	// so... cos(angle between A and B) = A dot B / mag(A) / mag(B)
	//                                  = A dot B for unit vectors

	LLVector3 skyward = getReferenceUpVector();

	// SL-19286 Avatar is upside down when viewed from below
	// after left-clicking the mouse on the avatar and dragging down
	//
	// The issue is observed on angle below 10 degrees
	const F32 look_down_limit = 179.f * DEG_TO_RAD;
	const F32 look_up_limit   =  10.f * DEG_TO_RAD;

	F32 angle_from_skyward = acos(mFrameAgent.getAtAxis() * skyward);

	// clamp pitch to limits
	if ((angle >= 0.f) && (angle_from_skyward + angle > look_down_limit))
	{
		angle = look_down_limit - angle_from_skyward;
	}
	else if ((angle < 0.f) && (angle_from_skyward + angle < look_up_limit))
	{
		angle = look_up_limit - angle_from_skyward;
	}

	if (fabs(angle) > 1e-4)
	{
		mFrameAgent.pitch(angle);
	}
}


//-----------------------------------------------------------------------------
// roll()
//-----------------------------------------------------------------------------
void LLAgent::roll(F32 angle)
{
	mFrameAgent.roll(angle);
}


//-----------------------------------------------------------------------------
// yaw()
//-----------------------------------------------------------------------------
void LLAgent::yaw(F32 angle)
{
	if (!rotateGrabbed())
	{
		mFrameAgent.rotate(angle, getReferenceUpVector());
	}
}


// Returns a quat that represents the rotation of the agent in the absolute frame
//-----------------------------------------------------------------------------
// getQuat()
//-----------------------------------------------------------------------------
LLQuaternion LLAgent::getQuat() const
{
	return mFrameAgent.getQuaternion();
}

//-----------------------------------------------------------------------------
// getControlFlags()
//-----------------------------------------------------------------------------
U32 LLAgent::getControlFlags()
{
	// <FS> Ignore prejump and always fly
	//return mControlFlags;
	if (LLAgent::mIgnorePrejump)
	{
		return mControlFlags | AGENT_CONTROL_FINISH_ANIM;
	}
	else
	{
		return mControlFlags;
	}
	// </FS>
}

//-----------------------------------------------------------------------------
// setControlFlags()
//-----------------------------------------------------------------------------
void LLAgent::setControlFlags(U32 mask)
{
	mControlFlags |= mask;
	mbFlagsDirty = TRUE;
}


//-----------------------------------------------------------------------------
// clearControlFlags()
//-----------------------------------------------------------------------------
void LLAgent::clearControlFlags(U32 mask)
{
	U32 old_flags = mControlFlags;
	mControlFlags &= ~mask;
	if (old_flags != mControlFlags)
	{
		mbFlagsDirty = TRUE;
	}
}

//-----------------------------------------------------------------------------
// controlFlagsDirty()
//-----------------------------------------------------------------------------
BOOL LLAgent::controlFlagsDirty() const
{
	return mbFlagsDirty;
}

//-----------------------------------------------------------------------------
// enableControlFlagReset()
//-----------------------------------------------------------------------------
void LLAgent::enableControlFlagReset()
{
	mbFlagsNeedReset = TRUE;
}

//-----------------------------------------------------------------------------
// resetControlFlags()
//-----------------------------------------------------------------------------
void LLAgent::resetControlFlags()
{
	if (mbFlagsNeedReset)
	{
		mbFlagsNeedReset = FALSE;
		mbFlagsDirty = FALSE;
		// reset all of the ephemeral flags
		// some flags are managed elsewhere
		mControlFlags &= AGENT_CONTROL_AWAY | AGENT_CONTROL_FLY | AGENT_CONTROL_MOUSELOOK;
	}
}

//-----------------------------------------------------------------------------
// setAFK()
//-----------------------------------------------------------------------------
void LLAgent::setAFK()
{
	if (gNonInteractive || !gAgent.getRegion())
	{
		// Don't set AFK if we're not talking to a region yet.
		return;
	}

	if (!(mControlFlags & AGENT_CONTROL_AWAY))
	{
		sendAnimationRequest(ANIM_AGENT_AWAY, ANIM_REQUEST_START);
		setControlFlags(AGENT_CONTROL_AWAY | AGENT_CONTROL_STOP);
		gAwayTimer.start();

		// <FS:AO> Gsit on away, antigrief protection
		if (gSavedSettings.getBOOL("AvatarSitOnAway"))
		{
			if (isAgentAvatarValid() && !gAgentAvatarp->isSitting() && !gRlvHandler.hasBehaviour(RLV_BHVR_SIT))
			{
				gAgent.sitDown();
				gAgent.setIsAfkSitting(true);
			}
		}
		// </FS:AO>
	}
}

//-----------------------------------------------------------------------------
// clearAFK()
//-----------------------------------------------------------------------------
void LLAgent::clearAFK()
{
	gAwayTriggerTimer.reset();

	// Gods can sometimes get into away state (via gestures)
	// without setting the appropriate control flag. JC
	if (mControlFlags & AGENT_CONTROL_AWAY
		|| (isAgentAvatarValid()
			&& (gAgentAvatarp->mSignaledAnimations.find(ANIM_AGENT_AWAY) != gAgentAvatarp->mSignaledAnimations.end())))
	{
		sendAnimationRequest(ANIM_AGENT_AWAY, ANIM_REQUEST_STOP);
		clearControlFlags(AGENT_CONTROL_AWAY);

		// <FS:AO> if we sat while away, stand back up on clear
		if (gSavedSettings.getBOOL("AvatarSitOnAway"))
		{
			if (gAgent.isAfkSitting() && !gRlvHandler.hasBehaviour(RLV_BHVR_UNSIT))
			{
				gAgent.standUp();
			}
		}
		// </FS:AO>
	}

	// <FS:Ansariel> FIRE-1568: Fix sit on AFK issues (standing up when sitting before)
	gAgent.setIsAfkSitting(false);
}

//-----------------------------------------------------------------------------
// getAFK()
//-----------------------------------------------------------------------------
BOOL LLAgent::getAFK() const
{
	return (mControlFlags & AGENT_CONTROL_AWAY) != 0;
}

//-----------------------------------------------------------------------------
// setDoNotDisturb()
//-----------------------------------------------------------------------------
void LLAgent::setDoNotDisturb(bool pIsDoNotDisturb)
{
	bool isDoNotDisturbSwitchedOff = (mIsDoNotDisturb && !pIsDoNotDisturb);
	mIsDoNotDisturb = pIsDoNotDisturb;
	sendAnimationRequest(ANIM_AGENT_DO_NOT_DISTURB, (pIsDoNotDisturb ? ANIM_REQUEST_START : ANIM_REQUEST_STOP));
	LLNotificationsUI::LLChannelManager::getInstance()->muteAllChannels(pIsDoNotDisturb);
	if (isDoNotDisturbSwitchedOff)
	{
		LLDoNotDisturbNotificationStorage::getInstance()->updateNotifications();
	}
	gIMMgr->updateDNDMessageStatus();
}

//-----------------------------------------------------------------------------
// isDoNotDisturb()
//-----------------------------------------------------------------------------
bool LLAgent::isDoNotDisturb() const
{
	return mIsDoNotDisturb;
}

//-----------------------------------------------------------------------------
// setAutorespond()
//-----------------------------------------------------------------------------
void LLAgent::setAutorespond()
{
	selectAutorespond(TRUE);
}

//-----------------------------------------------------------------------------
// clearAutorespond()
//-----------------------------------------------------------------------------
void LLAgent::clearAutorespond()
{
	selectAutorespond(FALSE);
}

//-----------------------------------------------------------------------------
// selectAutorespond()
//-----------------------------------------------------------------------------
void LLAgent::selectAutorespond(BOOL selected)
{
	LL_INFOS() << "Setting autorespond mode to " << selected << LL_ENDL;
	mIsAutorespond = selected;
	gSavedPerAccountSettings.setBOOL("FSAutorespondMode",selected);
	// [SJ - FIRE-2177 - Making Autorespons a simple Check in the menu again for clarity]
	//if (gAutorespondMenu)
	//{
	//	if (selected)
	//	{
	//		gAutorespondMenu->setLabel(LLTrans::getString("AvatarSetNotAutorespond"));
	//	}
	//	else
	//	{
	//		gAutorespondMenu->setLabel(LLTrans::getString("AvatarSetAutorespond"));
	//	}
	//}
}

//-----------------------------------------------------------------------------
// getAutorespond()
//-----------------------------------------------------------------------------
BOOL LLAgent::getAutorespond() const
{
	return mIsAutorespond;
}

//-----------------------------------------------------------------------------
// setAutorespondNonFriends()
//-----------------------------------------------------------------------------
void LLAgent::setAutorespondNonFriends()
{
	selectAutorespondNonFriends(TRUE);
}

//-----------------------------------------------------------------------------
// clearAutorespondNonFriends()
//-----------------------------------------------------------------------------
void LLAgent::clearAutorespondNonFriends()
{
	selectAutorespondNonFriends(FALSE);
}

//-----------------------------------------------------------------------------
// selectAutorespondNonFriends()
//-----------------------------------------------------------------------------
void LLAgent::selectAutorespondNonFriends(BOOL selected)
{
	LL_INFOS() << "Setting autorespond non-friends mode to " << selected << LL_ENDL;
	mIsAutorespondNonFriends = selected;
	gSavedPerAccountSettings.setBOOL("FSAutorespondNonFriendsMode",selected);
	// [SJ - FIRE-2177 - Making Autorespons a simple Check in the menu again for clarity]
	//if (gAutorespondNonFriendsMenu)
	//{
	//	if (selected)
	//	{
	//		gAutorespondNonFriendsMenu->setLabel(LLTrans::getString("AvatarSetNotAutorespondNonFriends"));
	//	}
	//	else
	//	{
	//		gAutorespondNonFriendsMenu->setLabel(LLTrans::getString("AvatarSetAutorespondNonFriends"));
	//	}
	//}
}

//-----------------------------------------------------------------------------
// getAutorespondNonFriends()
//-----------------------------------------------------------------------------
BOOL LLAgent::getAutorespondNonFriends() const
{
	return mIsAutorespondNonFriends;
}

// <FS:PP> FIRE-1245: Option to block/reject teleport offers

//-----------------------------------------------------------------------------
// setRejectTeleportOffers()
//-----------------------------------------------------------------------------
void LLAgent::setRejectTeleportOffers()
{
	selectRejectTeleportOffers(TRUE);
}

//-----------------------------------------------------------------------------
// clearRejectTeleportOffers()
//-----------------------------------------------------------------------------
void LLAgent::clearRejectTeleportOffers()
{
	selectRejectTeleportOffers(FALSE);
}

//-----------------------------------------------------------------------------
// selectRejectTeleportOffers()
//-----------------------------------------------------------------------------
void LLAgent::selectRejectTeleportOffers(BOOL selected)
{
	LL_INFOS() << "Setting rejecting teleport offers mode to " << selected << LL_ENDL;
	mIsRejectTeleportOffers = selected;
	gSavedPerAccountSettings.setBOOL("FSRejectTeleportOffersMode", selected);
}

//-----------------------------------------------------------------------------
// getRejectTeleportOffers()
//-----------------------------------------------------------------------------
BOOL LLAgent::getRejectTeleportOffers() const
{
	return mIsRejectTeleportOffers;
}

// </FS:PP> FIRE-1245: Option to block/reject teleport offers

// <FS:PP> FIRE-15233: Automatic friendship request refusal

//-----------------------------------------------------------------------------
// setRejectFriendshipRequests()
//-----------------------------------------------------------------------------
void LLAgent::setRejectFriendshipRequests()
{
	selectRejectFriendshipRequests(TRUE);
}

//-----------------------------------------------------------------------------
// clearRejectFriendshipRequests()
//-----------------------------------------------------------------------------
void LLAgent::clearRejectFriendshipRequests()
{
	selectRejectFriendshipRequests(FALSE);
}

//-----------------------------------------------------------------------------
// selectRejectFriendshipRequests()
//-----------------------------------------------------------------------------
void LLAgent::selectRejectFriendshipRequests(BOOL selected)
{
	LL_INFOS() << "Setting rejecting friendship requests mode to " << selected << LL_ENDL;
	mIsRejectFriendshipRequests = selected;
	gSavedPerAccountSettings.setBOOL("FSRejectFriendshipRequestsMode", selected);
}

//-----------------------------------------------------------------------------
// getRejectFriendshipRequests()
//-----------------------------------------------------------------------------
BOOL LLAgent::getRejectFriendshipRequests() const
{
	return mIsRejectFriendshipRequests;
}

// </FS:PP> FIRE-15233: Automatic friendship request refusal

// <FS:PP> Option to block/reject all group invites

//-----------------------------------------------------------------------------
// setRejectAllGroupInvites()
//-----------------------------------------------------------------------------
void LLAgent::setRejectAllGroupInvites()
{
	selectRejectAllGroupInvites(TRUE);
}

//-----------------------------------------------------------------------------
// clearRejectAllGroupInvites()
//-----------------------------------------------------------------------------
void LLAgent::clearRejectAllGroupInvites()
{
	selectRejectAllGroupInvites(FALSE);
}

//-----------------------------------------------------------------------------
// selectRejectAllGroupInvites()
//-----------------------------------------------------------------------------
void LLAgent::selectRejectAllGroupInvites(BOOL selected)
{
	LL_INFOS() << "Setting rejecting group invites mode to " << selected << LL_ENDL;
	mIsRejectAllGroupInvites = selected;
	gSavedPerAccountSettings.setBOOL("FSRejectAllGroupInvitesMode", selected);
}

//-----------------------------------------------------------------------------
// getRejectAllGroupInvites()
//-----------------------------------------------------------------------------
BOOL LLAgent::getRejectAllGroupInvites() const
{
	return mIsRejectAllGroupInvites;
}

// </FS:PP> Option to block/reject all group invites

//-----------------------------------------------------------------------------
// startAutoPilotGlobal()
//-----------------------------------------------------------------------------
void LLAgent::startAutoPilotGlobal(
	const LLVector3d &target_global,
	const std::string& behavior_name,
	const LLQuaternion *target_rotation,
	void (*finish_callback)(BOOL, void *),
	void *callback_data,
	F32 stop_distance,
	F32 rot_threshold,
	BOOL allow_flying)
{
	if (!isAgentAvatarValid())
	{
		return;
	}

    if (target_global.isExactlyZero())
    {
        LL_WARNS() << "Canceling attempt to start autopilot towards invalid position" << LL_ENDL;
        return;
    }
	
	// Are there any pending callbacks from previous auto pilot requests?
	if (mAutoPilotFinishedCallback)
	{
		mAutoPilotFinishedCallback(dist_vec(gAgent.getPositionGlobal(), mAutoPilotTargetGlobal) < mAutoPilotStopDistance, mAutoPilotCallbackData);
	}

	mAutoPilotFinishedCallback = finish_callback;
	mAutoPilotCallbackData = callback_data;
	mAutoPilotRotationThreshold = rot_threshold;
	mAutoPilotBehaviorName = behavior_name;
	mAutoPilotAllowFlying = allow_flying;

	LLVector3d delta_pos( target_global );
	delta_pos -= getPositionGlobal();
	F64 distance = delta_pos.magVec();
	LLVector3d trace_target = target_global;

	trace_target.mdV[VZ] -= 10.f;

	LLVector3d intersection;
	LLVector3 normal;
	LLViewerObject *hit_obj;
	F32 heightDelta = LLWorld::getInstance()->resolveStepHeightGlobal(NULL, target_global, trace_target, intersection, normal, &hit_obj);

	if (stop_distance > 0.f)
	{
		mAutoPilotStopDistance = stop_distance;
	}
	else
	{
		// Guess at a reasonable stop distance.
		mAutoPilotStopDistance = (F32) sqrt( distance );
		if (mAutoPilotStopDistance < 0.5f) 
		{
			mAutoPilotStopDistance = 0.5f;
		}
	}

	if (mAutoPilotAllowFlying)
	{
		mAutoPilotFlyOnStop = getFlying();
	}
	else
	{
		mAutoPilotFlyOnStop = FALSE;
	}

	if (distance > 30.0 && mAutoPilotAllowFlying)
	{
		setFlying(TRUE);
	}

	if ( distance > 1.f && 
		mAutoPilotAllowFlying &&
		heightDelta > (sqrtf(mAutoPilotStopDistance) + 1.f))
	{
		setFlying(TRUE);
		// Do not force flying for "Sit" behavior to prevent flying after pressing "Stand"
		// from an object. See EXT-1655.
		if ("Sit" != mAutoPilotBehaviorName)
			mAutoPilotFlyOnStop = TRUE;
	}

	mAutoPilot = TRUE;
	setAutoPilotTargetGlobal(target_global);

	if (target_rotation)
	{
		mAutoPilotUseRotation = TRUE;
		mAutoPilotTargetFacing = LLVector3::x_axis * *target_rotation;
		mAutoPilotTargetFacing.mV[VZ] = 0.f;
		mAutoPilotTargetFacing.normalize();
	}
	else
	{
		mAutoPilotUseRotation = FALSE;
	}

	mAutoPilotNoProgressFrameCount = 0;
}


//-----------------------------------------------------------------------------
// setAutoPilotTargetGlobal
//-----------------------------------------------------------------------------
void LLAgent::setAutoPilotTargetGlobal(const LLVector3d &target_global)
{
	if (mAutoPilot)
	{
		mAutoPilotTargetGlobal = target_global;

		// trace ray down to find height of destination from ground
		LLVector3d traceEndPt = target_global;
		traceEndPt.mdV[VZ] -= 20.f;

		LLVector3d targetOnGround;
		LLVector3 groundNorm;
		LLViewerObject *obj;

		LLWorld::getInstance()->resolveStepHeightGlobal(NULL, target_global, traceEndPt, targetOnGround, groundNorm, &obj);
		// Note: this might malfunction for sitting agent, since pelvis stays same, but agent's position becomes lower
		// But for autopilot to work we assume that agent is standing and ready to go.
		F64 target_height = llmax((F64)gAgentAvatarp->getPelvisToFoot(), target_global.mdV[VZ] - targetOnGround.mdV[VZ]);

		// clamp z value of target to minimum height above ground
		mAutoPilotTargetGlobal.mdV[VZ] = targetOnGround.mdV[VZ] + target_height;
		mAutoPilotTargetDist = (F32)dist_vec(gAgent.getPositionGlobal(), mAutoPilotTargetGlobal);
	}
}

//-----------------------------------------------------------------------------
// startFollowPilot()
//-----------------------------------------------------------------------------
void LLAgent::startFollowPilot(const LLUUID &leader_id, BOOL allow_flying, F32 stop_distance)
{
	mLeaderID = leader_id;
	if ( mLeaderID.isNull() ) return;

	LLViewerObject* object = gObjectList.findObject(mLeaderID);
	if (!object) 
	{
		mLeaderID = LLUUID::null;
		return;
	}

	startAutoPilotGlobal(object->getPositionGlobal(), 
						 std::string(),	// behavior_name
						 NULL,			// target_rotation
						 NULL,			// finish_callback
						 NULL,			// callback_data
						 stop_distance,
						 0.03f,			// rotation_threshold
						 allow_flying);
}


//-----------------------------------------------------------------------------
// stopAutoPilot()
//-----------------------------------------------------------------------------
void LLAgent::stopAutoPilot(BOOL user_cancel)
{
	if (mAutoPilot)
	{
		mAutoPilot = FALSE;
		if (mAutoPilotUseRotation && !user_cancel)
		{
			resetAxes(mAutoPilotTargetFacing);
		}
		// Restore previous flying state before invoking mAutoPilotFinishedCallback to allow
		// callback function to change the flying state (like in near_sit_down_point()).
		// If the user cancelled, don't change the fly state
		if (!user_cancel)
		{
			setFlying(mAutoPilotFlyOnStop);
		}
		//NB: auto pilot can terminate for a reason other than reaching the destination
		if (mAutoPilotFinishedCallback)
		{
			mAutoPilotFinishedCallback(!user_cancel && dist_vec(gAgent.getPositionGlobal(), mAutoPilotTargetGlobal) < mAutoPilotStopDistance, mAutoPilotCallbackData);
			mAutoPilotFinishedCallback = NULL;
		}
		mLeaderID = LLUUID::null;

		setControlFlags(AGENT_CONTROL_STOP);

		if (user_cancel && !mAutoPilotBehaviorName.empty())
		{
			if (mAutoPilotBehaviorName == "Sit")
				LL_INFOS("Agent") << "Autopilot-Sit was canceled by user action" << LL_ENDL;
			else if (mAutoPilotBehaviorName == "Attach")
				LLNotificationsUtil::add("CancelledAttach");
			else
				LLNotificationsUtil::add("Cancelled");
		}
	}
}


// Returns necessary agent pitch and yaw changes, radians.
//-----------------------------------------------------------------------------
// autoPilot()
//-----------------------------------------------------------------------------
void LLAgent::autoPilot(F32 *delta_yaw)
{
	if (mAutoPilot)
	{
		if (!mLeaderID.isNull())
		{
			LLViewerObject* object = gObjectList.findObject(mLeaderID);
			if (!object) 
			{
				stopAutoPilot();
				return;
			}
			mAutoPilotTargetGlobal = object->getPositionGlobal();
		}
		
		if (!isAgentAvatarValid()) return;

		if (gAgentAvatarp->mInAir && mAutoPilotAllowFlying)
		{
			setFlying(TRUE);
		}
	
		LLVector3 at;
		at.setVec(mFrameAgent.getAtAxis());
		LLVector3 target_agent = getPosAgentFromGlobal(mAutoPilotTargetGlobal);
		LLVector3 direction = target_agent - getPositionAgent();

		F32 target_dist = direction.magVec();

		if (target_dist >= mAutoPilotTargetDist)
		{
			mAutoPilotNoProgressFrameCount++;
            bool out_of_time = false;
            if (getFlying())
            {
                out_of_time = mAutoPilotNoProgressFrameCount > AUTOPILOT_MAX_TIME_NO_PROGRESS_FLY * gFPSClamped;
            }
            else
            {
                out_of_time = mAutoPilotNoProgressFrameCount > AUTOPILOT_MAX_TIME_NO_PROGRESS_WALK * gFPSClamped;
            }
			if (out_of_time)
			{
				stopAutoPilot();
				return;
			}
		}

		mAutoPilotTargetDist = target_dist;

		// Make this a two-dimensional solution
		at.mV[VZ] = 0.f;
		direction.mV[VZ] = 0.f;

		at.normalize();
		F32 xy_distance = direction.normalize();

		F32 yaw = 0.f;
		if (mAutoPilotTargetDist > mAutoPilotStopDistance)
		{
			yaw = angle_between(mFrameAgent.getAtAxis(), direction);
		}
		else if (mAutoPilotUseRotation)
		{
			// we're close now just aim at target facing
			yaw = angle_between(at, mAutoPilotTargetFacing);
			direction = mAutoPilotTargetFacing;
		}

		yaw = 4.f * yaw / gFPSClamped;

		// figure out which direction to turn
		LLVector3 scratch(at % direction);

		if (scratch.mV[VZ] > 0.f)
		{
			setControlFlags(AGENT_CONTROL_YAW_POS);
		}
		else
		{
			yaw = -yaw;
			setControlFlags(AGENT_CONTROL_YAW_NEG);
		}

		*delta_yaw = yaw;

		// Compute when to start slowing down
		F32 slow_distance;
		if (getFlying())
		{
			slow_distance = llmax(8.f, mAutoPilotStopDistance + 5.f);
		}
		else
		{
			slow_distance = llmax(3.f, mAutoPilotStopDistance + 2.f);
		}

		// If we're flying, handle autopilot points above or below you.
		if (getFlying() && xy_distance < AUTOPILOT_HEIGHT_ADJUST_DISTANCE)
		{
			if (isAgentAvatarValid())
			{
				F64 current_height = gAgentAvatarp->getPositionGlobal().mdV[VZ];
				F32 delta_z = (F32)(mAutoPilotTargetGlobal.mdV[VZ] - current_height);
				F32 slope = delta_z / xy_distance;
				if (slope > 0.45f && delta_z > 6.f)
				{
					setControlFlags(AGENT_CONTROL_FAST_UP | AGENT_CONTROL_UP_POS);
				}
				else if (slope > 0.002f && delta_z > 0.5f)
				{
					setControlFlags(AGENT_CONTROL_UP_POS);
				}
				else if (slope < -0.45f && delta_z < -6.f && current_height > AUTOPILOT_MIN_TARGET_HEIGHT_OFF_GROUND)
				{
					setControlFlags(AGENT_CONTROL_FAST_UP | AGENT_CONTROL_UP_NEG);
				}
				else if (slope < -0.002f && delta_z < -0.5f && current_height > AUTOPILOT_MIN_TARGET_HEIGHT_OFF_GROUND)
				{
					setControlFlags(AGENT_CONTROL_UP_NEG);
				}
			}
		}

		//  calculate delta rotation to target heading
		F32 delta_target_heading = angle_between(mFrameAgent.getAtAxis(), mAutoPilotTargetFacing);

		if (xy_distance > slow_distance && yaw < (F_PI / 10.f))
		{
			// walking/flying fast
			setControlFlags(AGENT_CONTROL_FAST_AT | AGENT_CONTROL_AT_POS);
		}
		else if (mAutoPilotTargetDist > mAutoPilotStopDistance)
		{
            // walking/flying slow
            U32 movement_flag = 0;

			if (at * direction > 0.9f)
			{
                movement_flag = AGENT_CONTROL_AT_POS;
            }
            else if (at * direction < -0.9f)
            {
                movement_flag = AGENT_CONTROL_AT_NEG;
            }

            if (getFlying())
            {
                // flying is too fast and has high inertia, artificially slow it down
                // Don't update flags too often, server might not react
                static U64 last_time_microsec = 0;
                U64 time_microsec = LLTimer::getTotalTime();
                U64 delta = time_microsec - last_time_microsec;
                // fly during ~0-40 ms, stop during ~40-250 ms
                if (delta > 250000) // 250ms
                {
                    // reset even if !movement_flag
                    last_time_microsec = time_microsec;
                }
                else if (delta > 40000) // 40 ms
                {
                    clearControlFlags(AGENT_CONTROL_AT_POS | AGENT_CONTROL_AT_POS);
                    movement_flag = 0;
                }
            }

            if (movement_flag)
            {
                setControlFlags(movement_flag);
			}
		}

		// check to see if we need to keep rotating to target orientation
		if (mAutoPilotTargetDist < mAutoPilotStopDistance)
		{
			setControlFlags(AGENT_CONTROL_STOP);
			if(!mAutoPilotUseRotation || (delta_target_heading < mAutoPilotRotationThreshold))
			{
				stopAutoPilot();
			}
		}
	}
}


//-----------------------------------------------------------------------------
// propagate()
//-----------------------------------------------------------------------------
void LLAgent::propagate(const F32 dt)
{
	// Update UI based on agent motion
	LLFloaterMove *floater_move = LLFloaterReg::findTypedInstance<LLFloaterMove>("moveview");
	if (floater_move)
	{
		floater_move->mForwardButton   ->setToggleState( gAgentCamera.getAtKey() > 0 || gAgentCamera.getWalkKey() > 0 );
		floater_move->mBackwardButton  ->setToggleState( gAgentCamera.getAtKey() < 0 || gAgentCamera.getWalkKey() < 0 );
		floater_move->mTurnLeftButton  ->setToggleState( gAgentCamera.getYawKey() > 0.f );
		floater_move->mTurnRightButton ->setToggleState( gAgentCamera.getYawKey() < 0.f );
		floater_move->mSlideLeftButton  ->setToggleState( gAgentCamera.getLeftKey() > 0.f );
		floater_move->mSlideRightButton ->setToggleState( gAgentCamera.getLeftKey() < 0.f );
		floater_move->mMoveUpButton    ->setToggleState( gAgentCamera.getUpKey() > 0 );
		floater_move->mMoveDownButton  ->setToggleState( gAgentCamera.getUpKey() < 0 );
	}

	// handle rotation based on keyboard levels
	const F32 YAW_RATE = 90.f * DEG_TO_RAD;				// radians per second
	yaw(YAW_RATE * gAgentCamera.getYawKey() * dt);

	const F32 PITCH_RATE = 90.f * DEG_TO_RAD;			// radians per second
	pitch(PITCH_RATE * gAgentCamera.getPitchKey() * dt);
	
	// handle auto-land behavior
	if (isAgentAvatarValid())
	{
		BOOL in_air = gAgentAvatarp->mInAir;
		LLVector3 land_vel = getVelocity();
		land_vel.mV[VZ] = 0.f;

		if (!in_air 
			&& gAgentCamera.getUpKey() < 0 
			&& land_vel.magVecSquared() < MAX_VELOCITY_AUTO_LAND_SQUARED
			&& gSavedSettings.getBOOL("AutomaticFly"))
		{
			// land automatically
			setFlying(FALSE);
		}
	}

	gAgentCamera.clearGeneralKeys();
}

//-----------------------------------------------------------------------------
// updateAgentPosition()
//-----------------------------------------------------------------------------
void LLAgent::updateAgentPosition(const F32 dt, const F32 yaw_radians, const S32 mouse_x, const S32 mouse_y)
{
    static LLCachedControl<F32> hint_timeout(gSavedSettings, "NotMovingHintTimeout");
	if (mMoveTimer.getStarted() && mMoveTimer.getElapsedTimeF32() > hint_timeout)
	{
		LLFirstUse::notMoving();
	}

	propagate(dt);

	// static S32 cameraUpdateCount = 0;

	rotate(yaw_radians, 0, 0, 1);
	
	//
	// Check for water and land collision, set underwater flag
	//

	gAgentCamera.updateLookAt(mouse_x, mouse_y);

    // When agent has no parents, position updates come from setPositionAgent()
    // But when agent has a parent (ex: is seated), position remains unchanged
    // relative to parent and no parent's position update trigger
    // setPositionAgent().
    // But EEP's sky track selection still needs an update if agent has a parent
    // and parent moves (ex: vehicles).
    if (isAgentAvatarValid()
        && gAgentAvatarp->getParent()
        && !mOnPositionChanged.empty()
        )
    {
        LLVector3d new_position = getPositionGlobal();
        if ((mLastTestGlobal - new_position).lengthSquared() > 1.0)
        {
            // If the position has changed by more than 1 meter since the last time we triggered.
            // filters out some noise. 
            mLastTestGlobal = new_position;
            mOnPositionChanged(mFrameAgent.getOrigin(), new_position);
        }
    }
}

// friends and operators

std::ostream& operator<<(std::ostream &s, const LLAgent &agent)
{
	// This is unfinished, but might never be used. 
	// We'll just leave it for now; we can always delete it.
	s << " { "
	  << "  Frame = " << agent.mFrameAgent << "\n"
	  << " }";
	return s;
}

// TRUE if your own avatar needs to be rendered.  Usually only
// in third person and build.
//-----------------------------------------------------------------------------
// needsRenderAvatar()
//-----------------------------------------------------------------------------
BOOL LLAgent::needsRenderAvatar()
{
//	if (gAgentCamera.cameraMouselook() && !LLVOAvatar::sVisibleInFirstPerson)
// [RLVa:KB] - Checked: RLVa-2.0.2
	if ( (gAgentCamera.cameraMouselook() && !LLVOAvatar::sVisibleInFirstPerson) || (gRlvHandler.hasBehaviour(RLV_BHVR_SHOWSELF)) )
// [/RLVa:KB]
	{
		return FALSE;
	}

	return mShowAvatar && mOutfitChosen;
}

// TRUE if we need to render your own avatar's head.
BOOL LLAgent::needsRenderHead()
{
// [RLVa:KB] - Checked: RLVa-2.0.2
	return ((LLVOAvatar::sVisibleInFirstPerson && LLPipeline::sReflectionRender) || (mShowAvatar && !gAgentCamera.cameraMouselook())) && (!gRlvHandler.hasBehaviour(RLV_BHVR_SHOWSELFHEAD));
// [/RLVa:KB]
//	return (LLVOAvatar::sVisibleInFirstPerson && LLPipeline::sReflectionRender) || (mShowAvatar && !gAgentCamera.cameraMouselook());
}

//-----------------------------------------------------------------------------
// startTyping()
//-----------------------------------------------------------------------------
void LLAgent::startTyping()
{
// [RLVa:KB] - @redirchat
	if (!RlvActions::canSendTypingStart())
	{
		return;
	}
// [/RLVa:KB]

	mTypingTimer.reset();

	if (getRenderState() & AGENT_STATE_TYPING)
	{
		// already typing, don't trigger a different animation
		return;
	}
	setRenderState(AGENT_STATE_TYPING);

	if (mChatTimer.getElapsedTimeF32() < 2.f)
	{
		LLViewerObject* chatter = gObjectList.findObject(mLastChatterID);
		if (chatter && chatter->isAvatar())
		{
			gAgentCamera.setLookAt(LOOKAT_TARGET_RESPOND, chatter, LLVector3::zero);
		}
	}

	if (gSavedSettings.getBOOL("PlayTypingAnim"))
	{
		sendAnimationRequest(ANIM_AGENT_TYPE, ANIM_REQUEST_START);
	}
	// <FS:Ansariel> [FS Communication UI]
	//(LLFloaterReg::getTypedInstance<LLFloaterIMNearbyChat>("nearby_chat"))->
	//		sendChatFromViewer("", CHAT_TYPE_START, FALSE);
	FSNearbyChat::instance().sendChatFromViewer("", CHAT_TYPE_START, FALSE);
	// </FS:Ansariel> [FS Communication UI]
}

//-----------------------------------------------------------------------------
// stopTyping()
//-----------------------------------------------------------------------------
void LLAgent::stopTyping()
{
	if (mRenderState & AGENT_STATE_TYPING)
	{
		clearRenderState(AGENT_STATE_TYPING);
		sendAnimationRequest(ANIM_AGENT_TYPE, ANIM_REQUEST_STOP);
		// <FS:Ansariel> [FS Communication UI]
		//(LLFloaterReg::getTypedInstance<LLFloaterIMNearbyChat>("nearby_chat"))->
		//		sendChatFromViewer("", CHAT_TYPE_STOP, FALSE);
		FSNearbyChat::instance().sendChatFromViewer("", CHAT_TYPE_STOP, FALSE);
		// </FS:Ansariel> [FS Communication UI]
	}
}

//-----------------------------------------------------------------------------
// setRenderState()
//-----------------------------------------------------------------------------
void LLAgent::setRenderState(U8 newstate)
{
	mRenderState |= newstate;
}

//-----------------------------------------------------------------------------
// clearRenderState()
//-----------------------------------------------------------------------------
void LLAgent::clearRenderState(U8 clearstate)
{
	mRenderState &= ~clearstate;
}


//-----------------------------------------------------------------------------
// getRenderState()
//-----------------------------------------------------------------------------
U8 LLAgent::getRenderState()
{
	// *FIX: don't do stuff in a getter!  This is infinite loop city!
	if ((mTypingTimer.getElapsedTimeF32() > TYPING_TIMEOUT_SECS) 
		&& (mRenderState & AGENT_STATE_TYPING))
	{
		stopTyping();
	}
	
	if ((!LLSelectMgr::getInstance()->getSelection()->isEmpty() && LLSelectMgr::getInstance()->shouldShowSelection())
		|| LLToolMgr::getInstance()->getCurrentTool()->isEditing() )
	{
		setRenderState(AGENT_STATE_EDITING);
	}
	else
	{
		clearRenderState(AGENT_STATE_EDITING);
	}

	return mRenderState;
}

//-----------------------------------------------------------------------------
//-----------------------------------------------------------------------------

//-----------------------------------------------------------------------------
// endAnimationUpdateUI()
//-----------------------------------------------------------------------------
void LLAgent::endAnimationUpdateUI()
{
	if (LLApp::isExiting()
		|| !gViewerWindow
		|| !gMenuBarView
		|| !gToolBarView
		|| !gStatusBar)
	{
		return;
	}
	if (gAgentCamera.getCameraMode() == gAgentCamera.getLastCameraMode())
	{
		// We're already done endAnimationUpdateUI for this transition.
		return;
	}

	// clean up UI from mode we're leaving
	if (gAgentCamera.getLastCameraMode() == CAMERA_MODE_MOUSELOOK )
	{
		// <FS:Zi> Unhide chat bar, unless autohide is enabled
		gSavedSettings.setBOOL("MouseLookEnabled",FALSE);
		if(!gSavedSettings.getBOOL("AutohideChatBar"))
			FSNearbyChat::instance().showDefaultChatBar(TRUE);
		// </FS:Zi>

		gToolBarView->setToolBarsVisible(true);
		// show mouse cursor
		gViewerWindow->showCursor();
		// show menus
		gMenuBarView->setVisible(TRUE);
		// <FS:Ansariel> Separate navigation and favorites panel
		LLNavigationBar::instance().getView()->setVisible(TRUE);
		gStatusBar->setVisibleForMouselook(true);

		// <FS:Zi> We don't use the mini location panel in Firestorm
        // static LLCachedControl<bool> show_mini_location_panel(gSavedSettings, "ShowMiniLocationPanel");
		// if (show_mini_location_panel)
		// {
		// 	LLPanelTopInfoBar::getInstance()->setVisible(TRUE);
		// }
		// </FS:Zi>

		LLChicletBar::getInstance()->setVisible(TRUE);

		LLPanelStandStopFlying::getInstance()->setVisible(TRUE);

		LLToolMgr::getInstance()->setCurrentToolset(gBasicToolset);

		LLFloaterCamera::onLeavingMouseLook();

		if (mMouselookModeOutSignal)
		{
			(*mMouselookModeOutSignal)();
		}

		// Only pop if we have pushed...
		if (TRUE == mViewsPushed)
		{
#if 0 // Use this once all floaters are registered
			LLFloaterReg::restoreVisibleInstances();
#else // Use this for now
			LLFloaterView::skip_list_t skip_list;
			if (LLFloaterReg::findInstance("mini_map"))
			{
				skip_list.insert(LLFloaterReg::findInstance("mini_map"));
			}
			// <FS:Ansariel> Beacons floater doesn't need to be open for us to show beacons
			//if (LLFloaterReg::findInstance("beacons"))
			//{
			//	skip_list.insert(LLFloaterReg::findInstance("beacons"));
			//}
			// </FS:Ansariel>
			if(gSavedSettings.getBOOL("FSShowStatsBarInMouselook"))
			{
				skip_list.insert(LLFloaterReg::findInstance("stats"));
			}
			// <FS:LO> //FIRE-6385: Show all script dialogs still after leaving mouselook
			BOOST_FOREACH(LLFloater *tmp, LLFloaterReg::getFloaterList("script_floater"))
			{
				skip_list.insert(tmp);
			}
			// </FS:LO>
			// <FS:Ansariel> Skip restoring conversations and radar floater
			if (gSavedSettings.getBOOL("FSShowConvoAndRadarInML"))
			{
				skip_list.insert(LLFloaterReg::findInstance("fs_radar"));
				skip_list.insert(LLFloaterReg::findInstance("fs_im_container"));
			}
			// </FS:Ansariel>

			// <FS:Ansariel> [FS communication UI] Commented out so far.
			//               Maybe check if need it to close standalone IM floater
			//               when going into mouselook
			//LLFloaterIMContainer* im_box = LLFloaterReg::getTypedInstance<LLFloaterIMContainer>("im_container");
			//LLFloaterIMContainer::floater_list_t conversations;
			//im_box->getDetachedConversationFloaters(conversations);
			//BOOST_FOREACH(LLFloater* conversation, conversations)
			//{
			//	LL_INFOS() << "skip_list.insert(session_floater): " << conversation->getTitle() << LL_ENDL;
			//	skip_list.insert(conversation);
			//}
			// </FS:Ansariel> [FS communication UI]

			gFloaterView->popVisibleAll(skip_list);
#endif
			mViewsPushed = FALSE;
			gFocusMgr.setKeyboardFocus(NULL);	// <FS:Zi> make sure no floater has focus  after restoring them
		}
		// <FS:PP> FIRE-11312: Exiting Mouselook puts keyboard focus on Nearby Chat bar
		else if(gSavedSettings.getBOOL("FSShowInterfaceInMouselook"))
		{
			gFocusMgr.setKeyboardFocus(NULL);
		}
		// </FS:PP>

		
		gAgentCamera.setLookAt(LOOKAT_TARGET_CLEAR);
		if( gMorphView )
		{
			gMorphView->setVisible( FALSE );
		}

		// Disable mouselook-specific animations
		if (isAgentAvatarValid())
		{
			if( gAgentAvatarp->isAnyAnimationSignaled(AGENT_GUN_AIM_ANIMS, NUM_AGENT_GUN_AIM_ANIMS) )
			{
				if (gAgentAvatarp->mSignaledAnimations.find(ANIM_AGENT_AIM_RIFLE_R) != gAgentAvatarp->mSignaledAnimations.end())
				{
					sendAnimationRequest(ANIM_AGENT_AIM_RIFLE_R, ANIM_REQUEST_STOP);
					sendAnimationRequest(ANIM_AGENT_HOLD_RIFLE_R, ANIM_REQUEST_START);
				}
				if (gAgentAvatarp->mSignaledAnimations.find(ANIM_AGENT_AIM_HANDGUN_R) != gAgentAvatarp->mSignaledAnimations.end())
				{
					sendAnimationRequest(ANIM_AGENT_AIM_HANDGUN_R, ANIM_REQUEST_STOP);
					sendAnimationRequest(ANIM_AGENT_HOLD_HANDGUN_R, ANIM_REQUEST_START);
				}
				if (gAgentAvatarp->mSignaledAnimations.find(ANIM_AGENT_AIM_BAZOOKA_R) != gAgentAvatarp->mSignaledAnimations.end())
				{
					sendAnimationRequest(ANIM_AGENT_AIM_BAZOOKA_R, ANIM_REQUEST_STOP);
					sendAnimationRequest(ANIM_AGENT_HOLD_BAZOOKA_R, ANIM_REQUEST_START);
				}
				if (gAgentAvatarp->mSignaledAnimations.find(ANIM_AGENT_AIM_BOW_L) != gAgentAvatarp->mSignaledAnimations.end())
				{
					sendAnimationRequest(ANIM_AGENT_AIM_BOW_L, ANIM_REQUEST_STOP);
					sendAnimationRequest(ANIM_AGENT_HOLD_BOW_L, ANIM_REQUEST_START);
				}
			}
		}
	}
	else if (gAgentCamera.getLastCameraMode() == CAMERA_MODE_CUSTOMIZE_AVATAR)
	{
		// make sure we ask to save changes

		LLToolMgr::getInstance()->setCurrentToolset(gBasicToolset);

		if( gMorphView )
		{
			gMorphView->setVisible( FALSE );
		}

		if (isAgentAvatarValid())
		{
			if(mCustomAnim)
			{
				sendAnimationRequest(ANIM_AGENT_CUSTOMIZE, ANIM_REQUEST_STOP);
				sendAnimationRequest(ANIM_AGENT_CUSTOMIZE_DONE, ANIM_REQUEST_START);

				mCustomAnim = FALSE ;
			}
			
		}
		gAgentCamera.setLookAt(LOOKAT_TARGET_CLEAR);

		LLFloaterCamera::onAvatarEditingAppearance(false);
	}

	//---------------------------------------------------------------------
	// Set up UI for mode we're entering
	//---------------------------------------------------------------------
	if (gAgentCamera.getCameraMode() == CAMERA_MODE_MOUSELOOK)
	{

		// <FS:PP> FIRE-8868: Show UI in mouselook
		if(!gSavedSettings.getBOOL("FSShowInterfaceInMouselook"))
		{
		// </FS:PP>

		// clean up UI
		// first show anything hidden by UI toggle
		gViewerWindow->setUIVisibility(TRUE);

		// then hide stuff we want hidden for mouselook 
		gToolBarView->setToolBarsVisible(false);
		gMenuBarView->setVisible(FALSE);
		// <FS:Ansariel> Separate navigation and favorites panel
		LLNavigationBar::instance().getView()->setVisible(FALSE);
		gStatusBar->setVisibleForMouselook(false);

		// <FS:Zi> We don't use the mini location panel in Firestorm
		// LLPanelTopInfoBar::getInstance()->setVisible(FALSE);

		LLChicletBar::getInstance()->setVisible(FALSE);

		LLPanelStandStopFlying::getInstance()->setVisible(FALSE);

		// <FS:Zi> Hide chat bar in mouselook mode, unless there is text in it
		gSavedSettings.setBOOL("MouseLookEnabled",TRUE);
		if(FSNearbyChat::instance().defaultChatBarIsIdle())
			FSNearbyChat::instance().showDefaultChatBar(FALSE);
		// </FS:Zi>

		// clear out camera lag effect
		// <FS:PP> Commented out and moved lower for FIRE-8868: Show UI in mouselook
		// gAgentCamera.clearCameraLag();
		// </FS:PP>

		// JC - Added for always chat in third person option
		gFocusMgr.setKeyboardFocus(NULL);

		LLToolMgr::getInstance()->setCurrentToolset(gMouselookToolset);

		mViewsPushed = TRUE;

		// <FS:PP> Commented out and moved lower for FIRE-8868: Show UI in mouselook
		// if (mMouselookModeInSignal)
		// {
		//	(*mMouselookModeInSignal)();
		// }
		// </FS:PP>

		// hide all floaters except the mini map

#if 0 // Use this once all floaters are registered
		std::set<std::string> exceptions;
		exceptions.insert("mini_map");
		if(gSavedSettings.getBOOL("FSShowStatsBarInMouselook"))
		{
			exceptions.insert("stats");
		}
		exceptions.insert("script_floater"); // <FS:LO> //FIRE-6385: Show all script dialogs still after leaving mouselook
		LLFloaterReg::hideVisibleInstances(exceptions);
#else // Use this for now
		LLFloaterView::skip_list_t skip_list;
		skip_list.insert(LLFloaterReg::findInstance("mini_map"));
		// <FS:Ansariel> Beacons floater doesn't need to be open for us to show beacon
		//skip_list.insert(LLFloaterReg::findInstance("beacons"));
		if(gSavedSettings.getBOOL("FSShowStatsBarInMouselook"))
		{
			skip_list.insert(LLFloaterReg::findInstance("stats"));
		}
		// <FS:LO> //FIRE-6385: Show all script dialogs still when entering mouselook
		BOOST_FOREACH(LLFloater *tmp, LLFloaterReg::getFloaterList("script_floater"))
		{
			skip_list.insert(tmp);
		}
		// </FS:LO>
		// <FS:Ansariel> Skip hiding conversations and radar floater
		if (gSavedSettings.getBOOL("FSShowConvoAndRadarInML"))
		{
			skip_list.insert(LLFloaterReg::findInstance("fs_radar"));
			skip_list.insert(LLFloaterReg::findInstance("fs_im_container"));
		}
		// </FS:Ansariel>
		gFloaterView->pushVisibleAll(FALSE, skip_list);
#endif

		// <FS:PP> FIRE-8868: Show UI in mouselook
		gConsole->setVisible( TRUE );

		} // Check ends here, anything below will be executed regardless of its state

		gAgentCamera.clearCameraLag();

		if (mMouselookModeInSignal)
		{
			(*mMouselookModeInSignal)();
		}
		// </FS:PP>

		if( gMorphView )
		{
			gMorphView->setVisible(FALSE);
		}

		// <FS:PP> Commented out and moved few lines higher for FIRE-8868: Show UI in mouselook
		// gConsole->setVisible( TRUE );

		if (isAgentAvatarValid())
		{
			// Trigger mouselook-specific animations
			if( gAgentAvatarp->isAnyAnimationSignaled(AGENT_GUN_HOLD_ANIMS, NUM_AGENT_GUN_HOLD_ANIMS) )
			{
				if (gAgentAvatarp->mSignaledAnimations.find(ANIM_AGENT_HOLD_RIFLE_R) != gAgentAvatarp->mSignaledAnimations.end())
				{
					sendAnimationRequest(ANIM_AGENT_HOLD_RIFLE_R, ANIM_REQUEST_STOP);
					sendAnimationRequest(ANIM_AGENT_AIM_RIFLE_R, ANIM_REQUEST_START);
				}
				if (gAgentAvatarp->mSignaledAnimations.find(ANIM_AGENT_HOLD_HANDGUN_R) != gAgentAvatarp->mSignaledAnimations.end())
				{
					sendAnimationRequest(ANIM_AGENT_HOLD_HANDGUN_R, ANIM_REQUEST_STOP);
					sendAnimationRequest(ANIM_AGENT_AIM_HANDGUN_R, ANIM_REQUEST_START);
				}
				if (gAgentAvatarp->mSignaledAnimations.find(ANIM_AGENT_HOLD_BAZOOKA_R) != gAgentAvatarp->mSignaledAnimations.end())
				{
					sendAnimationRequest(ANIM_AGENT_HOLD_BAZOOKA_R, ANIM_REQUEST_STOP);
					sendAnimationRequest(ANIM_AGENT_AIM_BAZOOKA_R, ANIM_REQUEST_START);
				}
				if (gAgentAvatarp->mSignaledAnimations.find(ANIM_AGENT_HOLD_BOW_L) != gAgentAvatarp->mSignaledAnimations.end())
				{
					sendAnimationRequest(ANIM_AGENT_HOLD_BOW_L, ANIM_REQUEST_STOP);
					sendAnimationRequest(ANIM_AGENT_AIM_BOW_L, ANIM_REQUEST_START);
				}
			}
			if (gAgentAvatarp->getParent())
			{
				LLVector3 at_axis = LLViewerCamera::getInstance()->getAtAxis();
				LLViewerObject* root_object = (LLViewerObject*)gAgentAvatarp->getRoot();
				if (root_object->flagCameraDecoupled())
				{
					resetAxes(at_axis);
				}
				else
				{
					resetAxes(at_axis * ~((LLViewerObject*)gAgentAvatarp->getParent())->getRenderRotation());
				}
			}
		}
	}
	else if (gAgentCamera.getCameraMode() == CAMERA_MODE_CUSTOMIZE_AVATAR)
	{
		LLToolMgr::getInstance()->setCurrentToolset(gFaceEditToolset);

		if( gMorphView )
		{
			gMorphView->setVisible( TRUE );
		}

		// freeze avatar
		if (isAgentAvatarValid())
		{
			mPauseRequest = gAgentAvatarp->requestPause();
		}

		LLFloaterCamera::onAvatarEditingAppearance(true);
	}

	if (isAgentAvatarValid())
	{
		gAgentAvatarp->updateAttachmentVisibility(gAgentCamera.getCameraMode());
	}

	gFloaterTools->dirty();

	// Don't let this be called more than once if the camera
	// mode hasn't changed.  --JC
	gAgentCamera.updateLastCamera();
}

boost::signals2::connection LLAgent::setMouselookModeInCallback( const camera_signal_t::slot_type& cb )
{
	if (!mMouselookModeInSignal) mMouselookModeInSignal = new camera_signal_t();
	return mMouselookModeInSignal->connect(cb);
}

boost::signals2::connection LLAgent::setMouselookModeOutCallback( const camera_signal_t::slot_type& cb )
{
	if (!mMouselookModeOutSignal) mMouselookModeOutSignal = new camera_signal_t();
	return mMouselookModeOutSignal->connect(cb);
}

//-----------------------------------------------------------------------------
// heardChat()
//-----------------------------------------------------------------------------
void LLAgent::heardChat(const LLUUID& id)
{
	// log text and voice chat to speaker mgr
	// for keeping track of active speakers, etc.
	LLLocalSpeakerMgr::getInstance()->speakerChatted(id);

	// don't respond to your own voice
	if (id == getID()) return;
	
	if (ll_rand(2) == 0) 
	{
		LLViewerObject *chatter = gObjectList.findObject(mLastChatterID);
		gAgentCamera.setLookAt(LOOKAT_TARGET_AUTO_LISTEN, chatter, LLVector3::zero);
	}			

	mLastChatterID = id;
	mChatTimer.reset();
}

LLSD ll_sdmap_from_vector3(const LLVector3& vec)
{
    LLSD ret;
    ret["X"] = vec.mV[VX];
    ret["Y"] = vec.mV[VY];
    ret["Z"] = vec.mV[VZ];
    return ret;
}

LLVector3 ll_vector3_from_sdmap(const LLSD& sd)
{
    LLVector3 ret;
    ret.mV[VX] = F32(sd["X"].asReal());
    ret.mV[VY] = F32(sd["Y"].asReal());
    ret.mV[VZ] = F32(sd["Z"].asReal());
    return ret;
}

void LLAgent::setStartPosition( U32 location_id )
{
    LLViewerObject          *object;

    if (gAgentID == LLUUID::null)
    {
        return;
    }
    // we've got an ID for an agent viewerobject
    object = gObjectList.findObject(gAgentID);
    if (! object)
    {
        LL_INFOS() << "setStartPosition - Can't find agent viewerobject id " << gAgentID << LL_ENDL;
        return;
    }
    // we've got the viewer object
    // Sometimes the agent can be velocity interpolated off of
    // this simulator.  Clamp it to the region the agent is
    // in, a little bit in on each side.
    const F32 INSET = 0.5f; //meters
// <FS:CR> Aurora Sim
    //const F32 REGION_WIDTH = LLWorld::getInstance()->getRegionWidthInMeters();
    const F32 REGION_WIDTH = getRegion()->getWidth();
// </FS:CR> Aurora Sim

    LLVector3 agent_pos = getPositionAgent();

    if (isAgentAvatarValid())
    {
        // the z height is at the agent's feet
        agent_pos.mV[VZ] -= 0.5f * (gAgentAvatarp->mBodySize.mV[VZ] + gAgentAvatarp->mAvatarOffset.mV[VZ]);
    }

    agent_pos.mV[VX] = llclamp( agent_pos.mV[VX], INSET, REGION_WIDTH - INSET );
    agent_pos.mV[VY] = llclamp( agent_pos.mV[VY], INSET, REGION_WIDTH - INSET );

    // Don't let them go below ground, or too high.
    agent_pos.mV[VZ] = llclamp( agent_pos.mV[VZ],
                                mRegionp->getLandHeightRegion( agent_pos ),
                                LLWorld::getInstance()->getRegionMaxHeight() );
    // Send the CapReq
    LLSD request;
    LLSD body;
    LLSD homeLocation;

    homeLocation["LocationId"] = LLSD::Integer(location_id);
    homeLocation["LocationPos"] = ll_sdmap_from_vector3(agent_pos);
    homeLocation["LocationLookAt"] = ll_sdmap_from_vector3(mFrameAgent.getAtAxis());

    body["HomeLocation"] = homeLocation;

    if (!requestPostCapability("HomeLocation", body, 
            boost::bind(&LLAgent::setStartPositionSuccess, this, _1)))
    // <FS:Ansariel> FIRE-19894: Setting Home location fails in OpenSim after Coroutines update
        //LL_WARNS() << "Unable to post to HomeLocation capability." << LL_ENDL;
    {
        LLMessageSystem* msg = gMessageSystem;
        msg->newMessageFast(_PREHASH_SetStartLocationRequest);
        msg->nextBlockFast( _PREHASH_AgentData);
        msg->addUUIDFast(_PREHASH_AgentID, gAgentID);
        msg->addUUIDFast(_PREHASH_SessionID, gAgentSessionID);
        msg->nextBlockFast( _PREHASH_StartLocationData);
        // corrected by sim
        msg->addStringFast(_PREHASH_SimName, "");
        msg->addU32Fast(_PREHASH_LocationID, homeLocation["LocationId"].asInteger());
        msg->addVector3Fast(_PREHASH_LocationPos,
                            ll_vector3_from_sdmap(homeLocation["LocationPos"]));
        msg->addVector3Fast(_PREHASH_LocationLookAt,
                            ll_vector3_from_sdmap(homeLocation["LocationLookAt"]));
        gAgent.sendReliableMessage();
    }
    // </FS:Ansariel>

    const U32 HOME_INDEX = 1;
    if( HOME_INDEX == location_id )
    {
        setHomePosRegion( mRegionp->getHandle(), getPositionAgent() );
    }
}

void LLAgent::setStartPositionSuccess(const LLSD &result)
{
    LLVector3 agent_pos;
    bool      error = true;

    do {
        // was the call to /agent/<agent-id>/home-location successful?
        // If not, we keep error set to true
        if (!result.has("success"))
            break;

        if (0 != strncmp("true", result["success"].asString().c_str(), 4))
            break;

        // did the simulator return a "justified" home location?
        // If no, we keep error set to true
        if (!result.has("HomeLocation"))
            break;

        if ((!result["HomeLocation"].has("LocationPos")) ||
                (!result["HomeLocation"]["LocationPos"].has("X")) ||
                (!result["HomeLocation"]["LocationPos"].has("Y")) ||
                (!result["HomeLocation"]["LocationPos"].has("Z")))
            break;

        agent_pos.mV[VX] = result["HomeLocation"]["LocationPos"]["X"].asInteger();
        agent_pos.mV[VY] = result["HomeLocation"]["LocationPos"]["Y"].asInteger();
        agent_pos.mV[VZ] = result["HomeLocation"]["LocationPos"]["Z"].asInteger();

        error = false;

    } while (0);

    if (error)
    {
        LL_WARNS() << "Error in response to home position set." << LL_ENDL;
    }
    else
    {
        LL_INFOS() << "setting home position" << LL_ENDL;

        LLViewerRegion *viewer_region = gAgent.getRegion();
        setHomePosRegion(viewer_region->getHandle(), agent_pos);
    }
}

void LLAgent::requestStopMotion( LLMotion* motion )
{
	// Notify all avatars that a motion has stopped.
	// This is needed to clear the animation state bits
	LLUUID anim_state = motion->getID();
	onAnimStop(motion->getID());

	// if motion is not looping, it could have stopped by running out of time
	// so we need to tell the server this
//	LL_INFOS() << "Sending stop for motion " << motion->getName() << LL_ENDL;
	sendAnimationRequest( anim_state, ANIM_REQUEST_STOP );
}

void LLAgent::onAnimStop(const LLUUID& id)
{
	// handle automatic state transitions (based on completion of animation playback)
	if (id == ANIM_AGENT_STAND)
	{
		stopFidget();
	}
	else if (id == ANIM_AGENT_AWAY)
	{
// [RLVa:KB] - Checked: 2010-05-03 (RLVa-1.2.0g) | Added: RLVa-1.1.0g
		if (!gRlvHandler.hasBehaviour(RLV_BHVR_ALLOWIDLE))
			clearAFK();
// [/RLVa:KB]
//		clearAFK();
	}
	else if (id == ANIM_AGENT_STANDUP)
	{
		// send stand up command
		setControlFlags(AGENT_CONTROL_FINISH_ANIM);

		// now trigger dusting self off animation
		if (isAgentAvatarValid() && !gAgentAvatarp->mBelowWater && rand() % 3 == 0)
			sendAnimationRequest( ANIM_AGENT_BRUSH, ANIM_REQUEST_START );
	}
	else if (id == ANIM_AGENT_PRE_JUMP || id == ANIM_AGENT_LAND || id == ANIM_AGENT_MEDIUM_LAND)
	{
		setControlFlags(AGENT_CONTROL_FINISH_ANIM);
	}
}

bool LLAgent::isGodlike() const
{
	return mAgentAccess->isGodlike();
}

bool LLAgent::isGodlikeWithoutAdminMenuFakery() const
{
	return mAgentAccess->isGodlikeWithoutAdminMenuFakery();
}

U8 LLAgent::getGodLevel() const
{
	return mAgentAccess->getGodLevel();
}

bool LLAgent::wantsPGOnly() const
{
	return mAgentAccess->wantsPGOnly();
}

bool LLAgent::canAccessMature() const
{
	return mAgentAccess->canAccessMature();
}

bool LLAgent::canAccessAdult() const
{
	return mAgentAccess->canAccessAdult();
}

bool LLAgent::canAccessMaturityInRegion( U64 region_handle ) const
{
	LLViewerRegion *regionp = LLWorld::getInstance()->getRegionFromHandle( region_handle );
	if( regionp )
	{
		switch( regionp->getSimAccess() )
		{
			case SIM_ACCESS_MATURE:
				if( !canAccessMature() )
					return false;
				break;
			case SIM_ACCESS_ADULT:
				if( !canAccessAdult() )
					return false;
				break;
			default:
				// Oh, go on and hear the silly noises.
				break;
		}
	}
	
	return true;
}

bool LLAgent::canAccessMaturityAtGlobal( LLVector3d pos_global ) const
{
	U64 region_handle = to_region_handle_global( pos_global.mdV[0], pos_global.mdV[1] );
	return canAccessMaturityInRegion( region_handle );
}

bool LLAgent::prefersPG() const
{
	return mAgentAccess->prefersPG();
}

bool LLAgent::prefersMature() const
{
	return mAgentAccess->prefersMature();
}
	
bool LLAgent::prefersAdult() const
{
	return mAgentAccess->prefersAdult();
}

bool LLAgent::isTeen() const
{
	return mAgentAccess->isTeen();
}

bool LLAgent::isMature() const
{
	return mAgentAccess->isMature();
}

bool LLAgent::isAdult() const
{
	return mAgentAccess->isAdult();
}

//static 
int LLAgent::convertTextToMaturity(char text)
{
	return LLAgentAccess::convertTextToMaturity(text);
}

void LLAgent::handlePreferredMaturityResult(U8 pServerMaturity)
{
	// Update the number of responses received
	++mMaturityPreferenceResponseId;
	llassert(mMaturityPreferenceResponseId <= mMaturityPreferenceRequestId);

	// Update the last known server maturity response
	mLastKnownResponseMaturity = pServerMaturity;

	// Ignore all responses if we know there are more unanswered requests that are expected
	if (mMaturityPreferenceResponseId == mMaturityPreferenceRequestId)
	{
		// If we received a response that matches the last known request, then we are good
		if (mLastKnownRequestMaturity == mLastKnownResponseMaturity)
		{
			mMaturityPreferenceNumRetries = 0;
			reportPreferredMaturitySuccess();
			llassert(static_cast<U8>(gSavedSettings.getU32("PreferredMaturity")) == mLastKnownResponseMaturity);
		}
		// Else, the viewer is out of sync with the server, so let's try to re-sync with the
		// server by re-sending our last known request.  Cap the re-tries at 3 just to be safe.
		else if (++mMaturityPreferenceNumRetries <= 3)
		{
			LL_INFOS() << "Retrying attempt #" << mMaturityPreferenceNumRetries << " to set viewer preferred maturity to '"
				<< LLViewerRegion::accessToString(mLastKnownRequestMaturity) << "'" << LL_ENDL;
			sendMaturityPreferenceToServer(mLastKnownRequestMaturity);
		}
		// Else, the viewer is style out of sync with the server after 3 retries, so inform the user
		else
		{
			mMaturityPreferenceNumRetries = 0;
			LL_WARNS() << "Too many retries for maturity preference" << LL_ENDL;
			reportPreferredMaturityError();
		}
	}
}

void LLAgent::handlePreferredMaturityError()
{
	// Update the number of responses received
	++mMaturityPreferenceResponseId;
	llassert(mMaturityPreferenceResponseId <= mMaturityPreferenceRequestId);

	// Ignore all responses if we know there are more unanswered requests that are expected
	if (mMaturityPreferenceResponseId == mMaturityPreferenceRequestId)
	{
		mMaturityPreferenceNumRetries = 0;

		// If we received a response that matches the last known request, then we are synced with
		// the server, but not quite sure why we are
		if (mLastKnownRequestMaturity == mLastKnownResponseMaturity)
		{
			LL_WARNS() << "Got an error but maturity preference '" << LLViewerRegion::accessToString(mLastKnownRequestMaturity)
				<< "' seems to be in sync with the server" << LL_ENDL;
			reportPreferredMaturitySuccess();
		}
		// Else, the more likely case is that the last request does not match the last response,
		// so inform the user
		else
		{
			reportPreferredMaturityError();
		}
	}
}

void LLAgent::reportPreferredMaturitySuccess()
{
	// If there is a pending teleport request waiting for the maturity preference to be synced with
	// the server, let's start the pending request
	if (hasPendingTeleportRequest())
	{
		startTeleportRequest();
	}
}

void LLAgent::reportPreferredMaturityError()
{
	// If there is a pending teleport request waiting for the maturity preference to be synced with
	// the server, we were unable to successfully sync with the server on maturity preference, so let's
	// just raise the screen.
	mIsMaturityRatingChangingDuringTeleport = false;
	if (hasPendingTeleportRequest())
	{
		LL_WARNS("Teleport") << "Teleport failing due to preferred maturity error" << LL_ENDL;
		setTeleportState(LLAgent::TELEPORT_NONE);
	}

	// Get the last known maturity request from the user activity
	std::string preferredMaturity = LLViewerRegion::accessToString(mLastKnownRequestMaturity);
	LLStringUtil::toLower(preferredMaturity);

	// Get the last known maturity response from the server
	std::string actualMaturity = LLViewerRegion::accessToString(mLastKnownResponseMaturity);
	LLStringUtil::toLower(actualMaturity);

	// Notify the user
	LLSD args = LLSD::emptyMap();
	args["PREFERRED_MATURITY"] = preferredMaturity;
	args["ACTUAL_MATURITY"] = actualMaturity;
	LLNotificationsUtil::add("MaturityChangeError", args);

	// Check the saved settings to ensure that we are consistent.  If we are not consistent, update
	// the viewer, but do not send anything to server
	U8 localMaturity = static_cast<U8>(gSavedSettings.getU32("PreferredMaturity"));
	if (localMaturity != mLastKnownResponseMaturity)
	{
		bool tmpIsDoSendMaturityPreferenceToServer = mIsDoSendMaturityPreferenceToServer;
		mIsDoSendMaturityPreferenceToServer = false;
		LL_INFOS() << "Setting viewer preferred maturity to '" << LLViewerRegion::accessToString(mLastKnownResponseMaturity) << "'" << LL_ENDL;
		gSavedSettings.setU32("PreferredMaturity", static_cast<U32>(mLastKnownResponseMaturity));
		mIsDoSendMaturityPreferenceToServer = tmpIsDoSendMaturityPreferenceToServer;
	}
}

bool LLAgent::isMaturityPreferenceSyncedWithServer() const
{
	return (mMaturityPreferenceRequestId == mMaturityPreferenceResponseId);
}

void LLAgent::sendMaturityPreferenceToServer(U8 pPreferredMaturity)
{
	// Only send maturity preference to the server if enabled
	if (mIsDoSendMaturityPreferenceToServer)
	{
		// Increment the number of requests.  The handlers manage a separate count of responses.
		++mMaturityPreferenceRequestId;

		// Update the last know maturity request
		mLastKnownRequestMaturity = pPreferredMaturity;

		// If we don't have a region, report it as an error
		if (getRegion() == NULL)
		{
			LL_WARNS("Agent") << "Region is not defined, can not change Maturity setting." << LL_ENDL;
			return;
		}

		LLSD access_prefs = LLSD::emptyMap();
		access_prefs["max"] = LLViewerRegion::accessToShortString(pPreferredMaturity);

		LLSD postData = LLSD::emptyMap();
		postData["access_prefs"] = access_prefs;
		LL_INFOS() << "Sending viewer preferred maturity to '" << LLViewerRegion::accessToString(pPreferredMaturity) << LL_ENDL;

        if (!requestPostCapability("UpdateAgentInformation", postData,
            static_cast<httpCallback_t>(boost::bind(&LLAgent::processMaturityPreferenceFromServer, this, _1, pPreferredMaturity)),
            static_cast<httpCallback_t>(boost::bind(&LLAgent::handlePreferredMaturityError, this))
            ))
        {
            LL_WARNS("Agent") << "Maturity request post failed." << LL_ENDL;
        }
	}
}


void LLAgent::processMaturityPreferenceFromServer(const LLSD &result, U8 perferredMaturity)
{
    U8 maturity = SIM_ACCESS_MIN;

    llassert(result.isDefined());
    llassert(result.isMap());
    llassert(result.has("access_prefs"));
    llassert(result.get("access_prefs").isMap());
    llassert(result.get("access_prefs").has("max"));
    llassert(result.get("access_prefs").get("max").isString());
    if (result.isDefined() && result.isMap() && result.has("access_prefs")
        && result.get("access_prefs").isMap() && result.get("access_prefs").has("max")
        && result.get("access_prefs").get("max").isString())
    {
        LLSD::String actualPreference = result.get("access_prefs").get("max").asString();
        LLStringUtil::trim(actualPreference);
        maturity = LLViewerRegion::shortStringToAccess(actualPreference);
    }

    if (maturity != perferredMaturity)
    {
        LL_WARNS() << "while attempting to change maturity preference from '"
            << LLViewerRegion::accessToString(mLastKnownResponseMaturity)
            << "' to '" << LLViewerRegion::accessToString(perferredMaturity)
            << "', the server responded with '"
            << LLViewerRegion::accessToString(maturity)
            << "' [value:" << static_cast<U32>(maturity)
            << "], " << LL_ENDL;
    }
    handlePreferredMaturityResult(maturity);
}

// Using a new capability, tell the simulator that we want it to send everything
// it knows about and not just what is in front of the camera, in its view
// frustum. We need this feature so that the contents of the region that appears
// in the 6 snapshots which we cannot see and is normally not "considered", is
// also rendered. Typically, this is turned on when the 360 capture floater is
// opened and turned off when it is closed.
// Note: for this version, we do not have a way to determine when "everything"
// has arrived and has been rendered so for now, the proposal is that users
// will need to experiment with the low resolution version and wait for some
// (hopefully) small period of time while the full contents resolves.
// Pass in a flag to ask the simulator/interest list to "send everything" or
// not (the default mode)
void LLAgent::changeInterestListMode(const std::string &new_mode)
{
    if (new_mode != mInterestListMode)
    {
        mInterestListMode = new_mode;

        // Change interest list mode for all regions.  If they are already set for the current mode,
        // the setting will have no effect.
        for (LLWorld::region_list_t::const_iterator iter = LLWorld::getInstance()->getRegionList().begin();
             iter != LLWorld::getInstance()->getRegionList().end();
             ++iter)
        {
            LLViewerRegion *regionp = *iter;
            if (regionp && regionp->isAlive() && regionp->capabilitiesReceived())
            {
                regionp->setInterestListMode(mInterestListMode);
            }
        }
    }
	else
	{
		LL_DEBUGS("360Capture") << "Agent interest list mode is already set to " << mInterestListMode << LL_ENDL;
	}
}


bool LLAgent::requestPostCapability(const std::string &capName, LLSD &postData, httpCallback_t cbSuccess, httpCallback_t cbFailure)
{
    if (getRegion())
    {
        return getRegion()->requestPostCapability(capName, postData, cbSuccess, cbFailure);
    }
	return false;
}

bool LLAgent::requestGetCapability(const std::string &capName, httpCallback_t cbSuccess, httpCallback_t cbFailure)
{
    if (getRegion())
    {
        return getRegion()->requestGetCapability(capName, cbSuccess, cbFailure);
    }
    return false;
}

BOOL LLAgent::getAdminOverride() const	
{ 
	return mAgentAccess->getAdminOverride(); 
}

void LLAgent::setMaturity(char text)
{
	mAgentAccess->setMaturity(text);
}

void LLAgent::setAdminOverride(BOOL b)	
{ 
	mAgentAccess->setAdminOverride(b);
}

void LLAgent::setGodLevel(U8 god_level)	
{ 
	mAgentAccess->setGodLevel(god_level);
	mGodLevelChangeSignal(god_level);
}

LLAgent::god_level_change_slot_t LLAgent::registerGodLevelChanageListener(god_level_change_callback_t pGodLevelChangeCallback)
{
	return mGodLevelChangeSignal.connect(pGodLevelChangeCallback);
}

const LLAgentAccess& LLAgent::getAgentAccess()
{
	return *mAgentAccess;
}

bool LLAgent::validateMaturity(const LLSD& newvalue)
{
	return mAgentAccess->canSetMaturity(newvalue.asInteger());
}

void LLAgent::handleMaturity(const LLSD &pNewValue)
{
	sendMaturityPreferenceToServer(static_cast<U8>(pNewValue.asInteger()));
}

//----------------------------------------------------------------------------

void LLAgent::buildFullname(std::string& name) const
{
	if (gAgentAvatarp)
	{
		name = gAgentAvatarp->getFullname();
	}
}

//*TODO remove, is not used anywhere as of August 20, 2009
void LLAgent::buildFullnameAndTitle(std::string& name) const
{
	if (isGroupMember())
	{
		name = mGroupTitle;
		name += ' ';
	}
	else
	{
		name.erase(0, name.length());
	}

	if (isAgentAvatarValid())
	{
		name += gAgentAvatarp->getFullname();
	}
}

BOOL LLAgent::isInGroup(const LLUUID& group_id, BOOL ignore_god_mode /* FALSE */) const
{
	if (!ignore_god_mode && isGodlike())
		return true;

	U32 count = mGroups.size();
	for(U32 i = 0; i < count; ++i)
	{
		if(mGroups[i].mID == group_id)
		{
			return TRUE;
		}
	}
	return FALSE;
}

// This implementation should mirror LLAgentInfo::hasPowerInGroup
BOOL LLAgent::hasPowerInGroup(const LLUUID& group_id, U64 power) const
{
	if (isGodlikeWithoutAdminMenuFakery())
		return true;

	// GP_NO_POWERS can also mean no power is enough to grant an ability.
	if (GP_NO_POWERS == power) return FALSE;

	U32 count = mGroups.size();
	for(U32 i = 0; i < count; ++i)
	{
		if(mGroups[i].mID == group_id)
		{
			return (BOOL)((mGroups[i].mPowers & power) > 0);
		}
	}
	return FALSE;
}

BOOL LLAgent::hasPowerInActiveGroup(U64 power) const
{
	return (mGroupID.notNull() && (hasPowerInGroup(mGroupID, power)));
}

U64 LLAgent::getPowerInGroup(const LLUUID& group_id) const
{
	if (isGodlike())
		return GP_ALL_POWERS;
	
	U32 count = mGroups.size();
	for(U32 i = 0; i < count; ++i)
	{
		if(mGroups[i].mID == group_id)
		{
			return (mGroups[i].mPowers);
		}
	}

	return GP_NO_POWERS;
}

BOOL LLAgent::getGroupData(const LLUUID& group_id, LLGroupData& data) const
{
	S32 count = mGroups.size();
	for(S32 i = 0; i < count; ++i)
	{
		if(mGroups[i].mID == group_id)
		{
			data = mGroups[i];
			return TRUE;
		}
	}
	return FALSE;
}

S32 LLAgent::getGroupContribution(const LLUUID& group_id) const
{
	S32 count = mGroups.size();
	for(S32 i = 0; i < count; ++i)
	{
		if(mGroups[i].mID == group_id)
		{
			S32 contribution = mGroups[i].mContribution;
			return contribution;
		}
	}
	return 0;
}

BOOL LLAgent::setGroupContribution(const LLUUID& group_id, S32 contribution)
{
	S32 count = mGroups.size();
	for(S32 i = 0; i < count; ++i)
	{
		if(mGroups[i].mID == group_id)
		{
			mGroups[i].mContribution = contribution;
			LLMessageSystem* msg = gMessageSystem;
			msg->newMessage("SetGroupContribution");
			msg->nextBlock("AgentData");
			msg->addUUID("AgentID", gAgentID);
			msg->addUUID("SessionID", gAgentSessionID);
			msg->nextBlock("Data");
			msg->addUUID("GroupID", group_id);
			msg->addS32("Contribution", contribution);
			sendReliableMessage();
			return TRUE;
		}
	}
	return FALSE;
}

BOOL LLAgent::setUserGroupFlags(const LLUUID& group_id, BOOL accept_notices, BOOL list_in_profile)
{
	S32 count = mGroups.size();
	for(S32 i = 0; i < count; ++i)
	{
		if(mGroups[i].mID == group_id)
		{
			mGroups[i].mAcceptNotices = accept_notices;
			mGroups[i].mListInProfile = list_in_profile;
			LLMessageSystem* msg = gMessageSystem;
			msg->newMessage("SetGroupAcceptNotices");
			msg->nextBlock("AgentData");
			msg->addUUID("AgentID", gAgentID);
			msg->addUUID("SessionID", gAgentSessionID);
			msg->nextBlock("Data");
			msg->addUUID("GroupID", group_id);
			msg->addBOOL("AcceptNotices", accept_notices);
			msg->nextBlock("NewData");
			msg->addBOOL("ListInProfile", list_in_profile);
			sendReliableMessage();

			// <FS:Ansariel> Mark groups hidden in profile
			gAgent.fireEvent(new LLOldEvents::LLValueChangedEvent(&gAgent, LLSD().with("group_id", group_id).with("visible", list_in_profile)), "");

			return TRUE;
		}
	}
	return FALSE;
}

BOOL LLAgent::canJoinGroups() const
{
	// <FS:CR> FIRE-12229
	//return (S32)mGroups.size() < LLAgentBenefitsMgr::current().getGroupMembershipLimit();
	if (LLGridManager::instance().isInSecondLife())
	{
		return (S32)mGroups.size() < LLAgentBenefitsMgr::current().getGroupMembershipLimit();
	}
	else
	{
		return ((!gMaxAgentGroups) || ((S32)mGroups.size() < gMaxAgentGroups));
	}
	// </FS:CR>
}

LLQuaternion LLAgent::getHeadRotation()
{
	if (!isAgentAvatarValid() || !gAgentAvatarp->mPelvisp || !gAgentAvatarp->mHeadp)
	{
		return LLQuaternion::DEFAULT;
	}

	if (!gAgentCamera.cameraMouselook())
	{
		return gAgentAvatarp->getRotation();
	}

	// We must be in mouselook
	LLVector3 look_dir( LLViewerCamera::getInstance()->getAtAxis() );
	LLVector3 up = look_dir % mFrameAgent.getLeftAxis();
	LLVector3 left = up % look_dir;

	LLQuaternion rot(look_dir, left, up);
	if (gAgentAvatarp->getParent())
	{
		rot = rot * ~gAgentAvatarp->getParent()->getRotation();
	}

	return rot;
}

void LLAgent::sendAnimationRequests(const std::vector<LLUUID> &anim_ids, EAnimRequest request)
{
	if (gAgentID.isNull())
	{
		return;
	}

	S32 num_valid_anims = 0;

	LLMessageSystem* msg = gMessageSystem;
	msg->newMessageFast(_PREHASH_AgentAnimation);
	msg->nextBlockFast(_PREHASH_AgentData);
	msg->addUUIDFast(_PREHASH_AgentID, getID());
	msg->addUUIDFast(_PREHASH_SessionID, getSessionID());

	for (S32 i = 0; i < anim_ids.size(); i++)
	{
		if (anim_ids[i].isNull())
		{
			continue;
		}
		msg->nextBlockFast(_PREHASH_AnimationList);
		msg->addUUIDFast(_PREHASH_AnimID, (anim_ids[i]) );
		msg->addBOOLFast(_PREHASH_StartAnim, (request == ANIM_REQUEST_START) ? TRUE : FALSE);
		num_valid_anims++;
	}

	msg->nextBlockFast(_PREHASH_PhysicalAvatarEventList);
	msg->addBinaryDataFast(_PREHASH_TypeData, NULL, 0);
	if (num_valid_anims)
	{
		sendReliableMessage();
	}
	// <FS> Crash fix by Henri Beauchamp
	else
	{
		msg->clearMessage();
	}
	// </FS>
}

void LLAgent::sendAnimationRequest(const LLUUID &anim_id, EAnimRequest request)
{
	if (gAgentID.isNull() || anim_id.isNull() || !mRegionp)
	{
		return;
	}

	LLMessageSystem* msg = gMessageSystem;
	msg->newMessageFast(_PREHASH_AgentAnimation);
	msg->nextBlockFast(_PREHASH_AgentData);
	msg->addUUIDFast(_PREHASH_AgentID, getID());
	msg->addUUIDFast(_PREHASH_SessionID, getSessionID());

	msg->nextBlockFast(_PREHASH_AnimationList);
	msg->addUUIDFast(_PREHASH_AnimID, (anim_id) );
	msg->addBOOLFast(_PREHASH_StartAnim, (request == ANIM_REQUEST_START) ? TRUE : FALSE);

	msg->nextBlockFast(_PREHASH_PhysicalAvatarEventList);
	msg->addBinaryDataFast(_PREHASH_TypeData, NULL, 0);
	sendReliableMessage();
}

// Send a message to the region to stop the NULL animation state
// This will reset animation state overrides for the agent.
void LLAgent::sendAnimationStateReset()
{
	if (gAgentID.isNull() || !mRegionp)
	{
		return;
	}

	LLMessageSystem* msg = gMessageSystem;
	msg->newMessageFast(_PREHASH_AgentAnimation);
	msg->nextBlockFast(_PREHASH_AgentData);
	msg->addUUIDFast(_PREHASH_AgentID, getID());
	msg->addUUIDFast(_PREHASH_SessionID, getSessionID());

	msg->nextBlockFast(_PREHASH_AnimationList);
	msg->addUUIDFast(_PREHASH_AnimID, LLUUID::null );
	msg->addBOOLFast(_PREHASH_StartAnim, FALSE);

	msg->nextBlockFast(_PREHASH_PhysicalAvatarEventList);
	msg->addBinaryDataFast(_PREHASH_TypeData, NULL, 0);
	sendReliableMessage();
}


// Send a message to the region to revoke sepecified permissions on ALL scripts in the region
// If the target is an object in the region, permissions in scripts on that object are cleared.
// If it is the region ID, all scripts clear the permissions for this agent
void LLAgent::sendRevokePermissions(const LLUUID & target, U32 permissions)
{
	// Currently only the bits for SCRIPT_PERMISSION_TRIGGER_ANIMATION and SCRIPT_PERMISSION_OVERRIDE_ANIMATIONS
	// are supported by the server.  Sending any other bits will cause the message to be dropped without changing permissions

	if (gAgentID.notNull() && gMessageSystem)
	{
		LLMessageSystem* msg = gMessageSystem;
		msg->newMessageFast(_PREHASH_RevokePermissions);
		msg->nextBlockFast(_PREHASH_AgentData);
		msg->addUUIDFast(_PREHASH_AgentID, getID());		// Must be our ID
		msg->addUUIDFast(_PREHASH_SessionID, getSessionID());

		msg->nextBlockFast(_PREHASH_Data);
		msg->addUUIDFast(_PREHASH_ObjectID, target);		// Must be in the region
		msg->addU32Fast(_PREHASH_ObjectPermissions, (U32) permissions);

		sendReliableMessage();
	}
}

// [RLVa:KB] - Checked: 2011-05-11 (RLVa-1.3.0i) | Added: RLVa-1.3.0i
void LLAgent::setAlwaysRun()
{
	mbAlwaysRun = (!rlv_handler_t::isEnabled()) || (!gRlvHandler.hasBehaviour(RLV_BHVR_ALWAYSRUN));
	sendWalkRun();
}

void LLAgent::setTempRun()
{
	mbTempRun = (!rlv_handler_t::isEnabled()) || (!gRlvHandler.hasBehaviour(RLV_BHVR_TEMPRUN));
	sendWalkRun();
}

void LLAgent::clearAlwaysRun()
{
	mbAlwaysRun = false;
	sendWalkRun();
}

void LLAgent::clearTempRun()
{
	mbTempRun = false;
	sendWalkRun();
}
// [/RLVa:KB]

//void LLAgent::sendWalkRun(bool running)
// [RLVa:KB] - Checked: 2011-05-11 (RLVa-1.3.0i) | Added: RLVa-1.3.0i
void LLAgent::sendWalkRun()
// [/RLVa:KB]
{
	LLMessageSystem* msgsys = gMessageSystem;
	if (msgsys)
	{
		msgsys->newMessageFast(_PREHASH_SetAlwaysRun);
		msgsys->nextBlockFast(_PREHASH_AgentData);
		msgsys->addUUIDFast(_PREHASH_AgentID, getID());
		msgsys->addUUIDFast(_PREHASH_SessionID, getSessionID());
//		msgsys->addBOOLFast(_PREHASH_AlwaysRun, BOOL(running) );
// [RLVa:KB] - Checked: 2011-05-11 (RLVa-1.3.0i) | Added: RLVa-1.3.0i
		msgsys->addBOOLFast(_PREHASH_AlwaysRun, BOOL(getRunning()) );
// [/RLVa:KB]
		sendReliableMessage();
	}
}

void LLAgent::friendsChanged()
{
	LLCollectProxyBuddies collector;
	LLAvatarTracker::instance().applyFunctor(collector);
	mProxyForAgents = collector.mProxy;
}

BOOL LLAgent::isGrantedProxy(const LLPermissions& perm)
{
	return (mProxyForAgents.count(perm.getOwner()) > 0);
}

BOOL LLAgent::allowOperation(PermissionBit op,
							 const LLPermissions& perm,
							 U64 group_proxy_power,
							 U8 god_minimum)
{
	// Check god level.
	if (getGodLevel() >= god_minimum) return TRUE;

	if (!perm.isOwned()) return FALSE;

	// A group member with group_proxy_power can act as owner.
	BOOL is_group_owned;
	LLUUID owner_id;
	perm.getOwnership(owner_id, is_group_owned);
	LLUUID group_id(perm.getGroup());
	LLUUID agent_proxy(getID());

	if (is_group_owned)
	{
		if (hasPowerInGroup(group_id, group_proxy_power))
		{
			// Let the member assume the group's id for permission requests.
			agent_proxy = owner_id;
		}
	}
	else
	{
		// Check for granted mod permissions.
		if ((PERM_OWNER != op) && isGrantedProxy(perm))
		{
			agent_proxy = owner_id;
		}
	}

	// This is the group id to use for permission requests.
	// Only group members may use this field.
	LLUUID group_proxy = LLUUID::null;
	if (group_id.notNull() && isInGroup(group_id))
	{
		group_proxy = group_id;
	}

	// We now have max ownership information.
	if (PERM_OWNER == op)
	{
		// This this was just a check for ownership, we can now return the answer.
		return (agent_proxy == owner_id);
	}

	return perm.allowOperationBy(op, agent_proxy, group_proxy);
}

const LLColor4 &LLAgent::getEffectColor()
{
	return *mEffectColor;
}

void LLAgent::setEffectColor(const LLColor4 &color)
{
	*mEffectColor = color;
}

void LLAgent::initOriginGlobal(const LLVector3d &origin_global)
{
	mAgentOriginGlobal = origin_global;
}

BOOL LLAgent::leftButtonGrabbed() const	
{ 
	const BOOL camera_mouse_look = gAgentCamera.cameraMouselook();
	return (!camera_mouse_look && mControlsTakenCount[CONTROL_LBUTTON_DOWN_INDEX] > 0) 
		|| (camera_mouse_look && mControlsTakenCount[CONTROL_ML_LBUTTON_DOWN_INDEX] > 0)
		|| (!camera_mouse_look && mControlsTakenPassedOnCount[CONTROL_LBUTTON_DOWN_INDEX] > 0)
		|| (camera_mouse_look && mControlsTakenPassedOnCount[CONTROL_ML_LBUTTON_DOWN_INDEX] > 0);
}

BOOL LLAgent::rotateGrabbed() const		
{ 
	return (mControlsTakenCount[CONTROL_YAW_POS_INDEX] > 0)
		|| (mControlsTakenCount[CONTROL_YAW_NEG_INDEX] > 0); 
}

BOOL LLAgent::forwardGrabbed() const
{ 
	return (mControlsTakenCount[CONTROL_AT_POS_INDEX] > 0); 
}

BOOL LLAgent::backwardGrabbed() const
{ 
	return (mControlsTakenCount[CONTROL_AT_NEG_INDEX] > 0); 
}

BOOL LLAgent::upGrabbed() const		
{ 
	return (mControlsTakenCount[CONTROL_UP_POS_INDEX] > 0); 
}

BOOL LLAgent::downGrabbed() const	
{ 
	return (mControlsTakenCount[CONTROL_UP_NEG_INDEX] > 0); 
}

void update_group_floaters(const LLUUID& group_id)
{
	
	LLGroupActions::refresh(group_id);
	//*TODO Implement group update for Profile View 
	// still actual as of July 31, 2009 (DZ)

	gAgent.fireEvent(new LLOldEvents::LLEvent(&gAgent, "new group"), "");
}

// static
void LLAgent::processAgentDropGroup(LLMessageSystem *msg, void **)
{
	LLUUID	agent_id;
	msg->getUUIDFast(_PREHASH_AgentData, _PREHASH_AgentID, agent_id );

	if (agent_id != gAgentID)
	{
		LL_WARNS() << "processAgentDropGroup for agent other than me" << LL_ENDL;
		return;
	}

	LLUUID	group_id;
	msg->getUUIDFast(_PREHASH_AgentData, _PREHASH_GroupID, group_id );

	// Remove the group if it already exists remove it and add the new data to pick up changes.
	LLGroupData gd;
	gd.mID = group_id;
	std::vector<LLGroupData>::iterator found_it = std::find(gAgent.mGroups.begin(), gAgent.mGroups.end(), gd);
	if (found_it != gAgent.mGroups.end())
	{
		gAgent.mGroups.erase(found_it);
		if (gAgent.getGroupID() == group_id)
		{
			gAgent.mGroupID.setNull();
			gAgent.mGroupPowers = 0;
			gAgent.mGroupName.clear();
			gAgent.mGroupTitle.clear();
		}
		
		// refresh all group information
		gAgent.sendAgentDataUpdateRequest();

		LLGroupMgr::getInstance()->clearGroupData(group_id);
		// close the floater for this group, if any.
		
		// <FS:AO> Don't assume that because we drop a group, we want floaters to change.
		//LLGroupActions::closeGroup(group_id);
	}
	else
	{
		LL_WARNS() << "processAgentDropGroup, agent is not part of group " << group_id << LL_ENDL;
	}
}

class LLAgentDropGroupViewerNode : public LLHTTPNode
{
	virtual void post(
		LLHTTPNode::ResponsePtr response,
		const LLSD& context,
		const LLSD& input) const
	{

		if (
			!input.isMap() ||
			!input.has("body") )
		{
			//what to do with badly formed message?
			response->extendedResult(HTTP_BAD_REQUEST, LLSD("Invalid message parameters"));
		}

		LLSD body = input["body"];
		if ( body.has("body") ) 
		{
			//stupid message system doubles up the "body"s
			body = body["body"];
		}

		if (
			body.has("AgentData") &&
			body["AgentData"].isArray() &&
			body["AgentData"][0].isMap() )
		{
			LL_INFOS() << "VALID DROP GROUP" << LL_ENDL;

			//there is only one set of data in the AgentData block
			LLSD agent_data = body["AgentData"][0];
			LLUUID agent_id;
			LLUUID group_id;

			agent_id = agent_data["AgentID"].asUUID();
			group_id = agent_data["GroupID"].asUUID();

			if (agent_id != gAgentID)
			{
				LL_WARNS()
					<< "AgentDropGroup for agent other than me" << LL_ENDL;

				response->notFound();
				return;
			}

			// Remove the group if it already exists remove it
			// and add the new data to pick up changes.
			LLGroupData gd;
			gd.mID = group_id;
			std::vector<LLGroupData>::iterator found_it = std::find(gAgent.mGroups.begin(), gAgent.mGroups.end(), gd);
			if (found_it != gAgent.mGroups.end())
			{
				gAgent.mGroups.erase(found_it);
				if (gAgent.getGroupID() == group_id)
				{
					gAgent.mGroupID.setNull();
					gAgent.mGroupPowers = 0;
					gAgent.mGroupName.clear();
					gAgent.mGroupTitle.clear();
				}
		
				// refresh all group information
				gAgent.sendAgentDataUpdateRequest();

				LLGroupMgr::getInstance()->clearGroupData(group_id);
				// close the floater for this group, if any.
				LLGroupActions::closeGroup(group_id);
			}
			else
			{
				LL_WARNS()
					<< "AgentDropGroup, agent is not part of group "
					<< group_id << LL_ENDL;
			}

			response->result(LLSD());
		}
		else
		{
			//what to do with badly formed message?
			response->extendedResult(HTTP_BAD_REQUEST, LLSD("Invalid message parameters"));
		}
	}
};

LLHTTPRegistration<LLAgentDropGroupViewerNode>
	gHTTPRegistrationAgentDropGroupViewerNode(
		"/message/AgentDropGroup");

// static
void LLAgent::processAgentGroupDataUpdate(LLMessageSystem *msg, void **)
{
	LLUUID	agent_id;

	msg->getUUIDFast(_PREHASH_AgentData, _PREHASH_AgentID, agent_id );

	if (agent_id != gAgentID)
	{
		LL_WARNS() << "processAgentGroupDataUpdate for agent other than me" << LL_ENDL;
		return;
	}	
	// <FS:Ansariel> Groupdata debug
	else
	{
		LL_INFOS("Agent_GroupData") << "GROUPDEBUG: Executing deprecated processAgentGroupDataUpdate" << LL_ENDL;
	}
	// </FS:Ansariel>
	
	S32 count = msg->getNumberOfBlocksFast(_PREHASH_GroupData);
	LLGroupData group;
	bool need_floater_update = false;
	for(S32 i = 0; i < count; ++i)
	{
		msg->getUUIDFast(_PREHASH_GroupData, _PREHASH_GroupID, group.mID, i);
		msg->getUUIDFast(_PREHASH_GroupData, _PREHASH_GroupInsigniaID, group.mInsigniaID, i);
		msg->getU64(_PREHASH_GroupData, "GroupPowers", group.mPowers, i);
		msg->getBOOL(_PREHASH_GroupData, "AcceptNotices", group.mAcceptNotices, i);
		msg->getS32(_PREHASH_GroupData, "Contribution", group.mContribution, i);
		msg->getStringFast(_PREHASH_GroupData, _PREHASH_GroupName, group.mName, i);
		
		if(group.mID.notNull())
		{
			need_floater_update = true;
			// Remove the group if it already exists remove it and add the new data to pick up changes.
			std::vector<LLGroupData>::iterator found_it = std::find(gAgent.mGroups.begin(), gAgent.mGroups.end(), group);
			if (found_it != gAgent.mGroups.end())
			{
				gAgent.mGroups.erase(found_it);
			}
			gAgent.mGroups.push_back(group);
		}
		if (need_floater_update)
		{
			update_group_floaters(group.mID);
		}
	}

	// <FS:Ansariel> Fire event for group title overview
	gAgent.fireEvent(new LLOldEvents::LLEvent(&gAgent, "update grouptitle list"), "");
}

class LLAgentGroupDataUpdateViewerNode : public LLHTTPNode
{
	virtual void post(
		LLHTTPNode::ResponsePtr response,
		const LLSD& context,
		const LLSD& input) const
	{
		LLSD body = input["body"];
		if(body.has("body"))
			body = body["body"];
		LLUUID agent_id = body["AgentData"][0]["AgentID"].asUUID();

		if (agent_id != gAgentID)
		{
			LL_WARNS() << "processAgentGroupDataUpdate for agent other than me" << LL_ENDL;
			return;
		}	
		// <FS:Ansariel> Groupdata debug
		else
		{
			LL_INFOS("Agent_GroupData") << "GROUPDEBUG: Executing processAgentGroupDataUpdate" << LL_ENDL;
		}
		// </FS:Ansariel>

		LLSD group_data = body["GroupData"];

		LLSD::array_iterator iter_group =
			group_data.beginArray();
		LLSD::array_iterator end_group =
			group_data.endArray();
		int group_index = 0;
		for(; iter_group != end_group; ++iter_group)
		{

			LLGroupData group;
			bool need_floater_update = false;

			group.mID = (*iter_group)["GroupID"].asUUID();
			group.mPowers = ll_U64_from_sd((*iter_group)["GroupPowers"]);
			group.mAcceptNotices = (*iter_group)["AcceptNotices"].asBoolean();
			group.mListInProfile = body["NewGroupData"][group_index]["ListInProfile"].asBoolean();
			group.mInsigniaID = (*iter_group)["GroupInsigniaID"].asUUID();
			group.mName = (*iter_group)["GroupName"].asString();
			group.mContribution = (*iter_group)["Contribution"].asInteger();

			group_index++;

			if(group.mID.notNull())
			{
				need_floater_update = true;
				// Remove the group if it already exists remove it and add the new data to pick up changes.
				std::vector<LLGroupData>::iterator found_it = std::find(gAgent.mGroups.begin(), gAgent.mGroups.end(), group);
				if (found_it != gAgent.mGroups.end())
				{
					gAgent.mGroups.erase(found_it);
				}
				gAgent.mGroups.push_back(group);
			}
			if (need_floater_update)
			{
				update_group_floaters(group.mID);
			}
		}
	}
};

LLHTTPRegistration<LLAgentGroupDataUpdateViewerNode >
	gHTTPRegistrationAgentGroupDataUpdateViewerNode ("/message/AgentGroupDataUpdate"); 

// static
void LLAgent::processAgentDataUpdate(LLMessageSystem *msg, void **)
{
	LLUUID	agent_id;

	msg->getUUIDFast(_PREHASH_AgentData, _PREHASH_AgentID, agent_id );

	if (agent_id != gAgentID)
	{
		LL_WARNS() << "processAgentDataUpdate for agent other than me" << LL_ENDL;
		return;
	}

	msg->getStringFast(_PREHASH_AgentData, _PREHASH_GroupTitle, gAgent.mGroupTitle);
	LLUUID active_id;
	msg->getUUIDFast(_PREHASH_AgentData, _PREHASH_ActiveGroupID, active_id);


	if(active_id.notNull())
	{
		gAgent.mGroupID = active_id;
		msg->getU64(_PREHASH_AgentData, "GroupPowers", gAgent.mGroupPowers);
		msg->getString(_PREHASH_AgentData, _PREHASH_GroupName, gAgent.mGroupName);
	}
	else
	{
		gAgent.mGroupID.setNull();
		gAgent.mGroupPowers = 0;
		gAgent.mGroupName.clear();
	}
	// <FS> Restore to world
	if (gAgent.restoreToWorld)
	{
		//This fires if we're trying to restore an item to world using the correct group.
		bool remove_from_inventory = false;

		// <FS:Zi> Do not allow "Restore To Last Position" for no-copy items
#ifdef OPENSIM
		if(LLGridManager::instance().isInSecondLife())
		{
#endif
			// protect from restoring to last position when the item is no-copy to prevent
			// inventory loss
			if(!gAgent.restoreToWorldItem->getPermissions().allowCopyBy(gAgent.getID()))
			{
				if(!gSavedSettings.getBOOL("AllowNoCopyRezRestoreToWorld"))
				{
					// for some reason, we still came this far, even though we should not have
					// allowed RezRestoreToWorld on a no copy item on Second Life grids, so
					// log this message and stop proceeding. This will result in the user wearing
					// the land group, but hopefully this problem will not come up ever.
					LL_WARNS("Avatar") << "Tried RezRestoreToWorld on a no-copy item! Attempt blocked." << LL_ENDL;

					// copied from the end of this function to here, to avoid indention mess
					gAgent.restoreToWorld = false;
					update_group_floaters(active_id);
					// <FS:Ansariel> Fire event for group title overview
					gAgent.fireEvent(new LLOldEvents::LLEvent(&gAgent, "update grouptitle list"), "");

					return;
				}
			}
#ifdef OPENSIM
		}
#endif
		// </FS:Zi>

		msg->newMessage("RezRestoreToWorld");
		msg->nextBlockFast(_PREHASH_AgentData);
		msg->addUUIDFast(_PREHASH_AgentID, gAgent.getID());
		msg->addUUIDFast(_PREHASH_SessionID, gAgent.getSessionID());

		msg->nextBlockFast(_PREHASH_InventoryData);
		gAgent.restoreToWorldItem->packMessage(msg);
		msg->sendReliable(gAgent.getRegion()->getHost());
		//remove local inventory copy, sim will deal with permissions and removing the item
		//from the actual inventory if its a no-copy etc
		if(!gAgent.restoreToWorldItem->getPermissions().allowCopyBy(gAgent.getID()))
		{
			remove_from_inventory = true;
		}
		
		// Check if it's in the trash. (again similar to the normal rez logic)
		const LLUUID trash_id = gInventory.findCategoryUUIDForType(LLFolderType::FT_TRASH);
		if(gInventory.isObjectDescendentOf(gAgent.restoreToWorldItem->getUUID(), trash_id))
		{
			remove_from_inventory = true;
		}
		if(remove_from_inventory)
		{
			gInventory.deleteObject(gAgent.restoreToWorldItem->getUUID());
			gInventory.notifyObservers();
		}

		//Now, restore the old group
		gAgent.restoreToWorld = false;
		msg->newMessageFast(_PREHASH_ActivateGroup);
		msg->nextBlockFast(_PREHASH_AgentData);
		msg->addUUIDFast(_PREHASH_AgentID, gAgent.getID());
		msg->addUUIDFast(_PREHASH_SessionID, gAgent.getSessionID());
		msg->addUUIDFast(_PREHASH_GroupID, gAgent.restoreToWorldGroup);
		gAgent.sendReliableMessage();
	}
	// </FS>

	update_group_floaters(active_id);

	// <FS:Ansariel> Fire event for group title overview
	gAgent.fireEvent(new LLOldEvents::LLEvent(&gAgent, "update grouptitle list"), "");
}

// static
void LLAgent::processScriptControlChange(LLMessageSystem *msg, void **)
{
	S32 block_count = msg->getNumberOfBlocks("Data");
	for (S32 block_index = 0; block_index < block_count; block_index++)
	{
		BOOL take_controls;
		U32	controls;
		BOOL passon;
		U32 i;
		msg->getBOOL("Data", "TakeControls", take_controls, block_index);
		if (take_controls)
		{
			// take controls
			msg->getU32("Data", "Controls", controls, block_index );
			msg->getBOOL("Data", "PassToAgent", passon, block_index );
			for (i = 0; i < TOTAL_CONTROLS; i++)
			{
				if (controls & ( 1 << i))
				{
					if (passon)
					{
						gAgent.mControlsTakenPassedOnCount[i]++;
					}
					else
					{
						gAgent.mControlsTakenCount[i]++;
					}
				}
			}
		}
		else
		{
			// release controls
			msg->getU32("Data", "Controls", controls, block_index );
			msg->getBOOL("Data", "PassToAgent", passon, block_index );
			for (i = 0; i < TOTAL_CONTROLS; i++)
			{
				if (controls & ( 1 << i))
				{
					if (passon)
					{
						gAgent.mControlsTakenPassedOnCount[i]--;
						if (gAgent.mControlsTakenPassedOnCount[i] < 0)
						{
							gAgent.mControlsTakenPassedOnCount[i] = 0;
						}
					}
					else
					{
						gAgent.mControlsTakenCount[i]--;
						if (gAgent.mControlsTakenCount[i] < 0)
						{
							gAgent.mControlsTakenCount[i] = 0;
						}
					}
				}
			}
		}
	}
}

/*
// static
void LLAgent::processControlTake(LLMessageSystem *msg, void **)
{
	U32	controls;
	msg->getU32("Data", "Controls", controls );
	U32 passon;
	msg->getBOOL("Data", "PassToAgent", passon );

	S32 i;
	S32 total_count = 0;
	for (i = 0; i < TOTAL_CONTROLS; i++)
	{
		if (controls & ( 1 << i))
		{
			if (passon)
			{
				gAgent.mControlsTakenPassedOnCount[i]++;
			}
			else
			{
				gAgent.mControlsTakenCount[i]++;
			}
			total_count++;
		}
	}

	// Any control taken?  If so, might be first time.
	if (total_count > 0)
	{
		LLFirstUse::useOverrideKeys();
	}
}

// static
void LLAgent::processControlRelease(LLMessageSystem *msg, void **)
{
	U32	controls;
	msg->getU32("Data", "Controls", controls );
	U32 passon;
	msg->getBOOL("Data", "PassToAgent", passon );

	S32 i;
	for (i = 0; i < TOTAL_CONTROLS; i++)
	{
		if (controls & ( 1 << i))
		{
			if (passon)
			{
				gAgent.mControlsTakenPassedOnCount[i]--;
				if (gAgent.mControlsTakenPassedOnCount[i] < 0)
				{
					gAgent.mControlsTakenPassedOnCount[i] = 0;
				}
			}
			else
			{
				gAgent.mControlsTakenCount[i]--;
				if (gAgent.mControlsTakenCount[i] < 0)
				{
					gAgent.mControlsTakenCount[i] = 0;
				}
			}
		}
	}
}
*/

BOOL LLAgent::anyControlGrabbed() const
{
	for (U32 i = 0; i < TOTAL_CONTROLS; i++)
	{
		if (gAgent.mControlsTakenCount[i] > 0)
			return TRUE;
		if (gAgent.mControlsTakenPassedOnCount[i] > 0)
			return TRUE;
	}
	return FALSE;
}

BOOL LLAgent::isControlGrabbed(S32 control_index) const
{
	return mControlsTakenCount[control_index] > 0;
}

void LLAgent::forceReleaseControls()
{
	gMessageSystem->newMessage("ForceScriptControlRelease");
	gMessageSystem->nextBlock("AgentData");
	gMessageSystem->addUUID("AgentID", getID());
	gMessageSystem->addUUID("SessionID", getSessionID());
	sendReliableMessage();
}

void LLAgent::setHomePosRegion( const U64& region_handle, const LLVector3& pos_region)
{
	mHaveHomePosition = TRUE;
	mHomeRegionHandle = region_handle;
	mHomePosRegion = pos_region;
}

BOOL LLAgent::getHomePosGlobal( LLVector3d* pos_global )
{
	if(!mHaveHomePosition)
	{
		return FALSE;
	}
	F32 x = 0;
	F32 y = 0;
	from_region_handle( mHomeRegionHandle, &x, &y);
	pos_global->setVec( x + mHomePosRegion.mV[VX], y + mHomePosRegion.mV[VY], mHomePosRegion.mV[VZ] );
	return TRUE;
}

bool LLAgent::isInHomeRegion()
{
	if(!mHaveHomePosition)
	{
		return false;
	}
	if (!getRegion())
	{
		return false;
	}
	if (getRegion()->getHandle() != mHomeRegionHandle)
	{
		return false;
	}
	return true;
}

void LLAgent::clearVisualParams(void *data)
{
	if (isAgentAvatarValid())
	{
		gAgentAvatarp->clearVisualParamWeights();
		gAgentAvatarp->updateVisualParams();
	}
}

//---------------------------------------------------------------------------
// Teleport
//---------------------------------------------------------------------------
// <FS:TT> Client LSL Bridge
bool LLAgent::teleportBridgeLocal(LLVector3& pos_local)
{
	std::stringstream msgstream;
	msgstream << std::setiosflags(std::ios::fixed) << std::setprecision(6); 
	msgstream << pos_local.mV[VX] << ", " << pos_local.mV[VY] << ", "  << pos_local.mV[VZ];

	// Check for FIRE-10718: llGetSimulatorHostname() is causing LSL Bridge to sleep for 10 seconds during check for current hostname in order to prevent double-click teleport on SL grid, so let's check this in the viewer itself and send 1/0 as additional value
#ifdef OPENSIM
	const std::string isLindenLabHost = LLGridManager::getInstance()->isInSecondLife() ? "1" : "0";
#else
	const std::string isLindenLabHost = "1";
#endif

	return FSLSLBridge::instance().viewerToLSL("llMoveToTarget|" + msgstream.str() + "|" + isLindenLabHost);
}

bool LLAgent::teleportBridgeGlobal(const LLVector3d& pos_global)
{
	// <FS:Beq> FIRE-30534 VarRegion fixes
	// U64 region_handle = to_region_handle(pos_global);
	U64 region_handle{};
	auto regionp = getRegion();
	if(regionp)
	{
		region_handle = to_region_handle(pos_global, regionp->getOriginGlobal(), regionp->getWidth());
	}
	else
	{
		region_handle = to_region_handle(pos_global);
	}
	// </FS:Beq>
	LLVector3 pos_local = (LLVector3)(pos_global - from_region_handle(region_handle));

	return teleportBridgeLocal(pos_local);
}
// </FS:TT> Client LSL Bridge 

// teleportCore() - stuff to do on any teleport
// protected
bool LLAgent::teleportCore(bool is_local)
{
    LL_DEBUGS("Teleport") << "In teleport core" << LL_ENDL;
	if ((TELEPORT_NONE != mTeleportState) && (mTeleportState != TELEPORT_PENDING))
	{
		LL_WARNS() << "Attempt to teleport when already teleporting." << LL_ENDL;
		//return false; //LO - yea, lets not return here, we may be stuck in TP and if we are, letting this go through will get us out;
	}

	// force stand up and stop a sitting animation (if any), see MAINT-3969
	if (isAgentAvatarValid() && gAgentAvatarp->getParent() && gAgentAvatarp->isSitting())
	{
		gAgentAvatarp->getOffObject();
	}

#if 0
	// This should not exist. It has been added, removed, added, and now removed again.
	// This change needs to come from the simulator. Otherwise, the agent ends up out of
	// sync with other viewers. Discuss in DEV-14145/VWR-6744 before reenabling.

	// Stop all animation before actual teleporting 
        if (isAgentAvatarValid())
	{
		for ( LLVOAvatar::AnimIterator anim_it= gAgentAvatarp->mPlayingAnimations.begin();
		      anim_it != gAgentAvatarp->mPlayingAnimations.end();
		      ++anim_it)
               {
                       gAgentAvatarp->stopMotion(anim_it->first);
               }
               gAgentAvatarp->processAnimationStateChanges();
       }
#endif

	// Don't call LLFirstUse::useTeleport because we don't know
	// yet if the teleport will succeed.  Look in 
	// process_teleport_location_reply

	// <FS:Ansariel> FIRE-17779: Option to not close world map on teleport
	if (!gSavedSettings.getBOOL("FSDoNotHideMapOnTeleport"))
		LLFloaterReg::hideInstance("world_map");

	// hide land floater too - it'll be out of date
	LLFloaterReg::hideInstance("about_land");

	// hide the Region/Estate floater
	LLFloaterReg::hideInstance("region_info");

	LLViewerParcelMgr::getInstance()->deselectLand();
	LLViewerMediaFocus::getInstance()->clearFocus();

	// Close all pie menus, deselect land, etc.
	// Don't change the camera until we know teleport succeeded. JC
	gAgentCamera.resetView(FALSE);

	// local logic
	add(LLStatViewer::TELEPORT, 1);
	if (is_local)
	{
		LL_INFOS("Teleport") << "Setting teleport state to TELEPORT_LOCAL" << LL_ENDL;
		gAgent.setTeleportState( LLAgent::TELEPORT_LOCAL );
	}
	else
	{
		gTeleportDisplay = TRUE;
		LL_INFOS("Teleport") << "Non-local, setting teleport state to TELEPORT_START" << LL_ENDL;
		gAgent.setTeleportState( LLAgent::TELEPORT_START );
<<<<<<< HEAD
		
		// <FS:Ansariel> Draw Distance stepping; originally based on SpeedRez by Henri Beauchamp, licensed under LGPL
		if (gSavedSettings.getBOOL("FSRenderFarClipStepping"))
		{
			LLPresetsManager::instance().setIsDrawDistanceSteppingActive(true);
			F32 draw_distance = gSavedSettings.getF32("RenderFarClip");
			if (gSavedDrawDistance < draw_distance)
			{
				gSavedDrawDistance = draw_distance;
			}
			gSavedSettings.setF32("FSSavedRenderFarClip", gSavedDrawDistance);
			gSavedSettings.setF32("RenderFarClip", 32.0f);
			gLastDrawDistanceStep = 32.0f;
		}
		// </FS:Ansariel>
=======
>>>>>>> 167bf822
	}
	make_ui_sound("UISndTeleportOut");
	
	// MBW -- Let the voice client know a teleport has begun so it can leave the existing channel.
	// This was breaking the case of teleporting within a single sim.  Backing it out for now.
//	LLVoiceClient::getInstance()->leaveChannel();
	
	gObjectList.resetDerenderList();

	return true;
}

bool LLAgent::hasRestartableFailedTeleportRequest()
{
	return ((mTeleportRequest != NULL) && (mTeleportRequest->getStatus() == LLTeleportRequest::kFailed) &&
		mTeleportRequest->canRestartTeleport());
}

void LLAgent::restartFailedTeleportRequest()
{
    LL_INFOS("Teleport") << "Agent wishes to restart failed teleport." << LL_ENDL;
	if (hasRestartableFailedTeleportRequest())
	{
		mTeleportRequest->setStatus(LLTeleportRequest::kRestartPending);
		startTeleportRequest();
	}
}

void LLAgent::clearTeleportRequest()
{
    if(LLVoiceClient::instanceExists())
    {
        LLVoiceClient::getInstance()->setHidden(FALSE);
    }
	mTeleportRequest.reset();
    mTPNeedsNeabyChatSeparator = false;
}

void LLAgent::setMaturityRatingChangeDuringTeleport(U8 pMaturityRatingChange)
{
	mIsMaturityRatingChangingDuringTeleport = true;
	mMaturityRatingChange = pMaturityRatingChange;
}

void LLAgent::sheduleTeleportIM()
{
    // is supposed to be called during teleport so we are still waiting for parcel
    mTPNeedsNeabyChatSeparator = true;
}

bool LLAgent::hasPendingTeleportRequest()
{
	return ((mTeleportRequest != NULL) &&
		((mTeleportRequest->getStatus() == LLTeleportRequest::kPending) ||
		(mTeleportRequest->getStatus() == LLTeleportRequest::kRestartPending)));
}

void LLAgent::startTeleportRequest()
{
    LL_INFOS("Teleport") << "Agent handling start teleport request." << LL_ENDL; // <FS:Beq> fix mistyped tag
    if(LLVoiceClient::instanceExists())
    {
        LLVoiceClient::getInstance()->setHidden(TRUE);
    }
	if (hasPendingTeleportRequest())
	{
		LLUIUsage::instance().logCommand("Agent.StartTeleportRequest");
        mTeleportCanceled.reset();
		if  (!isMaturityPreferenceSyncedWithServer())
		{
			gTeleportDisplay = TRUE;
			LL_INFOS("Teleport") << "Maturity preference not synced yet, setting teleport state to TELEPORT_PENDING" << LL_ENDL;
			setTeleportState(TELEPORT_PENDING);
		}
		else
		{
			switch (mTeleportRequest->getStatus())
			{
			case LLTeleportRequest::kPending :
				mTeleportRequest->setStatus(LLTeleportRequest::kStarted);
				mTeleportRequest->startTeleport();
				break;
			case LLTeleportRequest::kRestartPending :
				llassert(mTeleportRequest->canRestartTeleport());
				mTeleportRequest->setStatus(LLTeleportRequest::kStarted);
				mTeleportRequest->restartTeleport();
				break;
			default :
				llassert(0);
				break;
			}
		}
	}
}

void LLAgent::handleTeleportFinished()
{
    LL_INFOS("Teleport") << "Agent handling teleport finished." << LL_ENDL;
    if (mTPNeedsNeabyChatSeparator)
    {
        // parcel is ready at this point
        addTPNearbyChatSeparator();
        mTPNeedsNeabyChatSeparator = false;
    }
	clearTeleportRequest();
    mTeleportCanceled.reset();
	if (mIsMaturityRatingChangingDuringTeleport)
	{
		// notify user that the maturity preference has been changed
		std::string maturityRating = LLViewerRegion::accessToString(mMaturityRatingChange);
		LLStringUtil::toLower(maturityRating);
		LLSD args;
		args["RATING"] = maturityRating;
		LLNotificationsUtil::add("PreferredMaturityChanged", args);
		mIsMaturityRatingChangingDuringTeleport = false;
	}
    
    if (mRegionp)
    {
        if (mRegionp->capabilitiesReceived())
        {
			LL_DEBUGS("Teleport") << "capabilities have been received for region handle "
								  << mRegionp->getHandle()
								  << " id " << mRegionp->getRegionID()
								  << ", calling onCapabilitiesReceivedAfterTeleport()"
								  << LL_ENDL;
            onCapabilitiesReceivedAfterTeleport();
        }
        else
        {
			LL_DEBUGS("Teleport") << "Capabilities not yet received for region handle "
								  << mRegionp->getHandle()
								  << " id " << mRegionp->getRegionID()
								  << LL_ENDL;
            mRegionp->setCapabilitiesReceivedCallback(boost::bind(&LLAgent::onCapabilitiesReceivedAfterTeleport));
        }
    }
    LLPerfStats::tunables.autoTuneTimeout = true;
}

void LLAgent::handleTeleportFailed()
{
    LL_WARNS("Teleport") << "Agent handling teleport failure!" << LL_ENDL;
    if(LLVoiceClient::instanceExists())
    {
        LLVoiceClient::getInstance()->setHidden(FALSE);
    }

    setTeleportState(LLAgent::TELEPORT_NONE);
    // Unlock the UI if the progress bar has been shown.
//     gViewerWindow->setShowProgress(FALSE);
//     gTeleportDisplay = FALSE;

    if (mTeleportRequest)
	{
		mTeleportRequest->setStatus(LLTeleportRequest::kFailed);
	}
	if (mIsMaturityRatingChangingDuringTeleport)
	{
		// notify user that the maturity preference has been changed
		std::string maturityRating = LLViewerRegion::accessToString(mMaturityRatingChange);
		LLStringUtil::toLower(maturityRating);
		LLSD args;
		args["RATING"] = maturityRating;
		LLNotificationsUtil::add("PreferredMaturityChanged", args);
		mIsMaturityRatingChangingDuringTeleport = false;
	}

    mTPNeedsNeabyChatSeparator = false;

    LLPerfStats::tunables.autoTuneTimeout = true;
}

/*static*/
void LLAgent::addTPNearbyChatSeparator()
{
    LLViewerRegion* agent_region = gAgent.getRegion();
    LLParcel* agent_parcel = LLViewerParcelMgr::getInstance()->getAgentParcel();
    if (!agent_region || !agent_parcel)
    {
        return;
    }

    // <FS:Ansariel> [FS communication UI]
    //LLFloaterIMNearbyChat* nearby_chat = LLFloaterReg::getTypedInstance<LLFloaterIMNearbyChat>("nearby_chat");
    FSFloaterNearbyChat* nearby_chat = LLFloaterReg::findTypedInstance<FSFloaterNearbyChat>("fs_nearby_chat");
    // </FS:Ansariel> [FS communication UI]
    if (nearby_chat)
    {
        std::string location_name;
        LLAgentUI::ELocationFormat format = LLAgentUI::LOCATION_FORMAT_NO_MATURITY;

        // Might be better to provide slurl to chat
        if (!LLAgentUI::buildLocationString(location_name, format))
        {
            location_name = "Teleport to new region"; // Shouldn't happen
        }

        LLChat chat;
        chat.mFromName = location_name;
        chat.mMuted = FALSE;
        chat.mFromID = LLUUID::null;
        chat.mSourceType = CHAT_SOURCE_TELEPORT;
        chat.mChatStyle = CHAT_STYLE_TELEPORT_SEP;
        chat.mText = "";

        LLSD args;
        args["do_not_log"] = TRUE;
        nearby_chat->addMessage(chat, true, args);
    }
}

/*static*/
void LLAgent::onCapabilitiesReceivedAfterTeleport()
{
	if (gAgent.getRegion())
	{
		LL_DEBUGS("Teleport") << "running after capabilities received callback has been triggered, agent region "
							  << gAgent.getRegion()->getHandle()
							  << " id " << gAgent.getRegion()->getRegionID()
							  << " name " << gAgent.getRegion()->getName()
							  << LL_ENDL;
	}
	else
	{
		LL_WARNS("Teleport") << "called when agent region is null!" << LL_ENDL;
	}

    check_merchant_status();
}


//void LLAgent::teleportRequest(
//	const U64& region_handle,
//	const LLVector3& pos_local,
//	bool look_at_from_camera)
// [RLVa:KB] - Checked: RLVa-2.0.0
void LLAgent::teleportRequest(const U64& region_handle, const LLVector3& pos_local, const LLVector3& look_at)
// [/RLVa:KB]
{
	LLViewerRegion* regionp = getRegion();
	if (regionp && teleportCore(region_handle == regionp->getHandle()))
	{
		LL_INFOS("Teleport") << "Sending TeleportLocationRequest: '" << region_handle << "':"
							 << pos_local << LL_ENDL;
		LLMessageSystem* msg = gMessageSystem;
		msg->newMessage("TeleportLocationRequest");
		msg->nextBlockFast(_PREHASH_AgentData);
		msg->addUUIDFast(_PREHASH_AgentID, getID());
		msg->addUUIDFast(_PREHASH_SessionID, getSessionID());
		msg->nextBlockFast(_PREHASH_Info);
		msg->addU64("RegionHandle", region_handle);
		msg->addVector3("Position", pos_local);
//		LLVector3 look_at(0,1,0);
//		if (look_at_from_camera)
//		{
//			look_at = LLViewerCamera::getInstance()->getAtAxis();
//		}
		msg->addVector3("LookAt", look_at);
		sendReliableMessage();
	}
}

// Landmark ID = LLUUID::null means teleport home
void LLAgent::teleportViaLandmark(const LLUUID& landmark_asset_id)
{
	// <FS:Ansariel> FIRE-21576: Prevent TPing home while still logging in if RLVa is enabled
	if (RlvActions::isRlvEnabled() && LLStartUp::getStartupState() < STATE_STARTED)
	{
		return;
	}
	// </FS:Ansariel>

// [RLVa:KB] - Checked: 2010-08-22 (RLVa-1.2.1a) | Modified: RLVa-1.2.1a
	// NOTE: we'll allow teleporting home unless both @tplm=n *and* @tploc=n restricted
	if ( (rlv_handler_t::isEnabled()) &&
		 ( ( (landmark_asset_id.notNull()) ? gRlvHandler.hasBehaviour(RLV_BHVR_TPLM)
		                                   : gRlvHandler.hasBehaviour(RLV_BHVR_TPLM) && gRlvHandler.hasBehaviour(RLV_BHVR_TPLOC) ) ||
		   ((gRlvHandler.hasBehaviour(RLV_BHVR_UNSIT)) && (isAgentAvatarValid()) && (gAgentAvatarp->isSitting())) ))
	{
		RlvUtil::notifyBlocked(RlvStringKeys::Blocked::Teleport);
		return;
	}
// [/RLVa:KB]

	// <FS:Ansariel> FIRE-7273: Typing does not stop after using Cmd Line tph
	if (landmark_asset_id.isNull())
	{
		// This might mean a local TP, so pro-actively stop typing
		gAgent.stopTyping();
	}
	// </FS:Ansariel>

	mTeleportRequest = LLTeleportRequestPtr(new LLTeleportRequestViaLandmark(landmark_asset_id));
	startTeleportRequest();
}

void LLAgent::doTeleportViaLandmark(const LLUUID& landmark_asset_id)
{
	LLViewerRegion *regionp = getRegion();
	if(regionp && teleportCore())
	{
		LL_INFOS("Teleport") << "Sending TeleportLandmarkRequest. Current region handle " << regionp->getHandle()
							 << " region id " << regionp->getRegionID()
							 << " requested landmark id " << landmark_asset_id
							 << LL_ENDL;

		LLMessageSystem* msg = gMessageSystem;
		msg->newMessageFast(_PREHASH_TeleportLandmarkRequest);
		msg->nextBlockFast(_PREHASH_Info);
		msg->addUUIDFast(_PREHASH_AgentID, getID());
		msg->addUUIDFast(_PREHASH_SessionID, getSessionID());
		msg->addUUIDFast(_PREHASH_LandmarkID, landmark_asset_id);
		sendReliableMessage();
	}
}

void LLAgent::teleportViaLure(const LLUUID& lure_id, BOOL godlike)
{
	mTeleportRequest = LLTeleportRequestPtr(new LLTeleportRequestViaLure(lure_id, godlike));
	startTeleportRequest();
}

void LLAgent::doTeleportViaLure(const LLUUID& lure_id, BOOL godlike)
{
	LLViewerRegion* regionp = getRegion();
	if(regionp && teleportCore())
	{
		U32 teleport_flags = 0x0;
		if (godlike)
		{
			teleport_flags |= TELEPORT_FLAGS_VIA_GODLIKE_LURE;
			teleport_flags |= TELEPORT_FLAGS_DISABLE_CANCEL;
		}
		else
		{
			teleport_flags |= TELEPORT_FLAGS_VIA_LURE;
		}

		LL_INFOS("Teleport") << "Sending TeleportLureRequest."
							 << " Current region handle " << regionp->getHandle()
							 << " region id " << regionp->getRegionID()
							 << " lure id " << lure_id
							 << LL_ENDL;
		// send the message
		LLMessageSystem* msg = gMessageSystem;
		msg->newMessageFast(_PREHASH_TeleportLureRequest);
		msg->nextBlockFast(_PREHASH_Info);
		msg->addUUIDFast(_PREHASH_AgentID, getID());
		msg->addUUIDFast(_PREHASH_SessionID, getSessionID());
		msg->addUUIDFast(_PREHASH_LureID, lure_id);
		// teleport_flags is a legacy field, now derived sim-side:
		msg->addU32("TeleportFlags", teleport_flags);
		sendReliableMessage();
	}	
}


// James Cook, July 28, 2005
void LLAgent::teleportCancel()
{
	if (!hasPendingTeleportRequest())
	{
		LLViewerRegion* regionp = getRegion();
		if(regionp)
		{
			LL_INFOS("Teleport") << "Sending TeleportCancel" << LL_ENDL;
			
			// send the message
			LLMessageSystem* msg = gMessageSystem;
			msg->newMessage("TeleportCancel");
			msg->nextBlockFast(_PREHASH_Info);
			msg->addUUIDFast(_PREHASH_AgentID, getID());
			msg->addUUIDFast(_PREHASH_SessionID, getSessionID());
			sendReliableMessage();
		}
		mTeleportCanceled = mTeleportRequest;
	}
	clearTeleportRequest();
	gAgent.setTeleportState( LLAgent::TELEPORT_NONE );
}

void LLAgent::restoreCanceledTeleportRequest()
{
    if (mTeleportCanceled != NULL)
    {
		LL_INFOS() << "Restoring canceled teleport request, setting state to TELEPORT_REQUESTED" << LL_ENDL;
        gAgent.setTeleportState( LLAgent::TELEPORT_REQUESTED );
        mTeleportRequest = mTeleportCanceled;
        mTeleportCanceled.reset();
        gTeleportDisplay = TRUE;
        gTeleportDisplayTimer.reset();
    }
}

void LLAgent::teleportViaLocation(const LLVector3d& pos_global)
{
// [RLVa:KB] - Checked: RLVa-2.0.0
	if ( (RlvActions::isRlvEnabled()) && (!RlvUtil::isForceTp()) )
	{
		if (LLStartUp::getStartupState() < STATE_STARTED)
		{
			return;
		}

		if ( (RlvActions::isLocalTp(pos_global)) ? !RlvActions::canTeleportToLocal(pos_global) : !RlvActions::canTeleportToLocation() )
		{
			RlvUtil::notifyBlocked(RlvStringKeys::Blocked::Teleport);
			return;
		}

		if ( (gRlvHandler.getCurrentCommand()) && (RLV_BHVR_TPTO == gRlvHandler.getCurrentCommand()->getBehaviourType()) )
		{
			gRlvHandler.setCanCancelTp(false);
		}
	}
// [/RLVa:KB]

	mTeleportRequest = LLTeleportRequestPtr(new LLTeleportRequestViaLocation(pos_global));
	startTeleportRequest();
}

void LLAgent::doTeleportViaLocation(const LLVector3d& pos_global)
{
	LLViewerRegion* regionp = getRegion();

	if (!regionp)
	{
		return;
	}
	// <FS:Beq> FIRE-30534 Var Region tp / map locaton fixes
// 	U64 handle = to_region_handle(pos_global);
// 	bool isLocal = (regionp->getHandle() == to_region_handle_global((F32)pos_global.mdV[VX], (F32)pos_global.mdV[VY]));
// 	LLSimInfo* info = LLWorldMap::getInstance()->simInfoFromHandle(handle);
// 	if(regionp && info)
// 	{
// 		LLVector3d region_origin = info->getGlobalOrigin();
// 		LLVector3 pos_local(
// 			(F32)(pos_global.mdV[VX] - region_origin.mdV[VX]),
// 			(F32)(pos_global.mdV[VY] - region_origin.mdV[VY]),
// 			(F32)(pos_global.mdV[VZ]));
// // <FS:CR> Aurora-sim var region teleports
// 		//teleportRequest(handle, pos_local);
// 		teleportRequest(info->getHandle(), pos_local);
// // </FS:CR>
// 	}
// 	else if(regionp && teleportCore(isLocal))
// 	{
// 		// send the message
// 		LLMessageSystem* msg = gMessageSystem;
// 		msg->newMessageFast(_PREHASH_TeleportLocationRequest);
// 		msg->nextBlockFast(_PREHASH_AgentData);
// 		msg->addUUIDFast(_PREHASH_AgentID, getID());
// 		msg->addUUIDFast(_PREHASH_SessionID, getSessionID());

// 		msg->nextBlockFast(_PREHASH_Info);
// 		// <FS:Ansariel> FIRE-17262: Wrong local teleports on a large opensim region (apparently need to divide by grid unit size)
// 		F32 width = REGION_WIDTH_METERS;// regionp->getWidth();
// 		LLVector3 pos(fmod((F32)pos_global.mdV[VX], width),
// 					  fmod((F32)pos_global.mdV[VY], width),
// 					  (F32)pos_global.mdV[VZ]);
// 		F32 region_x = (F32)(pos_global.mdV[VX]);
// 		F32 region_y = (F32)(pos_global.mdV[VY]);
// 		U64 region_handle = to_region_handle_global(region_x, region_y);
// 		msg->addU64Fast(_PREHASH_RegionHandle, region_handle);
// 		msg->addVector3Fast(_PREHASH_Position, pos);
// 		pos.mV[VX] += 1;
// 		msg->addVector3Fast(_PREHASH_LookAt, pos);

// 		LL_WARNS("Teleport") << "Sending deprecated(?) TeleportLocationRequest."
// 							 << " pos_global " << pos_global
// 							 << " region_x " << region_x
// 							 << " region_y " << region_y
// 							 << " region_handle " << region_handle
// 							 << LL_ENDL; 

// 		sendReliableMessage();
	auto region_origin { regionp->getOriginGlobal() };
	LLVector3 pos_local{};
	U64 handle { to_region_handle(pos_global, region_origin, regionp->getWidth()) };
	bool is_local { regionp->getHandle() == handle };
	if(is_local)
	{
		pos_local.set(
			(F32)(pos_global.mdV[VX] - region_origin.mdV[VX]),
			(F32)(pos_global.mdV[VY] - region_origin.mdV[VY]),
			(F32)(pos_global.mdV[VZ]));
		LL_INFOS("Teleport") << "Local in-region TP:"
							 << " pos_global " << pos_global
							 << " region " << region_origin
							 << " local " << pos_local
							 << " region_handle " << handle
							 << LL_ENDL;
	}
	else
	{
		// determine non-local region location as best we can using global coords
		// In SL we have uniform region size. This is normal.
		// In opensim the handle will resolve to a 256m quantised world tile which the server maps back to a region
		// it "should" also compensate for the local coords. Handle has been "correctly" determined already so we use global % 256
		static const F32 width = REGION_WIDTH_METERS;// Note: reverted back to previous hardcode 256 for non-local. Whilst this appears incorrect server side logic expects %256 and will overshoot otherwise.
		pos_local.set( fmod((F32)pos_global.mdV[VX], width),
					   fmod((F32)pos_global.mdV[VY], width),
					   (F32)pos_global.mdV[VZ] );
		LL_INFOS("Teleport") << "Non-local TP:"
							 << " pos_global " << pos_global
							 << " region " << region_origin
							 << " local " << pos_local
							 << " region_handle " << handle
							 << LL_ENDL;
	}

	if(teleportCore(is_local)) // Rather a pointless if as teleportCore currently always returns true
	{
		// send the message
		LLMessageSystem* msg = gMessageSystem;
		msg->newMessageFast(_PREHASH_TeleportLocationRequest);
		msg->nextBlockFast(_PREHASH_AgentData);
		msg->addUUIDFast(_PREHASH_AgentID, getID());
		msg->addUUIDFast(_PREHASH_SessionID, getSessionID());

		msg->nextBlockFast(_PREHASH_Info);
		msg->addU64Fast(_PREHASH_RegionHandle, handle);
		msg->addVector3Fast(_PREHASH_Position, pos_local);
		pos_local.mV[VX] += 1;
		msg->addVector3Fast(_PREHASH_LookAt, pos_local);

		sendReliableMessage();
		LL_INFOS("Teleport") << "Sending deprecated TeleportLocationRequest."
							 << " pos_global " << pos_global
							 << " region coord (" << (pos_global.mdV[VX] - pos_local.mV[VX])
							 << "," << (pos_global.mdV[VY] - pos_local.mV[VY])
							 << " pos_local " << pos_local
							 << ") region_handle " << handle
							 << LL_ENDL; 
	// </FS:Beq>
	}
// <FS:TT> Client LSL Bridge
	if (FSLSLBridge::instance().canUseBridge() && is_local)
	{
		teleportBridgeGlobal(pos_global);
	}
// </FS:TT>
}

// Teleport to global position, but keep facing in the same direction 
// [RLVa:KB] - Checked: RLVa-2.0.0
void LLAgent::teleportViaLocationLookAt(const LLVector3d& pos_global, const LLVector3& look_at)
{
	if ( (RlvActions::isRlvEnabled()) && (!RlvUtil::isForceTp()) )
	{
		if (LLStartUp::getStartupState() < STATE_STARTED)
		{
			return;
		}

		if ( (RlvActions::isLocalTp(pos_global)) ? !RlvActions::canTeleportToLocal(pos_global) : !RlvActions::canTeleportToLocation() )
		{
			RlvUtil::notifyBlocked(RlvStringKeys::Blocked::Teleport);
			return;
		}

		if ( (gRlvHandler.getCurrentCommand()) && (RLV_BHVR_TPTO == gRlvHandler.getCurrentCommand()->getBehaviourType()) )
		{
			gRlvHandler.setCanCancelTp(false);
		}
	}

	mTeleportRequest = LLTeleportRequestPtr(new LLTeleportRequestViaLocationLookAt(pos_global, (look_at.isExactlyZero()) ? LLViewerCamera::getInstance()->getAtAxis() : look_at));
	startTeleportRequest();
}
// [/RLVa:KB]
//void LLAgent::teleportViaLocationLookAt(const LLVector3d& pos_global)
//{
//	mTeleportRequest = LLTeleportRequestPtr(new LLTeleportRequestViaLocationLookAt(pos_global));
//	startTeleportRequest();
//}

// [RLVa:KB] - Checked: RLVa-2.0.0
// <FS:Beq> FIRE-30534 VarRegion TP fixes
// void LLAgent::doTeleportViaLocationLookAt(const LLVector3d& pos_global, const LLVector3& look_at)
// {
// 	mbTeleportKeepsLookAt = look_at.isExactlyZero();

// 	if(!gAgentCamera.isfollowCamLocked())
// 	{
// 		gAgentCamera.setFocusOnAvatar(FALSE, ANIMATE);	// detach camera form avatar, so it keeps direction
// 	}

// 	U64 region_handle = to_region_handle(pos_global);
// // <FS:CR> Aurora-sim var region teleports
// 	LLSimInfo* simInfo = LLWorldMap::instance().simInfoFromHandle(region_handle);
// 	if (simInfo)
// 	{
// 		region_handle = simInfo->getHandle();
// 	}
// // </FS:CR>
// 	LLVector3 pos_local = (LLVector3)(pos_global - from_region_handle(region_handle));
// 	teleportRequest(region_handle, pos_local, look_at);

// // <FS:TT> Client LSL Bridge
// 	if (FSLSLBridge::instance().canUseBridge())
// 	{
// 		if (region_handle == to_region_handle(getPositionGlobal()))
// 		{
// 			teleportBridgeLocal(pos_local);
// 		}
// 	}
// // </FS:TT>
// }
void LLAgent::doTeleportViaLocationLookAt(const LLVector3d& pos_global, const LLVector3& look_at)
{
	mbTeleportKeepsLookAt = look_at.isExactlyZero();

	if(!gAgentCamera.isfollowCamLocked())
	{
		gAgentCamera.setFocusOnAvatar(FALSE, ANIMATE);	// detach camera form avatar, so it keeps direction
	}

	U64 region_handle{};
	auto regionp = getRegion();
	if(regionp)
	{
		region_handle = to_region_handle(pos_global, regionp->getOriginGlobal(), regionp->getWidth());
	}
	else
	{
		region_handle = to_region_handle(pos_global);
	}
// Beq Note: if region_handle was obtained to the nearest 256m tile map lookup might give us a better result.

	LLVector3 pos_within_target_region = (LLVector3)(pos_global - from_region_handle(region_handle));
	teleportRequest(region_handle, pos_within_target_region, look_at);

// <FS:TT> Client LSL Bridge
	if ( FSLSLBridge::instance().canUseBridge() )
	{
		// refresh regionp 
		regionp = getRegion();
		if( regionp && ( region_handle == regionp->getHandle() ) ) 
		{
			teleportBridgeLocal(pos_within_target_region);
		}
	}
// </FS:TT>
}
// </FS:Beq>
LLAgent::ETeleportState	LLAgent::getTeleportState() const
{
    return (mTeleportRequest && (mTeleportRequest->getStatus() == LLTeleportRequest::kFailed)) ? 
        TELEPORT_NONE : mTeleportState;
}
// [/RLVa:KB]
//void LLAgent::doTeleportViaLocationLookAt(const LLVector3d& pos_global, const LLVector3& look_at)
//{
//	mbTeleportKeepsLookAt = true;
//
//	if(!gAgentCamera.isfollowCamLocked())
//	{
//		gAgentCamera.setFocusOnAvatar(FALSE, ANIMATE);	// detach camera form avatar, so it keeps direction
//	}
//
//	U64 region_handle = to_region_handle(pos_global);
//	LLVector3 pos_local = (LLVector3)(pos_global - from_region_handle(region_handle));
//	teleportRequest(region_handle, pos_local, look_at);
//	teleportRequest(region_handle, pos_local, getTeleportKeepsLookAt());
//}


void LLAgent::setTeleportState(ETeleportState state)
{
    if (mTeleportRequest && (state != TELEPORT_NONE) && (mTeleportRequest->getStatus() == LLTeleportRequest::kFailed))
    {   // A late message has come in regarding a failed teleport.  
        // We have already decided that it failed so should not reinitiate the teleport sequence in the viewer.
        LL_WARNS("Teleport") << "Attempt to set teleport state to " << state <<
            " for previously failed teleport.  Ignore!" << LL_ENDL;
        return;
    }
    LL_DEBUGS("Teleport") << "Setting teleport state to "
						  << LLAgent::teleportStateName(state) << "(" << state << ")"
						  << " Previous state: "
						  << teleportStateName(mTeleportState) << "(" << mTeleportState << ")"
						  << LL_ENDL;
	mTeleportState = state;
	if (mTeleportState > TELEPORT_NONE && gSavedSettings.getBOOL("FreezeTime"))
	{
		LLFloaterReg::hideInstance("snapshot");
	}

	switch (mTeleportState)
	{
		case TELEPORT_NONE:
			mbTeleportKeepsLookAt = false;
			// <FS:Ansariel> FIRE-12004: Attachments getting lost on TP; always reset region crossing state after a finished TP
			if (isAgentAvatarValid())
			{
				gAgentAvatarp->setIsCrossingRegion(false);
			}
			// </FS:Ansariel>
			break;

		case TELEPORT_MOVING:
		// We're outa here. Save "back" slurl.
		LLAgentUI::buildSLURL(*mTeleportSourceSLURL);
			break;

		case TELEPORT_ARRIVING:
		// First two position updates after a teleport tend to be weird
		//LLViewerStats::getInstance()->mAgentPositionSnaps.mCountOfNextUpdatesToIgnore = 2;

		// Let the interested parties know we've teleported.
		LLViewerParcelMgr::getInstance()->onTeleportFinished(false, getPositionGlobal());
			break;

		default:
			break;
	}
}

// <FS:Ansariel> FIRE-12148: Pose stand breaks XPOSE animations
//void LLAgent::stopCurrentAnimations()
void LLAgent::stopCurrentAnimations(bool force_keep_script_perms /*= false*/)
// </FS:Ansariel>
{
    LL_DEBUGS("Avatar") << "Stopping current animations" << LL_ENDL;

	// This function stops all current overriding animations on this
	// avatar, propagating this change back to the server.
	if (isAgentAvatarValid())
	{
		std::vector<LLUUID> anim_ids;

		// <FS:Zi> assume we need to restore the default standing animation
		bool restore_stand_animation = true;

		for ( LLVOAvatar::AnimIterator anim_it =
			      gAgentAvatarp->mPlayingAnimations.begin();
		      anim_it != gAgentAvatarp->mPlayingAnimations.end();
		      anim_it++)
		{
			// <FS:Zi> don't restore stand animation when ground sitting because it is not needed
			// and an AO would not play a standing animation on top of the ground sit
			if (anim_it->first == ANIM_AGENT_SIT_GROUND_CONSTRAINED)
			{
				restore_stand_animation = false;
			}
			// </FS:Zi>

			if ((anim_it->first == ANIM_AGENT_DO_NOT_DISTURB)||
				(anim_it->first == ANIM_AGENT_SIT_GROUND_CONSTRAINED))
			{
				// don't cancel a ground-sit anim, as viewers
				// use this animation's status in
				// determining whether we're sitting. ick.
                LL_DEBUGS("Avatar") << "sit or do-not-disturb animation will not be stopped" << LL_ENDL;
			}
			else
			{
				// stop this animation locally
				gAgentAvatarp->stopMotion(anim_it->first, TRUE);
				// ...and tell the server to tell everyone.
				anim_ids.push_back(anim_it->first);
			}
		}

		sendAnimationRequests(anim_ids, ANIM_REQUEST_STOP);

		// Tell the region to clear any animation state overrides
		sendAnimationStateReset();

		// Revoke all animation permissions
		if (mRegionp &&
			// <FS:Ansariel> FIRE-12148: Pose stand breaks XPOSE animations
			!force_keep_script_perms &&
			// </FS:Ansariel>
			gSavedSettings.getBOOL("RevokePermsOnStopAnimation"))
		{
			U32 permissions = SCRIPT_PERMISSIONS[SCRIPT_PERMISSION_TRIGGER_ANIMATION].permbit | SCRIPT_PERMISSIONS[SCRIPT_PERMISSION_OVERRIDE_ANIMATIONS].permbit;
			sendRevokePermissions(mRegionp->getRegionID(), permissions);
			if (gAgentAvatarp->isSitting())
			{	// Also stand up, since auto-granted sit animation permission has been revoked
				gAgent.standUp();
			}
		}

		// re-assert at least the default standing animation, because
		// viewers get confused by avs with no associated anims.

		// <FS:Zi> Only restore stand animation when the avatar was not sitting on ground
		// sendAnimationRequest(ANIM_AGENT_STAND, ANIM_REQUEST_START);
		if (restore_stand_animation)
		{
			sendAnimationRequest(ANIM_AGENT_STAND, ANIM_REQUEST_START);
		}
		// </FS:Zi>

		// <FS:Zi> Run Prio 0 default bento pose in the background to fix splayed hands, open mouths, etc.
		if (gSavedSettings.getBOOL("FSPlayDefaultBentoAnimation"))
		{
			sendAnimationRequest(ANIM_AGENT_BENTO_IDLE, ANIM_REQUEST_START);
		}
		// </FS:Zi>
	}
}

void LLAgent::fidget()
{
	if (!getAFK())
	{
		F32 curTime = mFidgetTimer.getElapsedTimeF32();
		if (curTime > mNextFidgetTime)
		{
			// pick a random fidget anim here
			S32 oldFidget = mCurrentFidget;

			mCurrentFidget = ll_rand(NUM_AGENT_STAND_ANIMS);

			if (mCurrentFidget != oldFidget)
			{
				LLAgent::stopFidget();

				
				switch(mCurrentFidget)
				{
				case 0:
					mCurrentFidget = 0;
					break;
				case 1:
					sendAnimationRequest(ANIM_AGENT_STAND_1, ANIM_REQUEST_START);
					mCurrentFidget = 1;
					break;
				case 2:
					sendAnimationRequest(ANIM_AGENT_STAND_2, ANIM_REQUEST_START);
					mCurrentFidget = 2;
					break;
				case 3:
					sendAnimationRequest(ANIM_AGENT_STAND_3, ANIM_REQUEST_START);
					mCurrentFidget = 3;
					break;
				case 4:
					sendAnimationRequest(ANIM_AGENT_STAND_4, ANIM_REQUEST_START);
					mCurrentFidget = 4;
					break;
				}
			}

			// calculate next fidget time
			mNextFidgetTime = curTime + ll_frand(MAX_FIDGET_TIME - MIN_FIDGET_TIME) + MIN_FIDGET_TIME;
		}
	}
}

void LLAgent::stopFidget()
{
	std::vector<LLUUID> anims;
	anims.reserve(4);
	anims.push_back(ANIM_AGENT_STAND_1);
	anims.push_back(ANIM_AGENT_STAND_2);
	anims.push_back(ANIM_AGENT_STAND_3);
	anims.push_back(ANIM_AGENT_STAND_4);

	gAgent.sendAnimationRequests(anims, ANIM_REQUEST_STOP);
}


void LLAgent::requestEnterGodMode()
{
	LLMessageSystem* msg = gMessageSystem;
	msg->newMessageFast(_PREHASH_RequestGodlikePowers);
	msg->nextBlockFast(_PREHASH_AgentData);
	msg->addUUIDFast(_PREHASH_AgentID, gAgent.getID());
	msg->addUUIDFast(_PREHASH_SessionID, gAgent.getSessionID());
	msg->nextBlockFast(_PREHASH_RequestBlock);
	msg->addBOOLFast(_PREHASH_Godlike, TRUE);
	msg->addUUIDFast(_PREHASH_Token, LLUUID::null);

	// simulators need to know about your request
	sendReliableMessage();
}

void LLAgent::requestLeaveGodMode()
{
	LLMessageSystem* msg = gMessageSystem;
	msg->newMessageFast(_PREHASH_RequestGodlikePowers);
	msg->nextBlockFast(_PREHASH_AgentData);
	msg->addUUIDFast(_PREHASH_AgentID, gAgent.getID());
	msg->addUUIDFast(_PREHASH_SessionID, gAgent.getSessionID());
	msg->nextBlockFast(_PREHASH_RequestBlock);
	msg->addBOOLFast(_PREHASH_Godlike, FALSE);
	msg->addUUIDFast(_PREHASH_Token, LLUUID::null);

	// simulator needs to know about your request
	sendReliableMessage();
}

void LLAgent::sendAgentDataUpdateRequest()
{
	gMessageSystem->newMessageFast(_PREHASH_AgentDataUpdateRequest);
	gMessageSystem->nextBlockFast(_PREHASH_AgentData);
	gMessageSystem->addUUIDFast(_PREHASH_AgentID, gAgent.getID() );
	gMessageSystem->addUUIDFast(_PREHASH_SessionID, gAgent.getSessionID());
	sendReliableMessage();
}

void LLAgent::sendAgentUserInfoRequest()
{
    std::string cap;

    if (getID().isNull())
        return; // not logged in

    if (mRegionp)
        cap = mRegionp->getCapability("UserInfo");

    if (!cap.empty())
    {
        LLCoros::instance().launch("requestAgentUserInfoCoro",
            boost::bind(&LLAgent::requestAgentUserInfoCoro, this, cap));
    }
    else
    { 
        sendAgentUserInfoRequestMessage();
    }
}

void LLAgent::requestAgentUserInfoCoro(std::string capurl)
{
    LLCore::HttpRequest::policy_t httpPolicy(LLCore::HttpRequest::DEFAULT_POLICY_ID);
    LLCoreHttpUtil::HttpCoroutineAdapter::ptr_t
        httpAdapter(new LLCoreHttpUtil::HttpCoroutineAdapter("requestAgentUserInfoCoro", httpPolicy));
    LLCore::HttpRequest::ptr_t httpRequest(new LLCore::HttpRequest);
    LLCore::HttpOptions::ptr_t httpOpts(new LLCore::HttpOptions);
    LLCore::HttpHeaders::ptr_t httpHeaders;

    httpOpts->setFollowRedirects(true);

    LLSD result = httpAdapter->getAndSuspend(httpRequest, capurl, httpOpts, httpHeaders);

    LLSD httpResults = result[LLCoreHttpUtil::HttpCoroutineAdapter::HTTP_RESULTS];
    LLCore::HttpStatus status = LLCoreHttpUtil::HttpCoroutineAdapter::getStatusFromLLSD(httpResults);

    if (!status)
    {
        LL_WARNS("UserInfo") << "Failed to get user information." << LL_ENDL;
        return;
    }
    else if (!result["success"].asBoolean())
    {
        LL_WARNS("UserInfo") << "Failed to get user information: " << result["message"] << LL_ENDL;
        return;
    }

    std::string email;
    std::string dir_visibility;

    // <FS:Ansariel> Keep this for OpenSim
    bool im_via_email = false;
    if (!LLGridManager::instance().isInSecondLife())
    {
        im_via_email = result["im_via_email"].asBoolean();
    }
    // </FS:Ansariel>
    email = result["email"].asString();
    dir_visibility = result["directory_visibility"].asString();

    // TODO: This should probably be changed.  I'm not entirely comfortable 
    // having LLAgent interact directly with the UI in this way.
    // <FS:Ansariel> Show email address in preferences (FIRE-1071) and keep IM to email setting for OpenSim
    //LLFloaterPreference::updateUserInfo(dir_visibility);
    LLFloaterPreference::updateUserInfo(dir_visibility, im_via_email, email);
    // </FS:Ansariel>
    LLFloaterSnapshot::setAgentEmail(email);
}

// <FS:Ansariel> Keep this for OpenSim
//void LLAgent::sendAgentUpdateUserInfo(const std::string& directory_visibility)
void LLAgent::sendAgentUpdateUserInfo(bool im_via_email, const std::string& directory_visibility){
    std::string cap;

    if (getID().isNull())
        return; // not logged in

    if (mRegionp)
        cap = mRegionp->getCapability("UserInfo");

    if (!cap.empty())
    {
        LLCoros::instance().launch("updateAgentUserInfoCoro",
            // <FS:Ansariel> Keep this for OpenSim
            //boost::bind(&LLAgent::updateAgentUserInfoCoro, this, cap, directory_visibility));
            boost::bind(&LLAgent::updateAgentUserInfoCoro, this, cap, im_via_email, directory_visibility));
    }
    else
    {
        // <FS:Ansariel> Keep this for OpenSim
        //sendAgentUpdateUserInfoMessage(directory_visibility);
        sendAgentUpdateUserInfoMessage(im_via_email, directory_visibility);
    }
}


// <FS:Ansariel> Keep this for OpenSim
//void LLAgent::updateAgentUserInfoCoro(std::string capurl, std::string directory_visibility)
void LLAgent::updateAgentUserInfoCoro(std::string capurl, bool im_via_email, std::string directory_visibility)
{
    LLCore::HttpRequest::policy_t httpPolicy(LLCore::HttpRequest::DEFAULT_POLICY_ID);
    LLCoreHttpUtil::HttpCoroutineAdapter::ptr_t
        httpAdapter(new LLCoreHttpUtil::HttpCoroutineAdapter("requestAgentUserInfoCoro", httpPolicy));
    LLCore::HttpRequest::ptr_t httpRequest(new LLCore::HttpRequest);
    LLCore::HttpOptions::ptr_t httpOpts(new LLCore::HttpOptions);
    LLCore::HttpHeaders::ptr_t httpHeaders;

    httpOpts->setFollowRedirects(true);
    LLSD body(LLSDMap
        ("dir_visibility",  LLSD::String(directory_visibility)));

    // <FS:Ansariel> Keep this for OpenSim
    if (!LLGridManager::instance().isInSecondLife())
        body.insert("im_via_email", LLSD::Boolean(im_via_email));

    LLSD result = httpAdapter->postAndSuspend(httpRequest, capurl, body, httpOpts, httpHeaders);

    LLSD httpResults = result[LLCoreHttpUtil::HttpCoroutineAdapter::HTTP_RESULTS];
    LLCore::HttpStatus status = LLCoreHttpUtil::HttpCoroutineAdapter::getStatusFromLLSD(httpResults);

    if (!status)
    {
        LL_WARNS("UserInfo") << "Failed to set user information." << LL_ENDL;
    }
    else if (!result["success"].asBoolean())
    {
        LL_WARNS("UserInfo") << "Failed to set user information: " << result["message"] << LL_ENDL;
    }
}

// deprecated:
// May be removed when UserInfo cap propagates to all simhosts in grid
void LLAgent::sendAgentUserInfoRequestMessage()
{
    gMessageSystem->newMessageFast(_PREHASH_UserInfoRequest);
    gMessageSystem->nextBlockFast(_PREHASH_AgentData);
    gMessageSystem->addUUIDFast(_PREHASH_AgentID, getID());
    gMessageSystem->addUUIDFast(_PREHASH_SessionID, getSessionID());
    sendReliableMessage();
}

// <FS:Ansariel> Keep this for OpenSim
//void LLAgent::sendAgentUpdateUserInfoMessage(const std::string& directory_visibility)
void LLAgent::sendAgentUpdateUserInfoMessage(bool im_via_email, const std::string& directory_visibility)
{
    gMessageSystem->newMessageFast(_PREHASH_UpdateUserInfo);
    gMessageSystem->nextBlockFast(_PREHASH_AgentData);
    gMessageSystem->addUUIDFast(_PREHASH_AgentID, getID());
    gMessageSystem->addUUIDFast(_PREHASH_SessionID, getSessionID());
    gMessageSystem->nextBlockFast(_PREHASH_UserData);
    // <FS:Ansariel> Keep this for OpenSim
    if (!LLGridManager::instance().isInSecondLife())
        gMessageSystem->addBOOLFast(_PREHASH_IMViaEMail, im_via_email);
    // </FS:Ansariel>
    gMessageSystem->addString("DirectoryVisibility", directory_visibility);
    gAgent.sendReliableMessage();

}
// end deprecated
//------

void LLAgent::observeFriends()
{
	if(!mFriendObserver)
	{
		mFriendObserver = new LLAgentFriendObserver;
		LLAvatarTracker::instance().addObserver(mFriendObserver);
		friendsChanged();
	}
}

std::map<S32, std::string> LLAgent::sTeleportStateName = { { TELEPORT_NONE, "TELEPORT_NONE" },
														   { TELEPORT_START, "TELEPORT_START" },
														   { TELEPORT_REQUESTED, "TELEPORT_REQUESTED" },
														   { TELEPORT_MOVING, "TELEPORT_MOVING" },
														   { TELEPORT_START_ARRIVAL, "TELEPORT_START_ARRIVAL" },
														   { TELEPORT_ARRIVING, "TELEPORT_ARRIVING" },
														   { TELEPORT_LOCAL, "TELEPORT_LOCAL" },
														   { TELEPORT_PENDING, "TELEPORT_PENDING" } };

const std::string& LLAgent::teleportStateName(S32 state)
{
	static std::string invalid_state_str("INVALID");
	auto iter = LLAgent::sTeleportStateName.find(state);
	if (iter != LLAgent::sTeleportStateName.end())
	{
		return iter->second;
	}
	else
	{
		return invalid_state_str;
	}
}

const std::string& LLAgent::getTeleportStateName() const
{
	return teleportStateName(getTeleportState());
}

void LLAgent::parseTeleportMessages(const std::string& xml_filename)
{
	LLXMLNodePtr root;
	BOOL success = LLUICtrlFactory::getLayeredXMLNode(xml_filename, root);

	if (!success || !root || !root->hasName( "teleport_messages" ))
	{
		LL_ERRS() << "Problem reading teleport string XML file: " 
			   << xml_filename << LL_ENDL;
		return;
	}

	for (LLXMLNode* message_set = root->getFirstChild();
		 message_set != NULL;
		 message_set = message_set->getNextSibling())
	{
		if ( !message_set->hasName("message_set") ) continue;

		std::map<std::string, std::string> *teleport_msg_map = NULL;
		std::string message_set_name;

		if ( message_set->getAttributeString("name", message_set_name) )
		{
			//now we loop over all the string in the set and add them
			//to the appropriate set
			if ( message_set_name == "errors" )
			{
				teleport_msg_map = &sTeleportErrorMessages;
			}
			else if ( message_set_name == "progress" )
			{
				teleport_msg_map = &sTeleportProgressMessages;
			}
		}

		if ( !teleport_msg_map ) continue;

		std::string message_name;
		for (LLXMLNode* message_node = message_set->getFirstChild();
			 message_node != NULL;
			 message_node = message_node->getNextSibling())
		{
			if ( message_node->hasName("message") && 
				 message_node->getAttributeString("name", message_name) )
			{
				(*teleport_msg_map)[message_name] =
					message_node->getTextContents();
			} //end if ( message exists and has a name)
		} //end for (all message in set)
	}//end for (all message sets in xml file)
}

const void LLAgent::getTeleportSourceSLURL(LLSLURL& slurl) const
{
	slurl = *mTeleportSourceSLURL;
}

// static
void LLAgent::dumpGroupInfo()
{
	LL_INFOS() << "group   " << gAgent.mGroupName << LL_ENDL;
	LL_INFOS() << "ID      " << gAgent.mGroupID << LL_ENDL;
	LL_INFOS() << "powers " << gAgent.mGroupPowers << LL_ENDL;
	LL_INFOS() << "title   " << gAgent.mGroupTitle << LL_ENDL;
	//LL_INFOS() << "insig   " << gAgent.mGroupInsigniaID << LL_ENDL;
}

// Draw a representation of current autopilot target
void LLAgent::renderAutoPilotTarget()
{
	if (mAutoPilot)
	{
		F32 height_meters;
		LLVector3d target_global;

		gGL.matrixMode(LLRender::MM_MODELVIEW);
		gGL.pushMatrix();

		// not textured
		gGL.getTexUnit(0)->unbind(LLTexUnit::TT_TEXTURE);

		// lovely green
		gGL.color4f(0.f, 1.f, 1.f, 1.f);

		target_global = mAutoPilotTargetGlobal;

		gGL.translatef((F32)(target_global.mdV[VX]), (F32)(target_global.mdV[VY]), (F32)(target_global.mdV[VZ]));

		height_meters = 1.f;

		gGL.scalef(height_meters, height_meters, height_meters);

		gSphere.render();

		gGL.popMatrix();
	}
}

// <FS> Phantom mode
void LLAgent::togglePhantom()
{
	make_ui_sound("UISndMovelockToggle");
	mPhantom = !mPhantom;
	if (mPhantom)
	{
		LLNotificationsUtil::add("PhantomOn", LLSD());
	}
	else
	{
		LLNotificationsUtil::add("PhantomOff", LLSD());
	}
}

bool LLAgent::getPhantom() const
{
	return mPhantom;
}
// </FS> Phantom mode

/********************************************************************************/

// <FS:Ansariel> [Legacy Bake]
LLAgentQueryManager gAgentQueryManager;

LLAgentQueryManager::LLAgentQueryManager() :
	mWearablesCacheQueryID(0),
	mNumPendingQueries(0),
	mUpdateSerialNum(0)
{
	for (U32 i = 0; i < BAKED_NUM_INDICES; i++)
	{
		mActiveCacheQueries[i] = 0;
	}
}

LLAgentQueryManager::~LLAgentQueryManager()
{
}
// </FS:Ansariel> [Legacy Bake]

//-----------------------------------------------------------------------------
// LLTeleportRequest
//-----------------------------------------------------------------------------

LLTeleportRequest::LLTeleportRequest()
	: mStatus(kPending)
{
}

LLTeleportRequest::~LLTeleportRequest()
{
}

bool LLTeleportRequest::canRestartTeleport()
{
	return false;
}

void LLTeleportRequest::restartTeleport()
{
	llassert(0);
}

// TODO this enum -> name idiom should be in a common class rather than repeated various places.
const std::string& LLTeleportRequest::statusName(EStatus status)
{
	static std::string invalid_status_str("INVALID");
	auto iter = LLTeleportRequest::sTeleportStatusName.find(status);
	if (iter != LLTeleportRequest::sTeleportStatusName.end())
	{
		return iter->second;
	}
	else
	{
		return invalid_status_str;
	}
}

std::ostream& operator<<(std::ostream& os, const LLTeleportRequest& req)
{
	req.toOstream(os);
	return os;
}

void LLTeleportRequest::toOstream(std::ostream& os) const
{
	os << "status " << statusName(mStatus) << "(" << mStatus << ")";
}

//-----------------------------------------------------------------------------
// LLTeleportRequestViaLandmark
//-----------------------------------------------------------------------------
LLTeleportRequestViaLandmark::LLTeleportRequestViaLandmark(const LLUUID &pLandmarkId)
	: LLTeleportRequest(),
	mLandmarkId(pLandmarkId)
{
    LL_INFOS("Teleport") << "LLTeleportRequestViaLandmark created, " << *this << LL_ENDL;
}

LLTeleportRequestViaLandmark::~LLTeleportRequestViaLandmark()
{
    LL_INFOS("Teleport") << "~LLTeleportRequestViaLandmark, " << *this << LL_ENDL;
}

void LLTeleportRequestViaLandmark::toOstream(std::ostream& os) const
{
	os << "landmark " << mLandmarkId << " ";
	LLTeleportRequest::toOstream(os);
}

bool LLTeleportRequestViaLandmark::canRestartTeleport()
{
    LL_INFOS("Teleport") << "LLTeleportRequestViaLandmark::canRestartTeleport? -> true, " << *this << LL_ENDL;
	return true;
}

void LLTeleportRequestViaLandmark::startTeleport()
{
    LL_INFOS("Teleport") << "LLTeleportRequestViaLandmark::startTeleport, " << *this << LL_ENDL;
	gAgent.doTeleportViaLandmark(getLandmarkId());
}

void LLTeleportRequestViaLandmark::restartTeleport()
{
    LL_INFOS("Teleport") << "LLTeleportRequestViaLandmark::restartTeleport, " << *this << LL_ENDL;
	gAgent.doTeleportViaLandmark(getLandmarkId());
}
//-----------------------------------------------------------------------------
// LLTeleportRequestViaLure
//-----------------------------------------------------------------------------

LLTeleportRequestViaLure::LLTeleportRequestViaLure(const LLUUID &pLureId, BOOL pIsLureGodLike)
	: LLTeleportRequestViaLandmark(pLureId),
	mIsLureGodLike(pIsLureGodLike)
{
    LL_INFOS("Teleport") << "LLTeleportRequestViaLure created" << LL_ENDL;
}

LLTeleportRequestViaLure::~LLTeleportRequestViaLure()
{
    LL_INFOS("Teleport") << "~LLTeleportRequestViaLure" << LL_ENDL;
}

void LLTeleportRequestViaLure::toOstream(std::ostream& os) const
{
	os << "mIsLureGodLike " << (S32) mIsLureGodLike << " ";
	LLTeleportRequestViaLandmark::toOstream(os);
}

bool LLTeleportRequestViaLure::canRestartTeleport()
{
	// stinson 05/17/2012 : cannot restart a teleport via lure because of server-side restrictions
	// The current scenario is as follows:
	//    1. User A initializes a request for User B to teleport via lure
	//    2. User B accepts the teleport via lure request
	//    3. The server sees the init request from User A and the accept request from User B and matches them up
	//    4. The server then removes the paired requests up from the "queue"
	//    5. The server then fails User B's teleport for reason of maturity level (for example)
	//    6. User B's viewer prompts user to increase their maturity level profile value.
	//    7. User B confirms and accepts increase in maturity level
	//    8. User B's viewer then attempts to teleport via lure again
	//    9. This request will time-out on the viewer-side because User A's initial request has been removed from the "queue" in step 4

    LL_INFOS("Teleport") << "LLTeleportRequestViaLure::canRestartTeleport? -> false" << LL_ENDL;
    return false;
}

void LLTeleportRequestViaLure::startTeleport()
{
    LL_INFOS("Teleport") << "LLTeleportRequestViaLure::startTeleport" << LL_ENDL;
	gAgent.doTeleportViaLure(getLandmarkId(), isLureGodLike());
}

//-----------------------------------------------------------------------------
// LLTeleportRequestViaLocation
//-----------------------------------------------------------------------------

LLTeleportRequestViaLocation::LLTeleportRequestViaLocation(const LLVector3d &pPosGlobal)
	: LLTeleportRequest(),
	mPosGlobal(pPosGlobal)
{
}

LLTeleportRequestViaLocation::~LLTeleportRequestViaLocation()
{
}

void LLTeleportRequestViaLocation::toOstream(std::ostream& os) const
{
	os << "mPosGlobal " << mPosGlobal << " ";
	LLTeleportRequest::toOstream(os);
}

bool LLTeleportRequestViaLocation::canRestartTeleport()
{
    LL_INFOS("Teleport") << "LLTeleportRequestViaLocation::canRestartTeleport -> true" << LL_ENDL;
	return true;
}

void LLTeleportRequestViaLocation::startTeleport()
{
    LL_INFOS("Teleport") << "LLTeleportRequestViaLocation::startTeleport" << LL_ENDL;
	gAgent.doTeleportViaLocation(getPosGlobal());
}

void LLTeleportRequestViaLocation::restartTeleport()
{
    LL_INFOS("Teleport") << "LLTeleportRequestViaLocation::restartTeleport" << LL_ENDL;
    gAgent.doTeleportViaLocation(getPosGlobal());
}

//-----------------------------------------------------------------------------
// LLTeleportRequestViaLocationLookAt
//-----------------------------------------------------------------------------

// [RLVa:KB] - Checked: RLVa-2.0.0
LLTeleportRequestViaLocationLookAt::LLTeleportRequestViaLocationLookAt(const LLVector3d &pPosGlobal, const LLVector3& look_at)
	: LLTeleportRequestViaLocation(pPosGlobal), mLookAt(look_at)
{
    LL_INFOS("Teleport") << "LLTeleportRequestViaLocationLookAt created" << LL_ENDL;
}
// [/RLVa:KB]

//LLTeleportRequestViaLocationLookAt::LLTeleportRequestViaLocationLookAt(const LLVector3d &pPosGlobal)
//	: LLTeleportRequestViaLocation(pPosGlobal)
//{
//}

LLTeleportRequestViaLocationLookAt::~LLTeleportRequestViaLocationLookAt()
{
}

void LLTeleportRequestViaLocationLookAt::toOstream(std::ostream& os) const
{
	LLTeleportRequestViaLocation::toOstream(os);
}

bool LLTeleportRequestViaLocationLookAt::canRestartTeleport()
{
    LL_INFOS("Teleport") << "LLTeleportRequestViaLocationLookAt::canRestartTeleport -> true" << LL_ENDL;
    return true;
}

void LLTeleportRequestViaLocationLookAt::startTeleport()
{
    LL_INFOS("Teleport") << "LLTeleportRequestViaLocationLookAt::startTeleport" << LL_ENDL;
// [RLVa:KB] - Checked: RLVa-2.0.0
	gAgent.doTeleportViaLocationLookAt(getPosGlobal(), getLookAt());
// [/RLVa:KB]
//    gAgent.doTeleportViaLocationLookAt(getPosGlobal());
}

void LLTeleportRequestViaLocationLookAt::restartTeleport()
{
    LL_INFOS("Teleport") << "LLTeleportRequestViaLocationLookAt::restartTeleport" << LL_ENDL;
// [RLVa:KB] - Checked: RLVa-2.0.0
	gAgent.doTeleportViaLocationLookAt(getPosGlobal(), getLookAt());
// [/RLVa:KB]
//    gAgent.doTeleportViaLocationLookAt(getPosGlobal());
}


// <FS:Ansariel> [Legacy Bake]
//-----------------------------------------------------------------------------
// Legacy baking
//-----------------------------------------------------------------------------
void LLAgent::handleServerBakeRegionTransition(const LLUUID& region_id)
{
	LL_INFOS() << "called" << LL_ENDL;

	// Old-style appearance entering a server-bake region.
	if (isAgentAvatarValid() &&
		!gAgentAvatarp->isUsingServerBakes() &&
		(mRegionp->getCentralBakeVersion()>0))
	{
		LL_INFOS() << "update requested due to region transition" << LL_ENDL;
		LLAppearanceMgr::instance().requestServerAppearanceUpdate();
	}
	// new-style appearance entering a non-bake region,
	// need to check for existence of the baking service.
	else if (isAgentAvatarValid() &&
			 gAgentAvatarp->isUsingServerBakes() &&
			 mRegionp->getCentralBakeVersion()==0)
	{
		gAgentAvatarp->checkForUnsupportedServerBakeAppearance();
	}
}

//static
void LLAgent::processAgentCachedTextureResponse(LLMessageSystem *mesgsys, void **user_data)
{
	gAgentQueryManager.mNumPendingQueries--;
	if (gAgentQueryManager.mNumPendingQueries == 0)
	{
		selfStopPhase("fetch_texture_cache_entries");
	}

	if (!isAgentAvatarValid() || gAgentAvatarp->isDead())
	{
		LL_WARNS() << "No avatar for user in cached texture update!" << LL_ENDL;
		return;
	}

	if (isAgentAvatarValid() && gAgentAvatarp->isEditingAppearance())
	{
		// ignore baked textures when in customize mode
		return;
	}

	S32 query_id;
	mesgsys->getS32Fast(_PREHASH_AgentData, _PREHASH_SerialNum, query_id);

	S32 num_texture_blocks = mesgsys->getNumberOfBlocksFast(_PREHASH_WearableData);


	S32 num_results = 0;
	for (S32 texture_block = 0; texture_block < num_texture_blocks; texture_block++)
	{
		LLUUID texture_id;
		U8 texture_index;

		mesgsys->getUUIDFast(_PREHASH_WearableData, _PREHASH_TextureID, texture_id, texture_block);
		mesgsys->getU8Fast(_PREHASH_WearableData, _PREHASH_TextureIndex, texture_index, texture_block);


		if ((S32)texture_index < TEX_NUM_INDICES )
		{
			const LLAvatarAppearanceDictionary::TextureEntry *texture_entry = LLAvatarAppearance::getDictionary()->getTexture((ETextureIndex)texture_index);
			if (texture_entry)
			{
				EBakedTextureIndex baked_index = texture_entry->mBakedTextureIndex;

				if (gAgentQueryManager.mActiveCacheQueries[baked_index] == query_id)
				{
					if (texture_id.notNull())
					{
						//LL_INFOS() << "Received cached texture " << (U32)texture_index << ": " << texture_id << LL_ENDL;
						gAgentAvatarp->setCachedBakedTexture((ETextureIndex)texture_index, texture_id);
						//gAgentAvatarp->setTETexture( LLVOAvatar::sBakedTextureIndices[texture_index], texture_id );
						gAgentQueryManager.mActiveCacheQueries[baked_index] = 0;
						num_results++;
					}
					else
					{
						// no cache of this bake. request upload.
						gAgentAvatarp->invalidateComposite(gAgentAvatarp->getLayerSet(baked_index),TRUE);
					}
				}
			}
		}
	}
	LL_INFOS() << "Received cached texture response for " << num_results << " textures." << LL_ENDL;
	gAgentAvatarp->outputRezTiming("Fetched agent wearables textures from cache. Will now load them");

	gAgentAvatarp->updateMeshTextures();

	if (gAgentQueryManager.mNumPendingQueries == 0)
	{
		// RN: not sure why composites are disabled at this point
		gAgentAvatarp->setCompositeUpdatesEnabled(TRUE);
		gAgent.sendAgentSetAppearance();
	}
}

// For debugging, trace agent state at times appearance message are sent out.
void LLAgent::dumpSentAppearance(const std::string& dump_prefix)
{
	std::string outfilename = get_sequential_numbered_file_name(dump_prefix,".xml");

	LLAPRFile outfile;
	std::string fullpath = gDirUtilp->getExpandedFilename(LL_PATH_LOGS,outfilename);
	outfile.open(fullpath, LL_APR_WB );

	// <FS:ND> Remove LLVolatileAPRPool/apr_file_t and use FILE* instead
	// apr_file_t* file = outfile.getFileHandle();
	LLAPRFile::tFiletype* file = outfile.getFileHandle();
	// </FS:ND>

	if (!file)
	{
		return;
	}
	else
	{
		LL_DEBUGS("Avatar") << "dumping sent appearance message to " << fullpath << LL_ENDL;
	}

	LLVisualParam* appearance_version_param = gAgentAvatarp->getVisualParam(11000);
	if (appearance_version_param)
	{
		F32 value = appearance_version_param->getWeight();
		dump_visual_param(file, appearance_version_param, value);
	}
	for (LLAvatarAppearanceDictionary::Textures::const_iterator iter = LLAvatarAppearance::getDictionary()->getTextures().begin();
		 iter != LLAvatarAppearance::getDictionary()->getTextures().end();
		 ++iter)
	{
		const ETextureIndex index = iter->first;
		const LLAvatarAppearanceDictionary::TextureEntry *texture_dict = iter->second;
		if (texture_dict->mIsBakedTexture)
		{
			LLTextureEntry* entry = gAgentAvatarp->getTE((U8) index);
			const LLUUID& uuid = entry->getID();
			apr_file_printf( file, "\t\t<texture te=\"%i\" uuid=\"%s\"/>\n", index, uuid.asString().c_str());
		}
	}
}

//-----------------------------------------------------------------------------
// sendAgentSetAppearance()
//-----------------------------------------------------------------------------
void LLAgent::sendAgentSetAppearance()
{
	if (gAgentQueryManager.mNumPendingQueries > 0) 
	{
		return;
	}

	if (!isAgentAvatarValid() || (getRegion() && getRegion()->getCentralBakeVersion())) return;

	// At this point we have a complete appearance to send and are in a non-baking region.
	// DRANO FIXME
	//gAgentAvatarp->setIsUsingServerBakes(FALSE);
	S32 sb_count, host_count, both_count, neither_count;
	gAgentAvatarp->bakedTextureOriginCounts(sb_count, host_count, both_count, neither_count);
	if (both_count != 0 || neither_count != 0)
	{
		LL_WARNS() << "bad bake texture state " << sb_count << "," << host_count << "," << both_count << "," << neither_count << LL_ENDL;
	}
	if (sb_count != 0 && host_count == 0)
	{
		gAgentAvatarp->setIsUsingServerBakes(true);
	}
	else if (sb_count == 0 && host_count != 0)
	{
		gAgentAvatarp->setIsUsingServerBakes(false);
	}
	else if (sb_count + host_count > 0)
	{
		LL_WARNS() << "unclear baked texture state, not sending appearance" << LL_ENDL;
		return;
	}
	
	
	LL_DEBUGS("Avatar") << gAgentAvatarp->avString() << "TAT: Sent AgentSetAppearance: " << gAgentAvatarp->getBakedStatusForPrintout() << LL_ENDL;
	//dumpAvatarTEs( "sendAgentSetAppearance()" );

	LLMessageSystem* msg = gMessageSystem;
	msg->newMessageFast(_PREHASH_AgentSetAppearance);
	msg->nextBlockFast(_PREHASH_AgentData);
	msg->addUUIDFast(_PREHASH_AgentID, getID());
	msg->addUUIDFast(_PREHASH_SessionID, getSessionID());

	// correct for the collision tolerance (to make it look like the 
	// agent is actually walking on the ground/object)
	// NOTE -- when we start correcting all of the other Havok geometry 
	// to compensate for the COLLISION_TOLERANCE ugliness we will have 
	// to tweak this number again
	
	// <FS:BEQ> Havok hover adjustment is not present on OS
	// const LLVector3 body_size = gAgentAvatarp->mBodySize + gAgentAvatarp->mAvatarOffset;
	// msg->addVector3Fast(_PREHASH_Size, body_size);	
	if(!LLGridManager::getInstance()->isInSecondLife())
	{
		msg->addVector3Fast(_PREHASH_Size, gAgentAvatarp->mBodySize);	
	}
	else
	{
		const LLVector3 body_size = gAgentAvatarp->mBodySize + gAgentAvatarp->mAvatarOffset;
		msg->addVector3Fast(_PREHASH_Size, body_size);	
	}//</FS:BEQ>

	// To guard against out of order packets
	// Note: always start by sending 1.  This resets the server's count. 0 on the server means "uninitialized"
	mAppearanceSerialNum++;
	msg->addU32Fast(_PREHASH_SerialNum, mAppearanceSerialNum );

	// is texture data current relative to wearables?
	// KLW - TAT this will probably need to check the local queue.
	BOOL textures_current = gAgentAvatarp->areTexturesCurrent();
	//<FS:Beq> BOM fallback legacy opensim (extended for FIRE-29903 contrib from Ubit Umarov)
	// for(U8 baked_index = 0; baked_index < BAKED_NUM_INDICES; baked_index++ )
	// {
	// 	const ETextureIndex texture_index = LLAvatarAppearanceDictionary::bakedToLocalTextureIndex((EBakedTextureIndex)baked_index);

	// 	// if we're not wearing a skirt, we don't need the texture to be baked
	// 	if (texture_index == TEX_SKIRT_BAKED && !gAgentAvatarp->isWearingWearableType(LLWearableType::WT_SKIRT))
	// 	{
	// 		continue;
	// 	}

	// 	// IMG_DEFAULT_AVATAR means not baked. 0 index should be ignored for baked textures
	// 	if (!gAgentAvatarp->isTextureDefined(texture_index, 0))
	// 	{
	// 		LL_DEBUGS("Avatar") << "texture not current for baked " << (S32)baked_index << " local " << (S32)texture_index << LL_ENDL;
	// 		textures_current = FALSE;
	// 		break;
	// 	}
	// }
	if(textures_current)
	{
		for(U8 baked_index = 0; baked_index < gAgentAvatarp->getNumBakes(); baked_index++ )
		{
			const ETextureIndex texture_index = LLAvatarAppearance::getDictionary()->bakedToLocalTextureIndex((EBakedTextureIndex)baked_index);

			// if we're not wearing a skirt, we don't need the texture to be baked
			if (texture_index == TEX_SKIRT_BAKED && !gAgentAvatarp->isWearingWearableType(LLWearableType::WT_SKIRT))
			{
				continue;
			}
			// if we're not wearing a universal
		    if ( (texture_index >= TEX_LEFT_ARM_BAKED && texture_index <= TEX_AUX3_BAKED) && !gAgentAvatarp->isWearingWearableType(LLWearableType::WT_UNIVERSAL))
        	{
          		continue; // ignore universal that is also optional
        	}
			// IMG_DEFAULT_AVATAR means not baked. 0 index should be ignored for baked textures
			if (!gAgentAvatarp->isTextureDefined(texture_index, 0))
			{
				LL_DEBUGS("Avatar") << "texture not current for baked " << (S32)baked_index << " local " << (S32)texture_index << LL_ENDL;
				textures_current = FALSE;
				break;
			}
		}
	}
	//</FS:Beq>

	// only update cache entries if we have all our baked textures

	// FIXME DRANO need additional check for not in appearance editing
	// mode, if still using local composites need to set using local
	// composites to false, and update mesh textures.
	if (textures_current)
	{
		bool enable_verbose_dumps = gSavedSettings.getBOOL("DebugAvatarAppearanceMessage");
		std::string dump_prefix = gAgentAvatarp->getFullname() + "_sent_appearance";
		if (enable_verbose_dumps)
		{
			dumpSentAppearance(dump_prefix);
		}
		LL_DEBUGS("Avatar") << gAgentAvatarp->avString() << "TAT: Sending cached texture data" << LL_ENDL;
		//<FS:Beq> BOM fallback for legacy opensim
		// for (U8 baked_index = 0; baked_index < BAKED_NUM_INDICES; baked_index++)
		for (U8 baked_index = 0; baked_index < gAgentAvatarp->getNumBakes(); baked_index++)
		//</FS:Beq>
		{
			BOOL generate_valid_hash = TRUE;
			if (isAgentAvatarValid() && !gAgentAvatarp->isBakedTextureFinal((LLAvatarAppearanceDefines::EBakedTextureIndex)baked_index))
			{
				generate_valid_hash = FALSE;
				LL_DEBUGS("Avatar") << gAgentAvatarp->avString() << "Not caching baked texture upload for " << (U32)baked_index << " due to being uploaded at low resolution." << LL_ENDL;
			}
			// <FS:Beq> Exclude BAKED_SKIRT from being sent if no skirt is worn (should only reach here if it were already baked)
			if (baked_index == BAKED_SKIRT && !gAgentAvatarp->isWearingWearableType(LLWearableType::WT_SKIRT))
			{
				LL_DEBUGS("Avatar") << "Not caching baked texture for unworn skirt." << LL_ENDL;
				generate_valid_hash = FALSE;
			}
			// </FS:Beq>

			const LLUUID hash = gAgentWearables.computeBakedTextureHash((EBakedTextureIndex) baked_index, generate_valid_hash);
			if (hash.notNull())
			{
				ETextureIndex texture_index = LLAvatarAppearance::getDictionary()->bakedToLocalTextureIndex((EBakedTextureIndex) baked_index);
				msg->nextBlockFast(_PREHASH_WearableData);
				msg->addUUIDFast(_PREHASH_CacheID, hash);
				msg->addU8Fast(_PREHASH_TextureIndex, (U8)texture_index);
			}
		}
		msg->nextBlockFast(_PREHASH_ObjectData);
		// gAgentAvatarp->dumpAvatarTEs("sendAppearance"); // <FS:Beq> useful when debugging appeanrce updates
		gAgentAvatarp->sendAppearanceMessage( gMessageSystem );
	}
	else
	{
		// If the textures aren't baked, send NULL for texture IDs
		// This means the baked texture IDs on the server will be untouched.
		// Once all textures are baked, another AvatarAppearance message will be sent to update the TEs
		msg->nextBlockFast(_PREHASH_ObjectData);
		gMessageSystem->addBinaryDataFast(_PREHASH_TextureEntry, NULL, 0);
	}


	S32 transmitted_params = 0;
	for (LLViewerVisualParam* param = (LLViewerVisualParam*)gAgentAvatarp->getFirstVisualParam();
		 param;
		 param = (LLViewerVisualParam*)gAgentAvatarp->getNextVisualParam())
	{
		if (param->getGroup() == VISUAL_PARAM_GROUP_TWEAKABLE ||
				param->getGroup() == VISUAL_PARAM_GROUP_TRANSMIT_NOT_TWEAKABLE) // do not transmit params of group VISUAL_PARAM_GROUP_TWEAKABLE_NO_TRANSMIT
		{
			msg->nextBlockFast(_PREHASH_VisualParam );
			
			// We don't send the param ids.  Instead, we assume that the receiver has the same params in the same sequence.
			const F32 param_value = param->getWeight();
			const U8 new_weight = F32_to_U8(param_value, param->getMinWeight(), param->getMaxWeight());
			msg->addU8Fast(_PREHASH_ParamValue, new_weight );
			transmitted_params++;
		}
	}

	//LL_INFOS() << "Avatar XML num VisualParams transmitted = " << transmitted_params << LL_ENDL;
	sendReliableMessage();
}
// </FS:Ansariel> [Legacy Bake]
// EOF<|MERGE_RESOLUTION|>--- conflicted
+++ resolved
@@ -4845,7 +4845,6 @@
 		gTeleportDisplay = TRUE;
 		LL_INFOS("Teleport") << "Non-local, setting teleport state to TELEPORT_START" << LL_ENDL;
 		gAgent.setTeleportState( LLAgent::TELEPORT_START );
-<<<<<<< HEAD
 		
 		// <FS:Ansariel> Draw Distance stepping; originally based on SpeedRez by Henri Beauchamp, licensed under LGPL
 		if (gSavedSettings.getBOOL("FSRenderFarClipStepping"))
@@ -4861,8 +4860,6 @@
 			gLastDrawDistanceStep = 32.0f;
 		}
 		// </FS:Ansariel>
-=======
->>>>>>> 167bf822
 	}
 	make_ui_sound("UISndTeleportOut");
 	
