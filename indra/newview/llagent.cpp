--- conflicted
+++ resolved
@@ -4877,15 +4877,8 @@
 	}
 	make_ui_sound("UISndTeleportOut");
 	
-<<<<<<< HEAD
-	// MBW -- Let the voice client know a teleport has begun so it can leave the existing channel.
-	// This was breaking the case of teleporting within a single sim.  Backing it out for now.
-//	LLVoiceClient::getInstance()->leaveChannel();
-	
 	gObjectList.resetDerenderList();
 
-=======
->>>>>>> 410be3b2
 	return true;
 }
 
