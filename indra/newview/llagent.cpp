/** 
 * @file llagent.cpp
 * @brief LLAgent class implementation
 *
 * $LicenseInfo:firstyear=2001&license=viewerlgpl$
 * Second Life Viewer Source Code
 * Copyright (C) 2010, Linden Research, Inc.
 * 
 * This library is free software; you can redistribute it and/or
 * modify it under the terms of the GNU Lesser General Public
 * License as published by the Free Software Foundation;
 * version 2.1 of the License only.
 * 
 * This library is distributed in the hope that it will be useful,
 * but WITHOUT ANY WARRANTY; without even the implied warranty of
 * MERCHANTABILITY or FITNESS FOR A PARTICULAR PURPOSE.  See the GNU
 * Lesser General Public License for more details.
 * 
 * You should have received a copy of the GNU Lesser General Public
 * License along with this library; if not, write to the Free Software
 * Foundation, Inc., 51 Franklin Street, Fifth Floor, Boston, MA  02110-1301  USA
 * 
 * Linden Research, Inc., 945 Battery Street, San Francisco, CA  94111  USA
 * $/LicenseInfo$
 */


#include "llviewerprecompiledheaders.h"

#include "llagent.h" 

#include "pipeline.h"

#include "llagentaccess.h"
#include "llagentbenefits.h"
#include "llagentcamera.h"
#include "llagentlistener.h"
#include "llagentwearables.h"
#include "llagentui.h"
#include "llappearancemgr.h"
#include "llanimationstates.h"
#include "llavatarappearancedefines.h"
#include "llcallingcard.h"
#include "llchannelmanager.h"
#include "llchicletbar.h"
#include "llconsole.h"
#include "lldonotdisturbnotificationstorage.h"
#include "llfirstuse.h"
#include "llfloatercamera.h"
#include "llfloaterimcontainer.h"
#include "llfloaterperms.h"
#include "llfloaterpreference.h"
#include "llfloaterreg.h"
#include "llfloatersnapshot.h"
#include "llfloatertools.h"
#include "llgroupactions.h"
#include "llgroupmgr.h"
#include "llhudmanager.h"
#include "lljoystickbutton.h"
#include "llmorphview.h"
#include "llmoveview.h"
#include "llnavigationbar.h" // to show/hide navigation bar when changing mouse look state
// <FS:Ansariel> [FS Communication UI]
//#include "llfloaterimnearbychat.h"
#include "fsnearbychathub.h"
// </FS:Ansariel> [FS Communication UI]
#include "llspeakers.h"
#include "llnotificationsutil.h"
// <FS:Zi> We don't use the mini location panel in Firestorm
// #include "llpaneltopinfobar.h"
#include "llparcel.h"
#include "llrendersphere.h"
#include "llscriptruntimeperms.h"
#include "llsdutil.h"
#include "llsky.h"
#include "llslurl.h"
#include "llsmoothstep.h"
#include "llstartup.h"
#include "llstatusbar.h"
#include "llteleportflags.h"
#include "lltool.h"
#include "lltoolbarview.h"
#include "lltoolpie.h"
#include "lltoolmgr.h"
#include "lltrans.h"
#include "lluictrl.h"
#include "llurlentry.h"
#include "llviewercontrol.h"
#include "llviewerdisplay.h"
#include "llviewerjoystick.h"
#include "llviewermediafocus.h"
#include "llviewermenu.h"
#include "llviewernetwork.h" // <FS:PP> For FIRE-10718: llGetSimulatorHostname() is causing LSL Bridge to sleep for 10 seconds
#include "llviewerobjectlist.h"
#include "llviewerparcelmgr.h"
#include "llviewerregion.h"
#include "llviewerstats.h"
#include "llviewerwindow.h"
#include "llvoavatarself.h"
#include "llwindow.h"
#include "llworld.h"
#include "llworldmap.h"
#include "stringize.h"
#include "boost/foreach.hpp"
#include "llcorehttputil.h"
// [RLVa:KB] - Checked: 2011-11-04 (RLVa-1.4.4a)
#include "rlvactions.h"
#include "rlvhandler.h"
#include "rlvhelper.h"
#include "rlvui.h"
// [/RLVa:KB]

// Firestorm includes
#include "fsfloaternearbychat.h"
#include "fslslbridge.h"
#include "llpresetsmanager.h"
#include "NACLantispam.h"

using namespace LLAvatarAppearanceDefines;

extern LLMenuBarGL* gMenuBarView;

const BOOL ANIMATE = TRUE;
const U8 AGENT_STATE_TYPING =	0x04;
const U8 AGENT_STATE_EDITING =  0x10;

// Autopilot constants
const F32 AUTOPILOT_HEIGHT_ADJUST_DISTANCE = 8.f;			// meters
const F32 AUTOPILOT_MIN_TARGET_HEIGHT_OFF_GROUND = 1.f;	// meters
const F32 AUTOPILOT_MAX_TIME_NO_PROGRESS_WALK = 1.5f;		// seconds
const F32 AUTOPILOT_MAX_TIME_NO_PROGRESS_FLY = 2.5f;		// seconds. Flying is less presize, needs a bit more time

const F32 MAX_VELOCITY_AUTO_LAND_SQUARED = 4.f * 4.f;
const F64 CHAT_AGE_FAST_RATE = 3.0;

// fidget constants
const F32 MIN_FIDGET_TIME = 8.f; // seconds
const F32 MAX_FIDGET_TIME = 20.f; // seconds

// The agent instance.
LLAgent gAgent;

class LLTeleportRequest
{
public:
	enum EStatus
	{
		kPending,
		kStarted,
		kFailed,
		kRestartPending
	};

	LLTeleportRequest();
	virtual ~LLTeleportRequest();

	EStatus getStatus() const          {return mStatus;};
	void    setStatus(EStatus pStatus) {mStatus = pStatus;};

	static std::map<S32, std::string> sTeleportStatusName;
	static const std::string& statusName(EStatus status);
	virtual void toOstream(std::ostream& os) const;

	virtual bool canRestartTeleport();

	virtual void startTeleport() = 0;
	virtual void restartTeleport();

protected:

private:
	EStatus mStatus;
};

std::map<S32, std::string> LLTeleportRequest::sTeleportStatusName = { { kPending, "kPending" },
																	  { kStarted, "kStarted" },
																	  { kFailed, "kFailed" },
																	  { kRestartPending, "kRestartPending"} };

class LLTeleportRequestViaLandmark : public LLTeleportRequest
{
public:
	LLTeleportRequestViaLandmark(const LLUUID &pLandmarkId);
	virtual ~LLTeleportRequestViaLandmark();

	virtual void toOstream(std::ostream& os) const;

	virtual bool canRestartTeleport();

	virtual void startTeleport();
	virtual void restartTeleport();

protected:
	inline const LLUUID &getLandmarkId() const {return mLandmarkId;};

private:
	LLUUID mLandmarkId;
};

class LLTeleportRequestViaLure : public LLTeleportRequestViaLandmark
{
public:
	LLTeleportRequestViaLure(const LLUUID &pLureId, BOOL pIsLureGodLike);
	virtual ~LLTeleportRequestViaLure();

	virtual void toOstream(std::ostream& os) const;

	virtual bool canRestartTeleport();

	virtual void startTeleport();

protected:
	inline BOOL isLureGodLike() const {return mIsLureGodLike;};

private:
	BOOL mIsLureGodLike;
};

class LLTeleportRequestViaLocation : public LLTeleportRequest
{
public:
	LLTeleportRequestViaLocation(const LLVector3d &pPosGlobal);
	virtual ~LLTeleportRequestViaLocation();

	virtual void toOstream(std::ostream& os) const;

	virtual bool canRestartTeleport();

	virtual void startTeleport();
	virtual void restartTeleport();

protected:
	inline const LLVector3d &getPosGlobal() const {return mPosGlobal;};

private:
	LLVector3d mPosGlobal;
};


class LLTeleportRequestViaLocationLookAt : public LLTeleportRequestViaLocation
{
public:
// [RLVa:KB] - Checked: RLVa-2.0.0
	LLTeleportRequestViaLocationLookAt(const LLVector3d &pPosGlobal, const LLVector3& look_at);
// [/RLVa:KB]
//	LLTeleportRequestViaLocationLookAt(const LLVector3d &pPosGlobal);
	virtual ~LLTeleportRequestViaLocationLookAt();

	virtual void toOstream(std::ostream& os) const;

	virtual bool canRestartTeleport();

	virtual void startTeleport();
	virtual void restartTeleport();

protected:
// [RLVa:KB] - Checked: RLVa-2.0.0
	const LLVector3& getLookAt() const { return mLookAt; }
// [/RLVa:KB]

private:
// [RLVa:KB] - Checked: RLVa-2.0.0
	LLVector3 mLookAt;
// [/RLVa:KB]

};

//--------------------------------------------------------------------
// Statics
//

/// minimum time after setting away state before coming back based on movement
const F32 LLAgent::MIN_AFK_TIME = 10.0f;

const F32 LLAgent::TYPING_TIMEOUT_SECS = 5.f;

std::map<std::string, std::string> LLAgent::sTeleportErrorMessages;
std::map<std::string, std::string> LLAgent::sTeleportProgressMessages;

class LLAgentFriendObserver : public LLFriendObserver
{
public:
	LLAgentFriendObserver() {}
	virtual ~LLAgentFriendObserver() {}
	virtual void changed(U32 mask);
};

void LLAgentFriendObserver::changed(U32 mask)
{
	// if there's a change we're interested in.
	if((mask & (LLFriendObserver::POWERS)) != 0)
	{
		gAgent.friendsChanged();
	}
}

bool handleSlowMotionAnimation(const LLSD& newvalue)
{
	if (newvalue.asBoolean())
	{
		gAgentAvatarp->setAnimTimeFactor(0.2f);
	}
	else
	{
		gAgentAvatarp->setAnimTimeFactor(1.0f);
	}
	return true;
}

void LLAgent::setCanEditParcel() // called via mParcelChangedSignal
{
	bool can_edit = LLToolMgr::getInstance()->canEdit();
	gAgent.mCanEditParcel = can_edit;
}

// static
bool LLAgent::isActionAllowed(const LLSD& sdname)
{
	bool retval = false;

	const std::string& param = sdname.asString();

	if (param == "speak")
	{
        bool allow_agent_voice = false;
        LLVoiceChannel* channel = LLVoiceChannel::getCurrentVoiceChannel();
        if (channel != NULL)
        {
            if (channel->getSessionName().empty() && channel->getSessionID().isNull())
            {
                // default channel
                allow_agent_voice = LLViewerParcelMgr::getInstance()->allowAgentVoice();
            }
            else
            {
                allow_agent_voice = channel->isActive() && channel->callStarted();
            }
        }

        if (gAgent.isVoiceConnected() &&
            allow_agent_voice &&
            !LLVoiceClient::getInstance()->inTuningMode())
		{
			retval = true;
		}
		else
		{
			retval = false;
		}
	}
	else if (param == "fs_when_not_sitting")
	{
		if (!gAgentAvatarp)
		{
			return false;
		}
		return !gAgentAvatarp->isSitting();
	}

	return retval;
}

// static 
void LLAgent::pressMicrophone(const LLSD& name)
{
	LLFirstUse::speak(false);

	 LLVoiceClient::getInstance()->inputUserControlState(true);
}

// static 
void LLAgent::releaseMicrophone(const LLSD& name)
{
	LLVoiceClient::getInstance()->inputUserControlState(false);
}

// static
void LLAgent::toggleMicrophone(const LLSD& name)
{
	LLVoiceClient::getInstance()->toggleUserPTTState();
}

// static
bool LLAgent::isMicrophoneOn(const LLSD& sdname)
{
	return LLVoiceClient::getInstance()->getUserPTTState();
}

// ************************************************************
// Enabled this definition to compile a 'hacked' viewer that
// locally believes the end user has godlike powers.
// #define HACKED_GODLIKE_VIEWER
// For a toggled version, see viewer.h for the
// TOGGLE_HACKED_GODLIKE_VIEWER define, instead.
// ************************************************************

// Constructors and Destructors

// JC - Please try to make this order match the order in the header
// file.  Otherwise it's hard to find variables that aren't initialized.
//-----------------------------------------------------------------------------
// LLAgent()
//-----------------------------------------------------------------------------
LLAgent::LLAgent() :
	mGroupPowers(0),
	mHideGroupTitle(FALSE),
	mGroupID(),

	mInitialized(FALSE),
	mListener(),

	mDoubleTapRunTimer(),
	mDoubleTapRunMode(DOUBLETAP_NONE),

	mbAlwaysRun(false),
//	mbRunning(false),
// [RLVa:KB] - Checked: 2011-05-11 (RLVa-1.3.0i) | Added: RLVa-1.3.0i
	mbTempRun(false),
// [/RLVa:KB]
	mbTeleportKeepsLookAt(false),

	mAgentAccess(new LLAgentAccess(gSavedSettings)),
	mGodLevelChangeSignal(),
	mCanEditParcel(false),
	mTeleportSourceSLURL(new LLSLURL),
	mTeleportRequest(),
	mTeleportFinishedSlot(),
	mTeleportFailedSlot(),
	mIsMaturityRatingChangingDuringTeleport(false),
	mTPNeedsNeabyChatSeparator(false),
	mMaturityRatingChange(0U),
	mIsDoSendMaturityPreferenceToServer(false),
	mMaturityPreferenceRequestId(0U),
	mMaturityPreferenceResponseId(0U),
	mMaturityPreferenceNumRetries(0U),
	mLastKnownRequestMaturity(SIM_ACCESS_MIN),
	mLastKnownResponseMaturity(SIM_ACCESS_MIN),
	mHttpPolicy(LLCore::HttpRequest::DEFAULT_POLICY_ID),
	mTeleportState(TELEPORT_NONE),
	mRegionp(NULL),

	mAgentOriginGlobal(),
	mPositionGlobal(),
    mLastTestGlobal(),

	mDistanceTraveled(0.F),
	mLastPositionGlobal(LLVector3d::zero),

	mRenderState(0),
	mTypingTimer(),

	mViewsPushed(FALSE),

	mCustomAnim(FALSE),
	mShowAvatar(TRUE),
	mFrameAgent(),

	mIsDoNotDisturb(false),
	mIsAutorespond(FALSE),
	mIsAutorespondNonFriends(FALSE),
	mIsRejectTeleportOffers(FALSE), // <FS:PP> FIRE-1245: Option to block/reject teleport offers
	mIsRejectFriendshipRequests(FALSE), // <FS:PP> FIRE-15233: Automatic friendship request refusal
	mIsRejectAllGroupInvites(FALSE), // <FS:PP> Option to block/reject all group invites
	mAfkSitting(false), // <FS:Ansariel> FIRE-1568: Fix sit on AFK issues (standing up when sitting before)

	// <FS> Ignore prejump and always fly
	mIgnorePrejump(FALSE),
	mAlwaysFly(FALSE),
	// </FS>

	mControlFlags(0x00000000),
	mbFlagsDirty(FALSE),
	mbFlagsNeedReset(FALSE),

	mAutoPilot(FALSE),
	mAutoPilotFlyOnStop(FALSE),
	mAutoPilotAllowFlying(TRUE),
	mAutoPilotTargetGlobal(),
	mAutoPilotStopDistance(1.f),
	mAutoPilotUseRotation(FALSE),
	mAutoPilotTargetFacing(LLVector3::zero),
	mAutoPilotTargetDist(0.f),
	mAutoPilotNoProgressFrameCount(0),
	mAutoPilotRotationThreshold(0.f),
	mAutoPilotFinishedCallback(NULL),
	mAutoPilotCallbackData(NULL),
	
	mMovementKeysLocked(FALSE),

	mEffectColor(new LLUIColor(LLColor4(0.f, 1.f, 1.f, 1.f))),

	mHaveHomePosition(FALSE),
	mHomeRegionHandle( 0 ),
	mNearChatRadius(CHAT_NORMAL_RADIUS / 2.f),

	mNextFidgetTime(0.f),
	mCurrentFidget(0),
	mFirstLogin(FALSE),
	mOutfitChosen(FALSE),

	mVoiceConnected(false),

	// <FS:Ansariel> [Legacy Bake]
	mAppearanceSerialNum(0),

	mMouselookModeInSignal(NULL),
	mMouselookModeOutSignal(NULL),
	
	mPhantom(FALSE),
	restoreToWorld(false)
{
	for (U32 i = 0; i < TOTAL_CONTROLS; i++)
	{
		mControlsTakenCount[i] = 0;
		mControlsTakenPassedOnCount[i] = 0;
	}

	mListener.reset(new LLAgentListener(*this));

	addParcelChangedCallback(&setCanEditParcel);

	mMoveTimer.stop();
}

// <FS> Ignore prejump and always fly
void LLAgent::updateIgnorePrejump(const LLSD &data)
{
	mIgnorePrejump = data.asBoolean();
}

void LLAgent::updateFSAlwaysFly(const LLSD &data)
{
	mAlwaysFly = data.asBoolean();
	if (mAlwaysFly) 
	{
		LL_INFOS() << "Enabling Fly Override" << LL_ENDL;
		if (gSavedSettings.getBOOL("FirstUseFlyOverride"))
		{
			LLNotificationsUtil::add("FirstUseFlyOverride");
			gSavedSettings.setBOOL("FirstUseFlyOverride", FALSE);
		}
	}
}
// </FS> Ignore prejump and always fly

// Requires gSavedSettings to be initialized.
//-----------------------------------------------------------------------------
// init()
//-----------------------------------------------------------------------------
void LLAgent::init()
{
	mMoveTimer.start();

	gSavedSettings.declareBOOL("SlowMotionAnimation", FALSE, "Declared in code", LLControlVariable::PERSIST_NO);
	gSavedSettings.getControl("SlowMotionAnimation")->getSignal()->connect(boost::bind(&handleSlowMotionAnimation, _2));
	
	// *Note: this is where LLViewerCamera::getInstance() used to be constructed.

	setFlying( gSavedSettings.getBOOL("FlyingAtExit") );

	*mEffectColor = LLUIColorTable::instance().getColor("EffectColor");

	gSavedSettings.getControl("PreferredMaturity")->getValidateSignal()->connect(boost::bind(&LLAgent::validateMaturity, this, _2));
	gSavedSettings.getControl("PreferredMaturity")->getSignal()->connect(boost::bind(&LLAgent::handleMaturity, this, _2));
	mLastKnownResponseMaturity = static_cast<U8>(gSavedSettings.getU32("PreferredMaturity"));
	mLastKnownRequestMaturity = mLastKnownResponseMaturity;
	mIsDoSendMaturityPreferenceToServer = true;
	mIgnorePrejump = gSavedSettings.getBOOL("FSIgnoreFinishAnimation");
	gSavedSettings.getControl("FSIgnoreFinishAnimation")->getSignal()->connect(boost::bind(&LLAgent::updateIgnorePrejump, this, _2));
	mAlwaysFly = gSavedSettings.getBOOL("FSAlwaysFly");
	gSavedSettings.getControl("FSAlwaysFly")->getSignal()->connect(boost::bind(&LLAgent::updateFSAlwaysFly, this, _2));
	selectAutorespond(gSavedPerAccountSettings.getBOOL("FSAutorespondMode"));
	selectAutorespondNonFriends(gSavedPerAccountSettings.getBOOL("FSAutorespondNonFriendsMode"));
	selectRejectTeleportOffers(gSavedPerAccountSettings.getBOOL("FSRejectTeleportOffersMode")); // <FS:PP> FIRE-1245: Option to block/reject teleport offers
	selectRejectFriendshipRequests(gSavedPerAccountSettings.getBOOL("FSRejectFriendshipRequestsMode")); // <FS:PP> FIRE-15233: Automatic friendship request refusal
	selectRejectAllGroupInvites(gSavedPerAccountSettings.getBOOL("FSRejectAllGroupInvitesMode")); // <FS:PP> Option to block/reject all group invites

	if (!mTeleportFinishedSlot.connected())
	{
		mTeleportFinishedSlot = LLViewerParcelMgr::getInstance()->setTeleportFinishedCallback(boost::bind(&LLAgent::handleTeleportFinished, this));
	}
	if (!mTeleportFailedSlot.connected())
	{
		mTeleportFailedSlot = LLViewerParcelMgr::getInstance()->setTeleportFailedCallback(boost::bind(&LLAgent::handleTeleportFailed, this));
	}

	LLAppCoreHttp & app_core_http(LLAppViewer::instance()->getAppCoreHttp());

	mHttpPolicy = app_core_http.getPolicy(LLAppCoreHttp::AP_AGENT);

	mInitialized = TRUE;
}

//-----------------------------------------------------------------------------
// cleanup()
//-----------------------------------------------------------------------------
void LLAgent::cleanup()
{
	mRegionp = NULL;
    mTeleportRequest = NULL;
    mTeleportCanceled = NULL;
	if (mTeleportFinishedSlot.connected())
	{
		mTeleportFinishedSlot.disconnect();
	}
	if (mTeleportFailedSlot.connected())
	{
		mTeleportFailedSlot.disconnect();
	}
}

//-----------------------------------------------------------------------------
// LLAgent()
//-----------------------------------------------------------------------------
LLAgent::~LLAgent()
{
	cleanup();

	delete mMouselookModeInSignal;
	mMouselookModeInSignal = NULL;
	delete mMouselookModeOutSignal;
	mMouselookModeOutSignal = NULL;

	delete mAgentAccess;
	mAgentAccess = NULL;
	delete mEffectColor;
	mEffectColor = NULL;
	delete mTeleportSourceSLURL;
	mTeleportSourceSLURL = NULL;
}

// Handle any actions that need to be performed when the main app gains focus
// (such as through alt-tab).
//-----------------------------------------------------------------------------
// onAppFocusGained()
//-----------------------------------------------------------------------------
void LLAgent::onAppFocusGained()
{
//	if (CAMERA_MODE_MOUSELOOK == gAgentCamera.getCameraMode())
//	{
//		gAgentCamera.changeCameraToDefault();
//		LLToolMgr::getInstance()->clearSavedTool();
//	}
}


void LLAgent::ageChat()
{
	if (isAgentAvatarValid())
	{
		// get amount of time since I last chatted
		F64 elapsed_time = (F64)gAgentAvatarp->mChatTimer.getElapsedTimeF32();
		// add in frame time * 3 (so it ages 4x)
		gAgentAvatarp->mChatTimer.setAge(elapsed_time + (F64)gFrameDTClamped * (CHAT_AGE_FAST_RATE - 1.0));
	}
}

//-----------------------------------------------------------------------------
// moveAt()
//-----------------------------------------------------------------------------
void LLAgent::moveAt(S32 direction, bool reset)
{
	mMoveTimer.reset();
	LLFirstUse::notMoving(false);

	// age chat timer so it fades more quickly when you are intentionally moving
	ageChat();

	gAgentCamera.setAtKey(LLAgentCamera::directionToKey(direction));

	if (direction > 0)
	{
		setControlFlags(AGENT_CONTROL_AT_POS | AGENT_CONTROL_FAST_AT);
	}
	else if (direction < 0)
	{
		setControlFlags(AGENT_CONTROL_AT_NEG | AGENT_CONTROL_FAST_AT);
	}

	if (reset)
	{
// <FS:CR> FIRE-8798: Option to prevent camera reset on movement
		//gAgentCamera.resetView();
		gAgentCamera.resetView(TRUE, FALSE, TRUE);
// </FS:CR>
	}
}

//-----------------------------------------------------------------------------
// moveAtNudge()
//-----------------------------------------------------------------------------
void LLAgent::moveAtNudge(S32 direction)
{
	mMoveTimer.reset();
	LLFirstUse::notMoving(false);

	// age chat timer so it fades more quickly when you are intentionally moving
	ageChat();

	gAgentCamera.setWalkKey(LLAgentCamera::directionToKey(direction));

	if (direction > 0)
	{
		setControlFlags(AGENT_CONTROL_NUDGE_AT_POS);
	}
	else if (direction < 0)
	{
		setControlFlags(AGENT_CONTROL_NUDGE_AT_NEG);
	}

// <FS:CR> FIRE-8798: Option to prevent camera reset on movement
	//gAgentCamera.resetView();
	gAgentCamera.resetView(TRUE, FALSE, TRUE);
// </FS:CR>
}

//-----------------------------------------------------------------------------
// moveLeft()
//-----------------------------------------------------------------------------
void LLAgent::moveLeft(S32 direction)
{
	mMoveTimer.reset();
	LLFirstUse::notMoving(false);

	// age chat timer so it fades more quickly when you are intentionally moving
	ageChat();

	gAgentCamera.setLeftKey(LLAgentCamera::directionToKey(direction));

	if (direction > 0)
	{
		setControlFlags(AGENT_CONTROL_LEFT_POS | AGENT_CONTROL_FAST_LEFT);
	}
	else if (direction < 0)
	{
		setControlFlags(AGENT_CONTROL_LEFT_NEG | AGENT_CONTROL_FAST_LEFT);
	}

// <FS:CR> FIRE-8798: Option to prevent camera reset on movement
	//gAgentCamera.resetView();
	gAgentCamera.resetView(TRUE, FALSE, TRUE);
// </FS:CR>
}

//-----------------------------------------------------------------------------
// moveLeftNudge()
//-----------------------------------------------------------------------------
void LLAgent::moveLeftNudge(S32 direction)
{
	mMoveTimer.reset();
	LLFirstUse::notMoving(false);

	// age chat timer so it fades more quickly when you are intentionally moving
	ageChat();

	gAgentCamera.setLeftKey(LLAgentCamera::directionToKey(direction));

	if (direction > 0)
	{
		setControlFlags(AGENT_CONTROL_NUDGE_LEFT_POS);
	}
	else if (direction < 0)
	{
		setControlFlags(AGENT_CONTROL_NUDGE_LEFT_NEG);
	}

// <FS:CR> FIRE-8798: Option to prevent camera reset on movement
	//gAgentCamera.resetView();
	gAgentCamera.resetView(TRUE, FALSE, TRUE);
// </FS:CR>
}

//-----------------------------------------------------------------------------
// moveUp()
//-----------------------------------------------------------------------------
void LLAgent::moveUp(S32 direction)
{
// [RLVa:KB] - Checked: RLVa-2.2 (@jump)
	if ( (!RlvActions::canJump()) && (direction > 0) && (!getFlying()) )
	{
		return;
	}
// [/Sl:KB]

	mMoveTimer.reset();
	LLFirstUse::notMoving(false);

	// age chat timer so it fades more quickly when you are intentionally moving
	ageChat();

	gAgentCamera.setUpKey(LLAgentCamera::directionToKey(direction));

	if (direction > 0)
	{
		setControlFlags(AGENT_CONTROL_UP_POS | AGENT_CONTROL_FAST_UP);
		// <FS:Ansariel> Chalice Yao's crouch toggle
		gAgentCamera.resetView(TRUE, FALSE, TRUE);
		// </FS:Ansariel>
	}
	else if (direction < 0)
	{
		setControlFlags(AGENT_CONTROL_UP_NEG | AGENT_CONTROL_FAST_UP);
		// <FS:Ansariel> Chalice Yao's crouch toggle
		if (!gSavedPerAccountSettings.getBOOL("FSCrouchToggleStatus") || !gSavedPerAccountSettings.getBOOL("FSCrouchToggle"))
		{
			gAgentCamera.resetView(TRUE, FALSE, TRUE);
		}
		// </FS:Ansariel>
	}

	// <FS:Ansariel> Chalice Yao's crouch toggle
	//gAgentCamera.resetView();
	// </FS:Ansariel>
}

//-----------------------------------------------------------------------------
// moveYaw()
//-----------------------------------------------------------------------------
void LLAgent::moveYaw(F32 mag, bool reset_view)
{
	gAgentCamera.setYawKey(mag);

	if (mag > 0)
	{
		setControlFlags(AGENT_CONTROL_YAW_POS);
	}
	else if (mag < 0)
	{
		setControlFlags(AGENT_CONTROL_YAW_NEG);
	}

    U32 mask = AGENT_CONTROL_YAW_POS | AGENT_CONTROL_YAW_NEG;
    if ((getControlFlags() & mask) == mask)
    {
        // Rotation into both directions should cancel out
        // But keep sending controls to simulator,
        // it's needed for script based controls
        gAgentCamera.setYawKey(0);
    }

    if (reset_view)
	{
// <FS:CR> FIRE-8798: Option to prevent camera reset on movement
		//gAgentCamera.resetView();
        gAgentCamera.resetView(TRUE, FALSE, TRUE);
// </FS:CR>
	}
}

//-----------------------------------------------------------------------------
// movePitch()
//-----------------------------------------------------------------------------
void LLAgent::movePitch(F32 mag)
{
	gAgentCamera.setPitchKey(mag);

	if (mag > 0)
	{
		setControlFlags(AGENT_CONTROL_PITCH_POS);
	}
	else if (mag < 0)
	{
		setControlFlags(AGENT_CONTROL_PITCH_NEG);
	}
}


// Does this parcel allow you to fly?
BOOL LLAgent::canFly()
{
// [RLVa:KB] - Checked: RLVa-1.0
	if (!RlvActions::canFly())
	{
		return FALSE;
	}
// [/RLVa:KB]
	if (isGodlike()) return TRUE;
	// <FS> Always fly
	if (mAlwaysFly)
	{
		return TRUE;
	}
	// </FS>

	LLViewerRegion* regionp = getRegion();
	if (regionp && regionp->getBlockFly()) return FALSE;
	
	LLParcel* parcel = LLViewerParcelMgr::getInstance()->getAgentParcel();
	if (!parcel) return FALSE;

	// Allow owners to fly on their own land.
	if (LLViewerParcelMgr::isParcelOwnedByAgent(parcel, GP_LAND_ALLOW_FLY))
	{
		return TRUE;
	}

	return parcel->getAllowFly();
}

BOOL LLAgent::getFlying() const
{ 
	return mControlFlags & AGENT_CONTROL_FLY; 
}

//-----------------------------------------------------------------------------
// setFlying()
//-----------------------------------------------------------------------------
void LLAgent::setFlying(BOOL fly, BOOL fail_sound)
{
	if (isAgentAvatarValid())
	{
		// *HACK: Don't allow to start the flying mode if we got ANIM_AGENT_STANDUP signal
		// because in this case we won't get a signal to start avatar flying animation and
		// it will be walking with flying mode "ON" indication. However we allow to switch
		// the flying mode off if we get ANIM_AGENT_STANDUP signal. See process_avatar_animation().
		// See EXT-2781.
		if(fly && gAgentAvatarp->mSignaledAnimations.find(ANIM_AGENT_STANDUP) != gAgentAvatarp->mSignaledAnimations.end())
		{
			return;
		}

		// don't allow taking off while sitting
		if (fly && gAgentAvatarp->isSitting())
		{
			return;
		}
	}

	if (fly)
	{
// [RLVa:KB] - Checked: RLVa-1.0
		if (!RlvActions::canFly())
		{
			return;
		}
// [/RLVa:KB]

		BOOL was_flying = getFlying();
		if (!canFly() && !was_flying)
		{
			// parcel doesn't let you start fly
			// gods can always fly
			// and it's OK if you're already flying
			if (fail_sound)
			{
				make_ui_sound("UISndBadKeystroke");
			}
			return;
		}
		if( !was_flying )
		{
			add(LLStatViewer::FLY, 1);
		}
		setControlFlags(AGENT_CONTROL_FLY);
	}
	else
	{
		clearControlFlags(AGENT_CONTROL_FLY);
	}


	// Update Movement Controls according to Fly mode
	LLFloaterMove::setFlyingMode(fly);

	mbFlagsDirty = TRUE;
}


// UI based mechanism of setting fly state
//-----------------------------------------------------------------------------
// toggleFlying()
//-----------------------------------------------------------------------------
// static
void LLAgent::toggleFlying()
{
	if ( gAgent.mAutoPilot )
	{
		LLToolPie::instance().stopClickToWalk();
	}

	// <FS:Ansariel> Chalice Yao's crouch toggle
	if (gSavedPerAccountSettings.getBOOL("FSCrouchToggleStatus"))
	{
		gSavedPerAccountSettings.setBOOL("FSCrouchToggleStatus", FALSE);
	}
	// </FS:Ansariel>

	BOOL fly = !gAgent.getFlying();

	gAgent.mMoveTimer.reset();
	LLFirstUse::notMoving(false);

	gAgent.setFlying( fly );
// <FS:CR> FIRE-8798: Option to prevent camera reset on movement
	//gAgentCamera.resetView();
	gAgentCamera.resetView(TRUE, FALSE, TRUE);
// </FS:CR>
}

// static
bool LLAgent::enableFlying()
{
	// <FS:Zi> Fix "Agent.enableFlying" function for menu entry and toolbar button
	// BOOL sitting = FALSE;
	// if (isAgentAvatarValid())
	// {
	// 	sitting = gAgentAvatarp->isSitting();
	// }
	// return !sitting;
	if(isAgentAvatarValid())
	{
		return gAgent.canFly() && (!gAgentAvatarp->isSitting());
	}
	return false;
	// </FS:Zi>
}

// static
bool LLAgent::isSitting()
{
    BOOL sitting = FALSE;
    if (isAgentAvatarValid())
    {
        sitting = gAgentAvatarp->isSitting();
    }
    return sitting;
}

void LLAgent::standUp()
{
//	setControlFlags(AGENT_CONTROL_STAND_UP);
// [RLVa:KB] - Checked: 2010-03-07 (RLVa-1.2.0c) | Added: RLVa-1.2.0a
	// RELEASE-RLVa: [SL-2.0.0] Check this function's callers since usually they require explicit blocking
	if ( (!rlv_handler_t::isEnabled()) || (RlvActions::canStand()) )
	{
		setControlFlags(AGENT_CONTROL_STAND_UP);
	}
// [/RLVa:KB]
}

void LLAgent::changeParcels()
{
	LL_DEBUGS("AgentLocation") << "Calling ParcelChanged callbacks" << LL_ENDL;
	// Notify anything that wants to know about parcel changes
	mParcelChangedSignal();
}

boost::signals2::connection LLAgent::addParcelChangedCallback(parcel_changed_callback_t cb)
{
	return mParcelChangedSignal.connect(cb);
}

// static
void LLAgent::capabilityReceivedCallback(const LLUUID &region_id, LLViewerRegion *regionp)
{
    if (regionp && regionp->getRegionID() == region_id)
    {
        regionp->requestSimulatorFeatures();
        LLAppViewer::instance()->updateNameLookupUrl(regionp);
    }
}

//-----------------------------------------------------------------------------
// setRegion()
//-----------------------------------------------------------------------------
void LLAgent::setRegion(LLViewerRegion *regionp)
{
	llassert(regionp);
	if (mRegionp != regionp)
	{

		LL_INFOS("AgentLocation","Teleport") << "Moving agent into region: handle " << regionp->getHandle() 
											 << " id " << regionp->getRegionID()
											 << " name " << regionp->getName()
											 << " previous region "
											 << (mRegionp ? mRegionp->getRegionID() : LLUUID::null)
											 << LL_ENDL;
		if (mRegionp)
		{
			// NaCl - Antispam Registry clear anti-spam queues when changing regions
			NACLAntiSpamRegistry::instance().purgeAllQueues();
			// NaCl End

			// We've changed regions, we're now going to change our agent coordinate frame.
			mAgentOriginGlobal = regionp->getOriginGlobal();
			LLVector3d agent_offset_global = mRegionp->getOriginGlobal();

			LLVector3 delta;
			delta.setVec(regionp->getOriginGlobal() - mRegionp->getOriginGlobal());

			setPositionAgent(getPositionAgent() - delta);

			LLVector3 camera_position_agent = LLViewerCamera::getInstance()->getOrigin();
			LLViewerCamera::getInstance()->setOrigin(camera_position_agent - delta);

			// Update all of the regions.
			LLWorld::getInstance()->updateAgentOffset(agent_offset_global);

			// Hack to keep sky in the agent's region, otherwise it may get deleted - DJS 08/02/02
			// *TODO: possibly refactor into gSky->setAgentRegion(regionp)? -Brad
			if (gSky.mVOSkyp)
			{
				gSky.mVOSkyp->setRegion(regionp);
			}
			if (gSky.mVOGroundp)
			{
				gSky.mVOGroundp->setRegion(regionp);
			}

            if (regionp->capabilitiesReceived())
            {
                regionp->requestSimulatorFeatures();
                LLAppViewer::instance()->updateNameLookupUrl(regionp);
            }
            else
            {
                regionp->setCapabilitiesReceivedCallback(LLAgent::capabilityReceivedCallback);
            }

		}
		else
		{
			// First time initialization.
			// We've changed regions, we're now going to change our agent coordinate frame.
			mAgentOriginGlobal = regionp->getOriginGlobal();

			LLVector3 delta;
			delta.setVec(regionp->getOriginGlobal());

			setPositionAgent(getPositionAgent() - delta);
			LLVector3 camera_position_agent = LLViewerCamera::getInstance()->getOrigin();
			LLViewerCamera::getInstance()->setOrigin(camera_position_agent - delta);

			// Update all of the regions.
			LLWorld::getInstance()->updateAgentOffset(mAgentOriginGlobal);

            if (regionp->capabilitiesReceived())
            {
                LLAppViewer::instance()->updateNameLookupUrl(regionp);
            }
            else
            {
                regionp->setCapabilitiesReceivedCallback([](const LLUUID &region_id, LLViewerRegion* regionp) {LLAppViewer::instance()->updateNameLookupUrl(regionp); });
            }
		}

		// Pass new region along to metrics components that care about this level of detail.
		LLAppViewer::metricsUpdateRegion(regionp->getHandle());
	}

	mRegionp = regionp;

	// TODO - most of what follows probably should be moved into callbacks

	// Pass the region host to LLUrlEntryParcel to resolve parcel name
	// with a server request.
	LLUrlEntryParcel::setRegionHost(getRegionHost());

	// Must shift hole-covering water object locations because local
	// coordinate frame changed.
	LLWorld::getInstance()->updateWaterObjects();

	// keep a list of regions we've been too
	// this is just an interesting stat, logged at the dataserver
	// we could trake this at the dataserver side, but that's harder
	U64 handle = regionp->getHandle();
	mRegionsVisited.insert(handle);

	LLSelectMgr::getInstance()->updateSelectionCenter();

//	LLFloaterMove::sUpdateFlyingStatus();
// [RLVa:KB] - Checked: 2011-05-27 (RLVa-1.4.0a) | Added: RLVa-1.4.0a
	LLFloaterMove::sUpdateMovementStatus();
// [/RLVa:KB]

	// <FS:Ansariel> [Legacy Bake]
	// If the newly entered region is using server bakes, and our
	// current appearance is non-baked, request appearance update from
	// server.
	if (mRegionp->capabilitiesReceived())
	{
		handleServerBakeRegionTransition(mRegionp->getRegionID());
	}
	else
	{
		// Need to handle via callback after caps arrive.
		mRegionp->setCapabilitiesReceivedCallback(boost::bind(&LLAgent::handleServerBakeRegionTransition,this,_1));
	}
	// </FS:Ansariel> [Legacy Bake]

	// <FS:Zi> Run Prio 0 default bento pose in the background to fix splayed hands, open mouths, etc.
	if (gSavedSettings.getBOOL("FSPlayDefaultBentoAnimation"))
	{
		sendAnimationRequest(ANIM_AGENT_BENTO_IDLE, ANIM_REQUEST_START);
	}
	// </FS:Zi>

	LL_DEBUGS("AgentLocation") << "Calling RegionChanged callbacks" << LL_ENDL;
	mRegionChangedSignal();
}


//-----------------------------------------------------------------------------
// getRegion()
//-----------------------------------------------------------------------------
LLViewerRegion *LLAgent::getRegion() const
{
	return mRegionp;
}


LLHost LLAgent::getRegionHost() const
{
	if (mRegionp)
	{
		return mRegionp->getHost();
	}
	else
	{
		return LLHost();
	}
}

boost::signals2::connection LLAgent::addRegionChangedCallback(const region_changed_signal_t::slot_type& cb)
{
	return mRegionChangedSignal.connect(cb);
}

void LLAgent::removeRegionChangedCallback(boost::signals2::connection callback)
{
	mRegionChangedSignal.disconnect(callback);
}

//-----------------------------------------------------------------------------
// inPrelude()
//-----------------------------------------------------------------------------
BOOL LLAgent::inPrelude()
{
	return mRegionp && mRegionp->isPrelude();
}


std::string LLAgent::getRegionCapability(const std::string &name)
{
    if (!mRegionp)
        return std::string();
    
    return mRegionp->getCapability(name);
}


//-----------------------------------------------------------------------------
// canManageEstate()
//-----------------------------------------------------------------------------

BOOL LLAgent::canManageEstate() const
{
	return mRegionp && mRegionp->canManageEstate();
}

//-----------------------------------------------------------------------------
// sendMessage()
//-----------------------------------------------------------------------------
void LLAgent::sendMessage()
{
	if (gDisconnected)
	{
		LL_WARNS() << "Trying to send message when disconnected!" << LL_ENDL;
		return;
	}
	if (!mRegionp)
	{
		LL_ERRS() << "No region for agent yet!" << LL_ENDL;
		return;
	}
	gMessageSystem->sendMessage(mRegionp->getHost());
}


//-----------------------------------------------------------------------------
// sendReliableMessage()
//-----------------------------------------------------------------------------
void LLAgent::sendReliableMessage()
{
	if (gDisconnected)
	{
		LL_DEBUGS() << "Trying to send message when disconnected!" << LL_ENDL;
		return;
	}
	if (!mRegionp)
	{
		LL_DEBUGS() << "LLAgent::sendReliableMessage No region for agent yet, not sending message!" << LL_ENDL;
		return;
	}
	gMessageSystem->sendReliable(mRegionp->getHost());
}

//-----------------------------------------------------------------------------
// getVelocity()
//-----------------------------------------------------------------------------
LLVector3 LLAgent::getVelocity() const
{
	if (isAgentAvatarValid())
	{
		return gAgentAvatarp->getVelocity();
	}
	else
	{
		return LLVector3::zero;
	}
}


//-----------------------------------------------------------------------------
// setPositionAgent()
//-----------------------------------------------------------------------------
void LLAgent::setPositionAgent(const LLVector3 &pos_agent)
{
	if (!pos_agent.isFinite())
	{
		LL_ERRS() << "setPositionAgent is not a number" << LL_ENDL;
	}

	if (isAgentAvatarValid() && gAgentAvatarp->getParent())
	{
		LLVector3 pos_agent_sitting;
		LLVector3d pos_agent_d;
		LLViewerObject *parent = (LLViewerObject*)gAgentAvatarp->getParent();

		pos_agent_sitting = gAgentAvatarp->getPosition() * parent->getRotation() + parent->getPositionAgent();
		pos_agent_d.setVec(pos_agent_sitting);

		mFrameAgent.setOrigin(pos_agent_sitting);
		mPositionGlobal = pos_agent_d + mAgentOriginGlobal;
	}
	else
	{
		mFrameAgent.setOrigin(pos_agent);

		LLVector3d pos_agent_d;
		pos_agent_d.setVec(pos_agent);
		mPositionGlobal = pos_agent_d + mAgentOriginGlobal;
	}

    if (((mLastTestGlobal - mPositionGlobal).lengthSquared() > 1.0) && !mOnPositionChanged.empty())
    {   // If the position has changed my more than 1 meter since the last time we triggered.
        // filters out some noise. 
        mLastTestGlobal = mPositionGlobal;
        mOnPositionChanged(mFrameAgent.getOrigin(), mPositionGlobal);
    }
}

//-----------------------------------------------------------------------------
// getPositionGlobal()
//-----------------------------------------------------------------------------
const LLVector3d &LLAgent::getPositionGlobal() const
{
	if (isAgentAvatarValid() && !gAgentAvatarp->mDrawable.isNull())
	{
		mPositionGlobal = getPosGlobalFromAgent(gAgentAvatarp->getRenderPosition());
	}
	else
	{
		mPositionGlobal = getPosGlobalFromAgent(mFrameAgent.getOrigin());
	}

	return mPositionGlobal;
}

//-----------------------------------------------------------------------------
// getPositionAgent()
//-----------------------------------------------------------------------------
const LLVector3 &LLAgent::getPositionAgent()
{
	if (isAgentAvatarValid())
	{
		if(gAgentAvatarp->mDrawable.isNull())
		{
			mFrameAgent.setOrigin(gAgentAvatarp->getPositionAgent());
		}
		else
	{
		mFrameAgent.setOrigin(gAgentAvatarp->getRenderPosition());	
	}
	}


	return mFrameAgent.getOrigin();
}

boost::signals2::connection LLAgent::whenPositionChanged(position_signal_t::slot_type fn)
{
    return mOnPositionChanged.connect(fn);
}


//-----------------------------------------------------------------------------
// getRegionsVisited()
//-----------------------------------------------------------------------------
S32 LLAgent::getRegionsVisited() const
{
	return mRegionsVisited.size();
}

//-----------------------------------------------------------------------------
// getDistanceTraveled()
//-----------------------------------------------------------------------------
F64 LLAgent::getDistanceTraveled() const
{
	return mDistanceTraveled;
}


//-----------------------------------------------------------------------------
// getPosAgentFromGlobal()
//-----------------------------------------------------------------------------
LLVector3 LLAgent::getPosAgentFromGlobal(const LLVector3d &pos_global) const
{
	LLVector3 pos_agent;
	pos_agent.setVec(pos_global - mAgentOriginGlobal);
	return pos_agent;
}


//-----------------------------------------------------------------------------
// getPosGlobalFromAgent()
//-----------------------------------------------------------------------------
LLVector3d LLAgent::getPosGlobalFromAgent(const LLVector3 &pos_agent) const
{
	LLVector3d pos_agent_d;
	pos_agent_d.setVec(pos_agent);
	return pos_agent_d + mAgentOriginGlobal;
}

void LLAgent::sitDown()
{
// [RLVa:KB] - Checked: RLVa-1.2.1
	if (!RlvActions::canGroundSit())
		return;
// [/RLVa:KB]

	setControlFlags(AGENT_CONTROL_SIT_ON_GROUND);
}


//-----------------------------------------------------------------------------
// resetAxes()
//-----------------------------------------------------------------------------
void LLAgent::resetAxes()
{
	mFrameAgent.resetAxes();
}


// Copied from LLCamera::setOriginAndLookAt
// Look_at must be unit vector
//-----------------------------------------------------------------------------
// resetAxes()
//-----------------------------------------------------------------------------
void LLAgent::resetAxes(const LLVector3 &look_at)
{
	LLVector3	skyward = getReferenceUpVector();

	// if look_at has zero length, fail
	// if look_at and skyward are parallel, fail
	//
	// Test both of these conditions with a cross product.
	LLVector3 cross(look_at % skyward);
	if (cross.isNull())
	{
		LL_INFOS() << "LLAgent::resetAxes cross-product is zero" << LL_ENDL;
		return;
	}

	// Make sure look_at and skyward are not parallel
	// and neither are zero length
	LLVector3 left(skyward % look_at);
	LLVector3 up(look_at % left);

	mFrameAgent.setAxes(look_at, left, up);
}


//-----------------------------------------------------------------------------
// rotate()
//-----------------------------------------------------------------------------
void LLAgent::rotate(F32 angle, const LLVector3 &axis) 
{ 
	mFrameAgent.rotate(angle, axis); 
}


//-----------------------------------------------------------------------------
// rotate()
//-----------------------------------------------------------------------------
void LLAgent::rotate(F32 angle, F32 x, F32 y, F32 z) 
{ 
	mFrameAgent.rotate(angle, x, y, z); 
}


//-----------------------------------------------------------------------------
// rotate()
//-----------------------------------------------------------------------------
void LLAgent::rotate(const LLMatrix3 &matrix) 
{ 
	mFrameAgent.rotate(matrix); 
}


//-----------------------------------------------------------------------------
// rotate()
//-----------------------------------------------------------------------------
void LLAgent::rotate(const LLQuaternion &quaternion) 
{ 
	mFrameAgent.rotate(quaternion); 
}


//-----------------------------------------------------------------------------
// getReferenceUpVector()
//-----------------------------------------------------------------------------
LLVector3 LLAgent::getReferenceUpVector()
{
	// this vector is in the coordinate frame of the avatar's parent object, or the world if none
	LLVector3 up_vector = LLVector3::z_axis;
	if (isAgentAvatarValid() && 
		gAgentAvatarp->getParent() &&
		gAgentAvatarp->mDrawable.notNull())
	{
		U32 camera_mode = gAgentCamera.getCameraAnimating() ? gAgentCamera.getLastCameraMode() : gAgentCamera.getCameraMode();
		// and in third person...
		if (camera_mode == CAMERA_MODE_THIRD_PERSON)
		{
			// make the up vector point to the absolute +z axis
			up_vector = up_vector * ~((LLViewerObject*)gAgentAvatarp->getParent())->getRenderRotation();
		}
		else if (camera_mode == CAMERA_MODE_MOUSELOOK)
		{
			// make the up vector point to the avatar's +z axis
			up_vector = up_vector * gAgentAvatarp->mDrawable->getRotation();
		}
	}

	return up_vector;
}


// Radians, positive is forward into ground
//-----------------------------------------------------------------------------
// pitch()
//-----------------------------------------------------------------------------
void LLAgent::pitch(F32 angle)
{
	// don't let user pitch if pointed almost all the way down or up
	mFrameAgent.pitch(clampPitchToLimits(angle));
}


// Radians, positive is forward into ground
//-----------------------------------------------------------------------------
// clampPitchToLimits()
//-----------------------------------------------------------------------------
F32 LLAgent::clampPitchToLimits(F32 angle)
{
	// A dot B = mag(A) * mag(B) * cos(angle between A and B)
	// so... cos(angle between A and B) = A dot B / mag(A) / mag(B)
	//                                  = A dot B for unit vectors

	LLVector3 skyward = getReferenceUpVector();

	const F32 look_down_limit = 179.f * DEG_TO_RAD;;
	const F32 look_up_limit   =   1.f * DEG_TO_RAD;

	F32 angle_from_skyward = acos( mFrameAgent.getAtAxis() * skyward );

	// clamp pitch to limits
	if ((angle >= 0.f) && (angle_from_skyward + angle > look_down_limit))
	{
		angle = look_down_limit - angle_from_skyward;
	}
	else if ((angle < 0.f) && (angle_from_skyward + angle < look_up_limit))
	{
		angle = look_up_limit - angle_from_skyward;
	}
   
    return angle;
}


//-----------------------------------------------------------------------------
// roll()
//-----------------------------------------------------------------------------
void LLAgent::roll(F32 angle)
{
	mFrameAgent.roll(angle);
}


//-----------------------------------------------------------------------------
// yaw()
//-----------------------------------------------------------------------------
void LLAgent::yaw(F32 angle)
{
	if (!rotateGrabbed())
	{
		mFrameAgent.rotate(angle, getReferenceUpVector());
	}
}


// Returns a quat that represents the rotation of the agent in the absolute frame
//-----------------------------------------------------------------------------
// getQuat()
//-----------------------------------------------------------------------------
LLQuaternion LLAgent::getQuat() const
{
	return mFrameAgent.getQuaternion();
}

//-----------------------------------------------------------------------------
// getControlFlags()
//-----------------------------------------------------------------------------
U32 LLAgent::getControlFlags()
{
	// <FS> Ignore prejump and always fly
	//return mControlFlags;
	if (LLAgent::mIgnorePrejump)
	{
		return mControlFlags | AGENT_CONTROL_FINISH_ANIM;
	}
	else
	{
		return mControlFlags;
	}
	// </FS>
}

//-----------------------------------------------------------------------------
// setControlFlags()
//-----------------------------------------------------------------------------
void LLAgent::setControlFlags(U32 mask)
{
	mControlFlags |= mask;
	mbFlagsDirty = TRUE;
}


//-----------------------------------------------------------------------------
// clearControlFlags()
//-----------------------------------------------------------------------------
void LLAgent::clearControlFlags(U32 mask)
{
	U32 old_flags = mControlFlags;
	mControlFlags &= ~mask;
	if (old_flags != mControlFlags)
	{
		mbFlagsDirty = TRUE;
	}
}

//-----------------------------------------------------------------------------
// controlFlagsDirty()
//-----------------------------------------------------------------------------
BOOL LLAgent::controlFlagsDirty() const
{
	return mbFlagsDirty;
}

//-----------------------------------------------------------------------------
// enableControlFlagReset()
//-----------------------------------------------------------------------------
void LLAgent::enableControlFlagReset()
{
	mbFlagsNeedReset = TRUE;
}

//-----------------------------------------------------------------------------
// resetControlFlags()
//-----------------------------------------------------------------------------
void LLAgent::resetControlFlags()
{
	if (mbFlagsNeedReset)
	{
		mbFlagsNeedReset = FALSE;
		mbFlagsDirty = FALSE;
		// reset all of the ephemeral flags
		// some flags are managed elsewhere
		mControlFlags &= AGENT_CONTROL_AWAY | AGENT_CONTROL_FLY | AGENT_CONTROL_MOUSELOOK;
	}
}

//-----------------------------------------------------------------------------
// setAFK()
//-----------------------------------------------------------------------------
void LLAgent::setAFK()
{
	if (gNonInteractive || !gAgent.getRegion())
	{
		// Don't set AFK if we're not talking to a region yet.
		return;
	}

	if (!(mControlFlags & AGENT_CONTROL_AWAY))
	{
		sendAnimationRequest(ANIM_AGENT_AWAY, ANIM_REQUEST_START);
		setControlFlags(AGENT_CONTROL_AWAY | AGENT_CONTROL_STOP);
		gAwayTimer.start();

		// <FS:AO> Gsit on away, antigrief protection
		if (gSavedSettings.getBOOL("AvatarSitOnAway"))
		{
			if (isAgentAvatarValid() && !gAgentAvatarp->isSitting() && !gRlvHandler.hasBehaviour(RLV_BHVR_SIT))
			{
				gAgent.sitDown();
				gAgent.setIsAfkSitting(true);
			}
		}
		// </FS:AO>
	}
}

//-----------------------------------------------------------------------------
// clearAFK()
//-----------------------------------------------------------------------------
void LLAgent::clearAFK()
{
	gAwayTriggerTimer.reset();

	// Gods can sometimes get into away state (via gestures)
	// without setting the appropriate control flag. JC
	if (mControlFlags & AGENT_CONTROL_AWAY
		|| (isAgentAvatarValid()
			&& (gAgentAvatarp->mSignaledAnimations.find(ANIM_AGENT_AWAY) != gAgentAvatarp->mSignaledAnimations.end())))
	{
		sendAnimationRequest(ANIM_AGENT_AWAY, ANIM_REQUEST_STOP);
		clearControlFlags(AGENT_CONTROL_AWAY);

		// <FS:AO> if we sat while away, stand back up on clear
		if (gSavedSettings.getBOOL("AvatarSitOnAway"))
		{
			if (gAgent.isAfkSitting() && !gRlvHandler.hasBehaviour(RLV_BHVR_UNSIT))
			{
				gAgent.standUp();
			}
		}
		// </FS:AO>
	}

	// <FS:Ansariel> FIRE-1568: Fix sit on AFK issues (standing up when sitting before)
	gAgent.setIsAfkSitting(false);
}

//-----------------------------------------------------------------------------
// getAFK()
//-----------------------------------------------------------------------------
BOOL LLAgent::getAFK() const
{
	return (mControlFlags & AGENT_CONTROL_AWAY) != 0;
}

//-----------------------------------------------------------------------------
// setDoNotDisturb()
//-----------------------------------------------------------------------------
void LLAgent::setDoNotDisturb(bool pIsDoNotDisturb)
{
	bool isDoNotDisturbSwitchedOff = (mIsDoNotDisturb && !pIsDoNotDisturb);
	mIsDoNotDisturb = pIsDoNotDisturb;
	sendAnimationRequest(ANIM_AGENT_DO_NOT_DISTURB, (pIsDoNotDisturb ? ANIM_REQUEST_START : ANIM_REQUEST_STOP));
	LLNotificationsUI::LLChannelManager::getInstance()->muteAllChannels(pIsDoNotDisturb);
	if (isDoNotDisturbSwitchedOff)
	{
		LLDoNotDisturbNotificationStorage::getInstance()->updateNotifications();
	}
	gIMMgr->updateDNDMessageStatus();
}

//-----------------------------------------------------------------------------
// isDoNotDisturb()
//-----------------------------------------------------------------------------
bool LLAgent::isDoNotDisturb() const
{
	return mIsDoNotDisturb;
}

//-----------------------------------------------------------------------------
// setAutorespond()
//-----------------------------------------------------------------------------
void LLAgent::setAutorespond()
{
	selectAutorespond(TRUE);
}

//-----------------------------------------------------------------------------
// clearAutorespond()
//-----------------------------------------------------------------------------
void LLAgent::clearAutorespond()
{
	selectAutorespond(FALSE);
}

//-----------------------------------------------------------------------------
// selectAutorespond()
//-----------------------------------------------------------------------------
void LLAgent::selectAutorespond(BOOL selected)
{
	LL_INFOS() << "Setting autorespond mode to " << selected << LL_ENDL;
	mIsAutorespond = selected;
	gSavedPerAccountSettings.setBOOL("FSAutorespondMode",selected);
	// [SJ - FIRE-2177 - Making Autorespons a simple Check in the menu again for clarity]
	//if (gAutorespondMenu)
	//{
	//	if (selected)
	//	{
	//		gAutorespondMenu->setLabel(LLTrans::getString("AvatarSetNotAutorespond"));
	//	}
	//	else
	//	{
	//		gAutorespondMenu->setLabel(LLTrans::getString("AvatarSetAutorespond"));
	//	}
	//}
}

//-----------------------------------------------------------------------------
// getAutorespond()
//-----------------------------------------------------------------------------
BOOL LLAgent::getAutorespond() const
{
	return mIsAutorespond;
}

//-----------------------------------------------------------------------------
// setAutorespondNonFriends()
//-----------------------------------------------------------------------------
void LLAgent::setAutorespondNonFriends()
{
	selectAutorespondNonFriends(TRUE);
}

//-----------------------------------------------------------------------------
// clearAutorespondNonFriends()
//-----------------------------------------------------------------------------
void LLAgent::clearAutorespondNonFriends()
{
	selectAutorespondNonFriends(FALSE);
}

//-----------------------------------------------------------------------------
// selectAutorespondNonFriends()
//-----------------------------------------------------------------------------
void LLAgent::selectAutorespondNonFriends(BOOL selected)
{
	LL_INFOS() << "Setting autorespond non-friends mode to " << selected << LL_ENDL;
	mIsAutorespondNonFriends = selected;
	gSavedPerAccountSettings.setBOOL("FSAutorespondNonFriendsMode",selected);
	// [SJ - FIRE-2177 - Making Autorespons a simple Check in the menu again for clarity]
	//if (gAutorespondNonFriendsMenu)
	//{
	//	if (selected)
	//	{
	//		gAutorespondNonFriendsMenu->setLabel(LLTrans::getString("AvatarSetNotAutorespondNonFriends"));
	//	}
	//	else
	//	{
	//		gAutorespondNonFriendsMenu->setLabel(LLTrans::getString("AvatarSetAutorespondNonFriends"));
	//	}
	//}
}

//-----------------------------------------------------------------------------
// getAutorespondNonFriends()
//-----------------------------------------------------------------------------
BOOL LLAgent::getAutorespondNonFriends() const
{
	return mIsAutorespondNonFriends;
}

// <FS:PP> FIRE-1245: Option to block/reject teleport offers

//-----------------------------------------------------------------------------
// setRejectTeleportOffers()
//-----------------------------------------------------------------------------
void LLAgent::setRejectTeleportOffers()
{
	selectRejectTeleportOffers(TRUE);
}

//-----------------------------------------------------------------------------
// clearRejectTeleportOffers()
//-----------------------------------------------------------------------------
void LLAgent::clearRejectTeleportOffers()
{
	selectRejectTeleportOffers(FALSE);
}

//-----------------------------------------------------------------------------
// selectRejectTeleportOffers()
//-----------------------------------------------------------------------------
void LLAgent::selectRejectTeleportOffers(BOOL selected)
{
	LL_INFOS() << "Setting rejecting teleport offers mode to " << selected << LL_ENDL;
	mIsRejectTeleportOffers = selected;
	gSavedPerAccountSettings.setBOOL("FSRejectTeleportOffersMode", selected);
}

//-----------------------------------------------------------------------------
// getRejectTeleportOffers()
//-----------------------------------------------------------------------------
BOOL LLAgent::getRejectTeleportOffers() const
{
	return mIsRejectTeleportOffers;
}

// </FS:PP> FIRE-1245: Option to block/reject teleport offers

// <FS:PP> FIRE-15233: Automatic friendship request refusal

//-----------------------------------------------------------------------------
// setRejectFriendshipRequests()
//-----------------------------------------------------------------------------
void LLAgent::setRejectFriendshipRequests()
{
	selectRejectFriendshipRequests(TRUE);
}

//-----------------------------------------------------------------------------
// clearRejectFriendshipRequests()
//-----------------------------------------------------------------------------
void LLAgent::clearRejectFriendshipRequests()
{
	selectRejectFriendshipRequests(FALSE);
}

//-----------------------------------------------------------------------------
// selectRejectFriendshipRequests()
//-----------------------------------------------------------------------------
void LLAgent::selectRejectFriendshipRequests(BOOL selected)
{
	LL_INFOS() << "Setting rejecting friendship requests mode to " << selected << LL_ENDL;
	mIsRejectFriendshipRequests = selected;
	gSavedPerAccountSettings.setBOOL("FSRejectFriendshipRequestsMode", selected);
}

//-----------------------------------------------------------------------------
// getRejectFriendshipRequests()
//-----------------------------------------------------------------------------
BOOL LLAgent::getRejectFriendshipRequests() const
{
	return mIsRejectFriendshipRequests;
}

// </FS:PP> FIRE-15233: Automatic friendship request refusal

// <FS:PP> Option to block/reject all group invites

//-----------------------------------------------------------------------------
// setRejectAllGroupInvites()
//-----------------------------------------------------------------------------
void LLAgent::setRejectAllGroupInvites()
{
	selectRejectAllGroupInvites(TRUE);
}

//-----------------------------------------------------------------------------
// clearRejectAllGroupInvites()
//-----------------------------------------------------------------------------
void LLAgent::clearRejectAllGroupInvites()
{
	selectRejectAllGroupInvites(FALSE);
}

//-----------------------------------------------------------------------------
// selectRejectAllGroupInvites()
//-----------------------------------------------------------------------------
void LLAgent::selectRejectAllGroupInvites(BOOL selected)
{
	LL_INFOS() << "Setting rejecting group invites mode to " << selected << LL_ENDL;
	mIsRejectAllGroupInvites = selected;
	gSavedPerAccountSettings.setBOOL("FSRejectAllGroupInvitesMode", selected);
}

//-----------------------------------------------------------------------------
// getRejectAllGroupInvites()
//-----------------------------------------------------------------------------
BOOL LLAgent::getRejectAllGroupInvites() const
{
	return mIsRejectAllGroupInvites;
}

// </FS:PP> Option to block/reject all group invites

//-----------------------------------------------------------------------------
// startAutoPilotGlobal()
//-----------------------------------------------------------------------------
void LLAgent::startAutoPilotGlobal(
	const LLVector3d &target_global,
	const std::string& behavior_name,
	const LLQuaternion *target_rotation,
	void (*finish_callback)(BOOL, void *),
	void *callback_data,
	F32 stop_distance,
	F32 rot_threshold,
	BOOL allow_flying)
{
	if (!isAgentAvatarValid())
	{
		return;
	}

    if (target_global.isExactlyZero())
    {
        LL_WARNS() << "Canceling attempt to start autopilot towards invalid position" << LL_ENDL;
        return;
    }
	
	// Are there any pending callbacks from previous auto pilot requests?
	if (mAutoPilotFinishedCallback)
	{
		mAutoPilotFinishedCallback(dist_vec(gAgent.getPositionGlobal(), mAutoPilotTargetGlobal) < mAutoPilotStopDistance, mAutoPilotCallbackData);
	}

	mAutoPilotFinishedCallback = finish_callback;
	mAutoPilotCallbackData = callback_data;
	mAutoPilotRotationThreshold = rot_threshold;
	mAutoPilotBehaviorName = behavior_name;
	mAutoPilotAllowFlying = allow_flying;

	LLVector3d delta_pos( target_global );
	delta_pos -= getPositionGlobal();
	F64 distance = delta_pos.magVec();
	LLVector3d trace_target = target_global;

	trace_target.mdV[VZ] -= 10.f;

	LLVector3d intersection;
	LLVector3 normal;
	LLViewerObject *hit_obj;
	F32 heightDelta = LLWorld::getInstance()->resolveStepHeightGlobal(NULL, target_global, trace_target, intersection, normal, &hit_obj);

	if (stop_distance > 0.f)
	{
		mAutoPilotStopDistance = stop_distance;
	}
	else
	{
		// Guess at a reasonable stop distance.
		mAutoPilotStopDistance = (F32) sqrt( distance );
		if (mAutoPilotStopDistance < 0.5f) 
		{
			mAutoPilotStopDistance = 0.5f;
		}
	}

	if (mAutoPilotAllowFlying)
	{
		mAutoPilotFlyOnStop = getFlying();
	}
	else
	{
		mAutoPilotFlyOnStop = FALSE;
	}

	if (distance > 30.0 && mAutoPilotAllowFlying)
	{
		setFlying(TRUE);
	}

	if ( distance > 1.f && 
		mAutoPilotAllowFlying &&
		heightDelta > (sqrtf(mAutoPilotStopDistance) + 1.f))
	{
		setFlying(TRUE);
		// Do not force flying for "Sit" behavior to prevent flying after pressing "Stand"
		// from an object. See EXT-1655.
		if ("Sit" != mAutoPilotBehaviorName)
			mAutoPilotFlyOnStop = TRUE;
	}

	mAutoPilot = TRUE;
	setAutoPilotTargetGlobal(target_global);

	if (target_rotation)
	{
		mAutoPilotUseRotation = TRUE;
		mAutoPilotTargetFacing = LLVector3::x_axis * *target_rotation;
		mAutoPilotTargetFacing.mV[VZ] = 0.f;
		mAutoPilotTargetFacing.normalize();
	}
	else
	{
		mAutoPilotUseRotation = FALSE;
	}

	mAutoPilotNoProgressFrameCount = 0;
}


//-----------------------------------------------------------------------------
// setAutoPilotTargetGlobal
//-----------------------------------------------------------------------------
void LLAgent::setAutoPilotTargetGlobal(const LLVector3d &target_global)
{
	if (mAutoPilot)
	{
		mAutoPilotTargetGlobal = target_global;

		// trace ray down to find height of destination from ground
		LLVector3d traceEndPt = target_global;
		traceEndPt.mdV[VZ] -= 20.f;

		LLVector3d targetOnGround;
		LLVector3 groundNorm;
		LLViewerObject *obj;

		LLWorld::getInstance()->resolveStepHeightGlobal(NULL, target_global, traceEndPt, targetOnGround, groundNorm, &obj);
		// Note: this might malfunction for sitting agent, since pelvis stays same, but agent's position becomes lower
		// But for autopilot to work we assume that agent is standing and ready to go.
		F64 target_height = llmax((F64)gAgentAvatarp->getPelvisToFoot(), target_global.mdV[VZ] - targetOnGround.mdV[VZ]);

		// clamp z value of target to minimum height above ground
		mAutoPilotTargetGlobal.mdV[VZ] = targetOnGround.mdV[VZ] + target_height;
		mAutoPilotTargetDist = (F32)dist_vec(gAgent.getPositionGlobal(), mAutoPilotTargetGlobal);
	}
}

//-----------------------------------------------------------------------------
// startFollowPilot()
//-----------------------------------------------------------------------------
void LLAgent::startFollowPilot(const LLUUID &leader_id, BOOL allow_flying, F32 stop_distance)
{
	mLeaderID = leader_id;
	if ( mLeaderID.isNull() ) return;

	LLViewerObject* object = gObjectList.findObject(mLeaderID);
	if (!object) 
	{
		mLeaderID = LLUUID::null;
		return;
	}

	startAutoPilotGlobal(object->getPositionGlobal(), 
						 std::string(),	// behavior_name
						 NULL,			// target_rotation
						 NULL,			// finish_callback
						 NULL,			// callback_data
						 stop_distance,
						 0.03f,			// rotation_threshold
						 allow_flying);
}


//-----------------------------------------------------------------------------
// stopAutoPilot()
//-----------------------------------------------------------------------------
void LLAgent::stopAutoPilot(BOOL user_cancel)
{
	if (mAutoPilot)
	{
		mAutoPilot = FALSE;
		if (mAutoPilotUseRotation && !user_cancel)
		{
			resetAxes(mAutoPilotTargetFacing);
		}
		// Restore previous flying state before invoking mAutoPilotFinishedCallback to allow
		// callback function to change the flying state (like in near_sit_down_point()).
		// If the user cancelled, don't change the fly state
		if (!user_cancel)
		{
			setFlying(mAutoPilotFlyOnStop);
		}
		//NB: auto pilot can terminate for a reason other than reaching the destination
		if (mAutoPilotFinishedCallback)
		{
			mAutoPilotFinishedCallback(!user_cancel && dist_vec(gAgent.getPositionGlobal(), mAutoPilotTargetGlobal) < mAutoPilotStopDistance, mAutoPilotCallbackData);
			mAutoPilotFinishedCallback = NULL;
		}
		mLeaderID = LLUUID::null;

		setControlFlags(AGENT_CONTROL_STOP);

		if (user_cancel && !mAutoPilotBehaviorName.empty())
		{
			if (mAutoPilotBehaviorName == "Sit")
				LL_INFOS("Agent") << "Autopilot-Sit was canceled by user action" << LL_ENDL;
			else if (mAutoPilotBehaviorName == "Attach")
				LLNotificationsUtil::add("CancelledAttach");
			else
				LLNotificationsUtil::add("Cancelled");
		}
	}
}


// Returns necessary agent pitch and yaw changes, radians.
//-----------------------------------------------------------------------------
// autoPilot()
//-----------------------------------------------------------------------------
void LLAgent::autoPilot(F32 *delta_yaw)
{
	if (mAutoPilot)
	{
		if (!mLeaderID.isNull())
		{
			LLViewerObject* object = gObjectList.findObject(mLeaderID);
			if (!object) 
			{
				stopAutoPilot();
				return;
			}
			mAutoPilotTargetGlobal = object->getPositionGlobal();
		}
		
		if (!isAgentAvatarValid()) return;

		if (gAgentAvatarp->mInAir && mAutoPilotAllowFlying)
		{
			setFlying(TRUE);
		}
	
		LLVector3 at;
		at.setVec(mFrameAgent.getAtAxis());
		LLVector3 target_agent = getPosAgentFromGlobal(mAutoPilotTargetGlobal);
		LLVector3 direction = target_agent - getPositionAgent();

		F32 target_dist = direction.magVec();

		if (target_dist >= mAutoPilotTargetDist)
		{
			mAutoPilotNoProgressFrameCount++;
            bool out_of_time = false;
            if (getFlying())
            {
                out_of_time = mAutoPilotNoProgressFrameCount > AUTOPILOT_MAX_TIME_NO_PROGRESS_FLY * gFPSClamped;
            }
            else
            {
                out_of_time = mAutoPilotNoProgressFrameCount > AUTOPILOT_MAX_TIME_NO_PROGRESS_WALK * gFPSClamped;
            }
			if (out_of_time)
			{
				stopAutoPilot();
				return;
			}
		}

		mAutoPilotTargetDist = target_dist;

		// Make this a two-dimensional solution
		at.mV[VZ] = 0.f;
		direction.mV[VZ] = 0.f;

		at.normalize();
		F32 xy_distance = direction.normalize();

		F32 yaw = 0.f;
		if (mAutoPilotTargetDist > mAutoPilotStopDistance)
		{
			yaw = angle_between(mFrameAgent.getAtAxis(), direction);
		}
		else if (mAutoPilotUseRotation)
		{
			// we're close now just aim at target facing
			yaw = angle_between(at, mAutoPilotTargetFacing);
			direction = mAutoPilotTargetFacing;
		}

		yaw = 4.f * yaw / gFPSClamped;

		// figure out which direction to turn
		LLVector3 scratch(at % direction);

		if (scratch.mV[VZ] > 0.f)
		{
			setControlFlags(AGENT_CONTROL_YAW_POS);
		}
		else
		{
			yaw = -yaw;
			setControlFlags(AGENT_CONTROL_YAW_NEG);
		}

		*delta_yaw = yaw;

		// Compute when to start slowing down
		F32 slow_distance;
		if (getFlying())
		{
			slow_distance = llmax(8.f, mAutoPilotStopDistance + 5.f);
		}
		else
		{
			slow_distance = llmax(3.f, mAutoPilotStopDistance + 2.f);
		}

		// If we're flying, handle autopilot points above or below you.
		if (getFlying() && xy_distance < AUTOPILOT_HEIGHT_ADJUST_DISTANCE)
		{
			if (isAgentAvatarValid())
			{
				F64 current_height = gAgentAvatarp->getPositionGlobal().mdV[VZ];
				F32 delta_z = (F32)(mAutoPilotTargetGlobal.mdV[VZ] - current_height);
				F32 slope = delta_z / xy_distance;
				if (slope > 0.45f && delta_z > 6.f)
				{
					setControlFlags(AGENT_CONTROL_FAST_UP | AGENT_CONTROL_UP_POS);
				}
				else if (slope > 0.002f && delta_z > 0.5f)
				{
					setControlFlags(AGENT_CONTROL_UP_POS);
				}
				else if (slope < -0.45f && delta_z < -6.f && current_height > AUTOPILOT_MIN_TARGET_HEIGHT_OFF_GROUND)
				{
					setControlFlags(AGENT_CONTROL_FAST_UP | AGENT_CONTROL_UP_NEG);
				}
				else if (slope < -0.002f && delta_z < -0.5f && current_height > AUTOPILOT_MIN_TARGET_HEIGHT_OFF_GROUND)
				{
					setControlFlags(AGENT_CONTROL_UP_NEG);
				}
			}
		}

		//  calculate delta rotation to target heading
		F32 delta_target_heading = angle_between(mFrameAgent.getAtAxis(), mAutoPilotTargetFacing);

		if (xy_distance > slow_distance && yaw < (F_PI / 10.f))
		{
			// walking/flying fast
			setControlFlags(AGENT_CONTROL_FAST_AT | AGENT_CONTROL_AT_POS);
		}
		else if (mAutoPilotTargetDist > mAutoPilotStopDistance)
		{
            // walking/flying slow
            U32 movement_flag = 0;

			if (at * direction > 0.9f)
			{
                movement_flag = AGENT_CONTROL_AT_POS;
            }
            else if (at * direction < -0.9f)
            {
                movement_flag = AGENT_CONTROL_AT_NEG;
            }

            if (getFlying())
            {
                // flying is too fast and has high inertia, artificially slow it down
                // Don't update flags too often, server might not react
                static U64 last_time_microsec = 0;
                U64 time_microsec = LLTimer::getTotalTime();
                U64 delta = time_microsec - last_time_microsec;
                // fly during ~0-40 ms, stop during ~40-250 ms
                if (delta > 250000) // 250ms
                {
                    // reset even if !movement_flag
                    last_time_microsec = time_microsec;
                }
                else if (delta > 40000) // 40 ms
                {
                    clearControlFlags(AGENT_CONTROL_AT_POS | AGENT_CONTROL_AT_POS);
                    movement_flag = 0;
                }
            }

            if (movement_flag)
            {
                setControlFlags(movement_flag);
			}
		}

		// check to see if we need to keep rotating to target orientation
		if (mAutoPilotTargetDist < mAutoPilotStopDistance)
		{
			setControlFlags(AGENT_CONTROL_STOP);
			if(!mAutoPilotUseRotation || (delta_target_heading < mAutoPilotRotationThreshold))
			{
				stopAutoPilot();
			}
		}
	}
}


//-----------------------------------------------------------------------------
// propagate()
//-----------------------------------------------------------------------------
void LLAgent::propagate(const F32 dt)
{
	// Update UI based on agent motion
	LLFloaterMove *floater_move = LLFloaterReg::findTypedInstance<LLFloaterMove>("moveview");
	if (floater_move)
	{
		floater_move->mForwardButton   ->setToggleState( gAgentCamera.getAtKey() > 0 || gAgentCamera.getWalkKey() > 0 );
		floater_move->mBackwardButton  ->setToggleState( gAgentCamera.getAtKey() < 0 || gAgentCamera.getWalkKey() < 0 );
		floater_move->mTurnLeftButton  ->setToggleState( gAgentCamera.getYawKey() > 0.f );
		floater_move->mTurnRightButton ->setToggleState( gAgentCamera.getYawKey() < 0.f );
		floater_move->mSlideLeftButton  ->setToggleState( gAgentCamera.getLeftKey() > 0.f );
		floater_move->mSlideRightButton ->setToggleState( gAgentCamera.getLeftKey() < 0.f );
		floater_move->mMoveUpButton    ->setToggleState( gAgentCamera.getUpKey() > 0 );
		floater_move->mMoveDownButton  ->setToggleState( gAgentCamera.getUpKey() < 0 );
	}

	// handle rotation based on keyboard levels
	const F32 YAW_RATE = 90.f * DEG_TO_RAD;				// radians per second
	yaw(YAW_RATE * gAgentCamera.getYawKey() * dt);

	const F32 PITCH_RATE = 90.f * DEG_TO_RAD;			// radians per second
	pitch(PITCH_RATE * gAgentCamera.getPitchKey() * dt);
	
	// handle auto-land behavior
	if (isAgentAvatarValid())
	{
		BOOL in_air = gAgentAvatarp->mInAir;
		LLVector3 land_vel = getVelocity();
		land_vel.mV[VZ] = 0.f;

		if (!in_air 
			&& gAgentCamera.getUpKey() < 0 
			&& land_vel.magVecSquared() < MAX_VELOCITY_AUTO_LAND_SQUARED
			&& gSavedSettings.getBOOL("AutomaticFly"))
		{
			// land automatically
			setFlying(FALSE);
		}
	}

	gAgentCamera.clearGeneralKeys();
}

//-----------------------------------------------------------------------------
// updateAgentPosition()
//-----------------------------------------------------------------------------
void LLAgent::updateAgentPosition(const F32 dt, const F32 yaw_radians, const S32 mouse_x, const S32 mouse_y)
{
    static LLCachedControl<F32> hint_timeout(gSavedSettings, "NotMovingHintTimeout");
	if (mMoveTimer.getStarted() && mMoveTimer.getElapsedTimeF32() > hint_timeout)
	{
		LLFirstUse::notMoving();
	}

	propagate(dt);

	// static S32 cameraUpdateCount = 0;

	rotate(yaw_radians, 0, 0, 1);
	
	//
	// Check for water and land collision, set underwater flag
	//

	gAgentCamera.updateLookAt(mouse_x, mouse_y);

    // When agent has no parents, position updates come from setPositionAgent()
    // But when agent has a parent (ex: is seated), position remains unchanged
    // relative to parent and no parent's position update trigger
    // setPositionAgent().
    // But EEP's sky track selection still needs an update if agent has a parent
    // and parent moves (ex: vehicles).
    if (isAgentAvatarValid()
        && gAgentAvatarp->getParent()
        && !mOnPositionChanged.empty()
        )
    {
        LLVector3d new_position = getPositionGlobal();
        if ((mLastTestGlobal - new_position).lengthSquared() > 1.0)
        {
            // If the position has changed by more than 1 meter since the last time we triggered.
            // filters out some noise. 
            mLastTestGlobal = new_position;
            mOnPositionChanged(mFrameAgent.getOrigin(), new_position);
        }
    }
}

// friends and operators

std::ostream& operator<<(std::ostream &s, const LLAgent &agent)
{
	// This is unfinished, but might never be used. 
	// We'll just leave it for now; we can always delete it.
	s << " { "
	  << "  Frame = " << agent.mFrameAgent << "\n"
	  << " }";
	return s;
}

// TRUE if your own avatar needs to be rendered.  Usually only
// in third person and build.
//-----------------------------------------------------------------------------
// needsRenderAvatar()
//-----------------------------------------------------------------------------
BOOL LLAgent::needsRenderAvatar()
{
//	if (gAgentCamera.cameraMouselook() && !LLVOAvatar::sVisibleInFirstPerson)
// [RLVa:KB] - Checked: RLVa-2.0.2
	if ( (gAgentCamera.cameraMouselook() && !LLVOAvatar::sVisibleInFirstPerson) || (gRlvHandler.hasBehaviour(RLV_BHVR_SHOWSELF)) )
// [/RLVa:KB]
	{
		return FALSE;
	}

	return mShowAvatar && mOutfitChosen;
}

// TRUE if we need to render your own avatar's head.
BOOL LLAgent::needsRenderHead()
{
// [RLVa:KB] - Checked: RLVa-2.0.2
	return ((LLVOAvatar::sVisibleInFirstPerson && LLPipeline::sReflectionRender) || (mShowAvatar && !gAgentCamera.cameraMouselook())) && (!gRlvHandler.hasBehaviour(RLV_BHVR_SHOWSELFHEAD));
// [/RLVa:KB]
//	return (LLVOAvatar::sVisibleInFirstPerson && LLPipeline::sReflectionRender) || (mShowAvatar && !gAgentCamera.cameraMouselook());
}

//-----------------------------------------------------------------------------
// startTyping()
//-----------------------------------------------------------------------------
void LLAgent::startTyping()
{
// [RLVa:KB] - @redirchat
	if (!RlvActions::canSendTypingStart())
	{
		return;
	}
// [/RLVa:KB]

	mTypingTimer.reset();

	if (getRenderState() & AGENT_STATE_TYPING)
	{
		// already typing, don't trigger a different animation
		return;
	}
	setRenderState(AGENT_STATE_TYPING);

	if (mChatTimer.getElapsedTimeF32() < 2.f)
	{
		LLViewerObject* chatter = gObjectList.findObject(mLastChatterID);
		if (chatter && chatter->isAvatar())
		{
			gAgentCamera.setLookAt(LOOKAT_TARGET_RESPOND, chatter, LLVector3::zero);
		}
	}

	if (gSavedSettings.getBOOL("PlayTypingAnim"))
	{
		sendAnimationRequest(ANIM_AGENT_TYPE, ANIM_REQUEST_START);
	}
	// <FS:Ansariel> [FS Communication UI]
	//(LLFloaterReg::getTypedInstance<LLFloaterIMNearbyChat>("nearby_chat"))->
	//		sendChatFromViewer("", CHAT_TYPE_START, FALSE);
	FSNearbyChat::instance().sendChatFromViewer("", CHAT_TYPE_START, FALSE);
	// </FS:Ansariel> [FS Communication UI]
}

//-----------------------------------------------------------------------------
// stopTyping()
//-----------------------------------------------------------------------------
void LLAgent::stopTyping()
{
	if (mRenderState & AGENT_STATE_TYPING)
	{
		clearRenderState(AGENT_STATE_TYPING);
		sendAnimationRequest(ANIM_AGENT_TYPE, ANIM_REQUEST_STOP);
		// <FS:Ansariel> [FS Communication UI]
		//(LLFloaterReg::getTypedInstance<LLFloaterIMNearbyChat>("nearby_chat"))->
		//		sendChatFromViewer("", CHAT_TYPE_STOP, FALSE);
		FSNearbyChat::instance().sendChatFromViewer("", CHAT_TYPE_STOP, FALSE);
		// </FS:Ansariel> [FS Communication UI]
	}
}

//-----------------------------------------------------------------------------
// setRenderState()
//-----------------------------------------------------------------------------
void LLAgent::setRenderState(U8 newstate)
{
	mRenderState |= newstate;
}

//-----------------------------------------------------------------------------
// clearRenderState()
//-----------------------------------------------------------------------------
void LLAgent::clearRenderState(U8 clearstate)
{
	mRenderState &= ~clearstate;
}


//-----------------------------------------------------------------------------
// getRenderState()
//-----------------------------------------------------------------------------
U8 LLAgent::getRenderState()
{
	// *FIX: don't do stuff in a getter!  This is infinite loop city!
	if ((mTypingTimer.getElapsedTimeF32() > TYPING_TIMEOUT_SECS) 
		&& (mRenderState & AGENT_STATE_TYPING))
	{
		stopTyping();
	}
	
	if ((!LLSelectMgr::getInstance()->getSelection()->isEmpty() && LLSelectMgr::getInstance()->shouldShowSelection())
		|| LLToolMgr::getInstance()->getCurrentTool()->isEditing() )
	{
		setRenderState(AGENT_STATE_EDITING);
	}
	else
	{
		clearRenderState(AGENT_STATE_EDITING);
	}

	return mRenderState;
}

//-----------------------------------------------------------------------------
//-----------------------------------------------------------------------------

//-----------------------------------------------------------------------------
// endAnimationUpdateUI()
//-----------------------------------------------------------------------------
void LLAgent::endAnimationUpdateUI()
{
	if (LLApp::isExiting()
		|| !gViewerWindow
		|| !gMenuBarView
		|| !gToolBarView
		|| !gStatusBar)
	{
		return;
	}
	if (gAgentCamera.getCameraMode() == gAgentCamera.getLastCameraMode())
	{
		// We're already done endAnimationUpdateUI for this transition.
		return;
	}

	// clean up UI from mode we're leaving
	if (gAgentCamera.getLastCameraMode() == CAMERA_MODE_MOUSELOOK )
	{
		// <FS:Zi> Unhide chat bar, unless autohide is enabled
		gSavedSettings.setBOOL("MouseLookEnabled",FALSE);
		if(!gSavedSettings.getBOOL("AutohideChatBar"))
			FSNearbyChat::instance().showDefaultChatBar(TRUE);
		// </FS:Zi>

		gToolBarView->setToolBarsVisible(true);
		// show mouse cursor
		gViewerWindow->showCursor();
		// show menus
		gMenuBarView->setVisible(TRUE);
		// <FS:Ansariel> Separate navigation and favorites panel
		LLNavigationBar::instance().getView()->setVisible(TRUE);
		gStatusBar->setVisibleForMouselook(true);

		// <FS:Zi> We don't use the mini location panel in Firestorm
        // static LLCachedControl<bool> show_mini_location_panel(gSavedSettings, "ShowMiniLocationPanel");
		// if (show_mini_location_panel)
		// {
		// 	LLPanelTopInfoBar::getInstance()->setVisible(TRUE);
		// }
		// </FS:Zi>

		LLChicletBar::getInstance()->setVisible(TRUE);

		LLPanelStandStopFlying::getInstance()->setVisible(TRUE);

		LLToolMgr::getInstance()->setCurrentToolset(gBasicToolset);

		LLFloaterCamera::onLeavingMouseLook();

		if (mMouselookModeOutSignal)
		{
			(*mMouselookModeOutSignal)();
		}

		// Only pop if we have pushed...
		if (TRUE == mViewsPushed)
		{
#if 0 // Use this once all floaters are registered
			LLFloaterReg::restoreVisibleInstances();
#else // Use this for now
			LLFloaterView::skip_list_t skip_list;
			if (LLFloaterReg::findInstance("mini_map"))
			{
				skip_list.insert(LLFloaterReg::findInstance("mini_map"));
			}
			// <FS:Ansariel> Beacons floater doesn't need to be open for us to show beacons
			//if (LLFloaterReg::findInstance("beacons"))
			//{
			//	skip_list.insert(LLFloaterReg::findInstance("beacons"));
			//}
			// </FS:Ansariel>
			if(gSavedSettings.getBOOL("FSShowStatsBarInMouselook"))
			{
				skip_list.insert(LLFloaterReg::findInstance("stats"));
			}
			// <FS:LO> //FIRE-6385: Show all script dialogs still after leaving mouselook
			BOOST_FOREACH(LLFloater *tmp, LLFloaterReg::getFloaterList("script_floater"))
			{
				skip_list.insert(tmp);
			}
			// </FS:LO>
			// <FS:Ansariel> Skip restoring conversations and radar floater
			if (gSavedSettings.getBOOL("FSShowConvoAndRadarInML"))
			{
				skip_list.insert(LLFloaterReg::findInstance("fs_radar"));
				skip_list.insert(LLFloaterReg::findInstance("fs_im_container"));
			}
			// </FS:Ansariel>

			// <FS:Ansariel> [FS communication UI] Commented out so far.
			//               Maybe check if need it to close standalone IM floater
			//               when going into mouselook
			//LLFloaterIMContainer* im_box = LLFloaterReg::getTypedInstance<LLFloaterIMContainer>("im_container");
			//LLFloaterIMContainer::floater_list_t conversations;
			//im_box->getDetachedConversationFloaters(conversations);
			//BOOST_FOREACH(LLFloater* conversation, conversations)
			//{
			//	LL_INFOS() << "skip_list.insert(session_floater): " << conversation->getTitle() << LL_ENDL;
			//	skip_list.insert(conversation);
			//}
			// </FS:Ansariel> [FS communication UI]

			gFloaterView->popVisibleAll(skip_list);
#endif
			mViewsPushed = FALSE;
			gFocusMgr.setKeyboardFocus(NULL);	// <FS:Zi> make sure no floater has focus  after restoring them
		}
		// <FS:PP> FIRE-11312: Exiting Mouselook puts keyboard focus on Nearby Chat bar
		else if(gSavedSettings.getBOOL("FSShowInterfaceInMouselook"))
		{
			gFocusMgr.setKeyboardFocus(NULL);
		}
		// </FS:PP>

		
		gAgentCamera.setLookAt(LOOKAT_TARGET_CLEAR);
		if( gMorphView )
		{
			gMorphView->setVisible( FALSE );
		}

		// Disable mouselook-specific animations
		if (isAgentAvatarValid())
		{
			if( gAgentAvatarp->isAnyAnimationSignaled(AGENT_GUN_AIM_ANIMS, NUM_AGENT_GUN_AIM_ANIMS) )
			{
				if (gAgentAvatarp->mSignaledAnimations.find(ANIM_AGENT_AIM_RIFLE_R) != gAgentAvatarp->mSignaledAnimations.end())
				{
					sendAnimationRequest(ANIM_AGENT_AIM_RIFLE_R, ANIM_REQUEST_STOP);
					sendAnimationRequest(ANIM_AGENT_HOLD_RIFLE_R, ANIM_REQUEST_START);
				}
				if (gAgentAvatarp->mSignaledAnimations.find(ANIM_AGENT_AIM_HANDGUN_R) != gAgentAvatarp->mSignaledAnimations.end())
				{
					sendAnimationRequest(ANIM_AGENT_AIM_HANDGUN_R, ANIM_REQUEST_STOP);
					sendAnimationRequest(ANIM_AGENT_HOLD_HANDGUN_R, ANIM_REQUEST_START);
				}
				if (gAgentAvatarp->mSignaledAnimations.find(ANIM_AGENT_AIM_BAZOOKA_R) != gAgentAvatarp->mSignaledAnimations.end())
				{
					sendAnimationRequest(ANIM_AGENT_AIM_BAZOOKA_R, ANIM_REQUEST_STOP);
					sendAnimationRequest(ANIM_AGENT_HOLD_BAZOOKA_R, ANIM_REQUEST_START);
				}
				if (gAgentAvatarp->mSignaledAnimations.find(ANIM_AGENT_AIM_BOW_L) != gAgentAvatarp->mSignaledAnimations.end())
				{
					sendAnimationRequest(ANIM_AGENT_AIM_BOW_L, ANIM_REQUEST_STOP);
					sendAnimationRequest(ANIM_AGENT_HOLD_BOW_L, ANIM_REQUEST_START);
				}
			}
		}
	}
	else if (gAgentCamera.getLastCameraMode() == CAMERA_MODE_CUSTOMIZE_AVATAR)
	{
		// make sure we ask to save changes

		LLToolMgr::getInstance()->setCurrentToolset(gBasicToolset);

		if( gMorphView )
		{
			gMorphView->setVisible( FALSE );
		}

		if (isAgentAvatarValid())
		{
			if(mCustomAnim)
			{
				sendAnimationRequest(ANIM_AGENT_CUSTOMIZE, ANIM_REQUEST_STOP);
				sendAnimationRequest(ANIM_AGENT_CUSTOMIZE_DONE, ANIM_REQUEST_START);

				mCustomAnim = FALSE ;
			}
			
		}
		gAgentCamera.setLookAt(LOOKAT_TARGET_CLEAR);

		LLFloaterCamera::onAvatarEditingAppearance(false);
	}

	//---------------------------------------------------------------------
	// Set up UI for mode we're entering
	//---------------------------------------------------------------------
	if (gAgentCamera.getCameraMode() == CAMERA_MODE_MOUSELOOK)
	{

		// <FS:PP> FIRE-8868: Show UI in mouselook
		if(!gSavedSettings.getBOOL("FSShowInterfaceInMouselook"))
		{
		// </FS:PP>

		// clean up UI
		// first show anything hidden by UI toggle
		gViewerWindow->setUIVisibility(TRUE);

		// then hide stuff we want hidden for mouselook 
		gToolBarView->setToolBarsVisible(false);
		gMenuBarView->setVisible(FALSE);
		// <FS:Ansariel> Separate navigation and favorites panel
		LLNavigationBar::instance().getView()->setVisible(FALSE);
		gStatusBar->setVisibleForMouselook(false);

		// <FS:Zi> We don't use the mini location panel in Firestorm
		// LLPanelTopInfoBar::getInstance()->setVisible(FALSE);

		LLChicletBar::getInstance()->setVisible(FALSE);

		LLPanelStandStopFlying::getInstance()->setVisible(FALSE);

		// <FS:Zi> Hide chat bar in mouselook mode, unless there is text in it
		gSavedSettings.setBOOL("MouseLookEnabled",TRUE);
		if(FSNearbyChat::instance().defaultChatBarIsIdle())
			FSNearbyChat::instance().showDefaultChatBar(FALSE);
		// </FS:Zi>

		// clear out camera lag effect
		// <FS:PP> Commented out and moved lower for FIRE-8868: Show UI in mouselook
		// gAgentCamera.clearCameraLag();
		// </FS:PP>

		// JC - Added for always chat in third person option
		gFocusMgr.setKeyboardFocus(NULL);

		LLToolMgr::getInstance()->setCurrentToolset(gMouselookToolset);

		mViewsPushed = TRUE;

		// <FS:PP> Commented out and moved lower for FIRE-8868: Show UI in mouselook
		// if (mMouselookModeInSignal)
		// {
		//	(*mMouselookModeInSignal)();
		// }
		// </FS:PP>

		// hide all floaters except the mini map

#if 0 // Use this once all floaters are registered
		std::set<std::string> exceptions;
		exceptions.insert("mini_map");
		if(gSavedSettings.getBOOL("FSShowStatsBarInMouselook"))
		{
			exceptions.insert("stats");
		}
		exceptions.insert("script_floater"); // <FS:LO> //FIRE-6385: Show all script dialogs still after leaving mouselook
		LLFloaterReg::hideVisibleInstances(exceptions);
#else // Use this for now
		LLFloaterView::skip_list_t skip_list;
		skip_list.insert(LLFloaterReg::findInstance("mini_map"));
		// <FS:Ansariel> Beacons floater doesn't need to be open for us to show beacon
		//skip_list.insert(LLFloaterReg::findInstance("beacons"));
		if(gSavedSettings.getBOOL("FSShowStatsBarInMouselook"))
		{
			skip_list.insert(LLFloaterReg::findInstance("stats"));
		}
		// <FS:LO> //FIRE-6385: Show all script dialogs still when entering mouselook
		BOOST_FOREACH(LLFloater *tmp, LLFloaterReg::getFloaterList("script_floater"))
		{
			skip_list.insert(tmp);
		}
		// </FS:LO>
		// <FS:Ansariel> Skip hiding conversations and radar floater
		if (gSavedSettings.getBOOL("FSShowConvoAndRadarInML"))
		{
			skip_list.insert(LLFloaterReg::findInstance("fs_radar"));
			skip_list.insert(LLFloaterReg::findInstance("fs_im_container"));
		}
		// </FS:Ansariel>
		gFloaterView->pushVisibleAll(FALSE, skip_list);
#endif

		// <FS:PP> FIRE-8868: Show UI in mouselook
		gConsole->setVisible( TRUE );

		} // Check ends here, anything below will be executed regardless of its state

		gAgentCamera.clearCameraLag();

		if (mMouselookModeInSignal)
		{
			(*mMouselookModeInSignal)();
		}
		// </FS:PP>

		if( gMorphView )
		{
			gMorphView->setVisible(FALSE);
		}

		// <FS:PP> Commented out and moved few lines higher for FIRE-8868: Show UI in mouselook
		// gConsole->setVisible( TRUE );

		if (isAgentAvatarValid())
		{
			// Trigger mouselook-specific animations
			if( gAgentAvatarp->isAnyAnimationSignaled(AGENT_GUN_HOLD_ANIMS, NUM_AGENT_GUN_HOLD_ANIMS) )
			{
				if (gAgentAvatarp->mSignaledAnimations.find(ANIM_AGENT_HOLD_RIFLE_R) != gAgentAvatarp->mSignaledAnimations.end())
				{
					sendAnimationRequest(ANIM_AGENT_HOLD_RIFLE_R, ANIM_REQUEST_STOP);
					sendAnimationRequest(ANIM_AGENT_AIM_RIFLE_R, ANIM_REQUEST_START);
				}
				if (gAgentAvatarp->mSignaledAnimations.find(ANIM_AGENT_HOLD_HANDGUN_R) != gAgentAvatarp->mSignaledAnimations.end())
				{
					sendAnimationRequest(ANIM_AGENT_HOLD_HANDGUN_R, ANIM_REQUEST_STOP);
					sendAnimationRequest(ANIM_AGENT_AIM_HANDGUN_R, ANIM_REQUEST_START);
				}
				if (gAgentAvatarp->mSignaledAnimations.find(ANIM_AGENT_HOLD_BAZOOKA_R) != gAgentAvatarp->mSignaledAnimations.end())
				{
					sendAnimationRequest(ANIM_AGENT_HOLD_BAZOOKA_R, ANIM_REQUEST_STOP);
					sendAnimationRequest(ANIM_AGENT_AIM_BAZOOKA_R, ANIM_REQUEST_START);
				}
				if (gAgentAvatarp->mSignaledAnimations.find(ANIM_AGENT_HOLD_BOW_L) != gAgentAvatarp->mSignaledAnimations.end())
				{
					sendAnimationRequest(ANIM_AGENT_HOLD_BOW_L, ANIM_REQUEST_STOP);
					sendAnimationRequest(ANIM_AGENT_AIM_BOW_L, ANIM_REQUEST_START);
				}
			}
			if (gAgentAvatarp->getParent())
			{
				LLVector3 at_axis = LLViewerCamera::getInstance()->getAtAxis();
				LLViewerObject* root_object = (LLViewerObject*)gAgentAvatarp->getRoot();
				if (root_object->flagCameraDecoupled())
				{
					resetAxes(at_axis);
				}
				else
				{
					resetAxes(at_axis * ~((LLViewerObject*)gAgentAvatarp->getParent())->getRenderRotation());
				}
			}
		}
	}
	else if (gAgentCamera.getCameraMode() == CAMERA_MODE_CUSTOMIZE_AVATAR)
	{
		LLToolMgr::getInstance()->setCurrentToolset(gFaceEditToolset);

		if( gMorphView )
		{
			gMorphView->setVisible( TRUE );
		}

		// freeze avatar
		if (isAgentAvatarValid())
		{
			mPauseRequest = gAgentAvatarp->requestPause();
		}

		LLFloaterCamera::onAvatarEditingAppearance(true);
	}

	if (isAgentAvatarValid())
	{
		gAgentAvatarp->updateAttachmentVisibility(gAgentCamera.getCameraMode());
	}

	gFloaterTools->dirty();

	// Don't let this be called more than once if the camera
	// mode hasn't changed.  --JC
	gAgentCamera.updateLastCamera();
}

boost::signals2::connection LLAgent::setMouselookModeInCallback( const camera_signal_t::slot_type& cb )
{
	if (!mMouselookModeInSignal) mMouselookModeInSignal = new camera_signal_t();
	return mMouselookModeInSignal->connect(cb);
}

boost::signals2::connection LLAgent::setMouselookModeOutCallback( const camera_signal_t::slot_type& cb )
{
	if (!mMouselookModeOutSignal) mMouselookModeOutSignal = new camera_signal_t();
	return mMouselookModeOutSignal->connect(cb);
}

//-----------------------------------------------------------------------------
// heardChat()
//-----------------------------------------------------------------------------
void LLAgent::heardChat(const LLUUID& id)
{
	// log text and voice chat to speaker mgr
	// for keeping track of active speakers, etc.
	LLLocalSpeakerMgr::getInstance()->speakerChatted(id);

	// don't respond to your own voice
	if (id == getID()) return;
	
	if (ll_rand(2) == 0) 
	{
		LLViewerObject *chatter = gObjectList.findObject(mLastChatterID);
		gAgentCamera.setLookAt(LOOKAT_TARGET_AUTO_LISTEN, chatter, LLVector3::zero);
	}			

	mLastChatterID = id;
	mChatTimer.reset();
}

LLSD ll_sdmap_from_vector3(const LLVector3& vec)
{
    LLSD ret;
    ret["X"] = vec.mV[VX];
    ret["Y"] = vec.mV[VY];
    ret["Z"] = vec.mV[VZ];
    return ret;
}

LLVector3 ll_vector3_from_sdmap(const LLSD& sd)
{
    LLVector3 ret;
    ret.mV[VX] = F32(sd["X"].asReal());
    ret.mV[VY] = F32(sd["Y"].asReal());
    ret.mV[VZ] = F32(sd["Z"].asReal());
    return ret;
}

void LLAgent::setStartPosition( U32 location_id )
{
    LLViewerObject          *object;

    if (gAgentID == LLUUID::null)
    {
        return;
    }
    // we've got an ID for an agent viewerobject
    object = gObjectList.findObject(gAgentID);
    if (! object)
    {
        LL_INFOS() << "setStartPosition - Can't find agent viewerobject id " << gAgentID << LL_ENDL;
        return;
    }
    // we've got the viewer object
    // Sometimes the agent can be velocity interpolated off of
    // this simulator.  Clamp it to the region the agent is
    // in, a little bit in on each side.
    const F32 INSET = 0.5f; //meters
// <FS:CR> Aurora Sim
    //const F32 REGION_WIDTH = LLWorld::getInstance()->getRegionWidthInMeters();
    const F32 REGION_WIDTH = getRegion()->getWidth();
// </FS:CR> Aurora Sim

    LLVector3 agent_pos = getPositionAgent();

    if (isAgentAvatarValid())
    {
        // the z height is at the agent's feet
        agent_pos.mV[VZ] -= 0.5f * (gAgentAvatarp->mBodySize.mV[VZ] + gAgentAvatarp->mAvatarOffset.mV[VZ]);
    }

    agent_pos.mV[VX] = llclamp( agent_pos.mV[VX], INSET, REGION_WIDTH - INSET );
    agent_pos.mV[VY] = llclamp( agent_pos.mV[VY], INSET, REGION_WIDTH - INSET );

    // Don't let them go below ground, or too high.
    agent_pos.mV[VZ] = llclamp( agent_pos.mV[VZ],
                                mRegionp->getLandHeightRegion( agent_pos ),
                                LLWorld::getInstance()->getRegionMaxHeight() );
    // Send the CapReq
    LLSD request;
    LLSD body;
    LLSD homeLocation;

    homeLocation["LocationId"] = LLSD::Integer(location_id);
    homeLocation["LocationPos"] = ll_sdmap_from_vector3(agent_pos);
    homeLocation["LocationLookAt"] = ll_sdmap_from_vector3(mFrameAgent.getAtAxis());

    body["HomeLocation"] = homeLocation;

    if (!requestPostCapability("HomeLocation", body, 
            boost::bind(&LLAgent::setStartPositionSuccess, this, _1)))
    // <FS:Ansariel> FIRE-19894: Setting Home location fails in OpenSim after Coroutines update
        //LL_WARNS() << "Unable to post to HomeLocation capability." << LL_ENDL;
    {
        LLMessageSystem* msg = gMessageSystem;
        msg->newMessageFast(_PREHASH_SetStartLocationRequest);
        msg->nextBlockFast( _PREHASH_AgentData);
        msg->addUUIDFast(_PREHASH_AgentID, gAgentID);
        msg->addUUIDFast(_PREHASH_SessionID, gAgentSessionID);
        msg->nextBlockFast( _PREHASH_StartLocationData);
        // corrected by sim
        msg->addStringFast(_PREHASH_SimName, "");
        msg->addU32Fast(_PREHASH_LocationID, homeLocation["LocationId"].asInteger());
        msg->addVector3Fast(_PREHASH_LocationPos,
                            ll_vector3_from_sdmap(homeLocation["LocationPos"]));
        msg->addVector3Fast(_PREHASH_LocationLookAt,
                            ll_vector3_from_sdmap(homeLocation["LocationLookAt"]));
        gAgent.sendReliableMessage();
    }
    // </FS:Ansariel>

    const U32 HOME_INDEX = 1;
    if( HOME_INDEX == location_id )
    {
        setHomePosRegion( mRegionp->getHandle(), getPositionAgent() );
    }
}

void LLAgent::setStartPositionSuccess(const LLSD &result)
{
    LLVector3 agent_pos;
    bool      error = true;

    do {
        // was the call to /agent/<agent-id>/home-location successful?
        // If not, we keep error set to true
        if (!result.has("success"))
            break;

        if (0 != strncmp("true", result["success"].asString().c_str(), 4))
            break;

        // did the simulator return a "justified" home location?
        // If no, we keep error set to true
        if (!result.has("HomeLocation"))
            break;

        if ((!result["HomeLocation"].has("LocationPos")) ||
                (!result["HomeLocation"]["LocationPos"].has("X")) ||
                (!result["HomeLocation"]["LocationPos"].has("Y")) ||
                (!result["HomeLocation"]["LocationPos"].has("Z")))
            break;

        agent_pos.mV[VX] = result["HomeLocation"]["LocationPos"]["X"].asInteger();
        agent_pos.mV[VY] = result["HomeLocation"]["LocationPos"]["Y"].asInteger();
        agent_pos.mV[VZ] = result["HomeLocation"]["LocationPos"]["Z"].asInteger();

        error = false;

    } while (0);

    if (error)
    {
        LL_WARNS() << "Error in response to home position set." << LL_ENDL;
    }
    else
    {
        LL_INFOS() << "setting home position" << LL_ENDL;

        LLViewerRegion *viewer_region = gAgent.getRegion();
        setHomePosRegion(viewer_region->getHandle(), agent_pos);
    }
}

void LLAgent::requestStopMotion( LLMotion* motion )
{
	// Notify all avatars that a motion has stopped.
	// This is needed to clear the animation state bits
	LLUUID anim_state = motion->getID();
	onAnimStop(motion->getID());

	// if motion is not looping, it could have stopped by running out of time
	// so we need to tell the server this
//	LL_INFOS() << "Sending stop for motion " << motion->getName() << LL_ENDL;
	sendAnimationRequest( anim_state, ANIM_REQUEST_STOP );
}

void LLAgent::onAnimStop(const LLUUID& id)
{
	// handle automatic state transitions (based on completion of animation playback)
	if (id == ANIM_AGENT_STAND)
	{
		stopFidget();
	}
	else if (id == ANIM_AGENT_AWAY)
	{
// [RLVa:KB] - Checked: 2010-05-03 (RLVa-1.2.0g) | Added: RLVa-1.1.0g
		if (!gRlvHandler.hasBehaviour(RLV_BHVR_ALLOWIDLE))
			clearAFK();
// [/RLVa:KB]
//		clearAFK();
	}
	else if (id == ANIM_AGENT_STANDUP)
	{
		// send stand up command
		setControlFlags(AGENT_CONTROL_FINISH_ANIM);

		// now trigger dusting self off animation
		if (isAgentAvatarValid() && !gAgentAvatarp->mBelowWater && rand() % 3 == 0)
			sendAnimationRequest( ANIM_AGENT_BRUSH, ANIM_REQUEST_START );
	}
	else if (id == ANIM_AGENT_PRE_JUMP || id == ANIM_AGENT_LAND || id == ANIM_AGENT_MEDIUM_LAND)
	{
		setControlFlags(AGENT_CONTROL_FINISH_ANIM);
	}
}

bool LLAgent::isGodlike() const
{
	return mAgentAccess->isGodlike();
}

bool LLAgent::isGodlikeWithoutAdminMenuFakery() const
{
	return mAgentAccess->isGodlikeWithoutAdminMenuFakery();
}

U8 LLAgent::getGodLevel() const
{
	return mAgentAccess->getGodLevel();
}

bool LLAgent::wantsPGOnly() const
{
	return mAgentAccess->wantsPGOnly();
}

bool LLAgent::canAccessMature() const
{
	return mAgentAccess->canAccessMature();
}

bool LLAgent::canAccessAdult() const
{
	return mAgentAccess->canAccessAdult();
}

bool LLAgent::canAccessMaturityInRegion( U64 region_handle ) const
{
	LLViewerRegion *regionp = LLWorld::getInstance()->getRegionFromHandle( region_handle );
	if( regionp )
	{
		switch( regionp->getSimAccess() )
		{
			case SIM_ACCESS_MATURE:
				if( !canAccessMature() )
					return false;
				break;
			case SIM_ACCESS_ADULT:
				if( !canAccessAdult() )
					return false;
				break;
			default:
				// Oh, go on and hear the silly noises.
				break;
		}
	}
	
	return true;
}

bool LLAgent::canAccessMaturityAtGlobal( LLVector3d pos_global ) const
{
	U64 region_handle = to_region_handle_global( pos_global.mdV[0], pos_global.mdV[1] );
	return canAccessMaturityInRegion( region_handle );
}

bool LLAgent::prefersPG() const
{
	return mAgentAccess->prefersPG();
}

bool LLAgent::prefersMature() const
{
	return mAgentAccess->prefersMature();
}
	
bool LLAgent::prefersAdult() const
{
	return mAgentAccess->prefersAdult();
}

bool LLAgent::isTeen() const
{
	return mAgentAccess->isTeen();
}

bool LLAgent::isMature() const
{
	return mAgentAccess->isMature();
}

bool LLAgent::isAdult() const
{
	return mAgentAccess->isAdult();
}

//static 
int LLAgent::convertTextToMaturity(char text)
{
	return LLAgentAccess::convertTextToMaturity(text);
}

void LLAgent::handlePreferredMaturityResult(U8 pServerMaturity)
{
	// Update the number of responses received
	++mMaturityPreferenceResponseId;
	llassert(mMaturityPreferenceResponseId <= mMaturityPreferenceRequestId);

	// Update the last known server maturity response
	mLastKnownResponseMaturity = pServerMaturity;

	// Ignore all responses if we know there are more unanswered requests that are expected
	if (mMaturityPreferenceResponseId == mMaturityPreferenceRequestId)
	{
		// If we received a response that matches the last known request, then we are good
		if (mLastKnownRequestMaturity == mLastKnownResponseMaturity)
		{
			mMaturityPreferenceNumRetries = 0;
			reportPreferredMaturitySuccess();
			llassert(static_cast<U8>(gSavedSettings.getU32("PreferredMaturity")) == mLastKnownResponseMaturity);
		}
		// Else, the viewer is out of sync with the server, so let's try to re-sync with the
		// server by re-sending our last known request.  Cap the re-tries at 3 just to be safe.
		else if (++mMaturityPreferenceNumRetries <= 3)
		{
			LL_INFOS() << "Retrying attempt #" << mMaturityPreferenceNumRetries << " to set viewer preferred maturity to '"
				<< LLViewerRegion::accessToString(mLastKnownRequestMaturity) << "'" << LL_ENDL;
			sendMaturityPreferenceToServer(mLastKnownRequestMaturity);
		}
		// Else, the viewer is style out of sync with the server after 3 retries, so inform the user
		else
		{
			mMaturityPreferenceNumRetries = 0;
			LL_WARNS() << "Too many retries for maturity preference" << LL_ENDL;
			reportPreferredMaturityError();
		}
	}
}

void LLAgent::handlePreferredMaturityError()
{
	// Update the number of responses received
	++mMaturityPreferenceResponseId;
	llassert(mMaturityPreferenceResponseId <= mMaturityPreferenceRequestId);

	// Ignore all responses if we know there are more unanswered requests that are expected
	if (mMaturityPreferenceResponseId == mMaturityPreferenceRequestId)
	{
		mMaturityPreferenceNumRetries = 0;

		// If we received a response that matches the last known request, then we are synced with
		// the server, but not quite sure why we are
		if (mLastKnownRequestMaturity == mLastKnownResponseMaturity)
		{
			LL_WARNS() << "Got an error but maturity preference '" << LLViewerRegion::accessToString(mLastKnownRequestMaturity)
				<< "' seems to be in sync with the server" << LL_ENDL;
			reportPreferredMaturitySuccess();
		}
		// Else, the more likely case is that the last request does not match the last response,
		// so inform the user
		else
		{
			reportPreferredMaturityError();
		}
	}
}

void LLAgent::reportPreferredMaturitySuccess()
{
	// If there is a pending teleport request waiting for the maturity preference to be synced with
	// the server, let's start the pending request
	if (hasPendingTeleportRequest())
	{
		startTeleportRequest();
	}
}

void LLAgent::reportPreferredMaturityError()
{
	// If there is a pending teleport request waiting for the maturity preference to be synced with
	// the server, we were unable to successfully sync with the server on maturity preference, so let's
	// just raise the screen.
	mIsMaturityRatingChangingDuringTeleport = false;
	if (hasPendingTeleportRequest())
	{
		LL_WARNS("Teleport") << "Teleport failing due to preferred maturity error" << LL_ENDL;
		setTeleportState(LLAgent::TELEPORT_NONE);
	}

	// Get the last known maturity request from the user activity
	std::string preferredMaturity = LLViewerRegion::accessToString(mLastKnownRequestMaturity);
	LLStringUtil::toLower(preferredMaturity);

	// Get the last known maturity response from the server
	std::string actualMaturity = LLViewerRegion::accessToString(mLastKnownResponseMaturity);
	LLStringUtil::toLower(actualMaturity);

	// Notify the user
	LLSD args = LLSD::emptyMap();
	args["PREFERRED_MATURITY"] = preferredMaturity;
	args["ACTUAL_MATURITY"] = actualMaturity;
	LLNotificationsUtil::add("MaturityChangeError", args);

	// Check the saved settings to ensure that we are consistent.  If we are not consistent, update
	// the viewer, but do not send anything to server
	U8 localMaturity = static_cast<U8>(gSavedSettings.getU32("PreferredMaturity"));
	if (localMaturity != mLastKnownResponseMaturity)
	{
		bool tmpIsDoSendMaturityPreferenceToServer = mIsDoSendMaturityPreferenceToServer;
		mIsDoSendMaturityPreferenceToServer = false;
		LL_INFOS() << "Setting viewer preferred maturity to '" << LLViewerRegion::accessToString(mLastKnownResponseMaturity) << "'" << LL_ENDL;
		gSavedSettings.setU32("PreferredMaturity", static_cast<U32>(mLastKnownResponseMaturity));
		mIsDoSendMaturityPreferenceToServer = tmpIsDoSendMaturityPreferenceToServer;
	}
}

bool LLAgent::isMaturityPreferenceSyncedWithServer() const
{
	return (mMaturityPreferenceRequestId == mMaturityPreferenceResponseId);
}

void LLAgent::sendMaturityPreferenceToServer(U8 pPreferredMaturity)
{
	// Only send maturity preference to the server if enabled
	if (mIsDoSendMaturityPreferenceToServer)
	{
		// Increment the number of requests.  The handlers manage a separate count of responses.
		++mMaturityPreferenceRequestId;

		// Update the last know maturity request
		mLastKnownRequestMaturity = pPreferredMaturity;

		// If we don't have a region, report it as an error
		if (getRegion() == NULL)
		{
			LL_WARNS("Agent") << "Region is not defined, can not change Maturity setting." << LL_ENDL;
			return;
		}

		LLSD access_prefs = LLSD::emptyMap();
		access_prefs["max"] = LLViewerRegion::accessToShortString(pPreferredMaturity);

		LLSD postData = LLSD::emptyMap();
		postData["access_prefs"] = access_prefs;
		LL_INFOS() << "Sending viewer preferred maturity to '" << LLViewerRegion::accessToString(pPreferredMaturity) << LL_ENDL;

        if (!requestPostCapability("UpdateAgentInformation", postData,
            static_cast<httpCallback_t>(boost::bind(&LLAgent::processMaturityPreferenceFromServer, this, _1, pPreferredMaturity)),
            static_cast<httpCallback_t>(boost::bind(&LLAgent::handlePreferredMaturityError, this))
            ))
        {
            LL_WARNS("Agent") << "Maturity request post failed." << LL_ENDL;
        }
	}
}


void LLAgent::processMaturityPreferenceFromServer(const LLSD &result, U8 perferredMaturity)
{
    U8 maturity = SIM_ACCESS_MIN;

    llassert(result.isDefined());
    llassert(result.isMap());
    llassert(result.has("access_prefs"));
    llassert(result.get("access_prefs").isMap());
    llassert(result.get("access_prefs").has("max"));
    llassert(result.get("access_prefs").get("max").isString());
    if (result.isDefined() && result.isMap() && result.has("access_prefs")
        && result.get("access_prefs").isMap() && result.get("access_prefs").has("max")
        && result.get("access_prefs").get("max").isString())
    {
        LLSD::String actualPreference = result.get("access_prefs").get("max").asString();
        LLStringUtil::trim(actualPreference);
        maturity = LLViewerRegion::shortStringToAccess(actualPreference);
    }

    if (maturity != perferredMaturity)
    {
        LL_WARNS() << "while attempting to change maturity preference from '"
            << LLViewerRegion::accessToString(mLastKnownResponseMaturity)
            << "' to '" << LLViewerRegion::accessToString(perferredMaturity)
            << "', the server responded with '"
            << LLViewerRegion::accessToString(maturity)
            << "' [value:" << static_cast<U32>(maturity)
            << "], " << LL_ENDL;
    }
    handlePreferredMaturityResult(maturity);
}


bool LLAgent::requestPostCapability(const std::string &capName, LLSD &postData, httpCallback_t cbSuccess, httpCallback_t cbFailure)
{
<<<<<<< HEAD
    std::string url;

    // <FS:Ansariel> FIRE-21323: Crashfix
    //url = getRegion()->getCapability(capName);
    url = getRegion() ? getRegion()->getCapability(capName) : "";
    // </FS:Ansariel>
=======
    if (!getRegion())
    {
        return false;
    }
    std::string url = getRegion()->getCapability(capName);
>>>>>>> eaf86980

    if (url.empty())
    {
        LL_WARNS("Agent") << "Could not retrieve region capability \"" << capName << "\"" << LL_ENDL;
        return false;
    }

    LLCoreHttpUtil::HttpCoroutineAdapter::callbackHttpPost(url, mHttpPolicy, postData, cbSuccess, cbFailure);
    return true;
}

bool LLAgent::requestGetCapability(const std::string &capName, httpCallback_t cbSuccess, httpCallback_t cbFailure)
{
    std::string url;

    url = getRegionCapability(capName);

    if (url.empty())
    {
        LL_WARNS("Agent") << "Could not retrieve region capability \"" << capName << "\"" << LL_ENDL;
        return false;
    }

    LLCoreHttpUtil::HttpCoroutineAdapter::callbackHttpGet(url, mHttpPolicy, cbSuccess, cbFailure);
    return true;
}

BOOL LLAgent::getAdminOverride() const	
{ 
	return mAgentAccess->getAdminOverride(); 
}

void LLAgent::setMaturity(char text)
{
	mAgentAccess->setMaturity(text);
}

void LLAgent::setAdminOverride(BOOL b)	
{ 
	mAgentAccess->setAdminOverride(b);
}

void LLAgent::setGodLevel(U8 god_level)	
{ 
	mAgentAccess->setGodLevel(god_level);
	mGodLevelChangeSignal(god_level);
}

LLAgent::god_level_change_slot_t LLAgent::registerGodLevelChanageListener(god_level_change_callback_t pGodLevelChangeCallback)
{
	return mGodLevelChangeSignal.connect(pGodLevelChangeCallback);
}

const LLAgentAccess& LLAgent::getAgentAccess()
{
	return *mAgentAccess;
}

bool LLAgent::validateMaturity(const LLSD& newvalue)
{
	return mAgentAccess->canSetMaturity(newvalue.asInteger());
}

void LLAgent::handleMaturity(const LLSD &pNewValue)
{
	sendMaturityPreferenceToServer(static_cast<U8>(pNewValue.asInteger()));
}

//----------------------------------------------------------------------------

void LLAgent::buildFullname(std::string& name) const
{
	if (gAgentAvatarp)
	{
		name = gAgentAvatarp->getFullname();
	}
}

//*TODO remove, is not used anywhere as of August 20, 2009
void LLAgent::buildFullnameAndTitle(std::string& name) const
{
	if (isGroupMember())
	{
		name = mGroupTitle;
		name += ' ';
	}
	else
	{
		name.erase(0, name.length());
	}

	if (isAgentAvatarValid())
	{
		name += gAgentAvatarp->getFullname();
	}
}

BOOL LLAgent::isInGroup(const LLUUID& group_id, BOOL ignore_god_mode /* FALSE */) const
{
	if (!ignore_god_mode && isGodlike())
		return true;

	U32 count = mGroups.size();
	for(U32 i = 0; i < count; ++i)
	{
		if(mGroups[i].mID == group_id)
		{
			return TRUE;
		}
	}
	return FALSE;
}

// This implementation should mirror LLAgentInfo::hasPowerInGroup
BOOL LLAgent::hasPowerInGroup(const LLUUID& group_id, U64 power) const
{
	if (isGodlikeWithoutAdminMenuFakery())
		return true;

	// GP_NO_POWERS can also mean no power is enough to grant an ability.
	if (GP_NO_POWERS == power) return FALSE;

	U32 count = mGroups.size();
	for(U32 i = 0; i < count; ++i)
	{
		if(mGroups[i].mID == group_id)
		{
			return (BOOL)((mGroups[i].mPowers & power) > 0);
		}
	}
	return FALSE;
}

BOOL LLAgent::hasPowerInActiveGroup(U64 power) const
{
	return (mGroupID.notNull() && (hasPowerInGroup(mGroupID, power)));
}

U64 LLAgent::getPowerInGroup(const LLUUID& group_id) const
{
	if (isGodlike())
		return GP_ALL_POWERS;
	
	U32 count = mGroups.size();
	for(U32 i = 0; i < count; ++i)
	{
		if(mGroups[i].mID == group_id)
		{
			return (mGroups[i].mPowers);
		}
	}

	return GP_NO_POWERS;
}

BOOL LLAgent::getGroupData(const LLUUID& group_id, LLGroupData& data) const
{
	S32 count = mGroups.size();
	for(S32 i = 0; i < count; ++i)
	{
		if(mGroups[i].mID == group_id)
		{
			data = mGroups[i];
			return TRUE;
		}
	}
	return FALSE;
}

S32 LLAgent::getGroupContribution(const LLUUID& group_id) const
{
	S32 count = mGroups.size();
	for(S32 i = 0; i < count; ++i)
	{
		if(mGroups[i].mID == group_id)
		{
			S32 contribution = mGroups[i].mContribution;
			return contribution;
		}
	}
	return 0;
}

BOOL LLAgent::setGroupContribution(const LLUUID& group_id, S32 contribution)
{
	S32 count = mGroups.size();
	for(S32 i = 0; i < count; ++i)
	{
		if(mGroups[i].mID == group_id)
		{
			mGroups[i].mContribution = contribution;
			LLMessageSystem* msg = gMessageSystem;
			msg->newMessage("SetGroupContribution");
			msg->nextBlock("AgentData");
			msg->addUUID("AgentID", gAgentID);
			msg->addUUID("SessionID", gAgentSessionID);
			msg->nextBlock("Data");
			msg->addUUID("GroupID", group_id);
			msg->addS32("Contribution", contribution);
			sendReliableMessage();
			return TRUE;
		}
	}
	return FALSE;
}

BOOL LLAgent::setUserGroupFlags(const LLUUID& group_id, BOOL accept_notices, BOOL list_in_profile)
{
	S32 count = mGroups.size();
	for(S32 i = 0; i < count; ++i)
	{
		if(mGroups[i].mID == group_id)
		{
			mGroups[i].mAcceptNotices = accept_notices;
			mGroups[i].mListInProfile = list_in_profile;
			LLMessageSystem* msg = gMessageSystem;
			msg->newMessage("SetGroupAcceptNotices");
			msg->nextBlock("AgentData");
			msg->addUUID("AgentID", gAgentID);
			msg->addUUID("SessionID", gAgentSessionID);
			msg->nextBlock("Data");
			msg->addUUID("GroupID", group_id);
			msg->addBOOL("AcceptNotices", accept_notices);
			msg->nextBlock("NewData");
			msg->addBOOL("ListInProfile", list_in_profile);
			sendReliableMessage();

			// <FS:Ansariel> Mark groups hidden in profile
			gAgent.fireEvent(new LLOldEvents::LLValueChangedEvent(&gAgent, LLSD().with("group_id", group_id).with("visible", list_in_profile)), "");

			return TRUE;
		}
	}
	return FALSE;
}

BOOL LLAgent::canJoinGroups() const
{
	// <FS:CR> FIRE-12229
	//return (S32)mGroups.size() < LLAgentBenefitsMgr::current().getGroupMembershipLimit();
	if (LLGridManager::instance().isInSecondLife())
	{
		return (S32)mGroups.size() < LLAgentBenefitsMgr::current().getGroupMembershipLimit();
	}
	else
	{
		return ((!gMaxAgentGroups) || ((S32)mGroups.size() < gMaxAgentGroups));
	}
	// </FS:CR>
}

LLQuaternion LLAgent::getHeadRotation()
{
	if (!isAgentAvatarValid() || !gAgentAvatarp->mPelvisp || !gAgentAvatarp->mHeadp)
	{
		return LLQuaternion::DEFAULT;
	}

	if (!gAgentCamera.cameraMouselook())
	{
		return gAgentAvatarp->getRotation();
	}

	// We must be in mouselook
	LLVector3 look_dir( LLViewerCamera::getInstance()->getAtAxis() );
	LLVector3 up = look_dir % mFrameAgent.getLeftAxis();
	LLVector3 left = up % look_dir;

	LLQuaternion rot(look_dir, left, up);
	if (gAgentAvatarp->getParent())
	{
		rot = rot * ~gAgentAvatarp->getParent()->getRotation();
	}

	return rot;
}

void LLAgent::sendAnimationRequests(const std::vector<LLUUID> &anim_ids, EAnimRequest request)
{
	if (gAgentID.isNull())
	{
		return;
	}

	S32 num_valid_anims = 0;

	LLMessageSystem* msg = gMessageSystem;
	msg->newMessageFast(_PREHASH_AgentAnimation);
	msg->nextBlockFast(_PREHASH_AgentData);
	msg->addUUIDFast(_PREHASH_AgentID, getID());
	msg->addUUIDFast(_PREHASH_SessionID, getSessionID());

	for (S32 i = 0; i < anim_ids.size(); i++)
	{
		if (anim_ids[i].isNull())
		{
			continue;
		}
		msg->nextBlockFast(_PREHASH_AnimationList);
		msg->addUUIDFast(_PREHASH_AnimID, (anim_ids[i]) );
		msg->addBOOLFast(_PREHASH_StartAnim, (request == ANIM_REQUEST_START) ? TRUE : FALSE);
		num_valid_anims++;
	}

	msg->nextBlockFast(_PREHASH_PhysicalAvatarEventList);
	msg->addBinaryDataFast(_PREHASH_TypeData, NULL, 0);
	if (num_valid_anims)
	{
		sendReliableMessage();
	}
	// <FS> Crash fix by Henri Beauchamp
	else
	{
		msg->clearMessage();
	}
	// </FS>
}

void LLAgent::sendAnimationRequest(const LLUUID &anim_id, EAnimRequest request)
{
	if (gAgentID.isNull() || anim_id.isNull() || !mRegionp)
	{
		return;
	}

	LLMessageSystem* msg = gMessageSystem;
	msg->newMessageFast(_PREHASH_AgentAnimation);
	msg->nextBlockFast(_PREHASH_AgentData);
	msg->addUUIDFast(_PREHASH_AgentID, getID());
	msg->addUUIDFast(_PREHASH_SessionID, getSessionID());

	msg->nextBlockFast(_PREHASH_AnimationList);
	msg->addUUIDFast(_PREHASH_AnimID, (anim_id) );
	msg->addBOOLFast(_PREHASH_StartAnim, (request == ANIM_REQUEST_START) ? TRUE : FALSE);

	msg->nextBlockFast(_PREHASH_PhysicalAvatarEventList);
	msg->addBinaryDataFast(_PREHASH_TypeData, NULL, 0);
	sendReliableMessage();
}

// Send a message to the region to stop the NULL animation state
// This will reset animation state overrides for the agent.
void LLAgent::sendAnimationStateReset()
{
	if (gAgentID.isNull() || !mRegionp)
	{
		return;
	}

	LLMessageSystem* msg = gMessageSystem;
	msg->newMessageFast(_PREHASH_AgentAnimation);
	msg->nextBlockFast(_PREHASH_AgentData);
	msg->addUUIDFast(_PREHASH_AgentID, getID());
	msg->addUUIDFast(_PREHASH_SessionID, getSessionID());

	msg->nextBlockFast(_PREHASH_AnimationList);
	msg->addUUIDFast(_PREHASH_AnimID, LLUUID::null );
	msg->addBOOLFast(_PREHASH_StartAnim, FALSE);

	msg->nextBlockFast(_PREHASH_PhysicalAvatarEventList);
	msg->addBinaryDataFast(_PREHASH_TypeData, NULL, 0);
	sendReliableMessage();
}


// Send a message to the region to revoke sepecified permissions on ALL scripts in the region
// If the target is an object in the region, permissions in scripts on that object are cleared.
// If it is the region ID, all scripts clear the permissions for this agent
void LLAgent::sendRevokePermissions(const LLUUID & target, U32 permissions)
{
	// Currently only the bits for SCRIPT_PERMISSION_TRIGGER_ANIMATION and SCRIPT_PERMISSION_OVERRIDE_ANIMATIONS
	// are supported by the server.  Sending any other bits will cause the message to be dropped without changing permissions

	if (gAgentID.notNull() && gMessageSystem)
	{
		LLMessageSystem* msg = gMessageSystem;
		msg->newMessageFast(_PREHASH_RevokePermissions);
		msg->nextBlockFast(_PREHASH_AgentData);
		msg->addUUIDFast(_PREHASH_AgentID, getID());		// Must be our ID
		msg->addUUIDFast(_PREHASH_SessionID, getSessionID());

		msg->nextBlockFast(_PREHASH_Data);
		msg->addUUIDFast(_PREHASH_ObjectID, target);		// Must be in the region
		msg->addU32Fast(_PREHASH_ObjectPermissions, (U32) permissions);

		sendReliableMessage();
	}
}

// [RLVa:KB] - Checked: 2011-05-11 (RLVa-1.3.0i) | Added: RLVa-1.3.0i
void LLAgent::setAlwaysRun()
{
	mbAlwaysRun = (!rlv_handler_t::isEnabled()) || (!gRlvHandler.hasBehaviour(RLV_BHVR_ALWAYSRUN));
	sendWalkRun();
}

void LLAgent::setTempRun()
{
	mbTempRun = (!rlv_handler_t::isEnabled()) || (!gRlvHandler.hasBehaviour(RLV_BHVR_TEMPRUN));
	sendWalkRun();
}

void LLAgent::clearAlwaysRun()
{
	mbAlwaysRun = false;
	sendWalkRun();
}

void LLAgent::clearTempRun()
{
	mbTempRun = false;
	sendWalkRun();
}
// [/RLVa:KB]

//void LLAgent::sendWalkRun(bool running)
// [RLVa:KB] - Checked: 2011-05-11 (RLVa-1.3.0i) | Added: RLVa-1.3.0i
void LLAgent::sendWalkRun()
// [/RLVa:KB]
{
	LLMessageSystem* msgsys = gMessageSystem;
	if (msgsys)
	{
		msgsys->newMessageFast(_PREHASH_SetAlwaysRun);
		msgsys->nextBlockFast(_PREHASH_AgentData);
		msgsys->addUUIDFast(_PREHASH_AgentID, getID());
		msgsys->addUUIDFast(_PREHASH_SessionID, getSessionID());
//		msgsys->addBOOLFast(_PREHASH_AlwaysRun, BOOL(running) );
// [RLVa:KB] - Checked: 2011-05-11 (RLVa-1.3.0i) | Added: RLVa-1.3.0i
		msgsys->addBOOLFast(_PREHASH_AlwaysRun, BOOL(getRunning()) );
// [/RLVa:KB]
		sendReliableMessage();
	}
}

void LLAgent::friendsChanged()
{
	LLCollectProxyBuddies collector;
	LLAvatarTracker::instance().applyFunctor(collector);
	mProxyForAgents = collector.mProxy;
}

BOOL LLAgent::isGrantedProxy(const LLPermissions& perm)
{
	return (mProxyForAgents.count(perm.getOwner()) > 0);
}

BOOL LLAgent::allowOperation(PermissionBit op,
							 const LLPermissions& perm,
							 U64 group_proxy_power,
							 U8 god_minimum)
{
	// Check god level.
	if (getGodLevel() >= god_minimum) return TRUE;

	if (!perm.isOwned()) return FALSE;

	// A group member with group_proxy_power can act as owner.
	BOOL is_group_owned;
	LLUUID owner_id;
	perm.getOwnership(owner_id, is_group_owned);
	LLUUID group_id(perm.getGroup());
	LLUUID agent_proxy(getID());

	if (is_group_owned)
	{
		if (hasPowerInGroup(group_id, group_proxy_power))
		{
			// Let the member assume the group's id for permission requests.
			agent_proxy = owner_id;
		}
	}
	else
	{
		// Check for granted mod permissions.
		if ((PERM_OWNER != op) && isGrantedProxy(perm))
		{
			agent_proxy = owner_id;
		}
	}

	// This is the group id to use for permission requests.
	// Only group members may use this field.
	LLUUID group_proxy = LLUUID::null;
	if (group_id.notNull() && isInGroup(group_id))
	{
		group_proxy = group_id;
	}

	// We now have max ownership information.
	if (PERM_OWNER == op)
	{
		// This this was just a check for ownership, we can now return the answer.
		return (agent_proxy == owner_id);
	}

	return perm.allowOperationBy(op, agent_proxy, group_proxy);
}

const LLColor4 &LLAgent::getEffectColor()
{
	return *mEffectColor;
}

void LLAgent::setEffectColor(const LLColor4 &color)
{
	*mEffectColor = color;
}

void LLAgent::initOriginGlobal(const LLVector3d &origin_global)
{
	mAgentOriginGlobal = origin_global;
}

BOOL LLAgent::leftButtonGrabbed() const	
{ 
	const BOOL camera_mouse_look = gAgentCamera.cameraMouselook();
	return (!camera_mouse_look && mControlsTakenCount[CONTROL_LBUTTON_DOWN_INDEX] > 0) 
		|| (camera_mouse_look && mControlsTakenCount[CONTROL_ML_LBUTTON_DOWN_INDEX] > 0)
		|| (!camera_mouse_look && mControlsTakenPassedOnCount[CONTROL_LBUTTON_DOWN_INDEX] > 0)
		|| (camera_mouse_look && mControlsTakenPassedOnCount[CONTROL_ML_LBUTTON_DOWN_INDEX] > 0);
}

BOOL LLAgent::rotateGrabbed() const		
{ 
	return (mControlsTakenCount[CONTROL_YAW_POS_INDEX] > 0)
		|| (mControlsTakenCount[CONTROL_YAW_NEG_INDEX] > 0); 
}

BOOL LLAgent::forwardGrabbed() const
{ 
	return (mControlsTakenCount[CONTROL_AT_POS_INDEX] > 0); 
}

BOOL LLAgent::backwardGrabbed() const
{ 
	return (mControlsTakenCount[CONTROL_AT_NEG_INDEX] > 0); 
}

BOOL LLAgent::upGrabbed() const		
{ 
	return (mControlsTakenCount[CONTROL_UP_POS_INDEX] > 0); 
}

BOOL LLAgent::downGrabbed() const	
{ 
	return (mControlsTakenCount[CONTROL_UP_NEG_INDEX] > 0); 
}

void update_group_floaters(const LLUUID& group_id)
{
	
	LLGroupActions::refresh(group_id);
	//*TODO Implement group update for Profile View 
	// still actual as of July 31, 2009 (DZ)

	gAgent.fireEvent(new LLOldEvents::LLEvent(&gAgent, "new group"), "");
}

// static
void LLAgent::processAgentDropGroup(LLMessageSystem *msg, void **)
{
	LLUUID	agent_id;
	msg->getUUIDFast(_PREHASH_AgentData, _PREHASH_AgentID, agent_id );

	if (agent_id != gAgentID)
	{
		LL_WARNS() << "processAgentDropGroup for agent other than me" << LL_ENDL;
		return;
	}

	LLUUID	group_id;
	msg->getUUIDFast(_PREHASH_AgentData, _PREHASH_GroupID, group_id );

	// Remove the group if it already exists remove it and add the new data to pick up changes.
	LLGroupData gd;
	gd.mID = group_id;
	std::vector<LLGroupData>::iterator found_it = std::find(gAgent.mGroups.begin(), gAgent.mGroups.end(), gd);
	if (found_it != gAgent.mGroups.end())
	{
		gAgent.mGroups.erase(found_it);
		if (gAgent.getGroupID() == group_id)
		{
			gAgent.mGroupID.setNull();
			gAgent.mGroupPowers = 0;
			gAgent.mGroupName.clear();
			gAgent.mGroupTitle.clear();
		}
		
		// refresh all group information
		gAgent.sendAgentDataUpdateRequest();

		LLGroupMgr::getInstance()->clearGroupData(group_id);
		// close the floater for this group, if any.
		
		// <FS:AO> Don't assume that because we drop a group, we want floaters to change.
		//LLGroupActions::closeGroup(group_id);
	}
	else
	{
		LL_WARNS() << "processAgentDropGroup, agent is not part of group " << group_id << LL_ENDL;
	}
}

class LLAgentDropGroupViewerNode : public LLHTTPNode
{
	virtual void post(
		LLHTTPNode::ResponsePtr response,
		const LLSD& context,
		const LLSD& input) const
	{

		if (
			!input.isMap() ||
			!input.has("body") )
		{
			//what to do with badly formed message?
			response->extendedResult(HTTP_BAD_REQUEST, LLSD("Invalid message parameters"));
		}

		LLSD body = input["body"];
		if ( body.has("body") ) 
		{
			//stupid message system doubles up the "body"s
			body = body["body"];
		}

		if (
			body.has("AgentData") &&
			body["AgentData"].isArray() &&
			body["AgentData"][0].isMap() )
		{
			LL_INFOS() << "VALID DROP GROUP" << LL_ENDL;

			//there is only one set of data in the AgentData block
			LLSD agent_data = body["AgentData"][0];
			LLUUID agent_id;
			LLUUID group_id;

			agent_id = agent_data["AgentID"].asUUID();
			group_id = agent_data["GroupID"].asUUID();

			if (agent_id != gAgentID)
			{
				LL_WARNS()
					<< "AgentDropGroup for agent other than me" << LL_ENDL;

				response->notFound();
				return;
			}

			// Remove the group if it already exists remove it
			// and add the new data to pick up changes.
			LLGroupData gd;
			gd.mID = group_id;
			std::vector<LLGroupData>::iterator found_it = std::find(gAgent.mGroups.begin(), gAgent.mGroups.end(), gd);
			if (found_it != gAgent.mGroups.end())
			{
				gAgent.mGroups.erase(found_it);
				if (gAgent.getGroupID() == group_id)
				{
					gAgent.mGroupID.setNull();
					gAgent.mGroupPowers = 0;
					gAgent.mGroupName.clear();
					gAgent.mGroupTitle.clear();
				}
		
				// refresh all group information
				gAgent.sendAgentDataUpdateRequest();

				LLGroupMgr::getInstance()->clearGroupData(group_id);
				// close the floater for this group, if any.
				LLGroupActions::closeGroup(group_id);
			}
			else
			{
				LL_WARNS()
					<< "AgentDropGroup, agent is not part of group "
					<< group_id << LL_ENDL;
			}

			response->result(LLSD());
		}
		else
		{
			//what to do with badly formed message?
			response->extendedResult(HTTP_BAD_REQUEST, LLSD("Invalid message parameters"));
		}
	}
};

LLHTTPRegistration<LLAgentDropGroupViewerNode>
	gHTTPRegistrationAgentDropGroupViewerNode(
		"/message/AgentDropGroup");

// static
void LLAgent::processAgentGroupDataUpdate(LLMessageSystem *msg, void **)
{
	LLUUID	agent_id;

	msg->getUUIDFast(_PREHASH_AgentData, _PREHASH_AgentID, agent_id );

	if (agent_id != gAgentID)
	{
		LL_WARNS() << "processAgentGroupDataUpdate for agent other than me" << LL_ENDL;
		return;
	}	
	// <FS:Ansariel> Groupdata debug
	else
	{
		LL_INFOS("Agent_GroupData") << "GROUPDEBUG: Executing deprecated processAgentGroupDataUpdate" << LL_ENDL;
	}
	// </FS:Ansariel>
	
	S32 count = msg->getNumberOfBlocksFast(_PREHASH_GroupData);
	LLGroupData group;
	bool need_floater_update = false;
	for(S32 i = 0; i < count; ++i)
	{
		msg->getUUIDFast(_PREHASH_GroupData, _PREHASH_GroupID, group.mID, i);
		msg->getUUIDFast(_PREHASH_GroupData, _PREHASH_GroupInsigniaID, group.mInsigniaID, i);
		msg->getU64(_PREHASH_GroupData, "GroupPowers", group.mPowers, i);
		msg->getBOOL(_PREHASH_GroupData, "AcceptNotices", group.mAcceptNotices, i);
		msg->getS32(_PREHASH_GroupData, "Contribution", group.mContribution, i);
		msg->getStringFast(_PREHASH_GroupData, _PREHASH_GroupName, group.mName, i);
		
		if(group.mID.notNull())
		{
			need_floater_update = true;
			// Remove the group if it already exists remove it and add the new data to pick up changes.
			std::vector<LLGroupData>::iterator found_it = std::find(gAgent.mGroups.begin(), gAgent.mGroups.end(), group);
			if (found_it != gAgent.mGroups.end())
			{
				gAgent.mGroups.erase(found_it);
			}
			gAgent.mGroups.push_back(group);
		}
		if (need_floater_update)
		{
			update_group_floaters(group.mID);
		}
	}

	// <FS:Ansariel> Fire event for group title overview
	gAgent.fireEvent(new LLOldEvents::LLEvent(&gAgent, "update grouptitle list"), "");
}

class LLAgentGroupDataUpdateViewerNode : public LLHTTPNode
{
	virtual void post(
		LLHTTPNode::ResponsePtr response,
		const LLSD& context,
		const LLSD& input) const
	{
		LLSD body = input["body"];
		if(body.has("body"))
			body = body["body"];
		LLUUID agent_id = body["AgentData"][0]["AgentID"].asUUID();

		if (agent_id != gAgentID)
		{
			LL_WARNS() << "processAgentGroupDataUpdate for agent other than me" << LL_ENDL;
			return;
		}	
		// <FS:Ansariel> Groupdata debug
		else
		{
			LL_INFOS("Agent_GroupData") << "GROUPDEBUG: Executing processAgentGroupDataUpdate" << LL_ENDL;
		}
		// </FS:Ansariel>

		LLSD group_data = body["GroupData"];

		LLSD::array_iterator iter_group =
			group_data.beginArray();
		LLSD::array_iterator end_group =
			group_data.endArray();
		int group_index = 0;
		for(; iter_group != end_group; ++iter_group)
		{

			LLGroupData group;
			bool need_floater_update = false;

			group.mID = (*iter_group)["GroupID"].asUUID();
			group.mPowers = ll_U64_from_sd((*iter_group)["GroupPowers"]);
			group.mAcceptNotices = (*iter_group)["AcceptNotices"].asBoolean();
			group.mListInProfile = body["NewGroupData"][group_index]["ListInProfile"].asBoolean();
			group.mInsigniaID = (*iter_group)["GroupInsigniaID"].asUUID();
			group.mName = (*iter_group)["GroupName"].asString();
			group.mContribution = (*iter_group)["Contribution"].asInteger();

			group_index++;

			if(group.mID.notNull())
			{
				need_floater_update = true;
				// Remove the group if it already exists remove it and add the new data to pick up changes.
				std::vector<LLGroupData>::iterator found_it = std::find(gAgent.mGroups.begin(), gAgent.mGroups.end(), group);
				if (found_it != gAgent.mGroups.end())
				{
					gAgent.mGroups.erase(found_it);
				}
				gAgent.mGroups.push_back(group);
			}
			if (need_floater_update)
			{
				update_group_floaters(group.mID);
			}
		}
	}
};

LLHTTPRegistration<LLAgentGroupDataUpdateViewerNode >
	gHTTPRegistrationAgentGroupDataUpdateViewerNode ("/message/AgentGroupDataUpdate"); 

// static
void LLAgent::processAgentDataUpdate(LLMessageSystem *msg, void **)
{
	LLUUID	agent_id;

	msg->getUUIDFast(_PREHASH_AgentData, _PREHASH_AgentID, agent_id );

	if (agent_id != gAgentID)
	{
		LL_WARNS() << "processAgentDataUpdate for agent other than me" << LL_ENDL;
		return;
	}

	msg->getStringFast(_PREHASH_AgentData, _PREHASH_GroupTitle, gAgent.mGroupTitle);
	LLUUID active_id;
	msg->getUUIDFast(_PREHASH_AgentData, _PREHASH_ActiveGroupID, active_id);


	if(active_id.notNull())
	{
		gAgent.mGroupID = active_id;
		msg->getU64(_PREHASH_AgentData, "GroupPowers", gAgent.mGroupPowers);
		msg->getString(_PREHASH_AgentData, _PREHASH_GroupName, gAgent.mGroupName);
	}
	else
	{
		gAgent.mGroupID.setNull();
		gAgent.mGroupPowers = 0;
		gAgent.mGroupName.clear();
	}
	// <FS> Restore to world
	if (gAgent.restoreToWorld)
	{
		//This fires if we're trying to restore an item to world using the correct group.
		bool remove_from_inventory = false;

		// <FS:Zi> Do not allow "Restore To Last Position" for no-copy items
#ifdef OPENSIM
		if(LLGridManager::instance().isInSecondLife())
		{
#endif
			// protect from restoring to last position when the item is no-copy to prevent
			// inventory loss
			if(!gAgent.restoreToWorldItem->getPermissions().allowCopyBy(gAgent.getID()))
			{
				if(!gSavedSettings.getBOOL("AllowNoCopyRezRestoreToWorld"))
				{
					// for some reason, we still came this far, even though we should not have
					// allowed RezRestoreToWorld on a no copy item on Second Life grids, so
					// log this message and stop proceeding. This will result in the user wearing
					// the land group, but hopefully this problem will not come up ever.
					LL_WARNS("Avatar") << "Tried RezRestoreToWorld on a no-copy item! Attempt blocked." << LL_ENDL;

					// copied from the end of this function to here, to avoid indention mess
					gAgent.restoreToWorld = false;
					update_group_floaters(active_id);
					// <FS:Ansariel> Fire event for group title overview
					gAgent.fireEvent(new LLOldEvents::LLEvent(&gAgent, "update grouptitle list"), "");

					return;
				}
			}
#ifdef OPENSIM
		}
#endif
		// </FS:Zi>

		msg->newMessage("RezRestoreToWorld");
		msg->nextBlockFast(_PREHASH_AgentData);
		msg->addUUIDFast(_PREHASH_AgentID, gAgent.getID());
		msg->addUUIDFast(_PREHASH_SessionID, gAgent.getSessionID());

		msg->nextBlockFast(_PREHASH_InventoryData);
		gAgent.restoreToWorldItem->packMessage(msg);
		msg->sendReliable(gAgent.getRegion()->getHost());
		//remove local inventory copy, sim will deal with permissions and removing the item
		//from the actual inventory if its a no-copy etc
		if(!gAgent.restoreToWorldItem->getPermissions().allowCopyBy(gAgent.getID()))
		{
			remove_from_inventory = true;
		}
		
		// Check if it's in the trash. (again similar to the normal rez logic)
		const LLUUID trash_id = gInventory.findCategoryUUIDForType(LLFolderType::FT_TRASH);
		if(gInventory.isObjectDescendentOf(gAgent.restoreToWorldItem->getUUID(), trash_id))
		{
			remove_from_inventory = true;
		}
		if(remove_from_inventory)
		{
			gInventory.deleteObject(gAgent.restoreToWorldItem->getUUID());
			gInventory.notifyObservers();
		}

		//Now, restore the old group
		gAgent.restoreToWorld = false;
		msg->newMessageFast(_PREHASH_ActivateGroup);
		msg->nextBlockFast(_PREHASH_AgentData);
		msg->addUUIDFast(_PREHASH_AgentID, gAgent.getID());
		msg->addUUIDFast(_PREHASH_SessionID, gAgent.getSessionID());
		msg->addUUIDFast(_PREHASH_GroupID, gAgent.restoreToWorldGroup);
		gAgent.sendReliableMessage();
	}
	// </FS>

	update_group_floaters(active_id);

	// <FS:Ansariel> Fire event for group title overview
	gAgent.fireEvent(new LLOldEvents::LLEvent(&gAgent, "update grouptitle list"), "");
}

// static
void LLAgent::processScriptControlChange(LLMessageSystem *msg, void **)
{
	S32 block_count = msg->getNumberOfBlocks("Data");
	for (S32 block_index = 0; block_index < block_count; block_index++)
	{
		BOOL take_controls;
		U32	controls;
		BOOL passon;
		U32 i;
		msg->getBOOL("Data", "TakeControls", take_controls, block_index);
		if (take_controls)
		{
			// take controls
			msg->getU32("Data", "Controls", controls, block_index );
			msg->getBOOL("Data", "PassToAgent", passon, block_index );
			U32 total_count = 0;
			for (i = 0; i < TOTAL_CONTROLS; i++)
			{
				if (controls & ( 1 << i))
				{
					if (passon)
					{
						gAgent.mControlsTakenPassedOnCount[i]++;
					}
					else
					{
						gAgent.mControlsTakenCount[i]++;
					}
					total_count++;
				}
			}
		}
		else
		{
			// release controls
			msg->getU32("Data", "Controls", controls, block_index );
			msg->getBOOL("Data", "PassToAgent", passon, block_index );
			for (i = 0; i < TOTAL_CONTROLS; i++)
			{
				if (controls & ( 1 << i))
				{
					if (passon)
					{
						gAgent.mControlsTakenPassedOnCount[i]--;
						if (gAgent.mControlsTakenPassedOnCount[i] < 0)
						{
							gAgent.mControlsTakenPassedOnCount[i] = 0;
						}
					}
					else
					{
						gAgent.mControlsTakenCount[i]--;
						if (gAgent.mControlsTakenCount[i] < 0)
						{
							gAgent.mControlsTakenCount[i] = 0;
						}
					}
				}
			}
		}
	}
}

/*
// static
void LLAgent::processControlTake(LLMessageSystem *msg, void **)
{
	U32	controls;
	msg->getU32("Data", "Controls", controls );
	U32 passon;
	msg->getBOOL("Data", "PassToAgent", passon );

	S32 i;
	S32 total_count = 0;
	for (i = 0; i < TOTAL_CONTROLS; i++)
	{
		if (controls & ( 1 << i))
		{
			if (passon)
			{
				gAgent.mControlsTakenPassedOnCount[i]++;
			}
			else
			{
				gAgent.mControlsTakenCount[i]++;
			}
			total_count++;
		}
	}

	// Any control taken?  If so, might be first time.
	if (total_count > 0)
	{
		LLFirstUse::useOverrideKeys();
	}
}

// static
void LLAgent::processControlRelease(LLMessageSystem *msg, void **)
{
	U32	controls;
	msg->getU32("Data", "Controls", controls );
	U32 passon;
	msg->getBOOL("Data", "PassToAgent", passon );

	S32 i;
	for (i = 0; i < TOTAL_CONTROLS; i++)
	{
		if (controls & ( 1 << i))
		{
			if (passon)
			{
				gAgent.mControlsTakenPassedOnCount[i]--;
				if (gAgent.mControlsTakenPassedOnCount[i] < 0)
				{
					gAgent.mControlsTakenPassedOnCount[i] = 0;
				}
			}
			else
			{
				gAgent.mControlsTakenCount[i]--;
				if (gAgent.mControlsTakenCount[i] < 0)
				{
					gAgent.mControlsTakenCount[i] = 0;
				}
			}
		}
	}
}
*/

BOOL LLAgent::anyControlGrabbed() const
{
	for (U32 i = 0; i < TOTAL_CONTROLS; i++)
	{
		if (gAgent.mControlsTakenCount[i] > 0)
			return TRUE;
		if (gAgent.mControlsTakenPassedOnCount[i] > 0)
			return TRUE;
	}
	return FALSE;
}

BOOL LLAgent::isControlGrabbed(S32 control_index) const
{
	return mControlsTakenCount[control_index] > 0;
}

void LLAgent::forceReleaseControls()
{
	gMessageSystem->newMessage("ForceScriptControlRelease");
	gMessageSystem->nextBlock("AgentData");
	gMessageSystem->addUUID("AgentID", getID());
	gMessageSystem->addUUID("SessionID", getSessionID());
	sendReliableMessage();
}

void LLAgent::setHomePosRegion( const U64& region_handle, const LLVector3& pos_region)
{
	mHaveHomePosition = TRUE;
	mHomeRegionHandle = region_handle;
	mHomePosRegion = pos_region;
}

BOOL LLAgent::getHomePosGlobal( LLVector3d* pos_global )
{
	if(!mHaveHomePosition)
	{
		return FALSE;
	}
	F32 x = 0;
	F32 y = 0;
	from_region_handle( mHomeRegionHandle, &x, &y);
	pos_global->setVec( x + mHomePosRegion.mV[VX], y + mHomePosRegion.mV[VY], mHomePosRegion.mV[VZ] );
	return TRUE;
}

bool LLAgent::isInHomeRegion()
{
	if(!mHaveHomePosition)
	{
		return false;
	}
	if (!getRegion())
	{
		return false;
	}
	if (getRegion()->getHandle() != mHomeRegionHandle)
	{
		return false;
	}
	return true;
}

void LLAgent::clearVisualParams(void *data)
{
	if (isAgentAvatarValid())
	{
		gAgentAvatarp->clearVisualParamWeights();
		gAgentAvatarp->updateVisualParams();
	}
}

//---------------------------------------------------------------------------
// Teleport
//---------------------------------------------------------------------------
// <FS:TT> Client LSL Bridge
bool LLAgent::teleportBridgeLocal(LLVector3& pos_local)
{
	std::stringstream msgstream;
	msgstream << std::setiosflags(std::ios::fixed) << std::setprecision(6); 
	msgstream << pos_local.mV[VX] << ", " << pos_local.mV[VY] << ", "  << pos_local.mV[VZ];

	// Check for FIRE-10718: llGetSimulatorHostname() is causing LSL Bridge to sleep for 10 seconds during check for current hostname in order to prevent double-click teleport on SL grid, so let's check this in the viewer itself and send 1/0 as additional value
#ifdef OPENSIM
	const std::string isLindenLabHost = LLGridManager::getInstance()->isInSecondLife() ? "1" : "0";
#else
	const std::string isLindenLabHost = "1";
#endif

	return FSLSLBridge::instance().viewerToLSL("llMoveToTarget|" + msgstream.str() + "|" + isLindenLabHost);
}

bool LLAgent::teleportBridgeGlobal(const LLVector3d& pos_global)
{
	// <FS:Beq> FIRE-30534 VarRegion fixes
	// U64 region_handle = to_region_handle(pos_global);
	U64 region_handle{};
	auto regionp = getRegion();
	if(regionp)
	{
		region_handle = to_region_handle(pos_global, regionp->getOriginGlobal(), regionp->getWidth());
	}
	else
	{
		region_handle = to_region_handle(pos_global);
	}
	// </FS:Beq>
	LLVector3 pos_local = (LLVector3)(pos_global - from_region_handle(region_handle));

	return teleportBridgeLocal(pos_local);
}
// </FS:TT> Client LSL Bridge 

// teleportCore() - stuff to do on any teleport
// protected
bool LLAgent::teleportCore(bool is_local)
{
    LL_DEBUGS("Teleport") << "In teleport core" << LL_ENDL;
	if ((TELEPORT_NONE != mTeleportState) && (mTeleportState != TELEPORT_PENDING))
	{
		LL_WARNS() << "Attempt to teleport when already teleporting." << LL_ENDL;
		//return false; //LO - yea, lets not return here, we may be stuck in TP and if we are, letting this go through will get us out;
	}

	// force stand up and stop a sitting animation (if any), see MAINT-3969
	if (isAgentAvatarValid() && gAgentAvatarp->getParent() && gAgentAvatarp->isSitting())
	{
		gAgentAvatarp->getOffObject();
	}

#if 0
	// This should not exist. It has been added, removed, added, and now removed again.
	// This change needs to come from the simulator. Otherwise, the agent ends up out of
	// sync with other viewers. Discuss in DEV-14145/VWR-6744 before reenabling.

	// Stop all animation before actual teleporting 
        if (isAgentAvatarValid())
	{
		for ( LLVOAvatar::AnimIterator anim_it= gAgentAvatarp->mPlayingAnimations.begin();
		      anim_it != gAgentAvatarp->mPlayingAnimations.end();
		      ++anim_it)
               {
                       gAgentAvatarp->stopMotion(anim_it->first);
               }
               gAgentAvatarp->processAnimationStateChanges();
       }
#endif

	// Don't call LLFirstUse::useTeleport because we don't know
	// yet if the teleport will succeed.  Look in 
	// process_teleport_location_reply

	// <FS:Ansariel> FIRE-17779: Option to not close world map on teleport
	if (!gSavedSettings.getBOOL("FSDoNotHideMapOnTeleport"))
		LLFloaterReg::hideInstance("world_map");

	// hide land floater too - it'll be out of date
	LLFloaterReg::hideInstance("about_land");

	// hide the Region/Estate floater
	LLFloaterReg::hideInstance("region_info");

	LLViewerParcelMgr::getInstance()->deselectLand();
	LLViewerMediaFocus::getInstance()->clearFocus();

	// Close all pie menus, deselect land, etc.
	// Don't change the camera until we know teleport succeeded. JC
	gAgentCamera.resetView(FALSE);

	// local logic
	add(LLStatViewer::TELEPORT, 1);
	if (is_local)
	{
		LL_INFOS("Teleport") << "Setting teleport state to TELEPORT_LOCAL" << LL_ENDL;
		gAgent.setTeleportState( LLAgent::TELEPORT_LOCAL );
	}
	else
	{
		gTeleportDisplay = TRUE;
		LL_INFOS("Teleport") << "Non-local, setting teleport state to TELEPORT_START" << LL_ENDL;
		gAgent.setTeleportState( LLAgent::TELEPORT_START );

		//release geometry from old location
		gPipeline.resetVertexBuffers();
		LLSpatialPartition::sTeleportRequested = TRUE;
		
		// <FS:Ansariel> Draw Distance stepping; originally based on SpeedRez by Henri Beauchamp, licensed under LGPL
		if (gSavedSettings.getBOOL("FSRenderFarClipStepping"))
		{
			LLPresetsManager::instance().setIsDrawDistanceSteppingActive(true);
			F32 draw_distance = gSavedSettings.getF32("RenderFarClip");
			if (gSavedDrawDistance < draw_distance)
			{
				gSavedDrawDistance = draw_distance;
			}
			gSavedSettings.setF32("FSSavedRenderFarClip", gSavedDrawDistance);
			gSavedSettings.setF32("RenderFarClip", 32.0f);
			gLastDrawDistanceStep = 32.0f;
		}
		// </FS:Ansariel>
	}
	make_ui_sound("UISndTeleportOut");
	
	// MBW -- Let the voice client know a teleport has begun so it can leave the existing channel.
	// This was breaking the case of teleporting within a single sim.  Backing it out for now.
//	LLVoiceClient::getInstance()->leaveChannel();
	
	gObjectList.resetDerenderList();

	return true;
}

bool LLAgent::hasRestartableFailedTeleportRequest()
{
	return ((mTeleportRequest != NULL) && (mTeleportRequest->getStatus() == LLTeleportRequest::kFailed) &&
		mTeleportRequest->canRestartTeleport());
}

void LLAgent::restartFailedTeleportRequest()
{
    LL_INFOS("Teleport") << "Agent wishes to restart failed teleport." << LL_ENDL;
	if (hasRestartableFailedTeleportRequest())
	{
		mTeleportRequest->setStatus(LLTeleportRequest::kRestartPending);
		startTeleportRequest();
	}
}

void LLAgent::clearTeleportRequest()
{
    if(LLVoiceClient::instanceExists())
    {
        LLVoiceClient::getInstance()->setHidden(FALSE);
    }
	mTeleportRequest.reset();
    mTPNeedsNeabyChatSeparator = false;
}

void LLAgent::setMaturityRatingChangeDuringTeleport(U8 pMaturityRatingChange)
{
	mIsMaturityRatingChangingDuringTeleport = true;
	mMaturityRatingChange = pMaturityRatingChange;
}

void LLAgent::sheduleTeleportIM()
{
    // is supposed to be called during teleport so we are still waiting for parcel
    mTPNeedsNeabyChatSeparator = true;
}

bool LLAgent::hasPendingTeleportRequest()
{
	return ((mTeleportRequest != NULL) &&
		((mTeleportRequest->getStatus() == LLTeleportRequest::kPending) ||
		(mTeleportRequest->getStatus() == LLTeleportRequest::kRestartPending)));
}

void LLAgent::startTeleportRequest()
{
    LL_INFOS("Teleport") << "Agent handling start teleport request." << LL_ENDL; // <FS:Beq> fix mistyped tag
    if(LLVoiceClient::instanceExists())
    {
        LLVoiceClient::getInstance()->setHidden(TRUE);
    }
	if (hasPendingTeleportRequest())
	{
        mTeleportCanceled.reset();
		if  (!isMaturityPreferenceSyncedWithServer())
		{
			gTeleportDisplay = TRUE;
			LL_INFOS("Teleport") << "Maturity preference not synced yet, setting teleport state to TELEPORT_PENDING" << LL_ENDL;
			setTeleportState(TELEPORT_PENDING);
		}
		else
		{
			switch (mTeleportRequest->getStatus())
			{
			case LLTeleportRequest::kPending :
				mTeleportRequest->setStatus(LLTeleportRequest::kStarted);
				mTeleportRequest->startTeleport();
				break;
			case LLTeleportRequest::kRestartPending :
				llassert(mTeleportRequest->canRestartTeleport());
				mTeleportRequest->setStatus(LLTeleportRequest::kStarted);
				mTeleportRequest->restartTeleport();
				break;
			default :
				llassert(0);
				break;
			}
		}
	}
}

void LLAgent::handleTeleportFinished()
{
    LL_INFOS("Teleport") << "Agent handling teleport finished." << LL_ENDL;
    if (mTPNeedsNeabyChatSeparator)
    {
        // parcel is ready at this point
        addTPNearbyChatSeparator();
        mTPNeedsNeabyChatSeparator = false;
    }
	clearTeleportRequest();
    mTeleportCanceled.reset();
	if (mIsMaturityRatingChangingDuringTeleport)
	{
		// notify user that the maturity preference has been changed
		std::string maturityRating = LLViewerRegion::accessToString(mMaturityRatingChange);
		LLStringUtil::toLower(maturityRating);
		LLSD args;
		args["RATING"] = maturityRating;
		LLNotificationsUtil::add("PreferredMaturityChanged", args);
		mIsMaturityRatingChangingDuringTeleport = false;
	}
    
    if (mRegionp)
    {
        if (mRegionp->capabilitiesReceived())
        {
			LL_DEBUGS("Teleport") << "capabilities have been received for region handle "
								  << mRegionp->getHandle()
								  << " id " << mRegionp->getRegionID()
								  << ", calling onCapabilitiesReceivedAfterTeleport()"
								  << LL_ENDL;
            onCapabilitiesReceivedAfterTeleport();
        }
        else
        {
			LL_DEBUGS("Teleport") << "Capabilities not yet received for region handle "
								  << mRegionp->getHandle()
								  << " id " << mRegionp->getRegionID()
								  << LL_ENDL;
            mRegionp->setCapabilitiesReceivedCallback(boost::bind(&LLAgent::onCapabilitiesReceivedAfterTeleport));
        }
    }
}

void LLAgent::handleTeleportFailed()
{
    LL_WARNS("Teleport") << "Agent handling teleport failure!" << LL_ENDL;
    if(LLVoiceClient::instanceExists())
    {
        LLVoiceClient::getInstance()->setHidden(FALSE);
    }

    setTeleportState(LLAgent::TELEPORT_NONE);
    // Unlock the UI if the progress bar has been shown.
//     gViewerWindow->setShowProgress(FALSE);
//     gTeleportDisplay = FALSE;

    if (mTeleportRequest)
	{
		mTeleportRequest->setStatus(LLTeleportRequest::kFailed);
	}
	if (mIsMaturityRatingChangingDuringTeleport)
	{
		// notify user that the maturity preference has been changed
		std::string maturityRating = LLViewerRegion::accessToString(mMaturityRatingChange);
		LLStringUtil::toLower(maturityRating);
		LLSD args;
		args["RATING"] = maturityRating;
		LLNotificationsUtil::add("PreferredMaturityChanged", args);
		mIsMaturityRatingChangingDuringTeleport = false;
	}

    mTPNeedsNeabyChatSeparator = false;
}

/*static*/
void LLAgent::addTPNearbyChatSeparator()
{
    LLViewerRegion* agent_region = gAgent.getRegion();
    LLParcel* agent_parcel = LLViewerParcelMgr::getInstance()->getAgentParcel();
    if (!agent_region || !agent_parcel)
    {
        return;
    }

    // <FS:Ansariel> [FS communication UI]
    //LLFloaterIMNearbyChat* nearby_chat = LLFloaterReg::getTypedInstance<LLFloaterIMNearbyChat>("nearby_chat");
    FSFloaterNearbyChat* nearby_chat = LLFloaterReg::findTypedInstance<FSFloaterNearbyChat>("fs_nearby_chat");
    // </FS:Ansariel> [FS communication UI]
    if (nearby_chat)
    {
        std::string location_name;
        LLAgentUI::ELocationFormat format = LLAgentUI::LOCATION_FORMAT_NO_MATURITY;

        // Might be better to provide slurl to chat
        if (!LLAgentUI::buildLocationString(location_name, format))
        {
            location_name = "Teleport to new region"; // Shouldn't happen
        }

        LLChat chat;
        chat.mFromName = location_name;
        chat.mMuted = FALSE;
        chat.mFromID = LLUUID::null;
        chat.mSourceType = CHAT_SOURCE_TELEPORT;
        chat.mChatStyle = CHAT_STYLE_TELEPORT_SEP;
        chat.mText = "";

        LLSD args;
        args["do_not_log"] = TRUE;
        nearby_chat->addMessage(chat, true, args);
    }
}

/*static*/
void LLAgent::onCapabilitiesReceivedAfterTeleport()
{
	if (gAgent.getRegion())
	{
		LL_DEBUGS("Teleport") << "running after capabilities received callback has been triggered, agent region "
							  << gAgent.getRegion()->getHandle()
							  << " id " << gAgent.getRegion()->getRegionID()
							  << " name " << gAgent.getRegion()->getName()
							  << LL_ENDL;
	}
	else
	{
		LL_WARNS("Teleport") << "called when agent region is null!" << LL_ENDL;
	}

    check_merchant_status();
}


//void LLAgent::teleportRequest(
//	const U64& region_handle,
//	const LLVector3& pos_local,
//	bool look_at_from_camera)
// [RLVa:KB] - Checked: RLVa-2.0.0
void LLAgent::teleportRequest(const U64& region_handle, const LLVector3& pos_local, const LLVector3& look_at)
// [/RLVa:KB]
{
	LLViewerRegion* regionp = getRegion();
	if (regionp && teleportCore(region_handle == regionp->getHandle()))
	{
		LL_INFOS("Teleport") << "Sending TeleportLocationRequest: '" << region_handle << "':"
							 << pos_local << LL_ENDL;
		LLMessageSystem* msg = gMessageSystem;
		msg->newMessage("TeleportLocationRequest");
		msg->nextBlockFast(_PREHASH_AgentData);
		msg->addUUIDFast(_PREHASH_AgentID, getID());
		msg->addUUIDFast(_PREHASH_SessionID, getSessionID());
		msg->nextBlockFast(_PREHASH_Info);
		msg->addU64("RegionHandle", region_handle);
		msg->addVector3("Position", pos_local);
//		LLVector3 look_at(0,1,0);
//		if (look_at_from_camera)
//		{
//			look_at = LLViewerCamera::getInstance()->getAtAxis();
//		}
		msg->addVector3("LookAt", look_at);
		sendReliableMessage();
	}
}

// Landmark ID = LLUUID::null means teleport home
void LLAgent::teleportViaLandmark(const LLUUID& landmark_asset_id)
{
	// <FS:Ansariel> FIRE-21576: Prevent TPing home while still logging in if RLVa is enabled
	if (RlvActions::isRlvEnabled() && LLStartUp::getStartupState() < STATE_STARTED)
	{
		return;
	}
	// </FS:Ansariel>

// [RLVa:KB] - Checked: 2010-08-22 (RLVa-1.2.1a) | Modified: RLVa-1.2.1a
	// NOTE: we'll allow teleporting home unless both @tplm=n *and* @tploc=n restricted
	if ( (rlv_handler_t::isEnabled()) &&
		 ( ( (landmark_asset_id.notNull()) ? gRlvHandler.hasBehaviour(RLV_BHVR_TPLM)
		                                   : gRlvHandler.hasBehaviour(RLV_BHVR_TPLM) && gRlvHandler.hasBehaviour(RLV_BHVR_TPLOC) ) ||
		   ((gRlvHandler.hasBehaviour(RLV_BHVR_UNSIT)) && (isAgentAvatarValid()) && (gAgentAvatarp->isSitting())) ))
	{
		RlvUtil::notifyBlocked(RlvStringKeys::Blocked::Teleport);
		return;
	}
// [/RLVa:KB]

	// <FS:Ansariel> FIRE-7273: Typing does not stop after using Cmd Line tph
	if (landmark_asset_id.isNull())
	{
		// This might mean a local TP, so pro-actively stop typing
		gAgent.stopTyping();
	}
	// </FS:Ansariel>

	mTeleportRequest = LLTeleportRequestPtr(new LLTeleportRequestViaLandmark(landmark_asset_id));
	startTeleportRequest();
}

void LLAgent::doTeleportViaLandmark(const LLUUID& landmark_asset_id)
{
	LLViewerRegion *regionp = getRegion();
	if(regionp && teleportCore())
	{
		LL_INFOS("Teleport") << "Sending TeleportLandmarkRequest. Current region handle " << regionp->getHandle()
							 << " region id " << regionp->getRegionID()
							 << " requested landmark id " << landmark_asset_id
							 << LL_ENDL;

		LLMessageSystem* msg = gMessageSystem;
		msg->newMessageFast(_PREHASH_TeleportLandmarkRequest);
		msg->nextBlockFast(_PREHASH_Info);
		msg->addUUIDFast(_PREHASH_AgentID, getID());
		msg->addUUIDFast(_PREHASH_SessionID, getSessionID());
		msg->addUUIDFast(_PREHASH_LandmarkID, landmark_asset_id);
		sendReliableMessage();
	}
}

void LLAgent::teleportViaLure(const LLUUID& lure_id, BOOL godlike)
{
	mTeleportRequest = LLTeleportRequestPtr(new LLTeleportRequestViaLure(lure_id, godlike));
	startTeleportRequest();
}

void LLAgent::doTeleportViaLure(const LLUUID& lure_id, BOOL godlike)
{
	LLViewerRegion* regionp = getRegion();
	if(regionp && teleportCore())
	{
		U32 teleport_flags = 0x0;
		if (godlike)
		{
			teleport_flags |= TELEPORT_FLAGS_VIA_GODLIKE_LURE;
			teleport_flags |= TELEPORT_FLAGS_DISABLE_CANCEL;
		}
		else
		{
			teleport_flags |= TELEPORT_FLAGS_VIA_LURE;
		}

		LL_INFOS("Teleport") << "Sending TeleportLureRequest."
							 << " Current region handle " << regionp->getHandle()
							 << " region id " << regionp->getRegionID()
							 << " lure id " << lure_id
							 << LL_ENDL;
		// send the message
		LLMessageSystem* msg = gMessageSystem;
		msg->newMessageFast(_PREHASH_TeleportLureRequest);
		msg->nextBlockFast(_PREHASH_Info);
		msg->addUUIDFast(_PREHASH_AgentID, getID());
		msg->addUUIDFast(_PREHASH_SessionID, getSessionID());
		msg->addUUIDFast(_PREHASH_LureID, lure_id);
		// teleport_flags is a legacy field, now derived sim-side:
		msg->addU32("TeleportFlags", teleport_flags);
		sendReliableMessage();
	}	
}


// James Cook, July 28, 2005
void LLAgent::teleportCancel()
{
	if (!hasPendingTeleportRequest())
	{
		LLViewerRegion* regionp = getRegion();
		if(regionp)
		{
			LL_INFOS("Teleport") << "Sending TeleportCancel" << LL_ENDL;
			
			// send the message
			LLMessageSystem* msg = gMessageSystem;
			msg->newMessage("TeleportCancel");
			msg->nextBlockFast(_PREHASH_Info);
			msg->addUUIDFast(_PREHASH_AgentID, getID());
			msg->addUUIDFast(_PREHASH_SessionID, getSessionID());
			sendReliableMessage();
		}
		mTeleportCanceled = mTeleportRequest;
	}
	clearTeleportRequest();
	gAgent.setTeleportState( LLAgent::TELEPORT_NONE );
	gPipeline.resetVertexBuffers(); 
}

void LLAgent::restoreCanceledTeleportRequest()
{
    if (mTeleportCanceled != NULL)
    {
		LL_INFOS() << "Restoring canceled teleport request, setting state to TELEPORT_REQUESTED" << LL_ENDL;
        gAgent.setTeleportState( LLAgent::TELEPORT_REQUESTED );
        mTeleportRequest = mTeleportCanceled;
        mTeleportCanceled.reset();
        gTeleportDisplay = TRUE;
        gTeleportDisplayTimer.reset();
    }
}

void LLAgent::teleportViaLocation(const LLVector3d& pos_global)
{
// [RLVa:KB] - Checked: RLVa-2.0.0
	if ( (RlvActions::isRlvEnabled()) && (!RlvUtil::isForceTp()) )
	{
		if (LLStartUp::getStartupState() < STATE_STARTED)
		{
			return;
		}

		if ( (RlvActions::isLocalTp(pos_global)) ? !RlvActions::canTeleportToLocal(pos_global) : !RlvActions::canTeleportToLocation() )
		{
			RlvUtil::notifyBlocked(RlvStringKeys::Blocked::Teleport);
			return;
		}

		if ( (gRlvHandler.getCurrentCommand()) && (RLV_BHVR_TPTO == gRlvHandler.getCurrentCommand()->getBehaviourType()) )
		{
			gRlvHandler.setCanCancelTp(false);
		}
	}
// [/RLVa:KB]

	mTeleportRequest = LLTeleportRequestPtr(new LLTeleportRequestViaLocation(pos_global));
	startTeleportRequest();
}

void LLAgent::doTeleportViaLocation(const LLVector3d& pos_global)
{
	LLViewerRegion* regionp = getRegion();

	if (!regionp)
	{
		return;
	}
	// <FS:Beq> FIRE-30534 Var Region tp / map locaton fixes
// 	U64 handle = to_region_handle(pos_global);
// 	bool isLocal = (regionp->getHandle() == to_region_handle_global((F32)pos_global.mdV[VX], (F32)pos_global.mdV[VY]));
// 	LLSimInfo* info = LLWorldMap::getInstance()->simInfoFromHandle(handle);
// 	if(regionp && info)
// 	{
// 		LLVector3d region_origin = info->getGlobalOrigin();
// 		LLVector3 pos_local(
// 			(F32)(pos_global.mdV[VX] - region_origin.mdV[VX]),
// 			(F32)(pos_global.mdV[VY] - region_origin.mdV[VY]),
// 			(F32)(pos_global.mdV[VZ]));
// // <FS:CR> Aurora-sim var region teleports
// 		//teleportRequest(handle, pos_local);
// 		teleportRequest(info->getHandle(), pos_local);
// // </FS:CR>
// 	}
// 	else if(regionp && teleportCore(isLocal))
// 	{
// 		// send the message
// 		LLMessageSystem* msg = gMessageSystem;
// 		msg->newMessageFast(_PREHASH_TeleportLocationRequest);
// 		msg->nextBlockFast(_PREHASH_AgentData);
// 		msg->addUUIDFast(_PREHASH_AgentID, getID());
// 		msg->addUUIDFast(_PREHASH_SessionID, getSessionID());

// 		msg->nextBlockFast(_PREHASH_Info);
// 		// <FS:Ansariel> FIRE-17262: Wrong local teleports on a large opensim region (apparently need to divide by grid unit size)
// 		F32 width = REGION_WIDTH_METERS;// regionp->getWidth();
// 		LLVector3 pos(fmod((F32)pos_global.mdV[VX], width),
// 					  fmod((F32)pos_global.mdV[VY], width),
// 					  (F32)pos_global.mdV[VZ]);
// 		F32 region_x = (F32)(pos_global.mdV[VX]);
// 		F32 region_y = (F32)(pos_global.mdV[VY]);
// 		U64 region_handle = to_region_handle_global(region_x, region_y);
// 		msg->addU64Fast(_PREHASH_RegionHandle, region_handle);
// 		msg->addVector3Fast(_PREHASH_Position, pos);
// 		pos.mV[VX] += 1;
// 		msg->addVector3Fast(_PREHASH_LookAt, pos);

// 		LL_WARNS("Teleport") << "Sending deprecated(?) TeleportLocationRequest."
// 							 << " pos_global " << pos_global
// 							 << " region_x " << region_x
// 							 << " region_y " << region_y
// 							 << " region_handle " << region_handle
// 							 << LL_ENDL; 

// 		sendReliableMessage();
	auto region_origin { regionp->getOriginGlobal() };
	LLVector3 pos_local{};
	U64 handle { to_region_handle(pos_global, region_origin, regionp->getWidth()) };
	bool is_local { regionp->getHandle() == handle };
	if(is_local)
	{
		pos_local.set(
			(F32)(pos_global.mdV[VX] - region_origin.mdV[VX]),
			(F32)(pos_global.mdV[VY] - region_origin.mdV[VY]),
			(F32)(pos_global.mdV[VZ]));
		LL_INFOS("Teleport") << "Local in-region TP:"
							 << " pos_global " << pos_global
							 << " region " << region_origin
							 << " local " << pos_local
							 << " region_handle " << handle
							 << LL_ENDL;
	}
	else
	{
		// determine non-local region location as best we can using global coords
		// In SL we have uniform region size. This is normal.
		// In opensim the handle will resolve to a 256m quantised world tile which the server maps back to a region
		// it "should" also compensate for the local coords. Handle has been "correctly" determined already so we use global % 256
		static const F32 width = REGION_WIDTH_METERS;// Note: reverted back to previous hardcode 256 for non-local. Whilst this appears incorrect server side logic expects %256 and will overshoot otherwise.
		pos_local.set( fmod((F32)pos_global.mdV[VX], width),
					   fmod((F32)pos_global.mdV[VY], width),
					   (F32)pos_global.mdV[VZ] );
		LL_INFOS("Teleport") << "Non-local TP:"
							 << " pos_global " << pos_global
							 << " region " << region_origin
							 << " local " << pos_local
							 << " region_handle " << handle
							 << LL_ENDL;
	}

	if(teleportCore(is_local)) // Rather a pointless if as teleportCore currently always returns true
	{
		// send the message
		LLMessageSystem* msg = gMessageSystem;
		msg->newMessageFast(_PREHASH_TeleportLocationRequest);
		msg->nextBlockFast(_PREHASH_AgentData);
		msg->addUUIDFast(_PREHASH_AgentID, getID());
		msg->addUUIDFast(_PREHASH_SessionID, getSessionID());

		msg->nextBlockFast(_PREHASH_Info);
		msg->addU64Fast(_PREHASH_RegionHandle, handle);
		msg->addVector3Fast(_PREHASH_Position, pos_local);
		pos_local.mV[VX] += 1;
		msg->addVector3Fast(_PREHASH_LookAt, pos_local);

		sendReliableMessage();
		LL_INFOS("Teleport") << "Sending deprecated TeleportLocationRequest."
							 << " pos_global " << pos_global
							 << " region coord (" << (pos_global.mdV[VX] - pos_local.mV[VX])
							 << "," << (pos_global.mdV[VY] - pos_local.mV[VY])
							 << " pos_local " << pos_local
							 << ") region_handle " << handle
							 << LL_ENDL; 
	// </FS:Beq>
	}
// <FS:TT> Client LSL Bridge
	if (FSLSLBridge::instance().canUseBridge() && is_local)
	{
		teleportBridgeGlobal(pos_global);
	}
// </FS:TT>
}

// Teleport to global position, but keep facing in the same direction 
// [RLVa:KB] - Checked: RLVa-2.0.0
void LLAgent::teleportViaLocationLookAt(const LLVector3d& pos_global, const LLVector3& look_at)
{
	if ( (RlvActions::isRlvEnabled()) && (!RlvUtil::isForceTp()) )
	{
		if (LLStartUp::getStartupState() < STATE_STARTED)
		{
			return;
		}

		if ( (RlvActions::isLocalTp(pos_global)) ? !RlvActions::canTeleportToLocal(pos_global) : !RlvActions::canTeleportToLocation() )
		{
			RlvUtil::notifyBlocked(RlvStringKeys::Blocked::Teleport);
			return;
		}

		if ( (gRlvHandler.getCurrentCommand()) && (RLV_BHVR_TPTO == gRlvHandler.getCurrentCommand()->getBehaviourType()) )
		{
			gRlvHandler.setCanCancelTp(false);
		}
	}

	mTeleportRequest = LLTeleportRequestPtr(new LLTeleportRequestViaLocationLookAt(pos_global, (look_at.isExactlyZero()) ? LLViewerCamera::getInstance()->getAtAxis() : look_at));
	startTeleportRequest();
}
// [/RLVa:KB]
//void LLAgent::teleportViaLocationLookAt(const LLVector3d& pos_global)
//{
//	mTeleportRequest = LLTeleportRequestPtr(new LLTeleportRequestViaLocationLookAt(pos_global));
//	startTeleportRequest();
//}

// [RLVa:KB] - Checked: RLVa-2.0.0
// <FS:Beq> FIRE-30534 VarRegion TP fixes
// void LLAgent::doTeleportViaLocationLookAt(const LLVector3d& pos_global, const LLVector3& look_at)
// {
// 	mbTeleportKeepsLookAt = look_at.isExactlyZero();

// 	if(!gAgentCamera.isfollowCamLocked())
// 	{
// 		gAgentCamera.setFocusOnAvatar(FALSE, ANIMATE);	// detach camera form avatar, so it keeps direction
// 	}

// 	U64 region_handle = to_region_handle(pos_global);
// // <FS:CR> Aurora-sim var region teleports
// 	LLSimInfo* simInfo = LLWorldMap::instance().simInfoFromHandle(region_handle);
// 	if (simInfo)
// 	{
// 		region_handle = simInfo->getHandle();
// 	}
// // </FS:CR>
// 	LLVector3 pos_local = (LLVector3)(pos_global - from_region_handle(region_handle));
// 	teleportRequest(region_handle, pos_local, look_at);

// // <FS:TT> Client LSL Bridge
// 	if (FSLSLBridge::instance().canUseBridge())
// 	{
// 		if (region_handle == to_region_handle(getPositionGlobal()))
// 		{
// 			teleportBridgeLocal(pos_local);
// 		}
// 	}
// // </FS:TT>
// }
void LLAgent::doTeleportViaLocationLookAt(const LLVector3d& pos_global, const LLVector3& look_at)
{
	mbTeleportKeepsLookAt = look_at.isExactlyZero();

	if(!gAgentCamera.isfollowCamLocked())
	{
		gAgentCamera.setFocusOnAvatar(FALSE, ANIMATE);	// detach camera form avatar, so it keeps direction
	}

	U64 region_handle{};
	auto regionp = getRegion();
	if(regionp)
	{
		region_handle = to_region_handle(pos_global, regionp->getOriginGlobal(), regionp->getWidth());
	}
	else
	{
		region_handle = to_region_handle(pos_global);
	}
// Beq Note: if region_handle was obtained to the nearest 256m tile map lookup might give us a better result.

	LLVector3 pos_within_target_region = (LLVector3)(pos_global - from_region_handle(region_handle));
	teleportRequest(region_handle, pos_within_target_region, look_at);

// <FS:TT> Client LSL Bridge
	if ( FSLSLBridge::instance().canUseBridge() )
	{
		// refresh regionp 
		regionp = getRegion();
		if( regionp && ( region_handle == regionp->getHandle() ) ) 
		{
			teleportBridgeLocal(pos_within_target_region);
		}
	}
// </FS:TT>
}
// </FS:Beq>
LLAgent::ETeleportState	LLAgent::getTeleportState() const
{
    return (mTeleportRequest && (mTeleportRequest->getStatus() == LLTeleportRequest::kFailed)) ? 
        TELEPORT_NONE : mTeleportState;
}
// [/RLVa:KB]
//void LLAgent::doTeleportViaLocationLookAt(const LLVector3d& pos_global, const LLVector3& look_at)
//{
//	mbTeleportKeepsLookAt = true;
//
//	if(!gAgentCamera.isfollowCamLocked())
//	{
//		gAgentCamera.setFocusOnAvatar(FALSE, ANIMATE);	// detach camera form avatar, so it keeps direction
//	}
//
//	U64 region_handle = to_region_handle(pos_global);
//	LLVector3 pos_local = (LLVector3)(pos_global - from_region_handle(region_handle));
//	teleportRequest(region_handle, pos_local, look_at);
//	teleportRequest(region_handle, pos_local, getTeleportKeepsLookAt());
//}


void LLAgent::setTeleportState(ETeleportState state)
{
    if (mTeleportRequest && (state != TELEPORT_NONE) && (mTeleportRequest->getStatus() == LLTeleportRequest::kFailed))
    {   // A late message has come in regarding a failed teleport.  
        // We have already decided that it failed so should not reinitiate the teleport sequence in the viewer.
        LL_WARNS("Teleport") << "Attempt to set teleport state to " << state <<
            " for previously failed teleport.  Ignore!" << LL_ENDL;
        return;
    }
    LL_DEBUGS("Teleport") << "Setting teleport state to "
						  << LLAgent::teleportStateName(state) << "(" << state << ")"
						  << " Previous state: "
						  << teleportStateName(mTeleportState) << "(" << mTeleportState << ")"
						  << LL_ENDL;
	mTeleportState = state;
	if (mTeleportState > TELEPORT_NONE && gSavedSettings.getBOOL("FreezeTime"))
	{
		LLFloaterReg::hideInstance("snapshot");
	}

	switch (mTeleportState)
	{
		case TELEPORT_NONE:
			mbTeleportKeepsLookAt = false;
			// <FS:Ansariel> FIRE-12004: Attachments getting lost on TP; always reset region crossing state after a finished TP
			if (isAgentAvatarValid())
			{
				gAgentAvatarp->setIsCrossingRegion(false);
			}
			// </FS:Ansariel>
			break;

		case TELEPORT_MOVING:
		// We're outa here. Save "back" slurl.
		LLAgentUI::buildSLURL(*mTeleportSourceSLURL);
			break;

		case TELEPORT_ARRIVING:
		// First two position updates after a teleport tend to be weird
		//LLViewerStats::getInstance()->mAgentPositionSnaps.mCountOfNextUpdatesToIgnore = 2;

		// Let the interested parties know we've teleported.
		LLViewerParcelMgr::getInstance()->onTeleportFinished(false, getPositionGlobal());
			break;

		default:
			break;
	}
}

// <FS:Ansariel> FIRE-12148: Pose stand breaks XPOSE animations
//void LLAgent::stopCurrentAnimations()
void LLAgent::stopCurrentAnimations(bool force_keep_script_perms /*= false*/)
// </FS:Ansariel>
{
    LL_DEBUGS("Avatar") << "Stopping current animations" << LL_ENDL;

	// This function stops all current overriding animations on this
	// avatar, propagating this change back to the server.
	if (isAgentAvatarValid())
	{
		std::vector<LLUUID> anim_ids;

		// <FS:Zi> assume we need to restore the default standing animation
		bool restore_stand_animation = true;

		for ( LLVOAvatar::AnimIterator anim_it =
			      gAgentAvatarp->mPlayingAnimations.begin();
		      anim_it != gAgentAvatarp->mPlayingAnimations.end();
		      anim_it++)
		{
			// <FS:Zi> don't restore stand animation when ground sitting because it is not needed
			// and an AO would not play a standing animation on top of the ground sit
			if (anim_it->first == ANIM_AGENT_SIT_GROUND_CONSTRAINED)
			{
				restore_stand_animation = false;
			}
			// </FS:Zi>

			if ((anim_it->first == ANIM_AGENT_DO_NOT_DISTURB)||
				(anim_it->first == ANIM_AGENT_SIT_GROUND_CONSTRAINED))
			{
				// don't cancel a ground-sit anim, as viewers
				// use this animation's status in
				// determining whether we're sitting. ick.
                LL_DEBUGS("Avatar") << "sit or do-not-disturb animation will not be stopped" << LL_ENDL;
			}
			else
			{
				// stop this animation locally
				gAgentAvatarp->stopMotion(anim_it->first, TRUE);
				// ...and tell the server to tell everyone.
				anim_ids.push_back(anim_it->first);
			}
		}

		sendAnimationRequests(anim_ids, ANIM_REQUEST_STOP);

		// Tell the region to clear any animation state overrides
		sendAnimationStateReset();

		// Revoke all animation permissions
		if (mRegionp &&
			// <FS:Ansariel> FIRE-12148: Pose stand breaks XPOSE animations
			!force_keep_script_perms &&
			// </FS:Ansariel>
			gSavedSettings.getBOOL("RevokePermsOnStopAnimation"))
		{
			U32 permissions = SCRIPT_PERMISSIONS[SCRIPT_PERMISSION_TRIGGER_ANIMATION].permbit | SCRIPT_PERMISSIONS[SCRIPT_PERMISSION_OVERRIDE_ANIMATIONS].permbit;
			sendRevokePermissions(mRegionp->getRegionID(), permissions);
			if (gAgentAvatarp->isSitting())
			{	// Also stand up, since auto-granted sit animation permission has been revoked
				gAgent.standUp();
			}
		}

		// re-assert at least the default standing animation, because
		// viewers get confused by avs with no associated anims.

		// <FS:Zi> Only restore stand animation when the avatar was not sitting on ground
		// sendAnimationRequest(ANIM_AGENT_STAND, ANIM_REQUEST_START);
		if (restore_stand_animation)
		{
			sendAnimationRequest(ANIM_AGENT_STAND, ANIM_REQUEST_START);
		}
		// </FS:Zi>

		// <FS:Zi> Run Prio 0 default bento pose in the background to fix splayed hands, open mouths, etc.
		if (gSavedSettings.getBOOL("FSPlayDefaultBentoAnimation"))
		{
			sendAnimationRequest(ANIM_AGENT_BENTO_IDLE, ANIM_REQUEST_START);
		}
		// </FS:Zi>
	}
}

void LLAgent::fidget()
{
	if (!getAFK())
	{
		F32 curTime = mFidgetTimer.getElapsedTimeF32();
		if (curTime > mNextFidgetTime)
		{
			// pick a random fidget anim here
			S32 oldFidget = mCurrentFidget;

			mCurrentFidget = ll_rand(NUM_AGENT_STAND_ANIMS);

			if (mCurrentFidget != oldFidget)
			{
				LLAgent::stopFidget();

				
				switch(mCurrentFidget)
				{
				case 0:
					mCurrentFidget = 0;
					break;
				case 1:
					sendAnimationRequest(ANIM_AGENT_STAND_1, ANIM_REQUEST_START);
					mCurrentFidget = 1;
					break;
				case 2:
					sendAnimationRequest(ANIM_AGENT_STAND_2, ANIM_REQUEST_START);
					mCurrentFidget = 2;
					break;
				case 3:
					sendAnimationRequest(ANIM_AGENT_STAND_3, ANIM_REQUEST_START);
					mCurrentFidget = 3;
					break;
				case 4:
					sendAnimationRequest(ANIM_AGENT_STAND_4, ANIM_REQUEST_START);
					mCurrentFidget = 4;
					break;
				}
			}

			// calculate next fidget time
			mNextFidgetTime = curTime + ll_frand(MAX_FIDGET_TIME - MIN_FIDGET_TIME) + MIN_FIDGET_TIME;
		}
	}
}

void LLAgent::stopFidget()
{
	std::vector<LLUUID> anims;
	anims.reserve(4);
	anims.push_back(ANIM_AGENT_STAND_1);
	anims.push_back(ANIM_AGENT_STAND_2);
	anims.push_back(ANIM_AGENT_STAND_3);
	anims.push_back(ANIM_AGENT_STAND_4);

	gAgent.sendAnimationRequests(anims, ANIM_REQUEST_STOP);
}


void LLAgent::requestEnterGodMode()
{
	LLMessageSystem* msg = gMessageSystem;
	msg->newMessageFast(_PREHASH_RequestGodlikePowers);
	msg->nextBlockFast(_PREHASH_AgentData);
	msg->addUUIDFast(_PREHASH_AgentID, gAgent.getID());
	msg->addUUIDFast(_PREHASH_SessionID, gAgent.getSessionID());
	msg->nextBlockFast(_PREHASH_RequestBlock);
	msg->addBOOLFast(_PREHASH_Godlike, TRUE);
	msg->addUUIDFast(_PREHASH_Token, LLUUID::null);

	// simulators need to know about your request
	sendReliableMessage();
}

void LLAgent::requestLeaveGodMode()
{
	LLMessageSystem* msg = gMessageSystem;
	msg->newMessageFast(_PREHASH_RequestGodlikePowers);
	msg->nextBlockFast(_PREHASH_AgentData);
	msg->addUUIDFast(_PREHASH_AgentID, gAgent.getID());
	msg->addUUIDFast(_PREHASH_SessionID, gAgent.getSessionID());
	msg->nextBlockFast(_PREHASH_RequestBlock);
	msg->addBOOLFast(_PREHASH_Godlike, FALSE);
	msg->addUUIDFast(_PREHASH_Token, LLUUID::null);

	// simulator needs to know about your request
	sendReliableMessage();
}

void LLAgent::sendAgentDataUpdateRequest()
{
	gMessageSystem->newMessageFast(_PREHASH_AgentDataUpdateRequest);
	gMessageSystem->nextBlockFast(_PREHASH_AgentData);
	gMessageSystem->addUUIDFast(_PREHASH_AgentID, gAgent.getID() );
	gMessageSystem->addUUIDFast(_PREHASH_SessionID, gAgent.getSessionID());
	sendReliableMessage();
}

void LLAgent::sendAgentUserInfoRequest()
{
    std::string cap;

    if (getID().isNull())
        return; // not logged in

    if (mRegionp)
        cap = mRegionp->getCapability("UserInfo");

    if (!cap.empty())
    {
        LLCoros::instance().launch("requestAgentUserInfoCoro",
            boost::bind(&LLAgent::requestAgentUserInfoCoro, this, cap));
    }
    else
    { 
        sendAgentUserInfoRequestMessage();
    }
}

void LLAgent::requestAgentUserInfoCoro(std::string capurl)
{
    LLCore::HttpRequest::policy_t httpPolicy(LLCore::HttpRequest::DEFAULT_POLICY_ID);
    LLCoreHttpUtil::HttpCoroutineAdapter::ptr_t
        httpAdapter(new LLCoreHttpUtil::HttpCoroutineAdapter("requestAgentUserInfoCoro", httpPolicy));
    LLCore::HttpRequest::ptr_t httpRequest(new LLCore::HttpRequest);
    LLCore::HttpOptions::ptr_t httpOpts(new LLCore::HttpOptions);
    LLCore::HttpHeaders::ptr_t httpHeaders;

    httpOpts->setFollowRedirects(true);

    LLSD result = httpAdapter->getAndSuspend(httpRequest, capurl, httpOpts, httpHeaders);

    LLSD httpResults = result[LLCoreHttpUtil::HttpCoroutineAdapter::HTTP_RESULTS];
    LLCore::HttpStatus status = LLCoreHttpUtil::HttpCoroutineAdapter::getStatusFromLLSD(httpResults);

    if (!status)
    {
        LL_WARNS("UserInfo") << "Failed to get user information." << LL_ENDL;
        return;
    }
    else if (!result["success"].asBoolean())
    {
        LL_WARNS("UserInfo") << "Failed to get user information: " << result["message"] << LL_ENDL;
        return;
    }

    std::string email;
    std::string dir_visibility;

    // <FS:Ansariel> Keep this for OpenSim
    bool im_via_email = false;
    if (!LLGridManager::instance().isInSecondLife())
    {
        im_via_email = result["im_via_email"].asBoolean();
    }
    // </FS:Ansariel>
    email = result["email"].asString();
    dir_visibility = result["directory_visibility"].asString();

    // TODO: This should probably be changed.  I'm not entirely comfortable 
    // having LLAgent interact directly with the UI in this way.
    // <FS:Ansariel> Show email address in preferences (FIRE-1071) and keep IM to email setting for OpenSim
    //LLFloaterPreference::updateUserInfo(dir_visibility);
    LLFloaterPreference::updateUserInfo(dir_visibility, im_via_email, email);
    // </FS:Ansariel>
    LLFloaterSnapshot::setAgentEmail(email);
}

// <FS:Ansariel> Keep this for OpenSim
//void LLAgent::sendAgentUpdateUserInfo(const std::string& directory_visibility)
void LLAgent::sendAgentUpdateUserInfo(bool im_via_email, const std::string& directory_visibility){
    std::string cap;

    if (getID().isNull())
        return; // not logged in

    if (mRegionp)
        cap = mRegionp->getCapability("UserInfo");

    if (!cap.empty())
    {
        LLCoros::instance().launch("updateAgentUserInfoCoro",
            // <FS:Ansariel> Keep this for OpenSim
            //boost::bind(&LLAgent::updateAgentUserInfoCoro, this, cap, directory_visibility));
            boost::bind(&LLAgent::updateAgentUserInfoCoro, this, cap, im_via_email, directory_visibility));
    }
    else
    {
        // <FS:Ansariel> Keep this for OpenSim
        //sendAgentUpdateUserInfoMessage(directory_visibility);
        sendAgentUpdateUserInfoMessage(im_via_email, directory_visibility);
    }
}


// <FS:Ansariel> Keep this for OpenSim
//void LLAgent::updateAgentUserInfoCoro(std::string capurl, std::string directory_visibility)
void LLAgent::updateAgentUserInfoCoro(std::string capurl, bool im_via_email, std::string directory_visibility)
{
    LLCore::HttpRequest::policy_t httpPolicy(LLCore::HttpRequest::DEFAULT_POLICY_ID);
    LLCoreHttpUtil::HttpCoroutineAdapter::ptr_t
        httpAdapter(new LLCoreHttpUtil::HttpCoroutineAdapter("requestAgentUserInfoCoro", httpPolicy));
    LLCore::HttpRequest::ptr_t httpRequest(new LLCore::HttpRequest);
    LLCore::HttpOptions::ptr_t httpOpts(new LLCore::HttpOptions);
    LLCore::HttpHeaders::ptr_t httpHeaders;

    httpOpts->setFollowRedirects(true);
    LLSD body(LLSDMap
        ("dir_visibility",  LLSD::String(directory_visibility)));

    // <FS:Ansariel> Keep this for OpenSim
    if (!LLGridManager::instance().isInSecondLife())
        body.insert("im_via_email", LLSD::Boolean(im_via_email));

    LLSD result = httpAdapter->postAndSuspend(httpRequest, capurl, body, httpOpts, httpHeaders);

    LLSD httpResults = result[LLCoreHttpUtil::HttpCoroutineAdapter::HTTP_RESULTS];
    LLCore::HttpStatus status = LLCoreHttpUtil::HttpCoroutineAdapter::getStatusFromLLSD(httpResults);

    if (!status)
    {
        LL_WARNS("UserInfo") << "Failed to set user information." << LL_ENDL;
    }
    else if (!result["success"].asBoolean())
    {
        LL_WARNS("UserInfo") << "Failed to set user information: " << result["message"] << LL_ENDL;
    }
}

// deprecated:
// May be removed when UserInfo cap propagates to all simhosts in grid
void LLAgent::sendAgentUserInfoRequestMessage()
{
    gMessageSystem->newMessageFast(_PREHASH_UserInfoRequest);
    gMessageSystem->nextBlockFast(_PREHASH_AgentData);
    gMessageSystem->addUUIDFast(_PREHASH_AgentID, getID());
    gMessageSystem->addUUIDFast(_PREHASH_SessionID, getSessionID());
    sendReliableMessage();
}

// <FS:Ansariel> Keep this for OpenSim
//void LLAgent::sendAgentUpdateUserInfoMessage(const std::string& directory_visibility)
void LLAgent::sendAgentUpdateUserInfoMessage(bool im_via_email, const std::string& directory_visibility)
{
    gMessageSystem->newMessageFast(_PREHASH_UpdateUserInfo);
    gMessageSystem->nextBlockFast(_PREHASH_AgentData);
    gMessageSystem->addUUIDFast(_PREHASH_AgentID, getID());
    gMessageSystem->addUUIDFast(_PREHASH_SessionID, getSessionID());
    gMessageSystem->nextBlockFast(_PREHASH_UserData);
    // <FS:Ansariel> Keep this for OpenSim
    if (!LLGridManager::instance().isInSecondLife())
        gMessageSystem->addBOOLFast(_PREHASH_IMViaEMail, im_via_email);
    // </FS:Ansariel>
    gMessageSystem->addString("DirectoryVisibility", directory_visibility);
    gAgent.sendReliableMessage();

}
// end deprecated
//------

void LLAgent::observeFriends()
{
	if(!mFriendObserver)
	{
		mFriendObserver = new LLAgentFriendObserver;
		LLAvatarTracker::instance().addObserver(mFriendObserver);
		friendsChanged();
	}
}

std::map<S32, std::string> LLAgent::sTeleportStateName = { { TELEPORT_NONE, "TELEPORT_NONE" },
														   { TELEPORT_START, "TELEPORT_START" },
														   { TELEPORT_REQUESTED, "TELEPORT_REQUESTED" },
														   { TELEPORT_MOVING, "TELEPORT_MOVING" },
														   { TELEPORT_START_ARRIVAL, "TELEPORT_START_ARRIVAL" },
														   { TELEPORT_ARRIVING, "TELEPORT_ARRIVING" },
														   { TELEPORT_LOCAL, "TELEPORT_LOCAL" },
														   { TELEPORT_PENDING, "TELEPORT_PENDING" } };

const std::string& LLAgent::teleportStateName(S32 state)
{
	static std::string invalid_state_str("INVALID");
	auto iter = LLAgent::sTeleportStateName.find(state);
	if (iter != LLAgent::sTeleportStateName.end())
	{
		return iter->second;
	}
	else
	{
		return invalid_state_str;
	}
}

const std::string& LLAgent::getTeleportStateName() const
{
	return teleportStateName(getTeleportState());
}

void LLAgent::parseTeleportMessages(const std::string& xml_filename)
{
	LLXMLNodePtr root;
	BOOL success = LLUICtrlFactory::getLayeredXMLNode(xml_filename, root);

	if (!success || !root || !root->hasName( "teleport_messages" ))
	{
		LL_ERRS() << "Problem reading teleport string XML file: " 
			   << xml_filename << LL_ENDL;
		return;
	}

	for (LLXMLNode* message_set = root->getFirstChild();
		 message_set != NULL;
		 message_set = message_set->getNextSibling())
	{
		if ( !message_set->hasName("message_set") ) continue;

		std::map<std::string, std::string> *teleport_msg_map = NULL;
		std::string message_set_name;

		if ( message_set->getAttributeString("name", message_set_name) )
		{
			//now we loop over all the string in the set and add them
			//to the appropriate set
			if ( message_set_name == "errors" )
			{
				teleport_msg_map = &sTeleportErrorMessages;
			}
			else if ( message_set_name == "progress" )
			{
				teleport_msg_map = &sTeleportProgressMessages;
			}
		}

		if ( !teleport_msg_map ) continue;

		std::string message_name;
		for (LLXMLNode* message_node = message_set->getFirstChild();
			 message_node != NULL;
			 message_node = message_node->getNextSibling())
		{
			if ( message_node->hasName("message") && 
				 message_node->getAttributeString("name", message_name) )
			{
				(*teleport_msg_map)[message_name] =
					message_node->getTextContents();
			} //end if ( message exists and has a name)
		} //end for (all message in set)
	}//end for (all message sets in xml file)
}

const void LLAgent::getTeleportSourceSLURL(LLSLURL& slurl) const
{
	slurl = *mTeleportSourceSLURL;
}

// static
void LLAgent::dumpGroupInfo()
{
	LL_INFOS() << "group   " << gAgent.mGroupName << LL_ENDL;
	LL_INFOS() << "ID      " << gAgent.mGroupID << LL_ENDL;
	LL_INFOS() << "powers " << gAgent.mGroupPowers << LL_ENDL;
	LL_INFOS() << "title   " << gAgent.mGroupTitle << LL_ENDL;
	//LL_INFOS() << "insig   " << gAgent.mGroupInsigniaID << LL_ENDL;
}

// Draw a representation of current autopilot target
void LLAgent::renderAutoPilotTarget()
{
	if (mAutoPilot)
	{
		F32 height_meters;
		LLVector3d target_global;

		gGL.matrixMode(LLRender::MM_MODELVIEW);
		gGL.pushMatrix();

		// not textured
		gGL.getTexUnit(0)->unbind(LLTexUnit::TT_TEXTURE);

		// lovely green
		gGL.color4f(0.f, 1.f, 1.f, 1.f);

		target_global = mAutoPilotTargetGlobal;

		gGL.translatef((F32)(target_global.mdV[VX]), (F32)(target_global.mdV[VY]), (F32)(target_global.mdV[VZ]));

		height_meters = 1.f;

		gGL.scalef(height_meters, height_meters, height_meters);

		gSphere.render();

		gGL.popMatrix();
	}
}

// <FS> Phantom mode
void LLAgent::togglePhantom()
{
	make_ui_sound("UISndMovelockToggle");
	mPhantom = !mPhantom;
	if (mPhantom)
	{
		LLNotificationsUtil::add("PhantomOn", LLSD());
	}
	else
	{
		LLNotificationsUtil::add("PhantomOff", LLSD());
	}
}

bool LLAgent::getPhantom() const
{
	return mPhantom;
}
// </FS> Phantom mode

/********************************************************************************/

// <FS:Ansariel> [Legacy Bake]
LLAgentQueryManager gAgentQueryManager;

LLAgentQueryManager::LLAgentQueryManager() :
	mWearablesCacheQueryID(0),
	mNumPendingQueries(0),
	mUpdateSerialNum(0)
{
	for (U32 i = 0; i < BAKED_NUM_INDICES; i++)
	{
		mActiveCacheQueries[i] = 0;
	}
}

LLAgentQueryManager::~LLAgentQueryManager()
{
}
// </FS:Ansariel> [Legacy Bake]

//-----------------------------------------------------------------------------
// LLTeleportRequest
//-----------------------------------------------------------------------------

LLTeleportRequest::LLTeleportRequest()
	: mStatus(kPending)
{
}

LLTeleportRequest::~LLTeleportRequest()
{
}

bool LLTeleportRequest::canRestartTeleport()
{
	return false;
}

void LLTeleportRequest::restartTeleport()
{
	llassert(0);
}

// TODO this enum -> name idiom should be in a common class rather than repeated various places.
const std::string& LLTeleportRequest::statusName(EStatus status)
{
	static std::string invalid_status_str("INVALID");
	auto iter = LLTeleportRequest::sTeleportStatusName.find(status);
	if (iter != LLTeleportRequest::sTeleportStatusName.end())
	{
		return iter->second;
	}
	else
	{
		return invalid_status_str;
	}
}

std::ostream& operator<<(std::ostream& os, const LLTeleportRequest& req)
{
	req.toOstream(os);
	return os;
}

void LLTeleportRequest::toOstream(std::ostream& os) const
{
	os << "status " << statusName(mStatus) << "(" << mStatus << ")";
}

//-----------------------------------------------------------------------------
// LLTeleportRequestViaLandmark
//-----------------------------------------------------------------------------
LLTeleportRequestViaLandmark::LLTeleportRequestViaLandmark(const LLUUID &pLandmarkId)
	: LLTeleportRequest(),
	mLandmarkId(pLandmarkId)
{
    LL_INFOS("Teleport") << "LLTeleportRequestViaLandmark created, " << *this << LL_ENDL;
}

LLTeleportRequestViaLandmark::~LLTeleportRequestViaLandmark()
{
    LL_INFOS("Teleport") << "~LLTeleportRequestViaLandmark, " << *this << LL_ENDL;
}

void LLTeleportRequestViaLandmark::toOstream(std::ostream& os) const
{
	os << "landmark " << mLandmarkId << " ";
	LLTeleportRequest::toOstream(os);
}

bool LLTeleportRequestViaLandmark::canRestartTeleport()
{
    LL_INFOS("Teleport") << "LLTeleportRequestViaLandmark::canRestartTeleport? -> true, " << *this << LL_ENDL;
	return true;
}

void LLTeleportRequestViaLandmark::startTeleport()
{
    LL_INFOS("Teleport") << "LLTeleportRequestViaLandmark::startTeleport, " << *this << LL_ENDL;
	gAgent.doTeleportViaLandmark(getLandmarkId());
}

void LLTeleportRequestViaLandmark::restartTeleport()
{
    LL_INFOS("Teleport") << "LLTeleportRequestViaLandmark::restartTeleport, " << *this << LL_ENDL;
	gAgent.doTeleportViaLandmark(getLandmarkId());
}
//-----------------------------------------------------------------------------
// LLTeleportRequestViaLure
//-----------------------------------------------------------------------------

LLTeleportRequestViaLure::LLTeleportRequestViaLure(const LLUUID &pLureId, BOOL pIsLureGodLike)
	: LLTeleportRequestViaLandmark(pLureId),
	mIsLureGodLike(pIsLureGodLike)
{
    LL_INFOS("Teleport") << "LLTeleportRequestViaLure created" << LL_ENDL;
}

LLTeleportRequestViaLure::~LLTeleportRequestViaLure()
{
    LL_INFOS("Teleport") << "~LLTeleportRequestViaLure" << LL_ENDL;
}

void LLTeleportRequestViaLure::toOstream(std::ostream& os) const
{
	os << "mIsLureGodLike " << (S32) mIsLureGodLike << " ";
	LLTeleportRequestViaLandmark::toOstream(os);
}

bool LLTeleportRequestViaLure::canRestartTeleport()
{
	// stinson 05/17/2012 : cannot restart a teleport via lure because of server-side restrictions
	// The current scenario is as follows:
	//    1. User A initializes a request for User B to teleport via lure
	//    2. User B accepts the teleport via lure request
	//    3. The server sees the init request from User A and the accept request from User B and matches them up
	//    4. The server then removes the paired requests up from the "queue"
	//    5. The server then fails User B's teleport for reason of maturity level (for example)
	//    6. User B's viewer prompts user to increase their maturity level profile value.
	//    7. User B confirms and accepts increase in maturity level
	//    8. User B's viewer then attempts to teleport via lure again
	//    9. This request will time-out on the viewer-side because User A's initial request has been removed from the "queue" in step 4

    LL_INFOS("Teleport") << "LLTeleportRequestViaLure::canRestartTeleport? -> false" << LL_ENDL;
    return false;
}

void LLTeleportRequestViaLure::startTeleport()
{
    LL_INFOS("Teleport") << "LLTeleportRequestViaLure::startTeleport" << LL_ENDL;
	gAgent.doTeleportViaLure(getLandmarkId(), isLureGodLike());
}

//-----------------------------------------------------------------------------
// LLTeleportRequestViaLocation
//-----------------------------------------------------------------------------

LLTeleportRequestViaLocation::LLTeleportRequestViaLocation(const LLVector3d &pPosGlobal)
	: LLTeleportRequest(),
	mPosGlobal(pPosGlobal)
{
}

LLTeleportRequestViaLocation::~LLTeleportRequestViaLocation()
{
}

void LLTeleportRequestViaLocation::toOstream(std::ostream& os) const
{
	os << "mPosGlobal " << mPosGlobal << " ";
	LLTeleportRequest::toOstream(os);
}

bool LLTeleportRequestViaLocation::canRestartTeleport()
{
    LL_INFOS("Teleport") << "LLTeleportRequestViaLocation::canRestartTeleport -> true" << LL_ENDL;
	return true;
}

void LLTeleportRequestViaLocation::startTeleport()
{
    LL_INFOS("Teleport") << "LLTeleportRequestViaLocation::startTeleport" << LL_ENDL;
	gAgent.doTeleportViaLocation(getPosGlobal());
}

void LLTeleportRequestViaLocation::restartTeleport()
{
    LL_INFOS("Teleport") << "LLTeleportRequestViaLocation::restartTeleport" << LL_ENDL;
    gAgent.doTeleportViaLocation(getPosGlobal());
}

//-----------------------------------------------------------------------------
// LLTeleportRequestViaLocationLookAt
//-----------------------------------------------------------------------------

// [RLVa:KB] - Checked: RLVa-2.0.0
LLTeleportRequestViaLocationLookAt::LLTeleportRequestViaLocationLookAt(const LLVector3d &pPosGlobal, const LLVector3& look_at)
	: LLTeleportRequestViaLocation(pPosGlobal), mLookAt(look_at)
{
    LL_INFOS("Teleport") << "LLTeleportRequestViaLocationLookAt created" << LL_ENDL;
}
// [/RLVa:KB]

//LLTeleportRequestViaLocationLookAt::LLTeleportRequestViaLocationLookAt(const LLVector3d &pPosGlobal)
//	: LLTeleportRequestViaLocation(pPosGlobal)
//{
//}

LLTeleportRequestViaLocationLookAt::~LLTeleportRequestViaLocationLookAt()
{
}

void LLTeleportRequestViaLocationLookAt::toOstream(std::ostream& os) const
{
	LLTeleportRequestViaLocation::toOstream(os);
}

bool LLTeleportRequestViaLocationLookAt::canRestartTeleport()
{
    LL_INFOS("Teleport") << "LLTeleportRequestViaLocationLookAt::canRestartTeleport -> true" << LL_ENDL;
    return true;
}

void LLTeleportRequestViaLocationLookAt::startTeleport()
{
    LL_INFOS("Teleport") << "LLTeleportRequestViaLocationLookAt::startTeleport" << LL_ENDL;
// [RLVa:KB] - Checked: RLVa-2.0.0
	gAgent.doTeleportViaLocationLookAt(getPosGlobal(), getLookAt());
// [/RLVa:KB]
//    gAgent.doTeleportViaLocationLookAt(getPosGlobal());
}

void LLTeleportRequestViaLocationLookAt::restartTeleport()
{
    LL_INFOS("Teleport") << "LLTeleportRequestViaLocationLookAt::restartTeleport" << LL_ENDL;
// [RLVa:KB] - Checked: RLVa-2.0.0
	gAgent.doTeleportViaLocationLookAt(getPosGlobal(), getLookAt());
// [/RLVa:KB]
//    gAgent.doTeleportViaLocationLookAt(getPosGlobal());
}


// <FS:Ansariel> [Legacy Bake]
//-----------------------------------------------------------------------------
// Legacy baking
//-----------------------------------------------------------------------------
void LLAgent::handleServerBakeRegionTransition(const LLUUID& region_id)
{
	LL_INFOS() << "called" << LL_ENDL;

	// Old-style appearance entering a server-bake region.
	if (isAgentAvatarValid() &&
		!gAgentAvatarp->isUsingServerBakes() &&
		(mRegionp->getCentralBakeVersion()>0))
	{
		LL_INFOS() << "update requested due to region transition" << LL_ENDL;
		LLAppearanceMgr::instance().requestServerAppearanceUpdate();
	}
	// new-style appearance entering a non-bake region,
	// need to check for existence of the baking service.
	else if (isAgentAvatarValid() &&
			 gAgentAvatarp->isUsingServerBakes() &&
			 mRegionp->getCentralBakeVersion()==0)
	{
		gAgentAvatarp->checkForUnsupportedServerBakeAppearance();
	}
}

//static
void LLAgent::processAgentCachedTextureResponse(LLMessageSystem *mesgsys, void **user_data)
{
	gAgentQueryManager.mNumPendingQueries--;
	if (gAgentQueryManager.mNumPendingQueries == 0)
	{
		selfStopPhase("fetch_texture_cache_entries");
	}

	if (!isAgentAvatarValid() || gAgentAvatarp->isDead())
	{
		LL_WARNS() << "No avatar for user in cached texture update!" << LL_ENDL;
		return;
	}

	if (isAgentAvatarValid() && gAgentAvatarp->isEditingAppearance())
	{
		// ignore baked textures when in customize mode
		return;
	}

	S32 query_id;
	mesgsys->getS32Fast(_PREHASH_AgentData, _PREHASH_SerialNum, query_id);

	S32 num_texture_blocks = mesgsys->getNumberOfBlocksFast(_PREHASH_WearableData);


	S32 num_results = 0;
	for (S32 texture_block = 0; texture_block < num_texture_blocks; texture_block++)
	{
		LLUUID texture_id;
		U8 texture_index;

		mesgsys->getUUIDFast(_PREHASH_WearableData, _PREHASH_TextureID, texture_id, texture_block);
		mesgsys->getU8Fast(_PREHASH_WearableData, _PREHASH_TextureIndex, texture_index, texture_block);


		if ((S32)texture_index < TEX_NUM_INDICES )
		{
			const LLAvatarAppearanceDictionary::TextureEntry *texture_entry = LLAvatarAppearance::getDictionary()->getTexture((ETextureIndex)texture_index);
			if (texture_entry)
			{
				EBakedTextureIndex baked_index = texture_entry->mBakedTextureIndex;

				if (gAgentQueryManager.mActiveCacheQueries[baked_index] == query_id)
				{
					if (texture_id.notNull())
					{
						//LL_INFOS() << "Received cached texture " << (U32)texture_index << ": " << texture_id << LL_ENDL;
						gAgentAvatarp->setCachedBakedTexture((ETextureIndex)texture_index, texture_id);
						//gAgentAvatarp->setTETexture( LLVOAvatar::sBakedTextureIndices[texture_index], texture_id );
						gAgentQueryManager.mActiveCacheQueries[baked_index] = 0;
						num_results++;
					}
					else
					{
						// no cache of this bake. request upload.
						gAgentAvatarp->invalidateComposite(gAgentAvatarp->getLayerSet(baked_index),TRUE);
					}
				}
			}
		}
	}
	LL_INFOS() << "Received cached texture response for " << num_results << " textures." << LL_ENDL;
	gAgentAvatarp->outputRezTiming("Fetched agent wearables textures from cache. Will now load them");

	gAgentAvatarp->updateMeshTextures();

	if (gAgentQueryManager.mNumPendingQueries == 0)
	{
		// RN: not sure why composites are disabled at this point
		gAgentAvatarp->setCompositeUpdatesEnabled(TRUE);
		gAgent.sendAgentSetAppearance();
	}
}

// For debugging, trace agent state at times appearance message are sent out.
void LLAgent::dumpSentAppearance(const std::string& dump_prefix)
{
	std::string outfilename = get_sequential_numbered_file_name(dump_prefix,".xml");

	LLAPRFile outfile;
	std::string fullpath = gDirUtilp->getExpandedFilename(LL_PATH_LOGS,outfilename);
	outfile.open(fullpath, LL_APR_WB );

	// <FS:ND> Remove LLVolatileAPRPool/apr_file_t and use FILE* instead
	// apr_file_t* file = outfile.getFileHandle();
	LLAPRFile::tFiletype* file = outfile.getFileHandle();
	// </FS:ND>

	if (!file)
	{
		return;
	}
	else
	{
		LL_DEBUGS("Avatar") << "dumping sent appearance message to " << fullpath << LL_ENDL;
	}

	LLVisualParam* appearance_version_param = gAgentAvatarp->getVisualParam(11000);
	if (appearance_version_param)
	{
		F32 value = appearance_version_param->getWeight();
		dump_visual_param(file, appearance_version_param, value);
	}
	for (LLAvatarAppearanceDictionary::Textures::const_iterator iter = LLAvatarAppearance::getDictionary()->getTextures().begin();
		 iter != LLAvatarAppearance::getDictionary()->getTextures().end();
		 ++iter)
	{
		const ETextureIndex index = iter->first;
		const LLAvatarAppearanceDictionary::TextureEntry *texture_dict = iter->second;
		if (texture_dict->mIsBakedTexture)
		{
			LLTextureEntry* entry = gAgentAvatarp->getTE((U8) index);
			const LLUUID& uuid = entry->getID();
			apr_file_printf( file, "\t\t<texture te=\"%i\" uuid=\"%s\"/>\n", index, uuid.asString().c_str());
		}
	}
}

//-----------------------------------------------------------------------------
// sendAgentSetAppearance()
//-----------------------------------------------------------------------------
void LLAgent::sendAgentSetAppearance()
{
	if (gAgentQueryManager.mNumPendingQueries > 0) 
	{
		return;
	}

	if (!isAgentAvatarValid() || (getRegion() && getRegion()->getCentralBakeVersion())) return;

	// At this point we have a complete appearance to send and are in a non-baking region.
	// DRANO FIXME
	//gAgentAvatarp->setIsUsingServerBakes(FALSE);
	S32 sb_count, host_count, both_count, neither_count;
	gAgentAvatarp->bakedTextureOriginCounts(sb_count, host_count, both_count, neither_count);
	if (both_count != 0 || neither_count != 0)
	{
		LL_WARNS() << "bad bake texture state " << sb_count << "," << host_count << "," << both_count << "," << neither_count << LL_ENDL;
	}
	if (sb_count != 0 && host_count == 0)
	{
		gAgentAvatarp->setIsUsingServerBakes(true);
	}
	else if (sb_count == 0 && host_count != 0)
	{
		gAgentAvatarp->setIsUsingServerBakes(false);
	}
	else if (sb_count + host_count > 0)
	{
		LL_WARNS() << "unclear baked texture state, not sending appearance" << LL_ENDL;
		return;
	}
	
	
	LL_DEBUGS("Avatar") << gAgentAvatarp->avString() << "TAT: Sent AgentSetAppearance: " << gAgentAvatarp->getBakedStatusForPrintout() << LL_ENDL;
	//dumpAvatarTEs( "sendAgentSetAppearance()" );

	LLMessageSystem* msg = gMessageSystem;
	msg->newMessageFast(_PREHASH_AgentSetAppearance);
	msg->nextBlockFast(_PREHASH_AgentData);
	msg->addUUIDFast(_PREHASH_AgentID, getID());
	msg->addUUIDFast(_PREHASH_SessionID, getSessionID());

	// correct for the collision tolerance (to make it look like the 
	// agent is actually walking on the ground/object)
	// NOTE -- when we start correcting all of the other Havok geometry 
	// to compensate for the COLLISION_TOLERANCE ugliness we will have 
	// to tweak this number again
	
	// <FS:BEQ> Havok hover adjustment is not present on OS
	// const LLVector3 body_size = gAgentAvatarp->mBodySize + gAgentAvatarp->mAvatarOffset;
	// msg->addVector3Fast(_PREHASH_Size, body_size);	
	if(!LLGridManager::getInstance()->isInSecondLife())
	{
		msg->addVector3Fast(_PREHASH_Size, gAgentAvatarp->mBodySize);	
	}
	else
	{
		const LLVector3 body_size = gAgentAvatarp->mBodySize + gAgentAvatarp->mAvatarOffset;
		msg->addVector3Fast(_PREHASH_Size, body_size);	
	}//</FS:BEQ>

	// To guard against out of order packets
	// Note: always start by sending 1.  This resets the server's count. 0 on the server means "uninitialized"
	mAppearanceSerialNum++;
	msg->addU32Fast(_PREHASH_SerialNum, mAppearanceSerialNum );

	// is texture data current relative to wearables?
	// KLW - TAT this will probably need to check the local queue.
	BOOL textures_current = gAgentAvatarp->areTexturesCurrent();
	//<FS:Beq> BOM fallback legacy opensim (extended for FIRE-29903 contrib from Ubit Umarov)
	// for(U8 baked_index = 0; baked_index < BAKED_NUM_INDICES; baked_index++ )
	// {
	// 	const ETextureIndex texture_index = LLAvatarAppearanceDictionary::bakedToLocalTextureIndex((EBakedTextureIndex)baked_index);

	// 	// if we're not wearing a skirt, we don't need the texture to be baked
	// 	if (texture_index == TEX_SKIRT_BAKED && !gAgentAvatarp->isWearingWearableType(LLWearableType::WT_SKIRT))
	// 	{
	// 		continue;
	// 	}

	// 	// IMG_DEFAULT_AVATAR means not baked. 0 index should be ignored for baked textures
	// 	if (!gAgentAvatarp->isTextureDefined(texture_index, 0))
	// 	{
	// 		LL_DEBUGS("Avatar") << "texture not current for baked " << (S32)baked_index << " local " << (S32)texture_index << LL_ENDL;
	// 		textures_current = FALSE;
	// 		break;
	// 	}
	// }
	if(textures_current)
	{
		for(U8 baked_index = 0; baked_index < gAgentAvatarp->getNumBakes(); baked_index++ )
		{
			const ETextureIndex texture_index = LLAvatarAppearance::getDictionary()->bakedToLocalTextureIndex((EBakedTextureIndex)baked_index);

			// if we're not wearing a skirt, we don't need the texture to be baked
			if (texture_index == TEX_SKIRT_BAKED && !gAgentAvatarp->isWearingWearableType(LLWearableType::WT_SKIRT))
			{
				continue;
			}
			// if we're not wearing a universal
		    if ( (texture_index >= TEX_LEFT_ARM_BAKED && texture_index <= TEX_AUX3_BAKED) && !gAgentAvatarp->isWearingWearableType(LLWearableType::WT_UNIVERSAL))
        	{
          		continue; // ignore universal that is also optional
        	}
			// IMG_DEFAULT_AVATAR means not baked. 0 index should be ignored for baked textures
			if (!gAgentAvatarp->isTextureDefined(texture_index, 0))
			{
				LL_DEBUGS("Avatar") << "texture not current for baked " << (S32)baked_index << " local " << (S32)texture_index << LL_ENDL;
				textures_current = FALSE;
				break;
			}
		}
	}
	//</FS:Beq>

	// only update cache entries if we have all our baked textures

	// FIXME DRANO need additional check for not in appearance editing
	// mode, if still using local composites need to set using local
	// composites to false, and update mesh textures.
	if (textures_current)
	{
		bool enable_verbose_dumps = gSavedSettings.getBOOL("DebugAvatarAppearanceMessage");
		std::string dump_prefix = gAgentAvatarp->getFullname() + "_sent_appearance";
		if (enable_verbose_dumps)
		{
			dumpSentAppearance(dump_prefix);
		}
		LL_DEBUGS("Avatar") << gAgentAvatarp->avString() << "TAT: Sending cached texture data" << LL_ENDL;
		//<FS:Beq> BOM fallback for legacy opensim
		// for (U8 baked_index = 0; baked_index < BAKED_NUM_INDICES; baked_index++)
		for (U8 baked_index = 0; baked_index < gAgentAvatarp->getNumBakes(); baked_index++)
		//</FS:Beq>
		{
			BOOL generate_valid_hash = TRUE;
			if (isAgentAvatarValid() && !gAgentAvatarp->isBakedTextureFinal((LLAvatarAppearanceDefines::EBakedTextureIndex)baked_index))
			{
				generate_valid_hash = FALSE;
				LL_DEBUGS("Avatar") << gAgentAvatarp->avString() << "Not caching baked texture upload for " << (U32)baked_index << " due to being uploaded at low resolution." << LL_ENDL;
			}
			// <FS:Beq> Exclude BAKED_SKIRT from being sent if no skirt is worn (should only reach here if it were already baked)
			if (baked_index == BAKED_SKIRT && !gAgentAvatarp->isWearingWearableType(LLWearableType::WT_SKIRT))
			{
				LL_DEBUGS("Avatar") << "Not caching baked texture for unworn skirt." << LL_ENDL;
				generate_valid_hash = FALSE;
			}
			// </FS:Beq>

			const LLUUID hash = gAgentWearables.computeBakedTextureHash((EBakedTextureIndex) baked_index, generate_valid_hash);
			if (hash.notNull())
			{
				ETextureIndex texture_index = LLAvatarAppearance::getDictionary()->bakedToLocalTextureIndex((EBakedTextureIndex) baked_index);
				msg->nextBlockFast(_PREHASH_WearableData);
				msg->addUUIDFast(_PREHASH_CacheID, hash);
				msg->addU8Fast(_PREHASH_TextureIndex, (U8)texture_index);
			}
		}
		msg->nextBlockFast(_PREHASH_ObjectData);
		// gAgentAvatarp->dumpAvatarTEs("sendAppearance"); // <FS:Beq> useful when debugging appeanrce updates
		gAgentAvatarp->sendAppearanceMessage( gMessageSystem );
	}
	else
	{
		// If the textures aren't baked, send NULL for texture IDs
		// This means the baked texture IDs on the server will be untouched.
		// Once all textures are baked, another AvatarAppearance message will be sent to update the TEs
		msg->nextBlockFast(_PREHASH_ObjectData);
		gMessageSystem->addBinaryDataFast(_PREHASH_TextureEntry, NULL, 0);
	}


	S32 transmitted_params = 0;
	for (LLViewerVisualParam* param = (LLViewerVisualParam*)gAgentAvatarp->getFirstVisualParam();
		 param;
		 param = (LLViewerVisualParam*)gAgentAvatarp->getNextVisualParam())
	{
		if (param->getGroup() == VISUAL_PARAM_GROUP_TWEAKABLE ||
				param->getGroup() == VISUAL_PARAM_GROUP_TRANSMIT_NOT_TWEAKABLE) // do not transmit params of group VISUAL_PARAM_GROUP_TWEAKABLE_NO_TRANSMIT
		{
			msg->nextBlockFast(_PREHASH_VisualParam );
			
			// We don't send the param ids.  Instead, we assume that the receiver has the same params in the same sequence.
			const F32 param_value = param->getWeight();
			const U8 new_weight = F32_to_U8(param_value, param->getMinWeight(), param->getMaxWeight());
			msg->addU8Fast(_PREHASH_ParamValue, new_weight );
			transmitted_params++;
		}
	}

	//LL_INFOS() << "Avatar XML num VisualParams transmitted = " << transmitted_params << LL_ENDL;
	sendReliableMessage();
}
// </FS:Ansariel> [Legacy Bake]
// EOF<|MERGE_RESOLUTION|>--- conflicted
+++ resolved
@@ -3482,20 +3482,11 @@
 
 bool LLAgent::requestPostCapability(const std::string &capName, LLSD &postData, httpCallback_t cbSuccess, httpCallback_t cbFailure)
 {
-<<<<<<< HEAD
-    std::string url;
-
-    // <FS:Ansariel> FIRE-21323: Crashfix
-    //url = getRegion()->getCapability(capName);
-    url = getRegion() ? getRegion()->getCapability(capName) : "";
-    // </FS:Ansariel>
-=======
     if (!getRegion())
     {
         return false;
     }
     std::string url = getRegion()->getCapability(capName);
->>>>>>> eaf86980
 
     if (url.empty())
     {
