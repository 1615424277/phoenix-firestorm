--- conflicted
+++ resolved
@@ -3088,7 +3088,6 @@
 
     if (!requestPostCapability("HomeLocation", body, 
             boost::bind(&LLAgent::setStartPositionSuccess, this, _1)))
-<<<<<<< HEAD
     // <FS:Ansariel> FIRE-19894: Setting Home location fails in OpenSim after Coroutines update
         //LL_WARNS() << "Unable to post to HomeLocation capability." << LL_ENDL;
     {
@@ -3108,15 +3107,6 @@
         gAgent.sendReliableMessage();
     }
     // </FS:Ansariel>
-
-    const U32 HOME_INDEX = 1;
-    if( HOME_INDEX == location_id )
-    {
-        setHomePosRegion( mRegionp->getHandle(), getPositionAgent() );
-    }
-=======
-        LL_WARNS() << "Unable to post to HomeLocation capability." << LL_ENDL;
->>>>>>> e80f0f33
 }
 
 void LLAgent::setStartPositionSuccess(const LLSD &result)
