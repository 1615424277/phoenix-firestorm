/** 
 * @file llagent.cpp
 * @brief LLAgent class implementation
 *
 * $LicenseInfo:firstyear=2001&license=viewerlgpl$
 * Second Life Viewer Source Code
 * Copyright (C) 2010, Linden Research, Inc.
 * 
 * This library is free software; you can redistribute it and/or
 * modify it under the terms of the GNU Lesser General Public
 * License as published by the Free Software Foundation;
 * version 2.1 of the License only.
 * 
 * This library is distributed in the hope that it will be useful,
 * but WITHOUT ANY WARRANTY; without even the implied warranty of
 * MERCHANTABILITY or FITNESS FOR A PARTICULAR PURPOSE.  See the GNU
 * Lesser General Public License for more details.
 * 
 * You should have received a copy of the GNU Lesser General Public
 * License along with this library; if not, write to the Free Software
 * Foundation, Inc., 51 Franklin Street, Fifth Floor, Boston, MA  02110-1301  USA
 * 
 * Linden Research, Inc., 945 Battery Street, San Francisco, CA  94111  USA
 * $/LicenseInfo$
 */


#include "llviewerprecompiledheaders.h"

#include "llagent.h" 

#include "pipeline.h"

#include "llagentaccess.h"
#include "llagentbenefits.h"
#include "llagentcamera.h"
#include "llagentlistener.h"
#include "llagentwearables.h"
#include "llagentui.h"
#include "llappearancemgr.h"
#include "llanimationstates.h"
#include "llavatarappearancedefines.h"
#include "llcallingcard.h"
#include "llchannelmanager.h"
#include "llchicletbar.h"
#include "llconsole.h"
#include "lldonotdisturbnotificationstorage.h"
#include "llfirstuse.h"
#include "llfloatercamera.h"
#include "llfloaterimcontainer.h"
#include "llfloaterperms.h"
#include "llfloaterpreference.h"
#include "llfloaterreg.h"
#include "llfloatersnapshot.h"
#include "llfloatertools.h"
#include "llgroupactions.h"
#include "llgroupmgr.h"
#include "llhudmanager.h"
#include "lljoystickbutton.h"
#include "llmorphview.h"
#include "llmoveview.h"
#include "llnavigationbar.h" // to show/hide navigation bar when changing mouse look state
// <FS:Ansariel> [FS Communication UI]
//#include "llfloaterimnearbychat.h"
#include "fsnearbychathub.h"
// </FS:Ansariel> [FS Communication UI]
#include "llspeakers.h"
#include "llnotificationsutil.h"
// <FS:Zi> We don't use the mini location panel in Firestorm
// #include "llpaneltopinfobar.h"
#include "llparcel.h"
#include "llperfstats.h"
#include "llrendersphere.h"
#include "llscriptruntimeperms.h"
#include "llsdutil.h"
#include "llsky.h"
#include "llslurl.h"
#include "llsmoothstep.h"
#include "llstartup.h"
#include "llstatusbar.h"
#include "llteleportflags.h"
#include "lltool.h"
#include "lltoolbarview.h"
#include "lltoolpie.h"
#include "lltoolmgr.h"
#include "lltrans.h"
#include "lluictrl.h"
#include "llurlentry.h"
#include "llviewercontrol.h"
#include "llviewerdisplay.h"
#include "llviewerjoystick.h"
#include "llviewermediafocus.h"
#include "llviewermenu.h"
#include "llviewernetwork.h" // <FS:PP> For FIRE-10718: llGetSimulatorHostname() is causing LSL Bridge to sleep for 10 seconds
#include "llviewerobjectlist.h"
#include "llviewerparcelmgr.h"
#include "llviewerregion.h"
#include "llviewerstats.h"
#include "llviewerwindow.h"
#include "llvoavatarself.h"
#include "llwindow.h"
#include "llworld.h"
#include "llworldmap.h"
#include "stringize.h"
#include "llcorehttputil.h"
#include "lluiusage.h"
// [RLVa:KB] - Checked: 2011-11-04 (RLVa-1.4.4a)
#include "rlvactions.h"
#include "rlvhandler.h"
#include "rlvhelper.h"
#include "rlvui.h"
// [/RLVa:KB]

// Firestorm includes
#include "fsfloaternearbychat.h"
#include "fslslbridge.h"
#include "llpresetsmanager.h"
#include "NACLantispam.h"

using namespace LLAvatarAppearanceDefines;

extern LLMenuBarGL* gMenuBarView;

const BOOL ANIMATE = TRUE;
const U8 AGENT_STATE_TYPING =	0x04;
const U8 AGENT_STATE_EDITING =  0x10;

// Autopilot constants
const F32 AUTOPILOT_HEIGHT_ADJUST_DISTANCE = 8.f;			// meters
const F32 AUTOPILOT_MIN_TARGET_HEIGHT_OFF_GROUND = 1.f;	// meters
const F32 AUTOPILOT_MAX_TIME_NO_PROGRESS_WALK = 1.5f;		// seconds
const F32 AUTOPILOT_MAX_TIME_NO_PROGRESS_FLY = 2.5f;		// seconds. Flying is less presize, needs a bit more time

const F32 MAX_VELOCITY_AUTO_LAND_SQUARED = 4.f * 4.f;
const F64 CHAT_AGE_FAST_RATE = 3.0;

// fidget constants
const F32 MIN_FIDGET_TIME = 8.f; // seconds
const F32 MAX_FIDGET_TIME = 20.f; // seconds

const S32 UI_FEATURE_VERSION = 1;
// For version 1: 1 - inventory, 2 - gltf
const S32 UI_FEATURE_FLAGS = 3;

// The agent instance.
LLAgent gAgent;

class LLTeleportRequest
{
public:
	enum EStatus
	{
		kPending,
		kStarted,
		kFailed,
		kRestartPending
	};

	LLTeleportRequest();
	virtual ~LLTeleportRequest();

	EStatus getStatus() const          {return mStatus;};
	void    setStatus(EStatus pStatus) {mStatus = pStatus;};

	static std::map<S32, std::string> sTeleportStatusName;
	static const std::string& statusName(EStatus status);
	virtual void toOstream(std::ostream& os) const;

	virtual bool canRestartTeleport();

	virtual void startTeleport() = 0;
	virtual void restartTeleport();

protected:

private:
	EStatus mStatus;
};

std::map<S32, std::string> LLTeleportRequest::sTeleportStatusName = { { kPending, "kPending" },
																	  { kStarted, "kStarted" },
																	  { kFailed, "kFailed" },
																	  { kRestartPending, "kRestartPending"} };

class LLTeleportRequestViaLandmark : public LLTeleportRequest
{
public:
	LLTeleportRequestViaLandmark(const LLUUID &pLandmarkId);
	virtual ~LLTeleportRequestViaLandmark();

	virtual void toOstream(std::ostream& os) const;

	virtual bool canRestartTeleport();

	virtual void startTeleport();
	virtual void restartTeleport();

protected:
	inline const LLUUID &getLandmarkId() const {return mLandmarkId;};

private:
	LLUUID mLandmarkId;
};

class LLTeleportRequestViaLure : public LLTeleportRequestViaLandmark
{
public:
	LLTeleportRequestViaLure(const LLUUID &pLureId, BOOL pIsLureGodLike);
	virtual ~LLTeleportRequestViaLure();

	virtual void toOstream(std::ostream& os) const;

	virtual bool canRestartTeleport();

	virtual void startTeleport();

protected:
	inline BOOL isLureGodLike() const {return mIsLureGodLike;};

private:
	BOOL mIsLureGodLike;
};

class LLTeleportRequestViaLocation : public LLTeleportRequest
{
public:
	LLTeleportRequestViaLocation(const LLVector3d &pPosGlobal);
	virtual ~LLTeleportRequestViaLocation();

	virtual void toOstream(std::ostream& os) const;

	virtual bool canRestartTeleport();

	virtual void startTeleport();
	virtual void restartTeleport();

protected:
	inline const LLVector3d &getPosGlobal() const {return mPosGlobal;};

private:
	LLVector3d mPosGlobal;
};


class LLTeleportRequestViaLocationLookAt : public LLTeleportRequestViaLocation
{
public:
// [RLVa:KB] - Checked: RLVa-2.0.0
	LLTeleportRequestViaLocationLookAt(const LLVector3d &pPosGlobal, const LLVector3& look_at);
// [/RLVa:KB]
//	LLTeleportRequestViaLocationLookAt(const LLVector3d &pPosGlobal);
	virtual ~LLTeleportRequestViaLocationLookAt();

	virtual void toOstream(std::ostream& os) const;

	virtual bool canRestartTeleport();

	virtual void startTeleport();
	virtual void restartTeleport();

protected:
// [RLVa:KB] - Checked: RLVa-2.0.0
	const LLVector3& getLookAt() const { return mLookAt; }
// [/RLVa:KB]

private:
// [RLVa:KB] - Checked: RLVa-2.0.0
	LLVector3 mLookAt;
// [/RLVa:KB]

};

//--------------------------------------------------------------------
// Statics
//

/// minimum time after setting away state before coming back based on movement
const F32 LLAgent::MIN_AFK_TIME = 10.0f;

const F32 LLAgent::TYPING_TIMEOUT_SECS = 5.f;

std::map<std::string, std::string> LLAgent::sTeleportErrorMessages;
std::map<std::string, std::string> LLAgent::sTeleportProgressMessages;

class LLAgentFriendObserver : public LLFriendObserver
{
public:
	LLAgentFriendObserver() {}
	virtual ~LLAgentFriendObserver() {}
	virtual void changed(U32 mask);
};

void LLAgentFriendObserver::changed(U32 mask)
{
	// if there's a change we're interested in.
	if((mask & (LLFriendObserver::POWERS)) != 0)
	{
		gAgent.friendsChanged();
	}
}

bool handleSlowMotionAnimation(const LLSD& newvalue)
{
	if (newvalue.asBoolean())
	{
		gAgentAvatarp->setAnimTimeFactor(0.2f);
	}
	else
	{
		gAgentAvatarp->setAnimTimeFactor(1.0f);
	}
	return true;
}

void LLAgent::setCanEditParcel() // called via mParcelChangedSignal
{
	bool can_edit = LLToolMgr::getInstance()->canEdit();
	gAgent.mCanEditParcel = can_edit;
}

// static
bool LLAgent::isActionAllowed(const LLSD& sdname)
{
	bool retval = false;

	const std::string& param = sdname.asString();

	if (param == "speak")
	{
        bool allow_agent_voice = false;
        LLVoiceChannel* channel = LLVoiceChannel::getCurrentVoiceChannel();
        if (channel != NULL)
        {
            if (channel->getSessionName().empty() && channel->getSessionID().isNull())
            {
                // default channel
                allow_agent_voice = LLViewerParcelMgr::getInstance()->allowAgentVoice();
            }
            else
            {
                allow_agent_voice = channel->isActive() && channel->callStarted();
            }
        }

        if (gAgent.isVoiceConnected() &&
            allow_agent_voice &&
            !LLVoiceClient::getInstance()->inTuningMode())
		{
			retval = true;
		}
		else
		{
			retval = false;
		}
	}
	else if (param == "fs_when_not_sitting")
	{
		if (!gAgentAvatarp)
		{
			return false;
		}
		return !gAgentAvatarp->isSitting();
	}

	return retval;
}

// static 
void LLAgent::pressMicrophone(const LLSD& name)
{
	LLFirstUse::speak(false);

	 LLVoiceClient::getInstance()->inputUserControlState(true);
}

// static 
void LLAgent::releaseMicrophone(const LLSD& name)
{
	LLVoiceClient::getInstance()->inputUserControlState(false);
}

// static
void LLAgent::toggleMicrophone(const LLSD& name)
{
	LLVoiceClient::getInstance()->toggleUserPTTState();
}

// static
bool LLAgent::isMicrophoneOn(const LLSD& sdname)
{
	return LLVoiceClient::getInstance()->getUserPTTState();
}

// ************************************************************
// Enabled this definition to compile a 'hacked' viewer that
// locally believes the end user has godlike powers.
// #define HACKED_GODLIKE_VIEWER
// For a toggled version, see viewer.h for the
// TOGGLE_HACKED_GODLIKE_VIEWER define, instead.
// ************************************************************

// Constructors and Destructors

// JC - Please try to make this order match the order in the header
// file.  Otherwise it's hard to find variables that aren't initialized.
//-----------------------------------------------------------------------------
// LLAgent()
//-----------------------------------------------------------------------------
LLAgent::LLAgent() :
	mGroupPowers(0),
	mHideGroupTitle(FALSE),
	mGroupID(),

	mInitialized(false),
	mListener(),

	mDoubleTapRunTimer(),
	mDoubleTapRunMode(DOUBLETAP_NONE),

	mbAlwaysRun(false),
//	mbRunning(false),
// [RLVa:KB] - Checked: 2011-05-11 (RLVa-1.3.0i) | Added: RLVa-1.3.0i
	mbTempRun(false),
// [/RLVa:KB]
	mbTeleportKeepsLookAt(false),

	mAgentAccess(new LLAgentAccess(gSavedSettings)),
	mGodLevelChangeSignal(),
	mCanEditParcel(false),
	mTeleportSourceSLURL(new LLSLURL),
	mTeleportRequest(),
	mTeleportFinishedSlot(),
	mTeleportFailedSlot(),
	mIsMaturityRatingChangingDuringTeleport(false),
	mTPNeedsNeabyChatSeparator(false),
	mMaturityRatingChange(0U),
	mIsDoSendMaturityPreferenceToServer(false),
	mMaturityPreferenceRequestId(0U),
	mMaturityPreferenceResponseId(0U),
	mMaturityPreferenceNumRetries(0U),
	mLastKnownRequestMaturity(SIM_ACCESS_MIN),
	mLastKnownResponseMaturity(SIM_ACCESS_MIN),
	mHttpPolicy(LLCore::HttpRequest::DEFAULT_POLICY_ID),
	mTeleportState(TELEPORT_NONE),
	mRegionp(NULL),
    mInterestListMode(LLViewerRegion::IL_MODE_DEFAULT),

	mAgentOriginGlobal(),
	mPositionGlobal(),
    mLastTestGlobal(),

	mDistanceTraveled(0.F),
	mLastPositionGlobal(LLVector3d::zero),

	mRenderState(0),
	mTypingTimer(),

	mViewsPushed(FALSE),

	mCustomAnim(FALSE),
	mShowAvatar(TRUE),
	mFrameAgent(),

	mIsDoNotDisturb(false),
	mIsAutorespond(FALSE),
	mIsAutorespondNonFriends(FALSE),
	mIsRejectTeleportOffers(FALSE), // <FS:PP> FIRE-1245: Option to block/reject teleport offers
	mIsRejectFriendshipRequests(FALSE), // <FS:PP> FIRE-15233: Automatic friendship request refusal
	mIsRejectAllGroupInvites(FALSE), // <FS:PP> Option to block/reject all group invites
	mAfkSitting(false), // <FS:Ansariel> FIRE-1568: Fix sit on AFK issues (standing up when sitting before)

	// <FS> Ignore prejump and always fly
	mIgnorePrejump(FALSE),
	mAlwaysFly(FALSE),
	// </FS>

	mControlFlags(0x00000000),
	mbFlagsDirty(FALSE),
	mbFlagsNeedReset(FALSE),

	mAutoPilot(FALSE),
	mAutoPilotFlyOnStop(FALSE),
	mAutoPilotAllowFlying(TRUE),
	mAutoPilotTargetGlobal(),
	mAutoPilotStopDistance(1.f),
	mAutoPilotUseRotation(FALSE),
	mAutoPilotTargetFacing(LLVector3::zero),
	mAutoPilotTargetDist(0.f),
	mAutoPilotNoProgressFrameCount(0),
	mAutoPilotRotationThreshold(0.f),
	mAutoPilotFinishedCallback(NULL),
	mAutoPilotCallbackData(NULL),
	
	mMovementKeysLocked(FALSE),

	mEffectColor(new LLUIColor(LLColor4(0.f, 1.f, 1.f, 1.f))),

	mHaveHomePosition(FALSE),
	mHomeRegionHandle( 0 ),
	mNearChatRadius(CHAT_NORMAL_RADIUS / 2.f),

	mNextFidgetTime(0.f),
	mCurrentFidget(0),
	mFirstLogin(false),
	mOutfitChosen(FALSE),

	mVoiceConnected(false),

	// <FS:Ansariel> [Legacy Bake]
	mAppearanceSerialNum(0),

	mMouselookModeInSignal(NULL),
	mMouselookModeOutSignal(NULL),
	
	mPhantom(FALSE),
	restoreToWorld(false)
{
	for (U32 i = 0; i < TOTAL_CONTROLS; i++)
	{
		mControlsTakenCount[i] = 0;
		mControlsTakenPassedOnCount[i] = 0;
	}

	mListener.reset(new LLAgentListener(*this));

	addParcelChangedCallback(&setCanEditParcel);

	mMoveTimer.stop();
}

// <FS> Ignore prejump and always fly
void LLAgent::updateIgnorePrejump(const LLSD &data)
{
	mIgnorePrejump = data.asBoolean();
}

void LLAgent::updateFSAlwaysFly(const LLSD &data)
{
	mAlwaysFly = data.asBoolean();
	if (mAlwaysFly) 
	{
		LL_INFOS() << "Enabling Fly Override" << LL_ENDL;
		if (gSavedSettings.getBOOL("FirstUseFlyOverride"))
		{
			LLNotificationsUtil::add("FirstUseFlyOverride");
			gSavedSettings.setBOOL("FirstUseFlyOverride", FALSE);
		}
	}
}
// </FS> Ignore prejump and always fly

// Requires gSavedSettings to be initialized.
//-----------------------------------------------------------------------------
// init()
//-----------------------------------------------------------------------------
void LLAgent::init()
{
	mMoveTimer.start();

	gSavedSettings.declareBOOL("SlowMotionAnimation", FALSE, "Declared in code", LLControlVariable::PERSIST_NO);
	gSavedSettings.getControl("SlowMotionAnimation")->getSignal()->connect(boost::bind(&handleSlowMotionAnimation, _2));
	
	// *Note: this is where LLViewerCamera::getInstance() used to be constructed.

    bool is_flying = gSavedSettings.getBOOL("FlyingAtExit");
    if(is_flying)
    {
        setFlying(is_flying);
    }

	*mEffectColor = LLUIColorTable::instance().getColor("EffectColor");

	gSavedSettings.getControl("PreferredMaturity")->getValidateSignal()->connect(boost::bind(&LLAgent::validateMaturity, this, _2));
	gSavedSettings.getControl("PreferredMaturity")->getSignal()->connect(boost::bind(&LLAgent::handleMaturity, this, _2));
	mLastKnownResponseMaturity = static_cast<U8>(gSavedSettings.getU32("PreferredMaturity"));
	mLastKnownRequestMaturity = mLastKnownResponseMaturity;
	mIsDoSendMaturityPreferenceToServer = true;
	mIgnorePrejump = gSavedSettings.getBOOL("FSIgnoreFinishAnimation");
	gSavedSettings.getControl("FSIgnoreFinishAnimation")->getSignal()->connect(boost::bind(&LLAgent::updateIgnorePrejump, this, _2));
	mAlwaysFly = gSavedSettings.getBOOL("FSAlwaysFly");
	gSavedSettings.getControl("FSAlwaysFly")->getSignal()->connect(boost::bind(&LLAgent::updateFSAlwaysFly, this, _2));
	selectAutorespond(gSavedPerAccountSettings.getBOOL("FSAutorespondMode"));
	selectAutorespondNonFriends(gSavedPerAccountSettings.getBOOL("FSAutorespondNonFriendsMode"));
	selectRejectTeleportOffers(gSavedPerAccountSettings.getBOOL("FSRejectTeleportOffersMode")); // <FS:PP> FIRE-1245: Option to block/reject teleport offers
	selectRejectFriendshipRequests(gSavedPerAccountSettings.getBOOL("FSRejectFriendshipRequestsMode")); // <FS:PP> FIRE-15233: Automatic friendship request refusal
	selectRejectAllGroupInvites(gSavedPerAccountSettings.getBOOL("FSRejectAllGroupInvitesMode")); // <FS:PP> Option to block/reject all group invites

	if (!mTeleportFinishedSlot.connected())
	{
		mTeleportFinishedSlot = LLViewerParcelMgr::getInstance()->setTeleportFinishedCallback(boost::bind(&LLAgent::handleTeleportFinished, this));
	}
	if (!mTeleportFailedSlot.connected())
	{
		mTeleportFailedSlot = LLViewerParcelMgr::getInstance()->setTeleportFailedCallback(boost::bind(&LLAgent::handleTeleportFailed, this));
	}

	LLAppCoreHttp & app_core_http(LLAppViewer::instance()->getAppCoreHttp());

	mHttpPolicy = app_core_http.getPolicy(LLAppCoreHttp::AP_AGENT);

	mInitialized = true;
}

//-----------------------------------------------------------------------------
// cleanup()
//-----------------------------------------------------------------------------
void LLAgent::cleanup()
{
	mRegionp = NULL;
    mTeleportRequest = NULL;
    mTeleportCanceled = NULL;
	if (mTeleportFinishedSlot.connected())
	{
		mTeleportFinishedSlot.disconnect();
	}
	if (mTeleportFailedSlot.connected())
	{
		mTeleportFailedSlot.disconnect();
	}
}

//-----------------------------------------------------------------------------
// LLAgent()
//-----------------------------------------------------------------------------
LLAgent::~LLAgent()
{
	cleanup();

	delete mMouselookModeInSignal;
	mMouselookModeInSignal = NULL;
	delete mMouselookModeOutSignal;
	mMouselookModeOutSignal = NULL;

	delete mAgentAccess;
	mAgentAccess = NULL;
	delete mEffectColor;
	mEffectColor = NULL;
	delete mTeleportSourceSLURL;
	mTeleportSourceSLURL = NULL;
}

// Handle any actions that need to be performed when the main app gains focus
// (such as through alt-tab).
//-----------------------------------------------------------------------------
// onAppFocusGained()
//-----------------------------------------------------------------------------
void LLAgent::onAppFocusGained()
{
//	if (CAMERA_MODE_MOUSELOOK == gAgentCamera.getCameraMode())
//	{
//		gAgentCamera.changeCameraToDefault();
//		LLToolMgr::getInstance()->clearSavedTool();
//	}
}

void LLAgent::setFirstLogin(bool b)
{
    mFirstLogin = b;

    if (mFirstLogin)
    {
        // Don't notify new users about new features
        if (getFeatureVersion() <= UI_FEATURE_VERSION)
        {
            setFeatureVersion(UI_FEATURE_VERSION, UI_FEATURE_FLAGS);
        }
    }
}

void LLAgent::setFeatureVersion(S32 version, S32 flags)
{
    LLSD updated_version;
    updated_version["version"] = version;
    updated_version["flags"] = flags;
    gSavedSettings.setLLSD("LastUIFeatureVersion", updated_version);
}

S32 LLAgent::getFeatureVersion()
{
    S32 version;
    S32 flags;
    getFeatureVersionAndFlags(version, flags);
    return version;
}

void LLAgent::getFeatureVersionAndFlags(S32& version, S32& flags)
{
    version = 0;
    flags = 0;
    LLSD feature_version = gSavedSettings.getLLSD("LastUIFeatureVersion");
    if (feature_version.isInteger())
    {
        version = feature_version.asInteger();
        flags = 1; // inventory flag
    }
    else if (feature_version.isMap())
    {
        version = feature_version["version"];
        flags = feature_version["flags"];
    }
    else if (!feature_version.isString() && !feature_version.isUndefined())
    {
        // is something newer inside?
        version = UI_FEATURE_VERSION;
        flags = UI_FEATURE_FLAGS;
    }
}

void LLAgent::showLatestFeatureNotification(const std::string key)
{
    S32 version;
    S32 flags; // a single release can have multiple new features
    getFeatureVersionAndFlags(version, flags);
    if (version <= UI_FEATURE_VERSION && (flags & UI_FEATURE_FLAGS) != UI_FEATURE_FLAGS)
    {
        S32 flag = 0;

        if (key == "inventory")
        {
            // Notify user about new thumbnail support
            flag = 1;
        }

        if (key == "gltf")
        {
            flag = 2;
        }

        if ((flags & flag) == 0)
        {
            // Need to open on top even if called from onOpen,
            // do on idle to make sure it's on top
            LLSD floater_key(key);
            doOnIdleOneTime([floater_key]()
                            {
                                LLFloaterReg::showInstance("new_feature_notification", floater_key);
                            });

            setFeatureVersion(UI_FEATURE_VERSION, flags | flag);
        }
    }
}

void LLAgent::ageChat()
{
	if (isAgentAvatarValid())
	{
		// get amount of time since I last chatted
		F64 elapsed_time = (F64)gAgentAvatarp->mChatTimer.getElapsedTimeF32();
		// add in frame time * 3 (so it ages 4x)
		gAgentAvatarp->mChatTimer.setAge(elapsed_time + (F64)gFrameDTClamped * (CHAT_AGE_FAST_RATE - 1.0));
	}
}

//-----------------------------------------------------------------------------
// moveAt()
//-----------------------------------------------------------------------------
void LLAgent::moveAt(S32 direction, bool reset)
{
	LLUIUsage::instance().logCommand("Agent.MoveAt");
	
	mMoveTimer.reset();
	LLFirstUse::notMoving(false);

	// age chat timer so it fades more quickly when you are intentionally moving
	ageChat();

	gAgentCamera.setAtKey(LLAgentCamera::directionToKey(direction));

	if (direction > 0)
	{
		setControlFlags(AGENT_CONTROL_AT_POS | AGENT_CONTROL_FAST_AT);
	}
	else if (direction < 0)
	{
		setControlFlags(AGENT_CONTROL_AT_NEG | AGENT_CONTROL_FAST_AT);
	}

	if (reset)
	{
// <FS:CR> FIRE-8798: Option to prevent camera reset on movement
		//gAgentCamera.resetView();
		gAgentCamera.resetView(TRUE, FALSE, TRUE);
// </FS:CR>
	}
}

//-----------------------------------------------------------------------------
// moveAtNudge()
//-----------------------------------------------------------------------------
void LLAgent::moveAtNudge(S32 direction)
{
	mMoveTimer.reset();
	LLFirstUse::notMoving(false);

	// age chat timer so it fades more quickly when you are intentionally moving
	ageChat();

	gAgentCamera.setWalkKey(LLAgentCamera::directionToKey(direction));

	if (direction > 0)
	{
		setControlFlags(AGENT_CONTROL_NUDGE_AT_POS);
	}
	else if (direction < 0)
	{
		setControlFlags(AGENT_CONTROL_NUDGE_AT_NEG);
	}

// <FS:CR> FIRE-8798: Option to prevent camera reset on movement
	//gAgentCamera.resetView();
	gAgentCamera.resetView(TRUE, FALSE, TRUE);
// </FS:CR>
}

//-----------------------------------------------------------------------------
// moveLeft()
//-----------------------------------------------------------------------------
void LLAgent::moveLeft(S32 direction)
{
	mMoveTimer.reset();
	LLFirstUse::notMoving(false);

	// age chat timer so it fades more quickly when you are intentionally moving
	ageChat();

	gAgentCamera.setLeftKey(LLAgentCamera::directionToKey(direction));

	if (direction > 0)
	{
		setControlFlags(AGENT_CONTROL_LEFT_POS | AGENT_CONTROL_FAST_LEFT);
	}
	else if (direction < 0)
	{
		setControlFlags(AGENT_CONTROL_LEFT_NEG | AGENT_CONTROL_FAST_LEFT);
	}

// <FS:CR> FIRE-8798: Option to prevent camera reset on movement
	//gAgentCamera.resetView();
	gAgentCamera.resetView(TRUE, FALSE, TRUE);
// </FS:CR>
}

//-----------------------------------------------------------------------------
// moveLeftNudge()
//-----------------------------------------------------------------------------
void LLAgent::moveLeftNudge(S32 direction)
{
	mMoveTimer.reset();
	LLFirstUse::notMoving(false);

	// age chat timer so it fades more quickly when you are intentionally moving
	ageChat();

	gAgentCamera.setLeftKey(LLAgentCamera::directionToKey(direction));

	if (direction > 0)
	{
		setControlFlags(AGENT_CONTROL_NUDGE_LEFT_POS);
	}
	else if (direction < 0)
	{
		setControlFlags(AGENT_CONTROL_NUDGE_LEFT_NEG);
	}

// <FS:CR> FIRE-8798: Option to prevent camera reset on movement
	//gAgentCamera.resetView();
	gAgentCamera.resetView(TRUE, FALSE, TRUE);
// </FS:CR>
}

//-----------------------------------------------------------------------------
// moveUp()
//-----------------------------------------------------------------------------
void LLAgent::moveUp(S32 direction)
{
// [RLVa:KB] - Checked: RLVa-2.2 (@jump)
	if ( (!RlvActions::canJump()) && (direction > 0) && (!getFlying()) )
	{
		return;
	}
// [/Sl:KB]

	mMoveTimer.reset();
	LLFirstUse::notMoving(false);

	// age chat timer so it fades more quickly when you are intentionally moving
	ageChat();

	gAgentCamera.setUpKey(LLAgentCamera::directionToKey(direction));

	if (direction > 0)
	{
		setControlFlags(AGENT_CONTROL_UP_POS | AGENT_CONTROL_FAST_UP);
		// <FS:Ansariel> Chalice Yao's crouch toggle
		gAgentCamera.resetView(TRUE, FALSE, TRUE);
		// </FS:Ansariel>
	}
	else if (direction < 0)
	{
		setControlFlags(AGENT_CONTROL_UP_NEG | AGENT_CONTROL_FAST_UP);
		// <FS:Ansariel> Chalice Yao's crouch toggle
		if (!gSavedPerAccountSettings.getBOOL("FSCrouchToggleStatus") || !gSavedPerAccountSettings.getBOOL("FSCrouchToggle"))
		{
			gAgentCamera.resetView(TRUE, FALSE, TRUE);
		}
		// </FS:Ansariel>
	}

	// <FS:Ansariel> Chalice Yao's crouch toggle
	//gAgentCamera.resetView();
	// </FS:Ansariel>
}

//-----------------------------------------------------------------------------
// moveYaw()
//-----------------------------------------------------------------------------
void LLAgent::moveYaw(F32 mag, bool reset_view)
{
	gAgentCamera.setYawKey(mag);

	if (mag > 0)
	{
		setControlFlags(AGENT_CONTROL_YAW_POS);
	}
	else if (mag < 0)
	{
		setControlFlags(AGENT_CONTROL_YAW_NEG);
	}

    U32 mask = AGENT_CONTROL_YAW_POS | AGENT_CONTROL_YAW_NEG;
    if ((getControlFlags() & mask) == mask)
    {
        // Rotation into both directions should cancel out
        // But keep sending controls to simulator,
        // it's needed for script based controls
        gAgentCamera.setYawKey(0);
    }

    if (reset_view)
	{
// <FS:CR> FIRE-8798: Option to prevent camera reset on movement
		//gAgentCamera.resetView();
        gAgentCamera.resetView(TRUE, FALSE, TRUE);
// </FS:CR>
	}
}

//-----------------------------------------------------------------------------
// movePitch()
//-----------------------------------------------------------------------------
void LLAgent::movePitch(F32 mag)
{
	gAgentCamera.setPitchKey(mag);

	if (mag > 0)
	{
		setControlFlags(AGENT_CONTROL_PITCH_POS);
	}
	else if (mag < 0)
	{
		setControlFlags(AGENT_CONTROL_PITCH_NEG);
	}
}


// Does this parcel allow you to fly?
BOOL LLAgent::canFly()
{
// [RLVa:KB] - Checked: RLVa-1.0
	if (!RlvActions::canFly())
	{
		return FALSE;
	}
// [/RLVa:KB]
	if (isGodlike()) return TRUE;
	// <FS> Always fly
	if (mAlwaysFly)
	{
		return TRUE;
	}
	// </FS>

	LLViewerRegion* regionp = getRegion();
	if (regionp && regionp->getBlockFly()) return FALSE;
	
	LLParcel* parcel = LLViewerParcelMgr::getInstance()->getAgentParcel();
	if (!parcel) return FALSE;

	// Allow owners to fly on their own land.
	if (LLViewerParcelMgr::isParcelOwnedByAgent(parcel, GP_LAND_ALLOW_FLY))
	{
		return TRUE;
	}

	return parcel->getAllowFly();
}

BOOL LLAgent::getFlying() const
{ 
	return mControlFlags & AGENT_CONTROL_FLY; 
}

//-----------------------------------------------------------------------------
// setFlying()
//-----------------------------------------------------------------------------
void LLAgent::setFlying(BOOL fly, BOOL fail_sound)
{
	if (isAgentAvatarValid())
	{
		// *HACK: Don't allow to start the flying mode if we got ANIM_AGENT_STANDUP signal
		// because in this case we won't get a signal to start avatar flying animation and
		// it will be walking with flying mode "ON" indication. However we allow to switch
		// the flying mode off if we get ANIM_AGENT_STANDUP signal. See process_avatar_animation().
		// See EXT-2781.
		if(fly && gAgentAvatarp->mSignaledAnimations.find(ANIM_AGENT_STANDUP) != gAgentAvatarp->mSignaledAnimations.end())
		{
			return;
		}

		// don't allow taking off while sitting
		if (fly && gAgentAvatarp->isSitting())
		{
			return;
		}
	}

	if (fly)
	{
// [RLVa:KB] - Checked: RLVa-1.0
		if (!RlvActions::canFly())
		{
			return;
		}
// [/RLVa:KB]

		BOOL was_flying = getFlying();
		if (!canFly() && !was_flying)
		{
			// parcel doesn't let you start fly
			// gods can always fly
			// and it's OK if you're already flying
			if (fail_sound)
			{
				make_ui_sound("UISndBadKeystroke");
			}
			return;
		}
		if( !was_flying )
		{
			add(LLStatViewer::FLY, 1);
		}
		setControlFlags(AGENT_CONTROL_FLY);
	}
	else
	{
		clearControlFlags(AGENT_CONTROL_FLY);
	}


	// Update Movement Controls according to Fly mode
	LLFloaterMove::setFlyingMode(fly);

	mbFlagsDirty = TRUE;
}


// UI based mechanism of setting fly state
//-----------------------------------------------------------------------------
// toggleFlying()
//-----------------------------------------------------------------------------
// static
void LLAgent::toggleFlying()
{
	if ( gAgent.mAutoPilot )
	{
		LLToolPie::instance().stopClickToWalk();
	}

	// <FS:Ansariel> Chalice Yao's crouch toggle
	if (gSavedPerAccountSettings.getBOOL("FSCrouchToggleStatus"))
	{
		gSavedPerAccountSettings.setBOOL("FSCrouchToggleStatus", FALSE);
	}
	// </FS:Ansariel>

	BOOL fly = !gAgent.getFlying();

	gAgent.mMoveTimer.reset();
	LLFirstUse::notMoving(false);

	gAgent.setFlying( fly );
// <FS:CR> FIRE-8798: Option to prevent camera reset on movement
	//gAgentCamera.resetView();
	gAgentCamera.resetView(TRUE, FALSE, TRUE);
// </FS:CR>
}

// static
bool LLAgent::enableFlying()
{
	// <FS:Zi> Fix "Agent.enableFlying" function for menu entry and toolbar button
	// BOOL sitting = FALSE;
	// if (isAgentAvatarValid())
	// {
	// 	sitting = gAgentAvatarp->isSitting();
	// }
	// return !sitting;
	if(isAgentAvatarValid())
	{
		return gAgent.canFly() && (!gAgentAvatarp->isSitting());
	}
	return false;
	// </FS:Zi>
}

// static
bool LLAgent::isSitting()
{
    BOOL sitting = FALSE;
    if (isAgentAvatarValid())
    {
        sitting = gAgentAvatarp->isSitting();
    }
    return sitting;
}

void LLAgent::standUp()
{
//	setControlFlags(AGENT_CONTROL_STAND_UP);
// [RLVa:KB] - Checked: 2010-03-07 (RLVa-1.2.0c) | Added: RLVa-1.2.0a
	// RELEASE-RLVa: [SL-2.0.0] Check this function's callers since usually they require explicit blocking
	if ( (!rlv_handler_t::isEnabled()) || (RlvActions::canStand()) )
	{
		setControlFlags(AGENT_CONTROL_STAND_UP);
	}
// [/RLVa:KB]
}

void LLAgent::changeParcels()
{
	LL_DEBUGS("AgentLocation") << "Calling ParcelChanged callbacks" << LL_ENDL;
	// Notify anything that wants to know about parcel changes
	mParcelChangedSignal();
}

boost::signals2::connection LLAgent::addParcelChangedCallback(parcel_changed_callback_t cb)
{
	return mParcelChangedSignal.connect(cb);
}

// static
void LLAgent::capabilityReceivedCallback(const LLUUID &region_id, LLViewerRegion *regionp)
{	// Changed regions and now have the region capabilities
    if (regionp)
    {
        if (regionp->getRegionID() == region_id)
        {
            regionp->requestSimulatorFeatures();
            LLAppViewer::instance()->updateNameLookupUrl(regionp);
        }

        if (gAgent.getInterestListMode() == LLViewerRegion::IL_MODE_360)
        {
			// <FS:Beq> make this actually work
            // gAgent.changeInterestListMode(LLViewerRegion::IL_MODE_360);
            regionp->setInterestListMode(LLViewerRegion::IL_MODE_360);
			// </FS:Beq>
        }
    }
}

//-----------------------------------------------------------------------------
// setRegion()
//-----------------------------------------------------------------------------
void LLAgent::setRegion(LLViewerRegion *regionp)
{
	llassert(regionp);
	if (mRegionp != regionp)
	{

		LL_INFOS("AgentLocation","Teleport") << "Moving agent into region: handle " << regionp->getHandle() 
											 << " id " << regionp->getRegionID()
											 << " name " << regionp->getName()
											 << " previous region "
											 << (mRegionp ? mRegionp->getRegionID() : LLUUID::null)
											 << LL_ENDL;
		if (mRegionp)
		{
			// NaCl - Antispam Registry clear anti-spam queues when changing regions
			NACLAntiSpamRegistry::instance().purgeAllQueues();
			// NaCl End

			// We've changed regions, we're now going to change our agent coordinate frame.
			mAgentOriginGlobal = regionp->getOriginGlobal();
			LLVector3d agent_offset_global = mRegionp->getOriginGlobal();

			LLVector3 delta;
			delta.setVec(regionp->getOriginGlobal() - mRegionp->getOriginGlobal());

			setPositionAgent(getPositionAgent() - delta);

			LLVector3 camera_position_agent = LLViewerCamera::getInstance()->getOrigin();
			LLViewerCamera::getInstance()->setOrigin(camera_position_agent - delta);

			// Update all of the regions.
			LLWorld::getInstance()->updateAgentOffset(agent_offset_global);

			// Hack to keep sky in the agent's region, otherwise it may get deleted - DJS 08/02/02
			// *TODO: possibly refactor into gSky->setAgentRegion(regionp)? -Brad
			if (gSky.mVOSkyp)
			{
				gSky.mVOSkyp->setRegion(regionp);
			}
			
            if (regionp->capabilitiesReceived())
            {
                regionp->requestSimulatorFeatures();
                LLAppViewer::instance()->updateNameLookupUrl(regionp);
                // <FS:Beq> move the interestlist update to a place where it is safe.
                // Set the region to the desired interest list mode
                if (getInterestListMode() == LLViewerRegion::IL_MODE_360)
                {
                    changeInterestListMode(LLViewerRegion::IL_MODE_360);
                     regionp->setCapabilitiesReceivedCallback(LLAgent::capabilityReceivedCallback);
                }
                // </FS:Beq>
            }
            else
            {
                regionp->setCapabilitiesReceivedCallback(LLAgent::capabilityReceivedCallback);
            }

		}
		else
		{
			// First time initialization.
			// We've changed regions, we're now going to change our agent coordinate frame.
			mAgentOriginGlobal = regionp->getOriginGlobal();

			LLVector3 delta;
			delta.setVec(regionp->getOriginGlobal());

			setPositionAgent(getPositionAgent() - delta);
			LLVector3 camera_position_agent = LLViewerCamera::getInstance()->getOrigin();
			LLViewerCamera::getInstance()->setOrigin(camera_position_agent - delta);

			// Update all of the regions.
			LLWorld::getInstance()->updateAgentOffset(mAgentOriginGlobal);

            if (regionp->capabilitiesReceived())
            {
                LLAppViewer::instance()->updateNameLookupUrl(regionp);
            }
            else
            {
                regionp->setCapabilitiesReceivedCallback([](const LLUUID &region_id, LLViewerRegion* regionp) {LLAppViewer::instance()->updateNameLookupUrl(regionp); });
            }
		}

		// Pass new region along to metrics components that care about this level of detail.
		LLAppViewer::metricsUpdateRegion(regionp->getHandle());
	}

	mRegionp = regionp;

	// TODO - most of what follows probably should be moved into callbacks

	// Pass the region host to LLUrlEntryParcel to resolve parcel name
	// with a server request.
	LLUrlEntryParcel::setRegionHost(getRegionHost());

	// Must shift hole-covering water object locations because local
	// coordinate frame changed.
	LLWorld::getInstance()->updateWaterObjects();

	// keep a list of regions we've been too
	// this is just an interesting stat, logged at the dataserver
	// we could trake this at the dataserver side, but that's harder
	U64 handle = regionp->getHandle();
	mRegionsVisited.insert(handle);

	LLSelectMgr::getInstance()->updateSelectionCenter();

//	LLFloaterMove::sUpdateFlyingStatus();
// [RLVa:KB] - Checked: 2011-05-27 (RLVa-1.4.0a) | Added: RLVa-1.4.0a
	LLFloaterMove::sUpdateMovementStatus();
// [/RLVa:KB]

	// <FS:Ansariel> [Legacy Bake]
	// If the newly entered region is using server bakes, and our
	// current appearance is non-baked, request appearance update from
	// server.
	if (mRegionp->capabilitiesReceived())
	{
		handleServerBakeRegionTransition(mRegionp->getRegionID());
	}
	else
	{
		// Need to handle via callback after caps arrive.
		mRegionp->setCapabilitiesReceivedCallback(boost::bind(&LLAgent::handleServerBakeRegionTransition,this,_1));
	}
	// </FS:Ansariel> [Legacy Bake]

	// <FS:Zi> Run Prio 0 default bento pose in the background to fix splayed hands, open mouths, etc.
	if (gSavedSettings.getBOOL("FSPlayDefaultBentoAnimation"))
	{
		sendAnimationRequest(ANIM_AGENT_BENTO_IDLE, ANIM_REQUEST_START);
	}
	// </FS:Zi>

	LL_DEBUGS("AgentLocation") << "Calling RegionChanged callbacks" << LL_ENDL;
	mRegionChangedSignal();
}


//-----------------------------------------------------------------------------
// getRegion()
//-----------------------------------------------------------------------------
LLViewerRegion *LLAgent::getRegion() const
{
	return mRegionp;
}


LLHost LLAgent::getRegionHost() const
{
	if (mRegionp)
	{
		return mRegionp->getHost();
	}
	else
	{
		return LLHost();
	}
}

boost::signals2::connection LLAgent::addRegionChangedCallback(const region_changed_signal_t::slot_type& cb)
{
	return mRegionChangedSignal.connect(cb);
}

void LLAgent::removeRegionChangedCallback(boost::signals2::connection callback)
{
	mRegionChangedSignal.disconnect(callback);
}

//-----------------------------------------------------------------------------
// inPrelude()
//-----------------------------------------------------------------------------
BOOL LLAgent::inPrelude()
{
	return mRegionp && mRegionp->isPrelude();
}


std::string LLAgent::getRegionCapability(const std::string &name)
{
    if (!mRegionp)
        return std::string();
    
    return mRegionp->getCapability(name);
}


//-----------------------------------------------------------------------------
// canManageEstate()
//-----------------------------------------------------------------------------

BOOL LLAgent::canManageEstate() const
{
	return mRegionp && mRegionp->canManageEstate();
}

//-----------------------------------------------------------------------------
// sendMessage()
//-----------------------------------------------------------------------------
void LLAgent::sendMessage()
{
	if (gDisconnected)
	{
		LL_WARNS() << "Trying to send message when disconnected!" << LL_ENDL;
		return;
	}
	if (!mRegionp)
	{
		LL_ERRS() << "No region for agent yet!" << LL_ENDL;
		return;
	}
	gMessageSystem->sendMessage(mRegionp->getHost());
}


//-----------------------------------------------------------------------------
// sendReliableMessage()
//-----------------------------------------------------------------------------
void LLAgent::sendReliableMessage()
{
	if (gDisconnected)
	{
		LL_DEBUGS() << "Trying to send message when disconnected!" << LL_ENDL;
		return;
	}
	if (!mRegionp)
	{
		LL_DEBUGS() << "LLAgent::sendReliableMessage No region for agent yet, not sending message!" << LL_ENDL;
		return;
	}
	gMessageSystem->sendReliable(mRegionp->getHost());
}

//-----------------------------------------------------------------------------
// getVelocity()
//-----------------------------------------------------------------------------
LLVector3 LLAgent::getVelocity() const
{
	if (isAgentAvatarValid())
	{
		return gAgentAvatarp->getVelocity();
	}
	else
	{
		return LLVector3::zero;
	}
}


//-----------------------------------------------------------------------------
// setPositionAgent()
//-----------------------------------------------------------------------------
void LLAgent::setPositionAgent(const LLVector3 &pos_agent)
{
	if (!pos_agent.isFinite())
	{
		LL_ERRS() << "setPositionAgent is not a number" << LL_ENDL;
	}

	if (isAgentAvatarValid() && gAgentAvatarp->getParent())
	{
		LLVector3 pos_agent_sitting;
		LLVector3d pos_agent_d;
		LLViewerObject *parent = (LLViewerObject*)gAgentAvatarp->getParent();

		pos_agent_sitting = gAgentAvatarp->getPosition() * parent->getRotation() + parent->getPositionAgent();
		pos_agent_d.setVec(pos_agent_sitting);

		mFrameAgent.setOrigin(pos_agent_sitting);
		mPositionGlobal = pos_agent_d + mAgentOriginGlobal;
	}
	else
	{
		mFrameAgent.setOrigin(pos_agent);

		LLVector3d pos_agent_d;
		pos_agent_d.setVec(pos_agent);
		mPositionGlobal = pos_agent_d + mAgentOriginGlobal;
	}

    if (((mLastTestGlobal - mPositionGlobal).lengthSquared() > 1.0) && !mOnPositionChanged.empty())
    {   // If the position has changed my more than 1 meter since the last time we triggered.
        // filters out some noise. 
        mLastTestGlobal = mPositionGlobal;
        mOnPositionChanged(mFrameAgent.getOrigin(), mPositionGlobal);
    }
}

//-----------------------------------------------------------------------------
// getPositionGlobal()
//-----------------------------------------------------------------------------
const LLVector3d &LLAgent::getPositionGlobal() const
{
	if (isAgentAvatarValid() && !gAgentAvatarp->mDrawable.isNull())
	{
		mPositionGlobal = getPosGlobalFromAgent(gAgentAvatarp->getRenderPosition());
	}
	else
	{
		mPositionGlobal = getPosGlobalFromAgent(mFrameAgent.getOrigin());
	}

	return mPositionGlobal;
}

//-----------------------------------------------------------------------------
// getPositionAgent()
//-----------------------------------------------------------------------------
const LLVector3 &LLAgent::getPositionAgent()
{
	if (isAgentAvatarValid())
	{
		if(gAgentAvatarp->mDrawable.isNull())
		{
			mFrameAgent.setOrigin(gAgentAvatarp->getPositionAgent());
		}
		else
	{
		mFrameAgent.setOrigin(gAgentAvatarp->getRenderPosition());	
	}
	}


	return mFrameAgent.getOrigin();
}

boost::signals2::connection LLAgent::whenPositionChanged(position_signal_t::slot_type fn)
{
    return mOnPositionChanged.connect(fn);
}


//-----------------------------------------------------------------------------
// getRegionsVisited()
//-----------------------------------------------------------------------------
S32 LLAgent::getRegionsVisited() const
{
	return mRegionsVisited.size();
}

//-----------------------------------------------------------------------------
// getDistanceTraveled()
//-----------------------------------------------------------------------------
F64 LLAgent::getDistanceTraveled() const
{
	return mDistanceTraveled;
}


//-----------------------------------------------------------------------------
// getPosAgentFromGlobal()
//-----------------------------------------------------------------------------
LLVector3 LLAgent::getPosAgentFromGlobal(const LLVector3d &pos_global) const
{
	LLVector3 pos_agent;
	pos_agent.setVec(pos_global - mAgentOriginGlobal);
	return pos_agent;
}


//-----------------------------------------------------------------------------
// getPosGlobalFromAgent()
//-----------------------------------------------------------------------------
LLVector3d LLAgent::getPosGlobalFromAgent(const LLVector3 &pos_agent) const
{
	LLVector3d pos_agent_d;
	pos_agent_d.setVec(pos_agent);
	return pos_agent_d + mAgentOriginGlobal;
}

void LLAgent::sitDown()
{
// [RLVa:KB] - Checked: RLVa-1.2.1
	if (!RlvActions::canGroundSit())
		return;
// [/RLVa:KB]

	setControlFlags(AGENT_CONTROL_SIT_ON_GROUND);
}


//-----------------------------------------------------------------------------
// resetAxes()
//-----------------------------------------------------------------------------
void LLAgent::resetAxes()
{
	mFrameAgent.resetAxes();
}


// Copied from LLCamera::setOriginAndLookAt
// Look_at must be unit vector
//-----------------------------------------------------------------------------
// resetAxes()
//-----------------------------------------------------------------------------
void LLAgent::resetAxes(const LLVector3 &look_at)
{
	LLVector3	skyward = getReferenceUpVector();

	// if look_at has zero length, fail
	// if look_at and skyward are parallel, fail
	//
	// Test both of these conditions with a cross product.
	LLVector3 cross(look_at % skyward);
	if (cross.isNull())
	{
		LL_INFOS() << "LLAgent::resetAxes cross-product is zero" << LL_ENDL;
		return;
	}

	// Make sure look_at and skyward are not parallel
	// and neither are zero length
	LLVector3 left(skyward % look_at);
	LLVector3 up(look_at % left);

	mFrameAgent.setAxes(look_at, left, up);
}


//-----------------------------------------------------------------------------
// rotate()
//-----------------------------------------------------------------------------
void LLAgent::rotate(F32 angle, const LLVector3 &axis) 
{ 
	mFrameAgent.rotate(angle, axis); 
}


//-----------------------------------------------------------------------------
// rotate()
//-----------------------------------------------------------------------------
void LLAgent::rotate(F32 angle, F32 x, F32 y, F32 z) 
{ 
	mFrameAgent.rotate(angle, x, y, z); 
}


//-----------------------------------------------------------------------------
// rotate()
//-----------------------------------------------------------------------------
void LLAgent::rotate(const LLMatrix3 &matrix) 
{ 
	mFrameAgent.rotate(matrix); 
}


//-----------------------------------------------------------------------------
// rotate()
//-----------------------------------------------------------------------------
void LLAgent::rotate(const LLQuaternion &quaternion) 
{ 
	mFrameAgent.rotate(quaternion); 
}


//-----------------------------------------------------------------------------
// getReferenceUpVector()
//-----------------------------------------------------------------------------
LLVector3 LLAgent::getReferenceUpVector()
{
	// this vector is in the coordinate frame of the avatar's parent object, or the world if none
	LLVector3 up_vector = LLVector3::z_axis;
	if (isAgentAvatarValid() && 
		gAgentAvatarp->getParent() &&
		gAgentAvatarp->mDrawable.notNull())
	{
		U32 camera_mode = gAgentCamera.getCameraAnimating() ? gAgentCamera.getLastCameraMode() : gAgentCamera.getCameraMode();
		// and in third person...
		if (camera_mode == CAMERA_MODE_THIRD_PERSON)
		{
			// make the up vector point to the absolute +z axis
			up_vector = up_vector * ~((LLViewerObject*)gAgentAvatarp->getParent())->getRenderRotation();
		}
		else if (camera_mode == CAMERA_MODE_MOUSELOOK)
		{
			// make the up vector point to the avatar's +z axis
			up_vector = up_vector * gAgentAvatarp->mDrawable->getRotation();
		}
	}

	return up_vector;
}


// Radians, positive is forward into ground
//-----------------------------------------------------------------------------
// pitch()
//-----------------------------------------------------------------------------
void LLAgent::pitch(F32 angle)
{
	// don't let user pitch if pointed almost all the way down or up

	// A dot B = mag(A) * mag(B) * cos(angle between A and B)
	// so... cos(angle between A and B) = A dot B / mag(A) / mag(B)
	//                                  = A dot B for unit vectors

	LLVector3 skyward = getReferenceUpVector();

	// clamp pitch to limits
	if (angle >= 0.f)
	{
		const F32 look_down_limit = 179.f * DEG_TO_RAD;
		F32 angle_from_skyward = acos(mFrameAgent.getAtAxis() * skyward);
		if (angle_from_skyward + angle > look_down_limit)
		{
			angle = look_down_limit - angle_from_skyward;
		}
	}
	else if (angle < 0.f)
	{
		const F32 look_up_limit = 5.f * DEG_TO_RAD;
		const LLVector3& viewer_camera_pos = LLViewerCamera::getInstance()->getOrigin();
		LLVector3 agent_focus_pos = getPosAgentFromGlobal(gAgentCamera.calcFocusPositionTargetGlobal());
		LLVector3 look_dir = agent_focus_pos - viewer_camera_pos;
		F32 angle_from_skyward = angle_between(look_dir, skyward);
		if (angle_from_skyward + angle < look_up_limit)
		{
			angle = look_up_limit - angle_from_skyward;
		}
	}

	if (fabs(angle) > 1e-4)
	{
		mFrameAgent.pitch(angle);
	}
}


//-----------------------------------------------------------------------------
// roll()
//-----------------------------------------------------------------------------
void LLAgent::roll(F32 angle)
{
	mFrameAgent.roll(angle);
}


//-----------------------------------------------------------------------------
// yaw()
//-----------------------------------------------------------------------------
void LLAgent::yaw(F32 angle)
{
	if (!rotateGrabbed())
	{
		mFrameAgent.rotate(angle, getReferenceUpVector());
	}
}


// Returns a quat that represents the rotation of the agent in the absolute frame
//-----------------------------------------------------------------------------
// getQuat()
//-----------------------------------------------------------------------------
LLQuaternion LLAgent::getQuat() const
{
	return mFrameAgent.getQuaternion();
}

//-----------------------------------------------------------------------------
// getControlFlags()
//-----------------------------------------------------------------------------
U32 LLAgent::getControlFlags()
{
	// <FS> Ignore prejump and always fly
	//return mControlFlags;
	if (LLAgent::mIgnorePrejump)
	{
		return mControlFlags | AGENT_CONTROL_FINISH_ANIM;
	}
	else
	{
		return mControlFlags;
	}
	// </FS>
}

//-----------------------------------------------------------------------------
// setControlFlags()
//-----------------------------------------------------------------------------
void LLAgent::setControlFlags(U32 mask)
{
	mControlFlags |= mask;
	mbFlagsDirty = TRUE;
}


//-----------------------------------------------------------------------------
// clearControlFlags()
//-----------------------------------------------------------------------------
void LLAgent::clearControlFlags(U32 mask)
{
	U32 old_flags = mControlFlags;
	mControlFlags &= ~mask;
	if (old_flags != mControlFlags)
	{
		mbFlagsDirty = TRUE;
	}
}

//-----------------------------------------------------------------------------
// controlFlagsDirty()
//-----------------------------------------------------------------------------
BOOL LLAgent::controlFlagsDirty() const
{
	return mbFlagsDirty;
}

//-----------------------------------------------------------------------------
// enableControlFlagReset()
//-----------------------------------------------------------------------------
void LLAgent::enableControlFlagReset()
{
	mbFlagsNeedReset = TRUE;
}

//-----------------------------------------------------------------------------
// resetControlFlags()
//-----------------------------------------------------------------------------
void LLAgent::resetControlFlags()
{
	if (mbFlagsNeedReset)
	{
		mbFlagsNeedReset = FALSE;
		mbFlagsDirty = FALSE;
		// reset all of the ephemeral flags
		// some flags are managed elsewhere
		mControlFlags &= AGENT_CONTROL_AWAY | AGENT_CONTROL_FLY | AGENT_CONTROL_MOUSELOOK;
	}
}

//-----------------------------------------------------------------------------
// setAFK()
//-----------------------------------------------------------------------------
void LLAgent::setAFK()
{
	if (gNonInteractive || !gAgent.getRegion())
	{
		// Don't set AFK if we're not talking to a region yet.
		return;
	}

	if (!(mControlFlags & AGENT_CONTROL_AWAY))
	{
		sendAnimationRequest(ANIM_AGENT_AWAY, ANIM_REQUEST_START);
		setControlFlags(AGENT_CONTROL_AWAY | AGENT_CONTROL_STOP);
		gAwayTimer.start();

		// <FS:AO> Gsit on away, antigrief protection
		if (gSavedSettings.getBOOL("AvatarSitOnAway"))
		{
			if (isAgentAvatarValid() && !gAgentAvatarp->isSitting() && !gRlvHandler.hasBehaviour(RLV_BHVR_SIT))
			{
				gAgent.sitDown();
				gAgent.setIsAfkSitting(true);
			}
		}
		// </FS:AO>
	}
}

//-----------------------------------------------------------------------------
// clearAFK()
//-----------------------------------------------------------------------------
void LLAgent::clearAFK()
{
	gAwayTriggerTimer.reset();

	// Gods can sometimes get into away state (via gestures)
	// without setting the appropriate control flag. JC
	if (mControlFlags & AGENT_CONTROL_AWAY
		|| (isAgentAvatarValid()
			&& (gAgentAvatarp->mSignaledAnimations.find(ANIM_AGENT_AWAY) != gAgentAvatarp->mSignaledAnimations.end())))
	{
		sendAnimationRequest(ANIM_AGENT_AWAY, ANIM_REQUEST_STOP);
		clearControlFlags(AGENT_CONTROL_AWAY);

		// <FS:AO> if we sat while away, stand back up on clear
		if (gSavedSettings.getBOOL("AvatarSitOnAway"))
		{
			if (gAgent.isAfkSitting() && !gRlvHandler.hasBehaviour(RLV_BHVR_UNSIT))
			{
				gAgent.standUp();
			}
		}
		// </FS:AO>
	}

	// <FS:Ansariel> FIRE-1568: Fix sit on AFK issues (standing up when sitting before)
	gAgent.setIsAfkSitting(false);
}

//-----------------------------------------------------------------------------
// getAFK()
//-----------------------------------------------------------------------------
BOOL LLAgent::getAFK() const
{
	return (mControlFlags & AGENT_CONTROL_AWAY) != 0;
}

//-----------------------------------------------------------------------------
// setDoNotDisturb()
//-----------------------------------------------------------------------------
void LLAgent::setDoNotDisturb(bool pIsDoNotDisturb)
{
	bool isDoNotDisturbSwitchedOff = (mIsDoNotDisturb && !pIsDoNotDisturb);
	mIsDoNotDisturb = pIsDoNotDisturb;
	sendAnimationRequest(ANIM_AGENT_DO_NOT_DISTURB, (pIsDoNotDisturb ? ANIM_REQUEST_START : ANIM_REQUEST_STOP));
	LLNotificationsUI::LLChannelManager::getInstance()->muteAllChannels(pIsDoNotDisturb);
	if (isDoNotDisturbSwitchedOff)
	{
		LLDoNotDisturbNotificationStorage::getInstance()->updateNotifications();
	}
	gIMMgr->updateDNDMessageStatus();
}

//-----------------------------------------------------------------------------
// isDoNotDisturb()
//-----------------------------------------------------------------------------
bool LLAgent::isDoNotDisturb() const
{
	return mIsDoNotDisturb;
}

//-----------------------------------------------------------------------------
// setAutorespond()
//-----------------------------------------------------------------------------
void LLAgent::setAutorespond()
{
	selectAutorespond(TRUE);
}

//-----------------------------------------------------------------------------
// clearAutorespond()
//-----------------------------------------------------------------------------
void LLAgent::clearAutorespond()
{
	selectAutorespond(FALSE);
}

//-----------------------------------------------------------------------------
// selectAutorespond()
//-----------------------------------------------------------------------------
void LLAgent::selectAutorespond(BOOL selected)
{
	LL_INFOS() << "Setting autorespond mode to " << selected << LL_ENDL;
	mIsAutorespond = selected;
	gSavedPerAccountSettings.setBOOL("FSAutorespondMode",selected);
	// [SJ - FIRE-2177 - Making Autorespons a simple Check in the menu again for clarity]
	//if (gAutorespondMenu)
	//{
	//	if (selected)
	//	{
	//		gAutorespondMenu->setLabel(LLTrans::getString("AvatarSetNotAutorespond"));
	//	}
	//	else
	//	{
	//		gAutorespondMenu->setLabel(LLTrans::getString("AvatarSetAutorespond"));
	//	}
	//}
}

//-----------------------------------------------------------------------------
// getAutorespond()
//-----------------------------------------------------------------------------
BOOL LLAgent::getAutorespond() const
{
	return mIsAutorespond;
}

//-----------------------------------------------------------------------------
// setAutorespondNonFriends()
//-----------------------------------------------------------------------------
void LLAgent::setAutorespondNonFriends()
{
	selectAutorespondNonFriends(TRUE);
}

//-----------------------------------------------------------------------------
// clearAutorespondNonFriends()
//-----------------------------------------------------------------------------
void LLAgent::clearAutorespondNonFriends()
{
	selectAutorespondNonFriends(FALSE);
}

//-----------------------------------------------------------------------------
// selectAutorespondNonFriends()
//-----------------------------------------------------------------------------
void LLAgent::selectAutorespondNonFriends(BOOL selected)
{
	LL_INFOS() << "Setting autorespond non-friends mode to " << selected << LL_ENDL;
	mIsAutorespondNonFriends = selected;
	gSavedPerAccountSettings.setBOOL("FSAutorespondNonFriendsMode",selected);
	// [SJ - FIRE-2177 - Making Autorespons a simple Check in the menu again for clarity]
	//if (gAutorespondNonFriendsMenu)
	//{
	//	if (selected)
	//	{
	//		gAutorespondNonFriendsMenu->setLabel(LLTrans::getString("AvatarSetNotAutorespondNonFriends"));
	//	}
	//	else
	//	{
	//		gAutorespondNonFriendsMenu->setLabel(LLTrans::getString("AvatarSetAutorespondNonFriends"));
	//	}
	//}
}

//-----------------------------------------------------------------------------
// getAutorespondNonFriends()
//-----------------------------------------------------------------------------
BOOL LLAgent::getAutorespondNonFriends() const
{
	return mIsAutorespondNonFriends;
}

// <FS:PP> FIRE-1245: Option to block/reject teleport offers

//-----------------------------------------------------------------------------
// setRejectTeleportOffers()
//-----------------------------------------------------------------------------
void LLAgent::setRejectTeleportOffers()
{
	selectRejectTeleportOffers(TRUE);
}

//-----------------------------------------------------------------------------
// clearRejectTeleportOffers()
//-----------------------------------------------------------------------------
void LLAgent::clearRejectTeleportOffers()
{
	selectRejectTeleportOffers(FALSE);
}

//-----------------------------------------------------------------------------
// selectRejectTeleportOffers()
//-----------------------------------------------------------------------------
void LLAgent::selectRejectTeleportOffers(BOOL selected)
{
	LL_INFOS() << "Setting rejecting teleport offers mode to " << selected << LL_ENDL;
	mIsRejectTeleportOffers = selected;
	gSavedPerAccountSettings.setBOOL("FSRejectTeleportOffersMode", selected);
}

//-----------------------------------------------------------------------------
// getRejectTeleportOffers()
//-----------------------------------------------------------------------------
BOOL LLAgent::getRejectTeleportOffers() const
{
	return mIsRejectTeleportOffers;
}

// </FS:PP> FIRE-1245: Option to block/reject teleport offers

// <FS:PP> FIRE-15233: Automatic friendship request refusal

//-----------------------------------------------------------------------------
// setRejectFriendshipRequests()
//-----------------------------------------------------------------------------
void LLAgent::setRejectFriendshipRequests()
{
	selectRejectFriendshipRequests(TRUE);
}

//-----------------------------------------------------------------------------
// clearRejectFriendshipRequests()
//-----------------------------------------------------------------------------
void LLAgent::clearRejectFriendshipRequests()
{
	selectRejectFriendshipRequests(FALSE);
}

//-----------------------------------------------------------------------------
// selectRejectFriendshipRequests()
//-----------------------------------------------------------------------------
void LLAgent::selectRejectFriendshipRequests(BOOL selected)
{
	LL_INFOS() << "Setting rejecting friendship requests mode to " << selected << LL_ENDL;
	mIsRejectFriendshipRequests = selected;
	gSavedPerAccountSettings.setBOOL("FSRejectFriendshipRequestsMode", selected);
}

//-----------------------------------------------------------------------------
// getRejectFriendshipRequests()
//-----------------------------------------------------------------------------
BOOL LLAgent::getRejectFriendshipRequests() const
{
	return mIsRejectFriendshipRequests;
}

// </FS:PP> FIRE-15233: Automatic friendship request refusal

// <FS:PP> Option to block/reject all group invites

//-----------------------------------------------------------------------------
// setRejectAllGroupInvites()
//-----------------------------------------------------------------------------
void LLAgent::setRejectAllGroupInvites()
{
	selectRejectAllGroupInvites(TRUE);
}

//-----------------------------------------------------------------------------
// clearRejectAllGroupInvites()
//-----------------------------------------------------------------------------
void LLAgent::clearRejectAllGroupInvites()
{
	selectRejectAllGroupInvites(FALSE);
}

//-----------------------------------------------------------------------------
// selectRejectAllGroupInvites()
//-----------------------------------------------------------------------------
void LLAgent::selectRejectAllGroupInvites(BOOL selected)
{
	LL_INFOS() << "Setting rejecting group invites mode to " << selected << LL_ENDL;
	mIsRejectAllGroupInvites = selected;
	gSavedPerAccountSettings.setBOOL("FSRejectAllGroupInvitesMode", selected);
}

//-----------------------------------------------------------------------------
// getRejectAllGroupInvites()
//-----------------------------------------------------------------------------
BOOL LLAgent::getRejectAllGroupInvites() const
{
	return mIsRejectAllGroupInvites;
}

// </FS:PP> Option to block/reject all group invites

//-----------------------------------------------------------------------------
// startAutoPilotGlobal()
//-----------------------------------------------------------------------------
void LLAgent::startAutoPilotGlobal(
	const LLVector3d &target_global,
	const std::string& behavior_name,
	const LLQuaternion *target_rotation,
	void (*finish_callback)(BOOL, void *),
	void *callback_data,
	F32 stop_distance,
	F32 rot_threshold,
	BOOL allow_flying)
{
	if (!isAgentAvatarValid())
	{
		return;
	}

    if (target_global.isExactlyZero())
    {
        LL_WARNS() << "Canceling attempt to start autopilot towards invalid position" << LL_ENDL;
        return;
    }
	
	// Are there any pending callbacks from previous auto pilot requests?
	if (mAutoPilotFinishedCallback)
	{
		mAutoPilotFinishedCallback(dist_vec(gAgent.getPositionGlobal(), mAutoPilotTargetGlobal) < mAutoPilotStopDistance, mAutoPilotCallbackData);
	}

	mAutoPilotFinishedCallback = finish_callback;
	mAutoPilotCallbackData = callback_data;
	mAutoPilotRotationThreshold = rot_threshold;
	mAutoPilotBehaviorName = behavior_name;
	mAutoPilotAllowFlying = allow_flying;

	LLVector3d delta_pos( target_global );
	delta_pos -= getPositionGlobal();
	F64 distance = delta_pos.magVec();
	LLVector3d trace_target = target_global;

	trace_target.mdV[VZ] -= 10.f;

	LLVector3d intersection;
	LLVector3 normal;
	LLViewerObject *hit_obj;
	F32 heightDelta = LLWorld::getInstance()->resolveStepHeightGlobal(NULL, target_global, trace_target, intersection, normal, &hit_obj);

	if (stop_distance > 0.f)
	{
		mAutoPilotStopDistance = stop_distance;
	}
	else
	{
		// Guess at a reasonable stop distance.
		mAutoPilotStopDistance = (F32) sqrt( distance );
		if (mAutoPilotStopDistance < 0.5f) 
		{
			mAutoPilotStopDistance = 0.5f;
		}
	}

	if (mAutoPilotAllowFlying)
	{
		mAutoPilotFlyOnStop = getFlying();
	}
	else
	{
		mAutoPilotFlyOnStop = FALSE;
	}

	if (distance > 30.0 && mAutoPilotAllowFlying)
	{
		setFlying(TRUE);
	}

	if ( distance > 1.f && 
		mAutoPilotAllowFlying &&
		heightDelta > (sqrtf(mAutoPilotStopDistance) + 1.f))
	{
		setFlying(TRUE);
		// Do not force flying for "Sit" behavior to prevent flying after pressing "Stand"
		// from an object. See EXT-1655.
		if ("Sit" != mAutoPilotBehaviorName)
			mAutoPilotFlyOnStop = TRUE;
	}

	mAutoPilot = TRUE;
	setAutoPilotTargetGlobal(target_global);

	if (target_rotation)
	{
		mAutoPilotUseRotation = TRUE;
		mAutoPilotTargetFacing = LLVector3::x_axis * *target_rotation;
		mAutoPilotTargetFacing.mV[VZ] = 0.f;
		mAutoPilotTargetFacing.normalize();
	}
	else
	{
		mAutoPilotUseRotation = FALSE;
	}

	mAutoPilotNoProgressFrameCount = 0;
}


//-----------------------------------------------------------------------------
// setAutoPilotTargetGlobal
//-----------------------------------------------------------------------------
void LLAgent::setAutoPilotTargetGlobal(const LLVector3d &target_global)
{
	if (mAutoPilot)
	{
		mAutoPilotTargetGlobal = target_global;

		// trace ray down to find height of destination from ground
		LLVector3d traceEndPt = target_global;
		traceEndPt.mdV[VZ] -= 20.f;

		LLVector3d targetOnGround;
		LLVector3 groundNorm;
		LLViewerObject *obj;

		LLWorld::getInstance()->resolveStepHeightGlobal(NULL, target_global, traceEndPt, targetOnGround, groundNorm, &obj);
		// Note: this might malfunction for sitting agent, since pelvis stays same, but agent's position becomes lower
		// But for autopilot to work we assume that agent is standing and ready to go.
		F64 target_height = llmax((F64)gAgentAvatarp->getPelvisToFoot(), target_global.mdV[VZ] - targetOnGround.mdV[VZ]);

		// clamp z value of target to minimum height above ground
		mAutoPilotTargetGlobal.mdV[VZ] = targetOnGround.mdV[VZ] + target_height;
		mAutoPilotTargetDist = (F32)dist_vec(gAgent.getPositionGlobal(), mAutoPilotTargetGlobal);
	}
}

//-----------------------------------------------------------------------------
// startFollowPilot()
//-----------------------------------------------------------------------------
void LLAgent::startFollowPilot(const LLUUID &leader_id, BOOL allow_flying, F32 stop_distance)
{
	mLeaderID = leader_id;
	if ( mLeaderID.isNull() ) return;

	LLViewerObject* object = gObjectList.findObject(mLeaderID);
	if (!object) 
	{
		mLeaderID = LLUUID::null;
		return;
	}

	startAutoPilotGlobal(object->getPositionGlobal(), 
						 std::string(),	// behavior_name
						 NULL,			// target_rotation
						 NULL,			// finish_callback
						 NULL,			// callback_data
						 stop_distance,
						 0.03f,			// rotation_threshold
						 allow_flying);
}


//-----------------------------------------------------------------------------
// stopAutoPilot()
//-----------------------------------------------------------------------------
void LLAgent::stopAutoPilot(BOOL user_cancel)
{
	if (mAutoPilot)
	{
		mAutoPilot = FALSE;
		if (mAutoPilotUseRotation && !user_cancel)
		{
			resetAxes(mAutoPilotTargetFacing);
		}
		// Restore previous flying state before invoking mAutoPilotFinishedCallback to allow
		// callback function to change the flying state (like in near_sit_down_point()).
		// If the user cancelled, don't change the fly state
		if (!user_cancel)
		{
			setFlying(mAutoPilotFlyOnStop);
		}
		//NB: auto pilot can terminate for a reason other than reaching the destination
		if (mAutoPilotFinishedCallback)
		{
			mAutoPilotFinishedCallback(!user_cancel && dist_vec(gAgent.getPositionGlobal(), mAutoPilotTargetGlobal) < mAutoPilotStopDistance, mAutoPilotCallbackData);
			mAutoPilotFinishedCallback = NULL;
		}
		mLeaderID = LLUUID::null;

		setControlFlags(AGENT_CONTROL_STOP);

		if (user_cancel && !mAutoPilotBehaviorName.empty())
		{
			if (mAutoPilotBehaviorName == "Sit")
				LL_INFOS("Agent") << "Autopilot-Sit was canceled by user action" << LL_ENDL;
			else if (mAutoPilotBehaviorName == "Attach")
				LLNotificationsUtil::add("CancelledAttach");
			else
				LLNotificationsUtil::add("Cancelled");
		}
	}
}


// Returns necessary agent pitch and yaw changes, radians.
//-----------------------------------------------------------------------------
// autoPilot()
//-----------------------------------------------------------------------------
void LLAgent::autoPilot(F32 *delta_yaw)
{
	if (mAutoPilot)
	{
		if (!mLeaderID.isNull())
		{
			LLViewerObject* object = gObjectList.findObject(mLeaderID);
			if (!object) 
			{
				stopAutoPilot();
				return;
			}
			mAutoPilotTargetGlobal = object->getPositionGlobal();
		}
		
		if (!isAgentAvatarValid()) return;

		if (gAgentAvatarp->mInAir && mAutoPilotAllowFlying)
		{
			setFlying(TRUE);
		}
	
		LLVector3 at;
		at.setVec(mFrameAgent.getAtAxis());
		LLVector3 target_agent = getPosAgentFromGlobal(mAutoPilotTargetGlobal);
		LLVector3 direction = target_agent - getPositionAgent();

		F32 target_dist = direction.magVec();

		if (target_dist >= mAutoPilotTargetDist)
		{
			mAutoPilotNoProgressFrameCount++;
            bool out_of_time = false;
            if (getFlying())
            {
                out_of_time = mAutoPilotNoProgressFrameCount > AUTOPILOT_MAX_TIME_NO_PROGRESS_FLY * gFPSClamped;
            }
            else
            {
                out_of_time = mAutoPilotNoProgressFrameCount > AUTOPILOT_MAX_TIME_NO_PROGRESS_WALK * gFPSClamped;
            }
			if (out_of_time)
			{
				stopAutoPilot();
				return;
			}
		}

		mAutoPilotTargetDist = target_dist;

		// Make this a two-dimensional solution
		at.mV[VZ] = 0.f;
		direction.mV[VZ] = 0.f;

		at.normalize();
		F32 xy_distance = direction.normalize();

		F32 yaw = 0.f;
		if (mAutoPilotTargetDist > mAutoPilotStopDistance)
		{
			yaw = angle_between(mFrameAgent.getAtAxis(), direction);
		}
		else if (mAutoPilotUseRotation)
		{
			// we're close now just aim at target facing
			yaw = angle_between(at, mAutoPilotTargetFacing);
			direction = mAutoPilotTargetFacing;
		}

		yaw = 4.f * yaw / gFPSClamped;

		// figure out which direction to turn
		LLVector3 scratch(at % direction);

		if (scratch.mV[VZ] > 0.f)
		{
			setControlFlags(AGENT_CONTROL_YAW_POS);
		}
		else
		{
			yaw = -yaw;
			setControlFlags(AGENT_CONTROL_YAW_NEG);
		}

		*delta_yaw = yaw;

		// Compute when to start slowing down
		F32 slow_distance;
		if (getFlying())
		{
			slow_distance = llmax(8.f, mAutoPilotStopDistance + 5.f);
		}
		else
		{
			slow_distance = llmax(3.f, mAutoPilotStopDistance + 2.f);
		}

		// If we're flying, handle autopilot points above or below you.
		if (getFlying() && xy_distance < AUTOPILOT_HEIGHT_ADJUST_DISTANCE)
		{
			if (isAgentAvatarValid())
			{
				F64 current_height = gAgentAvatarp->getPositionGlobal().mdV[VZ];
				F32 delta_z = (F32)(mAutoPilotTargetGlobal.mdV[VZ] - current_height);
				F32 slope = delta_z / xy_distance;
				if (slope > 0.45f && delta_z > 6.f)
				{
					setControlFlags(AGENT_CONTROL_FAST_UP | AGENT_CONTROL_UP_POS);
				}
				else if (slope > 0.002f && delta_z > 0.5f)
				{
					setControlFlags(AGENT_CONTROL_UP_POS);
				}
				else if (slope < -0.45f && delta_z < -6.f && current_height > AUTOPILOT_MIN_TARGET_HEIGHT_OFF_GROUND)
				{
					setControlFlags(AGENT_CONTROL_FAST_UP | AGENT_CONTROL_UP_NEG);
				}
				else if (slope < -0.002f && delta_z < -0.5f && current_height > AUTOPILOT_MIN_TARGET_HEIGHT_OFF_GROUND)
				{
					setControlFlags(AGENT_CONTROL_UP_NEG);
				}
			}
		}

		//  calculate delta rotation to target heading
		F32 delta_target_heading = angle_between(mFrameAgent.getAtAxis(), mAutoPilotTargetFacing);

		if (xy_distance > slow_distance && yaw < (F_PI / 10.f))
		{
			// walking/flying fast
			setControlFlags(AGENT_CONTROL_FAST_AT | AGENT_CONTROL_AT_POS);
		}
		else if (mAutoPilotTargetDist > mAutoPilotStopDistance)
		{
            // walking/flying slow
            U32 movement_flag = 0;

			if (at * direction > 0.9f)
			{
                movement_flag = AGENT_CONTROL_AT_POS;
            }
            else if (at * direction < -0.9f)
            {
                movement_flag = AGENT_CONTROL_AT_NEG;
            }

            if (getFlying())
            {
                // flying is too fast and has high inertia, artificially slow it down
                // Don't update flags too often, server might not react
                static U64 last_time_microsec = 0;
                U64 time_microsec = LLTimer::getTotalTime();
                U64 delta = time_microsec - last_time_microsec;
                // fly during ~0-40 ms, stop during ~40-250 ms
                if (delta > 250000) // 250ms
                {
                    // reset even if !movement_flag
                    last_time_microsec = time_microsec;
                }
                else if (delta > 40000) // 40 ms
                {
                    clearControlFlags(AGENT_CONTROL_AT_POS | AGENT_CONTROL_AT_POS);
                    movement_flag = 0;
                }
            }

            if (movement_flag)
            {
                setControlFlags(movement_flag);
			}
		}

		// check to see if we need to keep rotating to target orientation
		if (mAutoPilotTargetDist < mAutoPilotStopDistance)
		{
			setControlFlags(AGENT_CONTROL_STOP);
			if(!mAutoPilotUseRotation || (delta_target_heading < mAutoPilotRotationThreshold))
			{
				stopAutoPilot();
			}
		}
	}
}


//-----------------------------------------------------------------------------
// propagate()
//-----------------------------------------------------------------------------
void LLAgent::propagate(const F32 dt)
{
	// Update UI based on agent motion
	LLFloaterMove *floater_move = LLFloaterReg::findTypedInstance<LLFloaterMove>("moveview");
	if (floater_move)
	{
		floater_move->mForwardButton   ->setToggleState( gAgentCamera.getAtKey() > 0 || gAgentCamera.getWalkKey() > 0 );
		floater_move->mBackwardButton  ->setToggleState( gAgentCamera.getAtKey() < 0 || gAgentCamera.getWalkKey() < 0 );
		floater_move->mTurnLeftButton  ->setToggleState( gAgentCamera.getYawKey() > 0.f );
		floater_move->mTurnRightButton ->setToggleState( gAgentCamera.getYawKey() < 0.f );
		floater_move->mSlideLeftButton  ->setToggleState( gAgentCamera.getLeftKey() > 0.f );
		floater_move->mSlideRightButton ->setToggleState( gAgentCamera.getLeftKey() < 0.f );
		floater_move->mMoveUpButton    ->setToggleState( gAgentCamera.getUpKey() > 0 );
		floater_move->mMoveDownButton  ->setToggleState( gAgentCamera.getUpKey() < 0 );
	}

	// handle rotation based on keyboard levels
	const F32 YAW_RATE = 90.f * DEG_TO_RAD;				// radians per second
	yaw(YAW_RATE * gAgentCamera.getYawKey() * dt);

	const F32 PITCH_RATE = 90.f * DEG_TO_RAD;			// radians per second
	pitch(PITCH_RATE * gAgentCamera.getPitchKey() * dt);
	
	// handle auto-land behavior
	if (isAgentAvatarValid())
	{
		BOOL in_air = gAgentAvatarp->mInAir;
		LLVector3 land_vel = getVelocity();
		land_vel.mV[VZ] = 0.f;

		if (!in_air 
			&& gAgentCamera.getUpKey() < 0 
			&& land_vel.magVecSquared() < MAX_VELOCITY_AUTO_LAND_SQUARED
			&& gSavedSettings.getBOOL("AutomaticFly"))
		{
			// land automatically
			setFlying(FALSE);
		}
	}

	gAgentCamera.clearGeneralKeys();
}

//-----------------------------------------------------------------------------
// updateAgentPosition()
//-----------------------------------------------------------------------------
void LLAgent::updateAgentPosition(const F32 dt, const F32 yaw_radians, const S32 mouse_x, const S32 mouse_y)
{
    static LLCachedControl<F32> hint_timeout(gSavedSettings, "NotMovingHintTimeout");
	if (mMoveTimer.getStarted() && mMoveTimer.getElapsedTimeF32() > hint_timeout)
	{
		LLFirstUse::notMoving();
	}

	propagate(dt);

	// static S32 cameraUpdateCount = 0;

	rotate(yaw_radians, 0, 0, 1);
	
	//
	// Check for water and land collision, set underwater flag
	//

	gAgentCamera.updateLookAt(mouse_x, mouse_y);

    // When agent has no parents, position updates come from setPositionAgent()
    // But when agent has a parent (ex: is seated), position remains unchanged
    // relative to parent and no parent's position update trigger
    // setPositionAgent().
    // But EEP's sky track selection still needs an update if agent has a parent
    // and parent moves (ex: vehicles).
    if (isAgentAvatarValid()
        && gAgentAvatarp->getParent()
        && !mOnPositionChanged.empty()
        )
    {
        LLVector3d new_position = getPositionGlobal();
        if ((mLastTestGlobal - new_position).lengthSquared() > 1.0)
        {
            // If the position has changed by more than 1 meter since the last time we triggered.
            // filters out some noise. 
            mLastTestGlobal = new_position;
            mOnPositionChanged(mFrameAgent.getOrigin(), new_position);
        }
    }
}

// friends and operators

std::ostream& operator<<(std::ostream &s, const LLAgent &agent)
{
	// This is unfinished, but might never be used. 
	// We'll just leave it for now; we can always delete it.
	s << " { "
	  << "  Frame = " << agent.mFrameAgent << "\n"
	  << " }";
	return s;
}

// TRUE if your own avatar needs to be rendered.  Usually only
// in third person and build.
//-----------------------------------------------------------------------------
// needsRenderAvatar()
//-----------------------------------------------------------------------------
BOOL LLAgent::needsRenderAvatar()
{
//	if (gAgentCamera.cameraMouselook() && !LLVOAvatar::sVisibleInFirstPerson)
// [RLVa:KB] - Checked: RLVa-2.0.2
	if ( (gAgentCamera.cameraMouselook() && !LLVOAvatar::sVisibleInFirstPerson) || (gRlvHandler.hasBehaviour(RLV_BHVR_SHOWSELF)) )
// [/RLVa:KB]
	{
		return FALSE;
	}

	return mShowAvatar && mOutfitChosen;
}

// TRUE if we need to render your own avatar's head.
BOOL LLAgent::needsRenderHead()
{
// [RLVa:KB] - Checked: RLVa-2.0.2
	return ((LLVOAvatar::sVisibleInFirstPerson && LLPipeline::sReflectionRender) || (mShowAvatar && !gAgentCamera.cameraMouselook())) && (!gRlvHandler.hasBehaviour(RLV_BHVR_SHOWSELFHEAD));
// [/RLVa:KB]
//	return (LLVOAvatar::sVisibleInFirstPerson && LLPipeline::sReflectionRender) || (mShowAvatar && !gAgentCamera.cameraMouselook());
}

//-----------------------------------------------------------------------------
// startTyping()
//-----------------------------------------------------------------------------
void LLAgent::startTyping()
{
// [RLVa:KB] - @redirchat
	if (!RlvActions::canSendTypingStart())
	{
		return;
	}
// [/RLVa:KB]

	mTypingTimer.reset();

	if (getRenderState() & AGENT_STATE_TYPING)
	{
		// already typing, don't trigger a different animation
		return;
	}
	setRenderState(AGENT_STATE_TYPING);

	if (mChatTimer.getElapsedTimeF32() < 2.f)
	{
		LLViewerObject* chatter = gObjectList.findObject(mLastChatterID);
		if (chatter && chatter->isAvatar())
		{
			gAgentCamera.setLookAt(LOOKAT_TARGET_RESPOND, chatter, LLVector3::zero);
		}
	}

	if (gSavedSettings.getBOOL("PlayTypingAnim"))
	{
		sendAnimationRequest(ANIM_AGENT_TYPE, ANIM_REQUEST_START);
	}
	// <FS:Ansariel> [FS Communication UI]
	//(LLFloaterReg::getTypedInstance<LLFloaterIMNearbyChat>("nearby_chat"))->
	//		sendChatFromViewer("", CHAT_TYPE_START, FALSE);
	FSNearbyChat::instance().sendChatFromViewer("", CHAT_TYPE_START, FALSE);
	// </FS:Ansariel> [FS Communication UI]
}

//-----------------------------------------------------------------------------
// stopTyping()
//-----------------------------------------------------------------------------
void LLAgent::stopTyping()
{
	if (mRenderState & AGENT_STATE_TYPING)
	{
		clearRenderState(AGENT_STATE_TYPING);
		sendAnimationRequest(ANIM_AGENT_TYPE, ANIM_REQUEST_STOP);
		// <FS:Ansariel> [FS Communication UI]
		//(LLFloaterReg::getTypedInstance<LLFloaterIMNearbyChat>("nearby_chat"))->
		//		sendChatFromViewer("", CHAT_TYPE_STOP, FALSE);
		FSNearbyChat::instance().sendChatFromViewer("", CHAT_TYPE_STOP, FALSE);
		// </FS:Ansariel> [FS Communication UI]
	}
}

//-----------------------------------------------------------------------------
// setRenderState()
//-----------------------------------------------------------------------------
void LLAgent::setRenderState(U8 newstate)
{
	mRenderState |= newstate;
}

//-----------------------------------------------------------------------------
// clearRenderState()
//-----------------------------------------------------------------------------
void LLAgent::clearRenderState(U8 clearstate)
{
	mRenderState &= ~clearstate;
}


//-----------------------------------------------------------------------------
// getRenderState()
//-----------------------------------------------------------------------------
U8 LLAgent::getRenderState()
{
	// *FIX: don't do stuff in a getter!  This is infinite loop city!
	if ((mTypingTimer.getElapsedTimeF32() > TYPING_TIMEOUT_SECS) 
		&& (mRenderState & AGENT_STATE_TYPING))
	{
		stopTyping();
	}
	
	if ((!LLSelectMgr::getInstance()->getSelection()->isEmpty() && LLSelectMgr::getInstance()->shouldShowSelection())
		|| LLToolMgr::getInstance()->getCurrentTool()->isEditing() )
	{
		setRenderState(AGENT_STATE_EDITING);
	}
	else
	{
		clearRenderState(AGENT_STATE_EDITING);
	}

	return mRenderState;
}

//-----------------------------------------------------------------------------
//-----------------------------------------------------------------------------

//-----------------------------------------------------------------------------
// endAnimationUpdateUI()
//-----------------------------------------------------------------------------
void LLAgent::endAnimationUpdateUI()
{
	if (LLApp::isExiting()
		|| !gViewerWindow
		|| !gMenuBarView
		|| !gToolBarView
		|| !gStatusBar)
	{
		return;
	}
	if (gAgentCamera.getCameraMode() == gAgentCamera.getLastCameraMode())
	{
		// We're already done endAnimationUpdateUI for this transition.
		return;
	}

	// clean up UI from mode we're leaving
	if (gAgentCamera.getLastCameraMode() == CAMERA_MODE_MOUSELOOK )
	{
		// <FS:Zi> Unhide chat bar, unless autohide is enabled
		gSavedSettings.setBOOL("MouseLookEnabled",FALSE);
		if(!gSavedSettings.getBOOL("AutohideChatBar"))
			FSNearbyChat::instance().showDefaultChatBar(TRUE);
		// </FS:Zi>

		gToolBarView->setToolBarsVisible(true);
		// show mouse cursor
		gViewerWindow->showCursor();
		// show menus
		gMenuBarView->setVisible(TRUE);
		// <FS:Ansariel> Separate navigation and favorites panel
		LLNavigationBar::instance().getView()->setVisible(TRUE);
		gStatusBar->setVisibleForMouselook(true);

		// <FS:Zi> We don't use the mini location panel in Firestorm
        // static LLCachedControl<bool> show_mini_location_panel(gSavedSettings, "ShowMiniLocationPanel");
		// if (show_mini_location_panel)
		// {
		// 	LLPanelTopInfoBar::getInstance()->setVisible(TRUE);
		// }
		// </FS:Zi>

		LLChicletBar::getInstance()->setVisible(TRUE);

		LLPanelStandStopFlying::getInstance()->setVisible(TRUE);

		LLToolMgr::getInstance()->setCurrentToolset(gBasicToolset);

		LLFloaterCamera::onLeavingMouseLook();

		if (mMouselookModeOutSignal)
		{
			(*mMouselookModeOutSignal)();
		}

		// Only pop if we have pushed...
		if (TRUE == mViewsPushed)
		{
#if 0 // Use this once all floaters are registered
			LLFloaterReg::restoreVisibleInstances();
#else // Use this for now
			LLFloaterView::skip_list_t skip_list;
			if (LLFloaterReg::findInstance("mini_map"))
			{
				skip_list.insert(LLFloaterReg::findInstance("mini_map"));
			}
			// <FS:Ansariel> Beacons floater doesn't need to be open for us to show beacons
			//if (LLFloaterReg::findInstance("beacons"))
			//{
			//	skip_list.insert(LLFloaterReg::findInstance("beacons"));
			//}
			// </FS:Ansariel>
			if(gSavedSettings.getBOOL("FSShowStatsBarInMouselook"))
			{
				skip_list.insert(LLFloaterReg::findInstance("stats"));
			}
			// <FS:LO> //FIRE-6385: Show all script dialogs still after leaving mouselook
			for (LLFloater *tmp : LLFloaterReg::getFloaterList("script_floater"))
			{
				skip_list.insert(tmp);
			}
<<<<<<< HEAD
			// </FS:LO>
			// <FS:Ansariel> Skip restoring conversations and radar floater
			if (gSavedSettings.getBOOL("FSShowConvoAndRadarInML"))
=======
			LLFloaterIMContainer* im_box = LLFloaterReg::getTypedInstance<LLFloaterIMContainer>("im_container");
			LLFloaterIMContainer::floater_list_t conversations;
			im_box->getDetachedConversationFloaters(conversations);
			for (LLFloater* conversation : conversations)
>>>>>>> 16e638db
			{
				skip_list.insert(LLFloaterReg::findInstance("fs_radar"));
				skip_list.insert(LLFloaterReg::findInstance("fs_im_container"));
			}
			// </FS:Ansariel>

			// <FS:Ansariel> [FS communication UI] Commented out so far.
			//               Maybe check if need it to close standalone IM floater
			//               when going into mouselook
			//LLFloaterIMContainer* im_box = LLFloaterReg::getTypedInstance<LLFloaterIMContainer>("im_container");
			//LLFloaterIMContainer::floater_list_t conversations;
			//im_box->getDetachedConversationFloaters(conversations);
			//for (LLFloater* conversation : conversations)
			//{
			//	LL_INFOS() << "skip_list.insert(session_floater): " << conversation->getTitle() << LL_ENDL;
			//	skip_list.insert(conversation);
			//}
			// </FS:Ansariel> [FS communication UI]

			gFloaterView->popVisibleAll(skip_list);
#endif
			mViewsPushed = FALSE;
			gFocusMgr.setKeyboardFocus(NULL);	// <FS:Zi> make sure no floater has focus  after restoring them
		}
		// <FS:PP> FIRE-11312: Exiting Mouselook puts keyboard focus on Nearby Chat bar
		else if(gSavedSettings.getBOOL("FSShowInterfaceInMouselook"))
		{
			gFocusMgr.setKeyboardFocus(NULL);
		}
		// </FS:PP>

		
		gAgentCamera.setLookAt(LOOKAT_TARGET_CLEAR);
		if( gMorphView )
		{
			gMorphView->setVisible( FALSE );
		}

		// Disable mouselook-specific animations
		if (isAgentAvatarValid())
		{
			if( gAgentAvatarp->isAnyAnimationSignaled(AGENT_GUN_AIM_ANIMS, NUM_AGENT_GUN_AIM_ANIMS) )
			{
				if (gAgentAvatarp->mSignaledAnimations.find(ANIM_AGENT_AIM_RIFLE_R) != gAgentAvatarp->mSignaledAnimations.end())
				{
					sendAnimationRequest(ANIM_AGENT_AIM_RIFLE_R, ANIM_REQUEST_STOP);
					sendAnimationRequest(ANIM_AGENT_HOLD_RIFLE_R, ANIM_REQUEST_START);
				}
				if (gAgentAvatarp->mSignaledAnimations.find(ANIM_AGENT_AIM_HANDGUN_R) != gAgentAvatarp->mSignaledAnimations.end())
				{
					sendAnimationRequest(ANIM_AGENT_AIM_HANDGUN_R, ANIM_REQUEST_STOP);
					sendAnimationRequest(ANIM_AGENT_HOLD_HANDGUN_R, ANIM_REQUEST_START);
				}
				if (gAgentAvatarp->mSignaledAnimations.find(ANIM_AGENT_AIM_BAZOOKA_R) != gAgentAvatarp->mSignaledAnimations.end())
				{
					sendAnimationRequest(ANIM_AGENT_AIM_BAZOOKA_R, ANIM_REQUEST_STOP);
					sendAnimationRequest(ANIM_AGENT_HOLD_BAZOOKA_R, ANIM_REQUEST_START);
				}
				if (gAgentAvatarp->mSignaledAnimations.find(ANIM_AGENT_AIM_BOW_L) != gAgentAvatarp->mSignaledAnimations.end())
				{
					sendAnimationRequest(ANIM_AGENT_AIM_BOW_L, ANIM_REQUEST_STOP);
					sendAnimationRequest(ANIM_AGENT_HOLD_BOW_L, ANIM_REQUEST_START);
				}
			}
		}
	}
	else if (gAgentCamera.getLastCameraMode() == CAMERA_MODE_CUSTOMIZE_AVATAR)
	{
		// make sure we ask to save changes

		LLToolMgr::getInstance()->setCurrentToolset(gBasicToolset);

		if( gMorphView )
		{
			gMorphView->setVisible( FALSE );
		}

		if (isAgentAvatarValid())
		{
			if(mCustomAnim)
			{
				sendAnimationRequest(ANIM_AGENT_CUSTOMIZE, ANIM_REQUEST_STOP);
				sendAnimationRequest(ANIM_AGENT_CUSTOMIZE_DONE, ANIM_REQUEST_START);

				mCustomAnim = FALSE ;
			}
			
		}
		gAgentCamera.setLookAt(LOOKAT_TARGET_CLEAR);

		LLFloaterCamera::onAvatarEditingAppearance(false);
	}

	//---------------------------------------------------------------------
	// Set up UI for mode we're entering
	//---------------------------------------------------------------------
	if (gAgentCamera.getCameraMode() == CAMERA_MODE_MOUSELOOK)
	{

		// <FS:PP> FIRE-8868: Show UI in mouselook
		if(!gSavedSettings.getBOOL("FSShowInterfaceInMouselook"))
		{
		// </FS:PP>

		// clean up UI
		// first show anything hidden by UI toggle
		gViewerWindow->setUIVisibility(TRUE);

		// then hide stuff we want hidden for mouselook 
		gToolBarView->setToolBarsVisible(false);
		gMenuBarView->setVisible(FALSE);
		// <FS:Ansariel> Separate navigation and favorites panel
		LLNavigationBar::instance().getView()->setVisible(FALSE);
		gStatusBar->setVisibleForMouselook(false);

		// <FS:Zi> We don't use the mini location panel in Firestorm
		// LLPanelTopInfoBar::getInstance()->setVisible(FALSE);

		LLChicletBar::getInstance()->setVisible(FALSE);

		LLPanelStandStopFlying::getInstance()->setVisible(FALSE);

		// <FS:Zi> Hide chat bar in mouselook mode, unless there is text in it
		gSavedSettings.setBOOL("MouseLookEnabled",TRUE);
		if(FSNearbyChat::instance().defaultChatBarIsIdle())
			FSNearbyChat::instance().showDefaultChatBar(FALSE);
		// </FS:Zi>

		// clear out camera lag effect
		// <FS:PP> Commented out and moved lower for FIRE-8868: Show UI in mouselook
		// gAgentCamera.clearCameraLag();
		// </FS:PP>

		// JC - Added for always chat in third person option
		gFocusMgr.setKeyboardFocus(NULL);

		LLToolMgr::getInstance()->setCurrentToolset(gMouselookToolset);

		mViewsPushed = TRUE;

		// <FS:PP> Commented out and moved lower for FIRE-8868: Show UI in mouselook
		// if (mMouselookModeInSignal)
		// {
		//	(*mMouselookModeInSignal)();
		// }
		// </FS:PP>

		// hide all floaters except the mini map

#if 0 // Use this once all floaters are registered
		std::set<std::string> exceptions;
		exceptions.insert("mini_map");
		if(gSavedSettings.getBOOL("FSShowStatsBarInMouselook"))
		{
			exceptions.insert("stats");
		}
		exceptions.insert("script_floater"); // <FS:LO> //FIRE-6385: Show all script dialogs still after leaving mouselook
		LLFloaterReg::hideVisibleInstances(exceptions);
#else // Use this for now
		LLFloaterView::skip_list_t skip_list;
		skip_list.insert(LLFloaterReg::findInstance("mini_map"));
		// <FS:Ansariel> Beacons floater doesn't need to be open for us to show beacon
		//skip_list.insert(LLFloaterReg::findInstance("beacons"));
		if(gSavedSettings.getBOOL("FSShowStatsBarInMouselook"))
		{
			skip_list.insert(LLFloaterReg::findInstance("stats"));
		}
		// <FS:LO> //FIRE-6385: Show all script dialogs still when entering mouselook
		for (LLFloater* tmp : LLFloaterReg::getFloaterList("script_floater"))
		{
			skip_list.insert(tmp);
		}
		// </FS:LO>
		// <FS:Ansariel> Skip hiding conversations and radar floater
		if (gSavedSettings.getBOOL("FSShowConvoAndRadarInML"))
		{
			skip_list.insert(LLFloaterReg::findInstance("fs_radar"));
			skip_list.insert(LLFloaterReg::findInstance("fs_im_container"));
		}
		// </FS:Ansariel>
		gFloaterView->pushVisibleAll(FALSE, skip_list);
#endif

		// <FS:PP> FIRE-8868: Show UI in mouselook
		gConsole->setVisible( TRUE );

		} // Check ends here, anything below will be executed regardless of its state

		gAgentCamera.clearCameraLag();

		if (mMouselookModeInSignal)
		{
			(*mMouselookModeInSignal)();
		}
		// </FS:PP>

		if( gMorphView )
		{
			gMorphView->setVisible(FALSE);
		}

		// <FS:PP> Commented out and moved few lines higher for FIRE-8868: Show UI in mouselook
		// gConsole->setVisible( TRUE );

		if (isAgentAvatarValid())
		{
			// Trigger mouselook-specific animations
			if( gAgentAvatarp->isAnyAnimationSignaled(AGENT_GUN_HOLD_ANIMS, NUM_AGENT_GUN_HOLD_ANIMS) )
			{
				if (gAgentAvatarp->mSignaledAnimations.find(ANIM_AGENT_HOLD_RIFLE_R) != gAgentAvatarp->mSignaledAnimations.end())
				{
					sendAnimationRequest(ANIM_AGENT_HOLD_RIFLE_R, ANIM_REQUEST_STOP);
					sendAnimationRequest(ANIM_AGENT_AIM_RIFLE_R, ANIM_REQUEST_START);
				}
				if (gAgentAvatarp->mSignaledAnimations.find(ANIM_AGENT_HOLD_HANDGUN_R) != gAgentAvatarp->mSignaledAnimations.end())
				{
					sendAnimationRequest(ANIM_AGENT_HOLD_HANDGUN_R, ANIM_REQUEST_STOP);
					sendAnimationRequest(ANIM_AGENT_AIM_HANDGUN_R, ANIM_REQUEST_START);
				}
				if (gAgentAvatarp->mSignaledAnimations.find(ANIM_AGENT_HOLD_BAZOOKA_R) != gAgentAvatarp->mSignaledAnimations.end())
				{
					sendAnimationRequest(ANIM_AGENT_HOLD_BAZOOKA_R, ANIM_REQUEST_STOP);
					sendAnimationRequest(ANIM_AGENT_AIM_BAZOOKA_R, ANIM_REQUEST_START);
				}
				if (gAgentAvatarp->mSignaledAnimations.find(ANIM_AGENT_HOLD_BOW_L) != gAgentAvatarp->mSignaledAnimations.end())
				{
					sendAnimationRequest(ANIM_AGENT_HOLD_BOW_L, ANIM_REQUEST_STOP);
					sendAnimationRequest(ANIM_AGENT_AIM_BOW_L, ANIM_REQUEST_START);
				}
			}
			if (gAgentAvatarp->getParent())
			{
				LLVector3 at_axis = LLViewerCamera::getInstance()->getAtAxis();
				LLViewerObject* root_object = (LLViewerObject*)gAgentAvatarp->getRoot();
				if (root_object->flagCameraDecoupled())
				{
					resetAxes(at_axis);
				}
				else
				{
					resetAxes(at_axis * ~((LLViewerObject*)gAgentAvatarp->getParent())->getRenderRotation());
				}
			}
		}
	}
	else if (gAgentCamera.getCameraMode() == CAMERA_MODE_CUSTOMIZE_AVATAR)
	{
		LLToolMgr::getInstance()->setCurrentToolset(gFaceEditToolset);

		if( gMorphView )
		{
			gMorphView->setVisible( TRUE );
		}

		// freeze avatar
		if (isAgentAvatarValid())
		{
			mPauseRequest = gAgentAvatarp->requestPause();
		}

		LLFloaterCamera::onAvatarEditingAppearance(true);
	}

	if (isAgentAvatarValid())
	{
		gAgentAvatarp->updateAttachmentVisibility(gAgentCamera.getCameraMode());
	}

	gFloaterTools->dirty();

	// Don't let this be called more than once if the camera
	// mode hasn't changed.  --JC
	gAgentCamera.updateLastCamera();
}

boost::signals2::connection LLAgent::setMouselookModeInCallback( const camera_signal_t::slot_type& cb )
{
	if (!mMouselookModeInSignal) mMouselookModeInSignal = new camera_signal_t();
	return mMouselookModeInSignal->connect(cb);
}

boost::signals2::connection LLAgent::setMouselookModeOutCallback( const camera_signal_t::slot_type& cb )
{
	if (!mMouselookModeOutSignal) mMouselookModeOutSignal = new camera_signal_t();
	return mMouselookModeOutSignal->connect(cb);
}

//-----------------------------------------------------------------------------
// heardChat()
//-----------------------------------------------------------------------------
void LLAgent::heardChat(const LLUUID& id)
{
	// log text and voice chat to speaker mgr
	// for keeping track of active speakers, etc.
	LLLocalSpeakerMgr::getInstance()->speakerChatted(id);

	// don't respond to your own voice
	if (id == getID()) return;
	
	if (ll_rand(2) == 0) 
	{
		LLViewerObject *chatter = gObjectList.findObject(mLastChatterID);
		gAgentCamera.setLookAt(LOOKAT_TARGET_AUTO_LISTEN, chatter, LLVector3::zero);
	}			

	mLastChatterID = id;
	mChatTimer.reset();
}

LLSD ll_sdmap_from_vector3(const LLVector3& vec)
{
    LLSD ret;
    ret["X"] = vec.mV[VX];
    ret["Y"] = vec.mV[VY];
    ret["Z"] = vec.mV[VZ];
    return ret;
}

LLVector3 ll_vector3_from_sdmap(const LLSD& sd)
{
    LLVector3 ret;
    ret.mV[VX] = F32(sd["X"].asReal());
    ret.mV[VY] = F32(sd["Y"].asReal());
    ret.mV[VZ] = F32(sd["Z"].asReal());
    return ret;
}

void LLAgent::setStartPosition( U32 location_id )
{
    LLViewerObject          *object;

    if (gAgentID == LLUUID::null)
    {
        return;
    }
    // we've got an ID for an agent viewerobject
    object = gObjectList.findObject(gAgentID);
    if (! object)
    {
        LL_INFOS() << "setStartPosition - Can't find agent viewerobject id " << gAgentID << LL_ENDL;
        return;
    }
    // we've got the viewer object
    // Sometimes the agent can be velocity interpolated off of
    // this simulator.  Clamp it to the region the agent is
    // in, a little bit in on each side.
    const F32 INSET = 0.5f; //meters
// <FS:CR> Aurora Sim
    //const F32 REGION_WIDTH = LLWorld::getInstance()->getRegionWidthInMeters();
    const F32 REGION_WIDTH = getRegion()->getWidth();
// </FS:CR> Aurora Sim

    LLVector3 agent_pos = getPositionAgent();

    if (isAgentAvatarValid())
    {
        // the z height is at the agent's feet
        agent_pos.mV[VZ] -= 0.5f * (gAgentAvatarp->mBodySize.mV[VZ] + gAgentAvatarp->mAvatarOffset.mV[VZ]);
    }

    agent_pos.mV[VX] = llclamp( agent_pos.mV[VX], INSET, REGION_WIDTH - INSET );
    agent_pos.mV[VY] = llclamp( agent_pos.mV[VY], INSET, REGION_WIDTH - INSET );

    // Don't let them go below ground, or too high.
    agent_pos.mV[VZ] = llclamp( agent_pos.mV[VZ],
                                mRegionp->getLandHeightRegion( agent_pos ),
                                LLWorld::getInstance()->getRegionMaxHeight() );
    // Send the CapReq
    LLSD request;
    LLSD body;
    LLSD homeLocation;

    homeLocation["LocationId"] = LLSD::Integer(location_id);
    homeLocation["LocationPos"] = ll_sdmap_from_vector3(agent_pos);
    homeLocation["LocationLookAt"] = ll_sdmap_from_vector3(mFrameAgent.getAtAxis());

    body["HomeLocation"] = homeLocation;

    if (!requestPostCapability("HomeLocation", body, 
            boost::bind(&LLAgent::setStartPositionSuccess, this, _1)))
    // <FS:Ansariel> FIRE-19894: Setting Home location fails in OpenSim after Coroutines update
        //LL_WARNS() << "Unable to post to HomeLocation capability." << LL_ENDL;
    {
        LLMessageSystem* msg = gMessageSystem;
        msg->newMessageFast(_PREHASH_SetStartLocationRequest);
        msg->nextBlockFast( _PREHASH_AgentData);
        msg->addUUIDFast(_PREHASH_AgentID, gAgentID);
        msg->addUUIDFast(_PREHASH_SessionID, gAgentSessionID);
        msg->nextBlockFast( _PREHASH_StartLocationData);
        // corrected by sim
        msg->addStringFast(_PREHASH_SimName, "");
        msg->addU32Fast(_PREHASH_LocationID, homeLocation["LocationId"].asInteger());
        msg->addVector3Fast(_PREHASH_LocationPos,
                            ll_vector3_from_sdmap(homeLocation["LocationPos"]));
        msg->addVector3Fast(_PREHASH_LocationLookAt,
                            ll_vector3_from_sdmap(homeLocation["LocationLookAt"]));
        gAgent.sendReliableMessage();
    }
    // </FS:Ansariel>
}

void LLAgent::setStartPositionSuccess(const LLSD &result)
{
    LLVector3 agent_pos;
    bool      error = true;

    do {
        // was the call to /agent/<agent-id>/home-location successful?
        // If not, we keep error set to true
        if (!result.has("success"))
            break;

        if (0 != strncmp("true", result["success"].asString().c_str(), 4))
            break;

        // did the simulator return a "justified" home location?
        // If no, we keep error set to true
        if (!result.has("HomeLocation"))
            break;

        if ((!result["HomeLocation"].has("LocationPos")) ||
                (!result["HomeLocation"]["LocationPos"].has("X")) ||
                (!result["HomeLocation"]["LocationPos"].has("Y")) ||
                (!result["HomeLocation"]["LocationPos"].has("Z")))
            break;

        agent_pos.mV[VX] = result["HomeLocation"]["LocationPos"]["X"].asInteger();
        agent_pos.mV[VY] = result["HomeLocation"]["LocationPos"]["Y"].asInteger();
        agent_pos.mV[VZ] = result["HomeLocation"]["LocationPos"]["Z"].asInteger();

        error = false;

    } while (0);

    if (error)
    {
        LL_WARNS() << "Error in response to home position set." << LL_ENDL;
    }
    else
    {
        LL_INFOS() << "setting home position" << LL_ENDL;

        LLViewerRegion *viewer_region = gAgent.getRegion();
        setHomePosRegion(viewer_region->getHandle(), agent_pos);
    }
}

void LLAgent::requestStopMotion( LLMotion* motion )
{
	// Notify all avatars that a motion has stopped.
	// This is needed to clear the animation state bits
	LLUUID anim_state = motion->getID();
	onAnimStop(motion->getID());

	// if motion is not looping, it could have stopped by running out of time
	// so we need to tell the server this
//	LL_INFOS() << "Sending stop for motion " << motion->getName() << LL_ENDL;
	sendAnimationRequest( anim_state, ANIM_REQUEST_STOP );
}

void LLAgent::onAnimStop(const LLUUID& id)
{
	// handle automatic state transitions (based on completion of animation playback)
	if (id == ANIM_AGENT_STAND)
	{
		stopFidget();
	}
	else if (id == ANIM_AGENT_AWAY)
	{
// [RLVa:KB] - Checked: 2010-05-03 (RLVa-1.2.0g) | Added: RLVa-1.1.0g
		if (!gRlvHandler.hasBehaviour(RLV_BHVR_ALLOWIDLE))
			clearAFK();
// [/RLVa:KB]
//		clearAFK();
	}
	else if (id == ANIM_AGENT_STANDUP)
	{
		// send stand up command
		setControlFlags(AGENT_CONTROL_FINISH_ANIM);

		// now trigger dusting self off animation
		if (isAgentAvatarValid() && !gAgentAvatarp->mBelowWater && rand() % 3 == 0)
			sendAnimationRequest( ANIM_AGENT_BRUSH, ANIM_REQUEST_START );
	}
	else if (id == ANIM_AGENT_PRE_JUMP || id == ANIM_AGENT_LAND || id == ANIM_AGENT_MEDIUM_LAND)
	{
		setControlFlags(AGENT_CONTROL_FINISH_ANIM);
	}
}

bool LLAgent::isGodlike() const
{
	return mAgentAccess->isGodlike();
}

bool LLAgent::isGodlikeWithoutAdminMenuFakery() const
{
	return mAgentAccess->isGodlikeWithoutAdminMenuFakery();
}

U8 LLAgent::getGodLevel() const
{
	return mAgentAccess->getGodLevel();
}

bool LLAgent::wantsPGOnly() const
{
	return mAgentAccess->wantsPGOnly();
}

bool LLAgent::canAccessMature() const
{
	return mAgentAccess->canAccessMature();
}

bool LLAgent::canAccessAdult() const
{
	return mAgentAccess->canAccessAdult();
}

bool LLAgent::canAccessMaturityInRegion( U64 region_handle ) const
{
	LLViewerRegion *regionp = LLWorld::getInstance()->getRegionFromHandle( region_handle );
	if( regionp )
	{
		switch( regionp->getSimAccess() )
		{
			case SIM_ACCESS_MATURE:
				if( !canAccessMature() )
					return false;
				break;
			case SIM_ACCESS_ADULT:
				if( !canAccessAdult() )
					return false;
				break;
			default:
				// Oh, go on and hear the silly noises.
				break;
		}
	}
	
	return true;
}

bool LLAgent::canAccessMaturityAtGlobal( LLVector3d pos_global ) const
{
	U64 region_handle = to_region_handle_global( pos_global.mdV[0], pos_global.mdV[1] );
	return canAccessMaturityInRegion( region_handle );
}

bool LLAgent::prefersPG() const
{
	return mAgentAccess->prefersPG();
}

bool LLAgent::prefersMature() const
{
	return mAgentAccess->prefersMature();
}
	
bool LLAgent::prefersAdult() const
{
	return mAgentAccess->prefersAdult();
}

bool LLAgent::isTeen() const
{
	return mAgentAccess->isTeen();
}

bool LLAgent::isMature() const
{
	return mAgentAccess->isMature();
}

bool LLAgent::isAdult() const
{
	return mAgentAccess->isAdult();
}

//static 
int LLAgent::convertTextToMaturity(char text)
{
	return LLAgentAccess::convertTextToMaturity(text);
}

void LLAgent::handlePreferredMaturityResult(U8 pServerMaturity)
{
	// Update the number of responses received
	++mMaturityPreferenceResponseId;
	llassert(mMaturityPreferenceResponseId <= mMaturityPreferenceRequestId);

	// Update the last known server maturity response
	mLastKnownResponseMaturity = pServerMaturity;

	// Ignore all responses if we know there are more unanswered requests that are expected
	if (mMaturityPreferenceResponseId == mMaturityPreferenceRequestId)
	{
		// If we received a response that matches the last known request, then we are good
		if (mLastKnownRequestMaturity == mLastKnownResponseMaturity)
		{
			mMaturityPreferenceNumRetries = 0;
			reportPreferredMaturitySuccess();
			llassert(static_cast<U8>(gSavedSettings.getU32("PreferredMaturity")) == mLastKnownResponseMaturity);
		}
		// Else, the viewer is out of sync with the server, so let's try to re-sync with the
		// server by re-sending our last known request.  Cap the re-tries at 3 just to be safe.
		else if (++mMaturityPreferenceNumRetries <= 3)
		{
			LL_INFOS() << "Retrying attempt #" << mMaturityPreferenceNumRetries << " to set viewer preferred maturity to '"
				<< LLViewerRegion::accessToString(mLastKnownRequestMaturity) << "'" << LL_ENDL;
			sendMaturityPreferenceToServer(mLastKnownRequestMaturity);
		}
		// Else, the viewer is style out of sync with the server after 3 retries, so inform the user
		else
		{
			mMaturityPreferenceNumRetries = 0;
			LL_WARNS() << "Too many retries for maturity preference" << LL_ENDL;
			reportPreferredMaturityError();
		}
	}
}

void LLAgent::handlePreferredMaturityError()
{
	// Update the number of responses received
	++mMaturityPreferenceResponseId;
	llassert(mMaturityPreferenceResponseId <= mMaturityPreferenceRequestId);

	// Ignore all responses if we know there are more unanswered requests that are expected
	if (mMaturityPreferenceResponseId == mMaturityPreferenceRequestId)
	{
		mMaturityPreferenceNumRetries = 0;

		// If we received a response that matches the last known request, then we are synced with
		// the server, but not quite sure why we are
		if (mLastKnownRequestMaturity == mLastKnownResponseMaturity)
		{
			LL_WARNS() << "Got an error but maturity preference '" << LLViewerRegion::accessToString(mLastKnownRequestMaturity)
				<< "' seems to be in sync with the server" << LL_ENDL;
			reportPreferredMaturitySuccess();
		}
		// Else, the more likely case is that the last request does not match the last response,
		// so inform the user
		else
		{
			reportPreferredMaturityError();
		}
	}
}

void LLAgent::reportPreferredMaturitySuccess()
{
	// If there is a pending teleport request waiting for the maturity preference to be synced with
	// the server, let's start the pending request
	if (hasPendingTeleportRequest())
	{
		startTeleportRequest();
	}
}

void LLAgent::reportPreferredMaturityError()
{
	// If there is a pending teleport request waiting for the maturity preference to be synced with
	// the server, we were unable to successfully sync with the server on maturity preference, so let's
	// just raise the screen.
	mIsMaturityRatingChangingDuringTeleport = false;
	if (hasPendingTeleportRequest())
	{
		LL_WARNS("Teleport") << "Teleport failing due to preferred maturity error" << LL_ENDL;
		setTeleportState(LLAgent::TELEPORT_NONE);
	}

	// Get the last known maturity request from the user activity
	std::string preferredMaturity = LLViewerRegion::accessToString(mLastKnownRequestMaturity);
	LLStringUtil::toLower(preferredMaturity);

	// Get the last known maturity response from the server
	std::string actualMaturity = LLViewerRegion::accessToString(mLastKnownResponseMaturity);
	LLStringUtil::toLower(actualMaturity);

	// Notify the user
	LLSD args = LLSD::emptyMap();
	args["PREFERRED_MATURITY"] = preferredMaturity;
	args["ACTUAL_MATURITY"] = actualMaturity;
	LLNotificationsUtil::add("MaturityChangeError", args);

	// Check the saved settings to ensure that we are consistent.  If we are not consistent, update
	// the viewer, but do not send anything to server
	U8 localMaturity = static_cast<U8>(gSavedSettings.getU32("PreferredMaturity"));
	if (localMaturity != mLastKnownResponseMaturity)
	{
		bool tmpIsDoSendMaturityPreferenceToServer = mIsDoSendMaturityPreferenceToServer;
		mIsDoSendMaturityPreferenceToServer = false;
		LL_INFOS() << "Setting viewer preferred maturity to '" << LLViewerRegion::accessToString(mLastKnownResponseMaturity) << "'" << LL_ENDL;
		gSavedSettings.setU32("PreferredMaturity", static_cast<U32>(mLastKnownResponseMaturity));
		mIsDoSendMaturityPreferenceToServer = tmpIsDoSendMaturityPreferenceToServer;
	}
}

bool LLAgent::isMaturityPreferenceSyncedWithServer() const
{
	return (mMaturityPreferenceRequestId == mMaturityPreferenceResponseId);
}

void LLAgent::sendMaturityPreferenceToServer(U8 pPreferredMaturity)
{
	// Only send maturity preference to the server if enabled
	if (mIsDoSendMaturityPreferenceToServer)
	{
		// Increment the number of requests.  The handlers manage a separate count of responses.
		++mMaturityPreferenceRequestId;

		// Update the last know maturity request
		mLastKnownRequestMaturity = pPreferredMaturity;

		// If we don't have a region, report it as an error
		if (getRegion() == NULL)
		{
			LL_WARNS("Agent") << "Region is not defined, can not change Maturity setting." << LL_ENDL;
			return;
		}

		LLSD access_prefs = LLSD::emptyMap();
		access_prefs["max"] = LLViewerRegion::accessToShortString(pPreferredMaturity);

		LLSD postData = LLSD::emptyMap();
		postData["access_prefs"] = access_prefs;
		LL_INFOS() << "Sending viewer preferred maturity to '" << LLViewerRegion::accessToString(pPreferredMaturity) << LL_ENDL;

        if (!requestPostCapability("UpdateAgentInformation", postData,
            static_cast<httpCallback_t>(boost::bind(&LLAgent::processMaturityPreferenceFromServer, this, _1, pPreferredMaturity)),
            static_cast<httpCallback_t>(boost::bind(&LLAgent::handlePreferredMaturityError, this))
            ))
        {
            LL_WARNS("Agent") << "Maturity request post failed." << LL_ENDL;
        }
	}
}


void LLAgent::processMaturityPreferenceFromServer(const LLSD &result, U8 perferredMaturity)
{
    U8 maturity = SIM_ACCESS_MIN;

    llassert(result.isDefined());
    llassert(result.isMap());
    llassert(result.has("access_prefs"));
    llassert(result.get("access_prefs").isMap());
    llassert(result.get("access_prefs").has("max"));
    llassert(result.get("access_prefs").get("max").isString());
    if (result.isDefined() && result.isMap() && result.has("access_prefs")
        && result.get("access_prefs").isMap() && result.get("access_prefs").has("max")
        && result.get("access_prefs").get("max").isString())
    {
        LLSD::String actualPreference = result.get("access_prefs").get("max").asString();
        LLStringUtil::trim(actualPreference);
        maturity = LLViewerRegion::shortStringToAccess(actualPreference);
    }

    if (maturity != perferredMaturity)
    {
        LL_WARNS() << "while attempting to change maturity preference from '"
            << LLViewerRegion::accessToString(mLastKnownResponseMaturity)
            << "' to '" << LLViewerRegion::accessToString(perferredMaturity)
            << "', the server responded with '"
            << LLViewerRegion::accessToString(maturity)
            << "' [value:" << static_cast<U32>(maturity)
            << "], " << LL_ENDL;
    }
    handlePreferredMaturityResult(maturity);
}

// Using a new capability, tell the simulator that we want it to send everything
// it knows about and not just what is in front of the camera, in its view
// frustum. We need this feature so that the contents of the region that appears
// in the 6 snapshots which we cannot see and is normally not "considered", is
// also rendered. Typically, this is turned on when the 360 capture floater is
// opened and turned off when it is closed.
// Note: for this version, we do not have a way to determine when "everything"
// has arrived and has been rendered so for now, the proposal is that users
// will need to experiment with the low resolution version and wait for some
// (hopefully) small period of time while the full contents resolves.
// Pass in a flag to ask the simulator/interest list to "send everything" or
// not (the default mode)
void LLAgent::changeInterestListMode(const std::string &new_mode)
{
    if (new_mode != mInterestListMode)
    {
	// <FS:Beq> Fix area search again
		if ( (new_mode == LLViewerRegion::IL_MODE_DEFAULT && (!mFSAreaSearchActive && !m360CaptureActive))  ||
		     (new_mode == LLViewerRegion::IL_MODE_360) )
		{
		LL_DEBUGS("360Capture") << "Setting Agent interest list mode to " << new_mode << " and updating regions" << LL_ENDL;
	// </FS:Beq>
        mInterestListMode = new_mode;
        // Change interest list mode for all regions.  If they are already set for the current mode,
        // the setting will have no effect.
        for (LLWorld::region_list_t::const_iterator iter = LLWorld::getInstance()->getRegionList().begin();
             iter != LLWorld::getInstance()->getRegionList().end();
             ++iter)
        {
            LLViewerRegion *regionp = *iter;
            if (regionp && regionp->isAlive() && regionp->capabilitiesReceived())
            {
                regionp->setInterestListMode(mInterestListMode);
            }
        }
		} // <FS:Beq/>
    }
	else
	{
		LL_DEBUGS("360Capture") << "Agent interest list mode is already set to " << mInterestListMode << LL_ENDL;
	}
}


bool LLAgent::requestPostCapability(const std::string &capName, LLSD &postData, httpCallback_t cbSuccess, httpCallback_t cbFailure)
{
    if (getRegion())
    {
        return getRegion()->requestPostCapability(capName, postData, cbSuccess, cbFailure);
    }
	return false;
}

bool LLAgent::requestGetCapability(const std::string &capName, httpCallback_t cbSuccess, httpCallback_t cbFailure)
{
    if (getRegion())
    {
        return getRegion()->requestGetCapability(capName, cbSuccess, cbFailure);
    }
    return false;
}

BOOL LLAgent::getAdminOverride() const	
{ 
	return mAgentAccess->getAdminOverride(); 
}

void LLAgent::setMaturity(char text)
{
	mAgentAccess->setMaturity(text);
}

void LLAgent::setAdminOverride(BOOL b)	
{ 
	mAgentAccess->setAdminOverride(b);
}

void LLAgent::setGodLevel(U8 god_level)	
{ 
	mAgentAccess->setGodLevel(god_level);
	mGodLevelChangeSignal(god_level);
}

LLAgent::god_level_change_slot_t LLAgent::registerGodLevelChanageListener(god_level_change_callback_t pGodLevelChangeCallback)
{
	return mGodLevelChangeSignal.connect(pGodLevelChangeCallback);
}

const LLAgentAccess& LLAgent::getAgentAccess()
{
	return *mAgentAccess;
}

bool LLAgent::validateMaturity(const LLSD& newvalue)
{
	return mAgentAccess->canSetMaturity(newvalue.asInteger());
}

void LLAgent::handleMaturity(const LLSD &pNewValue)
{
	sendMaturityPreferenceToServer(static_cast<U8>(pNewValue.asInteger()));
}

//----------------------------------------------------------------------------

void LLAgent::buildFullname(std::string& name) const
{
	if (gAgentAvatarp)
	{
		name = gAgentAvatarp->getFullname();
	}
}

//*TODO remove, is not used anywhere as of August 20, 2009
void LLAgent::buildFullnameAndTitle(std::string& name) const
{
	if (isGroupMember())
	{
		name = mGroupTitle;
		name += ' ';
	}
	else
	{
		name.erase(0, name.length());
	}

	if (isAgentAvatarValid())
	{
		name += gAgentAvatarp->getFullname();
	}
}

BOOL LLAgent::isInGroup(const LLUUID& group_id, BOOL ignore_god_mode /* FALSE */) const
{
	if (!ignore_god_mode && isGodlike())
		return true;

	U32 count = mGroups.size();
	for(U32 i = 0; i < count; ++i)
	{
		if(mGroups[i].mID == group_id)
		{
			return TRUE;
		}
	}
	return FALSE;
}

// This implementation should mirror LLAgentInfo::hasPowerInGroup
BOOL LLAgent::hasPowerInGroup(const LLUUID& group_id, U64 power) const
{
	if (isGodlikeWithoutAdminMenuFakery())
		return true;

	// GP_NO_POWERS can also mean no power is enough to grant an ability.
	if (GP_NO_POWERS == power) return FALSE;

	U32 count = mGroups.size();
	for(U32 i = 0; i < count; ++i)
	{
		if(mGroups[i].mID == group_id)
		{
			return (BOOL)((mGroups[i].mPowers & power) > 0);
		}
	}
	return FALSE;
}

BOOL LLAgent::hasPowerInActiveGroup(U64 power) const
{
	return (mGroupID.notNull() && (hasPowerInGroup(mGroupID, power)));
}

U64 LLAgent::getPowerInGroup(const LLUUID& group_id) const
{
	if (isGodlike())
		return GP_ALL_POWERS;
	
	U32 count = mGroups.size();
	for(U32 i = 0; i < count; ++i)
	{
		if(mGroups[i].mID == group_id)
		{
			return (mGroups[i].mPowers);
		}
	}

	return GP_NO_POWERS;
}

BOOL LLAgent::getGroupData(const LLUUID& group_id, LLGroupData& data) const
{
	S32 count = mGroups.size();
	for(S32 i = 0; i < count; ++i)
	{
		if(mGroups[i].mID == group_id)
		{
			data = mGroups[i];
			return TRUE;
		}
	}
	return FALSE;
}

S32 LLAgent::getGroupContribution(const LLUUID& group_id) const
{
	S32 count = mGroups.size();
	for(S32 i = 0; i < count; ++i)
	{
		if(mGroups[i].mID == group_id)
		{
			S32 contribution = mGroups[i].mContribution;
			return contribution;
		}
	}
	return 0;
}

BOOL LLAgent::setGroupContribution(const LLUUID& group_id, S32 contribution)
{
	S32 count = mGroups.size();
	for(S32 i = 0; i < count; ++i)
	{
		if(mGroups[i].mID == group_id)
		{
			mGroups[i].mContribution = contribution;
			LLMessageSystem* msg = gMessageSystem;
			msg->newMessage("SetGroupContribution");
			msg->nextBlock("AgentData");
			msg->addUUID("AgentID", gAgentID);
			msg->addUUID("SessionID", gAgentSessionID);
			msg->nextBlock("Data");
			msg->addUUID("GroupID", group_id);
			msg->addS32("Contribution", contribution);
			sendReliableMessage();
			return TRUE;
		}
	}
	return FALSE;
}

BOOL LLAgent::setUserGroupFlags(const LLUUID& group_id, BOOL accept_notices, BOOL list_in_profile)
{
	S32 count = mGroups.size();
	for(S32 i = 0; i < count; ++i)
	{
		if(mGroups[i].mID == group_id)
		{
			mGroups[i].mAcceptNotices = accept_notices;
			mGroups[i].mListInProfile = list_in_profile;
			LLMessageSystem* msg = gMessageSystem;
			msg->newMessage("SetGroupAcceptNotices");
			msg->nextBlock("AgentData");
			msg->addUUID("AgentID", gAgentID);
			msg->addUUID("SessionID", gAgentSessionID);
			msg->nextBlock("Data");
			msg->addUUID("GroupID", group_id);
			msg->addBOOL("AcceptNotices", accept_notices);
			msg->nextBlock("NewData");
			msg->addBOOL("ListInProfile", list_in_profile);
			sendReliableMessage();

			// <FS:Ansariel> Mark groups hidden in profile
			gAgent.fireEvent(new LLOldEvents::LLValueChangedEvent(&gAgent, LLSD().with("group_id", group_id).with("visible", list_in_profile)), "");

			return TRUE;
		}
	}
	return FALSE;
}

BOOL LLAgent::canJoinGroups() const
{
	// <FS:CR> FIRE-12229
	//return (S32)mGroups.size() < LLAgentBenefitsMgr::current().getGroupMembershipLimit();
	if (LLGridManager::instance().isInSecondLife())
	{
		return (S32)mGroups.size() < LLAgentBenefitsMgr::current().getGroupMembershipLimit();
	}
	else
	{
		return ((!gMaxAgentGroups) || ((S32)mGroups.size() < gMaxAgentGroups));
	}
	// </FS:CR>
}

LLQuaternion LLAgent::getHeadRotation()
{
	if (!isAgentAvatarValid() || !gAgentAvatarp->mPelvisp || !gAgentAvatarp->mHeadp)
	{
		return LLQuaternion::DEFAULT;
	}

	if (!gAgentCamera.cameraMouselook())
	{
		return gAgentAvatarp->getRotation();
	}

	// We must be in mouselook
	LLVector3 look_dir( LLViewerCamera::getInstance()->getAtAxis() );
	LLVector3 up = look_dir % mFrameAgent.getLeftAxis();
	LLVector3 left = up % look_dir;

	LLQuaternion rot(look_dir, left, up);
	if (gAgentAvatarp->getParent())
	{
		rot = rot * ~gAgentAvatarp->getParent()->getRotation();
	}

	return rot;
}

void LLAgent::sendAnimationRequests(const std::vector<LLUUID> &anim_ids, EAnimRequest request)
{
	if (gAgentID.isNull())
	{
		return;
	}

	S32 num_valid_anims = 0;

	LLMessageSystem* msg = gMessageSystem;
	msg->newMessageFast(_PREHASH_AgentAnimation);
	msg->nextBlockFast(_PREHASH_AgentData);
	msg->addUUIDFast(_PREHASH_AgentID, getID());
	msg->addUUIDFast(_PREHASH_SessionID, getSessionID());

	for (S32 i = 0; i < anim_ids.size(); i++)
	{
		if (anim_ids[i].isNull())
		{
			continue;
		}
		msg->nextBlockFast(_PREHASH_AnimationList);
		msg->addUUIDFast(_PREHASH_AnimID, (anim_ids[i]) );
		msg->addBOOLFast(_PREHASH_StartAnim, (request == ANIM_REQUEST_START) ? TRUE : FALSE);
		num_valid_anims++;
	}

	msg->nextBlockFast(_PREHASH_PhysicalAvatarEventList);
	msg->addBinaryDataFast(_PREHASH_TypeData, NULL, 0);
	if (num_valid_anims)
	{
		sendReliableMessage();
	}
	// <FS> Crash fix by Henri Beauchamp
	else
	{
		msg->clearMessage();
	}
	// </FS>
}

void LLAgent::sendAnimationRequest(const LLUUID &anim_id, EAnimRequest request)
{
	if (gAgentID.isNull() || anim_id.isNull() || !mRegionp)
	{
		return;
	}

	LLMessageSystem* msg = gMessageSystem;
	msg->newMessageFast(_PREHASH_AgentAnimation);
	msg->nextBlockFast(_PREHASH_AgentData);
	msg->addUUIDFast(_PREHASH_AgentID, getID());
	msg->addUUIDFast(_PREHASH_SessionID, getSessionID());

	msg->nextBlockFast(_PREHASH_AnimationList);
	msg->addUUIDFast(_PREHASH_AnimID, (anim_id) );
	msg->addBOOLFast(_PREHASH_StartAnim, (request == ANIM_REQUEST_START) ? TRUE : FALSE);

	msg->nextBlockFast(_PREHASH_PhysicalAvatarEventList);
	msg->addBinaryDataFast(_PREHASH_TypeData, NULL, 0);
	sendReliableMessage();
}

// Send a message to the region to stop the NULL animation state
// This will reset animation state overrides for the agent.
void LLAgent::sendAnimationStateReset()
{
	if (gAgentID.isNull() || !mRegionp)
	{
		return;
	}

	LLMessageSystem* msg = gMessageSystem;
	msg->newMessageFast(_PREHASH_AgentAnimation);
	msg->nextBlockFast(_PREHASH_AgentData);
	msg->addUUIDFast(_PREHASH_AgentID, getID());
	msg->addUUIDFast(_PREHASH_SessionID, getSessionID());

	msg->nextBlockFast(_PREHASH_AnimationList);
	msg->addUUIDFast(_PREHASH_AnimID, LLUUID::null );
	msg->addBOOLFast(_PREHASH_StartAnim, FALSE);

	msg->nextBlockFast(_PREHASH_PhysicalAvatarEventList);
	msg->addBinaryDataFast(_PREHASH_TypeData, NULL, 0);
	sendReliableMessage();
}


// Send a message to the region to revoke sepecified permissions on ALL scripts in the region
// If the target is an object in the region, permissions in scripts on that object are cleared.
// If it is the region ID, all scripts clear the permissions for this agent
void LLAgent::sendRevokePermissions(const LLUUID & target, U32 permissions)
{
	// Currently only the bits for SCRIPT_PERMISSION_TRIGGER_ANIMATION and SCRIPT_PERMISSION_OVERRIDE_ANIMATIONS
	// are supported by the server.  Sending any other bits will cause the message to be dropped without changing permissions

	if (gAgentID.notNull() && gMessageSystem)
	{
		LLMessageSystem* msg = gMessageSystem;
		msg->newMessageFast(_PREHASH_RevokePermissions);
		msg->nextBlockFast(_PREHASH_AgentData);
		msg->addUUIDFast(_PREHASH_AgentID, getID());		// Must be our ID
		msg->addUUIDFast(_PREHASH_SessionID, getSessionID());

		msg->nextBlockFast(_PREHASH_Data);
		msg->addUUIDFast(_PREHASH_ObjectID, target);		// Must be in the region
		msg->addU32Fast(_PREHASH_ObjectPermissions, (U32) permissions);

		sendReliableMessage();
	}
}

// [RLVa:KB] - Checked: 2011-05-11 (RLVa-1.3.0i) | Added: RLVa-1.3.0i
void LLAgent::setAlwaysRun()
{
	mbAlwaysRun = (!rlv_handler_t::isEnabled()) || (!gRlvHandler.hasBehaviour(RLV_BHVR_ALWAYSRUN));
	sendWalkRun();
}

void LLAgent::setTempRun()
{
	mbTempRun = (!rlv_handler_t::isEnabled()) || (!gRlvHandler.hasBehaviour(RLV_BHVR_TEMPRUN));
	sendWalkRun();
}

void LLAgent::clearAlwaysRun()
{
	mbAlwaysRun = false;
	sendWalkRun();
}

void LLAgent::clearTempRun()
{
	mbTempRun = false;
	sendWalkRun();
}
// [/RLVa:KB]

//void LLAgent::sendWalkRun(bool running)
// [RLVa:KB] - Checked: 2011-05-11 (RLVa-1.3.0i) | Added: RLVa-1.3.0i
void LLAgent::sendWalkRun()
// [/RLVa:KB]
{
	LLMessageSystem* msgsys = gMessageSystem;
	if (msgsys)
	{
		msgsys->newMessageFast(_PREHASH_SetAlwaysRun);
		msgsys->nextBlockFast(_PREHASH_AgentData);
		msgsys->addUUIDFast(_PREHASH_AgentID, getID());
		msgsys->addUUIDFast(_PREHASH_SessionID, getSessionID());
//		msgsys->addBOOLFast(_PREHASH_AlwaysRun, BOOL(running) );
// [RLVa:KB] - Checked: 2011-05-11 (RLVa-1.3.0i) | Added: RLVa-1.3.0i
		msgsys->addBOOLFast(_PREHASH_AlwaysRun, BOOL(getRunning()) );
// [/RLVa:KB]
		sendReliableMessage();
	}
}

void LLAgent::friendsChanged()
{
	LLCollectProxyBuddies collector;
	LLAvatarTracker::instance().applyFunctor(collector);
	mProxyForAgents = collector.mProxy;
}

BOOL LLAgent::isGrantedProxy(const LLPermissions& perm)
{
	return (mProxyForAgents.count(perm.getOwner()) > 0);
}

BOOL LLAgent::allowOperation(PermissionBit op,
							 const LLPermissions& perm,
							 U64 group_proxy_power,
							 U8 god_minimum)
{
	// Check god level.
	if (getGodLevel() >= god_minimum) return TRUE;

	if (!perm.isOwned()) return FALSE;

	// A group member with group_proxy_power can act as owner.
	BOOL is_group_owned;
	LLUUID owner_id;
	perm.getOwnership(owner_id, is_group_owned);
	LLUUID group_id(perm.getGroup());
	LLUUID agent_proxy(getID());

	if (is_group_owned)
	{
		if (hasPowerInGroup(group_id, group_proxy_power))
		{
			// Let the member assume the group's id for permission requests.
			agent_proxy = owner_id;
		}
	}
	else
	{
		// Check for granted mod permissions.
		if ((PERM_OWNER != op) && isGrantedProxy(perm))
		{
			agent_proxy = owner_id;
		}
	}

	// This is the group id to use for permission requests.
	// Only group members may use this field.
	LLUUID group_proxy = LLUUID::null;
	if (group_id.notNull() && isInGroup(group_id))
	{
		group_proxy = group_id;
	}

	// We now have max ownership information.
	if (PERM_OWNER == op)
	{
		// This this was just a check for ownership, we can now return the answer.
		return (agent_proxy == owner_id);
	}

	return perm.allowOperationBy(op, agent_proxy, group_proxy);
}

const LLColor4 &LLAgent::getEffectColor()
{
	return *mEffectColor;
}

void LLAgent::setEffectColor(const LLColor4 &color)
{
	*mEffectColor = color;
}

void LLAgent::initOriginGlobal(const LLVector3d &origin_global)
{
	mAgentOriginGlobal = origin_global;
}

BOOL LLAgent::leftButtonGrabbed() const	
{ 
	const BOOL camera_mouse_look = gAgentCamera.cameraMouselook();
	return (!camera_mouse_look && mControlsTakenCount[CONTROL_LBUTTON_DOWN_INDEX] > 0) 
		|| (camera_mouse_look && mControlsTakenCount[CONTROL_ML_LBUTTON_DOWN_INDEX] > 0)
		|| (!camera_mouse_look && mControlsTakenPassedOnCount[CONTROL_LBUTTON_DOWN_INDEX] > 0)
		|| (camera_mouse_look && mControlsTakenPassedOnCount[CONTROL_ML_LBUTTON_DOWN_INDEX] > 0);
}

BOOL LLAgent::rotateGrabbed() const		
{ 
	return (mControlsTakenCount[CONTROL_YAW_POS_INDEX] > 0)
		|| (mControlsTakenCount[CONTROL_YAW_NEG_INDEX] > 0); 
}

BOOL LLAgent::forwardGrabbed() const
{ 
	return (mControlsTakenCount[CONTROL_AT_POS_INDEX] > 0); 
}

BOOL LLAgent::backwardGrabbed() const
{ 
	return (mControlsTakenCount[CONTROL_AT_NEG_INDEX] > 0); 
}

BOOL LLAgent::upGrabbed() const		
{ 
	return (mControlsTakenCount[CONTROL_UP_POS_INDEX] > 0); 
}

BOOL LLAgent::downGrabbed() const	
{ 
	return (mControlsTakenCount[CONTROL_UP_NEG_INDEX] > 0); 
}

void update_group_floaters(const LLUUID& group_id)
{
	
	LLGroupActions::refresh(group_id);
	//*TODO Implement group update for Profile View 
	// still actual as of July 31, 2009 (DZ)

	gAgent.fireEvent(new LLOldEvents::LLEvent(&gAgent, "new group"), "");
}

// static
void LLAgent::processAgentDropGroup(LLMessageSystem *msg, void **)
{
	LLUUID	agent_id;
	msg->getUUIDFast(_PREHASH_AgentData, _PREHASH_AgentID, agent_id );

	if (agent_id != gAgentID)
	{
		LL_WARNS() << "processAgentDropGroup for agent other than me" << LL_ENDL;
		return;
	}

	LLUUID	group_id;
	msg->getUUIDFast(_PREHASH_AgentData, _PREHASH_GroupID, group_id );

	// Remove the group if it already exists remove it and add the new data to pick up changes.
	LLGroupData gd;
	gd.mID = group_id;
	std::vector<LLGroupData>::iterator found_it = std::find(gAgent.mGroups.begin(), gAgent.mGroups.end(), gd);
	if (found_it != gAgent.mGroups.end())
	{
		gAgent.mGroups.erase(found_it);
		if (gAgent.getGroupID() == group_id)
		{
			gAgent.mGroupID.setNull();
			gAgent.mGroupPowers = 0;
			gAgent.mGroupName.clear();
			gAgent.mGroupTitle.clear();
		}
		
		// refresh all group information
		gAgent.sendAgentDataUpdateRequest();

		LLGroupMgr::getInstance()->clearGroupData(group_id);
		// close the floater for this group, if any.
		
		// <FS:AO> Don't assume that because we drop a group, we want floaters to change.
		//LLGroupActions::closeGroup(group_id);
	}
	else
	{
		LL_WARNS() << "processAgentDropGroup, agent is not part of group " << group_id << LL_ENDL;
	}
}

class LLAgentDropGroupViewerNode : public LLHTTPNode
{
	virtual void post(
		LLHTTPNode::ResponsePtr response,
		const LLSD& context,
		const LLSD& input) const
	{

		if (
			!input.isMap() ||
			!input.has("body") )
		{
			//what to do with badly formed message?
			response->extendedResult(HTTP_BAD_REQUEST, LLSD("Invalid message parameters"));
		}

		LLSD body = input["body"];
		if ( body.has("body") ) 
		{
			//stupid message system doubles up the "body"s
			body = body["body"];
		}

		if (
			body.has("AgentData") &&
			body["AgentData"].isArray() &&
			body["AgentData"][0].isMap() )
		{
			LL_INFOS() << "VALID DROP GROUP" << LL_ENDL;

			//there is only one set of data in the AgentData block
			LLSD agent_data = body["AgentData"][0];
			LLUUID agent_id;
			LLUUID group_id;

			agent_id = agent_data["AgentID"].asUUID();
			group_id = agent_data["GroupID"].asUUID();

			if (agent_id != gAgentID)
			{
				LL_WARNS()
					<< "AgentDropGroup for agent other than me" << LL_ENDL;

				response->notFound();
				return;
			}

			// Remove the group if it already exists remove it
			// and add the new data to pick up changes.
			LLGroupData gd;
			gd.mID = group_id;
			std::vector<LLGroupData>::iterator found_it = std::find(gAgent.mGroups.begin(), gAgent.mGroups.end(), gd);
			if (found_it != gAgent.mGroups.end())
			{
				gAgent.mGroups.erase(found_it);
				if (gAgent.getGroupID() == group_id)
				{
					gAgent.mGroupID.setNull();
					gAgent.mGroupPowers = 0;
					gAgent.mGroupName.clear();
					gAgent.mGroupTitle.clear();
				}
		
				// refresh all group information
				gAgent.sendAgentDataUpdateRequest();

				LLGroupMgr::getInstance()->clearGroupData(group_id);
				// close the floater for this group, if any.
				LLGroupActions::closeGroup(group_id);
			}
			else
			{
				LL_WARNS()
					<< "AgentDropGroup, agent is not part of group "
					<< group_id << LL_ENDL;
			}

			response->result(LLSD());
		}
		else
		{
			//what to do with badly formed message?
			response->extendedResult(HTTP_BAD_REQUEST, LLSD("Invalid message parameters"));
		}
	}
};

LLHTTPRegistration<LLAgentDropGroupViewerNode>
	gHTTPRegistrationAgentDropGroupViewerNode(
		"/message/AgentDropGroup");

// static
void LLAgent::processAgentGroupDataUpdate(LLMessageSystem *msg, void **)
{
	LLUUID	agent_id;

	msg->getUUIDFast(_PREHASH_AgentData, _PREHASH_AgentID, agent_id );

	if (agent_id != gAgentID)
	{
		LL_WARNS() << "processAgentGroupDataUpdate for agent other than me" << LL_ENDL;
		return;
	}	
	// <FS:Ansariel> Groupdata debug
	else
	{
		LL_INFOS("Agent_GroupData") << "GROUPDEBUG: Executing deprecated processAgentGroupDataUpdate" << LL_ENDL;
	}
	// </FS:Ansariel>
	
	S32 count = msg->getNumberOfBlocksFast(_PREHASH_GroupData);
	LLGroupData group;
	bool need_floater_update = false;
	for(S32 i = 0; i < count; ++i)
	{
		msg->getUUIDFast(_PREHASH_GroupData, _PREHASH_GroupID, group.mID, i);
		msg->getUUIDFast(_PREHASH_GroupData, _PREHASH_GroupInsigniaID, group.mInsigniaID, i);
		msg->getU64(_PREHASH_GroupData, "GroupPowers", group.mPowers, i);
		msg->getBOOL(_PREHASH_GroupData, "AcceptNotices", group.mAcceptNotices, i);
		msg->getS32(_PREHASH_GroupData, "Contribution", group.mContribution, i);
		msg->getStringFast(_PREHASH_GroupData, _PREHASH_GroupName, group.mName, i);
		
		if(group.mID.notNull())
		{
			need_floater_update = true;
			// Remove the group if it already exists remove it and add the new data to pick up changes.
			std::vector<LLGroupData>::iterator found_it = std::find(gAgent.mGroups.begin(), gAgent.mGroups.end(), group);
			if (found_it != gAgent.mGroups.end())
			{
				gAgent.mGroups.erase(found_it);
			}
			gAgent.mGroups.push_back(group);
		}
		if (need_floater_update)
		{
			update_group_floaters(group.mID);
		}
	}

	// <FS:Ansariel> Fire event for group title overview
	gAgent.fireEvent(new LLOldEvents::LLEvent(&gAgent, "update grouptitle list"), "");
}

class LLAgentGroupDataUpdateViewerNode : public LLHTTPNode
{
	virtual void post(
		LLHTTPNode::ResponsePtr response,
		const LLSD& context,
		const LLSD& input) const
	{
		LLSD body = input["body"];
		if(body.has("body"))
			body = body["body"];
		LLUUID agent_id = body["AgentData"][0]["AgentID"].asUUID();

		if (agent_id != gAgentID)
		{
			LL_WARNS() << "processAgentGroupDataUpdate for agent other than me" << LL_ENDL;
			return;
		}	
		// <FS:Ansariel> Groupdata debug
		else
		{
			LL_INFOS("Agent_GroupData") << "GROUPDEBUG: Executing processAgentGroupDataUpdate" << LL_ENDL;
		}
		// </FS:Ansariel>

		LLSD group_data = body["GroupData"];

		LLSD::array_iterator iter_group =
			group_data.beginArray();
		LLSD::array_iterator end_group =
			group_data.endArray();
		int group_index = 0;
		for(; iter_group != end_group; ++iter_group)
		{

			LLGroupData group;
			bool need_floater_update = false;

			group.mID = (*iter_group)["GroupID"].asUUID();
			group.mPowers = ll_U64_from_sd((*iter_group)["GroupPowers"]);
			group.mAcceptNotices = (*iter_group)["AcceptNotices"].asBoolean();
			group.mListInProfile = body["NewGroupData"][group_index]["ListInProfile"].asBoolean();
			group.mInsigniaID = (*iter_group)["GroupInsigniaID"].asUUID();
			group.mName = (*iter_group)["GroupName"].asString();
			group.mContribution = (*iter_group)["Contribution"].asInteger();

			group_index++;

			if(group.mID.notNull())
			{
				need_floater_update = true;
				// Remove the group if it already exists remove it and add the new data to pick up changes.
				std::vector<LLGroupData>::iterator found_it = std::find(gAgent.mGroups.begin(), gAgent.mGroups.end(), group);
				if (found_it != gAgent.mGroups.end())
				{
					gAgent.mGroups.erase(found_it);
				}
				gAgent.mGroups.push_back(group);
			}
			if (need_floater_update)
			{
				update_group_floaters(group.mID);
			}
		}
	}
};

LLHTTPRegistration<LLAgentGroupDataUpdateViewerNode >
	gHTTPRegistrationAgentGroupDataUpdateViewerNode ("/message/AgentGroupDataUpdate"); 

// static
void LLAgent::processAgentDataUpdate(LLMessageSystem *msg, void **)
{
	LLUUID	agent_id;

	msg->getUUIDFast(_PREHASH_AgentData, _PREHASH_AgentID, agent_id );

	if (agent_id != gAgentID)
	{
		LL_WARNS() << "processAgentDataUpdate for agent other than me" << LL_ENDL;
		return;
	}

	msg->getStringFast(_PREHASH_AgentData, _PREHASH_GroupTitle, gAgent.mGroupTitle);
	LLUUID active_id;
	msg->getUUIDFast(_PREHASH_AgentData, _PREHASH_ActiveGroupID, active_id);


	if(active_id.notNull())
	{
		gAgent.mGroupID = active_id;
		msg->getU64(_PREHASH_AgentData, "GroupPowers", gAgent.mGroupPowers);
		msg->getString(_PREHASH_AgentData, _PREHASH_GroupName, gAgent.mGroupName);
	}
	else
	{
		gAgent.mGroupID.setNull();
		gAgent.mGroupPowers = 0;
		gAgent.mGroupName.clear();
	}
	// <FS> Restore to world
	if (gAgent.restoreToWorld)
	{
		//This fires if we're trying to restore an item to world using the correct group.
		bool remove_from_inventory = false;

		// <FS:Zi> Do not allow "Restore To Last Position" for no-copy items
#ifdef OPENSIM
		if(LLGridManager::instance().isInSecondLife())
		{
#endif
			// protect from restoring to last position when the item is no-copy to prevent
			// inventory loss
			if(!gAgent.restoreToWorldItem->getPermissions().allowCopyBy(gAgent.getID()))
			{
				if(!gSavedSettings.getBOOL("AllowNoCopyRezRestoreToWorld"))
				{
					// for some reason, we still came this far, even though we should not have
					// allowed RezRestoreToWorld on a no copy item on Second Life grids, so
					// log this message and stop proceeding. This will result in the user wearing
					// the land group, but hopefully this problem will not come up ever.
					LL_WARNS("Avatar") << "Tried RezRestoreToWorld on a no-copy item! Attempt blocked." << LL_ENDL;

					// copied from the end of this function to here, to avoid indention mess
					gAgent.restoreToWorld = false;
					update_group_floaters(active_id);
					// <FS:Ansariel> Fire event for group title overview
					gAgent.fireEvent(new LLOldEvents::LLEvent(&gAgent, "update grouptitle list"), "");

					return;
				}
			}
#ifdef OPENSIM
		}
#endif
		// </FS:Zi>

		msg->newMessage("RezRestoreToWorld");
		msg->nextBlockFast(_PREHASH_AgentData);
		msg->addUUIDFast(_PREHASH_AgentID, gAgent.getID());
		msg->addUUIDFast(_PREHASH_SessionID, gAgent.getSessionID());

		msg->nextBlockFast(_PREHASH_InventoryData);
		gAgent.restoreToWorldItem->packMessage(msg);
		msg->sendReliable(gAgent.getRegion()->getHost());
		//remove local inventory copy, sim will deal with permissions and removing the item
		//from the actual inventory if its a no-copy etc
		if(!gAgent.restoreToWorldItem->getPermissions().allowCopyBy(gAgent.getID()))
		{
			remove_from_inventory = true;
		}
		
		// Check if it's in the trash. (again similar to the normal rez logic)
		const LLUUID trash_id = gInventory.findCategoryUUIDForType(LLFolderType::FT_TRASH);
		if(gInventory.isObjectDescendentOf(gAgent.restoreToWorldItem->getUUID(), trash_id))
		{
			remove_from_inventory = true;
		}
		if(remove_from_inventory)
		{
			gInventory.deleteObject(gAgent.restoreToWorldItem->getUUID());
			gInventory.notifyObservers();
		}

		//Now, restore the old group
		gAgent.restoreToWorld = false;
		msg->newMessageFast(_PREHASH_ActivateGroup);
		msg->nextBlockFast(_PREHASH_AgentData);
		msg->addUUIDFast(_PREHASH_AgentID, gAgent.getID());
		msg->addUUIDFast(_PREHASH_SessionID, gAgent.getSessionID());
		msg->addUUIDFast(_PREHASH_GroupID, gAgent.restoreToWorldGroup);
		gAgent.sendReliableMessage();
	}
	// </FS>

	update_group_floaters(active_id);

	// <FS:Ansariel> Fire event for group title overview
	gAgent.fireEvent(new LLOldEvents::LLEvent(&gAgent, "update grouptitle list"), "");
}

// static
void LLAgent::processScriptControlChange(LLMessageSystem *msg, void **)
{
	S32 block_count = msg->getNumberOfBlocks("Data");
	for (S32 block_index = 0; block_index < block_count; block_index++)
	{
		BOOL take_controls;
		U32	controls;
		BOOL passon;
		U32 i;
		msg->getBOOL("Data", "TakeControls", take_controls, block_index);
		if (take_controls)
		{
			// take controls
			msg->getU32("Data", "Controls", controls, block_index );
			msg->getBOOL("Data", "PassToAgent", passon, block_index );
			for (i = 0; i < TOTAL_CONTROLS; i++)
			{
				if (controls & ( 1 << i))
				{
					if (passon)
					{
						gAgent.mControlsTakenPassedOnCount[i]++;
					}
					else
					{
						gAgent.mControlsTakenCount[i]++;
					}
				}
			}
		}
		else
		{
			// release controls
			msg->getU32("Data", "Controls", controls, block_index );
			msg->getBOOL("Data", "PassToAgent", passon, block_index );
			for (i = 0; i < TOTAL_CONTROLS; i++)
			{
				if (controls & ( 1 << i))
				{
					if (passon)
					{
						gAgent.mControlsTakenPassedOnCount[i]--;
						if (gAgent.mControlsTakenPassedOnCount[i] < 0)
						{
							gAgent.mControlsTakenPassedOnCount[i] = 0;
						}
					}
					else
					{
						gAgent.mControlsTakenCount[i]--;
						if (gAgent.mControlsTakenCount[i] < 0)
						{
							gAgent.mControlsTakenCount[i] = 0;
						}
					}
				}
			}
		}
	}
}

/*
// static
void LLAgent::processControlTake(LLMessageSystem *msg, void **)
{
	U32	controls;
	msg->getU32("Data", "Controls", controls );
	U32 passon;
	msg->getBOOL("Data", "PassToAgent", passon );

	S32 i;
	S32 total_count = 0;
	for (i = 0; i < TOTAL_CONTROLS; i++)
	{
		if (controls & ( 1 << i))
		{
			if (passon)
			{
				gAgent.mControlsTakenPassedOnCount[i]++;
			}
			else
			{
				gAgent.mControlsTakenCount[i]++;
			}
			total_count++;
		}
	}

	// Any control taken?  If so, might be first time.
	if (total_count > 0)
	{
		LLFirstUse::useOverrideKeys();
	}
}

// static
void LLAgent::processControlRelease(LLMessageSystem *msg, void **)
{
	U32	controls;
	msg->getU32("Data", "Controls", controls );
	U32 passon;
	msg->getBOOL("Data", "PassToAgent", passon );

	S32 i;
	for (i = 0; i < TOTAL_CONTROLS; i++)
	{
		if (controls & ( 1 << i))
		{
			if (passon)
			{
				gAgent.mControlsTakenPassedOnCount[i]--;
				if (gAgent.mControlsTakenPassedOnCount[i] < 0)
				{
					gAgent.mControlsTakenPassedOnCount[i] = 0;
				}
			}
			else
			{
				gAgent.mControlsTakenCount[i]--;
				if (gAgent.mControlsTakenCount[i] < 0)
				{
					gAgent.mControlsTakenCount[i] = 0;
				}
			}
		}
	}
}
*/

BOOL LLAgent::anyControlGrabbed() const
{
	for (U32 i = 0; i < TOTAL_CONTROLS; i++)
	{
		if (gAgent.mControlsTakenCount[i] > 0)
			return TRUE;
		if (gAgent.mControlsTakenPassedOnCount[i] > 0)
			return TRUE;
	}
	return FALSE;
}

BOOL LLAgent::isControlGrabbed(S32 control_index) const
{
	return mControlsTakenCount[control_index] > 0;
}

void LLAgent::forceReleaseControls()
{
	gMessageSystem->newMessage("ForceScriptControlRelease");
	gMessageSystem->nextBlock("AgentData");
	gMessageSystem->addUUID("AgentID", getID());
	gMessageSystem->addUUID("SessionID", getSessionID());
	sendReliableMessage();
}

void LLAgent::setHomePosRegion( const U64& region_handle, const LLVector3& pos_region)
{
	mHaveHomePosition = TRUE;
	mHomeRegionHandle = region_handle;
	mHomePosRegion = pos_region;
}

BOOL LLAgent::getHomePosGlobal( LLVector3d* pos_global )
{
	if(!mHaveHomePosition)
	{
		return FALSE;
	}
	F32 x = 0;
	F32 y = 0;
	from_region_handle( mHomeRegionHandle, &x, &y);
	pos_global->setVec( x + mHomePosRegion.mV[VX], y + mHomePosRegion.mV[VY], mHomePosRegion.mV[VZ] );
	return TRUE;
}

bool LLAgent::isInHomeRegion()
{
	if(!mHaveHomePosition)
	{
		return false;
	}
	if (!getRegion())
	{
		return false;
	}
	if (getRegion()->getHandle() != mHomeRegionHandle)
	{
		return false;
	}
	return true;
}

void LLAgent::clearVisualParams(void *data)
{
	if (isAgentAvatarValid())
	{
		gAgentAvatarp->clearVisualParamWeights();
		gAgentAvatarp->updateVisualParams();
	}
}

//---------------------------------------------------------------------------
// Teleport
//---------------------------------------------------------------------------
// <FS:TT> Client LSL Bridge
bool LLAgent::teleportBridgeLocal(LLVector3& pos_local)
{
	std::stringstream msgstream;
	msgstream << std::setiosflags(std::ios::fixed) << std::setprecision(6); 
	msgstream << pos_local.mV[VX] << ", " << pos_local.mV[VY] << ", "  << pos_local.mV[VZ];

	// Check for FIRE-10718: llGetSimulatorHostname() is causing LSL Bridge to sleep for 10 seconds during check for current hostname in order to prevent double-click teleport on SL grid, so let's check this in the viewer itself and send 1/0 as additional value
#ifdef OPENSIM
	const std::string isLindenLabHost = LLGridManager::getInstance()->isInSecondLife() ? "1" : "0";
#else
	const std::string isLindenLabHost = "1";
#endif

	return FSLSLBridge::instance().viewerToLSL("llMoveToTarget|" + msgstream.str() + "|" + isLindenLabHost);
}

bool LLAgent::teleportBridgeGlobal(const LLVector3d& pos_global)
{
	// <FS:Beq> FIRE-30534 VarRegion fixes
	// U64 region_handle = to_region_handle(pos_global);
	U64 region_handle{};
	auto regionp = getRegion();
	if(regionp)
	{
		region_handle = to_region_handle(pos_global, regionp->getOriginGlobal(), regionp->getWidth());
	}
	else
	{
		region_handle = to_region_handle(pos_global);
	}
	// </FS:Beq>
	LLVector3 pos_local = (LLVector3)(pos_global - from_region_handle(region_handle));

	return teleportBridgeLocal(pos_local);
}
// </FS:TT> Client LSL Bridge 

// teleportCore() - stuff to do on any teleport
// protected
bool LLAgent::teleportCore(bool is_local)
{
    LL_DEBUGS("Teleport") << "In teleport core" << LL_ENDL;
	if ((TELEPORT_NONE != mTeleportState) && (mTeleportState != TELEPORT_PENDING))
	{
		LL_WARNS() << "Attempt to teleport when already teleporting." << LL_ENDL;
		//return false; //LO - yea, lets not return here, we may be stuck in TP and if we are, letting this go through will get us out;
	}

	// force stand up and stop a sitting animation (if any), see MAINT-3969
	if (isAgentAvatarValid() && gAgentAvatarp->getParent() && gAgentAvatarp->isSitting())
	{
		gAgentAvatarp->getOffObject();
	}

#if 0
	// This should not exist. It has been added, removed, added, and now removed again.
	// This change needs to come from the simulator. Otherwise, the agent ends up out of
	// sync with other viewers. Discuss in DEV-14145/VWR-6744 before reenabling.

	// Stop all animation before actual teleporting 
        if (isAgentAvatarValid())
	{
		for ( LLVOAvatar::AnimIterator anim_it= gAgentAvatarp->mPlayingAnimations.begin();
		      anim_it != gAgentAvatarp->mPlayingAnimations.end();
		      ++anim_it)
               {
                       gAgentAvatarp->stopMotion(anim_it->first);
               }
               gAgentAvatarp->processAnimationStateChanges();
       }
#endif

	// Don't call LLFirstUse::useTeleport because we don't know
	// yet if the teleport will succeed.  Look in 
	// process_teleport_location_reply

	// <FS:Ansariel> FIRE-17779: Option to not close world map on teleport
	if (!gSavedSettings.getBOOL("FSDoNotHideMapOnTeleport"))
		LLFloaterReg::hideInstance("world_map");

	// hide land floater too - it'll be out of date
	LLFloaterReg::hideInstance("about_land");

	// hide the Region/Estate floater
	LLFloaterReg::hideInstance("region_info");

	LLViewerParcelMgr::getInstance()->deselectLand();
	LLViewerMediaFocus::getInstance()->clearFocus();

	// Close all pie menus, deselect land, etc.
	// Don't change the camera until we know teleport succeeded. JC
	gAgentCamera.resetView(FALSE);

	// local logic
	add(LLStatViewer::TELEPORT, 1);
	if (is_local)
	{
		LL_INFOS("Teleport") << "Setting teleport state to TELEPORT_LOCAL" << LL_ENDL;
		gAgent.setTeleportState( LLAgent::TELEPORT_LOCAL );
	}
	else
	{
		gTeleportDisplay = TRUE;
		LL_INFOS("Teleport") << "Non-local, setting teleport state to TELEPORT_START" << LL_ENDL;
		gAgent.setTeleportState( LLAgent::TELEPORT_START );
		
		// <FS:Ansariel> Draw Distance stepping; originally based on SpeedRez by Henri Beauchamp, licensed under LGPL
		if (gSavedSettings.getBOOL("FSRenderFarClipStepping"))
		{
			LLPresetsManager::instance().setIsDrawDistanceSteppingActive(true);
			F32 draw_distance = gSavedSettings.getF32("RenderFarClip");
			if (gSavedDrawDistance < draw_distance)
			{
				gSavedDrawDistance = draw_distance;
			}
			gSavedSettings.setF32("FSSavedRenderFarClip", gSavedDrawDistance);
			gSavedSettings.setF32("RenderFarClip", 32.0f);
			gLastDrawDistanceStep = 32.0f;
		}
		// </FS:Ansariel>
	}
	make_ui_sound("UISndTeleportOut");
	
	// MBW -- Let the voice client know a teleport has begun so it can leave the existing channel.
	// This was breaking the case of teleporting within a single sim.  Backing it out for now.
//	LLVoiceClient::getInstance()->leaveChannel();
	
	gObjectList.resetDerenderList();

	return true;
}

bool LLAgent::hasRestartableFailedTeleportRequest()
{
	return ((mTeleportRequest != NULL) && (mTeleportRequest->getStatus() == LLTeleportRequest::kFailed) &&
		mTeleportRequest->canRestartTeleport());
}

void LLAgent::restartFailedTeleportRequest()
{
    LL_INFOS("Teleport") << "Agent wishes to restart failed teleport." << LL_ENDL;
	if (hasRestartableFailedTeleportRequest())
	{
		mTeleportRequest->setStatus(LLTeleportRequest::kRestartPending);
		startTeleportRequest();
	}
}

void LLAgent::clearTeleportRequest()
{
    if(LLVoiceClient::instanceExists())
    {
        LLVoiceClient::getInstance()->setHidden(FALSE);
    }
	mTeleportRequest.reset();
    mTPNeedsNeabyChatSeparator = false;
}

void LLAgent::setMaturityRatingChangeDuringTeleport(U8 pMaturityRatingChange)
{
	mIsMaturityRatingChangingDuringTeleport = true;
	mMaturityRatingChange = pMaturityRatingChange;
}

void LLAgent::sheduleTeleportIM()
{
    // is supposed to be called during teleport so we are still waiting for parcel
    mTPNeedsNeabyChatSeparator = true;
}

bool LLAgent::hasPendingTeleportRequest()
{
	return ((mTeleportRequest != NULL) &&
		((mTeleportRequest->getStatus() == LLTeleportRequest::kPending) ||
		(mTeleportRequest->getStatus() == LLTeleportRequest::kRestartPending)));
}

void LLAgent::startTeleportRequest()
{
    LL_INFOS("Teleport") << "Agent handling start teleport request." << LL_ENDL; // <FS:Beq> fix mistyped tag
    if(LLVoiceClient::instanceExists())
    {
        LLVoiceClient::getInstance()->setHidden(TRUE);
    }
	if (hasPendingTeleportRequest())
	{
		LLUIUsage::instance().logCommand("Agent.StartTeleportRequest");
        mTeleportCanceled.reset();
		if  (!isMaturityPreferenceSyncedWithServer())
		{
			gTeleportDisplay = TRUE;
			LL_INFOS("Teleport") << "Maturity preference not synced yet, setting teleport state to TELEPORT_PENDING" << LL_ENDL;
			setTeleportState(TELEPORT_PENDING);
		}
		else
		{
			switch (mTeleportRequest->getStatus())
			{
			case LLTeleportRequest::kPending :
				mTeleportRequest->setStatus(LLTeleportRequest::kStarted);
				mTeleportRequest->startTeleport();
				break;
			case LLTeleportRequest::kRestartPending :
				llassert(mTeleportRequest->canRestartTeleport());
				mTeleportRequest->setStatus(LLTeleportRequest::kStarted);
				mTeleportRequest->restartTeleport();
				break;
			default :
				llassert(0);
				break;
			}
		}
	}
}

void LLAgent::handleTeleportFinished()
{
    LL_INFOS("Teleport") << "Agent handling teleport finished." << LL_ENDL;
    if (mTPNeedsNeabyChatSeparator)
    {
        // parcel is ready at this point
        addTPNearbyChatSeparator();
        mTPNeedsNeabyChatSeparator = false;
    }
	clearTeleportRequest();
    mTeleportCanceled.reset();
	if (mIsMaturityRatingChangingDuringTeleport)
	{
		// notify user that the maturity preference has been changed
		std::string maturityRating = LLViewerRegion::accessToString(mMaturityRatingChange);
		LLStringUtil::toLower(maturityRating);
		LLSD args;
		args["RATING"] = maturityRating;
		LLNotificationsUtil::add("PreferredMaturityChanged", args);
		mIsMaturityRatingChangingDuringTeleport = false;
	}
    
    if (mRegionp)
    {
        if (mRegionp->capabilitiesReceived())
        {
			LL_DEBUGS("Teleport") << "capabilities have been received for region handle "
								  << mRegionp->getHandle()
								  << " id " << mRegionp->getRegionID()
								  << ", calling onCapabilitiesReceivedAfterTeleport()"
								  << LL_ENDL;
            onCapabilitiesReceivedAfterTeleport();
        }
        else
        {
			LL_DEBUGS("Teleport") << "Capabilities not yet received for region handle "
								  << mRegionp->getHandle()
								  << " id " << mRegionp->getRegionID()
								  << LL_ENDL;
            mRegionp->setCapabilitiesReceivedCallback(boost::bind(&LLAgent::onCapabilitiesReceivedAfterTeleport));
        }
    }
    LLPerfStats::tunables.autoTuneTimeout = true;
}

void LLAgent::handleTeleportFailed()
{
    LL_WARNS("Teleport") << "Agent handling teleport failure!" << LL_ENDL;
    if(LLVoiceClient::instanceExists())
    {
        LLVoiceClient::getInstance()->setHidden(FALSE);
    }

    setTeleportState(LLAgent::TELEPORT_NONE);
    // Unlock the UI if the progress bar has been shown.
//     gViewerWindow->setShowProgress(FALSE);
//     gTeleportDisplay = FALSE;

    if (mTeleportRequest)
	{
		mTeleportRequest->setStatus(LLTeleportRequest::kFailed);
	}
	if (mIsMaturityRatingChangingDuringTeleport)
	{
		// notify user that the maturity preference has been changed
		std::string maturityRating = LLViewerRegion::accessToString(mMaturityRatingChange);
		LLStringUtil::toLower(maturityRating);
		LLSD args;
		args["RATING"] = maturityRating;
		LLNotificationsUtil::add("PreferredMaturityChanged", args);
		mIsMaturityRatingChangingDuringTeleport = false;
	}

    mTPNeedsNeabyChatSeparator = false;

    LLPerfStats::tunables.autoTuneTimeout = true;
}

/*static*/
void LLAgent::addTPNearbyChatSeparator()
{
    LLViewerRegion* agent_region = gAgent.getRegion();
    LLParcel* agent_parcel = LLViewerParcelMgr::getInstance()->getAgentParcel();
    if (!agent_region || !agent_parcel)
    {
        return;
    }

    // <FS:Ansariel> [FS communication UI]
    //LLFloaterIMNearbyChat* nearby_chat = LLFloaterReg::getTypedInstance<LLFloaterIMNearbyChat>("nearby_chat");
    FSFloaterNearbyChat* nearby_chat = LLFloaterReg::findTypedInstance<FSFloaterNearbyChat>("fs_nearby_chat");
    // </FS:Ansariel> [FS communication UI]
    if (nearby_chat)
    {
        std::string location_name;
        LLAgentUI::ELocationFormat format = LLAgentUI::LOCATION_FORMAT_NO_MATURITY;

        // Might be better to provide slurl to chat
        if (!LLAgentUI::buildLocationString(location_name, format))
        {
            location_name = "Teleport to new region"; // Shouldn't happen
        }

        LLChat chat;
        chat.mFromName = location_name;
        chat.mMuted = FALSE;
        chat.mFromID = LLUUID::null;
        chat.mSourceType = CHAT_SOURCE_TELEPORT;
        chat.mChatStyle = CHAT_STYLE_TELEPORT_SEP;
        chat.mText = "";

        LLSD args;
        args["do_not_log"] = TRUE;
        nearby_chat->addMessage(chat, true, args);
    }
}

/*static*/
void LLAgent::onCapabilitiesReceivedAfterTeleport()
{
	if (gAgent.getRegion())
	{
		LL_DEBUGS("Teleport") << "running after capabilities received callback has been triggered, agent region "
							  << gAgent.getRegion()->getHandle()
							  << " id " << gAgent.getRegion()->getRegionID()
							  << " name " << gAgent.getRegion()->getName()
							  << LL_ENDL;
	}
	else
	{
		LL_WARNS("Teleport") << "called when agent region is null!" << LL_ENDL;
	}

    check_merchant_status();
}


//void LLAgent::teleportRequest(
//	const U64& region_handle,
//	const LLVector3& pos_local,
//	bool look_at_from_camera)
// [RLVa:KB] - Checked: RLVa-2.0.0
void LLAgent::teleportRequest(const U64& region_handle, const LLVector3& pos_local, const LLVector3& look_at)
// [/RLVa:KB]
{
	LLViewerRegion* regionp = getRegion();
	if (regionp && teleportCore(region_handle == regionp->getHandle()))
	{
		LL_INFOS("Teleport") << "Sending TeleportLocationRequest: '" << region_handle << "':"
							 << pos_local << LL_ENDL;
		LLMessageSystem* msg = gMessageSystem;
		msg->newMessage("TeleportLocationRequest");
		msg->nextBlockFast(_PREHASH_AgentData);
		msg->addUUIDFast(_PREHASH_AgentID, getID());
		msg->addUUIDFast(_PREHASH_SessionID, getSessionID());
		msg->nextBlockFast(_PREHASH_Info);
		msg->addU64("RegionHandle", region_handle);
		msg->addVector3("Position", pos_local);
//		LLVector3 look_at(0,1,0);
//		if (look_at_from_camera)
//		{
//			look_at = LLViewerCamera::getInstance()->getAtAxis();
//		}
		msg->addVector3("LookAt", look_at);
		sendReliableMessage();
	}
}

// Landmark ID = LLUUID::null means teleport home
void LLAgent::teleportViaLandmark(const LLUUID& landmark_asset_id)
{
<<<<<<< HEAD
	// <FS:Ansariel> FIRE-21576: Prevent TPing home while still logging in if RLVa is enabled
	if (RlvActions::isRlvEnabled() && LLStartUp::getStartupState() < STATE_STARTED)
	{
		return;
	}
	// </FS:Ansariel>

// [RLVa:KB] - Checked: 2010-08-22 (RLVa-1.2.1a) | Modified: RLVa-1.2.1a
	// NOTE: we'll allow teleporting home unless both @tplm=n *and* @tploc=n restricted
	if ( (rlv_handler_t::isEnabled()) &&
		 ( ( (landmark_asset_id.notNull()) ? gRlvHandler.hasBehaviour(RLV_BHVR_TPLM)
		                                   : gRlvHandler.hasBehaviour(RLV_BHVR_TPLM) && gRlvHandler.hasBehaviour(RLV_BHVR_TPLOC) ) ||
		   ((gRlvHandler.hasBehaviour(RLV_BHVR_UNSIT)) && (isAgentAvatarValid()) && (gAgentAvatarp->isSitting())) ))
	{
		RlvUtil::notifyBlocked(RlvStringKeys::Blocked::Teleport);
		return;
	}
// [/RLVa:KB]

    if (landmark_asset_id.isNull())
    {
        gAgentCamera.resetView();
        // <FS:Ansariel> FIRE-7273: Typing does not stop after using Cmd Line tph
        // This might mean a local TP, so pro-actively stop typing
        gAgent.stopTyping();
        // </FS:Ansariel>
=======
    if (landmark_asset_id.isNull())
    {
        gAgentCamera.resetView();
>>>>>>> 16e638db
    }
	mTeleportRequest = LLTeleportRequestPtr(new LLTeleportRequestViaLandmark(landmark_asset_id));
	startTeleportRequest();
}

void LLAgent::doTeleportViaLandmark(const LLUUID& landmark_asset_id)
{
	LLViewerRegion *regionp = getRegion();
	if(regionp && teleportCore())
	{
		LL_INFOS("Teleport") << "Sending TeleportLandmarkRequest. Current region handle " << regionp->getHandle()
							 << " region id " << regionp->getRegionID()
							 << " requested landmark id " << landmark_asset_id
							 << LL_ENDL;

		LLMessageSystem* msg = gMessageSystem;
		msg->newMessageFast(_PREHASH_TeleportLandmarkRequest);
		msg->nextBlockFast(_PREHASH_Info);
		msg->addUUIDFast(_PREHASH_AgentID, getID());
		msg->addUUIDFast(_PREHASH_SessionID, getSessionID());
		msg->addUUIDFast(_PREHASH_LandmarkID, landmark_asset_id);
		sendReliableMessage();
	}
}

void LLAgent::teleportViaLure(const LLUUID& lure_id, BOOL godlike)
{
	mTeleportRequest = LLTeleportRequestPtr(new LLTeleportRequestViaLure(lure_id, godlike));
	startTeleportRequest();
}

void LLAgent::doTeleportViaLure(const LLUUID& lure_id, BOOL godlike)
{
	LLViewerRegion* regionp = getRegion();
	if(regionp && teleportCore())
	{
		U32 teleport_flags = 0x0;
		if (godlike)
		{
			teleport_flags |= TELEPORT_FLAGS_VIA_GODLIKE_LURE;
			teleport_flags |= TELEPORT_FLAGS_DISABLE_CANCEL;
		}
		else
		{
			teleport_flags |= TELEPORT_FLAGS_VIA_LURE;
		}

		LL_INFOS("Teleport") << "Sending TeleportLureRequest."
							 << " Current region handle " << regionp->getHandle()
							 << " region id " << regionp->getRegionID()
							 << " lure id " << lure_id
							 << LL_ENDL;
		// send the message
		LLMessageSystem* msg = gMessageSystem;
		msg->newMessageFast(_PREHASH_TeleportLureRequest);
		msg->nextBlockFast(_PREHASH_Info);
		msg->addUUIDFast(_PREHASH_AgentID, getID());
		msg->addUUIDFast(_PREHASH_SessionID, getSessionID());
		msg->addUUIDFast(_PREHASH_LureID, lure_id);
		// teleport_flags is a legacy field, now derived sim-side:
		msg->addU32("TeleportFlags", teleport_flags);
		sendReliableMessage();
	}	
}


// James Cook, July 28, 2005
void LLAgent::teleportCancel()
{
	if (!hasPendingTeleportRequest())
	{
		LLViewerRegion* regionp = getRegion();
		if(regionp)
		{
			LL_INFOS("Teleport") << "Sending TeleportCancel" << LL_ENDL;
			
			// send the message
			LLMessageSystem* msg = gMessageSystem;
			msg->newMessage("TeleportCancel");
			msg->nextBlockFast(_PREHASH_Info);
			msg->addUUIDFast(_PREHASH_AgentID, getID());
			msg->addUUIDFast(_PREHASH_SessionID, getSessionID());
			sendReliableMessage();
		}
		mTeleportCanceled = mTeleportRequest;
	}
	clearTeleportRequest();
	gAgent.setTeleportState( LLAgent::TELEPORT_NONE );
}

void LLAgent::restoreCanceledTeleportRequest()
{
    if (mTeleportCanceled != NULL)
    {
		LL_INFOS() << "Restoring canceled teleport request, setting state to TELEPORT_REQUESTED" << LL_ENDL;
        gAgent.setTeleportState( LLAgent::TELEPORT_REQUESTED );
        mTeleportRequest = mTeleportCanceled;
        mTeleportCanceled.reset();
        gTeleportDisplay = TRUE;
        gTeleportDisplayTimer.reset();
    }
}

void LLAgent::teleportViaLocation(const LLVector3d& pos_global)
{
// [RLVa:KB] - Checked: RLVa-2.0.0
	if ( (RlvActions::isRlvEnabled()) && (!RlvUtil::isForceTp()) )
	{
		if (LLStartUp::getStartupState() < STATE_STARTED)
		{
			return;
		}

		if ( (RlvActions::isLocalTp(pos_global)) ? !RlvActions::canTeleportToLocal(pos_global) : !RlvActions::canTeleportToLocation() )
		{
			RlvUtil::notifyBlocked(RlvStringKeys::Blocked::Teleport);
			return;
		}

		if ( (gRlvHandler.getCurrentCommand()) && (RLV_BHVR_TPTO == gRlvHandler.getCurrentCommand()->getBehaviourType()) )
		{
			gRlvHandler.setCanCancelTp(false);
		}
	}
// [/RLVa:KB]

	mTeleportRequest = LLTeleportRequestPtr(new LLTeleportRequestViaLocation(pos_global));
	startTeleportRequest();
}

void LLAgent::doTeleportViaLocation(const LLVector3d& pos_global)
{
	LLViewerRegion* regionp = getRegion();

	if (!regionp)
	{
		return;
	}
	// <FS:Beq> FIRE-30534 Var Region tp / map locaton fixes
// 	U64 handle = to_region_handle(pos_global);
// 	bool isLocal = (regionp->getHandle() == to_region_handle_global((F32)pos_global.mdV[VX], (F32)pos_global.mdV[VY]));
// 	LLSimInfo* info = LLWorldMap::getInstance()->simInfoFromHandle(handle);
// 	if(regionp && info)
// 	{
// 		LLVector3d region_origin = info->getGlobalOrigin();
// 		LLVector3 pos_local(
// 			(F32)(pos_global.mdV[VX] - region_origin.mdV[VX]),
// 			(F32)(pos_global.mdV[VY] - region_origin.mdV[VY]),
// 			(F32)(pos_global.mdV[VZ]));
// // <FS:CR> Aurora-sim var region teleports
// 		//teleportRequest(handle, pos_local);
// 		teleportRequest(info->getHandle(), pos_local);
// // </FS:CR>
// 	}
// 	else if(regionp && teleportCore(isLocal))
// 	{
// 		// send the message
// 		LLMessageSystem* msg = gMessageSystem;
// 		msg->newMessageFast(_PREHASH_TeleportLocationRequest);
// 		msg->nextBlockFast(_PREHASH_AgentData);
// 		msg->addUUIDFast(_PREHASH_AgentID, getID());
// 		msg->addUUIDFast(_PREHASH_SessionID, getSessionID());

// 		msg->nextBlockFast(_PREHASH_Info);
// 		// <FS:Ansariel> FIRE-17262: Wrong local teleports on a large opensim region (apparently need to divide by grid unit size)
// 		F32 width = REGION_WIDTH_METERS;// regionp->getWidth();
// 		LLVector3 pos(fmod((F32)pos_global.mdV[VX], width),
// 					  fmod((F32)pos_global.mdV[VY], width),
// 					  (F32)pos_global.mdV[VZ]);
// 		F32 region_x = (F32)(pos_global.mdV[VX]);
// 		F32 region_y = (F32)(pos_global.mdV[VY]);
// 		U64 region_handle = to_region_handle_global(region_x, region_y);
// 		msg->addU64Fast(_PREHASH_RegionHandle, region_handle);
// 		msg->addVector3Fast(_PREHASH_Position, pos);
// 		pos.mV[VX] += 1;
// 		msg->addVector3Fast(_PREHASH_LookAt, pos);

// 		LL_WARNS("Teleport") << "Sending deprecated(?) TeleportLocationRequest."
// 							 << " pos_global " << pos_global
// 							 << " region_x " << region_x
// 							 << " region_y " << region_y
// 							 << " region_handle " << region_handle
// 							 << LL_ENDL; 

// 		sendReliableMessage();
	auto region_origin { regionp->getOriginGlobal() };
	LLVector3 pos_local{};
	U64 handle { to_region_handle(pos_global, region_origin, regionp->getWidth()) };
	bool is_local { regionp->getHandle() == handle };
	if(is_local)
	{
		pos_local.set(
			(F32)(pos_global.mdV[VX] - region_origin.mdV[VX]),
			(F32)(pos_global.mdV[VY] - region_origin.mdV[VY]),
			(F32)(pos_global.mdV[VZ]));
		LL_INFOS("Teleport") << "Local in-region TP:"
							 << " pos_global " << pos_global
							 << " region " << region_origin
							 << " local " << pos_local
							 << " region_handle " << handle
							 << LL_ENDL;
	}
	else
	{
		// determine non-local region location as best we can using global coords
		// In SL we have uniform region size. This is normal.
		// In opensim the handle will resolve to a 256m quantised world tile which the server maps back to a region
		// it "should" also compensate for the local coords. Handle has been "correctly" determined already so we use global % 256
		static const F32 width = REGION_WIDTH_METERS;// Note: reverted back to previous hardcode 256 for non-local. Whilst this appears incorrect server side logic expects %256 and will overshoot otherwise.
		pos_local.set( fmod((F32)pos_global.mdV[VX], width),
					   fmod((F32)pos_global.mdV[VY], width),
					   (F32)pos_global.mdV[VZ] );
		LL_INFOS("Teleport") << "Non-local TP:"
							 << " pos_global " << pos_global
							 << " region " << region_origin
							 << " local " << pos_local
							 << " region_handle " << handle
							 << LL_ENDL;
	}

	if(teleportCore(is_local)) // Rather a pointless if as teleportCore currently always returns true
	{
		// send the message
		LLMessageSystem* msg = gMessageSystem;
		msg->newMessageFast(_PREHASH_TeleportLocationRequest);
		msg->nextBlockFast(_PREHASH_AgentData);
		msg->addUUIDFast(_PREHASH_AgentID, getID());
		msg->addUUIDFast(_PREHASH_SessionID, getSessionID());

		msg->nextBlockFast(_PREHASH_Info);
		msg->addU64Fast(_PREHASH_RegionHandle, handle);
		msg->addVector3Fast(_PREHASH_Position, pos_local);
		pos_local.mV[VX] += 1;
		msg->addVector3Fast(_PREHASH_LookAt, pos_local);

		sendReliableMessage();
		LL_INFOS("Teleport") << "Sending deprecated TeleportLocationRequest."
							 << " pos_global " << pos_global
							 << " region coord (" << (pos_global.mdV[VX] - pos_local.mV[VX])
							 << "," << (pos_global.mdV[VY] - pos_local.mV[VY])
							 << " pos_local " << pos_local
							 << ") region_handle " << handle
							 << LL_ENDL; 
	// </FS:Beq>
	}
// <FS:TT> Client LSL Bridge
	if (FSLSLBridge::instance().canUseBridge() && is_local)
	{
		teleportBridgeGlobal(pos_global);
	}
// </FS:TT>
}

// Teleport to global position, but keep facing in the same direction 
// [RLVa:KB] - Checked: RLVa-2.0.0
void LLAgent::teleportViaLocationLookAt(const LLVector3d& pos_global, const LLVector3& look_at)
{
	if ( (RlvActions::isRlvEnabled()) && (!RlvUtil::isForceTp()) )
	{
		if (LLStartUp::getStartupState() < STATE_STARTED)
		{
			return;
		}

		if ( (RlvActions::isLocalTp(pos_global)) ? !RlvActions::canTeleportToLocal(pos_global) : !RlvActions::canTeleportToLocation() )
		{
			RlvUtil::notifyBlocked(RlvStringKeys::Blocked::Teleport);
			return;
		}

		if ( (gRlvHandler.getCurrentCommand()) && (RLV_BHVR_TPTO == gRlvHandler.getCurrentCommand()->getBehaviourType()) )
		{
			gRlvHandler.setCanCancelTp(false);
		}
	}

	mTeleportRequest = LLTeleportRequestPtr(new LLTeleportRequestViaLocationLookAt(pos_global, (look_at.isExactlyZero()) ? LLViewerCamera::getInstance()->getAtAxis() : look_at));
	startTeleportRequest();
}
// [/RLVa:KB]
//void LLAgent::teleportViaLocationLookAt(const LLVector3d& pos_global)
//{
//	mTeleportRequest = LLTeleportRequestPtr(new LLTeleportRequestViaLocationLookAt(pos_global));
//	startTeleportRequest();
//}

// [RLVa:KB] - Checked: RLVa-2.0.0
// <FS:Beq> FIRE-30534 VarRegion TP fixes
// void LLAgent::doTeleportViaLocationLookAt(const LLVector3d& pos_global, const LLVector3& look_at)
// {
// 	mbTeleportKeepsLookAt = look_at.isExactlyZero();

// 	if(!gAgentCamera.isfollowCamLocked())
// 	{
// 		gAgentCamera.setFocusOnAvatar(FALSE, ANIMATE);	// detach camera form avatar, so it keeps direction
// 	}

// 	U64 region_handle = to_region_handle(pos_global);
// // <FS:CR> Aurora-sim var region teleports
// 	LLSimInfo* simInfo = LLWorldMap::instance().simInfoFromHandle(region_handle);
// 	if (simInfo)
// 	{
// 		region_handle = simInfo->getHandle();
// 	}
// // </FS:CR>
// 	LLVector3 pos_local = (LLVector3)(pos_global - from_region_handle(region_handle));
// 	teleportRequest(region_handle, pos_local, look_at);

// // <FS:TT> Client LSL Bridge
// 	if (FSLSLBridge::instance().canUseBridge())
// 	{
// 		if (region_handle == to_region_handle(getPositionGlobal()))
// 		{
// 			teleportBridgeLocal(pos_local);
// 		}
// 	}
// // </FS:TT>
// }
void LLAgent::doTeleportViaLocationLookAt(const LLVector3d& pos_global, const LLVector3& look_at)
{
	mbTeleportKeepsLookAt = look_at.isExactlyZero();

	if(!gAgentCamera.isfollowCamLocked())
	{
		gAgentCamera.setFocusOnAvatar(FALSE, ANIMATE);	// detach camera form avatar, so it keeps direction
	}

	U64 region_handle{};
	auto regionp = getRegion();
	if(regionp)
	{
		region_handle = to_region_handle(pos_global, regionp->getOriginGlobal(), regionp->getWidth());
	}
	else
	{
		region_handle = to_region_handle(pos_global);
	}
// Beq Note: if region_handle was obtained to the nearest 256m tile map lookup might give us a better result.

	LLVector3 pos_within_target_region = (LLVector3)(pos_global - from_region_handle(region_handle));
	teleportRequest(region_handle, pos_within_target_region, look_at);

// <FS:TT> Client LSL Bridge
	if ( FSLSLBridge::instance().canUseBridge() )
	{
		// refresh regionp 
		regionp = getRegion();
		if( regionp && ( region_handle == regionp->getHandle() ) ) 
		{
			teleportBridgeLocal(pos_within_target_region);
		}
	}
// </FS:TT>
}
// </FS:Beq>
LLAgent::ETeleportState	LLAgent::getTeleportState() const
{
    return (mTeleportRequest && (mTeleportRequest->getStatus() == LLTeleportRequest::kFailed)) ? 
        TELEPORT_NONE : mTeleportState;
}
// [/RLVa:KB]
//void LLAgent::doTeleportViaLocationLookAt(const LLVector3d& pos_global, const LLVector3& look_at)
//{
//	mbTeleportKeepsLookAt = true;
//
//	if(!gAgentCamera.isfollowCamLocked())
//	{
//		gAgentCamera.setFocusOnAvatar(FALSE, ANIMATE);	// detach camera form avatar, so it keeps direction
//	}
//
//	U64 region_handle = to_region_handle(pos_global);
//	LLVector3 pos_local = (LLVector3)(pos_global - from_region_handle(region_handle));
//	teleportRequest(region_handle, pos_local, look_at);
//	teleportRequest(region_handle, pos_local, getTeleportKeepsLookAt());
//}


void LLAgent::setTeleportState(ETeleportState state)
{
    if (mTeleportRequest && (state != TELEPORT_NONE) && (mTeleportRequest->getStatus() == LLTeleportRequest::kFailed))
    {   // A late message has come in regarding a failed teleport.  
        // We have already decided that it failed so should not reinitiate the teleport sequence in the viewer.
        LL_WARNS("Teleport") << "Attempt to set teleport state to " << state <<
            " for previously failed teleport.  Ignore!" << LL_ENDL;
        return;
    }
    LL_DEBUGS("Teleport") << "Setting teleport state to "
						  << LLAgent::teleportStateName(state) << "(" << state << ")"
						  << " Previous state: "
						  << teleportStateName(mTeleportState) << "(" << mTeleportState << ")"
						  << LL_ENDL;
	mTeleportState = state;
	if (mTeleportState > TELEPORT_NONE && gSavedSettings.getBOOL("FreezeTime"))
	{
		LLFloaterReg::hideInstance("snapshot");
	}

	switch (mTeleportState)
	{
		case TELEPORT_NONE:
			mbTeleportKeepsLookAt = false;
			// <FS:Ansariel> FIRE-12004: Attachments getting lost on TP; always reset region crossing state after a finished TP
			if (isAgentAvatarValid())
			{
				gAgentAvatarp->setIsCrossingRegion(false);
			}
			// </FS:Ansariel>
			break;

		case TELEPORT_MOVING:
		// We're outa here. Save "back" slurl.
		LLAgentUI::buildSLURL(*mTeleportSourceSLURL);
			break;

		case TELEPORT_ARRIVING:
		// First two position updates after a teleport tend to be weird
		//LLViewerStats::getInstance()->mAgentPositionSnaps.mCountOfNextUpdatesToIgnore = 2;

		// Let the interested parties know we've teleported.
		LLViewerParcelMgr::getInstance()->onTeleportFinished(false, getPositionGlobal());
			break;

		default:
			break;
	}
}

// <FS:Ansariel> FIRE-12148: Pose stand breaks XPOSE animations
//void LLAgent::stopCurrentAnimations()
void LLAgent::stopCurrentAnimations(bool force_keep_script_perms /*= false*/)
// </FS:Ansariel>
{
    LL_DEBUGS("Avatar") << "Stopping current animations" << LL_ENDL;

	// This function stops all current overriding animations on this
	// avatar, propagating this change back to the server.
	if (isAgentAvatarValid())
	{
		std::vector<LLUUID> anim_ids;

		// <FS:Zi> assume we need to restore the default standing animation
		bool restore_stand_animation = true;

		for ( LLVOAvatar::AnimIterator anim_it =
			      gAgentAvatarp->mPlayingAnimations.begin();
		      anim_it != gAgentAvatarp->mPlayingAnimations.end();
		      anim_it++)
		{
			// <FS:Zi> don't restore stand animation when ground sitting because it is not needed
			// and an AO would not play a standing animation on top of the ground sit
			if (anim_it->first == ANIM_AGENT_SIT_GROUND_CONSTRAINED)
			{
				restore_stand_animation = false;
			}
			// </FS:Zi>

			if ((anim_it->first == ANIM_AGENT_DO_NOT_DISTURB)||
				(anim_it->first == ANIM_AGENT_SIT_GROUND_CONSTRAINED))
			{
				// don't cancel a ground-sit anim, as viewers
				// use this animation's status in
				// determining whether we're sitting. ick.
                LL_DEBUGS("Avatar") << "sit or do-not-disturb animation will not be stopped" << LL_ENDL;
			}
			else
			{
				// stop this animation locally
				gAgentAvatarp->stopMotion(anim_it->first, TRUE);
				// ...and tell the server to tell everyone.
				anim_ids.push_back(anim_it->first);
			}
		}

		sendAnimationRequests(anim_ids, ANIM_REQUEST_STOP);

		// Tell the region to clear any animation state overrides
		sendAnimationStateReset();

		// Revoke all animation permissions
		if (mRegionp &&
			// <FS:Ansariel> FIRE-12148: Pose stand breaks XPOSE animations
			!force_keep_script_perms &&
			// </FS:Ansariel>
			gSavedSettings.getBOOL("RevokePermsOnStopAnimation"))
		{
			U32 permissions = SCRIPT_PERMISSIONS[SCRIPT_PERMISSION_TRIGGER_ANIMATION].permbit | SCRIPT_PERMISSIONS[SCRIPT_PERMISSION_OVERRIDE_ANIMATIONS].permbit;
			sendRevokePermissions(mRegionp->getRegionID(), permissions);
			if (gAgentAvatarp->isSitting())
			{	// Also stand up, since auto-granted sit animation permission has been revoked
				gAgent.standUp();
			}
		}

		// re-assert at least the default standing animation, because
		// viewers get confused by avs with no associated anims.

		// <FS:Zi> Only restore stand animation when the avatar was not sitting on ground
		// sendAnimationRequest(ANIM_AGENT_STAND, ANIM_REQUEST_START);
		if (restore_stand_animation)
		{
			sendAnimationRequest(ANIM_AGENT_STAND, ANIM_REQUEST_START);
		}
		// </FS:Zi>

		// <FS:Zi> Run Prio 0 default bento pose in the background to fix splayed hands, open mouths, etc.
		if (gSavedSettings.getBOOL("FSPlayDefaultBentoAnimation"))
		{
			sendAnimationRequest(ANIM_AGENT_BENTO_IDLE, ANIM_REQUEST_START);
		}
		// </FS:Zi>
	}
}

void LLAgent::fidget()
{
	if (!getAFK())
	{
		F32 curTime = mFidgetTimer.getElapsedTimeF32();
		if (curTime > mNextFidgetTime)
		{
			// pick a random fidget anim here
			S32 oldFidget = mCurrentFidget;

			mCurrentFidget = ll_rand(NUM_AGENT_STAND_ANIMS);

			if (mCurrentFidget != oldFidget)
			{
				LLAgent::stopFidget();

				
				switch(mCurrentFidget)
				{
				case 0:
					mCurrentFidget = 0;
					break;
				case 1:
					sendAnimationRequest(ANIM_AGENT_STAND_1, ANIM_REQUEST_START);
					mCurrentFidget = 1;
					break;
				case 2:
					sendAnimationRequest(ANIM_AGENT_STAND_2, ANIM_REQUEST_START);
					mCurrentFidget = 2;
					break;
				case 3:
					sendAnimationRequest(ANIM_AGENT_STAND_3, ANIM_REQUEST_START);
					mCurrentFidget = 3;
					break;
				case 4:
					sendAnimationRequest(ANIM_AGENT_STAND_4, ANIM_REQUEST_START);
					mCurrentFidget = 4;
					break;
				}
			}

			// calculate next fidget time
			mNextFidgetTime = curTime + ll_frand(MAX_FIDGET_TIME - MIN_FIDGET_TIME) + MIN_FIDGET_TIME;
		}
	}
}

void LLAgent::stopFidget()
{
	std::vector<LLUUID> anims;
	anims.reserve(4);
	anims.push_back(ANIM_AGENT_STAND_1);
	anims.push_back(ANIM_AGENT_STAND_2);
	anims.push_back(ANIM_AGENT_STAND_3);
	anims.push_back(ANIM_AGENT_STAND_4);

	gAgent.sendAnimationRequests(anims, ANIM_REQUEST_STOP);
}


void LLAgent::requestEnterGodMode()
{
	LLMessageSystem* msg = gMessageSystem;
	msg->newMessageFast(_PREHASH_RequestGodlikePowers);
	msg->nextBlockFast(_PREHASH_AgentData);
	msg->addUUIDFast(_PREHASH_AgentID, gAgent.getID());
	msg->addUUIDFast(_PREHASH_SessionID, gAgent.getSessionID());
	msg->nextBlockFast(_PREHASH_RequestBlock);
	msg->addBOOLFast(_PREHASH_Godlike, TRUE);
	msg->addUUIDFast(_PREHASH_Token, LLUUID::null);

	// simulators need to know about your request
	sendReliableMessage();
}

void LLAgent::requestLeaveGodMode()
{
	LLMessageSystem* msg = gMessageSystem;
	msg->newMessageFast(_PREHASH_RequestGodlikePowers);
	msg->nextBlockFast(_PREHASH_AgentData);
	msg->addUUIDFast(_PREHASH_AgentID, gAgent.getID());
	msg->addUUIDFast(_PREHASH_SessionID, gAgent.getSessionID());
	msg->nextBlockFast(_PREHASH_RequestBlock);
	msg->addBOOLFast(_PREHASH_Godlike, FALSE);
	msg->addUUIDFast(_PREHASH_Token, LLUUID::null);

	// simulator needs to know about your request
	sendReliableMessage();
}

void LLAgent::sendAgentDataUpdateRequest()
{
	gMessageSystem->newMessageFast(_PREHASH_AgentDataUpdateRequest);
	gMessageSystem->nextBlockFast(_PREHASH_AgentData);
	gMessageSystem->addUUIDFast(_PREHASH_AgentID, gAgent.getID() );
	gMessageSystem->addUUIDFast(_PREHASH_SessionID, gAgent.getSessionID());
	sendReliableMessage();
}

void LLAgent::sendAgentUserInfoRequest()
{
    std::string cap;

    if (getID().isNull())
        return; // not logged in

    if (mRegionp)
        cap = mRegionp->getCapability("UserInfo");

    if (!cap.empty())
    {
        LLCoros::instance().launch("requestAgentUserInfoCoro",
            boost::bind(&LLAgent::requestAgentUserInfoCoro, this, cap));
    }
    else
    { 
        sendAgentUserInfoRequestMessage();
    }
}

void LLAgent::requestAgentUserInfoCoro(std::string capurl)
{
    LLCore::HttpRequest::policy_t httpPolicy(LLCore::HttpRequest::DEFAULT_POLICY_ID);
    LLCoreHttpUtil::HttpCoroutineAdapter::ptr_t
        httpAdapter(new LLCoreHttpUtil::HttpCoroutineAdapter("requestAgentUserInfoCoro", httpPolicy));
    LLCore::HttpRequest::ptr_t httpRequest(new LLCore::HttpRequest);
    LLCore::HttpOptions::ptr_t httpOpts(new LLCore::HttpOptions);
    LLCore::HttpHeaders::ptr_t httpHeaders;

    httpOpts->setFollowRedirects(true);

    LLSD result = httpAdapter->getAndSuspend(httpRequest, capurl, httpOpts, httpHeaders);

    LLSD httpResults = result[LLCoreHttpUtil::HttpCoroutineAdapter::HTTP_RESULTS];
    LLCore::HttpStatus status = LLCoreHttpUtil::HttpCoroutineAdapter::getStatusFromLLSD(httpResults);

    if (!status)
    {
        LL_WARNS("UserInfo") << "Failed to get user information." << LL_ENDL;
        return;
    }
    else if (!result["success"].asBoolean())
    {
        LL_WARNS("UserInfo") << "Failed to get user information: " << result["message"] << LL_ENDL;
        return;
    }

    std::string email;
    std::string dir_visibility;

    // <FS:Ansariel> Keep this for OpenSim
    bool im_via_email = false;
    if (!LLGridManager::instance().isInSecondLife())
    {
        im_via_email = result["im_via_email"].asBoolean();
    }
    // </FS:Ansariel>
    email = result["email"].asString();
    dir_visibility = result["directory_visibility"].asString();

    // TODO: This should probably be changed.  I'm not entirely comfortable 
    // having LLAgent interact directly with the UI in this way.
    // <FS:Ansariel> Show email address in preferences (FIRE-1071) and keep IM to email setting for OpenSim
    //LLFloaterPreference::updateUserInfo(dir_visibility);
    LLFloaterPreference::updateUserInfo(dir_visibility, im_via_email, email);
    // </FS:Ansariel>
    LLFloaterSnapshot::setAgentEmail(email);
}

// <FS:Ansariel> Keep this for OpenSim
//void LLAgent::sendAgentUpdateUserInfo(const std::string& directory_visibility)
void LLAgent::sendAgentUpdateUserInfo(bool im_via_email, const std::string& directory_visibility){
    std::string cap;

    if (getID().isNull())
        return; // not logged in

    if (mRegionp)
        cap = mRegionp->getCapability("UserInfo");

    if (!cap.empty())
    {
        LLCoros::instance().launch("updateAgentUserInfoCoro",
            // <FS:Ansariel> Keep this for OpenSim
            //boost::bind(&LLAgent::updateAgentUserInfoCoro, this, cap, directory_visibility));
            boost::bind(&LLAgent::updateAgentUserInfoCoro, this, cap, im_via_email, directory_visibility));
    }
    else
    {
        // <FS:Ansariel> Keep this for OpenSim
        //sendAgentUpdateUserInfoMessage(directory_visibility);
        sendAgentUpdateUserInfoMessage(im_via_email, directory_visibility);
    }
}


// <FS:Ansariel> Keep this for OpenSim
//void LLAgent::updateAgentUserInfoCoro(std::string capurl, std::string directory_visibility)
void LLAgent::updateAgentUserInfoCoro(std::string capurl, bool im_via_email, std::string directory_visibility)
{
    LLCore::HttpRequest::policy_t httpPolicy(LLCore::HttpRequest::DEFAULT_POLICY_ID);
    LLCoreHttpUtil::HttpCoroutineAdapter::ptr_t
        httpAdapter(new LLCoreHttpUtil::HttpCoroutineAdapter("requestAgentUserInfoCoro", httpPolicy));
    LLCore::HttpRequest::ptr_t httpRequest(new LLCore::HttpRequest);
    LLCore::HttpOptions::ptr_t httpOpts(new LLCore::HttpOptions);
    LLCore::HttpHeaders::ptr_t httpHeaders;

    httpOpts->setFollowRedirects(true);
    LLSD body(LLSDMap
        ("dir_visibility",  LLSD::String(directory_visibility)));

    // <FS:Ansariel> Keep this for OpenSim
    if (!LLGridManager::instance().isInSecondLife())
        body.insert("im_via_email", LLSD::Boolean(im_via_email));

    LLSD result = httpAdapter->postAndSuspend(httpRequest, capurl, body, httpOpts, httpHeaders);

    LLSD httpResults = result[LLCoreHttpUtil::HttpCoroutineAdapter::HTTP_RESULTS];
    LLCore::HttpStatus status = LLCoreHttpUtil::HttpCoroutineAdapter::getStatusFromLLSD(httpResults);

    if (!status)
    {
        LL_WARNS("UserInfo") << "Failed to set user information." << LL_ENDL;
    }
    else if (!result["success"].asBoolean())
    {
        LL_WARNS("UserInfo") << "Failed to set user information: " << result["message"] << LL_ENDL;
    }
}

// deprecated:
// May be removed when UserInfo cap propagates to all simhosts in grid
void LLAgent::sendAgentUserInfoRequestMessage()
{
    gMessageSystem->newMessageFast(_PREHASH_UserInfoRequest);
    gMessageSystem->nextBlockFast(_PREHASH_AgentData);
    gMessageSystem->addUUIDFast(_PREHASH_AgentID, getID());
    gMessageSystem->addUUIDFast(_PREHASH_SessionID, getSessionID());
    sendReliableMessage();
}

// <FS:Ansariel> Keep this for OpenSim
//void LLAgent::sendAgentUpdateUserInfoMessage(const std::string& directory_visibility)
void LLAgent::sendAgentUpdateUserInfoMessage(bool im_via_email, const std::string& directory_visibility)
{
    gMessageSystem->newMessageFast(_PREHASH_UpdateUserInfo);
    gMessageSystem->nextBlockFast(_PREHASH_AgentData);
    gMessageSystem->addUUIDFast(_PREHASH_AgentID, getID());
    gMessageSystem->addUUIDFast(_PREHASH_SessionID, getSessionID());
    gMessageSystem->nextBlockFast(_PREHASH_UserData);
    // <FS:Ansariel> Keep this for OpenSim
    if (!LLGridManager::instance().isInSecondLife())
        gMessageSystem->addBOOLFast(_PREHASH_IMViaEMail, im_via_email);
    // </FS:Ansariel>
    gMessageSystem->addString("DirectoryVisibility", directory_visibility);
    gAgent.sendReliableMessage();

}
// end deprecated
//------

void LLAgent::observeFriends()
{
	if(!mFriendObserver)
	{
		mFriendObserver = new LLAgentFriendObserver;
		LLAvatarTracker::instance().addObserver(mFriendObserver);
		friendsChanged();
	}
}

std::map<S32, std::string> LLAgent::sTeleportStateName = { { TELEPORT_NONE, "TELEPORT_NONE" },
														   { TELEPORT_START, "TELEPORT_START" },
														   { TELEPORT_REQUESTED, "TELEPORT_REQUESTED" },
														   { TELEPORT_MOVING, "TELEPORT_MOVING" },
														   { TELEPORT_START_ARRIVAL, "TELEPORT_START_ARRIVAL" },
														   { TELEPORT_ARRIVING, "TELEPORT_ARRIVING" },
														   { TELEPORT_LOCAL, "TELEPORT_LOCAL" },
														   { TELEPORT_PENDING, "TELEPORT_PENDING" } };

const std::string& LLAgent::teleportStateName(S32 state)
{
	static std::string invalid_state_str("INVALID");
	auto iter = LLAgent::sTeleportStateName.find(state);
	if (iter != LLAgent::sTeleportStateName.end())
	{
		return iter->second;
	}
	else
	{
		return invalid_state_str;
	}
}

const std::string& LLAgent::getTeleportStateName() const
{
	return teleportStateName(getTeleportState());
}

void LLAgent::parseTeleportMessages(const std::string& xml_filename)
{
	LLXMLNodePtr root;
	BOOL success = LLUICtrlFactory::getLayeredXMLNode(xml_filename, root);

	if (!success || !root || !root->hasName( "teleport_messages" ))
	{
		LL_ERRS() << "Problem reading teleport string XML file: " 
			   << xml_filename << LL_ENDL;
		return;
	}

	for (LLXMLNode* message_set = root->getFirstChild();
		 message_set != NULL;
		 message_set = message_set->getNextSibling())
	{
		if ( !message_set->hasName("message_set") ) continue;

		std::map<std::string, std::string> *teleport_msg_map = NULL;
		std::string message_set_name;

		if ( message_set->getAttributeString("name", message_set_name) )
		{
			//now we loop over all the string in the set and add them
			//to the appropriate set
			if ( message_set_name == "errors" )
			{
				teleport_msg_map = &sTeleportErrorMessages;
			}
			else if ( message_set_name == "progress" )
			{
				teleport_msg_map = &sTeleportProgressMessages;
			}
		}

		if ( !teleport_msg_map ) continue;

		std::string message_name;
		for (LLXMLNode* message_node = message_set->getFirstChild();
			 message_node != NULL;
			 message_node = message_node->getNextSibling())
		{
			if ( message_node->hasName("message") && 
				 message_node->getAttributeString("name", message_name) )
			{
				(*teleport_msg_map)[message_name] =
					message_node->getTextContents();
			} //end if ( message exists and has a name)
		} //end for (all message in set)
	}//end for (all message sets in xml file)
}

const void LLAgent::getTeleportSourceSLURL(LLSLURL& slurl) const
{
	slurl = *mTeleportSourceSLURL;
}

// static
void LLAgent::dumpGroupInfo()
{
	LL_INFOS() << "group   " << gAgent.mGroupName << LL_ENDL;
	LL_INFOS() << "ID      " << gAgent.mGroupID << LL_ENDL;
	LL_INFOS() << "powers " << gAgent.mGroupPowers << LL_ENDL;
	LL_INFOS() << "title   " << gAgent.mGroupTitle << LL_ENDL;
	//LL_INFOS() << "insig   " << gAgent.mGroupInsigniaID << LL_ENDL;
}

// Draw a representation of current autopilot target
void LLAgent::renderAutoPilotTarget()
{
	if (mAutoPilot)
	{
		F32 height_meters;
		LLVector3d target_global;

		gGL.matrixMode(LLRender::MM_MODELVIEW);
		gGL.pushMatrix();

		// not textured
		gGL.getTexUnit(0)->unbind(LLTexUnit::TT_TEXTURE);

		// lovely green
		gGL.color4f(0.f, 1.f, 1.f, 1.f);

		target_global = mAutoPilotTargetGlobal;

		gGL.translatef((F32)(target_global.mdV[VX]), (F32)(target_global.mdV[VY]), (F32)(target_global.mdV[VZ]));

		height_meters = 1.f;

		gGL.scalef(height_meters, height_meters, height_meters);

		gSphere.render();

		gGL.popMatrix();
	}
}

// <FS> Phantom mode
void LLAgent::togglePhantom()
{
	make_ui_sound("UISndMovelockToggle");
	mPhantom = !mPhantom;
	if (mPhantom)
	{
		LLNotificationsUtil::add("PhantomOn", LLSD());
	}
	else
	{
		LLNotificationsUtil::add("PhantomOff", LLSD());
	}
}

bool LLAgent::getPhantom() const
{
	return mPhantom;
}
// </FS> Phantom mode

/********************************************************************************/

// <FS:Ansariel> [Legacy Bake]
LLAgentQueryManager gAgentQueryManager;

LLAgentQueryManager::LLAgentQueryManager() :
	mWearablesCacheQueryID(0),
	mNumPendingQueries(0),
	mUpdateSerialNum(0)
{
	for (U32 i = 0; i < BAKED_NUM_INDICES; i++)
	{
		mActiveCacheQueries[i] = 0;
	}
}

LLAgentQueryManager::~LLAgentQueryManager()
{
}
// </FS:Ansariel> [Legacy Bake]

//-----------------------------------------------------------------------------
// LLTeleportRequest
//-----------------------------------------------------------------------------

LLTeleportRequest::LLTeleportRequest()
	: mStatus(kPending)
{
}

LLTeleportRequest::~LLTeleportRequest()
{
}

bool LLTeleportRequest::canRestartTeleport()
{
	return false;
}

void LLTeleportRequest::restartTeleport()
{
	llassert(0);
}

// TODO this enum -> name idiom should be in a common class rather than repeated various places.
const std::string& LLTeleportRequest::statusName(EStatus status)
{
	static std::string invalid_status_str("INVALID");
	auto iter = LLTeleportRequest::sTeleportStatusName.find(status);
	if (iter != LLTeleportRequest::sTeleportStatusName.end())
	{
		return iter->second;
	}
	else
	{
		return invalid_status_str;
	}
}

std::ostream& operator<<(std::ostream& os, const LLTeleportRequest& req)
{
	req.toOstream(os);
	return os;
}

void LLTeleportRequest::toOstream(std::ostream& os) const
{
	os << "status " << statusName(mStatus) << "(" << mStatus << ")";
}

//-----------------------------------------------------------------------------
// LLTeleportRequestViaLandmark
//-----------------------------------------------------------------------------
LLTeleportRequestViaLandmark::LLTeleportRequestViaLandmark(const LLUUID &pLandmarkId)
	: LLTeleportRequest(),
	mLandmarkId(pLandmarkId)
{
    LL_INFOS("Teleport") << "LLTeleportRequestViaLandmark created, " << *this << LL_ENDL;
}

LLTeleportRequestViaLandmark::~LLTeleportRequestViaLandmark()
{
    LL_INFOS("Teleport") << "~LLTeleportRequestViaLandmark, " << *this << LL_ENDL;
}

void LLTeleportRequestViaLandmark::toOstream(std::ostream& os) const
{
	os << "landmark " << mLandmarkId << " ";
	LLTeleportRequest::toOstream(os);
}

bool LLTeleportRequestViaLandmark::canRestartTeleport()
{
    LL_INFOS("Teleport") << "LLTeleportRequestViaLandmark::canRestartTeleport? -> true, " << *this << LL_ENDL;
	return true;
}

void LLTeleportRequestViaLandmark::startTeleport()
{
    LL_INFOS("Teleport") << "LLTeleportRequestViaLandmark::startTeleport, " << *this << LL_ENDL;
	gAgent.doTeleportViaLandmark(getLandmarkId());
}

void LLTeleportRequestViaLandmark::restartTeleport()
{
    LL_INFOS("Teleport") << "LLTeleportRequestViaLandmark::restartTeleport, " << *this << LL_ENDL;
	gAgent.doTeleportViaLandmark(getLandmarkId());
}
//-----------------------------------------------------------------------------
// LLTeleportRequestViaLure
//-----------------------------------------------------------------------------

LLTeleportRequestViaLure::LLTeleportRequestViaLure(const LLUUID &pLureId, BOOL pIsLureGodLike)
	: LLTeleportRequestViaLandmark(pLureId),
	mIsLureGodLike(pIsLureGodLike)
{
    LL_INFOS("Teleport") << "LLTeleportRequestViaLure created" << LL_ENDL;
}

LLTeleportRequestViaLure::~LLTeleportRequestViaLure()
{
    LL_INFOS("Teleport") << "~LLTeleportRequestViaLure" << LL_ENDL;
}

void LLTeleportRequestViaLure::toOstream(std::ostream& os) const
{
	os << "mIsLureGodLike " << (S32) mIsLureGodLike << " ";
	LLTeleportRequestViaLandmark::toOstream(os);
}

bool LLTeleportRequestViaLure::canRestartTeleport()
{
	// stinson 05/17/2012 : cannot restart a teleport via lure because of server-side restrictions
	// The current scenario is as follows:
	//    1. User A initializes a request for User B to teleport via lure
	//    2. User B accepts the teleport via lure request
	//    3. The server sees the init request from User A and the accept request from User B and matches them up
	//    4. The server then removes the paired requests up from the "queue"
	//    5. The server then fails User B's teleport for reason of maturity level (for example)
	//    6. User B's viewer prompts user to increase their maturity level profile value.
	//    7. User B confirms and accepts increase in maturity level
	//    8. User B's viewer then attempts to teleport via lure again
	//    9. This request will time-out on the viewer-side because User A's initial request has been removed from the "queue" in step 4

    LL_INFOS("Teleport") << "LLTeleportRequestViaLure::canRestartTeleport? -> false" << LL_ENDL;
    return false;
}

void LLTeleportRequestViaLure::startTeleport()
{
    LL_INFOS("Teleport") << "LLTeleportRequestViaLure::startTeleport" << LL_ENDL;
	gAgent.doTeleportViaLure(getLandmarkId(), isLureGodLike());
}

//-----------------------------------------------------------------------------
// LLTeleportRequestViaLocation
//-----------------------------------------------------------------------------

LLTeleportRequestViaLocation::LLTeleportRequestViaLocation(const LLVector3d &pPosGlobal)
	: LLTeleportRequest(),
	mPosGlobal(pPosGlobal)
{
}

LLTeleportRequestViaLocation::~LLTeleportRequestViaLocation()
{
}

void LLTeleportRequestViaLocation::toOstream(std::ostream& os) const
{
	os << "mPosGlobal " << mPosGlobal << " ";
	LLTeleportRequest::toOstream(os);
}

bool LLTeleportRequestViaLocation::canRestartTeleport()
{
    LL_INFOS("Teleport") << "LLTeleportRequestViaLocation::canRestartTeleport -> true" << LL_ENDL;
	return true;
}

void LLTeleportRequestViaLocation::startTeleport()
{
    LL_INFOS("Teleport") << "LLTeleportRequestViaLocation::startTeleport" << LL_ENDL;
	gAgent.doTeleportViaLocation(getPosGlobal());
}

void LLTeleportRequestViaLocation::restartTeleport()
{
    LL_INFOS("Teleport") << "LLTeleportRequestViaLocation::restartTeleport" << LL_ENDL;
    gAgent.doTeleportViaLocation(getPosGlobal());
}

//-----------------------------------------------------------------------------
// LLTeleportRequestViaLocationLookAt
//-----------------------------------------------------------------------------

// [RLVa:KB] - Checked: RLVa-2.0.0
LLTeleportRequestViaLocationLookAt::LLTeleportRequestViaLocationLookAt(const LLVector3d &pPosGlobal, const LLVector3& look_at)
	: LLTeleportRequestViaLocation(pPosGlobal), mLookAt(look_at)
{
    LL_INFOS("Teleport") << "LLTeleportRequestViaLocationLookAt created" << LL_ENDL;
}
// [/RLVa:KB]

//LLTeleportRequestViaLocationLookAt::LLTeleportRequestViaLocationLookAt(const LLVector3d &pPosGlobal)
//	: LLTeleportRequestViaLocation(pPosGlobal)
//{
//}

LLTeleportRequestViaLocationLookAt::~LLTeleportRequestViaLocationLookAt()
{
}

void LLTeleportRequestViaLocationLookAt::toOstream(std::ostream& os) const
{
	LLTeleportRequestViaLocation::toOstream(os);
}

bool LLTeleportRequestViaLocationLookAt::canRestartTeleport()
{
    LL_INFOS("Teleport") << "LLTeleportRequestViaLocationLookAt::canRestartTeleport -> true" << LL_ENDL;
    return true;
}

void LLTeleportRequestViaLocationLookAt::startTeleport()
{
    LL_INFOS("Teleport") << "LLTeleportRequestViaLocationLookAt::startTeleport" << LL_ENDL;
// [RLVa:KB] - Checked: RLVa-2.0.0
	gAgent.doTeleportViaLocationLookAt(getPosGlobal(), getLookAt());
// [/RLVa:KB]
//    gAgent.doTeleportViaLocationLookAt(getPosGlobal());
}

void LLTeleportRequestViaLocationLookAt::restartTeleport()
{
    LL_INFOS("Teleport") << "LLTeleportRequestViaLocationLookAt::restartTeleport" << LL_ENDL;
// [RLVa:KB] - Checked: RLVa-2.0.0
	gAgent.doTeleportViaLocationLookAt(getPosGlobal(), getLookAt());
// [/RLVa:KB]
//    gAgent.doTeleportViaLocationLookAt(getPosGlobal());
}


// <FS:Ansariel> [Legacy Bake]
//-----------------------------------------------------------------------------
// Legacy baking
//-----------------------------------------------------------------------------
void LLAgent::handleServerBakeRegionTransition(const LLUUID& region_id)
{
	LL_INFOS() << "called" << LL_ENDL;

	// Old-style appearance entering a server-bake region.
	if (isAgentAvatarValid() &&
		!gAgentAvatarp->isUsingServerBakes() &&
		(mRegionp->getCentralBakeVersion()>0))
	{
		LL_INFOS() << "update requested due to region transition" << LL_ENDL;
		LLAppearanceMgr::instance().requestServerAppearanceUpdate();
	}
	// new-style appearance entering a non-bake region,
	// need to check for existence of the baking service.
	else if (isAgentAvatarValid() &&
			 gAgentAvatarp->isUsingServerBakes() &&
			 mRegionp->getCentralBakeVersion()==0)
	{
		gAgentAvatarp->checkForUnsupportedServerBakeAppearance();
	}
}

//static
void LLAgent::processAgentCachedTextureResponse(LLMessageSystem *mesgsys, void **user_data)
{
	gAgentQueryManager.mNumPendingQueries--;
	if (gAgentQueryManager.mNumPendingQueries == 0)
	{
		selfStopPhase("fetch_texture_cache_entries");
	}

	if (!isAgentAvatarValid() || gAgentAvatarp->isDead())
	{
		LL_WARNS() << "No avatar for user in cached texture update!" << LL_ENDL;
		return;
	}

	if (isAgentAvatarValid() && gAgentAvatarp->isEditingAppearance())
	{
		// ignore baked textures when in customize mode
		return;
	}

	S32 query_id;
	mesgsys->getS32Fast(_PREHASH_AgentData, _PREHASH_SerialNum, query_id);

	S32 num_texture_blocks = mesgsys->getNumberOfBlocksFast(_PREHASH_WearableData);


	S32 num_results = 0;
	for (S32 texture_block = 0; texture_block < num_texture_blocks; texture_block++)
	{
		LLUUID texture_id;
		U8 texture_index;

		mesgsys->getUUIDFast(_PREHASH_WearableData, _PREHASH_TextureID, texture_id, texture_block);
		mesgsys->getU8Fast(_PREHASH_WearableData, _PREHASH_TextureIndex, texture_index, texture_block);


		if ((S32)texture_index < TEX_NUM_INDICES )
		{
			const LLAvatarAppearanceDictionary::TextureEntry *texture_entry = LLAvatarAppearance::getDictionary()->getTexture((ETextureIndex)texture_index);
			if (texture_entry)
			{
				EBakedTextureIndex baked_index = texture_entry->mBakedTextureIndex;

				if (gAgentQueryManager.mActiveCacheQueries[baked_index] == query_id)
				{
					if (texture_id.notNull())
					{
						//LL_INFOS() << "Received cached texture " << (U32)texture_index << ": " << texture_id << LL_ENDL;
						gAgentAvatarp->setCachedBakedTexture((ETextureIndex)texture_index, texture_id);
						//gAgentAvatarp->setTETexture( LLVOAvatar::sBakedTextureIndices[texture_index], texture_id );
						gAgentQueryManager.mActiveCacheQueries[baked_index] = 0;
						num_results++;
					}
					else
					{
						// no cache of this bake. request upload.
						gAgentAvatarp->invalidateComposite(gAgentAvatarp->getLayerSet(baked_index),TRUE);
					}
				}
			}
		}
	}
	LL_INFOS() << "Received cached texture response for " << num_results << " textures." << LL_ENDL;
	gAgentAvatarp->outputRezTiming("Fetched agent wearables textures from cache. Will now load them");

	gAgentAvatarp->updateMeshTextures();

	if (gAgentQueryManager.mNumPendingQueries == 0)
	{
		// RN: not sure why composites are disabled at this point
		gAgentAvatarp->setCompositeUpdatesEnabled(TRUE);
		gAgent.sendAgentSetAppearance();
	}
}

// For debugging, trace agent state at times appearance message are sent out.
void LLAgent::dumpSentAppearance(const std::string& dump_prefix)
{
	std::string outfilename = get_sequential_numbered_file_name(dump_prefix,".xml");

	LLAPRFile outfile;
	std::string fullpath = gDirUtilp->getExpandedFilename(LL_PATH_LOGS,outfilename);
	outfile.open(fullpath, LL_APR_WB );

	// <FS:ND> Remove LLVolatileAPRPool/apr_file_t and use FILE* instead
	// apr_file_t* file = outfile.getFileHandle();
	LLAPRFile::tFiletype* file = outfile.getFileHandle();
	// </FS:ND>

	if (!file)
	{
		return;
	}
	else
	{
		LL_DEBUGS("Avatar") << "dumping sent appearance message to " << fullpath << LL_ENDL;
	}

	LLVisualParam* appearance_version_param = gAgentAvatarp->getVisualParam(11000);
	if (appearance_version_param)
	{
		F32 value = appearance_version_param->getWeight();
		dump_visual_param(file, appearance_version_param, value);
	}
	for (LLAvatarAppearanceDictionary::Textures::const_iterator iter = LLAvatarAppearance::getDictionary()->getTextures().begin();
		 iter != LLAvatarAppearance::getDictionary()->getTextures().end();
		 ++iter)
	{
		const ETextureIndex index = iter->first;
		const LLAvatarAppearanceDictionary::TextureEntry *texture_dict = iter->second;
		if (texture_dict->mIsBakedTexture)
		{
			LLTextureEntry* entry = gAgentAvatarp->getTE((U8) index);
			const LLUUID& uuid = entry->getID();
			apr_file_printf( file, "\t\t<texture te=\"%i\" uuid=\"%s\"/>\n", index, uuid.asString().c_str());
		}
	}
}

//-----------------------------------------------------------------------------
// sendAgentSetAppearance()
//-----------------------------------------------------------------------------
void LLAgent::sendAgentSetAppearance()
{
	if (gAgentQueryManager.mNumPendingQueries > 0) 
	{
		return;
	}

	if (!isAgentAvatarValid() || (getRegion() && getRegion()->getCentralBakeVersion())) return;

	// At this point we have a complete appearance to send and are in a non-baking region.
	// DRANO FIXME
	//gAgentAvatarp->setIsUsingServerBakes(FALSE);
	S32 sb_count, host_count, both_count, neither_count;
	gAgentAvatarp->bakedTextureOriginCounts(sb_count, host_count, both_count, neither_count);
	if (both_count != 0 || neither_count != 0)
	{
		LL_WARNS() << "bad bake texture state " << sb_count << "," << host_count << "," << both_count << "," << neither_count << LL_ENDL;
	}
	if (sb_count != 0 && host_count == 0)
	{
		gAgentAvatarp->setIsUsingServerBakes(true);
	}
	else if (sb_count == 0 && host_count != 0)
	{
		gAgentAvatarp->setIsUsingServerBakes(false);
	}
	else if (sb_count + host_count > 0)
	{
		LL_WARNS() << "unclear baked texture state, not sending appearance" << LL_ENDL;
		return;
	}
	
	
	LL_DEBUGS("Avatar") << gAgentAvatarp->avString() << "TAT: Sent AgentSetAppearance: " << gAgentAvatarp->getBakedStatusForPrintout() << LL_ENDL;
	//dumpAvatarTEs( "sendAgentSetAppearance()" );

	LLMessageSystem* msg = gMessageSystem;
	msg->newMessageFast(_PREHASH_AgentSetAppearance);
	msg->nextBlockFast(_PREHASH_AgentData);
	msg->addUUIDFast(_PREHASH_AgentID, getID());
	msg->addUUIDFast(_PREHASH_SessionID, getSessionID());

	// correct for the collision tolerance (to make it look like the 
	// agent is actually walking on the ground/object)
	// NOTE -- when we start correcting all of the other Havok geometry 
	// to compensate for the COLLISION_TOLERANCE ugliness we will have 
	// to tweak this number again
	
	// <FS:BEQ> Havok hover adjustment is not present on OS
	// const LLVector3 body_size = gAgentAvatarp->mBodySize + gAgentAvatarp->mAvatarOffset;
	// msg->addVector3Fast(_PREHASH_Size, body_size);	
	if(!LLGridManager::getInstance()->isInSecondLife())
	{
		msg->addVector3Fast(_PREHASH_Size, gAgentAvatarp->mBodySize);	
	}
	else
	{
		const LLVector3 body_size = gAgentAvatarp->mBodySize + gAgentAvatarp->mAvatarOffset;
		msg->addVector3Fast(_PREHASH_Size, body_size);	
	}//</FS:BEQ>

	// To guard against out of order packets
	// Note: always start by sending 1.  This resets the server's count. 0 on the server means "uninitialized"
	mAppearanceSerialNum++;
	msg->addU32Fast(_PREHASH_SerialNum, mAppearanceSerialNum );

	// is texture data current relative to wearables?
	// KLW - TAT this will probably need to check the local queue.
	BOOL textures_current = gAgentAvatarp->areTexturesCurrent();
	//<FS:Beq> BOM fallback legacy opensim (extended for FIRE-29903 contrib from Ubit Umarov)
	// for(U8 baked_index = 0; baked_index < BAKED_NUM_INDICES; baked_index++ )
	// {
	// 	const ETextureIndex texture_index = LLAvatarAppearanceDictionary::bakedToLocalTextureIndex((EBakedTextureIndex)baked_index);

	// 	// if we're not wearing a skirt, we don't need the texture to be baked
	// 	if (texture_index == TEX_SKIRT_BAKED && !gAgentAvatarp->isWearingWearableType(LLWearableType::WT_SKIRT))
	// 	{
	// 		continue;
	// 	}

	// 	// IMG_DEFAULT_AVATAR means not baked. 0 index should be ignored for baked textures
	// 	if (!gAgentAvatarp->isTextureDefined(texture_index, 0))
	// 	{
	// 		LL_DEBUGS("Avatar") << "texture not current for baked " << (S32)baked_index << " local " << (S32)texture_index << LL_ENDL;
	// 		textures_current = FALSE;
	// 		break;
	// 	}
	// }
	if(textures_current)
	{
		for(U8 baked_index = 0; baked_index < gAgentAvatarp->getNumBakes(); baked_index++ )
		{
			const ETextureIndex texture_index = LLAvatarAppearance::getDictionary()->bakedToLocalTextureIndex((EBakedTextureIndex)baked_index);

			// if we're not wearing a skirt, we don't need the texture to be baked
			if (texture_index == TEX_SKIRT_BAKED && !gAgentAvatarp->isWearingWearableType(LLWearableType::WT_SKIRT))
			{
				continue;
			}
			// if we're not wearing a universal
		    if ( (texture_index >= TEX_LEFT_ARM_BAKED && texture_index <= TEX_AUX3_BAKED) && !gAgentAvatarp->isWearingWearableType(LLWearableType::WT_UNIVERSAL))
        	{
          		continue; // ignore universal that is also optional
        	}
			// IMG_DEFAULT_AVATAR means not baked. 0 index should be ignored for baked textures
			if (!gAgentAvatarp->isTextureDefined(texture_index, 0))
			{
				LL_DEBUGS("Avatar") << "texture not current for baked " << (S32)baked_index << " local " << (S32)texture_index << LL_ENDL;
				textures_current = FALSE;
				break;
			}
		}
	}
	//</FS:Beq>

	// only update cache entries if we have all our baked textures

	// FIXME DRANO need additional check for not in appearance editing
	// mode, if still using local composites need to set using local
	// composites to false, and update mesh textures.
	if (textures_current)
	{
		bool enable_verbose_dumps = gSavedSettings.getBOOL("DebugAvatarAppearanceMessage");
		std::string dump_prefix = gAgentAvatarp->getFullname() + "_sent_appearance";
		if (enable_verbose_dumps)
		{
			dumpSentAppearance(dump_prefix);
		}
		LL_DEBUGS("Avatar") << gAgentAvatarp->avString() << "TAT: Sending cached texture data" << LL_ENDL;
		//<FS:Beq> BOM fallback for legacy opensim
		// for (U8 baked_index = 0; baked_index < BAKED_NUM_INDICES; baked_index++)
		for (U8 baked_index = 0; baked_index < gAgentAvatarp->getNumBakes(); baked_index++)
		//</FS:Beq>
		{
			BOOL generate_valid_hash = TRUE;
			if (isAgentAvatarValid() && !gAgentAvatarp->isBakedTextureFinal((LLAvatarAppearanceDefines::EBakedTextureIndex)baked_index))
			{
				generate_valid_hash = FALSE;
				LL_DEBUGS("Avatar") << gAgentAvatarp->avString() << "Not caching baked texture upload for " << (U32)baked_index << " due to being uploaded at low resolution." << LL_ENDL;
			}
			// <FS:Beq> Exclude BAKED_SKIRT from being sent if no skirt is worn (should only reach here if it were already baked)
			if (baked_index == BAKED_SKIRT && !gAgentAvatarp->isWearingWearableType(LLWearableType::WT_SKIRT))
			{
				LL_DEBUGS("Avatar") << "Not caching baked texture for unworn skirt." << LL_ENDL;
				generate_valid_hash = FALSE;
			}
			// </FS:Beq>

			const LLUUID hash = gAgentWearables.computeBakedTextureHash((EBakedTextureIndex) baked_index, generate_valid_hash);
			if (hash.notNull())
			{
				ETextureIndex texture_index = LLAvatarAppearance::getDictionary()->bakedToLocalTextureIndex((EBakedTextureIndex) baked_index);
				msg->nextBlockFast(_PREHASH_WearableData);
				msg->addUUIDFast(_PREHASH_CacheID, hash);
				msg->addU8Fast(_PREHASH_TextureIndex, (U8)texture_index);
			}
		}
		msg->nextBlockFast(_PREHASH_ObjectData);
		// gAgentAvatarp->dumpAvatarTEs("sendAppearance"); // <FS:Beq> useful when debugging appeanrce updates
		gAgentAvatarp->sendAppearanceMessage( gMessageSystem );
	}
	else
	{
		// If the textures aren't baked, send NULL for texture IDs
		// This means the baked texture IDs on the server will be untouched.
		// Once all textures are baked, another AvatarAppearance message will be sent to update the TEs
		msg->nextBlockFast(_PREHASH_ObjectData);
		gMessageSystem->addBinaryDataFast(_PREHASH_TextureEntry, NULL, 0);
	}


	S32 transmitted_params = 0;
	for (LLViewerVisualParam* param = (LLViewerVisualParam*)gAgentAvatarp->getFirstVisualParam();
		 param;
		 param = (LLViewerVisualParam*)gAgentAvatarp->getNextVisualParam())
	{
		if (param->getGroup() == VISUAL_PARAM_GROUP_TWEAKABLE ||
				param->getGroup() == VISUAL_PARAM_GROUP_TRANSMIT_NOT_TWEAKABLE) // do not transmit params of group VISUAL_PARAM_GROUP_TWEAKABLE_NO_TRANSMIT
		{
			msg->nextBlockFast(_PREHASH_VisualParam );
			
			// We don't send the param ids.  Instead, we assume that the receiver has the same params in the same sequence.
			const F32 param_value = param->getWeight();
			const U8 new_weight = F32_to_U8(param_value, param->getMinWeight(), param->getMaxWeight());
			msg->addU8Fast(_PREHASH_ParamValue, new_weight );
			transmitted_params++;
		}
	}

	//LL_INFOS() << "Avatar XML num VisualParams transmitted = " << transmitted_params << LL_ENDL;
	sendReliableMessage();
}
// </FS:Ansariel> [Legacy Bake]
// EOF<|MERGE_RESOLUTION|>--- conflicted
+++ resolved
@@ -2813,16 +2813,9 @@
 			{
 				skip_list.insert(tmp);
 			}
-<<<<<<< HEAD
 			// </FS:LO>
 			// <FS:Ansariel> Skip restoring conversations and radar floater
 			if (gSavedSettings.getBOOL("FSShowConvoAndRadarInML"))
-=======
-			LLFloaterIMContainer* im_box = LLFloaterReg::getTypedInstance<LLFloaterIMContainer>("im_container");
-			LLFloaterIMContainer::floater_list_t conversations;
-			im_box->getDetachedConversationFloaters(conversations);
-			for (LLFloater* conversation : conversations)
->>>>>>> 16e638db
 			{
 				skip_list.insert(LLFloaterReg::findInstance("fs_radar"));
 				skip_list.insert(LLFloaterReg::findInstance("fs_im_container"));
@@ -5150,7 +5143,6 @@
 // Landmark ID = LLUUID::null means teleport home
 void LLAgent::teleportViaLandmark(const LLUUID& landmark_asset_id)
 {
-<<<<<<< HEAD
 	// <FS:Ansariel> FIRE-21576: Prevent TPing home while still logging in if RLVa is enabled
 	if (RlvActions::isRlvEnabled() && LLStartUp::getStartupState() < STATE_STARTED)
 	{
@@ -5177,11 +5169,6 @@
         // This might mean a local TP, so pro-actively stop typing
         gAgent.stopTyping();
         // </FS:Ansariel>
-=======
-    if (landmark_asset_id.isNull())
-    {
-        gAgentCamera.resetView();
->>>>>>> 16e638db
     }
 	mTeleportRequest = LLTeleportRequestPtr(new LLTeleportRequestViaLandmark(landmark_asset_id));
 	startTeleportRequest();
