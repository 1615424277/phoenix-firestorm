/** 
 * @file llagent.cpp
 * @brief LLAgent class implementation
 *
 * $LicenseInfo:firstyear=2001&license=viewerlgpl$
 * Second Life Viewer Source Code
 * Copyright (C) 2010, Linden Research, Inc.
 * 
 * This library is free software; you can redistribute it and/or
 * modify it under the terms of the GNU Lesser General Public
 * License as published by the Free Software Foundation;
 * version 2.1 of the License only.
 * 
 * This library is distributed in the hope that it will be useful,
 * but WITHOUT ANY WARRANTY; without even the implied warranty of
 * MERCHANTABILITY or FITNESS FOR A PARTICULAR PURPOSE.  See the GNU
 * Lesser General Public License for more details.
 * 
 * You should have received a copy of the GNU Lesser General Public
 * License along with this library; if not, write to the Free Software
 * Foundation, Inc., 51 Franklin Street, Fifth Floor, Boston, MA  02110-1301  USA
 * 
 * Linden Research, Inc., 945 Battery Street, San Francisco, CA  94111  USA
 * $/LicenseInfo$
 */


#include "llviewerprecompiledheaders.h"

#include "llagent.h" 

#include "pipeline.h"

#include "llagentaccess.h"
#include "llagentbenefits.h"
#include "llagentcamera.h"
#include "llagentlistener.h"
#include "llagentwearables.h"
#include "llagentui.h"
#include "llappearancemgr.h"
#include "llanimationstates.h"
#include "llavatarappearancedefines.h"
#include "llcallingcard.h"
#include "llchannelmanager.h"
#include "llchicletbar.h"
#include "llconsole.h"
#include "lldonotdisturbnotificationstorage.h"
#include "llfirstuse.h"
#include "llfloatercamera.h"
#include "llfloaterimcontainer.h"
#include "llfloaterperms.h"
#include "llfloaterpreference.h"
#include "llfloaterreg.h"
#include "llfloatersnapshot.h"
#include "llfloatertools.h"
#include "llgroupactions.h"
#include "llgroupmgr.h"
#include "llhudmanager.h"
#include "lljoystickbutton.h"
#include "llmorphview.h"
#include "llmoveview.h"
#include "llnavigationbar.h" // to show/hide navigation bar when changing mouse look state
// <FS:Ansariel> [FS Communication UI]
//#include "llfloaterimnearbychat.h"
#include "fsnearbychathub.h"
// </FS:Ansariel> [FS Communication UI]
#include "llspeakers.h"
#include "llnotificationsutil.h"
// <FS:Zi> We don't use the mini location panel in Firestorm
// #include "llpaneltopinfobar.h"
#include "llparcel.h"
#include "llrendersphere.h"
#include "llscriptruntimeperms.h"
#include "llsdutil.h"
#include "llsky.h"
#include "llslurl.h"
#include "llsmoothstep.h"
#include "llstartup.h"
#include "llstatusbar.h"
#include "llteleportflags.h"
#include "lltool.h"
#include "lltoolbarview.h"
#include "lltoolpie.h"
#include "lltoolmgr.h"
#include "lltrans.h"
#include "lluictrl.h"
#include "llurlentry.h"
#include "llviewercontrol.h"
#include "llviewerdisplay.h"
#include "llviewerjoystick.h"
#include "llviewermediafocus.h"
#include "llviewermenu.h"
#include "llviewernetwork.h" // <FS:PP> For FIRE-10718: llGetSimulatorHostname() is causing LSL Bridge to sleep for 10 seconds
#include "llviewerobjectlist.h"
#include "llviewerparcelmgr.h"
#include "llviewerregion.h"
#include "llviewerstats.h"
#include "llviewerwindow.h"
#include "llvoavatarself.h"
#include "llwindow.h"
#include "llworld.h"
#include "llworldmap.h"
#include "stringize.h"
#include "boost/foreach.hpp"
#include "llcorehttputil.h"
// [RLVa:KB] - Checked: 2011-11-04 (RLVa-1.4.4a)
#include "rlvactions.h"
#include "rlvhandler.h"
#include "rlvhelper.h"
#include "rlvui.h"
// [/RLVa:KB]

// Firestorm includes
#include "fsfloaternearbychat.h"
#include "fslslbridge.h"
#include "llpresetsmanager.h"
#include "NACLantispam.h"

using namespace LLAvatarAppearanceDefines;

extern LLMenuBarGL* gMenuBarView;

const BOOL ANIMATE = TRUE;
const U8 AGENT_STATE_TYPING =	0x04;
const U8 AGENT_STATE_EDITING =  0x10;

// Autopilot constants
const F32 AUTOPILOT_HEIGHT_ADJUST_DISTANCE = 8.f;			// meters
const F32 AUTOPILOT_MIN_TARGET_HEIGHT_OFF_GROUND = 1.f;	// meters
const F32 AUTOPILOT_MAX_TIME_NO_PROGRESS_WALK = 1.5f;		// seconds
const F32 AUTOPILOT_MAX_TIME_NO_PROGRESS_FLY = 2.5f;		// seconds. Flying is less presize, needs a bit more time

const F32 MAX_VELOCITY_AUTO_LAND_SQUARED = 4.f * 4.f;
const F64 CHAT_AGE_FAST_RATE = 3.0;

// fidget constants
const F32 MIN_FIDGET_TIME = 8.f; // seconds
const F32 MAX_FIDGET_TIME = 20.f; // seconds

// The agent instance.
LLAgent gAgent;

class LLTeleportRequest
{
public:
	enum EStatus
	{
		kPending,
		kStarted,
		kFailed,
		kRestartPending
	};

	LLTeleportRequest();
	virtual ~LLTeleportRequest();

	EStatus getStatus() const          {return mStatus;};
	void    setStatus(EStatus pStatus) {mStatus = pStatus;};

	static std::map<S32, std::string> sTeleportStatusName;
	static const std::string& statusName(EStatus status);
	virtual void toOstream(std::ostream& os) const;

	virtual bool canRestartTeleport();

	virtual void startTeleport() = 0;
	virtual void restartTeleport();

protected:

private:
	EStatus mStatus;
};

std::map<S32, std::string> LLTeleportRequest::sTeleportStatusName = { { kPending, "kPending" },
																	  { kStarted, "kStarted" },
																	  { kFailed, "kFailed" },
																	  { kRestartPending, "kRestartPending"} };

class LLTeleportRequestViaLandmark : public LLTeleportRequest
{
public:
	LLTeleportRequestViaLandmark(const LLUUID &pLandmarkId);
	virtual ~LLTeleportRequestViaLandmark();

	virtual void toOstream(std::ostream& os) const;

	virtual bool canRestartTeleport();

	virtual void startTeleport();
	virtual void restartTeleport();

protected:
	inline const LLUUID &getLandmarkId() const {return mLandmarkId;};

private:
	LLUUID mLandmarkId;
};

class LLTeleportRequestViaLure : public LLTeleportRequestViaLandmark
{
public:
	LLTeleportRequestViaLure(const LLUUID &pLureId, BOOL pIsLureGodLike);
	virtual ~LLTeleportRequestViaLure();

	virtual void toOstream(std::ostream& os) const;

	virtual bool canRestartTeleport();

	virtual void startTeleport();

protected:
	inline BOOL isLureGodLike() const {return mIsLureGodLike;};

private:
	BOOL mIsLureGodLike;
};

class LLTeleportRequestViaLocation : public LLTeleportRequest
{
public:
	LLTeleportRequestViaLocation(const LLVector3d &pPosGlobal);
	virtual ~LLTeleportRequestViaLocation();

	virtual void toOstream(std::ostream& os) const;

	virtual bool canRestartTeleport();

	virtual void startTeleport();
	virtual void restartTeleport();

protected:
	inline const LLVector3d &getPosGlobal() const {return mPosGlobal;};

private:
	LLVector3d mPosGlobal;
};


class LLTeleportRequestViaLocationLookAt : public LLTeleportRequestViaLocation
{
public:
// [RLVa:KB] - Checked: RLVa-2.0.0
	LLTeleportRequestViaLocationLookAt(const LLVector3d &pPosGlobal, const LLVector3& look_at);
// [/RLVa:KB]
//	LLTeleportRequestViaLocationLookAt(const LLVector3d &pPosGlobal);
	virtual ~LLTeleportRequestViaLocationLookAt();

	virtual void toOstream(std::ostream& os) const;

	virtual bool canRestartTeleport();

	virtual void startTeleport();
	virtual void restartTeleport();

protected:
// [RLVa:KB] - Checked: RLVa-2.0.0
	const LLVector3& getLookAt() const { return mLookAt; }
// [/RLVa:KB]

private:
// [RLVa:KB] - Checked: RLVa-2.0.0
	LLVector3 mLookAt;
// [/RLVa:KB]

};

//--------------------------------------------------------------------
// Statics
//

/// minimum time after setting away state before coming back based on movement
const F32 LLAgent::MIN_AFK_TIME = 10.0f;

const F32 LLAgent::TYPING_TIMEOUT_SECS = 5.f;

std::map<std::string, std::string> LLAgent::sTeleportErrorMessages;
std::map<std::string, std::string> LLAgent::sTeleportProgressMessages;

class LLAgentFriendObserver : public LLFriendObserver
{
public:
	LLAgentFriendObserver() {}
	virtual ~LLAgentFriendObserver() {}
	virtual void changed(U32 mask);
};

void LLAgentFriendObserver::changed(U32 mask)
{
	// if there's a change we're interested in.
	if((mask & (LLFriendObserver::POWERS)) != 0)
	{
		gAgent.friendsChanged();
	}
}

bool handleSlowMotionAnimation(const LLSD& newvalue)
{
	if (newvalue.asBoolean())
	{
		gAgentAvatarp->setAnimTimeFactor(0.2f);
	}
	else
	{
		gAgentAvatarp->setAnimTimeFactor(1.0f);
	}
	return true;
}

void LLAgent::setCanEditParcel() // called via mParcelChangedSignal
{
	bool can_edit = LLToolMgr::getInstance()->canEdit();
	gAgent.mCanEditParcel = can_edit;
}

// static
bool LLAgent::isActionAllowed(const LLSD& sdname)
{
	bool retval = false;

	const std::string& param = sdname.asString();

	if (param == "speak")
	{
        bool allow_agent_voice = false;
        LLVoiceChannel* channel = LLVoiceChannel::getCurrentVoiceChannel();
        if (channel != NULL)
        {
            if (channel->getSessionName().empty() && channel->getSessionID().isNull())
            {
                // default channel
                allow_agent_voice = LLViewerParcelMgr::getInstance()->allowAgentVoice();
            }
            else
            {
                allow_agent_voice = channel->isActive() && channel->callStarted();
            }
        }

        if (gAgent.isVoiceConnected() &&
            allow_agent_voice &&
            !LLVoiceClient::getInstance()->inTuningMode())
		{
			retval = true;
		}
		else
		{
			retval = false;
		}
	}
	else if (param == "fs_when_not_sitting")
	{
		if (!gAgentAvatarp)
		{
			return false;
		}
		return !gAgentAvatarp->isSitting();
	}

	return retval;
}

// static 
void LLAgent::pressMicrophone(const LLSD& name)
{
	LLFirstUse::speak(false);

	 LLVoiceClient::getInstance()->inputUserControlState(true);
}

// static 
void LLAgent::releaseMicrophone(const LLSD& name)
{
	LLVoiceClient::getInstance()->inputUserControlState(false);
}

// static
void LLAgent::toggleMicrophone(const LLSD& name)
{
	LLVoiceClient::getInstance()->toggleUserPTTState();
}

// static
bool LLAgent::isMicrophoneOn(const LLSD& sdname)
{
	return LLVoiceClient::getInstance()->getUserPTTState();
}

// ************************************************************
// Enabled this definition to compile a 'hacked' viewer that
// locally believes the end user has godlike powers.
// #define HACKED_GODLIKE_VIEWER
// For a toggled version, see viewer.h for the
// TOGGLE_HACKED_GODLIKE_VIEWER define, instead.
// ************************************************************

// Constructors and Destructors

// JC - Please try to make this order match the order in the header
// file.  Otherwise it's hard to find variables that aren't initialized.
//-----------------------------------------------------------------------------
// LLAgent()
//-----------------------------------------------------------------------------
LLAgent::LLAgent() :
	mGroupPowers(0),
	mHideGroupTitle(FALSE),
	mGroupID(),

	mInitialized(FALSE),
	mListener(),

	mDoubleTapRunTimer(),
	mDoubleTapRunMode(DOUBLETAP_NONE),

	mbAlwaysRun(false),
//	mbRunning(false),
// [RLVa:KB] - Checked: 2011-05-11 (RLVa-1.3.0i) | Added: RLVa-1.3.0i
	mbTempRun(false),
// [/RLVa:KB]
	mbTeleportKeepsLookAt(false),

	mAgentAccess(new LLAgentAccess(gSavedSettings)),
	mGodLevelChangeSignal(),
	mCanEditParcel(false),
	mTeleportSourceSLURL(new LLSLURL),
	mTeleportRequest(),
	mTeleportFinishedSlot(),
	mTeleportFailedSlot(),
	mIsMaturityRatingChangingDuringTeleport(false),
	mTPNeedsNeabyChatSeparator(false),
	mMaturityRatingChange(0U),
	mIsDoSendMaturityPreferenceToServer(false),
	mMaturityPreferenceRequestId(0U),
	mMaturityPreferenceResponseId(0U),
	mMaturityPreferenceNumRetries(0U),
	mLastKnownRequestMaturity(SIM_ACCESS_MIN),
	mLastKnownResponseMaturity(SIM_ACCESS_MIN),
	mHttpPolicy(LLCore::HttpRequest::DEFAULT_POLICY_ID),
	mTeleportState(TELEPORT_NONE),
	mRegionp(NULL),

	mAgentOriginGlobal(),
	mPositionGlobal(),
    mLastTestGlobal(),

	mDistanceTraveled(0.F),
	mLastPositionGlobal(LLVector3d::zero),

	mRenderState(0),
	mTypingTimer(),

	mViewsPushed(FALSE),

	mCustomAnim(FALSE),
	mShowAvatar(TRUE),
	mFrameAgent(),

	mIsDoNotDisturb(false),
	mIsAutorespond(FALSE),
	mIsAutorespondNonFriends(FALSE),
	mIsRejectTeleportOffers(FALSE), // <FS:PP> FIRE-1245: Option to block/reject teleport offers
	mIsRejectFriendshipRequests(FALSE), // <FS:PP> FIRE-15233: Automatic friendship request refusal
	mIsRejectAllGroupInvites(FALSE), // <FS:PP> Option to block/reject all group invites
	mAfkSitting(false), // <FS:Ansariel> FIRE-1568: Fix sit on AFK issues (standing up when sitting before)

	// <FS> Ignore prejump and always fly
	mIgnorePrejump(FALSE),
	mAlwaysFly(FALSE),
	// </FS>

	mControlFlags(0x00000000),
	mbFlagsDirty(FALSE),
	mbFlagsNeedReset(FALSE),

	mAutoPilot(FALSE),
	mAutoPilotFlyOnStop(FALSE),
	mAutoPilotAllowFlying(TRUE),
	mAutoPilotTargetGlobal(),
	mAutoPilotStopDistance(1.f),
	mAutoPilotUseRotation(FALSE),
	mAutoPilotTargetFacing(LLVector3::zero),
	mAutoPilotTargetDist(0.f),
	mAutoPilotNoProgressFrameCount(0),
	mAutoPilotRotationThreshold(0.f),
	mAutoPilotFinishedCallback(NULL),
	mAutoPilotCallbackData(NULL),
	
	mMovementKeysLocked(FALSE),

	mEffectColor(new LLUIColor(LLColor4(0.f, 1.f, 1.f, 1.f))),

	mHaveHomePosition(FALSE),
	mHomeRegionHandle( 0 ),
	mNearChatRadius(CHAT_NORMAL_RADIUS / 2.f),

	mNextFidgetTime(0.f),
	mCurrentFidget(0),
	mFirstLogin(FALSE),
	mOutfitChosen(FALSE),

	mVoiceConnected(false),

	// <FS:Ansariel> [Legacy Bake]
	mAppearanceSerialNum(0),

	mMouselookModeInSignal(NULL),
	mMouselookModeOutSignal(NULL),
	
	mPhantom(FALSE),
	restoreToWorld(false)
{
	for (U32 i = 0; i < TOTAL_CONTROLS; i++)
	{
		mControlsTakenCount[i] = 0;
		mControlsTakenPassedOnCount[i] = 0;
	}

	mListener.reset(new LLAgentListener(*this));

	addParcelChangedCallback(&setCanEditParcel);

	mMoveTimer.stop();
}

// <FS> Ignore prejump and always fly
void LLAgent::updateIgnorePrejump(const LLSD &data)
{
	mIgnorePrejump = data.asBoolean();
}

void LLAgent::updateFSAlwaysFly(const LLSD &data)
{
	mAlwaysFly = data.asBoolean();
	if (mAlwaysFly) 
	{
		LL_INFOS() << "Enabling Fly Override" << LL_ENDL;
		if (gSavedSettings.getBOOL("FirstUseFlyOverride"))
		{
			LLNotificationsUtil::add("FirstUseFlyOverride");
			gSavedSettings.setBOOL("FirstUseFlyOverride", FALSE);
		}
	}
}
// </FS> Ignore prejump and always fly

// Requires gSavedSettings to be initialized.
//-----------------------------------------------------------------------------
// init()
//-----------------------------------------------------------------------------
void LLAgent::init()
{
	mMoveTimer.start();

	gSavedSettings.declareBOOL("SlowMotionAnimation", FALSE, "Declared in code", LLControlVariable::PERSIST_NO);
	gSavedSettings.getControl("SlowMotionAnimation")->getSignal()->connect(boost::bind(&handleSlowMotionAnimation, _2));
	
	// *Note: this is where LLViewerCamera::getInstance() used to be constructed.

	setFlying( gSavedSettings.getBOOL("FlyingAtExit") );

	*mEffectColor = LLUIColorTable::instance().getColor("EffectColor");

	gSavedSettings.getControl("PreferredMaturity")->getValidateSignal()->connect(boost::bind(&LLAgent::validateMaturity, this, _2));
	gSavedSettings.getControl("PreferredMaturity")->getSignal()->connect(boost::bind(&LLAgent::handleMaturity, this, _2));
	mLastKnownResponseMaturity = static_cast<U8>(gSavedSettings.getU32("PreferredMaturity"));
	mLastKnownRequestMaturity = mLastKnownResponseMaturity;
	mIsDoSendMaturityPreferenceToServer = true;
	mIgnorePrejump = gSavedSettings.getBOOL("FSIgnoreFinishAnimation");
	gSavedSettings.getControl("FSIgnoreFinishAnimation")->getSignal()->connect(boost::bind(&LLAgent::updateIgnorePrejump, this, _2));
	mAlwaysFly = gSavedSettings.getBOOL("FSAlwaysFly");
	gSavedSettings.getControl("FSAlwaysFly")->getSignal()->connect(boost::bind(&LLAgent::updateFSAlwaysFly, this, _2));
	selectAutorespond(gSavedPerAccountSettings.getBOOL("FSAutorespondMode"));
	selectAutorespondNonFriends(gSavedPerAccountSettings.getBOOL("FSAutorespondNonFriendsMode"));
	selectRejectTeleportOffers(gSavedPerAccountSettings.getBOOL("FSRejectTeleportOffersMode")); // <FS:PP> FIRE-1245: Option to block/reject teleport offers
	selectRejectFriendshipRequests(gSavedPerAccountSettings.getBOOL("FSRejectFriendshipRequestsMode")); // <FS:PP> FIRE-15233: Automatic friendship request refusal
	selectRejectAllGroupInvites(gSavedPerAccountSettings.getBOOL("FSRejectAllGroupInvitesMode")); // <FS:PP> Option to block/reject all group invites

	if (!mTeleportFinishedSlot.connected())
	{
		mTeleportFinishedSlot = LLViewerParcelMgr::getInstance()->setTeleportFinishedCallback(boost::bind(&LLAgent::handleTeleportFinished, this));
	}
	if (!mTeleportFailedSlot.connected())
	{
		mTeleportFailedSlot = LLViewerParcelMgr::getInstance()->setTeleportFailedCallback(boost::bind(&LLAgent::handleTeleportFailed, this));
	}

	LLAppCoreHttp & app_core_http(LLAppViewer::instance()->getAppCoreHttp());

	mHttpPolicy = app_core_http.getPolicy(LLAppCoreHttp::AP_AGENT);

	mInitialized = TRUE;
}

//-----------------------------------------------------------------------------
// cleanup()
//-----------------------------------------------------------------------------
void LLAgent::cleanup()
{
	mRegionp = NULL;
    mTeleportRequest = NULL;
    mTeleportCanceled = NULL;
	if (mTeleportFinishedSlot.connected())
	{
		mTeleportFinishedSlot.disconnect();
	}
	if (mTeleportFailedSlot.connected())
	{
		mTeleportFailedSlot.disconnect();
	}
}

//-----------------------------------------------------------------------------
// LLAgent()
//-----------------------------------------------------------------------------
LLAgent::~LLAgent()
{
	cleanup();

	delete mMouselookModeInSignal;
	mMouselookModeInSignal = NULL;
	delete mMouselookModeOutSignal;
	mMouselookModeOutSignal = NULL;

	delete mAgentAccess;
	mAgentAccess = NULL;
	delete mEffectColor;
	mEffectColor = NULL;
	delete mTeleportSourceSLURL;
	mTeleportSourceSLURL = NULL;
}

// Handle any actions that need to be performed when the main app gains focus
// (such as through alt-tab).
//-----------------------------------------------------------------------------
// onAppFocusGained()
//-----------------------------------------------------------------------------
void LLAgent::onAppFocusGained()
{
//	if (CAMERA_MODE_MOUSELOOK == gAgentCamera.getCameraMode())
//	{
//		gAgentCamera.changeCameraToDefault();
//		LLToolMgr::getInstance()->clearSavedTool();
//	}
}


void LLAgent::ageChat()
{
	if (isAgentAvatarValid())
	{
		// get amount of time since I last chatted
		F64 elapsed_time = (F64)gAgentAvatarp->mChatTimer.getElapsedTimeF32();
		// add in frame time * 3 (so it ages 4x)
		gAgentAvatarp->mChatTimer.setAge(elapsed_time + (F64)gFrameDTClamped * (CHAT_AGE_FAST_RATE - 1.0));
	}
}

//-----------------------------------------------------------------------------
// moveAt()
//-----------------------------------------------------------------------------
void LLAgent::moveAt(S32 direction, bool reset)
{
	mMoveTimer.reset();
	LLFirstUse::notMoving(false);

	// age chat timer so it fades more quickly when you are intentionally moving
	ageChat();

	gAgentCamera.setAtKey(LLAgentCamera::directionToKey(direction));

	if (direction > 0)
	{
		setControlFlags(AGENT_CONTROL_AT_POS | AGENT_CONTROL_FAST_AT);
	}
	else if (direction < 0)
	{
		setControlFlags(AGENT_CONTROL_AT_NEG | AGENT_CONTROL_FAST_AT);
	}

	if (reset)
	{
// <FS:CR> FIRE-8798: Option to prevent camera reset on movement
		//gAgentCamera.resetView();
		gAgentCamera.resetView(TRUE, FALSE, TRUE);
// </FS:CR>
	}
}

//-----------------------------------------------------------------------------
// moveAtNudge()
//-----------------------------------------------------------------------------
void LLAgent::moveAtNudge(S32 direction)
{
	mMoveTimer.reset();
	LLFirstUse::notMoving(false);

	// age chat timer so it fades more quickly when you are intentionally moving
	ageChat();

	gAgentCamera.setWalkKey(LLAgentCamera::directionToKey(direction));

	if (direction > 0)
	{
		setControlFlags(AGENT_CONTROL_NUDGE_AT_POS);
	}
	else if (direction < 0)
	{
		setControlFlags(AGENT_CONTROL_NUDGE_AT_NEG);
	}

// <FS:CR> FIRE-8798: Option to prevent camera reset on movement
	//gAgentCamera.resetView();
	gAgentCamera.resetView(TRUE, FALSE, TRUE);
// </FS:CR>
}

//-----------------------------------------------------------------------------
// moveLeft()
//-----------------------------------------------------------------------------
void LLAgent::moveLeft(S32 direction)
{
	mMoveTimer.reset();
	LLFirstUse::notMoving(false);

	// age chat timer so it fades more quickly when you are intentionally moving
	ageChat();

	gAgentCamera.setLeftKey(LLAgentCamera::directionToKey(direction));

	if (direction > 0)
	{
		setControlFlags(AGENT_CONTROL_LEFT_POS | AGENT_CONTROL_FAST_LEFT);
	}
	else if (direction < 0)
	{
		setControlFlags(AGENT_CONTROL_LEFT_NEG | AGENT_CONTROL_FAST_LEFT);
	}

// <FS:CR> FIRE-8798: Option to prevent camera reset on movement
	//gAgentCamera.resetView();
	gAgentCamera.resetView(TRUE, FALSE, TRUE);
// </FS:CR>
}

//-----------------------------------------------------------------------------
// moveLeftNudge()
//-----------------------------------------------------------------------------
void LLAgent::moveLeftNudge(S32 direction)
{
	mMoveTimer.reset();
	LLFirstUse::notMoving(false);

	// age chat timer so it fades more quickly when you are intentionally moving
	ageChat();

	gAgentCamera.setLeftKey(LLAgentCamera::directionToKey(direction));

	if (direction > 0)
	{
		setControlFlags(AGENT_CONTROL_NUDGE_LEFT_POS);
	}
	else if (direction < 0)
	{
		setControlFlags(AGENT_CONTROL_NUDGE_LEFT_NEG);
	}

// <FS:CR> FIRE-8798: Option to prevent camera reset on movement
	//gAgentCamera.resetView();
	gAgentCamera.resetView(TRUE, FALSE, TRUE);
// </FS:CR>
}

//-----------------------------------------------------------------------------
// moveUp()
//-----------------------------------------------------------------------------
void LLAgent::moveUp(S32 direction)
{
// [RLVa:KB] - Checked: RLVa-2.2 (@jump)
	if ( (!RlvActions::canJump()) && (direction > 0) && (!getFlying()) )
	{
		return;
	}
// [/Sl:KB]

	mMoveTimer.reset();
	LLFirstUse::notMoving(false);

	// age chat timer so it fades more quickly when you are intentionally moving
	ageChat();

	gAgentCamera.setUpKey(LLAgentCamera::directionToKey(direction));

	if (direction > 0)
	{
		setControlFlags(AGENT_CONTROL_UP_POS | AGENT_CONTROL_FAST_UP);
		// <FS:Ansariel> Chalice Yao's crouch toggle
		gAgentCamera.resetView(TRUE, FALSE, TRUE);
		// </FS:Ansariel>
	}
	else if (direction < 0)
	{
		setControlFlags(AGENT_CONTROL_UP_NEG | AGENT_CONTROL_FAST_UP);
		// <FS:Ansariel> Chalice Yao's crouch toggle
		if (!gSavedPerAccountSettings.getBOOL("FSCrouchToggleStatus") || !gSavedPerAccountSettings.getBOOL("FSCrouchToggle"))
		{
			gAgentCamera.resetView(TRUE, FALSE, TRUE);
		}
		// </FS:Ansariel>
	}

	// <FS:Ansariel> Chalice Yao's crouch toggle
	//gAgentCamera.resetView();
	// </FS:Ansariel>
}

//-----------------------------------------------------------------------------
// moveYaw()
//-----------------------------------------------------------------------------
void LLAgent::moveYaw(F32 mag, bool reset_view)
{
	gAgentCamera.setYawKey(mag);

	if (mag > 0)
	{
		setControlFlags(AGENT_CONTROL_YAW_POS);
	}
	else if (mag < 0)
	{
		setControlFlags(AGENT_CONTROL_YAW_NEG);
	}

    if (reset_view)
	{
// <FS:CR> FIRE-8798: Option to prevent camera reset on movement
		//gAgentCamera.resetView();
        gAgentCamera.resetView(TRUE, FALSE, TRUE);
// </FS:CR>
	}
}

//-----------------------------------------------------------------------------
// movePitch()
//-----------------------------------------------------------------------------
void LLAgent::movePitch(F32 mag)
{
	gAgentCamera.setPitchKey(mag);

	if (mag > 0)
	{
		setControlFlags(AGENT_CONTROL_PITCH_POS);
	}
	else if (mag < 0)
	{
		setControlFlags(AGENT_CONTROL_PITCH_NEG);
	}
}


// Does this parcel allow you to fly?
BOOL LLAgent::canFly()
{
// [RLVa:KB] - Checked: RLVa-1.0
	if (!RlvActions::canFly())
	{
		return FALSE;
	}
// [/RLVa:KB]
	if (isGodlike()) return TRUE;
	// <FS> Always fly
	if (mAlwaysFly)
	{
		return TRUE;
	}
	// </FS>

	LLViewerRegion* regionp = getRegion();
	if (regionp && regionp->getBlockFly()) return FALSE;
	
	LLParcel* parcel = LLViewerParcelMgr::getInstance()->getAgentParcel();
	if (!parcel) return FALSE;

	// Allow owners to fly on their own land.
	if (LLViewerParcelMgr::isParcelOwnedByAgent(parcel, GP_LAND_ALLOW_FLY))
	{
		return TRUE;
	}

	return parcel->getAllowFly();
}

BOOL LLAgent::getFlying() const
{ 
	return mControlFlags & AGENT_CONTROL_FLY; 
}

//-----------------------------------------------------------------------------
// setFlying()
//-----------------------------------------------------------------------------
void LLAgent::setFlying(BOOL fly, BOOL fail_sound)
{
	if (isAgentAvatarValid())
	{
		// *HACK: Don't allow to start the flying mode if we got ANIM_AGENT_STANDUP signal
		// because in this case we won't get a signal to start avatar flying animation and
		// it will be walking with flying mode "ON" indication. However we allow to switch
		// the flying mode off if we get ANIM_AGENT_STANDUP signal. See process_avatar_animation().
		// See EXT-2781.
		if(fly && gAgentAvatarp->mSignaledAnimations.find(ANIM_AGENT_STANDUP) != gAgentAvatarp->mSignaledAnimations.end())
		{
			return;
		}

		// don't allow taking off while sitting
		if (fly && gAgentAvatarp->isSitting())
		{
			return;
		}
	}

	if (fly)
	{
// [RLVa:KB] - Checked: RLVa-1.0
		if (!RlvActions::canFly())
		{
			return;
		}
// [/RLVa:KB]

		BOOL was_flying = getFlying();
		if (!canFly() && !was_flying)
		{
			// parcel doesn't let you start fly
			// gods can always fly
			// and it's OK if you're already flying
			if (fail_sound)
			{
				make_ui_sound("UISndBadKeystroke");
			}
			return;
		}
		if( !was_flying )
		{
			add(LLStatViewer::FLY, 1);
		}
		setControlFlags(AGENT_CONTROL_FLY);
	}
	else
	{
		clearControlFlags(AGENT_CONTROL_FLY);
	}


	// Update Movement Controls according to Fly mode
	LLFloaterMove::setFlyingMode(fly);

	mbFlagsDirty = TRUE;
}


// UI based mechanism of setting fly state
//-----------------------------------------------------------------------------
// toggleFlying()
//-----------------------------------------------------------------------------
// static
void LLAgent::toggleFlying()
{
	if ( gAgent.mAutoPilot )
	{
		LLToolPie::instance().stopClickToWalk();
	}

	// <FS:Ansariel> Chalice Yao's crouch toggle
	if (gSavedPerAccountSettings.getBOOL("FSCrouchToggleStatus"))
	{
		gSavedPerAccountSettings.setBOOL("FSCrouchToggleStatus", FALSE);
	}
	// </FS:Ansariel>

	BOOL fly = !gAgent.getFlying();

	gAgent.mMoveTimer.reset();
	LLFirstUse::notMoving(false);

	gAgent.setFlying( fly );
// <FS:CR> FIRE-8798: Option to prevent camera reset on movement
	//gAgentCamera.resetView();
	gAgentCamera.resetView(TRUE, FALSE, TRUE);
// </FS:CR>
}

// static
bool LLAgent::enableFlying()
{
	// <FS:Zi> Fix "Agent.enableFlying" function for menu entry and toolbar button
	// BOOL sitting = FALSE;
	// if (isAgentAvatarValid())
	// {
	// 	sitting = gAgentAvatarp->isSitting();
	// }
	// return !sitting;
	if(isAgentAvatarValid())
	{
		return gAgent.canFly() && (!gAgentAvatarp->isSitting());
	}
	return false;
	// </FS:Zi>
}

// static
bool LLAgent::isSitting()
{
    BOOL sitting = FALSE;
    if (isAgentAvatarValid())
    {
        sitting = gAgentAvatarp->isSitting();
    }
    return sitting;
}

void LLAgent::standUp()
{
//	setControlFlags(AGENT_CONTROL_STAND_UP);
// [RLVa:KB] - Checked: 2010-03-07 (RLVa-1.2.0c) | Added: RLVa-1.2.0a
	// RELEASE-RLVa: [SL-2.0.0] Check this function's callers since usually they require explicit blocking
	if ( (!rlv_handler_t::isEnabled()) || (RlvActions::canStand()) )
	{
		setControlFlags(AGENT_CONTROL_STAND_UP);
	}
// [/RLVa:KB]
}

void LLAgent::changeParcels()
{
	LL_DEBUGS("AgentLocation") << "Calling ParcelChanged callbacks" << LL_ENDL;
	// Notify anything that wants to know about parcel changes
	mParcelChangedSignal();
}

boost::signals2::connection LLAgent::addParcelChangedCallback(parcel_changed_callback_t cb)
{
	return mParcelChangedSignal.connect(cb);
}

// static
void LLAgent::capabilityReceivedCallback(const LLUUID &region_id, LLViewerRegion *regionp)
{
    if (regionp && regionp->getRegionID() == region_id)
    {
        regionp->requestSimulatorFeatures();
        LLAppViewer::instance()->updateNameLookupUrl(regionp);
    }
}

//-----------------------------------------------------------------------------
// setRegion()
//-----------------------------------------------------------------------------
void LLAgent::setRegion(LLViewerRegion *regionp)
{
	llassert(regionp);
	if (mRegionp != regionp)
	{

		LL_INFOS("AgentLocation","Teleport") << "Moving agent into region: handle " << regionp->getHandle() 
											 << " id " << regionp->getRegionID()
											 << " name " << regionp->getName()
											 << " previous region "
											 << (mRegionp ? mRegionp->getRegionID() : LLUUID::null)
											 << LL_ENDL;
		if (mRegionp)
		{
			// NaCl - Antispam Registry clear anti-spam queues when changing regions
			NACLAntiSpamRegistry::instance().purgeAllQueues();
			// NaCl End

			// We've changed regions, we're now going to change our agent coordinate frame.
			mAgentOriginGlobal = regionp->getOriginGlobal();
			LLVector3d agent_offset_global = mRegionp->getOriginGlobal();

			LLVector3 delta;
			delta.setVec(regionp->getOriginGlobal() - mRegionp->getOriginGlobal());

			setPositionAgent(getPositionAgent() - delta);

			LLVector3 camera_position_agent = LLViewerCamera::getInstance()->getOrigin();
			LLViewerCamera::getInstance()->setOrigin(camera_position_agent - delta);

			// Update all of the regions.
			LLWorld::getInstance()->updateAgentOffset(agent_offset_global);

			// Hack to keep sky in the agent's region, otherwise it may get deleted - DJS 08/02/02
			// *TODO: possibly refactor into gSky->setAgentRegion(regionp)? -Brad
			if (gSky.mVOSkyp)
			{
				gSky.mVOSkyp->setRegion(regionp);
			}
			if (gSky.mVOGroundp)
			{
				gSky.mVOGroundp->setRegion(regionp);
			}

            if (regionp->capabilitiesReceived())
            {
                regionp->requestSimulatorFeatures();
                LLAppViewer::instance()->updateNameLookupUrl(regionp);
            }
            else
            {
                regionp->setCapabilitiesReceivedCallback(LLAgent::capabilityReceivedCallback);
            }

		}
		else
		{
			// First time initialization.
			// We've changed regions, we're now going to change our agent coordinate frame.
			mAgentOriginGlobal = regionp->getOriginGlobal();

			LLVector3 delta;
			delta.setVec(regionp->getOriginGlobal());

			setPositionAgent(getPositionAgent() - delta);
			LLVector3 camera_position_agent = LLViewerCamera::getInstance()->getOrigin();
			LLViewerCamera::getInstance()->setOrigin(camera_position_agent - delta);

			// Update all of the regions.
			LLWorld::getInstance()->updateAgentOffset(mAgentOriginGlobal);

            if (regionp->capabilitiesReceived())
            {
                LLAppViewer::instance()->updateNameLookupUrl(regionp);
            }
            else
            {
                regionp->setCapabilitiesReceivedCallback([](const LLUUID &region_id, LLViewerRegion* regionp) {LLAppViewer::instance()->updateNameLookupUrl(regionp); });
            }
		}

		// Pass new region along to metrics components that care about this level of detail.
		LLAppViewer::metricsUpdateRegion(regionp->getHandle());
	}

	mRegionp = regionp;

	// TODO - most of what follows probably should be moved into callbacks

	// Pass the region host to LLUrlEntryParcel to resolve parcel name
	// with a server request.
	LLUrlEntryParcel::setRegionHost(getRegionHost());

	// Must shift hole-covering water object locations because local
	// coordinate frame changed.
	LLWorld::getInstance()->updateWaterObjects();

	// keep a list of regions we've been too
	// this is just an interesting stat, logged at the dataserver
	// we could trake this at the dataserver side, but that's harder
	U64 handle = regionp->getHandle();
	mRegionsVisited.insert(handle);

	LLSelectMgr::getInstance()->updateSelectionCenter();

//	LLFloaterMove::sUpdateFlyingStatus();
// [RLVa:KB] - Checked: 2011-05-27 (RLVa-1.4.0a) | Added: RLVa-1.4.0a
	LLFloaterMove::sUpdateMovementStatus();
// [/RLVa:KB]

	// <FS:Ansariel> [Legacy Bake]
	// If the newly entered region is using server bakes, and our
	// current appearance is non-baked, request appearance update from
	// server.
	if (mRegionp->capabilitiesReceived())
	{
		handleServerBakeRegionTransition(mRegionp->getRegionID());
	}
	else
	{
		// Need to handle via callback after caps arrive.
		mRegionp->setCapabilitiesReceivedCallback(boost::bind(&LLAgent::handleServerBakeRegionTransition,this,_1));
	}
	// </FS:Ansariel> [Legacy Bake]

	// <FS:Zi> Run Prio 0 default bento pose in the background to fix splayed hands, open mouths, etc.
	if (gSavedSettings.getBOOL("FSPlayDefaultBentoAnimation"))
	{
		sendAnimationRequest(ANIM_AGENT_BENTO_IDLE, ANIM_REQUEST_START);
	}
	// </FS:Zi>

	LL_DEBUGS("AgentLocation") << "Calling RegionChanged callbacks" << LL_ENDL;
	mRegionChangedSignal();
}


//-----------------------------------------------------------------------------
// getRegion()
//-----------------------------------------------------------------------------
LLViewerRegion *LLAgent::getRegion() const
{
	return mRegionp;
}


LLHost LLAgent::getRegionHost() const
{
	if (mRegionp)
	{
		return mRegionp->getHost();
	}
	else
	{
		return LLHost();
	}
}

boost::signals2::connection LLAgent::addRegionChangedCallback(const region_changed_signal_t::slot_type& cb)
{
	return mRegionChangedSignal.connect(cb);
}

void LLAgent::removeRegionChangedCallback(boost::signals2::connection callback)
{
	mRegionChangedSignal.disconnect(callback);
}

//-----------------------------------------------------------------------------
// inPrelude()
//-----------------------------------------------------------------------------
BOOL LLAgent::inPrelude()
{
	return mRegionp && mRegionp->isPrelude();
}


std::string LLAgent::getRegionCapability(const std::string &name)
{
    if (!mRegionp)
        return std::string();
    
    return mRegionp->getCapability(name);
}


//-----------------------------------------------------------------------------
// canManageEstate()
//-----------------------------------------------------------------------------

BOOL LLAgent::canManageEstate() const
{
	return mRegionp && mRegionp->canManageEstate();
}

//-----------------------------------------------------------------------------
// sendMessage()
//-----------------------------------------------------------------------------
void LLAgent::sendMessage()
{
	if (gDisconnected)
	{
		LL_WARNS() << "Trying to send message when disconnected!" << LL_ENDL;
		return;
	}
	if (!mRegionp)
	{
		LL_ERRS() << "No region for agent yet!" << LL_ENDL;
		return;
	}
	gMessageSystem->sendMessage(mRegionp->getHost());
}


//-----------------------------------------------------------------------------
// sendReliableMessage()
//-----------------------------------------------------------------------------
void LLAgent::sendReliableMessage()
{
	if (gDisconnected)
	{
		LL_DEBUGS() << "Trying to send message when disconnected!" << LL_ENDL;
		return;
	}
	if (!mRegionp)
	{
		LL_DEBUGS() << "LLAgent::sendReliableMessage No region for agent yet, not sending message!" << LL_ENDL;
		return;
	}
	gMessageSystem->sendReliable(mRegionp->getHost());
}

//-----------------------------------------------------------------------------
// getVelocity()
//-----------------------------------------------------------------------------
LLVector3 LLAgent::getVelocity() const
{
	if (isAgentAvatarValid())
	{
		return gAgentAvatarp->getVelocity();
	}
	else
	{
		return LLVector3::zero;
	}
}


//-----------------------------------------------------------------------------
// setPositionAgent()
//-----------------------------------------------------------------------------
void LLAgent::setPositionAgent(const LLVector3 &pos_agent)
{
	if (!pos_agent.isFinite())
	{
		LL_ERRS() << "setPositionAgent is not a number" << LL_ENDL;
	}

	if (isAgentAvatarValid() && gAgentAvatarp->getParent())
	{
		LLVector3 pos_agent_sitting;
		LLVector3d pos_agent_d;
		LLViewerObject *parent = (LLViewerObject*)gAgentAvatarp->getParent();

		pos_agent_sitting = gAgentAvatarp->getPosition() * parent->getRotation() + parent->getPositionAgent();
		pos_agent_d.setVec(pos_agent_sitting);

		mFrameAgent.setOrigin(pos_agent_sitting);
		mPositionGlobal = pos_agent_d + mAgentOriginGlobal;
	}
	else
	{
		mFrameAgent.setOrigin(pos_agent);

		LLVector3d pos_agent_d;
		pos_agent_d.setVec(pos_agent);
		mPositionGlobal = pos_agent_d + mAgentOriginGlobal;
	}

    if (((mLastTestGlobal - mPositionGlobal).lengthSquared() > 1.0) && !mOnPositionChanged.empty())
    {   // If the position has changed my more than 1 meter since the last time we triggered.
        // filters out some noise. 
        mLastTestGlobal = mPositionGlobal;
        mOnPositionChanged(mFrameAgent.getOrigin(), mPositionGlobal);
    }
}

//-----------------------------------------------------------------------------
// getPositionGlobal()
//-----------------------------------------------------------------------------
const LLVector3d &LLAgent::getPositionGlobal() const
{
	if (isAgentAvatarValid() && !gAgentAvatarp->mDrawable.isNull())
	{
		mPositionGlobal = getPosGlobalFromAgent(gAgentAvatarp->getRenderPosition());
	}
	else
	{
		mPositionGlobal = getPosGlobalFromAgent(mFrameAgent.getOrigin());
	}

	return mPositionGlobal;
}

//-----------------------------------------------------------------------------
// getPositionAgent()
//-----------------------------------------------------------------------------
const LLVector3 &LLAgent::getPositionAgent()
{
	if (isAgentAvatarValid())
	{
		if(gAgentAvatarp->mDrawable.isNull())
		{
			mFrameAgent.setOrigin(gAgentAvatarp->getPositionAgent());
		}
		else
	{
		mFrameAgent.setOrigin(gAgentAvatarp->getRenderPosition());	
	}
	}


	return mFrameAgent.getOrigin();
}

boost::signals2::connection LLAgent::whenPositionChanged(position_signal_t::slot_type fn)
{
    return mOnPositionChanged.connect(fn);
}


//-----------------------------------------------------------------------------
// getRegionsVisited()
//-----------------------------------------------------------------------------
S32 LLAgent::getRegionsVisited() const
{
	return mRegionsVisited.size();
}

//-----------------------------------------------------------------------------
// getDistanceTraveled()
//-----------------------------------------------------------------------------
F64 LLAgent::getDistanceTraveled() const
{
	return mDistanceTraveled;
}


//-----------------------------------------------------------------------------
// getPosAgentFromGlobal()
//-----------------------------------------------------------------------------
LLVector3 LLAgent::getPosAgentFromGlobal(const LLVector3d &pos_global) const
{
	LLVector3 pos_agent;
	pos_agent.setVec(pos_global - mAgentOriginGlobal);
	return pos_agent;
}


//-----------------------------------------------------------------------------
// getPosGlobalFromAgent()
//-----------------------------------------------------------------------------
LLVector3d LLAgent::getPosGlobalFromAgent(const LLVector3 &pos_agent) const
{
	LLVector3d pos_agent_d;
	pos_agent_d.setVec(pos_agent);
	return pos_agent_d + mAgentOriginGlobal;
}

void LLAgent::sitDown()
{
// [RLVa:KB] - Checked: RLVa-1.2.1
	if (!RlvActions::canGroundSit())
		return;
// [/RLVa:KB]

	setControlFlags(AGENT_CONTROL_SIT_ON_GROUND);
}


//-----------------------------------------------------------------------------
// resetAxes()
//-----------------------------------------------------------------------------
void LLAgent::resetAxes()
{
	mFrameAgent.resetAxes();
}


// Copied from LLCamera::setOriginAndLookAt
// Look_at must be unit vector
//-----------------------------------------------------------------------------
// resetAxes()
//-----------------------------------------------------------------------------
void LLAgent::resetAxes(const LLVector3 &look_at)
{
	LLVector3	skyward = getReferenceUpVector();

	// if look_at has zero length, fail
	// if look_at and skyward are parallel, fail
	//
	// Test both of these conditions with a cross product.
	LLVector3 cross(look_at % skyward);
	if (cross.isNull())
	{
		LL_INFOS() << "LLAgent::resetAxes cross-product is zero" << LL_ENDL;
		return;
	}

	// Make sure look_at and skyward are not parallel
	// and neither are zero length
	LLVector3 left(skyward % look_at);
	LLVector3 up(look_at % left);

	mFrameAgent.setAxes(look_at, left, up);
}


//-----------------------------------------------------------------------------
// rotate()
//-----------------------------------------------------------------------------
void LLAgent::rotate(F32 angle, const LLVector3 &axis) 
{ 
	mFrameAgent.rotate(angle, axis); 
}


//-----------------------------------------------------------------------------
// rotate()
//-----------------------------------------------------------------------------
void LLAgent::rotate(F32 angle, F32 x, F32 y, F32 z) 
{ 
	mFrameAgent.rotate(angle, x, y, z); 
}


//-----------------------------------------------------------------------------
// rotate()
//-----------------------------------------------------------------------------
void LLAgent::rotate(const LLMatrix3 &matrix) 
{ 
	mFrameAgent.rotate(matrix); 
}


//-----------------------------------------------------------------------------
// rotate()
//-----------------------------------------------------------------------------
void LLAgent::rotate(const LLQuaternion &quaternion) 
{ 
	mFrameAgent.rotate(quaternion); 
}


//-----------------------------------------------------------------------------
// getReferenceUpVector()
//-----------------------------------------------------------------------------
LLVector3 LLAgent::getReferenceUpVector()
{
	// this vector is in the coordinate frame of the avatar's parent object, or the world if none
	LLVector3 up_vector = LLVector3::z_axis;
	if (isAgentAvatarValid() && 
		gAgentAvatarp->getParent() &&
		gAgentAvatarp->mDrawable.notNull())
	{
		U32 camera_mode = gAgentCamera.getCameraAnimating() ? gAgentCamera.getLastCameraMode() : gAgentCamera.getCameraMode();
		// and in third person...
		if (camera_mode == CAMERA_MODE_THIRD_PERSON)
		{
			// make the up vector point to the absolute +z axis
			up_vector = up_vector * ~((LLViewerObject*)gAgentAvatarp->getParent())->getRenderRotation();
		}
		else if (camera_mode == CAMERA_MODE_MOUSELOOK)
		{
			// make the up vector point to the avatar's +z axis
			up_vector = up_vector * gAgentAvatarp->mDrawable->getRotation();
		}
	}

	return up_vector;
}


// Radians, positive is forward into ground
//-----------------------------------------------------------------------------
// pitch()
//-----------------------------------------------------------------------------
void LLAgent::pitch(F32 angle)
{
	// don't let user pitch if pointed almost all the way down or up
	mFrameAgent.pitch(clampPitchToLimits(angle));
}


// Radians, positive is forward into ground
//-----------------------------------------------------------------------------
// clampPitchToLimits()
//-----------------------------------------------------------------------------
F32 LLAgent::clampPitchToLimits(F32 angle)
{
	// A dot B = mag(A) * mag(B) * cos(angle between A and B)
	// so... cos(angle between A and B) = A dot B / mag(A) / mag(B)
	//                                  = A dot B for unit vectors

	LLVector3 skyward = getReferenceUpVector();

	const F32 look_down_limit = 179.f * DEG_TO_RAD;;
	const F32 look_up_limit   =   1.f * DEG_TO_RAD;

	F32 angle_from_skyward = acos( mFrameAgent.getAtAxis() * skyward );

	// clamp pitch to limits
	if ((angle >= 0.f) && (angle_from_skyward + angle > look_down_limit))
	{
		angle = look_down_limit - angle_from_skyward;
	}
	else if ((angle < 0.f) && (angle_from_skyward + angle < look_up_limit))
	{
		angle = look_up_limit - angle_from_skyward;
	}
   
    return angle;
}


//-----------------------------------------------------------------------------
// roll()
//-----------------------------------------------------------------------------
void LLAgent::roll(F32 angle)
{
	mFrameAgent.roll(angle);
}


//-----------------------------------------------------------------------------
// yaw()
//-----------------------------------------------------------------------------
void LLAgent::yaw(F32 angle)
{
	if (!rotateGrabbed())
	{
		mFrameAgent.rotate(angle, getReferenceUpVector());
	}
}


// Returns a quat that represents the rotation of the agent in the absolute frame
//-----------------------------------------------------------------------------
// getQuat()
//-----------------------------------------------------------------------------
LLQuaternion LLAgent::getQuat() const
{
	return mFrameAgent.getQuaternion();
}

//-----------------------------------------------------------------------------
// getControlFlags()
//-----------------------------------------------------------------------------
U32 LLAgent::getControlFlags()
{
	// <FS> Ignore prejump and always fly
	//return mControlFlags;
	if (LLAgent::mIgnorePrejump)
	{
		return mControlFlags | AGENT_CONTROL_FINISH_ANIM;
	}
	else
	{
		return mControlFlags;
	}
	// </FS>
}

//-----------------------------------------------------------------------------
// setControlFlags()
//-----------------------------------------------------------------------------
void LLAgent::setControlFlags(U32 mask)
{
	mControlFlags |= mask;
	mbFlagsDirty = TRUE;
}


//-----------------------------------------------------------------------------
// clearControlFlags()
//-----------------------------------------------------------------------------
void LLAgent::clearControlFlags(U32 mask)
{
	U32 old_flags = mControlFlags;
	mControlFlags &= ~mask;
	if (old_flags != mControlFlags)
	{
		mbFlagsDirty = TRUE;
	}
}

//-----------------------------------------------------------------------------
// controlFlagsDirty()
//-----------------------------------------------------------------------------
BOOL LLAgent::controlFlagsDirty() const
{
	return mbFlagsDirty;
}

//-----------------------------------------------------------------------------
// enableControlFlagReset()
//-----------------------------------------------------------------------------
void LLAgent::enableControlFlagReset()
{
	mbFlagsNeedReset = TRUE;
}

//-----------------------------------------------------------------------------
// resetControlFlags()
//-----------------------------------------------------------------------------
void LLAgent::resetControlFlags()
{
	if (mbFlagsNeedReset)
	{
		mbFlagsNeedReset = FALSE;
		mbFlagsDirty = FALSE;
		// reset all of the ephemeral flags
		// some flags are managed elsewhere
		mControlFlags &= AGENT_CONTROL_AWAY | AGENT_CONTROL_FLY | AGENT_CONTROL_MOUSELOOK;
	}
}

//-----------------------------------------------------------------------------
// setAFK()
//-----------------------------------------------------------------------------
void LLAgent::setAFK()
{
	if (!gAgent.getRegion())
	{
		// Don't set AFK if we're not talking to a region yet.
		return;
	}

	if (!(mControlFlags & AGENT_CONTROL_AWAY))
	{
		sendAnimationRequest(ANIM_AGENT_AWAY, ANIM_REQUEST_START);
		setControlFlags(AGENT_CONTROL_AWAY | AGENT_CONTROL_STOP);
		gAwayTimer.start();

		// <FS:AO> Gsit on away, antigrief protection
		if (gSavedSettings.getBOOL("AvatarSitOnAway"))
		{
			if (isAgentAvatarValid() && !gAgentAvatarp->isSitting() && !gRlvHandler.hasBehaviour(RLV_BHVR_SIT))
			{
				gAgent.sitDown();
				gAgent.setIsAfkSitting(true);
			}
		}
		// </FS:AO>
	}
}

//-----------------------------------------------------------------------------
// clearAFK()
//-----------------------------------------------------------------------------
void LLAgent::clearAFK()
{
	gAwayTriggerTimer.reset();

	// Gods can sometimes get into away state (via gestures)
	// without setting the appropriate control flag. JC
	if (mControlFlags & AGENT_CONTROL_AWAY
		|| (isAgentAvatarValid()
			&& (gAgentAvatarp->mSignaledAnimations.find(ANIM_AGENT_AWAY) != gAgentAvatarp->mSignaledAnimations.end())))
	{
		sendAnimationRequest(ANIM_AGENT_AWAY, ANIM_REQUEST_STOP);
		clearControlFlags(AGENT_CONTROL_AWAY);

		// <FS:AO> if we sat while away, stand back up on clear
		if (gSavedSettings.getBOOL("AvatarSitOnAway"))
		{
			if (gAgent.isAfkSitting() && !gRlvHandler.hasBehaviour(RLV_BHVR_UNSIT))
			{
				gAgent.standUp();
			}
		}
		// </FS:AO>
	}

	// <FS:Ansariel> FIRE-1568: Fix sit on AFK issues (standing up when sitting before)
	gAgent.setIsAfkSitting(false);
}

//-----------------------------------------------------------------------------
// getAFK()
//-----------------------------------------------------------------------------
BOOL LLAgent::getAFK() const
{
	return (mControlFlags & AGENT_CONTROL_AWAY) != 0;
}

//-----------------------------------------------------------------------------
// setDoNotDisturb()
//-----------------------------------------------------------------------------
void LLAgent::setDoNotDisturb(bool pIsDoNotDisturb)
{
	bool isDoNotDisturbSwitchedOff = (mIsDoNotDisturb && !pIsDoNotDisturb);
	mIsDoNotDisturb = pIsDoNotDisturb;
	sendAnimationRequest(ANIM_AGENT_DO_NOT_DISTURB, (pIsDoNotDisturb ? ANIM_REQUEST_START : ANIM_REQUEST_STOP));
	LLNotificationsUI::LLChannelManager::getInstance()->muteAllChannels(pIsDoNotDisturb);
	if (isDoNotDisturbSwitchedOff)
	{
		LLDoNotDisturbNotificationStorage::getInstance()->updateNotifications();
	}
	gIMMgr->updateDNDMessageStatus();
}

//-----------------------------------------------------------------------------
// isDoNotDisturb()
//-----------------------------------------------------------------------------
bool LLAgent::isDoNotDisturb() const
{
	return mIsDoNotDisturb;
}

//-----------------------------------------------------------------------------
// setAutorespond()
//-----------------------------------------------------------------------------
void LLAgent::setAutorespond()
{
	selectAutorespond(TRUE);
}

//-----------------------------------------------------------------------------
// clearAutorespond()
//-----------------------------------------------------------------------------
void LLAgent::clearAutorespond()
{
	selectAutorespond(FALSE);
}

//-----------------------------------------------------------------------------
// selectAutorespond()
//-----------------------------------------------------------------------------
void LLAgent::selectAutorespond(BOOL selected)
{
	LL_INFOS() << "Setting autorespond mode to " << selected << LL_ENDL;
	mIsAutorespond = selected;
	gSavedPerAccountSettings.setBOOL("FSAutorespondMode",selected);
	// [SJ - FIRE-2177 - Making Autorespons a simple Check in the menu again for clarity]
	//if (gAutorespondMenu)
	//{
	//	if (selected)
	//	{
	//		gAutorespondMenu->setLabel(LLTrans::getString("AvatarSetNotAutorespond"));
	//	}
	//	else
	//	{
	//		gAutorespondMenu->setLabel(LLTrans::getString("AvatarSetAutorespond"));
	//	}
	//}
}

//-----------------------------------------------------------------------------
// getAutorespond()
//-----------------------------------------------------------------------------
BOOL LLAgent::getAutorespond() const
{
	return mIsAutorespond;
}

//-----------------------------------------------------------------------------
// setAutorespondNonFriends()
//-----------------------------------------------------------------------------
void LLAgent::setAutorespondNonFriends()
{
	selectAutorespondNonFriends(TRUE);
}

//-----------------------------------------------------------------------------
// clearAutorespondNonFriends()
//-----------------------------------------------------------------------------
void LLAgent::clearAutorespondNonFriends()
{
	selectAutorespondNonFriends(FALSE);
}

//-----------------------------------------------------------------------------
// selectAutorespondNonFriends()
//-----------------------------------------------------------------------------
void LLAgent::selectAutorespondNonFriends(BOOL selected)
{
	LL_INFOS() << "Setting autorespond non-friends mode to " << selected << LL_ENDL;
	mIsAutorespondNonFriends = selected;
	gSavedPerAccountSettings.setBOOL("FSAutorespondNonFriendsMode",selected);
	// [SJ - FIRE-2177 - Making Autorespons a simple Check in the menu again for clarity]
	//if (gAutorespondNonFriendsMenu)
	//{
	//	if (selected)
	//	{
	//		gAutorespondNonFriendsMenu->setLabel(LLTrans::getString("AvatarSetNotAutorespondNonFriends"));
	//	}
	//	else
	//	{
	//		gAutorespondNonFriendsMenu->setLabel(LLTrans::getString("AvatarSetAutorespondNonFriends"));
	//	}
	//}
}

//-----------------------------------------------------------------------------
// getAutorespondNonFriends()
//-----------------------------------------------------------------------------
BOOL LLAgent::getAutorespondNonFriends() const
{
	return mIsAutorespondNonFriends;
}

// <FS:PP> FIRE-1245: Option to block/reject teleport offers

//-----------------------------------------------------------------------------
// setRejectTeleportOffers()
//-----------------------------------------------------------------------------
void LLAgent::setRejectTeleportOffers()
{
	selectRejectTeleportOffers(TRUE);
}

//-----------------------------------------------------------------------------
// clearRejectTeleportOffers()
//-----------------------------------------------------------------------------
void LLAgent::clearRejectTeleportOffers()
{
	selectRejectTeleportOffers(FALSE);
}

//-----------------------------------------------------------------------------
// selectRejectTeleportOffers()
//-----------------------------------------------------------------------------
void LLAgent::selectRejectTeleportOffers(BOOL selected)
{
	LL_INFOS() << "Setting rejecting teleport offers mode to " << selected << LL_ENDL;
	mIsRejectTeleportOffers = selected;
	gSavedPerAccountSettings.setBOOL("FSRejectTeleportOffersMode", selected);
}

//-----------------------------------------------------------------------------
// getRejectTeleportOffers()
//-----------------------------------------------------------------------------
BOOL LLAgent::getRejectTeleportOffers() const
{
	return mIsRejectTeleportOffers;
}

// </FS:PP> FIRE-1245: Option to block/reject teleport offers

// <FS:PP> FIRE-15233: Automatic friendship request refusal

//-----------------------------------------------------------------------------
// setRejectFriendshipRequests()
//-----------------------------------------------------------------------------
void LLAgent::setRejectFriendshipRequests()
{
	selectRejectFriendshipRequests(TRUE);
}

//-----------------------------------------------------------------------------
// clearRejectFriendshipRequests()
//-----------------------------------------------------------------------------
void LLAgent::clearRejectFriendshipRequests()
{
	selectRejectFriendshipRequests(FALSE);
}

//-----------------------------------------------------------------------------
// selectRejectFriendshipRequests()
//-----------------------------------------------------------------------------
void LLAgent::selectRejectFriendshipRequests(BOOL selected)
{
	LL_INFOS() << "Setting rejecting friendship requests mode to " << selected << LL_ENDL;
	mIsRejectFriendshipRequests = selected;
	gSavedPerAccountSettings.setBOOL("FSRejectFriendshipRequestsMode", selected);
}

//-----------------------------------------------------------------------------
// getRejectFriendshipRequests()
//-----------------------------------------------------------------------------
BOOL LLAgent::getRejectFriendshipRequests() const
{
	return mIsRejectFriendshipRequests;
}

// </FS:PP> FIRE-15233: Automatic friendship request refusal

// <FS:PP> Option to block/reject all group invites

//-----------------------------------------------------------------------------
// setRejectAllGroupInvites()
//-----------------------------------------------------------------------------
void LLAgent::setRejectAllGroupInvites()
{
	selectRejectAllGroupInvites(TRUE);
}

//-----------------------------------------------------------------------------
// clearRejectAllGroupInvites()
//-----------------------------------------------------------------------------
void LLAgent::clearRejectAllGroupInvites()
{
	selectRejectAllGroupInvites(FALSE);
}

//-----------------------------------------------------------------------------
// selectRejectAllGroupInvites()
//-----------------------------------------------------------------------------
void LLAgent::selectRejectAllGroupInvites(BOOL selected)
{
	LL_INFOS() << "Setting rejecting group invites mode to " << selected << LL_ENDL;
	mIsRejectAllGroupInvites = selected;
	gSavedPerAccountSettings.setBOOL("FSRejectAllGroupInvitesMode", selected);
}

//-----------------------------------------------------------------------------
// getRejectAllGroupInvites()
//-----------------------------------------------------------------------------
BOOL LLAgent::getRejectAllGroupInvites() const
{
	return mIsRejectAllGroupInvites;
}

// </FS:PP> Option to block/reject all group invites

//-----------------------------------------------------------------------------
// startAutoPilotGlobal()
//-----------------------------------------------------------------------------
void LLAgent::startAutoPilotGlobal(
	const LLVector3d &target_global,
	const std::string& behavior_name,
	const LLQuaternion *target_rotation,
	void (*finish_callback)(BOOL, void *),
	void *callback_data,
	F32 stop_distance,
	F32 rot_threshold,
	BOOL allow_flying)
{
	if (!isAgentAvatarValid())
	{
		return;
	}

    if (target_global.isExactlyZero())
    {
        LL_WARNS() << "Canceling attempt to start autopilot towards invalid position" << LL_ENDL;
        return;
    }
	
	// Are there any pending callbacks from previous auto pilot requests?
	if (mAutoPilotFinishedCallback)
	{
		mAutoPilotFinishedCallback(dist_vec(gAgent.getPositionGlobal(), mAutoPilotTargetGlobal) < mAutoPilotStopDistance, mAutoPilotCallbackData);
	}

	mAutoPilotFinishedCallback = finish_callback;
	mAutoPilotCallbackData = callback_data;
	mAutoPilotRotationThreshold = rot_threshold;
	mAutoPilotBehaviorName = behavior_name;
	mAutoPilotAllowFlying = allow_flying;

	LLVector3d delta_pos( target_global );
	delta_pos -= getPositionGlobal();
	F64 distance = delta_pos.magVec();
	LLVector3d trace_target = target_global;

	trace_target.mdV[VZ] -= 10.f;

	LLVector3d intersection;
	LLVector3 normal;
	LLViewerObject *hit_obj;
	F32 heightDelta = LLWorld::getInstance()->resolveStepHeightGlobal(NULL, target_global, trace_target, intersection, normal, &hit_obj);

	if (stop_distance > 0.f)
	{
		mAutoPilotStopDistance = stop_distance;
	}
	else
	{
		// Guess at a reasonable stop distance.
		mAutoPilotStopDistance = (F32) sqrt( distance );
		if (mAutoPilotStopDistance < 0.5f) 
		{
			mAutoPilotStopDistance = 0.5f;
		}
	}

	if (mAutoPilotAllowFlying)
	{
		mAutoPilotFlyOnStop = getFlying();
	}
	else
	{
		mAutoPilotFlyOnStop = FALSE;
	}

	if (distance > 30.0 && mAutoPilotAllowFlying)
	{
		setFlying(TRUE);
	}

	if ( distance > 1.f && 
		mAutoPilotAllowFlying &&
		heightDelta > (sqrtf(mAutoPilotStopDistance) + 1.f))
	{
		setFlying(TRUE);
		// Do not force flying for "Sit" behavior to prevent flying after pressing "Stand"
		// from an object. See EXT-1655.
		if ("Sit" != mAutoPilotBehaviorName)
			mAutoPilotFlyOnStop = TRUE;
	}

	mAutoPilot = TRUE;
	setAutoPilotTargetGlobal(target_global);

	if (target_rotation)
	{
		mAutoPilotUseRotation = TRUE;
		mAutoPilotTargetFacing = LLVector3::x_axis * *target_rotation;
		mAutoPilotTargetFacing.mV[VZ] = 0.f;
		mAutoPilotTargetFacing.normalize();
	}
	else
	{
		mAutoPilotUseRotation = FALSE;
	}

	mAutoPilotNoProgressFrameCount = 0;
}


//-----------------------------------------------------------------------------
// setAutoPilotTargetGlobal
//-----------------------------------------------------------------------------
void LLAgent::setAutoPilotTargetGlobal(const LLVector3d &target_global)
{
	if (mAutoPilot)
	{
		mAutoPilotTargetGlobal = target_global;

		// trace ray down to find height of destination from ground
		LLVector3d traceEndPt = target_global;
		traceEndPt.mdV[VZ] -= 20.f;

		LLVector3d targetOnGround;
		LLVector3 groundNorm;
		LLViewerObject *obj;

		LLWorld::getInstance()->resolveStepHeightGlobal(NULL, target_global, traceEndPt, targetOnGround, groundNorm, &obj);
		// Note: this might malfunction for sitting agent, since pelvis stays same, but agent's position becomes lower
		// But for autopilot to work we assume that agent is standing and ready to go.
		F64 target_height = llmax((F64)gAgentAvatarp->getPelvisToFoot(), target_global.mdV[VZ] - targetOnGround.mdV[VZ]);

		// clamp z value of target to minimum height above ground
		mAutoPilotTargetGlobal.mdV[VZ] = targetOnGround.mdV[VZ] + target_height;
		mAutoPilotTargetDist = (F32)dist_vec(gAgent.getPositionGlobal(), mAutoPilotTargetGlobal);
	}
}

//-----------------------------------------------------------------------------
// startFollowPilot()
//-----------------------------------------------------------------------------
void LLAgent::startFollowPilot(const LLUUID &leader_id, BOOL allow_flying, F32 stop_distance)
{
	mLeaderID = leader_id;
	if ( mLeaderID.isNull() ) return;

	LLViewerObject* object = gObjectList.findObject(mLeaderID);
	if (!object) 
	{
		mLeaderID = LLUUID::null;
		return;
	}

	startAutoPilotGlobal(object->getPositionGlobal(), 
						 std::string(),	// behavior_name
						 NULL,			// target_rotation
						 NULL,			// finish_callback
						 NULL,			// callback_data
						 stop_distance,
						 0.03f,			// rotation_threshold
						 allow_flying);
}


//-----------------------------------------------------------------------------
// stopAutoPilot()
//-----------------------------------------------------------------------------
void LLAgent::stopAutoPilot(BOOL user_cancel)
{
	if (mAutoPilot)
	{
		mAutoPilot = FALSE;
		if (mAutoPilotUseRotation && !user_cancel)
		{
			resetAxes(mAutoPilotTargetFacing);
		}
		// Restore previous flying state before invoking mAutoPilotFinishedCallback to allow
		// callback function to change the flying state (like in near_sit_down_point()).
		// If the user cancelled, don't change the fly state
		if (!user_cancel)
		{
			setFlying(mAutoPilotFlyOnStop);
		}
		//NB: auto pilot can terminate for a reason other than reaching the destination
		if (mAutoPilotFinishedCallback)
		{
			mAutoPilotFinishedCallback(!user_cancel && dist_vec(gAgent.getPositionGlobal(), mAutoPilotTargetGlobal) < mAutoPilotStopDistance, mAutoPilotCallbackData);
			mAutoPilotFinishedCallback = NULL;
		}
		mLeaderID = LLUUID::null;

		setControlFlags(AGENT_CONTROL_STOP);

		if (user_cancel && !mAutoPilotBehaviorName.empty())
		{
			if (mAutoPilotBehaviorName == "Sit")
				LL_INFOS("Agent") << "Autopilot-Sit was canceled by user action" << LL_ENDL;
			else if (mAutoPilotBehaviorName == "Attach")
				LLNotificationsUtil::add("CancelledAttach");
			else
				LLNotificationsUtil::add("Cancelled");
		}
	}
}


// Returns necessary agent pitch and yaw changes, radians.
//-----------------------------------------------------------------------------
// autoPilot()
//-----------------------------------------------------------------------------
void LLAgent::autoPilot(F32 *delta_yaw)
{
	if (mAutoPilot)
	{
		if (!mLeaderID.isNull())
		{
			LLViewerObject* object = gObjectList.findObject(mLeaderID);
			if (!object) 
			{
				stopAutoPilot();
				return;
			}
			mAutoPilotTargetGlobal = object->getPositionGlobal();
		}
		
		if (!isAgentAvatarValid()) return;

		if (gAgentAvatarp->mInAir && mAutoPilotAllowFlying)
		{
			setFlying(TRUE);
		}
	
		LLVector3 at;
		at.setVec(mFrameAgent.getAtAxis());
		LLVector3 target_agent = getPosAgentFromGlobal(mAutoPilotTargetGlobal);
		LLVector3 direction = target_agent - getPositionAgent();

		F32 target_dist = direction.magVec();

		if (target_dist >= mAutoPilotTargetDist)
		{
			mAutoPilotNoProgressFrameCount++;
            bool out_of_time = false;
            if (getFlying())
            {
                out_of_time = mAutoPilotNoProgressFrameCount > AUTOPILOT_MAX_TIME_NO_PROGRESS_FLY * gFPSClamped;
            }
            else
            {
                out_of_time = mAutoPilotNoProgressFrameCount > AUTOPILOT_MAX_TIME_NO_PROGRESS_WALK * gFPSClamped;
            }
			if (out_of_time)
			{
				stopAutoPilot();
				return;
			}
		}

		mAutoPilotTargetDist = target_dist;

		// Make this a two-dimensional solution
		at.mV[VZ] = 0.f;
		direction.mV[VZ] = 0.f;

		at.normalize();
		F32 xy_distance = direction.normalize();

		F32 yaw = 0.f;
		if (mAutoPilotTargetDist > mAutoPilotStopDistance)
		{
			yaw = angle_between(mFrameAgent.getAtAxis(), direction);
		}
		else if (mAutoPilotUseRotation)
		{
			// we're close now just aim at target facing
			yaw = angle_between(at, mAutoPilotTargetFacing);
			direction = mAutoPilotTargetFacing;
		}

		yaw = 4.f * yaw / gFPSClamped;

		// figure out which direction to turn
		LLVector3 scratch(at % direction);

		if (scratch.mV[VZ] > 0.f)
		{
			setControlFlags(AGENT_CONTROL_YAW_POS);
		}
		else
		{
			yaw = -yaw;
			setControlFlags(AGENT_CONTROL_YAW_NEG);
		}

		*delta_yaw = yaw;

		// Compute when to start slowing down
		F32 slow_distance;
		if (getFlying())
		{
			slow_distance = llmax(8.f, mAutoPilotStopDistance + 5.f);
		}
		else
		{
			slow_distance = llmax(3.f, mAutoPilotStopDistance + 2.f);
		}

		// If we're flying, handle autopilot points above or below you.
		if (getFlying() && xy_distance < AUTOPILOT_HEIGHT_ADJUST_DISTANCE)
		{
			if (isAgentAvatarValid())
			{
				F64 current_height = gAgentAvatarp->getPositionGlobal().mdV[VZ];
				F32 delta_z = (F32)(mAutoPilotTargetGlobal.mdV[VZ] - current_height);
				F32 slope = delta_z / xy_distance;
				if (slope > 0.45f && delta_z > 6.f)
				{
					setControlFlags(AGENT_CONTROL_FAST_UP | AGENT_CONTROL_UP_POS);
				}
				else if (slope > 0.002f && delta_z > 0.5f)
				{
					setControlFlags(AGENT_CONTROL_UP_POS);
				}
				else if (slope < -0.45f && delta_z < -6.f && current_height > AUTOPILOT_MIN_TARGET_HEIGHT_OFF_GROUND)
				{
					setControlFlags(AGENT_CONTROL_FAST_UP | AGENT_CONTROL_UP_NEG);
				}
				else if (slope < -0.002f && delta_z < -0.5f && current_height > AUTOPILOT_MIN_TARGET_HEIGHT_OFF_GROUND)
				{
					setControlFlags(AGENT_CONTROL_UP_NEG);
				}
			}
		}

		//  calculate delta rotation to target heading
		F32 delta_target_heading = angle_between(mFrameAgent.getAtAxis(), mAutoPilotTargetFacing);

		if (xy_distance > slow_distance && yaw < (F_PI / 10.f))
		{
			// walking/flying fast
			setControlFlags(AGENT_CONTROL_FAST_AT | AGENT_CONTROL_AT_POS);
		}
		else if (mAutoPilotTargetDist > mAutoPilotStopDistance)
		{
            // walking/flying slow
            U32 movement_flag = 0;

			if (at * direction > 0.9f)
			{
                movement_flag = AGENT_CONTROL_AT_POS;
            }
            else if (at * direction < -0.9f)
            {
                movement_flag = AGENT_CONTROL_AT_NEG;
            }

            if (getFlying())
            {
                // flying is too fast and has high inertia, artificially slow it down
                // Don't update flags too often, server might not react
                static U64 last_time_microsec = 0;
                U64 time_microsec = LLTimer::getTotalTime();
                U64 delta = time_microsec - last_time_microsec;
                // fly during ~0-40 ms, stop during ~40-250 ms
                if (delta > 250000) // 250ms
                {
                    // reset even if !movement_flag
                    last_time_microsec = time_microsec;
                }
                else if (delta > 40000) // 40 ms
                {
                    clearControlFlags(AGENT_CONTROL_AT_POS | AGENT_CONTROL_AT_POS);
                    movement_flag = 0;
                }
            }

            if (movement_flag)
            {
                setControlFlags(movement_flag);
			}
		}

		// check to see if we need to keep rotating to target orientation
		if (mAutoPilotTargetDist < mAutoPilotStopDistance)
		{
			setControlFlags(AGENT_CONTROL_STOP);
			if(!mAutoPilotUseRotation || (delta_target_heading < mAutoPilotRotationThreshold))
			{
				stopAutoPilot();
			}
		}
	}
}


//-----------------------------------------------------------------------------
// propagate()
//-----------------------------------------------------------------------------
void LLAgent::propagate(const F32 dt)
{
	// Update UI based on agent motion
	LLFloaterMove *floater_move = LLFloaterReg::findTypedInstance<LLFloaterMove>("moveview");
	if (floater_move)
	{
		floater_move->mForwardButton   ->setToggleState( gAgentCamera.getAtKey() > 0 || gAgentCamera.getWalkKey() > 0 );
		floater_move->mBackwardButton  ->setToggleState( gAgentCamera.getAtKey() < 0 || gAgentCamera.getWalkKey() < 0 );
		floater_move->mTurnLeftButton  ->setToggleState( gAgentCamera.getYawKey() > 0.f );
		floater_move->mTurnRightButton ->setToggleState( gAgentCamera.getYawKey() < 0.f );
		floater_move->mSlideLeftButton  ->setToggleState( gAgentCamera.getLeftKey() > 0.f );
		floater_move->mSlideRightButton ->setToggleState( gAgentCamera.getLeftKey() < 0.f );
		floater_move->mMoveUpButton    ->setToggleState( gAgentCamera.getUpKey() > 0 );
		floater_move->mMoveDownButton  ->setToggleState( gAgentCamera.getUpKey() < 0 );
	}

	// handle rotation based on keyboard levels
	const F32 YAW_RATE = 90.f * DEG_TO_RAD;				// radians per second
	yaw(YAW_RATE * gAgentCamera.getYawKey() * dt);

	const F32 PITCH_RATE = 90.f * DEG_TO_RAD;			// radians per second
	pitch(PITCH_RATE * gAgentCamera.getPitchKey() * dt);
	
	// handle auto-land behavior
	if (isAgentAvatarValid())
	{
		BOOL in_air = gAgentAvatarp->mInAir;
		LLVector3 land_vel = getVelocity();
		land_vel.mV[VZ] = 0.f;

		if (!in_air 
			&& gAgentCamera.getUpKey() < 0 
			&& land_vel.magVecSquared() < MAX_VELOCITY_AUTO_LAND_SQUARED
			&& gSavedSettings.getBOOL("AutomaticFly"))
		{
			// land automatically
			setFlying(FALSE);
		}
	}

	gAgentCamera.clearGeneralKeys();
}

//-----------------------------------------------------------------------------
// updateAgentPosition()
//-----------------------------------------------------------------------------
void LLAgent::updateAgentPosition(const F32 dt, const F32 yaw_radians, const S32 mouse_x, const S32 mouse_y)
{
	if (mMoveTimer.getStarted() && mMoveTimer.getElapsedTimeF32() > gSavedSettings.getF32("NotMovingHintTimeout"))
	{
		LLFirstUse::notMoving();
	}

	propagate(dt);

	// static S32 cameraUpdateCount = 0;

	rotate(yaw_radians, 0, 0, 1);
	
	//
	// Check for water and land collision, set underwater flag
	//

	gAgentCamera.updateLookAt(mouse_x, mouse_y);
}

// friends and operators

std::ostream& operator<<(std::ostream &s, const LLAgent &agent)
{
	// This is unfinished, but might never be used. 
	// We'll just leave it for now; we can always delete it.
	s << " { "
	  << "  Frame = " << agent.mFrameAgent << "\n"
	  << " }";
	return s;
}

// TRUE if your own avatar needs to be rendered.  Usually only
// in third person and build.
//-----------------------------------------------------------------------------
// needsRenderAvatar()
//-----------------------------------------------------------------------------
BOOL LLAgent::needsRenderAvatar()
{
//	if (gAgentCamera.cameraMouselook() && !LLVOAvatar::sVisibleInFirstPerson)
// [RLVa:KB] - Checked: RLVa-2.0.2
	if ( (gAgentCamera.cameraMouselook() && !LLVOAvatar::sVisibleInFirstPerson) || (gRlvHandler.hasBehaviour(RLV_BHVR_SHOWSELF)) )
// [/RLVa:KB]
	{
		return FALSE;
	}

	return mShowAvatar && mOutfitChosen;
}

// TRUE if we need to render your own avatar's head.
BOOL LLAgent::needsRenderHead()
{
// [RLVa:KB] - Checked: RLVa-2.0.2
	return ((LLVOAvatar::sVisibleInFirstPerson && LLPipeline::sReflectionRender) || (mShowAvatar && !gAgentCamera.cameraMouselook())) && (!gRlvHandler.hasBehaviour(RLV_BHVR_SHOWSELFHEAD));
// [/RLVa:KB]
//	return (LLVOAvatar::sVisibleInFirstPerson && LLPipeline::sReflectionRender) || (mShowAvatar && !gAgentCamera.cameraMouselook());
}

//-----------------------------------------------------------------------------
// startTyping()
//-----------------------------------------------------------------------------
void LLAgent::startTyping()
{
// [RLVa:KB] - @redirchat
	if (!RlvActions::canSendTypingStart())
	{
		return;
	}
// [/RLVa:KB]

	mTypingTimer.reset();

	if (getRenderState() & AGENT_STATE_TYPING)
	{
		// already typing, don't trigger a different animation
		return;
	}
	setRenderState(AGENT_STATE_TYPING);

	if (mChatTimer.getElapsedTimeF32() < 2.f)
	{
		LLViewerObject* chatter = gObjectList.findObject(mLastChatterID);
		if (chatter && chatter->isAvatar())
		{
			gAgentCamera.setLookAt(LOOKAT_TARGET_RESPOND, chatter, LLVector3::zero);
		}
	}

	if (gSavedSettings.getBOOL("PlayTypingAnim"))
	{
		sendAnimationRequest(ANIM_AGENT_TYPE, ANIM_REQUEST_START);
	}
	// <FS:Ansariel> [FS Communication UI]
	//(LLFloaterReg::getTypedInstance<LLFloaterIMNearbyChat>("nearby_chat"))->
	//		sendChatFromViewer("", CHAT_TYPE_START, FALSE);
	FSNearbyChat::instance().sendChatFromViewer("", CHAT_TYPE_START, FALSE);
	// </FS:Ansariel> [FS Communication UI]
}

//-----------------------------------------------------------------------------
// stopTyping()
//-----------------------------------------------------------------------------
void LLAgent::stopTyping()
{
	if (mRenderState & AGENT_STATE_TYPING)
	{
		clearRenderState(AGENT_STATE_TYPING);
		sendAnimationRequest(ANIM_AGENT_TYPE, ANIM_REQUEST_STOP);
		// <FS:Ansariel> [FS Communication UI]
		//(LLFloaterReg::getTypedInstance<LLFloaterIMNearbyChat>("nearby_chat"))->
		//		sendChatFromViewer("", CHAT_TYPE_STOP, FALSE);
		FSNearbyChat::instance().sendChatFromViewer("", CHAT_TYPE_STOP, FALSE);
		// </FS:Ansariel> [FS Communication UI]
	}
}

//-----------------------------------------------------------------------------
// setRenderState()
//-----------------------------------------------------------------------------
void LLAgent::setRenderState(U8 newstate)
{
	mRenderState |= newstate;
}

//-----------------------------------------------------------------------------
// clearRenderState()
//-----------------------------------------------------------------------------
void LLAgent::clearRenderState(U8 clearstate)
{
	mRenderState &= ~clearstate;
}


//-----------------------------------------------------------------------------
// getRenderState()
//-----------------------------------------------------------------------------
U8 LLAgent::getRenderState()
{
	// *FIX: don't do stuff in a getter!  This is infinite loop city!
	if ((mTypingTimer.getElapsedTimeF32() > TYPING_TIMEOUT_SECS) 
		&& (mRenderState & AGENT_STATE_TYPING))
	{
		stopTyping();
	}
	
	if ((!LLSelectMgr::getInstance()->getSelection()->isEmpty() && LLSelectMgr::getInstance()->shouldShowSelection())
		|| LLToolMgr::getInstance()->getCurrentTool()->isEditing() )
	{
		setRenderState(AGENT_STATE_EDITING);
	}
	else
	{
		clearRenderState(AGENT_STATE_EDITING);
	}

	return mRenderState;
}

//-----------------------------------------------------------------------------
//-----------------------------------------------------------------------------

//-----------------------------------------------------------------------------
// endAnimationUpdateUI()
//-----------------------------------------------------------------------------
void LLAgent::endAnimationUpdateUI()
{
	if (LLApp::isExiting()
		|| !gViewerWindow
		|| !gMenuBarView
		|| !gToolBarView
		|| !gStatusBar)
	{
		return;
	}
	if (gAgentCamera.getCameraMode() == gAgentCamera.getLastCameraMode())
	{
		// We're already done endAnimationUpdateUI for this transition.
		return;
	}

	// clean up UI from mode we're leaving
	if (gAgentCamera.getLastCameraMode() == CAMERA_MODE_MOUSELOOK )
	{
		// <FS:Zi> Unhide chat bar, unless autohide is enabled
		gSavedSettings.setBOOL("MouseLookEnabled",FALSE);
		if(!gSavedSettings.getBOOL("AutohideChatBar"))
			FSNearbyChat::instance().showDefaultChatBar(TRUE);
		// </FS:Zi>

		gToolBarView->setToolBarsVisible(true);
		// show mouse cursor
		gViewerWindow->showCursor();
		// show menus
		gMenuBarView->setVisible(TRUE);
		// <FS:Ansariel> Separate navigation and favorites panel
		LLNavigationBar::instance().getView()->setVisible(TRUE);
		gStatusBar->setVisibleForMouselook(true);

		// <FS:Zi> We don't use the mini location panel in Firestorm
		// if (gSavedSettings.getBOOL("ShowMiniLocationPanel"))
		// {
		// 	LLPanelTopInfoBar::getInstance()->setVisible(TRUE);
		// }
		// </FS:Zi>

		LLChicletBar::getInstance()->setVisible(TRUE);

		LLPanelStandStopFlying::getInstance()->setVisible(TRUE);

		LLToolMgr::getInstance()->setCurrentToolset(gBasicToolset);

		LLFloaterCamera::onLeavingMouseLook();

		if (mMouselookModeOutSignal)
		{
			(*mMouselookModeOutSignal)();
		}

		// Only pop if we have pushed...
		if (TRUE == mViewsPushed)
		{
#if 0 // Use this once all floaters are registered
			LLFloaterReg::restoreVisibleInstances();
#else // Use this for now
			LLFloaterView::skip_list_t skip_list;
			if (LLFloaterReg::findInstance("mini_map"))
			{
				skip_list.insert(LLFloaterReg::findInstance("mini_map"));
			}
			// <FS:Ansariel> Beacons floater doesn't need to be open for us to show beacons
			//if (LLFloaterReg::findInstance("beacons"))
			//{
			//	skip_list.insert(LLFloaterReg::findInstance("beacons"));
			//}
			// </FS:Ansariel>
			if(gSavedSettings.getBOOL("FSShowStatsBarInMouselook"))
			{
				skip_list.insert(LLFloaterReg::findInstance("stats"));
			}
			// <FS:LO> //FIRE-6385: Show all script dialogs still after leaving mouselook
			BOOST_FOREACH(LLFloater *tmp, LLFloaterReg::getFloaterList("script_floater"))
			{
				skip_list.insert(tmp);
			}
			// </FS:LO>
			// <FS:Ansariel> Skip restoring conversations and radar floater
			if (gSavedSettings.getBOOL("FSShowConvoAndRadarInML"))
			{
				skip_list.insert(LLFloaterReg::findInstance("fs_radar"));
				skip_list.insert(LLFloaterReg::findInstance("fs_im_container"));
			}
			// </FS:Ansariel>

			// <FS:Ansariel> [FS communication UI] Commented out so far.
			//               Maybe check if need it to close standalone IM floater
			//               when going into mouselook
			//LLFloaterIMContainer* im_box = LLFloaterReg::getTypedInstance<LLFloaterIMContainer>("im_container");
			//LLFloaterIMContainer::floater_list_t conversations;
			//im_box->getDetachedConversationFloaters(conversations);
			//BOOST_FOREACH(LLFloater* conversation, conversations)
			//{
			//	LL_INFOS() << "skip_list.insert(session_floater): " << conversation->getTitle() << LL_ENDL;
			//	skip_list.insert(conversation);
			//}
			// </FS:Ansariel> [FS communication UI]

			gFloaterView->popVisibleAll(skip_list);
#endif
			mViewsPushed = FALSE;
			gFocusMgr.setKeyboardFocus(NULL);	// <FS:Zi> make sure no floater has focus  after restoring them
		}
		// <FS:PP> FIRE-11312: Exiting Mouselook puts keyboard focus on Nearby Chat bar
		else if(gSavedSettings.getBOOL("FSShowInterfaceInMouselook"))
		{
			gFocusMgr.setKeyboardFocus(NULL);
		}
		// </FS:PP>

		
		gAgentCamera.setLookAt(LOOKAT_TARGET_CLEAR);
		if( gMorphView )
		{
			gMorphView->setVisible( FALSE );
		}

		// Disable mouselook-specific animations
		if (isAgentAvatarValid())
		{
			if( gAgentAvatarp->isAnyAnimationSignaled(AGENT_GUN_AIM_ANIMS, NUM_AGENT_GUN_AIM_ANIMS) )
			{
				if (gAgentAvatarp->mSignaledAnimations.find(ANIM_AGENT_AIM_RIFLE_R) != gAgentAvatarp->mSignaledAnimations.end())
				{
					sendAnimationRequest(ANIM_AGENT_AIM_RIFLE_R, ANIM_REQUEST_STOP);
					sendAnimationRequest(ANIM_AGENT_HOLD_RIFLE_R, ANIM_REQUEST_START);
				}
				if (gAgentAvatarp->mSignaledAnimations.find(ANIM_AGENT_AIM_HANDGUN_R) != gAgentAvatarp->mSignaledAnimations.end())
				{
					sendAnimationRequest(ANIM_AGENT_AIM_HANDGUN_R, ANIM_REQUEST_STOP);
					sendAnimationRequest(ANIM_AGENT_HOLD_HANDGUN_R, ANIM_REQUEST_START);
				}
				if (gAgentAvatarp->mSignaledAnimations.find(ANIM_AGENT_AIM_BAZOOKA_R) != gAgentAvatarp->mSignaledAnimations.end())
				{
					sendAnimationRequest(ANIM_AGENT_AIM_BAZOOKA_R, ANIM_REQUEST_STOP);
					sendAnimationRequest(ANIM_AGENT_HOLD_BAZOOKA_R, ANIM_REQUEST_START);
				}
				if (gAgentAvatarp->mSignaledAnimations.find(ANIM_AGENT_AIM_BOW_L) != gAgentAvatarp->mSignaledAnimations.end())
				{
					sendAnimationRequest(ANIM_AGENT_AIM_BOW_L, ANIM_REQUEST_STOP);
					sendAnimationRequest(ANIM_AGENT_HOLD_BOW_L, ANIM_REQUEST_START);
				}
			}
		}
	}
	else if (gAgentCamera.getLastCameraMode() == CAMERA_MODE_CUSTOMIZE_AVATAR)
	{
		// make sure we ask to save changes

		LLToolMgr::getInstance()->setCurrentToolset(gBasicToolset);

		if( gMorphView )
		{
			gMorphView->setVisible( FALSE );
		}

		if (isAgentAvatarValid())
		{
			if(mCustomAnim)
			{
				sendAnimationRequest(ANIM_AGENT_CUSTOMIZE, ANIM_REQUEST_STOP);
				sendAnimationRequest(ANIM_AGENT_CUSTOMIZE_DONE, ANIM_REQUEST_START);

				mCustomAnim = FALSE ;
			}
			
		}
		gAgentCamera.setLookAt(LOOKAT_TARGET_CLEAR);

		LLFloaterCamera::onAvatarEditingAppearance(false);
	}

	//---------------------------------------------------------------------
	// Set up UI for mode we're entering
	//---------------------------------------------------------------------
	if (gAgentCamera.getCameraMode() == CAMERA_MODE_MOUSELOOK)
	{

		// <FS:PP> FIRE-8868: Show UI in mouselook
		if(!gSavedSettings.getBOOL("FSShowInterfaceInMouselook"))
		{
		// </FS:PP>

		// clean up UI
		// first show anything hidden by UI toggle
		gViewerWindow->setUIVisibility(TRUE);

		// then hide stuff we want hidden for mouselook 
		gToolBarView->setToolBarsVisible(false);
		gMenuBarView->setVisible(FALSE);
		// <FS:Ansariel> Separate navigation and favorites panel
		LLNavigationBar::instance().getView()->setVisible(FALSE);
		gStatusBar->setVisibleForMouselook(false);

		// <FS:Zi> We don't use the mini location panel in Firestorm
		// LLPanelTopInfoBar::getInstance()->setVisible(FALSE);

		LLChicletBar::getInstance()->setVisible(FALSE);

		LLPanelStandStopFlying::getInstance()->setVisible(FALSE);

		// <FS:Zi> Hide chat bar in mouselook mode, unless there is text in it
		gSavedSettings.setBOOL("MouseLookEnabled",TRUE);
		if(FSNearbyChat::instance().defaultChatBarIsIdle())
			FSNearbyChat::instance().showDefaultChatBar(FALSE);
		// </FS:Zi>

		// clear out camera lag effect
		// <FS:PP> Commented out and moved lower for FIRE-8868: Show UI in mouselook
		// gAgentCamera.clearCameraLag();
		// </FS:PP>

		// JC - Added for always chat in third person option
		gFocusMgr.setKeyboardFocus(NULL);

		LLToolMgr::getInstance()->setCurrentToolset(gMouselookToolset);

		mViewsPushed = TRUE;

		// <FS:PP> Commented out and moved lower for FIRE-8868: Show UI in mouselook
		// if (mMouselookModeInSignal)
		// {
		//	(*mMouselookModeInSignal)();
		// }
		// </FS:PP>

		// hide all floaters except the mini map

#if 0 // Use this once all floaters are registered
		std::set<std::string> exceptions;
		exceptions.insert("mini_map");
		if(gSavedSettings.getBOOL("FSShowStatsBarInMouselook"))
		{
			exceptions.insert("stats");
		}
		exceptions.insert("script_floater"); // <FS:LO> //FIRE-6385: Show all script dialogs still after leaving mouselook
		LLFloaterReg::hideVisibleInstances(exceptions);
#else // Use this for now
		LLFloaterView::skip_list_t skip_list;
		skip_list.insert(LLFloaterReg::findInstance("mini_map"));
		// <FS:Ansariel> Beacons floater doesn't need to be open for us to show beacon
		//skip_list.insert(LLFloaterReg::findInstance("beacons"));
		if(gSavedSettings.getBOOL("FSShowStatsBarInMouselook"))
		{
			skip_list.insert(LLFloaterReg::findInstance("stats"));
		}
		// <FS:LO> //FIRE-6385: Show all script dialogs still when entering mouselook
		BOOST_FOREACH(LLFloater *tmp, LLFloaterReg::getFloaterList("script_floater"))
		{
			skip_list.insert(tmp);
		}
		// </FS:LO>
		// <FS:Ansariel> Skip hiding conversations and radar floater
		if (gSavedSettings.getBOOL("FSShowConvoAndRadarInML"))
		{
			skip_list.insert(LLFloaterReg::findInstance("fs_radar"));
			skip_list.insert(LLFloaterReg::findInstance("fs_im_container"));
		}
		// </FS:Ansariel>
		gFloaterView->pushVisibleAll(FALSE, skip_list);
#endif

		// <FS:PP> FIRE-8868: Show UI in mouselook
		gConsole->setVisible( TRUE );

		} // Check ends here, anything below will be executed regardless of its state

		gAgentCamera.clearCameraLag();

		if (mMouselookModeInSignal)
		{
			(*mMouselookModeInSignal)();
		}
		// </FS:PP>

		if( gMorphView )
		{
			gMorphView->setVisible(FALSE);
		}

		// <FS:PP> Commented out and moved few lines higher for FIRE-8868: Show UI in mouselook
		// gConsole->setVisible( TRUE );

		if (isAgentAvatarValid())
		{
			// Trigger mouselook-specific animations
			if( gAgentAvatarp->isAnyAnimationSignaled(AGENT_GUN_HOLD_ANIMS, NUM_AGENT_GUN_HOLD_ANIMS) )
			{
				if (gAgentAvatarp->mSignaledAnimations.find(ANIM_AGENT_HOLD_RIFLE_R) != gAgentAvatarp->mSignaledAnimations.end())
				{
					sendAnimationRequest(ANIM_AGENT_HOLD_RIFLE_R, ANIM_REQUEST_STOP);
					sendAnimationRequest(ANIM_AGENT_AIM_RIFLE_R, ANIM_REQUEST_START);
				}
				if (gAgentAvatarp->mSignaledAnimations.find(ANIM_AGENT_HOLD_HANDGUN_R) != gAgentAvatarp->mSignaledAnimations.end())
				{
					sendAnimationRequest(ANIM_AGENT_HOLD_HANDGUN_R, ANIM_REQUEST_STOP);
					sendAnimationRequest(ANIM_AGENT_AIM_HANDGUN_R, ANIM_REQUEST_START);
				}
				if (gAgentAvatarp->mSignaledAnimations.find(ANIM_AGENT_HOLD_BAZOOKA_R) != gAgentAvatarp->mSignaledAnimations.end())
				{
					sendAnimationRequest(ANIM_AGENT_HOLD_BAZOOKA_R, ANIM_REQUEST_STOP);
					sendAnimationRequest(ANIM_AGENT_AIM_BAZOOKA_R, ANIM_REQUEST_START);
				}
				if (gAgentAvatarp->mSignaledAnimations.find(ANIM_AGENT_HOLD_BOW_L) != gAgentAvatarp->mSignaledAnimations.end())
				{
					sendAnimationRequest(ANIM_AGENT_HOLD_BOW_L, ANIM_REQUEST_STOP);
					sendAnimationRequest(ANIM_AGENT_AIM_BOW_L, ANIM_REQUEST_START);
				}
			}
			if (gAgentAvatarp->getParent())
			{
				LLVector3 at_axis = LLViewerCamera::getInstance()->getAtAxis();
				LLViewerObject* root_object = (LLViewerObject*)gAgentAvatarp->getRoot();
				if (root_object->flagCameraDecoupled())
				{
					resetAxes(at_axis);
				}
				else
				{
					resetAxes(at_axis * ~((LLViewerObject*)gAgentAvatarp->getParent())->getRenderRotation());
				}
			}
		}
	}
	else if (gAgentCamera.getCameraMode() == CAMERA_MODE_CUSTOMIZE_AVATAR)
	{
		LLToolMgr::getInstance()->setCurrentToolset(gFaceEditToolset);

		if( gMorphView )
		{
			gMorphView->setVisible( TRUE );
		}

		// freeze avatar
		if (isAgentAvatarValid())
		{
			mPauseRequest = gAgentAvatarp->requestPause();
		}

		LLFloaterCamera::onAvatarEditingAppearance(true);
	}

	if (isAgentAvatarValid())
	{
		gAgentAvatarp->updateAttachmentVisibility(gAgentCamera.getCameraMode());
	}

	gFloaterTools->dirty();

	// Don't let this be called more than once if the camera
	// mode hasn't changed.  --JC
	gAgentCamera.updateLastCamera();
}

boost::signals2::connection LLAgent::setMouselookModeInCallback( const camera_signal_t::slot_type& cb )
{
	if (!mMouselookModeInSignal) mMouselookModeInSignal = new camera_signal_t();
	return mMouselookModeInSignal->connect(cb);
}

boost::signals2::connection LLAgent::setMouselookModeOutCallback( const camera_signal_t::slot_type& cb )
{
	if (!mMouselookModeOutSignal) mMouselookModeOutSignal = new camera_signal_t();
	return mMouselookModeOutSignal->connect(cb);
}

//-----------------------------------------------------------------------------
// heardChat()
//-----------------------------------------------------------------------------
void LLAgent::heardChat(const LLUUID& id)
{
	// log text and voice chat to speaker mgr
	// for keeping track of active speakers, etc.
	LLLocalSpeakerMgr::getInstance()->speakerChatted(id);

	// don't respond to your own voice
	if (id == getID()) return;
	
	if (ll_rand(2) == 0) 
	{
		LLViewerObject *chatter = gObjectList.findObject(mLastChatterID);
		gAgentCamera.setLookAt(LOOKAT_TARGET_AUTO_LISTEN, chatter, LLVector3::zero);
	}			

	mLastChatterID = id;
	mChatTimer.reset();
}

LLSD ll_sdmap_from_vector3(const LLVector3& vec)
{
    LLSD ret;
    ret["X"] = vec.mV[VX];
    ret["Y"] = vec.mV[VY];
    ret["Z"] = vec.mV[VZ];
    return ret;
}

LLVector3 ll_vector3_from_sdmap(const LLSD& sd)
{
    LLVector3 ret;
    ret.mV[VX] = F32(sd["X"].asReal());
    ret.mV[VY] = F32(sd["Y"].asReal());
    ret.mV[VZ] = F32(sd["Z"].asReal());
    return ret;
}

void LLAgent::setStartPosition( U32 location_id )
{
    LLViewerObject          *object;

    if (gAgentID == LLUUID::null)
    {
        return;
    }
    // we've got an ID for an agent viewerobject
    object = gObjectList.findObject(gAgentID);
    if (! object)
    {
        LL_INFOS() << "setStartPosition - Can't find agent viewerobject id " << gAgentID << LL_ENDL;
        return;
    }
    // we've got the viewer object
    // Sometimes the agent can be velocity interpolated off of
    // this simulator.  Clamp it to the region the agent is
    // in, a little bit in on each side.
    const F32 INSET = 0.5f; //meters
// <FS:CR> Aurora Sim
    //const F32 REGION_WIDTH = LLWorld::getInstance()->getRegionWidthInMeters();
    const F32 REGION_WIDTH = getRegion()->getWidth();
// </FS:CR> Aurora Sim

    LLVector3 agent_pos = getPositionAgent();

    if (isAgentAvatarValid())
    {
        // the z height is at the agent's feet
        agent_pos.mV[VZ] -= 0.5f * (gAgentAvatarp->mBodySize.mV[VZ] + gAgentAvatarp->mAvatarOffset.mV[VZ]);
    }

    agent_pos.mV[VX] = llclamp( agent_pos.mV[VX], INSET, REGION_WIDTH - INSET );
    agent_pos.mV[VY] = llclamp( agent_pos.mV[VY], INSET, REGION_WIDTH - INSET );

    // Don't let them go below ground, or too high.
    agent_pos.mV[VZ] = llclamp( agent_pos.mV[VZ],
                                mRegionp->getLandHeightRegion( agent_pos ),
                                LLWorld::getInstance()->getRegionMaxHeight() );
    // Send the CapReq
    LLSD request;
    LLSD body;
    LLSD homeLocation;

    homeLocation["LocationId"] = LLSD::Integer(location_id);
    homeLocation["LocationPos"] = ll_sdmap_from_vector3(agent_pos);
    homeLocation["LocationLookAt"] = ll_sdmap_from_vector3(mFrameAgent.getAtAxis());

    body["HomeLocation"] = homeLocation;

    if (!requestPostCapability("HomeLocation", body, 
            boost::bind(&LLAgent::setStartPositionSuccess, this, _1)))
    // <FS:Ansariel> FIRE-19894: Setting Home location fails in OpenSim after Coroutines update
        //LL_WARNS() << "Unable to post to HomeLocation capability." << LL_ENDL;
    {
        LLMessageSystem* msg = gMessageSystem;
        msg->newMessageFast(_PREHASH_SetStartLocationRequest);
        msg->nextBlockFast( _PREHASH_AgentData);
        msg->addUUIDFast(_PREHASH_AgentID, gAgentID);
        msg->addUUIDFast(_PREHASH_SessionID, gAgentSessionID);
        msg->nextBlockFast( _PREHASH_StartLocationData);
        // corrected by sim
        msg->addStringFast(_PREHASH_SimName, "");
        msg->addU32Fast(_PREHASH_LocationID, homeLocation["LocationId"].asInteger());
        msg->addVector3Fast(_PREHASH_LocationPos,
                            ll_vector3_from_sdmap(homeLocation["LocationPos"]));
        msg->addVector3Fast(_PREHASH_LocationLookAt,
                            ll_vector3_from_sdmap(homeLocation["LocationLookAt"]));
        gAgent.sendReliableMessage();
    }
    // </FS:Ansariel>

    const U32 HOME_INDEX = 1;
    if( HOME_INDEX == location_id )
    {
        setHomePosRegion( mRegionp->getHandle(), getPositionAgent() );
    }
}

void LLAgent::setStartPositionSuccess(const LLSD &result)
{
    LLVector3 agent_pos;
    bool      error = true;

    do {
        // was the call to /agent/<agent-id>/home-location successful?
        // If not, we keep error set to true
        if (!result.has("success"))
            break;

        if (0 != strncmp("true", result["success"].asString().c_str(), 4))
            break;

        // did the simulator return a "justified" home location?
        // If no, we keep error set to true
        if (!result.has("HomeLocation"))
            break;

        if ((!result["HomeLocation"].has("LocationPos")) ||
                (!result["HomeLocation"]["LocationPos"].has("X")) ||
                (!result["HomeLocation"]["LocationPos"].has("Y")) ||
                (!result["HomeLocation"]["LocationPos"].has("Z")))
            break;

        agent_pos.mV[VX] = result["HomeLocation"]["LocationPos"]["X"].asInteger();
        agent_pos.mV[VY] = result["HomeLocation"]["LocationPos"]["Y"].asInteger();
        agent_pos.mV[VZ] = result["HomeLocation"]["LocationPos"]["Z"].asInteger();

        error = false;

    } while (0);

    if (error)
    {
        LL_WARNS() << "Error in response to home position set." << LL_ENDL;
    }
    else
    {
        LL_INFOS() << "setting home position" << LL_ENDL;

        LLViewerRegion *viewer_region = gAgent.getRegion();
        setHomePosRegion(viewer_region->getHandle(), agent_pos);
    }
}

void LLAgent::requestStopMotion( LLMotion* motion )
{
	// Notify all avatars that a motion has stopped.
	// This is needed to clear the animation state bits
	LLUUID anim_state = motion->getID();
	onAnimStop(motion->getID());

	// if motion is not looping, it could have stopped by running out of time
	// so we need to tell the server this
//	LL_INFOS() << "Sending stop for motion " << motion->getName() << LL_ENDL;
	sendAnimationRequest( anim_state, ANIM_REQUEST_STOP );
}

void LLAgent::onAnimStop(const LLUUID& id)
{
	// handle automatic state transitions (based on completion of animation playback)
	if (id == ANIM_AGENT_STAND)
	{
		stopFidget();
	}
	else if (id == ANIM_AGENT_AWAY)
	{
// [RLVa:KB] - Checked: 2010-05-03 (RLVa-1.2.0g) | Added: RLVa-1.1.0g
		if (!gRlvHandler.hasBehaviour(RLV_BHVR_ALLOWIDLE))
			clearAFK();
// [/RLVa:KB]
//		clearAFK();
	}
	else if (id == ANIM_AGENT_STANDUP)
	{
		// send stand up command
		setControlFlags(AGENT_CONTROL_FINISH_ANIM);

		// now trigger dusting self off animation
		if (isAgentAvatarValid() && !gAgentAvatarp->mBelowWater && rand() % 3 == 0)
			sendAnimationRequest( ANIM_AGENT_BRUSH, ANIM_REQUEST_START );
	}
	else if (id == ANIM_AGENT_PRE_JUMP || id == ANIM_AGENT_LAND || id == ANIM_AGENT_MEDIUM_LAND)
	{
		setControlFlags(AGENT_CONTROL_FINISH_ANIM);
	}
}

bool LLAgent::isGodlike() const
{
	return mAgentAccess->isGodlike();
}

bool LLAgent::isGodlikeWithoutAdminMenuFakery() const
{
	return mAgentAccess->isGodlikeWithoutAdminMenuFakery();
}

U8 LLAgent::getGodLevel() const
{
	return mAgentAccess->getGodLevel();
}

bool LLAgent::wantsPGOnly() const
{
	return mAgentAccess->wantsPGOnly();
}

bool LLAgent::canAccessMature() const
{
	return mAgentAccess->canAccessMature();
}

bool LLAgent::canAccessAdult() const
{
	return mAgentAccess->canAccessAdult();
}

bool LLAgent::canAccessMaturityInRegion( U64 region_handle ) const
{
	LLViewerRegion *regionp = LLWorld::getInstance()->getRegionFromHandle( region_handle );
	if( regionp )
	{
		switch( regionp->getSimAccess() )
		{
			case SIM_ACCESS_MATURE:
				if( !canAccessMature() )
					return false;
				break;
			case SIM_ACCESS_ADULT:
				if( !canAccessAdult() )
					return false;
				break;
			default:
				// Oh, go on and hear the silly noises.
				break;
		}
	}
	
	return true;
}

bool LLAgent::canAccessMaturityAtGlobal( LLVector3d pos_global ) const
{
	U64 region_handle = to_region_handle_global( pos_global.mdV[0], pos_global.mdV[1] );
	return canAccessMaturityInRegion( region_handle );
}

bool LLAgent::prefersPG() const
{
	return mAgentAccess->prefersPG();
}

bool LLAgent::prefersMature() const
{
	return mAgentAccess->prefersMature();
}
	
bool LLAgent::prefersAdult() const
{
	return mAgentAccess->prefersAdult();
}

bool LLAgent::isTeen() const
{
	return mAgentAccess->isTeen();
}

bool LLAgent::isMature() const
{
	return mAgentAccess->isMature();
}

bool LLAgent::isAdult() const
{
	return mAgentAccess->isAdult();
}

//static 
int LLAgent::convertTextToMaturity(char text)
{
	return LLAgentAccess::convertTextToMaturity(text);
}

void LLAgent::handlePreferredMaturityResult(U8 pServerMaturity)
{
	// Update the number of responses received
	++mMaturityPreferenceResponseId;
	llassert(mMaturityPreferenceResponseId <= mMaturityPreferenceRequestId);

	// Update the last known server maturity response
	mLastKnownResponseMaturity = pServerMaturity;

	// Ignore all responses if we know there are more unanswered requests that are expected
	if (mMaturityPreferenceResponseId == mMaturityPreferenceRequestId)
	{
		// If we received a response that matches the last known request, then we are good
		if (mLastKnownRequestMaturity == mLastKnownResponseMaturity)
		{
			mMaturityPreferenceNumRetries = 0;
			reportPreferredMaturitySuccess();
			llassert(static_cast<U8>(gSavedSettings.getU32("PreferredMaturity")) == mLastKnownResponseMaturity);
		}
		// Else, the viewer is out of sync with the server, so let's try to re-sync with the
		// server by re-sending our last known request.  Cap the re-tries at 3 just to be safe.
		else if (++mMaturityPreferenceNumRetries <= 3)
		{
			LL_INFOS() << "Retrying attempt #" << mMaturityPreferenceNumRetries << " to set viewer preferred maturity to '"
				<< LLViewerRegion::accessToString(mLastKnownRequestMaturity) << "'" << LL_ENDL;
			sendMaturityPreferenceToServer(mLastKnownRequestMaturity);
		}
		// Else, the viewer is style out of sync with the server after 3 retries, so inform the user
		else
		{
			mMaturityPreferenceNumRetries = 0;
			LL_WARNS() << "Too many retries for maturity preference" << LL_ENDL;
			reportPreferredMaturityError();
		}
	}
}

void LLAgent::handlePreferredMaturityError()
{
	// Update the number of responses received
	++mMaturityPreferenceResponseId;
	llassert(mMaturityPreferenceResponseId <= mMaturityPreferenceRequestId);

	// Ignore all responses if we know there are more unanswered requests that are expected
	if (mMaturityPreferenceResponseId == mMaturityPreferenceRequestId)
	{
		mMaturityPreferenceNumRetries = 0;

		// If we received a response that matches the last known request, then we are synced with
		// the server, but not quite sure why we are
		if (mLastKnownRequestMaturity == mLastKnownResponseMaturity)
		{
			LL_WARNS() << "Got an error but maturity preference '" << LLViewerRegion::accessToString(mLastKnownRequestMaturity)
				<< "' seems to be in sync with the server" << LL_ENDL;
			reportPreferredMaturitySuccess();
		}
		// Else, the more likely case is that the last request does not match the last response,
		// so inform the user
		else
		{
			reportPreferredMaturityError();
		}
	}
}

void LLAgent::reportPreferredMaturitySuccess()
{
	// If there is a pending teleport request waiting for the maturity preference to be synced with
	// the server, let's start the pending request
	if (hasPendingTeleportRequest())
	{
		startTeleportRequest();
	}
}

void LLAgent::reportPreferredMaturityError()
{
	// If there is a pending teleport request waiting for the maturity preference to be synced with
	// the server, we were unable to successfully sync with the server on maturity preference, so let's
	// just raise the screen.
	mIsMaturityRatingChangingDuringTeleport = false;
	if (hasPendingTeleportRequest())
	{
		LL_WARNS("Teleport") << "Teleport failing due to preferred maturity error" << LL_ENDL;
		setTeleportState(LLAgent::TELEPORT_NONE);
	}

	// Get the last known maturity request from the user activity
	std::string preferredMaturity = LLViewerRegion::accessToString(mLastKnownRequestMaturity);
	LLStringUtil::toLower(preferredMaturity);

	// Get the last known maturity response from the server
	std::string actualMaturity = LLViewerRegion::accessToString(mLastKnownResponseMaturity);
	LLStringUtil::toLower(actualMaturity);

	// Notify the user
	LLSD args = LLSD::emptyMap();
	args["PREFERRED_MATURITY"] = preferredMaturity;
	args["ACTUAL_MATURITY"] = actualMaturity;
	LLNotificationsUtil::add("MaturityChangeError", args);

	// Check the saved settings to ensure that we are consistent.  If we are not consistent, update
	// the viewer, but do not send anything to server
	U8 localMaturity = static_cast<U8>(gSavedSettings.getU32("PreferredMaturity"));
	if (localMaturity != mLastKnownResponseMaturity)
	{
		bool tmpIsDoSendMaturityPreferenceToServer = mIsDoSendMaturityPreferenceToServer;
		mIsDoSendMaturityPreferenceToServer = false;
		LL_INFOS() << "Setting viewer preferred maturity to '" << LLViewerRegion::accessToString(mLastKnownResponseMaturity) << "'" << LL_ENDL;
		gSavedSettings.setU32("PreferredMaturity", static_cast<U32>(mLastKnownResponseMaturity));
		mIsDoSendMaturityPreferenceToServer = tmpIsDoSendMaturityPreferenceToServer;
	}
}

bool LLAgent::isMaturityPreferenceSyncedWithServer() const
{
	return (mMaturityPreferenceRequestId == mMaturityPreferenceResponseId);
}

void LLAgent::sendMaturityPreferenceToServer(U8 pPreferredMaturity)
{
	// Only send maturity preference to the server if enabled
	if (mIsDoSendMaturityPreferenceToServer)
	{
		// Increment the number of requests.  The handlers manage a separate count of responses.
		++mMaturityPreferenceRequestId;

		// Update the last know maturity request
		mLastKnownRequestMaturity = pPreferredMaturity;

		// If we don't have a region, report it as an error
		if (getRegion() == NULL)
		{
			LL_WARNS("Agent") << "Region is not defined, can not change Maturity setting." << LL_ENDL;
			return;
		}

		LLSD access_prefs = LLSD::emptyMap();
		access_prefs["max"] = LLViewerRegion::accessToShortString(pPreferredMaturity);

		LLSD postData = LLSD::emptyMap();
		postData["access_prefs"] = access_prefs;
		LL_INFOS() << "Sending viewer preferred maturity to '" << LLViewerRegion::accessToString(pPreferredMaturity) << LL_ENDL;

        if (!requestPostCapability("UpdateAgentInformation", postData,
            static_cast<httpCallback_t>(boost::bind(&LLAgent::processMaturityPreferenceFromServer, this, _1, pPreferredMaturity)),
            static_cast<httpCallback_t>(boost::bind(&LLAgent::handlePreferredMaturityError, this))
            ))
        {
            LL_WARNS("Agent") << "Maturity request post failed." << LL_ENDL;
        }
	}
}


void LLAgent::processMaturityPreferenceFromServer(const LLSD &result, U8 perferredMaturity)
{
    U8 maturity = SIM_ACCESS_MIN;

    llassert(result.isDefined());
    llassert(result.isMap());
    llassert(result.has("access_prefs"));
    llassert(result.get("access_prefs").isMap());
    llassert(result.get("access_prefs").has("max"));
    llassert(result.get("access_prefs").get("max").isString());
    if (result.isDefined() && result.isMap() && result.has("access_prefs")
        && result.get("access_prefs").isMap() && result.get("access_prefs").has("max")
        && result.get("access_prefs").get("max").isString())
    {
        LLSD::String actualPreference = result.get("access_prefs").get("max").asString();
        LLStringUtil::trim(actualPreference);
        maturity = LLViewerRegion::shortStringToAccess(actualPreference);
    }

    if (maturity != perferredMaturity)
    {
        LL_WARNS() << "while attempting to change maturity preference from '"
            << LLViewerRegion::accessToString(mLastKnownResponseMaturity)
            << "' to '" << LLViewerRegion::accessToString(perferredMaturity)
            << "', the server responded with '"
            << LLViewerRegion::accessToString(maturity)
            << "' [value:" << static_cast<U32>(maturity)
            << "], " << LL_ENDL;
    }
    handlePreferredMaturityResult(maturity);
}


bool LLAgent::requestPostCapability(const std::string &capName, LLSD &postData, httpCallback_t cbSuccess, httpCallback_t cbFailure)
{
    std::string url;

    // <FS:Ansariel> FIRE-21323: Crashfix
    //url = getRegion()->getCapability(capName);
    url = getRegion() ? getRegion()->getCapability(capName) : "";
    // </FS:Ansariel>

    if (url.empty())
    {
        LL_WARNS("Agent") << "Could not retrieve region capability \"" << capName << "\"" << LL_ENDL;
        return false;
    }

    LLCoreHttpUtil::HttpCoroutineAdapter::callbackHttpPost(url, mHttpPolicy, postData, cbSuccess, cbFailure);
    return true;
}

bool LLAgent::requestGetCapability(const std::string &capName, httpCallback_t cbSuccess, httpCallback_t cbFailure)
{
    std::string url;

<<<<<<< HEAD
    // <FS:Ansariel> FIRE-21323: Crashfix
    //url = getRegion()->getCapability(capName);
    url = getRegion() ? getRegion()->getCapability(capName) : "";
    // </FS:Ansariel>
=======
    url = getRegionCapability(capName);
>>>>>>> 0505c6eb

    if (url.empty())
    {
        LL_WARNS("Agent") << "Could not retrieve region capability \"" << capName << "\"" << LL_ENDL;
        return false;
    }

    LLCoreHttpUtil::HttpCoroutineAdapter::callbackHttpGet(url, mHttpPolicy, cbSuccess, cbFailure);
    return true;
}

BOOL LLAgent::getAdminOverride() const	
{ 
	return mAgentAccess->getAdminOverride(); 
}

void LLAgent::setMaturity(char text)
{
	mAgentAccess->setMaturity(text);
}

void LLAgent::setAdminOverride(BOOL b)	
{ 
	mAgentAccess->setAdminOverride(b);
}

void LLAgent::setGodLevel(U8 god_level)	
{ 
	mAgentAccess->setGodLevel(god_level);
	mGodLevelChangeSignal(god_level);
}

LLAgent::god_level_change_slot_t LLAgent::registerGodLevelChanageListener(god_level_change_callback_t pGodLevelChangeCallback)
{
	return mGodLevelChangeSignal.connect(pGodLevelChangeCallback);
}

const LLAgentAccess& LLAgent::getAgentAccess()
{
	return *mAgentAccess;
}

bool LLAgent::validateMaturity(const LLSD& newvalue)
{
	return mAgentAccess->canSetMaturity(newvalue.asInteger());
}

void LLAgent::handleMaturity(const LLSD &pNewValue)
{
	sendMaturityPreferenceToServer(static_cast<U8>(pNewValue.asInteger()));
}

//----------------------------------------------------------------------------

void LLAgent::buildFullname(std::string& name) const
{
	if (gAgentAvatarp)
	{
		name = gAgentAvatarp->getFullname();
	}
}

//*TODO remove, is not used anywhere as of August 20, 2009
void LLAgent::buildFullnameAndTitle(std::string& name) const
{
	if (isGroupMember())
	{
		name = mGroupTitle;
		name += ' ';
	}
	else
	{
		name.erase(0, name.length());
	}

	if (isAgentAvatarValid())
	{
		name += gAgentAvatarp->getFullname();
	}
}

BOOL LLAgent::isInGroup(const LLUUID& group_id, BOOL ignore_god_mode /* FALSE */) const
{
	if (!ignore_god_mode && isGodlike())
		return true;

	U32 count = mGroups.size();
	for(U32 i = 0; i < count; ++i)
	{
		if(mGroups[i].mID == group_id)
		{
			return TRUE;
		}
	}
	return FALSE;
}

// This implementation should mirror LLAgentInfo::hasPowerInGroup
BOOL LLAgent::hasPowerInGroup(const LLUUID& group_id, U64 power) const
{
	if (isGodlikeWithoutAdminMenuFakery())
		return true;

	// GP_NO_POWERS can also mean no power is enough to grant an ability.
	if (GP_NO_POWERS == power) return FALSE;

	U32 count = mGroups.size();
	for(U32 i = 0; i < count; ++i)
	{
		if(mGroups[i].mID == group_id)
		{
			return (BOOL)((mGroups[i].mPowers & power) > 0);
		}
	}
	return FALSE;
}

BOOL LLAgent::hasPowerInActiveGroup(U64 power) const
{
	return (mGroupID.notNull() && (hasPowerInGroup(mGroupID, power)));
}

U64 LLAgent::getPowerInGroup(const LLUUID& group_id) const
{
	if (isGodlike())
		return GP_ALL_POWERS;
	
	U32 count = mGroups.size();
	for(U32 i = 0; i < count; ++i)
	{
		if(mGroups[i].mID == group_id)
		{
			return (mGroups[i].mPowers);
		}
	}

	return GP_NO_POWERS;
}

BOOL LLAgent::getGroupData(const LLUUID& group_id, LLGroupData& data) const
{
	S32 count = mGroups.size();
	for(S32 i = 0; i < count; ++i)
	{
		if(mGroups[i].mID == group_id)
		{
			data = mGroups[i];
			return TRUE;
		}
	}
	return FALSE;
}

S32 LLAgent::getGroupContribution(const LLUUID& group_id) const
{
	S32 count = mGroups.size();
	for(S32 i = 0; i < count; ++i)
	{
		if(mGroups[i].mID == group_id)
		{
			S32 contribution = mGroups[i].mContribution;
			return contribution;
		}
	}
	return 0;
}

BOOL LLAgent::setGroupContribution(const LLUUID& group_id, S32 contribution)
{
	S32 count = mGroups.size();
	for(S32 i = 0; i < count; ++i)
	{
		if(mGroups[i].mID == group_id)
		{
			mGroups[i].mContribution = contribution;
			LLMessageSystem* msg = gMessageSystem;
			msg->newMessage("SetGroupContribution");
			msg->nextBlock("AgentData");
			msg->addUUID("AgentID", gAgentID);
			msg->addUUID("SessionID", gAgentSessionID);
			msg->nextBlock("Data");
			msg->addUUID("GroupID", group_id);
			msg->addS32("Contribution", contribution);
			sendReliableMessage();
			return TRUE;
		}
	}
	return FALSE;
}

BOOL LLAgent::setUserGroupFlags(const LLUUID& group_id, BOOL accept_notices, BOOL list_in_profile)
{
	S32 count = mGroups.size();
	for(S32 i = 0; i < count; ++i)
	{
		if(mGroups[i].mID == group_id)
		{
			mGroups[i].mAcceptNotices = accept_notices;
			mGroups[i].mListInProfile = list_in_profile;
			LLMessageSystem* msg = gMessageSystem;
			msg->newMessage("SetGroupAcceptNotices");
			msg->nextBlock("AgentData");
			msg->addUUID("AgentID", gAgentID);
			msg->addUUID("SessionID", gAgentSessionID);
			msg->nextBlock("Data");
			msg->addUUID("GroupID", group_id);
			msg->addBOOL("AcceptNotices", accept_notices);
			msg->nextBlock("NewData");
			msg->addBOOL("ListInProfile", list_in_profile);
			sendReliableMessage();

			// <FS:Ansariel> Mark groups hidden in profile
			gAgent.fireEvent(new LLOldEvents::LLValueChangedEvent(&gAgent, LLSD().with("group_id", group_id).with("visible", list_in_profile)), "");

			return TRUE;
		}
	}
	return FALSE;
}

BOOL LLAgent::canJoinGroups() const
{
	// <FS:CR> FIRE-12229
	//return (S32)mGroups.size() < LLAgentBenefitsMgr::current().getGroupMembershipLimit();
	if (LLGridManager::instance().isInSecondLife())
	{
		return (S32)mGroups.size() < LLAgentBenefitsMgr::current().getGroupMembershipLimit();
	}
	else
	{
		return ((!gMaxAgentGroups) || ((S32)mGroups.size() < gMaxAgentGroups));
	}
	// </FS:CR>
}

LLQuaternion LLAgent::getHeadRotation()
{
	if (!isAgentAvatarValid() || !gAgentAvatarp->mPelvisp || !gAgentAvatarp->mHeadp)
	{
		return LLQuaternion::DEFAULT;
	}

	if (!gAgentCamera.cameraMouselook())
	{
		return gAgentAvatarp->getRotation();
	}

	// We must be in mouselook
	LLVector3 look_dir( LLViewerCamera::getInstance()->getAtAxis() );
	LLVector3 up = look_dir % mFrameAgent.getLeftAxis();
	LLVector3 left = up % look_dir;

	LLQuaternion rot(look_dir, left, up);
	if (gAgentAvatarp->getParent())
	{
		rot = rot * ~gAgentAvatarp->getParent()->getRotation();
	}

	return rot;
}

void LLAgent::sendAnimationRequests(const std::vector<LLUUID> &anim_ids, EAnimRequest request)
{
	if (gAgentID.isNull())
	{
		return;
	}

	S32 num_valid_anims = 0;

	LLMessageSystem* msg = gMessageSystem;
	msg->newMessageFast(_PREHASH_AgentAnimation);
	msg->nextBlockFast(_PREHASH_AgentData);
	msg->addUUIDFast(_PREHASH_AgentID, getID());
	msg->addUUIDFast(_PREHASH_SessionID, getSessionID());

	for (S32 i = 0; i < anim_ids.size(); i++)
	{
		if (anim_ids[i].isNull())
		{
			continue;
		}
		msg->nextBlockFast(_PREHASH_AnimationList);
		msg->addUUIDFast(_PREHASH_AnimID, (anim_ids[i]) );
		msg->addBOOLFast(_PREHASH_StartAnim, (request == ANIM_REQUEST_START) ? TRUE : FALSE);
		num_valid_anims++;
	}

	msg->nextBlockFast(_PREHASH_PhysicalAvatarEventList);
	msg->addBinaryDataFast(_PREHASH_TypeData, NULL, 0);
	if (num_valid_anims)
	{
		sendReliableMessage();
	}
	// <FS> Crash fix by Henri Beauchamp
	else
	{
		msg->clearMessage();
	}
	// </FS>
}

void LLAgent::sendAnimationRequest(const LLUUID &anim_id, EAnimRequest request)
{
	if (gAgentID.isNull() || anim_id.isNull() || !mRegionp)
	{
		return;
	}

	LLMessageSystem* msg = gMessageSystem;
	msg->newMessageFast(_PREHASH_AgentAnimation);
	msg->nextBlockFast(_PREHASH_AgentData);
	msg->addUUIDFast(_PREHASH_AgentID, getID());
	msg->addUUIDFast(_PREHASH_SessionID, getSessionID());

	msg->nextBlockFast(_PREHASH_AnimationList);
	msg->addUUIDFast(_PREHASH_AnimID, (anim_id) );
	msg->addBOOLFast(_PREHASH_StartAnim, (request == ANIM_REQUEST_START) ? TRUE : FALSE);

	msg->nextBlockFast(_PREHASH_PhysicalAvatarEventList);
	msg->addBinaryDataFast(_PREHASH_TypeData, NULL, 0);
	sendReliableMessage();
}

// Send a message to the region to stop the NULL animation state
// This will reset animation state overrides for the agent.
void LLAgent::sendAnimationStateReset()
{
	if (gAgentID.isNull() || !mRegionp)
	{
		return;
	}

	LLMessageSystem* msg = gMessageSystem;
	msg->newMessageFast(_PREHASH_AgentAnimation);
	msg->nextBlockFast(_PREHASH_AgentData);
	msg->addUUIDFast(_PREHASH_AgentID, getID());
	msg->addUUIDFast(_PREHASH_SessionID, getSessionID());

	msg->nextBlockFast(_PREHASH_AnimationList);
	msg->addUUIDFast(_PREHASH_AnimID, LLUUID::null );
	msg->addBOOLFast(_PREHASH_StartAnim, FALSE);

	msg->nextBlockFast(_PREHASH_PhysicalAvatarEventList);
	msg->addBinaryDataFast(_PREHASH_TypeData, NULL, 0);
	sendReliableMessage();
}


// Send a message to the region to revoke sepecified permissions on ALL scripts in the region
// If the target is an object in the region, permissions in scripts on that object are cleared.
// If it is the region ID, all scripts clear the permissions for this agent
void LLAgent::sendRevokePermissions(const LLUUID & target, U32 permissions)
{
	// Currently only the bits for SCRIPT_PERMISSION_TRIGGER_ANIMATION and SCRIPT_PERMISSION_OVERRIDE_ANIMATIONS
	// are supported by the server.  Sending any other bits will cause the message to be dropped without changing permissions

	if (gAgentID.notNull() && gMessageSystem)
	{
		LLMessageSystem* msg = gMessageSystem;
		msg->newMessageFast(_PREHASH_RevokePermissions);
		msg->nextBlockFast(_PREHASH_AgentData);
		msg->addUUIDFast(_PREHASH_AgentID, getID());		// Must be our ID
		msg->addUUIDFast(_PREHASH_SessionID, getSessionID());

		msg->nextBlockFast(_PREHASH_Data);
		msg->addUUIDFast(_PREHASH_ObjectID, target);		// Must be in the region
		msg->addU32Fast(_PREHASH_ObjectPermissions, (U32) permissions);

		sendReliableMessage();
	}
}

// [RLVa:KB] - Checked: 2011-05-11 (RLVa-1.3.0i) | Added: RLVa-1.3.0i
void LLAgent::setAlwaysRun()
{
	mbAlwaysRun = (!rlv_handler_t::isEnabled()) || (!gRlvHandler.hasBehaviour(RLV_BHVR_ALWAYSRUN));
	sendWalkRun();
}

void LLAgent::setTempRun()
{
	mbTempRun = (!rlv_handler_t::isEnabled()) || (!gRlvHandler.hasBehaviour(RLV_BHVR_TEMPRUN));
	sendWalkRun();
}

void LLAgent::clearAlwaysRun()
{
	mbAlwaysRun = false;
	sendWalkRun();
}

void LLAgent::clearTempRun()
{
	mbTempRun = false;
	sendWalkRun();
}
// [/RLVa:KB]

//void LLAgent::sendWalkRun(bool running)
// [RLVa:KB] - Checked: 2011-05-11 (RLVa-1.3.0i) | Added: RLVa-1.3.0i
void LLAgent::sendWalkRun()
// [/RLVa:KB]
{
	LLMessageSystem* msgsys = gMessageSystem;
	if (msgsys)
	{
		msgsys->newMessageFast(_PREHASH_SetAlwaysRun);
		msgsys->nextBlockFast(_PREHASH_AgentData);
		msgsys->addUUIDFast(_PREHASH_AgentID, getID());
		msgsys->addUUIDFast(_PREHASH_SessionID, getSessionID());
//		msgsys->addBOOLFast(_PREHASH_AlwaysRun, BOOL(running) );
// [RLVa:KB] - Checked: 2011-05-11 (RLVa-1.3.0i) | Added: RLVa-1.3.0i
		msgsys->addBOOLFast(_PREHASH_AlwaysRun, BOOL(getRunning()) );
// [/RLVa:KB]
		sendReliableMessage();
	}
}

void LLAgent::friendsChanged()
{
	LLCollectProxyBuddies collector;
	LLAvatarTracker::instance().applyFunctor(collector);
	mProxyForAgents = collector.mProxy;
}

BOOL LLAgent::isGrantedProxy(const LLPermissions& perm)
{
	return (mProxyForAgents.count(perm.getOwner()) > 0);
}

BOOL LLAgent::allowOperation(PermissionBit op,
							 const LLPermissions& perm,
							 U64 group_proxy_power,
							 U8 god_minimum)
{
	// Check god level.
	if (getGodLevel() >= god_minimum) return TRUE;

	if (!perm.isOwned()) return FALSE;

	// A group member with group_proxy_power can act as owner.
	BOOL is_group_owned;
	LLUUID owner_id;
	perm.getOwnership(owner_id, is_group_owned);
	LLUUID group_id(perm.getGroup());
	LLUUID agent_proxy(getID());

	if (is_group_owned)
	{
		if (hasPowerInGroup(group_id, group_proxy_power))
		{
			// Let the member assume the group's id for permission requests.
			agent_proxy = owner_id;
		}
	}
	else
	{
		// Check for granted mod permissions.
		if ((PERM_OWNER != op) && isGrantedProxy(perm))
		{
			agent_proxy = owner_id;
		}
	}

	// This is the group id to use for permission requests.
	// Only group members may use this field.
	LLUUID group_proxy = LLUUID::null;
	if (group_id.notNull() && isInGroup(group_id))
	{
		group_proxy = group_id;
	}

	// We now have max ownership information.
	if (PERM_OWNER == op)
	{
		// This this was just a check for ownership, we can now return the answer.
		return (agent_proxy == owner_id);
	}

	return perm.allowOperationBy(op, agent_proxy, group_proxy);
}

const LLColor4 &LLAgent::getEffectColor()
{
	return *mEffectColor;
}

void LLAgent::setEffectColor(const LLColor4 &color)
{
	*mEffectColor = color;
}

void LLAgent::initOriginGlobal(const LLVector3d &origin_global)
{
	mAgentOriginGlobal = origin_global;
}

BOOL LLAgent::leftButtonGrabbed() const	
{ 
	const BOOL camera_mouse_look = gAgentCamera.cameraMouselook();
	return (!camera_mouse_look && mControlsTakenCount[CONTROL_LBUTTON_DOWN_INDEX] > 0) 
		|| (camera_mouse_look && mControlsTakenCount[CONTROL_ML_LBUTTON_DOWN_INDEX] > 0)
		|| (!camera_mouse_look && mControlsTakenPassedOnCount[CONTROL_LBUTTON_DOWN_INDEX] > 0)
		|| (camera_mouse_look && mControlsTakenPassedOnCount[CONTROL_ML_LBUTTON_DOWN_INDEX] > 0);
}

BOOL LLAgent::rotateGrabbed() const		
{ 
	return (mControlsTakenCount[CONTROL_YAW_POS_INDEX] > 0)
		|| (mControlsTakenCount[CONTROL_YAW_NEG_INDEX] > 0); 
}

BOOL LLAgent::forwardGrabbed() const
{ 
	return (mControlsTakenCount[CONTROL_AT_POS_INDEX] > 0); 
}

BOOL LLAgent::backwardGrabbed() const
{ 
	return (mControlsTakenCount[CONTROL_AT_NEG_INDEX] > 0); 
}

BOOL LLAgent::upGrabbed() const		
{ 
	return (mControlsTakenCount[CONTROL_UP_POS_INDEX] > 0); 
}

BOOL LLAgent::downGrabbed() const	
{ 
	return (mControlsTakenCount[CONTROL_UP_NEG_INDEX] > 0); 
}

void update_group_floaters(const LLUUID& group_id)
{
	
	LLGroupActions::refresh(group_id);
	//*TODO Implement group update for Profile View 
	// still actual as of July 31, 2009 (DZ)

	gAgent.fireEvent(new LLOldEvents::LLEvent(&gAgent, "new group"), "");
}

// static
void LLAgent::processAgentDropGroup(LLMessageSystem *msg, void **)
{
	LLUUID	agent_id;
	msg->getUUIDFast(_PREHASH_AgentData, _PREHASH_AgentID, agent_id );

	if (agent_id != gAgentID)
	{
		LL_WARNS() << "processAgentDropGroup for agent other than me" << LL_ENDL;
		return;
	}

	LLUUID	group_id;
	msg->getUUIDFast(_PREHASH_AgentData, _PREHASH_GroupID, group_id );

	// Remove the group if it already exists remove it and add the new data to pick up changes.
	LLGroupData gd;
	gd.mID = group_id;
	std::vector<LLGroupData>::iterator found_it = std::find(gAgent.mGroups.begin(), gAgent.mGroups.end(), gd);
	if (found_it != gAgent.mGroups.end())
	{
		gAgent.mGroups.erase(found_it);
		if (gAgent.getGroupID() == group_id)
		{
			gAgent.mGroupID.setNull();
			gAgent.mGroupPowers = 0;
			gAgent.mGroupName.clear();
			gAgent.mGroupTitle.clear();
		}
		
		// refresh all group information
		gAgent.sendAgentDataUpdateRequest();

		LLGroupMgr::getInstance()->clearGroupData(group_id);
		// close the floater for this group, if any.
		
		// <FS:AO> Don't assume that because we drop a group, we want floaters to change.
		//LLGroupActions::closeGroup(group_id);
	}
	else
	{
		LL_WARNS() << "processAgentDropGroup, agent is not part of group " << group_id << LL_ENDL;
	}
}

class LLAgentDropGroupViewerNode : public LLHTTPNode
{
	virtual void post(
		LLHTTPNode::ResponsePtr response,
		const LLSD& context,
		const LLSD& input) const
	{

		if (
			!input.isMap() ||
			!input.has("body") )
		{
			//what to do with badly formed message?
			response->extendedResult(HTTP_BAD_REQUEST, LLSD("Invalid message parameters"));
		}

		LLSD body = input["body"];
		if ( body.has("body") ) 
		{
			//stupid message system doubles up the "body"s
			body = body["body"];
		}

		if (
			body.has("AgentData") &&
			body["AgentData"].isArray() &&
			body["AgentData"][0].isMap() )
		{
			LL_INFOS() << "VALID DROP GROUP" << LL_ENDL;

			//there is only one set of data in the AgentData block
			LLSD agent_data = body["AgentData"][0];
			LLUUID agent_id;
			LLUUID group_id;

			agent_id = agent_data["AgentID"].asUUID();
			group_id = agent_data["GroupID"].asUUID();

			if (agent_id != gAgentID)
			{
				LL_WARNS()
					<< "AgentDropGroup for agent other than me" << LL_ENDL;

				response->notFound();
				return;
			}

			// Remove the group if it already exists remove it
			// and add the new data to pick up changes.
			LLGroupData gd;
			gd.mID = group_id;
			std::vector<LLGroupData>::iterator found_it = std::find(gAgent.mGroups.begin(), gAgent.mGroups.end(), gd);
			if (found_it != gAgent.mGroups.end())
			{
				gAgent.mGroups.erase(found_it);
				if (gAgent.getGroupID() == group_id)
				{
					gAgent.mGroupID.setNull();
					gAgent.mGroupPowers = 0;
					gAgent.mGroupName.clear();
					gAgent.mGroupTitle.clear();
				}
		
				// refresh all group information
				gAgent.sendAgentDataUpdateRequest();

				LLGroupMgr::getInstance()->clearGroupData(group_id);
				// close the floater for this group, if any.
				LLGroupActions::closeGroup(group_id);
			}
			else
			{
				LL_WARNS()
					<< "AgentDropGroup, agent is not part of group "
					<< group_id << LL_ENDL;
			}

			response->result(LLSD());
		}
		else
		{
			//what to do with badly formed message?
			response->extendedResult(HTTP_BAD_REQUEST, LLSD("Invalid message parameters"));
		}
	}
};

LLHTTPRegistration<LLAgentDropGroupViewerNode>
	gHTTPRegistrationAgentDropGroupViewerNode(
		"/message/AgentDropGroup");

// static
void LLAgent::processAgentGroupDataUpdate(LLMessageSystem *msg, void **)
{
	LLUUID	agent_id;

	msg->getUUIDFast(_PREHASH_AgentData, _PREHASH_AgentID, agent_id );

	if (agent_id != gAgentID)
	{
		LL_WARNS() << "processAgentGroupDataUpdate for agent other than me" << LL_ENDL;
		return;
	}	
	// <FS:Ansariel> Groupdata debug
	else
	{
		LL_INFOS("Agent_GroupData") << "GROUPDEBUG: Executing deprecated processAgentGroupDataUpdate" << LL_ENDL;
	}
	// </FS:Ansariel>
	
	S32 count = msg->getNumberOfBlocksFast(_PREHASH_GroupData);
	LLGroupData group;
	bool need_floater_update = false;
	for(S32 i = 0; i < count; ++i)
	{
		msg->getUUIDFast(_PREHASH_GroupData, _PREHASH_GroupID, group.mID, i);
		msg->getUUIDFast(_PREHASH_GroupData, _PREHASH_GroupInsigniaID, group.mInsigniaID, i);
		msg->getU64(_PREHASH_GroupData, "GroupPowers", group.mPowers, i);
		msg->getBOOL(_PREHASH_GroupData, "AcceptNotices", group.mAcceptNotices, i);
		msg->getS32(_PREHASH_GroupData, "Contribution", group.mContribution, i);
		msg->getStringFast(_PREHASH_GroupData, _PREHASH_GroupName, group.mName, i);
		
		if(group.mID.notNull())
		{
			need_floater_update = true;
			// Remove the group if it already exists remove it and add the new data to pick up changes.
			std::vector<LLGroupData>::iterator found_it = std::find(gAgent.mGroups.begin(), gAgent.mGroups.end(), group);
			if (found_it != gAgent.mGroups.end())
			{
				gAgent.mGroups.erase(found_it);
			}
			gAgent.mGroups.push_back(group);
		}
		if (need_floater_update)
		{
			update_group_floaters(group.mID);
		}
	}

	// <FS:Ansariel> Fire event for group title overview
	gAgent.fireEvent(new LLOldEvents::LLEvent(&gAgent, "update grouptitle list"), "");
}

class LLAgentGroupDataUpdateViewerNode : public LLHTTPNode
{
	virtual void post(
		LLHTTPNode::ResponsePtr response,
		const LLSD& context,
		const LLSD& input) const
	{
		LLSD body = input["body"];
		if(body.has("body"))
			body = body["body"];
		LLUUID agent_id = body["AgentData"][0]["AgentID"].asUUID();

		if (agent_id != gAgentID)
		{
			LL_WARNS() << "processAgentGroupDataUpdate for agent other than me" << LL_ENDL;
			return;
		}	
		// <FS:Ansariel> Groupdata debug
		else
		{
			LL_INFOS("Agent_GroupData") << "GROUPDEBUG: Executing processAgentGroupDataUpdate" << LL_ENDL;
		}
		// </FS:Ansariel>

		LLSD group_data = body["GroupData"];

		LLSD::array_iterator iter_group =
			group_data.beginArray();
		LLSD::array_iterator end_group =
			group_data.endArray();
		int group_index = 0;
		for(; iter_group != end_group; ++iter_group)
		{

			LLGroupData group;
			bool need_floater_update = false;

			group.mID = (*iter_group)["GroupID"].asUUID();
			group.mPowers = ll_U64_from_sd((*iter_group)["GroupPowers"]);
			group.mAcceptNotices = (*iter_group)["AcceptNotices"].asBoolean();
			group.mListInProfile = body["NewGroupData"][group_index]["ListInProfile"].asBoolean();
			group.mInsigniaID = (*iter_group)["GroupInsigniaID"].asUUID();
			group.mName = (*iter_group)["GroupName"].asString();
			group.mContribution = (*iter_group)["Contribution"].asInteger();

			group_index++;

			if(group.mID.notNull())
			{
				need_floater_update = true;
				// Remove the group if it already exists remove it and add the new data to pick up changes.
				std::vector<LLGroupData>::iterator found_it = std::find(gAgent.mGroups.begin(), gAgent.mGroups.end(), group);
				if (found_it != gAgent.mGroups.end())
				{
					gAgent.mGroups.erase(found_it);
				}
				gAgent.mGroups.push_back(group);
			}
			if (need_floater_update)
			{
				update_group_floaters(group.mID);
			}
		}
	}
};

LLHTTPRegistration<LLAgentGroupDataUpdateViewerNode >
	gHTTPRegistrationAgentGroupDataUpdateViewerNode ("/message/AgentGroupDataUpdate"); 

// static
void LLAgent::processAgentDataUpdate(LLMessageSystem *msg, void **)
{
	LLUUID	agent_id;

	msg->getUUIDFast(_PREHASH_AgentData, _PREHASH_AgentID, agent_id );

	if (agent_id != gAgentID)
	{
		LL_WARNS() << "processAgentDataUpdate for agent other than me" << LL_ENDL;
		return;
	}

	msg->getStringFast(_PREHASH_AgentData, _PREHASH_GroupTitle, gAgent.mGroupTitle);
	LLUUID active_id;
	msg->getUUIDFast(_PREHASH_AgentData, _PREHASH_ActiveGroupID, active_id);


	if(active_id.notNull())
	{
		gAgent.mGroupID = active_id;
		msg->getU64(_PREHASH_AgentData, "GroupPowers", gAgent.mGroupPowers);
		msg->getString(_PREHASH_AgentData, _PREHASH_GroupName, gAgent.mGroupName);
	}
	else
	{
		gAgent.mGroupID.setNull();
		gAgent.mGroupPowers = 0;
		gAgent.mGroupName.clear();
	}
	// <FS> Restore to world
	if (gAgent.restoreToWorld)
	{
		//This fires if we're trying to restore an item to world using the correct group.
		bool remove_from_inventory = false;

		// <FS:Zi> Do not allow "Restore To Last Position" for no-copy items
#ifdef OPENSIM
		if(LLGridManager::instance().isInSecondLife())
		{
#endif
			// protect from restoring to last position when the item is no-copy to prevent
			// inventory loss
			if(!gAgent.restoreToWorldItem->getPermissions().allowCopyBy(gAgent.getID()))
			{
				if(!gSavedSettings.getBOOL("AllowNoCopyRezRestoreToWorld"))
				{
					// for some reason, we still came this far, even though we should not have
					// allowed RezRestoreToWorld on a no copy item on Second Life grids, so
					// log this message and stop proceeding. This will result in the user wearing
					// the land group, but hopefully this problem will not come up ever.
					LL_WARNS("Avatar") << "Tried RezRestoreToWorld on a no-copy item! Attempt blocked." << LL_ENDL;

					// copied from the end of this function to here, to avoid indention mess
					gAgent.restoreToWorld = false;
					update_group_floaters(active_id);
					// <FS:Ansariel> Fire event for group title overview
					gAgent.fireEvent(new LLOldEvents::LLEvent(&gAgent, "update grouptitle list"), "");

					return;
				}
			}
#ifdef OPENSIM
		}
#endif
		// </FS:Zi>

		msg->newMessage("RezRestoreToWorld");
		msg->nextBlockFast(_PREHASH_AgentData);
		msg->addUUIDFast(_PREHASH_AgentID, gAgent.getID());
		msg->addUUIDFast(_PREHASH_SessionID, gAgent.getSessionID());

		msg->nextBlockFast(_PREHASH_InventoryData);
		gAgent.restoreToWorldItem->packMessage(msg);
		msg->sendReliable(gAgent.getRegion()->getHost());
		//remove local inventory copy, sim will deal with permissions and removing the item
		//from the actual inventory if its a no-copy etc
		if(!gAgent.restoreToWorldItem->getPermissions().allowCopyBy(gAgent.getID()))
		{
			remove_from_inventory = true;
		}
		
		// Check if it's in the trash. (again similar to the normal rez logic)
		const LLUUID trash_id = gInventory.findCategoryUUIDForType(LLFolderType::FT_TRASH);
		if(gInventory.isObjectDescendentOf(gAgent.restoreToWorldItem->getUUID(), trash_id))
		{
			remove_from_inventory = true;
		}
		if(remove_from_inventory)
		{
			gInventory.deleteObject(gAgent.restoreToWorldItem->getUUID());
			gInventory.notifyObservers();
		}

		//Now, restore the old group
		gAgent.restoreToWorld = false;
		msg->newMessageFast(_PREHASH_ActivateGroup);
		msg->nextBlockFast(_PREHASH_AgentData);
		msg->addUUIDFast(_PREHASH_AgentID, gAgent.getID());
		msg->addUUIDFast(_PREHASH_SessionID, gAgent.getSessionID());
		msg->addUUIDFast(_PREHASH_GroupID, gAgent.restoreToWorldGroup);
		gAgent.sendReliableMessage();
	}
	// </FS>

	update_group_floaters(active_id);

	// <FS:Ansariel> Fire event for group title overview
	gAgent.fireEvent(new LLOldEvents::LLEvent(&gAgent, "update grouptitle list"), "");
}

// static
void LLAgent::processScriptControlChange(LLMessageSystem *msg, void **)
{
	S32 block_count = msg->getNumberOfBlocks("Data");
	for (S32 block_index = 0; block_index < block_count; block_index++)
	{
		BOOL take_controls;
		U32	controls;
		BOOL passon;
		U32 i;
		msg->getBOOL("Data", "TakeControls", take_controls, block_index);
		if (take_controls)
		{
			// take controls
			msg->getU32("Data", "Controls", controls, block_index );
			msg->getBOOL("Data", "PassToAgent", passon, block_index );
			U32 total_count = 0;
			for (i = 0; i < TOTAL_CONTROLS; i++)
			{
				if (controls & ( 1 << i))
				{
					if (passon)
					{
						gAgent.mControlsTakenPassedOnCount[i]++;
					}
					else
					{
						gAgent.mControlsTakenCount[i]++;
					}
					total_count++;
				}
			}
		}
		else
		{
			// release controls
			msg->getU32("Data", "Controls", controls, block_index );
			msg->getBOOL("Data", "PassToAgent", passon, block_index );
			for (i = 0; i < TOTAL_CONTROLS; i++)
			{
				if (controls & ( 1 << i))
				{
					if (passon)
					{
						gAgent.mControlsTakenPassedOnCount[i]--;
						if (gAgent.mControlsTakenPassedOnCount[i] < 0)
						{
							gAgent.mControlsTakenPassedOnCount[i] = 0;
						}
					}
					else
					{
						gAgent.mControlsTakenCount[i]--;
						if (gAgent.mControlsTakenCount[i] < 0)
						{
							gAgent.mControlsTakenCount[i] = 0;
						}
					}
				}
			}
		}
	}
}

/*
// static
void LLAgent::processControlTake(LLMessageSystem *msg, void **)
{
	U32	controls;
	msg->getU32("Data", "Controls", controls );
	U32 passon;
	msg->getBOOL("Data", "PassToAgent", passon );

	S32 i;
	S32 total_count = 0;
	for (i = 0; i < TOTAL_CONTROLS; i++)
	{
		if (controls & ( 1 << i))
		{
			if (passon)
			{
				gAgent.mControlsTakenPassedOnCount[i]++;
			}
			else
			{
				gAgent.mControlsTakenCount[i]++;
			}
			total_count++;
		}
	}

	// Any control taken?  If so, might be first time.
	if (total_count > 0)
	{
		LLFirstUse::useOverrideKeys();
	}
}

// static
void LLAgent::processControlRelease(LLMessageSystem *msg, void **)
{
	U32	controls;
	msg->getU32("Data", "Controls", controls );
	U32 passon;
	msg->getBOOL("Data", "PassToAgent", passon );

	S32 i;
	for (i = 0; i < TOTAL_CONTROLS; i++)
	{
		if (controls & ( 1 << i))
		{
			if (passon)
			{
				gAgent.mControlsTakenPassedOnCount[i]--;
				if (gAgent.mControlsTakenPassedOnCount[i] < 0)
				{
					gAgent.mControlsTakenPassedOnCount[i] = 0;
				}
			}
			else
			{
				gAgent.mControlsTakenCount[i]--;
				if (gAgent.mControlsTakenCount[i] < 0)
				{
					gAgent.mControlsTakenCount[i] = 0;
				}
			}
		}
	}
}
*/

BOOL LLAgent::anyControlGrabbed() const
{
	for (U32 i = 0; i < TOTAL_CONTROLS; i++)
	{
		if (gAgent.mControlsTakenCount[i] > 0)
			return TRUE;
		if (gAgent.mControlsTakenPassedOnCount[i] > 0)
			return TRUE;
	}
	return FALSE;
}

BOOL LLAgent::isControlGrabbed(S32 control_index) const
{
	return mControlsTakenCount[control_index] > 0;
}

void LLAgent::forceReleaseControls()
{
	gMessageSystem->newMessage("ForceScriptControlRelease");
	gMessageSystem->nextBlock("AgentData");
	gMessageSystem->addUUID("AgentID", getID());
	gMessageSystem->addUUID("SessionID", getSessionID());
	sendReliableMessage();
}

void LLAgent::setHomePosRegion( const U64& region_handle, const LLVector3& pos_region)
{
	mHaveHomePosition = TRUE;
	mHomeRegionHandle = region_handle;
	mHomePosRegion = pos_region;
}

BOOL LLAgent::getHomePosGlobal( LLVector3d* pos_global )
{
	if(!mHaveHomePosition)
	{
		return FALSE;
	}
	F32 x = 0;
	F32 y = 0;
	from_region_handle( mHomeRegionHandle, &x, &y);
	pos_global->setVec( x + mHomePosRegion.mV[VX], y + mHomePosRegion.mV[VY], mHomePosRegion.mV[VZ] );
	return TRUE;
}

bool LLAgent::isInHomeRegion()
{
	if(!mHaveHomePosition)
	{
		return false;
	}
	if (!getRegion())
	{
		return false;
	}
	if (getRegion()->getHandle() != mHomeRegionHandle)
	{
		return false;
	}
	return true;
}

void LLAgent::clearVisualParams(void *data)
{
	if (isAgentAvatarValid())
	{
		gAgentAvatarp->clearVisualParamWeights();
		gAgentAvatarp->updateVisualParams();
	}
}

//---------------------------------------------------------------------------
// Teleport
//---------------------------------------------------------------------------
// <FS:TT> Client LSL Bridge
bool LLAgent::teleportBridgeLocal(LLVector3& pos_local)
{
	std::stringstream msgstream;
	msgstream << std::setiosflags(std::ios::fixed) << std::setprecision(6); 
	msgstream << pos_local.mV[VX] << ", " << pos_local.mV[VY] << ", "  << pos_local.mV[VZ];

	// Check for FIRE-10718: llGetSimulatorHostname() is causing LSL Bridge to sleep for 10 seconds during check for current hostname in order to prevent double-click teleport on SL grid, so let's check this in the viewer itself and send 1/0 as additional value
#ifdef OPENSIM
	const std::string isLindenLabHost = LLGridManager::getInstance()->isInSecondLife() ? "1" : "0";
#else
	const std::string isLindenLabHost = "1";
#endif

	return FSLSLBridge::instance().viewerToLSL("llMoveToTarget|" + msgstream.str() + "|" + isLindenLabHost);
}

bool LLAgent::teleportBridgeGlobal(const LLVector3d& pos_global)
{
	// <FS:Beq> FIRE-30534 VarRegion fixes
	// U64 region_handle = to_region_handle(pos_global);
	U64 region_handle{};
	auto regionp = getRegion();
	if(regionp)
	{
		region_handle = to_region_handle(pos_global, regionp->getOriginGlobal(), regionp->getWidth());
	}
	else
	{
		region_handle = to_region_handle(pos_global);
	}
	// </FS:Beq>
	LLVector3 pos_local = (LLVector3)(pos_global - from_region_handle(region_handle));

	return teleportBridgeLocal(pos_local);
}
// </FS:TT> Client LSL Bridge 

// teleportCore() - stuff to do on any teleport
// protected
bool LLAgent::teleportCore(bool is_local)
{
    LL_DEBUGS("Teleport") << "In teleport core" << LL_ENDL;
	if ((TELEPORT_NONE != mTeleportState) && (mTeleportState != TELEPORT_PENDING))
	{
		LL_WARNS() << "Attempt to teleport when already teleporting." << LL_ENDL;
		//return false; //LO - yea, lets not return here, we may be stuck in TP and if we are, letting this go through will get us out;
	}

	// force stand up and stop a sitting animation (if any), see MAINT-3969
	if (isAgentAvatarValid() && gAgentAvatarp->getParent() && gAgentAvatarp->isSitting())
	{
		gAgentAvatarp->getOffObject();
	}

#if 0
	// This should not exist. It has been added, removed, added, and now removed again.
	// This change needs to come from the simulator. Otherwise, the agent ends up out of
	// sync with other viewers. Discuss in DEV-14145/VWR-6744 before reenabling.

	// Stop all animation before actual teleporting 
        if (isAgentAvatarValid())
	{
		for ( LLVOAvatar::AnimIterator anim_it= gAgentAvatarp->mPlayingAnimations.begin();
		      anim_it != gAgentAvatarp->mPlayingAnimations.end();
		      ++anim_it)
               {
                       gAgentAvatarp->stopMotion(anim_it->first);
               }
               gAgentAvatarp->processAnimationStateChanges();
       }
#endif

	// Don't call LLFirstUse::useTeleport because we don't know
	// yet if the teleport will succeed.  Look in 
	// process_teleport_location_reply

	// close the map panel so we can see our destination.
	// we don't close search floater, see EXT-5840.
	if (!gSavedSettings.getBOOL("FSDoNotHideMapOnTeleport")) // <FS:Ansariel> FIRE-17779: Option to not close world map on teleport
	LLFloaterReg::hideInstance("world_map");

	// hide land floater too - it'll be out of date
	LLFloaterReg::hideInstance("about_land");

	// hide the Region/Estate floater
	LLFloaterReg::hideInstance("region_info");

	// minimize the Search floater (STORM-1474)
	{
		LLFloater* instance = LLFloaterReg::getInstance("search");

		if (instance && instance->getVisible())
		{
			instance->setMinimized(TRUE);
		}
	}

	LLViewerParcelMgr::getInstance()->deselectLand();
	LLViewerMediaFocus::getInstance()->clearFocus();

	// Close all pie menus, deselect land, etc.
	// Don't change the camera until we know teleport succeeded. JC
	gAgentCamera.resetView(FALSE);

	// local logic
	add(LLStatViewer::TELEPORT, 1);
	if (is_local)
	{
		LL_INFOS("Teleport") << "Setting teleport state to TELEPORT_LOCAL" << LL_ENDL;
		gAgent.setTeleportState( LLAgent::TELEPORT_LOCAL );
	}
	else
	{
		gTeleportDisplay = TRUE;
		LL_INFOS("Teleport") << "Non-local, setting teleport state to TELEPORT_START" << LL_ENDL;
		gAgent.setTeleportState( LLAgent::TELEPORT_START );

		//release geometry from old location
		gPipeline.resetVertexBuffers();
		LLSpatialPartition::sTeleportRequested = TRUE;
		
		// <FS:Ansariel> Draw Distance stepping; originally based on SpeedRez by Henri Beauchamp, licensed under LGPL
		if (gSavedSettings.getBOOL("FSRenderFarClipStepping"))
		{
			LLPresetsManager::instance().setIsDrawDistanceSteppingActive(true);
			F32 draw_distance = gSavedSettings.getF32("RenderFarClip");
			if (gSavedDrawDistance < draw_distance)
			{
				gSavedDrawDistance = draw_distance;
			}
			gSavedSettings.setF32("FSSavedRenderFarClip", gSavedDrawDistance);
			gSavedSettings.setF32("RenderFarClip", 32.0f);
			gLastDrawDistanceStep = 32.0f;
		}
		// </FS:Ansariel>
	}
	make_ui_sound("UISndTeleportOut");
	
	// MBW -- Let the voice client know a teleport has begun so it can leave the existing channel.
	// This was breaking the case of teleporting within a single sim.  Backing it out for now.
//	LLVoiceClient::getInstance()->leaveChannel();
	
	gObjectList.resetDerenderList();

	return true;
}

bool LLAgent::hasRestartableFailedTeleportRequest()
{
	return ((mTeleportRequest != NULL) && (mTeleportRequest->getStatus() == LLTeleportRequest::kFailed) &&
		mTeleportRequest->canRestartTeleport());
}

void LLAgent::restartFailedTeleportRequest()
{
    LL_INFOS("Teleport") << "Agent wishes to restart failed teleport." << LL_ENDL;
	if (hasRestartableFailedTeleportRequest())
	{
		mTeleportRequest->setStatus(LLTeleportRequest::kRestartPending);
		startTeleportRequest();
	}
}

void LLAgent::clearTeleportRequest()
{
    if(LLVoiceClient::instanceExists())
    {
        LLVoiceClient::getInstance()->setHidden(FALSE);
    }
	mTeleportRequest.reset();
    mTPNeedsNeabyChatSeparator = false;
}

void LLAgent::setMaturityRatingChangeDuringTeleport(U8 pMaturityRatingChange)
{
	mIsMaturityRatingChangingDuringTeleport = true;
	mMaturityRatingChange = pMaturityRatingChange;
}

void LLAgent::sheduleTeleportIM()
{
    // is supposed to be called during teleport so we are still waiting for parcel
    mTPNeedsNeabyChatSeparator = true;
}

bool LLAgent::hasPendingTeleportRequest()
{
	return ((mTeleportRequest != NULL) &&
		((mTeleportRequest->getStatus() == LLTeleportRequest::kPending) ||
		(mTeleportRequest->getStatus() == LLTeleportRequest::kRestartPending)));
}

void LLAgent::startTeleportRequest()
{
    LL_INFOS("Teleport") << "Agent handling start teleport request." << LL_ENDL; // <FS:Beq> fix mistyped tag
    if(LLVoiceClient::instanceExists())
    {
        LLVoiceClient::getInstance()->setHidden(TRUE);
    }
	if (hasPendingTeleportRequest())
	{
        mTeleportCanceled.reset();
		if  (!isMaturityPreferenceSyncedWithServer())
		{
			gTeleportDisplay = TRUE;
			LL_INFOS("Teleport") << "Maturity preference not synced yet, setting teleport state to TELEPORT_PENDING" << LL_ENDL;
			setTeleportState(TELEPORT_PENDING);
		}
		else
		{
			switch (mTeleportRequest->getStatus())
			{
			case LLTeleportRequest::kPending :
				mTeleportRequest->setStatus(LLTeleportRequest::kStarted);
				mTeleportRequest->startTeleport();
				break;
			case LLTeleportRequest::kRestartPending :
				llassert(mTeleportRequest->canRestartTeleport());
				mTeleportRequest->setStatus(LLTeleportRequest::kStarted);
				mTeleportRequest->restartTeleport();
				break;
			default :
				llassert(0);
				break;
			}
		}
	}
}

void LLAgent::handleTeleportFinished()
{
    LL_INFOS("Teleport") << "Agent handling teleport finished." << LL_ENDL;
    if (mTPNeedsNeabyChatSeparator)
    {
        // parcel is ready at this point
        addTPNearbyChatSeparator();
        mTPNeedsNeabyChatSeparator = false;
    }
	clearTeleportRequest();
    mTeleportCanceled.reset();
	if (mIsMaturityRatingChangingDuringTeleport)
	{
		// notify user that the maturity preference has been changed
		std::string maturityRating = LLViewerRegion::accessToString(mMaturityRatingChange);
		LLStringUtil::toLower(maturityRating);
		LLSD args;
		args["RATING"] = maturityRating;
		LLNotificationsUtil::add("PreferredMaturityChanged", args);
		mIsMaturityRatingChangingDuringTeleport = false;
	}
    
    if (mRegionp)
    {
        if (mRegionp->capabilitiesReceived())
        {
			LL_DEBUGS("Teleport") << "capabilities have been received for region handle "
								  << mRegionp->getHandle()
								  << " id " << mRegionp->getRegionID()
								  << ", calling onCapabilitiesReceivedAfterTeleport()"
								  << LL_ENDL;
            onCapabilitiesReceivedAfterTeleport();
        }
        else
        {
			LL_DEBUGS("Teleport") << "Capabilities not yet received for region handle "
								  << mRegionp->getHandle()
								  << " id " << mRegionp->getRegionID()
								  << LL_ENDL;
            mRegionp->setCapabilitiesReceivedCallback(boost::bind(&LLAgent::onCapabilitiesReceivedAfterTeleport));
        }
    }
}

void LLAgent::handleTeleportFailed()
{
    LL_WARNS("Teleport") << "Agent handling teleport failure!" << LL_ENDL;
    if(LLVoiceClient::instanceExists())
    {
        LLVoiceClient::getInstance()->setHidden(FALSE);
    }

    setTeleportState(LLAgent::TELEPORT_NONE);
    // Unlock the UI if the progress bar has been shown.
//     gViewerWindow->setShowProgress(FALSE);
//     gTeleportDisplay = FALSE;

    if (mTeleportRequest)
	{
		mTeleportRequest->setStatus(LLTeleportRequest::kFailed);
	}
	if (mIsMaturityRatingChangingDuringTeleport)
	{
		// notify user that the maturity preference has been changed
		std::string maturityRating = LLViewerRegion::accessToString(mMaturityRatingChange);
		LLStringUtil::toLower(maturityRating);
		LLSD args;
		args["RATING"] = maturityRating;
		LLNotificationsUtil::add("PreferredMaturityChanged", args);
		mIsMaturityRatingChangingDuringTeleport = false;
	}

    mTPNeedsNeabyChatSeparator = false;
}

/*static*/
void LLAgent::addTPNearbyChatSeparator()
{
    LLViewerRegion* agent_region = gAgent.getRegion();
    LLParcel* agent_parcel = LLViewerParcelMgr::getInstance()->getAgentParcel();
    if (!agent_region || !agent_parcel)
    {
        return;
    }

    // <FS:Ansariel> [FS communication UI]
    //LLFloaterIMNearbyChat* nearby_chat = LLFloaterReg::getTypedInstance<LLFloaterIMNearbyChat>("nearby_chat");
    FSFloaterNearbyChat* nearby_chat = LLFloaterReg::findTypedInstance<FSFloaterNearbyChat>("fs_nearby_chat");
    // </FS:Ansariel> [FS communication UI]
    if (nearby_chat)
    {
        std::string location_name;
        LLAgentUI::ELocationFormat format = LLAgentUI::LOCATION_FORMAT_NO_MATURITY;

        // Might be better to provide slurl to chat
        if (!LLAgentUI::buildLocationString(location_name, format))
        {
            location_name = "Teleport to new region"; // Shouldn't happen
        }

        LLChat chat;
        chat.mFromName = location_name;
        chat.mMuted = FALSE;
        chat.mFromID = LLUUID::null;
        chat.mSourceType = CHAT_SOURCE_TELEPORT;
        chat.mChatStyle = CHAT_STYLE_TELEPORT_SEP;
        chat.mText = "";

        LLSD args;
        args["do_not_log"] = TRUE;
        nearby_chat->addMessage(chat, true, args);
    }
}

/*static*/
void LLAgent::onCapabilitiesReceivedAfterTeleport()
{
	if (gAgent.getRegion())
	{
		LL_DEBUGS("Teleport") << "running after capabilities received callback has been triggered, agent region "
							  << gAgent.getRegion()->getHandle()
							  << " id " << gAgent.getRegion()->getRegionID()
							  << " name " << gAgent.getRegion()->getName()
							  << LL_ENDL;
	}
	else
	{
		LL_WARNS("Teleport") << "called when agent region is null!" << LL_ENDL;
	}

    check_merchant_status();
}


//void LLAgent::teleportRequest(
//	const U64& region_handle,
//	const LLVector3& pos_local,
//	bool look_at_from_camera)
// [RLVa:KB] - Checked: RLVa-2.0.0
void LLAgent::teleportRequest(const U64& region_handle, const LLVector3& pos_local, const LLVector3& look_at)
// [/RLVa:KB]
{
	LLViewerRegion* regionp = getRegion();
	if (regionp && teleportCore(region_handle == regionp->getHandle()))
	{
		LL_INFOS("Teleport") << "Sending TeleportLocationRequest: '" << region_handle << "':"
							 << pos_local << LL_ENDL;
		LLMessageSystem* msg = gMessageSystem;
		msg->newMessage("TeleportLocationRequest");
		msg->nextBlockFast(_PREHASH_AgentData);
		msg->addUUIDFast(_PREHASH_AgentID, getID());
		msg->addUUIDFast(_PREHASH_SessionID, getSessionID());
		msg->nextBlockFast(_PREHASH_Info);
		msg->addU64("RegionHandle", region_handle);
		msg->addVector3("Position", pos_local);
//		LLVector3 look_at(0,1,0);
//		if (look_at_from_camera)
//		{
//			look_at = LLViewerCamera::getInstance()->getAtAxis();
//		}
		msg->addVector3("LookAt", look_at);
		sendReliableMessage();
	}
}

// Landmark ID = LLUUID::null means teleport home
void LLAgent::teleportViaLandmark(const LLUUID& landmark_asset_id)
{
	// <FS:Ansariel> FIRE-21576: Prevent TPing home while still logging in if RLVa is enabled
	if (RlvActions::isRlvEnabled() && LLStartUp::getStartupState() < STATE_STARTED)
	{
		return;
	}
	// </FS:Ansariel>

// [RLVa:KB] - Checked: 2010-08-22 (RLVa-1.2.1a) | Modified: RLVa-1.2.1a
	// NOTE: we'll allow teleporting home unless both @tplm=n *and* @tploc=n restricted
	if ( (rlv_handler_t::isEnabled()) &&
		 ( ( (landmark_asset_id.notNull()) ? gRlvHandler.hasBehaviour(RLV_BHVR_TPLM)
		                                   : gRlvHandler.hasBehaviour(RLV_BHVR_TPLM) && gRlvHandler.hasBehaviour(RLV_BHVR_TPLOC) ) ||
		   ((gRlvHandler.hasBehaviour(RLV_BHVR_UNSIT)) && (isAgentAvatarValid()) && (gAgentAvatarp->isSitting())) ))
	{
		RlvUtil::notifyBlocked(RlvStringKeys::Blocked::Teleport);
		return;
	}
// [/RLVa:KB]

	// <FS:Ansariel> FIRE-7273: Typing does not stop after using Cmd Line tph
	if (landmark_asset_id.isNull())
	{
		// This might mean a local TP, so pro-actively stop typing
		gAgent.stopTyping();
	}
	// </FS:Ansariel>

	mTeleportRequest = LLTeleportRequestPtr(new LLTeleportRequestViaLandmark(landmark_asset_id));
	startTeleportRequest();
}

void LLAgent::doTeleportViaLandmark(const LLUUID& landmark_asset_id)
{
	LLViewerRegion *regionp = getRegion();
	if(regionp && teleportCore())
	{
		LL_INFOS("Teleport") << "Sending TeleportLandmarkRequest. Current region handle " << regionp->getHandle()
							 << " region id " << regionp->getRegionID()
							 << " requested landmark id " << landmark_asset_id
							 << LL_ENDL;

		LLMessageSystem* msg = gMessageSystem;
		msg->newMessageFast(_PREHASH_TeleportLandmarkRequest);
		msg->nextBlockFast(_PREHASH_Info);
		msg->addUUIDFast(_PREHASH_AgentID, getID());
		msg->addUUIDFast(_PREHASH_SessionID, getSessionID());
		msg->addUUIDFast(_PREHASH_LandmarkID, landmark_asset_id);
		sendReliableMessage();
	}
}

void LLAgent::teleportViaLure(const LLUUID& lure_id, BOOL godlike)
{
	mTeleportRequest = LLTeleportRequestPtr(new LLTeleportRequestViaLure(lure_id, godlike));
	startTeleportRequest();
}

void LLAgent::doTeleportViaLure(const LLUUID& lure_id, BOOL godlike)
{
	LLViewerRegion* regionp = getRegion();
	if(regionp && teleportCore())
	{
		U32 teleport_flags = 0x0;
		if (godlike)
		{
			teleport_flags |= TELEPORT_FLAGS_VIA_GODLIKE_LURE;
			teleport_flags |= TELEPORT_FLAGS_DISABLE_CANCEL;
		}
		else
		{
			teleport_flags |= TELEPORT_FLAGS_VIA_LURE;
		}

		LL_INFOS("Teleport") << "Sending TeleportLureRequest."
							 << " Current region handle " << regionp->getHandle()
							 << " region id " << regionp->getRegionID()
							 << " lure id " << lure_id
							 << LL_ENDL;
		// send the message
		LLMessageSystem* msg = gMessageSystem;
		msg->newMessageFast(_PREHASH_TeleportLureRequest);
		msg->nextBlockFast(_PREHASH_Info);
		msg->addUUIDFast(_PREHASH_AgentID, getID());
		msg->addUUIDFast(_PREHASH_SessionID, getSessionID());
		msg->addUUIDFast(_PREHASH_LureID, lure_id);
		// teleport_flags is a legacy field, now derived sim-side:
		msg->addU32("TeleportFlags", teleport_flags);
		sendReliableMessage();
	}	
}


// James Cook, July 28, 2005
void LLAgent::teleportCancel()
{
	if (!hasPendingTeleportRequest())
	{
		LLViewerRegion* regionp = getRegion();
		if(regionp)
		{
			LL_INFOS("Teleport") << "Sending TeleportCancel" << LL_ENDL;
			
			// send the message
			LLMessageSystem* msg = gMessageSystem;
			msg->newMessage("TeleportCancel");
			msg->nextBlockFast(_PREHASH_Info);
			msg->addUUIDFast(_PREHASH_AgentID, getID());
			msg->addUUIDFast(_PREHASH_SessionID, getSessionID());
			sendReliableMessage();
		}
		mTeleportCanceled = mTeleportRequest;
	}
	clearTeleportRequest();
	gAgent.setTeleportState( LLAgent::TELEPORT_NONE );
	gPipeline.resetVertexBuffers(); 
}

void LLAgent::restoreCanceledTeleportRequest()
{
    if (mTeleportCanceled != NULL)
    {
		LL_INFOS() << "Restoring canceled teleport request, setting state to TELEPORT_REQUESTED" << LL_ENDL;
        gAgent.setTeleportState( LLAgent::TELEPORT_REQUESTED );
        mTeleportRequest = mTeleportCanceled;
        mTeleportCanceled.reset();
        gTeleportDisplay = TRUE;
        gTeleportDisplayTimer.reset();
    }
}

void LLAgent::teleportViaLocation(const LLVector3d& pos_global)
{
// [RLVa:KB] - Checked: RLVa-2.0.0
	if ( (RlvActions::isRlvEnabled()) && (!RlvUtil::isForceTp()) )
	{
		if (LLStartUp::getStartupState() < STATE_STARTED)
		{
			return;
		}

		if ( (RlvActions::isLocalTp(pos_global)) ? !RlvActions::canTeleportToLocal(pos_global) : !RlvActions::canTeleportToLocation() )
		{
			RlvUtil::notifyBlocked(RlvStringKeys::Blocked::Teleport);
			return;
		}

		if ( (gRlvHandler.getCurrentCommand()) && (RLV_BHVR_TPTO == gRlvHandler.getCurrentCommand()->getBehaviourType()) )
		{
			gRlvHandler.setCanCancelTp(false);
		}
	}
// [/RLVa:KB]

	mTeleportRequest = LLTeleportRequestPtr(new LLTeleportRequestViaLocation(pos_global));
	startTeleportRequest();
}

void LLAgent::doTeleportViaLocation(const LLVector3d& pos_global)
{
	LLViewerRegion* regionp = getRegion();

	if (!regionp)
	{
		return;
	}
	// <FS:Beq> FIRE-30534 Var Region tp / map locaton fixes
// 	U64 handle = to_region_handle(pos_global);
// 	bool isLocal = (regionp->getHandle() == to_region_handle_global((F32)pos_global.mdV[VX], (F32)pos_global.mdV[VY]));
// 	LLSimInfo* info = LLWorldMap::getInstance()->simInfoFromHandle(handle);
// 	if(regionp && info)
// 	{
// 		LLVector3d region_origin = info->getGlobalOrigin();
// 		LLVector3 pos_local(
// 			(F32)(pos_global.mdV[VX] - region_origin.mdV[VX]),
// 			(F32)(pos_global.mdV[VY] - region_origin.mdV[VY]),
// 			(F32)(pos_global.mdV[VZ]));
// // <FS:CR> Aurora-sim var region teleports
// 		//teleportRequest(handle, pos_local);
// 		teleportRequest(info->getHandle(), pos_local);
// // </FS:CR>
// 	}
// 	else if(regionp && teleportCore(isLocal))
// 	{
// 		// send the message
// 		LLMessageSystem* msg = gMessageSystem;
// 		msg->newMessageFast(_PREHASH_TeleportLocationRequest);
// 		msg->nextBlockFast(_PREHASH_AgentData);
// 		msg->addUUIDFast(_PREHASH_AgentID, getID());
// 		msg->addUUIDFast(_PREHASH_SessionID, getSessionID());

// 		msg->nextBlockFast(_PREHASH_Info);
// 		// <FS:Ansariel> FIRE-17262: Wrong local teleports on a large opensim region (apparently need to divide by grid unit size)
// 		F32 width = REGION_WIDTH_METERS;// regionp->getWidth();
// 		LLVector3 pos(fmod((F32)pos_global.mdV[VX], width),
// 					  fmod((F32)pos_global.mdV[VY], width),
// 					  (F32)pos_global.mdV[VZ]);
// 		F32 region_x = (F32)(pos_global.mdV[VX]);
// 		F32 region_y = (F32)(pos_global.mdV[VY]);
// 		U64 region_handle = to_region_handle_global(region_x, region_y);
// 		msg->addU64Fast(_PREHASH_RegionHandle, region_handle);
// 		msg->addVector3Fast(_PREHASH_Position, pos);
// 		pos.mV[VX] += 1;
// 		msg->addVector3Fast(_PREHASH_LookAt, pos);

// 		LL_WARNS("Teleport") << "Sending deprecated(?) TeleportLocationRequest."
// 							 << " pos_global " << pos_global
// 							 << " region_x " << region_x
// 							 << " region_y " << region_y
// 							 << " region_handle " << region_handle
// 							 << LL_ENDL; 

// 		sendReliableMessage();
	auto region_origin { regionp->getOriginGlobal() };
	LLVector3 pos_local{};
	U64 handle { to_region_handle(pos_global, region_origin, regionp->getWidth()) };
	bool is_local { regionp->getHandle() == handle };
	if(is_local)
	{
		pos_local.set(
			(F32)(pos_global.mdV[VX] - region_origin.mdV[VX]),
			(F32)(pos_global.mdV[VY] - region_origin.mdV[VY]),
			(F32)(pos_global.mdV[VZ]));
		LL_INFOS("Teleport") << "Local in-region TP:"
							 << " pos_global " << pos_global
							 << " region " << region_origin
							 << " local " << pos_local
							 << " region_handle " << handle
							 << LL_ENDL;
	}
	else
	{
		// determine non-local region location as best we can using global coords
		// In SL we have uniform region size. This is normal.
		// In opensim the handle will resolve to a 256m quantised world tile which the server maps back to a region
		// it "should" also compensate for the local coords. Handle has been "correctly" determined already so we use global % 256
		static const F32 width = REGION_WIDTH_METERS;// Note: reverted back to previous hardcode 256 for non-local. Whilst this appears incorrect server side logic expects %256 and will overshoot otherwise.
		pos_local.set( fmod((F32)pos_global.mdV[VX], width),
					   fmod((F32)pos_global.mdV[VY], width),
					   (F32)pos_global.mdV[VZ] );
		LL_INFOS("Teleport") << "Non-local TP:"
							 << " pos_global " << pos_global
							 << " region " << region_origin
							 << " local " << pos_local
							 << " region_handle " << handle
							 << LL_ENDL;
	}

	if(teleportCore(is_local)) // Rather a pointless if as teleportCore currently always returns true
	{
		// send the message
		LLMessageSystem* msg = gMessageSystem;
		msg->newMessageFast(_PREHASH_TeleportLocationRequest);
		msg->nextBlockFast(_PREHASH_AgentData);
		msg->addUUIDFast(_PREHASH_AgentID, getID());
		msg->addUUIDFast(_PREHASH_SessionID, getSessionID());

		msg->nextBlockFast(_PREHASH_Info);
		msg->addU64Fast(_PREHASH_RegionHandle, handle);
		msg->addVector3Fast(_PREHASH_Position, pos_local);
		pos_local.mV[VX] += 1;
		msg->addVector3Fast(_PREHASH_LookAt, pos_local);

		sendReliableMessage();
		LL_INFOS("Teleport") << "Sending deprecated TeleportLocationRequest."
							 << " pos_global " << pos_global
							 << " region coord (" << (pos_global.mdV[VX] - pos_local.mV[VX])
							 << "," << (pos_global.mdV[VY] - pos_local.mV[VY])
							 << " pos_local " << pos_local
							 << ") region_handle " << handle
							 << LL_ENDL; 
	// </FS:Beq>
	}
// <FS:TT> Client LSL Bridge
	if (FSLSLBridge::instance().canUseBridge() && is_local)
	{
		teleportBridgeGlobal(pos_global);
	}
// </FS:TT>
}

// Teleport to global position, but keep facing in the same direction 
// [RLVa:KB] - Checked: RLVa-2.0.0
void LLAgent::teleportViaLocationLookAt(const LLVector3d& pos_global, const LLVector3& look_at)
{
	if ( (RlvActions::isRlvEnabled()) && (!RlvUtil::isForceTp()) )
	{
		if (LLStartUp::getStartupState() < STATE_STARTED)
		{
			return;
		}

		if ( (RlvActions::isLocalTp(pos_global)) ? !RlvActions::canTeleportToLocal(pos_global) : !RlvActions::canTeleportToLocation() )
		{
			RlvUtil::notifyBlocked(RlvStringKeys::Blocked::Teleport);
			return;
		}

		if ( (gRlvHandler.getCurrentCommand()) && (RLV_BHVR_TPTO == gRlvHandler.getCurrentCommand()->getBehaviourType()) )
		{
			gRlvHandler.setCanCancelTp(false);
		}
	}

	mTeleportRequest = LLTeleportRequestPtr(new LLTeleportRequestViaLocationLookAt(pos_global, (look_at.isExactlyZero()) ? LLViewerCamera::getInstance()->getAtAxis() : look_at));
	startTeleportRequest();
}
// [/RLVa:KB]
//void LLAgent::teleportViaLocationLookAt(const LLVector3d& pos_global)
//{
//	mTeleportRequest = LLTeleportRequestPtr(new LLTeleportRequestViaLocationLookAt(pos_global));
//	startTeleportRequest();
//}

// [RLVa:KB] - Checked: RLVa-2.0.0
// <FS:Beq> FIRE-30534 VarRegion TP fixes
// void LLAgent::doTeleportViaLocationLookAt(const LLVector3d& pos_global, const LLVector3& look_at)
// {
// 	mbTeleportKeepsLookAt = look_at.isExactlyZero();

// 	if(!gAgentCamera.isfollowCamLocked())
// 	{
// 		gAgentCamera.setFocusOnAvatar(FALSE, ANIMATE);	// detach camera form avatar, so it keeps direction
// 	}

// 	U64 region_handle = to_region_handle(pos_global);
// // <FS:CR> Aurora-sim var region teleports
// 	LLSimInfo* simInfo = LLWorldMap::instance().simInfoFromHandle(region_handle);
// 	if (simInfo)
// 	{
// 		region_handle = simInfo->getHandle();
// 	}
// // </FS:CR>
// 	LLVector3 pos_local = (LLVector3)(pos_global - from_region_handle(region_handle));
// 	teleportRequest(region_handle, pos_local, look_at);

// // <FS:TT> Client LSL Bridge
// 	if (FSLSLBridge::instance().canUseBridge())
// 	{
// 		if (region_handle == to_region_handle(getPositionGlobal()))
// 		{
// 			teleportBridgeLocal(pos_local);
// 		}
// 	}
// // </FS:TT>
// }
void LLAgent::doTeleportViaLocationLookAt(const LLVector3d& pos_global, const LLVector3& look_at)
{
	mbTeleportKeepsLookAt = look_at.isExactlyZero();

	if(!gAgentCamera.isfollowCamLocked())
	{
		gAgentCamera.setFocusOnAvatar(FALSE, ANIMATE);	// detach camera form avatar, so it keeps direction
	}

	U64 region_handle{};
	auto regionp = getRegion();
	if(regionp)
	{
		region_handle = to_region_handle(pos_global, regionp->getOriginGlobal(), regionp->getWidth());
	}
	else
	{
		region_handle = to_region_handle(pos_global);
	}
// Beq Note: if region_handle was obtained to the nearest 256m tile map lookup might give us a better result.

	LLVector3 pos_within_target_region = (LLVector3)(pos_global - from_region_handle(region_handle));
	teleportRequest(region_handle, pos_within_target_region, look_at);

// <FS:TT> Client LSL Bridge
	if ( FSLSLBridge::instance().canUseBridge() )
	{
		// refresh regionp 
		regionp = getRegion();
		if( regionp && ( region_handle == regionp->getHandle() ) ) 
		{
			teleportBridgeLocal(pos_within_target_region);
		}
	}
// </FS:TT>
}
// </FS:Beq>
LLAgent::ETeleportState	LLAgent::getTeleportState() const
{
    return (mTeleportRequest && (mTeleportRequest->getStatus() == LLTeleportRequest::kFailed)) ? 
        TELEPORT_NONE : mTeleportState;
}
// [/RLVa:KB]
//void LLAgent::doTeleportViaLocationLookAt(const LLVector3d& pos_global, const LLVector3& look_at)
//{
//	mbTeleportKeepsLookAt = true;
//
//	if(!gAgentCamera.isfollowCamLocked())
//	{
//		gAgentCamera.setFocusOnAvatar(FALSE, ANIMATE);	// detach camera form avatar, so it keeps direction
//	}
//
//	U64 region_handle = to_region_handle(pos_global);
//	LLVector3 pos_local = (LLVector3)(pos_global - from_region_handle(region_handle));
//	teleportRequest(region_handle, pos_local, look_at);
//	teleportRequest(region_handle, pos_local, getTeleportKeepsLookAt());
//}


void LLAgent::setTeleportState(ETeleportState state)
{
    if (mTeleportRequest && (state != TELEPORT_NONE) && (mTeleportRequest->getStatus() == LLTeleportRequest::kFailed))
    {   // A late message has come in regarding a failed teleport.  
        // We have already decided that it failed so should not reinitiate the teleport sequence in the viewer.
        LL_WARNS("Teleport") << "Attempt to set teleport state to " << state <<
            " for previously failed teleport.  Ignore!" << LL_ENDL;
        return;
    }
    LL_DEBUGS("Teleport") << "Setting teleport state to "
						  << LLAgent::teleportStateName(state) << "(" << state << ")"
						  << " Previous state: "
						  << teleportStateName(mTeleportState) << "(" << mTeleportState << ")"
						  << LL_ENDL;
	mTeleportState = state;
	if (mTeleportState > TELEPORT_NONE && gSavedSettings.getBOOL("FreezeTime"))
	{
		LLFloaterReg::hideInstance("snapshot");
	}

	switch (mTeleportState)
	{
		case TELEPORT_NONE:
			mbTeleportKeepsLookAt = false;
			// <FS:Ansariel> FIRE-12004: Attachments getting lost on TP; always reset region crossing state after a finished TP
			if (isAgentAvatarValid())
			{
				gAgentAvatarp->setIsCrossingRegion(false);
			}
			// </FS:Ansariel>
			break;

		case TELEPORT_MOVING:
		// We're outa here. Save "back" slurl.
		LLAgentUI::buildSLURL(*mTeleportSourceSLURL);
			break;

		case TELEPORT_ARRIVING:
		// First two position updates after a teleport tend to be weird
		//LLViewerStats::getInstance()->mAgentPositionSnaps.mCountOfNextUpdatesToIgnore = 2;

		// Let the interested parties know we've teleported.
		LLViewerParcelMgr::getInstance()->onTeleportFinished(false, getPositionGlobal());
			break;

		default:
			break;
	}
}

// <FS:Ansariel> FIRE-12148: Pose stand breaks XPOSE animations
//void LLAgent::stopCurrentAnimations()
void LLAgent::stopCurrentAnimations(bool force_keep_script_perms /*= false*/)
// </FS:Ansariel>
{
    LL_DEBUGS("Avatar") << "Stopping current animations" << LL_ENDL;

	// This function stops all current overriding animations on this
	// avatar, propagating this change back to the server.
	if (isAgentAvatarValid())
	{
		std::vector<LLUUID> anim_ids;

		for ( LLVOAvatar::AnimIterator anim_it =
			      gAgentAvatarp->mPlayingAnimations.begin();
		      anim_it != gAgentAvatarp->mPlayingAnimations.end();
		      anim_it++)
		{
			if ((anim_it->first == ANIM_AGENT_DO_NOT_DISTURB)||
				(anim_it->first == ANIM_AGENT_SIT_GROUND_CONSTRAINED))
			{
				// don't cancel a ground-sit anim, as viewers
				// use this animation's status in
				// determining whether we're sitting. ick.
                LL_DEBUGS("Avatar") << "sit or do-not-disturb animation will not be stopped" << LL_ENDL;
			}
			else
			{
				// stop this animation locally
				gAgentAvatarp->stopMotion(anim_it->first, TRUE);
				// ...and tell the server to tell everyone.
				anim_ids.push_back(anim_it->first);
			}
		}

		sendAnimationRequests(anim_ids, ANIM_REQUEST_STOP);

		// Tell the region to clear any animation state overrides
		sendAnimationStateReset();

		// Revoke all animation permissions
		if (mRegionp &&
			// <FS:Ansariel> FIRE-12148: Pose stand breaks XPOSE animations
			!force_keep_script_perms &&
			// </FS:Ansariel>
			gSavedSettings.getBOOL("RevokePermsOnStopAnimation"))
		{
			U32 permissions = SCRIPT_PERMISSIONS[SCRIPT_PERMISSION_TRIGGER_ANIMATION].permbit | SCRIPT_PERMISSIONS[SCRIPT_PERMISSION_OVERRIDE_ANIMATIONS].permbit;
			sendRevokePermissions(mRegionp->getRegionID(), permissions);
			if (gAgentAvatarp->isSitting())
			{	// Also stand up, since auto-granted sit animation permission has been revoked
				gAgent.standUp();
			}
		}

		// re-assert at least the default standing animation, because
		// viewers get confused by avs with no associated anims.
		sendAnimationRequest(ANIM_AGENT_STAND, ANIM_REQUEST_START);

		// <FS:Zi> Run Prio 0 default bento pose in the background to fix splayed hands, open mouths, etc.
		if (gSavedSettings.getBOOL("FSPlayDefaultBentoAnimation"))
		{
			sendAnimationRequest(ANIM_AGENT_BENTO_IDLE, ANIM_REQUEST_START);
		}
		// </FS:Zi>
	}
}

void LLAgent::fidget()
{
	if (!getAFK())
	{
		F32 curTime = mFidgetTimer.getElapsedTimeF32();
		if (curTime > mNextFidgetTime)
		{
			// pick a random fidget anim here
			S32 oldFidget = mCurrentFidget;

			mCurrentFidget = ll_rand(NUM_AGENT_STAND_ANIMS);

			if (mCurrentFidget != oldFidget)
			{
				LLAgent::stopFidget();

				
				switch(mCurrentFidget)
				{
				case 0:
					mCurrentFidget = 0;
					break;
				case 1:
					sendAnimationRequest(ANIM_AGENT_STAND_1, ANIM_REQUEST_START);
					mCurrentFidget = 1;
					break;
				case 2:
					sendAnimationRequest(ANIM_AGENT_STAND_2, ANIM_REQUEST_START);
					mCurrentFidget = 2;
					break;
				case 3:
					sendAnimationRequest(ANIM_AGENT_STAND_3, ANIM_REQUEST_START);
					mCurrentFidget = 3;
					break;
				case 4:
					sendAnimationRequest(ANIM_AGENT_STAND_4, ANIM_REQUEST_START);
					mCurrentFidget = 4;
					break;
				}
			}

			// calculate next fidget time
			mNextFidgetTime = curTime + ll_frand(MAX_FIDGET_TIME - MIN_FIDGET_TIME) + MIN_FIDGET_TIME;
		}
	}
}

void LLAgent::stopFidget()
{
	std::vector<LLUUID> anims;
	anims.reserve(4);
	anims.push_back(ANIM_AGENT_STAND_1);
	anims.push_back(ANIM_AGENT_STAND_2);
	anims.push_back(ANIM_AGENT_STAND_3);
	anims.push_back(ANIM_AGENT_STAND_4);

	gAgent.sendAnimationRequests(anims, ANIM_REQUEST_STOP);
}


void LLAgent::requestEnterGodMode()
{
	LLMessageSystem* msg = gMessageSystem;
	msg->newMessageFast(_PREHASH_RequestGodlikePowers);
	msg->nextBlockFast(_PREHASH_AgentData);
	msg->addUUIDFast(_PREHASH_AgentID, gAgent.getID());
	msg->addUUIDFast(_PREHASH_SessionID, gAgent.getSessionID());
	msg->nextBlockFast(_PREHASH_RequestBlock);
	msg->addBOOLFast(_PREHASH_Godlike, TRUE);
	msg->addUUIDFast(_PREHASH_Token, LLUUID::null);

	// simulators need to know about your request
	sendReliableMessage();
}

void LLAgent::requestLeaveGodMode()
{
	LLMessageSystem* msg = gMessageSystem;
	msg->newMessageFast(_PREHASH_RequestGodlikePowers);
	msg->nextBlockFast(_PREHASH_AgentData);
	msg->addUUIDFast(_PREHASH_AgentID, gAgent.getID());
	msg->addUUIDFast(_PREHASH_SessionID, gAgent.getSessionID());
	msg->nextBlockFast(_PREHASH_RequestBlock);
	msg->addBOOLFast(_PREHASH_Godlike, FALSE);
	msg->addUUIDFast(_PREHASH_Token, LLUUID::null);

	// simulator needs to know about your request
	sendReliableMessage();
}

void LLAgent::sendAgentDataUpdateRequest()
{
	gMessageSystem->newMessageFast(_PREHASH_AgentDataUpdateRequest);
	gMessageSystem->nextBlockFast(_PREHASH_AgentData);
	gMessageSystem->addUUIDFast(_PREHASH_AgentID, gAgent.getID() );
	gMessageSystem->addUUIDFast(_PREHASH_SessionID, gAgent.getSessionID());
	sendReliableMessage();
}

void LLAgent::sendAgentUserInfoRequest()
{
    std::string cap;

    if (getID().isNull())
        return; // not logged in

    if (mRegionp)
        cap = mRegionp->getCapability("UserInfo");

    if (!cap.empty())
    {
        LLCoros::instance().launch("requestAgentUserInfoCoro",
            boost::bind(&LLAgent::requestAgentUserInfoCoro, this, cap));
    }
    else
    { 
        sendAgentUserInfoRequestMessage();
    }
}

void LLAgent::requestAgentUserInfoCoro(std::string capurl)
{
    LLCore::HttpRequest::policy_t httpPolicy(LLCore::HttpRequest::DEFAULT_POLICY_ID);
    LLCoreHttpUtil::HttpCoroutineAdapter::ptr_t
        httpAdapter(new LLCoreHttpUtil::HttpCoroutineAdapter("requestAgentUserInfoCoro", httpPolicy));
    LLCore::HttpRequest::ptr_t httpRequest(new LLCore::HttpRequest);
    LLCore::HttpOptions::ptr_t httpOpts(new LLCore::HttpOptions);
    LLCore::HttpHeaders::ptr_t httpHeaders;

    httpOpts->setFollowRedirects(true);

    LLSD result = httpAdapter->getAndSuspend(httpRequest, capurl, httpOpts, httpHeaders);

    LLSD httpResults = result[LLCoreHttpUtil::HttpCoroutineAdapter::HTTP_RESULTS];
    LLCore::HttpStatus status = LLCoreHttpUtil::HttpCoroutineAdapter::getStatusFromLLSD(httpResults);

    if (!status)
    {
        LL_WARNS("UserInfo") << "Failed to get user information." << LL_ENDL;
        return;
    }
    else if (!result["success"].asBoolean())
    {
        LL_WARNS("UserInfo") << "Failed to get user information: " << result["message"] << LL_ENDL;
        return;
    }

    bool im_via_email;
    bool is_verified_email;
    std::string email;
    std::string dir_visibility;

    im_via_email = result["im_via_email"].asBoolean();
    is_verified_email = result["is_verified"].asBoolean();
    email = result["email"].asString();
    dir_visibility = result["directory_visibility"].asString();

    // TODO: This should probably be changed.  I'm not entirely comfortable 
    // having LLAgent interact directly with the UI in this way.
    // <FS:Ansariel> Show email address in preferences (FIRE-1071)
    //LLFloaterPreference::updateUserInfo(dir_visibility, im_via_email, is_verified_email);
    LLFloaterPreference::updateUserInfo(dir_visibility, im_via_email, is_verified_email, email);
    // </FS:Ansariel>
    LLFloaterSnapshot::setAgentEmail(email);
}

void LLAgent::sendAgentUpdateUserInfo(bool im_via_email, const std::string& directory_visibility)
{
    std::string cap;

    if (getID().isNull())
        return; // not logged in

    if (mRegionp)
        cap = mRegionp->getCapability("UserInfo");

    if (!cap.empty())
    {
        LLCoros::instance().launch("updateAgentUserInfoCoro",
            boost::bind(&LLAgent::updateAgentUserInfoCoro, this, cap, im_via_email, directory_visibility));
    }
    else
    {
        sendAgentUpdateUserInfoMessage(im_via_email, directory_visibility);
    }
}


void LLAgent::updateAgentUserInfoCoro(std::string capurl, bool im_via_email, std::string directory_visibility)
{
    LLCore::HttpRequest::policy_t httpPolicy(LLCore::HttpRequest::DEFAULT_POLICY_ID);
    LLCoreHttpUtil::HttpCoroutineAdapter::ptr_t
        httpAdapter(new LLCoreHttpUtil::HttpCoroutineAdapter("requestAgentUserInfoCoro", httpPolicy));
    LLCore::HttpRequest::ptr_t httpRequest(new LLCore::HttpRequest);
    LLCore::HttpOptions::ptr_t httpOpts(new LLCore::HttpOptions);
    LLCore::HttpHeaders::ptr_t httpHeaders;

    httpOpts->setFollowRedirects(true);
    LLSD body(LLSDMap
        ("dir_visibility",  LLSD::String(directory_visibility))
        ("im_via_email",    LLSD::Boolean(im_via_email)));

    LLSD result = httpAdapter->postAndSuspend(httpRequest, capurl, body, httpOpts, httpHeaders);

    LLSD httpResults = result[LLCoreHttpUtil::HttpCoroutineAdapter::HTTP_RESULTS];
    LLCore::HttpStatus status = LLCoreHttpUtil::HttpCoroutineAdapter::getStatusFromLLSD(httpResults);

    if (!status)
    {
        LL_WARNS("UserInfo") << "Failed to set user information." << LL_ENDL;
    }
    else if (!result["success"].asBoolean())
    {
        LL_WARNS("UserInfo") << "Failed to set user information: " << result["message"] << LL_ENDL;
    }
}

// deprecated:
// May be removed when UserInfo cap propagates to all simhosts in grid
void LLAgent::sendAgentUserInfoRequestMessage()
{
    gMessageSystem->newMessageFast(_PREHASH_UserInfoRequest);
    gMessageSystem->nextBlockFast(_PREHASH_AgentData);
    gMessageSystem->addUUIDFast(_PREHASH_AgentID, getID());
    gMessageSystem->addUUIDFast(_PREHASH_SessionID, getSessionID());
    sendReliableMessage();
}

void LLAgent::sendAgentUpdateUserInfoMessage(bool im_via_email, const std::string& directory_visibility)
{
    gMessageSystem->newMessageFast(_PREHASH_UpdateUserInfo);
    gMessageSystem->nextBlockFast(_PREHASH_AgentData);
    gMessageSystem->addUUIDFast(_PREHASH_AgentID, getID());
    gMessageSystem->addUUIDFast(_PREHASH_SessionID, getSessionID());
    gMessageSystem->nextBlockFast(_PREHASH_UserData);
    gMessageSystem->addBOOLFast(_PREHASH_IMViaEMail, im_via_email);
    gMessageSystem->addString("DirectoryVisibility", directory_visibility);
    gAgent.sendReliableMessage();

}
// end deprecated
//------

void LLAgent::observeFriends()
{
	if(!mFriendObserver)
	{
		mFriendObserver = new LLAgentFriendObserver;
		LLAvatarTracker::instance().addObserver(mFriendObserver);
		friendsChanged();
	}
}

std::map<S32, std::string> LLAgent::sTeleportStateName = { { TELEPORT_NONE, "TELEPORT_NONE" },
														   { TELEPORT_START, "TELEPORT_START" },
														   { TELEPORT_REQUESTED, "TELEPORT_REQUESTED" },
														   { TELEPORT_MOVING, "TELEPORT_MOVING" },
														   { TELEPORT_START_ARRIVAL, "TELEPORT_START_ARRIVAL" },
														   { TELEPORT_ARRIVING, "TELEPORT_ARRIVING" },
														   { TELEPORT_LOCAL, "TELEPORT_LOCAL" },
														   { TELEPORT_PENDING, "TELEPORT_PENDING" } };

const std::string& LLAgent::teleportStateName(S32 state)
{
	static std::string invalid_state_str("INVALID");
	auto iter = LLAgent::sTeleportStateName.find(state);
	if (iter != LLAgent::sTeleportStateName.end())
	{
		return iter->second;
	}
	else
	{
		return invalid_state_str;
	}
}

const std::string& LLAgent::getTeleportStateName() const
{
	return teleportStateName(getTeleportState());
}

void LLAgent::parseTeleportMessages(const std::string& xml_filename)
{
	LLXMLNodePtr root;
	BOOL success = LLUICtrlFactory::getLayeredXMLNode(xml_filename, root);

	if (!success || !root || !root->hasName( "teleport_messages" ))
	{
		LL_ERRS() << "Problem reading teleport string XML file: " 
			   << xml_filename << LL_ENDL;
		return;
	}

	for (LLXMLNode* message_set = root->getFirstChild();
		 message_set != NULL;
		 message_set = message_set->getNextSibling())
	{
		if ( !message_set->hasName("message_set") ) continue;

		std::map<std::string, std::string> *teleport_msg_map = NULL;
		std::string message_set_name;

		if ( message_set->getAttributeString("name", message_set_name) )
		{
			//now we loop over all the string in the set and add them
			//to the appropriate set
			if ( message_set_name == "errors" )
			{
				teleport_msg_map = &sTeleportErrorMessages;
			}
			else if ( message_set_name == "progress" )
			{
				teleport_msg_map = &sTeleportProgressMessages;
			}
		}

		if ( !teleport_msg_map ) continue;

		std::string message_name;
		for (LLXMLNode* message_node = message_set->getFirstChild();
			 message_node != NULL;
			 message_node = message_node->getNextSibling())
		{
			if ( message_node->hasName("message") && 
				 message_node->getAttributeString("name", message_name) )
			{
				(*teleport_msg_map)[message_name] =
					message_node->getTextContents();
			} //end if ( message exists and has a name)
		} //end for (all message in set)
	}//end for (all message sets in xml file)
}

const void LLAgent::getTeleportSourceSLURL(LLSLURL& slurl) const
{
	slurl = *mTeleportSourceSLURL;
}

// static
void LLAgent::dumpGroupInfo()
{
	LL_INFOS() << "group   " << gAgent.mGroupName << LL_ENDL;
	LL_INFOS() << "ID      " << gAgent.mGroupID << LL_ENDL;
	LL_INFOS() << "powers " << gAgent.mGroupPowers << LL_ENDL;
	LL_INFOS() << "title   " << gAgent.mGroupTitle << LL_ENDL;
	//LL_INFOS() << "insig   " << gAgent.mGroupInsigniaID << LL_ENDL;
}

// Draw a representation of current autopilot target
void LLAgent::renderAutoPilotTarget()
{
	if (mAutoPilot)
	{
		F32 height_meters;
		LLVector3d target_global;

		gGL.matrixMode(LLRender::MM_MODELVIEW);
		gGL.pushMatrix();

		// not textured
		gGL.getTexUnit(0)->unbind(LLTexUnit::TT_TEXTURE);

		// lovely green
		gGL.color4f(0.f, 1.f, 1.f, 1.f);

		target_global = mAutoPilotTargetGlobal;

		gGL.translatef((F32)(target_global.mdV[VX]), (F32)(target_global.mdV[VY]), (F32)(target_global.mdV[VZ]));

		height_meters = 1.f;

		gGL.scalef(height_meters, height_meters, height_meters);

		gSphere.render();

		gGL.popMatrix();
	}
}

// <FS> Phantom mode
void LLAgent::togglePhantom()
{
	make_ui_sound("UISndMovelockToggle");
	mPhantom = !mPhantom;
	if (mPhantom)
	{
		LLNotificationsUtil::add("PhantomOn", LLSD());
	}
	else
	{
		LLNotificationsUtil::add("PhantomOff", LLSD());
	}
}

bool LLAgent::getPhantom() const
{
	return mPhantom;
}
// </FS> Phantom mode

/********************************************************************************/

// <FS:Ansariel> [Legacy Bake]
LLAgentQueryManager gAgentQueryManager;

LLAgentQueryManager::LLAgentQueryManager() :
	mWearablesCacheQueryID(0),
	mNumPendingQueries(0),
	mUpdateSerialNum(0)
{
	for (U32 i = 0; i < BAKED_NUM_INDICES; i++)
	{
		mActiveCacheQueries[i] = 0;
	}
}

LLAgentQueryManager::~LLAgentQueryManager()
{
}
// </FS:Ansariel> [Legacy Bake]

//-----------------------------------------------------------------------------
// LLTeleportRequest
//-----------------------------------------------------------------------------

LLTeleportRequest::LLTeleportRequest()
	: mStatus(kPending)
{
}

LLTeleportRequest::~LLTeleportRequest()
{
}

bool LLTeleportRequest::canRestartTeleport()
{
	return false;
}

void LLTeleportRequest::restartTeleport()
{
	llassert(0);
}

// TODO this enum -> name idiom should be in a common class rather than repeated various places.
const std::string& LLTeleportRequest::statusName(EStatus status)
{
	static std::string invalid_status_str("INVALID");
	auto iter = LLTeleportRequest::sTeleportStatusName.find(status);
	if (iter != LLTeleportRequest::sTeleportStatusName.end())
	{
		return iter->second;
	}
	else
	{
		return invalid_status_str;
	}
}

std::ostream& operator<<(std::ostream& os, const LLTeleportRequest& req)
{
	req.toOstream(os);
	return os;
}

void LLTeleportRequest::toOstream(std::ostream& os) const
{
	os << "status " << statusName(mStatus) << "(" << mStatus << ")";
}

//-----------------------------------------------------------------------------
// LLTeleportRequestViaLandmark
//-----------------------------------------------------------------------------
LLTeleportRequestViaLandmark::LLTeleportRequestViaLandmark(const LLUUID &pLandmarkId)
	: LLTeleportRequest(),
	mLandmarkId(pLandmarkId)
{
    LL_INFOS("Teleport") << "LLTeleportRequestViaLandmark created, " << *this << LL_ENDL;
}

LLTeleportRequestViaLandmark::~LLTeleportRequestViaLandmark()
{
    LL_INFOS("Teleport") << "~LLTeleportRequestViaLandmark, " << *this << LL_ENDL;
}

void LLTeleportRequestViaLandmark::toOstream(std::ostream& os) const
{
	os << "landmark " << mLandmarkId << " ";
	LLTeleportRequest::toOstream(os);
}

bool LLTeleportRequestViaLandmark::canRestartTeleport()
{
    LL_INFOS("Teleport") << "LLTeleportRequestViaLandmark::canRestartTeleport? -> true, " << *this << LL_ENDL;
	return true;
}

void LLTeleportRequestViaLandmark::startTeleport()
{
    LL_INFOS("Teleport") << "LLTeleportRequestViaLandmark::startTeleport, " << *this << LL_ENDL;
	gAgent.doTeleportViaLandmark(getLandmarkId());
}

void LLTeleportRequestViaLandmark::restartTeleport()
{
    LL_INFOS("Teleport") << "LLTeleportRequestViaLandmark::restartTeleport, " << *this << LL_ENDL;
	gAgent.doTeleportViaLandmark(getLandmarkId());
}
//-----------------------------------------------------------------------------
// LLTeleportRequestViaLure
//-----------------------------------------------------------------------------

LLTeleportRequestViaLure::LLTeleportRequestViaLure(const LLUUID &pLureId, BOOL pIsLureGodLike)
	: LLTeleportRequestViaLandmark(pLureId),
	mIsLureGodLike(pIsLureGodLike)
{
    LL_INFOS("Teleport") << "LLTeleportRequestViaLure created" << LL_ENDL;
}

LLTeleportRequestViaLure::~LLTeleportRequestViaLure()
{
    LL_INFOS("Teleport") << "~LLTeleportRequestViaLure" << LL_ENDL;
}

void LLTeleportRequestViaLure::toOstream(std::ostream& os) const
{
	os << "mIsLureGodLike " << (S32) mIsLureGodLike << " ";
	LLTeleportRequestViaLandmark::toOstream(os);
}

bool LLTeleportRequestViaLure::canRestartTeleport()
{
	// stinson 05/17/2012 : cannot restart a teleport via lure because of server-side restrictions
	// The current scenario is as follows:
	//    1. User A initializes a request for User B to teleport via lure
	//    2. User B accepts the teleport via lure request
	//    3. The server sees the init request from User A and the accept request from User B and matches them up
	//    4. The server then removes the paired requests up from the "queue"
	//    5. The server then fails User B's teleport for reason of maturity level (for example)
	//    6. User B's viewer prompts user to increase their maturity level profile value.
	//    7. User B confirms and accepts increase in maturity level
	//    8. User B's viewer then attempts to teleport via lure again
	//    9. This request will time-out on the viewer-side because User A's initial request has been removed from the "queue" in step 4

    LL_INFOS("Teleport") << "LLTeleportRequestViaLure::canRestartTeleport? -> false" << LL_ENDL;
    return false;
}

void LLTeleportRequestViaLure::startTeleport()
{
    LL_INFOS("Teleport") << "LLTeleportRequestViaLure::startTeleport" << LL_ENDL;
	gAgent.doTeleportViaLure(getLandmarkId(), isLureGodLike());
}

//-----------------------------------------------------------------------------
// LLTeleportRequestViaLocation
//-----------------------------------------------------------------------------

LLTeleportRequestViaLocation::LLTeleportRequestViaLocation(const LLVector3d &pPosGlobal)
	: LLTeleportRequest(),
	mPosGlobal(pPosGlobal)
{
}

LLTeleportRequestViaLocation::~LLTeleportRequestViaLocation()
{
}

void LLTeleportRequestViaLocation::toOstream(std::ostream& os) const
{
	os << "mPosGlobal " << mPosGlobal << " ";
	LLTeleportRequest::toOstream(os);
}

bool LLTeleportRequestViaLocation::canRestartTeleport()
{
    LL_INFOS("Teleport") << "LLTeleportRequestViaLocation::canRestartTeleport -> true" << LL_ENDL;
	return true;
}

void LLTeleportRequestViaLocation::startTeleport()
{
    LL_INFOS("Teleport") << "LLTeleportRequestViaLocation::startTeleport" << LL_ENDL;
	gAgent.doTeleportViaLocation(getPosGlobal());
}

void LLTeleportRequestViaLocation::restartTeleport()
{
    LL_INFOS("Teleport") << "LLTeleportRequestViaLocation::restartTeleport" << LL_ENDL;
    gAgent.doTeleportViaLocation(getPosGlobal());
}

//-----------------------------------------------------------------------------
// LLTeleportRequestViaLocationLookAt
//-----------------------------------------------------------------------------

// [RLVa:KB] - Checked: RLVa-2.0.0
LLTeleportRequestViaLocationLookAt::LLTeleportRequestViaLocationLookAt(const LLVector3d &pPosGlobal, const LLVector3& look_at)
	: LLTeleportRequestViaLocation(pPosGlobal), mLookAt(look_at)
{
    LL_INFOS("Teleport") << "LLTeleportRequestViaLocationLookAt created" << LL_ENDL;
}
// [/RLVa:KB]

//LLTeleportRequestViaLocationLookAt::LLTeleportRequestViaLocationLookAt(const LLVector3d &pPosGlobal)
//	: LLTeleportRequestViaLocation(pPosGlobal)
//{
//}

LLTeleportRequestViaLocationLookAt::~LLTeleportRequestViaLocationLookAt()
{
}

void LLTeleportRequestViaLocationLookAt::toOstream(std::ostream& os) const
{
	LLTeleportRequestViaLocation::toOstream(os);
}

bool LLTeleportRequestViaLocationLookAt::canRestartTeleport()
{
    LL_INFOS("Teleport") << "LLTeleportRequestViaLocationLookAt::canRestartTeleport -> true" << LL_ENDL;
    return true;
}

void LLTeleportRequestViaLocationLookAt::startTeleport()
{
    LL_INFOS("Teleport") << "LLTeleportRequestViaLocationLookAt::startTeleport" << LL_ENDL;
// [RLVa:KB] - Checked: RLVa-2.0.0
	gAgent.doTeleportViaLocationLookAt(getPosGlobal(), getLookAt());
// [/RLVa:KB]
//    gAgent.doTeleportViaLocationLookAt(getPosGlobal());
}

void LLTeleportRequestViaLocationLookAt::restartTeleport()
{
    LL_INFOS("Teleport") << "LLTeleportRequestViaLocationLookAt::restartTeleport" << LL_ENDL;
// [RLVa:KB] - Checked: RLVa-2.0.0
	gAgent.doTeleportViaLocationLookAt(getPosGlobal(), getLookAt());
// [/RLVa:KB]
//    gAgent.doTeleportViaLocationLookAt(getPosGlobal());
}


// <FS:Ansariel> [Legacy Bake]
//-----------------------------------------------------------------------------
// Legacy baking
//-----------------------------------------------------------------------------
void LLAgent::handleServerBakeRegionTransition(const LLUUID& region_id)
{
	LL_INFOS() << "called" << LL_ENDL;

	// Old-style appearance entering a server-bake region.
	if (isAgentAvatarValid() &&
		!gAgentAvatarp->isUsingServerBakes() &&
		(mRegionp->getCentralBakeVersion()>0))
	{
		LL_INFOS() << "update requested due to region transition" << LL_ENDL;
		LLAppearanceMgr::instance().requestServerAppearanceUpdate();
	}
	// new-style appearance entering a non-bake region,
	// need to check for existence of the baking service.
	else if (isAgentAvatarValid() &&
			 gAgentAvatarp->isUsingServerBakes() &&
			 mRegionp->getCentralBakeVersion()==0)
	{
		gAgentAvatarp->checkForUnsupportedServerBakeAppearance();
	}
}

//static
void LLAgent::processAgentCachedTextureResponse(LLMessageSystem *mesgsys, void **user_data)
{
	gAgentQueryManager.mNumPendingQueries--;
	if (gAgentQueryManager.mNumPendingQueries == 0)
	{
		selfStopPhase("fetch_texture_cache_entries");
	}

	if (!isAgentAvatarValid() || gAgentAvatarp->isDead())
	{
		LL_WARNS() << "No avatar for user in cached texture update!" << LL_ENDL;
		return;
	}

	if (isAgentAvatarValid() && gAgentAvatarp->isEditingAppearance())
	{
		// ignore baked textures when in customize mode
		return;
	}

	S32 query_id;
	mesgsys->getS32Fast(_PREHASH_AgentData, _PREHASH_SerialNum, query_id);

	S32 num_texture_blocks = mesgsys->getNumberOfBlocksFast(_PREHASH_WearableData);


	S32 num_results = 0;
	for (S32 texture_block = 0; texture_block < num_texture_blocks; texture_block++)
	{
		LLUUID texture_id;
		U8 texture_index;

		mesgsys->getUUIDFast(_PREHASH_WearableData, _PREHASH_TextureID, texture_id, texture_block);
		mesgsys->getU8Fast(_PREHASH_WearableData, _PREHASH_TextureIndex, texture_index, texture_block);


		if ((S32)texture_index < TEX_NUM_INDICES )
		{
			const LLAvatarAppearanceDictionary::TextureEntry *texture_entry = LLAvatarAppearance::getDictionary()->getTexture((ETextureIndex)texture_index);
			if (texture_entry)
			{
				EBakedTextureIndex baked_index = texture_entry->mBakedTextureIndex;

				if (gAgentQueryManager.mActiveCacheQueries[baked_index] == query_id)
				{
					if (texture_id.notNull())
					{
						//LL_INFOS() << "Received cached texture " << (U32)texture_index << ": " << texture_id << LL_ENDL;
						gAgentAvatarp->setCachedBakedTexture((ETextureIndex)texture_index, texture_id);
						//gAgentAvatarp->setTETexture( LLVOAvatar::sBakedTextureIndices[texture_index], texture_id );
						gAgentQueryManager.mActiveCacheQueries[baked_index] = 0;
						num_results++;
					}
					else
					{
						// no cache of this bake. request upload.
						gAgentAvatarp->invalidateComposite(gAgentAvatarp->getLayerSet(baked_index),TRUE);
					}
				}
			}
		}
	}
	LL_INFOS() << "Received cached texture response for " << num_results << " textures." << LL_ENDL;
	gAgentAvatarp->outputRezTiming("Fetched agent wearables textures from cache. Will now load them");

	gAgentAvatarp->updateMeshTextures();

	if (gAgentQueryManager.mNumPendingQueries == 0)
	{
		// RN: not sure why composites are disabled at this point
		gAgentAvatarp->setCompositeUpdatesEnabled(TRUE);
		gAgent.sendAgentSetAppearance();
	}
}

// For debugging, trace agent state at times appearance message are sent out.
void LLAgent::dumpSentAppearance(const std::string& dump_prefix)
{
	std::string outfilename = get_sequential_numbered_file_name(dump_prefix,".xml");

	LLAPRFile outfile;
	std::string fullpath = gDirUtilp->getExpandedFilename(LL_PATH_LOGS,outfilename);
	outfile.open(fullpath, LL_APR_WB );

	// <FS:ND> Remove LLVolatileAPRPool/apr_file_t and use FILE* instead
	// apr_file_t* file = outfile.getFileHandle();
	LLAPRFile::tFiletype* file = outfile.getFileHandle();
	// </FS:ND>

	if (!file)
	{
		return;
	}
	else
	{
		LL_DEBUGS("Avatar") << "dumping sent appearance message to " << fullpath << LL_ENDL;
	}

	LLVisualParam* appearance_version_param = gAgentAvatarp->getVisualParam(11000);
	if (appearance_version_param)
	{
		F32 value = appearance_version_param->getWeight();
		dump_visual_param(file, appearance_version_param, value);
	}
	for (LLAvatarAppearanceDictionary::Textures::const_iterator iter = LLAvatarAppearance::getDictionary()->getTextures().begin();
		 iter != LLAvatarAppearance::getDictionary()->getTextures().end();
		 ++iter)
	{
		const ETextureIndex index = iter->first;
		const LLAvatarAppearanceDictionary::TextureEntry *texture_dict = iter->second;
		if (texture_dict->mIsBakedTexture)
		{
			LLTextureEntry* entry = gAgentAvatarp->getTE((U8) index);
			const LLUUID& uuid = entry->getID();
			apr_file_printf( file, "\t\t<texture te=\"%i\" uuid=\"%s\"/>\n", index, uuid.asString().c_str());
		}
	}
}

//-----------------------------------------------------------------------------
// sendAgentSetAppearance()
//-----------------------------------------------------------------------------
void LLAgent::sendAgentSetAppearance()
{
	if (gAgentQueryManager.mNumPendingQueries > 0) 
	{
		return;
	}

	if (!isAgentAvatarValid() || (getRegion() && getRegion()->getCentralBakeVersion())) return;

	// At this point we have a complete appearance to send and are in a non-baking region.
	// DRANO FIXME
	//gAgentAvatarp->setIsUsingServerBakes(FALSE);
	S32 sb_count, host_count, both_count, neither_count;
	gAgentAvatarp->bakedTextureOriginCounts(sb_count, host_count, both_count, neither_count);
	if (both_count != 0 || neither_count != 0)
	{
		LL_WARNS() << "bad bake texture state " << sb_count << "," << host_count << "," << both_count << "," << neither_count << LL_ENDL;
	}
	if (sb_count != 0 && host_count == 0)
	{
		gAgentAvatarp->setIsUsingServerBakes(true);
	}
	else if (sb_count == 0 && host_count != 0)
	{
		gAgentAvatarp->setIsUsingServerBakes(false);
	}
	else if (sb_count + host_count > 0)
	{
		LL_WARNS() << "unclear baked texture state, not sending appearance" << LL_ENDL;
		return;
	}
	
	
	LL_DEBUGS("Avatar") << gAgentAvatarp->avString() << "TAT: Sent AgentSetAppearance: " << gAgentAvatarp->getBakedStatusForPrintout() << LL_ENDL;
	//dumpAvatarTEs( "sendAgentSetAppearance()" );

	LLMessageSystem* msg = gMessageSystem;
	msg->newMessageFast(_PREHASH_AgentSetAppearance);
	msg->nextBlockFast(_PREHASH_AgentData);
	msg->addUUIDFast(_PREHASH_AgentID, getID());
	msg->addUUIDFast(_PREHASH_SessionID, getSessionID());

	// correct for the collision tolerance (to make it look like the 
	// agent is actually walking on the ground/object)
	// NOTE -- when we start correcting all of the other Havok geometry 
	// to compensate for the COLLISION_TOLERANCE ugliness we will have 
	// to tweak this number again
	
	// <FS:BEQ> Havok hover adjustment is not present on OS
	// const LLVector3 body_size = gAgentAvatarp->mBodySize + gAgentAvatarp->mAvatarOffset;
	// msg->addVector3Fast(_PREHASH_Size, body_size);	
	if(!LLGridManager::getInstance()->isInSecondLife())
	{
		msg->addVector3Fast(_PREHASH_Size, gAgentAvatarp->mBodySize);	
	}
	else
	{
		const LLVector3 body_size = gAgentAvatarp->mBodySize + gAgentAvatarp->mAvatarOffset;
		msg->addVector3Fast(_PREHASH_Size, body_size);	
	}//</FS:BEQ>

	// To guard against out of order packets
	// Note: always start by sending 1.  This resets the server's count. 0 on the server means "uninitialized"
	mAppearanceSerialNum++;
	msg->addU32Fast(_PREHASH_SerialNum, mAppearanceSerialNum );

	// is texture data current relative to wearables?
	// KLW - TAT this will probably need to check the local queue.
	BOOL textures_current = gAgentAvatarp->areTexturesCurrent();
	//<FS:Beq> BOM fallback legacy opensim (extended for FIRE-29903 contrib from Ubit Umarov)
	// for(U8 baked_index = 0; baked_index < BAKED_NUM_INDICES; baked_index++ )
	// {
	// 	const ETextureIndex texture_index = LLAvatarAppearanceDictionary::bakedToLocalTextureIndex((EBakedTextureIndex)baked_index);

	// 	// if we're not wearing a skirt, we don't need the texture to be baked
	// 	if (texture_index == TEX_SKIRT_BAKED && !gAgentAvatarp->isWearingWearableType(LLWearableType::WT_SKIRT))
	// 	{
	// 		continue;
	// 	}

	// 	// IMG_DEFAULT_AVATAR means not baked. 0 index should be ignored for baked textures
	// 	if (!gAgentAvatarp->isTextureDefined(texture_index, 0))
	// 	{
	// 		LL_DEBUGS("Avatar") << "texture not current for baked " << (S32)baked_index << " local " << (S32)texture_index << LL_ENDL;
	// 		textures_current = FALSE;
	// 		break;
	// 	}
	// }
	if(textures_current)
	{
		for(U8 baked_index = 0; baked_index < gAgentAvatarp->getNumBakes(); baked_index++ )
		{
			const ETextureIndex texture_index = LLAvatarAppearance::getDictionary()->bakedToLocalTextureIndex((EBakedTextureIndex)baked_index);

			// if we're not wearing a skirt, we don't need the texture to be baked
			if (texture_index == TEX_SKIRT_BAKED && !gAgentAvatarp->isWearingWearableType(LLWearableType::WT_SKIRT))
			{
				continue;
			}
			// if we're not wearing a universal
		    if ( (texture_index >= TEX_LEFT_ARM_BAKED && texture_index <= TEX_AUX3_BAKED) && !gAgentAvatarp->isWearingWearableType(LLWearableType::WT_UNIVERSAL))
        	{
          		continue; // ignore universal that is also optional
        	}
			// IMG_DEFAULT_AVATAR means not baked. 0 index should be ignored for baked textures
			if (!gAgentAvatarp->isTextureDefined(texture_index, 0))
			{
				LL_DEBUGS("Avatar") << "texture not current for baked " << (S32)baked_index << " local " << (S32)texture_index << LL_ENDL;
				textures_current = FALSE;
				break;
			}
		}
	}
	//</FS:Beq>

	// only update cache entries if we have all our baked textures

	// FIXME DRANO need additional check for not in appearance editing
	// mode, if still using local composites need to set using local
	// composites to false, and update mesh textures.
	if (textures_current)
	{
		bool enable_verbose_dumps = gSavedSettings.getBOOL("DebugAvatarAppearanceMessage");
		std::string dump_prefix = gAgentAvatarp->getFullname() + "_sent_appearance";
		if (enable_verbose_dumps)
		{
			dumpSentAppearance(dump_prefix);
		}
		LL_DEBUGS("Avatar") << gAgentAvatarp->avString() << "TAT: Sending cached texture data" << LL_ENDL;
		//<FS:Beq> BOM fallback for legacy opensim
		// for (U8 baked_index = 0; baked_index < BAKED_NUM_INDICES; baked_index++)
		for (U8 baked_index = 0; baked_index < gAgentAvatarp->getNumBakes(); baked_index++)
		//</FS:Beq>
		{
			BOOL generate_valid_hash = TRUE;
			if (isAgentAvatarValid() && !gAgentAvatarp->isBakedTextureFinal((LLAvatarAppearanceDefines::EBakedTextureIndex)baked_index))
			{
				generate_valid_hash = FALSE;
				LL_DEBUGS("Avatar") << gAgentAvatarp->avString() << "Not caching baked texture upload for " << (U32)baked_index << " due to being uploaded at low resolution." << LL_ENDL;
			}
			// <FS:Beq> Exclude BAKED_SKIRT from being sent if no skirt is worn (should only reach here if it were already baked)
			if (baked_index == BAKED_SKIRT && !gAgentAvatarp->isWearingWearableType(LLWearableType::WT_SKIRT))
			{
				LL_DEBUGS("Avatar") << "Not caching baked texture for unworn skirt." << LL_ENDL;
				generate_valid_hash = FALSE;
			}
			// </FS:Beq>

			const LLUUID hash = gAgentWearables.computeBakedTextureHash((EBakedTextureIndex) baked_index, generate_valid_hash);
			if (hash.notNull())
			{
				ETextureIndex texture_index = LLAvatarAppearance::getDictionary()->bakedToLocalTextureIndex((EBakedTextureIndex) baked_index);
				msg->nextBlockFast(_PREHASH_WearableData);
				msg->addUUIDFast(_PREHASH_CacheID, hash);
				msg->addU8Fast(_PREHASH_TextureIndex, (U8)texture_index);
			}
		}
		msg->nextBlockFast(_PREHASH_ObjectData);
		// gAgentAvatarp->dumpAvatarTEs("sendAppearance"); // <FS:Beq> useful when debugging appeanrce updates
		gAgentAvatarp->sendAppearanceMessage( gMessageSystem );
	}
	else
	{
		// If the textures aren't baked, send NULL for texture IDs
		// This means the baked texture IDs on the server will be untouched.
		// Once all textures are baked, another AvatarAppearance message will be sent to update the TEs
		msg->nextBlockFast(_PREHASH_ObjectData);
		gMessageSystem->addBinaryDataFast(_PREHASH_TextureEntry, NULL, 0);
	}


	S32 transmitted_params = 0;
	for (LLViewerVisualParam* param = (LLViewerVisualParam*)gAgentAvatarp->getFirstVisualParam();
		 param;
		 param = (LLViewerVisualParam*)gAgentAvatarp->getNextVisualParam())
	{
		if (param->getGroup() == VISUAL_PARAM_GROUP_TWEAKABLE ||
				param->getGroup() == VISUAL_PARAM_GROUP_TRANSMIT_NOT_TWEAKABLE) // do not transmit params of group VISUAL_PARAM_GROUP_TWEAKABLE_NO_TRANSMIT
		{
			msg->nextBlockFast(_PREHASH_VisualParam );
			
			// We don't send the param ids.  Instead, we assume that the receiver has the same params in the same sequence.
			const F32 param_value = param->getWeight();
			const U8 new_weight = F32_to_U8(param_value, param->getMinWeight(), param->getMaxWeight());
			msg->addU8Fast(_PREHASH_ParamValue, new_weight );
			transmitted_params++;
		}
	}

	//LL_INFOS() << "Avatar XML num VisualParams transmitted = " << transmitted_params << LL_ENDL;
	sendReliableMessage();
}
// </FS:Ansariel> [Legacy Bake]
// EOF<|MERGE_RESOLUTION|>--- conflicted
+++ resolved
@@ -3471,14 +3471,7 @@
 {
     std::string url;
 
-<<<<<<< HEAD
-    // <FS:Ansariel> FIRE-21323: Crashfix
-    //url = getRegion()->getCapability(capName);
-    url = getRegion() ? getRegion()->getCapability(capName) : "";
-    // </FS:Ansariel>
-=======
     url = getRegionCapability(capName);
->>>>>>> 0505c6eb
 
     if (url.empty())
     {
