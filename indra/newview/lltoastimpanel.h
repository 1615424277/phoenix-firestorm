--- conflicted
+++ resolved
@@ -1,88 +1,82 @@
-/**
- * @file lltoastimpanel.h
- * @brief Panel for IM toasts.
- *
- * $LicenseInfo:firstyear=2001&license=viewerlgpl$
- * Second Life Viewer Source Code
- * Copyright (C) 2010, Linden Research, Inc.
- *
- * This library is free software; you can redistribute it and/or
- * modify it under the terms of the GNU Lesser General Public
- * License as published by the Free Software Foundation;
- * version 2.1 of the License only.
- *
- * This library is distributed in the hope that it will be useful,
- * but WITHOUT ANY WARRANTY; without even the implied warranty of
- * MERCHANTABILITY or FITNESS FOR A PARTICULAR PURPOSE.  See the GNU
- * Lesser General Public License for more details.
- *
- * You should have received a copy of the GNU Lesser General Public
- * License along with this library; if not, write to the Free Software
- * Foundation, Inc., 51 Franklin Street, Fifth Floor, Boston, MA  02110-1301  USA
- *
- * Linden Research, Inc., 945 Battery Street, San Francisco, CA  94111  USA
- * $/LicenseInfo$
- */
-
-#ifndef LLTOASTIMPANEL_H_
-#define LLTOASTIMPANEL_H_
-
-
-#include "lltoastpanel.h"
-#include "lltextbox.h"
-#include "llbutton.h"
-#include "llavatariconctrl.h"
-
-class LLGroupIconCtrl;
-
-class LLToastIMPanel: public LLToastPanel
-{
-public:
-    struct Params
-    {
-        LLNotificationPtr   notification;
-        LLUUID              avatar_id,
-                            session_id;
-        std::string         from,
-                            time,
-                            message;
-
-        Params() {}
-    };
-
-<<<<<<< HEAD
-	LLToastIMPanel(LLToastIMPanel::Params &p);
-	virtual ~LLToastIMPanel();
-	/*virtual*/ bool 	handleMouseUp(S32 x, S32 y, MASK mask);
-	/*virtual*/ bool	handleToolTip(S32 x, S32 y, MASK mask);
-=======
-    LLToastIMPanel(LLToastIMPanel::Params &p);
-    virtual ~LLToastIMPanel();
-    /*virtual*/ BOOL    handleMouseUp(S32 x, S32 y, MASK mask);
-    /*virtual*/ BOOL    handleToolTip(S32 x, S32 y, MASK mask);
->>>>>>> e1623bb2
-private:
-    void showInspector();
-
-    void spawnNameToolTip();
-    void spawnGroupIconToolTip();
-
-    void initIcon();
-
-    static const S32 DEFAULT_MESSAGE_MAX_LINE_COUNT;
-
-    LLNotificationPtr   mNotification;
-    LLUUID              mSessionID;
-    LLUUID              mAvatarID;
-    LLAvatarIconCtrl*   mAvatarIcon;
-    LLGroupIconCtrl*    mGroupIcon;
-    LLAvatarIconCtrl*   mAdhocIcon;
-    LLTextBox*          mAvatarName;
-    LLTextBox*          mTime;
-    LLTextBox*          mMessage;
-
-    bool                mIsGroupMsg;
-};
-
-#endif // LLTOASTIMPANEL_H_
-
+/**
+ * @file lltoastimpanel.h
+ * @brief Panel for IM toasts.
+ *
+ * $LicenseInfo:firstyear=2001&license=viewerlgpl$
+ * Second Life Viewer Source Code
+ * Copyright (C) 2010, Linden Research, Inc.
+ *
+ * This library is free software; you can redistribute it and/or
+ * modify it under the terms of the GNU Lesser General Public
+ * License as published by the Free Software Foundation;
+ * version 2.1 of the License only.
+ *
+ * This library is distributed in the hope that it will be useful,
+ * but WITHOUT ANY WARRANTY; without even the implied warranty of
+ * MERCHANTABILITY or FITNESS FOR A PARTICULAR PURPOSE.  See the GNU
+ * Lesser General Public License for more details.
+ *
+ * You should have received a copy of the GNU Lesser General Public
+ * License along with this library; if not, write to the Free Software
+ * Foundation, Inc., 51 Franklin Street, Fifth Floor, Boston, MA  02110-1301  USA
+ *
+ * Linden Research, Inc., 945 Battery Street, San Francisco, CA  94111  USA
+ * $/LicenseInfo$
+ */
+
+#ifndef LLTOASTIMPANEL_H_
+#define LLTOASTIMPANEL_H_
+
+
+#include "lltoastpanel.h"
+#include "lltextbox.h"
+#include "llbutton.h"
+#include "llavatariconctrl.h"
+
+class LLGroupIconCtrl;
+
+class LLToastIMPanel: public LLToastPanel
+{
+public:
+    struct Params
+    {
+        LLNotificationPtr   notification;
+        LLUUID              avatar_id,
+                            session_id;
+        std::string         from,
+                            time,
+                            message;
+
+        Params() {}
+    };
+
+    LLToastIMPanel(LLToastIMPanel::Params &p);
+    virtual ~LLToastIMPanel();
+    /*virtual*/ bool    handleMouseUp(S32 x, S32 y, MASK mask);
+    /*virtual*/ bool    handleToolTip(S32 x, S32 y, MASK mask);
+private:
+    void showInspector();
+
+    void spawnNameToolTip();
+    void spawnGroupIconToolTip();
+
+    void initIcon();
+
+    static const S32 DEFAULT_MESSAGE_MAX_LINE_COUNT;
+
+    LLNotificationPtr   mNotification;
+    LLUUID              mSessionID;
+    LLUUID              mAvatarID;
+    LLAvatarIconCtrl*   mAvatarIcon;
+    LLGroupIconCtrl*    mGroupIcon;
+    LLAvatarIconCtrl*   mAdhocIcon;
+    LLTextBox*          mAvatarName;
+    LLTextBox*          mTime;
+    LLTextBox*          mMessage;
+
+    bool                mIsGroupMsg;
+};
+
+#endif // LLTOASTIMPANEL_H_
+
+