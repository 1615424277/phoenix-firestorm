/**
 * @file llmaterialmgr.h
 * @brief Material manager
 *
 * $LicenseInfo:firstyear=2006&license=viewerlgpl$
 * Second Life Viewer Source Code
 * Copyright (C) 2010, Linden Research, Inc.
 *
 * This library is free software; you can redistribute it and/or
 * modify it under the terms of the GNU Lesser General Public
 * License as published by the Free Software Foundation;
 * version 2.1 of the License only.
 *
 * This library is distributed in the hope that it will be useful,
 * but WITHOUT ANY WARRANTY; without even the implied warranty of
 * MERCHANTABILITY or FITNESS FOR A PARTICULAR PURPOSE.  See the GNU
 * Lesser General Public License for more details.
 *
 * You should have received a copy of the GNU Lesser General Public
 * License along with this library; if not, write to the Free Software
 * Foundation, Inc., 51 Franklin Street, Fifth Floor, Boston, MA  02110-1301  USA
 *
 * Linden Research, Inc., 945 Battery Street, San Francisco, CA  94111  USA
 * $/LicenseInfo$
 */

#ifndef LL_LLMATERIALMGR_H
#define LL_LLMATERIALMGR_H

#include "llmaterial.h"
#include "llmaterialid.h"
#include "llsingleton.h"
#include "httprequest.h"
#include "httpheaders.h"
#include "httpoptions.h"

class LLViewerRegion;

class LLMaterialMgr : public LLSingleton<LLMaterialMgr>
{
    LLSINGLETON(LLMaterialMgr);
    virtual ~LLMaterialMgr();

public:
    typedef std::map<LLMaterialID, LLMaterialPtr> material_map_t;

    typedef boost::signals2::signal<void (const LLMaterialID&, const LLMaterialPtr)> get_callback_t;
    const LLMaterialPtr         get(const LLUUID& region_id, const LLMaterialID& material_id);
    boost::signals2::connection get(const LLUUID& region_id, const LLMaterialID& material_id, get_callback_t::slot_type cb);

    typedef boost::signals2::signal<void (const LLMaterialID&, const LLMaterialPtr, U32 te)> get_callback_te_t;
    boost::signals2::connection getTE(const LLUUID& region_id, const LLMaterialID& material_id, U32 te, get_callback_te_t::slot_type cb);

    typedef boost::signals2::signal<void (const LLUUID&, const material_map_t&)> getall_callback_t;
    void                        getAll(const LLUUID& region_id);
    boost::signals2::connection getAll(const LLUUID& region_id, getall_callback_t::slot_type cb);
    void put(const LLUUID& object_id, const U8 te, const LLMaterial& material);
    void remove(const LLUUID& object_id, const U8 te);

    //explicitly add new material to material manager
    void setLocalMaterial(const LLUUID& region_id, LLMaterialPtr material_ptr);

private:
    void clearGetQueues(const LLUUID& region_id);
    bool isGetPending(const LLUUID& region_id, const LLMaterialID& material_id) const;
    bool isGetAllPending(const LLUUID& region_id) const;
    void markGetPending(const LLUUID& region_id, const LLMaterialID& material_id);
    const LLMaterialPtr setMaterial(const LLUUID& region_id, const LLMaterialID& material_id, const LLSD& material_data);
    void setMaterialCallbacks(const LLMaterialID& material_id, const LLMaterialPtr material_ptr);

    static void onIdle(void*);

    static void CapsRecvForRegion(const LLUUID& regionId, LLUUID regionTest, std::string pumpname);

    void processGetQueue();
    void processGetQueueCoro();
    void onGetResponse(bool success, const LLSD& content, const LLUUID& region_id);
    void processGetAllQueue();
    void processGetAllQueueCoro(LLUUID regionId);
    void onGetAllResponse(bool success, const LLSD& content, const LLUUID& region_id);
    void processPutQueue();
    void onPutResponse(bool success, const LLSD& content);
    void onRegionRemoved(LLViewerRegion* regionp);

private:
    // struct for TE-specific material ID query
    class TEMaterialPair
    {
    public:

        U32 te;
        LLMaterialID materialID;

        bool operator==(const TEMaterialPair& b) const { return (materialID == b.materialID) && (te == b.te); }
    };

    // definitions follow class
    friend std::hash<TEMaterialPair>;
    friend size_t hash_value(const TEMaterialPair&) noexcept;

<<<<<<< HEAD
	friend inline bool operator<(
		const LLMaterialMgr::TEMaterialPair& lhs,
		const LLMaterialMgr::TEMaterialPair& rhs)
	{
		return (lhs.te	< rhs.te) ? true :
			(lhs.materialID < rhs.materialID);
	}
=======
    friend inline bool operator<(
        const LLMaterialMgr::TEMaterialPair& lhs,
        const LLMaterialMgr::TEMaterialPair& rhs)
    {
        return (lhs.te  < rhs.te) ? true :
            (lhs.materialID < rhs.materialID);
    }
>>>>>>> 1a8a5404

    typedef std::set<LLMaterialID> material_queue_t;
    typedef std::map<LLUUID, material_queue_t> get_queue_t;
    typedef std::pair<const LLUUID, LLMaterialID> pending_material_t;
    typedef std::map<const pending_material_t, F64> get_pending_map_t;
    typedef std::map<LLMaterialID, get_callback_t*> get_callback_map_t;


    typedef boost::unordered_map<TEMaterialPair, get_callback_te_t*> get_callback_te_map_t;
    typedef std::set<LLUUID> getall_queue_t;
    typedef std::map<LLUUID, F64> getall_pending_map_t;
    typedef std::map<LLUUID, getall_callback_t*> getall_callback_map_t;
    typedef std::map<U8, LLMaterial> facematerial_map_t;
    typedef std::map<LLUUID, facematerial_map_t> put_queue_t;


    get_queue_t             mGetQueue;
    uuid_set_t              mRegionGets;
    get_pending_map_t       mGetPending;
    get_callback_map_t      mGetCallbacks;

    get_callback_te_map_t   mGetTECallbacks;
    getall_queue_t          mGetAllQueue;
    getall_queue_t          mGetAllRequested;
    getall_pending_map_t    mGetAllPending;
    getall_callback_map_t   mGetAllCallbacks;
    put_queue_t             mPutQueue;
    material_map_t          mMaterials;

    LLCore::HttpRequest::ptr_t      mHttpRequest;
    LLCore::HttpHeaders::ptr_t      mHttpHeaders;
    LLCore::HttpOptions::ptr_t      mHttpOptions;
    LLCore::HttpRequest::policy_t   mHttpPolicy;

    U32 getMaxEntries(const LLViewerRegion* regionp);
};

// std::hash implementation for TEMaterialPair
namespace std
{
    template<> struct hash<LLMaterialMgr::TEMaterialPair>
    {
        inline size_t operator()(const LLMaterialMgr::TEMaterialPair& p) const noexcept
        {
            return size_t((p.te + 1) * p.materialID.getDigest64());
        }
    };
}

// For use with boost containers.
inline size_t hash_value(const LLMaterialMgr::TEMaterialPair& p) noexcept
{
    return size_t((p.te + 1) * p.materialID.getDigest64());
}

#endif // LL_LLMATERIALMGR_H
<|MERGE_RESOLUTION|>--- conflicted
+++ resolved
@@ -98,15 +98,6 @@
     friend std::hash<TEMaterialPair>;
     friend size_t hash_value(const TEMaterialPair&) noexcept;
 
-<<<<<<< HEAD
-	friend inline bool operator<(
-		const LLMaterialMgr::TEMaterialPair& lhs,
-		const LLMaterialMgr::TEMaterialPair& rhs)
-	{
-		return (lhs.te	< rhs.te) ? true :
-			(lhs.materialID < rhs.materialID);
-	}
-=======
     friend inline bool operator<(
         const LLMaterialMgr::TEMaterialPair& lhs,
         const LLMaterialMgr::TEMaterialPair& rhs)
@@ -114,7 +105,6 @@
         return (lhs.te  < rhs.te) ? true :
             (lhs.materialID < rhs.materialID);
     }
->>>>>>> 1a8a5404
 
     typedef std::set<LLMaterialID> material_queue_t;
     typedef std::map<LLUUID, material_queue_t> get_queue_t;
