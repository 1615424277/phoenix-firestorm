/** 
 * @file llfloaterreporter.cpp
 * @brief Abuse reports.
 *
 * $LicenseInfo:firstyear=2002&license=viewerlgpl$
 * Second Life Viewer Source Code
 * Copyright (C) 2010, Linden Research, Inc.
 * 
 * This library is free software; you can redistribute it and/or
 * modify it under the terms of the GNU Lesser General Public
 * License as published by the Free Software Foundation;
 * version 2.1 of the License only.
 * 
 * This library is distributed in the hope that it will be useful,
 * but WITHOUT ANY WARRANTY; without even the implied warranty of
 * MERCHANTABILITY or FITNESS FOR A PARTICULAR PURPOSE.  See the GNU
 * Lesser General Public License for more details.
 * 
 * You should have received a copy of the GNU Lesser General Public
 * License along with this library; if not, write to the Free Software
 * Foundation, Inc., 51 Franklin Street, Fifth Floor, Boston, MA  02110-1301  USA
 * 
 * Linden Research, Inc., 945 Battery Street, San Francisco, CA  94111  USA
 * $/LicenseInfo$
 */

#include "llviewerprecompiledheaders.h"

// self include
#include "llfloaterreporter.h"

#include <sstream>

// linden library includes
#include "llassetstorage.h"
#include "llavatarnamecache.h"
#include "llcachename.h"
#include "llcallbacklist.h"
#include "llcheckboxctrl.h"
#include "llfontgl.h"
#include "llimagebmp.h"
#include "llimagej2c.h"
#include "llinventory.h"
#include "llnotificationsutil.h"
#include "llstring.h"
#include "llsys.h"
#include "llvfile.h"
#include "llvfs.h"
#include "mean_collision_data.h"
#include "message.h"
#include "v3math.h"

// viewer project includes
#include "llagent.h"
#include "llbutton.h"
#include "llfloaterreg.h"
#include "lltexturectrl.h"
#include "llscrolllistctrl.h"
#include "lldispatcher.h"
#include "llviewerobject.h"
#include "llviewerregion.h"
#include "llcombobox.h"
#include "lltooldraganddrop.h"
#include "lluiconstants.h"
#include "lluploaddialog.h"
#include "llcallingcard.h"
#include "llviewerobjectlist.h"
#include "lltoolobjpicker.h"
#include "lltoolmgr.h"
#include "llresourcedata.h"		// for LLResourceData
#include "llslurl.h"
#include "llviewerwindow.h"
#include "llviewertexturelist.h"
#include "llworldmap.h"
#include "llfilepicker.h"
#include "llfloateravatarpicker.h"
#include "lldir.h"
#include "llselectmgr.h"
#include "llversioninfo.h"
#include "lluictrlfactory.h"
#include "llviewercontrol.h"
#include "llviewernetwork.h"

#include "llagentui.h"

#include "lltrans.h"
#include "llexperiencecache.h"

#include "llcorehttputil.h"
#include "llviewerassetupload.h"

const std::string SCREEN_PREV_FILENAME = "screen_report_last.bmp";

//=========================================================================
//-----------------------------------------------------------------------------
// Support classes
//-----------------------------------------------------------------------------
class LLARScreenShotUploader : public LLResourceUploadInfo
{
public:
    LLARScreenShotUploader(LLSD report, LLUUID assetId, LLAssetType::EType assetType);

    virtual LLSD        prepareUpload();
    virtual LLSD        generatePostBody();
    virtual S32         getEconomyUploadCost();
    virtual LLUUID      finishUpload(LLSD &result);

    virtual bool        showInventoryPanel() const { return false; }
    virtual std::string getDisplayName() const { return "Abuse Report"; }

private:

    LLSD    mReport;
};

LLARScreenShotUploader::LLARScreenShotUploader(LLSD report, LLUUID assetId, LLAssetType::EType assetType) :
    LLResourceUploadInfo(assetId, assetType, "Abuse Report"),
    mReport(report)
{
}

LLSD LLARScreenShotUploader::prepareUpload()
{
    return LLSD().with("success", LLSD::Boolean(true));
}

LLSD LLARScreenShotUploader::generatePostBody()
{   // The report was pregenerated and passed in the constructor.
    return mReport;
}

S32 LLARScreenShotUploader::getEconomyUploadCost()
{   // Abuse report screen shots do not cost anything to upload.
    return 0;
}

LLUUID LLARScreenShotUploader::finishUpload(LLSD &result)
{
    /* *TODO$: Report success or failure. Carried over from previous todo on responder*/
    return LLUUID::null;
}


//=========================================================================
//-----------------------------------------------------------------------------
// Globals
//-----------------------------------------------------------------------------

//-----------------------------------------------------------------------------
// Member functions
//-----------------------------------------------------------------------------
								 
LLFloaterReporter::LLFloaterReporter(const LLSD& key)
:	LLFloater(key),
	mReportType(COMPLAINT_REPORT),
	mObjectID(),
	mScreenID(),
	mAbuserID(),
	mOwnerName(),
	mDeselectOnClose( FALSE ),
	mPicking( FALSE), 
	mPosition(),
	mCopyrightWarningSeen( FALSE ),
	mResourceDatap(new LLResourceData()),
	mAvatarNameCacheConnection()
{
	gIdleCallbacks.addFunction(onIdle, this);
}

// virtual
BOOL LLFloaterReporter::postBuild()
{
	LLSLURL slurl;
	LLAgentUI::buildSLURL(slurl);
	getChild<LLUICtrl>("abuse_location_edit")->setValue(slurl.getSLURLString());

	enableControls(TRUE);

	// convert the position to a string
	LLVector3d pos = gAgent.getPositionGlobal();
	LLViewerRegion *regionp = gAgent.getRegion();
	if (regionp)
	{
		getChild<LLUICtrl>("sim_field")->setValue(regionp->getName());
		pos -= regionp->getOriginGlobal();
	}
	setPosBox(pos);

	// Default text to be blank
	getChild<LLUICtrl>("object_name")->setValue(LLStringUtil::null);
	getChild<LLUICtrl>("owner_name")->setValue(LLStringUtil::null);
	mOwnerName = LLStringUtil::null;

	getChild<LLUICtrl>("summary_edit")->setFocus(TRUE);

	mDefaultSummary = getChild<LLUICtrl>("details_edit")->getValue().asString();

	// abuser name is selected from a list
	LLUICtrl* le = getChild<LLUICtrl>("abuser_name_edit");
	le->setEnabled( false );

	setPosBox((LLVector3d)mPosition.getValue());
	LLButton* pick_btn = getChild<LLButton>("pick_btn");
	pick_btn->setImages(std::string("tool_face.tga"),
						std::string("tool_face_active.tga") );
	childSetAction("pick_btn", onClickObjPicker, this);

	childSetAction("select_abuser", boost::bind(&LLFloaterReporter::onClickSelectAbuser, this));

	childSetAction("send_btn", onClickSend, this);
	childSetAction("cancel_btn", onClickCancel, this);
	
	// grab the user's name
	std::string reporter = LLSLURL("agent", gAgent.getID(), "inspect").getSLURLString();
	getChild<LLUICtrl>("reporter_field")->setValue(reporter);

	// <FS:Ansariel> FIRE-15218: Refresh screenshot button
	getChild<LLButton>("refresh_screenshot")->setCommitCallback(boost::bind(&LLFloaterReporter::onUpdateScreenshot, this));

	center();

	return TRUE;
}
// virtual
LLFloaterReporter::~LLFloaterReporter()
{
	if (mAvatarNameCacheConnection.connected())
	{
		mAvatarNameCacheConnection.disconnect();
	}
	gIdleCallbacks.deleteFunction(onIdle, this);

	// child views automatically deleted
	mObjectID 		= LLUUID::null;

	if (mPicking)
	{
		closePickTool(this);
	}

	mPosition.setVec(0.0f, 0.0f, 0.0f);

	std::for_each(mMCDList.begin(), mMCDList.end(), DeletePointer() );
	mMCDList.clear();

	delete mResourceDatap;
}

void LLFloaterReporter::onIdle(void* user_data)
{
	LLFloaterReporter* floater_reporter = (LLFloaterReporter*)user_data;
	if (floater_reporter)
	{
<<<<<<< HEAD
		mSnapshotTimer.stop();
		// <FS:Ansariel> Refresh screenshot button
		//takeNewSnapshot();
		takeNewSnapshot(false);
		// </FS:Ansariel>
=======
		static LLCachedControl<F32> screenshot_delay(gSavedSettings, "AbuseReportScreenshotDelay");
		if (floater_reporter->mSnapshotTimer.getStarted() && floater_reporter->mSnapshotTimer.getElapsedTimeF32() > screenshot_delay)
		{
			floater_reporter->mSnapshotTimer.stop();
			floater_reporter->takeNewSnapshot();
		}
>>>>>>> 5c62ea3e
	}
}

void LLFloaterReporter::enableControls(BOOL enable)
{
	getChildView("category_combo")->setEnabled(enable);
	getChildView("chat_check")->setEnabled(enable);
	getChildView("screenshot")->setEnabled(FALSE);
	getChildView("pick_btn")->setEnabled(enable);
	getChildView("summary_edit")->setEnabled(enable);
	getChildView("details_edit")->setEnabled(enable);
	getChildView("send_btn")->setEnabled(enable);
	getChildView("cancel_btn")->setEnabled(enable);
}

void LLFloaterReporter::getExperienceInfo(const LLUUID& experience_id)
{
	mExperienceID = experience_id;

	if (LLUUID::null != mExperienceID)
	{
        const LLSD& experience = LLExperienceCache::instance().get(mExperienceID);
		std::stringstream desc;

		if(experience.isDefined())
		{
			setFromAvatarID(experience[LLExperienceCache::AGENT_ID]);
			desc << "Experience id: " << mExperienceID;
		}
		else
		{
			desc << "Unable to retrieve details for id: "<< mExperienceID;
		}
		
		LLUICtrl* details = getChild<LLUICtrl>("details_edit");
		details->setValue(desc.str());
	}
}

void LLFloaterReporter::getObjectInfo(const LLUUID& object_id)
{
	// TODO -- 
	// 1 need to send to correct simulator if object is not 
	//   in same simulator as agent
	// 2 display info in widget window that gives feedback that
	//   we have recorded the object info
	// 3 can pick avatar ==> might want to indicate when a picked 
	//   object is an avatar, attachment, or other category

	mObjectID = object_id;

	if (LLUUID::null != mObjectID)
	{
		// get object info for the user's benefit
		LLViewerObject* objectp = NULL;
		objectp = gObjectList.findObject( mObjectID );
		if (objectp)
		{
			if ( objectp->isAttachment() )
			{
				objectp = (LLViewerObject*)objectp->getRoot();
				mObjectID = objectp->getID();
			}

			// correct the region and position information
			LLViewerRegion *regionp = objectp->getRegion();
			if (regionp)
			{
				getChild<LLUICtrl>("sim_field")->setValue(regionp->getName());
// [RLVa:KB] - Checked: 2009-07-04 (RLVa-1.0.0a)
/*
				if ( (rlv_handler_t::isEnabled()) && (gRlvHandler.hasBehaviour(RLV_BHVR_SHOWLOC)) )
				{
					childSetText("sim_field", RlvStrings::getString(RLV_STRING_HIDDEN_REGION));
				}
*/
// [/RLVa:KB]
				LLVector3d global_pos;
				global_pos.setVec(objectp->getPositionRegion());
				setPosBox(global_pos);
			}
	
			if (objectp->isAvatar())
			{
				setFromAvatarID(mObjectID);
			}
			else
			{
				// we have to query the simulator for information 
				// about this object
				LLMessageSystem* msg = gMessageSystem;
				U32 request_flags = COMPLAINT_REPORT_REQUEST;
				msg->newMessageFast(_PREHASH_RequestObjectPropertiesFamily);
				msg->nextBlockFast(_PREHASH_AgentData);
				msg->addUUIDFast(_PREHASH_AgentID, gAgent.getID());
				msg->addUUIDFast(_PREHASH_SessionID, gAgent.getSessionID());
				msg->nextBlockFast(_PREHASH_ObjectData);
				msg->addU32Fast(_PREHASH_RequestFlags, request_flags );
				msg->addUUIDFast(_PREHASH_ObjectID, 	mObjectID);
				LLViewerRegion* regionp = objectp->getRegion();
				msg->sendReliable( regionp->getHost() );
			}
		}
	}
}

void LLFloaterReporter::onClickSelectAbuser()
{
    LLView * button = findChild<LLButton>("select_abuser", TRUE);

    LLFloater * root_floater = gFloaterView->getParentFloater(this);
	LLFloaterAvatarPicker* picker = LLFloaterAvatarPicker::show(boost::bind(&LLFloaterReporter::callbackAvatarID, this, _1, _2), FALSE, TRUE, FALSE, root_floater->getName(), button);
	if (picker)
	{
		root_floater->addDependentFloater(picker);
	}
}

void LLFloaterReporter::callbackAvatarID(const uuid_vec_t& ids, const std::vector<LLAvatarName> names)
{
	if (ids.empty() || names.empty()) return;

	getChild<LLUICtrl>("abuser_name_edit")->setValue(names[0].getCompleteName());

	mAbuserID = ids[0];

	refresh();

}

void LLFloaterReporter::setFromAvatarID(const LLUUID& avatar_id)
{
	mAbuserID = mObjectID = avatar_id;
	std::string avatar_link = LLSLURL("agent", mObjectID, "inspect").getSLURLString();
	getChild<LLUICtrl>("owner_name")->setValue(avatar_link);

	if (mAvatarNameCacheConnection.connected())
	{
		mAvatarNameCacheConnection.disconnect();
	}
	mAvatarNameCacheConnection = LLAvatarNameCache::get(avatar_id, boost::bind(&LLFloaterReporter::onAvatarNameCache, this, _1, _2));
}

void LLFloaterReporter::onAvatarNameCache(const LLUUID& avatar_id, const LLAvatarName& av_name)
{
	mAvatarNameCacheConnection.disconnect();

	if (mObjectID == avatar_id)
	{
		mOwnerName = av_name.getCompleteName();
		getChild<LLUICtrl>("object_name")->setValue(av_name.getCompleteName());
		getChild<LLUICtrl>("object_name")->setToolTip(av_name.getCompleteName());
		getChild<LLUICtrl>("abuser_name_edit")->setValue(av_name.getCompleteName());
	}
}


// static
void LLFloaterReporter::onClickSend(void *userdata)
{
	LLFloaterReporter *self = (LLFloaterReporter *)userdata;
	
	if (self->mPicking)
	{
		closePickTool(self);
	}

	if(self->validateReport())
	{

			const int IP_CONTENT_REMOVAL = 66;
			const int IP_PERMISSONS_EXPLOIT = 37;
			LLComboBox* combo = self->getChild<LLComboBox>( "category_combo");
			int category_value = combo->getSelectedValue().asInteger(); 

			if ( ! self->mCopyrightWarningSeen )
			{

				std::string details_lc = self->getChild<LLUICtrl>("details_edit")->getValue().asString();
				LLStringUtil::toLower( details_lc );
				std::string summary_lc = self->getChild<LLUICtrl>("summary_edit")->getValue().asString();
				LLStringUtil::toLower( summary_lc );
				if ( details_lc.find( "copyright" ) != std::string::npos ||
					summary_lc.find( "copyright" ) != std::string::npos  ||
					category_value == IP_CONTENT_REMOVAL ||
					category_value == IP_PERMISSONS_EXPLOIT)
				{
					LLNotificationsUtil::add("HelpReportAbuseContainsCopyright");
					self->mCopyrightWarningSeen = TRUE;
					return;
				}
			}
			else if (category_value == IP_CONTENT_REMOVAL)
			{
				// IP_CONTENT_REMOVAL *always* shows the dialog - 
				// ergo you can never send that abuse report type.
				LLNotificationsUtil::add("HelpReportAbuseContainsCopyright");
				return;
			}

		LLUploadDialog::modalUploadDialog(LLTrans::getString("uploading_abuse_report"));
		// *TODO don't upload image if checkbox isn't checked
		std::string url = gAgent.getRegionCapability("SendUserReport");
		std::string sshot_url = gAgent.getRegionCapability("SendUserReportWithScreenshot");
		if(!url.empty() || !sshot_url.empty())
		{
			self->sendReportViaCaps(url, sshot_url, self->gatherReport());
			LLNotificationsUtil::add("HelpReportAbuseConfirm");
			self->closeFloater();
		}
		else
		{
			self->getChildView("send_btn")->setEnabled(FALSE);
			self->getChildView("cancel_btn")->setEnabled(FALSE);
			// the callback from uploading the image calls sendReportViaLegacy()
			self->uploadImage();
		}
	}
}


// static
void LLFloaterReporter::onClickCancel(void *userdata)
{
	LLFloaterReporter *self = (LLFloaterReporter *)userdata;

	// reset flag in case the next report also contains this text
	self->mCopyrightWarningSeen = FALSE;

	if (self->mPicking)
	{
		closePickTool(self);
	}
	self->closeFloater();
}


// static 
void LLFloaterReporter::onClickObjPicker(void *userdata)
{
	LLFloaterReporter *self = (LLFloaterReporter *)userdata;
	LLToolObjPicker::getInstance()->setExitCallback(LLFloaterReporter::closePickTool, self);
	LLToolMgr::getInstance()->setTransientTool(LLToolObjPicker::getInstance());
	self->mPicking = TRUE;
	self->getChild<LLUICtrl>("object_name")->setValue(LLStringUtil::null);
	self->getChild<LLUICtrl>("owner_name")->setValue(LLStringUtil::null);
	self->mOwnerName = LLStringUtil::null;
	LLButton* pick_btn = self->getChild<LLButton>("pick_btn");
	if (pick_btn) pick_btn->setToggleState(TRUE);
}


// static
void LLFloaterReporter::closePickTool(void *userdata)
{
	LLFloaterReporter *self = (LLFloaterReporter *)userdata;

	LLUUID object_id = LLToolObjPicker::getInstance()->getObjectID();
	self->getObjectInfo(object_id);

	LLToolMgr::getInstance()->clearTransientTool();
	self->mPicking = FALSE;
	LLButton* pick_btn = self->getChild<LLButton>("pick_btn");
	if (pick_btn) pick_btn->setToggleState(FALSE);
}


// static
void LLFloaterReporter::showFromMenu(EReportType report_type)
{
	if (COMPLAINT_REPORT != report_type)
	{
		LL_WARNS() << "Unknown LLViewerReporter type : " << report_type << LL_ENDL;
		return;
	}
	LLFloaterReporter* reporter_floater = LLFloaterReg::findTypedInstance<LLFloaterReporter>("reporter");
	if(reporter_floater && reporter_floater->isInVisibleChain())
	{
		gSavedPerAccountSettings.setBOOL("PreviousScreenshotForReport", FALSE);
	}
	reporter_floater = LLFloaterReg::showTypedInstance<LLFloaterReporter>("reporter", LLSD());
	if (reporter_floater)
	{
		reporter_floater->setReportType(report_type);
	}
}

// static
void LLFloaterReporter::show(const LLUUID& object_id, const std::string& avatar_name, const LLUUID& experience_id)
{
	LLFloaterReporter* reporter_floater = LLFloaterReg::findTypedInstance<LLFloaterReporter>("reporter");
	if(reporter_floater && reporter_floater->isInVisibleChain())
	{
		gSavedPerAccountSettings.setBOOL("PreviousScreenshotForReport", FALSE);
	}
	reporter_floater = LLFloaterReg::showTypedInstance<LLFloaterReporter>("reporter");
	if (avatar_name.empty())
	{
		// Request info for this object
		reporter_floater->getObjectInfo(object_id);
	}
	else
	{
		reporter_floater->setFromAvatarID(object_id);
	}
	if(experience_id.notNull())
	{
		reporter_floater->getExperienceInfo(experience_id);
	}

	// Need to deselect on close
	reporter_floater->mDeselectOnClose = TRUE;
}



void LLFloaterReporter::showFromExperience( const LLUUID& experience_id )
{
	LLFloaterReporter* reporter_floater = LLFloaterReg::findTypedInstance<LLFloaterReporter>("reporter");
	if(reporter_floater && reporter_floater->isInVisibleChain())
	{
		gSavedPerAccountSettings.setBOOL("PreviousScreenshotForReport", FALSE);
	}
	reporter_floater = LLFloaterReg::showTypedInstance<LLFloaterReporter>("reporter");
	reporter_floater->getExperienceInfo(experience_id);

	// Need to deselect on close
	reporter_floater->mDeselectOnClose = TRUE;
}


// static
void LLFloaterReporter::showFromObject(const LLUUID& object_id, const LLUUID& experience_id)
{
	show(object_id, LLStringUtil::null, experience_id);
}

// static
void LLFloaterReporter::showFromAvatar(const LLUUID& avatar_id, const std::string avatar_name)
{
	show(avatar_id, avatar_name);
}

void LLFloaterReporter::setPickedObjectProperties(const std::string& object_name, const std::string& owner_name, const LLUUID owner_id)
{
	getChild<LLUICtrl>("object_name")->setValue(object_name);
	std::string owner_link =
		LLSLURL("agent", owner_id, "inspect").getSLURLString();
	getChild<LLUICtrl>("owner_name")->setValue(owner_link);
	getChild<LLUICtrl>("abuser_name_edit")->setValue(owner_name);
	mAbuserID = owner_id;
	mOwnerName = owner_name;
}


bool LLFloaterReporter::validateReport()
{
	// Ensure user selected a category from the list
	LLSD category_sd = getChild<LLUICtrl>("category_combo")->getValue();
	U8 category = (U8)category_sd.asInteger();
	if (category == 0)
	{
		LLNotificationsUtil::add("HelpReportAbuseSelectCategory");
		return false;
	}


	if ( getChild<LLUICtrl>("abuser_name_edit")->getValue().asString().empty() )
	{
		LLNotificationsUtil::add("HelpReportAbuseAbuserNameEmpty");
		return false;
	};

	if ( getChild<LLUICtrl>("abuse_location_edit")->getValue().asString().empty() )
	{
		LLNotificationsUtil::add("HelpReportAbuseAbuserLocationEmpty");
		return false;
	};

	if ( getChild<LLUICtrl>("abuse_location_edit")->getValue().asString().empty() )
	{
		LLNotificationsUtil::add("HelpReportAbuseAbuserLocationEmpty");
		return false;
	};


	if ( getChild<LLUICtrl>("summary_edit")->getValue().asString().empty() )
	{
		LLNotificationsUtil::add("HelpReportAbuseSummaryEmpty");
		return false;
	};

	if ( getChild<LLUICtrl>("details_edit")->getValue().asString() == mDefaultSummary )
	{
		LLNotificationsUtil::add("HelpReportAbuseDetailsEmpty");
		return false;
	};
	return true;
}

LLSD LLFloaterReporter::gatherReport()
{	
	LLViewerRegion *regionp = gAgent.getRegion();
	if (!regionp) return LLSD(); // *TODO handle this failure case more gracefully

	// reset flag in case the next report also contains this text
	mCopyrightWarningSeen = FALSE;

	std::ostringstream summary;
	if (LLGridManager::getInstance()->isInSLBeta())
	{
		summary << "Preview ";
	}

	std::string category_name;
	LLComboBox* combo = getChild<LLComboBox>( "category_combo");
	if (combo)
	{
		category_name = combo->getSelectedItemLabel(); // want label, not value
	}

#if LL_WINDOWS
	const char* platform = "Win";
#elif LL_DARWIN
	const char* platform = "Mac";
#elif LL_LINUX
	const char* platform = "Lnx";
#elif LL_SOLARIS
	const char* platform = "Sol";
	const char* short_platform = "O:S";
#else
	const char* platform = "???";
#endif



	summary << ""
		<< " |" << regionp->getName() << "|"								// region reporter is currently in.
		<< " (" << getChild<LLUICtrl>("abuse_location_edit")->getValue().asString() << ")"				// region abuse occured in (freeform text - no LLRegionPicker tool)
		<< " [" << category_name << "] "									// updated category
		<< " {" << getChild<LLUICtrl>("abuser_name_edit")->getValue().asString() << "} "					// name of abuse entered in report (chosen using LLAvatarPicker)
		<< " \"" << getChild<LLUICtrl>("summary_edit")->getValue().asString() << "\"";		// summary as entered


	std::ostringstream details;

	details << "V" << LLVersionInfo::getVersion() << std::endl << std::endl;	// client version moved to body of email for abuse reports

	std::string object_name = getChild<LLUICtrl>("object_name")->getValue().asString();
	if (!object_name.empty() && !mOwnerName.empty())
	{
		details << "Object: " << object_name << "\n";
		details << "Owner: " << mOwnerName << "\n";
	}


	details << "Abuser name: " << getChild<LLUICtrl>("abuser_name_edit")->getValue().asString() << " \n";
	details << "Abuser location: " << getChild<LLUICtrl>("abuse_location_edit")->getValue().asString() << " \n";

	details << getChild<LLUICtrl>("details_edit")->getValue().asString();

	std::string version_string;
	version_string = llformat(
			"%s %s %s %s %s",
			LLVersionInfo::getShortVersion().c_str(),
			platform,
			gSysCPU.getFamily().c_str(),
			gGLManager.mGLRenderer.c_str(),
			gGLManager.mDriverVersionVendorString.c_str());

	// only send a screenshot ID if we're asked to and the email is 
	// going to LL - Estate Owners cannot see the screenshot asset
	LLUUID screenshot_id = LLUUID::null;
	screenshot_id = getChild<LLUICtrl>("screenshot")->getValue();

	LLSD report = LLSD::emptyMap();
	report["report-type"] = (U8) mReportType;
	report["category"] = getChild<LLUICtrl>("category_combo")->getValue();
	report["position"] = mPosition.getValue();
	report["check-flags"] = (U8)0; // this is not used
	report["screenshot-id"] = screenshot_id;
	report["object-id"] = mObjectID;
	report["abuser-id"] = mAbuserID;
	report["abuse-region-name"] = "";
	report["abuse-region-id"] = LLUUID::null;
	report["summary"] = summary.str();
	report["version-string"] = version_string;
	report["details"] = details.str();
	return report;
}

void LLFloaterReporter::sendReportViaLegacy(const LLSD & report)
{
	LLViewerRegion *regionp = gAgent.getRegion();
	if (!regionp) return;
	LLMessageSystem *msg = gMessageSystem;
	msg->newMessageFast(_PREHASH_UserReport);
	msg->nextBlockFast(_PREHASH_AgentData);
	msg->addUUIDFast(_PREHASH_AgentID, gAgent.getID());
	msg->addUUIDFast(_PREHASH_SessionID, gAgent.getSessionID());
	
	msg->nextBlockFast(_PREHASH_ReportData);
	msg->addU8Fast(_PREHASH_ReportType, report["report-type"].asInteger());
	msg->addU8(_PREHASH_Category, report["category"].asInteger());
	msg->addVector3Fast(_PREHASH_Position, 	LLVector3(report["position"]));
	msg->addU8Fast(_PREHASH_CheckFlags, report["check-flags"].asInteger());
	msg->addUUIDFast(_PREHASH_ScreenshotID, report["screenshot-id"].asUUID());
	msg->addUUIDFast(_PREHASH_ObjectID, report["object-id"].asUUID());
	msg->addUUID("AbuserID", report["abuser-id"].asUUID());
	msg->addString("AbuseRegionName", report["abuse-region-name"].asString());
	msg->addUUID("AbuseRegionID", report["abuse-region-id"].asUUID());

	msg->addStringFast(_PREHASH_Summary, report["summary"].asString());
	msg->addString("VersionString", report["version-string"]);
	msg->addStringFast(_PREHASH_Details, report["details"] );
	
	msg->sendReliable(regionp->getHost());
}

void LLFloaterReporter::finishedARPost(const LLSD &)
{
    LLUploadDialog::modalUploadFinished();

}

void LLFloaterReporter::sendReportViaCaps(std::string url, std::string sshot_url, const LLSD& report)
{
	if(!sshot_url.empty())
    {
		// try to upload screenshot
        LLResourceUploadInfo::ptr_t uploadInfo(new  LLARScreenShotUploader(report, mResourceDatap->mAssetInfo.mUuid, mResourceDatap->mAssetInfo.mType));
        LLViewerAssetUpload::EnqueueInventoryUpload(sshot_url, uploadInfo);
	}
	else
	{
        LLCoreHttpUtil::HttpCoroutineAdapter::completionCallback_t proc = boost::bind(&LLFloaterReporter::finishedARPost, _1);
        LLUploadDialog::modalUploadDialog("Abuse Report");
        LLCoreHttpUtil::HttpCoroutineAdapter::callbackHttpPost(url, report, proc, proc);
	}
}

void LLFloaterReporter::takeScreenshot(bool use_prev_screenshot)
{
	gSavedPerAccountSettings.setBOOL("PreviousScreenshotForReport", TRUE);
	if(!use_prev_screenshot)
	{
		std::string screenshot_filename(gDirUtilp->getLindenUserDir() + gDirUtilp->getDirDelimiter() + SCREEN_PREV_FILENAME);
		LLPointer<LLImageBMP> bmp_image = new LLImageBMP;
		if(bmp_image->encode(mImageRaw, 0.0f))
		{
			bmp_image->save(screenshot_filename);
		}
	}
	else
	{
		mImageRaw = mPrevImageRaw;
	}

	LLPointer<LLImageJ2C> upload_data = LLViewerTextureList::convertToUploadFile(mImageRaw);

	// create a resource data
	mResourceDatap->mInventoryType = LLInventoryType::IT_NONE;
	mResourceDatap->mNextOwnerPerm = 0; // not used
	mResourceDatap->mExpectedUploadCost = 0; // we expect that abuse screenshots are free
	mResourceDatap->mAssetInfo.mTransactionID.generate();
	mResourceDatap->mAssetInfo.mUuid = mResourceDatap->mAssetInfo.mTransactionID.makeAssetID(gAgent.getSecureSessionID());

	if (COMPLAINT_REPORT == mReportType)
	{
		mResourceDatap->mAssetInfo.mType = LLAssetType::AT_TEXTURE;
		mResourceDatap->mPreferredLocation = LLFolderType::EType(LLResourceData::INVALID_LOCATION);
	}
	else
	{
		LL_WARNS() << "Unknown LLFloaterReporter type" << LL_ENDL;
	}
	mResourceDatap->mAssetInfo.mCreatorID = gAgentID;
	mResourceDatap->mAssetInfo.setName("screenshot_name");
	mResourceDatap->mAssetInfo.setDescription("screenshot_descr");

	// store in VFS
	LLVFile::writeFile(upload_data->getData(), 
						upload_data->getDataSize(), 
						gVFS, 
						mResourceDatap->mAssetInfo.mUuid, 
						mResourceDatap->mAssetInfo.mType);

	// store in the image list so it doesn't try to fetch from the server
	LLPointer<LLViewerFetchedTexture> image_in_list = 
		LLViewerTextureManager::getFetchedTexture(mResourceDatap->mAssetInfo.mUuid);
	image_in_list->createGLTexture(0, mImageRaw, 0, TRUE, LLGLTexture::OTHER);
	
	// the texture picker then uses that texture
	LLTextureCtrl* texture = getChild<LLTextureCtrl>("screenshot");
	if (texture)
	{
		texture->setImageAssetID(mResourceDatap->mAssetInfo.mUuid);
		texture->setDefaultImageAssetID(mResourceDatap->mAssetInfo.mUuid);
		// <FS:Ansariel> Don't need the caption - should be obvious and messes up layout
		//texture->setCaption(getString("Screenshot"));
	}
}

// <FS:Ansariel> Refresh screenshot button
//void LLFloaterReporter::takeNewSnapshot()
void LLFloaterReporter::takeNewSnapshot(bool refresh)
// </FS:Ansariel>
{
	childSetEnabled("send_btn", true);
	mImageRaw = new LLImageRaw;
	const S32 IMAGE_WIDTH = 1024;
	const S32 IMAGE_HEIGHT = 768;

	// Take a screenshot, but don't draw this floater.
	setVisible(FALSE);
	if( !gViewerWindow->rawSnapshot(mImageRaw, IMAGE_WIDTH, IMAGE_HEIGHT, TRUE, FALSE, TRUE, FALSE))
	{
		LL_WARNS() << "Unable to take screenshot" << LL_ENDL;
		setVisible(TRUE);
		return;
	}
	setVisible(TRUE);

	// <FS:Ansariel> Refresh screenshot button
	//if(gSavedPerAccountSettings.getBOOL("PreviousScreenshotForReport"))
	if(gSavedPerAccountSettings.getBOOL("PreviousScreenshotForReport") && !refresh)
	// </FS:Ansariel>
	{
		std::string screenshot_filename(gDirUtilp->getLindenUserDir() + gDirUtilp->getDirDelimiter() + SCREEN_PREV_FILENAME);
		mPrevImageRaw = new LLImageRaw;
		LLPointer<LLImageBMP> start_image_bmp = new LLImageBMP;
		if(start_image_bmp->load(screenshot_filename))
		{
			if (start_image_bmp->decode(mPrevImageRaw, 0.0f))
			{
				LLNotificationsUtil::add("LoadPreviousReportScreenshot", LLSD(), LLSD(), boost::bind(&LLFloaterReporter::onLoadScreenshotDialog,this, _1, _2));
				return;
			}
		}
	}
	takeScreenshot();
}


void LLFloaterReporter::onOpen(const LLSD& key)
{
	childSetEnabled("send_btn", false);
	//Time delay to avoid UI artifacts. MAINT-7067
	mSnapshotTimer.start();
}

void LLFloaterReporter::onLoadScreenshotDialog(const LLSD& notification, const LLSD& response)
{
	S32 option = LLNotificationsUtil::getSelectedOption(notification, response);
	takeScreenshot(option == 0);
}

void LLFloaterReporter::uploadImage()
{
	LL_INFOS() << "*** Uploading: " << LL_ENDL;
	LL_INFOS() << "Type: " << LLAssetType::lookup(mResourceDatap->mAssetInfo.mType) << LL_ENDL;
	LL_INFOS() << "UUID: " << mResourceDatap->mAssetInfo.mUuid << LL_ENDL;
	LL_INFOS() << "Name: " << mResourceDatap->mAssetInfo.getName() << LL_ENDL;
	LL_INFOS() << "Desc: " << mResourceDatap->mAssetInfo.getDescription() << LL_ENDL;

	gAssetStorage->storeAssetData(mResourceDatap->mAssetInfo.mTransactionID,
									mResourceDatap->mAssetInfo.mType,
									LLFloaterReporter::uploadDoneCallback,
									(void*)mResourceDatap, TRUE);
}


// static
void LLFloaterReporter::uploadDoneCallback(const LLUUID &uuid, void *user_data, S32 result, LLExtStat ext_status) // StoreAssetData callback (fixed)
{
	LLUploadDialog::modalUploadFinished();

	LLResourceData* data = (LLResourceData*)user_data;

	if(result < 0)
	{
		LLSD args;
		args["REASON"] = std::string(LLAssetStorage::getErrorString(result));
		LLNotificationsUtil::add("ErrorUploadingReportScreenshot", args);

		std::string err_msg("There was a problem uploading a report screenshot");
		err_msg += " due to the following reason: " + args["REASON"].asString();
		LL_WARNS() << err_msg << LL_ENDL;
		return;
	}

	if (data->mPreferredLocation != LLResourceData::INVALID_LOCATION)
	{
		LL_WARNS() << "Unknown report type : " << data->mPreferredLocation << LL_ENDL;
	}

	LLFloaterReporter *self = LLFloaterReg::findTypedInstance<LLFloaterReporter>("reporter");
	if (self)
	{
		self->mScreenID = uuid;
		LL_INFOS() << "Got screen shot " << uuid << LL_ENDL;
		self->sendReportViaLegacy(self->gatherReport());
		LLNotificationsUtil::add("HelpReportAbuseConfirm");
		self->closeFloater();
	}
}


void LLFloaterReporter::setPosBox(const LLVector3d &pos)
{
	mPosition.setVec(pos);
	std::string pos_string = llformat("{%.1f, %.1f, %.1f}",
		mPosition.mV[VX],
		mPosition.mV[VY],
		mPosition.mV[VZ]);
	getChild<LLUICtrl>("pos_field")->setValue(pos_string);
}

void LLFloaterReporter::onClose(bool app_quitting)
{
	mSnapshotTimer.stop();
	gSavedPerAccountSettings.setBOOL("PreviousScreenshotForReport", app_quitting);
}

// <FS:Ansariel> FIRE-15368: Don't include floater in screenshot update
void LLFloaterReporter::onUpdateScreenshot()
{
	doAfterInterval(boost::bind(&LLFloaterReporter::takeNewSnapshot,this, true), gSavedSettings.getF32("AbuseReportScreenshotDelay"));
}
// </FS:Ansariel>

// void LLFloaterReporter::setDescription(const std::string& description, LLMeanCollisionData *mcd)
// {
// 	LLFloaterReporter *self = LLFloaterReg::findTypedInstance<LLFloaterReporter>("reporter");
// 	if (self)
// 	{
// 		self->getChild<LLUICtrl>("details_edit")->setValue(description);

// 		for_each(self->mMCDList.begin(), self->mMCDList.end(), DeletePointer());
// 		self->mMCDList.clear();
// 		if (mcd)
// 		{
// 			self->mMCDList.push_back(new LLMeanCollisionData(mcd));
// 		}
// 	}
// }

// void LLFloaterReporter::addDescription(const std::string& description, LLMeanCollisionData *mcd)
// {
// 	LLFloaterReporter *self = LLFloaterReg::findTypedInstance<LLFloaterReporter>("reporter");
// 	if (self)
// 	{
// 		LLTextEditor* text = self->getChild<LLTextEditor>("details_edit");
// 		if (text)
// 		{	
// 			text->insertText(description);
// 		}
// 		if (mcd)
// 		{
// 			self->mMCDList.push_back(new LLMeanCollisionData(mcd));
// 		}
// 	}
// }<|MERGE_RESOLUTION|>--- conflicted
+++ resolved
@@ -251,20 +251,14 @@
 	LLFloaterReporter* floater_reporter = (LLFloaterReporter*)user_data;
 	if (floater_reporter)
 	{
-<<<<<<< HEAD
-		mSnapshotTimer.stop();
-		// <FS:Ansariel> Refresh screenshot button
-		//takeNewSnapshot();
-		takeNewSnapshot(false);
-		// </FS:Ansariel>
-=======
 		static LLCachedControl<F32> screenshot_delay(gSavedSettings, "AbuseReportScreenshotDelay");
 		if (floater_reporter->mSnapshotTimer.getStarted() && floater_reporter->mSnapshotTimer.getElapsedTimeF32() > screenshot_delay)
 		{
 			floater_reporter->mSnapshotTimer.stop();
-			floater_reporter->takeNewSnapshot();
-		}
->>>>>>> 5c62ea3e
+			// <FS:Ansariel> Refresh screenshot button
+			//floater_reporter->takeNewSnapshot();
+			floater_reporter->takeNewSnapshot(false);
+			// </FS:Ansariel>
 	}
 }
 
