/** 
 * @file llfloaterreporter.cpp
 * @brief Abuse reports.
 *
 * $LicenseInfo:firstyear=2002&license=viewerlgpl$
 * Second Life Viewer Source Code
 * Copyright (C) 2010, Linden Research, Inc.
 * 
 * This library is free software; you can redistribute it and/or
 * modify it under the terms of the GNU Lesser General Public
 * License as published by the Free Software Foundation;
 * version 2.1 of the License only.
 * 
 * This library is distributed in the hope that it will be useful,
 * but WITHOUT ANY WARRANTY; without even the implied warranty of
 * MERCHANTABILITY or FITNESS FOR A PARTICULAR PURPOSE.  See the GNU
 * Lesser General Public License for more details.
 * 
 * You should have received a copy of the GNU Lesser General Public
 * License along with this library; if not, write to the Free Software
 * Foundation, Inc., 51 Franklin Street, Fifth Floor, Boston, MA  02110-1301  USA
 * 
 * Linden Research, Inc., 945 Battery Street, San Francisco, CA  94111  USA
 * $/LicenseInfo$
 */

#include "llviewerprecompiledheaders.h"

// self include
#include "llfloaterreporter.h"

#include <sstream>

// linden library includes
#include "llassetstorage.h"
#include "llavatarnamecache.h"
#include "llcachename.h"
#include "llcheckboxctrl.h"
#include "llfontgl.h"
#include "llimagebmp.h"
#include "llimagej2c.h"
#include "llinventory.h"
#include "llnotificationsutil.h"
#include "llstring.h"
#include "llsys.h"
#include "llvfile.h"
#include "llvfs.h"
#include "mean_collision_data.h"
#include "message.h"
#include "v3math.h"

// viewer project includes
#include "llagent.h"
#include "llbutton.h"
#include "llfloaterreg.h"
#include "lltexturectrl.h"
#include "llscrolllistctrl.h"
#include "lldispatcher.h"
#include "llviewerobject.h"
#include "llviewerregion.h"
#include "llcombobox.h"
#include "lltooldraganddrop.h"
#include "lluiconstants.h"
#include "lluploaddialog.h"
#include "llcallingcard.h"
#include "llviewerobjectlist.h"
#include "lltoolobjpicker.h"
#include "lltoolmgr.h"
#include "llresourcedata.h"		// for LLResourceData
#include "llslurl.h"
#include "llviewerwindow.h"
#include "llviewertexturelist.h"
#include "llworldmap.h"
#include "llfilepicker.h"
#include "llfloateravatarpicker.h"
#include "lldir.h"
#include "llselectmgr.h"
#include "llversioninfo.h"
#include "lluictrlfactory.h"
#include "llviewercontrol.h"
#include "llviewernetwork.h"

#include "llagentui.h"

#include "lltrans.h"
#include "llexperiencecache.h"

#include "llcorehttputil.h"
#include "llviewerassetupload.h"

const std::string SCREEN_PREV_FILENAME = "screen_report_last.bmp";

//=========================================================================
//-----------------------------------------------------------------------------
// Support classes
//-----------------------------------------------------------------------------
class LLARScreenShotUploader : public LLResourceUploadInfo
{
public:
    LLARScreenShotUploader(LLSD report, LLUUID assetId, LLAssetType::EType assetType);

    virtual LLSD        prepareUpload();
    virtual LLSD        generatePostBody();
    virtual S32         getEconomyUploadCost();
    virtual LLUUID      finishUpload(LLSD &result);

    virtual bool        showInventoryPanel() const { return false; }
    virtual std::string getDisplayName() const { return "Abuse Report"; }

private:

    LLSD    mReport;
};

LLARScreenShotUploader::LLARScreenShotUploader(LLSD report, LLUUID assetId, LLAssetType::EType assetType) :
    LLResourceUploadInfo(assetId, assetType, "Abuse Report"),
    mReport(report)
{
}

LLSD LLARScreenShotUploader::prepareUpload()
{
    return LLSD().with("success", LLSD::Boolean(true));
}

LLSD LLARScreenShotUploader::generatePostBody()
{   // The report was pregenerated and passed in the constructor.
    return mReport;
}

S32 LLARScreenShotUploader::getEconomyUploadCost()
{   // Abuse report screen shots do not cost anything to upload.
    return 0;
}

LLUUID LLARScreenShotUploader::finishUpload(LLSD &result)
{
    /* *TODO$: Report success or failure. Carried over from previous todo on responder*/
    return LLUUID::null;
}


//=========================================================================
//-----------------------------------------------------------------------------
// Globals
//-----------------------------------------------------------------------------

//-----------------------------------------------------------------------------
// Member functions
//-----------------------------------------------------------------------------
								 
LLFloaterReporter::LLFloaterReporter(const LLSD& key)
:	LLFloater(key),
	mReportType(COMPLAINT_REPORT),
	mObjectID(),
	mScreenID(),
	mAbuserID(),
	mOwnerName(),
	mDeselectOnClose( FALSE ),
	mPicking( FALSE), 
	mPosition(),
	mCopyrightWarningSeen( FALSE ),
	mResourceDatap(new LLResourceData()),
	mAvatarNameCacheConnection()
{
}

// virtual
BOOL LLFloaterReporter::postBuild()
{
	LLSLURL slurl;
	LLAgentUI::buildSLURL(slurl);
	getChild<LLUICtrl>("abuse_location_edit")->setValue(slurl.getSLURLString());

	enableControls(TRUE);

	// convert the position to a string
	LLVector3d pos = gAgent.getPositionGlobal();
	LLViewerRegion *regionp = gAgent.getRegion();
	if (regionp)
	{
		getChild<LLUICtrl>("sim_field")->setValue(regionp->getName());
		pos -= regionp->getOriginGlobal();
	}
	setPosBox(pos);

	// Default text to be blank
	getChild<LLUICtrl>("object_name")->setValue(LLStringUtil::null);
	getChild<LLUICtrl>("owner_name")->setValue(LLStringUtil::null);
	mOwnerName = LLStringUtil::null;

	getChild<LLUICtrl>("summary_edit")->setFocus(TRUE);

	mDefaultSummary = getChild<LLUICtrl>("details_edit")->getValue().asString();

	// abuser name is selected from a list
	LLUICtrl* le = getChild<LLUICtrl>("abuser_name_edit");
	le->setEnabled( false );

	setPosBox((LLVector3d)mPosition.getValue());
	LLButton* pick_btn = getChild<LLButton>("pick_btn");
	pick_btn->setImages(std::string("tool_face.tga"),
						std::string("tool_face_active.tga") );
	childSetAction("pick_btn", onClickObjPicker, this);

	childSetAction("select_abuser", boost::bind(&LLFloaterReporter::onClickSelectAbuser, this));

	childSetAction("send_btn", onClickSend, this);
	childSetAction("cancel_btn", onClickCancel, this);
	
	// grab the user's name
	std::string reporter = LLSLURL("agent", gAgent.getID(), "inspect").getSLURLString();
	getChild<LLUICtrl>("reporter_field")->setValue(reporter);
	
	// <FS:Ansariel> FIRE-15218: Refresh screenshot button
	getChild<LLButton>("refresh_screenshot")->setCommitCallback(boost::bind(&LLFloaterReporter::onUpdateScreenshot, this));

	center();

	return TRUE;
}
// virtual
LLFloaterReporter::~LLFloaterReporter()
{
	if (mAvatarNameCacheConnection.connected())
	{
		mAvatarNameCacheConnection.disconnect();
	}

	// child views automatically deleted
	mObjectID 		= LLUUID::null;

	if (mPicking)
	{
		closePickTool(this);
	}

	mPosition.setVec(0.0f, 0.0f, 0.0f);

	std::for_each(mMCDList.begin(), mMCDList.end(), DeletePointer() );
	mMCDList.clear();

	delete mResourceDatap;
}

// virtual
void LLFloaterReporter::draw()
{
	LLFloater::draw();
}

void LLFloaterReporter::enableControls(BOOL enable)
{
	getChildView("category_combo")->setEnabled(enable);
	getChildView("chat_check")->setEnabled(enable);
	getChildView("screenshot")->setEnabled(FALSE);
	getChildView("pick_btn")->setEnabled(enable);
	getChildView("summary_edit")->setEnabled(enable);
	getChildView("details_edit")->setEnabled(enable);
	getChildView("send_btn")->setEnabled(enable);
	getChildView("cancel_btn")->setEnabled(enable);
}

void LLFloaterReporter::getExperienceInfo(const LLUUID& experience_id)
{
	mExperienceID = experience_id;

	if (LLUUID::null != mExperienceID)
	{
        const LLSD& experience = LLExperienceCache::instance().get(mExperienceID);
		std::stringstream desc;

		if(experience.isDefined())
		{
			setFromAvatarID(experience[LLExperienceCache::AGENT_ID]);
			desc << "Experience id: " << mExperienceID;
		}
		else
		{
			desc << "Unable to retrieve details for id: "<< mExperienceID;
		}
		
		LLUICtrl* details = getChild<LLUICtrl>("details_edit");
		details->setValue(desc.str());
	}
}

void LLFloaterReporter::getObjectInfo(const LLUUID& object_id)
{
	// TODO -- 
	// 1 need to send to correct simulator if object is not 
	//   in same simulator as agent
	// 2 display info in widget window that gives feedback that
	//   we have recorded the object info
	// 3 can pick avatar ==> might want to indicate when a picked 
	//   object is an avatar, attachment, or other category

	mObjectID = object_id;

	if (LLUUID::null != mObjectID)
	{
		// get object info for the user's benefit
		LLViewerObject* objectp = NULL;
		objectp = gObjectList.findObject( mObjectID );
		if (objectp)
		{
			if ( objectp->isAttachment() )
			{
				objectp = (LLViewerObject*)objectp->getRoot();
				mObjectID = objectp->getID();
			}

			// correct the region and position information
			LLViewerRegion *regionp = objectp->getRegion();
			if (regionp)
			{
				getChild<LLUICtrl>("sim_field")->setValue(regionp->getName());
// [RLVa:KB] - Checked: 2009-07-04 (RLVa-1.0.0a)
/*
				if ( (rlv_handler_t::isEnabled()) && (gRlvHandler.hasBehaviour(RLV_BHVR_SHOWLOC)) )
				{
					childSetText("sim_field", RlvStrings::getString(RLV_STRING_HIDDEN_REGION));
				}
*/
// [/RLVa:KB]
				LLVector3d global_pos;
				global_pos.setVec(objectp->getPositionRegion());
				setPosBox(global_pos);
			}
	
			if (objectp->isAvatar())
			{
				setFromAvatarID(mObjectID);
			}
			else
			{
				// we have to query the simulator for information 
				// about this object
				LLMessageSystem* msg = gMessageSystem;
				U32 request_flags = COMPLAINT_REPORT_REQUEST;
				msg->newMessageFast(_PREHASH_RequestObjectPropertiesFamily);
				msg->nextBlockFast(_PREHASH_AgentData);
				msg->addUUIDFast(_PREHASH_AgentID, gAgent.getID());
				msg->addUUIDFast(_PREHASH_SessionID, gAgent.getSessionID());
				msg->nextBlockFast(_PREHASH_ObjectData);
				msg->addU32Fast(_PREHASH_RequestFlags, request_flags );
				msg->addUUIDFast(_PREHASH_ObjectID, 	mObjectID);
				LLViewerRegion* regionp = objectp->getRegion();
				msg->sendReliable( regionp->getHost() );
			}
		}
	}
}

void LLFloaterReporter::onClickSelectAbuser()
{
    LLView * button = findChild<LLButton>("select_abuser", TRUE);

    LLFloater * root_floater = gFloaterView->getParentFloater(this);
	LLFloaterAvatarPicker* picker = LLFloaterAvatarPicker::show(boost::bind(&LLFloaterReporter::callbackAvatarID, this, _1, _2), FALSE, TRUE, FALSE, root_floater->getName(), button);
	if (picker)
	{
		root_floater->addDependentFloater(picker);
	}
}

void LLFloaterReporter::callbackAvatarID(const uuid_vec_t& ids, const std::vector<LLAvatarName> names)
{
	if (ids.empty() || names.empty()) return;

	getChild<LLUICtrl>("abuser_name_edit")->setValue(names[0].getCompleteName());

	mAbuserID = ids[0];

	refresh();

}

void LLFloaterReporter::setFromAvatarID(const LLUUID& avatar_id)
{
	mAbuserID = mObjectID = avatar_id;
	std::string avatar_link = LLSLURL("agent", mObjectID, "inspect").getSLURLString();
	getChild<LLUICtrl>("owner_name")->setValue(avatar_link);

	if (mAvatarNameCacheConnection.connected())
	{
		mAvatarNameCacheConnection.disconnect();
	}
	mAvatarNameCacheConnection = LLAvatarNameCache::get(avatar_id, boost::bind(&LLFloaterReporter::onAvatarNameCache, this, _1, _2));
}

void LLFloaterReporter::onAvatarNameCache(const LLUUID& avatar_id, const LLAvatarName& av_name)
{
	mAvatarNameCacheConnection.disconnect();

	if (mObjectID == avatar_id)
	{
		mOwnerName = av_name.getCompleteName();
		getChild<LLUICtrl>("object_name")->setValue(av_name.getCompleteName());
		getChild<LLUICtrl>("object_name")->setToolTip(av_name.getCompleteName());
		getChild<LLUICtrl>("abuser_name_edit")->setValue(av_name.getCompleteName());
	}
}


// static
void LLFloaterReporter::onClickSend(void *userdata)
{
	LLFloaterReporter *self = (LLFloaterReporter *)userdata;
	
	if (self->mPicking)
	{
		closePickTool(self);
	}

	if(self->validateReport())
	{

			const int IP_CONTENT_REMOVAL = 66;
			const int IP_PERMISSONS_EXPLOIT = 37;
			LLComboBox* combo = self->getChild<LLComboBox>( "category_combo");
			int category_value = combo->getSelectedValue().asInteger(); 

			if ( ! self->mCopyrightWarningSeen )
			{

				std::string details_lc = self->getChild<LLUICtrl>("details_edit")->getValue().asString();
				LLStringUtil::toLower( details_lc );
				std::string summary_lc = self->getChild<LLUICtrl>("summary_edit")->getValue().asString();
				LLStringUtil::toLower( summary_lc );
				if ( details_lc.find( "copyright" ) != std::string::npos ||
					summary_lc.find( "copyright" ) != std::string::npos  ||
					category_value == IP_CONTENT_REMOVAL ||
					category_value == IP_PERMISSONS_EXPLOIT)
				{
					LLNotificationsUtil::add("HelpReportAbuseContainsCopyright");
					self->mCopyrightWarningSeen = TRUE;
					return;
				}
			}
			else if (category_value == IP_CONTENT_REMOVAL)
			{
				// IP_CONTENT_REMOVAL *always* shows the dialog - 
				// ergo you can never send that abuse report type.
				LLNotificationsUtil::add("HelpReportAbuseContainsCopyright");
				return;
			}

		LLUploadDialog::modalUploadDialog(LLTrans::getString("uploading_abuse_report"));
		// *TODO don't upload image if checkbox isn't checked
		std::string url = gAgent.getRegion()->getCapability("SendUserReport");
		std::string sshot_url = gAgent.getRegion()->getCapability("SendUserReportWithScreenshot");
		if(!url.empty() || !sshot_url.empty())
		{
			self->sendReportViaCaps(url, sshot_url, self->gatherReport());
			LLNotificationsUtil::add("HelpReportAbuseConfirm");
			self->closeFloater();
		}
		else
		{
			self->getChildView("send_btn")->setEnabled(FALSE);
			self->getChildView("cancel_btn")->setEnabled(FALSE);
			// the callback from uploading the image calls sendReportViaLegacy()
			self->uploadImage();
		}
	}
}


// static
void LLFloaterReporter::onClickCancel(void *userdata)
{
	LLFloaterReporter *self = (LLFloaterReporter *)userdata;

	// reset flag in case the next report also contains this text
	self->mCopyrightWarningSeen = FALSE;

	if (self->mPicking)
	{
		closePickTool(self);
	}
	self->closeFloater();
}


// static 
void LLFloaterReporter::onClickObjPicker(void *userdata)
{
	LLFloaterReporter *self = (LLFloaterReporter *)userdata;
	LLToolObjPicker::getInstance()->setExitCallback(LLFloaterReporter::closePickTool, self);
	LLToolMgr::getInstance()->setTransientTool(LLToolObjPicker::getInstance());
	self->mPicking = TRUE;
	self->getChild<LLUICtrl>("object_name")->setValue(LLStringUtil::null);
	self->getChild<LLUICtrl>("owner_name")->setValue(LLStringUtil::null);
	self->mOwnerName = LLStringUtil::null;
	LLButton* pick_btn = self->getChild<LLButton>("pick_btn");
	if (pick_btn) pick_btn->setToggleState(TRUE);
}


// static
void LLFloaterReporter::closePickTool(void *userdata)
{
	LLFloaterReporter *self = (LLFloaterReporter *)userdata;

	LLUUID object_id = LLToolObjPicker::getInstance()->getObjectID();
	self->getObjectInfo(object_id);

	LLToolMgr::getInstance()->clearTransientTool();
	self->mPicking = FALSE;
	LLButton* pick_btn = self->getChild<LLButton>("pick_btn");
	if (pick_btn) pick_btn->setToggleState(FALSE);
}


// static
void LLFloaterReporter::showFromMenu(EReportType report_type)
{
	if (COMPLAINT_REPORT != report_type)
	{
		LL_WARNS() << "Unknown LLViewerReporter type : " << report_type << LL_ENDL;
		return;
	}
	LLFloaterReporter* reporter_floater = LLFloaterReg::findTypedInstance<LLFloaterReporter>("reporter");
	if(reporter_floater && reporter_floater->isInVisibleChain())
	{
		gSavedPerAccountSettings.setBOOL("PreviousScreenshotForReport", FALSE);
	}
	reporter_floater = LLFloaterReg::showTypedInstance<LLFloaterReporter>("reporter", LLSD());
	if (reporter_floater)
	{
		reporter_floater->setReportType(report_type);
	}
}

// static
void LLFloaterReporter::show(const LLUUID& object_id, const std::string& avatar_name, const LLUUID& experience_id)
{
	LLFloaterReporter* reporter_floater = LLFloaterReg::findTypedInstance<LLFloaterReporter>("reporter");
	if(reporter_floater && reporter_floater->isInVisibleChain())
	{
		gSavedPerAccountSettings.setBOOL("PreviousScreenshotForReport", FALSE);
	}
	reporter_floater = LLFloaterReg::showTypedInstance<LLFloaterReporter>("reporter");
	if (avatar_name.empty())
	{
		// Request info for this object
		reporter_floater->getObjectInfo(object_id);
	}
	else
	{
		reporter_floater->setFromAvatarID(object_id);
	}
	if(experience_id.notNull())
	{
		reporter_floater->getExperienceInfo(experience_id);
	}

	// Need to deselect on close
	reporter_floater->mDeselectOnClose = TRUE;
}



void LLFloaterReporter::showFromExperience( const LLUUID& experience_id )
{
	LLFloaterReporter* reporter_floater = LLFloaterReg::findTypedInstance<LLFloaterReporter>("reporter");
	if(reporter_floater && reporter_floater->isInVisibleChain())
	{
		gSavedPerAccountSettings.setBOOL("PreviousScreenshotForReport", FALSE);
	}
	reporter_floater = LLFloaterReg::showTypedInstance<LLFloaterReporter>("reporter");
	reporter_floater->getExperienceInfo(experience_id);

	// Need to deselect on close
	reporter_floater->mDeselectOnClose = TRUE;
}


// static
void LLFloaterReporter::showFromObject(const LLUUID& object_id, const LLUUID& experience_id)
{
	show(object_id, LLStringUtil::null, experience_id);
}

// static
void LLFloaterReporter::showFromAvatar(const LLUUID& avatar_id, const std::string avatar_name)
{
	show(avatar_id, avatar_name);
}

void LLFloaterReporter::setPickedObjectProperties(const std::string& object_name, const std::string& owner_name, const LLUUID owner_id)
{
	getChild<LLUICtrl>("object_name")->setValue(object_name);
	std::string owner_link =
		LLSLURL("agent", owner_id, "inspect").getSLURLString();
	getChild<LLUICtrl>("owner_name")->setValue(owner_link);
	getChild<LLUICtrl>("abuser_name_edit")->setValue(owner_name);
	mAbuserID = owner_id;
	mOwnerName = owner_name;
}


bool LLFloaterReporter::validateReport()
{
	// Ensure user selected a category from the list
	LLSD category_sd = getChild<LLUICtrl>("category_combo")->getValue();
	U8 category = (U8)category_sd.asInteger();
	if (category == 0)
	{
		LLNotificationsUtil::add("HelpReportAbuseSelectCategory");
		return false;
	}


	if ( getChild<LLUICtrl>("abuser_name_edit")->getValue().asString().empty() )
	{
		LLNotificationsUtil::add("HelpReportAbuseAbuserNameEmpty");
		return false;
	};

	if ( getChild<LLUICtrl>("abuse_location_edit")->getValue().asString().empty() )
	{
		LLNotificationsUtil::add("HelpReportAbuseAbuserLocationEmpty");
		return false;
	};

	if ( getChild<LLUICtrl>("abuse_location_edit")->getValue().asString().empty() )
	{
		LLNotificationsUtil::add("HelpReportAbuseAbuserLocationEmpty");
		return false;
	};


	if ( getChild<LLUICtrl>("summary_edit")->getValue().asString().empty() )
	{
		LLNotificationsUtil::add("HelpReportAbuseSummaryEmpty");
		return false;
	};

	if ( getChild<LLUICtrl>("details_edit")->getValue().asString() == mDefaultSummary )
	{
		LLNotificationsUtil::add("HelpReportAbuseDetailsEmpty");
		return false;
	};
	return true;
}

LLSD LLFloaterReporter::gatherReport()
{	
	LLViewerRegion *regionp = gAgent.getRegion();
	if (!regionp) return LLSD(); // *TODO handle this failure case more gracefully

	// reset flag in case the next report also contains this text
	mCopyrightWarningSeen = FALSE;

	std::ostringstream summary;
	if (LLGridManager::getInstance()->isInSLBeta())
	{
		summary << "Preview ";
	}

	std::string category_name;
	LLComboBox* combo = getChild<LLComboBox>( "category_combo");
	if (combo)
	{
		category_name = combo->getSelectedItemLabel(); // want label, not value
	}

#if LL_WINDOWS
	const char* platform = "Win";
#elif LL_DARWIN
	const char* platform = "Mac";
#elif LL_LINUX
	const char* platform = "Lnx";
#elif LL_SOLARIS
	const char* platform = "Sol";
	const char* short_platform = "O:S";
#else
	const char* platform = "???";
#endif



	summary << ""
		<< " |" << regionp->getName() << "|"								// region reporter is currently in.
		<< " (" << getChild<LLUICtrl>("abuse_location_edit")->getValue().asString() << ")"				// region abuse occured in (freeform text - no LLRegionPicker tool)
		<< " [" << category_name << "] "									// updated category
		<< " {" << getChild<LLUICtrl>("abuser_name_edit")->getValue().asString() << "} "					// name of abuse entered in report (chosen using LLAvatarPicker)
		<< " \"" << getChild<LLUICtrl>("summary_edit")->getValue().asString() << "\"";		// summary as entered


	std::ostringstream details;

	details << "V" << LLVersionInfo::getVersion() << std::endl << std::endl;	// client version moved to body of email for abuse reports

	std::string object_name = getChild<LLUICtrl>("object_name")->getValue().asString();
	if (!object_name.empty() && !mOwnerName.empty())
	{
		details << "Object: " << object_name << "\n";
		details << "Owner: " << mOwnerName << "\n";
	}


	details << "Abuser name: " << getChild<LLUICtrl>("abuser_name_edit")->getValue().asString() << " \n";
	details << "Abuser location: " << getChild<LLUICtrl>("abuse_location_edit")->getValue().asString() << " \n";

	details << getChild<LLUICtrl>("details_edit")->getValue().asString();

	std::string version_string;
	version_string = llformat(
			"%s %s %s %s %s",
			LLVersionInfo::getShortVersion().c_str(),
			platform,
			gSysCPU.getFamily().c_str(),
			gGLManager.mGLRenderer.c_str(),
			gGLManager.mDriverVersionVendorString.c_str());

	// only send a screenshot ID if we're asked to and the email is 
	// going to LL - Estate Owners cannot see the screenshot asset
	LLUUID screenshot_id = LLUUID::null;
	screenshot_id = getChild<LLUICtrl>("screenshot")->getValue();

	LLSD report = LLSD::emptyMap();
	report["report-type"] = (U8) mReportType;
	report["category"] = getChild<LLUICtrl>("category_combo")->getValue();
	report["position"] = mPosition.getValue();
	report["check-flags"] = (U8)0; // this is not used
	report["screenshot-id"] = screenshot_id;
	report["object-id"] = mObjectID;
	report["abuser-id"] = mAbuserID;
	report["abuse-region-name"] = "";
	report["abuse-region-id"] = LLUUID::null;
	report["summary"] = summary.str();
	report["version-string"] = version_string;
	report["details"] = details.str();
	return report;
}

void LLFloaterReporter::sendReportViaLegacy(const LLSD & report)
{
	LLViewerRegion *regionp = gAgent.getRegion();
	if (!regionp) return;
	LLMessageSystem *msg = gMessageSystem;
	msg->newMessageFast(_PREHASH_UserReport);
	msg->nextBlockFast(_PREHASH_AgentData);
	msg->addUUIDFast(_PREHASH_AgentID, gAgent.getID());
	msg->addUUIDFast(_PREHASH_SessionID, gAgent.getSessionID());
	
	msg->nextBlockFast(_PREHASH_ReportData);
	msg->addU8Fast(_PREHASH_ReportType, report["report-type"].asInteger());
	msg->addU8(_PREHASH_Category, report["category"].asInteger());
	msg->addVector3Fast(_PREHASH_Position, 	LLVector3(report["position"]));
	msg->addU8Fast(_PREHASH_CheckFlags, report["check-flags"].asInteger());
	msg->addUUIDFast(_PREHASH_ScreenshotID, report["screenshot-id"].asUUID());
	msg->addUUIDFast(_PREHASH_ObjectID, report["object-id"].asUUID());
	msg->addUUID("AbuserID", report["abuser-id"].asUUID());
	msg->addString("AbuseRegionName", report["abuse-region-name"].asString());
	msg->addUUID("AbuseRegionID", report["abuse-region-id"].asUUID());

	msg->addStringFast(_PREHASH_Summary, report["summary"].asString());
	msg->addString("VersionString", report["version-string"]);
	msg->addStringFast(_PREHASH_Details, report["details"] );
	
	msg->sendReliable(regionp->getHost());
}

void LLFloaterReporter::finishedARPost(const LLSD &)
{
    LLUploadDialog::modalUploadFinished();

}

void LLFloaterReporter::sendReportViaCaps(std::string url, std::string sshot_url, const LLSD& report)
{
	if(!sshot_url.empty())
    {
		// try to upload screenshot
        LLResourceUploadInfo::ptr_t uploadInfo(new  LLARScreenShotUploader(report, mResourceDatap->mAssetInfo.mUuid, mResourceDatap->mAssetInfo.mType));
        LLViewerAssetUpload::EnqueueInventoryUpload(sshot_url, uploadInfo);
	}
	else
	{
        LLCoreHttpUtil::HttpCoroutineAdapter::completionCallback_t proc = boost::bind(&LLFloaterReporter::finishedARPost, _1);
        LLUploadDialog::modalUploadDialog("Abuse Report");
        LLCoreHttpUtil::HttpCoroutineAdapter::callbackHttpPost(url, report, proc, proc);
	}
}

void LLFloaterReporter::takeScreenshot(bool use_prev_screenshot)
{
	gSavedPerAccountSettings.setBOOL("PreviousScreenshotForReport", TRUE);
	if(!use_prev_screenshot)
	{
		std::string screenshot_filename(gDirUtilp->getLindenUserDir() + gDirUtilp->getDirDelimiter() + SCREEN_PREV_FILENAME);
		LLPointer<LLImageBMP> bmp_image = new LLImageBMP;
		if(bmp_image->encode(mImageRaw, 0.0f))
		{
			bmp_image->save(screenshot_filename);
		}
	}
	else
	{
		mImageRaw = mPrevImageRaw;
	}

	LLPointer<LLImageJ2C> upload_data = LLViewerTextureList::convertToUploadFile(mImageRaw);

	// create a resource data
	mResourceDatap->mInventoryType = LLInventoryType::IT_NONE;
	mResourceDatap->mNextOwnerPerm = 0; // not used
	mResourceDatap->mExpectedUploadCost = 0; // we expect that abuse screenshots are free
	mResourceDatap->mAssetInfo.mTransactionID.generate();
	mResourceDatap->mAssetInfo.mUuid = mResourceDatap->mAssetInfo.mTransactionID.makeAssetID(gAgent.getSecureSessionID());

	if (COMPLAINT_REPORT == mReportType)
	{
		mResourceDatap->mAssetInfo.mType = LLAssetType::AT_TEXTURE;
		mResourceDatap->mPreferredLocation = LLFolderType::EType(LLResourceData::INVALID_LOCATION);
	}
	else
	{
		LL_WARNS() << "Unknown LLFloaterReporter type" << LL_ENDL;
	}
	mResourceDatap->mAssetInfo.mCreatorID = gAgentID;
	mResourceDatap->mAssetInfo.setName("screenshot_name");
	mResourceDatap->mAssetInfo.setDescription("screenshot_descr");

	// store in VFS
	LLVFile::writeFile(upload_data->getData(), 
						upload_data->getDataSize(), 
						gVFS, 
						mResourceDatap->mAssetInfo.mUuid, 
						mResourceDatap->mAssetInfo.mType);

	// store in the image list so it doesn't try to fetch from the server
	LLPointer<LLViewerFetchedTexture> image_in_list = 
		LLViewerTextureManager::getFetchedTexture(mResourceDatap->mAssetInfo.mUuid);
	image_in_list->createGLTexture(0, mImageRaw, 0, TRUE, LLGLTexture::OTHER);
	
	// the texture picker then uses that texture
	LLTextureCtrl* texture = getChild<LLTextureCtrl>("screenshot");
	if (texture)
	{
		texture->setImageAssetID(mResourceDatap->mAssetInfo.mUuid);
		texture->setDefaultImageAssetID(mResourceDatap->mAssetInfo.mUuid);
		// <FS:Ansariel> Don't need the caption - should be obvious and messes up layout
		//texture->setCaption(getString("Screenshot"));
	}
}

void LLFloaterReporter::onOpen(const LLSD& key)
{
	mImageRaw = new LLImageRaw;
	const S32 IMAGE_WIDTH = 1024;
	const S32 IMAGE_HEIGHT = 768;

	// Take a screenshot, but don't draw this floater.
	setVisible(FALSE);
	if( !gViewerWindow->rawSnapshot(mImageRaw, IMAGE_WIDTH, IMAGE_HEIGHT, TRUE, FALSE, TRUE, FALSE))
	{
		LL_WARNS() << "Unable to take screenshot" << LL_ENDL;
		setVisible(TRUE);
		return;
	}
	setVisible(TRUE);
<<<<<<< HEAD

	if(gSavedPerAccountSettings.getBOOL("PreviousScreenshotForReport"))
	{
		std::string screenshot_filename(gDirUtilp->getLindenUserDir() + gDirUtilp->getDirDelimiter() + SCREEN_PREV_FILENAME);
		mPrevImageRaw = new LLImageRaw;
		LLPointer<LLImageBMP> start_image_bmp = new LLImageBMP;
		if(start_image_bmp->load(screenshot_filename))
		{
			if (start_image_bmp->decode(mPrevImageRaw, 0.0f))
			{
				LLNotificationsUtil::add("LoadPreviousReportScreenshot", LLSD(), LLSD(), boost::bind(&LLFloaterReporter::onLoadScreenshotDialog,this, _1, _2));
				return;
			}
		}
	}

=======

	if(gSavedPerAccountSettings.getBOOL("PreviousScreenshotForReport"))
	{
		std::string screenshot_filename(gDirUtilp->getLindenUserDir() + gDirUtilp->getDirDelimiter() + SCREEN_PREV_FILENAME);
		mPrevImageRaw = new LLImageRaw;
		LLPointer<LLImageBMP> start_image_bmp = new LLImageBMP;
		if(start_image_bmp->load(screenshot_filename))
		{
			if (start_image_bmp->decode(mPrevImageRaw, 0.0f))
			{
				LLNotificationsUtil::add("LoadPreviousReportScreenshot", LLSD(), LLSD(), boost::bind(&LLFloaterReporter::onLoadScreenshotDialog,this, _1, _2));
				return;
			}
		}
	}

>>>>>>> 319a57ba
	takeScreenshot();
}

void LLFloaterReporter::onLoadScreenshotDialog(const LLSD& notification, const LLSD& response)
{
	S32 option = LLNotificationsUtil::getSelectedOption(notification, response);
	takeScreenshot(option == 0);
}

void LLFloaterReporter::uploadImage()
{
	LL_INFOS() << "*** Uploading: " << LL_ENDL;
	LL_INFOS() << "Type: " << LLAssetType::lookup(mResourceDatap->mAssetInfo.mType) << LL_ENDL;
	LL_INFOS() << "UUID: " << mResourceDatap->mAssetInfo.mUuid << LL_ENDL;
	LL_INFOS() << "Name: " << mResourceDatap->mAssetInfo.getName() << LL_ENDL;
	LL_INFOS() << "Desc: " << mResourceDatap->mAssetInfo.getDescription() << LL_ENDL;

	gAssetStorage->storeAssetData(mResourceDatap->mAssetInfo.mTransactionID,
									mResourceDatap->mAssetInfo.mType,
									LLFloaterReporter::uploadDoneCallback,
									(void*)mResourceDatap, TRUE);
}


// static
void LLFloaterReporter::uploadDoneCallback(const LLUUID &uuid, void *user_data, S32 result, LLExtStat ext_status) // StoreAssetData callback (fixed)
{
	LLUploadDialog::modalUploadFinished();

	LLResourceData* data = (LLResourceData*)user_data;

	if(result < 0)
	{
		LLSD args;
		args["REASON"] = std::string(LLAssetStorage::getErrorString(result));
		LLNotificationsUtil::add("ErrorUploadingReportScreenshot", args);

		std::string err_msg("There was a problem uploading a report screenshot");
		err_msg += " due to the following reason: " + args["REASON"].asString();
		LL_WARNS() << err_msg << LL_ENDL;
		return;
	}

	if (data->mPreferredLocation != LLResourceData::INVALID_LOCATION)
	{
		LL_WARNS() << "Unknown report type : " << data->mPreferredLocation << LL_ENDL;
	}

	LLFloaterReporter *self = LLFloaterReg::findTypedInstance<LLFloaterReporter>("reporter");
	if (self)
	{
		self->mScreenID = uuid;
		LL_INFOS() << "Got screen shot " << uuid << LL_ENDL;
		self->sendReportViaLegacy(self->gatherReport());
		LLNotificationsUtil::add("HelpReportAbuseConfirm");
		self->closeFloater();
	}
}


void LLFloaterReporter::setPosBox(const LLVector3d &pos)
{
	mPosition.setVec(pos);
	std::string pos_string = llformat("{%.1f, %.1f, %.1f}",
		mPosition.mV[VX],
		mPosition.mV[VY],
		mPosition.mV[VZ]);
	getChild<LLUICtrl>("pos_field")->setValue(pos_string);
}

void LLFloaterReporter::onClose(bool app_quitting)
{
	gSavedPerAccountSettings.setBOOL("PreviousScreenshotForReport", app_quitting);
}

// <FS:Ansariel> FIRE-15368: Don't include floater in screenshot update
void LLFloaterReporter::onUpdateScreenshot()
{
	setVisible(FALSE);
	takeScreenshot();
	setVisible(TRUE);
}
// </FS:Ansariel>

// void LLFloaterReporter::setDescription(const std::string& description, LLMeanCollisionData *mcd)
// {
// 	LLFloaterReporter *self = LLFloaterReg::findTypedInstance<LLFloaterReporter>("reporter");
// 	if (self)
// 	{
// 		self->getChild<LLUICtrl>("details_edit")->setValue(description);

// 		for_each(self->mMCDList.begin(), self->mMCDList.end(), DeletePointer());
// 		self->mMCDList.clear();
// 		if (mcd)
// 		{
// 			self->mMCDList.push_back(new LLMeanCollisionData(mcd));
// 		}
// 	}
// }

// void LLFloaterReporter::addDescription(const std::string& description, LLMeanCollisionData *mcd)
// {
// 	LLFloaterReporter *self = LLFloaterReg::findTypedInstance<LLFloaterReporter>("reporter");
// 	if (self)
// 	{
// 		LLTextEditor* text = self->getChild<LLTextEditor>("details_edit");
// 		if (text)
// 		{	
// 			text->insertText(description);
// 		}
// 		if (mcd)
// 		{
// 			self->mMCDList.push_back(new LLMeanCollisionData(mcd));
// 		}
// 	}
// }<|MERGE_RESOLUTION|>--- conflicted
+++ resolved
@@ -864,7 +864,6 @@
 		return;
 	}
 	setVisible(TRUE);
-<<<<<<< HEAD
 
 	if(gSavedPerAccountSettings.getBOOL("PreviousScreenshotForReport"))
 	{
@@ -881,24 +880,6 @@
 		}
 	}
 
-=======
-
-	if(gSavedPerAccountSettings.getBOOL("PreviousScreenshotForReport"))
-	{
-		std::string screenshot_filename(gDirUtilp->getLindenUserDir() + gDirUtilp->getDirDelimiter() + SCREEN_PREV_FILENAME);
-		mPrevImageRaw = new LLImageRaw;
-		LLPointer<LLImageBMP> start_image_bmp = new LLImageBMP;
-		if(start_image_bmp->load(screenshot_filename))
-		{
-			if (start_image_bmp->decode(mPrevImageRaw, 0.0f))
-			{
-				LLNotificationsUtil::add("LoadPreviousReportScreenshot", LLSD(), LLSD(), boost::bind(&LLFloaterReporter::onLoadScreenshotDialog,this, _1, _2));
-				return;
-			}
-		}
-	}
-
->>>>>>> 319a57ba
 	takeScreenshot();
 }
 
