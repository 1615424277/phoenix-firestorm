--- conflicted
+++ resolved
@@ -36,49 +36,6 @@
 class LLAgentPilot
 {
 public:
-<<<<<<< HEAD
-	enum EActionType
-	{
-		STRAIGHT,
-		TURN
-	};
-
-	LLAgentPilot();
-	virtual ~LLAgentPilot();
-
-	void load();
-	void loadTxt(const std::string& filename);
-	void loadXML(const std::string& filename);
-	void save();
-	void saveTxt(const std::string& filename);
-	void saveXML(const std::string& filename);
-
-	void startRecord();
-	void stopRecord();
-	void addAction(enum EActionType action);
-
-	void startPlayback();
-	void stopPlayback();
-
-	bool isRecording() { return mRecording; }
-	bool isPlaying() { return mPlaying; }
-	bool getOverrideCamera() { return mOverrideCamera; }
-	
-	void updateTarget();
-
-	void addWaypoint();
-	void moveCamera();
-
-	void setReplaySession(bool new_val) { mReplaySession = new_val; }
-	bool getReplaySession() { return mReplaySession; }
-
-	void setLoop(bool new_val) { mLoop = new_val; }
-	bool getLoop() { return mLoop; }
-
-	void setQuitAfterRuns(bool quit_val) { mQuitAfterRuns = quit_val; }
-	void setNumRuns(S32 num_runs) { mNumRuns = num_runs; }
-	
-=======
     enum EActionType
     {
         STRAIGHT,
@@ -120,37 +77,18 @@
     void setQuitAfterRuns(bool quit_val) { mQuitAfterRuns = quit_val; }
     void setNumRuns(S32 num_runs) { mNumRuns = num_runs; }
 
->>>>>>> 1a8a5404
 private:
 
 
 
-<<<<<<< HEAD
-	bool	mLoop;
-	bool 	mReplaySession;
-
-	S32		mNumRuns;
-	bool	mQuitAfterRuns;
-=======
     bool    mLoop;
     bool    mReplaySession;
 
     S32     mNumRuns;
     bool    mQuitAfterRuns;
->>>>>>> 1a8a5404
 
     void setAutopilotTarget(const S32 id);
 
-<<<<<<< HEAD
-	bool	mRecording;
-	F32		mLastRecordTime;
-
-	bool	mStarted;
-	bool	mPlaying;
-	S32		mCurrentAction;
-
-	bool	mOverrideCamera;
-=======
     bool    mRecording;
     F32     mLastRecordTime;
 
@@ -159,7 +97,6 @@
     S32     mCurrentAction;
 
     bool    mOverrideCamera;
->>>>>>> 1a8a5404
 
     class Action
     {
