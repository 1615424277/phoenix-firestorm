/** 
 * @file lldrawpool.cpp
 * @brief LLDrawPool class implementation
 *
 * $LicenseInfo:firstyear=2002&license=viewerlgpl$
 * Second Life Viewer Source Code
 * Copyright (C) 2010, Linden Research, Inc.
 * 
 * This library is free software; you can redistribute it and/or
 * modify it under the terms of the GNU Lesser General Public
 * License as published by the Free Software Foundation;
 * version 2.1 of the License only.
 * 
 * This library is distributed in the hope that it will be useful,
 * but WITHOUT ANY WARRANTY; without even the implied warranty of
 * MERCHANTABILITY or FITNESS FOR A PARTICULAR PURPOSE.  See the GNU
 * Lesser General Public License for more details.
 * 
 * You should have received a copy of the GNU Lesser General Public
 * License along with this library; if not, write to the Free Software
 * Foundation, Inc., 51 Franklin Street, Fifth Floor, Boston, MA  02110-1301  USA
 * 
 * Linden Research, Inc., 945 Battery Street, San Francisco, CA  94111  USA
 * $/LicenseInfo$
 */

#include "llviewerprecompiledheaders.h"

#include "lldrawpool.h"
#include "llrender.h"
#include "llfasttimer.h"
#include "llviewercontrol.h"

#include "lldrawable.h"
#include "lldrawpoolalpha.h"
#include "lldrawpoolavatar.h"
#include "lldrawpoolbump.h"
#include "lldrawpoolmaterials.h"
#include "lldrawpoolground.h"
#include "lldrawpoolsimple.h"
#include "lldrawpoolsky.h"
#include "lldrawpooltree.h"
#include "lldrawpoolterrain.h"
#include "lldrawpoolwater.h"
#include "llface.h"
#include "llviewerobjectlist.h" // For debug listing.
#include "pipeline.h"
#include "llspatialpartition.h"
#include "llviewercamera.h"
#include "lldrawpoolwlsky.h"
#include "llglslshader.h"
#include "llglcommonfunc.h"
#include "fsperfstats.h" // <FS:Beq> performance stats support

S32 LLDrawPool::sNumDrawPools = 0;

//=============================
// Draw Pool Implementation
//=============================
LLDrawPool *LLDrawPool::createPool(const U32 type, LLViewerTexture *tex0)
{
	LLDrawPool *poolp = NULL;
	switch (type)
	{
	case POOL_SIMPLE:
		poolp = new LLDrawPoolSimple();
		break;
	case POOL_GRASS:
		poolp = new LLDrawPoolGrass();
		break;
	case POOL_ALPHA_MASK:
		poolp = new LLDrawPoolAlphaMask();
		break;
	case POOL_FULLBRIGHT_ALPHA_MASK:
		poolp = new LLDrawPoolFullbrightAlphaMask();
		break;
	case POOL_FULLBRIGHT:
		poolp = new LLDrawPoolFullbright();
		break;
	case POOL_INVISIBLE:
		poolp = new LLDrawPoolInvisible();
		break;
	case POOL_GLOW:
		poolp = new LLDrawPoolGlow();
		break;
	case POOL_ALPHA:
		poolp = new LLDrawPoolAlpha();
		break;
	case POOL_AVATAR:
	case POOL_CONTROL_AV:
		poolp = new LLDrawPoolAvatar(type);
		break;
	case POOL_TREE:
		poolp = new LLDrawPoolTree(tex0);
		break;
	case POOL_TERRAIN:
		poolp = new LLDrawPoolTerrain(tex0);
		break;
	case POOL_SKY:
		poolp = new LLDrawPoolSky();
		break;
	case POOL_VOIDWATER:
	case POOL_WATER:
		poolp = new LLDrawPoolWater();
		break;
	case POOL_GROUND:
		poolp = new LLDrawPoolGround();
		break;
	case POOL_BUMP:
		poolp = new LLDrawPoolBump();
		break;
	case POOL_MATERIALS:
		poolp = new LLDrawPoolMaterials();
		break;
	case POOL_WL_SKY:
		poolp = new LLDrawPoolWLSky();
		break;
	default:
		LL_ERRS() << "Unknown draw pool type!" << LL_ENDL;
		return NULL;
	}

	llassert(poolp->mType == type);
	return poolp;
}

LLDrawPool::LLDrawPool(const U32 type)
{
	mType = type;
	sNumDrawPools++;
	mId = sNumDrawPools;
	mShaderLevel = 0;
	mSkipRender = false;
}

LLDrawPool::~LLDrawPool()
{

}

LLViewerTexture *LLDrawPool::getDebugTexture()
{
	return NULL;
}

//virtual
void LLDrawPool::beginRenderPass( S32 pass )
{
}

//virtual 
S32	 LLDrawPool::getNumPasses()
{
	return 1;
}
	
//virtual 
void LLDrawPool::beginDeferredPass(S32 pass)
{

}

//virtual 
void LLDrawPool::endDeferredPass(S32 pass)
{

}

//virtual 
S32 LLDrawPool::getNumDeferredPasses()
{
	return 0;
}

//virtual 
void LLDrawPool::renderDeferred(S32 pass)
{

}

//virtual 
void LLDrawPool::beginPostDeferredPass(S32 pass)
{

}

//virtual 
void LLDrawPool::endPostDeferredPass(S32 pass)
{

}

//virtual 
S32 LLDrawPool::getNumPostDeferredPasses()
{
	return 0;
}

//virtual 
void LLDrawPool::renderPostDeferred(S32 pass)
{

}

//virtual
void LLDrawPool::endRenderPass( S32 pass )
{
	/*for (U32 i = 0; i < gGLManager.mNumTextureImageUnits; i++)
	{ //dummy cleanup of any currently bound textures
		if (gGL.getTexUnit(i)->getCurrType() != LLTexUnit::TT_NONE)
		{
			gGL.getTexUnit(i)->unbind(gGL.getTexUnit(i)->getCurrType());
			gGL.getTexUnit(i)->disable();
		}
	}*/

	//make sure channel 0 is active channel
	gGL.getTexUnit(0)->activate();
}

//virtual 
void LLDrawPool::beginShadowPass(S32 pass)
{

}

//virtual 
void LLDrawPool::endShadowPass(S32 pass)
{

}

//virtual 
S32 LLDrawPool::getNumShadowPasses()
{
	return 0;
}

//virtual 
void LLDrawPool::renderShadow(S32 pass)
{

}

//=============================
// Face Pool Implementation
//=============================
LLFacePool::LLFacePool(const U32 type)
: LLDrawPool(type)
{
	resetDrawOrders();
}

LLFacePool::~LLFacePool()
{
	destroy();
}

void LLFacePool::destroy()
{
	if (!mReferences.empty())
	{
		LL_INFOS() << mReferences.size() << " references left on deletion of draw pool!" << LL_ENDL;
	}
}

void LLFacePool::dirtyTextures(const std::set<LLViewerFetchedTexture*>& textures)
{
}

void LLFacePool::enqueue(LLFace* facep)
{
	mDrawFace.push_back(facep);
}

// virtual
BOOL LLFacePool::addFace(LLFace *facep)
{
	addFaceReference(facep);
	return TRUE;
}

// virtual
BOOL LLFacePool::removeFace(LLFace *facep)
{
	removeFaceReference(facep);

	vector_replace_with_last(mDrawFace, facep);

	return TRUE;
}

// Not absolutely sure if we should be resetting all of the chained pools as well - djs
void LLFacePool::resetDrawOrders()
{
	mDrawFace.resize(0);
}

LLViewerTexture *LLFacePool::getTexture()
{
	return NULL;
}

void LLFacePool::removeFaceReference(LLFace *facep)
{
	if (facep->getReferenceIndex() != -1)
	{
		if (facep->getReferenceIndex() != (S32)mReferences.size())
		{
			LLFace *back = mReferences.back();
			mReferences[facep->getReferenceIndex()] = back;
			back->setReferenceIndex(facep->getReferenceIndex());
		}
		mReferences.pop_back();
	}
	facep->setReferenceIndex(-1);
}

void LLFacePool::addFaceReference(LLFace *facep)
{
	if (-1 == facep->getReferenceIndex())
	{
		facep->setReferenceIndex(mReferences.size());
		mReferences.push_back(facep);
	}
}

BOOL LLFacePool::verify() const
{
	BOOL ok = TRUE;
	
	for (std::vector<LLFace*>::const_iterator iter = mDrawFace.begin();
		 iter != mDrawFace.end(); iter++)
	{
		const LLFace* facep = *iter;
		if (facep->getPool() != this)
		{
			LL_INFOS() << "Face in wrong pool!" << LL_ENDL;
			facep->printDebugInfo();
			ok = FALSE;
		}
		else if (!facep->verify())
		{
			ok = FALSE;
		}
	}

	return ok;
}

void LLFacePool::printDebugInfo() const
{
	LL_INFOS() << "Pool " << this << " Type: " << getType() << LL_ENDL;
}

BOOL LLFacePool::LLOverrideFaceColor::sOverrideFaceColor = FALSE;

void LLFacePool::LLOverrideFaceColor::setColor(const LLColor4& color)
{
	gGL.diffuseColor4fv(color.mV);
}

void LLFacePool::LLOverrideFaceColor::setColor(const LLColor4U& color)
{
	glColor4ubv(color.mV);
}

void LLFacePool::LLOverrideFaceColor::setColor(F32 r, F32 g, F32 b, F32 a)
{
	gGL.diffuseColor4f(r,g,b,a);
}


//=============================
// Render Pass Implementation
//=============================
LLRenderPass::LLRenderPass(const U32 type)
: LLDrawPool(type)
{

}

LLRenderPass::~LLRenderPass()
{

}

void LLRenderPass::renderGroup(LLSpatialGroup* group, U32 type, U32 mask, BOOL texture)
{					
	LLSpatialGroup::drawmap_elem_t& draw_info = group->mDrawMap[type];
	
	std::unique_ptr<FSPerfStats::RecordAttachmentTime> ratPtr{}; // <FS:Beq/> Perf stats 
	for (LLSpatialGroup::drawmap_elem_t::iterator k = draw_info.begin(); k != draw_info.end(); ++k)	
	{
		LLDrawInfo *pparams = *k;
		if (pparams) {
			// <FS:Beq> Capture render times
			if(pparams->mFace)
			{
				LLViewerObject* vobj = pparams->mFace->getViewerObject();
				if(vobj->isAttachment())
				{
					trackAttachments( vobj, pparams->mFace->isState(LLFace::RIGGED),&ratPtr);
				}
			}
			// </FS:Beq>
			pushBatch(*pparams, mask, texture);
		}
	}
}

void LLRenderPass::renderTexture(U32 type, U32 mask, BOOL batch_textures)
{
	pushBatches(type, mask, true, batch_textures);
}

void LLRenderPass::pushBatches(U32 type, U32 mask, BOOL texture, BOOL batch_textures)
{
<<<<<<< HEAD
    LL_PROFILE_ZONE_SCOPED;
=======
	std::unique_ptr<FSPerfStats::RecordAttachmentTime> ratPtr{};
>>>>>>> b9989b3e
	for (LLCullResult::drawinfo_iterator i = gPipeline.beginRenderMap(type); i != gPipeline.endRenderMap(type); ++i)	
	{
		LLDrawInfo* pparams = *i;
		if (pparams) 
		{
			// <FS:Beq> Capture render times
			if(pparams->mFace)
			{
				LLViewerObject* vobj = pparams->mFace->getViewerObject();
				if(vobj->isAttachment())
				{
					trackAttachments( vobj, pparams->mFace->isState(LLFace::RIGGED),&ratPtr);
				}
			}
			// </FS:Beq>
			pushBatch(*pparams, mask, texture, batch_textures);
		}
	}
}

void LLRenderPass::pushMaskBatches(U32 type, U32 mask, BOOL texture, BOOL batch_textures)
{
	std::unique_ptr<FSPerfStats::RecordAttachmentTime> ratPtr{};
	for (LLCullResult::drawinfo_iterator i = gPipeline.beginRenderMap(type); i != gPipeline.endRenderMap(type); ++i)	
	{
		LLDrawInfo* pparams = *i;
		if (pparams) 
		{
			// <FS:Beq> Capture render times
			if((*pparams).mFace)
			{
				LLViewerObject* vobj = (*pparams).mFace->getViewerObject();
				if(vobj->isAttachment())
				{
					trackAttachments( vobj, (*pparams).mFace->isState(LLFace::RIGGED),&ratPtr);
				}
			}
			// </FS:Beq>
			if (LLGLSLShader::sCurBoundShaderPtr)
			{
				LLGLSLShader::sCurBoundShaderPtr->setMinimumAlpha(pparams->mAlphaMaskCutoff);
			}
			else
			{
				gGL.setAlphaRejectSettings(LLRender::CF_GREATER, pparams->mAlphaMaskCutoff);
			}
			
			pushBatch(*pparams, mask, texture, batch_textures);
		}
	}
}

void LLRenderPass::applyModelMatrix(const LLDrawInfo& params)
{
	if (params.mModelMatrix != gGLLastMatrix)
	{
		gGLLastMatrix = params.mModelMatrix;
		gGL.matrixMode(LLRender::MM_MODELVIEW);
		gGL.loadMatrix(gGLModelView);
		if (params.mModelMatrix)
		{
			gGL.multMatrix((GLfloat*) params.mModelMatrix->mMatrix);
		}
		gPipeline.mMatrixOpCount++;
	}
}

void LLRenderPass::pushBatch(LLDrawInfo& params, U32 mask, BOOL texture, BOOL batch_textures)
{
    LL_PROFILE_ZONE_SCOPED;
    if (!params.mCount)
    {
        return;
    }

	applyModelMatrix(params);

	bool tex_setup = false;

	if (texture)
	{
		if (batch_textures && params.mTextureList.size() > 1)
		{
			for (U32 i = 0; i < params.mTextureList.size(); ++i)
			{
				if (params.mTextureList[i].notNull())
				{
					gGL.getTexUnit(i)->bindFast(params.mTextureList[i]);
				}
			}
		}
		else
		{ //not batching textures or batch has only 1 texture -- might need a texture matrix
			if (params.mTexture.notNull())
			{
				gGL.getTexUnit(0)->bindFast(params.mTexture);
				if (params.mTextureMatrix)
				{
					tex_setup = true;
					gGL.getTexUnit(0)->activate();
					gGL.matrixMode(LLRender::MM_TEXTURE);
					gGL.loadMatrix((GLfloat*) params.mTextureMatrix->mMatrix);
					gPipeline.mTextureMatrixOps++;
				}
			}
			else
			{
				gGL.getTexUnit(0)->unbindFast(LLTexUnit::TT_TEXTURE);
			}
		}
	}
	
    if (params.mGroup)
    {
        params.mGroup->rebuildMesh();
    }

    LLGLEnableFunc stencil_test(GL_STENCIL_TEST, params.mSelected, &LLGLCommonFunc::selected_stencil_test);

    params.mVertexBuffer->setBufferFast(mask);
    params.mVertexBuffer->drawRangeFast(params.mDrawMode, params.mStart, params.mEnd, params.mCount, params.mOffset);

	if (tex_setup)
	{
        gGL.matrixMode(LLRender::MM_TEXTURE0);
		gGL.loadIdentity();
		gGL.matrixMode(LLRender::MM_MODELVIEW);
	}
}

void LLRenderPass::renderGroups(U32 type, U32 mask, BOOL texture)
{
	gPipeline.renderGroups(this, type, mask, texture);
}<|MERGE_RESOLUTION|>--- conflicted
+++ resolved
@@ -416,11 +416,8 @@
 
 void LLRenderPass::pushBatches(U32 type, U32 mask, BOOL texture, BOOL batch_textures)
 {
-<<<<<<< HEAD
     LL_PROFILE_ZONE_SCOPED;
-=======
 	std::unique_ptr<FSPerfStats::RecordAttachmentTime> ratPtr{};
->>>>>>> b9989b3e
 	for (LLCullResult::drawinfo_iterator i = gPipeline.beginRenderMap(type); i != gPipeline.endRenderMap(type); ++i)	
 	{
 		LLDrawInfo* pparams = *i;
