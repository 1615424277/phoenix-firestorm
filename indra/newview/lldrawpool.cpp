--- conflicted
+++ resolved
@@ -384,12 +384,7 @@
 {
     LL_PROFILE_ZONE_SCOPED_CATEGORY_DRAWPOOL;
 	LLSpatialGroup::drawmap_elem_t& draw_info = group->mDrawMap[type];
-<<<<<<< HEAD
-	
-	//std::unique_ptr<LLPerfStats::RecordAttachmentTime> ratPtr{}; // Perf stats 
-=======
-
->>>>>>> 2994833e
+
 	for (LLSpatialGroup::drawmap_elem_t::iterator k = draw_info.begin(); k != draw_info.end(); ++k)	
 	{
 		LLDrawInfo *pparams = *k;
@@ -407,10 +402,6 @@
     LLVOAvatar* lastAvatar = nullptr;
     U64 lastMeshId = 0;
     
-<<<<<<< HEAD
-    //std::unique_ptr<LLPerfStats::RecordAttachmentTime> ratPtr{}; // Perf stats 
-=======
->>>>>>> 2994833e
     for (LLSpatialGroup::drawmap_elem_t::iterator k = draw_info.begin(); k != draw_info.end(); ++k)
     {
         LLDrawInfo* pparams = *k;
@@ -484,10 +475,6 @@
     LL_PROFILE_ZONE_SCOPED_CATEGORY_DRAWPOOL;
     LLVOAvatar* lastAvatar = nullptr;
     U64 lastMeshId = 0;
-<<<<<<< HEAD
-    //std::unique_ptr<LLPerfStats::RecordAttachmentTime> ratPtr{};
-=======
->>>>>>> 2994833e
     auto* begin = gPipeline.beginRenderMap(type);
     auto* end = gPipeline.endRenderMap(type);
     for (LLCullResult::drawinfo_iterator i = begin; i != end; )
