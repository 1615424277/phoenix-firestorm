/** 
 * @file lldrawpool.cpp
 * @brief LLDrawPool class implementation
 *
 * $LicenseInfo:firstyear=2002&license=viewerlgpl$
 * Second Life Viewer Source Code
 * Copyright (C) 2010, Linden Research, Inc.
 * 
 * This library is free software; you can redistribute it and/or
 * modify it under the terms of the GNU Lesser General Public
 * License as published by the Free Software Foundation;
 * version 2.1 of the License only.
 * 
 * This library is distributed in the hope that it will be useful,
 * but WITHOUT ANY WARRANTY; without even the implied warranty of
 * MERCHANTABILITY or FITNESS FOR A PARTICULAR PURPOSE.  See the GNU
 * Lesser General Public License for more details.
 * 
 * You should have received a copy of the GNU Lesser General Public
 * License along with this library; if not, write to the Free Software
 * Foundation, Inc., 51 Franklin Street, Fifth Floor, Boston, MA  02110-1301  USA
 * 
 * Linden Research, Inc., 945 Battery Street, San Francisco, CA  94111  USA
 * $/LicenseInfo$
 */

#include "llviewerprecompiledheaders.h"

#include "lldrawpool.h"
#include "llrender.h"
#include "llfasttimer.h"
#include "llviewercontrol.h"

#include "lldrawable.h"
#include "lldrawpoolalpha.h"
#include "lldrawpoolavatar.h"
#include "lldrawpoolbump.h"
#include "lldrawpoolmaterials.h"
#include "lldrawpoolground.h"
#include "lldrawpoolsimple.h"
#include "lldrawpoolsky.h"
#include "lldrawpooltree.h"
#include "lldrawpoolterrain.h"
#include "lldrawpoolwater.h"
#include "llface.h"
#include "llviewerobjectlist.h" // For debug listing.
#include "pipeline.h"
#include "llspatialpartition.h"
#include "llviewercamera.h"
#include "lldrawpoolwlsky.h"
#include "llglslshader.h"
#include "llglcommonfunc.h"
#include "llvoavatar.h"
#include "llviewershadermgr.h"
<<<<<<< HEAD
#include "fsperfstats.h" // <FS:Beq> performance stats support
=======
>>>>>>> f8441963


S32 LLDrawPool::sNumDrawPools = 0;

//=============================
// Draw Pool Implementation
//=============================
LLDrawPool *LLDrawPool::createPool(const U32 type, LLViewerTexture *tex0)
{
	LLDrawPool *poolp = NULL;
	switch (type)
	{
	case POOL_SIMPLE:
		poolp = new LLDrawPoolSimple();
		break;
	case POOL_GRASS:
		poolp = new LLDrawPoolGrass();
		break;
	case POOL_ALPHA_MASK:
		poolp = new LLDrawPoolAlphaMask();
		break;
	case POOL_FULLBRIGHT_ALPHA_MASK:
		poolp = new LLDrawPoolFullbrightAlphaMask();
		break;
	case POOL_FULLBRIGHT:
		poolp = new LLDrawPoolFullbright();
		break;
	case POOL_INVISIBLE:
		poolp = new LLDrawPoolInvisible();
		break;
	case POOL_GLOW:
		poolp = new LLDrawPoolGlow();
		break;
	case POOL_ALPHA:
		poolp = new LLDrawPoolAlpha();
		break;
	case POOL_AVATAR:
	case POOL_CONTROL_AV:
		poolp = new LLDrawPoolAvatar(type);
		break;
	case POOL_TREE:
		poolp = new LLDrawPoolTree(tex0);
		break;
	case POOL_TERRAIN:
		poolp = new LLDrawPoolTerrain(tex0);
		break;
	case POOL_SKY:
		poolp = new LLDrawPoolSky();
		break;
	case POOL_VOIDWATER:
	case POOL_WATER:
		poolp = new LLDrawPoolWater();
		break;
	case POOL_GROUND:
		poolp = new LLDrawPoolGround();
		break;
	case POOL_BUMP:
		poolp = new LLDrawPoolBump();
		break;
	case POOL_MATERIALS:
		poolp = new LLDrawPoolMaterials();
		break;
	case POOL_WL_SKY:
		poolp = new LLDrawPoolWLSky();
		break;
	default:
		LL_ERRS() << "Unknown draw pool type!" << LL_ENDL;
		return NULL;
	}

	llassert(poolp->mType == type);
	return poolp;
}

LLDrawPool::LLDrawPool(const U32 type)
{
	mType = type;
	sNumDrawPools++;
	mId = sNumDrawPools;
	mShaderLevel = 0;
	mSkipRender = false;
}

LLDrawPool::~LLDrawPool()
{

}

LLViewerTexture *LLDrawPool::getDebugTexture()
{
	return NULL;
}

//virtual
void LLDrawPool::beginRenderPass( S32 pass )
{
}

//virtual 
S32	 LLDrawPool::getNumPasses()
{
	return 1;
}
	
//virtual 
void LLDrawPool::beginDeferredPass(S32 pass)
{

}

//virtual 
void LLDrawPool::endDeferredPass(S32 pass)
{

}

//virtual 
S32 LLDrawPool::getNumDeferredPasses()
{
	return 0;
}

//virtual 
void LLDrawPool::renderDeferred(S32 pass)
{

}

//virtual 
void LLDrawPool::beginPostDeferredPass(S32 pass)
{

}

//virtual 
void LLDrawPool::endPostDeferredPass(S32 pass)
{

}

//virtual 
S32 LLDrawPool::getNumPostDeferredPasses()
{
	return 0;
}

//virtual 
void LLDrawPool::renderPostDeferred(S32 pass)
{

}

//virtual
void LLDrawPool::endRenderPass( S32 pass )
{
	/*for (U32 i = 0; i < gGLManager.mNumTextureImageUnits; i++)
	{ //dummy cleanup of any currently bound textures
		if (gGL.getTexUnit(i)->getCurrType() != LLTexUnit::TT_NONE)
		{
			gGL.getTexUnit(i)->unbind(gGL.getTexUnit(i)->getCurrType());
			gGL.getTexUnit(i)->disable();
		}
	}*/

	//make sure channel 0 is active channel
	gGL.getTexUnit(0)->activate();
}

//virtual 
void LLDrawPool::beginShadowPass(S32 pass)
{

}

//virtual 
void LLDrawPool::endShadowPass(S32 pass)
{

}

//virtual 
S32 LLDrawPool::getNumShadowPasses()
{
	return 0;
}

//virtual 
void LLDrawPool::renderShadow(S32 pass)
{

}

//=============================
// Face Pool Implementation
//=============================
LLFacePool::LLFacePool(const U32 type)
: LLDrawPool(type)
{
	resetDrawOrders();
}

LLFacePool::~LLFacePool()
{
	destroy();
}

void LLFacePool::destroy()
{
	if (!mReferences.empty())
	{
		LL_INFOS() << mReferences.size() << " references left on deletion of draw pool!" << LL_ENDL;
	}
}

void LLFacePool::dirtyTextures(const std::set<LLViewerFetchedTexture*>& textures)
{
}

void LLFacePool::enqueue(LLFace* facep)
{
	mDrawFace.push_back(facep);
}

// virtual
BOOL LLFacePool::addFace(LLFace *facep)
{
	addFaceReference(facep);
	return TRUE;
}

// virtual
BOOL LLFacePool::removeFace(LLFace *facep)
{
	removeFaceReference(facep);

	vector_replace_with_last(mDrawFace, facep);

	return TRUE;
}

// Not absolutely sure if we should be resetting all of the chained pools as well - djs
void LLFacePool::resetDrawOrders()
{
	mDrawFace.resize(0);
}

LLViewerTexture *LLFacePool::getTexture()
{
	return NULL;
}

void LLFacePool::removeFaceReference(LLFace *facep)
{
	if (facep->getReferenceIndex() != -1)
	{
		if (facep->getReferenceIndex() != (S32)mReferences.size())
		{
			LLFace *back = mReferences.back();
			mReferences[facep->getReferenceIndex()] = back;
			back->setReferenceIndex(facep->getReferenceIndex());
		}
		mReferences.pop_back();
	}
	facep->setReferenceIndex(-1);
}

void LLFacePool::addFaceReference(LLFace *facep)
{
	if (-1 == facep->getReferenceIndex())
	{
		facep->setReferenceIndex(mReferences.size());
		mReferences.push_back(facep);
	}
}

BOOL LLFacePool::verify() const
{
	BOOL ok = TRUE;
	
	for (std::vector<LLFace*>::const_iterator iter = mDrawFace.begin();
		 iter != mDrawFace.end(); iter++)
	{
		const LLFace* facep = *iter;
		if (facep->getPool() != this)
		{
			LL_INFOS() << "Face in wrong pool!" << LL_ENDL;
			facep->printDebugInfo();
			ok = FALSE;
		}
		else if (!facep->verify())
		{
			ok = FALSE;
		}
	}

	return ok;
}

void LLFacePool::printDebugInfo() const
{
	LL_INFOS() << "Pool " << this << " Type: " << getType() << LL_ENDL;
}

BOOL LLFacePool::LLOverrideFaceColor::sOverrideFaceColor = FALSE;

void LLFacePool::LLOverrideFaceColor::setColor(const LLColor4& color)
{
	gGL.diffuseColor4fv(color.mV);
}

void LLFacePool::LLOverrideFaceColor::setColor(const LLColor4U& color)
{
	glColor4ubv(color.mV);
}

void LLFacePool::LLOverrideFaceColor::setColor(F32 r, F32 g, F32 b, F32 a)
{
	gGL.diffuseColor4f(r,g,b,a);
}


//=============================
// Render Pass Implementation
//=============================
LLRenderPass::LLRenderPass(const U32 type)
: LLDrawPool(type)
{

}

LLRenderPass::~LLRenderPass()
{

}

void LLRenderPass::renderGroup(LLSpatialGroup* group, U32 type, U32 mask, BOOL texture)
{
    LL_PROFILE_ZONE_SCOPED;
	LLSpatialGroup::drawmap_elem_t& draw_info = group->mDrawMap[type];
	
	std::unique_ptr<FSPerfStats::RecordAttachmentTime> ratPtr{}; // <FS:Beq/> Perf stats 
	for (LLSpatialGroup::drawmap_elem_t::iterator k = draw_info.begin(); k != draw_info.end(); ++k)	
	{
		LLDrawInfo *pparams = *k;
		if (pparams) 
        {
<<<<<<< HEAD
			// <FS:Beq> Capture render times
			if(pparams->mFace)
			{
				LLViewerObject* vobj = pparams->mFace->getViewerObject();
				if(vobj->isAttachment())
				{
					trackAttachments( vobj, pparams->mFace->isState(LLFace::RIGGED),&ratPtr);
				}
			}
			// </FS:Beq>
=======
>>>>>>> f8441963
			pushBatch(*pparams, mask, texture);
		}
	}
}

void LLRenderPass::renderRiggedGroup(LLSpatialGroup* group, U32 type, U32 mask, BOOL texture)
{
    LL_PROFILE_ZONE_SCOPED;
    LLSpatialGroup::drawmap_elem_t& draw_info = group->mDrawMap[type];
    LLVOAvatar* lastAvatar = nullptr;
    U64 lastMeshId = 0;
    mask |= LLVertexBuffer::MAP_WEIGHT4;

    for (LLSpatialGroup::drawmap_elem_t::iterator k = draw_info.begin(); k != draw_info.end(); ++k)
    {
        LLDrawInfo* pparams = *k;
        if (pparams) 
        {
            if (lastAvatar != pparams->mAvatar || lastMeshId != pparams->mSkinInfo->mHash)
            {
                uploadMatrixPalette(*pparams);
                lastAvatar = pparams->mAvatar;
                lastMeshId = pparams->mSkinInfo->mHash;
            }

            pushBatch(*pparams, mask, texture);
        }
    }
}

void LLRenderPass::pushBatches(U32 type, U32 mask, BOOL texture, BOOL batch_textures)
{
    LL_PROFILE_ZONE_SCOPED;
<<<<<<< HEAD
	std::unique_ptr<FSPerfStats::RecordAttachmentTime> ratPtr{};
=======
>>>>>>> f8441963
	for (LLCullResult::drawinfo_iterator i = gPipeline.beginRenderMap(type); i != gPipeline.endRenderMap(type); ++i)	
	{
		LLDrawInfo* pparams = *i;
		if (pparams) 
		{
			// <FS:Beq> Capture render times
			if(pparams->mFace)
			{
				LLViewerObject* vobj = pparams->mFace->getViewerObject();
				if(vobj->isAttachment())
				{
					trackAttachments( vobj, pparams->mFace->isState(LLFace::RIGGED),&ratPtr);
				}
			}
			// </FS:Beq>
			pushBatch(*pparams, mask, texture, batch_textures);
		}
	}
}

void LLRenderPass::pushRiggedBatches(U32 type, U32 mask, BOOL texture, BOOL batch_textures)
{
    LL_PROFILE_ZONE_SCOPED;
    LLVOAvatar* lastAvatar = nullptr;
    U64 lastMeshId = 0;
    mask |= LLVertexBuffer::MAP_WEIGHT4;
    for (LLCullResult::drawinfo_iterator i = gPipeline.beginRenderMap(type); i != gPipeline.endRenderMap(type); ++i)
    {
        LLDrawInfo* pparams = *i;
        if (pparams)
        {
            if (lastAvatar != pparams->mAvatar || lastMeshId != pparams->mSkinInfo->mHash)
            {
                uploadMatrixPalette(*pparams);
                lastAvatar = pparams->mAvatar;
                lastMeshId = pparams->mSkinInfo->mHash;
            }

            pushBatch(*pparams, mask, texture, batch_textures);
        }
    }
}

void LLRenderPass::pushMaskBatches(U32 type, U32 mask, BOOL texture, BOOL batch_textures)
{
    LL_PROFILE_ZONE_SCOPED;
<<<<<<< HEAD
	std::unique_ptr<FSPerfStats::RecordAttachmentTime> ratPtr{};
=======
>>>>>>> f8441963
	for (LLCullResult::drawinfo_iterator i = gPipeline.beginRenderMap(type); i != gPipeline.endRenderMap(type); ++i)	
	{
		LLDrawInfo* pparams = *i;
		if (pparams) 
		{
<<<<<<< HEAD
			// <FS:Beq> Capture render times
			if((*pparams).mFace)
			{
				LLViewerObject* vobj = (*pparams).mFace->getViewerObject();
				if(vobj->isAttachment())
				{
					trackAttachments( vobj, (*pparams).mFace->isState(LLFace::RIGGED),&ratPtr);
				}
			}
			// </FS:Beq>
=======
>>>>>>> f8441963
			LLGLSLShader::sCurBoundShaderPtr->setMinimumAlpha(pparams->mAlphaMaskCutoff);
			pushBatch(*pparams, mask, texture, batch_textures);
		}
	}
}

void LLRenderPass::pushRiggedMaskBatches(U32 type, U32 mask, BOOL texture, BOOL batch_textures)
{
    LL_PROFILE_ZONE_SCOPED;
    LLVOAvatar* lastAvatar = nullptr;
    U64 lastMeshId = 0;
    for (LLCullResult::drawinfo_iterator i = gPipeline.beginRenderMap(type); i != gPipeline.endRenderMap(type); ++i)
    {
        LLDrawInfo* pparams = *i;
        if (pparams)
        {
            if (LLGLSLShader::sCurBoundShaderPtr)
            {
                LLGLSLShader::sCurBoundShaderPtr->setMinimumAlpha(pparams->mAlphaMaskCutoff);
            }
            else
            {
                gGL.flush();
            }

            if (lastAvatar != pparams->mAvatar || lastMeshId != pparams->mSkinInfo->mHash)
            {
                uploadMatrixPalette(*pparams);
                lastAvatar = pparams->mAvatar;
                lastMeshId = pparams->mSkinInfo->mHash;
            }

            pushBatch(*pparams, mask | LLVertexBuffer::MAP_WEIGHT4, texture, batch_textures);
        }
    }
}

void LLRenderPass::applyModelMatrix(const LLDrawInfo& params)
{
	if (params.mModelMatrix != gGLLastMatrix)
	{
		gGLLastMatrix = params.mModelMatrix;
		gGL.matrixMode(LLRender::MM_MODELVIEW);
		gGL.loadMatrix(gGLModelView);
		if (params.mModelMatrix)
		{
			gGL.multMatrix((GLfloat*) params.mModelMatrix->mMatrix);
		}
		gPipeline.mMatrixOpCount++;
	}
}

void LLRenderPass::pushBatch(LLDrawInfo& params, U32 mask, BOOL texture, BOOL batch_textures)
{
    LL_PROFILE_ZONE_SCOPED;
    if (!params.mCount)
    {
        return;
    }

	applyModelMatrix(params);

	bool tex_setup = false;

	if (texture)
	{
		if (batch_textures && params.mTextureList.size() > 1)
		{
			for (U32 i = 0; i < params.mTextureList.size(); ++i)
			{
				if (params.mTextureList[i].notNull())
				{
					gGL.getTexUnit(i)->bindFast(params.mTextureList[i]);
				}
			}
		}
		else
		{ //not batching textures or batch has only 1 texture -- might need a texture matrix
			if (params.mTexture.notNull())
			{
				gGL.getTexUnit(0)->bindFast(params.mTexture);
				if (params.mTextureMatrix)
				{
					tex_setup = true;
					gGL.getTexUnit(0)->activate();
					gGL.matrixMode(LLRender::MM_TEXTURE);
					gGL.loadMatrix((GLfloat*) params.mTextureMatrix->mMatrix);
					gPipeline.mTextureMatrixOps++;
				}
			}
			else
			{
				gGL.getTexUnit(0)->unbindFast(LLTexUnit::TT_TEXTURE);
			}
		}
	}
	
    if (params.mGroup)
    {
        params.mGroup->rebuildMesh();
    }

    LLGLEnableFunc stencil_test(GL_STENCIL_TEST, params.mSelected, &LLGLCommonFunc::selected_stencil_test);

    params.mVertexBuffer->setBufferFast(mask);
    params.mVertexBuffer->drawRangeFast(params.mDrawMode, params.mStart, params.mEnd, params.mCount, params.mOffset);

	if (tex_setup)
	{
        gGL.matrixMode(LLRender::MM_TEXTURE0);
		gGL.loadIdentity();
		gGL.matrixMode(LLRender::MM_MODELVIEW);
	}
}

// static
bool LLRenderPass::uploadMatrixPalette(LLDrawInfo& params)
{
    // upload matrix palette to shader
<<<<<<< HEAD
    const LLVOAvatar::MatrixPaletteCache& mpc = params.mAvatar->updateSkinInfoMatrixPalette(params.mSkinInfo);
=======
    return uploadMatrixPalette(params.mAvatar, params.mSkinInfo);
}

//static
bool LLRenderPass::uploadMatrixPalette(LLVOAvatar* avatar, LLMeshSkinInfo* skinInfo)
{
    const LLVOAvatar::MatrixPaletteCache& mpc = avatar->updateSkinInfoMatrixPalette(skinInfo);
>>>>>>> f8441963
    U32 count = mpc.mMatrixPalette.size();

    if (count == 0)
    {
        //skin info not loaded yet, don't render
        return false;
    }

    LLGLSLShader::sCurBoundShaderPtr->uniformMatrix3x4fv(LLViewerShaderMgr::AVATAR_MATRIX,
        count,
        FALSE,
        (GLfloat*)&(mpc.mGLMp[0]));

    return true;
}
<|MERGE_RESOLUTION|>--- conflicted
+++ resolved
@@ -52,10 +52,7 @@
 #include "llglcommonfunc.h"
 #include "llvoavatar.h"
 #include "llviewershadermgr.h"
-<<<<<<< HEAD
 #include "fsperfstats.h" // <FS:Beq> performance stats support
-=======
->>>>>>> f8441963
 
 
 S32 LLDrawPool::sNumDrawPools = 0;
@@ -402,7 +399,6 @@
 		LLDrawInfo *pparams = *k;
 		if (pparams) 
         {
-<<<<<<< HEAD
 			// <FS:Beq> Capture render times
 			if(pparams->mFace)
 			{
@@ -413,8 +409,6 @@
 				}
 			}
 			// </FS:Beq>
-=======
->>>>>>> f8441963
 			pushBatch(*pparams, mask, texture);
 		}
 	}
@@ -448,10 +442,7 @@
 void LLRenderPass::pushBatches(U32 type, U32 mask, BOOL texture, BOOL batch_textures)
 {
     LL_PROFILE_ZONE_SCOPED;
-<<<<<<< HEAD
 	std::unique_ptr<FSPerfStats::RecordAttachmentTime> ratPtr{};
-=======
->>>>>>> f8441963
 	for (LLCullResult::drawinfo_iterator i = gPipeline.beginRenderMap(type); i != gPipeline.endRenderMap(type); ++i)	
 	{
 		LLDrawInfo* pparams = *i;
@@ -498,16 +489,12 @@
 void LLRenderPass::pushMaskBatches(U32 type, U32 mask, BOOL texture, BOOL batch_textures)
 {
     LL_PROFILE_ZONE_SCOPED;
-<<<<<<< HEAD
 	std::unique_ptr<FSPerfStats::RecordAttachmentTime> ratPtr{};
-=======
->>>>>>> f8441963
 	for (LLCullResult::drawinfo_iterator i = gPipeline.beginRenderMap(type); i != gPipeline.endRenderMap(type); ++i)	
 	{
 		LLDrawInfo* pparams = *i;
 		if (pparams) 
 		{
-<<<<<<< HEAD
 			// <FS:Beq> Capture render times
 			if((*pparams).mFace)
 			{
@@ -518,8 +505,6 @@
 				}
 			}
 			// </FS:Beq>
-=======
->>>>>>> f8441963
 			LLGLSLShader::sCurBoundShaderPtr->setMinimumAlpha(pparams->mAlphaMaskCutoff);
 			pushBatch(*pparams, mask, texture, batch_textures);
 		}
@@ -639,9 +624,6 @@
 bool LLRenderPass::uploadMatrixPalette(LLDrawInfo& params)
 {
     // upload matrix palette to shader
-<<<<<<< HEAD
-    const LLVOAvatar::MatrixPaletteCache& mpc = params.mAvatar->updateSkinInfoMatrixPalette(params.mSkinInfo);
-=======
     return uploadMatrixPalette(params.mAvatar, params.mSkinInfo);
 }
 
@@ -649,7 +631,6 @@
 bool LLRenderPass::uploadMatrixPalette(LLVOAvatar* avatar, LLMeshSkinInfo* skinInfo)
 {
     const LLVOAvatar::MatrixPaletteCache& mpc = avatar->updateSkinInfoMatrixPalette(skinInfo);
->>>>>>> f8441963
     U32 count = mpc.mMatrixPalette.size();
 
     if (count == 0)
