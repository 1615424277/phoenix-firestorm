/** 
 * @file lldrawpool.cpp
 * @brief LLDrawPool class implementation
 *
 * $LicenseInfo:firstyear=2002&license=viewerlgpl$
 * Second Life Viewer Source Code
 * Copyright (C) 2010, Linden Research, Inc.
 * 
 * This library is free software; you can redistribute it and/or
 * modify it under the terms of the GNU Lesser General Public
 * License as published by the Free Software Foundation;
 * version 2.1 of the License only.
 * 
 * This library is distributed in the hope that it will be useful,
 * but WITHOUT ANY WARRANTY; without even the implied warranty of
 * MERCHANTABILITY or FITNESS FOR A PARTICULAR PURPOSE.  See the GNU
 * Lesser General Public License for more details.
 * 
 * You should have received a copy of the GNU Lesser General Public
 * License along with this library; if not, write to the Free Software
 * Foundation, Inc., 51 Franklin Street, Fifth Floor, Boston, MA  02110-1301  USA
 * 
 * Linden Research, Inc., 945 Battery Street, San Francisco, CA  94111  USA
 * $/LicenseInfo$
 */

#include "llviewerprecompiledheaders.h"

#include "lldrawpool.h"
#include "llrender.h"
#include "llfasttimer.h"
#include "llviewercontrol.h"

#include "lldrawable.h"
#include "lldrawpoolalpha.h"
#include "lldrawpoolavatar.h"
#include "lldrawpoolbump.h"
#include "lldrawpoolmaterials.h"
#include "lldrawpoolground.h"
#include "lldrawpoolpbropaque.h"
#include "lldrawpoolsimple.h"
#include "lldrawpoolsky.h"
#include "lldrawpooltree.h"
#include "lldrawpoolterrain.h"
#include "lldrawpoolwater.h"
#include "llface.h"
#include "llviewerobjectlist.h" // For debug listing.
#include "pipeline.h"
#include "llspatialpartition.h"
#include "llviewercamera.h"
#include "lldrawpoolwlsky.h"
#include "llglslshader.h"
#include "llglcommonfunc.h"
#include "llvoavatar.h"
#include "llviewershadermgr.h"
#include "fsperfstats.h" // <FS:Beq> performance stats support


S32 LLDrawPool::sNumDrawPools = 0;

//=============================
// Draw Pool Implementation
//=============================
LLDrawPool *LLDrawPool::createPool(const U32 type, LLViewerTexture *tex0)
{
	LLDrawPool *poolp = NULL;
	switch (type)
	{
	case POOL_SIMPLE:
		poolp = new LLDrawPoolSimple();
		break;
	case POOL_GRASS:
		poolp = new LLDrawPoolGrass();
		break;
	case POOL_ALPHA_MASK:
		poolp = new LLDrawPoolAlphaMask();
		break;
	case POOL_FULLBRIGHT_ALPHA_MASK:
		poolp = new LLDrawPoolFullbrightAlphaMask();
		break;
	case POOL_FULLBRIGHT:
		poolp = new LLDrawPoolFullbright();
		break;
	case POOL_INVISIBLE:
		poolp = new LLDrawPoolInvisible();
		break;
	case POOL_GLOW:
		poolp = new LLDrawPoolGlow();
		break;
	case POOL_ALPHA_PRE_WATER:
		poolp = new LLDrawPoolAlpha(LLDrawPool::POOL_ALPHA_PRE_WATER);
		break;
    case POOL_ALPHA_POST_WATER:
        poolp = new LLDrawPoolAlpha(LLDrawPool::POOL_ALPHA_POST_WATER);
        break;
	case POOL_AVATAR:
	case POOL_CONTROL_AV:
		poolp = new LLDrawPoolAvatar(type);
		break;
	case POOL_TREE:
		poolp = new LLDrawPoolTree(tex0);
		break;
	case POOL_TERRAIN:
		poolp = new LLDrawPoolTerrain(tex0);
		break;
	case POOL_SKY:
		poolp = new LLDrawPoolSky();
		break;
	case POOL_VOIDWATER:
	case POOL_WATER:
		poolp = new LLDrawPoolWater();
		break;
	case POOL_GROUND:
		poolp = new LLDrawPoolGround();
		break;
	case POOL_BUMP:
		poolp = new LLDrawPoolBump();
		break;
	case POOL_MATERIALS:
		poolp = new LLDrawPoolMaterials();
		break;
	case POOL_WL_SKY:
		poolp = new LLDrawPoolWLSky();
		break;
	case POOL_GLTF_PBR:
		poolp = new LLDrawPoolGLTFPBR();
		break;
	default:
		LL_ERRS() << "Unknown draw pool type!" << LL_ENDL;
		return NULL;
	}

	llassert(poolp->mType == type);
	return poolp;
}

LLDrawPool::LLDrawPool(const U32 type)
{
	mType = type;
	sNumDrawPools++;
	mId = sNumDrawPools;
	mShaderLevel = 0;
	mSkipRender = false;
}

LLDrawPool::~LLDrawPool()
{

}

LLViewerTexture *LLDrawPool::getDebugTexture()
{
	return NULL;
}

//virtual
void LLDrawPool::beginRenderPass( S32 pass )
{
}

//virtual 
S32	 LLDrawPool::getNumPasses()
{
	return 1;
}
	
//virtual 
void LLDrawPool::beginDeferredPass(S32 pass)
{

}

//virtual 
void LLDrawPool::endDeferredPass(S32 pass)
{

}

//virtual 
S32 LLDrawPool::getNumDeferredPasses()
{
	return 0;
}

//virtual 
void LLDrawPool::renderDeferred(S32 pass)
{

}

//virtual 
void LLDrawPool::beginPostDeferredPass(S32 pass)
{

}

//virtual 
void LLDrawPool::endPostDeferredPass(S32 pass)
{

}

//virtual 
S32 LLDrawPool::getNumPostDeferredPasses()
{
	return 0;
}

//virtual 
void LLDrawPool::renderPostDeferred(S32 pass)
{

}

//virtual
void LLDrawPool::endRenderPass( S32 pass )
{
	//make sure channel 0 is active channel
	gGL.getTexUnit(0)->activate();
}

//virtual 
void LLDrawPool::beginShadowPass(S32 pass)
{

}

//virtual 
void LLDrawPool::endShadowPass(S32 pass)
{

}

//virtual 
S32 LLDrawPool::getNumShadowPasses()
{
	return 0;
}

//virtual 
void LLDrawPool::renderShadow(S32 pass)
{

}

//=============================
// Face Pool Implementation
//=============================
LLFacePool::LLFacePool(const U32 type)
: LLDrawPool(type)
{
	resetDrawOrders();
}

LLFacePool::~LLFacePool()
{
	destroy();
}

void LLFacePool::destroy()
{
	if (!mReferences.empty())
	{
		LL_INFOS() << mReferences.size() << " references left on deletion of draw pool!" << LL_ENDL;
	}
}

void LLFacePool::dirtyTextures(const std::set<LLViewerFetchedTexture*>& textures)
{
}

void LLFacePool::enqueue(LLFace* facep)
{
	mDrawFace.push_back(facep);
}

// virtual
BOOL LLFacePool::addFace(LLFace *facep)
{
	addFaceReference(facep);
	return TRUE;
}

// virtual
BOOL LLFacePool::removeFace(LLFace *facep)
{
	removeFaceReference(facep);

	vector_replace_with_last(mDrawFace, facep);

	return TRUE;
}

// Not absolutely sure if we should be resetting all of the chained pools as well - djs
void LLFacePool::resetDrawOrders()
{
	mDrawFace.resize(0);
}

LLViewerTexture *LLFacePool::getTexture()
{
	return NULL;
}

void LLFacePool::removeFaceReference(LLFace *facep)
{
	if (facep->getReferenceIndex() != -1)
	{
		if (facep->getReferenceIndex() != (S32)mReferences.size())
		{
			LLFace *back = mReferences.back();
			mReferences[facep->getReferenceIndex()] = back;
			back->setReferenceIndex(facep->getReferenceIndex());
		}
		mReferences.pop_back();
	}
	facep->setReferenceIndex(-1);
}

void LLFacePool::addFaceReference(LLFace *facep)
{
	if (-1 == facep->getReferenceIndex())
	{
		facep->setReferenceIndex(mReferences.size());
		mReferences.push_back(facep);
	}
}

BOOL LLFacePool::verify() const
{
	BOOL ok = TRUE;
	
	for (std::vector<LLFace*>::const_iterator iter = mDrawFace.begin();
		 iter != mDrawFace.end(); iter++)
	{
		const LLFace* facep = *iter;
		if (facep->getPool() != this)
		{
			LL_INFOS() << "Face in wrong pool!" << LL_ENDL;
			facep->printDebugInfo();
			ok = FALSE;
		}
		else if (!facep->verify())
		{
			ok = FALSE;
		}
	}

	return ok;
}

void LLFacePool::printDebugInfo() const
{
	LL_INFOS() << "Pool " << this << " Type: " << getType() << LL_ENDL;
}

BOOL LLFacePool::LLOverrideFaceColor::sOverrideFaceColor = FALSE;

void LLFacePool::LLOverrideFaceColor::setColor(const LLColor4& color)
{
	gGL.diffuseColor4fv(color.mV);
}

void LLFacePool::LLOverrideFaceColor::setColor(const LLColor4U& color)
{
	glColor4ubv(color.mV);
}

void LLFacePool::LLOverrideFaceColor::setColor(F32 r, F32 g, F32 b, F32 a)
{
	gGL.diffuseColor4f(r,g,b,a);
}


//=============================
// Render Pass Implementation
//=============================
LLRenderPass::LLRenderPass(const U32 type)
: LLDrawPool(type)
{

}

LLRenderPass::~LLRenderPass()
{

}

void LLRenderPass::renderGroup(LLSpatialGroup* group, U32 type, bool texture)
{
    LL_PROFILE_ZONE_SCOPED_CATEGORY_DRAWPOOL;
	LLSpatialGroup::drawmap_elem_t& draw_info = group->mDrawMap[type];
	
	std::unique_ptr<FSPerfStats::RecordAttachmentTime> ratPtr{}; // <FS:Beq/> Perf stats 
	for (LLSpatialGroup::drawmap_elem_t::iterator k = draw_info.begin(); k != draw_info.end(); ++k)	
	{
		LLDrawInfo *pparams = *k;
		if (pparams) 
        {
<<<<<<< HEAD
			// <FS:Beq> Capture render times
			if (pparams->mFace)
			{
				LLViewerObject* vobj = pparams->mFace->getViewerObject();
				if (vobj->isAttachment())
				{
					trackAttachments(vobj, false,&ratPtr);
				}
			}
			// </FS:Beq>
			pushBatch(*pparams, mask, texture);
=======
			pushBatch(*pparams, texture);
>>>>>>> 8b39e0e1
		}
	}
}

void LLRenderPass::renderRiggedGroup(LLSpatialGroup* group, U32 type, bool texture)
{
    LL_PROFILE_ZONE_SCOPED_CATEGORY_DRAWPOOL;
    LLSpatialGroup::drawmap_elem_t& draw_info = group->mDrawMap[type];
    LLVOAvatar* lastAvatar = nullptr;
    U64 lastMeshId = 0;
<<<<<<< HEAD
    mask |= LLVertexBuffer::MAP_WEIGHT4;

    std::unique_ptr<FSPerfStats::RecordAttachmentTime> ratPtr{}; // <FS:Beq/> Perf stats 
=======
    
>>>>>>> 8b39e0e1
    for (LLSpatialGroup::drawmap_elem_t::iterator k = draw_info.begin(); k != draw_info.end(); ++k)
    {
        LLDrawInfo* pparams = *k;
        if (pparams) 
        {
            // <FS:Beq> Capture render times
            if (pparams->mFace)
            {
                LLViewerObject* vobj = pparams->mFace->getViewerObject();
                if (vobj->isAttachment())
                {
                    trackAttachments(vobj, true ,&ratPtr);
                }
            }
            // </FS:Beq>
            if (lastAvatar != pparams->mAvatar || lastMeshId != pparams->mSkinInfo->mHash)
            {
                uploadMatrixPalette(*pparams);
                lastAvatar = pparams->mAvatar;
                lastMeshId = pparams->mSkinInfo->mHash;
            }

            pushBatch(*pparams, texture);
        }
    }
}

void setup_texture_matrix(LLDrawInfo& params)
{
    if (params.mTextureMatrix)
    { //special case implementation of texture animation here because of special handling of textures for PBR batches
        gGL.getTexUnit(0)->activate();
        gGL.matrixMode(LLRender::MM_TEXTURE);
        gGL.loadMatrix((GLfloat*)params.mTextureMatrix->mMatrix);
        gPipeline.mTextureMatrixOps++;
    }
}

void teardown_texture_matrix(LLDrawInfo& params)
{
    if (params.mTextureMatrix)
    {
        gGL.matrixMode(LLRender::MM_TEXTURE0);
        gGL.loadIdentity();
        gGL.matrixMode(LLRender::MM_MODELVIEW);
    }
}

void LLRenderPass::pushGLTFBatches(U32 type)
{
    LL_PROFILE_ZONE_SCOPED_CATEGORY_DRAWPOOL;
    auto* begin = gPipeline.beginRenderMap(type);
    auto* end = gPipeline.endRenderMap(type);
    for (LLCullResult::drawinfo_iterator i = begin; i != end; )
    {
        LL_PROFILE_ZONE_NAMED_CATEGORY_DRAWPOOL("pushGLTFBatch");
        LLDrawInfo& params = **i;
        LLCullResult::increment_iterator(i, end);

        auto& mat = params.mGLTFMaterial;

        mat->bind();

        LLGLDisable cull_face(mat->mDoubleSided ? GL_CULL_FACE : 0);

        setup_texture_matrix(params);
        
        applyModelMatrix(params);

        params.mVertexBuffer->setBuffer();
        params.mVertexBuffer->drawRange(LLRender::TRIANGLES, params.mStart, params.mEnd, params.mCount, params.mOffset);

        teardown_texture_matrix(params);
    }
}

void LLRenderPass::pushRiggedGLTFBatches(U32 type)
{
    LL_PROFILE_ZONE_SCOPED_CATEGORY_DRAWPOOL;
    LLVOAvatar* lastAvatar = nullptr;
    U64 lastMeshId = 0;

    auto* begin = gPipeline.beginRenderMap(type);
    auto* end = gPipeline.endRenderMap(type);
    for (LLCullResult::drawinfo_iterator i = begin; i != end; )
    {
        LL_PROFILE_ZONE_NAMED_CATEGORY_DRAWPOOL("pushRiggedGLTFBatch");
        LLDrawInfo& params = **i;
        LLCullResult::increment_iterator(i, end);

        auto& mat = params.mGLTFMaterial;

        mat->bind();

        LLGLDisable cull_face(mat->mDoubleSided ? GL_CULL_FACE : 0);

        setup_texture_matrix(params);

        applyModelMatrix(params);

        if (params.mAvatar.notNull() && (lastAvatar != params.mAvatar || lastMeshId != params.mSkinInfo->mHash))
        {
            uploadMatrixPalette(params);
            lastAvatar = params.mAvatar;
            lastMeshId = params.mSkinInfo->mHash;
        }

        params.mVertexBuffer->setBuffer();
        params.mVertexBuffer->drawRange(LLRender::TRIANGLES, params.mStart, params.mEnd, params.mCount, params.mOffset);

        teardown_texture_matrix(params);
    }
}

void LLRenderPass::pushBatches(U32 type, bool texture, bool batch_textures)
{
    LL_PROFILE_ZONE_SCOPED_CATEGORY_DRAWPOOL;
    std::unique_ptr<FSPerfStats::RecordAttachmentTime> ratPtr{};
    auto* begin = gPipeline.beginRenderMap(type);
    auto* end = gPipeline.endRenderMap(type);
    for (LLCullResult::drawinfo_iterator i = begin; i != end; )
    {
        LLDrawInfo* pparams = *i;
        LLCullResult::increment_iterator(i, end);
        // <FS:Beq> Capture render times
        if (pparams && pparams->mFace)
        {
            LLViewerObject* vobj = pparams->mFace->getViewerObject();
            if (vobj->isAttachment())
            {
                trackAttachments(vobj, false, &ratPtr);
            }
        }
        // </FS:Beq>

		pushBatch(*pparams, texture, batch_textures);
	}
}

void LLRenderPass::pushRiggedBatches(U32 type, bool texture, bool batch_textures)
{
    LL_PROFILE_ZONE_SCOPED_CATEGORY_DRAWPOOL;
    LLVOAvatar* lastAvatar = nullptr;
    U64 lastMeshId = 0;
<<<<<<< HEAD
    mask |= LLVertexBuffer::MAP_WEIGHT4;
    std::unique_ptr<FSPerfStats::RecordAttachmentTime> ratPtr{}; // <FS:Beq/> Perf stats 
=======
>>>>>>> 8b39e0e1
    auto* begin = gPipeline.beginRenderMap(type);
    auto* end = gPipeline.endRenderMap(type);
    for (LLCullResult::drawinfo_iterator i = begin; i != end; )
    {
        LLDrawInfo* pparams = *i;
        LLCullResult::increment_iterator(i, end);

        // <FS:Beq> Capture render times
        if (pparams && pparams->mFace)
        {
            LLViewerObject* vobj = pparams->mFace->getViewerObject();
            if (vobj->isAttachment())
            {
                trackAttachments(vobj, true, &ratPtr);
            }
        }
        // </FS:Beq>

        if (pparams->mAvatar.notNull() && (lastAvatar != pparams->mAvatar || lastMeshId != pparams->mSkinInfo->mHash))
        {
            uploadMatrixPalette(*pparams);
            lastAvatar = pparams->mAvatar;
            lastMeshId = pparams->mSkinInfo->mHash;
        }

        pushBatch(*pparams, texture, batch_textures);
    }
}

void LLRenderPass::pushMaskBatches(U32 type, bool texture, bool batch_textures)
{
    LL_PROFILE_ZONE_SCOPED_CATEGORY_DRAWPOOL;
    std::unique_ptr<FSPerfStats::RecordAttachmentTime> ratPtr{};
    auto* begin = gPipeline.beginRenderMap(type);
    auto* end = gPipeline.endRenderMap(type);
	for (LLCullResult::drawinfo_iterator i = begin; i != end; )
	{
        LLDrawInfo* pparams = *i;
        LLCullResult::increment_iterator(i, end);
        // <FS:Beq> Capture render times
        if (pparams && pparams->mFace)
        {
            LLViewerObject* vobj = pparams->mFace->getViewerObject();
            if (vobj->isAttachment())
            {
                trackAttachments(vobj, false, &ratPtr);
            }
        }
        // </FS:Beq>
		LLGLSLShader::sCurBoundShaderPtr->setMinimumAlpha(pparams->mAlphaMaskCutoff);
		pushBatch(*pparams, texture, batch_textures);
	}
}

void LLRenderPass::pushRiggedMaskBatches(U32 type, bool texture, bool batch_textures)
{
    LL_PROFILE_ZONE_SCOPED_CATEGORY_DRAWPOOL;
    LLVOAvatar* lastAvatar = nullptr;
    U64 lastMeshId = 0;
    std::unique_ptr<FSPerfStats::RecordAttachmentTime> ratPtr{};
    auto* begin = gPipeline.beginRenderMap(type);
    auto* end = gPipeline.endRenderMap(type);
    for (LLCullResult::drawinfo_iterator i = begin; i != end; )
    {
        LLDrawInfo* pparams = *i;

        LLCullResult::increment_iterator(i, end);

        // <FS:Beq> Capture render times
        if (pparams && pparams->mFace)
        {
            LLViewerObject* vobj = pparams->mFace->getViewerObject();
            if (vobj->isAttachment())
            {
                trackAttachments(vobj, true, &ratPtr);
            }
        }
        // </FS:Beq>

        if (LLGLSLShader::sCurBoundShaderPtr)
        {
            LLGLSLShader::sCurBoundShaderPtr->setMinimumAlpha(pparams->mAlphaMaskCutoff);
        }
        else
        {
            gGL.flush();
        }

        if (lastAvatar != pparams->mAvatar || lastMeshId != pparams->mSkinInfo->mHash)
        {
            uploadMatrixPalette(*pparams);
            lastAvatar = pparams->mAvatar;
            lastMeshId = pparams->mSkinInfo->mHash;
        }

        pushBatch(*pparams, texture, batch_textures);
    }
}

void LLRenderPass::applyModelMatrix(const LLDrawInfo& params)
{
	if (params.mModelMatrix != gGLLastMatrix)
	{
		gGLLastMatrix = params.mModelMatrix;
		gGL.matrixMode(LLRender::MM_MODELVIEW);
		gGL.loadMatrix(gGLModelView);
		if (params.mModelMatrix)
		{
			gGL.multMatrix((GLfloat*) params.mModelMatrix->mMatrix);
		}
		gPipeline.mMatrixOpCount++;
	}
}

void LLRenderPass::pushBatch(LLDrawInfo& params, bool texture, bool batch_textures)
{
    LL_PROFILE_ZONE_SCOPED_CATEGORY_DRAWPOOL;
    if (!params.mCount)
    {
        return;
    }

	applyModelMatrix(params);

	bool tex_setup = false;

	if (texture)
	{
		if (batch_textures && params.mTextureList.size() > 1)
		{
			for (U32 i = 0; i < params.mTextureList.size(); ++i)
			{
				if (params.mTextureList[i].notNull())
				{
					gGL.getTexUnit(i)->bindFast(params.mTextureList[i]);
				}
			}
		}
		else
		{ //not batching textures or batch has only 1 texture -- might need a texture matrix
			if (params.mTexture.notNull())
			{
				gGL.getTexUnit(0)->bindFast(params.mTexture);
				if (params.mTextureMatrix)
				{
					tex_setup = true;
					gGL.getTexUnit(0)->activate();
					gGL.matrixMode(LLRender::MM_TEXTURE);
					gGL.loadMatrix((GLfloat*) params.mTextureMatrix->mMatrix);
					gPipeline.mTextureMatrixOps++;
				}
			}
			else
			{
				gGL.getTexUnit(0)->unbindFast(LLTexUnit::TT_TEXTURE);
			}
		}
	}
	
    //if (params.mGroup) // TOO LATE!
    //{
    //    params.mGroup->rebuildMesh();
    //}

    params.mVertexBuffer->setBuffer();
    params.mVertexBuffer->drawRange(LLRender::TRIANGLES, params.mStart, params.mEnd, params.mCount, params.mOffset);

	if (tex_setup)
	{
        gGL.matrixMode(LLRender::MM_TEXTURE0);
		gGL.loadIdentity();
		gGL.matrixMode(LLRender::MM_MODELVIEW);
	}
}

// static
bool LLRenderPass::uploadMatrixPalette(LLDrawInfo& params)
{
    // upload matrix palette to shader
    return uploadMatrixPalette(params.mAvatar, params.mSkinInfo);
}

//static
bool LLRenderPass::uploadMatrixPalette(LLVOAvatar* avatar, LLMeshSkinInfo* skinInfo)
{
    if (!avatar)
    {
        return false;
    }
    const LLVOAvatar::MatrixPaletteCache& mpc = avatar->updateSkinInfoMatrixPalette(skinInfo);
    U32 count = mpc.mMatrixPalette.size();

    if (count == 0)
    {
        //skin info not loaded yet, don't render
        return false;
    }

    LLGLSLShader::sCurBoundShaderPtr->uniformMatrix3x4fv(LLViewerShaderMgr::AVATAR_MATRIX,
        count,
        FALSE,
        (GLfloat*)&(mpc.mGLMp[0]));

    return true;
}
<|MERGE_RESOLUTION|>--- conflicted
+++ resolved
@@ -391,27 +391,23 @@
     LL_PROFILE_ZONE_SCOPED_CATEGORY_DRAWPOOL;
 	LLSpatialGroup::drawmap_elem_t& draw_info = group->mDrawMap[type];
 	
-	std::unique_ptr<FSPerfStats::RecordAttachmentTime> ratPtr{}; // <FS:Beq/> Perf stats 
+	//std::unique_ptr<FSPerfStats::RecordAttachmentTime> ratPtr{}; // <FS:Beq/> Perf stats 
 	for (LLSpatialGroup::drawmap_elem_t::iterator k = draw_info.begin(); k != draw_info.end(); ++k)	
 	{
 		LLDrawInfo *pparams = *k;
 		if (pparams) 
         {
-<<<<<<< HEAD
-			// <FS:Beq> Capture render times
-			if (pparams->mFace)
-			{
-				LLViewerObject* vobj = pparams->mFace->getViewerObject();
-				if (vobj->isAttachment())
-				{
-					trackAttachments(vobj, false,&ratPtr);
-				}
-			}
+			// <FS:Beq> Capture render times - BEQFIXMEPLEASE
+			//if (pparams->mFace)
+			//{
+			//	LLViewerObject* vobj = pparams->mFace->getViewerObject();
+			//	if (vobj->isAttachment())
+			//	{
+			//		trackAttachments(vobj, false, &ratPtr);
+			//	}
+			//}
 			// </FS:Beq>
-			pushBatch(*pparams, mask, texture);
-=======
 			pushBatch(*pparams, texture);
->>>>>>> 8b39e0e1
 		}
 	}
 }
@@ -422,27 +418,22 @@
     LLSpatialGroup::drawmap_elem_t& draw_info = group->mDrawMap[type];
     LLVOAvatar* lastAvatar = nullptr;
     U64 lastMeshId = 0;
-<<<<<<< HEAD
-    mask |= LLVertexBuffer::MAP_WEIGHT4;
-
-    std::unique_ptr<FSPerfStats::RecordAttachmentTime> ratPtr{}; // <FS:Beq/> Perf stats 
-=======
     
->>>>>>> 8b39e0e1
+    //std::unique_ptr<FSPerfStats::RecordAttachmentTime> ratPtr{}; // <FS:Beq/> Perf stats 
     for (LLSpatialGroup::drawmap_elem_t::iterator k = draw_info.begin(); k != draw_info.end(); ++k)
     {
         LLDrawInfo* pparams = *k;
         if (pparams) 
         {
-            // <FS:Beq> Capture render times
-            if (pparams->mFace)
-            {
-                LLViewerObject* vobj = pparams->mFace->getViewerObject();
-                if (vobj->isAttachment())
-                {
-                    trackAttachments(vobj, true ,&ratPtr);
-                }
-            }
+            // <FS:Beq> Capture render times - BEQFIXMEPLEASE
+            //if (pparams->mFace)
+            //{
+            //    LLViewerObject* vobj = pparams->mFace->getViewerObject();
+            //    if (vobj->isAttachment())
+            //    {
+            //        trackAttachments(vobj, true, &ratPtr);
+            //    }
+            //}
             // </FS:Beq>
             if (lastAvatar != pparams->mAvatar || lastMeshId != pparams->mSkinInfo->mHash)
             {
@@ -546,22 +537,22 @@
 void LLRenderPass::pushBatches(U32 type, bool texture, bool batch_textures)
 {
     LL_PROFILE_ZONE_SCOPED_CATEGORY_DRAWPOOL;
-    std::unique_ptr<FSPerfStats::RecordAttachmentTime> ratPtr{};
+    //std::unique_ptr<FSPerfStats::RecordAttachmentTime> ratPtr{};
     auto* begin = gPipeline.beginRenderMap(type);
     auto* end = gPipeline.endRenderMap(type);
     for (LLCullResult::drawinfo_iterator i = begin; i != end; )
     {
         LLDrawInfo* pparams = *i;
         LLCullResult::increment_iterator(i, end);
-        // <FS:Beq> Capture render times
-        if (pparams && pparams->mFace)
-        {
-            LLViewerObject* vobj = pparams->mFace->getViewerObject();
-            if (vobj->isAttachment())
-            {
-                trackAttachments(vobj, false, &ratPtr);
-            }
-        }
+        // <FS:Beq> Capture render times - BEQFIXMEPLEASE
+        //if (pparams && pparams->mFace)
+        //{
+        //    LLViewerObject* vobj = pparams->mFace->getViewerObject();
+        //    if (vobj->isAttachment())
+        //    {
+        //        trackAttachments(vobj, false, &ratPtr);
+        //    }
+        //}
         // </FS:Beq>
 
 		pushBatch(*pparams, texture, batch_textures);
@@ -573,11 +564,7 @@
     LL_PROFILE_ZONE_SCOPED_CATEGORY_DRAWPOOL;
     LLVOAvatar* lastAvatar = nullptr;
     U64 lastMeshId = 0;
-<<<<<<< HEAD
-    mask |= LLVertexBuffer::MAP_WEIGHT4;
-    std::unique_ptr<FSPerfStats::RecordAttachmentTime> ratPtr{}; // <FS:Beq/> Perf stats 
-=======
->>>>>>> 8b39e0e1
+    //std::unique_ptr<FSPerfStats::RecordAttachmentTime> ratPtr{}; // <FS:Beq/> Perf stats 
     auto* begin = gPipeline.beginRenderMap(type);
     auto* end = gPipeline.endRenderMap(type);
     for (LLCullResult::drawinfo_iterator i = begin; i != end; )
@@ -585,15 +572,15 @@
         LLDrawInfo* pparams = *i;
         LLCullResult::increment_iterator(i, end);
 
-        // <FS:Beq> Capture render times
-        if (pparams && pparams->mFace)
-        {
-            LLViewerObject* vobj = pparams->mFace->getViewerObject();
-            if (vobj->isAttachment())
-            {
-                trackAttachments(vobj, true, &ratPtr);
-            }
-        }
+        // <FS:Beq> Capture render times - BEQFIXMEPLEASE
+        //if (pparams && pparams->mFace)
+        //{
+        //    LLViewerObject* vobj = pparams->mFace->getViewerObject();
+        //    if (vobj->isAttachment())
+        //    {
+        //        trackAttachments(vobj, true, &ratPtr);
+        //    }
+        //}
         // </FS:Beq>
 
         if (pparams->mAvatar.notNull() && (lastAvatar != pparams->mAvatar || lastMeshId != pparams->mSkinInfo->mHash))
@@ -610,22 +597,22 @@
 void LLRenderPass::pushMaskBatches(U32 type, bool texture, bool batch_textures)
 {
     LL_PROFILE_ZONE_SCOPED_CATEGORY_DRAWPOOL;
-    std::unique_ptr<FSPerfStats::RecordAttachmentTime> ratPtr{};
+    //std::unique_ptr<FSPerfStats::RecordAttachmentTime> ratPtr{};
     auto* begin = gPipeline.beginRenderMap(type);
     auto* end = gPipeline.endRenderMap(type);
 	for (LLCullResult::drawinfo_iterator i = begin; i != end; )
 	{
         LLDrawInfo* pparams = *i;
         LLCullResult::increment_iterator(i, end);
-        // <FS:Beq> Capture render times
-        if (pparams && pparams->mFace)
-        {
-            LLViewerObject* vobj = pparams->mFace->getViewerObject();
-            if (vobj->isAttachment())
-            {
-                trackAttachments(vobj, false, &ratPtr);
-            }
-        }
+        // <FS:Beq> Capture render times - BEQFIXMEPLEASE
+        //if (pparams && pparams->mFace)
+        //{
+        //    LLViewerObject* vobj = pparams->mFace->getViewerObject();
+        //    if (vobj->isAttachment())
+        //    {
+        //        trackAttachments(vobj, false, &ratPtr);
+        //    }
+        //}
         // </FS:Beq>
 		LLGLSLShader::sCurBoundShaderPtr->setMinimumAlpha(pparams->mAlphaMaskCutoff);
 		pushBatch(*pparams, texture, batch_textures);
@@ -637,7 +624,7 @@
     LL_PROFILE_ZONE_SCOPED_CATEGORY_DRAWPOOL;
     LLVOAvatar* lastAvatar = nullptr;
     U64 lastMeshId = 0;
-    std::unique_ptr<FSPerfStats::RecordAttachmentTime> ratPtr{};
+    //std::unique_ptr<FSPerfStats::RecordAttachmentTime> ratPtr{};
     auto* begin = gPipeline.beginRenderMap(type);
     auto* end = gPipeline.endRenderMap(type);
     for (LLCullResult::drawinfo_iterator i = begin; i != end; )
@@ -646,15 +633,15 @@
 
         LLCullResult::increment_iterator(i, end);
 
-        // <FS:Beq> Capture render times
-        if (pparams && pparams->mFace)
-        {
-            LLViewerObject* vobj = pparams->mFace->getViewerObject();
-            if (vobj->isAttachment())
-            {
-                trackAttachments(vobj, true, &ratPtr);
-            }
-        }
+        // <FS:Beq> Capture render times - BEQFIXMEPLEASE
+        //if (pparams && pparams->mFace)
+        //{
+        //    LLViewerObject* vobj = pparams->mFace->getViewerObject();
+        //    if (vobj->isAttachment())
+        //    {
+        //        trackAttachments(vobj, true, &ratPtr);
+        //    }
+        //}
         // </FS:Beq>
 
         if (LLGLSLShader::sCurBoundShaderPtr)
