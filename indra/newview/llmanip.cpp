/**
 * @file llmanip.cpp
 * @brief LLManip class implementation
 *
 * $LicenseInfo:firstyear=2001&license=viewerlgpl$
 * Second Life Viewer Source Code
 * Copyright (C) 2010, Linden Research, Inc.
 *
 * This library is free software; you can redistribute it and/or
 * modify it under the terms of the GNU Lesser General Public
 * License as published by the Free Software Foundation;
 * version 2.1 of the License only.
 *
 * This library is distributed in the hope that it will be useful,
 * but WITHOUT ANY WARRANTY; without even the implied warranty of
 * MERCHANTABILITY or FITNESS FOR A PARTICULAR PURPOSE.  See the GNU
 * Lesser General Public License for more details.
 *
 * You should have received a copy of the GNU Lesser General Public
 * License along with this library; if not, write to the Free Software
 * Foundation, Inc., 51 Franklin Street, Fifth Floor, Boston, MA  02110-1301  USA
 *
 * Linden Research, Inc., 945 Battery Street, San Francisco, CA  94111  USA
 * $/LicenseInfo$
 */

#include "llviewerprecompiledheaders.h"

#include "llmanip.h"

#include "llmath.h"
#include "v3math.h"
#include "llgl.h"
#include "llrender.h"
#include "llprimitive.h"
#include "llview.h"
#include "llviewertexturelist.h"

#include "llagent.h"
#include "llagentcamera.h"
#include "llviewercontrol.h"
#include "lldrawable.h"
#include "llfontgl.h"
#include "llhudrender.h"
#include "llselectmgr.h"
#include "llui.h"
#include "llviewercamera.h"
#include "llviewerjoint.h"
#include "llviewerobject.h"
#include "llviewerwindow.h"
#include "llvoavatar.h"
#include "llworld.h"        // for LLWorld::getInstance()
#include "llresmgr.h"
#include "pipeline.h"
#include "llglheaders.h"
#include "lluiimage.h"
#include "llviewerregion.h" // <FS:CR> Aurora Sim

// Local constants...
const S32 VERTICAL_OFFSET = 50;

F32     LLManip::sHelpTextVisibleTime = 2.f;
F32     LLManip::sHelpTextFadeTime = 2.f;
S32     LLManip::sNumTimesHelpTextShown = 0;
S32     LLManip::sMaxTimesShowHelpText = 5;
F32     LLManip::sGridMaxSubdivisionLevel = 32.f;
F32     LLManip::sGridMinSubdivisionLevel = 1.f / 32.f;
LLVector2 LLManip::sTickLabelSpacing(60.f, 25.f);


//static
void LLManip::rebuild(LLViewerObject* vobj)
{
    LLDrawable* drawablep = vobj->mDrawable;
    if (drawablep && drawablep->getVOVolume())
    {
        gPipeline.markRebuild(drawablep,LLDrawable::REBUILD_VOLUME);
        drawablep->setState(LLDrawable::MOVE_UNDAMPED); // force to UNDAMPED
        drawablep->updateMove();
        LLSpatialGroup* group = drawablep->getSpatialGroup();
        if (group)
        {
            group->dirtyGeom();
            gPipeline.markRebuild(group);
        }

        LLViewerObject::const_child_list_t& child_list = vobj->getChildren();
        for (LLViewerObject::child_list_t::const_iterator iter = child_list.begin(), endIter = child_list.end();
             iter != endIter; ++iter)
        {
            LLViewerObject* child = *iter;
            rebuild(child);
        }
    }
}

//////////////////////////////////////////////////////////////////////////////
// LLManip


LLManip::LLManip( const std::string& name, LLToolComposite* composite )
    :
    LLTool( name, composite ),
    mInSnapRegime(FALSE),
    mHighlightedPart(LL_NO_PART),
    mManipPart(LL_NO_PART)
{
}

void LLManip::getManipNormal(LLViewerObject* object, EManipPart manip, LLVector3 &normal)
{
    LLVector3 grid_origin;
    LLVector3 grid_scale;
    LLQuaternion grid_rotation;

    LLSelectMgr::getInstance()->getGrid(grid_origin, grid_rotation, grid_scale);

    if (manip >= LL_X_ARROW && manip <= LL_Z_ARROW)
    {
        LLVector3 arrow_axis;
        getManipAxis(object, manip, arrow_axis);

        LLVector3 cross = arrow_axis % LLViewerCamera::getInstance()->getAtAxis();
        normal = cross % arrow_axis;
        normal.normVec();
    }
    else if (manip >= LL_YZ_PLANE && manip <= LL_XY_PLANE)
    {
        switch (manip)
        {
        case LL_YZ_PLANE:
            normal = LLVector3::x_axis;
            break;
        case LL_XZ_PLANE:
            normal = LLVector3::y_axis;
            break;
        case LL_XY_PLANE:
            normal = LLVector3::z_axis;
            break;
        default:
            break;
        }
        normal.rotVec(grid_rotation);
    }
    else
    {
        normal.clearVec();
    }
}


BOOL LLManip::getManipAxis(LLViewerObject* object, EManipPart manip, LLVector3 &axis)
{
    LLVector3 grid_origin;
    LLVector3 grid_scale;
    LLQuaternion grid_rotation;

    LLSelectMgr::getInstance()->getGrid(grid_origin, grid_rotation, grid_scale);

    if (manip == LL_X_ARROW)
    {
        axis = LLVector3::x_axis;
    }
    else if (manip == LL_Y_ARROW)
    {
        axis = LLVector3::y_axis;
    }
    else if (manip == LL_Z_ARROW)
    {
        axis = LLVector3::z_axis;
    }
    else
    {
        return FALSE;
    }

    axis.rotVec( grid_rotation );
    return TRUE;
}

F32 LLManip::getSubdivisionLevel(const LLVector3 &reference_point, const LLVector3 &translate_axis, F32 grid_scale, S32 min_pixel_spacing, F32 min_subdivisions, F32 max_subdivisions)
{
    //update current snap subdivision level
    LLVector3 cam_to_reference;
    if (mObjectSelection->getSelectType() == SELECT_TYPE_HUD)
    {
        cam_to_reference = LLVector3(1.f / gAgentCamera.mHUDCurZoom, 0.f, 0.f);
    }
    else
    {
        cam_to_reference = reference_point - LLViewerCamera::getInstance()->getOrigin();
    }
    F32 current_range = cam_to_reference.normVec();

    F32 projected_translation_axis_length = (translate_axis % cam_to_reference).magVec();
    F32 subdivisions = llmax(projected_translation_axis_length * grid_scale / (current_range / LLViewerCamera::getInstance()->getPixelMeterRatio() * min_pixel_spacing), 0.f);
    // figure out nearest power of 2 that subdivides grid_scale with result > min_pixel_spacing
    subdivisions = llclamp((F32)pow(2.f, llfloor(log(subdivisions) / log(2.f))), min_subdivisions, max_subdivisions);

    return subdivisions;
}

void LLManip::handleSelect()
{
    mObjectSelection = LLSelectMgr::getInstance()->getEditSelection();
}

void LLManip::handleDeselect()
{
    mHighlightedPart = LL_NO_PART;
    mManipPart = LL_NO_PART;
    mObjectSelection = NULL;
}

LLObjectSelectionHandle LLManip::getSelection()
{
    return mObjectSelection;
}

BOOL LLManip::handleHover(S32 x, S32 y, MASK mask)
{
    // We only handle the event if mousedown started with us
    if( hasMouseCapture() )
    {
        if( mObjectSelection->isEmpty() )
        {
            // Somehow the object got deselected while we were dragging it.
            // Release the mouse
            setMouseCapture( FALSE );
        }

        LL_DEBUGS("UserInput") << "hover handled by LLManip (active)" << LL_ENDL;
    }
    else
    {
        LL_DEBUGS("UserInput") << "hover handled by LLManip (inactive)" << LL_ENDL;
    }
    gViewerWindow->setCursor(UI_CURSOR_ARROW);
    return TRUE;
}


BOOL LLManip::handleMouseUp(S32 x, S32 y, MASK mask)
{
    BOOL    handled = FALSE;
    if( hasMouseCapture() )
    {
        handled = TRUE;
        setMouseCapture( FALSE );
    }
    return handled;
}

void LLManip::updateGridSettings()
{
    sGridMaxSubdivisionLevel = gSavedSettings.getBOOL("GridSubUnit") ? (F32)gSavedSettings.getS32("GridSubdivision") : 1.f;
}

BOOL LLManip::getMousePointOnPlaneAgent(LLVector3& point, S32 x, S32 y, LLVector3 origin, LLVector3 normal)
{
    LLVector3d origin_double = gAgent.getPosGlobalFromAgent(origin);
    LLVector3d global_point;
    BOOL result = getMousePointOnPlaneGlobal(global_point, x, y, origin_double, normal);
    point = gAgent.getPosAgentFromGlobal(global_point);
    return result;
}

BOOL LLManip::getMousePointOnPlaneGlobal(LLVector3d& point, S32 x, S32 y, LLVector3d origin, LLVector3 normal) const
{
    if (mObjectSelection->getSelectType() == SELECT_TYPE_HUD)
    {
        BOOL result = FALSE;
        F32 mouse_x = ((F32)x / gViewerWindow->getWorldViewWidthScaled() - 0.5f) * LLViewerCamera::getInstance()->getAspect() / gAgentCamera.mHUDCurZoom;
        F32 mouse_y = ((F32)y / gViewerWindow->getWorldViewHeightScaled() - 0.5f) / gAgentCamera.mHUDCurZoom;

        LLVector3 origin_agent = gAgent.getPosAgentFromGlobal(origin);
        LLVector3 mouse_pos = LLVector3(0.f, -mouse_x, mouse_y);
        if (llabs(normal.mV[VX]) < 0.001f)
        {
            // use largish value that should be outside HUD manipulation range
            mouse_pos.mV[VX] = 10.f;
        }
        else
        {
            mouse_pos.mV[VX] = (normal * (origin_agent - mouse_pos))
                                / (normal.mV[VX]);
            result = TRUE;
        }

        point = gAgent.getPosGlobalFromAgent(mouse_pos);
        return result;
    }
    else
    {
        return gViewerWindow->mousePointOnPlaneGlobal(
                                        point, x, y, origin, normal );
    }

    //return FALSE;
}

// Given the line defined by mouse cursor (a1 + a_param*(a2-a1)) and the line defined by b1 + b_param*(b2-b1),
// returns a_param and b_param for the points where lines are closest to each other.
// Returns false if the two lines are parallel.
BOOL LLManip::nearestPointOnLineFromMouse( S32 x, S32 y, const LLVector3& b1, const LLVector3& b2, F32 &a_param, F32 &b_param )
{
    LLVector3 a1;
    LLVector3 a2;

    if (mObjectSelection->getSelectType() == SELECT_TYPE_HUD)
    {
        F32 mouse_x = (((F32)x / gViewerWindow->getWindowWidthScaled()) - 0.5f) * LLViewerCamera::getInstance()->getAspect() / gAgentCamera.mHUDCurZoom;
        F32 mouse_y = (((F32)y / gViewerWindow->getWindowHeightScaled()) - 0.5f) / gAgentCamera.mHUDCurZoom;
        a1 = LLVector3(llmin(b1.mV[VX] - 0.1f, b2.mV[VX] - 0.1f, 0.f), -mouse_x, mouse_y);
        a2 = a1 + LLVector3(1.f, 0.f, 0.f);
    }
    else
    {
        a1 = gAgentCamera.getCameraPositionAgent();
        a2 = gAgentCamera.getCameraPositionAgent() + LLVector3(gViewerWindow->mouseDirectionGlobal(x, y));
    }

    BOOL parallel = TRUE;
    LLVector3 a = a2 - a1;
    LLVector3 b = b2 - b1;

    LLVector3 normal;
    F32 dist, denom;
    normal = (b % a) % b;   // normal to plane (P) through b and (shortest line between a and b)
    normal.normVec();
    dist = b1 * normal;         // distance from origin to P

    denom = normal * a;
    if( (denom < -F_APPROXIMATELY_ZERO) || (F_APPROXIMATELY_ZERO < denom) )
    {
        a_param = (dist - normal * a1) / denom;
        parallel = FALSE;
    }

    normal = (a % b) % a;   // normal to plane (P) through a and (shortest line between a and b)
    normal.normVec();
    dist = a1 * normal;         // distance from origin to P
    denom = normal * b;
    if( (denom < -F_APPROXIMATELY_ZERO) || (F_APPROXIMATELY_ZERO < denom) )
    {
        b_param = (dist - normal * b1) / denom;
        parallel = FALSE;
    }

    return parallel;
}

LLVector3 LLManip::getSavedPivotPoint() const
{
    return LLSelectMgr::getInstance()->getSavedBBoxOfSelection().getCenterAgent();
}

LLVector3 LLManip::getPivotPoint()
{
<<<<<<< HEAD
    // <FS:KC> Pivot point controls
    //if (mObjectSelection->getFirstObject() && mObjectSelection->getObjectCount() == 1 && mObjectSelection->getSelectType() != SELECT_TYPE_HUD)
    //{
=======

    // <FS:KC> Pivot point controls
    //LLViewerObject* object = mObjectSelection->getFirstObject();
    //if (object && mObjectSelection->getObjectCount() == 1 && mObjectSelection->getSelectType() != SELECT_TYPE_HUD)
    //{
    //    LLSelectNode* select_node = mObjectSelection->getFirstNode();
    //    if (select_node->mSelectedGLTFNode != -1)
    //    {
    //        return object->getGLTFNodePositionAgent(select_node->mSelectedGLTFNode);
    //    }
>>>>>>> 6fba1530
    //  return mObjectSelection->getFirstObject()->getPivotPositionAgent();
    //}
    //return LLSelectMgr::getInstance()->getBBoxOfSelection().getCenterAgent();

    LLVector3 pos;
    LLVector3 scale;
    LLQuaternion rot;
    static LLCachedControl<bool> sActualRoot(gSavedSettings, "FSBuildPrefs_ActualRoot", false);
    static LLCachedControl<bool> sPivotPerc(gSavedSettings, "FSBuildPrefs_PivotIsPercent", false);
    static LLCachedControl<F32> sPivotX(gSavedSettings, "FSBuildPrefs_PivotX");
    static LLCachedControl<F32> sPivotY(gSavedSettings, "FSBuildPrefs_PivotY");
    static LLCachedControl<F32> sPivotZ(gSavedSettings, "FSBuildPrefs_PivotZ");

    const BOOL children_ok = TRUE;
    LLViewerObject* root_object = mObjectSelection->getFirstRootObject(children_ok);
    if (root_object && (mObjectSelection->getObjectCount() == 1 || sActualRoot) && mObjectSelection->getSelectType() != SELECT_TYPE_HUD)
    {
<<<<<<< HEAD
        pos = root_object->getPivotPositionAgent();
=======
        LLSelectNode* select_node = mObjectSelection->getFirstNode();
        if (select_node->mSelectedGLTFNode != -1)
        {
            pos = root_object->getGLTFNodePositionAgent(select_node->mSelectedGLTFNode);
        }
        else
        {
            pos = root_object->getPivotPositionAgent();
        }
>>>>>>> 6fba1530
        scale = root_object->getScale();
        rot = root_object->getRotation();
    }
    else
<<<<<<< HEAD
    {
        LLBBox bounding_box = LLSelectMgr::getInstance()->getBBoxOfSelection();
        pos = bounding_box.getCenterAgent();
        scale = bounding_box.getExtentLocal();
        rot = bounding_box.getRotation();
    }
    if (sPivotPerc)
    {
        LLVector3 add(
            (-scale[VX] * 0.5) + (scale[VX] * (sPivotX * 0.01)),
            (-scale[VY] * 0.5) + (scale[VY] * (sPivotY * 0.01)),
            (-scale[VZ] * 0.5) + (scale[VZ] * (sPivotZ * 0.01)));
        add = add * rot;
        pos = pos + add;
    }
=======
    {
        LLBBox bounding_box = LLSelectMgr::getInstance()->getBBoxOfSelection();
        pos = bounding_box.getCenterAgent();
        scale = bounding_box.getExtentLocal();
        rot = bounding_box.getRotation();
    }
    if (sPivotPerc)
    {
        LLVector3 add(
            (-scale[VX] * 0.5) + (scale[VX] * (sPivotX * 0.01)),
            (-scale[VY] * 0.5) + (scale[VY] * (sPivotY * 0.01)),
            (-scale[VZ] * 0.5) + (scale[VZ] * (sPivotZ * 0.01)));
        add = add * rot;
        pos = pos + add;
    }
>>>>>>> 6fba1530
    else
    {
        LLVector3 add(sPivotX, sPivotY, sPivotZ);
        add = add * rot;
        pos = pos + add;
    }
    return pos;
    // </FS:KC> Pivot point controls
}


void LLManip::renderGuidelines(BOOL draw_x, BOOL draw_y, BOOL draw_z)
{
    LLVector3 grid_origin;
    LLQuaternion grid_rot;
    LLVector3 grid_scale;
    LLSelectMgr::getInstance()->getGrid(grid_origin, grid_rot, grid_scale);

    const BOOL children_ok = TRUE;
    LLViewerObject* object = mObjectSelection->getFirstRootObject(children_ok);
    if (!object)
    {
        return;
    }

    //LLVector3  center_agent  = LLSelectMgr::getInstance()->getBBoxOfSelection().getCenterAgent();
    LLVector3  center_agent  = getPivotPoint();

    gGL.pushMatrix();
    {
        gGL.translatef(center_agent.mV[VX], center_agent.mV[VY], center_agent.mV[VZ]);

        F32 angle_radians, x, y, z;

        grid_rot.getAngleAxis(&angle_radians, &x, &y, &z);
        gGL.rotatef(angle_radians * RAD_TO_DEG, x, y, z);

        // <FS> OpenSim support
        //F32 region_size = LLWorld::getInstance()->getRegionWidthInMeters();
        F32 region_size = object->getRegion()->getWidth();
        // </FS> OpenSim support

        const F32 LINE_ALPHA = 0.33f;

        gGL.getTexUnit(0)->unbind(LLTexUnit::TT_TEXTURE);
        LLUI::setLineWidth(1.5f);

        if (draw_x)
        {
            gGL.color4f(1.f, 0.f, 0.f, LINE_ALPHA);
            gGL.begin(LLRender::LINES);
            gGL.vertex3f( -region_size, 0.f, 0.f );
            gGL.vertex3f(  region_size, 0.f, 0.f );
            gGL.end();
        }

        if (draw_y)
        {
            gGL.color4f(0.f, 1.f, 0.f, LINE_ALPHA);
            gGL.begin(LLRender::LINES);
            gGL.vertex3f( 0.f, -region_size, 0.f );
            gGL.vertex3f( 0.f,  region_size, 0.f );
            gGL.end();
        }

        if (draw_z)
        {
            gGL.color4f(0.f, 0.f, 1.f, LINE_ALPHA);
            gGL.begin(LLRender::LINES);
            gGL.vertex3f( 0.f, 0.f, -region_size );
            gGL.vertex3f( 0.f, 0.f,  region_size );
            gGL.end();
        }
        LLUI::setLineWidth(1.0f);
    }
    gGL.popMatrix();
}

void LLManip::renderXYZ(const LLVector3 &vec)
{
    const S32 PAD = 10;
    std::string feedback_string;
    S32 window_center_x = gViewerWindow->getWorldViewRectScaled().getWidth() / 2;
    S32 window_center_y = gViewerWindow->getWorldViewRectScaled().getHeight() / 2;
    S32 vertical_offset = window_center_y - VERTICAL_OFFSET;


    gGL.pushMatrix();
    {
        LLUIImagePtr imagep = LLUI::getUIImage("Rounded_Square");
        gViewerWindow->setup2DRender();
        const LLVector2& display_scale = gViewerWindow->getDisplayScale();
        gGL.color4f(0.f, 0.f, 0.f, 0.7f);

        imagep->draw(
            (window_center_x - 115) * display_scale.mV[VX],
            (window_center_y + vertical_offset - PAD) * display_scale.mV[VY],
            235 * display_scale.mV[VX],
            (PAD * 2 + 10) * display_scale.mV[VY],
            LLColor4(0.f, 0.f, 0.f, 0.7f) );
        LLFontGL* font = LLFontGL::getFontSansSerif();
        LLLocale locale(LLLocale::USER_LOCALE);
        LLGLDepthTest gls_depth(GL_FALSE);

        // render drop shadowed text (manually because of bigger 'distance')
        F32 right_x;
        feedback_string = llformat("X: %.3f", vec.mV[VX]);
        font->render(utf8str_to_wstring(feedback_string), 0, window_center_x - 102.f + 1.f, window_center_y + vertical_offset - 2.f, LLColor4::black,
            LLFontGL::LEFT, LLFontGL::BASELINE,
            LLFontGL::NORMAL, LLFontGL::NO_SHADOW, S32_MAX, 1000, &right_x);

        feedback_string = llformat("Y: %.3f", vec.mV[VY]);
        font->render(utf8str_to_wstring(feedback_string), 0, window_center_x - 27.f + 1.f, window_center_y + vertical_offset - 2.f, LLColor4::black,
            LLFontGL::LEFT, LLFontGL::BASELINE,
            LLFontGL::NORMAL, LLFontGL::NO_SHADOW, S32_MAX, 1000, &right_x);

        feedback_string = llformat("Z: %.3f", vec.mV[VZ]);
        font->render(utf8str_to_wstring(feedback_string), 0, window_center_x + 48.f + 1.f, window_center_y + vertical_offset - 2.f, LLColor4::black,
            LLFontGL::LEFT, LLFontGL::BASELINE,
            LLFontGL::NORMAL, LLFontGL::NO_SHADOW, S32_MAX, 1000, &right_x);

        // render text on top
        feedback_string = llformat("X: %.3f", vec.mV[VX]);
        font->render(utf8str_to_wstring(feedback_string), 0, window_center_x - 102.f, window_center_y + vertical_offset, LLColor4(1.f, 0.5f, 0.5f, 1.f),
            LLFontGL::LEFT, LLFontGL::BASELINE,
            LLFontGL::NORMAL, LLFontGL::NO_SHADOW, S32_MAX, 1000, &right_x);

        feedback_string = llformat("Y: %.3f", vec.mV[VY]);
        font->render(utf8str_to_wstring(feedback_string), 0, window_center_x - 27.f, window_center_y + vertical_offset, LLColor4(0.5f, 1.f, 0.5f, 1.f),
            LLFontGL::LEFT, LLFontGL::BASELINE,
            LLFontGL::NORMAL, LLFontGL::NO_SHADOW, S32_MAX, 1000, &right_x);

        feedback_string = llformat("Z: %.3f", vec.mV[VZ]);
        font->render(utf8str_to_wstring(feedback_string), 0, window_center_x + 48.f, window_center_y + vertical_offset, LLColor4(0.5f, 0.5f, 1.f, 1.f),
            LLFontGL::LEFT, LLFontGL::BASELINE,
            LLFontGL::NORMAL, LLFontGL::NO_SHADOW, S32_MAX, 1000, &right_x);
    }
    gGL.popMatrix();

    gViewerWindow->setup3DRender();
}

void LLManip::renderTickText(const LLVector3& pos, const std::string& text, const LLColor4 &color)
{
    const LLFontGL* big_fontp = LLFontGL::getFontSansSerif();

    BOOL hud_selection = mObjectSelection->getSelectType() == SELECT_TYPE_HUD;
    gGL.matrixMode(LLRender::MM_MODELVIEW);
    gGL.pushMatrix();
    LLVector3 render_pos = pos;
    if (hud_selection)
    {
        F32 zoom_amt = gAgentCamera.mHUDCurZoom;
        F32 inv_zoom_amt = 1.f / zoom_amt;
        // scale text back up to counter-act zoom level
        render_pos = pos * zoom_amt;
        gGL.scalef(inv_zoom_amt, inv_zoom_amt, inv_zoom_amt);
    }

    // render shadow first
    LLColor4 shadow_color = LLColor4::black;
    shadow_color.mV[VALPHA] = color.mV[VALPHA] * 0.5f;
    gViewerWindow->setup3DViewport(1, -1);
    hud_render_utf8text(text, render_pos, *big_fontp, LLFontGL::NORMAL, LLFontGL::NO_SHADOW,  -0.5f * big_fontp->getWidthF32(text), 3.f, shadow_color, mObjectSelection->getSelectType() == SELECT_TYPE_HUD);
    gViewerWindow->setup3DViewport();
    hud_render_utf8text(text, render_pos, *big_fontp, LLFontGL::NORMAL, LLFontGL::NO_SHADOW, -0.5f * big_fontp->getWidthF32(text), 3.f, color, mObjectSelection->getSelectType() == SELECT_TYPE_HUD);

    gGL.popMatrix();
}

void LLManip::renderTickValue(const LLVector3& pos, F32 value, const std::string& suffix, const LLColor4 &color)
{
    LLLocale locale(LLLocale::USER_LOCALE);

    const LLFontGL* big_fontp = LLFontGL::getFontSansSerif();
    const LLFontGL* small_fontp = LLFontGL::getFontSansSerifSmall();

    std::string val_string;
    std::string fraction_string;
    F32 val_to_print = ll_round(value, 0.001f);
    S32 fractional_portion = ll_round(fmodf(llabs(val_to_print), 1.f) * 100.f);
    if (val_to_print < 0.f)
    {
        if (fractional_portion == 0)
        {
            val_string = llformat("-%d%s", lltrunc(llabs(val_to_print)), suffix.c_str());
        }
        else
        {
            val_string = llformat("-%d", lltrunc(llabs(val_to_print)));
        }
    }
    else
    {
        if (fractional_portion == 0)
        {
            val_string = llformat("%d%s", lltrunc(llabs(val_to_print)), suffix.c_str());
        }
        else
        {
            val_string = llformat("%d", lltrunc(val_to_print));
        }
    }

    BOOL hud_selection = mObjectSelection->getSelectType() == SELECT_TYPE_HUD;
    gGL.matrixMode(LLRender::MM_MODELVIEW);
    gGL.pushMatrix();
    {
        LLVector3 render_pos = pos;
        if (hud_selection)
        {
            F32 zoom_amt = gAgentCamera.mHUDCurZoom;
            F32 inv_zoom_amt = 1.f / zoom_amt;
            // scale text back up to counter-act zoom level
            render_pos = pos * zoom_amt;
            gGL.scalef(inv_zoom_amt, inv_zoom_amt, inv_zoom_amt);
        }

        // <FS:ND> Unused and GCC does not like this ...
        //LLColor4 shadow_color = LLColor4::black;
        //shadow_color.mV[VALPHA] = color.mV[VALPHA] * 0.5f;
        // </FS:ND

        if (fractional_portion != 0)
        {
            fraction_string = llformat("%c%02d%s", LLResMgr::getInstance()->getDecimalPoint(), fractional_portion, suffix.c_str());

            hud_render_utf8text(val_string, render_pos, *big_fontp, LLFontGL::NORMAL, LLFontGL::DROP_SHADOW, -1.f * big_fontp->getWidthF32(val_string), 3.f, color, hud_selection);
            hud_render_utf8text(fraction_string, render_pos, *small_fontp, LLFontGL::NORMAL, LLFontGL::DROP_SHADOW, 1.f, 3.f, color, hud_selection);
        }
        else
        {
            hud_render_utf8text(val_string, render_pos, *big_fontp, LLFontGL::NORMAL, LLFontGL::DROP_SHADOW, -0.5f * big_fontp->getWidthF32(val_string), 3.f, color, hud_selection);
        }
    }
    gGL.popMatrix();
}

LLColor4 LLManip::setupSnapGuideRenderPass(S32 pass)
{
    static LLColor4 grid_color_fg = LLUIColorTable::instance().getColor("GridlineColor");
    static LLColor4 grid_color_bg = LLUIColorTable::instance().getColor("GridlineBGColor");
    static LLColor4 grid_color_shadow = LLUIColorTable::instance().getColor("GridlineShadowColor");

    LLColor4 line_color;
    F32 line_alpha = gSavedSettings.getF32("GridOpacity");

    switch(pass)
    {
    case 0:
        // shadow
        gViewerWindow->setup3DViewport(1, -1);
        line_color = grid_color_shadow;
        line_color.mV[VALPHA] *= line_alpha;
        LLUI::setLineWidth(2.f);
        break;
    case 1:
        // hidden lines
        gViewerWindow->setup3DViewport();
        line_color = grid_color_bg;
        line_color.mV[VALPHA] *= line_alpha;
        LLUI::setLineWidth(1.f);
        break;
    case 2:
        // visible lines
        line_color = grid_color_fg;
        line_color.mV[VALPHA] *= line_alpha;
        break;
    }

    return line_color;
}<|MERGE_RESOLUTION|>--- conflicted
+++ resolved
@@ -357,11 +357,6 @@
 
 LLVector3 LLManip::getPivotPoint()
 {
-<<<<<<< HEAD
-    // <FS:KC> Pivot point controls
-    //if (mObjectSelection->getFirstObject() && mObjectSelection->getObjectCount() == 1 && mObjectSelection->getSelectType() != SELECT_TYPE_HUD)
-    //{
-=======
 
     // <FS:KC> Pivot point controls
     //LLViewerObject* object = mObjectSelection->getFirstObject();
@@ -372,7 +367,6 @@
     //    {
     //        return object->getGLTFNodePositionAgent(select_node->mSelectedGLTFNode);
     //    }
->>>>>>> 6fba1530
     //  return mObjectSelection->getFirstObject()->getPivotPositionAgent();
     //}
     //return LLSelectMgr::getInstance()->getBBoxOfSelection().getCenterAgent();
@@ -390,9 +384,6 @@
     LLViewerObject* root_object = mObjectSelection->getFirstRootObject(children_ok);
     if (root_object && (mObjectSelection->getObjectCount() == 1 || sActualRoot) && mObjectSelection->getSelectType() != SELECT_TYPE_HUD)
     {
-<<<<<<< HEAD
-        pos = root_object->getPivotPositionAgent();
-=======
         LLSelectNode* select_node = mObjectSelection->getFirstNode();
         if (select_node->mSelectedGLTFNode != -1)
         {
@@ -402,12 +393,10 @@
         {
             pos = root_object->getPivotPositionAgent();
         }
->>>>>>> 6fba1530
         scale = root_object->getScale();
         rot = root_object->getRotation();
     }
     else
-<<<<<<< HEAD
     {
         LLBBox bounding_box = LLSelectMgr::getInstance()->getBBoxOfSelection();
         pos = bounding_box.getCenterAgent();
@@ -423,23 +412,6 @@
         add = add * rot;
         pos = pos + add;
     }
-=======
-    {
-        LLBBox bounding_box = LLSelectMgr::getInstance()->getBBoxOfSelection();
-        pos = bounding_box.getCenterAgent();
-        scale = bounding_box.getExtentLocal();
-        rot = bounding_box.getRotation();
-    }
-    if (sPivotPerc)
-    {
-        LLVector3 add(
-            (-scale[VX] * 0.5) + (scale[VX] * (sPivotX * 0.01)),
-            (-scale[VY] * 0.5) + (scale[VY] * (sPivotY * 0.01)),
-            (-scale[VZ] * 0.5) + (scale[VZ] * (sPivotZ * 0.01)));
-        add = add * rot;
-        pos = pos + add;
-    }
->>>>>>> 6fba1530
     else
     {
         LLVector3 add(sPivotX, sPivotY, sPivotZ);
