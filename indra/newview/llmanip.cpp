/** 
 * @file llmanip.cpp
 * @brief LLManip class implementation
 *
 * $LicenseInfo:firstyear=2001&license=viewerlgpl$
 * Second Life Viewer Source Code
 * Copyright (C) 2010, Linden Research, Inc.
 * 
 * This library is free software; you can redistribute it and/or
 * modify it under the terms of the GNU Lesser General Public
 * License as published by the Free Software Foundation;
 * version 2.1 of the License only.
 * 
 * This library is distributed in the hope that it will be useful,
 * but WITHOUT ANY WARRANTY; without even the implied warranty of
 * MERCHANTABILITY or FITNESS FOR A PARTICULAR PURPOSE.  See the GNU
 * Lesser General Public License for more details.
 * 
 * You should have received a copy of the GNU Lesser General Public
 * License along with this library; if not, write to the Free Software
 * Foundation, Inc., 51 Franklin Street, Fifth Floor, Boston, MA  02110-1301  USA
 * 
 * Linden Research, Inc., 945 Battery Street, San Francisco, CA  94111  USA
 * $/LicenseInfo$
 */

#include "llviewerprecompiledheaders.h"

#include "llmanip.h"

#include "llmath.h"
#include "v3math.h"
#include "llgl.h"
#include "llrender.h"
#include "llprimitive.h"
#include "llview.h"
#include "llviewertexturelist.h"

#include "llagent.h"
#include "llagentcamera.h"
#include "llviewercontrol.h"
#include "lldrawable.h"
#include "llfontgl.h"
#include "llhudrender.h"
#include "llselectmgr.h"
#include "llui.h"
#include "llviewercamera.h"
#include "llviewerjoint.h"
#include "llviewerobject.h"
#include "llviewerwindow.h"
#include "llvoavatar.h"
#include "llworld.h"		// for LLWorld::getInstance()
#include "llresmgr.h"
#include "pipeline.h"
#include "llglheaders.h"
<<<<<<< HEAD
#include "llviewerregion.h"	// <FS:CR> Aurora Sim

=======
#include "lluiimage.h"
>>>>>>> fe8b4bf1
// Local constants...
const S32 VERTICAL_OFFSET = 50;

F32		LLManip::sHelpTextVisibleTime = 2.f;
F32		LLManip::sHelpTextFadeTime = 2.f;
S32		LLManip::sNumTimesHelpTextShown = 0;
S32		LLManip::sMaxTimesShowHelpText = 5;
F32		LLManip::sGridMaxSubdivisionLevel = 32.f;
F32		LLManip::sGridMinSubdivisionLevel = 1.f;
LLVector2 LLManip::sTickLabelSpacing(60.f, 25.f);


//static
void LLManip::rebuild(LLViewerObject* vobj)
{
	LLDrawable* drawablep = vobj->mDrawable;
	if (drawablep && drawablep->getVOVolume())
	{
		gPipeline.markRebuild(drawablep,LLDrawable::REBUILD_VOLUME, TRUE);
		drawablep->setState(LLDrawable::MOVE_UNDAMPED); // force to UNDAMPED
		drawablep->updateMove();
		LLSpatialGroup* group = drawablep->getSpatialGroup();
		if (group)
		{
			group->dirtyGeom();
			gPipeline.markRebuild(group, TRUE);
		}

		LLViewerObject::const_child_list_t& child_list = vobj->getChildren();
		for (LLViewerObject::child_list_t::const_iterator iter = child_list.begin(), endIter = child_list.end();
			 iter != endIter; ++iter)
		{
			LLViewerObject* child = *iter;
			rebuild(child);
		}
	}
}

//////////////////////////////////////////////////////////////////////////////
// LLManip


LLManip::LLManip( const std::string& name, LLToolComposite* composite )
	:
	LLTool( name, composite ),
	mInSnapRegime(FALSE),
	mHighlightedPart(LL_NO_PART),
	mManipPart(LL_NO_PART)
{
}

void LLManip::getManipNormal(LLViewerObject* object, EManipPart manip, LLVector3 &normal)
{
	LLVector3 grid_origin;
	LLVector3 grid_scale;
	LLQuaternion grid_rotation;

	LLSelectMgr::getInstance()->getGrid(grid_origin, grid_rotation, grid_scale);

	if (manip >= LL_X_ARROW && manip <= LL_Z_ARROW)
	{
		LLVector3 arrow_axis;
		getManipAxis(object, manip, arrow_axis);

		LLVector3 cross = arrow_axis % LLViewerCamera::getInstance()->getAtAxis();
		normal = cross % arrow_axis;
		normal.normVec();
	}
	else if (manip >= LL_YZ_PLANE && manip <= LL_XY_PLANE)
	{
		switch (manip)
		{
		case LL_YZ_PLANE:
			normal = LLVector3::x_axis;
			break;
		case LL_XZ_PLANE:
			normal = LLVector3::y_axis;
			break;
		case LL_XY_PLANE:
			normal = LLVector3::z_axis;
			break;
		default:
			break;
		}
		normal.rotVec(grid_rotation);
	}
	else
	{
		normal.clearVec();
	}
}


BOOL LLManip::getManipAxis(LLViewerObject* object, EManipPart manip, LLVector3 &axis)
{
	LLVector3 grid_origin;
	LLVector3 grid_scale;
	LLQuaternion grid_rotation;

	LLSelectMgr::getInstance()->getGrid(grid_origin, grid_rotation, grid_scale);

	if (manip == LL_X_ARROW)
	{
		axis = LLVector3::x_axis;
	}
	else if (manip == LL_Y_ARROW)
	{
		axis = LLVector3::y_axis;
	}
	else if (manip == LL_Z_ARROW)
	{
		axis = LLVector3::z_axis;
	}
	else
	{
		return FALSE;
	}

	axis.rotVec( grid_rotation );
	return TRUE;
}

F32 LLManip::getSubdivisionLevel(const LLVector3 &reference_point, const LLVector3 &translate_axis, F32 grid_scale, S32 min_pixel_spacing)
{
	//update current snap subdivision level
	LLVector3 cam_to_reference;
	if (mObjectSelection->getSelectType() == SELECT_TYPE_HUD)
	{
		cam_to_reference = LLVector3(1.f / gAgentCamera.mHUDCurZoom, 0.f, 0.f);
	}
	else
	{
		cam_to_reference = reference_point - LLViewerCamera::getInstance()->getOrigin();
	}
	F32 current_range = cam_to_reference.normVec();

	F32 projected_translation_axis_length = (translate_axis % cam_to_reference).magVec();
	F32 subdivisions = llmax(projected_translation_axis_length * grid_scale / (current_range / LLViewerCamera::getInstance()->getPixelMeterRatio() * min_pixel_spacing), 0.f);
	subdivisions = llclamp((F32)pow(2.f, llfloor(log(subdivisions) / log(2.f))), 1.f / 32.f, 32.f);

	return subdivisions;
}

void LLManip::handleSelect()
{
	mObjectSelection = LLSelectMgr::getInstance()->getEditSelection();
}

void LLManip::handleDeselect()
{
	mHighlightedPart = LL_NO_PART;
	mManipPart = LL_NO_PART;
	mObjectSelection = NULL;
}

LLObjectSelectionHandle LLManip::getSelection()
{
	return mObjectSelection;
}

BOOL LLManip::handleHover(S32 x, S32 y, MASK mask)
{
	// We only handle the event if mousedown started with us
	if( hasMouseCapture() )
	{
		if( mObjectSelection->isEmpty() )
		{
			// Somehow the object got deselected while we were dragging it.
			// Release the mouse
			setMouseCapture( FALSE );
		}

		lldebugst(LLERR_USER_INPUT) << "hover handled by LLManip (active)" << llendl;
	}
	else
	{
		lldebugst(LLERR_USER_INPUT) << "hover handled by LLManip (inactive)" << llendl;
	}
	gViewerWindow->setCursor(UI_CURSOR_ARROW);
	return TRUE;
}


BOOL LLManip::handleMouseUp(S32 x, S32 y, MASK mask)
{
	BOOL	handled = FALSE;
	if( hasMouseCapture() )
	{
		handled = TRUE;
		setMouseCapture( FALSE );
	}
	return handled;
}

void LLManip::updateGridSettings()
{
	sGridMaxSubdivisionLevel = gSavedSettings.getBOOL("GridSubUnit") ? (F32)gSavedSettings.getS32("GridSubdivision") : 1.f;
}

BOOL LLManip::getMousePointOnPlaneAgent(LLVector3& point, S32 x, S32 y, LLVector3 origin, LLVector3 normal)
{
	LLVector3d origin_double = gAgent.getPosGlobalFromAgent(origin);
	LLVector3d global_point;
	BOOL result = getMousePointOnPlaneGlobal(global_point, x, y, origin_double, normal);
	point = gAgent.getPosAgentFromGlobal(global_point);
	return result;
}

BOOL LLManip::getMousePointOnPlaneGlobal(LLVector3d& point, S32 x, S32 y, LLVector3d origin, LLVector3 normal) const
{
	if (mObjectSelection->getSelectType() == SELECT_TYPE_HUD)
	{
		BOOL result = FALSE;
		F32 mouse_x = ((F32)x / gViewerWindow->getWorldViewWidthScaled() - 0.5f) * LLViewerCamera::getInstance()->getAspect() / gAgentCamera.mHUDCurZoom;
		F32 mouse_y = ((F32)y / gViewerWindow->getWorldViewHeightScaled() - 0.5f) / gAgentCamera.mHUDCurZoom;

		LLVector3 origin_agent = gAgent.getPosAgentFromGlobal(origin);
		LLVector3 mouse_pos = LLVector3(0.f, -mouse_x, mouse_y);
		if (llabs(normal.mV[VX]) < 0.001f)
		{
			// use largish value that should be outside HUD manipulation range
			mouse_pos.mV[VX] = 10.f;
		}
		else
		{
			mouse_pos.mV[VX] = (normal * (origin_agent - mouse_pos))
								/ (normal.mV[VX]);
			result = TRUE;
		}

		point = gAgent.getPosGlobalFromAgent(mouse_pos);
		return result;
	}
	else
	{
		return gViewerWindow->mousePointOnPlaneGlobal(
										point, x, y, origin, normal );
	}

	//return FALSE;
}

// Given the line defined by mouse cursor (a1 + a_param*(a2-a1)) and the line defined by b1 + b_param*(b2-b1),
// returns a_param and b_param for the points where lines are closest to each other.
// Returns false if the two lines are parallel.
BOOL LLManip::nearestPointOnLineFromMouse( S32 x, S32 y, const LLVector3& b1, const LLVector3& b2, F32 &a_param, F32 &b_param )
{
	LLVector3 a1;
	LLVector3 a2;

	if (mObjectSelection->getSelectType() == SELECT_TYPE_HUD)
	{
		F32 mouse_x = (((F32)x / gViewerWindow->getWindowWidthScaled()) - 0.5f) * LLViewerCamera::getInstance()->getAspect() / gAgentCamera.mHUDCurZoom;
		F32 mouse_y = (((F32)y / gViewerWindow->getWindowHeightScaled()) - 0.5f) / gAgentCamera.mHUDCurZoom;
		a1 = LLVector3(llmin(b1.mV[VX] - 0.1f, b2.mV[VX] - 0.1f, 0.f), -mouse_x, mouse_y);
		a2 = a1 + LLVector3(1.f, 0.f, 0.f);
	}
	else
	{
		a1 = gAgentCamera.getCameraPositionAgent();
		a2 = gAgentCamera.getCameraPositionAgent() + LLVector3(gViewerWindow->mouseDirectionGlobal(x, y));
	}

	BOOL parallel = TRUE;
	LLVector3 a = a2 - a1;
	LLVector3 b = b2 - b1;

	LLVector3 normal;
	F32 dist, denom;
	normal = (b % a) % b;	// normal to plane (P) through b and (shortest line between a and b)
	normal.normVec();
	dist = b1 * normal;			// distance from origin to P

	denom = normal * a; 
	if( (denom < -F_APPROXIMATELY_ZERO) || (F_APPROXIMATELY_ZERO < denom) )
	{
		a_param = (dist - normal * a1) / denom;
		parallel = FALSE;
	}

	normal = (a % b) % a;	// normal to plane (P) through a and (shortest line between a and b)
	normal.normVec();
	dist = a1 * normal;			// distance from origin to P
	denom = normal * b; 
	if( (denom < -F_APPROXIMATELY_ZERO) || (F_APPROXIMATELY_ZERO < denom) )
	{
		b_param = (dist - normal * b1) / denom;
		parallel = FALSE;
	}

	return parallel;
}

LLVector3 LLManip::getSavedPivotPoint() const
{
	return LLSelectMgr::getInstance()->getSavedBBoxOfSelection().getCenterAgent();
}

LLVector3 LLManip::getPivotPoint()
{
	// <FS:KC> Pivot point controls
	//if (mObjectSelection->getFirstObject() && mObjectSelection->getObjectCount() == 1 && mObjectSelection->getSelectType() != SELECT_TYPE_HUD)
	//{
	//	return mObjectSelection->getFirstObject()->getPivotPositionAgent();
	//}
	//return LLSelectMgr::getInstance()->getBBoxOfSelection().getCenterAgent();

	LLVector3 pos;
	LLVector3 scale;
	LLQuaternion rot;
	static LLCachedControl<bool> sActualRoot(gSavedSettings, "FSBuildPrefs_ActualRoot", false);
	static LLCachedControl<bool> sPivotPerc(gSavedSettings, "FSBuildPrefs_PivotIsPercent", false);
	static LLCachedControl<F32> sPivotX(gSavedSettings, "FSBuildPrefs_PivotX");
	static LLCachedControl<F32> sPivotY(gSavedSettings, "FSBuildPrefs_PivotY");
	static LLCachedControl<F32> sPivotZ(gSavedSettings, "FSBuildPrefs_PivotZ");
	
	const BOOL children_ok = TRUE;
	LLViewerObject* root_object = mObjectSelection->getFirstRootObject(children_ok);
	if (root_object && (mObjectSelection->getObjectCount() == 1 || sActualRoot) && mObjectSelection->getSelectType() != SELECT_TYPE_HUD)
	{
		pos = root_object->getPivotPositionAgent();
		scale = root_object->getScale();
		rot = root_object->getRotation();
	}
	else
	{
		LLBBox bounding_box = LLSelectMgr::getInstance()->getBBoxOfSelection();
		pos = bounding_box.getCenterAgent();
		scale = bounding_box.getExtentLocal();
		rot = bounding_box.getRotation();
	}
	if (sPivotPerc)
	{
		LLVector3 add(
			(-scale[VX] * 0.5) + (scale[VX] * (sPivotX * 0.01)),
			(-scale[VY] * 0.5) + (scale[VY] * (sPivotY * 0.01)),
			(-scale[VZ] * 0.5) + (scale[VZ] * (sPivotZ * 0.01)));
		add = add * rot;
		pos = pos + add;
	}
	else
	{
		LLVector3 add(sPivotX, sPivotY, sPivotZ);
		add = add * rot;
		pos = pos + add;
	}
	return pos;
	// </FS:KC> Pivot point controls
}


void LLManip::renderGuidelines(BOOL draw_x, BOOL draw_y, BOOL draw_z)
{
	LLVector3 grid_origin;
	LLQuaternion grid_rot;
	LLVector3 grid_scale;
	LLSelectMgr::getInstance()->getGrid(grid_origin, grid_rot, grid_scale);

	const BOOL children_ok = TRUE;
	LLViewerObject* object = mObjectSelection->getFirstRootObject(children_ok);
	if (!object)
	{
		return;
	}

	//LLVector3  center_agent  = LLSelectMgr::getInstance()->getBBoxOfSelection().getCenterAgent();
	LLVector3  center_agent  = getPivotPoint();

	gGL.pushMatrix();
	{
		gGL.translatef(center_agent.mV[VX], center_agent.mV[VY], center_agent.mV[VZ]);

		F32 angle_radians, x, y, z;

		grid_rot.getAngleAxis(&angle_radians, &x, &y, &z);
		gGL.rotatef(angle_radians * RAD_TO_DEG, x, y, z);

		// <FS> OpenSim support
		//F32 region_size = LLWorld::getInstance()->getRegionWidthInMeters();
		F32 region_size = object->getRegion()->getWidth();
		// </FS> OpenSim support

		const F32 LINE_ALPHA = 0.33f;

		gGL.getTexUnit(0)->unbind(LLTexUnit::TT_TEXTURE);
		LLUI::setLineWidth(1.5f);

		if (draw_x)
		{
			gGL.color4f(1.f, 0.f, 0.f, LINE_ALPHA);
			gGL.begin(LLRender::LINES);
			gGL.vertex3f( -region_size, 0.f, 0.f );
			gGL.vertex3f(  region_size, 0.f, 0.f );
			gGL.end();
		}

		if (draw_y)
		{
			gGL.color4f(0.f, 1.f, 0.f, LINE_ALPHA);
			gGL.begin(LLRender::LINES);
			gGL.vertex3f( 0.f, -region_size, 0.f );
			gGL.vertex3f( 0.f,  region_size, 0.f );
			gGL.end();
		}

		if (draw_z)
		{
			gGL.color4f(0.f, 0.f, 1.f, LINE_ALPHA);
			gGL.begin(LLRender::LINES);
			gGL.vertex3f( 0.f, 0.f, -region_size );
			gGL.vertex3f( 0.f, 0.f,  region_size );
			gGL.end();
		}
		LLUI::setLineWidth(1.0f);
	}
	gGL.popMatrix();
}

void LLManip::renderXYZ(const LLVector3 &vec) 
{
	const S32 PAD = 10;
	std::string feedback_string;
	LLVector3 camera_pos = LLViewerCamera::getInstance()->getOrigin() + LLViewerCamera::getInstance()->getAtAxis();
	S32 window_center_x = gViewerWindow->getWorldViewRectScaled().getWidth() / 2;
	S32 window_center_y = gViewerWindow->getWorldViewRectScaled().getHeight() / 2;
	S32 vertical_offset = window_center_y - VERTICAL_OFFSET;


	gGL.pushMatrix();
	{
		LLUIImagePtr imagep = LLUI::getUIImage("Rounded_Square");
		gViewerWindow->setup2DRender();
		const LLVector2& display_scale = gViewerWindow->getDisplayScale();
		gGL.scalef(display_scale.mV[VX], display_scale.mV[VY], 1.f);
		gGL.color4f(0.f, 0.f, 0.f, 0.7f);

		imagep->draw(
			window_center_x - 115, 
			window_center_y + vertical_offset - PAD, 
			235,
			PAD * 2 + 10, 
			LLColor4(0.f, 0.f, 0.f, 0.7f) );
	}
	gGL.popMatrix();

	gViewerWindow->setup3DRender();

	{
		LLFontGL* font = LLFontGL::getFontSansSerif();
		LLLocale locale(LLLocale::USER_LOCALE);
		LLGLDepthTest gls_depth(GL_FALSE);
		// render drop shadowed text
		feedback_string = llformat("X: %.3f", vec.mV[VX]);
		hud_render_text(utf8str_to_wstring(feedback_string), camera_pos, *font, LLFontGL::NORMAL, LLFontGL::NO_SHADOW, -102.f + 1.f, (F32)vertical_offset - 1.f, LLColor4::black, FALSE);

		feedback_string = llformat("Y: %.3f", vec.mV[VY]);
		hud_render_text(utf8str_to_wstring(feedback_string), camera_pos, *font, LLFontGL::NORMAL, LLFontGL::NO_SHADOW, -27.f + 1.f, (F32)vertical_offset - 1.f, LLColor4::black, FALSE);
		
		feedback_string = llformat("Z: %.3f", vec.mV[VZ]);
		hud_render_text(utf8str_to_wstring(feedback_string), camera_pos, *font, LLFontGL::NORMAL, LLFontGL::NO_SHADOW, 48.f + 1.f, (F32)vertical_offset - 1.f, LLColor4::black, FALSE);

		// render text on top
		feedback_string = llformat("X: %.3f", vec.mV[VX]);
		hud_render_text(utf8str_to_wstring(feedback_string), camera_pos, *font, LLFontGL::NORMAL, LLFontGL::NO_SHADOW, -102.f, (F32)vertical_offset, LLColor4(1.f, 0.5f, 0.5f, 1.f), FALSE);

		gGL.diffuseColor3f(0.5f, 1.f, 0.5f);
		feedback_string = llformat("Y: %.3f", vec.mV[VY]);
		hud_render_text(utf8str_to_wstring(feedback_string), camera_pos, *font, LLFontGL::NORMAL, LLFontGL::NO_SHADOW, -27.f, (F32)vertical_offset, LLColor4(0.5f, 1.f, 0.5f, 1.f), FALSE);
		
		gGL.diffuseColor3f(0.5f, 0.5f, 1.f);
		feedback_string = llformat("Z: %.3f", vec.mV[VZ]);
		hud_render_text(utf8str_to_wstring(feedback_string), camera_pos, *font, LLFontGL::NORMAL, LLFontGL::NO_SHADOW, 48.f, (F32)vertical_offset, LLColor4(0.5f, 0.5f, 1.f, 1.f), FALSE);
	}
}

void LLManip::renderTickText(const LLVector3& pos, const std::string& text, const LLColor4 &color)
{
	const LLFontGL* big_fontp = LLFontGL::getFontSansSerif();

	BOOL hud_selection = mObjectSelection->getSelectType() == SELECT_TYPE_HUD;
	gGL.matrixMode(LLRender::MM_MODELVIEW);
	gGL.pushMatrix();
	LLVector3 render_pos = pos;
	if (hud_selection)
	{
		F32 zoom_amt = gAgentCamera.mHUDCurZoom;
		F32 inv_zoom_amt = 1.f / zoom_amt;
		// scale text back up to counter-act zoom level
		render_pos = pos * zoom_amt;
		gGL.scalef(inv_zoom_amt, inv_zoom_amt, inv_zoom_amt);
	}

	// render shadow first
	LLColor4 shadow_color = LLColor4::black;
	shadow_color.mV[VALPHA] = color.mV[VALPHA] * 0.5f;
	gViewerWindow->setup3DViewport(1, -1);
	hud_render_utf8text(text, render_pos, *big_fontp, LLFontGL::NORMAL, LLFontGL::NO_SHADOW,  -0.5f * big_fontp->getWidthF32(text), 3.f, shadow_color, mObjectSelection->getSelectType() == SELECT_TYPE_HUD);
	gViewerWindow->setup3DViewport();
	hud_render_utf8text(text, render_pos, *big_fontp, LLFontGL::NORMAL, LLFontGL::NO_SHADOW, -0.5f * big_fontp->getWidthF32(text), 3.f, color, mObjectSelection->getSelectType() == SELECT_TYPE_HUD);

	gGL.popMatrix();
}

void LLManip::renderTickValue(const LLVector3& pos, F32 value, const std::string& suffix, const LLColor4 &color)
{
	LLLocale locale(LLLocale::USER_LOCALE);

	const LLFontGL* big_fontp = LLFontGL::getFontSansSerif();
	const LLFontGL* small_fontp = LLFontGL::getFontSansSerifSmall();

	std::string val_string;
	std::string fraction_string;
	F32 val_to_print = llround(value, 0.001f);
	S32 fractional_portion = llround(fmodf(llabs(val_to_print), 1.f) * 100.f);
	if (val_to_print < 0.f)
	{
		if (fractional_portion == 0)
		{
			val_string = llformat("-%d%s", lltrunc(llabs(val_to_print)), suffix.c_str());
		}
		else
		{
			val_string = llformat("-%d", lltrunc(llabs(val_to_print)));
		}
	}
	else
	{
		if (fractional_portion == 0)
		{
			val_string = llformat("%d%s", lltrunc(llabs(val_to_print)), suffix.c_str());
		}
		else
		{
			val_string = llformat("%d", lltrunc(val_to_print));
		}
	}

	BOOL hud_selection = mObjectSelection->getSelectType() == SELECT_TYPE_HUD;
	gGL.matrixMode(LLRender::MM_MODELVIEW);
	gGL.pushMatrix();
	LLVector3 render_pos = pos;
	if (hud_selection)
	{
		F32 zoom_amt = gAgentCamera.mHUDCurZoom;
		F32 inv_zoom_amt = 1.f / zoom_amt;
		// scale text back up to counter-act zoom level
		render_pos = pos * zoom_amt;
		gGL.scalef(inv_zoom_amt, inv_zoom_amt, inv_zoom_amt);
	}

	LLColor4 shadow_color = LLColor4::black;
	shadow_color.mV[VALPHA] = color.mV[VALPHA] * 0.5f;

	if (fractional_portion != 0)
	{
		fraction_string = llformat("%c%02d%s", LLResMgr::getInstance()->getDecimalPoint(), fractional_portion, suffix.c_str());

		gViewerWindow->setup3DViewport(1, -1);
		hud_render_utf8text(val_string, render_pos, *big_fontp, LLFontGL::NORMAL, LLFontGL::NO_SHADOW, -1.f * big_fontp->getWidthF32(val_string), 3.f, shadow_color, hud_selection);
		hud_render_utf8text(fraction_string, render_pos, *small_fontp, LLFontGL::NORMAL, LLFontGL::NO_SHADOW, 1.f, 3.f, shadow_color, hud_selection);

		gViewerWindow->setup3DViewport();
		hud_render_utf8text(val_string, render_pos, *big_fontp, LLFontGL::NORMAL, LLFontGL::NO_SHADOW, -1.f * big_fontp->getWidthF32(val_string), 3.f, color, hud_selection);
		hud_render_utf8text(fraction_string, render_pos, *small_fontp, LLFontGL::NORMAL, LLFontGL::NO_SHADOW, 1.f, 3.f, color, hud_selection);
	}
	else
	{
		gViewerWindow->setup3DViewport(1, -1);
		hud_render_utf8text(val_string, render_pos, *big_fontp, LLFontGL::NORMAL, LLFontGL::NO_SHADOW, -0.5f * big_fontp->getWidthF32(val_string), 3.f, shadow_color, hud_selection);
		gViewerWindow->setup3DViewport();
		hud_render_utf8text(val_string, render_pos, *big_fontp, LLFontGL::NORMAL, LLFontGL::NO_SHADOW, -0.5f * big_fontp->getWidthF32(val_string), 3.f, color, hud_selection);
	}
	gGL.popMatrix();
}

LLColor4 LLManip::setupSnapGuideRenderPass(S32 pass)
{
	static LLColor4 grid_color_fg = LLUIColorTable::instance().getColor("GridlineColor");
	static LLColor4 grid_color_bg = LLUIColorTable::instance().getColor("GridlineBGColor");
	static LLColor4 grid_color_shadow = LLUIColorTable::instance().getColor("GridlineShadowColor");

	LLColor4 line_color;
	F32 line_alpha = gSavedSettings.getF32("GridOpacity");

	switch(pass)
	{
	case 0:
		// shadow
		gViewerWindow->setup3DViewport(1, -1);
		line_color = grid_color_shadow;
		line_color.mV[VALPHA] *= line_alpha;
		LLUI::setLineWidth(2.f);
		break;
	case 1:
		// hidden lines
		gViewerWindow->setup3DViewport();
		line_color = grid_color_bg;
		line_color.mV[VALPHA] *= line_alpha;
		LLUI::setLineWidth(1.f);
		break;
	case 2:
		// visible lines
		line_color = grid_color_fg;
		line_color.mV[VALPHA] *= line_alpha;
		break;
	}

	return line_color;
}<|MERGE_RESOLUTION|>--- conflicted
+++ resolved
@@ -53,12 +53,9 @@
 #include "llresmgr.h"
 #include "pipeline.h"
 #include "llglheaders.h"
-<<<<<<< HEAD
+#include "lluiimage.h"
 #include "llviewerregion.h"	// <FS:CR> Aurora Sim
 
-=======
-#include "lluiimage.h"
->>>>>>> fe8b4bf1
 // Local constants...
 const S32 VERTICAL_OFFSET = 50;
 
