/**
 * @file llmanip.cpp
 * @brief LLManip class implementation
 *
 * $LicenseInfo:firstyear=2001&license=viewerlgpl$
 * Second Life Viewer Source Code
 * Copyright (C) 2010, Linden Research, Inc.
 *
 * This library is free software; you can redistribute it and/or
 * modify it under the terms of the GNU Lesser General Public
 * License as published by the Free Software Foundation;
 * version 2.1 of the License only.
 *
 * This library is distributed in the hope that it will be useful,
 * but WITHOUT ANY WARRANTY; without even the implied warranty of
 * MERCHANTABILITY or FITNESS FOR A PARTICULAR PURPOSE.  See the GNU
 * Lesser General Public License for more details.
 *
 * You should have received a copy of the GNU Lesser General Public
 * License along with this library; if not, write to the Free Software
 * Foundation, Inc., 51 Franklin Street, Fifth Floor, Boston, MA  02110-1301  USA
 *
 * Linden Research, Inc., 945 Battery Street, San Francisco, CA  94111  USA
 * $/LicenseInfo$
 */

#include "llviewerprecompiledheaders.h"

#include "llmanip.h"

#include "llmath.h"
#include "v3math.h"
#include "llgl.h"
#include "llrender.h"
#include "llprimitive.h"
#include "llview.h"
#include "llviewertexturelist.h"

#include "llagent.h"
#include "llagentcamera.h"
#include "llviewercontrol.h"
#include "lldrawable.h"
#include "llfontgl.h"
#include "llhudrender.h"
#include "llselectmgr.h"
#include "llui.h"
#include "llviewercamera.h"
#include "llviewerjoint.h"
#include "llviewerobject.h"
#include "llviewerwindow.h"
#include "llvoavatar.h"
#include "llworld.h"        // for LLWorld::getInstance()
#include "llresmgr.h"
#include "pipeline.h"
#include "llglheaders.h"
#include "lluiimage.h"
// Local constants...
const S32 VERTICAL_OFFSET = 50;

F32     LLManip::sHelpTextVisibleTime = 2.f;
F32     LLManip::sHelpTextFadeTime = 2.f;
S32     LLManip::sNumTimesHelpTextShown = 0;
S32     LLManip::sMaxTimesShowHelpText = 5;
F32     LLManip::sGridMaxSubdivisionLevel = 32.f;
F32     LLManip::sGridMinSubdivisionLevel = 1.f / 32.f;
LLVector2 LLManip::sTickLabelSpacing(60.f, 25.f);


//static
void LLManip::rebuild(LLViewerObject* vobj)
{
    LLDrawable* drawablep = vobj->mDrawable;
    if (drawablep && drawablep->getVOVolume())
    {
        gPipeline.markRebuild(drawablep,LLDrawable::REBUILD_VOLUME);
        drawablep->setState(LLDrawable::MOVE_UNDAMPED); // force to UNDAMPED
        drawablep->updateMove();
        LLSpatialGroup* group = drawablep->getSpatialGroup();
        if (group)
        {
            group->dirtyGeom();
            gPipeline.markRebuild(group);
        }

        LLViewerObject::const_child_list_t& child_list = vobj->getChildren();
        for (LLViewerObject::child_list_t::const_iterator iter = child_list.begin(), endIter = child_list.end();
             iter != endIter; ++iter)
        {
            LLViewerObject* child = *iter;
            rebuild(child);
        }
    }
}

//////////////////////////////////////////////////////////////////////////////
// LLManip


LLManip::LLManip( const std::string& name, LLToolComposite* composite )
<<<<<<< HEAD
	:
	LLTool( name, composite ),
	mInSnapRegime(false),
	mHighlightedPart(LL_NO_PART),
	mManipPart(LL_NO_PART)
=======
    :
    LLTool( name, composite ),
    mInSnapRegime(FALSE),
    mHighlightedPart(LL_NO_PART),
    mManipPart(LL_NO_PART)
>>>>>>> e1623bb2
{
}

void LLManip::getManipNormal(LLViewerObject* object, EManipPart manip, LLVector3 &normal)
{
    LLVector3 grid_origin;
    LLVector3 grid_scale;
    LLQuaternion grid_rotation;

    LLSelectMgr::getInstance()->getGrid(grid_origin, grid_rotation, grid_scale);

    if (manip >= LL_X_ARROW && manip <= LL_Z_ARROW)
    {
        LLVector3 arrow_axis;
        getManipAxis(object, manip, arrow_axis);

        LLVector3 cross = arrow_axis % LLViewerCamera::getInstance()->getAtAxis();
        normal = cross % arrow_axis;
        normal.normVec();
    }
    else if (manip >= LL_YZ_PLANE && manip <= LL_XY_PLANE)
    {
        switch (manip)
        {
        case LL_YZ_PLANE:
            normal = LLVector3::x_axis;
            break;
        case LL_XZ_PLANE:
            normal = LLVector3::y_axis;
            break;
        case LL_XY_PLANE:
            normal = LLVector3::z_axis;
            break;
        default:
            break;
        }
        normal.rotVec(grid_rotation);
    }
    else
    {
        normal.clearVec();
    }
}


bool LLManip::getManipAxis(LLViewerObject* object, EManipPart manip, LLVector3 &axis)
{
<<<<<<< HEAD
	LLVector3 grid_origin;
	LLVector3 grid_scale;
	LLQuaternion grid_rotation;

	LLSelectMgr::getInstance()->getGrid(grid_origin, grid_rotation, grid_scale);

	if (manip == LL_X_ARROW)
	{
		axis = LLVector3::x_axis;
	}
	else if (manip == LL_Y_ARROW)
	{
		axis = LLVector3::y_axis;
	}
	else if (manip == LL_Z_ARROW)
	{
		axis = LLVector3::z_axis;
	}
	else
	{
		return false;
	}

	axis.rotVec( grid_rotation );
	return true;
=======
    LLVector3 grid_origin;
    LLVector3 grid_scale;
    LLQuaternion grid_rotation;

    LLSelectMgr::getInstance()->getGrid(grid_origin, grid_rotation, grid_scale);

    if (manip == LL_X_ARROW)
    {
        axis = LLVector3::x_axis;
    }
    else if (manip == LL_Y_ARROW)
    {
        axis = LLVector3::y_axis;
    }
    else if (manip == LL_Z_ARROW)
    {
        axis = LLVector3::z_axis;
    }
    else
    {
        return FALSE;
    }

    axis.rotVec( grid_rotation );
    return TRUE;
>>>>>>> e1623bb2
}

F32 LLManip::getSubdivisionLevel(const LLVector3 &reference_point, const LLVector3 &translate_axis, F32 grid_scale, S32 min_pixel_spacing, F32 min_subdivisions, F32 max_subdivisions)
{
    //update current snap subdivision level
    LLVector3 cam_to_reference;
    if (mObjectSelection->getSelectType() == SELECT_TYPE_HUD)
    {
        cam_to_reference = LLVector3(1.f / gAgentCamera.mHUDCurZoom, 0.f, 0.f);
    }
    else
    {
        cam_to_reference = reference_point - LLViewerCamera::getInstance()->getOrigin();
    }
    F32 current_range = cam_to_reference.normVec();

    F32 projected_translation_axis_length = (translate_axis % cam_to_reference).magVec();
    F32 subdivisions = llmax(projected_translation_axis_length * grid_scale / (current_range / LLViewerCamera::getInstance()->getPixelMeterRatio() * min_pixel_spacing), 0.f);
    // figure out nearest power of 2 that subdivides grid_scale with result > min_pixel_spacing
    subdivisions = llclamp((F32)pow(2.f, llfloor(log(subdivisions) / log(2.f))), min_subdivisions, max_subdivisions);

    return subdivisions;
}

void LLManip::handleSelect()
{
    mObjectSelection = LLSelectMgr::getInstance()->getEditSelection();
}

void LLManip::handleDeselect()
{
    mHighlightedPart = LL_NO_PART;
    mManipPart = LL_NO_PART;
    mObjectSelection = NULL;
}

LLObjectSelectionHandle LLManip::getSelection()
{
    return mObjectSelection;
}

bool LLManip::handleHover(S32 x, S32 y, MASK mask)
{
<<<<<<< HEAD
	// We only handle the event if mousedown started with us
	if( hasMouseCapture() )
	{
		if( mObjectSelection->isEmpty() )
		{
			// Somehow the object got deselected while we were dragging it.
			// Release the mouse
			setMouseCapture( false );
		}

		LL_DEBUGS("UserInput") << "hover handled by LLManip (active)" << LL_ENDL;
	}
	else
	{
		LL_DEBUGS("UserInput") << "hover handled by LLManip (inactive)" << LL_ENDL;
	}
	gViewerWindow->setCursor(UI_CURSOR_ARROW);
	return true;
=======
    // We only handle the event if mousedown started with us
    if( hasMouseCapture() )
    {
        if( mObjectSelection->isEmpty() )
        {
            // Somehow the object got deselected while we were dragging it.
            // Release the mouse
            setMouseCapture( FALSE );
        }

        LL_DEBUGS("UserInput") << "hover handled by LLManip (active)" << LL_ENDL;
    }
    else
    {
        LL_DEBUGS("UserInput") << "hover handled by LLManip (inactive)" << LL_ENDL;
    }
    gViewerWindow->setCursor(UI_CURSOR_ARROW);
    return TRUE;
>>>>>>> e1623bb2
}


bool LLManip::handleMouseUp(S32 x, S32 y, MASK mask)
{
<<<<<<< HEAD
	bool	handled = false;
	if( hasMouseCapture() )
	{
		handled = true;
		setMouseCapture( false );
	}
	return handled;
=======
    BOOL    handled = FALSE;
    if( hasMouseCapture() )
    {
        handled = TRUE;
        setMouseCapture( FALSE );
    }
    return handled;
>>>>>>> e1623bb2
}

void LLManip::updateGridSettings()
{
    sGridMaxSubdivisionLevel = gSavedSettings.getBOOL("GridSubUnit") ? (F32)gSavedSettings.getS32("GridSubdivision") : 1.f;
}

bool LLManip::getMousePointOnPlaneAgent(LLVector3& point, S32 x, S32 y, LLVector3 origin, LLVector3 normal)
{
<<<<<<< HEAD
	LLVector3d origin_double = gAgent.getPosGlobalFromAgent(origin);
	LLVector3d global_point;
	bool result = getMousePointOnPlaneGlobal(global_point, x, y, origin_double, normal);
	point = gAgent.getPosAgentFromGlobal(global_point);
	return result;
=======
    LLVector3d origin_double = gAgent.getPosGlobalFromAgent(origin);
    LLVector3d global_point;
    BOOL result = getMousePointOnPlaneGlobal(global_point, x, y, origin_double, normal);
    point = gAgent.getPosAgentFromGlobal(global_point);
    return result;
>>>>>>> e1623bb2
}

bool LLManip::getMousePointOnPlaneGlobal(LLVector3d& point, S32 x, S32 y, LLVector3d origin, LLVector3 normal) const
{
<<<<<<< HEAD
	if (mObjectSelection->getSelectType() == SELECT_TYPE_HUD)
	{
		bool result = false;
		F32 mouse_x = ((F32)x / gViewerWindow->getWorldViewWidthScaled() - 0.5f) * LLViewerCamera::getInstance()->getAspect() / gAgentCamera.mHUDCurZoom;
		F32 mouse_y = ((F32)y / gViewerWindow->getWorldViewHeightScaled() - 0.5f) / gAgentCamera.mHUDCurZoom;

		LLVector3 origin_agent = gAgent.getPosAgentFromGlobal(origin);
		LLVector3 mouse_pos = LLVector3(0.f, -mouse_x, mouse_y);
		if (llabs(normal.mV[VX]) < 0.001f)
		{
			// use largish value that should be outside HUD manipulation range
			mouse_pos.mV[VX] = 10.f;
		}
		else
		{
			mouse_pos.mV[VX] = (normal * (origin_agent - mouse_pos))
								/ (normal.mV[VX]);
			result = true;
		}

		point = gAgent.getPosGlobalFromAgent(mouse_pos);
		return result;
	}
	else
	{
		return gViewerWindow->mousePointOnPlaneGlobal(
										point, x, y, origin, normal );
	}

	//return false;
=======
    if (mObjectSelection->getSelectType() == SELECT_TYPE_HUD)
    {
        BOOL result = FALSE;
        F32 mouse_x = ((F32)x / gViewerWindow->getWorldViewWidthScaled() - 0.5f) * LLViewerCamera::getInstance()->getAspect() / gAgentCamera.mHUDCurZoom;
        F32 mouse_y = ((F32)y / gViewerWindow->getWorldViewHeightScaled() - 0.5f) / gAgentCamera.mHUDCurZoom;

        LLVector3 origin_agent = gAgent.getPosAgentFromGlobal(origin);
        LLVector3 mouse_pos = LLVector3(0.f, -mouse_x, mouse_y);
        if (llabs(normal.mV[VX]) < 0.001f)
        {
            // use largish value that should be outside HUD manipulation range
            mouse_pos.mV[VX] = 10.f;
        }
        else
        {
            mouse_pos.mV[VX] = (normal * (origin_agent - mouse_pos))
                                / (normal.mV[VX]);
            result = TRUE;
        }

        point = gAgent.getPosGlobalFromAgent(mouse_pos);
        return result;
    }
    else
    {
        return gViewerWindow->mousePointOnPlaneGlobal(
                                        point, x, y, origin, normal );
    }

    //return FALSE;
>>>>>>> e1623bb2
}

// Given the line defined by mouse cursor (a1 + a_param*(a2-a1)) and the line defined by b1 + b_param*(b2-b1),
// returns a_param and b_param for the points where lines are closest to each other.
// Returns false if the two lines are parallel.
bool LLManip::nearestPointOnLineFromMouse( S32 x, S32 y, const LLVector3& b1, const LLVector3& b2, F32 &a_param, F32 &b_param )
{
<<<<<<< HEAD
	LLVector3 a1;
	LLVector3 a2;

	if (mObjectSelection->getSelectType() == SELECT_TYPE_HUD)
	{
		F32 mouse_x = (((F32)x / gViewerWindow->getWindowWidthScaled()) - 0.5f) * LLViewerCamera::getInstance()->getAspect() / gAgentCamera.mHUDCurZoom;
		F32 mouse_y = (((F32)y / gViewerWindow->getWindowHeightScaled()) - 0.5f) / gAgentCamera.mHUDCurZoom;
		a1 = LLVector3(llmin(b1.mV[VX] - 0.1f, b2.mV[VX] - 0.1f, 0.f), -mouse_x, mouse_y);
		a2 = a1 + LLVector3(1.f, 0.f, 0.f);
	}
	else
	{
		a1 = gAgentCamera.getCameraPositionAgent();
		a2 = gAgentCamera.getCameraPositionAgent() + LLVector3(gViewerWindow->mouseDirectionGlobal(x, y));
	}

	bool parallel = true;
	LLVector3 a = a2 - a1;
	LLVector3 b = b2 - b1;

	LLVector3 normal;
	F32 dist, denom;
	normal = (b % a) % b;	// normal to plane (P) through b and (shortest line between a and b)
	normal.normVec();
	dist = b1 * normal;			// distance from origin to P

	denom = normal * a; 
	if( (denom < -F_APPROXIMATELY_ZERO) || (F_APPROXIMATELY_ZERO < denom) )
	{
		a_param = (dist - normal * a1) / denom;
		parallel = false;
	}

	normal = (a % b) % a;	// normal to plane (P) through a and (shortest line between a and b)
	normal.normVec();
	dist = a1 * normal;			// distance from origin to P
	denom = normal * b; 
	if( (denom < -F_APPROXIMATELY_ZERO) || (F_APPROXIMATELY_ZERO < denom) )
	{
		b_param = (dist - normal * b1) / denom;
		parallel = false;
	}

	return parallel;
=======
    LLVector3 a1;
    LLVector3 a2;

    if (mObjectSelection->getSelectType() == SELECT_TYPE_HUD)
    {
        F32 mouse_x = (((F32)x / gViewerWindow->getWindowWidthScaled()) - 0.5f) * LLViewerCamera::getInstance()->getAspect() / gAgentCamera.mHUDCurZoom;
        F32 mouse_y = (((F32)y / gViewerWindow->getWindowHeightScaled()) - 0.5f) / gAgentCamera.mHUDCurZoom;
        a1 = LLVector3(llmin(b1.mV[VX] - 0.1f, b2.mV[VX] - 0.1f, 0.f), -mouse_x, mouse_y);
        a2 = a1 + LLVector3(1.f, 0.f, 0.f);
    }
    else
    {
        a1 = gAgentCamera.getCameraPositionAgent();
        a2 = gAgentCamera.getCameraPositionAgent() + LLVector3(gViewerWindow->mouseDirectionGlobal(x, y));
    }

    BOOL parallel = TRUE;
    LLVector3 a = a2 - a1;
    LLVector3 b = b2 - b1;

    LLVector3 normal;
    F32 dist, denom;
    normal = (b % a) % b;   // normal to plane (P) through b and (shortest line between a and b)
    normal.normVec();
    dist = b1 * normal;         // distance from origin to P

    denom = normal * a;
    if( (denom < -F_APPROXIMATELY_ZERO) || (F_APPROXIMATELY_ZERO < denom) )
    {
        a_param = (dist - normal * a1) / denom;
        parallel = FALSE;
    }

    normal = (a % b) % a;   // normal to plane (P) through a and (shortest line between a and b)
    normal.normVec();
    dist = a1 * normal;         // distance from origin to P
    denom = normal * b;
    if( (denom < -F_APPROXIMATELY_ZERO) || (F_APPROXIMATELY_ZERO < denom) )
    {
        b_param = (dist - normal * b1) / denom;
        parallel = FALSE;
    }

    return parallel;
>>>>>>> e1623bb2
}

LLVector3 LLManip::getSavedPivotPoint() const
{
    return LLSelectMgr::getInstance()->getSavedBBoxOfSelection().getCenterAgent();
}

LLVector3 LLManip::getPivotPoint()
{
    if (mObjectSelection->getFirstObject() && mObjectSelection->getObjectCount() == 1 && mObjectSelection->getSelectType() != SELECT_TYPE_HUD)
    {
        return mObjectSelection->getFirstObject()->getPivotPositionAgent();
    }
    return LLSelectMgr::getInstance()->getBBoxOfSelection().getCenterAgent();
}


void LLManip::renderGuidelines(bool draw_x, bool draw_y, bool draw_z)
{
<<<<<<< HEAD
	LLVector3 grid_origin;
	LLQuaternion grid_rot;
	LLVector3 grid_scale;
	LLSelectMgr::getInstance()->getGrid(grid_origin, grid_rot, grid_scale);

	const bool children_ok = true;
	LLViewerObject* object = mObjectSelection->getFirstRootObject(children_ok);
	if (!object)
	{
		return;
	}

	//LLVector3  center_agent  = LLSelectMgr::getInstance()->getBBoxOfSelection().getCenterAgent();
	LLVector3  center_agent  = getPivotPoint();

	gGL.pushMatrix();
	{
		gGL.translatef(center_agent.mV[VX], center_agent.mV[VY], center_agent.mV[VZ]);

		F32 angle_radians, x, y, z;

		grid_rot.getAngleAxis(&angle_radians, &x, &y, &z);
		gGL.rotatef(angle_radians * RAD_TO_DEG, x, y, z);

		F32 region_size = LLWorld::getInstance()->getRegionWidthInMeters();

		const F32 LINE_ALPHA = 0.33f;

		gGL.getTexUnit(0)->unbind(LLTexUnit::TT_TEXTURE);
		LLUI::setLineWidth(1.5f);

		if (draw_x)
		{
			gGL.color4f(1.f, 0.f, 0.f, LINE_ALPHA);
			gGL.begin(LLRender::LINES);
			gGL.vertex3f( -region_size, 0.f, 0.f );
			gGL.vertex3f(  region_size, 0.f, 0.f );
			gGL.end();
		}

		if (draw_y)
		{
			gGL.color4f(0.f, 1.f, 0.f, LINE_ALPHA);
			gGL.begin(LLRender::LINES);
			gGL.vertex3f( 0.f, -region_size, 0.f );
			gGL.vertex3f( 0.f,  region_size, 0.f );
			gGL.end();
		}

		if (draw_z)
		{
			gGL.color4f(0.f, 0.f, 1.f, LINE_ALPHA);
			gGL.begin(LLRender::LINES);
			gGL.vertex3f( 0.f, 0.f, -region_size );
			gGL.vertex3f( 0.f, 0.f,  region_size );
			gGL.end();
		}
		LLUI::setLineWidth(1.0f);
	}
	gGL.popMatrix();
=======
    LLVector3 grid_origin;
    LLQuaternion grid_rot;
    LLVector3 grid_scale;
    LLSelectMgr::getInstance()->getGrid(grid_origin, grid_rot, grid_scale);

    const BOOL children_ok = TRUE;
    LLViewerObject* object = mObjectSelection->getFirstRootObject(children_ok);
    if (!object)
    {
        return;
    }

    //LLVector3  center_agent  = LLSelectMgr::getInstance()->getBBoxOfSelection().getCenterAgent();
    LLVector3  center_agent  = getPivotPoint();

    gGL.pushMatrix();
    {
        gGL.translatef(center_agent.mV[VX], center_agent.mV[VY], center_agent.mV[VZ]);

        F32 angle_radians, x, y, z;

        grid_rot.getAngleAxis(&angle_radians, &x, &y, &z);
        gGL.rotatef(angle_radians * RAD_TO_DEG, x, y, z);

        F32 region_size = LLWorld::getInstance()->getRegionWidthInMeters();

        const F32 LINE_ALPHA = 0.33f;

        gGL.getTexUnit(0)->unbind(LLTexUnit::TT_TEXTURE);
        LLUI::setLineWidth(1.5f);

        if (draw_x)
        {
            gGL.color4f(1.f, 0.f, 0.f, LINE_ALPHA);
            gGL.begin(LLRender::LINES);
            gGL.vertex3f( -region_size, 0.f, 0.f );
            gGL.vertex3f(  region_size, 0.f, 0.f );
            gGL.end();
        }

        if (draw_y)
        {
            gGL.color4f(0.f, 1.f, 0.f, LINE_ALPHA);
            gGL.begin(LLRender::LINES);
            gGL.vertex3f( 0.f, -region_size, 0.f );
            gGL.vertex3f( 0.f,  region_size, 0.f );
            gGL.end();
        }

        if (draw_z)
        {
            gGL.color4f(0.f, 0.f, 1.f, LINE_ALPHA);
            gGL.begin(LLRender::LINES);
            gGL.vertex3f( 0.f, 0.f, -region_size );
            gGL.vertex3f( 0.f, 0.f,  region_size );
            gGL.end();
        }
        LLUI::setLineWidth(1.0f);
    }
    gGL.popMatrix();
>>>>>>> e1623bb2
}

void LLManip::renderXYZ(const LLVector3 &vec)
{
    const S32 PAD = 10;
    std::string feedback_string;
    S32 window_center_x = gViewerWindow->getWorldViewRectScaled().getWidth() / 2;
    S32 window_center_y = gViewerWindow->getWorldViewRectScaled().getHeight() / 2;
    S32 vertical_offset = window_center_y - VERTICAL_OFFSET;


    gGL.pushMatrix();
    {
        LLUIImagePtr imagep = LLUI::getUIImage("Rounded_Square");
        gViewerWindow->setup2DRender();
        const LLVector2& display_scale = gViewerWindow->getDisplayScale();
        gGL.color4f(0.f, 0.f, 0.f, 0.7f);

        imagep->draw(
            (window_center_x - 115) * display_scale.mV[VX],
            (window_center_y + vertical_offset - PAD) * display_scale.mV[VY],
            235 * display_scale.mV[VX],
            (PAD * 2 + 10) * display_scale.mV[VY],
            LLColor4(0.f, 0.f, 0.f, 0.7f) );

        LLFontGL* font = LLFontGL::getFontSansSerif();
        LLLocale locale(LLLocale::USER_LOCALE);
        LLGLDepthTest gls_depth(GL_FALSE);

        // render drop shadowed text (manually because of bigger 'distance')
        F32 right_x;
        feedback_string = llformat("X: %.3f", vec.mV[VX]);
        font->render(utf8str_to_wstring(feedback_string), 0, window_center_x - 102.f + 1.f, window_center_y + vertical_offset - 2.f, LLColor4::black,
            LLFontGL::LEFT, LLFontGL::BASELINE,
            LLFontGL::NORMAL, LLFontGL::NO_SHADOW, S32_MAX, 1000, &right_x);

        feedback_string = llformat("Y: %.3f", vec.mV[VY]);
        font->render(utf8str_to_wstring(feedback_string), 0, window_center_x - 27.f + 1.f, window_center_y + vertical_offset - 2.f, LLColor4::black,
            LLFontGL::LEFT, LLFontGL::BASELINE,
            LLFontGL::NORMAL, LLFontGL::NO_SHADOW, S32_MAX, 1000, &right_x);

        feedback_string = llformat("Z: %.3f", vec.mV[VZ]);
        font->render(utf8str_to_wstring(feedback_string), 0, window_center_x + 48.f + 1.f, window_center_y + vertical_offset - 2.f, LLColor4::black,
            LLFontGL::LEFT, LLFontGL::BASELINE,
            LLFontGL::NORMAL, LLFontGL::NO_SHADOW, S32_MAX, 1000, &right_x);

        // render text on top
        feedback_string = llformat("X: %.3f", vec.mV[VX]);
        font->render(utf8str_to_wstring(feedback_string), 0, window_center_x - 102.f, window_center_y + vertical_offset, LLColor4(1.f, 0.5f, 0.5f, 1.f),
            LLFontGL::LEFT, LLFontGL::BASELINE,
            LLFontGL::NORMAL, LLFontGL::NO_SHADOW, S32_MAX, 1000, &right_x);

        feedback_string = llformat("Y: %.3f", vec.mV[VY]);
        font->render(utf8str_to_wstring(feedback_string), 0, window_center_x - 27.f, window_center_y + vertical_offset, LLColor4(0.5f, 1.f, 0.5f, 1.f),
            LLFontGL::LEFT, LLFontGL::BASELINE,
            LLFontGL::NORMAL, LLFontGL::NO_SHADOW, S32_MAX, 1000, &right_x);

        feedback_string = llformat("Z: %.3f", vec.mV[VZ]);
        font->render(utf8str_to_wstring(feedback_string), 0, window_center_x + 48.f, window_center_y + vertical_offset, LLColor4(0.5f, 0.5f, 1.f, 1.f),
            LLFontGL::LEFT, LLFontGL::BASELINE,
            LLFontGL::NORMAL, LLFontGL::NO_SHADOW, S32_MAX, 1000, &right_x);
    }
    gGL.popMatrix();

    gViewerWindow->setup3DRender();
}

void LLManip::renderTickText(const LLVector3& pos, const std::string& text, const LLColor4 &color)
{
<<<<<<< HEAD
	const LLFontGL* big_fontp = LLFontGL::getFontSansSerif();

	bool hud_selection = mObjectSelection->getSelectType() == SELECT_TYPE_HUD;
	gGL.matrixMode(LLRender::MM_MODELVIEW);
	gGL.pushMatrix();
	LLVector3 render_pos = pos;
	if (hud_selection)
	{
		F32 zoom_amt = gAgentCamera.mHUDCurZoom;
		F32 inv_zoom_amt = 1.f / zoom_amt;
		// scale text back up to counter-act zoom level
		render_pos = pos * zoom_amt;
		gGL.scalef(inv_zoom_amt, inv_zoom_amt, inv_zoom_amt);
	}

	// render shadow first
	LLColor4 shadow_color = LLColor4::black;
	shadow_color.mV[VALPHA] = color.mV[VALPHA] * 0.5f;
	gViewerWindow->setup3DViewport(1, -1);
	hud_render_utf8text(text, render_pos, *big_fontp, LLFontGL::NORMAL, LLFontGL::NO_SHADOW,  -0.5f * big_fontp->getWidthF32(text), 3.f, shadow_color, mObjectSelection->getSelectType() == SELECT_TYPE_HUD);
	gViewerWindow->setup3DViewport();
	hud_render_utf8text(text, render_pos, *big_fontp, LLFontGL::NORMAL, LLFontGL::NO_SHADOW, -0.5f * big_fontp->getWidthF32(text), 3.f, color, mObjectSelection->getSelectType() == SELECT_TYPE_HUD);

	gGL.popMatrix();
=======
    const LLFontGL* big_fontp = LLFontGL::getFontSansSerif();

    BOOL hud_selection = mObjectSelection->getSelectType() == SELECT_TYPE_HUD;
    gGL.matrixMode(LLRender::MM_MODELVIEW);
    gGL.pushMatrix();
    LLVector3 render_pos = pos;
    if (hud_selection)
    {
        F32 zoom_amt = gAgentCamera.mHUDCurZoom;
        F32 inv_zoom_amt = 1.f / zoom_amt;
        // scale text back up to counter-act zoom level
        render_pos = pos * zoom_amt;
        gGL.scalef(inv_zoom_amt, inv_zoom_amt, inv_zoom_amt);
    }

    // render shadow first
    LLColor4 shadow_color = LLColor4::black;
    shadow_color.mV[VALPHA] = color.mV[VALPHA] * 0.5f;
    gViewerWindow->setup3DViewport(1, -1);
    hud_render_utf8text(text, render_pos, *big_fontp, LLFontGL::NORMAL, LLFontGL::NO_SHADOW,  -0.5f * big_fontp->getWidthF32(text), 3.f, shadow_color, mObjectSelection->getSelectType() == SELECT_TYPE_HUD);
    gViewerWindow->setup3DViewport();
    hud_render_utf8text(text, render_pos, *big_fontp, LLFontGL::NORMAL, LLFontGL::NO_SHADOW, -0.5f * big_fontp->getWidthF32(text), 3.f, color, mObjectSelection->getSelectType() == SELECT_TYPE_HUD);

    gGL.popMatrix();
>>>>>>> e1623bb2
}

void LLManip::renderTickValue(const LLVector3& pos, F32 value, const std::string& suffix, const LLColor4 &color)
{
<<<<<<< HEAD
	LLLocale locale(LLLocale::USER_LOCALE);

	const LLFontGL* big_fontp = LLFontGL::getFontSansSerif();
	const LLFontGL* small_fontp = LLFontGL::getFontSansSerifSmall();

	std::string val_string;
	std::string fraction_string;
	F32 val_to_print = ll_round(value, 0.001f);
	S32 fractional_portion = ll_round(fmodf(llabs(val_to_print), 1.f) * 100.f);
	if (val_to_print < 0.f)
	{
		if (fractional_portion == 0)
		{
			val_string = llformat("-%d%s", lltrunc(llabs(val_to_print)), suffix.c_str());
		}
		else
		{
			val_string = llformat("-%d", lltrunc(llabs(val_to_print)));
		}
	}
	else
	{
		if (fractional_portion == 0)
		{
			val_string = llformat("%d%s", lltrunc(llabs(val_to_print)), suffix.c_str());
		}
		else
		{
			val_string = llformat("%d", lltrunc(val_to_print));
		}
	}

	bool hud_selection = mObjectSelection->getSelectType() == SELECT_TYPE_HUD;
	gGL.matrixMode(LLRender::MM_MODELVIEW);
	gGL.pushMatrix();
	{
		LLVector3 render_pos = pos;
		if (hud_selection)
		{
			F32 zoom_amt = gAgentCamera.mHUDCurZoom;
			F32 inv_zoom_amt = 1.f / zoom_amt;
			// scale text back up to counter-act zoom level
			render_pos = pos * zoom_amt;
			gGL.scalef(inv_zoom_amt, inv_zoom_amt, inv_zoom_amt);
		}

		LLColor4 shadow_color = LLColor4::black;
		shadow_color.mV[VALPHA] = color.mV[VALPHA] * 0.5f;

		if (fractional_portion != 0)
		{
			fraction_string = llformat("%c%02d%s", LLResMgr::getInstance()->getDecimalPoint(), fractional_portion, suffix.c_str());

			hud_render_utf8text(val_string, render_pos, *big_fontp, LLFontGL::NORMAL, LLFontGL::DROP_SHADOW, -1.f * big_fontp->getWidthF32(val_string), 3.f, color, hud_selection);
			hud_render_utf8text(fraction_string, render_pos, *small_fontp, LLFontGL::NORMAL, LLFontGL::DROP_SHADOW, 1.f, 3.f, color, hud_selection);
		}
		else
		{
			hud_render_utf8text(val_string, render_pos, *big_fontp, LLFontGL::NORMAL, LLFontGL::DROP_SHADOW, -0.5f * big_fontp->getWidthF32(val_string), 3.f, color, hud_selection);
		}
	}
	gGL.popMatrix();
=======
    LLLocale locale(LLLocale::USER_LOCALE);

    const LLFontGL* big_fontp = LLFontGL::getFontSansSerif();
    const LLFontGL* small_fontp = LLFontGL::getFontSansSerifSmall();

    std::string val_string;
    std::string fraction_string;
    F32 val_to_print = ll_round(value, 0.001f);
    S32 fractional_portion = ll_round(fmodf(llabs(val_to_print), 1.f) * 100.f);
    if (val_to_print < 0.f)
    {
        if (fractional_portion == 0)
        {
            val_string = llformat("-%d%s", lltrunc(llabs(val_to_print)), suffix.c_str());
        }
        else
        {
            val_string = llformat("-%d", lltrunc(llabs(val_to_print)));
        }
    }
    else
    {
        if (fractional_portion == 0)
        {
            val_string = llformat("%d%s", lltrunc(llabs(val_to_print)), suffix.c_str());
        }
        else
        {
            val_string = llformat("%d", lltrunc(val_to_print));
        }
    }

    BOOL hud_selection = mObjectSelection->getSelectType() == SELECT_TYPE_HUD;
    gGL.matrixMode(LLRender::MM_MODELVIEW);
    gGL.pushMatrix();
    {
        LLVector3 render_pos = pos;
        if (hud_selection)
        {
            F32 zoom_amt = gAgentCamera.mHUDCurZoom;
            F32 inv_zoom_amt = 1.f / zoom_amt;
            // scale text back up to counter-act zoom level
            render_pos = pos * zoom_amt;
            gGL.scalef(inv_zoom_amt, inv_zoom_amt, inv_zoom_amt);
        }

        LLColor4 shadow_color = LLColor4::black;
        shadow_color.mV[VALPHA] = color.mV[VALPHA] * 0.5f;

        if (fractional_portion != 0)
        {
            fraction_string = llformat("%c%02d%s", LLResMgr::getInstance()->getDecimalPoint(), fractional_portion, suffix.c_str());

            hud_render_utf8text(val_string, render_pos, *big_fontp, LLFontGL::NORMAL, LLFontGL::DROP_SHADOW, -1.f * big_fontp->getWidthF32(val_string), 3.f, color, hud_selection);
            hud_render_utf8text(fraction_string, render_pos, *small_fontp, LLFontGL::NORMAL, LLFontGL::DROP_SHADOW, 1.f, 3.f, color, hud_selection);
        }
        else
        {
            hud_render_utf8text(val_string, render_pos, *big_fontp, LLFontGL::NORMAL, LLFontGL::DROP_SHADOW, -0.5f * big_fontp->getWidthF32(val_string), 3.f, color, hud_selection);
        }
    }
    gGL.popMatrix();
>>>>>>> e1623bb2
}

LLColor4 LLManip::setupSnapGuideRenderPass(S32 pass)
{
    static LLColor4 grid_color_fg = LLUIColorTable::instance().getColor("GridlineColor");
    static LLColor4 grid_color_bg = LLUIColorTable::instance().getColor("GridlineBGColor");
    static LLColor4 grid_color_shadow = LLUIColorTable::instance().getColor("GridlineShadowColor");

    LLColor4 line_color;
    F32 line_alpha = gSavedSettings.getF32("GridOpacity");

    switch(pass)
    {
    case 0:
        // shadow
        gViewerWindow->setup3DViewport(1, -1);
        line_color = grid_color_shadow;
        line_color.mV[VALPHA] *= line_alpha;
        LLUI::setLineWidth(2.f);
        break;
    case 1:
        // hidden lines
        gViewerWindow->setup3DViewport();
        line_color = grid_color_bg;
        line_color.mV[VALPHA] *= line_alpha;
        LLUI::setLineWidth(1.f);
        break;
    case 2:
        // visible lines
        line_color = grid_color_fg;
        line_color.mV[VALPHA] *= line_alpha;
        break;
    }

    return line_color;
}<|MERGE_RESOLUTION|>--- conflicted
+++ resolved
@@ -1,932 +1,622 @@
-/**
- * @file llmanip.cpp
- * @brief LLManip class implementation
- *
- * $LicenseInfo:firstyear=2001&license=viewerlgpl$
- * Second Life Viewer Source Code
- * Copyright (C) 2010, Linden Research, Inc.
- *
- * This library is free software; you can redistribute it and/or
- * modify it under the terms of the GNU Lesser General Public
- * License as published by the Free Software Foundation;
- * version 2.1 of the License only.
- *
- * This library is distributed in the hope that it will be useful,
- * but WITHOUT ANY WARRANTY; without even the implied warranty of
- * MERCHANTABILITY or FITNESS FOR A PARTICULAR PURPOSE.  See the GNU
- * Lesser General Public License for more details.
- *
- * You should have received a copy of the GNU Lesser General Public
- * License along with this library; if not, write to the Free Software
- * Foundation, Inc., 51 Franklin Street, Fifth Floor, Boston, MA  02110-1301  USA
- *
- * Linden Research, Inc., 945 Battery Street, San Francisco, CA  94111  USA
- * $/LicenseInfo$
- */
-
-#include "llviewerprecompiledheaders.h"
-
-#include "llmanip.h"
-
-#include "llmath.h"
-#include "v3math.h"
-#include "llgl.h"
-#include "llrender.h"
-#include "llprimitive.h"
-#include "llview.h"
-#include "llviewertexturelist.h"
-
-#include "llagent.h"
-#include "llagentcamera.h"
-#include "llviewercontrol.h"
-#include "lldrawable.h"
-#include "llfontgl.h"
-#include "llhudrender.h"
-#include "llselectmgr.h"
-#include "llui.h"
-#include "llviewercamera.h"
-#include "llviewerjoint.h"
-#include "llviewerobject.h"
-#include "llviewerwindow.h"
-#include "llvoavatar.h"
-#include "llworld.h"        // for LLWorld::getInstance()
-#include "llresmgr.h"
-#include "pipeline.h"
-#include "llglheaders.h"
-#include "lluiimage.h"
-// Local constants...
-const S32 VERTICAL_OFFSET = 50;
-
-F32     LLManip::sHelpTextVisibleTime = 2.f;
-F32     LLManip::sHelpTextFadeTime = 2.f;
-S32     LLManip::sNumTimesHelpTextShown = 0;
-S32     LLManip::sMaxTimesShowHelpText = 5;
-F32     LLManip::sGridMaxSubdivisionLevel = 32.f;
-F32     LLManip::sGridMinSubdivisionLevel = 1.f / 32.f;
-LLVector2 LLManip::sTickLabelSpacing(60.f, 25.f);
-
-
-//static
-void LLManip::rebuild(LLViewerObject* vobj)
-{
-    LLDrawable* drawablep = vobj->mDrawable;
-    if (drawablep && drawablep->getVOVolume())
-    {
-        gPipeline.markRebuild(drawablep,LLDrawable::REBUILD_VOLUME);
-        drawablep->setState(LLDrawable::MOVE_UNDAMPED); // force to UNDAMPED
-        drawablep->updateMove();
-        LLSpatialGroup* group = drawablep->getSpatialGroup();
-        if (group)
-        {
-            group->dirtyGeom();
-            gPipeline.markRebuild(group);
-        }
-
-        LLViewerObject::const_child_list_t& child_list = vobj->getChildren();
-        for (LLViewerObject::child_list_t::const_iterator iter = child_list.begin(), endIter = child_list.end();
-             iter != endIter; ++iter)
-        {
-            LLViewerObject* child = *iter;
-            rebuild(child);
-        }
-    }
-}
-
-//////////////////////////////////////////////////////////////////////////////
-// LLManip
-
-
-LLManip::LLManip( const std::string& name, LLToolComposite* composite )
-<<<<<<< HEAD
-	:
-	LLTool( name, composite ),
-	mInSnapRegime(false),
-	mHighlightedPart(LL_NO_PART),
-	mManipPart(LL_NO_PART)
-=======
-    :
-    LLTool( name, composite ),
-    mInSnapRegime(FALSE),
-    mHighlightedPart(LL_NO_PART),
-    mManipPart(LL_NO_PART)
->>>>>>> e1623bb2
-{
-}
-
-void LLManip::getManipNormal(LLViewerObject* object, EManipPart manip, LLVector3 &normal)
-{
-    LLVector3 grid_origin;
-    LLVector3 grid_scale;
-    LLQuaternion grid_rotation;
-
-    LLSelectMgr::getInstance()->getGrid(grid_origin, grid_rotation, grid_scale);
-
-    if (manip >= LL_X_ARROW && manip <= LL_Z_ARROW)
-    {
-        LLVector3 arrow_axis;
-        getManipAxis(object, manip, arrow_axis);
-
-        LLVector3 cross = arrow_axis % LLViewerCamera::getInstance()->getAtAxis();
-        normal = cross % arrow_axis;
-        normal.normVec();
-    }
-    else if (manip >= LL_YZ_PLANE && manip <= LL_XY_PLANE)
-    {
-        switch (manip)
-        {
-        case LL_YZ_PLANE:
-            normal = LLVector3::x_axis;
-            break;
-        case LL_XZ_PLANE:
-            normal = LLVector3::y_axis;
-            break;
-        case LL_XY_PLANE:
-            normal = LLVector3::z_axis;
-            break;
-        default:
-            break;
-        }
-        normal.rotVec(grid_rotation);
-    }
-    else
-    {
-        normal.clearVec();
-    }
-}
-
-
-bool LLManip::getManipAxis(LLViewerObject* object, EManipPart manip, LLVector3 &axis)
-{
-<<<<<<< HEAD
-	LLVector3 grid_origin;
-	LLVector3 grid_scale;
-	LLQuaternion grid_rotation;
-
-	LLSelectMgr::getInstance()->getGrid(grid_origin, grid_rotation, grid_scale);
-
-	if (manip == LL_X_ARROW)
-	{
-		axis = LLVector3::x_axis;
-	}
-	else if (manip == LL_Y_ARROW)
-	{
-		axis = LLVector3::y_axis;
-	}
-	else if (manip == LL_Z_ARROW)
-	{
-		axis = LLVector3::z_axis;
-	}
-	else
-	{
-		return false;
-	}
-
-	axis.rotVec( grid_rotation );
-	return true;
-=======
-    LLVector3 grid_origin;
-    LLVector3 grid_scale;
-    LLQuaternion grid_rotation;
-
-    LLSelectMgr::getInstance()->getGrid(grid_origin, grid_rotation, grid_scale);
-
-    if (manip == LL_X_ARROW)
-    {
-        axis = LLVector3::x_axis;
-    }
-    else if (manip == LL_Y_ARROW)
-    {
-        axis = LLVector3::y_axis;
-    }
-    else if (manip == LL_Z_ARROW)
-    {
-        axis = LLVector3::z_axis;
-    }
-    else
-    {
-        return FALSE;
-    }
-
-    axis.rotVec( grid_rotation );
-    return TRUE;
->>>>>>> e1623bb2
-}
-
-F32 LLManip::getSubdivisionLevel(const LLVector3 &reference_point, const LLVector3 &translate_axis, F32 grid_scale, S32 min_pixel_spacing, F32 min_subdivisions, F32 max_subdivisions)
-{
-    //update current snap subdivision level
-    LLVector3 cam_to_reference;
-    if (mObjectSelection->getSelectType() == SELECT_TYPE_HUD)
-    {
-        cam_to_reference = LLVector3(1.f / gAgentCamera.mHUDCurZoom, 0.f, 0.f);
-    }
-    else
-    {
-        cam_to_reference = reference_point - LLViewerCamera::getInstance()->getOrigin();
-    }
-    F32 current_range = cam_to_reference.normVec();
-
-    F32 projected_translation_axis_length = (translate_axis % cam_to_reference).magVec();
-    F32 subdivisions = llmax(projected_translation_axis_length * grid_scale / (current_range / LLViewerCamera::getInstance()->getPixelMeterRatio() * min_pixel_spacing), 0.f);
-    // figure out nearest power of 2 that subdivides grid_scale with result > min_pixel_spacing
-    subdivisions = llclamp((F32)pow(2.f, llfloor(log(subdivisions) / log(2.f))), min_subdivisions, max_subdivisions);
-
-    return subdivisions;
-}
-
-void LLManip::handleSelect()
-{
-    mObjectSelection = LLSelectMgr::getInstance()->getEditSelection();
-}
-
-void LLManip::handleDeselect()
-{
-    mHighlightedPart = LL_NO_PART;
-    mManipPart = LL_NO_PART;
-    mObjectSelection = NULL;
-}
-
-LLObjectSelectionHandle LLManip::getSelection()
-{
-    return mObjectSelection;
-}
-
-bool LLManip::handleHover(S32 x, S32 y, MASK mask)
-{
-<<<<<<< HEAD
-	// We only handle the event if mousedown started with us
-	if( hasMouseCapture() )
-	{
-		if( mObjectSelection->isEmpty() )
-		{
-			// Somehow the object got deselected while we were dragging it.
-			// Release the mouse
-			setMouseCapture( false );
-		}
-
-		LL_DEBUGS("UserInput") << "hover handled by LLManip (active)" << LL_ENDL;
-	}
-	else
-	{
-		LL_DEBUGS("UserInput") << "hover handled by LLManip (inactive)" << LL_ENDL;
-	}
-	gViewerWindow->setCursor(UI_CURSOR_ARROW);
-	return true;
-=======
-    // We only handle the event if mousedown started with us
-    if( hasMouseCapture() )
-    {
-        if( mObjectSelection->isEmpty() )
-        {
-            // Somehow the object got deselected while we were dragging it.
-            // Release the mouse
-            setMouseCapture( FALSE );
-        }
-
-        LL_DEBUGS("UserInput") << "hover handled by LLManip (active)" << LL_ENDL;
-    }
-    else
-    {
-        LL_DEBUGS("UserInput") << "hover handled by LLManip (inactive)" << LL_ENDL;
-    }
-    gViewerWindow->setCursor(UI_CURSOR_ARROW);
-    return TRUE;
->>>>>>> e1623bb2
-}
-
-
-bool LLManip::handleMouseUp(S32 x, S32 y, MASK mask)
-{
-<<<<<<< HEAD
-	bool	handled = false;
-	if( hasMouseCapture() )
-	{
-		handled = true;
-		setMouseCapture( false );
-	}
-	return handled;
-=======
-    BOOL    handled = FALSE;
-    if( hasMouseCapture() )
-    {
-        handled = TRUE;
-        setMouseCapture( FALSE );
-    }
-    return handled;
->>>>>>> e1623bb2
-}
-
-void LLManip::updateGridSettings()
-{
-    sGridMaxSubdivisionLevel = gSavedSettings.getBOOL("GridSubUnit") ? (F32)gSavedSettings.getS32("GridSubdivision") : 1.f;
-}
-
-bool LLManip::getMousePointOnPlaneAgent(LLVector3& point, S32 x, S32 y, LLVector3 origin, LLVector3 normal)
-{
-<<<<<<< HEAD
-	LLVector3d origin_double = gAgent.getPosGlobalFromAgent(origin);
-	LLVector3d global_point;
-	bool result = getMousePointOnPlaneGlobal(global_point, x, y, origin_double, normal);
-	point = gAgent.getPosAgentFromGlobal(global_point);
-	return result;
-=======
-    LLVector3d origin_double = gAgent.getPosGlobalFromAgent(origin);
-    LLVector3d global_point;
-    BOOL result = getMousePointOnPlaneGlobal(global_point, x, y, origin_double, normal);
-    point = gAgent.getPosAgentFromGlobal(global_point);
-    return result;
->>>>>>> e1623bb2
-}
-
-bool LLManip::getMousePointOnPlaneGlobal(LLVector3d& point, S32 x, S32 y, LLVector3d origin, LLVector3 normal) const
-{
-<<<<<<< HEAD
-	if (mObjectSelection->getSelectType() == SELECT_TYPE_HUD)
-	{
-		bool result = false;
-		F32 mouse_x = ((F32)x / gViewerWindow->getWorldViewWidthScaled() - 0.5f) * LLViewerCamera::getInstance()->getAspect() / gAgentCamera.mHUDCurZoom;
-		F32 mouse_y = ((F32)y / gViewerWindow->getWorldViewHeightScaled() - 0.5f) / gAgentCamera.mHUDCurZoom;
-
-		LLVector3 origin_agent = gAgent.getPosAgentFromGlobal(origin);
-		LLVector3 mouse_pos = LLVector3(0.f, -mouse_x, mouse_y);
-		if (llabs(normal.mV[VX]) < 0.001f)
-		{
-			// use largish value that should be outside HUD manipulation range
-			mouse_pos.mV[VX] = 10.f;
-		}
-		else
-		{
-			mouse_pos.mV[VX] = (normal * (origin_agent - mouse_pos))
-								/ (normal.mV[VX]);
-			result = true;
-		}
-
-		point = gAgent.getPosGlobalFromAgent(mouse_pos);
-		return result;
-	}
-	else
-	{
-		return gViewerWindow->mousePointOnPlaneGlobal(
-										point, x, y, origin, normal );
-	}
-
-	//return false;
-=======
-    if (mObjectSelection->getSelectType() == SELECT_TYPE_HUD)
-    {
-        BOOL result = FALSE;
-        F32 mouse_x = ((F32)x / gViewerWindow->getWorldViewWidthScaled() - 0.5f) * LLViewerCamera::getInstance()->getAspect() / gAgentCamera.mHUDCurZoom;
-        F32 mouse_y = ((F32)y / gViewerWindow->getWorldViewHeightScaled() - 0.5f) / gAgentCamera.mHUDCurZoom;
-
-        LLVector3 origin_agent = gAgent.getPosAgentFromGlobal(origin);
-        LLVector3 mouse_pos = LLVector3(0.f, -mouse_x, mouse_y);
-        if (llabs(normal.mV[VX]) < 0.001f)
-        {
-            // use largish value that should be outside HUD manipulation range
-            mouse_pos.mV[VX] = 10.f;
-        }
-        else
-        {
-            mouse_pos.mV[VX] = (normal * (origin_agent - mouse_pos))
-                                / (normal.mV[VX]);
-            result = TRUE;
-        }
-
-        point = gAgent.getPosGlobalFromAgent(mouse_pos);
-        return result;
-    }
-    else
-    {
-        return gViewerWindow->mousePointOnPlaneGlobal(
-                                        point, x, y, origin, normal );
-    }
-
-    //return FALSE;
->>>>>>> e1623bb2
-}
-
-// Given the line defined by mouse cursor (a1 + a_param*(a2-a1)) and the line defined by b1 + b_param*(b2-b1),
-// returns a_param and b_param for the points where lines are closest to each other.
-// Returns false if the two lines are parallel.
-bool LLManip::nearestPointOnLineFromMouse( S32 x, S32 y, const LLVector3& b1, const LLVector3& b2, F32 &a_param, F32 &b_param )
-{
-<<<<<<< HEAD
-	LLVector3 a1;
-	LLVector3 a2;
-
-	if (mObjectSelection->getSelectType() == SELECT_TYPE_HUD)
-	{
-		F32 mouse_x = (((F32)x / gViewerWindow->getWindowWidthScaled()) - 0.5f) * LLViewerCamera::getInstance()->getAspect() / gAgentCamera.mHUDCurZoom;
-		F32 mouse_y = (((F32)y / gViewerWindow->getWindowHeightScaled()) - 0.5f) / gAgentCamera.mHUDCurZoom;
-		a1 = LLVector3(llmin(b1.mV[VX] - 0.1f, b2.mV[VX] - 0.1f, 0.f), -mouse_x, mouse_y);
-		a2 = a1 + LLVector3(1.f, 0.f, 0.f);
-	}
-	else
-	{
-		a1 = gAgentCamera.getCameraPositionAgent();
-		a2 = gAgentCamera.getCameraPositionAgent() + LLVector3(gViewerWindow->mouseDirectionGlobal(x, y));
-	}
-
-	bool parallel = true;
-	LLVector3 a = a2 - a1;
-	LLVector3 b = b2 - b1;
-
-	LLVector3 normal;
-	F32 dist, denom;
-	normal = (b % a) % b;	// normal to plane (P) through b and (shortest line between a and b)
-	normal.normVec();
-	dist = b1 * normal;			// distance from origin to P
-
-	denom = normal * a; 
-	if( (denom < -F_APPROXIMATELY_ZERO) || (F_APPROXIMATELY_ZERO < denom) )
-	{
-		a_param = (dist - normal * a1) / denom;
-		parallel = false;
-	}
-
-	normal = (a % b) % a;	// normal to plane (P) through a and (shortest line between a and b)
-	normal.normVec();
-	dist = a1 * normal;			// distance from origin to P
-	denom = normal * b; 
-	if( (denom < -F_APPROXIMATELY_ZERO) || (F_APPROXIMATELY_ZERO < denom) )
-	{
-		b_param = (dist - normal * b1) / denom;
-		parallel = false;
-	}
-
-	return parallel;
-=======
-    LLVector3 a1;
-    LLVector3 a2;
-
-    if (mObjectSelection->getSelectType() == SELECT_TYPE_HUD)
-    {
-        F32 mouse_x = (((F32)x / gViewerWindow->getWindowWidthScaled()) - 0.5f) * LLViewerCamera::getInstance()->getAspect() / gAgentCamera.mHUDCurZoom;
-        F32 mouse_y = (((F32)y / gViewerWindow->getWindowHeightScaled()) - 0.5f) / gAgentCamera.mHUDCurZoom;
-        a1 = LLVector3(llmin(b1.mV[VX] - 0.1f, b2.mV[VX] - 0.1f, 0.f), -mouse_x, mouse_y);
-        a2 = a1 + LLVector3(1.f, 0.f, 0.f);
-    }
-    else
-    {
-        a1 = gAgentCamera.getCameraPositionAgent();
-        a2 = gAgentCamera.getCameraPositionAgent() + LLVector3(gViewerWindow->mouseDirectionGlobal(x, y));
-    }
-
-    BOOL parallel = TRUE;
-    LLVector3 a = a2 - a1;
-    LLVector3 b = b2 - b1;
-
-    LLVector3 normal;
-    F32 dist, denom;
-    normal = (b % a) % b;   // normal to plane (P) through b and (shortest line between a and b)
-    normal.normVec();
-    dist = b1 * normal;         // distance from origin to P
-
-    denom = normal * a;
-    if( (denom < -F_APPROXIMATELY_ZERO) || (F_APPROXIMATELY_ZERO < denom) )
-    {
-        a_param = (dist - normal * a1) / denom;
-        parallel = FALSE;
-    }
-
-    normal = (a % b) % a;   // normal to plane (P) through a and (shortest line between a and b)
-    normal.normVec();
-    dist = a1 * normal;         // distance from origin to P
-    denom = normal * b;
-    if( (denom < -F_APPROXIMATELY_ZERO) || (F_APPROXIMATELY_ZERO < denom) )
-    {
-        b_param = (dist - normal * b1) / denom;
-        parallel = FALSE;
-    }
-
-    return parallel;
->>>>>>> e1623bb2
-}
-
-LLVector3 LLManip::getSavedPivotPoint() const
-{
-    return LLSelectMgr::getInstance()->getSavedBBoxOfSelection().getCenterAgent();
-}
-
-LLVector3 LLManip::getPivotPoint()
-{
-    if (mObjectSelection->getFirstObject() && mObjectSelection->getObjectCount() == 1 && mObjectSelection->getSelectType() != SELECT_TYPE_HUD)
-    {
-        return mObjectSelection->getFirstObject()->getPivotPositionAgent();
-    }
-    return LLSelectMgr::getInstance()->getBBoxOfSelection().getCenterAgent();
-}
-
-
-void LLManip::renderGuidelines(bool draw_x, bool draw_y, bool draw_z)
-{
-<<<<<<< HEAD
-	LLVector3 grid_origin;
-	LLQuaternion grid_rot;
-	LLVector3 grid_scale;
-	LLSelectMgr::getInstance()->getGrid(grid_origin, grid_rot, grid_scale);
-
-	const bool children_ok = true;
-	LLViewerObject* object = mObjectSelection->getFirstRootObject(children_ok);
-	if (!object)
-	{
-		return;
-	}
-
-	//LLVector3  center_agent  = LLSelectMgr::getInstance()->getBBoxOfSelection().getCenterAgent();
-	LLVector3  center_agent  = getPivotPoint();
-
-	gGL.pushMatrix();
-	{
-		gGL.translatef(center_agent.mV[VX], center_agent.mV[VY], center_agent.mV[VZ]);
-
-		F32 angle_radians, x, y, z;
-
-		grid_rot.getAngleAxis(&angle_radians, &x, &y, &z);
-		gGL.rotatef(angle_radians * RAD_TO_DEG, x, y, z);
-
-		F32 region_size = LLWorld::getInstance()->getRegionWidthInMeters();
-
-		const F32 LINE_ALPHA = 0.33f;
-
-		gGL.getTexUnit(0)->unbind(LLTexUnit::TT_TEXTURE);
-		LLUI::setLineWidth(1.5f);
-
-		if (draw_x)
-		{
-			gGL.color4f(1.f, 0.f, 0.f, LINE_ALPHA);
-			gGL.begin(LLRender::LINES);
-			gGL.vertex3f( -region_size, 0.f, 0.f );
-			gGL.vertex3f(  region_size, 0.f, 0.f );
-			gGL.end();
-		}
-
-		if (draw_y)
-		{
-			gGL.color4f(0.f, 1.f, 0.f, LINE_ALPHA);
-			gGL.begin(LLRender::LINES);
-			gGL.vertex3f( 0.f, -region_size, 0.f );
-			gGL.vertex3f( 0.f,  region_size, 0.f );
-			gGL.end();
-		}
-
-		if (draw_z)
-		{
-			gGL.color4f(0.f, 0.f, 1.f, LINE_ALPHA);
-			gGL.begin(LLRender::LINES);
-			gGL.vertex3f( 0.f, 0.f, -region_size );
-			gGL.vertex3f( 0.f, 0.f,  region_size );
-			gGL.end();
-		}
-		LLUI::setLineWidth(1.0f);
-	}
-	gGL.popMatrix();
-=======
-    LLVector3 grid_origin;
-    LLQuaternion grid_rot;
-    LLVector3 grid_scale;
-    LLSelectMgr::getInstance()->getGrid(grid_origin, grid_rot, grid_scale);
-
-    const BOOL children_ok = TRUE;
-    LLViewerObject* object = mObjectSelection->getFirstRootObject(children_ok);
-    if (!object)
-    {
-        return;
-    }
-
-    //LLVector3  center_agent  = LLSelectMgr::getInstance()->getBBoxOfSelection().getCenterAgent();
-    LLVector3  center_agent  = getPivotPoint();
-
-    gGL.pushMatrix();
-    {
-        gGL.translatef(center_agent.mV[VX], center_agent.mV[VY], center_agent.mV[VZ]);
-
-        F32 angle_radians, x, y, z;
-
-        grid_rot.getAngleAxis(&angle_radians, &x, &y, &z);
-        gGL.rotatef(angle_radians * RAD_TO_DEG, x, y, z);
-
-        F32 region_size = LLWorld::getInstance()->getRegionWidthInMeters();
-
-        const F32 LINE_ALPHA = 0.33f;
-
-        gGL.getTexUnit(0)->unbind(LLTexUnit::TT_TEXTURE);
-        LLUI::setLineWidth(1.5f);
-
-        if (draw_x)
-        {
-            gGL.color4f(1.f, 0.f, 0.f, LINE_ALPHA);
-            gGL.begin(LLRender::LINES);
-            gGL.vertex3f( -region_size, 0.f, 0.f );
-            gGL.vertex3f(  region_size, 0.f, 0.f );
-            gGL.end();
-        }
-
-        if (draw_y)
-        {
-            gGL.color4f(0.f, 1.f, 0.f, LINE_ALPHA);
-            gGL.begin(LLRender::LINES);
-            gGL.vertex3f( 0.f, -region_size, 0.f );
-            gGL.vertex3f( 0.f,  region_size, 0.f );
-            gGL.end();
-        }
-
-        if (draw_z)
-        {
-            gGL.color4f(0.f, 0.f, 1.f, LINE_ALPHA);
-            gGL.begin(LLRender::LINES);
-            gGL.vertex3f( 0.f, 0.f, -region_size );
-            gGL.vertex3f( 0.f, 0.f,  region_size );
-            gGL.end();
-        }
-        LLUI::setLineWidth(1.0f);
-    }
-    gGL.popMatrix();
->>>>>>> e1623bb2
-}
-
-void LLManip::renderXYZ(const LLVector3 &vec)
-{
-    const S32 PAD = 10;
-    std::string feedback_string;
-    S32 window_center_x = gViewerWindow->getWorldViewRectScaled().getWidth() / 2;
-    S32 window_center_y = gViewerWindow->getWorldViewRectScaled().getHeight() / 2;
-    S32 vertical_offset = window_center_y - VERTICAL_OFFSET;
-
-
-    gGL.pushMatrix();
-    {
-        LLUIImagePtr imagep = LLUI::getUIImage("Rounded_Square");
-        gViewerWindow->setup2DRender();
-        const LLVector2& display_scale = gViewerWindow->getDisplayScale();
-        gGL.color4f(0.f, 0.f, 0.f, 0.7f);
-
-        imagep->draw(
-            (window_center_x - 115) * display_scale.mV[VX],
-            (window_center_y + vertical_offset - PAD) * display_scale.mV[VY],
-            235 * display_scale.mV[VX],
-            (PAD * 2 + 10) * display_scale.mV[VY],
-            LLColor4(0.f, 0.f, 0.f, 0.7f) );
-
-        LLFontGL* font = LLFontGL::getFontSansSerif();
-        LLLocale locale(LLLocale::USER_LOCALE);
-        LLGLDepthTest gls_depth(GL_FALSE);
-
-        // render drop shadowed text (manually because of bigger 'distance')
-        F32 right_x;
-        feedback_string = llformat("X: %.3f", vec.mV[VX]);
-        font->render(utf8str_to_wstring(feedback_string), 0, window_center_x - 102.f + 1.f, window_center_y + vertical_offset - 2.f, LLColor4::black,
-            LLFontGL::LEFT, LLFontGL::BASELINE,
-            LLFontGL::NORMAL, LLFontGL::NO_SHADOW, S32_MAX, 1000, &right_x);
-
-        feedback_string = llformat("Y: %.3f", vec.mV[VY]);
-        font->render(utf8str_to_wstring(feedback_string), 0, window_center_x - 27.f + 1.f, window_center_y + vertical_offset - 2.f, LLColor4::black,
-            LLFontGL::LEFT, LLFontGL::BASELINE,
-            LLFontGL::NORMAL, LLFontGL::NO_SHADOW, S32_MAX, 1000, &right_x);
-
-        feedback_string = llformat("Z: %.3f", vec.mV[VZ]);
-        font->render(utf8str_to_wstring(feedback_string), 0, window_center_x + 48.f + 1.f, window_center_y + vertical_offset - 2.f, LLColor4::black,
-            LLFontGL::LEFT, LLFontGL::BASELINE,
-            LLFontGL::NORMAL, LLFontGL::NO_SHADOW, S32_MAX, 1000, &right_x);
-
-        // render text on top
-        feedback_string = llformat("X: %.3f", vec.mV[VX]);
-        font->render(utf8str_to_wstring(feedback_string), 0, window_center_x - 102.f, window_center_y + vertical_offset, LLColor4(1.f, 0.5f, 0.5f, 1.f),
-            LLFontGL::LEFT, LLFontGL::BASELINE,
-            LLFontGL::NORMAL, LLFontGL::NO_SHADOW, S32_MAX, 1000, &right_x);
-
-        feedback_string = llformat("Y: %.3f", vec.mV[VY]);
-        font->render(utf8str_to_wstring(feedback_string), 0, window_center_x - 27.f, window_center_y + vertical_offset, LLColor4(0.5f, 1.f, 0.5f, 1.f),
-            LLFontGL::LEFT, LLFontGL::BASELINE,
-            LLFontGL::NORMAL, LLFontGL::NO_SHADOW, S32_MAX, 1000, &right_x);
-
-        feedback_string = llformat("Z: %.3f", vec.mV[VZ]);
-        font->render(utf8str_to_wstring(feedback_string), 0, window_center_x + 48.f, window_center_y + vertical_offset, LLColor4(0.5f, 0.5f, 1.f, 1.f),
-            LLFontGL::LEFT, LLFontGL::BASELINE,
-            LLFontGL::NORMAL, LLFontGL::NO_SHADOW, S32_MAX, 1000, &right_x);
-    }
-    gGL.popMatrix();
-
-    gViewerWindow->setup3DRender();
-}
-
-void LLManip::renderTickText(const LLVector3& pos, const std::string& text, const LLColor4 &color)
-{
-<<<<<<< HEAD
-	const LLFontGL* big_fontp = LLFontGL::getFontSansSerif();
-
-	bool hud_selection = mObjectSelection->getSelectType() == SELECT_TYPE_HUD;
-	gGL.matrixMode(LLRender::MM_MODELVIEW);
-	gGL.pushMatrix();
-	LLVector3 render_pos = pos;
-	if (hud_selection)
-	{
-		F32 zoom_amt = gAgentCamera.mHUDCurZoom;
-		F32 inv_zoom_amt = 1.f / zoom_amt;
-		// scale text back up to counter-act zoom level
-		render_pos = pos * zoom_amt;
-		gGL.scalef(inv_zoom_amt, inv_zoom_amt, inv_zoom_amt);
-	}
-
-	// render shadow first
-	LLColor4 shadow_color = LLColor4::black;
-	shadow_color.mV[VALPHA] = color.mV[VALPHA] * 0.5f;
-	gViewerWindow->setup3DViewport(1, -1);
-	hud_render_utf8text(text, render_pos, *big_fontp, LLFontGL::NORMAL, LLFontGL::NO_SHADOW,  -0.5f * big_fontp->getWidthF32(text), 3.f, shadow_color, mObjectSelection->getSelectType() == SELECT_TYPE_HUD);
-	gViewerWindow->setup3DViewport();
-	hud_render_utf8text(text, render_pos, *big_fontp, LLFontGL::NORMAL, LLFontGL::NO_SHADOW, -0.5f * big_fontp->getWidthF32(text), 3.f, color, mObjectSelection->getSelectType() == SELECT_TYPE_HUD);
-
-	gGL.popMatrix();
-=======
-    const LLFontGL* big_fontp = LLFontGL::getFontSansSerif();
-
-    BOOL hud_selection = mObjectSelection->getSelectType() == SELECT_TYPE_HUD;
-    gGL.matrixMode(LLRender::MM_MODELVIEW);
-    gGL.pushMatrix();
-    LLVector3 render_pos = pos;
-    if (hud_selection)
-    {
-        F32 zoom_amt = gAgentCamera.mHUDCurZoom;
-        F32 inv_zoom_amt = 1.f / zoom_amt;
-        // scale text back up to counter-act zoom level
-        render_pos = pos * zoom_amt;
-        gGL.scalef(inv_zoom_amt, inv_zoom_amt, inv_zoom_amt);
-    }
-
-    // render shadow first
-    LLColor4 shadow_color = LLColor4::black;
-    shadow_color.mV[VALPHA] = color.mV[VALPHA] * 0.5f;
-    gViewerWindow->setup3DViewport(1, -1);
-    hud_render_utf8text(text, render_pos, *big_fontp, LLFontGL::NORMAL, LLFontGL::NO_SHADOW,  -0.5f * big_fontp->getWidthF32(text), 3.f, shadow_color, mObjectSelection->getSelectType() == SELECT_TYPE_HUD);
-    gViewerWindow->setup3DViewport();
-    hud_render_utf8text(text, render_pos, *big_fontp, LLFontGL::NORMAL, LLFontGL::NO_SHADOW, -0.5f * big_fontp->getWidthF32(text), 3.f, color, mObjectSelection->getSelectType() == SELECT_TYPE_HUD);
-
-    gGL.popMatrix();
->>>>>>> e1623bb2
-}
-
-void LLManip::renderTickValue(const LLVector3& pos, F32 value, const std::string& suffix, const LLColor4 &color)
-{
-<<<<<<< HEAD
-	LLLocale locale(LLLocale::USER_LOCALE);
-
-	const LLFontGL* big_fontp = LLFontGL::getFontSansSerif();
-	const LLFontGL* small_fontp = LLFontGL::getFontSansSerifSmall();
-
-	std::string val_string;
-	std::string fraction_string;
-	F32 val_to_print = ll_round(value, 0.001f);
-	S32 fractional_portion = ll_round(fmodf(llabs(val_to_print), 1.f) * 100.f);
-	if (val_to_print < 0.f)
-	{
-		if (fractional_portion == 0)
-		{
-			val_string = llformat("-%d%s", lltrunc(llabs(val_to_print)), suffix.c_str());
-		}
-		else
-		{
-			val_string = llformat("-%d", lltrunc(llabs(val_to_print)));
-		}
-	}
-	else
-	{
-		if (fractional_portion == 0)
-		{
-			val_string = llformat("%d%s", lltrunc(llabs(val_to_print)), suffix.c_str());
-		}
-		else
-		{
-			val_string = llformat("%d", lltrunc(val_to_print));
-		}
-	}
-
-	bool hud_selection = mObjectSelection->getSelectType() == SELECT_TYPE_HUD;
-	gGL.matrixMode(LLRender::MM_MODELVIEW);
-	gGL.pushMatrix();
-	{
-		LLVector3 render_pos = pos;
-		if (hud_selection)
-		{
-			F32 zoom_amt = gAgentCamera.mHUDCurZoom;
-			F32 inv_zoom_amt = 1.f / zoom_amt;
-			// scale text back up to counter-act zoom level
-			render_pos = pos * zoom_amt;
-			gGL.scalef(inv_zoom_amt, inv_zoom_amt, inv_zoom_amt);
-		}
-
-		LLColor4 shadow_color = LLColor4::black;
-		shadow_color.mV[VALPHA] = color.mV[VALPHA] * 0.5f;
-
-		if (fractional_portion != 0)
-		{
-			fraction_string = llformat("%c%02d%s", LLResMgr::getInstance()->getDecimalPoint(), fractional_portion, suffix.c_str());
-
-			hud_render_utf8text(val_string, render_pos, *big_fontp, LLFontGL::NORMAL, LLFontGL::DROP_SHADOW, -1.f * big_fontp->getWidthF32(val_string), 3.f, color, hud_selection);
-			hud_render_utf8text(fraction_string, render_pos, *small_fontp, LLFontGL::NORMAL, LLFontGL::DROP_SHADOW, 1.f, 3.f, color, hud_selection);
-		}
-		else
-		{
-			hud_render_utf8text(val_string, render_pos, *big_fontp, LLFontGL::NORMAL, LLFontGL::DROP_SHADOW, -0.5f * big_fontp->getWidthF32(val_string), 3.f, color, hud_selection);
-		}
-	}
-	gGL.popMatrix();
-=======
-    LLLocale locale(LLLocale::USER_LOCALE);
-
-    const LLFontGL* big_fontp = LLFontGL::getFontSansSerif();
-    const LLFontGL* small_fontp = LLFontGL::getFontSansSerifSmall();
-
-    std::string val_string;
-    std::string fraction_string;
-    F32 val_to_print = ll_round(value, 0.001f);
-    S32 fractional_portion = ll_round(fmodf(llabs(val_to_print), 1.f) * 100.f);
-    if (val_to_print < 0.f)
-    {
-        if (fractional_portion == 0)
-        {
-            val_string = llformat("-%d%s", lltrunc(llabs(val_to_print)), suffix.c_str());
-        }
-        else
-        {
-            val_string = llformat("-%d", lltrunc(llabs(val_to_print)));
-        }
-    }
-    else
-    {
-        if (fractional_portion == 0)
-        {
-            val_string = llformat("%d%s", lltrunc(llabs(val_to_print)), suffix.c_str());
-        }
-        else
-        {
-            val_string = llformat("%d", lltrunc(val_to_print));
-        }
-    }
-
-    BOOL hud_selection = mObjectSelection->getSelectType() == SELECT_TYPE_HUD;
-    gGL.matrixMode(LLRender::MM_MODELVIEW);
-    gGL.pushMatrix();
-    {
-        LLVector3 render_pos = pos;
-        if (hud_selection)
-        {
-            F32 zoom_amt = gAgentCamera.mHUDCurZoom;
-            F32 inv_zoom_amt = 1.f / zoom_amt;
-            // scale text back up to counter-act zoom level
-            render_pos = pos * zoom_amt;
-            gGL.scalef(inv_zoom_amt, inv_zoom_amt, inv_zoom_amt);
-        }
-
-        LLColor4 shadow_color = LLColor4::black;
-        shadow_color.mV[VALPHA] = color.mV[VALPHA] * 0.5f;
-
-        if (fractional_portion != 0)
-        {
-            fraction_string = llformat("%c%02d%s", LLResMgr::getInstance()->getDecimalPoint(), fractional_portion, suffix.c_str());
-
-            hud_render_utf8text(val_string, render_pos, *big_fontp, LLFontGL::NORMAL, LLFontGL::DROP_SHADOW, -1.f * big_fontp->getWidthF32(val_string), 3.f, color, hud_selection);
-            hud_render_utf8text(fraction_string, render_pos, *small_fontp, LLFontGL::NORMAL, LLFontGL::DROP_SHADOW, 1.f, 3.f, color, hud_selection);
-        }
-        else
-        {
-            hud_render_utf8text(val_string, render_pos, *big_fontp, LLFontGL::NORMAL, LLFontGL::DROP_SHADOW, -0.5f * big_fontp->getWidthF32(val_string), 3.f, color, hud_selection);
-        }
-    }
-    gGL.popMatrix();
->>>>>>> e1623bb2
-}
-
-LLColor4 LLManip::setupSnapGuideRenderPass(S32 pass)
-{
-    static LLColor4 grid_color_fg = LLUIColorTable::instance().getColor("GridlineColor");
-    static LLColor4 grid_color_bg = LLUIColorTable::instance().getColor("GridlineBGColor");
-    static LLColor4 grid_color_shadow = LLUIColorTable::instance().getColor("GridlineShadowColor");
-
-    LLColor4 line_color;
-    F32 line_alpha = gSavedSettings.getF32("GridOpacity");
-
-    switch(pass)
-    {
-    case 0:
-        // shadow
-        gViewerWindow->setup3DViewport(1, -1);
-        line_color = grid_color_shadow;
-        line_color.mV[VALPHA] *= line_alpha;
-        LLUI::setLineWidth(2.f);
-        break;
-    case 1:
-        // hidden lines
-        gViewerWindow->setup3DViewport();
-        line_color = grid_color_bg;
-        line_color.mV[VALPHA] *= line_alpha;
-        LLUI::setLineWidth(1.f);
-        break;
-    case 2:
-        // visible lines
-        line_color = grid_color_fg;
-        line_color.mV[VALPHA] *= line_alpha;
-        break;
-    }
-
-    return line_color;
-}+/**
+ * @file llmanip.cpp
+ * @brief LLManip class implementation
+ *
+ * $LicenseInfo:firstyear=2001&license=viewerlgpl$
+ * Second Life Viewer Source Code
+ * Copyright (C) 2010, Linden Research, Inc.
+ *
+ * This library is free software; you can redistribute it and/or
+ * modify it under the terms of the GNU Lesser General Public
+ * License as published by the Free Software Foundation;
+ * version 2.1 of the License only.
+ *
+ * This library is distributed in the hope that it will be useful,
+ * but WITHOUT ANY WARRANTY; without even the implied warranty of
+ * MERCHANTABILITY or FITNESS FOR A PARTICULAR PURPOSE.  See the GNU
+ * Lesser General Public License for more details.
+ *
+ * You should have received a copy of the GNU Lesser General Public
+ * License along with this library; if not, write to the Free Software
+ * Foundation, Inc., 51 Franklin Street, Fifth Floor, Boston, MA  02110-1301  USA
+ *
+ * Linden Research, Inc., 945 Battery Street, San Francisco, CA  94111  USA
+ * $/LicenseInfo$
+ */
+
+#include "llviewerprecompiledheaders.h"
+
+#include "llmanip.h"
+
+#include "llmath.h"
+#include "v3math.h"
+#include "llgl.h"
+#include "llrender.h"
+#include "llprimitive.h"
+#include "llview.h"
+#include "llviewertexturelist.h"
+
+#include "llagent.h"
+#include "llagentcamera.h"
+#include "llviewercontrol.h"
+#include "lldrawable.h"
+#include "llfontgl.h"
+#include "llhudrender.h"
+#include "llselectmgr.h"
+#include "llui.h"
+#include "llviewercamera.h"
+#include "llviewerjoint.h"
+#include "llviewerobject.h"
+#include "llviewerwindow.h"
+#include "llvoavatar.h"
+#include "llworld.h"        // for LLWorld::getInstance()
+#include "llresmgr.h"
+#include "pipeline.h"
+#include "llglheaders.h"
+#include "lluiimage.h"
+// Local constants...
+const S32 VERTICAL_OFFSET = 50;
+
+F32     LLManip::sHelpTextVisibleTime = 2.f;
+F32     LLManip::sHelpTextFadeTime = 2.f;
+S32     LLManip::sNumTimesHelpTextShown = 0;
+S32     LLManip::sMaxTimesShowHelpText = 5;
+F32     LLManip::sGridMaxSubdivisionLevel = 32.f;
+F32     LLManip::sGridMinSubdivisionLevel = 1.f / 32.f;
+LLVector2 LLManip::sTickLabelSpacing(60.f, 25.f);
+
+
+//static
+void LLManip::rebuild(LLViewerObject* vobj)
+{
+    LLDrawable* drawablep = vobj->mDrawable;
+    if (drawablep && drawablep->getVOVolume())
+    {
+        gPipeline.markRebuild(drawablep,LLDrawable::REBUILD_VOLUME);
+        drawablep->setState(LLDrawable::MOVE_UNDAMPED); // force to UNDAMPED
+        drawablep->updateMove();
+        LLSpatialGroup* group = drawablep->getSpatialGroup();
+        if (group)
+        {
+            group->dirtyGeom();
+            gPipeline.markRebuild(group);
+        }
+
+        LLViewerObject::const_child_list_t& child_list = vobj->getChildren();
+        for (LLViewerObject::child_list_t::const_iterator iter = child_list.begin(), endIter = child_list.end();
+             iter != endIter; ++iter)
+        {
+            LLViewerObject* child = *iter;
+            rebuild(child);
+        }
+    }
+}
+
+//////////////////////////////////////////////////////////////////////////////
+// LLManip
+
+
+LLManip::LLManip( const std::string& name, LLToolComposite* composite )
+    :
+    LLTool( name, composite ),
+    mInSnapRegime(false),
+    mHighlightedPart(LL_NO_PART),
+    mManipPart(LL_NO_PART)
+{
+}
+
+void LLManip::getManipNormal(LLViewerObject* object, EManipPart manip, LLVector3 &normal)
+{
+    LLVector3 grid_origin;
+    LLVector3 grid_scale;
+    LLQuaternion grid_rotation;
+
+    LLSelectMgr::getInstance()->getGrid(grid_origin, grid_rotation, grid_scale);
+
+    if (manip >= LL_X_ARROW && manip <= LL_Z_ARROW)
+    {
+        LLVector3 arrow_axis;
+        getManipAxis(object, manip, arrow_axis);
+
+        LLVector3 cross = arrow_axis % LLViewerCamera::getInstance()->getAtAxis();
+        normal = cross % arrow_axis;
+        normal.normVec();
+    }
+    else if (manip >= LL_YZ_PLANE && manip <= LL_XY_PLANE)
+    {
+        switch (manip)
+        {
+        case LL_YZ_PLANE:
+            normal = LLVector3::x_axis;
+            break;
+        case LL_XZ_PLANE:
+            normal = LLVector3::y_axis;
+            break;
+        case LL_XY_PLANE:
+            normal = LLVector3::z_axis;
+            break;
+        default:
+            break;
+        }
+        normal.rotVec(grid_rotation);
+    }
+    else
+    {
+        normal.clearVec();
+    }
+}
+
+
+bool LLManip::getManipAxis(LLViewerObject* object, EManipPart manip, LLVector3 &axis)
+{
+    LLVector3 grid_origin;
+    LLVector3 grid_scale;
+    LLQuaternion grid_rotation;
+
+    LLSelectMgr::getInstance()->getGrid(grid_origin, grid_rotation, grid_scale);
+
+    if (manip == LL_X_ARROW)
+    {
+        axis = LLVector3::x_axis;
+    }
+    else if (manip == LL_Y_ARROW)
+    {
+        axis = LLVector3::y_axis;
+    }
+    else if (manip == LL_Z_ARROW)
+    {
+        axis = LLVector3::z_axis;
+    }
+    else
+    {
+        return false;
+    }
+
+    axis.rotVec( grid_rotation );
+    return true;
+}
+
+F32 LLManip::getSubdivisionLevel(const LLVector3 &reference_point, const LLVector3 &translate_axis, F32 grid_scale, S32 min_pixel_spacing, F32 min_subdivisions, F32 max_subdivisions)
+{
+    //update current snap subdivision level
+    LLVector3 cam_to_reference;
+    if (mObjectSelection->getSelectType() == SELECT_TYPE_HUD)
+    {
+        cam_to_reference = LLVector3(1.f / gAgentCamera.mHUDCurZoom, 0.f, 0.f);
+    }
+    else
+    {
+        cam_to_reference = reference_point - LLViewerCamera::getInstance()->getOrigin();
+    }
+    F32 current_range = cam_to_reference.normVec();
+
+    F32 projected_translation_axis_length = (translate_axis % cam_to_reference).magVec();
+    F32 subdivisions = llmax(projected_translation_axis_length * grid_scale / (current_range / LLViewerCamera::getInstance()->getPixelMeterRatio() * min_pixel_spacing), 0.f);
+    // figure out nearest power of 2 that subdivides grid_scale with result > min_pixel_spacing
+    subdivisions = llclamp((F32)pow(2.f, llfloor(log(subdivisions) / log(2.f))), min_subdivisions, max_subdivisions);
+
+    return subdivisions;
+}
+
+void LLManip::handleSelect()
+{
+    mObjectSelection = LLSelectMgr::getInstance()->getEditSelection();
+}
+
+void LLManip::handleDeselect()
+{
+    mHighlightedPart = LL_NO_PART;
+    mManipPart = LL_NO_PART;
+    mObjectSelection = NULL;
+}
+
+LLObjectSelectionHandle LLManip::getSelection()
+{
+    return mObjectSelection;
+}
+
+bool LLManip::handleHover(S32 x, S32 y, MASK mask)
+{
+    // We only handle the event if mousedown started with us
+    if( hasMouseCapture() )
+    {
+        if( mObjectSelection->isEmpty() )
+        {
+            // Somehow the object got deselected while we were dragging it.
+            // Release the mouse
+            setMouseCapture( false );
+        }
+
+        LL_DEBUGS("UserInput") << "hover handled by LLManip (active)" << LL_ENDL;
+    }
+    else
+    {
+        LL_DEBUGS("UserInput") << "hover handled by LLManip (inactive)" << LL_ENDL;
+    }
+    gViewerWindow->setCursor(UI_CURSOR_ARROW);
+    return true;
+}
+
+
+bool LLManip::handleMouseUp(S32 x, S32 y, MASK mask)
+{
+    bool    handled = false;
+    if( hasMouseCapture() )
+    {
+        handled = true;
+        setMouseCapture( false );
+    }
+    return handled;
+}
+
+void LLManip::updateGridSettings()
+{
+    sGridMaxSubdivisionLevel = gSavedSettings.getBOOL("GridSubUnit") ? (F32)gSavedSettings.getS32("GridSubdivision") : 1.f;
+}
+
+bool LLManip::getMousePointOnPlaneAgent(LLVector3& point, S32 x, S32 y, LLVector3 origin, LLVector3 normal)
+{
+    LLVector3d origin_double = gAgent.getPosGlobalFromAgent(origin);
+    LLVector3d global_point;
+    bool result = getMousePointOnPlaneGlobal(global_point, x, y, origin_double, normal);
+    point = gAgent.getPosAgentFromGlobal(global_point);
+    return result;
+}
+
+bool LLManip::getMousePointOnPlaneGlobal(LLVector3d& point, S32 x, S32 y, LLVector3d origin, LLVector3 normal) const
+{
+    if (mObjectSelection->getSelectType() == SELECT_TYPE_HUD)
+    {
+        bool result = false;
+        F32 mouse_x = ((F32)x / gViewerWindow->getWorldViewWidthScaled() - 0.5f) * LLViewerCamera::getInstance()->getAspect() / gAgentCamera.mHUDCurZoom;
+        F32 mouse_y = ((F32)y / gViewerWindow->getWorldViewHeightScaled() - 0.5f) / gAgentCamera.mHUDCurZoom;
+
+        LLVector3 origin_agent = gAgent.getPosAgentFromGlobal(origin);
+        LLVector3 mouse_pos = LLVector3(0.f, -mouse_x, mouse_y);
+        if (llabs(normal.mV[VX]) < 0.001f)
+        {
+            // use largish value that should be outside HUD manipulation range
+            mouse_pos.mV[VX] = 10.f;
+        }
+        else
+        {
+            mouse_pos.mV[VX] = (normal * (origin_agent - mouse_pos))
+                                / (normal.mV[VX]);
+            result = true;
+        }
+
+        point = gAgent.getPosGlobalFromAgent(mouse_pos);
+        return result;
+    }
+    else
+    {
+        return gViewerWindow->mousePointOnPlaneGlobal(
+                                        point, x, y, origin, normal );
+    }
+
+    //return false;
+}
+
+// Given the line defined by mouse cursor (a1 + a_param*(a2-a1)) and the line defined by b1 + b_param*(b2-b1),
+// returns a_param and b_param for the points where lines are closest to each other.
+// Returns false if the two lines are parallel.
+bool LLManip::nearestPointOnLineFromMouse( S32 x, S32 y, const LLVector3& b1, const LLVector3& b2, F32 &a_param, F32 &b_param )
+{
+    LLVector3 a1;
+    LLVector3 a2;
+
+    if (mObjectSelection->getSelectType() == SELECT_TYPE_HUD)
+    {
+        F32 mouse_x = (((F32)x / gViewerWindow->getWindowWidthScaled()) - 0.5f) * LLViewerCamera::getInstance()->getAspect() / gAgentCamera.mHUDCurZoom;
+        F32 mouse_y = (((F32)y / gViewerWindow->getWindowHeightScaled()) - 0.5f) / gAgentCamera.mHUDCurZoom;
+        a1 = LLVector3(llmin(b1.mV[VX] - 0.1f, b2.mV[VX] - 0.1f, 0.f), -mouse_x, mouse_y);
+        a2 = a1 + LLVector3(1.f, 0.f, 0.f);
+    }
+    else
+    {
+        a1 = gAgentCamera.getCameraPositionAgent();
+        a2 = gAgentCamera.getCameraPositionAgent() + LLVector3(gViewerWindow->mouseDirectionGlobal(x, y));
+    }
+
+    bool parallel = true;
+    LLVector3 a = a2 - a1;
+    LLVector3 b = b2 - b1;
+
+    LLVector3 normal;
+    F32 dist, denom;
+    normal = (b % a) % b;   // normal to plane (P) through b and (shortest line between a and b)
+    normal.normVec();
+    dist = b1 * normal;         // distance from origin to P
+
+    denom = normal * a;
+    if( (denom < -F_APPROXIMATELY_ZERO) || (F_APPROXIMATELY_ZERO < denom) )
+    {
+        a_param = (dist - normal * a1) / denom;
+        parallel = false;
+    }
+
+    normal = (a % b) % a;   // normal to plane (P) through a and (shortest line between a and b)
+    normal.normVec();
+    dist = a1 * normal;         // distance from origin to P
+    denom = normal * b;
+    if( (denom < -F_APPROXIMATELY_ZERO) || (F_APPROXIMATELY_ZERO < denom) )
+    {
+        b_param = (dist - normal * b1) / denom;
+        parallel = false;
+    }
+
+    return parallel;
+}
+
+LLVector3 LLManip::getSavedPivotPoint() const
+{
+    return LLSelectMgr::getInstance()->getSavedBBoxOfSelection().getCenterAgent();
+}
+
+LLVector3 LLManip::getPivotPoint()
+{
+    if (mObjectSelection->getFirstObject() && mObjectSelection->getObjectCount() == 1 && mObjectSelection->getSelectType() != SELECT_TYPE_HUD)
+    {
+        return mObjectSelection->getFirstObject()->getPivotPositionAgent();
+    }
+    return LLSelectMgr::getInstance()->getBBoxOfSelection().getCenterAgent();
+}
+
+
+void LLManip::renderGuidelines(bool draw_x, bool draw_y, bool draw_z)
+{
+    LLVector3 grid_origin;
+    LLQuaternion grid_rot;
+    LLVector3 grid_scale;
+    LLSelectMgr::getInstance()->getGrid(grid_origin, grid_rot, grid_scale);
+
+    const bool children_ok = true;
+    LLViewerObject* object = mObjectSelection->getFirstRootObject(children_ok);
+    if (!object)
+    {
+        return;
+    }
+
+    //LLVector3  center_agent  = LLSelectMgr::getInstance()->getBBoxOfSelection().getCenterAgent();
+    LLVector3  center_agent  = getPivotPoint();
+
+    gGL.pushMatrix();
+    {
+        gGL.translatef(center_agent.mV[VX], center_agent.mV[VY], center_agent.mV[VZ]);
+
+        F32 angle_radians, x, y, z;
+
+        grid_rot.getAngleAxis(&angle_radians, &x, &y, &z);
+        gGL.rotatef(angle_radians * RAD_TO_DEG, x, y, z);
+
+        F32 region_size = LLWorld::getInstance()->getRegionWidthInMeters();
+
+        const F32 LINE_ALPHA = 0.33f;
+
+        gGL.getTexUnit(0)->unbind(LLTexUnit::TT_TEXTURE);
+        LLUI::setLineWidth(1.5f);
+
+        if (draw_x)
+        {
+            gGL.color4f(1.f, 0.f, 0.f, LINE_ALPHA);
+            gGL.begin(LLRender::LINES);
+            gGL.vertex3f( -region_size, 0.f, 0.f );
+            gGL.vertex3f(  region_size, 0.f, 0.f );
+            gGL.end();
+        }
+
+        if (draw_y)
+        {
+            gGL.color4f(0.f, 1.f, 0.f, LINE_ALPHA);
+            gGL.begin(LLRender::LINES);
+            gGL.vertex3f( 0.f, -region_size, 0.f );
+            gGL.vertex3f( 0.f,  region_size, 0.f );
+            gGL.end();
+        }
+
+        if (draw_z)
+        {
+            gGL.color4f(0.f, 0.f, 1.f, LINE_ALPHA);
+            gGL.begin(LLRender::LINES);
+            gGL.vertex3f( 0.f, 0.f, -region_size );
+            gGL.vertex3f( 0.f, 0.f,  region_size );
+            gGL.end();
+        }
+        LLUI::setLineWidth(1.0f);
+    }
+    gGL.popMatrix();
+}
+
+void LLManip::renderXYZ(const LLVector3 &vec)
+{
+    const S32 PAD = 10;
+    std::string feedback_string;
+    S32 window_center_x = gViewerWindow->getWorldViewRectScaled().getWidth() / 2;
+    S32 window_center_y = gViewerWindow->getWorldViewRectScaled().getHeight() / 2;
+    S32 vertical_offset = window_center_y - VERTICAL_OFFSET;
+
+
+    gGL.pushMatrix();
+    {
+        LLUIImagePtr imagep = LLUI::getUIImage("Rounded_Square");
+        gViewerWindow->setup2DRender();
+        const LLVector2& display_scale = gViewerWindow->getDisplayScale();
+        gGL.color4f(0.f, 0.f, 0.f, 0.7f);
+
+        imagep->draw(
+            (window_center_x - 115) * display_scale.mV[VX],
+            (window_center_y + vertical_offset - PAD) * display_scale.mV[VY],
+            235 * display_scale.mV[VX],
+            (PAD * 2 + 10) * display_scale.mV[VY],
+            LLColor4(0.f, 0.f, 0.f, 0.7f) );
+
+        LLFontGL* font = LLFontGL::getFontSansSerif();
+        LLLocale locale(LLLocale::USER_LOCALE);
+        LLGLDepthTest gls_depth(GL_FALSE);
+
+        // render drop shadowed text (manually because of bigger 'distance')
+        F32 right_x;
+        feedback_string = llformat("X: %.3f", vec.mV[VX]);
+        font->render(utf8str_to_wstring(feedback_string), 0, window_center_x - 102.f + 1.f, window_center_y + vertical_offset - 2.f, LLColor4::black,
+            LLFontGL::LEFT, LLFontGL::BASELINE,
+            LLFontGL::NORMAL, LLFontGL::NO_SHADOW, S32_MAX, 1000, &right_x);
+
+        feedback_string = llformat("Y: %.3f", vec.mV[VY]);
+        font->render(utf8str_to_wstring(feedback_string), 0, window_center_x - 27.f + 1.f, window_center_y + vertical_offset - 2.f, LLColor4::black,
+            LLFontGL::LEFT, LLFontGL::BASELINE,
+            LLFontGL::NORMAL, LLFontGL::NO_SHADOW, S32_MAX, 1000, &right_x);
+
+        feedback_string = llformat("Z: %.3f", vec.mV[VZ]);
+        font->render(utf8str_to_wstring(feedback_string), 0, window_center_x + 48.f + 1.f, window_center_y + vertical_offset - 2.f, LLColor4::black,
+            LLFontGL::LEFT, LLFontGL::BASELINE,
+            LLFontGL::NORMAL, LLFontGL::NO_SHADOW, S32_MAX, 1000, &right_x);
+
+        // render text on top
+        feedback_string = llformat("X: %.3f", vec.mV[VX]);
+        font->render(utf8str_to_wstring(feedback_string), 0, window_center_x - 102.f, window_center_y + vertical_offset, LLColor4(1.f, 0.5f, 0.5f, 1.f),
+            LLFontGL::LEFT, LLFontGL::BASELINE,
+            LLFontGL::NORMAL, LLFontGL::NO_SHADOW, S32_MAX, 1000, &right_x);
+
+        feedback_string = llformat("Y: %.3f", vec.mV[VY]);
+        font->render(utf8str_to_wstring(feedback_string), 0, window_center_x - 27.f, window_center_y + vertical_offset, LLColor4(0.5f, 1.f, 0.5f, 1.f),
+            LLFontGL::LEFT, LLFontGL::BASELINE,
+            LLFontGL::NORMAL, LLFontGL::NO_SHADOW, S32_MAX, 1000, &right_x);
+
+        feedback_string = llformat("Z: %.3f", vec.mV[VZ]);
+        font->render(utf8str_to_wstring(feedback_string), 0, window_center_x + 48.f, window_center_y + vertical_offset, LLColor4(0.5f, 0.5f, 1.f, 1.f),
+            LLFontGL::LEFT, LLFontGL::BASELINE,
+            LLFontGL::NORMAL, LLFontGL::NO_SHADOW, S32_MAX, 1000, &right_x);
+    }
+    gGL.popMatrix();
+
+    gViewerWindow->setup3DRender();
+}
+
+void LLManip::renderTickText(const LLVector3& pos, const std::string& text, const LLColor4 &color)
+{
+    const LLFontGL* big_fontp = LLFontGL::getFontSansSerif();
+
+    bool hud_selection = mObjectSelection->getSelectType() == SELECT_TYPE_HUD;
+    gGL.matrixMode(LLRender::MM_MODELVIEW);
+    gGL.pushMatrix();
+    LLVector3 render_pos = pos;
+    if (hud_selection)
+    {
+        F32 zoom_amt = gAgentCamera.mHUDCurZoom;
+        F32 inv_zoom_amt = 1.f / zoom_amt;
+        // scale text back up to counter-act zoom level
+        render_pos = pos * zoom_amt;
+        gGL.scalef(inv_zoom_amt, inv_zoom_amt, inv_zoom_amt);
+    }
+
+    // render shadow first
+    LLColor4 shadow_color = LLColor4::black;
+    shadow_color.mV[VALPHA] = color.mV[VALPHA] * 0.5f;
+    gViewerWindow->setup3DViewport(1, -1);
+    hud_render_utf8text(text, render_pos, *big_fontp, LLFontGL::NORMAL, LLFontGL::NO_SHADOW,  -0.5f * big_fontp->getWidthF32(text), 3.f, shadow_color, mObjectSelection->getSelectType() == SELECT_TYPE_HUD);
+    gViewerWindow->setup3DViewport();
+    hud_render_utf8text(text, render_pos, *big_fontp, LLFontGL::NORMAL, LLFontGL::NO_SHADOW, -0.5f * big_fontp->getWidthF32(text), 3.f, color, mObjectSelection->getSelectType() == SELECT_TYPE_HUD);
+
+    gGL.popMatrix();
+}
+
+void LLManip::renderTickValue(const LLVector3& pos, F32 value, const std::string& suffix, const LLColor4 &color)
+{
+    LLLocale locale(LLLocale::USER_LOCALE);
+
+    const LLFontGL* big_fontp = LLFontGL::getFontSansSerif();
+    const LLFontGL* small_fontp = LLFontGL::getFontSansSerifSmall();
+
+    std::string val_string;
+    std::string fraction_string;
+    F32 val_to_print = ll_round(value, 0.001f);
+    S32 fractional_portion = ll_round(fmodf(llabs(val_to_print), 1.f) * 100.f);
+    if (val_to_print < 0.f)
+    {
+        if (fractional_portion == 0)
+        {
+            val_string = llformat("-%d%s", lltrunc(llabs(val_to_print)), suffix.c_str());
+        }
+        else
+        {
+            val_string = llformat("-%d", lltrunc(llabs(val_to_print)));
+        }
+    }
+    else
+    {
+        if (fractional_portion == 0)
+        {
+            val_string = llformat("%d%s", lltrunc(llabs(val_to_print)), suffix.c_str());
+        }
+        else
+        {
+            val_string = llformat("%d", lltrunc(val_to_print));
+        }
+    }
+
+    bool hud_selection = mObjectSelection->getSelectType() == SELECT_TYPE_HUD;
+    gGL.matrixMode(LLRender::MM_MODELVIEW);
+    gGL.pushMatrix();
+    {
+        LLVector3 render_pos = pos;
+        if (hud_selection)
+        {
+            F32 zoom_amt = gAgentCamera.mHUDCurZoom;
+            F32 inv_zoom_amt = 1.f / zoom_amt;
+            // scale text back up to counter-act zoom level
+            render_pos = pos * zoom_amt;
+            gGL.scalef(inv_zoom_amt, inv_zoom_amt, inv_zoom_amt);
+        }
+
+        LLColor4 shadow_color = LLColor4::black;
+        shadow_color.mV[VALPHA] = color.mV[VALPHA] * 0.5f;
+
+        if (fractional_portion != 0)
+        {
+            fraction_string = llformat("%c%02d%s", LLResMgr::getInstance()->getDecimalPoint(), fractional_portion, suffix.c_str());
+
+            hud_render_utf8text(val_string, render_pos, *big_fontp, LLFontGL::NORMAL, LLFontGL::DROP_SHADOW, -1.f * big_fontp->getWidthF32(val_string), 3.f, color, hud_selection);
+            hud_render_utf8text(fraction_string, render_pos, *small_fontp, LLFontGL::NORMAL, LLFontGL::DROP_SHADOW, 1.f, 3.f, color, hud_selection);
+        }
+        else
+        {
+            hud_render_utf8text(val_string, render_pos, *big_fontp, LLFontGL::NORMAL, LLFontGL::DROP_SHADOW, -0.5f * big_fontp->getWidthF32(val_string), 3.f, color, hud_selection);
+        }
+    }
+    gGL.popMatrix();
+}
+
+LLColor4 LLManip::setupSnapGuideRenderPass(S32 pass)
+{
+    static LLColor4 grid_color_fg = LLUIColorTable::instance().getColor("GridlineColor");
+    static LLColor4 grid_color_bg = LLUIColorTable::instance().getColor("GridlineBGColor");
+    static LLColor4 grid_color_shadow = LLUIColorTable::instance().getColor("GridlineShadowColor");
+
+    LLColor4 line_color;
+    F32 line_alpha = gSavedSettings.getF32("GridOpacity");
+
+    switch(pass)
+    {
+    case 0:
+        // shadow
+        gViewerWindow->setup3DViewport(1, -1);
+        line_color = grid_color_shadow;
+        line_color.mV[VALPHA] *= line_alpha;
+        LLUI::setLineWidth(2.f);
+        break;
+    case 1:
+        // hidden lines
+        gViewerWindow->setup3DViewport();
+        line_color = grid_color_bg;
+        line_color.mV[VALPHA] *= line_alpha;
+        LLUI::setLineWidth(1.f);
+        break;
+    case 2:
+        // visible lines
+        line_color = grid_color_fg;
+        line_color.mV[VALPHA] *= line_alpha;
+        break;
+    }
+
+    return line_color;
+}