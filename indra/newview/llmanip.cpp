--- conflicted
+++ resolved
@@ -54,11 +54,7 @@
 #include "pipeline.h"
 #include "llglheaders.h"
 #include "lluiimage.h"
-<<<<<<< HEAD
-#include "llviewerregion.h"	// <FS:CR> Aurora Sim
-=======
 #include "llviewerregion.h" // <FS:CR> Aurora Sim
->>>>>>> 1a8a5404
 
 // Local constants...
 const S32 VERTICAL_OFFSET = 50;
@@ -103,19 +99,11 @@
 
 
 LLManip::LLManip( const std::string& name, LLToolComposite* composite )
-<<<<<<< HEAD
-	:
-	LLTool( name, composite ),
-	mInSnapRegime(false),
-	mHighlightedPart(LL_NO_PART),
-	mManipPart(LL_NO_PART)
-=======
     :
     LLTool( name, composite ),
     mInSnapRegime(false),
     mHighlightedPart(LL_NO_PART),
     mManipPart(LL_NO_PART)
->>>>>>> 1a8a5404
 {
 }
 
@@ -163,33 +151,6 @@
 
 bool LLManip::getManipAxis(LLViewerObject* object, EManipPart manip, LLVector3 &axis)
 {
-<<<<<<< HEAD
-	LLVector3 grid_origin;
-	LLVector3 grid_scale;
-	LLQuaternion grid_rotation;
-
-	LLSelectMgr::getInstance()->getGrid(grid_origin, grid_rotation, grid_scale);
-
-	if (manip == LL_X_ARROW)
-	{
-		axis = LLVector3::x_axis;
-	}
-	else if (manip == LL_Y_ARROW)
-	{
-		axis = LLVector3::y_axis;
-	}
-	else if (manip == LL_Z_ARROW)
-	{
-		axis = LLVector3::z_axis;
-	}
-	else
-	{
-		return false;
-	}
-
-	axis.rotVec( grid_rotation );
-	return true;
-=======
     LLVector3 grid_origin;
     LLVector3 grid_scale;
     LLQuaternion grid_rotation;
@@ -215,7 +176,6 @@
 
     axis.rotVec( grid_rotation );
     return true;
->>>>>>> 1a8a5404
 }
 
 F32 LLManip::getSubdivisionLevel(const LLVector3 &reference_point, const LLVector3 &translate_axis, F32 grid_scale, S32 min_pixel_spacing, F32 min_subdivisions, F32 max_subdivisions)
@@ -259,26 +219,6 @@
 
 bool LLManip::handleHover(S32 x, S32 y, MASK mask)
 {
-<<<<<<< HEAD
-	// We only handle the event if mousedown started with us
-	if( hasMouseCapture() )
-	{
-		if( mObjectSelection->isEmpty() )
-		{
-			// Somehow the object got deselected while we were dragging it.
-			// Release the mouse
-			setMouseCapture( false );
-		}
-
-		LL_DEBUGS("UserInput") << "hover handled by LLManip (active)" << LL_ENDL;
-	}
-	else
-	{
-		LL_DEBUGS("UserInput") << "hover handled by LLManip (inactive)" << LL_ENDL;
-	}
-	gViewerWindow->setCursor(UI_CURSOR_ARROW);
-	return true;
-=======
     // We only handle the event if mousedown started with us
     if( hasMouseCapture() )
     {
@@ -297,21 +237,11 @@
     }
     gViewerWindow->setCursor(UI_CURSOR_ARROW);
     return true;
->>>>>>> 1a8a5404
 }
 
 
 bool LLManip::handleMouseUp(S32 x, S32 y, MASK mask)
 {
-<<<<<<< HEAD
-	bool	handled = false;
-	if( hasMouseCapture() )
-	{
-		handled = true;
-		setMouseCapture( false );
-	}
-	return handled;
-=======
     bool    handled = false;
     if( hasMouseCapture() )
     {
@@ -319,7 +249,6 @@
         setMouseCapture( false );
     }
     return handled;
->>>>>>> 1a8a5404
 }
 
 void LLManip::updateGridSettings()
@@ -329,55 +258,15 @@
 
 bool LLManip::getMousePointOnPlaneAgent(LLVector3& point, S32 x, S32 y, LLVector3 origin, LLVector3 normal)
 {
-<<<<<<< HEAD
-	LLVector3d origin_double = gAgent.getPosGlobalFromAgent(origin);
-	LLVector3d global_point;
-	bool result = getMousePointOnPlaneGlobal(global_point, x, y, origin_double, normal);
-	point = gAgent.getPosAgentFromGlobal(global_point);
-	return result;
-=======
     LLVector3d origin_double = gAgent.getPosGlobalFromAgent(origin);
     LLVector3d global_point;
     bool result = getMousePointOnPlaneGlobal(global_point, x, y, origin_double, normal);
     point = gAgent.getPosAgentFromGlobal(global_point);
     return result;
->>>>>>> 1a8a5404
 }
 
 bool LLManip::getMousePointOnPlaneGlobal(LLVector3d& point, S32 x, S32 y, LLVector3d origin, LLVector3 normal) const
 {
-<<<<<<< HEAD
-	if (mObjectSelection->getSelectType() == SELECT_TYPE_HUD)
-	{
-		bool result = false;
-		F32 mouse_x = ((F32)x / gViewerWindow->getWorldViewWidthScaled() - 0.5f) * LLViewerCamera::getInstance()->getAspect() / gAgentCamera.mHUDCurZoom;
-		F32 mouse_y = ((F32)y / gViewerWindow->getWorldViewHeightScaled() - 0.5f) / gAgentCamera.mHUDCurZoom;
-
-		LLVector3 origin_agent = gAgent.getPosAgentFromGlobal(origin);
-		LLVector3 mouse_pos = LLVector3(0.f, -mouse_x, mouse_y);
-		if (llabs(normal.mV[VX]) < 0.001f)
-		{
-			// use largish value that should be outside HUD manipulation range
-			mouse_pos.mV[VX] = 10.f;
-		}
-		else
-		{
-			mouse_pos.mV[VX] = (normal * (origin_agent - mouse_pos))
-								/ (normal.mV[VX]);
-			result = true;
-		}
-
-		point = gAgent.getPosGlobalFromAgent(mouse_pos);
-		return result;
-	}
-	else
-	{
-		return gViewerWindow->mousePointOnPlaneGlobal(
-										point, x, y, origin, normal );
-	}
-
-	//return false;
-=======
     if (mObjectSelection->getSelectType() == SELECT_TYPE_HUD)
     {
         bool result = false;
@@ -408,7 +297,6 @@
     }
 
     //return false;
->>>>>>> 1a8a5404
 }
 
 // Given the line defined by mouse cursor (a1 + a_param*(a2-a1)) and the line defined by b1 + b_param*(b2-b1),
@@ -416,52 +304,6 @@
 // Returns false if the two lines are parallel.
 bool LLManip::nearestPointOnLineFromMouse( S32 x, S32 y, const LLVector3& b1, const LLVector3& b2, F32 &a_param, F32 &b_param )
 {
-<<<<<<< HEAD
-	LLVector3 a1;
-	LLVector3 a2;
-
-	if (mObjectSelection->getSelectType() == SELECT_TYPE_HUD)
-	{
-		F32 mouse_x = (((F32)x / gViewerWindow->getWindowWidthScaled()) - 0.5f) * LLViewerCamera::getInstance()->getAspect() / gAgentCamera.mHUDCurZoom;
-		F32 mouse_y = (((F32)y / gViewerWindow->getWindowHeightScaled()) - 0.5f) / gAgentCamera.mHUDCurZoom;
-		a1 = LLVector3(llmin(b1.mV[VX] - 0.1f, b2.mV[VX] - 0.1f, 0.f), -mouse_x, mouse_y);
-		a2 = a1 + LLVector3(1.f, 0.f, 0.f);
-	}
-	else
-	{
-		a1 = gAgentCamera.getCameraPositionAgent();
-		a2 = gAgentCamera.getCameraPositionAgent() + LLVector3(gViewerWindow->mouseDirectionGlobal(x, y));
-	}
-
-	bool parallel = true;
-	LLVector3 a = a2 - a1;
-	LLVector3 b = b2 - b1;
-
-	LLVector3 normal;
-	F32 dist, denom;
-	normal = (b % a) % b;	// normal to plane (P) through b and (shortest line between a and b)
-	normal.normVec();
-	dist = b1 * normal;			// distance from origin to P
-
-	denom = normal * a; 
-	if( (denom < -F_APPROXIMATELY_ZERO) || (F_APPROXIMATELY_ZERO < denom) )
-	{
-		a_param = (dist - normal * a1) / denom;
-		parallel = false;
-	}
-
-	normal = (a % b) % a;	// normal to plane (P) through a and (shortest line between a and b)
-	normal.normVec();
-	dist = a1 * normal;			// distance from origin to P
-	denom = normal * b; 
-	if( (denom < -F_APPROXIMATELY_ZERO) || (F_APPROXIMATELY_ZERO < denom) )
-	{
-		b_param = (dist - normal * b1) / denom;
-		parallel = false;
-	}
-
-	return parallel;
-=======
     LLVector3 a1;
     LLVector3 a2;
 
@@ -506,7 +348,6 @@
     }
 
     return parallel;
->>>>>>> 1a8a5404
 }
 
 LLVector3 LLManip::getSavedPivotPoint() const
@@ -516,74 +357,16 @@
 
 LLVector3 LLManip::getPivotPoint()
 {
-<<<<<<< HEAD
-
-	// <FS:KC> Pivot point controls
+
+    // <FS:KC> Pivot point controls
     //LLViewerObject* object = mObjectSelection->getFirstObject();
-	//if (object && mObjectSelection->getObjectCount() == 1 && mObjectSelection->getSelectType() != SELECT_TYPE_HUD)
-	//{
+    //if (object && mObjectSelection->getObjectCount() == 1 && mObjectSelection->getSelectType() != SELECT_TYPE_HUD)
+    //{
     //    LLSelectNode* select_node = mObjectSelection->getFirstNode();
     //    if (select_node->mSelectedGLTFNode != -1)
     //    {
     //        return object->getGLTFNodePositionAgent(select_node->mSelectedGLTFNode);
     //    }
-	//	return mObjectSelection->getFirstObject()->getPivotPositionAgent();
-	//}
-	//return LLSelectMgr::getInstance()->getBBoxOfSelection().getCenterAgent();
-
-	LLVector3 pos;
-	LLVector3 scale;
-	LLQuaternion rot;
-	static LLCachedControl<bool> sActualRoot(gSavedSettings, "FSBuildPrefs_ActualRoot", false);
-	static LLCachedControl<bool> sPivotPerc(gSavedSettings, "FSBuildPrefs_PivotIsPercent", false);
-	static LLCachedControl<F32> sPivotX(gSavedSettings, "FSBuildPrefs_PivotX");
-	static LLCachedControl<F32> sPivotY(gSavedSettings, "FSBuildPrefs_PivotY");
-	static LLCachedControl<F32> sPivotZ(gSavedSettings, "FSBuildPrefs_PivotZ");
-	
-	const bool children_ok = true;
-	LLViewerObject* root_object = mObjectSelection->getFirstRootObject(children_ok);
-	if (root_object && (mObjectSelection->getObjectCount() == 1 || sActualRoot) && mObjectSelection->getSelectType() != SELECT_TYPE_HUD)
-	{
-        LLSelectNode* select_node = mObjectSelection->getFirstNode();
-        if (select_node->mSelectedGLTFNode != -1)
-        {
-            pos = root_object->getGLTFNodePositionAgent(select_node->mSelectedGLTFNode);
-        }
-        else
-        {
-            pos = root_object->getPivotPositionAgent();
-        }
-		scale = root_object->getScale();
-		rot = root_object->getRotation();
-	}
-	else
-	{
-		LLBBox bounding_box = LLSelectMgr::getInstance()->getBBoxOfSelection();
-		pos = bounding_box.getCenterAgent();
-		scale = bounding_box.getExtentLocal();
-		rot = bounding_box.getRotation();
-	}
-	if (sPivotPerc)
-	{
-		LLVector3 add(
-			(-scale[VX] * 0.5) + (scale[VX] * (sPivotX * 0.01)),
-			(-scale[VY] * 0.5) + (scale[VY] * (sPivotY * 0.01)),
-			(-scale[VZ] * 0.5) + (scale[VZ] * (sPivotZ * 0.01)));
-		add = add * rot;
-		pos = pos + add;
-	}
-	else
-	{
-		LLVector3 add(sPivotX, sPivotY, sPivotZ);
-		add = add * rot;
-		pos = pos + add;
-	}
-	return pos;
-	// </FS:KC> Pivot point controls
-=======
-    // <FS:KC> Pivot point controls
-    //if (mObjectSelection->getFirstObject() && mObjectSelection->getObjectCount() == 1 && mObjectSelection->getSelectType() != SELECT_TYPE_HUD)
-    //{
     //  return mObjectSelection->getFirstObject()->getPivotPositionAgent();
     //}
     //return LLSelectMgr::getInstance()->getBBoxOfSelection().getCenterAgent();
@@ -601,7 +384,15 @@
     LLViewerObject* root_object = mObjectSelection->getFirstRootObject(children_ok);
     if (root_object && (mObjectSelection->getObjectCount() == 1 || sActualRoot) && mObjectSelection->getSelectType() != SELECT_TYPE_HUD)
     {
-        pos = root_object->getPivotPositionAgent();
+        LLSelectNode* select_node = mObjectSelection->getFirstNode();
+        if (select_node->mSelectedGLTFNode != -1)
+        {
+            pos = root_object->getGLTFNodePositionAgent(select_node->mSelectedGLTFNode);
+        }
+        else
+        {
+            pos = root_object->getPivotPositionAgent();
+        }
         scale = root_object->getScale();
         rot = root_object->getRotation();
     }
@@ -629,77 +420,11 @@
     }
     return pos;
     // </FS:KC> Pivot point controls
->>>>>>> 1a8a5404
 }
 
 
 void LLManip::renderGuidelines(bool draw_x, bool draw_y, bool draw_z)
 {
-<<<<<<< HEAD
-	LLVector3 grid_origin;
-	LLQuaternion grid_rot;
-	LLVector3 grid_scale;
-	LLSelectMgr::getInstance()->getGrid(grid_origin, grid_rot, grid_scale);
-
-	const bool children_ok = true;
-	LLViewerObject* object = mObjectSelection->getFirstRootObject(children_ok);
-	if (!object)
-	{
-		return;
-	}
-
-	//LLVector3  center_agent  = LLSelectMgr::getInstance()->getBBoxOfSelection().getCenterAgent();
-	LLVector3  center_agent  = getPivotPoint();
-
-	gGL.pushMatrix();
-	{
-		gGL.translatef(center_agent.mV[VX], center_agent.mV[VY], center_agent.mV[VZ]);
-
-		F32 angle_radians, x, y, z;
-
-		grid_rot.getAngleAxis(&angle_radians, &x, &y, &z);
-		gGL.rotatef(angle_radians * RAD_TO_DEG, x, y, z);
-
-		// <FS> OpenSim support
-		//F32 region_size = LLWorld::getInstance()->getRegionWidthInMeters();
-		F32 region_size = object->getRegion()->getWidth();
-		// </FS> OpenSim support
-
-		const F32 LINE_ALPHA = 0.33f;
-
-		gGL.getTexUnit(0)->unbind(LLTexUnit::TT_TEXTURE);
-		LLUI::setLineWidth(1.5f);
-
-		if (draw_x)
-		{
-			gGL.color4f(1.f, 0.f, 0.f, LINE_ALPHA);
-			gGL.begin(LLRender::LINES);
-			gGL.vertex3f( -region_size, 0.f, 0.f );
-			gGL.vertex3f(  region_size, 0.f, 0.f );
-			gGL.end();
-		}
-
-		if (draw_y)
-		{
-			gGL.color4f(0.f, 1.f, 0.f, LINE_ALPHA);
-			gGL.begin(LLRender::LINES);
-			gGL.vertex3f( 0.f, -region_size, 0.f );
-			gGL.vertex3f( 0.f,  region_size, 0.f );
-			gGL.end();
-		}
-
-		if (draw_z)
-		{
-			gGL.color4f(0.f, 0.f, 1.f, LINE_ALPHA);
-			gGL.begin(LLRender::LINES);
-			gGL.vertex3f( 0.f, 0.f, -region_size );
-			gGL.vertex3f( 0.f, 0.f,  region_size );
-			gGL.end();
-		}
-		LLUI::setLineWidth(1.0f);
-	}
-	gGL.popMatrix();
-=======
     LLVector3 grid_origin;
     LLQuaternion grid_rot;
     LLVector3 grid_scale;
@@ -763,33 +488,10 @@
         LLUI::setLineWidth(1.0f);
     }
     gGL.popMatrix();
->>>>>>> 1a8a5404
 }
 
 void LLManip::renderXYZ(const LLVector3 &vec)
 {
-<<<<<<< HEAD
-	const S32 PAD = 10;
-	std::string feedback_string;
-	S32 window_center_x = gViewerWindow->getWorldViewRectScaled().getWidth() / 2;
-	S32 window_center_y = gViewerWindow->getWorldViewRectScaled().getHeight() / 2;
-	S32 vertical_offset = window_center_y - VERTICAL_OFFSET;
-
-
-	gGL.pushMatrix();
-	{
-		LLUIImagePtr imagep = LLUI::getUIImage("Rounded_Square");
-		gViewerWindow->setup2DRender();
-		const LLVector2& display_scale = gViewerWindow->getDisplayScale();
-		gGL.color4f(0.f, 0.f, 0.f, 0.7f);
-
-		imagep->draw(
-			(window_center_x - 115) * display_scale.mV[VX],
-			(window_center_y + vertical_offset - PAD) * display_scale.mV[VY],
-			235 * display_scale.mV[VX],
-			(PAD * 2 + 10) * display_scale.mV[VY],
-			LLColor4(0.f, 0.f, 0.f, 0.7f) );
-=======
     const S32 PAD = 10;
     std::string feedback_string;
     S32 window_center_x = gViewerWindow->getWorldViewRectScaled().getWidth() / 2;
@@ -810,7 +512,6 @@
             235 * display_scale.mV[VX],
             (PAD * 2 + 10) * display_scale.mV[VY],
             LLColor4(0.f, 0.f, 0.f, 0.7f) );
->>>>>>> 1a8a5404
         LLFontGL* font = LLFontGL::getFontSansSerif();
         LLLocale locale(LLLocale::USER_LOCALE);
         LLGLDepthTest gls_depth(GL_FALSE);
@@ -855,32 +556,6 @@
 
 void LLManip::renderTickText(const LLVector3& pos, const std::string& text, const LLColor4 &color)
 {
-<<<<<<< HEAD
-	const LLFontGL* big_fontp = LLFontGL::getFontSansSerif();
-
-	bool hud_selection = mObjectSelection->getSelectType() == SELECT_TYPE_HUD;
-	gGL.matrixMode(LLRender::MM_MODELVIEW);
-	gGL.pushMatrix();
-	LLVector3 render_pos = pos;
-	if (hud_selection)
-	{
-		F32 zoom_amt = gAgentCamera.mHUDCurZoom;
-		F32 inv_zoom_amt = 1.f / zoom_amt;
-		// scale text back up to counter-act zoom level
-		render_pos = pos * zoom_amt;
-		gGL.scalef(inv_zoom_amt, inv_zoom_amt, inv_zoom_amt);
-	}
-
-	// render shadow first
-	LLColor4 shadow_color = LLColor4::black;
-	shadow_color.mV[VALPHA] = color.mV[VALPHA] * 0.5f;
-	gViewerWindow->setup3DViewport(1, -1);
-	hud_render_utf8text(text, render_pos, *big_fontp, LLFontGL::NORMAL, LLFontGL::NO_SHADOW,  -0.5f * big_fontp->getWidthF32(text), 3.f, shadow_color, mObjectSelection->getSelectType() == SELECT_TYPE_HUD);
-	gViewerWindow->setup3DViewport();
-	hud_render_utf8text(text, render_pos, *big_fontp, LLFontGL::NORMAL, LLFontGL::NO_SHADOW, -0.5f * big_fontp->getWidthF32(text), 3.f, color, mObjectSelection->getSelectType() == SELECT_TYPE_HUD);
-
-	gGL.popMatrix();
-=======
     const LLFontGL* big_fontp = LLFontGL::getFontSansSerif();
 
     bool hud_selection = mObjectSelection->getSelectType() == SELECT_TYPE_HUD;
@@ -905,77 +580,10 @@
     hud_render_utf8text(text, render_pos, *big_fontp, LLFontGL::NORMAL, LLFontGL::NO_SHADOW, -0.5f * big_fontp->getWidthF32(text), 3.f, color, mObjectSelection->getSelectType() == SELECT_TYPE_HUD);
 
     gGL.popMatrix();
->>>>>>> 1a8a5404
 }
 
 void LLManip::renderTickValue(const LLVector3& pos, F32 value, const std::string& suffix, const LLColor4 &color)
 {
-<<<<<<< HEAD
-	LLLocale locale(LLLocale::USER_LOCALE);
-
-	const LLFontGL* big_fontp = LLFontGL::getFontSansSerif();
-	const LLFontGL* small_fontp = LLFontGL::getFontSansSerifSmall();
-
-	std::string val_string;
-	std::string fraction_string;
-	F32 val_to_print = ll_round(value, 0.001f);
-	S32 fractional_portion = ll_round(fmodf(llabs(val_to_print), 1.f) * 100.f);
-	if (val_to_print < 0.f)
-	{
-		if (fractional_portion == 0)
-		{
-			val_string = llformat("-%d%s", lltrunc(llabs(val_to_print)), suffix.c_str());
-		}
-		else
-		{
-			val_string = llformat("-%d", lltrunc(llabs(val_to_print)));
-		}
-	}
-	else
-	{
-		if (fractional_portion == 0)
-		{
-			val_string = llformat("%d%s", lltrunc(llabs(val_to_print)), suffix.c_str());
-		}
-		else
-		{
-			val_string = llformat("%d", lltrunc(val_to_print));
-		}
-	}
-
-	bool hud_selection = mObjectSelection->getSelectType() == SELECT_TYPE_HUD;
-	gGL.matrixMode(LLRender::MM_MODELVIEW);
-	gGL.pushMatrix();
-	{
-		LLVector3 render_pos = pos;
-		if (hud_selection)
-		{
-			F32 zoom_amt = gAgentCamera.mHUDCurZoom;
-			F32 inv_zoom_amt = 1.f / zoom_amt;
-			// scale text back up to counter-act zoom level
-			render_pos = pos * zoom_amt;
-			gGL.scalef(inv_zoom_amt, inv_zoom_amt, inv_zoom_amt);
-		}
-
-		// <FS:ND> Unused and GCC does not like this ...
-		//LLColor4 shadow_color = LLColor4::black;
-		//shadow_color.mV[VALPHA] = color.mV[VALPHA] * 0.5f;
-		// </FS:ND
-		
-		if (fractional_portion != 0)
-		{
-			fraction_string = llformat("%c%02d%s", LLResMgr::getInstance()->getDecimalPoint(), fractional_portion, suffix.c_str());
-
-			hud_render_utf8text(val_string, render_pos, *big_fontp, LLFontGL::NORMAL, LLFontGL::DROP_SHADOW, -1.f * big_fontp->getWidthF32(val_string), 3.f, color, hud_selection);
-			hud_render_utf8text(fraction_string, render_pos, *small_fontp, LLFontGL::NORMAL, LLFontGL::DROP_SHADOW, 1.f, 3.f, color, hud_selection);
-		}
-		else
-		{
-			hud_render_utf8text(val_string, render_pos, *big_fontp, LLFontGL::NORMAL, LLFontGL::DROP_SHADOW, -0.5f * big_fontp->getWidthF32(val_string), 3.f, color, hud_selection);
-		}
-	}
-	gGL.popMatrix();
-=======
     LLLocale locale(LLLocale::USER_LOCALE);
 
     const LLFontGL* big_fontp = LLFontGL::getFontSansSerif();
@@ -1040,7 +648,6 @@
         }
     }
     gGL.popMatrix();
->>>>>>> 1a8a5404
 }
 
 LLColor4 LLManip::setupSnapGuideRenderPass(S32 pass)
