--- conflicted
+++ resolved
@@ -1,292 +1,274 @@
-/**
- * @file llfloaterbump.cpp
- * @brief Floater showing recent bumps, hits with objects, pushes, etc.
- * @author Cory Ondrejka, James Cook
- *
- * $LicenseInfo:firstyear=2003&license=viewerlgpl$
- * Second Life Viewer Source Code
- * Copyright (C) 2010, Linden Research, Inc.
- *
- * This library is free software; you can redistribute it and/or
- * modify it under the terms of the GNU Lesser General Public
- * License as published by the Free Software Foundation;
- * version 2.1 of the License only.
- *
- * This library is distributed in the hope that it will be useful,
- * but WITHOUT ANY WARRANTY; without even the implied warranty of
- * MERCHANTABILITY or FITNESS FOR A PARTICULAR PURPOSE.  See the GNU
- * Lesser General Public License for more details.
- *
- * You should have received a copy of the GNU Lesser General Public
- * License along with this library; if not, write to the Free Software
- * Foundation, Inc., 51 Franklin Street, Fifth Floor, Boston, MA  02110-1301  USA
- *
- * Linden Research, Inc., 945 Battery Street, San Francisco, CA  94111  USA
- * $/LicenseInfo$
- */
-
-#include "llviewerprecompiledheaders.h"
-
-#include "llsd.h"
-#include "mean_collision_data.h"
-
-#include "llavataractions.h"
-#include "llfloaterbump.h"
-#include "llfloaterreg.h"
-#include "llfloaterreporter.h"
-#include "llmutelist.h"
-#include "llpanelblockedlist.h"
-#include "llscrolllistctrl.h"
-#include "lltrans.h"
-#include "lluictrlfactory.h"
-#include "llviewermessage.h"
-#include "llviewermenu.h"
-#include "llviewerobjectlist.h"
-
-///----------------------------------------------------------------------------
-/// Class LLFloaterBump
-///----------------------------------------------------------------------------
-
-// Default constructor
-LLFloaterBump::LLFloaterBump(const LLSD& key)
-:   LLFloater(key)
-{
-    mCommitCallbackRegistrar.add("Avatar.SendIM", boost::bind(&LLFloaterBump::startIM, this));
-    mCommitCallbackRegistrar.add("Avatar.ReportAbuse", boost::bind(&LLFloaterBump::reportAbuse, this));
-    mCommitCallbackRegistrar.add("ShowAgentProfile", boost::bind(&LLFloaterBump::showProfile, this));
-    mCommitCallbackRegistrar.add("Avatar.InviteToGroup", boost::bind(&LLFloaterBump::inviteToGroup, this));
-    mCommitCallbackRegistrar.add("Avatar.Call", boost::bind(&LLFloaterBump::startCall, this));
-    mEnableCallbackRegistrar.add("Avatar.EnableCall", boost::bind(&LLAvatarActions::canCall));
-    mCommitCallbackRegistrar.add("Avatar.AddFriend", boost::bind(&LLFloaterBump::addFriend, this));
-    mEnableCallbackRegistrar.add("Avatar.EnableAddFriend", boost::bind(&LLFloaterBump::enableAddFriend, this));
-    mCommitCallbackRegistrar.add("Avatar.Mute", boost::bind(&LLFloaterBump::muteAvatar, this));
-    mEnableCallbackRegistrar.add("Avatar.EnableMute", boost::bind(&LLFloaterBump::enableMute, this));
-    mCommitCallbackRegistrar.add("PayObject", boost::bind(&LLFloaterBump::payAvatar, this));
-    mCommitCallbackRegistrar.add("Tools.LookAtSelection", boost::bind(&LLFloaterBump::zoomInAvatar, this));
-}
-
-
-// Destroys the object
-LLFloaterBump::~LLFloaterBump()
-{
-    auto menu = mPopupMenuHandle.get();
-    if (menu)
-    {
-        menu->die();
-        mPopupMenuHandle.markDead();
-    }
-}
-
-bool LLFloaterBump::postBuild()
-{
-<<<<<<< HEAD
-	mList = getChild<LLScrollListCtrl>("bump_list");
-	mList->setAllowMultipleSelection(false);
-	mList->setRightMouseDownCallback(boost::bind(&LLFloaterBump::onScrollListRightClicked, this, _1, _2, _3));
-
-	LLContextMenu* menu = LLUICtrlFactory::getInstance()->createFromFile<LLContextMenu>("menu_avatar_other.xml", gMenuHolder, LLViewerMenuHolderGL::child_registry_t::instance());
-	if (menu)
-	{
-		mPopupMenuHandle = menu->getHandle();
-		menu->setItemVisible(std::string("Normal"), false);
-		menu->setItemVisible(std::string("Always use impostor"), false);
-		menu->setItemVisible(std::string("Never use impostor"), false);
-		menu->setItemVisible(std::string("Impostor seperator"), false);
-	}
-
-	return true;
-=======
-    mList = getChild<LLScrollListCtrl>("bump_list");
-    mList->setAllowMultipleSelection(false);
-    mList->setRightMouseDownCallback(boost::bind(&LLFloaterBump::onScrollListRightClicked, this, _1, _2, _3));
-
-    LLContextMenu* menu = LLUICtrlFactory::getInstance()->createFromFile<LLContextMenu>("menu_avatar_other.xml", gMenuHolder, LLViewerMenuHolderGL::child_registry_t::instance());
-    if (menu)
-    {
-        mPopupMenuHandle = menu->getHandle();
-        menu->setItemVisible(std::string("Normal"), false);
-        menu->setItemVisible(std::string("Always use impostor"), false);
-        menu->setItemVisible(std::string("Never use impostor"), false);
-        menu->setItemVisible(std::string("Impostor seperator"), false);
-    }
-
-    return TRUE;
->>>>>>> e1623bb2
-}
-// virtual
-void LLFloaterBump::onOpen(const LLSD& key)
-{
-    if (gMeanCollisionList.empty())
-    {
-        mNames.clear();
-        mList->deleteAllItems();
-
-        std::string none_detected = getString("none_detected");
-        LLSD row;
-        row["columns"][0]["value"] = none_detected;
-        row["columns"][0]["font"] = "SansSerifBold";
-        mList->addElement(row);
-    }
-    else
-    {
-        populateCollisionList();
-    }
-}
-
-void LLFloaterBump::populateCollisionList()
-{
-    mNames.clear();
-    mList->deleteAllItems();
-
-    for (mean_collision_list_t::iterator iter = gMeanCollisionList.begin();
-                 iter != gMeanCollisionList.end(); ++iter)
-    {
-        LLMeanCollisionData *mcd = *iter;
-        add(mList, mcd);
-    }
-}
-
-void LLFloaterBump::add(LLScrollListCtrl* list, LLMeanCollisionData* mcd)
-{
-    if (mcd->mFullName.empty() || list->getItemCount() >= 20)
-    {
-        return;
-    }
-
-    std::string timeStr = getString ("timeStr");
-    LLSD substitution;
-
-    substitution["datetime"] = (S32) mcd->mTime;
-    LLStringUtil::format (timeStr, substitution);
-
-    std::string action;
-    switch(mcd->mType)
-    {
-    case MEAN_BUMP:
-        action = "bump";
-        break;
-    case MEAN_LLPUSHOBJECT:
-        action = "llpushobject";
-        break;
-    case MEAN_SELECTED_OBJECT_COLLIDE:
-        action = "selected_object_collide";
-        break;
-    case MEAN_SCRIPTED_OBJECT_COLLIDE:
-        action = "scripted_object_collide";
-        break;
-    case MEAN_PHYSICAL_OBJECT_COLLIDE:
-        action = "physical_object_collide";
-        break;
-    default:
-        LL_INFOS() << "LLFloaterBump::add unknown mean collision type "
-            << mcd->mType << LL_ENDL;
-        return;
-    }
-
-    // All above action strings are in XML file
-    LLUIString text = getString(action);
-    text.setArg("[TIME]", timeStr);
-    text.setArg("[NAME]", mcd->mFullName);
-
-    LLSD row;
-    row["id"] = mcd->mPerp;
-    row["columns"][0]["value"] = text;
-    row["columns"][0]["font"] = "SansSerifBold";
-    list->addElement(row);
-
-
-    mNames[mcd->mPerp] = mcd->mFullName;
-}
-
-
-void LLFloaterBump::onScrollListRightClicked(LLUICtrl* ctrl, S32 x, S32 y)
-{
-    if (!gMeanCollisionList.empty())
-    {
-        LLScrollListItem* item = mList->hitItem(x, y);
-        auto menu = mPopupMenuHandle.get();
-        if (item && menu)
-        {
-            mItemUUID = item->getUUID();
-            menu->buildDrawLabels();
-            menu->updateParent(LLMenuGL::sMenuContainer);
-
-            std::string mute_msg = (LLMuteList::getInstance()->isMuted(mItemUUID, mNames[mItemUUID])) ? "UnmuteAvatar" : "MuteAvatar";
-            menu->getChild<LLUICtrl>("Avatar Mute")->setValue(LLTrans::getString(mute_msg));
-            menu->setItemEnabled(std::string("Zoom In"), bool(gObjectList.findObject(mItemUUID)));
-
-            menu->show(x, y);
-            LLMenuGL::showPopup(ctrl, menu, x, y);
-        }
-    }
-}
-
-
-void LLFloaterBump::startIM()
-{
-    LLAvatarActions::startIM(mItemUUID);
-}
-
-void LLFloaterBump::startCall()
-{
-    LLAvatarActions::startCall(mItemUUID);
-}
-
-void LLFloaterBump::reportAbuse()
-{
-    LLFloaterReporter::showFromAvatar(mItemUUID, "av_name");
-}
-
-void LLFloaterBump::showProfile()
-{
-    LLAvatarActions::showProfile(mItemUUID);
-}
-
-void LLFloaterBump::addFriend()
-{
-    LLAvatarActions::requestFriendshipDialog(mItemUUID);
-}
-
-bool LLFloaterBump::enableAddFriend()
-{
-    return !LLAvatarActions::isFriend(mItemUUID);
-}
-
-void LLFloaterBump::muteAvatar()
-{
-    LLMute mute(mItemUUID, mNames[mItemUUID], LLMute::AGENT);
-    if (LLMuteList::getInstance()->isMuted(mute.mID))
-    {
-        LLMuteList::getInstance()->remove(mute);
-    }
-    else
-    {
-        LLMuteList::getInstance()->add(mute);
-        LLPanelBlockedList::showPanelAndSelect(mute.mID);
-    }
-}
-
-void LLFloaterBump::payAvatar()
-{
-    LLAvatarActions::pay(mItemUUID);
-}
-
-void LLFloaterBump::zoomInAvatar()
-{
-    handle_zoom_to_object(mItemUUID);
-}
-
-bool LLFloaterBump::enableMute()
-{
-    return LLAvatarActions::canBlock(mItemUUID);
-}
-
-void LLFloaterBump::inviteToGroup()
-{
-    LLAvatarActions::inviteToGroup(mItemUUID);
-}
-
-LLFloaterBump* LLFloaterBump::getInstance()
-{
-    return LLFloaterReg::getTypedInstance<LLFloaterBump>("bumps");
-}+/**
+ * @file llfloaterbump.cpp
+ * @brief Floater showing recent bumps, hits with objects, pushes, etc.
+ * @author Cory Ondrejka, James Cook
+ *
+ * $LicenseInfo:firstyear=2003&license=viewerlgpl$
+ * Second Life Viewer Source Code
+ * Copyright (C) 2010, Linden Research, Inc.
+ *
+ * This library is free software; you can redistribute it and/or
+ * modify it under the terms of the GNU Lesser General Public
+ * License as published by the Free Software Foundation;
+ * version 2.1 of the License only.
+ *
+ * This library is distributed in the hope that it will be useful,
+ * but WITHOUT ANY WARRANTY; without even the implied warranty of
+ * MERCHANTABILITY or FITNESS FOR A PARTICULAR PURPOSE.  See the GNU
+ * Lesser General Public License for more details.
+ *
+ * You should have received a copy of the GNU Lesser General Public
+ * License along with this library; if not, write to the Free Software
+ * Foundation, Inc., 51 Franklin Street, Fifth Floor, Boston, MA  02110-1301  USA
+ *
+ * Linden Research, Inc., 945 Battery Street, San Francisco, CA  94111  USA
+ * $/LicenseInfo$
+ */
+
+#include "llviewerprecompiledheaders.h"
+
+#include "llsd.h"
+#include "mean_collision_data.h"
+
+#include "llavataractions.h"
+#include "llfloaterbump.h"
+#include "llfloaterreg.h"
+#include "llfloaterreporter.h"
+#include "llmutelist.h"
+#include "llpanelblockedlist.h"
+#include "llscrolllistctrl.h"
+#include "lltrans.h"
+#include "lluictrlfactory.h"
+#include "llviewermessage.h"
+#include "llviewermenu.h"
+#include "llviewerobjectlist.h"
+
+///----------------------------------------------------------------------------
+/// Class LLFloaterBump
+///----------------------------------------------------------------------------
+
+// Default constructor
+LLFloaterBump::LLFloaterBump(const LLSD& key)
+:   LLFloater(key)
+{
+    mCommitCallbackRegistrar.add("Avatar.SendIM", boost::bind(&LLFloaterBump::startIM, this));
+    mCommitCallbackRegistrar.add("Avatar.ReportAbuse", boost::bind(&LLFloaterBump::reportAbuse, this));
+    mCommitCallbackRegistrar.add("ShowAgentProfile", boost::bind(&LLFloaterBump::showProfile, this));
+    mCommitCallbackRegistrar.add("Avatar.InviteToGroup", boost::bind(&LLFloaterBump::inviteToGroup, this));
+    mCommitCallbackRegistrar.add("Avatar.Call", boost::bind(&LLFloaterBump::startCall, this));
+    mEnableCallbackRegistrar.add("Avatar.EnableCall", boost::bind(&LLAvatarActions::canCall));
+    mCommitCallbackRegistrar.add("Avatar.AddFriend", boost::bind(&LLFloaterBump::addFriend, this));
+    mEnableCallbackRegistrar.add("Avatar.EnableAddFriend", boost::bind(&LLFloaterBump::enableAddFriend, this));
+    mCommitCallbackRegistrar.add("Avatar.Mute", boost::bind(&LLFloaterBump::muteAvatar, this));
+    mEnableCallbackRegistrar.add("Avatar.EnableMute", boost::bind(&LLFloaterBump::enableMute, this));
+    mCommitCallbackRegistrar.add("PayObject", boost::bind(&LLFloaterBump::payAvatar, this));
+    mCommitCallbackRegistrar.add("Tools.LookAtSelection", boost::bind(&LLFloaterBump::zoomInAvatar, this));
+}
+
+
+// Destroys the object
+LLFloaterBump::~LLFloaterBump()
+{
+    auto menu = mPopupMenuHandle.get();
+    if (menu)
+    {
+        menu->die();
+        mPopupMenuHandle.markDead();
+    }
+}
+
+bool LLFloaterBump::postBuild()
+{
+    mList = getChild<LLScrollListCtrl>("bump_list");
+    mList->setAllowMultipleSelection(false);
+    mList->setRightMouseDownCallback(boost::bind(&LLFloaterBump::onScrollListRightClicked, this, _1, _2, _3));
+
+    LLContextMenu* menu = LLUICtrlFactory::getInstance()->createFromFile<LLContextMenu>("menu_avatar_other.xml", gMenuHolder, LLViewerMenuHolderGL::child_registry_t::instance());
+    if (menu)
+    {
+        mPopupMenuHandle = menu->getHandle();
+        menu->setItemVisible(std::string("Normal"), false);
+        menu->setItemVisible(std::string("Always use impostor"), false);
+        menu->setItemVisible(std::string("Never use impostor"), false);
+        menu->setItemVisible(std::string("Impostor seperator"), false);
+    }
+
+    return true;
+}
+// virtual
+void LLFloaterBump::onOpen(const LLSD& key)
+{
+    if (gMeanCollisionList.empty())
+    {
+        mNames.clear();
+        mList->deleteAllItems();
+
+        std::string none_detected = getString("none_detected");
+        LLSD row;
+        row["columns"][0]["value"] = none_detected;
+        row["columns"][0]["font"] = "SansSerifBold";
+        mList->addElement(row);
+    }
+    else
+    {
+        populateCollisionList();
+    }
+}
+
+void LLFloaterBump::populateCollisionList()
+{
+    mNames.clear();
+    mList->deleteAllItems();
+
+    for (mean_collision_list_t::iterator iter = gMeanCollisionList.begin();
+                 iter != gMeanCollisionList.end(); ++iter)
+    {
+        LLMeanCollisionData *mcd = *iter;
+        add(mList, mcd);
+    }
+}
+
+void LLFloaterBump::add(LLScrollListCtrl* list, LLMeanCollisionData* mcd)
+{
+    if (mcd->mFullName.empty() || list->getItemCount() >= 20)
+    {
+        return;
+    }
+
+    std::string timeStr = getString ("timeStr");
+    LLSD substitution;
+
+    substitution["datetime"] = (S32) mcd->mTime;
+    LLStringUtil::format (timeStr, substitution);
+
+    std::string action;
+    switch(mcd->mType)
+    {
+    case MEAN_BUMP:
+        action = "bump";
+        break;
+    case MEAN_LLPUSHOBJECT:
+        action = "llpushobject";
+        break;
+    case MEAN_SELECTED_OBJECT_COLLIDE:
+        action = "selected_object_collide";
+        break;
+    case MEAN_SCRIPTED_OBJECT_COLLIDE:
+        action = "scripted_object_collide";
+        break;
+    case MEAN_PHYSICAL_OBJECT_COLLIDE:
+        action = "physical_object_collide";
+        break;
+    default:
+        LL_INFOS() << "LLFloaterBump::add unknown mean collision type "
+            << mcd->mType << LL_ENDL;
+        return;
+    }
+
+    // All above action strings are in XML file
+    LLUIString text = getString(action);
+    text.setArg("[TIME]", timeStr);
+    text.setArg("[NAME]", mcd->mFullName);
+
+    LLSD row;
+    row["id"] = mcd->mPerp;
+    row["columns"][0]["value"] = text;
+    row["columns"][0]["font"] = "SansSerifBold";
+    list->addElement(row);
+
+
+    mNames[mcd->mPerp] = mcd->mFullName;
+}
+
+
+void LLFloaterBump::onScrollListRightClicked(LLUICtrl* ctrl, S32 x, S32 y)
+{
+    if (!gMeanCollisionList.empty())
+    {
+        LLScrollListItem* item = mList->hitItem(x, y);
+        auto menu = mPopupMenuHandle.get();
+        if (item && menu)
+        {
+            mItemUUID = item->getUUID();
+            menu->buildDrawLabels();
+            menu->updateParent(LLMenuGL::sMenuContainer);
+
+            std::string mute_msg = (LLMuteList::getInstance()->isMuted(mItemUUID, mNames[mItemUUID])) ? "UnmuteAvatar" : "MuteAvatar";
+            menu->getChild<LLUICtrl>("Avatar Mute")->setValue(LLTrans::getString(mute_msg));
+            menu->setItemEnabled(std::string("Zoom In"), bool(gObjectList.findObject(mItemUUID)));
+
+            menu->show(x, y);
+            LLMenuGL::showPopup(ctrl, menu, x, y);
+        }
+    }
+}
+
+
+void LLFloaterBump::startIM()
+{
+    LLAvatarActions::startIM(mItemUUID);
+}
+
+void LLFloaterBump::startCall()
+{
+    LLAvatarActions::startCall(mItemUUID);
+}
+
+void LLFloaterBump::reportAbuse()
+{
+    LLFloaterReporter::showFromAvatar(mItemUUID, "av_name");
+}
+
+void LLFloaterBump::showProfile()
+{
+    LLAvatarActions::showProfile(mItemUUID);
+}
+
+void LLFloaterBump::addFriend()
+{
+    LLAvatarActions::requestFriendshipDialog(mItemUUID);
+}
+
+bool LLFloaterBump::enableAddFriend()
+{
+    return !LLAvatarActions::isFriend(mItemUUID);
+}
+
+void LLFloaterBump::muteAvatar()
+{
+    LLMute mute(mItemUUID, mNames[mItemUUID], LLMute::AGENT);
+    if (LLMuteList::getInstance()->isMuted(mute.mID))
+    {
+        LLMuteList::getInstance()->remove(mute);
+    }
+    else
+    {
+        LLMuteList::getInstance()->add(mute);
+        LLPanelBlockedList::showPanelAndSelect(mute.mID);
+    }
+}
+
+void LLFloaterBump::payAvatar()
+{
+    LLAvatarActions::pay(mItemUUID);
+}
+
+void LLFloaterBump::zoomInAvatar()
+{
+    handle_zoom_to_object(mItemUUID);
+}
+
+bool LLFloaterBump::enableMute()
+{
+    return LLAvatarActions::canBlock(mItemUUID);
+}
+
+void LLFloaterBump::inviteToGroup()
+{
+    LLAvatarActions::inviteToGroup(mItemUUID);
+}
+
+LLFloaterBump* LLFloaterBump::getInstance()
+{
+    return LLFloaterReg::getTypedInstance<LLFloaterBump>("bumps");
+}