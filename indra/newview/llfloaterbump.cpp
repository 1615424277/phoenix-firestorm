/** 
 * @file llfloaterbump.cpp
 * @brief Floater showing recent bumps, hits with objects, pushes, etc.
 * @author Cory Ondrejka, James Cook
 *
 * $LicenseInfo:firstyear=2003&license=viewerlgpl$
 * Second Life Viewer Source Code
 * Copyright (C) 2010, Linden Research, Inc.
 * 
 * This library is free software; you can redistribute it and/or
 * modify it under the terms of the GNU Lesser General Public
 * License as published by the Free Software Foundation;
 * version 2.1 of the License only.
 * 
 * This library is distributed in the hope that it will be useful,
 * but WITHOUT ANY WARRANTY; without even the implied warranty of
 * MERCHANTABILITY or FITNESS FOR A PARTICULAR PURPOSE.  See the GNU
 * Lesser General Public License for more details.
 * 
 * You should have received a copy of the GNU Lesser General Public
 * License along with this library; if not, write to the Free Software
 * Foundation, Inc., 51 Franklin Street, Fifth Floor, Boston, MA  02110-1301  USA
 * 
 * Linden Research, Inc., 945 Battery Street, San Francisco, CA  94111  USA
 * $/LicenseInfo$
 */
 
#include "llviewerprecompiledheaders.h"

#include "llsd.h"
#include "mean_collision_data.h"

#include "llavataractions.h"
#include "llfloaterbump.h"
#include "llfloaterreporter.h"
#include "llmutelist.h"
#include "llpanelblockedlist.h"
#include "llscrolllistctrl.h"
#include "lltrans.h"
#include "lluictrlfactory.h"
#include "llviewermessage.h"
#include "llviewermenu.h"
#include "llviewerobjectlist.h"

#include "fsscrolllistctrl.h"
#include "llclipboard.h"
#include "llfloaterreg.h"

///----------------------------------------------------------------------------
/// Class LLFloaterBump
///----------------------------------------------------------------------------

// Default constructor
LLFloaterBump::LLFloaterBump(const LLSD& key) 
:	LLFloater(key),
	mDirty(false) // <FS:Ansariel> Instant bump list floater update
{
	mCommitCallbackRegistrar.add("Avatar.SendIM", boost::bind(&LLFloaterBump::startIM, this));
	mCommitCallbackRegistrar.add("Avatar.ReportAbuse", boost::bind(&LLFloaterBump::reportAbuse, this));
	mCommitCallbackRegistrar.add("ShowAgentProfile", boost::bind(&LLFloaterBump::showProfile, this));
	mCommitCallbackRegistrar.add("Avatar.InviteToGroup", boost::bind(&LLFloaterBump::inviteToGroup, this));
	mCommitCallbackRegistrar.add("Avatar.Call", boost::bind(&LLFloaterBump::startCall, this));
	mEnableCallbackRegistrar.add("Avatar.EnableCall", boost::bind(&LLAvatarActions::canCall));
	mCommitCallbackRegistrar.add("Avatar.AddFriend", boost::bind(&LLFloaterBump::addFriend, this));
	mEnableCallbackRegistrar.add("Avatar.EnableAddFriend", boost::bind(&LLFloaterBump::enableAddFriend, this));
	mCommitCallbackRegistrar.add("Avatar.Mute", boost::bind(&LLFloaterBump::muteAvatar, this));
	mEnableCallbackRegistrar.add("Avatar.EnableMute", boost::bind(&LLFloaterBump::enableMute, this));
	mCommitCallbackRegistrar.add("PayObject", boost::bind(&LLFloaterBump::payAvatar, this));
	mCommitCallbackRegistrar.add("Tools.LookAtSelection", boost::bind(&LLFloaterBump::zoomInAvatar, this));
}


// Destroys the object
LLFloaterBump::~LLFloaterBump()
{
}

<<<<<<< HEAD
// <FS:Ansariel> FIRE-13888: Add copy function to bumps list
BOOL LLFloaterBump::postBuild()
{
	FSScrollListCtrl* list = getChild<FSScrollListCtrl>("bump_list");
	list->setContextMenu(&gFSBumpListMenu);

	return LLFloater::postBuild();
}
// </FS:Ansariel>

// virtual
void LLFloaterBump::onOpen(const LLSD& key)
{
// <FS:Ansariel> Instant bump list floater update
	updateList();
}

void LLFloaterBump::draw()
{
	if (mDirty)
	{
		updateList();
		mDirty = false;
	}

	LLFloater::draw();
}

void LLFloaterBump::updateList()
{
// </FS:Ansariel>
	LLScrollListCtrl* list = getChild<LLScrollListCtrl>("bump_list");
	if (!list)
		return;
	list->deleteAllItems();
=======
BOOL LLFloaterBump::postBuild()
{
	mList = getChild<LLScrollListCtrl>("bump_list");
	mList->setAllowMultipleSelection(false);
	mList->setRightMouseDownCallback(boost::bind(&LLFloaterBump::onScrollListRightClicked, this, _1, _2, _3));

	mPopupMenu = LLUICtrlFactory::getInstance()->createFromFile<LLContextMenu>("menu_avatar_other.xml", gMenuHolder, LLViewerMenuHolderGL::child_registry_t::instance());
	mPopupMenu->setItemVisible(std::string("Normal"), false);
	mPopupMenu->setItemVisible(std::string("Always use impostor"), false);
	mPopupMenu->setItemVisible(std::string("Never use impostor"), false);
	mPopupMenu->setItemVisible(std::string("Impostor seperator"), false);

	return TRUE;
}
// virtual
void LLFloaterBump::onOpen(const LLSD& key)
{
	mNames.clear();
	mList->deleteAllItems();
>>>>>>> a647b8f1

	if (gMeanCollisionList.empty())
	{
		std::string none_detected = getString("none_detected");
		LLSD row;
		row["columns"][0]["value"] = none_detected;
		row["columns"][0]["font"] = "SansSerifBold";
		mList->addElement(row);
	}
	else
	{
		for (mean_collision_list_t::iterator iter = gMeanCollisionList.begin();
			 iter != gMeanCollisionList.end(); ++iter)
		{
			LLMeanCollisionData *mcd = *iter;
			add(mList, mcd);
		}
	}
}

void LLFloaterBump::add(LLScrollListCtrl* list, LLMeanCollisionData* mcd)
{
	if (mcd->mFullName.empty() || list->getItemCount() >= 20)
	{
		return;
	}

	std::string timeStr = getString ("timeStr");
	LLSD substitution;

	substitution["datetime"] = (S32) mcd->mTime;
	LLStringUtil::format (timeStr, substitution);

	std::string action;
	switch(mcd->mType)
	{
	case MEAN_BUMP:
		action = "bump";
		break;
	case MEAN_LLPUSHOBJECT:
		action = "llpushobject";
		break;
	case MEAN_SELECTED_OBJECT_COLLIDE:
		action = "selected_object_collide";
		break;
	case MEAN_SCRIPTED_OBJECT_COLLIDE:
		action = "scripted_object_collide";
		break;
	case MEAN_PHYSICAL_OBJECT_COLLIDE:
		action = "physical_object_collide";
		break;
	default:
		LL_INFOS() << "LLFloaterBump::add unknown mean collision type "
			<< mcd->mType << LL_ENDL;
		return;
	}

	// All above action strings are in XML file
	LLUIString text = getString(action);
	text.setArg("[TIME]", timeStr);
	text.setArg("[NAME]", mcd->mFullName);

	LLSD row;
	row["id"] = mcd->mPerp;
	row["columns"][0]["value"] = text;
	row["columns"][0]["font"] = "SansSerifBold";
	list->addElement(row);
<<<<<<< HEAD
}

// <FS:Ansariel> FIRE-13888: Add copy function to bumps list
LLContextMenu* FSBumpListMenu::createMenu()
{
	LLUICtrl::CommitCallbackRegistry::ScopedRegistrar registrar;
	LLUICtrl::EnableCallbackRegistry::ScopedRegistrar enable_registrar;

	registrar.add("BumpList.Action", boost::bind(&FSBumpListMenu::onContextMenuItemClick, this, _2));
	enable_registrar.add("BumpList.Enable", boost::bind(&FSBumpListMenu::onContextMenuItemEnable, this, _2));

	return createFromFile("menu_fs_bump_list.xml");
}

void FSBumpListMenu::onContextMenuItemClick(const LLSD& userdata)
{
	std::string item = userdata.asString();

	if (item == "copy")
	{
		LLFloaterBump* floater = LLFloaterReg::findTypedInstance<LLFloaterBump>("bumps");
		if (floater && !gMeanCollisionList.empty() && !mUUIDs.empty())
		{
			std::string bumps_text;
			FSScrollListCtrl* list = floater->getChild<FSScrollListCtrl>("bump_list");

			std::vector<LLScrollListItem*> selected = list->getAllSelected();
			for (std::vector<LLScrollListItem*>::iterator it = selected.begin(); it != selected.end(); ++it)
			{
				bumps_text += ( (bumps_text.empty() ? "" : "\n") + (*it)->getColumn(0)->getValue().asString() );
			}

			if (!bumps_text.empty())
			{
				LLClipboard::instance().copyToClipboard(utf8str_to_wstring(bumps_text), 0, bumps_text.size() );
			}
		}
	}
}

bool FSBumpListMenu::onContextMenuItemEnable(const LLSD& userdata)
{
	std::string item = userdata.asString();

	if (item == "can_copy")
	{
		LLFloaterBump* floater = LLFloaterReg::findTypedInstance<LLFloaterBump>("bumps");
		return (floater && !gMeanCollisionList.empty() && !mUUIDs.empty());
	}

	return false;
}

FSBumpListMenu gFSBumpListMenu;
// </FS:Ansariel>
=======


	mNames[mcd->mPerp] = mcd->mFullName;
}


void LLFloaterBump::onScrollListRightClicked(LLUICtrl* ctrl, S32 x, S32 y)
{
	if (!gMeanCollisionList.empty())
	{
		LLScrollListItem* item = mList->hitItem(x, y);
		if (item && mPopupMenu)
		{
			mItemUUID = item->getUUID();
			mPopupMenu->buildDrawLabels();
			mPopupMenu->updateParent(LLMenuGL::sMenuContainer);

			std::string mute_msg = (LLMuteList::getInstance()->isMuted(mItemUUID, mNames[mItemUUID])) ? "UnmuteAvatar" : "MuteAvatar";
			mPopupMenu->getChild<LLUICtrl>("Avatar Mute")->setValue(LLTrans::getString(mute_msg));
			mPopupMenu->setItemEnabled(std::string("Zoom In"), (BOOL)gObjectList.findObject(mItemUUID));

			((LLContextMenu*)mPopupMenu)->show(x, y);
			LLMenuGL::showPopup(ctrl, mPopupMenu, x, y);
		}
	}
}


void LLFloaterBump::startIM()
{
	LLAvatarActions::startIM(mItemUUID);
}

void LLFloaterBump::startCall()
{
	LLAvatarActions::startCall(mItemUUID);
}

void LLFloaterBump::reportAbuse()
{
	LLFloaterReporter::showFromAvatar(mItemUUID, "av_name");
}

void LLFloaterBump::showProfile()
{
	LLAvatarActions::showProfile(mItemUUID);
}

void LLFloaterBump::addFriend()
{
	LLAvatarActions::requestFriendshipDialog(mItemUUID);
}

bool LLFloaterBump::enableAddFriend()
{
	return !LLAvatarActions::isFriend(mItemUUID);
}

void LLFloaterBump::muteAvatar()
{
	LLMute mute(mItemUUID, mNames[mItemUUID], LLMute::AGENT);
	if (LLMuteList::getInstance()->isMuted(mute.mID))
	{
		LLMuteList::getInstance()->remove(mute);
	}
	else
	{
		LLMuteList::getInstance()->add(mute);
		LLPanelBlockedList::showPanelAndSelect(mute.mID);
	}
}

void LLFloaterBump::payAvatar()
{
	LLAvatarActions::pay(mItemUUID);
}

void LLFloaterBump::zoomInAvatar()
{
	handle_zoom_to_object(mItemUUID);
}

bool LLFloaterBump::enableMute()
{
	return LLAvatarActions::canBlock(mItemUUID);
}

void LLFloaterBump::inviteToGroup()
{
	LLAvatarActions::inviteToGroup(mItemUUID);
}
>>>>>>> a647b8f1
<|MERGE_RESOLUTION|>--- conflicted
+++ resolved
@@ -53,7 +53,10 @@
 // Default constructor
 LLFloaterBump::LLFloaterBump(const LLSD& key) 
 :	LLFloater(key),
-	mDirty(false) // <FS:Ansariel> Instant bump list floater update
+	// <FS:Ansariel> Instant bump list floater update
+	mDirty(false),
+	mList(NULL)
+	// </FS:Ansariel>
 {
 	mCommitCallbackRegistrar.add("Avatar.SendIM", boost::bind(&LLFloaterBump::startIM, this));
 	mCommitCallbackRegistrar.add("Avatar.ReportAbuse", boost::bind(&LLFloaterBump::reportAbuse, this));
@@ -75,21 +78,33 @@
 {
 }
 
-<<<<<<< HEAD
-// <FS:Ansariel> FIRE-13888: Add copy function to bumps list
 BOOL LLFloaterBump::postBuild()
 {
-	FSScrollListCtrl* list = getChild<FSScrollListCtrl>("bump_list");
-	list->setContextMenu(&gFSBumpListMenu);
+	// <FS:Ansariel> FIRE-13888: Add copy function to bumps list
+	//mList = getChild<LLScrollListCtrl>("bump_list");
+	//mList->setAllowMultipleSelection(false);
+	//mList->setRightMouseDownCallback(boost::bind(&LLFloaterBump::onScrollListRightClicked, this, _1, _2, _3));
+
+	//mPopupMenu = LLUICtrlFactory::getInstance()->createFromFile<LLContextMenu>("menu_avatar_other.xml", gMenuHolder, LLViewerMenuHolderGL::child_registry_t::instance());
+	//mPopupMenu->setItemVisible(std::string("Normal"), false);
+	//mPopupMenu->setItemVisible(std::string("Always use impostor"), false);
+	//mPopupMenu->setItemVisible(std::string("Never use impostor"), false);
+	//mPopupMenu->setItemVisible(std::string("Impostor seperator"), false);
+
+	//return TRUE;
+	mList = getChild<FSScrollListCtrl>("bump_list");
+	mList->setContextMenu(&gFSBumpListMenu);
 
 	return LLFloater::postBuild();
-}
-// </FS:Ansariel>
+	// </FS:Ansariel>
+}
 
 // virtual
 void LLFloaterBump::onOpen(const LLSD& key)
 {
 // <FS:Ansariel> Instant bump list floater update
+	//mNames.clear();
+	//mList->deleteAllItems();
 	updateList();
 }
 
@@ -106,32 +121,12 @@
 
 void LLFloaterBump::updateList()
 {
+	if (!mList)
+	{
+		return;
+	}
+	mList->deleteAllItems();
 // </FS:Ansariel>
-	LLScrollListCtrl* list = getChild<LLScrollListCtrl>("bump_list");
-	if (!list)
-		return;
-	list->deleteAllItems();
-=======
-BOOL LLFloaterBump::postBuild()
-{
-	mList = getChild<LLScrollListCtrl>("bump_list");
-	mList->setAllowMultipleSelection(false);
-	mList->setRightMouseDownCallback(boost::bind(&LLFloaterBump::onScrollListRightClicked, this, _1, _2, _3));
-
-	mPopupMenu = LLUICtrlFactory::getInstance()->createFromFile<LLContextMenu>("menu_avatar_other.xml", gMenuHolder, LLViewerMenuHolderGL::child_registry_t::instance());
-	mPopupMenu->setItemVisible(std::string("Normal"), false);
-	mPopupMenu->setItemVisible(std::string("Always use impostor"), false);
-	mPopupMenu->setItemVisible(std::string("Never use impostor"), false);
-	mPopupMenu->setItemVisible(std::string("Impostor seperator"), false);
-
-	return TRUE;
-}
-// virtual
-void LLFloaterBump::onOpen(const LLSD& key)
-{
-	mNames.clear();
-	mList->deleteAllItems();
->>>>>>> a647b8f1
 
 	if (gMeanCollisionList.empty())
 	{
@@ -199,66 +194,10 @@
 	row["columns"][0]["value"] = text;
 	row["columns"][0]["font"] = "SansSerifBold";
 	list->addElement(row);
-<<<<<<< HEAD
-}
-
-// <FS:Ansariel> FIRE-13888: Add copy function to bumps list
-LLContextMenu* FSBumpListMenu::createMenu()
-{
-	LLUICtrl::CommitCallbackRegistry::ScopedRegistrar registrar;
-	LLUICtrl::EnableCallbackRegistry::ScopedRegistrar enable_registrar;
-
-	registrar.add("BumpList.Action", boost::bind(&FSBumpListMenu::onContextMenuItemClick, this, _2));
-	enable_registrar.add("BumpList.Enable", boost::bind(&FSBumpListMenu::onContextMenuItemEnable, this, _2));
-
-	return createFromFile("menu_fs_bump_list.xml");
-}
-
-void FSBumpListMenu::onContextMenuItemClick(const LLSD& userdata)
-{
-	std::string item = userdata.asString();
-
-	if (item == "copy")
-	{
-		LLFloaterBump* floater = LLFloaterReg::findTypedInstance<LLFloaterBump>("bumps");
-		if (floater && !gMeanCollisionList.empty() && !mUUIDs.empty())
-		{
-			std::string bumps_text;
-			FSScrollListCtrl* list = floater->getChild<FSScrollListCtrl>("bump_list");
-
-			std::vector<LLScrollListItem*> selected = list->getAllSelected();
-			for (std::vector<LLScrollListItem*>::iterator it = selected.begin(); it != selected.end(); ++it)
-			{
-				bumps_text += ( (bumps_text.empty() ? "" : "\n") + (*it)->getColumn(0)->getValue().asString() );
-			}
-
-			if (!bumps_text.empty())
-			{
-				LLClipboard::instance().copyToClipboard(utf8str_to_wstring(bumps_text), 0, bumps_text.size() );
-			}
-		}
-	}
-}
-
-bool FSBumpListMenu::onContextMenuItemEnable(const LLSD& userdata)
-{
-	std::string item = userdata.asString();
-
-	if (item == "can_copy")
-	{
-		LLFloaterBump* floater = LLFloaterReg::findTypedInstance<LLFloaterBump>("bumps");
-		return (floater && !gMeanCollisionList.empty() && !mUUIDs.empty());
-	}
-
-	return false;
-}
-
-FSBumpListMenu gFSBumpListMenu;
-// </FS:Ansariel>
-=======
-
-
-	mNames[mcd->mPerp] = mcd->mFullName;
+
+
+	// <FS:Ansariel> Instant bump list floater update
+	//mNames[mcd->mPerp] = mcd->mFullName;
 }
 
 
@@ -347,4 +286,57 @@
 {
 	LLAvatarActions::inviteToGroup(mItemUUID);
 }
->>>>>>> a647b8f1
+
+// <FS:Ansariel> FIRE-13888: Add copy function to bumps list
+LLContextMenu* FSBumpListMenu::createMenu()
+{
+	LLUICtrl::CommitCallbackRegistry::ScopedRegistrar registrar;
+	LLUICtrl::EnableCallbackRegistry::ScopedRegistrar enable_registrar;
+
+	registrar.add("BumpList.Action", boost::bind(&FSBumpListMenu::onContextMenuItemClick, this, _2));
+	enable_registrar.add("BumpList.Enable", boost::bind(&FSBumpListMenu::onContextMenuItemEnable, this, _2));
+
+	return createFromFile("menu_fs_bump_list.xml");
+}
+
+void FSBumpListMenu::onContextMenuItemClick(const LLSD& userdata)
+{
+	std::string item = userdata.asString();
+
+	if (item == "copy")
+	{
+		LLFloaterBump* floater = LLFloaterReg::findTypedInstance<LLFloaterBump>("bumps");
+		if (floater && !gMeanCollisionList.empty() && !mUUIDs.empty())
+		{
+			std::string bumps_text;
+			FSScrollListCtrl* list = floater->getChild<FSScrollListCtrl>("bump_list");
+
+			std::vector<LLScrollListItem*> selected = list->getAllSelected();
+			for (std::vector<LLScrollListItem*>::iterator it = selected.begin(); it != selected.end(); ++it)
+			{
+				bumps_text += ( (bumps_text.empty() ? "" : "\n") + (*it)->getColumn(0)->getValue().asString() );
+			}
+
+			if (!bumps_text.empty())
+			{
+				LLClipboard::instance().copyToClipboard(utf8str_to_wstring(bumps_text), 0, bumps_text.size() );
+			}
+		}
+	}
+}
+
+bool FSBumpListMenu::onContextMenuItemEnable(const LLSD& userdata)
+{
+	std::string item = userdata.asString();
+
+	if (item == "can_copy")
+	{
+		LLFloaterBump* floater = LLFloaterReg::findTypedInstance<LLFloaterBump>("bumps");
+		return (floater && !gMeanCollisionList.empty() && !mUUIDs.empty());
+	}
+
+	return false;
+}
+
+FSBumpListMenu gFSBumpListMenu;
+// </FS:Ansariel>