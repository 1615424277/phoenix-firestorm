/** 
 * @file llviewermessage.cpp
 * @brief Dumping ground for viewer-side message system callbacks.
 *
 * $LicenseInfo:firstyear=2002&license=viewerlgpl$
 * Second Life Viewer Source Code
 * Copyright (C) 2010, Linden Research, Inc.
 * 
 * This library is free software; you can redistribute it and/or
 * modify it under the terms of the GNU Lesser General Public
 * License as published by the Free Software Foundation;
 * version 2.1 of the License only.
 * 
 * This library is distributed in the hope that it will be useful,
 * but WITHOUT ANY WARRANTY; without even the implied warranty of
 * MERCHANTABILITY or FITNESS FOR A PARTICULAR PURPOSE.  See the GNU
 * Lesser General Public License for more details.
 * 
 * You should have received a copy of the GNU Lesser General Public
 * License along with this library; if not, write to the Free Software
 * Foundation, Inc., 51 Franklin Street, Fifth Floor, Boston, MA  02110-1301  USA
 * 
 * Linden Research, Inc., 945 Battery Street, San Francisco, CA  94111  USA
 * $/LicenseInfo$
 */

#include "llviewerprecompiledheaders.h"
#include "llviewermessage.h"
#include "boost/lexical_cast.hpp"

// Linden libraries
#include "llanimationstates.h"
#include "llaudioengine.h" 
#include "llavataractions.h"
#include "llavatarnamecache.h"		// IDEVO HACK
#include "lscript_byteformat.h"
#include "lleconomy.h"
#include "lleventtimer.h"
#include "llfloaterreg.h"
#include "llfollowcamparams.h"
#include "llinventorydefines.h"
#include "lllslconstants.h"
#include "llregionhandle.h"
#include "llsdserialize.h"
#include "llteleportflags.h"
#include "lltransactionflags.h"
#include "llvfile.h"
#include "llvfs.h"
#include "llxfermanager.h"
#include "mean_collision_data.h"

#include "llagent.h"
#include "llagentcamera.h"
#include "llcallingcard.h"
#include "llbuycurrencyhtml.h"
#include "llfirstuse.h"
#include "llfloaterbuyland.h"
#include "llfloaterland.h"
#include "llfloaterregioninfo.h"
#include "llfloaterlandholdings.h"
#include "llfloaterpostcard.h"
#include "llfloaterpreference.h"
#include "llhudeffecttrail.h"
#include "llhudmanager.h"
#include "llinventoryfunctions.h"
#include "llinventoryobserver.h"
#include "llinventorypanel.h"
#include "llnearbychat.h"
#include "llnotifications.h"
#include "llnotificationsutil.h"
#include "llpanelgrouplandmoney.h"
#include "llrecentpeople.h"
#include "llscriptfloater.h"
#include "llselectmgr.h"
#include "llsidetray.h"
#include "llstartup.h"
#include "llsky.h"
#include "llslurl.h"
#include "llstatenums.h"
#include "llstatusbar.h"
#include "llimview.h"
#include "llspeakers.h"
#include "lltrans.h"
#include "lltranslate.h"
#include "llviewerfoldertype.h"
#include "llvoavatar.h"				// IDEVO HACK
#include "lluri.h"
#include "llviewergenericmessage.h"
#include "llviewermenu.h"
#include "llviewerjoystick.h"
#include "llviewerobjectlist.h"
#include "llviewerparcelmgr.h"
#include "llviewerstats.h"
#include "llviewertexteditor.h"
#include "llviewerthrottle.h"
#include "llviewerwindow.h"
#include "llvlmanager.h"
#include "llvoavatarself.h"
#include "llvotextbubble.h"
#include "llworld.h"
#include "pipeline.h"
#include "llfloaterworldmap.h"
#include "llviewerdisplay.h"
#include "llkeythrottle.h"
#include "llgroupactions.h"
#include "llagentui.h"
#include "llpanelblockedlist.h"
#include "llpanelplaceprofile.h"

#include <boost/algorithm/string/split.hpp> //
#include <boost/regex.hpp>

#include "llnotificationmanager.h" //

#if LL_MSVC
// disable boost::lexical_cast warning
#pragma warning (disable:4702)
#endif

//
// Constants
//
const F32 BIRD_AUDIBLE_RADIUS = 32.0f;
const F32 SIT_DISTANCE_FROM_TARGET = 0.25f;
static const F32 LOGOUT_REPLY_TIME = 3.f;	// Wait this long after LogoutReply before quitting.

// Determine how quickly residents' scripts can issue question dialogs
// Allow bursts of up to 5 dialogs in 10 seconds. 10*2=20 seconds recovery if throttle kicks in
static const U32 LLREQUEST_PERMISSION_THROTTLE_LIMIT	= 5;     // requests
static const F32 LLREQUEST_PERMISSION_THROTTLE_INTERVAL	= 10.0f; // seconds

extern BOOL gDebugClicks;

// function prototypes
bool check_offer_throttle(const std::string& from_name, bool check_only);
static void process_money_balance_reply_extended(LLMessageSystem* msg);

//inventory offer throttle globals
LLFrameTimer gThrottleTimer;
const U32 OFFER_THROTTLE_MAX_COUNT=5; //number of items per time period
const F32 OFFER_THROTTLE_TIME=10.f; //time period in seconds

//script permissions
const std::string SCRIPT_QUESTIONS[SCRIPT_PERMISSION_EOF] = 
	{ 
		"ScriptTakeMoney",
		"ActOnControlInputs",
		"RemapControlInputs",
		"AnimateYourAvatar",
		"AttachToYourAvatar",
		"ReleaseOwnership",
		"LinkAndDelink",
		"AddAndRemoveJoints",
		"ChangePermissions",
		"TrackYourCamera",
		"ControlYourCamera"
	};

const BOOL SCRIPT_QUESTION_IS_CAUTION[SCRIPT_PERMISSION_EOF] = 
{
	TRUE,	// ScriptTakeMoney,
	FALSE,	// ActOnControlInputs
	FALSE,	// RemapControlInputs
	FALSE,	// AnimateYourAvatar
	FALSE,	// AttachToYourAvatar
	FALSE,	// ReleaseOwnership,
	FALSE,	// LinkAndDelink,
	FALSE,	// AddAndRemoveJoints
	FALSE,	// ChangePermissions
	FALSE,	// TrackYourCamera,
	FALSE	// ControlYourCamera
};

bool friendship_offer_callback(const LLSD& notification, const LLSD& response)
{
	S32 option = LLNotificationsUtil::getSelectedOption(notification, response);
	LLMessageSystem* msg = gMessageSystem;
	const LLSD& payload = notification["payload"];

	// add friend to recent people list
	LLRecentPeople::instance().add(payload["from_id"]);

	switch(option)
	{
	case 0:
	{
		// accept
		LLAvatarTracker::formFriendship(payload["from_id"]);

		const LLUUID fid = gInventory.findCategoryUUIDForType(LLFolderType::FT_CALLINGCARD);

		// This will also trigger an onlinenotification if the user is online
		msg->newMessageFast(_PREHASH_AcceptFriendship);
		msg->nextBlockFast(_PREHASH_AgentData);
		msg->addUUIDFast(_PREHASH_AgentID, gAgent.getID());
		msg->addUUIDFast(_PREHASH_SessionID, gAgent.getSessionID());
		msg->nextBlockFast(_PREHASH_TransactionBlock);
		msg->addUUIDFast(_PREHASH_TransactionID, payload["session_id"]);
		msg->nextBlockFast(_PREHASH_FolderData);
		msg->addUUIDFast(_PREHASH_FolderID, fid);
		msg->sendReliable(LLHost(payload["sender"].asString()));

		LLSD payload = notification["payload"];
		payload["SUPPRESS_TOAST"] = true;
		LLNotificationsUtil::add("FriendshipAcceptedByMe",
				notification["substitutions"], payload);
		break;
	}
	case 1: // Decline
	{
		LLSD payload = notification["payload"];
		payload["SUPPRESS_TOAST"] = true;
		LLNotificationsUtil::add("FriendshipDeclinedByMe",
				notification["substitutions"], payload);
	}
	// fall-through
	case 2: // Send IM - decline and start IM session
		{
			// decline
			// We no longer notify other viewers, but we DO still send
			// the rejection to the simulator to delete the pending userop.
			msg->newMessageFast(_PREHASH_DeclineFriendship);
			msg->nextBlockFast(_PREHASH_AgentData);
			msg->addUUIDFast(_PREHASH_AgentID, gAgent.getID());
			msg->addUUIDFast(_PREHASH_SessionID, gAgent.getSessionID());
			msg->nextBlockFast(_PREHASH_TransactionBlock);
			msg->addUUIDFast(_PREHASH_TransactionID, payload["session_id"]);
			msg->sendReliable(LLHost(payload["sender"].asString()));

			// start IM session
			if(2 == option)
			{
				LLAvatarActions::startIM(payload["from_id"].asUUID());
			}
	}
	default:
		// close button probably, possibly timed out
		break;
	}

	return false;
}
static LLNotificationFunctorRegistration friendship_offer_callback_reg("OfferFriendship", friendship_offer_callback);
static LLNotificationFunctorRegistration friendship_offer_callback_reg_nm("OfferFriendshipNoMessage", friendship_offer_callback);

//const char BUSY_AUTO_RESPONSE[] =	"The Resident you messaged is in 'busy mode' which means they have "
//									"requested not to be disturbed. Your message will still be shown in their IM "
//									"panel for later viewing.";

//
// Functions
//

void give_money(const LLUUID& uuid, LLViewerRegion* region, S32 amount, BOOL is_group,
				S32 trx_type, const std::string& desc)
{
	if(0 == amount || !region) return;
	amount = abs(amount);
	LL_INFOS("Messaging") << "give_money(" << uuid << "," << amount << ")"<< LL_ENDL;
	if(can_afford_transaction(amount))
	{
//		gStatusBar->debitBalance(amount);
		LLMessageSystem* msg = gMessageSystem;
		msg->newMessageFast(_PREHASH_MoneyTransferRequest);
		msg->nextBlockFast(_PREHASH_AgentData);
		msg->addUUIDFast(_PREHASH_AgentID, gAgent.getID());
        msg->addUUIDFast(_PREHASH_SessionID, gAgent.getSessionID());
		msg->nextBlockFast(_PREHASH_MoneyData);
		msg->addUUIDFast(_PREHASH_SourceID, gAgent.getID() );
		msg->addUUIDFast(_PREHASH_DestID, uuid);
		msg->addU8Fast(_PREHASH_Flags, pack_transaction_flags(FALSE, is_group));
		msg->addS32Fast(_PREHASH_Amount, amount);
		msg->addU8Fast(_PREHASH_AggregatePermNextOwner, (U8)LLAggregatePermissions::AP_EMPTY);
		msg->addU8Fast(_PREHASH_AggregatePermInventory, (U8)LLAggregatePermissions::AP_EMPTY);
		msg->addS32Fast(_PREHASH_TransactionType, trx_type );
		msg->addStringFast(_PREHASH_Description, desc);
		msg->sendReliable(region->getHost());
	}
	else
	{
		LLStringUtil::format_map_t args;
		args["AMOUNT"] = llformat("%d", amount);
		LLBuyCurrencyHTML::openCurrencyFloater( LLTrans::getString("giving", args), amount );
	}
}

void send_complete_agent_movement(const LLHost& sim_host)
{
	LLMessageSystem* msg = gMessageSystem;
	msg->newMessageFast(_PREHASH_CompleteAgentMovement);
	msg->nextBlockFast(_PREHASH_AgentData);
	msg->addUUIDFast(_PREHASH_AgentID, gAgent.getID());
	msg->addUUIDFast(_PREHASH_SessionID, gAgent.getSessionID());
	msg->addU32Fast(_PREHASH_CircuitCode, msg->mOurCircuitCode);
	msg->sendReliable(sim_host);
}

void process_logout_reply(LLMessageSystem* msg, void**)
{
	// The server has told us it's ok to quit.
	LL_DEBUGS("Messaging") << "process_logout_reply" << LL_ENDL;

	LLUUID agent_id;
	msg->getUUID("AgentData", "AgentID", agent_id);
	LLUUID session_id;
	msg->getUUID("AgentData", "SessionID", session_id);
	if((agent_id != gAgent.getID()) || (session_id != gAgent.getSessionID()))
	{
		LL_WARNS("Messaging") << "Bogus Logout Reply" << LL_ENDL;
	}

	LLInventoryModel::update_map_t parents;
	S32 count = msg->getNumberOfBlocksFast( _PREHASH_InventoryData );
	for(S32 i = 0; i < count; ++i)
	{
		LLUUID item_id;
		msg->getUUIDFast(_PREHASH_InventoryData, _PREHASH_ItemID, item_id, i);

		if( (1 == count) && item_id.isNull() )
		{
			// Detect dummy item.  Indicates an empty list.
			break;
		}

		// We do not need to track the asset ids, just account for an
		// updated inventory version.
		LL_INFOS("Messaging") << "process_logout_reply itemID=" << item_id << LL_ENDL;
		LLInventoryItem* item = gInventory.getItem( item_id );
		if( item )
		{
			parents[item->getParentUUID()] = 0;
			gInventory.addChangedMask(LLInventoryObserver::INTERNAL, item_id);
		}
		else
		{
			LL_INFOS("Messaging") << "process_logout_reply item not found: " << item_id << LL_ENDL;
		}
	}
    LLAppViewer::instance()->forceQuit();
}

void process_layer_data(LLMessageSystem *mesgsys, void **user_data)
{
	LLViewerRegion *regionp = LLWorld::getInstance()->getRegion(mesgsys->getSender());

	if (!regionp || gNoRender)
	{
		return;
	}


	S32 size;
	S8 type;

	mesgsys->getS8Fast(_PREHASH_LayerID, _PREHASH_Type, type);
	size = mesgsys->getSizeFast(_PREHASH_LayerData, _PREHASH_Data);
	if (0 == size)
	{
		LL_WARNS("Messaging") << "Layer data has zero size." << LL_ENDL;
		return;
	}
	if (size < 0)
	{
		// getSizeFast() is probably trying to tell us about an error
		LL_WARNS("Messaging") << "getSizeFast() returned negative result: "
			<< size
			<< LL_ENDL;
		return;
	}
	U8 *datap = new U8[size];
	mesgsys->getBinaryDataFast(_PREHASH_LayerData, _PREHASH_Data, datap, size);
	LLVLData *vl_datap = new LLVLData(regionp, type, datap, size);
	if (mesgsys->getReceiveCompressedSize())
	{
		gVLManager.addLayerData(vl_datap, mesgsys->getReceiveCompressedSize());
	}
	else
	{
		gVLManager.addLayerData(vl_datap, mesgsys->getReceiveSize());
	}
}

// S32 exported_object_count = 0;
// S32 exported_image_count = 0;
// S32 current_object_count = 0;
// S32 current_image_count = 0;

// extern LLNotifyBox *gExporterNotify;
// extern LLUUID gExporterRequestID;
// extern std::string gExportDirectory;

// extern LLUploadDialog *gExportDialog;

// std::string gExportedFile;

// std::map<LLUUID, std::string> gImageChecksums;

// void export_complete()
// {
// 		LLUploadDialog::modalUploadFinished();
// 		gExporterRequestID.setNull();
// 		gExportDirectory = "";

// 		LLFILE* fXML = LLFile::fopen(gExportedFile, "rb");		/* Flawfinder: ignore */
// 		fseek(fXML, 0, SEEK_END);
// 		long length = ftell(fXML);
// 		fseek(fXML, 0, SEEK_SET);
// 		U8 *buffer = new U8[length + 1];
// 		size_t nread = fread(buffer, 1, length, fXML);
// 		if (nread < (size_t) length)
// 		{
// 			LL_WARNS("Messaging") << "Short read" << LL_ENDL;
// 		}
// 		buffer[nread] = '\0';
// 		fclose(fXML);

// 		char *pos = (char *)buffer;
// 		while ((pos = strstr(pos+1, "<sl:image ")) != 0)
// 		{
// 			char *pos_check = strstr(pos, "checksum=\"");

// 			if (pos_check)
// 			{
// 				char *pos_uuid = strstr(pos_check, "\">");

// 				if (pos_uuid)
// 				{
// 					char image_uuid_str[UUID_STR_SIZE];		/* Flawfinder: ignore */
// 					memcpy(image_uuid_str, pos_uuid+2, UUID_STR_SIZE-1);		/* Flawfinder: ignore */
// 					image_uuid_str[UUID_STR_SIZE-1] = 0;
					
// 					LLUUID image_uuid(image_uuid_str);

// 					LL_INFOS("Messaging") << "Found UUID: " << image_uuid << LL_ENDL;

// 					std::map<LLUUID, std::string>::iterator itor = gImageChecksums.find(image_uuid);
// 					if (itor != gImageChecksums.end())
// 					{
// 						LL_INFOS("Messaging") << "Replacing with checksum: " << itor->second << LL_ENDL;
// 						if (!itor->second.empty())
// 						{
// 							memcpy(&pos_check[10], itor->second.c_str(), 32);		/* Flawfinder: ignore */
// 						}
// 					}
// 				}
// 			}
// 		}

// 		LLFILE* fXMLOut = LLFile::fopen(gExportedFile, "wb");		/* Flawfinder: ignore */
// 		if (fwrite(buffer, 1, length, fXMLOut) != length)
// 		{
// 			LL_WARNS("Messaging") << "Short write" << LL_ENDL;
// 		}
// 		fclose(fXMLOut);

// 		delete [] buffer;
// }


// void exported_item_complete(const LLTSCode status, void *user_data)
// {
// 	//std::string *filename = (std::string *)user_data;

// 	if (status < LLTS_OK)
// 	{
// 		LL_WARNS("Messaging") << "Export failed!" << LL_ENDL;
// 	}
// 	else
// 	{
// 		++current_object_count;
// 		if (current_image_count == exported_image_count && current_object_count == exported_object_count)
// 		{
// 			LL_INFOS("Messaging") << "*** Export complete ***" << LL_ENDL;

// 			export_complete();
// 		}
// 		else
// 		{
// 			gExportDialog->setMessage(llformat("Exported %d/%d object files, %d/%d textures.", current_object_count, exported_object_count, current_image_count, exported_image_count));
// 		}
// 	}
// }

// struct exported_image_info
// {
// 	LLUUID image_id;
// 	std::string filename;
// 	U32 image_num;
// };

// void exported_j2c_complete(const LLTSCode status, void *user_data)
// {
// 	exported_image_info *info = (exported_image_info *)user_data;
// 	LLUUID image_id = info->image_id;
// 	U32 image_num = info->image_num;
// 	std::string filename = info->filename;
// 	delete info;

// 	if (status < LLTS_OK)
// 	{
// 		LL_WARNS("Messaging") << "Image download failed!" << LL_ENDL;
// 	}
// 	else
// 	{
// 		LLFILE* fIn = LLFile::fopen(filename, "rb");		/* Flawfinder: ignore */
// 		if (fIn) 
// 		{
// 			LLPointer<LLImageJ2C> ImageUtility = new LLImageJ2C;
// 			LLPointer<LLImageTGA> TargaUtility = new LLImageTGA;

// 			fseek(fIn, 0, SEEK_END);
// 			S32 length = ftell(fIn);
// 			fseek(fIn, 0, SEEK_SET);
// 			U8 *buffer = ImageUtility->allocateData(length);
// 			if (fread(buffer, 1, length, fIn) != length)
// 			{
// 				LL_WARNS("Messaging") << "Short read" << LL_ENDL;
// 			}
// 			fclose(fIn);
// 			LLFile::remove(filename);

// 			// Convert to TGA
// 			LLPointer<LLImageRaw> image = new LLImageRaw();

// 			ImageUtility->updateData();
// 			ImageUtility->decode(image, 100000.0f);
			
// 			TargaUtility->encode(image);
// 			U8 *data = TargaUtility->getData();
// 			S32 data_size = TargaUtility->getDataSize();

// 			std::string file_path = gDirUtilp->getDirName(filename);
			
// 			std::string output_file = llformat("%s/image-%03d.tga", file_path.c_str(), image_num);//filename;
// 			//S32 name_len = output_file.length();
// 			//strcpy(&output_file[name_len-3], "tga");
// 			LLFILE* fOut = LLFile::fopen(output_file, "wb");		/* Flawfinder: ignore */
// 			char md5_hash_string[33];		/* Flawfinder: ignore */
// 			strcpy(md5_hash_string, "00000000000000000000000000000000");		/* Flawfinder: ignore */
// 			if (fOut)
// 			{
// 				if (fwrite(data, 1, data_size, fOut) != data_size)
// 				{
// 					LL_WARNS("Messaging") << "Short write" << LL_ENDL;
// 				}
// 				fseek(fOut, 0, SEEK_SET);
// 				fclose(fOut);
// 				fOut = LLFile::fopen(output_file, "rb");		/* Flawfinder: ignore */
// 				LLMD5 my_md5_hash(fOut);
// 				my_md5_hash.hex_digest(md5_hash_string);
// 			}

// 			gImageChecksums.insert(std::pair<LLUUID, std::string>(image_id, md5_hash_string));
// 		}
// 	}

// 	++current_image_count;
// 	if (current_image_count == exported_image_count && current_object_count == exported_object_count)
// 	{
// 		LL_INFOS("Messaging") << "*** Export textures complete ***" << LL_ENDL;
// 			export_complete();
// 	}
// 	else
// 	{
// 		gExportDialog->setMessage(llformat("Exported %d/%d object files, %d/%d textures.", current_object_count, exported_object_count, current_image_count, exported_image_count));
// 	}
//}

void process_derez_ack(LLMessageSystem*, void**)
{
	if(gViewerWindow) gViewerWindow->getWindow()->decBusyCount();
}

void process_places_reply(LLMessageSystem* msg, void** data)
{
	LLUUID query_id;

	msg->getUUID("AgentData", "QueryID", query_id);
	if (query_id.isNull())
	{
		LLFloaterLandHoldings::processPlacesReply(msg, data);
	}
	else if(gAgent.isInGroup(query_id))
	{
		LLPanelGroupLandMoney::processPlacesReply(msg, data);
	}
	else
	{
		LL_WARNS("Messaging") << "Got invalid PlacesReply message" << LL_ENDL;
	}
}

void send_sound_trigger(const LLUUID& sound_id, F32 gain)
{
	if (sound_id.isNull() || gAgent.getRegion() == NULL)
	{
		// disconnected agent or zero guids don't get sent (no sound)
		return;
	}

	LLMessageSystem* msg = gMessageSystem;
	msg->newMessageFast(_PREHASH_SoundTrigger);
	msg->nextBlockFast(_PREHASH_SoundData);
	msg->addUUIDFast(_PREHASH_SoundID, sound_id);
	// Client untrusted, ids set on sim
	msg->addUUIDFast(_PREHASH_OwnerID, LLUUID::null );
	msg->addUUIDFast(_PREHASH_ObjectID, LLUUID::null );
	msg->addUUIDFast(_PREHASH_ParentID, LLUUID::null );

	msg->addU64Fast(_PREHASH_Handle, gAgent.getRegion()->getHandle());

	LLVector3 position = gAgent.getPositionAgent();
	msg->addVector3Fast(_PREHASH_Position, position);
	msg->addF32Fast(_PREHASH_Gain, gain);

	gAgent.sendMessage();
}

bool join_group_response(const LLSD& notification, const LLSD& response)
{
	S32 option = LLNotificationsUtil::getSelectedOption(notification, response);
	BOOL delete_context_data = TRUE;
	bool accept_invite = false;

	LLUUID group_id = notification["payload"]["group_id"].asUUID();
	LLUUID transaction_id = notification["payload"]["transaction_id"].asUUID();
	std::string name = notification["payload"]["name"].asString();
	std::string message = notification["payload"]["message"].asString();
	S32 fee = notification["payload"]["fee"].asInteger();

	if (option == 2 && !group_id.isNull())
	{
		LLGroupActions::show(group_id);
		LLSD args;
		args["MESSAGE"] = message;
		LLNotificationsUtil::add("JoinGroup", args, notification["payload"]);
		return false;
	}
	if(option == 0 && !group_id.isNull())
	{
		// check for promotion or demotion.
		S32 max_groups = gMaxAgentGroups;
		if(gAgent.isInGroup(group_id)) ++max_groups;

		if(gAgent.mGroups.count() < max_groups)
		{
			accept_invite = true;
		}
		else
		{
			delete_context_data = FALSE;
			LLSD args;
			args["NAME"] = name;
			LLNotificationsUtil::add("JoinedTooManyGroupsMember", args, notification["payload"]);
		}
	}

	if (accept_invite)
	{
		// If there is a fee to join this group, make
		// sure the user is sure they want to join.
		if (fee > 0)
		{
			delete_context_data = FALSE;
			LLSD args;
			args["COST"] = llformat("%d", fee);
			// Set the fee for next time to 0, so that we don't keep
			// asking about a fee.
			LLSD next_payload = notification["payload"];
			next_payload["fee"] = 0;
			LLNotificationsUtil::add("JoinGroupCanAfford",
									args,
									next_payload);
		}
		else
		{
			send_improved_im(group_id,
							 std::string("name"),
							 std::string("message"),
							IM_ONLINE,
							IM_GROUP_INVITATION_ACCEPT,
							transaction_id);
		}
	}
	else
	{
		send_improved_im(group_id,
						 std::string("name"),
						 std::string("message"),
						IM_ONLINE,
						IM_GROUP_INVITATION_DECLINE,
						transaction_id);
	}

	return false;
}

static void highlight_inventory_items_in_panel(const std::vector<LLUUID>& items, LLInventoryPanel *inventory_panel)
{
	if (NULL == inventory_panel) return;

	for (std::vector<LLUUID>::const_iterator item_iter = items.begin();
		item_iter != items.end();
		++item_iter)
	{
		const LLUUID& item_id = (*item_iter);
		if(!highlight_offered_object(item_id))
		{
			continue;
		}

		LLInventoryItem* item = gInventory.getItem(item_id);
		llassert(item);
		if (!item) {
			continue;
		}

		LL_DEBUGS("Inventory_Move") << "Highlighting inventory item: " << item->getName() << ", " << item_id  << LL_ENDL;
		LLFolderView* fv = inventory_panel->getRootFolder();
		if (fv)
		{
			LLFolderViewItem* fv_item = fv->getItemByID(item_id);
			if (fv_item)
			{
				LLFolderViewItem* fv_folder = fv_item->getParentFolder();
				if (fv_folder)
				{
					// Parent folders can be different in case of 2 consecutive drag and drop
					// operations when the second one is started before the first one completes.
					LL_DEBUGS("Inventory_Move") << "Open folder: " << fv_folder->getName() << LL_ENDL;
					fv_folder->setOpen(TRUE);
					if (fv_folder->isSelected())
					{
						fv->changeSelection(fv_folder, FALSE);
					}
				}
				fv->changeSelection(fv_item, TRUE);
			}
		}
	}
}

static LLNotificationFunctorRegistration jgr_1("JoinGroup", join_group_response);
static LLNotificationFunctorRegistration jgr_2("JoinedTooManyGroupsMember", join_group_response);
static LLNotificationFunctorRegistration jgr_3("JoinGroupCanAfford", join_group_response);


//-----------------------------------------------------------------------------
// Instant Message
//-----------------------------------------------------------------------------
class LLOpenAgentOffer : public LLInventoryFetchItemsObserver
{
public:
	LLOpenAgentOffer(const LLUUID& object_id,
					 const std::string& from_name) : 
		LLInventoryFetchItemsObserver(object_id),
		mFromName(from_name) {}
	/*virtual*/ void startFetch()
	{
		for (uuid_vec_t::const_iterator it = mIDs.begin(); it < mIDs.end(); ++it)
		{
			LLViewerInventoryCategory* cat = gInventory.getCategory(*it);
			if (cat)
			{
				mComplete.push_back((*it));
			}
		}
		LLInventoryFetchItemsObserver::startFetch();
	}
	/*virtual*/ void done()
	{
		open_inventory_offer(mComplete, mFromName);
		gInventory.removeObserver(this);
		delete this;
	}
private:
	std::string mFromName;
};

/**
 * Class to observe adding of new items moved from the world to user's inventory to select them in inventory.
 *
 * We can't create it each time items are moved because "drop" event is sent separately for each
 * element even while multi-dragging. We have to have the only instance of the observer. See EXT-4347.
 */
class LLViewerInventoryMoveFromWorldObserver : public LLInventoryAddItemByAssetObserver
{
public:
	LLViewerInventoryMoveFromWorldObserver()
		: LLInventoryAddItemByAssetObserver()
		, mActivePanel(NULL)
	{

	}

	void setMoveIntoFolderID(const LLUUID& into_folder_uuid) {mMoveIntoFolderID = into_folder_uuid; }

private:
	/*virtual */void onAssetAdded(const LLUUID& asset_id)
	{
		// Store active Inventory panel.
		mActivePanel = LLInventoryPanel::getActiveInventoryPanel();

		// Store selected items (without destination folder)
		mSelectedItems.clear();
		if (mActivePanel)
		{
			mSelectedItems = mActivePanel->getRootFolder()->getSelectionList();
		}
		mSelectedItems.erase(mMoveIntoFolderID);
	}

	/**
	 * Selects added inventory items watched by their Asset UUIDs if selection was not changed since
	 * all items were started to watch (dropped into a folder).
	 */
	void done()
	{
		// if selection is not changed since watch started lets hightlight new items.
		if (mActivePanel && !isSelectionChanged())
		{
			LL_DEBUGS("Inventory_Move") << "Selecting new items..." << LL_ENDL;
			mActivePanel->clearSelection();
			highlight_inventory_items_in_panel(mAddedItems, mActivePanel);
		}
	}

	/**
	 * Returns true if selected inventory items were changed since moved inventory items were started to watch.
	 */
	bool isSelectionChanged()
	{
		const LLInventoryPanel * const current_active_panel = LLInventoryPanel::getActiveInventoryPanel();

		if (NULL == mActivePanel || current_active_panel != mActivePanel)
		{
			return true;
		}

		// get selected items (without destination folder)
		selected_items_t selected_items = mActivePanel->getRootFolder()->getSelectionList();
		selected_items.erase(mMoveIntoFolderID);

		// compare stored & current sets of selected items
		selected_items_t different_items;
		std::set_symmetric_difference(mSelectedItems.begin(), mSelectedItems.end(),
			selected_items.begin(), selected_items.end(), std::inserter(different_items, different_items.begin()));

		LL_DEBUGS("Inventory_Move") << "Selected firstly: " << mSelectedItems.size()
			<< ", now: " << selected_items.size() << ", difference: " << different_items.size() << LL_ENDL;

		return different_items.size() > 0;
	}

	LLInventoryPanel *mActivePanel;
	typedef std::set<LLUUID> selected_items_t;
	selected_items_t mSelectedItems;

	/**
	 * UUID of FolderViewFolder into which watched items are moved.
	 *
	 * Destination FolderViewFolder becomes selected while mouse hovering (when dragged items are dropped).
	 * 
	 * If mouse is moved out it set unselected and number of selected items is changed 
	 * even if selected items in Inventory stay the same.
	 * So, it is used to update stored selection list.
	 *
	 * @see onAssetAdded()
	 * @see isSelectionChanged()
	 */
	LLUUID mMoveIntoFolderID;
};

LLViewerInventoryMoveFromWorldObserver* gInventoryMoveObserver = NULL;

void set_dad_inventory_item(LLInventoryItem* inv_item, const LLUUID& into_folder_uuid)
{
	start_new_inventory_observer();

	gInventoryMoveObserver->setMoveIntoFolderID(into_folder_uuid);
	gInventoryMoveObserver->watchAsset(inv_item->getAssetUUID());
}

//unlike the FetchObserver for AgentOffer, we only make one 
//instance of the AddedObserver for TaskOffers
//and it never dies.  We do this because we don't know the UUID of 
//task offers until they are accepted, so we don't wouldn't 
//know what to watch for, so instead we just watch for all additions.
class LLOpenTaskOffer : public LLInventoryAddedObserver
{
protected:
	/*virtual*/ void done()
	{
		for (uuid_vec_t::iterator it = mAdded.begin(); it != mAdded.end();)
		{
			const LLUUID& item_uuid = *it;
			bool was_moved = false;
			LLInventoryObject* added_object = gInventory.getObject(item_uuid);
			if (added_object)
			{
				// cast to item to get Asset UUID
				LLInventoryItem* added_item = dynamic_cast<LLInventoryItem*>(added_object);
				if (added_item)
				{
					const LLUUID& asset_uuid = added_item->getAssetUUID();
					if (gInventoryMoveObserver->isAssetWatched(asset_uuid))
					{
						LL_DEBUGS("Inventory_Move") << "Found asset UUID: " << asset_uuid << LL_ENDL;
						was_moved = true;
					}
				}
			}

			if (was_moved)
			{
				it = mAdded.erase(it);
			}
			else ++it;
		}

		open_inventory_offer(mAdded, "");
		mAdded.clear();
	}
 };

class LLOpenTaskGroupOffer : public LLInventoryAddedObserver
{
protected:
	/*virtual*/ void done()
	{
		open_inventory_offer(mAdded, "group_offer");
		mAdded.clear();
		gInventory.removeObserver(this);
		delete this;
	}
};

//one global instance to bind them
LLOpenTaskOffer* gNewInventoryObserver=NULL;

class LLNewInventoryHintObserver : public LLInventoryAddedObserver
{
protected:
	/*virtual*/ void done()
	{
		LLFirstUse::newInventory();
	}
};

void start_new_inventory_observer()
{
	if (!gNewInventoryObserver) //task offer observer 
	{
		// Observer is deleted by gInventory
		gNewInventoryObserver = new LLOpenTaskOffer;
		gInventory.addObserver(gNewInventoryObserver);
	}

	if (!gInventoryMoveObserver) //inventory move from the world observer 
	{
		// Observer is deleted by gInventory
		gInventoryMoveObserver = new LLViewerInventoryMoveFromWorldObserver;
		gInventory.addObserver(gInventoryMoveObserver);
	}

	gInventory.addObserver(new LLNewInventoryHintObserver());
}

class LLDiscardAgentOffer : public LLInventoryFetchItemsObserver
{
	LOG_CLASS(LLDiscardAgentOffer);
public:
	LLDiscardAgentOffer(const LLUUID& folder_id, const LLUUID& object_id) :
		LLInventoryFetchItemsObserver(object_id),
		mFolderID(folder_id),
		mObjectID(object_id) {}
	virtual ~LLDiscardAgentOffer() {}
	virtual void done()
	{
		LL_DEBUGS("Messaging") << "LLDiscardAgentOffer::done()" << LL_ENDL;
		const LLUUID trash_id = gInventory.findCategoryUUIDForType(LLFolderType::FT_TRASH);
		bool notify = false;
		if(trash_id.notNull() && mObjectID.notNull())
		{
			LLInventoryModel::update_list_t update;
			LLInventoryModel::LLCategoryUpdate old_folder(mFolderID, -1);
			update.push_back(old_folder);
			LLInventoryModel::LLCategoryUpdate new_folder(trash_id, 1);
			update.push_back(new_folder);
			gInventory.accountForUpdate(update);
			gInventory.moveObject(mObjectID, trash_id);
			LLInventoryObject* obj = gInventory.getObject(mObjectID);
			if(obj)
			{
				// no need to restamp since this is already a freshly
				// stamped item.
				obj->updateParentOnServer(FALSE);
				notify = true;
			}
		}
		else
		{
			LL_WARNS("Messaging") << "DiscardAgentOffer unable to find: "
					<< (trash_id.isNull() ? "trash " : "")
					<< (mObjectID.isNull() ? "object" : "") << LL_ENDL;
		}
		gInventory.removeObserver(this);
		if(notify)
		{
			gInventory.notifyObservers();
		}
		delete this;
	}
protected:
	LLUUID mFolderID;
	LLUUID mObjectID;
};


//Returns TRUE if we are OK, FALSE if we are throttled
//Set check_only true if you want to know the throttle status 
//without registering a hit
bool check_offer_throttle(const std::string& from_name, bool check_only)
{
	static U32 throttle_count;
	static bool throttle_logged;
	LLChat chat;
	std::string log_message;

	if (!gSavedSettings.getBOOL("ShowNewInventory"))
		return false;

	if (check_only)
	{
		return gThrottleTimer.hasExpired();
	}
	
	if(gThrottleTimer.checkExpirationAndReset(OFFER_THROTTLE_TIME))
	{
		LL_DEBUGS("Messaging") << "Throttle Expired" << LL_ENDL;
		throttle_count=1;
		throttle_logged=false;
		return true;
	}
	else //has not expired
	{
		LL_DEBUGS("Messaging") << "Throttle Not Expired, Count: " << throttle_count << LL_ENDL;
		// When downloading the initial inventory we get a lot of new items
		// coming in and can't tell that from spam.
		if (LLStartUp::getStartupState() >= STATE_STARTED
			&& throttle_count >= OFFER_THROTTLE_MAX_COUNT)
		{
			if (!throttle_logged)
			{
				// Use the name of the last item giver, who is probably the person
				// spamming you.

				LLStringUtil::format_map_t arg;
				std::string log_msg;
				std::ostringstream time ;
				time<<OFFER_THROTTLE_TIME;

				arg["APP_NAME"] = LLAppViewer::instance()->getSecondLifeTitle();
				arg["TIME"] = time.str();

				if (!from_name.empty())
				{
					arg["FROM_NAME"] = from_name;
					log_msg = LLTrans::getString("ItemsComingInTooFastFrom", arg);
				}
				else
				{
					log_msg = LLTrans::getString("ItemsComingInTooFast", arg);
				}
				
				//this is kinda important, so actually put it on screen
				LLSD args;
				args["MESSAGE"] = log_msg;
				LLNotificationsUtil::add("SystemMessage", args);

				throttle_logged=true;
			}
			return false;
		}
		else
		{
			throttle_count++;
			return true;
		}
	}
}
 
void open_inventory_offer(const uuid_vec_t& objects, const std::string& from_name)
{
	for (uuid_vec_t::const_iterator obj_iter = objects.begin();
		 obj_iter != objects.end();
		 ++obj_iter)
	{
		const LLUUID& obj_id = (*obj_iter);
		if(!highlight_offered_object(obj_id))
		{
			continue;
		}

		const LLInventoryObject *obj = gInventory.getObject(obj_id);
		if (!obj)
		{
			llwarns << "Cannot find object [ itemID:" << obj_id << " ] to open." << llendl;
			continue;
		}

		const LLAssetType::EType asset_type = obj->getActualType();

		// Either an inventory item or a category.
		const LLInventoryItem* item = dynamic_cast<const LLInventoryItem*>(obj);
		if (item)
		{
			////////////////////////////////////////////////////////////////////////////////
			// Special handling for various types.
			if (check_offer_throttle(from_name, false)) // If we are throttled, don't display
			{
				LL_DEBUGS("Messaging") << "Highlighting inventory item: " << item->getUUID()  << LL_ENDL;
				// If we opened this ourselves, focus it
				const BOOL take_focus = from_name.empty() ? TAKE_FOCUS_YES : TAKE_FOCUS_NO;
				switch(asset_type)
				{
					case LLAssetType::AT_NOTECARD:
					{
						LLFloaterReg::showInstance("preview_notecard", LLSD(obj_id), take_focus);
						break;
					}
					case LLAssetType::AT_LANDMARK:
					{
						LLInventoryCategory* parent_folder = gInventory.getCategory(item->getParentUUID());
						if ("inventory_handler" == from_name)
						{
							//we have to filter inventory_handler messages to avoid notification displaying
							LLSideTray::getInstance()->showPanel("panel_places",
																 LLSD().with("type", "landmark").with("id", item->getUUID()));
						}
						else if("group_offer" == from_name)
						{
							// "group_offer" is passed by LLOpenTaskGroupOffer
							// Notification about added landmark will be generated under the "from_name.empty()" called from LLOpenTaskOffer::done().
							LLSD args;
							args["type"] = "landmark";
							args["id"] = obj_id;
							LLSideTray::getInstance()->showPanel("panel_places", args);

							continue;
						}
						else if(from_name.empty())
						{
							std::string folder_name;
							if (parent_folder)
							{
								// Localize folder name.
								// *TODO: share this code?
								folder_name = parent_folder->getName();
								if (LLFolderType::lookupIsProtectedType(parent_folder->getPreferredType()))
								{
									LLTrans::findString(folder_name, "InvFolder " + folder_name);
								}
							}
							else
							{
								 folder_name = LLTrans::getString("Unknown");
							}

							// we receive a message from LLOpenTaskOffer, it mean that new landmark has been added.
							LLSD args;
							args["LANDMARK_NAME"] = item->getName();
							args["FOLDER_NAME"] = folder_name;
							LLNotificationsUtil::add("LandmarkCreated", args);
						}
					}
					break;
					case LLAssetType::AT_TEXTURE:
					{
						LLFloaterReg::showInstance("preview_texture", LLSD(obj_id), take_focus);
						break;
					}
					case LLAssetType::AT_ANIMATION:
						LLFloaterReg::showInstance("preview_anim", LLSD(obj_id), take_focus);
						break;
					case LLAssetType::AT_SCRIPT:
						LLFloaterReg::showInstance("preview_script", LLSD(obj_id), take_focus);
						break;
					case LLAssetType::AT_SOUND:
						LLFloaterReg::showInstance("preview_sound", LLSD(obj_id), take_focus);
						break;
					default:
						break;
				}
			}
		}

		////////////////////////////////////////////////////////////////////////////////
		// Highlight item
		const BOOL auto_open = 
			gSavedSettings.getBOOL("ShowInInventory") && // don't open if showininventory is false
<<<<<<< HEAD
			!(asset_type == LLAssetType::AT_CALLINGCARD) && // don't open if it's a calling card
=======
>>>>>>> d27a695b
			!from_name.empty(); // don't open if it's not from anyone.
		LLInventoryPanel *active_panel = LLInventoryPanel::getActiveInventoryPanel(auto_open);
		if(active_panel)
		{
			LL_DEBUGS("Messaging") << "Highlighting" << obj_id  << LL_ENDL;
			LLFocusableElement* focus_ctrl = gFocusMgr.getKeyboardFocus();
			active_panel->setSelection(obj_id, TAKE_FOCUS_NO);
			gFocusMgr.setKeyboardFocus(focus_ctrl);
		}
	}
}

bool highlight_offered_object(const LLUUID& obj_id)
{
	const LLInventoryObject* obj = gInventory.getObject(obj_id);
	if(!obj)
	{
		LL_WARNS("Messaging") << "Unable to show inventory item: " << obj_id << LL_ENDL;
		return false;
	}

	////////////////////////////////////////////////////////////////////////////////
	// Don't highlight if it's in certain "quiet" folders which don't need UI
	// notification (e.g. trash, cof, lost-and-found).
	if(!gAgent.getAFK())
	{
		const LLViewerInventoryCategory *parent = gInventory.getFirstNondefaultParent(obj_id);
		if (parent)
		{
			const LLFolderType::EType parent_type = parent->getPreferredType();
			if (LLViewerFolderType::lookupIsQuietType(parent_type))
			{
				return false;
			}
		}
	}

	return true;
}

void inventory_offer_mute_callback(const LLUUID& blocked_id,
								   const std::string& full_name,
								   bool is_group,
								   boost::shared_ptr<LLNotificationResponderInterface> offer_ptr)
{
	LLOfferInfo* offer =  dynamic_cast<LLOfferInfo*>(offer_ptr.get());
	
	std::string from_name = full_name;
	LLMute::EType type;
	if (is_group)
	{
		type = LLMute::GROUP;
	}
	else if(offer && offer->mFromObject)
	{
		//we have to block object by name because blocked_id is an id of owner
		type = LLMute::BY_NAME;
	}
	else
	{
		type = LLMute::AGENT;
	}

	// id should be null for BY_NAME mute, see  LLMuteList::add for details  
	LLMute mute(type == LLMute::BY_NAME ? LLUUID::null : blocked_id, from_name, type);
	if (LLMuteList::getInstance()->add(mute))
	{
		LLPanelBlockedList::showPanelAndSelect(blocked_id);
	}

	// purge the message queue of any previously queued inventory offers from the same source.
	class OfferMatcher : public LLNotificationsUI::LLScreenChannel::Matcher
	{
	public:
		OfferMatcher(const LLUUID& to_block) : blocked_id(to_block) {}
		bool matches(const LLNotificationPtr notification) const
		{
			if(notification->getName() == "ObjectGiveItem" 
				|| notification->getName() == "UserGiveItem")
			{
				return (notification->getPayload()["from_id"].asUUID() == blocked_id);
			}
			return FALSE;
		}
	private:
		const LLUUID& blocked_id;
	};

	LLNotificationsUI::LLChannelManager::getInstance()->killToastsFromChannel(LLUUID(
			gSavedSettings.getString("NotificationChannelUUID")), OfferMatcher(blocked_id));
}

LLOfferInfo::LLOfferInfo()
 : LLNotificationResponderInterface()
 , mFromGroup(FALSE)
 , mFromObject(FALSE)
 , mIM(IM_NOTHING_SPECIAL)
 , mType(LLAssetType::AT_NONE)
 , mPersist(false)
{
}

LLOfferInfo::LLOfferInfo(const LLSD& sd)
{
	mIM = (EInstantMessage)sd["im_type"].asInteger();
	mFromID = sd["from_id"].asUUID();
	mFromGroup = sd["from_group"].asBoolean();
	mFromObject = sd["from_object"].asBoolean();
	mTransactionID = sd["transaction_id"].asUUID();
	mFolderID = sd["folder_id"].asUUID();
	mObjectID = sd["object_id"].asUUID();
	mType = LLAssetType::lookup(sd["type"].asString().c_str());
	mFromName = sd["from_name"].asString();
	mDesc = sd["description"].asString();
	mHost = LLHost(sd["sender"].asString());
	mPersist = sd["persist"].asBoolean();
}

LLOfferInfo::LLOfferInfo(const LLOfferInfo& info)
{
	mIM = info.mIM;
	mFromID = info.mFromID;
	mFromGroup = info.mFromGroup;
	mFromObject = info.mFromObject;
	mTransactionID = info.mTransactionID;
	mFolderID = info.mFolderID;
	mObjectID = info.mObjectID;
	mType = info.mType;
	mFromName = info.mFromName;
	mDesc = info.mDesc;
	mHost = info.mHost;
	mPersist = info.mPersist;
}

LLSD LLOfferInfo::asLLSD()
{
	LLSD sd;
	sd["im_type"] = mIM;
	sd["from_id"] = mFromID;
	sd["from_group"] = mFromGroup;
	sd["from_object"] = mFromObject;
	sd["transaction_id"] = mTransactionID;
	sd["folder_id"] = mFolderID;
	sd["object_id"] = mObjectID;
	sd["type"] = LLAssetType::lookup(mType);
	sd["from_name"] = mFromName;
	sd["description"] = mDesc;
	sd["sender"] = mHost.getIPandPort();
	sd["persist"] = mPersist;
	return sd;
}

void LLOfferInfo::fromLLSD(const LLSD& params)
{
	*this = params;
}

void LLOfferInfo::send_auto_receive_response(void)
{	
	LLMessageSystem* msg = gMessageSystem;
	msg->newMessageFast(_PREHASH_ImprovedInstantMessage);
	msg->nextBlockFast(_PREHASH_AgentData);
	msg->addUUIDFast(_PREHASH_AgentID, gAgent.getID());
	msg->addUUIDFast(_PREHASH_SessionID, gAgent.getSessionID());
	msg->nextBlockFast(_PREHASH_MessageBlock);
	msg->addBOOLFast(_PREHASH_FromGroup, FALSE);
	msg->addUUIDFast(_PREHASH_ToAgentID, mFromID);
	msg->addU8Fast(_PREHASH_Offline, IM_ONLINE);
	msg->addUUIDFast(_PREHASH_ID, mTransactionID);
	msg->addU32Fast(_PREHASH_Timestamp, NO_TIMESTAMP); // no timestamp necessary
	std::string name;
	LLAgentUI::buildFullname(name);
	msg->addStringFast(_PREHASH_FromAgentName, name);
	msg->addStringFast(_PREHASH_Message, ""); 
	msg->addU32Fast(_PREHASH_ParentEstateID, 0);
	msg->addUUIDFast(_PREHASH_RegionID, LLUUID::null);
	msg->addVector3Fast(_PREHASH_Position, gAgent.getPositionAgent());
	
	// Auto Receive Message. The math for the dialog works, because the accept
	// for inventory_offered, task_inventory_offer or
	// group_notice_inventory is 1 greater than the offer integer value.
	// Generates IM_INVENTORY_ACCEPTED, IM_TASK_INVENTORY_ACCEPTED, 
	// or IM_GROUP_NOTICE_INVENTORY_ACCEPTED
	msg->addU8Fast(_PREHASH_Dialog, (U8)(mIM + 1));
	msg->addBinaryDataFast(_PREHASH_BinaryBucket, &(mFolderID.mData),
						   sizeof(mFolderID.mData));
	// send the message
	msg->sendReliable(mHost);
	
	if(IM_INVENTORY_OFFERED == mIM)
	{
		// add buddy to recent people list
		LLRecentPeople::instance().add(mFromID);
	}
}

void LLOfferInfo::handleRespond(const LLSD& notification, const LLSD& response)
{
	initRespondFunctionMap();

	const std::string name = notification["name"].asString();
	if(mRespondFunctions.find(name) == mRespondFunctions.end())
	{
		llwarns << "Unexpected notification name : " << name << llendl;
		llassert(!"Unexpected notification name");
		return;
	}

	mRespondFunctions[name](notification, response);
}

bool LLOfferInfo::inventory_offer_callback(const LLSD& notification, const LLSD& response)
{
	LLChat chat;
	std::string log_message;
	S32 button = LLNotificationsUtil::getSelectedOption(notification, response);
	
	LLInventoryObserver* opener = NULL;
	LLViewerInventoryCategory* catp = NULL;
	catp = (LLViewerInventoryCategory*)gInventory.getCategory(mObjectID);
	LLViewerInventoryItem* itemp = NULL;
	if(!catp)
	{
		itemp = (LLViewerInventoryItem*)gInventory.getItem(mObjectID);
	}
	 
	// For muting, we need to add the mute, then decline the offer.
	// This must be done here because:
	// * callback may be called immediately,
	// * adding the mute sends a message,
	// * we can't build two messages at once.
	if (2 == button) // Block
	{
		LLNotificationPtr notification_ptr = LLNotifications::instance().find(notification["id"].asUUID());

		llassert(notification_ptr != NULL);
		if (notification_ptr != NULL)
		{
			gCacheName->get(mFromID, mFromGroup, boost::bind(&inventory_offer_mute_callback,_1,_2,_3,notification_ptr->getResponderPtr()));
		}
	}

	std::string from_string; // Used in the pop-up.
	std::string chatHistory_string;  // Used in chat history.
	
	// TODO: when task inventory offers can also be handled the new way, migrate the code that sets these strings here:
	from_string = chatHistory_string = mFromName;
	
	bool busy=FALSE;
	
	switch(button)
	{
	case IOR_SHOW:
		// we will want to open this item when it comes back.
		LL_DEBUGS("Messaging") << "Initializing an opener for tid: " << mTransactionID
				 << LL_ENDL;
		switch (mIM)
		{
		case IM_INVENTORY_OFFERED:
			{
				// This is an offer from an agent. In this case, the back
				// end has already copied the items into your inventory,
				// so we can fetch it out of our inventory.
				if (gSavedSettings.getBOOL("ShowOfferedInventory"))
				{
					LLOpenAgentOffer* open_agent_offer = new LLOpenAgentOffer(mObjectID, from_string);
					open_agent_offer->startFetch();
					if(catp || (itemp && itemp->isFinished()))
					{
						open_agent_offer->done();
					}
					else
					{
						opener = open_agent_offer;
					}
				}
			}
			break;
		case IM_GROUP_NOTICE:
			opener = new LLOpenTaskGroupOffer;
			send_auto_receive_response();
			break;
		case IM_TASK_INVENTORY_OFFERED:
		case IM_GROUP_NOTICE_REQUESTED:
			// This is an offer from a task or group.
			// We don't use a new instance of an opener
			// We instead use the singular observer gOpenTaskOffer
			// Since it already exists, we don't need to actually do anything
			break;
		default:
			LL_WARNS("Messaging") << "inventory_offer_callback: unknown offer type" << LL_ENDL;
			break;
		}
		break;
		// end switch (mIM)
			
	case IOR_ACCEPT:
		//don't spam them if they are getting flooded
		if (check_offer_throttle(mFromName, true))
		{
			log_message = chatHistory_string + " " + LLTrans::getString("InvOfferGaveYou") + " " + mDesc + LLTrans::getString(".");
			LLSD args;
			args["MESSAGE"] = log_message;
			LLNotificationsUtil::add("SystemMessage", args);
		}
		break;

	case IOR_BUSY:
		//Busy falls through to decline.  Says to make busy message.
		busy=TRUE;
	case IOR_MUTE:
		// MUTE falls through to decline
	case IOR_DECLINE:
		{
			{
				LLStringUtil::format_map_t log_message_args;
				log_message_args["DESC"] = mDesc;
				log_message_args["NAME"] = mFromName;
				log_message = LLTrans::getString("InvOfferDecline", log_message_args);
			}
			chat.mText = log_message;
			if( LLMuteList::getInstance()->isMuted(mFromID ) && ! LLMuteList::getInstance()->isLinden(mFromName) )  // muting for SL-42269
			{
				chat.mMuted = TRUE;
			}

			// *NOTE dzaporozhan
			// Disabled logging to old chat floater to fix crash in group notices - EXT-4149
			// LLFloaterChat::addChatHistory(chat);
			
			LLDiscardAgentOffer* discard_agent_offer = new LLDiscardAgentOffer(mFolderID, mObjectID);
			discard_agent_offer->startFetch();
			if (catp || (itemp && itemp->isFinished()))
			{
				discard_agent_offer->done();
			}
			else
			{
				opener = discard_agent_offer;
			}
			
			
			if (busy &&	(!mFromGroup && !mFromObject))
			{
				busy_message(gMessageSystem, mFromID);
			}
			break;
		}
	default:
		// close button probably
		// The item has already been fetched and is in your inventory, we simply won't highlight it
		// OR delete it if the notification gets killed, since we don't want that to be a vector for 
		// losing inventory offers.
		break;
	}

	if(opener)
	{
		gInventory.addObserver(opener);
	}

	if(!mPersist)
	{
		delete this;
	}
	return false;
}

bool LLOfferInfo::inventory_task_offer_callback(const LLSD& notification, const LLSD& response)
{
	LLChat chat;
	std::string log_message;
	S32 button = LLNotification::getSelectedOption(notification, response);
	
	// For muting, we need to add the mute, then decline the offer.
	// This must be done here because:
	// * callback may be called immediately,
	// * adding the mute sends a message,
	// * we can't build two messages at once.
	if (2 == button)
	{
		LLNotificationPtr notification_ptr = LLNotifications::instance().find(notification["id"].asUUID());

		llassert(notification_ptr != NULL);
		if (notification_ptr != NULL)
		{
			gCacheName->get(mFromID, mFromGroup, boost::bind(&inventory_offer_mute_callback,_1,_2,_3,notification_ptr->getResponderPtr()));
		}
	}
	
	LLMessageSystem* msg = gMessageSystem;
	msg->newMessageFast(_PREHASH_ImprovedInstantMessage);
	msg->nextBlockFast(_PREHASH_AgentData);
	msg->addUUIDFast(_PREHASH_AgentID, gAgent.getID());
	msg->addUUIDFast(_PREHASH_SessionID, gAgent.getSessionID());
	msg->nextBlockFast(_PREHASH_MessageBlock);
	msg->addBOOLFast(_PREHASH_FromGroup, FALSE);
	msg->addUUIDFast(_PREHASH_ToAgentID, mFromID);
	msg->addU8Fast(_PREHASH_Offline, IM_ONLINE);
	msg->addUUIDFast(_PREHASH_ID, mTransactionID);
	msg->addU32Fast(_PREHASH_Timestamp, NO_TIMESTAMP); // no timestamp necessary
	std::string name;
	LLAgentUI::buildFullname(name);
	msg->addStringFast(_PREHASH_FromAgentName, name);
	msg->addStringFast(_PREHASH_Message, ""); 
	msg->addU32Fast(_PREHASH_ParentEstateID, 0);
	msg->addUUIDFast(_PREHASH_RegionID, LLUUID::null);
	msg->addVector3Fast(_PREHASH_Position, gAgent.getPositionAgent());
	LLInventoryObserver* opener = NULL;
	
	std::string from_string; // Used in the pop-up.
	std::string chatHistory_string;  // Used in chat history.
	if (mFromObject == TRUE)
	{
		if (mFromGroup)
		{
			std::string group_name;
			if (gCacheName->getGroupName(mFromID, group_name))
			{
				from_string = LLTrans::getString("InvOfferAnObjectNamed") + " "+"'" 
				+ mFromName + LLTrans::getString("'") +" " + LLTrans::getString("InvOfferOwnedByGroup") 
				+ " "+ "'" + group_name + "'";
				
				chatHistory_string = mFromName + " " + LLTrans::getString("InvOfferOwnedByGroup") 
				+ " " + group_name + "'";
			}
			else
			{
				from_string = LLTrans::getString("InvOfferAnObjectNamed") + " "+"'"
				+ mFromName +"'"+ " " + LLTrans::getString("InvOfferOwnedByUnknownGroup");
				chatHistory_string = mFromName + " " + LLTrans::getString("InvOfferOwnedByUnknownGroup");
			}
		}
		else
		{
			std::string full_name;
			if (gCacheName->getFullName(mFromID, full_name))
			{
				from_string = LLTrans::getString("InvOfferAnObjectNamed") + " "+ LLTrans::getString("'") + mFromName 
					+ LLTrans::getString("'")+" " + LLTrans::getString("InvOfferOwnedBy") + full_name;
				chatHistory_string = mFromName + " " + LLTrans::getString("InvOfferOwnedBy") + " " + full_name;
			}
			else
			{
				from_string = LLTrans::getString("InvOfferAnObjectNamed") + " "+LLTrans::getString("'") 
				+ mFromName + LLTrans::getString("'")+" " + LLTrans::getString("InvOfferOwnedByUnknownUser");
				chatHistory_string = mFromName + " " + LLTrans::getString("InvOfferOwnedByUnknownUser");
			}
		}
	}
	else
	{
		from_string = chatHistory_string = mFromName;
	}
	
	bool busy=FALSE;
	
	switch(button)
	{
		case IOR_ACCEPT:
			// ACCEPT. The math for the dialog works, because the accept
			// for inventory_offered, task_inventory_offer or
			// group_notice_inventory is 1 greater than the offer integer value.
			// Generates IM_INVENTORY_ACCEPTED, IM_TASK_INVENTORY_ACCEPTED, 
			// or IM_GROUP_NOTICE_INVENTORY_ACCEPTED
			msg->addU8Fast(_PREHASH_Dialog, (U8)(mIM + 1));
			msg->addBinaryDataFast(_PREHASH_BinaryBucket, &(mFolderID.mData),
								   sizeof(mFolderID.mData));
			// send the message
			msg->sendReliable(mHost);
			
			//don't spam them if they are getting flooded
			if (check_offer_throttle(mFromName, true))
			{
				log_message = chatHistory_string + " " + LLTrans::getString("InvOfferGaveYou") + " " + mDesc + LLTrans::getString(".");
				LLSD args;
				args["MESSAGE"] = log_message;
				LLNotificationsUtil::add("SystemMessage", args);
			}
			
			// we will want to open this item when it comes back.
			LL_DEBUGS("Messaging") << "Initializing an opener for tid: " << mTransactionID
			<< LL_ENDL;
			switch (mIM)
		{
			case IM_TASK_INVENTORY_OFFERED:
			case IM_GROUP_NOTICE:
			case IM_GROUP_NOTICE_REQUESTED:
			{
				// This is an offer from a task or group.
				// We don't use a new instance of an opener
				// We instead use the singular observer gOpenTaskOffer
				// Since it already exists, we don't need to actually do anything
			}
				break;
			default:
				LL_WARNS("Messaging") << "inventory_offer_callback: unknown offer type" << LL_ENDL;
				break;
		}	// end switch (mIM)
			break;
			
		case IOR_BUSY:
			//Busy falls through to decline.  Says to make busy message.
			busy=TRUE;
		case IOR_MUTE:
			// MUTE falls through to decline
		case IOR_DECLINE:
			// DECLINE. The math for the dialog works, because the decline
			// for inventory_offered, task_inventory_offer or
			// group_notice_inventory is 2 greater than the offer integer value.
			// Generates IM_INVENTORY_DECLINED, IM_TASK_INVENTORY_DECLINED,
			// or IM_GROUP_NOTICE_INVENTORY_DECLINED
		default:
			// close button probably (or any of the fall-throughs from above)
			msg->addU8Fast(_PREHASH_Dialog, (U8)(mIM + 2));
			msg->addBinaryDataFast(_PREHASH_BinaryBucket, EMPTY_BINARY_BUCKET, EMPTY_BINARY_BUCKET_SIZE);
			// send the message
			msg->sendReliable(mHost);

			if (gSavedSettings.getBOOL("LogInventoryDecline"))
			{
				LLStringUtil::format_map_t log_message_args;
				log_message_args["DESC"] = mDesc;
				log_message_args["NAME"] = mFromName;
				log_message = LLTrans::getString("InvOfferDecline", log_message_args);

				LLSD args;
				args["MESSAGE"] = log_message;
				LLNotificationsUtil::add("SystemMessage", args);
			}
			
			if (busy &&	(!mFromGroup && !mFromObject))
			{
				busy_message(msg,mFromID);
			}
			break;
	}
	
	if(opener)
	{
		gInventory.addObserver(opener);
	}

	if(!mPersist)
	{
		delete this;
	}
	return false;
}

class LLPostponedOfferNotification: public LLPostponedNotification
{
protected:
	/* virtual */
	void modifyNotificationParams()
	{
		LLSD substitutions = mParams.substitutions;
		substitutions["NAME"] = mName;
		mParams.substitutions = substitutions;
	}
};

void LLOfferInfo::initRespondFunctionMap()
{
	if(mRespondFunctions.empty())
	{
		mRespondFunctions["ObjectGiveItem"] = boost::bind(&LLOfferInfo::inventory_task_offer_callback, this, _1, _2);
		mRespondFunctions["UserGiveItem"] = boost::bind(&LLOfferInfo::inventory_offer_callback, this, _1, _2);
	}
}

void inventory_offer_handler(LLOfferInfo* info)
{
	//Until throttling is implmented, busy mode should reject inventory instead of silently
	//accepting it.  SEE SL-39554
	if (gAgent.getBusy())
	{
		info->forceResponse(IOR_BUSY);
		return;
	}
	
	//If muted, don't even go through the messaging stuff.  Just curtail the offer here.
	if (LLMuteList::getInstance()->isMuted(info->mFromID, info->mFromName))
	{
		info->forceResponse(IOR_MUTE);
		return;
	}

	// Avoid the Accept/Discard dialog if the user so desires. JC
	if (gSavedSettings.getBOOL("AutoAcceptNewInventory")
		&& (info->mType == LLAssetType::AT_NOTECARD
			|| info->mType == LLAssetType::AT_LANDMARK
			|| info->mType == LLAssetType::AT_TEXTURE))
	{
		// For certain types, just accept the items into the inventory,
		// and possibly open them on receipt depending upon "ShowNewInventory".
		info->forceResponse(IOR_ACCEPT);
		return;
	}

	// Strip any SLURL from the message display. (DEV-2754)
	std::string msg = info->mDesc;
	int indx = msg.find(" ( http://slurl.com/secondlife/");
	if(indx == std::string::npos)
	{
		// try to find new slurl host
		indx = msg.find(" ( http://maps.secondlife.com/secondlife/");
	}
	if(indx >= 0)
	{
		LLStringUtil::truncate(msg, indx);
	}

	LLSD args;
	args["[OBJECTNAME]"] = msg;

	LLSD payload;

	// must protect against a NULL return from lookupHumanReadable()
	std::string typestr = ll_safe_string(LLAssetType::lookupHumanReadable(info->mType));
	if (!typestr.empty())
	{
		// human readable matches string name from strings.xml
		// lets get asset type localized name
		args["OBJECTTYPE"] = LLTrans::getString(typestr);
	}
	else
	{
		LL_WARNS("Messaging") << "LLAssetType::lookupHumanReadable() returned NULL - probably bad asset type: " << info->mType << LL_ENDL;
		args["OBJECTTYPE"] = "";

		// This seems safest, rather than propagating bogosity
		LL_WARNS("Messaging") << "Forcing an inventory-decline for probably-bad asset type." << LL_ENDL;
		info->forceResponse(IOR_DECLINE);
		return;
	}

	// If mObjectID is null then generate the object_id based on msg to prevent
	// multiple creation of chiclets for same object.
	LLUUID object_id = info->mObjectID;
	if (object_id.isNull())
		object_id.generate(msg);

	payload["from_id"] = info->mFromID;
	// Needed by LLScriptFloaterManager to bind original notification with 
	// faked for toast one.
	payload["object_id"] = object_id;
	// Flag indicating that this notification is faked for toast.
	payload["give_inventory_notification"] = FALSE;
	args["OBJECTFROMNAME"] = info->mFromName;
	args["NAME"] = info->mFromName;
	if (info->mFromGroup)
	{
		args["NAME_SLURL"] = LLSLURL("group", info->mFromID, "about").getSLURLString();
	}
	else
	{
		args["NAME_SLURL"] = LLSLURL("agent", info->mFromID, "about").getSLURLString();
	}
	std::string verb = "select?name=" + LLURI::escape(msg);
	args["ITEM_SLURL"] = LLSLURL("inventory", info->mObjectID, verb.c_str()).getSLURLString();

	LLNotification::Params p("ObjectGiveItem");

	// Object -> Agent Inventory Offer
	if (info->mFromObject)
	{
		// Inventory Slurls don't currently work for non agent transfers, so only display the object name.
		args["ITEM_SLURL"] = msg;
		// Note: sets inventory_task_offer_callback as the callback
		p.substitutions(args).payload(payload).functor.responder(LLNotificationResponderPtr(info));
		info->mPersist = true;
		p.name = "ObjectGiveItem";
		// Pop up inv offer chiclet and let the user accept (keep), or reject (and silently delete) the inventory.
	    LLPostponedNotification::add<LLPostponedOfferNotification>(p, info->mFromID, info->mFromGroup == TRUE);
	}
	else // Agent -> Agent Inventory Offer
	{
		p.responder = info;
		// Note: sets inventory_offer_callback as the callback
		// *TODO fix memory leak
		// inventory_offer_callback() is not invoked if user received notification and 
		// closes viewer(without responding the notification)
		p.substitutions(args).payload(payload).functor.responder(LLNotificationResponderPtr(info));
		info->mPersist = true;
		p.name = "UserGiveItem";
		
		// Prefetch the item into your local inventory.
		LLInventoryFetchItemsObserver* fetch_item = new LLInventoryFetchItemsObserver(info->mObjectID);
		fetch_item->startFetch();
		if(fetch_item->isFinished())
		{
			fetch_item->done();
		}
		else
		{
			gInventory.addObserver(fetch_item);
		}
		
		// In viewer 2 we're now auto receiving inventory offers and messaging as such (not sending reject messages).
		info->send_auto_receive_response();

		// Inform user that there is a script floater via toast system
		{
			payload["give_inventory_notification"] = TRUE;
		    p.payload = payload;
		    LLPostponedNotification::add<LLPostponedOfferNotification>(p, info->mFromID, false);
		}
	}

	LLFirstUse::newInventory();
}

bool lure_callback(const LLSD& notification, const LLSD& response)
{
	S32 option = 0;
	if (response.isInteger()) 
	{
		option = response.asInteger();
	}
	else
	{
		option = LLNotificationsUtil::getSelectedOption(notification, response);
	}
	
	LLUUID from_id = notification["payload"]["from_id"].asUUID();
	LLUUID lure_id = notification["payload"]["lure_id"].asUUID();
	BOOL godlike = notification["payload"]["godlike"].asBoolean();

	switch(option)
	{
	case 0:
		{
			// accept
			gAgent.teleportViaLure(lure_id, godlike);
		}
		break;
	case 1:
	default:
		// decline
		send_simple_im(from_id,
					   LLStringUtil::null,
					   IM_LURE_DECLINED,
					   lure_id);
		break;
	}
	return false;
}
static LLNotificationFunctorRegistration lure_callback_reg("TeleportOffered", lure_callback);

bool goto_url_callback(const LLSD& notification, const LLSD& response)
{
	std::string url = notification["payload"]["url"].asString();
	S32 option = LLNotificationsUtil::getSelectedOption(notification, response);
	if(1 == option)
	{
		LLWeb::loadURL(url);
	}
	return false;
}
static LLNotificationFunctorRegistration goto_url_callback_reg("GotoURL", goto_url_callback);

bool inspect_remote_object_callback(const LLSD& notification, const LLSD& response)
{
	S32 option = LLNotificationsUtil::getSelectedOption(notification, response);
	if (0 == option)
	{
		LLFloaterReg::showInstance("inspect_remote_object", notification["payload"]);
	}
	return false;
}
static LLNotificationFunctorRegistration inspect_remote_object_callback_reg("ServerObjectMessage", inspect_remote_object_callback);

class LLPostponedServerObjectNotification: public LLPostponedNotification
{
protected:
	/* virtual */
	void modifyNotificationParams()
	{
		LLSD payload = mParams.payload;
		mParams.payload = payload;
	}
};

static bool parse_lure_bucket(const std::string& bucket,
							  U64& region_handle,
							  LLVector3& pos,
							  LLVector3& look_at,
							  U8& region_access)
{
	// tokenize the bucket
	typedef boost::tokenizer<boost::char_separator<char> > tokenizer;
	boost::char_separator<char> sep("|", "", boost::keep_empty_tokens);
	tokenizer tokens(bucket, sep);
	tokenizer::iterator iter = tokens.begin();

	S32 gx,gy,rx,ry,rz,lx,ly,lz;
	try
	{
		gx = boost::lexical_cast<S32>((*(iter)).c_str());
		gy = boost::lexical_cast<S32>((*(++iter)).c_str());
		rx = boost::lexical_cast<S32>((*(++iter)).c_str());
		ry = boost::lexical_cast<S32>((*(++iter)).c_str());
		rz = boost::lexical_cast<S32>((*(++iter)).c_str());
		lx = boost::lexical_cast<S32>((*(++iter)).c_str());
		ly = boost::lexical_cast<S32>((*(++iter)).c_str());
		lz = boost::lexical_cast<S32>((*(++iter)).c_str());
	}
	catch( boost::bad_lexical_cast& )
	{
		LL_WARNS("parse_lure_bucket")
			<< "Couldn't parse lure bucket."
			<< LL_ENDL;
		return false;
	}
	// Grab region access
	region_access = SIM_ACCESS_MIN;
	if (++iter != tokens.end())
	{
		std::string access_str((*iter).c_str());
		LLStringUtil::trim(access_str);
		if ( access_str == "A" )
		{
			region_access = SIM_ACCESS_ADULT;
		}
		else if ( access_str == "M" )
		{
			region_access = SIM_ACCESS_MATURE;
		}
		else if ( access_str == "PG" )
		{
			region_access = SIM_ACCESS_PG;
		}
	}

	pos.setVec((F32)rx, (F32)ry, (F32)rz);
	look_at.setVec((F32)lx, (F32)ly, (F32)lz);

	region_handle = to_region_handle(gx, gy);
	return true;
}

// Strip out "Resident" for display, but only if the message came from a user
// (rather than a script)
static std::string clean_name_from_im(const std::string& name, EInstantMessage type)
{
	switch(type)
	{
	case IM_NOTHING_SPECIAL:
	case IM_MESSAGEBOX:
	case IM_GROUP_INVITATION:
	case IM_INVENTORY_OFFERED:
	case IM_INVENTORY_ACCEPTED:
	case IM_INVENTORY_DECLINED:
	case IM_GROUP_VOTE:
	case IM_GROUP_MESSAGE_DEPRECATED:
	//IM_TASK_INVENTORY_OFFERED
	//IM_TASK_INVENTORY_ACCEPTED
	//IM_TASK_INVENTORY_DECLINED
	case IM_NEW_USER_DEFAULT:
	case IM_SESSION_INVITE:
	case IM_SESSION_P2P_INVITE:
	case IM_SESSION_GROUP_START:
	case IM_SESSION_CONFERENCE_START:
	case IM_SESSION_SEND:
	case IM_SESSION_LEAVE:
	//IM_FROM_TASK
	case IM_BUSY_AUTO_RESPONSE:
	case IM_CONSOLE_AND_CHAT_HISTORY:
	case IM_LURE_USER:
	case IM_LURE_ACCEPTED:
	case IM_LURE_DECLINED:
	case IM_GODLIKE_LURE_USER:
	case IM_YET_TO_BE_USED:
	case IM_GROUP_ELECTION_DEPRECATED:
	//IM_GOTO_URL
	//IM_FROM_TASK_AS_ALERT
	case IM_GROUP_NOTICE:
	case IM_GROUP_NOTICE_INVENTORY_ACCEPTED:
	case IM_GROUP_NOTICE_INVENTORY_DECLINED:
	case IM_GROUP_INVITATION_ACCEPT:
	case IM_GROUP_INVITATION_DECLINE:
	case IM_GROUP_NOTICE_REQUESTED:
	case IM_FRIENDSHIP_OFFERED:
	case IM_FRIENDSHIP_ACCEPTED:
	case IM_FRIENDSHIP_DECLINED_DEPRECATED:
	//IM_TYPING_START
	//IM_TYPING_STOP
		return LLCacheName::cleanFullName(name);
	default:
		return name;
	}
}

static std::string clean_name_from_task_im(const std::string& msg,
										   BOOL from_group)
{
	boost::smatch match;
	static const boost::regex returned_exp(
		"(.*been returned to your inventory lost and found folder by )(.+)( (from|near).*)");
	if (boost::regex_match(msg, match, returned_exp))
	{
		// match objects are 1-based for groups
		std::string final = match[1].str();
		std::string name = match[2].str();
		// Don't try to clean up group names
		if (!from_group)
		{
			if (LLAvatarNameCache::useDisplayNames())
			{
				// ...just convert to username
				final += LLCacheName::buildUsername(name);
			}
			else
			{
				// ...strip out legacy "Resident" name
				final += LLCacheName::cleanFullName(name);
			}
		}
		final += match[3].str();
		return final;
	}
	return msg;
}

void notification_display_name_callback(const LLUUID& id,
					  const LLAvatarName& av_name,
					  const std::string& name, 
					  LLSD& substitutions, 
					  const LLSD& payload)
{
	substitutions["NAME"] = av_name.mDisplayName;
	LLNotificationsUtil::add(name, substitutions, payload);
}

class LLPostponedIMSystemTipNotification: public LLPostponedNotification
{
protected:
	/* virtual */
	void modifyNotificationParams()
	{
		LLSD payload = mParams.payload;
		payload["SESSION_NAME"] = mName;
		mParams.payload = payload;
	}

};

// Callback for name resolution of a god/estate message
void god_message_name_cb(const LLAvatarName& av_name, LLChat chat, std::string message)
{	
	LLSD args;
	args["NAME"] = av_name.getCompleteName();
	args["MESSAGE"] = message;
	LLNotificationsUtil::add("GodMessage", args);

	// Treat like a system message and put in chat history.
	chat.mText = av_name.getCompleteName() + ": " + message;

	LLNearbyChat* nearby_chat = LLFloaterReg::getTypedInstance<LLNearbyChat>("nearby_chat", LLSD());
	if(nearby_chat)
	{
		nearby_chat->addMessage(chat);
	}

}

void process_improved_im(LLMessageSystem *msg, void **user_data)
{
	if (gNoRender)
	{
		return;
	}
	LLUUID from_id;
	BOOL from_group;
	LLUUID to_id;
	U8 offline;
	U8 d = 0;
	LLUUID session_id;
	U32 timestamp;
	std::string name;
	std::string message;
	U32 parent_estate_id = 0;
	LLUUID region_id;
	LLVector3 position;
	U8 binary_bucket[MTUBYTES];
	S32 binary_bucket_size;
	LLChat chat;
	std::string buffer;
	
	// *TODO: Translate - need to fix the full name to first/last (maybe)
	msg->getUUIDFast(_PREHASH_AgentData, _PREHASH_AgentID, from_id);
	msg->getBOOLFast(_PREHASH_MessageBlock, _PREHASH_FromGroup, from_group);
	msg->getUUIDFast(_PREHASH_MessageBlock, _PREHASH_ToAgentID, to_id);
	msg->getU8Fast(  _PREHASH_MessageBlock, _PREHASH_Offline, offline);
	msg->getU8Fast(  _PREHASH_MessageBlock, _PREHASH_Dialog, d);
	msg->getUUIDFast(_PREHASH_MessageBlock, _PREHASH_ID, session_id);
	msg->getU32Fast( _PREHASH_MessageBlock, _PREHASH_Timestamp, timestamp);
	//msg->getData("MessageBlock", "Count",		&count);
	msg->getStringFast(_PREHASH_MessageBlock, _PREHASH_FromAgentName, name);
	msg->getStringFast(_PREHASH_MessageBlock, _PREHASH_Message,		message);
	msg->getU32Fast(_PREHASH_MessageBlock, _PREHASH_ParentEstateID, parent_estate_id);
	msg->getUUIDFast(_PREHASH_MessageBlock, _PREHASH_RegionID, region_id);
	msg->getVector3Fast(_PREHASH_MessageBlock, _PREHASH_Position, position);
	msg->getBinaryDataFast(  _PREHASH_MessageBlock, _PREHASH_BinaryBucket, binary_bucket, 0, 0, MTUBYTES);
	binary_bucket_size = msg->getSizeFast(_PREHASH_MessageBlock, _PREHASH_BinaryBucket);
	EInstantMessage dialog = (EInstantMessage)d;

    // make sure that we don't have an empty or all-whitespace name
	LLStringUtil::trim(name);
	if (name.empty())
	{
        name = LLTrans::getString("Unnamed");
	}
	// IDEVO convert new-style "Resident" names for display
	name = clean_name_from_im(name, dialog);

	BOOL is_busy = gAgent.getBusy();
	BOOL is_muted = LLMuteList::getInstance()->isMuted(from_id, name, LLMute::flagTextChat);
	BOOL is_linden = LLMuteList::getInstance()->isLinden(name);
	BOOL is_owned_by_me = FALSE;
	BOOL is_friend = (LLAvatarTracker::instance().getBuddyInfo(from_id) == NULL) ? false : true;
	BOOL accept_im_from_only_friend = gSavedSettings.getBOOL("VoiceCallsFriendsOnly");
	
	chat.mMuted = is_muted && !is_linden;
	chat.mFromID = from_id;
	chat.mFromName = name;
	chat.mSourceType = (from_id.isNull() || (name == std::string(SYSTEM_FROM))) ? CHAT_SOURCE_SYSTEM : CHAT_SOURCE_AGENT;

	LLViewerObject *source = gObjectList.findObject(session_id); //Session ID is probably the wrong thing.
	if (source)
	{
		is_owned_by_me = source->permYouOwner();
	}

	std::string separator_string(": ");

	LLSD args;
	LLSD payload;
	LLNotification::Params params;

	switch(dialog)
	{
	case IM_CONSOLE_AND_CHAT_HISTORY:
		args["MESSAGE"] = message;
		payload["from_id"] = from_id;

		params.name = "IMSystemMessageTip";
		params.substitutions = args;
		params.payload = payload;
	    LLPostponedNotification::add<LLPostponedIMSystemTipNotification>(params, from_id, false);
		break;

	case IM_NOTHING_SPECIAL: 
		// Don't show dialog, just do IM
		if (!gAgent.isGodlike()
				&& gAgent.getRegion()->isPrelude() 
				&& to_id.isNull() )
		{
			// do nothing -- don't distract newbies in
			// Prelude with global IMs
		}
		else if (offline == IM_ONLINE && !is_linden && is_busy && name != SYSTEM_FROM)
		{
			// return a standard "busy" message, but only do it to online IM 
			// (i.e. not other auto responses and not store-and-forward IM)
			if (!gIMMgr->hasSession(session_id))
			{
				// if there is not a panel for this conversation (i.e. it is a new IM conversation
				// initiated by the other party) then...
				std::string my_name;
				LLAgentUI::buildFullname(my_name);
				std::string response = gSavedPerAccountSettings.getString("BusyModeResponse");
				pack_instant_message(
					gMessageSystem,
					gAgent.getID(),
					FALSE,
					gAgent.getSessionID(),
					from_id,
					my_name,
					response,
					IM_ONLINE,
					IM_BUSY_AUTO_RESPONSE,
					session_id);
				gAgent.sendReliableMessage();
			}

			// now store incoming IM in chat history

			buffer = message;
	
			LL_INFOS("Messaging") << "process_improved_im: session_id( " << session_id << " ), from_id( " << from_id << " )" << LL_ENDL;

			// add to IM panel, but do not bother the user
			gIMMgr->addMessage(
				session_id,
				from_id,
				name,
				buffer,
				LLStringUtil::null,
				dialog,
				parent_estate_id,
				region_id,
				position,
				true);
		}
		else if (from_id.isNull())
		{
			LLSD args;
			args["MESSAGE"] = message;
			LLNotificationsUtil::add("SystemMessage", args);
		}
		else if (to_id.isNull())
		{
			// Message to everyone from GOD, look up the fullname since
			// server always slams name to legacy names
			LLAvatarNameCache::get(from_id, boost::bind(god_message_name_cb, _2, chat, message));
		}
		else
		{
			// standard message, not from system
			std::string saved;
			if(offline == IM_OFFLINE)
			{
				LLStringUtil::format_map_t args;
				args["[LONG_TIMESTAMP]"] = formatted_time(timestamp);
				saved = LLTrans::getString("Saved_message", args);
			}
			buffer = saved + message;

			LL_INFOS("Messaging") << "process_improved_im: session_id( " << session_id << " ), from_id( " << from_id << " )" << LL_ENDL;

			bool mute_im = is_muted;
			if(accept_im_from_only_friend&&!is_friend)
			{
				mute_im = true;
			}
			if (!mute_im || is_linden) 
			{
				gIMMgr->addMessage(
					session_id,
					from_id,
					name,
					buffer,
					LLStringUtil::null,
					dialog,
					parent_estate_id,
					region_id,
					position,
					true);
			}
			else
			{
				/*
				EXT-5099
				currently there is no way to store in history only...
				using  LLNotificationsUtil::add will add message to Nearby Chat

				// muted user, so don't start an IM session, just record line in chat
				// history.  Pretend the chat is from a local agent,
				// so it will go into the history but not be shown on screen.

				LLSD args;
				args["MESSAGE"] = buffer;
				LLNotificationsUtil::add("SystemMessageTip", args);
				*/
			}
		}
		break;

	case IM_TYPING_START:
		{
			LLPointer<LLIMInfo> im_info = new LLIMInfo(gMessageSystem);
			gIMMgr->processIMTypingStart(im_info);
		}
		break;

	case IM_TYPING_STOP:
		{
			LLPointer<LLIMInfo> im_info = new LLIMInfo(gMessageSystem);
			gIMMgr->processIMTypingStop(im_info);
		}
		break;

	case IM_MESSAGEBOX:
		{
			// This is a block, modeless dialog.
			//*TODO: Translate
			args["MESSAGE"] = message;
			LLNotificationsUtil::add("SystemMessageTip", args);
		}
		break;
	case IM_GROUP_NOTICE:
	case IM_GROUP_NOTICE_REQUESTED:
		{
			LL_INFOS("Messaging") << "Received IM_GROUP_NOTICE message." << LL_ENDL;
			// Read the binary bucket for more information.
			struct notice_bucket_header_t
			{
				U8 has_inventory;
				U8 asset_type;
				LLUUID group_id;
			};
			struct notice_bucket_full_t
			{
				struct notice_bucket_header_t header;
				U8 item_name[DB_INV_ITEM_NAME_BUF_SIZE];
			}* notice_bin_bucket;

			// Make sure the binary bucket is big enough to hold the header 
			// and a null terminated item name.
			if ( (binary_bucket_size < (S32)((sizeof(notice_bucket_header_t) + sizeof(U8))))
				|| (binary_bucket[binary_bucket_size - 1] != '\0') )
			{
				LL_WARNS("Messaging") << "Malformed group notice binary bucket" << LL_ENDL;
				break;
			}

			notice_bin_bucket = (struct notice_bucket_full_t*) &binary_bucket[0];
			U8 has_inventory = notice_bin_bucket->header.has_inventory;
			U8 asset_type = notice_bin_bucket->header.asset_type;
			LLUUID group_id = notice_bin_bucket->header.group_id;
			std::string item_name = ll_safe_string((const char*) notice_bin_bucket->item_name);

			// If there is inventory, give the user the inventory offer.
			LLOfferInfo* info = NULL;

			if (has_inventory)
			{
				info = new LLOfferInfo();
				
				info->mIM = IM_GROUP_NOTICE;
				info->mFromID = from_id;
				info->mFromGroup = from_group;
				info->mTransactionID = session_id;
				info->mType = (LLAssetType::EType) asset_type;
				info->mFolderID = gInventory.findCategoryUUIDForType(LLFolderType::assetTypeToFolderType(info->mType));
				std::string from_name;

				from_name += "A group member named ";
				from_name += name;

				info->mFromName = from_name;
				info->mDesc = item_name;
				info->mHost = msg->getSender();
			}
			
			std::string str(message);

			// Tokenize the string.
			// TODO: Support escaped tokens ("||" -> "|")
			typedef boost::tokenizer<boost::char_separator<char> > tokenizer;
			boost::char_separator<char> sep("|","",boost::keep_empty_tokens);
			tokenizer tokens(str, sep);
			tokenizer::iterator iter = tokens.begin();

			std::string subj(*iter++);
			std::string mes(*iter++);

			// Send the notification down the new path.
			// For requested notices, we don't want to send the popups.
			if (dialog != IM_GROUP_NOTICE_REQUESTED)
			{
				payload["subject"] = subj;
				payload["message"] = mes;
				payload["sender_name"] = name;
				payload["group_id"] = group_id;
				payload["inventory_name"] = item_name;
				payload["inventory_offer"] = info ? info->asLLSD() : LLSD();

				LLSD args;
				args["SUBJECT"] = subj;
				args["MESSAGE"] = mes;
				LLNotifications::instance().add(LLNotification::Params("GroupNotice").substitutions(args).payload(payload).time_stamp(timestamp));
			}

			// Also send down the old path for now.
			if (IM_GROUP_NOTICE_REQUESTED == dialog)
			{
				
				LLPanelGroup::showNotice(subj,mes,group_id,has_inventory,item_name,info);
			}
			else
			{
				delete info;
			}
		}
		break;
	case IM_GROUP_INVITATION:
		{
			//if (!is_linden && (is_busy || is_muted))
			if ((is_busy || is_muted))
			{
				LLMessageSystem *msg = gMessageSystem;
				busy_message(msg,from_id);
			}
			else
			{
				LL_INFOS("Messaging") << "Received IM_GROUP_INVITATION message." << LL_ENDL;
				// Read the binary bucket for more information.
				struct invite_bucket_t
				{
					S32 membership_fee;
					LLUUID role_id;
				}* invite_bucket;

				// Make sure the binary bucket is the correct size.
				if (binary_bucket_size != sizeof(invite_bucket_t))
				{
					LL_WARNS("Messaging") << "Malformed group invite binary bucket" << LL_ENDL;
					break;
				}

				invite_bucket = (struct invite_bucket_t*) &binary_bucket[0];
				S32 membership_fee = ntohl(invite_bucket->membership_fee);

				LLSD payload;
				payload["transaction_id"] = session_id;
				payload["group_id"] = from_id;
				payload["name"] = name;
				payload["message"] = message;
				payload["fee"] = membership_fee;

				LLSD args;
				args["MESSAGE"] = message;
				// we shouldn't pass callback functor since it is registered in LLFunctorRegistration
				LLNotificationsUtil::add("JoinGroup", args, payload);
			}
		}
		break;

	case IM_INVENTORY_OFFERED:
	case IM_TASK_INVENTORY_OFFERED:
		// Someone has offered us some inventory.
		{
			LLOfferInfo* info = new LLOfferInfo;
			if (IM_INVENTORY_OFFERED == dialog)
			{
				struct offer_agent_bucket_t
				{
					S8		asset_type;
					LLUUID	object_id;
				}* bucketp;

				if (sizeof(offer_agent_bucket_t) != binary_bucket_size)
				{
					LL_WARNS("Messaging") << "Malformed inventory offer from agent" << LL_ENDL;
					delete info;
					break;
				}
				bucketp = (struct offer_agent_bucket_t*) &binary_bucket[0];
				info->mType = (LLAssetType::EType) bucketp->asset_type;
				info->mObjectID = bucketp->object_id;
			}
			else
			{
				if (sizeof(S8) != binary_bucket_size)
				{
					LL_WARNS("Messaging") << "Malformed inventory offer from object" << LL_ENDL;
					delete info;
					break;
				}
				info->mType = (LLAssetType::EType) binary_bucket[0];
				info->mObjectID = LLUUID::null;
			}

			info->mIM = dialog;
			info->mFromID = from_id;
			info->mFromGroup = from_group;
			info->mTransactionID = session_id;
			info->mFolderID = gInventory.findCategoryUUIDForType(LLFolderType::assetTypeToFolderType(info->mType));

			if (dialog == IM_TASK_INVENTORY_OFFERED)
			{
				info->mFromObject = TRUE;
			}
			else
			{
				info->mFromObject = FALSE;
			}
			info->mFromName = name;
			info->mDesc = message;
			info->mHost = msg->getSender();
			//if (((is_busy && !is_owned_by_me) || is_muted))
			if (is_muted)
			{
				// Prefetch the offered item so that it can be discarded by the appropriate observer. (EXT-4331)
				LLInventoryFetchItemsObserver* fetch_item = new LLInventoryFetchItemsObserver(info->mObjectID);
				fetch_item->startFetch();
				delete fetch_item;

				// Same as closing window
				info->forceResponse(IOR_DECLINE);
			}
			else
			{
				inventory_offer_handler(info);
			}
		}
		break;

	case IM_INVENTORY_ACCEPTED:
	{
		args["NAME"] = LLSLURL("agent", from_id, "completename").getSLURLString();;
		LLSD payload;
		payload["from_id"] = from_id;
		LLNotificationsUtil::add("InventoryAccepted", args, payload);
		break;
	}
	case IM_INVENTORY_DECLINED:
	{
		args["NAME"] = LLSLURL("agent", from_id, "completename").getSLURLString();;
		LLSD payload;
		payload["from_id"] = from_id;
		LLNotificationsUtil::add("InventoryDeclined", args, payload);
		break;
	}
	// TODO: _DEPRECATED suffix as part of vote removal - DEV-24856
	case IM_GROUP_VOTE:
		{
			LL_WARNS("Messaging") << "Received IM: IM_GROUP_VOTE_DEPRECATED" << LL_ENDL;
		}
		break;

	case IM_GROUP_ELECTION_DEPRECATED:
	{
		LL_WARNS("Messaging") << "Received IM: IM_GROUP_ELECTION_DEPRECATED" << LL_ENDL;
	}
	break;
	
	case IM_SESSION_SEND:
	{
		if (!is_linden && is_busy)
		{
			return;
		}

		// Only show messages if we have a session open (which
		// should happen after you get an "invitation"
		if ( !gIMMgr->hasSession(session_id) )
		{
			return;
		}

		// standard message, not from system
		std::string saved;
		if(offline == IM_OFFLINE)
		{
			saved = llformat("(Saved %s) ", formatted_time(timestamp).c_str());
		}
		buffer = saved + message;
		BOOL is_this_agent = FALSE;
		if(from_id == gAgentID)
		{
			is_this_agent = TRUE;
		}
		gIMMgr->addMessage(
			session_id,
			from_id,
			name,
			buffer,
			ll_safe_string((char*)binary_bucket),
			IM_SESSION_INVITE,
			parent_estate_id,
			region_id,
			position,
			true);
	}
	break;

	case IM_FROM_TASK:
		{
			if (is_busy && !is_owned_by_me)
			{
				return;
			}

			// Build a link to open the object IM info window.
			std::string location = ll_safe_string((char*)binary_bucket, binary_bucket_size-1);

			if (session_id.notNull())
			{
				chat.mFromID = session_id;
			}
			else
			{
				// This message originated on a region without the updated code for task id and slurl information.
				// We just need a unique ID for this object that isn't the owner ID.
				// If it is the owner ID it will overwrite the style that contains the link to that owner's profile.
				// This isn't ideal - it will make 1 style for all objects owned by the the same person/group.
				// This works because the only thing we can really do in this case is show the owner name and link to their profile.
				chat.mFromID = from_id ^ gAgent.getSessionID();
			}

			chat.mSourceType = CHAT_SOURCE_OBJECT;

			if(SYSTEM_FROM == name)
			{
				// System's UUID is NULL (fixes EXT-4766)
				chat.mFromID = LLUUID::null;
				chat.mSourceType = CHAT_SOURCE_SYSTEM;
			}

			// IDEVO Some messages have embedded resident names
			message = clean_name_from_task_im(message, from_group);

			LLSD query_string;
			query_string["owner"] = from_id;
			query_string["slurl"] = location;
			query_string["name"] = name;
			if (from_group)
			{
				query_string["groupowned"] = "true";
			}	

			chat.mURL = LLSLURL("objectim", session_id, "").getSLURLString();
			chat.mText = message;

			// Note: lie to Nearby Chat, pretending that this is NOT an IM, because
			// IMs from obejcts don't open IM sessions.
			LLNearbyChat* nearby_chat = LLFloaterReg::getTypedInstance<LLNearbyChat>("nearby_chat", LLSD());
			if(SYSTEM_FROM != name && nearby_chat)
			{
				chat.mOwnerID = from_id;
				LLSD args;
				args["slurl"] = location;
				args["type"] = LLNotificationsUI::NT_NEARBYCHAT;

				// Look for IRC-style emotes here so object name formatting is correct
				std::string prefix = message.substr(0, 4);
				if (prefix == "/me " || prefix == "/me'")
				{
					chat.mChatStyle = CHAT_STYLE_IRC;
				}

				LLNotificationsUI::LLNotificationManager::instance().onChat(chat, args);
			}


			//Object IMs send with from name: 'Second Life' need to be displayed also in notification toasts (EXT-1590)
			if (SYSTEM_FROM != name) break;
			
			LLSD substitutions;
			substitutions["NAME"] = name;
			substitutions["MSG"] = message;

			LLSD payload;
			payload["object_id"] = session_id;
			payload["owner_id"] = from_id;
			payload["from_id"] = from_id;
			payload["slurl"] = location;
			payload["name"] = name;
			std::string session_name;
			if (from_group)
			{
				payload["group_owned"] = "true";
			}

			LLNotification::Params params("ServerObjectMessage");
			params.substitutions = substitutions;
			params.payload = payload;

			LLPostponedNotification::add<LLPostponedServerObjectNotification>(params, from_id, from_group);
		}
		break;
	case IM_FROM_TASK_AS_ALERT:
		if (is_busy && !is_owned_by_me)
		{
			return;
		}
		{
			// Construct a viewer alert for this message.
			args["NAME"] = name;
			args["MESSAGE"] = message;
			LLNotificationsUtil::add("ObjectMessage", args);
		}
		break;
	case IM_BUSY_AUTO_RESPONSE:
		if (is_muted)
		{
			LL_DEBUGS("Messaging") << "Ignoring busy response from " << from_id << LL_ENDL;
			return;
		}
		else
		{
			// TODO: after LLTrans hits release, get "busy response" into translatable file
			buffer = llformat("%s (%s): %s", name.c_str(), "busy response", message.c_str());
			gIMMgr->addMessage(session_id, from_id, name, buffer);
		}
		break;
		
	case IM_LURE_USER:
		{
			if (is_muted)
			{ 
				return;
			}
			else if (is_busy) 
			{
				busy_message(msg,from_id);
			}
			else
			{
				LLVector3 pos, look_at;
				U64 region_handle;
				U8 region_access = SIM_ACCESS_MIN;
				std::string region_info = ll_safe_string((char*)binary_bucket, binary_bucket_size);
				std::string region_access_str = LLStringUtil::null;
				std::string region_access_icn = LLStringUtil::null;

				if (parse_lure_bucket(region_info, region_handle, pos, look_at, region_access))
				{
					region_access_str = LLViewerRegion::accessToString(region_access);
					region_access_icn = LLViewerRegion::getAccessIcon(region_access);
				}

				LLSD args;
				// *TODO: Translate -> [FIRST] [LAST] (maybe)
				args["NAME_SLURL"] = LLSLURL("agent", from_id, "about").getSLURLString();
				args["MESSAGE"] = message;
				args["MATURITY_STR"] = region_access_str;
				args["MATURITY_ICON"] = region_access_icn;
				LLSD payload;
				payload["from_id"] = from_id;
				payload["lure_id"] = session_id;
				payload["godlike"] = FALSE;

			    LLNotification::Params params("TeleportOffered");
			    params.substitutions = args;
			    params.payload = payload;
			    LLPostponedNotification::add<LLPostponedOfferNotification>(	params, from_id, false);
			}
		}
		break;

	case IM_GODLIKE_LURE_USER:
		{
			LLSD payload;
			payload["from_id"] = from_id;
			payload["lure_id"] = session_id;
			payload["godlike"] = TRUE;
			// do not show a message box, because you're about to be
			// teleported.
			LLNotifications::instance().forceResponse(LLNotification::Params("TeleportOffered").payload(payload), 0);
		}
		break;

	case IM_GOTO_URL:
		{
			LLSD args;
			// n.b. this is for URLs sent by the system, not for
			// URLs sent by scripts (i.e. llLoadURL)
			if (binary_bucket_size <= 0)
			{
				LL_WARNS("Messaging") << "bad binary_bucket_size: "
					<< binary_bucket_size
					<< " - aborting function." << LL_ENDL;
				return;
			}

			std::string url;
			
			url.assign((char*)binary_bucket, binary_bucket_size-1);
			args["MESSAGE"] = message;
			args["URL"] = url;
			LLSD payload;
			payload["url"] = url;
			LLNotificationsUtil::add("GotoURL", args, payload );
		}
		break;

	case IM_FRIENDSHIP_OFFERED:
		{
			LLSD payload;
			payload["from_id"] = from_id;
			payload["session_id"] = session_id;;
			payload["online"] = (offline == IM_ONLINE);
			payload["sender"] = msg->getSender().getIPandPort();

			if (is_busy)
			{
				busy_message(msg, from_id);
				LLNotifications::instance().forceResponse(LLNotification::Params("OfferFriendship").payload(payload), 1);
			}
			else if (is_muted)
			{
				LLNotifications::instance().forceResponse(LLNotification::Params("OfferFriendship").payload(payload), 1);
			}
			else
			{
				args["NAME_SLURL"] = LLSLURL("agent", from_id, "about").getSLURLString();
				if(message.empty())
				{
					//support for frienship offers from clients before July 2008
				        LLNotificationsUtil::add("OfferFriendshipNoMessage", args, payload);
				}
				else
				{
					args["[MESSAGE]"] = message;
				    LLNotification::Params params("OfferFriendship");
				    params.substitutions = args;
				    params.payload = payload;
				    LLPostponedNotification::add<LLPostponedOfferNotification>(	params, from_id, false);
				}
			}
		}
		break;

	case IM_FRIENDSHIP_ACCEPTED:
		{
			// In the case of an offline IM, the formFriendship() may be extraneous
			// as the database should already include the relationship.  But it
			// doesn't hurt for dupes.
			LLAvatarTracker::formFriendship(from_id);
			
			std::vector<std::string> strings;
			strings.push_back(from_id.asString());
			send_generic_message("requestonlinenotification", strings);
			
			args["NAME"] = name;
			LLSD payload;
			payload["from_id"] = from_id;
			LLAvatarNameCache::get(from_id, boost::bind(&notification_display_name_callback,
														 _1,
														 _2,
														 "FriendshipAccepted",
														 args,
														 payload));
		}
		break;

	case IM_FRIENDSHIP_DECLINED_DEPRECATED:
	default:
		LL_WARNS("Messaging") << "Instant message calling for unknown dialog "
				<< (S32)dialog << LL_ENDL;
		break;
	}

	LLWindow* viewer_window = gViewerWindow->getWindow();
	if (viewer_window && viewer_window->getMinimized())
	{
		viewer_window->flashIcon(5.f);
	}
}

void busy_message (LLMessageSystem* msg, LLUUID from_id) 
{
	if (gAgent.getBusy())
	{
		std::string my_name;
		LLAgentUI::buildFullname(my_name);
		std::string response = gSavedPerAccountSettings.getString("BusyModeResponse");
		pack_instant_message(
			gMessageSystem,
			gAgent.getID(),
			FALSE,
			gAgent.getSessionID(),
			from_id,
			my_name,
			response,
			IM_ONLINE,
			IM_BUSY_AUTO_RESPONSE);
		gAgent.sendReliableMessage();
	}
}

bool callingcard_offer_callback(const LLSD& notification, const LLSD& response)
{
	S32 option = LLNotificationsUtil::getSelectedOption(notification, response);
	LLUUID fid;
	LLUUID from_id;
	LLMessageSystem* msg = gMessageSystem;
	switch(option)
	{
	case 0:
		// accept
		msg->newMessageFast(_PREHASH_AcceptCallingCard);
		msg->nextBlockFast(_PREHASH_AgentData);
		msg->addUUIDFast(_PREHASH_AgentID, gAgent.getID());
		msg->addUUIDFast(_PREHASH_SessionID, gAgent.getSessionID());
		msg->nextBlockFast(_PREHASH_TransactionBlock);
		msg->addUUIDFast(_PREHASH_TransactionID, notification["payload"]["transaction_id"].asUUID());
		fid = gInventory.findCategoryUUIDForType(LLFolderType::FT_CALLINGCARD);
		msg->nextBlockFast(_PREHASH_FolderData);
		msg->addUUIDFast(_PREHASH_FolderID, fid);
		msg->sendReliable(LLHost(notification["payload"]["sender"].asString()));
		break;
	case 1:
		// decline		
		msg->newMessageFast(_PREHASH_DeclineCallingCard);
		msg->nextBlockFast(_PREHASH_AgentData);
		msg->addUUIDFast(_PREHASH_AgentID, gAgent.getID());
		msg->addUUIDFast(_PREHASH_SessionID, gAgent.getSessionID());
		msg->nextBlockFast(_PREHASH_TransactionBlock);
		msg->addUUIDFast(_PREHASH_TransactionID, notification["payload"]["transaction_id"].asUUID());
		msg->sendReliable(LLHost(notification["payload"]["sender"].asString()));
		busy_message(msg, notification["payload"]["source_id"].asUUID());
		break;
	default:
		// close button probably, possibly timed out
		break;
	}

	return false;
}
static LLNotificationFunctorRegistration callingcard_offer_cb_reg("OfferCallingCard", callingcard_offer_callback);

void process_offer_callingcard(LLMessageSystem* msg, void**)
{
	// someone has offered to form a friendship
	LL_DEBUGS("Messaging") << "callingcard offer" << LL_ENDL;

	LLUUID source_id;
	msg->getUUIDFast(_PREHASH_AgentData, _PREHASH_AgentID, source_id);
	LLUUID tid;
	msg->getUUIDFast(_PREHASH_AgentBlock, _PREHASH_TransactionID, tid);

	LLSD payload;
	payload["transaction_id"] = tid;
	payload["source_id"] = source_id;
	payload["sender"] = msg->getSender().getIPandPort();

	LLViewerObject* source = gObjectList.findObject(source_id);
	LLSD args;
	std::string source_name;
	if(source && source->isAvatar())
	{
		LLNameValue* nvfirst = source->getNVPair("FirstName");
		LLNameValue* nvlast  = source->getNVPair("LastName");
		if (nvfirst && nvlast)
		{
			source_name = LLCacheName::buildFullName(
				nvfirst->getString(), nvlast->getString());
		}
	}

	if(!source_name.empty())
	{
		if (gAgent.getBusy() 
			|| LLMuteList::getInstance()->isMuted(source_id, source_name, LLMute::flagTextChat))
		{
			// automatically decline offer
			LLNotifications::instance().forceResponse(LLNotification::Params("OfferCallingCard").payload(payload), 1);
		}
		else
		{
			args["NAME"] = source_name;
			LLNotificationsUtil::add("OfferCallingCard", args, payload);
		}
	}
	else
	{
		LL_WARNS("Messaging") << "Calling card offer from an unknown source." << LL_ENDL;
	}
}

void process_accept_callingcard(LLMessageSystem* msg, void**)
{
	LLNotificationsUtil::add("CallingCardAccepted");
}

void process_decline_callingcard(LLMessageSystem* msg, void**)
{
	LLNotificationsUtil::add("CallingCardDeclined");
}

class ChatTranslationReceiver : public LLTranslate::TranslationReceiver
{
public :
	ChatTranslationReceiver(const std::string &from_lang, const std::string &to_lang, const std::string &mesg,
							const LLChat &chat, const LLSD &toast_args)
		: LLTranslate::TranslationReceiver(from_lang, to_lang),
		m_chat(chat),
		m_toastArgs(toast_args),
		m_origMesg(mesg)
	{
	}

	static boost::intrusive_ptr<ChatTranslationReceiver> build(const std::string &from_lang, const std::string &to_lang, const std::string &mesg, const LLChat &chat, const LLSD &toast_args)
	{
		return boost::intrusive_ptr<ChatTranslationReceiver>(new ChatTranslationReceiver(from_lang, to_lang, mesg, chat, toast_args));
	}

protected:
	void handleResponse(const std::string &translation, const std::string &detected_language)
	{
		// filter out non-interesting responeses
		if ( !translation.empty()
			&& (m_toLang != detected_language)
			&& (LLStringUtil::compareInsensitive(translation, m_origMesg) != 0) )
		{
			m_chat.mText += " (" + translation + ")";
		}

		LLNotificationsUI::LLNotificationManager::instance().onChat(m_chat, m_toastArgs);
	}

	void handleFailure()
	{
		LLTranslate::TranslationReceiver::handleFailure();
		m_chat.mText += " (?)";

		LLNotificationsUI::LLNotificationManager::instance().onChat(m_chat, m_toastArgs);
	}

private:
	LLChat m_chat;
	std::string m_origMesg;
	LLSD m_toastArgs;		
};
void process_chat_from_simulator(LLMessageSystem *msg, void **user_data)
{
	LLChat	chat;
	std::string		mesg;
	std::string		from_name;
	U8			source_temp;
	U8			type_temp;
	U8			audible_temp;
	LLColor4	color(1.0f, 1.0f, 1.0f, 1.0f);
	LLUUID		from_id;
	LLUUID		owner_id;
	BOOL		is_owned_by_me = FALSE;
	LLViewerObject*	chatter;

	msg->getString("ChatData", "FromName", from_name);
	
	msg->getUUID("ChatData", "SourceID", from_id);
	chat.mFromID = from_id;
	
	// Object owner for objects
	msg->getUUID("ChatData", "OwnerID", owner_id);

	msg->getU8Fast(_PREHASH_ChatData, _PREHASH_SourceType, source_temp);
	chat.mSourceType = (EChatSourceType)source_temp;

	msg->getU8("ChatData", "ChatType", type_temp);
	chat.mChatType = (EChatType)type_temp;

	msg->getU8Fast(_PREHASH_ChatData, _PREHASH_Audible, audible_temp);
	chat.mAudible = (EChatAudible)audible_temp;
	
	chat.mTime = LLFrameTimer::getElapsedSeconds();
	
	// IDEVO Correct for new-style "Resident" names
	if (chat.mSourceType == CHAT_SOURCE_AGENT)
	{
		// I don't know if it's OK to change this here, if 
		// anything downstream does lookups by name, for instance
		
		LLAvatarName av_name;
		if (LLAvatarNameCache::get(from_id, &av_name))
		{
			chat.mFromName = av_name.mDisplayName;
		}
		else
		{
			chat.mFromName = LLCacheName::cleanFullName(from_name);
		}
	}
	else
	{
		chat.mFromName = from_name;
	}

	BOOL is_busy = gAgent.getBusy();

	BOOL is_muted = FALSE;
	BOOL is_linden = FALSE;
	is_muted = LLMuteList::getInstance()->isMuted(
		from_id,
		from_name,
		LLMute::flagTextChat) 
		|| LLMuteList::getInstance()->isMuted(owner_id, LLMute::flagTextChat);
	is_linden = chat.mSourceType != CHAT_SOURCE_OBJECT &&
		LLMuteList::getInstance()->isLinden(from_name);

	BOOL is_audible = (CHAT_AUDIBLE_FULLY == chat.mAudible);
	chatter = gObjectList.findObject(from_id);
	if (chatter)
	{
		chat.mPosAgent = chatter->getPositionAgent();

		// Make swirly things only for talking objects. (not script debug messages, though)
		if (chat.mSourceType == CHAT_SOURCE_OBJECT 
			&& chat.mChatType != CHAT_TYPE_DEBUG_MSG
			&& gSavedSettings.getBOOL("EffectScriptChatParticles") )
		{
			LLPointer<LLViewerPartSourceChat> psc = new LLViewerPartSourceChat(chatter->getPositionAgent());
			psc->setSourceObject(chatter);
			psc->setColor(color);
			//We set the particles to be owned by the object's owner, 
			//just in case they should be muted by the mute list
			psc->setOwnerUUID(owner_id);
			LLViewerPartSim::getInstance()->addPartSource(psc);
		}

		// record last audible utterance
		if (is_audible
			&& (is_linden || (!is_muted && !is_busy)))
		{
			if (chat.mChatType != CHAT_TYPE_START 
				&& chat.mChatType != CHAT_TYPE_STOP)
			{
				gAgent.heardChat(chat.mFromID);
			}
		}

		is_owned_by_me = chatter->permYouOwner();
	}

	if (is_audible)
	{
		BOOL visible_in_chat_bubble = FALSE;
		std::string verb;

		color.setVec(1.f,1.f,1.f,1.f);
		msg->getStringFast(_PREHASH_ChatData, _PREHASH_Message, mesg);

		BOOL ircstyle = FALSE;

		// Look for IRC-style emotes here so chatbubbles work
		std::string prefix = mesg.substr(0, 4);
		if (prefix == "/me " || prefix == "/me'")
		{
			ircstyle = TRUE;
		}
		chat.mText = mesg;

		// Look for the start of typing so we can put "..." in the bubbles.
		if (CHAT_TYPE_START == chat.mChatType)
		{
			LLLocalSpeakerMgr::getInstance()->setSpeakerTyping(from_id, TRUE);

			// Might not have the avatar constructed yet, eg on login.
			if (chatter && chatter->isAvatar())
			{
				((LLVOAvatar*)chatter)->startTyping();
			}
			return;
		}
		else if (CHAT_TYPE_STOP == chat.mChatType)
		{
			LLLocalSpeakerMgr::getInstance()->setSpeakerTyping(from_id, FALSE);

			// Might not have the avatar constructed yet, eg on login.
			if (chatter && chatter->isAvatar())
			{
				((LLVOAvatar*)chatter)->stopTyping();
			}
			return;
		}

		// Look for IRC-style emotes
		if (ircstyle)
		{
			// set CHAT_STYLE_IRC to avoid adding Avatar Name as author of message. See EXT-656
			chat.mChatStyle = CHAT_STYLE_IRC;

			// Do nothing, ircstyle is fixed above for chat bubbles
		}
		else
		{
			switch(chat.mChatType)
			{
			case CHAT_TYPE_WHISPER:
				verb = LLTrans::getString("whisper") + " ";
				break;
			case CHAT_TYPE_DEBUG_MSG:
			case CHAT_TYPE_OWNER:
			case CHAT_TYPE_NORMAL:
				verb = "";
				break;
			case CHAT_TYPE_SHOUT:
				verb = LLTrans::getString("shout") + " ";
				break;
			case CHAT_TYPE_START:
			case CHAT_TYPE_STOP:
				LL_WARNS("Messaging") << "Got chat type start/stop in main chat processing." << LL_ENDL;
				break;
			default:
				LL_WARNS("Messaging") << "Unknown type " << chat.mChatType << " in chat!" << LL_ENDL;
				verb = "";
				break;
			}


			chat.mText = "";
			chat.mText += verb;
			chat.mText += mesg;
		}
		
		// We have a real utterance now, so can stop showing "..." and proceed.
		if (chatter && chatter->isAvatar())
		{
			LLLocalSpeakerMgr::getInstance()->setSpeakerTyping(from_id, FALSE);
			((LLVOAvatar*)chatter)->stopTyping();
			
			if (!is_muted && !is_busy)
			{
				visible_in_chat_bubble = gSavedSettings.getBOOL("UseChatBubbles");
				std::string formated_msg = "";
				LLViewerChat::formatChatMsg(chat, formated_msg);
				LLChat chat_bubble = chat;
				chat_bubble.mText = formated_msg;
				((LLVOAvatar*)chatter)->addChat(chat_bubble);
			}
		}
		
		if (chatter)
		{
			chat.mPosAgent = chatter->getPositionAgent();
		}

		// truth table:
		// LINDEN	BUSY	MUTED	OWNED_BY_YOU	TASK		DISPLAY		STORE IN HISTORY
		// F		F		F		F				*			Yes			Yes
		// F		F		F		T				*			Yes			Yes
		// F		F		T		F				*			No			No
		// F		F		T		T				*			No			No
		// F		T		F		F				*			No			Yes
		// F		T		F		T				*			Yes			Yes
		// F		T		T		F				*			No			No
		// F		T		T		T				*			No			No
		// T		*		*		*				F			Yes			Yes

		chat.mMuted = is_muted && !is_linden;

		// pass owner_id to chat so that we can display the remote
		// object inspect for an object that is chatting with you
		LLSD args;
		args["type"] = LLNotificationsUI::NT_NEARBYCHAT;
		chat.mOwnerID = owner_id;

		if (gSavedSettings.getBOOL("TranslateChat") && chat.mSourceType != CHAT_SOURCE_SYSTEM)
		{
			if (chat.mChatStyle == CHAT_STYLE_IRC)
			{
				mesg = mesg.substr(4, std::string::npos);
			}
			const std::string from_lang = ""; // leave empty to trigger autodetect
			const std::string to_lang = LLTranslate::getTranslateLanguage();

			LLHTTPClient::ResponderPtr result = ChatTranslationReceiver::build(from_lang, to_lang, mesg, chat, args);
			LLTranslate::translateMessage(result, from_lang, to_lang, mesg);
		}
		else
		{
			LLNotificationsUI::LLNotificationManager::instance().onChat(chat, args);
		}
	}
}


// Simulator we're on is informing the viewer that the agent
// is starting to teleport (perhaps to another sim, perhaps to the 
// same sim). If we initiated the teleport process by sending some kind 
// of TeleportRequest, then this info is redundant, but if the sim 
// initiated the teleport (via a script call, being killed, etc.) 
// then this info is news to us.
void process_teleport_start(LLMessageSystem *msg, void**)
{
	// on teleport, don't tell them about destination guide anymore
	LLFirstUse::notUsingDestinationGuide(false);
	U32 teleport_flags = 0x0;
	msg->getU32("Info", "TeleportFlags", teleport_flags);

	LL_DEBUGS("Messaging") << "Got TeleportStart with TeleportFlags=" << teleport_flags << ". gTeleportDisplay: " << gTeleportDisplay << ", gAgent.mTeleportState: " << gAgent.getTeleportState() << LL_ENDL;

	if (teleport_flags & TELEPORT_FLAGS_DISABLE_CANCEL)
	{
		gViewerWindow->setProgressCancelButtonVisible(FALSE);
	}
	else
	{
		gViewerWindow->setProgressCancelButtonVisible(TRUE, LLTrans::getString("Cancel"));
	}

	// Freeze the UI and show progress bar
	// Note: could add data here to differentiate between normal teleport and death.

	if( gAgent.getTeleportState() == LLAgent::TELEPORT_NONE )
	{
		gTeleportDisplay = TRUE;
		gAgent.setTeleportState( LLAgent::TELEPORT_START );
		make_ui_sound("UISndTeleportOut");
		
		LL_INFOS("Messaging") << "Teleport initiated by remote TeleportStart message with TeleportFlags: " <<  teleport_flags << LL_ENDL;
		// Don't call LLFirstUse::useTeleport here because this could be
		// due to being killed, which would send you home, not to a Telehub
	}
}

void process_teleport_progress(LLMessageSystem* msg, void**)
{
	LLUUID agent_id;
	msg->getUUID("AgentData", "AgentID", agent_id);
	if((gAgent.getID() != agent_id)
	   || (gAgent.getTeleportState() == LLAgent::TELEPORT_NONE))
	{
		LL_WARNS("Messaging") << "Unexpected teleport progress message." << LL_ENDL;
		return;
	}
	U32 teleport_flags = 0x0;
	msg->getU32("Info", "TeleportFlags", teleport_flags);
	if (teleport_flags & TELEPORT_FLAGS_DISABLE_CANCEL)
	{
		gViewerWindow->setProgressCancelButtonVisible(FALSE);
	}
	else
	{
		gViewerWindow->setProgressCancelButtonVisible(TRUE, LLTrans::getString("Cancel"));
	}
	std::string buffer;
	msg->getString("Info", "Message", buffer);
	LL_DEBUGS("Messaging") << "teleport progress: " << buffer << LL_ENDL;

	//Sorta hacky...default to using simulator raw messages
	//if we don't find the coresponding mapping in our progress mappings
	std::string message = buffer;

	if (LLAgent::sTeleportProgressMessages.find(buffer) != 
		LLAgent::sTeleportProgressMessages.end() )
	{
		message = LLAgent::sTeleportProgressMessages[buffer];
	}

	gAgent.setTeleportMessage(LLAgent::sTeleportProgressMessages[message]);
}

class LLFetchInWelcomeArea : public LLInventoryFetchDescendentsObserver
{
public:
	LLFetchInWelcomeArea(const uuid_vec_t &ids) :
		LLInventoryFetchDescendentsObserver(ids)
	{}
	virtual void done()
	{
		LLIsType is_landmark(LLAssetType::AT_LANDMARK);
		LLIsType is_card(LLAssetType::AT_CALLINGCARD);

		LLInventoryModel::cat_array_t	card_cats;
		LLInventoryModel::item_array_t	card_items;
		LLInventoryModel::cat_array_t	land_cats;
		LLInventoryModel::item_array_t	land_items;

		uuid_vec_t::iterator it = mComplete.begin();
		uuid_vec_t::iterator end = mComplete.end();
		for(; it != end; ++it)
		{
			gInventory.collectDescendentsIf(
				(*it),
				land_cats,
				land_items,
				LLInventoryModel::EXCLUDE_TRASH,
				is_landmark);
			gInventory.collectDescendentsIf(
				(*it),
				card_cats,
				card_items,
				LLInventoryModel::EXCLUDE_TRASH,
				is_card);
		}
		LLSD args;
		if ( land_items.count() > 0 )
		{	// Show notification that they can now teleport to landmarks.  Use a random landmark from the inventory
			S32 random_land = ll_rand( land_items.count() - 1 );
			args["NAME"] = land_items[random_land]->getName();
			LLNotificationsUtil::add("TeleportToLandmark",args);
		}
		if ( card_items.count() > 0 )
		{	// Show notification that they can now contact people.  Use a random calling card from the inventory
			S32 random_card = ll_rand( card_items.count() - 1 );
			args["NAME"] = card_items[random_card]->getName();
			LLNotificationsUtil::add("TeleportToPerson",args);
		}

		gInventory.removeObserver(this);
		delete this;
	}
};



class LLPostTeleportNotifiers : public LLEventTimer 
{
public:
	LLPostTeleportNotifiers();
	virtual ~LLPostTeleportNotifiers();

	//function to be called at the supplied frequency
	virtual BOOL tick();
};

LLPostTeleportNotifiers::LLPostTeleportNotifiers() : LLEventTimer( 2.0 )
{
};

LLPostTeleportNotifiers::~LLPostTeleportNotifiers()
{
}

BOOL LLPostTeleportNotifiers::tick()
{
	BOOL all_done = FALSE;
	if ( gAgent.getTeleportState() == LLAgent::TELEPORT_NONE )
	{
		// get callingcards and landmarks available to the user arriving.
		uuid_vec_t folders;
		const LLUUID callingcard_id = gInventory.findCategoryUUIDForType(LLFolderType::FT_CALLINGCARD);
		if(callingcard_id.notNull()) 
			folders.push_back(callingcard_id);
		const LLUUID folder_id = gInventory.findCategoryUUIDForType(LLFolderType::FT_LANDMARK);
		if(folder_id.notNull()) 
			folders.push_back(folder_id);
		if(!folders.empty())
		{
			LLFetchInWelcomeArea* fetcher = new LLFetchInWelcomeArea(folders);
			fetcher->startFetch();
			if(fetcher->isFinished())
			{
				fetcher->done();
			}
			else
			{
				gInventory.addObserver(fetcher);
			}
		}
		all_done = TRUE;
	}

	return all_done;
}



// Teleport notification from the simulator
// We're going to pretend to be a new agent
void process_teleport_finish(LLMessageSystem* msg, void**)
{
	LL_DEBUGS("Messaging") << "Got teleport location message" << LL_ENDL;
	LLUUID agent_id;
	msg->getUUIDFast(_PREHASH_Info, _PREHASH_AgentID, agent_id);
	if (agent_id != gAgent.getID())
	{
		LL_WARNS("Messaging") << "Got teleport notification for wrong agent!" << LL_ENDL;
		return;
	}
	
	// Teleport is finished; it can't be cancelled now.
	gViewerWindow->setProgressCancelButtonVisible(FALSE);

	// Do teleport effect for where you're leaving
	// VEFFECT: TeleportStart
	LLHUDEffectSpiral *effectp = (LLHUDEffectSpiral *)LLHUDManager::getInstance()->createViewerEffect(LLHUDObject::LL_HUD_EFFECT_POINT, TRUE);
	effectp->setPositionGlobal(gAgent.getPositionGlobal());
	effectp->setColor(LLColor4U(gAgent.getEffectColor()));
	LLHUDManager::getInstance()->sendEffects();

	U32 location_id;
	U32 sim_ip;
	U16 sim_port;
	LLVector3 pos, look_at;
	U64 region_handle;
	msg->getU32Fast(_PREHASH_Info, _PREHASH_LocationID, location_id);
	msg->getIPAddrFast(_PREHASH_Info, _PREHASH_SimIP, sim_ip);
	msg->getIPPortFast(_PREHASH_Info, _PREHASH_SimPort, sim_port);
	//msg->getVector3Fast(_PREHASH_Info, _PREHASH_Position, pos);
	//msg->getVector3Fast(_PREHASH_Info, _PREHASH_LookAt, look_at);
	msg->getU64Fast(_PREHASH_Info, _PREHASH_RegionHandle, region_handle);
	U32 teleport_flags;
	msg->getU32Fast(_PREHASH_Info, _PREHASH_TeleportFlags, teleport_flags);
	
	
	std::string seedCap;
	msg->getStringFast(_PREHASH_Info, _PREHASH_SeedCapability, seedCap);

	// update home location if we are teleporting out of prelude - specific to teleporting to welcome area 
	if((teleport_flags & TELEPORT_FLAGS_SET_HOME_TO_TARGET)
	   && (!gAgent.isGodlike()))
	{
		gAgent.setHomePosRegion(region_handle, pos);

		// Create a timer that will send notices when teleporting is all finished.  Since this is 
		// based on the LLEventTimer class, it will be managed by that class and not orphaned or leaked.
		new LLPostTeleportNotifiers();
	}

	LLHost sim_host(sim_ip, sim_port);

	// Viewer trusts the simulator.
	gMessageSystem->enableCircuit(sim_host, TRUE);
	LLViewerRegion* regionp =  LLWorld::getInstance()->addRegion(region_handle, sim_host);

/*
	// send camera update to new region
	gAgentCamera.updateCamera();

	// likewise make sure the camera is behind the avatar
	gAgentCamera.resetView(TRUE);
	LLVector3 shift_vector = regionp->getPosRegionFromGlobal(gAgent.getRegion()->getOriginGlobal());
	gAgent.setRegion(regionp);
	gObjectList.shiftObjects(shift_vector);

	if (isAgentAvatarValid())
	{
		gAgentAvatarp->clearChatText();
		gAgentCamera.slamLookAt(look_at);
	}
	gAgent.setPositionAgent(pos);
	gAssetStorage->setUpstream(sim);
	gCacheName->setUpstream(sim);
*/

	// now, use the circuit info to tell simulator about us!
	LL_INFOS("Messaging") << "process_teleport_finish() Enabling "
			<< sim_host << " with code " << msg->mOurCircuitCode << LL_ENDL;
	msg->newMessageFast(_PREHASH_UseCircuitCode);
	msg->nextBlockFast(_PREHASH_CircuitCode);
	msg->addU32Fast(_PREHASH_Code, msg->getOurCircuitCode());
	msg->addUUIDFast(_PREHASH_SessionID, gAgent.getSessionID());
	msg->addUUIDFast(_PREHASH_ID, gAgent.getID());
	msg->sendReliable(sim_host);

	send_complete_agent_movement(sim_host);
	gAgent.setTeleportState( LLAgent::TELEPORT_MOVING );
	gAgent.setTeleportMessage(LLAgent::sTeleportProgressMessages["contacting"]);

	regionp->setSeedCapability(seedCap);

	// Don't send camera updates to the new region until we're
	// actually there...


	// Now do teleport effect for where you're going.
	// VEFFECT: TeleportEnd
	effectp = (LLHUDEffectSpiral *)LLHUDManager::getInstance()->createViewerEffect(LLHUDObject::LL_HUD_EFFECT_POINT, TRUE);
	effectp->setPositionGlobal(gAgent.getPositionGlobal());

	effectp->setColor(LLColor4U(gAgent.getEffectColor()));
	LLHUDManager::getInstance()->sendEffects();

//	gTeleportDisplay = TRUE;
//	gTeleportDisplayTimer.reset();
//	gViewerWindow->setShowProgress(TRUE);
}

// stuff we have to do every time we get an AvatarInitComplete from a sim
/*
void process_avatar_init_complete(LLMessageSystem* msg, void**)
{
	LLVector3 agent_pos;
	msg->getVector3Fast(_PREHASH_AvatarData, _PREHASH_Position, agent_pos);
	agent_movement_complete(msg->getSender(), agent_pos);
}
*/

void process_agent_movement_complete(LLMessageSystem* msg, void**)
{
	gAgentMovementCompleted = true;

	LLUUID agent_id;
	msg->getUUIDFast(_PREHASH_AgentData, _PREHASH_AgentID, agent_id);
	LLUUID session_id;
	msg->getUUIDFast(_PREHASH_AgentData, _PREHASH_SessionID, session_id);
	if((gAgent.getID() != agent_id) || (gAgent.getSessionID() != session_id))
	{
		LL_WARNS("Messaging") << "Incorrect id in process_agent_movement_complete()"
				<< LL_ENDL;
		return;
	}

	LL_DEBUGS("Messaging") << "process_agent_movement_complete()" << LL_ENDL;

	// *TODO: check timestamp to make sure the movement compleation
	// makes sense.
	LLVector3 agent_pos;
	msg->getVector3Fast(_PREHASH_Data, _PREHASH_Position, agent_pos);
	LLVector3 look_at;
	msg->getVector3Fast(_PREHASH_Data, _PREHASH_LookAt, look_at);
	U64 region_handle;
	msg->getU64Fast(_PREHASH_Data, _PREHASH_RegionHandle, region_handle);
	
	std::string version_channel;
	msg->getString("SimData", "ChannelVersion", version_channel);

	if (!isAgentAvatarValid())
	{
		// Could happen if you were immediately god-teleported away on login,
		// maybe other cases.  Continue, but warn.
		LL_WARNS("Messaging") << "agent_movement_complete() with NULL avatarp." << LL_ENDL;
	}

	F32 x, y;
	from_region_handle(region_handle, &x, &y);
	LLViewerRegion* regionp = LLWorld::getInstance()->getRegionFromHandle(region_handle);
	if (!regionp)
	{
		if (gAgent.getRegion())
		{
			LL_WARNS("Messaging") << "current region " << gAgent.getRegion()->getOriginGlobal() << LL_ENDL;
		}

		LL_WARNS("Messaging") << "Agent being sent to invalid home region: " 
			<< x << ":" << y 
			<< " current pos " << gAgent.getPositionGlobal()
			<< LL_ENDL;
		LLAppViewer::instance()->forceDisconnect(LLTrans::getString("SentToInvalidRegion"));
		return;

	}

	LL_INFOS("Messaging") << "Changing home region to " << x << ":" << y << LL_ENDL;

	// set our upstream host the new simulator and shuffle things as
	// appropriate.
	LLVector3 shift_vector = regionp->getPosRegionFromGlobal(
		gAgent.getRegion()->getOriginGlobal());
	gAgent.setRegion(regionp);
	gObjectList.shiftObjects(shift_vector);
	gAssetStorage->setUpstream(msg->getSender());
	gCacheName->setUpstream(msg->getSender());
	gViewerThrottle.sendToSim();
	gViewerWindow->sendShapeToSim();

	bool is_teleport = gAgent.getTeleportState() == LLAgent::TELEPORT_MOVING;

	if( is_teleport )
	{
		if (gAgent.getTeleportKeepsLookAt())
		{
			// *NOTE: the LookAt data we get from the sim here doesn't
			// seem to be useful, so get it from the camera instead
			look_at = LLViewerCamera::getInstance()->getAtAxis();
		}
		// Force the camera back onto the agent, don't animate.
		gAgentCamera.setFocusOnAvatar(TRUE, FALSE);
		gAgentCamera.slamLookAt(look_at);
		gAgentCamera.updateCamera();

		gAgent.setTeleportState( LLAgent::TELEPORT_START_ARRIVAL );

		// set the appearance on teleport since the new sim does not
		// know what you look like.
		gAgent.sendAgentSetAppearance();

		if (isAgentAvatarValid())
		{
			// Chat the "back" SLURL. (DEV-4907)

			LLSLURL slurl;
			gAgent.getTeleportSourceSLURL(slurl);
			LLSD substitution = LLSD().with("[T_SLURL]", slurl.getSLURLString());
			std::string completed_from = LLAgent::sTeleportProgressMessages["completed_from"];
			LLStringUtil::format(completed_from, substitution);

			LLSD args;
			args["MESSAGE"] = completed_from;
			LLNotificationsUtil::add("SystemMessageTip", args);

			// Set the new position
			gAgentAvatarp->setPositionAgent(agent_pos);
			gAgentAvatarp->clearChat();
			gAgentAvatarp->slamPosition();
		}
	}
	else
	{
		// This is initial log-in or a region crossing
		gAgent.setTeleportState( LLAgent::TELEPORT_NONE );

		if(LLStartUp::getStartupState() < STATE_STARTED)
		{	// This is initial log-in, not a region crossing:
			// Set the camera looking ahead of the AV so send_agent_update() below 
			// will report the correct location to the server.
			LLVector3 look_at_point = look_at;
			look_at_point = agent_pos + look_at_point.rotVec(gAgent.getQuat());

			static LLVector3 up_direction(0.0f, 0.0f, 1.0f);
			LLViewerCamera::getInstance()->lookAt(agent_pos, look_at_point, up_direction);
		}
	}

	if ( LLTracker::isTracking(NULL) )
	{
		// Check distance to beacon, if < 5m, remove beacon
		LLVector3d beacon_pos = LLTracker::getTrackedPositionGlobal();
		LLVector3 beacon_dir(agent_pos.mV[VX] - (F32)fmod(beacon_pos.mdV[VX], 256.0), agent_pos.mV[VY] - (F32)fmod(beacon_pos.mdV[VY], 256.0), 0);
		if (beacon_dir.magVecSquared() < 25.f)
		{
			LLTracker::stopTracking(NULL);
		}
		else if ( is_teleport && !gAgent.getTeleportKeepsLookAt() )
		{
			//look at the beacon
			LLVector3 global_agent_pos = agent_pos;
			global_agent_pos[0] += x;
			global_agent_pos[1] += y;
			look_at = (LLVector3)beacon_pos - global_agent_pos;
			look_at.normVec();
			gAgentCamera.slamLookAt(look_at);
		}
	}

	// TODO: Put back a check for flying status! DK 12/19/05
	// Sim tells us whether the new position is off the ground
	/*
	if (teleport_flags & TELEPORT_FLAGS_IS_FLYING)
	{
		gAgent.setFlying(TRUE);
	}
	else
	{
		gAgent.setFlying(FALSE);
	}
	*/

	send_agent_update(TRUE, TRUE);

	if (gAgent.getRegion()->getBlockFly())
	{
		gAgent.setFlying(gAgent.canFly());
	}

	// force simulator to recognize busy state
	if (gAgent.getBusy())
	{
		gAgent.setBusy();
	}
	else
	{
		gAgent.clearBusy();
	}

	if (isAgentAvatarValid())
	{
		gAgentAvatarp->mFootPlane.clearVec();
	}
	
	// send walk-vs-run status
	gAgent.sendWalkRun(gAgent.getRunning() || gAgent.getAlwaysRun());

	// If the server version has changed, display an info box and offer
	// to display the release notes, unless this is the initial log in.
	if (gLastVersionChannel == version_channel)
	{
		return;
	}

	gLastVersionChannel = version_channel;
}

void process_crossed_region(LLMessageSystem* msg, void**)
{
	LLUUID agent_id;
	msg->getUUIDFast(_PREHASH_AgentData, _PREHASH_AgentID, agent_id);
	LLUUID session_id;
	msg->getUUIDFast(_PREHASH_AgentData, _PREHASH_SessionID, session_id);
	if((gAgent.getID() != agent_id) || (gAgent.getSessionID() != session_id))
	{
		LL_WARNS("Messaging") << "Incorrect id in process_crossed_region()"
				<< LL_ENDL;
		return;
	}
	LL_INFOS("Messaging") << "process_crossed_region()" << LL_ENDL;
	gAgentAvatarp->resetRegionCrossingTimer();

	U32 sim_ip;
	msg->getIPAddrFast(_PREHASH_RegionData, _PREHASH_SimIP, sim_ip);
	U16 sim_port;
	msg->getIPPortFast(_PREHASH_RegionData, _PREHASH_SimPort, sim_port);
	LLHost sim_host(sim_ip, sim_port);
	U64 region_handle;
	msg->getU64Fast(_PREHASH_RegionData, _PREHASH_RegionHandle, region_handle);
	
	std::string seedCap;
	msg->getStringFast(_PREHASH_RegionData, _PREHASH_SeedCapability, seedCap);

	send_complete_agent_movement(sim_host);

	LLViewerRegion* regionp = LLWorld::getInstance()->addRegion(region_handle, sim_host);
	regionp->setSeedCapability(seedCap);
}



// Sends avatar and camera information to simulator.
// Sent roughly once per frame, or 20 times per second, whichever is less often

const F32 THRESHOLD_HEAD_ROT_QDOT = 0.9997f;	// ~= 2.5 degrees -- if its less than this we need to update head_rot
const F32 MAX_HEAD_ROT_QDOT = 0.99999f;			// ~= 0.5 degrees -- if its greater than this then no need to update head_rot
												// between these values we delay the updates (but no more than one second)

static LLFastTimer::DeclareTimer FTM_AGENT_UPDATE_SEND("Send Message");

void send_agent_update(BOOL force_send, BOOL send_reliable)
{
	if (gAgent.getTeleportState() != LLAgent::TELEPORT_NONE)
	{
		// We don't care if they want to send an agent update, they're not allowed to until the simulator
		// that's the target is ready to receive them (after avatar_init_complete is received)
		return;
	}

	// We have already requested to log out.  Don't send agent updates.
	if(LLAppViewer::instance()->logoutRequestSent())
	{
		return;
	}

	// no region to send update to
	if(gAgent.getRegion() == NULL)
	{
		return;
	}

	const F32 TRANSLATE_THRESHOLD = 0.01f;

	// NOTA BENE: This is (intentionally?) using the small angle sine approximation to test for rotation
	//			  Plus, there is an extra 0.5 in the mix since the perpendicular between last_camera_at and getAtAxis() bisects cam_rot_change
	//			  Thus, we're actually testing against 0.2 degrees
	const F32 ROTATION_THRESHOLD = 0.1f * 2.f*F_PI/360.f;			//  Rotation thresh 0.2 deg, see note above

	const U8 DUP_MSGS = 1;				//  HACK!  number of times to repeat data on motionless agent

	//  Store data on last sent update so that if no changes, no send
	static LLVector3 last_camera_pos_agent, 
					 last_camera_at, 
					 last_camera_left,
					 last_camera_up;
	
	static LLVector3 cam_center_chg,
					 cam_rot_chg;

	static LLQuaternion last_head_rot;
	static U32 last_control_flags = 0;
	static U8 last_render_state;
	static U8 duplicate_count = 0;
	static F32 head_rot_chg = 1.0;
	static U8 last_flags;

	LLMessageSystem	*msg = gMessageSystem;
	LLVector3		camera_pos_agent;				// local to avatar's region
	U8				render_state;

	LLQuaternion body_rotation = gAgent.getFrameAgent().getQuaternion();
	LLQuaternion head_rotation = gAgent.getHeadRotation();

	camera_pos_agent = gAgentCamera.getCameraPositionAgent();

	render_state = gAgent.getRenderState();

	U32		control_flag_change = 0;
	U8		flag_change = 0;

	cam_center_chg = last_camera_pos_agent - camera_pos_agent;
	cam_rot_chg = last_camera_at - LLViewerCamera::getInstance()->getAtAxis();

	// If a modifier key is held down, turn off
	// LBUTTON and ML_LBUTTON so that using the camera (alt-key) doesn't
	// trigger a control event.
	U32 control_flags = gAgent.getControlFlags();
	MASK	key_mask = gKeyboard->currentMask(TRUE);
	if (key_mask & MASK_ALT || key_mask & MASK_CONTROL)
	{
		control_flags &= ~(	AGENT_CONTROL_LBUTTON_DOWN |
							AGENT_CONTROL_ML_LBUTTON_DOWN );
		control_flags |= 	AGENT_CONTROL_LBUTTON_UP |
							AGENT_CONTROL_ML_LBUTTON_UP ;
	}

	control_flag_change = last_control_flags ^ control_flags;

	U8 flags = AU_FLAGS_NONE;
	if (gAgent.isGroupTitleHidden())
	{
		flags |= AU_FLAGS_HIDETITLE;
	}
	if (gAgent.getAutoPilot())
	{
		flags |= AU_FLAGS_CLIENT_AUTOPILOT;
	}

	flag_change = last_flags ^ flags;

	head_rot_chg = dot(last_head_rot, head_rotation);

	if (force_send || 
		(cam_center_chg.magVec() > TRANSLATE_THRESHOLD) || 
		(head_rot_chg < THRESHOLD_HEAD_ROT_QDOT) ||	
		(last_render_state != render_state) ||
		(cam_rot_chg.magVec() > ROTATION_THRESHOLD) ||
		control_flag_change != 0 ||
		flag_change != 0)  
	{
/*
		if (head_rot_chg < THRESHOLD_HEAD_ROT_QDOT)
		{
			//LL_INFOS("Messaging") << "head rot " << head_rotation << LL_ENDL;
			LL_INFOS("Messaging") << "head_rot_chg = " << head_rot_chg << LL_ENDL;
		}
		if (cam_rot_chg.magVec() > ROTATION_THRESHOLD) 
		{
			LL_INFOS("Messaging") << "cam rot " <<  cam_rot_chg.magVec() << LL_ENDL;
		}
		if (cam_center_chg.magVec() > TRANSLATE_THRESHOLD)
		{
			LL_INFOS("Messaging") << "cam center " << cam_center_chg.magVec() << LL_ENDL;
		}
//		if (drag_delta_chg.magVec() > TRANSLATE_THRESHOLD)
//		{
//			LL_INFOS("Messaging") << "drag delta " << drag_delta_chg.magVec() << LL_ENDL;
//		}
		if (control_flag_change)
		{
			LL_INFOS("Messaging") << "dcf = " << control_flag_change << LL_ENDL;
		}
*/

		duplicate_count = 0;
	}
	else
	{
		duplicate_count++;

		if (head_rot_chg < MAX_HEAD_ROT_QDOT  &&  duplicate_count < AGENT_UPDATES_PER_SECOND)
		{
			// The head_rotation is sent for updating things like attached guns.
			// We only trigger a new update when head_rotation deviates beyond
			// some threshold from the last update, however this can break fine
			// adjustments when trying to aim an attached gun, so what we do here
			// (where we would normally skip sending an update when nothing has changed)
			// is gradually reduce the threshold to allow a better update to 
			// eventually get sent... should update to within 0.5 degrees in less 
			// than a second.
			if (head_rot_chg < THRESHOLD_HEAD_ROT_QDOT + (MAX_HEAD_ROT_QDOT - THRESHOLD_HEAD_ROT_QDOT) * duplicate_count / AGENT_UPDATES_PER_SECOND)
			{
				duplicate_count = 0;
			}
			else
			{
				return;
			}
		}
		else
		{
			return;
		}
	}

	if (duplicate_count < DUP_MSGS && !gDisconnected)
	{
		LLFastTimer t(FTM_AGENT_UPDATE_SEND);
		// Build the message
		msg->newMessageFast(_PREHASH_AgentUpdate);
		msg->nextBlockFast(_PREHASH_AgentData);
		msg->addUUIDFast(_PREHASH_AgentID, gAgent.getID());
		msg->addUUIDFast(_PREHASH_SessionID, gAgent.getSessionID());
		msg->addQuatFast(_PREHASH_BodyRotation, body_rotation);
		msg->addQuatFast(_PREHASH_HeadRotation, head_rotation);
		msg->addU8Fast(_PREHASH_State, render_state);
		msg->addU8Fast(_PREHASH_Flags, flags);

//		if (camera_pos_agent.mV[VY] > 255.f)
//		{
//			LL_INFOS("Messaging") << "Sending camera center " << camera_pos_agent << LL_ENDL;
//		}
		
		msg->addVector3Fast(_PREHASH_CameraCenter, camera_pos_agent);
		msg->addVector3Fast(_PREHASH_CameraAtAxis, LLViewerCamera::getInstance()->getAtAxis());
		msg->addVector3Fast(_PREHASH_CameraLeftAxis, LLViewerCamera::getInstance()->getLeftAxis());
		msg->addVector3Fast(_PREHASH_CameraUpAxis, LLViewerCamera::getInstance()->getUpAxis());
		msg->addF32Fast(_PREHASH_Far, gAgentCamera.mDrawDistance);
		
		msg->addU32Fast(_PREHASH_ControlFlags, control_flags);

		if (gDebugClicks)
		{
			if (control_flags & AGENT_CONTROL_LBUTTON_DOWN)
			{
				LL_INFOS("Messaging") << "AgentUpdate left button down" << LL_ENDL;
			}

			if (control_flags & AGENT_CONTROL_LBUTTON_UP)
			{
				LL_INFOS("Messaging") << "AgentUpdate left button up" << LL_ENDL;
			}
		}

		gAgent.enableControlFlagReset();

		if (!send_reliable)
		{
			gAgent.sendMessage();
		}
		else
		{
			gAgent.sendReliableMessage();
		}

//		LL_DEBUGS("Messaging") << "agent " << avatar_pos_agent << " cam " << camera_pos_agent << LL_ENDL;

		// Copy the old data 
		last_head_rot = head_rotation;
		last_render_state = render_state;
		last_camera_pos_agent = camera_pos_agent;
		last_camera_at = LLViewerCamera::getInstance()->getAtAxis();
		last_camera_left = LLViewerCamera::getInstance()->getLeftAxis();
		last_camera_up = LLViewerCamera::getInstance()->getUpAxis();
		last_control_flags = control_flags;
		last_flags = flags;
	}
}



// *TODO: Remove this dependency, or figure out a better way to handle
// this hack.
extern U32 gObjectBits;

void process_object_update(LLMessageSystem *mesgsys, void **user_data)
{	
	LLMemType mt(LLMemType::MTYPE_OBJECT);
	// Update the data counters
	if (mesgsys->getReceiveCompressedSize())
	{
		gObjectBits += mesgsys->getReceiveCompressedSize() * 8;
	}
	else
	{
		gObjectBits += mesgsys->getReceiveSize() * 8;
	}

	// Update the object...
	gObjectList.processObjectUpdate(mesgsys, user_data, OUT_FULL);
}

void process_compressed_object_update(LLMessageSystem *mesgsys, void **user_data)
{
	LLMemType mt(LLMemType::MTYPE_OBJECT);
	// Update the data counters
	if (mesgsys->getReceiveCompressedSize())
	{
		gObjectBits += mesgsys->getReceiveCompressedSize() * 8;
	}
	else
	{
		gObjectBits += mesgsys->getReceiveSize() * 8;
	}

	// Update the object...
	gObjectList.processCompressedObjectUpdate(mesgsys, user_data, OUT_FULL_COMPRESSED);
}

void process_cached_object_update(LLMessageSystem *mesgsys, void **user_data)
{
	LLMemType mt(LLMemType::MTYPE_OBJECT);
	// Update the data counters
	if (mesgsys->getReceiveCompressedSize())
	{
		gObjectBits += mesgsys->getReceiveCompressedSize() * 8;
	}
	else
	{
		gObjectBits += mesgsys->getReceiveSize() * 8;
	}

	// Update the object...
	gObjectList.processCachedObjectUpdate(mesgsys, user_data, OUT_FULL_CACHED);
}


void process_terse_object_update_improved(LLMessageSystem *mesgsys, void **user_data)
{
	LLMemType mt(LLMemType::MTYPE_OBJECT);
	if (mesgsys->getReceiveCompressedSize())
	{
		gObjectBits += mesgsys->getReceiveCompressedSize() * 8;
	}
	else
	{
		gObjectBits += mesgsys->getReceiveSize() * 8;
	}

	gObjectList.processCompressedObjectUpdate(mesgsys, user_data, OUT_TERSE_IMPROVED);
}

static LLFastTimer::DeclareTimer FTM_PROCESS_OBJECTS("Process Objects");


void process_kill_object(LLMessageSystem *mesgsys, void **user_data)
{
	LLFastTimer t(FTM_PROCESS_OBJECTS);

	LLUUID		id;
	U32			local_id;
	S32			i;
	S32			num_objects;

	num_objects = mesgsys->getNumberOfBlocksFast(_PREHASH_ObjectData);

	for (i = 0; i < num_objects; i++)
	{
		mesgsys->getU32Fast(_PREHASH_ObjectData, _PREHASH_ID, local_id, i);

		LLViewerObjectList::getUUIDFromLocal(id,
											local_id,
											gMessageSystem->getSenderIP(),
											gMessageSystem->getSenderPort());
		if (id == LLUUID::null)
		{
			LL_DEBUGS("Messaging") << "Unknown kill for local " << local_id << LL_ENDL;
			gObjectList.mNumUnknownKills++;
			continue;
		}
		else
		{
			LL_DEBUGS("Messaging") << "Kill message for local " << local_id << LL_ENDL;
		}

		LLSelectMgr::getInstance()->removeObjectFromSelections(id);

		// ...don't kill the avatar
		if (!(id == gAgentID))
		{
			LLViewerObject *objectp = gObjectList.findObject(id);
			if (objectp)
			{
				// Display green bubble on kill
				if ( gShowObjectUpdates )
				{
					LLViewerObject* newobject;
					newobject = gObjectList.createObjectViewer(LL_PCODE_LEGACY_TEXT_BUBBLE, objectp->getRegion());

					LLVOTextBubble* bubble = (LLVOTextBubble*) newobject;

					bubble->mColor.setVec(0.f, 1.f, 0.f, 1.f);
					bubble->setScale( 2.0f * bubble->getScale() );
					bubble->setPositionGlobal(objectp->getPositionGlobal());
					gPipeline.addObject(bubble);
				}

				// Do the kill
				gObjectList.killObject(objectp);
			}
			else
			{
				LL_WARNS("Messaging") << "Object in UUID lookup, but not on object list in kill!" << LL_ENDL;
				gObjectList.mNumUnknownKills++;
			}
		}
	}
}

void process_time_synch(LLMessageSystem *mesgsys, void **user_data)
{
	LLVector3 sun_direction;
	LLVector3 sun_ang_velocity;
	F32 phase;
	U64	space_time_usec;

    U32 seconds_per_day;
    U32 seconds_per_year;

	// "SimulatorViewerTimeMessage"
	mesgsys->getU64Fast(_PREHASH_TimeInfo, _PREHASH_UsecSinceStart, space_time_usec);
	mesgsys->getU32Fast(_PREHASH_TimeInfo, _PREHASH_SecPerDay, seconds_per_day);
	mesgsys->getU32Fast(_PREHASH_TimeInfo, _PREHASH_SecPerYear, seconds_per_year);

	// This should eventually be moved to an "UpdateHeavenlyBodies" message
	mesgsys->getF32Fast(_PREHASH_TimeInfo, _PREHASH_SunPhase, phase);
	mesgsys->getVector3Fast(_PREHASH_TimeInfo, _PREHASH_SunDirection, sun_direction);
	mesgsys->getVector3Fast(_PREHASH_TimeInfo, _PREHASH_SunAngVelocity, sun_ang_velocity);

	LLWorld::getInstance()->setSpaceTimeUSec(space_time_usec);

	//LL_DEBUGS("Messaging") << "time_synch() - " << sun_direction << ", " << sun_ang_velocity
	//		 << ", " << phase << LL_ENDL;

	gSky.setSunPhase(phase);
	gSky.setSunTargetDirection(sun_direction, sun_ang_velocity);
	if (!gNoRender && !(gSavedSettings.getBOOL("SkyOverrideSimSunPosition") || gSky.getOverrideSun()))
	{
		gSky.setSunDirection(sun_direction, sun_ang_velocity);
	}
}

void process_sound_trigger(LLMessageSystem *msg, void **)
{
	if (!gAudiop) return;

	U64		region_handle = 0;
	F32		gain = 0;
	LLUUID	sound_id;
	LLUUID	owner_id;
	LLUUID	object_id;
	LLUUID	parent_id;
	LLVector3	pos_local;

	msg->getUUIDFast(_PREHASH_SoundData, _PREHASH_SoundID, sound_id);
	msg->getUUIDFast(_PREHASH_SoundData, _PREHASH_OwnerID, owner_id);
	msg->getUUIDFast(_PREHASH_SoundData, _PREHASH_ObjectID, object_id);
	msg->getUUIDFast(_PREHASH_SoundData, _PREHASH_ParentID, parent_id);
	msg->getU64Fast(_PREHASH_SoundData, _PREHASH_Handle, region_handle);
	msg->getVector3Fast(_PREHASH_SoundData, _PREHASH_Position, pos_local);
	msg->getF32Fast(_PREHASH_SoundData, _PREHASH_Gain, gain);

	// adjust sound location to true global coords
	LLVector3d	pos_global = from_region_handle(region_handle);
	pos_global.mdV[VX] += pos_local.mV[VX];
	pos_global.mdV[VY] += pos_local.mV[VY];
	pos_global.mdV[VZ] += pos_local.mV[VZ];

	// Don't play a trigger sound if you can't hear it due
	// to parcel "local audio only" settings.
	if (!LLViewerParcelMgr::getInstance()->canHearSound(pos_global)) return;

	// Don't play sounds triggered by someone you muted.
	if (LLMuteList::getInstance()->isMuted(owner_id, LLMute::flagObjectSounds)) return;
	
	// Don't play sounds from an object you muted
	if (LLMuteList::getInstance()->isMuted(object_id)) return;

	// Don't play sounds from an object whose parent you muted
	if (parent_id.notNull()
		&& LLMuteList::getInstance()->isMuted(parent_id))
	{
		return;
	}

	// Don't play sounds from a region with maturity above current agent maturity
	if( !gAgent.canAccessMaturityInRegion( region_handle ) )
	{
		return;
	}
		
	gAudiop->triggerSound(sound_id, owner_id, gain, LLAudioEngine::AUDIO_TYPE_SFX, pos_global);
}

void process_preload_sound(LLMessageSystem *msg, void **user_data)
{
	if (!gAudiop)
	{
		return;
	}

	LLUUID sound_id;
	LLUUID object_id;
	LLUUID owner_id;

	msg->getUUIDFast(_PREHASH_DataBlock, _PREHASH_SoundID, sound_id);
	msg->getUUIDFast(_PREHASH_DataBlock, _PREHASH_ObjectID, object_id);
	msg->getUUIDFast(_PREHASH_DataBlock, _PREHASH_OwnerID, owner_id);

	LLViewerObject *objectp = gObjectList.findObject(object_id);
	if (!objectp) return;

	if (LLMuteList::getInstance()->isMuted(object_id)) return;
	if (LLMuteList::getInstance()->isMuted(owner_id, LLMute::flagObjectSounds)) return;
	
	LLAudioSource *sourcep = objectp->getAudioSource(owner_id);
	if (!sourcep) return;
	
	LLAudioData *datap = gAudiop->getAudioData(sound_id);

	// Note that I don't actually do any loading of the
	// audio data into a buffer at this point, as it won't actually
	// help us out.

	// Don't play sounds from a region with maturity above current agent maturity
	LLVector3d pos_global = objectp->getPositionGlobal();
	if (gAgent.canAccessMaturityAtGlobal(pos_global))
	{
	// Add audioData starts a transfer internally.
	sourcep->addAudioData(datap, FALSE);
}
}

void process_attached_sound(LLMessageSystem *msg, void **user_data)
{
	F32 gain = 0;
	LLUUID sound_id;
	LLUUID object_id;
	LLUUID owner_id;
	U8 flags;

	msg->getUUIDFast(_PREHASH_DataBlock, _PREHASH_SoundID, sound_id);
	msg->getUUIDFast(_PREHASH_DataBlock, _PREHASH_ObjectID, object_id);
	msg->getUUIDFast(_PREHASH_DataBlock, _PREHASH_OwnerID, owner_id);
	msg->getF32Fast(_PREHASH_DataBlock, _PREHASH_Gain, gain);
	msg->getU8Fast(_PREHASH_DataBlock, _PREHASH_Flags, flags);

	LLViewerObject *objectp = gObjectList.findObject(object_id);
	if (!objectp)
	{
		// we don't know about this object, just bail
		return;
	}
	
	if (LLMuteList::getInstance()->isMuted(object_id)) return;
	
	if (LLMuteList::getInstance()->isMuted(owner_id, LLMute::flagObjectSounds)) return;

	
	// Don't play sounds from a region with maturity above current agent maturity
	LLVector3d pos = objectp->getPositionGlobal();
	if( !gAgent.canAccessMaturityAtGlobal(pos) )
	{
		return;
	}
	
	objectp->setAttachedSound(sound_id, owner_id, gain, flags);
}


void process_attached_sound_gain_change(LLMessageSystem *mesgsys, void **user_data)
{
	F32 gain = 0;
	LLUUID object_guid;
	LLViewerObject *objectp = NULL;

	mesgsys->getUUIDFast(_PREHASH_DataBlock, _PREHASH_ObjectID, object_guid);

	if (!((objectp = gObjectList.findObject(object_guid))))
	{
		// we don't know about this object, just bail
		return;
	}

 	mesgsys->getF32Fast(_PREHASH_DataBlock, _PREHASH_Gain, gain);

	objectp->adjustAudioGain(gain);
}


void process_health_message(LLMessageSystem *mesgsys, void **user_data)
{
	F32 health;

	mesgsys->getF32Fast(_PREHASH_HealthData, _PREHASH_Health, health);

	if (gStatusBar)
	{
		gStatusBar->setHealth((S32)health);
	}
}


void process_sim_stats(LLMessageSystem *msg, void **user_data)
{	
	S32 count = msg->getNumberOfBlocks("Stat");
	for (S32 i = 0; i < count; ++i)
	{
		U32 stat_id;
		F32 stat_value;
		msg->getU32("Stat", "StatID", stat_id, i);
		msg->getF32("Stat", "StatValue", stat_value, i);
		switch (stat_id)
		{
		case LL_SIM_STAT_TIME_DILATION:
			LLViewerStats::getInstance()->mSimTimeDilation.addValue(stat_value);
			break;
		case LL_SIM_STAT_FPS:
			LLViewerStats::getInstance()->mSimFPS.addValue(stat_value);
			break;
		case LL_SIM_STAT_PHYSFPS:
			LLViewerStats::getInstance()->mSimPhysicsFPS.addValue(stat_value);
			break;
		case LL_SIM_STAT_AGENTUPS:
			LLViewerStats::getInstance()->mSimAgentUPS.addValue(stat_value);
			break;
		case LL_SIM_STAT_FRAMEMS:
			LLViewerStats::getInstance()->mSimFrameMsec.addValue(stat_value);
			break;
		case LL_SIM_STAT_NETMS:
			LLViewerStats::getInstance()->mSimNetMsec.addValue(stat_value);
			break;
		case LL_SIM_STAT_SIMOTHERMS:
			LLViewerStats::getInstance()->mSimSimOtherMsec.addValue(stat_value);
			break;
		case LL_SIM_STAT_SIMPHYSICSMS:
			LLViewerStats::getInstance()->mSimSimPhysicsMsec.addValue(stat_value);
			break;
		case LL_SIM_STAT_AGENTMS:
			LLViewerStats::getInstance()->mSimAgentMsec.addValue(stat_value);
			break;
		case LL_SIM_STAT_IMAGESMS:
			LLViewerStats::getInstance()->mSimImagesMsec.addValue(stat_value);
			break;
		case LL_SIM_STAT_SCRIPTMS:
			LLViewerStats::getInstance()->mSimScriptMsec.addValue(stat_value);
			break;
		case LL_SIM_STAT_NUMTASKS:
			LLViewerStats::getInstance()->mSimObjects.addValue(stat_value);
			break;
		case LL_SIM_STAT_NUMTASKSACTIVE:
			LLViewerStats::getInstance()->mSimActiveObjects.addValue(stat_value);
			break;
		case LL_SIM_STAT_NUMAGENTMAIN:
			LLViewerStats::getInstance()->mSimMainAgents.addValue(stat_value);
			break;
		case LL_SIM_STAT_NUMAGENTCHILD:
			LLViewerStats::getInstance()->mSimChildAgents.addValue(stat_value);
			break;
		case LL_SIM_STAT_NUMSCRIPTSACTIVE:
			LLViewerStats::getInstance()->mSimActiveScripts.addValue(stat_value);
			break;
		case LL_SIM_STAT_SCRIPT_EPS:
			LLViewerStats::getInstance()->mSimScriptEPS.addValue(stat_value);
			break;
		case LL_SIM_STAT_INPPS:
			LLViewerStats::getInstance()->mSimInPPS.addValue(stat_value);
			break;
		case LL_SIM_STAT_OUTPPS:
			LLViewerStats::getInstance()->mSimOutPPS.addValue(stat_value);
			break;
		case LL_SIM_STAT_PENDING_DOWNLOADS:
			LLViewerStats::getInstance()->mSimPendingDownloads.addValue(stat_value);
			break;
		case LL_SIM_STAT_PENDING_UPLOADS:
			LLViewerStats::getInstance()->mSimPendingUploads.addValue(stat_value);
			break;
		case LL_SIM_STAT_PENDING_LOCAL_UPLOADS:
			LLViewerStats::getInstance()->mSimPendingLocalUploads.addValue(stat_value);
			break;
		case LL_SIM_STAT_TOTAL_UNACKED_BYTES:
			LLViewerStats::getInstance()->mSimTotalUnackedBytes.addValue(stat_value / 1024.f);
			break;
		case LL_SIM_STAT_PHYSICS_PINNED_TASKS:
			LLViewerStats::getInstance()->mPhysicsPinnedTasks.addValue(stat_value);
			break;
		case LL_SIM_STAT_PHYSICS_LOD_TASKS:
			LLViewerStats::getInstance()->mPhysicsLODTasks.addValue(stat_value);
			break;
		case LL_SIM_STAT_SIMPHYSICSSTEPMS:
			LLViewerStats::getInstance()->mSimSimPhysicsStepMsec.addValue(stat_value);
			break;
		case LL_SIM_STAT_SIMPHYSICSSHAPEMS:
			LLViewerStats::getInstance()->mSimSimPhysicsShapeUpdateMsec.addValue(stat_value);
			break;
		case LL_SIM_STAT_SIMPHYSICSOTHERMS:
			LLViewerStats::getInstance()->mSimSimPhysicsOtherMsec.addValue(stat_value);
			break;
		case LL_SIM_STAT_SIMPHYSICSMEMORY:
			LLViewerStats::getInstance()->mPhysicsMemoryAllocated.addValue(stat_value);
			break;
		case LL_SIM_STAT_SIMSPARETIME:
			LLViewerStats::getInstance()->mSimSpareMsec.addValue(stat_value);
			break;
		case LL_SIM_STAT_SIMSLEEPTIME:
			LLViewerStats::getInstance()->mSimSleepMsec.addValue(stat_value);
			break;
		case LL_SIM_STAT_IOPUMPTIME:
			LLViewerStats::getInstance()->mSimPumpIOMsec.addValue(stat_value);
			break;
		default:
			// Used to be a commented out warning.
 			LL_DEBUGS("Messaging") << "Unknown stat id" << stat_id << LL_ENDL;
		  break;
		}
	}

	/*
	msg->getF32Fast(_PREHASH_Statistics, _PREHASH_PhysicsTimeDilation, time_dilation);
	LLViewerStats::getInstance()->mSimTDStat.addValue(time_dilation);

	// Process information
	//	{	CpuUsage			F32				}
	//	{	SimMemTotal			F32				}
	//	{	SimMemRSS			F32				}
	//	{	ProcessUptime		F32				}
	F32 cpu_usage;
	F32 sim_mem_total;
	F32 sim_mem_rss;
	F32 process_uptime;
	msg->getF32Fast(_PREHASH_Statistics, _PREHASH_CpuUsage, cpu_usage);
	msg->getF32Fast(_PREHASH_Statistics, _PREHASH_SimMemTotal, sim_mem_total);
	msg->getF32Fast(_PREHASH_Statistics, _PREHASH_SimMemRSS, sim_mem_rss);
	msg->getF32Fast(_PREHASH_Statistics, _PREHASH_ProcessUptime, process_uptime);
	LLViewerStats::getInstance()->mSimCPUUsageStat.addValue(cpu_usage);
	LLViewerStats::getInstance()->mSimMemTotalStat.addValue(sim_mem_total);
	LLViewerStats::getInstance()->mSimMemRSSStat.addValue(sim_mem_rss);
	*/

	//
	// Various hacks that aren't statistics, but are being handled here.
	//
	U32 max_tasks_per_region;
	U32 region_flags;
	msg->getU32("Region", "ObjectCapacity", max_tasks_per_region);
	msg->getU32("Region", "RegionFlags", region_flags);

	LLViewerRegion* regionp = gAgent.getRegion();
	if (regionp)
	{
		BOOL was_flying = gAgent.getFlying();
		regionp->setRegionFlags(region_flags);
		regionp->setMaxTasks(max_tasks_per_region);
		// HACK: This makes agents drop from the sky if the region is 
		// set to no fly while people are still in the sim.
		if (was_flying && regionp->getBlockFly())
		{
			gAgent.setFlying(gAgent.canFly());
		}
	}
}



void process_avatar_animation(LLMessageSystem *mesgsys, void **user_data)
{
	LLUUID	animation_id;
	LLUUID	uuid;
	S32		anim_sequence_id;
	LLVOAvatar *avatarp;
	
	mesgsys->getUUIDFast(_PREHASH_Sender, _PREHASH_ID, uuid);

	//clear animation flags
	avatarp = (LLVOAvatar *)gObjectList.findObject(uuid);

	if (!avatarp)
	{
		// no agent by this ID...error?
		LL_WARNS("Messaging") << "Received animation state for unknown avatar" << uuid << LL_ENDL;
		return;
	}

	S32 num_blocks = mesgsys->getNumberOfBlocksFast(_PREHASH_AnimationList);
	S32 num_source_blocks = mesgsys->getNumberOfBlocksFast(_PREHASH_AnimationSourceList);

	avatarp->mSignaledAnimations.clear();
	
	if (avatarp->isSelf())
	{
		LLUUID object_id;

		for( S32 i = 0; i < num_blocks; i++ )
		{
			mesgsys->getUUIDFast(_PREHASH_AnimationList, _PREHASH_AnimID, animation_id, i);
			mesgsys->getS32Fast(_PREHASH_AnimationList, _PREHASH_AnimSequenceID, anim_sequence_id, i);

			LL_DEBUGS("Messaging") << "Anim sequence ID: " << anim_sequence_id << LL_ENDL;

			avatarp->mSignaledAnimations[animation_id] = anim_sequence_id;

			// *HACK: Disabling flying mode if it has been enabled shortly before the agent
			// stand up animation is signaled. In this case we don't get a signal to start
			// flying animation from server, the AGENT_CONTROL_FLY flag remains set but the
			// avatar does not play flying animation, so we switch flying mode off.
			// See LLAgent::setFlying(). This may cause "Stop Flying" button to blink.
			// See EXT-2781.
			if (animation_id == ANIM_AGENT_STANDUP && gAgent.getFlying())
			{
				gAgent.setFlying(FALSE);
			}

			if (i < num_source_blocks)
			{
				mesgsys->getUUIDFast(_PREHASH_AnimationSourceList, _PREHASH_ObjectID, object_id, i);
			
				LLViewerObject* object = gObjectList.findObject(object_id);
				if (object)
				{
					object->mFlags |= FLAGS_ANIM_SOURCE;

					BOOL anim_found = FALSE;
					LLVOAvatar::AnimSourceIterator anim_it = avatarp->mAnimationSources.find(object_id);
					for (;anim_it != avatarp->mAnimationSources.end(); ++anim_it)
					{
						if (anim_it->second == animation_id)
						{
							anim_found = TRUE;
							break;
						}
					}

					if (!anim_found)
					{
						avatarp->mAnimationSources.insert(LLVOAvatar::AnimationSourceMap::value_type(object_id, animation_id));
					}
				}
			}
		}
	}
	else
	{
		for( S32 i = 0; i < num_blocks; i++ )
		{
			mesgsys->getUUIDFast(_PREHASH_AnimationList, _PREHASH_AnimID, animation_id, i);
			mesgsys->getS32Fast(_PREHASH_AnimationList, _PREHASH_AnimSequenceID, anim_sequence_id, i);
			avatarp->mSignaledAnimations[animation_id] = anim_sequence_id;
		}
	}

	if (num_blocks)
	{
		avatarp->processAnimationStateChanges();
	}
}

void process_avatar_appearance(LLMessageSystem *mesgsys, void **user_data)
{
	LLUUID uuid;
	mesgsys->getUUIDFast(_PREHASH_Sender, _PREHASH_ID, uuid);

	LLVOAvatar* avatarp = (LLVOAvatar *)gObjectList.findObject(uuid);
	if (avatarp)
	{
		avatarp->processAvatarAppearance( mesgsys );
	}
	else
	{
		LL_WARNS("Messaging") << "avatar_appearance sent for unknown avatar " << uuid << LL_ENDL;
	}
}

void process_camera_constraint(LLMessageSystem *mesgsys, void **user_data)
{
	LLVector4 cameraCollidePlane;
	mesgsys->getVector4Fast(_PREHASH_CameraCollidePlane, _PREHASH_Plane, cameraCollidePlane);

	gAgentCamera.setCameraCollidePlane(cameraCollidePlane);
}

void near_sit_object(BOOL success, void *data)
{
	if (success)
	{
		// Send message to sit on object
		gMessageSystem->newMessageFast(_PREHASH_AgentSit);
		gMessageSystem->nextBlockFast(_PREHASH_AgentData);
		gMessageSystem->addUUIDFast(_PREHASH_AgentID, gAgent.getID());
		gMessageSystem->addUUIDFast(_PREHASH_SessionID, gAgent.getSessionID());
		gAgent.sendReliableMessage();
	}
}

void process_avatar_sit_response(LLMessageSystem *mesgsys, void **user_data)
{
	LLVector3 sitPosition;
	LLQuaternion sitRotation;
	LLUUID sitObjectID;
	BOOL use_autopilot;
	mesgsys->getUUIDFast(_PREHASH_SitObject, _PREHASH_ID, sitObjectID);
	mesgsys->getBOOLFast(_PREHASH_SitTransform, _PREHASH_AutoPilot, use_autopilot);
	mesgsys->getVector3Fast(_PREHASH_SitTransform, _PREHASH_SitPosition, sitPosition);
	mesgsys->getQuatFast(_PREHASH_SitTransform, _PREHASH_SitRotation, sitRotation);
	LLVector3 camera_eye;
	mesgsys->getVector3Fast(_PREHASH_SitTransform, _PREHASH_CameraEyeOffset, camera_eye);
	LLVector3 camera_at;
	mesgsys->getVector3Fast(_PREHASH_SitTransform, _PREHASH_CameraAtOffset, camera_at);
	BOOL force_mouselook;
	mesgsys->getBOOLFast(_PREHASH_SitTransform, _PREHASH_ForceMouselook, force_mouselook);

	if (isAgentAvatarValid() && dist_vec_squared(camera_eye, camera_at) > 0.0001f)
	{
		gAgentCamera.setSitCamera(sitObjectID, camera_eye, camera_at);
	}
	
	gAgentCamera.setForceMouselook(force_mouselook);
	// Forcing turning off flying here to prevent flying after pressing "Stand"
	// to stand up from an object. See EXT-1655.
	gAgent.setFlying(FALSE);

	LLViewerObject* object = gObjectList.findObject(sitObjectID);
	if (object)
	{
		LLVector3 sit_spot = object->getPositionAgent() + (sitPosition * object->getRotation());
		if (!use_autopilot || isAgentAvatarValid() && gAgentAvatarp->isSitting() && gAgentAvatarp->getRoot() == object->getRoot())
		{
			//we're already sitting on this object, so don't autopilot
		}
		else
		{
			gAgent.startAutoPilotGlobal(gAgent.getPosGlobalFromAgent(sit_spot), "Sit", &sitRotation, near_sit_object, NULL, 0.5f);
		}
	}
	else
	{
		LL_WARNS("Messaging") << "Received sit approval for unknown object " << sitObjectID << LL_ENDL;
	}
}

void process_clear_follow_cam_properties(LLMessageSystem *mesgsys, void **user_data)
{
	LLUUID		source_id;

	mesgsys->getUUIDFast(_PREHASH_ObjectData, _PREHASH_ObjectID, source_id);

	LLFollowCamMgr::removeFollowCamParams(source_id);
}

void process_set_follow_cam_properties(LLMessageSystem *mesgsys, void **user_data)
{
	S32			type;
	F32			value;
	bool		settingPosition = false;
	bool		settingFocus	= false;
	bool		settingFocusOffset = false;
	LLVector3	position;
	LLVector3	focus;
	LLVector3	focus_offset;

	LLUUID		source_id;

	mesgsys->getUUIDFast(_PREHASH_ObjectData, _PREHASH_ObjectID, source_id);

	LLViewerObject* objectp = gObjectList.findObject(source_id);
	if (objectp)
	{
		objectp->mFlags |= FLAGS_CAMERA_SOURCE;
	}

	S32 num_objects = mesgsys->getNumberOfBlocks("CameraProperty");
	for (S32 block_index = 0; block_index < num_objects; block_index++)
	{
		mesgsys->getS32("CameraProperty", "Type", type, block_index);
		mesgsys->getF32("CameraProperty", "Value", value, block_index);
		switch(type)
		{
		case FOLLOWCAM_PITCH:
			LLFollowCamMgr::setPitch(source_id, value);
			break;
		case FOLLOWCAM_FOCUS_OFFSET_X:
			focus_offset.mV[VX] = value;
			settingFocusOffset = true;
			break;
		case FOLLOWCAM_FOCUS_OFFSET_Y:
			focus_offset.mV[VY] = value;
			settingFocusOffset = true;
			break;
		case FOLLOWCAM_FOCUS_OFFSET_Z:
			focus_offset.mV[VZ] = value;
			settingFocusOffset = true;
			break;
		case FOLLOWCAM_POSITION_LAG:
			LLFollowCamMgr::setPositionLag(source_id, value);
			break;
		case FOLLOWCAM_FOCUS_LAG:
			LLFollowCamMgr::setFocusLag(source_id, value);
			break;
		case FOLLOWCAM_DISTANCE:
			LLFollowCamMgr::setDistance(source_id, value);
			break;
		case FOLLOWCAM_BEHINDNESS_ANGLE:
			LLFollowCamMgr::setBehindnessAngle(source_id, value);
			break;
		case FOLLOWCAM_BEHINDNESS_LAG:
			LLFollowCamMgr::setBehindnessLag(source_id, value);
			break;
		case FOLLOWCAM_POSITION_THRESHOLD:
			LLFollowCamMgr::setPositionThreshold(source_id, value);
			break;
		case FOLLOWCAM_FOCUS_THRESHOLD:
			LLFollowCamMgr::setFocusThreshold(source_id, value);
			break;
		case FOLLOWCAM_ACTIVE:
			//if 1, set using followcam,. 
			LLFollowCamMgr::setCameraActive(source_id, value != 0.f);
			break;
		case FOLLOWCAM_POSITION_X:
			settingPosition = true;
			position.mV[ 0 ] = value;
			break;
		case FOLLOWCAM_POSITION_Y:
			settingPosition = true;
			position.mV[ 1 ] = value;
			break;
		case FOLLOWCAM_POSITION_Z:
			settingPosition = true;
			position.mV[ 2 ] = value;
			break;
		case FOLLOWCAM_FOCUS_X:
			settingFocus = true;
			focus.mV[ 0 ] = value;
			break;
		case FOLLOWCAM_FOCUS_Y:
			settingFocus = true;
			focus.mV[ 1 ] = value;
			break;
		case FOLLOWCAM_FOCUS_Z:
			settingFocus = true;
			focus.mV[ 2 ] = value;
			break;
		case FOLLOWCAM_POSITION_LOCKED:
			LLFollowCamMgr::setPositionLocked(source_id, value != 0.f);
			break;
		case FOLLOWCAM_FOCUS_LOCKED:
			LLFollowCamMgr::setFocusLocked(source_id, value != 0.f);
			break;

		default:
			break;
		}
	}

	if ( settingPosition )
	{
		LLFollowCamMgr::setPosition(source_id, position);
	}
	if ( settingFocus )
	{
		LLFollowCamMgr::setFocus(source_id, focus);
	}
	if ( settingFocusOffset )
	{
		LLFollowCamMgr::setFocusOffset(source_id, focus_offset);
	}
}
//end Ventrella 


// Culled from newsim lltask.cpp
void process_name_value(LLMessageSystem *mesgsys, void **user_data)
{
	std::string	temp_str;
	LLUUID	id;
	S32		i, num_blocks;

	mesgsys->getUUIDFast(_PREHASH_TaskData, _PREHASH_ID, id);

	LLViewerObject* object = gObjectList.findObject(id);

	if (object)
	{
		num_blocks = mesgsys->getNumberOfBlocksFast(_PREHASH_NameValueData);
		for (i = 0; i < num_blocks; i++)
		{
			mesgsys->getStringFast(_PREHASH_NameValueData, _PREHASH_NVPair, temp_str, i);
			LL_INFOS("Messaging") << "Added to object Name Value: " << temp_str << LL_ENDL;
			object->addNVPair(temp_str);
		}
	}
	else
	{
		LL_INFOS("Messaging") << "Can't find object " << id << " to add name value pair" << LL_ENDL;
	}
}

void process_remove_name_value(LLMessageSystem *mesgsys, void **user_data)
{
	std::string	temp_str;
	LLUUID	id;
	S32		i, num_blocks;

	mesgsys->getUUIDFast(_PREHASH_TaskData, _PREHASH_ID, id);

	LLViewerObject* object = gObjectList.findObject(id);

	if (object)
	{
		num_blocks = mesgsys->getNumberOfBlocksFast(_PREHASH_NameValueData);
		for (i = 0; i < num_blocks; i++)
		{
			mesgsys->getStringFast(_PREHASH_NameValueData, _PREHASH_NVPair, temp_str, i);
			LL_INFOS("Messaging") << "Removed from object Name Value: " << temp_str << LL_ENDL;
			object->removeNVPair(temp_str);
		}
	}
	else
	{
		LL_INFOS("Messaging") << "Can't find object " << id << " to remove name value pair" << LL_ENDL;
	}
}

void process_kick_user(LLMessageSystem *msg, void** /*user_data*/)
{
	std::string message;

	msg->getStringFast(_PREHASH_UserInfo, _PREHASH_Reason, message);

	LLAppViewer::instance()->forceDisconnect(message);
}


/*
void process_user_list_reply(LLMessageSystem *msg, void **user_data)
{
	LLUserList::processUserListReply(msg, user_data);
	return;
	char	firstname[MAX_STRING+1];
	char	lastname[MAX_STRING+1];
	U8		status;
	S32		user_count;

	user_count = msg->getNumberOfBlocks("UserBlock");

	for (S32 i = 0; i < user_count; i++)
	{
		msg->getData("UserBlock", i, "FirstName", firstname);
		msg->getData("UserBlock", i, "LastName", lastname);
		msg->getData("UserBlock", i, "Status", &status);

		if (status & 0x01)
		{
			dialog_friends_add_friend(buffer, TRUE);
		}
		else
		{
			dialog_friends_add_friend(buffer, FALSE);
		}
	}

	dialog_friends_done_adding();
}
*/

// this is not handled in processUpdateMessage
/*
void process_time_dilation(LLMessageSystem *msg, void **user_data)
{
	// get the time_dilation
	U16 foo;
	msg->getData("TimeDilation", "TimeDilation", &foo);
	F32 time_dilation = ((F32) foo) / 65535.f;

	// get the pointer to the right region
	U32 ip = msg->getSenderIP();
	U32 port = msg->getSenderPort();
	LLViewerRegion *regionp = LLWorld::getInstance()->getRegion(ip, port);
	if (regionp)
	{
		regionp->setTimeDilation(time_dilation);
	}
}
*/


void process_money_balance_reply( LLMessageSystem* msg, void** )
{
	S32 balance = 0;
	S32 credit = 0;
	S32 committed = 0;
	std::string desc;
	LLUUID tid;

	msg->getUUID("MoneyData", "TransactionID", tid);
	msg->getS32("MoneyData", "MoneyBalance", balance);
	msg->getS32("MoneyData", "SquareMetersCredit", credit);
	msg->getS32("MoneyData", "SquareMetersCommitted", committed);
	msg->getStringFast(_PREHASH_MoneyData, _PREHASH_Description, desc);
	LL_INFOS("Messaging") << "L$, credit, committed: " << balance << " " << credit << " "
			<< committed << LL_ENDL;
    
	if (gStatusBar)
	{
		gStatusBar->setBalance(balance);
		gStatusBar->setLandCredit(credit);
		gStatusBar->setLandCommitted(committed);
	}

	if (desc.empty()
		|| !gSavedSettings.getBOOL("NotifyMoneyChange"))
	{
		// ...nothing to display
		return;
	}

	// Suppress duplicate messages about the same transaction
	static std::deque<LLUUID> recent;
	if (std::find(recent.rbegin(), recent.rend(), tid) != recent.rend())
	{
		return;
	}

	// Once the 'recent' container gets large enough, chop some
	// off the beginning.
	const U32 MAX_LOOKBACK = 30;
	const S32 POP_FRONT_SIZE = 12;
	if(recent.size() > MAX_LOOKBACK)
	{
		LL_DEBUGS("Messaging") << "Removing oldest transaction records" << LL_ENDL;
		recent.erase(recent.begin(), recent.begin() + POP_FRONT_SIZE);
	}
	//LL_DEBUGS("Messaging") << "Pushing back transaction " << tid << LL_ENDL;
	recent.push_back(tid);

	if (msg->has("TransactionInfo"))
	{
		// ...message has extended info for localization
		process_money_balance_reply_extended(msg);
	}
	else
	{
		// Only old dev grids will not supply the TransactionInfo block,
		// so we can just use the hard-coded English string.
		LLSD args;
		args["MESSAGE"] = desc;
		LLNotificationsUtil::add("SystemMessage", args);
	}
}

static std::string reason_from_transaction_type(S32 transaction_type,
												const std::string& item_desc)
{
	// *NOTE: The keys for the reason strings are unusual because
	// an earlier version of the code used English language strings
	// extracted from hard-coded server English descriptions.
	// Keeping them so we don't have to re-localize them.
	switch (transaction_type)
	{
		case TRANS_OBJECT_SALE:
		{
			LLStringUtil::format_map_t arg;
			arg["ITEM"] = item_desc;
			return LLTrans::getString("for item", arg);
		}
		case TRANS_LAND_SALE:
			return LLTrans::getString("for a parcel of land");
			
		case TRANS_LAND_PASS_SALE:
			return LLTrans::getString("for a land access pass");
			
		case TRANS_GROUP_LAND_DEED:
			return LLTrans::getString("for deeding land");
			
		case TRANS_GROUP_CREATE:
			return LLTrans::getString("to create a group");
			
		case TRANS_GROUP_JOIN:
			return LLTrans::getString("to join a group");
			
		case TRANS_UPLOAD_CHARGE:
			return LLTrans::getString("to upload");

		case TRANS_CLASSIFIED_CHARGE:
			return LLTrans::getString("to publish a classified ad");
			
		// These have no reason to display, but are expected and should not
		// generate warnings
		case TRANS_GIFT:
		case TRANS_PAY_OBJECT:
		case TRANS_OBJECT_PAYS:
			return std::string();

		default:
			llwarns << "Unknown transaction type " 
				<< transaction_type << llendl;
			return std::string();
	}
}

static void money_balance_group_notify(const LLUUID& group_id,
									   const std::string& name,
									   bool is_group,
									   std::string notification,
									   LLSD args,
									   LLSD payload)
{
	// Message uses name SLURLs, don't actually have to substitute in
	// the name.  We're just making sure it's available.
	// Notification is either PaymentReceived or PaymentSent
	LLNotificationsUtil::add(notification, args, payload);
}

static void money_balance_avatar_notify(const LLUUID& agent_id,
										const LLAvatarName& av_name,
									   	std::string notification,
									   	LLSD args,
									   	LLSD payload)
{
	// Message uses name SLURLs, don't actually have to substitute in
	// the name.  We're just making sure it's available.
	// Notification is either PaymentReceived or PaymentSent
	LLNotificationsUtil::add(notification, args, payload);
}

static void process_money_balance_reply_extended(LLMessageSystem* msg)
{
    // Added in server 1.40 and viewer 2.1, support for localization
    // and agent ids for name lookup.
    S32 transaction_type = 0;
    LLUUID source_id;
	BOOL is_source_group = FALSE;
    LLUUID dest_id;
	BOOL is_dest_group = FALSE;
    S32 amount = 0;
    std::string item_description;

    msg->getS32("TransactionInfo", "TransactionType", transaction_type);
    msg->getUUID("TransactionInfo", "SourceID", source_id);
	msg->getBOOL("TransactionInfo", "IsSourceGroup", is_source_group);
    msg->getUUID("TransactionInfo", "DestID", dest_id);
	msg->getBOOL("TransactionInfo", "IsDestGroup", is_dest_group);
    msg->getS32("TransactionInfo", "Amount", amount);
    msg->getString("TransactionInfo", "ItemDescription", item_description);
    LL_INFOS("Money") << "MoneyBalanceReply source " << source_id 
		<< " dest " << dest_id
		<< " type " << transaction_type
		<< " item " << item_description << LL_ENDL;

	if (source_id.isNull() && dest_id.isNull())
	{
		// this is a pure balance update, no notification required
		return;
	}

	std::string source_slurl;
	if (is_source_group)
	{
		source_slurl =
			LLSLURL( "group", source_id, "inspect").getSLURLString();
	}
	else
	{
		source_slurl =
			LLSLURL( "agent", source_id, "completename").getSLURLString();
	}

	std::string dest_slurl;
	if (is_dest_group)
	{
		dest_slurl =
			LLSLURL( "group", dest_id, "inspect").getSLURLString();
	}
	else
	{
		dest_slurl =
			LLSLURL( "agent", dest_id, "completename").getSLURLString();
	}

	std::string reason =
		reason_from_transaction_type(transaction_type, item_description);
	
	LLStringUtil::format_map_t args;
	args["REASON"] = reason; // could be empty
	args["AMOUNT"] = llformat("%d", amount);
	
	// Need to delay until name looked up, so need to know whether or not
	// is group
	bool is_name_group = false;
	LLUUID name_id;
	std::string message;
	std::string notification;
	LLSD final_args;
	LLSD payload;
	
	bool you_paid_someone = (source_id == gAgentID);
	if (you_paid_someone)
	{
		args["NAME"] = dest_slurl;
		is_name_group = is_dest_group;
		name_id = dest_id;
		if (!reason.empty())
		{
			if (dest_id.notNull())
			{
				message = LLTrans::getString("you_paid_ldollars", args);
			}
			else
			{
				// transaction fee to the system, eg, to create a group
				message = LLTrans::getString("you_paid_ldollars_no_name", args);
			}
		}
		else
		{
			if (dest_id.notNull())
			{
				message = LLTrans::getString("you_paid_ldollars_no_reason", args);
			}
			else
			{
				// no target, no reason, you just paid money
				message = LLTrans::getString("you_paid_ldollars_no_info", args);
			}
		}
		final_args["MESSAGE"] = message;
		notification = "PaymentSent";
	}
	else {
		// ...someone paid you
		args["NAME"] = source_slurl;
		is_name_group = is_source_group;
		name_id = source_id;
		if (!reason.empty())
		{
			message = LLTrans::getString("paid_you_ldollars", args);
		}
		else {
			message = LLTrans::getString("paid_you_ldollars_no_reason", args);
		}
		final_args["MESSAGE"] = message;

		// make notification loggable
		payload["from_id"] = source_id;
		notification = "PaymentReceived";
	}

	// Despite using SLURLs, wait until the name is available before
	// showing the notification, otherwise the UI layout is strange and
	// the user sees a "Loading..." message
	if (is_name_group)
	{
		gCacheName->getGroup(name_id,
						boost::bind(&money_balance_group_notify,
									_1, _2, _3,
									notification, final_args, payload));
	}
	else {
		LLAvatarNameCache::get(name_id,
							   boost::bind(&money_balance_avatar_notify,
										   _1, _2,
										   notification, final_args, payload));										   
	}
}



bool handle_special_notification_callback(const LLSD& notification, const LLSD& response)
{
	S32 option = LLNotificationsUtil::getSelectedOption(notification, response);
	
	if (0 == option)
	{
		// set the preference to the maturity of the region we're calling
		int preferredMaturity = notification["payload"]["_region_access"].asInteger();
		gSavedSettings.setU32("PreferredMaturity", preferredMaturity);
		gAgent.sendMaturityPreferenceToServer(preferredMaturity);

		// notify user that the maturity preference has been changed
		LLSD args;
		args["RATING"] = LLViewerRegion::accessToString(preferredMaturity);
		LLNotificationsUtil::add("PreferredMaturityChanged", args);
	}
	
	return false;
}

// some of the server notifications need special handling. This is where we do that.
bool handle_special_notification(std::string notificationID, LLSD& llsdBlock)
{
	int regionAccess = llsdBlock["_region_access"].asInteger();
	llsdBlock["REGIONMATURITY"] = LLViewerRegion::accessToString(regionAccess);
	
	// we're going to throw the LLSD in there in case anyone ever wants to use it
	LLNotificationsUtil::add(notificationID+"_Notify", llsdBlock);
	
	if (regionAccess == SIM_ACCESS_MATURE)
	{
		if (gAgent.isTeen())
		{
			LLNotificationsUtil::add(notificationID+"_KB", llsdBlock);
			return true;
		}
		else if (gAgent.prefersPG())
		{
			LLNotificationsUtil::add(notificationID+"_Change", llsdBlock, llsdBlock, handle_special_notification_callback);
			return true;
		}
	}
	else if (regionAccess == SIM_ACCESS_ADULT)
	{
		if (!gAgent.isAdult())
		{
			LLNotificationsUtil::add(notificationID+"_KB", llsdBlock);
			return true;
		}
		else if (gAgent.prefersPG() || gAgent.prefersMature())
		{
			LLNotificationsUtil::add(notificationID+"_Change", llsdBlock, llsdBlock, handle_special_notification_callback);
			return true;
		}
	}
	return false;
}

bool attempt_standard_notification(LLMessageSystem* msgsystem)
{
	// if we have additional alert data
	if (msgsystem->has(_PREHASH_AlertInfo) && msgsystem->getNumberOfBlocksFast(_PREHASH_AlertInfo) > 0)
	{
		// notification was specified using the new mechanism, so we can just handle it here
		std::string notificationID;
		std::string llsdRaw;
		LLSD llsdBlock;
		msgsystem->getStringFast(_PREHASH_AlertInfo, _PREHASH_Message, notificationID);
		msgsystem->getStringFast(_PREHASH_AlertInfo, _PREHASH_ExtraParams, llsdRaw);
		if (llsdRaw.length())
		{
			std::istringstream llsdData(llsdRaw);
			if (!LLSDSerialize::deserialize(llsdBlock, llsdData, llsdRaw.length()))
			{
				llwarns << "attempt_standard_notification: Attempted to read notification parameter data into LLSD but failed:" << llsdRaw << llendl;
			}
		}
		
		if (
			(notificationID == "RegionEntryAccessBlocked") ||
			(notificationID == "LandClaimAccessBlocked") ||
			(notificationID == "LandBuyAccessBlocked")
		   )
		{
			/*---------------------------------------------------------------------
			 (Commented so a grep will find the notification strings, since
			 we construct them on the fly; if you add additional notifications,
			 please update the comment.)
			 
			 Could throw any of the following notifications:
			 
				RegionEntryAccessBlocked
				RegionEntryAccessBlocked_Notify
				RegionEntryAccessBlocked_Change
				RegionEntryAccessBlocked_KB
				LandClaimAccessBlocked 
				LandClaimAccessBlocked_Notify 
				LandClaimAccessBlocked_Change 
				LandClaimAccessBlocked_KB 
				LandBuyAccessBlocked
				LandBuyAccessBlocked_Notify
				LandBuyAccessBlocked_Change
				LandBuyAccessBlocked_KB
			 
			-----------------------------------------------------------------------*/ 
			if (handle_special_notification(notificationID, llsdBlock))
			{
				return true;
			}
		}
		
		LLNotificationsUtil::add(notificationID, llsdBlock);
		return true;
	}	
	return false;
}


void process_agent_alert_message(LLMessageSystem* msgsystem, void** user_data)
{
	// make sure the cursor is back to the usual default since the
	// alert is probably due to some kind of error.
	gViewerWindow->getWindow()->resetBusyCount();
	
	if (!attempt_standard_notification(msgsystem))
	{
		BOOL modal = FALSE;
		msgsystem->getBOOL("AlertData", "Modal", modal);
		std::string buffer;
		msgsystem->getStringFast(_PREHASH_AlertData, _PREHASH_Message, buffer);
		process_alert_core(buffer, modal);
	}
}

// The only difference between this routine and the previous is the fact that
// for this routine, the modal parameter is always false. Sadly, for the message
// handled by this routine, there is no "Modal" parameter on the message, and
// there's no API to tell if a message has the given parameter or not.
// So we can't handle the messages with the same handler.
void process_alert_message(LLMessageSystem *msgsystem, void **user_data)
{
	// make sure the cursor is back to the usual default since the
	// alert is probably due to some kind of error.
	gViewerWindow->getWindow()->resetBusyCount();
		
	if (!attempt_standard_notification(msgsystem))
	{
		BOOL modal = FALSE;
		std::string buffer;
		msgsystem->getStringFast(_PREHASH_AlertData, _PREHASH_Message, buffer);
		process_alert_core(buffer, modal);
	}
}

void process_alert_core(const std::string& message, BOOL modal)
{
	// HACK -- handle callbacks for specific alerts. It also is localized in notifications.xml
	if ( message == "You died and have been teleported to your home location")
	{
		LLViewerStats::getInstance()->incStat(LLViewerStats::ST_KILLED_COUNT);
	}
	else if( message == "Home position set." )
	{
		// save the home location image to disk
		std::string snap_filename = gDirUtilp->getLindenUserDir();
		snap_filename += gDirUtilp->getDirDelimiter();
		snap_filename += SCREEN_HOME_FILENAME;
		gViewerWindow->saveSnapshot(snap_filename, gViewerWindow->getWindowWidthRaw(), gViewerWindow->getWindowHeightRaw(), FALSE, FALSE);
	}

	const std::string ALERT_PREFIX("ALERT: ");
	const std::string NOTIFY_PREFIX("NOTIFY: ");
	if (message.find(ALERT_PREFIX) == 0)
	{
		// Allow the server to spawn a named alert so that server alerts can be
		// translated out of English.
		std::string alert_name(message.substr(ALERT_PREFIX.length()));
		LLNotificationsUtil::add(alert_name);
	}
	else if (message.find(NOTIFY_PREFIX) == 0)
	{
		// Allow the server to spawn a named notification so that server notifications can be
		// translated out of English.
		std::string notify_name(message.substr(NOTIFY_PREFIX.length()));
		LLNotificationsUtil::add(notify_name);
	}
	else if (message[0] == '/')
	{
		// System message is important, show in upper-right box not tip
		std::string text(message.substr(1));
		LLSD args;
		if (text.substr(0,17) == "RESTART_X_MINUTES")
		{
			S32 mins = 0;
			LLStringUtil::convertToS32(text.substr(18), mins);
			args["MINUTES"] = llformat("%d",mins);
			LLNotificationsUtil::add("RegionRestartMinutes", args);
		}
		else if (text.substr(0,17) == "RESTART_X_SECONDS")
		{
			S32 secs = 0;
			LLStringUtil::convertToS32(text.substr(18), secs);
			args["SECONDS"] = llformat("%d",secs);
			LLNotificationsUtil::add("RegionRestartSeconds", args);
		}
		else
		{
			std::string new_msg =LLNotifications::instance().getGlobalString(text);
			args["MESSAGE"] = new_msg;
			LLNotificationsUtil::add("SystemMessage", args);
		}
	}
	else if (modal)
	{
		LLSD args;
		std::string new_msg =LLNotifications::instance().getGlobalString(message);
		args["ERROR_MESSAGE"] = new_msg;
		LLNotificationsUtil::add("ErrorMessage", args);
	}
	else
	{
		LLSD args;
		std::string new_msg =LLNotifications::instance().getGlobalString(message);
		args["MESSAGE"] = new_msg;
		LLNotificationsUtil::add("SystemMessageTip", args);
	}
}

mean_collision_list_t				gMeanCollisionList;
time_t								gLastDisplayedTime = 0;

void handle_show_mean_events(void *)
{
	if (gNoRender)
	{
		return;
	}
	LLFloaterReg::showInstance("bumps");
	//LLFloaterBump::showInstance();
}

void mean_name_callback(const LLUUID &id, const std::string& full_name, bool is_group)
{
	if (gNoRender)
	{
		return;
	}

	static const U32 max_collision_list_size = 20;
	if (gMeanCollisionList.size() > max_collision_list_size)
	{
		mean_collision_list_t::iterator iter = gMeanCollisionList.begin();
		for (U32 i=0; i<max_collision_list_size; i++) iter++;
		for_each(iter, gMeanCollisionList.end(), DeletePointer());
		gMeanCollisionList.erase(iter, gMeanCollisionList.end());
	}

	for (mean_collision_list_t::iterator iter = gMeanCollisionList.begin();
		 iter != gMeanCollisionList.end(); ++iter)
	{
		LLMeanCollisionData *mcd = *iter;
		if (mcd->mPerp == id)
		{
			mcd->mFullName = full_name;
		}
	}
}

void process_mean_collision_alert_message(LLMessageSystem *msgsystem, void **user_data)
{
	if (gAgent.inPrelude())
	{
		// In prelude, bumping is OK.  This dialog is rather confusing to 
		// newbies, so we don't show it.  Drop the packet on the floor.
		return;
	}

	// make sure the cursor is back to the usual default since the
	// alert is probably due to some kind of error.
	gViewerWindow->getWindow()->resetBusyCount();

	LLUUID perp;
	U32	   time;
	U8	   u8type;
	EMeanCollisionType	   type;
	F32    mag;

	S32 i, num = msgsystem->getNumberOfBlocks(_PREHASH_MeanCollision);

	for (i = 0; i < num; i++)
	{
		msgsystem->getUUIDFast(_PREHASH_MeanCollision, _PREHASH_Perp, perp);
		msgsystem->getU32Fast(_PREHASH_MeanCollision, _PREHASH_Time, time);
		msgsystem->getF32Fast(_PREHASH_MeanCollision, _PREHASH_Mag, mag);
		msgsystem->getU8Fast(_PREHASH_MeanCollision, _PREHASH_Type, u8type);

		type = (EMeanCollisionType)u8type;

		BOOL b_found = FALSE;

		for (mean_collision_list_t::iterator iter = gMeanCollisionList.begin();
			 iter != gMeanCollisionList.end(); ++iter)
		{
			LLMeanCollisionData *mcd = *iter;
			if ((mcd->mPerp == perp) && (mcd->mType == type))
			{
				mcd->mTime = time;
				mcd->mMag = mag;
				b_found = TRUE;
				break;
			}
		}

		if (!b_found)
		{
			LLMeanCollisionData *mcd = new LLMeanCollisionData(gAgentID, perp, time, type, mag);
			gMeanCollisionList.push_front(mcd);
			gCacheName->get(perp, false, boost::bind(&mean_name_callback, _1, _2, _3));
		}
	}
}

void process_frozen_message(LLMessageSystem *msgsystem, void **user_data)
{
	// make sure the cursor is back to the usual default since the
	// alert is probably due to some kind of error.
	gViewerWindow->getWindow()->resetBusyCount();
	BOOL b_frozen;
	
	msgsystem->getBOOL("FrozenData", "Data", b_frozen);

	// TODO: make being frozen change view
	if (b_frozen)
	{
	}
	else
	{
	}
}

// do some extra stuff once we get our economy data
void process_economy_data(LLMessageSystem *msg, void** /*user_data*/)
{
	LLGlobalEconomy::processEconomyData(msg, LLGlobalEconomy::Singleton::getInstance());

	S32 upload_cost = LLGlobalEconomy::Singleton::getInstance()->getPriceUpload();

	LL_INFOS_ONCE("Messaging") << "EconomyData message arrived; upload cost is L$" << upload_cost << LL_ENDL;

	gMenuHolder->getChild<LLUICtrl>("Upload Image")->setLabelArg("[COST]", llformat("%d", upload_cost));
	gMenuHolder->getChild<LLUICtrl>("Upload Sound")->setLabelArg("[COST]", llformat("%d", upload_cost));
	gMenuHolder->getChild<LLUICtrl>("Upload Animation")->setLabelArg("[COST]", llformat("%d", upload_cost));
	gMenuHolder->getChild<LLUICtrl>("Bulk Upload")->setLabelArg("[COST]", llformat("%d", upload_cost));
}

void notify_cautioned_script_question(const LLSD& notification, const LLSD& response, S32 orig_questions, BOOL granted)
{
	// only continue if at least some permissions were requested
	if (orig_questions)
	{
		// check to see if the person we are asking

		// "'[OBJECTNAME]', an object owned by '[OWNERNAME]', 
		// located in [REGIONNAME] at [REGIONPOS], 
		// has been <granted|denied> permission to: [PERMISSIONS]."

		LLUIString notice(LLTrans::getString(granted ? "ScriptQuestionCautionChatGranted" : "ScriptQuestionCautionChatDenied"));

		// always include the object name and owner name 
		notice.setArg("[OBJECTNAME]", notification["payload"]["object_name"].asString());
		notice.setArg("[OWNERNAME]", notification["payload"]["owner_name"].asString());

		// try to lookup viewerobject that corresponds to the object that
		// requested permissions (here, taskid->requesting object id)
		BOOL foundpos = FALSE;
		LLViewerObject* viewobj = gObjectList.findObject(notification["payload"]["task_id"].asUUID());
		if (viewobj)
		{
			// found the viewerobject, get it's position in its region
			LLVector3 objpos(viewobj->getPosition());
			
			// try to lookup the name of the region the object is in
			LLViewerRegion* viewregion = viewobj->getRegion();
			if (viewregion)
			{
				// got the region, so include the region and 3d coordinates of the object
				notice.setArg("[REGIONNAME]", viewregion->getName());				
				std::string formatpos = llformat("%.1f, %.1f,%.1f", objpos[VX], objpos[VY], objpos[VZ]);
				notice.setArg("[REGIONPOS]", formatpos);

				foundpos = TRUE;
			}
		}

		if (!foundpos)
		{
			// unable to determine location of the object
			notice.setArg("[REGIONNAME]", "(unknown region)");
			notice.setArg("[REGIONPOS]", "(unknown position)");
		}

		// check each permission that was requested, and list each 
		// permission that has been flagged as a caution permission
		BOOL caution = FALSE;
		S32 count = 0;
		std::string perms;
		for (S32 i = 0; i < SCRIPT_PERMISSION_EOF; i++)
		{
			if ((orig_questions & LSCRIPTRunTimePermissionBits[i]) && SCRIPT_QUESTION_IS_CAUTION[i])
			{
				count++;
				caution = TRUE;

				// add a comma before the permission description if it is not the first permission
				// added to the list or the last permission to check
				if ((count > 1) && (i < SCRIPT_PERMISSION_EOF))
				{
					perms.append(", ");
				}

				perms.append(LLTrans::getString(SCRIPT_QUESTIONS[i]));
			}
		}

		notice.setArg("[PERMISSIONS]", perms);

		// log a chat message as long as at least one requested permission
		// is a caution permission
		if (caution)
		{
			LLChat chat(notice.getString());
	//		LLFloaterChat::addChat(chat, FALSE, FALSE);
		}
	}
}

bool script_question_cb(const LLSD& notification, const LLSD& response)
{
	S32 option = LLNotificationsUtil::getSelectedOption(notification, response);
	LLMessageSystem *msg = gMessageSystem;
	S32 orig = notification["payload"]["questions"].asInteger();
	S32 new_questions = orig;

	// check whether permissions were granted or denied
	BOOL allowed = TRUE;
	// the "yes/accept" button is the first button in the template, making it button 0
	// if any other button was clicked, the permissions were denied
	if (option != 0)
	{
		new_questions = 0;
		allowed = FALSE;
	}	

	LLUUID task_id = notification["payload"]["task_id"].asUUID();
	LLUUID item_id = notification["payload"]["item_id"].asUUID();

	// reply with the permissions granted or denied
	msg->newMessageFast(_PREHASH_ScriptAnswerYes);
	msg->nextBlockFast(_PREHASH_AgentData);
	msg->addUUIDFast(_PREHASH_AgentID, gAgent.getID());
	msg->addUUIDFast(_PREHASH_SessionID, gAgent.getSessionID());
	msg->nextBlockFast(_PREHASH_Data);
	msg->addUUIDFast(_PREHASH_TaskID, task_id);
	msg->addUUIDFast(_PREHASH_ItemID, item_id);
	msg->addS32Fast(_PREHASH_Questions, new_questions);
	msg->sendReliable(LLHost(notification["payload"]["sender"].asString()));

	// only log a chat message if caution prompts are enabled
	if (gSavedSettings.getBOOL("PermissionsCautionEnabled"))
	{
		// log a chat message, if appropriate
		notify_cautioned_script_question(notification, response, orig, allowed);
	}

	if ( response["Mute"] ) // mute
	{
		LLMuteList::getInstance()->add(LLMute(item_id, notification["payload"]["object_name"].asString(), LLMute::OBJECT));

		// purge the message queue of any previously queued requests from the same source. DEV-4879
		class OfferMatcher : public LLNotificationsUI::LLScreenChannel::Matcher
		{
		public:
			OfferMatcher(const LLUUID& to_block) : blocked_id(to_block) {}
			bool matches(const LLNotificationPtr notification) const
			{
				if (notification->getName() == "ScriptQuestionCaution"
					|| notification->getName() == "ScriptQuestion")
				{
					return (notification->getPayload()["item_id"].asUUID() == blocked_id);
				}
				return false;
			}
		private:
			const LLUUID& blocked_id;
		};

		LLNotificationsUI::LLChannelManager::getInstance()->killToastsFromChannel(LLUUID(
				gSavedSettings.getString("NotificationChannelUUID")), OfferMatcher(item_id));
	}

	if (response["Details"])
	{
		// respawn notification...
		LLNotificationsUtil::add(notification["name"], notification["substitutions"], notification["payload"]);

		// ...with description on top
		LLNotificationsUtil::add("DebitPermissionDetails");
	}
	return false;
}
static LLNotificationFunctorRegistration script_question_cb_reg_1("ScriptQuestion", script_question_cb);
static LLNotificationFunctorRegistration script_question_cb_reg_2("ScriptQuestionCaution", script_question_cb);

void process_script_question(LLMessageSystem *msg, void **user_data)
{
	// *TODO: Translate owner name -> [FIRST] [LAST]

	LLHost sender = msg->getSender();

	LLUUID taskid;
	LLUUID itemid;
	S32		questions;
	std::string object_name;
	std::string owner_name;

	// taskid -> object key of object requesting permissions
	msg->getUUIDFast(_PREHASH_Data, _PREHASH_TaskID, taskid );
	// itemid -> script asset key of script requesting permissions
	msg->getUUIDFast(_PREHASH_Data, _PREHASH_ItemID, itemid );
	msg->getStringFast(_PREHASH_Data, _PREHASH_ObjectName, object_name);
	msg->getStringFast(_PREHASH_Data, _PREHASH_ObjectOwner, owner_name);
	msg->getS32Fast(_PREHASH_Data, _PREHASH_Questions, questions );

	// Special case. If the objects are owned by this agent, throttle per-object instead
	// of per-owner. It's common for residents to reset a ton of scripts that re-request
	// permissions, as with tier boxes. UUIDs can't be valid agent names and vice-versa,
	// so we'll reuse the same namespace for both throttle types.
	std::string throttle_name = owner_name;
	std::string self_name;
	LLAgentUI::buildFullname( self_name );
	if( owner_name == self_name )
	{
		throttle_name = taskid.getString();
	}
	
	// don't display permission requests if this object is muted
	if (LLMuteList::getInstance()->isMuted(taskid)) return;
	
	// throttle excessive requests from any specific user's scripts
	typedef LLKeyThrottle<std::string> LLStringThrottle;
	static LLStringThrottle question_throttle( LLREQUEST_PERMISSION_THROTTLE_LIMIT, LLREQUEST_PERMISSION_THROTTLE_INTERVAL );

	switch (question_throttle.noteAction(throttle_name))
	{
		case LLStringThrottle::THROTTLE_NEWLY_BLOCKED:
			LL_INFOS("Messaging") << "process_script_question throttled"
					<< " owner_name:" << owner_name
					<< LL_ENDL;
			// Fall through

		case LLStringThrottle::THROTTLE_BLOCKED:
			// Escape altogether until we recover
			return;

		case LLStringThrottle::THROTTLE_OK:
			break;
	}

	std::string script_question;
	if (questions)
	{
		BOOL caution = FALSE;
		S32 count = 0;
		LLSD args;
		args["OBJECTNAME"] = object_name;
		args["NAME"] = LLCacheName::cleanFullName(owner_name);

		// check the received permission flags against each permission
		for (S32 i = 0; i < SCRIPT_PERMISSION_EOF; i++)
		{
			if (questions & LSCRIPTRunTimePermissionBits[i])
			{
				count++;
				script_question += "    " + LLTrans::getString(SCRIPT_QUESTIONS[i]) + "\n";

				// check whether permission question should cause special caution dialog
				caution |= (SCRIPT_QUESTION_IS_CAUTION[i]);
			}
		}
		args["QUESTIONS"] = script_question;

		LLSD payload;
		payload["task_id"] = taskid;
		payload["item_id"] = itemid;
		payload["sender"] = sender.getIPandPort();
		payload["questions"] = questions;
		payload["object_name"] = object_name;
		payload["owner_name"] = owner_name;

		// check whether cautions are even enabled or not
		if (gSavedSettings.getBOOL("PermissionsCautionEnabled"))
		{
			// display the caution permissions prompt
			LLNotificationsUtil::add(caution ? "ScriptQuestionCaution" : "ScriptQuestion", args, payload);
		}
		else
		{
			// fall back to default behavior if cautions are entirely disabled
			LLNotificationsUtil::add("ScriptQuestion", args, payload);
		}

	}
}


void process_derez_container(LLMessageSystem *msg, void**)
{
	LL_WARNS("Messaging") << "call to deprecated process_derez_container" << LL_ENDL;
}

void container_inventory_arrived(LLViewerObject* object,
								 LLInventoryObject::object_list_t* inventory,
								 S32 serial_num,
								 void* data)
{
	LL_DEBUGS("Messaging") << "container_inventory_arrived()" << LL_ENDL;
	if( gAgentCamera.cameraMouselook() )
	{
		gAgentCamera.changeCameraToDefault();
	}

	LLInventoryPanel *active_panel = LLInventoryPanel::getActiveInventoryPanel();

	if (inventory->size() > 2)
	{
		// create a new inventory category to put this in
		LLUUID cat_id;
		cat_id = gInventory.createNewCategory(gInventory.getRootFolderID(),
											  LLFolderType::FT_NONE,
											  LLTrans::getString("AcquiredItems"));

		LLInventoryObject::object_list_t::const_iterator it = inventory->begin();
		LLInventoryObject::object_list_t::const_iterator end = inventory->end();
		for ( ; it != end; ++it)
		{
			if ((*it)->getType() != LLAssetType::AT_CATEGORY)
			{
				LLInventoryObject* obj = (LLInventoryObject*)(*it);
				LLInventoryItem* item = (LLInventoryItem*)(obj);
				LLUUID item_id;
				item_id.generate();
				time_t creation_date_utc = time_corrected();
				LLPointer<LLViewerInventoryItem> new_item
					= new LLViewerInventoryItem(item_id,
												cat_id,
												item->getPermissions(),
												item->getAssetUUID(),
												item->getType(),
												item->getInventoryType(),
												item->getName(),
												item->getDescription(),
												LLSaleInfo::DEFAULT,
												item->getFlags(),
												creation_date_utc);
				new_item->updateServer(TRUE);
				gInventory.updateItem(new_item);
			}
		}
		gInventory.notifyObservers();
		if(active_panel)
		{
			active_panel->setSelection(cat_id, TAKE_FOCUS_NO);
		}
	}
	else if (inventory->size() == 2)
	{
		// we're going to get one fake root category as well as the
		// one actual object
		LLInventoryObject::object_list_t::iterator it = inventory->begin();

		if ((*it)->getType() == LLAssetType::AT_CATEGORY)
		{
			++it;
		}

		LLInventoryItem* item = (LLInventoryItem*)((LLInventoryObject*)(*it));
		const LLUUID category = gInventory.findCategoryUUIDForType(LLFolderType::assetTypeToFolderType(item->getType()));

		LLUUID item_id;
		item_id.generate();
		time_t creation_date_utc = time_corrected();
		LLPointer<LLViewerInventoryItem> new_item
			= new LLViewerInventoryItem(item_id, category,
										item->getPermissions(),
										item->getAssetUUID(),
										item->getType(),
										item->getInventoryType(),
										item->getName(),
										item->getDescription(),
										LLSaleInfo::DEFAULT,
										item->getFlags(),
										creation_date_utc);
		new_item->updateServer(TRUE);
		gInventory.updateItem(new_item);
		gInventory.notifyObservers();
		if(active_panel)
		{
			active_panel->setSelection(item_id, TAKE_FOCUS_NO);
		}
	}

	// we've got the inventory, now delete this object if this was a take
	BOOL delete_object = (BOOL)(intptr_t)data;
	LLViewerRegion *region = gAgent.getRegion();
	if (delete_object && region)
	{
		gMessageSystem->newMessageFast(_PREHASH_ObjectDelete);
		gMessageSystem->nextBlockFast(_PREHASH_AgentData);
		gMessageSystem->addUUIDFast(_PREHASH_AgentID, gAgent.getID());
		gMessageSystem->addUUIDFast(_PREHASH_SessionID, gAgent.getSessionID());
		const U8 NO_FORCE = 0;
		gMessageSystem->addU8Fast(_PREHASH_Force, NO_FORCE);
		gMessageSystem->nextBlockFast(_PREHASH_ObjectData);
		gMessageSystem->addU32Fast(_PREHASH_ObjectLocalID, object->getLocalID());
		gMessageSystem->sendReliable(region->getHost());
	}
}

// method to format the time.
std::string formatted_time(const time_t& the_time)
{
	std::string dateStr = "["+LLTrans::getString("LTimeWeek")+"] ["
						+LLTrans::getString("LTimeMonth")+"] ["
						+LLTrans::getString("LTimeDay")+"] ["
						+LLTrans::getString("LTimeHour")+"]:["
						+LLTrans::getString("LTimeMin")+"]:["
						+LLTrans::getString("LTimeSec")+"] ["
						+LLTrans::getString("LTimeYear")+"]";

	LLSD substitution;
	substitution["datetime"] = (S32) the_time;
	LLStringUtil::format (dateStr, substitution);
	return dateStr;
}


void process_teleport_failed(LLMessageSystem *msg, void**)
{
	std::string reason;
	std::string big_reason;
	LLSD args;

	// if we have additional alert data
	if (msg->has(_PREHASH_AlertInfo) && msg->getSizeFast(_PREHASH_AlertInfo, _PREHASH_Message) > 0)
	{
		// Get the message ID
		msg->getStringFast(_PREHASH_AlertInfo, _PREHASH_Message, reason);
		big_reason = LLAgent::sTeleportErrorMessages[reason];
		if ( big_reason.size() > 0 )
		{	// Substitute verbose reason from the local map
			args["REASON"] = big_reason;
		}
		else
		{	// Nothing found in the map - use what the server returned in the original message block
			msg->getStringFast(_PREHASH_Info, _PREHASH_Reason, reason);
			args["REASON"] = reason;
		}

		LLSD llsd_block;
		std::string llsd_raw;
		msg->getStringFast(_PREHASH_AlertInfo, _PREHASH_ExtraParams, llsd_raw);
		if (llsd_raw.length())
		{
			std::istringstream llsd_data(llsd_raw);
			if (!LLSDSerialize::deserialize(llsd_block, llsd_data, llsd_raw.length()))
			{
				llwarns << "process_teleport_failed: Attempted to read alert parameter data into LLSD but failed:" << llsd_raw << llendl;
			}
			else
			{
				// change notification name in this special case
				if (handle_special_notification("RegionEntryAccessBlocked", llsd_block))
				{
					if( gAgent.getTeleportState() != LLAgent::TELEPORT_NONE )
					{
						gAgent.setTeleportState( LLAgent::TELEPORT_NONE );
					}
					return;
				}
			}
		}

	}
	else
	{
		msg->getStringFast(_PREHASH_Info, _PREHASH_Reason, reason);

		big_reason = LLAgent::sTeleportErrorMessages[reason];
		if ( big_reason.size() > 0 )
		{	// Substitute verbose reason from the local map
			args["REASON"] = big_reason;
		}
		else
		{	// Nothing found in the map - use what the server returned
			args["REASON"] = reason;
		}
	}

	LLNotificationsUtil::add("CouldNotTeleportReason", args);

	// Let the interested parties know that teleport failed.
	LLViewerParcelMgr::getInstance()->onTeleportFailed();

	if( gAgent.getTeleportState() != LLAgent::TELEPORT_NONE )
	{
		gAgent.setTeleportState( LLAgent::TELEPORT_NONE );
	}
}

void process_teleport_local(LLMessageSystem *msg,void**)
{
	LLUUID agent_id;
	msg->getUUIDFast(_PREHASH_Info, _PREHASH_AgentID, agent_id);
	if (agent_id != gAgent.getID())
	{
		LL_WARNS("Messaging") << "Got teleport notification for wrong agent!" << LL_ENDL;
		return;
	}

	U32 location_id;
	LLVector3 pos, look_at;
	U32 teleport_flags;
	msg->getU32Fast(_PREHASH_Info, _PREHASH_LocationID, location_id);
	msg->getVector3Fast(_PREHASH_Info, _PREHASH_Position, pos);
	msg->getVector3Fast(_PREHASH_Info, _PREHASH_LookAt, look_at);
	msg->getU32Fast(_PREHASH_Info, _PREHASH_TeleportFlags, teleport_flags);

	if( gAgent.getTeleportState() != LLAgent::TELEPORT_NONE )
	{
		if( gAgent.getTeleportState() == LLAgent::TELEPORT_LOCAL )
		{
			// To prevent TeleportStart messages re-activating the progress screen right
			// after tp, keep the teleport state and let progress screen clear it after a short delay
			// (progress screen is active but not visible)  *TODO: remove when SVC-5290 is fixed
			gTeleportDisplayTimer.reset();
			gTeleportDisplay = TRUE;
		}
		else
		{
			gAgent.setTeleportState( LLAgent::TELEPORT_NONE );
		}
	}

	// Sim tells us whether the new position is off the ground
	if (teleport_flags & TELEPORT_FLAGS_IS_FLYING)
	{
		gAgent.setFlying(TRUE);
	}
	else
	{
		gAgent.setFlying(FALSE);
	}

	gAgent.setPositionAgent(pos);
	gAgentCamera.slamLookAt(look_at);

	if ( !(gAgent.getTeleportKeepsLookAt() && LLViewerJoystick::getInstance()->getOverrideCamera()) )
	{
		gAgentCamera.resetView(TRUE, TRUE);
	}

	// send camera update to new region
	gAgentCamera.updateCamera();

	send_agent_update(TRUE, TRUE);

	// Let the interested parties know we've teleported.
	// Vadim *HACK: Agent position seems to get reset (to render position?)
	//              on each frame, so we have to pass the new position manually.
	LLViewerParcelMgr::getInstance()->onTeleportFinished(true, gAgent.getPosGlobalFromAgent(pos));
}

void send_simple_im(const LLUUID& to_id,
					const std::string& message,
					EInstantMessage dialog,
					const LLUUID& id)
{
	std::string my_name;
	LLAgentUI::buildFullname(my_name);
	send_improved_im(to_id,
					 my_name,
					 message,
					 IM_ONLINE,
					 dialog,
					 id,
					 NO_TIMESTAMP,
					 (U8*)EMPTY_BINARY_BUCKET,
					 EMPTY_BINARY_BUCKET_SIZE);
}

void send_group_notice(const LLUUID& group_id,
					   const std::string& subject,
					   const std::string& message,
					   const LLInventoryItem* item)
{
	// Put this notice into an instant message form.
	// This will mean converting the item to a binary bucket,
	// and the subject/message into a single field.
	std::string my_name;
	LLAgentUI::buildFullname(my_name);

	// Combine subject + message into a single string.
	std::ostringstream subject_and_message;
	// TODO: turn all existing |'s into ||'s in subject and message.
	subject_and_message << subject << "|" << message;

	// Create an empty binary bucket.
	U8 bin_bucket[MAX_INVENTORY_BUFFER_SIZE];
	U8* bucket_to_send = bin_bucket;
	bin_bucket[0] = '\0';
	S32 bin_bucket_size = EMPTY_BINARY_BUCKET_SIZE;
	// If there is an item being sent, pack it into the binary bucket.
	if (item)
	{
		LLSD item_def;
		item_def["item_id"] = item->getUUID();
		item_def["owner_id"] = item->getPermissions().getOwner();
		std::ostringstream ostr;
		LLSDSerialize::serialize(item_def, ostr, LLSDSerialize::LLSD_XML);
		bin_bucket_size = ostr.str().copy(
			(char*)bin_bucket, ostr.str().size());
		bin_bucket[bin_bucket_size] = '\0';
	}
	else
	{
		bucket_to_send = (U8*) EMPTY_BINARY_BUCKET;
	}
   

	send_improved_im(
			group_id,
			my_name,
			subject_and_message.str(),
			IM_ONLINE,
			IM_GROUP_NOTICE,
			LLUUID::null,
			NO_TIMESTAMP,
			bucket_to_send,
			bin_bucket_size);
}

bool handle_lure_callback(const LLSD& notification, const LLSD& response)
{
	std::string text = response["message"].asString();
	LLSLURL slurl;
	LLAgentUI::buildSLURL(slurl);
	text.append("\r\n").append(slurl.getSLURLString());
	S32 option = LLNotificationsUtil::getSelectedOption(notification, response);

	if(0 == option)
	{
		LLMessageSystem* msg = gMessageSystem;
		msg->newMessageFast(_PREHASH_StartLure);
		msg->nextBlockFast(_PREHASH_AgentData);
		msg->addUUIDFast(_PREHASH_AgentID, gAgent.getID());
		msg->addUUIDFast(_PREHASH_SessionID, gAgent.getSessionID());
		msg->nextBlockFast(_PREHASH_Info);
		msg->addU8Fast(_PREHASH_LureType, (U8)0); // sim will fill this in.
		msg->addStringFast(_PREHASH_Message, text);
		for(LLSD::array_const_iterator it = notification["payload"]["ids"].beginArray();
			it != notification["payload"]["ids"].endArray();
			++it)
		{
			LLUUID target_id = it->asUUID();

			msg->nextBlockFast(_PREHASH_TargetData);
			msg->addUUIDFast(_PREHASH_TargetID, target_id);

			// Record the offer.
			{
				std::string target_name;
				gCacheName->getFullName(target_id, target_name);  // for im log filenames
				LLSD args;
				args["TO_NAME"] = LLSLURL("agent", target_id, "displayname").getSLURLString();;
	
				LLSD payload;
				
				//*TODO please rewrite all keys to the same case, lower or upper
				payload["from_id"] = target_id;
				payload["SUPPRESS_TOAST"] = true;
				LLNotificationsUtil::add("TeleportOfferSent", args, payload);

				// Add the recepient to the recent people list.
				LLRecentPeople::instance().add(target_id);
			}
		}
		gAgent.sendReliableMessage();
	}

	return false;
}

void handle_lure(const LLUUID& invitee)
{
	LLDynamicArray<LLUUID> ids;
	ids.push_back(invitee);
	handle_lure(ids);
}

// Prompt for a message to the invited user.
void handle_lure(const uuid_vec_t& ids)
{
	if (ids.empty()) return;

	if (!gAgent.getRegion()) return;

	LLSD edit_args;
	edit_args["REGION"] = gAgent.getRegion()->getName();

	LLSD payload;
	for (LLDynamicArray<LLUUID>::const_iterator it = ids.begin();
		it != ids.end();
		++it)
	{
		payload["ids"].append(*it);
	}
	if (gAgent.isGodlike())
	{
		LLNotificationsUtil::add("OfferTeleportFromGod", edit_args, payload, handle_lure_callback);
	}
	else
	{
		LLNotificationsUtil::add("OfferTeleport", edit_args, payload, handle_lure_callback);
	}
}


void send_improved_im(const LLUUID& to_id,
							const std::string& name,
							const std::string& message,
							U8 offline,
							EInstantMessage dialog,
							const LLUUID& id,
							U32 timestamp, 
							const U8* binary_bucket,
							S32 binary_bucket_size)
{
	pack_instant_message(
		gMessageSystem,
		gAgent.getID(),
		FALSE,
		gAgent.getSessionID(),
		to_id,
		name,
		message,
		offline,
		dialog,
		id,
		0,
		LLUUID::null,
		gAgent.getPositionAgent(),
		timestamp,
		binary_bucket,
		binary_bucket_size);
	gAgent.sendReliableMessage();
}


void send_places_query(const LLUUID& query_id,
					   const LLUUID& trans_id,
					   const std::string& query_text,
					   U32 query_flags,
					   S32 category,
					   const std::string& sim_name)
{
	LLMessageSystem* msg = gMessageSystem;

	msg->newMessage("PlacesQuery");
	msg->nextBlock("AgentData");
	msg->addUUID("AgentID", gAgent.getID());
	msg->addUUID("SessionID", gAgent.getSessionID());
	msg->addUUID("QueryID", query_id);
	msg->nextBlock("TransactionData");
	msg->addUUID("TransactionID", trans_id);
	msg->nextBlock("QueryData");
	msg->addString("QueryText", query_text);
	msg->addU32("QueryFlags", query_flags);
	msg->addS8("Category", (S8)category);
	msg->addString("SimName", sim_name);
	gAgent.sendReliableMessage();
}


void process_user_info_reply(LLMessageSystem* msg, void**)
{
	LLUUID agent_id;
	msg->getUUIDFast(_PREHASH_AgentData, _PREHASH_AgentID, agent_id);
	if(agent_id != gAgent.getID())
	{
		LL_WARNS("Messaging") << "process_user_info_reply - "
				<< "wrong agent id." << LL_ENDL;
	}
	
	BOOL im_via_email;
	msg->getBOOLFast(_PREHASH_UserData, _PREHASH_IMViaEMail, im_via_email);
	std::string email;
	msg->getStringFast(_PREHASH_UserData, _PREHASH_EMail, email);
	std::string dir_visibility;
	msg->getString( "UserData", "DirectoryVisibility", dir_visibility);

	LLFloaterPreference::updateUserInfo(dir_visibility, im_via_email, email);
	LLFloaterPostcard::updateUserInfo(email);
}


//---------------------------------------------------------------------------
// Script Dialog
//---------------------------------------------------------------------------

const S32 SCRIPT_DIALOG_MAX_BUTTONS = 12;
const S32 SCRIPT_DIALOG_BUTTON_STR_SIZE = 24;
const S32 SCRIPT_DIALOG_MAX_MESSAGE_SIZE = 512;
const char* SCRIPT_DIALOG_HEADER = "Script Dialog:\n";

bool callback_script_dialog(const LLSD& notification, const LLSD& response)
{
	LLNotificationForm form(notification["form"]);

	std::string rtn_text;
	S32 button_idx;
	button_idx = LLNotification::getSelectedOption(notification, response);
	if (response[TEXTBOX_MAGIC_TOKEN].isDefined())
	{
		if (response[TEXTBOX_MAGIC_TOKEN].isString())
			rtn_text = response[TEXTBOX_MAGIC_TOKEN].asString();
		else
			rtn_text.clear(); // bool marks empty string
	}
	else
	{
		rtn_text = LLNotification::getSelectedOptionName(response);
	}

	// Didn't click "Ignore"
	if (button_idx != -1)
	{
		LLMessageSystem* msg = gMessageSystem;
		msg->newMessage("ScriptDialogReply");
		msg->nextBlock("AgentData");
		msg->addUUID("AgentID", gAgent.getID());
		msg->addUUID("SessionID", gAgent.getSessionID());
		msg->nextBlock("Data");
		msg->addUUID("ObjectID", notification["payload"]["object_id"].asUUID());
		msg->addS32("ChatChannel", notification["payload"]["chat_channel"].asInteger());
		msg->addS32("ButtonIndex", button_idx);
		msg->addString("ButtonLabel", rtn_text);
		msg->sendReliable(LLHost(notification["payload"]["sender"].asString()));
	}

	return false;
}
static LLNotificationFunctorRegistration callback_script_dialog_reg_1("ScriptDialog", callback_script_dialog);
static LLNotificationFunctorRegistration callback_script_dialog_reg_2("ScriptDialogGroup", callback_script_dialog);

void process_script_dialog(LLMessageSystem* msg, void**)
{
	S32 i;
	LLSD payload;

	LLUUID object_id;
	msg->getUUID("Data", "ObjectID", object_id);

	if (LLMuteList::getInstance()->isMuted(object_id))
	{
		return;
	}

	std::string message; 
	std::string first_name;
	std::string last_name;
	std::string title;

	S32 chat_channel;
	msg->getString("Data", "FirstName", first_name);
	msg->getString("Data", "LastName", last_name);
	msg->getString("Data", "ObjectName", title);
	msg->getString("Data", "Message", message);
	msg->getS32("Data", "ChatChannel", chat_channel);

		// unused for now
	LLUUID image_id;
	msg->getUUID("Data", "ImageID", image_id);

	payload["sender"] = msg->getSender().getIPandPort();
	payload["object_id"] = object_id;
	payload["chat_channel"] = chat_channel;

	// build up custom form
	S32 button_count = msg->getNumberOfBlocks("Buttons");
	if (button_count > SCRIPT_DIALOG_MAX_BUTTONS)
	{
		llwarns << "Too many script dialog buttons - omitting some" << llendl;
		button_count = SCRIPT_DIALOG_MAX_BUTTONS;
	}

	LLNotificationForm form;
	for (i = 0; i < button_count; i++)
	{
		std::string tdesc;
		msg->getString("Buttons", "ButtonLabel", tdesc, i);
		form.addElement("button", std::string(tdesc));
	}

	LLSD args;
	args["TITLE"] = title;
	args["MESSAGE"] = message;
	LLNotificationPtr notification;
	if (!first_name.empty())
	{
		args["NAME"] = LLCacheName::buildFullName(first_name, last_name);
		notification = LLNotifications::instance().add(
			LLNotification::Params("ScriptDialog").substitutions(args).payload(payload).form_elements(form.asLLSD()));
	}
	else
	{
		args["GROUPNAME"] = last_name;
		notification = LLNotifications::instance().add(
			LLNotification::Params("ScriptDialogGroup").substitutions(args).payload(payload).form_elements(form.asLLSD()));
	}
}

//---------------------------------------------------------------------------


std::vector<LLSD> gLoadUrlList;

bool callback_load_url(const LLSD& notification, const LLSD& response)
{
	S32 option = LLNotificationsUtil::getSelectedOption(notification, response);

	if (0 == option)
	{
		LLWeb::loadURL(notification["payload"]["url"].asString());
	}

	return false;
}
static LLNotificationFunctorRegistration callback_load_url_reg("LoadWebPage", callback_load_url);


// We've got the name of the person who owns the object hurling the url.
// Display confirmation dialog.
void callback_load_url_name(const LLUUID& id, const std::string& full_name, bool is_group)
{
	std::vector<LLSD>::iterator it;
	for (it = gLoadUrlList.begin(); it != gLoadUrlList.end(); )
	{
		LLSD load_url_info = *it;
		if (load_url_info["owner_id"].asUUID() == id)
		{
			it = gLoadUrlList.erase(it);

			std::string owner_name;
			if (is_group)
			{
				owner_name = full_name + LLTrans::getString("Group");
			}
			else
			{
				owner_name = full_name;
			}

			// For legacy name-only mutes.
			if (LLMuteList::getInstance()->isMuted(LLUUID::null, owner_name))
			{
				continue;
			}
			LLSD args;
			args["URL"] = load_url_info["url"].asString();
			args["MESSAGE"] = load_url_info["message"].asString();;
			args["OBJECTNAME"] = load_url_info["object_name"].asString();
			args["NAME"] = owner_name;

			LLNotificationsUtil::add("LoadWebPage", args, load_url_info);
		}
		else
		{
			++it;
		}
	}
}

void process_load_url(LLMessageSystem* msg, void**)
{
	LLUUID object_id;
	LLUUID owner_id;
	BOOL owner_is_group;
	char object_name[256];		/* Flawfinder: ignore */
	char message[256];		/* Flawfinder: ignore */
	char url[256];		/* Flawfinder: ignore */

	msg->getString("Data", "ObjectName", 256, object_name);
	msg->getUUID(  "Data", "ObjectID", object_id);
	msg->getUUID(  "Data", "OwnerID", owner_id);
	msg->getBOOL(  "Data", "OwnerIsGroup", owner_is_group);
	msg->getString("Data", "Message", 256, message);
	msg->getString("Data", "URL", 256, url);

	LLSD payload;
	payload["object_id"] = object_id;
	payload["owner_id"] = owner_id;
	payload["owner_is_group"] = owner_is_group;
	payload["object_name"] = object_name;
	payload["message"] = message;
	payload["url"] = url;

	// URL is safety checked in load_url above

	// Check if object or owner is muted
	if (LLMuteList::getInstance()->isMuted(object_id, object_name) ||
	    LLMuteList::getInstance()->isMuted(owner_id))
	{
		LL_INFOS("Messaging")<<"Ignoring load_url from muted object/owner."<<LL_ENDL;
		return;
	}

	// Add to list of pending name lookups
	gLoadUrlList.push_back(payload);

	gCacheName->get(owner_id, owner_is_group,
		boost::bind(&callback_load_url_name, _1, _2, _3));
}


void callback_download_complete(void** data, S32 result, LLExtStat ext_status)
{
	std::string* filepath = (std::string*)data;
	LLSD args;
	args["DOWNLOAD_PATH"] = *filepath;
	LLNotificationsUtil::add("FinishedRawDownload", args);
	delete filepath;
}


void process_initiate_download(LLMessageSystem* msg, void**)
{
	LLUUID agent_id;
	msg->getUUID("AgentData", "AgentID", agent_id);
	if (agent_id != gAgent.getID())
	{
		LL_WARNS("Messaging") << "Initiate download for wrong agent" << LL_ENDL;
		return;
	}

	std::string sim_filename;
	std::string viewer_filename;
	msg->getString("FileData", "SimFilename", sim_filename);
	msg->getString("FileData", "ViewerFilename", viewer_filename);

	if (!gXferManager->validateFileForRequest(viewer_filename))
	{
		llwarns << "SECURITY: Unauthorized download to local file " << viewer_filename << llendl;
		return;
	}
	gXferManager->requestFile(viewer_filename,
		sim_filename,
		LL_PATH_NONE,
		msg->getSender(),
		FALSE,	// don't delete remote
		callback_download_complete,
		(void**)new std::string(viewer_filename));
}


void process_script_teleport_request(LLMessageSystem* msg, void**)
{
	if (!gSavedSettings.getBOOL("ScriptsCanShowUI")) return;

	std::string object_name;
	std::string sim_name;
	LLVector3 pos;
	LLVector3 look_at;

	msg->getString("Data", "ObjectName", object_name);
	msg->getString("Data", "SimName", sim_name);
	msg->getVector3("Data", "SimPosition", pos);
	msg->getVector3("Data", "LookAt", look_at);

	LLFloaterWorldMap* instance = LLFloaterWorldMap::getInstance();
	if(instance)
	{
		instance->trackURL(
						   sim_name, (S32)pos.mV[VX], (S32)pos.mV[VY], (S32)pos.mV[VZ]);
		LLFloaterReg::showInstance("world_map", "center");
	}
	
	// remove above two lines and replace with below line
	// to re-enable parcel browser for llMapDestination()
	// LLURLDispatcher::dispatch(LLSLURL::buildSLURL(sim_name, (S32)pos.mV[VX], (S32)pos.mV[VY], (S32)pos.mV[VZ]), FALSE);
	
}

void process_covenant_reply(LLMessageSystem* msg, void**)
{
	LLUUID covenant_id, estate_owner_id;
	std::string estate_name;
	U32 covenant_timestamp;
	msg->getUUID("Data", "CovenantID", covenant_id);
	msg->getU32("Data", "CovenantTimestamp", covenant_timestamp);
	msg->getString("Data", "EstateName", estate_name);
	msg->getUUID("Data", "EstateOwnerID", estate_owner_id);

	LLPanelEstateCovenant::updateEstateName(estate_name);
	LLPanelLandCovenant::updateEstateName(estate_name);
	LLFloaterBuyLand::updateEstateName(estate_name);

	std::string owner_name =
		LLSLURL("agent", estate_owner_id, "inspect").getSLURLString();
	LLPanelEstateCovenant::updateEstateOwnerName(owner_name);
	LLPanelLandCovenant::updateEstateOwnerName(owner_name);
	LLFloaterBuyLand::updateEstateOwnerName(owner_name);

	LLPanelPlaceProfile* panel = LLSideTray::getInstance()->getPanel<LLPanelPlaceProfile>("panel_place_profile");
	if (panel)
	{
		panel->updateEstateName(estate_name);
		panel->updateEstateOwnerName(owner_name);
	}

	// standard message, not from system
	std::string last_modified;
	if (covenant_timestamp == 0)
	{
		last_modified = LLTrans::getString("covenant_last_modified")+LLTrans::getString("never_text");
	}
	else
	{
		last_modified = LLTrans::getString("covenant_last_modified")+"["
						+LLTrans::getString("LTimeWeek")+"] ["
						+LLTrans::getString("LTimeMonth")+"] ["
						+LLTrans::getString("LTimeDay")+"] ["
						+LLTrans::getString("LTimeHour")+"]:["
						+LLTrans::getString("LTimeMin")+"]:["
						+LLTrans::getString("LTimeSec")+"] ["
						+LLTrans::getString("LTimeYear")+"]";
		LLSD substitution;
		substitution["datetime"] = (S32) covenant_timestamp;
		LLStringUtil::format (last_modified, substitution);
	}

	LLPanelEstateCovenant::updateLastModified(last_modified);
	LLPanelLandCovenant::updateLastModified(last_modified);
	LLFloaterBuyLand::updateLastModified(last_modified);

	// load the actual covenant asset data
	const BOOL high_priority = TRUE;
	if (covenant_id.notNull())
	{
		gAssetStorage->getEstateAsset(gAgent.getRegionHost(),
									gAgent.getID(),
									gAgent.getSessionID(),
									covenant_id,
                                    LLAssetType::AT_NOTECARD,
									ET_Covenant,
                                    onCovenantLoadComplete,
									NULL,
									high_priority);
	}
	else
	{
		std::string covenant_text;
		if (estate_owner_id.isNull())
		{
			// mainland
			covenant_text = LLTrans::getString("RegionNoCovenant");
		}
		else
		{
			covenant_text = LLTrans::getString("RegionNoCovenantOtherOwner");
		}
		LLPanelEstateCovenant::updateCovenantText(covenant_text, covenant_id);
		LLPanelLandCovenant::updateCovenantText(covenant_text);
		LLFloaterBuyLand::updateCovenantText(covenant_text, covenant_id);
		if (panel)
		{
			panel->updateCovenantText(covenant_text);
		}
	}
}

void onCovenantLoadComplete(LLVFS *vfs,
					const LLUUID& asset_uuid,
					LLAssetType::EType type,
					void* user_data, S32 status, LLExtStat ext_status)
{
	LL_DEBUGS("Messaging") << "onCovenantLoadComplete()" << LL_ENDL;
	std::string covenant_text;
	if(0 == status)
	{
		LLVFile file(vfs, asset_uuid, type, LLVFile::READ);
		
		S32 file_length = file.getSize();
		
		std::vector<char> buffer(file_length+1);
		file.read((U8*)&buffer[0], file_length);		
		// put a EOS at the end
		buffer[file_length] = '\0';
		
		if( (file_length > 19) && !strncmp( &buffer[0], "Linden text version", 19 ) )
		{
			LLViewerTextEditor::Params params;
			params.name("temp");
			params.max_text_length(file_length+1);
			LLViewerTextEditor * editor = LLUICtrlFactory::create<LLViewerTextEditor> (params);
			if( !editor->importBuffer( &buffer[0], file_length+1 ) )
			{
				LL_WARNS("Messaging") << "Problem importing estate covenant." << LL_ENDL;
				covenant_text = "Problem importing estate covenant.";
			}
			else
			{
				// Version 0 (just text, doesn't include version number)
				covenant_text = editor->getText();
			}
			delete editor;
		}
		else
		{
			LL_WARNS("Messaging") << "Problem importing estate covenant: Covenant file format error." << LL_ENDL;
			covenant_text = "Problem importing estate covenant: Covenant file format error.";
		}
	}
	else
	{
		LLViewerStats::getInstance()->incStat( LLViewerStats::ST_DOWNLOAD_FAILED );
		
		if( LL_ERR_ASSET_REQUEST_NOT_IN_DATABASE == status ||
		    LL_ERR_FILE_EMPTY == status)
		{
			covenant_text = "Estate covenant notecard is missing from database.";
		}
		else if (LL_ERR_INSUFFICIENT_PERMISSIONS == status)
		{
			covenant_text = "Insufficient permissions to view estate covenant.";
		}
		else
		{
			covenant_text = "Unable to load estate covenant at this time.";
		}
		
		LL_WARNS("Messaging") << "Problem loading notecard: " << status << LL_ENDL;
	}
	LLPanelEstateCovenant::updateCovenantText(covenant_text, asset_uuid);
	LLPanelLandCovenant::updateCovenantText(covenant_text);
	LLFloaterBuyLand::updateCovenantText(covenant_text, asset_uuid);

	LLPanelPlaceProfile* panel = LLSideTray::getInstance()->getPanel<LLPanelPlaceProfile>("panel_place_profile");
	if (panel)
	{
		panel->updateCovenantText(covenant_text);
	}
}


void process_feature_disabled_message(LLMessageSystem* msg, void**)
{
	// Handle Blacklisted feature simulator response...
	LLUUID	agentID;
	LLUUID	transactionID;
	std::string	messageText;
	msg->getStringFast(_PREHASH_FailureInfo,_PREHASH_ErrorMessage, messageText,0);
	msg->getUUIDFast(_PREHASH_FailureInfo,_PREHASH_AgentID,agentID);
	msg->getUUIDFast(_PREHASH_FailureInfo,_PREHASH_TransactionID,transactionID);
	
	LL_WARNS("Messaging") << "Blacklisted Feature Response:" << messageText << LL_ENDL;
}

// ------------------------------------------------------------
// Message system exception callbacks
// ------------------------------------------------------------

void invalid_message_callback(LLMessageSystem* msg,
								   void*,
								   EMessageException exception)
{
    LLAppViewer::instance()->badNetworkHandler();
}

// Please do not add more message handlers here. This file is huge.
// Put them in a file related to the functionality you are implementing.

void LLOfferInfo::forceResponse(InventoryOfferResponse response)
{
	LLNotification::Params params("UserGiveItem");
	params.functor.function(boost::bind(&LLOfferInfo::inventory_offer_callback, this, _1, _2));
	LLNotifications::instance().forceResponse(params, response);
}
<|MERGE_RESOLUTION|>--- conflicted
+++ resolved
@@ -1199,10 +1199,6 @@
 		// Highlight item
 		const BOOL auto_open = 
 			gSavedSettings.getBOOL("ShowInInventory") && // don't open if showininventory is false
-<<<<<<< HEAD
-			!(asset_type == LLAssetType::AT_CALLINGCARD) && // don't open if it's a calling card
-=======
->>>>>>> d27a695b
 			!from_name.empty(); // don't open if it's not from anyone.
 		LLInventoryPanel *active_panel = LLInventoryPanel::getActiveInventoryPanel(auto_open);
 		if(active_panel)
