--- conflicted
+++ resolved
@@ -112,7 +112,7 @@
 #include "llagentui.h"
 #include "llpanelblockedlist.h"
 #include "llpanelplaceprofile.h"
-<<<<<<< HEAD
+#include "llviewerregion.h"
 // [RLVa:KB] - Checked: 2010-03-09 (RLVa-1.2.0a)
 #include "rlvhandler.h"
 #include "rlvinventory.h"
@@ -136,9 +136,6 @@
 #include <boost/regex.hpp>
 const static boost::regex NEWLINES("\\n{1}");
 // NaCl End
-=======
-#include "llviewerregion.h"
->>>>>>> a4df79bc
 
 #include <boost/algorithm/string/split.hpp> //
 #include <boost/regex.hpp>
@@ -3203,23 +3200,12 @@
 			}
 
 			chat.mSourceType = CHAT_SOURCE_OBJECT;
-<<<<<<< HEAD
-			chat.mChatType = CHAT_TYPE_IM;
-
-			// <FS:Zi> Make this check a bit more elaborate, since objects that call themselves
-			//         SYSTEM_FROM ("Second Life") can spoof system messages this way. We check
-			//         for additional parameters that can't be faked by inworld objects.
-			// if(SYSTEM_FROM == name)
-			if(SYSTEM_FROM == name && region_id.isNull() && position.isNull())
-			// </FS:Zi>
-=======
 
 			// To conclude that the source type of message is CHAT_SOURCE_SYSTEM it's not
 			// enough to check only from name (i.e. fromName = "Second Life"). For example
 			// source type of messages from objects called "Second Life" should not be CHAT_SOURCE_SYSTEM.
 			bool chat_from_system = (SYSTEM_FROM == name) && region_id.isNull() && position.isNull();
 			if(chat_from_system)
->>>>>>> a4df79bc
 			{
 				// System's UUID is NULL (fixes EXT-4766)
 				chat.mFromID = LLUUID::null;
@@ -3265,18 +3251,8 @@
 
 			// Note: lie to Nearby Chat, pretending that this is NOT an IM, because
 			// IMs from obejcts don't open IM sessions.
-<<<<<<< HEAD
-			// <FS:Zi> Can anyone elaborate on this and add to the comment what this
-			//         code is supposed to do exactly?
 			LLFloaterNearbyChat* nearby_chat = LLFloaterNearbyChat::getInstance();
-			// <FS:Zi> Check for chat source type, not name, to prevent objects from spoofing
-			// if(SYSTEM_FROM != name && nearby_chat)
-			if(chat.mSourceType != CHAT_SOURCE_SYSTEM && nearby_chat)
-			// </FS:Zi>
-=======
-			LLNearbyChat* nearby_chat = LLNearbyChat::getInstance();
 			if(!chat_from_system && nearby_chat)
->>>>>>> a4df79bc
 			{
 				chat.mOwnerID = from_id;
 				LLSD args;
@@ -3295,14 +3271,7 @@
 
 
 			//Object IMs send with from name: 'Second Life' need to be displayed also in notification toasts (EXT-1590)
-<<<<<<< HEAD
-			// <FS:Zi> Check for chat source type, not name, to prevent objects from spoofing
-			// if (SYSTEM_FROM != name) break;
-			if (chat.mSourceType != CHAT_SOURCE_SYSTEM) break;
-			// </FS:Zi>
-=======
 			if (!chat_from_system) break;
->>>>>>> a4df79bc
 			
 			LLSD substitutions;
 			substitutions["NAME"] = name;
@@ -3484,30 +3453,22 @@
 					LLNotification::Params params("TeleportOffered");
 					params.substitutions = args;
 					params.payload = payload;
-					LLPostponedNotification::add<LLPostponedOfferNotification>(	params, from_id, false);
+
+// [RLVa:KB] - Checked: 2010-12-11 (RLVa-1.2.2c) | Modified: RLVa-1.2.2c
+					if ( (rlv_handler_t::isEnabled()) && ((gRlvHandler.hasBehaviour(RLV_BHVR_ACCEPTTP)) || (fRlvSummon)) )
+					{
+						gRlvHandler.setCanCancelTp(false);
+						if (is_busy)
+							busy_message(msg,from_id);
+						LLNotifications::instance().forceResponse(LLNotification::Params("TeleportOffered").payload(payload), 0);
+					}
+					else
+					{
+						LLPostponedNotification::add<LLPostponedOfferNotification>(	params, from_id, false);
+					}
+// [/RLVa:KB]
+//					LLPostponedNotification::add<LLPostponedOfferNotification>(	params, from_id, false);
 				}
-
-<<<<<<< HEAD
-				LLNotification::Params params("TeleportOffered");
-				params.substitutions = args;
-				params.payload = payload;
-
-// [RLVa:KB] - Checked: 2010-12-11 (RLVa-1.2.2c) | Modified: RLVa-1.2.2c
-				if ( (rlv_handler_t::isEnabled()) && ((gRlvHandler.hasBehaviour(RLV_BHVR_ACCEPTTP)) || (fRlvSummon)) )
-				{
-					gRlvHandler.setCanCancelTp(false);
-					if (is_busy)
-						busy_message(msg,from_id);
-					LLNotifications::instance().forceResponse(LLNotification::Params("TeleportOffered").payload(payload), 0);
-				}
-				else
-				{
-					LLPostponedNotification::add<LLPostponedOfferNotification>(	params, from_id, false);
-				}
-// [/RLVa:KB]
-//				LLPostponedNotification::add<LLPostponedOfferNotification>(	params, from_id, false);
-=======
->>>>>>> a4df79bc
 			}
 		}
 		break;
@@ -4366,17 +4327,13 @@
 
 	LL_DEBUGS("Messaging") << "Got TeleportStart with TeleportFlags=" << teleport_flags << ". gTeleportDisplay: " << gTeleportDisplay << ", gAgent.mTeleportState: " << gAgent.getTeleportState() << LL_ENDL;
 
-<<<<<<< HEAD
+	// *NOTE: The server sends two StartTeleport packets when you are teleporting to a LM
+	LLViewerMessage::getInstance()->mTeleportStartedSignal();
+
 //	if (teleport_flags & TELEPORT_FLAGS_DISABLE_CANCEL)
 // [RLVa:KB] - Checked: 2010-04-07 (RLVa-1.2.0d) | Added: RLVa-0.2.0b
 	if ( (teleport_flags & TELEPORT_FLAGS_DISABLE_CANCEL) || (!gRlvHandler.getCanCancelTp()) )
 // [/RLVa:KB]
-=======
-	// *NOTE: The server sends two StartTeleport packets when you are teleporting to a LM
-	LLViewerMessage::getInstance()->mTeleportStartedSignal();
-
-	if (teleport_flags & TELEPORT_FLAGS_DISABLE_CANCEL)
->>>>>>> a4df79bc
 	{
 		gViewerWindow->setProgressCancelButtonVisible(FALSE);
 	}
