--- conflicted
+++ resolved
@@ -1491,7 +1491,6 @@
 				// This is an offer from an agent. In this case, the back
 				// end has already copied the items into your inventory,
 				// so we can fetch it out of our inventory.
-<<<<<<< HEAD
 // [RLVa:KB] - Checked: 2010-04-18 (RLVa-1.2.0e) | Modified: RLVa-1.2.0e
 				if ( (rlv_handler_t::isEnabled()) && (!RlvSettings::getForbidGiveToRLV()) && (LLAssetType::AT_CATEGORY == mType) && 
 					 (RlvInventory::instance().getSharedRoot()) && (mDesc.find(RLV_PUTINV_PREFIX) == 0) )
@@ -1504,17 +1503,7 @@
 						gInventory.addObserver(pOfferObserver);
 				}
 // [/RLVa:KB]
-
-				LLOpenAgentOffer* open_agent_offer = new LLOpenAgentOffer(mObjectID, from_string);
-				open_agent_offer->startFetch();
-				if(catp || (itemp && itemp->isFinished()))
-				{
-					open_agent_offer->done();
-				}
-				else
-=======
 				if (gSavedSettings.getBOOL("ShowOfferedInventory"))
->>>>>>> 113f532e
 				{
 					LLOpenAgentOffer* open_agent_offer = new LLOpenAgentOffer(mObjectID, from_string);
 					open_agent_offer->startFetch();
@@ -1554,7 +1543,7 @@
 			log_message = chatHistory_string + " " + LLTrans::getString("InvOfferGaveYou") + " " + mDesc + LLTrans::getString(".");
 			LLSD args;
 			args["MESSAGE"] = log_message;
-			LLNotificationsUtil::add("SystemMessageTip", args);
+			LLNotificationsUtil::add("SystemMessage", args);
 		}
 		break;
 
@@ -1780,7 +1769,7 @@
 				log_message = chatHistory_string + " " + LLTrans::getString("InvOfferGaveYou") + " " + mDesc + LLTrans::getString(".");
 				LLSD args;
 				args["MESSAGE"] = log_message;
-				LLNotificationsUtil::add("SystemMessageTip", args);
+				LLNotificationsUtil::add("SystemMessage", args);
 			}
 			
 			// we will want to open this item when it comes back.
@@ -1821,7 +1810,6 @@
 			msg->addBinaryDataFast(_PREHASH_BinaryBucket, EMPTY_BINARY_BUCKET, EMPTY_BINARY_BUCKET_SIZE);
 			// send the message
 			msg->sendReliable(mHost);
-<<<<<<< HEAD
 			
 // [RLVa:KB] - Checked: 2010-09-23 (RLVa-1.2.1e) | Added: RLVa-1.2.1e
 			if ( (rlv_handler_t::isEnabled()) && 
@@ -1833,10 +1821,7 @@
 			}
 // [/RLVa:KB]
 
-=======
-
 			if (gSavedSettings.getBOOL("LogInventoryDecline"))
->>>>>>> 113f532e
 			{
 				LLStringUtil::format_map_t log_message_args;
 				log_message_args["DESC"] = mDesc;
@@ -1847,13 +1832,6 @@
 				args["MESSAGE"] = log_message;
 				LLNotificationsUtil::add("SystemMessage", args);
 			}
-<<<<<<< HEAD
-
-			LLSD args;
-			args["MESSAGE"] = log_message;
-			LLNotificationsUtil::add("SystemMessage", args);
-=======
->>>>>>> 113f532e
 			
 			if (busy &&	(!mFromGroup && !mFromObject))
 			{
@@ -2361,14 +2339,10 @@
 	name = clean_name_from_im(name, dialog);
 
 	BOOL is_busy = gAgent.getBusy();
-<<<<<<< HEAD
 	BOOL is_autorespond = gAgent.getAutorespond();
-	BOOL is_muted = LLMuteList::getInstance()->isMuted(from_id, name, LLMute::flagTextChat);
-=======
 	BOOL is_muted = LLMuteList::getInstance()->isMuted(from_id, name, LLMute::flagTextChat)
 		// object IMs contain sender object id in session_id (STORM-1209)
 		|| dialog == IM_FROM_TASK && LLMuteList::getInstance()->isMuted(session_id);
->>>>>>> 113f532e
 	BOOL is_linden = LLMuteList::getInstance()->isLinden(name);
 	BOOL is_owned_by_me = FALSE;
 	BOOL is_friend = (LLAvatarTracker::instance().getBuddyInfo(from_id) == NULL) ? false : true;
@@ -5896,10 +5870,10 @@
 	{
 		// notification was specified using the new mechanism, so we can just handle it here
 		std::string notificationID;
-		msgsystem->getStringFast(_PREHASH_AlertInfo, _PREHASH_Message, notificationID);
-		if (!LLNotifications::getInstance()->templateExists(notificationID))
-		{
-			return false;
+		msgsystem->getStringFast(_PREHASH_AlertInfo, _PREHASH_Message, notificationID);
+		if (!LLNotifications::getInstance()->templateExists(notificationID))
+		{
+			return false;
 		}
 
 		std::string llsdRaw;
