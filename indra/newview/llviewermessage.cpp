--- conflicted
+++ resolved
@@ -114,7 +114,6 @@
 #include "llpanelblockedlist.h"
 #include "llpanelplaceprofile.h"
 #include "llviewerregion.h"
-<<<<<<< HEAD
 // [RLVa:KB] - Checked: 2010-03-09 (RLVa-1.2.0a)
 #include "rlvhandler.h"
 #include "rlvinventory.h"
@@ -138,8 +137,6 @@
 #include <boost/regex.hpp>
 const static boost::regex NEWLINES("\\n{1}");
 // NaCl End
-=======
->>>>>>> dab915c1
 
 #include <boost/algorithm/string/split.hpp> //
 #include <boost/regex.hpp>
@@ -3249,11 +3246,7 @@
 
 			// Note: lie to Nearby Chat, pretending that this is NOT an IM, because
 			// IMs from obejcts don't open IM sessions.
-<<<<<<< HEAD
 			LLFloaterNearbyChat* nearby_chat = LLFloaterNearbyChat::getInstance();
-=======
-			LLNearbyChat* nearby_chat = LLNearbyChat::getInstance();
->>>>>>> dab915c1
 			if(!chat_from_system && nearby_chat)
 			{
 				chat.mOwnerID = from_id;
@@ -3397,7 +3390,6 @@
 							break;
 						}
 					}
-<<<<<<< HEAD
 				}
 
 // [RLVa:KB] - Checked: 2010-12-11 (RLVa-1.2.2c) | Modified: RLVa-1.2.2c
@@ -3416,8 +3408,6 @@
 					{
 						message = RlvStrings::getString(RLV_STRING_HIDDEN);
 					}
-=======
->>>>>>> dab915c1
 				}
 // [/RLVa:KB]
 
@@ -3458,7 +3448,6 @@
 					LLNotification::Params params("TeleportOffered");
 					params.substitutions = args;
 					params.payload = payload;
-<<<<<<< HEAD
 
 // [RLVa:KB] - Checked: 2010-12-11 (RLVa-1.2.2c) | Modified: RLVa-1.2.2c
 					if ( (rlv_handler_t::isEnabled()) && ((gRlvHandler.hasBehaviour(RLV_BHVR_ACCEPTTP)) || (fRlvSummon)) )
@@ -3475,11 +3464,6 @@
 // [/RLVa:KB]
 //					LLPostponedNotification::add<LLPostponedOfferNotification>(	params, from_id, false);
 				}
-=======
-					LLPostponedNotification::add<LLPostponedOfferNotification>(	params, from_id, false);
-				}
-
->>>>>>> dab915c1
 			}
 		}
 		break;
@@ -4341,14 +4325,10 @@
 	// *NOTE: The server sends two StartTeleport packets when you are teleporting to a LM
 	LLViewerMessage::getInstance()->mTeleportStartedSignal();
 
-<<<<<<< HEAD
 //	if (teleport_flags & TELEPORT_FLAGS_DISABLE_CANCEL)
 // [RLVa:KB] - Checked: 2010-04-07 (RLVa-1.2.0d) | Added: RLVa-0.2.0b
 	if ( (teleport_flags & TELEPORT_FLAGS_DISABLE_CANCEL) || (!gRlvHandler.getCanCancelTp()) )
 // [/RLVa:KB]
-=======
-	if (teleport_flags & TELEPORT_FLAGS_DISABLE_CANCEL)
->>>>>>> dab915c1
 	{
 		gViewerWindow->setProgressCancelButtonVisible(FALSE);
 	}
@@ -7697,7 +7677,6 @@
 	// <FS:Ansariel> Stop typing after teleport (possible fix for FIRE-7273)
 	gAgent.stopTyping();
 
-<<<<<<< HEAD
 	llinfos << "Teleport error, reason=" << reason << llendl;
 	if ((!gSavedSettings.getBOOL("UseLSLBridge")) ||
 		(reason != "Could not teleport closer to destination"))
@@ -7705,8 +7684,6 @@
 		LLNotificationsUtil::add("CouldNotTeleportReason", args);
 	}
 
-=======
->>>>>>> dab915c1
 	if( gAgent.getTeleportState() != LLAgent::TELEPORT_NONE )
 	{
 		gAgent.setTeleportState( LLAgent::TELEPORT_NONE );
